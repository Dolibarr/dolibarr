# Dolibarr language file - en_US - Accounting Expert
Accounting=Boekhouding
ACCOUNTING_EXPORT_SEPARATORCSV=Kolom separator voor export bestand
ACCOUNTING_EXPORT_DATE=Datumnotatie voor exportbestand
ACCOUNTING_EXPORT_PIECE=Export the number of piece
ACCOUNTING_EXPORT_GLOBAL_ACCOUNT=Export with global account
ACCOUNTING_EXPORT_LABEL=Export label
ACCOUNTING_EXPORT_AMOUNT=Export bedrag
ACCOUNTING_EXPORT_DEVISE=Export valuta
Selectformat=Selecteer het formaat van het bestand
ACCOUNTING_EXPORT_FORMAT=Selecteer het formaat van het bestand
ACCOUNTING_EXPORT_ENDLINE=Selecteer nieuwe regel type
ACCOUNTING_EXPORT_PREFIX_SPEC=Specificeer de prefix voor de bestandsnaam
ThisService=Deze dienst
ThisProduct=Dit product
DefaultForService=Standaard bij dienst
DefaultForProduct=Standaard bij product
CantSuggest=Geen voorstel
AccountancySetupDoneFromAccountancyMenu=Meeste instellingen boekhouding worden gedaan vanuit menu %s
ConfigAccountingExpert=Configuration of the module accounting expert
Journalization=Journaal
Journaux=Verkoopdagboek
JournalFinancial=Financiëel dagboek
BackToChartofaccounts=Return chart of accounts
Chartofaccounts=Rekeningschema
CurrentDedicatedAccountingAccount=Huidige toegewezen grootboekrekening
AssignDedicatedAccountingAccount=Nieuwe grootboekrekening toewijzen
InvoiceLabel=Factuur label
OverviewOfAmountOfLinesNotBound=Overzicht van aantal regels welke nog niet zijn gekoppeld aan een grootboekrekening
OverviewOfAmountOfLinesBound=Overzicht van aantal regels welke zijn gekoppeld aan een grootboekrekening
OtherInfo=Overige informatie
DeleteCptCategory=Verwijder grootboekrekening uit groep
ConfirmDeleteCptCategory=Weet u zeker dat u deze grootboekrekening wilt verwijderen uit de grootboekrekening-groep?
JournalizationInLedgerStatus=Journaal-status
AlreadyInGeneralLedger=Reeds doorgeboekt
NotYetInGeneralLedger=Nog niet doorgeboekt
GroupIsEmptyCheckSetup=Groep is leeg. Controleer instellingen bij gepersonaliseerde rekeninggroep
DetailByAccount=Details grootboekrekening
<<<<<<< HEAD
AccountWithNonZeroValues=Grootboekrekeningen met boekingen
ListOfAccounts=Overzicht grootboekrekeningen

MainAccountForCustomersNotDefined=De standaard grootboekrekening voor klanten is niet vastgelegd bij de instellingen
MainAccountForSuppliersNotDefined=Main accounting account for vendors not defined in setup
MainAccountForUsersNotDefined=De standaard grootboekrekening voor gebruikers is niet vastgelegd bij de instellingen
MainAccountForVatPaymentNotDefined=Standaard grootboekrekening voor betaalde BTW is niet vastgelegd bij instellingen

AccountancyArea=Accounting area
=======
AccountWithNonZeroValues=Grootboekrekeningen met niet-nulwaarden
ListOfAccounts=Overzicht grootboekrekeningen
CountriesInEEC=Landen in de EEG
CountriesNotInEEC=Landen niet in EEG
CountriesInEECExceptMe=Landen in de EEG behalve %s
CountriesExceptMe=Alle landen behalve %s

MainAccountForCustomersNotDefined=De standaard grootboekrekening voor klanten is niet vastgelegd bij de instellingen
MainAccountForSuppliersNotDefined=Hoofdrekening voor leveranciers die niet zijn gedefinieerd in de configuratie
MainAccountForUsersNotDefined=De standaard grootboekrekening voor gebruikers is niet vastgelegd bij de instellingen
MainAccountForVatPaymentNotDefined=Standaard grootboekrekening voor betaalde BTW is niet vastgelegd bij instellingen

AccountancyArea=Boekhouding
>>>>>>> d9b8a8c8
AccountancyAreaDescIntro=Het gebruiken van de boekhoudmodule gaat met verschillende stappen
AccountancyAreaDescActionOnce=De volgende werkzaamheden worden maar één keer uitgevoerd of jaarlijks
AccountancyAreaDescActionOnceBis=De volgende stappen kunnen in de toekomst een tijdsbesparing opleveren bij het aanmaken van journaalposten (bij het schrijven van de journaalposten in de boekhouding)
AccountancyAreaDescActionFreq=De volgende werkzaamheden worden meestal elke maand, week of dagelijks uitgevoerd bij grote bedrijven....

AccountancyAreaDescJournalSetup=STAP %s: Aanmaken of controleren journaal vanuit menu %s
AccountancyAreaDescChartModel=STAP %s: Maak rekeningschema aan vanuit menu %s
AccountancyAreaDescChart=STAP %s: Aanmaken of controleren van het rekeningschema menu %s

AccountancyAreaDescVat=STAP %s: Vastleggen grootboekrekeningen voor BTW registratie. Gebruik hiervoor menukeuze %s. 
<<<<<<< HEAD
AccountancyAreaDescDefault=STEP %s: Define default accounting accounts. For this, use the menu entry %s.
AccountancyAreaDescExpenseReport=STAP %s: Vastleggen grootboekrekeningen voor elke soort kostenoverzicht. Gebruik hiervoor menukeuze %s.
AccountancyAreaDescSal=STAP %s: Vastleggen grootboekrekeningen voor salarisbetalingen. Gebruik hiervoor menukeuze %s.
AccountancyAreaDescContrib=STAP %s: Vastleggen grootboekrekeningen bij overige kosten (diverse belastingen). Gebruik hiervoor menukeuze %s;
=======
AccountancyAreaDescDefault=STAP %s: standaard grootboekrekeningen vastleggen. Gebruik hiervoor het menu-item %s.
AccountancyAreaDescExpenseReport=STAP %s: Vastleggen grootboekrekeningen voor elke soort kostenoverzicht. Gebruik hiervoor menukeuze %s.
AccountancyAreaDescSal=STAP %s: Vastleggen grootboekrekeningen voor salarisbetalingen. Gebruik hiervoor menukeuze %s.
AccountancyAreaDescContrib=STAP %s: Definieer standaard grootboekrekeningen voor speciale uitgaven (diverse belastingen). Gebruik hiervoor het menu-item %s.
>>>>>>> d9b8a8c8
AccountancyAreaDescDonation=STAP %s : Vastleggen grootboekrekeningen voor donaties. Gebruik hiervoor menukeuze %s.
AccountancyAreaDescMisc=STAP %s: Vastleggen standaard grootboekrekeningen voor overige transacties. Gebruik hiervoor menukeuze %s.
AccountancyAreaDescLoan=STAP %s: Vastleggen grootboekrekeningen voor salarisbetalingen. Gebruik hiervoor menukeuze %s.
AccountancyAreaDescBank=STAP %s: Vastleggen dagboeken en balansrekeningen. Gebruik hiervoor menukeuze %s.
AccountancyAreaDescProd=STAP %s: Vastleggen grootboekrekening bij producten/diensten. Gebruik hiervoor menu %s.

AccountancyAreaDescBind=STAP %s: Als de koppeling tussen bestaande %s  boekingsregels en grootboekrekening is gecontroleerd, kunnen deze in de boekhouding worden weggeschreven met één muis-klik. Vul de eventuele ontbrekende koppelingen aan. Gebruik hiervoor menukeuze %s.
AccountancyAreaDescWriteRecords=STAP %s: Wegschrijven transacties in boekhouding. Gebruik hiervoor menukeuze <strong>%s</strong> en klik op <strong>%s</strong>.
AccountancyAreaDescAnalyze=STAP %s: Maak boekingen aan of wijzigingen toe en maak rapporten of exportbestanden aan.

AccountancyAreaDescClosePeriod=STAP %s: Sluit periode af zodat er geen wijzigingen meer kunnen worden aangebracht.

TheJournalCodeIsNotDefinedOnSomeBankAccount=Een verplichte stap is niet volledig afgewerkt (dagboek niet toegekend voor alle bankrekeningen). 
Selectchartofaccounts=Selecteer actief rekeningschema
ChangeAndLoad=Wijzigen en inlezen
Addanaccount=Add an accounting account
AccountAccounting=Accounting account
AccountAccountingShort=Account
SubledgerAccount=Subgrootboekrekening
ShowAccountingAccount=Toon grootboekrekening
ShowAccountingJournal=Toon dagboek
AccountAccountingSuggest=Voorgestelde rekening
MenuDefaultAccounts=Standaard GB-rekeningen
MenuBankAccounts=Bankrekeningen
MenuVatAccounts=BTW rekeningen
MenuTaxAccounts=GB-rek. belastingen
MenuExpenseReportAccounts=Definiëren kostenposten
MenuLoanAccounts=Grootboekrekeningen lonen
MenuProductsAccounts=Grootboekrekeningen producten
ProductsBinding=Grootboekrekeningen producten
Ventilation=Koppelen aan grootboekrekening
CustomersVentilation=Koppeling verkoopfacturen klant
<<<<<<< HEAD
SuppliersVentilation=Vendor invoice binding
=======
SuppliersVentilation=Koppeling factuur leverancier
>>>>>>> d9b8a8c8
ExpenseReportsVentilation=Declaraties koppelen aan rekening
CreateMvts=Nieuwe boeking
UpdateMvts=Aanpassing boeking
ValidTransaction=Transacties valideren
WriteBookKeeping=Doorboeken in boekhouding
Bookkeeping=Grootboek
AccountBalance=Saldo
ObjectsRef=Ref. bron-object 
CAHTF=Totaal inkoop leverancier excl. belasting
TotalExpenseReport=Totaal resultaatrekening kosten
InvoiceLines=Te koppelen factuurregels
InvoiceLinesDone=Gekoppelde factuurregels
ExpenseReportLines=Te koppelen kostenboekingen
ExpenseReportLinesDone=Gekoppelde kostenboekingen
IntoAccount=Koppel regel aan grootboekrekening


Ventilate=Koppelen
LineId=regel ID
Processing=verwerken
EndProcessing=Proces afgebroken
SelectedLines=Geselecteerde lijnen
Lineofinvoice=factuur lijn
LineOfExpenseReport=Regel resultaatrekening
NoAccountSelected=Geen grootboekrekening geselecteerd
VentilatedinAccount=Koppeling aan grootboekrekening is voltooid
NotVentilatedinAccount=Niet gekoppeld aan grootboekrekening
XLineSuccessfullyBinded=%s producten/diensten met succes gekoppeld aan een grootboekrekening
XLineFailedToBeBinded=%s producten/diensten zijn niet gekoppeld aan een grootboekrekening

ACCOUNTING_LIMIT_LIST_VENTILATION=Aantal verbonden elementen per pagina (voorstel: max. 50)
<<<<<<< HEAD
ACCOUNTING_LIST_SORT_VENTILATION_TODO=Begin the sorting of the page "Binding to do" by the most recent elements
ACCOUNTING_LIST_SORT_VENTILATION_DONE=Begin the sorting of the page "Binding done" by the most recent elements

ACCOUNTING_LENGTH_DESCRIPTION=Truncate product & services description in listings after x chars (Best = 50)
ACCOUNTING_LENGTH_DESCRIPTION_ACCOUNT=Truncate product & services account description form in listings after x chars (Best = 50)
ACCOUNTING_LENGTH_GACCOUNT=Lengte grootboekrekeningnummer (indien lengte op 6 is gezet, zal rekeningnummer 706 op het scherm worden weergegeven als 706000)
ACCOUNTING_LENGTH_AACCOUNT=Length of the third party accounting accounts (If you set value to 6 here, the account '401' will appear like '401000' on screen)
ACCOUNTING_MANAGE_ZERO=Sta toe om het aantal nullen aan het einde van een account te beheren. Dit is nodig in sommige landen (zoals Zwitserland). Bij optie uit (standaard), kunt u de volgende 2 parameters instellen om te vragen of de applicatie virtuele nul toevoegt.
BANK_DISABLE_DIRECT_INPUT=Rechtstreeks boeken van transactie in bankboek uitzetten
ACCOUNTING_ENABLE_EXPORT_DRAFT_JOURNAL=Enable draft export on journal
=======
ACCOUNTING_LIST_SORT_VENTILATION_TODO=Begin met het sorteren van de pagina "Koppelingen uit te voeren" door de meest recente elementen
ACCOUNTING_LIST_SORT_VENTILATION_DONE=Begin met het sorteren van de pagina "Koppelen voltooid" door de meest recente elementen

ACCOUNTING_LENGTH_DESCRIPTION=Afkorting van product- en servicebeschrijving in lijsten na x aantal tekens (Best = 50)
ACCOUNTING_LENGTH_DESCRIPTION_ACCOUNT=Afkorting van omschrijving product- en services-rekeningen, afbreken in vermeldingen na x tekens (Beste = 50)
ACCOUNTING_LENGTH_GACCOUNT=Lengte grootboekrekeningnummer (indien lengte op 6 is gezet, zal rekeningnummer 706 op het scherm worden weergegeven als 706000)
ACCOUNTING_LENGTH_AACCOUNT=Lengte van de grootboekrekeningen van derden (als u hier waarde 6 instelt, verschijnt rekening '401' op het scherm als '401000')
ACCOUNTING_MANAGE_ZERO=Sta toe om het aantal nullen aan het einde van een account te beheren. Dit is nodig in sommige landen (zoals Zwitserland). Bij optie uit (standaard), kunt u de volgende 2 parameters instellen om te vragen of de applicatie virtuele nul toevoegt.
BANK_DISABLE_DIRECT_INPUT=Rechtstreeks boeken van transactie in bankboek uitzetten
ACCOUNTING_ENABLE_EXPORT_DRAFT_JOURNAL=Schakel concept export van het journaal in
>>>>>>> d9b8a8c8

ACCOUNTING_SELL_JOURNAL=Verkoopboek
ACCOUNTING_PURCHASE_JOURNAL=Inkoopboek
ACCOUNTING_MISCELLANEOUS_JOURNAL=Miscellaneous journal
ACCOUNTING_EXPENSEREPORT_JOURNAL=Expense report journal
ACCOUNTING_SOCIAL_JOURNAL=Social journal
<<<<<<< HEAD
ACCOUNTING_HAS_NEW_JOURNAL=Has new Journal
=======
ACCOUNTING_HAS_NEW_JOURNAL=Nieuw Has Journaal
>>>>>>> d9b8a8c8

ACCOUNTING_ACCOUNT_TRANSFER_CASH=Grootboekrekening kruisposten
ACCOUNTING_ACCOUNT_SUSPENSE=Grootboekrekening kruisposten (dagboeken)
DONATION_ACCOUNTINGACCOUNT=Grootboeknummer voor donaties

ACCOUNTING_PRODUCT_BUY_ACCOUNT=Standaard grootboekrekening inkoop producten (indien niet opgegeven bij productgegevens)
ACCOUNTING_PRODUCT_SOLD_ACCOUNT=Standaard grootboekrekening omzet producten (indien niet opgegeven bij productgegevens)
ACCOUNTING_SERVICE_BUY_ACCOUNT=Standaard grootboekrekening inkoop diensten (indien niet opgegeven bij dienstgegevens)
ACCOUNTING_SERVICE_SOLD_ACCOUNT=Standaard grootboekrekening omzet diensten (indien niet opgegeven bij dienstgegevens)

Doctype=Type of document
Docdate=Date
Docref=Reference
LabelAccount=Label account
<<<<<<< HEAD
LabelOperation=Label operation
Sens=Sens
=======
LabelOperation=Werking label
Sens=Sens
LetteringCode=Belettering code
>>>>>>> d9b8a8c8
Codejournal=Journaal
NumPiece=Boekingstuk
TransactionNumShort=Transactienummer
AccountingCategory=Gepersonaliseerde groepen
GroupByAccountAccounting=Groeperen per grootboekrekening
<<<<<<< HEAD
AccountingAccountGroupsDesc=You can define here some groups of accounting account. They will be used for personalized accounting reports.
=======
AccountingAccountGroupsDesc=Hier kunt u enkele grootboekrekening-groepen definiëren. Deze worden gebruikt voor gepersonaliseerde boekhoudrapporten.
>>>>>>> d9b8a8c8
ByAccounts=Op grootboekrekening
ByPredefinedAccountGroups=Op voorgedefinieerde groepen
ByPersonalizedAccountGroups=Op gepersonaliseerde groepen
ByYear=Per jaar
NotMatch=Niet ingesteld
DeleteMvt=Verwijder boekingsregels
DelYear=Te verwijderen jaar
DelJournal=Te verwijderen journaal
<<<<<<< HEAD
ConfirmDeleteMvt=This will delete all lines of the Ledger for year and/or from a specific journal. At least one criteria is required.
=======
ConfirmDeleteMvt=Hiermee worden alle regels van het grootboek voor het jaar en / of uit een specifiek journaal verwijderd. Er is minimaal één criterium vereist.
>>>>>>> d9b8a8c8
ConfirmDeleteMvtPartial=Dit zal de boeking verwijderen uit de boekhouding (tevens ook alle regels die met deze boeking verbonden zijn)
FinanceJournal=Finance journal
ExpenseReportsJournal=Overzicht resultaatrekening
DescFinanceJournal=Finance journal including all the types of payments by bank account
<<<<<<< HEAD
DescJournalOnlyBindedVisible=This is a view of record that are bound to an accounting account and can be recorded into the Ledger.
=======
DescJournalOnlyBindedVisible=Dit is een recordweergave die is gekoppeld aan een grootboekrekening en die kan worden vastgelegd in het grootboek.
>>>>>>> d9b8a8c8
VATAccountNotDefined=BTW rekeningen niet gedefinieerd
ThirdpartyAccountNotDefined=Grootboekrekening van relatie niet gedefinieerd
ProductAccountNotDefined=Grootboekrekening producten niet gedefinieerd
FeeAccountNotDefined=Groetboekrekening vergoedingen niet vastgelegd
BankAccountNotDefined=Grootboekrekening bank niet gedefinieerd
CustomerInvoicePayment=Payment of invoice customer
ThirdPartyAccount=Tegenrekening relatie
NewAccountingMvt=Nieuwe boeking
NumMvts=Boeknummer
ListeMvts=Omzet
ErrorDebitCredit=Debet en Credit mogen niet gelijktijdig worden opgegeven.
AddCompteFromBK=Grootboekrekeningen aan groep toevoegen
ReportThirdParty=Relatie grootboeknummers
<<<<<<< HEAD
DescThirdPartyReport=Consult here the list of the third party customers and vendors and their accounting accounts
ListAccounts=List of the accounting accounts
UnknownAccountForThirdparty=Onbekende relatie grootboekrekening. Gebruikt wordt %s
UnknownAccountForThirdpartyBlocking=Blokkeringsfout. Onbekende relatierekening. 
UnknownAccountForThirdpartyAndWaitingAccountNotDefinedBlocking=Unknown third party account and waiting account not defined. Blocking error
PaymentsNotLinkedToProduct=Payment not linked to any product / service

Pcgtype=Rekening hoofdgroep
Pcgsubtype=Rekening subgroep
PcgtypeDesc=Group and subgroup of account are used as predefined 'filter' and 'grouping' criterias for some accounting reports. For example, 'INCOME' or 'EXPENSE' are used as groups for accounting accounts of products to build the expense/income report.
=======
DescThirdPartyReport=Raadpleeg hier de lijst met externe klanten en leveranciers en hun financiële administratie
ListAccounts=List of the accounting accounts
UnknownAccountForThirdparty=Onbekende relatie grootboekrekening. Gebruikt wordt %s
UnknownAccountForThirdpartyBlocking=Blokkeringsfout. Onbekende relatierekening. 
UnknownAccountForThirdpartyAndWaitingAccountNotDefinedBlocking=Onbekend grootboekrekening van relatie en tussenrekening niet gedefinieerd. Blokkeringsfout
PaymentsNotLinkedToProduct=Betaling niet gekoppeld aan een product / dienst

Pcgtype=Rekening hoofdgroep
Pcgsubtype=Rekening subgroep
PcgtypeDesc=Groep en subgroep van accounts worden gebruikt als vooraf gedefinieerde criteria voor 'filter' en 'groepering' voor sommige boekhoudrapporten. 'INCOME' of 'EXPENSE' worden bijvoorbeeld gebruikt als groepen voor accountingrekeningen van producten om het declaratie- / inkomstenrapport samen te stellen.
>>>>>>> d9b8a8c8

TotalVente=Total turnover before tax
TotalMarge=Total sales margin

<<<<<<< HEAD
DescVentilCustomer=Consult here the list of customer invoice lines bound (or not) to a product accounting account
DescVentilMore=In most cases, if you use predefined products or services and you set the account number on the product/service card, the application will be able to make all the binding between your invoice lines and the accounting account of your chart of accounts, just in one click with the button <strong>"%s"</strong>. If account was not set on product/service cards or if you still has some lines not bound to any account, you will have to make a manual binding from the menu "<strong>%s</strong>".
DescVentilDoneCustomer=Consult here the list of the lines of invoices customers and their product accounting account
DescVentilTodoCustomer=Koppel factuurregels welke nog niet verbonden zijn met een product grootboekrekening
ChangeAccount=Change the product/service accounting account for selected lines with the following accounting account:
Vide=-
DescVentilSupplier=Consult here the list of vendor invoice lines bound or not yet bound to a product accounting account
DescVentilDoneSupplier=Consult here the list of the lines of invoices vendors and their accounting account
DescVentilTodoExpenseReport=Koppel kosten-boekregels aan grootboekrekeningen welke nog niet zijn vastgelegd
DescVentilExpenseReport=Hier kunt u de lijst raadplegen van kostenregels om te koppelen aan een grootboekrekening (of niet).
DescVentilExpenseReportMore=Als er bij de instellingen bij de kostenposten een grootboekrekening is toegekend, zal het programma deze met een enkele muisklik <strong>"%s"</strong> kunnen koppelen. Als dit niet is gebeurt en u moet regels koppelen, dan zal dit handmatig moeten gebeuren via menu "<strong>%s</strong>".
=======
DescVentilCustomer=Raadpleeg hier de lijst met klant factuurregels die (al dan niet) zijn gekoppeld aan een grootboekrekening vaneen product
DescVentilMore=In de meeste gevallen, als u vooraf gedefinieerde producten of diensten gebruikt en u het rekeningnummer instelt op de product- / servicekaart, kan de toepassing alle koppelingen tussen uw factuurregels en de boekhoudrekening van uw rekeningschema maken, met één druk op de knop <strong>"%s"</strong>. Als er geen rekenig is ingesteld op de product- / servicekaarten of als u nog enkele regels hebt die niet aan een rekening zijn gekoppeld, moet u een handmatige koppeling maken via het menu "<strong>%s</strong>".
DescVentilDoneCustomer=Bekijk hier de lijst met factuurregels en hun grootboekrekening
DescVentilTodoCustomer=Koppel factuurregels welke nog niet verbonden zijn met een product grootboekrekening
ChangeAccount=Wijzig de product/dienst grootboekrekening voor geselecteerde regels met de volgende grootboekrekening:
Vide=-
DescVentilSupplier=Raadpleeg hier de lijst met leveranciersfactuurregels die al dan niet gebonden zijn aan een productaccount
DescVentilDoneSupplier=Raadpleeg hier de lijst met de regels met leveranciers van facturen en hun grootboekrekening
DescVentilTodoExpenseReport=Koppel kosten-boekregels aan grootboekrekeningen welke nog niet zijn vastgelegd
DescVentilExpenseReport=Hier kunt u de lijst raadplegen van kostenregels om te koppelen aan een grootboekrekening (of niet).
DescVentilExpenseReportMore=Als u een account instelt op het type onkostendeclaratieregels, kan de toepassing alle bindingen maken tussen uw declaratieregels en de boekhoudrekening van uw rekeningschema, met één klik met de knop <strong> "%s" </ strong>. Als het account niet is ingesteld op het tarievenwoordenboek of als u nog steeds regels hebt die niet aan een account zijn gekoppeld, moet u een manuele binding maken via het menu "<strong> %s </ strong>".
>>>>>>> d9b8a8c8
DescVentilDoneExpenseReport=Hier kunt u de lijst raadplegen van kostenregels met hun tegenrekening

ValidateHistory=Automatisch boeken
AutomaticBindingDone=Automatisch koppelen voltooid

ErrorAccountancyCodeIsAlreadyUse=Error, you cannot delete this accounting account because it is used
<<<<<<< HEAD
MvtNotCorrectlyBalanced=Movement not correctly balanced. Debit = %s | Credit = %s
=======
MvtNotCorrectlyBalanced=Boeking is niet in balans. Debet = %s | Credit = %s
Balancing=Balancen
>>>>>>> d9b8a8c8
FicheVentilation=Koppelen card
GeneralLedgerIsWritten=Grootboek transacties
GeneralLedgerSomeRecordWasNotRecorded=Sommige transacties konden niet worden doorgeboekt. Als er geen andere foutmelding is, komt dit waarschijnlijk omdat ze reeds zijn doorgeboekt.
NoNewRecordSaved=Geen posten door te boeken
ListOfProductsWithoutAccountingAccount=Overzicht van producten welke nog niet zijn gekoppeld aan een grootboekrekening
ChangeBinding=Wijzig koppeling
Accounted=Geboekt in grootboek
NotYetAccounted=Nog niet doorgeboekt in boekhouding

## Admin
<<<<<<< HEAD
ApplyMassCategories=Apply mass categories
AddAccountFromBookKeepingWithNoCategories=Available acccount not yet in a personalized group
CategoryDeleted=Category for the accounting account has been removed
=======
ApplyMassCategories=Categorieën  a-mass toepassen
AddAccountFromBookKeepingWithNoCategories=Beschikbaar account nog niet in een gepersonaliseerde groep
CategoryDeleted=Categorie van deze grootboekrekening is verwijderd
>>>>>>> d9b8a8c8
AccountingJournals=Dagboeken
AccountingJournal=Dagboek
NewAccountingJournal=Nieuw dagboek
ShowAccoutingJournal=Toon dagboek
Nature=Natuur
AccountingJournalType1=Overige bewerkingen
AccountingJournalType2=Verkopen
AccountingJournalType3=Aankopen
AccountingJournalType4=Bank
AccountingJournalType5=Kostenoverzicht
AccountingJournalType8=Voorraad
AccountingJournalType9=HAS-nieuw
ErrorAccountingJournalIsAlreadyUse=Dit dagboek is al in gebruik
AccountingAccountForSalesTaxAreDefinedInto=Opmerking: Grootboekrekeningen voor BTW worden vastgelegd in menukeuze <b>%s</b>-<b>%s</b>

## Export
ExportDraftJournal=Journaal exporteren
Modelcsv=Export model
Selectmodelcsv=Selecteer een export model
Modelcsv_normal=Klassieke export
Modelcsv_CEGID=Selecteer actieve rekeningschema
Modelcsv_COALA=Exporteren naar Sage Coala
Modelcsv_bob50=Exporteren naar Sage BOB 50
Modelcsv_ciel=Exporteren naar Sage Ciel Compta of Compta Evolution
Modelcsv_quadratus=Exporteren naar Quadratus QuadraCompta
<<<<<<< HEAD
Modelcsv_ebp=Export towards EBP
Modelcsv_cogilog=Export towards Cogilog
Modelcsv_agiris=Exporteren naar Agiris
Modelcsv_configurable=Export Configurable
=======
Modelcsv_ebp=Exporteer naar EBP
Modelcsv_cogilog=Exporteer naar Cogilog
Modelcsv_agiris=Exporteren naar Agiris
Modelcsv_configurable=Configureerbare CSV export
Modelcsv_FEC=FEC exporteren (artikel L47 A) (test)
>>>>>>> d9b8a8c8
ChartofaccountsId=Rekeningschema Id

## Tools - Init accounting account on product / service
InitAccountancy=Instellen boekhouding
<<<<<<< HEAD
InitAccountancyDesc=This page can be used to initialize an accounting account on products and services that does not have accounting account defined for sales and purchases.
=======
InitAccountancyDesc=Deze pagina kan worden gebruikt om een ​​grootboekrekening toe te wijzen aan producten en services waarvoor geen grootboekrekening is gedefinieerd voor verkopen en aankopen.
>>>>>>> d9b8a8c8
DefaultBindingDesc=Hier kunt u een standaard grootboekrekening koppelen aan salaris betalingen, donaties, belastingen en BTW, wanneer deze nog niet apart zijn ingesteld.
Options=Opties
OptionModeProductSell=Instellingen verkopen
OptionModeProductBuy=Instellingen inkopen
OptionModeProductSellDesc=Omzet grootboekrekening bij producten
OptionModeProductBuyDesc=Inkoop grootboekrekening bij producten
CleanFixHistory=Verwijder tegenrekening van regels welke niet voorkomen in het rekeningschema
CleanHistory=Verwijder alle koppelingen van gekozen boekjaar,
PredefinedGroups=Voorgedefinieerde groepen
WithoutValidAccount=Zonder geldig toegewezen grootboekrekening
WithValidAccount=Met geldig toegewezen grootboekrekening
<<<<<<< HEAD
ValueNotIntoChartOfAccount=This value of accounting account does not exist into chart of account
=======
ValueNotIntoChartOfAccount=Deze grootboekrekening is niet aanwezig in het rekeningschema
>>>>>>> d9b8a8c8

## Dictionary
Range=Grootboeknummer van/tot
Calculated=Berekend
Formula=Formule

## Error
SomeMandatoryStepsOfSetupWereNotDone=Sommige verplichte stappen zijn nog niet volledig uitgevoerd. Maak deze alsnog.
<<<<<<< HEAD
ErrorNoAccountingCategoryForThisCountry=No accounting account group available for country %s (See Home - Setup - Dictionaries)
ErrorInvoiceContainsLinesNotYetBounded=U probeert regels van factuur <strong>%s</strong> door te boeken, maar er zijn regels die nog niet verbonden zijn aan een grootboekrekening. Het doorboeken is daarom geannuleerd.
ErrorInvoiceContainsLinesNotYetBoundedShort=Some lines on invoice are not bound to accounting account.
ExportNotSupported=The export format setuped is not supported into this page
BookeppingLineAlreayExists=Regels al aanwezig in de boekhouding
NoJournalDefined=Geen dagboek ingesteld
Binded=Geboekte regels
ToBind=Te boeken regels
UseMenuToSetBindindManualy=Autodetectie niet mogelijk., gebruik menukeuze <a href="%s">%s</a> om koppeling handmatig te maken.

## Import
ImportAccountingEntries=Accounting entries

WarningReportNotReliable=Pas op. Dit overzicht is niet afkomstig vanuit de boekhouding. Hierdoor bevat deze geen modificaties verricht in de boekhouding. Als het doorboeken up-to-date is, geeft de boekhouding een beter overzicht.
ExpenseReportJournal=Expense Report Journal
InventoryJournal=Inventory Journal
=======
ErrorNoAccountingCategoryForThisCountry=Geen rekeningschema beschikbaar voor land %s (zie Home - Setup - Woordenboeken)
ErrorInvoiceContainsLinesNotYetBounded=U probeert regels van factuur <strong>%s</strong> door te boeken, maar er zijn regels die nog niet verbonden zijn aan een grootboekrekening. Het doorboeken is daarom geannuleerd.
ErrorInvoiceContainsLinesNotYetBoundedShort=Sommige regels op de factuur zijn niet gekoppeld aan een grootboekrekening.
ExportNotSupported=Het ingestelde exportformaat wordt niet ondersteund op deze pagina
BookeppingLineAlreayExists=Reeds doorgeboekte regels
NoJournalDefined=Geen dagboek ingesteld
Binded=Geboekte regels
ToBind=Te boeken regels
UseMenuToSetBindindManualy=Regels die nog niet zijn gebonden, gebruik het menu <a href="%s"> %s </a> om de binding handmatig te maken

## Import
ImportAccountingEntries=Boekingen

WarningReportNotReliable=Waarschuwing, dit rapport is niet gebaseerd op het grootboek, dus bevat het niet de transactie die handmatig in het grootboek is gewijzigd. Als uw journalisatie up-to-date is, is de weergave van de boekhouding nauwkeuriger.
ExpenseReportJournal=Kostenoverzicht
InventoryJournal=Inventarisatie
>>>>>>> d9b8a8c8
<|MERGE_RESOLUTION|>--- conflicted
+++ resolved
@@ -36,17 +36,6 @@
 NotYetInGeneralLedger=Nog niet doorgeboekt
 GroupIsEmptyCheckSetup=Groep is leeg. Controleer instellingen bij gepersonaliseerde rekeninggroep
 DetailByAccount=Details grootboekrekening
-<<<<<<< HEAD
-AccountWithNonZeroValues=Grootboekrekeningen met boekingen
-ListOfAccounts=Overzicht grootboekrekeningen
-
-MainAccountForCustomersNotDefined=De standaard grootboekrekening voor klanten is niet vastgelegd bij de instellingen
-MainAccountForSuppliersNotDefined=Main accounting account for vendors not defined in setup
-MainAccountForUsersNotDefined=De standaard grootboekrekening voor gebruikers is niet vastgelegd bij de instellingen
-MainAccountForVatPaymentNotDefined=Standaard grootboekrekening voor betaalde BTW is niet vastgelegd bij instellingen
-
-AccountancyArea=Accounting area
-=======
 AccountWithNonZeroValues=Grootboekrekeningen met niet-nulwaarden
 ListOfAccounts=Overzicht grootboekrekeningen
 CountriesInEEC=Landen in de EEG
@@ -60,7 +49,6 @@
 MainAccountForVatPaymentNotDefined=Standaard grootboekrekening voor betaalde BTW is niet vastgelegd bij instellingen
 
 AccountancyArea=Boekhouding
->>>>>>> d9b8a8c8
 AccountancyAreaDescIntro=Het gebruiken van de boekhoudmodule gaat met verschillende stappen
 AccountancyAreaDescActionOnce=De volgende werkzaamheden worden maar één keer uitgevoerd of jaarlijks
 AccountancyAreaDescActionOnceBis=De volgende stappen kunnen in de toekomst een tijdsbesparing opleveren bij het aanmaken van journaalposten (bij het schrijven van de journaalposten in de boekhouding)
@@ -71,17 +59,10 @@
 AccountancyAreaDescChart=STAP %s: Aanmaken of controleren van het rekeningschema menu %s
 
 AccountancyAreaDescVat=STAP %s: Vastleggen grootboekrekeningen voor BTW registratie. Gebruik hiervoor menukeuze %s. 
-<<<<<<< HEAD
-AccountancyAreaDescDefault=STEP %s: Define default accounting accounts. For this, use the menu entry %s.
-AccountancyAreaDescExpenseReport=STAP %s: Vastleggen grootboekrekeningen voor elke soort kostenoverzicht. Gebruik hiervoor menukeuze %s.
-AccountancyAreaDescSal=STAP %s: Vastleggen grootboekrekeningen voor salarisbetalingen. Gebruik hiervoor menukeuze %s.
-AccountancyAreaDescContrib=STAP %s: Vastleggen grootboekrekeningen bij overige kosten (diverse belastingen). Gebruik hiervoor menukeuze %s;
-=======
 AccountancyAreaDescDefault=STAP %s: standaard grootboekrekeningen vastleggen. Gebruik hiervoor het menu-item %s.
 AccountancyAreaDescExpenseReport=STAP %s: Vastleggen grootboekrekeningen voor elke soort kostenoverzicht. Gebruik hiervoor menukeuze %s.
 AccountancyAreaDescSal=STAP %s: Vastleggen grootboekrekeningen voor salarisbetalingen. Gebruik hiervoor menukeuze %s.
 AccountancyAreaDescContrib=STAP %s: Definieer standaard grootboekrekeningen voor speciale uitgaven (diverse belastingen). Gebruik hiervoor het menu-item %s.
->>>>>>> d9b8a8c8
 AccountancyAreaDescDonation=STAP %s : Vastleggen grootboekrekeningen voor donaties. Gebruik hiervoor menukeuze %s.
 AccountancyAreaDescMisc=STAP %s: Vastleggen standaard grootboekrekeningen voor overige transacties. Gebruik hiervoor menukeuze %s.
 AccountancyAreaDescLoan=STAP %s: Vastleggen grootboekrekeningen voor salarisbetalingen. Gebruik hiervoor menukeuze %s.
@@ -114,11 +95,7 @@
 ProductsBinding=Grootboekrekeningen producten
 Ventilation=Koppelen aan grootboekrekening
 CustomersVentilation=Koppeling verkoopfacturen klant
-<<<<<<< HEAD
-SuppliersVentilation=Vendor invoice binding
-=======
 SuppliersVentilation=Koppeling factuur leverancier
->>>>>>> d9b8a8c8
 ExpenseReportsVentilation=Declaraties koppelen aan rekening
 CreateMvts=Nieuwe boeking
 UpdateMvts=Aanpassing boeking
@@ -150,18 +127,6 @@
 XLineFailedToBeBinded=%s producten/diensten zijn niet gekoppeld aan een grootboekrekening
 
 ACCOUNTING_LIMIT_LIST_VENTILATION=Aantal verbonden elementen per pagina (voorstel: max. 50)
-<<<<<<< HEAD
-ACCOUNTING_LIST_SORT_VENTILATION_TODO=Begin the sorting of the page "Binding to do" by the most recent elements
-ACCOUNTING_LIST_SORT_VENTILATION_DONE=Begin the sorting of the page "Binding done" by the most recent elements
-
-ACCOUNTING_LENGTH_DESCRIPTION=Truncate product & services description in listings after x chars (Best = 50)
-ACCOUNTING_LENGTH_DESCRIPTION_ACCOUNT=Truncate product & services account description form in listings after x chars (Best = 50)
-ACCOUNTING_LENGTH_GACCOUNT=Lengte grootboekrekeningnummer (indien lengte op 6 is gezet, zal rekeningnummer 706 op het scherm worden weergegeven als 706000)
-ACCOUNTING_LENGTH_AACCOUNT=Length of the third party accounting accounts (If you set value to 6 here, the account '401' will appear like '401000' on screen)
-ACCOUNTING_MANAGE_ZERO=Sta toe om het aantal nullen aan het einde van een account te beheren. Dit is nodig in sommige landen (zoals Zwitserland). Bij optie uit (standaard), kunt u de volgende 2 parameters instellen om te vragen of de applicatie virtuele nul toevoegt.
-BANK_DISABLE_DIRECT_INPUT=Rechtstreeks boeken van transactie in bankboek uitzetten
-ACCOUNTING_ENABLE_EXPORT_DRAFT_JOURNAL=Enable draft export on journal
-=======
 ACCOUNTING_LIST_SORT_VENTILATION_TODO=Begin met het sorteren van de pagina "Koppelingen uit te voeren" door de meest recente elementen
 ACCOUNTING_LIST_SORT_VENTILATION_DONE=Begin met het sorteren van de pagina "Koppelen voltooid" door de meest recente elementen
 
@@ -172,18 +137,13 @@
 ACCOUNTING_MANAGE_ZERO=Sta toe om het aantal nullen aan het einde van een account te beheren. Dit is nodig in sommige landen (zoals Zwitserland). Bij optie uit (standaard), kunt u de volgende 2 parameters instellen om te vragen of de applicatie virtuele nul toevoegt.
 BANK_DISABLE_DIRECT_INPUT=Rechtstreeks boeken van transactie in bankboek uitzetten
 ACCOUNTING_ENABLE_EXPORT_DRAFT_JOURNAL=Schakel concept export van het journaal in
->>>>>>> d9b8a8c8
 
 ACCOUNTING_SELL_JOURNAL=Verkoopboek
 ACCOUNTING_PURCHASE_JOURNAL=Inkoopboek
 ACCOUNTING_MISCELLANEOUS_JOURNAL=Miscellaneous journal
 ACCOUNTING_EXPENSEREPORT_JOURNAL=Expense report journal
 ACCOUNTING_SOCIAL_JOURNAL=Social journal
-<<<<<<< HEAD
-ACCOUNTING_HAS_NEW_JOURNAL=Has new Journal
-=======
 ACCOUNTING_HAS_NEW_JOURNAL=Nieuw Has Journaal
->>>>>>> d9b8a8c8
 
 ACCOUNTING_ACCOUNT_TRANSFER_CASH=Grootboekrekening kruisposten
 ACCOUNTING_ACCOUNT_SUSPENSE=Grootboekrekening kruisposten (dagboeken)
@@ -198,24 +158,15 @@
 Docdate=Date
 Docref=Reference
 LabelAccount=Label account
-<<<<<<< HEAD
-LabelOperation=Label operation
-Sens=Sens
-=======
 LabelOperation=Werking label
 Sens=Sens
 LetteringCode=Belettering code
->>>>>>> d9b8a8c8
 Codejournal=Journaal
 NumPiece=Boekingstuk
 TransactionNumShort=Transactienummer
 AccountingCategory=Gepersonaliseerde groepen
 GroupByAccountAccounting=Groeperen per grootboekrekening
-<<<<<<< HEAD
-AccountingAccountGroupsDesc=You can define here some groups of accounting account. They will be used for personalized accounting reports.
-=======
 AccountingAccountGroupsDesc=Hier kunt u enkele grootboekrekening-groepen definiëren. Deze worden gebruikt voor gepersonaliseerde boekhoudrapporten.
->>>>>>> d9b8a8c8
 ByAccounts=Op grootboekrekening
 ByPredefinedAccountGroups=Op voorgedefinieerde groepen
 ByPersonalizedAccountGroups=Op gepersonaliseerde groepen
@@ -224,20 +175,12 @@
 DeleteMvt=Verwijder boekingsregels
 DelYear=Te verwijderen jaar
 DelJournal=Te verwijderen journaal
-<<<<<<< HEAD
-ConfirmDeleteMvt=This will delete all lines of the Ledger for year and/or from a specific journal. At least one criteria is required.
-=======
 ConfirmDeleteMvt=Hiermee worden alle regels van het grootboek voor het jaar en / of uit een specifiek journaal verwijderd. Er is minimaal één criterium vereist.
->>>>>>> d9b8a8c8
 ConfirmDeleteMvtPartial=Dit zal de boeking verwijderen uit de boekhouding (tevens ook alle regels die met deze boeking verbonden zijn)
 FinanceJournal=Finance journal
 ExpenseReportsJournal=Overzicht resultaatrekening
 DescFinanceJournal=Finance journal including all the types of payments by bank account
-<<<<<<< HEAD
-DescJournalOnlyBindedVisible=This is a view of record that are bound to an accounting account and can be recorded into the Ledger.
-=======
 DescJournalOnlyBindedVisible=Dit is een recordweergave die is gekoppeld aan een grootboekrekening en die kan worden vastgelegd in het grootboek.
->>>>>>> d9b8a8c8
 VATAccountNotDefined=BTW rekeningen niet gedefinieerd
 ThirdpartyAccountNotDefined=Grootboekrekening van relatie niet gedefinieerd
 ProductAccountNotDefined=Grootboekrekening producten niet gedefinieerd
@@ -251,18 +194,6 @@
 ErrorDebitCredit=Debet en Credit mogen niet gelijktijdig worden opgegeven.
 AddCompteFromBK=Grootboekrekeningen aan groep toevoegen
 ReportThirdParty=Relatie grootboeknummers
-<<<<<<< HEAD
-DescThirdPartyReport=Consult here the list of the third party customers and vendors and their accounting accounts
-ListAccounts=List of the accounting accounts
-UnknownAccountForThirdparty=Onbekende relatie grootboekrekening. Gebruikt wordt %s
-UnknownAccountForThirdpartyBlocking=Blokkeringsfout. Onbekende relatierekening. 
-UnknownAccountForThirdpartyAndWaitingAccountNotDefinedBlocking=Unknown third party account and waiting account not defined. Blocking error
-PaymentsNotLinkedToProduct=Payment not linked to any product / service
-
-Pcgtype=Rekening hoofdgroep
-Pcgsubtype=Rekening subgroep
-PcgtypeDesc=Group and subgroup of account are used as predefined 'filter' and 'grouping' criterias for some accounting reports. For example, 'INCOME' or 'EXPENSE' are used as groups for accounting accounts of products to build the expense/income report.
-=======
 DescThirdPartyReport=Raadpleeg hier de lijst met externe klanten en leveranciers en hun financiële administratie
 ListAccounts=List of the accounting accounts
 UnknownAccountForThirdparty=Onbekende relatie grootboekrekening. Gebruikt wordt %s
@@ -273,24 +204,10 @@
 Pcgtype=Rekening hoofdgroep
 Pcgsubtype=Rekening subgroep
 PcgtypeDesc=Groep en subgroep van accounts worden gebruikt als vooraf gedefinieerde criteria voor 'filter' en 'groepering' voor sommige boekhoudrapporten. 'INCOME' of 'EXPENSE' worden bijvoorbeeld gebruikt als groepen voor accountingrekeningen van producten om het declaratie- / inkomstenrapport samen te stellen.
->>>>>>> d9b8a8c8
 
 TotalVente=Total turnover before tax
 TotalMarge=Total sales margin
 
-<<<<<<< HEAD
-DescVentilCustomer=Consult here the list of customer invoice lines bound (or not) to a product accounting account
-DescVentilMore=In most cases, if you use predefined products or services and you set the account number on the product/service card, the application will be able to make all the binding between your invoice lines and the accounting account of your chart of accounts, just in one click with the button <strong>"%s"</strong>. If account was not set on product/service cards or if you still has some lines not bound to any account, you will have to make a manual binding from the menu "<strong>%s</strong>".
-DescVentilDoneCustomer=Consult here the list of the lines of invoices customers and their product accounting account
-DescVentilTodoCustomer=Koppel factuurregels welke nog niet verbonden zijn met een product grootboekrekening
-ChangeAccount=Change the product/service accounting account for selected lines with the following accounting account:
-Vide=-
-DescVentilSupplier=Consult here the list of vendor invoice lines bound or not yet bound to a product accounting account
-DescVentilDoneSupplier=Consult here the list of the lines of invoices vendors and their accounting account
-DescVentilTodoExpenseReport=Koppel kosten-boekregels aan grootboekrekeningen welke nog niet zijn vastgelegd
-DescVentilExpenseReport=Hier kunt u de lijst raadplegen van kostenregels om te koppelen aan een grootboekrekening (of niet).
-DescVentilExpenseReportMore=Als er bij de instellingen bij de kostenposten een grootboekrekening is toegekend, zal het programma deze met een enkele muisklik <strong>"%s"</strong> kunnen koppelen. Als dit niet is gebeurt en u moet regels koppelen, dan zal dit handmatig moeten gebeuren via menu "<strong>%s</strong>".
-=======
 DescVentilCustomer=Raadpleeg hier de lijst met klant factuurregels die (al dan niet) zijn gekoppeld aan een grootboekrekening vaneen product
 DescVentilMore=In de meeste gevallen, als u vooraf gedefinieerde producten of diensten gebruikt en u het rekeningnummer instelt op de product- / servicekaart, kan de toepassing alle koppelingen tussen uw factuurregels en de boekhoudrekening van uw rekeningschema maken, met één druk op de knop <strong>"%s"</strong>. Als er geen rekenig is ingesteld op de product- / servicekaarten of als u nog enkele regels hebt die niet aan een rekening zijn gekoppeld, moet u een handmatige koppeling maken via het menu "<strong>%s</strong>".
 DescVentilDoneCustomer=Bekijk hier de lijst met factuurregels en hun grootboekrekening
@@ -302,19 +219,14 @@
 DescVentilTodoExpenseReport=Koppel kosten-boekregels aan grootboekrekeningen welke nog niet zijn vastgelegd
 DescVentilExpenseReport=Hier kunt u de lijst raadplegen van kostenregels om te koppelen aan een grootboekrekening (of niet).
 DescVentilExpenseReportMore=Als u een account instelt op het type onkostendeclaratieregels, kan de toepassing alle bindingen maken tussen uw declaratieregels en de boekhoudrekening van uw rekeningschema, met één klik met de knop <strong> "%s" </ strong>. Als het account niet is ingesteld op het tarievenwoordenboek of als u nog steeds regels hebt die niet aan een account zijn gekoppeld, moet u een manuele binding maken via het menu "<strong> %s </ strong>".
->>>>>>> d9b8a8c8
 DescVentilDoneExpenseReport=Hier kunt u de lijst raadplegen van kostenregels met hun tegenrekening
 
 ValidateHistory=Automatisch boeken
 AutomaticBindingDone=Automatisch koppelen voltooid
 
 ErrorAccountancyCodeIsAlreadyUse=Error, you cannot delete this accounting account because it is used
-<<<<<<< HEAD
-MvtNotCorrectlyBalanced=Movement not correctly balanced. Debit = %s | Credit = %s
-=======
 MvtNotCorrectlyBalanced=Boeking is niet in balans. Debet = %s | Credit = %s
 Balancing=Balancen
->>>>>>> d9b8a8c8
 FicheVentilation=Koppelen card
 GeneralLedgerIsWritten=Grootboek transacties
 GeneralLedgerSomeRecordWasNotRecorded=Sommige transacties konden niet worden doorgeboekt. Als er geen andere foutmelding is, komt dit waarschijnlijk omdat ze reeds zijn doorgeboekt.
@@ -325,15 +237,9 @@
 NotYetAccounted=Nog niet doorgeboekt in boekhouding
 
 ## Admin
-<<<<<<< HEAD
-ApplyMassCategories=Apply mass categories
-AddAccountFromBookKeepingWithNoCategories=Available acccount not yet in a personalized group
-CategoryDeleted=Category for the accounting account has been removed
-=======
 ApplyMassCategories=Categorieën  a-mass toepassen
 AddAccountFromBookKeepingWithNoCategories=Beschikbaar account nog niet in een gepersonaliseerde groep
 CategoryDeleted=Categorie van deze grootboekrekening is verwijderd
->>>>>>> d9b8a8c8
 AccountingJournals=Dagboeken
 AccountingJournal=Dagboek
 NewAccountingJournal=Nieuw dagboek
@@ -359,27 +265,16 @@
 Modelcsv_bob50=Exporteren naar Sage BOB 50
 Modelcsv_ciel=Exporteren naar Sage Ciel Compta of Compta Evolution
 Modelcsv_quadratus=Exporteren naar Quadratus QuadraCompta
-<<<<<<< HEAD
-Modelcsv_ebp=Export towards EBP
-Modelcsv_cogilog=Export towards Cogilog
-Modelcsv_agiris=Exporteren naar Agiris
-Modelcsv_configurable=Export Configurable
-=======
 Modelcsv_ebp=Exporteer naar EBP
 Modelcsv_cogilog=Exporteer naar Cogilog
 Modelcsv_agiris=Exporteren naar Agiris
 Modelcsv_configurable=Configureerbare CSV export
 Modelcsv_FEC=FEC exporteren (artikel L47 A) (test)
->>>>>>> d9b8a8c8
 ChartofaccountsId=Rekeningschema Id
 
 ## Tools - Init accounting account on product / service
 InitAccountancy=Instellen boekhouding
-<<<<<<< HEAD
-InitAccountancyDesc=This page can be used to initialize an accounting account on products and services that does not have accounting account defined for sales and purchases.
-=======
 InitAccountancyDesc=Deze pagina kan worden gebruikt om een ​​grootboekrekening toe te wijzen aan producten en services waarvoor geen grootboekrekening is gedefinieerd voor verkopen en aankopen.
->>>>>>> d9b8a8c8
 DefaultBindingDesc=Hier kunt u een standaard grootboekrekening koppelen aan salaris betalingen, donaties, belastingen en BTW, wanneer deze nog niet apart zijn ingesteld.
 Options=Opties
 OptionModeProductSell=Instellingen verkopen
@@ -391,11 +286,7 @@
 PredefinedGroups=Voorgedefinieerde groepen
 WithoutValidAccount=Zonder geldig toegewezen grootboekrekening
 WithValidAccount=Met geldig toegewezen grootboekrekening
-<<<<<<< HEAD
-ValueNotIntoChartOfAccount=This value of accounting account does not exist into chart of account
-=======
 ValueNotIntoChartOfAccount=Deze grootboekrekening is niet aanwezig in het rekeningschema
->>>>>>> d9b8a8c8
 
 ## Dictionary
 Range=Grootboeknummer van/tot
@@ -404,24 +295,6 @@
 
 ## Error
 SomeMandatoryStepsOfSetupWereNotDone=Sommige verplichte stappen zijn nog niet volledig uitgevoerd. Maak deze alsnog.
-<<<<<<< HEAD
-ErrorNoAccountingCategoryForThisCountry=No accounting account group available for country %s (See Home - Setup - Dictionaries)
-ErrorInvoiceContainsLinesNotYetBounded=U probeert regels van factuur <strong>%s</strong> door te boeken, maar er zijn regels die nog niet verbonden zijn aan een grootboekrekening. Het doorboeken is daarom geannuleerd.
-ErrorInvoiceContainsLinesNotYetBoundedShort=Some lines on invoice are not bound to accounting account.
-ExportNotSupported=The export format setuped is not supported into this page
-BookeppingLineAlreayExists=Regels al aanwezig in de boekhouding
-NoJournalDefined=Geen dagboek ingesteld
-Binded=Geboekte regels
-ToBind=Te boeken regels
-UseMenuToSetBindindManualy=Autodetectie niet mogelijk., gebruik menukeuze <a href="%s">%s</a> om koppeling handmatig te maken.
-
-## Import
-ImportAccountingEntries=Accounting entries
-
-WarningReportNotReliable=Pas op. Dit overzicht is niet afkomstig vanuit de boekhouding. Hierdoor bevat deze geen modificaties verricht in de boekhouding. Als het doorboeken up-to-date is, geeft de boekhouding een beter overzicht.
-ExpenseReportJournal=Expense Report Journal
-InventoryJournal=Inventory Journal
-=======
 ErrorNoAccountingCategoryForThisCountry=Geen rekeningschema beschikbaar voor land %s (zie Home - Setup - Woordenboeken)
 ErrorInvoiceContainsLinesNotYetBounded=U probeert regels van factuur <strong>%s</strong> door te boeken, maar er zijn regels die nog niet verbonden zijn aan een grootboekrekening. Het doorboeken is daarom geannuleerd.
 ErrorInvoiceContainsLinesNotYetBoundedShort=Sommige regels op de factuur zijn niet gekoppeld aan een grootboekrekening.
@@ -437,5 +310,4 @@
 
 WarningReportNotReliable=Waarschuwing, dit rapport is niet gebaseerd op het grootboek, dus bevat het niet de transactie die handmatig in het grootboek is gewijzigd. Als uw journalisatie up-to-date is, is de weergave van de boekhouding nauwkeuriger.
 ExpenseReportJournal=Kostenoverzicht
-InventoryJournal=Inventarisatie
->>>>>>> d9b8a8c8
+InventoryJournal=Inventarisatie