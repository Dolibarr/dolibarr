--- conflicted
+++ resolved
@@ -331,14 +331,9 @@
 ACCOUNTING_DISABLE_BINDING_ON_EXPENSEREPORTS=Schakel het koppelen en doorboeken naar de boekhouding van onkostendeclaraties uit (met onkostendeclaraties wordt geen rekening gehouden in de boekhouding)
 
 ## Export
-<<<<<<< HEAD
-NotifiedExportDate=Markeer geëxporteerde regels als geëxporteerd (wijziging van de regels is niet mogelijk)
-NotifiedValidationDate=Valideer de geëxporteerde invoer (wijziging of verwijdering van de regels is niet mogelijk)
-=======
 NotifiedExportDate=Geëxporteerde regels markeren als geëxporteerd <span class="warning">(om een regel te wijzigen, moet u de hele transactie verwijderen en opnieuw in de boekhouding opnemen)</span>
 NotifiedValidationDate=Valideer en vergrendel de geëxporteerde items <span class="warning">(hetzelfde effect als de functie "Sluiting", wijziging en verwijdering van de regels is ZEKER niet mogelijk)</span>
 DateValidationAndLock=Datum validatie en vergrendelen
->>>>>>> 503d1a04
 ConfirmExportFile=Bevestiging van het genereren van het boekhoudkundige exportbestand ?
 ExportDraftJournal=Journaal exporteren
 Modelcsv=Export model
@@ -429,12 +424,9 @@
 ToBind=Te boeken regels
 UseMenuToSetBindindManualy=Regels die nog niet zijn gebonden, gebruik het menu <a href="%s"> %s </a> om de binding handmatig te maken
 SorryThisModuleIsNotCompatibleWithTheExperimentalFeatureOfSituationInvoices=Sorry, deze module is niet compatibel met de experimentele functie van situatiefacturen
-<<<<<<< HEAD
-=======
 AccountancyErrorMismatchLetterCode=Mismatch in reconcile code
 AccountancyErrorMismatchBalanceAmount=The balance (%s) is not equal to 0
 AccountancyErrorLetteringBookkeeping=Errors have occurred concerning the transactions: %s
->>>>>>> 503d1a04
 
 ## Import
 ImportAccountingEntries=Boekingen
