--- conflicted
+++ resolved
@@ -34,11 +34,7 @@
 unset ($_SESSION['serObjFacturation']);
 
 
-<<<<<<< HEAD
 switch($action)
-=======
-switch (GETPOST('action','alpha'))
->>>>>>> 4402c7fb
 {
 	default:
 		if ( $_POST['hdnSource'] != 'NULL' )
@@ -201,10 +197,10 @@
 		{
 		    $_SESSION["CASHDESK_ID_THIRDPARTY"] = $newthirdpartyid;
 		}
-		
+
 		$redirection = DOL_URL_ROOT.'/cashdesk/affIndex.php?menutpl=facturation';
-        break;	    
-	    
+        break;
+
 	case 'ajout_article':	// We have clicked on button "Add product"
 
 		if (! empty($obj_facturation->id))	// A product was previously selected and stored in session, so we can add it
