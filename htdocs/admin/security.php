<?php
/* Copyright (C) 2004-2009 Laurent Destailleur  <eldy@users.sourceforge.net>
 * Copyright (C) 2005-2007 Regis Houssin        <regis@dolibarr.fr>
 *
 * This program is free software; you can redistribute it and/or modify
 * it under the terms of the GNU General Public License as published by
 * the Free Software Foundation; either version 2 of the License, or
 * (at your option) any later version.
 *
 * This program is distributed in the hope that it will be useful,
 * but WITHOUT ANY WARRANTY; without even the implied warranty of
 * MERCHANTABILITY or FITNESS FOR A PARTICULAR PURPOSE.  See the
 * GNU General Public License for more details.
 *
 * You should have received a copy of the GNU General Public License
 * along with this program. If not, see <http://www.gnu.org/licenses/>.
 */

/**
 *		\file       htdocs/admin/security.php
 *      \ingroup    setup
 *      \brief      Page de configuration du module securite
<<<<<<< HEAD
 *		\version    $Id: security.php,v 1.56 2011/07/31 22:23:24 eldy Exp $
=======
 *		\version    $Id: security.php,v 1.57 2011/08/17 15:56:23 eldy Exp $
>>>>>>> 19bde3ab
 */

require("../main.inc.php");
require_once(DOL_DOCUMENT_ROOT."/lib/admin.lib.php");
require_once(DOL_DOCUMENT_ROOT.'/lib/security.lib.php');

$langs->load("users");
$langs->load("admin");
$langs->load("other");

if (!$user->admin) accessforbidden();

// Allow/Disallow change to clear passwords once passwords are crypted
$allow_disable_encryption=true;

$mesg = '';


/*
 * Actions
 */
if ($_GET["action"] == 'setgeneraterule')
{
	if (! dolibarr_set_const($db, 'USER_PASSWORD_GENERATED',$_GET["value"],'chaine',0,'',$conf->entity))
	{
		dol_print_error($db);
	}
	else
	{
		Header("Location: ".$_SERVER["PHP_SELF"]);
		exit;
	}
}

if ($_GET["action"] == 'activate_encrypt')
{
    $error=0;

	$db->begin();

    dolibarr_set_const($db, "DATABASE_PWD_ENCRYPTED", "1",'chaine',0,'',$conf->entity);

    $sql = "SELECT u.rowid, u.pass, u.pass_crypted";
    $sql.= " FROM ".MAIN_DB_PREFIX."user as u";
    $sql.= " WHERE u.pass IS NOT NULL AND LENGTH(u.pass) < 32"; // Not a MD5 value

    $resql=$db->query($sql);
    if ($resql)
    {
        $numrows=$db->num_rows($resql);
        $i=0;
        while ($i < $numrows)
        {
            $obj=$db->fetch_object($resql);
            if (md5($obj->pass))
            {
                $sql = "UPDATE ".MAIN_DB_PREFIX."user";
                $sql.= " SET pass_crypted = '".md5($obj->pass)."', pass = NULL";
                $sql.= " WHERE rowid=".$obj->rowid;
                //print $sql;

                $resql2 = $db->query($sql);
                if (! $resql2)
                {
                    dol_print_error($db);
                    $error++;
                    break;
                }

                $i++;
            }
        }
    }
    else dol_print_error($db);

	//print $error." ".$sql;
    //exit;
    if (! $error)
	{
		$db->commit();
		Header("Location: security.php");
	    exit;
	}
	else
	{
		$db->rollback();
		dol_print_error($db,'');
	}
}
else if ($_GET["action"] == 'disable_encrypt')
{
	//On n'autorise pas l'annulation de l'encryption car les mots de passe ne peuvent pas etre decodes
	//Do not allow "disable encryption" as passwords cannot be decrypted
	if ($allow_disable_encryption)
	{
		dolibarr_del_const($db, "DATABASE_PWD_ENCRYPTED",$conf->entity);
    }
	Header("Location: security.php");
    exit;
}

if ($_GET["action"] == 'activate_encryptdbpassconf')
{
	$result = encodedecode_dbpassconf(1);
	if ($result > 0)
	{
		// database value not required
		//dolibarr_set_const($db, "MAIN_DATABASE_PWD_CONFIG_ENCRYPTED", "1");
		Header("Location: security.php");
		exit;
	}
	else
	{
		$mesg='<div class="warning">'.$langs->trans('InstrucToEncodePass',dol_encode($dolibarr_main_db_pass)).'</div>';
	}
}
else if ($_GET["action"] == 'disable_encryptdbpassconf')
{
	$result = encodedecode_dbpassconf(0);
	if ($result > 0)
	{
		// database value not required
		//dolibarr_del_const($db, "MAIN_DATABASE_PWD_CONFIG_ENCRYPTED",$conf->entity);
		Header("Location: security.php");
		exit;
	}
	else
	{
		$mesg='<div class="warning">'.$langs->trans('InstrucToClearPass',$dolibarr_main_db_pass).'</div>';
	}
}

if ($_GET["action"] == 'activate_pdfsecurity')
{
	dolibarr_set_const($db, "PDF_SECURITY_ENCRYPTION", "1",'chaine',0,'',$conf->entity);
	Header("Location: security.php");
	exit;
}
else if ($_GET["action"] == 'disable_pdfsecurity')
{
	dolibarr_del_const($db, "PDF_SECURITY_ENCRYPTION",$conf->entity);
	Header("Location: security.php");
	exit;
}

if ($_GET["action"] == 'activate_MAIN_SECURITY_DISABLEFORGETPASSLINK')
{
	dolibarr_set_const($db, "MAIN_SECURITY_DISABLEFORGETPASSLINK", '1','chaine',0,'',$conf->entity);
	Header("Location: security.php");
	exit;
}
else if ($_GET["action"] == 'disable_MAIN_SECURITY_DISABLEFORGETPASSLINK')
{
	dolibarr_del_const($db, "MAIN_SECURITY_DISABLEFORGETPASSLINK",$conf->entity);
	Header("Location: security.php");
	exit;
}




/*
 * View
 */
$html = new Form($db);

llxHeader('',$langs->trans("Passwords"));

print_fiche_titre($langs->trans("SecuritySetup"),'','setup');

if ($mesg) print $mesg."<br>\n";

print $langs->trans("GeneratedPasswordDesc")."<br>\n";
print "<br>\n";


$head=security_prepare_head();

dol_fiche_head($head, 'passwords', $langs->trans("Security"));


$var=false;


// Choix du gestionnaire du generateur de mot de passe
print '<form action="'.$_SERVER["PHP_SELF"].'" method="POST">';
print '<input type="hidden" name="token" value="'.$_SESSION['newtoken'].'">';
print '<input type="hidden" name="action" value="update">';
print '<input type="hidden" name="constname" value="USER_PASSWORD_GENERATED">';
print '<input type="hidden" name="consttype" value="yesno">';

// Charge tableau des modules generation
$dir = "../includes/modules/security/generate";
clearstatcache();
$handle=opendir($dir);
$i=1;
if (is_resource($handle))
{
    while (($file = readdir($handle))!==false)
    {
        if (preg_match('/(modGeneratePass[a-z]+)\.class\.php/i',$file,$reg))
        {
            // Chargement de la classe de numerotation
            $classname = $reg[1];
            require_once($dir.'/'.$file);

            $obj = new $classname($db,$conf,$langs,$user);
            $arrayhandler[$obj->id]=$obj;
    		$i++;
        }
    }
    closedir($handle);
}

print '<table class="noborder" width="100%">';
print '<tr class="liste_titre">';
print '<td colspan="2">'.$langs->trans("RuleForGeneratedPasswords").'</td>';
print '<td>'.$langs->trans("Example").'</td>';
print '<td align="center">'.$langs->trans("Activated").'</td>';
print '</tr>';

foreach ($arrayhandler as $key => $module)
{
	// Show modules according to features level
    if ($module->version == 'development'  && $conf->global->MAIN_FEATURES_LEVEL < 2) continue;
    if ($module->version == 'experimental' && $conf->global->MAIN_FEATURES_LEVEL < 1) continue;

	if ($module->isEnabled())
	{
        $var = !$var;
        print '<tr '.$bc[$var].'><td width="100">';
        print ucfirst($key);
        print "</td><td>\n";
        print $module->getDescription().'<br>';
        print $langs->trans("MinLength").': '.$module->length;
        print '</td>';

        // Show example of numbering module
        print '<td nowrap="nowrap">';
        $tmp=$module->getExample();
        if (preg_match('/^Error/',$tmp)) print $langs->trans($tmp);
        else print $tmp;
        print '</td>'."\n";

        print '<td width="100" align="center">';
        if ($conf->global->USER_PASSWORD_GENERATED == $key)
        {
            print img_picto('','tick');
        }
        else
        {
            print '<a href="'.$_SERVER['PHP_SELF'].'?action=setgeneraterule&amp;value='.$key.'">'.$langs->trans("Activate").'</a>';
        }
        print "</td></tr>\n";
	}
}
print '</table>';
print '</form>';

// Cryptage mot de passe
print '<br>';
$var=true;
print "<form method=\"post\" action=\"security.php\">";
print '<input type="hidden" name="token" value="'.$_SESSION['newtoken'].'">';
print "<input type=\"hidden\" name=\"action\" value=\"encrypt\">";

print '<table class="noborder" width="100%">';
print '<tr class="liste_titre">';
print '<td colspan="3">'.$langs->trans("Parameters").'</td>';
print '<td align="center">'.$langs->trans("Activated").'</td>';
print '<td align="center">'.$langs->trans("Action").'</td>';
print '</tr>';

// Disable clear password in database
$var=!$var;
print "<tr ".$bc[$var].">";
print '<td colspan="3">'.$langs->trans("DoNotStoreClearPassword").'</td>';
print '<td align="center" width="60">';
if ($conf->global->DATABASE_PWD_ENCRYPTED)
{
	print img_picto($langs->trans("Active"),'tick');
}
print '</td>';
if (! $conf->global->DATABASE_PWD_ENCRYPTED)
{
	print '<td align="center" width="100">';
	print '<a href="security.php?action=activate_encrypt">'.$langs->trans("Activate").'</a>';
	print "</td>";
}
if($conf->global->DATABASE_PWD_ENCRYPTED)
{
	print '<td align="center" width="100">';
	if ($allow_disable_encryption)
	{
		//On n'autorise pas l'annulation de l'encryption car les mots de passe ne peuvent pas etre decodes
	  	//Do not allow "disable encryption" as passwords cannot be decrypted
	  	print '<a href="security.php?action=disable_encrypt">'.$langs->trans("Disable").'</a>';
	}
	else
	{
		print '-';
	}
	print "</td>";
}
print "</td>";
print '</tr>';

// Cryptage du mot de base de la base dans conf.php
$var=!$var;
print "<tr ".$bc[$var].">";
print '<td colspan="3">'.$langs->trans("MainDbPasswordFileConfEncrypted").'</td>';
print '<td align="center" width="60">';
if (preg_match('/crypted:/i',$dolibarr_main_db_pass) || ! empty($dolibarr_main_db_encrypted_pass))
{
	print img_picto($langs->trans("Active"),'tick');
}

print '</td>';

print '<td align="center" width="100">';
if (empty($dolibarr_main_db_pass) && empty($dolibarr_main_db_encrypted_pass))
{
	$langs->load("errors");
	print img_warning($langs->trans("WarningPassIsEmpty"));
}
else
{
	if (empty($dolibarr_main_db_encrypted_pass))
	{
		print '<a href="security.php?action=activate_encryptdbpassconf">'.$langs->trans("Activate").'</a>';
	}
	if (! empty($dolibarr_main_db_encrypted_pass))
	{
		print '<a href="security.php?action=disable_encryptdbpassconf">'.$langs->trans("Disable").'</a>';
	}
}
print "</td>";

print "</td>";
print '</tr>';

// Encryption et protection des PDF
$var=!$var;
print "<tr ".$bc[$var].">";
print '<td colspan="3">';
$text = $langs->trans("ProtectAndEncryptPdfFiles");
$desc = $html->textwithpicto($text,$langs->transnoentities("ProtectAndEncryptPdfFilesDesc"),1);
print $desc;
print '</td>';
print '<td align="center" width="60">';
if($conf->global->PDF_SECURITY_ENCRYPTION == 1)
{
	print img_picto($langs->trans("Active"),'tick');
}

print '</td>';

print '<td align="center" width="100">';
if ($conf->global->PDF_SECURITY_ENCRYPTION == 0)
{
	print '<a href="security.php?action=activate_pdfsecurity">'.$langs->trans("Activate").'</a>';
}
if($conf->global->PDF_SECURITY_ENCRYPTION == 1)
{
	print '<a href="security.php?action=disable_pdfsecurity">'.$langs->trans("Disable").'</a>';
}
print "</td>";

print "</td>";
print '</tr>';



// Disable link "Forget password" on logon
$var=!$var;
print "<tr ".$bc[$var].">";
print '<td colspan="3">'.$langs->trans("DisableForgetPasswordLinkOnLogonPage").'</td>';
print '<td align="center" width="60">';
if($conf->global->MAIN_SECURITY_DISABLEFORGETPASSLINK == 1)
{
	print img_picto($langs->trans("Active"),'tick');
}
print '</td>';
if ($conf->global->MAIN_SECURITY_DISABLEFORGETPASSLINK == 0)
{
	print '<td align="center" width="100">';
	print '<a href="security.php?action=activate_MAIN_SECURITY_DISABLEFORGETPASSLINK">'.$langs->trans("Activate").'</a>';
	print "</td>";
}
if($conf->global->MAIN_SECURITY_DISABLEFORGETPASSLINK == 1)
{
	print '<td align="center" width="100">';
	print '<a href="security.php?action=disable_MAIN_SECURITY_DISABLEFORGETPASSLINK">'.$langs->trans("Disable").'</a>';
	print "</td>";
}
print "</td>";
print '</tr>';


print '</table>';
print '</form>';


//print '<tr><td colspan="2" align="center"><input type="submit" class="button" value="'.$langs->trans("Save").'"></td></tr>';

print '</div>';

$db->close();

<<<<<<< HEAD
llxFooter('$Date: 2011/07/31 22:23:24 $ - $Revision: 1.56 $');
=======
llxFooter('$Date: 2011/08/17 15:56:23 $ - $Revision: 1.57 $');
>>>>>>> 19bde3ab
?><|MERGE_RESOLUTION|>--- conflicted
+++ resolved
@@ -20,11 +20,7 @@
  *		\file       htdocs/admin/security.php
  *      \ingroup    setup
  *      \brief      Page de configuration du module securite
-<<<<<<< HEAD
- *		\version    $Id: security.php,v 1.56 2011/07/31 22:23:24 eldy Exp $
-=======
  *		\version    $Id: security.php,v 1.57 2011/08/17 15:56:23 eldy Exp $
->>>>>>> 19bde3ab
  */
 
 require("../main.inc.php");
@@ -434,9 +430,5 @@
 
 $db->close();
 
-<<<<<<< HEAD
-llxFooter('$Date: 2011/07/31 22:23:24 $ - $Revision: 1.56 $');
-=======
 llxFooter('$Date: 2011/08/17 15:56:23 $ - $Revision: 1.57 $');
->>>>>>> 19bde3ab
 ?>