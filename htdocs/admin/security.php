<?php
/* Copyright (C) 2004-2009 Laurent Destailleur  <eldy@users.sourceforge.net>
 * Copyright (C) 2005-2007 Regis Houssin        <regis.houssin@inodbox.com>
 * Copyright (C) 2013-2015 Juanjo Menent		<jmenent@2byte.es>
 *
 * This program is free software; you can redistribute it and/or modify
 * it under the terms of the GNU General Public License as published by
 * the Free Software Foundation; either version 3 of the License, or
 * (at your option) any later version.
 *
 * This program is distributed in the hope that it will be useful,
 * but WITHOUT ANY WARRANTY; without even the implied warranty of
 * MERCHANTABILITY or FITNESS FOR A PARTICULAR PURPOSE.  See the
 * GNU General Public License for more details.
 *
 * You should have received a copy of the GNU General Public License
 * along with this program. If not, see <http://www.gnu.org/licenses/>.
 */

/**
 *		\file       htdocs/admin/security.php
 *      \ingroup    setup
 *      \brief      Page de configuration du module securite
 */

require '../main.inc.php';
require_once DOL_DOCUMENT_ROOT.'/core/lib/admin.lib.php';
require_once DOL_DOCUMENT_ROOT.'/core/lib/security2.lib.php';

$action=GETPOST('action', 'aZ09');

// Load translation files required by the page
$langs->loadLangs(array("users","admin","other"));

if (!$user->admin) accessforbidden();

// Allow/Disallow change to clear passwords once passwords are crypted
$allow_disable_encryption=true;

/*
 * Actions
 */
if ($action == 'setgeneraterule')
{
	if (! dolibarr_set_const($db, 'USER_PASSWORD_GENERATED', $_GET["value"], 'chaine', 0, '', $conf->entity))
	{
		dol_print_error($db);
	}
	else
	{
		header("Location: ".$_SERVER["PHP_SELF"]);
		exit;
	}
}

if ($action == 'activate_encrypt')
{
    $error=0;

	$db->begin();

    dolibarr_set_const($db, "DATABASE_PWD_ENCRYPTED", "1", 'chaine', 0, '', $conf->entity);

    $sql = "SELECT u.rowid, u.pass, u.pass_crypted";
    $sql.= " FROM ".MAIN_DB_PREFIX."user as u";
    $sql.= " WHERE u.pass IS NOT NULL AND LENGTH(u.pass) < 32"; // Not a MD5 value

    $resql=$db->query($sql);
    if ($resql)
    {
        $numrows=$db->num_rows($resql);
        $i=0;
        while ($i < $numrows)
        {
            $obj=$db->fetch_object($resql);
            if (dol_hash($obj->pass))
            {
                $sql = "UPDATE ".MAIN_DB_PREFIX."user";
                $sql.= " SET pass_crypted = '".dol_hash($obj->pass)."', pass = NULL";
                $sql.= " WHERE rowid=".$obj->rowid;
                //print $sql;

                $resql2 = $db->query($sql);
                if (! $resql2)
                {
                    dol_print_error($db);
                    $error++;
                    break;
                }

                $i++;
            }
        }
    }
    else dol_print_error($db);

	//print $error." ".$sql;
    //exit;
    if (! $error)
	{
		$db->commit();
		header("Location: security.php");
	    exit;
	}
	else
	{
		$db->rollback();
		dol_print_error($db, '');
	}
}
elseif ($action == 'disable_encrypt')
{
	//On n'autorise pas l'annulation de l'encryption car les mots de passe ne peuvent pas etre decodes
	//Do not allow "disable encryption" as passwords cannot be decrypted
	if ($allow_disable_encryption)
	{
		dolibarr_del_const($db, "DATABASE_PWD_ENCRYPTED", $conf->entity);
    }
	header("Location: security.php");
    exit;
}

if ($action == 'activate_encryptdbpassconf')
{
	$result = encodedecode_dbpassconf(1);
	if ($result > 0)
	{
	    sleep(3);  // Don't know why but we need to wait file is completely saved before making the reload. Even with flush and clearstatcache, we need to wait.

	    // database value not required
		//dolibarr_set_const($db, "MAIN_DATABASE_PWD_CONFIG_ENCRYPTED", "1");
		header("Location: security.php");
		exit;
	}
	else
	{
		setEventMessages($langs->trans('InstrucToEncodePass', dol_encode($dolibarr_main_db_pass)), null, 'warnings');
	}
}
elseif ($action == 'disable_encryptdbpassconf')
{
	$result = encodedecode_dbpassconf(0);
	if ($result > 0)
	{
	    sleep(3);  // Don't know why but we need to wait file is completely saved before making the reload. Even with flush and clearstatcache, we need to wait.

		// database value not required
		//dolibarr_del_const($db, "MAIN_DATABASE_PWD_CONFIG_ENCRYPTED",$conf->entity);
		header("Location: security.php");
		exit;
	}
	else
	{
		setEventMessages($langs->trans('InstrucToClearPass', $dolibarr_main_db_pass), null, 'warnings');
	}
}

if ($action == 'activate_MAIN_SECURITY_DISABLEFORGETPASSLINK')
{
	dolibarr_set_const($db, "MAIN_SECURITY_DISABLEFORGETPASSLINK", '1', 'chaine', 0, '', $conf->entity);
	header("Location: security.php");
	exit;
}
elseif ($action == 'disable_MAIN_SECURITY_DISABLEFORGETPASSLINK')
{
	dolibarr_del_const($db, "MAIN_SECURITY_DISABLEFORGETPASSLINK", $conf->entity);
	header("Location: security.php");
	exit;
}

if ($action == 'maj_pattern')
{
    $pattern = GETPOST("pattern");
    $explodePattern = explode(';', $pattern);

    $patternInError = false;
<<<<<<< HEAD
    if($explodePattern[0] < 1){
=======
    if($explodePattern[0] < 1 || $explodePattern[4] < 0){
>>>>>>> 839929f7
        $patternInError = true;
    }

    if($explodePattern[0] < $explodePattern[1] + $explodePattern[2] + $explodePattern[3]){
        $patternInError = true;
    }

    if(!$patternInError){
	    dolibarr_set_const($db, "USER_PASSWORD_PATTERN", $pattern, 'chaine', 0, '', $conf->entity);
	    header("Location: security.php");
	    exit;
    }
}



/*
 * View
 */
$form = new Form($db);

$wikihelp='EN:Setup_Security|FR:Paramétrage_Sécurité|ES:Configuración_Seguridad';
llxHeader('', $langs->trans("Passwords"), $wikihelp);

print load_fiche_titre($langs->trans("SecuritySetup"), '', 'title_setup');

print $langs->trans("GeneratedPasswordDesc")."<br>\n";
print "<br>\n";


$head=security_prepare_head();

dol_fiche_head($head, 'passwords', $langs->trans("Security"), -1);


// Choix du gestionnaire du generateur de mot de passe
print '<form action="'.$_SERVER["PHP_SELF"].'" method="POST">';
print '<input type="hidden" name="token" value="'.$_SESSION['newtoken'].'">';
print '<input type="hidden" name="action" value="update">';
print '<input type="hidden" name="constname" value="USER_PASSWORD_GENERATED">';
print '<input type="hidden" name="consttype" value="yesno">';

// Charge tableau des modules generation
$dir = "../core/modules/security/generate";
clearstatcache();
$handle=opendir($dir);
$i=1;
if (is_resource($handle))
{
    while (($file = readdir($handle))!==false)
    {
        if (preg_match('/(modGeneratePass[a-z]+)\.class\.php$/i', $file, $reg))
        {
            // Charging the numbering class
            $classname = $reg[1];
            require_once $dir.'/'.$file;

            $obj = new $classname($db, $conf, $langs, $user);
            $arrayhandler[$obj->id]=$obj;
    		$i++;
        }
    }
    closedir($handle);
}
asort($arrayhandler);

print '<table class="noborder" width="100%">';
print '<tr class="liste_titre">';
print '<td colspan="2">'.$langs->trans("RuleForGeneratedPasswords").'</td>';
print '<td>'.$langs->trans("Example").'</td>';
print '<td align="center">'.$langs->trans("Activated").'</td>';
print '</tr>';

foreach ($arrayhandler as $key => $module)
{
	// Show modules according to features level
    if ($module->version == 'development'  && $conf->global->MAIN_FEATURES_LEVEL < 2) continue;
    if ($module->version == 'experimental' && $conf->global->MAIN_FEATURES_LEVEL < 1) continue;

	if ($module->isEnabled())
	{
        print '<tr class="oddeven"><td width="100">';
        print ucfirst($key);
        print "</td><td>\n";
        print $module->getDescription().'<br>';
        print $langs->trans("MinLength").': '.$module->length;
        print '</td>';

        // Show example of numbering module
        print '<td class="nowrap">';
        $tmp=$module->getExample();
        if (preg_match('/^Error/', $tmp)) { $langs->load("errors"); print '<div class="error">'.$langs->trans($tmp).'</div>'; }
        elseif ($tmp=='NotConfigured') print $langs->trans($tmp);
        else print $tmp;
        print '</td>'."\n";

        print '<td width="100" align="center">';
        if ($conf->global->USER_PASSWORD_GENERATED == $key)
        {
            print img_picto('', 'tick');
        }
        else
        {
            print '<a href="'.$_SERVER['PHP_SELF'].'?action=setgeneraterule&amp;value='.$key.'">'.$langs->trans("Activate").'</a>';
        }
        print "</td></tr>\n";
	}
}
print '</table>';
print '</form>';

//if($conf->global->MAIN_SECURITY_DISABLEFORGETPASSLINK == 1)
// Patter for Password Perso
if ($conf->global->USER_PASSWORD_GENERATED == "Perso"){


	$tabConf = explode(";", $conf->global->USER_PASSWORD_PATTERN);
	print '<br>';
	print '<table class="noborder" width="100%">';
	print '<tr class="liste_titre">';
	print '<td colspan="3"> '.$langs->trans("PasswordPatternDesc").'</td>';
	print '</tr>';


	print '<tr class="oddeven">';
	print '<td>' . $langs->trans("MinLength")."</td>";
	print '<td colspan="2"><input type="number" value="'.$tabConf[0].'" id="minlenght" min="1"></td>';
	print '</tr>';


	print '<tr class="oddeven">';
	print '<td>' . $langs->trans("NbMajMin")."</td>";
	print '<td colspan="2"><input type="number" value="'.$tabConf[1].'" id="NbMajMin" min="0"></td>';
	print '</tr>';


	print '<tr class="oddeven">';
	print '<td>' . $langs->trans("NbNumMin")."</td>";
	print '<td colspan="2"><input type="number" value="'.$tabConf[2].'" id="NbNumMin" min="0"></td>';
	print '</tr>';


	print '<tr class="oddeven">';
	print '<td>' . $langs->trans("NbSpeMin")."</td>";
	print '<td colspan="2"><input type="number" value="'.$tabConf[3].'" id="NbSpeMin" min="0"></td>';
	print '</tr>';


	print '<tr class="oddeven">';
	print '<td>' . $langs->trans("NbIteConsecutive")."</td>";
	print '<td colspan="2"><input type="number" value="'.$tabConf[4].'" id="NbIteConsecutive" min="0"></td>';
	print '</tr>';


	print '<tr class="oddeven">';
	print '<td>' . $langs->trans("NoAmbiCaracAutoGeneration")."</td>";
	print '<td colspan="2"><input type="checkbox" id="NoAmbiCaracAutoGeneration" '.($tabConf[5] ? "checked" : "").' min="0"> <span id="textcheckbox">'.($tabConf[5] ? $langs->trans("Activated") : $langs->trans("Disabled")).'</span></td>';
	print '</tr>';

	print '</table>';

	print '<br>';
	print '<table class="right">';
	print '<tr><td>';
	print '<a class="button" id="linkChangePattern">'.$langs->trans("Save").'</a>';
	print '</td></tr>';
	print '</table>';
	print '<br><br>';

	print '<script type="text/javascript">';
	print '	function getStringArg(){';
	print '		var pattern = "";';
	print '		pattern += $("#minlenght").val() + ";";';
	print '		pattern += $("#NbMajMin").val() + ";";';
	print '		pattern += $("#NbNumMin").val() + ";";';
	print '		pattern += $("#NbSpeMin").val() + ";";';
	print '		pattern += $("#NbIteConsecutive").val() + ";";';
	print '		pattern += $("#NoAmbiCaracAutoGeneration")[0].checked ? "1" : "0";';
	print '		return pattern;';
	print '	}';

	print '	function valuePossible(){';
	print '		var fields = ["#minlenght", "#NbMajMin", "#NbNumMin", "#NbSpeMin", "#NbIteConsecutive"];';
	print '		for(var i = 0 ; i < fields.length ; i++){';
	print '		    if($(fields[i]).val() < $(fields[i]).attr("min")){';
	print '		        return false;';
	print '		    }';
	print '		}';
	print '		';
	print '		var length = parseInt($("#minlenght").val());';
	print '		var length_mini = parseInt($("#NbMajMin").val()) + parseInt($("#NbNumMin").val()) + parseInt($("#NbSpeMin").val());';
	print '		return length >= length_mini;';
	print '	}';

	print '	function generatelink(){';
	print '		return "security.php?action=maj_pattern&pattern="+getStringArg();';
	print '	}';

	print '	function valuePatternChange(){';
	print '		var lang_save = "'.$langs->trans("Save").'";';
	print '		var lang_error = "'.$langs->trans("Error").'";';
	print '		var lang_Disabled = "'.$langs->trans("Disabled").'";';
	print '		var lang_Activated = "'.$langs->trans("Activated").'";';
	print '		$("#textcheckbox").html($("#NoAmbiCaracAutoGeneration")[0].checked ? unescape(lang_Activated) : unescape(lang_Disabled));';
	print '		if(valuePossible()){';
	print '			$("#linkChangePattern").attr("href",generatelink()).text(lang_save);';
	print '		}';
	print '		else{';
	print '			$("#linkChangePattern").attr("href", null).text(lang_error);';
	print '		}';
	print '	}';

	print '	$("#minlenght").change(function(){valuePatternChange();});';
	print '	$("#NbMajMin").change(function(){valuePatternChange();});';
	print '	$("#NbNumMin").change(function(){valuePatternChange();});';
	print '	$("#NbSpeMin").change(function(){valuePatternChange();});';
	print '	$("#NbIteConsecutive").change(function(){valuePatternChange();});';
	print '	$("#NoAmbiCaracAutoGeneration").change(function(){valuePatternChange();});';

	print '</script>';
}


// Cryptage mot de passe
print '<br>';
print "<form method=\"post\" action=\"" . $_SERVER["PHP_SELF"] . "\">";
print '<input type="hidden" name="token" value="'.$_SESSION['newtoken'].'">';
print "<input type=\"hidden\" name=\"action\" value=\"encrypt\">";

print '<table class="noborder" width="100%">';
print '<tr class="liste_titre">';
print '<td colspan="3">'.$langs->trans("Parameters").'</td>';
print '<td align="center">'.$langs->trans("Activated").'</td>';
print '<td align="center">'.$langs->trans("Action").'</td>';
print '</tr>';

// Disable clear password in database
print '<tr class="oddeven">';
print '<td colspan="3">'.$langs->trans("DoNotStoreClearPassword").'</td>';
print '<td align="center" width="60">';
if (! empty($conf->global->DATABASE_PWD_ENCRYPTED))
{
	print img_picto($langs->trans("Active"), 'tick');
}
print '</td>';
if (! $conf->global->DATABASE_PWD_ENCRYPTED)
{
	print '<td align="center" width="100">';
	print '<a href="security.php?action=activate_encrypt">'.$langs->trans("Activate").'</a>';
	print "</td>";
}

// Database conf file encryption
if (! empty($conf->global->DATABASE_PWD_ENCRYPTED))
{
	print '<td align="center" width="100">';
	if ($allow_disable_encryption)
	{
		//On n'autorise pas l'annulation de l'encryption car les mots de passe ne peuvent pas etre decodes
	  	//Do not allow "disable encryption" as passwords cannot be decrypted
	  	print '<a href="security.php?action=disable_encrypt">'.$langs->trans("Disable").'</a>';
	}
	else
	{
		print '-';
	}
	print "</td>";
}
print "</td>";
print '</tr>';

// Cryptage du mot de base de la base dans conf.php

print '<tr class="oddeven">';
print '<td colspan="3">'.$langs->trans("MainDbPasswordFileConfEncrypted").'</td>';
print '<td align="center" width="60">';
if (preg_match('/crypted:/i', $dolibarr_main_db_pass) || ! empty($dolibarr_main_db_encrypted_pass))
{
	print img_picto($langs->trans("Active"), 'tick');
}

print '</td>';

print '<td align="center" width="100">';
if (empty($dolibarr_main_db_pass) && empty($dolibarr_main_db_encrypted_pass))
{
	$langs->load("errors");
	print img_warning($langs->trans("WarningPassIsEmpty"));
}
else
{
	if (empty($dolibarr_main_db_encrypted_pass))
	{
		print '<a href="security.php?action=activate_encryptdbpassconf">'.$langs->trans("Activate").'</a>';
	}
	if (! empty($dolibarr_main_db_encrypted_pass))
	{
		print '<a href="security.php?action=disable_encryptdbpassconf">'.$langs->trans("Disable").'</a>';
	}
}
print "</td>";

print "</td>";
print '</tr>';


// Disable link "Forget password" on logon

print '<tr class="oddeven">';
print '<td colspan="3">'.$langs->trans("DisableForgetPasswordLinkOnLogonPage").'</td>';
print '<td align="center" width="60">';
if(! empty($conf->global->MAIN_SECURITY_DISABLEFORGETPASSLINK))
{
	print img_picto($langs->trans("Active"), 'tick');
}
print '</td>';
if (empty($conf->global->MAIN_SECURITY_DISABLEFORGETPASSLINK))
{
	print '<td align="center" width="100">';
	print '<a href="security.php?action=activate_MAIN_SECURITY_DISABLEFORGETPASSLINK">'.$langs->trans("Activate").'</a>';
	print "</td>";
}
if (!empty($conf->global->MAIN_SECURITY_DISABLEFORGETPASSLINK))
{
	print '<td align="center" width="100">';
	print '<a href="security.php?action=disable_MAIN_SECURITY_DISABLEFORGETPASSLINK">'.$langs->trans("Disable").'</a>';
	print "</td>";
}
print "</td>";
print '</tr>';


print '</table>';
print '</form>';
print '<br>';

if (GETPOST('info', 'int') > 0)
{
    if (function_exists('password_hash'))
    {
        print $langs->trans("Note: The function password_hash exists on your PHP")."<br>\n";
    }
    else
    {
        print $langs->trans("Note: The function password_hash does not exists on your PHP")."<br>\n";
    }
    print 'MAIN_SECURITY_HASH_ALGO = '.$conf->global->MAIN_SECURITY_HASH_ALGO."<br>\n";
    print 'MAIN_SECURITY_SALT = '.$conf->global->MAIN_SECURITY_SALT."<br>\n";
}

print '</div>';

// End of page
llxFooter();
$db->close();<|MERGE_RESOLUTION|>--- conflicted
+++ resolved
@@ -174,19 +174,15 @@
     $explodePattern = explode(';', $pattern);
 
     $patternInError = false;
-<<<<<<< HEAD
-    if($explodePattern[0] < 1){
-=======
-    if($explodePattern[0] < 1 || $explodePattern[4] < 0){
->>>>>>> 839929f7
+    if ($explodePattern[0] < 1 || $explodePattern[4] < 0) {
         $patternInError = true;
     }
 
-    if($explodePattern[0] < $explodePattern[1] + $explodePattern[2] + $explodePattern[3]){
+    if ($explodePattern[0] < $explodePattern[1] + $explodePattern[2] + $explodePattern[3]) {
         $patternInError = true;
     }
 
-    if(!$patternInError){
+    if (!$patternInError) {
 	    dolibarr_set_const($db, "USER_PASSWORD_PATTERN", $pattern, 'chaine', 0, '', $conf->entity);
 	    header("Location: security.php");
 	    exit;
