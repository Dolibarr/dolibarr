--- conflicted
+++ resolved
@@ -212,11 +212,7 @@
 {
     while (($file = readdir($handle))!==false)
     {
-<<<<<<< HEAD
-        if (preg_match('/(modGeneratePass[a-z]+)\.class\.php/i', $file, $reg))
-=======
-        if (preg_match('/(modGeneratePass[a-z]+)\.class\.php$/i',$file,$reg))
->>>>>>> c95c8b4d
+        if (preg_match('/(modGeneratePass[a-z]+)\.class\.php$/i', $file, $reg))
         {
             // Charging the numbering class
             $classname = $reg[1];
