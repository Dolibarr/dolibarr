--- conflicted
+++ resolved
@@ -21,11 +21,7 @@
  *	\file       htdocs/admin/const.php
  *	\ingroup    setup
  *	\brief      Admin page to define miscellaneous constants
-<<<<<<< HEAD
- *	\version    $Id: const.php,v 1.70 2011/07/31 22:23:21 eldy Exp $
-=======
  *	\version    $Id: const.php,v 1.71 2011/08/21 10:01:37 hregis Exp $
->>>>>>> 19bde3ab
  */
 
 require("../main.inc.php");
@@ -283,9 +279,5 @@
 
 $db->close();
 
-<<<<<<< HEAD
-llxFooter('$Date: 2011/07/31 22:23:21 $ - $Revision: 1.70 $');
-=======
 llxFooter('$Date: 2011/08/21 10:01:37 $ - $Revision: 1.71 $');
->>>>>>> 19bde3ab
 ?>