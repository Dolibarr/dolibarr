<?php
/* Copyright (C) 2005      Rodolphe Quiedeville <rodolphe@quiedeville.org>
 * Copyright (C) 2005-2014 Laurent Destailleur  <eldy@users.sourceforge.net>
 * Copyright (C) 2005-2010 Regis Houssin        <regis.houssin@inodbox.com>
 * Copyright (C) 2010-2013 Juanjo Menent        <jmenent@2byte.es>
 * Copyright (C) 2019      Markus Welters       <markus@welters.de>
 *
 * This program is free software; you can redistribute it and/or modify
 * it under the terms of the GNU General Public License as published by
 * the Free Software Foundation; either version 3 of the License, or
 * (at your option) any later version.
 *
 * This program is distributed in the hope that it will be useful,
 * but WITHOUT ANY WARRANTY; without even the implied warranty of
 * MERCHANTABILITY or FITNESS FOR A PARTICULAR PURPOSE.  See the
 * GNU General Public License for more details.
 *
 * You should have received a copy of the GNU General Public License
 * along with this program. If not, see <https://www.gnu.org/licenses/>.
 */

/**
 *	\file       htdocs/admin/credtitransfer.php
 *	\ingroup    paymentbybanktransfer
 *	\brief      Page to setup payments by credit transfer
 */

require '../main.inc.php';
require_once DOL_DOCUMENT_ROOT.'/compta/prelevement/class/bonprelevement.class.php';
require_once DOL_DOCUMENT_ROOT.'/core/lib/admin.lib.php';
require_once DOL_DOCUMENT_ROOT.'/compta/bank/class/account.class.php';

// Load translation files required by the page
$langs->loadLangs(array("admin", "withdrawals"));

// Security check
if (!$user->admin) accessforbidden();

$action = GETPOST('action', 'aZ09');
$type = 'paymentorder';


/*
 * Actions
 */

if ($action == "set")
{
	$db->begin();

	$id = GETPOST('PAYMENTBYBANKTRANSFER_ID_BANKACCOUNT', 'int');
	$account = new Account($db);
	if ($account->fetch($id) > 0)
	{
		$res = dolibarr_set_const($db, "PAYMENTBYBANKTRANSFER_ID_BANKACCOUNT", $id, 'chaine', 0, '', $conf->entity);
		if (!($res > 0)) $error++;
		/*
        $res = dolibarr_set_const($db, "PRELEVEMENT_CODE_BANQUE", $account->code_banque,'chaine',0,'',$conf->entity);
        if (! $res > 0) $error++;
        $res = dolibarr_set_const($db, "PRELEVEMENT_CODE_GUICHET", $account->code_guichet,'chaine',0,'',$conf->entity);
        if (! $res > 0) $error++;
        $res = dolibarr_set_const($db, "PRELEVEMENT_NUMERO_COMPTE", $account->number,'chaine',0,'',$conf->entity);
        if (! $res > 0) $error++;
        $res = dolibarr_set_const($db, "PRELEVEMENT_NUMBER_KEY", $account->cle_rib,'chaine',0,'',$conf->entity);
        if (! $res > 0) $error++;
        $res = dolibarr_set_const($db, "PRELEVEMENT_IBAN", $account->iban,'chaine',0,'',$conf->entity);
        if (! $res > 0) $error++;
        $res = dolibarr_set_const($db, "PRELEVEMENT_BIC", $account->bic,'chaine',0,'',$conf->entity);
        if (! $res > 0) $error++;
        $res = dolibarr_set_const($db, "PRELEVEMENT_RAISON_SOCIALE", $account->proprio,'chaine',0,'',$conf->entity);
        if (! $res > 0) $error++;
        */
	} else $error++;
	/* Moved to account
	$res = dolibarr_set_const($db, "PAYMENTBYBANKTRANSFER_ICS", GETPOST("PAYMENTBYBANKTRANSFER_ICS"), 'chaine', 0, '', $conf->entity);
	if (!($res > 0)) $error++;
<<<<<<< HEAD
	*/
=======

>>>>>>> 8bbf6ce5
	if (GETPOST("PAYMENTBYBANKTRANSFER_USER") > 0)
	{
		$res = dolibarr_set_const($db, "PAYMENTBYBANKTRANSFER_USER", GETPOST("PAYMENTBYBANKTRANSFER_USER"), 'chaine', 0, '', $conf->entity);
		if (!($res > 0)) $error++;
	}
	/*
	if (GETPOST("PAYMENTBYBANKTRANSFER_END_TO_END") || GETPOST("PAYMENTBYBANKTRANSFER_END_TO_END") == "")
	{
		$res = dolibarr_set_const($db, "PAYMENTBYBANKTRANSFER_END_TO_END", GETPOST("PAYMENTBYBANKTRANSFER_END_TO_END"), 'chaine', 0, '', $conf->entity);
		if (!($res > 0)) $error++;
	}
	if (GETPOST("PAYMENTBYBANKTRANSFER_USTRD") || GETPOST("PAYMENTBYBANKTRANSFER_USTRD") == "")
	{
		$res = dolibarr_set_const($db, "PAYMENTBYBANKTRANSFER_USTRD", GETPOST("PAYMENTBYBANKTRANSFER_USTRD"), 'chaine', 0, '', $conf->entity);
		if (!($res > 0)) $error++;
	}
	*/
	if (GETPOST("PAYMENTBYBANKTRANSFER_ADDDAYS") || GETPOST("PAYMENTBYBANKTRANSFER_ADDDAYS") == "")
	{
		$res = dolibarr_set_const($db, "PAYMENTBYBANKTRANSFER_ADDDAYS", GETPOST("PAYMENTBYBANKTRANSFER_ADDDAYS"), 'chaine', 0, '', $conf->entity);
		if (!($res > 0)) $error++;
	} elseif (!$error)
	{
		$db->commit();
		setEventMessages($langs->trans("SetupSaved"), null, 'mesgs');
	} else {
		$db->rollback();
		setEventMessages($langs->trans("Error"), null, 'errors');
	}
}

if ($action == "addnotif")
{
	$bon = new BonPrelevement($db);
	$bon->AddNotification($db, GETPOST('user', 'int'), $action);

	header("Location: ".$_SERVER["PHP_SELF"]);
	exit;
}

if ($action == "deletenotif")
{
	$bon = new BonPrelevement($db);
	$bon->DeleteNotificationById(GETPOST('notif', 'int'));

	header("Location: ".$_SERVER["PHP_SELF"]);
	exit;
}


/*
 *	View
 */

$form = new Form($db);

$dirmodels = array_merge(array('/'), (array) $conf->modules_parts['models']);

llxHeader('', $langs->trans("CreditTransferSetup"));

$linkback = '<a href="'.DOL_URL_ROOT.'/admin/modules.php?restore_lastsearch_values=1">'.$langs->trans("BackToModuleList").'</a>';

print load_fiche_titre($langs->trans("CreditTransferSetup"), $linkback, 'title_setup');
print '<br>';

print '<form method="post" action="'.$_SERVER["PHP_SELF"].'?action=set">';
print '<input type="hidden" name="token" value="'.newToken().'">';

print '<table class="noborder centpercent">';

print '<tr class="liste_titre">';
print '<td class="titlefieldcreate">'.$langs->trans("Parameter").'</td>';
print '<td>'.$langs->trans("Value").'</td>';
print "</tr>";

// Bank account (from Banks module)
print '<tr class="oddeven"><td class="fieldrequired">'.$langs->trans("BankToPayCreditTransfer").'</td>';
print '<td class="left">';
$form->select_comptes($conf->global->PAYMENTBYBANKTRANSFER_ID_BANKACCOUNT, 'PAYMENTBYBANKTRANSFER_ID_BANKACCOUNT', 0, "courant=1", 1);
print '</td></tr>';

/* Moved to bank account data
// ICS
print '<tr class="oddeven"><td class="fieldrequired">'.$langs->trans("ICS").'</td>';
print '<td class="left">';
print '<input type="text" name="PAYMENTBYBANKTRANSFER_ICS" value="'.$conf->global->PAYMENTBYBANKTRANSFER_ICS.'" size="15" ></td>';
print '</td></tr>';
*/

//User
print '<tr class="oddeven"><td class="fieldrequired">'.$langs->trans("ResponsibleUser").'</td>';
print '<td class="left">';
print $form->select_dolusers($conf->global->PAYMENTBYBANKTRANSFER_USER, 'PAYMENTBYBANKTRANSFER_USER', 1, '', 0, '', '', 0, 0, 0, '', 0, '', 'maxwidth300');
print '</td>';
print '</tr>';

/*
//EntToEnd
print '<tr class="oddeven"><td>'.$langs->trans("END_TO_END").'</td>';
print '<td class="left">';
print '<input type="text" name="PRELEVEMENT_END_TO_END" value="'.$conf->global->PRELEVEMENT_END_TO_END.'" size="15" ></td>';
print '</td></tr>';

//USTRD
print '<tr class="oddeven"><td>'.$langs->trans("USTRD").'</td>';
print '<td class="left">';
print '<input type="text" name="PRELEVEMENT_USTRD" value="'.$conf->global->PRELEVEMENT_USTRD.'" size="15" ></td>';
print '</td></tr>';
*/

//ADDDAYS
print '<tr class="oddeven"><td>'.$langs->trans("ADDDAYS").'</td>';
print '<td class="left">';
if (!$conf->global->PAYMENTBYBANKTRANSFER_ADDDAYS) $conf->global->PAYMENTBYBANKTRANSFER_ADDDAYS = 0;
print '<input type="text" name="PAYMENTBYBANKTRANSFER_ADDDAYS" value="'.$conf->global->PAYMENTBYBANKTRANSFER_ADDDAYS.'" size="15" ></td>';
print '</td></tr>';
print '</table>';
print '<br>';

print '<div class="center"><input type="submit" class="button button-save" value="'.$langs->trans("Save").'"></div>';

print '</form>';


print '<br>';


/*
 * Document templates generators
 */
/*
print load_fiche_titre($langs->trans("OrdersModelModule"),'','');

// Load array def with activated templates
$def = array();
$sql = "SELECT nom";
$sql.= " FROM ".MAIN_DB_PREFIX."document_model";
$sql.= " WHERE type = '".$db->escape($type)."'";
$sql.= " AND entity = ".$conf->entity;
$resql=$db->query($sql);
if ($resql)
{
    $i = 0;
    $num_rows=$db->num_rows($resql);
    while ($i < $num_rows)
    {
        $array = $db->fetch_array($resql);
        array_push($def, $array[0]);
        $i++;
    }
}
else
{
    dol_print_error($db);
}


print "<table class=\"noborder\" width=\"100%\">\n";
print "<tr class=\"liste_titre\">\n";
print '<td>'.$langs->trans("Name").'</td>';
print '<td>'.$langs->trans("Description").'</td>';
print '<td align="center" width="60">'.$langs->trans("Status")."</td>\n";
print '<td align="center" width="60">'.$langs->trans("Default")."</td>\n";
print '<td align="center" width="38">'.$langs->trans("ShortInfo").'</td>';
print '<td align="center" width="38">'.$langs->trans("Preview").'</td>';
print "</tr>\n";

clearstatcache();

foreach ($dirmodels as $reldir)
{
    foreach (array('','/doc') as $valdir)
    {
        $dir = dol_buildpath($reldir."core/modules/paymentorders".$valdir);

        if (is_dir($dir))
        {
            $handle=opendir($dir);
            if (is_resource($handle))
            {
                while (($file = readdir($handle))!==false)
                {
                    $filelist[]=$file;
                }
                closedir($handle);
                arsort($filelist);

                foreach($filelist as $file)
                {
                    if (preg_match('/\.modules\.php$/i',$file) && preg_match('/^(pdf_|doc_)/',$file))
                    {

                        if (file_exists($dir.'/'.$file))
                        {
                            $name = substr($file, 4, dol_strlen($file) -16);
                            $classname = substr($file, 0, dol_strlen($file) -12);

                            require_once $dir.'/'.$file;
                            $module = new $classname($db);

                            $modulequalified=1;
                            if ($module->version == 'development'  && $conf->global->MAIN_FEATURES_LEVEL < 2) $modulequalified=0;
                            if ($module->version == 'experimental' && $conf->global->MAIN_FEATURES_LEVEL < 1) $modulequalified=0;

                            if ($modulequalified)
                            {
                                $var = !$var;
                                print '<tr class="oddeven"><td width="100">';
                                print (empty($module->name)?$name:$module->name);
                                print "</td><td>\n";
                                if (method_exists($module,'info')) print $module->info($langs);
                                else print $module->description;
                                print '</td>';

                                // Active
                                if (in_array($name, $def))
                                {
                                    print '<td class="center">'."\n";
                                    print '<a class="reposition" href="'.$_SERVER["PHP_SELF"].'?action=del&value='.$name.'">';
                                    print img_picto($langs->trans("Enabled"),'switch_on');
                                    print '</a>';
                                    print '</td>';
                                }
                                else
                                {
                                    print '<td class="center">'."\n";
                                    print '<a class="reposition" href="'.$_SERVER["PHP_SELF"].'?action=set&amp;token='.newToken().'&amp;value='.$name.'&amp;scan_dir='.$module->scandir.'&amp;label='.urlencode($module->name).'">'.img_picto($langs->trans("Disabled"),'switch_off').'</a>';
                                    print "</td>";
                                }

                                // Default
                                print '<td class="center">';
                                if ($conf->global->PAYMENTORDER_ADDON_PDF == $name)
                                {
                                    print img_picto($langs->trans("Default"),'on');
                                }
                                else
                                {
                                    print '<a class="reposition" href="'.$_SERVER["PHP_SELF"].'?action=setdoc&amp;token='.newToken().'&amp;value='.$name.'&amp;scan_dir='.$module->scandir.'&amp;label='.urlencode($module->name).'" alt="'.$langs->trans("Default").'">'.img_picto($langs->trans("Disabled"),'off').'</a>';
                                }
                                print '</td>';

                                // Info
                                $htmltooltip =    ''.$langs->trans("Name").': '.$module->name;
                                $htmltooltip.='<br>'.$langs->trans("Type").': '.($module->type?$module->type:$langs->trans("Unknown"));
                                if ($module->type == 'pdf')
                                {
                                    $htmltooltip.='<br>'.$langs->trans("Width").'/'.$langs->trans("Height").': '.$module->page_largeur.'/'.$module->page_hauteur;
                                }
                                $htmltooltip.='<br><br><u>'.$langs->trans("FeaturesSupported").':</u>';
                                $htmltooltip.='<br>'.$langs->trans("Logo").': '.yn($module->option_logo,1,1);
                                $htmltooltip.='<br>'.$langs->trans("PaymentMode").': '.yn($module->option_modereg,1,1);
                                $htmltooltip.='<br>'.$langs->trans("PaymentConditions").': '.yn($module->option_condreg,1,1);
                                $htmltooltip.='<br>'.$langs->trans("MultiLanguage").': '.yn($module->option_multilang,1,1);
                                //$htmltooltip.='<br>'.$langs->trans("Discounts").': '.yn($module->option_escompte,1,1);
                                //$htmltooltip.='<br>'.$langs->trans("CreditNote").': '.yn($module->option_credit_note,1,1);
                                $htmltooltip.='<br>'.$langs->trans("WatermarkOnDraftOrders").': '.yn($module->option_draft_watermark,1,1);


                                print '<td class="center">';
                                print $form->textwithpicto('',$htmltooltip,1,0);
                                print '</td>';

                                // Preview
                                print '<td class="center">';
                                if ($module->type == 'pdf')
                                {
                                    print '<a href="'.$_SERVER["PHP_SELF"].'?action=specimen&module='.$name.'">'.img_object($langs->trans("Preview"), 'pdf').'</a>';
                                }
                                else
                                {
                                    print img_object($langs->trans("PreviewNotAvailable"),'generic');
                                }
                                print '</td>';

                                print "</tr>\n";
                            }
                        }
                    }
                }
            }
        }
    }
}

*/


print dol_get_fiche_end();

print '<br>';


/*
 * Notifications
 */

/* Disable this, there is no trigger with elementtype 'withdraw'
if (! empty($conf->global->MAIN_MODULE_NOTIFICATION))
{
    $langs->load("mails");
    print load_fiche_titre($langs->trans("Notifications"));

    $sql = "SELECT u.rowid, u.lastname, u.firstname, u.fk_soc, u.email";
    $sql.= " FROM ".MAIN_DB_PREFIX."user as u";
    $sql.= " WHERE entity IN (".getEntity('invoice').")";

    $resql=$db->query($sql);
    if ($resql)
    {
        $num = $db->num_rows($resql);
        $i = 0;
        while ($i < $num)
        {
            $obj = $db->fetch_object($resql);

            if (!$obj->fk_soc)
            {
                $username=dolGetFirstLastname($obj->firstname,$obj->lastname);
                $internalusers[$obj->rowid] = $username;
            }

            $i++;
        }
        $db->free($resql);
    }

    // Get list of triggers for module withdraw
    $sql = "SELECT rowid, code, label";
    $sql.= " FROM ".MAIN_DB_PREFIX."c_action_trigger";
    $sql.= " WHERE elementtype = 'withdraw'";
    $sql.= " ORDER BY rang ASC";

    $resql = $db->query($sql);
    if ($resql)
    {
        $num = $db->num_rows($resql);
        $i = 0;
        while ($i < $num)
        {
            $obj = $db->fetch_object($resql);
            $label=($langs->trans("Notify_".$obj->code)!="Notify_".$obj->code?$langs->trans("Notify_".$obj->code):$obj->label);
            $actions[$obj->rowid]=$label;
            $i++;
        }
        $db->free($resql);
    }


    print '<form method="post" action="'.$_SERVER["PHP_SELF"].'?action=addnotif">';
    print '<input type="hidden" name="token" value="'.newToken().'">';
    print '<table class="noborder centpercent">';
    print '<tr class="liste_titre">';
    print '<td>'.$langs->trans("User").'</td>';
    print '<td>'.$langs->trans("Value").'</td>';
    print '<td class="right">'.$langs->trans("Action").'</td>';
    print "</tr>\n";

    print '<tr class="impair"><td class="left">';
    print $form->selectarray('user',$internalusers);//  select_dolusers(0,'user',0);
    print '</td>';

    print '<td>';
    print $form->selectarray('action',$actions);//  select_dolusers(0,'user',0);
    print '</td>';

    print '<td class="right"><input type="submit" class="button" value="'.$langs->trans("Add").'"></td></tr>';

	// List of current notifications for objet_type='withdraw'
	$sql = "SELECT u.lastname, u.firstname,";
	$sql.= " nd.rowid, ad.code, ad.label";
	$sql.= " FROM ".MAIN_DB_PREFIX."user as u,";
	$sql.= " ".MAIN_DB_PREFIX."notify_def as nd,";
	$sql.= " ".MAIN_DB_PREFIX."c_action_trigger as ad";
	$sql.= " WHERE u.rowid = nd.fk_user";
	$sql.= " AND nd.fk_action = ad.rowid";
	$sql.= " AND u.entity IN (0,".$conf->entity.")";

	$resql = $db->query($sql);
	if ($resql)
	{
	    $num = $db->num_rows($resql);
	    $i = 0;
	    while ($i < $num)
	    {
	        $obj = $db->fetch_object($resql);


	        print '<tr class="oddeven">';
	        print '<td>'.dolGetFirstLastname($obj->firstname,$obj->lastname).'</td>';
	        $label=($langs->trans("Notify_".$obj->code)!="Notify_".$obj->code?$langs->trans("Notify_".$obj->code):$obj->label);
	        print '<td>'.$label.'</td>';
	        print '<td class="right"><a href="'.$_SERVER["PHP_SELF"].'?action=deletenotif&token='.newToken().'&notif='.$obj->rowid.'">'.img_delete().'</a></td>';
	        print '</tr>';
	        $i++;
	    }
	    $db->free($resql);
	}

	print '</table>';
	print '</form>';
}
*/

// End of page
llxFooter();
$db->close();<|MERGE_RESOLUTION|>--- conflicted
+++ resolved
@@ -50,8 +50,7 @@
 
 	$id = GETPOST('PAYMENTBYBANKTRANSFER_ID_BANKACCOUNT', 'int');
 	$account = new Account($db);
-	if ($account->fetch($id) > 0)
-	{
+	if ($account->fetch($id) > 0) {
 		$res = dolibarr_set_const($db, "PAYMENTBYBANKTRANSFER_ID_BANKACCOUNT", $id, 'chaine', 0, '', $conf->entity);
 		if (!($res > 0)) $error++;
 		/*
@@ -70,15 +69,14 @@
         $res = dolibarr_set_const($db, "PRELEVEMENT_RAISON_SOCIALE", $account->proprio,'chaine',0,'',$conf->entity);
         if (! $res > 0) $error++;
         */
-	} else $error++;
+	} else {
+		$error++;
+	}
 	/* Moved to account
 	$res = dolibarr_set_const($db, "PAYMENTBYBANKTRANSFER_ICS", GETPOST("PAYMENTBYBANKTRANSFER_ICS"), 'chaine', 0, '', $conf->entity);
 	if (!($res > 0)) $error++;
-<<<<<<< HEAD
 	*/
-=======
-
->>>>>>> 8bbf6ce5
+
 	if (GETPOST("PAYMENTBYBANKTRANSFER_USER") > 0)
 	{
 		$res = dolibarr_set_const($db, "PAYMENTBYBANKTRANSFER_USER", GETPOST("PAYMENTBYBANKTRANSFER_USER"), 'chaine', 0, '', $conf->entity);
