<?php
/* Copyright (C) 2008-2016	Laurent Destailleur     <eldy@users.sourceforge.net>
 * Copyright (C) 2011		Regis Houssin           <regis.houssin@inodbox.com>
 * Copyright (C) 2011-2017  Juanjo Menent           <jmenent@2byte.es>
 * Copyright (C) 2015		Jean-François Ferry	    <jfefe@aternatik.fr>
 * Copyright (C) 2016		Charlie Benke		    <charlie@patas-monkey.com>
 * Copyright (C) 2017       Open-DSI                <support@open-dsi.fr>
 * Copyright (C) 2024		MDW							<mdeweerd@users.noreply.github.com>
 * Copyright (C) 2024       Frédéric France             <frederic.france@free.fr>
 *
 * This program is free software; you can redistribute it and/or modify
 * it under the terms of the GNU General Public License as published by
 * the Free Software Foundation; either version 3 of the License, or
 * (at your option) any later version.
 *
 * This program is distributed in the hope that it will be useful,
 * but WITHOUT ANY WARRANTY; without even the implied warranty of
 * MERCHANTABILITY or FITNESS FOR A PARTICULAR PURPOSE.  See the
 * GNU General Public License for more details.
 *
 * You should have received a copy of the GNU General Public License
 * along with this program. If not, see <https://www.gnu.org/licenses/>.
 */

/**
 *	    \file       htdocs/admin/agenda_other.php
 *      \ingroup    agenda
 *      \brief      Autocreate actions for agenda module setup page
 */

// Load Dolibarr environment
require '../main.inc.php';
require_once DOL_DOCUMENT_ROOT.'/core/lib/admin.lib.php';
require_once DOL_DOCUMENT_ROOT.'/core/lib/agenda.lib.php';
require_once DOL_DOCUMENT_ROOT.'/core/class/html.formactions.class.php';
require_once DOL_DOCUMENT_ROOT.'/core/class/defaultvalues.class.php';

if (!$user->admin) {
	accessforbidden();
}

// Load translation files required by the page
$langs->loadLangs(array('admin', 'other', 'agenda', 'users'));

$action = GETPOST('action', 'aZ09');
$value = GETPOST('value', 'alpha');
$modulepart = GETPOST('modulepart', 'aZ09');	// Used by actions_setmoduleoptions.inc.php

$param = GETPOST('param', 'alpha');
$cancel = GETPOST('cancel', 'alpha');
$scandir = GETPOST('scan_dir', 'alpha');
$type = 'action';


/*
 *	Actions
 */

$error = 0;
$errors = array();

include DOL_DOCUMENT_ROOT.'/core/actions_setmoduleoptions.inc.php';

$reg = array();
if (preg_match('/set_([a-z0-9_\-]+)/i', $action, $reg)) {
	$code = $reg[1];
	$value = (GETPOST($code, 'alpha') ? GETPOST($code, 'alpha') : 1);
	if (dolibarr_set_const($db, $code, $value, 'chaine', 0, '', $conf->entity) > 0) {
		header("Location: ".$_SERVER["PHP_SELF"]);
		exit;
	} else {
		dol_print_error($db);
	}
}

if (preg_match('/del_([a-z0-9_\-]+)/i', $action, $reg)) {
	$code = $reg[1];
	if (dolibarr_del_const($db, $code, $conf->entity) > 0) {
		header("Location: ".$_SERVER["PHP_SELF"]);
		exit;
	} else {
		dol_print_error($db);
	}
}
if ($action == 'set') {
	$getDefaultFilter = GETPOST('AGENDA_DEFAULT_FILTER_TYPE');
	$defaultfilter = (is_array($getDefaultFilter)) ? implode(',', $getDefaultFilter) : $getDefaultFilter;
	dolibarr_set_const($db, 'AGENDA_USE_EVENT_TYPE_DEFAULT', GETPOST('AGENDA_USE_EVENT_TYPE_DEFAULT'), 'chaine', 0, '', $conf->entity);
	dolibarr_set_const($db, 'AGENDA_DEFAULT_FILTER_TYPE', $defaultfilter, 'chaine', 0, '', $conf->entity);
	dolibarr_set_const($db, 'AGENDA_DEFAULT_FILTER_STATUS', GETPOST('AGENDA_DEFAULT_FILTER_STATUS'), 'chaine', 0, '', $conf->entity);
	dolibarr_set_const($db, 'AGENDA_DEFAULT_VIEW', GETPOST('AGENDA_DEFAULT_VIEW'), 'chaine', 0, '', $conf->entity);

	$defaultValues = new DefaultValues($db);
	$result = $defaultValues->fetchAll('', '', 0, 0, array('t.page' => 'comm/action/card.php', 't.param' => 'complete', 't.user_id' => '0', 't.type' => 'createform', 't.entity' => $conf->entity));
	if (!is_array($result) && $result < 0) {
		setEventMessages($defaultValues->error, $defaultValues->errors, 'errors');
	} elseif (count($result) > 0) {
		foreach ($result as $defval) {
			$defaultValues->id = $defval->id;
			$resultDel = $defaultValues->delete($user);
			if ($resultDel < 0) {
				setEventMessages($defaultValues->error, $defaultValues->errors, 'errors');
			}
		}
	}
	$defaultValues->type = 'createform';
	$defaultValues->entity = $conf->entity;
	$defaultValues->user_id = 0;
	$defaultValues->page = 'comm/action/card.php';
	$defaultValues->param = 'complete';
	$defaultValues->value = GETPOST('AGENDA_EVENT_DEFAULT_STATUS');
	$resultCreat = $defaultValues->create($user);
	if ($resultCreat < 0) {
		setEventMessages($defaultValues->error, $defaultValues->errors, 'errors');
	} else {
		setEventMessages($langs->trans("RecordSaved"), null, 'mesgs');
	}
} elseif ($action == 'specimen') {  // For orders
	$modele = GETPOST('module', 'alpha');

	$commande = new CommandeFournisseur($db);
	$commande->initAsSpecimen();
	$specimenthirdparty = new Societe($db);
	$specimenthirdparty->initAsSpecimen();
	$commande->thirdparty = $specimenthirdparty;

	// Search template files
	$file = '';
	$classname = '';
	$dirmodels = array_merge(array('/'), (array) $conf->modules_parts['models']);
	foreach ($dirmodels as $reldir) {
		$file = dol_buildpath($reldir."core/modules/action/doc/pdf_".$modele.".modules.php", 0);
		if (file_exists($file)) {
			$classname = "pdf_".$modele;
			break;
		}
	}

	if ($classname !== '') {
		require_once $file;

		$module = new $classname($db, $commande);
		'@phan-var-force pdf_standard_actions $module';

		if ($module->write_file($commande, $langs) > 0) {
			header("Location: ".DOL_URL_ROOT."/document.php?modulepart=action&file=SPECIMEN.pdf");
			return;
		} else {
			setEventMessages($module->error, $module->errors, 'errors');
			dol_syslog($module->error, LOG_ERR);
		}
	} else {
		setEventMessages($langs->trans("ErrorModuleNotFound"), null, 'errors');
		dol_syslog($langs->trans("ErrorModuleNotFound"), LOG_ERR);
	}
} elseif ($action == 'setmodel') {
	// Activate a model
	//print "sssd".$value;
	$ret = addDocumentModel($value, $type, $label, $scandir);
} elseif ($action == 'del') {
	$ret = delDocumentModel($value, $type);
	if ($ret > 0) {
		if ($conf->global->ACTION_EVENT_ADDON_PDF == "$value") {
			dolibarr_del_const($db, 'ACTION_EVENT_ADDON_PDF', $conf->entity);
		}
	}
} elseif ($action == 'setdoc') {
	// Set default model
	if (dolibarr_set_const($db, "ACTION_EVENT_ADDON_PDF", $value, 'chaine', 0, '', $conf->entity)) {
		// La constante qui a ete lue en avant du nouveau set
		// on passe donc par une variable pour avoir un affichage coherent
		$conf->global->ACTION_EVENT_ADDON_PDF = $value;
	}

	// On active le modele
	$ret = delDocumentModel($value, $type);
	if ($ret > 0) {
		$ret = addDocumentModel($value, $type, $label, $scandir);
	}
}


/**
 * View
 */

$form = new Form($db);
$formactions = new FormActions($db);

$dirmodels = array_merge(array('/'), (array) $conf->modules_parts['models']);

$wikihelp = 'EN:Module_Agenda_En|FR:Module_Agenda|ES:Módulo_Agenda|DE:Modul_Terminplanung';
llxHeader('', $langs->trans("AgendaSetup"), $wikihelp, '', 0, 0, '', '', '', 'mod-admin page-agenda_other');

$linkback = '<a href="'.DOL_URL_ROOT.'/admin/modules.php?restore_lastsearch_values=1">'.$langs->trans("BackToModuleList").'</a>';
print load_fiche_titre($langs->trans("AgendaSetup"), $linkback, 'title_setup');



$head = agenda_prepare_head();

print dol_get_fiche_head($head, 'other', $langs->trans("Agenda"), -1, 'action');


/*
 *  Miscellaneous
 */

<<<<<<< HEAD
// Define array def of models
=======
// Define an array def of models
>>>>>>> cc80841a
$def = array();

$sql = "SELECT nom";
$sql .= " FROM ".MAIN_DB_PREFIX."document_model";
$sql .= " WHERE type = 'action'";
$sql .= " AND entity = ".$conf->entity;

$resql = $db->query($sql);
if ($resql) {
	$i = 0;
	$num_rows = $db->num_rows($resql);
	while ($i < $num_rows) {
		$array = $db->fetch_array($resql);
		if (is_array($array)) {
			array_push($def, $array[0]);
		}
		$i++;
	}
} else {
	dol_print_error($db);
}

if (getDolGlobalInt('MAIN_FEATURES_LEVEL') >= 2) {
	print load_fiche_titre($langs->trans("AgendaModelModule"), '', '');

	print '<table class="noborder centpercent">'."\n";
	print '<tr class="liste_titre">'."\n";
	print '<td width="100">'.$langs->trans("Name").'</td>'."\n";
	print '<td>'.$langs->trans("Description").'</td>'."\n";
	print '<td class="center" width="60">'.$langs->trans("Status").'</td>'."\n";
	print '<td class="center" width="60">'.$langs->trans("Default").'</td>'."\n";
	print '<td class="center" width="40">'.$langs->trans("ShortInfo").'</td>';
	print '<td class="center" width="40">'.$langs->trans("Preview").'</td>';
	print '</tr>'."\n";

	clearstatcache();

	$specimenthirdparty = new Societe($db);
	$specimenthirdparty->initAsSpecimen();

	foreach ($dirmodels as $reldir) {
		$dir = dol_buildpath($reldir."core/modules/action/doc");

		if (is_dir($dir)) {
			$handle = opendir($dir);
			if (is_resource($handle)) {
				while (($file = readdir($handle)) !== false) {
					if (preg_match('/\.modules\.php$/i', $file) && preg_match('/^(pdf_|doc_)/', $file)) {
						$name = substr($file, 4, dol_strlen($file) - 16);
						$classname = substr($file, 0, dol_strlen($file) - 12);

						require_once $dir.'/'.$file;
						$module = new $classname($db, new ActionComm($db));

						'@phan-var-force ModeleAction $module';

						print '<tr class="oddeven">'."\n";
						print "<td>";
						print(empty($module->name) ? $name : $module->name);
						print "</td>\n";
						print "<td>\n";
						require_once $dir.'/'.$file;
						$module = new $classname($db, $specimenthirdparty);
						'@phan-var-force ModeleAction $module';
						if (method_exists($module, 'info')) {
							print $module->info($langs);  // @phan-suppress-current-line PhanUndeclaredMethod
						} else {
							print $module->description;
						}
						print "</td>\n";

						// Active
						if (in_array($name, $def)) {
							print '<td class="center">'."\n";
							if ($conf->global->ACTION_EVENT_ADDON_PDF != "$name") {
								print '<a href="'.$_SERVER["PHP_SELF"].'?action=del&token='.newToken().'&value='.$name.'&scan_dir='.$module->scandir.'&label='.urlencode($module->name).'&type=action">';
								print img_picto($langs->trans("Enabled"), 'switch_on');
								print '</a>';
							} else {
								print img_picto($langs->trans("Enabled"), 'switch_on');
							}
							print "</td>";
						} else {
							print '<td class="center">'."\n";
							print '<a href="'.$_SERVER["PHP_SELF"].'?action=setmodel&token='.newToken().'&value='.$name.'&scan_dir='.$module->scandir.'&label='.urlencode($module->name).'&type=action">'.img_picto($langs->trans("Disabled"), 'switch_off').'</a>';
							print "</td>";
						}

						// Default
						print '<td class="center">';
						if ($conf->global->ACTION_EVENT_ADDON_PDF == "$name") {
							print img_picto($langs->trans("Default"), 'on');
						} else {
							print '<a href="'.$_SERVER["PHP_SELF"].'?action=setdoc&token='.newToken().'&value='.urlencode($name).'&amp;scan_dir='.urlencode($module->scandir).'&label='.urlencode($module->name).'&amp;type=action"" alt="'.$langs->trans("Default").'">'.img_picto($langs->trans("Disabled"), 'off').'</a>';
						}
						print '</td>';

						// Info
						$htmltooltip = ''.$langs->trans("Name").': '.$module->name;
						$htmltooltip .= '<br>'.$langs->trans("Type").': '.($module->type ? $module->type : $langs->trans("Unknown"));
						$htmltooltip .= '<br>'.$langs->trans("Width").'/'.$langs->trans("Height").': '.$module->page_largeur.'/'.$module->page_hauteur;
						$htmltooltip .= '<br><br><u>'.$langs->trans("FeaturesSupported").':</u>';
						$htmltooltip .= '<br>'.$langs->trans("Logo").': '.yn($module->option_logo, 1, 1);
						print '<td class="center">';
						print $form->textwithpicto('', $htmltooltip, 1, 0);
						print '</td>';
						print '<td class="center">';
						print '<a href="'.$_SERVER["PHP_SELF"].'?action=specimen&amp;module='.$name.'">'.img_object($langs->trans("Preview"), 'pdf').'</a>';
						print '</td>';

						print "</tr>\n";
					}
				}
				closedir($handle);
			}
		}
	}
	print '</table><br>';

	print load_fiche_titre($langs->trans('MiscellaneousOptions'), '', '');
}


print '<form action="'.$_SERVER["PHP_SELF"].'" name="agenda">';
print '<input type="hidden" name="token" value="'.newToken().'">';
print '<input type="hidden" name="action" value="set">';

print '<table class="noborder allwidth">'."\n";
print '<tr class="liste_titre">'."\n";
print '<td>'.$langs->trans("Parameters").'</td>'."\n";
print '<td class="center">&nbsp;</td>'."\n";
print '<td class="right">'.$langs->trans("Value").'</td>'."\n";
print '</tr>'."\n";

// AGENDA_DEFAULT_VIEW
print '<tr class="oddeven">'."\n";
$htmltext = $langs->trans("ThisValueCanOverwrittenOnUserLevel", $langs->transnoentitiesnoconv("UserGUISetup"));
print '<td>'.$form->textwithpicto($langs->trans("AGENDA_DEFAULT_VIEW"), $htmltext).'</td>'."\n";
print '<td class="center">&nbsp;</td>'."\n";
print '<td class="right">'."\n";
$tmplist = array('' => '&nbsp;', 'show_list' => $langs->trans("ViewList"), 'show_month' => $langs->trans("ViewCal"), 'show_week' => $langs->trans("ViewWeek"), 'show_day' => $langs->trans("ViewDay"), 'show_peruser' => $langs->trans("ViewPerUser"));
print $form->selectarray('AGENDA_DEFAULT_VIEW', $tmplist, getDolGlobalString('AGENDA_DEFAULT_VIEW'));
print '</td></tr>'."\n";

// Manual or automatic

print '<tr class="oddeven">'."\n";
print '<td>'.$langs->trans("AGENDA_USE_EVENT_TYPE").'</td>'."\n";
print '<td class="center">&nbsp;</td>'."\n";
print '<td class="right">'."\n";
//print ajax_constantonoff('AGENDA_USE_EVENT_TYPE');	Do not use ajax here, we need to reload page to change other combo list
if (!getDolGlobalString('AGENDA_USE_EVENT_TYPE')) {
	print '<a href="'.$_SERVER['PHP_SELF'].'?action=set_AGENDA_USE_EVENT_TYPE&token='.newToken().'">'.img_picto($langs->trans("Disabled"), 'switch_off').'</a>';
} else {
	print '<a href="'.$_SERVER['PHP_SELF'].'?action=del_AGENDA_USE_EVENT_TYPE&token='.newToken().'">'.img_picto($langs->trans("Enabled"), 'switch_on').'</a>';
}
print '</td></tr>'."\n";

if (getDolGlobalString('AGENDA_USE_EVENT_TYPE')) {
	print '<!-- AGENDA_USE_EVENT_TYPE_DEFAULT -->';
	print '<tr class="oddeven">'."\n";
	print '<td>'.$langs->trans("AGENDA_USE_EVENT_TYPE_DEFAULT").'</td>'."\n";
	print '<td class="center">&nbsp;</td>'."\n";
	print '<td class="right nowrap">'."\n";
	$formactions->select_type_actions(getDolGlobalString('AGENDA_USE_EVENT_TYPE_DEFAULT'), "AGENDA_USE_EVENT_TYPE_DEFAULT", 'systemauto', 0, 1);
	print '</td></tr>'."\n";
}

// AGENDA_EVENT_DEFAULT_STATUS
print '<tr class="oddeven">'."\n";
print '<td>'.$langs->trans("AGENDA_EVENT_DEFAULT_STATUS").'</td>'."\n";
print '<td class="center">&nbsp;</td>'."\n";
print '<td class="right nowrap">'."\n";
$defval = 'na';
$defaultValues = new DefaultValues($db);
$result = $defaultValues->fetchAll('', '', 0, 0, array('t.page' => 'comm/action/card.php', 't.param' => 'complete', 't.user_id' => '0', 't.type' => 'createform', 't.entity' => $conf->entity));
if (!is_array($result) && $result < 0) {
	setEventMessages($defaultValues->error, $defaultValues->errors, 'errors');
} elseif (count($result) > 0) {
	$defval = reset($result)->value;
}
$formactions->form_select_status_action('agenda', $defval, 1, "AGENDA_EVENT_DEFAULT_STATUS", 0, 1, 'maxwidth200 onrightofpage');
print '</td></tr>'."\n";

// AGENDA_DEFAULT_FILTER_TYPE
print '<tr class="oddeven">'."\n";
print '<td>'.$langs->trans("AGENDA_DEFAULT_FILTER_TYPE").'</td>'."\n";
print '<td class="center">&nbsp;</td>'."\n";
print '<td class="right nowrap">'."\n";
$multiselect = 0;
if (getDolGlobalString('MAIN_ENABLE_MULTISELECT_TYPE')) {
	// We use an option here because it adds bugs when used on agenda page "peruser" and "list"
	$multiselect = (getDolGlobalString('AGENDA_USE_EVENT_TYPE'));
}
$formactions->select_type_actions(getDolGlobalString('AGENDA_DEFAULT_FILTER_TYPE'), "AGENDA_DEFAULT_FILTER_TYPE", '', (getDolGlobalString('AGENDA_USE_EVENT_TYPE') ? -1 : 1), 1, $multiselect);
print '</td></tr>'."\n";

// AGENDA_DEFAULT_FILTER_STATUS
// TODO Remove to use the default generic feature
print '<tr class="oddeven">'."\n";
print '<td>'.$langs->trans("AGENDA_DEFAULT_FILTER_STATUS").'</td>'."\n";
print '<td class="center">&nbsp;</td>'."\n";
print '<td class="right">'."\n";
$formactions->form_select_status_action('agenda', getDolGlobalString('AGENDA_DEFAULT_FILTER_STATUS'), 1, 'AGENDA_DEFAULT_FILTER_STATUS', 1, 2, 'minwidth100');
print '</td></tr>'."\n";

print '</table>';

print $form->buttonsSaveCancel("Save", '');

print '</form>';


print dol_get_fiche_end();

// End of page
llxFooter();
$db->close();<|MERGE_RESOLUTION|>--- conflicted
+++ resolved
@@ -206,11 +206,7 @@
  *  Miscellaneous
  */
 
-<<<<<<< HEAD
-// Define array def of models
-=======
 // Define an array def of models
->>>>>>> cc80841a
 $def = array();
 
 $sql = "SELECT nom";
