<?php
/* Copyright (C) 2004-2017 Laurent Destailleur  <eldy@users.sourceforge.net>
 *
 * This program is free software; you can redistribute it and/or modify
 * it under the terms of the GNU General Public License as published by
 * the Free Software Foundation; either version 3 of the License, or
 * (at your option) any later version.
 *
 * This program is distributed in the hope that it will be useful,
 * but WITHOUT ANY WARRANTY; without even the implied warranty of
 * MERCHANTABILITY or FITNESS FOR A PARTICULAR PURPOSE.  See the
 * GNU General Public License for more details.
 *
 * You should have received a copy of the GNU General Public License
 * along with this program. If not, see <https://www.gnu.org/licenses/>.
 */

/**
 *	    \file       htdocs/admin/website.php
 *		\ingroup    setup
 *		\brief      Page to administer web sites
 */

// Load Dolibarr environment
require '../main.inc.php';
require_once DOL_DOCUMENT_ROOT.'/core/class/html.formadmin.class.php';
require_once DOL_DOCUMENT_ROOT.'/core/class/html.formcompany.class.php';
require_once DOL_DOCUMENT_ROOT.'/core/lib/admin.lib.php';
require_once DOL_DOCUMENT_ROOT.'/core/lib/files.lib.php';
require_once DOL_DOCUMENT_ROOT.'/core/lib/website.lib.php';
require_once DOL_DOCUMENT_ROOT.'/core/lib/functions2.lib.php';
require_once DOL_DOCUMENT_ROOT.'/core/class/doleditor.class.php';
require_once DOL_DOCUMENT_ROOT.'/website/class/website.class.php';

// Load translation files required by the page
$langs->loadlangs(array('errors', 'admin', 'companies', 'website'));

$action = GETPOST('action', 'alpha') ?GETPOST('action', 'alpha') : 'view';
$confirm = GETPOST('confirm', 'alpha');
$backtopage = GETPOST('backtopage', 'alpha');

$rowid = GETPOST('rowid', 'alpha');

$id = 1;

$acts[0] = "activate";
$acts[1] = "disable";
$actl[0] = img_picto($langs->trans("Disabled"), 'switch_off', 'class="size15x"');
$actl[1] = img_picto($langs->trans("Activated"), 'switch_on', 'class="size15x"');

// Load variable for pagination
$limit = GETPOST('limit', 'int') ?GETPOST('limit', 'int') : $conf->liste_limit;
$sortfield = GETPOST('sortfield', 'aZ09comma');
$sortorder = GETPOST('sortorder', 'aZ09comma');
$page = GETPOSTISSET('pageplusone') ? (GETPOST('pageplusone') - 1) : GETPOST("page", 'int');
if (empty($page) || $page == -1) {
	$page = 0;
}     // If $page is not defined, or '' or -1
$offset = $limit * $page;
$pageprev = $page - 1;
$pagenext = $page + 1;

if (empty($sortfield)) {
	$sortfield = 'position, ref';
}
if (empty($sortorder)) {
	$sortorder = 'ASC';
}

// Initialize technical object to manage hooks of page. Note that conf->hooks_modules contains array of hook context
$hookmanager->initHooks(array('website'));

// Name of SQL tables of dictionaries
$tabname = array();
$tabname[1] = MAIN_DB_PREFIX."website";

// Dictionary labels
$tablib = array();
$tablib[1] = "Websites";

// Requests to extract data
$tabsql = array();
$tabsql[1] = "SELECT f.rowid as rowid, f.entity, f.ref, f.description, f.virtualhost, f.position, f.status, f.date_creation, f.lastaccess, f.pageviews_previous_month, f.pageviews_total FROM ".MAIN_DB_PREFIX.'website as f WHERE f.entity IN ('.getEntity('website').')';

// Criteria to sort dictionaries
$tabsqlsort = array();
$tabsqlsort[1] = "ref ASC";

// Nom des champs en resultat de select pour affichage du dictionnaire
$tabfield = array();
$tabfield[1] = "ref,description,virtualhost,position,date_creation,lastaccess,pageviews_previous_month,pageviews_total";

// Nom des champs d'edition pour modification d'un enregistrement
$tabfieldvalue = array();
$tabfieldvalue[1] = "ref,description,virtualhost,position,entity";

// Nom des champs dans la table pour insertion d'un enregistrement
$tabfieldinsert = array();
$tabfieldinsert[1] = "ref,description,virtualhost,position,entity";

// Nom du rowid si le champ n'est pas de type autoincrement
// Example: "" if id field is "rowid" and has autoincrement on
//          "nameoffield" if id field is not "rowid" or has not autoincrement on
$tabrowid = array();
$tabrowid[1] = "";

// Condition to show dictionary in setup page
$tabcond = array();
$tabcond[1] = (isModEnabled('website'));

// List of help for fields
$tabhelp = array();
$tabhelp[1] = array('ref'=>$langs->trans("EnterAnyCode"), 'virtualhost'=>$langs->trans("SetHereVirtualHost", DOL_DATA_ROOT.($conf->entity > 1 ? '/'.$conf->entity : '').'/website/<i>websiteref</i>'));

// List of check for fields (NOT USED YET)
$tabfieldcheck = array();
$tabfieldcheck[1] = array();


// Define elementList and sourceList (used for dictionary type of contacts "llx_c_type_contact")
$elementList = array();
$sourceList = array();

if (!$user->admin) {
	accessforbidden();
}


/*
 * Actions
 */

// Actions add or modify a website
if (GETPOST('actionadd', 'alpha') || GETPOST('actionmodify', 'alpha')) {
	$listfield = explode(',', $tabfield[$id]);
	$listfieldinsert = explode(',', $tabfieldinsert[$id]);
	$listfieldmodify = explode(',', $tabfieldinsert[$id]);
	$listfieldvalue = explode(',', $tabfieldvalue[$id]);

	// Check that all fields are filled
	$ok = 1;
	foreach ($listfield as $f => $value) {
		if ($value == 'ref' && (!GETPOSTISSET($value) || GETPOST($value) == '')) {
			$ok = 0;
			$fieldnamekey = $listfield[$f];
			setEventMessages($langs->transnoentities("ErrorFieldRequired", $langs->transnoentities($fieldnamekey)), null, 'errors');
			break;
		} elseif ($value == 'ref' && !preg_match('/^[a-z0-9_\-\.]+$/i', GETPOST($value))) {
			$ok = 0;
			$fieldnamekey = $listfield[$f];
			setEventMessages($langs->transnoentities("ErrorFieldCanNotContainSpecialCharacters", $langs->transnoentities($fieldnamekey)), null, 'errors');
			break;
		}
	}

	// Clean parameters
	if (GETPOST('ref')) {
		$websitekey = strtolower(GETPOST('ref'));
	}

	// Si verif ok et action add, on ajoute la ligne
	if ($ok && GETPOST('actionadd', 'alpha')) {
		if ($tabrowid[$id]) {
			// Recupere id libre pour insertion
			$newid = 0;
			$sql = "SELECT max(".$tabrowid[$id].") newid from ".$tabname[$id];
			$result = $db->query($sql);
			if ($result) {
				$obj = $db->fetch_object($result);
				$newid = ($obj->newid + 1);
			} else {
				dol_print_error($db);
			}
		}

		/* $website=new Website($db);
		$website->ref=
		$website->description=
		$website->virtualhost=
		$website->create($user); */

		// Add new entry
		$sql = "INSERT INTO ".$tabname[$id]." (";
		// List of fields
		if ($tabrowid[$id] && !in_array($tabrowid[$id], $listfieldinsert)) {
			$sql .= $tabrowid[$id].",";
		}
		$sql .= $tabfieldinsert[$id];
		$sql .= ", status, date_creation)";
		$sql .= " VALUES(";

		// List of values
		if ($tabrowid[$id] && !in_array($tabrowid[$id], $listfieldinsert)) {
			$sql .= $newid.",";
		}
		$i = 0;
		foreach ($listfieldinsert as $f => $value) {
			if ($value == 'entity') {
				$_POST[$listfieldvalue[$i]] = $conf->entity;
			}
			if ($value == 'ref') {
				$_POST[$listfieldvalue[$i]] = strtolower(GETPOST($listfieldvalue[$i]));
			}
			if ($i) {
				$sql .= ",";
			}
			if (GETPOST($listfieldvalue[$i]) == '') {
				$sql .= "null";
			} else {
				$sql .= "'".$db->escape(GETPOST($listfieldvalue[$i]))."'";
			}
			$i++;
		}
		$sql .= ", 1, '".$db->idate(dol_now())."')";

		dol_syslog("actionadd", LOG_DEBUG);
		$result = $db->query($sql);
		if ($result) {	// Add is ok
			setEventMessages($langs->transnoentities("RecordSaved"), null, 'mesgs');
			unset($_POST); // Clean $_POST array, we keep only
		} else {
			if ($db->errno() == 'DB_ERROR_RECORD_ALREADY_EXISTS') {
				setEventMessages($langs->transnoentities("ErrorRecordAlreadyExists"), null, 'errors');
			} else {
				dol_print_error($db);
			}
		}
	}

	// Si verif ok et action modify, on modifie la ligne
	if ($ok && GETPOST('actionmodify', 'alpha')) {
		if ($tabrowid[$id]) {
			$rowidcol = $tabrowid[$id];
		} else {
			$rowidcol = "rowid";
		}

		$db->begin();

		$website = new Website($db);
		$rowid = GETPOST('rowid', 'int');
		$website->fetch($rowid);

		// Modify entry
		$sql = "UPDATE ".$tabname[$id]." SET ";
		// Modifie valeur des champs
		if ($tabrowid[$id] && !in_array($tabrowid[$id], $listfieldmodify)) {
			$sql .= $tabrowid[$id]."=";
			$sql .= "'".$db->escape($rowid)."', ";
		}
		$i = 0;
		foreach ($listfieldmodify as $field) {
			if ($field == 'entity') {
				$_POST[$listfieldvalue[$i]] = $conf->entity;
			}
			if ($i) {
				$sql .= ",";
			}
			$sql .= $field."=";
			if ($_POST[$listfieldvalue[$i]] == '') {
				$sql .= "null";
			} else {
				$sql .= "'".$db->escape(GETPOST($listfieldvalue[$i]))."'";
			}
			$i++;
		}
		$sql .= " WHERE ".$rowidcol." = ".((int) $rowid);

		dol_syslog("actionmodify", LOG_DEBUG);
		//print $sql;
		$resql = $db->query($sql);
		if ($resql) {
			$newname = dol_sanitizeFileName(GETPOST('ref', 'aZ09'));
			if ($newname != $website->ref) {
				$srcfile = DOL_DATA_ROOT.($conf->entity > 1 ? '/'.$conf->entity : '').'/website/'.$website->ref;
				$destfile = DOL_DATA_ROOT.($conf->entity > 1 ? '/'.$conf->entity : '').'/website/'.$newname;

				if (dol_is_dir($destfile)) {
					$error++;
					setEventMessages($langs->trans('ErrorDirAlreadyExists', $destfile), null, 'errors');
				} else {
					@rename($srcfile, $destfile);

					// We must now rename $website->ref into $newname inside files
					$arrayreplacement = array($website->ref.'/htmlheader.html' => $newname.'/htmlheader.html');
					$listofilestochange = dol_dir_list($destfile, 'files', 0, '\.php$');
					foreach ($listofilestochange as $key => $value) {
						dolReplaceInFile($value['fullname'], $arrayreplacement);
					}
				}
			}
		} else {
			$error++;
			setEventMessages($db->lasterror(), null, 'errors');
		}

		if (!$error) {
			$db->commit();
		} else {
			$db->rollback();
		}
	}
	//$_GET["id"]=GETPOST('id', 'int');       // Force affichage dictionnaire en cours d'edition
}

if (GETPOST('actioncancel', 'alpha')) {
	//$_GET["id"]=GETPOST('id', 'int');       // Force affichage dictionnaire en cours d'edition
}

if ($action == 'confirm_delete' && $confirm == 'yes') {       // delete
	if ($tabrowid[$id]) {
		$rowidcol = $tabrowid[$id];
	} else {
		$rowidcol = "rowid";
	}

	$website = new Website($db);
	$website->fetch($rowid);

	if ($website->id > 0) {
		$sql = "DELETE from ".MAIN_DB_PREFIX."website_account WHERE fk_website = ".((int) $rowid);
		$result = $db->query($sql);

		$sql = "DELETE from ".MAIN_DB_PREFIX."website_page WHERE fk_website = ".((int) $rowid);
		$result = $db->query($sql);

		$sql = "DELETE from ".MAIN_DB_PREFIX."website_extrafields WHERE fk_object = ".((int) $rowid);
		$result = $db->query($sql);

		$sql = "DELETE from ".MAIN_DB_PREFIX."website WHERE rowid = ".((int) $rowid);
		$result = $db->query($sql);
		if (!$result) {
			if ($db->errno() == 'DB_ERROR_CHILD_EXISTS') {
				setEventMessages($langs->transnoentities("ErrorRecordIsUsedByChild"), null, 'errors');
			} else {
				dol_print_error($db);
			}
		}

		if ($website->ref) {
			dol_delete_dir_recursive($conf->website->dir_output.'/'.$website->ref);
		}
	} else {
		dol_print_error($db, 'Failed to load website with id '.$rowid);
	}
}

// activate
if ($action == $acts[0]) {
	if ($tabrowid[$id]) {
		$rowidcol = $tabrowid[$id];
	} else {
		$rowidcol = "rowid";
	}

	if ($rowid) {
		$sql = "UPDATE ".$tabname[$id]." SET status = 1 WHERE rowid = ".((int) $rowid);
	}

	$result = $db->query($sql);
	if (!$result) {
		dol_print_error($db);
	}
}

// disable
if ($action == $acts[1]) {
	if ($tabrowid[$id]) {
		$rowidcol = $tabrowid[$id];
	} else {
		$rowidcol = "rowid";
	}

	if ($rowid) {
		$sql = "UPDATE ".$tabname[$id]." SET status = 0 WHERE rowid = ".((int) $rowid);
	}

	$result = $db->query($sql);
	if (!$result) {
		dol_print_error($db);
	}
}



/*
 * View
 */

$form = new Form($db);
$formadmin = new FormAdmin($db);

llxHeader('', $langs->trans("WebsiteSetup"));

$titre = $langs->trans("WebsiteSetup");
$linkback = '<a href="'.($backtopage ? $backtopage : DOL_URL_ROOT.'/admin/modules.php').'">'.$langs->trans("BackToModuleList").'</a>';
print load_fiche_titre($titre, $linkback, 'title_setup');

// Onglets
$head = array();
$h = 0;

$head[$h][0] = DOL_URL_ROOT."/admin/website.php";
$head[$h][1] = $langs->trans("WebSites");
$head[$h][2] = 'website';
$h++;

$head[$h][0] = DOL_URL_ROOT."/admin/website_options.php";
$head[$h][1] = $langs->trans("Options");
$head[$h][2] = 'options';
$h++;

print dol_get_fiche_head($head, 'website', '', -1);


print '<span class="opacitymedium">'.$langs->trans("WebsiteSetupDesc").'</span><br>';
print "<br>\n";


// Confirmation de la suppression de la ligne
if ($action == 'delete') {
	print $form->formconfirm($_SERVER["PHP_SELF"].'?'.($page ? 'page='.$page.'&' : '').'sortfield='.$sortfield.'&sortorder='.$sortorder.'&rowid='.$rowid, $langs->trans('DeleteWebsite'), $langs->trans('ConfirmDeleteWebsite'), 'confirm_delete', '', 0, 1, 220);
}
//var_dump($elementList);

/*
 * Show website list
 */
if ($id) {
	// Complete requete recherche valeurs avec critere de tri
	$sql = $tabsql[$id];
	$sql .= $db->order($sortfield, $sortorder);
	$sql .= $db->plimit($limit + 1, $offset);
	//print $sql;

	$fieldlist = explode(',', $tabfield[$id]);

	print '<form action="'.$_SERVER['PHP_SELF'].'" method="POST">';
	print '<input type="hidden" name="token" value="'.newToken().'">';
	print '<table class="noborder centpercent">';

	// Form to add a new line
	if ($tabname[$id]) {
		// Line for title
		print '<tr class="liste_titre">';
		foreach ($fieldlist as $field => $value) {
			if (in_array($fieldlist[$field], array('date_creation', 'lastaccess', 'pageviews_previous_month', 'pageviews_month', 'pageviews_total'))) {
				continue;
			}

			// Determine le nom du champ par rapport aux noms possibles
			// dans les dictionnaires de donnees
			$valuetoshow = ucfirst($fieldlist[$field]); // Par defaut
			$valuetoshow = $langs->trans($valuetoshow); // try to translate
			$align = '';
			if ($fieldlist[$field] == 'lang') {
				$valuetoshow = $langs->trans("Language");
			}
			if ($valuetoshow != '') {
				print '<td class="'.$align.'">';
				if (!empty($tabhelp[$id][$value]) && preg_match('/^http(s*):/i', $tabhelp[$id][$value])) {
					print '<a href="'.$tabhelp[$id][$value].'" target="_blank" rel="noopener noreferrer">'.$valuetoshow.' '.img_help(1, $valuetoshow).'</a>';
				} elseif (!empty($tabhelp[$id][$value])) {
					if ($value == 'virtualhost') {
						print $form->textwithpicto($valuetoshow, $tabhelp[$id][$value], 1, 'help', '', 0, 2, 'tooltipvirtual');
					} else {
						print $form->textwithpicto($valuetoshow, $tabhelp[$id][$value]);
					}
				} else {
					print $valuetoshow;
				}
				print '</td>';
			}
		}

		print '<td colspan="4">';
		print '</td>';
		print '</tr>';

		// Line to enter new values
		print '<tr class="oddeven">';

		$obj = new stdClass();
		// If data was already input, we define them in obj to populate input fields.
		if (GETPOST('actionadd', 'alpha')) {
			foreach ($fieldlist as $key => $val) {
				if (GETPOST($val, 'alpha')) {
					$obj->$val = GETPOST($val);
				}
			}
		}
		if (!isset($obj->position)) {
			$obj->position = 1;
		}

		fieldListWebsites($fieldlist, $obj, $tabname[$id], 'add');

		print '<td colspan="3" class="right">';
		if ($action != 'edit') {
			print '<input type="submit" class="button button-add" name="actionadd" value="'.$langs->trans("Add").'">';
		}
		print '</td>';
		print "</tr>";
	}

	print '</table>';
	print '</form>';


	// List of websites in database
	$resql = $db->query($sql);
	if ($resql) {
		$num = $db->num_rows($resql);
		$i = 0;
		if ($num) {
			print '<br>';

			print '<form action="'.$_SERVER['PHP_SELF'].'" method="POST">';
			print '<input type="hidden" name="token" value="'.newToken().'">';
			print '<input type="hidden" name="page" value="'.$page.'">';
			print '<input type="hidden" name="rowid" value="'.$rowid.'">';

			print '<div class="div-table-responsive">';
			print '<table class="noborder centpercent">';

			// Title of lines
			print '<tr class="liste_titre">';
			foreach ($fieldlist as $field => $value) {
				// Determine le nom du champ par rapport aux noms possibles
				// dans les dictionnaires de donnees
				$showfield = 1; // Par defaut
				$align = "left";
				$sortable = 1;
				$valuetoshow = '';
				if (in_array($fieldlist[$field], array('pageviews_total', 'pageviews_previous_month'))) {
					$align = 'right';
				}

				/*
				$tmparray=getLabelOfField($fieldlist[$field]);
				$showfield=$tmp['showfield'];
				$valuetoshow=$tmp['valuetoshow'];
				$align=$tmp['align'];
				$sortable=$tmp['sortable'];
				*/
				$valuetoshow = ucfirst($fieldlist[$field]); // Par defaut
				$valuetoshow = $langs->trans($valuetoshow); // try to translate
				if ($fieldlist[$field] == 'lang') {
					$valuetoshow = $langs->trans("Language");
				}
				if ($fieldlist[$field] == 'type') {
					$valuetoshow = $langs->trans("Type");
				}
				if ($fieldlist[$field] == 'code') {
					$valuetoshow = $langs->trans("Code");
				}
				if ($fieldlist[$field] == 'date_creation') {
					$valuetoshow = $langs->trans("DateCreation");
				}
				if ($fieldlist[$field] == 'lastaccess') {
					$valuetoshow = $langs->trans("LastAccess");
				}
				if ($fieldlist[$field] == 'pageviews_previous_month') {
					$valuetoshow = $langs->trans("PagesViewedPreviousMonth");
				}
				if ($fieldlist[$field] == 'pageviews_total') {
					$valuetoshow = $langs->trans("PagesViewedTotal");
				}

				// Affiche nom du champ
				if ($showfield) {
					print getTitleFieldOfList($valuetoshow, 0, $_SERVER["PHP_SELF"], ($sortable ? $fieldlist[$field] : ''), ($page ? 'page='.$page.'&' : ''), "", '', $sortfield, $sortorder, $align.' ');
				}
			}

			// Status
			print getTitleFieldOfList($langs->trans("Status"), 0, $_SERVER["PHP_SELF"], "status", ($page ? 'page='.$page.'&' : ''), "", '', $sortfield, $sortorder, 'center ');
			print getTitleFieldOfList('');
			print getTitleFieldOfList('');
			print '</tr>';

			// Lines with values
			while ($i < $num) {
				$obj = $db->fetch_object($resql);
				//print_r($obj);
				print '<tr class="oddeven" id="rowid-'.$obj->rowid.'">';
				if ($action == 'edit' && ($rowid == (!empty($obj->rowid) ? $obj->rowid : $obj->code))) {
					$tmpaction = 'edit';
					$parameters = array('fieldlist'=>$fieldlist, 'tabname'=>$tabname[$id]);
					$reshook = $hookmanager->executeHooks('editWebsiteFieldlist', $parameters, $obj, $tmpaction); // Note that $action and $object may have been modified by some hooks
					$error = $hookmanager->error; $errors = $hookmanager->errors;

					if (empty($reshook)) {
						fieldListWebsites($fieldlist, $obj, $tabname[$id], 'edit');
					}

<<<<<<< HEAD
					print '<td colspan="7" class="right"><a name="'.(!empty($obj->rowid) ? $obj->rowid : $obj->code).'">&nbsp;</a>';
					print '<input type="submit" class="button button-edit small" name="actionmodify" value="'.$langs->trans("Modify").'">';
=======
					print '<td colspan="4" class="right"><a name="'.(!empty($obj->rowid) ? $obj->rowid : $obj->code).'">&nbsp;</a><input type="submit" class="button button-edit small" name="actionmodify" value="'.$langs->trans("Modify").'">';
>>>>>>> ec9e8d3c
					print '&nbsp;<input type="submit" class="button button-cancel small" name="actioncancel" value="'.$langs->trans("Cancel").'"></td>';
				} else {
					$tmpaction = 'view';
					$parameters = array('fieldlist'=>$fieldlist, 'tabname'=>$tabname[$id]);
					$reshook = $hookmanager->executeHooks('viewWebsiteFieldlist', $parameters, $obj, $tmpaction); // Note that $action and $object may have been modified by some hooks

					$error = $hookmanager->error; $errors = $hookmanager->errors;

					if (empty($reshook)) {
						foreach ($fieldlist as $field => $value) {
							$showfield = 1;
							$fieldname = $fieldlist[$field];
							$align = "left";
							if (in_array($fieldname, array('pageviews_total', 'pageviews_previous_month'))) {
								$align = 'right';
							}
							$valuetoshow = $obj->$fieldname;

							// Show value for field
							if ($showfield) {
								print '<td class="'.$align.'">'.$valuetoshow.'</td>';
							}
						}
					}

					// Can an entry be erased or disabled ?
					$iserasable = 1; $isdisable = 1; // true by default
					if ($obj->status) {
						$iserasable = 0; // We can't delete a website on. Disable it first.
					}

					$url = $_SERVER["PHP_SELF"].'?'.($page ? 'page='.$page.'&' : '').'sortfield='.$sortfield.'&sortorder='.$sortorder.'&rowid='.(!empty($obj->rowid) ? $obj->rowid : (!empty($obj->code) ? $obj->code : '')).'&amp;code='.(!empty($obj->code) ?urlencode($obj->code) : '').'&amp;';


					// Active
					print '<td align="center" class="nowrap">';
					print '<a class="reposition" href="'.$url.'action='.$acts[($obj->status ? 1 : 0)].'&token='.newToken().'">'.$actl[($obj->status ? 1 : 0)].'</a>';
					print "</td>";

					// Modify link
					print '<td align="center"><a class="reposition editfielda" href="'.$url.'action=edit&token='.newToken().'">'.img_edit().'</a></td>';

					// Delete link
					if ($iserasable) {
						print '<td align="center"><a class="reposition" href="'.$url.'action=delete&token='.newToken().'">'.img_delete().'</a></td>';
					} else {
						print '<td class="center">'.img_delete($langs->trans("DisableSiteFirst"), 'class="opacitymedium"').'</td>';
					}

					print "</tr>\n";
				}
				$i++;
			}

			print '</table>';
			print '</div>';

			print '</form>';
		}
	} else {
		dol_print_error($db);
	}
}

print dol_get_fiche_end();

// End of page
llxFooter();
$db->close();


/**
 *	Show fields in insert/edit mode
 *
 * 	@param		array	$fieldlist		Array of fields
 * 	@param		Object	$obj			If we show a particular record, obj is filled with record fields
 *  @param		string	$tabname		Name of SQL table
 *  @param		string	$context		'add'=Output field for the "add form", 'edit'=Output field for the "edit form", 'hide'=Output field for the "add form" but we dont want it to be rendered
 *	@return		void
 */
function fieldListWebsites($fieldlist, $obj = '', $tabname = '', $context = '')
{
	global $conf, $langs, $db;
	global $form;
	global $region_id;
	global $elementList, $sourceList, $localtax_typeList;
	global $bc;

	$formadmin = new FormAdmin($db);

	foreach ($fieldlist as $field => $value) {
		if (in_array($fieldlist[$field], array('lastaccess', 'pageviews_previous_month', 'pageviews_month', 'pageviews_total'))) {
			continue;
		}

		$fieldname = $fieldlist[$field];

		if ($fieldlist[$field] == 'lang') {
			print '<td>';
			print $formadmin->select_language($conf->global->MAIN_LANG_DEFAULT, 'lang');
			print '</td>';
		} elseif ($fieldlist[$field] == 'code' && isset($obj->$fieldname)) {
			print '<td><input type="text" class="flat" value="'.(!empty($obj->$fieldname) ? $obj->$fieldname : '').'" size="10" name="'.$fieldlist[$field].'"></td>';
		} else {
			if ($fieldlist[$field] == 'date_creation') {
				continue;
			}

			print '<td>';
			$size = '';
			if ($fieldlist[$field] == 'code') {
				$size = 'size="8" ';
			}
			if ($fieldlist[$field] == 'position') {
				$size = 'size="4" ';
			}
			if ($fieldlist[$field] == 'libelle') {
				$size = 'size="32" ';
			}
			if ($fieldlist[$field] == 'tracking') {
				$size = 'size="92" ';
			}
			if ($fieldlist[$field] == 'sortorder') {
				$size = 'size="2" ';
			}
			print '<input type="text" '.$size.' class="flat" value="'.(isset($obj->$fieldname) ? $obj->$fieldname : '').'" name="'.$fieldlist[$field].'">';
			print '</td>';
		}
	}
}<|MERGE_RESOLUTION|>--- conflicted
+++ resolved
@@ -594,13 +594,11 @@
 						fieldListWebsites($fieldlist, $obj, $tabname[$id], 'edit');
 					}
 
-<<<<<<< HEAD
 					print '<td colspan="7" class="right"><a name="'.(!empty($obj->rowid) ? $obj->rowid : $obj->code).'">&nbsp;</a>';
 					print '<input type="submit" class="button button-edit small" name="actionmodify" value="'.$langs->trans("Modify").'">';
-=======
-					print '<td colspan="4" class="right"><a name="'.(!empty($obj->rowid) ? $obj->rowid : $obj->code).'">&nbsp;</a><input type="submit" class="button button-edit small" name="actionmodify" value="'.$langs->trans("Modify").'">';
->>>>>>> ec9e8d3c
-					print '&nbsp;<input type="submit" class="button button-cancel small" name="actioncancel" value="'.$langs->trans("Cancel").'"></td>';
+					print '&nbsp;';
+					print '<input type="submit" class="button button-cancel small" name="actioncancel" value="'.$langs->trans("Cancel").'">';
+					print '</td>';
 				} else {
 					$tmpaction = 'view';
 					$parameters = array('fieldlist'=>$fieldlist, 'tabname'=>$tabname[$id]);
