<?php
/* Copyright (C) 2003-2004 Rodolphe Quiedeville         <rodolphe@quiedeville.org>
 * Copyright (C) 2004-2011 Laurent Destailleur          <eldy@users.sourceforge.net>
 * Copyright (C) 2004      Sebastien Di Cintio          <sdicintio@ressource-toi.org>
 * Copyright (C) 2004      Benoit Mortier               <benoit.mortier@opensides.be>
 * Copyright (C) 2005-2014 Regis Houssin                <regis.houssin@inodbox.com>
 * Copyright (C) 2008      Raphael Bertrand (Resultic)  <raphael.bertrand@resultic.fr>
 * Copyright (C) 2011-2013 Juanjo Menent			    <jmenent@2byte.es>
 * Copyright (C) 2011-2018 Philippe Grand			    <philippe.grand@atoo-net.com>
 * Copyright (C) 2024		MDW							<mdeweerd@users.noreply.github.com>
 * Copyright (C) 2024       Frédéric France             <frederic.france@free.fr>
 *
 * This program is free software; you can redistribute it and/or modify
 * it under the terms of the GNU General Public License as published by
 * the Free Software Foundation; either version 3 of the License, or
 * (at your option) any later version.
 *
 * This program is distributed in the hope that it will be useful,
 * but WITHOUT ANY WARRANTY; without even the implied warranty of
 * MERCHANTABILITY or FITNESS FOR A PARTICULAR PURPOSE.  See the
 * GNU General Public License for more details.
 *
 * You should have received a copy of the GNU General Public License
 * along with this program. If not, see <https://www.gnu.org/licenses/>.
 */

/**
 *	\file       htdocs/admin/fichinter.php
 *	\ingroup    fichinter
 *	\brief      Setup page of module Interventions
 */

// Load Dolibarr environment
require '../main.inc.php';
require_once DOL_DOCUMENT_ROOT.'/core/lib/admin.lib.php';
require_once DOL_DOCUMENT_ROOT.'/core/lib/pdf.lib.php';
require_once DOL_DOCUMENT_ROOT.'/core/lib/fichinter.lib.php';
require_once DOL_DOCUMENT_ROOT.'/fichinter/class/fichinter.class.php';

// Load translation files required by the page
$langs->loadLangs(array('admin', 'errors', 'interventions', 'other'));

if (!$user->admin) {
	accessforbidden();
}

$action = GETPOST('action', 'aZ09');
$value = GETPOST('value', 'alpha');
$modulepart = GETPOST('modulepart', 'aZ09');	// Used by actions_setmoduleoptions.inc.php

$label = GETPOST('label', 'alpha');
$scandir = GETPOST('scan_dir', 'alpha');
$type = 'ficheinter';


/*
 * Actions
 */

include DOL_DOCUMENT_ROOT.'/core/actions_setmoduleoptions.inc.php';

if ($action == 'updateMask') {
	$maskconst = GETPOST('maskconst', 'aZ09');
	$maskvalue = GETPOST('maskvalue', 'alpha');
<<<<<<< HEAD
=======

	$res = 0;

>>>>>>> cc80841a
	if ($maskconst && preg_match('/_MASK$/', $maskconst)) {
		$res = dolibarr_set_const($db, $maskconst, $maskvalue, 'chaine', 0, '', $conf->entity);
	}

	if (!($res > 0)) {
		$error++;
	}

	if (!$error) {
		setEventMessages($langs->trans("SetupSaved"), null, 'mesgs');
	} else {
		setEventMessages($langs->trans("Error"), null, 'errors');
	}
} elseif ($action == 'specimen') { // For Intervention card
	$modele = GETPOST('module', 'alpha');

	$inter = new Fichinter($db);
	$inter->initAsSpecimen();

	// Search template files
	$file = '';
	$classname = '';
	$dirmodels = array_merge(array('/'), (array) $conf->modules_parts['models']);
	foreach ($dirmodels as $reldir) {
		$file = dol_buildpath($reldir."core/modules/fichinter/doc/pdf_".$modele.".modules.php", 0);
		if (file_exists($file)) {
			$classname = "pdf_".$modele;
			break;
		}
	}

	if ($classname !== '') {
		require_once $file;

		$module = new $classname($db);
		'@phan-var-force ModelePDFFicheinter $module';

		if ($module->write_file($inter, $langs) > 0) {
			header("Location: ".DOL_URL_ROOT."/document.php?modulepart=ficheinter&file=SPECIMEN.pdf");
			return;
		} else {
			setEventMessages($module->error, $module->errors, 'errors');
			dol_syslog($module->error, LOG_ERR);
		}
	} else {
		setEventMessages($langs->trans("ErrorModuleNotFound"), null, 'errors');
		dol_syslog($langs->trans("ErrorModuleNotFound"), LOG_ERR);
	}
} elseif ($action == 'set') {
	// Activate a model
	$ret = addDocumentModel($value, $type, $label, $scandir);
} elseif ($action == 'del') {
	$ret = delDocumentModel($value, $type);
	if ($ret > 0) {
		if ($conf->global->FICHEINTER_ADDON_PDF == "$value") {
			dolibarr_del_const($db, 'FICHEINTER_ADDON_PDF', $conf->entity);
		}
	}
} elseif ($action == 'setdoc') {
	// Set default model
	if (dolibarr_set_const($db, "FICHEINTER_ADDON_PDF", $value, 'chaine', 0, '', $conf->entity)) {
		// La constante qui a ete lue en avant du nouveau set
		// on passe donc par une variable pour avoir un affichage coherent
		$conf->global->FICHEINTER_ADDON_PDF = $value;
	}

	// On active le modele
	$ret = delDocumentModel($value, $type);
	if ($ret > 0) {
		$ret = addDocumentModel($value, $type, $label, $scandir);
	}
} elseif ($action == 'setmod') {
	// TODO Verify if the chosen numbering module can be activated
	// by calling method canBeActivated

	dolibarr_set_const($db, "FICHEINTER_ADDON", $value, 'chaine', 0, '', $conf->entity);
} elseif ($action == 'set_FICHINTER_FREE_TEXT') {
	$freetext = GETPOST('FICHINTER_FREE_TEXT', 'restricthtml'); // No alpha here, we want exact string
	$res = dolibarr_set_const($db, "FICHINTER_FREE_TEXT", $freetext, 'chaine', 0, '', $conf->entity);

	if (!($res > 0)) {
		$error++;
	}

	if (!$error) {
		setEventMessages($langs->trans("SetupSaved"), null, 'mesgs');
	} else {
		setEventMessages($langs->trans("Error"), null, 'errors');
	}
} elseif ($action == 'set_FICHINTER_DRAFT_WATERMARK') {
	$draft = GETPOST('FICHINTER_DRAFT_WATERMARK', 'alpha');
	$res = dolibarr_set_const($db, "FICHINTER_DRAFT_WATERMARK", trim($draft), 'chaine', 0, '', $conf->entity);

	if (!($res > 0)) {
		$error++;
	}

	if (!$error) {
		setEventMessages($langs->trans("SetupSaved"), null, 'mesgs');
	} else {
		setEventMessages($langs->trans("Error"), null, 'errors');
	}
} elseif ($action == 'set_FICHINTER_PRINT_PRODUCTS') {
	$val = GETPOST('FICHINTER_PRINT_PRODUCTS', 'alpha');
	$res = dolibarr_set_const($db, "FICHINTER_PRINT_PRODUCTS", ($val == 'on' ? 1 : 0), 'bool', 0, '', $conf->entity);

	if (!($res > 0)) {
		$error++;
	}

	if (!$error) {
		setEventMessages($langs->trans("SetupSaved"), null, 'mesgs');
	} else {
		setEventMessages($langs->trans("Error"), null, 'errors');
	}
} elseif ($action == 'set_FICHINTER_USE_SERVICE_DURATION') {
	$val = GETPOST('FICHINTER_USE_SERVICE_DURATION', 'alpha');
	$res = dolibarr_set_const($db, "FICHINTER_USE_SERVICE_DURATION", ($val == 'on' ? 1 : 0), 'bool', 0, '', $conf->entity);

	if (!($res > 0)) {
		$error++;
	}

	if (!$error) {
		setEventMessages($langs->trans("SetupSaved"), null, 'mesgs');
	} else {
		setEventMessages($langs->trans("Error"), null, 'errors');
	}
} elseif ($action == 'set_FICHINTER_WITHOUT_DURATION') {
	$val = GETPOST('FICHINTER_WITHOUT_DURATION', 'alpha');
	$res = dolibarr_set_const($db, "FICHINTER_WITHOUT_DURATION", ($val == 'on' ? 1 : 0), 'bool', 0, '', $conf->entity);

	if (!($res > 0)) {
		$error++;
	}

	if (!$error) {
		setEventMessages($langs->trans("SetupSaved"), null, 'mesgs');
	} else {
		setEventMessages($langs->trans("Error"), null, 'errors');
	}
} elseif ($action == 'set_FICHINTER_DATE_WITHOUT_HOUR') {
	$val = GETPOST('FICHINTER_DATE_WITHOUT_HOUR', 'alpha');
	$res = dolibarr_set_const($db, "FICHINTER_DATE_WITHOUT_HOUR", ($val == 'on' ? 1 : 0), 'bool', 0, '', $conf->entity);

	if (!($res > 0)) {
		$error++;
	}

	if (!$error) {
		setEventMessages($langs->trans("SetupSaved"), null, 'mesgs');
	} else {
		setEventMessages($langs->trans("Error"), null, 'errors');
	}
} elseif ($action == "set_FICHINTER_ALLOW_ONLINE_SIGN") {
	$val = GETPOST('FICHINTER_ALLOW_ONLINE_SIGN', 'alpha');
	$res = dolibarr_set_const($db, "FICHINTER_ALLOW_ONLINE_SIGN", ($val == 'on' ? 1 : 0), 'bool', 0, '', $conf->entity);

	if (!($res > 0)) {
		$error++;
	}

	if (!$error) {
		setEventMessages($langs->trans("SetupSaved"), null, 'mesgs');
	} else {
		setEventMessages($langs->trans("Error"), null, 'errors');
	}
} elseif ($action == "set_FICHINTER_ALLOW_EXTERNAL_DOWNLOAD") {
	$val = GETPOST('FICHINTER_ALLOW_EXTERNAL_DOWNLOAD', 'alpha');
	$res = dolibarr_set_const($db, "FICHINTER_ALLOW_EXTERNAL_DOWNLOAD", ($val == 'on' ? 1 : 0), 'bool', 0, '', $conf->entity);

	if (!($res > 0)) {
		$error++;
	}

	if (!$error) {
		setEventMessages($langs->trans("SetupSaved"), null, 'mesgs');
	} else {
		setEventMessages($langs->trans("Error"), null, 'errors');
	}
}



/*
 * View
 */

$dirmodels = array_merge(array('/'), (array) $conf->modules_parts['models']);

llxHeader('', '', '', '', 0, 0, '', '', '', 'mod-admin page-fichinter');

$form = new Form($db);

$linkback = '<a href="'.DOL_URL_ROOT.'/admin/modules.php?restore_lastsearch_values=1">'.$langs->trans("BackToModuleList").'</a>';
print load_fiche_titre($langs->trans("InterventionsSetup"), $linkback, 'title_setup');


$head = fichinter_admin_prepare_head();

print dol_get_fiche_head($head, 'ficheinter', $langs->trans("Interventions"), -1, 'intervention');

// Interventions numbering model

print load_fiche_titre($langs->trans("FicheinterNumberingModules"), '', '');

print '<div class="div-table-responsive-no-min">';
print '<table class="noborder centpercent">';
print '<tr class="liste_titre">';
print '<td width="100">'.$langs->trans("Name").'</td>';
print '<td>'.$langs->trans("Description").'</td>';
print '<td>'.$langs->trans("Example").'</td>';
print '<td align="center" width="60">'.$langs->trans("Status").'</td>';
print '<td align="center" width="80">'.$langs->trans("ShortInfo").'</td>';
print "</tr>\n";

clearstatcache();

foreach ($dirmodels as $reldir) {
	$dir = dol_buildpath($reldir."core/modules/fichinter/");

	if (is_dir($dir)) {
		$handle = opendir($dir);
		if (is_resource($handle)) {
			while (($file = readdir($handle)) !== false) {
				if (preg_match('/^(mod_.*)\.php$/i', $file, $reg)) {
					$file = $reg[1];
					$classname = substr($file, 4);

					require_once $dir.$file.'.php';

					$module = new $file();
<<<<<<< HEAD
=======

					'@phan-var-force ModeleNumRefFicheinter $module';
>>>>>>> cc80841a

					if ($module->isEnabled()) {
						// Show modules according to features level
						if ($module->version == 'development' && getDolGlobalInt('MAIN_FEATURES_LEVEL') < 2) {
							continue;
						}
						if ($module->version == 'experimental' && getDolGlobalInt('MAIN_FEATURES_LEVEL') < 1) {
							continue;
						}


<<<<<<< HEAD
						print '<tr class="oddeven"><td>'.$module->nom."</td><td>\n";
=======
						print '<tr class="oddeven"><td>'.$module->getName($langs)."</td><td>\n";
>>>>>>> cc80841a
						print $module->info($langs);
						print '</td>';

						// Show example of numbering model
						print '<td class="nowrap">';
						$tmp = $module->getExample();
						if (preg_match('/^Error/', $tmp)) {
							$langs->load("errors");
							print '<div class="error">'.$langs->trans($tmp).'</div>';
						} elseif ($tmp == 'NotConfigured') {
							print '<span class="opacitymedium">'.$langs->trans($tmp).'</span>';
						} else {
							print $tmp;
						}
						print '</td>'."\n";

						print '<td class="center">';
						if ($conf->global->FICHEINTER_ADDON == $classname) {
							print img_picto($langs->trans("Activated"), 'switch_on');
						} else {
							print '<a class="reposition" href="'.$_SERVER["PHP_SELF"].'?action=setmod&token='.newToken().'&value='.urlencode($classname).'" alt="'.$langs->trans("Default").'">'.img_picto($langs->trans("Disabled"), 'switch_off').'</a>';
						}
						print '</td>';

						$ficheinter = new Fichinter($db);
						$ficheinter->initAsSpecimen();

						// Info
						$htmltooltip = '';
						$htmltooltip .= ''.$langs->trans("Version").': <b>'.$module->getVersion().'</b><br>';
						$nextval = $module->getNextValue($mysoc, $ficheinter);
						if ("$nextval" != $langs->trans("NotAvailable")) {   // Keep " on nextval
							$htmltooltip .= ''.$langs->trans("NextValue").': ';
							if ($nextval) {
								if (preg_match('/^Error/', $nextval) || $nextval == 'NotConfigured') {
									$nextval = $langs->trans($nextval);
								}
								$htmltooltip .= $nextval.'<br>';
							} else {
								$htmltooltip .= $langs->trans($module->error).'<br>';
							}
						}
						print '<td class="center">';
						print $form->textwithpicto('', $htmltooltip, 1, 0);
						print '</td>';

						print '</tr>';
					}
				}
			}
			closedir($handle);
		}
	}
}

print '</table>';
print '</div>';

print '<br>';


/*
 *  Documents models for Interventions
 */

print load_fiche_titre($langs->trans("TemplatePDFInterventions"), '', '');

// Defini tableau def des modeles
$type = 'ficheinter';
$def = array();
$sql = "SELECT nom";
$sql .= " FROM ".MAIN_DB_PREFIX."document_model";
$sql .= " WHERE type = '".$db->escape($type)."'";
$sql .= " AND entity = ".$conf->entity;
$resql = $db->query($sql);
if ($resql) {
	$i = 0;
	$num_rows = $db->num_rows($resql);
	while ($i < $num_rows) {
		$array = $db->fetch_array($resql);
		if (is_array($array)) {
			array_push($def, $array[0]);
		}
		$i++;
	}
} else {
	dol_print_error($db);
}


print '<div class="div-table-responsive-no-min">';
print '<table class="noborder centpercent">';
print '<tr class="liste_titre">';
print '<td>'.$langs->trans("Name").'</td>';
print '<td>'.$langs->trans("Description").'</td>';
print '<td align="center" width="60">'.$langs->trans("Status")."</td>\n";
print '<td align="center" width="60">'.$langs->trans("Default")."</td>\n";
print '<td align="center" width="80">'.$langs->trans("ShortInfo").'</td>';
print '<td align="center" width="80">'.$langs->trans("Preview").'</td>';
print "</tr>\n";

clearstatcache();

foreach ($dirmodels as $reldir) {
	$realpath = $reldir."core/modules/fichinter/doc";
	$dir = dol_buildpath($realpath);

	if (is_dir($dir)) {
		$handle = opendir($dir);
		if (is_resource($handle)) {
			$filelist = array();
			while (($file = readdir($handle)) !== false) {
				$filelist[] = $file;
			}
			closedir($handle);
			arsort($filelist);

			foreach ($filelist as $file) {
				if (preg_match('/\.modules\.php$/i', $file) && preg_match('/^(pdf_|doc_)/', $file)) {
					if (file_exists($dir.'/'.$file)) {
						$name = substr($file, 4, dol_strlen($file) - 16);
						$classname = substr($file, 0, dol_strlen($file) - 12);

						require_once $dir.'/'.$file;
						$module = new $classname($db);

						'@phan-var-force ModelePDFFicheinter $module';

						$modulequalified = 1;
						if ($module->version == 'development' && getDolGlobalInt('MAIN_FEATURES_LEVEL') < 2) {
							$modulequalified = 0;
						}
						if ($module->version == 'experimental' && getDolGlobalInt('MAIN_FEATURES_LEVEL') < 1) {
							$modulequalified = 0;
						}

						if ($modulequalified) {
							print '<tr class="oddeven"><td width="100">';
							print(empty($module->name) ? $name : $module->name);
							print "</td><td>\n";
							if (method_exists($module, 'info')) {
								print $module->info($langs);  // @phan-suppress-current-line PhanUndeclaredMethod
							} else {
								print $module->description;
							}
							print '</td>';

							// Active
							if (in_array($name, $def)) {
								print "<td align=\"center\">\n";
								print '<a href="'.$_SERVER["PHP_SELF"].'?action=del&token='.newToken().'&value='.urlencode($name).'&scan_dir='.urlencode($module->scandir).'&label='.urlencode($module->name).'">';
								print img_picto($langs->trans("Enabled"), 'switch_on');
								print '</a>';
								print "</td>";
							} else {
								print "<td align=\"center\">\n";
								print '<a href="'.$_SERVER["PHP_SELF"].'?action=set&token='.newToken().'&value='.urlencode($name).'&scan_dir='.urlencode($module->scandir).'&label='.urlencode($module->name).'">'.img_picto($langs->trans("Disabled"), 'switch_off').'</a>';
								print "</td>";
							}

							// Default
							print "<td align=\"center\">";
							if ($conf->global->FICHEINTER_ADDON_PDF == "$name") {
								print img_picto($langs->trans("Default"), 'on');
							} else {
								print '<a href="'.$_SERVER["PHP_SELF"].'?action=setdoc&token='.newToken().'&value='.urlencode($name).'&scan_dir='.urlencode($module->scandir).'&label='.urlencode($module->name).'" alt="'.$langs->trans("Default").'">'.img_picto($langs->trans("Disabled"), 'off').'</a>';
							}
							print '</td>';

							// Info
							$htmltooltip = ''.$langs->trans("Name").': '.$module->name;
							$htmltooltip .= '<br>'.$langs->trans("Type").': '.($module->type ? $module->type : $langs->trans("Unknown"));
							$htmltooltip .= '<br>'.$langs->trans("Width").'/'.$langs->trans("Height").': '.$module->page_largeur.'/'.$module->page_hauteur;
							$htmltooltip .= '<br>'.$langs->trans("Path").': '.preg_replace('/^\//', '', $realpath).'/'.$file;

							$htmltooltip .= '<br><br><u>'.$langs->trans("FeaturesSupported").':</u>';
							$htmltooltip .= '<br>'.$langs->trans("Logo").': '.yn($module->option_logo, 1, 1);
							$htmltooltip .= '<br>'.$langs->trans("PaymentMode").': '.yn($module->option_modereg, 1, 1);
							$htmltooltip .= '<br>'.$langs->trans("PaymentConditions").': '.yn($module->option_condreg, 1, 1);
							$htmltooltip .= '<br>'.$langs->trans("MultiLanguage").': '.yn($module->option_multilang, 1, 1);
							$htmltooltip .= '<br>'.$langs->trans("WatermarkOnDraftOrders").': '.yn($module->option_draft_watermark, 1, 1);
							print '<td class="center">';
							print $form->textwithpicto('', $htmltooltip, -1, 0);
							print '</td>';

							// Preview
							print '<td class="center">';
							if ($module->type == 'pdf') {
								print '<a href="'.$_SERVER["PHP_SELF"].'?action=specimen&module='.$name.'">'.img_object($langs->trans("Preview"), 'pdf').'</a>';
							} else {
								print img_object($langs->trans("PreviewNotAvailable"), 'generic');
							}
							print '</td>';

							print '</tr>';
						}
					}
				}
			}
		}
	}
}

print '</table>';
print '</div>';
print "<br>";

/*
 * Other options
 */

print load_fiche_titre($langs->trans("OtherOptions"), '', '');

print '<div class="div-table-responsive-no-min">';
print '<table class="noborder centpercent">';
print '<tr class="liste_titre">';
print '<td>'.$langs->trans("Parameter").'</td>';
print '<td align="center" width="60">'.$langs->trans("Value").'</td>';
print "<td>&nbsp;</td>\n";
print "</tr>\n";

$substitutionarray = pdf_getSubstitutionArray($langs, null, null, 2);
$substitutionarray['__(AnyTranslationKey)__'] = $langs->trans("Translation");
$htmltext = '<i>'.$langs->trans("AvailableVariables").':<br>';
foreach ($substitutionarray as $key => $val) {
	$htmltext .= $key.'<br>';
}
$htmltext .= '</i>';

print '<form action="'.$_SERVER["PHP_SELF"].'" method="post">';
print '<input type="hidden" name="token" value="'.newToken().'">';
print '<input type="hidden" name="action" value="set_FICHINTER_FREE_TEXT">';
print '<tr class="oddeven"><td colspan="2">';
print $form->textwithpicto($langs->trans("FreeLegalTextOnInterventions"), $langs->trans("AddCRIfTooLong").'<br><br>'.$htmltext, 1, 'help', '', 0, 2, 'freetexttooltip').'<br>';
$variablename = 'FICHINTER_FREE_TEXT';
if (!getDolGlobalString('PDF_ALLOW_HTML_FOR_FREE_TEXT')) {
	print '<textarea name="'.$variablename.'" class="flat" cols="120">'.getDolGlobalString($variablename).'</textarea>';
} else {
	include_once DOL_DOCUMENT_ROOT.'/core/class/doleditor.class.php';
	$doleditor = new DolEditor($variablename, getDolGlobalString($variablename), '', 80, 'dolibarr_notes');
	print $doleditor->Create();
}
print '</td><td class="right">';
print '<input type="submit" class="button button-edit" value="'.$langs->trans("Modify").'">';
print "</td></tr>\n";
print '</form>';

//Use draft Watermark
print "<form method=\"post\" action=\"".$_SERVER["PHP_SELF"]."\">";
print '<input type="hidden" name="token" value="'.newToken().'">';
print "<input type=\"hidden\" name=\"action\" value=\"set_FICHINTER_DRAFT_WATERMARK\">";
print '<tr class="oddeven"><td>';
print $form->textwithpicto($langs->trans("WatermarkOnDraftInterventionCards"), $htmltext, 1, 'help', '', 0, 2, 'watermarktooltip').'<br>';
print '</td><td>';
print '<input class="flat minwidth200" type="text" name="FICHINTER_DRAFT_WATERMARK" value="'.dol_escape_htmltag(getDolGlobalString('FICHINTER_DRAFT_WATERMARK')).'">';
print '</td><td class="right">';
print '<input type="submit" class="button button-edit" value="'.$langs->trans("Modify").'">';
print "</td></tr>\n";
print '</form>';
// print products on fichinter
print '<form action="'.$_SERVER["PHP_SELF"].'" method="post">';
print '<input type="hidden" name="token" value="'.newToken().'">';
print '<input type="hidden" name="action" value="set_FICHINTER_PRINT_PRODUCTS">';
print '<tr class="oddeven"><td>';
print $langs->trans("PrintProductsOnFichinter").' ('.$langs->trans("PrintProductsOnFichinterDetails").')</td>';
print '<td align="center"><input type="checkbox" name="FICHINTER_PRINT_PRODUCTS" ';
if (getDolGlobalString("FICHINTER_PRINT_PRODUCTS")) {
	print 'checked ';
}
print '/>';
print '</td><td class="right">';
print '<input type="submit" class="button button-edit" value="'.$langs->trans("Modify").'">';
print "</td></tr>\n";
print '</form>';
// Use services duration
print '<form action="'.$_SERVER["PHP_SELF"].'" method="post">';
print '<input type="hidden" name="token" value="'.newToken().'">';
print '<input type="hidden" name="action" value="set_FICHINTER_USE_SERVICE_DURATION">';
print '<tr class="oddeven">';
print '<td>';
print $langs->trans("UseServicesDurationOnFichinter");
print '</td>';
print '<td class="center">';
print '<input type="checkbox" name="FICHINTER_USE_SERVICE_DURATION"'.(getDolGlobalString("FICHINTER_USE_SERVICE_DURATION") ? ' checked' : '').'>';
print '</td>';
print '<td class="right">';
print '<input type="submit" class="button button-edit" value="'.$langs->trans("Modify").'">';
print '</td>';
print '</tr>';
print '</form>';
// Use duration
print '<form action="'.$_SERVER["PHP_SELF"].'" method="post">';
print '<input type="hidden" name="token" value="'.newToken().'">';
print '<input type="hidden" name="action" value="set_FICHINTER_WITHOUT_DURATION">';
print '<tr class="oddeven">';
print '<td>';
print $langs->trans("UseDurationOnFichinter");
print '</td>';
print '<td class="center">';
print '<input type="checkbox" name="FICHINTER_WITHOUT_DURATION"'.(getDolGlobalString("FICHINTER_WITHOUT_DURATION") ? ' checked' : '').'>';
print '</td>';
print '<td class="right">';
print '<input type="submit" class="button button-edit" value="'.$langs->trans("Modify").'">';
print '</td>';
print '</tr>';
print '</form>';
// use date without hour
print '<form action="'.$_SERVER["PHP_SELF"].'" method="post">';
print '<input type="hidden" name="token" value="'.newToken().'">';
print '<input type="hidden" name="action" value="set_FICHINTER_DATE_WITHOUT_HOUR">';
print '<tr class="oddeven">';
print '<td>';
print $langs->trans("UseDateWithoutHourOnFichinter");
print '</td>';
print '<td class="center">';
print '<input type="checkbox" name="FICHINTER_DATE_WITHOUT_HOUR"'.(getDolGlobalString("FICHINTER_DATE_WITHOUT_HOUR") ? ' checked' : '').'>';
<<<<<<< HEAD
=======
print '</td>';
print '<td class="right">';
print '<input type="submit" class="button button-edit" value="'.$langs->trans("Modify").'">';
print '</td>';
print '</tr>';
print '</form>';
// Allow online signing
print '<form action="'.$_SERVER["PHP_SELF"].'" method="post">';
print '<input type="hidden" name="token" value="'.newToken().'">';
print '<input type="hidden" name="action" value="set_FICHINTER_ALLOW_ONLINE_SIGN">';
print '<tr class="oddeven">';
print '<td>';
print $langs->trans("AllowOnlineSign");
print '</td>';
print '<td class="center">';
print '<input type="checkbox" name="FICHINTER_ALLOW_ONLINE_SIGN"'.(getDolGlobalString("FICHINTER_ALLOW_ONLINE_SIGN") ? ' checked' : '').'>';
>>>>>>> cc80841a
print '</td>';
print '<td class="right">';
print '<input type="submit" class="button button-edit" value="'.$langs->trans("Modify").'">';
print '</td>';
print '</tr>';
print '</form>';
<<<<<<< HEAD
// Allow online signing
print '<form action="'.$_SERVER["PHP_SELF"].'" method="post">';
print '<input type="hidden" name="token" value="'.newToken().'">';
print '<input type="hidden" name="action" value="set_FICHINTER_ALLOW_ONLINE_SIGN">';
print '<tr class="oddeven">';
print '<td>';
print $langs->trans("AllowOnlineSign");
print '</td>';
print '<td class="center">';
print '<input type="checkbox" name="FICHINTER_ALLOW_ONLINE_SIGN"'.(getDolGlobalString("FICHINTER_ALLOW_ONLINE_SIGN") ? ' checked' : '').'>';
print '</td>';
print '<td class="right">';
print '<input type="submit" class="button button-edit" value="'.$langs->trans("Modify").'">';
print '</td>';
print '</tr>';
print '</form>';
=======
>>>>>>> cc80841a
// Allow external download
print '<form action="'.$_SERVER["PHP_SELF"].'" method="post">';
print '<input type="hidden" name="token" value="'.newToken().'">';
print '<input type="hidden" name="action" value="set_FICHINTER_ALLOW_EXTERNAL_DOWNLOAD">';
print '<tr class="oddeven">';
print '<td>';
print $langs->trans("AllowExternalDownload");
print '</td>';
print '<td class="center">';
print '<input type="checkbox" name="FICHINTER_ALLOW_EXTERNAL_DOWNLOAD"'.(getDolGlobalString("FICHINTER_ALLOW_EXTERNAL_DOWNLOAD") ? ' checked' : '').'>';
print '</td>';
print '<td class="right">';
print '<input type="submit" class="button button-edit" value="'.$langs->trans("Modify").'">';
print '</td>';
print '</tr>';
print '</form>';


print '</table>';
print '</div>';

print '<br>';

// End of page
llxFooter();
$db->close();<|MERGE_RESOLUTION|>--- conflicted
+++ resolved
@@ -62,12 +62,9 @@
 if ($action == 'updateMask') {
 	$maskconst = GETPOST('maskconst', 'aZ09');
 	$maskvalue = GETPOST('maskvalue', 'alpha');
-<<<<<<< HEAD
-=======
 
 	$res = 0;
 
->>>>>>> cc80841a
 	if ($maskconst && preg_match('/_MASK$/', $maskconst)) {
 		$res = dolibarr_set_const($db, $maskconst, $maskvalue, 'chaine', 0, '', $conf->entity);
 	}
@@ -300,11 +297,8 @@
 					require_once $dir.$file.'.php';
 
 					$module = new $file();
-<<<<<<< HEAD
-=======
 
 					'@phan-var-force ModeleNumRefFicheinter $module';
->>>>>>> cc80841a
 
 					if ($module->isEnabled()) {
 						// Show modules according to features level
@@ -316,11 +310,7 @@
 						}
 
 
-<<<<<<< HEAD
-						print '<tr class="oddeven"><td>'.$module->nom."</td><td>\n";
-=======
 						print '<tr class="oddeven"><td>'.$module->getName($langs)."</td><td>\n";
->>>>>>> cc80841a
 						print $module->info($langs);
 						print '</td>';
 
@@ -637,8 +627,6 @@
 print '</td>';
 print '<td class="center">';
 print '<input type="checkbox" name="FICHINTER_DATE_WITHOUT_HOUR"'.(getDolGlobalString("FICHINTER_DATE_WITHOUT_HOUR") ? ' checked' : '').'>';
-<<<<<<< HEAD
-=======
 print '</td>';
 print '<td class="right">';
 print '<input type="submit" class="button button-edit" value="'.$langs->trans("Modify").'">';
@@ -655,32 +643,12 @@
 print '</td>';
 print '<td class="center">';
 print '<input type="checkbox" name="FICHINTER_ALLOW_ONLINE_SIGN"'.(getDolGlobalString("FICHINTER_ALLOW_ONLINE_SIGN") ? ' checked' : '').'>';
->>>>>>> cc80841a
 print '</td>';
 print '<td class="right">';
 print '<input type="submit" class="button button-edit" value="'.$langs->trans("Modify").'">';
 print '</td>';
 print '</tr>';
 print '</form>';
-<<<<<<< HEAD
-// Allow online signing
-print '<form action="'.$_SERVER["PHP_SELF"].'" method="post">';
-print '<input type="hidden" name="token" value="'.newToken().'">';
-print '<input type="hidden" name="action" value="set_FICHINTER_ALLOW_ONLINE_SIGN">';
-print '<tr class="oddeven">';
-print '<td>';
-print $langs->trans("AllowOnlineSign");
-print '</td>';
-print '<td class="center">';
-print '<input type="checkbox" name="FICHINTER_ALLOW_ONLINE_SIGN"'.(getDolGlobalString("FICHINTER_ALLOW_ONLINE_SIGN") ? ' checked' : '').'>';
-print '</td>';
-print '<td class="right">';
-print '<input type="submit" class="button button-edit" value="'.$langs->trans("Modify").'">';
-print '</td>';
-print '</tr>';
-print '</form>';
-=======
->>>>>>> cc80841a
 // Allow external download
 print '<form action="'.$_SERVER["PHP_SELF"].'" method="post">';
 print '<input type="hidden" name="token" value="'.newToken().'">';
