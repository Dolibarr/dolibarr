--- conflicted
+++ resolved
@@ -171,24 +171,6 @@
 
 print dol_get_fiche_end();
 
-<<<<<<< HEAD
-	print '</td>';
-	print '<td class="center" width="20">&nbsp;</td>';
-	print '<td class="right" width="300">';
-	print '<input type="hidden" name="param'.$inputCount.'" value="'.$confkey.'">';
-	print '<input type="hidden" name="action" value="setModuleOptions">';
-	if ($type == 'textarea') {
-		print '<textarea '.$metascompil.'  >'.dol_htmlentities($conf->global->{$confkey}).'</textarea>';
-	} elseif ($type == 'input') {
-		print '<input '.$metascompil.'  />';
-	} else {
-		// custom
-		print $type;
-	}
-	print '</td></tr>';
-}
-=======
 // End of page
 llxFooter();
-$db->close();
->>>>>>> 503d1a04
+$db->close();