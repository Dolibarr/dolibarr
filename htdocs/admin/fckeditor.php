--- conflicted
+++ resolved
@@ -4,10 +4,7 @@
  * Copyright (C) 2012-2013	Juanjo Menent		<jmenent@2byte.es>
  * Copyright (C) 2019		Christophe Battarel <christophe@altairis.fr>
  * Copyright (C) 2024       Frédéric France             <frederic.france@free.fr>
-<<<<<<< HEAD
-=======
  * Copyright (C) 2024		MDW							<mdeweerd@users.noreply.github.com>
->>>>>>> cc80841a
  *
  * This program is free software; you can redistribute it and/or modify
  * it under the terms of the GNU General Public License as published by
@@ -226,11 +223,7 @@
 	if ($mode != 'Full_inline') {
 		$uselocalbrowser = true;
 		$readonly = ($mode == 'dolibarr_readonly' ? 1 : 0);
-<<<<<<< HEAD
-		$editor = new DolEditor('formtestfield', getDolGlobalString('FCKEDITOR_TEST', 'Test'), '', 200, $mode, 'In', true, $uselocalbrowser, 1, 120, 8, $readonly);
-=======
 		$editor = new DolEditor('formtestfield', getDolGlobalString('FCKEDITOR_TEST', 'Test'), '', 200, $mode, 'In', true, $uselocalbrowser, 1, 120, '8', $readonly);
->>>>>>> cc80841a
 		$editor->Create();
 	} else {
 		// CKEditor inline enabled with the contenteditable="true"
@@ -238,11 +231,7 @@
 		print getDolGlobalString('FCKEDITOR_TEST');
 		print '</div>';
 	}
-<<<<<<< HEAD
-	print $form->buttonsSaveCancel("Save", '', null, 0, 'reposition');
-=======
 	print $form->buttonsSaveCancel("Save", '', array(), 0, 'reposition');
->>>>>>> cc80841a
 	print '<div id="divforlog"></div>';
 	print '</form>'."\n";
 
