<?php
/* Copyright (C) 2004-2011 Laurent Destailleur   <eldy@users.sourceforge.net>
 * Copyright (C) 2005-2011 Regis Houssin         <regis@dolibarr.fr>
 *
 * This program is free software; you can redistribute it and/or modify
 * it under the terms of the GNU General Public License as published by
 * the Free Software Foundation; either version 2 of the License, or
 * (at your option) any later version.
 *
 * This program is distributed in the hope that it will be useful,
 * but WITHOUT ANY WARRANTY; without even the implied warranty of
 * MERCHANTABILITY or FITNESS FOR A PARTICULAR PURPOSE.  See the
 * GNU General Public License for more details.
 *
 * You should have received a copy of the GNU General Public License
 * along with this program. If not, see <http://www.gnu.org/licenses/>.
 *
<<<<<<< HEAD
 * $Id: fckeditor.php,v 1.32 2011/07/31 22:23:24 eldy Exp $
=======
 * $Id: fckeditor.php,v 1.34 2011/08/17 15:56:23 eldy Exp $
>>>>>>> 19bde3ab
 */

/**
 *  \file       htdocs/admin/fckeditor.php
 *  \ingroup    fckeditor
 *  \brief      Page d'activation du module FCKeditor dans les autres modules
<<<<<<< HEAD
 *  \version    $Revision: 1.32 $
=======
 *  \version    $Revision: 1.34 $
>>>>>>> 19bde3ab
 */

require("../main.inc.php");
require_once(DOL_DOCUMENT_ROOT."/lib/admin.lib.php");
require_once(DOL_DOCUMENT_ROOT."/lib/doleditor.class.php");

$langs->load("admin");
$langs->load("fckeditor");

if (!$user->admin)
  accessforbidden();

// Constante et traduction de la description du module
$modules = array(
'USER' => 'FCKeditorForUsers',
'SOCIETE' => 'FCKeditorForCompany',			// TODO Regrouper les 4 parm sur edit notes en 1 seul
'PRODUCTDESC' => 'FCKeditorForProduct',
'MEMBER' => 'FCKeditorForMembers',
'MAILING' => 'FCKeditorForMailing',
'DETAILS' => 'FCKeditorForProductDetails',
);
// Conditions pour que l'option soit proposee
$conditions = array(
'USER' => 1,
'SOCIETE' => $conf->societe->enabled,
'PRODUCTDESC' => ($conf->product->enabled||$conf->service->enabled),
'MEMBER' => $conf->adherent->enabled,
'MAILING' => $conf->mailing->enabled,
'DETAILS' => ($conf->facture->enabled||$conf->propal->enabled||$conf->commande->enabled),
);
// Picto
$picto = array(
'USER' => 'user',
'SOCIETE' => 'company',
'PRODUCTDESC' => 'product',
'MEMBER' => 'user',
'MAILING' => 'email',
'DETAILS' => 'generic',
);



/*
 *  Actions
 */


foreach($modules as $const => $desc)
{
	if ($_GET["action"] == 'activate_'.strtolower($const))
	{
	    dolibarr_set_const($db, "FCKEDITOR_ENABLE_".$const, "1",'chaine',0,'',$conf->entity);
	    // Si fckeditor est active dans la description produit/service, on l'active dans les formulaires
	    if ($const == 'PRODUCTDESC' && $conf->global->PRODUIT_DESC_IN_FORM)
	    {
	    	dolibarr_set_const($db, "FCKEDITOR_ENABLE_DETAILS", "1",'chaine',0,'',$conf->entity);
	    }
	    Header("Location: ".$_SERVER["PHP_SELF"]);
	    exit;
	}
	if ($_GET["action"] == 'disable_'.strtolower($const))
	{
		dolibarr_del_const($db, "FCKEDITOR_ENABLE_".$const,$conf->entity);
		Header("Location: ".$_SERVER["PHP_SELF"]);
		exit;
	}
}

if ($_POST["save"])
{
    dolibarr_set_const($db, "FCKEDITOR_TEST", $_POST["formtestfield"],'chaine',0,'',$conf->entity);
}



/*
 * View
 */

llxHeader();

$linkback='<a href="'.DOL_URL_ROOT.'/admin/modules.php">'.$langs->trans("BackToModuleList").'</a>';
print_fiche_titre($langs->trans("AdvancedEditor"),$linkback,'setup');
print '<br>';

$var=true;

print '<table class="noborder" width="100%">';
print '<tr class="liste_titre">';
print '<td colspan="2">'.$langs->trans("ActivateFCKeditor").'</td>';
print '<td align="center" width="20">&nbsp;</td>';
print '<td align="center" width="100">'.$langs->trans("Action").'</td>';
print "</tr>\n";

// Modules
foreach($modules as $const => $desc)
{
	// Si condition non remplie, on ne propose pas l'option
	if (! $conditions[$const]) continue;

	$var=!$var;
	print "<tr ".$bc[$var].">";
	print '<td width="16">'.img_object("",$picto[$const]).'</td>';
	print '<td>'.$langs->trans($desc).'</td>';
	print '<td align="center" width="20">';

	$constante = 'FCKEDITOR_ENABLE_'.$const;
	$value = $conf->global->$constante;

	print $value == 1 ? img_picto($langs->trans("Active"),'tick') : '&nbsp;';

	print '</td>';
	print '<td align="center" width="100">';

	if($value == 0)
	{
		print '<a href="fckeditor.php?action=activate_'.strtolower($const).'">'.$langs->trans("Activate").'</a>';
	}
	else if($value == 1)
	{
		print '<a href="fckeditor.php?action=disable_'.strtolower($const).'">'.$langs->trans("Disable").'</a>';
	}

	print "</td>";
	print '</tr>';
}

print '</table>'."\n";


print '<br>'."\n";
print '<!-- Editor name = '.$conf->global->FCKEDITOR_EDITORNAME.' -->';
print_fiche_titre($langs->trans("TestSubmitForm"),'','');
print '<form name="formtest" method="POST" action="'.$_SERVER["PHP_SELF"].'">'."\n";
$uselocalbrowser=true;
$editor=new DolEditor('formtestfield',isset($conf->global->FCKEDITOR_TEST)?$conf->global->FCKEDITOR_TEST:'Test','',200,'dolibarr_notes','In', true, $uselocalbrowser);
$editor->Create();
print '<center><br><input class="button" type="submit" name="save" value="'.$langs->trans("Save").'"></center>'."\n";
print '</form>'."\n";

/*
print '<!-- Result -->';
print $_POST["formtestfield"];
print '<!-- Result -->';
print $conf->global->FCKEDITOR_TEST;
*/

$db->close();

<<<<<<< HEAD
llxFooter('$Date: 2011/07/31 22:23:24 $ - $Revision: 1.32 $');
=======
llxFooter('$Date: 2011/08/17 15:56:23 $ - $Revision: 1.34 $');
>>>>>>> 19bde3ab
?><|MERGE_RESOLUTION|>--- conflicted
+++ resolved
@@ -15,22 +15,14 @@
  * You should have received a copy of the GNU General Public License
  * along with this program. If not, see <http://www.gnu.org/licenses/>.
  *
-<<<<<<< HEAD
- * $Id: fckeditor.php,v 1.32 2011/07/31 22:23:24 eldy Exp $
-=======
  * $Id: fckeditor.php,v 1.34 2011/08/17 15:56:23 eldy Exp $
->>>>>>> 19bde3ab
  */
 
 /**
  *  \file       htdocs/admin/fckeditor.php
  *  \ingroup    fckeditor
  *  \brief      Page d'activation du module FCKeditor dans les autres modules
-<<<<<<< HEAD
- *  \version    $Revision: 1.32 $
-=======
  *  \version    $Revision: 1.34 $
->>>>>>> 19bde3ab
  */
 
 require("../main.inc.php");
@@ -180,9 +172,5 @@
 
 $db->close();
 
-<<<<<<< HEAD
-llxFooter('$Date: 2011/07/31 22:23:24 $ - $Revision: 1.32 $');
-=======
 llxFooter('$Date: 2011/08/17 15:56:23 $ - $Revision: 1.34 $');
->>>>>>> 19bde3ab
 ?>