<?php
/* Copyright (C) 2004-2011	Laurent Destailleur	<eldy@users.sourceforge.net>
 * Copyright (C) 2005-2012	Regis Houssin		<regis.houssin@capnetworks.com>
 * Copyright (C) 2012-20113	Juanjo Menent		<jmenent@2byte.es>
 *
 * This program is free software; you can redistribute it and/or modify
 * it under the terms of the GNU General Public License as published by
 * the Free Software Foundation; either version 3 of the License, or
 * (at your option) any later version.
 *
 * This program is distributed in the hope that it will be useful,
 * but WITHOUT ANY WARRANTY; without even the implied warranty of
 * MERCHANTABILITY or FITNESS FOR A PARTICULAR PURPOSE.  See the
 * GNU General Public License for more details.
 *
 * You should have received a copy of the GNU General Public License
 * along with this program. If not, see <http://www.gnu.org/licenses/>.
 */

/**
 *  \file       htdocs/admin/fckeditor.php
 *  \ingroup    fckeditor
 *  \brief      Page d'activation du module FCKeditor dans les autres modules
 */

require '../main.inc.php';
require_once DOL_DOCUMENT_ROOT.'/core/lib/admin.lib.php';
require_once DOL_DOCUMENT_ROOT.'/core/lib/doleditor.lib.php';
require_once DOL_DOCUMENT_ROOT.'/core/class/doleditor.class.php';

$langs->load("admin");
$langs->load("fckeditor");

$action = GETPOST('action','alpha');
// Possible modes are:
// dolibarr_details
// dolibarr_notes
// dolibarr_readonly
// dolibarr_mailings
// Full (not sure this one is used)
$mode=GETPOST('mode')?GETPOST('mode','alpha'):'dolibarr_notes';

if (!$user->admin) accessforbidden();

// Constante et traduction de la description du module
$modules = array(
'SOCIETE' => 'FCKeditorForCompany',
'PRODUCTDESC' => 'FCKeditorForProduct',
'MAILING' => 'FCKeditorForMailing',
'DETAILS' => 'FCKeditorForProductDetails',
'USERSIGN' => 'FCKeditorForUserSignature',
'MAIL' => 'FCKeditorForMail'
);
// Conditions pour que l'option soit proposee
$conditions = array(
'SOCIETE' => 1,
'PRODUCTDESC' => (! empty($conf->product->enabled) || ! empty($conf->service->enabled)),
'MAILING' => ! empty($conf->mailing->enabled),
'DETAILS' => (! empty($conf->facture->enabled) || ! empty($conf->propal->enabled) || ! empty($conf->commande->enabled) || ! empty($conf->supplier_proposal->enabled) || ! empty($conf->fournisseur->enabled)),
'USERSIGN' => 1,
'MAIL' => (! empty($conf->facture->enabled) || ! empty($conf->propal->enabled) || ! empty($conf->commande->enabled))
);
// Picto
$picto = array(
'SOCIETE' => 'generic',
'PRODUCTDESC' => 'product',
'MAILING' => 'email',
'DETAILS' => 'generic',
'USERSIGN' => 'user',
'MAIL' => 'email'
);



/*
 *  Actions
 */

foreach($modules as $const => $desc)
{
    if ($action == 'activate_'.strtolower($const))
    {
        dolibarr_set_const($db, "FCKEDITOR_ENABLE_".$const, "1",'chaine',0,'',$conf->entity);
        // Si fckeditor est active dans la description produit/service, on l'active dans les formulaires
        if ($const == 'PRODUCTDESC' && ! empty($conf->global->PRODUIT_DESC_IN_FORM))
        {
            dolibarr_set_const($db, "FCKEDITOR_ENABLE_DETAILS", "1",'chaine',0,'',$conf->entity);
        }
        header("Location: ".$_SERVER["PHP_SELF"]);
        exit;
    }
    if ($action == 'disable_'.strtolower($const))
    {
        dolibarr_del_const($db, "FCKEDITOR_ENABLE_".$const,$conf->entity);
        header("Location: ".$_SERVER["PHP_SELF"]);
        exit;
    }
}

if (GETPOST('save','alpha'))
{
	$error = 0;

	$fckeditor_skin = GETPOST('fckeditor_skin', 'alpha');
	if (! empty($fckeditor_skin)) {
		if (! dolibarr_set_const($db, 'FCKEDITOR_SKIN', $fckeditor_skin, 'chaine', 0, '', $conf->entity)) {
			$error ++;
		}
	} else {
		$error ++;
	}
	
	$fckeditor_test = GETPOST('formtestfield');
    if (! empty($fckeditor_test)) {
		if (! dolibarr_set_const($db, 'FCKEDITOR_TEST', $fckeditor_test, 'chaine', 0, '', $conf->entity)) {
			$error ++;
		}
	} else {
		$error ++;
	}

	if (! $error)
    {
        setEventMessages($langs->trans("SetupSaved"), null, 'mesgs');
    }
    else
    {
        setEventMessages($langs->trans("Error"), null, 'errors');
    }
}

/*
 * View
 */

llxHeader();

$linkback='<a href="'.DOL_URL_ROOT.'/admin/modules.php">'.$langs->trans("BackToModuleList").'</a>';
print load_fiche_titre($langs->trans("AdvancedEditor"),$linkback,'title_setup');
print '<br>';

$var=true;

if (empty($conf->use_javascript_ajax))
{
	setEventMessages(array($langs->trans("NotAvailable"), $langs->trans("JavascriptDisabled")), null, 'errors');
}
else
{
    print '<table class="noborder" width="100%">';
    print '<tr class="liste_titre">';
    print '<td colspan="2">'.$langs->trans("ActivateFCKeditor").'</td>';
    print '<td align="center" width="100">'.$langs->trans("Action").'</td>';
    print "</tr>\n";

    // Modules
    foreach($modules as $const => $desc)
    {
        // Si condition non remplie, on ne propose pas l'option
        if (! $conditions[$const]) continue;

        $var=!$var;
        print "<tr ".$bc[$var].">";
        print '<td width="16">'.img_object("",$picto[$const]).'</td>';
        print '<td>'.$langs->trans($desc).'</td>';
        print '<td align="center" width="100">';
        $constante = 'FCKEDITOR_ENABLE_'.$const;
        $value = (isset($conf->global->$constante)?$conf->global->$constante:0);
        if ($value == 0)
        {
            print '<a href="'.$_SERVER['PHP_SELF'].'?action=activate_'.strtolower($const).'">'.img_picto($langs->trans("Disabled"),'switch_off').'</a>';
        }
        else if ($value == 1)
        {
            print '<a href="'.$_SERVER['PHP_SELF'].'?action=disable_'.strtolower($const).'">'.img_picto($langs->trans("Enabled"),'switch_on').'</a>';
        }

        print "</td>";
        print '</tr>';
    }

    print '</table>'."\n";

	print '<br>'."\n";

	print '<form name="formtest" method="POST" action="'.$_SERVER["PHP_SELF"].'">'."\n";
    
	// Skins
    show_skin(null,1);
    print '<br>'."\n";
    
<<<<<<< HEAD
	print load_fiche_titre($langs->trans("TestSubmitForm"),'(mode='.$mode.')','');
=======
    $listofmodes=array('dolibarr_mailings','dolibarr_notes','dolibarr_details','Full');
    $linkstomode='';
    foreach($listofmodes as $newmode)
    {
        if ($linkstomode) $linkstomode.=' - ';
        $linkstomode.='<a href="'.$_SERVER["PHP_SELF"].'?mode='.$newmode.'">';
        if ($mode == $newmode) $linkstomode.='<strong>';
        $linkstomode.=$newmode;
        if ($mode == $newmode) $linkstomode.='</strong>';
        $linkstomode.='</a>';
    }
    $linkstomode.='';
	print load_fiche_titre($langs->trans("TestSubmitForm"),$linkstomode,'');
>>>>>>> 3f5d67d4
    print '<input type="hidden" name="mode" value="'.dol_escape_htmltag($mode).'">';
    $uselocalbrowser=true;
    $readonly=($mode=='dolibarr_readonly'?1:0);
    $editor=new DolEditor('formtestfield',isset($conf->global->FCKEDITOR_TEST)?$conf->global->FCKEDITOR_TEST:'Test','',200,$mode,'In', true, $uselocalbrowser, 1, 120, 8, $readonly);
    $editor->Create();
    print '<br><div class="center"><input class="button" type="submit" name="save" value="'.$langs->trans("Save").'"></div>'."\n";
    print '<div id="divforlog"></div>';
    print '</form>'."\n";

    // Add env of ckeditor
    // This is to show how CKEditor detect browser to understand why editor is disabled or not
    if (1 == 2)		// Change this to enable output
    {
	    print '<br><script language="javascript">
	    function jsdump(obj, id) {
		    var out = \'\';
		    for (var i in obj) {
		        out += i + ": " + obj[i] + "<br>\n";
		    }

		    jQuery("#"+id).html(out);
		}

	    jsdump(CKEDITOR.env, "divforlog");
	    </script>';
    }

    /*
     print '<!-- Result -->';
     print $_POST["formtestfield"];
     print '<!-- Result -->';
     print $conf->global->FCKEDITOR_TEST;
     */
}


llxFooter();
$db->close();<|MERGE_RESOLUTION|>--- conflicted
+++ resolved
@@ -189,9 +189,6 @@
     show_skin(null,1);
     print '<br>'."\n";
     
-<<<<<<< HEAD
-	print load_fiche_titre($langs->trans("TestSubmitForm"),'(mode='.$mode.')','');
-=======
     $listofmodes=array('dolibarr_mailings','dolibarr_notes','dolibarr_details','Full');
     $linkstomode='';
     foreach($listofmodes as $newmode)
@@ -205,7 +202,6 @@
     }
     $linkstomode.='';
 	print load_fiche_titre($langs->trans("TestSubmitForm"),$linkstomode,'');
->>>>>>> 3f5d67d4
     print '<input type="hidden" name="mode" value="'.dol_escape_htmltag($mode).'">';
     $uselocalbrowser=true;
     $readonly=($mode=='dolibarr_readonly'?1:0);
