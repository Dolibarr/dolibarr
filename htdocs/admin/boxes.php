--- conflicted
+++ resolved
@@ -28,16 +28,10 @@
 
 $langs->load("admin");
 
-<<<<<<< HEAD
-$id=GETPOST('rowid','int');
-
-if (!$user->admin) accessforbidden();
-=======
 if (!$user->admin) accessforbidden();
 
 $rowid = GETPOST('rowid','int');
 $action = GETPOST('action');
->>>>>>> 0c8e4b8f
 
 // Definition des positions possibles pour les boites
 $pos_array = array(0);                             // Positions possibles pour une boite (0,1,2,...)
@@ -48,12 +42,8 @@
 /*
  * Actions
  */
-<<<<<<< HEAD
-
-if ((isset($_POST["action"]) && $_POST["action"] == 'addconst'))
-=======
 if ($action == 'addconst')
->>>>>>> 0c8e4b8f
+
 {
     dolibarr_set_const($db, "MAIN_BOXES_MAXLINES",$_POST["MAIN_BOXES_MAXLINES"],'',0,'',$conf->entity);
 }
@@ -114,11 +104,7 @@
 	$db->begin();
 
 	$sql = "DELETE FROM ".MAIN_DB_PREFIX."boxes";
-<<<<<<< HEAD
-	$sql.= " WHERE rowid=".$id;
-=======
 	$sql.= " WHERE rowid=".$rowid;
->>>>>>> 0c8e4b8f
 	$resql = $db->query($sql);
 
 	// Remove all personalized setup when a box is activated or disabled
