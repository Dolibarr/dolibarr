<?php
/* Copyright (C) 2003-2005 Rodolphe Quiedeville <rodolphe@quiedeville.org>
 * Copyright (C) 2004-2022 Laurent Destailleur  <eldy@users.sourceforge.net>
 * Copyright (C) 2005-2012 Regis Houssin        <regis.houssin@inodbox.com>
 * Copyright (C) 2015       Jean-François Ferry		<jfefe@aternatik.fr>
 * Copyright (C) 2024		MDW							<mdeweerd@users.noreply.github.com>
<<<<<<< HEAD
=======
 * Copyright (C) 2024		Frédéric France			<frederic.france@free.fr>
>>>>>>> cc80841a
 *
 * This program is free software; you can redistribute it and/or modify
 * it under the terms of the GNU General Public License as published by
 * the Free Software Foundation; either version 3 of the License, or
 * (at your option) any later version.
 *
 * This program is distributed in the hope that it will be useful,
 * but WITHOUT ANY WARRANTY; without even the implied warranty of
 * MERCHANTABILITY or FITNESS FOR A PARTICULAR PURPOSE.  See the
 * GNU General Public License for more details.
 *
 * You should have received a copy of the GNU General Public License
 * along with this program. If not, see <https://www.gnu.org/licenses/>.
 */

/**
 *   \file       htdocs/admin/boxes.php
 *   \brief      Page to setup boxes
 */

// Load Dolibarr environment
require '../main.inc.php';
include_once DOL_DOCUMENT_ROOT.'/core/boxes/modules_boxes.php';
require_once DOL_DOCUMENT_ROOT.'/core/class/infobox.class.php';
include_once DOL_DOCUMENT_ROOT.'/core/lib/admin.lib.php';

// Load translation files required by the page
$langs->loadLangs(array('admin', 'boxes', 'accountancy'));

if (!$user->admin) {
	accessforbidden();
}

$rowid = GETPOSTINT('rowid');
$action = GETPOST('action', 'aZ09');


// Define possible position of boxes
$arrayofhomepages = InfoBox::getListOfPagesForBoxes();
$boxes = array();


/*
 * Actions
 */

if ($action == 'addconst') {
	dolibarr_set_const($db, "MAIN_ACTIVATE_FILECACHE", GETPOST("MAIN_ACTIVATE_FILECACHE", 'alpha'), 'chaine', 0, '', $conf->entity);
}

if ($action == 'add') {
	$error = 0;
	$boxids = GETPOST('boxid', 'array');

	$db->begin();
	if (is_array($boxids)) {
		foreach ($boxids as $boxid) {
			if (is_numeric($boxid['pos']) && $boxid['pos'] >= 0) {	// 0=Home, 1=...
				$pos = $boxid['pos'];

				// Initialize distinct fk_user with all already existing values of fk_user (user that use a personalized view of boxes for page "pos")
				$distinctfkuser = array();
				if (!$error) {
					$sql = "SELECT fk_user";
					$sql .= " FROM ".MAIN_DB_PREFIX."user_param";
					$sql .= " WHERE param = 'MAIN_BOXES_".$db->escape($pos)."' AND value = '1'";
					$sql .= " AND entity = ".$conf->entity;
					dol_syslog("boxes.php search fk_user to activate box for", LOG_DEBUG);
					$resql = $db->query($sql);
					if ($resql) {
						$num = $db->num_rows($resql);
						$i = 0;
						while ($i < $num) {
							$obj = $db->fetch_object($resql);
							$distinctfkuser[$obj->fk_user] = $obj->fk_user;
							$i++;
						}
					} else {
						setEventMessages($db->lasterror(), null, 'errors');
						$error++;
					}
				}

				$distinctfkuser['0'] = '0'; // Add entry for fk_user = 0. We must use string as key and val

				foreach ($distinctfkuser as $fk_user) {
					if (!$error && $fk_user != '') {
						$arrayofexistingboxid = array();
						$nbboxonleft = $nbboxonright = 0;
						$sql = "SELECT box_id, box_order FROM ".MAIN_DB_PREFIX."boxes";
						$sql .= " WHERE position = ".((int) $pos)." AND fk_user = ".((int) $fk_user)." AND entity = ".((int) $conf->entity);
						dol_syslog("boxes.php activate box", LOG_DEBUG);
						$resql = $db->query($sql);
						if ($resql) {
							while ($obj = $db->fetch_object($resql)) {
								$boxorder = $obj->box_order;
								if (preg_match('/A/', $boxorder)) {
									$nbboxonleft++;
								}
								if (preg_match('/B/', $boxorder)) {
									$nbboxonright++;
								}
								$arrayofexistingboxid[$obj->box_id] = 1;
							}
						} else {
							dol_print_error($db);
						}

						if (empty($arrayofexistingboxid[$boxid['value']])) {
							$sql = "INSERT INTO ".MAIN_DB_PREFIX."boxes (";
							$sql .= "box_id, position, box_order, fk_user, entity";
							$sql .= ") VALUES (";
							$sql .= ((int) $boxid['value']).", ".((int) $pos).", '".(($nbboxonleft > $nbboxonright) ? 'B01' : 'A01')."', ".((int) $fk_user).", ".$conf->entity;
							$sql .= ")";

							dol_syslog("boxes.php activate box", LOG_DEBUG);
							$resql = $db->query($sql);
							if (!$resql) {
								setEventMessages($db->lasterror(), null, 'errors');
								$error++;
							}
						} else {
							dol_syslog("boxes.php activate box - already exists in database", LOG_DEBUG);
						}
					}
				}
			}
		}
	}
	if (!$error) {
		$db->commit();
		$action = '';
	} else {
		$db->rollback();
	}
}

if ($action == 'delete') {
	$sql = "SELECT box_id FROM ".MAIN_DB_PREFIX."boxes";
	$sql .= " WHERE rowid=".((int) $rowid);

	$resql = $db->query($sql);
	$obj = $db->fetch_object($resql);
	if (!empty($obj->box_id)) {
		$db->begin();

		$sql = "DELETE FROM ".MAIN_DB_PREFIX."boxes";
		$sql .= " WHERE entity = ".$conf->entity;
		$sql .= " AND box_id=".((int) $obj->box_id);

		$resql = $db->query($sql);

		$db->commit();
	}
}

if ($action == 'switch') {
	// We switch values of field box_order for the 2 lines of table boxes
	$db->begin();

	$objfrom = new ModeleBoxes($db);
	$objfrom->fetch(GETPOSTINT("switchfrom"));

	$objto = new ModeleBoxes($db);
	$objto->fetch(GETPOSTINT('switchto'));

	$resultupdatefrom = 0;
	$resultupdateto = 0;
	if (is_object($objfrom) && is_object($objto)) {
		$newfirst = $objto->box_order;
		$newsecond = $objfrom->box_order;
		if ($newfirst == $newsecond) {
			$newsecondchar = preg_replace('/[0-9]+/', '', $newsecond);
			$newsecondnum = (int) preg_replace('/[a-zA-Z]+/', '', $newsecond);
			$newsecond = sprintf("%s%02d", $newsecondchar ? $newsecondchar : 'A', $newsecondnum + 1);
		}

		$sql = "UPDATE ".MAIN_DB_PREFIX."boxes SET box_order='".$db->escape($newfirst)."' WHERE rowid=".((int) $objfrom->rowid);
		dol_syslog($sql);
		$resultupdatefrom = $db->query($sql);
		if (!$resultupdatefrom) {
			dol_print_error($db);
		}

		$sql = "UPDATE ".MAIN_DB_PREFIX."boxes SET box_order='".$db->escape($newsecond)."' WHERE rowid=".((int) $objto->rowid);
		dol_syslog($sql);
		$resultupdateto = $db->query($sql);
		if (!$resultupdateto) {
			dol_print_error($db);
		}
	}

	if ($resultupdatefrom && $resultupdateto) {
		$db->commit();
	} else {
		$db->rollback();
	}
}


/*
 * View
 */

$form = new Form($db);

llxHeader('', $langs->trans("Boxes"), '', '', 0, 0, '', '', '', 'mod-admin page-boxes');

print load_fiche_titre($langs->trans("Boxes"), '', 'title_setup');

print '<span class="opacitymedium">'.$langs->trans("BoxesDesc")." ".$langs->trans("OnlyActiveElementsAreShown")."</span><br>\n";
print '<br>';

/*
 * Search for the default active boxes for each possible position
 * We store the active boxes by default in $boxes[position][id_boite]=1
 */

$actives = array();

$sql = "SELECT b.rowid, b.box_id, b.position, b.box_order,";
$sql .= " bd.rowid as boxid";
$sql .= " FROM ".MAIN_DB_PREFIX."boxes as b, ".MAIN_DB_PREFIX."boxes_def as bd";
$sql .= " WHERE b.box_id = bd.rowid";
$sql .= " AND b.entity IN (0,".$conf->entity.")";
$sql .= " AND b.fk_user=0";
$sql .= " ORDER by b.position, b.box_order";
//print $sql;

dol_syslog("Search available boxes", LOG_DEBUG);
$resql = $db->query($sql);
if ($resql) {
	$num = $db->num_rows($resql);

	// Check record to know if we must recalculate sort order
	$i = 0;
	$decalage = 0;
	while ($i < $num) {
		$obj = $db->fetch_object($resql);
		$boxes[$obj->position][$obj->box_id] = 1;
		$i++;

		array_push($actives, $obj->box_id);

		if ($obj->box_order == '' || $obj->box_order == '0' || $decalage) {
			$decalage++;
		}
		// We renumber the order of the boxes if one of them is in ''
		// This occurs just after an insert.
		if ($decalage) {
			$sql = "UPDATE ".MAIN_DB_PREFIX."boxes SET box_order='".$db->escape($decalage)."' WHERE rowid=".((int) $obj->rowid);
			$db->query($sql);
		}
	}

	if ($decalage) {
		// If we have renumbered, we correct the field box_order
		// This occurs just after an insert.
		$sql = "SELECT box_order";
		$sql .= " FROM ".MAIN_DB_PREFIX."boxes";
		$sql .= " WHERE entity = ".$conf->entity;
		$sql .= " AND LENGTH(box_order) <= 2";

		dol_syslog("Execute requests to renumber box order", LOG_DEBUG);
		$result = $db->query($sql);
		if ($result) {
			while ($record = $db->fetch_array($result)) {
				if (dol_strlen($record['box_order']) == 1) {
					if (preg_match("/[13579]{1}/", substr($record['box_order'], -1))) {
						$box_order = "A0".$record['box_order'];
						$sql = "UPDATE ".MAIN_DB_PREFIX."boxes SET box_order = '".$db->escape($box_order)."' WHERE entity = ".$conf->entity." AND box_order = '".$db->escape($record['box_order'])."'";
						$resql = $db->query($sql);
					} elseif (preg_match("/[02468]{1}/", substr($record['box_order'], -1))) {
						$box_order = "B0".$record['box_order'];
						$sql = "UPDATE ".MAIN_DB_PREFIX."boxes SET box_order = '".$db->escape($box_order)."' WHERE entity = ".$conf->entity." AND box_order = '".$db->escape($record['box_order'])."'";
						$resql = $db->query($sql);
					}
				} elseif (dol_strlen($record['box_order']) == 2) {
					if (preg_match("/[13579]{1}/", substr($record['box_order'], -1))) {
						$box_order = "A".$record['box_order'];
						$sql = "UPDATE ".MAIN_DB_PREFIX."boxes SET box_order = '".$db->escape($box_order)."' WHERE entity = ".$conf->entity." AND box_order = '".$db->escape($record['box_order'])."'";
						$resql = $db->query($sql);
					} elseif (preg_match("/[02468]{1}/", substr($record['box_order'], -1))) {
						$box_order = "B".$record['box_order'];
						$sql = "UPDATE ".MAIN_DB_PREFIX."boxes SET box_order = '".$db->escape($box_order)."' WHERE entity = ".$conf->entity." AND box_order = '".$db->escape($record['box_order'])."'";
						$resql = $db->query($sql);
					}
				}
			}
		}
	}
	$db->free($resql);
}

// Available boxes to activate
$boxtoadd = InfoBox::listBoxes($db, 'available', -1, null, $actives);
// Activated boxes
$boxactivated = InfoBox::listBoxes($db, 'activated', -1, null);

print '<form action="'.$_SERVER["PHP_SELF"].'" method="POST">'."\n";
print '<input type="hidden" name="token" value="'.newToken().'">'."\n";
print '<input type="hidden" name="action" value="add">'."\n";


print '<br>';

print '<div class="div-table-responsive-no-min">';
print '<table class="tagtable liste centpercent">'."\n";

print '<tr class="liste_titre">';
print '<td>'.$langs->trans("Box").'</td>';
print '<td>'.$langs->trans("Note").'/'.$langs->trans("Parameters").'</td>';
print '<td></td>';
print '<td class="center" width="160">'.$langs->trans("ActivatableOn").'</td>';
print '<td class="center" width="60" colspan="2">'.$langs->trans("PositionByDefault").'</td>';
print '<td class="center" width="80">'.$langs->trans("Disable").'</td>';
print '</tr>'."\n";

print "\n\n".'<!-- Boxes Available -->'."\n";
foreach ($boxtoadd as $box) {
	if (preg_match('/^([^@]+)@([^@]+)$/i', $box->boximg)) {
		$logo = $box->boximg;
	} else {
		$logo = preg_replace("/^object_/i", "", $box->boximg);
	}

	print "\n".'<!-- Box '.$box->boxcode.' -->'."\n";
	print '<tr class="oddeven" style="height:3em !important;">'."\n";
	print '<td class="tdoverflowmax300" title="'.dol_escape_htmltag($langs->transnoentitiesnoconv($box->boxlabel)).'">'.img_object("", $logo, 'class="pictofixedwidth" height="14px"').' '.$langs->transnoentitiesnoconv($box->boxlabel);
	if (!empty($box->class) && preg_match('/graph_/', $box->class)) {
		print img_picto('', 'graph', 'class="paddingleft"');
	}
	if (!empty($box->version)) {
		if ($box->version == 'experimental') {
			print ' <span class="opacitymedium">('.$langs->trans("Experimental").')</span>';
		} elseif ($box->version == 'development') {
			print ' <span class="opacitymedium">('.$langs->trans("Development").')</span>';
		}
	}
	print '</td>'."\n";
	print '<td class="tdoverflowmax300" title="'.dol_escape_htmltag($box->note).'">';
	if ($box->note == '(WarningUsingThisBoxSlowDown)') {
		$langs->load("errors");
		print $langs->trans("WarningUsingThisBoxSlowDown");
	} else {
		print($box->note ? $box->note : '&nbsp;');
	}
	print '</td>'."\n";
	print '<td>';
	print $form->textwithpicto('', $langs->trans("SourceFile").' : '.$box->sourcefile);
	print '</td>'."\n";

	// For each possible position, an activation link is displayed if the box is not already active for that position
	print '<td class="center">';
	print $form->selectarray("boxid[".$box->box_id."][pos]", $arrayofhomepages, -1, 1, 0, 0, '', 1, 0, 0, '', 'minwidth75', 1)."\n";
	print '<input type="hidden" name="boxid['.$box->box_id.'][value]" value="'.$box->box_id.'">'."\n";
	print '</td>';

	print '<td>';
	print '</td>';

	print '<td>';
	print '</td>';

	print '<td>';
	print '<input type="submit" class="button small smallpaddingimp" value="'.$langs->trans("Activate").'">';
	print '</td>';

	print '</tr>'."\n";
}
print "\n".'<!-- End Boxes Available -->'."\n";


$box_order = 1;
$foundrupture = 1;
foreach ($boxactivated as $key => $box) {
	if (preg_match('/^([^@]+)@([^@]+)$/i', $box->boximg)) {
		$logo = $box->boximg;
	} else {
		$logo = preg_replace("/^object_/i", "", $box->boximg);
	}

	print "\n".'<!-- Box '.$box->boxcode.' -->'."\n";
	print '<tr class="oddeven" style="height:3em !important;">';
	print '<td>'.img_object("", $logo, 'class="pictofixedwidth" height="14px"').' '.$langs->transnoentitiesnoconv($box->boxlabel);
	if (!empty($box->class) && preg_match('/graph_/', $box->class)) {
		print img_picto('', 'graph', 'class="paddingleft"');
	}
	if (!empty($box->version)) {
		if ($box->version == 'experimental') {
			print ' <span class="opacitymedium">('.$langs->trans("Experimental").')</span>';
		} elseif ($box->version == 'development') {
			print ' <span class="opacitymedium">('.$langs->trans("Development").')</span>';
		}
	}
	print '</td>';
	$langs->load("errors");
	print '<td class="tdoverflowmax300" title="'.dol_escape_htmltag($box->note == '(WarningUsingThisBoxSlowDown)' ? $langs->trans("WarningUsingThisBoxSlowDown") : $box->note).'">';
	if ($box->note == '(WarningUsingThisBoxSlowDown)') {
<<<<<<< HEAD
		print img_warning('', 0).' '.$langs->trans("WarningUsingThisBoxSlowDown");
=======
		print img_warning('', '').' '.$langs->trans("WarningUsingThisBoxSlowDown");
>>>>>>> cc80841a
	} else {
		print($box->note ? $box->note : '&nbsp;');
	}
	print '</td>';
	print '<td>';
	print $form->textwithpicto('', $langs->trans("SourceFile").' : '.$box->sourcefile);
	print '</td>'."\n";
	print '<td class="center">'.(empty($arrayofhomepages[$box->position]) ? '' : $langs->trans($arrayofhomepages[$box->position])).'</td>';
	$hasnext = ($key < (count($boxactivated) - 1));
	$hasprevious = ($key != 0);
	print '<td class="center">'.($key + 1).'</td>';
	print '<td class="center nowraponall">';
	print($hasnext ? '<a class="reposition" href="boxes.php?action=switch&token='.newToken().'&switchfrom='.$box->rowid.'&switchto='.$boxactivated[$key + 1]->rowid.'">'.img_down().'</a>&nbsp;' : '');
	print($hasprevious ? '<a class="reposition" href="boxes.php?action=switch&token='.newToken().'&switchfrom='.$box->rowid.'&switchto='.$boxactivated[$key - 1]->rowid.'">'.img_up().'</a>' : '');
	print '</td>';
	print '<td class="center">';
	print '<a class="reposition" href="boxes.php?rowid='.$box->rowid.'&action=delete&token='.newToken().'">'.img_delete().'</a>';
	print '</td>';

	print '</tr>'."\n";
}

print '</table>';
print '</div>';
print '<br>';

print '</form>';


// Other parameters

print "\n\n".'<!-- Other Const -->'."\n";
print load_fiche_titre($langs->trans("Other"), '', '');
print '<form action="'.$_SERVER["PHP_SELF"].'" method="POST">';
print '<input type="hidden" name="token" value="'.newToken().'">';
print '<input type="hidden" name="action" value="addconst">';
print '<input type="hidden" name="page_y" value="">';
print '<div class="div-table-responsive-no-min">';
print '<table class="noborder centpercent">';

print '<tr class="liste_titre">';
print '<td class="liste_titre">'.$langs->trans("Parameter").'</td>';
print '<td class="liste_titre">'.$langs->trans("Value").'</td>';
print '</tr>';

// Activate FileCache (so content of file boxes are stored into a cache file int boxes/temp for 3600 seconds)
print '<tr class="oddeven"><td>'.$langs->trans("EnableFileCache").'</td><td>';
print $form->selectyesno('MAIN_ACTIVATE_FILECACHE', getDolGlobalInt('MAIN_ACTIVATE_FILECACHE', 0), 1);
print '</td>';
print '</tr>';

print '</table>';
print '</div>';

print $form->buttonsSaveCancel("Save", '', array(), 0, 'reposition');

print '</form>';
print "\n".'<!-- End Other Const -->'."\n";

// End of page
llxFooter();
$db->close();<|MERGE_RESOLUTION|>--- conflicted
+++ resolved
@@ -4,10 +4,7 @@
  * Copyright (C) 2005-2012 Regis Houssin        <regis.houssin@inodbox.com>
  * Copyright (C) 2015       Jean-François Ferry		<jfefe@aternatik.fr>
  * Copyright (C) 2024		MDW							<mdeweerd@users.noreply.github.com>
-<<<<<<< HEAD
-=======
  * Copyright (C) 2024		Frédéric France			<frederic.france@free.fr>
->>>>>>> cc80841a
  *
  * This program is free software; you can redistribute it and/or modify
  * it under the terms of the GNU General Public License as published by
@@ -407,11 +404,7 @@
 	$langs->load("errors");
 	print '<td class="tdoverflowmax300" title="'.dol_escape_htmltag($box->note == '(WarningUsingThisBoxSlowDown)' ? $langs->trans("WarningUsingThisBoxSlowDown") : $box->note).'">';
 	if ($box->note == '(WarningUsingThisBoxSlowDown)') {
-<<<<<<< HEAD
-		print img_warning('', 0).' '.$langs->trans("WarningUsingThisBoxSlowDown");
-=======
 		print img_warning('', '').' '.$langs->trans("WarningUsingThisBoxSlowDown");
->>>>>>> cc80841a
 	} else {
 		print($box->note ? $box->note : '&nbsp;');
 	}
