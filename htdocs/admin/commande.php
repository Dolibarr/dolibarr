--- conflicted
+++ resolved
@@ -7,11 +7,7 @@
  * Copyright (C) 2005-2014 Regis Houssin                <regis.houssin@capnetworks.com>
  * Copyright (C) 2008 	   Raphael Bertrand (Resultic)  <raphael.bertrand@resultic.fr>
  * Copyright (C) 2011-2013 Juanjo Menent			    <jmenent@2byte.es>
-<<<<<<< HEAD
- * Copyright (C) 2011-2015 Philippe Grand			    <philippe.grand@atoo-net.com>
-=======
  * Copyright (C) 2011-2016 Philippe Grand			    <philippe.grand@atoo-net.com>
->>>>>>> 3f5d67d4
  * Copyright (C) 2013 	   Florian Henry			    <florian.henry@open-concept.pro>
  *
  * This program is free software; you can redistribute it and/or modify
@@ -684,10 +680,7 @@
     print '<tr '.$bc[$var].'><td>';
     print $langs->trans("WAREHOUSE_ASK_WAREHOUSE_DURING_ORDER").'</td><td>&nbsp;</td><td align="center">'.$langs->trans('NotAvailable').'</td></tr>';
 }
-<<<<<<< HEAD
-=======
 */
->>>>>>> 3f5d67d4
 
 print '</table>';
 print '<br>';
