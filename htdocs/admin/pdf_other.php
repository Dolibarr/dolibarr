--- conflicted
+++ resolved
@@ -91,104 +91,70 @@
 $tooltiptext = '';
 print '<span class="opacitymedium">'.$form->textwithpicto($langs->trans("PDFOtherDesc"), $tooltiptext)."</span><br>\n";
 print "<br>\n";
-<<<<<<< HEAD
+
 if (!empty($conf->propal->enabled)) {
-	print load_fiche_titre($langs->trans("Proposal"), '', '');
+      print load_fiche_titre($langs->trans("Proposal"), '', '');
 
-	print '<form method="post" action="'.$_SERVER["PHP_SELF"].'">';
-	print '<input type="hidden" name="token" value="'.newToken().'">';
-	print '<input type="hidden" name="action" value="update">';
+      print '<form method="post" action="'.$_SERVER["PHP_SELF"].'">';
+      print '<input type="hidden" name="token" value="'.newToken().'">';
+      print '<input type="hidden" name="action" value="update">';
 
-	print '<div class="div-table-responsive-no-min">';
-	print '<table summary="more" class="noborder centpercent">';
-	print '<tr class="liste_titre"><td class="titlefieldmiddle">'.$langs->trans("Parameter").'</td><td width="200px">'.$langs->trans("Value").'</td></tr>';
+      print '<div class="div-table-responsive-no-min">';
+      print '<table summary="more" class="noborder centpercent">';
+      print '<tr class="liste_titre"><td class="titlefieldmiddle">'.$langs->trans("Parameter").'</td><td width="200px">'.$langs->trans("Value").'</td></tr>';
 
-	print '<tr class="oddeven"><td>'.$langs->trans("MAIN_GENERATE_PROPOSALS_WITH_PICTURE").'</td><td>';
-	if ($conf->use_javascript_ajax) {
-		print ajax_constantonoff('MAIN_GENERATE_PROPOSALS_WITH_PICTURE');
-	} else {
-		$arrval = array('0' => $langs->trans("No"), '1' => $langs->trans("Yes"));
-		print $form->selectarray("MAIN_GENERATE_PROPOSALS_WITH_PICTURE", $arrval, $conf->global->MAIN_GENERATE_PROPOSALS_WITH_PICTURE);
-	}
-	print '</td></tr>';
+      print '<tr class="oddeven"><td>'.$langs->trans("MAIN_GENERATE_PROPOSALS_WITH_PICTURE");
+      print ' <span class="opacitymedium">('.$langs->trans("RandomlySelectedIfSeveral").')</span>';
+      print '</td><td>';
+      if ($conf->use_javascript_ajax) {
+        print ajax_constantonoff('MAIN_GENERATE_PROPOSALS_WITH_PICTURE');
+      } else {
+        $arrval = array('0' => $langs->trans("No"), '1' => $langs->trans("Yes"));
+        print $form->selectarray("MAIN_GENERATE_PROPOSALS_WITH_PICTURE", $arrval, $conf->global->MAIN_GENERATE_PROPOSALS_WITH_PICTURE);
+      }
+      print '</td></tr>';
 
-	print '<tr class="oddeven"><td>'.$langs->trans("MAIN_PDF_PROPAL_USE_ELECTRONIC_SIGNING").'</td><td>';
-	if ($conf->use_javascript_ajax) {
-		print ajax_constantonoff('MAIN_PDF_PROPAL_USE_ELECTRONIC_SIGNING');
-	} else {
-		$arrval = array('0' => $langs->trans("No"), '1' => $langs->trans("Yes"));
-		print $form->selectarray("MAIN_PDF_PROPAL_USE_ELECTRONIC_SIGNING", $arrval, $conf->global->MAIN_PDF_PROPAL_USE_ELECTRONIC_SIGNING);
-	}
-	print '</td></tr>';
+      print '<tr class="oddeven"><td>'.$langs->trans("PROPOSAL_PDF_HIDE_PAYMENTTERM");
+      print '</td><td>';
+      if ($conf->use_javascript_ajax) {
+        print ajax_constantonoff('PROPOSAL_PDF_HIDE_PAYMENTTERM');
+      } else {
+        $arrval = array('0' => $langs->trans("No"), '1' => $langs->trans("Yes"));
+        print $form->selectarray("PROPOSAL_PDF_HIDE_PAYMENTTERM", $arrval, $conf->global->PROPOSAL_PDF_HIDE_PAYMENTTERM);
+      }
+      print '</td></tr>';
 
-	// Width of picture product lign
-	print '<tr class="oddeven"><td>'.$langs->trans("MAIN_DOCUMENTS_WITH_PICTURE_WIDTH").'</td><td>';
-	print '<input type="text" class="maxwidth50" name="MAIN_DOCUMENTS_WITH_PICTURE_WIDTH" value="'.(!empty($conf->global->MAIN_DOCUMENTS_WITH_PICTURE_WIDTH) ? $conf->global->MAIN_DOCUMENTS_WITH_PICTURE_WIDTH : 20).'">';
-	print '</td></tr>';
+      print '<tr class="oddeven"><td>'.$langs->trans("PROPOSAL_PDF_HIDE_PAYMENTMODE");
+      print '</td><td>';
+      if ($conf->use_javascript_ajax) {
+        print ajax_constantonoff('PROPOSAL_PDF_HIDE_PAYMENTMODE');
+      } else {
+        $arrval = array('0' => $langs->trans("No"), '1' => $langs->trans("Yes"));
+        print $form->selectarray("PROPOSAL_PDF_HIDE_PAYMENTMODE", $arrval, $conf->global->PROPOSAL_PDF_HIDE_PAYMENTMODE);
+      }
+      print '</td></tr>';
 
-	print '</table>';
-	print '</div>';
+      // Width of picture product lign
+        print '<tr class="oddeven"><td>'.$langs->trans("MAIN_DOCUMENTS_WITH_PICTURE_WIDTH").'</td><td>';
+        print '<input type="text" class="maxwidth50" name="MAIN_DOCUMENTS_WITH_PICTURE_WIDTH" value="'.(!empty($conf->global->MAIN_DOCUMENTS_WITH_PICTURE_WIDTH) ? $conf->global->MAIN_DOCUMENTS_WITH_PICTURE_WIDTH : 20).'">';
+        print '</td></tr>';
+
+      /*
+      print '<tr class="oddeven"><td>'.$langs->trans("MAIN_PDF_PROPAL_USE_ELECTRONIC_SIGNING").'</td><td>';
+      if ($conf->use_javascript_ajax) {
+        print ajax_constantonoff('MAIN_PDF_PROPAL_USE_ELECTRONIC_SIGNING');
+      } else {
+        $arrval = array('0' => $langs->trans("No"), '1' => $langs->trans("Yes"));
+        print $form->selectarray("MAIN_PDF_PROPAL_USE_ELECTRONIC_SIGNING", $arrval, $conf->global->MAIN_PDF_PROPAL_USE_ELECTRONIC_SIGNING);
+      }
+      print '</td></tr>';
+      */
+
+      print '</table>';
+      print '</div>';
 }
 
-=======
-
-print load_fiche_titre($langs->trans("Proposal"), '', '');
-
-print '<form method="post" action="'.$_SERVER["PHP_SELF"].'">';
-print '<input type="hidden" name="token" value="'.newToken().'">';
-print '<input type="hidden" name="action" value="update">';
-
-print '<div class="div-table-responsive-no-min">';
-print '<table summary="more" class="noborder centpercent">';
-print '<tr class="liste_titre"><td class="titlefieldmiddle">'.$langs->trans("Parameter").'</td><td width="200px">'.$langs->trans("Value").'</td></tr>';
-
-print '<tr class="oddeven"><td>'.$langs->trans("MAIN_GENERATE_PROPOSALS_WITH_PICTURE");
-print ' <span class="opacitymedium">('.$langs->trans("RandomlySelectedIfSeveral").')</span>';
-print '</td><td>';
-if ($conf->use_javascript_ajax) {
-	print ajax_constantonoff('MAIN_GENERATE_PROPOSALS_WITH_PICTURE');
-} else {
-	$arrval = array('0' => $langs->trans("No"), '1' => $langs->trans("Yes"));
-	print $form->selectarray("MAIN_GENERATE_PROPOSALS_WITH_PICTURE", $arrval, $conf->global->MAIN_GENERATE_PROPOSALS_WITH_PICTURE);
-}
-print '</td></tr>';
-
-print '<tr class="oddeven"><td>'.$langs->trans("PROPOSAL_PDF_HIDE_PAYMENTTERM");
-print '</td><td>';
-if ($conf->use_javascript_ajax) {
-	print ajax_constantonoff('PROPOSAL_PDF_HIDE_PAYMENTTERM');
-} else {
-	$arrval = array('0' => $langs->trans("No"), '1' => $langs->trans("Yes"));
-	print $form->selectarray("PROPOSAL_PDF_HIDE_PAYMENTTERM", $arrval, $conf->global->PROPOSAL_PDF_HIDE_PAYMENTTERM);
-}
-print '</td></tr>';
-
-print '<tr class="oddeven"><td>'.$langs->trans("PROPOSAL_PDF_HIDE_PAYMENTMODE");
-print '</td><td>';
-if ($conf->use_javascript_ajax) {
-	print ajax_constantonoff('PROPOSAL_PDF_HIDE_PAYMENTMODE');
-} else {
-	$arrval = array('0' => $langs->trans("No"), '1' => $langs->trans("Yes"));
-	print $form->selectarray("PROPOSAL_PDF_HIDE_PAYMENTMODE", $arrval, $conf->global->PROPOSAL_PDF_HIDE_PAYMENTMODE);
-}
-print '</td></tr>';
-
 /*
-print '<tr class="oddeven"><td>'.$langs->trans("MAIN_PDF_PROPAL_USE_ELECTRONIC_SIGNING").'</td><td>';
-if ($conf->use_javascript_ajax) {
-	print ajax_constantonoff('MAIN_PDF_PROPAL_USE_ELECTRONIC_SIGNING');
-} else {
-	$arrval = array('0' => $langs->trans("No"), '1' => $langs->trans("Yes"));
-	print $form->selectarray("MAIN_PDF_PROPAL_USE_ELECTRONIC_SIGNING", $arrval, $conf->global->MAIN_PDF_PROPAL_USE_ELECTRONIC_SIGNING);
-}
-print '</td></tr>';
-*/
-
-print '</table>';
-print '</div>';
-
-/*
->>>>>>> 340949e0
 print '<br><div class="center">';
 print '<input class="button button-save" type="submit" name="save" value="'.$langs->trans("Save").'">';
 print '</div>';
