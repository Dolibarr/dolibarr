--- conflicted
+++ resolved
@@ -4,12 +4,8 @@
  * Copyright (C) 2005-2011 	Regis Houssin        	<regis.houssin@inodbox.com>
  * Copyright (C) 2012-2107 	Juanjo Menent			<jmenent@2byte.es>
  * Copyright (C) 2019	   	Ferran Marcet			<fmarcet@2byte.es>
-<<<<<<< HEAD
- * Copyright (C) 2021		Anthony Berton       	<bertonanthony@gmail.com>
+ * Copyright (C) 2021-2022	Anthony Berton       	<bertonanthony@gmail.com>
  * Copyright (C) 2022		Alexandre Spangaro      <aspangaro@open-dsi.fr>
-=======
- * Copyright (C) 2021-2022	Anthony Berton       	<bertonanthony@gmail.com>
->>>>>>> bcf594e1
  *
  * This program is free software; you can redistribute it and/or modify
  * it under the terms of the GNU General Public License as published by
@@ -74,14 +70,12 @@
 		dolibarr_set_const($db, "INVOICE_ADD_SWISS_QR_CODE", GETPOST("INVOICE_ADD_SWISS_QR_CODE", 'int'), 'chaine', 0, '', $conf->entity);
 		dolibarr_del_const($db, "INVOICE_ADD_ZATCA_QR_CODE", $conf->entity);
 	}
-<<<<<<< HEAD
 	if (GETPOSTISSET('INVOICE_CATEGORY_OF_OPERATION')) {
 		dolibarr_set_const($db, "INVOICE_CATEGORY_OF_OPERATION", GETPOST("INVOICE_CATEGORY_OF_OPERATION", 'int'), 'chaine', 0, '', $conf->entity);
-=======
+	}
 	if (GETPOSTISSET('INVOICE_SHOW_SHIPPING_ADDRESS')) {
 		dolibarr_set_const($db, "INVOICE_SHOW_SHIPPING_ADDRESS", GETPOST("INVOICE_SHOW_SHIPPING_ADDRESS", 'int'), 'chaine', 0, '', $conf->entity);
 		dolibarr_del_const($db, "INVOICE_SHOW_SHIPPING_ADDRESS", $conf->entity);
->>>>>>> bcf594e1
 	}
 
 	setEventMessages($langs->trans("SetupSaved"), null, 'mesgs');
@@ -169,7 +163,6 @@
 	}
 	print '</td></tr>';
 
-<<<<<<< HEAD
 	// Mention category of operations
 	// French Decret n°2099-1299 2022-10-07
 	print '<tr class="oddeven"><td>';
@@ -182,19 +175,10 @@
 	print $form->selectarray("INVOICE_CATEGORY_OF_OPERATION", $arrval, $conf->global->INVOICE_CATEGORY_OF_OPERATION, 0, 0, 0, '', 0, 0, 0, '', 'minwidth75imp');
 	print '</td></tr>';
 
-	/*
-	  print '<tr class="oddeven"><td>'.$langs->trans("MAIN_PDF_PROPAL_USE_ELECTRONIC_SIGNING").'</td><td>';
-	  if ($conf->use_javascript_ajax) {
+	print '<tr class="oddeven"><td>'.$langs->trans("MAIN_PDF_PROPAL_USE_ELECTRONIC_SIGNING").'</td><td>';
+	if ($conf->use_javascript_ajax) {
 		print ajax_constantonoff('MAIN_PDF_PROPAL_USE_ELECTRONIC_SIGNING');
-	  } else {
-=======
-	print '<tr class="oddeven"><td>';
-	print $form->textwithpicto($langs->trans("INVOICE_SHOW_SHIPPING_ADDRESS"), $langs->trans("INVOICE_SHOW_SHIPPING_ADDRESSMore"));
-	print '</td><td>';
-	if ($conf->use_javascript_ajax) {
-		print ajax_constantonoff('INVOICE_SHOW_SHIPPING_ADDRESS');
-	} else {
->>>>>>> bcf594e1
+	} else {
 		$arrval = array('0' => $langs->trans("No"), '1' => $langs->trans("Yes"));
 		print $form->selectarray("INVOICE_SHOW_SHIPPING_ADDRESS", $arrval, $conf->global->INVOICE_SHOW_SHIPPING_ADDRESS);
 	}
