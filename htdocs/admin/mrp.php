<?php
/* Copyright (C) 2019 Laurent Destailleur          <eldy@users.sourceforge.net>
 * Copyright (C) 2024		MDW							<mdeweerd@users.noreply.github.com>
 * Copyright (C) 2024       Frédéric France             <frederic.france@free.fr>
 *
 * This program is free software; you can redistribute it and/or modify
 * it under the terms of the GNU General Public License as published by
 * the Free Software Foundation; either version 3 of the License, or
 * (at your option) any later version.
 *
 * This program is distributed in the hope that it will be useful,
 * but WITHOUT ANY WARRANTY; without even the implied warranty of
 * MERCHANTABILITY or FITNESS FOR A PARTICULAR PURPOSE.  See the
 * GNU General Public License for more details.
 *
 * You should have received a copy of the GNU General Public License
 * along with this program. If not, see <https://www.gnu.org/licenses/>.
 */

/**
 *	\file       htdocs/admin/mrp.php
 *	\ingroup    mrp
 *	\brief      Setup page of module MRP
 */

// Load Dolibarr environment
require '../main.inc.php';
require_once DOL_DOCUMENT_ROOT.'/core/lib/admin.lib.php';
require_once DOL_DOCUMENT_ROOT.'/core/lib/pdf.lib.php';
require_once DOL_DOCUMENT_ROOT.'/mrp/class/mo.class.php';
require_once DOL_DOCUMENT_ROOT.'/mrp/lib/mrp_mo.lib.php';
require_once DOL_DOCUMENT_ROOT.'/mrp/lib/mrp.lib.php';

// Load translation files required by the page
$langs->loadLangs(array('admin', 'errors', 'mrp', 'other'));

if (!$user->admin) {
	accessforbidden();
}

$action = GETPOST('action', 'aZ09');
$value = GETPOST('value', 'alpha');
$modulepart = GETPOST('modulepart', 'aZ09');	// Used by actions_setmoduleoptions.inc.php

$label = GETPOST('label', 'alpha');
$scandir = GETPOST('scan_dir', 'alpha');
$type = 'mrp';


/*
 * Actions
 */

include DOL_DOCUMENT_ROOT.'/core/actions_setmoduleoptions.inc.php';

if ($action == 'updateMask') {
	$maskconstmrp = GETPOST('maskconstMo', 'aZ09');
	$maskmrp = GETPOST('maskMo', 'alpha');

<<<<<<< HEAD
=======
	$res = 0;

>>>>>>> cc80841a
	if ($maskconstmrp && preg_match('/_MASK$/', $maskconstmrp)) {
		$res = dolibarr_set_const($db, $maskconstmrp, $maskmrp, 'chaine', 0, '', $conf->entity);
	}

	if (!($res > 0)) {
		$error++;
	}

	if (!$error) {
		setEventMessages($langs->trans("SetupSaved"), null, 'mesgs');
	} else {
		setEventMessages($langs->trans("Error"), null, 'errors');
	}
} elseif ($action == 'specimen') {
	$modele = GETPOST('module', 'alpha');

	$mo = new Mo($db);
	$mo->initAsSpecimen();

	// Search template files
	$file = '';
	$classname = '';
	$dirmodels = array_merge(array('/'), (array) $conf->modules_parts['models']);
	foreach ($dirmodels as $reldir) {
		$file = dol_buildpath($reldir."core/modules/mrp/doc/pdf_".$modele.".modules.php", 0);
		if (file_exists($file)) {
			$classname = "pdf_".$modele;
			break;
		}
	}

	if ($classname !== '') {
		require_once $file;

		$module = new $classname($db);
<<<<<<< HEAD
		'@phan-var-force CommonDocGenerator $module';
=======
		'@phan-var-force ModelePDFMo $module';
>>>>>>> cc80841a

		if ($module->write_file($mo, $langs) > 0) {
			header("Location: ".DOL_URL_ROOT."/document.php?modulepart=mrp&file=SPECIMEN.pdf");
			return;
		} else {
			setEventMessages($module->error, null, 'errors');
			dol_syslog($module->error, LOG_ERR);
		}
	} else {
		setEventMessages($langs->trans("ErrorModuleNotFound"), null, 'errors');
		dol_syslog($langs->trans("ErrorModuleNotFound"), LOG_ERR);
	}
} elseif ($action == 'set') {
	// Activate a model
	$ret = addDocumentModel($value, $type, $label, $scandir);
} elseif ($action == 'del') {
	$ret = delDocumentModel($value, $type);
	if ($ret > 0) {
		if ($conf->global->MRP_MO_ADDON_PDF == "$value") {
			dolibarr_del_const($db, 'MRP_MO_ADDON_PDF', $conf->entity);
		}
	}
} elseif ($action == 'setdoc') {
	// Set default model
	if (dolibarr_set_const($db, "MRP_MO_ADDON_PDF", $value, 'chaine', 0, '', $conf->entity)) {
		// The constant that was read before the new set
		// We therefore requires a variable to have a coherent view
		$conf->global->MRP_MO_ADDON_PDF = $value;
	}

	// On active le modele
	$ret = delDocumentModel($value, $type);
	if ($ret > 0) {
		$ret = addDocumentModel($value, $type, $label, $scandir);
	}
} elseif ($action == 'setmod') {
	// TODO Check if numbering module chosen can be activated
	// by calling method canBeActivated

	dolibarr_set_const($db, "MRP_MO_ADDON", $value, 'chaine', 0, '', $conf->entity);
} elseif ($action == 'set_MRP_MO_DRAFT_WATERMARK') {
	$draft = GETPOST("MRP_MO_DRAFT_WATERMARK");
	$res = dolibarr_set_const($db, "MRP_MO_DRAFT_WATERMARK", trim($draft), 'chaine', 0, '', $conf->entity);

	if (!($res > 0)) {
		$error++;
	}

	if (!$error) {
		setEventMessages($langs->trans("SetupSaved"), null, 'mesgs');
	} else {
		setEventMessages($langs->trans("Error"), null, 'errors');
	}
} elseif ($action == 'set_MRP_MO_FREE_TEXT') {
	$freetext = GETPOST("MRP_MO_FREE_TEXT", 'restricthtml'); // No alpha here, we want exact string

	$res = dolibarr_set_const($db, "MRP_MO_FREE_TEXT", $freetext, 'chaine', 0, '', $conf->entity);

	if (!($res > 0)) {
		$error++;
	}

	if (!$error) {
		setEventMessages($langs->trans("SetupSaved"), null, 'mesgs');
	} else {
		setEventMessages($langs->trans("Error"), null, 'errors');
	}
}


/*
 * View
 */

$form = new Form($db);

$dirmodels = array_merge(array('/'), (array) $conf->modules_parts['models']);

llxHeader("", $langs->trans("MrpSetupPage"), '', '', 0, 0, '', '', '', 'mod-admin page-mrp');

$linkback = '<a href="'.DOL_URL_ROOT.'/admin/modules.php?restore_lastsearch_values=1">'.$langs->trans("BackToModuleList").'</a>';
print load_fiche_titre($langs->trans("MrpSetupPage"), $linkback, 'title_setup');

$head = mrpAdminPrepareHead();

print dol_get_fiche_head($head, 'settings', $langs->trans("MOs"), -1, 'mrp');

/*
 * MOs Numbering model
 */

print load_fiche_titre($langs->trans("MOsNumberingModules"), '', '');

print '<table class="noborder centpercent">';
print '<tr class="liste_titre">';
print '<td>'.$langs->trans("Name").'</td>';
print '<td>'.$langs->trans("Description").'</td>';
print '<td class="nowrap">'.$langs->trans("Example").'</td>';
print '<td class="center" width="60">'.$langs->trans("Status").'</td>';
print '<td class="center" width="16">'.$langs->trans("ShortInfo").'</td>';
print '</tr>'."\n";

clearstatcache();

foreach ($dirmodels as $reldir) {
	$dir = dol_buildpath($reldir."core/modules/mrp/");

	if (is_dir($dir)) {
		$handle = opendir($dir);
		if (is_resource($handle)) {
			while (($file = readdir($handle)) !== false) {
				if (substr($file, 0, 7) == 'mod_mo_' && substr($file, dol_strlen($file) - 3, 3) == 'php') {
					$file = substr($file, 0, dol_strlen($file) - 4);

					require_once $dir.$file.'.php';

					$module = new $file($db);

					'@phan-var-force ModeleNumRefMos $module';

					// Show modules according to features level
					if ($module->version == 'development' && getDolGlobalInt('MAIN_FEATURES_LEVEL') < 2) {
						continue;
					}
					if ($module->version == 'experimental' && getDolGlobalInt('MAIN_FEATURES_LEVEL') < 1) {
						continue;
					}

					if ($module->isEnabled()) {
						print '<tr class="oddeven"><td>'.$module->name."</td><td>\n";
						print $module->info($langs);
						print '</td>';

						// Show example of numbering model
						print '<td class="nowrap">';
						$tmp = $module->getExample();
						if (preg_match('/^Error/', $tmp)) {
							$langs->load("errors");
							print '<div class="error">'.$langs->trans($tmp).'</div>';
						} elseif ($tmp == 'NotConfigured') {
							print '<span class="opacitymedium">'.$langs->trans($tmp).'</span>';
						} else {
							print $tmp;
						}
						print '</td>'."\n";

						print '<td class="center">';
						if ($conf->global->MRP_MO_ADDON == $file) {
							print img_picto($langs->trans("Activated"), 'switch_on');
						} else {
							print '<a class="reposition" href="'.$_SERVER["PHP_SELF"].'?action=setmod&token='.newToken().'&value='.urlencode($file).'">';
							print img_picto($langs->trans("Disabled"), 'switch_off');
							print '</a>';
						}
						print '</td>';

						$mrp = new Mo($db);
						$mrp->initAsSpecimen();

						// Info
						$htmltooltip = '';
						$htmltooltip .= ''.$langs->trans("Version").': <b>'.$module->getVersion().'</b><br>';
						$mrp->type = 0;
						$nextval = $module->getNextValue($mysoc, $mrp);
						if ("$nextval" != $langs->trans("NotAvailable")) {  // Keep " on nextval
							$htmltooltip .= ''.$langs->trans("NextValue").': ';
							if ($nextval) {
								if (preg_match('/^Error/', $nextval) || $nextval == 'NotConfigured') {
									$nextval = $langs->trans($nextval);
								}
								$htmltooltip .= $nextval.'<br>';
							} else {
								$htmltooltip .= $langs->trans($module->error).'<br>';
							}
						}

						print '<td class="center">';
						print $form->textwithpicto('', $htmltooltip, 1, 0);
						print '</td>';

						print "</tr>\n";
					}
				}
			}
			closedir($handle);
		}
	}
}
print "</table><br>\n";


/*
 * Document templates generators
 */

print load_fiche_titre($langs->trans("MOsModelModule"), '', '');

// Load array def with activated templates
$def = array();
$sql = "SELECT nom";
$sql .= " FROM ".MAIN_DB_PREFIX."document_model";
$sql .= " WHERE type = '".$db->escape($type)."'";
$sql .= " AND entity = ".$conf->entity;
$resql = $db->query($sql);
if ($resql) {
	$i = 0;
	$num_rows = $db->num_rows($resql);
	while ($i < $num_rows) {
		$array = $db->fetch_array($resql);
		if (is_array($array)) {
			array_push($def, $array[0]);
		}
		$i++;
	}
} else {
	dol_print_error($db);
}


print "<table class=\"noborder\" width=\"100%\">\n";
print "<tr class=\"liste_titre\">\n";
print '<td>'.$langs->trans("Name").'</td>';
print '<td>'.$langs->trans("Description").'</td>';
print '<td class="center" width="60">'.$langs->trans("Status")."</td>\n";
print '<td class="center" width="60">'.$langs->trans("Default")."</td>\n";
print '<td class="center" width="38">'.$langs->trans("ShortInfo").'</td>';
print '<td class="center" width="38">'.$langs->trans("Preview").'</td>';
print "</tr>\n";

clearstatcache();

foreach ($dirmodels as $reldir) {
	foreach (array('', '/doc') as $valdir) {
		$realpath = $reldir."core/modules/mrp".$valdir;
		$dir = dol_buildpath($realpath);

		if (is_dir($dir)) {
			$handle = opendir($dir);
			if (is_resource($handle)) {
				$filelist = array();
				while (($file = readdir($handle)) !== false) {
					$filelist[] = $file;
				}
				closedir($handle);
				arsort($filelist);

				foreach ($filelist as $file) {
					if (preg_match('/\.modules\.php$/i', $file) && preg_match('/^(pdf_|doc_)/', $file)) {
						if (file_exists($dir.'/'.$file)) {
							$name = substr($file, 4, dol_strlen($file) - 16);
							$classname = substr($file, 0, dol_strlen($file) - 12);

							require_once $dir.'/'.$file;
							$module = new $classname($db);

							'@phan-var-force ModelePDFMo $module';

							$modulequalified = 1;
							if ($module->version == 'development' && getDolGlobalInt('MAIN_FEATURES_LEVEL') < 2) {
								$modulequalified = 0;
							}
							if ($module->version == 'experimental' && getDolGlobalInt('MAIN_FEATURES_LEVEL') < 1) {
								$modulequalified = 0;
							}

							if ($modulequalified) {
								print '<tr class="oddeven"><td width="100">';
								print(empty($module->name) ? $name : $module->name);
								print "</td><td>\n";
								if (method_exists($module, 'info')) {
									print $module->info($langs);  // @phan-suppress-current-line PhanUndeclaredMethod
								} else {
									print $module->description;
								}
								print '</td>';

								// Active
								if (in_array($name, $def)) {
									print '<td class="center">'."\n";
									print '<a class="reposition" href="'.$_SERVER["PHP_SELF"].'?action=del&token='.newToken().'&value='.urlencode($name).'">';
									print img_picto($langs->trans("Enabled"), 'switch_on');
									print '</a>';
									print '</td>';
								} else {
									print '<td class="center">'."\n";
									print '<a class="reposition" href="'.$_SERVER["PHP_SELF"].'?action=set&token='.newToken().'&value='.urlencode($name).'&scan_dir='.urlencode($module->scandir).'&label='.urlencode($module->name).'">'.img_picto($langs->trans("Disabled"), 'switch_off').'</a>';
									print "</td>";
								}

								// Default
								print '<td class="center">';
								if ($conf->global->MRP_MO_ADDON_PDF == $name) {
									print img_picto($langs->trans("Default"), 'on');
								} else {
									print '<a class="reposition" href="'.$_SERVER["PHP_SELF"].'?action=setdoc&token='.newToken().'&value='.urlencode($name).'&scan_dir='.urlencode($module->scandir).'&label='.urlencode($module->name).'" alt="'.$langs->trans("Default").'">'.img_picto($langs->trans("Disabled"), 'off').'</a>';
								}
								print '</td>';

								// Info
								$htmltooltip = ''.$langs->trans("Name").': '.$module->name;
								$htmltooltip .= '<br>'.$langs->trans("Type").': '.($module->type ? $module->type : $langs->trans("Unknown"));
								if ($module->type == 'pdf') {
									$htmltooltip .= '<br>'.$langs->trans("Width").'/'.$langs->trans("Height").': '.$module->page_largeur.'/'.$module->page_hauteur;
								}
								$htmltooltip .= '<br>'.$langs->trans("Path").': '.preg_replace('/^\//', '', $realpath).'/'.$file;

								$htmltooltip .= '<br><br><u>'.$langs->trans("FeaturesSupported").':</u>';
								$htmltooltip .= '<br>'.$langs->trans("MultiLanguage").': '.yn($module->option_multilang, 1, 1);
								$htmltooltip .= '<br>'.$langs->trans("WatermarkOnDraftMOs").': '.yn($module->option_draft_watermark, 1, 1);


								print '<td class="center">';
								print $form->textwithpicto('', $htmltooltip, 1, 0);
								print '</td>';

								// Preview
								print '<td class="center">';
								if ($module->type == 'pdf') {
									print '<a href="'.$_SERVER["PHP_SELF"].'?action=specimen&module='.$name.'">'.img_object($langs->trans("Preview"), 'pdf').'</a>';
								} else {
									print img_object($langs->trans("PreviewNotAvailable"), 'generic');
								}
								print '</td>';

								print "</tr>\n";
							}
						}
					}
				}
			}
		}
	}
}

print '</table>';
print "<br>";

/*
 * Other options
 */

print load_fiche_titre($langs->trans("OtherOptions"), '', '');
print '<table class="noborder centpercent">';
print '<tr class="liste_titre">';
print '<td>'.$langs->trans("Parameter").'</td>';
print '<td class="center" width="60">'.$langs->trans("Value").'</td>';
print "<td>&nbsp;</td>\n";
print "</tr>\n";

$substitutionarray = pdf_getSubstitutionArray($langs, null, null, 2);
$substitutionarray['__(AnyTranslationKey)__'] = $langs->trans("Translation");
$htmltext = '<i>'.$langs->trans("AvailableVariables").':<br>';
foreach ($substitutionarray as $key => $val) {
	$htmltext .= $key.'<br>';
}
$htmltext .= '</i>';

print '<form action="'.$_SERVER["PHP_SELF"].'" method="post">';
print '<input type="hidden" name="token" value="'.newToken().'">';
print '<input type="hidden" name="action" value="set_MRP_MO_FREE_TEXT">';
print '<tr class="oddeven"><td colspan="2">';
print $form->textwithpicto($langs->trans("FreeLegalTextOnMOs"), $langs->trans("AddCRIfTooLong").'<br><br>'.$htmltext, 1, 'help', '', 0, 2, 'freetexttooltip').'<br>';
$variablename = 'MRP_MO_FREE_TEXT';
if (!getDolGlobalString('PDF_ALLOW_HTML_FOR_FREE_TEXT')) {
	print '<textarea name="'.$variablename.'" class="flat" cols="120">'.getDolGlobalString($variablename).'</textarea>';
} else {
	include_once DOL_DOCUMENT_ROOT.'/core/class/doleditor.class.php';
	$doleditor = new DolEditor($variablename, getDolGlobalString($variablename), '', 80, 'dolibarr_notes');
	print $doleditor->Create();
}
print '</td><td class="right">';
print '<input type="submit" class="button button-edit" value="'.$langs->trans("Modify").'">';
print "</td></tr>\n";
print '</form>';

//Use draft Watermark

print "<form method=\"post\" action=\"".$_SERVER["PHP_SELF"]."\">";
print '<input type="hidden" name="token" value="'.newToken().'">';
print "<input type=\"hidden\" name=\"action\" value=\"set_MRP_MO_DRAFT_WATERMARK\">";
print '<tr class="oddeven"><td>';
print $form->textwithpicto($langs->trans("WatermarkOnDraftMOs"), $htmltext, 1, 'help', '', 0, 2, 'watermarktooltip').'<br>';
print '</td><td>';
print '<input class="flat minwidth200" type="text" name="MRP_MO_DRAFT_WATERMARK" value="'.dol_escape_htmltag(getDolGlobalString('MRP_MO_DRAFT_WATERMARK')).'">';
print '</td><td class="right">';
print '<input type="submit" class="button button-edit" value="'.$langs->trans("Modify").'">';
print "</td></tr>\n";
print '</form>';

print '</table>';
print '<br>';


// End of page
llxFooter();
$db->close();<|MERGE_RESOLUTION|>--- conflicted
+++ resolved
@@ -57,11 +57,8 @@
 	$maskconstmrp = GETPOST('maskconstMo', 'aZ09');
 	$maskmrp = GETPOST('maskMo', 'alpha');
 
-<<<<<<< HEAD
-=======
 	$res = 0;
 
->>>>>>> cc80841a
 	if ($maskconstmrp && preg_match('/_MASK$/', $maskconstmrp)) {
 		$res = dolibarr_set_const($db, $maskconstmrp, $maskmrp, 'chaine', 0, '', $conf->entity);
 	}
@@ -97,11 +94,7 @@
 		require_once $file;
 
 		$module = new $classname($db);
-<<<<<<< HEAD
-		'@phan-var-force CommonDocGenerator $module';
-=======
 		'@phan-var-force ModelePDFMo $module';
->>>>>>> cc80841a
 
 		if ($module->write_file($mo, $langs) > 0) {
 			header("Location: ".DOL_URL_ROOT."/document.php?modulepart=mrp&file=SPECIMEN.pdf");
