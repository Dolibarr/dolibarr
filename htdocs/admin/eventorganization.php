--- conflicted
+++ resolved
@@ -60,7 +60,7 @@
 	'EVENTORGANIZATION_TEMPLATE_EMAIL_AFT_SUBS_EVENT'=>array('type'=>'emailtemplate:eventorganization_send', 'enabled'=>1),
 	'EVENTORGANIZATION_TEMPLATE_EMAIL_BULK_SPEAKER'=>array('type'=>'emailtemplate:eventorganization_send', 'enabled'=>1),
 	'EVENTORGANIZATION_TEMPLATE_EMAIL_BULK_ATTENDES'=>array('type'=>'emailtemplate:eventorganization_send', 'enabled'=>1),
-    'EVENTORGANIZATION_SECUREKEY'=>array('type'=>'securekey', 'enabled'=>1),
+    	'EVENTORGANIZATION_SECUREKEY'=>array('type'=>'securekey', 'enabled'=>1),
 );
 
 $error = 0;
@@ -74,7 +74,6 @@
 if ((float) DOL_VERSION >= 6) {
 	include DOL_DOCUMENT_ROOT.'/core/actions_setmoduleoptions.inc.php';
 }
-
 
 if ($action == 'updateMask') {
 	$maskconstorder = GETPOST('maskconstorder', 'alpha');
@@ -198,6 +197,7 @@
 // Setup page goes here
 echo '<span class="opacitymedium">'.$langs->trans("EventOrganizationSetupPage").'</span><br><br>';
 
+
 if ($action == 'edit') {
 	print '<form method="POST" action="'.$_SERVER["PHP_SELF"].'">';
 	print '<input type="hidden" name="token" value="'.newToken().'">';
@@ -208,21 +208,11 @@
 
 	foreach ($arrayofparameters as $constname => $val) {
 	    if ($val['enabled']==1) {
-<<<<<<< HEAD
-	        //if ($val['type'] != 'securekey'){
-	            $setupnotempty++;
-	            print '<tr class="oddeven"><td>';
-	            $tooltiphelp = (($langs->trans($constname . 'Tooltip') != $constname . 'Tooltip') ? $langs->trans($constname . 'Tooltip') : '');
-	            print '<span id="helplink'.$constname.'" class="spanforparamtooltip">'.$form->textwithpicto($langs->trans($constname), $tooltiphelp, 1, 'info', '', 0, 3, 'tootips'.$constname).'</span>';
-	            print '</td><td>';
-	        //}
-=======
 	        $setupnotempty++;
 	        print '<tr class="oddeven"><td>';
 	        $tooltiphelp = (($langs->trans($constname . 'Tooltip') != $constname . 'Tooltip') ? $langs->trans($constname . 'Tooltip') : '');
 	        print '<span id="helplink'.$constname.'" class="spanforparamtooltip">'.$form->textwithpicto($langs->trans($constname), $tooltiphelp, 1, 'info', '', 0, 3, 'tootips'.$constname).'</span>';
 	        print '</td><td>';
->>>>>>> 42ddb6e5
 
 			if ($val['type'] == 'textarea') {
 				print '<textarea class="flat" name="'.$constname.'" id="'.$constname.'" cols="50" rows="5" wrap="soft">' . "\n";
@@ -422,7 +412,7 @@
 							}
 
 							if ($module->isEnabled()) {
-								generate_tokendol_include_once('/'.$moduledir.'/class/'.strtolower($myTmpObjectKey).'.class.php');
+								dol_include_once('/'.$moduledir.'/class/'.strtolower($myTmpObjectKey).'.class.php');
 
 								print '<tr class="oddeven"><td>'.$module->name."</td><td>\n";
 								print $module->info();
