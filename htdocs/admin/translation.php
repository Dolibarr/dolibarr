--- conflicted
+++ resolved
@@ -428,32 +428,18 @@
         	$filearray=dol_dir_list($dir_lang_osencoded,'files',0,'','',$sortfield,(strtolower($sortorder)=='asc'?SORT_ASC:SORT_DESC),1);
         	foreach($filearray as $file)
         	{
-        		$tmpfile=preg_replace('/.lang/i', '', basename($file['name']));
-<<<<<<< HEAD
-        		$moduledirname =(basename(dirname(dirname($dir_lang))));
-
-        		$langkey=$tmpfile;
-        		if ($i > 0) $langkey.='@'.$moduledirname;
-        		//var_dump($i.' - '.$keydir.' - '.$dir_lang_osencoded.' -> '.$moduledirname . ' / ' . $tmpfile.' -> '.$langkey);
-
-        		$result = $newlang->load($langkey, 0, 0, '', 0);                              // Load translation files + database overwrite
+				$tmpfile=preg_replace('/.lang/i', '', basename($file['name']));
+				$moduledirname =(basename(dirname(dirname($dir_lang))));
+
+				$langkey=$tmpfile;
+				if ($i > 0) $langkey.='@'.$moduledirname;
+				//var_dump($i.' - '.$keydir.' - '.$dir_lang_osencoded.' -> '.$moduledirname . ' / ' . $tmpfile.' -> '.$langkey);
+
+				$result = $newlang->load($langkey, 0, 0, '', 0);                              // Load translation files + database overwrite
 				$result = $newlangfileonly->load($langkey, 0, 0, '', 1);                      // Load translation files only
 				if ($result < 0) print 'Failed to load language file '.$tmpfile.'<br>'."\n";
 				else $nbtotaloffiles++;
 				//print 'After loading lang '.$langkey.', newlang has '.count($newlang->tab_translate).' records<br>'."\n";
-=======
-        		//Detect if trans coming from extranl module
-        		foreach ($conf->file->dol_document_root as $keyconf=>$dirconfalt) {
-        			if (($keyconf!='main') && (preg_match('$'.preg_quote($dirconfalt).'$i', $file['fullname']))) {
-        				//In this case load modulename@nmodulename
-        				$tmpfile=$tmpfile.'@'.$tmpfile;
-        				break;
-        			}
-        		}
-        		$newlang->load($tmpfile, 0, 0, '', 0);                              // Load translation files + database overwrite
-        		$newlangfileonly->load($tmpfile, 0, 0, '', 1);                      // Load translation files only
-        		//print 'After loading lang '.$tmpfile.', newlang has '.count($newlang->tab_translate).' records<br>'."\n";
->>>>>>> 76464663
         	}
         	$i++;
         }
