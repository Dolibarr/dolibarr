<?php
/* Copyright (C) 2007-2020	Laurent Destailleur	<eldy@users.sourceforge.net>
 * Copyright (C) 2009-2017	Regis Houssin		<regis.houssin@inodbox.com>
 * Copyright (C) 2017       Frédéric France     <frederic.france@free.fr>
 *
 * This program is free software; you can redistribute it and/or modify
 * it under the terms of the GNU General Public License as published by
 * the Free Software Foundation; either version 3 of the License, or
 * (at your option) any later version.
 *
 * This program is distributed in the hope that it will be useful,
 * but WITHOUT ANY WARRANTY; without even the implied warranty of
 * MERCHANTABILITY or FITNESS FOR A PARTICULAR PURPOSE.  See the
 * GNU General Public License for more details.
 *
 * You should have received a copy of the GNU General Public License
 * along with this program. If not, see <https://www.gnu.org/licenses/>.
 */

/**
 *       \file       htdocs/admin/translation.php
 *       \brief      Page to show translation information
 */

require '../main.inc.php';
require_once DOL_DOCUMENT_ROOT.'/core/lib/admin.lib.php';
require_once DOL_DOCUMENT_ROOT.'/core/lib/files.lib.php';
require_once DOL_DOCUMENT_ROOT.'/core/class/html.formadmin.class.php';

// Load translation files required by the page
$langs->loadLangs(array("companies", "products", "admin", "sms", "other", "errors"));

if (!$user->admin) accessforbidden();

$id = GETPOST('rowid', 'int');
$action = GETPOST('action', 'alpha');

$langcode = GETPOST('langcode', 'alphanohtml');
$transkey = GETPOST('transkey', 'alphanohtml');
$transvalue = GETPOST('transvalue', 'none');


$mode = GETPOST('mode', 'aZ09') ?GETPOST('mode', 'aZ09') : 'overwrite';

$limit = GETPOST('limit', 'int') ?GETPOST('limit', 'int') : $conf->liste_limit;
$sortfield = GETPOST("sortfield", 'alpha');
$sortorder = GETPOST("sortorder", 'alpha');
$page = GETPOSTISSET('pageplusone') ? (GETPOST('pageplusone') - 1) : GETPOST("page", 'int');
if (empty($page) || $page == -1) { $page = 0; }     // If $page is not defined, or '' or -1
$offset = $limit * $page;
$pageprev = $page - 1;
$pagenext = $page + 1;
if (!$sortfield) $sortfield = 'lang,transkey';
if (!$sortorder) $sortorder = 'ASC';

// Initialize technical object to manage hooks of page. Note that conf->hooks_modules contains array of hook context
$hookmanager->initHooks(array('admintranslation', 'globaladmin'));


/*
 * Actions
 */

if (GETPOST('cancel', 'alpha')) { $action = 'list'; $massaction = ''; }
if (!GETPOST('confirmmassaction', 'alpha') && $massaction != 'presend' && $massaction != 'confirm_presend') { $massaction = ''; }

$parameters = array('socid'=>$socid);
$reshook = $hookmanager->executeHooks('doActions', $parameters, $object, $action); // Note that $action and $object may have been modified by some hooks
if ($reshook < 0) setEventMessages($hookmanager->error, $hookmanager->errors, 'errors');

include DOL_DOCUMENT_ROOT.'/core/actions_changeselectedfields.inc.php';

// Purge search criteria
if (GETPOST('button_removefilter_x', 'alpha') || GETPOST('button_removefilter.x', 'alpha') || GETPOST('button_removefilter', 'alpha')) // All tests are required to be compatible with all browsers
{
    $transkey = '';
    $transvalue = '';
    $toselect = '';
    $search_array_options = array();
}

if ($action == 'setMAIN_ENABLE_OVERWRITE_TRANSLATION')
{
    if (GETPOST('value')) dolibarr_set_const($db, 'MAIN_ENABLE_OVERWRITE_TRANSLATION', 1, 'chaine', 0, '', $conf->entity);
    else dolibarr_set_const($db, 'MAIN_ENABLE_OVERWRITE_TRANSLATION', 0, 'chaine', 0, '', $conf->entity);
}

if ($action == 'update')
{
	if ($transvalue == '')
	{
		setEventMessages($langs->trans("ErrorFieldRequired", $langs->transnoentitiesnoconv("NewTranslationStringToShow")), null, 'errors');
		$error++;
	}
	if (!$error)
	{
		$db->begin();

		$sql = "UPDATE ".MAIN_DB_PREFIX."overwrite_trans set transvalue = '".$db->escape($transvalue)."' WHERE rowid = ".GETPOST('rowid', 'int');
		$result = $db->query($sql);
		if ($result > 0)
		{
			$db->commit();
			setEventMessages($langs->trans("RecordSaved"), null, 'mesgs');
			$action = "";
			$transkey = "";
			$transvalue = "";
		}
		else
		{
			$db->rollback();
			if ($db->lasterrno() == 'DB_ERROR_RECORD_ALREADY_EXISTS')
			{
				setEventMessages($langs->trans("WarningAnEntryAlreadyExistForTransKey"), null, 'warnings');
			}
			else
			{
				setEventMessages($db->lasterror(), null, 'errors');
			}
			$action = '';
		}
	}
}

if ($action == 'add')
{
	$error = 0;

	if (empty($langcode))
	{
		setEventMessages($langs->trans("ErrorFieldRequired", $langs->transnoentitiesnoconv("Language")), null, 'errors');
		$error++;
	}
	if ($transkey == '')
	{
		setEventMessages($langs->trans("ErrorFieldRequired", $langs->transnoentitiesnoconv("Key")), null, 'errors');
		$error++;
	}
	if ($transvalue == '')
	{
		setEventMessages($langs->trans("ErrorFieldRequired", $langs->transnoentitiesnoconv("NewTranslationStringToShow")), null, 'errors');
		$error++;
	}
	if (!$error)
	{
	    $db->begin();

	    $sql = "INSERT INTO ".MAIN_DB_PREFIX."overwrite_trans(lang, transkey, transvalue, entity) VALUES ('".$db->escape($langcode)."','".$db->escape($transkey)."','".$db->escape($transvalue)."', ".$db->escape($conf->entity).")";
		$result = $db->query($sql);
		if ($result > 0)
		{
		    $db->commit();
		    setEventMessages($langs->trans("RecordSaved"), null, 'mesgs');
			$action = "";
			$transkey = "";
			$transvalue = "";
		}
		else
		{
		    $db->rollback();
		    if ($db->lasterrno() == 'DB_ERROR_RECORD_ALREADY_EXISTS')
		    {
		        setEventMessages($langs->trans("WarningAnEntryAlreadyExistForTransKey"), null, 'warnings');
		    }
		    else
		    {
		        setEventMessages($db->lasterror(), null, 'errors');
            }
			$action = '';
		}
	}
}

// Delete line from delete picto
if ($action == 'delete')
{
	$sql = "DELETE FROM ".MAIN_DB_PREFIX."overwrite_trans WHERE rowid = ".$db->escape($id);
	$result = $db->query($sql);
	if ($result >= 0)
	{
		setEventMessages($langs->trans("RecordDeleted"), null, 'mesgs');
	}
	else
	{
		dol_print_error($db);
	}
}





/*
 * View
 */

$form = new Form($db);
$formadmin = new FormAdmin($db);

$wikihelp = 'EN:Setup|FR:Paramétrage|ES:Configuración';
llxHeader('', $langs->trans("Setup"), $wikihelp);

$param = '&mode='.$mode;

$enabledisablehtml = '';
$enabledisablehtml .= $langs->trans("EnableOverwriteTranslation").' ';
if (empty($conf->global->MAIN_ENABLE_OVERWRITE_TRANSLATION))
{
    // Button off, click to enable
    $enabledisablehtml .= '<a class="reposition valignmiddle" href="'.$_SERVER["PHP_SELF"].'?action=setMAIN_ENABLE_OVERWRITE_TRANSLATION&value=1'.$param.'">';
    $enabledisablehtml .= img_picto($langs->trans("Disabled"), 'switch_off');
    $enabledisablehtml .= '</a>';
}
else
{
    // Button on, click to disable
    $enabledisablehtml .= '<a class="reposition valignmiddle" href="'.$_SERVER["PHP_SELF"].'?action=setMAIN_ENABLE_OVERWRITE_TRANSLATION&value=0'.$param.'">';
    $enabledisablehtml .= img_picto($langs->trans("Activated"), 'switch_on');
    $enabledisablehtml .= '</a>';
}

print load_fiche_titre($langs->trans("Translation"), $enabledisablehtml, 'title_setup');

//print '<span class="opacitymedium">'.$langs->trans("TranslationDesc")."</span><br>\n";
//print "<br>\n";

$current_language_code = $langs->defaultlang;
$s = picto_from_langcode($current_language_code);
print '<span class="opacitymedium">'.$form->textwithpicto($langs->trans("CurrentUserLanguage").': <strong>'.$s.' '.$current_language_code.'</strong>', $langs->trans("TranslationDesc")).'</span><br>';

print '<br>';

if (!empty($contextpage) && $contextpage != $_SERVER["PHP_SELF"]) $param .= '&contextpage='.urlencode($contextpage);
if ($limit > 0 && $limit != $conf->liste_limit) $param .= '&limit='.urlencode($limit);
if ($optioncss != '') $param .= '&optioncss='.urlencode($optioncss);
if ($langcode)        $param .= '&langcode='.urlencode($langcode);
if ($transkey)        $param .= '&transkey='.urlencode($transkey);
if ($transvalue)      $param .= '&transvalue='.urlencode($transvalue);


print '<form action="'.$_SERVER["PHP_SELF"].((empty($user->entity) && $debug) ? '?debug=1' : '').'" method="POST">';
if ($optioncss != '') print '<input type="hidden" name="optioncss" value="'.$optioncss.'">';
print '<input type="hidden" name="token" value="'.newToken().'">';
print '<input type="hidden" name="formfilteraction" id="formfilteraction" value="list">';
print '<input type="hidden" name="sortfield" value="'.$sortfield.'">';
print '<input type="hidden" name="sortorder" value="'.$sortorder.'">';

$head = translation_prepare_head();

dol_fiche_head($head, $mode, '', -1, '');

if ($mode == 'overwrite')
{
	print '<input type="hidden" name="page" value="'.$page.'">';

	$disabled = '';
	if ($action == 'edit' || empty($conf->global->MAIN_ENABLE_OVERWRITE_TRANSLATION)) $disabled = ' disabled="disabled"';
	$disablededit = '';
	if ($action == 'edit' || empty($conf->global->MAIN_ENABLE_OVERWRITE_TRANSLATION)) $disablededit = ' disabled';

	print '<div class="justify"><span class="opacitymedium">';
    print img_info().' '.$langs->trans("SomeTranslationAreUncomplete");
    $urlwikitranslatordoc = 'https://wiki.dolibarr.org/index.php/Translator_documentation';
    print ' ('.$langs->trans("SeeAlso", '<a href="'.$urlwikitranslatordoc.'" target="_blank">'.$langs->trans("Here").'</a>').')<br>';
    print $langs->trans("TranslationOverwriteDesc", $langs->transnoentitiesnoconv("Language"), $langs->transnoentitiesnoconv("Key"), $langs->transnoentitiesnoconv("NewTranslationStringToShow"))."\n";
    print ' ('.$langs->trans("TranslationOverwriteDesc2").').'."<br>\n";
    print '</span></div>';

    print '<br>';


	print '<input type="hidden" name="action" value="'.($action == 'edit' ? 'update' : 'add').'">';
    print '<input type="hidden" id="mode" name="mode" value="'.$mode.'">';

	print '<div class="div-table-responsive-no-min">';
    print '<table class="noborder centpercent">';
    print '<tr class="liste_titre">';
    print_liste_field_titre("Language_en_US_es_MX_etc", $_SERVER["PHP_SELF"], 'lang,transkey', '', $param, '', $sortfield, $sortorder);
    print_liste_field_titre("Key", $_SERVER["PHP_SELF"], 'transkey', '', $param, '', $sortfield, $sortorder);
    print_liste_field_titre("NewTranslationStringToShow", $_SERVER["PHP_SELF"], 'transvalue', '', $param, '', $sortfield, $sortorder);
    //if (! empty($conf->multicompany->enabled) && !$user->entity) print_liste_field_titre("Entity", $_SERVER["PHP_SELF"], 'entity,transkey', '', $param, '', $sortfield, $sortorder);
    print '<td align="center"></td>';
    print "</tr>\n";


    // Line to add new record
    print "\n";

    print '<tr class="oddeven"><td>';
    print $formadmin->select_language(GETPOST('langcode'), 'langcode', 0, null, 1, 0, $disablededit ? 1 : 0, 'maxwidthonsmartphone', 1);
    print '</td>'."\n";
    print '<td>';
    print '<input type="text" class="flat maxwidthonsmartphone"'.$disablededit.' name="transkey" id="transkey" value="'.(!empty($transkey) ? $transkey : "").'">';
    print '</td><td>';
    print '<input type="text" class="quatrevingtpercent"'.$disablededit.' name="transvalue" id="transvalue" value="'.(!empty($transvalue) ? $transvalue : "").'">';
    print '</td>';
    // Limit to superadmin
    /*if (! empty($conf->multicompany->enabled) && !$user->entity)
    {
    	print '<td>';
    	print '<input type="text" class="flat" size="1" name="entity" value="'.$conf->entity.'">';
    	print '</td>';
    	print '<td class="center">';
    }
    else
    {*/
    	print '<td class="center">';
    	print '<input type="hidden" name="entity" value="'.$conf->entity.'">';
    //}
    print '<input type="submit" class="button"'.$disabled.' value="'.$langs->trans("Add").'" name="add" title="'.dol_escape_htmltag($langs->trans("YouMustEnabledTranslationOverwriteBefore")).'">';
    print "</td>\n";
    print '</tr>';


    // Show constants
    $sql = "SELECT rowid, entity, lang, transkey, transvalue";
    $sql .= " FROM ".MAIN_DB_PREFIX."overwrite_trans";
    $sql .= " WHERE 1 = 1";
    $sql .= " AND entity IN (".getEntity('overwrite_trans').")";
    $sql .= $db->order($sortfield, $sortorder);

    dol_syslog("translation::select from table", LOG_DEBUG);
    $result = $db->query($sql);
    if ($result)
    {
    	$num = $db->num_rows($result);
    	$i = 0;

    	while ($i < $num)
    	{
    		$obj = $db->fetch_object($result);

    		print "\n";

    		print '<tr class="oddeven">';

    		print '<td>'.$obj->lang.'</td>'."\n";
    		print '<td>'.$obj->transkey.'</td>'."\n";

    		// Value
    		print '<td>';
    		/*print '<input type="hidden" name="const['.$i.'][rowid]" value="'.$obj->rowid.'">';
    		print '<input type="hidden" name="const['.$i.'][lang]" value="'.$obj->lang.'">';
    		print '<input type="hidden" name="const['.$i.'][name]" value="'.$obj->transkey.'">';
    		print '<input type="text" id="value_'.$i.'" class="flat inputforupdate" size="30" name="const['.$i.'][value]" value="'.dol_escape_htmltag($obj->transvalue).'">';
    		*/
    		if ($action == 'edit' && $obj->rowid == GETPOST('rowid', 'int'))
    		{
    			print '<input type="text" class="quatrevingtpercent" name="transvalue" value="'.dol_escape_htmltag($obj->transvalue).'">';
    		}
    		else
    		{
    			print dol_escape_htmltag($obj->transvalue);
    		}
    		print '</td>';

    		print '<td class="center">';
    		if ($action == 'edit' && $obj->rowid == GETPOST('rowid', 'int'))
    		{
    			print '<input type="hidden" class="button" name="rowid" value="'.$obj->rowid.'">';
    			print '<input type="submit" class="button" name="save" value="'.dol_escape_htmltag($langs->trans("Save")).'">';
    			print ' &nbsp; ';
    			print '<input type="submit" class="button" name="cancel" value="'.dol_escape_htmltag($langs->trans("Cancel")).'">';
    		}
    		else
    		{
    			print '<a class="reposition editfielda paddingrightonly" href="'.$_SERVER['PHP_SELF'].'?rowid='.$obj->rowid.'&entity='.$obj->entity.'&action=edit'.((empty($user->entity) && $debug) ? '&debug=1' : '').'">'.img_edit().'</a>';
				print ' &nbsp; ';
    			print '<a class="reposition" href="'.$_SERVER['PHP_SELF'].'?rowid='.$obj->rowid.'&entity='.$obj->entity.'&action=delete'.((empty($user->entity) && $debug) ? '&debug=1' : '').'">'.img_delete().'</a>';
    		}
    		print '</td>';

    		print "</tr>\n";
    		print "\n";
    		$i++;
    	}
    }

    print '</table>';
    print '</div>';
}

if ($mode == 'searchkey')
{
    $langcode = GETPOST('langcode') ?GETPOST('langcode') : $langs->defaultlang;

    $newlang = new Translate('', $conf);
    $newlang->setDefaultLang($langcode);

    $newlangfileonly = new Translate('', $conf);
    $newlangfileonly->setDefaultLang($langcode);

    $recordtoshow = array();

    // Search modules dirs
    $modulesdir = dolGetModulesDirs();

    $nbtotaloffiles = 0;
    $nbempty = 0;
    /*var_dump($langcode);
     var_dump($transkey);
     var_dump($transvalue);*/
    if (empty($langcode) || $langcode == '-1') $nbempty++;
    if (empty($transkey)) $nbempty++;
    if (empty($transvalue)) $nbempty++;
    if ($action == 'search' && ($nbempty > 999))    // 999 to disable this
    {
        setEventMessages($langs->trans("WarningAtLeastKeyOrTranslationRequired"), null, 'warnings');
    }
    else
    {
        // Search into dir of modules (the $modulesdir is already a list that loop on $conf->file->dol_document_root)
        $i = 0;
        foreach ($modulesdir as $keydir => $tmpsearchdir)
        {
        	$searchdir = $tmpsearchdir; // $searchdir can be '.../htdocs/core/modules/' or '.../htdocs/custom/mymodule/core/modules/'

        	// Directory of translation files
        	$dir_lang = dirname(dirname($searchdir))."/langs/".$langcode; // The 2 dirname is to go up in dir for 2 levels
        	$dir_lang_osencoded = dol_osencode($dir_lang);

        	$filearray = dol_dir_list($dir_lang_osencoded, 'files', 0, '', '', $sortfield, (strtolower($sortorder) == 'asc' ?SORT_ASC:SORT_DESC), 1);
        	foreach ($filearray as $file)
        	{
				$tmpfile = preg_replace('/.lang/i', '', basename($file['name']));
				$moduledirname = (basename(dirname(dirname($dir_lang))));

				$langkey = $tmpfile;
				if ($i > 0) $langkey .= '@'.$moduledirname;
				//var_dump($i.' - '.$keydir.' - '.$dir_lang_osencoded.' -> '.$moduledirname . ' / ' . $tmpfile.' -> '.$langkey);

				$result = $newlang->load($langkey, 0, 0, '', 0); // Load translation files + database overwrite
				$result = $newlangfileonly->load($langkey, 0, 0, '', 1); // Load translation files only
				if ($result < 0) print 'Failed to load language file '.$tmpfile.'<br>'."\n";
				else $nbtotaloffiles++;
				//print 'After loading lang '.$langkey.', newlang has '.count($newlang->tab_translate).' records<br>'."\n";
        	}
        	$i++;
        }

        // Now search into translation array
        foreach ($newlang->tab_translate as $key => $val)
        {
            if ($transkey && !preg_match('/'.preg_quote($transkey, '/').'/i', $key)) continue;
            if ($transvalue && !preg_match('/'.preg_quote($transvalue, '/').'/i', $val)) continue;
            $recordtoshow[$key] = $val;
        }
    }

    //print '<br>';
    $nbtotalofrecordswithoutfilters = count($newlang->tab_translate);
    $nbtotalofrecords = count($recordtoshow);
    $num = $limit + 1;
    if (($offset + $num) > $nbtotalofrecords) $num = $limit;

    //print 'param='.$param.' $_SERVER["PHP_SELF"]='.$_SERVER["PHP_SELF"].' num='.$num.' page='.$page.' nbtotalofrecords='.$nbtotalofrecords." sortfield=".$sortfield." sortorder=".$sortorder;
    $title = $langs->trans("TranslationKeySearch");
<<<<<<< HEAD
    if ($nbtotalofrecords > 0) $title .= ' ('.$nbtotalofrecords.' / '.$nbtotalofrecordswithoutfilters.' - '.$nbtotaloffiles.' '.$langs->trans("Files").')';
    print_barre_liste($title, $page, $_SERVER["PHP_SELF"], $param, $sortfield, $sortorder, '', $num, -1 * $nbtotalofrecords, '', 0, '', '', $limit);
=======
    if ($nbtotalofrecords > 0) $title .= ' <span class="opacitymedium colorblack paddingleft">('.$nbtotalofrecords.' / '.$nbtotalofrecordswithoutfilters.' - '.$nbtotaloffiles.' '.$langs->trans("Files").')</span>';
    print_barre_liste($title, $page, $_SERVER["PHP_SELF"], $param, $sortfield, $sortorder, '', $num, -1 * $nbtotalofrecords, '', 0, '', '', $limit, 0, 0, 1);
>>>>>>> 4cb0ffeb

    print '<input type="hidden" id="action" name="action" value="search">';
    print '<input type="hidden" id="mode" name="mode" value="'.$mode.'">';

	print '<div class="div-table-responsive-no-min">';
    print '<table class="noborder centpercent">';
    print '<tr class="liste_titre">';
    print_liste_field_titre("Language_en_US_es_MX_etc", $_SERVER["PHP_SELF"], 'lang,transkey', '', $param, '', $sortfield, $sortorder);
    print_liste_field_titre("Key", $_SERVER["PHP_SELF"], 'transkey', '', $param, '', $sortfield, $sortorder);
    print_liste_field_titre("CurrentTranslationString", $_SERVER["PHP_SELF"], 'transvalue', '', $param, '', $sortfield, $sortorder);
    //if (! empty($conf->multicompany->enabled) && !$user->entity) print_liste_field_titre("Entity", $_SERVER["PHP_SELF"], 'entity,transkey', '', $param, '', $sortfield, $sortorder);
    print '<td align="center"></td>';
    print "</tr>\n";

    // Line to search new record
    print "\n";

    print '<tr class="oddeven"><td>';
    //print $formadmin->select_language($langcode,'langcode',0,null,$langs->trans("All"),0,0,'',1);
    print $formadmin->select_language($langcode, 'langcode', 0, null, 0, 0, 0, 'maxwidthonsmartphone', 1);
    print '</td>'."\n";
    print '<td>';
    print '<input type="text" class="flat maxwidthonsmartphone" name="transkey" value="'.$transkey.'">';
    print '</td><td>';
    print '<input type="text" class="quatrevingtpercent" name="transvalue" value="'.$transvalue.'">';
    // Limit to superadmin
    /*if (! empty($conf->multicompany->enabled) && !$user->entity)
    {
        print '</td><td>';
        print '<input type="text" class="flat" size="1" name="entitysearch" value="'.$conf->entity.'">';
    }
    else
    {*/
        print '<input type="hidden" name="entitysearch" value="'.$conf->entity.'">';
    //}
    print '</td>';
    // Action column
    print '<td class="nowrap right">';
    $searchpicto = $form->showFilterAndCheckAddButtons($massactionbutton ? 1 : 0, 'checkforselect', 1);
    print $searchpicto;
    print '</td>';
    print '</tr>';

    if ($sortfield == 'transkey' && strtolower($sortorder) == 'asc') ksort($recordtoshow);
    if ($sortfield == 'transkey' && strtolower($sortorder) == 'desc') krsort($recordtoshow);
    if ($sortfield == 'transvalue' && strtolower($sortorder) == 'asc') asort($recordtoshow);
    if ($sortfield == 'transvalue' && strtolower($sortorder) == 'desc') arsort($recordtoshow);

    // Show result
    $i = 0;
    foreach ($recordtoshow as $key => $val)
    {
        $i++;
        if ($i <= $offset) continue;
        if ($i > ($offset + $limit)) break;
        print '<tr class="oddeven"><td>'.$langcode.'</td><td>'.$key.'</td><td>';
        print dol_escape_htmltag($val);
        print '</td><td class="right">';
        if (!empty($newlangfileonly->tab_translate[$key]))
        {
            if ($val != $newlangfileonly->tab_translate[$key])
            {
                // retrieve rowid
                $sql = "SELECT rowid";
                $sql .= " FROM ".MAIN_DB_PREFIX."overwrite_trans";
                $sql .= " WHERE transkey = '".$key."'";
                $sql .= " AND entity IN (".getEntity('overwrite_trans').")";
                dol_syslog("translation::select from table", LOG_DEBUG);
                $result = $db->query($sql);
                if ($result)
                {
                    $obj = $db->fetch_object($result);
                }
                print '<a class="editfielda reposition paddingrightonly" href="'.$_SERVER['PHP_SELF'].'?rowid='.$obj->rowid.'&entity='.$conf->entity.'&action=edit">'.img_edit().'</a>';
                print ' ';
                print '<a href="'.$_SERVER['PHP_SELF'].'?rowid='.$obj->rowid.'&entity='.$conf->entity.'&action=delete">'.img_delete().'</a>';
                print '&nbsp;&nbsp;';
                $htmltext = $langs->trans("OriginalValueWas", $newlangfileonly->tab_translate[$key]);
                print $form->textwithpicto('', $htmltext, 1, 'info');
            }
            elseif (!empty($conf->global->MAIN_ENABLE_OVERWRITE_TRANSLATION))
            {
            	//print $key.'-'.$val;
                print '<a class="reposition paddingrightonly" href="'.$_SERVER['PHP_SELF'].'?mode=overwrite&amp;langcode='.$langcode.'&amp;transkey='.$key.'">'.img_edit_add($langs->trans("Overwrite")).'</a>';
            }

            if (!empty($conf->global->MAIN_FEATURES_LEVEL))
            {
            	$transifexlangfile = '$'; // $ means 'All'
            	//$transifexurl = 'https://www.transifex.com/dolibarr-association/dolibarr/translate/#'.$langcode.'/'.$transifexlangfile.'?key='.$key;
            	$transifexurl = 'https://www.transifex.com/dolibarr-association/dolibarr/translate/#'.$langcode.'/'.$transifexlangfile.'?q=key%3A'.$key;

            	print ' &nbsp; <a href="'.$transifexurl.'" target="transifex">'.img_picto('FixOnTransifex', 'globe').'</a>';
            }
        }
        else
        {
            $htmltext = $langs->trans("TransKeyWithoutOriginalValue", $key);
            print $form->textwithpicto('', $htmltext, 1, 'warning');
        }
        /*if (! empty($conf->multicompany->enabled) && !$user->entity)
        {
            print '<td>'.$val.'</td>';
        }*/
        print '</td></tr>'."\n";
    }

    print '</table>';
    print '</div>';
}

dol_fiche_end();

print "</form>\n";

if (!empty($langcode))
{
	dol_set_focus('#transvalue');
}

// End of page
llxFooter();
$db->close();<|MERGE_RESOLUTION|>--- conflicted
+++ resolved
@@ -455,13 +455,8 @@
 
     //print 'param='.$param.' $_SERVER["PHP_SELF"]='.$_SERVER["PHP_SELF"].' num='.$num.' page='.$page.' nbtotalofrecords='.$nbtotalofrecords." sortfield=".$sortfield." sortorder=".$sortorder;
     $title = $langs->trans("TranslationKeySearch");
-<<<<<<< HEAD
-    if ($nbtotalofrecords > 0) $title .= ' ('.$nbtotalofrecords.' / '.$nbtotalofrecordswithoutfilters.' - '.$nbtotaloffiles.' '.$langs->trans("Files").')';
-    print_barre_liste($title, $page, $_SERVER["PHP_SELF"], $param, $sortfield, $sortorder, '', $num, -1 * $nbtotalofrecords, '', 0, '', '', $limit);
-=======
     if ($nbtotalofrecords > 0) $title .= ' <span class="opacitymedium colorblack paddingleft">('.$nbtotalofrecords.' / '.$nbtotalofrecordswithoutfilters.' - '.$nbtotaloffiles.' '.$langs->trans("Files").')</span>';
     print_barre_liste($title, $page, $_SERVER["PHP_SELF"], $param, $sortfield, $sortorder, '', $num, -1 * $nbtotalofrecords, '', 0, '', '', $limit, 0, 0, 1);
->>>>>>> 4cb0ffeb
 
     print '<input type="hidden" id="action" name="action" value="search">';
     print '<input type="hidden" id="mode" name="mode" value="'.$mode.'">';
