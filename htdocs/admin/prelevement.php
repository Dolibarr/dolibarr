--- conflicted
+++ resolved
@@ -39,6 +39,8 @@
 $action = GETPOST('action', 'alpha');
 $type = 'paymentorder';
 
+$error = 0;
+
 
 /*
  * Actions
@@ -73,57 +75,26 @@
 	}
 	else $error++;
 
-<<<<<<< HEAD
 	$res = dolibarr_set_const($db, "PRELEVEMENT_ICS", GETPOST("PRELEVEMENT_ICS"), 'chaine', 0, '', $conf->entity);
-	if (!$res > 0) $error++;
-
-	if (GETPOST("PRELEVEMENT_USER") > 0)
-	{
-		$res = dolibarr_set_const($db, "PRELEVEMENT_USER", GETPOST("PRELEVEMENT_USER"), 'chaine', 0, '', $conf->entity);
-		if (!$res > 0) $error++;
-	}
-	if (GETPOST("PRELEVEMENT_END_TO_END") || GETPOST("PRELEVEMENT_END_TO_END") == "")
-	{
-		$res = dolibarr_set_const($db, "PRELEVEMENT_END_TO_END", GETPOST("PRELEVEMENT_END_TO_END"), 'chaine', 0, '', $conf->entity);
-		if (!$res > 0) $error++;
-	}
-	if (GETPOST("PRELEVEMENT_USTRD") || GETPOST("PRELEVEMENT_USTRD") == "")
-	{
-		$res = dolibarr_set_const($db, "PRELEVEMENT_USTRD", GETPOST("PRELEVEMENT_USTRD"), 'chaine', 0, '', $conf->entity);
-		if (!$res > 0) $error++;
-	}
-
-	if (GETPOST("PRELEVEMENT_ADDDAYS") || GETPOST("PRELEVEMENT_ADDDAYS") == "")
-	{
-		$res = dolibarr_set_const($db, "PRELEVEMENT_ADDDAYS", GETPOST("PRELEVEMENT_ADDDAYS"), 'chaine', 0, '', $conf->entity);
-		if (!$res > 0) $error++;
-	} elseif (!$error)
-	{
-=======
-    $res = dolibarr_set_const($db, "PRELEVEMENT_ICS", GETPOST("PRELEVEMENT_ICS"), 'chaine', 0, '', $conf->entity);
-    if (! ($res > 0)) $error++;
-
-    if (GETPOST("PRELEVEMENT_USER") > 0)
-    {
+	if (! ($res > 0)) $error++;
+
+    if (GETPOST("PRELEVEMENT_USER") > 0) {
         $res = dolibarr_set_const($db, "PRELEVEMENT_USER", GETPOST("PRELEVEMENT_USER"), 'chaine', 0, '', $conf->entity);
         if (! ($res > 0)) $error++;
     }
-    if (GETPOST("PRELEVEMENT_END_TO_END") || GETPOST("PRELEVEMENT_END_TO_END")=="")
-    {
+    if (GETPOST("PRELEVEMENT_END_TO_END") || GETPOST("PRELEVEMENT_END_TO_END") == "") {
         $res = dolibarr_set_const($db, "PRELEVEMENT_END_TO_END", GETPOST("PRELEVEMENT_END_TO_END"), 'chaine', 0, '', $conf->entity);
         if (! ($res > 0)) $error++;
     }
-    if (GETPOST("PRELEVEMENT_USTRD") || GETPOST("PRELEVEMENT_USTRD")=="")
-    {
+    if (GETPOST("PRELEVEMENT_USTRD") || GETPOST("PRELEVEMENT_USTRD") == "") {
         $res = dolibarr_set_const($db, "PRELEVEMENT_USTRD", GETPOST("PRELEVEMENT_USTRD"), 'chaine', 0, '', $conf->entity);
         if (! ($res > 0)) $error++;
     }
 
     $res = dolibarr_set_const($db, "PRELEVEMENT_ADDDAYS", GETPOST("PRELEVEMENT_ADDDAYS"), 'chaine', 0, '', $conf->entity);
     if (! ($res > 0)) $error++;
-    
+
     if (! $error) {
->>>>>>> f0d787de
 		$db->commit();
 		setEventMessages($langs->trans("SetupSaved"), null, 'mesgs');
 	} else {
@@ -220,13 +191,8 @@
 //ADDDAYS
 print '<tr class="oddeven"><td>'.$langs->trans("ADDDAYS").'</td>';
 print '<td class="left">';
-<<<<<<< HEAD
-if (!$conf->global->PRELEVEMENT_ADDDAYS) $conf->global->PRELEVEMENT_ADDDAYS = 0;
+if (empty($conf->global->PRELEVEMENT_ADDDAYS)) $conf->global->PRELEVEMENT_ADDDAYS = 0;
 print '<input type="text" name="PRELEVEMENT_ADDDAYS" value="'.$conf->global->PRELEVEMENT_ADDDAYS.'" size="5" ></td>';
-=======
-if (empty($conf->global->PRELEVEMENT_ADDDAYS)) $conf->global->PRELEVEMENT_ADDDAYS=0;
-print '<input type="text" name="PRELEVEMENT_ADDDAYS" value="'.$conf->global->PRELEVEMENT_ADDDAYS.'" size="15" ></td>';
->>>>>>> f0d787de
 print '</td></tr>';
 
 print '</table>';
