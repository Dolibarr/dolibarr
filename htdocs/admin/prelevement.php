--- conflicted
+++ resolved
@@ -16,7 +16,7 @@
  * GNU General Public License for more details.
  *
  * You should have received a copy of the GNU General Public License
- * along with this program. If not, see <https://www.gnu.org/licenses/>.
+ * along with this program. If not, see <http://www.gnu.org/licenses/>.
  */
 
 /**
@@ -31,7 +31,7 @@
 require_once DOL_DOCUMENT_ROOT.'/compta/bank/class/account.class.php';
 
 // Load translation files required by the page
-$langs->loadLangs(array("admin", "withdrawals"));
+$langs->loadLangs(array("admin","withdrawals"));
 
 // Security check
 if (!$user->admin) accessforbidden();
@@ -46,15 +46,15 @@
 
 if ($action == "set")
 {
-	$db->begin();
-
-	$id = GETPOST('PRELEVEMENT_ID_BANKACCOUNT', 'int');
-	$account = new Account($db);
-	if ($account->fetch($id) > 0)
-	{
-		$res = dolibarr_set_const($db, "PRELEVEMENT_ID_BANKACCOUNT", $id, 'chaine', 0, '', $conf->entity);
-		if (!$res > 0) $error++;
-		/*
+    $db->begin();
+
+    $id=GETPOST('PRELEVEMENT_ID_BANKACCOUNT', 'int');
+    $account = new Account($db);
+    if($account->fetch($id)>0)
+    {
+        $res = dolibarr_set_const($db, "PRELEVEMENT_ID_BANKACCOUNT", $id, 'chaine', 0, '', $conf->entity);
+        if (! $res > 0) $error++;
+        /*
         $res = dolibarr_set_const($db, "PRELEVEMENT_CODE_BANQUE", $account->code_banque,'chaine',0,'',$conf->entity);
         if (! $res > 0) $error++;
         $res = dolibarr_set_const($db, "PRELEVEMENT_CODE_GUICHET", $account->code_guichet,'chaine',0,'',$conf->entity);
@@ -70,36 +70,9 @@
         $res = dolibarr_set_const($db, "PRELEVEMENT_RAISON_SOCIALE", $account->proprio,'chaine',0,'',$conf->entity);
         if (! $res > 0) $error++;
         */
-	}
-	else $error++;
-
-<<<<<<< HEAD
-	$res = dolibarr_set_const($db, "PRELEVEMENT_ICS", GETPOST("PRELEVEMENT_ICS"), 'chaine', 0, '', $conf->entity);
-	if (!$res > 0) $error++;
-
-	if (GETPOST("PRELEVEMENT_USER") > 0)
-	{
-		$res = dolibarr_set_const($db, "PRELEVEMENT_USER", GETPOST("PRELEVEMENT_USER"), 'chaine', 0, '', $conf->entity);
-		if (!$res > 0) $error++;
-	}
-	if (GETPOST("PRELEVEMENT_END_TO_END") || GETPOST("PRELEVEMENT_END_TO_END") == "")
-	{
-		$res = dolibarr_set_const($db, "PRELEVEMENT_END_TO_END", GETPOST("PRELEVEMENT_END_TO_END"), 'chaine', 0, '', $conf->entity);
-		if (!$res > 0) $error++;
-	}
-	if (GETPOST("PRELEVEMENT_USTRD") || GETPOST("PRELEVEMENT_USTRD") == "")
-	{
-		$res = dolibarr_set_const($db, "PRELEVEMENT_USTRD", GETPOST("PRELEVEMENT_USTRD"), 'chaine', 0, '', $conf->entity);
-		if (!$res > 0) $error++;
-	}
-
-	if (GETPOST("PRELEVEMENT_ADDDAYS") || GETPOST("PRELEVEMENT_ADDDAYS") == "")
-	{
-		$res = dolibarr_set_const($db, "PRELEVEMENT_ADDDAYS", GETPOST("PRELEVEMENT_ADDDAYS"), 'chaine', 0, '', $conf->entity);
-		if (!$res > 0) $error++;
-	} elseif (!$error)
-	{
-=======
+    }
+    else $error++;
+
     $res = dolibarr_set_const($db, "PRELEVEMENT_ICS", GETPOST("PRELEVEMENT_ICS"), 'chaine', 0, '', $conf->entity);
     if (! ($res > 0)) $error++;
 
@@ -123,7 +96,6 @@
     if (! ($res > 0)) $error++;
     
     if (! $error) {
->>>>>>> 6bbc25e8
 		$db->commit();
 		setEventMessages($langs->trans("SetupSaved"), null, 'mesgs');
 	} else {
@@ -134,20 +106,20 @@
 
 if ($action == "addnotif")
 {
-	$bon = new BonPrelevement($db);
-	$bon->AddNotification($db, GETPOST('user', 'int'), $action);
-
-	header("Location: prelevement.php");
-	exit;
+    $bon = new BonPrelevement($db);
+    $bon->AddNotification($db, GETPOST('user', 'int'), $action);
+
+    header("Location: prelevement.php");
+    exit;
 }
 
 if ($action == "deletenotif")
 {
-	$bon = new BonPrelevement($db);
-	$bon->DeleteNotificationById(GETPOST('notif', 'int'));
-
-	header("Location: prelevement.php");
-	exit;
+    $bon = new BonPrelevement($db);
+    $bon->DeleteNotificationById(GETPOST('notif', 'int'));
+
+    header("Location: prelevement.php");
+    exit;
 }
 
 /*
@@ -220,21 +192,21 @@
  *	View
  */
 
-$form = new Form($db);
-
-$dirmodels = array_merge(array('/'), (array) $conf->modules_parts['models']);
+$form=new Form($db);
+
+$dirmodels=array_merge(array('/'), (array) $conf->modules_parts['models']);
 
 llxHeader('', $langs->trans("WithdrawalsSetup"));
 
-$linkback = '<a href="'.DOL_URL_ROOT.'/admin/modules.php?restore_lastsearch_values=1">'.$langs->trans("BackToModuleList").'</a>';
+$linkback='<a href="'.DOL_URL_ROOT.'/admin/modules.php?restore_lastsearch_values=1">'.$langs->trans("BackToModuleList").'</a>';
 
 print load_fiche_titre($langs->trans("WithdrawalsSetup"), $linkback, 'title_setup');
 print '<br>';
 
 print '<form method="post" action="prelevement.php?action=set">';
-print '<input type="hidden" name="token" value="'.newToken().'">';
-
-print '<table class="noborder centpercent">';
+print '<input type="hidden" name="token" value="'.$_SESSION['newtoken'].'">';
+
+print '<table class="noborder" width="100%">';
 
 print '<tr class="liste_titre">';
 print '<td width="30%">'.$langs->trans("Parameter").'</td>';
@@ -275,11 +247,7 @@
 //ADDDAYS
 print '<tr class="pair"><td>'.$langs->trans("ADDDAYS").'</td>';
 print '<td class="left">';
-<<<<<<< HEAD
-if (!$conf->global->PRELEVEMENT_ADDDAYS) $conf->global->PRELEVEMENT_ADDDAYS = 0;
-=======
 if (empty($conf->global->PRELEVEMENT_ADDDAYS)) $conf->global->PRELEVEMENT_ADDDAYS=0;
->>>>>>> 6bbc25e8
 print '<input type="text" name="PRELEVEMENT_ADDDAYS" value="'.$conf->global->PRELEVEMENT_ADDDAYS.'" size="15" ></td>';
 print '</td></tr>';
 
@@ -384,7 +352,7 @@
                                 // Active
                                 if (in_array($name, $def))
                                 {
-                                    print '<td class="center">'."\n";
+                                    print '<td align="center">'."\n";
                                     print '<a href="'.$_SERVER["PHP_SELF"].'?action=del&value='.$name.'">';
                                     print img_picto($langs->trans("Enabled"),'switch_on');
                                     print '</a>';
@@ -392,13 +360,13 @@
                                 }
                                 else
                                 {
-                                    print '<td class="center">'."\n";
+                                    print '<td align="center">'."\n";
                                     print '<a href="'.$_SERVER["PHP_SELF"].'?action=set&value='.$name.'&amp;scan_dir='.$module->scandir.'&amp;label='.urlencode($module->name).'">'.img_picto($langs->trans("Disabled"),'switch_off').'</a>';
                                     print "</td>";
                                 }
 
                                 // Default
-                                print '<td class="center">';
+                                print '<td align="center">';
                                 if ($conf->global->PAYMENTORDER_ADDON_PDF == $name)
                                 {
                                     print img_picto($langs->trans("Default"),'on');
@@ -426,12 +394,12 @@
                                 $htmltooltip.='<br>'.$langs->trans("WatermarkOnDraftOrders").': '.yn($module->option_draft_watermark,1,1);
 
 
-                                print '<td class="center">';
+                                print '<td align="center">';
                                 print $form->textwithpicto('',$htmltooltip,1,0);
                                 print '</td>';
 
                                 // Preview
-                                print '<td class="center">';
+                                print '<td align="center">';
                                 if ($module->type == 'pdf')
                                 {
                                     print '<a href="'.$_SERVER["PHP_SELF"].'?action=specimen&module='.$name.'">'.img_object($langs->trans("Preview"),'bill').'</a>';
@@ -517,8 +485,8 @@
 
 
     print '<form method="post" action="'.$_SERVER["PHP_SELF"].'?action=addnotif">';
-    print '<input type="hidden" name="token" value="'.newToken().'">';
-    print '<table class="noborder centpercent">';
+    print '<input type="hidden" name="token" value="'.$_SESSION['newtoken'].'">';
+    print '<table class="noborder" width="100%">';
     print '<tr class="liste_titre">';
     print '<td>'.$langs->trans("User").'</td>';
     print '<td>'.$langs->trans("Value").'</td>';
