<?php
/* Copyright (C) 2005      Rodolphe Quiedeville <rodolphe@quiedeville.org>
 * Copyright (C) 2005-2014 Laurent Destailleur  <eldy@users.sourceforge.net>
 * Copyright (C) 2005-2010 Regis Houssin        <regis.houssin@inodbox.com>
 * Copyright (C) 2010-2013 Juanjo Menent        <jmenent@2byte.es>
 * Copyright (C) 2019      Markus Welters       <markus@welters.de>
 *
 * This program is free software; you can redistribute it and/or modify
 * it under the terms of the GNU General Public License as published by
 * the Free Software Foundation; either version 3 of the License, or
 * (at your option) any later version.
 *
 * This program is distributed in the hope that it will be useful,
 * but WITHOUT ANY WARRANTY; without even the implied warranty of
 * MERCHANTABILITY or FITNESS FOR A PARTICULAR PURPOSE.  See the
 * GNU General Public License for more details.
 *
 * You should have received a copy of the GNU General Public License
 * along with this program. If not, see <http://www.gnu.org/licenses/>.
 */

/**
 *	\file       htdocs/admin/prelevement.php
 *	\ingroup    prelevement
 *	\brief      Page to setup Withdrawals
 */

require '../main.inc.php';
require_once DOL_DOCUMENT_ROOT.'/compta/prelevement/class/bonprelevement.class.php';
require_once DOL_DOCUMENT_ROOT.'/core/lib/admin.lib.php';
require_once DOL_DOCUMENT_ROOT.'/compta/bank/class/account.class.php';

// Load translation files required by the page
$langs->loadLangs(array("admin","withdrawals"));

// Security check
if (!$user->admin) accessforbidden();

$action = GETPOST('action','alpha');
$type = 'paymentorder';


/*
 * Actions
 */

if ($action == "set")
{
    $db->begin();

    $id=GETPOST('PRELEVEMENT_ID_BANKACCOUNT','int');
    $account = new Account($db);
    if($account->fetch($id)>0)
    {
        $res = dolibarr_set_const($db, "PRELEVEMENT_ID_BANKACCOUNT", $id,'chaine',0,'',$conf->entity);
        if (! $res > 0) $error++;
        /*
        $res = dolibarr_set_const($db, "PRELEVEMENT_CODE_BANQUE", $account->code_banque,'chaine',0,'',$conf->entity);
        if (! $res > 0) $error++;
        $res = dolibarr_set_const($db, "PRELEVEMENT_CODE_GUICHET", $account->code_guichet,'chaine',0,'',$conf->entity);
        if (! $res > 0) $error++;
        $res = dolibarr_set_const($db, "PRELEVEMENT_NUMERO_COMPTE", $account->number,'chaine',0,'',$conf->entity);
        if (! $res > 0) $error++;
        $res = dolibarr_set_const($db, "PRELEVEMENT_NUMBER_KEY", $account->cle_rib,'chaine',0,'',$conf->entity);
        if (! $res > 0) $error++;
        $res = dolibarr_set_const($db, "PRELEVEMENT_IBAN", $account->iban,'chaine',0,'',$conf->entity);
        if (! $res > 0) $error++;
        $res = dolibarr_set_const($db, "PRELEVEMENT_BIC", $account->bic,'chaine',0,'',$conf->entity);
        if (! $res > 0) $error++;
        $res = dolibarr_set_const($db, "PRELEVEMENT_RAISON_SOCIALE", $account->proprio,'chaine',0,'',$conf->entity);
        if (! $res > 0) $error++;
        */
    }
    else $error++;

    $res = dolibarr_set_const($db, "PRELEVEMENT_ICS", GETPOST("PRELEVEMENT_ICS"),'chaine',0,'',$conf->entity);
    if (! $res > 0) $error++;

    if (GETPOST("PRELEVEMENT_USER") > 0)
    {
        $res = dolibarr_set_const($db, "PRELEVEMENT_USER", GETPOST("PRELEVEMENT_USER"),'chaine',0,'',$conf->entity);
        if (! $res > 0) $error++;
    }
    if (GETPOST("PRELEVEMENT_END_TO_END") || GETPOST("PRELEVEMENT_END_TO_END")=="")
    {
        $res = dolibarr_set_const($db, "PRELEVEMENT_END_TO_END", GETPOST("PRELEVEMENT_END_TO_END"),'chaine',0,'',$conf->entity);
        if (! $res > 0) $error++;
    }
    if (GETPOST("PRELEVEMENT_USTRD") || GETPOST("PRELEVEMENT_USTRD")=="")
    {
        $res = dolibarr_set_const($db, "PRELEVEMENT_USTRD", GETPOST("PRELEVEMENT_USTRD"),'chaine',0,'',$conf->entity);
        if (! $res > 0) $error++;
    }

    if (GETPOST("PRELEVEMENT_ADDDAYS") || GETPOST("PRELEVEMENT_ADDDAYS")=="")
    {
<<<<<<< HEAD
        $res = dolibarr_set_const($db, "ADDDAYS", GETPOST("PRELEVEMENT_ADDDAYS"),'chaine',0,'',$conf->entity);
        if (! $res > 0) $error++;
    }
=======
        $res = dolibarr_set_const($db, "PRELEVEMENT_ADDDAYS", GETPOST("PRELEVEMENT_ADDDAYS"),'chaine',0,'',$conf->entity);
        if (! $res > 0) $error++;
    } else
>>>>>>> 4b3876d8

    if (! $error)
	{
		$db->commit();
		setEventMessages($langs->trans("SetupSaved"), null, 'mesgs');
	}
	else
	{
		$db->rollback();
		setEventMessages($langs->trans("Error"), null, 'errors');
	}
}

if ($action == "addnotif")
{
    $bon = new BonPrelevement($db);
    $bon->AddNotification($db,GETPOST('user','int'),$action);

    header("Location: prelevement.php");
    exit;
}

if ($action == "deletenotif")
{
    $bon = new BonPrelevement($db);
    $bon->DeleteNotificationById(GETPOST('notif','int'));

    header("Location: prelevement.php");
    exit;
}

/*
if ($action == 'specimen')
{
    $modele=GETPOST('module','alpha');

    $commande = new Commande($db);
    $commande->initAsSpecimen();

    // Search template files
    $file=''; $classname=''; $filefound=0;
    $dirmodels=array_merge(array('/'),(array) $conf->modules_parts['models']);
    foreach($dirmodels as $reldir)
    {
        $file=dol_buildpath($reldir."core/modules/paymentorders/doc/pdf_".$modele.".modules.php",0);
        if (file_exists($file))
        {
            $filefound=1;
            $classname = "pdf_".$modele;
            break;
        }
    }

    if ($filefound)
    {
        require_once $file;

        $module = new $classname($db);

        if ($module->write_file($commande,$langs) > 0)
        {
            header("Location: ".DOL_URL_ROOT."/document.php?modulepart=paymentorders&file=SPECIMEN.pdf");
            return;
        }
        else
        {
            setEventMessages($module->error, null, 'errors');
            dol_syslog($module->error, LOG_ERR);
        }
    }
    else
    {
        setEventMessages($langs->trans("ErrorModuleNotFound"), null, 'errors');
        dol_syslog($langs->trans("ErrorModuleNotFound"), LOG_ERR);
    }
}

// Set default model
else if ($action == 'setdoc')
{
    if (dolibarr_set_const($db, "PAYMENTORDER_ADDON_PDF",$value,'chaine',0,'',$conf->entity))
    {
        // The constant that was read before the new set
        // We therefore requires a variable to have a coherent view
        $conf->global->PAYMENTORDER_ADDON_PDF = $value;
    }

    // On active le modele
    $ret = delDocumentModel($value, $type);
    if ($ret > 0)
    {
        $ret = addDocumentModel($value, $type, $label, $scandir);
    }
}
*/


/*
 *	View
 */

$form=new Form($db);

$dirmodels=array_merge(array('/'),(array) $conf->modules_parts['models']);

llxHeader('',$langs->trans("WithdrawalsSetup"));

$linkback='<a href="'.DOL_URL_ROOT.'/admin/modules.php?restore_lastsearch_values=1">'.$langs->trans("BackToModuleList").'</a>';

print load_fiche_titre($langs->trans("WithdrawalsSetup"),$linkback,'title_setup');
print '<br>';

print '<form method="post" action="prelevement.php?action=set">';
print '<input type="hidden" name="token" value="'.$_SESSION['newtoken'].'">';

print '<table class="noborder" width="100%">';

print '<tr class="liste_titre">';
print '<td width="30%">'.$langs->trans("Parameter").'</td>';
print '<td width="40%">'.$langs->trans("Value").'</td>';
print "</tr>";

// Bank account (from Banks module)
print '<tr class="impair"><td class="fieldrequired">'.$langs->trans("BankToReceiveWithdraw").'</td>';
print '<td class="left">';
$form->select_comptes($conf->global->PRELEVEMENT_ID_BANKACCOUNT,'PRELEVEMENT_ID_BANKACCOUNT',0,"courant=1",1);
print '</td></tr>';

// ICS
print '<tr class="pair"><td class="fieldrequired">'.$langs->trans("ICS").'</td>';
print '<td class="left">';
print '<input type="text" name="PRELEVEMENT_ICS" value="'.$conf->global->PRELEVEMENT_ICS.'" size="15" ></td>';
print '</td></tr>';

//User
print '<tr class="impair"><td class="fieldrequired">'.$langs->trans("ResponsibleUser").'</td>';
print '<td class="left">';
print $form->select_dolusers($conf->global->PRELEVEMENT_USER, 'PRELEVEMENT_USER', 1, '', 0, '', '', 0, 0, 0, '', 0, '', 'maxwidth300');
print '</td>';
print '</tr>';

//EntToEnd
print '<tr class="pair"><td>'.$langs->trans("END_TO_END").'</td>';
print '<td class="left">';
print '<input type="text" name="PRELEVEMENT_END_TO_END" value="'.$conf->global->PRELEVEMENT_END_TO_END.'" size="15" ></td>';
print '</td></tr>';

//USTRD
print '<tr class="pair"><td>'.$langs->trans("USTRD").'</td>';
print '<td class="left">';
print '<input type="text" name="PRELEVEMENT_USTRD" value="'.$conf->global->PRELEVEMENT_USTRD.'" size="15" ></td>';
print '</td></tr>';

//ADDDAYS
print '<tr class="pair"><td>'.$langs->trans("ADDDAYS").'</td>';
print '<td align="left">';
<<<<<<< HEAD
print '<input type="text" name="PRELEVEMENT_ADDDAYS" value="'.$conf->global->ADDDAYS.'" size="15" ></td>';
=======
if (! $conf->global->PRELEVEMENT_ADDDAYS) $conf->global->PRELEVEMENT_ADDDAYS=0;
print '<input type="text" name="PRELEVEMENT_ADDDAYS" value="'.$conf->global->PRELEVEMENT_ADDDAYS.'" size="15" ></td>';
>>>>>>> 4b3876d8
print '</td></tr>';
print '</table>';
print '<br>';

print '<div class="center"><input type="submit" class="button" value="'.$langs->trans("Save").'"></div>';

print '</form>';


print '<br>';


/*
 * Document templates generators
 */
/*
print load_fiche_titre($langs->trans("OrdersModelModule"),'','');

// Load array def with activated templates
$def = array();
$sql = "SELECT nom";
$sql.= " FROM ".MAIN_DB_PREFIX."document_model";
$sql.= " WHERE type = '".$type."'";
$sql.= " AND entity = ".$conf->entity;
$resql=$db->query($sql);
if ($resql)
{
    $i = 0;
    $num_rows=$db->num_rows($resql);
    while ($i < $num_rows)
    {
        $array = $db->fetch_array($resql);
        array_push($def, $array[0]);
        $i++;
    }
}
else
{
    dol_print_error($db);
}


print "<table class=\"noborder\" width=\"100%\">\n";
print "<tr class=\"liste_titre\">\n";
print '<td>'.$langs->trans("Name").'</td>';
print '<td>'.$langs->trans("Description").'</td>';
print '<td align="center" width="60">'.$langs->trans("Status")."</td>\n";
print '<td align="center" width="60">'.$langs->trans("Default")."</td>\n";
print '<td align="center" width="38">'.$langs->trans("ShortInfo").'</td>';
print '<td align="center" width="38">'.$langs->trans("Preview").'</td>';
print "</tr>\n";

clearstatcache();

foreach ($dirmodels as $reldir)
{
    foreach (array('','/doc') as $valdir)
    {
        $dir = dol_buildpath($reldir."core/modules/paymentorders".$valdir);

        if (is_dir($dir))
        {
            $handle=opendir($dir);
            if (is_resource($handle))
            {
                while (($file = readdir($handle))!==false)
                {
                    $filelist[]=$file;
                }
                closedir($handle);
                arsort($filelist);

                foreach($filelist as $file)
                {
                    if (preg_match('/\.modules\.php$/i',$file) && preg_match('/^(pdf_|doc_)/',$file))
                    {

                        if (file_exists($dir.'/'.$file))
                        {
                            $name = substr($file, 4, dol_strlen($file) -16);
                            $classname = substr($file, 0, dol_strlen($file) -12);

                            require_once $dir.'/'.$file;
                            $module = new $classname($db);

                            $modulequalified=1;
                            if ($module->version == 'development'  && $conf->global->MAIN_FEATURES_LEVEL < 2) $modulequalified=0;
                            if ($module->version == 'experimental' && $conf->global->MAIN_FEATURES_LEVEL < 1) $modulequalified=0;

                            if ($modulequalified)
                            {
                                $var = !$var;
                                print '<tr class="oddeven"><td width="100">';
                                print (empty($module->name)?$name:$module->name);
                                print "</td><td>\n";
                                if (method_exists($module,'info')) print $module->info($langs);
                                else print $module->description;
                                print '</td>';

                                // Active
                                if (in_array($name, $def))
                                {
                                    print '<td align="center">'."\n";
                                    print '<a href="'.$_SERVER["PHP_SELF"].'?action=del&value='.$name.'">';
                                    print img_picto($langs->trans("Enabled"),'switch_on');
                                    print '</a>';
                                    print '</td>';
                                }
                                else
                                {
                                    print '<td align="center">'."\n";
                                    print '<a href="'.$_SERVER["PHP_SELF"].'?action=set&value='.$name.'&amp;scan_dir='.$module->scandir.'&amp;label='.urlencode($module->name).'">'.img_picto($langs->trans("Disabled"),'switch_off').'</a>';
                                    print "</td>";
                                }

                                // Default
                                print '<td align="center">';
                                if ($conf->global->PAYMENTORDER_ADDON_PDF == $name)
                                {
                                    print img_picto($langs->trans("Default"),'on');
                                }
                                else
                                {
                                    print '<a href="'.$_SERVER["PHP_SELF"].'?action=setdoc&value='.$name.'&amp;scan_dir='.$module->scandir.'&amp;label='.urlencode($module->name).'" alt="'.$langs->trans("Default").'">'.img_picto($langs->trans("Disabled"),'off').'</a>';
                                }
                                print '</td>';

                                // Info
                                $htmltooltip =    ''.$langs->trans("Name").': '.$module->name;
                                $htmltooltip.='<br>'.$langs->trans("Type").': '.($module->type?$module->type:$langs->trans("Unknown"));
                                if ($module->type == 'pdf')
                                {
                                    $htmltooltip.='<br>'.$langs->trans("Width").'/'.$langs->trans("Height").': '.$module->page_largeur.'/'.$module->page_hauteur;
                                }
                                $htmltooltip.='<br><br><u>'.$langs->trans("FeaturesSupported").':</u>';
                                $htmltooltip.='<br>'.$langs->trans("Logo").': '.yn($module->option_logo,1,1);
                                $htmltooltip.='<br>'.$langs->trans("PaymentMode").': '.yn($module->option_modereg,1,1);
                                $htmltooltip.='<br>'.$langs->trans("PaymentConditions").': '.yn($module->option_condreg,1,1);
                                $htmltooltip.='<br>'.$langs->trans("MultiLanguage").': '.yn($module->option_multilang,1,1);
                                //$htmltooltip.='<br>'.$langs->trans("Discounts").': '.yn($module->option_escompte,1,1);
                                //$htmltooltip.='<br>'.$langs->trans("CreditNote").': '.yn($module->option_credit_note,1,1);
                                $htmltooltip.='<br>'.$langs->trans("WatermarkOnDraftOrders").': '.yn($module->option_draft_watermark,1,1);


                                print '<td align="center">';
                                print $form->textwithpicto('',$htmltooltip,1,0);
                                print '</td>';

                                // Preview
                                print '<td align="center">';
                                if ($module->type == 'pdf')
                                {
                                    print '<a href="'.$_SERVER["PHP_SELF"].'?action=specimen&module='.$name.'">'.img_object($langs->trans("Preview"),'bill').'</a>';
                                }
                                else
                                {
                                    print img_object($langs->trans("PreviewNotAvailable"),'generic');
                                }
                                print '</td>';

                                print "</tr>\n";
                            }
                        }
                    }
                }
            }
        }
    }
}

*/


dol_fiche_end();

print '<br>';


/*
 * Notifications
 */

/* Disable this, there is no trigger with elementtype 'withdraw'
if (! empty($conf->global->MAIN_MODULE_NOTIFICATION))
{
    $langs->load("mails");
    print load_fiche_titre($langs->trans("Notifications"));

    $sql = "SELECT u.rowid, u.lastname, u.firstname, u.fk_soc, u.email";
    $sql.= " FROM ".MAIN_DB_PREFIX."user as u";
    $sql.= " WHERE entity IN (".getEntity('invoice').")";

    $resql=$db->query($sql);
    if ($resql)
    {
        $num = $db->num_rows($resql);
        $i = 0;
        while ($i < $num)
        {
            $obj = $db->fetch_object($resql);

            if (!$obj->fk_soc)
            {
                $username=dolGetFirstLastname($obj->firstname,$obj->lastname);
                $internalusers[$obj->rowid] = $username;
            }

            $i++;
        }
        $db->free($resql);
    }

    // Get list of triggers for module withdraw
    $sql = "SELECT rowid, code, label";
    $sql.= " FROM ".MAIN_DB_PREFIX."c_action_trigger";
    $sql.= " WHERE elementtype = 'withdraw'";
    $sql.= " ORDER BY rang ASC";

    $resql = $db->query($sql);
    if ($resql)
    {
        $num = $db->num_rows($resql);
        $i = 0;
        while ($i < $num)
        {
            $obj = $db->fetch_object($resql);
            $label=($langs->trans("Notify_".$obj->code)!="Notify_".$obj->code?$langs->trans("Notify_".$obj->code):$obj->label);
            $actions[$obj->rowid]=$label;
            $i++;
        }
        $db->free($resql);
    }


    print '<form method="post" action="'.$_SERVER["PHP_SELF"].'?action=addnotif">';
    print '<input type="hidden" name="token" value="'.$_SESSION['newtoken'].'">';
    print '<table class="noborder" width="100%">';
    print '<tr class="liste_titre">';
    print '<td>'.$langs->trans("User").'</td>';
    print '<td>'.$langs->trans("Value").'</td>';
    print '<td align="right">'.$langs->trans("Action").'</td>';
    print "</tr>\n";

    print '<tr class="impair"><td class="left">';
    print $form->selectarray('user',$internalusers);//  select_dolusers(0,'user',0);
    print '</td>';

    print '<td>';
    print $form->selectarray('action',$actions);//  select_dolusers(0,'user',0);
    print '</td>';

    print '<td align="right"><input type="submit" class="button" value="'.$langs->trans("Add").'"></td></tr>';

	// List of current notifications for objet_type='withdraw'
	$sql = "SELECT u.lastname, u.firstname,";
	$sql.= " nd.rowid, ad.code, ad.label";
	$sql.= " FROM ".MAIN_DB_PREFIX."user as u,";
	$sql.= " ".MAIN_DB_PREFIX."notify_def as nd,";
	$sql.= " ".MAIN_DB_PREFIX."c_action_trigger as ad";
	$sql.= " WHERE u.rowid = nd.fk_user";
	$sql.= " AND nd.fk_action = ad.rowid";
	$sql.= " AND u.entity IN (0,".$conf->entity.")";

	$resql = $db->query($sql);
	if ($resql)
	{
	    $num = $db->num_rows($resql);
	    $i = 0;
	    while ($i < $num)
	    {
	        $obj = $db->fetch_object($resql);


	        print '<tr class="oddeven">';
	        print '<td>'.dolGetFirstLastname($obj->firstname,$obj->lastname).'</td>';
	        $label=($langs->trans("Notify_".$obj->code)!="Notify_".$obj->code?$langs->trans("Notify_".$obj->code):$obj->label);
	        print '<td>'.$label.'</td>';
	        print '<td align="right"><a href="'.$_SERVER["PHP_SELF"].'?action=deletenotif&amp;notif='.$obj->rowid.'">'.img_delete().'</a></td>';
	        print '</tr>';
	        $i++;
	    }
	    $db->free($resql);
	}

	print '</table>';
	print '</form>';
}
*/

// End of page
llxFooter();
$db->close();<|MERGE_RESOLUTION|>--- conflicted
+++ resolved
@@ -94,15 +94,9 @@
 
     if (GETPOST("PRELEVEMENT_ADDDAYS") || GETPOST("PRELEVEMENT_ADDDAYS")=="")
     {
-<<<<<<< HEAD
-        $res = dolibarr_set_const($db, "ADDDAYS", GETPOST("PRELEVEMENT_ADDDAYS"),'chaine',0,'',$conf->entity);
-        if (! $res > 0) $error++;
-    }
-=======
         $res = dolibarr_set_const($db, "PRELEVEMENT_ADDDAYS", GETPOST("PRELEVEMENT_ADDDAYS"),'chaine',0,'',$conf->entity);
         if (! $res > 0) $error++;
     } else
->>>>>>> 4b3876d8
 
     if (! $error)
 	{
@@ -259,12 +253,8 @@
 //ADDDAYS
 print '<tr class="pair"><td>'.$langs->trans("ADDDAYS").'</td>';
 print '<td align="left">';
-<<<<<<< HEAD
-print '<input type="text" name="PRELEVEMENT_ADDDAYS" value="'.$conf->global->ADDDAYS.'" size="15" ></td>';
-=======
 if (! $conf->global->PRELEVEMENT_ADDDAYS) $conf->global->PRELEVEMENT_ADDDAYS=0;
 print '<input type="text" name="PRELEVEMENT_ADDDAYS" value="'.$conf->global->PRELEVEMENT_ADDDAYS.'" size="15" ></td>';
->>>>>>> 4b3876d8
 print '</td></tr>';
 print '</table>';
 print '<br>';
