<?php
/* Copyright (C) 2005      Rodolphe Quiedeville <rodolphe@quiedeville.org>
 * Copyright (C) 2005-2014 Laurent Destailleur  <eldy@users.sourceforge.net>
 * Copyright (C) 2005-2010 Regis Houssin        <regis.houssin@inodbox.com>
 * Copyright (C) 2010-2013 Juanjo Menent        <jmenent@2byte.es>
 * Copyright (C) 2019      Markus Welters       <markus@welters.de>
 *
 * This program is free software; you can redistribute it and/or modify
 * it under the terms of the GNU General Public License as published by
 * the Free Software Foundation; either version 3 of the License, or
 * (at your option) any later version.
 *
 * This program is distributed in the hope that it will be useful,
 * but WITHOUT ANY WARRANTY; without even the implied warranty of
 * MERCHANTABILITY or FITNESS FOR A PARTICULAR PURPOSE.  See the
 * GNU General Public License for more details.
 *
 * You should have received a copy of the GNU General Public License
 * along with this program. If not, see <https://www.gnu.org/licenses/>.
 */

/**
 *	\file       htdocs/admin/prelevement.php
 *	\ingroup    prelevement
 *	\brief      Page to setup Withdrawals
 */

require '../main.inc.php';
require_once DOL_DOCUMENT_ROOT.'/compta/prelevement/class/bonprelevement.class.php';
require_once DOL_DOCUMENT_ROOT.'/core/lib/admin.lib.php';
require_once DOL_DOCUMENT_ROOT.'/compta/bank/class/account.class.php';

// Load translation files required by the page
$langs->loadLangs(array("admin", "withdrawals"));

// Security check
if (!$user->admin) accessforbidden();

$action = GETPOST('action', 'aZ09');
$type = 'paymentorder';

$error = 0;


/*
 * Actions
 */

if ($action == "set")
{
	$db->begin();

	$id = GETPOST('PRELEVEMENT_ID_BANKACCOUNT', 'int');
	$account = new Account($db);
	if ($account->fetch($id) > 0)
	{
		$res = dolibarr_set_const($db, "PRELEVEMENT_ID_BANKACCOUNT", $id, 'chaine', 0, '', $conf->entity);
		if (!$res > 0) $error++;
		/*
        $res = dolibarr_set_const($db, "PRELEVEMENT_CODE_BANQUE", $account->code_banque,'chaine',0,'',$conf->entity);
        if (! $res > 0) $error++;
        $res = dolibarr_set_const($db, "PRELEVEMENT_CODE_GUICHET", $account->code_guichet,'chaine',0,'',$conf->entity);
        if (! $res > 0) $error++;
        $res = dolibarr_set_const($db, "PRELEVEMENT_NUMERO_COMPTE", $account->number,'chaine',0,'',$conf->entity);
        if (! $res > 0) $error++;
        $res = dolibarr_set_const($db, "PRELEVEMENT_NUMBER_KEY", $account->cle_rib,'chaine',0,'',$conf->entity);
        if (! $res > 0) $error++;
        $res = dolibarr_set_const($db, "PRELEVEMENT_IBAN", $account->iban,'chaine',0,'',$conf->entity);
        if (! $res > 0) $error++;
        $res = dolibarr_set_const($db, "PRELEVEMENT_BIC", $account->bic,'chaine',0,'',$conf->entity);
        if (! $res > 0) $error++;
        $res = dolibarr_set_const($db, "PRELEVEMENT_RAISON_SOCIALE", $account->proprio,'chaine',0,'',$conf->entity);
        if (! $res > 0) $error++;
        */
	} else $error++;

	/* Moved to account

	$res = dolibarr_set_const($db, "PRELEVEMENT_ICS", GETPOST("PRELEVEMENT_ICS"), 'chaine', 0, '', $conf->entity);
<<<<<<< HEAD
	if (!$res > 0) $error++;
	*/
	if (GETPOST("PRELEVEMENT_USER") > 0)
	{
		$res = dolibarr_set_const($db, "PRELEVEMENT_USER", GETPOST("PRELEVEMENT_USER"), 'chaine', 0, '', $conf->entity);
		if (!$res > 0) $error++;
	}
	if (GETPOST("PRELEVEMENT_END_TO_END") || GETPOST("PRELEVEMENT_END_TO_END") == "")
	{
		$res = dolibarr_set_const($db, "PRELEVEMENT_END_TO_END", GETPOST("PRELEVEMENT_END_TO_END"), 'chaine', 0, '', $conf->entity);
		if (!$res > 0) $error++;
	}
	if (GETPOST("PRELEVEMENT_USTRD") || GETPOST("PRELEVEMENT_USTRD") == "")
	{
		$res = dolibarr_set_const($db, "PRELEVEMENT_USTRD", GETPOST("PRELEVEMENT_USTRD"), 'chaine', 0, '', $conf->entity);
		if (!$res > 0) $error++;
	}
=======
	if (! ($res > 0)) $error++;

    if (GETPOST("PRELEVEMENT_USER") > 0) {
        $res = dolibarr_set_const($db, "PRELEVEMENT_USER", GETPOST("PRELEVEMENT_USER"), 'chaine', 0, '', $conf->entity);
        if (! ($res > 0)) $error++;
    }
    if (GETPOST("PRELEVEMENT_END_TO_END") || GETPOST("PRELEVEMENT_END_TO_END") == "") {
        $res = dolibarr_set_const($db, "PRELEVEMENT_END_TO_END", GETPOST("PRELEVEMENT_END_TO_END"), 'chaine', 0, '', $conf->entity);
        if (! ($res > 0)) $error++;
    }
    if (GETPOST("PRELEVEMENT_USTRD") || GETPOST("PRELEVEMENT_USTRD") == "") {
        $res = dolibarr_set_const($db, "PRELEVEMENT_USTRD", GETPOST("PRELEVEMENT_USTRD"), 'chaine', 0, '', $conf->entity);
        if (! ($res > 0)) $error++;
    }
>>>>>>> f756f575

    $res = dolibarr_set_const($db, "PRELEVEMENT_ADDDAYS", GETPOST("PRELEVEMENT_ADDDAYS"), 'chaine', 0, '', $conf->entity);
    if (! ($res > 0)) $error++;

    if (! $error) {
		$db->commit();
		setEventMessages($langs->trans("SetupSaved"), null, 'mesgs');
	} else {
		$db->rollback();
		setEventMessages($langs->trans("Error"), null, 'errors');
	}
}

if ($action == "addnotif")
{
	$bon = new BonPrelevement($db);
	$bon->AddNotification($db, GETPOST('user', 'int'), $action);

	header("Location: ".$_SERVER["PHP_SELF"]);
	exit;
}

if ($action == "deletenotif")
{
	$bon = new BonPrelevement($db);
	$bon->DeleteNotificationById(GETPOST('notif', 'int'));

	header("Location: ".$_SERVER["PHP_SELF"]);
	exit;
}


/*
 *	View
 */

$form = new Form($db);

$dirmodels = array_merge(array('/'), (array) $conf->modules_parts['models']);

llxHeader('', $langs->trans("WithdrawalsSetup"));

$linkback = '<a href="'.DOL_URL_ROOT.'/admin/modules.php?restore_lastsearch_values=1">'.$langs->trans("BackToModuleList").'</a>';

print load_fiche_titre($langs->trans("WithdrawalsSetup"), $linkback, 'title_setup');
print '<br>';

print '<form method="post" action="'.$_SERVER["PHP_SELF"].'?action=set">';
print '<input type="hidden" name="token" value="'.newToken().'">';

print '<table class="noborder centpercent">';

print '<tr class="liste_titre">';
print '<td class="titlefieldcreate">'.$langs->trans("Parameter").'</td>';
print '<td>'.$langs->trans("Value").'</td>';
print "</tr>";


// Bank account (from Banks module)
print '<tr class="oddeven"><td class="fieldrequired">'.$langs->trans("BankToReceiveWithdraw").'</td>';
print '<td class="left">';
$form->select_comptes($conf->global->PRELEVEMENT_ID_BANKACCOUNT, 'PRELEVEMENT_ID_BANKACCOUNT', 0, "courant=1", 1);
print '</td></tr>';

/* Moved to bank account data
// ICS

print '<tr class="oddeven"><td class="fieldrequired">';
$htmltext = $langs->trans("AskThisIDToYourBank");
print $form->textwithpicto($langs->trans("ICS"), $htmltext);
print '</td>';
print '<td class="left">';
print '<input type="text" name="PRELEVEMENT_ICS" value="'.$conf->global->PRELEVEMENT_ICS.'" size="15" >';
print '</td>';
print '</td></tr>';
*/

//User
print '<tr class="oddeven"><td class="fieldrequired">'.$langs->trans("ResponsibleUser").'</td>';
print '<td class="left">';
print $form->select_dolusers($conf->global->PRELEVEMENT_USER, 'PRELEVEMENT_USER', 1, '', 0, '', '', 0, 0, 0, '', 0, '', 'maxwidth300');
print '</td>';
print '</tr>';

//EntToEnd
print '<tr class="oddeven"><td>';
$htmltext = $langs->trans("KeepThisEmptyInMostCases");
print $form->textwithpicto($langs->trans("END_TO_END"), $htmltext);
print '</td>';
print '<td class="left">';
print '<input type="text" name="PRELEVEMENT_END_TO_END" value="'.$conf->global->PRELEVEMENT_END_TO_END.'" size="15" ></td>';
print '</td></tr>';

//USTRD
print '<tr class="oddeven"><td>';
$htmltext = $langs->trans("KeepThisEmptyInMostCases");
print $form->textwithpicto($langs->trans("USTRD"), $htmltext);
print '</td>';
print '<td class="left">';
print '<input type="text" name="PRELEVEMENT_USTRD" value="'.$conf->global->PRELEVEMENT_USTRD.'" size="15" ></td>';
print '</td></tr>';

//ADDDAYS
print '<tr class="oddeven"><td>'.$langs->trans("ADDDAYS").'</td>';
print '<td class="left">';
if (empty($conf->global->PRELEVEMENT_ADDDAYS)) $conf->global->PRELEVEMENT_ADDDAYS = 0;
print '<input type="text" name="PRELEVEMENT_ADDDAYS" value="'.$conf->global->PRELEVEMENT_ADDDAYS.'" size="5" ></td>';
print '</td></tr>';

print '</table>';
print '<br>';

print '<div class="center"><input type="submit" class="button button-save" value="'.$langs->trans("Save").'"></div>';

print '</form>';


print '<br>';


/*
 * Document templates generators
 */
/*
print load_fiche_titre($langs->trans("OrdersModelModule"),'','');

// Load array def with activated templates
$def = array();
$sql = "SELECT nom";
$sql.= " FROM ".MAIN_DB_PREFIX."document_model";
$sql.= " WHERE type = '".$db->escape($type)."'";
$sql.= " AND entity = ".$conf->entity;
$resql=$db->query($sql);
if ($resql)
{
    $i = 0;
    $num_rows=$db->num_rows($resql);
    while ($i < $num_rows)
    {
        $array = $db->fetch_array($resql);
        array_push($def, $array[0]);
        $i++;
    }
}
else
{
    dol_print_error($db);
}


print "<table class=\"noborder\" width=\"100%\">\n";
print "<tr class=\"liste_titre\">\n";
print '<td>'.$langs->trans("Name").'</td>';
print '<td>'.$langs->trans("Description").'</td>';
print '<td align="center" width="60">'.$langs->trans("Status")."</td>\n";
print '<td align="center" width="60">'.$langs->trans("Default")."</td>\n";
print '<td align="center" width="38">'.$langs->trans("ShortInfo").'</td>';
print '<td align="center" width="38">'.$langs->trans("Preview").'</td>';
print "</tr>\n";

clearstatcache();

foreach ($dirmodels as $reldir)
{
    foreach (array('','/doc') as $valdir)
    {
        $dir = dol_buildpath($reldir."core/modules/paymentorders".$valdir);

        if (is_dir($dir))
        {
            $handle=opendir($dir);
            if (is_resource($handle))
            {
                while (($file = readdir($handle))!==false)
                {
                    $filelist[]=$file;
                }
                closedir($handle);
                arsort($filelist);

                foreach($filelist as $file)
                {
                    if (preg_match('/\.modules\.php$/i',$file) && preg_match('/^(pdf_|doc_)/',$file))
                    {

                        if (file_exists($dir.'/'.$file))
                        {
                            $name = substr($file, 4, dol_strlen($file) -16);
                            $classname = substr($file, 0, dol_strlen($file) -12);

                            require_once $dir.'/'.$file;
                            $module = new $classname($db);

                            $modulequalified=1;
                            if ($module->version == 'development'  && $conf->global->MAIN_FEATURES_LEVEL < 2) $modulequalified=0;
                            if ($module->version == 'experimental' && $conf->global->MAIN_FEATURES_LEVEL < 1) $modulequalified=0;

                            if ($modulequalified)
                            {
                                $var = !$var;
                                print '<tr class="oddeven"><td width="100">';
                                print (empty($module->name)?$name:$module->name);
                                print "</td><td>\n";
                                if (method_exists($module,'info')) print $module->info($langs);
                                else print $module->description;
                                print '</td>';

                                // Active
                                if (in_array($name, $def))
                                {
                                    print '<td class="center">'."\n";
                                    print '<a class="reposition" href="'.$_SERVER["PHP_SELF"].'?action=del&value='.$name.'">';
                                    print img_picto($langs->trans("Enabled"),'switch_on');
                                    print '</a>';
                                    print '</td>';
                                }
                                else
                                {
                                    print '<td class="center">'."\n";
                                    print '<a class="reposition" href="'.$_SERVER["PHP_SELF"].'?action=set&amp;token='.newToken().'&amp;value='.$name.'&amp;scan_dir='.$module->scandir.'&amp;label='.urlencode($module->name).'">'.img_picto($langs->trans("Disabled"),'switch_off').'</a>';
                                    print "</td>";
                                }

                                // Default
                                print '<td class="center">';
                                if ($conf->global->PAYMENTORDER_ADDON_PDF == $name)
                                {
                                    print img_picto($langs->trans("Default"),'on');
                                }
                                else
                                {
                                    print '<a class="reposition" href="'.$_SERVER["PHP_SELF"].'?action=setdoc&amp;token='.newToken().'&amp;value='.$name.'&amp;scan_dir='.$module->scandir.'&amp;label='.urlencode($module->name).'" alt="'.$langs->trans("Default").'">'.img_picto($langs->trans("Disabled"),'off').'</a>';
                                }
                                print '</td>';

                                // Info
                                $htmltooltip =    ''.$langs->trans("Name").': '.$module->name;
                                $htmltooltip.='<br>'.$langs->trans("Type").': '.($module->type?$module->type:$langs->trans("Unknown"));
                                if ($module->type == 'pdf')
                                {
                                    $htmltooltip.='<br>'.$langs->trans("Width").'/'.$langs->trans("Height").': '.$module->page_largeur.'/'.$module->page_hauteur;
                                }
                                $htmltooltip.='<br><br><u>'.$langs->trans("FeaturesSupported").':</u>';
                                $htmltooltip.='<br>'.$langs->trans("Logo").': '.yn($module->option_logo,1,1);
                                $htmltooltip.='<br>'.$langs->trans("PaymentMode").': '.yn($module->option_modereg,1,1);
                                $htmltooltip.='<br>'.$langs->trans("PaymentConditions").': '.yn($module->option_condreg,1,1);
                                $htmltooltip.='<br>'.$langs->trans("MultiLanguage").': '.yn($module->option_multilang,1,1);
                                //$htmltooltip.='<br>'.$langs->trans("Discounts").': '.yn($module->option_escompte,1,1);
                                //$htmltooltip.='<br>'.$langs->trans("CreditNote").': '.yn($module->option_credit_note,1,1);
                                $htmltooltip.='<br>'.$langs->trans("WatermarkOnDraftOrders").': '.yn($module->option_draft_watermark,1,1);


                                print '<td class="center">';
                                print $form->textwithpicto('',$htmltooltip,1,0);
                                print '</td>';

                                // Preview
                                print '<td class="center">';
                                if ($module->type == 'pdf')
                                {
                                    print '<a href="'.$_SERVER["PHP_SELF"].'?action=specimen&module='.$name.'">'.img_object($langs->trans("Preview"), 'pdf').'</a>';
                                }
                                else
                                {
                                    print img_object($langs->trans("PreviewNotAvailable"),'generic');
                                }
                                print '</td>';

                                print "</tr>\n";
                            }
                        }
                    }
                }
            }
        }
    }
}

*/


print dol_get_fiche_end();

print '<br>';


/*
 * Notifications
 */

/* Disable this, there is no trigger with elementtype 'withdraw'
if (! empty($conf->global->MAIN_MODULE_NOTIFICATION))
{
    $langs->load("mails");
    print load_fiche_titre($langs->trans("Notifications"));

    $sql = "SELECT u.rowid, u.lastname, u.firstname, u.fk_soc, u.email";
    $sql.= " FROM ".MAIN_DB_PREFIX."user as u";
    $sql.= " WHERE entity IN (".getEntity('invoice').")";

    $resql=$db->query($sql);
    if ($resql)
    {
        $num = $db->num_rows($resql);
        $i = 0;
        while ($i < $num)
        {
            $obj = $db->fetch_object($resql);

            if (!$obj->fk_soc)
            {
                $username=dolGetFirstLastname($obj->firstname,$obj->lastname);
                $internalusers[$obj->rowid] = $username;
            }

            $i++;
        }
        $db->free($resql);
    }

    // Get list of triggers for module withdraw
    $sql = "SELECT rowid, code, label";
    $sql.= " FROM ".MAIN_DB_PREFIX."c_action_trigger";
    $sql.= " WHERE elementtype = 'withdraw'";
    $sql.= " ORDER BY rang ASC";

    $resql = $db->query($sql);
    if ($resql)
    {
        $num = $db->num_rows($resql);
        $i = 0;
        while ($i < $num)
        {
            $obj = $db->fetch_object($resql);
            $label=($langs->trans("Notify_".$obj->code)!="Notify_".$obj->code?$langs->trans("Notify_".$obj->code):$obj->label);
            $actions[$obj->rowid]=$label;
            $i++;
        }
        $db->free($resql);
    }


    print '<form method="post" action="'.$_SERVER["PHP_SELF"].'?action=addnotif">';
    print '<input type="hidden" name="token" value="'.newToken().'">';
    print '<table class="noborder centpercent">';
    print '<tr class="liste_titre">';
    print '<td>'.$langs->trans("User").'</td>';
    print '<td>'.$langs->trans("Value").'</td>';
    print '<td class="right">'.$langs->trans("Action").'</td>';
    print "</tr>\n";

    print '<tr class="impair"><td class="left">';
    print $form->selectarray('user',$internalusers);//  select_dolusers(0,'user',0);
    print '</td>';

    print '<td>';
    print $form->selectarray('action',$actions);//  select_dolusers(0,'user',0);
    print '</td>';

    print '<td class="right"><input type="submit" class="button" value="'.$langs->trans("Add").'"></td></tr>';

	// List of current notifications for objet_type='withdraw'
	$sql = "SELECT u.lastname, u.firstname,";
	$sql.= " nd.rowid, ad.code, ad.label";
	$sql.= " FROM ".MAIN_DB_PREFIX."user as u,";
	$sql.= " ".MAIN_DB_PREFIX."notify_def as nd,";
	$sql.= " ".MAIN_DB_PREFIX."c_action_trigger as ad";
	$sql.= " WHERE u.rowid = nd.fk_user";
	$sql.= " AND nd.fk_action = ad.rowid";
	$sql.= " AND u.entity IN (0,".$conf->entity.")";

	$resql = $db->query($sql);
	if ($resql)
	{
	    $num = $db->num_rows($resql);
	    $i = 0;
	    while ($i < $num)
	    {
	        $obj = $db->fetch_object($resql);


	        print '<tr class="oddeven">';
	        print '<td>'.dolGetFirstLastname($obj->firstname,$obj->lastname).'</td>';
	        $label=($langs->trans("Notify_".$obj->code)!="Notify_".$obj->code?$langs->trans("Notify_".$obj->code):$obj->label);
	        print '<td>'.$label.'</td>';
	        print '<td class="right"><a href="'.$_SERVER["PHP_SELF"].'?action=deletenotif&token='.newToken().'&notif='.$obj->rowid.'">'.img_delete().'</a></td>';
	        print '</tr>';
	        $i++;
	    }
	    $db->free($resql);
	}

	print '</table>';
	print '</form>';
}
*/

// End of page
llxFooter();
$db->close();<|MERGE_RESOLUTION|>--- conflicted
+++ resolved
@@ -77,40 +77,20 @@
 	/* Moved to account
 
 	$res = dolibarr_set_const($db, "PRELEVEMENT_ICS", GETPOST("PRELEVEMENT_ICS"), 'chaine', 0, '', $conf->entity);
-<<<<<<< HEAD
 	if (!$res > 0) $error++;
 	*/
-	if (GETPOST("PRELEVEMENT_USER") > 0)
-	{
+	if (GETPOST("PRELEVEMENT_USER") > 0) {
 		$res = dolibarr_set_const($db, "PRELEVEMENT_USER", GETPOST("PRELEVEMENT_USER"), 'chaine', 0, '', $conf->entity);
 		if (!$res > 0) $error++;
 	}
-	if (GETPOST("PRELEVEMENT_END_TO_END") || GETPOST("PRELEVEMENT_END_TO_END") == "")
-	{
+	if (GETPOST("PRELEVEMENT_END_TO_END") || GETPOST("PRELEVEMENT_END_TO_END") == "") {
 		$res = dolibarr_set_const($db, "PRELEVEMENT_END_TO_END", GETPOST("PRELEVEMENT_END_TO_END"), 'chaine', 0, '', $conf->entity);
 		if (!$res > 0) $error++;
 	}
-	if (GETPOST("PRELEVEMENT_USTRD") || GETPOST("PRELEVEMENT_USTRD") == "")
-	{
+	if (GETPOST("PRELEVEMENT_USTRD") || GETPOST("PRELEVEMENT_USTRD") == "") {
 		$res = dolibarr_set_const($db, "PRELEVEMENT_USTRD", GETPOST("PRELEVEMENT_USTRD"), 'chaine', 0, '', $conf->entity);
 		if (!$res > 0) $error++;
 	}
-=======
-	if (! ($res > 0)) $error++;
-
-    if (GETPOST("PRELEVEMENT_USER") > 0) {
-        $res = dolibarr_set_const($db, "PRELEVEMENT_USER", GETPOST("PRELEVEMENT_USER"), 'chaine', 0, '', $conf->entity);
-        if (! ($res > 0)) $error++;
-    }
-    if (GETPOST("PRELEVEMENT_END_TO_END") || GETPOST("PRELEVEMENT_END_TO_END") == "") {
-        $res = dolibarr_set_const($db, "PRELEVEMENT_END_TO_END", GETPOST("PRELEVEMENT_END_TO_END"), 'chaine', 0, '', $conf->entity);
-        if (! ($res > 0)) $error++;
-    }
-    if (GETPOST("PRELEVEMENT_USTRD") || GETPOST("PRELEVEMENT_USTRD") == "") {
-        $res = dolibarr_set_const($db, "PRELEVEMENT_USTRD", GETPOST("PRELEVEMENT_USTRD"), 'chaine', 0, '', $conf->entity);
-        if (! ($res > 0)) $error++;
-    }
->>>>>>> f756f575
 
     $res = dolibarr_set_const($db, "PRELEVEMENT_ADDDAYS", GETPOST("PRELEVEMENT_ADDDAYS"), 'chaine', 0, '', $conf->entity);
     if (! ($res > 0)) $error++;
