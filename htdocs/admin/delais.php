<?php
/* Copyright (C) 2001-2004  Rodolphe Quiedeville    <rodolphe@quiedeville.org>
 * Copyright (C) 2004-2010  Laurent Destailleur     <eldy@users.sourceforge.net>
 * Copyright (C) 2005       Simon Tosser            <simon@kornog-computing.com>
 * Copyright (C) 2005-2012  Regis Houssin           <regis.houssin@inodbox.com>
 * Copyright (C) 2016       Raphaël Doursenaud      <rdoursenaud@gpcsolutions.fr>
<<<<<<< HEAD
 * Copyright (C) 2022       Frédéric France         <frederic.france@netlogic.fr>
=======
 * Copyright (C) 2022-2024	Frédéric France         <frederic.france@free.fr>
 * Copyright (C) 2024		MDW							<mdeweerd@users.noreply.github.com>
>>>>>>> cc80841a
 *
 * This program is free software; you can redistribute it and/or modify
 * it under the terms of the GNU General Public License as published by
 * the Free Software Foundation; either version 3 of the License, or
 * (at your option) any later version.
 *
 * This program is distributed in the hope that it will be useful,
 * but WITHOUT ANY WARRANTY; without even the implied warranty of
 * MERCHANTABILITY or FITNESS FOR A PARTICULAR PURPOSE.  See the
 * GNU General Public License for more details.
 *
 * You should have received a copy of the GNU General Public License
 * along with this program. If not, see <https://www.gnu.org/licenses/>.
 */

/**
 *   	\file       htdocs/admin/delais.php
 *		\brief      Page to setup late delays
 */

// Load Dolibarr environment
require '../main.inc.php';
require_once DOL_DOCUMENT_ROOT.'/core/lib/admin.lib.php';

// Load translation files required by the page
$langs->load("admin");

if (!$user->admin) {
	accessforbidden();
}

$action = GETPOST('action', 'aZ09');
if (empty($action)) {
	$action = 'edit';
}

// Define list of managed delays
$modules = array(
	'agenda' => array(
		array(
			'code' => 'MAIN_DELAY_ACTIONS_TODO',
			'img' => 'action'
		)
	),
	'projet' => array(
		array(
			'code' => 'MAIN_DELAY_PROJECT_TO_CLOSE',
			'img' => 'project'
		),
		array(
			'code' => 'MAIN_DELAY_TASKS_TODO',
			'img' => 'projecttask'
		)
	),
	'propal' => array(
		array(
			'code' => 'MAIN_DELAY_PROPALS_TO_CLOSE',
			'img' => 'propal'
		),
		array(
			'code' => 'MAIN_DELAY_PROPALS_TO_BILL',
			'img' => 'propal'
		)
	),
	'commande' => array(
		array(
			'code' => 'MAIN_DELAY_ORDERS_TO_PROCESS',
			'img' => 'order'
		)
	),
	'facture' => array(
		array(
			'code' => 'MAIN_DELAY_CUSTOMER_BILLS_UNPAYED',
			'img' => 'bill'
		)
	),
	'fournisseur' => array(
		array(
			'code' => 'MAIN_DELAY_SUPPLIER_ORDERS_TO_PROCESS',
			'img' => 'order'
		),
		array(
			'code' => 'MAIN_DELAY_SUPPLIER_BILLS_TO_PAY',
			'img' => 'bill'
		)
	),
	'service' => array(
		array(
			'code' => 'MAIN_DELAY_NOT_ACTIVATED_SERVICES',
			'img' => 'service'
		),
		array(
			'code' => 'MAIN_DELAY_RUNNING_SERVICES',
			'img' => 'service'
		)
	),
	'banque' => array(
		array(
			'code' => 'MAIN_DELAY_TRANSACTIONS_TO_CONCILIATE',
			'img' => 'account'
		),
		array(
			'code' => 'MAIN_DELAY_CHEQUES_TO_DEPOSIT',
			'img' => 'account'
		)
	),
	'adherent' => array(
		array(
			'code' => 'MAIN_DELAY_MEMBERS',
			'img' => 'user'
		)
	),
	'expensereport' => array(
		array(
			'code' => 'MAIN_DELAY_EXPENSEREPORTS',
			'img' => 'trip'
		),
		/* TODO Enable this
		 array(
		 'code' => 'MAIN_DELAY_EXPENSEREPORTS_TO_PAY',
		 'img' => 'trip'
		 )*/
	),
	'holiday' => array(
		array(
			'code' => 'MAIN_DELAY_HOLIDAYS',
			'img' => 'holiday'
		),
	),
);

$labelmeteo = array(0 => $langs->trans("No"), 1 => $langs->trans("Yes"), 2 => $langs->trans("OnMobileOnly"));

if (!isset($conf->global->MAIN_DELAY_MEMBERS)) {
	$conf->global->MAIN_DELAY_MEMBERS = 0; // Must be same value than into conf.class.php
}
if (!isset($conf->global->MAIN_DELAY_ACTIONS_TODO)) {
	$conf->global->MAIN_DELAY_ACTIONS_TODO = 7; // Must be same value than into conf.class.php
}
if (!isset($conf->global->MAIN_DELAY_ORDERS_TO_PROCESS)) {
	$conf->global->MAIN_DELAY_ORDERS_TO_PROCESS = 2;
}
if (!isset($conf->global->MAIN_DELAY_SUPPLIER_ORDERS_TO_PROCESS)) {
	$conf->global->MAIN_DELAY_SUPPLIER_ORDERS_TO_PROCESS = 7;
}
if (!isset($conf->global->MAIN_DELAY_ORDERS_TO_PROCESS)) {
	$conf->global->MAIN_DELAY_ORDERS_TO_PROCESS = 2;
}
if (!isset($conf->global->MAIN_DELAY_ORDERS_TO_PROCESS)) {
	$conf->global->MAIN_DELAY_ORDERS_TO_PROCESS = 2;
}
if (!isset($conf->global->MAIN_DELAY_ORDERS_TO_PROCESS)) {
	$conf->global->MAIN_DELAY_ORDERS_TO_PROCESS = 2;
}



/*
 * Actions
 */

if ($action == 'update') {
	foreach ($modules as $module => $delays) {
		if (isModEnabled($module)) {
			foreach ($delays as $delay) {
				if (GETPOST($delay['code']) != '') {
					dolibarr_set_const($db, $delay['code'], GETPOST($delay['code']), 'chaine', 0, '', $conf->entity);
				}
			}
		}
	}

	dolibarr_set_const($db, "MAIN_DISABLE_METEO", GETPOST("MAIN_DISABLE_METEO"), 'chaine', 0, '', $conf->entity);
	dolibarr_set_const($db, "MAIN_USE_METEO_WITH_PERCENTAGE", GETPOST("MAIN_USE_METEO_WITH_PERCENTAGE"), 'chaine', 0, '', $conf->entity);

	// For update value with percentage
	$plus = '';
	if (getDolGlobalString('MAIN_USE_METEO_WITH_PERCENTAGE')) {
		$plus = '_PERCENTAGE';
	}
	// Update values
	for ($i = 0; $i < 4; $i++) {
		if (GETPOSTISSET('MAIN_METEO'.$plus.'_LEVEL'.$i)) {
			dolibarr_set_const($db, 'MAIN_METEO'.$plus.'_LEVEL'.$i, GETPOSTINT('MAIN_METEO'.$plus.'_LEVEL'.$i), 'chaine', 0, '', $conf->entity);
		}
	}

	setEventMessages($langs->trans("SetupSaved"), null, 'mesgs');

	$action = 'edit';
}


/*
 * View
 */

$form = new Form($db);

llxHeader('', '', '', '', 0, 0, '', '', '', 'mod-admin page-delais');

print load_fiche_titre($langs->trans("DelaysOfToleranceBeforeWarning"), '', 'title_setup');

print '<span class="opacitymedium">'.$langs->transnoentities("DelaysOfToleranceDesc", img_warning('default', '', 'pictowarning nopaddingleft'));
print " ".$langs->trans("OnlyActiveElementsAreShown", DOL_URL_ROOT.'/admin/modules.php')."</span><br>\n";
print "<br>\n";
print "<br>\n";

if ($action == 'edit') {
	print '<form method="post" action="'.$_SERVER['PHP_SELF'].'" name="form_index">';
	print '<input type="hidden" name="token" value="'.newToken().'">';
	print '<input type="hidden" name="action" value="update">';

	print '<table class="noborder centpercent">';
	print '<tr class="liste_titre"><td colspan="2">'.$langs->trans("DelaysOfToleranceBeforeWarning").'</td>';
	print '<td class="right">'.$langs->trans("LateWarningAfter").'</td></tr>';

	foreach ($modules as $module => $delays) {
		if (isModEnabled($module)) {
			foreach ($delays as $delay) {
				$value = getDolGlobalInt($delay['code']);
				print '<tr class="oddeven">';
				print '<td width="20px">' . img_object('', $delay['img']) . '</td>';
				print '<td>' . $langs->trans('Delays_' . $delay['code']) . '</td><td class="nowraponall right">';
				print '<input class="right maxwidth75" type="number" name="' . $delay['code'] . '" value="' . $value . '"> ' . $langs->trans("days") . '</td></tr>';
			}
		}
	}

	print '</table>';

	print '<br>';

	// Show if meteo is enabled
	print '<table class="noborder centpercent">';
	print '<tr class="liste_titre"><td>'.$langs->trans("Option").'</td><td class="right">'.$langs->trans("Value").'</td></tr>';

	print '<tr class="oddeven">';
	print '<td>'.$langs->trans("MAIN_DISABLE_METEO").'</td><td class="right">';
	print $form->selectarray('MAIN_DISABLE_METEO', $labelmeteo, (!getDolGlobalString('MAIN_DISABLE_METEO') ? 0 : $conf->global->MAIN_DISABLE_METEO));
	print '</td></tr>';

	print '</table>';
} else {
	/*
	 * Show parameters
	 */

	print '<table class="noborder centpercent">';
	print '<tr class="liste_titre"><td colspan="2">'.$langs->trans("DelaysOfToleranceBeforeWarning").'</td><td class="right">'.$langs->trans("Value").'</td></tr>';

	foreach ($modules as $module => $delays) {
		if (isModEnabled($module)) {
			foreach ($delays as $delay) {
				$value = getDolGlobalInt($delay['code']);
				print '<tr class="oddeven">';
				print '<td width="20px">' . img_object('', $delay['img']) . '</td>';
				print '<td>' . $langs->trans('Delays_' . $delay['code']) . '</td>';
				print '<td class="right">' . $value . ' ' . $langs->trans("days") . '</td></tr>';
			}
		}
	}

	print '</table>';

	print '<br>';

	// Show if meteo is enabled
	print '<table class="noborder centpercent">';
	print '<tr class="liste_titre"><td>'.$langs->trans("Option").'</td><td class="right">'.$langs->trans("Value").'</td></tr>';

	print '<tr class="oddeven">';
	print '<td>'.$langs->trans("MAIN_DISABLE_METEO").'</td><td class="center">';
<<<<<<< HEAD
	print $labelmeteo[getDolGlobalString('MAIN_DISABLE_METEO')];
=======
	print $labelmeteo[getDolGlobalInt('MAIN_DISABLE_METEO')];
>>>>>>> cc80841a
	print '</td></tr>';

	print '</table>';
}

print '<br>';


<<<<<<< HEAD
=======
$str_mode_std = null;
$str_mode_percentage = null;

>>>>>>> cc80841a
if (!getDolGlobalString('MAIN_DISABLE_METEO') || getDolGlobalInt('MAIN_DISABLE_METEO') != 1) {
	// Show logo for weather
	print '<span class="opacitymedium">'.$langs->trans("DescWeather").'</span> ';

	if ($action == 'edit') {
		$str_mode_std = $langs->trans('MeteoStdModEnabled').' : '.$langs->trans('MeteoUseMod', $langs->transnoentitiesnoconv('MeteoPercentageMod'));
		$str_mode_percentage = $langs->trans('MeteoPercentageModEnabled').' : '.$langs->trans('MeteoUseMod', $langs->transnoentitiesnoconv('MeteoStdMod'));
		if (!getDolGlobalString('MAIN_USE_METEO_WITH_PERCENTAGE')) {
			$str_mode_enabled = $str_mode_std;
		} else {
			$str_mode_enabled = $str_mode_percentage;
		}
		print '<br><a href="#" onclick="return false;" id="change_mode">'.$str_mode_enabled.'</a>';
		print '<input type="hidden" id="MAIN_USE_METEO_WITH_PERCENTAGE" name="MAIN_USE_METEO_WITH_PERCENTAGE" value="'.(getDolGlobalString('MAIN_USE_METEO_WITH_PERCENTAGE') ? $conf->global->MAIN_USE_METEO_WITH_PERCENTAGE : '').'" />';

		print '<br><br>';
	} else {
		if (!getDolGlobalString('MAIN_USE_METEO_WITH_PERCENTAGE')) {
			print $langs->trans('MeteoStdModEnabled');
		} else {
			print $langs->trans('MeteoPercentageModEnabled');
		}
		print '<br><br>';
	}

	$offset = 0;
	$cursor = 10; // By default
	//if (!empty($conf->global->MAIN_METEO_OFFSET)) $offset=$conf->global->MAIN_METEO_OFFSET;
	//if (!empty($conf->global->MAIN_METEO_GAP)) $cursor=$conf->global->MAIN_METEO_GAP;
	$level0 = $offset;
	if (getDolGlobalString('MAIN_METEO_LEVEL0')) {
		$level0 = getDolGlobalString('MAIN_METEO_LEVEL0');
	}
	$level1 = $offset + $cursor;
	if (getDolGlobalString('MAIN_METEO_LEVEL1')) {
		$level1 = getDolGlobalString('MAIN_METEO_LEVEL1');
	}
	$level2 = $offset + 2 * $cursor;
	if (getDolGlobalString('MAIN_METEO_LEVEL2')) {
		$level2 = getDolGlobalString('MAIN_METEO_LEVEL2');
	}
	$level3 = $offset + 3 * $cursor;
	if (getDolGlobalString('MAIN_METEO_LEVEL3')) {
		$level3 = getDolGlobalString('MAIN_METEO_LEVEL3');
	}
	$text = '';
	$options = 'class="valignmiddle" height="60px"';


	if ($action == 'edit') {
		print '<div id="standard" '.(!getDolGlobalString('MAIN_USE_METEO_WITH_PERCENTAGE') ? '' : 'style="display:none;"').'>';

		print '<div>';
		print '<div class="inline-block" style="padding-right: 20px">';
		print img_weather($text, 0, $options);
		print ' &lt;= <input type="text" size="2" name="MAIN_METEO_LEVEL0" value="'.$level0.'"/></td>';
		print '</div><div class="inline-block" style="padding-right: 20px">';
		print img_weather($text, 1, $options);
		print ' &lt;= <input type="text" size="2" name="MAIN_METEO_LEVEL1" value="'.$level1.'"/></td>';
		print '</div><div class="inline-block" style="padding-right: 20px">';
		print img_weather($text, 2, $options);
		print ' &lt;= <input type="text" size="2" name="MAIN_METEO_LEVEL2" value="'.$level2.'"/></td>';
		print '</div><div class="inline-block" style="padding-right: 20px">';
		print img_weather($text, 3, $options);
		print ' &lt;= <input type="text" size="2" name="MAIN_METEO_LEVEL3" value="'.$level3.'"/></td>';
		print '</div>';
		print '</div>';

		print '</div>';

		print '<div id="percentage" '.(!getDolGlobalString('MAIN_USE_METEO_WITH_PERCENTAGE') ? 'style="display:none;"' : '').'>';

		print '<div>';
		print '<div class="inline-block" style="padding-right: 20px">';
		print img_weather($text, 0, $options);
		print ' &lt;= <input type="text" size="2" name="MAIN_METEO_PERCENTAGE_LEVEL0" value="'.getDolGlobalString('MAIN_METEO_PERCENTAGE_LEVEL0').'"/>&nbsp;%</td>';
		print '</div><div class="inline-block" style="padding-right: 20px">';
		print img_weather($text, 1, $options);
		print ' &lt;= <input type="text" size="2" name="MAIN_METEO_PERCENTAGE_LEVEL1" value="'.getDolGlobalString('MAIN_METEO_PERCENTAGE_LEVEL1').'"/>&nbsp;%</td>';
		print '</div><div class="inline-block" style="padding-right: 20px">';
		print img_weather($text, 2, $options);
		print ' &lt;= <input type="text" size="2" name="MAIN_METEO_PERCENTAGE_LEVEL2" value="'.getDolGlobalString('MAIN_METEO_PERCENTAGE_LEVEL2').'"/>&nbsp;%</td>';
		print '</div><div class="inline-block" style="padding-right: 20px">';
		print img_weather($text, 3, $options);
		print ' &lt;= <input type="text" size="2" name="MAIN_METEO_PERCENTAGE_LEVEL3" value="'.getDolGlobalString('MAIN_METEO_PERCENTAGE_LEVEL3').'"/>&nbsp;%</td>';
		print '</div>';
		print '</div>';

		print '</div>'; ?>

		<script type="text/javascript">

			$(document).ready(function() {

				$("#change_mode").click(function() {
					var use_percent = $("#MAIN_USE_METEO_WITH_PERCENTAGE");
					var str_mode_std = "<?php print $str_mode_std; ?>";
					var str_mode_percentage = "<?php print $str_mode_percentage; ?>";

					if(use_percent.val() == 1) {
						use_percent.val(0);
						$("#standard").show();
						$("#percentage").hide();
						$(this).html(str_mode_std);
					} else {
						use_percent.val(1);
						$("#standard").hide();
						$("#percentage").show();
						$(this).html(str_mode_percentage);
					}
				});

			});

		</script>

		<?php
	} else {
		if (getDolGlobalString('MAIN_USE_METEO_WITH_PERCENTAGE')) {
			print '<div>';
			print '<div class="inline-block" style="padding-right: 20px">';
			print img_weather($text, 0, $options);
			print ' &lt;= ' . getDolGlobalString('MAIN_METEO_PERCENTAGE_LEVEL0').'&nbsp;%</td>';
			print '</div><div class="inline-block" style="padding-right: 20px">';
			print img_weather($text, 1, $options);
			print ' &lt;= ' . getDolGlobalString('MAIN_METEO_PERCENTAGE_LEVEL1').'&nbsp;%</td>';
			print '</div><div class="inline-block" style="padding-right: 20px">';
			print img_weather($text, 2, $options);
			print ' &lt;= ' . getDolGlobalString('MAIN_METEO_PERCENTAGE_LEVEL2').'&nbsp;%</td>';
			print '</div><div class="inline-block" style="padding-right: 20px">';
			print img_weather($text, 3, $options);
			print ' &lt;= ' . getDolGlobalString('MAIN_METEO_PERCENTAGE_LEVEL3').'&nbsp;%</td>';
			print '</div><div class="inline-block" style="padding-right: 20px">';
			print img_weather($text, 4, $options);
			print ' &gt; ' . getDolGlobalString('MAIN_METEO_PERCENTAGE_LEVEL3').'&nbsp;%</td>';
			print '</div>';
			print '</div>';
		} else {
			print '<div>';
			print '<div class="inline-block" style="padding-right: 20px">';
			print img_weather($text, 0, $options);
			print ' &lt;= '.$level0;
			print '</div><div class="inline-block" style="padding-right: 20px">';
			print img_weather($text, 1, $options);
			print ' &lt;= '.$level1;
			print '</div><div class="inline-block" style="padding-right: 20px">';
			print img_weather($text, 2, $options);
			print ' &lt;= '.$level2;
			print '</div><div class="inline-block" style="padding-right: 20px">';
			print img_weather($text, 3, $options);
			print ' &lt;= '.$level3;
			print '</div><div class="inline-block" style="padding-right: 20px">';
			print img_weather($text, 4, $options);
			print ' &gt; '.$level3;
			print '</div>';
			print '</div>';
		}
	}
}


if ($action == 'edit') {
	print $form->buttonsSaveCancel("Save", '');
	print '</form>';
} else {
	print '<br><br><div class="tabsAction">';
	print '<a class="butAction reposition" href="delais.php?action=edit&token='.newToken().'">'.$langs->trans("Modify").'</a>';
	print '</div>';
}

// End of page
llxFooter();
$db->close();<|MERGE_RESOLUTION|>--- conflicted
+++ resolved
@@ -4,12 +4,8 @@
  * Copyright (C) 2005       Simon Tosser            <simon@kornog-computing.com>
  * Copyright (C) 2005-2012  Regis Houssin           <regis.houssin@inodbox.com>
  * Copyright (C) 2016       Raphaël Doursenaud      <rdoursenaud@gpcsolutions.fr>
-<<<<<<< HEAD
- * Copyright (C) 2022       Frédéric France         <frederic.france@netlogic.fr>
-=======
  * Copyright (C) 2022-2024	Frédéric France         <frederic.france@free.fr>
  * Copyright (C) 2024		MDW							<mdeweerd@users.noreply.github.com>
->>>>>>> cc80841a
  *
  * This program is free software; you can redistribute it and/or modify
  * it under the terms of the GNU General Public License as published by
@@ -283,11 +279,7 @@
 
 	print '<tr class="oddeven">';
 	print '<td>'.$langs->trans("MAIN_DISABLE_METEO").'</td><td class="center">';
-<<<<<<< HEAD
-	print $labelmeteo[getDolGlobalString('MAIN_DISABLE_METEO')];
-=======
 	print $labelmeteo[getDolGlobalInt('MAIN_DISABLE_METEO')];
->>>>>>> cc80841a
 	print '</td></tr>';
 
 	print '</table>';
@@ -296,12 +288,9 @@
 print '<br>';
 
 
-<<<<<<< HEAD
-=======
 $str_mode_std = null;
 $str_mode_percentage = null;
 
->>>>>>> cc80841a
 if (!getDolGlobalString('MAIN_DISABLE_METEO') || getDolGlobalInt('MAIN_DISABLE_METEO') != 1) {
 	// Show logo for weather
 	print '<span class="opacitymedium">'.$langs->trans("DescWeather").'</span> ';
