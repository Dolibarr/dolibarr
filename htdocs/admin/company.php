--- conflicted
+++ resolved
@@ -7,7 +7,6 @@
  * Copyright (C) 2015		Alexandre Spangaro		<aspangaro@open-dsi.fr>
  * Copyright (C) 2017       Rui Strecht			    <rui.strecht@aliartalentos.com>
  * Copyright (C) 2023       Nick Fragoulis
- * Copyright (C) 2024       Rafael San José         <rsanjose@alxarafe.com>
  *
  * This program is free software; you can redistribute it and/or modify
  * it under the terms of the GNU General Public License as published by
@@ -643,11 +642,7 @@
 // Juridical Status
 print '<tr class="oddeven"><td><label for="forme_juridique_code">'.$langs->trans("JuridicalStatus").'</label></td><td>';
 if ($mysoc->country_code) {
-<<<<<<< HEAD
-	print $formcompany->select_juridicalstatus($conf->global->MAIN_INFO_SOCIETE_FORME_JURIDIQUE ?? '', $mysoc->country_code, '', 'forme_juridique_code');
-=======
 	print $formcompany->select_juridicalstatus(getDolGlobalString('MAIN_INFO_SOCIETE_FORME_JURIDIQUE'), $mysoc->country_code, '', 'forme_juridique_code');
->>>>>>> d68911b6
 } else {
 	print $countrynotdefined;
 }
@@ -887,11 +882,7 @@
 	$tooltiphelp = ($tooltiphelp != "LocalTax2IsUsedExample" ? "<i>".$langs->trans("Example").': '.$langs->transcountry("LocalTax2IsUsedExample", $mysoc->country_code)."</i>\n" : "");
 	if (!isOnlyOneLocalTax(2)) {
 		print '<br><label for="lt2">'.$langs->trans("LTRate").'</label>: ';
-<<<<<<< HEAD
-		$formcompany->select_localtax(2, $conf->global->MAIN_INFO_VALUE_LOCALTAX2 ?? '', "lt2");
-=======
 		$formcompany->select_localtax(2, getDolGlobalString('MAIN_INFO_VALUE_LOCALTAX2'), "lt2");
->>>>>>> d68911b6
 	}
 	print '<br><label for="clt2">'.$langs->trans("CalcLocaltax").'</label>: ';
 	print $form->selectarray("clt2", $opcions, getDolGlobalString('MAIN_INFO_LOCALTAX_CALC2'));
