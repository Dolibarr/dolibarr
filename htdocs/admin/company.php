--- conflicted
+++ resolved
@@ -4,12 +4,8 @@
  * Copyright (C) 2005-2017	Regis Houssin			<regis.houssin@capnetworks.com>
  * Copyright (C) 2010-2014	Juanjo Menent			<jmenent@2byte.es>
  * Copyright (C) 2011-2017	Philippe Grand			<philippe.grand@atoo-net.com>
-<<<<<<< HEAD
- * Copyright (C) 2015       Alexandre Spangaro      <aspangaro.dolibarr@gmail.com>
+ * Copyright (C) 2015		Alexandre Spangaro		<aspangaro.dolibarr@gmail.com>
  * Copyright (C) 2017       Rui Strecht			    <rui.strecht@aliartalentos.com>
-=======
- * Copyright (C) 2015		Alexandre Spangaro		<aspangaro.dolibarr@gmail.com>
->>>>>>> 725e57b7
  *
  * This program is free software; you can redistribute it and/or modify
  * it under the terms of the GNU General Public License as published by
