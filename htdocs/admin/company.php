--- conflicted
+++ resolved
@@ -22,11 +22,7 @@
  *	\file       htdocs/admin/company.php
  *	\ingroup    company
  *	\brief      Setup page to configure company/foundation
-<<<<<<< HEAD
- *	\version    $Id: company.php,v 1.94 2011/07/31 22:23:24 eldy Exp $
-=======
  *	\version    $Id: company.php,v 1.96 2011/08/17 16:07:41 eldy Exp $
->>>>>>> 19bde3ab
  */
 
 require("../main.inc.php");
@@ -987,10 +983,6 @@
 
 $db->close();
 
-<<<<<<< HEAD
-llxFooter('$Date: 2011/07/31 22:23:24 $ - $Revision: 1.94 $');
-=======
 llxFooter('$Date: 2011/08/17 16:07:41 $ - $Revision: 1.96 $');
->>>>>>> 19bde3ab
 
 ?>