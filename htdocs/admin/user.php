<?php
/* Copyright (C) 2003		Rodolphe Quiedeville	<rodolphe@quiedeville.org>
 * Copyright (C) 2003		Jean-Louis Bergamo		<jlb@j1b.org>
 * Copyright (C) 2004-2009	Laurent Destailleur		<eldy@users.sourceforge.net>
 * Copyright (C) 2004		Sebastien Di Cintio		<sdicintio@ressource-toi.org>
 * Copyright (C) 2004		Benoit Mortier			<benoit.mortier@opensides.be>
 * Copyright (C) 2005-2011	Regis Houssin			<regis.houssin@inodbox.com>
 * Copyright (C) 2015		Juanjo Menent			<jmenent@2byte.es>
 * Copyright (C) 2020-2024  Frédéric France         <frederic.france@free.fr>
 * Copyright (C) 2024		MDW							<mdeweerd@users.noreply.github.com>
 *
 * This program is free software; you can redistribute it and/or modify
 * it under the terms of the GNU General Public License as published by
 * the Free Software Foundation; either version 3 of the License, or
 * (at your option) any later version.
 *
 * This program is distributed in the hope that it will be useful,
 * but WITHOUT ANY WARRANTY; without even the implied warranty of
 * MERCHANTABILITY or FITNESS FOR A PARTICULAR PURPOSE.  See the
 * GNU General Public License for more details.
 *
 * You should have received a copy of the GNU General Public License
 * along with this program. If not, see <https://www.gnu.org/licenses/>.
 */

/**
 *   	\file       htdocs/admin/user.php
 *		\ingroup    core
 *		\brief      Page to setup user module
 */

// Load Dolibarr environment
require '../main.inc.php';
require_once DOL_DOCUMENT_ROOT.'/core/lib/usergroups.lib.php';
require_once DOL_DOCUMENT_ROOT.'/core/lib/admin.lib.php';
require_once DOL_DOCUMENT_ROOT.'/core/class/extrafields.class.php';

// Load translation files required by the page
$langs->loadLangs(array('admin', 'members', 'users'));

$extrafields = new ExtraFields($db);

$action = GETPOST('action', 'aZ09');
$backtopage = GETPOST('backtopage', 'alpha');
$modulepart = GETPOST('modulepart', 'aZ09');	// Used by actions_setmoduleoptions.inc.php

$value = GETPOST('value', 'alpha');
$label = GETPOST('label', 'alpha');

$scandir = GETPOST('scandir', 'alpha');
$type = 'user';

if (empty($user->admin)) {
	accessforbidden();
}


/*
 * Action
 */

include DOL_DOCUMENT_ROOT.'/core/actions_setmoduleoptions.inc.php';

$reg = array();

if ($action == 'set_default') {
	$ret = addDocumentModel($value, $type, $label, $scandir);
	$res = true;
} elseif ($action == 'del_default') {
	$ret = delDocumentModel($value, $type);
	if ($ret > 0) {
		if ($conf->global->USER_ADDON_PDF_ODT == "$value") {
			dolibarr_del_const($db, 'USER_ADDON_PDF_ODT', $conf->entity);
		}
	}
	$res = true;
} elseif ($action == 'setdoc') {
	// Set default model
	if (dolibarr_set_const($db, "USER_ADDON_PDF_ODT", $value, 'chaine', 0, '', $conf->entity)) {
		// La constante qui a ete lue en avant du nouveau set
		// on passe donc par une variable pour avoir un affichage coherent
		$conf->global->USER_ADDON_PDF_ODT = $value;
	}

	// On active le modele
	$ret = delDocumentModel($value, $type);
	if ($ret > 0) {
		$ret = addDocumentModel($value, $type, $label, $scandir);
	}
	$res = true;
} elseif ($action == 'unsetdoc') {
	// We disable the template
	dolibarr_del_const($db, "USER_ADDON_PDF_ODT", $conf->entity);
} elseif (preg_match('/set_([a-z0-9_\-]+)/i', $action, $reg)) {
	$code = $reg[1];
	if (dolibarr_set_const($db, $code, 1, 'chaine', 0, '', $conf->entity) > 0) {
		header("Location: ".$_SERVER["PHP_SELF"]);
		exit;
	} else {
		dol_print_error($db);
	}
} elseif (preg_match('/del_([a-z0-9_\-]+)/i', $action, $reg)) {
	$code = $reg[1];
	if (dolibarr_del_const($db, $code, $conf->entity) > 0) {
		header("Location: ".$_SERVER["PHP_SELF"]);
		exit;
	} else {
		dol_print_error($db);
	}
} elseif ($action == 'sethideinactiveuser') {
	//Set hide closed customer into combox or select
	$status = GETPOST('status', 'alpha');

	if (dolibarr_set_const($db, "USER_HIDE_INACTIVE_IN_COMBOBOX", $status, 'chaine', 0, '', $conf->entity) > 0) {
		header("Location: ".$_SERVER["PHP_SELF"]);
		exit;
	} else {
		dol_print_error($db);
	}
}


/*
 * View
 */

$form = new Form($db);

dol_mkdir(DOL_DATA_ROOT.'/doctemplates/users');
dol_mkdir(DOL_DATA_ROOT.'/doctemplates/usergroups');

$help_url = 'EN:Module_Users|FR:Module_Utilisateurs|ES:M&oacute;dulo_Usuarios';
llxHeader('', $langs->trans("UsersSetup"), $help_url, '', 0, 0, '', '', '', 'mod-admin page-user');

$linkback = '<a href="'.DOL_URL_ROOT.'/admin/modules.php?restore_lastsearch_values=1">'.$langs->trans("BackToModuleList").'</a>';
print load_fiche_titre($langs->trans("UsersSetup"), $linkback, 'title_setup');


$head = user_admin_prepare_head();

print dol_get_fiche_head($head, 'card', $langs->trans("MenuUsersAndGroups"), -1, 'user');

print '<div class="div-table-responsive-no-min">';
print '<table class="noborder centpercent">';
print '<tr class="liste_titre">';
print '<td>'.$langs->trans("Parameter").'</td>';
print '<td align="center" width="20">&nbsp;</td>';
print '<td align="center" width="100">'.$langs->trans("Value").'</td>'."\n";
print '</tr>';


// Mail required for users

print '<tr class="oddeven">';
print '<td>'.$langs->trans("UserMailRequired").'</td>';
print '<td align="center" width="20">&nbsp;</td>';

print '<td align="center" width="100">';
if ($conf->use_javascript_ajax) {
	print ajax_constantonoff('USER_MAIL_REQUIRED');
} else {
	if (!getDolGlobalString('USER_MAIL_REQUIRED')) {
		print '<a href="'.$_SERVER['PHP_SELF'].'?action=set_USER_MAIL_REQUIRED&token='.newToken().'">'.img_picto($langs->trans("Disabled"), 'off').'</a>';
	} else {
		print '<a href="'.$_SERVER['PHP_SELF'].'?action=del_USER_MAIL_REQUIRED&token='.newToken().'">'.img_picto($langs->trans("Enabled"), 'on').'</a>';
	}
}
print '</td></tr>';

// user hide inactive

print '<tr class="oddeven">';
print '<td>'.$langs->trans("UserHideInactive").'</td>';
print '<td align="center" width="20">&nbsp;</td>';

print '<td align="center" width="100">';
if ($conf->use_javascript_ajax) {
	print ajax_constantonoff('USER_HIDE_INACTIVE_IN_COMBOBOX');
} else {
	if (!getDolGlobalString('USER_HIDE_INACTIVE_IN_COMBOBOX')) {
		print '<a href="'.$_SERVER['PHP_SELF'].'?action=set_USER_HIDE_INACTIVE_IN_COMBOBOX&token='.newToken().'">'.img_picto($langs->trans("Disabled"), 'off').'</a>';
	} else {
		print '<a href="'.$_SERVER['PHP_SELF'].'?action=del_USER_HIDE_INACTIVE_IN_COMBOBOX&token='.newToken().'">'.img_picto($langs->trans("Enabled"), 'on').'</a>';
	}
}
print '</td></tr>';

print '</table>';
print '</div>';

print '<br>';

$dirmodels = array_merge(array('/'), (array) $conf->modules_parts['models']);

// Defini tableau def des modeles
$def = array();
$sql = "SELECT nom";
$sql .= " FROM ".MAIN_DB_PREFIX."document_model";
$sql .= " WHERE type = '".$db->escape($type)."'";
$sql .= " AND entity = ".$conf->entity;
$resql = $db->query($sql);
if ($resql) {
	$i = 0;
	$num_rows = $db->num_rows($resql);
	while ($i < $num_rows) {
		$array = $db->fetch_array($resql);
		if (is_array($array)) {
			array_push($def, $array[0]);
		}
		$i++;
	}
} else {
	dol_print_error($db);
}

print load_fiche_titre($langs->trans("UsersDocModules"), '', '');

print '<div class="div-table-responsive-no-min">';
print '<table class="noborder centpercent">';
print '<tr class="liste_titre">';
print '<td>'.$langs->trans("Name").'</td>';
print '<td>'.$langs->trans("Description").'</td>';
print '<td align="center" width="60">'.$langs->trans("Status")."</td>\n";
print '<td align="center" width="60">'.$langs->trans("Default")."</td>\n";
print '<td align="center" width="80">'.$langs->trans("ShortInfo").'</td>';
print '<td align="center" width="80">'.$langs->trans("Preview").'</td>';
print "</tr>\n";

clearstatcache();

foreach ($dirmodels as $reldir) {
	foreach (array('', '/doc') as $valdir) {
		$dir = dol_buildpath($reldir."core/modules/user".$valdir);
		if (is_dir($dir)) {
			$handle = opendir($dir);
			if (is_resource($handle)) {
				$filelist = array();
				while (($file = readdir($handle)) !== false) {
					$filelist[] = $file;
				}
				closedir($handle);
				arsort($filelist);

				foreach ($filelist as $file) {
					if (preg_match('/\.modules\.php$/i', $file) && preg_match('/^(pdf_|doc_)/', $file)) {
						if (file_exists($dir.'/'.$file)) {
							$name = substr($file, 4, dol_strlen($file) - 16);
							$classname = substr($file, 0, dol_strlen($file) - 12);

							require_once $dir.'/'.$file;
							$module = new $classname($db);
<<<<<<< HEAD
							'@phan-var-force CommonDocGenerator $module';
=======
							'@phan-var-force ModelePDFUser $module';
>>>>>>> cc80841a

							$modulequalified = 1;
							if ($module->version == 'development' && getDolGlobalInt('MAIN_FEATURES_LEVEL') < 2) {
								$modulequalified = 0;
							}
							if ($module->version == 'experimental' && getDolGlobalInt('MAIN_FEATURES_LEVEL') < 1) {
								$modulequalified = 0;
							}

							if ($modulequalified) {
								print '<tr class="oddeven"><td width="100">';
								print(empty($module->name) ? $name : $module->name);
								print "</td><td>\n";
								if (method_exists($module, 'info')) {
									print $module->info($langs);  // @phan-suppress-current-line PhanUndeclaredMethod
								} else {
									print $module->description;
								}
								print '</td>';

								// Active
								if (in_array($name, $def)) {
									print '<td class="center">'."\n";
									print '<a href="'.$_SERVER["PHP_SELF"].'?action=del_default&token='.newToken().'&value='.urlencode($name).'">';
									print img_picto($langs->trans("Enabled"), 'switch_on');
									print '</a>';
									print '</td>';
								} else {
									print '<td class="center">'."\n";
									print '<a href="'.$_SERVER["PHP_SELF"].'?action=set_default&token='.newToken().'&value='.urlencode($name).'&scandir='.urlencode($module->scandir).'&label='.urlencode($module->name).'">';
									print img_picto($langs->trans("Disabled"), 'switch_off');
									print '</a>';
									print "</td>";
								}

								// Default
								print '<td class="center">';
								if (getDolGlobalString('USER_ADDON_PDF_ODT') == $name) {
									//print img_picto($langs->trans("Default"), 'on');
									print '<a href="'.$_SERVER["PHP_SELF"].'?action=unsetdoc&token='.newToken().'&value='.urlencode($name).'&scandir='.urlencode($module->scandir).'&label='.urlencode($module->name).'" alt="'.$langs->trans("Default").'">'.img_picto($langs->trans("Default"), 'on').'</a>';
								} else {
									print '<a href="'.$_SERVER["PHP_SELF"].'?action=setdoc&token='.newToken().'&value='.urlencode($name).'&scandir='.urlencode($module->scandir).'&label='.urlencode($module->name).'" alt="'.$langs->trans("Default").'">'.img_picto($langs->trans("Disabled"), 'off').'</a>';
								}
								print '</td>';

								// Info
								$htmltooltip = ''.$langs->trans("Name").': '.$module->name;
								$htmltooltip .= '<br>'.$langs->trans("Type").': '.($module->type ? $module->type : $langs->trans("Unknown"));
								if ($module->type == 'pdf') {
									$htmltooltip .= '<br>'.$langs->trans("Width").'/'.$langs->trans("Height").': '.$module->page_largeur.'/'.$module->page_hauteur;
								}
								$htmltooltip .= '<br><br><u>'.$langs->trans("FeaturesSupported").':</u>';
								$htmltooltip .= '<br>'.$langs->trans("Logo").': '.yn($module->option_logo, 1, 1);
								$htmltooltip .= '<br>'.$langs->trans("MultiLanguage").': '.yn($module->option_multilang, 1, 1);


								print '<td class="center">';
								print $form->textwithpicto('', $htmltooltip, 1, 0);
								print '</td>';

								// Preview
								print '<td class="center">';
								if ($module->type == 'pdf') {
									print '<a href="'.$_SERVER["PHP_SELF"].'?action=specimen&module='.$name.'">'.img_object($langs->trans("Preview"), 'pdf').'</a>';
								} else {
									print img_object($langs->trans("PreviewNotAvailable"), 'generic');
								}
								print '</td>';

								print "</tr>\n";
							}
						}
					}
				}
			}
		}
	}
}

print '</table>';
print '</div>';

print '<br>';

print dol_get_fiche_end();

// End of page
llxFooter();
$db->close();<|MERGE_RESOLUTION|>--- conflicted
+++ resolved
@@ -249,11 +249,7 @@
 
 							require_once $dir.'/'.$file;
 							$module = new $classname($db);
-<<<<<<< HEAD
-							'@phan-var-force CommonDocGenerator $module';
-=======
 							'@phan-var-force ModelePDFUser $module';
->>>>>>> cc80841a
 
 							$modulequalified = 1;
 							if ($module->version == 'development' && getDolGlobalInt('MAIN_FEATURES_LEVEL') < 2) {
