<?php
/* Copyright (C) 2012       Mikael Carlavan         <contact@mika-carl.fr>
 * Copyright (C) 2017       ATM Consulting          <contact@atm-consulting.fr>
 * Copyright (C) 2017       Pierre-Henry Favre      <phf@atm-consulting.fr>
 * Copyright (C) 2018-2019  Frédéric France         <frederic.france@netlogic.fr>
 *
 * This program is free software; you can redistribute it and/or modify
 * it under the terms of the GNU General Public License as published by
 * the Free Software Foundation; either version 3 of the License, or
 * (at your option) any later version.
 *
 * This program is distributed in the hope that it will be useful,
 * but WITHOUT ANY WARRANTY; without even the implied warranty of
 * MERCHANTABILITY or FITNESS FOR A PARTICULAR PURPOSE.  See the
 * GNU General Public License for more details.
 *
 * You should have received a copy of the GNU General Public License
 * along with this program. If not, see <https://www.gnu.org/licenses/>.
 */


/**
 *      \file       htdocs/admin/expensereport_rules.php
 *		\ingroup    expensereport
 *		\brief      Page to display expense tax ik
 */

require '../main.inc.php';
require_once DOL_DOCUMENT_ROOT.'/core/lib/admin.lib.php';
require_once DOL_DOCUMENT_ROOT.'/core/lib/expensereport.lib.php';
require_once DOL_DOCUMENT_ROOT.'/expensereport/class/expensereport.class.php';
require_once DOL_DOCUMENT_ROOT.'/expensereport/class/expensereport_rule.class.php';

// Load translation files required by the page
$langs->loadLangs(array("admin", "other", "trips", "errors", "dict"));

// Initialize technical object to manage hooks of page. Note that conf->hooks_modules contains array of hook context
$hookmanager->initHooks(array('admin', 'dictionaryadmin','expensereport_rules'));

$object = new ExpenseReportRule($db);

if (!$user->admin) {
	accessforbidden();
}


<<<<<<< HEAD
$apply_to = GETPOST('apply_to');
$fk_user = GETPOST('fk_user', 'int');
$fk_usergroup = GETPOST('fk_usergroup', 'int');

$fk_c_type_fees = GETPOST('fk_c_type_fees');
$code_expense_rules_type = GETPOST('code_expense_rules_type');
$dates = dol_mktime(12, 0, 0, GETPOST('startmonth'), GETPOST('startday'), GETPOST('startyear'));
$datee = dol_mktime(12, 0, 0, GETPOST('endmonth'), GETPOST('endday'), GETPOST('endyear'));
$amount = GETPOST('amount');
=======
/*
 * Action
 */
>>>>>>> 503d1a04

$parameters = array();
$reshook = $hookmanager->executeHooks('doActions', $parameters, $object, $action); // Note that $action and $object may have been modified by some hooks
if ($reshook < 0) {
	setEventMessages($hookmanager->error, $hookmanager->errors, 'errors');
}

if (empty($reshook)) {
	//Init error
	$error = false;

	$action = GETPOST('action', 'aZ09');
	$id = GETPOST('id', 'int');

	$apply_to = GETPOST('apply_to');
	$fk_user = GETPOST('fk_user', 'int');
	$fk_usergroup = GETPOST('fk_usergroup', 'int');
	$restrictive = GETPOST('restrictive', 'int');
	$fk_c_type_fees = GETPOST('fk_c_type_fees', 'int');
	$code_expense_rules_type = GETPOST('code_expense_rules_type');
	$dates = dol_mktime(12, 0, 0, GETPOST('startmonth'), GETPOST('startday'), GETPOST('startyear'));
	$datee = dol_mktime(12, 0, 0, GETPOST('endmonth'), GETPOST('endday'), GETPOST('endyear'));
	$amount = price2num(GETPOST('amount'), 'MT', 2);

	if (!empty($id)) {
		$result = $object->fetch($id);
		if ($result < 0) {
			dol_print_error('', $object->error, $object->errors);
		}
	}

	if ($action == 'save') {
		$error = 0;

		// check parameters
		if (empty($apply_to)) {
			$error++;
			setEventMessages($langs->trans("ErrorFieldRequired", $langs->transnoentitiesnoconv("ExpenseReportApplyTo")), null, 'errors');
		}
		if (empty($fk_c_type_fees)) {
			$error++;
			setEventMessages($langs->trans("ErrorFieldRequired", $langs->transnoentitiesnoconv("ExpenseReportDomain")), null, 'errors');
		}
		if (empty($code_expense_rules_type)) {
			$error++;
			setEventMessages($langs->trans("ErrorFieldRequired", $langs->transnoentitiesnoconv("ExpenseReportLimitOn")), null, 'errors');
		}
		if (empty($dates)) {
			$error++;
			setEventMessages($langs->trans("ErrorFieldRequired", $langs->transnoentitiesnoconv("ExpenseReportDateStart")), null, 'errors');
		}
		if (empty($datee)) {
			$error++;
			setEventMessages($langs->trans("ErrorFieldRequired", $langs->transnoentitiesnoconv("ExpenseReportDateEnd")), null, 'errors');
		}
		if (empty($amount)) {
			$error++;
			setEventMessages($langs->trans("ErrorFieldRequired", $langs->transnoentitiesnoconv("ExpenseReportLimitAmount")), null, 'errors');
		}

		if (empty($error)) {
			if ($apply_to == 'U') {
				$object->fk_user = (int) $fk_user;
				$object->fk_usergroup = 0;
				$object->is_for_all = 0;
			} elseif ($apply_to == 'G') {
				$object->fk_usergroup = (int) $fk_usergroup;
				$object->fk_user = 0;
				$object->is_for_all = 0;
			} elseif ($apply_to == 'A') {
				$object->is_for_all = 1;
				$object->fk_user = 0;
				$object->fk_usergroup = 0;
			}

			$object->dates = $dates;
			$object->datee = $datee;
			$object->restrictive = $restrictive;
			$object->fk_c_type_fees = $fk_c_type_fees;
			$object->code_expense_rules_type = $code_expense_rules_type;
			$object->amount = $amount;
			$object->entity = $conf->entity;

			if ($object->id > 0) {
				$res = $object->update($user);
			} else {
				$res = $object->create($user);
			}
			if ($res > 0) {
				setEventMessages($langs->trans('ExpenseReportRuleSave'), null);
			} else {
				dol_print_error($object->db);
				$error++;
			}

			if (!$error) {
				header('Location: ' . $_SERVER['PHP_SELF']);
				exit;
			} else {
				$action = '';
			}
		}
	} elseif ($action == 'delete') {
		// TODO add confirm
		$res = $object->delete($user);

		if ($res < 0) {
			dol_print_error($object->db);
		}

		header('Location: ' . $_SERVER['PHP_SELF']);
		exit;
	}

	$rules = $object->getAllRule();

	$tab_apply = array(
		'A' => $langs->trans('All'),
		'G' => $langs->trans('Group'),
		'U' => $langs->trans('User')
	);
	$tab_rules_type = array(
		'EX_DAY' => $langs->trans('Day'),
		'EX_MON' => $langs->trans('Month'),
		'EX_YEA' => $langs->trans('Year'),
		'EX_EXP' => $langs->trans('OnExpense')
	);
}
	/*
	 * View
	 */

<<<<<<< HEAD
$rules = $object->getAllRule();
=======
	llxHeader('', $langs->trans("ExpenseReportsSetup"));
>>>>>>> 503d1a04

	$form = new Form($db);

	$linkback = '<a href="' . DOL_URL_ROOT . '/admin/modules.php?restore_lastsearch_values=1">' . $langs->trans("BackToModuleList") . '</a>';
	print load_fiche_titre($langs->trans("ExpenseReportsSetup"), $linkback, 'title_setup');

	$head = expensereport_admin_prepare_head();
	print dol_get_fiche_head($head, 'expenserules', $langs->trans("ExpenseReportsRules"), -1, 'trip');

	echo '<span class="opacitymedium">' . $langs->trans('ExpenseReportRulesDesc') . '</span>';
	print '<br><br>';

if ($action != 'edit') {
	echo '<form action="' . $_SERVER['PHP_SELF'] . '" method="post">';
	echo '<input type="hidden" name="token" value="' . newToken() . '" />';
	echo '<input type="hidden" name="action" value="save" />';

	echo '<table class="noborder centpercent">';

	echo '<tr class="liste_titre headerexpensereportrules">';
	echo '<th class="linecolapplyto">' . $langs->trans('ExpenseReportApplyTo') . '</th>';
	echo '<th class="linecoltype">' . $langs->trans('Type') . '</th>';
	echo '<th class="linecollimiton">' . $langs->trans('ExpenseReportLimitOn') . '</th>';
	echo '<th class="linecoldatestart">' . $langs->trans('ExpenseReportDateStart') . '</th>';
	echo '<th class="linecoldateend">' . $langs->trans('ExpenseReportDateEnd') . '</th>';
	echo '<th class="linecollimitamount">' . $langs->trans('ExpenseReportLimitAmount') . '</th>';
	echo '<th class="linecolrestrictive">' . $langs->trans('ExpenseReportRestrictive') . '</th>';
	echo '<th>&nbsp;</th>';
	echo '</tr>';

	echo '<tr class="oddeven">';
	echo '<td>';
	echo '<div class="float linecolapplyto">' . $form->selectarray('apply_to', $tab_apply, '', 0) . '</div>';
	echo '<div id="user" class="float linecoluser">' . $form->select_dolusers('', 'fk_user') . '</div>';
	echo '<div id="group" class="float linecolgroup">' . $form->select_dolgroups('', 'fk_usergroup') . '</div>';
	echo '</td>';

<<<<<<< HEAD
	echo '<td>'.$form->selectExpense('', 'fk_c_type_fees', 0, 1, 1).'</td>';
	echo '<td>'.$form->selectarray('code_expense_rules_type', $tab_rules_type, '', 0).'</td>';
	echo '<td>'.$form->selectDate(strtotime(date('Y-m-01', dol_now())), 'start', '', '', 0, '', 1, 0).'</td>';
	echo '<td>'.$form->selectDate(strtotime(date('Y-m-t', dol_now())), 'end', '', '', 0, '', 1, 0).'</td>';
	echo '<td><input type="text" value="" class="maxwidth100" name="amount" class="amount" /> '.$conf->currency.'</td>';
	echo '<td>'.$form->selectyesno('restrictive', 0, 1).'</td>';
	echo '<td class="right"><input type="submit" class="button button-add" value="'.$langs->trans('Add').'" /></td>';
=======
	echo '<td class="linecoltype">' . $form->selectExpense('', 'fk_c_type_fees', 0, 1, 1) . '</td>';
	echo '<td class="linecoltyperule">' . $form->selectarray('code_expense_rules_type', $tab_rules_type, '', 0) . '</td>';
	echo '<td class="linecoldatestart">' . $form->selectDate(strtotime(date('Y-m-01', dol_now())), 'start', '', '', 0, '', 1, 0) . '</td>';
	echo '<td class="linecoldateend>' . $form->selectDate(strtotime(date('Y-m-t', dol_now())), 'end', '', '', 0, '', 1, 0) . '</td>';
	echo '<td class="linecolamount"><input type="text" value="" class="maxwidth100" name="amount" class="amount right" /></td>';
	echo '<td class="linecolrestrictive">' . $form->selectyesno('restrictive', 0, 1) . '</td>';
	echo '<td class="right linecolbutton"><input type="submit" class="button button-add" value="' . $langs->trans('Add') . '" /></td>';
>>>>>>> 503d1a04
	echo '</tr>';

	echo '</table>';
	echo '</form>';
}


	echo '<form action="' . $_SERVER['PHP_SELF'] . '" method="post">';
	echo '<input type="hidden" name="token" value="' . newToken() . '" />';

if ($action == 'edit') {
	echo '<input type="hidden" name="id" value="' . $object->id . '" />';
	echo '<input type="hidden" name="action" value="save" />';
}

	echo '<table class="noborder centpercent">';

	echo '<tr class="liste_titre expensereportrules">';
	echo '<th class="linecolapplyto">' . $langs->trans('ExpenseReportApplyTo') . '</th>';
	echo '<th class="linecoltype">' . $langs->trans('Type') . '</th>';
	echo '<th class="linecollimiton">' . $langs->trans('ExpenseReportLimitOn') . '</th>';
	echo '<th class="linecoldatestart">' . $langs->trans('ExpenseReportDateStart') . '</th>';
	echo '<th class="linecoldateend">' . $langs->trans('ExpenseReportDateEnd') . '</th>';
	echo '<th class="linecollimitamount">' . $langs->trans('ExpenseReportLimitAmount') . '</th>';
	echo '<th class="linecolrestrictive">' . $langs->trans('ExpenseReportRestrictive') . '</th>';
	echo '<th>&nbsp;</th>';
	echo '</tr>';

foreach ($rules as $rule) {
	echo '<tr class="oddeven linetrdata" id="'.$rule->id.'">';

	echo '<td class="linecolusergroup">';
	if ($action == 'edit' && $object->id == $rule->id) {
		$selected = ($object->is_for_all > 0) ? 'A' : ($object->fk_usergroup > 0 ? 'G' : 'U');
		echo '<div class="float">' . $form->selectarray('apply_to', $tab_apply, $selected, 0) . '</div>';
		echo '<div id="user" class="float">' . $form->select_dolusers($object->fk_user, 'fk_user') . '</div>';
		echo '<div id="group" class="float">' . $form->select_dolgroups($object->fk_usergroup, 'fk_usergroup') . '</div>';
	} else {
		if ($rule->is_for_all > 0) {
			echo $tab_apply['A'];
		} elseif ($rule->fk_usergroup > 0) {
			echo $tab_apply['G'] . ' (' . $rule->getGroupLabel() . ')';
		} elseif ($rule->fk_user > 0) {
			echo $tab_apply['U'] . ' (' . $rule->getUserName() . ')';
		}
	}
	echo '</td>';


	echo '<td class="linecoltype">';
	if ($action == 'edit' && $object->id == $rule->id) {
		echo $form->selectExpense($object->fk_c_type_fees, 'fk_c_type_fees', 0, 1, 1);
	} else {
		if ($rule->fk_c_type_fees == -1) {
			echo $langs->trans('AllExpenseReport');
		} else {
<<<<<<< HEAD
			$key = getDictionaryValue(MAIN_DB_PREFIX.'c_type_fees', 'code', $rule->fk_c_type_fees, false, 'id');
			if ($key && $key != $langs->trans($key)) {
				echo $langs->trans($key);
			} else {
				$value = getDictionaryValue(MAIN_DB_PREFIX.'c_type_fees', 'label', $rule->fk_c_type_fees, false, 'id');
=======
			$key = getDictionaryValue('c_type_fees', 'code', $rule->fk_c_type_fees, false, 'id');
			if ($key && $key != $langs->trans($key)) {
				echo $langs->trans($key);
			} else {
				$value = getDictionaryValue('c_type_fees', 'label', $rule->fk_c_type_fees, false, 'id');
>>>>>>> 503d1a04
				echo $langs->trans($value ? $value : 'Undefined'); // TODO check to return trans of 'code'
			}
		}
	}
	echo '</td>';


	echo '<td class="linecoltyperule">';
	if ($action == 'edit' && $object->id == $rule->id) {
		echo $form->selectarray('code_expense_rules_type', $tab_rules_type, $object->code_expense_rules_type, 0);
	} else {
		echo $tab_rules_type[$rule->code_expense_rules_type];
	}
	echo '</td>';


	echo '<td class="linecoldatestart">';
	if ($action == 'edit' && $object->id == $rule->id) {
		print $form->selectDate(strtotime(date('Y-m-d', $object->dates)), 'start', '', '', 0, '', 1, 0);
	} else {
		echo dol_print_date($rule->dates, 'day');
	}
	echo '</td>';


	echo '<td class="linecoldateend">';
	if ($action == 'edit' && $object->id == $rule->id) {
		print $form->selectDate(strtotime(date('Y-m-d', $object->datee)), 'end', '', '', 0, '', 1, 0);
	} else {
		echo dol_print_date($rule->datee, 'day');
	}
	echo '</td>';

	// Amount
	echo '<td class="linecolamount">';
	if ($action == 'edit' && $object->id == $rule->id) {
		echo '<input type="text" value="' . price2num($object->amount) . '" name="amount" class="amount width50 right" />';
	} else {
		echo price($rule->amount, 0, $langs, 1, -1, -1, $conf->currency);
	}
	echo '</td>';


	echo '<td class="linecolrestrictive">';
	if ($action == 'edit' && $object->id == $rule->id) {
		echo $form->selectyesno('restrictive', $object->restrictive, 1);
	} else {
		echo yn($rule->restrictive, 1, 1);
	}
	echo '</td>';


	echo '<td class="center">';
	if ($object->id != $rule->id) {
		echo '<a class="editfielda paddingright paddingleft" href="' . $_SERVER['PHP_SELF'] . '?action=edit&token=' . newToken() . '&id=' . $rule->id . '">' . img_edit() . '</a>&nbsp;';
		echo '<a class="paddingright paddingleft" href="' . $_SERVER['PHP_SELF'] . '?action=delete&token=' . newToken() . '&id=' . $rule->id . '">' . img_delete() . '</a>';
	} else {
<<<<<<< HEAD
		echo '<input type="submit" class="button button-edit" value="'.$langs->trans('Update').'" />&nbsp;';
		echo '<a href="'.$_SERVER['PHP_SELF'].'" class="button button-cancel">'.$langs->trans("Cancel").'</a>';
=======
		echo '<input type="submit" class="button button-edit" value="' . $langs->trans('Update') . '" />&nbsp;';
		echo '<a href="' . $_SERVER['PHP_SELF'] . '" class="button button-cancel">' . $langs->trans("Cancel") . '</a>';
>>>>>>> 503d1a04
	}
	echo '</td>';

	echo '</tr>';
}


	echo '</table>';
	echo '</form>';

	echo '<script type="text/javascript"> $(function() {
	$("#apply_to").change(function() {
		var value = $(this).val();
		if (value == "A") {
			$("#group").hide(); $("#user").hide();
		} else if (value == "U") {
			$("#user").show();
			$("#group").hide();
		} else if (value == "G") {
			$("#group").show();
			$("#user").hide();
		}
	});

	$("#apply_to").change();

}); </script>';


print dol_get_fiche_end();

// End of page
llxFooter();
$db->close();<|MERGE_RESOLUTION|>--- conflicted
+++ resolved
@@ -44,21 +44,9 @@
 }
 
 
-<<<<<<< HEAD
-$apply_to = GETPOST('apply_to');
-$fk_user = GETPOST('fk_user', 'int');
-$fk_usergroup = GETPOST('fk_usergroup', 'int');
-
-$fk_c_type_fees = GETPOST('fk_c_type_fees');
-$code_expense_rules_type = GETPOST('code_expense_rules_type');
-$dates = dol_mktime(12, 0, 0, GETPOST('startmonth'), GETPOST('startday'), GETPOST('startyear'));
-$datee = dol_mktime(12, 0, 0, GETPOST('endmonth'), GETPOST('endday'), GETPOST('endyear'));
-$amount = GETPOST('amount');
-=======
 /*
  * Action
  */
->>>>>>> 503d1a04
 
 $parameters = array();
 $reshook = $hookmanager->executeHooks('doActions', $parameters, $object, $action); // Note that $action and $object may have been modified by some hooks
@@ -191,11 +179,7 @@
 	 * View
 	 */
 
-<<<<<<< HEAD
-$rules = $object->getAllRule();
-=======
 	llxHeader('', $langs->trans("ExpenseReportsSetup"));
->>>>>>> 503d1a04
 
 	$form = new Form($db);
 
@@ -233,15 +217,6 @@
 	echo '<div id="group" class="float linecolgroup">' . $form->select_dolgroups('', 'fk_usergroup') . '</div>';
 	echo '</td>';
 
-<<<<<<< HEAD
-	echo '<td>'.$form->selectExpense('', 'fk_c_type_fees', 0, 1, 1).'</td>';
-	echo '<td>'.$form->selectarray('code_expense_rules_type', $tab_rules_type, '', 0).'</td>';
-	echo '<td>'.$form->selectDate(strtotime(date('Y-m-01', dol_now())), 'start', '', '', 0, '', 1, 0).'</td>';
-	echo '<td>'.$form->selectDate(strtotime(date('Y-m-t', dol_now())), 'end', '', '', 0, '', 1, 0).'</td>';
-	echo '<td><input type="text" value="" class="maxwidth100" name="amount" class="amount" /> '.$conf->currency.'</td>';
-	echo '<td>'.$form->selectyesno('restrictive', 0, 1).'</td>';
-	echo '<td class="right"><input type="submit" class="button button-add" value="'.$langs->trans('Add').'" /></td>';
-=======
 	echo '<td class="linecoltype">' . $form->selectExpense('', 'fk_c_type_fees', 0, 1, 1) . '</td>';
 	echo '<td class="linecoltyperule">' . $form->selectarray('code_expense_rules_type', $tab_rules_type, '', 0) . '</td>';
 	echo '<td class="linecoldatestart">' . $form->selectDate(strtotime(date('Y-m-01', dol_now())), 'start', '', '', 0, '', 1, 0) . '</td>';
@@ -249,7 +224,6 @@
 	echo '<td class="linecolamount"><input type="text" value="" class="maxwidth100" name="amount" class="amount right" /></td>';
 	echo '<td class="linecolrestrictive">' . $form->selectyesno('restrictive', 0, 1) . '</td>';
 	echo '<td class="right linecolbutton"><input type="submit" class="button button-add" value="' . $langs->trans('Add') . '" /></td>';
->>>>>>> 503d1a04
 	echo '</tr>';
 
 	echo '</table>';
@@ -306,19 +280,11 @@
 		if ($rule->fk_c_type_fees == -1) {
 			echo $langs->trans('AllExpenseReport');
 		} else {
-<<<<<<< HEAD
-			$key = getDictionaryValue(MAIN_DB_PREFIX.'c_type_fees', 'code', $rule->fk_c_type_fees, false, 'id');
-			if ($key && $key != $langs->trans($key)) {
-				echo $langs->trans($key);
-			} else {
-				$value = getDictionaryValue(MAIN_DB_PREFIX.'c_type_fees', 'label', $rule->fk_c_type_fees, false, 'id');
-=======
 			$key = getDictionaryValue('c_type_fees', 'code', $rule->fk_c_type_fees, false, 'id');
 			if ($key && $key != $langs->trans($key)) {
 				echo $langs->trans($key);
 			} else {
 				$value = getDictionaryValue('c_type_fees', 'label', $rule->fk_c_type_fees, false, 'id');
->>>>>>> 503d1a04
 				echo $langs->trans($value ? $value : 'Undefined'); // TODO check to return trans of 'code'
 			}
 		}
@@ -376,13 +342,8 @@
 		echo '<a class="editfielda paddingright paddingleft" href="' . $_SERVER['PHP_SELF'] . '?action=edit&token=' . newToken() . '&id=' . $rule->id . '">' . img_edit() . '</a>&nbsp;';
 		echo '<a class="paddingright paddingleft" href="' . $_SERVER['PHP_SELF'] . '?action=delete&token=' . newToken() . '&id=' . $rule->id . '">' . img_delete() . '</a>';
 	} else {
-<<<<<<< HEAD
-		echo '<input type="submit" class="button button-edit" value="'.$langs->trans('Update').'" />&nbsp;';
-		echo '<a href="'.$_SERVER['PHP_SELF'].'" class="button button-cancel">'.$langs->trans("Cancel").'</a>';
-=======
 		echo '<input type="submit" class="button button-edit" value="' . $langs->trans('Update') . '" />&nbsp;';
 		echo '<a href="' . $_SERVER['PHP_SELF'] . '" class="button button-cancel">' . $langs->trans("Cancel") . '</a>';
->>>>>>> 503d1a04
 	}
 	echo '</td>';
 
