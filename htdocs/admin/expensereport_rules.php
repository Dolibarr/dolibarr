--- conflicted
+++ resolved
@@ -36,11 +36,7 @@
 // Load translation files required by the page
 $langs->loadLangs(array("admin", "other", "trips", "errors", "dict"));
 
-<<<<<<< HEAD
-// Initialize technical object to manage hooks of page. Note that conf->hooks_modules contains array of hook context
-=======
 // Initialize a technical object to manage hooks of page. Note that conf->hooks_modules contains an array of hook context
->>>>>>> cc80841a
 $hookmanager->initHooks(array('admin', 'dictionaryadmin','expensereport_rules'));
 
 $object = new ExpenseReportRule($db);
@@ -55,12 +51,9 @@
  */
 
 $parameters = array();
-<<<<<<< HEAD
-=======
 $rules = array();
 $tab_apply = array();
 $tab_rules_type = array();
->>>>>>> cc80841a
 $reshook = $hookmanager->executeHooks('doActions', $parameters, $object, $action); // Note that $action and $object may have been modified by some hooks
 if ($reshook < 0) {
 	setEventMessages($hookmanager->error, $hookmanager->errors, 'errors');
@@ -228,11 +221,7 @@
 	echo '<td>';
 	echo '<div class="float linecolapplyto">' . $form->selectarray('apply_to', $tab_apply, '', 0) . '</div>';
 	echo '<div id="user" class="float linecoluser">' . $form->select_dolusers('', 'fk_user') . '</div>';
-<<<<<<< HEAD
-	echo '<div id="group" class="float linecolgroup">' . $form->select_dolgroups('', 'fk_usergroup') . '</div>';
-=======
 	echo '<div id="group" class="float linecolgroup">' . $form->select_dolgroups(0, 'fk_usergroup') . '</div>';
->>>>>>> cc80841a
 	echo '</td>';
 
 	echo '<td class="linecoltype">' . $form->selectExpense('', 'fk_c_type_fees', 0, 1, 1) . '</td>';
@@ -370,11 +359,7 @@
 	echo '</tr>';
 }
 
-<<<<<<< HEAD
-if (count($rules) == 0) {
-=======
 if (!is_array($rules) || count($rules) == 0) {
->>>>>>> cc80841a
 	print '<tr class="none"><td colspan="8"><span class="opacitymedium">'.$langs->trans("None").'</span></td></tr>';
 }
 
