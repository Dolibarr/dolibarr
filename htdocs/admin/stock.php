<?php
/* Copyright (C) 2006      Rodolphe Quiedeville <rodolphe@quiedeville.org>
 * Copyright (C) 2008-2010 Laurent Destailleur  <eldy@users.sourceforge.net>
 * Copyright (C) 2005-2009 Regis Houssin        <regis.houssin@inodbox.com>
 * Copyright (C) 2012-2013 Juanjo Menent		<jmenent@2byte.es>
 * Copyright (C) 2013-2018 Philippe Grand       <philippe.grand@atoo-net.com>
 * Copyright (C) 2013      Florian Henry        <florian.henry@open-concept.pro>
 *
 * This program is free software; you can redistribute it and/or modify
 * it under the terms of the GNU General Public License as published by
 * the Free Software Foundation; either version 3 of the License, or
 * (at your option) any later version.
 *
 * This program is distributed in the hope that it will be useful,
 * but WITHOUT ANY WARRANTY; without even the implied warranty of
 * MERCHANTABILITY or FITNESS FOR A PARTICULAR PURPOSE.  See the
 * GNU General Public License for more details.
 *
 * You should have received a copy of the GNU General Public License
 * along with this program. If not, see <https://www.gnu.org/licenses/>.
 */

/**
 *	\file       htdocs/admin/stock.php
 *	\ingroup    stock
 *	\brief      Page d'administration/configuration du module gestion de stock
 */
require '../main.inc.php';
require_once DOL_DOCUMENT_ROOT.'/core/lib/admin.lib.php';
require_once DOL_DOCUMENT_ROOT.'/core/lib/stock.lib.php';
require_once DOL_DOCUMENT_ROOT.'/product/class/html.formproduct.class.php';

// Load translation files required by the page
$langs->loadLangs(array("admin", "stocks"));

// Securit check
if (!$user->admin) accessforbidden();

$action = GETPOST('action', 'alpha');
$value = GETPOST('value', 'alpha');
$label = GETPOST('label', 'alpha');
$scandir = GETPOST('scan_dir', 'alpha');
$type = 'stock';


/*
 * Action
 */

<<<<<<< HEAD
$reg =array();
=======
$reg = array();
>>>>>>> 3556004f

if (preg_match('/set_([a-z0-9_\-]+)/i', $action, $reg))
{
    $code = $reg[1];

    // If constant is for a unique choice, delete other choices
    if (in_array($code, array('STOCK_CALCULATE_ON_BILL', 'STOCK_CALCULATE_ON_VALIDATE_ORDER', 'STOCK_CALCULATE_ON_SHIPMENT', 'STOCK_CALCULATE_ON_SHIPMENT_CLOSE'))) {
    	dolibarr_del_const($db, 'STOCK_CALCULATE_ON_BILL', $conf->entity);
    	dolibarr_del_const($db, 'STOCK_CALCULATE_ON_VALIDATE_ORDER', $conf->entity);
    	dolibarr_del_const($db, 'STOCK_CALCULATE_ON_SHIPMENT', $conf->entity);
    	dolibarr_del_const($db, 'STOCK_CALCULATE_ON_SHIPMENT_CLOSE', $conf->entity);
    }
    if (in_array($code, array('STOCK_CALCULATE_ON_SUPPLIER_BILL', 'STOCK_CALCULATE_ON_SUPPLIER_VALIDATE_ORDER', 'STOCK_CALCULATE_ON_RECEPTION', 'STOCK_CALCULATE_ON_RECEPTION_CLOSE', 'STOCK_CALCULATE_ON_SUPPLIER_DISPATCH_ORDER'))) {
    	dolibarr_del_const($db, 'STOCK_CALCULATE_ON_SUPPLIER_BILL', $conf->entity);
    	dolibarr_del_const($db, 'STOCK_CALCULATE_ON_SUPPLIER_VALIDATE_ORDER', $conf->entity);
    	dolibarr_del_const($db, 'STOCK_CALCULATE_ON_RECEPTION', $conf->entity);
    	dolibarr_del_const($db, 'STOCK_CALCULATE_ON_RECEPTION_CLOSE', $conf->entity);
    	dolibarr_del_const($db, 'STOCK_CALCULATE_ON_SUPPLIER_DISPATCH_ORDER', $conf->entity);
    }

    if (dolibarr_set_const($db, $code, 1, 'chaine', 0, '', $conf->entity) > 0)
    {
    	header("Location: ".$_SERVER["PHP_SELF"]);
        exit;
    } else {
        dol_print_error($db);
    }
}

if (preg_match('/del_([a-z0-9_\-]+)/i', $action, $reg))
{
    $code = $reg[1];
    if (dolibarr_del_const($db, $code, $conf->entity) > 0)
    {
        header("Location: ".$_SERVER["PHP_SELF"]);
        exit;
    } else {
        dol_print_error($db);
    }
}

if ($action == 'warehouse')
{
	$value = GETPOST('default_warehouse', 'alpha');
	$res = dolibarr_set_const($db, "MAIN_DEFAULT_WAREHOUSE", $value, 'chaine', 0, '', $conf->entity);
	if ($value == -1 || empty($value) && !empty($conf->global->MAIN_DEFAULT_WAREHOUSE)){
		$res = dolibarr_del_const($db, "MAIN_DEFAULT_WAREHOUSE", $conf->entity);
	}
	if (!$res > 0) $error++;
}

if ($action == 'specimen')
{
	$modele = GETPOST('module', 'alpha');

	$object = new Entrepot($db);
	$object->initAsSpecimen();

	// Search template files
	$file = ''; $classname = ''; $filefound = 0;
	$dirmodels = array_merge(array('/'), (array) $conf->modules_parts['models']);
	foreach ($dirmodels as $reldir)
	{
		$file = dol_buildpath($reldir."core/modules/stock/doc/pdf_".$modele.".modules.php", 0);
		if (file_exists($file))
		{
			$filefound = 1;
			$classname = "pdf_".$modele;
			break;
		}
	}

	if ($filefound)
	{
		require_once $file;

		$module = new $classname($db);

		if ($module->write_file($object, $langs) > 0)
		{
			header("Location: ".DOL_URL_ROOT."/document.php?modulepart=stock&file=SPECIMEN.pdf");
			return;
		} else {
			setEventMessages($module->error, null, 'errors');
			dol_syslog($module->error, LOG_ERR);
		}
	} else {
		setEventMessages($langs->trans("ErrorModuleNotFound"), null, 'errors');
		dol_syslog($langs->trans("ErrorModuleNotFound"), LOG_ERR);
	}
}

// Activate a model
elseif ($action == 'set') {
	$ret = addDocumentModel($value, $type, $label, $scandir);
} elseif ($action == 'del') {
	$ret = delDocumentModel($value, $type);
	if ($ret > 0)
	{
		if ($conf->global->STOCK_ADDON_PDF == "$value") dolibarr_del_const($db, 'STOCK_ADDON_PDF', $conf->entity);
	}
}

// Set default model
elseif ($action == 'setdoc')
{
	if (dolibarr_set_const($db, "STOCK_ADDON_PDF", $value, 'chaine', 0, '', $conf->entity))
	{
		// The constant that was read before the new set
		// We therefore requires a variable to have a coherent view
		$conf->global->STOCK_ADDON_PDF = $value;
	}

	// On active le modele
	$ret = delDocumentModel($value, $type);
	if ($ret > 0)
	{
		$ret = addDocumentModel($value, $type, $label, $scandir);
	}
}


/*
 * View
 */

$form = new Form($db);
$dirmodels = array_merge(array('/'), (array) $conf->modules_parts['models']);

llxHeader('', $langs->trans("StockSetup"));

$linkback = '<a href="'.DOL_URL_ROOT.'/admin/modules.php?restore_lastsearch_values=1">'.$langs->trans("BackToModuleList").'</a>';
print load_fiche_titre($langs->trans("StockSetup"), $linkback, 'title_setup');

$head = stock_admin_prepare_head();

dol_fiche_head($head, 'general', $langs->trans("StockSetup"), -1, 'stock');

$form = new Form($db);
$formproduct = new FormProduct($db);



$disabled = '';
if (!empty($conf->productbatch->enabled))
{
	$langs->load("productbatch");
	$disabled = ' disabled';
	print info_admin($langs->trans("WhenProductBatchModuleOnOptionAreForced"));
}

//if (! empty($conf->global->STOCK_CALCULATE_ON_VALIDATE_ORDER) || ! empty($conf->global->STOCK_CALCULATE_ON_SHIPMENT))
//{
print info_admin($langs->trans("IfYouUsePointOfSaleCheckModule"));
print '<br>';
//}


print '<form method="POST" action="'.$_SERVER['PHP_SELF'].'">';
print '<input type="hidden" name="token" value="'.newToken().'">';
print '<input type="hidden" name="action" value="warehouse">';

// Title rule for stock decrease
print '<table class="noborder centpercent">';
print '<tr class="liste_titre">';
print "<td>".$langs->trans("RuleForStockManagementDecrease")."</td>\n";
print '<td class="right">'.$langs->trans("Status").'</td>'."\n";
print '</tr>'."\n";

$found = 0;

print '<tr class="oddeven">';
print '<td>'.$langs->trans("DeStockOnBill").'</td>';
print '<td class="right">';
if (!empty($conf->facture->enabled))
{
    if ($conf->use_javascript_ajax) {
        print ajax_constantonoff('STOCK_CALCULATE_ON_BILL', array(), null, 0, 0, 0, 2, 1);
    } else {
        $arrval = array('0' => $langs->trans("No"), '1' => $langs->trans("Yes"));
        print $form->selectarray("STOCK_CALCULATE_ON_BILL", $arrval, $conf->global->STOCK_CALCULATE_ON_BILL);
    }
} else {
    print $langs->trans("ModuleMustBeEnabledFirst", $langs->transnoentitiesnoconv("Module30Name"));
}
print "</td>\n</tr>\n";
$found++;


print '<tr class="oddeven">';
print '<td>'.$langs->trans("DeStockOnValidateOrder").'</td>';
print '<td class="right">';
if (!empty($conf->commande->enabled))
{
    if ($conf->use_javascript_ajax) {
    	print ajax_constantonoff('STOCK_CALCULATE_ON_VALIDATE_ORDER', array(), null, 0, 0, 0, 2, 1);
    } else {
        $arrval = array('0' => $langs->trans("No"), '1' => $langs->trans("Yes"));
        print $form->selectarray("STOCK_CALCULATE_ON_VALIDATE_ORDER", $arrval, $conf->global->STOCK_CALCULATE_ON_VALIDATE_ORDER);
    }
} else {
    print $langs->trans("ModuleMustBeEnabledFirst", $langs->transnoentitiesnoconv("Module25Name"));
}
print "</td>\n</tr>\n";
$found++;

//if (! empty($conf->expedition->enabled))
//{

print '<tr class="oddeven">';
print '<td>'.$langs->trans("DeStockOnShipment").'</td>';
print '<td class="right">';
if (!empty($conf->expedition->enabled))
{
    if ($conf->use_javascript_ajax) {
    	print ajax_constantonoff('STOCK_CALCULATE_ON_SHIPMENT', array(), null, 0, 0, 0, 2, 1);
    } else {
        $arrval = array('0' => $langs->trans("No"), '1' => $langs->trans("Yes"));
        print $form->selectarray("STOCK_CALCULATE_ON_SHIPMENT", $arrval, $conf->global->STOCK_CALCULATE_ON_SHIPMENT);
    }
} else {
    print $langs->trans("ModuleMustBeEnabledFirst", $langs->transnoentitiesnoconv("Module80Name"));
}
print "</td>\n</tr>\n";
$found++;


print '<tr class="oddeven">';
print '<td>'.$langs->trans("DeStockOnShipmentOnClosing").'</td>';
print '<td class="right">';
if (!empty($conf->expedition->enabled))
{
    if ($conf->use_javascript_ajax) {
    	print ajax_constantonoff('STOCK_CALCULATE_ON_SHIPMENT_CLOSE', array(), null, 0, 0, 0, 2, 1);
    } else {
        $arrval = array('0' => $langs->trans("No"), '1' => $langs->trans("Yes"));
        print $form->selectarray("STOCK_CALCULATE_ON_SHIPMENT_CLOSE", $arrval, $conf->global->STOCK_CALCULATE_ON_SHIPMENT_CLOSE);
    }
} else {
    print $langs->trans("ModuleMustBeEnabledFirst", $langs->transnoentitiesnoconv("Module80Name"));
}
print "</td>\n</tr>\n";
$found++;

print '</table>';


print '<br>';


// Title rule for stock increase
print '<table class="noborder centpercent">';
print '<tr class="liste_titre">';
print "<td>".$langs->trans("RuleForStockManagementIncrease")."</td>\n";
print '<td class="right">'.$langs->trans("Status").'</td>'."\n";
print '</tr>'."\n";

$found = 0;

print '<tr class="oddeven">';
print '<td>'.$langs->trans("ReStockOnBill").'</td>';
print '<td class="right">';
if (!empty($conf->fournisseur->enabled) && empty($conf->global->MAIN_USE_NEW_SUPPLIERMOD) || !empty($conf->supplier_order->enabled) || !empty($conf->supplier_invoice->enabled))
{
    if ($conf->use_javascript_ajax) {
    	print ajax_constantonoff('STOCK_CALCULATE_ON_SUPPLIER_BILL', array(), null, 0, 0, 0, 2, 1);
    } else {
        $arrval = array('0' => $langs->trans("No"), '1' => $langs->trans("Yes"));
        print $form->selectarray("STOCK_CALCULATE_ON_SUPPLIER_BILL", $arrval, $conf->global->STOCK_CALCULATE_ON_SUPPLIER_BILL);
    }
} else {
    print $langs->trans("ModuleMustBeEnabledFirst", $langs->transnoentitiesnoconv("Module40Name"));
}
print "</td>\n</tr>\n";
$found++;



print '<tr class="oddeven">';
print '<td>'.$langs->trans("ReStockOnValidateOrder").'</td>';
print '<td class="right">';
if (!empty($conf->fournisseur->enabled) && empty($conf->global->MAIN_USE_NEW_SUPPLIERMOD) || !empty($conf->supplier_order->enabled) || !empty($conf->supplier_invoice->enabled))
{
    if ($conf->use_javascript_ajax) {
    	print ajax_constantonoff('STOCK_CALCULATE_ON_SUPPLIER_VALIDATE_ORDER', array(), null, 0, 0, 0, 2, 1);
    } else {
        $arrval = array('0' => $langs->trans("No"), '1' => $langs->trans("Yes"));
        print $form->selectarray("STOCK_CALCULATE_ON_SUPPLIER_VALIDATE_ORDER", $arrval, $conf->global->STOCK_CALCULATE_ON_SUPPLIER_VALIDATE_ORDER);
    }
} else {
    print $langs->trans("ModuleMustBeEnabledFirst", $langs->transnoentitiesnoconv("Module40Name"));
}
print "</td>\n</tr>\n";
$found++;

if (!empty($conf->reception->enabled))
{
	print '<tr class="oddeven">';
	print '<td>'.$langs->trans("StockOnReception").'</td>';
    print '<td class="right">';

    if ($conf->use_javascript_ajax) {
    	print ajax_constantonoff('STOCK_CALCULATE_ON_RECEPTION', array(), null, 0, 0, 0, 2, 1);
    } else {
        $arrval = array('0' => $langs->trans("No"), '1' => $langs->trans("Yes"));
        print $form->selectarray("STOCK_CALCULATE_ON_RECEPTION", $arrval, $conf->global->STOCK_CALCULATE_ON_RECEPTION);
    }

	print "</td>\n</tr>\n";
	$found++;


    print '<tr class="oddeven">';
	print '<td>'.$langs->trans("StockOnReceptionOnClosing").'</td>';
    print '<td class="right">';

    if ($conf->use_javascript_ajax) {
    	print ajax_constantonoff('STOCK_CALCULATE_ON_RECEPTION_CLOSE', array(), null, 0, 0, 0, 2, 1);
    } else {
        $arrval = array('0' => $langs->trans("No"), '1' => $langs->trans("Yes"));
        print $form->selectarray("STOCK_CALCULATE_ON_RECEPTION_CLOSE", $arrval, $conf->global->STOCK_CALCULATE_ON_RECEPTION_CLOSE);
    }
	print "</td>\n</tr>\n";
	$found++;
} else {
	print '<tr class="oddeven">';
	print '<td>'.$langs->trans("ReStockOnDispatchOrder").'</td>';
    print '<td class="right">';
	if (!empty($conf->fournisseur->enabled))
	{
        if ($conf->use_javascript_ajax) {
        	print ajax_constantonoff('STOCK_CALCULATE_ON_SUPPLIER_DISPATCH_ORDER', array(), null, 0, 0, 0, 2, 1);
        } else {
            $arrval = array('0' => $langs->trans("No"), '1' => $langs->trans("Yes"));
            print $form->selectarray("STOCK_CALCULATE_ON_SUPPLIER_DISPATCH_ORDER", $arrval, $conf->global->STOCK_CALCULATE_ON_SUPPLIER_DISPATCH_ORDER);
        }
	} else {
		print $langs->trans("ModuleMustBeEnabledFirst", $langs->transnoentitiesnoconv("Module40Name"));
	}
	print "</td>\n</tr>\n";
	$found++;
}

print '</table>';

print '<br>';

print '<table class="noborder centpercent">';
print '<tr class="liste_titre">';
print "<td>".$langs->trans("RuleForStockAvailability")."</td>\n";
print '<td class="right">'.$langs->trans("Status").'</td>'."\n";
print '</tr>'."\n";


print '<tr class="oddeven">';
print '<td>'.$langs->trans("WarehouseAllowNegativeTransfer").'</td>';
print '<td class="right">';
if ($conf->use_javascript_ajax) {
    print ajax_constantonoff('STOCK_ALLOW_NEGATIVE_TRANSFER');
} else {
    $arrval = array('0' => $langs->trans("No"), '1' => $langs->trans("Yes"));
    print $form->selectarray("STOCK_ALLOW_NEGATIVE_TRANSFER", $arrval, $conf->global->STOCK_ALLOW_NEGATIVE_TRANSFER);
}
print "</td>\n";
print "</tr>\n";

// Option to force stock to be enough before adding a line into document
if ($conf->invoice->enabled)
{
	print '<tr class="oddeven">';
	print '<td>'.$langs->trans("StockMustBeEnoughForInvoice").'</td>';
    print '<td class="right">';
    if ($conf->use_javascript_ajax) {
        print ajax_constantonoff('STOCK_MUST_BE_ENOUGH_FOR_INVOICE');
    } else {
        $arrval = array('0' => $langs->trans("No"), '1' => $langs->trans("Yes"));
        print $form->selectarray("STOCK_MUST_BE_ENOUGH_FOR_INVOICE", $arrval, $conf->global->STOCK_MUST_BE_ENOUGH_FOR_INVOICE);
    }
    print "</td>\n";
    print "</tr>\n";
}

if ($conf->order->enabled)
{
	print '<tr class="oddeven">';
	print '<td>'.$langs->trans("StockMustBeEnoughForOrder").'</td>';
    print '<td class="right">';
    if ($conf->use_javascript_ajax) {
        print ajax_constantonoff('STOCK_MUST_BE_ENOUGH_FOR_ORDER');
    } else {
        $arrval = array('0' => $langs->trans("No"), '1' => $langs->trans("Yes"));
        print $form->selectarray("STOCK_MUST_BE_ENOUGH_FOR_ORDER", $arrval, $conf->global->STOCK_MUST_BE_ENOUGH_FOR_ORDER);
    }
	print "</td>\n";
	print "</tr>\n";
}

if ($conf->expedition->enabled)
{
	print '<tr class="oddeven">';
	print '<td>'.$langs->trans("StockMustBeEnoughForShipment").'</td>';
    print '<td class="right">';
    if ($conf->use_javascript_ajax) {
        print ajax_constantonoff('STOCK_MUST_BE_ENOUGH_FOR_SHIPMENT');
    } else {
        $arrval = array('0' => $langs->trans("No"), '1' => $langs->trans("Yes"));
        print $form->selectarray("STOCK_MUST_BE_ENOUGH_FOR_SHIPMENT", $arrval, $conf->global->STOCK_MUST_BE_ENOUGH_FOR_SHIPMENT);
    }
	print "</td>\n";
	print "</tr>\n";
}
print '</table>';

print '<br>';

$virtualdiffersfromphysical = 0;
if (!empty($conf->global->STOCK_CALCULATE_ON_SHIPMENT)
	|| !empty($conf->global->STOCK_CALCULATE_ON_SUPPLIER_DISPATCH_ORDER)
	|| !empty($conf->global->STOCK_CALCULATE_ON_SHIPMENT_CLOSE)
	|| !empty($conf->global->STOCK_CALCULATE_ON_RECEPTION)
	|| !empty($conf->global->STOCK_CALCULATE_ON_RECEPTION_CLOSE)
	|| !empty($conf->mrp->enabled))
{
    $virtualdiffersfromphysical = 1; // According to increase/decrease stock options, virtual and physical stock may differs.
}

if ($virtualdiffersfromphysical)
{
    print '<table class="noborder centpercent">';
    print '<tr class="liste_titre">';
	print "<td>".$langs->trans("RuleForStockReplenishment")." ".img_help('help', $langs->trans("VirtualDiffersFromPhysical"))."</td>\n";
    print '<td class="right">'.$langs->trans("Status").'</td>'."\n";
	print '</tr>'."\n";

	print '<tr class="oddeven">';
	print '<td>'.$langs->trans("UseVirtualStockByDefault").'</td>';
    print '<td class="right">';
    if ($conf->use_javascript_ajax) {
        print ajax_constantonoff('STOCK_USE_VIRTUAL_STOCK');
    } else {
        $arrval = array('0' => $langs->trans("No"), '1' => $langs->trans("Yes"));
        print $form->selectarray("STOCK_USE_VIRTUAL_STOCK", $arrval, $conf->global->STOCK_USE_VIRTUAL_STOCK);
    }
	print "</td>\n";
	print "</tr>\n";
	print '</table>';

	print '<br>';
}



/*
 * Document templates generators
 */

print load_fiche_titre($langs->trans("WarehouseModelModules"), '', '');

// Load array def with activated templates
$def = array();
$sql = "SELECT nom";
$sql .= " FROM ".MAIN_DB_PREFIX."document_model";
$sql .= " WHERE type = '".$type."'";
$sql .= " AND entity = ".$conf->entity;
$resql = $db->query($sql);
if ($resql)
{
	$i = 0;
	$num_rows = $db->num_rows($resql);
	while ($i < $num_rows)
	{
		$array = $db->fetch_array($resql);
		array_push($def, $array[0]);
		$i++;
	}
} else {
	dol_print_error($db);
}


print "<table class=\"noborder\" width=\"100%\">\n";
print "<tr class=\"liste_titre\">\n";
print '<td>'.$langs->trans("Name").'</td>';
print '<td>'.$langs->trans("Description").'</td>';
print '<td class="center" width="60">'.$langs->trans("Status")."</td>\n";
print '<td class="center" width="60">'.$langs->trans("Default")."</td>\n";
print '<td class="center" width="38">'.$langs->trans("ShortInfo").'</td>';
print '<td class="center" width="38">'.$langs->trans("Preview").'</td>';
print "</tr>\n";

clearstatcache();

foreach ($dirmodels as $reldir)
{
	foreach (array('', '/doc') as $valdir)
	{
		$realpath = $reldir."core/modules/stock".$valdir;
		$dir = dol_buildpath($realpath);

		if (is_dir($dir))
		{
			$handle = opendir($dir);
			if (is_resource($handle))
			{
				while (($file = readdir($handle)) !== false)
				{
					$filelist[] = $file;
				}
				closedir($handle);
				arsort($filelist);

				foreach ($filelist as $file)
				{
					if (preg_match('/\.modules\.php$/i', $file) && preg_match('/^(pdf_|doc_)/', $file))
					{
						if (file_exists($dir.'/'.$file))
						{
							$name = substr($file, 4, dol_strlen($file) - 16);
							$classname = substr($file, 0, dol_strlen($file) - 12);

							require_once $dir.'/'.$file;
							$module = new $classname($db);

							$modulequalified = 1;
							if ($module->version == 'development' && $conf->global->MAIN_FEATURES_LEVEL < 2) $modulequalified = 0;
							if ($module->version == 'experimental' && $conf->global->MAIN_FEATURES_LEVEL < 1) $modulequalified = 0;

							if ($modulequalified)
							{
								print '<tr class="oddeven"><td width="100">';
								print (empty($module->name) ? $name : $module->name);
								print "</td><td>\n";
								if (method_exists($module, 'info')) print $module->info($langs);
								else print $module->description;
								print '</td>';

								// Active
								if (in_array($name, $def))
								{
									print '<td class="center">'."\n";
									print '<a class="reposition" href="'.$_SERVER["PHP_SELF"].'?action=del&value='.$name.'">';
									print img_picto($langs->trans("Enabled"), 'switch_on');
									print '</a>';
									print '</td>';
								} else {
									print '<td class="center">'."\n";
									print '<a class="reposition" href="'.$_SERVER["PHP_SELF"].'?action=set&value='.$name.'&amp;scan_dir='.$module->scandir.'&amp;label='.urlencode($module->name).'">'.img_picto($langs->trans("Disabled"), 'switch_off').'</a>';
									print "</td>";
								}

								// Default
								print '<td class="center">';
								if ($conf->global->STOCK_ADDON_PDF == $name)
								{
									print img_picto($langs->trans("Default"), 'on');
								} else {
									print '<a class="reposition" href="'.$_SERVER["PHP_SELF"].'?action=setdoc&value='.$name.'&amp;scan_dir='.$module->scandir.'&amp;label='.urlencode($module->name).'" alt="'.$langs->trans("Default").'">'.img_picto($langs->trans("Disabled"), 'off').'</a>';
								}
								print '</td>';

								// Info
								$htmltooltip = ''.$langs->trans("Name").': '.$module->name;
								$htmltooltip .= '<br>'.$langs->trans("Type").': '.($module->type ? $module->type : $langs->trans("Unknown"));
								if ($module->type == 'pdf')
								{
									$htmltooltip .= '<br>'.$langs->trans("Width").'/'.$langs->trans("Height").': '.$module->page_largeur.'/'.$module->page_hauteur;
								}
								$htmltooltip .= '<br>'.$langs->trans("Path").': '.preg_replace('/^\//', '', $realpath).'/'.$file;

								$htmltooltip .= '<br><br><u>'.$langs->trans("FeaturesSupported").':</u>';
								$htmltooltip .= '<br>'.$langs->trans("Logo").': '.yn($module->option_logo, 1, 1);
								$htmltooltip .= '<br>'.$langs->trans("MultiLanguage").': '.yn($module->option_multilang, 1, 1);


								print '<td class="center">';
								print $form->textwithpicto('', $htmltooltip, 1, 0);
								print '</td>';

								// Preview
								print '<td class="center">';
								if ($module->type == 'pdf')
								{
									print '<a href="'.$_SERVER["PHP_SELF"].'?action=specimen&module='.$name.'">'.img_object($langs->trans("Preview"), 'bill').'</a>';
								} else {
									print img_object($langs->trans("PreviewNotAvailable"), 'generic');
								}
								print '</td>';

								print "</tr>\n";
							}
						}
					}
				}
			}
		}
	}
}

print '</table>';


// Other

print load_fiche_titre($langs->trans("Other"), '', '');

print '<table class="noborder centpercent">';

print '<tr class="liste_titre">';
print "<td>".$langs->trans("Other")."</td>\n";
print '<td class="right">'.$langs->trans("Status").'</td>'."\n";
print '</tr>'."\n";

print '<tr class="oddeven">';
print '<td>'.$langs->trans("MainDefaultWarehouse").'</td>';
print '<td class="right">';
print $formproduct->selectWarehouses($conf->global->MAIN_DEFAULT_WAREHOUSE, 'default_warehouse', '', 1, 0, 0, '', 0, 0, array(), 'left reposition');
print '<input type="submit" class="button" value="'.$langs->trans("Modify").'">';
print "</td>";
print "</tr>\n";

print '<tr class="oddeven">';
print '<td>'.$langs->trans("UserDefaultWarehouse").'</td>';
print '<td class="right">';
if ($conf->use_javascript_ajax) {
	print ajax_constantonoff('MAIN_DEFAULT_WAREHOUSE_USER', array(), null,  0, 0, 1);
} else {
	$arrval = array('0' => $langs->trans("No"), '1' => $langs->trans("Yes"));
	print $form->selectarray("MAIN_DEFAULT_WAREHOUSE_USER", $arrval, $conf->global->MAIN_DEFAULT_WAREHOUSE_USER);
}
print "</td>\n";
print "</tr>\n";

if (! empty($conf->global->MAIN_DEFAULT_WAREHOUSE_USER)) {
	print '<tr class="oddeven">';
	print '<td>'.$langs->trans("UserWarehouseAutoCreate").'</td>';
	print '<td class="right">';
	if ($conf->use_javascript_ajax) {
		print ajax_constantonoff('STOCK_USERSTOCK_AUTOCREATE');
	} else {
		$arrval = array('0' => $langs->trans("No"), '1' => $langs->trans("Yes"));
		print $form->selectarray("STOCK_USERSTOCK_AUTOCREATE", $arrval, $conf->global->STOCK_USERSTOCK_AUTOCREATE);
	}
	print "</td>\n";
	print "</tr>\n";
}

print '<tr class="oddeven">';
print '<td>'.$langs->trans("WarehouseAskWarehouseDuringOrder").'</td>';
print '<td class="right">';
if ($conf->use_javascript_ajax) {
	print ajax_constantonoff('WAREHOUSE_ASK_WAREHOUSE_DURING_ORDER');
} else {
	$arrval = array('0' => $langs->trans("No"), '1' => $langs->trans("Yes"));
	print $form->selectarray("WAREHOUSE_ASK_WAREHOUSE_DURING_ORDER", $arrval, $conf->global->WAREHOUSE_ASK_WAREHOUSE_DURING_ORDER);
}
print "</td>";
print '</td>';
print "</tr>\n";

print '<tr class="oddeven">';
print '<td>';
print $form->textwithpicto($langs->trans("StockSupportServices"), $langs->trans("StockSupportServicesDesc"));
print '</td>';
print '<td class="right">';
if ($conf->use_javascript_ajax) {
    print ajax_constantonoff('STOCK_SUPPORTS_SERVICES');
} else {
    $arrval = array('0' => $langs->trans("No"), '1' => $langs->trans("Yes"));
    print $form->selectarray("STOCK_SUPPORTS_SERVICES", $arrval, $conf->global->STOCK_SUPPORTS_SERVICES);
}
print "</td>\n";
print "</tr>\n";

print '<tr class="oddeven">';
print '<td>'.$langs->trans("AllowAddLimitStockByWarehouse").'</td>';
print '<td class="right">';
if ($conf->use_javascript_ajax) {
    print ajax_constantonoff('STOCK_ALLOW_ADD_LIMIT_STOCK_BY_WAREHOUSE');
} else {
    $arrval = array('0' => $langs->trans("No"), '1' => $langs->trans("Yes"));
    print $form->selectarray("STOCK_ALLOW_ADD_LIMIT_STOCK_BY_WAREHOUSE", $arrval, $conf->global->STOCK_ALLOW_ADD_LIMIT_STOCK_BY_WAREHOUSE);
}
print "</td>\n";
print "</tr>\n";

print '<tr class="oddeven">';
print '<td>'.$langs->trans("AlwaysShowFullArbo").'</td>';
print '<td class="right">';
if ($conf->use_javascript_ajax) {
    print ajax_constantonoff('STOCK_ALWAYS_SHOW_FULL_ARBO');
} else {
    $arrval = array('0' => $langs->trans("No"), '1' => $langs->trans("Yes"));
    print $form->selectarray("STOCK_ALWAYS_SHOW_FULL_ARBO", $arrval, $conf->global->STOCK_ALWAYS_SHOW_FULL_ARBO);
}
print "</td>\n";
print "</tr>\n";
print '</table>';

print '</form>';

/*
print '<br>';
if ($conf->global->MAIN_FEATURES_LEVEL >= 2)
{
	print '<table class="noborder centpercent">';
	print '<tr class="liste_titre">';
	print '<td>'.$langs->trans("Inventory").'</td>'."\n";
	print '<td class="right">'.$langs->trans("Status").'</td>'."\n";
	print '</tr>'."\n";

	// Example with a yes / no select
	print '<tr class="oddeven">';
	print '<td>'.$langs->trans("INVENTORY_DISABLE_VIRTUAL").'</td>';
	print '<td class="center">';
	if ($conf->use_javascript_ajax) {
		print ajax_constantonoff('INVENTORY_DISABLE_VIRTUAL');
	} else {
		$arrval = array('0' => $langs->trans("No"), '1' => $langs->trans("Yes"));
		print $form->selectarray("INVENTORY_DISABLE_VIRTUAL", $arrval, $conf->global->INVENTORY_DISABLE_VIRTUAL);
	}
	print '</td></tr>';


	// Example with a yes / no select
    print '<tr class="oddeven">';
	print '<td>'.$langs->trans("INVENTORY_USE_MIN_PA_IF_NO_LAST_PA").'</td>';
	print '<td class="center">';
  	if ($conf->use_javascript_ajax) {
  		print ajax_constantonoff('INVENTORY_USE_MIN_PA_IF_NO_LAST_PA');
  	} else {
  		$arrval = array('0' => $langs->trans("No"), '1' => $langs->trans("Yes"));
  		print $form->selectarray("INVENTORY_USE_MIN_PA_IF_NO_LAST_PA", $arrval, $conf->global->INVENTORY_USE_MIN_PA_IF_NO_LAST_PA);
  	}
  	print '</td></tr>';


  	// Example with a yes / no select
	print '<tr class="oddeven">';
	print '<td>'.$langs->trans("INVENTORY_USE_INVENTORY_DATE_FOR_DATE_OF_MVT").'</td>';
	print '<td class="right">';
	if ($conf->use_javascript_ajax) {
    	print ajax_constantonoff('INVENTORY_USE_INVENTORY_DATE_FOR_DATE_OF_MVT');
	} else {
    	$arrval = array('0' => $langs->trans("No"), '1' => $langs->trans("Yes"));
    	print $form->selectarray("INVENTORY_USE_INVENTORY_DATE_FOR_DATE_OF_MVT", $arrval, $conf->global->INVENTORY_USE_INVENTORY_DATE_FOR_DATE_OF_MVT);
	}
	print '</td></tr>';

	print '</table>';
}
*/

/* I keep the option/feature, but hidden to end users for the moment. If feature is used by module, no need to have users see it.
If not used by a module, I still need to understand in which case user may need this now we can set rule on product page.
if ($conf->global->PRODUIT_SOUSPRODUITS)
{
	print '<tr class="oddeven">';
	print '<td>'.$langs->trans("IndependantSubProductStock").'</td>';
	print '<td class="right">';
	print "<form method=\"post\" action=\"stock.php\">";
	print '<input type="hidden" name="token" value="'.newToken().'">';
	print "<input type=\"hidden\" name=\"action\" value=\"INDEPENDANT_SUBPRODUCT_STOCK\">";
	print $form->selectyesno("INDEPENDANT_SUBPRODUCT_STOCK",$conf->global->INDEPENDANT_SUBPRODUCT_STOCK,1);
	print '<input type="submit" class="button" value="'.$langs->trans("Modify").'">';
	print '</form>';
	print "</td>\n";
	print "</tr>\n";
}
*/

// End of page
llxFooter();
$db->close();<|MERGE_RESOLUTION|>--- conflicted
+++ resolved
@@ -47,11 +47,7 @@
  * Action
  */
 
-<<<<<<< HEAD
-$reg =array();
-=======
 $reg = array();
->>>>>>> 3556004f
 
 if (preg_match('/set_([a-z0-9_\-]+)/i', $action, $reg))
 {
