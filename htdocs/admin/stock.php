--- conflicted
+++ resolved
@@ -124,11 +124,7 @@
 		require_once $file;
 
 		$module = new $classname($db);
-<<<<<<< HEAD
-		'@phan-var-force CommonDocGenerator $module';
-=======
 		'@phan-var-force ModelePDFStock $module';
->>>>>>> cc80841a
 
 		if ($module->write_file($object, $langs) > 0) {
 			header("Location: ".DOL_URL_ROOT."/document.php?modulepart=stock&file=SPECIMEN.pdf");
@@ -256,11 +252,7 @@
 		if ($disabled) {
 			print img_picto($langs->trans("Disabled"), 'off', 'class="opacitymedium"');
 		} else {
-<<<<<<< HEAD
-			print ajax_constantonoff('STOCK_CALCULATE_ON_VALIDATE_ORDER', array(), null, 0, 0, 0, 2, 1, '', '', 'reposition');
-=======
 			print ajax_constantonoff('STOCK_CALCULATE_ON_VALIDATE_ORDER', array(), null, 0, 0, 0, 2, 1, 0, '', 'reposition');
->>>>>>> cc80841a
 		}
 	} else {
 		$arrval = array('0' => $langs->trans("No"), '1' => $langs->trans("Yes"));
@@ -281,11 +273,7 @@
 print '<td class="right">';
 if (isModEnabled("shipping")) {
 	if ($conf->use_javascript_ajax) {
-<<<<<<< HEAD
-		print ajax_constantonoff('STOCK_CALCULATE_ON_SHIPMENT', array(), null, 0, 0, 0, 2, 1, '', '', 'reposition');
-=======
 		print ajax_constantonoff('STOCK_CALCULATE_ON_SHIPMENT', array(), null, 0, 0, 0, 2, 1, 0, '', 'reposition');
->>>>>>> cc80841a
 	} else {
 		$arrval = array('0' => $langs->trans("No"), '1' => $langs->trans("Yes"));
 		print $form->selectarray("STOCK_CALCULATE_ON_SHIPMENT", $arrval, $conf->global->STOCK_CALCULATE_ON_SHIPMENT);
@@ -302,11 +290,7 @@
 print '<td class="right">';
 if (isModEnabled("shipping")) {
 	if ($conf->use_javascript_ajax) {
-<<<<<<< HEAD
-		print ajax_constantonoff('STOCK_CALCULATE_ON_SHIPMENT_CLOSE', array(), null, 0, 0, 0, 2, 1, '', '', 'reposition');
-=======
 		print ajax_constantonoff('STOCK_CALCULATE_ON_SHIPMENT_CLOSE', array(), null, 0, 0, 0, 2, 1, 0, '', 'reposition');
->>>>>>> cc80841a
 	} else {
 		$arrval = array('0' => $langs->trans("No"), '1' => $langs->trans("Yes"));
 		print $form->selectarray("STOCK_CALCULATE_ON_SHIPMENT_CLOSE", $arrval, getDolGlobalString('STOCK_CALCULATE_ON_SHIPMENT_CLOSE'));
@@ -342,11 +326,7 @@
 		if ($disabled) {
 			print img_picto($langs->trans("Disabled"), 'off', 'class="opacitymedium"');
 		} else {
-<<<<<<< HEAD
-			print ajax_constantonoff('STOCK_CALCULATE_ON_SUPPLIER_BILL', array(), null, 0, 0, 0, 2, 1, '', '', 'reposition');
-=======
 			print ajax_constantonoff('STOCK_CALCULATE_ON_SUPPLIER_BILL', array(), null, 0, 0, 0, 2, 1, 0, '', 'reposition');
->>>>>>> cc80841a
 		}
 	} else {
 		$arrval = array('0' => $langs->trans("No"), '1' => $langs->trans("Yes"));
@@ -368,11 +348,7 @@
 		if ($disabled) {
 			print img_picto($langs->trans("Disabled"), 'off', 'class="opacitymedium"');
 		} else {
-<<<<<<< HEAD
-			print ajax_constantonoff('STOCK_CALCULATE_ON_SUPPLIER_VALIDATE_ORDER', array(), null, 0, 0, 0, 2, 1, '', '', 'reposition');
-=======
 			print ajax_constantonoff('STOCK_CALCULATE_ON_SUPPLIER_VALIDATE_ORDER', array(), null, 0, 0, 0, 2, 1, 0, '', 'reposition');
->>>>>>> cc80841a
 		}
 	} else {
 		$arrval = array('0' => $langs->trans("No"), '1' => $langs->trans("Yes"));
@@ -391,11 +367,7 @@
 	print '<td class="right">';
 
 	if ($conf->use_javascript_ajax) {
-<<<<<<< HEAD
-		print ajax_constantonoff('STOCK_CALCULATE_ON_RECEPTION', array(), null, 0, 0, 0, 2, 1, '', '', 'reposition');
-=======
 		print ajax_constantonoff('STOCK_CALCULATE_ON_RECEPTION', array(), null, 0, 0, 0, 2, 1, 0, '', 'reposition');
->>>>>>> cc80841a
 	} else {
 		$arrval = array('0' => $langs->trans("No"), '1' => $langs->trans("Yes"));
 		print $form->selectarray("STOCK_CALCULATE_ON_RECEPTION", $arrval, $conf->global->STOCK_CALCULATE_ON_RECEPTION);
@@ -410,11 +382,7 @@
 	print '<td class="right">';
 
 	if ($conf->use_javascript_ajax) {
-<<<<<<< HEAD
-		print ajax_constantonoff('STOCK_CALCULATE_ON_RECEPTION_CLOSE', array(), null, 0, 0, 0, 2, 1, '', '', 'reposition');
-=======
 		print ajax_constantonoff('STOCK_CALCULATE_ON_RECEPTION_CLOSE', array(), null, 0, 0, 0, 2, 1, 0, '', 'reposition');
->>>>>>> cc80841a
 	} else {
 		$arrval = array('0' => $langs->trans("No"), '1' => $langs->trans("Yes"));
 		print $form->selectarray("STOCK_CALCULATE_ON_RECEPTION_CLOSE", $arrval, $conf->global->STOCK_CALCULATE_ON_RECEPTION_CLOSE);
@@ -428,11 +396,7 @@
 	print '<td class="right">';
 	if (isModEnabled("supplier_order")) {
 		if ($conf->use_javascript_ajax) {
-<<<<<<< HEAD
-			print ajax_constantonoff('STOCK_CALCULATE_ON_SUPPLIER_DISPATCH_ORDER', array(), null, 0, 0, 0, 2, 1, '', '', 'reposition');
-=======
 			print ajax_constantonoff('STOCK_CALCULATE_ON_SUPPLIER_DISPATCH_ORDER', array(), null, 0, 0, 0, 2, 1, 0, '', 'reposition');
->>>>>>> cc80841a
 		} else {
 			$arrval = array('0' => $langs->trans("No"), '1' => $langs->trans("Yes"));
 			print $form->selectarray("STOCK_CALCULATE_ON_SUPPLIER_DISPATCH_ORDER", $arrval, $conf->global->STOCK_CALCULATE_ON_SUPPLIER_DISPATCH_ORDER);
