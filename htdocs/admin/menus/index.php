--- conflicted
+++ resolved
@@ -361,11 +361,7 @@
 	
 	if (count($remainingdata))
 	{
-<<<<<<< HEAD
-    	print '<table class="border" width="100%">';
-=======
     	print '<table class="noborder centpercent">';
->>>>>>> 3f5d67d4
     	
     	print '<tr class="liste_titre">';
     	print '<td>'.$langs->trans("NotTopTreeMenuPersonalized").'</td>';
