--- conflicted
+++ resolved
@@ -219,17 +219,11 @@
         	$menu->fk_menu=GETPOST('menuId', 'int');
         }
         else
-<<<<<<< HEAD
-        {
-           	if (GETPOST('type','alpha') == 'top') $menu->fk_menu=0;
-           	else $menu->fk_menu=-1;
-=======
-       {
-	       	if (GETPOST('type', 'alpha') == 'top') $menu->fk_menu=0;
-	       	else $menu->fk_menu=-1;
->>>>>>> 57f81217
-        	$menu->fk_mainmenu=$mainmenu;
-        	$menu->fk_leftmenu=$leftmenu;
+        {
+            if (GETPOST('type', 'alpha') == 'top') $menu->fk_menu=0;
+            else $menu->fk_menu=-1;
+            $menu->fk_mainmenu=$mainmenu;
+            $menu->fk_leftmenu=$leftmenu;
         }
 
         $result=$menu->create($user);
