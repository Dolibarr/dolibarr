--- conflicted
+++ resolved
@@ -147,11 +147,7 @@
     }
     if (! $error && ! $_POST['url'])
     {
-<<<<<<< HEAD
-	    setEventMessages($langs->trans("ErrorFieldRequired", $langs->trans("Url")), null, 'errors');
-=======
-	    setEventMessage($langs->trans("ErrorFieldRequired",$langs->trans("URL")), 'errors');
->>>>>>> 758b8e1f
+	    setEventMessages($langs->trans("ErrorFieldRequired", $langs->trans("URL")), null, 'errors');
         $action = 'create';
         $error++;
     }
