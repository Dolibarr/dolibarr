--- conflicted
+++ resolved
@@ -154,29 +154,20 @@
 	$emailcollectoroperation->status = 1;
 	$emailcollectoroperation->position = 50;
 
-<<<<<<< HEAD
-=======
 	if ($emailcollectoroperation->type == '-1') {
 		$error++;
 		setEventMessages($langs->trans("ErrorFieldRequired", $langs->transnoentitiesnoconv("Operation")), null, 'errors');
 	}
->>>>>>> bac2ae0d
+
 	if (in_array($emailcollectoroperation->type, array('loadthirdparty', 'loadandcreatethirdparty'))
 		&& empty($emailcollectoroperation->actionparam)) {
 		$error++;
 		setEventMessages($langs->trans("ErrorAParameterIsRequiredForThisOperation"), null, 'errors');
 	}
-<<<<<<< HEAD
 
 	if (!$error) {
 		$result = $emailcollectoroperation->create($user);
 
-=======
-
-	if (!$error) {
-		$result = $emailcollectoroperation->create($user);
-
->>>>>>> bac2ae0d
 		if ($result > 0) {
 			$object->fetchActions();
 		} else {
@@ -198,17 +189,10 @@
 		$error++;
 		setEventMessages($langs->trans("ErrorAParameterIsRequiredForThisOperation"), null, 'errors');
 	}
-<<<<<<< HEAD
 
 	if (!$error) {
 		$result = $emailcollectoroperation->update($user);
 
-=======
-
-	if (!$error) {
-		$result = $emailcollectoroperation->update($user);
-
->>>>>>> bac2ae0d
 		if ($result > 0)
 		{
 			$object->fetchActions();
