<?php
/* Copyright (C) 2018 Laurent Destailleur  <eldy@users.sourceforge.net>
 * Copyright (C) 2022 Charlene Benke	   <charlene@patas-monkey.com>
 *
 * This program is free software; you can redistribute it and/or modify
 * it under the terms of the GNU General Public License as published by
 * the Free Software Foundation; either version 3 of the License, or
 * (at your option) any later version.
 *
 * This program is distributed in the hope that it will be useful,
 * but WITHOUT ANY WARRANTY; without even the implied warranty of
 * MERCHANTABILITY or FITNESS FOR A PARTICULAR PURPOSE.  See the
 * GNU General Public License for more details.
 *
 * You should have received a copy of the GNU General Public License
 * along with this program. If not, see <https://www.gnu.org/licenses/>.
 */

/**
 *   	\file       htdocs/admin/emailcollector_card.php
 *		\ingroup    emailcollector
 *		\brief      Page to create/edit/view emailcollector
 */

// Load Dolibarr environment
require '../main.inc.php';
require_once DOL_DOCUMENT_ROOT.'/core/lib/admin.lib.php';
require_once DOL_DOCUMENT_ROOT.'/core/lib/agenda.lib.php';
require_once DOL_DOCUMENT_ROOT.'/core/class/events.class.php';

include_once DOL_DOCUMENT_ROOT.'/core/class/html.formcompany.class.php';
include_once DOL_DOCUMENT_ROOT.'/core/class/html.formfile.class.php';
include_once DOL_DOCUMENT_ROOT.'/emailcollector/class/emailcollector.class.php';
include_once DOL_DOCUMENT_ROOT.'/emailcollector/class/emailcollectorfilter.class.php';
include_once DOL_DOCUMENT_ROOT.'/emailcollector/class/emailcollectoraction.class.php';
include_once DOL_DOCUMENT_ROOT.'/emailcollector/lib/emailcollector.lib.php';

// use Webklex\PHPIMAP;
require DOL_DOCUMENT_ROOT.'/includes/webklex/php-imap/vendor/autoload.php';
use Webklex\PHPIMAP\ClientManager;
use Webklex\PHPIMAP\Exceptions\ConnectionFailedException;
use Webklex\PHPIMAP\Exceptions\InvalidWhereQueryCriteriaException;


use OAuth\Common\Storage\DoliStorage;
use OAuth\Common\Consumer\Credentials;

if (!$user->admin) {
	accessforbidden();
}
if (!isModEnabled('emailcollector')) {
	accessforbidden();
}

// Load traductions files required by page
$langs->loadLangs(array("admin", "mails", "other"));

// Get parameters
$id = GETPOST('id', 'int');
$ref        = GETPOST('ref', 'alpha');
$action = GETPOST('action', 'aZ09');
$confirm    = GETPOST('confirm', 'alpha');
$cancel     = GETPOST('cancel', 'aZ09');
$contextpage = GETPOST('contextpage', 'aZ') ?GETPOST('contextpage', 'aZ') : 'emailcollectorcard'; // To manage different context of search
$backtopage = GETPOST('backtopage', 'alpha');

$operationid = GETPOST('operationid', 'int');

// Initialize technical objects
$object = new EmailCollector($db);
$extrafields = new ExtraFields($db);
$diroutputmassaction = $conf->emailcollector->dir_output.'/temp/massgeneration/'.$user->id;
$hookmanager->initHooks(array('emailcollectorcard')); // Note that conf->hooks_modules contains array

// Fetch optionals attributes and labels
$extrafields->fetch_name_optionals_label($object->table_element);

$search_array_options = $extrafields->getOptionalsFromPost($object->table_element, '', 'search_');

// Initialize array of search criterias
$search_all = GETPOST("search_all", 'alpha');
$search = array();
foreach ($object->fields as $key => $val) {
	if (GETPOST('search_'.$key, 'alpha')) {
		$search[$key] = GETPOST('search_'.$key, 'alpha');
	}
}

if (GETPOST('saveoperation2')) {
	$action = 'updateoperation';
}
if (empty($action) && empty($id) && empty($ref)) {
	$action = 'view';
}

// Load object
include DOL_DOCUMENT_ROOT.'/core/actions_fetchobject.inc.php'; // Must be include, not include_once.

// Security check - Protection if external user
//if ($user->socid > 0) accessforbidden();
//if ($user->socid > 0) $socid = $user->socid;
//$isdraft = (($object->statut == MyObject::STATUS_DRAFT) ? 1 : 0);
//$result = restrictedArea($user, 'mymodule', $object->id, '', '', 'fk_soc', 'rowid', $isdraft);

$permissionnote = $user->admin; // Used by the include of actions_setnotes.inc.php
$permissiondellink = $user->admin; // Used by the include of actions_dellink.inc.php
$permissiontoadd = $user->admin; // Used by the include of actions_addupdatedelete.inc.php and actions_lineupdown.inc.php

$debuginfo = '';
$error = 0;


/*
 * Actions
 */

$parameters = array();
$reshook = $hookmanager->executeHooks('doActions', $parameters, $object, $action); // Note that $action and $object may have been modified by some hooks

if ($reshook < 0) {
	setEventMessages($hookmanager->error, $hookmanager->errors, 'errors');
}

if (empty($reshook)) {
	$permissiontoadd = 1;
	$permissiontodelete = 1;
	if (empty($backtopage)) {
		$backtopage = DOL_URL_ROOT.'/admin/emailcollector_card.php?id='.($id > 0 ? $id : '__ID__');
	}
	$backurlforlist = DOL_URL_ROOT.'/admin/emailcollector_list.php';

	// Actions cancel, add, update, delete or clone
	include DOL_DOCUMENT_ROOT.'/core/actions_addupdatedelete.inc.php';

	// Actions when linking object each other
	include DOL_DOCUMENT_ROOT.'/core/actions_dellink.inc.php';

	// Actions when printing a doc from card
	include DOL_DOCUMENT_ROOT.'/core/actions_printing.inc.php';
}

if (GETPOST('addfilter', 'alpha')) {
	$emailcollectorfilter = new EmailCollectorFilter($db);
	$emailcollectorfilter->type = GETPOST('filtertype', 'aZ09');
	$emailcollectorfilter->rulevalue = GETPOST('rulevalue', 'alpha');
	$emailcollectorfilter->fk_emailcollector = $object->id;
	$emailcollectorfilter->status = 1;

	$result = $emailcollectorfilter->create($user);

	if ($result > 0) {
		$object->fetchFilters();
	} else {
		setEventMessages($emailcollectorfilter->errors, $emailcollectorfilter->error, 'errors');
	}
}

if ($action == 'deletefilter') {
	$emailcollectorfilter = new EmailCollectorFilter($db);
	$emailcollectorfilter->fetch(GETPOST('filterid', 'int'));
	if ($emailcollectorfilter->id > 0) {
		$result = $emailcollectorfilter->delete($user);
		if ($result > 0) {
			$object->fetchFilters();
		} else {
			setEventMessages($emailcollectorfilter->errors, $emailcollectorfilter->error, 'errors');
		}
	}
}

if (GETPOST('addoperation', 'alpha')) {
	$emailcollectoroperation = new EmailCollectorAction($db);
	$emailcollectoroperation->type = GETPOST('operationtype', 'aZ09');
	$emailcollectoroperation->actionparam = GETPOST('operationparam', 'restricthtml');
	$emailcollectoroperation->fk_emailcollector = $object->id;
	$emailcollectoroperation->status = 1;
	$emailcollectoroperation->position = 50;

	if ($emailcollectoroperation->type == '-1') {
		$error++;
		setEventMessages($langs->trans("ErrorFieldRequired", $langs->transnoentitiesnoconv("Operation")), null, 'errors');
	}

	if (in_array($emailcollectoroperation->type, array('loadthirdparty', 'loadandcreatethirdparty'))
		&& empty($emailcollectoroperation->actionparam)) {
		$error++;
		setEventMessages($langs->trans("ErrorAParameterIsRequiredForThisOperation"), null, 'errors');
	}

	if (!$error) {
		$result = $emailcollectoroperation->create($user);

		if ($result > 0) {
			$object->fetchActions();
		} else {
			$error++;
			setEventMessages($emailcollectoroperation->errors, $emailcollectoroperation->error, 'errors');
		}
	}
}

if ($action == 'updateoperation') {
	$emailcollectoroperation = new EmailCollectorAction($db);
	$emailcollectoroperation->fetch(GETPOST('rowidoperation2', 'int'));

	$emailcollectoroperation->actionparam = GETPOST('operationparam2', 'alphawithlgt');

	if (in_array($emailcollectoroperation->type, array('loadthirdparty', 'loadandcreatethirdparty'))
		&& empty($emailcollectoroperation->actionparam)) {
		$error++;
		setEventMessages($langs->trans("ErrorAParameterIsRequiredForThisOperation"), null, 'errors');
	}

	if (!$error) {
		$result = $emailcollectoroperation->update($user);

		if ($result > 0) {
			$object->fetchActions();
		} else {
			$error++;
			setEventMessages($emailcollectoroperation->errors, $emailcollectoroperation->error, 'errors');
		}
	}
}
if ($action == 'deleteoperation') {
	$emailcollectoroperation = new EmailCollectorAction($db);
	$emailcollectoroperation->fetch(GETPOST('operationid', 'int'));
	if ($emailcollectoroperation->id > 0) {
		$result = $emailcollectoroperation->delete($user);
		if ($result > 0) {
			$object->fetchActions();
		} else {
			setEventMessages($emailcollectoroperation->errors, $emailcollectoroperation->error, 'errors');
		}
	}
}

if ($action == 'collecttest') {
	dol_include_once('/emailcollector/class/emailcollector.class.php');

	$res = $object->doCollectOneCollector(1);
	if ($res > 0) {
		$debuginfo = $object->debuginfo;
		setEventMessages($object->lastresult, null, 'mesgs');
	} else {
		$debuginfo = $object->debuginfo;
		setEventMessages($object->error, null, 'errors');
	}

	$action = '';
}

if ($action == 'confirm_collect') {
	dol_include_once('/emailcollector/class/emailcollector.class.php');

	$res = $object->doCollectOneCollector(0);
	if ($res > 0) {
		$debuginfo = $object->debuginfo;
		setEventMessages($object->lastresult, null, 'mesgs');
	} else {
		$debuginfo = $object->debuginfo;
		setEventMessages($object->error, null, 'errors');
	}

	$action = '';
}



/*
 * View
 */

$form = new Form($db);
$formfile = new FormFile($db);

$help_url = "EN:Module_EMail_Collector|FR:Module_Collecteur_de_courrier_électronique|ES:Module_EMail_Collector";

llxHeader('', 'EmailCollector', $help_url);

// Part to create
if ($action == 'create') {
	print load_fiche_titre($langs->trans("NewEmailCollector", $langs->transnoentitiesnoconv("EmailCollector")));

	print '<form method="POST" action="'.$_SERVER["PHP_SELF"].'">';
	print '<input type="hidden" name="token" value="'.newToken().'">';
	print '<input type="hidden" name="action" value="add">';
	print '<input type="hidden" name="backtopage" value="'.$backtopage.'">';

	print dol_get_fiche_head(array(), '');

	print '<table class="border centpercent tableforfield">'."\n";

	//unset($fields[]);

	// Common attributes
	include DOL_DOCUMENT_ROOT.'/core/tpl/commonfields_add.tpl.php';

	// Other attributes
	include DOL_DOCUMENT_ROOT.'/core/tpl/extrafields_add.tpl.php';

	print '</table>'."\n";

	print dol_get_fiche_end();

	print $form->buttonsSaveCancel("Create");

	print '</form>';
}

// Part to edit record
if (($id || $ref) && $action == 'edit') {
	print load_fiche_titre($langs->trans("EmailCollector"));

	print '<form method="POST" action="'.$_SERVER["PHP_SELF"].'">';
	print '<input type="hidden" name="token" value="'.newToken().'">';
	print '<input type="hidden" name="action" value="update">';
	print '<input type="hidden" name="backtopage" value="'.$backtopage.'">';
	print '<input type="hidden" name="id" value="'.$object->id.'">';

	print dol_get_fiche_head();

	print '<table class="border centpercent tableforfield">'."\n";

	// Common attributes
	include DOL_DOCUMENT_ROOT.'/core/tpl/commonfields_edit.tpl.php';

	// Other attributes
	include DOL_DOCUMENT_ROOT.'/core/tpl/extrafields_edit.tpl.php';

	print '</table>';

	print dol_get_fiche_end();

	print $form->buttonsSaveCancel();

	print '</form>';
}

// Part to show record
if ($object->id > 0 && (empty($action) || ($action != 'edit' && $action != 'create'))) {
	$res = $object->fetch_optionals();

	$object->fetchFilters();
	$object->fetchActions();

	$head = emailcollectorPrepareHead($object);
	print dol_get_fiche_head($head, 'card', $langs->trans("EmailCollector"), -1, 'email');

	$formconfirm = '';

	// Confirmation to delete
	if ($action == 'delete') {
		$formconfirm = $form->formconfirm($_SERVER["PHP_SELF"].'?id='.$object->id, $langs->trans('DeleteEmailCollector'), $langs->trans('ConfirmDeleteEmailCollector'), 'confirm_delete', '', 0, 1);
	}

	// Clone confirmation
	if ($action == 'clone') {
		// Create an array for form
		$formquestion = array();
		$formconfirm = $form->formconfirm($_SERVER["PHP_SELF"].'?id='.$object->id, $langs->trans('ToClone'), $langs->trans('ConfirmCloneEmailCollector', $object->ref), 'confirm_clone', $formquestion, 'yes', 1);
	}

	// Confirmation of action process
	if ($action == 'collect') {
		$formquestion = array();
		$formconfirm = $form->formconfirm($_SERVER["PHP_SELF"].'?id='.$object->id, $langs->trans('EmailCollectorConfirmCollectTitle'), $langs->trans('EmailCollectorConfirmCollect'), 'confirm_collect', $formquestion, 0, 1, 220);
	}

	// Call Hook formConfirm
	$parameters = array('formConfirm' => $formconfirm);
	$reshook = $hookmanager->executeHooks('formConfirm', $parameters, $object, $action); // Note that $action and $object may have been modified by hook
	if (empty($reshook)) {
		$formconfirm .= $hookmanager->resPrint;
	} elseif ($reshook > 0) {
		$formconfirm = $hookmanager->resPrint;
	}

	// Print form confirm
	print $formconfirm;

	// Object card
	// ------------------------------------------------------------
	$linkback = '<a href="'.DOL_URL_ROOT.'/admin/emailcollector_list.php?restore_lastsearch_values=1'.(!empty($socid) ? '&socid='.$socid : '').'">'.$langs->trans("BackToList").'</a>';

	$morehtmlref = '<div class="refidno">';
	$morehtmlref .= '</div>';

	$morehtml = '';

	$sourcedir = $object->source_directory;
	$targetdir = ($object->target_directory ? $object->target_directory : ''); // Can be '[Gmail]/Trash' or 'mytag'

	$connection = null;
	$connectstringserver = '';
	$connectstringsource = '';
	$connectstringtarget = '';

<<<<<<< HEAD
	if (function_exists('imap_open')) {
		// Note: $object->host has been loaded by the fetch
		$usessl = 1;

		$connectstringserver = $object->getConnectStringIMAP($usessl);

		if ($action == 'scan') {
			$nbemail = '';
			if (!empty($conf->global->MAIN_IMAP_USE_PHPIMAP)) {
				if ($object->acces_type == 1) {
					// Mode OAUth2 with PHP-IMAP
					require_once DOL_DOCUMENT_ROOT.'/core/lib/oauth.lib.php'; // define $supportedoauth2array
					$keyforsupportedoauth2array = $object->oauth_service;
					if (preg_match('/^.*-/', $keyforsupportedoauth2array)) {
						$keyforprovider = preg_replace('/^.*-/', '', $keyforsupportedoauth2array);
					} else {
						$keyforprovider = '';
					}
					$keyforsupportedoauth2array = preg_replace('/-.*$/', '', $keyforsupportedoauth2array);
					$keyforsupportedoauth2array = 'OAUTH_'.$keyforsupportedoauth2array.'_NAME';

					$OAUTH_SERVICENAME = (empty($supportedoauth2array[$keyforsupportedoauth2array]['name']) ? 'Unknown' : $supportedoauth2array[$keyforsupportedoauth2array]['name'].($keyforprovider ? '-'.$keyforprovider : ''));

					require_once DOL_DOCUMENT_ROOT.'/includes/OAuth/bootstrap.php';
					//$debugtext = "Host: ".$this->host."<br>Port: ".$this->port."<br>Login: ".$this->login."<br>Password: ".$this->password."<br>access type: ".$this->acces_type."<br>oauth service: ".$this->oauth_service."<br>Max email per collect: ".$this->maxemailpercollect;
					//dol_syslog($debugtext);

					$storage = new DoliStorage($db, $conf);

					try {
						$tokenobj = $storage->retrieveAccessToken($OAUTH_SERVICENAME);
						$expire = true;
						// Is token expired or will token expire in the next 30 seconds
						// if (is_object($tokenobj)) {
						// 	$expire = ($tokenobj->getEndOfLife() !== -9002 && $tokenobj->getEndOfLife() !== -9001 && time() > ($tokenobj->getEndOfLife() - 30));
						// }
						// Token expired so we refresh it
						if (is_object($tokenobj) && $expire) {
							$credentials = new Credentials(
								getDolGlobalString('OAUTH_'.$object->oauth_service.'_ID'),
								getDolGlobalString('OAUTH_'.$object->oauth_service.'_SECRET'),
								getDolGlobalString('OAUTH_'.$object->oauth_service.'_URLAUTHORIZE')
							);
							$serviceFactory = new \OAuth\ServiceFactory();
							$oauthname = explode('-', $OAUTH_SERVICENAME);
							// ex service is Google-Emails we need only the first part Google
							$apiService = $serviceFactory->createService($oauthname[0], $credentials, $storage, array());
							// We have to save the token because Google give it only once
							$refreshtoken = $tokenobj->getRefreshToken();
							$tokenobj = $apiService->refreshAccessToken($tokenobj);
							$tokenobj->setRefreshToken($refreshtoken);
							$storage->storeAccessToken($OAUTH_SERVICENAME, $tokenobj);
						}
						$tokenobj = $storage->retrieveAccessToken($OAUTH_SERVICENAME);
						if (is_object($tokenobj)) {
							$token = $tokenobj->getAccessToken();
						} else {
							$object->error = "Token not found";
							return -1;
						}
					} catch (Exception $e) {
						print $e->getMessage();
					}

					$cm = new ClientManager();
					$client = $cm->make([
						'host'           => $object->host,
						'port'           => $object->port,
						'encryption'     => 'ssl',
						'validate_cert'  => true,
						'protocol'       => 'imap',
						'username'       => $object->login,
						'password'       => $token,
						'authentication' => "oauth",
					]);
				} else {
					// Mode login/pass with PHP-IMAP
					$cm = new ClientManager();
					$client = $cm->make([
						'host'           => $object->host,
						'port'           => $object->port,
						'encryption'     => 'ssl',
						'validate_cert'  => true,
						'protocol'       => 'imap',
						'username'       => $object->login,
						'password'       => $object->password,
						'authentication' => "login",
					]);
				}
				try {
					$client->connect();
				} catch (ConnectionFailedException $e) {
					print $e->getMessage();
				}

				$f = $client->getFolders(false, $object->source_directory);
				$nbemail = $f[0]->examine()["exists"];
			} else {
				try {
					if ($sourcedir) {
						//$connectstringsource = $connectstringserver.imap_utf7_encode($sourcedir);
						$connectstringsource = $connectstringserver.$object->getEncodedUtf7($sourcedir);
					}
					if ($targetdir) {
						//$connectstringtarget = $connectstringserver.imap_utf7_encode($targetdir);
						$connectstringtarget = $connectstringserver.$object->getEncodedUtf7($targetdir);
					}

					$timeoutconnect = empty($conf->global->MAIN_USE_CONNECT_TIMEOUT) ? 5 : $conf->global->MAIN_USE_CONNECT_TIMEOUT;
					$timeoutread = empty($conf->global->MAIN_USE_RESPONSE_TIMEOUT) ? 20 : $conf->global->MAIN_USE_RESPONSE_TIMEOUT;

					dol_syslog("imap_open connectstring=".$connectstringsource." login=".$object->login." password=".$object->password." timeoutconnect=".$timeoutconnect." timeoutread=".$timeoutread);

					$result1 = imap_timeout(IMAP_OPENTIMEOUT, $timeoutconnect);	// timeout seems ignored with ssl connect
					$result2 = imap_timeout(IMAP_READTIMEOUT, $timeoutread);
					$result3 = imap_timeout(IMAP_WRITETIMEOUT, 5);
					$result4 = imap_timeout(IMAP_CLOSETIMEOUT, 5);

					dol_syslog("result1=".$result1." result2=".$result2." result3=".$result3." result4=".$result4);

					$connection = imap_open($connectstringsource, $object->login, $object->password);

					//dol_syslog("end imap_open connection=".var_export($connection, true));
				} catch (Exception $e) {
					print $e->getMessage();
				}

				if (!$connection) {
					$nbemail .= 'Failed to open IMAP connection '.$connectstringsource;
					if (function_exists('imap_last_error')) {
						$nbemail .= '<br>'.imap_last_error();
					}
					dol_syslog("Error ".$morehtml, LOG_WARNING);
					//var_dump(imap_errors())
				} else {
					dol_syslog("Imap connected. Now we call imap_num_msg()");
					$nbemail .= imap_num_msg($connection);
				}

=======
	// Note: $object->host has been loaded by the fetch
	$usessl = 1;

	$connectstringserver = $object->getConnectStringIMAP($usessl);

	if ($action == 'scan') {
		if (!empty($conf->global->MAIN_IMAP_USE_PHPIMAP)) {
			if ($object->acces_type == 1) {
				// Mode OAUth2 with PHP-IMAP
				require_once DOL_DOCUMENT_ROOT.'/core/lib/oauth.lib.php'; // define $supportedoauth2array
				$keyforsupportedoauth2array = $object->oauth_service;
				if (preg_match('/^.*-/', $keyforsupportedoauth2array)) {
					$keyforprovider = preg_replace('/^.*-/', '', $keyforsupportedoauth2array);
				} else {
					$keyforprovider = '';
				}
				$keyforsupportedoauth2array = preg_replace('/-.*$/', '', $keyforsupportedoauth2array);
				$keyforsupportedoauth2array = 'OAUTH_'.$keyforsupportedoauth2array.'_NAME';

				$OAUTH_SERVICENAME = (empty($supportedoauth2array[$keyforsupportedoauth2array]['name']) ? 'Unknown' : $supportedoauth2array[$keyforsupportedoauth2array]['name'].($keyforprovider ? '-'.$keyforprovider : ''));

				require_once DOL_DOCUMENT_ROOT.'/includes/OAuth/bootstrap.php';
				//$debugtext = "Host: ".$this->host."<br>Port: ".$this->port."<br>Login: ".$this->login."<br>Password: ".$this->password."<br>access type: ".$this->acces_type."<br>oauth service: ".$this->oauth_service."<br>Max email per collect: ".$this->maxemailpercollect;
				//dol_syslog($debugtext);

				$token = '';

				$storage = new DoliStorage($db, $conf, $keyforprovider);

				try {
					$tokenobj = $storage->retrieveAccessToken($OAUTH_SERVICENAME);

					$expire = true;
					// Is token expired or will token expire in the next 30 seconds
					// if (is_object($tokenobj)) {
					// 	$expire = ($tokenobj->getEndOfLife() !== -9002 && $tokenobj->getEndOfLife() !== -9001 && time() > ($tokenobj->getEndOfLife() - 30));
					// }
					// Token expired so we refresh it
					if (is_object($tokenobj) && $expire) {
						$credentials = new Credentials(
							getDolGlobalString('OAUTH_'.$object->oauth_service.'_ID'),
							getDolGlobalString('OAUTH_'.$object->oauth_service.'_SECRET'),
							getDolGlobalString('OAUTH_'.$object->oauth_service.'_URLAUTHORIZE')
						);
						$serviceFactory = new \OAuth\ServiceFactory();
						$oauthname = explode('-', $OAUTH_SERVICENAME);

						// ex service is Google-Emails we need only the first part Google
						$apiService = $serviceFactory->createService($oauthname[0], $credentials, $storage, array());

						// We have to save the token because Google give it only once
						$refreshtoken = $tokenobj->getRefreshToken();
						//var_dump($tokenobj);
						$tokenobj = $apiService->refreshAccessToken($tokenobj);

						$tokenobj->setRefreshToken($refreshtoken);
						$storage->storeAccessToken($OAUTH_SERVICENAME, $tokenobj);
					}
					$tokenobj = $storage->retrieveAccessToken($OAUTH_SERVICENAME);
					if (is_object($tokenobj)) {
						$token = $tokenobj->getAccessToken();
					} else {
						$error++;
						$morehtml .= "Token not found";
					}
				} catch (Exception $e) {
					$error++;
					$morehtml .= $e->getMessage();
				}

				if (empty($object->login)) {
					$error++;
					$morehtml .= 'Error: Login is empty. Must be email owner when using MAIN_IMAP_USE_PHPIMAP and OAuth.';
				}

				$cm = new ClientManager();
				$client = $cm->make([
					'host'           => $object->host,
					'port'           => $object->port,
					'encryption'     => 'ssl',
					'validate_cert'  => true,
					'protocol'       => 'imap',
					'username'       => $object->login,
					'password'       => $token,
					'authentication' => "oauth",
				]);
			} else {
				// Mode login/pass with PHP-IMAP
				$cm = new ClientManager();
				$client = $cm->make([
					'host'           => $object->host,
					'port'           => $object->port,
					'encryption'     => 'ssl',
					'validate_cert'  => true,
					'protocol'       => 'imap',
					'username'       => $object->login,
					'password'       => $object->password,
					'authentication' => "login",
				]);
			}
			if (!$error) {
				try {
					// To emulate the command connect, you can run
					// openssl s_client -crlf -connect outlook.office365.com:993
					// TAG1 AUTHENTICATE XOAUTH2 dXN...
					// TO Get debug log, you can set protected $debug = true; in Protocol.php file
					//
					// A MS bug make this not working !
					// See https://github.com/MicrosoftDocs/office-developer-exchange-docs/issues/100
					// See github.com/MicrosoftDocs/office-developer-exchange-docs/issues/87
					// See github.com/Webklex/php-imap/issues/81
					$client->connect();

					$f = $client->getFolders(false, $object->source_directory);
					$nbemail = $f[0]->examine()["exists"];
					$morehtml .= $nbemail;
				} catch (ConnectionFailedException $e) {
					$morehtml .= 'ConnectionFailedException '.$e->getMessage();
				}
			}
		} else {
			if (function_exists('imap_open')) {
				try {
					if ($sourcedir) {
						//$connectstringsource = $connectstringserver.imap_utf7_encode($sourcedir);
						$connectstringsource = $connectstringserver.$object->getEncodedUtf7($sourcedir);
					}
					if ($targetdir) {
						//$connectstringtarget = $connectstringserver.imap_utf7_encode($targetdir);
						$connectstringtarget = $connectstringserver.$object->getEncodedUtf7($targetdir);
					}

					$timeoutconnect = empty($conf->global->MAIN_USE_CONNECT_TIMEOUT) ? 5 : $conf->global->MAIN_USE_CONNECT_TIMEOUT;
					$timeoutread = empty($conf->global->MAIN_USE_RESPONSE_TIMEOUT) ? 20 : $conf->global->MAIN_USE_RESPONSE_TIMEOUT;

					dol_syslog("imap_open connectstring=".$connectstringsource." login=".$object->login." password=".$object->password." timeoutconnect=".$timeoutconnect." timeoutread=".$timeoutread);

					$result1 = imap_timeout(IMAP_OPENTIMEOUT, $timeoutconnect);	// timeout seems ignored with ssl connect
					$result2 = imap_timeout(IMAP_READTIMEOUT, $timeoutread);
					$result3 = imap_timeout(IMAP_WRITETIMEOUT, 5);
					$result4 = imap_timeout(IMAP_CLOSETIMEOUT, 5);

					dol_syslog("result1=".$result1." result2=".$result2." result3=".$result3." result4=".$result4);

					$connection = imap_open($connectstringsource, $object->login, $object->password);

					//dol_syslog("end imap_open connection=".var_export($connection, true));
				} catch (Exception $e) {
					$morehtml .= $e->getMessage();
				}

				if (!$connection) {
					$morehtml .= 'Failed to open IMAP connection '.$connectstringsource;
					if (function_exists('imap_last_error')) {
						$morehtml .= '<br>'.imap_last_error();
					}
					dol_syslog("Error ".$morehtml, LOG_WARNING);
					//var_dump(imap_errors())
				} else {
					dol_syslog("Imap connected. Now we call imap_num_msg()");
					$morehtml .= imap_num_msg($connection);
				}

>>>>>>> 18733716
				if ($connection) {
					dol_syslog("Imap close");
					imap_close($connection);
				}
<<<<<<< HEAD
			}
		}

		$morehtml .= $form->textwithpicto($langs->trans("NbOfEmailsInInbox"), 'connect string '.$connectstringserver).': ';

		$morehtml .= ($nbemail != '' ? $nbemail : '?');

		$morehtml .= ' &nbsp; <a class="flat paddingleft marginleftonly" href="'.$_SERVER["PHP_SELF"].'?id='.$object->id.'&action=scan&token='.newToken().'">'.img_picto('', 'refresh', 'class="paddingrightonly"').$langs->trans("Refresh").'</a>';
	} else {
		$morehtml .= $langs->trans("NbOfEmailsInInbox").': ';
		$morehtml .= 'IMAP functions not available on your PHP. ';
=======
			} else {
				$morehtml .= 'IMAP functions not available on your PHP. ';
			}
		}
	} else {
		$morehtml .= '<a class="flat" href="'.$_SERVER["PHP_SELF"].'?id='.$object->id.'&action=scan&token='.newToken().'">'.img_picto('', 'refresh', 'class="paddingrightonly"').$langs->trans("Refresh").'</a>';
>>>>>>> 18733716
	}

	$morehtml .= $form->textwithpicto('', 'connect string '.$connectstringserver);

	dol_banner_tab($object, 'ref', $linkback, 1, 'ref', 'ref', $morehtmlref.'<div class="refidno">'.$morehtml.'</div>', '', 0, '', '', 0, '');

	print '<div class="fichecenter">';
	print '<div class="fichehalfleft">';
	print '<div class="underbanner clearboth"></div>';
	print '<table class="border centpercent tableforfield">'."\n";

	// Common attributes
	//$keyforbreak='fieldkeytoswithonsecondcolumn';
	include DOL_DOCUMENT_ROOT.'/core/tpl/commonfields_view.tpl.php';

	// Other attributes
	include DOL_DOCUMENT_ROOT.'/core/tpl/extrafields_view.tpl.php';

	print '</table>';


	print '<form method="POST" action="'.$_SERVER["PHP_SELF"].'">';
	print '<input type="hidden" name="token" value="'.newToken().'">';
	print '<input type="hidden" name="action" value="updatefiltersactions">';
	print '<input type="hidden" name="backtopage" value="'.$backtopage.'">';
	print '<input type="hidden" name="id" value="'.$object->id.'">';

	// Filters
	print '<div class="div-table-responsive-no-min">';
	print '<table id="tablelineoffilters" class="noborder margintable noshadow">';
	print '<tr class="liste_titre nodrag nodrop">';
	print '<td>'.img_picto('', 'filter', 'class="pictofixedwidth opacitymedium"').$form->textwithpicto($langs->trans("Filters"), $langs->trans("EmailCollectorFilterDesc")).'</td><td></td><td></td>';
	print '</tr>';
	// Add filter
	print '<tr class="oddeven nodrag nodrop">';
	print '<td>';
	$arrayoftypes = array(
		'from'=>array('label'=>'MailFrom', 'data-placeholder'=>$langs->trans('SearchString')),
		'to'=>array('label'=>'MailTo', 'data-placeholder'=>$langs->trans('SearchString')),
		'cc'=>array('label'=>'Cc', 'data-placeholder'=>$langs->trans('SearchString')),
		'bcc'=>array('label'=>'Bcc', 'data-placeholder'=>$langs->trans('SearchString')),
		'subject'=>array('label'=>'Subject', 'data-placeholder'=>$langs->trans('SearchString')),
		'body'=>array('label'=>'Body', 'data-placeholder'=>$langs->trans('SearchString')),
		// disabled because PHP imap_search is not compatible IMAPv4, only IMAPv2
		//'header'=>array('label'=>'Header', 'data-placeholder'=>'HeaderKey SearchString'),                // HEADER key value
		//'X1'=>'---',
		//'notinsubject'=>array('label'=>'SubjectNotIn', 'data-placeholder'=>'SearchString'),
		//'notinbody'=>array('label'=>'BodyNotIn', 'data-placeholder'=>'SearchString'),
		'X2'=>'---',
		'seen'=>array('label'=>'AlreadyRead', 'data-noparam'=>1),
		'unseen'=>array('label'=>'NotRead', 'data-noparam'=>1),
		'unanswered'=>array('label'=>'Unanswered', 'data-noparam'=>1),
		'answered'=>array('label'=>'Answered', 'data-noparam'=>1),
		'smaller'=>array('label'=>'SmallerThan', 'data-placeholder'=>$langs->trans('NumberOfBytes')),
		'larger'=>array('label'=>'LargerThan', 'data-placeholder'=>$langs->trans('NumberOfBytes')),
		'X3'=>'---',
		'withtrackingid'=>array('label'=>'WithDolTrackingID', 'data-noparam'=>1),
		'withouttrackingid'=>array('label'=>'WithoutDolTrackingID', 'data-noparam'=>1),
		'withtrackingidinmsgid'=>array('label'=>'WithDolTrackingIDInMsgId', 'data-noparam'=>1),
		'withouttrackingidinmsgid'=>array('label'=>'WithoutDolTrackingIDInMsgId', 'data-noparam'=>1),
		'X4'=>'---',
		'isnotanswer'=>array('label'=>'IsNotAnAnswer', 'data-noparam'=>1),
		'isanswer'=>array('label'=>'IsAnAnswer', 'data-noparam'=>1)
	);
	print $form->selectarray('filtertype', $arrayoftypes, '', 1, 0, 0, '', 1, 0, 0, '', 'maxwidth300', 1, '', 2);

	print "\n";
	print '<script>';
	print 'jQuery("#filtertype").change(function() {
        console.log("We change a filter");
        if (jQuery("#filtertype option:selected").attr("data-noparam")) {
            jQuery("#rulevalue").attr("placeholder", "");
            jQuery("#rulevalue").text(""); jQuery("#rulevalue").prop("disabled", true);
        }
        else { jQuery("#rulevalue").prop("disabled", false); }
        jQuery("#rulevalue").attr("placeholder", (jQuery("#filtertype option:selected").attr("data-placeholder")));
    ';
	/*$noparam = array();
	foreach ($arrayoftypes as $key => $value)
	{
		if ($value['noparam']) $noparam[] = $key;
	}*/
	print '})';
	print '</script>'."\n";

	print '</td><td>';
	print '<input type="text" name="rulevalue" id="rulevalue">';
	print '</td>';
	print '<td class="right"><input type="submit" name="addfilter" id="addfilter" class="flat button small" value="'.$langs->trans("Add").'"></td>';
	print '</tr>';
	// List filters
	foreach ($object->filters as $rulefilter) {
		$rulefilterobj = new EmailCollectorFilter($db);
		$rulefilterobj->fetch($rulefilter['id']);

		print '<tr class="oddeven">';
		print '<td title="'.dol_escape_htmltag($langs->trans("Filter").': '.$rulefilter['type']).'">';
		print $langs->trans($arrayoftypes[$rulefilter['type']]['label']);
		print '</td>';
		print '<td>'.$rulefilter['rulevalue'].'</td>';
		print '<td class="right">';
		print ' <a href="'.$_SERVER["PHP_SELF"].'?id='.$object->id.'&action=deletefilter&token='.urlencode(newToken()).'&filterid='.$rulefilter['id'].'">'.img_delete().'</a>';
		print '</td>';
		print '</tr>';
	}

	print '</tr>';
	print '</table>';
	print '</div>';

	print '<div class="clearboth"></div><br>';

	// Operations
	print '<div class="div-table-responsive">';
	print '<table id="tablelines" class="noborder margintable noshadow">';
	print '<tr class="liste_titre nodrag nodrop">';
	print '<td>'.img_picto('', 'technic', 'class="pictofixedwidth"').$form->textwithpicto($langs->trans("EmailcollectorOperations"), $langs->trans("EmailcollectorOperationsDesc")).'</td><td></td><td></td><td></td>';
	print '</tr>';

	$arrayoftypes = array(
		'loadthirdparty' => $langs->trans('LoadThirdPartyFromName', $langs->transnoentities("ThirdPartyName")),
		'loadandcreatethirdparty' => $langs->trans('LoadThirdPartyFromNameOrCreate', $langs->transnoentities("ThirdPartyName")),
<<<<<<< HEAD
		'loadandcreatecontact' => $langs->trans('LoadContactFromEmailOrCreate', $langs->transnoentities("Email")),
=======
>>>>>>> 18733716
		'recordjoinpiece' => 'AttachJoinedDocumentsToObject',
		'recordevent' => 'RecordEvent'
	);
	$arrayoftypesnocondition = $arrayoftypes;
	if (isModEnabled('project')) {
		$arrayoftypes['project'] = 'CreateLeadAndThirdParty';
	}
	$arrayoftypesnocondition['project'] = 'CreateLeadAndThirdParty';
	if (isModEnabled('ticket')) {
		$arrayoftypes['ticket'] = 'CreateTicketAndThirdParty';
	}
	$arrayoftypesnocondition['ticket'] = 'CreateTicketAndThirdParty';
	if (isModEnabled('recruitment')) {
		$arrayoftypes['candidature'] = 'CreateCandidature';
	}
	$arrayoftypesnocondition['candidature'] = 'CreateCandidature';

	// support hook for add action
	$parameters = array('arrayoftypes' => $arrayoftypes);
	$res = $hookmanager->executeHooks('addMoreActionsEmailCollector', $parameters, $object, $action);

	if ($res) {
		$arrayoftypes = $hookmanager->resArray;
	} else {
		foreach ($hookmanager->resArray as $k => $desc) {
			$arrayoftypes[$k] = $desc;
		}
	}

	// Add operation
	print '<tr class="oddeven nodrag nodrop">';
	print '<td>';
	print $form->selectarray('operationtype', $arrayoftypes, '', 1, 0, 0, '', 1, 0, 0, '', 'maxwidth300', 1);
	print '</td><td>';
	//print '<input type="text" name="operationparam">';
	$htmltext = $langs->transnoentitiesnoconv("OperationParamDesc");
	print $form->textwithpicto('<input type="text" name="operationparam">', $htmltext, 1, 'help', '', 0, 2, 'operationparamtt');
	print '</td>';
	print '<td>';
	print '</td>';
	print '<td class="right"><input type="submit" name="addoperation" id="addoperation" class="flat button small" value="'.$langs->trans("Add").'"></td>';
	print '</tr>';
	// List operations
	$nboflines = count($object->actions);
	$table_element_line = 'emailcollector_emailcollectoraction';
	$fk_element = 'position';
	$i = 0;
	foreach ($object->actions as $ruleaction) {
		$ruleactionobj = new EmailcollectorAction($db);
		$ruleactionobj->fetch($ruleaction['id']);

		print '<tr class="drag drop oddeven" id="row-'.$ruleaction['id'].'">';
		print '<td title="'.dol_escape_htmltag($langs->trans("Operation").': '.$ruleaction['type']).'">';
		print '<!-- type of action: '.$ruleaction['type'].' -->';
		if (array_key_exists($ruleaction['type'], $arrayoftypes)) {
			print $langs->trans($arrayoftypes[$ruleaction['type']]);
		} else {
			if (array_key_exists($ruleaction['type'], $arrayoftypesnocondition)) {
				print '<span class="opacitymedium">'.$langs->trans($arrayoftypesnocondition[$ruleaction['type']]).' - '.$langs->trans("Disabled").'</span>';
			}
		}

		if (in_array($ruleaction['type'], array('recordevent'))) {
			print $form->textwithpicto('', $langs->transnoentitiesnoconv('IfTrackingIDFoundEventWillBeLinked'));
		} elseif (in_array($ruleaction['type'], array('loadthirdparty', 'loadandcreatethirdparty'))) {
			print $form->textwithpicto('', $langs->transnoentitiesnoconv('EmailCollectorLoadThirdPartyHelp'));
		}
		print '</td>';
		print '<td class="wordbreak minwidth300 small">';
		if ($action == 'editoperation' && $ruleaction['id'] == $operationid) {
			print '<input type="text" class="quatrevingtquinzepercent" name="operationparam2" value="'.dol_escape_htmltag($ruleaction['actionparam']).'"><br>';
			print '<input type="hidden" name="rowidoperation2" value="'.$ruleaction['id'].'">';
			print '<input type="submit" class="button small button-save" name="saveoperation2" value="'.$langs->trans("Save").'">';
			print '<input type="submit" class="button small button-cancel" name="cancel" value="'.$langs->trans("Cancel").'">';
		} else {
			print dol_escape_htmltag($ruleaction['actionparam']);
		}
		print '</td>';
		// Move up/down
		print '<td class="center linecolmove tdlineupdown">';
		if ($i > 0) {
			print '<a class="lineupdown" href="'.$_SERVER['PHP_SELF'].'?action=up&amp;rowid='.$ruleaction['id'].'">'.img_up('default', 0, 'imgupforline').'</a>';
		}
		if ($i < count($object->actions) - 1) {
			print '<a class="lineupdown" href="'.$_SERVER['PHP_SELF'].'?action=down&amp;rowid='.$ruleaction['id'].'">'.img_down('default', 0, 'imgdownforline').'</a>';
		}
		print '</td>';
		// Delete
		print '<td class="right nowraponall">';
		print '<a class="editfielda marginrightonly" href="'.$_SERVER["PHP_SELF"].'?id='.$object->id.'&action=editoperation&token='.newToken().'&operationid='.$ruleaction['id'].'">'.img_edit().'</a>';
		print ' <a href="'.$_SERVER["PHP_SELF"].'?id='.$object->id.'&action=deleteoperation&token='.newToken().'&operationid='.$ruleaction['id'].'">'.img_delete().'</a>';
		print '</td>';
		print '</tr>';
		$i++;
	}

	print '</tr>';
	print '</table>';
	print '</div>';

	if (!empty($conf->use_javascript_ajax)) {
		$urltorefreshaftermove = DOL_URL_ROOT.'/admin/emailcollector_card.php?id='.$id;
		include DOL_DOCUMENT_ROOT.'/core/tpl/ajaxrow.tpl.php';
	}

	print '</form>';

	print '</div>';
	print '</div>'; // End <div class="fichecenter">


	print '<div class="clearboth"></div><br>';

	print dol_get_fiche_end();

	// Buttons for actions
	if ($action != 'presend' && $action != 'editline') {
		print '<div class="tabsAction">'."\n";
		$parameters = array();
		$reshook = $hookmanager->executeHooks('addMoreActionsButtons', $parameters, $object, $action); // Note that $action and $object may have been modified by hook
		if ($reshook < 0) {
			setEventMessages($hookmanager->error, $hookmanager->errors, 'errors');
		}

		if (empty($reshook)) {
			// Edit
			print '<div class="inline-block divButAction"><a class="butAction" href="'.$_SERVER["PHP_SELF"].'?id='.$object->id.'&action=edit&token='.newToken().'">'.$langs->trans("Edit").'</a></div>';

			// Clone
			print '<div class="inline-block divButAction"><a class="butAction" href="'.$_SERVER['PHP_SELF'].'?id='.$object->id.'&action=clone&token='.newToken().'&object=order">'.$langs->trans("ToClone").'</a></div>';

			// Collect now
			print '<div class="inline-block divButAction"><a class="butAction reposition" href="'.$_SERVER["PHP_SELF"].'?id='.$object->id.'&action=collecttest&token='.newToken().'">'.$langs->trans("TestCollectNow").'</a></div>';

			if (count($object->actions) > 0) {
				print '<div class="inline-block divButAction"><a class="butAction" href="'.$_SERVER["PHP_SELF"].'?id='.$object->id.'&action=collect&token='.newToken().'">'.$langs->trans("CollectNow").'</a></div>';
			} else {
				print '<div class="inline-block divButAction"><a class="butActionRefused" href="#" title="'.dol_escape_htmltag($langs->trans("NoOperations")).'">'.$langs->trans("CollectNow").'</a></div>';
			}

			print '<div class="inline-block divButAction"><a class="butActionDelete" href="'.$_SERVER["PHP_SELF"].'?id='.$object->id.'&action=delete&token='.urlencode(newToken()).'">'.$langs->trans('Delete').'</a></div>';
		}
		print '</div>'."\n";
	}

	if (!empty($debuginfo)) {
		print info_admin($debuginfo);
	}
}

// End of page
llxFooter();
$db->close();<|MERGE_RESOLUTION|>--- conflicted
+++ resolved
@@ -183,8 +183,8 @@
 
 	if (in_array($emailcollectoroperation->type, array('loadthirdparty', 'loadandcreatethirdparty'))
 		&& empty($emailcollectoroperation->actionparam)) {
-		$error++;
-		setEventMessages($langs->trans("ErrorAParameterIsRequiredForThisOperation"), null, 'errors');
+			$error++;
+			setEventMessages($langs->trans("ErrorAParameterIsRequiredForThisOperation"), null, 'errors');
 	}
 
 	if (!$error) {
@@ -207,8 +207,8 @@
 
 	if (in_array($emailcollectoroperation->type, array('loadthirdparty', 'loadandcreatethirdparty'))
 		&& empty($emailcollectoroperation->actionparam)) {
-		$error++;
-		setEventMessages($langs->trans("ErrorAParameterIsRequiredForThisOperation"), null, 'errors');
+			$error++;
+			setEventMessages($langs->trans("ErrorAParameterIsRequiredForThisOperation"), null, 'errors');
 	}
 
 	if (!$error) {
@@ -396,147 +396,6 @@
 	$connectstringsource = '';
 	$connectstringtarget = '';
 
-<<<<<<< HEAD
-	if (function_exists('imap_open')) {
-		// Note: $object->host has been loaded by the fetch
-		$usessl = 1;
-
-		$connectstringserver = $object->getConnectStringIMAP($usessl);
-
-		if ($action == 'scan') {
-			$nbemail = '';
-			if (!empty($conf->global->MAIN_IMAP_USE_PHPIMAP)) {
-				if ($object->acces_type == 1) {
-					// Mode OAUth2 with PHP-IMAP
-					require_once DOL_DOCUMENT_ROOT.'/core/lib/oauth.lib.php'; // define $supportedoauth2array
-					$keyforsupportedoauth2array = $object->oauth_service;
-					if (preg_match('/^.*-/', $keyforsupportedoauth2array)) {
-						$keyforprovider = preg_replace('/^.*-/', '', $keyforsupportedoauth2array);
-					} else {
-						$keyforprovider = '';
-					}
-					$keyforsupportedoauth2array = preg_replace('/-.*$/', '', $keyforsupportedoauth2array);
-					$keyforsupportedoauth2array = 'OAUTH_'.$keyforsupportedoauth2array.'_NAME';
-
-					$OAUTH_SERVICENAME = (empty($supportedoauth2array[$keyforsupportedoauth2array]['name']) ? 'Unknown' : $supportedoauth2array[$keyforsupportedoauth2array]['name'].($keyforprovider ? '-'.$keyforprovider : ''));
-
-					require_once DOL_DOCUMENT_ROOT.'/includes/OAuth/bootstrap.php';
-					//$debugtext = "Host: ".$this->host."<br>Port: ".$this->port."<br>Login: ".$this->login."<br>Password: ".$this->password."<br>access type: ".$this->acces_type."<br>oauth service: ".$this->oauth_service."<br>Max email per collect: ".$this->maxemailpercollect;
-					//dol_syslog($debugtext);
-
-					$storage = new DoliStorage($db, $conf);
-
-					try {
-						$tokenobj = $storage->retrieveAccessToken($OAUTH_SERVICENAME);
-						$expire = true;
-						// Is token expired or will token expire in the next 30 seconds
-						// if (is_object($tokenobj)) {
-						// 	$expire = ($tokenobj->getEndOfLife() !== -9002 && $tokenobj->getEndOfLife() !== -9001 && time() > ($tokenobj->getEndOfLife() - 30));
-						// }
-						// Token expired so we refresh it
-						if (is_object($tokenobj) && $expire) {
-							$credentials = new Credentials(
-								getDolGlobalString('OAUTH_'.$object->oauth_service.'_ID'),
-								getDolGlobalString('OAUTH_'.$object->oauth_service.'_SECRET'),
-								getDolGlobalString('OAUTH_'.$object->oauth_service.'_URLAUTHORIZE')
-							);
-							$serviceFactory = new \OAuth\ServiceFactory();
-							$oauthname = explode('-', $OAUTH_SERVICENAME);
-							// ex service is Google-Emails we need only the first part Google
-							$apiService = $serviceFactory->createService($oauthname[0], $credentials, $storage, array());
-							// We have to save the token because Google give it only once
-							$refreshtoken = $tokenobj->getRefreshToken();
-							$tokenobj = $apiService->refreshAccessToken($tokenobj);
-							$tokenobj->setRefreshToken($refreshtoken);
-							$storage->storeAccessToken($OAUTH_SERVICENAME, $tokenobj);
-						}
-						$tokenobj = $storage->retrieveAccessToken($OAUTH_SERVICENAME);
-						if (is_object($tokenobj)) {
-							$token = $tokenobj->getAccessToken();
-						} else {
-							$object->error = "Token not found";
-							return -1;
-						}
-					} catch (Exception $e) {
-						print $e->getMessage();
-					}
-
-					$cm = new ClientManager();
-					$client = $cm->make([
-						'host'           => $object->host,
-						'port'           => $object->port,
-						'encryption'     => 'ssl',
-						'validate_cert'  => true,
-						'protocol'       => 'imap',
-						'username'       => $object->login,
-						'password'       => $token,
-						'authentication' => "oauth",
-					]);
-				} else {
-					// Mode login/pass with PHP-IMAP
-					$cm = new ClientManager();
-					$client = $cm->make([
-						'host'           => $object->host,
-						'port'           => $object->port,
-						'encryption'     => 'ssl',
-						'validate_cert'  => true,
-						'protocol'       => 'imap',
-						'username'       => $object->login,
-						'password'       => $object->password,
-						'authentication' => "login",
-					]);
-				}
-				try {
-					$client->connect();
-				} catch (ConnectionFailedException $e) {
-					print $e->getMessage();
-				}
-
-				$f = $client->getFolders(false, $object->source_directory);
-				$nbemail = $f[0]->examine()["exists"];
-			} else {
-				try {
-					if ($sourcedir) {
-						//$connectstringsource = $connectstringserver.imap_utf7_encode($sourcedir);
-						$connectstringsource = $connectstringserver.$object->getEncodedUtf7($sourcedir);
-					}
-					if ($targetdir) {
-						//$connectstringtarget = $connectstringserver.imap_utf7_encode($targetdir);
-						$connectstringtarget = $connectstringserver.$object->getEncodedUtf7($targetdir);
-					}
-
-					$timeoutconnect = empty($conf->global->MAIN_USE_CONNECT_TIMEOUT) ? 5 : $conf->global->MAIN_USE_CONNECT_TIMEOUT;
-					$timeoutread = empty($conf->global->MAIN_USE_RESPONSE_TIMEOUT) ? 20 : $conf->global->MAIN_USE_RESPONSE_TIMEOUT;
-
-					dol_syslog("imap_open connectstring=".$connectstringsource." login=".$object->login." password=".$object->password." timeoutconnect=".$timeoutconnect." timeoutread=".$timeoutread);
-
-					$result1 = imap_timeout(IMAP_OPENTIMEOUT, $timeoutconnect);	// timeout seems ignored with ssl connect
-					$result2 = imap_timeout(IMAP_READTIMEOUT, $timeoutread);
-					$result3 = imap_timeout(IMAP_WRITETIMEOUT, 5);
-					$result4 = imap_timeout(IMAP_CLOSETIMEOUT, 5);
-
-					dol_syslog("result1=".$result1." result2=".$result2." result3=".$result3." result4=".$result4);
-
-					$connection = imap_open($connectstringsource, $object->login, $object->password);
-
-					//dol_syslog("end imap_open connection=".var_export($connection, true));
-				} catch (Exception $e) {
-					print $e->getMessage();
-				}
-
-				if (!$connection) {
-					$nbemail .= 'Failed to open IMAP connection '.$connectstringsource;
-					if (function_exists('imap_last_error')) {
-						$nbemail .= '<br>'.imap_last_error();
-					}
-					dol_syslog("Error ".$morehtml, LOG_WARNING);
-					//var_dump(imap_errors())
-				} else {
-					dol_syslog("Imap connected. Now we call imap_num_msg()");
-					$nbemail .= imap_num_msg($connection);
-				}
-
-=======
 	// Note: $object->host has been loaded by the fetch
 	$usessl = 1;
 
@@ -580,7 +439,7 @@
 							getDolGlobalString('OAUTH_'.$object->oauth_service.'_ID'),
 							getDolGlobalString('OAUTH_'.$object->oauth_service.'_SECRET'),
 							getDolGlobalString('OAUTH_'.$object->oauth_service.'_URLAUTHORIZE')
-						);
+							);
 						$serviceFactory = new \OAuth\ServiceFactory();
 						$oauthname = explode('-', $OAUTH_SERVICENAME);
 
@@ -700,34 +559,18 @@
 					$morehtml .= imap_num_msg($connection);
 				}
 
->>>>>>> 18733716
 				if ($connection) {
 					dol_syslog("Imap close");
 					imap_close($connection);
 				}
-<<<<<<< HEAD
-			}
-		}
-
-		$morehtml .= $form->textwithpicto($langs->trans("NbOfEmailsInInbox"), 'connect string '.$connectstringserver).': ';
-
-		$morehtml .= ($nbemail != '' ? $nbemail : '?');
-
-		$morehtml .= ' &nbsp; <a class="flat paddingleft marginleftonly" href="'.$_SERVER["PHP_SELF"].'?id='.$object->id.'&action=scan&token='.newToken().'">'.img_picto('', 'refresh', 'class="paddingrightonly"').$langs->trans("Refresh").'</a>';
-	} else {
-		$morehtml .= $langs->trans("NbOfEmailsInInbox").': ';
-		$morehtml .= 'IMAP functions not available on your PHP. ';
-=======
 			} else {
 				$morehtml .= 'IMAP functions not available on your PHP. ';
 			}
 		}
-	} else {
-		$morehtml .= '<a class="flat" href="'.$_SERVER["PHP_SELF"].'?id='.$object->id.'&action=scan&token='.newToken().'">'.img_picto('', 'refresh', 'class="paddingrightonly"').$langs->trans("Refresh").'</a>';
->>>>>>> 18733716
-	}
-
-	$morehtml .= $form->textwithpicto('', 'connect string '.$connectstringserver);
+	}
+
+	$morehtml = $form->textwithpicto($langs->trans("NbOfEmailsInInbox"), 'connect string '.$connectstringserver).': '.($morehtml ? $morehtml : '?');
+	$morehtml .= '<a class="flat paddingleft marginleftonly" href="'.$_SERVER["PHP_SELF"].'?id='.$object->id.'&action=scan&token='.newToken().'">'.img_picto('', 'refresh', 'class="paddingrightonly"').$langs->trans("Refresh").'</a>';
 
 	dol_banner_tab($object, 'ref', $linkback, 1, 'ref', 'ref', $morehtmlref.'<div class="refidno">'.$morehtml.'</div>', '', 0, '', '', 0, '');
 
@@ -803,10 +646,10 @@
         jQuery("#rulevalue").attr("placeholder", (jQuery("#filtertype option:selected").attr("data-placeholder")));
     ';
 	/*$noparam = array();
-	foreach ($arrayoftypes as $key => $value)
-	{
-		if ($value['noparam']) $noparam[] = $key;
-	}*/
+	 foreach ($arrayoftypes as $key => $value)
+	 {
+	 if ($value['noparam']) $noparam[] = $key;
+	 }*/
 	print '})';
 	print '</script>'."\n";
 
@@ -847,10 +690,6 @@
 	$arrayoftypes = array(
 		'loadthirdparty' => $langs->trans('LoadThirdPartyFromName', $langs->transnoentities("ThirdPartyName")),
 		'loadandcreatethirdparty' => $langs->trans('LoadThirdPartyFromNameOrCreate', $langs->transnoentities("ThirdPartyName")),
-<<<<<<< HEAD
-		'loadandcreatecontact' => $langs->trans('LoadContactFromEmailOrCreate', $langs->transnoentities("Email")),
-=======
->>>>>>> 18733716
 		'recordjoinpiece' => 'AttachJoinedDocumentsToObject',
 		'recordevent' => 'RecordEvent'
 	);
