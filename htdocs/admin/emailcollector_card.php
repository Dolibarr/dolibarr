--- conflicted
+++ resolved
@@ -360,50 +360,6 @@
 	$linkback = '<a href="'.DOL_URL_ROOT.'/admin/emailcollector_list.php?restore_lastsearch_values=1'.(!empty($socid) ? '&socid='.$socid : '').'">'.$langs->trans("BackToList").'</a>';
 
 	$morehtmlref = '<div class="refidno">';
-<<<<<<< HEAD
-	/*
-		// Ref bis
-		$morehtmlref.=$form->editfieldkey("RefBis", 'ref_client', $object->ref_client, $object, $user->rights->emailcollector->creer, 'string', '', 0, 1);
-		$morehtmlref.=$form->editfieldval("RefBis", 'ref_client', $object->ref_client, $object, $user->rights->emailcollector->creer, 'string', '', null, null, '', 1);
-		// Thirdparty
-		$morehtmlref.='<br>'.$langs->trans('ThirdParty') . ' : ' . $soc->getNomUrl(1);
-		// Project
-		if (! empty($conf->projet->enabled))
-		{
-			$langs->load("projects");
-			$morehtmlref.='<br>'.$langs->trans('Project') . ' ';
-			if ($user->rights->emailcollector->creer)
-			{
-				if ($action != 'classify')
-				{
-					$morehtmlref.='<a class="editfielda" href="' . $_SERVER['PHP_SELF'] . '?action=classify&token='.newToken().'&id=' . $object->id . '">' . img_edit($langs->transnoentitiesnoconv('SetProject')) . '</a> : ';
-					if ($action == 'classify') {
-						//$morehtmlref.=$form->form_project($_SERVER['PHP_SELF'] . '?id=' . $object->id, $object->socid, $object->fk_project, 'projectid', 0, 0, 1, 1);
-						$morehtmlref.='<form method="post" action="'.$_SERVER['PHP_SELF'].'?id='.$object->id.'">';
-						$morehtmlref.='<input type="hidden" name="action" value="classin">';
-						$morehtmlref.='<input type="hidden" name="token" value="'.newToken().'">';
-						$morehtmlref.=$formproject->select_projects($object->socid, $object->fk_project, 'projectid', $maxlength, 0, 1, 0, 1, 0, 0, '', 1);
-						$morehtmlref.='<input type="submit" class="button valignmiddle" value="'.$langs->trans("Modify").'">';
-						$morehtmlref.='</form>';
-					} else {
-						$morehtmlref.=$form->form_project($_SERVER['PHP_SELF'] . '?id=' . $object->id, $object->socid, $object->fk_project, 'none', 0, 0, 0, 1);
-					}
-				}
-			} else {
-				if (! empty($object->fk_project)) {
-					$proj = new Project($db);
-					$proj->fetch($object->fk_project);
-					$morehtmlref.='<a href="'.DOL_URL_ROOT.'/projet/card.php?id=' . $object->fk_project . '" title="' . $langs->trans('ShowProject') . '">';
-					$morehtmlref.=$proj->ref;
-					$morehtmlref.='</a>';
-				} else {
-					$morehtmlref.='';
-				}
-			}
-		}
-	*/
-=======
->>>>>>> 503d1a04
 	$morehtmlref .= '</div>';
 
 	$morehtml = $langs->trans("NbOfEmailsInInbox").' : ';
@@ -500,11 +456,7 @@
 	print '<div class="div-table-responsive-no-min">';
 	print '<table id="tablelineoffilters" class="noborder margintable noshadow">';
 	print '<tr class="liste_titre nodrag nodrop">';
-<<<<<<< HEAD
-	print '<td>'.img_picto('', 'filter', 'class="pictofixedwidth"').$form->textwithpicto($langs->trans("Filters"), $langs->trans("EmailCollectorFilterDesc")).'</td><td></td><td></td>';
-=======
 	print '<td>'.img_picto('', 'filter', 'class="pictofixedwidth opacitymedium"').$form->textwithpicto($langs->trans("Filters"), $langs->trans("EmailCollectorFilterDesc")).'</td><td></td><td></td>';
->>>>>>> 503d1a04
 	print '</tr>';
 	// Add filter
 	print '<tr class="oddeven nodrag nodrop">';
@@ -598,17 +550,6 @@
 		'recordjoinpiece'=>'AttachJoinedDocumentsToObject',
 		'recordevent'=>'RecordEvent');
 	$arrayoftypesnocondition = $arrayoftypes;
-<<<<<<< HEAD
-	if ($conf->projet->enabled) {
-		$arrayoftypes['project'] = 'CreateLeadAndThirdParty';
-	}
-	$arrayoftypesnocondition['project'] = 'CreateLeadAndThirdParty';
-	if ($conf->ticket->enabled) {
-		$arrayoftypes['ticket'] = 'CreateTicketAndThirdParty';
-	}
-	$arrayoftypesnocondition['ticket'] = 'CreateTicketAndThirdParty';
-	if ($conf->recruitment->enabled) {
-=======
 	if (!empty($conf->projet->enabled)) {
 		$arrayoftypes['project'] = 'CreateLeadAndThirdParty';
 	}
@@ -618,7 +559,6 @@
 	}
 	$arrayoftypesnocondition['ticket'] = 'CreateTicketAndThirdParty';
 	if (!empty($conf->recruitment->enabled)) {
->>>>>>> 503d1a04
 		$arrayoftypes['candidature'] = 'CreateCandidature';
 	}
 	$arrayoftypesnocondition['candidature'] = 'CreateCandidature';
