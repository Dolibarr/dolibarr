--- conflicted
+++ resolved
@@ -1,10 +1,6 @@
 <?php
 /* Copyright (C) 2007-2012	Laurent Destailleur	<eldy@users.sourceforge.net>
-<<<<<<< HEAD
- * Copyright (C) 2009-2018	Regis Houssin		<regis.houssin@capnetworks.com>
-=======
- * Copyright (C) 2009-2012	Regis Houssin		<regis.houssin@inodbox.com>
->>>>>>> 84983140
+ * Copyright (C) 2009-2018	Regis Houssin		<regis.houssin@inodbox.com>
  * Copyright (C) 2010		Juanjo Menent		<jmenent@2byte.es>
  *
  * This program is free software; you can redistribute it and/or modify
