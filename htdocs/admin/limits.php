<?php
/* Copyright (C) 2007-2012	Laurent Destailleur	<eldy@users.sourceforge.net>
 * Copyright (C) 2009-2012	Regis Houssin		<regis.houssin@capnetworks.com>
 * Copyright (C) 2010		Juanjo Menent		<jmenent@2byte.es>
 *
 * This program is free software; you can redistribute it and/or modify
 * it under the terms of the GNU General Public License as published by
 * the Free Software Foundation; either version 3 of the License, or
 * (at your option) any later version.
 *
 * This program is distributed in the hope that it will be useful,
 * but WITHOUT ANY WARRANTY; without even the implied warranty of
 * MERCHANTABILITY or FITNESS FOR A PARTICULAR PURPOSE.  See the
 * GNU General Public License for more details.
 *
 * You should have received a copy of the GNU General Public License
 * along with this program. If not, see <http://www.gnu.org/licenses/>.
 */

/**
 *       \file       htdocs/admin/limits.php
 *       \brief      Page to setup limits
 */

require '../main.inc.php';
require_once DOL_DOCUMENT_ROOT.'/core/lib/admin.lib.php';
require_once DOL_DOCUMENT_ROOT.'/core/lib/price.lib.php';

$langs->load("companies");
$langs->load("products");
$langs->load("admin");

if (! $user->admin) accessforbidden();

$action = GETPOST('action','alpha');

if ($action == 'update')
{
    $error=0;
    $MAXDEC=8;
    if ($_POST["MAIN_MAX_DECIMALS_UNIT"]  > $MAXDEC
    || $_POST["MAIN_MAX_DECIMALS_TOT"]   > $MAXDEC
    || $_POST["MAIN_MAX_DECIMALS_SHOWN"] > $MAXDEC)
    {
        $error++;
	    setEventMessage($langs->trans("ErrorDecimalLargerThanAreForbidden",$MAXDEC), 'errors');
    }

    if ($_POST["MAIN_MAX_DECIMALS_UNIT"]  < 0
    || $_POST["MAIN_MAX_DECIMALS_TOT"]   < 0
    || $_POST["MAIN_MAX_DECIMALS_SHOWN"] < 0)
    {
        $langs->load("errors");
        $error++;
	    setEventMessage($langs->trans("ErrorNegativeValueNotAllowed"), 'errors');
    }

    if ($_POST["MAIN_ROUNDING_RULE_TOT"])
    {
        if ($_POST["MAIN_ROUNDING_RULE_TOT"] * pow(10,$_POST["MAIN_MAX_DECIMALS_TOT"]) < 1)
        {
            $langs->load("errors");
            $error++;
	        setEventMessage($langs->trans("ErrorMAIN_ROUNDING_RULE_TOTCanMAIN_MAX_DECIMALS_TOT"), 'errors');
        }
    }

    if (! $error)
    {
        dolibarr_set_const($db, "MAIN_MAX_DECIMALS_UNIT",   $_POST["MAIN_MAX_DECIMALS_UNIT"],'chaine',0,'',$conf->entity);
        dolibarr_set_const($db, "MAIN_MAX_DECIMALS_TOT",    $_POST["MAIN_MAX_DECIMALS_TOT"],'chaine',0,'',$conf->entity);
        dolibarr_set_const($db, "MAIN_MAX_DECIMALS_SHOWN",  $_POST["MAIN_MAX_DECIMALS_SHOWN"],'chaine',0,'',$conf->entity);

        dolibarr_set_const($db, "MAIN_ROUNDING_RULE_TOT",   $_POST["MAIN_ROUNDING_RULE_TOT"],'chaine',0,'',$conf->entity);

        header("Location: ".$_SERVER["PHP_SELF"]."?mainmenu=home&leftmenu=setup");
        exit;
    }
}



/*
 * View
*/

$form=new Form($db);

llxHeader();

print_fiche_titre($langs->trans("LimitsSetup"),'','setup');


print $langs->trans("LimitsDesc")."<br>\n";
print "<br>\n";

if ($action == 'edit')
{
    print '<form method="POST" action="'.$_SERVER["PHP_SELF"].'">';
    print '<input type="hidden" name="token" value="'.$_SESSION['newtoken'].'">';
    print '<input type="hidden" name="action" value="update">';

    clearstatcache();
    $var=true;

    print '<table class="noborder" width="100%">';
    print '<tr class="liste_titre"><td>'.$langs->trans("Parameter").'</td><td>'.$langs->trans("Value").'</td></tr>';

    $var=!$var;
    print '<tr '.$bc[$var].'><td>';
    print $form->textwithpicto($langs->trans("MAIN_MAX_DECIMALS_UNIT"),$langs->trans("ParameterActiveForNextInputOnly"));
    print '</td><td><input class="flat" name="MAIN_MAX_DECIMALS_UNIT" size="3" value="' . $conf->global->MAIN_MAX_DECIMALS_UNIT . '"></td></tr>';

    $var=!$var;
    print '<tr '.$bc[$var].'><td>';
    print $form->textwithpicto($langs->trans("MAIN_MAX_DECIMALS_TOT"),$langs->trans("ParameterActiveForNextInputOnly"));
    print '</td><td><input class="flat" name="MAIN_MAX_DECIMALS_TOT" size="3" value="' . $conf->global->MAIN_MAX_DECIMALS_TOT . '"></td></tr>';

    $var=!$var;
    print '<tr '.$bc[$var].'><td>'.$langs->trans("MAIN_MAX_DECIMALS_SHOWN").'</td><td><input class="flat" name="MAIN_MAX_DECIMALS_SHOWN" size="3" value="' . $conf->global->MAIN_MAX_DECIMALS_SHOWN . '"></td></tr>';

    $var=!$var;
    print '<tr '.$bc[$var].'><td>';
    print $form->textwithpicto($langs->trans("MAIN_ROUNDING_RULE_TOT"),$langs->trans("ParameterActiveForNextInputOnly"));
    print '</td><td><input class="flat" name="MAIN_ROUNDING_RULE_TOT" size="3" value="' . $conf->global->MAIN_ROUNDING_RULE_TOT . '"></td></tr>';

    print '</table>';

    print '<br><center>';
    print '<input class="button" type="submit" value="'.$langs->trans("Save").'">';
    print '</center>';

    print '</form>';
    print '<br>';
}
else
{
    $var=true;

    print '<table class="noborder" width="100%">';
    print '<tr class="liste_titre"><td>'.$langs->trans("Parameter").'</td><td>'.$langs->trans("Value").'</td></tr>';

    $var=!$var;
    print '<tr '.$bc[$var].'><td>';
    print $form->textwithpicto($langs->trans("MAIN_MAX_DECIMALS_UNIT"),$langs->trans("ParameterActiveForNextInputOnly"));
    print '</td><td align="right">'.$conf->global->MAIN_MAX_DECIMALS_UNIT.'</td></tr>';

    $var=!$var;
    print '<tr '.$bc[$var].'><td>';
    print $form->textwithpicto($langs->trans("MAIN_MAX_DECIMALS_TOT"),$langs->trans("ParameterActiveForNextInputOnly"));
    print '</td><td align="right">'.$conf->global->MAIN_MAX_DECIMALS_TOT.'</td></tr>';

    $var=!$var;
    print '<tr '.$bc[$var].'><td>'.$langs->trans("MAIN_MAX_DECIMALS_SHOWN").'</td><td align="right">'.$conf->global->MAIN_MAX_DECIMALS_SHOWN.'</td></tr>';

    $var=!$var;
    print '<tr '.$bc[$var].'><td>';
    print $form->textwithpicto($langs->trans("MAIN_ROUNDING_RULE_TOT"),$langs->trans("ParameterActiveForNextInputOnly"));
    print '</td><td align="right">'.$conf->global->MAIN_ROUNDING_RULE_TOT.'</td></tr>';

    print '</table>';

    print '<div class="tabsAction">';
    print '<a class="butAction" href="'.$_SERVER["PHP_SELF"].'?action=edit">'.$langs->trans("Modify").'</a>';
    print '</div>';
}


if (empty($mysoc->country_code))
{
	$langs->load("errors");
	$warnpicto=img_error($langs->trans("WarningMandatorySetupNotComplete"));
	print '<br><a href="'.DOL_URL_ROOT.'/admin/company.php?mainmenu=home">'.$warnpicto.' '.$langs->trans("WarningMandatorySetupNotComplete").'</a>';
}
else
{

	// Show examples
	print '<b>'.$langs->trans("ExamplesWithCurrentSetup").":</b><br>\n";

	// Always show vat rates with vat 0
	$s=2/7;$qty=1;$vat=0;
	$tmparray=calcul_price_total(1,$qty*price2num($s,'MU'),0,$vat,0,0,0,'HT',0,0);
	print $langs->trans("UnitPriceOfProduct").": ".price2num($s,'MU');
	print " x ".$langs->trans("Quantity").": ".$qty;
	print " - ".$langs->trans("VAT").": ".$vat.'%';
	print " &nbsp; -> &nbsp; ".$langs->trans("TotalPriceAfterRounding").": ".$tmparray[0].' / '.$tmparray[1].' / '.$tmparray[2]."<br>\n";

	$s=10/3;$qty=1;$vat=0;
	$tmparray=calcul_price_total(1,$qty*price2num($s,'MU'),0,$vat,0,0,0,'HT',0,0);
	print $langs->trans("UnitPriceOfProduct").": ".price2num($s,'MU');
	print " x ".$langs->trans("Quantity").": ".$qty;
	print " - ".$langs->trans("VAT").": ".$vat.'%';
	print " &nbsp; -> &nbsp; ".$langs->trans("TotalPriceAfterRounding").": ".$tmparray[0].' / '.$tmparray[1].' / '.$tmparray[2]."<br>\n";

	$s=10/3;$qty=2;$vat=0;
	$tmparray=calcul_price_total(1,$qty*price2num($s,'MU'),0,$vat,0,0,0,'HT',0, 0);
	print $langs->trans("UnitPriceOfProduct").": ".price2num($s,'MU');
	print " x ".$langs->trans("Quantity").": ".$qty;
	print " - ".$langs->trans("VAT").": ".$vat.'%';
	print " &nbsp; -> &nbsp; ".$langs->trans("TotalPriceAfterRounding").": ".$tmparray[0].' / '.$tmparray[1].' / '.$tmparray[2]."<br>\n";


	// Add vat rates examples specific to country
	$vat_rates=array();

	$sql="SELECT taux as vat_rate";
<<<<<<< HEAD
	$sql.=" FROM ".MAIN_DB_PREFIX."c_tva as t, ".MAIN_DB_PREFIX."c_country as c";
	$sql.=" WHERE t.active=1 AND t.fk_pays = c.rowid AND c.code='".$mysoc->country_code."' AND taux <> 0";
=======
	$sql.=" FROM ".MAIN_DB_PREFIX."c_tva as t, ".MAIN_DB_PREFIX."c_pays as p";
	$sql.=" WHERE t.active=1 AND t.fk_pays = p.rowid AND p.code='".$mysoc->country_code."' AND taux <> 0";
>>>>>>> 17dec4b9
	$sql.=" ORDER BY t.taux ASC";
	$resql=$db->query($sql);
	if ($resql)
	{
	    $num = $db->num_rows($resql);
	    if ($num)
	    {
	        for ($i = 0; $i < $num; $i++)
	        {
	            $obj = $db->fetch_object($resql);
	            $vat_rates[$i] = $obj->vat_rate;
	        }
	    }
	}
	else dol_print_error($db);

	if (count($vat_rates))
	{
	    foreach($vat_rates as $vat)
	    {
	        for ($qty=1; $qty<=2; $qty++)
	        {
	            $s=10/3;
	            $tmparray=calcul_price_total(1,$qty*price2num($s,'MU'),0,$vat,0,0,0,'HT',0, 0);
	            print $langs->trans("UnitPriceOfProduct").": ".price2num($s,'MU');
	            print " x ".$langs->trans("Quantity").": ".$qty;
	            print " - ".$langs->trans("VAT").": ".$vat.'%';
	            print " &nbsp; -> &nbsp; ".$langs->trans("TotalPriceAfterRounding").": ".$tmparray[0].' / '.$tmparray[1].' / '.$tmparray[2]."<br>\n";
	        }
	    }
	}
	else
	{
	    // More examples if not specific vat rate found
	    // This example must be kept for test purpose with current value because value used (2/7, 10/3, and vat 0, 10)
	    // were calculated to show all possible cases of rounding. If we change this, examples becomes useless or show the same rounding rule.

	    $s=10/3;$qty=1;$vat=10;
	    $tmparray=calcul_price_total(1,$qty*price2num($s,'MU'),0,$vat,0,0,0,'HT',0, 0);
	    print $langs->trans("UnitPriceOfProduct").": ".price2num($s,'MU');
	    print " x ".$langs->trans("Quantity").": ".$qty;
	    print " - ".$langs->trans("VAT").": ".$vat.'%';
	    print " &nbsp; -> &nbsp; ".$langs->trans("TotalPriceAfterRounding").": ".$tmparray[0].' / '.$tmparray[1].' / '.$tmparray[2]."<br>\n";

	    $s=10/3;$qty=2;$vat=10;
	    $tmparray=calcul_price_total(1,$qty*price2num($s,'MU'),0,$vat,0,0,0,'HT',0, 0);
	    print $langs->trans("UnitPriceOfProduct").": ".price2num($s,'MU');
	    print " x ".$langs->trans("Quantity").": ".$qty;
	    print " - ".$langs->trans("VAT").": ".$vat.'%';
	    print " &nbsp; -> &nbsp; ".$langs->trans("TotalPriceAfterRounding").": ".$tmparray[0].' / '.$tmparray[1].' / '.$tmparray[2]."<br>\n";

	}

	// Important: can debug rounding, to simulate the rounded total
	/*
	print '<br><b>'.$langs->trans("VATRoundedByLine").' ('.$langs->trans("DolibarrDefault").')</b><br>';

	foreach($vat_rates as $vat)
	{
		for ($qty=1; $qty<=2; $qty++)
		{
			$s1=10/3;
			$s2=2/7;

			// Round by line
			$tmparray1=calcul_price_total(1,$qty*price2num($s1,'MU'),0,$vat,0,0,0,'HT',0, 0);
			$tmparray2=calcul_price_total(1,$qty*price2num($s2,'MU'),0,$vat,0,0,0,'HT',0, 0);
			$total_ht = $tmparray1[0] + $tmparray2[0];
			$total_tva = $tmparray1[1] + $tmparray2[1];
			$total_ttc = $tmparray1[2] + $tmparray2[2];

			print $langs->trans("UnitPriceOfProduct").": ".(price2num($s1,'MU') + price2num($s2,'MU'));
			print " x ".$langs->trans("Quantity").": ".$qty;
			print " - ".$langs->trans("VAT").": ".$vat.'%';
			print " &nbsp; -> &nbsp; ".$langs->trans("TotalPriceAfterRounding").": ".$total_ht.' / '.$total_tva.' / '.$total_ttc."<br>\n";
		}
	}

	print '<br><b>'.$langs->trans("VATRoundedOnTotal").'</b><br>';

	foreach($vat_rates as $vat)
	{
		for ($qty=1; $qty<=2; $qty++)
		{
			$s1=10/3;
			$s2=2/7;

			// Global round
			$subtotal_ht = (($qty*price2num($s1,'MU')) + ($qty*price2num($s2,'MU')));
			$tmparray3=calcul_price_total(1,$subtotal_ht,0,$vat,0,0,0,'HT',0, 0);
			$total_ht = $tmparray3[0];
			$total_tva = $tmparray3[1];
			$total_ttc = $tmparray3[2];

			print $langs->trans("UnitPriceOfProduct").": ".price2num($s1+$s2,'MU');
			print " x ".$langs->trans("Quantity").": ".$qty;
			print " - ".$langs->trans("VAT").": ".$vat.'%';
			print " &nbsp; -> &nbsp; ".$langs->trans("TotalPriceAfterRounding").": ".$total_ht.' / '.$total_tva.' / '.$total_ttc."<br>\n";
		}
	}
	*/
}


llxFooter();

$db->close();<|MERGE_RESOLUTION|>--- conflicted
+++ resolved
@@ -205,13 +205,8 @@
 	$vat_rates=array();
 
 	$sql="SELECT taux as vat_rate";
-<<<<<<< HEAD
 	$sql.=" FROM ".MAIN_DB_PREFIX."c_tva as t, ".MAIN_DB_PREFIX."c_country as c";
-	$sql.=" WHERE t.active=1 AND t.fk_pays = c.rowid AND c.code='".$mysoc->country_code."' AND taux <> 0";
-=======
-	$sql.=" FROM ".MAIN_DB_PREFIX."c_tva as t, ".MAIN_DB_PREFIX."c_pays as p";
-	$sql.=" WHERE t.active=1 AND t.fk_pays = p.rowid AND p.code='".$mysoc->country_code."' AND taux <> 0";
->>>>>>> 17dec4b9
+	$sql.=" WHERE t.active=1 AND t.fk_pays = c.rowid AND c.code='".$mysoc->country_code."' AND t.taux <> 0";
 	$sql.=" ORDER BY t.taux ASC";
 	$resql=$db->query($sql);
 	if ($resql)
