<?php
/* Copyright (C) 2013-2018	Jean-François FERRY	<hello@librethic.io>
 * Copyright (C) 2016		Christophe Battarel	<christophe@altairis.fr>
 *
 * This program is free software: you can redistribute it and/or modify
 * it under the terms of the GNU General Public License as published by
 * the Free Software Foundation, either version 3 of the License, or
 * (at your option) any later version.
 *
 * This program is distributed in the hope that it will be useful,
 * but WITHOUT ANY WARRANTY; without even the implied warranty of
 * MERCHANTABILITY or FITNESS FOR A PARTICULAR PURPOSE.  See the
 * GNU General Public License for more details.
 *
 * You should have received a copy of the GNU General Public License
 * along with this program.  If not, see <https://www.gnu.org/licenses/>.
 */

/**
 *     \file        admin/ticket.php
 *     \ingroup     ticket
 *     \brief       Page to setup module ticket
 */

require '../main.inc.php';
require_once DOL_DOCUMENT_ROOT."/core/lib/admin.lib.php";
require_once DOL_DOCUMENT_ROOT."/ticket/class/ticket.class.php";
require_once DOL_DOCUMENT_ROOT."/core/lib/ticket.lib.php";
require_once DOL_DOCUMENT_ROOT."/core/class/html.formcategory.class.php";

// Load translation files required by the page
$langs->loadLangs(array("admin", "ticket"));

// Access control
if (!$user->admin) {
	accessforbidden();
}

// Parameters
$value = GETPOST('value', 'alpha');
$action = GETPOST('action', 'aZ09');
$modulepart = GETPOST('modulepart', 'aZ09');	// Used by actions_setmoduleoptions.inc.php

$label = GETPOST('label', 'alpha');
$scandir = GETPOST('scandir', 'alpha');
$type = 'ticket';

$error = 0;


/*
 * Actions
 */

include DOL_DOCUMENT_ROOT.'/core/actions_setmoduleoptions.inc.php';

if ($action == 'updateMask') {
	$maskconstticket = GETPOST('maskconstticket', 'alpha');
	$maskticket = GETPOST('maskticket', 'alpha');

	if ($maskconstticket) {
		$res = dolibarr_set_const($db, $maskconstticket, $maskticket, 'chaine', 0, '', $conf->entity);
	}

	if (!($res > 0)) {
		$error++;
	}

	if (!$error) {
		setEventMessages($langs->trans("SetupSaved"), null, 'mesgs');
	} else {
		setEventMessages($langs->trans("Error"), null, 'errors');
	}
} elseif ($action == 'set') {
	// Activate a model
	$ret = addDocumentModel($value, $type, $label, $scandir);
} elseif ($action == 'del') {
	$ret = delDocumentModel($value, $type);
	if ($ret > 0) {
		if ($conf->global->TICKET_ADDON_PDF == "$value") {
			dolibarr_del_const($db, 'TICKET_ADDON_PDF', $conf->entity);
		}
	}
} elseif ($action == 'setdoc') {
	// Set default model
	if (dolibarr_set_const($db, "TICKET_ADDON_PDF", $value, 'chaine', 0, '', $conf->entity)) {
		// The constant that was read before the new set
		// We therefore requires a variable to have a coherent view
		$conf->global->TICKET_ADDON_PDF = $value;
	}

	// On active le modele
	$ret = delDocumentModel($value, $type);
	if ($ret > 0) {
		$ret = addDocumentModel($value, $type, $label, $scandir);
	}
} elseif ($action == 'setmod') {
	// TODO Verifier si module numerotation choisi peut etre active
	// par appel methode canBeActivated

	dolibarr_set_const($db, "TICKET_ADDON", $value, 'chaine', 0, '', $conf->entity);
} elseif ($action == 'setvarworkflow') {
	$param_auto_read = GETPOST('TICKET_AUTO_READ_WHEN_CREATED_FROM_BACKEND', 'alpha');
	$res = dolibarr_set_const($db, 'TICKET_AUTO_READ_WHEN_CREATED_FROM_BACKEND', $param_auto_read, 'chaine', 0, '', $conf->entity);
	if (!($res > 0)) {
		$error++;
	}

	$param_auto_assign = GETPOST('TICKET_AUTO_ASSIGN_USER_CREATE', 'alpha');
	$res = dolibarr_set_const($db, 'TICKET_AUTO_ASSIGN_USER_CREATE', $param_auto_assign, 'chaine', 0, '', $conf->entity);
	if (!($res > 0)) {
		$error++;
	}

	$param_limit_view = GETPOST('TICKET_LIMIT_VIEW_ASSIGNED_ONLY', 'alpha');
	$res = dolibarr_set_const($db, 'TICKET_LIMIT_VIEW_ASSIGNED_ONLY', $param_limit_view, 'chaine', 0, '', $conf->entity);
	if (!($res > 0)) {
		$error++;
	}

	if (GETPOSTISSET('product_category_id')) {
		$param_ticket_product_category = GETPOST('product_category_id', 'int');
		$res = dolibarr_set_const($db, 'TICKET_PRODUCT_CATEGORY', $param_ticket_product_category, 'chaine', 0, '', $conf->entity);
		if (!($res > 0)) {
			$error++;
		}
	}

	$param_delay_first_response = GETPOST('delay_first_response', 'int');
	$res = dolibarr_set_const($db, 'TICKET_DELAY_BEFORE_FIRST_RESPONSE', $param_delay_first_response, 'chaine', 0, '', $conf->entity);
	if (!($res > 0)) {
		$error++;
	}

	$param_delay_between_responses = GETPOST('delay_between_responses', 'int');
	$res = dolibarr_set_const($db, 'TICKET_DELAY_SINCE_LAST_RESPONSE', $param_delay_between_responses, 'chaine', 0, '', $conf->entity);
	if (!($res > 0)) {
		$error++;
	}

	$param_auto_notify_close = GETPOST('TICKET_NOTIFY_AT_CLOSING', 'alpha');
	$res = dolibarr_set_const($db, 'TICKET_NOTIFY_AT_CLOSING', $param_auto_notify_close, 'chaine', 0, '', $conf->entity);
	if (!($res > 0)) {
		$error++;
	}
} elseif ($action == 'setvar') {
	include_once DOL_DOCUMENT_ROOT."/core/lib/files.lib.php";

	$notification_email = GETPOST('TICKET_NOTIFICATION_EMAIL_FROM', 'alpha');
	$notification_email_description = "Sender of ticket replies sent from Dolibarr";
	if (!empty($notification_email)) {
		$res = dolibarr_set_const($db, 'TICKET_NOTIFICATION_EMAIL_FROM', $notification_email, 'chaine', 0, $notification_email_description, $conf->entity);
	} else { // If an empty e-mail address is providen, use the global "FROM" since an empty field will cause other issues
		$res = dolibarr_set_const($db, 'TICKET_NOTIFICATION_EMAIL_FROM', $conf->global->MAIN_MAIL_EMAIL_FROM, 'chaine', 0, $notification_email_description, $conf->entity);
	}
	if (!($res > 0)) {
		$error++;
	}

	// altairis : differentiate notification email FROM and TO
	$notification_email_to = GETPOST('TICKET_NOTIFICATION_EMAIL_TO', 'alpha');
	$notification_email_to_description = "Notified e-mail for ticket replies sent from Dolibarr";
	if (!empty($notification_email_to)) {
		$res = dolibarr_set_const($db, 'TICKET_NOTIFICATION_EMAIL_TO', $notification_email_to, 'chaine', 0, $notification_email_to_description, $conf->entity);
	} else {
		$res = dolibarr_set_const($db, 'TICKET_NOTIFICATION_EMAIL_TO', '', 'chaine', 0, $notification_email_to_description, $conf->entity);
	}
	if (!($res > 0)) {
		$error++;
	}

	$mail_intro = GETPOST('TICKET_MESSAGE_MAIL_INTRO', 'restricthtml');
	$mail_intro_description = "Introduction text of ticket replies sent from Dolibarr";
	if (!empty($mail_intro)) {
		$res = dolibarr_set_const($db, 'TICKET_MESSAGE_MAIL_INTRO', $mail_intro, 'chaine', 0, $mail_intro_description, $conf->entity);
	} else {
		$res = dolibarr_set_const($db, 'TICKET_MESSAGE_MAIL_INTRO', '', 'chaine', 0, $mail_intro_description, $conf->entity);
	}
	if (!($res > 0)) {
		$error++;
	}

	$mail_signature = GETPOST('TICKET_MESSAGE_MAIL_SIGNATURE', 'restricthtml');
	$signature_description = "Signature of ticket replies sent from Dolibarr";
	if (!empty($mail_signature)) {
		$res = dolibarr_set_const($db, 'TICKET_MESSAGE_MAIL_SIGNATURE', $mail_signature, 'chaine', 0, $signature_description, $conf->entity);
	} else {
		$res = dolibarr_set_const($db, 'TICKET_MESSAGE_MAIL_SIGNATURE', '', 'chaine', 0, $signature_description, $conf->entity);
	}
	if (!($res > 0)) {
		$error++;
	}

	if ($conf->global->MAIN_FEATURES_LEVEL >= 2) {
		$param_notification_also_main_addressemail = GETPOST('TICKET_NOTIFICATION_ALSO_MAIN_ADDRESS', 'alpha');
		$res = dolibarr_set_const($db, 'TICKET_NOTIFICATION_ALSO_MAIN_ADDRESS', $param_notification_also_main_addressemail, 'chaine', 0, '', $conf->entity);
		if (!($res > 0)) {
			$error++;
		}
	}
}


/*
 * View
 */

$dirmodels = array_merge(array('/'), (array) $conf->modules_parts['models']);

$formcategory = new FormCategory($db);

$help_url = "FR:Module_Ticket";
$page_name = "TicketSetup";
llxHeader('', $langs->trans($page_name), $help_url);

// Subheader
$linkback = '<a href="'.DOL_URL_ROOT.'/admin/modules.php?restore_lastsearch_values=1">'.$langs->trans("BackToModuleList").'</a>';

print load_fiche_titre($langs->trans($page_name), $linkback, 'title_setup');

// Configuration header
$head = ticketAdminPrepareHead();

print dol_get_fiche_head($head, 'settings', $langs->trans("Module56000Name"), -1, "ticket");

print '<span class="opacitymedium">'.$langs->trans("TicketSetupDictionaries").'</span> : <a href="'.DOL_URL_ROOT.'/admin/dict.php">'.$langs->trans("ClickHereToGoTo", $langs->transnoentitiesnoconv("DictionarySetup")).'</a><br>';

print dol_get_fiche_end();


/*
 * Tickets numbering model
 */

print load_fiche_titre($langs->trans("TicketNumberingModules"), '', '');

print '<div class="div-table-responsive-no-min">';
print '<table class="noborder centpercent">';
print '<tr class="liste_titre">';
print '<td width="100">'.$langs->trans("Name").'</td>';
print '<td>'.$langs->trans("Description").'</td>';
print '<td>'.$langs->trans("Example").'</td>';
print '<td align="center" width="60">'.$langs->trans("Activated").'</td>';
print '<td align="center" width="80">'.$langs->trans("ShortInfo").'</td>';
print "</tr>\n";

clearstatcache();

foreach ($dirmodels as $reldir) {
	$dir = dol_buildpath($reldir."core/modules/ticket");

	if (is_dir($dir)) {
		$handle = opendir($dir);
		if (is_resource($handle)) {
			while (($file = readdir($handle)) !== false) {
				if (preg_match('/^(mod_.*)\.php$/i', $file, $reg)) {
					$file = $reg[1];
					$classname = substr($file, 4);

					include_once $dir.'/'.$file.'.php';

					$module = new $file;

					// Show modules according to features level
					if ($module->version == 'development' && $conf->global->MAIN_FEATURES_LEVEL < 2) {
						continue;
					}

					if ($module->version == 'experimental' && $conf->global->MAIN_FEATURES_LEVEL < 1) {
						continue;
					}

					if ($module->isEnabled()) {
						print '<tr class="oddeven"><td>'.$module->name."</td><td>\n";
						print $module->info();
						print '</td>';

						// Show example of numbering model
						print '<td class="nowrap">';
						$tmp = $module->getExample();
						if (preg_match('/^Error/', $tmp)) {
							$langs->load("errors");
							print '<div class="error">'.$langs->trans($tmp).'</div>';
						} elseif ($tmp == 'NotConfigured') {
							print '<span class="opacitymedium">'.$langs->trans($tmp).'</span>';
						} else {
							print $tmp;
						}

						print '</td>'."\n";

						print '<td class="center">';
						if ($conf->global->TICKET_ADDON == 'mod_'.$classname) {
							print img_picto($langs->trans("Activated"), 'switch_on');
						} else {
							print '<a class="reposition" href="'.$_SERVER["PHP_SELF"].'?action=setmod&amp;token='.newToken().'&amp;value=mod_'.$classname.'" alt="'.$langs->trans("Default").'">'.img_picto($langs->trans("Disabled"), 'switch_off').'</a>';
						}
						print '</td>';

						$ticket = new Ticket($db);
						$ticket->initAsSpecimen();

						// Info
						$htmltooltip = '';
						$htmltooltip .= ''.$langs->trans("Version").': <b>'.$module->getVersion().'</b><br>';
						$nextval = $module->getNextValue($mysoc, $ticket);
						if ("$nextval" != $langs->trans("NotAvailable")) { // Keep " on nextval
							$htmltooltip .= ''.$langs->trans("NextValue").': ';
							if ($nextval) {
								$htmltooltip .= $nextval.'<br>';
							} else {
								$htmltooltip .= $langs->trans($module->error).'<br>';
							}
						}

						print '<td class="center">';
						print $formcategory->textwithpicto('', $htmltooltip, 1, 0);
						print '</td>';

						print '</tr>';
					}
				}
			}
			closedir($handle);
		}
	}
}

print '</table>';
print '</div>';
print '<br>';



/*
 * Document templates generators
 */

print load_fiche_titre($langs->trans("TicketsModelModule"), '', '');

// Load array def with activated templates
$def = array();
$sql = "SELECT nom";
$sql .= " FROM ".MAIN_DB_PREFIX."document_model";
$sql .= " WHERE type = '".$db->escape($type)."'";
$sql .= " AND entity = ".$conf->entity;
$resql = $db->query($sql);
if ($resql) {
	$i = 0;
	$num_rows = $db->num_rows($resql);
	while ($i < $num_rows) {
		$array = $db->fetch_array($resql);
		array_push($def, $array[0]);
		$i++;
	}
} else {
	dol_print_error($db);
}


print '<div class="div-table-responsive-no-min">';
print '<table class="noborder cenpercent">'."\n";
print '<tr class="liste_titre">'."\n";
print '<td>'.$langs->trans("Name").'</td>';
print '<td>'.$langs->trans("Description").'</td>';
print '<td class="center" width="60">'.$langs->trans("Status")."</td>\n";
print '<td class="center" width="60">'.$langs->trans("Default")."</td>\n";
print '<td class="center" width="38">'.$langs->trans("ShortInfo").'</td>';
print '<td class="center" width="38">'.$langs->trans("Preview").'</td>';
print "</tr>\n";

clearstatcache();

foreach ($dirmodels as $reldir) {
	foreach (array('', '/doc') as $valdir) {
		$realpath = $reldir."core/modules/ticket".$valdir;
		$dir = dol_buildpath($realpath);

		if (is_dir($dir)) {
			$handle = opendir($dir);
			if (is_resource($handle)) {
				while (($file = readdir($handle)) !== false) {
					$filelist[] = $file;
				}
				closedir($handle);
				arsort($filelist);

				foreach ($filelist as $file) {
					if (preg_match('/\.modules\.php$/i', $file) && preg_match('/^(pdf_|doc_)/', $file)) {
						if (file_exists($dir.'/'.$file)) {
							$name = substr($file, 4, dol_strlen($file) - 16);
							$classname = substr($file, 0, dol_strlen($file) - 12);

							require_once $dir.'/'.$file;
							$module = new $classname($db);

							$modulequalified = 1;
							if ($module->version == 'development' && $conf->global->MAIN_FEATURES_LEVEL < 2) {
								$modulequalified = 0;
							}
							if ($module->version == 'experimental' && $conf->global->MAIN_FEATURES_LEVEL < 1) {
								$modulequalified = 0;
							}

							if ($modulequalified) {
								print '<tr class="oddeven"><td width="100">';
								print (empty($module->name) ? $name : $module->name);
								print "</td><td>\n";
								if (method_exists($module, 'info')) {
									print $module->info($langs);
								} else {
									print $module->description;
								}
								print '</td>';

								// Active
								if (in_array($name, $def)) {
									print '<td class="center">'."\n";
									print '<a class="reposition" href="'.$_SERVER["PHP_SELF"].'?action=del&token='.newToken().'&value='.urlencode($name).'">';
									print img_picto($langs->trans("Enabled"), 'switch_on');
									print '</a>';
									print '</td>';
								} else {
									print '<td class="center">'."\n";
									print '<a class="reposition" href="'.$_SERVER["PHP_SELF"].'?action=set&token='.newToken().'&value='.urlencode($name).'&scan_dir='.urlencode($module->scandir).'&label='.urlencode($module->name).'">'.img_picto($langs->trans("Disabled"), 'switch_off').'</a>';
									print "</td>";
								}

								// Default
								print '<td class="center">';
								if ($conf->global->TICKET_ADDON_PDF == $name) {
									print img_picto($langs->trans("Default"), 'on');
								} else {
									print '<a class="reposition" href="'.$_SERVER["PHP_SELF"].'?action=setdoc&amp;token='.newToken().'&amp;value='.$name.'&amp;scan_dir='.$module->scandir.'&amp;label='.urlencode($module->name).'" alt="'.$langs->trans("Default").'">'.img_picto($langs->trans("Disabled"), 'off').'</a>';
								}
								print '</td>';

								// Info
								$htmltooltip = ''.$langs->trans("Name").': '.$module->name;
								$htmltooltip .= '<br>'.$langs->trans("Type").': '.($module->type ? $module->type : $langs->trans("Unknown"));
								if ($module->type == 'pdf') {
									$htmltooltip .= '<br>'.$langs->trans("Width").'/'.$langs->trans("Height").': '.$module->page_largeur.'/'.$module->page_hauteur;
								}
								$htmltooltip .= '<br>'.$langs->trans("Path").': '.preg_replace('/^\//', '', $realpath).'/'.$file;

								$htmltooltip .= '<br><br><u>'.$langs->trans("FeaturesSupported").':</u>';
								$htmltooltip .= '<br>'.$langs->trans("Logo").': '.yn($module->option_logo, 1, 1);
								$htmltooltip .= '<br>'.$langs->trans("MultiLanguage").': '.yn($module->option_multilang, 1, 1);
								//$htmltooltip .= '<br>'.$langs->trans("Discounts").': '.yn($module->option_escompte,1,1);
								//$htmltooltip .= '<br>'.$langs->trans("CreditNote").': '.yn($module->option_credit_note,1,1);
								//$htmltooltip .= '<br>'.$langs->trans("WatermarkOnDraftOrders").': '.yn($module->option_draft_watermark, 1, 1);


								print '<td class="center">';
								print $formcategory->textwithpicto('', $htmltooltip, 1, 0);
								print '</td>';

								// Preview
								print '<td class="center">';
								if ($module->type == 'pdf') {
									print '<a href="'.$_SERVER["PHP_SELF"].'?action=specimen&module='.$name.'">'.img_object($langs->trans("Preview"), 'pdf').'</a>';
								} else {
									print img_object($langs->trans("PreviewNotAvailable"), 'generic');
								}
								print '</td>';

								print "</tr>\n";
							}
						}
					}
				}
			}
		}
	}
}

print '</table>';
print '</div><br>';


print '<form method="POST" action="'.$_SERVER['PHP_SELF'].'" enctype="multipart/form-data" >';
print '<input type="hidden" name="token" value="'.newToken().'">';
print '<input type="hidden" name="action" value="setvarworkflow">';
print '<input type="hidden" name="page_y" value="">';

print load_fiche_titre($langs->trans("Other"), '', '');
print '<div class="div-table-responsive-no-min">';
print '<table class="noborder centpercent">';

print '<tr class="liste_titre">';
print '<td>'.$langs->trans("Parameter").'</td>';
print '<td></td>';
print '<td></td>';
print "</tr>\n";

// Auto mark ticket read when created from backoffice
print '<tr class="oddeven"><td>'.$langs->trans("TicketsAutoReadTicket").'</td>';
print '<td class="left">';
if ($conf->use_javascript_ajax) {
	print ajax_constantonoff('TICKET_AUTO_READ_WHEN_CREATED_FROM_BACKEND');
} else {
	$arrval = array('0' => $langs->trans("No"), '1' => $langs->trans("Yes"));
	print $formcategory->selectarray("TICKET_AUTO_READ_WHEN_CREATED_FROM_BACKEND", $arrval, $conf->global->TICKET_AUTO_READ_WHEN_CREATED_FROM_BACKEND);
}
print '</td>';
print '<td class="center">';
print $formcategory->textwithpicto('', $langs->trans("TicketsAutoReadTicketHelp"), 1, 'help');
print '</td>';
print '</tr>';

// Auto assign ticket at user who created it
print '<tr class="oddeven">';
print '<td>'.$langs->trans("TicketsAutoAssignTicket").'</td>';
print '<td class="left">';
if ($conf->use_javascript_ajax) {
	print ajax_constantonoff('TICKET_AUTO_ASSIGN_USER_CREATE');
} else {
	$arrval = array('0' => $langs->trans("No"), '1' => $langs->trans("Yes"));
	print $formcategory->selectarray("TICKET_AUTO_ASSIGN_USER_CREATE", $arrval, $conf->global->TICKET_AUTO_ASSIGN_USER_CREATE);
}
print '</td>';
print '<td class="center">';
print $formcategory->textwithpicto('', $langs->trans("TicketsAutoAssignTicketHelp"), 1, 'help');
print '</td>';
print '</tr>';

// Auto notify contacts when closing the ticket
print '<tr class="oddeven"><td>'.$langs->trans("TicketsAutoNotifyClose").'</td>';
print '<td class="left">';
if ($conf->use_javascript_ajax) {
	print ajax_constantonoff('TICKET_NOTIFY_AT_CLOSING');
} else {
	$arrval = array('0' => $langs->trans("No"), '1' => $langs->trans("Yes"));
	print $formcategory->selectarray("TICKET_NOTIFY_AT_CLOSING", $arrval, $conf->global->TICKET_NOTIFY_AT_CLOSING);
}
print '</td>';
print '<td class="center">';
print $formcategory->textwithpicto('', $langs->trans("TicketsAutoNotifyCloseHelp"), 1, 'help');
print '</td>';
print '</tr>';

if (! empty($conf->product->enabled)) {
	print '<tr class="oddeven"><td>'.$langs->trans("TicketChooseProductCategory").'</td>';
	print '<td class="left">';
	$formcategory->selectProductCategory($conf->global->TICKET_PRODUCT_CATEGORY, 'product_category_id');
	if ($conf->use_javascript_ajax) {
		print ajax_combobox('select_'.$htmlname);
	}
	print '</td>';
	print '<td class="center">';
	print $formcategory->textwithpicto('', $langs->trans("TicketChooseProductCategoryHelp"), 1, 'help');
	print '</td>';
	print '</tr>';
}

print '<tr class="oddeven">';
print '<td>'.$langs->trans("TicketsDelayBeforeFirstAnswer")."</td>";
print '<td class="left">
	<input type="number" value="'.$conf->global->TICKET_DELAY_BEFORE_FIRST_RESPONSE.'" name="delay_first_response" class="width50">
	</td>';
print '<td class="center">';
print $formcategory->textwithpicto('', $langs->trans("TicketsDelayBeforeFirstAnswerHelp"), 1, 'help');
print '</td>';
print '</tr>';

print '<tr class="oddeven">';
print '<td>'.$langs->trans("TicketsDelayBetweenAnswers")."</td>";
print '<td class="left">
	<input type="number" value="'.$conf->global->TICKET_DELAY_SINCE_LAST_RESPONSE.'" name="delay_between_responses" class="width50">
	</td>';
print '<td class="center">';
print $formcategory->textwithpicto('', $langs->trans("TicketsDelayBetweenAnswersHelp"), 1, 'help');
print '</td>';
print '</tr>';

print '</table><br>';

print $formcategory->buttonsSaveCancel("Save", '', array(), 0, 'reposition');

print '</form>';


// Admin var of module
print load_fiche_titre($langs->trans("Notification"), '', '');

print '<table class="noborder centpercent">';

print '<form method="POST" action="'.$_SERVER['PHP_SELF'].'" enctype="multipart/form-data" >';
print '<input type="hidden" name="token" value="'.newToken().'">';
print '<input type="hidden" name="action" value="setvar">';
print '<input type="hidden" name="page_y" value="">';

print '<tr class="liste_titre">';
print '<td colspan="3">'.$langs->trans("Email").'</td>';
print "</tr>\n";

if (empty($conf->global->FCKEDITOR_ENABLE_MAIL)) {
	print '<tr>';
	print '<td colspan="3"><div class="info">'.$langs->trans("TicketCkEditorEmailNotActivated").'</div></td>';
	print "</tr>\n";
}

// @todo Use module notification instead...

// Email d'envoi des notifications
print '<tr class="oddeven"><td>'.$langs->trans("TicketEmailNotificationFrom").'</td>';
print '<td class="left">';
print '<input type="text" class="minwidth200" name="TICKET_NOTIFICATION_EMAIL_FROM" value="'.$conf->global->TICKET_NOTIFICATION_EMAIL_FROM.'"></td>';
print '<td class="center">';
print $formcategory->textwithpicto('', $langs->trans("TicketEmailNotificationFromHelp"), 1, 'help');
print '</td>';
print '</tr>';

// Email for notification of TICKET_CREATE
print '<tr class="oddeven"><td>'.$langs->trans("TicketEmailNotificationTo").'</td>';
print '<td class="left">';
print '<input type="text" name="TICKET_NOTIFICATION_EMAIL_TO" value="'.(!empty($conf->global->TICKET_NOTIFICATION_EMAIL_TO) ? $conf->global->TICKET_NOTIFICATION_EMAIL_TO : '').'"></td>';
print '<td class="center">';
print $formcategory->textwithpicto('', $langs->trans("TicketEmailNotificationToHelp"), 1, 'help');
print '</td>';
print '</tr>';

// Also send to TICKET_NOTIFICATION_EMAIL_TO for responses (not only creation)
if ($conf->global->MAIN_FEATURES_LEVEL >= 2) {
	print '<tr class="oddeven"><td>'.$langs->trans("TicketsEmailAlsoSendToMainAddress").'</td>';
	print '<td class="left">';
	if ($conf->use_javascript_ajax) {
		print ajax_constantonoff('TICKET_NOTIFICATION_ALSO_MAIN_ADDRESS');
	} else {
		$arrval = array('0' => $langs->trans("No"), '1' => $langs->trans("Yes"));
		print $formcategory->selectarray("TICKET_NOTIFICATION_ALSO_MAIN_ADDRESS", $arrval, $conf->global->TICKET_NOTIFICATION_ALSO_MAIN_ADDRESS);
	}
	print '</td>';
	print '<td class="center">';
	print $formcategory->textwithpicto('', $langs->trans("TicketsEmailAlsoSendToMainAddressHelp"), 1, 'help');
	print '</td>';
	print '</tr>';
}

// Texte d'introduction
$mail_intro = $conf->global->TICKET_MESSAGE_MAIL_INTRO ? $conf->global->TICKET_MESSAGE_MAIL_INTRO : $langs->trans('TicketMessageMailIntroText');
print '<tr class="oddeven"><td>'.$langs->trans("TicketMessageMailIntroLabelAdmin");
print '</td><td>';
require_once DOL_DOCUMENT_ROOT.'/core/class/doleditor.class.php';
$doleditor = new DolEditor('TICKET_MESSAGE_MAIL_INTRO', $mail_intro, '100%', 120, 'dolibarr_mailings', '', false, true, $conf->global->FCKEDITOR_ENABLE_MAIL, ROWS_2, 70);
$doleditor->Create();
print '</td>';
print '<td class="center">';
print $formcategory->textwithpicto('', $langs->trans("TicketMessageMailIntroHelpAdmin"), 1, 'help');
print '</td></tr>';

// Texte de signature
$mail_signature = $conf->global->TICKET_MESSAGE_MAIL_SIGNATURE ? $conf->global->TICKET_MESSAGE_MAIL_SIGNATURE : $langs->trans('TicketMessageMailSignatureText');
print '<tr class="oddeven"><td>'.$langs->trans("TicketMessageMailSignatureLabelAdmin").'</label>';
print '</td><td>';
require_once DOL_DOCUMENT_ROOT.'/core/class/doleditor.class.php';
$doleditor = new DolEditor('TICKET_MESSAGE_MAIL_SIGNATURE', $mail_signature, '100%', 120, 'dolibarr_mailings', '', false, true, $conf->global->FCKEDITOR_ENABLE_MAIL, ROWS_2, 70);
$doleditor->Create();
print '</td>';
print '<td class="center">';
print $formcategory->textwithpicto('', $langs->trans("TicketMessageMailSignatureHelpAdmin"), 1, 'help');
print '</td></tr>';

print '</table>';

<<<<<<< HEAD
print $form->buttonsSaveCancel("Save", '');
=======
print $formcategory->buttonsSaveCancel("Save", '', array(), 0, 'reposition');
>>>>>>> 503d1a04

print '</form>';

// End of page
llxFooter();
$db->close();<|MERGE_RESOLUTION|>--- conflicted
+++ resolved
@@ -663,11 +663,7 @@
 
 print '</table>';
 
-<<<<<<< HEAD
-print $form->buttonsSaveCancel("Save", '');
-=======
 print $formcategory->buttonsSaveCancel("Save", '', array(), 0, 'reposition');
->>>>>>> 503d1a04
 
 print '</form>';
 
