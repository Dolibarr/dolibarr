--- conflicted
+++ resolved
@@ -1,12 +1,4 @@
 <?php
-<<<<<<< HEAD
-/* Copyright (C) 2013-2018  Jean-François FERRY <hello@librethic.io>
- * Copyright (C) 2016       Christophe Battarel <christophe@altairis.fr>
- * Copyright (C) 2022-2023  Udo Tamm            <dev@dolibit.de>
- * Copyright (C) 2023       Alexandre Spangaro  <aspangaro@easya.solutions>
- * Copyright (C) 2024		MDW							<mdeweerd@users.noreply.github.com>
- * Copyright (C) 2024       Frédéric France             <frederic.france@free.fr>
-=======
 /* Copyright (C) 2013-2018  Jean-François FERRY 	<hello@librethic.io>
  * Copyright (C) 2016       Christophe Battarel 	<christophe@altairis.fr>
  * Copyright (C) 2022-2023  Udo Tamm            	<dev@dolibit.de>
@@ -14,7 +6,6 @@
  * Copyright (C) 2024		MDW						<mdeweerd@users.noreply.github.com>
  * Copyright (C) 2024       Frédéric France         <frederic.france@free.fr>
  * Copyright (C) 2024		Benjamin Falière		<benjamin.faliere@altairis.fr>
->>>>>>> cc80841a
  *
  * This program is free software: you can redistribute it and/or modify
  * it under the terms of the GNU General Public License as published by
@@ -62,8 +53,6 @@
 
 $error = 0;
 $reg = array();
-<<<<<<< HEAD
-=======
 
 // Initiate status list
 $statuslist = array(
@@ -75,7 +64,6 @@
 	Ticket::STATUS_WAITING => $langs->trans("Waiting"),
 	Ticket::STATUS_CLOSED => $langs->trans("SolvedClosed")
 );
->>>>>>> cc80841a
 
 /*
  * Actions
@@ -87,11 +75,8 @@
 	$maskconstticket = GETPOST('maskconstticket', 'aZ09');
 	$maskticket = GETPOST('maskticket', 'alpha');
 
-<<<<<<< HEAD
-=======
 	$res = 0;
 
->>>>>>> cc80841a
 	if ($maskconstticket && preg_match('/_MASK$/', $maskconstticket)) {
 		$res = dolibarr_set_const($db, $maskconstticket, $maskticket, 'chaine', 0, '', $conf->entity);
 	}
@@ -182,15 +167,12 @@
 		$error++;
 	}
 
-<<<<<<< HEAD
-=======
 	$param_status = GETPOST('TICKET_SET_STATUS_ON_ANSWER');
 	$res = dolibarr_set_const($db, 'TICKET_SET_STATUS_ON_ANSWER', $param_status, 'chaine', 0, '', $conf->entity);
 	if (!($res > 0)) {
 		$error++;
 	}
 
->>>>>>> cc80841a
 	$param_delay_first_response = GETPOSTINT('delay_first_response');
 	$res = dolibarr_set_const($db, 'TICKET_DELAY_BEFORE_FIRST_RESPONSE', $param_delay_first_response, 'chaine', 0, '', $conf->entity);
 	if (!($res > 0)) {
@@ -458,11 +440,7 @@
 
 							require_once $dir.'/'.$file;
 							$module = new $classname($db);
-<<<<<<< HEAD
-							'@phan-var-force CommonDocGenerator $module';
-=======
 							'@phan-var-force ModelePDFTicket $module';
->>>>>>> cc80841a
 
 							$modulequalified = 1;
 							if ($module->version == 'development' && getDolGlobalInt('MAIN_FEATURES_LEVEL') < 2) {
@@ -613,40 +591,6 @@
 print '</td>';
 print '</tr>';
 
-<<<<<<< HEAD
-print '<tr class="oddeven">';
-print '<td>'.$langs->trans("TicketsDelayBeforeFirstAnswer")."</td>";
-print '<td class="left">
-	<input type="number" value="'.getDolGlobalString('TICKET_DELAY_BEFORE_FIRST_RESPONSE').'" name="delay_first_response" class="width50">
-	</td>';
-print '<td class="center">';
-print $formcategory->textwithpicto('', $langs->trans("TicketsDelayBeforeFirstAnswerHelp"), 1, 'help');
-print '</td>';
-print '</tr>';
-
-print '<tr class="oddeven">';
-print '<td>'.$langs->trans("TicketsDelayBetweenAnswers")."</td>";
-print '<td class="left">
-	<input type="number" value="'.getDolGlobalString('TICKET_DELAY_SINCE_LAST_RESPONSE').'" name="delay_between_responses" class="width50">
-	</td>';
-print '<td class="center">';
-print $formcategory->textwithpicto('', $langs->trans("TicketsDelayBetweenAnswersHelp"), 1, 'help');
-print '</td>';
-print '</tr>';
-
-// Allow classification modification even if the ticket is closed
-print '<tr class="oddeven"><td>'.$langs->trans("TicketsAllowClassificationModificationIfClosed").'</td>';
-print '<td class="left">';
-if ($conf->use_javascript_ajax) {
-	print ajax_constantonoff('TICKET_ALLOW_CLASSIFICATION_MODIFICATION_EVEN_IF_CLOSED');
-} else {
-	$arrval = array('0' => $langs->trans("No"), '1' => $langs->trans("Yes"));
-	print $formcategory->selectarray("TICKET_ALLOW_CLASSIFICATION_MODIFICATION_EVEN_IF_CLOSED", $arrval, getDolGlobalString('TICKET_ALLOW_CLASSIFICATION_MODIFICATION_EVEN_IF_CLOSED'));
-}
-print '</td>';
-print '<td class="center">';
-print $formcategory->textwithpicto('', $langs->trans("TicketsAllowClassificationModificationIfClosedHelp"), 1, 'help');
-=======
 // Automatically define status on answering a ticket
 print '<tr class="oddeven"><td>'.$langs->trans("TicketAutoChangeStatusOnAnswer").'</td>';
 print '<td class="left">';
@@ -689,7 +633,6 @@
 	</td>';
 print '<td class="center">';
 print $formcategory->textwithpicto('', $langs->trans("TicketsDelayBetweenAnswersHelp"), 1, 'help');
->>>>>>> cc80841a
 print '</td>';
 print '</tr>';
 
@@ -768,11 +711,7 @@
 print '<tr class="oddeven"><td>'.$langs->trans("TicketMessageMailIntro");
 print '</td><td>';
 require_once DOL_DOCUMENT_ROOT.'/core/class/doleditor.class.php';
-<<<<<<< HEAD
-$doleditor = new DolEditor('TICKET_MESSAGE_MAIL_INTRO', $mail_intro, '100%', 90, 'dolibarr_mailings', '', false, true, getDolGlobalInt('FCKEDITOR_ENABLE_MAIL'), ROWS_2, 70);
-=======
 $doleditor = new DolEditor('TICKET_MESSAGE_MAIL_INTRO', $mail_intro, '100%', 90, 'dolibarr_mailings', '', false, true, getDolGlobalInt('FCKEDITOR_ENABLE_MAIL'), ROWS_2, '70');
->>>>>>> cc80841a
 $doleditor->Create();
 print '</td>';
 print '<td class="center">';
@@ -784,11 +723,7 @@
 print '<tr class="oddeven"><td>'.$langs->trans("TicketMessageMailFooter").'</label>';
 print '</td><td>';
 require_once DOL_DOCUMENT_ROOT.'/core/class/doleditor.class.php';
-<<<<<<< HEAD
-$doleditor = new DolEditor('TICKET_MESSAGE_MAIL_SIGNATURE', $mail_signature, '100%', 90, 'dolibarr_mailings', '', false, true, getDolGlobalInt('FCKEDITOR_ENABLE_MAIL'), ROWS_2, 70);
-=======
 $doleditor = new DolEditor('TICKET_MESSAGE_MAIL_SIGNATURE', $mail_signature, '100%', 90, 'dolibarr_mailings', '', false, true, getDolGlobalInt('FCKEDITOR_ENABLE_MAIL'), ROWS_2, '70');
->>>>>>> cc80841a
 $doleditor->Create();
 print '</td>';
 print '<td class="center">';
