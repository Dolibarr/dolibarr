--- conflicted
+++ resolved
@@ -327,10 +327,6 @@
 
         print '</form>';
     }
-<<<<<<< HEAD
-
-=======
->>>>>>> d9b8a8c8
 }
 
 if ($mode == 'test' && $user->admin)
@@ -356,11 +352,6 @@
             print $langs->trans('PleaseConfigureDriverfromList');
         }
     }
-<<<<<<< HEAD
-
-    print '</table>';
-=======
->>>>>>> d9b8a8c8
 
     print '</table>';
 }
