<?php
/* Copyright (C) 2003		Rodolphe Quiedeville	<rodolphe@quiedeville.org>
 * Copyright (C) 2004-2005	Laurent Destailleur		<eldy@users.sourceforge.net>
 * Copyright (C) 2004		Sebastien Di Cintio		<sdicintio@ressource-toi.org>
 * Copyright (C) 2004		Benoit Mortier			<benoit.mortier@opensides.be>
 * Copyright (C) 2005-2012	Regis Houssin			<regis.houssin@capnetworks.com>
 *
 * This program is free software; you can redistribute it and/or modify
 * it under the terms of the GNU General Public License as published by
 * the Free Software Foundation; either version 3 of the License, or
 * (at your option) any later version.
 *
 * This program is distributed in the hope that it will be useful,
 * but WITHOUT ANY WARRANTY; without even the implied warranty of
 * MERCHANTABILITY or FITNESS FOR A PARTICULAR PURPOSE.  See the
 * GNU General Public License for more details.
 *
 * You should have received a copy of the GNU General Public License
 * along with this program. If not, see <http://www.gnu.org/licenses/>.
 */

/**
 *	\file       htdocs/admin/system/database-tables.php
 *	\brief      Page d'infos des tables de la base
 */

require '../../main.inc.php';

$langs->load("admin");

if (! $user->admin)
	accessforbidden();

$action=GETPOST('action','alpha');


if ($action == 'convert')
{
	$db->query("alter table ".$_GET["table"]." ENGINE=INNODB");
}


/*
 * View
 */

llxHeader();

print load_fiche_titre($langs->trans("Tables")." ".ucfirst($conf->db->type),'','title_setup');


// Define request to get table description
$base=0;
if (preg_match('/mysql/i',$conf->db->type))
{
	$sql = "SHOW TABLE STATUS";
	$base=1;
}
else if ($conf->db->type == 'pgsql')
{
	$sql = "SELECT conname, contype FROM pg_constraint;";
	$base=2;
}
else if ($conf->db->type == 'mssql')
{
	//$sqls[0] = "";
	//$base=3;
}
else if ($conf->db->type == 'sqlite' || $conf->db->type == 'sqlite3')
{
	//$sql = "SELECT name, type FROM sqlite_master";
	$base = 4;
}


if (! $base)
{
	print $langs->trans("FeatureNotAvailableWithThisDatabaseDriver");
}
else
{
	if ($base == 1)
	{
        print '<div class="div-table-responsive-no-min">';
	    print '<table class="noborder">';
		print '<tr class="liste_titre">';
		print '<td>'.$langs->trans("TableName").'</td>';
		print '<td colspan="2">'.$langs->trans("Type").'</td>';
		print '<td>'.$langs->trans("Format").'</td>';
		print '<td align="right">'.$langs->trans("NbOfRecord").'</td>';
		print '<td align="right">Avg_row_length</td>';
		print '<td align="right">Data_length</td>';
		print '<td align="right">Max_Data_length</td>';
		print '<td align="right">Index_length</td>';
		print '<td align="right">Increment</td>';
		print '<td align="right">Last check</td>';
		print '<td align="right">Collation</td>';
		print "</tr>\n";

		$sql = "SHOW TABLE STATUS";

		$resql = $db->query($sql);
		if ($resql)
		{
			$num = $db->num_rows($resql);
			$i=0;
			while ($i < $num)
			{
				$obj = $db->fetch_object($resql);
<<<<<<< HEAD
=======
				
>>>>>>> 50210d0d
				print '<tr class="oddeven">';

				print '<td><a href="dbtable.php?table='.$obj->Name.'">'.$obj->Name.'</a></td>';
				print '<td>'.$obj->Engine.'</td>';
				if (isset($row[1]) && $row[1] == "MyISAM")
				{
					print '<td><a href="database-tables.php?action=convert&amp;table='.$row[0].'">'.$langs->trans("Convert").'</a></td>';
				}
				else
				{
					print '<td>&nbsp;</td>';
				}
				print '<td>'.$obj->Row_format.'</td>';
				print '<td align="right">'.$obj->Rows.'</td>';
				print '<td align="right">'.$obj->Avg_row_length.'</td>';
				print '<td align="right">'.$obj->Data_length.'</td>';
				print '<td align="right">'.$obj->Max_data_length.'</td>';
				print '<td align="right">'.$obj->Index_length.'</td>';
				print '<td align="right">'.$obj->Auto_increment.'</td>';
				print '<td align="right">'.$obj->Check_time.'</td>';
				print '<td align="right">'.$obj->Collation.'</td>';
				print '</tr>';
				$i++;
			}
		}
		print '</table>';
		print '</div>';
	}

	if ($base == 2)
	{
        print '<div class="div-table-responsive-no-min">';
	    print '<table class="noborder">';
		print '<tr class="liste_titre">';
		print '<td>'.$langs->trans("TableName").'</td>';
		print '<td>Nb of tuples</td>';
		print '<td>Nb index fetcher.</td>';
		print '<td>Nb tuples insert</td>';
		print '<td>Nb tuples modify</td>';
		print '<td>Nb tuples delete</td>';
		print "</tr>\n";

		$sql = "SELECT relname, seq_tup_read, idx_tup_fetch, n_tup_ins, n_tup_upd, n_tup_del";
		$sql.= " FROM pg_stat_user_tables";

		$resql = $db->query($sql);
		if ($resql)
		{
			$num = $db->num_rows($resql);
			$i=0;
			while ($i < $num)
			{
<<<<<<< HEAD
=======
				$row = $db->fetch_row($resql);
				
>>>>>>> 50210d0d
				print '<tr class="oddeven">';
				print '<td>'.$row[0].'</td>';
				print '<td align="right">'.$row[1].'</td>';
				print '<td align="right">'.$row[2].'</td>';
				print '<td align="right">'.$row[3].'</td>';
				print '<td align="right">'.$row[4].'</td>';
				print '<td align="right">'.$row[5].'</td>';
				print '</tr>';
				$i++;
			}
		}
		print '</table>';
		print '</div>';
	}

	if ($base == 4)
	{
		// Sqlite by PDO or by Sqlite3
        print '<div class="div-table-responsive-no-min">';
	    print '<table class="noborder">';
		print '<tr class="liste_titre">';
		print '<td>'.$langs->trans("TableName").'</td>';
		print '<td>'.$langs->trans("NbOfRecord").'</td>';
		print "</tr>\n";

		$sql = "SELECT name, type FROM sqlite_master where type='table' and name not like 'sqlite%' ORDER BY name";
		$resql = $db->query($sql);

		if ($resql)
		{
			while ($row = $db->fetch_row($resql)) {

				$rescount = $db->query("SELECT COUNT(*) FROM " . $row[0]);
				if ($rescount) {
					$row_count = $db->fetch_row($rescount);
					$count = $row_count[0];
				} else {
					$count = '?';
				}

				print '<tr class="oddeven">';
				print '<td>'.$row[0].'</td>';
				print '<td>'.$count.'</td>';
				print '</tr>';
			}
		}

		print '</table>';
		print '</div>';
	}
}

llxFooter();
$db->close();<|MERGE_RESOLUTION|>--- conflicted
+++ resolved
@@ -107,10 +107,6 @@
 			while ($i < $num)
 			{
 				$obj = $db->fetch_object($resql);
-<<<<<<< HEAD
-=======
-				
->>>>>>> 50210d0d
 				print '<tr class="oddeven">';
 
 				print '<td><a href="dbtable.php?table='.$obj->Name.'">'.$obj->Name.'</a></td>';
@@ -163,11 +159,7 @@
 			$i=0;
 			while ($i < $num)
 			{
-<<<<<<< HEAD
-=======
 				$row = $db->fetch_row($resql);
-				
->>>>>>> 50210d0d
 				print '<tr class="oddeven">';
 				print '<td>'.$row[0].'</td>';
 				print '<td align="right">'.$row[1].'</td>';
@@ -186,8 +178,8 @@
 	if ($base == 4)
 	{
 		// Sqlite by PDO or by Sqlite3
-        print '<div class="div-table-responsive-no-min">';
-	    print '<table class="noborder">';
+    print '<div class="div-table-responsive-no-min">';
+	  print '<table class="noborder">';
 		print '<tr class="liste_titre">';
 		print '<td>'.$langs->trans("TableName").'</td>';
 		print '<td>'.$langs->trans("NbOfRecord").'</td>';
