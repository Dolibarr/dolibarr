--- conflicted
+++ resolved
@@ -139,11 +139,7 @@
 
 				print '<tr class="oddeven">';
 
-<<<<<<< HEAD
-				print '<td>'.($i+1).'</td>';
-=======
 				print '<td>'.($i + 1).'</td>';
->>>>>>> cc80841a
 				print '<td class="tdoverflowmax300" title="'.dol_escape_htmltag($obj->Name).'"><a href="dbtable.php?table='.urlencode($obj->Name).'">'.$obj->Name.'</a>';
 				$tablename = preg_replace('/^'.MAIN_DB_PREFIX.'/', 'llx_', $obj->Name);
 
