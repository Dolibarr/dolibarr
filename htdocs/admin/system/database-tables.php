<?php
/* Copyright (C) 2003		Rodolphe Quiedeville	<rodolphe@quiedeville.org>
 * Copyright (C) 2004-2005	Laurent Destailleur		<eldy@users.sourceforge.net>
 * Copyright (C) 2004		Sebastien Di Cintio		<sdicintio@ressource-toi.org>
 * Copyright (C) 2004		Benoit Mortier			<benoit.mortier@opensides.be>
 * Copyright (C) 2005-2012	Regis Houssin			<regis.houssin@inodbox.com>
 *
 * This program is free software; you can redistribute it and/or modify
 * it under the terms of the GNU General Public License as published by
 * the Free Software Foundation; either version 3 of the License, or
 * (at your option) any later version.
 *
 * This program is distributed in the hope that it will be useful,
 * but WITHOUT ANY WARRANTY; without even the implied warranty of
 * MERCHANTABILITY or FITNESS FOR A PARTICULAR PURPOSE.  See the
 * GNU General Public License for more details.
 *
 * You should have received a copy of the GNU General Public License
 * along with this program. If not, see <https://www.gnu.org/licenses/>.
 */

/**
 *	\file       htdocs/admin/system/database-tables.php
 *	\brief      Page with information on database tables
 */

require '../../main.inc.php';

$langs->load("admin");

if (!$user->admin) {
	accessforbidden();
}

$action = GETPOST('action', 'alpha');


if ($action == 'convert')
{
	$sql = "ALTER TABLE ".$db->escape(GETPOST("table", "aZ09"))." ENGINE=INNODB";
	$db->query($sql);
}
if ($action == 'convertutf8')
{
	$sql = "ALTER TABLE ".$db->escape(GETPOST("table", "aZ09"))." CHARACTER SET utf8 COLLATE utf8_unicode_ci";
	$db->query($sql);
}
if ($action == 'convertdynamic')
{
	$sql = "ALTER TABLE ".$db->escape(GETPOST("table", "aZ09"))." ROW_FORMAT=DYNAMIC;";
	$db->query($sql);
}


/*
 * View
 */

llxHeader();

print load_fiche_titre($langs->trans("Tables")." ".ucfirst($conf->db->type), '', 'title_setup');


// Define request to get table description
$base = 0;
if (preg_match('/mysql/i', $conf->db->type))
{
	$sql = "SHOW TABLE STATUS";
	$base = 1;
} elseif ($conf->db->type == 'pgsql')
{
	$sql = "SELECT conname, contype FROM pg_constraint;";
	$base = 2;
} elseif ($conf->db->type == 'mssql')
{
	//$sqls[0] = "";
	//$base=3;
} elseif ($conf->db->type == 'sqlite' || $conf->db->type == 'sqlite3')
{
	//$sql = "SELECT name, type FROM sqlite_master";
	$base = 4;
}


if (!$base)
{
	print $langs->trans("FeatureNotAvailableWithThisDatabaseDriver");
} else {
	if ($base == 1)
	{
		print '<div class="div-table-responsive-no-min">';
		print '<table class="noborder">';
		print '<tr class="liste_titre">';
		print '<td>'.$langs->trans("TableName").'</td>';
		print '<td colspan="2">'.$langs->trans("Type").'</td>';
		print '<td>'.$langs->trans("Format").'</td>';
		print '<td class="right">'.$langs->trans("NbOfRecord").'</td>';
		print '<td class="right">Avg_row_length</td>';
		print '<td class="right">Data_length</td>';
		print '<td class="right">Max_Data_length</td>';
		print '<td class="right">Index_length</td>';
		print '<td class="right">Increment</td>';
		print '<td class="right">Last check</td>';
		print '<td class="right">Collation</td>';
		print "</tr>\n";

		$sql = "SHOW TABLE STATUS";

		$resql = $db->query($sql);
		if ($resql)
		{
			$num = $db->num_rows($resql);
			$i = 0;
			while ($i < $num)
			{
				$obj = $db->fetch_object($resql);
				print '<tr class="oddeven">';

				print '<td><a href="dbtable.php?table='.$obj->Name.'">'.$obj->Name.'</a></td>';
				print '<td>'.$obj->Engine.'</td>';
				if (isset($obj->Engine) && $obj->Engine == "MyISAM")
				{
<<<<<<< HEAD
				    print '<td><a class="reposition" href="database-tables.php?action=convert&amp;table='.$obj->Name.'">'.$langs->trans("Convert").' InnoDb</a></td>';
				} else {
=======
					print '<td><a class="reposition" href="database-tables.php?action=convert&amp;table='.$obj->Name.'">'.$langs->trans("Convert").' InnoDb</a></td>';
				}
				else
				{
>>>>>>> b6a39389
					print '<td>&nbsp;</td>';
				}
				print '<td>';
				print $obj->Row_format;
				if (isset($obj->Row_format) && (in_array($obj->Row_format, array("Compact"))))
				{
					print '<br><a class="reposition" href="database-tables.php?action=convertdynamic&amp;table='.$obj->Name.'">'.$langs->trans("Convert").' Dynamic</a>';
				}
				print '</td>';
				print '<td align="right">'.$obj->Rows.'</td>';
				print '<td align="right">'.$obj->Avg_row_length.'</td>';
				print '<td align="right">'.$obj->Data_length.'</td>';
				print '<td align="right">'.$obj->Max_data_length.'</td>';
				print '<td align="right">'.$obj->Index_length.'</td>';
				print '<td align="right">'.$obj->Auto_increment.'</td>';
				print '<td align="right">'.$obj->Check_time.'</td>';
				print '<td align="right">'.$obj->Collation;
				if (isset($obj->Collation) && (in_array($obj->Collation, array("utf8mb4_general_ci", "utf8mb4_unicode_ci", "latin1_swedish_ci"))))
				{
					print '<br><a class="reposition" href="database-tables.php?action=convertutf8&amp;table='.$obj->Name.'">'.$langs->trans("Convert").' UTF8</a>';
				}
				print '</td>';
				print '</tr>';
				$i++;
			}
		}
		print '</table>';
		print '</div>';
	}

	if ($base == 2)
	{
		print '<div class="div-table-responsive-no-min">';
		print '<table class="noborder">';
		print '<tr class="liste_titre">';
		print '<td>'.$langs->trans("TableName").'</td>';
		print '<td>Nb of tuples</td>';
		print '<td>Nb index fetcher.</td>';
		print '<td>Nb tuples insert</td>';
		print '<td>Nb tuples modify</td>';
		print '<td>Nb tuples delete</td>';
		print "</tr>\n";

		$sql = "SELECT relname, seq_tup_read, idx_tup_fetch, n_tup_ins, n_tup_upd, n_tup_del";
		$sql .= " FROM pg_stat_user_tables";

		$resql = $db->query($sql);
		if ($resql)
		{
			$num = $db->num_rows($resql);
			$i = 0;
			while ($i < $num)
			{
				$row = $db->fetch_row($resql);
				print '<tr class="oddeven">';
				print '<td>'.$row[0].'</td>';
				print '<td class="right">'.$row[1].'</td>';
				print '<td class="right">'.$row[2].'</td>';
				print '<td class="right">'.$row[3].'</td>';
				print '<td class="right">'.$row[4].'</td>';
				print '<td class="right">'.$row[5].'</td>';
				print '</tr>';
				$i++;
			}
		}
		print '</table>';
		print '</div>';
	}

	if ($base == 4)
	{
		// Sqlite by PDO or by Sqlite3
		print '<div class="div-table-responsive-no-min">';
		print '<table class="noborder">';
		print '<tr class="liste_titre">';
		print '<td>'.$langs->trans("TableName").'</td>';
		print '<td>'.$langs->trans("NbOfRecord").'</td>';
		print "</tr>\n";

		$sql = "SELECT name, type FROM sqlite_master where type='table' and name not like 'sqlite%' ORDER BY name";
		$resql = $db->query($sql);

		if ($resql)
		{
			while ($row = $db->fetch_row($resql)) {
				$rescount = $db->query("SELECT COUNT(*) FROM ".$row[0]);
				if ($rescount) {
					$row_count = $db->fetch_row($rescount);
					$count = $row_count[0];
				} else {
					$count = '?';
				}

				print '<tr class="oddeven">';
				print '<td>'.$row[0].'</td>';
				print '<td>'.$count.'</td>';
				print '</tr>';
			}
		}

		print '</table>';
		print '</div>';
	}
}

// End of page
llxFooter();
$db->close();<|MERGE_RESOLUTION|>--- conflicted
+++ resolved
@@ -118,23 +118,14 @@
 
 				print '<td><a href="dbtable.php?table='.$obj->Name.'">'.$obj->Name.'</a></td>';
 				print '<td>'.$obj->Engine.'</td>';
-				if (isset($obj->Engine) && $obj->Engine == "MyISAM")
-				{
-<<<<<<< HEAD
+				if (isset($obj->Engine) && $obj->Engine == "MyISAM") {
 				    print '<td><a class="reposition" href="database-tables.php?action=convert&amp;table='.$obj->Name.'">'.$langs->trans("Convert").' InnoDb</a></td>';
 				} else {
-=======
-					print '<td><a class="reposition" href="database-tables.php?action=convert&amp;table='.$obj->Name.'">'.$langs->trans("Convert").' InnoDb</a></td>';
-				}
-				else
-				{
->>>>>>> b6a39389
 					print '<td>&nbsp;</td>';
 				}
 				print '<td>';
 				print $obj->Row_format;
-				if (isset($obj->Row_format) && (in_array($obj->Row_format, array("Compact"))))
-				{
+				if (isset($obj->Row_format) && (in_array($obj->Row_format, array("Compact")))) {
 					print '<br><a class="reposition" href="database-tables.php?action=convertdynamic&amp;table='.$obj->Name.'">'.$langs->trans("Convert").' Dynamic</a>';
 				}
 				print '</td>';
@@ -146,8 +137,7 @@
 				print '<td align="right">'.$obj->Auto_increment.'</td>';
 				print '<td align="right">'.$obj->Check_time.'</td>';
 				print '<td align="right">'.$obj->Collation;
-				if (isset($obj->Collation) && (in_array($obj->Collation, array("utf8mb4_general_ci", "utf8mb4_unicode_ci", "latin1_swedish_ci"))))
-				{
+				if (isset($obj->Collation) && (in_array($obj->Collation, array("utf8mb4_general_ci", "utf8mb4_unicode_ci", "latin1_swedish_ci")))) {
 					print '<br><a class="reposition" href="database-tables.php?action=convertutf8&amp;table='.$obj->Name.'">'.$langs->trans("Convert").' UTF8</a>';
 				}
 				print '</td>';
