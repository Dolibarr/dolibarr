--- conflicted
+++ resolved
@@ -92,48 +92,15 @@
 $newversion = '';
 if (function_exists('curl_init'))
 {
-<<<<<<< HEAD
-	$conf->global->MAIN_USE_RESPONSE_TIMEOUT = 10;
-	print ' &nbsp; &nbsp; - &nbsp; &nbsp; ';
-	if ($action == 'getlastversion')
-	{
-		if ($sfurl)
-		{
-			while (!empty($sfurl->channel[0]->item[$i]->title) && $i < 10000)
-			{
-				$title = $sfurl->channel[0]->item[$i]->title;
-				if (preg_match('/([0-9]+\.([0-9\.]+))/', $title, $reg))
-				{
-					$newversion = $reg[1];
-					$newversionarray = explode('.', $newversion);
-					$versionarray = explode('.', $version);
-					//var_dump($newversionarray);var_dump($versionarray);
-					if (versioncompare($newversionarray, $versionarray) > 0) $version = $newversion;
-				}
-				$i++;
-			}
-
-			// Show version
-			print $langs->trans("LastStableVersion").' : <b>'.(($version != '0.0') ? $version : $langs->trans("Unknown")).'</b>';
-		} else {
-			print $langs->trans("LastStableVersion").' : <b>'.$langs->trans("UpdateServerOffline").'</b>';
-		}
-	} else {
-		print $langs->trans("LastStableVersion").' : <a href="'.$_SERVER["PHP_SELF"].'?action=getlastversion" class="butAction">'.$langs->trans("Check").'</a>';
-	}
-=======
     $conf->global->MAIN_USE_RESPONSE_TIMEOUT = 10;
     print ' &nbsp; &nbsp; - &nbsp; &nbsp; ';
-    if ($action == 'getlastversion')
-    {
+    if ($action == 'getlastversion') {
         if ($sfurl) {
         	$i = 0;
-            while (!empty($sfurl->channel[0]->item[$i]->title) && $i < 10000)
-            {
+            while (!empty($sfurl->channel[0]->item[$i]->title) && $i < 10000) {
                 $title = $sfurl->channel[0]->item[$i]->title;
                 $reg = array();
-                if (preg_match('/([0-9]+\.([0-9\.]+))/', $title, $reg))
-                {
+                if (preg_match('/([0-9]+\.([0-9\.]+))/', $title, $reg)) {
                     $newversion = $reg[1];
                     $newversionarray = explode('.', $newversion);
                     $versionarray = explode('.', $version);
@@ -143,18 +110,17 @@
                 $i++;
             }
 
-            // Show version
-            print $langs->trans("LastStableVersion").' : <b>'.(($version != '0.0') ? $version : $langs->trans("Unknown")).'</b>';
-            if ($version != '0.0') {
-            	print ' &nbsp; <a href="https://raw.githubusercontent.com/Dolibarr/dolibarr/'.$version.'/ChangeLog" target="_blank">'.$langs->trans("SeeChangeLog").'</a>';
-            }
+			// Show version
+			print $langs->trans("LastStableVersion").' : <b>'.(($version != '0.0') ? $version : $langs->trans("Unknown")).'</b>';
+			if ($version != '0.0') {
+				print ' &nbsp; <a href="https://raw.githubusercontent.com/Dolibarr/dolibarr/'.$version.'/ChangeLog" target="_blank">'.$langs->trans("SeeChangeLog").'</a>';
+			}
         } else {
-            print $langs->trans("LastStableVersion").' : <b>'.$langs->trans("UpdateServerOffline").'</b>';
-        }
-    } else {
-        print $langs->trans("LastStableVersion").' : <a href="'.$_SERVER["PHP_SELF"].'?action=getlastversion" class="butAction">'.$langs->trans("Check").'</a>';
-    }
->>>>>>> c8eaa474
+			print $langs->trans("LastStableVersion").' : <b>'.$langs->trans("UpdateServerOffline").'</b>';
+		}
+	} else {
+		print $langs->trans("LastStableVersion").' : <a href="'.$_SERVER["PHP_SELF"].'?action=getlastversion" class="butAction">'.$langs->trans("Check").'</a>';
+	}
 }
 
 // Now show link to the changelog
