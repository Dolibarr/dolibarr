--- conflicted
+++ resolved
@@ -338,15 +338,9 @@
                 $out.='<tr class="oddeven">';
                 $out.='<td>'.$i.'</td>' . "\n";
                 $out.='<td>'.$file['filename'];
-<<<<<<< HEAD
                 if (! preg_match('/^win/i', PHP_OS)) {
-                	$htmltext=$langs->trans("YouCanDeleteFileOnServerWith", 'rm '.DOL_DOCUMENT_ROOT.'/'.$file['filename']);
-                	$out.=' '.$form->textwithpicto('', $htmltext, 1, 'help', '', 0, 2, 'helprm');
-=======
-                if (! preg_match('/^win/i',PHP_OS)) {
                 	$htmltext=$langs->trans("YouCanDeleteFileOnServerWith", 'rm '.DOL_DOCUMENT_ROOT.$file['filename']);    // The slash is included int file['filename']
                 	$out.=' '.$form->textwithpicto('', $htmltext, 1, 'help', '', 0, 2, 'helprm'.$i);
->>>>>>> 96d4e284
                 }
                 $out.='</td>' . "\n";
                 $out.='<td align="center">'.$file['expectedmd5'].'</td>' . "\n";
