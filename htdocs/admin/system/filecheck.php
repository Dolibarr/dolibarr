<?php
/* Copyright (C) 2005-2016  Laurent Destailleur     <eldy@users.sourceforge.net>
 * Copyright (C) 2007       Rodolphe Quiedeville    <rodolphe@quiedeville.org>
 * Copyright (C) 2007-2012  Regis Houssin           <regis.houssin@inodbox.com>
 * Copyright (C) 2015-2019  Frederic France         <frederic.france@netlogic.fr>
 * Copyright (C) 2017       Nicolas ZABOURI         <info@inovea-conseil.com>
 *
 * This program is free software; you can redistribute it and/or modify
 * it under the terms of the GNU General Public License as published by
 * the Free Software Foundation; either version 3 of the License, or
 * (at your option) any later version.
 *
 * This program is distributed in the hope that it will be useful,
 * but WITHOUT ANY WARRANTY; without even the implied warranty of
 * MERCHANTABILITY or FITNESS FOR A PARTICULAR PURPOSE.  See the
 * GNU General Public License for more details.
 *
 * You should have received a copy of the GNU General Public License
 * along with this program. If not, see <https://www.gnu.org/licenses/>.
 */

/**
 *  \file       htdocs/admin/system/filecheck.php
 *  \brief      Page to check Dolibarr files integrity
 */

require '../../main.inc.php';
require_once DOL_DOCUMENT_ROOT.'/core/lib/files.lib.php';
require_once DOL_DOCUMENT_ROOT.'/core/lib/geturl.lib.php';

$langs->load("admin");

if (!$user->admin)
    accessforbidden();

$error = 0;


/*
 * View
 */

@set_time_limit(300);

llxHeader();

print load_fiche_titre($langs->trans("FileCheckDolibarr"), '', 'title_setup');

print '<span class="opacitymedium">'.$langs->trans("FileCheckDesc").'</span><br><br>';

// Version
print '<div class="div-table-responsive-no-min">';
print '<table class="noborder centpercent">';
print '<tr class="liste_titre"><td>'.$langs->trans("Version").'</td><td>'.$langs->trans("Value").'</td></tr>'."\n";
print '<tr class="oddeven"><td width="300">'.$langs->trans("VersionLastInstall").'</td><td>'.$conf->global->MAIN_VERSION_LAST_INSTALL.'</td></tr>'."\n";
print '<tr class="oddeven"><td width="300">'.$langs->trans("VersionLastUpgrade").'</td><td>'.$conf->global->MAIN_VERSION_LAST_UPGRADE.'</td></tr>'."\n";
print '<tr class="oddeven"><td width="300">'.$langs->trans("VersionProgram").'</td><td>'.DOL_VERSION;
// If current version differs from last upgrade
if (empty($conf->global->MAIN_VERSION_LAST_UPGRADE)) {
    // Compare version with last install database version (upgrades never occured)
    if (DOL_VERSION != $conf->global->MAIN_VERSION_LAST_INSTALL)
        print ' '.img_warning($langs->trans("RunningUpdateProcessMayBeRequired", DOL_VERSION, $conf->global->MAIN_VERSION_LAST_INSTALL));
} else {
    // Compare version with last upgrade database version
    if (DOL_VERSION != $conf->global->MAIN_VERSION_LAST_UPGRADE)
        print ' '.img_warning($langs->trans("RunningUpdateProcessMayBeRequired", DOL_VERSION, $conf->global->MAIN_VERSION_LAST_UPGRADE));
}
print '</td></tr>'."\n";
print '</table>';
print '</div>';
print '<br>';


// Modified or missing files
$file_list = array('missing' => array(), 'updated' => array());

// Local file to compare to
<<<<<<< HEAD
$xmlshortfile = GETPOST('xmlshortfile', 'alpha') ?GETPOST('xmlshortfile', 'alpha') : '/install/filelist-'.DOL_VERSION.(empty($conf->global->MAIN_FILECHECK_LOCAL_SUFFIX) ? '' : $conf->global->MAIN_FILECHECK_LOCAL_SUFFIX).'.xml';
=======
$xmlshortfile = GETPOST('xmlshortfile', 'alpha')?GETPOST('xmlshortfile', 'alpha'):'/install/filelist-'.DOL_VERSION.(empty($conf->global->MAIN_FILECHECK_LOCAL_SUFFIX)?'':$conf->global->MAIN_FILECHECK_LOCAL_SUFFIX).'.xml';
>>>>>>> 5e3698b0
$xmlfile = DOL_DOCUMENT_ROOT.$xmlshortfile;
// Remote file to compare to
$xmlremote = GETPOST('xmlremote');
if (empty($xmlremote) && !empty($conf->global->MAIN_FILECHECK_URL)) $xmlremote = $conf->global->MAIN_FILECHECK_URL;
$param = 'MAIN_FILECHECK_URL_'.DOL_VERSION;
if (empty($xmlremote) && !empty($conf->global->$param)) $xmlremote = $conf->global->$param;
if (empty($xmlremote)) $xmlremote = 'https://www.dolibarr.org/files/stable/signatures/filelist-'.DOL_VERSION.'.xml';


// Test if remote test is ok
$enableremotecheck = true;
if (preg_match('/beta|alpha|rc/i', DOL_VERSION) || !empty($conf->global->MAIN_ALLOW_INTEGRITY_CHECK_ON_UNSTABLE)) $enableremotecheck = false;
$enableremotecheck = true;

print '<form name="check" action="'.$_SERVER["PHP_SELF"].'">';
print $langs->trans("MakeIntegrityAnalysisFrom").':<br>';
print '<!-- for a local check target=local&xmlshortfile=... -->'."\n";
if (dol_is_file($xmlfile))
{
    print '<input type="radio" name="target" value="local"'.((!GETPOST('target') || GETPOST('target') == 'local') ? 'checked="checked"' : '').'"> '.$langs->trans("LocalSignature").' = ';
    print '<input name="xmlshortfile" class="flat minwidth400" value="'.dol_escape_htmltag($xmlshortfile).'">';
    print '<br>';
}
else
{
    print '<input type="radio" name="target" value="local"> '.$langs->trans("LocalSignature").' = ';
    print '<input name="xmlshortfile" class="flat minwidth400" value="'.dol_escape_htmltag($xmlshortfile).'">';
    print ' <span class="warning">('.$langs->trans("AvailableOnlyOnPackagedVersions").')</span>';
    print '<br>';
}
print '<!-- for a remote target=remote&xmlremote=... -->'."\n";
if ($enableremotecheck)
{
    print '<input type="radio" name="target" value="remote"'.(GETPOST('target') == 'remote' ? 'checked="checked"' : '').'> '.$langs->trans("RemoteSignature").' = ';
    print '<input name="xmlremote" class="flat minwidth400" value="'.dol_escape_htmltag($xmlremote).'"><br>';
}
else
{
    print '<input type="radio" name="target" value="remote" disabled="disabled"> '.$langs->trans("RemoteSignature").' = '.$xmlremote;
    if (!GETPOST('xmlremote')) print ' <span class="warning">('.$langs->trans("FeatureAvailableOnlyOnStable").')</span>';
    print '<br>';
}
print '<br><div class="center"><input type="submit" name="check" class="button" value="'.$langs->trans("Check").'"></div>';
print '</form>';
print '<br>';
print '<br>';

if (GETPOST('target') == 'local')
{
    if (dol_is_file($xmlfile))
    {
        $xml = simplexml_load_file($xmlfile);
    }
    else
    {
        print $langs->trans('XmlNotFound').': '.$xmlfile;
        $error++;
    }
}
if (GETPOST('target') == 'remote')
{
    $xmlarray = getURLContent($xmlremote);

    // Return array('content'=>response,'curl_error_no'=>errno,'curl_error_msg'=>errmsg...)
    if (!$xmlarray['curl_error_no'] && $xmlarray['http_code'] != '404')
    {
        $xmlfile = $xmlarray['content'];
        //print "xmlfilestart".$xmlfile."xmlfileend";
        $xml = simplexml_load_string($xmlfile);
    }
    else
    {
        $errormsg = $langs->trans('XmlNotFound').': '.$xmlremote.' - '.$xmlarray['http_code'].' '.$xmlarray['curl_error_no'].' '.$xmlarray['curl_error_msg'];
        setEventMessages($errormsg, null, 'errors');
        $error++;
    }
}


if (!$error && $xml)
{
    $checksumconcat = array();
    $file_list = array();
    $out = '';

    // Forced constants
    if (is_object($xml->dolibarr_constants[0]))
    {
        $out .= load_fiche_titre($langs->trans("ForcedConstants"));

<<<<<<< HEAD
		$out .= '<div class="div-table-responsive-no-min">';
        $out .= '<table class="noborder">';
        $out .= '<tr class="liste_titre">';
        $out .= '<td>#</td>';
        $out .= '<td>'.$langs->trans("Constant").'</td>';
        $out .= '<td class="center">'.$langs->trans("ExpectedValue").'</td>';
        $out .= '<td class="center">'.$langs->trans("Value").'</td>';
        $out .= '</tr>'."\n";
=======
		$out.='<div class="div-table-responsive-no-min">';
        $out.='<table class="noborder">';
        $out.='<tr class="liste_titre">';
        $out.='<td>#</td>';
        $out.='<td>' . $langs->trans("Constant") . '</td>';
        $out.='<td class="center">' . $langs->trans("ExpectedValue") . '</td>';
        $out.='<td class="center">' . $langs->trans("Value") . '</td>';
        $out.='</tr>'."\n";
>>>>>>> 5e3698b0

        $i = 0;
        foreach ($xml->dolibarr_constants[0]->constant as $constant)    // $constant is a simpleXMLElement
        {
            $constname = $constant['name'];
            $constvalue = (string) $constant;
            $constvalue = (empty($constvalue) ? '0' : $constvalue);
            // Value found
            $value = '';
            if ($constname && $conf->global->$constname != '') $value = $conf->global->$constname;
            $valueforchecksum = (empty($value) ? '0' : $value);

            $checksumconcat[] = $valueforchecksum;

            $i++;
<<<<<<< HEAD
            $out .= '<tr class="oddeven">';
            $out .= '<td>'.$i.'</td>'."\n";
            $out .= '<td>'.$constname.'</td>'."\n";
            $out .= '<td class="center">'.$constvalue.'</td>'."\n";
            $out .= '<td class="center">'.$valueforchecksum.'</td>'."\n";
            $out .= "</tr>\n";
=======
            $out.='<tr class="oddeven">';
            $out.='<td>'.$i.'</td>' . "\n";
            $out.='<td>'.$constname.'</td>' . "\n";
            $out.='<td class="center">'.$constvalue.'</td>' . "\n";
            $out.='<td class="center">'.$valueforchecksum.'</td>' . "\n";
            $out.="</tr>\n";
>>>>>>> 5e3698b0
        }

        if ($i == 0)
        {
            $out .= '<tr class="oddeven"><td colspan="4" class="opacitymedium">'.$langs->trans("None").'</td></tr>';
        }
        $out .= '</table>';
        $out .= '</div>';

        $out .= '<br>';
    }

    // Scan htdocs
    if (is_object($xml->dolibarr_htdocs_dir[0]))
    {
        //var_dump($xml->dolibarr_htdocs_dir[0]['includecustom']);exit;
        $includecustom = (empty($xml->dolibarr_htdocs_dir[0]['includecustom']) ? 0 : $xml->dolibarr_htdocs_dir[0]['includecustom']);

        // Defined qualified files (must be same than into generate_filelist_xml.php)
<<<<<<< HEAD
        $regextoinclude = '\.(php|css|html|js|json|tpl|jpg|png|gif|sql|lang)$';
        $regextoexclude = '('.($includecustom ? '' : 'custom|').'documents|conf|install|public\/test|Shared\/PCLZip|nusoap\/lib\/Mail|php\/example|php\/test|geoip\/sample.*\.php|ckeditor\/samples|ckeditor\/adapters)$'; // Exclude dirs
=======
        $regextoinclude='\.(php|php3|php4|php5|phtml|phps|phar|inc|css|scss|html|xml|js|json|tpl|jpg|jpeg|png|gif|ico|sql|lang|txt|yml|md|mp3|mp4|wav|mkv|z|gz|zip|rar|tar|less|svg|eot|woff|woff2|ttf|manifest)$';
        $regextoexclude='('.($includecustom?'':'custom|').'documents|conf|install|public\/test|Shared\/PCLZip|nusoap\/lib\/Mail|php\/example|php\/test|geoip\/sample.*\.php|ckeditor\/samples|ckeditor\/adapters)$';  // Exclude dirs
>>>>>>> 5e3698b0
        $scanfiles = dol_dir_list(DOL_DOCUMENT_ROOT, 'files', 1, $regextoinclude, $regextoexclude);

        // Fill file_list with files in signature, new files, modified files
        $ret = getFilesUpdated($file_list, $xml->dolibarr_htdocs_dir[0], '', DOL_DOCUMENT_ROOT, $checksumconcat); // Fill array $file_list
        // Complete with list of new files
        foreach ($scanfiles as $keyfile => $valfile)
        {
<<<<<<< HEAD
            $tmprelativefilename = preg_replace('/^'.preg_quote(DOL_DOCUMENT_ROOT, '/').'/', '', $valfile['fullname']);
            if (!in_array($tmprelativefilename, $file_list['insignature']))
=======
            $tmprelativefilename=preg_replace('/^'.preg_quote(DOL_DOCUMENT_ROOT, '/').'/', '', $valfile['fullname']);
            if (! in_array($tmprelativefilename, $file_list['insignature']))
>>>>>>> 5e3698b0
            {
                $md5newfile = @md5_file($valfile['fullname']); // Can fails if we don't have permission to open/read file
                $file_list['added'][] = array('filename'=>$tmprelativefilename, 'md5'=>$md5newfile);
            }
        }

        // Files missings
<<<<<<< HEAD
        $out .= load_fiche_titre($langs->trans("FilesMissing"));

		$out .= '<div class="div-table-responsive-no-min">';
        $out .= '<table class="noborder">';
        $out .= '<tr class="liste_titre">';
        $out .= '<td>#</td>';
        $out .= '<td>'.$langs->trans("Filename").'</td>';
        $out .= '<td class="right">'.$langs->trans("ExpectedSize").'</td>';
        $out .= '<td class="center">'.$langs->trans("ExpectedChecksum").'</td>';
        $out .= '</tr>'."\n";
=======
        $out.=load_fiche_titre($langs->trans("FilesMissing"));

		$out.='<div class="div-table-responsive-no-min">';
        $out.='<table class="noborder">';
        $out.='<tr class="liste_titre">';
        $out.='<td>#</td>';
        $out.='<td>' . $langs->trans("Filename") . '</td>';
        $out.='<td class="center">' . $langs->trans("ExpectedChecksum") . '</td>';
        $out.='</tr>'."\n";
>>>>>>> 5e3698b0
        $tmpfilelist = dol_sort_array($file_list['missing'], 'filename');
        if (is_array($tmpfilelist) && count($tmpfilelist))
        {
            $i = 0;
	        foreach ($tmpfilelist as $file)
	        {
	            $i++;
<<<<<<< HEAD
	            $out .= '<tr class="oddeven">';
	            $out .= '<td>'.$i.'</td>'."\n";
	            $out .= '<td>'.$file['filename'].'</td>'."\n";
	            $out .= '<td class="right">';
	            if (!empty($file['expectedsize'])) $out .= dol_print_size($file['expectedsize']);
	            $out .= '</td>'."\n";
	            $out .= '<td class="center">'.$file['expectedmd5'].'</td>'."\n";
	            $out .= "</tr>\n";
=======
	            $out.='<tr class="oddeven">';
	            $out.='<td>'.$i.'</td>' . "\n";
	            $out.='<td>'.$file['filename'].'</td>' . "\n";
	            $out.='<td class="center">'.$file['expectedmd5'].'</td>' . "\n";
	            $out.="</tr>\n";
>>>>>>> 5e3698b0
	        }
        }
        else
        {
            $out .= '<tr class="oddeven"><td colspan="3" class="opacitymedium">'.$langs->trans("None").'</td></tr>';
        }
        $out .= '</table>';
        $out .= '</div>';

        $out .= '<br>';

        // Files modified
<<<<<<< HEAD
        $out .= load_fiche_titre($langs->trans("FilesModified"));

        $totalsize = 0;
		$out .= '<div class="div-table-responsive-no-min">';
        $out .= '<table class="noborder">';
        $out .= '<tr class="liste_titre">';
        $out .= '<td>#</td>';
        $out .= '<td>'.$langs->trans("Filename").'</td>';
        $out .= '<td class="center">'.$langs->trans("ExpectedChecksum").'</td>';
        $out .= '<td class="center">'.$langs->trans("CurrentChecksum").'</td>';
        $out .= '<td class="right">'.$langs->trans("ExpectedSize").'</td>';
        $out .= '<td class="right">'.$langs->trans("CurrentSize").'</td>';
        $out .= '<td class="right">'.$langs->trans("DateModification").'</td>';
        $out .= '</tr>'."\n";
=======
        $out.=load_fiche_titre($langs->trans("FilesModified"));

        $totalsize=0;
		$out.='<div class="div-table-responsive-no-min">';
        $out.='<table class="noborder">';
        $out.='<tr class="liste_titre">';
        $out.='<td>#</td>';
        $out.='<td>' . $langs->trans("Filename") . '</td>';
        $out.='<td class="center">' . $langs->trans("ExpectedChecksum") . '</td>';
        $out.='<td class="center">' . $langs->trans("CurrentChecksum") . '</td>';
        $out.='<td class="right">' . $langs->trans("Size") . '</td>';
        $out.='<td class="right">' . $langs->trans("DateModification") . '</td>';
        $out.='</tr>'."\n";
>>>>>>> 5e3698b0
        $tmpfilelist2 = dol_sort_array($file_list['updated'], 'filename');
        if (is_array($tmpfilelist2) && count($tmpfilelist2))
        {
            $i = 0;
	        foreach ($tmpfilelist2 as $file)
	        {
	            $i++;
<<<<<<< HEAD
	            $out .= '<tr class="oddeven">';
	            $out .= '<td>'.$i.'</td>'."\n";
	            $out .= '<td>'.$file['filename'].'</td>'."\n";
	            $out .= '<td class="center">'.$file['expectedmd5'].'</td>'."\n";
	            $out .= '<td class="center">'.$file['md5'].'</td>'."\n";
	            $out .= '<td class="right">';
	            if ($file['expectedsize']) $out .= dol_print_size($file['expectedsize']);
	            $out .= '</td>'."\n";
	            $size = dol_filesize(DOL_DOCUMENT_ROOT.'/'.$file['filename']);
	            $totalsize += $size;
	            $out .= '<td class="right">'.dol_print_size($size).'</td>'."\n";
	            $out .= '<td class="right">'.dol_print_date(dol_filemtime(DOL_DOCUMENT_ROOT.'/'.$file['filename']), 'dayhour').'</td>'."\n";
	            $out .= "</tr>\n";
	        }
            $out .= '<tr class="liste_total">';
            $out .= '<td></td>'."\n";
            $out .= '<td>'.$langs->trans("Total").'</td>'."\n";
            $out .= '<td class="center"></td>'."\n";
            $out .= '<td class="center"></td>'."\n";
            $out .= '<td class="center"></td>'."\n";
            $out .= '<td class="right">'.dol_print_size($totalsize).'</td>'."\n";
            $out .= '<td class="right"></td>'."\n";
            $out .= "</tr>\n";
=======
	            $out.='<tr class="oddeven">';
	            $out.='<td>'.$i.'</td>' . "\n";
	            $out.='<td>'.$file['filename'].'</td>' . "\n";
	            $out.='<td class="center">'.$file['expectedmd5'].'</td>' . "\n";
	            $out.='<td class="center">'.$file['md5'].'</td>' . "\n";
	            $size = dol_filesize(DOL_DOCUMENT_ROOT.'/'.$file['filename']);
	            $totalsize += $size;
	            $out.='<td class="right">'.dol_print_size($size).'</td>' . "\n";
	            $out.='<td class="right">'.dol_print_date(dol_filemtime(DOL_DOCUMENT_ROOT.'/'.$file['filename']), 'dayhour').'</td>' . "\n";
	            $out.="</tr>\n";
	        }
            $out.='<tr class="liste_total">';
            $out.='<td></td>' . "\n";
            $out.='<td>'.$langs->trans("Total").'</td>' . "\n";
            $out.='<td class="center"></td>' . "\n";
            $out.='<td class="center"></td>' . "\n";
            $out.='<td class="right">'.dol_print_size($totalsize).'</td>' . "\n";
            $out.='<td class="right"></td>' . "\n";
            $out.="</tr>\n";
>>>>>>> 5e3698b0
        }
        else
        {
            $out .= '<tr class="oddeven"><td colspan="6" class="opacitymedium">'.$langs->trans("None").'</td></tr>';
        }
        $out .= '</table>';
        $out .= '</div>';

        $out .= '<br>';

        // Files added
        $out .= load_fiche_titre($langs->trans("FilesAdded"));

        $totalsize = 0;
<<<<<<< HEAD
		$out .= '<div class="div-table-responsive-no-min">';
        $out .= '<table class="noborder">';
        $out .= '<tr class="liste_titre">';
        $out .= '<td>#</td>';
        $out .= '<td>'.$langs->trans("Filename").'</td>';
        $out .= '<td class="center">'.$langs->trans("ExpectedChecksum").'</td>';
        $out .= '<td class="center">'.$langs->trans("CurrentChecksum").'</td>';
        $out .= '<td class="right">'.$langs->trans("Size").'</td>';
        $out .= '<td class="right">'.$langs->trans("DateModification").'</td>';
        $out .= '</tr>'."\n";
=======
		$out.='<div class="div-table-responsive-no-min">';
        $out.='<table class="noborder">';
        $out.='<tr class="liste_titre">';
        $out.='<td>#</td>';
        $out.='<td>' . $langs->trans("Filename") . '</td>';
        $out.='<td class="center">' . $langs->trans("ExpectedChecksum") . '</td>';
        $out.='<td class="center">' . $langs->trans("CurrentChecksum") . '</td>';
        $out.='<td class="right">' . $langs->trans("Size") . '</td>';
        $out.='<td class="right">' . $langs->trans("DateModification") . '</td>';
        $out.='</tr>'."\n";
>>>>>>> 5e3698b0
        $tmpfilelist3 = dol_sort_array($file_list['added'], 'filename');
        if (is_array($tmpfilelist3) && count($tmpfilelist3))
        {
            $i = 0;
            foreach ($tmpfilelist3 as $file)
            {
                $i++;
<<<<<<< HEAD
                $out .= '<tr class="oddeven">';
                $out .= '<td>'.$i.'</td>'."\n";
                $out .= '<td>'.$file['filename'];
                if (!preg_match('/^win/i', PHP_OS)) {
                	$htmltext = $langs->trans("YouCanDeleteFileOnServerWith", 'rm '.DOL_DOCUMENT_ROOT.$file['filename']); // The slash is included int file['filename']
                	$out .= ' '.$form->textwithpicto('', $htmltext, 1, 'help', '', 0, 2, 'helprm'.$i);
                }
                $out .= '</td>'."\n";
                $out .= '<td class="center">'.$file['expectedmd5'].'</td>'."\n";
                $out .= '<td class="center">'.$file['md5'].'</td>'."\n";
                $size = dol_filesize(DOL_DOCUMENT_ROOT.'/'.$file['filename']);
                $totalsize += $size;
                $out .= '<td class="right">'.dol_print_size($size).'</td>'."\n";
                $out .= '<td class="right">'.dol_print_date(dol_filemtime(DOL_DOCUMENT_ROOT.'/'.$file['filename']), 'dayhour').'</td>'."\n";
                $out .= "</tr>\n";
            }
            $out .= '<tr class="liste_total">';
            $out .= '<td></td>'."\n";
            $out .= '<td>'.$langs->trans("Total").'</td>'."\n";
            $out .= '<td class="center"></td>'."\n";
            $out .= '<td class="center"></td>'."\n";
            $out .= '<td class="right">'.dol_print_size($totalsize).'</td>'."\n";
            $out .= '<td class="right"></td>'."\n";
            $out .= "</tr>\n";
=======
                $out.='<tr class="oddeven">';
                $out.='<td>'.$i.'</td>' . "\n";
                $out.='<td>'.$file['filename'];
                if (! preg_match('/^win/i', PHP_OS)) {
                	$htmltext=$langs->trans("YouCanDeleteFileOnServerWith", 'rm '.DOL_DOCUMENT_ROOT.$file['filename']);    // The slash is included int file['filename']
                	$out.=' '.$form->textwithpicto('', $htmltext, 1, 'help', '', 0, 2, 'helprm'.$i);
                }
                $out.='</td>' . "\n";
                $out.='<td class="center">'.$file['expectedmd5'].'</td>' . "\n";
                $out.='<td class="center">'.$file['md5'].'</td>' . "\n";
                $size = dol_filesize(DOL_DOCUMENT_ROOT.'/'.$file['filename']);
                $totalsize += $size;
                $out.='<td class="right">'.dol_print_size($size).'</td>' . "\n";
                $out.='<td class="right">'.dol_print_date(dol_filemtime(DOL_DOCUMENT_ROOT.'/'.$file['filename']), 'dayhour').'</td>' . "\n";
                $out.="</tr>\n";
            }
            $out.='<tr class="liste_total">';
            $out.='<td></td>' . "\n";
            $out.='<td>'.$langs->trans("Total").'</td>' . "\n";
            $out.='<td class="center"></td>' . "\n";
            $out.='<td class="center"></td>' . "\n";
            $out.='<td class="right">'.dol_print_size($totalsize).'</td>' . "\n";
            $out.='<td class="right"></td>' . "\n";
            $out.="</tr>\n";
>>>>>>> 5e3698b0
        }
        else
        {
            $out .= '<tr class="oddeven"><td colspan="5" class="opacitymedium">'.$langs->trans("None").'</td></tr>';
        }
        $out .= '</table>';
        $out .= '</div>';


        // Show warning
        if (empty($tmpfilelist) && empty($tmpfilelist2) && empty($tmpfilelist3))
        {
            setEventMessages($langs->trans("FileIntegrityIsStrictlyConformedWithReference"), null, 'mesgs');
        }
        else
        {
            setEventMessages($langs->trans("FileIntegritySomeFilesWereRemovedOrModified"), null, 'warnings');
        }
    }
    else
    {
        print 'Error: Failed to found dolibarr_htdocs_dir into XML file '.$xmlfile;
        $error++;
    }


    // Scan scripts
    /*
    if (is_object($xml->dolibarr_script_dir[0]))
    {
        $file_list = array();
        $ret = getFilesUpdated($file_list, $xml->dolibarr_htdocs_dir[0], '', ???, $checksumconcat);		// Fill array $file_list
    }*/


    asort($checksumconcat); // Sort list of checksum
    //var_dump($checksumconcat);
    $checksumget = md5(join(',', $checksumconcat));
    $checksumtoget = trim((string) $xml->dolibarr_htdocs_dir_checksum);

    /*var_dump(count($file_list['added']));
    var_dump($checksumget);
    var_dump($checksumtoget);
    var_dump($checksumget == $checksumtoget);*/

    $outexpectedchecksum = ($checksumtoget ? $checksumtoget : $langs->trans("Unknown"));
    if ($checksumget == $checksumtoget)
    {
    	if (count($file_list['added']))
    	{
    		$resultcode = 'warning';
    		$resultcomment = 'FileIntegrityIsOkButFilesWereAdded';
    		$outcurrentchecksum = $checksumget.' - <span class="'.$resultcode.'">'.$langs->trans("FileIntegrityIsOkButFilesWereAdded").'</span>';
    	}
    	else
    	{
    		$resultcode = 'ok';
    		$resultcomment = 'Success';
    		$outcurrentchecksum = '<span class="'.$resultcode.'">'.$checksumget.'</span>';
    	}
    }
    else
    {
    	$resultcode = 'error';
    	$resultcomment = 'Error';
    	$outcurrentchecksum = '<span class="'.$resultcode.'">'.$checksumget.'</span>';
    }

    print load_fiche_titre($langs->trans("GlobalChecksum")).'<br>';
    print $langs->trans("ExpectedChecksum").' = '.$outexpectedchecksum.'<br>';
    print $langs->trans("CurrentChecksum").' = '.$outcurrentchecksum;

    print '<br>';
    print '<br>';

    // Output detail
    print $out;
}

// End of page
llxFooter();
$db->close();

exit($error);<|MERGE_RESOLUTION|>--- conflicted
+++ resolved
@@ -75,11 +75,7 @@
 $file_list = array('missing' => array(), 'updated' => array());
 
 // Local file to compare to
-<<<<<<< HEAD
 $xmlshortfile = GETPOST('xmlshortfile', 'alpha') ?GETPOST('xmlshortfile', 'alpha') : '/install/filelist-'.DOL_VERSION.(empty($conf->global->MAIN_FILECHECK_LOCAL_SUFFIX) ? '' : $conf->global->MAIN_FILECHECK_LOCAL_SUFFIX).'.xml';
-=======
-$xmlshortfile = GETPOST('xmlshortfile', 'alpha')?GETPOST('xmlshortfile', 'alpha'):'/install/filelist-'.DOL_VERSION.(empty($conf->global->MAIN_FILECHECK_LOCAL_SUFFIX)?'':$conf->global->MAIN_FILECHECK_LOCAL_SUFFIX).'.xml';
->>>>>>> 5e3698b0
 $xmlfile = DOL_DOCUMENT_ROOT.$xmlshortfile;
 // Remote file to compare to
 $xmlremote = GETPOST('xmlremote');
@@ -170,7 +166,6 @@
     {
         $out .= load_fiche_titre($langs->trans("ForcedConstants"));
 
-<<<<<<< HEAD
 		$out .= '<div class="div-table-responsive-no-min">';
         $out .= '<table class="noborder">';
         $out .= '<tr class="liste_titre">';
@@ -179,16 +174,6 @@
         $out .= '<td class="center">'.$langs->trans("ExpectedValue").'</td>';
         $out .= '<td class="center">'.$langs->trans("Value").'</td>';
         $out .= '</tr>'."\n";
-=======
-		$out.='<div class="div-table-responsive-no-min">';
-        $out.='<table class="noborder">';
-        $out.='<tr class="liste_titre">';
-        $out.='<td>#</td>';
-        $out.='<td>' . $langs->trans("Constant") . '</td>';
-        $out.='<td class="center">' . $langs->trans("ExpectedValue") . '</td>';
-        $out.='<td class="center">' . $langs->trans("Value") . '</td>';
-        $out.='</tr>'."\n";
->>>>>>> 5e3698b0
 
         $i = 0;
         foreach ($xml->dolibarr_constants[0]->constant as $constant)    // $constant is a simpleXMLElement
@@ -204,21 +189,12 @@
             $checksumconcat[] = $valueforchecksum;
 
             $i++;
-<<<<<<< HEAD
             $out .= '<tr class="oddeven">';
             $out .= '<td>'.$i.'</td>'."\n";
             $out .= '<td>'.$constname.'</td>'."\n";
             $out .= '<td class="center">'.$constvalue.'</td>'."\n";
             $out .= '<td class="center">'.$valueforchecksum.'</td>'."\n";
             $out .= "</tr>\n";
-=======
-            $out.='<tr class="oddeven">';
-            $out.='<td>'.$i.'</td>' . "\n";
-            $out.='<td>'.$constname.'</td>' . "\n";
-            $out.='<td class="center">'.$constvalue.'</td>' . "\n";
-            $out.='<td class="center">'.$valueforchecksum.'</td>' . "\n";
-            $out.="</tr>\n";
->>>>>>> 5e3698b0
         }
 
         if ($i == 0)
@@ -238,13 +214,8 @@
         $includecustom = (empty($xml->dolibarr_htdocs_dir[0]['includecustom']) ? 0 : $xml->dolibarr_htdocs_dir[0]['includecustom']);
 
         // Defined qualified files (must be same than into generate_filelist_xml.php)
-<<<<<<< HEAD
-        $regextoinclude = '\.(php|css|html|js|json|tpl|jpg|png|gif|sql|lang)$';
-        $regextoexclude = '('.($includecustom ? '' : 'custom|').'documents|conf|install|public\/test|Shared\/PCLZip|nusoap\/lib\/Mail|php\/example|php\/test|geoip\/sample.*\.php|ckeditor\/samples|ckeditor\/adapters)$'; // Exclude dirs
-=======
-        $regextoinclude='\.(php|php3|php4|php5|phtml|phps|phar|inc|css|scss|html|xml|js|json|tpl|jpg|jpeg|png|gif|ico|sql|lang|txt|yml|md|mp3|mp4|wav|mkv|z|gz|zip|rar|tar|less|svg|eot|woff|woff2|ttf|manifest)$';
-        $regextoexclude='('.($includecustom?'':'custom|').'documents|conf|install|public\/test|Shared\/PCLZip|nusoap\/lib\/Mail|php\/example|php\/test|geoip\/sample.*\.php|ckeditor\/samples|ckeditor\/adapters)$';  // Exclude dirs
->>>>>>> 5e3698b0
+        $regextoinclude = '\.(php|php3|php4|php5|phtml|phps|phar|inc|css|scss|html|xml|js|json|tpl|jpg|jpeg|png|gif|ico|sql|lang|txt|yml|md|mp3|mp4|wav|mkv|z|gz|zip|rar|tar|less|svg|eot|woff|woff2|ttf|manifest)$';
+        $regextoexclude = '('.($includecustom ? '' : 'custom|').'documents|conf|install|public\/test|Shared\/PCLZip|nusoap\/lib\/Mail|php\/example|php\/test|geoip\/sample.*\.php|ckeditor\/samples|ckeditor\/adapters)$';  // Exclude dirs
         $scanfiles = dol_dir_list(DOL_DOCUMENT_ROOT, 'files', 1, $regextoinclude, $regextoexclude);
 
         // Fill file_list with files in signature, new files, modified files
@@ -252,13 +223,8 @@
         // Complete with list of new files
         foreach ($scanfiles as $keyfile => $valfile)
         {
-<<<<<<< HEAD
             $tmprelativefilename = preg_replace('/^'.preg_quote(DOL_DOCUMENT_ROOT, '/').'/', '', $valfile['fullname']);
             if (!in_array($tmprelativefilename, $file_list['insignature']))
-=======
-            $tmprelativefilename=preg_replace('/^'.preg_quote(DOL_DOCUMENT_ROOT, '/').'/', '', $valfile['fullname']);
-            if (! in_array($tmprelativefilename, $file_list['insignature']))
->>>>>>> 5e3698b0
             {
                 $md5newfile = @md5_file($valfile['fullname']); // Can fails if we don't have permission to open/read file
                 $file_list['added'][] = array('filename'=>$tmprelativefilename, 'md5'=>$md5newfile);
@@ -266,7 +232,6 @@
         }
 
         // Files missings
-<<<<<<< HEAD
         $out .= load_fiche_titre($langs->trans("FilesMissing"));
 
 		$out .= '<div class="div-table-responsive-no-min">';
@@ -277,17 +242,6 @@
         $out .= '<td class="right">'.$langs->trans("ExpectedSize").'</td>';
         $out .= '<td class="center">'.$langs->trans("ExpectedChecksum").'</td>';
         $out .= '</tr>'."\n";
-=======
-        $out.=load_fiche_titre($langs->trans("FilesMissing"));
-
-		$out.='<div class="div-table-responsive-no-min">';
-        $out.='<table class="noborder">';
-        $out.='<tr class="liste_titre">';
-        $out.='<td>#</td>';
-        $out.='<td>' . $langs->trans("Filename") . '</td>';
-        $out.='<td class="center">' . $langs->trans("ExpectedChecksum") . '</td>';
-        $out.='</tr>'."\n";
->>>>>>> 5e3698b0
         $tmpfilelist = dol_sort_array($file_list['missing'], 'filename');
         if (is_array($tmpfilelist) && count($tmpfilelist))
         {
@@ -295,7 +249,6 @@
 	        foreach ($tmpfilelist as $file)
 	        {
 	            $i++;
-<<<<<<< HEAD
 	            $out .= '<tr class="oddeven">';
 	            $out .= '<td>'.$i.'</td>'."\n";
 	            $out .= '<td>'.$file['filename'].'</td>'."\n";
@@ -304,13 +257,6 @@
 	            $out .= '</td>'."\n";
 	            $out .= '<td class="center">'.$file['expectedmd5'].'</td>'."\n";
 	            $out .= "</tr>\n";
-=======
-	            $out.='<tr class="oddeven">';
-	            $out.='<td>'.$i.'</td>' . "\n";
-	            $out.='<td>'.$file['filename'].'</td>' . "\n";
-	            $out.='<td class="center">'.$file['expectedmd5'].'</td>' . "\n";
-	            $out.="</tr>\n";
->>>>>>> 5e3698b0
 	        }
         }
         else
@@ -323,7 +269,6 @@
         $out .= '<br>';
 
         // Files modified
-<<<<<<< HEAD
         $out .= load_fiche_titre($langs->trans("FilesModified"));
 
         $totalsize = 0;
@@ -338,21 +283,6 @@
         $out .= '<td class="right">'.$langs->trans("CurrentSize").'</td>';
         $out .= '<td class="right">'.$langs->trans("DateModification").'</td>';
         $out .= '</tr>'."\n";
-=======
-        $out.=load_fiche_titre($langs->trans("FilesModified"));
-
-        $totalsize=0;
-		$out.='<div class="div-table-responsive-no-min">';
-        $out.='<table class="noborder">';
-        $out.='<tr class="liste_titre">';
-        $out.='<td>#</td>';
-        $out.='<td>' . $langs->trans("Filename") . '</td>';
-        $out.='<td class="center">' . $langs->trans("ExpectedChecksum") . '</td>';
-        $out.='<td class="center">' . $langs->trans("CurrentChecksum") . '</td>';
-        $out.='<td class="right">' . $langs->trans("Size") . '</td>';
-        $out.='<td class="right">' . $langs->trans("DateModification") . '</td>';
-        $out.='</tr>'."\n";
->>>>>>> 5e3698b0
         $tmpfilelist2 = dol_sort_array($file_list['updated'], 'filename');
         if (is_array($tmpfilelist2) && count($tmpfilelist2))
         {
@@ -360,7 +290,6 @@
 	        foreach ($tmpfilelist2 as $file)
 	        {
 	            $i++;
-<<<<<<< HEAD
 	            $out .= '<tr class="oddeven">';
 	            $out .= '<td>'.$i.'</td>'."\n";
 	            $out .= '<td>'.$file['filename'].'</td>'."\n";
@@ -384,27 +313,6 @@
             $out .= '<td class="right">'.dol_print_size($totalsize).'</td>'."\n";
             $out .= '<td class="right"></td>'."\n";
             $out .= "</tr>\n";
-=======
-	            $out.='<tr class="oddeven">';
-	            $out.='<td>'.$i.'</td>' . "\n";
-	            $out.='<td>'.$file['filename'].'</td>' . "\n";
-	            $out.='<td class="center">'.$file['expectedmd5'].'</td>' . "\n";
-	            $out.='<td class="center">'.$file['md5'].'</td>' . "\n";
-	            $size = dol_filesize(DOL_DOCUMENT_ROOT.'/'.$file['filename']);
-	            $totalsize += $size;
-	            $out.='<td class="right">'.dol_print_size($size).'</td>' . "\n";
-	            $out.='<td class="right">'.dol_print_date(dol_filemtime(DOL_DOCUMENT_ROOT.'/'.$file['filename']), 'dayhour').'</td>' . "\n";
-	            $out.="</tr>\n";
-	        }
-            $out.='<tr class="liste_total">';
-            $out.='<td></td>' . "\n";
-            $out.='<td>'.$langs->trans("Total").'</td>' . "\n";
-            $out.='<td class="center"></td>' . "\n";
-            $out.='<td class="center"></td>' . "\n";
-            $out.='<td class="right">'.dol_print_size($totalsize).'</td>' . "\n";
-            $out.='<td class="right"></td>' . "\n";
-            $out.="</tr>\n";
->>>>>>> 5e3698b0
         }
         else
         {
@@ -419,7 +327,6 @@
         $out .= load_fiche_titre($langs->trans("FilesAdded"));
 
         $totalsize = 0;
-<<<<<<< HEAD
 		$out .= '<div class="div-table-responsive-no-min">';
         $out .= '<table class="noborder">';
         $out .= '<tr class="liste_titre">';
@@ -430,18 +337,6 @@
         $out .= '<td class="right">'.$langs->trans("Size").'</td>';
         $out .= '<td class="right">'.$langs->trans("DateModification").'</td>';
         $out .= '</tr>'."\n";
-=======
-		$out.='<div class="div-table-responsive-no-min">';
-        $out.='<table class="noborder">';
-        $out.='<tr class="liste_titre">';
-        $out.='<td>#</td>';
-        $out.='<td>' . $langs->trans("Filename") . '</td>';
-        $out.='<td class="center">' . $langs->trans("ExpectedChecksum") . '</td>';
-        $out.='<td class="center">' . $langs->trans("CurrentChecksum") . '</td>';
-        $out.='<td class="right">' . $langs->trans("Size") . '</td>';
-        $out.='<td class="right">' . $langs->trans("DateModification") . '</td>';
-        $out.='</tr>'."\n";
->>>>>>> 5e3698b0
         $tmpfilelist3 = dol_sort_array($file_list['added'], 'filename');
         if (is_array($tmpfilelist3) && count($tmpfilelist3))
         {
@@ -449,7 +344,6 @@
             foreach ($tmpfilelist3 as $file)
             {
                 $i++;
-<<<<<<< HEAD
                 $out .= '<tr class="oddeven">';
                 $out .= '<td>'.$i.'</td>'."\n";
                 $out .= '<td>'.$file['filename'];
@@ -474,32 +368,6 @@
             $out .= '<td class="right">'.dol_print_size($totalsize).'</td>'."\n";
             $out .= '<td class="right"></td>'."\n";
             $out .= "</tr>\n";
-=======
-                $out.='<tr class="oddeven">';
-                $out.='<td>'.$i.'</td>' . "\n";
-                $out.='<td>'.$file['filename'];
-                if (! preg_match('/^win/i', PHP_OS)) {
-                	$htmltext=$langs->trans("YouCanDeleteFileOnServerWith", 'rm '.DOL_DOCUMENT_ROOT.$file['filename']);    // The slash is included int file['filename']
-                	$out.=' '.$form->textwithpicto('', $htmltext, 1, 'help', '', 0, 2, 'helprm'.$i);
-                }
-                $out.='</td>' . "\n";
-                $out.='<td class="center">'.$file['expectedmd5'].'</td>' . "\n";
-                $out.='<td class="center">'.$file['md5'].'</td>' . "\n";
-                $size = dol_filesize(DOL_DOCUMENT_ROOT.'/'.$file['filename']);
-                $totalsize += $size;
-                $out.='<td class="right">'.dol_print_size($size).'</td>' . "\n";
-                $out.='<td class="right">'.dol_print_date(dol_filemtime(DOL_DOCUMENT_ROOT.'/'.$file['filename']), 'dayhour').'</td>' . "\n";
-                $out.="</tr>\n";
-            }
-            $out.='<tr class="liste_total">';
-            $out.='<td></td>' . "\n";
-            $out.='<td>'.$langs->trans("Total").'</td>' . "\n";
-            $out.='<td class="center"></td>' . "\n";
-            $out.='<td class="center"></td>' . "\n";
-            $out.='<td class="right">'.dol_print_size($totalsize).'</td>' . "\n";
-            $out.='<td class="right"></td>' . "\n";
-            $out.="</tr>\n";
->>>>>>> 5e3698b0
         }
         else
         {
