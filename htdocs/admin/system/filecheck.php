--- conflicted
+++ resolved
@@ -240,7 +240,6 @@
 		$out .= load_fiche_titre($langs->trans("FilesMissing"));
 
 		$out .= '<div class="div-table-responsive-no-min">';
-<<<<<<< HEAD
 		$out .= '<table class="noborder">';
 		$out .= '<tr class="liste_titre">';
 		$out .= '<td>#</td>';
@@ -265,7 +264,7 @@
 				$out .= "</tr>\n";
 			}
 		} else {
-			$out .= '<tr class="oddeven"><td colspan="3" class="opacitymedium">'.$langs->trans("None").'</td></tr>';
+			$out .= '<tr class="oddeven"><td colspan="4" class="opacitymedium">'.$langs->trans("None").'</td></tr>';
 		}
 		$out .= '</table>';
 		$out .= '</div>';
@@ -318,7 +317,7 @@
 			$out .= '<td class="right"></td>'."\n";
 			$out .= "</tr>\n";
 		} else {
-			$out .= '<tr class="oddeven"><td colspan="6" class="opacitymedium">'.$langs->trans("None").'</td></tr>';
+			$out .= '<tr class="oddeven"><td colspan="7" class="opacitymedium">'.$langs->trans("None").'</td></tr>';
 		}
 		$out .= '</table>';
 		$out .= '</div>';
@@ -371,11 +370,10 @@
 			$out .= '<td class="right"></td>'."\n";
 			$out .= "</tr>\n";
 		} else {
-			$out .= '<tr class="oddeven"><td colspan="5" class="opacitymedium">'.$langs->trans("None").'</td></tr>';
+			$out .= '<tr class="oddeven"><td colspan="6" class="opacitymedium">'.$langs->trans("None").'</td></tr>';
 		}
 		$out .= '</table>';
 		$out .= '</div>';
-
 
 		// Show warning
 		if (empty($tmpfilelist) && empty($tmpfilelist2) && empty($tmpfilelist3))
@@ -392,169 +390,6 @@
 
 	// Scan scripts
 	/*
-=======
-        $out .= '<table class="noborder">';
-        $out .= '<tr class="liste_titre">';
-        $out .= '<td>#</td>';
-        $out .= '<td>'.$langs->trans("Filename").'</td>';
-        $out .= '<td class="right">'.$langs->trans("ExpectedSize").'</td>';
-        $out .= '<td class="center">'.$langs->trans("ExpectedChecksum").'</td>';
-        $out .= '</tr>'."\n";
-        $tmpfilelist = dol_sort_array($file_list['missing'], 'filename');
-        if (is_array($tmpfilelist) && count($tmpfilelist))
-        {
-            $i = 0;
-	        foreach ($tmpfilelist as $file)
-	        {
-	            $i++;
-	            $out .= '<tr class="oddeven">';
-	            $out .= '<td>'.$i.'</td>'."\n";
-	            $out .= '<td>'.$file['filename'].'</td>'."\n";
-	            $out .= '<td class="right">';
-	            if (!empty($file['expectedsize'])) $out .= dol_print_size($file['expectedsize']);
-	            $out .= '</td>'."\n";
-	            $out .= '<td class="center">'.$file['expectedmd5'].'</td>'."\n";
-	            $out .= "</tr>\n";
-	        }
-        }
-        else
-        {
-            $out .= '<tr class="oddeven"><td colspan="4" class="opacitymedium">'.$langs->trans("None").'</td></tr>';
-        }
-        $out .= '</table>';
-        $out .= '</div>';
-
-        $out .= '<br>';
-
-        // Files modified
-        $out .= load_fiche_titre($langs->trans("FilesModified"));
-
-        $totalsize = 0;
-		$out .= '<div class="div-table-responsive-no-min">';
-        $out .= '<table class="noborder">';
-        $out .= '<tr class="liste_titre">';
-        $out .= '<td>#</td>';
-        $out .= '<td>'.$langs->trans("Filename").'</td>';
-        $out .= '<td class="center">'.$langs->trans("ExpectedChecksum").'</td>';
-        $out .= '<td class="center">'.$langs->trans("CurrentChecksum").'</td>';
-        $out .= '<td class="right">'.$langs->trans("ExpectedSize").'</td>';
-        $out .= '<td class="right">'.$langs->trans("CurrentSize").'</td>';
-        $out .= '<td class="right">'.$langs->trans("DateModification").'</td>';
-        $out .= '</tr>'."\n";
-        $tmpfilelist2 = dol_sort_array($file_list['updated'], 'filename');
-        if (is_array($tmpfilelist2) && count($tmpfilelist2))
-        {
-            $i = 0;
-	        foreach ($tmpfilelist2 as $file)
-	        {
-	            $i++;
-	            $out .= '<tr class="oddeven">';
-	            $out .= '<td>'.$i.'</td>'."\n";
-	            $out .= '<td>'.$file['filename'].'</td>'."\n";
-	            $out .= '<td class="center">'.$file['expectedmd5'].'</td>'."\n";
-	            $out .= '<td class="center">'.$file['md5'].'</td>'."\n";
-	            $out .= '<td class="right">';
-	            if ($file['expectedsize']) $out .= dol_print_size($file['expectedsize']);
-	            $out .= '</td>'."\n";
-	            $size = dol_filesize(DOL_DOCUMENT_ROOT.'/'.$file['filename']);
-	            $totalsize += $size;
-	            $out .= '<td class="right">'.dol_print_size($size).'</td>'."\n";
-	            $out .= '<td class="right">'.dol_print_date(dol_filemtime(DOL_DOCUMENT_ROOT.'/'.$file['filename']), 'dayhour').'</td>'."\n";
-	            $out .= "</tr>\n";
-	        }
-            $out .= '<tr class="liste_total">';
-            $out .= '<td></td>'."\n";
-            $out .= '<td>'.$langs->trans("Total").'</td>'."\n";
-            $out .= '<td class="center"></td>'."\n";
-            $out .= '<td class="center"></td>'."\n";
-            $out .= '<td class="center"></td>'."\n";
-            $out .= '<td class="right">'.dol_print_size($totalsize).'</td>'."\n";
-            $out .= '<td class="right"></td>'."\n";
-            $out .= "</tr>\n";
-        }
-        else
-        {
-            $out .= '<tr class="oddeven"><td colspan="7" class="opacitymedium">'.$langs->trans("None").'</td></tr>';
-        }
-        $out .= '</table>';
-        $out .= '</div>';
-
-        $out .= '<br>';
-
-        // Files added
-        $out .= load_fiche_titre($langs->trans("FilesAdded"));
-
-        $totalsize = 0;
-		$out .= '<div class="div-table-responsive-no-min">';
-        $out .= '<table class="noborder">';
-        $out .= '<tr class="liste_titre">';
-        $out .= '<td>#</td>';
-        $out .= '<td>'.$langs->trans("Filename").'</td>';
-        $out .= '<td class="center">'.$langs->trans("ExpectedChecksum").'</td>';
-        $out .= '<td class="center">'.$langs->trans("CurrentChecksum").'</td>';
-        $out .= '<td class="right">'.$langs->trans("Size").'</td>';
-        $out .= '<td class="right">'.$langs->trans("DateModification").'</td>';
-        $out .= '</tr>'."\n";
-        $tmpfilelist3 = dol_sort_array($file_list['added'], 'filename');
-        if (is_array($tmpfilelist3) && count($tmpfilelist3))
-        {
-            $i = 0;
-            foreach ($tmpfilelist3 as $file)
-            {
-                $i++;
-                $out .= '<tr class="oddeven">';
-                $out .= '<td>'.$i.'</td>'."\n";
-                $out .= '<td>'.$file['filename'];
-                if (!preg_match('/^win/i', PHP_OS)) {
-                	$htmltext = $langs->trans("YouCanDeleteFileOnServerWith", 'rm '.DOL_DOCUMENT_ROOT.$file['filename']); // The slash is included int file['filename']
-                	$out .= ' '.$form->textwithpicto('', $htmltext, 1, 'help', '', 0, 2, 'helprm'.$i);
-                }
-                $out .= '</td>'."\n";
-                $out .= '<td class="center">'.$file['expectedmd5'].'</td>'."\n";
-                $out .= '<td class="center">'.$file['md5'].'</td>'."\n";
-                $size = dol_filesize(DOL_DOCUMENT_ROOT.'/'.$file['filename']);
-                $totalsize += $size;
-                $out .= '<td class="right">'.dol_print_size($size).'</td>'."\n";
-                $out .= '<td class="right">'.dol_print_date(dol_filemtime(DOL_DOCUMENT_ROOT.'/'.$file['filename']), 'dayhour').'</td>'."\n";
-                $out .= "</tr>\n";
-            }
-            $out .= '<tr class="liste_total">';
-            $out .= '<td></td>'."\n";
-            $out .= '<td>'.$langs->trans("Total").'</td>'."\n";
-            $out .= '<td class="center"></td>'."\n";
-            $out .= '<td class="center"></td>'."\n";
-            $out .= '<td class="right">'.dol_print_size($totalsize).'</td>'."\n";
-            $out .= '<td class="right"></td>'."\n";
-            $out .= "</tr>\n";
-        }
-        else
-        {
-            $out .= '<tr class="oddeven"><td colspan="6" class="opacitymedium">'.$langs->trans("None").'</td></tr>';
-        }
-        $out .= '</table>';
-        $out .= '</div>';
-
-
-        // Show warning
-        if (empty($tmpfilelist) && empty($tmpfilelist2) && empty($tmpfilelist3))
-        {
-            setEventMessages($langs->trans("FileIntegrityIsStrictlyConformedWithReference"), null, 'mesgs');
-        }
-        else
-        {
-            setEventMessages($langs->trans("FileIntegritySomeFilesWereRemovedOrModified"), null, 'warnings');
-        }
-    }
-    else
-    {
-        print 'Error: Failed to found dolibarr_htdocs_dir into XML file '.$xmlfile;
-        $error++;
-    }
-
-
-    // Scan scripts
-    /*
->>>>>>> 788ef257
     if (is_object($xml->dolibarr_script_dir[0]))
     {
         $file_list = array();
