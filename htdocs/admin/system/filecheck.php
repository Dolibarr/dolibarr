<?php
/* Copyright (C) 2005-2016  Laurent Destailleur     <eldy@users.sourceforge.net>
 * Copyright (C) 2007       Rodolphe Quiedeville    <rodolphe@quiedeville.org>
<<<<<<< HEAD
 * Copyright (C) 2007-2012  Regis Houssin           <regis.houssin@inodbox.com>
 * Copyright (C) 2015       Frederic France         <frederic.france@free.fr>
=======
 * Copyright (C) 2007-2012  Regis Houssin           <regis.houssin@capnetworks.com>
 * Copyright (C) 2015-2019  Frederic France         <frederic.france@netlogic.fr>
>>>>>>> 9f2a628c
 * Copyright (C) 2017       Nicolas ZABOURI         <info@inovea-conseil.com>
 *
 * This program is free software; you can redistribute it and/or modify
 * it under the terms of the GNU General Public License as published by
 * the Free Software Foundation; either version 3 of the License, or
 * (at your option) any later version.
 *
 * This program is distributed in the hope that it will be useful,
 * but WITHOUT ANY WARRANTY; without even the implied warranty of
 * MERCHANTABILITY or FITNESS FOR A PARTICULAR PURPOSE.  See the
 * GNU General Public License for more details.
 *
 * You should have received a copy of the GNU General Public License
 * along with this program. If not, see <http://www.gnu.org/licenses/>.
 */

/**
 *  \file       htdocs/admin/system/filecheck.php
 *  \brief      Page to check Dolibarr files integrity
 */

require '../../main.inc.php';
require_once DOL_DOCUMENT_ROOT.'/core/lib/files.lib.php';
require_once DOL_DOCUMENT_ROOT.'/core/lib/geturl.lib.php';

$langs->load("admin");

if (!$user->admin)
    accessforbidden();

$error=0;


/*
 * View
 */

@set_time_limit(300);

llxHeader();

print load_fiche_titre($langs->trans("FileCheckDolibarr"),'','title_setup');

print $langs->trans("FileCheckDesc").'<br><br>';

// Version
print '<div class="div-table-responsive-no-min">';
print '<table class="noborder" width="100%">';
print '<tr class="liste_titre"><td>'.$langs->trans("Version").'</td><td>'.$langs->trans("Value").'</td></tr>'."\n";
print '<tr class="oddeven"><td width="300">'.$langs->trans("VersionLastInstall").'</td><td>'.$conf->global->MAIN_VERSION_LAST_INSTALL.'</td></tr>'."\n";
print '<tr class="oddeven"><td width="300">'.$langs->trans("VersionLastUpgrade").'</td><td>'.$conf->global->MAIN_VERSION_LAST_UPGRADE.'</td></tr>'."\n";
print '<tr class="oddeven"><td width="300">'.$langs->trans("VersionProgram").'</td><td>'.DOL_VERSION;
// If current version differs from last upgrade
if (empty($conf->global->MAIN_VERSION_LAST_UPGRADE)) {
    // Compare version with last install database version (upgrades never occured)
    if (DOL_VERSION != $conf->global->MAIN_VERSION_LAST_INSTALL)
        print ' '.img_warning($langs->trans("RunningUpdateProcessMayBeRequired",DOL_VERSION,$conf->global->MAIN_VERSION_LAST_INSTALL));
} else {
    // Compare version with last upgrade database version
    if (DOL_VERSION != $conf->global->MAIN_VERSION_LAST_UPGRADE)
        print ' '.img_warning($langs->trans("RunningUpdateProcessMayBeRequired",DOL_VERSION,$conf->global->MAIN_VERSION_LAST_UPGRADE));
}
print '</td></tr>'."\n";
print '</table>';
print '</div>';
print '<br>';


// Modified or missing files
$file_list = array('missing' => array(), 'updated' => array());

// Local file to compare to
$xmlshortfile = GETPOST('xmlshortfile','alpha')?GETPOST('xmlshortfile','alpha'):'/install/filelist-'.DOL_VERSION.(empty($conf->global->MAIN_FILECHECK_LOCAL_SUFFIX)?'':$conf->global->MAIN_FILECHECK_LOCAL_SUFFIX).'.xml';
$xmlfile = DOL_DOCUMENT_ROOT.$xmlshortfile;
// Remote file to compare to
$xmlremote = GETPOST('xmlremote');
if (empty($xmlremote) && ! empty($conf->global->MAIN_FILECHECK_URL)) $xmlremote = $conf->global->MAIN_FILECHECK_URL;
$param='MAIN_FILECHECK_URL_'.DOL_VERSION;
if (empty($xmlremote) && ! empty($conf->global->$param)) $xmlremote = $conf->global->$param;
if (empty($xmlremote)) $xmlremote = 'https://www.dolibarr.org/files/stable/signatures/filelist-'.DOL_VERSION.'.xml';


// Test if remote test is ok
$enableremotecheck = true;
if (preg_match('/beta|alpha|rc/i', DOL_VERSION) || ! empty($conf->global->MAIN_ALLOW_INTEGRITY_CHECK_ON_UNSTABLE)) $enableremotecheck=false;
$enableremotecheck = true;

print '<form name="check" action="'.$_SERVER["PHP_SELF"].'">';
print $langs->trans("MakeIntegrityAnalysisFrom").':<br>';
print '<!-- for a local check target=local&xmlshortfile=... -->'."\n";
if (dol_is_file($xmlfile))
{
    print '<input type="radio" name="target" value="local"'.((! GETPOST('target') || GETPOST('target') == 'local') ? 'checked="checked"':'').'"> '.$langs->trans("LocalSignature").' = ';
    print '<input name="xmlshortfile" class="flat minwidth400" value="'.dol_escape_htmltag($xmlshortfile).'">';
    print '<br>';
}
else
{
    print '<input type="radio" name="target" value="local"> '.$langs->trans("LocalSignature").' = ';
    print '<input name="xmlshortfile" class="flat minwidth400" value="'.dol_escape_htmltag($xmlshortfile).'">';
    print ' <span class="warning">('.$langs->trans("AvailableOnlyOnPackagedVersions").')</span>';
    print '<br>';
}
print '<!-- for a remote target=remote&xmlremote=... -->'."\n";
if ($enableremotecheck)
{
    print '<input type="radio" name="target" value="remote"'.(GETPOST('target') == 'remote' ? 'checked="checked"':'').'> '.$langs->trans("RemoteSignature").' = ';
    print '<input name="xmlremote" class="flat minwidth400" value="'.dol_escape_htmltag($xmlremote).'"><br>';
}
else
{
    print '<input type="radio" name="target" value="remote" disabled="disabled"> '.$langs->trans("RemoteSignature").' = '.$xmlremote;
    if (! GETPOST('xmlremote')) print ' <span class="warning">('.$langs->trans("FeatureAvailableOnlyOnStable").')</span>';
    print '<br>';
}
print '<br><div class="center"><input type="submit" name="check" class="button" value="'.$langs->trans("Check").'"></div>';
print '</form>';
print '<br>';
print '<br>';

if (GETPOST('target') == 'local')
{
    if (dol_is_file($xmlfile))
    {
        $xml = simplexml_load_file($xmlfile);
    }
    else
    {
        print $langs->trans('XmlNotFound') . ': ' . $xmlfile;
        $error++;
    }
}
if (GETPOST('target') == 'remote')
{
    $xmlarray = getURLContent($xmlremote);

    // Return array('content'=>response,'curl_error_no'=>errno,'curl_error_msg'=>errmsg...)
    if (! $xmlarray['curl_error_no'] && $xmlarray['http_code'] != '404')
    {
        $xmlfile = $xmlarray['content'];
        //print "xmlfilestart".$xmlfile."xmlfileend";
        $xml = simplexml_load_string($xmlfile);
    }
    else
    {
        $errormsg=$langs->trans('XmlNotFound') . ': ' . $xmlremote.' - '.$xmlarray['http_code'].' '.$xmlarray['curl_error_no'].' '.$xmlarray['curl_error_msg'];
        setEventMessages($errormsg, null, 'errors');
        $error++;
    }
}


if (! $error && $xml)
{
    $checksumconcat = array();
    $file_list = array();
    $out = '';

    // Forced constants
    if (is_object($xml->dolibarr_constants[0]))
    {
        $out.=load_fiche_titre($langs->trans("ForcedConstants"));

		$out.='<div class="div-table-responsive-no-min">';
        $out.='<table class="noborder">';
        $out.='<tr class="liste_titre">';
        $out.='<td>#</td>';
        $out.='<td>' . $langs->trans("Constant") . '</td>';
        $out.='<td align="center">' . $langs->trans("ExpectedValue") . '</td>';
        $out.='<td align="center">' . $langs->trans("Value") . '</td>';
        $out.='</tr>'."\n";

        $i = 0;
        foreach ($xml->dolibarr_constants[0]->constant as $constant)    // $constant is a simpleXMLElement
        {
            $constname=$constant['name'];
            $constvalue=(string) $constant;
            $constvalue = (empty($constvalue)?'0':$constvalue);
            // Value found
            $value='';
            if ($constname && $conf->global->$constname != '') $value=$conf->global->$constname;
            $valueforchecksum=(empty($value)?'0':$value);

            $checksumconcat[]=$valueforchecksum;

            $i++;
            $out.='<tr class="oddeven">';
            $out.='<td>'.$i.'</td>' . "\n";
            $out.='<td>'.$constname.'</td>' . "\n";
            $out.='<td align="center">'.$constvalue.'</td>' . "\n";
            $out.='<td align="center">'.$valueforchecksum.'</td>' . "\n";
            $out.="</tr>\n";
        }

        if ($i==0)
        {
            $out.='<tr class="oddeven"><td colspan="4" class="opacitymedium">'.$langs->trans("None").'</td></tr>';
        }
        $out.='</table>';
        $out.='</div>';

        $out.='<br>';
    }

    // Scan htdocs
    if (is_object($xml->dolibarr_htdocs_dir[0]))
    {
        //var_dump($xml->dolibarr_htdocs_dir[0]['includecustom']);exit;
        $includecustom=(empty($xml->dolibarr_htdocs_dir[0]['includecustom'])?0:$xml->dolibarr_htdocs_dir[0]['includecustom']);

        // Defined qualified files (must be same than into generate_filelist_xml.php)
        $regextoinclude='\.(php|php3|php4|php5|phtml|phps|phar|inc|css|scss|html|xml|js|json|tpl|jpg|jpeg|png|gif|ico|sql|lang|txt|yml|md|mp3|mp4|wav|mkv|z|gz|zip|rar|tar|less|svg|eot|woff|woff2|ttf|manifest)$';
        $regextoexclude='('.($includecustom?'':'custom|').'documents|conf|install|public\/test|Shared\/PCLZip|nusoap\/lib\/Mail|php\/example|php\/test|geoip\/sample.*\.php|ckeditor\/samples|ckeditor\/adapters)$';  // Exclude dirs
        $scanfiles = dol_dir_list(DOL_DOCUMENT_ROOT, 'files', 1, $regextoinclude, $regextoexclude);

        // Fill file_list with files in signature, new files, modified files
        $ret = getFilesUpdated($file_list, $xml->dolibarr_htdocs_dir[0], '', DOL_DOCUMENT_ROOT, $checksumconcat, $scanfiles);		// Fill array $file_list
        // Complete with list of new files
        foreach ($scanfiles as $keyfile => $valfile)
        {
            $tmprelativefilename=preg_replace('/^'.preg_quote(DOL_DOCUMENT_ROOT,'/').'/','', $valfile['fullname']);
            if (! in_array($tmprelativefilename, $file_list['insignature']))
            {
                $md5newfile=@md5_file($valfile['fullname']);    // Can fails if we don't have permission to open/read file
                $file_list['added'][]=array('filename'=>$tmprelativefilename, 'md5'=>$md5newfile);
            }
        }

        // Files missings
        $out.=load_fiche_titre($langs->trans("FilesMissing"));

		$out.='<div class="div-table-responsive-no-min">';
        $out.='<table class="noborder">';
        $out.='<tr class="liste_titre">';
        $out.='<td>#</td>';
        $out.='<td>' . $langs->trans("Filename") . '</td>';
        $out.='<td align="center">' . $langs->trans("ExpectedChecksum") . '</td>';
        $out.='</tr>'."\n";
        $tmpfilelist = dol_sort_array($file_list['missing'], 'filename');
        if (is_array($tmpfilelist) && count($tmpfilelist))
        {
            $i = 0;
	        foreach ($tmpfilelist as $file)
	        {
	            $i++;
	            $out.='<tr class="oddeven">';
	            $out.='<td>'.$i.'</td>' . "\n";
	            $out.='<td>'.$file['filename'].'</td>' . "\n";
	            $out.='<td align="center">'.$file['expectedmd5'].'</td>' . "\n";
	            $out.="</tr>\n";
	        }
        }
        else
        {
            $out.='<tr class="oddeven"><td colspan="3" class="opacitymedium">'.$langs->trans("None").'</td></tr>';
        }
        $out.='</table>';
        $out.='</div>';

        $out.='<br>';

        // Files modified
        $out.=load_fiche_titre($langs->trans("FilesModified"));

        $totalsize=0;
		$out.='<div class="div-table-responsive-no-min">';
        $out.='<table class="noborder">';
        $out.='<tr class="liste_titre">';
        $out.='<td>#</td>';
        $out.='<td>' . $langs->trans("Filename") . '</td>';
        $out.='<td align="center">' . $langs->trans("ExpectedChecksum") . '</td>';
        $out.='<td align="center">' . $langs->trans("CurrentChecksum") . '</td>';
        $out.='<td align="right">' . $langs->trans("Size") . '</td>';
        $out.='<td align="right">' . $langs->trans("DateModification") . '</td>';
        $out.='</tr>'."\n";
        $tmpfilelist2 = dol_sort_array($file_list['updated'], 'filename');
        if (is_array($tmpfilelist2) && count($tmpfilelist2))
        {
            $i = 0;
	        foreach ($tmpfilelist2 as $file)
	        {
	            $i++;
	            $out.='<tr class="oddeven">';
	            $out.='<td>'.$i.'</td>' . "\n";
	            $out.='<td>'.$file['filename'].'</td>' . "\n";
	            $out.='<td align="center">'.$file['expectedmd5'].'</td>' . "\n";
	            $out.='<td align="center">'.$file['md5'].'</td>' . "\n";
	            $size = dol_filesize(DOL_DOCUMENT_ROOT.'/'.$file['filename']);
	            $totalsize += $size;
	            $out.='<td align="right">'.dol_print_size($size).'</td>' . "\n";
	            $out.='<td align="right">'.dol_print_date(dol_filemtime(DOL_DOCUMENT_ROOT.'/'.$file['filename']),'dayhour').'</td>' . "\n";
	            $out.="</tr>\n";
	        }
            $out.='<tr class="liste_total">';
            $out.='<td></td>' . "\n";
            $out.='<td>'.$langs->trans("Total").'</td>' . "\n";
            $out.='<td align="center"></td>' . "\n";
            $out.='<td align="center"></td>' . "\n";
            $out.='<td align="right">'.dol_print_size($totalsize).'</td>' . "\n";
            $out.='<td align="right"></td>' . "\n";
            $out.="</tr>\n";
        }
        else
        {
            $out.='<tr class="oddeven"><td colspan="6" class="opacitymedium">'.$langs->trans("None").'</td></tr>';
        }
        $out.='</table>';
        $out.='</div>';

        $out.='<br>';

        // Files added
        $out.=load_fiche_titre($langs->trans("FilesAdded"));

        $totalsize = 0;
		$out.='<div class="div-table-responsive-no-min">';
        $out.='<table class="noborder">';
        $out.='<tr class="liste_titre">';
        $out.='<td>#</td>';
        $out.='<td>' . $langs->trans("Filename") . '</td>';
        $out.='<td align="center">' . $langs->trans("ExpectedChecksum") . '</td>';
        $out.='<td align="center">' . $langs->trans("CurrentChecksum") . '</td>';
        $out.='<td align="right">' . $langs->trans("Size") . '</td>';
        $out.='<td align="right">' . $langs->trans("DateModification") . '</td>';
        $out.='</tr>'."\n";
        $tmpfilelist3 = dol_sort_array($file_list['added'], 'filename');
        if (is_array($tmpfilelist3) && count($tmpfilelist3))
        {
            $i = 0;
            foreach ($tmpfilelist3 as $file)
            {
                $i++;
                $out.='<tr class="oddeven">';
                $out.='<td>'.$i.'</td>' . "\n";
                $out.='<td>'.$file['filename'];
                if (! preg_match('/^win/i',PHP_OS)) {
                	$htmltext=$langs->trans("YouCanDeleteFileOnServerWith", 'rm '.DOL_DOCUMENT_ROOT.$file['filename']);    // The slash is included int file['filename']
                	$out.=' '.$form->textwithpicto('', $htmltext, 1, 'help', '', 0, 2, 'helprm'.$i);
                }
                $out.='</td>' . "\n";
                $out.='<td align="center">'.$file['expectedmd5'].'</td>' . "\n";
                $out.='<td align="center">'.$file['md5'].'</td>' . "\n";
                $size = dol_filesize(DOL_DOCUMENT_ROOT.'/'.$file['filename']);
                $totalsize += $size;
                $out.='<td align="right">'.dol_print_size($size).'</td>' . "\n";
                $out.='<td align="right">'.dol_print_date(dol_filemtime(DOL_DOCUMENT_ROOT.'/'.$file['filename']),'dayhour').'</td>' . "\n";
                $out.="</tr>\n";
            }
            $out.='<tr class="liste_total">';
            $out.='<td></td>' . "\n";
            $out.='<td>'.$langs->trans("Total").'</td>' . "\n";
            $out.='<td align="center"></td>' . "\n";
            $out.='<td align="center"></td>' . "\n";
            $out.='<td align="right">'.dol_print_size($totalsize).'</td>' . "\n";
            $out.='<td align="right"></td>' . "\n";
            $out.="</tr>\n";
        }
        else
        {
            $out.='<tr class="oddeven"><td colspan="5" class="opacitymedium">'.$langs->trans("None").'</td></tr>';
        }
        $out.='</table>';
        $out.='</div>';


        // Show warning
        if (empty($tmpfilelist) && empty($tmpfilelist2) && empty($tmpfilelist3))
        {
            setEventMessages($langs->trans("FileIntegrityIsStrictlyConformedWithReference"), null, 'mesgs');
        }
        else
        {
            setEventMessages($langs->trans("FileIntegritySomeFilesWereRemovedOrModified"), null, 'warnings');
        }
    }
    else
    {
        print 'Error: Failed to found dolibarr_htdocs_dir into XML file '.$xmlfile;
        $error++;
    }


    // Scan scripts
    /*
    if (is_object($xml->dolibarr_script_dir[0]))
    {
        $file_list = array();
        $ret = getFilesUpdated($file_list, $xml->dolibarr_htdocs_dir[0], '', ???, $checksumconcat);		// Fill array $file_list
    }*/


    asort($checksumconcat); // Sort list of checksum
    //var_dump($checksumconcat);
    $checksumget = md5(join(',',$checksumconcat));
    $checksumtoget = trim((string) $xml->dolibarr_htdocs_dir_checksum);

    /*var_dump(count($file_list['added']));
    var_dump($checksumget);
    var_dump($checksumtoget);
    var_dump($checksumget == $checksumtoget);*/

    $outexpectedchecksum = ($checksumtoget ? $checksumtoget : $langs->trans("Unknown"));
    if ($checksumget == $checksumtoget)
    {
    	if (count($file_list['added']))
    	{
    		$resultcode = 'warning';
    		$resultcomment='FileIntegrityIsOkButFilesWereAdded';
    		$outcurrentchecksum =  $checksumget.' - <span class="'.$resultcode.'">'.$langs->trans("FileIntegrityIsOkButFilesWereAdded").'</span>';
    	}
    	else
    	{
    		$resultcode = 'ok';
    		$resultcomment='Success';
    		$outcurrentchecksum = '<span class="'.$resultcode.'">'.$checksumget.'</span>';
    	}
    }
    else
    {
    	$resultcode = 'error';
    	$resultcomment='Error';
    	$outcurrentchecksum = '<span class="'.$resultcode.'">'.$checksumget.'</span>';
    }

    print load_fiche_titre($langs->trans("GlobalChecksum")).'<br>';
    print $langs->trans("ExpectedChecksum").' = '. $outexpectedchecksum .'<br>';
    print $langs->trans("CurrentChecksum").' = '. $outcurrentchecksum;

    print '<br>';
    print '<br>';

    // Output detail
    print $out;
}

// End of page
llxFooter();
$db->close();

exit($error);<|MERGE_RESOLUTION|>--- conflicted
+++ resolved
@@ -1,13 +1,8 @@
 <?php
 /* Copyright (C) 2005-2016  Laurent Destailleur     <eldy@users.sourceforge.net>
  * Copyright (C) 2007       Rodolphe Quiedeville    <rodolphe@quiedeville.org>
-<<<<<<< HEAD
  * Copyright (C) 2007-2012  Regis Houssin           <regis.houssin@inodbox.com>
- * Copyright (C) 2015       Frederic France         <frederic.france@free.fr>
-=======
- * Copyright (C) 2007-2012  Regis Houssin           <regis.houssin@capnetworks.com>
  * Copyright (C) 2015-2019  Frederic France         <frederic.france@netlogic.fr>
->>>>>>> 9f2a628c
  * Copyright (C) 2017       Nicolas ZABOURI         <info@inovea-conseil.com>
  *
  * This program is free software; you can redistribute it and/or modify
