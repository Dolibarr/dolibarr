--- conflicted
+++ resolved
@@ -28,9 +28,7 @@
 require_once DOL_DOCUMENT_ROOT.'/core/lib/admin.lib.php';
 require_once DOL_DOCUMENT_ROOT.'/core/lib/functions2.lib.php';
 
-$langs->load("admin");
-$langs->load("install");
-$langs->load("errors");
+$langs->loadLangs(array("admin", "install", "errors"));
 
 if (!$user->admin)
 	accessforbidden();
@@ -260,88 +258,6 @@
 llxFooter();
 $db->close();
 
-<<<<<<< HEAD
-/**
- * Return all list with all activated, but possible not loaded PHP extensions
- *
- * @return array
- */
-function getActivatedExtensions()
-{
-	$file    = trim(getConfigFilePath());
-	$handle  = fopen($file, "r");
-	$content = fread($handle, filesize($file));
-
-	fclose($handle);
-
-	$configLines = explode("\r", $content);
-
-	// For compatibility with LF (Line Feed)
-	if (empty($configLines) || count($configLines) < 2) {
-		$configLines = explode("\n", $content);
-	}
-
-	$extensions = array();
-	$lastLine = "";
-
-	foreach ($configLines as $line)
-	{
-		$line = trim($line);
-
-		// ignore comment lines
-		if (substr($line, 0, 1) === ";" || empty($line))
-		{
-			continue;
-		}
-
-		// var_dump($line);
-
-		// extension
-		if (substr($line, 0, 9) === "extension" && substr($line, 0, 10) !== "extension_")
-		{
-			$value = trim(end(explode("=", $line)));
-
-			$extensions[] = $value === "gd2" ? "gd" : $value;
-		}
-
-		// zend_extension
-		if (substr($line, 0, 14) === "zend_extension")
-		{
-			$extensions[] = str_replace("[", "", str_replace("]", "", $lastLine));
-		}
-
-		$lastLine = $line;
-	}
-
-	return array_unique($extensions);
-}
-
-/**
- * Return the path to the current used php config file
- *
- * @return string
- */
-function getConfigFilePath()
-{
-	$phparray = phpinfo_array();
-
-	foreach ($phparray as $value)
-	{
-		foreach ($value as $keyparam => $keyvalue)
-		{
-			if (strtolower($keyparam) !== "loaded configuration file")
-			{
-				continue;
-			}
-
-			return $keyvalue;
-		}
-	}
-
-	return "";
-}
-=======
->>>>>>> 58eaef37
 
 /**
  * Return a table column with a indicator (okay or warning), based on the given name and list
