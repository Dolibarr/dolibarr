<?php
/* Copyright (C) 2001-2002	Rodolphe Quiedeville	<rodolphe@quiedeville.org>
 * Copyright (C) 2004-2012	Laurent Destailleur		<eldy@users.sourceforge.net>
 * Copyright (C) 2005-2012	Regis Houssin			<regis.houssin@inodbox.com>
 * Copyright (C) 2016       Juanjo Menent			<jmenent@2byte.es>
 * Copyright (C) 2020       Tobias Sekan			<tobias.sekan@startmail.com>
 *
 * This program is free software; you can redistribute it and/or modify
 * it under the terms of the GNU General Public License as published by
 * the Free Software Foundation; either version 3 of the License, or
 * (at your option) any later version.
 *
 * This program is distributed in the hope that it will be useful,
 * but WITHOUT ANY WARRANTY; without even the implied warranty of
 * MERCHANTABILITY or FITNESS FOR A PARTICULAR PURPOSE.  See the
 * GNU General Public License for more details.
 *
 * You should have received a copy of the GNU General Public License
 * along with this program. If not, see <https://www.gnu.org/licenses/>.
 */

/**
 *      \file       htdocs/admin/system/phpinfo.php
 *		\brief      Page des infos systeme de php
 */

require '../../main.inc.php';
require_once DOL_DOCUMENT_ROOT.'/core/lib/admin.lib.php';
require_once DOL_DOCUMENT_ROOT.'/core/lib/functions2.lib.php';

$langs->load("admin");
$langs->load("install");
$langs->load("errors");

if (!$user->admin)
	accessforbidden();



/*
 * View
 */

llxHeader();

$title = 'InfoPHP';

if (isset($title))
{
	print load_fiche_titre($langs->trans($title), '', 'title_setup');
}


// Check PHP setup is OK
$maxphp = @ini_get('upload_max_filesize'); // In unknown
if (preg_match('/k$/i', $maxphp)) $maxphp = $maxphp * 1;
if (preg_match('/m$/i', $maxphp)) $maxphp = $maxphp * 1024;
if (preg_match('/g$/i', $maxphp)) $maxphp = $maxphp * 1024 * 1024;
if (preg_match('/t$/i', $maxphp)) $maxphp = $maxphp * 1024 * 1024 * 1024;
$maxphp2 = @ini_get('post_max_size'); // In unknown
if (preg_match('/k$/i', $maxphp2)) $maxphp2 = $maxphp2 * 1;
if (preg_match('/m$/i', $maxphp2)) $maxphp2 = $maxphp2 * 1024;
if (preg_match('/g$/i', $maxphp2)) $maxphp2 = $maxphp2 * 1024 * 1024;
if (preg_match('/t$/i', $maxphp2)) $maxphp2 = $maxphp2 * 1024 * 1024 * 1024;
if ($maxphp > 0 && $maxphp2 > 0 && $maxphp > $maxphp2)
{
	$langs->load("errors");
	print info_admin($langs->trans("WarningParamUploadMaxFileSizeHigherThanPostMaxSize", @ini_get('upload_max_filesize'), @ini_get('post_max_size')), 0, 0, 0, 'warning');
	print '<br>';
}


print '<table class="noborder centpercent">';
print '<tr class="liste_titre"><td>'.$langs->trans("Parameter").'</td><td>'.$langs->trans("Value").'</td></tr>';

$ErrorPicturePath = "../../theme/eldy/img/error.png";
$WarningPicturePath = "../../theme/eldy/img/warning.png";
$OkayPicturePath = "../../theme/eldy/img/tick.png";

print '<tr><td width="220">'.$langs->trans("Version").'</td><td>';

$arrayphpminversionerror = array(5, 5, 0);
$arrayphpminversionwarning = array(5, 6, 0);

if (versioncompare(versionphparray(), $arrayphpminversionerror) < 0)
{
	print '<img src="'.$ErrorPicturePath.'" alt="Error"> '.$langs->trans("ErrorPHPVersionTooLow", versiontostring($arrayphpminversionerror));
} elseif (versioncompare(versionphparray(), $arrayphpminversionwarning) < 0)
{
	print '<img src="'.$WarningPicturePath.'" alt="Warning"> '.$langs->trans("ErrorPHPVersionTooLow", versiontostring($arrayphpminversionwarning));
} else {
	print '<img src="'.$OkayPicturePath.'" alt="Ok"> '.versiontostring(versionphparray());
}

print '</td></tr>';
print '<tr><td>GET and POST support</td><td>';

if (!isset($_GET["testget"]) && !isset($_POST["testpost"]) && !isset($_GET["mainmenu"]))
{
	print '<img src="'.$WarningPicturePath.'" alt="Warning"> '.$langs->trans("PHPSupportPOSTGETKo");
	print ' (<a href="'.$_SERVER["PHP_SELF"].'?testget=ok">'.$langs->trans("Recheck").'</a>)';
} else {
	print '<img src="'.$OkayPicturePath.'" alt="Ok"> '.$langs->trans("PHPSupportPOSTGETOk");
}

print '</td></tr>';
print '<tr><td>Sessions support</td><td>';

if (!function_exists("session_id"))
{
	print '<img src="'.$ErrorPicturePath.'" alt="Error"> '.$langs->trans("ErrorPHPDoesNotSupportSessions");
} else {
	print '<img src="'.$OkayPicturePath.'" alt="Ok"> '.$langs->trans("PHPSupportSessions");
}

print '</td></tr>';
print '<tr><td>UTF-8 support</td><td>';

if (!function_exists("utf8_encode"))
{
	print '<img src="'.$WarningPicturePath.'" alt="Warning"> '.$langs->trans("ErrorPHPDoesNotSupportUTF8");
} else {
	print '<img src="'.$OkayPicturePath.'" alt="Ok"> '.$langs->trans("PHPSupportUTF8");
}

print '</td></tr>';
print '</table>';

print '<br>';

$activatedExtensions = array_map('strtolower', getActivatedExtensions());
$loadedExtensions    = array_map('strtolower', get_loaded_extensions(false));

print '<table class="noborder centpercent">';
print '<tr class="liste_titre">';
print '<td width="200">'.$langs->trans("Extension").'</td>';
//print '<td align="center">'.$langs->trans("EnabledInSetup").'</td>';
print '<td align="center">'.$langs->trans("Loaded").'</td>';
print '<td align="center">'.$langs->trans("FunctionTest").'</td>';
print '<td>'.$langs->trans("Result").'</td>';
print '</tr>';

$functions = ["imagecreate"];
$name      = "GD";

print "<tr>";
print "<td>".$name."</td>";
//print getTableColumn($name, $activatedExtensions);
print getTableColumn($name, $loadedExtensions);
print getTableColumnFunction($functions);
print getResultColumn($name, $activatedExtensions, $loadedExtensions, $functions);
print "</tr>";

$functions = ["curl_init"];
$name      = "Curl";

print "<tr>";
print "<td>".$name."</td>";
//print getTableColumn($name, $activatedExtensions);
print getTableColumn($name, $loadedExtensions);
print getTableColumnFunction($functions);
print getResultColumn($name, $activatedExtensions, $loadedExtensions, $functions);
print "</tr>";

if (empty($_SERVER["SERVER_ADMIN"]) || $_SERVER["SERVER_ADMIN"] != 'doliwamp@localhost')
{
	$functions = ["locale_get_primary_language", "locale_get_region"];
	$name      = "Intl";

	print "<tr>";
	print "<td>".$name."</td>";
	//print getTableColumn($name, $activatedExtensions);
	print getTableColumn($name, $loadedExtensions);
	print getTableColumnFunction($functions);
	print getResultColumn($name, $activatedExtensions, $loadedExtensions, $functions);

	print "</tr>";
}

$functions = array();
$name      = "xDebug";

print "<tr>";
print "<td>".$name."</td>";
//print getTableColumn($name, $activatedExtensions);
print getTableColumn($name, $loadedExtensions);
print getTableColumnFunction($functions);
print getResultColumn($name, $activatedExtensions, $loadedExtensions, $functions);
print "</tr>";

print '</table>';

print '<br>';

// Get php_info array
$phparray = phpinfo_array();
foreach ($phparray as $key => $value)
{
	print '<div class="div-table-responsive-no-min">';
	print '<table class="noborder">';
	print '<tr class="liste_titre">';
	print '<td width="220px">'.$key.'</td>';
	print '<td colspan="2">'.$langs->trans("Value").'</td>';
	print "</tr>\n";

	//var_dump($value);
	foreach ($value as $keyparam => $keyvalue)
	{
		if (!is_array($keyvalue))
		{
			print '<tr class="oddeven">';
			print '<td>'.$keyparam.'</td>';
			$valtoshow = $keyvalue;
			if ($keyparam == 'X-ChromePhp-Data') $valtoshow = dol_trunc($keyvalue, 80);
			print '<td colspan="2">';
			if ($keyparam == 'Path') $valtoshow = implode('; ', explode(';', trim($valtoshow)));
			if ($keyparam == 'PATH') $valtoshow = implode('; ', explode(';', trim($valtoshow)));
			if ($keyparam == '_SERVER["PATH"]') $valtoshow = implode('; ', explode(';', trim($valtoshow)));
			print $valtoshow;
			print '</td>';
			print '</tr>';
		} else {
			print '<tr class="oddeven">';
			print '<td>'.$keyparam.'</td>';
			$i = 0;
			foreach ($keyvalue as $keyparam2 => $keyvalue2)
			{
				print '<td>';
				$valtoshow = $keyvalue2;
				if ($keyparam == 'disable_functions') $valtoshow = implode(', ', explode(',', trim($valtoshow)));
				//print $keyparam;
				print $valtoshow;
				$i++;
				print '</td>';
			}
			print '</tr>';
		}
	}
	print '</table>';
	print '</div>';
	print '<br>';
}

// End of page
llxFooter();
$db->close();

/**
 * Return all list with all activated, but possible not loaded PHP extensions
 *
 * @return array
 */
function getActivatedExtensions()
{
	$file    = getConfigFilePath();
	$handle  = fopen(GetConfigFilePath(), "r");
	$content = fread($handle, filesize($file));

	fclose($handle);

	$configLines = explode("\r", $content);

	$extensions = array();
	$lastLine = "";

	foreach ($configLines as $line)
	{
		$line = trim($line);

		// ignore comment lines
		if (substr($line, 0, 1) === ";")
		{
			continue;
		}

		// extension
		if (substr($line, 0, 9) === "extension" && substr($line, 0, 10) !== "extension_")
		{
			$value = trim(end(explode("=", $line)));

			$extensions[] = $value === "gd2" ? "gd" : $value;
		}

		// zend_extension
		if (substr($line, 0, 14) === "zend_extension")
		{
			$extensions[] = str_replace("[", "", str_replace("]", "", $lastLine));
		}

		$lastLine = $line;
	}

	return array_unique($extensions);
}

/**
 * Return the path to the current used php config file
 *
 * @return string
 */
function getConfigFilePath()
{
	$phparray = phpinfo_array();

	foreach ($phparray as $value)
	{
		foreach ($value as $keyparam => $keyvalue)
		{
			if (strtolower($keyparam) !== "loaded configuration file")
			{
				continue;
			}

			return $keyvalue;
		}
	}

	return "";
}

/**
 * Return a table column with a indicator (okay or warning), based on the given name and list
 *
 * @param string $name		The name to check inside the given list
 * @param array  $list      A list that should contains the given name
 *
 * @return string
 */
function getTableColumn($name, array $list)
{
	global $langs;

	$name = strtolower($name);
	$html = "<td align='center'>";

	if (in_array($name, $list))
	{
<<<<<<< HEAD
		$html .= '<img src="../../theme/eldy/img/tick.png" alt="Ok">';
	} else {
		$html .= '<img src="../../theme/eldy/img/warning.png" alt="Warning">';
=======
		if ($name == 'xdebug') $html .= '<img src="../../theme/eldy/img/warning.png" title="'.$langs->trans("ModuleActivated", "xdebug").'">';
		else $html .= '<img src="../../theme/eldy/img/tick.png" title="Ok">';
	}
	else
	{
		if ($name == 'xdebug') $html .= yn(0);
		else $html .= '<img src="../../theme/eldy/img/warning.png" title="Warning">';
>>>>>>> 6123596e
	}

	$html .= "</td>";

	return $html;
}

/**
 * Return a table column with a indicator (okay or warning), based on the given functions to check
 *
 * @param array $functions	A list with functions to check
 *
 * @return string
 */
function getTableColumnFunction(array $functions)
{
	if (count($functions) < 1)
	{
		return "<td align='center'>-</td>";
	}

	$result = true;
	$html   = "<td align='center'>";

	foreach ($functions as $function)
	{
		$result = $result && function_exists($function);
	}

	if ($result)
	{
		$html .= '<img src="../../theme/eldy/img/tick.png" alt="Ok">';
	} else {
		$html .= '<img src="../../theme/eldy/img/warning.png" alt="Warning">';
	}

	$html .= "</td>";

	return $html;
}

/**
 * Return a result column with a translated result text
 *
 * @param string $name			The name of the PHP extension
 * @param array $activated		A list with all activated PHP extensions
 * @param array $loaded			A list with all loaded PHP extensions
 * @param array $functions		A list with all PHP functions to check
 *
 * @return string
 */
function getResultColumn($name, array $activated, array $loaded, array $functions)
{
	global $langs;

	$result = true;
	//$result = $result && in_array(strtolower($name), $activated);
	$result = $result && in_array(strtolower($name), $loaded);

	foreach ($functions as $function)
	{
	 	$result = $result && function_exists($function);
	}

	$html = "<td>";
	$html .= $result ? $langs->trans("PHPSupport".$name) : $langs->trans("ErrorPHPDoesNotSupport".$name);
	$html .= "</td>";

    return $html;
}<|MERGE_RESOLUTION|>--- conflicted
+++ resolved
@@ -335,19 +335,11 @@
 
 	if (in_array($name, $list))
 	{
-<<<<<<< HEAD
-		$html .= '<img src="../../theme/eldy/img/tick.png" alt="Ok">';
-	} else {
-		$html .= '<img src="../../theme/eldy/img/warning.png" alt="Warning">';
-=======
 		if ($name == 'xdebug') $html .= '<img src="../../theme/eldy/img/warning.png" title="'.$langs->trans("ModuleActivated", "xdebug").'">';
 		else $html .= '<img src="../../theme/eldy/img/tick.png" title="Ok">';
-	}
-	else
-	{
+	} else {
 		if ($name == 'xdebug') $html .= yn(0);
 		else $html .= '<img src="../../theme/eldy/img/warning.png" title="Warning">';
->>>>>>> 6123596e
 	}
 
 	$html .= "</td>";
