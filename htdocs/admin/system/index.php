--- conflicted
+++ resolved
@@ -116,8 +116,4 @@
 
 llxFooter();
 
-<<<<<<< HEAD
-$db->close();
-=======
-$db->close();
->>>>>>> 5fdd798e
+$db->close();