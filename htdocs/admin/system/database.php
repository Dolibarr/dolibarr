<?php
/* Copyright (C) 2003-2007  Rodolphe Quiedeville 	<rodolphe@quiedeville.org>
 * Copyright (C) 2004-2014  Laurent Destailleur  	<eldy@users.sourceforge.net>
 * Copyright (C) 2004       Sebastien Di Cintio  	<sdicintio@ressource-toi.org>
 * Copyright (C) 2004       Benoit Mortier       	<benoit.mortier@opensides.be>
 * Copyright (C) 2024		MDW						<mdeweerd@users.noreply.github.com>
 * Copyright (C) 2024		Frédéric France			<frederic.france@free.fr>
 *
 * This program is free software; you can redistribute it and/or modify
 * it under the terms of the GNU General Public License as published by
 * the Free Software Foundation; either version 3 of the License, or
 * (at your option) any later version.
 *
 * This program is distributed in the hope that it will be useful,
 * but WITHOUT ANY WARRANTY; without even the implied warranty of
 * MERCHANTABILITY or FITNESS FOR A PARTICULAR PURPOSE.  See the
 * GNU General Public License for more details.
 *
 * You should have received a copy of the GNU General Public License
 * along with this program. If not, see <https://www.gnu.org/licenses/>.
 */

/**
 *   \file       htdocs/admin/system/database.php
 *   \brief      Page with system information of database
 */

// Load Dolibarr environment
require '../../main.inc.php';

$langs->load("admin");

$action = GETPOST('action', 'aZ09');

if (!$user->admin) {
	accessforbidden();
}


/*
 * Actions
 */

if ($action == 'convertutf8unicode') {			// Test on permission already done.
<<<<<<< HEAD
	$sql = "ALTER DATABASE ".$db->sanitize($db->database_name)." CHARACTER SET utf8 COLLATE utf8_unicode_ci";
	$db->query($sql);
}
if ($action == 'convertutf8mb4unicode') {		// Test on permission already done.
	$sql = "ALTER DATABASE ".$db->sanitize($db->database_name)." CHARACTER SET utf8mb4 COLLATE utf8mb4_unicode_ci";
	$db->query($sql);
}
if ($action == 'convertutf8general') {			// Test on permission already done.
	$sql = "ALTER DATABASE ".$db->sanitize($db->database_name)." CHARACTER SET utf8 COLLATE utf8_general_ci";
	$db->query($sql);
}
if ($action == 'convertutf8mb4general') {		// Test on permission already done.
	$sql = "ALTER DATABASE ".$db->sanitize($db->database_name)." CHARACTER SET utf8mb4 COLLATE utf8mb4_general_ci";
=======
	$sql = "ALTER DATABASE CHARACTER SET utf8 COLLATE utf8_unicode_ci";
	$db->query($sql);
}
if ($action == 'convertutf8mb4unicode') {		// Test on permission already done.
	$sql = "ALTER DATABASE CHARACTER SET utf8mb4 COLLATE utf8mb4_unicode_ci";
	$db->query($sql);
}
if ($action == 'convertutf8general') {			// Test on permission already done.
	$sql = "ALTER DATABASE CHARACTER SET utf8 COLLATE utf8_general_ci";
	$db->query($sql);
}
if ($action == 'convertutf8mb4general') {		// Test on permission already done.
	$sql = "ALTER DATABASE CHARACTER SET utf8mb4 COLLATE utf8mb4_general_ci";
>>>>>>> 7d36fe07
	$db->query($sql);
}


/*
 * View
 */

$form = new Form($db);

llxHeader('', '', '', '', 0, 0, '', '', '', 'mod-admin page-system_database');

print load_fiche_titre($langs->trans("InfoDatabase"), '', 'title_setup');

// Database
print '<div class="div-table-responsive-no-min">';
print '<table class="noborder centpercent">';
print '<tr class="liste_titre"><td colspan="2">'.$langs->trans("Database").'</td></tr>'."\n";
print '<tr class="oddeven"><td width="300">'.$langs->trans("Version").'</td><td>'.$db::LABEL.' '.$db->getVersion().'</td></tr>'."\n";
print '<tr class="oddeven"><td width="300">'.$langs->trans("DatabaseServer").'</td><td>'.$conf->db->host.'</td></tr>'."\n";
print '<tr class="oddeven"><td width="300">'.$langs->trans("DatabasePort").'</td><td>'.(empty($conf->db->port) ? $langs->trans("Default") : $conf->db->port).'</td></tr>'."\n";
print '<tr class="oddeven"><td width="300">'.$langs->trans("DatabaseName").'</td><td>'.$conf->db->name.'</td></tr>'."\n";
print '<tr class="oddeven"><td width="300">'.$langs->trans("DriverType").'</td><td>'.$conf->db->type.($db->getDriverInfo() ? ' ('.$db->getDriverInfo().')' : '').'</td></tr>'."\n";
// @phan-suppress-next-line PhanTypeSuspiciousStringExpression  (user is defined in the stdClass)
print '<tr class="oddeven"><td width="300">'.$langs->trans("User").'</td><td>'.$conf->db->user.'</td></tr>'."\n";
print '<tr class="oddeven"><td width="300">'.$langs->trans("Password").'</td><td>'.preg_replace('/./i', '*', $dolibarr_main_db_pass).'</td></tr>'."\n";
print '<tr class="oddeven"><td width="300">'.$langs->trans("DBStoringCharset").'</td><td>'.$db->getDefaultCharacterSetDatabase();
if ($db->type == 'mysqli') {
	$tooltipexample = "<br>SHOW VARIABLES LIKE 'character_set_database' (cached)<br>You can avoid cache effect with:<br>SELECT DEFAULT_CHARACTER_SET_NAME FROM information_schema.SCHEMATA WHERE SCHEMA_NAME = '".$db->escape($conf->db->name)."'";
	print ' '.$form->textwithpicto('', $langs->transnoentitiesnoconv("HelpMariaDBToGetValue", $tooltipexample.'<br>'.$langs->transnoentitiesnoconv("HelpMariaDBToGetPossibleValues", "<br>SHOW CHARSET")));
	// We can use $db->getDefaultCharacterSetDatabase(),  $db->getListOfCharacterSet(),
}
print '</td></tr>'."\n";
print '<tr class="oddeven"><td width="300">'.$langs->trans("DBSortingCharset").'</td><td>';
$defaultcollation = $db->getDefaultCollationDatabase();
print dolPrintHTML($defaultcollation);
global $dolibarr_main_db_collation;
if ($db->type == 'mysqli') {
	if ($defaultcollation != $dolibarr_main_db_collation) {
		print img_warning('The database default value of collation '.$defaultcollation.' differs from conf setup '.$dolibarr_main_db_collation);
	}
	$tooltipexample = "<br>SHOW VARIABLES LIKE 'collation_database' (cached)<br>You can avoid cache effect with:<br>SELECT DEFAULT_COLLATION_NAME FROM information_schema.SCHEMATA WHERE SCHEMA_NAME = '".$db->escape($conf->db->name)."'";
	print ' '.$form->textwithpicto('', $langs->transnoentitiesnoconv("HelpMariaDBToGetValue", $tooltipexample.'<br>'.$langs->transnoentitiesnoconv("HelpMariaDBToGetPossibleValues", "<br>SHOW COLLATION")));
	// We can use $db->getDefaultCollationDatabase(), $db->getListOfCollation();

	print ' &nbsp; &nbsp; &nbsp; <span class="opacitymedium small">'.$langs->trans("ConvertInto");
	if (!in_array($defaultcollation, array("utf8_unicode_ci"))) {
		print ' &nbsp; <a class="reposition" href="'.DOL_URL_ROOT.'/admin/system/database.php?action=convertutf8unicode&token='.newToken().'">utf8 unicode</a>';
	}
	if (!in_array($defaultcollation, array("utf8_general_ci"))) {
		print ' &nbsp;  <a class="reposition" href="'.DOL_URL_ROOT.'/admin/system/database.php?action=convertutf8general&token='.newToken().'">utf8 general</a>';
	}
	if (!in_array($defaultcollation, array("utf8mb4_unicode_ci"))) {
		print ' &nbsp; <a class="reposition" href="'.DOL_URL_ROOT.'/admin/system/database.php?action=convertutf8mb4unicode&&token='.newToken().'">utf8mb4 unicode</a>';
	}
	if (!in_array($defaultcollation, array("utf8mb4_general_ci"))) {
		print ' &nbsp; <a class="reposition" href="'.DOL_URL_ROOT.'/admin/system/database.php?action=convertutf8mb4general&&token='.newToken().'">utf8mb4 general</a>';
	}
}
print '</td></tr>'."\n";
print '</table>';
print '</div>';

// Tables
print '<br>';
print '<div class="div-table-responsive-no-min">';
print '<table class="noborder centpercent">';
print '<tr class="liste_titre"><td colspan="2">'.$langs->trans("Tables").'</td></tr>'."\n";
print '<tr class="oddeven"><td class=""><a href="'.DOL_URL_ROOT.'/admin/system/database-tables.php?mainmenu=home">'.img_picto('', 'list', 'class="pictofixedwidth"').$langs->trans("List").'</a></td></tr>'."\n";
print '</table>';
print '</div>';

$listofvars = $db->getServerParametersValues();
$listofstatus = $db->getServerStatusValues();
$arraylist = array('listofvars', 'listofstatus');

if (!count($listofvars) && !count($listofstatus)) {
	print $langs->trans("FeatureNotAvailableWithThisDatabaseDriver");
} else {
	foreach ($arraylist as $listname) {
		print '<br>';
		print '<div class="div-table-responsive-no-min">';
		print '<table class="noborder centpercent">';
		print '<tr class="liste_titre">';
		print '<td width="300">'.$langs->trans("Parameters").'</td>';
		print '<td></td>';
		print '</tr>'."\n";

		// arraytest is an array of test to do
		$arraytest = array();
		if (preg_match('/mysql/i', $db->type)) {
			$arraytest = array(
				'character_set_database' => array('var' => 'dolibarr_main_db_character_set', 'valifempty' => 'utf8'),
				'collation_database' => array('var' => 'dolibarr_main_db_collation', 'valifempty' => 'utf8_unicode_ci')
			);
		}

		$listtouse = array();
		if ($listname == 'listofvars') {
			$listtouse = $listofvars;
		}
		if ($listname == 'listofstatus') {
			$listtouse = $listofstatus;
		}

		foreach ($listtouse as $param => $paramval) {
			print '<tr class="oddeven">';
			print '<td>';
			print $param;
			print '</td>';
			print '<td class="wordbreak">';
			$show = 0;
			$text = '';
			foreach ($arraytest as $key => $val) {
				if ($key != $param) {
					continue;
				}
				$tmpvar = $val['var'];
				$val2 = ${$tmpvar};
				$text = 'Should be in line with value of param <b>'.$val['var'].'</b> thas is <b>'.($val2 ? $val2 : "'' (=".$val['valifempty'].")").'</b>';
				$show = 1;
			}
			if ($show == 0) {
				print $paramval;
			}
			if ($show == 1) {
				// @phan-suppress-next-line PhanPluginSuspiciousParamPosition
				print $form->textwithpicto($paramval, $text);
			}
			if ($show == 2) {
				// @phan-suppress-next-line PhanPluginSuspiciousParamPosition
				print $form->textwithpicto($paramval, $text, 1, 'warning');
			}
			print '</td>';
			print '</tr>'."\n";
		}
		print '</table>'."\n";
		print '</div>';
	}
}

// End of page
llxFooter();
$db->close();<|MERGE_RESOLUTION|>--- conflicted
+++ resolved
@@ -42,12 +42,11 @@
  */
 
 if ($action == 'convertutf8unicode') {			// Test on permission already done.
-<<<<<<< HEAD
 	$sql = "ALTER DATABASE ".$db->sanitize($db->database_name)." CHARACTER SET utf8 COLLATE utf8_unicode_ci";
 	$db->query($sql);
 }
 if ($action == 'convertutf8mb4unicode') {		// Test on permission already done.
-	$sql = "ALTER DATABASE ".$db->sanitize($db->database_name)." CHARACTER SET utf8mb4 COLLATE utf8mb4_unicode_ci";
+	$sql = "ALTER DATABASE CHARACTER SET utf8mb4 COLLATE utf8mb4_unicode_ci";
 	$db->query($sql);
 }
 if ($action == 'convertutf8general') {			// Test on permission already done.
@@ -56,21 +55,6 @@
 }
 if ($action == 'convertutf8mb4general') {		// Test on permission already done.
 	$sql = "ALTER DATABASE ".$db->sanitize($db->database_name)." CHARACTER SET utf8mb4 COLLATE utf8mb4_general_ci";
-=======
-	$sql = "ALTER DATABASE CHARACTER SET utf8 COLLATE utf8_unicode_ci";
-	$db->query($sql);
-}
-if ($action == 'convertutf8mb4unicode') {		// Test on permission already done.
-	$sql = "ALTER DATABASE CHARACTER SET utf8mb4 COLLATE utf8mb4_unicode_ci";
-	$db->query($sql);
-}
-if ($action == 'convertutf8general') {			// Test on permission already done.
-	$sql = "ALTER DATABASE CHARACTER SET utf8 COLLATE utf8_general_ci";
-	$db->query($sql);
-}
-if ($action == 'convertutf8mb4general') {		// Test on permission already done.
-	$sql = "ALTER DATABASE CHARACTER SET utf8mb4 COLLATE utf8mb4_general_ci";
->>>>>>> 7d36fe07
 	$db->query($sql);
 }
 
