--- conflicted
+++ resolved
@@ -155,13 +155,8 @@
 $arrayoffilesinroot = dol_dir_list(DOL_DOCUMENT_ROOT, 'all', 1, '', array('\/custom'), 'name', SORT_ASC, 4, 1, '', 1);
 $fileswithwritepermission = array();
 foreach ($arrayoffilesinroot as $fileinroot) {
-<<<<<<< HEAD
-	// Test permission on file
+	// Test if there is at least one write permission file. If yes, add the entry into array $fileswithwritepermission
 	if (isset($fileinroot['perm']) && ($fileinroot['perm'] & 0222)) {
-=======
-	// Test if there is at least one write permission file. If yes, add the entry into array $fileswithwritepermission
-	if ($fileinroot['perm'] & 0222) {
->>>>>>> 2b8e1cb4
 		$fileswithwritepermission[] = $fileinroot['relativename'];
 	}
 }
