--- conflicted
+++ resolved
@@ -55,15 +55,9 @@
 
 if ($action == 'updateMask')
 {
-<<<<<<< HEAD
-    $maskconst = GETPOST('maskconstholidaty', 'alpha');
+    $maskconst = GETPOST('maskconstholiday', 'alpha');
     $maskvalue =  GETPOST('maskholiday', 'alpha');
     if ($maskconst) $res = dolibarr_set_const($db, $maskconst, $maskvalue, 'chaine', 0, '', $conf->entity);
-=======
-    $maskconst = GETPOST('maskconstholiday','alpha');
-    $maskvalue =  GETPOST('maskholiday','alpha');
-    if ($maskconst) $res = dolibarr_set_const($db,$maskconst,$maskvalue,'chaine',0,'',$conf->entity);
->>>>>>> eed2b979
 
     if (! $res > 0) $error++;
 
