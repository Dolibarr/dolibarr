--- conflicted
+++ resolved
@@ -166,7 +166,7 @@
 
     // Default language
     $var=!$var;
-    print '<tr '.$bc[$var?1:0].'><td width="35%">'.$langs->trans("DefaultLanguage").'</td><td>';
+    print '<tr '.$bc[$var].'><td width="35%">'.$langs->trans("DefaultLanguage").'</td><td>';
     print $formadmin->select_language($conf->global->MAIN_LANG_DEFAULT, 'main_lang_default', 1, 0, 0, 0, 0, 'minwidth300');
     print '</td>';
 	print '<td width="20">&nbsp;</td>';
@@ -174,7 +174,7 @@
 
 	// Multilingual GUI
     $var=!$var;
-    print '<tr '.$bc[$var?1:0].'><td width="35%">'.$langs->trans("EnableMultilangInterface").'</td><td>';
+    print '<tr '.$bc[$var].'><td width="35%">'.$langs->trans("EnableMultilangInterface").'</td><td>';
     print $form->selectyesno('main_multilangs',$conf->global->MAIN_MULTILANGS,1);
     print '</td>';
 	print '<td width="20">&nbsp;</td>';
@@ -195,7 +195,7 @@
         foreach ($searchform as $key => $value)
         {
             $var=!$var;
-            print '<tr '.$bc[$var?1:0].'><td width="35%">'.$searchformtitle[$key].'</td><td colspan="2">';
+            print '<tr '.$bc[$var].'><td width="35%">'.$searchformtitle[$key].'</td><td colspan="2">';
             print $form->selectyesno($searchform[$key],$searchformconst[$key],1);
             print '</td></tr>';
         }
@@ -211,7 +211,7 @@
 
 	// Show logo
     $var=!$var;
-    print '<tr '.$bc[$var?1:0].'><td width="35%">'.$langs->trans("EnableShowLogo").'</td><td>';
+    print '<tr '.$bc[$var].'><td width="35%">'.$langs->trans("EnableShowLogo").'</td><td>';
     print $form->selectyesno('MAIN_SHOW_LOGO',$conf->global->MAIN_SHOW_LOGO,1);
     print '</td>';
 	print '<td width="20">&nbsp;</td>';
@@ -219,23 +219,19 @@
 
 	// Max size of lists
     $var=!$var;
-    print '<tr '.$bc[$var?1:0].'><td>'.$langs->trans("DefaultMaxSizeList").'</td><td><input class="flat" name="main_size_liste_limit" size="4" value="' . $conf->global->MAIN_SIZE_LISTE_LIMIT . '"></td>';
+    print '<tr '.$bc[$var].'><td>'.$langs->trans("DefaultMaxSizeList").'</td><td><input class="flat" name="main_size_liste_limit" size="4" value="' . $conf->global->MAIN_SIZE_LISTE_LIMIT . '"></td>';
 	print '<td width="20">&nbsp;</td>';
 	print '</tr>';
 
 	// Max size of short lists on customer card
     $var=!$var;
-<<<<<<< HEAD
-    print '<tr '.$bc[$var?1:0].'><td>'.$langs->trans("DefaultMaxSizeShortList").'</td><td><input class="flat" name="main_size_shortliste_limit" size="4" value="' . $conf->global->MAIN_SIZE_SHORTLISTE_LIMIT . '"></td>';
-=======
     print '<tr '.$bc[$var].'><td>'.$langs->trans("DefaultMaxSizeShortList").'</td><td><input class="flat" name="main_size_shortliste_limit" size="4" value="' . $conf->global->MAIN_SIZE_SHORTLIST_LIMIT . '"></td>';
->>>>>>> bc2342e9
 	print '<td width="20">&nbsp;</td>';
 	print '</tr>';
 	
     // Disable javascript and ajax
     $var=!$var;
-    print '<tr '.$bc[$var?1:0].'><td width="35%">'.$langs->trans("DisableJavascript").'</td><td>';
+    print '<tr '.$bc[$var].'><td width="35%">'.$langs->trans("DisableJavascript").'</td><td>';
     print $form->selectyesno('main_disable_javascript',isset($conf->global->MAIN_DISABLE_JAVASCRIPT)?$conf->global->MAIN_DISABLE_JAVASCRIPT:0,1);
     print '</td>';
 	print '<td width="20">&nbsp;</td>';
@@ -245,7 +241,7 @@
     if (class_exists("Imagick"))
 	{
 	    $var=!$var;
-	    print '<tr '.$bc[$var?1:0].'><td width="35%">'.$langs->trans("UsePreviewTabs").'</td><td>';
+	    print '<tr '.$bc[$var].'><td width="35%">'.$langs->trans("UsePreviewTabs").'</td><td>';
 	    print $form->selectyesno('MAIN_USE_PREVIEW_TABS',isset($conf->global->MAIN_USE_PREVIEW_TABS)?$conf->global->MAIN_USE_PREVIEW_TABS:0,1);
 	    print '</td>';
 		print '<td width="20">&nbsp;</td>';
@@ -254,7 +250,7 @@
 
     // First day for weeks
     $var=!$var;
-    print '<tr '.$bc[$var?1:0].'><td width="35%">'.$langs->trans("WeekStartOnDay").'</td><td>';
+    print '<tr '.$bc[$var].'><td width="35%">'.$langs->trans("WeekStartOnDay").'</td><td>';
     print $formother->select_dayofweek((isset($conf->global->MAIN_START_WEEK)?$conf->global->MAIN_START_WEEK:'1'),'MAIN_START_WEEK',0);
     print '</td>';
 	print '<td width="20">&nbsp;</td>';
@@ -262,7 +258,7 @@
 
     // DefaultWorkingDays
     $var=!$var;
-    print '<tr '.$bc[$var?1:0].'><td width="35%">'.$langs->trans("DefaultWorkingDays").'</td><td>';
+    print '<tr '.$bc[$var].'><td width="35%">'.$langs->trans("DefaultWorkingDays").'</td><td>';
     print '<input type="text" name="MAIN_DEFAULT_WORKING_DAYS" size="5" value="'.(isset($conf->global->MAIN_DEFAULT_WORKING_DAYS)?$conf->global->MAIN_DEFAULT_WORKING_DAYS:'1-5').'">';
     print '</td>';
 	print '<td width="20">&nbsp;</td>';
@@ -270,7 +266,7 @@
 
     // DefaultWorkingHours
     $var=!$var;
-    print '<tr '.$bc[$var?1:0].'><td width="35%">'.$langs->trans("DefaultWorkingHours").'</td><td>';
+    print '<tr '.$bc[$var].'><td width="35%">'.$langs->trans("DefaultWorkingHours").'</td><td>';
     print '<input type="text" name="MAIN_DEFAULT_WORKING_HOURS" size="5" value="'.(isset($conf->global->MAIN_DEFAULT_WORKING_HOURS)?$conf->global->MAIN_DEFAULT_WORKING_HOURS:'9-18').'">';
     print '</td>';
 	print '<td width="20">&nbsp;</td>';
@@ -278,7 +274,7 @@
 
 	// Firstname/Name
     $var=!$var;
-    print '<tr '.$bc[$var?1:0].'><td width="35%">'.$langs->trans("FirstnameNamePosition").'</td><td>';
+    print '<tr '.$bc[$var].'><td width="35%">'.$langs->trans("FirstnameNamePosition").'</td><td>';
 	$array=array(0=>$langs->trans("Firstname").' '.$langs->trans("Lastname"),1=>$langs->trans("Lastname").' '.$langs->trans("Firstname"));
     print $form->selectarray('MAIN_FIRSTNAME_NAME_POSITION',$array,(isset($conf->global->MAIN_FIRSTNAME_NAME_POSITION)?$conf->global->MAIN_FIRSTNAME_NAME_POSITION:0));
     print '</td>';
@@ -287,7 +283,7 @@
 
 	// Hide unauthorized button
 	$var=!$var;
-	print '<tr '.$bc[$var?1:0].'><td width="35%">'.$langs->trans("ButtonHideUnauthorized").'</td><td>';
+	print '<tr '.$bc[$var].'><td width="35%">'.$langs->trans("ButtonHideUnauthorized").'</td><td>';
 	print $form->selectyesno('MAIN_BUTTON_HIDE_UNAUTHORIZED',isset($conf->global->MAIN_BUTTON_HIDE_UNAUTHORIZED)?$conf->global->MAIN_BUTTON_HIDE_UNAUTHORIZED:0,1);
 	print '</td>';
 	print '<td width="20">&nbsp;</td>';
@@ -295,7 +291,7 @@
 
     // Hide helpcenter link on login page
     $var=!$var;
-    print '<tr '.$bc[$var?1:0].'><td width="35%">'.$langs->trans("DisableLinkToHelpCenter").'</td><td>';
+    print '<tr '.$bc[$var].'><td width="35%">'.$langs->trans("DisableLinkToHelpCenter").'</td><td>';
     print $form->selectyesno('MAIN_HELPCENTER_DISABLELINK',isset($conf->global->MAIN_HELPCENTER_DISABLELINK)?$conf->global->MAIN_HELPCENTER_DISABLELINK:0,1);
     print '</td>';
 	print '<td width="20">&nbsp;</td>';
@@ -303,7 +299,7 @@
 
 	// Hide wiki link on login page
     $var=!$var;
-    print '<tr '.$bc[$var?1:0].'><td width="35%">'.$langs->trans("DisableLinkToHelp",img_picto('',DOL_URL_ROOT.'/theme/'.$conf->theme.'/img/helpdoc.png','',1)).'</td><td>';
+    print '<tr '.$bc[$var].'><td width="35%">'.$langs->trans("DisableLinkToHelp",img_picto('',DOL_URL_ROOT.'/theme/'.$conf->theme.'/img/helpdoc.png','',1)).'</td><td>';
     print $form->selectyesno('MAIN_HELP_DISABLELINK', isset($conf->global->MAIN_HELP_DISABLELINK)?$conf->global->MAIN_HELP_DISABLELINK:0,1);
     print '</td>';
 	print '<td width="20">&nbsp;</td>';
@@ -311,7 +307,7 @@
 
 	// Show bugtrack link
 	$var=!$var;
-	print '<tr '.$bc[$var?1:0].'><td width="35%">'.$langs->trans("ShowBugTrackLink", $langs->transnoentitiesnoconv("FindBug")).'</td><td>';
+	print '<tr '.$bc[$var].'><td width="35%">'.$langs->trans("ShowBugTrackLink", $langs->transnoentitiesnoconv("FindBug")).'</td><td>';
 	print $form->selectyesno('MAIN_BUGTRACK_ENABLELINK',$conf->global->MAIN_BUGTRACK_ENABLELINK,1);
 	print '</td>';
 	print '<td width="20">&nbsp;</td>';
@@ -319,7 +315,7 @@
 
     // Message on login page
 	$var=!$var;
-    print '<tr '.$bc[$var?1:0].'><td width="35%">'.$langs->trans("MessageLogin").'</td><td colspan="2">';
+    print '<tr '.$bc[$var].'><td width="35%">'.$langs->trans("MessageLogin").'</td><td colspan="2">';
 
     $doleditor = new DolEditor('main_home', (isset($conf->global->MAIN_HOME)?$conf->global->MAIN_HOME:''), '', 142, 'dolibarr_notes', 'In', false, true, true, ROWS_4, '90%');
 	$doleditor->Create();
@@ -328,7 +324,7 @@
 
 	// Message of the day on home page
     $var=!$var;
-    print '<tr '.$bc[$var?1:0].'><td width="35%">'.$langs->trans("MessageOfDay").'</td><td colspan="2">';
+    print '<tr '.$bc[$var].'><td width="35%">'.$langs->trans("MessageOfDay").'</td><td colspan="2">';
 
     $doleditor = new DolEditor('main_motd', (isset($conf->global->MAIN_MOTD)?$conf->global->MAIN_MOTD:''), '', 142, 'dolibarr_notes', 'In', false, true, true, ROWS_4, '90%');
 	$doleditor->Create();
@@ -355,7 +351,7 @@
     print '<tr class="liste_titre"><td>'.$langs->trans("Parameters").'</td><td>'.$langs->trans("Value").'</td><td>&nbsp;</td></tr>';
 
     $var=!$var;
-    print '<tr '.$bc[$var?1:0].'><td width="35%">'.$langs->trans("DefaultLanguage").'</td><td>';
+    print '<tr '.$bc[$var].'><td width="35%">'.$langs->trans("DefaultLanguage").'</td><td>';
     $s=picto_from_langcode($conf->global->MAIN_LANG_DEFAULT);
     print ($s?$s.' ':'');
     print ($conf->global->MAIN_LANG_DEFAULT=='auto'?$langs->trans("AutoDetectLang"):$langs->trans("Language_".$conf->global->MAIN_LANG_DEFAULT));
@@ -366,7 +362,7 @@
 	print "</tr>";
 
     $var=!$var;
-    print '<tr '.$bc[$var?1:0].'><td width="35%">'.$langs->trans("EnableMultilangInterface").'</td><td>' . yn($conf->global->MAIN_MULTILANGS) . '</td>';
+    print '<tr '.$bc[$var].'><td width="35%">'.$langs->trans("EnableMultilangInterface").'</td><td>' . yn($conf->global->MAIN_MULTILANGS) . '</td>';
 	print '<td width="20">&nbsp;</td>';
 	print "</tr>";
 
@@ -387,7 +383,7 @@
         foreach ($searchform as $key => $value)
         {
             $var=!$var;
-            print '<tr '.$bc[$var?1:0].'><td width="35%">'.$searchformtitle[$key].'</td><td>'.yn($searchformconst[$key]).'</td>';
+            print '<tr '.$bc[$var].'><td width="35%">'.$searchformtitle[$key].'</td><td>'.yn($searchformconst[$key]).'</td>';
     		print '<td align="left">';
     		if (! empty($searchformmodule[$key])) print $langs->trans("IfModuleEnabled",$langs->transnoentitiesnoconv($searchformmodule[$key]));
             print '</td></tr>';
@@ -402,27 +398,23 @@
     print '<tr class="liste_titre"><td width="35%">'.$langs->trans("Parameters").'</td><td colspan="2">'.$langs->trans("Value").'</td></tr>';
 
     $var=!$var;
-    print '<tr '.$bc[$var?1:0].'><td>'.$langs->trans("EnableShowLogo").'</td><td>' . yn($conf->global->MAIN_SHOW_LOGO) . '</td>';
-	print '<td width="20">&nbsp;</td>';
-	print "</tr>";
-
-	$var=!$var;
-    print '<tr '.$bc[$var?1:0].'><td>'.$langs->trans("DefaultMaxSizeList").'</td><td>' . $conf->global->MAIN_SIZE_LISTE_LIMIT . '</td>';
+    print '<tr '.$bc[$var].'><td>'.$langs->trans("EnableShowLogo").'</td><td>' . yn($conf->global->MAIN_SHOW_LOGO) . '</td>';
+	print '<td width="20">&nbsp;</td>';
+	print "</tr>";
+
+	$var=!$var;
+    print '<tr '.$bc[$var].'><td>'.$langs->trans("DefaultMaxSizeList").'</td><td>' . $conf->global->MAIN_SIZE_LISTE_LIMIT . '</td>';
 	print '<td width="20">&nbsp;</td>';
 	print "</tr>";
 	
 	$var=!$var;
-<<<<<<< HEAD
-    print '<tr '.$bc[$var?1:0].'><td>'.$langs->trans("DefaultMaxSizeShortList").'</td><td>' . $conf->global->MAIN_SIZE_SHORTLISTE_LIMIT . '</td>';
-=======
     print '<tr '.$bc[$var].'><td>'.$langs->trans("DefaultMaxSizeShortList").'</td><td>' . $conf->global->MAIN_SIZE_SHORTLIST_LIMIT . '</td>';
->>>>>>> bc2342e9
 	print '<td width="20">&nbsp;</td>';
 	print "</tr>";
 
     // Disable javascript/ajax
     $var=!$var;
-    print '<tr '.$bc[$var?1:0].'><td width="35%">'.$langs->trans("DisableJavascript").'</td><td>';
+    print '<tr '.$bc[$var].'><td width="35%">'.$langs->trans("DisableJavascript").'</td><td>';
     print yn($conf->global->MAIN_DISABLE_JAVASCRIPT)."</td>";
 	print '<td width="20">&nbsp;</td>';
 	print "</tr>";
@@ -431,7 +423,7 @@
     if (class_exists("Imagick"))
 	{
 		$var=!$var;
-	    print '<tr '.$bc[$var?1:0].'><td width="35%">'.$langs->trans("UsePreviewTabs").'</td><td>';
+	    print '<tr '.$bc[$var].'><td width="35%">'.$langs->trans("UsePreviewTabs").'</td><td>';
 	    print yn(isset($conf->global->MAIN_USE_PREVIEW_TABS)?$conf->global->MAIN_USE_PREVIEW_TABS:0)."</td>";
 		print '<td width="20">&nbsp;</td>';
 		print "</tr>";
@@ -439,7 +431,7 @@
 
 	// First day for weeks
     $var=!$var;
-    print '<tr '.$bc[$var?1:0].'><td width="35%">'.$langs->trans("WeekStartOnDay").'</td><td>';
+    print '<tr '.$bc[$var].'><td width="35%">'.$langs->trans("WeekStartOnDay").'</td><td>';
     print $langs->trans("Day".(isset($conf->global->MAIN_START_WEEK)?$conf->global->MAIN_START_WEEK:'1'));
     print '</td>';
 	print '<td width="20">&nbsp;</td>';
@@ -447,7 +439,7 @@
 
     // DefaultWorkingDays
     $var=!$var;
-    print '<tr '.$bc[$var?1:0].'><td width="35%">'.$langs->trans("DefaultWorkingDays").'</td><td>';
+    print '<tr '.$bc[$var].'><td width="35%">'.$langs->trans("DefaultWorkingDays").'</td><td>';
     print isset($conf->global->MAIN_DEFAULT_WORKING_DAYS)?$conf->global->MAIN_DEFAULT_WORKING_DAYS:'1-5';
     print '</td>';
 	print '<td width="20">&nbsp;</td>';
@@ -455,7 +447,7 @@
 
     // DefaultWorkingHours
     $var=!$var;
-    print '<tr '.$bc[$var?1:0].'><td width="35%">'.$langs->trans("DefaultWorkingHours").'</td><td>';
+    print '<tr '.$bc[$var].'><td width="35%">'.$langs->trans("DefaultWorkingHours").'</td><td>';
     print isset($conf->global->MAIN_DEFAULT_WORKING_HOURS)?$conf->global->MAIN_DEFAULT_WORKING_HOURS:'9-18';
     print '</td>';
 	print '<td width="20">&nbsp;</td>';
@@ -463,7 +455,7 @@
 
 	// Firstname / Name position
     $var=!$var;
-    print '<tr '.$bc[$var?1:0].'><td width="35%">'.$langs->trans("FirstnameNamePosition").'</td><td>';
+    print '<tr '.$bc[$var].'><td width="35%">'.$langs->trans("FirstnameNamePosition").'</td><td>';
     if (empty($conf->global->MAIN_FIRSTNAME_NAME_POSITION)) { print $langs->trans("Firstname").' '.$langs->trans("Lastname"); }
     else { print $langs->trans("Lastname").' '.$langs->trans("Firstname"); }
     print '</td>';
@@ -472,39 +464,39 @@
 
 	// Hide unauthorized button
 	$var=!$var;
-	print '<tr '.$bc[$var?1:0].'><td width="35%">'.$langs->trans("ButtonHideUnauthorized").'</td><td colspan="2">';
+	print '<tr '.$bc[$var].'><td width="35%">'.$langs->trans("ButtonHideUnauthorized").'</td><td colspan="2">';
 	print yn((isset($conf->global->MAIN_BUTTON_HIDE_UNAUTHORIZED)?$conf->global->MAIN_BUTTON_HIDE_UNAUTHORIZED:0),1);
 	print '</td></tr>';
 
     // Link to help center
     $var=!$var;
-    print '<tr '.$bc[$var?1:0].'><td width="35%">'.$langs->trans("DisableLinkToHelpCenter").'</td><td colspan="2">';
+    print '<tr '.$bc[$var].'><td width="35%">'.$langs->trans("DisableLinkToHelpCenter").'</td><td colspan="2">';
     print yn((isset($conf->global->MAIN_HELPCENTER_DISABLELINK)?$conf->global->MAIN_HELPCENTER_DISABLELINK:0),1);
     print '</td></tr>';
 
     // Link to wiki help
     $var=!$var;
-    print '<tr '.$bc[$var?1:0].'><td width="35%">'.$langs->trans("DisableLinkToHelp",img_picto('',DOL_URL_ROOT.'/theme/'.$conf->theme.'/img/helpdoc.png','',1)).'</td><td colspan="2">';
+    print '<tr '.$bc[$var].'><td width="35%">'.$langs->trans("DisableLinkToHelp",img_picto('',DOL_URL_ROOT.'/theme/'.$conf->theme.'/img/helpdoc.png','',1)).'</td><td colspan="2">';
     print yn((isset($conf->global->MAIN_HELP_DISABLELINK)?$conf->global->MAIN_HELP_DISABLELINK:0),1);
     print '</td></tr>';
 
 	// Show bugtrack link
 	$var=!$var;
-	print '<tr '.$bc[$var?1:0].'"><td width="35%">'.$langs->trans("ShowBugTrackLink", $langs->transnoentitiesnoconv("FindBug")).'</td><td>';
+	print '<tr '.$bc[$var].'"><td width="35%">'.$langs->trans("ShowBugTrackLink", $langs->transnoentitiesnoconv("FindBug")).'</td><td>';
 	print yn($conf->global->MAIN_BUGTRACK_ENABLELINK)."</td>";
 	print '<td width="20">&nbsp;</td>';
 	print "</tr>";
 
     // Message login
     $var=!$var;
-    print '<tr '.$bc[$var?1:0].'><td width="35%">'.$langs->trans("MessageLogin").'</td><td colspan="2">';
+    print '<tr '.$bc[$var].'><td width="35%">'.$langs->trans("MessageLogin").'</td><td colspan="2">';
     if (isset($conf->global->MAIN_HOME)) print dol_htmlcleanlastbr($conf->global->MAIN_HOME);
     else print '&nbsp;';
     print '</td></tr>'."\n";
 
     // Message of the day
     $var=!$var;
-    print '<tr '.$bc[$var?1:0].'><td width="35%">'.$langs->trans("MessageOfDay").'</td><td colspan="2">';
+    print '<tr '.$bc[$var].'><td width="35%">'.$langs->trans("MessageOfDay").'</td><td colspan="2">';
     if (isset($conf->global->MAIN_MOTD)) print dol_htmlcleanlastbr($conf->global->MAIN_MOTD);
     else print '&nbsp;';
     print '</td></tr>'."\n";
