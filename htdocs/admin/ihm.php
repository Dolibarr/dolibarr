--- conflicted
+++ resolved
@@ -20,11 +20,7 @@
 /**
  *       \file       htdocs/admin/ihm.php
  *       \brief      Page to setup GUI display options
-<<<<<<< HEAD
- *       \version    $Id: ihm.php,v 1.130 2011/07/31 22:23:24 eldy Exp $
-=======
  *       \version    $Id: ihm.php,v 1.132 2011/08/18 23:17:23 cdelambert Exp $
->>>>>>> 19bde3ab
  */
 
 require("../main.inc.php");
@@ -65,11 +61,6 @@
 	dolibarr_set_const($db, "MAIN_MULTILANGS",         $_POST["main_multilangs"],'chaine',0,'',$conf->entity);
 	dolibarr_set_const($db, "MAIN_SIZE_LISTE_LIMIT",   $_POST["main_size_liste_limit"],'chaine',0,'',$conf->entity);
 	dolibarr_set_const($db, "MAIN_DISABLE_JAVASCRIPT", $_POST["main_disable_javascript"],'chaine',0,'',$conf->entity);
-<<<<<<< HEAD
-	//dolibarr_set_const($db, "MAIN_CONFIRM_AJAX",       $_POST["MAIN_CONFIRM_AJAX"],'chaine',0,'',$conf->entity);
-	//dolibarr_set_const($db, "MAIN_POPUP_CALENDAR",     $_POST["MAIN_POPUP_CALENDAR"],'chaine',0,'',$conf->entity);
-=======
->>>>>>> 19bde3ab
 	dolibarr_set_const($db, "MAIN_USE_PREVIEW_TABS",   $_POST["main_use_preview_tabs"],'chaine',0,'',$conf->entity);
 	dolibarr_set_const($db, "MAIN_START_WEEK",         $_POST["MAIN_START_WEEK"],'chaine',0,'',$conf->entity);
 	dolibarr_set_const($db, "MAIN_SHOW_LOGO",          $_POST["MAIN_SHOW_LOGO"],'chaine',0,'',$conf->entity);
@@ -418,9 +409,5 @@
 
 $db->close();
 
-<<<<<<< HEAD
-llxFooter('$Date: 2011/07/31 22:23:24 $ - $Revision: 1.130 $');
-=======
 llxFooter('$Date: 2011/08/18 23:17:23 $ - $Revision: 1.132 $');
->>>>>>> 19bde3ab
 ?>