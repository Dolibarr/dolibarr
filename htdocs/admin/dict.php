<?php
/* Copyright (C) 2004		Rodolphe Quiedeville	<rodolphe@quiedeville.org>
 * Copyright (C) 2004-2018	Laurent Destailleur		<eldy@users.sourceforge.net>
 * Copyright (C) 2004		Benoit Mortier			<benoit.mortier@opensides.be>
 * Copyright (C) 2005-2017	Regis Houssin			<regis.houssin@inodbox.com>
 * Copyright (C) 2010-2016	Juanjo Menent			<jmenent@2byte.es>
 * Copyright (C) 2011-2019	Philippe Grand			<philippe.grand@atoo-net.com>
 * Copyright (C) 2011		Remy Younes				<ryounes@gmail.com>
 * Copyright (C) 2012-2015	Marcos García			<marcosgdf@gmail.com>
 * Copyright (C) 2012		Christophe Battarel		<christophe.battarel@ltairis.fr>
 * Copyright (C) 2011-2020	Alexandre Spangaro		<aspangaro@open-dsi.fr>
 * Copyright (C) 2015		Ferran Marcet			<fmarcet@2byte.es>
 * Copyright (C) 2016		Raphaël Doursenaud		<rdoursenaud@gpcsolutions.fr>
 * Copyright (C) 2019-2020  Frédéric France         <frederic.france@netlogic.fr>
 * Copyright (C) 2020		Open-Dsi				<support@open-dsi.fr>
 *
 * This program is free software; you can redistribute it and/or modify
 * it under the terms of the GNU General Public License as published by
 * the Free Software Foundation; either version 3 of the License, or
 * (at your option) any later version.
 *
 * This program is distributed in the hope that it will be useful,
 * but WITHOUT ANY WARRANTY; without even the implied warranty of
 * MERCHANTABILITY or FITNESS FOR A PARTICULAR PURPOSE.  See the
 * GNU General Public License for more details.
 *
 * You should have received a copy of the GNU General Public License
 * along with this program. If not, see <https://www.gnu.org/licenses/>.
 */

/**
 *	    \file       htdocs/admin/dict.php
 *		\ingroup    setup
 *		\brief      Page to administer data tables
 */

require '../main.inc.php';
require_once DOL_DOCUMENT_ROOT.'/core/class/html.formadmin.class.php';
require_once DOL_DOCUMENT_ROOT.'/core/class/html.formcompany.class.php';
require_once DOL_DOCUMENT_ROOT.'/core/lib/admin.lib.php';
require_once DOL_DOCUMENT_ROOT.'/core/lib/functions2.lib.php';
require_once DOL_DOCUMENT_ROOT.'/core/class/doleditor.class.php';
require_once DOL_DOCUMENT_ROOT.'/core/lib/accounting.lib.php';
require_once DOL_DOCUMENT_ROOT.'/core/class/html.formaccounting.class.php';

// Load translation files required by the page
$langs->loadLangs(array("errors", "admin", "main", "companies", "resource", "holiday", "accountancy", "hrm", "orders", "contracts", "projects", "propal", "bills", "interventions", "ticket"));

$action = GETPOST('action', 'alpha') ?GETPOST('action', 'alpha') : 'view';
$confirm = GETPOST('confirm', 'alpha');
$id = GETPOST('id', 'int');
$rowid = GETPOST('rowid', 'alpha');
$entity = GETPOST('entity', 'int');
$code = GETPOST('code', 'alpha');

$allowed = $user->admin;
if ($id == 7 && !empty($user->rights->accounting->chartofaccount)) {
	$allowed = 1; // Tax page allowed to manager of chart account
}
if ($id == 10 && !empty($user->rights->accounting->chartofaccount)) {
	$allowed = 1; // Vat page allowed to manager of chart account
}
if ($id == 17 && !empty($user->rights->accounting->chartofaccount)) {
	$allowed = 1; // Dictionary with type of expense report and accounting account allowed to manager of chart account
}
if (!$allowed) {
	accessforbidden();
}

$acts = array(); $actl = array();
$acts[0] = "activate";
$acts[1] = "disable";
$actl[0] = img_picto($langs->trans("Disabled"), 'switch_off', 'class="size15x"');
$actl[1] = img_picto($langs->trans("Activated"), 'switch_on', 'class="size15x"');

$listoffset = GETPOST('listoffset');
$listlimit = GETPOST('listlimit') > 0 ?GETPOST('listlimit') : 1000; // To avoid too long dictionaries
$active = 1;

$sortfield = GETPOST("sortfield", 'alpha');
$sortorder = GETPOST("sortorder", 'alpha');
$page = GETPOSTISSET('pageplusone') ? (GETPOST('pageplusone') - 1) : GETPOST("page", 'int');
if (empty($page) || $page == -1) {
	$page = 0;
}     // If $page is not defined, or '' or -1
$offset = $listlimit * $page;
$pageprev = $page - 1;
$pagenext = $page + 1;

$search_country_id = GETPOST('search_country_id', 'int');
if (!GETPOSTISSET('search_country_id') && $search_country_id == '' && ($id == 2 || $id == 3 || $id == 10)) {	// Not a so good idea to force on current country for all dictionaries. Some tables have entries that are for all countries, we must be able to see them, so this is done for dedicated dictionaries only.
	$search_country_id = $mysoc->country_id;
}
$search_code = GETPOST('search_code', 'alpha');

// Initialize technical object to manage hooks of page. Note that conf->hooks_modules contains array of hook context
$hookmanager->initHooks(array('admin'));

// This page is a generic page to edit dictionaries
// Put here declaration of dictionaries properties

// Sort order to show dictionary (0 is space). All other dictionaries (added by modules) will be at end of this.
$taborder = array(9, 15, 30, 0, 4, 3, 2, 0, 1, 8, 19, 16, 39, 27, 40, 38, 0, 5, 11, 0, 6, 24, 0, 29, 0, 33, 34, 32, 28, 17, 35, 36, 0, 10, 23, 12, 13, 7, 0, 14, 0, 22, 20, 18, 21, 41, 0, 37, 42, 0, 43, 0, 25, 0);

// Name of SQL tables of dictionaries
$tabname = array();
$tabname[1] = MAIN_DB_PREFIX."c_forme_juridique";
$tabname[2] = MAIN_DB_PREFIX."c_departements";
$tabname[3] = MAIN_DB_PREFIX."c_regions";
$tabname[4] = MAIN_DB_PREFIX."c_country";
$tabname[5] = MAIN_DB_PREFIX."c_civility";
$tabname[6] = MAIN_DB_PREFIX."c_actioncomm";
$tabname[7] = MAIN_DB_PREFIX."c_chargesociales";
$tabname[8] = MAIN_DB_PREFIX."c_typent";
$tabname[9] = MAIN_DB_PREFIX."c_currencies";
$tabname[10] = MAIN_DB_PREFIX."c_tva";
$tabname[11] = MAIN_DB_PREFIX."c_type_contact";
$tabname[12] = MAIN_DB_PREFIX."c_payment_term";
$tabname[13] = MAIN_DB_PREFIX."c_paiement";
$tabname[14] = MAIN_DB_PREFIX."c_ecotaxe";
$tabname[15] = MAIN_DB_PREFIX."c_paper_format";
$tabname[16] = MAIN_DB_PREFIX."c_prospectlevel";
$tabname[17] = MAIN_DB_PREFIX."c_type_fees";
$tabname[18] = MAIN_DB_PREFIX."c_shipment_mode";
$tabname[19] = MAIN_DB_PREFIX."c_effectif";
$tabname[20] = MAIN_DB_PREFIX."c_input_method";
$tabname[21] = MAIN_DB_PREFIX."c_availability";
$tabname[22] = MAIN_DB_PREFIX."c_input_reason";
$tabname[23] = MAIN_DB_PREFIX."c_revenuestamp";
$tabname[24] = MAIN_DB_PREFIX."c_type_resource";
$tabname[25] = MAIN_DB_PREFIX."c_type_container";
//$tabname[26]= MAIN_DB_PREFIX."c_units";
$tabname[27] = MAIN_DB_PREFIX."c_stcomm";
$tabname[28] = MAIN_DB_PREFIX."c_holiday_types";
$tabname[29] = MAIN_DB_PREFIX."c_lead_status";
$tabname[30] = MAIN_DB_PREFIX."c_format_cards";
//$tabname[31]= MAIN_DB_PREFIX."accounting_system";
$tabname[32] = MAIN_DB_PREFIX."c_hrm_public_holiday";
$tabname[33] = MAIN_DB_PREFIX."c_hrm_department";
$tabname[34] = MAIN_DB_PREFIX."c_hrm_function";
$tabname[35] = MAIN_DB_PREFIX."c_exp_tax_cat";
$tabname[36] = MAIN_DB_PREFIX."c_exp_tax_range";
$tabname[37] = MAIN_DB_PREFIX."c_units";
$tabname[38] = MAIN_DB_PREFIX."c_socialnetworks";
$tabname[39] = MAIN_DB_PREFIX."c_prospectcontactlevel";
$tabname[40] = MAIN_DB_PREFIX."c_stcommcontact";
$tabname[41] = MAIN_DB_PREFIX."c_transport_mode";
$tabname[42] = MAIN_DB_PREFIX."c_product_nature";
$tabname[43] = MAIN_DB_PREFIX."c_productbatch_qcstatus";

// Dictionary labels
$tablib = array();
$tablib[1] = "DictionaryCompanyJuridicalType";
$tablib[2] = "DictionaryCanton";
$tablib[3] = "DictionaryRegion";
$tablib[4] = "DictionaryCountry";
$tablib[5] = "DictionaryCivility";
$tablib[6] = "DictionaryActions";
$tablib[7] = "DictionarySocialContributions";
$tablib[8] = "DictionaryCompanyType";
$tablib[9] = "DictionaryCurrency";
$tablib[10] = "DictionaryVAT";
$tablib[11] = "DictionaryTypeContact";
$tablib[12] = "DictionaryPaymentConditions";
$tablib[13] = "DictionaryPaymentModes";
$tablib[14] = "DictionaryEcotaxe";
$tablib[15] = "DictionaryPaperFormat";
$tablib[16] = "DictionaryProspectLevel";
$tablib[17] = "DictionaryFees";
$tablib[18] = "DictionarySendingMethods";
$tablib[19] = "DictionaryStaff";
$tablib[20] = "DictionaryOrderMethods";
$tablib[21] = "DictionaryAvailability";
$tablib[22] = "DictionarySource";
$tablib[23] = "DictionaryRevenueStamp";
$tablib[24] = "DictionaryResourceType";
$tablib[25] = "DictionaryTypeOfContainer";
//$tablib[26]= "DictionaryUnits";
$tablib[27] = "DictionaryProspectStatus";
$tablib[28] = "DictionaryHolidayTypes";
$tablib[29] = "DictionaryOpportunityStatus";
$tablib[30] = "DictionaryFormatCards";
//$tablib[31]= "DictionaryAccountancysystem";
$tablib[32] = "DictionaryPublicHolidays";
$tablib[33] = "DictionaryDepartment";
$tablib[34] = "DictionaryFunction";
$tablib[35] = "DictionaryExpenseTaxCat";
$tablib[36] = "DictionaryExpenseTaxRange";
$tablib[37] = "DictionaryMeasuringUnits";
$tablib[38] = "DictionarySocialNetworks";
$tablib[39] = "DictionaryProspectContactLevel";
$tablib[40] = "DictionaryProspectContactStatus";
$tablib[41] = "DictionaryTransportMode";
$tablib[42] = "DictionaryProductNature";
$tablib[43] = "DictionaryBatchStatus";

// Requests to extract data
$tabsql = array();
$tabsql[1] = "SELECT f.rowid as rowid, f.code, f.libelle, c.code as country_code, c.label as country, f.active FROM ".MAIN_DB_PREFIX."c_forme_juridique as f, ".MAIN_DB_PREFIX."c_country as c WHERE f.fk_pays=c.rowid";
$tabsql[2] = "SELECT d.rowid as rowid, d.code_departement as code, d.nom as libelle, d.fk_region as region_id, r.nom as region, c.code as country_code, c.label as country, d.active FROM ".MAIN_DB_PREFIX."c_departements as d, ".MAIN_DB_PREFIX."c_regions as r, ".MAIN_DB_PREFIX."c_country as c WHERE d.fk_region=r.code_region and r.fk_pays=c.rowid and r.active=1 and c.active=1";
$tabsql[3] = "SELECT r.rowid as rowid, r.code_region as state_code, r.nom as libelle, r.fk_pays as country_id, c.code as country_code, c.label as country, r.active FROM ".MAIN_DB_PREFIX."c_regions as r, ".MAIN_DB_PREFIX."c_country as c WHERE r.fk_pays=c.rowid and c.active=1";
$tabsql[4] = "SELECT c.rowid as rowid, c.code, c.label, c.active, c.favorite FROM ".MAIN_DB_PREFIX."c_country AS c";
$tabsql[5] = "SELECT c.rowid as rowid, c.code as code, c.label, c.active FROM ".MAIN_DB_PREFIX."c_civility AS c";
$tabsql[6] = "SELECT a.id    as rowid, a.code as code, a.libelle AS libelle, a.type, a.active, a.module, a.color, a.position FROM ".MAIN_DB_PREFIX."c_actioncomm AS a";
$tabsql[7] = "SELECT a.id    as rowid, a.code as code, a.libelle AS libelle, a.accountancy_code as accountancy_code, a.deductible, c.code as country_code, c.label as country, a.fk_pays as country_id, a.active FROM ".MAIN_DB_PREFIX."c_chargesociales AS a, ".MAIN_DB_PREFIX."c_country as c WHERE a.fk_pays=c.rowid and c.active=1";
$tabsql[8] = "SELECT t.id	 as rowid, t.code as code, t.libelle, t.fk_country as country_id, c.code as country_code, c.label as country, t.position, t.active FROM ".MAIN_DB_PREFIX."c_typent as t LEFT JOIN ".MAIN_DB_PREFIX."c_country as c ON t.fk_country=c.rowid";
$tabsql[9] = "SELECT c.code_iso as code, c.label, c.unicode, c.active FROM ".MAIN_DB_PREFIX."c_currencies AS c";
$tabsql[10] = "SELECT t.rowid, t.code, t.taux, t.localtax1_type, t.localtax1, t.localtax2_type, t.localtax2, c.label as country, c.code as country_code, t.fk_pays as country_id, t.recuperableonly, t.note, t.active, t.accountancy_code_sell, t.accountancy_code_buy FROM ".MAIN_DB_PREFIX."c_tva as t, ".MAIN_DB_PREFIX."c_country as c WHERE t.fk_pays=c.rowid";
$tabsql[11] = "SELECT t.rowid as rowid, t.element, t.source, t.code, t.libelle, t.position, t.active FROM ".MAIN_DB_PREFIX."c_type_contact AS t";
$tabsql[12] = "SELECT c.rowid as rowid, c.code, c.libelle, c.libelle_facture, c.nbjour, c.type_cdr, c.decalage, c.active, c.sortorder, c.entity FROM ".MAIN_DB_PREFIX."c_payment_term AS c WHERE c.entity = ".getEntity($tabname[12]);
$tabsql[13] = "SELECT c.id    as rowid, c.code, c.libelle, c.type, c.active, c.entity FROM ".MAIN_DB_PREFIX."c_paiement AS c WHERE c.entity = ".getEntity($tabname[13]);
$tabsql[14] = "SELECT e.rowid as rowid, e.code as code, e.label, e.price, e.organization, e.fk_pays as country_id, c.code as country_code, c.label as country, e.active FROM ".MAIN_DB_PREFIX."c_ecotaxe AS e, ".MAIN_DB_PREFIX."c_country as c WHERE e.fk_pays=c.rowid and c.active=1";
$tabsql[15] = "SELECT rowid   as rowid, code, label as libelle, width, height, unit, active FROM ".MAIN_DB_PREFIX."c_paper_format";
$tabsql[16] = "SELECT code, label as libelle, sortorder, active FROM ".MAIN_DB_PREFIX."c_prospectlevel";
$tabsql[17] = "SELECT id      as rowid, code, label, accountancy_code, active FROM ".MAIN_DB_PREFIX."c_type_fees";
$tabsql[18] = "SELECT rowid   as rowid, code, libelle, tracking, active FROM ".MAIN_DB_PREFIX."c_shipment_mode";
$tabsql[19] = "SELECT id      as rowid, code, libelle, active FROM ".MAIN_DB_PREFIX."c_effectif";
$tabsql[20] = "SELECT rowid   as rowid, code, libelle, active FROM ".MAIN_DB_PREFIX."c_input_method";
$tabsql[21] = "SELECT c.rowid as rowid, c.code, c.label, c.active, c.position FROM ".MAIN_DB_PREFIX."c_availability AS c";
$tabsql[22] = "SELECT rowid   as rowid, code, label, active FROM ".MAIN_DB_PREFIX."c_input_reason";
$tabsql[23] = "SELECT t.rowid as rowid, t.taux, t.revenuestamp_type, c.label as country, c.code as country_code, t.fk_pays as country_id, t.note, t.active, t.accountancy_code_sell, t.accountancy_code_buy FROM ".MAIN_DB_PREFIX."c_revenuestamp as t, ".MAIN_DB_PREFIX."c_country as c WHERE t.fk_pays=c.rowid";
$tabsql[24] = "SELECT rowid   as rowid, code, label, active FROM ".MAIN_DB_PREFIX."c_type_resource";
$tabsql[25] = "SELECT rowid   as rowid, code, label, active, module FROM ".MAIN_DB_PREFIX."c_type_container as t WHERE t.entity IN (".getEntity('c_type_container').")";
//$tabsql[26]= "SELECT rowid   as rowid, code, label, short_label, active FROM ".MAIN_DB_PREFIX."c_units";
$tabsql[27] = "SELECT id      as rowid, code, libelle, picto, active FROM ".MAIN_DB_PREFIX."c_stcomm";
$tabsql[28] = "SELECT h.rowid as rowid, h.code, h.label, h.affect, h.delay, h.newByMonth, h.fk_country as country_id, c.code as country_code, c.label as country, h.active FROM ".MAIN_DB_PREFIX."c_holiday_types as h LEFT JOIN ".MAIN_DB_PREFIX."c_country as c ON h.fk_country=c.rowid";
$tabsql[29] = "SELECT rowid   as rowid, code, label, percent, position, active FROM ".MAIN_DB_PREFIX."c_lead_status";
$tabsql[30] = "SELECT rowid, code, name, paper_size, orientation, metric, leftmargin, topmargin, nx, ny, spacex, spacey, width, height, font_size, custom_x, custom_y, active FROM ".MAIN_DB_PREFIX."c_format_cards";
//$tabsql[31]= "SELECT s.rowid as rowid, pcg_version, s.label, s.active FROM ".MAIN_DB_PREFIX."accounting_system as s";
$tabsql[32] = "SELECT a.id    as rowid, a.entity, a.code, a.fk_country as country_id, c.code as country_code, c.label as country, a.dayrule, a.day, a.month, a.year, a.active FROM ".MAIN_DB_PREFIX."c_hrm_public_holiday as a LEFT JOIN ".MAIN_DB_PREFIX."c_country as c ON a.fk_country=c.rowid AND c.active=1";
$tabsql[33] = "SELECT rowid, pos, code, label, active FROM ".MAIN_DB_PREFIX."c_hrm_department";
$tabsql[34] = "SELECT rowid, pos, code, label, c_level, active FROM ".MAIN_DB_PREFIX."c_hrm_function";
$tabsql[35] = "SELECT c.rowid, c.label, c.active, c.entity FROM ".MAIN_DB_PREFIX."c_exp_tax_cat c";
$tabsql[36] = "SELECT r.rowid, r.fk_c_exp_tax_cat, r.range_ik, r.active, r.entity FROM ".MAIN_DB_PREFIX."c_exp_tax_range r";
$tabsql[37] = "SELECT r.rowid, r.code, r.label, r.short_label, r.unit_type, r.scale, r.active FROM ".MAIN_DB_PREFIX."c_units r";
$tabsql[38] = "SELECT rowid, entity, code, label, url, icon, active FROM ".MAIN_DB_PREFIX."c_socialnetworks";
$tabsql[39] = "SELECT code, label as libelle, sortorder, active FROM ".MAIN_DB_PREFIX."c_prospectcontactlevel";
$tabsql[40] = "SELECT id      as rowid, code, libelle, picto, active FROM ".MAIN_DB_PREFIX."c_stcommcontact";
$tabsql[41] = "SELECT rowid as rowid, code, label, active FROM ".MAIN_DB_PREFIX."c_transport_mode";
$tabsql[42] = "SELECT rowid as rowid, code, label, active FROM ".MAIN_DB_PREFIX."c_product_nature";
$tabsql[43] = "SELECT rowid, code, label, active FROM ".MAIN_DB_PREFIX."c_productbatch_qcstatus";

// Criteria to sort dictionaries
$tabsqlsort = array();
$tabsqlsort[1] = "country ASC, code ASC";
$tabsqlsort[2] = "country ASC, code ASC";
$tabsqlsort[3] = "country ASC, code ASC";
$tabsqlsort[4] = "code ASC";
$tabsqlsort[5] = "label ASC";
$tabsqlsort[6] = "a.type ASC, a.module ASC, a.position ASC, a.code ASC";
$tabsqlsort[7] = "c.label ASC, a.code ASC, a.libelle ASC";
$tabsqlsort[8] = "country DESC,".(!empty($conf->global->SOCIETE_SORT_ON_TYPEENT) ? ' t.position ASC,' : '')." libelle ASC";
$tabsqlsort[9] = "label ASC";
$tabsqlsort[10] = "country ASC, code ASC, taux ASC, recuperableonly ASC, localtax1 ASC, localtax2 ASC";
$tabsqlsort[11] = "t.element ASC, t.source ASC, t.position ASC, t.code ASC";
$tabsqlsort[12] = "sortorder ASC, code ASC";
$tabsqlsort[13] = "code ASC";
$tabsqlsort[14] = "country ASC, e.organization ASC, code ASC";
$tabsqlsort[15] = "rowid ASC";
$tabsqlsort[16] = "sortorder ASC";
$tabsqlsort[17] = "code ASC";
$tabsqlsort[18] = "code ASC, libelle ASC";
$tabsqlsort[19] = "id ASC";
$tabsqlsort[20] = "code ASC, libelle ASC";
$tabsqlsort[21] = "code ASC, label ASC, position ASC";
$tabsqlsort[22] = "code ASC, label ASC";
$tabsqlsort[23] = "country ASC, taux ASC";
$tabsqlsort[24] = "code ASC, label ASC";
$tabsqlsort[25] = "t.module ASC, t.code ASC, t.label ASC";
//$tabsqlsort[26]="code ASC";
$tabsqlsort[27] = "code ASC";
$tabsqlsort[28] = "country ASC, code ASC";
$tabsqlsort[29] = "position ASC";
$tabsqlsort[30] = "code ASC";
//$tabsqlsort[31]="pcg_version ASC";
$tabsqlsort[32] = "country, year ASC, month ASC, day ASC";
$tabsqlsort[33] = "code ASC";
$tabsqlsort[34] = "code ASC";
$tabsqlsort[35] = "c.label ASC";
$tabsqlsort[36] = "r.fk_c_exp_tax_cat ASC, r.range_ik ASC";
$tabsqlsort[37] = "r.unit_type ASC, r.scale ASC, r.code ASC";
$tabsqlsort[38] = "rowid, code ASC";
$tabsqlsort[39] = "sortorder ASC";
$tabsqlsort[40] = "code ASC";
$tabsqlsort[41] = "code ASC";
$tabsqlsort[42] = "code ASC";
$tabsqlsort[43] = "code ASC";

// Field names in select result for dictionary display
$tabfield = array();
$tabfield[1] = "code,libelle,country";
$tabfield[2] = "code,libelle,region_id,region,country"; // "code,libelle,region,country_code-country"
$tabfield[3] = "code,libelle,country_id,country";
$tabfield[4] = "code,label";
$tabfield[5] = "code,label";
$tabfield[6] = "code,libelle,type,color,position";
$tabfield[7] = "code,libelle,country,accountancy_code,deductible";
$tabfield[8] = "code,libelle,country_id,country".(!empty($conf->global->SOCIETE_SORT_ON_TYPEENT) ? ',position' : '');
$tabfield[9] = "code,label,unicode";
$tabfield[10] = "country_id,country,code,taux,localtax1_type,localtax1,localtax2_type,localtax2,recuperableonly,accountancy_code_sell,accountancy_code_buy,note";
$tabfield[11] = "element,source,code,libelle,position";
$tabfield[12] = "code,libelle,libelle_facture,nbjour,type_cdr,decalage,sortorder,entity";
$tabfield[13] = "code,libelle,type,entity";
$tabfield[14] = "code,label,price,organization,country";
$tabfield[15] = "code,libelle,width,height,unit";
$tabfield[16] = "code,libelle,sortorder";
$tabfield[17] = "code,label,accountancy_code";
$tabfield[18] = "code,libelle,tracking";
$tabfield[19] = "code,libelle";
$tabfield[20] = "code,libelle";
$tabfield[21] = "code,label,position";
$tabfield[22] = "code,label";
$tabfield[23] = "country_id,country,taux,revenuestamp_type,accountancy_code_sell,accountancy_code_buy,note";
$tabfield[24] = "code,label";
$tabfield[25] = "code,label";
//$tabfield[26]= "code,label,short_label";
$tabfield[27] = "code,libelle,picto";
$tabfield[28] = "code,label,affect,delay,newByMonth,country_id,country";
$tabfield[29] = "code,label,percent,position";
$tabfield[30] = "code,name,paper_size,orientation,metric,leftmargin,topmargin,nx,ny,spacex,spacey,width,height,font_size,custom_x,custom_y";
//$tabfield[31]= "pcg_version,label";
$tabfield[32] = "code,dayrule,year,month,day,country_id,country";
$tabfield[33] = "code,label";
$tabfield[34] = "code,label";
$tabfield[35] = "label";
$tabfield[36] = "range_ik,fk_c_exp_tax_cat";
$tabfield[37] = "code,label,short_label,unit_type,scale";
$tabfield[38] = "code,label,url,icon,entity";
$tabfield[39] = "code,libelle,sortorder";
$tabfield[40] = "code,libelle,picto";
$tabfield[41] = "code,label";
$tabfield[42] = "code,label";
$tabfield[43] = "code,label";

// Edit field names for editing a record
$tabfieldvalue = array();
$tabfieldvalue[1] = "code,libelle,country";
$tabfieldvalue[2] = "code,libelle,region"; // "code,libelle,region"
$tabfieldvalue[3] = "code,libelle,country";
$tabfieldvalue[4] = "code,label";
$tabfieldvalue[5] = "code,label";
$tabfieldvalue[6] = "code,libelle,type,color,position";
$tabfieldvalue[7] = "code,libelle,country,accountancy_code,deductible";
$tabfieldvalue[8] = "code,libelle,country".(!empty($conf->global->SOCIETE_SORT_ON_TYPEENT) ? ',position' : '');
$tabfieldvalue[9] = "code,label,unicode";
$tabfieldvalue[10] = "country,code,taux,localtax1_type,localtax1,localtax2_type,localtax2,recuperableonly,accountancy_code_sell,accountancy_code_buy,note";
$tabfieldvalue[11] = "element,source,code,libelle,position";
$tabfieldvalue[12] = "code,libelle,libelle_facture,nbjour,type_cdr,decalage,sortorder";
$tabfieldvalue[13] = "code,libelle,type";
$tabfieldvalue[14] = "code,label,price,organization,country";
$tabfieldvalue[15] = "code,libelle,width,height,unit";
$tabfieldvalue[16] = "code,libelle,sortorder";
$tabfieldvalue[17] = "code,label,accountancy_code";
$tabfieldvalue[18] = "code,libelle,tracking";
$tabfieldvalue[19] = "code,libelle";
$tabfieldvalue[20] = "code,libelle";
$tabfieldvalue[21] = "code,label,position";
$tabfieldvalue[22] = "code,label";
$tabfieldvalue[23] = "country,taux,revenuestamp_type,accountancy_code_sell,accountancy_code_buy,note";
$tabfieldvalue[24] = "code,label";
$tabfieldvalue[25] = "code,label";
//$tabfieldvalue[26]= "code,label,short_label";
$tabfieldvalue[27] = "code,libelle,picto";
$tabfieldvalue[28] = "code,label,affect,delay,newByMonth,country";
$tabfieldvalue[29] = "code,label,percent,position";
$tabfieldvalue[30] = "code,name,paper_size,orientation,metric,leftmargin,topmargin,nx,ny,spacex,spacey,width,height,font_size,custom_x,custom_y";
//$tabfieldvalue[31]= "pcg_version,label";
$tabfieldvalue[32] = "code,dayrule,day,month,year,country";
$tabfieldvalue[33] = "code,label";
$tabfieldvalue[34] = "code,label";
$tabfieldvalue[35] = "label";
$tabfieldvalue[36] = "range_ik,fk_c_exp_tax_cat";
$tabfieldvalue[37] = "code,label,short_label,unit_type,scale";
$tabfieldvalue[38] = "code,label,url,icon";
$tabfieldvalue[39] = "code,libelle,sortorder";
$tabfieldvalue[40] = "code,libelle,picto";
$tabfieldvalue[41] = "code,label";
$tabfieldvalue[42] = "code,label";
$tabfieldvalue[43] = "code,label";

// Field names in the table for inserting a record
$tabfieldinsert = array();
$tabfieldinsert[1] = "code,libelle,fk_pays";
$tabfieldinsert[2] = "code_departement,nom,fk_region";
$tabfieldinsert[3] = "code_region,nom,fk_pays";
$tabfieldinsert[4] = "code,label";
$tabfieldinsert[5] = "code,label";
$tabfieldinsert[6] = "code,libelle,type,color,position";
$tabfieldinsert[7] = "code,libelle,fk_pays,accountancy_code,deductible";
$tabfieldinsert[8] = "code,libelle,fk_country".(!empty($conf->global->SOCIETE_SORT_ON_TYPEENT) ? ',position' : '');
$tabfieldinsert[9] = "code_iso,label,unicode";
$tabfieldinsert[10] = "fk_pays,code,taux,localtax1_type,localtax1,localtax2_type,localtax2,recuperableonly,accountancy_code_sell,accountancy_code_buy,note";
$tabfieldinsert[11] = "element,source,code,libelle,position";
$tabfieldinsert[12] = "code,libelle,libelle_facture,nbjour,type_cdr,decalage,sortorder,entity";
$tabfieldinsert[13] = "code,libelle,type,entity";
$tabfieldinsert[14] = "code,label,price,organization,fk_pays";
$tabfieldinsert[15] = "code,label,width,height,unit";
$tabfieldinsert[16] = "code,label,sortorder";
$tabfieldinsert[17] = "code,label,accountancy_code";
$tabfieldinsert[18] = "code,libelle,tracking";
$tabfieldinsert[19] = "code,libelle";
$tabfieldinsert[20] = "code,libelle";
$tabfieldinsert[21] = "code,label,position";
$tabfieldinsert[22] = "code,label";
$tabfieldinsert[23] = "fk_pays,taux,revenuestamp_type,accountancy_code_sell,accountancy_code_buy,note";
$tabfieldinsert[24] = "code,label";
$tabfieldinsert[25] = "code,label";
//$tabfieldinsert[26]= "code,label,short_label";
$tabfieldinsert[27] = "code,libelle,picto";
$tabfieldinsert[28] = "code,label,affect,delay,newByMonth,fk_country";
$tabfieldinsert[29] = "code,label,percent,position";
$tabfieldinsert[30] = "code,name,paper_size,orientation,metric,leftmargin,topmargin,nx,ny,spacex,spacey,width,height,font_size,custom_x,custom_y";
//$tabfieldinsert[31]= "pcg_version,label";
//$tabfieldinsert[32]= "code,label,range_account,sens,category_type,formula,position,fk_country";
$tabfieldinsert[32] = "code,dayrule,day,month,year,fk_country";
$tabfieldinsert[33] = "code,label";
$tabfieldinsert[34] = "code,label";
$tabfieldinsert[35] = "label";
$tabfieldinsert[36] = "range_ik,fk_c_exp_tax_cat";
$tabfieldinsert[37] = "code,label,short_label,unit_type,scale";
$tabfieldinsert[38] = "code,label,url,icon,entity";
$tabfieldinsert[39] = "code,label,sortorder";
$tabfieldinsert[40] = "code,libelle,picto";
$tabfieldinsert[41] = "code,label";
$tabfieldinsert[42] = "code,label";
$tabfieldinsert[43] = "code,label";

// Rowid name of field depending if field is autoincrement on or off..
// Use "" if id field is "rowid" and has autoincrement on
// Use "nameoffield" if id field is not "rowid" or has not autoincrement on
$tabrowid = array();
$tabrowid[1] = "";
$tabrowid[2] = "";
$tabrowid[3] = "";
$tabrowid[4] = "rowid";
$tabrowid[5] = "rowid";
$tabrowid[6] = "id";
$tabrowid[7] = "id";
$tabrowid[8] = "id";
$tabrowid[9] = "code_iso";
$tabrowid[10] = "";
$tabrowid[11] = "rowid";
$tabrowid[12] = "";
$tabrowid[13] = "id";
$tabrowid[14] = "";
$tabrowid[15] = "";
$tabrowid[16] = "code";
$tabrowid[17] = "id";
$tabrowid[18] = "rowid";
$tabrowid[19] = "id";
$tabrowid[20] = "";
$tabrowid[21] = "rowid";
$tabrowid[22] = "rowid";
$tabrowid[23] = "";
$tabrowid[24] = "";
$tabrowid[25] = "";
//$tabrowid[26]= "";
$tabrowid[27] = "id";
$tabrowid[28] = "";
$tabrowid[29] = "";
$tabrowid[30] = "";
//$tabrowid[31]= "";
$tabrowid[32] = "id";
$tabrowid[33] = "rowid";
$tabrowid[34] = "rowid";
$tabrowid[35] = "";
$tabrowid[36] = "";
$tabrowid[37] = "";
$tabrowid[38] = "";
$tabrowid[39] = "code";
$tabrowid[40] = "id";
$tabrowid[41] = "";
$tabrowid[42] = "rowid";
$tabrowid[43] = "rowid";

// Condition to show dictionary in setup page
$tabcond = array();
$tabcond[1] = (!empty($conf->societe->enabled));
$tabcond[2] = true;
$tabcond[3] = true;
$tabcond[4] = true;
$tabcond[5] = (!empty($conf->societe->enabled) || !empty($conf->adherent->enabled));
$tabcond[6] = !empty($conf->agenda->enabled);
$tabcond[7] = !empty($conf->tax->enabled);
$tabcond[8] = !empty($conf->societe->enabled);
$tabcond[9] = true;
$tabcond[10] = true;
$tabcond[11] = (!empty($conf->societe->enabled));
$tabcond[12] = (!empty($conf->commande->enabled) || !empty($conf->propal->enabled) || !empty($conf->facture->enabled) || (!empty($conf->fournisseur->enabled) && empty($conf->global->MAIN_USE_NEW_SUPPLIERMOD)) || !empty($conf->supplier_invoice->enabled) || !empty($conf->supplier_order->enabled));
$tabcond[13] = (!empty($conf->commande->enabled) || !empty($conf->propal->enabled) || !empty($conf->facture->enabled) || (!empty($conf->fournisseur->enabled) && empty($conf->global->MAIN_USE_NEW_SUPPLIERMOD)) || !empty($conf->supplier_invoice->enabled) || !empty($conf->supplier_order->enabled));
$tabcond[14] = (!empty($conf->product->enabled) && (!empty($conf->ecotax->enabled) || !empty($conf->global->MAIN_SHOW_ECOTAX_DICTIONNARY)));
$tabcond[15] = true;
$tabcond[16] = (!empty($conf->societe->enabled) && empty($conf->global->SOCIETE_DISABLE_PROSPECTS));
$tabcond[17] = (!empty($conf->deplacement->enabled) || !empty($conf->expensereport->enabled));
$tabcond[18] = !empty($conf->expedition->enabled) || !empty($conf->reception->enabled);
$tabcond[19] = !empty($conf->societe->enabled);
$tabcond[20] = (!empty($conf->fournisseur->enabled) && empty($conf->global->MAIN_USE_NEW_SUPPLIERMOD)) || !empty($conf->supplier_order->enabled);
$tabcond[21] = !empty($conf->propal->enabled);
$tabcond[22] = (!empty($conf->commande->enabled) || !empty($conf->propal->enabled));
$tabcond[23] = true;
$tabcond[24] = !empty($conf->resource->enabled);
$tabcond[25] = !empty($conf->website->enabled);
//$tabcond[26]= ! empty($conf->product->enabled);
$tabcond[27] = !empty($conf->societe->enabled);
$tabcond[28] = !empty($conf->holiday->enabled);
$tabcond[29] = !empty($conf->projet->enabled);
$tabcond[30] = !empty($conf->label->enabled);
//$tabcond[31]= ! empty($conf->accounting->enabled);
$tabcond[32] = (!empty($conf->holiday->enabled) || !empty($conf->hrm->enabled));
$tabcond[33] = !empty($conf->hrm->enabled);
$tabcond[34] = !empty($conf->hrm->enabled);
$tabcond[35] = !empty($conf->expensereport->enabled);
$tabcond[36] = !empty($conf->expensereport->enabled);
$tabcond[37] = !empty($conf->product->enabled);
$tabcond[38] = !empty($conf->socialnetworks->enabled);
$tabcond[39] = (!empty($conf->societe->enabled) && empty($conf->global->SOCIETE_DISABLE_PROSPECTS) && !empty($conf->global->THIRDPARTY_ENABLE_PROSPECTION_ON_ALTERNATIVE_ADRESSES));
$tabcond[40] = (!empty($conf->societe->enabled) && !empty($conf->global->THIRDPARTY_ENABLE_PROSPECTION_ON_ALTERNATIVE_ADRESSES));
$tabcond[41] = !empty($conf->intracommreport->enabled);
$tabcond[42] = !empty($conf->product->enabled);
$tabcond[43] = !empty($conf->product->enabled) && !empty($conf->productbatch->enabled) && $conf->global->MAIN_FEATURES_LEVEL >= 2;

// List of help for fields
$tabhelp = array();
$tabhelp[1]  = array('code'=>$langs->trans("EnterAnyCode"));
$tabhelp[2]  = array('code'=>$langs->trans("EnterAnyCode"));
$tabhelp[3]  = array('code'=>$langs->trans("EnterAnyCode"));
$tabhelp[4]  = array('code'=>$langs->trans("EnterAnyCode"));
$tabhelp[5]  = array('code'=>$langs->trans("EnterAnyCode"));
$tabhelp[6]  = array('code'=>$langs->trans("EnterAnyCode"), 'color'=>$langs->trans("ColorFormat"), 'position'=>$langs->trans("PositionIntoComboList"));
$tabhelp[7]  = array('code'=>$langs->trans("EnterAnyCode"));
$tabhelp[8]  = array('code'=>$langs->trans("EnterAnyCode"), 'position'=>$langs->trans("PositionIntoComboList"));
$tabhelp[9]  = array('code'=>$langs->trans("EnterAnyCode"), 'unicode'=>$langs->trans("UnicodeCurrency"));
$tabhelp[10] = array('code'=>$langs->trans("EnterAnyCode"), 'taux'=>$langs->trans("SellTaxRate"), 'recuperableonly'=>$langs->trans("RecuperableOnly"), 'localtax1_type'=>$langs->trans("LocalTaxDesc"), 'localtax2_type'=>$langs->trans("LocalTaxDesc"));
$tabhelp[11] = array('code'=>$langs->trans("EnterAnyCode"), 'position'=>$langs->trans("PositionIntoComboList"));
$tabhelp[12] = array('code'=>$langs->trans("EnterAnyCode"), 'type_cdr'=>$langs->trans("TypeCdr", $langs->transnoentitiesnoconv("NbOfDays"), $langs->transnoentitiesnoconv("Offset"), $langs->transnoentitiesnoconv("NbOfDays"), $langs->transnoentitiesnoconv("Offset")));
$tabhelp[13] = array('code'=>$langs->trans("EnterAnyCode"));
$tabhelp[14] = array('code'=>$langs->trans("EnterAnyCode"));
$tabhelp[15] = array('code'=>$langs->trans("EnterAnyCode"));
$tabhelp[16] = array('code'=>$langs->trans("EnterAnyCode"));
$tabhelp[17] = array('code'=>$langs->trans("EnterAnyCode"));
$tabhelp[18] = array('code'=>$langs->trans("EnterAnyCode"), 'tracking'=>$langs->trans("UrlTrackingDesc"));
$tabhelp[19] = array('code'=>$langs->trans("EnterAnyCode"));
$tabhelp[20] = array('code'=>$langs->trans("EnterAnyCode"));
$tabhelp[21] = array('code'=>$langs->trans("EnterAnyCode"), 'position'=>$langs->trans("PositionIntoComboList"));
$tabhelp[22] = array('code'=>$langs->trans("EnterAnyCode"));
$tabhelp[23] = array('revenuestamp_type'=>'FixedOrPercent');
$tabhelp[24] = array('code'=>$langs->trans("EnterAnyCode"));
$tabhelp[25] = array('code'=>$langs->trans('EnterAnyCode'));
//$tabhelp[26] = array('code'=>$langs->trans("EnterAnyCode"));
$tabhelp[27] = array('code'=>$langs->trans("EnterAnyCode"), 'picto'=>$langs->trans("PictoHelp"));
$tabhelp[28] = array('affect'=>$langs->trans("FollowedByACounter"), 'delay'=>$langs->trans("MinimumNoticePeriod"), 'newByMonth'=>$langs->trans("NbAddedAutomatically"));
$tabhelp[29] = array('code'=>$langs->trans("EnterAnyCode"), 'percent'=>$langs->trans("OpportunityPercent"), 'position'=>$langs->trans("PositionIntoComboList"));
$tabhelp[30] = array('code'=>$langs->trans("EnterAnyCode"), 'name'=>$langs->trans("LabelName"), 'paper_size'=>$langs->trans("LabelPaperSize"));
//$tabhelp[31] = array('pcg_version'=>$langs->trans("EnterAnyCode"));
$tabhelp[32] = array('code'=>$langs->trans("EnterAnyCode"), 'dayrule'=>"Keep empty for a date defined with month and day (most common case).<br>Use a keyword like 'easter', 'eastermonday', ... for a date predefined by complex rules.", 'country'=>$langs->trans("CountryIfSpecificToOneCountry"), 'year'=>$langs->trans("ZeroMeansEveryYear"));
$tabhelp[33] = array('code'=>$langs->trans("EnterAnyCode"));
$tabhelp[34] = array('code'=>$langs->trans("EnterAnyCode"));
$tabhelp[35] = array();
$tabhelp[36] = array('range_ik'=>$langs->trans('PrevRangeToThisRange'));
$tabhelp[37] = array('code'=>$langs->trans("EnterAnyCode"), 'unit_type' => $langs->trans('MeasuringUnitTypeDesc'), 'scale' => $langs->trans('MeasuringScaleDesc'));
$tabhelp[38] = array('code'=>$langs->trans("EnterAnyCode"), 'url' => $langs->trans('UrlSocialNetworksDesc'), 'icon' => $langs->trans('FafaIconSocialNetworksDesc'));
$tabhelp[39] = array('code'=>$langs->trans("EnterAnyCode"));
$tabhelp[40] = array('code'=>$langs->trans("EnterAnyCode"), 'picto'=>$langs->trans("PictoHelp"));
$tabhelp[41] = array('code'=>$langs->trans("EnterAnyCode"));
$tabhelp[42] = array('code'=>$langs->trans("EnterAnyCode"));
$tabhelp[43] = array('code'=>$langs->trans("EnterAnyCode"));

// Table to store complete informations (will replace all other table). Key is table name.
$tabcomplete = array(
	'c_forme_juridique'=>array('picto'=>'company'),
	'c_departements'=>array('picto'=>'state'),
	'c_regions'=>array('picto'=>'region'),
	'c_country'=>array('picto'=>'country'),
	'c_civility'=>array('picto'=>'contact'),
	'c_actioncomm'=>array('picto'=>'action'),
	'c_chargesociales'=>array('picto'=>'bill'),
	'c_typent'=>array('picto'=>'company'),
	'c_currencies'=>array('picto'=>'multicurrency'),
	'c_tva'=>array('picto'=>'bill'),
	'c_type_contact'=>array('picto'=>'contact'),
	'c_payment_term'=>array('picto'=>'bill'),
	'c_paiement'=>array('picto'=>'bill'),
	'c_ecotaxe'=>array('picto'=>'bill'),
	'c_paper_format'=>array('picto'=>'generic'),
	'c_prospectlevel'=>array('picto'=>'company'),
	'c_type_fees'=>array('picto'=>'trip'),
	'c_effectif'=>array('picto'=>'company'),
	'c_input_method'=>array('picto'=>'order'),
	'c_input_reason'=>array('picto'=>'order'),
	'c_availability'=>array('picto'=>'shipment'),
	'c_shipment_mode'=>array('picto'=>'shipment'),
	'c_revenuestamp'=>array('picto'=>'bill'),
	'c_type_resource'=>array('picto'=>'resource'),
	'c_type_container'=>array('picto'=>'website'),
	'c_stcomm'=>array('picto'=>'company'),
	'c_holiday_types'=>array('picto'=>'holiday'),
	'c_lead_status'=>array('picto'=>'project'),
	'c_format_cards'=>array('picto'=>'generic'),
	'c_hrm_public_holiday'=>array('picto'=>'holiday'),
	'c_hrm_department'=>array('picto'=>'hrm'),
	'c_hrm_function'=>array('picto'=>'hrm'),
	'c_exp_tax_cat'=>array('picto'=>'expensereport'),
	'c_exp_tax_range'=>array('picto'=>'expensereport'),
	'c_units'=>array('picto'=>'product'),
	'c_socialnetworks'=>array('picto'=>'share-alt'),
	'c_product_nature'=>array('picto'=>'product'),
	'c_transport_mode'=>array('picto'=>'incoterm'),
	'c_prospectcontactlevel'=>array('picto'=>'company'),
	'c_stcommcontact'=>array('picto'=>'company'),
	'c_product_nature'=>array('picto'=>'product'),
	'c_productbatch_qcstatus'=>array('picto'=>'lot'),

);


// Complete all arrays with entries found into modules
complete_dictionary_with_modules($taborder, $tabname, $tablib, $tabsql, $tabsqlsort, $tabfield, $tabfieldvalue, $tabfieldinsert, $tabrowid, $tabcond, $tabhelp, $tabcomplete);

// Defaut sortorder
if (empty($sortfield)) {
	$tmp1 = explode(',', empty($tabsqlsort[$id]) ? '' : $tabsqlsort[$id]);
	$tmp2 = explode(' ', $tmp1[0]);
	$sortfield = preg_replace('/^.*\./', '', $tmp2[0]);
}

// Define elementList and sourceList (used for dictionary type of contacts "llx_c_type_contact")
$elementList = array();
$sourceList = array();
if ($id == 11) {
	$elementList = array(
		'' => '',
		'societe' => $langs->trans('ThirdParty'),
		// 'proposal' => $langs->trans('Proposal'),
		// 'order' => $langs->trans('Order'),
		// 'invoice' => $langs->trans('Bill'),
		'supplier_proposal' => $langs->trans('SupplierProposal'),
		'order_supplier' => $langs->trans('SupplierOrder'),
		'invoice_supplier' => $langs->trans('SupplierBill'),
		// 'intervention' => $langs->trans('InterventionCard'),
		// 'contract' => $langs->trans('Contract'),
		'project' => $langs->trans('Project'),
		'project_task' => $langs->trans('Task'),
		'ticket' => $langs->trans('Ticket'),
		'agenda' => $langs->trans('Agenda'),
		'dolresource' => $langs->trans('Resource'),
		// old deprecated
		'propal' => $langs->trans('Proposal'),
		'commande' => $langs->trans('Order'),
		'facture' => $langs->trans('Bill'),
		'fichinter' => $langs->trans('InterventionCard'),
		'contrat' => $langs->trans('Contract'),
	);
	if (!empty($conf->global->MAIN_SUPPORT_SHARED_CONTACT_BETWEEN_THIRDPARTIES)) {
		$elementList["societe"] = $langs->trans('ThirdParty');
	}

	complete_elementList_with_modules($elementList);

	asort($elementList);
	$sourceList = array(
			'internal' => $langs->trans('Internal'),
			'external' => $langs->trans('External')
	);
}

// Define localtax_typeList (used for dictionary "llx_c_tva")
$localtax_typeList = array();
if ($id == 10) {
	$localtax_typeList = array(
		"0" => $langs->trans("No"),
		"1" => $langs->trans("Yes").' ('.$langs->trans("Type")." 1)", //$langs->trans("%ageOnAllWithoutVAT"),
		"2" => $langs->trans("Yes").' ('.$langs->trans("Type")." 2)", //$langs->trans("%ageOnAllBeforeVAT"),
		"3" => $langs->trans("Yes").' ('.$langs->trans("Type")." 3)", //$langs->trans("%ageOnProductsWithoutVAT"),
		"4" => $langs->trans("Yes").' ('.$langs->trans("Type")." 4)", //$langs->trans("%ageOnProductsBeforeVAT"),
		"5" => $langs->trans("Yes").' ('.$langs->trans("Type")." 5)", //$langs->trans("%ageOnServiceWithoutVAT"),
		"6" => $langs->trans("Yes").' ('.$langs->trans("Type")." 6)"	//$langs->trans("%ageOnServiceBeforeVAT"),
	);
}



/*
 * Actions
 */

if (GETPOST('button_removefilter', 'alpha') || GETPOST('button_removefilter.x', 'alpha') || GETPOST('button_removefilter_x', 'alpha')) {
	$search_country_id = '';
	$search_code = '';
}

// Actions add or modify an entry into a dictionary
if (GETPOST('actionadd') || GETPOST('actionmodify')) {
	$listfield = explode(',', str_replace(' ', '', $tabfield[$id]));
	$listfieldinsert = explode(',', $tabfieldinsert[$id]);
	$listfieldmodify = explode(',', $tabfieldinsert[$id]);
	$listfieldvalue = explode(',', $tabfieldvalue[$id]);

	// Check that all mandatory fields are filled
	$ok = 1;
	foreach ($listfield as $f => $value) {
		// Discard check of mandatory fields for country for some tables
		if ($value == 'country_id' && in_array($tablib[$id], array('DictionaryPublicHolidays', 'DictionaryVAT', 'DictionaryRegion', 'DictionaryCompanyType', 'DictionaryHolidayTypes', 'DictionaryRevenueStamp', 'DictionaryAccountancysystem', 'DictionaryAccountancyCategory'))) {
			continue; // For some pages, country is not mandatory
		}
		if ($value == 'country' && in_array($tablib[$id], array('DictionaryPublicHolidays', 'DictionaryCanton', 'DictionaryCompanyType', 'DictionaryHolidayTypes', 'DictionaryRevenueStamp'))) {
			continue; // For some pages, country is not mandatory
		}
		// Discard check of mandatory fiedls for other fields
		if ($value == 'localtax1' && empty($_POST['localtax1_type'])) {
			continue;
		}
		if ($value == 'localtax2' && empty($_POST['localtax2_type'])) {
			continue;
		}
		if ($value == 'color' && empty($_POST['color'])) {
			continue;
		}
		if ($value == 'formula' && empty($_POST['formula'])) {
			continue;
		}
		if ($value == 'dayrule' && empty($_POST['dayrule'])) {
			continue;
		}
		if ($value == 'sortorder') {
			continue; // For a column name 'sortorder', we use the field name 'position'
		}
		if ((!GETPOSTISSET($value) || GETPOST($value) == '')
			&& (!in_array($value, array('decalage', 'module', 'accountancy_code', 'accountancy_code_sell', 'accountancy_code_buy', 'tracking', 'picto'))  // Fields that are not mandatory
			&& ($id != 10 || ($value != 'code' && $value != 'note')) // Field code and note is not mandatory for dictionary table 10
			)
		) {
			$ok = 0;
			$fieldnamekey = $value;
			// We take translate key of field
			if ($fieldnamekey == 'libelle' || ($fieldnamekey == 'label')) {
				$fieldnamekey = 'Label';
			}
			if ($fieldnamekey == 'libelle_facture') {
				$fieldnamekey = 'LabelOnDocuments';
			}
			if ($fieldnamekey == 'nbjour') {
				$fieldnamekey = 'NbOfDays';
			}
			if ($fieldnamekey == 'decalage') {
				$fieldnamekey = 'Offset';
			}
			if ($fieldnamekey == 'module') {
				$fieldnamekey = 'Module';
			}
			if ($fieldnamekey == 'code') {
				$fieldnamekey = 'Code';
			}
			if ($fieldnamekey == 'note') {
				$fieldnamekey = 'Note';
			}
			if ($fieldnamekey == 'taux') {
				$fieldnamekey = 'Rate';
			}
			if ($fieldnamekey == 'type') {
				$fieldnamekey = 'Type';
			}
			if ($fieldnamekey == 'position') {
				$fieldnamekey = 'Position';
			}
			if ($fieldnamekey == 'unicode') {
				$fieldnamekey = 'Unicode';
			}
			if ($fieldnamekey == 'deductible') {
				$fieldnamekey = 'Deductible';
			}
			if ($fieldnamekey == 'sortorder') {
				$fieldnamekey = 'SortOrder';
			}
			if ($fieldnamekey == 'category_type') {
				$fieldnamekey = 'Calculated';
			}
			if ($fieldnamekey == 'revenuestamp_type') {
				$fieldnamekey = 'TypeOfRevenueStamp';
			}
			if ($fieldnamekey == 'use_default') {
				$fieldnamekey = 'UseByDefault';
			}

			setEventMessages($langs->transnoentities("ErrorFieldRequired", $langs->transnoentities($fieldnamekey)), null, 'errors');
		}
	}
	// Other checks
	if (GETPOST('actionadd') && $tabname[$id] == MAIN_DB_PREFIX."c_actioncomm" && GETPOSTISSET("type") && in_array(GETPOST("type"), array('system', 'systemauto'))) {
		$ok = 0;
		setEventMessages($langs->transnoentities('ErrorReservedTypeSystemSystemAuto'), null, 'errors');
	}
	if (GETPOSTISSET("code")) {
		if (GETPOST("code") == '0') {
			$ok = 0;
			setEventMessages($langs->transnoentities('ErrorCodeCantContainZero'), null, 'errors');
		}
		/*if (!is_numeric($_POST['code']))	// disabled, code may not be in numeric base
		{
			$ok = 0;
			$msg .= $langs->transnoentities('ErrorFieldFormat', $langs->transnoentities('Code')).'<br>';
		}*/
	}
	if (GETPOSTISSET("country") && (GETPOST("country") == '0') && ($id != 2)) {
		if (in_array($tablib[$id], array('DictionaryCompanyType', 'DictionaryHolidayTypes'))) {	// Field country is no mandatory for such dictionaries
			$_POST["country"] = '';
		} else {
			$ok = 0;
			setEventMessages($langs->transnoentities("ErrorFieldRequired", $langs->transnoentities("Country")), null, 'errors');
		}
	}
	if (($id == 3 || $id == 42) && !is_numeric(GETPOST("code"))) {
		$ok = 0;
		setEventMessages($langs->transnoentities("ErrorFieldMustBeANumeric", $langs->transnoentities("Code")), null, 'errors');
	}

	// Clean some parameters
	if ((GETPOST("localtax1_type") || (GETPOST('localtax1_type') == '0')) && !GETPOST("localtax1")) {
		$_POST["localtax1"] = '0'; // If empty, we force to 0
	}
	if ((GETPOST("localtax2_type") || (GETPOST('localtax2_type') == '0')) && !GETPOST("localtax2")) {
		$_POST["localtax2"] = '0'; // If empty, we force to 0
	}
	if (GETPOST("accountancy_code") <= 0) {
		$_POST["accountancy_code"] = ''; // If empty, we force to null
	}
	if (GETPOST("accountancy_code_sell") <= 0) {
		$_POST["accountancy_code_sell"] = ''; // If empty, we force to null
	}
	if (GETPOST("accountancy_code_buy") <= 0) {
		$_POST["accountancy_code_buy"] = ''; // If empty, we force to null
	}
	if ($id == 10 && GETPOSTISSET("code")) {  // Spaces are not allowed into code for tax dictionary
		$_POST["code"] = preg_replace('/[^a-zA-Z0-9\-\+]/', '', $_POST["code"]);
	}

	// If check ok and action add, add the line
	if ($ok && GETPOST('actionadd')) {
		if ($tabrowid[$id]) {
			// Get free id for insert
			$newid = 0;
			$sql = "SELECT max(".$tabrowid[$id].") newid from ".$tabname[$id];
			$result = $db->query($sql);
			if ($result) {
				$obj = $db->fetch_object($result);
				$newid = ($obj->newid + 1);
			} else {
				dol_print_error($db);
			}
		}

		// Add new entry
		$sql = "INSERT INTO ".$tabname[$id]." (";
		// List of fields
		if ($tabrowid[$id] && !in_array($tabrowid[$id], $listfieldinsert)) {
			$sql .= $tabrowid[$id].",";
		}
		$sql .= $tabfieldinsert[$id];
		$sql .= ",active)";
		$sql .= " VALUES(";

		// List of values
		if ($tabrowid[$id] && !in_array($tabrowid[$id], $listfieldinsert)) {
			$sql .= $newid.",";
		}
		$i = 0;
		foreach ($listfieldinsert as $f => $value) {
			$keycode = $listfieldvalue[$i];
			if (empty($keycode)) {
				$keycode = $value;
			}

			if ($value == 'price' || preg_match('/^amount/i', $value)) {
				$_POST[$keycode] = price2num(GETPOST($keycode), 'MU');
			} elseif ($value == 'taux' || $value == 'localtax1') {
				$_POST[$keycode] = price2num(GETPOST($keycode), 8);	// Note that localtax2 can be a list of rates separated by coma like X:Y:Z
			} elseif ($value == 'entity') {
				$_POST[$keycode] = getEntity($tabname[$id]);
			}

			if ($i) {
				$sql .= ",";
			}

			if ($keycode == 'sortorder') {		// For column name 'sortorder', we use the field name 'position'
				$sql .= (int) GETPOST('position', 'int');
			} elseif ($_POST[$keycode] == '' && !($keycode == 'code' && $id == 10)) {
				$sql .= "null"; // For vat, we want/accept code = ''
			} elseif ($keycode == 'content') {
				$sql .= "'".$db->escape(GETPOST($keycode, 'restricthtml'))."'";
<<<<<<< HEAD
			} elseif (in_array($keycode, array('joinfile', 'private', 'pos', 'position', 'scale'))) {
=======
			} elseif (in_array($keycode, array('joinfile', 'private', 'pos', 'position', 'scale', 'use_default'))) {
>>>>>>> 2acbdc2c
				$sql .= (int) GETPOST($keycode, 'int');
			} else {
				$sql .= "'".$db->escape(GETPOST($keycode, 'nohtml'))."'";
			}

			$i++;
		}
		$sql .= ",1)";

		dol_syslog("actionadd", LOG_DEBUG);
		$resql = $db->query($sql);
		if ($resql) {	// Add is ok
			setEventMessages($langs->transnoentities("RecordCreatedSuccessfully"), null, 'mesgs');

			// Clean $_POST array, we keep only id of dictionary
			if ($id == 10 && GETPOST('country', 'int') > 0) {
				$search_country_id = GETPOST('country', 'int');
			}
			$_POST = array('id'=>$id);
		} else {
			if ($db->errno() == 'DB_ERROR_RECORD_ALREADY_EXISTS') {
				setEventMessages($langs->transnoentities("ErrorRecordAlreadyExists"), null, 'errors');
			} else {
				dol_print_error($db);
			}
		}
	}

	// If verif ok and action modify, modify the line
	if ($ok && GETPOST('actionmodify')) {
		if ($tabrowid[$id]) {
			$rowidcol = $tabrowid[$id];
		} else {
			$rowidcol = "rowid";
		}

		// Modify entry
		$sql = "UPDATE ".$tabname[$id]." SET ";
		// Modifie valeur des champs
		if ($tabrowid[$id] && !in_array($tabrowid[$id], $listfieldmodify)) {
			$sql .= $tabrowid[$id]."=";
			$sql .= "'".$db->escape($rowid)."', ";
		}
		$i = 0;
		foreach ($listfieldmodify as $field) {
			$keycode = $listfieldvalue[$i];
			if (empty($keycode)) {
				$keycode = $field;
			}

			if ($field == 'price' || preg_match('/^amount/i', $field)) {
				$_POST[$keycode] = price2num(GETPOST($keycode), 'MU');
			} elseif ($field == 'taux' || $field == 'localtax1') {
				$_POST[$keycode] = price2num(GETPOST($keycode), 8);	// Note that localtax2 can be a list of rates separated by coma like X:Y:Z
			} elseif ($field == 'entity') {
				$_POST[$keycode] = getEntity($tabname[$id]);
			}

			if ($i) {
				$sql .= ",";
			}
			$sql .= $field."=";
			if ($listfieldvalue[$i] == 'sortorder') {		// For column name 'sortorder', we use the field name 'position'
				$sql .= (int) GETPOST('position', 'int');
			} elseif ($_POST[$keycode] == '' && !($keycode == 'code' && $id == 10)) {
				$sql .= "null"; // For vat, we want/accept code = ''
			} elseif ($keycode == 'content') {
				$sql .= "'".$db->escape(GETPOST($keycode, 'restricthtml'))."'";
<<<<<<< HEAD
			} elseif (in_array($keycode, array('joinfile', 'private', 'pos', 'position', 'scale'))) {
=======
			} elseif (in_array($keycode, array('joinfile', 'private', 'pos', 'position', 'scale', 'use_default'))) {
>>>>>>> 2acbdc2c
				$sql .= (int) GETPOST($keycode, 'int');
			} else {
				$sql .= "'".$db->escape(GETPOST($keycode, 'nohtml'))."'";
			}

			$i++;
		}
		if (in_array($rowidcol, array('code', 'code_iso'))) {
			$sql .= " WHERE ".$rowidcol." = '".$db->escape($rowid)."'";
		} else {
			$sql .= " WHERE ".$rowidcol." = ".((int) $rowid);
		}
		if (in_array('entity', $listfieldmodify)) {
			$sql .= " AND entity = ".((int) getEntity($tabname[$id], 0));
		}

		dol_syslog("actionmodify", LOG_DEBUG);
		//print $sql;
		$resql = $db->query($sql);
		if (!$resql) {
			setEventMessages($db->error(), null, 'errors');
		}
	}
	//$_GET["id"]=GETPOST('id', 'int');       // Force affichage dictionnaire en cours d'edition
}

if (GETPOST('actioncancel')) {
	//$_GET["id"]=GETPOST('id', 'int');       // Force affichage dictionnaire en cours d'edition
}

if ($action == 'confirm_delete' && $confirm == 'yes') {       // delete
	if ($tabrowid[$id]) {
		$rowidcol = $tabrowid[$id];
	} else {
		$rowidcol = "rowid";
	}

	$sql = "DELETE FROM ".$tabname[$id]." WHERE ".$rowidcol."='".$db->escape($rowid)."'".($entity != '' ? " AND entity = ".(int) $entity : '');

	dol_syslog("delete", LOG_DEBUG);
	$result = $db->query($sql);
	if (!$result) {
		if ($db->errno() == 'DB_ERROR_CHILD_EXISTS') {
			setEventMessages($langs->transnoentities("ErrorRecordIsUsedByChild"), null, 'errors');
		} else {
			dol_print_error($db);
		}
	}
}

// activate
if ($action == $acts[0]) {
	if ($tabrowid[$id]) {
		$rowidcol = $tabrowid[$id];
	} else {
		$rowidcol = "rowid";
	}

	if ($rowid) {
		$sql = "UPDATE ".$tabname[$id]." SET active = 1 WHERE ".$rowidcol."='".$db->escape($rowid)."'".($entity != '' ? " AND entity = ".(int) $entity : '');
	} elseif ($code) {
		$sql = "UPDATE ".$tabname[$id]." SET active = 1 WHERE code='".dol_escape_htmltag($code)."'".($entity != '' ? " AND entity = ".(int) $entity : '');
	}

	$result = $db->query($sql);
	if (!$result) {
		dol_print_error($db);
	}
}

// disable
if ($action == $acts[1]) {
	if ($tabrowid[$id]) {
		$rowidcol = $tabrowid[$id];
	} else {
		$rowidcol = "rowid";
	}

	if ($rowid) {
		$sql = "UPDATE ".$tabname[$id]." SET active = 0 WHERE ".$rowidcol."='".$db->escape($rowid)."'".($entity != '' ? " AND entity = ".(int) $entity : '');
	} elseif ($code) {
		$sql = "UPDATE ".$tabname[$id]." SET active = 0 WHERE code='".dol_escape_htmltag($code)."'".($entity != '' ? " AND entity = ".(int) $entity : '');
	}

	$result = $db->query($sql);
	if (!$result) {
		dol_print_error($db);
	}
}

// favorite
if ($action == 'activate_favorite') {
	if ($tabrowid[$id]) {
		$rowidcol = $tabrowid[$id];
	} else {
		$rowidcol = "rowid";
	}

	if ($rowid) {
		$sql = "UPDATE ".$tabname[$id]." SET favorite = 1 WHERE ".$rowidcol."='".$db->escape($rowid)."'".($entity != '' ? " AND entity = ".(int) $entity : '');
	} elseif ($code) {
		$sql = "UPDATE ".$tabname[$id]." SET favorite = 1 WHERE code='".dol_escape_htmltag($code)."'".($entity != '' ? " AND entity = ".(int) $entity : '');
	}

	$result = $db->query($sql);
	if (!$result) {
		dol_print_error($db);
	}
}

// disable favorite
if ($action == 'disable_favorite') {
	if ($tabrowid[$id]) {
		$rowidcol = $tabrowid[$id];
	} else {
		$rowidcol = "rowid";
	}

	if ($rowid) {
		$sql = "UPDATE ".$tabname[$id]." SET favorite = 0 WHERE ".$rowidcol."='".$db->escape($rowid)."'".($entity != '' ? " AND entity = ".(int) $entity : '');
	} elseif ($code) {
		$sql = "UPDATE ".$tabname[$id]." SET favorite = 0 WHERE code='".dol_escape_htmltag($code)."'".($entity != '' ? " AND entity = ".(int) $entity : '');
	}

	$result = $db->query($sql);
	if (!$result) {
		dol_print_error($db);
	}
}


/*
 * View
 */

$form = new Form($db);
$formadmin = new FormAdmin($db);

$title = $langs->trans("DictionarySetup");

llxHeader('', $title);

$linkback = '';
if ($id) {
	$title .= ' - '.$langs->trans($tablib[$id]);
	$linkback = '<a href="'.$_SERVER['PHP_SELF'].'">'.$langs->trans("BackToDictionaryList").'</a>';
}
$titlepicto = 'title_setup';
if ($id == 10 && GETPOST('from') == 'accountancy') {
	$title = $langs->trans("MenuVatAccounts");
	$titlepicto = 'accountancy';
}
if ($id == 7 && GETPOST('from') == 'accountancy') {
	$title = $langs->trans("MenuTaxAccounts");
	$titlepicto = 'accountancy';
}

print load_fiche_titre($title, $linkback, $titlepicto);

if (empty($id)) {
	print '<span class="opacitymedium">'.$langs->trans("DictionaryDesc");
	print " ".$langs->trans("OnlyActiveElementsAreShown")."<br>\n";
	print '</span><br>';
}


$param = '&id='.urlencode($id);
if ($search_country_id > 0) {
	$param .= '&search_country_id='.urlencode($search_country_id);
}
if ($search_code != '') {
	$param .= '&search_code='.urlencode($search_country_id);
}
if ($entity != '') {
	$param .= '&entity='.(int) $entity;
}
$paramwithsearch = $param;
if ($sortorder) {
	$paramwithsearch .= '&sortorder='.urlencode($sortorder);
}
if ($sortfield) {
	$paramwithsearch .= '&sortfield='.urlencode($sortfield);
}
if (GETPOST('from')) {
	$paramwithsearch .= '&from='.urlencode(GETPOST('from', 'alpha'));
}


// Confirmation of the deletion of the line
if ($action == 'delete') {
	print $form->formconfirm($_SERVER["PHP_SELF"].'?'.($page ? 'page='.$page.'&' : '').'rowid='.urlencode($rowid).'&code='.urlencode($code).$paramwithsearch, $langs->trans('DeleteLine'), $langs->trans('ConfirmDeleteLine'), 'confirm_delete', '', 0, 1);
}
//var_dump($elementList);


/*
 * Show a dictionary
 */
if ($id) {
	// Complete search values request with sort criteria
	$sql = $tabsql[$id];

	if (!preg_match('/ WHERE /', $sql)) {
		$sql .= " WHERE 1 = 1";
	}
	if ($search_country_id > 0) {
		$sql .= " AND c.rowid = ".((int) $search_country_id);
	}
	if ($search_code != '' && $id == 9) {
		$sql .= natural_search("code_iso", $search_code);
	} elseif ($search_code != '' && $id == 28) {
		$sql .= natural_search("h.code", $search_code);
	} elseif ($search_code != '' && $id == 32) {
		$sql .= natural_search("a.code", $search_code);
	} elseif ($search_code != '' && $id == 3) {
		$sql .= natural_search("r.code_region", $search_code);
	} elseif ($search_code != '' && $id == 7) {
		$sql .= natural_search("a.code", $search_code);
	} elseif ($search_code != '' && $id != 9) {
		$sql .= natural_search("code", $search_code);
	}

	if ($sortfield) {
		// If sort order is "country", we use country_code instead
		if ($sortfield == 'country') {
			$sortfield = 'country_code';
		}
		$sql .= $db->order($sortfield, $sortorder);
		$sql .= ", ";
		// Clear the required sort criteria for the tabsqlsort to be able to force it with selected value
		$tabsqlsort[$id] = preg_replace('/([a-z]+\.)?'.$sortfield.' '.$sortorder.',/i', '', $tabsqlsort[$id]);
		$tabsqlsort[$id] = preg_replace('/([a-z]+\.)?'.$sortfield.',/i', '', $tabsqlsort[$id]);
	} else {
		$sql .= " ORDER BY ";
	}
	$sql .= $tabsqlsort[$id];
	$sql .= $db->plimit($listlimit + 1, $offset);
	//print $sql;

	if (empty($tabfield[$id])) {
		dol_print_error($db, 'The table with id '.$id.' has no array tabfield defined');
		exit;
	}
	$fieldlist = explode(',', $tabfield[$id]);

	print '<form action="'.$_SERVER['PHP_SELF'].'?id='.$id.'" method="POST">';
	print '<input type="hidden" name="token" value="'.newToken().'">';
	print '<input type="hidden" name="from" value="'.dol_escape_htmltag(GETPOST('from', 'alpha')).'">';

	if ($id == 10 && empty($conf->global->FACTURE_TVAOPTION)) {
		print info_admin($langs->trans("VATIsUsedIsOff", $langs->transnoentities("Setup"), $langs->transnoentities("CompanyFoundation")));
		print "<br>\n";
	}

	// Form to add a new line
	if ($tabname[$id]) {
		$withentity = null;

		$fieldlist = explode(',', $tabfield[$id]);

		print '<div class="div-table-responsive-no-min">';
		print '<table class="noborder centpercent">';

		// Line for title
		$tdsoffields = '<tr class="liste_titre">';
		foreach ($fieldlist as $field => $value) {
			if ($value == 'entity') {
				$withentity = getEntity($tabname[$id]);
				continue;
			}

			// Define field friendly name from its technical name
			$valuetoshow = ucfirst($value); // Par defaut
			$valuetoshow = $langs->trans($valuetoshow); // try to translate
			$class = '';

			if ($value == 'pos') {
				$valuetoshow = $langs->trans("Position"); $class = 'right';
			}
			if ($value == 'source') {
				$valuetoshow = $langs->trans("Contact");
			}
			if ($value == 'price') {
				$valuetoshow = $langs->trans("PriceUHT");
			}
			if ($value == 'taux') {
				if ($tabname[$id] != MAIN_DB_PREFIX."c_revenuestamp") {
					$valuetoshow = $langs->trans("Rate");
				} else {
					$valuetoshow = $langs->trans("Amount");
				}
				$class = 'center';
			}
			if ($value == 'localtax1_type') {
				$valuetoshow = $langs->trans("UseLocalTax")." 2"; $class = "center"; $sortable = 0;
			}
			if ($value == 'localtax1') {
				$valuetoshow = $langs->trans("RateOfTaxN", '2'); $class = "center";
			}
			if ($value == 'localtax2_type') {
				$valuetoshow = $langs->trans("UseLocalTax")." 3"; $class = "center"; $sortable = 0;
			}
			if ($value == 'localtax2') {
				$valuetoshow = $langs->trans("RateOfTaxN", '3'); $class = "center";
			}
			if ($value == 'organization') {
				$valuetoshow = $langs->trans("Organization");
			}
			if ($value == 'lang') {
				$valuetoshow = $langs->trans("Language");
			}
			if ($value == 'type') {
				if ($tabname[$id] == MAIN_DB_PREFIX."c_paiement") {
					$valuetoshow = $form->textwithtooltip($langs->trans("Type"), $langs->trans("TypePaymentDesc"), 2, 1, img_help(1, ''));
				} else {
					$valuetoshow = $langs->trans("Type");
				}
			}
			if ($value == 'code') {
				$valuetoshow = $langs->trans("Code"); $class = 'maxwidth100';
			}
			if ($value == 'libelle' || $value == 'label') {
				$valuetoshow = $form->textwithtooltip($langs->trans("Label"), $langs->trans("LabelUsedByDefault"), 2, 1, img_help(1, ''));
			}
			if ($value == 'libelle_facture') {
				$valuetoshow = $form->textwithtooltip($langs->trans("LabelOnDocuments"), $langs->trans("LabelUsedByDefault"), 2, 1, img_help(1, ''));
			}
			if ($value == 'country') {
				if (in_array('region_id', $fieldlist)) {
					print '<td>&nbsp;</td>'; continue;
				}		// For region page, we do not show the country input
				$valuetoshow = $langs->trans("Country");
			}
			if ($value == 'recuperableonly') {
				$valuetoshow = $langs->trans("NPR"); $class = "center";
			}
			if ($value == 'nbjour') {
				$valuetoshow = $langs->trans("NbOfDays");
			}
			if ($value == 'type_cdr') {
				$valuetoshow = $langs->trans("AtEndOfMonth"); $class = "center";
			}
			if ($value == 'decalage') {
				$valuetoshow = $langs->trans("Offset");
			}
			if ($value == 'width' || $value == 'nx') {
				$valuetoshow = $langs->trans("Width");
			}
			if ($value == 'height' || $value == 'ny') {
				$valuetoshow = $langs->trans("Height");
			}
			if ($value == 'unit' || $value == 'metric') {
				$valuetoshow = $langs->trans("MeasuringUnit");
			}
			if ($value == 'region_id' || $value == 'country_id') {
				$valuetoshow = '';
			}
			if ($value == 'accountancy_code') {
				$valuetoshow = $langs->trans("AccountancyCode");
			}
			if ($value == 'accountancy_code_sell') {
				$valuetoshow = $langs->trans("AccountancyCodeSell");
			}
			if ($value == 'accountancy_code_buy') {
				$valuetoshow = $langs->trans("AccountancyCodeBuy");
			}
			if ($value == 'pcg_version' || $value == 'fk_pcg_version') {
				$valuetoshow = $langs->trans("Pcg_version");
			}
			if ($value == 'account_parent') {
				$valuetoshow = $langs->trans("Accountparent");
			}
			if ($value == 'pcg_type') {
				$valuetoshow = $langs->trans("Pcg_type");
			}
			if ($value == 'pcg_subtype') {
				$valuetoshow = $langs->trans("Pcg_subtype");
			}
			if ($value == 'sortorder') {
				$valuetoshow = $langs->trans("SortOrder");
			}
			if ($value == 'short_label') {
				$valuetoshow = $langs->trans("ShortLabel");
			}
			if ($value == 'fk_parent') {
				$valuetoshow = $langs->trans("ParentID"); $class = 'center';
			}
			if ($value == 'range_account') {
				$valuetoshow = $langs->trans("Range");
			}
			if ($value == 'sens') {
				$valuetoshow = $langs->trans("Sens");
			}
			if ($value == 'category_type') {
				$valuetoshow = $langs->trans("Calculated");
			}
			if ($value == 'formula') {
				$valuetoshow = $langs->trans("Formula");
			}
			if ($value == 'paper_size') {
				$valuetoshow = $langs->trans("PaperSize");
			}
			if ($value == 'orientation') {
				$valuetoshow = $langs->trans("Orientation");
			}
			if ($value == 'leftmargin') {
				$valuetoshow = $langs->trans("LeftMargin");
			}
			if ($value == 'topmargin') {
				$valuetoshow = $langs->trans("TopMargin");
			}
			if ($value == 'spacex') {
				$valuetoshow = $langs->trans("SpaceX");
			}
			if ($value == 'spacey') {
				$valuetoshow = $langs->trans("SpaceY");
			}
			if ($value == 'font_size') {
				$valuetoshow = $langs->trans("FontSize");
			}
			if ($value == 'custom_x') {
				$valuetoshow = $langs->trans("CustomX");
			}
			if ($value == 'custom_y') {
				$valuetoshow = $langs->trans("CustomY");
			}
			if ($value == 'percent') {
				$valuetoshow = $langs->trans("Percentage");
			}
			if ($value == 'affect') {
				$valuetoshow = $langs->trans("WithCounter");
			}
			if ($value == 'delay') {
				$valuetoshow = $langs->trans("NoticePeriod");
			}
			if ($value == 'newByMonth') {
				$valuetoshow = $langs->trans("NewByMonth");
			}
			if ($value == 'fk_tva') {
				$valuetoshow = $langs->trans("VAT");
			}
			if ($value == 'range_ik') {
				$valuetoshow = $langs->trans("RangeIk");
			}
			if ($value == 'fk_c_exp_tax_cat') {
				$valuetoshow = $langs->trans("CarCategory");
			}
			if ($value == 'revenuestamp_type') {
				$valuetoshow = $langs->trans('TypeOfRevenueStamp');
			}
			if ($value == 'use_default') {
				$valuetoshow = $langs->trans('Default'); $class = 'center';
			}
			if ($value == 'unit_type') {
				$valuetoshow = $langs->trans('TypeOfUnit');
			}
			if ($value == 'public' && $tablib[$id] == 'TicketDictCategory') {
				$valuetoshow = $langs->trans('TicketGroupIsPublic'); $class = 'center';
			}

			if ($id == 2) {	// Special case for state page
				if ($value == 'region_id') {
					$valuetoshow = '&nbsp;'; $showfield = 1;
				}
				if ($value == 'region') {
					$valuetoshow = $langs->trans("Country").'/'.$langs->trans("Region"); $showfield = 1;
				}
			}

			if ($valuetoshow != '') {
				$tdsoffields .= '<td'.($class ? ' class="'.$class.'"' : '').'>';
				if (!empty($tabhelp[$id][$value]) && preg_match('/^http(s*):/i', $tabhelp[$id][$value])) {
					$tdsoffields .= '<a href="'.$tabhelp[$id][$value].'" target="_blank">'.$valuetoshow.' '.img_help(1, $valuetoshow).'</a>';
				} elseif (!empty($tabhelp[$id][$value])) {
					$tdsoffields .= $form->textwithpicto($valuetoshow, $tabhelp[$id][$value]);
				} else {
					$tdsoffields .= $valuetoshow;
				}
				$tdsoffields .= '</td>';
			}
		}

		if ($id == 4) {
			$tdsoffields .= '<td></td>';
		}
		$tdsoffields .= '<td>';
		$tdsoffields .= '<input type="hidden" name="id" value="'.$id.'">';
		if (!is_null($withentity)) {
			$tdsoffields .= '<input type="hidden" name="entity" value="'.$withentity.'">';
		}
		$tdsoffields .= '</td>';
		$tdsoffields .= '<td style="min-width: 26px;"></td>';
		$tdsoffields .= '<td style="min-width: 26px;"></td>';
		$tdsoffields .= '</tr>';

		print $tdsoffields;


		$obj = new stdClass();
		// If data was already input, we define them in obj to populate input fields.
		if (GETPOST('actionadd')) {
			foreach ($fieldlist as $key => $val) {
				if (GETPOST($val) != '') {
					$obj->$val = GETPOST($val);
				}
			}
		}

		$tmpaction = 'create';
		$parameters = array('fieldlist'=>$fieldlist, 'tabname'=>$tabname[$id]);
		$reshook = $hookmanager->executeHooks('createDictionaryFieldlist', $parameters, $obj, $tmpaction); // Note that $action and $object may have been modified by some hooks
		$error = $hookmanager->error; $errors = $hookmanager->errors;

		if ($id == 3) {
			unset($fieldlist[2]); // Remove field ??? if dictionary Regions
		}

		// Line to enter new values
		print '<!-- line to add new entry -->';
		print '<tr class="oddeven nodrag nodrop nohover">';

		if (empty($reshook)) {
			fieldList($fieldlist, $obj, $tabname[$id], 'add');
		}

		if ($id == 4) {
			print '<td></td>';
		}
		print '<td colspan="3" class="center">';
		if ($action != 'edit') {
			print '<input type="submit" class="button" name="actionadd" value="'.$langs->trans("Add").'">';
		}
		print '</td>';

		print "</tr>";

		print '</table>';
		print '</div>';
	}

	print '</form>';


	print '<br>';


	print '<form action="'.$_SERVER['PHP_SELF'].'?id='.$id.'" method="POST">';
	print '<input type="hidden" name="token" value="'.newToken().'">';
	print '<input type="hidden" name="from" value="'.dol_escape_htmltag(GETPOST('from', 'alpha')).'">';

	// List of available record in database
	dol_syslog("htdocs/admin/dict", LOG_DEBUG);

	$resql = $db->query($sql);
	if ($resql) {
		$num = $db->num_rows($resql);
		$i = 0;

		// There is several pages
		if ($num > $listlimit || $page) {
			print_fleche_navigation($page, $_SERVER["PHP_SELF"], $paramwithsearch, ($num > $listlimit), '<li class="pagination"><span>'.$langs->trans("Page").' '.($page + 1).'</span></li>');
			print '<div class="clearboth"></div>';
		}

		print '<div class="div-table-responsive">';
		print '<table class="noborder centpercent">';

		// Title line with search input fields
		print '<tr class="liste_titre_filter">';
		$filterfound = 0;
		foreach ($fieldlist as $field => $value) {
			if ($value == 'entity') {
				continue;
			}

			$showfield = 1; // By default

			if ($value == 'region_id' || $value == 'country_id') {
				$showfield = 0;
			}

			if ($showfield) {
				if ($value == 'country') {
					print '<td class="liste_titre">';
					print $form->select_country($search_country_id, 'search_country_id', '', 28, 'maxwidth150 maxwidthonsmartphone');
					print '</td>';
					$filterfound++;
				} elseif ($value == 'code') {
					print '<td class="liste_titre">';
					print '<input type="text" class="maxwidth100" name="search_code" value="'.dol_escape_htmltag($search_code).'">';
					print '</td>';
					$filterfound++;
				} else {
					print '<td class="liste_titre">';
					print '</td>';
				}
			}
		}
		if ($id == 4) {
			print '<td></td>';
		}
		print '<td class="liste_titre"></td>';
		print '<td class="liste_titre right" colspan="2">';
		if ($filterfound) {
			$searchpicto = $form->showFilterAndCheckAddButtons(0);
			print $searchpicto;
		}
		print '</td>';
		print '</tr>';

		// Title of lines
		print '<tr class="liste_titre">';
		foreach ($fieldlist as $field => $value) {
			if ($value == 'entity') {
				continue;
			}

			if (in_array($value, array('label', 'libelle', 'libelle_facture')) && empty($tabhelp[$id][$value])) {
				$tabhelp[$id][$value] = $langs->trans('LabelUsedByDefault');
			}

			// Determines the name of the field in relation to the possible names
			// in data dictionaries
			$showfield = 1; // By defaut
			$cssprefix = '';
			$sortable = 1;
			$valuetoshow = ucfirst($value); // By defaut
			$valuetoshow = $langs->trans($valuetoshow); // try to translate

			// Special cases
			if ($value == 'source') {
				$valuetoshow = $langs->trans("Contact");
			}
			if ($value == 'price') {
				$valuetoshow = $langs->trans("PriceUHT");
			}
			if ($value == 'taux') {
				if ($tabname[$id] != MAIN_DB_PREFIX."c_revenuestamp") {
					$valuetoshow = $langs->trans("Rate");
				} else {
					$valuetoshow = $langs->trans("Amount");
				}
				$cssprefix = 'center ';
			}

			if ($value == 'localtax1_type') {
				$valuetoshow = $langs->trans("UseLocalTax")." 2"; $cssprefix = "center "; $sortable = 0;
			}
			if ($value == 'localtax1') {
				$valuetoshow = $langs->trans("RateOfTaxN", '2'); $cssprefix = "center "; $sortable = 0;
			}
			if ($value == 'localtax2_type') {
				$valuetoshow = $langs->trans("UseLocalTax")." 3"; $cssprefix = "center "; $sortable = 0;
			}
			if ($value == 'localtax2') {
				$valuetoshow = $langs->trans("RateOfTaxN", '3'); $cssprefix = "center "; $sortable = 0;
			}
			if ($value == 'organization') {
				$valuetoshow = $langs->trans("Organization");
			}
			if ($value == 'lang') {
				$valuetoshow = $langs->trans("Language");
			}
			if ($value == 'type') {
				$valuetoshow = $langs->trans("Type");
			}
			if ($value == 'code') {
				$valuetoshow = $langs->trans("Code");
			}
			if (in_array($value, array('pos', 'position'))) {
				$valuetoshow = $langs->trans("Position"); $cssprefix = 'right ';
			}
			if ($value == 'libelle' || $value == 'label') {
				$valuetoshow = $langs->trans("Label");
			}
			if ($value == 'libelle_facture') {
				$valuetoshow = $langs->trans("LabelOnDocuments");
			}
			if ($value == 'country') {
				$valuetoshow = $langs->trans("Country");
			}
			if ($value == 'recuperableonly') {
				$valuetoshow = $langs->trans("NPR"); $cssprefix = "center ";
			}
			if ($value == 'nbjour') {
				$valuetoshow = $langs->trans("NbOfDays");
			}
			if ($value == 'type_cdr') {
				$valuetoshow = $langs->trans("AtEndOfMonth"); $cssprefix = "center ";
			}
			if ($value == 'decalage') {
				$valuetoshow = $langs->trans("Offset");
			}
			if ($value == 'width' || $value == 'nx') {
				$valuetoshow = $langs->trans("Width");
			}
			if ($value == 'height' || $value == 'ny') {
				$valuetoshow = $langs->trans("Height");
			}
			if ($value == 'unit' || $value == 'metric') {
				$valuetoshow = $langs->trans("MeasuringUnit");
			}
			if ($value == 'accountancy_code') {
				$valuetoshow = $langs->trans("AccountancyCode");
			}
			if ($value == 'accountancy_code_sell') {
				$valuetoshow = $langs->trans("AccountancyCodeSell"); $sortable = 0;
			}
			if ($value == 'accountancy_code_buy') {
				$valuetoshow = $langs->trans("AccountancyCodeBuy"); $sortable = 0;
			}
			if ($value == 'fk_pcg_version') {
				$valuetoshow = $langs->trans("Pcg_version");
			}
			if ($value == 'account_parent') {
				$valuetoshow = $langs->trans("Accountsparent");
			}
			if ($value == 'pcg_type') {
				$valuetoshow = $langs->trans("Pcg_type");
			}
			if ($value == 'pcg_subtype') {
				$valuetoshow = $langs->trans("Pcg_subtype");
			}
			if ($value == 'sortorder') {
				$valuetoshow = $langs->trans("SortOrder");
			}
			if ($value == 'short_label') {
				$valuetoshow = $langs->trans("ShortLabel");
			}
			if ($value == 'fk_parent') {
				$valuetoshow = $langs->trans("ParentID"); $cssprefix = 'center ';
			}
			if ($value == 'range_account') {
				$valuetoshow = $langs->trans("Range");
			}
			if ($value == 'sens') {
				$valuetoshow = $langs->trans("Sens");
			}
			if ($value == 'category_type') {
				$valuetoshow = $langs->trans("Calculated");
			}
			if ($value == 'formula') {
				$valuetoshow = $langs->trans("Formula");
			}
			if ($value == 'paper_size') {
				$valuetoshow = $langs->trans("PaperSize");
			}
			if ($value == 'orientation') {
				$valuetoshow = $langs->trans("Orientation");
			}
			if ($value == 'leftmargin') {
				$valuetoshow = $langs->trans("LeftMargin");
			}
			if ($value == 'topmargin') {
				$valuetoshow = $langs->trans("TopMargin");
			}
			if ($value == 'spacex') {
				$valuetoshow = $langs->trans("SpaceX");
			}
			if ($value == 'spacey') {
				$valuetoshow = $langs->trans("SpaceY");
			}
			if ($value == 'font_size') {
				$valuetoshow = $langs->trans("FontSize");
			}
			if ($value == 'custom_x') {
				$valuetoshow = $langs->trans("CustomX");
			}
			if ($value == 'custom_y') {
				$valuetoshow = $langs->trans("CustomY");
			}
			if ($value == 'percent') {
				$valuetoshow = $langs->trans("Percentage");
			}
			if ($value == 'affect') {
				$valuetoshow = $langs->trans("WithCounter");
			}
			if ($value == 'delay') {
				$valuetoshow = $langs->trans("NoticePeriod");
			}
			if ($value == 'newByMonth') {
				$valuetoshow = $langs->trans("NewByMonth");
			}
			if ($value == 'fk_tva') {
				$valuetoshow = $langs->trans("VAT");
			}
			if ($value == 'range_ik') {
				$valuetoshow = $langs->trans("RangeIk");
			}
			if ($value == 'fk_c_exp_tax_cat') {
				$valuetoshow = $langs->trans("CarCategory");
			}
			if ($value == 'revenuestamp_type') {
				$valuetoshow = $langs->trans('TypeOfRevenueStamp');
			}
			if ($value == 'use_default') {
				$valuetoshow = $langs->trans('Default'); $cssprefix = 'center ';
			}
			if ($value == 'unit_type') {
				$valuetoshow = $langs->trans('TypeOfUnit');
			}
			if ($value == 'public' && $tablib[$id] == 'TicketDictCategory') {
				$valuetoshow = $langs->trans('TicketGroupIsPublic'); $cssprefix = 'center ';
			}

			if ($value == 'region_id' || $value == 'country_id') {
				$showfield = 0;
			}

			// Show field title
			if ($showfield) {
				if (!empty($tabhelp[$id][$value]) && preg_match('/^http(s*):/i', $tabhelp[$id][$value])) {
					$newvaluetoshow = '<a href="'.$tabhelp[$id][$value].'" target="_blank">'.$valuetoshow.' '.img_help(1, $valuetoshow).'</a>';
				} elseif (!empty($tabhelp[$id][$value])) {
					$newvaluetoshow = $form->textwithpicto($valuetoshow, $tabhelp[$id][$value]);
				} else {
					$newvaluetoshow = $valuetoshow;
				}

				print getTitleFieldOfList($newvaluetoshow, 0, $_SERVER["PHP_SELF"], ($sortable ? $value : ''), ($page ? 'page='.$page.'&' : ''), $param, '', $sortfield, $sortorder, $cssprefix);
			}
		}
		// Favorite - Only activated on country dictionary
		if ($id == 4) {
			print getTitleFieldOfList($langs->trans("Favorite"), 0, $_SERVER["PHP_SELF"], "favorite", ($page ? 'page='.$page.'&' : ''), $param, 'align="center"', $sortfield, $sortorder);
		}

		print getTitleFieldOfList($langs->trans("Status"), 0, $_SERVER["PHP_SELF"], "active", ($page ? 'page='.$page.'&' : ''), $param, 'align="center"', $sortfield, $sortorder);
		print getTitleFieldOfList('');
		print getTitleFieldOfList('');
		print '</tr>';

		if ($num) {
			// Lines with values
			while ($i < $num) {
				$obj = $db->fetch_object($resql);
				//print_r($obj);
				print '<tr class="oddeven" id="rowid-'.(empty($obj->rowid) ? '' : $obj->rowid).'">';
				if ($action == 'edit' && ($rowid == (!empty($obj->rowid) ? $obj->rowid : $obj->code))) {
					$tmpaction = 'edit';
					$parameters = array('fieldlist'=>$fieldlist, 'tabname'=>$tabname[$id]);
					$reshook = $hookmanager->executeHooks('editDictionaryFieldlist', $parameters, $obj, $tmpaction); // Note that $action and $object may have been modified by some hooks
					$error = $hookmanager->error; $errors = $hookmanager->errors;

					// Show fields
					if (empty($reshook)) {
						$withentity = fieldList($fieldlist, $obj, $tabname[$id], 'edit');
					}

					print '<td colspan="3" class="center">';
					print '<div name="'.(!empty($obj->rowid) ? $obj->rowid : $obj->code).'"></div>';
					print '<input type="hidden" name="page" value="'.dol_escape_htmltag($page).'">';
					print '<input type="hidden" name="rowid" value="'.dol_escape_htmltag($rowid).'">';
					if (!is_null($withentity)) {
						print '<input type="hidden" name="entity" value="'.$withentity.'">';
					}
					print '<input type="submit" class="button" name="actionmodify" value="'.$langs->trans("Modify").'">';
					print '<input type="submit" class="button button-cancel" name="actioncancel" value="'.$langs->trans("Cancel").'">';
					print '</td>';
				} else {
					$tmpaction = 'view';
					$parameters = array('fieldlist'=>$fieldlist, 'tabname'=>$tabname[$id]);
					$reshook = $hookmanager->executeHooks('viewDictionaryFieldlist', $parameters, $obj, $tmpaction); // Note that $action and $object may have been modified by some hooks

					$error = $hookmanager->error; $errors = $hookmanager->errors;

					if (empty($reshook)) {
						$withentity = null;

						foreach ($fieldlist as $field => $value) {
							//var_dump($fieldlist);
							$class = '';
							$showfield = 1;
							$valuetoshow = empty($obj->{$value}) ? '' : $obj->{$value};

							if ($value == 'entity') {
								$withentity = $valuetoshow;
								continue;
							}

							if ($value == 'element') {
								$valuetoshow = isset($elementList[$valuetoshow]) ? $elementList[$valuetoshow] : $valuetoshow;
							} elseif ($value == 'source') {
								$valuetoshow = isset($sourceList[$valuetoshow]) ? $sourceList[$valuetoshow] : $valuetoshow;
							} elseif ($valuetoshow == 'all') {
								$valuetoshow = $langs->trans('All');
							} elseif ($value == 'country') {
								if (empty($obj->country_code)) {
									$valuetoshow = '-';
								} else {
									$key = $langs->trans("Country".strtoupper($obj->country_code));
									$valuetoshow = ($key != "Country".strtoupper($obj->country_code) ? $obj->country_code." - ".$key : $obj->country);
								}
							} elseif ($value == 'recuperableonly' || $value == 'deductible' || $value == 'category_type') {
								$valuetoshow = yn($valuetoshow);
								$class = "center";
							} elseif ($value == 'type_cdr') {
								if (empty($valuetoshow)) {
									$valuetoshow = $langs->trans('None');
								} elseif ($valuetoshow == 1) {
									$valuetoshow = $langs->trans('AtEndOfMonth');
								} elseif ($valuetoshow == 2) {
									$valuetoshow = $langs->trans('CurrentNext');
								}
								$class = "center";
							} elseif ($value == 'price' || preg_match('/^amount/i', $value)) {
								$valuetoshow = price($valuetoshow);
							}
							if ($value == 'private') {
								$valuetoshow = yn($elementList[$valuetoshow]);
							} elseif ($value == 'libelle_facture') {
								$langs->load("bills");
								$key = $langs->trans("PaymentCondition".strtoupper($obj->code));
								$valuetoshow = ($obj->code && $key != "PaymentCondition".strtoupper($obj->code) ? $key : $obj->{$value});
								$valuetoshow = nl2br($valuetoshow);
							} elseif ($value == 'label' && $tabname[$id] == MAIN_DB_PREFIX.'c_country') {
								$key = $langs->trans("Country".strtoupper($obj->code));
								$valuetoshow = ($obj->code && $key != "Country".strtoupper($obj->code) ? $key : $obj->{$value});
							} elseif ($value == 'label' && $tabname[$id] == MAIN_DB_PREFIX.'c_availability') {
								$langs->load("propal");
								$key = $langs->trans("AvailabilityType".strtoupper($obj->code));
								$valuetoshow = ($obj->code && $key != "AvailabilityType".strtoupper($obj->code) ? $key : $obj->{$value});
							} elseif ($value == 'libelle' && $tabname[$id] == MAIN_DB_PREFIX.'c_actioncomm') {
								$key = $langs->trans("Action".strtoupper($obj->code));
								$valuetoshow = ($obj->code && $key != "Action".strtoupper($obj->code) ? $key : $obj->{$value});
							} elseif (!empty($obj->code_iso) && $value == 'label' && $tabname[$id] == MAIN_DB_PREFIX.'c_currencies') {
								$key = $langs->trans("Currency".strtoupper($obj->code_iso));
								$valuetoshow = ($obj->code_iso && $key != "Currency".strtoupper($obj->code_iso) ? $key : $obj->{$value});
							} elseif ($value == 'libelle' && $tabname[$id] == MAIN_DB_PREFIX.'c_typent') {
								$key = $langs->trans(strtoupper($obj->code));
								$valuetoshow = ($key != strtoupper($obj->code) ? $key : $obj->{$value});
							} elseif ($value == 'libelle' && $tabname[$id] == MAIN_DB_PREFIX.'c_prospectlevel') {
								$key = $langs->trans(strtoupper($obj->code));
								$valuetoshow = ($key != strtoupper($obj->code) ? $key : $obj->{$value});
							} elseif ($value == 'label' && $tabname[$id] == MAIN_DB_PREFIX.'c_civility') {
								$key = $langs->trans("Civility".strtoupper($obj->code));
								$valuetoshow = ($obj->code && $key != "Civility".strtoupper($obj->code) ? $key : $obj->{$value});
							} elseif ($value == 'libelle' && $tabname[$id] == MAIN_DB_PREFIX.'c_type_contact') {
								$langs->load('agenda');
								$key = $langs->trans("TypeContact_".$obj->element."_".$obj->source."_".strtoupper($obj->code));
								$valuetoshow = ($obj->code && $key != "TypeContact_".$obj->element."_".$obj->source."_".strtoupper($obj->code) ? $key : $obj->{$value});
							} elseif ($value == 'libelle' && $tabname[$id] == MAIN_DB_PREFIX.'c_payment_term') {
								$langs->load("bills");
								$key = $langs->trans("PaymentConditionShort".strtoupper($obj->code));
								$valuetoshow = ($obj->code && $key != "PaymentConditionShort".strtoupper($obj->code) ? $key : $obj->{$value});
							} elseif ($value == 'libelle' && $tabname[$id] == MAIN_DB_PREFIX.'c_paiement') {
								$langs->load("bills");
								$key = $langs->trans("PaymentType".strtoupper($obj->code));
								$valuetoshow = ($obj->code && $key != "PaymentType".strtoupper($obj->code) ? $key : $obj->{$value});
							} elseif ($value == 'type' && $tabname[$id] == MAIN_DB_PREFIX.'c_paiement') {
								$payment_type_list = array(0=>$langs->trans('PaymentTypeCustomer'), 1=>$langs->trans('PaymentTypeSupplier'), 2=>$langs->trans('PaymentTypeBoth'));
								$valuetoshow = $payment_type_list[$valuetoshow];
							} elseif ($value == 'label' && $tabname[$id] == MAIN_DB_PREFIX.'c_input_reason') {
								$key = $langs->trans("DemandReasonType".strtoupper($obj->code));
								$valuetoshow = ($obj->code && $key != "DemandReasonType".strtoupper($obj->code) ? $key : $obj->{$value});
							} elseif ($value == 'libelle' && $tabname[$id] == MAIN_DB_PREFIX.'c_input_method') {
								$langs->load("orders");
								$key = $langs->trans($obj->code);
								$valuetoshow = ($obj->code && $key != $obj->code) ? $key : $obj->{$value};
							} elseif ($value == 'libelle' && $tabname[$id] == MAIN_DB_PREFIX.'c_shipment_mode') {
								$langs->load("sendings");
								$key = $langs->trans("SendingMethod".strtoupper($obj->code));
								$valuetoshow = ($obj->code && $key != "SendingMethod".strtoupper($obj->code) ? $key : $obj->{$value});
							} elseif ($value == 'libelle' && $tabname[$id] == MAIN_DB_PREFIX.'c_paper_format') {
								$key = $langs->trans('PaperFormat'.strtoupper($obj->code));
								$valuetoshow = ($obj->code && $key != 'PaperFormat'.strtoupper($obj->code) ? $key : $obj->{$value});
							} elseif ($value == 'label' && $tabname[$id] == MAIN_DB_PREFIX.'c_type_fees') {
								$langs->load('trips');
								$key = $langs->trans(strtoupper($obj->code));
								$valuetoshow = ($obj->code && $key != strtoupper($obj->code) ? $key : $obj->{$value});
							} elseif ($value == 'region_id' || $value == 'country_id') {
								$showfield = 0;
							} elseif ($value == 'unicode') {
								$valuetoshow = $langs->getCurrencySymbol($obj->code, 1);
							} elseif ($value == 'label' && $tabname[GETPOST("id", 'int')] == MAIN_DB_PREFIX.'c_units') {
								$langs->load("products");
								$valuetoshow = $langs->trans($obj->{$value});
							} elseif ($value == 'short_label' && $tabname[GETPOST("id", 'int')] == MAIN_DB_PREFIX.'c_units') {
								$langs->load("products");
								$valuetoshow = $langs->trans($obj->{$value});
							} elseif (($value == 'unit') && ($tabname[$id] == MAIN_DB_PREFIX.'c_paper_format')) {
								$key = $langs->trans('SizeUnit'.strtolower($obj->unit));
								$valuetoshow = ($obj->code && $key != 'SizeUnit'.strtolower($obj->unit) ? $key : $obj->{$value});
							} elseif ($value == 'localtax1' || $value == 'localtax2') {
								$class = "center";
							} elseif ($value == 'localtax1_type') {
								if ($obj->localtax1 != 0) {
									$valuetoshow = $localtax_typeList[$valuetoshow];
								} else {
									$valuetoshow = '';
								}
								$class = "center";
							} elseif ($value == 'localtax2_type') {
								if ($obj->localtax2 != 0) {
									$valuetoshow = $localtax_typeList[$valuetoshow];
								} else {
									$valuetoshow = '';
								}
								$class = "center";
							} elseif ($value == 'taux') {
								$valuetoshow = price($valuetoshow, 0, $langs, 0, 0);
								$class = "center";
							} elseif (in_array($value, array('recuperableonly'))) {
								$class = "center";
							} elseif ($value == 'accountancy_code' || $value == 'accountancy_code_sell' || $value == 'accountancy_code_buy') {
								$valuetoshow = length_accountg($valuetoshow);
							} elseif ($value == 'fk_tva') {
								foreach ($form->cache_vatrates as $key => $Tab) {
									if ($form->cache_vatrates[$key]['rowid'] == $valuetoshow) {
										$valuetoshow = $form->cache_vatrates[$key]['libtva'];
										break;
									}
								}
							} elseif ($value == 'fk_c_exp_tax_cat') {
								$valuetoshow = getDictvalue(MAIN_DB_PREFIX.'c_exp_tax_cat', 'label', $valuetoshow);
								$valuetoshow = $langs->trans($valuetoshow);
							} elseif ($tabname[$id] == MAIN_DB_PREFIX.'c_exp_tax_cat') {
								$valuetoshow = $langs->trans($valuetoshow);
							} elseif ($value == 'label' && $tabname[$id] == MAIN_DB_PREFIX.'c_units') {
								$langs->load('other');
								$key = $langs->trans($obj->label);
								$valuetoshow = ($obj->label && $key != strtoupper($obj->label) ? $key : $obj->{$value});
							} elseif ($value == 'code' && $id == 3) {
								$valuetoshow = $obj->state_code;
							} elseif ($value == 'label' && $tabname[$id] == MAIN_DB_PREFIX.'c_product_nature') {
								$langs->load("products");
								$valuetoshow = $langs->trans($obj->{$value});
							} elseif ($fieldlist[$field] == 'label' && $tabname[$id] == MAIN_DB_PREFIX.'c_productbatch_qcstatus') {
								$langs->load("productbatch");
								$valuetoshow = $langs->trans($obj->{$value});
							}
							$class .= ($class ? ' ' : '').'tddict';
							if ($value == 'note' && $id == 10) {
								$class .= ' tdoverflowmax200';
							}
							if ($value == 'tracking') {
								$class .= ' tdoverflowauto';
							}
							if (in_array($value, array('pos', 'position'))) {
								$class .= ' right';
							}
							if (in_array($value, array('localtax1_type', 'localtax2_type'))) {
								$class .= ' nowrap';
							}
							if (in_array($value, array('use_default', 'fk_parent'))) {
								$class .= ' center';
							}
							if ($value == 'public') {
								$class .= ' center';
							}
							// Show value for field
							if ($showfield) {
								print '<!-- '. $value .' --><td class="'.$class.'">'.$valuetoshow.'</td>';
							}
						}
					}

					// Can an entry be erased or disabled ?
					// all true by default
					$iserasable = 1;
					$canbedisabled = 1;
					$canbemodified = 1;
					if (isset($obj->code) && $id != 10 && $id != 42) {
						if (($obj->code == '0' || $obj->code == '' || preg_match('/unknown/i', $obj->code))) {
							$iserasable = 0; $canbedisabled = 0;
						} elseif ($obj->code == 'RECEP') {
							$iserasable = 0; $canbedisabled = 0;
						} elseif ($obj->code == 'EF0') {
							$iserasable = 0; $canbedisabled = 0;
						}
					}
					if ($id == 25 && in_array($obj->code, array('banner', 'blogpost', 'other', 'page'))) {
						$iserasable = 0; $canbedisabled = 0;
						if (in_array($obj->code, array('banner'))) {
							$canbedisabled = 1;
						}
					}
					if (isset($obj->type) && in_array($obj->type, array('system', 'systemauto'))) {
						$iserasable = 0;
					}
					if (in_array(empty($obj->code) ? '' : $obj->code, array('AC_OTH', 'AC_OTH_AUTO')) || in_array(empty($obj->type) ? '' : $obj->type, array('systemauto'))) {
						$canbedisabled = 0; $canbedisabled = 0;
					}
					$canbemodified = $iserasable;

					if (!empty($obj->code) && $obj->code == 'RECEP') {
						$canbemodified = 1;
					}
					if ($tabname[$id] == MAIN_DB_PREFIX."c_actioncomm") {
						$canbemodified = 1;
					}

					// Build Url. The table is id=, the id of line is rowid=
					$rowidcol = $tabrowid[$id];
					// If rowidcol not defined
					if (empty($rowidcol) || in_array($id, array(6, 7, 8, 13, 17, 19, 27, 32))) {
						$rowidcol = 'rowid';
					}
					$url = $_SERVER["PHP_SELF"].'?'.($page ? 'page='.$page.'&' : '').'sortfield='.$sortfield.'&sortorder='.$sortorder.'&rowid='.(isset($obj->{$rowidcol}) ? $obj->{$rowidcol} : (!empty($obj->code) ? urlencode($obj->code) : '')).'&code='.(!empty($obj->code) ?urlencode($obj->code) : '');
					if (!empty($param)) {
						$url .= '&'.$param;
					}
					if (!is_null($withentity)) {
						$url .= '&entity='.$withentity;
					}
					$url .= '&';

					// Favorite
					// Only activated on country dictionary
					if ($id == 4) {
						print '<td class="nowrap center">';
						if ($iserasable) {
							print '<a class="reposition" href="'.$url.'action='.$acts[$obj->favorite].'_favorite&token='.newToken().'">'.$actl[$obj->favorite].'</a>';
						} else {
							print $langs->trans("AlwaysActive");
						}
						print '</td>';
					}

					// Active
					print '<td class="nowrap center">';
					if ($canbedisabled) {
						print '<a class="reposition" href="'.$url.'action='.$acts[$obj->active].'&token='.newToken().'">'.$actl[$obj->active].'</a>';
					} else {
						if (in_array($obj->code, array('AC_OTH', 'AC_OTH_AUTO'))) {
							print $langs->trans("AlwaysActive");
						} elseif (isset($obj->type) && in_array($obj->type, array('systemauto')) && empty($obj->active)) {
							print $langs->trans("Deprecated");
						} elseif (isset($obj->type) && in_array($obj->type, array('system')) && !empty($obj->active) && $obj->code != 'AC_OTH') {
							print $langs->trans("UsedOnlyWithTypeOption");
						} else {
							print $langs->trans("AlwaysActive");
						}
					}
					print "</td>";

					// Modify link
					if ($canbemodified) {
						print '<td align="center"><a class="reposition editfielda" href="'.$url.'action=edit&token='.newToken().'">'.img_edit().'</a></td>';
					} else {
						print '<td>&nbsp;</td>';
					}

					// Delete link
					if ($iserasable) {
						print '<td class="center">';
						if ($user->admin) {
							print '<a href="'.$url.'action=delete&token='.newToken().'">'.img_delete().'</a>';
						}
						//else print '<a href="#">'.img_delete().'</a>';    // Some dictionary can be edited by other profile than admin
						print '</td>';
					} else {
						print '<td>&nbsp;</td>';
					}

					print "</tr>\n";
				}
				$i++;
			}
		}

		print '</table>';
		print '</div>';
	} else {
		dol_print_error($db);
	}

	print '</form>';
} else {
	/*
	 * Show list of dictionary to show
	 */

	$lastlineisempty = false;

	print '<div class="div-table-responsive-no-min">';
	print '<table class="noborder centpercent">';
	print '<tr class="liste_titre">';
	print '<td colspan="2">'.$langs->trans("Dictionary").'</td>';
	print '<td></td>';
	print '</tr>';

	$showemptyline = '';
	foreach ($taborder as $i) {
		if (isset($tabname[$i]) && empty($tabcond[$i])) {
			continue;
		}

		if ($i) {
			if ($showemptyline) {
				print '<tr class="oddeven"><td width="50%">&nbsp;</td><td>&nbsp;</td><td>&nbsp;</td></tr>';
				$showemptyline = 0;
			}


			$value = $tabname[$i];
			print '<tr class="oddeven"><td width="50%">';
			if (!empty($tabcond[$i])) {
				$tabnamenoprefix = preg_replace('/'.MAIN_DB_PREFIX.'/', '', $tabname[$i]);
				print '<a href="'.$_SERVER["PHP_SELF"].'?id='.$i.'">';
				if (!empty($tabcomplete[$tabnamenoprefix]['picto'])) {
					print img_picto('', $tabcomplete[$tabnamenoprefix]['picto'], 'class="pictofixedwidth paddingrightonly"');
				}
				print $langs->trans($tablib[$i]);
				print '</a>';
			} else {
				print $langs->trans($tablib[$i]);
			}
			print '</td>';
			print '<td>';
			print '<a class="editfielda" href="'.$_SERVER["PHP_SELF"].'?id='.$i.'">';
			print img_picto('Edit', 'edit', '');
			print '</a>';
			print '</td>';
			print '<td class="right">';
			print $form->textwithpicto('', $langs->trans("Table").': '.$tabname[$i]);
			print '</td>';
			print '</tr>';
			$lastlineisempty = false;
		} else {
			if (!$lastlineisempty) {
				$showemptyline = 1;
				$lastlineisempty = true;
			}
		}
	}
	print '</table>';
	print '</div>';
}

print '<br>';

// End of page
llxFooter();
$db->close();


/**
 *	Show fields in insert/edit mode
 *
 * 	@param		array		$fieldlist		Array of fields
 * 	@param		Object		$obj			If we show a particular record, obj is filled with record fields
 *  @param		string		$tabname		Name of SQL table
 *  @param		string		$context		'add'=Output field for the "add form", 'edit'=Output field for the "edit form", 'hide'=Output field for the "add form" but we dont want it to be rendered
 *	@return		string						'' or value of entity into table
 */
function fieldList($fieldlist, $obj = '', $tabname = '', $context = '')
{
	global $conf, $langs, $db, $mysoc;
	global $form;
	global $region_id;
	global $elementList, $sourceList, $localtax_typeList;

	$formadmin = new FormAdmin($db);
	$formcompany = new FormCompany($db);
	$formaccounting = new FormAccounting($db);

	$withentity = '';

	foreach ($fieldlist as $field => $value) {
		if ($value == 'entity') {
			$withentity = $obj->{$value};
			continue;
		}

		if (in_array($value, array('code', 'libelle', 'type')) && $tabname == MAIN_DB_PREFIX."c_actioncomm" && in_array($obj->type, array('system', 'systemauto'))) {
			$hidden = (!empty($obj->{$value}) ? $obj->{$value}:'');
			print '<td>';
			print '<input type="hidden" name="'. $value .'" value="'.$hidden.'">';
			print $langs->trans($hidden);
			print '</td>';
		} elseif ($value == 'country') {
			if (in_array('region_id', $fieldlist)) {
				print '<td>';
				print '</td>';
				continue;
			}	// For state page, we do not show the country input (we link to region, not country)
			print '<td>';
			$fieldname = 'country';
			print $form->select_country((!empty($obj->country_code) ? $obj->country_code : (!empty($obj->country) ? $obj->country : '')), $fieldname, '', 28, 'maxwidth150 maxwidthonsmartphone');
			print '</td>';
		} elseif ($value == 'country_id') {
			if (!in_array('country', $fieldlist)) {	// If there is already a field country, we don't show country_id (avoid duplicate)
				$country_id = (!empty($obj->{$value}) ? $obj->{$value} : 0);
				print '<td class="tdoverflowmax100">';
				print '<input type="hidden" name="'. $value .'" value="'.$country_id.'">';
				print '</td>';
			}
		} elseif ($value == 'region') {
			print '<td>';
			$formcompany->select_region($region_id, 'region');
			print '</td>';
		} elseif ($value == 'region_id') {
			$region_id = (!empty($obj->{$value}) ? $obj->{$value}:0);
			print '<td>';
			print '<input type="hidden" name="'. $value .'" value="'.$region_id.'">';
			print '</td>';
		} elseif ($value == 'lang') {
			print '<td>';
			print $formadmin->select_language($conf->global->MAIN_LANG_DEFAULT, 'lang');
			print '</td>';
		} elseif ($value == 'element') {
			// The type of the element (for contact types)
			print '<td>';
			print $form->selectarray('element', $elementList, (!empty($obj->{$value}) ? $obj->{$value}:''));
			print '</td>';
		} elseif ($value == 'source') {
			// The source of the element (for contact types)
			print '<td>';
			print $form->selectarray('source', $sourceList, (!empty($obj->{$value}) ? $obj->{$value}:''));
			print '</td>';
		} elseif (in_array($value, array('public', 'use_default'))) {
			// Fields 0/1 with a combo select Yes/No
			print '<td class="center">';
			print $form->selectyesno($value, (!empty($obj->{$value}) ? $obj->{$value}:''), 1);
			print '</td>';
		} elseif ($value == 'private') {
			// Fields 'no'/'yes' with a combo select Yes/No
			print '<td>';
			print $form->selectyesno("private", (!empty($obj->{$value}) ? $obj->{$value}:''));
			print '</td>';
		} elseif ($value == 'type' && $tabname == MAIN_DB_PREFIX."c_actioncomm") {
			$type = (!empty($obj->type) ? $obj->type : 'user'); // Check if type is different of 'user' (external module)
			print '<td>';
			print $type.'<input type="hidden" name="type" value="'.$type.'">';
			print '</td>';
		} elseif ($value == 'type' && $tabname == MAIN_DB_PREFIX.'c_paiement') {
			print '<td>';
			$select_list = array(0=>$langs->trans('PaymentTypeCustomer'), 1=>$langs->trans('PaymentTypeSupplier'), 2=>$langs->trans('PaymentTypeBoth'));
			print $form->selectarray($value, $select_list, (!empty($obj->{$value}) ? $obj->{$value}:'2'));
			print '</td>';
		} elseif ($value == 'recuperableonly' || $value == 'type_cdr' || $value == 'deductible' || $value == 'category_type') {
			if ($value == 'type_cdr') {
				print '<td class="center">';
			} else {
				print '<td>';
			}
			if ($value == 'type_cdr') {
				print $form->selectarray($value, array(0=>$langs->trans('None'), 1=>$langs->trans('AtEndOfMonth'), 2=>$langs->trans('CurrentNext')), (!empty($obj->{$value}) ? $obj->{$value}:''));
			} else {
				print $form->selectyesno($value, (!empty($obj->{$value}) ? $obj->{$value}:''), 1);
			}
			print '</td>';
		} elseif (in_array($value, array('nbjour', 'decalage', 'taux', 'localtax1', 'localtax2'))) {
			$class = "left";
			if (in_array($value, array('taux', 'localtax1', 'localtax2'))) {
				$class = "center"; // Fields aligned on right
			}
			print '<td class="'.$class.'">';
			print '<input type="text" class="flat" value="'.(isset($obj->{$value}) ? $obj->{$value} : '').'" size="3" name="'. $value .'">';
			print '</td>';
		} elseif (in_array($value, array('libelle_facture'))) {
			print '<td>';
			$transfound = 0;
			$transkey = '';
			// Special case for labels
			if ($tabname == MAIN_DB_PREFIX.'c_payment_term') {
				$langs->load("bills");
				$transkey = "PaymentCondition".strtoupper($obj->code);
				if ($langs->trans($transkey) != $transkey) {
					$transfound = 1;
					print $form->textwithpicto($langs->trans($transkey), $langs->trans("GoIntoTranslationMenuToChangeThis"));
				}
			}
			if (!$transfound) {
				print '<textarea cols="30" rows="'.ROWS_2.'" class="flat" name="'. $value .'">'.(!empty($obj->{$value}) ? $obj->{$value}:'').'</textarea>';
			} else {
				print '<input type="hidden" name="'. $value .'" value="'.$transkey.'">';
			}
			print '</td>';
		} elseif ($value == 'price' || preg_match('/^amount/i', $value)) {
			print '<td><input type="text" class="flat minwidth75" value="'.price((!empty($obj->{$value}) ? $obj->{$value}:'')).'" name="'. $value .'"></td>';
		} elseif ($value == 'code' && isset($obj->{$value})) {
			print '<td><input type="text" class="flat minwidth75 maxwidth100" value="'.(!empty($obj->{$value}) ? $obj->{$value}:'').'" name="'. $value .'"></td>';
		} elseif ($value == 'unit') {
			print '<td>';
			$units = array(
					'mm' => $langs->trans('SizeUnitmm'),
					'cm' => $langs->trans('SizeUnitcm'),
					'point' => $langs->trans('SizeUnitpoint'),
					'inch' => $langs->trans('SizeUnitinch')
			);
			print $form->selectarray('unit', $units, (!empty($obj->{$value}) ? $obj->{$value}:''), 0, 0, 0);
			print '</td>';
		} elseif ($value == 'localtax1_type' || $value == 'localtax2_type') {
			// Le type de taxe locale
			print '<td class="center">';
			print $form->selectarray($value, $localtax_typeList, (!empty($obj->{$value}) ? $obj->{$value}:''));
			print '</td>';
		} elseif ($value == 'accountancy_code' || $value == 'accountancy_code_sell' || $value == 'accountancy_code_buy') {
			print '<td>';
			if (!empty($conf->accounting->enabled)) {
				$fieldname = $value;
				$accountancy_account = (!empty($obj->$fieldname) ? $obj->$fieldname : 0);
				print $formaccounting->select_account($accountancy_account, '.'. $value, 1, '', 1, 1, 'maxwidth200 maxwidthonsmartphone');
			} else {
				$fieldname = $value;
				print '<input type="text" size="10" class="flat" value="'.(isset($obj->$fieldname) ? $obj->$fieldname : '').'" name="'. $value .'">';
			}
			print '</td>';
		} elseif ($value == 'fk_tva') {
			print '<td>';
			print $form->load_tva('fk_tva', $obj->taux, $mysoc, new Societe($db), 0, 0, '', false, -1);
			print '</td>';
		} elseif ($value == 'fk_c_exp_tax_cat') {
			print '<td>';
			print $form->selectExpenseCategories($obj->fk_c_exp_tax_cat);
			print '</td>';
		} elseif ($value == 'fk_range') {
			print '<td>';
			print $form->selectExpenseRanges($obj->fk_range);
			print '</td>';
		} else {
			$fieldValue = isset($obj->{$value}) ? $obj->{$value}: '';

			if ($value == 'sortorder') {
				$fieldlist[$field] = 'position';
			}

			$classtd = ''; $class = '';
			if ($fieldlist[$field] == 'code') {
				$class = 'maxwidth100';
			}
			if (in_array($fieldlist[$field], array('pos', 'position'))) {
				$classtd = 'right'; $class = 'maxwidth50 right';
			}
			if (in_array($fieldlist[$field], array('dayrule', 'day', 'month', 'year', 'use_default', 'affect', 'delay', 'public', 'sortorder', 'sens', 'category_type', 'fk_parent'))) {
				$class = 'maxwidth50 center';
			}
			if (in_array($fieldlist[$field], array('use_default', 'public', 'fk_parent'))) {
				$classtd = 'center';
			}
			if (in_array($fieldlist[$field], array('libelle', 'label', 'tracking'))) {
				$class = 'quatrevingtpercent';
			}
			// Fields that must be suggested as '0' instead of ''
			if ($fieldlist[$field] == 'fk_parent') {
				if (empty($fieldValue)) {
					$fieldValue = '0';
				}
			}
			print '<td class="'.$classtd.'">';
			$transfound = 0;
			$transkey = '';
			if (in_array($fieldlist[$field], array('label', 'libelle'))) {		// For label
				// Special case for labels
				if ($tabname == MAIN_DB_PREFIX.'c_civility' && !empty($obj->code)) {
					$transkey = "Civility".strtoupper($obj->code);
				}
				if ($tabname == MAIN_DB_PREFIX.'c_payment_term' && !empty($obj->code)) {
					$langs->load("bills");
					$transkey = "PaymentConditionShort".strtoupper($obj->code);
				}
				if ($transkey && $langs->trans($transkey) != $transkey) {
					$transfound = 1;
					print $form->textwithpicto($langs->trans($transkey), $langs->trans("GoIntoTranslationMenuToChangeThis"));
				}
			}
			if (!$transfound) {
				print '<input type="text" class="flat'.($class ? ' '.$class : '').'" value="'.dol_escape_htmltag($fieldValue).'" name="'.$fieldlist[$field].'">';
			} else {
				print '<input type="hidden" name="'.$fieldlist[$field].'" value="'.$transkey.'">';
			}
			print '</td>';
		}
	}

	return $withentity;
}<|MERGE_RESOLUTION|>--- conflicted
+++ resolved
@@ -887,11 +887,7 @@
 				$sql .= "null"; // For vat, we want/accept code = ''
 			} elseif ($keycode == 'content') {
 				$sql .= "'".$db->escape(GETPOST($keycode, 'restricthtml'))."'";
-<<<<<<< HEAD
-			} elseif (in_array($keycode, array('joinfile', 'private', 'pos', 'position', 'scale'))) {
-=======
 			} elseif (in_array($keycode, array('joinfile', 'private', 'pos', 'position', 'scale', 'use_default'))) {
->>>>>>> 2acbdc2c
 				$sql .= (int) GETPOST($keycode, 'int');
 			} else {
 				$sql .= "'".$db->escape(GETPOST($keycode, 'nohtml'))."'";
@@ -960,11 +956,7 @@
 				$sql .= "null"; // For vat, we want/accept code = ''
 			} elseif ($keycode == 'content') {
 				$sql .= "'".$db->escape(GETPOST($keycode, 'restricthtml'))."'";
-<<<<<<< HEAD
-			} elseif (in_array($keycode, array('joinfile', 'private', 'pos', 'position', 'scale'))) {
-=======
 			} elseif (in_array($keycode, array('joinfile', 'private', 'pos', 'position', 'scale', 'use_default'))) {
->>>>>>> 2acbdc2c
 				$sql .= (int) GETPOST($keycode, 'int');
 			} else {
 				$sql .= "'".$db->escape(GETPOST($keycode, 'nohtml'))."'";
