--- conflicted
+++ resolved
@@ -2150,13 +2150,8 @@
 							if (in_array($value, array('nbjour', 'decalage', 'pos', 'position', 'deposit_percent'))) {
 								$class .= ' right';
 							}
-<<<<<<< HEAD
 							if (in_array($value, array('type_vat', 'localtax1_type', 'localtax2_type'))) {
-								$class .= ' nowrap';
-=======
-							if (in_array($value, array('localtax1_type', 'localtax2_type'))) {
 								$class .= ' nowraponall';
->>>>>>> 511a3eda
 							}
 							if (in_array($value, array('use_default', 'fk_parent', 'sortorder'))) {
 								$class .= ' center';
