<?php
/* Copyright (C) 2004		Rodolphe Quiedeville	<rodolphe@quiedeville.org>
 * Copyright (C) 2004-2018	Laurent Destailleur		<eldy@users.sourceforge.net>
 * Copyright (C) 2004		Benoit Mortier			<benoit.mortier@opensides.be>
 * Copyright (C) 2005-2017	Regis Houssin			<regis.houssin@inodbox.com>
 * Copyright (C) 2010-2016	Juanjo Menent			<jmenent@2byte.es>
 * Copyright (C) 2011-2019	Philippe Grand			<philippe.grand@atoo-net.com>
 * Copyright (C) 2011		Remy Younes				<ryounes@gmail.com>
 * Copyright (C) 2012-2015	Marcos García			<marcosgdf@gmail.com>
 * Copyright (C) 2012		Christophe Battarel		<christophe.battarel@ltairis.fr>
 * Copyright (C) 2011-2020	Alexandre Spangaro		<aspangaro@open-dsi.fr>
 * Copyright (C) 2015		Ferran Marcet			<fmarcet@2byte.es>
 * Copyright (C) 2016		Raphaël Doursenaud		<rdoursenaud@gpcsolutions.fr>
 * Copyright (C) 2019-2020  Frédéric France         <frederic.france@netlogic.fr>
 * Copyright (C) 2020		Open-Dsi				<support@open-dsi.fr>
 *
 * This program is free software; you can redistribute it and/or modify
 * it under the terms of the GNU General Public License as published by
 * the Free Software Foundation; either version 3 of the License, or
 * (at your option) any later version.
 *
 * This program is distributed in the hope that it will be useful,
 * but WITHOUT ANY WARRANTY; without even the implied warranty of
 * MERCHANTABILITY or FITNESS FOR A PARTICULAR PURPOSE.  See the
 * GNU General Public License for more details.
 *
 * You should have received a copy of the GNU General Public License
 * along with this program. If not, see <https://www.gnu.org/licenses/>.
 */

/**
 *	    \file       htdocs/admin/dict.php
 *		\ingroup    setup
 *		\brief      Page to administer data tables
 */

require '../main.inc.php';
require_once DOL_DOCUMENT_ROOT.'/core/class/html.formadmin.class.php';
require_once DOL_DOCUMENT_ROOT.'/core/class/html.formcompany.class.php';
require_once DOL_DOCUMENT_ROOT.'/core/lib/admin.lib.php';
require_once DOL_DOCUMENT_ROOT.'/core/lib/functions2.lib.php';
require_once DOL_DOCUMENT_ROOT.'/core/class/doleditor.class.php';
require_once DOL_DOCUMENT_ROOT.'/core/lib/accounting.lib.php';
require_once DOL_DOCUMENT_ROOT.'/core/class/html.formaccounting.class.php';

// Load translation files required by the page
$langs->loadLangs(array("errors", "admin", "main", "companies", "resource", "holiday", "accountancy", "hrm", "orders", "contracts", "projects", "propal", "bills", "interventions", "ticket"));

$action = GETPOST('action', 'alpha') ?GETPOST('action', 'alpha') : 'view';
$confirm = GETPOST('confirm', 'alpha');
$id = GETPOST('id', 'int');
$rowid = GETPOST('rowid', 'alpha');
$entity = GETPOST('entity', 'int');
$code = GETPOST('code', 'alpha');

$allowed = $user->admin;
if ($id == 7 && !empty($user->rights->accounting->chartofaccount)) {
	$allowed = 1; // Tax page allowed to manager of chart account
}
if ($id == 10 && !empty($user->rights->accounting->chartofaccount)) {
	$allowed = 1; // Vat page allowed to manager of chart account
}
if ($id == 17 && !empty($user->rights->accounting->chartofaccount)) {
	$allowed = 1; // Dictionary with type of expense report and accounting account allowed to manager of chart account
}
if (!$allowed) {
	accessforbidden();
}

$acts = array(); $actl = array();
$acts[0] = "activate";
$acts[1] = "disable";
$actl[0] = img_picto($langs->trans("Disabled"), 'switch_off', 'class="size15x"');
$actl[1] = img_picto($langs->trans("Activated"), 'switch_on', 'class="size15x"');

$listoffset = GETPOST('listoffset');
$listlimit = GETPOST('listlimit') > 0 ?GETPOST('listlimit') : 1000; // To avoid too long dictionaries
$active = 1;

$sortfield = GETPOST("sortfield", 'alpha');
$sortorder = GETPOST("sortorder", 'alpha');
$page = GETPOSTISSET('pageplusone') ? (GETPOST('pageplusone') - 1) : GETPOST("page", 'int');
if (empty($page) || $page == -1) {
	$page = 0;
}     // If $page is not defined, or '' or -1
$offset = $listlimit * $page;
$pageprev = $page - 1;
$pagenext = $page + 1;

$search_country_id = GETPOST('search_country_id', 'int');
if (!GETPOSTISSET('search_country_id') && $search_country_id == '' && ($id == 2 || $id == 3 || $id == 10)) {	// Not a so good idea to force on current country for all dictionaries. Some tables have entries that are for all countries, we must be able to see them, so this is done for dedicated dictionaries only.
	$search_country_id = $mysoc->country_id;
}
$search_code = GETPOST('search_code', 'alpha');

// Initialize technical object to manage hooks of page. Note that conf->hooks_modules contains array of hook context
$hookmanager->initHooks(array('admin'));

// This page is a generic page to edit dictionaries
// Put here declaration of dictionaries properties

// Sort order to show dictionary (0 is space). All other dictionaries (added by modules) will be at end of this.
$taborder = array(9, 15, 30, 0, 4, 3, 2, 0, 1, 8, 19, 16, 39, 27, 40, 38, 0, 5, 11, 0, 6, 24, 0, 29, 0, 33, 34, 32, 28, 17, 35, 36, 0, 10, 23, 12, 13, 7, 0, 14, 0, 22, 20, 18, 21, 41, 0, 37, 42, 0, 43, 0, 25, 0);

// Name of SQL tables of dictionaries
$tabname = array();
$tabname[1] = MAIN_DB_PREFIX."c_forme_juridique";
$tabname[2] = MAIN_DB_PREFIX."c_departements";
$tabname[3] = MAIN_DB_PREFIX."c_regions";
$tabname[4] = MAIN_DB_PREFIX."c_country";
$tabname[5] = MAIN_DB_PREFIX."c_civility";
$tabname[6] = MAIN_DB_PREFIX."c_actioncomm";
$tabname[7] = MAIN_DB_PREFIX."c_chargesociales";
$tabname[8] = MAIN_DB_PREFIX."c_typent";
$tabname[9] = MAIN_DB_PREFIX."c_currencies";
$tabname[10] = MAIN_DB_PREFIX."c_tva";
$tabname[11] = MAIN_DB_PREFIX."c_type_contact";
$tabname[12] = MAIN_DB_PREFIX."c_payment_term";
$tabname[13] = MAIN_DB_PREFIX."c_paiement";
$tabname[14] = MAIN_DB_PREFIX."c_ecotaxe";
$tabname[15] = MAIN_DB_PREFIX."c_paper_format";
$tabname[16] = MAIN_DB_PREFIX."c_prospectlevel";
$tabname[17] = MAIN_DB_PREFIX."c_type_fees";
$tabname[18] = MAIN_DB_PREFIX."c_shipment_mode";
$tabname[19] = MAIN_DB_PREFIX."c_effectif";
$tabname[20] = MAIN_DB_PREFIX."c_input_method";
$tabname[21] = MAIN_DB_PREFIX."c_availability";
$tabname[22] = MAIN_DB_PREFIX."c_input_reason";
$tabname[23] = MAIN_DB_PREFIX."c_revenuestamp";
$tabname[24] = MAIN_DB_PREFIX."c_type_resource";
$tabname[25] = MAIN_DB_PREFIX."c_type_container";
//$tabname[26]= MAIN_DB_PREFIX."c_units";
$tabname[27] = MAIN_DB_PREFIX."c_stcomm";
$tabname[28] = MAIN_DB_PREFIX."c_holiday_types";
$tabname[29] = MAIN_DB_PREFIX."c_lead_status";
$tabname[30] = MAIN_DB_PREFIX."c_format_cards";
//$tabname[31]= MAIN_DB_PREFIX."accounting_system";
$tabname[32] = MAIN_DB_PREFIX."c_hrm_public_holiday";
$tabname[33] = MAIN_DB_PREFIX."c_hrm_department";
$tabname[34] = MAIN_DB_PREFIX."c_hrm_function";
$tabname[35] = MAIN_DB_PREFIX."c_exp_tax_cat";
$tabname[36] = MAIN_DB_PREFIX."c_exp_tax_range";
$tabname[37] = MAIN_DB_PREFIX."c_units";
$tabname[38] = MAIN_DB_PREFIX."c_socialnetworks";
$tabname[39] = MAIN_DB_PREFIX."c_prospectcontactlevel";
$tabname[40] = MAIN_DB_PREFIX."c_stcommcontact";
$tabname[41] = MAIN_DB_PREFIX."c_transport_mode";
$tabname[42] = MAIN_DB_PREFIX."c_product_nature";
$tabname[43] = MAIN_DB_PREFIX."c_productbatch_qcstatus";

// Dictionary labels
$tablib = array();
$tablib[1] = "DictionaryCompanyJuridicalType";
$tablib[2] = "DictionaryCanton";
$tablib[3] = "DictionaryRegion";
$tablib[4] = "DictionaryCountry";
$tablib[5] = "DictionaryCivility";
$tablib[6] = "DictionaryActions";
$tablib[7] = "DictionarySocialContributions";
$tablib[8] = "DictionaryCompanyType";
$tablib[9] = "DictionaryCurrency";
$tablib[10] = "DictionaryVAT";
$tablib[11] = "DictionaryTypeContact";
$tablib[12] = "DictionaryPaymentConditions";
$tablib[13] = "DictionaryPaymentModes";
$tablib[14] = "DictionaryEcotaxe";
$tablib[15] = "DictionaryPaperFormat";
$tablib[16] = "DictionaryProspectLevel";
$tablib[17] = "DictionaryFees";
$tablib[18] = "DictionarySendingMethods";
$tablib[19] = "DictionaryStaff";
$tablib[20] = "DictionaryOrderMethods";
$tablib[21] = "DictionaryAvailability";
$tablib[22] = "DictionarySource";
$tablib[23] = "DictionaryRevenueStamp";
$tablib[24] = "DictionaryResourceType";
$tablib[25] = "DictionaryTypeOfContainer";
//$tablib[26]= "DictionaryUnits";
$tablib[27] = "DictionaryProspectStatus";
$tablib[28] = "DictionaryHolidayTypes";
$tablib[29] = "DictionaryOpportunityStatus";
$tablib[30] = "DictionaryFormatCards";
//$tablib[31]= "DictionaryAccountancysystem";
$tablib[32] = "DictionaryPublicHolidays";
$tablib[33] = "DictionaryDepartment";
$tablib[34] = "DictionaryFunction";
$tablib[35] = "DictionaryExpenseTaxCat";
$tablib[36] = "DictionaryExpenseTaxRange";
$tablib[37] = "DictionaryMeasuringUnits";
$tablib[38] = "DictionarySocialNetworks";
$tablib[39] = "DictionaryProspectContactLevel";
$tablib[40] = "DictionaryProspectContactStatus";
$tablib[41] = "DictionaryTransportMode";
$tablib[42] = "DictionaryProductNature";
$tablib[43] = "DictionaryBatchStatus";

// Requests to extract data
$tabsql = array();
$tabsql[1] = "SELECT f.rowid as rowid, f.code, f.libelle, c.code as country_code, c.label as country, f.active FROM ".MAIN_DB_PREFIX."c_forme_juridique as f, ".MAIN_DB_PREFIX."c_country as c WHERE f.fk_pays=c.rowid";
$tabsql[2] = "SELECT d.rowid as rowid, d.code_departement as code, d.nom as libelle, d.fk_region as region_id, r.nom as region, c.code as country_code, c.label as country, d.active FROM ".MAIN_DB_PREFIX."c_departements as d, ".MAIN_DB_PREFIX."c_regions as r, ".MAIN_DB_PREFIX."c_country as c WHERE d.fk_region=r.code_region and r.fk_pays=c.rowid and r.active=1 and c.active=1";
$tabsql[3] = "SELECT r.rowid as rowid, r.code_region as state_code, r.nom as libelle, r.fk_pays as country_id, c.code as country_code, c.label as country, r.active FROM ".MAIN_DB_PREFIX."c_regions as r, ".MAIN_DB_PREFIX."c_country as c WHERE r.fk_pays=c.rowid and c.active=1";
$tabsql[4] = "SELECT c.rowid as rowid, c.code, c.label, c.active, c.favorite FROM ".MAIN_DB_PREFIX."c_country AS c";
$tabsql[5] = "SELECT c.rowid as rowid, c.code as code, c.label, c.active FROM ".MAIN_DB_PREFIX."c_civility AS c";
$tabsql[6] = "SELECT a.id    as rowid, a.code as code, a.libelle AS libelle, a.type, a.active, a.module, a.color, a.position FROM ".MAIN_DB_PREFIX."c_actioncomm AS a";
$tabsql[7] = "SELECT a.id    as rowid, a.code as code, a.libelle AS libelle, a.accountancy_code as accountancy_code, a.deductible, c.code as country_code, c.label as country, a.fk_pays as country_id, a.active FROM ".MAIN_DB_PREFIX."c_chargesociales AS a, ".MAIN_DB_PREFIX."c_country as c WHERE a.fk_pays=c.rowid and c.active=1";
$tabsql[8] = "SELECT t.id	 as rowid, t.code as code, t.libelle, t.fk_country as country_id, c.code as country_code, c.label as country, t.position, t.active FROM ".MAIN_DB_PREFIX."c_typent as t LEFT JOIN ".MAIN_DB_PREFIX."c_country as c ON t.fk_country=c.rowid";
$tabsql[9] = "SELECT c.code_iso as code, c.label, c.unicode, c.active FROM ".MAIN_DB_PREFIX."c_currencies AS c";
$tabsql[10] = "SELECT t.rowid, t.code, t.taux, t.localtax1_type, t.localtax1, t.localtax2_type, t.localtax2, c.label as country, c.code as country_code, t.fk_pays as country_id, t.recuperableonly, t.note, t.active, t.accountancy_code_sell, t.accountancy_code_buy FROM ".MAIN_DB_PREFIX."c_tva as t, ".MAIN_DB_PREFIX."c_country as c WHERE t.fk_pays=c.rowid";
$tabsql[11] = "SELECT t.rowid as rowid, t.element, t.source, t.code, t.libelle, t.position, t.active FROM ".MAIN_DB_PREFIX."c_type_contact AS t";
$tabsql[12] = "SELECT c.rowid as rowid, c.code, c.libelle, c.libelle_facture, c.nbjour, c.type_cdr, c.decalage, c.active, c.sortorder, c.entity FROM ".MAIN_DB_PREFIX."c_payment_term AS c WHERE c.entity = ".getEntity($tabname[12]);
$tabsql[13] = "SELECT c.id    as rowid, c.code, c.libelle, c.type, c.active, c.entity FROM ".MAIN_DB_PREFIX."c_paiement AS c WHERE c.entity = ".getEntity($tabname[13]);
$tabsql[14] = "SELECT e.rowid as rowid, e.code as code, e.label, e.price, e.organization, e.fk_pays as country_id, c.code as country_code, c.label as country, e.active FROM ".MAIN_DB_PREFIX."c_ecotaxe AS e, ".MAIN_DB_PREFIX."c_country as c WHERE e.fk_pays=c.rowid and c.active=1";
$tabsql[15] = "SELECT rowid   as rowid, code, label as libelle, width, height, unit, active FROM ".MAIN_DB_PREFIX."c_paper_format";
$tabsql[16] = "SELECT code, label as libelle, sortorder, active FROM ".MAIN_DB_PREFIX."c_prospectlevel";
$tabsql[17] = "SELECT id      as rowid, code, label, accountancy_code, active FROM ".MAIN_DB_PREFIX."c_type_fees";
$tabsql[18] = "SELECT rowid   as rowid, code, libelle, tracking, active FROM ".MAIN_DB_PREFIX."c_shipment_mode";
$tabsql[19] = "SELECT id      as rowid, code, libelle, active FROM ".MAIN_DB_PREFIX."c_effectif";
$tabsql[20] = "SELECT rowid   as rowid, code, libelle, active FROM ".MAIN_DB_PREFIX."c_input_method";
$tabsql[21] = "SELECT c.rowid as rowid, c.code, c.label, c.active, c.position FROM ".MAIN_DB_PREFIX."c_availability AS c";
$tabsql[22] = "SELECT rowid   as rowid, code, label, active FROM ".MAIN_DB_PREFIX."c_input_reason";
$tabsql[23] = "SELECT t.rowid as rowid, t.taux, t.revenuestamp_type, c.label as country, c.code as country_code, t.fk_pays as country_id, t.note, t.active, t.accountancy_code_sell, t.accountancy_code_buy FROM ".MAIN_DB_PREFIX."c_revenuestamp as t, ".MAIN_DB_PREFIX."c_country as c WHERE t.fk_pays=c.rowid";
$tabsql[24] = "SELECT rowid   as rowid, code, label, active FROM ".MAIN_DB_PREFIX."c_type_resource";
$tabsql[25] = "SELECT rowid   as rowid, code, label, active, module FROM ".MAIN_DB_PREFIX."c_type_container as t WHERE t.entity IN (".getEntity('c_type_container').")";
//$tabsql[26]= "SELECT rowid   as rowid, code, label, short_label, active FROM ".MAIN_DB_PREFIX."c_units";
$tabsql[27] = "SELECT id      as rowid, code, libelle, picto, active FROM ".MAIN_DB_PREFIX."c_stcomm";
$tabsql[28] = "SELECT h.rowid as rowid, h.code, h.label, h.affect, h.delay, h.newByMonth, h.fk_country as country_id, c.code as country_code, c.label as country, h.active FROM ".MAIN_DB_PREFIX."c_holiday_types as h LEFT JOIN ".MAIN_DB_PREFIX."c_country as c ON h.fk_country=c.rowid";
$tabsql[29] = "SELECT rowid   as rowid, code, label, percent, position, active FROM ".MAIN_DB_PREFIX."c_lead_status";
$tabsql[30] = "SELECT rowid, code, name, paper_size, orientation, metric, leftmargin, topmargin, nx, ny, spacex, spacey, width, height, font_size, custom_x, custom_y, active FROM ".MAIN_DB_PREFIX."c_format_cards";
//$tabsql[31]= "SELECT s.rowid as rowid, pcg_version, s.label, s.active FROM ".MAIN_DB_PREFIX."accounting_system as s";
$tabsql[32] = "SELECT a.id    as rowid, a.entity, a.code, a.fk_country as country_id, c.code as country_code, c.label as country, a.dayrule, a.day, a.month, a.year, a.active FROM ".MAIN_DB_PREFIX."c_hrm_public_holiday as a LEFT JOIN ".MAIN_DB_PREFIX."c_country as c ON a.fk_country=c.rowid AND c.active=1";
$tabsql[33] = "SELECT rowid, pos, code, label, active FROM ".MAIN_DB_PREFIX."c_hrm_department";
$tabsql[34] = "SELECT rowid, pos, code, label, c_level, active FROM ".MAIN_DB_PREFIX."c_hrm_function";
$tabsql[35] = "SELECT c.rowid, c.label, c.active, c.entity FROM ".MAIN_DB_PREFIX."c_exp_tax_cat c";
$tabsql[36] = "SELECT r.rowid, r.fk_c_exp_tax_cat, r.range_ik, r.active, r.entity FROM ".MAIN_DB_PREFIX."c_exp_tax_range r";
$tabsql[37] = "SELECT r.rowid, r.code, r.label, r.short_label, r.unit_type, r.scale, r.active FROM ".MAIN_DB_PREFIX."c_units r";
$tabsql[38] = "SELECT rowid, entity, code, label, url, icon, active FROM ".MAIN_DB_PREFIX."c_socialnetworks";
$tabsql[39] = "SELECT code, label as libelle, sortorder, active FROM ".MAIN_DB_PREFIX."c_prospectcontactlevel";
$tabsql[40] = "SELECT id      as rowid, code, libelle, picto, active FROM ".MAIN_DB_PREFIX."c_stcommcontact";
$tabsql[41] = "SELECT rowid as rowid, code, label, active FROM ".MAIN_DB_PREFIX."c_transport_mode";
$tabsql[42] = "SELECT rowid as rowid, code, label, active FROM ".MAIN_DB_PREFIX."c_product_nature";
$tabsql[43] = "SELECT rowid, code, label, active FROM ".MAIN_DB_PREFIX."c_productbatch_qcstatus";

// Criteria to sort dictionaries
$tabsqlsort = array();
$tabsqlsort[1] = "country ASC, code ASC";
$tabsqlsort[2] = "country ASC, code ASC";
$tabsqlsort[3] = "country ASC, code ASC";
$tabsqlsort[4] = "code ASC";
$tabsqlsort[5] = "label ASC";
$tabsqlsort[6] = "a.type ASC, a.module ASC, a.position ASC, a.code ASC";
$tabsqlsort[7] = "c.label ASC, a.code ASC, a.libelle ASC";
$tabsqlsort[8] = "country DESC,".(!empty($conf->global->SOCIETE_SORT_ON_TYPEENT) ? ' t.position ASC,' : '')." libelle ASC";
$tabsqlsort[9] = "label ASC";
$tabsqlsort[10] = "country ASC, code ASC, taux ASC, recuperableonly ASC, localtax1 ASC, localtax2 ASC";
$tabsqlsort[11] = "t.element ASC, t.source ASC, t.position ASC, t.code ASC";
$tabsqlsort[12] = "sortorder ASC, code ASC";
$tabsqlsort[13] = "code ASC";
$tabsqlsort[14] = "country ASC, e.organization ASC, code ASC";
$tabsqlsort[15] = "rowid ASC";
$tabsqlsort[16] = "sortorder ASC";
$tabsqlsort[17] = "code ASC";
$tabsqlsort[18] = "code ASC, libelle ASC";
$tabsqlsort[19] = "id ASC";
$tabsqlsort[20] = "code ASC, libelle ASC";
$tabsqlsort[21] = "code ASC, label ASC, position ASC";
$tabsqlsort[22] = "code ASC, label ASC";
$tabsqlsort[23] = "country ASC, taux ASC";
$tabsqlsort[24] = "code ASC, label ASC";
$tabsqlsort[25] = "t.module ASC, t.code ASC, t.label ASC";
//$tabsqlsort[26]="code ASC";
$tabsqlsort[27] = "code ASC";
$tabsqlsort[28] = "country ASC, code ASC";
$tabsqlsort[29] = "position ASC";
$tabsqlsort[30] = "code ASC";
//$tabsqlsort[31]="pcg_version ASC";
$tabsqlsort[32] = "country, year ASC, month ASC, day ASC";
$tabsqlsort[33] = "code ASC";
$tabsqlsort[34] = "code ASC";
$tabsqlsort[35] = "c.label ASC";
$tabsqlsort[36] = "r.fk_c_exp_tax_cat ASC, r.range_ik ASC";
$tabsqlsort[37] = "r.unit_type ASC, r.scale ASC, r.code ASC";
$tabsqlsort[38] = "rowid, code ASC";
$tabsqlsort[39] = "sortorder ASC";
$tabsqlsort[40] = "code ASC";
$tabsqlsort[41] = "code ASC";
$tabsqlsort[42] = "code ASC";
$tabsqlsort[43] = "code ASC";

// Field names in select result for dictionary display
$tabfield = array();
$tabfield[1] = "code,libelle,country";
$tabfield[2] = "code,libelle,region_id,region,country"; // "code,libelle,region,country_code-country"
$tabfield[3] = "code,libelle,country_id,country";
$tabfield[4] = "code,label";
$tabfield[5] = "code,label";
$tabfield[6] = "code,libelle,type,color,position";
$tabfield[7] = "code,libelle,country,accountancy_code,deductible";
$tabfield[8] = "code,libelle,country_id,country".(!empty($conf->global->SOCIETE_SORT_ON_TYPEENT) ? ',position' : '');
$tabfield[9] = "code,label,unicode";
$tabfield[10] = "country_id,country,code,taux,localtax1_type,localtax1,localtax2_type,localtax2,recuperableonly,accountancy_code_sell,accountancy_code_buy,note";
$tabfield[11] = "element,source,code,libelle,position";
$tabfield[12] = "code,libelle,libelle_facture,nbjour,type_cdr,decalage,sortorder,entity";
$tabfield[13] = "code,libelle,type,entity";
$tabfield[14] = "code,label,price,organization,country";
$tabfield[15] = "code,libelle,width,height,unit";
$tabfield[16] = "code,libelle,sortorder";
$tabfield[17] = "code,label,accountancy_code";
$tabfield[18] = "code,libelle,tracking";
$tabfield[19] = "code,libelle";
$tabfield[20] = "code,libelle";
$tabfield[21] = "code,label,position";
$tabfield[22] = "code,label";
$tabfield[23] = "country_id,country,taux,revenuestamp_type,accountancy_code_sell,accountancy_code_buy,note";
$tabfield[24] = "code,label";
$tabfield[25] = "code,label";
//$tabfield[26]= "code,label,short_label";
$tabfield[27] = "code,libelle,picto";
$tabfield[28] = "code,label,affect,delay,newByMonth,country_id,country";
$tabfield[29] = "code,label,percent,position";
$tabfield[30] = "code,name,paper_size,orientation,metric,leftmargin,topmargin,nx,ny,spacex,spacey,width,height,font_size,custom_x,custom_y";
//$tabfield[31]= "pcg_version,label";
$tabfield[32] = "code,dayrule,year,month,day,country_id,country";
$tabfield[33] = "code,label";
$tabfield[34] = "code,label";
$tabfield[35] = "label";
$tabfield[36] = "range_ik,fk_c_exp_tax_cat";
$tabfield[37] = "code,label,short_label,unit_type,scale";
$tabfield[38] = "code,label,url,icon,entity";
$tabfield[39] = "code,libelle,sortorder";
$tabfield[40] = "code,libelle,picto";
$tabfield[41] = "code,label";
$tabfield[42] = "code,label";
$tabfield[43] = "code,label";

// Edit field names for editing a record
$tabfieldvalue = array();
$tabfieldvalue[1] = "code,libelle,country";
$tabfieldvalue[2] = "code,libelle,region"; // "code,libelle,region"
$tabfieldvalue[3] = "code,libelle,country";
$tabfieldvalue[4] = "code,label";
$tabfieldvalue[5] = "code,label";
$tabfieldvalue[6] = "code,libelle,type,color,position";
$tabfieldvalue[7] = "code,libelle,country,accountancy_code,deductible";
$tabfieldvalue[8] = "code,libelle,country".(!empty($conf->global->SOCIETE_SORT_ON_TYPEENT) ? ',position' : '');
$tabfieldvalue[9] = "code,label,unicode";
$tabfieldvalue[10] = "country,code,taux,localtax1_type,localtax1,localtax2_type,localtax2,recuperableonly,accountancy_code_sell,accountancy_code_buy,note";
$tabfieldvalue[11] = "element,source,code,libelle,position";
$tabfieldvalue[12] = "code,libelle,libelle_facture,nbjour,type_cdr,decalage,sortorder";
$tabfieldvalue[13] = "code,libelle,type";
$tabfieldvalue[14] = "code,label,price,organization,country";
$tabfieldvalue[15] = "code,libelle,width,height,unit";
$tabfieldvalue[16] = "code,libelle,sortorder";
$tabfieldvalue[17] = "code,label,accountancy_code";
$tabfieldvalue[18] = "code,libelle,tracking";
$tabfieldvalue[19] = "code,libelle";
$tabfieldvalue[20] = "code,libelle";
$tabfieldvalue[21] = "code,label,position";
$tabfieldvalue[22] = "code,label";
$tabfieldvalue[23] = "country,taux,revenuestamp_type,accountancy_code_sell,accountancy_code_buy,note";
$tabfieldvalue[24] = "code,label";
$tabfieldvalue[25] = "code,label";
//$tabfieldvalue[26]= "code,label,short_label";
$tabfieldvalue[27] = "code,libelle,picto";
$tabfieldvalue[28] = "code,label,affect,delay,newByMonth,country";
$tabfieldvalue[29] = "code,label,percent,position";
$tabfieldvalue[30] = "code,name,paper_size,orientation,metric,leftmargin,topmargin,nx,ny,spacex,spacey,width,height,font_size,custom_x,custom_y";
//$tabfieldvalue[31]= "pcg_version,label";
$tabfieldvalue[32] = "code,dayrule,day,month,year,country";
$tabfieldvalue[33] = "code,label";
$tabfieldvalue[34] = "code,label";
$tabfieldvalue[35] = "label";
$tabfieldvalue[36] = "range_ik,fk_c_exp_tax_cat";
$tabfieldvalue[37] = "code,label,short_label,unit_type,scale";
$tabfieldvalue[38] = "code,label,url,icon";
$tabfieldvalue[39] = "code,libelle,sortorder";
$tabfieldvalue[40] = "code,libelle,picto";
$tabfieldvalue[41] = "code,label";
$tabfieldvalue[42] = "code,label";
$tabfieldvalue[43] = "code,label";

// Field names in the table for inserting a record
$tabfieldinsert = array();
$tabfieldinsert[1] = "code,libelle,fk_pays";
$tabfieldinsert[2] = "code_departement,nom,fk_region";
$tabfieldinsert[3] = "code_region,nom,fk_pays";
$tabfieldinsert[4] = "code,label";
$tabfieldinsert[5] = "code,label";
$tabfieldinsert[6] = "code,libelle,type,color,position";
$tabfieldinsert[7] = "code,libelle,fk_pays,accountancy_code,deductible";
$tabfieldinsert[8] = "code,libelle,fk_country".(!empty($conf->global->SOCIETE_SORT_ON_TYPEENT) ? ',position' : '');
$tabfieldinsert[9] = "code_iso,label,unicode";
$tabfieldinsert[10] = "fk_pays,code,taux,localtax1_type,localtax1,localtax2_type,localtax2,recuperableonly,accountancy_code_sell,accountancy_code_buy,note";
$tabfieldinsert[11] = "element,source,code,libelle,position";
$tabfieldinsert[12] = "code,libelle,libelle_facture,nbjour,type_cdr,decalage,sortorder,entity";
$tabfieldinsert[13] = "code,libelle,type,entity";
$tabfieldinsert[14] = "code,label,price,organization,fk_pays";
$tabfieldinsert[15] = "code,label,width,height,unit";
$tabfieldinsert[16] = "code,label,sortorder";
$tabfieldinsert[17] = "code,label,accountancy_code";
$tabfieldinsert[18] = "code,libelle,tracking";
$tabfieldinsert[19] = "code,libelle";
$tabfieldinsert[20] = "code,libelle";
$tabfieldinsert[21] = "code,label,position";
$tabfieldinsert[22] = "code,label";
$tabfieldinsert[23] = "fk_pays,taux,revenuestamp_type,accountancy_code_sell,accountancy_code_buy,note";
$tabfieldinsert[24] = "code,label";
$tabfieldinsert[25] = "code,label";
//$tabfieldinsert[26]= "code,label,short_label";
$tabfieldinsert[27] = "code,libelle,picto";
$tabfieldinsert[28] = "code,label,affect,delay,newByMonth,fk_country";
$tabfieldinsert[29] = "code,label,percent,position";
$tabfieldinsert[30] = "code,name,paper_size,orientation,metric,leftmargin,topmargin,nx,ny,spacex,spacey,width,height,font_size,custom_x,custom_y";
//$tabfieldinsert[31]= "pcg_version,label";
//$tabfieldinsert[32]= "code,label,range_account,sens,category_type,formula,position,fk_country";
$tabfieldinsert[32] = "code,dayrule,day,month,year,fk_country";
$tabfieldinsert[33] = "code,label";
$tabfieldinsert[34] = "code,label";
$tabfieldinsert[35] = "label";
$tabfieldinsert[36] = "range_ik,fk_c_exp_tax_cat";
$tabfieldinsert[37] = "code,label,short_label,unit_type,scale";
$tabfieldinsert[38] = "code,label,url,icon,entity";
$tabfieldinsert[39] = "code,label,sortorder";
$tabfieldinsert[40] = "code,libelle,picto";
$tabfieldinsert[41] = "code,label";
$tabfieldinsert[42] = "code,label";
$tabfieldinsert[43] = "code,label";

// Rowid name of field depending if field is autoincrement on or off..
// Use "" if id field is "rowid" and has autoincrement on
// Use "nameoffield" if id field is not "rowid" or has not autoincrement on
$tabrowid = array();
$tabrowid[1] = "";
$tabrowid[2] = "";
$tabrowid[3] = "";
$tabrowid[4] = "rowid";
$tabrowid[5] = "rowid";
$tabrowid[6] = "id";
$tabrowid[7] = "id";
$tabrowid[8] = "id";
$tabrowid[9] = "code_iso";
$tabrowid[10] = "";
$tabrowid[11] = "rowid";
$tabrowid[12] = "";
$tabrowid[13] = "id";
$tabrowid[14] = "";
$tabrowid[15] = "";
$tabrowid[16] = "code";
$tabrowid[17] = "id";
$tabrowid[18] = "rowid";
$tabrowid[19] = "id";
$tabrowid[20] = "";
$tabrowid[21] = "rowid";
$tabrowid[22] = "rowid";
$tabrowid[23] = "";
$tabrowid[24] = "";
$tabrowid[25] = "";
//$tabrowid[26]= "";
$tabrowid[27] = "id";
$tabrowid[28] = "";
$tabrowid[29] = "";
$tabrowid[30] = "";
//$tabrowid[31]= "";
$tabrowid[32] = "id";
$tabrowid[33] = "rowid";
$tabrowid[34] = "rowid";
$tabrowid[35] = "";
$tabrowid[36] = "";
$tabrowid[37] = "";
$tabrowid[38] = "";
$tabrowid[39] = "code";
$tabrowid[40] = "id";
$tabrowid[41] = "";
$tabrowid[42] = "rowid";
$tabrowid[43] = "rowid";

// Condition to show dictionary in setup page
$tabcond = array();
$tabcond[1] = (!empty($conf->societe->enabled));
$tabcond[2] = true;
$tabcond[3] = true;
$tabcond[4] = true;
$tabcond[5] = (!empty($conf->societe->enabled) || !empty($conf->adherent->enabled));
$tabcond[6] = !empty($conf->agenda->enabled);
$tabcond[7] = !empty($conf->tax->enabled);
$tabcond[8] = !empty($conf->societe->enabled);
$tabcond[9] = true;
$tabcond[10] = true;
$tabcond[11] = (!empty($conf->societe->enabled));
$tabcond[12] = (!empty($conf->commande->enabled) || !empty($conf->propal->enabled) || !empty($conf->facture->enabled) || (!empty($conf->fournisseur->enabled) && empty($conf->global->MAIN_USE_NEW_SUPPLIERMOD)) || !empty($conf->supplier_invoice->enabled) || !empty($conf->supplier_order->enabled));
$tabcond[13] = (!empty($conf->commande->enabled) || !empty($conf->propal->enabled) || !empty($conf->facture->enabled) || (!empty($conf->fournisseur->enabled) && empty($conf->global->MAIN_USE_NEW_SUPPLIERMOD)) || !empty($conf->supplier_invoice->enabled) || !empty($conf->supplier_order->enabled));
$tabcond[14] = (!empty($conf->product->enabled) && (!empty($conf->ecotax->enabled) || !empty($conf->global->MAIN_SHOW_ECOTAX_DICTIONNARY)));
$tabcond[15] = true;
$tabcond[16] = (!empty($conf->societe->enabled) && empty($conf->global->SOCIETE_DISABLE_PROSPECTS));
$tabcond[17] = (!empty($conf->deplacement->enabled) || !empty($conf->expensereport->enabled));
$tabcond[18] = !empty($conf->expedition->enabled) || !empty($conf->reception->enabled);
$tabcond[19] = !empty($conf->societe->enabled);
$tabcond[20] = (!empty($conf->fournisseur->enabled) && empty($conf->global->MAIN_USE_NEW_SUPPLIERMOD)) || !empty($conf->supplier_order->enabled);
$tabcond[21] = !empty($conf->propal->enabled);
$tabcond[22] = (!empty($conf->commande->enabled) || !empty($conf->propal->enabled));
$tabcond[23] = true;
$tabcond[24] = !empty($conf->resource->enabled);
$tabcond[25] = !empty($conf->website->enabled);
//$tabcond[26]= ! empty($conf->product->enabled);
$tabcond[27] = !empty($conf->societe->enabled);
$tabcond[28] = !empty($conf->holiday->enabled);
$tabcond[29] = !empty($conf->projet->enabled);
$tabcond[30] = !empty($conf->label->enabled);
//$tabcond[31]= ! empty($conf->accounting->enabled);
$tabcond[32] = (!empty($conf->holiday->enabled) || !empty($conf->hrm->enabled));
$tabcond[33] = !empty($conf->hrm->enabled);
$tabcond[34] = !empty($conf->hrm->enabled);
$tabcond[35] = !empty($conf->expensereport->enabled);
$tabcond[36] = !empty($conf->expensereport->enabled);
$tabcond[37] = !empty($conf->product->enabled);
$tabcond[38] = !empty($conf->socialnetworks->enabled);
$tabcond[39] = (!empty($conf->societe->enabled) && empty($conf->global->SOCIETE_DISABLE_PROSPECTS) && !empty($conf->global->THIRDPARTY_ENABLE_PROSPECTION_ON_ALTERNATIVE_ADRESSES));
$tabcond[40] = (!empty($conf->societe->enabled) && !empty($conf->global->THIRDPARTY_ENABLE_PROSPECTION_ON_ALTERNATIVE_ADRESSES));
$tabcond[41] = !empty($conf->intracommreport->enabled);
$tabcond[42] = !empty($conf->product->enabled);
$tabcond[43] = !empty($conf->product->enabled) && !empty($conf->productbatch->enabled) && $conf->global->MAIN_FEATURES_LEVEL >= 2;

// List of help for fields
$tabhelp = array();
$tabhelp[1]  = array('code'=>$langs->trans("EnterAnyCode"));
$tabhelp[2]  = array('code'=>$langs->trans("EnterAnyCode"));
$tabhelp[3]  = array('code'=>$langs->trans("EnterAnyCode"));
$tabhelp[4]  = array('code'=>$langs->trans("EnterAnyCode"));
$tabhelp[5]  = array('code'=>$langs->trans("EnterAnyCode"));
$tabhelp[6]  = array('code'=>$langs->trans("EnterAnyCode"), 'color'=>$langs->trans("ColorFormat"), 'position'=>$langs->trans("PositionIntoComboList"));
$tabhelp[7]  = array('code'=>$langs->trans("EnterAnyCode"));
$tabhelp[8]  = array('code'=>$langs->trans("EnterAnyCode"), 'position'=>$langs->trans("PositionIntoComboList"));
$tabhelp[9]  = array('code'=>$langs->trans("EnterAnyCode"), 'unicode'=>$langs->trans("UnicodeCurrency"));
$tabhelp[10] = array('code'=>$langs->trans("EnterAnyCode"), 'taux'=>$langs->trans("SellTaxRate"), 'recuperableonly'=>$langs->trans("RecuperableOnly"), 'localtax1_type'=>$langs->trans("LocalTaxDesc"), 'localtax2_type'=>$langs->trans("LocalTaxDesc"));
$tabhelp[11] = array('code'=>$langs->trans("EnterAnyCode"), 'position'=>$langs->trans("PositionIntoComboList"));
$tabhelp[12] = array('code'=>$langs->trans("EnterAnyCode"), 'type_cdr'=>$langs->trans("TypeCdr", $langs->transnoentitiesnoconv("NbOfDays"), $langs->transnoentitiesnoconv("Offset"), $langs->transnoentitiesnoconv("NbOfDays"), $langs->transnoentitiesnoconv("Offset")));
$tabhelp[13] = array('code'=>$langs->trans("EnterAnyCode"));
$tabhelp[14] = array('code'=>$langs->trans("EnterAnyCode"));
$tabhelp[15] = array('code'=>$langs->trans("EnterAnyCode"));
$tabhelp[16] = array('code'=>$langs->trans("EnterAnyCode"));
$tabhelp[17] = array('code'=>$langs->trans("EnterAnyCode"));
$tabhelp[18] = array('code'=>$langs->trans("EnterAnyCode"), 'tracking'=>$langs->trans("UrlTrackingDesc"));
$tabhelp[19] = array('code'=>$langs->trans("EnterAnyCode"));
$tabhelp[20] = array('code'=>$langs->trans("EnterAnyCode"));
$tabhelp[21] = array('code'=>$langs->trans("EnterAnyCode"), 'position'=>$langs->trans("PositionIntoComboList"));
$tabhelp[22] = array('code'=>$langs->trans("EnterAnyCode"));
$tabhelp[23] = array('revenuestamp_type'=>'FixedOrPercent');
$tabhelp[24] = array('code'=>$langs->trans("EnterAnyCode"));
$tabhelp[25] = array('code'=>$langs->trans('EnterAnyCode'));
//$tabhelp[26] = array('code'=>$langs->trans("EnterAnyCode"));
$tabhelp[27] = array('code'=>$langs->trans("EnterAnyCode"), 'picto'=>$langs->trans("PictoHelp"));
$tabhelp[28] = array('affect'=>$langs->trans("FollowedByACounter"), 'delay'=>$langs->trans("MinimumNoticePeriod"), 'newByMonth'=>$langs->trans("NbAddedAutomatically"));
$tabhelp[29] = array('code'=>$langs->trans("EnterAnyCode"), 'percent'=>$langs->trans("OpportunityPercent"), 'position'=>$langs->trans("PositionIntoComboList"));
$tabhelp[30] = array('code'=>$langs->trans("EnterAnyCode"), 'name'=>$langs->trans("LabelName"), 'paper_size'=>$langs->trans("LabelPaperSize"));
//$tabhelp[31] = array('pcg_version'=>$langs->trans("EnterAnyCode"));
$tabhelp[32] = array('code'=>$langs->trans("EnterAnyCode"), 'dayrule'=>"Keep empty for a date defined with month and day (most common case).<br>Use a keyword like 'easter', 'eastermonday', ... for a date predefined by complex rules.", 'country'=>$langs->trans("CountryIfSpecificToOneCountry"), 'year'=>$langs->trans("ZeroMeansEveryYear"));
$tabhelp[33] = array('code'=>$langs->trans("EnterAnyCode"));
$tabhelp[34] = array('code'=>$langs->trans("EnterAnyCode"));
$tabhelp[35] = array();
$tabhelp[36] = array('range_ik'=>$langs->trans('PrevRangeToThisRange'));
$tabhelp[37] = array('code'=>$langs->trans("EnterAnyCode"), 'unit_type' => $langs->trans('MeasuringUnitTypeDesc'), 'scale' => $langs->trans('MeasuringScaleDesc'));
$tabhelp[38] = array('code'=>$langs->trans("EnterAnyCode"), 'url' => $langs->trans('UrlSocialNetworksDesc'), 'icon' => $langs->trans('FafaIconSocialNetworksDesc'));
$tabhelp[39] = array('code'=>$langs->trans("EnterAnyCode"));
$tabhelp[40] = array('code'=>$langs->trans("EnterAnyCode"), 'picto'=>$langs->trans("PictoHelp"));
$tabhelp[41] = array('code'=>$langs->trans("EnterAnyCode"));
$tabhelp[42] = array('code'=>$langs->trans("EnterAnyCode"));
$tabhelp[43] = array('code'=>$langs->trans("EnterAnyCode"));

// Table to store complete informations (will replace all other table). Key is table name.
$tabcomplete = array(
	'c_forme_juridique'=>array('picto'=>'company'),
	'c_departements'=>array('picto'=>'state'),
	'c_regions'=>array('picto'=>'region'),
	'c_country'=>array('picto'=>'country'),
	'c_civility'=>array('picto'=>'contact'),
	'c_actioncomm'=>array('picto'=>'action'),
	'c_chargesociales'=>array('picto'=>'bill'),
	'c_typent'=>array('picto'=>'company'),
	'c_currencies'=>array('picto'=>'multicurrency'),
	'c_tva'=>array('picto'=>'bill'),
	'c_type_contact'=>array('picto'=>'contact'),
	'c_payment_term'=>array('picto'=>'bill'),
	'c_paiement'=>array('picto'=>'bill'),
	'c_ecotaxe'=>array('picto'=>'bill'),
	'c_paper_format'=>array('picto'=>'generic'),
	'c_prospectlevel'=>array('picto'=>'company'),
	'c_type_fees'=>array('picto'=>'trip'),
	'c_effectif'=>array('picto'=>'company'),
	'c_input_method'=>array('picto'=>'order'),
	'c_input_reason'=>array('picto'=>'order'),
	'c_availability'=>array('picto'=>'shipment'),
	'c_shipment_mode'=>array('picto'=>'shipment'),
	'c_revenuestamp'=>array('picto'=>'bill'),
	'c_type_resource'=>array('picto'=>'resource'),
	'c_type_container'=>array('picto'=>'website'),
	'c_stcomm'=>array('picto'=>'company'),
	'c_holiday_types'=>array('picto'=>'holiday'),
	'c_lead_status'=>array('picto'=>'project'),
	'c_format_cards'=>array('picto'=>'generic'),
	'c_hrm_public_holiday'=>array('picto'=>'holiday'),
	'c_hrm_department'=>array('picto'=>'hrm'),
	'c_hrm_function'=>array('picto'=>'hrm'),
	'c_exp_tax_cat'=>array('picto'=>'expensereport'),
	'c_exp_tax_range'=>array('picto'=>'expensereport'),
	'c_units'=>array('picto'=>'product'),
	'c_socialnetworks'=>array('picto'=>'share-alt'),
	'c_product_nature'=>array('picto'=>'product'),
	'c_transport_mode'=>array('picto'=>'incoterm'),
	'c_prospectcontactlevel'=>array('picto'=>'company'),
	'c_stcommcontact'=>array('picto'=>'company'),
	'c_product_nature'=>array('picto'=>'product'),
	'c_productbatch_qcstatus'=>array('picto'=>'lot'),

);


// Complete all arrays with entries found into modules
complete_dictionary_with_modules($taborder, $tabname, $tablib, $tabsql, $tabsqlsort, $tabfield, $tabfieldvalue, $tabfieldinsert, $tabrowid, $tabcond, $tabhelp, $tabcomplete);

// Defaut sortorder
if (empty($sortfield)) {
	$tmp1 = explode(',', empty($tabsqlsort[$id]) ? '' : $tabsqlsort[$id]);
	$tmp2 = explode(' ', $tmp1[0]);
	$sortfield = preg_replace('/^.*\./', '', $tmp2[0]);
}

// Define elementList and sourceList (used for dictionary type of contacts "llx_c_type_contact")
$elementList = array();
$sourceList = array();
if ($id == 11) {
	$elementList = array(
		'' => '',
		'societe' => $langs->trans('ThirdParty'),
		// 'proposal' => $langs->trans('Proposal'),
		// 'order' => $langs->trans('Order'),
		// 'invoice' => $langs->trans('Bill'),
		'supplier_proposal' => $langs->trans('SupplierProposal'),
		'order_supplier' => $langs->trans('SupplierOrder'),
		'invoice_supplier' => $langs->trans('SupplierBill'),
		// 'intervention' => $langs->trans('InterventionCard'),
		// 'contract' => $langs->trans('Contract'),
		'project' => $langs->trans('Project'),
		'project_task' => $langs->trans('Task'),
		'ticket' => $langs->trans('Ticket'),
		'agenda' => $langs->trans('Agenda'),
		'dolresource' => $langs->trans('Resource'),
		// old deprecated
		'propal' => $langs->trans('Proposal'),
		'commande' => $langs->trans('Order'),
		'facture' => $langs->trans('Bill'),
		'fichinter' => $langs->trans('InterventionCard'),
		'contrat' => $langs->trans('Contract'),
	);
	if (!empty($conf->global->MAIN_SUPPORT_SHARED_CONTACT_BETWEEN_THIRDPARTIES)) {
		$elementList["societe"] = $langs->trans('ThirdParty');
	}

	complete_elementList_with_modules($elementList);

	asort($elementList);
	$sourceList = array(
			'internal' => $langs->trans('Internal'),
			'external' => $langs->trans('External')
	);
}

// Define localtax_typeList (used for dictionary "llx_c_tva")
$localtax_typeList = array();
if ($id == 10) {
	$localtax_typeList = array(
		"0" => $langs->trans("No"),
		"1" => $langs->trans("Yes").' ('.$langs->trans("Type")." 1)", //$langs->trans("%ageOnAllWithoutVAT"),
		"2" => $langs->trans("Yes").' ('.$langs->trans("Type")." 2)", //$langs->trans("%ageOnAllBeforeVAT"),
		"3" => $langs->trans("Yes").' ('.$langs->trans("Type")." 3)", //$langs->trans("%ageOnProductsWithoutVAT"),
		"4" => $langs->trans("Yes").' ('.$langs->trans("Type")." 4)", //$langs->trans("%ageOnProductsBeforeVAT"),
		"5" => $langs->trans("Yes").' ('.$langs->trans("Type")." 5)", //$langs->trans("%ageOnServiceWithoutVAT"),
		"6" => $langs->trans("Yes").' ('.$langs->trans("Type")." 6)"	//$langs->trans("%ageOnServiceBeforeVAT"),
	);
}



/*
 * Actions
 */

if (GETPOST('button_removefilter', 'alpha') || GETPOST('button_removefilter.x', 'alpha') || GETPOST('button_removefilter_x', 'alpha')) {
	$search_country_id = '';
	$search_code = '';
}

// Actions add or modify an entry into a dictionary
if (GETPOST('actionadd') || GETPOST('actionmodify')) {
	$listfield = explode(',', str_replace(' ', '', $tabfield[$id]));
	$listfieldinsert = explode(',', $tabfieldinsert[$id]);
	$listfieldmodify = explode(',', $tabfieldinsert[$id]);
	$listfieldvalue = explode(',', $tabfieldvalue[$id]);

	// Check that all fields are filled
	$ok = 1;
	foreach ($listfield as $f => $value) {
		// Discard check of mandatory fields for country for some tables
		if ($value == 'country_id' && in_array($tablib[$id], array('DictionaryPublicHolidays', 'DictionaryVAT', 'DictionaryRegion', 'DictionaryCompanyType', 'DictionaryHolidayTypes', 'DictionaryRevenueStamp', 'DictionaryAccountancysystem', 'DictionaryAccountancyCategory'))) {
			continue; // For some pages, country is not mandatory
		}
		if ($value == 'country' && in_array($tablib[$id], array('DictionaryPublicHolidays', 'DictionaryCanton', 'DictionaryCompanyType', 'DictionaryHolidayTypes', 'DictionaryRevenueStamp'))) {
			continue; // For some pages, country is not mandatory
		}
		// Discard check of mandatory fiedls for other fields
		if ($value == 'localtax1' && empty($_POST['localtax1_type'])) {
			continue;
		}
		if ($value == 'localtax2' && empty($_POST['localtax2_type'])) {
			continue;
		}
		if ($value == 'color' && empty($_POST['color'])) {
			continue;
		}
		if ($value == 'formula' && empty($_POST['formula'])) {
			continue;
		}
		if ($value == 'dayrule' && empty($_POST['dayrule'])) {
			continue;
		}
		if ($value == 'sortorder') {
			continue; // For a column name 'sortorder', we use the field name 'position'
		}
		if ((!GETPOSTISSET($value) || GETPOST($value) == '')
			&& (!in_array($value, array('decalage', 'module', 'accountancy_code', 'accountancy_code_sell', 'accountancy_code_buy', 'tracking', 'picto'))  // Fields that are not mandatory
			&& ($id != 10 || ($value != 'code' && $value != 'note')) // Field code and note is not mandatory for dictionary table 10
			)
		) {
			$ok = 0;
			$fieldnamekey = $value;
			// We take translate key of field
			if ($fieldnamekey == 'libelle' || ($fieldnamekey == 'label')) {
				$fieldnamekey = 'Label';
			}
			if ($fieldnamekey == 'libelle_facture') {
				$fieldnamekey = 'LabelOnDocuments';
			}
			if ($fieldnamekey == 'nbjour') {
				$fieldnamekey = 'NbOfDays';
			}
			if ($fieldnamekey == 'decalage') {
				$fieldnamekey = 'Offset';
			}
			if ($fieldnamekey == 'module') {
				$fieldnamekey = 'Module';
			}
			if ($fieldnamekey == 'code') {
				$fieldnamekey = 'Code';
			}
			if ($fieldnamekey == 'note') {
				$fieldnamekey = 'Note';
			}
			if ($fieldnamekey == 'taux') {
				$fieldnamekey = 'Rate';
			}
			if ($fieldnamekey == 'type') {
				$fieldnamekey = 'Type';
			}
			if ($fieldnamekey == 'position') {
				$fieldnamekey = 'Position';
			}
			if ($fieldnamekey == 'unicode') {
				$fieldnamekey = 'Unicode';
			}
			if ($fieldnamekey == 'deductible') {
				$fieldnamekey = 'Deductible';
			}
			if ($fieldnamekey == 'sortorder') {
				$fieldnamekey = 'SortOrder';
			}
			if ($fieldnamekey == 'category_type') {
				$fieldnamekey = 'Calculated';
			}
			if ($fieldnamekey == 'revenuestamp_type') {
				$fieldnamekey = 'TypeOfRevenueStamp';
			}
			if ($fieldnamekey == 'use_default') {
				$fieldnamekey = 'UseByDefault';
			}

			setEventMessages($langs->transnoentities("ErrorFieldRequired", $langs->transnoentities($fieldnamekey)), null, 'errors');
		}
	}
	// Other checks
	if (GETPOST('actionadd') && $tabname[$id] == MAIN_DB_PREFIX."c_actioncomm" && GETPOSTISSET("type") && in_array(GETPOST("type"), array('system', 'systemauto'))) {
		$ok = 0;
		setEventMessages($langs->transnoentities('ErrorReservedTypeSystemSystemAuto'), null, 'errors');
	}
	if (GETPOSTISSET("code")) {
		if (GETPOST("code") == '0') {
			$ok = 0;
			setEventMessages($langs->transnoentities('ErrorCodeCantContainZero'), null, 'errors');
		}
		/*if (!is_numeric($_POST['code']))	// disabled, code may not be in numeric base
		{
			$ok = 0;
			$msg .= $langs->transnoentities('ErrorFieldFormat', $langs->transnoentities('Code')).'<br>';
		}*/
	}
	if (GETPOSTISSET("country") && (GETPOST("country") == '0') && ($id != 2)) {
		if (in_array($tablib[$id], array('DictionaryCompanyType', 'DictionaryHolidayTypes'))) {	// Field country is no mandatory for such dictionaries
			$_POST["country"] = '';
		} else {
			$ok = 0;
			setEventMessages($langs->transnoentities("ErrorFieldRequired", $langs->transnoentities("Country")), null, 'errors');
		}
	}
	if (($id == 3 || $id == 42) && !is_numeric(GETPOST("code"))) {
		$ok = 0;
		setEventMessages($langs->transnoentities("ErrorFieldMustBeANumeric", $langs->transnoentities("Code")), null, 'errors');
	}

	// Clean some parameters
	if ((GETPOST("localtax1_type") || (GETPOST('localtax1_type') == '0')) && !GETPOST("localtax1")) {
		$_POST["localtax1"] = '0'; // If empty, we force to 0
	}
	if ((GETPOST("localtax2_type") || (GETPOST('localtax2_type') == '0')) && !GETPOST("localtax2")) {
		$_POST["localtax2"] = '0'; // If empty, we force to 0
	}
	if (GETPOST("accountancy_code") <= 0) {
		$_POST["accountancy_code"] = ''; // If empty, we force to null
	}
	if (GETPOST("accountancy_code_sell") <= 0) {
		$_POST["accountancy_code_sell"] = ''; // If empty, we force to null
	}
	if (GETPOST("accountancy_code_buy") <= 0) {
		$_POST["accountancy_code_buy"] = ''; // If empty, we force to null
	}
	if ($id == 10 && GETPOSTISSET("code")) {  // Spaces are not allowed into code for tax dictionary
		$_POST["code"] = preg_replace('/[^a-zA-Z0-9\-\+]/', '', $_POST["code"]);
	}

	// If check ok and action add, add the line
	if ($ok && GETPOST('actionadd')) {
		if ($tabrowid[$id]) {
			// Get free id for insert
			$newid = 0;
			$sql = "SELECT max(".$tabrowid[$id].") newid from ".$tabname[$id];
			$result = $db->query($sql);
			if ($result) {
				$obj = $db->fetch_object($result);
				$newid = ($obj->newid + 1);
			} else {
				dol_print_error($db);
			}
		}

		// Add new entry
		$sql = "INSERT INTO ".$tabname[$id]." (";
		// List of fields
		if ($tabrowid[$id] && !in_array($tabrowid[$id], $listfieldinsert)) {
			$sql .= $tabrowid[$id].",";
		}
		$sql .= $tabfieldinsert[$id];
		$sql .= ",active)";
		$sql .= " VALUES(";

		// List of values
		if ($tabrowid[$id] && !in_array($tabrowid[$id], $listfieldinsert)) {
			$sql .= $newid.",";
		}
		$i = 0;
		foreach ($listfieldinsert as $f => $value) {
			$keycode = $listfieldvalue[$i];
			if (empty($keycode)) {
				$keycode = $value;
			}

			if ($value == 'price' || preg_match('/^amount/i', $value)) {
				$_POST[$keycode] = price2num(GETPOST($keycode), 'MU');
			} elseif ($value == 'taux' || $value == 'localtax1') {
				$_POST[$keycode] = price2num(GETPOST($keycode), 8);	// Note that localtax2 can be a list of rates separated by coma like X:Y:Z
			} elseif ($value == 'entity') {
				$_POST[$keycode] = getEntity($tabname[$id]);
			}

			if ($i) {
				$sql .= ",";
			}

			if ($keycode == 'sortorder') {		// For column name 'sortorder', we use the field name 'position'
				$sql .= (int) GETPOST('position', 'int');
			} elseif ($_POST[$keycode] == '' && !($keycode == 'code' && $id == 10)) {
				$sql .= "null"; // For vat, we want/accept code = ''
			} elseif ($keycode == 'content') {
				$sql .= "'".$db->escape(GETPOST($keycode, 'restricthtml'))."'";
			} elseif (in_array($keycode, array('joinfile', 'private', 'pos', 'position', 'scale', 'use_default'))) {
				$sql .= (int) GETPOST($keycode, 'int');
			} else {
				$sql .= "'".$db->escape(GETPOST($keycode, 'nohtml'))."'";
			}

			$i++;
		}
		$sql .= ",1)";

		dol_syslog("actionadd", LOG_DEBUG);
		$resql = $db->query($sql);
		if ($resql) {	// Add is ok
			setEventMessages($langs->transnoentities("RecordCreatedSuccessfully"), null, 'mesgs');

			// Clean $_POST array, we keep only id of dictionary
			if ($id == 10 && GETPOST('country', 'int') > 0) {
				$search_country_id = GETPOST('country', 'int');
			}
			$_POST = array('id'=>$id);
		} else {
			if ($db->errno() == 'DB_ERROR_RECORD_ALREADY_EXISTS') {
				setEventMessages($langs->transnoentities("ErrorRecordAlreadyExists"), null, 'errors');
			} else {
				dol_print_error($db);
			}
		}
	}

	// If verif ok and action modify, modify the line
	if ($ok && GETPOST('actionmodify')) {
		if ($tabrowid[$id]) {
			$rowidcol = $tabrowid[$id];
		} else {
			$rowidcol = "rowid";
		}

		// Modify entry
		$sql = "UPDATE ".$tabname[$id]." SET ";
		// Modifie valeur des champs
		if ($tabrowid[$id] && !in_array($tabrowid[$id], $listfieldmodify)) {
			$sql .= $tabrowid[$id]."=";
			$sql .= "'".$db->escape($rowid)."', ";
		}
		$i = 0;
		foreach ($listfieldmodify as $field) {
			$keycode = $listfieldvalue[$i];
			if (empty($keycode)) {
				$keycode = $field;
			}

			if ($field == 'price' || preg_match('/^amount/i', $field)) {
				$_POST[$keycode] = price2num(GETPOST($keycode), 'MU');
			} elseif ($field == 'taux' || $field == 'localtax1') {
				$_POST[$keycode] = price2num(GETPOST($keycode), 8);	// Note that localtax2 can be a list of rates separated by coma like X:Y:Z
			} elseif ($field == 'entity') {
				$_POST[$keycode] = getEntity($tabname[$id]);
			}

			if ($i) {
				$sql .= ",";
			}
			$sql .= $field."=";
			if ($listfieldvalue[$i] == 'sortorder') {		// For column name 'sortorder', we use the field name 'position'
				$sql .= (int) GETPOST('position', 'int');
			} elseif ($_POST[$keycode] == '' && !($keycode == 'code' && $id == 10)) {
				$sql .= "null"; // For vat, we want/accept code = ''
			} elseif ($keycode == 'content') {
				$sql .= "'".$db->escape(GETPOST($keycode, 'restricthtml'))."'";
			} elseif (in_array($keycode, array('joinfile', 'private', 'pos', 'position', 'scale', 'use_default'))) {
				$sql .= (int) GETPOST($keycode, 'int');
			} else {
				$sql .= "'".$db->escape(GETPOST($keycode, 'nohtml'))."'";
			}

			$i++;
		}
		if (in_array($rowidcol, array('code', 'code_iso'))) {
			$sql .= " WHERE ".$rowidcol." = '".$db->escape($rowid)."'";
		} else {
			$sql .= " WHERE ".$rowidcol." = ".((int) $rowid);
		}
		if (in_array('entity', $listfieldmodify)) {
			$sql .= " AND entity = ".((int) getEntity($tabname[$id], 0));
		}

		dol_syslog("actionmodify", LOG_DEBUG);
		//print $sql;
		$resql = $db->query($sql);
		if (!$resql) {
			setEventMessages($db->error(), null, 'errors');
		}
	}
	//$_GET["id"]=GETPOST('id', 'int');       // Force affichage dictionnaire en cours d'edition
}

if (GETPOST('actioncancel')) {
	//$_GET["id"]=GETPOST('id', 'int');       // Force affichage dictionnaire en cours d'edition
}

if ($action == 'confirm_delete' && $confirm == 'yes') {       // delete
	if ($tabrowid[$id]) {
		$rowidcol = $tabrowid[$id];
	} else {
		$rowidcol = "rowid";
	}

	$sql = "DELETE FROM ".$tabname[$id]." WHERE ".$rowidcol."='".$db->escape($rowid)."'".($entity != '' ? " AND entity = ".(int) $entity : '');

	dol_syslog("delete", LOG_DEBUG);
	$result = $db->query($sql);
	if (!$result) {
		if ($db->errno() == 'DB_ERROR_CHILD_EXISTS') {
			setEventMessages($langs->transnoentities("ErrorRecordIsUsedByChild"), null, 'errors');
		} else {
			dol_print_error($db);
		}
	}
}

// activate
if ($action == $acts[0]) {
	if ($tabrowid[$id]) {
		$rowidcol = $tabrowid[$id];
	} else {
		$rowidcol = "rowid";
	}

	if ($rowid) {
		$sql = "UPDATE ".$tabname[$id]." SET active = 1 WHERE ".$rowidcol."='".$db->escape($rowid)."'".($entity != '' ? " AND entity = ".(int) $entity : '');
	} elseif ($code) {
		$sql = "UPDATE ".$tabname[$id]." SET active = 1 WHERE code='".dol_escape_htmltag($code)."'".($entity != '' ? " AND entity = ".(int) $entity : '');
	}

	$result = $db->query($sql);
	if (!$result) {
		dol_print_error($db);
	}
}

// disable
if ($action == $acts[1]) {
	if ($tabrowid[$id]) {
		$rowidcol = $tabrowid[$id];
	} else {
		$rowidcol = "rowid";
	}

	if ($rowid) {
		$sql = "UPDATE ".$tabname[$id]." SET active = 0 WHERE ".$rowidcol."='".$db->escape($rowid)."'".($entity != '' ? " AND entity = ".(int) $entity : '');
	} elseif ($code) {
		$sql = "UPDATE ".$tabname[$id]." SET active = 0 WHERE code='".dol_escape_htmltag($code)."'".($entity != '' ? " AND entity = ".(int) $entity : '');
	}

	$result = $db->query($sql);
	if (!$result) {
		dol_print_error($db);
	}
}

// favorite
if ($action == 'activate_favorite') {
	if ($tabrowid[$id]) {
		$rowidcol = $tabrowid[$id];
	} else {
		$rowidcol = "rowid";
	}

	if ($rowid) {
		$sql = "UPDATE ".$tabname[$id]." SET favorite = 1 WHERE ".$rowidcol."='".$db->escape($rowid)."'".($entity != '' ? " AND entity = ".(int) $entity : '');
	} elseif ($code) {
		$sql = "UPDATE ".$tabname[$id]." SET favorite = 1 WHERE code='".dol_escape_htmltag($code)."'".($entity != '' ? " AND entity = ".(int) $entity : '');
	}

	$result = $db->query($sql);
	if (!$result) {
		dol_print_error($db);
	}
}

// disable favorite
if ($action == 'disable_favorite') {
	if ($tabrowid[$id]) {
		$rowidcol = $tabrowid[$id];
	} else {
		$rowidcol = "rowid";
	}

	if ($rowid) {
		$sql = "UPDATE ".$tabname[$id]." SET favorite = 0 WHERE ".$rowidcol."='".$db->escape($rowid)."'".($entity != '' ? " AND entity = ".(int) $entity : '');
	} elseif ($code) {
		$sql = "UPDATE ".$tabname[$id]." SET favorite = 0 WHERE code='".dol_escape_htmltag($code)."'".($entity != '' ? " AND entity = ".(int) $entity : '');
	}

	$result = $db->query($sql);
	if (!$result) {
		dol_print_error($db);
	}
}


/*
 * View
 */

$form = new Form($db);
$formadmin = new FormAdmin($db);

$title = $langs->trans("DictionarySetup");

llxHeader('', $title);

$linkback = '';
if ($id) {
	$title .= ' - '.$langs->trans($tablib[$id]);
	$linkback = '<a href="'.$_SERVER['PHP_SELF'].'">'.$langs->trans("BackToDictionaryList").'</a>';
}
$titlepicto = 'title_setup';
if ($id == 10 && GETPOST('from') == 'accountancy') {
	$title = $langs->trans("MenuVatAccounts");
	$titlepicto = 'accountancy';
}
if ($id == 7 && GETPOST('from') == 'accountancy') {
	$title = $langs->trans("MenuTaxAccounts");
	$titlepicto = 'accountancy';
}

print load_fiche_titre($title, $linkback, $titlepicto);

if (empty($id)) {
	print '<span class="opacitymedium">'.$langs->trans("DictionaryDesc");
	print " ".$langs->trans("OnlyActiveElementsAreShown")."<br>\n";
	print '</span><br>';
}


$param = '&id='.urlencode($id);
if ($search_country_id > 0) {
	$param .= '&search_country_id='.urlencode($search_country_id);
}
if ($search_code != '') {
	$param .= '&search_code='.urlencode($search_country_id);
}
if ($entity != '') {
	$param .= '&entity='.(int) $entity;
}
$paramwithsearch = $param;
if ($sortorder) {
	$paramwithsearch .= '&sortorder='.urlencode($sortorder);
}
if ($sortfield) {
	$paramwithsearch .= '&sortfield='.urlencode($sortfield);
}
if (GETPOST('from')) {
	$paramwithsearch .= '&from='.urlencode(GETPOST('from', 'alpha'));
}


// Confirmation of the deletion of the line
if ($action == 'delete') {
	print $form->formconfirm($_SERVER["PHP_SELF"].'?'.($page ? 'page='.$page.'&' : '').'rowid='.urlencode($rowid).'&code='.urlencode($code).$paramwithsearch, $langs->trans('DeleteLine'), $langs->trans('ConfirmDeleteLine'), 'confirm_delete', '', 0, 1);
}
//var_dump($elementList);


/*
 * Show a dictionary
 */
if ($id) {
	// Complete search values request with sort criteria
	$sql = $tabsql[$id];

<<<<<<< HEAD
	if (!preg_match('/ WHERE /', $sql)) {
		$sql .= " WHERE 1 = 1";
	}
	if ($search_country_id > 0) {
		$sql .= " AND c.rowid = ".((int) $search_country_id);
	}
	if ($search_code != '' && $id == 9) {
		$sql .= natural_search("code_iso", $search_code);
	} elseif ($search_code != '' && $id == 28) {
		$sql .= natural_search("h.code", $search_code);
	} elseif ($search_code != '' && $id == 32) {
		$sql .= natural_search("a.code", $search_code);
	} elseif ($search_code != '' && $id == 3) {
		$sql .= natural_search("r.code_region", $search_code);
	} elseif ($search_code != '' && $id == 7) {
		$sql .= natural_search("a.code", $search_code);
	} elseif ($search_code != '' && $id != 9) {
		$sql .= natural_search("code", $search_code);
	}

	if ($sortfield) {
=======
	if (!preg_match('/ WHERE /', $sql)) $sql .= " WHERE 1 = 1";
	if ($search_country_id > 0) $sql .= " AND c.rowid = ".((int) $search_country_id);
	if ($search_code != '' && $id == 9)     $sql .= natural_search("code_iso", $search_code);
	elseif ($search_code != '' && $id == 28)    $sql .= natural_search("h.code", $search_code);
	elseif ($search_code != '' && $id == 32)    $sql .= natural_search("a.code", $search_code);
	elseif ($search_code != '' && $id == 3)     $sql .= natural_search("r.code_region", $search_code);
	elseif ($search_code != '' && $id == 7)     $sql .= natural_search("a.code", $search_code);
    elseif ($search_code != '' && $id == 10)    $sql .= natural_search("t.code", $search_code);
	elseif ($search_code != '' && $id != 9)     $sql .= natural_search("code", $search_code);

	if ($sortfield)
	{
>>>>>>> 44bb5ebf
		// If sort order is "country", we use country_code instead
		if ($sortfield == 'country') {
			$sortfield = 'country_code';
		}
		$sql .= $db->order($sortfield, $sortorder);
		$sql .= ", ";
		// Clear the required sort criteria for the tabsqlsort to be able to force it with selected value
		$tabsqlsort[$id] = preg_replace('/([a-z]+\.)?'.$sortfield.' '.$sortorder.',/i', '', $tabsqlsort[$id]);
		$tabsqlsort[$id] = preg_replace('/([a-z]+\.)?'.$sortfield.',/i', '', $tabsqlsort[$id]);
	} else {
		$sql .= " ORDER BY ";
	}
	$sql .= $tabsqlsort[$id];
	$sql .= $db->plimit($listlimit + 1, $offset);
	//print $sql;

	if (empty($tabfield[$id])) {
		dol_print_error($db, 'The table with id '.$id.' has no array tabfield defined');
		exit;
	}
	$fieldlist = explode(',', $tabfield[$id]);

	print '<form action="'.$_SERVER['PHP_SELF'].'?id='.$id.'" method="POST">';
	print '<input type="hidden" name="token" value="'.newToken().'">';
	print '<input type="hidden" name="from" value="'.dol_escape_htmltag(GETPOST('from', 'alpha')).'">';

	if ($id == 10 && empty($conf->global->FACTURE_TVAOPTION)) {
		print info_admin($langs->trans("VATIsUsedIsOff", $langs->transnoentities("Setup"), $langs->transnoentities("CompanyFoundation")));
		print "<br>\n";
	}

	// Form to add a new line
	if ($tabname[$id]) {
		$withentity = null;

		$fieldlist = explode(',', $tabfield[$id]);

		print '<div class="div-table-responsive-no-min">';
		print '<table class="noborder centpercent">';

		// Line for title
		$tdsoffields = '<tr class="liste_titre">';
		foreach ($fieldlist as $field => $value) {
			if ($value == 'entity') {
				$withentity = getEntity($tabname[$id]);
				continue;
			}

			// Define field friendly name from its technical name
			$valuetoshow = ucfirst($value); // Par defaut
			$valuetoshow = $langs->trans($valuetoshow); // try to translate
			$class = '';

			if ($value == 'pos') {
				$valuetoshow = $langs->trans("Position"); $class = 'right';
			}
			if ($value == 'source') {
				$valuetoshow = $langs->trans("Contact");
			}
			if ($value == 'price') {
				$valuetoshow = $langs->trans("PriceUHT");
			}
			if ($value == 'taux') {
				if ($tabname[$id] != MAIN_DB_PREFIX."c_revenuestamp") {
					$valuetoshow = $langs->trans("Rate");
				} else {
					$valuetoshow = $langs->trans("Amount");
				}
				$class = 'center';
			}
			if ($value == 'localtax1_type') {
				$valuetoshow = $langs->trans("UseLocalTax")." 2"; $class = "center"; $sortable = 0;
			}
			if ($value == 'localtax1') {
				$valuetoshow = $langs->trans("RateOfTaxN", '2'); $class = "center";
			}
			if ($value == 'localtax2_type') {
				$valuetoshow = $langs->trans("UseLocalTax")." 3"; $class = "center"; $sortable = 0;
			}
			if ($value == 'localtax2') {
				$valuetoshow = $langs->trans("RateOfTaxN", '3'); $class = "center";
			}
			if ($value == 'organization') {
				$valuetoshow = $langs->trans("Organization");
			}
			if ($value == 'lang') {
				$valuetoshow = $langs->trans("Language");
			}
			if ($value == 'type') {
				if ($tabname[$id] == MAIN_DB_PREFIX."c_paiement") {
					$valuetoshow = $form->textwithtooltip($langs->trans("Type"), $langs->trans("TypePaymentDesc"), 2, 1, img_help(1, ''));
				} else {
					$valuetoshow = $langs->trans("Type");
				}
			}
			if ($value == 'code') {
				$valuetoshow = $langs->trans("Code"); $class = 'maxwidth100';
			}
			if ($value == 'libelle' || $value == 'label') {
				$valuetoshow = $form->textwithtooltip($langs->trans("Label"), $langs->trans("LabelUsedByDefault"), 2, 1, img_help(1, ''));
			}
			if ($value == 'libelle_facture') {
				$valuetoshow = $form->textwithtooltip($langs->trans("LabelOnDocuments"), $langs->trans("LabelUsedByDefault"), 2, 1, img_help(1, ''));
			}
			if ($value == 'country') {
				if (in_array('region_id', $fieldlist)) {
					print '<td>&nbsp;</td>'; continue;
				}		// For region page, we do not show the country input
				$valuetoshow = $langs->trans("Country");
			}
			if ($value == 'recuperableonly') {
				$valuetoshow = $langs->trans("NPR"); $class = "center";
			}
			if ($value == 'nbjour') {
				$valuetoshow = $langs->trans("NbOfDays");
			}
			if ($value == 'type_cdr') {
				$valuetoshow = $langs->trans("AtEndOfMonth"); $class = "center";
			}
			if ($value == 'decalage') {
				$valuetoshow = $langs->trans("Offset");
			}
			if ($value == 'width' || $value == 'nx') {
				$valuetoshow = $langs->trans("Width");
			}
			if ($value == 'height' || $value == 'ny') {
				$valuetoshow = $langs->trans("Height");
			}
			if ($value == 'unit' || $value == 'metric') {
				$valuetoshow = $langs->trans("MeasuringUnit");
			}
			if ($value == 'region_id' || $value == 'country_id') {
				$valuetoshow = '';
			}
			if ($value == 'accountancy_code') {
				$valuetoshow = $langs->trans("AccountancyCode");
			}
			if ($value == 'accountancy_code_sell') {
				$valuetoshow = $langs->trans("AccountancyCodeSell");
			}
			if ($value == 'accountancy_code_buy') {
				$valuetoshow = $langs->trans("AccountancyCodeBuy");
			}
			if ($value == 'pcg_version' || $value == 'fk_pcg_version') {
				$valuetoshow = $langs->trans("Pcg_version");
			}
			if ($value == 'account_parent') {
				$valuetoshow = $langs->trans("Accountparent");
			}
			if ($value == 'pcg_type') {
				$valuetoshow = $langs->trans("Pcg_type");
			}
			if ($value == 'pcg_subtype') {
				$valuetoshow = $langs->trans("Pcg_subtype");
			}
			if ($value == 'sortorder') {
				$valuetoshow = $langs->trans("SortOrder");
			}
			if ($value == 'short_label') {
				$valuetoshow = $langs->trans("ShortLabel");
			}
			if ($value == 'range_account') {
				$valuetoshow = $langs->trans("Range");
			}
			if ($value == 'sens') {
				$valuetoshow = $langs->trans("Sens");
			}
			if ($value == 'category_type') {
				$valuetoshow = $langs->trans("Calculated");
			}
			if ($value == 'formula') {
				$valuetoshow = $langs->trans("Formula");
			}
			if ($value == 'paper_size') {
				$valuetoshow = $langs->trans("PaperSize");
			}
			if ($value == 'orientation') {
				$valuetoshow = $langs->trans("Orientation");
			}
			if ($value == 'leftmargin') {
				$valuetoshow = $langs->trans("LeftMargin");
			}
			if ($value == 'topmargin') {
				$valuetoshow = $langs->trans("TopMargin");
			}
			if ($value == 'spacex') {
				$valuetoshow = $langs->trans("SpaceX");
			}
			if ($value == 'spacey') {
				$valuetoshow = $langs->trans("SpaceY");
			}
			if ($value == 'font_size') {
				$valuetoshow = $langs->trans("FontSize");
			}
			if ($value == 'custom_x') {
				$valuetoshow = $langs->trans("CustomX");
			}
			if ($value == 'custom_y') {
				$valuetoshow = $langs->trans("CustomY");
			}
			if ($value == 'percent') {
				$valuetoshow = $langs->trans("Percentage");
			}
			if ($value == 'affect') {
				$valuetoshow = $langs->trans("WithCounter");
			}
			if ($value == 'delay') {
				$valuetoshow = $langs->trans("NoticePeriod");
			}
			if ($value == 'newByMonth') {
				$valuetoshow = $langs->trans("NewByMonth");
			}
			if ($value == 'fk_tva') {
				$valuetoshow = $langs->trans("VAT");
			}
			if ($value == 'range_ik') {
				$valuetoshow = $langs->trans("RangeIk");
			}
			if ($value == 'fk_c_exp_tax_cat') {
				$valuetoshow = $langs->trans("CarCategory");
			}
			if ($value == 'revenuestamp_type') {
				$valuetoshow = $langs->trans('TypeOfRevenueStamp');
			}
			if ($value == 'use_default') {
				$valuetoshow = $langs->trans('Default'); $class = 'center';
			}
			if ($value == 'unit_type') {
				$valuetoshow = $langs->trans('TypeOfUnit');
			}
			if ($value == 'public' && $tablib[$id] == 'TicketDictCategory') {
				$valuetoshow = $langs->trans('TicketGroupIsPublic'); $class = 'center';
			}

			if ($id == 2) {	// Special case for state page
				if ($value == 'region_id') {
					$valuetoshow = '&nbsp;'; $showfield = 1;
				}
				if ($value == 'region') {
					$valuetoshow = $langs->trans("Country").'/'.$langs->trans("Region"); $showfield = 1;
				}
			}

			if ($valuetoshow != '') {
				$tdsoffields .= '<td'.($class ? ' class="'.$class.'"' : '').'>';
				if (!empty($tabhelp[$id][$value]) && preg_match('/^http(s*):/i', $tabhelp[$id][$value])) {
					$tdsoffields .= '<a href="'.$tabhelp[$id][$value].'" target="_blank">'.$valuetoshow.' '.img_help(1, $valuetoshow).'</a>';
				} elseif (!empty($tabhelp[$id][$value])) {
					$tdsoffields .= $form->textwithpicto($valuetoshow, $tabhelp[$id][$value]);
				} else {
					$tdsoffields .= $valuetoshow;
				}
				$tdsoffields .= '</td>';
			}
		}

		if ($id == 4) {
			$tdsoffields .= '<td></td>';
		}
		$tdsoffields .= '<td>';
		$tdsoffields .= '<input type="hidden" name="id" value="'.$id.'">';
		if (!is_null($withentity)) {
			$tdsoffields .= '<input type="hidden" name="entity" value="'.$withentity.'">';
		}
		$tdsoffields .= '</td>';
		$tdsoffields .= '<td style="min-width: 26px;"></td>';
		$tdsoffields .= '<td style="min-width: 26px;"></td>';
		$tdsoffields .= '</tr>';

		print $tdsoffields;


		$obj = new stdClass();
		// If data was already input, we define them in obj to populate input fields.
		if (GETPOST('actionadd')) {
			foreach ($fieldlist as $key => $val) {
				if (GETPOST($val) != '') {
					$obj->$val = GETPOST($val);
				}
			}
		}

		$tmpaction = 'create';
		$parameters = array('fieldlist'=>$fieldlist, 'tabname'=>$tabname[$id]);
		$reshook = $hookmanager->executeHooks('createDictionaryFieldlist', $parameters, $obj, $tmpaction); // Note that $action and $object may have been modified by some hooks
		$error = $hookmanager->error; $errors = $hookmanager->errors;

		if ($id == 3) {
			unset($fieldlist[2]); // Remove field ??? if dictionary Regions
		}

		// Line to enter new values
		print '<!-- line to add new entry -->';
		print '<tr class="oddeven nodrag nodrop nohover">';

		if (empty($reshook)) {
			fieldList($fieldlist, $obj, $tabname[$id], 'add');
		}

		if ($id == 4) {
			print '<td></td>';
		}
		print '<td colspan="3" class="center">';
		if ($action != 'edit') {
			print '<input type="submit" class="button" name="actionadd" value="'.$langs->trans("Add").'">';
		}
		print '</td>';

		print "</tr>";

		print '</table>';
		print '</div>';
	}

	print '</form>';


	print '<br>';


	print '<form action="'.$_SERVER['PHP_SELF'].'?id='.$id.'" method="POST">';
	print '<input type="hidden" name="token" value="'.newToken().'">';
	print '<input type="hidden" name="from" value="'.dol_escape_htmltag(GETPOST('from', 'alpha')).'">';

	// List of available record in database
	dol_syslog("htdocs/admin/dict", LOG_DEBUG);

	$resql = $db->query($sql);
	if ($resql) {
		$num = $db->num_rows($resql);
		$i = 0;

		// There is several pages
		if ($num > $listlimit || $page) {
			print_fleche_navigation($page, $_SERVER["PHP_SELF"], $paramwithsearch, ($num > $listlimit), '<li class="pagination"><span>'.$langs->trans("Page").' '.($page + 1).'</span></li>');
			print '<div class="clearboth"></div>';
		}

		print '<div class="div-table-responsive">';
		print '<table class="noborder centpercent">';

		// Title line with search input fields
		print '<tr class="liste_titre_filter">';
		$filterfound = 0;
		foreach ($fieldlist as $field => $value) {
			if ($value == 'entity') {
				continue;
			}

			$showfield = 1; // By default

			if ($value == 'region_id' || $value == 'country_id') {
				$showfield = 0;
			}

			if ($showfield) {
				if ($value == 'country') {
					print '<td class="liste_titre">';
					print $form->select_country($search_country_id, 'search_country_id', '', 28, 'maxwidth150 maxwidthonsmartphone');
					print '</td>';
					$filterfound++;
				} elseif ($value == 'code') {
					print '<td class="liste_titre">';
					print '<input type="text" class="maxwidth100" name="search_code" value="'.dol_escape_htmltag($search_code).'">';
					print '</td>';
					$filterfound++;
				} else {
					print '<td class="liste_titre">';
					print '</td>';
				}
			}
		}
		if ($id == 4) {
			print '<td></td>';
		}
		print '<td class="liste_titre"></td>';
		print '<td class="liste_titre right" colspan="2">';
		if ($filterfound) {
			$searchpicto = $form->showFilterAndCheckAddButtons(0);
			print $searchpicto;
		}
		print '</td>';
		print '</tr>';

		// Title of lines
		print '<tr class="liste_titre">';
		foreach ($fieldlist as $field => $value) {
			if ($value == 'entity') {
				continue;
			}

			if (in_array($value, array('label', 'libelle', 'libelle_facture')) && empty($tabhelp[$id][$value])) {
				$tabhelp[$id][$value] = $langs->trans('LabelUsedByDefault');
			}

			// Determines the name of the field in relation to the possible names
			// in data dictionaries
			$showfield = 1; // By defaut
			$cssprefix = '';
			$sortable = 1;
			$valuetoshow = ucfirst($value); // By defaut
			$valuetoshow = $langs->trans($valuetoshow); // try to translate

			// Special cases
			if ($value == 'source') {
				$valuetoshow = $langs->trans("Contact");
			}
			if ($value == 'price') {
				$valuetoshow = $langs->trans("PriceUHT");
			}
			if ($value == 'taux') {
				if ($tabname[$id] != MAIN_DB_PREFIX."c_revenuestamp") {
					$valuetoshow = $langs->trans("Rate");
				} else {
					$valuetoshow = $langs->trans("Amount");
				}
				$cssprefix = 'center ';
			}

			if ($value == 'localtax1_type') {
				$valuetoshow = $langs->trans("UseLocalTax")." 2"; $cssprefix = "center "; $sortable = 0;
			}
			if ($value == 'localtax1') {
				$valuetoshow = $langs->trans("RateOfTaxN", '2'); $cssprefix = "center "; $sortable = 0;
			}
			if ($value == 'localtax2_type') {
				$valuetoshow = $langs->trans("UseLocalTax")." 3"; $cssprefix = "center "; $sortable = 0;
			}
			if ($value == 'localtax2') {
				$valuetoshow = $langs->trans("RateOfTaxN", '3'); $cssprefix = "center "; $sortable = 0;
			}
			if ($value == 'organization') {
				$valuetoshow = $langs->trans("Organization");
			}
			if ($value == 'lang') {
				$valuetoshow = $langs->trans("Language");
			}
			if ($value == 'type') {
				$valuetoshow = $langs->trans("Type");
			}
			if ($value == 'code') {
				$valuetoshow = $langs->trans("Code");
			}
			if (in_array($value, array('pos', 'position'))) {
				$valuetoshow = $langs->trans("Position"); $cssprefix = 'right ';
			}
			if ($value == 'libelle' || $value == 'label') {
				$valuetoshow = $langs->trans("Label");
			}
			if ($value == 'libelle_facture') {
				$valuetoshow = $langs->trans("LabelOnDocuments");
			}
			if ($value == 'country') {
				$valuetoshow = $langs->trans("Country");
			}
			if ($value == 'recuperableonly') {
				$valuetoshow = $langs->trans("NPR"); $cssprefix = "center ";
			}
			if ($value == 'nbjour') {
				$valuetoshow = $langs->trans("NbOfDays");
			}
			if ($value == 'type_cdr') {
				$valuetoshow = $langs->trans("AtEndOfMonth"); $cssprefix = "center ";
			}
			if ($value == 'decalage') {
				$valuetoshow = $langs->trans("Offset");
			}
			if ($value == 'width' || $value == 'nx') {
				$valuetoshow = $langs->trans("Width");
			}
			if ($value == 'height' || $value == 'ny') {
				$valuetoshow = $langs->trans("Height");
			}
			if ($value == 'unit' || $value == 'metric') {
				$valuetoshow = $langs->trans("MeasuringUnit");
			}
			if ($value == 'accountancy_code') {
				$valuetoshow = $langs->trans("AccountancyCode");
			}
			if ($value == 'accountancy_code_sell') {
				$valuetoshow = $langs->trans("AccountancyCodeSell"); $sortable = 0;
			}
			if ($value == 'accountancy_code_buy') {
				$valuetoshow = $langs->trans("AccountancyCodeBuy"); $sortable = 0;
			}
			if ($value == 'fk_pcg_version') {
				$valuetoshow = $langs->trans("Pcg_version");
			}
			if ($value == 'account_parent') {
				$valuetoshow = $langs->trans("Accountsparent");
			}
			if ($value == 'pcg_type') {
				$valuetoshow = $langs->trans("Pcg_type");
			}
			if ($value == 'pcg_subtype') {
				$valuetoshow = $langs->trans("Pcg_subtype");
			}
			if ($value == 'sortorder') {
				$valuetoshow = $langs->trans("SortOrder");
			}
			if ($value == 'short_label') {
				$valuetoshow = $langs->trans("ShortLabel");
			}
			if ($value == 'range_account') {
				$valuetoshow = $langs->trans("Range");
			}
			if ($value == 'sens') {
				$valuetoshow = $langs->trans("Sens");
			}
			if ($value == 'category_type') {
				$valuetoshow = $langs->trans("Calculated");
			}
			if ($value == 'formula') {
				$valuetoshow = $langs->trans("Formula");
			}
			if ($value == 'paper_size') {
				$valuetoshow = $langs->trans("PaperSize");
			}
			if ($value == 'orientation') {
				$valuetoshow = $langs->trans("Orientation");
			}
			if ($value == 'leftmargin') {
				$valuetoshow = $langs->trans("LeftMargin");
			}
			if ($value == 'topmargin') {
				$valuetoshow = $langs->trans("TopMargin");
			}
			if ($value == 'spacex') {
				$valuetoshow = $langs->trans("SpaceX");
			}
			if ($value == 'spacey') {
				$valuetoshow = $langs->trans("SpaceY");
			}
			if ($value == 'font_size') {
				$valuetoshow = $langs->trans("FontSize");
			}
			if ($value == 'custom_x') {
				$valuetoshow = $langs->trans("CustomX");
			}
			if ($value == 'custom_y') {
				$valuetoshow = $langs->trans("CustomY");
			}
			if ($value == 'percent') {
				$valuetoshow = $langs->trans("Percentage");
			}
			if ($value == 'affect') {
				$valuetoshow = $langs->trans("WithCounter");
			}
			if ($value == 'delay') {
				$valuetoshow = $langs->trans("NoticePeriod");
			}
			if ($value == 'newByMonth') {
				$valuetoshow = $langs->trans("NewByMonth");
			}
			if ($value == 'fk_tva') {
				$valuetoshow = $langs->trans("VAT");
			}
			if ($value == 'range_ik') {
				$valuetoshow = $langs->trans("RangeIk");
			}
			if ($value == 'fk_c_exp_tax_cat') {
				$valuetoshow = $langs->trans("CarCategory");
			}
			if ($value == 'revenuestamp_type') {
				$valuetoshow = $langs->trans('TypeOfRevenueStamp');
			}
			if ($value == 'use_default') {
				$valuetoshow = $langs->trans('Default'); $cssprefix = 'center ';
			}
			if ($value == 'unit_type') {
				$valuetoshow = $langs->trans('TypeOfUnit');
			}
			if ($value == 'public' && $tablib[$id] == 'TicketDictCategory') {
				$valuetoshow = $langs->trans('TicketGroupIsPublic'); $cssprefix = 'center ';
			}

			if ($value == 'region_id' || $value == 'country_id') {
				$showfield = 0;
			}

			// Show field title
			if ($showfield) {
				if (!empty($tabhelp[$id][$value]) && preg_match('/^http(s*):/i', $tabhelp[$id][$value])) {
					$newvaluetoshow = '<a href="'.$tabhelp[$id][$value].'" target="_blank">'.$valuetoshow.' '.img_help(1, $valuetoshow).'</a>';
				} elseif (!empty($tabhelp[$id][$value])) {
					$newvaluetoshow = $form->textwithpicto($valuetoshow, $tabhelp[$id][$value]);
				} else {
					$newvaluetoshow = $valuetoshow;
				}

				print getTitleFieldOfList($newvaluetoshow, 0, $_SERVER["PHP_SELF"], ($sortable ? $value : ''), ($page ? 'page='.$page.'&' : ''), $param, '', $sortfield, $sortorder, $cssprefix);
			}
		}
		// Favorite - Only activated on country dictionary
		if ($id == 4) {
			print getTitleFieldOfList($langs->trans("Favorite"), 0, $_SERVER["PHP_SELF"], "favorite", ($page ? 'page='.$page.'&' : ''), $param, 'align="center"', $sortfield, $sortorder);
		}

		print getTitleFieldOfList($langs->trans("Status"), 0, $_SERVER["PHP_SELF"], "active", ($page ? 'page='.$page.'&' : ''), $param, 'align="center"', $sortfield, $sortorder);
		print getTitleFieldOfList('');
		print getTitleFieldOfList('');
		print '</tr>';

		if ($num) {
			// Lines with values
			while ($i < $num) {
				$obj = $db->fetch_object($resql);
				//print_r($obj);
				print '<tr class="oddeven" id="rowid-'.(empty($obj->rowid) ? '' : $obj->rowid).'">';
				if ($action == 'edit' && ($rowid == (!empty($obj->rowid) ? $obj->rowid : $obj->code))) {
					$tmpaction = 'edit';
					$parameters = array('fieldlist'=>$fieldlist, 'tabname'=>$tabname[$id]);
					$reshook = $hookmanager->executeHooks('editDictionaryFieldlist', $parameters, $obj, $tmpaction); // Note that $action and $object may have been modified by some hooks
					$error = $hookmanager->error; $errors = $hookmanager->errors;

					// Show fields
					if (empty($reshook)) {
						$withentity = fieldList($fieldlist, $obj, $tabname[$id], 'edit');
					}

					print '<td colspan="3" class="center">';
					print '<div name="'.(!empty($obj->rowid) ? $obj->rowid : $obj->code).'"></div>';
					print '<input type="hidden" name="page" value="'.dol_escape_htmltag($page).'">';
					print '<input type="hidden" name="rowid" value="'.dol_escape_htmltag($rowid).'">';
					if (!is_null($withentity)) {
						print '<input type="hidden" name="entity" value="'.$withentity.'">';
					}
					print '<input type="submit" class="button" name="actionmodify" value="'.$langs->trans("Modify").'">';
					print '<input type="submit" class="button button-cancel" name="actioncancel" value="'.$langs->trans("Cancel").'">';
					print '</td>';
				} else {
					$tmpaction = 'view';
					$parameters = array('fieldlist'=>$fieldlist, 'tabname'=>$tabname[$id]);
					$reshook = $hookmanager->executeHooks('viewDictionaryFieldlist', $parameters, $obj, $tmpaction); // Note that $action and $object may have been modified by some hooks

					$error = $hookmanager->error; $errors = $hookmanager->errors;

					if (empty($reshook)) {
						$withentity = null;

						foreach ($fieldlist as $field => $value) {
							//var_dump($fieldlist);
							$class = '';
							$showfield = 1;
							$valuetoshow = empty($obj->{$value}) ? '' : $obj->{$value};

							if ($value == 'entity') {
								$withentity = $valuetoshow;
								continue;
							}

							if ($value == 'element') {
								$valuetoshow = isset($elementList[$valuetoshow]) ? $elementList[$valuetoshow] : $valuetoshow;
							} elseif ($value == 'source') {
								$valuetoshow = isset($sourceList[$valuetoshow]) ? $sourceList[$valuetoshow] : $valuetoshow;
							} elseif ($valuetoshow == 'all') {
								$valuetoshow = $langs->trans('All');
							} elseif ($value == 'country') {
								if (empty($obj->country_code)) {
									$valuetoshow = '-';
								} else {
									$key = $langs->trans("Country".strtoupper($obj->country_code));
									$valuetoshow = ($key != "Country".strtoupper($obj->country_code) ? $obj->country_code." - ".$key : $obj->country);
								}
							} elseif ($value == 'recuperableonly' || $value == 'deductible' || $value == 'category_type') {
								$valuetoshow = yn($valuetoshow);
								$class = "center";
							} elseif ($value == 'type_cdr') {
								if (empty($valuetoshow)) {
									$valuetoshow = $langs->trans('None');
								} elseif ($valuetoshow == 1) {
									$valuetoshow = $langs->trans('AtEndOfMonth');
								} elseif ($valuetoshow == 2) {
									$valuetoshow = $langs->trans('CurrentNext');
								}
								$class = "center";
							} elseif ($value == 'price' || preg_match('/^amount/i', $value)) {
								$valuetoshow = price($valuetoshow);
							}
							if ($value == 'private') {
								$valuetoshow = yn($elementList[$valuetoshow]);
							} elseif ($value == 'libelle_facture') {
								$langs->load("bills");
								$key = $langs->trans("PaymentCondition".strtoupper($obj->code));
								$valuetoshow = ($obj->code && $key != "PaymentCondition".strtoupper($obj->code) ? $key : $obj->{$value});
								$valuetoshow = nl2br($valuetoshow);
							} elseif ($value == 'label' && $tabname[$id] == MAIN_DB_PREFIX.'c_country') {
								$key = $langs->trans("Country".strtoupper($obj->code));
								$valuetoshow = ($obj->code && $key != "Country".strtoupper($obj->code) ? $key : $obj->{$value});
							} elseif ($value == 'label' && $tabname[$id] == MAIN_DB_PREFIX.'c_availability') {
								$langs->load("propal");
								$key = $langs->trans("AvailabilityType".strtoupper($obj->code));
								$valuetoshow = ($obj->code && $key != "AvailabilityType".strtoupper($obj->code) ? $key : $obj->{$value});
							} elseif ($value == 'libelle' && $tabname[$id] == MAIN_DB_PREFIX.'c_actioncomm') {
								$key = $langs->trans("Action".strtoupper($obj->code));
								$valuetoshow = ($obj->code && $key != "Action".strtoupper($obj->code) ? $key : $obj->{$value});
							} elseif (!empty($obj->code_iso) && $value == 'label' && $tabname[$id] == MAIN_DB_PREFIX.'c_currencies') {
								$key = $langs->trans("Currency".strtoupper($obj->code_iso));
								$valuetoshow = ($obj->code_iso && $key != "Currency".strtoupper($obj->code_iso) ? $key : $obj->{$value});
							} elseif ($value == 'libelle' && $tabname[$id] == MAIN_DB_PREFIX.'c_typent') {
								$key = $langs->trans(strtoupper($obj->code));
								$valuetoshow = ($key != strtoupper($obj->code) ? $key : $obj->{$value});
							} elseif ($value == 'libelle' && $tabname[$id] == MAIN_DB_PREFIX.'c_prospectlevel') {
								$key = $langs->trans(strtoupper($obj->code));
								$valuetoshow = ($key != strtoupper($obj->code) ? $key : $obj->{$value});
							} elseif ($value == 'label' && $tabname[$id] == MAIN_DB_PREFIX.'c_civility') {
								$key = $langs->trans("Civility".strtoupper($obj->code));
								$valuetoshow = ($obj->code && $key != "Civility".strtoupper($obj->code) ? $key : $obj->{$value});
							} elseif ($value == 'libelle' && $tabname[$id] == MAIN_DB_PREFIX.'c_type_contact') {
								$langs->load('agenda');
								$key = $langs->trans("TypeContact_".$obj->element."_".$obj->source."_".strtoupper($obj->code));
								$valuetoshow = ($obj->code && $key != "TypeContact_".$obj->element."_".$obj->source."_".strtoupper($obj->code) ? $key : $obj->{$value});
							} elseif ($value == 'libelle' && $tabname[$id] == MAIN_DB_PREFIX.'c_payment_term') {
								$langs->load("bills");
								$key = $langs->trans("PaymentConditionShort".strtoupper($obj->code));
								$valuetoshow = ($obj->code && $key != "PaymentConditionShort".strtoupper($obj->code) ? $key : $obj->{$value});
							} elseif ($value == 'libelle' && $tabname[$id] == MAIN_DB_PREFIX.'c_paiement') {
								$langs->load("bills");
								$key = $langs->trans("PaymentType".strtoupper($obj->code));
								$valuetoshow = ($obj->code && $key != "PaymentType".strtoupper($obj->code) ? $key : $obj->{$value});
							} elseif ($value == 'type' && $tabname[$id] == MAIN_DB_PREFIX.'c_paiement') {
								$payment_type_list = array(0=>$langs->trans('PaymentTypeCustomer'), 1=>$langs->trans('PaymentTypeSupplier'), 2=>$langs->trans('PaymentTypeBoth'));
								$valuetoshow = $payment_type_list[$valuetoshow];
							} elseif ($value == 'label' && $tabname[$id] == MAIN_DB_PREFIX.'c_input_reason') {
								$key = $langs->trans("DemandReasonType".strtoupper($obj->code));
								$valuetoshow = ($obj->code && $key != "DemandReasonType".strtoupper($obj->code) ? $key : $obj->{$value});
							} elseif ($value == 'libelle' && $tabname[$id] == MAIN_DB_PREFIX.'c_input_method') {
								$langs->load("orders");
								$key = $langs->trans($obj->code);
								$valuetoshow = ($obj->code && $key != $obj->code) ? $key : $obj->{$value};
							} elseif ($value == 'libelle' && $tabname[$id] == MAIN_DB_PREFIX.'c_shipment_mode') {
								$langs->load("sendings");
								$key = $langs->trans("SendingMethod".strtoupper($obj->code));
								$valuetoshow = ($obj->code && $key != "SendingMethod".strtoupper($obj->code) ? $key : $obj->{$value});
							} elseif ($value == 'libelle' && $tabname[$id] == MAIN_DB_PREFIX.'c_paper_format') {
								$key = $langs->trans('PaperFormat'.strtoupper($obj->code));
								$valuetoshow = ($obj->code && $key != 'PaperFormat'.strtoupper($obj->code) ? $key : $obj->{$value});
							} elseif ($value == 'label' && $tabname[$id] == MAIN_DB_PREFIX.'c_type_fees') {
								$langs->load('trips');
								$key = $langs->trans(strtoupper($obj->code));
								$valuetoshow = ($obj->code && $key != strtoupper($obj->code) ? $key : $obj->{$value});
							} elseif ($value == 'region_id' || $value == 'country_id') {
								$showfield = 0;
							} elseif ($value == 'unicode') {
								$valuetoshow = $langs->getCurrencySymbol($obj->code, 1);
							} elseif ($value == 'label' && $tabname[GETPOST("id", 'int')] == MAIN_DB_PREFIX.'c_units') {
								$langs->load("products");
								$valuetoshow = $langs->trans($obj->{$value});
							} elseif ($value == 'short_label' && $tabname[GETPOST("id", 'int')] == MAIN_DB_PREFIX.'c_units') {
								$langs->load("products");
								$valuetoshow = $langs->trans($obj->{$value});
							} elseif (($value == 'unit') && ($tabname[$id] == MAIN_DB_PREFIX.'c_paper_format')) {
								$key = $langs->trans('SizeUnit'.strtolower($obj->unit));
								$valuetoshow = ($obj->code && $key != 'SizeUnit'.strtolower($obj->unit) ? $key : $obj->{$value});
							} elseif ($value == 'localtax1' || $value == 'localtax2') {
								$class = "center";
							} elseif ($value == 'localtax1_type') {
								if ($obj->localtax1 != 0) {
									$valuetoshow = $localtax_typeList[$valuetoshow];
								} else {
									$valuetoshow = '';
								}
								$class = "center";
							} elseif ($value == 'localtax2_type') {
								if ($obj->localtax2 != 0) {
									$valuetoshow = $localtax_typeList[$valuetoshow];
								} else {
									$valuetoshow = '';
								}
								$class = "center";
							} elseif ($value == 'taux') {
								$valuetoshow = price($valuetoshow, 0, $langs, 0, 0);
								$class = "center";
							} elseif (in_array($value, array('recuperableonly'))) {
								$class = "center";
							} elseif ($value == 'accountancy_code' || $value == 'accountancy_code_sell' || $value == 'accountancy_code_buy') {
								$valuetoshow = length_accountg($valuetoshow);
							} elseif ($value == 'fk_tva') {
								foreach ($form->cache_vatrates as $key => $Tab) {
									if ($form->cache_vatrates[$key]['rowid'] == $valuetoshow) {
										$valuetoshow = $form->cache_vatrates[$key]['libtva'];
										break;
									}
								}
							} elseif ($value == 'fk_c_exp_tax_cat') {
								$valuetoshow = getDictvalue(MAIN_DB_PREFIX.'c_exp_tax_cat', 'label', $valuetoshow);
								$valuetoshow = $langs->trans($valuetoshow);
							} elseif ($tabname[$id] == MAIN_DB_PREFIX.'c_exp_tax_cat') {
								$valuetoshow = $langs->trans($valuetoshow);
							} elseif ($value == 'label' && $tabname[$id] == MAIN_DB_PREFIX.'c_units') {
								$langs->load('other');
								$key = $langs->trans($obj->label);
								$valuetoshow = ($obj->label && $key != strtoupper($obj->label) ? $key : $obj->{$value});
							} elseif ($value == 'code' && $id == 3) {
								$valuetoshow = $obj->state_code;
							} elseif ($value == 'label' && $tabname[$id] == MAIN_DB_PREFIX.'c_product_nature') {
								$langs->load("products");
								$valuetoshow = $langs->trans($obj->{$value});
							} elseif ($fieldlist[$field] == 'label' && $tabname[$id] == MAIN_DB_PREFIX.'c_productbatch_qcstatus') {
								$langs->load("productbatch");
								$valuetoshow = $langs->trans($obj->{$value});
							}
							$class .= ($class ? ' ' : '').'tddict';
							if ($value == 'note' && $id == 10) {
								$class .= ' tdoverflowmax200';
							}
							if ($value == 'tracking') {
								$class .= ' tdoverflowauto';
							}
							if (in_array($value, array('pos', 'position'))) {
								$class .= ' right';
							}
							if ($value == 'localtax1_type') {
								$class .= ' nowrap';
							}
							if ($value == 'localtax2_type') {
								$class .= ' nowrap';
							}
							if (in_array($value, array('use_default', 'fk_parent'))) {
								$class .= ' center';
							}
							if ($value == 'public') {
								$class .= ' center';
							}
							// Show value for field
							if ($showfield) {
								print '<!-- '. $value .' --><td class="'.$class.'">'.$valuetoshow.'</td>';
							}
						}
					}

					// Can an entry be erased or disabled ?
					// all true by default
					$iserasable = 1;
					$canbedisabled = 1;
					$canbemodified = 1;
					if (isset($obj->code) && $id != 10 && $id != 42) {
						if (($obj->code == '0' || $obj->code == '' || preg_match('/unknown/i', $obj->code))) {
							$iserasable = 0; $canbedisabled = 0;
						} elseif ($obj->code == 'RECEP') {
							$iserasable = 0; $canbedisabled = 0;
						} elseif ($obj->code == 'EF0') {
							$iserasable = 0; $canbedisabled = 0;
						}
					}
					if ($id == 25 && in_array($obj->code, array('banner', 'blogpost', 'other', 'page'))) {
						$iserasable = 0; $canbedisabled = 0;
						if (in_array($obj->code, array('banner'))) {
							$canbedisabled = 1;
						}
					}
					if (isset($obj->type) && in_array($obj->type, array('system', 'systemauto'))) {
						$iserasable = 0;
					}
					if (in_array(empty($obj->code) ? '' : $obj->code, array('AC_OTH', 'AC_OTH_AUTO')) || in_array(empty($obj->type) ? '' : $obj->type, array('systemauto'))) {
						$canbedisabled = 0; $canbedisabled = 0;
					}
					$canbemodified = $iserasable;

					if (!empty($obj->code) && $obj->code == 'RECEP') {
						$canbemodified = 1;
					}
					if ($tabname[$id] == MAIN_DB_PREFIX."c_actioncomm") {
						$canbemodified = 1;
					}

					// Build Url. The table is id=, the id of line is rowid=
					$rowidcol = $tabrowid[$id];
					// If rowidcol not defined
					if (empty($rowidcol) || in_array($id, array(6, 7, 8, 13, 17, 19, 27, 32))) {
						$rowidcol = 'rowid';
					}
					$url = $_SERVER["PHP_SELF"].'?'.($page ? 'page='.$page.'&' : '').'sortfield='.$sortfield.'&sortorder='.$sortorder.'&rowid='.(isset($obj->{$rowidcol}) ? $obj->{$rowidcol} : (!empty($obj->code) ? urlencode($obj->code) : '')).'&code='.(!empty($obj->code) ?urlencode($obj->code) : '');
					if (!empty($param)) {
						$url .= '&'.$param;
					}
					if (!is_null($withentity)) {
						$url .= '&entity='.$withentity;
					}
					$url .= '&';

					// Favorite
					// Only activated on country dictionary
					if ($id == 4) {
						print '<td class="nowrap center">';
						if ($iserasable) {
							print '<a class="reposition" href="'.$url.'action='.$acts[$obj->favorite].'_favorite&token='.newToken().'">'.$actl[$obj->favorite].'</a>';
						} else {
							print $langs->trans("AlwaysActive");
						}
						print '</td>';
					}

					// Active
					print '<td class="nowrap center">';
					if ($canbedisabled) {
						print '<a class="reposition" href="'.$url.'action='.$acts[$obj->active].'&token='.newToken().'">'.$actl[$obj->active].'</a>';
					} else {
						if (in_array($obj->code, array('AC_OTH', 'AC_OTH_AUTO'))) {
							print $langs->trans("AlwaysActive");
						} elseif (isset($obj->type) && in_array($obj->type, array('systemauto')) && empty($obj->active)) {
							print $langs->trans("Deprecated");
						} elseif (isset($obj->type) && in_array($obj->type, array('system')) && !empty($obj->active) && $obj->code != 'AC_OTH') {
							print $langs->trans("UsedOnlyWithTypeOption");
						} else {
							print $langs->trans("AlwaysActive");
						}
					}
					print "</td>";

					// Modify link
					if ($canbemodified) {
						print '<td align="center"><a class="reposition editfielda" href="'.$url.'action=edit&token='.newToken().'">'.img_edit().'</a></td>';
					} else {
						print '<td>&nbsp;</td>';
					}

					// Delete link
					if ($iserasable) {
						print '<td class="center">';
						if ($user->admin) {
							print '<a href="'.$url.'action=delete&token='.newToken().'">'.img_delete().'</a>';
						}
						//else print '<a href="#">'.img_delete().'</a>';    // Some dictionary can be edited by other profile than admin
						print '</td>';
					} else {
						print '<td>&nbsp;</td>';
					}

					print "</tr>\n";
				}
				$i++;
			}
		}

		print '</table>';
		print '</div>';
	} else {
		dol_print_error($db);
	}

	print '</form>';
} else {
	/*
	 * Show list of dictionary to show
	 */

	$lastlineisempty = false;

	print '<div class="div-table-responsive-no-min">';
	print '<table class="noborder centpercent">';
	print '<tr class="liste_titre">';
	print '<td colspan="2">'.$langs->trans("Dictionary").'</td>';
	print '<td></td>';
	print '</tr>';

	$showemptyline = '';
	foreach ($taborder as $i) {
		if (isset($tabname[$i]) && empty($tabcond[$i])) {
			continue;
		}

		if ($i) {
			if ($showemptyline) {
				print '<tr class="oddeven"><td width="50%">&nbsp;</td><td>&nbsp;</td><td>&nbsp;</td></tr>';
				$showemptyline = 0;
			}


			$value = $tabname[$i];
			print '<tr class="oddeven"><td width="50%">';
			if (!empty($tabcond[$i])) {
				$tabnamenoprefix = preg_replace('/'.MAIN_DB_PREFIX.'/', '', $tabname[$i]);
				print '<a href="'.$_SERVER["PHP_SELF"].'?id='.$i.'">';
				if (!empty($tabcomplete[$tabnamenoprefix]['picto'])) {
					print img_picto('', $tabcomplete[$tabnamenoprefix]['picto'], 'class="pictofixedwidth paddingrightonly"');
				}
				print $langs->trans($tablib[$i]);
				print '</a>';
			} else {
				print $langs->trans($tablib[$i]);
			}
			print '</td>';
			print '<td>';
			print '<a class="editfielda" href="'.$_SERVER["PHP_SELF"].'?id='.$i.'">';
			print img_picto('Edit', 'edit', '');
			print '</a>';
			print '</td>';
			print '<td class="right">';
			print $form->textwithpicto('', $langs->trans("Table").': '.$tabname[$i]);
			print '</td>';
			print '</tr>';
			$lastlineisempty = false;
		} else {
			if (!$lastlineisempty) {
				$showemptyline = 1;
				$lastlineisempty = true;
			}
		}
	}
	print '</table>';
	print '</div>';
}

print '<br>';

// End of page
llxFooter();
$db->close();


/**
 *	Show fields in insert/edit mode
 *
 * 	@param		array		$fieldlist		Array of fields
 * 	@param		Object		$obj			If we show a particular record, obj is filled with record fields
 *  @param		string		$tabname		Name of SQL table
 *  @param		string		$context		'add'=Output field for the "add form", 'edit'=Output field for the "edit form", 'hide'=Output field for the "add form" but we dont want it to be rendered
 *	@return		string						'' or value of entity into table
 */
function fieldList($fieldlist, $obj = '', $tabname = '', $context = '')
{
	global $conf, $langs, $db, $mysoc;
	global $form;
	global $region_id;
	global $elementList, $sourceList, $localtax_typeList;

	$formadmin = new FormAdmin($db);
	$formcompany = new FormCompany($db);
	$formaccounting = new FormAccounting($db);

	$withentity = '';

	foreach ($fieldlist as $field => $value) {
		if ($value == 'entity') {
			$withentity = $obj->{$value};
			continue;
		}

		if (in_array($value, array('code', 'libelle', 'type')) && $tabname == MAIN_DB_PREFIX."c_actioncomm" && in_array($obj->type, array('system', 'systemauto'))) {
			$hidden = (!empty($obj->{$value}) ? $obj->{$value}:'');
			print '<td>';
			print '<input type="hidden" name="'. $value .'" value="'.$hidden.'">';
			print $langs->trans($hidden);
			print '</td>';
		} elseif ($value == 'country') {
			if (in_array('region_id', $fieldlist)) {
				print '<td>';
				print '</td>';
				continue;
			}	// For state page, we do not show the country input (we link to region, not country)
			print '<td>';
			$fieldname = 'country';
			print $form->select_country((!empty($obj->country_code) ? $obj->country_code : (!empty($obj->country) ? $obj->country : '')), $fieldname, '', 28, 'maxwidth150 maxwidthonsmartphone');
			print '</td>';
		} elseif ($value == 'country_id') {
			if (!in_array('country', $fieldlist)) {	// If there is already a field country, we don't show country_id (avoid duplicate)
				$country_id = (!empty($obj->{$value}) ? $obj->{$value} : 0);
				print '<td class="tdoverflowmax100">';
				print '<input type="hidden" name="'. $value .'" value="'.$country_id.'">';
				print '</td>';
			}
		} elseif ($value == 'region') {
			print '<td>';
			$formcompany->select_region($region_id, 'region');
			print '</td>';
		} elseif ($value == 'region_id') {
			$region_id = (!empty($obj->{$value}) ? $obj->{$value}:0);
			print '<td>';
			print '<input type="hidden" name="'. $value .'" value="'.$region_id.'">';
			print '</td>';
		} elseif ($value == 'lang') {
			print '<td>';
			print $formadmin->select_language($conf->global->MAIN_LANG_DEFAULT, 'lang');
			print '</td>';
		} elseif ($value == 'element') {
			// The type of the element (for contact types)
			print '<td>';
			print $form->selectarray('element', $elementList, (!empty($obj->{$value}) ? $obj->{$value}:''));
			print '</td>';
		} elseif ($value == 'source') {
			// The source of the element (for contact types)
			print '<td>';
			print $form->selectarray('source', $sourceList, (!empty($obj->{$value}) ? $obj->{$value}:''));
			print '</td>';
		} elseif ($value == 'private') {
			print '<td>';
			print $form->selectyesno("private", (!empty($obj->{$value}) ? $obj->{$value}:''));
			print '</td>';
		} elseif ($value == 'type' && $tabname == MAIN_DB_PREFIX."c_actioncomm") {
			$type = (!empty($obj->type) ? $obj->type : 'user'); // Check if type is different of 'user' (external module)
			print '<td>';
			print $type.'<input type="hidden" name="type" value="'.$type.'">';
			print '</td>';
		} elseif ($value == 'type' && $tabname == MAIN_DB_PREFIX.'c_paiement') {
			print '<td>';
			$select_list = array(0=>$langs->trans('PaymentTypeCustomer'), 1=>$langs->trans('PaymentTypeSupplier'), 2=>$langs->trans('PaymentTypeBoth'));
			print $form->selectarray($value, $select_list, (!empty($obj->{$value}) ? $obj->{$value}:'2'));
			print '</td>';
		} elseif ($value == 'recuperableonly' || $value == 'type_cdr' || $value == 'deductible' || $value == 'category_type') {
			if ($value == 'type_cdr') {
				print '<td class="center">';
			} else {
				print '<td>';
			}
			if ($value == 'type_cdr') {
				print $form->selectarray($value, array(0=>$langs->trans('None'), 1=>$langs->trans('AtEndOfMonth'), 2=>$langs->trans('CurrentNext')), (!empty($obj->{$value}) ? $obj->{$value}:''));
			} else {
				print $form->selectyesno($value, (!empty($obj->{$value}) ? $obj->{$value}:''), 1);
			}
			print '</td>';
		} elseif (in_array($value, array('nbjour', 'decalage', 'taux', 'localtax1', 'localtax2'))) {
			$class = "left";
			if (in_array($value, array('taux', 'localtax1', 'localtax2'))) {
				$class = "center"; // Fields aligned on right
			}
			print '<td class="'.$class.'">';
			print '<input type="text" class="flat" value="'.(isset($obj->{$value}) ? $obj->{$value} : '').'" size="3" name="'. $value .'">';
			print '</td>';
		} elseif (in_array($value, array('libelle_facture'))) {
			print '<td>';
			$transfound = 0;
			$transkey = '';
			// Special case for labels
			if ($tabname == MAIN_DB_PREFIX.'c_payment_term') {
				$langs->load("bills");
				$transkey = "PaymentCondition".strtoupper($obj->code);
				if ($langs->trans($transkey) != $transkey) {
					$transfound = 1;
					print $form->textwithpicto($langs->trans($transkey), $langs->trans("GoIntoTranslationMenuToChangeThis"));
				}
			}
			if (!$transfound) {
				print '<textarea cols="30" rows="'.ROWS_2.'" class="flat" name="'. $value .'">'.(!empty($obj->{$value}) ? $obj->{$value}:'').'</textarea>';
			} else {
				print '<input type="hidden" name="'. $value .'" value="'.$transkey.'">';
			}
			print '</td>';
		} elseif ($value == 'price' || preg_match('/^amount/i', $value)) {
			print '<td><input type="text" class="flat minwidth75" value="'.price((!empty($obj->{$value}) ? $obj->{$value}:'')).'" name="'. $value .'"></td>';
		} elseif ($value == 'code' && isset($obj->{$value})) {
			print '<td><input type="text" class="flat minwidth75 maxwidth100" value="'.(!empty($obj->{$value}) ? $obj->{$value}:'').'" name="'. $value .'"></td>';
		} elseif ($value == 'unit') {
			print '<td>';
			$units = array(
					'mm' => $langs->trans('SizeUnitmm'),
					'cm' => $langs->trans('SizeUnitcm'),
					'point' => $langs->trans('SizeUnitpoint'),
					'inch' => $langs->trans('SizeUnitinch')
			);
			print $form->selectarray('unit', $units, (!empty($obj->{$value}) ? $obj->{$value}:''), 0, 0, 0);
			print '</td>';
		} elseif ($value == 'localtax1_type' || $value == 'localtax2_type') {
			// Le type de taxe locale
			print '<td class="center">';
			print $form->selectarray($value, $localtax_typeList, (!empty($obj->{$value}) ? $obj->{$value}:''));
			print '</td>';
		} elseif ($value == 'accountancy_code' || $value == 'accountancy_code_sell' || $value == 'accountancy_code_buy') {
			print '<td>';
			if (!empty($conf->accounting->enabled)) {
				$fieldname = $value;
				$accountancy_account = (!empty($obj->$fieldname) ? $obj->$fieldname : 0);
				print $formaccounting->select_account($accountancy_account, '.'. $value, 1, '', 1, 1, 'maxwidth200 maxwidthonsmartphone');
			} else {
				$fieldname = $value;
				print '<input type="text" size="10" class="flat" value="'.(isset($obj->$fieldname) ? $obj->$fieldname : '').'" name="'. $value .'">';
			}
			print '</td>';
		} elseif ($value == 'fk_tva') {
			print '<td>';
			print $form->load_tva('fk_tva', $obj->taux, $mysoc, new Societe($db), 0, 0, '', false, -1);
			print '</td>';
		} elseif ($value == 'fk_c_exp_tax_cat') {
			print '<td>';
			print $form->selectExpenseCategories($obj->fk_c_exp_tax_cat);
			print '</td>';
		} elseif ($value == 'fk_range') {
			print '<td>';
			print $form->selectExpenseRanges($obj->fk_range);
			print '</td>';
		} else {
			$fieldValue = isset($obj->{$value}) ? $obj->{$value}:'';

			if ($value == 'sortorder') {
				$fieldlist[$field] = 'position';
			}

			$classtd = ''; $class = '';
			if ($fieldlist[$field] == 'code') {
				$class = 'maxwidth100';
			}
			if (in_array($fieldlist[$field], array('pos', 'position'))) {
				$classtd = 'right'; $class = 'maxwidth50 right';
			}
			if (in_array($fieldlist[$field], array('dayrule', 'day', 'month', 'year', 'use_default', 'affect', 'delay', 'public', 'sortorder', 'sens', 'category_type', 'fk_parent'))) {
				$class = 'maxwidth50 center';
			}
			if (in_array($fieldlist[$field], array('use_default', 'public'))) {
				$classtd = 'center';
			}
			if (in_array($fieldlist[$field], array('libelle', 'label', 'tracking'))) {
				$class = 'quatrevingtpercent';
			}
			print '<td class="'.$classtd.'">';
			$transfound = 0;
			$transkey = '';
			if (in_array($fieldlist[$field], array('label', 'libelle'))) {		// For label
				// Special case for labels
				if ($tabname == MAIN_DB_PREFIX.'c_civility' && !empty($obj->code)) {
					$transkey = "Civility".strtoupper($obj->code);
				}
				if ($tabname == MAIN_DB_PREFIX.'c_payment_term' && !empty($obj->code)) {
					$langs->load("bills");
					$transkey = "PaymentConditionShort".strtoupper($obj->code);
				}
				if ($transkey && $langs->trans($transkey) != $transkey) {
					$transfound = 1;
					print $form->textwithpicto($langs->trans($transkey), $langs->trans("GoIntoTranslationMenuToChangeThis"));
				}
			}
			if (!$transfound) {
				print '<input type="text" class="flat'.($class ? ' '.$class : '').'" value="'.dol_escape_htmltag($fieldValue).'" name="'.$fieldlist[$field].'">';
			} else {
				print '<input type="hidden" name="'.$fieldlist[$field].'" value="'.$transkey.'">';
			}
			print '</td>';
		}
	}

	return $withentity;
}<|MERGE_RESOLUTION|>--- conflicted
+++ resolved
@@ -1159,7 +1159,6 @@
 	// Complete search values request with sort criteria
 	$sql = $tabsql[$id];
 
-<<<<<<< HEAD
 	if (!preg_match('/ WHERE /', $sql)) {
 		$sql .= " WHERE 1 = 1";
 	}
@@ -1176,25 +1175,13 @@
 		$sql .= natural_search("r.code_region", $search_code);
 	} elseif ($search_code != '' && $id == 7) {
 		$sql .= natural_search("a.code", $search_code);
+	} elseif ($search_code != '' && $id == 10) {
+		$sql .= natural_search("t.code", $search_code);
 	} elseif ($search_code != '' && $id != 9) {
 		$sql .= natural_search("code", $search_code);
 	}
 
 	if ($sortfield) {
-=======
-	if (!preg_match('/ WHERE /', $sql)) $sql .= " WHERE 1 = 1";
-	if ($search_country_id > 0) $sql .= " AND c.rowid = ".((int) $search_country_id);
-	if ($search_code != '' && $id == 9)     $sql .= natural_search("code_iso", $search_code);
-	elseif ($search_code != '' && $id == 28)    $sql .= natural_search("h.code", $search_code);
-	elseif ($search_code != '' && $id == 32)    $sql .= natural_search("a.code", $search_code);
-	elseif ($search_code != '' && $id == 3)     $sql .= natural_search("r.code_region", $search_code);
-	elseif ($search_code != '' && $id == 7)     $sql .= natural_search("a.code", $search_code);
-    elseif ($search_code != '' && $id == 10)    $sql .= natural_search("t.code", $search_code);
-	elseif ($search_code != '' && $id != 9)     $sql .= natural_search("code", $search_code);
-
-	if ($sortfield)
-	{
->>>>>>> 44bb5ebf
 		// If sort order is "country", we use country_code instead
 		if ($sortfield == 'country') {
 			$sortfield = 'country_code';
