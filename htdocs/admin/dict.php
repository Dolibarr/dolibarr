<?php
<<<<<<< HEAD
/* Copyright (C) 2004       Rodolphe Quiedeville    <rodolphe@quiedeville.org>
 * Copyright (C) 2004-2015  Laurent Destailleur     <eldy@users.sourceforge.net>
 * Copyright (C) 2004       Benoit Mortier          <benoit.mortier@opensides.be>
 * Copyright (C) 2005-2012  Regis Houssin           <regis.houssin@capnetworks.com>
 * Copyright (C) 2010-2013  Juanjo Menent           <jmenent@2byte.es>
 * Copyright (C) 2011-2015  Philippe Grand          <philippe.grand@atoo-net.com>
 * Copyright (C) 2011       Remy Younes             <ryounes@gmail.com>
 * Copyright (C) 2012-2015  Marcos García           <marcosgdf@gmail.com>
 * Copyright (C) 2012       Christophe Battarel     <christophe.battarel@ltairis.fr>
 * Copyright (C) 2011-2015  Alexandre Spangaro      <aspangaro.dolibarr@gmail.com>
 * Copyright (C) 2015       Ferran Marcet           <fmarcet@2byte.es>
 * Copyright (C) 2016       Raphaël Doursenaud      <rdoursenaud@gpcsolutions.fr>
=======
/* Copyright (C) 2004      Rodolphe Quiedeville <rodolphe@quiedeville.org>
 * Copyright (C) 2004-2015 Laurent Destailleur  <eldy@users.sourceforge.net>
 * Copyright (C) 2004      Benoit Mortier       <benoit.mortier@opensides.be>
 * Copyright (C) 2005-2012 Regis Houssin        <regis.houssin@capnetworks.com>
 * Copyright (C) 2010-2016 Juanjo Menent        <jmenent@2byte.es>
 * Copyright (C) 2011      Philippe Grand       <philippe.grand@atoo-net.com>
 * Copyright (C) 2011      Remy Younes          <ryounes@gmail.com>
 * Copyright (C) 2012-2015 Marcos García        <marcosgdf@gmail.com>
 * Copyright (C) 2012      Christophe Battarel	<christophe.battarel@ltairis.fr>
 * Copyright (C) 2011-2015 Alexandre Spangaro	<aspangaro.dolibarr@gmail.com>
 * Copyright (C) 2015      Ferran Marcet        <fmarcet@2byte.es>
>>>>>>> ff632718
 *
 * This program is free software; you can redistribute it and/or modify
 * it under the terms of the GNU General Public License as published by
 * the Free Software Foundation; either version 3 of the License, or
 * (at your option) any later version.
 *
 * This program is distributed in the hope that it will be useful,
 * but WITHOUT ANY WARRANTY; without even the implied warranty of
 * MERCHANTABILITY or FITNESS FOR A PARTICULAR PURPOSE.  See the
 * GNU General Public License for more details.
 *
 * You should have received a copy of the GNU General Public License
 * along with this program. If not, see <http://www.gnu.org/licenses/>.
 */

/**
 *	    \file       htdocs/admin/dict.php
 *		\ingroup    setup
 *		\brief      Page to administer data tables
 */

require '../main.inc.php';
require_once DOL_DOCUMENT_ROOT.'/core/class/html.formadmin.class.php';
require_once DOL_DOCUMENT_ROOT.'/core/class/html.formcompany.class.php';
require_once DOL_DOCUMENT_ROOT.'/core/lib/admin.lib.php';
require_once DOL_DOCUMENT_ROOT.'/core/lib/functions2.lib.php';
require_once DOL_DOCUMENT_ROOT.'/core/class/doleditor.class.php';

$langs->load("errors");
$langs->load("admin");
$langs->load("companies");
$langs->load("resource");
$langs->load("holiday");

$action=GETPOST('action','alpha')?GETPOST('action','alpha'):'view';
$confirm=GETPOST('confirm','alpha');
$id=GETPOST('id','int');
$rowid=GETPOST('rowid','alpha');

if (!$user->admin) accessforbidden();

$acts[0] = "activate";
$acts[1] = "disable";
$actl[0] = img_picto($langs->trans("Disabled"),'switch_off');
$actl[1] = img_picto($langs->trans("Activated"),'switch_on');

$listoffset=GETPOST('listoffset');
$listlimit=GETPOST('listlimit')>0?GETPOST('listlimit'):1000;
$active = 1;

$sortfield = GETPOST("sortfield",'alpha');
$sortorder = GETPOST("sortorder",'alpha');
$page = GETPOST("page",'int');
if ($page == -1) { $page = 0 ; }
$offset = $listlimit * $page ;
$pageprev = $page - 1;
$pagenext = $page + 1;

// Initialize technical object to manage hooks of thirdparties. Note that conf->hooks_modules contains array array
$hookmanager->initHooks(array('admin'));

// This page is a generic page to edit dictionaries
// Put here declaration of dictionaries properties

// Sort order to show dictionary (0 is space). All other dictionaries (added by modules) will be at end of this.
$taborder=array(9,0,4,3,2,0,1,8,19,16,27,0,5,11,0,6,0,29,0,7,17,24,28,0,10,23,12,13,0,14,0,22,20,18,21,0,15,0,25,0,26);

// Name of SQL tables of dictionaries
$tabname=array();
$tabname[1] = MAIN_DB_PREFIX."c_forme_juridique";
$tabname[2] = MAIN_DB_PREFIX."c_departements";
$tabname[3] = MAIN_DB_PREFIX."c_regions";
$tabname[4] = MAIN_DB_PREFIX."c_country";
$tabname[5] = MAIN_DB_PREFIX."c_civility";
$tabname[6] = MAIN_DB_PREFIX."c_actioncomm";
$tabname[7] = MAIN_DB_PREFIX."c_chargesociales";
$tabname[8] = MAIN_DB_PREFIX."c_typent";
$tabname[9] = MAIN_DB_PREFIX."c_currencies";
$tabname[10]= MAIN_DB_PREFIX."c_tva";
$tabname[11]= MAIN_DB_PREFIX."c_type_contact";
$tabname[12]= MAIN_DB_PREFIX."c_payment_term";
$tabname[13]= MAIN_DB_PREFIX."c_paiement";
$tabname[14]= MAIN_DB_PREFIX."c_ecotaxe";
$tabname[15]= MAIN_DB_PREFIX."c_paper_format";
$tabname[16]= MAIN_DB_PREFIX."c_prospectlevel";
$tabname[17]= MAIN_DB_PREFIX."c_type_fees";
$tabname[18]= MAIN_DB_PREFIX."c_shipment_mode";
$tabname[19]= MAIN_DB_PREFIX."c_effectif";
$tabname[20]= MAIN_DB_PREFIX."c_input_method";
$tabname[21]= MAIN_DB_PREFIX."c_availability";
$tabname[22]= MAIN_DB_PREFIX."c_input_reason";
$tabname[23]= MAIN_DB_PREFIX."c_revenuestamp";
$tabname[24]= MAIN_DB_PREFIX."c_type_resource";
$tabname[25]= MAIN_DB_PREFIX."c_email_templates";
$tabname[26]= MAIN_DB_PREFIX."c_units";
$tabname[27]= MAIN_DB_PREFIX."c_stcomm";
$tabname[28]= MAIN_DB_PREFIX."c_holiday_types";
$tabname[29]= MAIN_DB_PREFIX."c_lead_status";

// Dictionary labels
$tablib=array();
$tablib[1] = "DictionaryCompanyJuridicalType";
$tablib[2] = "DictionaryCanton";
$tablib[3] = "DictionaryRegion";
$tablib[4] = "DictionaryCountry";
$tablib[5] = "DictionaryCivility";
$tablib[6] = "DictionaryActions";
$tablib[7] = "DictionarySocialContributions";
$tablib[8] = "DictionaryCompanyType";
$tablib[9] = "DictionaryCurrency";
$tablib[10]= "DictionaryVAT";
$tablib[11]= "DictionaryTypeContact";
$tablib[12]= "DictionaryPaymentConditions";
$tablib[13]= "DictionaryPaymentModes";
$tablib[14]= "DictionaryEcotaxe";
$tablib[15]= "DictionaryPaperFormat";
$tablib[16]= "DictionaryProspectLevel";
$tablib[17]= "DictionaryFees";
$tablib[18]= "DictionarySendingMethods";
$tablib[19]= "DictionaryStaff";
$tablib[20]= "DictionaryOrderMethods";
$tablib[21]= "DictionaryAvailability";
$tablib[22]= "DictionarySource";
$tablib[23]= "DictionaryRevenueStamp";
$tablib[24]= "DictionaryResourceType";
$tablib[25]= "DictionaryEMailTemplates";
$tablib[26]= "DictionaryUnits";
$tablib[27]= "DictionaryProspectStatus";
$tablib[28]= "DictionaryHolidayTypes";
$tablib[29]= "DictionaryOpportunityStatus";

// Requests to extract data
$tabsql=array();
$tabsql[1] = "SELECT f.rowid as rowid, f.code, f.libelle, c.code as country_code, c.label as country, f.active FROM ".MAIN_DB_PREFIX."c_forme_juridique as f, ".MAIN_DB_PREFIX."c_country as c WHERE f.fk_pays=c.rowid";
$tabsql[2] = "SELECT d.rowid as rowid, d.code_departement as code, d.nom as libelle, d.fk_region as region_id, r.nom as region, c.code as country_code, c.label as country, d.active FROM ".MAIN_DB_PREFIX."c_departements as d, ".MAIN_DB_PREFIX."c_regions as r, ".MAIN_DB_PREFIX."c_country as c WHERE d.fk_region=r.code_region and r.fk_pays=c.rowid and r.active=1 and c.active=1";
$tabsql[3] = "SELECT r.rowid as rowid, r.code_region as code, r.nom as libelle, r.fk_pays as country_id, c.code as country_code, c.label as country, r.active FROM ".MAIN_DB_PREFIX."c_regions as r, ".MAIN_DB_PREFIX."c_country as c WHERE r.fk_pays=c.rowid and c.active=1";
$tabsql[4] = "SELECT c.rowid as rowid, c.code, c.label, c.active, c.favorite FROM ".MAIN_DB_PREFIX."c_country AS c";
$tabsql[5] = "SELECT c.rowid as rowid, c.code as code, c.label, c.active FROM ".MAIN_DB_PREFIX."c_civility AS c";
$tabsql[6] = "SELECT a.id    as rowid, a.code as code, a.libelle AS libelle, a.type, a.active, a.module, a.color, a.position FROM ".MAIN_DB_PREFIX."c_actioncomm AS a";
$tabsql[7] = "SELECT a.id    as rowid, a.code as code, a.libelle AS libelle, a.accountancy_code as accountancy_code, a.deductible, c.code as country_code, c.label as country, a.fk_pays as country_id, a.active FROM ".MAIN_DB_PREFIX."c_chargesociales AS a, ".MAIN_DB_PREFIX."c_country as c WHERE a.fk_pays=c.rowid and c.active=1";
$tabsql[8] = "SELECT t.id    as rowid, t.code as code, t.libelle, t.fk_country as country_id, c.code as country_code, c.label as country, t.active FROM ".MAIN_DB_PREFIX."c_typent as t LEFT JOIN ".MAIN_DB_PREFIX."c_country as c ON t.fk_country=c.rowid";
$tabsql[9] = "SELECT c.code_iso as code, c.label, c.unicode, c.active FROM ".MAIN_DB_PREFIX."c_currencies AS c";
$tabsql[10]= "SELECT t.rowid, t.code, t.taux, t.localtax1_type, t.localtax1, t.localtax2_type, t.localtax2, c.label as country, c.code as country_code, t.fk_pays as country_id, t.recuperableonly, t.note, t.active, t.accountancy_code_sell, t.accountancy_code_buy FROM ".MAIN_DB_PREFIX."c_tva as t, ".MAIN_DB_PREFIX."c_country as c WHERE t.fk_pays=c.rowid";
$tabsql[11]= "SELECT t.rowid as rowid, element, source, code, libelle, active FROM ".MAIN_DB_PREFIX."c_type_contact AS t";
$tabsql[12]= "SELECT c.rowid as rowid, c.code, c.libelle, c.libelle_facture, c.nbjour, c.fdm, c.decalage, c.active, c.sortorder FROM ".MAIN_DB_PREFIX.'c_payment_term AS c';
$tabsql[13]= "SELECT c.id    as rowid, c.code, c.libelle, c.type, c.active, c.accountancy_code FROM ".MAIN_DB_PREFIX."c_paiement AS c";
$tabsql[14]= "SELECT e.rowid as rowid, e.code as code, e.libelle, e.price, e.organization, e.fk_pays as country_id, c.code as country_code, c.label as country, e.active FROM ".MAIN_DB_PREFIX."c_ecotaxe AS e, ".MAIN_DB_PREFIX."c_country as c WHERE e.fk_pays=c.rowid and c.active=1";
$tabsql[15]= "SELECT rowid   as rowid, code, label as libelle, width, height, unit, active FROM ".MAIN_DB_PREFIX."c_paper_format";
$tabsql[16]= "SELECT code, label as libelle, sortorder, active FROM ".MAIN_DB_PREFIX."c_prospectlevel";
$tabsql[17]= "SELECT id      as rowid, code, label, accountancy_code, active FROM ".MAIN_DB_PREFIX."c_type_fees";
$tabsql[18]= "SELECT rowid   as rowid, code, libelle, tracking, active FROM ".MAIN_DB_PREFIX."c_shipment_mode";
$tabsql[19]= "SELECT id      as rowid, code, libelle, active FROM ".MAIN_DB_PREFIX."c_effectif";
$tabsql[20]= "SELECT rowid   as rowid, code, libelle, active FROM ".MAIN_DB_PREFIX."c_input_method";
$tabsql[21]= "SELECT c.rowid as rowid, code, label, active FROM ".MAIN_DB_PREFIX."c_availability AS c";
$tabsql[22]= "SELECT rowid   as rowid, code, label, active FROM ".MAIN_DB_PREFIX."c_input_reason";
$tabsql[23]= "SELECT t.rowid as rowid, t.taux, c.label as country, c.code as country_code, t.fk_pays as country_id, t.note, t.active, t.accountancy_code_sell, t.accountancy_code_buy FROM ".MAIN_DB_PREFIX."c_revenuestamp as t, ".MAIN_DB_PREFIX."c_country as c WHERE t.fk_pays=c.rowid";
$tabsql[24]= "SELECT rowid   as rowid, code, label, active FROM ".MAIN_DB_PREFIX."c_type_resource";
$tabsql[25]= "SELECT rowid   as rowid, label, type_template, private, position, topic, content, active FROM ".MAIN_DB_PREFIX."c_email_templates WHERE entity IN (".getEntity('email_template',1).")";
$tabsql[26]= "SELECT rowid   as rowid, code, label, short_label, active FROM ".MAIN_DB_PREFIX."c_units";
$tabsql[27]= "SELECT id      as rowid, code, libelle, active FROM ".MAIN_DB_PREFIX."c_stcomm";
$tabsql[28]= "SELECT h.rowid as rowid, h.code, h.label, h.affect, h.delay, h.newByMonth, h.fk_country as country_id, c.code as country_code, c.label as country, h.active FROM ".MAIN_DB_PREFIX."c_holiday_types as h LEFT JOIN ".MAIN_DB_PREFIX."c_country as c ON h.fk_country=c.rowid";
$tabsql[29]= "SELECT rowid   as rowid, code, label, percent, position, active FROM ".MAIN_DB_PREFIX."c_lead_status";

// Criteria to sort dictionaries
$tabsqlsort=array();
$tabsqlsort[1] ="country ASC, code ASC";
$tabsqlsort[2] ="country ASC, code ASC";
$tabsqlsort[3] ="country ASC, code ASC";
$tabsqlsort[4] ="code ASC";
$tabsqlsort[5] ="label ASC";
$tabsqlsort[6] ="a.type ASC, a.module ASC, a.position ASC, a.code ASC";
$tabsqlsort[7] ="country ASC, code ASC, a.libelle ASC";
$tabsqlsort[8] ="country DESC, libelle ASC";
$tabsqlsort[9] ="label ASC";
$tabsqlsort[10]="country ASC, code ASC, taux ASC, recuperableonly ASC, localtax1 ASC, localtax2 ASC";
$tabsqlsort[11]="element ASC, source ASC, code ASC";
$tabsqlsort[12]="sortorder ASC, code ASC";
$tabsqlsort[13]="code ASC";
$tabsqlsort[14]="country ASC, e.organization ASC, code ASC";
$tabsqlsort[15]="rowid ASC";
$tabsqlsort[16]="sortorder ASC";
$tabsqlsort[17]="code ASC";
$tabsqlsort[18]="code ASC, libelle ASC";
$tabsqlsort[19]="id ASC";
$tabsqlsort[20]="code ASC, libelle ASC";
$tabsqlsort[21]="code ASC, label ASC";
$tabsqlsort[22]="code ASC, label ASC";
$tabsqlsort[23]="country ASC, taux ASC";
$tabsqlsort[24]="code ASC,label ASC";
$tabsqlsort[25]="label ASC";
$tabsqlsort[26]="code ASC";
$tabsqlsort[27]="code ASC";
$tabsqlsort[28]="country ASC, code ASC";
$tabsqlsort[29]="position ASC";

// Nom des champs en resultat de select pour affichage du dictionnaire
$tabfield=array();
$tabfield[1] = "code,libelle,country";
$tabfield[2] = "code,libelle,region_id,region,country";   // "code,libelle,region,country_code-country"
$tabfield[3] = "code,libelle,country_id,country";
$tabfield[4] = "code,label";
$tabfield[5] = "code,label";
$tabfield[6] = "code,libelle,type,color,position";
$tabfield[7] = "code,libelle,country,accountancy_code,deductible";
$tabfield[8] = "code,libelle,country_id,country";
$tabfield[9] = "code,label,unicode";
$tabfield[10]= "country_id,country,code,taux,recuperableonly,localtax1_type,localtax1,localtax2_type,localtax2,accountancy_code_sell,accountancy_code_buy,note";
$tabfield[11]= "element,source,code,libelle";
$tabfield[12]= "code,libelle,libelle_facture,nbjour,fdm,decalage,sortorder";
$tabfield[13]= "code,libelle,type,accountancy_code";
$tabfield[14]= "code,libelle,price,organization,country_id,country";
$tabfield[15]= "code,libelle,width,height,unit";
$tabfield[16]= "code,libelle,sortorder";
$tabfield[17]= "code,label,accountancy_code";
$tabfield[18]= "code,libelle,tracking";
$tabfield[19]= "code,libelle";
$tabfield[20]= "code,libelle";
$tabfield[21]= "code,label";
$tabfield[22]= "code,label";
$tabfield[23]= "country_id,country,taux,accountancy_code_sell,accountancy_code_buy,note";
$tabfield[24]= "code,label";
$tabfield[25]= "label,type_template,private,position,topic,content";
$tabfield[26]= "code,label,short_label";
$tabfield[27]= "code,libelle";
$tabfield[28]= "code,label,affect,delay,newByMonth,country_id,country";
$tabfield[29]= "code,label,percent,position";

// Nom des champs d'edition pour modification d'un enregistrement
$tabfieldvalue=array();
$tabfieldvalue[1] = "code,libelle,country";
$tabfieldvalue[2] = "code,libelle,region";   // "code,libelle,region"
$tabfieldvalue[3] = "code,libelle,country";
$tabfieldvalue[4] = "code,label";
$tabfieldvalue[5] = "code,label";
$tabfieldvalue[6] = "code,libelle,type,color,position";
$tabfieldvalue[7] = "code,libelle,country,accountancy_code,deductible";
$tabfieldvalue[8] = "code,libelle,country";
$tabfieldvalue[9] = "code,label,unicode";
$tabfieldvalue[10]= "country,code,taux,recuperableonly,localtax1_type,localtax1,localtax2_type,localtax2,accountancy_code_sell,accountancy_code_buy,note";
$tabfieldvalue[11]= "element,source,code,libelle";
$tabfieldvalue[12]= "code,libelle,libelle_facture,nbjour,fdm,decalage,sortorder";
$tabfieldvalue[13]= "code,libelle,type,accountancy_code";
$tabfieldvalue[14]= "code,libelle,price,organization,country";
$tabfieldvalue[15]= "code,libelle,width,height,unit";
$tabfieldvalue[16]= "code,libelle,sortorder";
$tabfieldvalue[17]= "code,label,accountancy_code";
$tabfieldvalue[18]= "code,libelle,tracking";
$tabfieldvalue[19]= "code,libelle";
$tabfieldvalue[20]= "code,libelle";
$tabfieldvalue[21]= "code,label";
$tabfieldvalue[22]= "code,label";
$tabfieldvalue[23]= "country,taux,accountancy_code_sell,accountancy_code_buy,note";
$tabfieldvalue[24]= "code,label";
$tabfieldvalue[25]= "label,type_template,private,position,topic,content";
$tabfieldvalue[26]= "code,label,short_label";
$tabfieldvalue[27]= "code,libelle";
$tabfieldvalue[28]= "code,label,affect,delay,newByMonth,country";
$tabfieldvalue[29]= "code,label,percent,position";

// Nom des champs dans la table pour insertion d'un enregistrement
$tabfieldinsert=array();
$tabfieldinsert[1] = "code,libelle,fk_pays";
$tabfieldinsert[2] = "code_departement,nom,fk_region";
$tabfieldinsert[3] = "code_region,nom,fk_pays";
$tabfieldinsert[4] = "code,label";
$tabfieldinsert[5] = "code,label";
$tabfieldinsert[6] = "code,libelle,type,color,position";
$tabfieldinsert[7] = "code,libelle,fk_pays,accountancy_code,deductible";
$tabfieldinsert[8] = "code,libelle,fk_country";
$tabfieldinsert[9] = "code_iso,label,unicode";
$tabfieldinsert[10]= "fk_pays,code,taux,recuperableonly,localtax1_type,localtax1,localtax2_type,localtax2,accountancy_code_sell,accountancy_code_buy,note";
$tabfieldinsert[11]= "element,source,code,libelle";
$tabfieldinsert[12]= "code,libelle,libelle_facture,nbjour,fdm,decalage,sortorder";
$tabfieldinsert[13]= "code,libelle,type,accountancy_code";
$tabfieldinsert[14]= "code,libelle,price,organization,fk_pays";
$tabfieldinsert[15]= "code,label,width,height,unit";
$tabfieldinsert[16]= "code,label,sortorder";
$tabfieldinsert[17]= "code,label,accountancy_code";
$tabfieldinsert[18]= "code,libelle,tracking";
$tabfieldinsert[19]= "code,libelle";
$tabfieldinsert[20]= "code,libelle";
$tabfieldinsert[21]= "code,label";
$tabfieldinsert[22]= "code,label";
$tabfieldinsert[23]= "fk_pays,taux,accountancy_code_sell,accountancy_code_buy,note";
$tabfieldinsert[24]= "code,label";
$tabfieldinsert[25]= "label,type_template,private,position,topic,content,entity";
$tabfieldinsert[26]= "code,label,short_label";
$tabfieldinsert[27]= "code,libelle";
$tabfieldinsert[28]= "code,label,affect,delay,newByMonth,fk_country";
$tabfieldinsert[29]= "code,label,percent,position";

// Nom du rowid si le champ n'est pas de type autoincrement
// Example: "" if id field is "rowid" and has autoincrement on
//          "nameoffield" if id field is not "rowid" or has not autoincrement on
$tabrowid=array();
$tabrowid[1] = "";
$tabrowid[2] = "";
$tabrowid[3] = "";
$tabrowid[4] = "rowid";
$tabrowid[5] = "rowid";
$tabrowid[6] = "id";
$tabrowid[7] = "id";
$tabrowid[8] = "id";
$tabrowid[9] = "code_iso";
$tabrowid[10]= "";
$tabrowid[11]= "rowid";
$tabrowid[12]= "rowid";
$tabrowid[13]= "id";
$tabrowid[14]= "";
$tabrowid[15]= "";
$tabrowid[16]= "code";
$tabrowid[17]= "id";
$tabrowid[18]= "rowid";
$tabrowid[19]= "id";
$tabrowid[20]= "";
$tabrowid[21]= "rowid";
$tabrowid[22]= "rowid";
$tabrowid[23]= "";
$tabrowid[24]= "";
$tabrowid[25]= "";
$tabrowid[26]= "";
$tabrowid[27]= "id";
$tabrowid[28]= "";
$tabrowid[29]= "";

// Condition to show dictionary in setup page
$tabcond=array();
$tabcond[1] = (! empty($conf->societe->enabled));
$tabcond[2] = true;
$tabcond[3] = true;
$tabcond[4] = true;
$tabcond[5] = (! empty($conf->societe->enabled) || ! empty($conf->adherent->enabled));
$tabcond[6] = ! empty($conf->agenda->enabled);
$tabcond[7] = ! empty($conf->tax->enabled);
$tabcond[8] = ! empty($conf->societe->enabled);
$tabcond[9] = true;
$tabcond[10]= true;
$tabcond[11]= (! empty($conf->societe->enabled));
$tabcond[12]= (! empty($conf->commande->enabled) || ! empty($conf->propal->enabled) || ! empty($conf->facture->enabled) || ! empty($conf->fournisseur->enabled));
$tabcond[13]= (! empty($conf->commande->enabled) || ! empty($conf->propal->enabled) || ! empty($conf->facture->enabled) || ! empty($conf->fournisseur->enabled));
$tabcond[14]= (! empty($conf->product->enabled) && ! empty($conf->ecotax->enabled));
$tabcond[15]= true;
$tabcond[16]= (! empty($conf->societe->enabled) && empty($conf->global->SOCIETE_DISABLE_PROSPECTS));
$tabcond[17]= (! empty($conf->deplacement->enabled) || ! empty($conf->expensereport->enabled));
$tabcond[18]= ! empty($conf->expedition->enabled);
$tabcond[19]= ! empty($conf->societe->enabled);
$tabcond[20]= ! empty($conf->fournisseur->enabled);
$tabcond[21]= ! empty($conf->propal->enabled);
$tabcond[22]= (! empty($conf->commande->enabled) || ! empty($conf->propal->enabled));
$tabcond[23]= true;
$tabcond[24]= ! empty($conf->resource->enabled);
$tabcond[25]= true; // && ! empty($conf->global->MAIN_EMAIL_EDIT_TEMPLATE_FROM_DIC);
$tabcond[26]= ! empty($conf->product->enabled);
$tabcond[27]= ! empty($conf->societe->enabled);
$tabcond[28]= ! empty($conf->holiday->enabled);
$tabcond[29]= ! empty($conf->projet->enabled);

// List of help for fields
$tabhelp=array();
$tabhelp[1]  = array('code'=>$langs->trans("EnterAnyCode"));
$tabhelp[2]  = array('code'=>$langs->trans("EnterAnyCode"));
$tabhelp[3]  = array('code'=>$langs->trans("EnterAnyCode"));
$tabhelp[4]  = array('code'=>$langs->trans("EnterAnyCode"));
$tabhelp[5]  = array('code'=>$langs->trans("EnterAnyCode"));
$tabhelp[6]  = array('code'=>$langs->trans("EnterAnyCode"), 'position'=>$langs->trans("PositionIntoComboList"));
$tabhelp[7]  = array('code'=>$langs->trans("EnterAnyCode"));
$tabhelp[8]  = array('code'=>$langs->trans("EnterAnyCode"));
$tabhelp[9]  = array('code'=>$langs->trans("EnterAnyCode"), 'unicode'=>$langs->trans("UnicodeCurrency"));
$tabhelp[10] = array('code'=>$langs->trans("EnterAnyCode"), 'taux'=>$langs->trans("SellTaxRate"), 'recuperableonly'=>$langs->trans("RecuperableOnly"), 'localtax1_type'=>$langs->trans("LocalTaxDesc"), 'localtax2_type'=>$langs->trans("LocalTaxDesc"));
$tabhelp[11] = array();
$tabhelp[12] = array('code'=>$langs->trans("EnterAnyCode"));
$tabhelp[13] = array('code'=>$langs->trans("EnterAnyCode"));
$tabhelp[14] = array('code'=>$langs->trans("EnterAnyCode"));
$tabhelp[15] = array('code'=>$langs->trans("EnterAnyCode"));
$tabhelp[16] = array('code'=>$langs->trans("EnterAnyCode"));
$tabhelp[17] = array('code'=>$langs->trans("EnterAnyCode"));
$tabhelp[18] = array('code'=>$langs->trans("EnterAnyCode"), 'tracking'=>$langs->trans("UrlTrackingDesc"));
$tabhelp[19] = array('code'=>$langs->trans("EnterAnyCode"));
$tabhelp[20] = array('code'=>$langs->trans("EnterAnyCode"));
$tabhelp[21] = array('code'=>$langs->trans("EnterAnyCode"));
$tabhelp[22] = array('code'=>$langs->trans("EnterAnyCode"));
$tabhelp[23] = array();
$tabhelp[24] = array('code'=>$langs->trans("EnterAnyCode"));
$tabhelp[25] = array('type_template'=>$langs->trans("TemplateForElement"),'private'=>$langs->trans("TemplateIsVisibleByOwnerOnly"), 'position'=>$langs->trans("PositionIntoComboList"));
$tabhelp[26] = array('code'=>$langs->trans("EnterAnyCode"));
$tabhelp[27] = array('code'=>$langs->trans("EnterAnyCode"));
$tabhelp[28] = array('affect'=>$langs->trans("FollowedByACounter"),'delay'=>$langs->trans("MinimumNoticePeriod"), 'newByMonth'=>$langs->trans("NbAddedAutomatically"));
$tabhelp[29] = array('code'=>$langs->trans("EnterAnyCode"), 'percent'=>$langs->trans("OpportunityPercent"), 'position'=>$langs->trans("PositionIntoComboList"));

// List of check for fields (NOT USED YET)
$tabfieldcheck=array();
$tabfieldcheck[1]  = array();
$tabfieldcheck[2]  = array();
$tabfieldcheck[3]  = array();
$tabfieldcheck[4]  = array();
$tabfieldcheck[5]  = array();
$tabfieldcheck[6]  = array();
$tabfieldcheck[7]  = array();
$tabfieldcheck[8]  = array();
$tabfieldcheck[9]  = array();
$tabfieldcheck[10] = array();
$tabfieldcheck[11] = array();
$tabfieldcheck[12] = array();
$tabfieldcheck[13] = array();
$tabfieldcheck[14] = array();
$tabfieldcheck[15] = array();
$tabfieldcheck[16] = array();
$tabfieldcheck[17] = array();
$tabfieldcheck[18] = array();
$tabfieldcheck[19] = array();
$tabfieldcheck[20] = array();
$tabfieldcheck[21] = array();
$tabfieldcheck[22] = array();
$tabfieldcheck[23] = array();
$tabfieldcheck[24] = array();
$tabfieldcheck[25] = array();
$tabfieldcheck[26] = array();
$tabfieldcheck[27] = array();
$tabfieldcheck[28] = array();
$tabfieldcheck[29] = array();

// Complete all arrays with entries found into modules
complete_dictionary_with_modules($taborder,$tabname,$tablib,$tabsql,$tabsqlsort,$tabfield,$tabfieldvalue,$tabfieldinsert,$tabrowid,$tabcond,$tabhelp,$tabfieldcheck);


// Define elementList and sourceList (used for dictionary type of contacts "llx_c_type_contact")
$elementList = array();
$sourceList=array();
if ($id == 11)
{
	$langs->load("orders");
	$langs->load("contracts");
	$langs->load("projects");
	$langs->load("propal");
	$langs->load("bills");
	$langs->load("interventions");
	$elementList = array(
			''				    => '',
            'societe'           => $langs->trans('ThirdParty'),
//			'proposal'          => $langs->trans('Proposal'),
//			'order'             => $langs->trans('Order'),
//			'invoice'           => $langs->trans('Bill'),
			'invoice_supplier'  => $langs->trans('SupplierBill'),
			'order_supplier'    => $langs->trans('SupplierOrder'),
//			'intervention'      => $langs->trans('InterventionCard'),
//			'contract'          => $langs->trans('Contract'),
			'project'           => $langs->trans('Project'),
			'project_task'      => $langs->trans('Task'),
			'agenda'			=> $langs->trans('Agenda'),
			// old deprecated
			'contrat'           => $langs->trans('Contract'),
			'propal'            => $langs->trans('Proposal'),
			'commande'          => $langs->trans('Order'),
			'facture'           => $langs->trans('Bill'),
//			'facture_fourn'     => $langs->trans('SupplierBill'),
			'fichinter'         => $langs->trans('InterventionCard')
	);
	if (! empty($conf->global->MAIN_SUPPORT_SHARED_CONTACT_BETWEEN_THIRDPARTIES)) $elementList["societe"] = $langs->trans('ThirdParty');

	complete_elementList_with_modules($elementList);

	asort($elementList);
	$sourceList = array(
			'internal' => $langs->trans('Internal'),
			'external' => $langs->trans('External')
	);
}
if ($id == 25)
{
	// We save list of template type Dolibarr can manage. This list can found by a grep into code on "->param['models']"
	$elementList = array();
	if ($conf->propal->enabled) $elementList['propal_send']=$langs->trans('MailToSendProposal');
	if ($conf->commande->enabled) $elementList['order_send']=$langs->trans('MailToSendOrder');
	if ($conf->facture->enabled) $elementList['facture_send']=$langs->trans('MailToSendInvoice');
	if ($conf->expedition->enabled) $elementList['shipping_send']=$langs->trans('MailToSendShipment');
	if ($conf->ficheinter->enabled) $elementList['fichinter_send']=$langs->trans('MailToSendIntervention');
	if ($conf->supplier_proposal->enabled) $elementList['supplier_proposal_send']=$langs->trans('MailToSendSupplierRequestForQuotation');
	if ($conf->fournisseur->enabled) $elementList['order_supplier_send']=$langs->trans('MailToSendSupplierOrder');
	if ($conf->fournisseur->enabled) $elementList['invoice_supplier_send']=$langs->trans('MailToSendSupplierInvoice');
	if ($conf->societe->enabled) $elementList['thirdparty']=$langs->trans('MailToThirdparty');
}

// Define localtax_typeList (used for dictionary "llx_c_tva")
$localtax_typeList = array();
if ($id == 10)
{
	$localtax_typeList = array(
			"0" => $langs->trans("No"),
			"1" => $langs->trans("Yes").' ('.$langs->trans("Type")." 1)",	//$langs->trans("%ageOnAllWithoutVAT"),
			"2" => $langs->trans("Yes").' ('.$langs->trans("Type")." 2)",	//$langs->trans("%ageOnAllBeforeVAT"),
			"3" => $langs->trans("Yes").' ('.$langs->trans("Type")." 3)",	//$langs->trans("%ageOnProductsWithoutVAT"),
			"4" => $langs->trans("Yes").' ('.$langs->trans("Type")." 4)",	//$langs->trans("%ageOnProductsBeforeVAT"),
			"5" => $langs->trans("Yes").' ('.$langs->trans("Type")." 5)",	//$langs->trans("%ageOnServiceWithoutVAT"),
			"6" => $langs->trans("Yes").' ('.$langs->trans("Type")." 6)"	//$langs->trans("%ageOnServiceBeforeVAT"),
	);
}


// Actions add or modify an entry into a dictionary
if (GETPOST('actionadd') || GETPOST('actionmodify'))
{
    $listfield=explode(',',$tabfield[$id]);
    $listfieldinsert=explode(',',$tabfieldinsert[$id]);
    $listfieldmodify=explode(',',$tabfieldinsert[$id]);
    $listfieldvalue=explode(',',$tabfieldvalue[$id]);

    // Check that all fields are filled
    $ok=1;
    foreach ($listfield as $f => $value)
    {
        if ($value == 'country_id' && in_array($tablib[$id],array('DictionaryVAT','DictionaryRegion','DictionaryCompanyType','DictionaryHolidayTypes','DictionaryRevenueStamp'))) continue;		// For some pages, country is not mandatory
    	if ($value == 'country' && in_array($tablib[$id],array('DictionaryCanton','DictionaryCompanyType','DictionaryRevenueStamp'))) continue;		// For some pages, country is not mandatory
        if ($value == 'localtax1' && empty($_POST['localtax1_type'])) continue;
        if ($value == 'localtax2' && empty($_POST['localtax2_type'])) continue;
        if ($value == 'color' && empty($_POST['color'])) continue;
        if ((! isset($_POST[$value]) || $_POST[$value]=='')
        	&& (! in_array($listfield[$f], array('decalage','module','accountancy_code','accountancy_code_sell','accountancy_code_buy')))  // Fields that are not mandatory
		)
        {
            $ok=0;
            $fieldnamekey=$listfield[$f];
            // We take translate key of field
            if ($fieldnamekey == 'libelle' || ($fieldnamekey == 'label'))  $fieldnamekey='Label';
            if ($fieldnamekey == 'libelle_facture') $fieldnamekey = 'LabelOnDocuments';
            if ($fieldnamekey == 'nbjour')   $fieldnamekey='NbOfDays';
            if ($fieldnamekey == 'decalage') $fieldnamekey='Offset';
            if ($fieldnamekey == 'module')   $fieldnamekey='Module';
            if ($fieldnamekey == 'code') $fieldnamekey = 'Code';
            if ($fieldnamekey == 'note') $fieldnamekey = 'Note';
            if ($fieldnamekey == 'taux') $fieldnamekey = 'Rate';
            if ($fieldnamekey == 'type') $fieldnamekey = 'Type';
            if ($fieldnamekey == 'position') $fieldnamekey = 'Position';
            if ($fieldnamekey == 'unicode') $fieldnamekey = 'Unicode';
            if ($fieldnamekey == 'deductible') $fieldnamekey = 'Deductible';
            if ($fieldnamekey == 'sortorder') $fieldnamekey = 'SortOrder';

            setEventMessages($langs->transnoentities("ErrorFieldRequired", $langs->transnoentities($fieldnamekey)), null, 'errors');
        }
    }
    // Other checks
    if ($tabname[$id] == MAIN_DB_PREFIX."c_actioncomm" && isset($_POST["type"]) && in_array($_POST["type"],array('system','systemauto'))) {
        $ok=0;
        setEventMessages($langs->transnoentities('ErrorReservedTypeSystemSystemAuto'), null, 'errors');
    }
    if (isset($_POST["code"]))
    {
    	if ($_POST["code"]=='0')
    	{
        	$ok=0;
    		setEventMessages($langs->transnoentities('ErrorCodeCantContainZero'), null, 'errors');
        }
        /*if (!is_numeric($_POST['code']))	// disabled, code may not be in numeric base
    	{
	    	$ok = 0;
	    	$msg .= $langs->transnoentities('ErrorFieldFormat', $langs->transnoentities('Code')).'<br />';
	    }*/
    }
    if (isset($_POST["country"]) && ($_POST["country"]=='0') && ($id != 2))
    {
    	if (in_array($tablib[$id],array('DictionaryCompanyType','DictionaryHolidayTypes')))	// Field country is no mandatory for such dictionaries
    	{
    		$_POST["country"]='';
    	}
    	else
    	{
        	$ok=0;
        	setEventMessages($langs->transnoentities("ErrorFieldRequired",$langs->transnoentities("Country")), null, 'errors');
    	}
    }
    if ($id == 3 && ! is_numeric($_POST["code"]))
    {
       	$ok=0;
       	setEventMessages($langs->transnoentities("ErrorFieldMustBeANumeric",$langs->transnoentities("Code")), null, 'errors');
    }

	// Clean some parameters
    if (isset($_POST["localtax1"]) && empty($_POST["localtax1"])) $_POST["localtax1"]='0';	// If empty, we force to 0
    if (isset($_POST["localtax2"]) && empty($_POST["localtax2"])) $_POST["localtax2"]='0';	// If empty, we force to 0

    // Si verif ok et action add, on ajoute la ligne
    if ($ok && GETPOST('actionadd'))
    {
        if ($tabrowid[$id])
        {
            // Recupere id libre pour insertion
            $newid=0;
            $sql = "SELECT max(".$tabrowid[$id].") newid from ".$tabname[$id];
            $result = $db->query($sql);
            if ($result)
            {
                $obj = $db->fetch_object($result);
                $newid=($obj->newid + 1);

            } else {
                dol_print_error($db);
            }
        }

        // Add new entry
        $sql = "INSERT INTO ".$tabname[$id]." (";
        // List of fields
        if ($tabrowid[$id] && ! in_array($tabrowid[$id],$listfieldinsert))
        	$sql.= $tabrowid[$id].",";
        $sql.= $tabfieldinsert[$id];
        $sql.=",active)";
        $sql.= " VALUES(";

        // List of values
        if ($tabrowid[$id] && ! in_array($tabrowid[$id],$listfieldinsert))
        	$sql.= $newid.",";
        $i=0;
        foreach ($listfieldinsert as $f => $value)
        {
            if ($value == 'price' || preg_match('/^amount/i',$value) || $value == 'taux') {
            	$_POST[$listfieldvalue[$i]] = price2num($_POST[$listfieldvalue[$i]],'MU');
            }
            else if ($value == 'entity') {
            	$_POST[$listfieldvalue[$i]] = $conf->entity;
            }
            if ($i) $sql.=",";
            if ($_POST[$listfieldvalue[$i]] == '') $sql.="null";
            else $sql.="'".$db->escape($_POST[$listfieldvalue[$i]])."'";
            $i++;
        }
        $sql.=",1)";

        dol_syslog("actionadd", LOG_DEBUG);
        $result = $db->query($sql);
        if ($result)	// Add is ok
        {
            setEventMessages($langs->transnoentities("RecordSaved"), null, 'mesgs');
        	$_POST=array('id'=>$id);	// Clean $_POST array, we keep only
        }
        else
        {
            if ($db->errno() == 'DB_ERROR_RECORD_ALREADY_EXISTS') {
                setEventMessages($langs->transnoentities("ErrorRecordAlreadyExists"), null, 'errors');
            }
            else {
                dol_print_error($db);
            }
        }
    }

    // Si verif ok et action modify, on modifie la ligne
    if ($ok && GETPOST('actionmodify'))
    {
        if ($tabrowid[$id]) { $rowidcol=$tabrowid[$id]; }
        else { $rowidcol="rowid"; }

        // Modify entry
        $sql = "UPDATE ".$tabname[$id]." SET ";
        // Modifie valeur des champs
        if ($tabrowid[$id] && ! in_array($tabrowid[$id],$listfieldmodify))
        {
            $sql.= $tabrowid[$id]."=";
            $sql.= "'".$db->escape($rowid)."', ";
        }
        $i = 0;
        foreach ($listfieldmodify as $field)
        {
            if ($field == 'price' || preg_match('/^amount/i',$field) || $field == 'taux') {
            	$_POST[$listfieldvalue[$i]] = price2num($_POST[$listfieldvalue[$i]],'MU');
            }
            else if ($field == 'entity') {
            	$_POST[$listfieldvalue[$i]] = $conf->entity;
            }
            if ($i) $sql.=",";
            $sql.= $field."=";
            if ($_POST[$listfieldvalue[$i]] == '') $sql.="null";
            else $sql.="'".$db->escape($_POST[$listfieldvalue[$i]])."'";
            $i++;
        }
        $sql.= " WHERE ".$rowidcol." = '".$rowid."'";

        dol_syslog("actionmodify", LOG_DEBUG);
        //print $sql;
        $resql = $db->query($sql);
        if (! $resql)
        {
            setEventMessages($db->error(), null, 'errors');
        }
    }
    //$_GET["id"]=GETPOST('id', 'int');       // Force affichage dictionnaire en cours d'edition
}

if (GETPOST('actioncancel'))
{
    //$_GET["id"]=GETPOST('id', 'int');       // Force affichage dictionnaire en cours d'edition
}

if ($action == 'confirm_delete' && $confirm == 'yes')       // delete
{
    if ($tabrowid[$id]) { $rowidcol=$tabrowid[$id]; }
    else { $rowidcol="rowid"; }

    $sql = "DELETE from ".$tabname[$id]." WHERE ".$rowidcol."='".$rowid."'";

    dol_syslog("delete", LOG_DEBUG);
    $result = $db->query($sql);
    if (! $result)
    {
        if ($db->errno() == 'DB_ERROR_CHILD_EXISTS')
        {
            setEventMessages($langs->transnoentities("ErrorRecordIsUsedByChild"), null, 'errors');
        }
        else
        {
            dol_print_error($db);
        }
    }
}

// activate
if ($action == $acts[0])
{
    if ($tabrowid[$id]) { $rowidcol=$tabrowid[$id]; }
    else { $rowidcol="rowid"; }

    if ($rowid) {
        $sql = "UPDATE ".$tabname[$id]." SET active = 1 WHERE ".$rowidcol."='".$rowid."'";
    }
    elseif ($_GET["code"]) {
        $sql = "UPDATE ".$tabname[$id]." SET active = 1 WHERE code='".$_GET["code"]."'";
    }

    $result = $db->query($sql);
    if (!$result)
    {
        dol_print_error($db);
    }
}

// disable
if ($action == $acts[1])
{
    if ($tabrowid[$id]) { $rowidcol=$tabrowid[$id]; }
    else { $rowidcol="rowid"; }

    if ($rowid) {
        $sql = "UPDATE ".$tabname[$id]." SET active = 0 WHERE ".$rowidcol."='".$rowid."'";
    }
    elseif ($_GET["code"]) {
        $sql = "UPDATE ".$tabname[$id]." SET active = 0 WHERE code='".$_GET["code"]."'";
    }

    $result = $db->query($sql);
    if (!$result)
    {
        dol_print_error($db);
    }
}

// favorite
if ($action == 'activate_favorite')
{
    if ($tabrowid[$id]) { $rowidcol=$tabrowid[$id]; }
    else { $rowidcol="rowid"; }

    if ($rowid) {
        $sql = "UPDATE ".$tabname[$id]." SET favorite = 1 WHERE ".$rowidcol."='".$rowid."'";
    }
    elseif ($_GET["code"]) {
        $sql = "UPDATE ".$tabname[$id]." SET favorite = 1 WHERE code='".$_GET["code"]."'";
    }

    $result = $db->query($sql);
    if (!$result)
    {
        dol_print_error($db);
    }
}

// disable favorite
if ($action == 'disable_favorite')
{
    if ($tabrowid[$id]) { $rowidcol=$tabrowid[$id]; }
    else { $rowidcol="rowid"; }

    if ($rowid) {
        $sql = "UPDATE ".$tabname[$id]." SET favorite = 0 WHERE ".$rowidcol."='".$rowid."'";
    }
    elseif ($_GET["code"]) {
        $sql = "UPDATE ".$tabname[$id]." SET favorite = 0 WHERE code='".$_GET["code"]."'";
    }

    $result = $db->query($sql);
    if (!$result)
    {
        dol_print_error($db);
    }
}


/*
 * View
 */

$form = new Form($db);
$formadmin=new FormAdmin($db);

llxHeader();

$titre=$langs->trans("DictionarySetup");
$linkback='';
if ($id)
{
    $titre.=' - '.$langs->trans($tablib[$id]);
    $linkback='<a href="'.$_SERVER['PHP_SELF'].'">'.$langs->trans("BackToDictionaryList").'</a>';
}
print load_fiche_titre($titre,$linkback,'title_setup');

if (empty($id))
{
    print $langs->trans("DictionaryDesc");
    print " ".$langs->trans("OnlyActiveElementsAreShown")."<br>\n";
}
print "<br>\n";


// Confirmation de la suppression de la ligne
if ($action == 'delete')
{
    print $form->formconfirm($_SERVER["PHP_SELF"].'?'.($page?'page='.$page.'&':'').'sortfield='.$sortfield.'&sortorder='.$sortorder.'&rowid='.$rowid.'&code='.$_GET["code"].'&id='.$id, $langs->trans('DeleteLine'), $langs->trans('ConfirmDeleteLine'), 'confirm_delete','',0,1);
}
//var_dump($elementList);

/*
 * Show a dictionary
 */
if ($id)
{
    // Complete requete recherche valeurs avec critere de tri
    $sql=$tabsql[$id];

    if ($sortfield)
    {
        // If sort order is "country", we use country_code instead
    	if ($sortfield == 'country') $sortfield='country_code';
        $sql.= " ORDER BY ".$sortfield;
        if ($sortorder)
        {
            $sql.=" ".strtoupper($sortorder);
        }
        $sql.=", ";
        // Clear the required sort criteria for the tabsqlsort to be able to force it with selected value
        $tabsqlsort[$id]=preg_replace('/([a-z]+\.)?'.$sortfield.' '.$sortorder.',/i','',$tabsqlsort[$id]);
        $tabsqlsort[$id]=preg_replace('/([a-z]+\.)?'.$sortfield.',/i','',$tabsqlsort[$id]);
    }
    else {
        $sql.=" ORDER BY ";
    }
    $sql.=$tabsqlsort[$id];
    $sql.=$db->plimit($listlimit+1,$offset);
    //print $sql;

    $fieldlist=explode(',',$tabfield[$id]);

    print '<form action="'.$_SERVER['PHP_SELF'].'?id='.$id.'" method="POST">';
    print '<input type="hidden" name="token" value="'.$_SESSION['newtoken'].'">';
    print '<table class="noborder" width="100%">';

    // Form to add a new line
    if ($tabname[$id])
    {
        $alabelisused=0;
        $var=false;

        $fieldlist=explode(',',$tabfield[$id]);

        // Line for title
        print '<tr class="liste_titre">';
        foreach ($fieldlist as $field => $value)
        {
            // Determine le nom du champ par rapport aux noms possibles
            // dans les dictionnaires de donnees
            $valuetoshow=ucfirst($fieldlist[$field]);   // Par defaut
            $valuetoshow=$langs->trans($valuetoshow);   // try to translate
            $align="left";
            if ($fieldlist[$field]=='source')          { $valuetoshow=$langs->trans("Contact"); }
            if ($fieldlist[$field]=='price')           { $valuetoshow=$langs->trans("PriceUHT"); }
            if ($fieldlist[$field]=='taux')            {
				if ($tabname[$id] != MAIN_DB_PREFIX."c_revenuestamp") $valuetoshow=$langs->trans("Rate");
				else $valuetoshow=$langs->trans("Amount");
				$align='right';
            }
            if ($fieldlist[$field]=='localtax1_type')  { $valuetoshow=$langs->trans("UseLocalTax")." 2"; $align="center"; $sortable=0; }
            if ($fieldlist[$field]=='localtax1')       { $valuetoshow=$langs->trans("Rate")." 2";}
            if ($fieldlist[$field]=='localtax2_type')  { $valuetoshow=$langs->trans("UseLocalTax")." 3"; $align="center"; $sortable=0; }
            if ($fieldlist[$field]=='localtax2')       { $valuetoshow=$langs->trans("Rate")." 3";}
            if ($fieldlist[$field]=='organization')    { $valuetoshow=$langs->trans("Organization"); }
            if ($fieldlist[$field]=='lang')            { $valuetoshow=$langs->trans("Language"); }
            if ($fieldlist[$field]=='type')            {
				if ($tabname[$id] == MAIN_DB_PREFIX."c_paiement") $valuetoshow=$form->textwithtooltip($langs->trans("Type"),$langs->trans("TypePaymentDesc"),2,1,img_help(1,''));
				else $valuetoshow=$langs->trans("Type");
            }
            if ($fieldlist[$field]=='code')            { $valuetoshow=$langs->trans("Code"); }
            if ($fieldlist[$field]=='libelle' || $fieldlist[$field]=='label')
            {
            	$valuetoshow=$langs->trans("Label");
            	if ($id != 25) $valuetoshow.="*";
            }
            if ($fieldlist[$field]=='libelle_facture') { $valuetoshow=$langs->trans("LabelOnDocuments")."*"; }
            if ($fieldlist[$field]=='country')         {
                if (in_array('region_id',$fieldlist)) { print '<td>&nbsp;</td>'; continue; }		// For region page, we do not show the country input
                $valuetoshow=$langs->trans("Country");
            }
            if ($fieldlist[$field]=='recuperableonly') { $valuetoshow=$langs->trans("NPR"); $align="center"; }
            if ($fieldlist[$field]=='nbjour')          { $valuetoshow=$langs->trans("NbOfDays"); }
            if ($fieldlist[$field]=='fdm')             { $valuetoshow=$langs->trans("AtEndOfMonth"); }
            if ($fieldlist[$field]=='decalage')        { $valuetoshow=$langs->trans("Offset"); }
            if ($fieldlist[$field]=='width')           { $valuetoshow=$langs->trans("Width"); }
            if ($fieldlist[$field]=='height')          { $valuetoshow=$langs->trans("Height"); }
            if ($fieldlist[$field]=='unit')            { $valuetoshow=$langs->trans("MeasuringUnit"); }
            if ($fieldlist[$field]=='region_id' || $fieldlist[$field]=='country_id') { $valuetoshow=''; }
            if ($fieldlist[$field]=='accountancy_code'){ $valuetoshow=$langs->trans("AccountancyCode"); }
            if ($fieldlist[$field]=='accountancy_code_sell'){ $valuetoshow=$langs->trans("AccountancyCodeSell"); }
            if ($fieldlist[$field]=='accountancy_code_buy'){ $valuetoshow=$langs->trans("AccountancyCodeBuy"); }
            if ($fieldlist[$field]=='pcg_version' || $fieldlist[$field]=='fk_pcg_version') { $valuetoshow=$langs->trans("Pcg_version"); }
            if ($fieldlist[$field]=='account_parent')  { $valuetoshow=$langs->trans("Accountparent"); }
            if ($fieldlist[$field]=='pcg_type')        { $valuetoshow=$langs->trans("Pcg_type"); }
            if ($fieldlist[$field]=='pcg_subtype')     { $valuetoshow=$langs->trans("Pcg_subtype"); }
            if ($fieldlist[$field]=='sortorder')       { $valuetoshow=$langs->trans("SortOrder"); }
	        if ($fieldlist[$field]=='short_label')     { $valuetoshow=$langs->trans("ShortLabel"); }
            if ($fieldlist[$field]=='type_template')   { $valuetoshow=$langs->trans("TypeOfTemplate"); }

            if ($id == 2)	// Special cas for state page
            {
            	if ($fieldlist[$field]=='region_id') { $valuetoshow='&nbsp;'; $showfield=1; }
	            if ($fieldlist[$field]=='region') { $valuetoshow=$langs->trans("Country").'/'.$langs->trans("Region"); $showfield=1; }
            }

            if ($valuetoshow != '')
            {
                print '<td align="'.$align.'">';
            	if (! empty($tabhelp[$id][$value]) && preg_match('/^http(s*):/i',$tabhelp[$id][$value])) print '<a href="'.$tabhelp[$id][$value].'" target="_blank">'.$valuetoshow.' '.img_help(1,$valuetoshow).'</a>';
            	else if (! empty($tabhelp[$id][$value])) print $form->textwithpicto($valuetoshow,$tabhelp[$id][$value]);
            	else print $valuetoshow;
                print '</td>';
             }
             if ($fieldlist[$field]=='libelle' || $fieldlist[$field]=='label') $alabelisused=1;
        }

        if ($id == 4) print '<td></td>';
        print '<td colspan="4">';
        print '<input type="hidden" name="id" value="'.$id.'">';
        print '</td>';
        print '</tr>';

        // Line to enter new values
        print "<tr ".$bcnd[$var].">";

        $obj = new stdClass();
        // If data was already input, we define them in obj to populate input fields.
        if (GETPOST('actionadd'))
        {
            foreach ($fieldlist as $key=>$val)
            {
                if (GETPOST($val))
                	$obj->$val=GETPOST($val);
            }
        }

        $tmpaction = 'create';
        $parameters=array('fieldlist'=>$fieldlist, 'tabname'=>$tabname[$id]);
        $reshook=$hookmanager->executeHooks('createDictionaryFieldlist',$parameters, $obj, $tmpaction);    // Note that $action and $object may have been modified by some hooks
        $error=$hookmanager->error; $errors=$hookmanager->errors;

        if ($id == 3) unset($fieldlist[2]);

        if (empty($reshook))
        {
        	if ($tabname[$id] == MAIN_DB_PREFIX.'c_email_templates' && $action == 'edit')
        	{
				fieldList($fieldlist,$obj,$tabname[$id],'hide');
        	}
        	else
        	{
        		fieldList($fieldlist,$obj,$tabname[$id],'add');
        	}
        }

        if ($id == 4) print '<td></td>';
        print '<td colspan="3" align="right">';
        if ($tabname[$id] != MAIN_DB_PREFIX.'c_email_templates' || $action != 'edit')
        {
        	print '<input type="submit" class="button" name="actionadd" value="'.$langs->trans("Add").'">';
        }
        print '</td>';
        print "</tr>";

        $colspan=count($fieldlist)+2;
        if ($id == 4) $colspan++;

        if (! empty($alabelisused) && $id != 25)  // If there is one label among fields, we show legend of *
        {
        	print '<tr><td colspan="'.$colspan.'">* '.$langs->trans("LabelUsedByDefault").'.</td></tr>';
        }
        print '<tr><td colspan="'.$colspan.'">&nbsp;</td></tr>';	// Keep &nbsp; to have a line with enough height
    }

    print '</form>';



    // List of available values in database
    dol_syslog("htdocs/admin/dict", LOG_DEBUG);
    $resql=$db->query($sql);
    if ($resql)
    {
        $num = $db->num_rows($resql);
        $i = 0;
        $var=true;
        if ($num)
        {
            // There is several pages
            if ($num > $listlimit)
            {
                print '<tr class="none"><td align="right" colspan="'.(3+count($fieldlist)).'">';
                print_fleche_navigation($page, $_SERVER["PHP_SELF"], '&id='.$id, ($num > $listlimit), '<li class="pagination"><span>'.$langs->trans("Page").' '.($page+1).'</span></li>');
                print '</td></tr>';
            }

            // Title of lines
            print '<tr class="liste_titre">';
            foreach ($fieldlist as $field => $value)
            {
                // Determine le nom du champ par rapport aux noms possibles
                // dans les dictionnaires de donnees
                $showfield=1;							  	// Par defaut
                $align="left";
                $sortable=1;
                $valuetoshow='';
                /*
                $tmparray=getLabelOfField($fieldlist[$field]);
                $showfield=$tmp['showfield'];
                $valuetoshow=$tmp['valuetoshow'];
                $align=$tmp['align'];
                $sortable=$tmp['sortable'];
				*/
                $valuetoshow=ucfirst($fieldlist[$field]);   // Par defaut
                $valuetoshow=$langs->trans($valuetoshow);   // try to translate
                if ($fieldlist[$field]=='source')          { $valuetoshow=$langs->trans("Contact"); }
                if ($fieldlist[$field]=='price')           { $valuetoshow=$langs->trans("PriceUHT"); }
                if ($fieldlist[$field]=='taux')            {
					if ($tabname[$id] != MAIN_DB_PREFIX."c_revenuestamp") $valuetoshow=$langs->trans("Rate");
					else $valuetoshow=$langs->trans("Amount");
					$align='right';
	            }
                if ($fieldlist[$field]=='localtax1_type')  { $valuetoshow=$langs->trans("UseLocalTax")." 2"; $align="center"; $sortable=0; }
                if ($fieldlist[$field]=='localtax1')       { $valuetoshow=$langs->trans("Rate")." 2"; $sortable=0; }
                if ($fieldlist[$field]=='localtax2_type')  { $valuetoshow=$langs->trans("UseLocalTax")." 3"; $align="center"; $sortable=0; }
                if ($fieldlist[$field]=='localtax2')       { $valuetoshow=$langs->trans("Rate")." 3"; $sortable=0; }
                if ($fieldlist[$field]=='organization')    { $valuetoshow=$langs->trans("Organization"); }
                if ($fieldlist[$field]=='lang')            { $valuetoshow=$langs->trans("Language"); }
                if ($fieldlist[$field]=='type')            { $valuetoshow=$langs->trans("Type"); }
                if ($fieldlist[$field]=='code')            { $valuetoshow=$langs->trans("Code"); }
                if ($fieldlist[$field]=='libelle' || $fieldlist[$field]=='label')
                {
                	$valuetoshow=$langs->trans("Label");
                   	if ($id != 25) $valuetoshow.="*";
                }
                if ($fieldlist[$field]=='libelle_facture') { $valuetoshow=$langs->trans("LabelOnDocuments")."*"; }
                if ($fieldlist[$field]=='country')         { $valuetoshow=$langs->trans("Country"); }
                if ($fieldlist[$field]=='recuperableonly') { $valuetoshow=$langs->trans("NPR"); $align="center"; }
                if ($fieldlist[$field]=='nbjour')          { $valuetoshow=$langs->trans("NbOfDays"); }
                if ($fieldlist[$field]=='fdm')             { $valuetoshow=$langs->trans("AtEndOfMonth"); }
                if ($fieldlist[$field]=='decalage')        { $valuetoshow=$langs->trans("Offset"); }
                if ($fieldlist[$field]=='width')           { $valuetoshow=$langs->trans("Width"); }
                if ($fieldlist[$field]=='height')          { $valuetoshow=$langs->trans("Height"); }
                if ($fieldlist[$field]=='unit')            { $valuetoshow=$langs->trans("MeasuringUnit"); }
                if ($fieldlist[$field]=='region_id' || $fieldlist[$field]=='country_id') { $showfield=0; }
                if ($fieldlist[$field]=='accountancy_code'){ $valuetoshow=$langs->trans("AccountancyCode"); }
                if ($fieldlist[$field]=='accountancy_code_sell'){ $valuetoshow=$langs->trans("AccountancyCodeSell"); $sortable=0; }
                if ($fieldlist[$field]=='accountancy_code_buy'){ $valuetoshow=$langs->trans("AccountancyCodeBuy"); $sortable=0; }
				if ($fieldlist[$field]=='fk_pcg_version')  { $valuetoshow=$langs->trans("Pcg_version"); }
                if ($fieldlist[$field]=='account_parent')  { $valuetoshow=$langs->trans("Accountsparent"); }
                if ($fieldlist[$field]=='pcg_type')        { $valuetoshow=$langs->trans("Pcg_type"); }
                if ($fieldlist[$field]=='pcg_subtype')     { $valuetoshow=$langs->trans("Pcg_subtype"); }
                if ($fieldlist[$field]=='sortorder')       { $valuetoshow=$langs->trans("SortOrder"); }
	            if ($fieldlist[$field]=='short_label')     { $valuetoshow=$langs->trans("ShortLabel"); }
            	if ($fieldlist[$field]=='type_template')   { $valuetoshow=$langs->trans("TypeOfTemplate"); }

                // Affiche nom du champ
                if ($showfield)
                {
                    print getTitleFieldOfList($valuetoshow,0,$_SERVER["PHP_SELF"],($sortable?$fieldlist[$field]:''),($page?'page='.$page.'&':'').'&id='.$id,"","align=".$align,$sortfield,$sortorder);
                }
            }
			// Favorite - Only activated on country dictionary
            if ($id == 4) print getTitleFieldOfList($langs->trans("Favorite"),0,$_SERVER["PHP_SELF"],"favorite",($page?'page='.$page.'&':'').'&id='.$id,"",'align="center"',$sortfield,$sortorder);

			print getTitleFieldOfList($langs->trans("Status"),0,$_SERVER["PHP_SELF"],"active",($page?'page='.$page.'&':'').'&id='.$id,"",'align="center"',$sortfield,$sortorder);
            print getTitleFieldOfList('');
            print getTitleFieldOfList('');
            print '</tr>';

            // Lines with values
            while ($i < $num)
            {
                $var = ! $var;

                $obj = $db->fetch_object($resql);
                //print_r($obj);
                print '<tr '.$bc[$var].' id="rowid-'.$obj->rowid.'">';
                if ($action == 'edit' && ($rowid == (! empty($obj->rowid)?$obj->rowid:$obj->code)))
                {
                    print '<form action="'.$_SERVER['PHP_SELF'].'?id='.$id.'" method="POST">';
                    print '<input type="hidden" name="token" value="'.$_SESSION['newtoken'].'">';
                    print '<input type="hidden" name="page" value="'.$page.'">';
                    print '<input type="hidden" name="rowid" value="'.$rowid.'">';

                    $tmpaction='edit';
                    $parameters=array('fieldlist'=>$fieldlist, 'tabname'=>$tabname[$id]);
                    $reshook=$hookmanager->executeHooks('editDictionaryFieldlist',$parameters,$obj, $tmpaction);    // Note that $action and $object may have been modified by some hooks
                    $error=$hookmanager->error; $errors=$hookmanager->errors;

                    if (empty($reshook)) fieldList($fieldlist,$obj,$tabname[$id],'edit');

                    print '<td colspan="3" align="right"><a name="'.(! empty($obj->rowid)?$obj->rowid:$obj->code).'">&nbsp;</a><input type="submit" class="button" name="actionmodify" value="'.$langs->trans("Modify").'">';
                    print '&nbsp;<input type="submit" class="button" name="actioncancel" value="'.$langs->trans("Cancel").'"></td>';
                }
                else
                {
	              	$tmpaction = 'view';
                    $parameters=array('var'=>$var, 'fieldlist'=>$fieldlist, 'tabname'=>$tabname[$id]);
                    $reshook=$hookmanager->executeHooks('viewDictionaryFieldlist',$parameters,$obj, $tmpaction);    // Note that $action and $object may have been modified by some hooks

                    $error=$hookmanager->error; $errors=$hookmanager->errors;

                    if (empty($reshook))
                    {
                        foreach ($fieldlist as $field => $value)
                        {
                            $showfield=1;
                        	$align="left";
                            $valuetoshow=$obj->{$fieldlist[$field]};
                            if ($value == 'type_template')
                            {
                                $valuetoshow = isset($elementList[$valuetoshow])?$elementList[$valuetoshow]:$valuetoshow;
                            }
                            if ($value == 'element')
                            {
                                $valuetoshow = isset($elementList[$valuetoshow])?$elementList[$valuetoshow]:$valuetoshow;
                            }
                            else if ($value == 'source')
                            {
                                $valuetoshow = isset($sourceList[$valuetoshow])?$sourceList[$valuetoshow]:$valuetoshow;
                            }
                            else if ($valuetoshow=='all') {
                                $valuetoshow=$langs->trans('All');
                            }
                            else if ($fieldlist[$field]=='country') {
                                if (empty($obj->country_code))
                                {
                                    $valuetoshow='-';
                                }
                                else
                                {
                                    $key=$langs->trans("Country".strtoupper($obj->country_code));
                                    $valuetoshow=($key != "Country".strtoupper($obj->country_code)?$obj->country_code." - ".$key:$obj->country);
                                }
                            }
                            else if ($fieldlist[$field]=='recuperableonly' || $fieldlist[$field]=='fdm' || $fieldlist[$field] == 'deductible') {
                                $valuetoshow=yn($valuetoshow);
                                $align="center";
                            }
                            else if ($fieldlist[$field]=='price' || preg_match('/^amount/i',$fieldlist[$field])) {
                                $valuetoshow=price($valuetoshow);
                            }
                            else if ($fieldlist[$field]=='libelle_facture') {
                                $langs->load("bills");
                                $key=$langs->trans("PaymentCondition".strtoupper($obj->code));
                                $valuetoshow=($obj->code && $key != "PaymentCondition".strtoupper($obj->code)?$key:$obj->{$fieldlist[$field]});
                                $valuetoshow=nl2br($valuetoshow);
                            }
                            else if ($fieldlist[$field]=='label' && $tabname[$id]==MAIN_DB_PREFIX.'c_country') {
                                $key=$langs->trans("Country".strtoupper($obj->code));
                                $valuetoshow=($obj->code && $key != "Country".strtoupper($obj->code)?$key:$obj->{$fieldlist[$field]});
                            }
                            else if ($fieldlist[$field]=='label' && $tabname[$id]==MAIN_DB_PREFIX.'c_availability') {
                                $langs->load("propal");
                                $key=$langs->trans("AvailabilityType".strtoupper($obj->code));
                                $valuetoshow=($obj->code && $key != "AvailabilityType".strtoupper($obj->code)?$key:$obj->{$fieldlist[$field]});
                            }
                            else if ($fieldlist[$field]=='libelle' && $tabname[$id]==MAIN_DB_PREFIX.'c_actioncomm') {
                                $key=$langs->trans("Action".strtoupper($obj->code));
                                $valuetoshow=($obj->code && $key != "Action".strtoupper($obj->code)?$key:$obj->{$fieldlist[$field]});
                            }
                            else if (! empty($obj->code_iso) && $fieldlist[$field]=='label' && $tabname[$id]==MAIN_DB_PREFIX.'c_currencies') {
                                $key=$langs->trans("Currency".strtoupper($obj->code_iso));
                                $valuetoshow=($obj->code_iso && $key != "Currency".strtoupper($obj->code_iso)?$key:$obj->{$fieldlist[$field]});
                            }
                            else if ($fieldlist[$field]=='libelle' && $tabname[$id]==MAIN_DB_PREFIX.'c_typent') {
                                $key=$langs->trans(strtoupper($obj->code));
                                $valuetoshow=($key != strtoupper($obj->code)?$key:$obj->{$fieldlist[$field]});
                            }
                            else if ($fieldlist[$field]=='libelle' && $tabname[$id]==MAIN_DB_PREFIX.'c_prospectlevel') {
                                $key=$langs->trans(strtoupper($obj->code));
                                $valuetoshow=($key != strtoupper($obj->code)?$key:$obj->{$fieldlist[$field]});
                            }
                            else if ($fieldlist[$field]=='label' && $tabname[$id]==MAIN_DB_PREFIX.'c_civility') {
                                $key=$langs->trans("Civility".strtoupper($obj->code));
                                $valuetoshow=($obj->code && $key != "Civility".strtoupper($obj->code)?$key:$obj->{$fieldlist[$field]});
                            }
                            else if ($fieldlist[$field]=='libelle' && $tabname[$id]==MAIN_DB_PREFIX.'c_type_contact') {
                            	$langs->load('agenda');
                                $key=$langs->trans("TypeContact_".$obj->element."_".$obj->source."_".strtoupper($obj->code));
                                $valuetoshow=($obj->code && $key != "TypeContact_".$obj->element."_".$obj->source."_".strtoupper($obj->code)?$key:$obj->{$fieldlist[$field]});
                            }
                            else if ($fieldlist[$field]=='libelle' && $tabname[$id]==MAIN_DB_PREFIX.'c_payment_term') {
                                $langs->load("bills");
                                $key=$langs->trans("PaymentConditionShort".strtoupper($obj->code));
                                $valuetoshow=($obj->code && $key != "PaymentConditionShort".strtoupper($obj->code)?$key:$obj->{$fieldlist[$field]});
                            }
                            else if ($fieldlist[$field]=='libelle' && $tabname[$id]==MAIN_DB_PREFIX.'c_paiement') {
                                $langs->load("bills");
                                $key=$langs->trans("PaymentType".strtoupper($obj->code));
                                $valuetoshow=($obj->code && $key != "PaymentType".strtoupper($obj->code)?$key:$obj->{$fieldlist[$field]});
                            }
                            else if ($fieldlist[$field]=='label' && $tabname[$id]==MAIN_DB_PREFIX.'c_input_reason') {
                                $key=$langs->trans("DemandReasonType".strtoupper($obj->code));
                                $valuetoshow=($obj->code && $key != "DemandReasonType".strtoupper($obj->code)?$key:$obj->{$fieldlist[$field]});
                            }
                            else if ($fieldlist[$field]=='libelle' && $tabname[$id]==MAIN_DB_PREFIX.'c_input_method') {
                                $langs->load("orders");
                                $key=$langs->trans($obj->code);
                                $valuetoshow=($obj->code && $key != $obj->code)?$key:$obj->{$fieldlist[$field]};
                            }
                            else if ($fieldlist[$field]=='libelle' && $tabname[$id]==MAIN_DB_PREFIX.'c_shipment_mode') {
                                $langs->load("sendings");
                                $key=$langs->trans("SendingMethod".strtoupper($obj->code));
                                $valuetoshow=($obj->code && $key != "SendingMethod".strtoupper($obj->code)?$key:$obj->{$fieldlist[$field]});
                            }
                            else if ($fieldlist[$field] == 'libelle' && $tabname[$id]==MAIN_DB_PREFIX.'c_paper_format')
                            {
                                $key = $langs->trans('PaperFormat'.strtoupper($obj->code));
                                $valuetoshow = ($obj->code && $key != 'PaperFormat'.strtoupper($obj->code) ? $key : $obj->{$fieldlist[$field]});
                            }
                            else if ($fieldlist[$field] == 'label' && $tabname[$id] == MAIN_DB_PREFIX.'c_type_fees')
                            {
                                $langs->load('trips');
                                $key = $langs->trans(strtoupper($obj->code));
                                $valuetoshow = ($obj->code && $key != strtoupper($obj->code) ? $key : $obj->{$fieldlist[$field]});
                            }
                            else if ($fieldlist[$field]=='region_id' || $fieldlist[$field]=='country_id') {
                                $showfield=0;
                            }
                            else if ($fieldlist[$field]=='unicode') {
                            	$valuetoshow = $langs->getCurrencySymbol($obj->code,1);
                            }
                            else if ($fieldlist[$field]=='label' && $tabname[$_GET["id"]]==MAIN_DB_PREFIX.'c_units') {
	                            $langs->load("products");
	                            $valuetoshow=$langs->trans($obj->{$fieldlist[$field]});
                            }
                            else if ($fieldlist[$field]=='short_label' && $tabname[$_GET["id"]]==MAIN_DB_PREFIX.'c_units') {
	                            $langs->load("products");
	                            $valuetoshow = $langs->trans($obj->{$fieldlist[$field]});
                            }
                            else if (($fieldlist[$field] == 'unit') && ($tabname[$id] == MAIN_DB_PREFIX.'c_paper_format'))
                            {
                            	$key = $langs->trans('SizeUnit'.strtolower($obj->unit));
                                $valuetoshow = ($obj->code && $key != 'SizeUnit'.strtolower($obj->unit) ? $key : $obj->{$fieldlist[$field]});
                            }

							else if ($fieldlist[$field]=='localtax1_type') {
							  if ($obj->localtax1 != 0)
							    $valuetoshow=$localtax_typeList[$valuetoshow];
							  else
							    $valuetoshow = '';
							  $align="center";
							}
							else if ($fieldlist[$field]=='localtax2_type') {
							 if ($obj->localtax2 != 0)
							    $valuetoshow=$localtax_typeList[$valuetoshow];
							  else
							    $valuetoshow = '';
							  $align="center";
							}
							else if ($fieldlist[$field]=='taux') {
                                $valuetoshow = price($valuetoshow, 0, $langs, 0, 0);
							  if ($obj->localtax1 == 0)
							    $valuetoshow = '';
							  $align="right";
							}
							else if (in_array($fieldlist[$field],array('recuperableonly')))
							{
								$align="center";
							}

							// Show value for field
							if ($showfield) print '<td align="'.$align.'">'.$valuetoshow.'</td>';
                        }
                    }

                    // Can an entry be erased or disabled ?
                    $iserasable=1;$canbedisabled=1;$canbemodified=1;	// true by default
                    if (isset($obj->code) && $id != 10)
                    {
                    	if (($obj->code == '0' || $obj->code == '' || preg_match('/unknown/i',$obj->code))) { $iserasable = 0; $canbedisabled = 0; }
                    	else if ($obj->code == 'RECEP') { $iserasable = 0; $canbedisabled = 0; }
                    	else if ($obj->code == 'EF0')   { $iserasable = 0; $canbedisabled = 0; }
                    }

                    if (isset($obj->type) && in_array($obj->type, array('system', 'systemauto'))) { $iserasable=0; }
                    if (in_array($obj->code, array('AC_OTH','AC_OTH_AUTO')) || in_array($obj->type, array('systemauto'))) { $canbedisabled=0; $canbedisabled = 0; }
                    $canbemodified=$iserasable;
                    if ($obj->code == 'RECEP') $canbemodified=1;

                    $url = $_SERVER["PHP_SELF"].'?'.($page?'page='.$page.'&':'').'sortfield='.$sortfield.'&sortorder='.$sortorder.'&rowid='.(! empty($obj->rowid)?$obj->rowid:(! empty($obj->code)?$obj->code:'')).'&amp;code='.(! empty($obj->code)?urlencode($obj->code):'').'&amp;id='.$id.'&amp;';

					// Favorite
					// Only activated on country dictionary
                    if ($id == 4)
					{
						print '<td align="center" class="nowrap">';
						if ($iserasable) print '<a href="'.$url.'action='.$acts[$obj->favorite].'_favorite">'.$actl[$obj->favorite].'</a>';
						else print $langs->trans("AlwaysActive");
						print '</td>';
					}

                    // Active
                    print '<td align="center" class="nowrap">';
                    if ($canbedisabled) print '<a href="'.$url.'action='.$acts[$obj->active].'">'.$actl[$obj->active].'</a>';
                    else
                 	{
                 		if (in_array($obj->code, array('AC_OTH','AC_OTH_AUTO'))) print $langs->trans("AlwaysActive");
                 		else if (isset($obj->type) && in_array($obj->type, array('systemauto')) && empty($obj->active)) print $langs->trans("Deprecated");
                  		else if (isset($obj->type) && in_array($obj->type, array('system')) && ! empty($obj->active) && $obj->code != 'AC_OTH') print $langs->trans("UsedOnlyWithTypeOption");
                    	else print $langs->trans("AlwaysActive");
                    }
                    print "</td>";

                    // Modify link
                    if ($canbemodified) print '<td align="center"><a class="reposition" href="'.$url.'action=edit">'.img_edit().'</a></td>';
                    else print '<td>&nbsp;</td>';

                    // Delete link
                    if ($iserasable) print '<td align="center"><a href="'.$url.'action=delete">'.img_delete().'</a></td>';
                    else print '<td>&nbsp;</td>';

                    print "</tr>\n";
                }
                $i++;
            }
        }
    }
    else {
        dol_print_error($db);
    }

    print '</table>';

    print '</form>';
}
else
{
    /*
     * Show list of dictionary to show
     */

    $var=true;
    $lastlineisempty=false;
    print '<table class="noborder" width="100%">';
    print '<tr class="liste_titre">';
    //print '<td>'.$langs->trans("Module").'</td>';
    print '<td colspan="2">'.$langs->trans("Dictionary").'</td>';
    print '<td>'.$langs->trans("Table").'</td>';
    print '</tr>';

    $showemptyline='';
    foreach ($taborder as $i)
    {
        if (isset($tabname[$i]) && empty($tabcond[$i])) continue;

        if ($i)
        {
        	if ($showemptyline)
        	{
        		$var=!$var;
        		print '<tr '.$bc[$var].'><td width="30%">&nbsp;</td><td>&nbsp;</td><td>&nbsp;</td></tr>';
        		$showemptyline=0;
        	}

            $var=!$var;
            $value=$tabname[$i];
            print '<tr '.$bc[$var].'><td width="50%">';
            if (! empty($tabcond[$i]))
            {
                print '<a href="'.$_SERVER["PHP_SELF"].'?id='.$i.'">'.$langs->trans($tablib[$i]).'</a>';
            }
            else
            {
                print $langs->trans($tablib[$i]);
            }
            print '</td>';
            print '<td>';
            /*if (empty($tabcond[$i]))
             {
             print info_admin($langs->trans("DictionaryDisabledSinceNoModuleNeedIt"),1);
             }*/
            print '</td>';
            print '<td>'.$tabname[$i].'</td></tr>';
            $lastlineisempty=false;
        }
        else
        {
            if (! $lastlineisempty)
            {
                $showemptyline=1;
                $lastlineisempty=true;
            }
        }
    }
    print '</table>';
}

print '<br>';


llxFooter();
$db->close();


/**
 *	Show fields in insert/edit mode
 *
 * 	@param		array	$fieldlist		Array of fields
 * 	@param		Object	$obj			If we show a particular record, obj is filled with record fields
 *  @param		string	$tabname		Name of SQL table
 *  @param		string	$context		'add'=Output field for the "add form", 'edit'=Output field for the "edit form", 'hide'=Output field for the "add form" but we dont want it to be rendered
 *	@return		void
 */
function fieldList($fieldlist, $obj='', $tabname='', $context='')
{
	global $conf,$langs,$db;
	global $form;
	global $region_id;
	global $elementList,$sourceList,$localtax_typeList;
	global $bc;

	$formadmin = new FormAdmin($db);
	$formcompany = new FormCompany($db);

	foreach ($fieldlist as $field => $value)
	{
		if ($fieldlist[$field] == 'country')
		{
			if (in_array('region_id',$fieldlist))
			{
				print '<td>';
				//print join(',',$fieldlist);
				print '</td>';
				continue;
			}	// For state page, we do not show the country input (we link to region, not country)
			print '<td>';
			$fieldname='country';
			print $form->select_country((! empty($obj->country_code)?$obj->country_code:(! empty($obj->country)?$obj->country:'')), $fieldname, '', 28, 'maxwidth300');
			print '</td>';
		}
		elseif ($fieldlist[$field] == 'country_id')
		{
			if (! in_array('country',$fieldlist))	// If there is already a field country, we don't show country_id (avoid duplicate)
			{
				$country_id = (! empty($obj->{$fieldlist[$field]}) ? $obj->{$fieldlist[$field]} : 0);
				print '<td>';
				print '<input type="hidden" name="'.$fieldlist[$field].'" value="'.$country_id.'">';
				print '</td>';
			}
		}
		elseif ($fieldlist[$field] == 'region')
		{
			print '<td>';
			$formcompany->select_region($region_id,'region');
			print '</td>';
		}
		elseif ($fieldlist[$field] == 'region_id')
		{
			$region_id = (! empty($obj->{$fieldlist[$field]})?$obj->{$fieldlist[$field]}:0);
			print '<td>';
			print '<input type="hidden" name="'.$fieldlist[$field].'" value="'.$region_id.'">';
			print '</td>';
		}
		elseif ($fieldlist[$field] == 'lang')
		{
			print '<td>';
			print $formadmin->select_language($conf->global->MAIN_LANG_DEFAULT,'lang');
			print '</td>';
		}
		// Le type de template
		elseif ($fieldlist[$field] == 'type_template')
		{
			print '<td>';
			print $form->selectarray('type_template', $elementList,(! empty($obj->{$fieldlist[$field]})?$obj->{$fieldlist[$field]}:''));
			print '</td>';
		}
		// Le type de l'element (pour les type de contact)
		elseif ($fieldlist[$field] == 'element')
		{
			print '<td>';
			print $form->selectarray('element', $elementList,(! empty($obj->{$fieldlist[$field]})?$obj->{$fieldlist[$field]}:''));
			print '</td>';
		}
		// La source de l'element (pour les type de contact)
		elseif ($fieldlist[$field] == 'source')
		{
			print '<td>';
			print $form->selectarray('source', $sourceList,(! empty($obj->{$fieldlist[$field]})?$obj->{$fieldlist[$field]}:''));
			print '</td>';
		}
		elseif ($fieldlist[$field] == 'type' && $tabname == MAIN_DB_PREFIX."c_actioncomm")
		{
			print '<td>';
			print 'user<input type="hidden" name="type" value="user">';
			print '</td>';
		}
		elseif ($fieldlist[$field] == 'recuperableonly' || $fieldlist[$field] == 'fdm' || $fieldlist[$field] == 'deductible') {
			print '<td>';
			print $form->selectyesno($fieldlist[$field],(! empty($obj->{$fieldlist[$field]})?$obj->{$fieldlist[$field]}:''),1);
			print '</td>';
		}
		elseif (in_array($fieldlist[$field],array('nbjour','decalage','taux','localtax1','localtax2'))) {
			$align="left";
			if (in_array($fieldlist[$field],array('taux','localtax1','localtax2'))) $align="right";	// Fields aligned on right
			print '<td align="'.$align.'">';
			print '<input type="text" class="flat" value="'.(isset($obj->{$fieldlist[$field]})?$obj->{$fieldlist[$field]}:'').'" size="3" name="'.$fieldlist[$field].'">';
			print '</td>';
		}
		elseif (in_array($fieldlist[$field], array('libelle_facture'))) {
			print '<td><textarea cols="30" rows="'.ROWS_2.'" class="flat" name="'.$fieldlist[$field].'">'.(! empty($obj->{$fieldlist[$field]})?$obj->{$fieldlist[$field]}:'').'</textarea></td>';
		}
		elseif (in_array($fieldlist[$field], array('content')))
		{
			if ($tabname == MAIN_DB_PREFIX.'c_email_templates')
			{
				print '<td colspan="4"></td></tr><tr class="pair nohover"><td colspan="5">';		// To create an artificial CR for the current tr we are on
			}
			else print '<td>';
			if ($context != 'hide')
			{
				//print '<textarea cols="3" rows="'.ROWS_2.'" class="flat" name="'.$fieldlist[$field].'">'.(! empty($obj->{$fieldlist[$field]})?$obj->{$fieldlist[$field]}:'').'</textarea>';
				$doleditor = new DolEditor($fieldlist[$field], (! empty($obj->{$fieldlist[$field]})?$obj->{$fieldlist[$field]}:''), '', 140, 'dolibarr_mailings', 'In', 0, false, true, ROWS_5, '90%');
				print $doleditor->Create(1);
			}
			else print '&nbsp;';
			print '</td>';
		}
		elseif ($fieldlist[$field] == 'price' || preg_match('/^amount/i',$fieldlist[$field])) {
			print '<td><input type="text" class="flat" value="'.price((! empty($obj->{$fieldlist[$field]})?$obj->{$fieldlist[$field]}:'')).'" size="8" name="'.$fieldlist[$field].'"></td>';
		}
		elseif ($fieldlist[$field] == 'code' && isset($obj->{$fieldlist[$field]})) {
			print '<td><input type="text" class="flat" value="'.(! empty($obj->{$fieldlist[$field]})?$obj->{$fieldlist[$field]}:'').'" size="10" name="'.$fieldlist[$field].'"></td>';
		}
		elseif ($fieldlist[$field]=='unit') {
			print '<td>';
			$units = array(
					'mm' => $langs->trans('SizeUnitmm'),
					'cm' => $langs->trans('SizeUnitcm'),
					'point' => $langs->trans('SizeUnitpoint'),
					'inch' => $langs->trans('SizeUnitinch')
			);
			print $form->selectarray('unit', $units, (! empty($obj->{$fieldlist[$field]})?$obj->{$fieldlist[$field]}:''), 0, 0, 0);
			print '</td>';
		}
		// Le type de taxe locale
		elseif ($fieldlist[$field] == 'localtax1_type' || $fieldlist[$field] == 'localtax2_type')
		{
			print '<td align="center">';
			print $form->selectarray($fieldlist[$field], $localtax_typeList, (! empty($obj->{$fieldlist[$field]})?$obj->{$fieldlist[$field]}:''));
			print '</td>';
		}
		else
		{
			print '<td>';
			$size='';
			if ($fieldlist[$field]=='code') $size='size="8" ';
			if ($fieldlist[$field]=='position') $size='size="4" ';
			if ($fieldlist[$field]=='libelle') $size='size="32" ';
			if ($fieldlist[$field]=='tracking') $size='size="92" ';
			if ($fieldlist[$field]=='accountancy_code') $size='size="10" ';
			if ($fieldlist[$field]=='accountancy_code_sell') $size='size="10" ';
			if ($fieldlist[$field]=='accountancy_code_buy') $size='size="10" ';
			if ($fieldlist[$field]=='sortorder') $size='size="2" ';
			print '<input type="text" '.$size.' class="flat" value="'.(isset($obj->{$fieldlist[$field]})?$obj->{$fieldlist[$field]}:'').'" name="'.$fieldlist[$field].'">';
			print '</td>';
		}
	}
}
<|MERGE_RESOLUTION|>--- conflicted
+++ resolved
@@ -1,10 +1,9 @@
 <?php
-<<<<<<< HEAD
 /* Copyright (C) 2004       Rodolphe Quiedeville    <rodolphe@quiedeville.org>
  * Copyright (C) 2004-2015  Laurent Destailleur     <eldy@users.sourceforge.net>
  * Copyright (C) 2004       Benoit Mortier          <benoit.mortier@opensides.be>
  * Copyright (C) 2005-2012  Regis Houssin           <regis.houssin@capnetworks.com>
- * Copyright (C) 2010-2013  Juanjo Menent           <jmenent@2byte.es>
+ * Copyright (C) 2010-2016  Juanjo Menent           <jmenent@2byte.es>
  * Copyright (C) 2011-2015  Philippe Grand          <philippe.grand@atoo-net.com>
  * Copyright (C) 2011       Remy Younes             <ryounes@gmail.com>
  * Copyright (C) 2012-2015  Marcos García           <marcosgdf@gmail.com>
@@ -12,19 +11,6 @@
  * Copyright (C) 2011-2015  Alexandre Spangaro      <aspangaro.dolibarr@gmail.com>
  * Copyright (C) 2015       Ferran Marcet           <fmarcet@2byte.es>
  * Copyright (C) 2016       Raphaël Doursenaud      <rdoursenaud@gpcsolutions.fr>
-=======
-/* Copyright (C) 2004      Rodolphe Quiedeville <rodolphe@quiedeville.org>
- * Copyright (C) 2004-2015 Laurent Destailleur  <eldy@users.sourceforge.net>
- * Copyright (C) 2004      Benoit Mortier       <benoit.mortier@opensides.be>
- * Copyright (C) 2005-2012 Regis Houssin        <regis.houssin@capnetworks.com>
- * Copyright (C) 2010-2016 Juanjo Menent        <jmenent@2byte.es>
- * Copyright (C) 2011      Philippe Grand       <philippe.grand@atoo-net.com>
- * Copyright (C) 2011      Remy Younes          <ryounes@gmail.com>
- * Copyright (C) 2012-2015 Marcos García        <marcosgdf@gmail.com>
- * Copyright (C) 2012      Christophe Battarel	<christophe.battarel@ltairis.fr>
- * Copyright (C) 2011-2015 Alexandre Spangaro	<aspangaro.dolibarr@gmail.com>
- * Copyright (C) 2015      Ferran Marcet        <fmarcet@2byte.es>
->>>>>>> ff632718
  *
  * This program is free software; you can redistribute it and/or modify
  * it under the terms of the GNU General Public License as published by
