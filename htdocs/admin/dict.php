<?php
/* Copyright (C) 2004       Rodolphe Quiedeville    <rodolphe@quiedeville.org>
 * Copyright (C) 2004-2015  Laurent Destailleur     <eldy@users.sourceforge.net>
 * Copyright (C) 2004       Benoit Mortier          <benoit.mortier@opensides.be>
 * Copyright (C) 2005-2012  Regis Houssin           <regis.houssin@capnetworks.com>
 * Copyright (C) 2010-2016  Juanjo Menent           <jmenent@2byte.es>
 * Copyright (C) 2011-2015  Philippe Grand          <philippe.grand@atoo-net.com>
 * Copyright (C) 2011       Remy Younes             <ryounes@gmail.com>
 * Copyright (C) 2012-2015  Marcos García           <marcosgdf@gmail.com>
 * Copyright (C) 2012       Christophe Battarel     <christophe.battarel@ltairis.fr>
 * Copyright (C) 2011-2016  Alexandre Spangaro      <aspangaro.dolibarr@gmail.com>
 * Copyright (C) 2015       Ferran Marcet           <fmarcet@2byte.es>
 * Copyright (C) 2016       Raphaël Doursenaud      <rdoursenaud@gpcsolutions.fr>
 *
 * This program is free software; you can redistribute it and/or modify
 * it under the terms of the GNU General Public License as published by
 * the Free Software Foundation; either version 3 of the License, or
 * (at your option) any later version.
 *
 * This program is distributed in the hope that it will be useful,
 * but WITHOUT ANY WARRANTY; without even the implied warranty of
 * MERCHANTABILITY or FITNESS FOR A PARTICULAR PURPOSE.  See the
 * GNU General Public License for more details.
 *
 * You should have received a copy of the GNU General Public License
 * along with this program. If not, see <http://www.gnu.org/licenses/>.
 */

/**
 *	    \file       htdocs/admin/dict.php
 *		\ingroup    setup
 *		\brief      Page to administer data tables
 */

require '../main.inc.php';
require_once DOL_DOCUMENT_ROOT.'/core/class/html.formadmin.class.php';
require_once DOL_DOCUMENT_ROOT.'/core/class/html.formcompany.class.php';
require_once DOL_DOCUMENT_ROOT.'/core/lib/admin.lib.php';
require_once DOL_DOCUMENT_ROOT.'/core/lib/functions2.lib.php';
require_once DOL_DOCUMENT_ROOT.'/core/class/doleditor.class.php';
require_once DOL_DOCUMENT_ROOT.'/core/lib/accounting.lib.php';
if (! empty($conf->accounting->enabled)) require_once DOL_DOCUMENT_ROOT . '/core/class/html.formaccounting.class.php';

$langs->load("errors");
$langs->load("admin");
$langs->load("main");
$langs->load("companies");
$langs->load("resource");
$langs->load("holiday");
$langs->load("accountancy");
$langs->load("hrm");

$action=GETPOST('action','alpha')?GETPOST('action','alpha'):'view';
$confirm=GETPOST('confirm','alpha');
$id=GETPOST('id','int');
$rowid=GETPOST('rowid','alpha');
$code=GETPOST('code','alpha');

$allowed=$user->admin;
if ($id == 7 && ! empty($user->rights->accounting->chartofaccount)) $allowed=1;     // Tax page allowed to manager of chart account
if ($id == 10 && ! empty($user->rights->accounting->chartofaccount)) $allowed=1;    // Vat page allowed to manager of chart account
if (! $allowed) accessforbidden();

$acts[0] = "activate";
$acts[1] = "disable";
$actl[0] = img_picto($langs->trans("Disabled"),'switch_off');
$actl[1] = img_picto($langs->trans("Activated"),'switch_on');

$listoffset=GETPOST('listoffset');
$listlimit=GETPOST('listlimit')>0?GETPOST('listlimit'):1000;	// To avoid too long dictionaries
$active = 1;

$sortfield = GETPOST("sortfield",'alpha');
$sortorder = GETPOST("sortorder",'alpha');
$page = GETPOST("page",'int');
if ($page == -1 || $page == null) { $page = 0 ; }
$offset = $listlimit * $page ;
$pageprev = $page - 1;
$pagenext = $page + 1;

$search_country_id = GETPOST('search_country_id','int');
$search_code = GETPOST('search_code','alpha');

// Initialize technical object to manage hooks of page. Note that conf->hooks_modules contains array of hook context
$hookmanager->initHooks(array('admin'));

// This page is a generic page to edit dictionaries
// Put here declaration of dictionaries properties

// Sort order to show dictionary (0 is space). All other dictionaries (added by modules) will be at end of this.
$taborder=array(9,0,4,3,2,0,1,8,19,16,27,0,5,11,0,33,34,0,6,0,29,0,7,17,35,36,24,28,0,10,23,12,13,0,14,0,22,20,18,21,0,15,30,0,26,0,);

// Name of SQL tables of dictionaries
$tabname=array();
$tabname[1] = MAIN_DB_PREFIX."c_forme_juridique";
$tabname[2] = MAIN_DB_PREFIX."c_departements";
$tabname[3] = MAIN_DB_PREFIX."c_regions";
$tabname[4] = MAIN_DB_PREFIX."c_country";
$tabname[5] = MAIN_DB_PREFIX."c_civility";
$tabname[6] = MAIN_DB_PREFIX."c_actioncomm";
$tabname[7] = MAIN_DB_PREFIX."c_chargesociales";
$tabname[8] = MAIN_DB_PREFIX."c_typent";
$tabname[9] = MAIN_DB_PREFIX."c_currencies";
$tabname[10]= MAIN_DB_PREFIX."c_tva";
$tabname[11]= MAIN_DB_PREFIX."c_type_contact";
$tabname[12]= MAIN_DB_PREFIX."c_payment_term";
$tabname[13]= MAIN_DB_PREFIX."c_paiement";
$tabname[14]= MAIN_DB_PREFIX."c_ecotaxe";
$tabname[15]= MAIN_DB_PREFIX."c_paper_format";
$tabname[16]= MAIN_DB_PREFIX."c_prospectlevel";
$tabname[17]= MAIN_DB_PREFIX."c_type_fees";
$tabname[18]= MAIN_DB_PREFIX."c_shipment_mode";
$tabname[19]= MAIN_DB_PREFIX."c_effectif";
$tabname[20]= MAIN_DB_PREFIX."c_input_method";
$tabname[21]= MAIN_DB_PREFIX."c_availability";
$tabname[22]= MAIN_DB_PREFIX."c_input_reason";
$tabname[23]= MAIN_DB_PREFIX."c_revenuestamp";
$tabname[24]= MAIN_DB_PREFIX."c_type_resource";
//$tabname[25]= MAIN_DB_PREFIX."c_email_templates";
$tabname[26]= MAIN_DB_PREFIX."c_units";
$tabname[27]= MAIN_DB_PREFIX."c_stcomm";
$tabname[28]= MAIN_DB_PREFIX."c_holiday_types";
$tabname[29]= MAIN_DB_PREFIX."c_lead_status";
$tabname[30]= MAIN_DB_PREFIX."c_format_cards";
//$tabname[31]= MAIN_DB_PREFIX."accounting_system";
//$tabname[32]= MAIN_DB_PREFIX."c_accounting_category";
$tabname[33]= MAIN_DB_PREFIX."c_hrm_department";
$tabname[34]= MAIN_DB_PREFIX."c_hrm_function";
$tabname[35]= MAIN_DB_PREFIX."c_exp_tax_cat";
$tabname[36]= MAIN_DB_PREFIX."c_exp_tax_range";

// Dictionary labels
$tablib=array();
$tablib[1] = "DictionaryCompanyJuridicalType";
$tablib[2] = "DictionaryCanton";
$tablib[3] = "DictionaryRegion";
$tablib[4] = "DictionaryCountry";
$tablib[5] = "DictionaryCivility";
$tablib[6] = "DictionaryActions";
$tablib[7] = "DictionarySocialContributions";
$tablib[8] = "DictionaryCompanyType";
$tablib[9] = "DictionaryCurrency";
$tablib[10]= "DictionaryVAT";
$tablib[11]= "DictionaryTypeContact";
$tablib[12]= "DictionaryPaymentConditions";
$tablib[13]= "DictionaryPaymentModes";
$tablib[14]= "DictionaryEcotaxe";
$tablib[15]= "DictionaryPaperFormat";
$tablib[16]= "DictionaryProspectLevel";
$tablib[17]= "DictionaryFees";
$tablib[18]= "DictionarySendingMethods";
$tablib[19]= "DictionaryStaff";
$tablib[20]= "DictionaryOrderMethods";
$tablib[21]= "DictionaryAvailability";
$tablib[22]= "DictionarySource";
$tablib[23]= "DictionaryRevenueStamp";
$tablib[24]= "DictionaryResourceType";
//$tablib[25]= "DictionaryEMailTemplates";
$tablib[26]= "DictionaryUnits";
$tablib[27]= "DictionaryProspectStatus";
$tablib[28]= "DictionaryHolidayTypes";
$tablib[29]= "DictionaryOpportunityStatus";
$tablib[30]= "DictionaryFormatCards";
//$tablib[31]= "DictionaryAccountancysystem";
//$tablib[32]= "DictionaryAccountancyCategory";
$tablib[33]= "DictionaryDepartment";
$tablib[34]= "DictionaryFunction";
$tablib[35]= "DictionaryExpenseTaxCat";
$tablib[36]= "DictionaryExpenseTaxRange";

// Requests to extract data
$tabsql=array();
$tabsql[1] = "SELECT f.rowid as rowid, f.code, f.libelle, c.code as country_code, c.label as country, f.active FROM ".MAIN_DB_PREFIX."c_forme_juridique as f, ".MAIN_DB_PREFIX."c_country as c WHERE f.fk_pays=c.rowid";
$tabsql[2] = "SELECT d.rowid as rowid, d.code_departement as code, d.nom as libelle, d.fk_region as region_id, r.nom as region, c.code as country_code, c.label as country, d.active FROM ".MAIN_DB_PREFIX."c_departements as d, ".MAIN_DB_PREFIX."c_regions as r, ".MAIN_DB_PREFIX."c_country as c WHERE d.fk_region=r.code_region and r.fk_pays=c.rowid and r.active=1 and c.active=1";
$tabsql[3] = "SELECT r.rowid as rowid, r.code_region as code, r.nom as libelle, r.fk_pays as country_id, c.code as country_code, c.label as country, r.active FROM ".MAIN_DB_PREFIX."c_regions as r, ".MAIN_DB_PREFIX."c_country as c WHERE r.fk_pays=c.rowid and c.active=1";
$tabsql[4] = "SELECT c.rowid as rowid, c.code, c.label, c.active, c.favorite FROM ".MAIN_DB_PREFIX."c_country AS c";
$tabsql[5] = "SELECT c.rowid as rowid, c.code as code, c.label, c.active FROM ".MAIN_DB_PREFIX."c_civility AS c";
$tabsql[6] = "SELECT a.id    as rowid, a.code as code, a.libelle AS libelle, a.type, a.active, a.module, a.color, a.position FROM ".MAIN_DB_PREFIX."c_actioncomm AS a";
$tabsql[7] = "SELECT a.id    as rowid, a.code as code, a.libelle AS libelle, a.accountancy_code as accountancy_code, a.deductible, c.code as country_code, c.label as country, a.fk_pays as country_id, a.active FROM ".MAIN_DB_PREFIX."c_chargesociales AS a, ".MAIN_DB_PREFIX."c_country as c WHERE a.fk_pays=c.rowid and c.active=1";
$tabsql[8] = "SELECT t.id	 as rowid, t.code as code, t.libelle, t.fk_country as country_id, c.code as country_code, c.label as country, t.position, t.active FROM ".MAIN_DB_PREFIX."c_typent as t LEFT JOIN ".MAIN_DB_PREFIX."c_country as c ON t.fk_country=c.rowid";
$tabsql[9] = "SELECT c.code_iso as code, c.label, c.unicode, c.active FROM ".MAIN_DB_PREFIX."c_currencies AS c";
$tabsql[10]= "SELECT t.rowid, t.code, t.taux, t.localtax1_type, t.localtax1, t.localtax2_type, t.localtax2, c.label as country, c.code as country_code, t.fk_pays as country_id, t.recuperableonly, t.note, t.active, t.accountancy_code_sell, t.accountancy_code_buy FROM ".MAIN_DB_PREFIX."c_tva as t, ".MAIN_DB_PREFIX."c_country as c WHERE t.fk_pays=c.rowid";
$tabsql[11]= "SELECT t.rowid as rowid, t.element, t.source, t.code, t.libelle, t.position, t.active FROM ".MAIN_DB_PREFIX."c_type_contact AS t";
$tabsql[12]= "SELECT c.rowid as rowid, c.code, c.libelle, c.libelle_facture, c.nbjour, c.type_cdr, c.decalage, c.active, c.sortorder FROM ".MAIN_DB_PREFIX.'c_payment_term AS c';
$tabsql[13]= "SELECT c.id    as rowid, c.code, c.libelle, c.type, c.active, c.accountancy_code FROM ".MAIN_DB_PREFIX."c_paiement AS c";
$tabsql[14]= "SELECT e.rowid as rowid, e.code as code, e.libelle, e.price, e.organization, e.fk_pays as country_id, c.code as country_code, c.label as country, e.active FROM ".MAIN_DB_PREFIX."c_ecotaxe AS e, ".MAIN_DB_PREFIX."c_country as c WHERE e.fk_pays=c.rowid and c.active=1";
$tabsql[15]= "SELECT rowid   as rowid, code, label as libelle, width, height, unit, active FROM ".MAIN_DB_PREFIX."c_paper_format";
$tabsql[16]= "SELECT code, label as libelle, sortorder, active FROM ".MAIN_DB_PREFIX."c_prospectlevel";
$tabsql[17]= "SELECT id      as rowid, code, label, accountancy_code, active FROM ".MAIN_DB_PREFIX."c_type_fees";
$tabsql[18]= "SELECT rowid   as rowid, code, libelle, tracking, active FROM ".MAIN_DB_PREFIX."c_shipment_mode";
$tabsql[19]= "SELECT id      as rowid, code, libelle, active FROM ".MAIN_DB_PREFIX."c_effectif";
$tabsql[20]= "SELECT rowid   as rowid, code, libelle, active FROM ".MAIN_DB_PREFIX."c_input_method";
$tabsql[21]= "SELECT c.rowid as rowid, code, label, active FROM ".MAIN_DB_PREFIX."c_availability AS c";
$tabsql[22]= "SELECT rowid   as rowid, code, label, active FROM ".MAIN_DB_PREFIX."c_input_reason";
$tabsql[23]= "SELECT t.rowid as rowid, t.taux, c.label as country, c.code as country_code, t.fk_pays as country_id, t.note, t.active, t.accountancy_code_sell, t.accountancy_code_buy FROM ".MAIN_DB_PREFIX."c_revenuestamp as t, ".MAIN_DB_PREFIX."c_country as c WHERE t.fk_pays=c.rowid";
$tabsql[24]= "SELECT rowid   as rowid, code, label, active FROM ".MAIN_DB_PREFIX."c_type_resource";
//$tabsql[25]= "SELECT rowid   as rowid, label, type_template, private, position, topic, content_lines, content, active FROM ".MAIN_DB_PREFIX."c_email_templates WHERE entity IN (".getEntity('email_template').")";
$tabsql[26]= "SELECT rowid   as rowid, code, label, short_label, active FROM ".MAIN_DB_PREFIX."c_units";
$tabsql[27]= "SELECT id      as rowid, code, libelle, active FROM ".MAIN_DB_PREFIX."c_stcomm";
$tabsql[28]= "SELECT h.rowid as rowid, h.code, h.label, h.affect, h.delay, h.newbymonth, h.fk_country as country_id, c.code as country_code, c.label as country, h.active FROM ".MAIN_DB_PREFIX."c_holiday_types as h LEFT JOIN ".MAIN_DB_PREFIX."c_country as c ON h.fk_country=c.rowid";
$tabsql[29]= "SELECT rowid   as rowid, code, label, percent, position, active FROM ".MAIN_DB_PREFIX."c_lead_status";
$tabsql[30]= "SELECT rowid, code, name, paper_size, orientation, metric, leftmargin, topmargin, nx, ny, spacex, spacey, width, height, font_size, custom_x, custom_y, active FROM ".MAIN_DB_PREFIX."c_format_cards";
//$tabsql[31]= "SELECT s.rowid as rowid, pcg_version, s.label, s.active FROM ".MAIN_DB_PREFIX."accounting_system as s";
//$tabsql[32]= "SELECT a.rowid as rowid, a.code as code, a.label, a.range_account, a.sens, a.category_type, a.formula, a.position as position, a.fk_country as country_id, c.code as country_code, c.label as country, a.active FROM ".MAIN_DB_PREFIX."c_accounting_category as a, ".MAIN_DB_PREFIX."c_country as c WHERE a.fk_country=c.rowid and c.active=1";
$tabsql[33]= "SELECT rowid, pos, code, label, active FROM ".MAIN_DB_PREFIX."c_hrm_department";
$tabsql[34]= "SELECT rowid, pos, code, label, c_level, active FROM ".MAIN_DB_PREFIX."c_hrm_function";
$tabsql[35]= "SELECT c.rowid, c.label, c.active, c.entity FROM ".MAIN_DB_PREFIX."c_exp_tax_cat c";
$tabsql[36]= "SELECT r.rowid, r.fk_c_exp_tax_cat, r.range_ik, r.active, r.entity FROM ".MAIN_DB_PREFIX."c_exp_tax_range r";

// Criteria to sort dictionaries
$tabsqlsort=array();
$tabsqlsort[1] ="country ASC, code ASC";
$tabsqlsort[2] ="country ASC, code ASC";
$tabsqlsort[3] ="country ASC, code ASC";
$tabsqlsort[4] ="code ASC";
$tabsqlsort[5] ="label ASC";
$tabsqlsort[6] ="a.type ASC, a.module ASC, a.position ASC, a.code ASC";
$tabsqlsort[7] ="country ASC, code ASC, a.libelle ASC";
$tabsqlsort[8] ="country DESC,".(! empty($conf->global->SOCIETE_SORT_ON_TYPEENT)?' t.position ASC,':'')." libelle ASC";
$tabsqlsort[9] ="label ASC";
$tabsqlsort[10]="country ASC, code ASC, taux ASC, recuperableonly ASC, localtax1 ASC, localtax2 ASC";
$tabsqlsort[11]="t.element ASC, t.source ASC, t.position ASC, t.code ASC";
$tabsqlsort[12]="sortorder ASC, code ASC";
$tabsqlsort[13]="code ASC";
$tabsqlsort[14]="country ASC, e.organization ASC, code ASC";
$tabsqlsort[15]="rowid ASC";
$tabsqlsort[16]="sortorder ASC";
$tabsqlsort[17]="code ASC";
$tabsqlsort[18]="code ASC, libelle ASC";
$tabsqlsort[19]="id ASC";
$tabsqlsort[20]="code ASC, libelle ASC";
$tabsqlsort[21]="code ASC, label ASC";
$tabsqlsort[22]="code ASC, label ASC";
$tabsqlsort[23]="country ASC, taux ASC";
$tabsqlsort[24]="code ASC,label ASC";
//$tabsqlsort[25]="label ASC";
$tabsqlsort[26]="code ASC";
$tabsqlsort[27]="code ASC";
$tabsqlsort[28]="country ASC, code ASC";
$tabsqlsort[29]="position ASC";
$tabsqlsort[30]="code ASC";
//$tabsqlsort[31]="pcg_version ASC";
//$tabsqlsort[32]="position ASC";
$tabsqlsort[33]="code ASC";
$tabsqlsort[34]="code ASC";
$tabsqlsort[35]="c.label ASC";
$tabsqlsort[36]="r.fk_c_exp_tax_cat ASC, r.range_ik ASC";

// Nom des champs en resultat de select pour affichage du dictionnaire
$tabfield=array();
$tabfield[1] = "code,libelle,country";
$tabfield[2] = "code,libelle,region_id,region,country";   // "code,libelle,region,country_code-country"
$tabfield[3] = "code,libelle,country_id,country";
$tabfield[4] = "code,label";
$tabfield[5] = "code,label";
$tabfield[6] = "code,libelle,type,color,position";
$tabfield[7] = "code,libelle,country,accountancy_code,deductible";
$tabfield[8] = "code,libelle,country_id,country".(! empty($conf->global->SOCIETE_SORT_ON_TYPEENT)?',position':'');
$tabfield[9] = "code,label,unicode";
$tabfield[10]= "country_id,country,code,taux,localtax1_type,localtax1,localtax2_type,localtax2,recuperableonly,accountancy_code_sell,accountancy_code_buy,note";
$tabfield[11]= "element,source,code,libelle,position";
$tabfield[12]= "code,libelle,libelle_facture,nbjour,type_cdr,decalage,sortorder";
$tabfield[13]= "code,libelle,type,accountancy_code";
$tabfield[14]= "code,libelle,price,organization,country_id,country";
$tabfield[15]= "code,libelle,width,height,unit";
$tabfield[16]= "code,libelle,sortorder";
$tabfield[17]= "code,label,accountancy_code";
$tabfield[18]= "code,libelle,tracking";
$tabfield[19]= "code,libelle";
$tabfield[20]= "code,libelle";
$tabfield[21]= "code,label";
$tabfield[22]= "code,label";
$tabfield[23]= "country_id,country,taux,accountancy_code_sell,accountancy_code_buy,note";
$tabfield[24]= "code,label";
//$tabfield[25]= "label,type_template,private,position,topic,content_lines,content";
$tabfield[26]= "code,label,short_label";
$tabfield[27]= "code,libelle";
$tabfield[28]= "code,label,affect,delay,newbymonth,country_id,country";
$tabfield[29]= "code,label,percent,position";
$tabfield[30]= "code,name,paper_size,orientation,metric,leftmargin,topmargin,nx,ny,spacex,spacey,width,height,font_size,custom_x,custom_y";
//$tabfield[31]= "pcg_version,label";
//$tabfield[32]= "code,label,range_account,sens,category_type,formula,position,country_id,country";
$tabfield[35]= "label";
$tabfield[36]= "range_ik,fk_c_exp_tax_cat";

// Nom des champs d'edition pour modification d'un enregistrement
$tabfieldvalue=array();
$tabfieldvalue[1] = "code,libelle,country";
$tabfieldvalue[2] = "code,libelle,region";   // "code,libelle,region"
$tabfieldvalue[3] = "code,libelle,country";
$tabfieldvalue[4] = "code,label";
$tabfieldvalue[5] = "code,label";
$tabfieldvalue[6] = "code,libelle,type,color,position";
$tabfieldvalue[7] = "code,libelle,country,accountancy_code,deductible";
$tabfieldvalue[8] = "code,libelle,country".(! empty($conf->global->SOCIETE_SORT_ON_TYPEENT)?',position':'');
$tabfieldvalue[9] = "code,label,unicode";
$tabfieldvalue[10]= "country,code,taux,localtax1_type,localtax1,localtax2_type,localtax2,recuperableonly,accountancy_code_sell,accountancy_code_buy,note";
$tabfieldvalue[11]= "element,source,code,libelle,position";
$tabfieldvalue[12]= "code,libelle,libelle_facture,nbjour,type_cdr,decalage,sortorder";
$tabfieldvalue[13]= "code,libelle,type,accountancy_code";
$tabfieldvalue[14]= "code,libelle,price,organization,country";
$tabfieldvalue[15]= "code,libelle,width,height,unit";
$tabfieldvalue[16]= "code,libelle,sortorder";
$tabfieldvalue[17]= "code,label,accountancy_code";
$tabfieldvalue[18]= "code,libelle,tracking";
$tabfieldvalue[19]= "code,libelle";
$tabfieldvalue[20]= "code,libelle";
$tabfieldvalue[21]= "code,label";
$tabfieldvalue[22]= "code,label";
$tabfieldvalue[23]= "country,taux,accountancy_code_sell,accountancy_code_buy,note";
$tabfieldvalue[24]= "code,label";
//$tabfieldvalue[25]= "label,type_template,private,position,topic,content_lines,content";
$tabfieldvalue[26]= "code,label,short_label";
$tabfieldvalue[27]= "code,libelle";
$tabfieldvalue[28]= "code,label,affect,delay,newbymonth,country";
$tabfieldvalue[29]= "code,label,percent,position";
$tabfieldvalue[30]= "code,name,paper_size,orientation,metric,leftmargin,topmargin,nx,ny,spacex,spacey,width,height,font_size,custom_x,custom_y";
//$tabfieldvalue[31]= "pcg_version,label";
//$tabfieldvalue[32]= "code,label,range_account,sens,category_type,formula,position,country";
$tabfieldvalue[33]= "code,label";
$tabfieldvalue[34]= "code,label";
$tabfieldvalue[35]= "label";
$tabfieldvalue[36]= "range_ik,fk_c_exp_tax_cat";

// Nom des champs dans la table pour insertion d'un enregistrement
$tabfieldinsert=array();
$tabfieldinsert[1] = "code,libelle,fk_pays";
$tabfieldinsert[2] = "code_departement,nom,fk_region";
$tabfieldinsert[3] = "code_region,nom,fk_pays";
$tabfieldinsert[4] = "code,label";
$tabfieldinsert[5] = "code,label";
$tabfieldinsert[6] = "code,libelle,type,color,position";
$tabfieldinsert[7] = "code,libelle,fk_pays,accountancy_code,deductible";
$tabfieldinsert[8] = "code,libelle,fk_country".(! empty($conf->global->SOCIETE_SORT_ON_TYPEENT)?',position':'');
$tabfieldinsert[9] = "code_iso,label,unicode";
$tabfieldinsert[10]= "fk_pays,code,taux,localtax1_type,localtax1,localtax2_type,localtax2,recuperableonly,accountancy_code_sell,accountancy_code_buy,note";
$tabfieldinsert[11]= "element,source,code,libelle,position";
$tabfieldinsert[12]= "code,libelle,libelle_facture,nbjour,type_cdr,decalage,sortorder";
$tabfieldinsert[13]= "code,libelle,type,accountancy_code";
$tabfieldinsert[14]= "code,libelle,price,organization,fk_pays";
$tabfieldinsert[15]= "code,label,width,height,unit";
$tabfieldinsert[16]= "code,label,sortorder";
$tabfieldinsert[17]= "code,label,accountancy_code";
$tabfieldinsert[18]= "code,libelle,tracking";
$tabfieldinsert[19]= "code,libelle";
$tabfieldinsert[20]= "code,libelle";
$tabfieldinsert[21]= "code,label";
$tabfieldinsert[22]= "code,label";
$tabfieldinsert[23]= "fk_pays,taux,accountancy_code_sell,accountancy_code_buy,note";
$tabfieldinsert[24]= "code,label";
//$tabfieldinsert[25]= "label,type_template,private,position,topic,content_lines,content,entity";
$tabfieldinsert[26]= "code,label,short_label";
$tabfieldinsert[27]= "code,libelle";
$tabfieldinsert[28]= "code,label,affect,delay,newbymonth,fk_country";
$tabfieldinsert[29]= "code,label,percent,position";
$tabfieldinsert[30]= "code,name,paper_size,orientation,metric,leftmargin,topmargin,nx,ny,spacex,spacey,width,height,font_size,custom_x,custom_y";
//$tabfieldinsert[31]= "pcg_version,label";
//$tabfieldinsert[32]= "code,label,range_account,sens,category_type,formula,position,fk_country";
$tabfieldinsert[33]= "code,label";
$tabfieldinsert[34]= "code,label";
$tabfieldinsert[35]= "label";
$tabfieldinsert[36]= "range_ik,fk_c_exp_tax_cat";

// Nom du rowid si le champ n'est pas de type autoincrement
// Example: "" if id field is "rowid" and has autoincrement on
//          "nameoffield" if id field is not "rowid" or has not autoincrement on
$tabrowid=array();
$tabrowid[1] = "";
$tabrowid[2] = "";
$tabrowid[3] = "";
$tabrowid[4] = "rowid";
$tabrowid[5] = "rowid";
$tabrowid[6] = "id";
$tabrowid[7] = "id";
$tabrowid[8] = "id";
$tabrowid[9] = "code_iso";
$tabrowid[10]= "";
$tabrowid[11]= "rowid";
$tabrowid[12]= "rowid";
$tabrowid[13]= "id";
$tabrowid[14]= "";
$tabrowid[15]= "";
$tabrowid[16]= "code";
$tabrowid[17]= "id";
$tabrowid[18]= "rowid";
$tabrowid[19]= "id";
$tabrowid[20]= "";
$tabrowid[21]= "rowid";
$tabrowid[22]= "rowid";
$tabrowid[23]= "";
$tabrowid[24]= "";
//$tabrowid[25]= "";
$tabrowid[26]= "";
$tabrowid[27]= "id";
$tabrowid[28]= "";
$tabrowid[29]= "";
$tabrowid[30]= "";
//$tabrowid[31]= "";
//$tabrowid[32]= "";
$tabrowid[33]= "rowid";
$tabrowid[34]= "rowid";
$tabrowid[35]= "";
$tabrowid[36]= "";

// Condition to show dictionary in setup page
$tabcond=array();
$tabcond[1] = (! empty($conf->societe->enabled));
$tabcond[2] = true;
$tabcond[3] = true;
$tabcond[4] = true;
$tabcond[5] = (! empty($conf->societe->enabled) || ! empty($conf->adherent->enabled));
$tabcond[6] = ! empty($conf->agenda->enabled);
$tabcond[7] = ! empty($conf->tax->enabled);
$tabcond[8] = ! empty($conf->societe->enabled);
$tabcond[9] = true;
$tabcond[10]= true;
$tabcond[11]= (! empty($conf->societe->enabled));
$tabcond[12]= (! empty($conf->commande->enabled) || ! empty($conf->propal->enabled) || ! empty($conf->facture->enabled) || ! empty($conf->fournisseur->enabled));
$tabcond[13]= (! empty($conf->commande->enabled) || ! empty($conf->propal->enabled) || ! empty($conf->facture->enabled) || ! empty($conf->fournisseur->enabled));
$tabcond[14]= (! empty($conf->product->enabled) && ! empty($conf->ecotax->enabled));
$tabcond[15]= true;
$tabcond[16]= (! empty($conf->societe->enabled) && empty($conf->global->SOCIETE_DISABLE_PROSPECTS));
$tabcond[17]= (! empty($conf->deplacement->enabled) || ! empty($conf->expensereport->enabled));
$tabcond[18]= ! empty($conf->expedition->enabled);
$tabcond[19]= ! empty($conf->societe->enabled);
$tabcond[20]= ! empty($conf->fournisseur->enabled);
$tabcond[21]= ! empty($conf->propal->enabled);
$tabcond[22]= (! empty($conf->commande->enabled) || ! empty($conf->propal->enabled));
$tabcond[23]= true;
$tabcond[24]= ! empty($conf->resource->enabled);
//$tabcond[25]= true; // && ! empty($conf->global->MAIN_EMAIL_EDIT_TEMPLATE_FROM_DIC);
$tabcond[26]= ! empty($conf->product->enabled);
$tabcond[27]= ! empty($conf->societe->enabled);
$tabcond[28]= ! empty($conf->holiday->enabled);
$tabcond[29]= ! empty($conf->projet->enabled);
$tabcond[30]= ! empty($conf->label->enabled);
//$tabcond[31]= ! empty($conf->accounting->enabled);
//$tabcond[32]= ! empty($conf->accounting->enabled);
$tabcond[33]= ! empty($conf->hrm->enabled);
$tabcond[34]= ! empty($conf->hrm->enabled);
$tabcond[35]= ! empty($conf->expensereport->enabled);
$tabcond[36]= ! empty($conf->expensereport->enabled);

// List of help for fields
$tabhelp=array();
$tabhelp[1]  = array('code'=>$langs->trans("EnterAnyCode"));
$tabhelp[2]  = array('code'=>$langs->trans("EnterAnyCode"));
$tabhelp[3]  = array('code'=>$langs->trans("EnterAnyCode"));
$tabhelp[4]  = array('code'=>$langs->trans("EnterAnyCode"));
$tabhelp[5]  = array('code'=>$langs->trans("EnterAnyCode"));
$tabhelp[6]  = array('code'=>$langs->trans("EnterAnyCode"), 'color'=>$langs->trans("ColorFormat"), 'position'=>$langs->trans("PositionIntoComboList"));
$tabhelp[7]  = array('code'=>$langs->trans("EnterAnyCode"));
$tabhelp[8]  = array('code'=>$langs->trans("EnterAnyCode"), 'position'=>$langs->trans("PositionIntoComboList"));
$tabhelp[9]  = array('code'=>$langs->trans("EnterAnyCode"), 'unicode'=>$langs->trans("UnicodeCurrency"));
$tabhelp[10] = array('code'=>$langs->trans("EnterAnyCode"), 'taux'=>$langs->trans("SellTaxRate"), 'recuperableonly'=>$langs->trans("RecuperableOnly"), 'localtax1_type'=>$langs->trans("LocalTaxDesc"), 'localtax2_type'=>$langs->trans("LocalTaxDesc"));
$tabhelp[11] = array('code'=>$langs->trans("EnterAnyCode"), 'position'=>$langs->trans("PositionIntoComboList"));
$tabhelp[12] = array('code'=>$langs->trans("EnterAnyCode"), 'type_cdr'=>$langs->trans("TypeCdr"));
$tabhelp[13] = array('code'=>$langs->trans("EnterAnyCode"));
$tabhelp[14] = array('code'=>$langs->trans("EnterAnyCode"));
$tabhelp[15] = array('code'=>$langs->trans("EnterAnyCode"));
$tabhelp[16] = array('code'=>$langs->trans("EnterAnyCode"));
$tabhelp[17] = array('code'=>$langs->trans("EnterAnyCode"));
$tabhelp[18] = array('code'=>$langs->trans("EnterAnyCode"), 'tracking'=>$langs->trans("UrlTrackingDesc"));
$tabhelp[19] = array('code'=>$langs->trans("EnterAnyCode"));
$tabhelp[20] = array('code'=>$langs->trans("EnterAnyCode"));
$tabhelp[21] = array('code'=>$langs->trans("EnterAnyCode"));
$tabhelp[22] = array('code'=>$langs->trans("EnterAnyCode"));
$tabhelp[23] = array();
$tabhelp[24] = array('code'=>$langs->trans("EnterAnyCode"));
//$tabhelp[25] = array('topic'=>$langs->trans('SeeSubstitutionVars'),'content'=>$langs->trans('SeeSubstitutionVars'),'content_lines'=>$langs->trans('SeeSubstitutionVars'),'type_template'=>$langs->trans("TemplateForElement"),'private'=>$langs->trans("TemplateIsVisibleByOwnerOnly"), 'position'=>$langs->trans("PositionIntoComboList"));
$tabhelp[26] = array('code'=>$langs->trans("EnterAnyCode"));
$tabhelp[27] = array('code'=>$langs->trans("EnterAnyCode"));
$tabhelp[28] = array('affect'=>$langs->trans("FollowedByACounter"),'delay'=>$langs->trans("MinimumNoticePeriod"), 'newbymonth'=>$langs->trans("NbAddedAutomatically"));
$tabhelp[29] = array('code'=>$langs->trans("EnterAnyCode"), 'percent'=>$langs->trans("OpportunityPercent"), 'position'=>$langs->trans("PositionIntoComboList"));
$tabhelp[30] = array('code'=>$langs->trans("EnterAnyCode"), 'name'=>$langs->trans("LabelName"), 'paper_size'=>$langs->trans("LabelPaperSize"));
//$tabhelp[31] = array('pcg_version'=>$langs->trans("EnterAnyCode"));
//$tabhelp[32] = array('code'=>$langs->trans("EnterAnyCode"));
$tabhelp[33] = array('code'=>$langs->trans("EnterAnyCode"));
$tabhelp[34] = array('code'=>$langs->trans("EnterAnyCode"));
$tabhelp[35]= array();
$tabhelp[36]= array('range_ik'=>$langs->trans('PrevRangeToThisRange'));

// List of check for fields (NOT USED YET)
$tabfieldcheck=array();
$tabfieldcheck[1]  = array();
$tabfieldcheck[2]  = array();
$tabfieldcheck[3]  = array();
$tabfieldcheck[4]  = array();
$tabfieldcheck[5]  = array();
$tabfieldcheck[6]  = array();
$tabfieldcheck[7]  = array();
$tabfieldcheck[8]  = array();
$tabfieldcheck[9]  = array();
$tabfieldcheck[10] = array();
$tabfieldcheck[11] = array();
$tabfieldcheck[12] = array();
$tabfieldcheck[13] = array();
$tabfieldcheck[14] = array();
$tabfieldcheck[15] = array();
$tabfieldcheck[16] = array();
$tabfieldcheck[17] = array();
$tabfieldcheck[18] = array();
$tabfieldcheck[19] = array();
$tabfieldcheck[20] = array();
$tabfieldcheck[21] = array();
$tabfieldcheck[22] = array();
$tabfieldcheck[23] = array();
$tabfieldcheck[24] = array();
//$tabfieldcheck[25] = array();
$tabfieldcheck[26] = array();
$tabfieldcheck[27] = array();
$tabfieldcheck[28] = array();
$tabfieldcheck[29] = array();
$tabfieldcheck[30] = array();
//$tabfieldcheck[31] = array();
//$tabfieldcheck[32] = array();
$tabfieldcheck[33] = array();
$tabfieldcheck[34] = array();
$tabfieldcheck[35]= array();
$tabfieldcheck[36]= array();

// Complete all arrays with entries found into modules
complete_dictionary_with_modules($taborder,$tabname,$tablib,$tabsql,$tabsqlsort,$tabfield,$tabfieldvalue,$tabfieldinsert,$tabrowid,$tabcond,$tabhelp,$tabfieldcheck);


// Defaut sortorder
if (empty($sortfield))
{
    $tmp1 = explode(',',$tabsqlsort[$id]);
    $tmp2 = explode(' ',$tmp1[0]);
    $sortfield=preg_replace('/^.*\./', '', $tmp2[0]);
}

// Define elementList and sourceList (used for dictionary type of contacts "llx_c_type_contact")
$elementList = array();
$sourceList=array();
if ($id == 11)
{
	$langs->load("orders");
	$langs->load("contracts");
	$langs->load("projects");
	$langs->load("propal");
	$langs->load("bills");
	$langs->load("interventions");
	$elementList = array(
			''				    => '',
            'societe'           => $langs->trans('ThirdParty'),
//			'proposal'          => $langs->trans('Proposal'),
//			'order'             => $langs->trans('Order'),
//			'invoice'           => $langs->trans('Bill'),
			'invoice_supplier'  => $langs->trans('SupplierBill'),
			'order_supplier'    => $langs->trans('SupplierOrder'),
//			'intervention'      => $langs->trans('InterventionCard'),
//			'contract'          => $langs->trans('Contract'),
			'project'           => $langs->trans('Project'),
			'project_task'      => $langs->trans('Task'),
			'agenda'			=> $langs->trans('Agenda'),
			// old deprecated
			'contrat'           => $langs->trans('Contract'),
			'propal'            => $langs->trans('Proposal'),
			'commande'          => $langs->trans('Order'),
			'facture'           => $langs->trans('Bill'),
			'resource'           => $langs->trans('Resource'),
//			'facture_fourn'     => $langs->trans('SupplierBill'),
			'fichinter'         => $langs->trans('InterventionCard')
	);
	if (! empty($conf->global->MAIN_SUPPORT_SHARED_CONTACT_BETWEEN_THIRDPARTIES)) $elementList["societe"] = $langs->trans('ThirdParty');

	complete_elementList_with_modules($elementList);

	asort($elementList);
	$sourceList = array(
			'internal' => $langs->trans('Internal'),
			'external' => $langs->trans('External')
	);
}

// Define localtax_typeList (used for dictionary "llx_c_tva")
$localtax_typeList = array();
if ($id == 10)
{
	$localtax_typeList = array(
			"0" => $langs->trans("No"),
			"1" => $langs->trans("Yes").' ('.$langs->trans("Type")." 1)",	//$langs->trans("%ageOnAllWithoutVAT"),
			"2" => $langs->trans("Yes").' ('.$langs->trans("Type")." 2)",	//$langs->trans("%ageOnAllBeforeVAT"),
			"3" => $langs->trans("Yes").' ('.$langs->trans("Type")." 3)",	//$langs->trans("%ageOnProductsWithoutVAT"),
			"4" => $langs->trans("Yes").' ('.$langs->trans("Type")." 4)",	//$langs->trans("%ageOnProductsBeforeVAT"),
			"5" => $langs->trans("Yes").' ('.$langs->trans("Type")." 5)",	//$langs->trans("%ageOnServiceWithoutVAT"),
			"6" => $langs->trans("Yes").' ('.$langs->trans("Type")." 6)"	//$langs->trans("%ageOnServiceBeforeVAT"),
	);
}



/*
 * Actions
 */

if (GETPOST('button_removefilter') || GETPOST('button_removefilter.x') || GETPOST('button_removefilter_x'))
{
    $search_country_id = '';
    $search_code = '';
}

// Actions add or modify an entry into a dictionary
if (GETPOST('actionadd') || GETPOST('actionmodify'))
{
    $listfield=explode(',', str_replace(' ', '',$tabfield[$id]));
    $listfieldinsert=explode(',',$tabfieldinsert[$id]);
    $listfieldmodify=explode(',',$tabfieldinsert[$id]);
    $listfieldvalue=explode(',',$tabfieldvalue[$id]);

    // Check that all fields are filled
    $ok=1;
    foreach ($listfield as $f => $value)
    {
        if ($value == 'country_id' && in_array($tablib[$id],array('DictionaryVAT','DictionaryRegion','DictionaryCompanyType','DictionaryHolidayTypes','DictionaryRevenueStamp','DictionaryAccountancysystem','DictionaryAccountancyCategory'))) continue;		// For some pages, country is not mandatory
    	if ($value == 'country' && in_array($tablib[$id],array('DictionaryCanton','DictionaryCompanyType','DictionaryRevenueStamp'))) continue;		// For some pages, country is not mandatory
        if ($value == 'localtax1' && empty($_POST['localtax1_type'])) continue;
        if ($value == 'localtax2' && empty($_POST['localtax2_type'])) continue;
        if ($value == 'color' && empty($_POST['color'])) continue;
		if ($value == 'formula' && empty($_POST['formula'])) continue;
        if ((! isset($_POST[$value]) || $_POST[$value]=='')
        	&& (! in_array($listfield[$f], array('decalage','module','accountancy_code','accountancy_code_sell','accountancy_code_buy'))  // Fields that are not mandatory
        	&& (! ($id == 10 && $listfield[$f] == 'code')) // Code is mandatory fir table 10
        	)
		)
        {
            $ok=0;
            $fieldnamekey=$listfield[$f];
            // We take translate key of field
            if ($fieldnamekey == 'libelle' || ($fieldnamekey == 'label'))  $fieldnamekey='Label';
            if ($fieldnamekey == 'libelle_facture') $fieldnamekey = 'LabelOnDocuments';
            if ($fieldnamekey == 'nbjour')   $fieldnamekey='NbOfDays';
            if ($fieldnamekey == 'decalage') $fieldnamekey='Offset';
            if ($fieldnamekey == 'module')   $fieldnamekey='Module';
            if ($fieldnamekey == 'code') $fieldnamekey = 'Code';
            if ($fieldnamekey == 'note') $fieldnamekey = 'Note';
            if ($fieldnamekey == 'taux') $fieldnamekey = 'Rate';
            if ($fieldnamekey == 'type') $fieldnamekey = 'Type';
            if ($fieldnamekey == 'position') $fieldnamekey = 'Position';
            if ($fieldnamekey == 'unicode') $fieldnamekey = 'Unicode';
            if ($fieldnamekey == 'deductible') $fieldnamekey = 'Deductible';
            if ($fieldnamekey == 'sortorder') $fieldnamekey = 'SortOrder';
			if ($fieldnamekey == 'category_type') $fieldnamekey = 'Calculated';

            setEventMessages($langs->transnoentities("ErrorFieldRequired", $langs->transnoentities($fieldnamekey)), null, 'errors');
        }
    }
    // Other checks
    if (GETPOST('actionadd') && $tabname[$id] == MAIN_DB_PREFIX."c_actioncomm" && isset($_POST["type"]) && in_array($_POST["type"],array('system','systemauto'))) {
        $ok=0;
        setEventMessages($langs->transnoentities('ErrorReservedTypeSystemSystemAuto'), null, 'errors');
    }
    if (isset($_POST["code"]))
    {
    	if ($_POST["code"]=='0')
    	{
        	$ok=0;
    		setEventMessages($langs->transnoentities('ErrorCodeCantContainZero'), null, 'errors');
        }
        /*if (!is_numeric($_POST['code']))	// disabled, code may not be in numeric base
    	{
	    	$ok = 0;
	    	$msg .= $langs->transnoentities('ErrorFieldFormat', $langs->transnoentities('Code')).'<br />';
	    }*/
    }
    if (isset($_POST["country"]) && ($_POST["country"]=='0') && ($id != 2))
    {
    	if (in_array($tablib[$id],array('DictionaryCompanyType','DictionaryHolidayTypes')))	// Field country is no mandatory for such dictionaries
    	{
    		$_POST["country"]='';
    	}
    	else
    	{
        	$ok=0;
        	setEventMessages($langs->transnoentities("ErrorFieldRequired",$langs->transnoentities("Country")), null, 'errors');
    	}
    }
    if ($id == 3 && ! is_numeric($_POST["code"]))
    {
       	$ok=0;
       	setEventMessages($langs->transnoentities("ErrorFieldMustBeANumeric",$langs->transnoentities("Code")), null, 'errors');
    }

	// Clean some parameters
    if ((! empty($_POST["localtax1_type"]) || ($_POST['localtax1_type'] == '0')) && empty($_POST["localtax1"])) $_POST["localtax1"]='0';	// If empty, we force to 0
    if ((! empty($_POST["localtax2_type"]) || ($_POST['localtax2_type'] == '0')) && empty($_POST["localtax2"])) $_POST["localtax2"]='0';	// If empty, we force to 0
	if ($_POST["accountancy_code"] <= 0) $_POST["accountancy_code"]='';	// If empty, we force to null
	if ($_POST["accountancy_code_sell"] <= 0) $_POST["accountancy_code_sell"]='';	// If empty, we force to null
	if ($_POST["accountancy_code_buy"] <= 0) $_POST["accountancy_code_buy"]='';	// If empty, we force to null
    if ($id == 10 && isset($_POST["code"]))  // Spaces are not allowed into code
    {
        $_POST["code"]=preg_replace('/\s/','',$_POST["code"]);
    }

    // Si verif ok et action add, on ajoute la ligne
    if ($ok && GETPOST('actionadd'))
    {
        if ($tabrowid[$id])
        {
            // Recupere id libre pour insertion
            $newid=0;
            $sql = "SELECT max(".$tabrowid[$id].") newid from ".$tabname[$id];
            $result = $db->query($sql);
            if ($result)
            {
                $obj = $db->fetch_object($result);
                $newid=($obj->newid + 1);

            } else {
                dol_print_error($db);
            }
        }

        // Add new entry
        $sql = "INSERT INTO ".$tabname[$id]." (";
        // List of fields
        if ($tabrowid[$id] && ! in_array($tabrowid[$id],$listfieldinsert))
        	$sql.= $tabrowid[$id].",";
        $sql.= $tabfieldinsert[$id];
        $sql.=",active)";
        $sql.= " VALUES(";

        // List of values
        if ($tabrowid[$id] && ! in_array($tabrowid[$id],$listfieldinsert))
        	$sql.= $newid.",";
        $i=0;
        foreach ($listfieldinsert as $f => $value)
        {
            if ($value == 'price' || preg_match('/^amount/i',$value) || $value == 'taux') {
            	$_POST[$listfieldvalue[$i]] = price2num($_POST[$listfieldvalue[$i]],'MU');
            }
            else if ($value == 'entity') {
            	$_POST[$listfieldvalue[$i]] = $conf->entity;
            }
            if ($i) $sql.=",";
            if ($_POST[$listfieldvalue[$i]] == '' && ! ($listfieldvalue[$i] == 'code' && $id == 10)) $sql.="null";  // For vat, we want/accept code = ''
            else $sql.="'".$db->escape($_POST[$listfieldvalue[$i]])."'";
            $i++;
        }
        $sql.=",1)";

        dol_syslog("actionadd", LOG_DEBUG);
        $result = $db->query($sql);
        if ($result)	// Add is ok
        {
            setEventMessages($langs->transnoentities("RecordSaved"), null, 'mesgs');
        	$_POST=array('id'=>$id);	// Clean $_POST array, we keep only
        }
        else
        {
            if ($db->errno() == 'DB_ERROR_RECORD_ALREADY_EXISTS') {
                setEventMessages($langs->transnoentities("ErrorRecordAlreadyExists"), null, 'errors');
            }
            else {
                dol_print_error($db);
            }
        }
    }

    // Si verif ok et action modify, on modifie la ligne
    if ($ok && GETPOST('actionmodify'))
    {
        if ($tabrowid[$id]) { $rowidcol=$tabrowid[$id]; }
        else { $rowidcol="rowid"; }

        // Modify entry
        $sql = "UPDATE ".$tabname[$id]." SET ";
        // Modifie valeur des champs
        if ($tabrowid[$id] && ! in_array($tabrowid[$id],$listfieldmodify))
        {
            $sql.= $tabrowid[$id]."=";
            $sql.= "'".$db->escape($rowid)."', ";
        }
        $i = 0;
        foreach ($listfieldmodify as $field)
        {
            if ($field == 'price' || preg_match('/^amount/i',$field) || $field == 'taux') {
            	$_POST[$listfieldvalue[$i]] = price2num($_POST[$listfieldvalue[$i]],'MU');
            }
            else if ($field == 'entity') {
            	$_POST[$listfieldvalue[$i]] = $conf->entity;
            }
            if ($i) $sql.=",";
            $sql.= $field."=";
            if ($_POST[$listfieldvalue[$i]] == '' && ! ($listfieldvalue[$i] == 'code' && $id == 10)) $sql.="null";  // For vat, we want/accept code = ''
            else $sql.="'".$db->escape($_POST[$listfieldvalue[$i]])."'";
            $i++;
        }
        $sql.= " WHERE ".$rowidcol." = '".$rowid."'";

        dol_syslog("actionmodify", LOG_DEBUG);
        //print $sql;
        $resql = $db->query($sql);
        if (! $resql)
        {
            setEventMessages($db->error(), null, 'errors');
        }
    }
    //$_GET["id"]=GETPOST('id', 'int');       // Force affichage dictionnaire en cours d'edition
}

if (GETPOST('actioncancel'))
{
    //$_GET["id"]=GETPOST('id', 'int');       // Force affichage dictionnaire en cours d'edition
}

if ($action == 'confirm_delete' && $confirm == 'yes')       // delete
{
    if ($tabrowid[$id]) { $rowidcol=$tabrowid[$id]; }
    else { $rowidcol="rowid"; }

    $sql = "DELETE from ".$tabname[$id]." WHERE ".$rowidcol."='".$rowid."'";

    dol_syslog("delete", LOG_DEBUG);
    $result = $db->query($sql);
    if (! $result)
    {
        if ($db->errno() == 'DB_ERROR_CHILD_EXISTS')
        {
            setEventMessages($langs->transnoentities("ErrorRecordIsUsedByChild"), null, 'errors');
        }
        else
        {
            dol_print_error($db);
        }
    }
}

// activate
if ($action == $acts[0])
{
    if ($tabrowid[$id]) { $rowidcol=$tabrowid[$id]; }
    else { $rowidcol="rowid"; }

    if ($rowid) {
        $sql = "UPDATE ".$tabname[$id]." SET active = 1 WHERE ".$rowidcol."='".$rowid."'";
    }
    elseif ($code) {
        $sql = "UPDATE ".$tabname[$id]." SET active = 1 WHERE code='".dol_escape_htmltag($code)."'";
    }

    $result = $db->query($sql);
    if (!$result)
    {
        dol_print_error($db);
    }
}

// disable
if ($action == $acts[1])
{
    if ($tabrowid[$id]) { $rowidcol=$tabrowid[$id]; }
    else { $rowidcol="rowid"; }

    if ($rowid) {
        $sql = "UPDATE ".$tabname[$id]." SET active = 0 WHERE ".$rowidcol."='".$rowid."'";
    }
    elseif ($code) {
        $sql = "UPDATE ".$tabname[$id]." SET active = 0 WHERE code='".dol_escape_htmltag($code)."'";
    }

    $result = $db->query($sql);
    if (!$result)
    {
        dol_print_error($db);
    }
}

// favorite
if ($action == 'activate_favorite')
{
    if ($tabrowid[$id]) { $rowidcol=$tabrowid[$id]; }
    else { $rowidcol="rowid"; }

    if ($rowid) {
        $sql = "UPDATE ".$tabname[$id]." SET favorite = 1 WHERE ".$rowidcol."='".$rowid."'";
    }
    elseif ($code) {
        $sql = "UPDATE ".$tabname[$id]." SET favorite = 1 WHERE code='".dol_escape_htmltag($code)."'";
    }

    $result = $db->query($sql);
    if (!$result)
    {
        dol_print_error($db);
    }
}

// disable favorite
if ($action == 'disable_favorite')
{
    if ($tabrowid[$id]) { $rowidcol=$tabrowid[$id]; }
    else { $rowidcol="rowid"; }

    if ($rowid) {
        $sql = "UPDATE ".$tabname[$id]." SET favorite = 0 WHERE ".$rowidcol."='".$rowid."'";
    }
    elseif ($code) {
        $sql = "UPDATE ".$tabname[$id]." SET favorite = 0 WHERE code='".dol_escape_htmltag($code)."'";
    }

    $result = $db->query($sql);
    if (!$result)
    {
        dol_print_error($db);
    }
}


/*
 * View
 */

$form = new Form($db);
$formadmin=new FormAdmin($db);

llxHeader();

$titre=$langs->trans("DictionarySetup");
$linkback='';
if ($id)
{
    $titre.=' - '.$langs->trans($tablib[$id]);
    $linkback='<a href="'.$_SERVER['PHP_SELF'].'">'.$langs->trans("BackToDictionaryList").'</a>';
}
$titlepicto='title_setup';
if ($id == 10 && GETPOST('from') == 'accountancy')
{
    $titre=$langs->trans("MenuVatAccounts");
    $titlepicto='title_accountancy';
}
if ($id == 7 && GETPOST('from') == 'accountancy')
{
    $titre=$langs->trans("MenuTaxAccounts");
    $titlepicto='title_accountancy';
}

print load_fiche_titre($titre,$linkback,$titlepicto);

if (empty($id))
{
    print $langs->trans("DictionaryDesc");
    print " ".$langs->trans("OnlyActiveElementsAreShown")."<br>\n";
}
print "<br>\n";


$param = '&id='.$id;
if ($search_country_id > 0) $param.= '&search_country_id='.$search_country_id;
if ($search_code != '')     $param.= '&search_code='.urlencode($search_country_id);
$paramwithsearch = $param;
if ($sortorder) $paramwithsearch.= '&sortorder='.$sortorder;
if ($sortfield) $paramwithsearch.= '&sortfield='.$sortfield;
if (GETPOST('from')) $paramwithsearch.= '&from='.GETPOST('from','alpha');


// Confirmation de la suppression de la ligne
if ($action == 'delete')
{
    print $form->formconfirm($_SERVER["PHP_SELF"].'?'.($page?'page='.$page.'&':'').'rowid='.$rowid.'&code='.urlencode($code).$paramwithsearch, $langs->trans('DeleteLine'), $langs->trans('ConfirmDeleteLine'), 'confirm_delete','',0,1);
}
//var_dump($elementList);

/*
 * Show a dictionary
 */
if ($id)
{
    // Complete requete recherche valeurs avec critere de tri
    $sql=$tabsql[$id];

    if (! preg_match('/ WHERE /',$sql)) $sql.= " WHERE 1 = 1";
    if ($search_country_id > 0) $sql.= " AND c.rowid = ".$search_country_id;
    if ($search_code != '' && $id != 9)     $sql.= natural_search("code", $search_code);
    if ($search_code != '' && $id == 9)     $sql.= natural_search("code_iso", $search_code);

    if ($sortfield)
    {
        // If sort order is "country", we use country_code instead
    	if ($sortfield == 'country') $sortfield='country_code';
        $sql.= " ORDER BY ".$sortfield;
        if ($sortorder)
        {
            $sql.=" ".strtoupper($sortorder);
        }
        $sql.=", ";
        // Clear the required sort criteria for the tabsqlsort to be able to force it with selected value
        $tabsqlsort[$id]=preg_replace('/([a-z]+\.)?'.$sortfield.' '.$sortorder.',/i','',$tabsqlsort[$id]);
        $tabsqlsort[$id]=preg_replace('/([a-z]+\.)?'.$sortfield.',/i','',$tabsqlsort[$id]);
    }
    else {
        $sql.=" ORDER BY ";
    }
    $sql.=$tabsqlsort[$id];
    $sql.=$db->plimit($listlimit+1,$offset);
    //print $sql;

    $fieldlist=explode(',',$tabfield[$id]);

    print '<form action="'.$_SERVER['PHP_SELF'].'?id='.$id.'" method="POST">';
    print '<input type="hidden" name="token" value="'.$_SESSION['newtoken'].'">';
    print '<input type="hidden" name="from" value="'.dol_escape_htmltag(GETPOST('from','alpha')).'">';

    // Form to add a new line
    if ($tabname[$id])
    {
        $alabelisused=0;

        $fieldlist=explode(',',$tabfield[$id]);

<<<<<<< HEAD
	    print '<div class="div-table-responsive-no-min">';
=======
		print '<div class="div-table-responsive-no-min">';
>>>>>>> 03fe9d4e
        print '<table class="noborder" width="100%">';

        // Line for title
        print '<tr class="liste_titre">';
        foreach ($fieldlist as $field => $value)
        {
            // Determine le nom du champ par rapport aux noms possibles
            // dans les dictionnaires de donnees
            $valuetoshow=ucfirst($fieldlist[$field]);   // Par defaut
            $valuetoshow=$langs->trans($valuetoshow);   // try to translate
            $class='';
            if ($fieldlist[$field]=='source')          { $valuetoshow=$langs->trans("Contact"); }
            if ($fieldlist[$field]=='price')           { $valuetoshow=$langs->trans("PriceUHT"); }
            if ($fieldlist[$field]=='taux')            {
				if ($tabname[$id] != MAIN_DB_PREFIX."c_revenuestamp") $valuetoshow=$langs->trans("Rate");
				else $valuetoshow=$langs->trans("Amount");
				$class='center';
            }
            if ($fieldlist[$field]=='localtax1_type')  { $valuetoshow=$langs->trans("UseLocalTax")." 2"; $class="center"; $sortable=0; }
            if ($fieldlist[$field]=='localtax1')       { $valuetoshow=$langs->trans("Rate")." 2"; $class="center"; }
            if ($fieldlist[$field]=='localtax2_type')  { $valuetoshow=$langs->trans("UseLocalTax")." 3"; $class="center"; $sortable=0; }
            if ($fieldlist[$field]=='localtax2')       { $valuetoshow=$langs->trans("Rate")." 3"; $class="center"; }
            if ($fieldlist[$field]=='organization')    { $valuetoshow=$langs->trans("Organization"); }
            if ($fieldlist[$field]=='lang')            { $valuetoshow=$langs->trans("Language"); }
            if ($fieldlist[$field]=='type')            {
				if ($tabname[$id] == MAIN_DB_PREFIX."c_paiement") $valuetoshow=$form->textwithtooltip($langs->trans("Type"),$langs->trans("TypePaymentDesc"),2,1,img_help(1,''));
				else $valuetoshow=$langs->trans("Type");
            }
            if ($fieldlist[$field]=='code')            { $valuetoshow=$langs->trans("Code"); $class='width100'; }
            if ($fieldlist[$field]=='libelle' || $fieldlist[$field]=='label')
            {
            	if ($id != 25) $valuetoshow=$form->textwithtooltip($langs->trans("Label"), $langs->trans("LabelUsedByDefault"),2,1,img_help(1,''));
            	else $valuetoshow=$langs->trans("Label");
            }
            if ($fieldlist[$field]=='libelle_facture') {
                $valuetoshow=$form->textwithtooltip($langs->trans("LabelOnDocuments"), $langs->trans("LabelUsedByDefault"),2,1,img_help(1,''));
            }
            if ($fieldlist[$field]=='country')         {
                if (in_array('region_id',$fieldlist)) { print '<td>&nbsp;</td>'; continue; }		// For region page, we do not show the country input
                $valuetoshow=$langs->trans("Country");
            }
            if ($fieldlist[$field]=='recuperableonly') { $valuetoshow=$langs->trans("NPR"); $class="center"; }
            if ($fieldlist[$field]=='nbjour')          { $valuetoshow=$langs->trans("NbOfDays"); }
            if ($fieldlist[$field]=='type_cdr')        { $valuetoshow=$langs->trans("AtEndOfMonth"); $class="center"; }
            if ($fieldlist[$field]=='decalage')        { $valuetoshow=$langs->trans("Offset"); }
            if ($fieldlist[$field]=='width' || $fieldlist[$field]=='nx')    { $valuetoshow=$langs->trans("Width"); }
            if ($fieldlist[$field]=='height' || $fieldlist[$field]=='ny')   { $valuetoshow=$langs->trans("Height"); }
            if ($fieldlist[$field]=='unit' || $fieldlist[$field]=='metric') { $valuetoshow=$langs->trans("MeasuringUnit"); }
            if ($fieldlist[$field]=='region_id' || $fieldlist[$field]=='country_id') { $valuetoshow=''; }
            if ($fieldlist[$field]=='accountancy_code') { $valuetoshow=$langs->trans("AccountancyCode"); }
            if ($fieldlist[$field]=='accountancy_code_sell') { $valuetoshow=$langs->trans("AccountancyCodeSell"); }
            if ($fieldlist[$field]=='accountancy_code_buy') { $valuetoshow=$langs->trans("AccountancyCodeBuy"); }
            if ($fieldlist[$field]=='pcg_version' || $fieldlist[$field]=='fk_pcg_version') { $valuetoshow=$langs->trans("Pcg_version"); }
            if ($fieldlist[$field]=='account_parent')  { $valuetoshow=$langs->trans("Accountparent"); }
            if ($fieldlist[$field]=='pcg_type')        { $valuetoshow=$langs->trans("Pcg_type"); }
            if ($fieldlist[$field]=='pcg_subtype')     { $valuetoshow=$langs->trans("Pcg_subtype"); }
            if ($fieldlist[$field]=='sortorder')       { $valuetoshow=$langs->trans("SortOrder"); }
	        if ($fieldlist[$field]=='short_label')     { $valuetoshow=$langs->trans("ShortLabel"); }
			if ($fieldlist[$field]=='range_account')   { $valuetoshow=$langs->trans("Range"); }
			if ($fieldlist[$field]=='sens')            { $valuetoshow=$langs->trans("Sens"); }
			if ($fieldlist[$field]=='category_type')   { $valuetoshow=$langs->trans("Calculated"); }
			if ($fieldlist[$field]=='formula')         { $valuetoshow=$langs->trans("Formula"); }
			if ($fieldlist[$field]=='paper_size')      { $valuetoshow=$langs->trans("PaperSize"); }
			if ($fieldlist[$field]=='orientation')     { $valuetoshow=$langs->trans("Orientation"); }
			if ($fieldlist[$field]=='leftmargin')      { $valuetoshow=$langs->trans("LeftMargin"); }
			if ($fieldlist[$field]=='topmargin')       { $valuetoshow=$langs->trans("TopMargin"); }
			if ($fieldlist[$field]=='spacex')          { $valuetoshow=$langs->trans("SpaceX"); }
			if ($fieldlist[$field]=='spacey')          { $valuetoshow=$langs->trans("SpaceY"); }
			if ($fieldlist[$field]=='font_size')       { $valuetoshow=$langs->trans("FontSize"); }
			if ($fieldlist[$field]=='custom_x')        { $valuetoshow=$langs->trans("CustomX"); }
			if ($fieldlist[$field]=='custom_y')        { $valuetoshow=$langs->trans("CustomY"); }
			if ($fieldlist[$field]=='percent')         { $valuetoshow=$langs->trans("Percentage"); }
			if ($fieldlist[$field]=='affect')          { $valuetoshow=$langs->trans("WithCounter"); }
			if ($fieldlist[$field]=='delay')           { $valuetoshow=$langs->trans("NoticePeriod"); }
			if ($fieldlist[$field]=='newbymonth')      { $valuetoshow=$langs->trans("NewByMonth"); }
			if ($fieldlist[$field]=='fk_tva')          { $valuetoshow=$langs->trans("VAT"); }
			if ($fieldlist[$field]=='range_ik')        { $valuetoshow=$langs->trans("RangeIk"); }
			if ($fieldlist[$field]=='fk_c_exp_tax_cat'){ $valuetoshow=$langs->trans("CarCategory"); }

            if ($id == 2)	// Special cas for state page
            {
            	if ($fieldlist[$field]=='region_id') { $valuetoshow='&nbsp;'; $showfield=1; }
	            if ($fieldlist[$field]=='region') { $valuetoshow=$langs->trans("Country").'/'.$langs->trans("Region"); $showfield=1; }
            }

            if ($valuetoshow != '')
            {
                print '<td'.($class?' class="'.$class.'"':'').'>';
            	if (! empty($tabhelp[$id][$value]) && preg_match('/^http(s*):/i',$tabhelp[$id][$value])) print '<a href="'.$tabhelp[$id][$value].'" target="_blank">'.$valuetoshow.' '.img_help(1,$valuetoshow).'</a>';
            	else if (! empty($tabhelp[$id][$value])) print $form->textwithpicto($valuetoshow,$tabhelp[$id][$value]);
            	else print $valuetoshow;
                print '</td>';
             }
             if ($fieldlist[$field]=='libelle' || $fieldlist[$field]=='label') $alabelisused=1;
        }

        if ($id == 4) print '<td></td>';
        print '<td>';
        print '<input type="hidden" name="id" value="'.$id.'">';
        print '</td>';
        print '<td style="min-width: 26px;"></td>';
        print '<td style="min-width: 26px;"></td>';
        print '</tr>';

        // Line to enter new values
        print '<!-- line to add new entry --><tr class="oddeven nodrag nodrop nohover">';

        $obj = new stdClass();
        // If data was already input, we define them in obj to populate input fields.
        if (GETPOST('actionadd'))
        {
            foreach ($fieldlist as $key=>$val)
            {
                if (GETPOST($val) != '')
                	$obj->$val=GETPOST($val);
            }
        }

        $tmpaction = 'create';
        $parameters=array('fieldlist'=>$fieldlist, 'tabname'=>$tabname[$id]);
        $reshook=$hookmanager->executeHooks('createDictionaryFieldlist',$parameters, $obj, $tmpaction);    // Note that $action and $object may have been modified by some hooks
        $error=$hookmanager->error; $errors=$hookmanager->errors;

        if ($id == 3) unset($fieldlist[2]); // Remove field ??? if dictionary Regions

        if (empty($reshook))
        {
       		fieldList($fieldlist, $obj, $tabname[$id], 'add');
        }

        if ($id == 4) print '<td></td>';
        print '<td colspan="3" align="right">';
        if ($action != 'edit')
        {
        	print '<input type="submit" class="button" name="actionadd" value="'.$langs->trans("Add").'">';
        }
        print '</td>';
        print "</tr>";

        $colspan=count($fieldlist)+3;
        if ($id == 4) $colspan++;

        print '</table>';
		print '</div>';
<<<<<<< HEAD

        /*if (! empty($alabelisused) && $id != 25)  // If there is one label among fields, we show legend of *
        {
        	print '* '.$langs->trans("LabelUsedByDefault").'.<br>';
        }*/
=======
>>>>>>> 03fe9d4e
    }

    print '</form>';

    print '<br>';

    print '<form action="'.$_SERVER['PHP_SELF'].'?id='.$id.'" method="POST">';
    print '<input type="hidden" name="token" value="'.$_SESSION['newtoken'].'">';
    print '<input type="hidden" name="from" value="'.dol_escape_htmltag(GETPOST('from','alpha')).'">';

    // List of available record in database
    dol_syslog("htdocs/admin/dict", LOG_DEBUG);
    $resql=$db->query($sql);
    if ($resql)
    {
        $num = $db->num_rows($resql);
        $i = 0;

        // There is several pages
        if ($num > $listlimit || $page)
        {
            print_fleche_navigation($page, $_SERVER["PHP_SELF"], $paramwithsearch, ($num > $listlimit), '<li class="pagination"><span>'.$langs->trans("Page").' '.($page+1).'</span></li>');
            print '<div class="clearboth"></div>';
        }

<<<<<<< HEAD
	    print '<div class="div-table-responsive">';
=======
		print '<div class="div-table-responsive">';
>>>>>>> 03fe9d4e
        print '<table class="noborder" width="100%">';

        // Title line with search boxes
        print '<tr class="liste_titre_filter">';
        $filterfound=0;
        foreach ($fieldlist as $field => $value)
        {
            $showfield=1;							  	// By defaut

            if ($fieldlist[$field]=='region_id' || $fieldlist[$field]=='country_id') { $showfield=0; }

            if ($showfield)
            {
                if ($value == 'country')
                {
                    print '<td class="liste_titre">';
                    print $form->select_country($search_country_id, 'search_country_id', '', 28, 'maxwidth150 maxwidthonsmartphone');
                    print '</td>';
                    $filterfound++;
                }
                elseif ($value == 'code')
                {
                    print '<td class="liste_titre">';
                    print '<input type="text" class="maxwidth100" name="search_code" value="'.dol_escape_htmltag($search_code).'">';
                    print '</td>';
                    $filterfound++;
                }
                else
                {
                    print '<td class="liste_titre">';
                    print '</td>';
                }
            }
        }
        if ($id == 4) print '<td></td>';
        print '<td class="liste_titre"></td>';
    	print '<td class="liste_titre" colspan="2" align="right">';
    	if ($filterfound)
    	{
        	$searchpicto=$form->showFilterAndCheckAddButtons(0);
        	print $searchpicto;
    	}
    	print '</td>';
        print '</tr>';

        // Title of lines
        print '<tr class="liste_titre">';
        foreach ($fieldlist as $field => $value)
        {
            // Determine le nom du champ par rapport aux noms possibles
            // dans les dictionnaires de donnees
            $showfield=1;							  	// By defaut
            $align="left";
            $sortable=1;
            $valuetoshow='';
            /*
            $tmparray=getLabelOfField($fieldlist[$field]);
            $showfield=$tmp['showfield'];
            $valuetoshow=$tmp['valuetoshow'];
            $align=$tmp['align'];
            $sortable=$tmp['sortable'];
			*/
            $valuetoshow=ucfirst($fieldlist[$field]);   // By defaut
            $valuetoshow=$langs->trans($valuetoshow);   // try to translate
            if ($fieldlist[$field]=='source')          { $valuetoshow=$langs->trans("Contact"); }
            if ($fieldlist[$field]=='price')           { $valuetoshow=$langs->trans("PriceUHT"); }
            if ($fieldlist[$field]=='taux')            {
				if ($tabname[$id] != MAIN_DB_PREFIX."c_revenuestamp") $valuetoshow=$langs->trans("Rate");
				else $valuetoshow=$langs->trans("Amount");
				$align='center';
            }
            if ($fieldlist[$field]=='localtax1_type')  { $valuetoshow=$langs->trans("UseLocalTax")." 2"; $align="center"; $sortable=0; }
            if ($fieldlist[$field]=='localtax1')       { $valuetoshow=$langs->trans("Rate")." 2"; $align="center"; $sortable=0; }
            if ($fieldlist[$field]=='localtax2_type')  { $valuetoshow=$langs->trans("UseLocalTax")." 3"; $align="center"; $sortable=0; }
            if ($fieldlist[$field]=='localtax2')       { $valuetoshow=$langs->trans("Rate")." 3"; $align="center"; $sortable=0; }
            if ($fieldlist[$field]=='organization')    { $valuetoshow=$langs->trans("Organization"); }
            if ($fieldlist[$field]=='lang')            { $valuetoshow=$langs->trans("Language"); }
            if ($fieldlist[$field]=='type')            { $valuetoshow=$langs->trans("Type"); }
            if ($fieldlist[$field]=='code')            { $valuetoshow=$langs->trans("Code"); }
            if ($fieldlist[$field]=='position')        { $align='right'; }
            if ($fieldlist[$field]=='libelle' || $fieldlist[$field]=='label')
            {
                //if ($id != 25) $valuetoshow=$form->textwithtooltip($langs->trans("Label"), $langs->trans("LabelUsedByDefault"),2,1,img_help(1,''));
                //else $valuetoshow=$langs->trans("Label");
                $valuetoshow=$langs->trans("Label");
            }
            if ($fieldlist[$field]=='libelle_facture') {
                //$valuetoshow=$form->textwithtooltip($langs->trans("LabelOnDocuments"), $langs->trans("LabelUsedByDefault"),2,1,img_help(1,''));
                $valuetoshow=$langs->trans("LabelOnDocuments");
            }
            if ($fieldlist[$field]=='country')         { $valuetoshow=$langs->trans("Country"); }
            if ($fieldlist[$field]=='recuperableonly') { $valuetoshow=$langs->trans("NPR"); $align="center"; }
            if ($fieldlist[$field]=='nbjour')          { $valuetoshow=$langs->trans("NbOfDays"); }
            if ($fieldlist[$field]=='type_cdr')        { $valuetoshow=$langs->trans("AtEndOfMonth"); $align="center"; }
            if ($fieldlist[$field]=='decalage')        { $valuetoshow=$langs->trans("Offset"); }
            if ($fieldlist[$field]=='width' || $fieldlist[$field]=='nx') { $valuetoshow=$langs->trans("Width"); }
            if ($fieldlist[$field]=='height' || $fieldlist[$field]=='ny') { $valuetoshow=$langs->trans("Height"); }
            if ($fieldlist[$field]=='unit' || $fieldlist[$field]=='metric') { $valuetoshow=$langs->trans("MeasuringUnit"); }
            if ($fieldlist[$field]=='region_id' || $fieldlist[$field]=='country_id') { $showfield=0; }
            if ($fieldlist[$field]=='accountancy_code'){ $valuetoshow=$langs->trans("AccountancyCode"); }
            if ($fieldlist[$field]=='accountancy_code_sell'){ $valuetoshow=$langs->trans("AccountancyCodeSell"); $sortable=0; }
            if ($fieldlist[$field]=='accountancy_code_buy'){ $valuetoshow=$langs->trans("AccountancyCodeBuy"); $sortable=0; }
			if ($fieldlist[$field]=='fk_pcg_version')  { $valuetoshow=$langs->trans("Pcg_version"); }
            if ($fieldlist[$field]=='account_parent')  { $valuetoshow=$langs->trans("Accountsparent"); }
            if ($fieldlist[$field]=='pcg_type')        { $valuetoshow=$langs->trans("Pcg_type"); }
            if ($fieldlist[$field]=='pcg_subtype')     { $valuetoshow=$langs->trans("Pcg_subtype"); }
            if ($fieldlist[$field]=='sortorder')       { $valuetoshow=$langs->trans("SortOrder"); }
            if ($fieldlist[$field]=='short_label')     { $valuetoshow=$langs->trans("ShortLabel"); }
			if ($fieldlist[$field]=='range_account')   { $valuetoshow=$langs->trans("Range"); }
			if ($fieldlist[$field]=='sens')            { $valuetoshow=$langs->trans("Sens"); }
			if ($fieldlist[$field]=='category_type')   { $valuetoshow=$langs->trans("Calculated"); }
			if ($fieldlist[$field]=='formula')         { $valuetoshow=$langs->trans("Formula"); }
			if ($fieldlist[$field]=='paper_size')      { $valuetoshow=$langs->trans("PaperSize"); }
			if ($fieldlist[$field]=='orientation')     { $valuetoshow=$langs->trans("Orientation"); }
			if ($fieldlist[$field]=='leftmargin')      { $valuetoshow=$langs->trans("LeftMargin"); }
			if ($fieldlist[$field]=='topmargin')       { $valuetoshow=$langs->trans("TopMargin"); }
			if ($fieldlist[$field]=='spacex')          { $valuetoshow=$langs->trans("SpaceX"); }
			if ($fieldlist[$field]=='spacey')          { $valuetoshow=$langs->trans("SpaceY"); }
			if ($fieldlist[$field]=='font_size')       { $valuetoshow=$langs->trans("FontSize"); }
			if ($fieldlist[$field]=='custom_x')        { $valuetoshow=$langs->trans("CustomX"); }
			if ($fieldlist[$field]=='custom_y')        { $valuetoshow=$langs->trans("CustomY"); }
			if ($fieldlist[$field]=='percent')         { $valuetoshow=$langs->trans("Percentage"); }
			if ($fieldlist[$field]=='affect')          { $valuetoshow=$langs->trans("WithCounter"); }
			if ($fieldlist[$field]=='delay')           { $valuetoshow=$langs->trans("NoticePeriod"); }
			if ($fieldlist[$field]=='newbymonth')      { $valuetoshow=$langs->trans("NewByMonth"); }
			if ($fieldlist[$field]=='fk_tva')          { $valuetoshow=$langs->trans("VAT"); }
			if ($fieldlist[$field]=='range_ik')        { $valuetoshow=$langs->trans("RangeIk"); }
			if ($fieldlist[$field]=='fk_c_exp_tax_cat'){ $valuetoshow=$langs->trans("CarCategory"); }

            // Affiche nom du champ
            if ($showfield)
            {
                print getTitleFieldOfList($valuetoshow, 0, $_SERVER["PHP_SELF"], ($sortable?$fieldlist[$field]:''), ($page?'page='.$page.'&':''), $param, "align=".$align, $sortfield, $sortorder);
            }
        }
		// Favorite - Only activated on country dictionary
        if ($id == 4) print getTitleFieldOfList($langs->trans("Favorite"), 0, $_SERVER["PHP_SELF"], "favorite", ($page?'page='.$page.'&':''), $param, 'align="center"', $sortfield, $sortorder);

		print getTitleFieldOfList($langs->trans("Status"), 0, $_SERVER["PHP_SELF"], "active", ($page?'page='.$page.'&':''), $param, 'align="center"', $sortfield, $sortorder);
        print getTitleFieldOfList('');
        print getTitleFieldOfList('');
        print '</tr>';

        if ($num)
        {
            // Lines with values
            while ($i < $num)
            {
                $obj = $db->fetch_object($resql);
                //print_r($obj);
                print '<tr class="oddeven" id="rowid-'.$obj->rowid.'">';
                if ($action == 'edit' && ($rowid == (! empty($obj->rowid)?$obj->rowid:$obj->code)))
                {
                    $tmpaction='edit';
                    $parameters=array('fieldlist'=>$fieldlist, 'tabname'=>$tabname[$id]);
                    $reshook=$hookmanager->executeHooks('editDictionaryFieldlist',$parameters,$obj, $tmpaction);    // Note that $action and $object may have been modified by some hooks
                    $error=$hookmanager->error; $errors=$hookmanager->errors;

                    // Show fields
                    if (empty($reshook)) fieldList($fieldlist, $obj, $tabname[$id], 'edit');

                    print '<td colspan="3" align="center">';
                    print '<div name="'.(! empty($obj->rowid)?$obj->rowid:$obj->code).'"></div>';
                    print '<input type="hidden" name="page" value="'.$page.'">';
                    print '<input type="hidden" name="rowid" value="'.$rowid.'">';
                    print '<input type="submit" class="button" name="actionmodify" value="'.$langs->trans("Modify").'">';
                    print '<input type="submit" class="button" name="actioncancel" value="'.$langs->trans("Cancel").'">';
                    print '</td>';
                }
                else
                {
	              	$tmpaction = 'view';
                    $parameters=array('fieldlist'=>$fieldlist, 'tabname'=>$tabname[$id]);
                    $reshook=$hookmanager->executeHooks('viewDictionaryFieldlist',$parameters,$obj, $tmpaction);    // Note that $action and $object may have been modified by some hooks

                    $error=$hookmanager->error; $errors=$hookmanager->errors;

                    if (empty($reshook))
                    {
                        foreach ($fieldlist as $field => $value)
                        {
                            $showfield=1;
                        	$align="left";
                            $valuetoshow=$obj->{$fieldlist[$field]};
                            if ($value == 'element')
                            {
                                $valuetoshow = isset($elementList[$valuetoshow])?$elementList[$valuetoshow]:$valuetoshow;
                            }
                            else if ($value == 'source')
                            {
                                $valuetoshow = isset($sourceList[$valuetoshow])?$sourceList[$valuetoshow]:$valuetoshow;
                            }
                            else if ($valuetoshow=='all') {
                                $valuetoshow=$langs->trans('All');
                            }
                            else if ($fieldlist[$field]=='country') {
                                if (empty($obj->country_code))
                                {
                                    $valuetoshow='-';
                                }
                                else
                                {
                                    $key=$langs->trans("Country".strtoupper($obj->country_code));
                                    $valuetoshow=($key != "Country".strtoupper($obj->country_code)?$obj->country_code." - ".$key:$obj->country);
                                }
                            }
                            else if ($fieldlist[$field]=='recuperableonly' || $fieldlist[$field] == 'deductible' || $fieldlist[$field] == 'category_type') {
                                $valuetoshow=yn($valuetoshow);
                                $align="center";
                            }
                            else if ($fieldlist[$field]=='type_cdr') {
                				if(empty($valuetoshow)) $valuetoshow = $langs->trans('None');
                				elseif($valuetoshow == 1) $valuetoshow = $langs->trans('AtEndOfMonth');
                				elseif($valuetoshow == 2) $valuetoshow = $langs->trans('CurrentNext');
                                $align="center";
                            }
                            else if ($fieldlist[$field]=='price' || preg_match('/^amount/i',$fieldlist[$field])) {
                                $valuetoshow=price($valuetoshow);
                            }
                            if ($value == 'private')
                            {
                                $valuetoshow = yn($elementList[$valuetoshow]);
                            }
                            else if ($fieldlist[$field]=='libelle_facture') {
                                $langs->load("bills");
                                $key=$langs->trans("PaymentCondition".strtoupper($obj->code));
                                $valuetoshow=($obj->code && $key != "PaymentCondition".strtoupper($obj->code)?$key:$obj->{$fieldlist[$field]});
                                $valuetoshow=nl2br($valuetoshow);
                            }
                            else if ($fieldlist[$field]=='label' && $tabname[$id]==MAIN_DB_PREFIX.'c_country') {
                                $key=$langs->trans("Country".strtoupper($obj->code));
                                $valuetoshow=($obj->code && $key != "Country".strtoupper($obj->code)?$key:$obj->{$fieldlist[$field]});
                            }
                            else if ($fieldlist[$field]=='label' && $tabname[$id]==MAIN_DB_PREFIX.'c_availability') {
                                $langs->load("propal");
                                $key=$langs->trans("AvailabilityType".strtoupper($obj->code));
                                $valuetoshow=($obj->code && $key != "AvailabilityType".strtoupper($obj->code)?$key:$obj->{$fieldlist[$field]});
                            }
                            else if ($fieldlist[$field]=='libelle' && $tabname[$id]==MAIN_DB_PREFIX.'c_actioncomm') {
                                $key=$langs->trans("Action".strtoupper($obj->code));
                                $valuetoshow=($obj->code && $key != "Action".strtoupper($obj->code)?$key:$obj->{$fieldlist[$field]});
                            }
                            else if (! empty($obj->code_iso) && $fieldlist[$field]=='label' && $tabname[$id]==MAIN_DB_PREFIX.'c_currencies') {
                                $key=$langs->trans("Currency".strtoupper($obj->code_iso));
                                $valuetoshow=($obj->code_iso && $key != "Currency".strtoupper($obj->code_iso)?$key:$obj->{$fieldlist[$field]});
                            }
                            else if ($fieldlist[$field]=='libelle' && $tabname[$id]==MAIN_DB_PREFIX.'c_typent') {
                                $key=$langs->trans(strtoupper($obj->code));
                                $valuetoshow=($key != strtoupper($obj->code)?$key:$obj->{$fieldlist[$field]});
                            }
                            else if ($fieldlist[$field]=='libelle' && $tabname[$id]==MAIN_DB_PREFIX.'c_prospectlevel') {
                                $key=$langs->trans(strtoupper($obj->code));
                                $valuetoshow=($key != strtoupper($obj->code)?$key:$obj->{$fieldlist[$field]});
                            }
                            else if ($fieldlist[$field]=='label' && $tabname[$id]==MAIN_DB_PREFIX.'c_civility') {
                                $key=$langs->trans("Civility".strtoupper($obj->code));
                                $valuetoshow=($obj->code && $key != "Civility".strtoupper($obj->code)?$key:$obj->{$fieldlist[$field]});
                            }
                            else if ($fieldlist[$field]=='libelle' && $tabname[$id]==MAIN_DB_PREFIX.'c_type_contact') {
                            	$langs->load('agenda');
                                $key=$langs->trans("TypeContact_".$obj->element."_".$obj->source."_".strtoupper($obj->code));
                                $valuetoshow=($obj->code && $key != "TypeContact_".$obj->element."_".$obj->source."_".strtoupper($obj->code)?$key:$obj->{$fieldlist[$field]});
                            }
                            else if ($fieldlist[$field]=='libelle' && $tabname[$id]==MAIN_DB_PREFIX.'c_payment_term') {
                                $langs->load("bills");
                                $key=$langs->trans("PaymentConditionShort".strtoupper($obj->code));
                                $valuetoshow=($obj->code && $key != "PaymentConditionShort".strtoupper($obj->code)?$key:$obj->{$fieldlist[$field]});
                            }
                            else if ($fieldlist[$field]=='libelle' && $tabname[$id]==MAIN_DB_PREFIX.'c_paiement') {
                                $langs->load("bills");
                                $key=$langs->trans("PaymentType".strtoupper($obj->code));
                                $valuetoshow=($obj->code && $key != "PaymentType".strtoupper($obj->code)?$key:$obj->{$fieldlist[$field]});
                            }
                            else if ($fieldlist[$field]=='label' && $tabname[$id]==MAIN_DB_PREFIX.'c_input_reason') {
                                $key=$langs->trans("DemandReasonType".strtoupper($obj->code));
                                $valuetoshow=($obj->code && $key != "DemandReasonType".strtoupper($obj->code)?$key:$obj->{$fieldlist[$field]});
                            }
                            else if ($fieldlist[$field]=='libelle' && $tabname[$id]==MAIN_DB_PREFIX.'c_input_method') {
                                $langs->load("orders");
                                $key=$langs->trans($obj->code);
                                $valuetoshow=($obj->code && $key != $obj->code)?$key:$obj->{$fieldlist[$field]};
                            }
                            else if ($fieldlist[$field]=='libelle' && $tabname[$id]==MAIN_DB_PREFIX.'c_shipment_mode') {
                                $langs->load("sendings");
                                $key=$langs->trans("SendingMethod".strtoupper($obj->code));
                                $valuetoshow=($obj->code && $key != "SendingMethod".strtoupper($obj->code)?$key:$obj->{$fieldlist[$field]});
                            }
                            else if ($fieldlist[$field] == 'libelle' && $tabname[$id]==MAIN_DB_PREFIX.'c_paper_format')
                            {
                                $key = $langs->trans('PaperFormat'.strtoupper($obj->code));
                                $valuetoshow = ($obj->code && $key != 'PaperFormat'.strtoupper($obj->code) ? $key : $obj->{$fieldlist[$field]});
                            }
                            else if ($fieldlist[$field] == 'label' && $tabname[$id] == MAIN_DB_PREFIX.'c_type_fees')
                            {
                                $langs->load('trips');
                                $key = $langs->trans(strtoupper($obj->code));
                                $valuetoshow = ($obj->code && $key != strtoupper($obj->code) ? $key : $obj->{$fieldlist[$field]});
                            }
                            else if ($fieldlist[$field]=='region_id' || $fieldlist[$field]=='country_id') {
                                $showfield=0;
                            }
                            else if ($fieldlist[$field]=='unicode') {
                            	$valuetoshow = $langs->getCurrencySymbol($obj->code,1);
                            }
                            else if ($fieldlist[$field]=='label' && $tabname[$_GET["id"]]==MAIN_DB_PREFIX.'c_units') {
	                            $langs->load("products");
	                            $valuetoshow=$langs->trans($obj->{$fieldlist[$field]});
                            }
                            else if ($fieldlist[$field]=='short_label' && $tabname[$_GET["id"]]==MAIN_DB_PREFIX.'c_units') {
	                            $langs->load("products");
	                            $valuetoshow = $langs->trans($obj->{$fieldlist[$field]});
                            }
                            else if (($fieldlist[$field] == 'unit') && ($tabname[$id] == MAIN_DB_PREFIX.'c_paper_format'))
                            {
                            	$key = $langs->trans('SizeUnit'.strtolower($obj->unit));
                                $valuetoshow = ($obj->code && $key != 'SizeUnit'.strtolower($obj->unit) ? $key : $obj->{$fieldlist[$field]});
                            }
							else if ($fieldlist[$field]=='localtax1' || $fieldlist[$field]=='localtax2') {
							    $align="center";
							}
							else if ($fieldlist[$field]=='localtax1_type') {
                              if ($obj->localtax1 != 0)
							    $valuetoshow=$localtax_typeList[$valuetoshow];
							  else
							    $valuetoshow = '';
							  $align="center";
							}
							else if ($fieldlist[$field]=='localtax2_type') {
							 if ($obj->localtax2 != 0)
							    $valuetoshow=$localtax_typeList[$valuetoshow];
							  else
							    $valuetoshow = '';
							  $align="center";
							}
							else if ($fieldlist[$field]=='taux') {
                                $valuetoshow = price($valuetoshow, 0, $langs, 0, 0);
							    $align="center";
							}
							else if (in_array($fieldlist[$field],array('recuperableonly')))
							{
								$align="center";
							}
							else if ($fieldlist[$field]=='accountancy_code' || $fieldlist[$field]=='accountancy_code_sell' || $fieldlist[$field]=='accountancy_code_buy') {
                                $valuetoshow = length_accountg($valuetoshow);
                            }
							elseif ($fieldlist[$field] == 'fk_tva')
							{
								foreach ($form->cache_vatrates as $key => $Tab)
								{
									if ($form->cache_vatrates[$key]['rowid'] == $valuetoshow)
									{
										$valuetoshow = $form->cache_vatrates[$key]['libtva'];
										break;
									}
								}
							}
							elseif ($fieldlist[$field] == 'fk_c_exp_tax_cat')
							{
								$valuetoshow = getDictvalue(MAIN_DB_PREFIX.'c_exp_tax_cat', 'label', $valuetoshow);
								$valuetoshow = $langs->trans($valuetoshow);
							}
							elseif ($tabname[$id] == MAIN_DB_PREFIX.'c_exp_tax_cat')
							{
								$valuetoshow = $langs->trans($valuetoshow);
							}

                            $class='tddict';
                            if ($fieldlist[$field] == 'note' && $id == 10) $class.=' tdoverflowmax200';
                            if ($fieldlist[$field] == 'tracking') $class.=' tdoverflowauto';
                            if ($fieldlist[$field] == 'code') $class.=' width100';
                            if ($fieldlist[$field] == 'position') $class.=' right';
                            if ($fieldlist[$field] == 'localtax1_type') $class.=' nowrap';
                            if ($fieldlist[$field] == 'localtax2_type') $class.=' nowrap';
                            // Show value for field
							if ($showfield) print '<!-- '.$fieldlist[$field].' --><td align="'.$align.'" class="'.$class.'">'.$valuetoshow.'</td>';
                        }
                    }

                    // Can an entry be erased or disabled ?
                    $iserasable=1;$canbedisabled=1;$canbemodified=1;	// true by default
                    if (isset($obj->code) && $id != 10)
                    {
                    	if (($obj->code == '0' || $obj->code == '' || preg_match('/unknown/i',$obj->code))) { $iserasable = 0; $canbedisabled = 0; }
                    	else if ($obj->code == 'RECEP') { $iserasable = 0; $canbedisabled = 0; }
                    	else if ($obj->code == 'EF0')   { $iserasable = 0; $canbedisabled = 0; }
                    }

                    if (isset($obj->type) && in_array($obj->type, array('system', 'systemauto'))) { $iserasable=0; }
                    if (in_array($obj->code, array('AC_OTH','AC_OTH_AUTO')) || in_array($obj->type, array('systemauto'))) { $canbedisabled=0; $canbedisabled = 0; }
                    $canbemodified=$iserasable;
                    if ($obj->code == 'RECEP') $canbemodified=1;
                    if ($tabname[$id] == MAIN_DB_PREFIX."c_actioncomm") $canbemodified=1;

                    // Url
                    $rowidcol=$tabrowid[$id];
                    // If rowidcol not defined
                    if (empty($rowidcol) || in_array($id, array(6,7,8,13,17,19,27))) $rowidcol='rowid';
                    $url = $_SERVER["PHP_SELF"].'?'.($page?'page='.$page.'&':'').'sortfield='.$sortfield.'&sortorder='.$sortorder.'&rowid='.((! empty($obj->{$rowidcol}) || $obj->{$rowidcol} == '0')?$obj->{$rowidcol}:(! empty($obj->code)?urlencode($obj->code):'')).'&code='.(! empty($obj->code)?urlencode($obj->code):'');
                    if ($param) $url .= '&'.$param;
                    $url.='&';

					// Favorite
					// Only activated on country dictionary
                    if ($id == 4)
					{
						print '<td align="center" class="nowrap">';
						if ($iserasable) print '<a href="'.$url.'action='.$acts[$obj->favorite].'_favorite">'.$actl[$obj->favorite].'</a>';
						else print $langs->trans("AlwaysActive");
						print '</td>';
					}

                    // Active
                    print '<td align="center" class="nowrap">';
                    if ($canbedisabled) print '<a href="'.$url.'action='.$acts[$obj->active].'">'.$actl[$obj->active].'</a>';
                    else
                 	{
                 		if (in_array($obj->code, array('AC_OTH','AC_OTH_AUTO'))) print $langs->trans("AlwaysActive");
                 		else if (isset($obj->type) && in_array($obj->type, array('systemauto')) && empty($obj->active)) print $langs->trans("Deprecated");
                  		else if (isset($obj->type) && in_array($obj->type, array('system')) && ! empty($obj->active) && $obj->code != 'AC_OTH') print $langs->trans("UsedOnlyWithTypeOption");
                    	else print $langs->trans("AlwaysActive");
                    }
                    print "</td>";

                    // Modify link
                    if ($canbemodified) print '<td align="center"><a class="reposition" href="'.$url.'action=edit">'.img_edit().'</a></td>';
                    else print '<td>&nbsp;</td>';

                    // Delete link
                    if ($iserasable)
                    {
                        print '<td align="center">';
                        if ($user->admin) print '<a href="'.$url.'action=delete">'.img_delete().'</a>';
                        //else print '<a href="#">'.img_delete().'</a>';    // Some dictionary can be edited by other profile than admin
                        print '</td>';
                    }
                    else print '<td>&nbsp;</td>';

                    print "</tr>\n";
                }
                $i++;
            }
        }

        print '</table>';
        print '</div>';
    }
    else {
        dol_print_error($db);
    }


    print '</form>';
}
else
{
    /*
     * Show list of dictionary to show
     */

    $lastlineisempty=false;

	print '<div class="div-table-responsive-no-min">';
    print '<table class="noborder" width="100%">';
    print '<tr class="liste_titre">';
    //print '<td>'.$langs->trans("Module").'</td>';
    print '<td colspan="2">'.$langs->trans("Dictionary").'</td>';
    print '<td>'.$langs->trans("Table").'</td>';
    print '</tr>';

    $showemptyline='';
    foreach ($taborder as $i)
    {
        if (isset($tabname[$i]) && empty($tabcond[$i])) continue;

        if ($i)
        {
        	if ($showemptyline)
        	{

        		print '<tr class="oddeven"><td width="30%">&nbsp;</td><td>&nbsp;</td><td>&nbsp;</td></tr>';
        		$showemptyline=0;
        	}


            $value=$tabname[$i];
            print '<tr class="oddeven"><td width="50%">';
            if (! empty($tabcond[$i]))
            {
                print '<a href="'.$_SERVER["PHP_SELF"].'?id='.$i.'">'.$langs->trans($tablib[$i]).'</a>';
            }
            else
            {
                print $langs->trans($tablib[$i]);
            }
            print '</td>';
            print '<td>';
            /*if (empty($tabcond[$i]))
             {
             print info_admin($langs->trans("DictionaryDisabledSinceNoModuleNeedIt"),1);
             }*/
            print '</td>';
            print '<td>'.$tabname[$i].'</td></tr>';
            $lastlineisempty=false;
        }
        else
        {
            if (! $lastlineisempty)
            {
                $showemptyline=1;
                $lastlineisempty=true;
            }
        }
    }
    print '</table>';
    print '</div>';
}

print '<br>';


llxFooter();
$db->close();


/**
 *	Show fields in insert/edit mode
 *
 * 	@param		array		$fieldlist		Array of fields
 * 	@param		Object		$obj			If we show a particular record, obj is filled with record fields
 *  @param		string		$tabname		Name of SQL table
 *  @param		string		$context		'add'=Output field for the "add form", 'edit'=Output field for the "edit form", 'hide'=Output field for the "add form" but we dont want it to be rendered
 *	@return		void
 */
function fieldList($fieldlist, $obj='', $tabname='', $context='')
{
	global $conf,$langs,$db,$mysoc;
	global $form;
	global $region_id;
	global $elementList,$sourceList,$localtax_typeList;
	global $bc;

	$formadmin = new FormAdmin($db);
	$formcompany = new FormCompany($db);
	if (! empty($conf->accounting->enabled)) $formaccounting = new FormAccounting($db);

	foreach ($fieldlist as $field => $value)
	{
	    if (in_array($fieldlist[$field], array('code', 'libelle', 'type')) && $tabname == MAIN_DB_PREFIX."c_actioncomm" && in_array($obj->type, array('system','systemauto')))
        {
            $hidden = (! empty($obj->{$fieldlist[$field]})?$obj->{$fieldlist[$field]}:'');
            print '<td>';
            print '<input type="hidden" name="'.$fieldlist[$field].'" value="'.$hidden.'">';
            print $langs->trans($hidden);
            print '</td>';
        }
	    elseif ($fieldlist[$field] == 'country')
		{
			if (in_array('region_id',$fieldlist))
			{
				print '<td>';
				//print join(',',$fieldlist);
				print '</td>';
				continue;
			}	// For state page, we do not show the country input (we link to region, not country)
			print '<td>';
			$fieldname='country';
			print $form->select_country((! empty($obj->country_code)?$obj->country_code:(! empty($obj->country)?$obj->country:'')), $fieldname, '', 28, 'maxwidth150 maxwidthonsmartphone');
			print '</td>';
		}
		elseif ($fieldlist[$field] == 'country_id')
		{
			if (! in_array('country',$fieldlist))	// If there is already a field country, we don't show country_id (avoid duplicate)
			{
				$country_id = (! empty($obj->{$fieldlist[$field]}) ? $obj->{$fieldlist[$field]} : 0);
				print '<td class="tdoverflowmax100">';
				print '<input type="hidden" name="'.$fieldlist[$field].'" value="'.$country_id.'">';
				print '</td>';
			}
		}
		elseif ($fieldlist[$field] == 'region')
		{
			print '<td>';
			$formcompany->select_region($region_id,'region');
			print '</td>';
		}
		elseif ($fieldlist[$field] == 'region_id')
		{
			$region_id = (! empty($obj->{$fieldlist[$field]})?$obj->{$fieldlist[$field]}:0);
			print '<td>';
			print '<input type="hidden" name="'.$fieldlist[$field].'" value="'.$region_id.'">';
			print '</td>';
		}
		elseif ($fieldlist[$field] == 'lang')
		{
			print '<td>';
			print $formadmin->select_language($conf->global->MAIN_LANG_DEFAULT,'lang');
			print '</td>';
		}
		// Le type de l'element (pour les type de contact)
		elseif ($fieldlist[$field] == 'element')
		{
			print '<td>';
			print $form->selectarray('element', $elementList,(! empty($obj->{$fieldlist[$field]})?$obj->{$fieldlist[$field]}:''));
			print '</td>';
		}
		// La source de l'element (pour les type de contact)
		elseif ($fieldlist[$field] == 'source')
		{
			print '<td>';
			print $form->selectarray('source', $sourceList,(! empty($obj->{$fieldlist[$field]})?$obj->{$fieldlist[$field]}:''));
			print '</td>';
		}
		elseif ($fieldlist[$field] == 'private')
		{
			print '<td>';
			print $form->selectyesno("private",(! empty($obj->{$fieldlist[$field]})?$obj->{$fieldlist[$field]}:''));
			print '</td>';
		}
		elseif ($fieldlist[$field] == 'type' && $tabname == MAIN_DB_PREFIX."c_actioncomm")
		{
			$type = (! empty($obj->type)?$obj->type:'user'); // Check if type is different of 'user' (external module)
			print '<td>';
			print $type.'<input type="hidden" name="type" value="'.$type.'">';
			print '</td>';
		}
		elseif ($fieldlist[$field] == 'recuperableonly' || $fieldlist[$field] == 'type_cdr' || $fieldlist[$field] == 'deductible' || $fieldlist[$field] == 'category_type') {
		    if ($fieldlist[$field] == 'type_cdr') print '<td align="center">';
		    else print '<td>';
			if ($fieldlist[$field] == 'type_cdr') {
				print $form->selectarray($fieldlist[$field], array(0=>$langs->trans('None'), 1=>$langs->trans('AtEndOfMonth'), 2=>$langs->trans('CurrentNext')), (! empty($obj->{$fieldlist[$field]})?$obj->{$fieldlist[$field]}:''));
			} else {
				print $form->selectyesno($fieldlist[$field],(! empty($obj->{$fieldlist[$field]})?$obj->{$fieldlist[$field]}:''),1);
			}
			print '</td>';
		}
		elseif (in_array($fieldlist[$field],array('nbjour','decalage','taux','localtax1','localtax2'))) {
			$align="left";
			if (in_array($fieldlist[$field],array('taux','localtax1','localtax2'))) $align="center";	// Fields aligned on right
			print '<td align="'.$align.'">';
			print '<input type="text" class="flat" value="'.(isset($obj->{$fieldlist[$field]}) ? $obj->{$fieldlist[$field]} : '').'" size="3" name="'.$fieldlist[$field].'">';
			print '</td>';
		}
		elseif (in_array($fieldlist[$field], array('libelle_facture'))) {
		    print '<td>';
		    $transfound=0;
	        // Special case for labels
	        if ($tabname == MAIN_DB_PREFIX.'c_payment_term')
	        {
	            $langs->load("bills");
	            $transkey="PaymentCondition".strtoupper($obj->code);
    	        if ($langs->trans($transkey) != $transkey)
                {
                    $transfound=1;
                    print $form->textwithpicto($langs->trans($transkey), $langs->trans("GoIntoTranslationMenuToChangeThis"));
                }
	        }
		    if (! $transfound)
		    {
		        print '<textarea cols="30" rows="'.ROWS_2.'" class="flat" name="'.$fieldlist[$field].'">'.(! empty($obj->{$fieldlist[$field]})?$obj->{$fieldlist[$field]}:'').'</textarea>';
		    }
		    print '</td>';
		}
		elseif ($fieldlist[$field] == 'price' || preg_match('/^amount/i',$fieldlist[$field])) {
			print '<td><input type="text" class="flat minwidth75" value="'.price((! empty($obj->{$fieldlist[$field]})?$obj->{$fieldlist[$field]}:'')).'" name="'.$fieldlist[$field].'"></td>';
		}
		elseif ($fieldlist[$field] == 'code' && isset($obj->{$fieldlist[$field]})) {
			print '<td class="maxxxx"><input type="text" class="flat minwidth75" value="'.(! empty($obj->{$fieldlist[$field]})?$obj->{$fieldlist[$field]}:'').'" name="'.$fieldlist[$field].'"></td>';
		}
		elseif ($fieldlist[$field]=='unit') {
			print '<td>';
			$units = array(
					'mm' => $langs->trans('SizeUnitmm'),
					'cm' => $langs->trans('SizeUnitcm'),
					'point' => $langs->trans('SizeUnitpoint'),
					'inch' => $langs->trans('SizeUnitinch')
			);
			print $form->selectarray('unit', $units, (! empty($obj->{$fieldlist[$field]})?$obj->{$fieldlist[$field]}:''), 0, 0, 0);
			print '</td>';
		}
		// Le type de taxe locale
		elseif ($fieldlist[$field] == 'localtax1_type' || $fieldlist[$field] == 'localtax2_type')
		{
			print '<td align="center">';
			print $form->selectarray($fieldlist[$field], $localtax_typeList, (! empty($obj->{$fieldlist[$field]})?$obj->{$fieldlist[$field]}:''));
			print '</td>';
		}
		elseif ($fieldlist[$field] == 'accountancy_code' || $fieldlist[$field] == 'accountancy_code_sell' || $fieldlist[$field] == 'accountancy_code_buy')
		{
			print '<td>';
			if (! empty($conf->accounting->enabled))
			{
			    $fieldname = $fieldlist[$field];
				$accountancy_account = (! empty($obj->$fieldname) ? $obj->$fieldname : 0);
				print $formaccounting->select_account($accountancy_account, '.'.$fieldlist[$field], 1, '', 1, 1, 'maxwidth200 maxwidthonsmartphone');
			}
			else
			{
			    $fieldname = $fieldlist[$field];
			    print '<input type="text" size="10" class="flat" value="'.(isset($obj->$fieldname)?$obj->$fieldname:'').'" name="'.$fieldlist[$field].'">';
			}
			print '</td>';
		}
		elseif ($fieldlist[$field] == 'fk_tva')
		{
			print '<td>';
			print $form->load_tva('fk_tva', $obj->taux, $mysoc, new Societe($db), 0, 0, '', false, -1);
			print '</td>';
		}
		elseif ($fieldlist[$field] == 'fk_c_exp_tax_cat')
		{
			print '<td>';
			print $form->selectExpenseCategories($obj->fk_c_exp_tax_cat);
			print '</td>';
		}
		elseif ($fieldlist[$field] == 'fk_range')
		{
			print '<td>';
			print $form->selectExpenseRanges($obj->fk_range);
			print '</td>';
		}
		else
		{
			$classtd=''; $class='';
			if ($fieldlist[$field]=='code') $classtd='width100';
			if ($fieldlist[$field]=='affect') $class='maxwidth50';
			if ($fieldlist[$field]=='delay') $class='maxwidth50';
			if ($fieldlist[$field]=='position') $class='maxwidth50';
			if ($fieldlist[$field]=='libelle' || $fieldlist[$field]=='label') $class='quatrevingtpercent';
			if ($fieldlist[$field]=='tracking') $class='quatrevingtpercent';
			if ($fieldlist[$field]=='sortorder' || $fieldlist[$field]=='sens' || $fieldlist[$field]=='category_type') $class='maxwidth50';
			print '<td class="'.$classtd.'">';
			$transfound=0;
			if (in_array($fieldlist[$field], array('label','libelle')))
			{
			    $transkey='';
			    // Special case for labels
			    if ($tabname == MAIN_DB_PREFIX.'c_civility') {
			        $transkey="Civility".strtoupper($obj->code);
			    }
			    if ($tabname == MAIN_DB_PREFIX.'c_payment_term') {
			        $langs->load("bills");
			        $transkey="PaymentCondition".strtoupper($obj->code);
			    }
			    if ($transkey && $langs->trans($transkey) != $transkey)
			    {
			        $transfound=1;
			        print $form->textwithpicto($langs->trans($transkey), $langs->trans("GoIntoTranslationMenuToChangeThis"));
			    }
			}
			if (! $transfound)
			{
                print '<input type="text" class="flat'.($class?' '.$class:'').'" value="'.(isset($obj->{$fieldlist[$field]})?$obj->{$fieldlist[$field]}:'').'" name="'.$fieldlist[$field].'">';
			}
			print '</td>';
		}
	}
}
<|MERGE_RESOLUTION|>--- conflicted
+++ resolved
@@ -1010,11 +1010,7 @@
 
         $fieldlist=explode(',',$tabfield[$id]);
 
-<<<<<<< HEAD
 	    print '<div class="div-table-responsive-no-min">';
-=======
-		print '<div class="div-table-responsive-no-min">';
->>>>>>> 03fe9d4e
         print '<table class="noborder" width="100%">';
 
         // Line for title
@@ -1159,14 +1155,6 @@
 
         print '</table>';
 		print '</div>';
-<<<<<<< HEAD
-
-        /*if (! empty($alabelisused) && $id != 25)  // If there is one label among fields, we show legend of *
-        {
-        	print '* '.$langs->trans("LabelUsedByDefault").'.<br>';
-        }*/
-=======
->>>>>>> 03fe9d4e
     }
 
     print '</form>';
@@ -1192,11 +1180,7 @@
             print '<div class="clearboth"></div>';
         }
 
-<<<<<<< HEAD
 	    print '<div class="div-table-responsive">';
-=======
-		print '<div class="div-table-responsive">';
->>>>>>> 03fe9d4e
         print '<table class="noborder" width="100%">';
 
         // Title line with search boxes
