<?php
/* Copyright (C) 2004		Rodolphe Quiedeville	<rodolphe@quiedeville.org>
 * Copyright (C) 2004-2018	Laurent Destailleur		<eldy@users.sourceforge.net>
 * Copyright (C) 2004		Benoit Mortier			<benoit.mortier@opensides.be>
 * Copyright (C) 2005-2017	Regis Houssin			<regis.houssin@inodbox.com>
 * Copyright (C) 2010-2016	Juanjo Menent			<jmenent@2byte.es>
 * Copyright (C) 2011-2019	Philippe Grand			<philippe.grand@atoo-net.com>
 * Copyright (C) 2011		Remy Younes				<ryounes@gmail.com>
 * Copyright (C) 2012-2015	Marcos García			<marcosgdf@gmail.com>
 * Copyright (C) 2012		Christophe Battarel		<christophe.battarel@ltairis.fr>
 * Copyright (C) 2011-2020	Alexandre Spangaro		<aspangaro@open-dsi.fr>
 * Copyright (C) 2015		Ferran Marcet			<fmarcet@2byte.es>
 * Copyright (C) 2016		Raphaël Doursenaud		<rdoursenaud@gpcsolutions.fr>
 * Copyright (C) 2019-2020  Frédéric France         <frederic.france@netlogic.fr>
 * Copyright (C) 2020		Open-Dsi				<support@open-dsi.fr>
 *
 * This program is free software; you can redistribute it and/or modify
 * it under the terms of the GNU General Public License as published by
 * the Free Software Foundation; either version 3 of the License, or
 * (at your option) any later version.
 *
 * This program is distributed in the hope that it will be useful,
 * but WITHOUT ANY WARRANTY; without even the implied warranty of
 * MERCHANTABILITY or FITNESS FOR A PARTICULAR PURPOSE.  See the
 * GNU General Public License for more details.
 *
 * You should have received a copy of the GNU General Public License
 * along with this program. If not, see <https://www.gnu.org/licenses/>.
 */

/**
 *	    \file       htdocs/admin/dict.php
 *		\ingroup    setup
 *		\brief      Page to administer data tables
 */

require '../main.inc.php';
require_once DOL_DOCUMENT_ROOT.'/core/class/html.formadmin.class.php';
require_once DOL_DOCUMENT_ROOT.'/core/class/html.formcompany.class.php';
require_once DOL_DOCUMENT_ROOT.'/core/lib/admin.lib.php';
require_once DOL_DOCUMENT_ROOT.'/core/lib/functions2.lib.php';
require_once DOL_DOCUMENT_ROOT.'/core/class/doleditor.class.php';
require_once DOL_DOCUMENT_ROOT.'/core/lib/accounting.lib.php';
require_once DOL_DOCUMENT_ROOT.'/core/class/html.formaccounting.class.php';

// Load translation files required by the page
$langs->loadLangs(array("errors", "admin", "main", "companies", "resource", "holiday", "accountancy", "hrm", "orders", "contracts", "projects", "propal", "bills", "interventions", "ticket"));

$action = GETPOST('action', 'alpha') ?GETPOST('action', 'alpha') : 'view';
$confirm = GETPOST('confirm', 'alpha');
$id = GETPOST('id', 'int');
$rowid = GETPOST('rowid', 'alpha');
$entity = GETPOST('entity', 'int');
$code = GETPOST('code', 'alpha');

$allowed = $user->admin;
if ($id == 7 && !empty($user->rights->accounting->chartofaccount)) {
	$allowed = 1; // Tax page allowed to manager of chart account
}
if ($id == 10 && !empty($user->rights->accounting->chartofaccount)) {
	$allowed = 1; // Vat page allowed to manager of chart account
}
if ($id == 17 && !empty($user->rights->accounting->chartofaccount)) {
	$allowed = 1; // Dictionary with type of expense report and accounting account allowed to manager of chart account
}
if (!$allowed) {
	accessforbidden();
}

$acts = array(); $actl = array();
$acts[0] = "activate";
$acts[1] = "disable";
$actl[0] = img_picto($langs->trans("Disabled"), 'switch_off', 'class="size15x"');
$actl[1] = img_picto($langs->trans("Activated"), 'switch_on', 'class="size15x"');

$listoffset = GETPOST('listoffset');
$listlimit = GETPOST('listlimit') > 0 ?GETPOST('listlimit') : 1000; // To avoid too long dictionaries
$active = 1;

$sortfield = GETPOST("sortfield", 'alpha');
$sortorder = GETPOST("sortorder", 'alpha');
$page = GETPOSTISSET('pageplusone') ? (GETPOST('pageplusone') - 1) : GETPOST("page", 'int');
if (empty($page) || $page == -1) {
	$page = 0;
}     // If $page is not defined, or '' or -1
$offset = $listlimit * $page;
$pageprev = $page - 1;
$pagenext = $page + 1;

$search_country_id = GETPOST('search_country_id', 'int');
if (!GETPOSTISSET('search_country_id') && $search_country_id == '' && ($id == 2 || $id == 3 || $id == 10)) {	// Not a so good idea to force on current country for all dictionaries. Some tables have entries that are for all countries, we must be able to see them, so this is done for dedicated dictionaries only.
	$search_country_id = $mysoc->country_id;
}
$search_code = GETPOST('search_code', 'alpha');

// Initialize technical object to manage hooks of page. Note that conf->hooks_modules contains array of hook context
$hookmanager->initHooks(array('admin'));

// This page is a generic page to edit dictionaries
// Put here declaration of dictionaries properties

// Sort order to show dictionary (0 is space). All other dictionaries (added by modules) will be at end of this.
$taborder = array(9, 0, 4, 3, 2, 0, 1, 8, 19, 16, 39, 27, 40, 38, 0, 5, 11, 0, 6, 0, 29, 0, 33, 34, 32, 24, 28, 17, 35, 36, 0, 10, 23, 12, 13, 7, 0, 14, 0, 22, 20, 18, 21, 41, 0, 15, 30, 0, 37, 42, 0, 25, 0, 43, 0);

// Name of SQL tables of dictionaries
$tabname = array();
$tabname[1] = MAIN_DB_PREFIX."c_forme_juridique";
$tabname[2] = MAIN_DB_PREFIX."c_departements";
$tabname[3] = MAIN_DB_PREFIX."c_regions";
$tabname[4] = MAIN_DB_PREFIX."c_country";
$tabname[5] = MAIN_DB_PREFIX."c_civility";
$tabname[6] = MAIN_DB_PREFIX."c_actioncomm";
$tabname[7] = MAIN_DB_PREFIX."c_chargesociales";
$tabname[8] = MAIN_DB_PREFIX."c_typent";
$tabname[9] = MAIN_DB_PREFIX."c_currencies";
$tabname[10] = MAIN_DB_PREFIX."c_tva";
$tabname[11] = MAIN_DB_PREFIX."c_type_contact";
$tabname[12] = MAIN_DB_PREFIX."c_payment_term";
$tabname[13] = MAIN_DB_PREFIX."c_paiement";
$tabname[14] = MAIN_DB_PREFIX."c_ecotaxe";
$tabname[15] = MAIN_DB_PREFIX."c_paper_format";
$tabname[16] = MAIN_DB_PREFIX."c_prospectlevel";
$tabname[17] = MAIN_DB_PREFIX."c_type_fees";
$tabname[18] = MAIN_DB_PREFIX."c_shipment_mode";
$tabname[19] = MAIN_DB_PREFIX."c_effectif";
$tabname[20] = MAIN_DB_PREFIX."c_input_method";
$tabname[21] = MAIN_DB_PREFIX."c_availability";
$tabname[22] = MAIN_DB_PREFIX."c_input_reason";
$tabname[23] = MAIN_DB_PREFIX."c_revenuestamp";
$tabname[24] = MAIN_DB_PREFIX."c_type_resource";
$tabname[25] = MAIN_DB_PREFIX."c_type_container";
//$tabname[26]= MAIN_DB_PREFIX."c_units";
$tabname[27] = MAIN_DB_PREFIX."c_stcomm";
$tabname[28] = MAIN_DB_PREFIX."c_holiday_types";
$tabname[29] = MAIN_DB_PREFIX."c_lead_status";
$tabname[30] = MAIN_DB_PREFIX."c_format_cards";
//$tabname[31]= MAIN_DB_PREFIX."accounting_system";
$tabname[32] = MAIN_DB_PREFIX."c_hrm_public_holiday";
$tabname[33] = MAIN_DB_PREFIX."c_hrm_department";
$tabname[34] = MAIN_DB_PREFIX."c_hrm_function";
$tabname[35] = MAIN_DB_PREFIX."c_exp_tax_cat";
$tabname[36] = MAIN_DB_PREFIX."c_exp_tax_range";
$tabname[37] = MAIN_DB_PREFIX."c_units";
$tabname[38] = MAIN_DB_PREFIX."c_socialnetworks";
$tabname[39] = MAIN_DB_PREFIX."c_prospectcontactlevel";
$tabname[40] = MAIN_DB_PREFIX."c_stcommcontact";
$tabname[41] = MAIN_DB_PREFIX."c_transport_mode";
$tabname[42] = MAIN_DB_PREFIX."c_product_nature";
$tabname[43] = MAIN_DB_PREFIX."c_productbatch_qcstatus";

// Dictionary labels
$tablib = array();
$tablib[1] = "DictionaryCompanyJuridicalType";
$tablib[2] = "DictionaryCanton";
$tablib[3] = "DictionaryRegion";
$tablib[4] = "DictionaryCountry";
$tablib[5] = "DictionaryCivility";
$tablib[6] = "DictionaryActions";
$tablib[7] = "DictionarySocialContributions";
$tablib[8] = "DictionaryCompanyType";
$tablib[9] = "DictionaryCurrency";
$tablib[10] = "DictionaryVAT";
$tablib[11] = "DictionaryTypeContact";
$tablib[12] = "DictionaryPaymentConditions";
$tablib[13] = "DictionaryPaymentModes";
$tablib[14] = "DictionaryEcotaxe";
$tablib[15] = "DictionaryPaperFormat";
$tablib[16] = "DictionaryProspectLevel";
$tablib[17] = "DictionaryFees";
$tablib[18] = "DictionarySendingMethods";
$tablib[19] = "DictionaryStaff";
$tablib[20] = "DictionaryOrderMethods";
$tablib[21] = "DictionaryAvailability";
$tablib[22] = "DictionarySource";
$tablib[23] = "DictionaryRevenueStamp";
$tablib[24] = "DictionaryResourceType";
$tablib[25] = "DictionaryTypeOfContainer";
//$tablib[26]= "DictionaryUnits";
$tablib[27] = "DictionaryProspectStatus";
$tablib[28] = "DictionaryHolidayTypes";
$tablib[29] = "DictionaryOpportunityStatus";
$tablib[30] = "DictionaryFormatCards";
//$tablib[31]= "DictionaryAccountancysystem";
$tablib[32] = "DictionaryPublicHolidays";
$tablib[33] = "DictionaryDepartment";
$tablib[34] = "DictionaryFunction";
$tablib[35] = "DictionaryExpenseTaxCat";
$tablib[36] = "DictionaryExpenseTaxRange";
$tablib[37] = "DictionaryMeasuringUnits";
$tablib[38] = "DictionarySocialNetworks";
$tablib[39] = "DictionaryProspectContactLevel";
$tablib[40] = "DictionaryProspectContactStatus";
$tablib[41] = "DictionaryTransportMode";
$tablib[42] = "DictionaryProductNature";
$tablib[43] = "DictionaryBatchStatus";

// Requests to extract data
$tabsql = array();
$tabsql[1] = "SELECT f.rowid as rowid, f.code, f.libelle, c.code as country_code, c.label as country, f.active FROM ".MAIN_DB_PREFIX."c_forme_juridique as f, ".MAIN_DB_PREFIX."c_country as c WHERE f.fk_pays=c.rowid";
$tabsql[2] = "SELECT d.rowid as rowid, d.code_departement as code, d.nom as libelle, d.fk_region as region_id, r.nom as region, c.code as country_code, c.label as country, d.active FROM ".MAIN_DB_PREFIX."c_departements as d, ".MAIN_DB_PREFIX."c_regions as r, ".MAIN_DB_PREFIX."c_country as c WHERE d.fk_region=r.code_region and r.fk_pays=c.rowid and r.active=1 and c.active=1";
$tabsql[3] = "SELECT r.rowid as rowid, r.code_region as state_code, r.nom as libelle, r.fk_pays as country_id, c.code as country_code, c.label as country, r.active FROM ".MAIN_DB_PREFIX."c_regions as r, ".MAIN_DB_PREFIX."c_country as c WHERE r.fk_pays=c.rowid and c.active=1";
$tabsql[4] = "SELECT c.rowid as rowid, c.code, c.label, c.active, c.favorite FROM ".MAIN_DB_PREFIX."c_country AS c";
$tabsql[5] = "SELECT c.rowid as rowid, c.code as code, c.label, c.active FROM ".MAIN_DB_PREFIX."c_civility AS c";
$tabsql[6] = "SELECT a.id    as rowid, a.code as code, a.libelle AS libelle, a.type, a.active, a.module, a.color, a.position FROM ".MAIN_DB_PREFIX."c_actioncomm AS a";
$tabsql[7] = "SELECT a.id    as rowid, a.code as code, a.libelle AS libelle, a.accountancy_code as accountancy_code, a.deductible, c.code as country_code, c.label as country, a.fk_pays as country_id, a.active FROM ".MAIN_DB_PREFIX."c_chargesociales AS a, ".MAIN_DB_PREFIX."c_country as c WHERE a.fk_pays=c.rowid and c.active=1";
$tabsql[8] = "SELECT t.id	 as rowid, t.code as code, t.libelle, t.fk_country as country_id, c.code as country_code, c.label as country, t.position, t.active FROM ".MAIN_DB_PREFIX."c_typent as t LEFT JOIN ".MAIN_DB_PREFIX."c_country as c ON t.fk_country=c.rowid";
$tabsql[9] = "SELECT c.code_iso as code, c.label, c.unicode, c.active FROM ".MAIN_DB_PREFIX."c_currencies AS c";
$tabsql[10] = "SELECT t.rowid, t.code, t.taux, t.localtax1_type, t.localtax1, t.localtax2_type, t.localtax2, c.label as country, c.code as country_code, t.fk_pays as country_id, t.recuperableonly, t.note, t.active, t.accountancy_code_sell, t.accountancy_code_buy FROM ".MAIN_DB_PREFIX."c_tva as t, ".MAIN_DB_PREFIX."c_country as c WHERE t.fk_pays=c.rowid";
$tabsql[11] = "SELECT t.rowid as rowid, t.element, t.source, t.code, t.libelle, t.position, t.active FROM ".MAIN_DB_PREFIX."c_type_contact AS t";
$tabsql[12] = "SELECT c.rowid as rowid, c.code, c.libelle, c.libelle_facture, c.nbjour, c.type_cdr, c.decalage, c.active, c.sortorder, c.entity FROM ".MAIN_DB_PREFIX."c_payment_term AS c WHERE c.entity = ".getEntity($tabname[12]);
$tabsql[13] = "SELECT c.id    as rowid, c.code, c.libelle, c.type, c.active, c.entity FROM ".MAIN_DB_PREFIX."c_paiement AS c WHERE c.entity = ".getEntity($tabname[13]);
$tabsql[14] = "SELECT e.rowid as rowid, e.code as code, e.label, e.price, e.organization, e.fk_pays as country_id, c.code as country_code, c.label as country, e.active FROM ".MAIN_DB_PREFIX."c_ecotaxe AS e, ".MAIN_DB_PREFIX."c_country as c WHERE e.fk_pays=c.rowid and c.active=1";
$tabsql[15] = "SELECT rowid   as rowid, code, label as libelle, width, height, unit, active FROM ".MAIN_DB_PREFIX."c_paper_format";
$tabsql[16] = "SELECT code, label as libelle, sortorder, active FROM ".MAIN_DB_PREFIX."c_prospectlevel";
$tabsql[17] = "SELECT id      as rowid, code, label, accountancy_code, active FROM ".MAIN_DB_PREFIX."c_type_fees";
$tabsql[18] = "SELECT rowid   as rowid, code, libelle, tracking, active FROM ".MAIN_DB_PREFIX."c_shipment_mode";
$tabsql[19] = "SELECT id      as rowid, code, libelle, active FROM ".MAIN_DB_PREFIX."c_effectif";
$tabsql[20] = "SELECT rowid   as rowid, code, libelle, active FROM ".MAIN_DB_PREFIX."c_input_method";
$tabsql[21] = "SELECT c.rowid as rowid, c.code, c.label, c.active, c.position FROM ".MAIN_DB_PREFIX."c_availability AS c";
$tabsql[22] = "SELECT rowid   as rowid, code, label, active FROM ".MAIN_DB_PREFIX."c_input_reason";
$tabsql[23] = "SELECT t.rowid as rowid, t.taux, t.revenuestamp_type, c.label as country, c.code as country_code, t.fk_pays as country_id, t.note, t.active, t.accountancy_code_sell, t.accountancy_code_buy FROM ".MAIN_DB_PREFIX."c_revenuestamp as t, ".MAIN_DB_PREFIX."c_country as c WHERE t.fk_pays=c.rowid";
$tabsql[24] = "SELECT rowid   as rowid, code, label, active FROM ".MAIN_DB_PREFIX."c_type_resource";
$tabsql[25] = "SELECT rowid   as rowid, code, label, active, module FROM ".MAIN_DB_PREFIX."c_type_container as t WHERE t.entity IN (".getEntity('c_type_container').")";
//$tabsql[26]= "SELECT rowid   as rowid, code, label, short_label, active FROM ".MAIN_DB_PREFIX."c_units";
$tabsql[27] = "SELECT id      as rowid, code, libelle, picto, active FROM ".MAIN_DB_PREFIX."c_stcomm";
$tabsql[28] = "SELECT h.rowid as rowid, h.code, h.label, h.affect, h.delay, h.newbymonth, h.fk_country as country_id, c.code as country_code, c.label as country, h.active FROM ".MAIN_DB_PREFIX."c_holiday_types as h LEFT JOIN ".MAIN_DB_PREFIX."c_country as c ON h.fk_country=c.rowid";
$tabsql[29] = "SELECT rowid   as rowid, code, label, percent, position, active FROM ".MAIN_DB_PREFIX."c_lead_status";
$tabsql[30] = "SELECT rowid, code, name, paper_size, orientation, metric, leftmargin, topmargin, nx, ny, spacex, spacey, width, height, font_size, custom_x, custom_y, active FROM ".MAIN_DB_PREFIX."c_format_cards";
//$tabsql[31]= "SELECT s.rowid as rowid, pcg_version, s.label, s.active FROM ".MAIN_DB_PREFIX."accounting_system as s";
$tabsql[32] = "SELECT a.id    as rowid, a.entity, a.code, a.fk_country as country_id, c.code as country_code, c.label as country, a.dayrule, a.day, a.month, a.year, a.active FROM ".MAIN_DB_PREFIX."c_hrm_public_holiday as a LEFT JOIN ".MAIN_DB_PREFIX."c_country as c ON a.fk_country=c.rowid AND c.active=1";
$tabsql[33] = "SELECT rowid, pos, code, label, active FROM ".MAIN_DB_PREFIX."c_hrm_department";
$tabsql[34] = "SELECT rowid, pos, code, label, c_level, active FROM ".MAIN_DB_PREFIX."c_hrm_function";
$tabsql[35] = "SELECT c.rowid, c.label, c.active, c.entity FROM ".MAIN_DB_PREFIX."c_exp_tax_cat c";
$tabsql[36] = "SELECT r.rowid, r.fk_c_exp_tax_cat, r.range_ik, r.active, r.entity FROM ".MAIN_DB_PREFIX."c_exp_tax_range r";
$tabsql[37] = "SELECT r.rowid, r.code, r.label, r.short_label, r.unit_type, r.scale, r.active FROM ".MAIN_DB_PREFIX."c_units r";
$tabsql[38] = "SELECT rowid, entity, code, label, url, icon, active FROM ".MAIN_DB_PREFIX."c_socialnetworks";
$tabsql[39] = "SELECT code, label as libelle, sortorder, active FROM ".MAIN_DB_PREFIX."c_prospectcontactlevel";
$tabsql[40] = "SELECT id      as rowid, code, libelle, picto, active FROM ".MAIN_DB_PREFIX."c_stcommcontact";
$tabsql[41] = "SELECT rowid as rowid, code, label, active FROM ".MAIN_DB_PREFIX."c_transport_mode";
$tabsql[42] = "SELECT rowid as rowid, code, label, active FROM ".MAIN_DB_PREFIX."c_product_nature";
$tabsql[43] = "SELECT rowid, code, label, active FROM ".MAIN_DB_PREFIX."c_productbatch_qcstatus";

// Criteria to sort dictionaries
$tabsqlsort = array();
$tabsqlsort[1] = "country ASC, code ASC";
$tabsqlsort[2] = "country ASC, code ASC";
$tabsqlsort[3] = "country ASC, code ASC";
$tabsqlsort[4] = "code ASC";
$tabsqlsort[5] = "label ASC";
$tabsqlsort[6] = "a.type ASC, a.module ASC, a.position ASC, a.code ASC";
$tabsqlsort[7] = "c.label ASC, a.code ASC, a.libelle ASC";
$tabsqlsort[8] = "country DESC,".(!empty($conf->global->SOCIETE_SORT_ON_TYPEENT) ? ' t.position ASC,' : '')." libelle ASC";
$tabsqlsort[9] = "label ASC";
$tabsqlsort[10] = "country ASC, code ASC, taux ASC, recuperableonly ASC, localtax1 ASC, localtax2 ASC";
$tabsqlsort[11] = "t.element ASC, t.source ASC, t.position ASC, t.code ASC";
$tabsqlsort[12] = "sortorder ASC, code ASC";
$tabsqlsort[13] = "code ASC";
$tabsqlsort[14] = "country ASC, e.organization ASC, code ASC";
$tabsqlsort[15] = "rowid ASC";
$tabsqlsort[16] = "sortorder ASC";
$tabsqlsort[17] = "code ASC";
$tabsqlsort[18] = "code ASC, libelle ASC";
$tabsqlsort[19] = "id ASC";
$tabsqlsort[20] = "code ASC, libelle ASC";
$tabsqlsort[21] = "code ASC, label ASC, position ASC";
$tabsqlsort[22] = "code ASC, label ASC";
$tabsqlsort[23] = "country ASC, taux ASC";
$tabsqlsort[24] = "code ASC, label ASC";
$tabsqlsort[25] = "t.module ASC, t.code ASC, t.label ASC";
//$tabsqlsort[26]="code ASC";
$tabsqlsort[27] = "code ASC";
$tabsqlsort[28] = "country ASC, code ASC";
$tabsqlsort[29] = "position ASC";
$tabsqlsort[30] = "code ASC";
//$tabsqlsort[31]="pcg_version ASC";
$tabsqlsort[32] = "country, year ASC, month ASC, day ASC";
$tabsqlsort[33] = "code ASC";
$tabsqlsort[34] = "code ASC";
$tabsqlsort[35] = "c.label ASC";
$tabsqlsort[36] = "r.fk_c_exp_tax_cat ASC, r.range_ik ASC";
$tabsqlsort[37] = "r.unit_type ASC, r.scale ASC, r.code ASC";
$tabsqlsort[38] = "rowid, code ASC";
$tabsqlsort[39] = "sortorder ASC";
$tabsqlsort[40] = "code ASC";
$tabsqlsort[41] = "code ASC";
$tabsqlsort[42] = "code ASC";
$tabsqlsort[43] = "code ASC";

// Field names in select result for dictionary display
$tabfield = array();
$tabfield[1] = "code,libelle,country";
$tabfield[2] = "code,libelle,region_id,region,country"; // "code,libelle,region,country_code-country"
$tabfield[3] = "code,libelle,country_id,country";
$tabfield[4] = "code,label";
$tabfield[5] = "code,label";
$tabfield[6] = "code,libelle,type,color,position";
$tabfield[7] = "code,libelle,country,accountancy_code,deductible";
$tabfield[8] = "code,libelle,country_id,country".(!empty($conf->global->SOCIETE_SORT_ON_TYPEENT) ? ',position' : '');
$tabfield[9] = "code,label,unicode";
$tabfield[10] = "country_id,country,code,taux,localtax1_type,localtax1,localtax2_type,localtax2,recuperableonly,accountancy_code_sell,accountancy_code_buy,note";
$tabfield[11] = "element,source,code,libelle,position";
$tabfield[12] = "code,libelle,libelle_facture,nbjour,type_cdr,decalage,sortorder,entity";
$tabfield[13] = "code,libelle,type,entity";
$tabfield[14] = "code,label,price,organization,country";
$tabfield[15] = "code,libelle,width,height,unit";
$tabfield[16] = "code,libelle,sortorder";
$tabfield[17] = "code,label,accountancy_code";
$tabfield[18] = "code,libelle,tracking";
$tabfield[19] = "code,libelle";
$tabfield[20] = "code,libelle";
$tabfield[21] = "code,label,position";
$tabfield[22] = "code,label";
$tabfield[23] = "country_id,country,taux,revenuestamp_type,accountancy_code_sell,accountancy_code_buy,note";
$tabfield[24] = "code,label";
$tabfield[25] = "code,label";
//$tabfield[26]= "code,label,short_label";
$tabfield[27] = "code,libelle,picto";
$tabfield[28] = "code,label,affect,delay,newbymonth,country_id,country";
$tabfield[29] = "code,label,percent,position";
$tabfield[30] = "code,name,paper_size,orientation,metric,leftmargin,topmargin,nx,ny,spacex,spacey,width,height,font_size,custom_x,custom_y";
//$tabfield[31]= "pcg_version,label";
$tabfield[32] = "code,dayrule,year,month,day,country_id,country";
$tabfield[33] = "code,label";
$tabfield[34] = "code,label";
$tabfield[35] = "label";
$tabfield[36] = "range_ik,fk_c_exp_tax_cat";
$tabfield[37] = "code,label,short_label,unit_type,scale";
$tabfield[38] = "code,label,url,icon,entity";
$tabfield[39] = "code,libelle,sortorder";
$tabfield[40] = "code,libelle,picto";
$tabfield[41] = "code,label";
$tabfield[42] = "code,label";
$tabfield[43] = "code,label";

// Edit field names for editing a record
$tabfieldvalue = array();
$tabfieldvalue[1] = "code,libelle,country";
$tabfieldvalue[2] = "code,libelle,region"; // "code,libelle,region"
$tabfieldvalue[3] = "code,libelle,country";
$tabfieldvalue[4] = "code,label";
$tabfieldvalue[5] = "code,label";
$tabfieldvalue[6] = "code,libelle,type,color,position";
$tabfieldvalue[7] = "code,libelle,country,accountancy_code,deductible";
$tabfieldvalue[8] = "code,libelle,country".(!empty($conf->global->SOCIETE_SORT_ON_TYPEENT) ? ',position' : '');
$tabfieldvalue[9] = "code,label,unicode";
$tabfieldvalue[10] = "country,code,taux,localtax1_type,localtax1,localtax2_type,localtax2,recuperableonly,accountancy_code_sell,accountancy_code_buy,note";
$tabfieldvalue[11] = "element,source,code,libelle,position";
$tabfieldvalue[12] = "code,libelle,libelle_facture,nbjour,type_cdr,decalage,sortorder";
$tabfieldvalue[13] = "code,libelle,type";
$tabfieldvalue[14] = "code,label,price,organization,country";
$tabfieldvalue[15] = "code,libelle,width,height,unit";
$tabfieldvalue[16] = "code,libelle,sortorder";
$tabfieldvalue[17] = "code,label,accountancy_code";
$tabfieldvalue[18] = "code,libelle,tracking";
$tabfieldvalue[19] = "code,libelle";
$tabfieldvalue[20] = "code,libelle";
$tabfieldvalue[21] = "code,label,position";
$tabfieldvalue[22] = "code,label";
$tabfieldvalue[23] = "country,taux,revenuestamp_type,accountancy_code_sell,accountancy_code_buy,note";
$tabfieldvalue[24] = "code,label";
$tabfieldvalue[25] = "code,label";
//$tabfieldvalue[26]= "code,label,short_label";
$tabfieldvalue[27] = "code,libelle,picto";
$tabfieldvalue[28] = "code,label,affect,delay,newbymonth,country";
$tabfieldvalue[29] = "code,label,percent,position";
$tabfieldvalue[30] = "code,name,paper_size,orientation,metric,leftmargin,topmargin,nx,ny,spacex,spacey,width,height,font_size,custom_x,custom_y";
//$tabfieldvalue[31]= "pcg_version,label";
$tabfieldvalue[32] = "code,dayrule,day,month,year,country";
$tabfieldvalue[33] = "code,label";
$tabfieldvalue[34] = "code,label";
$tabfieldvalue[35] = "label";
$tabfieldvalue[36] = "range_ik,fk_c_exp_tax_cat";
$tabfieldvalue[37] = "code,label,short_label,unit_type,scale";
$tabfieldvalue[38] = "code,label,url,icon";
$tabfieldvalue[39] = "code,libelle,sortorder";
$tabfieldvalue[40] = "code,libelle,picto";
$tabfieldvalue[41] = "code,label";
$tabfieldvalue[42] = "code,label";
$tabfieldvalue[43] = "code,label";

// Field names in the table for inserting a record
$tabfieldinsert = array();
$tabfieldinsert[1] = "code,libelle,fk_pays";
$tabfieldinsert[2] = "code_departement,nom,fk_region";
$tabfieldinsert[3] = "code_region,nom,fk_pays";
$tabfieldinsert[4] = "code,label";
$tabfieldinsert[5] = "code,label";
$tabfieldinsert[6] = "code,libelle,type,color,position";
$tabfieldinsert[7] = "code,libelle,fk_pays,accountancy_code,deductible";
$tabfieldinsert[8] = "code,libelle,fk_country".(!empty($conf->global->SOCIETE_SORT_ON_TYPEENT) ? ',position' : '');
$tabfieldinsert[9] = "code_iso,label,unicode";
$tabfieldinsert[10] = "fk_pays,code,taux,localtax1_type,localtax1,localtax2_type,localtax2,recuperableonly,accountancy_code_sell,accountancy_code_buy,note";
$tabfieldinsert[11] = "element,source,code,libelle,position";
$tabfieldinsert[12] = "code,libelle,libelle_facture,nbjour,type_cdr,decalage,sortorder,entity";
$tabfieldinsert[13] = "code,libelle,type,entity";
$tabfieldinsert[14] = "code,label,price,organization,fk_pays";
$tabfieldinsert[15] = "code,label,width,height,unit";
$tabfieldinsert[16] = "code,label,sortorder";
$tabfieldinsert[17] = "code,label,accountancy_code";
$tabfieldinsert[18] = "code,libelle,tracking";
$tabfieldinsert[19] = "code,libelle";
$tabfieldinsert[20] = "code,libelle";
$tabfieldinsert[21] = "code,label,position";
$tabfieldinsert[22] = "code,label";
$tabfieldinsert[23] = "fk_pays,taux,revenuestamp_type,accountancy_code_sell,accountancy_code_buy,note";
$tabfieldinsert[24] = "code,label";
$tabfieldinsert[25] = "code,label";
//$tabfieldinsert[26]= "code,label,short_label";
$tabfieldinsert[27] = "code,libelle,picto";
$tabfieldinsert[28] = "code,label,affect,delay,newbymonth,fk_country";
$tabfieldinsert[29] = "code,label,percent,position";
$tabfieldinsert[30] = "code,name,paper_size,orientation,metric,leftmargin,topmargin,nx,ny,spacex,spacey,width,height,font_size,custom_x,custom_y";
//$tabfieldinsert[31]= "pcg_version,label";
//$tabfieldinsert[32]= "code,label,range_account,sens,category_type,formula,position,fk_country";
$tabfieldinsert[32] = "code,dayrule,day,month,year,fk_country";
$tabfieldinsert[33] = "code,label";
$tabfieldinsert[34] = "code,label";
$tabfieldinsert[35] = "label";
$tabfieldinsert[36] = "range_ik,fk_c_exp_tax_cat";
$tabfieldinsert[37] = "code,label,short_label,unit_type,scale";
$tabfieldinsert[38] = "code,label,url,icon,entity";
$tabfieldinsert[39] = "code,label,sortorder";
$tabfieldinsert[40] = "code,libelle,picto";
$tabfieldinsert[41] = "code,label";
$tabfieldinsert[42] = "code,label";
$tabfieldinsert[43] = "code,label";

// Rowid name of field depending if field is autoincrement on or off..
// Use "" if id field is "rowid" and has autoincrement on
// Use "nameoffield" if id field is not "rowid" or has not autoincrement on
$tabrowid = array();
$tabrowid[1] = "";
$tabrowid[2] = "";
$tabrowid[3] = "";
$tabrowid[4] = "rowid";
$tabrowid[5] = "rowid";
$tabrowid[6] = "id";
$tabrowid[7] = "id";
$tabrowid[8] = "id";
$tabrowid[9] = "code_iso";
$tabrowid[10] = "";
$tabrowid[11] = "rowid";
$tabrowid[12] = "";
$tabrowid[13] = "id";
$tabrowid[14] = "";
$tabrowid[15] = "";
$tabrowid[16] = "code";
$tabrowid[17] = "id";
$tabrowid[18] = "rowid";
$tabrowid[19] = "id";
$tabrowid[20] = "";
$tabrowid[21] = "rowid";
$tabrowid[22] = "rowid";
$tabrowid[23] = "";
$tabrowid[24] = "";
$tabrowid[25] = "";
//$tabrowid[26]= "";
$tabrowid[27] = "id";
$tabrowid[28] = "";
$tabrowid[29] = "";
$tabrowid[30] = "";
//$tabrowid[31]= "";
$tabrowid[32] = "id";
$tabrowid[33] = "rowid";
$tabrowid[34] = "rowid";
$tabrowid[35] = "";
$tabrowid[36] = "";
$tabrowid[37] = "";
$tabrowid[38] = "";
$tabrowid[39] = "code";
$tabrowid[40] = "id";
$tabrowid[41] = "";
$tabrowid[42] = "rowid";
$tabrowid[43] = "rowid";

// Condition to show dictionary in setup page
$tabcond = array();
$tabcond[1] = (!empty($conf->societe->enabled));
$tabcond[2] = true;
$tabcond[3] = true;
$tabcond[4] = true;
$tabcond[5] = (!empty($conf->societe->enabled) || !empty($conf->adherent->enabled));
$tabcond[6] = !empty($conf->agenda->enabled);
$tabcond[7] = !empty($conf->tax->enabled);
$tabcond[8] = !empty($conf->societe->enabled);
$tabcond[9] = true;
$tabcond[10] = true;
$tabcond[11] = (!empty($conf->societe->enabled));
$tabcond[12] = (!empty($conf->commande->enabled) || !empty($conf->propal->enabled) || !empty($conf->facture->enabled) || (!empty($conf->fournisseur->enabled) && empty($conf->global->MAIN_USE_NEW_SUPPLIERMOD)) || !empty($conf->supplier_invoice->enabled) || !empty($conf->supplier_order->enabled));
$tabcond[13] = (!empty($conf->commande->enabled) || !empty($conf->propal->enabled) || !empty($conf->facture->enabled) || (!empty($conf->fournisseur->enabled) && empty($conf->global->MAIN_USE_NEW_SUPPLIERMOD)) || !empty($conf->supplier_invoice->enabled) || !empty($conf->supplier_order->enabled));
$tabcond[14] = (!empty($conf->product->enabled) && (!empty($conf->ecotax->enabled) || !empty($conf->global->MAIN_SHOW_ECOTAX_DICTIONNARY)));
$tabcond[15] = true;
$tabcond[16] = (!empty($conf->societe->enabled) && empty($conf->global->SOCIETE_DISABLE_PROSPECTS));
$tabcond[17] = (!empty($conf->deplacement->enabled) || !empty($conf->expensereport->enabled));
$tabcond[18] = !empty($conf->expedition->enabled) || !empty($conf->reception->enabled);
$tabcond[19] = !empty($conf->societe->enabled);
$tabcond[20] = (!empty($conf->fournisseur->enabled) && empty($conf->global->MAIN_USE_NEW_SUPPLIERMOD)) || !empty($conf->supplier_order->enabled);
$tabcond[21] = !empty($conf->propal->enabled);
$tabcond[22] = (!empty($conf->commande->enabled) || !empty($conf->propal->enabled));
$tabcond[23] = true;
$tabcond[24] = !empty($conf->resource->enabled);
$tabcond[25] = !empty($conf->website->enabled);
//$tabcond[26]= ! empty($conf->product->enabled);
$tabcond[27] = !empty($conf->societe->enabled);
$tabcond[28] = !empty($conf->holiday->enabled);
$tabcond[29] = !empty($conf->projet->enabled);
$tabcond[30] = !empty($conf->label->enabled);
//$tabcond[31]= ! empty($conf->accounting->enabled);
$tabcond[32] = (!empty($conf->holiday->enabled) || !empty($conf->hrm->enabled));
$tabcond[33] = !empty($conf->hrm->enabled);
$tabcond[34] = !empty($conf->hrm->enabled);
$tabcond[35] = !empty($conf->expensereport->enabled);
$tabcond[36] = !empty($conf->expensereport->enabled);
$tabcond[37] = !empty($conf->product->enabled);
$tabcond[38] = !empty($conf->socialnetworks->enabled);
$tabcond[39] = (!empty($conf->societe->enabled) && empty($conf->global->SOCIETE_DISABLE_PROSPECTS) && !empty($conf->global->THIRDPARTY_ENABLE_PROSPECTION_ON_ALTERNATIVE_ADRESSES));
$tabcond[40] = (!empty($conf->societe->enabled) && !empty($conf->global->THIRDPARTY_ENABLE_PROSPECTION_ON_ALTERNATIVE_ADRESSES));
$tabcond[41] = !empty($conf->intracommreport->enabled);
$tabcond[42] = !empty($conf->product->enabled);
$tabcond[43] = !empty($conf->product->enabled) && !empty($conf->productbatch->enabled) && $conf->global->MAIN_FEATURES_LEVEL >= 2;

// List of help for fields
$tabhelp = array();
$tabhelp[1]  = array('code'=>$langs->trans("EnterAnyCode"));
$tabhelp[2]  = array('code'=>$langs->trans("EnterAnyCode"));
$tabhelp[3]  = array('code'=>$langs->trans("EnterAnyCode"));
$tabhelp[4]  = array('code'=>$langs->trans("EnterAnyCode"));
$tabhelp[5]  = array('code'=>$langs->trans("EnterAnyCode"));
$tabhelp[6]  = array('code'=>$langs->trans("EnterAnyCode"), 'color'=>$langs->trans("ColorFormat"), 'position'=>$langs->trans("PositionIntoComboList"));
$tabhelp[7]  = array('code'=>$langs->trans("EnterAnyCode"));
$tabhelp[8]  = array('code'=>$langs->trans("EnterAnyCode"), 'position'=>$langs->trans("PositionIntoComboList"));
$tabhelp[9]  = array('code'=>$langs->trans("EnterAnyCode"), 'unicode'=>$langs->trans("UnicodeCurrency"));
$tabhelp[10] = array('code'=>$langs->trans("EnterAnyCode"), 'taux'=>$langs->trans("SellTaxRate"), 'recuperableonly'=>$langs->trans("RecuperableOnly"), 'localtax1_type'=>$langs->trans("LocalTaxDesc"), 'localtax2_type'=>$langs->trans("LocalTaxDesc"));
$tabhelp[11] = array('code'=>$langs->trans("EnterAnyCode"), 'position'=>$langs->trans("PositionIntoComboList"));
$tabhelp[12] = array('code'=>$langs->trans("EnterAnyCode"), 'type_cdr'=>$langs->trans("TypeCdr", $langs->transnoentitiesnoconv("NbOfDays"), $langs->transnoentitiesnoconv("Offset"), $langs->transnoentitiesnoconv("NbOfDays"), $langs->transnoentitiesnoconv("Offset")));
$tabhelp[13] = array('code'=>$langs->trans("EnterAnyCode"));
$tabhelp[14] = array('code'=>$langs->trans("EnterAnyCode"));
$tabhelp[15] = array('code'=>$langs->trans("EnterAnyCode"));
$tabhelp[16] = array('code'=>$langs->trans("EnterAnyCode"));
$tabhelp[17] = array('code'=>$langs->trans("EnterAnyCode"));
$tabhelp[18] = array('code'=>$langs->trans("EnterAnyCode"), 'tracking'=>$langs->trans("UrlTrackingDesc"));
$tabhelp[19] = array('code'=>$langs->trans("EnterAnyCode"));
$tabhelp[20] = array('code'=>$langs->trans("EnterAnyCode"));
$tabhelp[21] = array('code'=>$langs->trans("EnterAnyCode"), 'position'=>$langs->trans("PositionIntoComboList"));
$tabhelp[22] = array('code'=>$langs->trans("EnterAnyCode"));
$tabhelp[23] = array('revenuestamp_type'=>'FixedOrPercent');
$tabhelp[24] = array('code'=>$langs->trans("EnterAnyCode"));
$tabhelp[25] = array('code'=>$langs->trans('EnterAnyCode'));
//$tabhelp[26] = array('code'=>$langs->trans("EnterAnyCode"));
$tabhelp[27] = array('code'=>$langs->trans("EnterAnyCode"), 'picto'=>$langs->trans("PictoHelp"));
$tabhelp[28] = array('affect'=>$langs->trans("FollowedByACounter"), 'delay'=>$langs->trans("MinimumNoticePeriod"), 'newbymonth'=>$langs->trans("NbAddedAutomatically"));
$tabhelp[29] = array('code'=>$langs->trans("EnterAnyCode"), 'percent'=>$langs->trans("OpportunityPercent"), 'position'=>$langs->trans("PositionIntoComboList"));
$tabhelp[30] = array('code'=>$langs->trans("EnterAnyCode"), 'name'=>$langs->trans("LabelName"), 'paper_size'=>$langs->trans("LabelPaperSize"));
//$tabhelp[31] = array('pcg_version'=>$langs->trans("EnterAnyCode"));
$tabhelp[32] = array('code'=>$langs->trans("EnterAnyCode"), 'dayrule'=>"Keep empty for a date defined with month and day (most common case).<br>Use a keyword like 'easter', 'eastermonday', ... for a date predefined by complex rules.", 'country'=>$langs->trans("CountryIfSpecificToOneCountry"), 'year'=>$langs->trans("ZeroMeansEveryYear"));
$tabhelp[33] = array('code'=>$langs->trans("EnterAnyCode"));
$tabhelp[34] = array('code'=>$langs->trans("EnterAnyCode"));
$tabhelp[35] = array();
$tabhelp[36] = array('range_ik'=>$langs->trans('PrevRangeToThisRange'));
$tabhelp[37] = array('code'=>$langs->trans("EnterAnyCode"), 'unit_type' => $langs->trans('MeasuringUnitTypeDesc'), 'scale' => $langs->trans('MeasuringScaleDesc'));
$tabhelp[38] = array('code'=>$langs->trans("EnterAnyCode"), 'url' => $langs->trans('UrlSocialNetworksDesc'), 'icon' => $langs->trans('FafaIconSocialNetworksDesc'));
$tabhelp[39] = array('code'=>$langs->trans("EnterAnyCode"));
$tabhelp[40] = array('code'=>$langs->trans("EnterAnyCode"), 'picto'=>$langs->trans("PictoHelp"));
$tabhelp[41] = array('code'=>$langs->trans("EnterAnyCode"));
$tabhelp[42] = array('code'=>$langs->trans("EnterAnyCode"));
$tabhelp[43] = array('code'=>$langs->trans("EnterAnyCode"));

// Table to store complete informations (will replace all other table). Key is table name.
$tabcomplete = array(
	'c_forme_juridique'=>array('picto'=>'company'),
	'c_departements'=>array('picto'=>'country'),
	'c_regions'=>array('picto'=>'country'),
	'c_country'=>array('picto'=>'country'),
	'c_civility'=>array('picto'=>'contact'),
	'c_actioncomm'=>array('picto'=>'action'),
	'c_chargesociales'=>array('picto'=>'bill'),
	'c_typent'=>array('picto'=>'company'),
	'c_currencies'=>array('picto'=>'multicurrency'),
	'c_tva'=>array('picto'=>'bill'),
	'c_type_contact'=>array('picto'=>'contact'),
	'c_payment_term'=>array('picto'=>'bill'),
	'c_paiement'=>array('picto'=>'bill'),
	'c_ecotaxe'=>array('picto'=>'bill'),
	'c_paper_format'=>array('picto'=>'generic'),
	'c_prospectlevel'=>array('picto'=>'company'),
	'c_type_fees'=>array('picto'=>'trip'),
	'c_effectif'=>array('picto'=>'company'),
	'c_input_method'=>array('picto'=>'order'),
	'c_input_reason'=>array('picto'=>'order'),
	'c_availability'=>array('picto'=>'shipment'),
	'c_shipment_mode'=>array('picto'=>'shipment'),
	'c_revenuestamp'=>array('picto'=>'bill'),
	'c_type_resource'=>array('picto'=>'resource'),
	'c_type_container'=>array('picto'=>'website'),
	'c_stcomm'=>array('picto'=>'company'),
	'c_holiday_types'=>array('picto'=>'holiday'),
	'c_lead_status'=>array('picto'=>'project'),
	'c_format_cards'=>array('picto'=>'generic'),
	'c_hrm_public_holiday'=>array('picto'=>'holiday'),
	'c_hrm_department'=>array('picto'=>'hrm'),
	'c_hrm_function'=>array('picto'=>'hrm'),
	'c_exp_tax_cat'=>array('picto'=>'expensereport'),
	'c_exp_tax_range'=>array('picto'=>'expensereport'),
	'c_units'=>array('picto'=>'product'),
	'c_socialnetworks'=>array('picto'=>'share-alt'),
	'c_product_nature'=>array('picto'=>'product'),
	'c_transport_mode'=>array('picto'=>'incoterm'),
	'c_prospectcontactlevel'=>array('picto'=>'company'),
	'c_stcommcontact'=>array('picto'=>'company'),
	'c_product_nature'=>array('picto'=>'product'),
	'c_productbatch_qcstatus'=>array('picto'=>'batch'),

);


// Complete all arrays with entries found into modules
complete_dictionary_with_modules($taborder, $tabname, $tablib, $tabsql, $tabsqlsort, $tabfield, $tabfieldvalue, $tabfieldinsert, $tabrowid, $tabcond, $tabhelp, $tabcomplete);

// Defaut sortorder
if (empty($sortfield)) {
	$tmp1 = explode(',', empty($tabsqlsort[$id]) ? '' : $tabsqlsort[$id]);
	$tmp2 = explode(' ', $tmp1[0]);
	$sortfield = preg_replace('/^.*\./', '', $tmp2[0]);
}

// Define elementList and sourceList (used for dictionary type of contacts "llx_c_type_contact")
$elementList = array();
$sourceList = array();
if ($id == 11) {
	$elementList = array(
		'' => '',
		'societe' => $langs->trans('ThirdParty'),
		// 'proposal' => $langs->trans('Proposal'),
		// 'order' => $langs->trans('Order'),
		// 'invoice' => $langs->trans('Bill'),
		'supplier_proposal' => $langs->trans('SupplierProposal'),
		'order_supplier' => $langs->trans('SupplierOrder'),
		'invoice_supplier' => $langs->trans('SupplierBill'),
		// 'intervention' => $langs->trans('InterventionCard'),
		// 'contract' => $langs->trans('Contract'),
		'project' => $langs->trans('Project'),
		'project_task' => $langs->trans('Task'),
		'ticket' => $langs->trans('Ticket'),
		'agenda' => $langs->trans('Agenda'),
		'dolresource' => $langs->trans('Resource'),
		// old deprecated
		'propal' => $langs->trans('Proposal'),
		'commande' => $langs->trans('Order'),
		'facture' => $langs->trans('Bill'),
		'fichinter' => $langs->trans('InterventionCard'),
		'contrat' => $langs->trans('Contract'),
	);
	if (!empty($conf->global->MAIN_SUPPORT_SHARED_CONTACT_BETWEEN_THIRDPARTIES)) {
		$elementList["societe"] = $langs->trans('ThirdParty');
	}

	complete_elementList_with_modules($elementList);

	asort($elementList);
	$sourceList = array(
			'internal' => $langs->trans('Internal'),
			'external' => $langs->trans('External')
	);
}

// Define localtax_typeList (used for dictionary "llx_c_tva")
$localtax_typeList = array();
if ($id == 10) {
	$localtax_typeList = array(
		"0" => $langs->trans("No"),
		"1" => $langs->trans("Yes").' ('.$langs->trans("Type")." 1)", //$langs->trans("%ageOnAllWithoutVAT"),
		"2" => $langs->trans("Yes").' ('.$langs->trans("Type")." 2)", //$langs->trans("%ageOnAllBeforeVAT"),
		"3" => $langs->trans("Yes").' ('.$langs->trans("Type")." 3)", //$langs->trans("%ageOnProductsWithoutVAT"),
		"4" => $langs->trans("Yes").' ('.$langs->trans("Type")." 4)", //$langs->trans("%ageOnProductsBeforeVAT"),
		"5" => $langs->trans("Yes").' ('.$langs->trans("Type")." 5)", //$langs->trans("%ageOnServiceWithoutVAT"),
		"6" => $langs->trans("Yes").' ('.$langs->trans("Type")." 6)"	//$langs->trans("%ageOnServiceBeforeVAT"),
	);
}



/*
 * Actions
 */

if (GETPOST('button_removefilter', 'alpha') || GETPOST('button_removefilter.x', 'alpha') || GETPOST('button_removefilter_x', 'alpha')) {
	$search_country_id = '';
	$search_code = '';
}

// Actions add or modify an entry into a dictionary
if (GETPOST('actionadd') || GETPOST('actionmodify')) {
	$listfield = explode(',', str_replace(' ', '', $tabfield[$id]));
	$listfieldinsert = explode(',', $tabfieldinsert[$id]);
	$listfieldmodify = explode(',', $tabfieldinsert[$id]);
	$listfieldvalue = explode(',', $tabfieldvalue[$id]);

	// Check that all fields are filled
	$ok = 1;
	foreach ($listfield as $f => $value) {
		// Discard check of mandatory fields for country for some tables
		if ($value == 'country_id' && in_array($tablib[$id], array('DictionaryPublicHolidays', 'DictionaryVAT', 'DictionaryRegion', 'DictionaryCompanyType', 'DictionaryHolidayTypes', 'DictionaryRevenueStamp', 'DictionaryAccountancysystem', 'DictionaryAccountancyCategory'))) {
			continue; // For some pages, country is not mandatory
		}
		if ($value == 'country' && in_array($tablib[$id], array('DictionaryPublicHolidays', 'DictionaryCanton', 'DictionaryCompanyType', 'DictionaryHolidayTypes', 'DictionaryRevenueStamp'))) {
			continue; // For some pages, country is not mandatory
		}
		// Discard check of mandatory fiedls for other fields
		if ($value == 'localtax1' && empty($_POST['localtax1_type'])) {
			continue;
		}
		if ($value == 'localtax2' && empty($_POST['localtax2_type'])) {
			continue;
		}
		if ($value == 'color' && empty($_POST['color'])) {
			continue;
		}
		if ($value == 'formula' && empty($_POST['formula'])) {
			continue;
		}
		if ($value == 'dayrule' && empty($_POST['dayrule'])) {
			continue;
		}
		if ($value == 'sortorder') {
			continue; // For a column name 'sortorder', we use the field name 'position'
		}
		if ((!GETPOSTISSET($value) || GETPOST($value) == '')
			&& (!in_array($value, array('decalage', 'module', 'accountancy_code', 'accountancy_code_sell', 'accountancy_code_buy', 'tracking', 'picto'))  // Fields that are not mandatory
			&& ($id != 10 || ($value != 'code' && $value != 'note')) // Field code and note is not mandatory for dictionary table 10
			)
		) {
			$ok = 0;
			$fieldnamekey = $value;
			// We take translate key of field
			if ($fieldnamekey == 'libelle' || ($fieldnamekey == 'label')) {
				$fieldnamekey = 'Label';
			}
			if ($fieldnamekey == 'libelle_facture') {
				$fieldnamekey = 'LabelOnDocuments';
			}
			if ($fieldnamekey == 'nbjour') {
				$fieldnamekey = 'NbOfDays';
			}
			if ($fieldnamekey == 'decalage') {
				$fieldnamekey = 'Offset';
			}
			if ($fieldnamekey == 'module') {
				$fieldnamekey = 'Module';
			}
			if ($fieldnamekey == 'code') {
				$fieldnamekey = 'Code';
			}
			if ($fieldnamekey == 'note') {
				$fieldnamekey = 'Note';
			}
			if ($fieldnamekey == 'taux') {
				$fieldnamekey = 'Rate';
			}
			if ($fieldnamekey == 'type') {
				$fieldnamekey = 'Type';
			}
			if ($fieldnamekey == 'position') {
				$fieldnamekey = 'Position';
			}
			if ($fieldnamekey == 'unicode') {
				$fieldnamekey = 'Unicode';
			}
			if ($fieldnamekey == 'deductible') {
				$fieldnamekey = 'Deductible';
			}
			if ($fieldnamekey == 'sortorder') {
				$fieldnamekey = 'SortOrder';
			}
			if ($fieldnamekey == 'category_type') {
				$fieldnamekey = 'Calculated';
			}
			if ($fieldnamekey == 'revenuestamp_type') {
				$fieldnamekey = 'TypeOfRevenueStamp';
			}
			if ($fieldnamekey == 'use_default') {
				$fieldnamekey = 'UseByDefault';
			}

			setEventMessages($langs->transnoentities("ErrorFieldRequired", $langs->transnoentities($fieldnamekey)), null, 'errors');
		}
	}
	// Other checks
	if (GETPOST('actionadd') && $tabname[$id] == MAIN_DB_PREFIX."c_actioncomm" && GETPOSTISSET("type") && in_array(GETPOST("type"), array('system', 'systemauto'))) {
		$ok = 0;
		setEventMessages($langs->transnoentities('ErrorReservedTypeSystemSystemAuto'), null, 'errors');
	}
	if (GETPOSTISSET("code")) {
		if (GETPOST("code") == '0') {
			$ok = 0;
			setEventMessages($langs->transnoentities('ErrorCodeCantContainZero'), null, 'errors');
		}
		/*if (!is_numeric($_POST['code']))	// disabled, code may not be in numeric base
		{
			$ok = 0;
			$msg .= $langs->transnoentities('ErrorFieldFormat', $langs->transnoentities('Code')).'<br>';
		}*/
	}
	if (GETPOSTISSET("country") && (GETPOST("country") == '0') && ($id != 2)) {
		if (in_array($tablib[$id], array('DictionaryCompanyType', 'DictionaryHolidayTypes'))) {	// Field country is no mandatory for such dictionaries
			$_POST["country"] = '';
		} else {
			$ok = 0;
			setEventMessages($langs->transnoentities("ErrorFieldRequired", $langs->transnoentities("Country")), null, 'errors');
		}
	}
	if (($id == 3 || $id == 42) && !is_numeric(GETPOST("code"))) {
		$ok = 0;
		setEventMessages($langs->transnoentities("ErrorFieldMustBeANumeric", $langs->transnoentities("Code")), null, 'errors');
	}

	// Clean some parameters
	if ((GETPOST("localtax1_type") || (GETPOST('localtax1_type') == '0')) && !GETPOST("localtax1")) {
		$_POST["localtax1"] = '0'; // If empty, we force to 0
	}
	if ((GETPOST("localtax2_type") || (GETPOST('localtax2_type') == '0')) && !GETPOST("localtax2")) {
		$_POST["localtax2"] = '0'; // If empty, we force to 0
	}
	if (GETPOST("accountancy_code") <= 0) {
		$_POST["accountancy_code"] = ''; // If empty, we force to null
	}
	if (GETPOST("accountancy_code_sell") <= 0) {
		$_POST["accountancy_code_sell"] = ''; // If empty, we force to null
	}
	if (GETPOST("accountancy_code_buy") <= 0) {
		$_POST["accountancy_code_buy"] = ''; // If empty, we force to null
	}
	if ($id == 10 && GETPOSTISSET("code")) {  // Spaces are not allowed into code for tax dictionary
		$_POST["code"] = preg_replace('/[^a-zA-Z0-9\-\+]/', '', $_POST["code"]);
	}

	// If check ok and action add, add the line
	if ($ok && GETPOST('actionadd')) {
		if ($tabrowid[$id]) {
			// Get free id for insert
			$newid = 0;
			$sql = "SELECT max(".$tabrowid[$id].") newid from ".$tabname[$id];
			$result = $db->query($sql);
			if ($result) {
				$obj = $db->fetch_object($result);
				$newid = ($obj->newid + 1);
			} else {
				dol_print_error($db);
			}
		}

		// Add new entry
		$sql = "INSERT INTO ".$tabname[$id]." (";
		// List of fields
		if ($tabrowid[$id] && !in_array($tabrowid[$id], $listfieldinsert)) {
			$sql .= $tabrowid[$id].",";
		}
		$sql .= $tabfieldinsert[$id];
		$sql .= ",active)";
		$sql .= " VALUES(";

		// List of values
		if ($tabrowid[$id] && !in_array($tabrowid[$id], $listfieldinsert)) {
			$sql .= $newid.",";
		}
		$i = 0;
		foreach ($listfieldinsert as $f => $value) {
			$keycode = $listfieldvalue[$i];
<<<<<<< HEAD
			if (empty($keycode)) {
				$keycode = $value;
			}

			if ($value == 'price' || preg_match('/^amount/i', $value)) {
				$_POST[$keycode] = price2num(GETPOST($keycode), 'MU');
			} elseif ($value == 'taux' || $value == 'localtax1' || $value == 'localtax2') {
				$_POST[$keycode] = price2num(GETPOST($keycode), 8);
			} elseif ($value == 'entity') {
				$_POST[$keycode] = getEntity($tabname[$id]);
			}

			if ($i) {
				$sql .= ",";
			}

			if ($keycode == 'sortorder') {		// For column name 'sortorder', we use the field name 'position'
				$sql .= "'".(int) GETPOST('position', 'int')."'";
			} elseif ($_POST[$keycode] == '' && !($keycode == 'code' && $id == 10)) {
				$sql .= "null"; // For vat, we want/accept code = ''
			} elseif ($keycode == 'content') {
				$sql .= "'".$db->escape(GETPOST($keycode, 'restricthtml'))."'";
			} elseif (in_array($keycode, array('joinfile', 'private', 'position', 'scale'))) {
				$sql .= (int) GETPOST($keycode, 'int');
			} else {
				$sql .= "'".$db->escape(GETPOST($keycode, 'nohtml'))."'";
			}
=======
			if (empty($keycode)) $keycode = $value;

            if ($value == 'price' || preg_match('/^amount/i', $value)) {
            	$_POST[$keycode] = price2num(GETPOST($keycode), 'MU');
            }
            elseif ($value == 'taux' || $value == 'localtax1') {
            	$_POST[$keycode] = price2num(GETPOST($keycode), 8);	// Note that localtax2 can be a list of rates separated by coma like X:Y:Z
            }
            elseif ($value == 'entity') {
            	$_POST[$keycode] = getEntity($tabname[$id]);
            }

			if ($i) $sql .= ",";

            if ($keycode == 'sortorder') {		// For column name 'sortorder', we use the field name 'position'
            	$sql .= "'".(int) GETPOST('position', 'int')."'";
            } elseif ($_POST[$keycode] == '' && !($keycode == 'code' && $id == 10)) {
				$sql .= "null"; // For vat, we want/accept code = ''
			} elseif ($keycode == 'content') {
            	$sql .= "'".$db->escape(GETPOST($keycode, 'restricthtml'))."'";
            } elseif (in_array($keycode, array('joinfile', 'private', 'position', 'scale'))) {
            	$sql .= (int) GETPOST($keycode, 'int');
            } else {
            	$sql .= "'".$db->escape(GETPOST($keycode, 'nohtml'))."'";
            }
>>>>>>> d3ece319

			$i++;
		}
		$sql .= ",1)";

		dol_syslog("actionadd", LOG_DEBUG);
		$result = $db->query($sql);
		if ($result) {	// Add is ok
			setEventMessages($langs->transnoentities("RecordCreatedSuccessfully"), null, 'mesgs');

			// Clean $_POST array, we keep only id of dictionary
			if ($id == 10 && GETPOST('country', 'int') > 0) {
				$search_country_id = GETPOST('country', 'int');
			}
			$_POST = array('id'=>$id);
		} else {
			if ($db->errno() == 'DB_ERROR_RECORD_ALREADY_EXISTS') {
				setEventMessages($langs->transnoentities("ErrorRecordAlreadyExists"), null, 'errors');
			} else {
				dol_print_error($db);
			}
		}
	}

	// If verif ok and action modify, modify the line
	if ($ok && GETPOST('actionmodify')) {
		if ($tabrowid[$id]) {
			$rowidcol = $tabrowid[$id];
		} else {
			$rowidcol = "rowid";
		}

		// Modify entry
		$sql = "UPDATE ".$tabname[$id]." SET ";
		// Modifie valeur des champs
		if ($tabrowid[$id] && !in_array($tabrowid[$id], $listfieldmodify)) {
			$sql .= $tabrowid[$id]."=";
			$sql .= "'".$db->escape($rowid)."', ";
		}
		$i = 0;
		foreach ($listfieldmodify as $field) {
			$keycode = $listfieldvalue[$i];
<<<<<<< HEAD
			if (empty($keycode)) {
				$keycode = $field;
			}

			if ($field == 'price' || preg_match('/^amount/i', $field)) {
				$_POST[$keycode] = price2num(GETPOST($keycode), 'MU');
			} elseif ($field == 'taux' || $field == 'localtax1' || $field == 'localtax2') {
				$_POST[$keycode] = price2num(GETPOST($keycode), 8);
			} elseif ($field == 'entity') {
				$_POST[$keycode] = getEntity($tabname[$id]);
			}

			if ($i) {
				$sql .= ",";
			}
			$sql .= $field."=";
			if ($listfieldvalue[$i] == 'sortorder') {		// For column name 'sortorder', we use the field name 'position'
				$sql .= (int) GETPOST('position', 'int');
			} elseif ($_POST[$keycode] == '' && !($keycode == 'code' && $id == 10)) {
				$sql .= "null"; // For vat, we want/accept code = ''
			} elseif ($keycode == 'content') {
				$sql .= "'".$db->escape(GETPOST($keycode, 'restricthtml'))."'";
			} elseif (in_array($keycode, array('private', 'position', 'scale'))) {
				$sql .= (int) GETPOST($keycode, 'int');
			} else {
				$sql .= "'".$db->escape(GETPOST($keycode, 'nohtml'))."'";
			}
=======
			if (empty($keycode)) $keycode = $field;

            if ($field == 'price' || preg_match('/^amount/i', $field)) {
            	$_POST[$keycode] = price2num(GETPOST($keycode), 'MU');
            }
            elseif ($field == 'taux' || $field == 'localtax1') {
            	$_POST[$keycode] = price2num(GETPOST($keycode), 8);	// Note that localtax2 can be a list of rates separated by coma like X:Y:Z
            }
            elseif ($field == 'entity') {
            	$_POST[$keycode] = getEntity($tabname[$id]);
            }

            if ($i) $sql .= ",";
            $sql .= $field."=";
            if ($listfieldvalue[$i] == 'sortorder')	{	// For column name 'sortorder', we use the field name 'position'
            	$sql .= (int) GETPOST('position', 'int');
            } elseif ($_POST[$keycode] == '' && !($keycode == 'code' && $id == 10)) {
				$sql .= "null"; // For vat, we want/accept code = ''
			} elseif ($keycode == 'content') {
            	$sql .= "'".$db->escape(GETPOST($keycode, 'restricthtml'))."'";
            } elseif (in_array($keycode, array('private', 'position', 'scale'))) {
            	$sql .= (int) GETPOST($keycode, 'int');
            } else {
            	$sql .= "'".$db->escape(GETPOST($keycode, 'nohtml'))."'";
            }
>>>>>>> d3ece319

			$i++;
		}
		if (in_array($rowidcol, array('code', 'code_iso'))) {
			$sql .= " WHERE ".$rowidcol." = '".$db->escape($rowid)."'";
		} else {
			$sql .= " WHERE ".$rowidcol." = ".((int) $rowid);
		}
		if (in_array('entity', $listfieldmodify)) {
			$sql .= " AND entity = '".getEntity($tabname[$id])."'";
		}

		dol_syslog("actionmodify", LOG_DEBUG);
		//print $sql;
		$resql = $db->query($sql);
		if (!$resql) {
			setEventMessages($db->error(), null, 'errors');
		}
	}
	//$_GET["id"]=GETPOST('id', 'int');       // Force affichage dictionnaire en cours d'edition
}

if (GETPOST('actioncancel')) {
	//$_GET["id"]=GETPOST('id', 'int');       // Force affichage dictionnaire en cours d'edition
}

if ($action == 'confirm_delete' && $confirm == 'yes') {       // delete
	if ($tabrowid[$id]) {
		$rowidcol = $tabrowid[$id];
	} else {
		$rowidcol = "rowid";
	}

	$sql = "DELETE FROM ".$tabname[$id]." WHERE ".$rowidcol."='".$db->escape($rowid)."'".($entity != '' ? " AND entity = ".(int) $entity : '');

	dol_syslog("delete", LOG_DEBUG);
	$result = $db->query($sql);
	if (!$result) {
		if ($db->errno() == 'DB_ERROR_CHILD_EXISTS') {
			setEventMessages($langs->transnoentities("ErrorRecordIsUsedByChild"), null, 'errors');
		} else {
			dol_print_error($db);
		}
	}
}

// activate
if ($action == $acts[0]) {
	if ($tabrowid[$id]) {
		$rowidcol = $tabrowid[$id];
	} else {
		$rowidcol = "rowid";
	}

	if ($rowid) {
		$sql = "UPDATE ".$tabname[$id]." SET active = 1 WHERE ".$rowidcol."='".$db->escape($rowid)."'".($entity != '' ? " AND entity = ".(int) $entity : '');
	} elseif ($code) {
		$sql = "UPDATE ".$tabname[$id]." SET active = 1 WHERE code='".dol_escape_htmltag($code)."'".($entity != '' ? " AND entity = ".(int) $entity : '');
	}

	$result = $db->query($sql);
	if (!$result) {
		dol_print_error($db);
	}
}

// disable
if ($action == $acts[1]) {
	if ($tabrowid[$id]) {
		$rowidcol = $tabrowid[$id];
	} else {
		$rowidcol = "rowid";
	}

	if ($rowid) {
		$sql = "UPDATE ".$tabname[$id]." SET active = 0 WHERE ".$rowidcol."='".$db->escape($rowid)."'".($entity != '' ? " AND entity = ".(int) $entity : '');
	} elseif ($code) {
		$sql = "UPDATE ".$tabname[$id]." SET active = 0 WHERE code='".dol_escape_htmltag($code)."'".($entity != '' ? " AND entity = ".(int) $entity : '');
	}

	$result = $db->query($sql);
	if (!$result) {
		dol_print_error($db);
	}
}

// favorite
if ($action == 'activate_favorite') {
	if ($tabrowid[$id]) {
		$rowidcol = $tabrowid[$id];
	} else {
		$rowidcol = "rowid";
	}

	if ($rowid) {
		$sql = "UPDATE ".$tabname[$id]." SET favorite = 1 WHERE ".$rowidcol."='".$db->escape($rowid)."'".($entity != '' ? " AND entity = ".(int) $entity : '');
	} elseif ($code) {
		$sql = "UPDATE ".$tabname[$id]." SET favorite = 1 WHERE code='".dol_escape_htmltag($code)."'".($entity != '' ? " AND entity = ".(int) $entity : '');
	}

	$result = $db->query($sql);
	if (!$result) {
		dol_print_error($db);
	}
}

// disable favorite
if ($action == 'disable_favorite') {
	if ($tabrowid[$id]) {
		$rowidcol = $tabrowid[$id];
	} else {
		$rowidcol = "rowid";
	}

	if ($rowid) {
		$sql = "UPDATE ".$tabname[$id]." SET favorite = 0 WHERE ".$rowidcol."='".$db->escape($rowid)."'".($entity != '' ? " AND entity = ".(int) $entity : '');
	} elseif ($code) {
		$sql = "UPDATE ".$tabname[$id]." SET favorite = 0 WHERE code='".dol_escape_htmltag($code)."'".($entity != '' ? " AND entity = ".(int) $entity : '');
	}

	$result = $db->query($sql);
	if (!$result) {
		dol_print_error($db);
	}
}


/*
 * View
 */

$form = new Form($db);
$formadmin = new FormAdmin($db);

$title = $langs->trans("DictionarySetup");

llxHeader('', $title);

$linkback = '';
if ($id) {
	$title .= ' - '.$langs->trans($tablib[$id]);
	$linkback = '<a href="'.$_SERVER['PHP_SELF'].'">'.$langs->trans("BackToDictionaryList").'</a>';
}
$titlepicto = 'title_setup';
if ($id == 10 && GETPOST('from') == 'accountancy') {
	$title = $langs->trans("MenuVatAccounts");
	$titlepicto = 'accountancy';
}
if ($id == 7 && GETPOST('from') == 'accountancy') {
	$title = $langs->trans("MenuTaxAccounts");
	$titlepicto = 'accountancy';
}

print load_fiche_titre($title, $linkback, $titlepicto);

if (empty($id)) {
	print '<span class="opacitymedium">'.$langs->trans("DictionaryDesc");
	print " ".$langs->trans("OnlyActiveElementsAreShown")."<br>\n";
	print '</span><br>';
}


$param = '&id='.urlencode($id);
if ($search_country_id > 0) {
	$param .= '&search_country_id='.urlencode($search_country_id);
}
if ($search_code != '') {
	$param .= '&search_code='.urlencode($search_country_id);
}
if ($entity != '') {
	$param .= '&entity='.(int) $entity;
}
$paramwithsearch = $param;
if ($sortorder) {
	$paramwithsearch .= '&sortorder='.urlencode($sortorder);
}
if ($sortfield) {
	$paramwithsearch .= '&sortfield='.urlencode($sortfield);
}
if (GETPOST('from')) {
	$paramwithsearch .= '&from='.urlencode(GETPOST('from', 'alpha'));
}


// Confirmation of the deletion of the line
if ($action == 'delete') {
	print $form->formconfirm($_SERVER["PHP_SELF"].'?'.($page ? 'page='.$page.'&' : '').'rowid='.urlencode($rowid).'&code='.urlencode($code).$paramwithsearch, $langs->trans('DeleteLine'), $langs->trans('ConfirmDeleteLine'), 'confirm_delete', '', 0, 1);
}
//var_dump($elementList);


/*
 * Show a dictionary
 */
if ($id) {
	// Complete search values request with sort criteria
	$sql = $tabsql[$id];

<<<<<<< HEAD
	if (!preg_match('/ WHERE /', $sql)) {
		$sql .= " WHERE 1 = 1";
	}
	if ($search_country_id > 0) {
		$sql .= " AND c.rowid = ".((int) $search_country_id);
	}
	if ($search_code != '' && $id == 9) {
		$sql .= natural_search("code_iso", $search_code);
	} elseif ($search_code != '' && $id == 28) {
		$sql .= natural_search("h.code", $search_code);
	} elseif ($search_code != '' && $id == 32) {
		$sql .= natural_search("a.code", $search_code);
	} elseif ($search_code != '' && $id == 3) {
		$sql .= natural_search("r.code_region", $search_code);
	} elseif ($search_code != '' && $id == 7) {
		$sql .= natural_search("a.code", $search_code);
	} elseif ($search_code != '' && $id != 9) {
		$sql .= natural_search("code", $search_code);
	}

	if ($sortfield) {
=======
	if (!preg_match('/ WHERE /', $sql)) $sql .= " WHERE 1 = 1";
	if ($search_country_id > 0) $sql .= " AND c.rowid = ".((int) $search_country_id);
	if ($search_code != '' && $id == 9)     $sql .= natural_search("code_iso", $search_code);
	elseif ($search_code != '' && $id == 28)    $sql .= natural_search("h.code", $search_code);
	elseif ($search_code != '' && $id == 32)    $sql .= natural_search("a.code", $search_code);
	elseif ($search_code != '' && $id == 3)     $sql .= natural_search("r.code_region", $search_code);
	elseif ($search_code != '' && $id == 7)     $sql .= natural_search("a.code", $search_code);
	elseif ($search_code != '' && $id != 9)     $sql .= natural_search("code", $search_code);

	if ($sortfield)
	{
>>>>>>> d3ece319
		// If sort order is "country", we use country_code instead
		if ($sortfield == 'country') {
			$sortfield = 'country_code';
		}
		$sql .= $db->order($sortfield, $sortorder);
		$sql .= ", ";
		// Clear the required sort criteria for the tabsqlsort to be able to force it with selected value
		$tabsqlsort[$id] = preg_replace('/([a-z]+\.)?'.$sortfield.' '.$sortorder.',/i', '', $tabsqlsort[$id]);
		$tabsqlsort[$id] = preg_replace('/([a-z]+\.)?'.$sortfield.',/i', '', $tabsqlsort[$id]);
	} else {
		$sql .= " ORDER BY ";
	}
	$sql .= $tabsqlsort[$id];
	$sql .= $db->plimit($listlimit + 1, $offset);
	//print $sql;

	if (empty($tabfield[$id])) {
		dol_print_error($db, 'The table with id '.$id.' has no array tabfield defined');
		exit;
	}
	$fieldlist = explode(',', $tabfield[$id]);

	print '<form action="'.$_SERVER['PHP_SELF'].'?id='.$id.'" method="POST">';
	print '<input type="hidden" name="token" value="'.newToken().'">';
	print '<input type="hidden" name="from" value="'.dol_escape_htmltag(GETPOST('from', 'alpha')).'">';

	if ($id == 10 && empty($conf->global->FACTURE_TVAOPTION)) {
		print info_admin($langs->trans("VATIsUsedIsOff", $langs->transnoentities("Setup"), $langs->transnoentities("CompanyFoundation")));
		print "<br>\n";
	}

	// Form to add a new line
	if ($tabname[$id]) {
		$withentity = null;

		$fieldlist = explode(',', $tabfield[$id]);

		print '<div class="div-table-responsive-no-min">';
		print '<table class="noborder centpercent">';

		// Line for title
		$tdsoffields = '<tr class="liste_titre">';
		foreach ($fieldlist as $field => $value) {
			if ($value == 'entity') {
				$withentity = getEntity($tabname[$id]);
				continue;
			}

			// Define field friendly name from its technical name
			$valuetoshow = ucfirst($value); // Par defaut
			$valuetoshow = $langs->trans($valuetoshow); // try to translate
			$class = '';

			if ($value == 'pos') {
				$valuetoshow = $langs->trans("Position"); $class = 'maxwidth100';
			}
			if ($value == 'source') {
				$valuetoshow = $langs->trans("Contact");
			}
			if ($value == 'price') {
				$valuetoshow = $langs->trans("PriceUHT");
			}
			if ($value == 'taux') {
				if ($tabname[$id] != MAIN_DB_PREFIX."c_revenuestamp") {
					$valuetoshow = $langs->trans("Rate");
				} else {
					$valuetoshow = $langs->trans("Amount");
				}
				$class = 'center';
			}
<<<<<<< HEAD
			if ($value == 'localtax1_type') {
				$valuetoshow = $langs->trans("UseLocalTax")." 2"; $class = "center"; $sortable = 0;
			}
			if ($value == 'localtax1') {
				$valuetoshow = $langs->trans("Rate")." 2"; $class = "center";
			}
			if ($value == 'localtax2_type') {
				$valuetoshow = $langs->trans("UseLocalTax")." 3"; $class = "center"; $sortable = 0;
			}
			if ($value == 'localtax2') {
				$valuetoshow = $langs->trans("Rate")." 3"; $class = "center";
			}
			if ($value == 'organization') {
				$valuetoshow = $langs->trans("Organization");
			}
			if ($value == 'lang') {
				$valuetoshow = $langs->trans("Language");
			}
			if ($value == 'type') {
				if ($tabname[$id] == MAIN_DB_PREFIX."c_paiement") {
					$valuetoshow = $form->textwithtooltip($langs->trans("Type"), $langs->trans("TypePaymentDesc"), 2, 1, img_help(1, ''));
				} else {
					$valuetoshow = $langs->trans("Type");
				}
			}
			if ($value == 'code') {
				$valuetoshow = $langs->trans("Code"); $class = 'maxwidth100';
			}
			if ($value == 'libelle' || $value == 'label') {
=======
			if ($fieldlist[$field] == 'localtax1_type') { $valuetoshow = $langs->trans("UseLocalTax")." 2"; $class = "center"; $sortable = 0; }
			if ($fieldlist[$field] == 'localtax1') { $valuetoshow = $langs->trans("RateOfTaxN", '2'); $class = "center"; }
			if ($fieldlist[$field] == 'localtax2_type') { $valuetoshow = $langs->trans("UseLocalTax")." 3"; $class = "center"; $sortable = 0; }
			if ($fieldlist[$field] == 'localtax2') { $valuetoshow = $langs->trans("RateOfTaxN", '3'); $class = "center"; }
			if ($fieldlist[$field] == 'organization') { $valuetoshow = $langs->trans("Organization"); }
			if ($fieldlist[$field] == 'lang') { $valuetoshow = $langs->trans("Language"); }
			if ($fieldlist[$field] == 'type') {
				if ($tabname[$id] == MAIN_DB_PREFIX."c_paiement") $valuetoshow = $form->textwithtooltip($langs->trans("Type"), $langs->trans("TypePaymentDesc"), 2, 1, img_help(1, ''));
				else $valuetoshow = $langs->trans("Type");
			}
			if ($fieldlist[$field] == 'code') { $valuetoshow = $langs->trans("Code"); $class = 'maxwidth100'; }
			if ($fieldlist[$field] == 'libelle' || $fieldlist[$field] == 'label')
			{
>>>>>>> d3ece319
				$valuetoshow = $form->textwithtooltip($langs->trans("Label"), $langs->trans("LabelUsedByDefault"), 2, 1, img_help(1, ''));
			}
			if ($value == 'libelle_facture') {
				$valuetoshow = $form->textwithtooltip($langs->trans("LabelOnDocuments"), $langs->trans("LabelUsedByDefault"), 2, 1, img_help(1, ''));
			}
			if ($value == 'country') {
				if (in_array('region_id', $fieldlist)) {
					print '<td>&nbsp;</td>'; continue;
				}		// For region page, we do not show the country input
				$valuetoshow = $langs->trans("Country");
			}
			if ($value == 'recuperableonly') {
				$valuetoshow = $langs->trans("NPR"); $class = "center";
			}
			if ($value == 'nbjour') {
				$valuetoshow = $langs->trans("NbOfDays");
			}
			if ($value == 'type_cdr') {
				$valuetoshow = $langs->trans("AtEndOfMonth"); $class = "center";
			}
			if ($value == 'decalage') {
				$valuetoshow = $langs->trans("Offset");
			}
			if ($value == 'width' || $value == 'nx') {
				$valuetoshow = $langs->trans("Width");
			}
			if ($value == 'height' || $value == 'ny') {
				$valuetoshow = $langs->trans("Height");
			}
			if ($value == 'unit' || $value == 'metric') {
				$valuetoshow = $langs->trans("MeasuringUnit");
			}
			if ($value == 'region_id' || $value == 'country_id') {
				$valuetoshow = '';
			}
			if ($value == 'accountancy_code') {
				$valuetoshow = $langs->trans("AccountancyCode");
			}
			if ($value == 'accountancy_code_sell') {
				$valuetoshow = $langs->trans("AccountancyCodeSell");
			}
			if ($value == 'accountancy_code_buy') {
				$valuetoshow = $langs->trans("AccountancyCodeBuy");
			}
			if ($value == 'pcg_version' || $value == 'fk_pcg_version') {
				$valuetoshow = $langs->trans("Pcg_version");
			}
			if ($value == 'account_parent') {
				$valuetoshow = $langs->trans("Accountparent");
			}
			if ($value == 'pcg_type') {
				$valuetoshow = $langs->trans("Pcg_type");
			}
			if ($value == 'pcg_subtype') {
				$valuetoshow = $langs->trans("Pcg_subtype");
			}
			if ($value == 'sortorder') {
				$valuetoshow = $langs->trans("SortOrder");
			}
			if ($value == 'short_label') {
				$valuetoshow = $langs->trans("ShortLabel");
			}
			if ($value == 'range_account') {
				$valuetoshow = $langs->trans("Range");
			}
			if ($value == 'sens') {
				$valuetoshow = $langs->trans("Sens");
			}
			if ($value == 'category_type') {
				$valuetoshow = $langs->trans("Calculated");
			}
			if ($value == 'formula') {
				$valuetoshow = $langs->trans("Formula");
			}
			if ($value == 'paper_size') {
				$valuetoshow = $langs->trans("PaperSize");
			}
			if ($value == 'orientation') {
				$valuetoshow = $langs->trans("Orientation");
			}
			if ($value == 'leftmargin') {
				$valuetoshow = $langs->trans("LeftMargin");
			}
			if ($value == 'topmargin') {
				$valuetoshow = $langs->trans("TopMargin");
			}
			if ($value == 'spacex') {
				$valuetoshow = $langs->trans("SpaceX");
			}
			if ($value == 'spacey') {
				$valuetoshow = $langs->trans("SpaceY");
			}
			if ($value == 'font_size') {
				$valuetoshow = $langs->trans("FontSize");
			}
			if ($value == 'custom_x') {
				$valuetoshow = $langs->trans("CustomX");
			}
			if ($value == 'custom_y') {
				$valuetoshow = $langs->trans("CustomY");
			}
			if ($value == 'percent') {
				$valuetoshow = $langs->trans("Percentage");
			}
			if ($value == 'affect') {
				$valuetoshow = $langs->trans("WithCounter");
			}
			if ($value == 'delay') {
				$valuetoshow = $langs->trans("NoticePeriod");
			}
			if ($value == 'newbymonth') {
				$valuetoshow = $langs->trans("NewByMonth");
			}
			if ($value == 'fk_tva') {
				$valuetoshow = $langs->trans("VAT");
			}
			if ($value == 'range_ik') {
				$valuetoshow = $langs->trans("RangeIk");
			}
			if ($value == 'fk_c_exp_tax_cat') {
				$valuetoshow = $langs->trans("CarCategory");
			}
			if ($value == 'revenuestamp_type') {
				$valuetoshow = $langs->trans('TypeOfRevenueStamp');
			}
			if ($value == 'use_default') {
				$valuetoshow = $langs->trans('Default'); $class = 'center';
			}
			if ($value == 'unit_type') {
				$valuetoshow = $langs->trans('TypeOfUnit');
			}
			if ($value == 'public' && $tablib[$id] == 'TicketDictCategory') {
				$valuetoshow = $langs->trans('TicketGroupIsPublic'); $class = 'center';
			}

			if ($id == 2) {	// Special case for state page
				if ($value == 'region_id') {
					$valuetoshow = '&nbsp;'; $showfield = 1;
				}
				if ($value == 'region') {
					$valuetoshow = $langs->trans("Country").'/'.$langs->trans("Region"); $showfield = 1;
				}
			}

			if ($valuetoshow != '') {
				$tdsoffields .= '<td'.($class ? ' class="'.$class.'"' : '').'>';
				if (!empty($tabhelp[$id][$value]) && preg_match('/^http(s*):/i', $tabhelp[$id][$value])) {
					$tdsoffields .= '<a href="'.$tabhelp[$id][$value].'" target="_blank">'.$valuetoshow.' '.img_help(1, $valuetoshow).'</a>';
				} elseif (!empty($tabhelp[$id][$value])) {
					$tdsoffields .= $form->textwithpicto($valuetoshow, $tabhelp[$id][$value]);
				} else {
					$tdsoffields .= $valuetoshow;
				}
				$tdsoffields .= '</td>';
			}
		}

		if ($id == 4) {
			$tdsoffields .= '<td></td>';
		}
		$tdsoffields .= '<td>';
		$tdsoffields .= '<input type="hidden" name="id" value="'.$id.'">';
		if (!is_null($withentity)) {
			$tdsoffields .= '<input type="hidden" name="entity" value="'.$withentity.'">';
		}
		$tdsoffields .= '</td>';
		$tdsoffields .= '<td style="min-width: 26px;"></td>';
		$tdsoffields .= '<td style="min-width: 26px;"></td>';
		$tdsoffields .= '</tr>';

		print $tdsoffields;


		$obj = new stdClass();
		// If data was already input, we define them in obj to populate input fields.
		if (GETPOST('actionadd')) {
			foreach ($fieldlist as $key => $val) {
				if (GETPOST($val) != '') {
					$obj->$val = GETPOST($val);
				}
			}
		}

		$tmpaction = 'create';
		$parameters = array('fieldlist'=>$fieldlist, 'tabname'=>$tabname[$id]);
		$reshook = $hookmanager->executeHooks('createDictionaryFieldlist', $parameters, $obj, $tmpaction); // Note that $action and $object may have been modified by some hooks
		$error = $hookmanager->error; $errors = $hookmanager->errors;

		if ($id == 3) {
			unset($fieldlist[2]); // Remove field ??? if dictionary Regions
		}

		// Line to enter new values
		print '<!-- line to add new entry -->';
		print '<tr class="oddeven nodrag nodrop nohover">';

		if (empty($reshook)) {
			fieldList($fieldlist, $obj, $tabname[$id], 'add');
		}

		if ($id == 4) {
			print '<td></td>';
		}
		print '<td colspan="3" class="center">';
		if ($action != 'edit') {
			print '<input type="submit" class="button" name="actionadd" value="'.$langs->trans("Add").'">';
		}
		print '</td>';

		print "</tr>";

		print '</table>';
		print '</div>';
	}

	print '</form>';


	print '<br>';


	print '<form action="'.$_SERVER['PHP_SELF'].'?id='.$id.'" method="POST">';
	print '<input type="hidden" name="token" value="'.newToken().'">';
	print '<input type="hidden" name="from" value="'.dol_escape_htmltag(GETPOST('from', 'alpha')).'">';

	// List of available record in database
	dol_syslog("htdocs/admin/dict", LOG_DEBUG);

	$resql = $db->query($sql);
	if ($resql) {
		$num = $db->num_rows($resql);
		$i = 0;

		// There is several pages
		if ($num > $listlimit || $page) {
			print_fleche_navigation($page, $_SERVER["PHP_SELF"], $paramwithsearch, ($num > $listlimit), '<li class="pagination"><span>'.$langs->trans("Page").' '.($page + 1).'</span></li>');
			print '<div class="clearboth"></div>';
		}

		print '<div class="div-table-responsive">';
		print '<table class="noborder centpercent">';

		// Title line with search input fields
		print '<tr class="liste_titre_filter">';
		$filterfound = 0;
		foreach ($fieldlist as $field => $value) {
			if ($value == 'entity') {
				continue;
			}

			$showfield = 1; // By default

			if ($value == 'region_id' || $value == 'country_id') {
				$showfield = 0;
			}

			if ($showfield) {
				if ($value == 'country') {
					print '<td class="liste_titre">';
					print $form->select_country($search_country_id, 'search_country_id', '', 28, 'maxwidth150 maxwidthonsmartphone');
					print '</td>';
					$filterfound++;
				} elseif ($value == 'code') {
					print '<td class="liste_titre">';
					print '<input type="text" class="maxwidth100" name="search_code" value="'.dol_escape_htmltag($search_code).'">';
					print '</td>';
					$filterfound++;
				} else {
					print '<td class="liste_titre">';
					print '</td>';
				}
			}
		}
		if ($id == 4) {
			print '<td></td>';
		}
		print '<td class="liste_titre"></td>';
		print '<td class="liste_titre right" colspan="2">';
		if ($filterfound) {
			$searchpicto = $form->showFilterAndCheckAddButtons(0);
			print $searchpicto;
		}
		print '</td>';
		print '</tr>';

		// Title of lines
		print '<tr class="liste_titre">';
		foreach ($fieldlist as $field => $value) {
			if ($value == 'entity') {
				continue;
			}

			if (in_array($value, array('label', 'libelle', 'libelle_facture')) && empty($tabhelp[$id][$value])) {
				$tabhelp[$id][$value] = $langs->trans('LabelUsedByDefault');
			}

			// Determines the name of the field in relation to the possible names
			// in data dictionaries
			$showfield = 1; // By defaut
			$cssprefix = '';
			$sortable = 1;
			$valuetoshow = ucfirst($value); // By defaut
			$valuetoshow = $langs->trans($valuetoshow); // try to translate

			// Special cases
			if ($value == 'source') {
				$valuetoshow = $langs->trans("Contact");
			}
			if ($value == 'price') {
				$valuetoshow = $langs->trans("PriceUHT");
			}
			if ($value == 'taux') {
				if ($tabname[$id] != MAIN_DB_PREFIX."c_revenuestamp") {
					$valuetoshow = $langs->trans("Rate");
				} else {
					$valuetoshow = $langs->trans("Amount");
				}
				$cssprefix = 'center ';
			}
<<<<<<< HEAD
			if ($value == 'localtax1_type') {
				$valuetoshow = $langs->trans("UseLocalTax")." 2"; $cssprefix = "center "; $sortable = 0;
			}
			if ($value == 'localtax1') {
				$valuetoshow = $langs->trans("Rate")." 2"; $cssprefix = "center "; $sortable = 0;
			}
			if ($value == 'localtax2_type') {
				$valuetoshow = $langs->trans("UseLocalTax")." 3"; $cssprefix = "center "; $sortable = 0;
			}
			if ($value == 'localtax2') {
				$valuetoshow = $langs->trans("Rate")." 3"; $cssprefix = "center "; $sortable = 0;
			}
			if ($value == 'organization') {
				$valuetoshow = $langs->trans("Organization");
			}
			if ($value == 'lang') {
				$valuetoshow = $langs->trans("Language");
			}
			if ($value == 'type') {
				$valuetoshow = $langs->trans("Type");
			}
			if ($value == 'code') {
				$valuetoshow = $langs->trans("Code");
			}
			if ($value == 'pos') {
				$cssprefix = 'right '; $valuetoshow = $langs->trans("Position");
			}
			if ($value == 'position') {
				$cssprefix = 'right '; $valuetoshow = $langs->trans("Position");
			}
			if ($value == 'libelle' || $value == 'label') {
				$valuetoshow = $langs->trans("Label");
			}
			if ($value == 'libelle_facture') {
				$valuetoshow = $langs->trans("LabelOnDocuments");
			}
			if ($value == 'country') {
				$valuetoshow = $langs->trans("Country");
			}
			if ($value == 'recuperableonly') {
				$valuetoshow = $langs->trans("NPR"); $cssprefix = "center ";
			}
			if ($value == 'nbjour') {
				$valuetoshow = $langs->trans("NbOfDays");
			}
			if ($value == 'type_cdr') {
				$valuetoshow = $langs->trans("AtEndOfMonth"); $cssprefix = "center ";
			}
			if ($value == 'decalage') {
				$valuetoshow = $langs->trans("Offset");
			}
			if ($value == 'width' || $value == 'nx') {
				$valuetoshow = $langs->trans("Width");
			}
			if ($value == 'height' || $value == 'ny') {
				$valuetoshow = $langs->trans("Height");
			}
			if ($value == 'unit' || $value == 'metric') {
				$valuetoshow = $langs->trans("MeasuringUnit");
			}
			if ($value == 'accountancy_code') {
				$valuetoshow = $langs->trans("AccountancyCode");
			}
			if ($value == 'accountancy_code_sell') {
				$valuetoshow = $langs->trans("AccountancyCodeSell"); $sortable = 0;
			}
			if ($value == 'accountancy_code_buy') {
				$valuetoshow = $langs->trans("AccountancyCodeBuy"); $sortable = 0;
			}
			if ($value == 'fk_pcg_version') {
				$valuetoshow = $langs->trans("Pcg_version");
			}
			if ($value == 'account_parent') {
				$valuetoshow = $langs->trans("Accountsparent");
			}
			if ($value == 'pcg_type') {
				$valuetoshow = $langs->trans("Pcg_type");
			}
			if ($value == 'pcg_subtype') {
				$valuetoshow = $langs->trans("Pcg_subtype");
			}
			if ($value == 'sortorder') {
				$valuetoshow = $langs->trans("SortOrder");
			}
			if ($value == 'short_label') {
				$valuetoshow = $langs->trans("ShortLabel");
			}
			if ($value == 'range_account') {
				$valuetoshow = $langs->trans("Range");
			}
			if ($value == 'sens') {
				$valuetoshow = $langs->trans("Sens");
			}
			if ($value == 'category_type') {
				$valuetoshow = $langs->trans("Calculated");
			}
			if ($value == 'formula') {
				$valuetoshow = $langs->trans("Formula");
			}
			if ($value == 'paper_size') {
				$valuetoshow = $langs->trans("PaperSize");
			}
			if ($value == 'orientation') {
				$valuetoshow = $langs->trans("Orientation");
			}
			if ($value == 'leftmargin') {
				$valuetoshow = $langs->trans("LeftMargin");
			}
			if ($value == 'topmargin') {
				$valuetoshow = $langs->trans("TopMargin");
			}
			if ($value == 'spacex') {
				$valuetoshow = $langs->trans("SpaceX");
			}
			if ($value == 'spacey') {
				$valuetoshow = $langs->trans("SpaceY");
			}
			if ($value == 'font_size') {
				$valuetoshow = $langs->trans("FontSize");
			}
			if ($value == 'custom_x') {
				$valuetoshow = $langs->trans("CustomX");
			}
			if ($value == 'custom_y') {
				$valuetoshow = $langs->trans("CustomY");
			}
			if ($value == 'percent') {
				$valuetoshow = $langs->trans("Percentage");
			}
			if ($value == 'affect') {
				$valuetoshow = $langs->trans("WithCounter");
			}
			if ($value == 'delay') {
				$valuetoshow = $langs->trans("NoticePeriod");
			}
			if ($value == 'newbymonth') {
				$valuetoshow = $langs->trans("NewByMonth");
			}
			if ($value == 'fk_tva') {
				$valuetoshow = $langs->trans("VAT");
			}
			if ($value == 'range_ik') {
				$valuetoshow = $langs->trans("RangeIk");
			}
			if ($value == 'fk_c_exp_tax_cat') {
				$valuetoshow = $langs->trans("CarCategory");
			}
			if ($value == 'revenuestamp_type') {
				$valuetoshow = $langs->trans('TypeOfRevenueStamp');
			}
			if ($value == 'use_default') {
				$valuetoshow = $langs->trans('Default'); $cssprefix = 'center ';
			}
			if ($value == 'unit_type') {
				$valuetoshow = $langs->trans('TypeOfUnit');
			}
			if ($value == 'public' && $tablib[$id] == 'TicketDictCategory') {
				$valuetoshow = $langs->trans('TicketGroupIsPublic'); $cssprefix = 'center ';
			}

			if ($value == 'region_id' || $value == 'country_id') {
				$showfield = 0;
			}
=======
			if ($fieldlist[$field] == 'localtax1_type') { $valuetoshow = $langs->trans("UseLocalTax")." 2"; $cssprefix = "center "; $sortable = 0; }
			if ($fieldlist[$field] == 'localtax1') { $valuetoshow = $langs->trans("RateOfTaxN", '2'); $cssprefix = "center "; $sortable = 0; }
			if ($fieldlist[$field] == 'localtax2_type') { $valuetoshow = $langs->trans("UseLocalTax")." 3"; $cssprefix = "center "; $sortable = 0; }
			if ($fieldlist[$field] == 'localtax2') { $valuetoshow = $langs->trans("RateOfTaxN", '3'); $cssprefix = "center "; $sortable = 0; }
			if ($fieldlist[$field] == 'organization') { $valuetoshow = $langs->trans("Organization"); }
			if ($fieldlist[$field] == 'lang') { $valuetoshow = $langs->trans("Language"); }
			if ($fieldlist[$field] == 'type') { $valuetoshow = $langs->trans("Type"); }
			if ($fieldlist[$field] == 'code') { $valuetoshow = $langs->trans("Code"); }
			if ($fieldlist[$field] == 'pos') { $cssprefix = 'right '; $valuetoshow = $langs->trans("Position"); }
			if ($fieldlist[$field] == 'position') { $cssprefix = 'right '; $valuetoshow = $langs->trans("Position"); }
			if ($fieldlist[$field] == 'libelle' || $fieldlist[$field] == 'label') { $valuetoshow = $langs->trans("Label"); }
			if ($fieldlist[$field] == 'libelle_facture') { $valuetoshow = $langs->trans("LabelOnDocuments"); }
			if ($fieldlist[$field] == 'country') { $valuetoshow = $langs->trans("Country"); }
			if ($fieldlist[$field] == 'recuperableonly') { $valuetoshow = $langs->trans("NPR"); $cssprefix = "center "; }
			if ($fieldlist[$field] == 'nbjour') { $valuetoshow = $langs->trans("NbOfDays"); }
			if ($fieldlist[$field] == 'type_cdr') { $valuetoshow = $langs->trans("AtEndOfMonth"); $cssprefix = "center "; }
			if ($fieldlist[$field] == 'decalage') { $valuetoshow = $langs->trans("Offset"); }
			if ($fieldlist[$field] == 'width' || $fieldlist[$field] == 'nx') { $valuetoshow = $langs->trans("Width"); }
			if ($fieldlist[$field] == 'height' || $fieldlist[$field] == 'ny') { $valuetoshow = $langs->trans("Height"); }
			if ($fieldlist[$field] == 'unit' || $fieldlist[$field] == 'metric') { $valuetoshow = $langs->trans("MeasuringUnit"); }
			if ($fieldlist[$field] == 'accountancy_code') { $valuetoshow = $langs->trans("AccountancyCode"); }
			if ($fieldlist[$field] == 'accountancy_code_sell') { $valuetoshow = $langs->trans("AccountancyCodeSell"); $sortable = 0; }
			if ($fieldlist[$field] == 'accountancy_code_buy') { $valuetoshow = $langs->trans("AccountancyCodeBuy"); $sortable = 0; }
			if ($fieldlist[$field] == 'fk_pcg_version') { $valuetoshow = $langs->trans("Pcg_version"); }
			if ($fieldlist[$field] == 'account_parent') { $valuetoshow = $langs->trans("Accountsparent"); }
			if ($fieldlist[$field] == 'pcg_type') { $valuetoshow = $langs->trans("Pcg_type"); }
			if ($fieldlist[$field] == 'pcg_subtype') { $valuetoshow = $langs->trans("Pcg_subtype"); }
			if ($fieldlist[$field] == 'sortorder') { $valuetoshow = $langs->trans("SortOrder"); }
			if ($fieldlist[$field] == 'short_label') { $valuetoshow = $langs->trans("ShortLabel"); }
			if ($fieldlist[$field] == 'range_account') { $valuetoshow = $langs->trans("Range"); }
			if ($fieldlist[$field] == 'sens') { $valuetoshow = $langs->trans("Sens"); }
			if ($fieldlist[$field] == 'category_type') { $valuetoshow = $langs->trans("Calculated"); }
			if ($fieldlist[$field] == 'formula') { $valuetoshow = $langs->trans("Formula"); }
			if ($fieldlist[$field] == 'paper_size') { $valuetoshow = $langs->trans("PaperSize"); }
			if ($fieldlist[$field] == 'orientation') { $valuetoshow = $langs->trans("Orientation"); }
			if ($fieldlist[$field] == 'leftmargin') { $valuetoshow = $langs->trans("LeftMargin"); }
			if ($fieldlist[$field] == 'topmargin') { $valuetoshow = $langs->trans("TopMargin"); }
			if ($fieldlist[$field] == 'spacex') { $valuetoshow = $langs->trans("SpaceX"); }
			if ($fieldlist[$field] == 'spacey') { $valuetoshow = $langs->trans("SpaceY"); }
			if ($fieldlist[$field] == 'font_size') { $valuetoshow = $langs->trans("FontSize"); }
			if ($fieldlist[$field] == 'custom_x') { $valuetoshow = $langs->trans("CustomX"); }
			if ($fieldlist[$field] == 'custom_y') { $valuetoshow = $langs->trans("CustomY"); }
			if ($fieldlist[$field] == 'percent') { $valuetoshow = $langs->trans("Percentage"); }
			if ($fieldlist[$field] == 'affect') { $valuetoshow = $langs->trans("WithCounter"); }
			if ($fieldlist[$field] == 'delay') { $valuetoshow = $langs->trans("NoticePeriod"); }
			if ($fieldlist[$field] == 'newbymonth') { $valuetoshow = $langs->trans("NewByMonth"); }
			if ($fieldlist[$field] == 'fk_tva') { $valuetoshow = $langs->trans("VAT"); }
			if ($fieldlist[$field] == 'range_ik') { $valuetoshow = $langs->trans("RangeIk"); }
			if ($fieldlist[$field] == 'fk_c_exp_tax_cat') { $valuetoshow = $langs->trans("CarCategory"); }
			if ($fieldlist[$field] == 'revenuestamp_type') { $valuetoshow = $langs->trans('TypeOfRevenueStamp'); }
			if ($fieldlist[$field] == 'use_default') { $valuetoshow = $langs->trans('Default'); $cssprefix = 'center '; }
			if ($fieldlist[$field] == 'unit_type') { $valuetoshow = $langs->trans('TypeOfUnit'); }

			if ($fieldlist[$field] == 'region_id' || $fieldlist[$field] == 'country_id') { $showfield = 0; }
>>>>>>> d3ece319

			// Show field title
			if ($showfield) {
				if (!empty($tabhelp[$id][$value]) && preg_match('/^http(s*):/i', $tabhelp[$id][$value])) {
					$newvaluetoshow = '<a href="'.$tabhelp[$id][$value].'" target="_blank">'.$valuetoshow.' '.img_help(1, $valuetoshow).'</a>';
				} elseif (!empty($tabhelp[$id][$value])) {
					$newvaluetoshow = $form->textwithpicto($valuetoshow, $tabhelp[$id][$value]);
				} else {
					$newvaluetoshow = $valuetoshow;
				}

				print getTitleFieldOfList($newvaluetoshow, 0, $_SERVER["PHP_SELF"], ($sortable ? $value : ''), ($page ? 'page='.$page.'&' : ''), $param, '', $sortfield, $sortorder, $cssprefix);
			}
		}
		// Favorite - Only activated on country dictionary
		if ($id == 4) {
			print getTitleFieldOfList($langs->trans("Favorite"), 0, $_SERVER["PHP_SELF"], "favorite", ($page ? 'page='.$page.'&' : ''), $param, 'align="center"', $sortfield, $sortorder);
		}

		print getTitleFieldOfList($langs->trans("Status"), 0, $_SERVER["PHP_SELF"], "active", ($page ? 'page='.$page.'&' : ''), $param, 'align="center"', $sortfield, $sortorder);
		print getTitleFieldOfList('');
		print getTitleFieldOfList('');
		print '</tr>';

		if ($num) {
			// Lines with values
			while ($i < $num) {
				$obj = $db->fetch_object($resql);
				//print_r($obj);
				print '<tr class="oddeven" id="rowid-'.(empty($obj->rowid) ? '' : $obj->rowid).'">';
				if ($action == 'edit' && ($rowid == (!empty($obj->rowid) ? $obj->rowid : $obj->code))) {
					$tmpaction = 'edit';
					$parameters = array('fieldlist'=>$fieldlist, 'tabname'=>$tabname[$id]);
					$reshook = $hookmanager->executeHooks('editDictionaryFieldlist', $parameters, $obj, $tmpaction); // Note that $action and $object may have been modified by some hooks
					$error = $hookmanager->error; $errors = $hookmanager->errors;

					// Show fields
					if (empty($reshook)) {
						$withentity = fieldList($fieldlist, $obj, $tabname[$id], 'edit');
					}

					print '<td colspan="3" class="center">';
					print '<div name="'.(!empty($obj->rowid) ? $obj->rowid : $obj->code).'"></div>';
					print '<input type="hidden" name="page" value="'.dol_escape_htmltag($page).'">';
					print '<input type="hidden" name="rowid" value="'.dol_escape_htmltag($rowid).'">';
					if (!is_null($withentity)) {
						print '<input type="hidden" name="entity" value="'.$withentity.'">';
					}
					print '<input type="submit" class="button" name="actionmodify" value="'.$langs->trans("Modify").'">';
					print '<input type="submit" class="button button-cancel" name="actioncancel" value="'.$langs->trans("Cancel").'">';
					print '</td>';
				} else {
					$tmpaction = 'view';
					$parameters = array('fieldlist'=>$fieldlist, 'tabname'=>$tabname[$id]);
					$reshook = $hookmanager->executeHooks('viewDictionaryFieldlist', $parameters, $obj, $tmpaction); // Note that $action and $object may have been modified by some hooks

					$error = $hookmanager->error; $errors = $hookmanager->errors;

					if (empty($reshook)) {
						$withentity = null;

						foreach ($fieldlist as $field => $value) {
							//var_dump($fieldlist);
							$class = '';
							$showfield = 1;
							$valuetoshow = empty($obj->{$value}) ? '' : $obj->{$value};

							if ($value == 'entity') {
								$withentity = $valuetoshow;
								continue;
							}

							if ($value == 'element') {
								$valuetoshow = isset($elementList[$valuetoshow]) ? $elementList[$valuetoshow] : $valuetoshow;
							} elseif ($value == 'source') {
								$valuetoshow = isset($sourceList[$valuetoshow]) ? $sourceList[$valuetoshow] : $valuetoshow;
							} elseif ($valuetoshow == 'all') {
								$valuetoshow = $langs->trans('All');
							} elseif ($value == 'country') {
								if (empty($obj->country_code)) {
									$valuetoshow = '-';
								} else {
									$key = $langs->trans("Country".strtoupper($obj->country_code));
									$valuetoshow = ($key != "Country".strtoupper($obj->country_code) ? $obj->country_code." - ".$key : $obj->country);
								}
							} elseif ($value == 'recuperableonly' || $value == 'deductible' || $value == 'category_type') {
								$valuetoshow = yn($valuetoshow);
								$class = "center";
							} elseif ($value == 'type_cdr') {
								if (empty($valuetoshow)) {
									$valuetoshow = $langs->trans('None');
								} elseif ($valuetoshow == 1) {
									$valuetoshow = $langs->trans('AtEndOfMonth');
								} elseif ($valuetoshow == 2) {
									$valuetoshow = $langs->trans('CurrentNext');
								}
								$class = "center";
							} elseif ($value == 'price' || preg_match('/^amount/i', $value)) {
								$valuetoshow = price($valuetoshow);
							}
							if ($value == 'private') {
								$valuetoshow = yn($elementList[$valuetoshow]);
							} elseif ($value == 'libelle_facture') {
								$langs->load("bills");
								$key = $langs->trans("PaymentCondition".strtoupper($obj->code));
								$valuetoshow = ($obj->code && $key != "PaymentCondition".strtoupper($obj->code) ? $key : $obj->{$value});
								$valuetoshow = nl2br($valuetoshow);
							} elseif ($value == 'label' && $tabname[$id] == MAIN_DB_PREFIX.'c_country') {
								$key = $langs->trans("Country".strtoupper($obj->code));
								$valuetoshow = ($obj->code && $key != "Country".strtoupper($obj->code) ? $key : $obj->{$value});
							} elseif ($value == 'label' && $tabname[$id] == MAIN_DB_PREFIX.'c_availability') {
								$langs->load("propal");
								$key = $langs->trans("AvailabilityType".strtoupper($obj->code));
								$valuetoshow = ($obj->code && $key != "AvailabilityType".strtoupper($obj->code) ? $key : $obj->{$value});
							} elseif ($value == 'libelle' && $tabname[$id] == MAIN_DB_PREFIX.'c_actioncomm') {
								$key = $langs->trans("Action".strtoupper($obj->code));
								$valuetoshow = ($obj->code && $key != "Action".strtoupper($obj->code) ? $key : $obj->{$value});
							} elseif (!empty($obj->code_iso) && $value == 'label' && $tabname[$id] == MAIN_DB_PREFIX.'c_currencies') {
								$key = $langs->trans("Currency".strtoupper($obj->code_iso));
								$valuetoshow = ($obj->code_iso && $key != "Currency".strtoupper($obj->code_iso) ? $key : $obj->{$value});
							} elseif ($value == 'libelle' && $tabname[$id] == MAIN_DB_PREFIX.'c_typent') {
								$key = $langs->trans(strtoupper($obj->code));
								$valuetoshow = ($key != strtoupper($obj->code) ? $key : $obj->{$value});
							} elseif ($value == 'libelle' && $tabname[$id] == MAIN_DB_PREFIX.'c_prospectlevel') {
								$key = $langs->trans(strtoupper($obj->code));
								$valuetoshow = ($key != strtoupper($obj->code) ? $key : $obj->{$value});
							} elseif ($value == 'label' && $tabname[$id] == MAIN_DB_PREFIX.'c_civility') {
								$key = $langs->trans("Civility".strtoupper($obj->code));
								$valuetoshow = ($obj->code && $key != "Civility".strtoupper($obj->code) ? $key : $obj->{$value});
							} elseif ($value == 'libelle' && $tabname[$id] == MAIN_DB_PREFIX.'c_type_contact') {
								$langs->load('agenda');
								$key = $langs->trans("TypeContact_".$obj->element."_".$obj->source."_".strtoupper($obj->code));
								$valuetoshow = ($obj->code && $key != "TypeContact_".$obj->element."_".$obj->source."_".strtoupper($obj->code) ? $key : $obj->{$value});
							} elseif ($value == 'libelle' && $tabname[$id] == MAIN_DB_PREFIX.'c_payment_term') {
								$langs->load("bills");
								$key = $langs->trans("PaymentConditionShort".strtoupper($obj->code));
								$valuetoshow = ($obj->code && $key != "PaymentConditionShort".strtoupper($obj->code) ? $key : $obj->{$value});
							} elseif ($value == 'libelle' && $tabname[$id] == MAIN_DB_PREFIX.'c_paiement') {
								$langs->load("bills");
								$key = $langs->trans("PaymentType".strtoupper($obj->code));
								$valuetoshow = ($obj->code && $key != "PaymentType".strtoupper($obj->code) ? $key : $obj->{$value});
							} elseif ($value == 'type' && $tabname[$id] == MAIN_DB_PREFIX.'c_paiement') {
								$payment_type_list = array(0=>$langs->trans('PaymentTypeCustomer'), 1=>$langs->trans('PaymentTypeSupplier'), 2=>$langs->trans('PaymentTypeBoth'));
								$valuetoshow = $payment_type_list[$valuetoshow];
							} elseif ($value == 'label' && $tabname[$id] == MAIN_DB_PREFIX.'c_input_reason') {
								$key = $langs->trans("DemandReasonType".strtoupper($obj->code));
								$valuetoshow = ($obj->code && $key != "DemandReasonType".strtoupper($obj->code) ? $key : $obj->{$value});
							} elseif ($value == 'libelle' && $tabname[$id] == MAIN_DB_PREFIX.'c_input_method') {
								$langs->load("orders");
								$key = $langs->trans($obj->code);
								$valuetoshow = ($obj->code && $key != $obj->code) ? $key : $obj->{$value};
							} elseif ($value == 'libelle' && $tabname[$id] == MAIN_DB_PREFIX.'c_shipment_mode') {
								$langs->load("sendings");
								$key = $langs->trans("SendingMethod".strtoupper($obj->code));
								$valuetoshow = ($obj->code && $key != "SendingMethod".strtoupper($obj->code) ? $key : $obj->{$value});
							} elseif ($value == 'libelle' && $tabname[$id] == MAIN_DB_PREFIX.'c_paper_format') {
								$key = $langs->trans('PaperFormat'.strtoupper($obj->code));
								$valuetoshow = ($obj->code && $key != 'PaperFormat'.strtoupper($obj->code) ? $key : $obj->{$value});
							} elseif ($value == 'label' && $tabname[$id] == MAIN_DB_PREFIX.'c_type_fees') {
								$langs->load('trips');
								$key = $langs->trans(strtoupper($obj->code));
								$valuetoshow = ($obj->code && $key != strtoupper($obj->code) ? $key : $obj->{$value});
							} elseif ($value == 'region_id' || $value == 'country_id') {
								$showfield = 0;
							} elseif ($value == 'unicode') {
								$valuetoshow = $langs->getCurrencySymbol($obj->code, 1);
							} elseif ($value == 'label' && $tabname[GETPOST("id", 'int')] == MAIN_DB_PREFIX.'c_units') {
								$langs->load("products");
								$valuetoshow = $langs->trans($obj->{$value});
							} elseif ($value == 'short_label' && $tabname[GETPOST("id", 'int')] == MAIN_DB_PREFIX.'c_units') {
								$langs->load("products");
								$valuetoshow = $langs->trans($obj->{$value});
							} elseif (($value == 'unit') && ($tabname[$id] == MAIN_DB_PREFIX.'c_paper_format')) {
								$key = $langs->trans('SizeUnit'.strtolower($obj->unit));
								$valuetoshow = ($obj->code && $key != 'SizeUnit'.strtolower($obj->unit) ? $key : $obj->{$value});
							} elseif ($value == 'localtax1' || $value == 'localtax2') {
								$class = "center";
							} elseif ($value == 'localtax1_type') {
								if ($obj->localtax1 != 0) {
									$valuetoshow = $localtax_typeList[$valuetoshow];
								} else {
									$valuetoshow = '';
								}
								$class = "center";
							} elseif ($value == 'localtax2_type') {
								if ($obj->localtax2 != 0) {
									$valuetoshow = $localtax_typeList[$valuetoshow];
								} else {
									$valuetoshow = '';
								}
								$class = "center";
							} elseif ($value == 'taux') {
								$valuetoshow = price($valuetoshow, 0, $langs, 0, 0);
								$class = "center";
							} elseif (in_array($value, array('recuperableonly'))) {
								$class = "center";
							} elseif ($value == 'accountancy_code' || $value == 'accountancy_code_sell' || $value == 'accountancy_code_buy') {
								$valuetoshow = length_accountg($valuetoshow);
							} elseif ($value == 'fk_tva') {
								foreach ($form->cache_vatrates as $key => $Tab) {
									if ($form->cache_vatrates[$key]['rowid'] == $valuetoshow) {
										$valuetoshow = $form->cache_vatrates[$key]['libtva'];
										break;
									}
								}
							} elseif ($value == 'fk_c_exp_tax_cat') {
								$valuetoshow = getDictvalue(MAIN_DB_PREFIX.'c_exp_tax_cat', 'label', $valuetoshow);
								$valuetoshow = $langs->trans($valuetoshow);
							} elseif ($tabname[$id] == MAIN_DB_PREFIX.'c_exp_tax_cat') {
								$valuetoshow = $langs->trans($valuetoshow);
							} elseif ($value == 'label' && $tabname[$id] == MAIN_DB_PREFIX.'c_units') {
								$langs->load('other');
								$key = $langs->trans($obj->label);
								$valuetoshow = ($obj->label && $key != strtoupper($obj->label) ? $key : $obj->{$value});
							} elseif ($value == 'code' && $id == 3) {
								$valuetoshow = $obj->state_code;
							} elseif ($value == 'label' && $tabname[$id] == MAIN_DB_PREFIX.'c_product_nature') {
								$langs->load("products");
								$valuetoshow = $langs->trans($obj->{$value});
							} elseif ($fieldlist[$field] == 'label' && $tabname[$id] == MAIN_DB_PREFIX.'c_productbatch_qcstatus') {
								$langs->load("productbatch");
								$valuetoshow = $langs->trans($obj->{$value});
							}
							$class .= ($class ? ' ' : '').'tddict';
							if ($value == 'note' && $id == 10) {
								$class .= ' tdoverflowmax200';
							}
							if ($value == 'tracking') {
								$class .= ' tdoverflowauto';
							}
							if ($value == 'position') {
								$class .= ' right';
							}
							if ($value == 'localtax1_type') {
								$class .= ' nowrap';
							}
							if ($value == 'localtax2_type') {
								$class .= ' nowrap';
							}
							if ($value == 'pos') {
								$class .= ' right';
							}
							if ($value == 'use_default') {
								$class .= ' center';
							}
							if ($value == 'public') {
								$class .= ' center';
							}
							// Show value for field
							if ($showfield) {
								print '<!-- '. $value .' --><td class="'.$class.'">'.$valuetoshow.'</td>';
							}
						}
					}

					// Can an entry be erased or disabled ?
					// all true by default
					$iserasable = 1;
					$canbedisabled = 1;
					$canbemodified = 1;
					if (isset($obj->code) && $id != 10 && $id != 42) {
						if (($obj->code == '0' || $obj->code == '' || preg_match('/unknown/i', $obj->code))) {
							$iserasable = 0; $canbedisabled = 0;
						} elseif ($obj->code == 'RECEP') {
							$iserasable = 0; $canbedisabled = 0;
						} elseif ($obj->code == 'EF0') {
							$iserasable = 0; $canbedisabled = 0;
						}
					}
					if ($id == 25 && in_array($obj->code, array('banner', 'blogpost', 'other', 'page'))) {
						$iserasable = 0; $canbedisabled = 0;
						if (in_array($obj->code, array('banner'))) {
							$canbedisabled = 1;
						}
					}
					if (isset($obj->type) && in_array($obj->type, array('system', 'systemauto'))) {
						$iserasable = 0;
					}
					if (in_array(empty($obj->code) ? '' : $obj->code, array('AC_OTH', 'AC_OTH_AUTO')) || in_array(empty($obj->type) ? '' : $obj->type, array('systemauto'))) {
						$canbedisabled = 0; $canbedisabled = 0;
					}
					$canbemodified = $iserasable;

					if (!empty($obj->code) && $obj->code == 'RECEP') {
						$canbemodified = 1;
					}
					if ($tabname[$id] == MAIN_DB_PREFIX."c_actioncomm") {
						$canbemodified = 1;
					}

					// Build Url. The table is id=, the id of line is rowid=
					$rowidcol = $tabrowid[$id];
					// If rowidcol not defined
					if (empty($rowidcol) || in_array($id, array(6, 7, 8, 13, 17, 19, 27, 32))) {
						$rowidcol = 'rowid';
					}
					$url = $_SERVER["PHP_SELF"].'?'.($page ? 'page='.$page.'&' : '').'sortfield='.$sortfield.'&sortorder='.$sortorder.'&rowid='.(isset($obj->{$rowidcol}) ? $obj->{$rowidcol} : (!empty($obj->code) ? urlencode($obj->code) : '')).'&code='.(!empty($obj->code) ?urlencode($obj->code) : '');
					if (!empty($param)) {
						$url .= '&'.$param;
					}
					if (!is_null($withentity)) {
						$url .= '&entity='.$withentity;
					}
					$url .= '&';

					// Favorite
					// Only activated on country dictionary
					if ($id == 4) {
						print '<td class="nowrap center">';
						if ($iserasable) {
							print '<a class="reposition" href="'.$url.'action='.$acts[$obj->favorite].'_favorite&token='.newToken().'">'.$actl[$obj->favorite].'</a>';
						} else {
							print $langs->trans("AlwaysActive");
						}
						print '</td>';
					}

					// Active
					print '<td class="nowrap center">';
					if ($canbedisabled) {
						print '<a class="reposition" href="'.$url.'action='.$acts[$obj->active].'&token='.newToken().'">'.$actl[$obj->active].'</a>';
					} else {
						if (in_array($obj->code, array('AC_OTH', 'AC_OTH_AUTO'))) {
							print $langs->trans("AlwaysActive");
						} elseif (isset($obj->type) && in_array($obj->type, array('systemauto')) && empty($obj->active)) {
							print $langs->trans("Deprecated");
						} elseif (isset($obj->type) && in_array($obj->type, array('system')) && !empty($obj->active) && $obj->code != 'AC_OTH') {
							print $langs->trans("UsedOnlyWithTypeOption");
						} else {
							print $langs->trans("AlwaysActive");
						}
					}
					print "</td>";

					// Modify link
					if ($canbemodified) {
						print '<td align="center"><a class="reposition editfielda" href="'.$url.'action=edit&token='.newToken().'">'.img_edit().'</a></td>';
					} else {
						print '<td>&nbsp;</td>';
					}

					// Delete link
					if ($iserasable) {
						print '<td class="center">';
						if ($user->admin) {
							print '<a href="'.$url.'action=delete&token='.newToken().'">'.img_delete().'</a>';
						}
						//else print '<a href="#">'.img_delete().'</a>';    // Some dictionary can be edited by other profile than admin
						print '</td>';
					} else {
						print '<td>&nbsp;</td>';
					}

					print "</tr>\n";
				}
				$i++;
			}
		}

		print '</table>';
		print '</div>';
	} else {
		dol_print_error($db);
	}

	print '</form>';
} else {
	/*
	 * Show list of dictionary to show
	 */

	$lastlineisempty = false;

	print '<div class="div-table-responsive-no-min">';
	print '<table class="noborder centpercent">';
	print '<tr class="liste_titre">';
	print '<td colspan="2">'.$langs->trans("Dictionary").'</td>';
	print '<td></td>';
	print '</tr>';

	$showemptyline = '';
	foreach ($taborder as $i) {
		if (isset($tabname[$i]) && empty($tabcond[$i])) {
			continue;
		}

		if ($i) {
			if ($showemptyline) {
				print '<tr class="oddeven"><td width="50%">&nbsp;</td><td>&nbsp;</td><td>&nbsp;</td></tr>';
				$showemptyline = 0;
			}


			$value = $tabname[$i];
			print '<tr class="oddeven"><td width="50%">';
			if (!empty($tabcond[$i])) {
				$tabnamenoprefix = preg_replace('/'.MAIN_DB_PREFIX.'/', '', $tabname[$i]);
				print '<a href="'.$_SERVER["PHP_SELF"].'?id='.$i.'">';
				if (!empty($tabcomplete[$tabnamenoprefix]['picto'])) {
					print img_picto('', $tabcomplete[$tabnamenoprefix]['picto'], 'class="pictofixedwidth paddingrightonly"');
				}
				print $langs->trans($tablib[$i]);
				print '</a>';
			} else {
				print $langs->trans($tablib[$i]);
			}
			print '</td>';
			print '<td>';
			print '<a class="editfielda" href="'.$_SERVER["PHP_SELF"].'?id='.$i.'">';
			print img_picto('Edit', 'edit', '');
			print '</a>';
			print '</td>';
			print '<td class="right">';
			print $form->textwithpicto('', $langs->trans("Table").': '.$tabname[$i]);
			print '</td>';
			print '</tr>';
			$lastlineisempty = false;
		} else {
			if (!$lastlineisempty) {
				$showemptyline = 1;
				$lastlineisempty = true;
			}
		}
	}
	print '</table>';
	print '</div>';
}

print '<br>';

// End of page
llxFooter();
$db->close();


/**
 *	Show fields in insert/edit mode
 *
 * 	@param		array		$fieldlist		Array of fields
 * 	@param		Object		$obj			If we show a particular record, obj is filled with record fields
 *  @param		string		$tabname		Name of SQL table
 *  @param		string		$context		'add'=Output field for the "add form", 'edit'=Output field for the "edit form", 'hide'=Output field for the "add form" but we dont want it to be rendered
 *	@return		string						'' or value of entity into table
 */
function fieldList($fieldlist, $obj = '', $tabname = '', $context = '')
{
	global $conf, $langs, $db, $mysoc;
	global $form;
	global $region_id;
	global $elementList, $sourceList, $localtax_typeList;

	$formadmin = new FormAdmin($db);
	$formcompany = new FormCompany($db);
	$formaccounting = new FormAccounting($db);

	$withentity = '';

	foreach ($fieldlist as $field => $value) {
		if ($value == 'entity') {
			$withentity = $obj->{$value};
			continue;
		}

		if (in_array($value, array('code', 'libelle', 'type')) && $tabname == MAIN_DB_PREFIX."c_actioncomm" && in_array($obj->type, array('system', 'systemauto'))) {
			$hidden = (!empty($obj->{$value}) ? $obj->{$value}:'');
			print '<td>';
			print '<input type="hidden" name="'. $value .'" value="'.$hidden.'">';
			print $langs->trans($hidden);
			print '</td>';
		} elseif ($value == 'country') {
			if (in_array('region_id', $fieldlist)) {
				print '<td>';
				print '</td>';
				continue;
			}	// For state page, we do not show the country input (we link to region, not country)
			print '<td>';
			$fieldname = 'country';
			print $form->select_country((!empty($obj->country_code) ? $obj->country_code : (!empty($obj->country) ? $obj->country : '')), $fieldname, '', 28, 'maxwidth150 maxwidthonsmartphone');
			print '</td>';
		} elseif ($value == 'country_id') {
			if (!in_array('country', $fieldlist)) {	// If there is already a field country, we don't show country_id (avoid duplicate)
				$country_id = (!empty($obj->{$value}) ? $obj->{$value} : 0);
				print '<td class="tdoverflowmax100">';
				print '<input type="hidden" name="'. $value .'" value="'.$country_id.'">';
				print '</td>';
			}
		} elseif ($value == 'region') {
			print '<td>';
			$formcompany->select_region($region_id, 'region');
			print '</td>';
		} elseif ($value == 'region_id') {
			$region_id = (!empty($obj->{$value}) ? $obj->{$value}:0);
			print '<td>';
			print '<input type="hidden" name="'. $value .'" value="'.$region_id.'">';
			print '</td>';
		} elseif ($value == 'lang') {
			print '<td>';
			print $formadmin->select_language($conf->global->MAIN_LANG_DEFAULT, 'lang');
			print '</td>';
		} elseif ($value == 'element') {
			// The type of the element (for contact types)
			print '<td>';
			print $form->selectarray('element', $elementList, (!empty($obj->{$value}) ? $obj->{$value}:''));
			print '</td>';
		} elseif ($value == 'source') {
			// The source of the element (for contact types)
			print '<td>';
			print $form->selectarray('source', $sourceList, (!empty($obj->{$value}) ? $obj->{$value}:''));
			print '</td>';
		} elseif ($value == 'private') {
			print '<td>';
			print $form->selectyesno("private", (!empty($obj->{$value}) ? $obj->{$value}:''));
			print '</td>';
		} elseif ($value == 'type' && $tabname == MAIN_DB_PREFIX."c_actioncomm") {
			$type = (!empty($obj->type) ? $obj->type : 'user'); // Check if type is different of 'user' (external module)
			print '<td>';
			print $type.'<input type="hidden" name="type" value="'.$type.'">';
			print '</td>';
		} elseif ($value == 'type' && $tabname == MAIN_DB_PREFIX.'c_paiement') {
			print '<td>';
			$select_list = array(0=>$langs->trans('PaymentTypeCustomer'), 1=>$langs->trans('PaymentTypeSupplier'), 2=>$langs->trans('PaymentTypeBoth'));
			print $form->selectarray($value, $select_list, (!empty($obj->{$value}) ? $obj->{$value}:'2'));
			print '</td>';
		} elseif ($value == 'recuperableonly' || $value == 'type_cdr' || $value == 'deductible' || $value == 'category_type') {
			if ($value == 'type_cdr') {
				print '<td class="center">';
			} else {
				print '<td>';
			}
			if ($value == 'type_cdr') {
				print $form->selectarray($value, array(0=>$langs->trans('None'), 1=>$langs->trans('AtEndOfMonth'), 2=>$langs->trans('CurrentNext')), (!empty($obj->{$value}) ? $obj->{$value}:''));
			} else {
				print $form->selectyesno($value, (!empty($obj->{$value}) ? $obj->{$value}:''), 1);
			}
			print '</td>';
		} elseif (in_array($value, array('nbjour', 'decalage', 'taux', 'localtax1', 'localtax2'))) {
			$class = "left";
			if (in_array($value, array('taux', 'localtax1', 'localtax2'))) {
				$class = "center"; // Fields aligned on right
			}
			print '<td class="'.$class.'">';
			print '<input type="text" class="flat" value="'.(isset($obj->{$value}) ? $obj->{$value} : '').'" size="3" name="'. $value .'">';
			print '</td>';
		} elseif (in_array($value, array('libelle_facture'))) {
			print '<td>';
			$transfound = 0;
			$transkey = '';
			// Special case for labels
			if ($tabname == MAIN_DB_PREFIX.'c_payment_term') {
				$langs->load("bills");
				$transkey = "PaymentCondition".strtoupper($obj->code);
				if ($langs->trans($transkey) != $transkey) {
					$transfound = 1;
					print $form->textwithpicto($langs->trans($transkey), $langs->trans("GoIntoTranslationMenuToChangeThis"));
				}
			}
			if (!$transfound) {
				print '<textarea cols="30" rows="'.ROWS_2.'" class="flat" name="'. $value .'">'.(!empty($obj->{$value}) ? $obj->{$value}:'').'</textarea>';
			} else {
				print '<input type="hidden" name="'. $value .'" value="'.$transkey.'">';
			}
			print '</td>';
		} elseif ($value == 'price' || preg_match('/^amount/i', $value)) {
			print '<td><input type="text" class="flat minwidth75" value="'.price((!empty($obj->{$value}) ? $obj->{$value}:'')).'" name="'. $value .'"></td>';
		} elseif ($value == 'code' && isset($obj->{$value})) {
			print '<td><input type="text" class="flat minwidth75 maxwidth100" value="'.(!empty($obj->{$value}) ? $obj->{$value}:'').'" name="'. $value .'"></td>';
		} elseif ($value == 'unit') {
			print '<td>';
			$units = array(
					'mm' => $langs->trans('SizeUnitmm'),
					'cm' => $langs->trans('SizeUnitcm'),
					'point' => $langs->trans('SizeUnitpoint'),
					'inch' => $langs->trans('SizeUnitinch')
			);
			print $form->selectarray('unit', $units, (!empty($obj->{$value}) ? $obj->{$value}:''), 0, 0, 0);
			print '</td>';
		} elseif ($value == 'localtax1_type' || $value == 'localtax2_type') {
			// Le type de taxe locale
			print '<td class="center">';
			print $form->selectarray($value, $localtax_typeList, (!empty($obj->{$value}) ? $obj->{$value}:''));
			print '</td>';
		} elseif ($value == 'accountancy_code' || $value == 'accountancy_code_sell' || $value == 'accountancy_code_buy') {
			print '<td>';
			if (!empty($conf->accounting->enabled)) {
				$fieldname = $value;
				$accountancy_account = (!empty($obj->$fieldname) ? $obj->$fieldname : 0);
				print $formaccounting->select_account($accountancy_account, '.'. $value, 1, '', 1, 1, 'maxwidth200 maxwidthonsmartphone');
			} else {
				$fieldname = $value;
				print '<input type="text" size="10" class="flat" value="'.(isset($obj->$fieldname) ? $obj->$fieldname : '').'" name="'. $value .'">';
			}
			print '</td>';
		} elseif ($value == 'fk_tva') {
			print '<td>';
			print $form->load_tva('fk_tva', $obj->taux, $mysoc, new Societe($db), 0, 0, '', false, -1);
			print '</td>';
		} elseif ($value == 'fk_c_exp_tax_cat') {
			print '<td>';
			print $form->selectExpenseCategories($obj->fk_c_exp_tax_cat);
			print '</td>';
		} elseif ($value == 'fk_range') {
			print '<td>';
			print $form->selectExpenseRanges($obj->fk_range);
			print '</td>';
		} else {
			$fieldValue = isset($obj->{$value}) ? $obj->{$value}:'';

			if ($value == 'sortorder') {
				$fieldlist[$field] = 'position';
			}

			$classtd = ''; $class = '';
			if ($fieldlist[$field] == 'code') {
				$class = 'maxwidth100';
			}
			if (in_array($fieldlist[$field], array('dayrule', 'day', 'month', 'year', 'pos', 'use_default', 'affect', 'delay', 'position', 'public', 'sortorder', 'sens', 'category_type'))) {
				$class = 'maxwidth50 center';
			}
			if (in_array($fieldlist[$field], array('use_default', 'public'))) {
				$classtd = 'center';
			}
			if (in_array($fieldlist[$field], array('libelle', 'label', 'tracking'))) {
				$class = 'quatrevingtpercent';
			}
			print '<td class="'.$classtd.'">';
			$transfound = 0;
			$transkey = '';
			if (in_array($fieldlist[$field], array('label', 'libelle'))) {		// For label
				// Special case for labels
				if ($tabname == MAIN_DB_PREFIX.'c_civility') {
					$transkey = "Civility".strtoupper($obj->code);
				}
				if ($tabname == MAIN_DB_PREFIX.'c_payment_term') {
					$langs->load("bills");
					$transkey = "PaymentConditionShort".strtoupper($obj->code);
				}
				if ($transkey && $langs->trans($transkey) != $transkey) {
					$transfound = 1;
					print $form->textwithpicto($langs->trans($transkey), $langs->trans("GoIntoTranslationMenuToChangeThis"));
				}
			}
			if (!$transfound) {
				print '<input type="text" class="flat'.($class ? ' '.$class : '').'" value="'.dol_escape_htmltag($fieldValue).'" name="'.$fieldlist[$field].'">';
			} else {
				print '<input type="hidden" name="'.$fieldlist[$field].'" value="'.$transkey.'">';
			}
			print '</td>';
		}
	}

	return $withentity;
}<|MERGE_RESOLUTION|>--- conflicted
+++ resolved
@@ -865,18 +865,17 @@
 		$i = 0;
 		foreach ($listfieldinsert as $f => $value) {
 			$keycode = $listfieldvalue[$i];
-<<<<<<< HEAD
 			if (empty($keycode)) {
 				$keycode = $value;
 			}
 
-			if ($value == 'price' || preg_match('/^amount/i', $value)) {
-				$_POST[$keycode] = price2num(GETPOST($keycode), 'MU');
-			} elseif ($value == 'taux' || $value == 'localtax1' || $value == 'localtax2') {
-				$_POST[$keycode] = price2num(GETPOST($keycode), 8);
-			} elseif ($value == 'entity') {
-				$_POST[$keycode] = getEntity($tabname[$id]);
-			}
+            if ($value == 'price' || preg_match('/^amount/i', $value)) {
+            	$_POST[$keycode] = price2num(GETPOST($keycode), 'MU');
+            } elseif ($value == 'taux' || $value == 'localtax1') {
+            	$_POST[$keycode] = price2num(GETPOST($keycode), 8);	// Note that localtax2 can be a list of rates separated by coma like X:Y:Z
+            } elseif ($value == 'entity') {
+            	$_POST[$keycode] = getEntity($tabname[$id]);
+            }
 
 			if ($i) {
 				$sql .= ",";
@@ -893,33 +892,6 @@
 			} else {
 				$sql .= "'".$db->escape(GETPOST($keycode, 'nohtml'))."'";
 			}
-=======
-			if (empty($keycode)) $keycode = $value;
-
-            if ($value == 'price' || preg_match('/^amount/i', $value)) {
-            	$_POST[$keycode] = price2num(GETPOST($keycode), 'MU');
-            }
-            elseif ($value == 'taux' || $value == 'localtax1') {
-            	$_POST[$keycode] = price2num(GETPOST($keycode), 8);	// Note that localtax2 can be a list of rates separated by coma like X:Y:Z
-            }
-            elseif ($value == 'entity') {
-            	$_POST[$keycode] = getEntity($tabname[$id]);
-            }
-
-			if ($i) $sql .= ",";
-
-            if ($keycode == 'sortorder') {		// For column name 'sortorder', we use the field name 'position'
-            	$sql .= "'".(int) GETPOST('position', 'int')."'";
-            } elseif ($_POST[$keycode] == '' && !($keycode == 'code' && $id == 10)) {
-				$sql .= "null"; // For vat, we want/accept code = ''
-			} elseif ($keycode == 'content') {
-            	$sql .= "'".$db->escape(GETPOST($keycode, 'restricthtml'))."'";
-            } elseif (in_array($keycode, array('joinfile', 'private', 'position', 'scale'))) {
-            	$sql .= (int) GETPOST($keycode, 'int');
-            } else {
-            	$sql .= "'".$db->escape(GETPOST($keycode, 'nohtml'))."'";
-            }
->>>>>>> d3ece319
 
 			$i++;
 		}
@@ -962,18 +934,17 @@
 		$i = 0;
 		foreach ($listfieldmodify as $field) {
 			$keycode = $listfieldvalue[$i];
-<<<<<<< HEAD
 			if (empty($keycode)) {
 				$keycode = $field;
 			}
 
-			if ($field == 'price' || preg_match('/^amount/i', $field)) {
-				$_POST[$keycode] = price2num(GETPOST($keycode), 'MU');
-			} elseif ($field == 'taux' || $field == 'localtax1' || $field == 'localtax2') {
-				$_POST[$keycode] = price2num(GETPOST($keycode), 8);
-			} elseif ($field == 'entity') {
-				$_POST[$keycode] = getEntity($tabname[$id]);
-			}
+            if ($field == 'price' || preg_match('/^amount/i', $field)) {
+            	$_POST[$keycode] = price2num(GETPOST($keycode), 'MU');
+            } elseif ($field == 'taux' || $field == 'localtax1') {
+            	$_POST[$keycode] = price2num(GETPOST($keycode), 8);	// Note that localtax2 can be a list of rates separated by coma like X:Y:Z
+            } elseif ($field == 'entity') {
+            	$_POST[$keycode] = getEntity($tabname[$id]);
+            }
 
 			if ($i) {
 				$sql .= ",";
@@ -990,33 +961,6 @@
 			} else {
 				$sql .= "'".$db->escape(GETPOST($keycode, 'nohtml'))."'";
 			}
-=======
-			if (empty($keycode)) $keycode = $field;
-
-            if ($field == 'price' || preg_match('/^amount/i', $field)) {
-            	$_POST[$keycode] = price2num(GETPOST($keycode), 'MU');
-            }
-            elseif ($field == 'taux' || $field == 'localtax1') {
-            	$_POST[$keycode] = price2num(GETPOST($keycode), 8);	// Note that localtax2 can be a list of rates separated by coma like X:Y:Z
-            }
-            elseif ($field == 'entity') {
-            	$_POST[$keycode] = getEntity($tabname[$id]);
-            }
-
-            if ($i) $sql .= ",";
-            $sql .= $field."=";
-            if ($listfieldvalue[$i] == 'sortorder')	{	// For column name 'sortorder', we use the field name 'position'
-            	$sql .= (int) GETPOST('position', 'int');
-            } elseif ($_POST[$keycode] == '' && !($keycode == 'code' && $id == 10)) {
-				$sql .= "null"; // For vat, we want/accept code = ''
-			} elseif ($keycode == 'content') {
-            	$sql .= "'".$db->escape(GETPOST($keycode, 'restricthtml'))."'";
-            } elseif (in_array($keycode, array('private', 'position', 'scale'))) {
-            	$sql .= (int) GETPOST($keycode, 'int');
-            } else {
-            	$sql .= "'".$db->escape(GETPOST($keycode, 'nohtml'))."'";
-            }
->>>>>>> d3ece319
 
 			$i++;
 		}
@@ -1215,7 +1159,6 @@
 	// Complete search values request with sort criteria
 	$sql = $tabsql[$id];
 
-<<<<<<< HEAD
 	if (!preg_match('/ WHERE /', $sql)) {
 		$sql .= " WHERE 1 = 1";
 	}
@@ -1237,19 +1180,6 @@
 	}
 
 	if ($sortfield) {
-=======
-	if (!preg_match('/ WHERE /', $sql)) $sql .= " WHERE 1 = 1";
-	if ($search_country_id > 0) $sql .= " AND c.rowid = ".((int) $search_country_id);
-	if ($search_code != '' && $id == 9)     $sql .= natural_search("code_iso", $search_code);
-	elseif ($search_code != '' && $id == 28)    $sql .= natural_search("h.code", $search_code);
-	elseif ($search_code != '' && $id == 32)    $sql .= natural_search("a.code", $search_code);
-	elseif ($search_code != '' && $id == 3)     $sql .= natural_search("r.code_region", $search_code);
-	elseif ($search_code != '' && $id == 7)     $sql .= natural_search("a.code", $search_code);
-	elseif ($search_code != '' && $id != 9)     $sql .= natural_search("code", $search_code);
-
-	if ($sortfield)
-	{
->>>>>>> d3ece319
 		// If sort order is "country", we use country_code instead
 		if ($sortfield == 'country') {
 			$sortfield = 'country_code';
@@ -1320,18 +1250,17 @@
 				}
 				$class = 'center';
 			}
-<<<<<<< HEAD
 			if ($value == 'localtax1_type') {
 				$valuetoshow = $langs->trans("UseLocalTax")." 2"; $class = "center"; $sortable = 0;
 			}
 			if ($value == 'localtax1') {
-				$valuetoshow = $langs->trans("Rate")." 2"; $class = "center";
+				$valuetoshow = $langs->trans("RateOfTaxN", '2'); $class = "center";
 			}
 			if ($value == 'localtax2_type') {
 				$valuetoshow = $langs->trans("UseLocalTax")." 3"; $class = "center"; $sortable = 0;
 			}
 			if ($value == 'localtax2') {
-				$valuetoshow = $langs->trans("Rate")." 3"; $class = "center";
+				$valuetoshow = $langs->trans("RateOfTaxN", '3'); $class = "center";
 			}
 			if ($value == 'organization') {
 				$valuetoshow = $langs->trans("Organization");
@@ -1350,21 +1279,6 @@
 				$valuetoshow = $langs->trans("Code"); $class = 'maxwidth100';
 			}
 			if ($value == 'libelle' || $value == 'label') {
-=======
-			if ($fieldlist[$field] == 'localtax1_type') { $valuetoshow = $langs->trans("UseLocalTax")." 2"; $class = "center"; $sortable = 0; }
-			if ($fieldlist[$field] == 'localtax1') { $valuetoshow = $langs->trans("RateOfTaxN", '2'); $class = "center"; }
-			if ($fieldlist[$field] == 'localtax2_type') { $valuetoshow = $langs->trans("UseLocalTax")." 3"; $class = "center"; $sortable = 0; }
-			if ($fieldlist[$field] == 'localtax2') { $valuetoshow = $langs->trans("RateOfTaxN", '3'); $class = "center"; }
-			if ($fieldlist[$field] == 'organization') { $valuetoshow = $langs->trans("Organization"); }
-			if ($fieldlist[$field] == 'lang') { $valuetoshow = $langs->trans("Language"); }
-			if ($fieldlist[$field] == 'type') {
-				if ($tabname[$id] == MAIN_DB_PREFIX."c_paiement") $valuetoshow = $form->textwithtooltip($langs->trans("Type"), $langs->trans("TypePaymentDesc"), 2, 1, img_help(1, ''));
-				else $valuetoshow = $langs->trans("Type");
-			}
-			if ($fieldlist[$field] == 'code') { $valuetoshow = $langs->trans("Code"); $class = 'maxwidth100'; }
-			if ($fieldlist[$field] == 'libelle' || $fieldlist[$field] == 'label')
-			{
->>>>>>> d3ece319
 				$valuetoshow = $form->textwithtooltip($langs->trans("Label"), $langs->trans("LabelUsedByDefault"), 2, 1, img_help(1, ''));
 			}
 			if ($value == 'libelle_facture') {
@@ -1684,18 +1598,18 @@
 				}
 				$cssprefix = 'center ';
 			}
-<<<<<<< HEAD
+
 			if ($value == 'localtax1_type') {
 				$valuetoshow = $langs->trans("UseLocalTax")." 2"; $cssprefix = "center "; $sortable = 0;
 			}
 			if ($value == 'localtax1') {
-				$valuetoshow = $langs->trans("Rate")." 2"; $cssprefix = "center "; $sortable = 0;
+				$valuetoshow = $langs->trans("RateOfTaxN", '2'); $cssprefix = "center "; $sortable = 0;
 			}
 			if ($value == 'localtax2_type') {
 				$valuetoshow = $langs->trans("UseLocalTax")." 3"; $cssprefix = "center "; $sortable = 0;
 			}
 			if ($value == 'localtax2') {
-				$valuetoshow = $langs->trans("Rate")." 3"; $cssprefix = "center "; $sortable = 0;
+				$valuetoshow = $langs->trans("RateOfTaxN", '3'); $cssprefix = "center "; $sortable = 0;
 			}
 			if ($value == 'organization') {
 				$valuetoshow = $langs->trans("Organization");
@@ -1848,62 +1762,6 @@
 			if ($value == 'region_id' || $value == 'country_id') {
 				$showfield = 0;
 			}
-=======
-			if ($fieldlist[$field] == 'localtax1_type') { $valuetoshow = $langs->trans("UseLocalTax")." 2"; $cssprefix = "center "; $sortable = 0; }
-			if ($fieldlist[$field] == 'localtax1') { $valuetoshow = $langs->trans("RateOfTaxN", '2'); $cssprefix = "center "; $sortable = 0; }
-			if ($fieldlist[$field] == 'localtax2_type') { $valuetoshow = $langs->trans("UseLocalTax")." 3"; $cssprefix = "center "; $sortable = 0; }
-			if ($fieldlist[$field] == 'localtax2') { $valuetoshow = $langs->trans("RateOfTaxN", '3'); $cssprefix = "center "; $sortable = 0; }
-			if ($fieldlist[$field] == 'organization') { $valuetoshow = $langs->trans("Organization"); }
-			if ($fieldlist[$field] == 'lang') { $valuetoshow = $langs->trans("Language"); }
-			if ($fieldlist[$field] == 'type') { $valuetoshow = $langs->trans("Type"); }
-			if ($fieldlist[$field] == 'code') { $valuetoshow = $langs->trans("Code"); }
-			if ($fieldlist[$field] == 'pos') { $cssprefix = 'right '; $valuetoshow = $langs->trans("Position"); }
-			if ($fieldlist[$field] == 'position') { $cssprefix = 'right '; $valuetoshow = $langs->trans("Position"); }
-			if ($fieldlist[$field] == 'libelle' || $fieldlist[$field] == 'label') { $valuetoshow = $langs->trans("Label"); }
-			if ($fieldlist[$field] == 'libelle_facture') { $valuetoshow = $langs->trans("LabelOnDocuments"); }
-			if ($fieldlist[$field] == 'country') { $valuetoshow = $langs->trans("Country"); }
-			if ($fieldlist[$field] == 'recuperableonly') { $valuetoshow = $langs->trans("NPR"); $cssprefix = "center "; }
-			if ($fieldlist[$field] == 'nbjour') { $valuetoshow = $langs->trans("NbOfDays"); }
-			if ($fieldlist[$field] == 'type_cdr') { $valuetoshow = $langs->trans("AtEndOfMonth"); $cssprefix = "center "; }
-			if ($fieldlist[$field] == 'decalage') { $valuetoshow = $langs->trans("Offset"); }
-			if ($fieldlist[$field] == 'width' || $fieldlist[$field] == 'nx') { $valuetoshow = $langs->trans("Width"); }
-			if ($fieldlist[$field] == 'height' || $fieldlist[$field] == 'ny') { $valuetoshow = $langs->trans("Height"); }
-			if ($fieldlist[$field] == 'unit' || $fieldlist[$field] == 'metric') { $valuetoshow = $langs->trans("MeasuringUnit"); }
-			if ($fieldlist[$field] == 'accountancy_code') { $valuetoshow = $langs->trans("AccountancyCode"); }
-			if ($fieldlist[$field] == 'accountancy_code_sell') { $valuetoshow = $langs->trans("AccountancyCodeSell"); $sortable = 0; }
-			if ($fieldlist[$field] == 'accountancy_code_buy') { $valuetoshow = $langs->trans("AccountancyCodeBuy"); $sortable = 0; }
-			if ($fieldlist[$field] == 'fk_pcg_version') { $valuetoshow = $langs->trans("Pcg_version"); }
-			if ($fieldlist[$field] == 'account_parent') { $valuetoshow = $langs->trans("Accountsparent"); }
-			if ($fieldlist[$field] == 'pcg_type') { $valuetoshow = $langs->trans("Pcg_type"); }
-			if ($fieldlist[$field] == 'pcg_subtype') { $valuetoshow = $langs->trans("Pcg_subtype"); }
-			if ($fieldlist[$field] == 'sortorder') { $valuetoshow = $langs->trans("SortOrder"); }
-			if ($fieldlist[$field] == 'short_label') { $valuetoshow = $langs->trans("ShortLabel"); }
-			if ($fieldlist[$field] == 'range_account') { $valuetoshow = $langs->trans("Range"); }
-			if ($fieldlist[$field] == 'sens') { $valuetoshow = $langs->trans("Sens"); }
-			if ($fieldlist[$field] == 'category_type') { $valuetoshow = $langs->trans("Calculated"); }
-			if ($fieldlist[$field] == 'formula') { $valuetoshow = $langs->trans("Formula"); }
-			if ($fieldlist[$field] == 'paper_size') { $valuetoshow = $langs->trans("PaperSize"); }
-			if ($fieldlist[$field] == 'orientation') { $valuetoshow = $langs->trans("Orientation"); }
-			if ($fieldlist[$field] == 'leftmargin') { $valuetoshow = $langs->trans("LeftMargin"); }
-			if ($fieldlist[$field] == 'topmargin') { $valuetoshow = $langs->trans("TopMargin"); }
-			if ($fieldlist[$field] == 'spacex') { $valuetoshow = $langs->trans("SpaceX"); }
-			if ($fieldlist[$field] == 'spacey') { $valuetoshow = $langs->trans("SpaceY"); }
-			if ($fieldlist[$field] == 'font_size') { $valuetoshow = $langs->trans("FontSize"); }
-			if ($fieldlist[$field] == 'custom_x') { $valuetoshow = $langs->trans("CustomX"); }
-			if ($fieldlist[$field] == 'custom_y') { $valuetoshow = $langs->trans("CustomY"); }
-			if ($fieldlist[$field] == 'percent') { $valuetoshow = $langs->trans("Percentage"); }
-			if ($fieldlist[$field] == 'affect') { $valuetoshow = $langs->trans("WithCounter"); }
-			if ($fieldlist[$field] == 'delay') { $valuetoshow = $langs->trans("NoticePeriod"); }
-			if ($fieldlist[$field] == 'newbymonth') { $valuetoshow = $langs->trans("NewByMonth"); }
-			if ($fieldlist[$field] == 'fk_tva') { $valuetoshow = $langs->trans("VAT"); }
-			if ($fieldlist[$field] == 'range_ik') { $valuetoshow = $langs->trans("RangeIk"); }
-			if ($fieldlist[$field] == 'fk_c_exp_tax_cat') { $valuetoshow = $langs->trans("CarCategory"); }
-			if ($fieldlist[$field] == 'revenuestamp_type') { $valuetoshow = $langs->trans('TypeOfRevenueStamp'); }
-			if ($fieldlist[$field] == 'use_default') { $valuetoshow = $langs->trans('Default'); $cssprefix = 'center '; }
-			if ($fieldlist[$field] == 'unit_type') { $valuetoshow = $langs->trans('TypeOfUnit'); }
-
-			if ($fieldlist[$field] == 'region_id' || $fieldlist[$field] == 'country_id') { $showfield = 0; }
->>>>>>> d3ece319
 
 			// Show field title
 			if ($showfield) {
