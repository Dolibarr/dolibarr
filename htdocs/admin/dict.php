<?php
/* Copyright (C) 2004      Rodolphe Quiedeville <rodolphe@quiedeville.org>
 * Copyright (C) 2004-2012 Laurent Destailleur  <eldy@users.sourceforge.net>
 * Copyright (C) 2004      Benoit Mortier       <benoit.mortier@opensides.be>
 * Copyright (C) 2005-2012 Regis Houssin        <regis.houssin@capnetworks.com>
 * Copyright (C) 2010-2013 Juanjo Menent        <jmenent@2byte.es>
 * Copyright (C) 2011      Philippe Grand       <philippe.grand@atoo-net.com>
 * Copyright (C) 2011      Remy Younes          <ryounes@gmail.com>
 * Copyright (C) 2012-2013 Marcos García        <marcosgdf@gmail.com>
 * Copyright (C) 2012      Christophe Battarel	<christophe.battarel@ltairis.fr>
 * Copyright (C) 2011-2014 Alexandre Spangaro	<alexandre.spangaro@gmail.com>
 *
 * This program is free software; you can redistribute it and/or modify
 * it under the terms of the GNU General Public License as published by
 * the Free Software Foundation; either version 3 of the License, or
 * (at your option) any later version.
 *
 * This program is distributed in the hope that it will be useful,
 * but WITHOUT ANY WARRANTY; without even the implied warranty of
 * MERCHANTABILITY or FITNESS FOR A PARTICULAR PURPOSE.  See the
 * GNU General Public License for more details.
 *
 * You should have received a copy of the GNU General Public License
 * along with this program. If not, see <http://www.gnu.org/licenses/>.
 */

/**
 *	    \file       htdocs/admin/dict.php
 *		\ingroup    setup
 *		\brief      Page to administer data tables
 */

require '../main.inc.php';
require_once DOL_DOCUMENT_ROOT.'/core/class/html.formadmin.class.php';
require_once DOL_DOCUMENT_ROOT.'/core/class/html.formcompany.class.php';
require_once DOL_DOCUMENT_ROOT.'/core/lib/admin.lib.php';

$langs->load("errors");
$langs->load("admin");
$langs->load("companies");

$action=GETPOST('action','alpha')?GETPOST('action','alpha'):'view';
$confirm=GETPOST('confirm','alpha');
$id=GETPOST('id','int');
$rowid=GETPOST('rowid','alpha');

if (!$user->admin) accessforbidden();

$acts[0] = "activate";
$acts[1] = "disable";
$actl[0] = img_picto($langs->trans("Disabled"),'switch_off');
$actl[1] = img_picto($langs->trans("Activated"),'switch_on');

$listoffset=GETPOST('listoffset');
$listlimit=GETPOST('listlimit')>0?GETPOST('listlimit'):1000;
$active = 1;

$sortfield = GETPOST("sortfield",'alpha');
$sortorder = GETPOST("sortorder",'alpha');
$page = GETPOST("page",'int');
if ($page == -1) { $page = 0 ; }
$offset = $listlimit * $page ;
$pageprev = $page - 1;
$pagenext = $page + 1;

// Initialize technical object to manage hooks of thirdparties. Note that conf->hooks_modules contains array array
$hookmanager->initHooks(array('admin'));

// This page is a generic page to edit dictionaries
// Put here declaration of dictionaries properties

// Sort order to show dictionary (0 is space). All other dictionaries (added by modules) will be at end of this.
$taborder=array(9,0,4,3,2,0,1,8,19,16,0,5,11,0,6,0,10,25,12,13,0,14,0,7,17,0,22,20,18,21,0,15,0,24,23,0,26);

// Name of SQL tables of dictionaries
$tabname=array();
$tabname[1] = MAIN_DB_PREFIX."c_forme_juridique";
$tabname[2] = MAIN_DB_PREFIX."c_departements";
$tabname[3] = MAIN_DB_PREFIX."c_regions";
$tabname[4] = MAIN_DB_PREFIX."c_country";
$tabname[5] = MAIN_DB_PREFIX."c_civilite";
$tabname[6] = MAIN_DB_PREFIX."c_actioncomm";
$tabname[7] = MAIN_DB_PREFIX."c_chargesociales";
$tabname[8] = MAIN_DB_PREFIX."c_typent";
$tabname[9] = MAIN_DB_PREFIX."c_currencies";
$tabname[10]= MAIN_DB_PREFIX."c_tva";
$tabname[11]= MAIN_DB_PREFIX."c_type_contact";
$tabname[12]= MAIN_DB_PREFIX."c_payment_term";
$tabname[13]= MAIN_DB_PREFIX."c_paiement";
$tabname[14]= MAIN_DB_PREFIX."c_ecotaxe";
$tabname[15]= MAIN_DB_PREFIX."c_paper_format";
$tabname[16]= MAIN_DB_PREFIX."c_prospectlevel";
$tabname[17]= MAIN_DB_PREFIX."c_type_fees";
$tabname[18]= MAIN_DB_PREFIX."c_shipment_mode";
$tabname[19]= MAIN_DB_PREFIX."c_effectif";
$tabname[20]= MAIN_DB_PREFIX."c_input_method";
$tabname[21]= MAIN_DB_PREFIX."c_availability";
$tabname[22]= MAIN_DB_PREFIX."c_input_reason";
$tabname[23]= MAIN_DB_PREFIX."accountingaccount";
$tabname[24]= MAIN_DB_PREFIX."accounting_system";
$tabname[25]= MAIN_DB_PREFIX."c_revenuestamp";
$tabname[26]= MAIN_DB_PREFIX."c_type_resource";

// Dictionary labels
$tablib=array();
$tablib[1] = "DictionaryCompanyJuridicalType";
$tablib[2] = "DictionaryCanton";
$tablib[3] = "DictionaryRegion";
$tablib[4] = "DictionaryCountry";
$tablib[5] = "DictionaryCivility";
$tablib[6] = "DictionaryActions";
$tablib[7] = "DictionarySocialContributions";
$tablib[8] = "DictionaryCompanyType";
$tablib[9] = "DictionaryCurrency";
$tablib[10]= "DictionaryVAT";
$tablib[11]= "DictionaryTypeContact";
$tablib[12]= "DictionaryPaymentConditions";
$tablib[13]= "DictionaryPaymentModes";
$tablib[14]= "DictionaryEcotaxe";
$tablib[15]= "DictionaryPaperFormat";
$tablib[16]= "DictionaryProspectLevel";
$tablib[17]= "DictionaryFees";
$tablib[18]= "DictionarySendingMethods";
$tablib[19]= "DictionaryStaff";
$tablib[20]= "DictionaryOrderMethods";
$tablib[21]= "DictionaryAvailability";
$tablib[22]= "DictionarySource";
$tablib[23]= "DictionaryAccountancyplan";
$tablib[24]= "DictionaryAccountancysystem";
$tablib[25]= "DictionaryRevenueStamp";
$tablib[26]= "DictionaryResourceType";

// Requests to extract data
$tabsql=array();
$tabsql[1] = "SELECT f.rowid as rowid, f.code, f.libelle, c.code as country_code, c.label as country, f.active FROM ".MAIN_DB_PREFIX."c_forme_juridique as f, ".MAIN_DB_PREFIX."c_country as c WHERE f.fk_pays=c.rowid";
$tabsql[2] = "SELECT d.rowid as rowid, d.code_departement as code, d.nom as libelle, d.fk_region as region_id, r.nom as region, c.code as country_code, c.label as country, d.active FROM ".MAIN_DB_PREFIX."c_departements as d, ".MAIN_DB_PREFIX."c_regions as r, ".MAIN_DB_PREFIX."c_country as c WHERE d.fk_region=r.code_region and r.fk_pays=c.rowid and r.active=1 and c.active=1";
$tabsql[3] = "SELECT r.rowid as rowid, r.code_region as code, r.nom as libelle, r.fk_pays as country_id, c.code as country_code, c.label as country, r.active FROM ".MAIN_DB_PREFIX."c_regions as r, ".MAIN_DB_PREFIX."c_country as c WHERE r.fk_pays=c.rowid and c.active=1";
$tabsql[4] = "SELECT rowid   as rowid, code, label, active FROM ".MAIN_DB_PREFIX."c_country";
$tabsql[5] = "SELECT c.rowid as rowid, c.code as code, c.civilite AS libelle, c.active FROM ".MAIN_DB_PREFIX."c_civilite AS c";
$tabsql[6] = "SELECT a.id    as rowid, a.code as code, a.libelle AS libelle, a.type, a.active, a.module, a.position FROM ".MAIN_DB_PREFIX."c_actioncomm AS a";
$tabsql[7] = "SELECT a.id    as rowid, a.code as code, a.libelle AS libelle, a.accountancy_code as accountancy_code, a.deductible, c.code as country_code, c.label as country, a.fk_pays as country_id, a.active FROM ".MAIN_DB_PREFIX."c_chargesociales AS a, ".MAIN_DB_PREFIX."c_country as c WHERE a.fk_pays=c.rowid and c.active=1";
$tabsql[8] = "SELECT t.id    as rowid, t.code as code, t.libelle, t.fk_country as country_id, c.code as country_code, c.label as country, t.active FROM ".MAIN_DB_PREFIX."c_typent as t LEFT JOIN ".MAIN_DB_PREFIX."c_country as c ON t.fk_country=c.rowid";
$tabsql[9] = "SELECT code_iso as code, label, unicode, active FROM ".MAIN_DB_PREFIX."c_currencies";
$tabsql[10]= "SELECT t.rowid, t.taux, t.localtax1_type, t.localtax1, t.localtax2_type, t.localtax2, c.label as country, c.code as country_code, t.fk_pays as country_id, t.recuperableonly, t.note, t.active, t.accountancy_code_sell, t.accountancy_code_buy FROM ".MAIN_DB_PREFIX."c_tva as t, ".MAIN_DB_PREFIX."c_country as c WHERE t.fk_pays=c.rowid";
$tabsql[11]= "SELECT t.rowid as rowid, element, source, code, libelle, active FROM ".MAIN_DB_PREFIX."c_type_contact AS t";
$tabsql[12]= "SELECT c.rowid as rowid, code, sortorder, c.libelle, c.libelle_facture, nbjour, fdm, decalage, active FROM ".MAIN_DB_PREFIX.'c_payment_term AS c';
$tabsql[13]= "SELECT id      as rowid, code, c.libelle, type, active, accountancy_code FROM ".MAIN_DB_PREFIX."c_paiement AS c";
$tabsql[14]= "SELECT e.rowid as rowid, e.code as code, e.libelle, e.price, e.organization, e.fk_pays as country_id, c.code as country_code, c.label as country, e.active FROM ".MAIN_DB_PREFIX."c_ecotaxe AS e, ".MAIN_DB_PREFIX."c_country as c WHERE e.fk_pays=c.rowid and c.active=1";
$tabsql[15]= "SELECT rowid   as rowid, code, label as libelle, width, height, unit, active FROM ".MAIN_DB_PREFIX."c_paper_format";
$tabsql[16]= "SELECT code, label as libelle, sortorder, active FROM ".MAIN_DB_PREFIX."c_prospectlevel";
$tabsql[17]= "SELECT id      as rowid, code, label, accountancy_code, active FROM ".MAIN_DB_PREFIX."c_type_fees";
$tabsql[18]= "SELECT rowid   as rowid, code, libelle, tracking, active FROM ".MAIN_DB_PREFIX."c_shipment_mode";
$tabsql[19]= "SELECT id      as rowid, code, libelle, active FROM ".MAIN_DB_PREFIX."c_effectif";
$tabsql[20]= "SELECT rowid   as rowid, code, libelle, active FROM ".MAIN_DB_PREFIX."c_input_method";
$tabsql[21]= "SELECT c.rowid as rowid, code, label, active FROM ".MAIN_DB_PREFIX."c_availability AS c";
$tabsql[22]= "SELECT rowid   as rowid, code, label, active FROM ".MAIN_DB_PREFIX."c_input_reason";
$tabsql[23]= "SELECT rowid   as rowid, fk_pcg_version, pcg_type, pcg_subtype, account_number as accountancy_code, account_parent, label, active FROM ".MAIN_DB_PREFIX."accountingaccount";
$tabsql[24]= "SELECT s.rowid as rowid, pcg_version, s.fk_pays as country_id, c.code as country_code, c.label as country, s.label, s.active FROM ".MAIN_DB_PREFIX."accounting_system as s, ".MAIN_DB_PREFIX."c_country as c WHERE s.fk_pays=c.rowid and c.active=1";
$tabsql[25]= "SELECT t.rowid, t.taux, c.label as country, c.code as country_code, t.fk_pays as country_id, t.note, t.active, t.accountancy_code_sell, t.accountancy_code_buy FROM ".MAIN_DB_PREFIX."c_revenuestamp as t, ".MAIN_DB_PREFIX."c_country as c WHERE t.fk_pays=c.rowid";
$tabsql[26]= "SELECT rowid   as rowid, code, label, active FROM ".MAIN_DB_PREFIX."c_type_resource";

// Criteria to sort dictionaries
$tabsqlsort=array();
$tabsqlsort[1] ="country ASC, code ASC";
$tabsqlsort[2] ="country ASC, code ASC";
$tabsqlsort[3] ="country ASC, code ASC";
$tabsqlsort[4] ="code ASC";
$tabsqlsort[5] ="libelle ASC";
$tabsqlsort[6] ="a.type ASC, a.module ASC, a.position ASC, a.code ASC";
$tabsqlsort[7] ="country ASC, code ASC, a.libelle ASC";
$tabsqlsort[8] ="country DESC, libelle ASC";
$tabsqlsort[9] ="label ASC";
$tabsqlsort[10]="country ASC, taux ASC, recuperableonly ASC, localtax1 ASC, localtax2 ASC";
$tabsqlsort[11]="element ASC, source ASC, code ASC";
$tabsqlsort[12]="sortorder ASC, code ASC";
$tabsqlsort[13]="code ASC";
$tabsqlsort[14]="country ASC, e.organization ASC, code ASC";
$tabsqlsort[15]="rowid ASC";
$tabsqlsort[16]="sortorder ASC";
$tabsqlsort[17]="code ASC";
$tabsqlsort[18]="code ASC, libelle ASC";
$tabsqlsort[19]="id ASC";
$tabsqlsort[20]="code ASC, libelle ASC";
$tabsqlsort[21]="code ASC, label ASC";
$tabsqlsort[22]="code ASC, label ASC";
$tabsqlsort[23]="fk_pcg_version ASC, accountancy_code ASC";
$tabsqlsort[24]="pcg_version ASC";
$tabsqlsort[25]="country ASC, taux ASC";
$tabsqlsort[26]="code ASC,label ASC";

// Nom des champs en resultat de select pour affichage du dictionnaire
$tabfield=array();
$tabfield[1] = "code,libelle,country";
$tabfield[2] = "code,libelle,region_id,region,country";   // "code,libelle,region,country_code-country"
$tabfield[3] = "code,libelle,country_id,country";
$tabfield[4] = "code,label";
$tabfield[5] = "code,libelle";
$tabfield[6] = "code,libelle,type,position";
$tabfield[7] = "code,libelle,country_id,country,accountancy_code,deductible";
$tabfield[8] = "code,libelle,country_id,country";
$tabfield[9] = "code,label,unicode";
$tabfield[10]= "country_id,country,taux,recuperableonly,localtax1_type,localtax1,localtax2_type,localtax2,accountancy_code_sell,accountancy_code_buy,note";
$tabfield[11]= "element,source,code,libelle";
$tabfield[12]= "code,libelle,libelle_facture,nbjour,fdm,decalage";
$tabfield[13]= "code,libelle,type,accountancy_code";
$tabfield[14]= "code,libelle,price,organization,country_id,country";
$tabfield[15]= "code,libelle,width,height,unit";
$tabfield[16]= "code,libelle,sortorder";
$tabfield[17]= "code,label,accountancy_code";
$tabfield[18]= "code,libelle,tracking";
$tabfield[19]= "code,libelle";
$tabfield[20]= "code,libelle";
$tabfield[21]= "code,label";
$tabfield[22]= "code,label";
$tabfield[23]= "fk_pcg_version,accountancy_code,account_parent,pcg_type,pcg_subtype,label";
$tabfield[24]= "pcg_version,country_id,country,label";
$tabfield[25]= "country_id,country,taux,accountancy_code_sell,accountancy_code_buy,note";
$tabfield[26]= "code,label";

// Nom des champs d'edition pour modification d'un enregistrement
$tabfieldvalue=array();
$tabfieldvalue[1] = "code,libelle,country";
$tabfieldvalue[2] = "code,libelle,region";   // "code,libelle,region"
$tabfieldvalue[3] = "code,libelle,country";
$tabfieldvalue[4] = "code,label";
$tabfieldvalue[5] = "code,libelle";
$tabfieldvalue[6] = "code,libelle,type,position";
$tabfieldvalue[7] = "code,libelle,country,accountancy_code,deductible";
$tabfieldvalue[8] = "code,libelle,country";
$tabfieldvalue[9] = "code,label,unicode";
$tabfieldvalue[10]= "country,taux,recuperableonly,localtax1_type,localtax1,localtax2_type,localtax2,accountancy_code_sell,accountancy_code_buy,note";
$tabfieldvalue[11]= "element,source,code,libelle";
$tabfieldvalue[12]= "code,libelle,libelle_facture,nbjour,fdm,decalage";
$tabfieldvalue[13]= "code,libelle,type,accountancy_code";
$tabfieldvalue[14]= "code,libelle,price,organization,country";
$tabfieldvalue[15]= "code,libelle,width,height,unit";
$tabfieldvalue[16]= "code,libelle,sortorder";
$tabfieldvalue[17]= "code,label,accountancy_code";
$tabfieldvalue[18]= "code,libelle,tracking";
$tabfieldvalue[19]= "code,libelle";
$tabfieldvalue[20]= "code,libelle";
$tabfieldvalue[21]= "code,label";
$tabfieldvalue[22]= "code,label";
$tabfieldvalue[23]= "fk_pcg_version,accountancy_code,account_parent,pcg_type,pcg_subtype,label";
$tabfieldvalue[24]= "pcg_version,country,label";
$tabfieldvalue[25]= "country,taux,accountancy_code_sell,accountancy_code_buy,note";
$tabfieldvalue[26]= "code,label";

// Nom des champs dans la table pour insertion d'un enregistrement
$tabfieldinsert=array();
$tabfieldinsert[1] = "code,libelle,fk_pays";
$tabfieldinsert[2] = "code_departement,nom,fk_region";
$tabfieldinsert[3] = "code_region,nom,fk_pays";
$tabfieldinsert[4] = "code,label";
$tabfieldinsert[5] = "code,civilite";
$tabfieldinsert[6] = "code,libelle,type,position";
$tabfieldinsert[7] = "code,libelle,fk_pays,accountancy_code,deductible";
$tabfieldinsert[8] = "code,libelle,fk_country";
$tabfieldinsert[9] = "code_iso,label,unicode";
$tabfieldinsert[10]= "fk_pays,taux,recuperableonly,localtax1_type,localtax1,localtax2_type,localtax2,accountancy_code_sell,accountancy_code_buy,note";
$tabfieldinsert[11]= "element,source,code,libelle";
$tabfieldinsert[12]= "code,libelle,libelle_facture,nbjour,fdm,decalage";
$tabfieldinsert[13]= "code,libelle,type,accountancy_code";
$tabfieldinsert[14]= "code,libelle,price,organization,fk_pays";
$tabfieldinsert[15]= "code,label,width,height,unit";
$tabfieldinsert[16]= "code,label,sortorder";
$tabfieldinsert[17]= "code,label,accountancy_code";
$tabfieldinsert[18]= "code,libelle,tracking";
$tabfieldinsert[19]= "code,libelle";
$tabfieldinsert[20]= "code,libelle";
$tabfieldinsert[21]= "code,label";
$tabfieldinsert[22]= "code,label";
$tabfieldinsert[23]= "fk_pcg_version,account_number,account_parent,pcg_type,pcg_subtype,label";
$tabfieldinsert[24]= "pcg_version,fk_pays,label";
$tabfieldinsert[25]= "fk_pays,taux,accountancy_code_sell,accountancy_code_buy,note";
$tabfieldinsert[26]= "code,label";

// Nom du rowid si le champ n'est pas de type autoincrement
// Example: "" if id field is "rowid" and has autoincrement on
//          "nameoffield" if id field is not "rowid" or has not autoincrement on
$tabrowid=array();
$tabrowid[1] = "";
$tabrowid[2] = "";
$tabrowid[3] = "";
$tabrowid[4] = "rowid";
$tabrowid[5] = "rowid";
$tabrowid[6] = "id";
$tabrowid[7] = "id";
$tabrowid[8] = "id";
$tabrowid[9] = "code_iso";
$tabrowid[10]= "";
$tabrowid[11]= "rowid";
$tabrowid[12]= "rowid";
$tabrowid[13]= "id";
$tabrowid[14]= "";
$tabrowid[15]= "";
$tabrowid[16]= "code";
$tabrowid[17]= "id";
$tabrowid[18]= "rowid";
$tabrowid[19]= "id";
$tabrowid[20]= "";
$tabrowid[21]= "rowid";
$tabrowid[22]= "rowid";
$tabrowid[23]= "";
$tabrowid[24]= "";
$tabrowid[25]= "";
$tabrowid[25]= "";

// Condition to show dictionary in setup page
$tabcond=array();
$tabcond[1] = true;
$tabcond[2] = true;
$tabcond[3] = true;
$tabcond[4] = true;
$tabcond[5] = (! empty($conf->societe->enabled) || ! empty($conf->adherent->enabled));
$tabcond[6] = ! empty($conf->agenda->enabled);
$tabcond[7] = ! empty($conf->tax->enabled);
$tabcond[8] = ! empty($conf->societe->enabled);
$tabcond[9] = true;
$tabcond[10]= true;
$tabcond[11]= true;
$tabcond[12]= (! empty($conf->commande->enabled) || ! empty($conf->propal->enabled) || ! empty($conf->facture->enabled) || ! empty($conf->fournisseur->enabled));
$tabcond[13]= (! empty($conf->commande->enabled) || ! empty($conf->propal->enabled) || ! empty($conf->facture->enabled) || ! empty($conf->fournisseur->enabled));
$tabcond[14]= (! empty($conf->product->enabled) && ! empty($conf->ecotax->enabled));
$tabcond[15]= true;
$tabcond[16]= (! empty($conf->societe->enabled) && empty($conf->global->SOCIETE_DISABLE_PROSPECTS));
$tabcond[17]= ! empty($conf->deplacement->enabled);
$tabcond[18]= ! empty($conf->expedition->enabled);
$tabcond[19]= ! empty($conf->societe->enabled);
$tabcond[20]= ! empty($conf->fournisseur->enabled);
$tabcond[21]= ! empty($conf->propal->enabled);
$tabcond[22]= (! empty($conf->commande->enabled) || ! empty($conf->propal->enabled));
$tabcond[23]= (! empty($conf->global->ACCOUNTING_USEDICTTOEDIT) && ! empty($conf->accounting->enabled));	// The accountancy plan should be edited with specific pages. You can set ACCOUNTING_USEDICTTOEDIT to 1 if you want to use dictionary editor.
$tabcond[24]= (! empty($conf->global->ACCOUNTING_USEDICTTOEDIT) && ! empty($conf->accounting->enabled));	// The accountancy system should be edited with specific pages. You can set ACCOUNTING_USEDICTTOEDIT to 1 if you want to use dictionary editor.
$tabcond[25]= true;
$tabcond[26]= ! empty($conf->resource->enabled);

// List of help for fields
$tabhelp=array();
$tabhelp[1]  = array();
$tabhelp[2]  = array();
$tabhelp[3]  = array();
$tabhelp[4]  = array();
$tabhelp[5]  = array();
$tabhelp[6]  = array();
$tabhelp[7]  = array();
$tabhelp[8]  = array();
$tabhelp[9]  = array();
$tabhelp[10] = array();
$tabhelp[11] = array();
$tabhelp[12] = array();
$tabhelp[13] = array();
$tabhelp[14] = array();
$tabhelp[15] = array();
$tabhelp[16] = array();
$tabhelp[17] = array();
$tabhelp[18] = array();
$tabhelp[19] = array();
$tabhelp[20] = array();
$tabhelp[21] = array();
$tabhelp[22] = array();
$tabhelp[23] = array();
$tabhelp[24] = array();
$tabhelp[25] = array();
$tabhelp[26] = array();

// List of check for fields (NOT USED YET)
$tabfieldcheck=array();
$tabfieldcheck[1]  = array();
$tabfieldcheck[2]  = array();
$tabfieldcheck[3]  = array();
$tabfieldcheck[4]  = array();
$tabfieldcheck[5]  = array();
$tabfieldcheck[6]  = array();
$tabfieldcheck[7]  = array();
$tabfieldcheck[8]  = array();
$tabfieldcheck[9]  = array();
$tabfieldcheck[10] = array();
$tabfieldcheck[11] = array();
$tabfieldcheck[12] = array();
$tabfieldcheck[13] = array();
$tabfieldcheck[14] = array();
$tabfieldcheck[15] = array();
$tabfieldcheck[16] = array();
$tabfieldcheck[17] = array();
$tabfieldcheck[18] = array();
$tabfieldcheck[19] = array();
$tabfieldcheck[20] = array();
$tabfieldcheck[21] = array();
$tabfieldcheck[22] = array();
$tabfieldcheck[23] = array();
$tabfieldcheck[24] = array();
$tabfieldcheck[25] = array();
$tabfieldcheck[26] = array();

// Complete all arrays with entries found into modules
complete_dictionary_with_modules($taborder,$tabname,$tablib,$tabsql,$tabsqlsort,$tabfield,$tabfieldvalue,$tabfieldinsert,$tabrowid,$tabcond,$tabhelp,$tabfieldcheck);


// Define elementList and sourceList (used for dictionary "type of contacts")
$elementList = array();
$sourceList=array();
if ($id == 11)
{
	$langs->load("orders");
	$langs->load("contracts");
	$langs->load("projects");
	$langs->load("propal");
	$langs->load("bills");
	$langs->load("interventions");
	$elementList = array(
			'commande'          => $langs->trans('Order'),
			'invoice_supplier'  => $langs->trans('SupplierBill'),
			'order_supplier'    => $langs->trans('SupplierOrder'),
			'contrat'           => $langs->trans('Contract'),
			'project'           => $langs->trans('Project'),
			'project_task'      => $langs->trans('Task'),
			'propal'            => $langs->trans('Proposal'),
			'facture'           => $langs->trans('Bill'),
			'facture_fourn'     => $langs->trans('SupplierBill'),
			'fichinter'         => $langs->trans('InterventionCard'),
			'agenda'			=> $langs->trans('Agenda')
	);
	if (! empty($conf->global->MAIN_SUPPORT_SHARED_CONTACT_BETWEEN_THIRDPARTIES)) $elementList["societe"] = $langs->trans('ThirdParty');
	$sourceList = array(
			'internal' => $langs->trans('Internal'),
			'external' => $langs->trans('External')
	);
}

// Define localtax_typeList (used for dictionary "c_tva")
$localtax_typeList = array();
if ($id == 10)
{
	$localtax_typeList = array(
			"0" => $langs->trans("No"),
			"1" => $langs->trans("Yes").' ('.$langs->trans("Type")." 1)",	//$langs->trans("%ageOnAllWithoutVAT"),
			"2" => $langs->trans("Yes").' ('.$langs->trans("Type")." 2)",	//$langs->trans("%ageOnAllBeforeVAT"),
			"3" => $langs->trans("Yes").' ('.$langs->trans("Type")." 3)",	//$langs->trans("%ageOnProductsWithoutVAT"),
			"4" => $langs->trans("Yes").' ('.$langs->trans("Type")." 4)",	//$langs->trans("%ageOnProductsBeforeVAT"),
			"5" => $langs->trans("Yes").' ('.$langs->trans("Type")." 5)",	//$langs->trans("%ageOnServiceWithoutVAT"),
			"6" => $langs->trans("Yes").' ('.$langs->trans("Type")." 6)"	//$langs->trans("%ageOnServiceBeforeVAT"),
	);
	if (! empty($conf->global->MAIN_USE_LOCALTAX_TYPE_7)) $localtax_typeList["7"]= $langs->trans("Yes").' ('.$langs->trans("Type")." 7)";	//$langs->trans("AmountOnOrder")	// We will enable this later. For the moment, work only of invoice localtype
}


// Actions ajout ou modification d'une entree dans un dictionnaire de donnee
if (GETPOST('actionadd') || GETPOST('actionmodify'))
{
    $listfield=explode(',',$tabfield[$id]);
    $listfieldinsert=explode(',',$tabfieldinsert[$id]);
    $listfieldmodify=explode(',',$tabfieldinsert[$id]);
    $listfieldvalue=explode(',',$tabfieldvalue[$id]);

    // Check that all fields are filled
    $ok=1;
    foreach ($listfield as $f => $value)
    {
        if ($value == 'country' && in_array($tablib[$id],array('DictionaryRegion','DictionaryCompanyType'))) continue;		// For some pages, country is not mandatory
        if ($value == 'country_id' && in_array($tablib[$id],array('DictionaryRegion','DictionaryCompanyType'))) continue;		// For some pages, country is not mandatory
        if ($value == 'localtax1' && empty($_POST['localtax1_type'])) continue;
        if ($value == 'localtax2' && empty($_POST['localtax2_type'])) continue;
        if ((! isset($_POST[$value]) || $_POST[$value]=='')
        	&& (! in_array($listfield[$f], array('decalage','module','accountancy_code','accountancy_code_sell','accountancy_code_buy')))  // Fields that are not mandatory
		)
        {
            $ok=0;
            $fieldnamekey=$listfield[$f];
            // We take translate key of field
            if ($fieldnamekey == 'libelle' || ($fieldnamekey == 'label'))  $fieldnamekey='Label';
            if ($fieldnamekey == 'libelle_facture') $fieldnamekey = 'LabelOnDocuments';
            if ($fieldnamekey == 'nbjour')   $fieldnamekey='NbOfDays';
            if ($fieldnamekey == 'decalage') $fieldnamekey='Offset';
            if ($fieldnamekey == 'module')   $fieldnamekey='Module';
            if ($fieldnamekey == 'code') $fieldnamekey = 'Code';
            if ($fieldnamekey == 'note') $fieldnamekey = 'Note';
            if ($fieldnamekey == 'taux') $fieldnamekey = 'Rate';
            if ($fieldnamekey == 'type') $fieldnamekey = 'Type';
            if ($fieldnamekey == 'position') $fieldnamekey = 'Position';
            if ($fieldnamekey == 'unicode') $fieldnamekey = 'Unicode';
            if ($fieldnamekey == 'deductible') $fieldnamekey = 'Deductible';
            if ($fieldnamekey == 'sortorder') $fieldnamekey = 'SortOrder';

            setEventMessage($langs->transnoentities("ErrorFieldRequired", $langs->transnoentities($fieldnamekey)),'errors');
        }
    }
    // Other checks
    if ($tabname[$id] == MAIN_DB_PREFIX."c_actioncomm" && isset($_POST["type"]) && in_array($_POST["type"],array('system','systemauto'))) {
        $ok=0;
        setEventMessage($langs->transnoentities('ErrorReservedTypeSystemSystemAuto'),'errors');
    }
    if (isset($_POST["code"]))
    {
    	if ($_POST["code"]=='0')
    	{
        	$ok=0;
    		setEventMessage($langs->transnoentities('ErrorCodeCantContainZero'),'errors');
        }
        /*if (!is_numeric($_POST['code']))	// disabled, code may not be in numeric base
    	{
	    	$ok = 0;
	    	$msg .= $langs->transnoentities('ErrorFieldFormat', $langs->transnoentities('Code')).'<br />';
	    }*/
    }
    if (isset($_POST["country"]) && $_POST["country"]=='0')
    {
<<<<<<< HEAD
    	if (in_array($tablib[$id],array('DictionaryCompanyType')))
    	{
    		$_POST["country"]='';
    	}
    	else
    	{
        	$ok=0;
        	setEventMessage($langs->transnoentities("ErrorFieldRequired",$langs->transnoentities("Country")),'errors');
    	}
=======
        $ok=0;
        setEventMessage($langs->transnoentities("ErrorFieldRequired",$langs->transnoentities("Country")),'errors');
>>>>>>> 4f206a21
    }

	// Clean some parameters
    if (isset($_POST["localtax1"]) && empty($_POST["localtax1"])) $_POST["localtax1"]='0';	// If empty, we force to 0
    if (isset($_POST["localtax2"]) && empty($_POST["localtax2"])) $_POST["localtax2"]='0';	// If empty, we force to 0

    // Si verif ok et action add, on ajoute la ligne
    if ($ok && GETPOST('actionadd'))
    {
        if ($tabrowid[$id])
        {
            // Recupere id libre pour insertion
            $newid=0;
            $sql = "SELECT max(".$tabrowid[$id].") newid from ".$tabname[$id];
            $result = $db->query($sql);
            if ($result)
            {
                $obj = $db->fetch_object($result);
                $newid=($obj->newid + 1);

            } else {
                dol_print_error($db);
            }
        }

        // Add new entry
        $sql = "INSERT INTO ".$tabname[$id]." (";
        // List of fields
        if ($tabrowid[$id] && ! in_array($tabrowid[$id],$listfieldinsert))
        	$sql.= $tabrowid[$id].",";
        $sql.= $tabfieldinsert[$id];
        $sql.=",active)";
        $sql.= " VALUES(";
        // List of values
        if ($tabrowid[$id] && ! in_array($tabrowid[$id],$listfieldinsert))
        	$sql.= $newid.",";
        $i=0;
        foreach ($listfieldinsert as $f => $value)
        {
            if ($value == 'price' || preg_match('/^amount/i',$value)) {
            	$_POST[$listfieldvalue[$i]] = price2num($_POST[$listfieldvalue[$i]],'MU');
            }
            else if ($value == 'entity') {
            	$_POST[$listfieldvalue[$i]] = $conf->entity;
            }
            if ($i) $sql.=",";
            if ($_POST[$listfieldvalue[$i]] == '') $sql.="null";
            else $sql.="'".$db->escape($_POST[$listfieldvalue[$i]])."'";
            $i++;
        }
        $sql.=",1)";

        dol_syslog("actionadd", LOG_DEBUG);
        $result = $db->query($sql);
        if ($result)	// Add is ok
        {
            setEventMessage($langs->transnoentities("RecordSaved"));
        	$_POST=array('id'=>$id);	// Clean $_POST array, we keep only
        }
        else
        {
            if ($db->errno() == 'DB_ERROR_RECORD_ALREADY_EXISTS') {
                setEventMessage($langs->transnoentities("ErrorRecordAlreadyExists"),'errors');
            }
            else {
                dol_print_error($db);
            }
        }
    }

    // Si verif ok et action modify, on modifie la ligne
    if ($ok && GETPOST('actionmodify'))
    {
        if ($tabrowid[$id]) { $rowidcol=$tabrowid[$id]; }
        else { $rowidcol="rowid"; }

        // Modify entry
        $sql = "UPDATE ".$tabname[$id]." SET ";
        // Modifie valeur des champs
        if ($tabrowid[$id] && ! in_array($tabrowid[$id],$listfieldmodify))
        {
            $sql.= $tabrowid[$id]."=";
            $sql.= "'".$db->escape($rowid)."', ";
        }
        $i = 0;
        foreach ($listfieldmodify as $field)
        {
            if ($field == 'price' || preg_match('/^amount/i',$field)) {
            	$_POST[$listfieldvalue[$i]] = price2num($_POST[$listfieldvalue[$i]],'MU');
            }
            else if ($field == 'entity') {
            	$_POST[$listfieldvalue[$i]] = $conf->entity;
            }
            if ($i) $sql.=",";
            $sql.= $field."=";
            if ($_POST[$listfieldvalue[$i]] == '') $sql.="null";
            else $sql.="'".$db->escape($_POST[$listfieldvalue[$i]])."'";
            $i++;
        }
        $sql.= " WHERE ".$rowidcol." = '".$rowid."'";

        dol_syslog("actionmodify", LOG_DEBUG);
        //print $sql;
        $resql = $db->query($sql);
        if (! $resql)
        {
            setEventMessage($db->error(),'errors');
        }
    }
    //$_GET["id"]=GETPOST('id', 'int');       // Force affichage dictionnaire en cours d'edition
}

if (GETPOST('actioncancel'))
{
    //$_GET["id"]=GETPOST('id', 'int');       // Force affichage dictionnaire en cours d'edition
}

if ($action == 'confirm_delete' && $confirm == 'yes')       // delete
{
    if ($tabrowid[$id]) { $rowidcol=$tabrowid[$id]; }
    else { $rowidcol="rowid"; }

    $sql = "DELETE from ".$tabname[$id]." WHERE ".$rowidcol."='".$rowid."'";

    dol_syslog("delete", LOG_DEBUG);
    $result = $db->query($sql);
    if (! $result)
    {
        if ($db->errno() == 'DB_ERROR_CHILD_EXISTS')
        {
            setEventMessage($langs->transnoentities("ErrorRecordIsUsedByChild"),'errors');
        }
        else
        {
            dol_print_error($db);
        }
    }
}

// activate
if ($action == $acts[0])
{
    if ($tabrowid[$id]) { $rowidcol=$tabrowid[$id]; }
    else { $rowidcol="rowid"; }

    if ($rowid) {
        $sql = "UPDATE ".$tabname[$id]." SET active = 1 WHERE ".$rowidcol."='".$rowid."'";
    }
    elseif ($_GET["code"]) {
        $sql = "UPDATE ".$tabname[$id]." SET active = 1 WHERE code='".$_GET["code"]."'";
    }

    $result = $db->query($sql);
    if (!$result)
    {
        dol_print_error($db);
    }
}

// disable
if ($action == $acts[1])
{
    if ($tabrowid[$id]) { $rowidcol=$tabrowid[$id]; }
    else { $rowidcol="rowid"; }

    if ($rowid) {
        $sql = "UPDATE ".$tabname[$id]." SET active = 0 WHERE ".$rowidcol."='".$rowid."'";
    }
    elseif ($_GET["code"]) {
        $sql = "UPDATE ".$tabname[$id]." SET active = 0 WHERE code='".$_GET["code"]."'";
    }

    $result = $db->query($sql);
    if (!$result)
    {
        dol_print_error($db);
    }
}


/*
 * View
 */

$form = new Form($db);
$formadmin=new FormAdmin($db);

llxHeader();

$titre=$langs->trans("DictionarySetup");
$linkback='';
if ($id)
{
    $titre.=' - '.$langs->trans($tablib[$id]);
    $linkback='<a href="'.$_SERVER['PHP_SELF'].'">'.$langs->trans("BackToDictionaryList").'</a>';
}
print_fiche_titre($titre,$linkback,'setup');

if (empty($id))
{
    print $langs->trans("DictionaryDesc");
    print " ".$langs->trans("OnlyActiveElementsAreShown")."<br>\n";
}
print "<br>\n";


// Confirmation de la suppression de la ligne
if ($action == 'delete')
{
    print $form->formconfirm($_SERVER["PHP_SELF"].'?'.($page?'page='.$page.'&':'').'sortfield='.$sortfield.'&sortorder='.$sortorder.'&rowid='.$rowid.'&code='.$_GET["code"].'&id='.$id, $langs->trans('DeleteLine'), $langs->trans('ConfirmDeleteLine'), 'confirm_delete','',0,1);
}

/*
 * Show a dictionary
 */
if ($id)
{

    // Complete requete recherche valeurs avec critere de tri
    $sql=$tabsql[$id];

    if ($sortfield)
    {
        // If sort order is "country", we use country_code instead
    	if ($sortfield == 'country') $sortfield='country_code';
        $sql.= " ORDER BY ".$sortfield;
        if ($sortorder)
        {
            $sql.=" ".strtoupper($sortorder);
        }
        $sql.=", ";
        // Clear the required sort criteria for the tabsqlsort to be able to force it with selected value
        $tabsqlsort[$id]=preg_replace('/([a-z]+\.)?'.$sortfield.' '.$sortorder.',/i','',$tabsqlsort[$id]);
        $tabsqlsort[$id]=preg_replace('/([a-z]+\.)?'.$sortfield.',/i','',$tabsqlsort[$id]);
    }
    else {
        $sql.=" ORDER BY ";
    }
    $sql.=$tabsqlsort[$id];
    $sql.=$db->plimit($listlimit+1,$offset);
    //print $sql;

    $fieldlist=explode(',',$tabfield[$id]);

    print '<form action="'.$_SERVER['PHP_SELF'].'?id='.$id.'" method="POST">';
    print '<input type="hidden" name="token" value="'.$_SESSION['newtoken'].'">';
    print '<table class="noborder" width="100%">';

    // Form to add a new line
    if ($tabname[$id])
    {
        $alabelisused=0;
        $var=false;

        $fieldlist=explode(',',$tabfield[$id]);

        // Line for title
        print '<tr class="liste_titre">';
        foreach ($fieldlist as $field => $value)
        {
            // Determine le nom du champ par rapport aux noms possibles
            // dans les dictionnaires de donnees
            $valuetoshow=ucfirst($fieldlist[$field]);   // Par defaut
            $valuetoshow=$langs->trans($valuetoshow);   // try to translate
            $align="left";
            if ($fieldlist[$field]=='source')          { $valuetoshow=$langs->trans("Contact"); }
            if ($fieldlist[$field]=='price')           { $valuetoshow=$langs->trans("PriceUHT"); }
            if ($fieldlist[$field]=='taux')            {
				if ($tabname[$id] != MAIN_DB_PREFIX."c_revenuestamp") $valuetoshow=$langs->trans("Rate");
				else $valuetoshow=$langs->trans("Amount");
				$align='right';
            }
            if ($fieldlist[$field]=='localtax1_type')  { $valuetoshow=$form->textwithtooltip($langs->trans("UseLocalTax")." 2",$langs->trans("LocalTaxDesc"),2,1,img_help(1,'')); $align="center"; $sortable=0; }
            if ($fieldlist[$field]=='localtax1')       { $valuetoshow=$langs->trans("Rate")." 2";}
            if ($fieldlist[$field]=='localtax2_type')  { $valuetoshow=$form->textwithtooltip($langs->trans("UseLocalTax")." 3",$langs->trans("LocalTaxDesc"),2,1,img_help(1,'')); $align="center"; $sortable=0; }
            if ($fieldlist[$field]=='localtax2')       { $valuetoshow=$langs->trans("Rate")." 3";}
            if ($fieldlist[$field]=='organization')    { $valuetoshow=$langs->trans("Organization"); }
            if ($fieldlist[$field]=='lang')            { $valuetoshow=$langs->trans("Language"); }
            if ($fieldlist[$field]=='type')            { $valuetoshow=$langs->trans("Type"); }
            if ($fieldlist[$field]=='code')            { $valuetoshow=$langs->trans("Code"); }
            if ($fieldlist[$field]=='libelle' || $fieldlist[$field]=='label') { $valuetoshow=$langs->trans("Label")."*"; }
            if ($fieldlist[$field]=='libelle_facture') { $valuetoshow=$langs->trans("LabelOnDocuments")."*"; }
            if ($fieldlist[$field]=='country')         {
                if (in_array('region_id',$fieldlist)) { print '<td>&nbsp;</td>'; continue; }		// For region page, we do not show the country input
                $valuetoshow=$langs->trans("Country");
            }
            if ($fieldlist[$field]=='recuperableonly') { $valuetoshow=$langs->trans("NPR"); $align="center"; }
            if ($fieldlist[$field]=='nbjour')          { $valuetoshow=$langs->trans("NbOfDays"); }
            if ($fieldlist[$field]=='fdm')             { $valuetoshow=$langs->trans("AtEndOfMonth"); }
            if ($fieldlist[$field]=='decalage')        { $valuetoshow=$langs->trans("Offset"); }
            if ($fieldlist[$field]=='width')           { $valuetoshow=$langs->trans("Width"); }
            if ($fieldlist[$field]=='height')          { $valuetoshow=$langs->trans("Height"); }
            if ($fieldlist[$field]=='unit')            { $valuetoshow=$langs->trans("MeasuringUnit"); }
            if ($fieldlist[$field]=='region_id' || $fieldlist[$field]=='country_id') { $valuetoshow=''; }
            if ($fieldlist[$field]=='accountancy_code'){ $valuetoshow=$langs->trans("AccountancyCode"); }
            if ($fieldlist[$field]=='accountancy_code_sell'){ $valuetoshow=$langs->trans("AccountancyCodeSell"); }
            if ($fieldlist[$field]=='accountancy_code_buy'){ $valuetoshow=$langs->trans("AccountancyCodeBuy"); }
            if ($fieldlist[$field]=='pcg_version' || $fieldlist[$field]=='fk_pcg_version') { $valuetoshow=$langs->trans("Pcg_version"); }
            if ($fieldlist[$field]=='account_parent')  { $valuetoshow=$langs->trans("Accountparent"); }
            if ($fieldlist[$field]=='pcg_type')        { $valuetoshow=$langs->trans("Pcg_type"); }
            if ($fieldlist[$field]=='pcg_subtype')     { $valuetoshow=$langs->trans("Pcg_subtype"); }
            if ($fieldlist[$field]=='sortorder')       { $valuetoshow=$langs->trans("SortOrder"); }
            if ($valuetoshow != '')
            {
                print '<td align="'.$align.'">';
            	if (! empty($tabhelp[$id][$value]) && preg_match('/^http(s*):/i',$tabhelp[$id][$value])) print '<a href="'.$tabhelp[$id][$value].'" target="_blank">'.$valuetoshow.' '.img_help(1,$valuetoshow).'</a>';
            	else if (! empty($tabhelp[$id][$value])) print $form->textwithpicto($valuetoshow,$tabhelp[$id][$value]);
            	else print $valuetoshow;
                print '</td>';
             }
             if ($fieldlist[$field]=='libelle' || $fieldlist[$field]=='label') $alabelisused=1;
        }
        print '<td colspan="3">';
        print '<input type="hidden" name="id" value="'.$id.'">';
        print '&nbsp;</td>';
        print '</tr>';

        // Line to type new values
        print "<tr ".$bc[$var].">";

        $obj = new stdClass();
        // If data was already input, we define them in obj to populate input fields.
        if (GETPOST('actionadd'))
        {
            foreach ($fieldlist as $key=>$val)
            {
                if (GETPOST($val))
                	$obj->$val=GETPOST($val);
            }
        }

        $tmpaction = 'create';
        $parameters=array('fieldlist'=>$fieldlist, 'tabname'=>$tabname[$id]);
        $reshook=$hookmanager->executeHooks('createDictionaryFieldlist',$parameters, $obj, $tmpaction);    // Note that $action and $object may have been modified by some hooks
        $error=$hookmanager->error; $errors=$hookmanager->errors;

        if (empty($reshook)) fieldList($fieldlist,$obj);

        print '<td colspan="3" align="right"><input type="submit" class="button" name="actionadd" value="'.$langs->trans("Add").'"></td>';
        print "</tr>";

        if (! empty($alabelisused))  // Si un des champs est un libelle
        {
            print '<tr><td colspan="'.(count($fieldlist)+2).'">* '.$langs->trans("LabelUsedByDefault").'.</td></tr>';
        }
        print '<tr><td colspan="'.(count($fieldlist)+2).'">&nbsp;</td></tr>';
    }

    print '</form>';

    // List of available values in database
    dol_syslog("htdocs/admin/dict", LOG_DEBUG);
    $resql=$db->query($sql);
    if ($resql)
    {
        $num = $db->num_rows($resql);
        $i = 0;
        $var=true;
        if ($num)
        {
            // There is several pages
            if ($num > $listlimit)
            {
                print '<tr class="none"><td align="right" colspan="'.(3+count($fieldlist)).'">';
                print_fleche_navigation($page,$_SERVER["PHP_SELF"],'&id='.$id,($num > $listlimit),$langs->trans("Page").' '.($page+1));
                print '</td></tr>';
            }

            // Title of lines
            print '<tr class="liste_titre">';
            foreach ($fieldlist as $field => $value)
            {
                // Determine le nom du champ par rapport aux noms possibles
                // dans les dictionnaires de donnees
                $showfield=1;							  	// Par defaut
                $align="left";
                $sortable=1;
                $valuetoshow='';
                /*
                $tmparray=getLabelOfField($fieldlist[$field]);
                $showfield=$tmp['showfield'];
                $valuetoshow=$tmp['valuetoshow'];
                $align=$tmp['align'];
                $sortable=$tmp['sortable'];
				*/
                $valuetoshow=ucfirst($fieldlist[$field]);   // Par defaut
                $valuetoshow=$langs->trans($valuetoshow);   // try to translate
                if ($fieldlist[$field]=='source')          { $valuetoshow=$langs->trans("Contact"); }
                if ($fieldlist[$field]=='price')           { $valuetoshow=$langs->trans("PriceUHT"); }
                if ($fieldlist[$field]=='taux')            {
					if ($tabname[$id] != MAIN_DB_PREFIX."c_revenuestamp") $valuetoshow=$langs->trans("Rate");
					else $valuetoshow=$langs->trans("Amount");
					$align='right';
	            }
                if ($fieldlist[$field]=='localtax1_type')  { $valuetoshow=$form->textwithtooltip($langs->trans("UseLocalTax")." 2",$langs->trans("LocalTaxDesc"),2,1,img_help(1,'')); $align="center"; $sortable=0; }
                if ($fieldlist[$field]=='localtax1')       { $valuetoshow=$langs->trans("Rate")." 2"; $sortable=0; }
                if ($fieldlist[$field]=='localtax2_type')  { $valuetoshow=$form->textwithtooltip($langs->trans("UseLocalTax")." 3",$langs->trans("LocalTaxDesc"),2,1,img_help(1,'')); $align="center"; $sortable=0; }
                if ($fieldlist[$field]=='localtax2')       { $valuetoshow=$langs->trans("Rate")." 3"; $sortable=0; }
                if ($fieldlist[$field]=='organization')    { $valuetoshow=$langs->trans("Organization"); }
                if ($fieldlist[$field]=='lang')            { $valuetoshow=$langs->trans("Language"); }
                if ($fieldlist[$field]=='type')            { $valuetoshow=$langs->trans("Type"); }
                if ($fieldlist[$field]=='code')            { $valuetoshow=$langs->trans("Code"); }
                if ($fieldlist[$field]=='libelle' || $fieldlist[$field]=='label') { $valuetoshow=$langs->trans("Label")."*"; }
                if ($fieldlist[$field]=='libelle_facture') { $valuetoshow=$langs->trans("LabelOnDocuments")."*"; }
                if ($fieldlist[$field]=='country')         { $valuetoshow=$langs->trans("Country"); }
                if ($fieldlist[$field]=='recuperableonly') { $valuetoshow=$langs->trans("NPR"); $align="center"; }
                if ($fieldlist[$field]=='nbjour')          { $valuetoshow=$langs->trans("NbOfDays"); }
                if ($fieldlist[$field]=='fdm')             { $valuetoshow=$langs->trans("AtEndOfMonth"); }
                if ($fieldlist[$field]=='decalage')        { $valuetoshow=$langs->trans("Offset"); }
                if ($fieldlist[$field]=='width')           { $valuetoshow=$langs->trans("Width"); }
                if ($fieldlist[$field]=='height')          { $valuetoshow=$langs->trans("Height"); }
                if ($fieldlist[$field]=='unit')            { $valuetoshow=$langs->trans("MeasuringUnit"); }
                if ($fieldlist[$field]=='region_id' || $fieldlist[$field]=='country_id') { $showfield=0; }
                if ($fieldlist[$field]=='accountancy_code'){ $valuetoshow=$langs->trans("AccountancyCode"); }
                if ($fieldlist[$field]=='accountancy_code_sell'){ $valuetoshow=$langs->trans("AccountancyCodeSell"); $sortable=0; }
                if ($fieldlist[$field]=='accountancy_code_buy'){ $valuetoshow=$langs->trans("AccountancyCodeBuy"); $sortable=0; }
				if ($fieldlist[$field]=='fk_pcg_version')  { $valuetoshow=$langs->trans("Pcg_version"); }
                if ($fieldlist[$field]=='account_parent')  { $valuetoshow=$langs->trans("Accountsparent"); }
                if ($fieldlist[$field]=='pcg_type')        { $valuetoshow=$langs->trans("Pcg_type"); }
                if ($fieldlist[$field]=='pcg_subtype')     { $valuetoshow=$langs->trans("Pcg_subtype"); }
                if ($fieldlist[$field]=='sortorder')       { $valuetoshow=$langs->trans("SortOrder"); }
                // Affiche nom du champ
                if ($showfield)
                {
                    print getTitleFieldOfList($valuetoshow,0,$_SERVER["PHP_SELF"],($sortable?$fieldlist[$field]:''),($page?'page='.$page.'&':'').'&id='.$id,"","align=".$align,$sortfield,$sortorder);
                }
            }
            print getTitleFieldOfList($langs->trans("Status"),0,$_SERVER["PHP_SELF"],"active",($page?'page='.$page.'&':'').'&id='.$id,"",'align="center"',$sortfield,$sortorder);
            print '<td colspan="2"  class="liste_titre">&nbsp;</td>';
            print '</tr>';

            // Lines with values
            while ($i < $num)
            {
                $var = ! $var;

                $obj = $db->fetch_object($resql);
                //print_r($obj);
                print '<tr '.$bc[$var].' id="rowid-'.$obj->rowid.'">';
                if ($action == 'edit' && ($rowid == (! empty($obj->rowid)?$obj->rowid:$obj->code)))
                {
                    print '<form action="'.$_SERVER['PHP_SELF'].'?id='.$id.'" method="POST">';
                    print '<input type="hidden" name="token" value="'.$_SESSION['newtoken'].'">';
                    print '<input type="hidden" name="page" value="'.$page.'">';
                    print '<input type="hidden" name="rowid" value="'.$rowid.'">';

                    $tmpaction='edit';
                    $parameters=array('fieldlist'=>$fieldlist, 'tabname'=>$tabname[$id]);
                    $reshook=$hookmanager->executeHooks('editDictionaryFieldlist',$parameters,$obj, $tmpaction);    // Note that $action and $object may have been modified by some hooks
                    $error=$hookmanager->error; $errors=$hookmanager->errors;

                    if (empty($reshook)) fieldList($fieldlist,$obj,$tabname[$id]);

                    print '<td colspan="3" align="right"><a name="'.(! empty($obj->rowid)?$obj->rowid:$obj->code).'">&nbsp;</a><input type="submit" class="button" name="actionmodify" value="'.$langs->trans("Modify").'">';
                    print '&nbsp;<input type="submit" class="button" name="actioncancel" value="'.$langs->trans("Cancel").'"></td>';
                }
                else
                {
	              	$tmpaction = 'view';
                    $parameters=array('var'=>$var, 'fieldlist'=>$fieldlist, 'tabname'=>$tabname[$id]);
                    $reshook=$hookmanager->executeHooks('viewDictionaryFieldlist',$parameters,$obj, $tmpaction);    // Note that $action and $object may have been modified by some hooks

                    $error=$hookmanager->error; $errors=$hookmanager->errors;

                    if (empty($reshook))
                    {
                        foreach ($fieldlist as $field => $value)
                        {
                            $showfield=1;
                        	$align="left";
                            $valuetoshow=$obj->$fieldlist[$field];
                            if ($value == 'element')
                            {
                                $valuetoshow = isset($elementList[$valuetoshow])?$elementList[$valuetoshow]:$valuetoshow;
                            }
                            else if ($value == 'source')
                            {
                                $valuetoshow = isset($sourceList[$valuetoshow])?$sourceList[$valuetoshow]:$valuetoshow;
                            }
                            else if ($valuetoshow=='all') {
                                $valuetoshow=$langs->trans('All');
                            }
                            else if ($fieldlist[$field]=='country') {
                                if (empty($obj->country_code))
                                {
                                    $valuetoshow='-';
                                }
                                else
                                {
                                    $key=$langs->trans("Country".strtoupper($obj->country_code));
                                    $valuetoshow=($key != "Country".strtoupper($obj->country_code)?$obj->country_code." - ".$key:$obj->country);
                                }
                            }
                            else if ($fieldlist[$field]=='recuperableonly' || $fieldlist[$field]=='fdm' || $fieldlist[$field] == 'deductible') {
                                $valuetoshow=yn($valuetoshow);
                                $align="center";
                            }
                            else if ($fieldlist[$field]=='price' || preg_match('/^amount/i',$fieldlist[$field])) {
                                $valuetoshow=price($valuetoshow);
                            }
                            else if ($fieldlist[$field]=='libelle_facture') {
                                $langs->load("bills");
                                $key=$langs->trans("PaymentCondition".strtoupper($obj->code));
                                $valuetoshow=($obj->code && $key != "PaymentCondition".strtoupper($obj->code)?$key:$obj->$fieldlist[$field]);
                                $valuetoshow=nl2br($valuetoshow);
                            }
                            else if ($fieldlist[$field]=='label' && $tabname[$id]==MAIN_DB_PREFIX.'c_country') {
                                $key=$langs->trans("Country".strtoupper($obj->code));
                                $valuetoshow=($obj->code && $key != "Country".strtoupper($obj->code)?$key:$obj->$fieldlist[$field]);
                            }
                            else if ($fieldlist[$field]=='label' && $tabname[$id]==MAIN_DB_PREFIX.'c_availability') {
                                $langs->load("propal");
                                $key=$langs->trans("AvailabilityType".strtoupper($obj->code));
                                $valuetoshow=($obj->code && $key != "AvailabilityType".strtoupper($obj->code)?$key:$obj->$fieldlist[$field]);
                            }
                            else if ($fieldlist[$field]=='libelle' && $tabname[$id]==MAIN_DB_PREFIX.'c_actioncomm') {
                                $key=$langs->trans("Action".strtoupper($obj->code));
                                $valuetoshow=($obj->code && $key != "Action".strtoupper($obj->code)?$key:$obj->$fieldlist[$field]);
                            }
                            else if (! empty($obj->code_iso) && $fieldlist[$field]=='label' && $tabname[$id]==MAIN_DB_PREFIX.'c_currencies') {
                                $key=$langs->trans("Currency".strtoupper($obj->code_iso));
                                $valuetoshow=($obj->code_iso && $key != "Currency".strtoupper($obj->code_iso)?$key:$obj->$fieldlist[$field]);
                            }
                            else if ($fieldlist[$field]=='libelle' && $tabname[$id]==MAIN_DB_PREFIX.'c_typent') {
                                $key=$langs->trans(strtoupper($obj->code));
                                $valuetoshow=($key != strtoupper($obj->code)?$key:$obj->$fieldlist[$field]);
                            }
                            else if ($fieldlist[$field]=='libelle' && $tabname[$id]==MAIN_DB_PREFIX.'c_prospectlevel') {
                                $key=$langs->trans(strtoupper($obj->code));
                                $valuetoshow=($key != strtoupper($obj->code)?$key:$obj->$fieldlist[$field]);
                            }
                            else if ($fieldlist[$field]=='libelle' && $tabname[$id]==MAIN_DB_PREFIX.'c_civilite') {
                                $key=$langs->trans("Civility".strtoupper($obj->code));
                                $valuetoshow=($obj->code && $key != "Civility".strtoupper($obj->code)?$key:$obj->$fieldlist[$field]);
                            }
                            else if ($fieldlist[$field]=='libelle' && $tabname[$id]==MAIN_DB_PREFIX.'c_type_contact') {
                            	$langs->load('agenda');
                                $key=$langs->trans("TypeContact_".$obj->element."_".$obj->source."_".strtoupper($obj->code));
                                $valuetoshow=($obj->code && $key != "TypeContact_".$obj->element."_".$obj->source."_".strtoupper($obj->code)?$key:$obj->$fieldlist[$field]);
                            }
                            else if ($fieldlist[$field]=='libelle' && $tabname[$id]==MAIN_DB_PREFIX.'c_payment_term') {
                                $langs->load("bills");
                                $key=$langs->trans("PaymentConditionShort".strtoupper($obj->code));
                                $valuetoshow=($obj->code && $key != "PaymentConditionShort".strtoupper($obj->code)?$key:$obj->$fieldlist[$field]);
                            }
                            else if ($fieldlist[$field]=='libelle' && $tabname[$id]==MAIN_DB_PREFIX.'c_paiement') {
                                $langs->load("bills");
                                $key=$langs->trans("PaymentType".strtoupper($obj->code));
                                $valuetoshow=($obj->code && $key != "PaymentType".strtoupper($obj->code)?$key:$obj->$fieldlist[$field]);
                            }
                            else if ($fieldlist[$field]=='label' && $tabname[$id]==MAIN_DB_PREFIX.'c_input_reason') {
                                $key=$langs->trans("DemandReasonType".strtoupper($obj->code));
                                $valuetoshow=($obj->code && $key != "DemandReasonType".strtoupper($obj->code)?$key:$obj->$fieldlist[$field]);
                            }
                            else if ($fieldlist[$field]=='libelle' && $tabname[$id]==MAIN_DB_PREFIX.'c_input_method') {
                                $langs->load("orders");
                                $key=$langs->trans($obj->code);
                                $valuetoshow=($obj->code && $key != $obj->code)?$key:$obj->$fieldlist[$field];
                            }
                            else if ($fieldlist[$field]=='libelle' && $tabname[$id]==MAIN_DB_PREFIX.'c_shipment_mode') {
                                $langs->load("sendings");
                                $key=$langs->trans("SendingMethod".strtoupper($obj->code));
                                $valuetoshow=($obj->code && $key != "SendingMethod".strtoupper($obj->code)?$key:$obj->$fieldlist[$field]);
                            }
                            else if ($fieldlist[$field] == 'libelle' && $tabname[$id]==MAIN_DB_PREFIX.'c_paper_format')
                            {
                                $key = $langs->trans('PaperFormat'.strtoupper($obj->code));
                                $valuetoshow = ($obj->code && $key != 'PaperFormat'.strtoupper($obj->code) ? $key : $obj->$fieldlist[$field]);
                            }
                            else if ($fieldlist[$field] == 'label' && $tabname[$id] == MAIN_DB_PREFIX.'c_type_fees')
                            {
                                $langs->load('trips');
                                $key = $langs->trans(strtoupper($obj->code));
                                $valuetoshow = ($obj->code && $key != strtoupper($obj->code) ? $key : $obj->$fieldlist[$field]);
                            }
                            else if ($fieldlist[$field]=='region_id' || $fieldlist[$field]=='country_id') {
                                $showfield=0;
                            }
                            else if ($fieldlist[$field]=='unicode') {
                            	$valuetoshow = $langs->getCurrencySymbol($obj->code,1);
                            }

                            else if (($fieldlist[$field] == 'unit') && ($tabname[$id] == MAIN_DB_PREFIX.'c_paper_format'))
                            {
                            	$key = $langs->trans('SizeUnit'.strtolower($obj->unit));
                                $valuetoshow = ($obj->code && $key != 'SizeUnit'.strtolower($obj->unit) ? $key : $obj->$fieldlist[$field]);
                            }

							else if ($fieldlist[$field]=='localtax1_type') {
							  if ($obj->localtax1 != 0)
							    $valuetoshow=$localtax_typeList[$valuetoshow];
							  else
							    $valuetoshow = '';
							  $align="center";
							}
							else if ($fieldlist[$field]=='localtax2_type') {
							 if ($obj->localtax2 != 0)
							    $valuetoshow=$localtax_typeList[$valuetoshow];
							  else
							    $valuetoshow = '';
							  $align="center";
							}
							else if ($fieldlist[$field]=='localtax1') {
							  if ($obj->localtax1 == 0)
							    $valuetoshow = '';
							  $align="right";
							}
							else if ($fieldlist[$field]=='localtax2') {
							  if ($obj->localtax2 == 0)
							    $valuetoshow = '';
							  $align="right";
							}
							else if (in_array($fieldlist[$field],array('taux','localtax1','localtax2')))
							{
								$align="right";
							}
							else if (in_array($fieldlist[$field],array('recuperableonly')))
							{
								$align="center";
							}

							// Show value for field
							if ($showfield) print '<td align="'.$align.'">'.$valuetoshow.'</td>';
                        }
                    }

                    // Est-ce une entree du dictionnaire qui peut etre desactivee ?
                    // True by default
                    $iserasable=1;

                    if (isset($obj->code))
                    {
                    	if (($obj->code == '0' || $obj->code == '' || preg_match('/unknown/i',$obj->code))) $iserasable = 0;
                    	else if ($obj->code == 'RECEP') $iserasable = 0;
                    	else if ($obj->code == 'EF0') $iserasable = 0;
                    }

                    if (isset($obj->type) && in_array($obj->type, array('system', 'systemauto'))) $iserasable=0;

                    $url = $_SERVER["PHP_SELF"].'?'.($page?'page='.$page.'&':'').'sortfield='.$sortfield.'&sortorder='.$sortorder.'&rowid='.(! empty($obj->rowid)?$obj->rowid:(! empty($obj->code)?$obj->code:'')).'&amp;code='.(! empty($obj->code)?$obj->code:'').'&amp;id='.$id.'&amp;';

                    // Active
                    print '<td align="center" class="nowrap">';
                    if ($iserasable) print '<a href="'.$url.'action='.$acts[$obj->active].'">'.$actl[$obj->active].'</a>';
                    else
                 	{
                  		if (isset($obj->type) && in_array($obj->type, array('system', 'systemauto')) && empty($obj->active)) print $langs->trans("Deprecated");
                    	else print $langs->trans("AlwaysActive");
                    }
                    print "</td>";

                    // Modify link
                    if ($iserasable) print '<td align="center"><a href="'.$url.'action=edit#'.(! empty($obj->rowid)?$obj->rowid:(! empty($obj->code)?$obj->code:'')).'">'.img_edit().'</a></td>';
                    else print '<td>&nbsp;</td>';

                    // Delete link
                    if ($iserasable) print '<td align="center"><a href="'.$url.'action=delete">'.img_delete().'</a></td>';
                    else print '<td>&nbsp;</td>';

                    print "</tr>\n";
                }
                $i++;
            }
        }
    }
    else {
        dol_print_error($db);
    }

    print '</table>';

    print '</form>';
}
else
{
    /*
     * Show list of dictionary to show
     */

    $var=true;
    $lastlineisempty=false;
    print '<table class="noborder" width="100%">';
    print '<tr class="liste_titre">';
    //print '<td>'.$langs->trans("Module").'</td>';
    print '<td colspan="2">'.$langs->trans("Dictionary").'</td>';
    print '<td>'.$langs->trans("Table").'</td>';
    print '</tr>';

    $showemptyline='';
    foreach ($taborder as $i)
    {
        if (isset($tabname[$i]) && empty($tabcond[$i])) continue;

        if ($i)
        {
        	if ($showemptyline)
        	{
        		$var=!$var;
        		print '<tr '.$bc[$var].'><td width="30%">&nbsp;</td><td>&nbsp;</td><td>&nbsp;</td></tr>';
        		$showemptyline=0;
        	}

            $var=!$var;
            $value=$tabname[$i];
            print '<tr '.$bc[$var].'><td width="50%">';
            if (! empty($tabcond[$i]))
            {
                print '<a href="'.$_SERVER["PHP_SELF"].'?id='.$i.'">'.$langs->trans($tablib[$i]).'</a>';
            }
            else
            {
                print $langs->trans($tablib[$i]);
            }
            print '</td>';
            print '<td>';
            /*if (empty($tabcond[$i]))
             {
             print info_admin($langs->trans("DictionaryDisabledSinceNoModuleNeedIt"),1);
             }*/
            print '</td>';
            print '<td>'.$tabname[$i].'</td></tr>';
            $lastlineisempty=false;
        }
        else
        {
            if (! $lastlineisempty)
            {
                $showemptyline=1;
                $lastlineisempty=true;
            }
        }
    }
    print '</table>';
}

print '<br>';


llxFooter();
$db->close();


/**
 *	Show field
 *
 * 	@param		array	$fieldlist		Array of fields
 * 	@param		Object	$obj			If we show a particular record, obj is filled with record fields
 *  @param		string	$tabname		Name of SQL table
 *	@return		void
 */
function fieldList($fieldlist,$obj='',$tabname='')
{
	global $conf,$langs,$db;
	global $form;
	global $region_id;
	global $elementList,$sourceList,$localtax_typeList;

	$formadmin = new FormAdmin($db);
	$formcompany = new FormCompany($db);

	foreach ($fieldlist as $field => $value)
	{
		if ($fieldlist[$field] == 'country') {
			if (in_array('region_id',$fieldlist)) { print '<td>'.join(',',$fieldlist).'&nbsp;</td>'; continue; }	// For state page, we do not show the country input (we link to region, not country)
			print '<td>';
			print $form->select_country((! empty($obj->country_code)?$obj->country_code:(! empty($obj->country)?$obj->country:'')), 'country', '', 28);
			print '</td>';
		}
		elseif ($fieldlist[$field] == 'country_id') {
			$country_id = (! empty($obj->$fieldlist[$field]) ? $obj->$fieldlist[$field] : 0);
			print '<input type="hidden" name="'.$fieldlist[$field].'" value="'.$country_id.'">';
		}
		elseif ($fieldlist[$field] == 'region') {
			print '<td>';
			$formcompany->select_region($region_id,'region');
			print '</td>';
		}
		elseif ($fieldlist[$field] == 'region_id') {
			$region_id = (! empty($obj->$fieldlist[$field])?$obj->$fieldlist[$field]:0);
			print '<input type="hidden" name="'.$fieldlist[$field].'" value="'.$region_id.'">';
		}
		elseif ($fieldlist[$field] == 'lang') {
			print '<td>';
			print $formadmin->select_language($conf->global->MAIN_LANG_DEFAULT,'lang');
			print '</td>';
		}
		// Le type de l'element (pour les type de contact)
		elseif ($fieldlist[$field] == 'element')
		{
			print '<td>';
			print $form->selectarray('element', $elementList,(! empty($obj->$fieldlist[$field])?$obj->$fieldlist[$field]:''));
			print '</td>';
		}
		// La source de l'element (pour les type de contact)
		elseif ($fieldlist[$field] == 'source')
		{
			print '<td>';
			print $form->selectarray('source', $sourceList,(! empty($obj->$fieldlist[$field])?$obj->$fieldlist[$field]:''));
			print '</td>';
		}
		elseif ($fieldlist[$field] == 'type' && $tabname == MAIN_DB_PREFIX."c_actioncomm")
		{
			print '<td>';
			print 'user<input type="hidden" name="type" value="user">';
			print '</td>';
		}
		elseif ($fieldlist[$field] == 'recuperableonly' || $fieldlist[$field] == 'fdm' || $fieldlist[$field] == 'deductible') {
			print '<td>';
			print $form->selectyesno($fieldlist[$field],(! empty($obj->$fieldlist[$field])?$obj->$fieldlist[$field]:''),1);
			print '</td>';
		}
		elseif (in_array($fieldlist[$field],array('nbjour','decalage','taux','localtax1','localtax2'))) {
			$align="left";
			if (in_array($fieldlist[$field],array('taux','localtax1','localtax2'))) $align="right";	// Fields aligned on right
			print '<td align="'.$align.'">';
			print '<input type="text" class="flat" value="'.(isset($obj->$fieldlist[$field])?$obj->$fieldlist[$field]:'').'" size="3" name="'.$fieldlist[$field].'">';
			print '</td>';
		}
		elseif ($fieldlist[$field] == 'libelle_facture') {
			print '<td><textarea cols="30" rows="'.ROWS_2.'" class="flat" name="'.$fieldlist[$field].'">'.(! empty($obj->$fieldlist[$field])?$obj->$fieldlist[$field]:'').'</textarea></td>';
		}
		elseif ($fieldlist[$field] == 'price' || preg_match('/^amount/i',$fieldlist[$field])) {
			print '<td><input type="text" class="flat" value="'.price((! empty($obj->$fieldlist[$field])?$obj->$fieldlist[$field]:'')).'" size="8" name="'.$fieldlist[$field].'"></td>';
		}
		elseif ($fieldlist[$field] == 'code' && isset($obj->$fieldlist[$field])) {
			print '<td><input type="text" class="flat" value="'.(! empty($obj->$fieldlist[$field])?$obj->$fieldlist[$field]:'').'" size="10" name="'.$fieldlist[$field].'"></td>';
		}
		elseif ($fieldlist[$field]=='unit') {
			print '<td>';
			$units = array(
					'mm' => $langs->trans('SizeUnitmm'),
					'cm' => $langs->trans('SizeUnitcm'),
					'point' => $langs->trans('SizeUnitpoint'),
					'inch' => $langs->trans('SizeUnitinch')
			);
			print $form->selectarray('unit', $units, (! empty($obj->$fieldlist[$field])?$obj->$fieldlist[$field]:''), 0, 0, 0);
			print '</td>';
		}
		// Le type de taxe locale
		elseif ($fieldlist[$field] == 'localtax1_type' || $fieldlist[$field] == 'localtax2_type')
		{
			print '<td align="center">';
			print $form->selectarray($fieldlist[$field], $localtax_typeList, (! empty($obj->$fieldlist[$field])?$obj->$fieldlist[$field]:''));
			print '</td>';
		}
		else
		{
			print '<td>';
			$size='';
			if ($fieldlist[$field]=='libelle') $size='size="32" ';
			if ($fieldlist[$field]=='tracking') $size='size="92" ';
			if ($fieldlist[$field]=='accountancy_code') $size='size="10" ';
			if ($fieldlist[$field]=='accountancy_code_sell') $size='size="10" ';
			if ($fieldlist[$field]=='accountancy_code_buy') $size='size="10" ';
			print '<input type="text" '.$size.' class="flat" value="'.(isset($obj->$fieldlist[$field])?$obj->$fieldlist[$field]:'').'" name="'.$fieldlist[$field].'">';
			print '</td>';
		}
	}
}
<|MERGE_RESOLUTION|>--- conflicted
+++ resolved
@@ -505,7 +505,6 @@
     }
     if (isset($_POST["country"]) && $_POST["country"]=='0')
     {
-<<<<<<< HEAD
     	if (in_array($tablib[$id],array('DictionaryCompanyType')))
     	{
     		$_POST["country"]='';
@@ -515,10 +514,6 @@
         	$ok=0;
         	setEventMessage($langs->transnoentities("ErrorFieldRequired",$langs->transnoentities("Country")),'errors');
     	}
-=======
-        $ok=0;
-        setEventMessage($langs->transnoentities("ErrorFieldRequired",$langs->transnoentities("Country")),'errors');
->>>>>>> 4f206a21
     }
 
 	// Clean some parameters
