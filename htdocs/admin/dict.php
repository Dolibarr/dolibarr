<?php
/* Copyright (C) 2004		Rodolphe Quiedeville	<rodolphe@quiedeville.org>
 * Copyright (C) 2004-2018	Laurent Destailleur		<eldy@users.sourceforge.net>
 * Copyright (C) 2004		Benoit Mortier			<benoit.mortier@opensides.be>
 * Copyright (C) 2005-2017	Regis Houssin			<regis.houssin@inodbox.com>
 * Copyright (C) 2010-2016	Juanjo Menent			<jmenent@2byte.es>
 * Copyright (C) 2011-2019	Philippe Grand			<philippe.grand@atoo-net.com>
 * Copyright (C) 2011		Remy Younes				<ryounes@gmail.com>
 * Copyright (C) 2012-2015	Marcos García			<marcosgdf@gmail.com>
 * Copyright (C) 2012		Christophe Battarel		<christophe.battarel@ltairis.fr>
 * Copyright (C) 2011-2019	Alexandre Spangaro		<aspangaro@open-dsi.fr>
 * Copyright (C) 2015		Ferran Marcet			<fmarcet@2byte.es>
 * Copyright (C) 2016		Raphaël Doursenaud		<rdoursenaud@gpcsolutions.fr>
 * Copyright (C) 2019-2020  Frédéric France         <frederic.france@netlogic.fr>
 * Copyright (C) 2020		Open-Dsi				<support@open-dsi.fr>
 *
 * This program is free software; you can redistribute it and/or modify
 * it under the terms of the GNU General Public License as published by
 * the Free Software Foundation; either version 3 of the License, or
 * (at your option) any later version.
 *
 * This program is distributed in the hope that it will be useful,
 * but WITHOUT ANY WARRANTY; without even the implied warranty of
 * MERCHANTABILITY or FITNESS FOR A PARTICULAR PURPOSE.  See the
 * GNU General Public License for more details.
 *
 * You should have received a copy of the GNU General Public License
 * along with this program. If not, see <https://www.gnu.org/licenses/>.
 */

/**
 *	    \file       htdocs/admin/dict.php
 *		\ingroup    setup
 *		\brief      Page to administer data tables
 */

require '../main.inc.php';
require_once DOL_DOCUMENT_ROOT.'/core/class/html.formadmin.class.php';
require_once DOL_DOCUMENT_ROOT.'/core/class/html.formcompany.class.php';
require_once DOL_DOCUMENT_ROOT.'/core/lib/admin.lib.php';
require_once DOL_DOCUMENT_ROOT.'/core/lib/functions2.lib.php';
require_once DOL_DOCUMENT_ROOT.'/core/class/doleditor.class.php';
require_once DOL_DOCUMENT_ROOT.'/core/lib/accounting.lib.php';
require_once DOL_DOCUMENT_ROOT.'/core/class/html.formaccounting.class.php';

// Load translation files required by the page
$langs->loadLangs(array("errors", "admin", "main", "companies", "resource", "holiday", "accountancy", "hrm", "orders", "contracts", "projects", "propal", "bills", "interventions"));

$action = GETPOST('action', 'alpha') ?GETPOST('action', 'alpha') : 'view';
$confirm = GETPOST('confirm', 'alpha');
$id = GETPOST('id', 'int');
$rowid = GETPOST('rowid', 'alpha');
$entity = GETPOST('entity', 'int');
$code = GETPOST('code', 'alpha');

$allowed = $user->admin;
if ($id == 7 && !empty($user->rights->accounting->chartofaccount)) $allowed = 1; // Tax page allowed to manager of chart account
if ($id == 10 && !empty($user->rights->accounting->chartofaccount)) $allowed = 1; // Vat page allowed to manager of chart account
if ($id == 17 && !empty($user->rights->accounting->chartofaccount)) $allowed = 1; // Dictionary with type of expense report and accounting account allowed to manager of chart account
if (!$allowed) accessforbidden();

$acts = array(); $actl = array();
$acts[0] = "activate";
$acts[1] = "disable";
$actl[0] = img_picto($langs->trans("Disabled"), 'switch_off');
$actl[1] = img_picto($langs->trans("Activated"), 'switch_on');

$listoffset = GETPOST('listoffset');
$listlimit = GETPOST('listlimit') > 0 ?GETPOST('listlimit') : 1000; // To avoid too long dictionaries
$active = 1;

$sortfield = GETPOST("sortfield", 'alpha');
$sortorder = GETPOST("sortorder", 'alpha');
$page = GETPOSTISSET('pageplusone') ? (GETPOST('pageplusone') - 1) : GETPOST("page", 'int');
if (empty($page) || $page == -1) { $page = 0; }     // If $page is not defined, or '' or -1
$offset = $listlimit * $page;
$pageprev = $page - 1;
$pagenext = $page + 1;

$search_country_id = GETPOST('search_country_id', 'int');
if (!GETPOSTISSET('search_country_id') && $search_country_id == '' && ($id == 2 || $id == 3 || $id == 10))	// Not a so good idea to force on current country for all dictionaries. Some tables have entries that are for all countries, we must be able to see them, so this is done for dedicated dictionaries only.
{
	$search_country_id = $mysoc->country_id;
}
$search_code = GETPOST('search_code', 'alpha');

// Initialize technical object to manage hooks of page. Note that conf->hooks_modules contains array of hook context
$hookmanager->initHooks(array('admin'));

// This page is a generic page to edit dictionaries
// Put here declaration of dictionaries properties

// Sort order to show dictionary (0 is space). All other dictionaries (added by modules) will be at end of this.
$taborder = array(9, 0, 4, 3, 2, 0, 1, 8, 19, 16, 39, 27, 40, 38, 0, 5, 11, 0, 32, 33, 34, 0, 6, 0, 29, 0, 7, 24, 28, 17, 35, 36, 0, 10, 23, 12, 13, 0, 14, 0, 22, 20, 18, 21, 41, 0, 15, 30, 0, 37, 42, 0, 25, 0);

// Name of SQL tables of dictionaries
$tabname = array();
$tabname[1] = MAIN_DB_PREFIX."c_forme_juridique";
$tabname[2] = MAIN_DB_PREFIX."c_departements";
$tabname[3] = MAIN_DB_PREFIX."c_regions";
$tabname[4] = MAIN_DB_PREFIX."c_country";
$tabname[5] = MAIN_DB_PREFIX."c_civility";
$tabname[6] = MAIN_DB_PREFIX."c_actioncomm";
$tabname[7] = MAIN_DB_PREFIX."c_chargesociales";
$tabname[8] = MAIN_DB_PREFIX."c_typent";
$tabname[9] = MAIN_DB_PREFIX."c_currencies";
$tabname[10] = MAIN_DB_PREFIX."c_tva";
$tabname[11] = MAIN_DB_PREFIX."c_type_contact";
$tabname[12] = MAIN_DB_PREFIX."c_payment_term";
$tabname[13] = MAIN_DB_PREFIX."c_paiement";
$tabname[14] = MAIN_DB_PREFIX."c_ecotaxe";
$tabname[15] = MAIN_DB_PREFIX."c_paper_format";
$tabname[16] = MAIN_DB_PREFIX."c_prospectlevel";
$tabname[17] = MAIN_DB_PREFIX."c_type_fees";
$tabname[18] = MAIN_DB_PREFIX."c_shipment_mode";
$tabname[19] = MAIN_DB_PREFIX."c_effectif";
$tabname[20] = MAIN_DB_PREFIX."c_input_method";
$tabname[21] = MAIN_DB_PREFIX."c_availability";
$tabname[22] = MAIN_DB_PREFIX."c_input_reason";
$tabname[23] = MAIN_DB_PREFIX."c_revenuestamp";
$tabname[24] = MAIN_DB_PREFIX."c_type_resource";
$tabname[25] = MAIN_DB_PREFIX."c_type_container";
//$tabname[26]= MAIN_DB_PREFIX."c_units";
$tabname[27] = MAIN_DB_PREFIX."c_stcomm";
$tabname[28] = MAIN_DB_PREFIX."c_holiday_types";
$tabname[29] = MAIN_DB_PREFIX."c_lead_status";
$tabname[30] = MAIN_DB_PREFIX."c_format_cards";
//$tabname[31]= MAIN_DB_PREFIX."accounting_system";
$tabname[32] = MAIN_DB_PREFIX."c_hrm_public_holiday";
$tabname[33] = MAIN_DB_PREFIX."c_hrm_department";
$tabname[34] = MAIN_DB_PREFIX."c_hrm_function";
$tabname[35] = MAIN_DB_PREFIX."c_exp_tax_cat";
$tabname[36] = MAIN_DB_PREFIX."c_exp_tax_range";
$tabname[37] = MAIN_DB_PREFIX."c_units";
$tabname[38] = MAIN_DB_PREFIX."c_socialnetworks";
$tabname[39] = MAIN_DB_PREFIX."c_prospectcontactlevel";
$tabname[40] = MAIN_DB_PREFIX."c_stcommcontact";
$tabname[41] = MAIN_DB_PREFIX."c_transport_mode";
$tabname[42] = MAIN_DB_PREFIX."c_product_nature";

// Dictionary labels
$tablib = array();
$tablib[1] = "DictionaryCompanyJuridicalType";
$tablib[2] = "DictionaryCanton";
$tablib[3] = "DictionaryRegion";
$tablib[4] = "DictionaryCountry";
$tablib[5] = "DictionaryCivility";
$tablib[6] = "DictionaryActions";
$tablib[7] = "DictionarySocialContributions";
$tablib[8] = "DictionaryCompanyType";
$tablib[9] = "DictionaryCurrency";
$tablib[10] = "DictionaryVAT";
$tablib[11] = "DictionaryTypeContact";
$tablib[12] = "DictionaryPaymentConditions";
$tablib[13] = "DictionaryPaymentModes";
$tablib[14] = "DictionaryEcotaxe";
$tablib[15] = "DictionaryPaperFormat";
$tablib[16] = "DictionaryProspectLevel";
$tablib[17] = "DictionaryFees";
$tablib[18] = "DictionarySendingMethods";
$tablib[19] = "DictionaryStaff";
$tablib[20] = "DictionaryOrderMethods";
$tablib[21] = "DictionaryAvailability";
$tablib[22] = "DictionarySource";
$tablib[23] = "DictionaryRevenueStamp";
$tablib[24] = "DictionaryResourceType";
$tablib[25] = "DictionaryTypeOfContainer";
//$tablib[26]= "DictionaryUnits";
$tablib[27] = "DictionaryProspectStatus";
$tablib[28] = "DictionaryHolidayTypes";
$tablib[29] = "DictionaryOpportunityStatus";
$tablib[30] = "DictionaryFormatCards";
//$tablib[31]= "DictionaryAccountancysystem";
$tablib[32] = "DictionaryPublicHolidays";
$tablib[33] = "DictionaryDepartment";
$tablib[34] = "DictionaryFunction";
$tablib[35] = "DictionaryExpenseTaxCat";
$tablib[36] = "DictionaryExpenseTaxRange";
$tablib[37] = "DictionaryMeasuringUnits";
$tablib[38] = "DictionarySocialNetworks";
$tablib[39] = "DictionaryProspectContactLevel";
$tablib[40] = "DictionaryProspectContactStatus";
$tablib[41] = "DictionaryTransportMode";
$tablib[42] = "DictionaryProductNature";

// Requests to extract data
$tabsql = array();
$tabsql[1] = "SELECT f.rowid as rowid, f.code, f.libelle, c.code as country_code, c.label as country, f.active FROM ".MAIN_DB_PREFIX."c_forme_juridique as f, ".MAIN_DB_PREFIX."c_country as c WHERE f.fk_pays=c.rowid";
$tabsql[2] = "SELECT d.rowid as rowid, d.code_departement as code, d.nom as libelle, d.fk_region as region_id, r.nom as region, c.code as country_code, c.label as country, d.active FROM ".MAIN_DB_PREFIX."c_departements as d, ".MAIN_DB_PREFIX."c_regions as r, ".MAIN_DB_PREFIX."c_country as c WHERE d.fk_region=r.code_region and r.fk_pays=c.rowid and r.active=1 and c.active=1";
$tabsql[3] = "SELECT r.rowid as rowid, r.code_region as state_code, r.nom as libelle, r.fk_pays as country_id, c.code as country_code, c.label as country, r.active FROM ".MAIN_DB_PREFIX."c_regions as r, ".MAIN_DB_PREFIX."c_country as c WHERE r.fk_pays=c.rowid and c.active=1";
$tabsql[4] = "SELECT c.rowid as rowid, c.code, c.label, c.active, c.favorite FROM ".MAIN_DB_PREFIX."c_country AS c";
$tabsql[5] = "SELECT c.rowid as rowid, c.code as code, c.label, c.active FROM ".MAIN_DB_PREFIX."c_civility AS c";
$tabsql[6] = "SELECT a.id    as rowid, a.code as code, a.libelle AS libelle, a.type, a.active, a.module, a.color, a.position FROM ".MAIN_DB_PREFIX."c_actioncomm AS a";
$tabsql[7] = "SELECT a.id    as rowid, a.code as code, a.libelle AS libelle, a.accountancy_code as accountancy_code, a.deductible, c.code as country_code, c.label as country, a.fk_pays as country_id, a.active FROM ".MAIN_DB_PREFIX."c_chargesociales AS a, ".MAIN_DB_PREFIX."c_country as c WHERE a.fk_pays=c.rowid and c.active=1";
$tabsql[8] = "SELECT t.id	 as rowid, t.code as code, t.libelle, t.fk_country as country_id, c.code as country_code, c.label as country, t.position, t.active FROM ".MAIN_DB_PREFIX."c_typent as t LEFT JOIN ".MAIN_DB_PREFIX."c_country as c ON t.fk_country=c.rowid";
$tabsql[9] = "SELECT c.code_iso as code, c.label, c.unicode, c.active FROM ".MAIN_DB_PREFIX."c_currencies AS c";
$tabsql[10] = "SELECT t.rowid, t.code, t.taux, t.localtax1_type, t.localtax1, t.localtax2_type, t.localtax2, c.label as country, c.code as country_code, t.fk_pays as country_id, t.recuperableonly, t.note, t.active, t.accountancy_code_sell, t.accountancy_code_buy FROM ".MAIN_DB_PREFIX."c_tva as t, ".MAIN_DB_PREFIX."c_country as c WHERE t.fk_pays=c.rowid";
$tabsql[11] = "SELECT t.rowid as rowid, t.element, t.source, t.code, t.libelle, t.position, t.active FROM ".MAIN_DB_PREFIX."c_type_contact AS t";
$tabsql[12] = "SELECT c.rowid as rowid, c.code, c.libelle, c.libelle_facture, c.nbjour, c.type_cdr, c.decalage, c.active, c.sortorder, c.entity FROM ".MAIN_DB_PREFIX."c_payment_term AS c WHERE c.entity = ".getEntity($tabname[12]);
$tabsql[13] = "SELECT c.id    as rowid, c.code, c.libelle, c.type, c.active, c.entity FROM ".MAIN_DB_PREFIX."c_paiement AS c WHERE c.entity = ".getEntity($tabname[13]);
$tabsql[14] = "SELECT e.rowid as rowid, e.code as code, e.label, e.price, e.organization, e.fk_pays as country_id, c.code as country_code, c.label as country, e.active FROM ".MAIN_DB_PREFIX."c_ecotaxe AS e, ".MAIN_DB_PREFIX."c_country as c WHERE e.fk_pays=c.rowid and c.active=1";
$tabsql[15] = "SELECT rowid   as rowid, code, label as libelle, width, height, unit, active FROM ".MAIN_DB_PREFIX."c_paper_format";
$tabsql[16] = "SELECT code, label as libelle, sortorder, active FROM ".MAIN_DB_PREFIX."c_prospectlevel";
$tabsql[17] = "SELECT id      as rowid, code, label, accountancy_code, active FROM ".MAIN_DB_PREFIX."c_type_fees";
$tabsql[18] = "SELECT rowid   as rowid, code, libelle, tracking, active FROM ".MAIN_DB_PREFIX."c_shipment_mode";
$tabsql[19] = "SELECT id      as rowid, code, libelle, active FROM ".MAIN_DB_PREFIX."c_effectif";
$tabsql[20] = "SELECT rowid   as rowid, code, libelle, active FROM ".MAIN_DB_PREFIX."c_input_method";
$tabsql[21] = "SELECT c.rowid as rowid, code, label, active FROM ".MAIN_DB_PREFIX."c_availability AS c";
$tabsql[22] = "SELECT rowid   as rowid, code, label, active FROM ".MAIN_DB_PREFIX."c_input_reason";
$tabsql[23] = "SELECT t.rowid as rowid, t.taux, t.revenuestamp_type, c.label as country, c.code as country_code, t.fk_pays as country_id, t.note, t.active, t.accountancy_code_sell, t.accountancy_code_buy FROM ".MAIN_DB_PREFIX."c_revenuestamp as t, ".MAIN_DB_PREFIX."c_country as c WHERE t.fk_pays=c.rowid";
$tabsql[24] = "SELECT rowid   as rowid, code, label, active FROM ".MAIN_DB_PREFIX."c_type_resource";
$tabsql[25] = "SELECT rowid   as rowid, code, label, active, module FROM ".MAIN_DB_PREFIX."c_type_container as t WHERE t.entity IN (".getEntity('c_type_container').")";
//$tabsql[26]= "SELECT rowid   as rowid, code, label, short_label, active FROM ".MAIN_DB_PREFIX."c_units";
$tabsql[27] = "SELECT id      as rowid, code, libelle, picto, active FROM ".MAIN_DB_PREFIX."c_stcomm";
$tabsql[28] = "SELECT h.rowid as rowid, h.code, h.label, h.affect, h.delay, h.newbymonth, h.fk_country as country_id, c.code as country_code, c.label as country, h.active FROM ".MAIN_DB_PREFIX."c_holiday_types as h LEFT JOIN ".MAIN_DB_PREFIX."c_country as c ON h.fk_country=c.rowid";
$tabsql[29] = "SELECT rowid   as rowid, code, label, percent, position, active FROM ".MAIN_DB_PREFIX."c_lead_status";
$tabsql[30] = "SELECT rowid, code, name, paper_size, orientation, metric, leftmargin, topmargin, nx, ny, spacex, spacey, width, height, font_size, custom_x, custom_y, active FROM ".MAIN_DB_PREFIX."c_format_cards";
//$tabsql[31]= "SELECT s.rowid as rowid, pcg_version, s.label, s.active FROM ".MAIN_DB_PREFIX."accounting_system as s";
$tabsql[32] = "SELECT a.id    as rowid, a.entity, a.code, a.fk_country as country_id, c.code as country_code, c.label as country, a.dayrule, a.day, a.month, a.year, a.active FROM ".MAIN_DB_PREFIX."c_hrm_public_holiday as a LEFT JOIN ".MAIN_DB_PREFIX."c_country as c ON a.fk_country=c.rowid AND c.active=1";
$tabsql[33] = "SELECT rowid, pos, code, label, active FROM ".MAIN_DB_PREFIX."c_hrm_department";
$tabsql[34] = "SELECT rowid, pos, code, label, c_level, active FROM ".MAIN_DB_PREFIX."c_hrm_function";
$tabsql[35] = "SELECT c.rowid, c.label, c.active, c.entity FROM ".MAIN_DB_PREFIX."c_exp_tax_cat c";
$tabsql[36] = "SELECT r.rowid, r.fk_c_exp_tax_cat, r.range_ik, r.active, r.entity FROM ".MAIN_DB_PREFIX."c_exp_tax_range r";
$tabsql[37] = "SELECT r.rowid, r.code, r.label, r.short_label, r.unit_type, r.scale, r.active FROM ".MAIN_DB_PREFIX."c_units r";
$tabsql[38] = "SELECT rowid, entity, code, label, url, icon, active FROM ".MAIN_DB_PREFIX."c_socialnetworks";
$tabsql[39] = "SELECT code, label as libelle, sortorder, active FROM ".MAIN_DB_PREFIX."c_prospectcontactlevel";
$tabsql[40] = "SELECT id      as rowid, code, libelle, picto, active FROM ".MAIN_DB_PREFIX."c_stcommcontact";
$tabsql[41] = "SELECT rowid as rowid, code, label, active FROM ".MAIN_DB_PREFIX."c_transport_mode";
$tabsql[42] = "SELECT rowid as rowid, code, label, active FROM ".MAIN_DB_PREFIX."c_product_nature";

// Criteria to sort dictionaries
$tabsqlsort = array();
$tabsqlsort[1] = "country ASC, code ASC";
$tabsqlsort[2] = "country ASC, code ASC";
$tabsqlsort[3] = "country ASC, code ASC";
$tabsqlsort[4] = "code ASC";
$tabsqlsort[5] = "label ASC";
$tabsqlsort[6] = "a.type ASC, a.module ASC, a.position ASC, a.code ASC";
$tabsqlsort[7] = "country ASC, code ASC, a.libelle ASC";
$tabsqlsort[8] = "country DESC,".(!empty($conf->global->SOCIETE_SORT_ON_TYPEENT) ? ' t.position ASC,' : '')." libelle ASC";
$tabsqlsort[9] = "label ASC";
$tabsqlsort[10] = "country ASC, code ASC, taux ASC, recuperableonly ASC, localtax1 ASC, localtax2 ASC";
$tabsqlsort[11] = "t.element ASC, t.source ASC, t.position ASC, t.code ASC";
$tabsqlsort[12] = "sortorder ASC, code ASC";
$tabsqlsort[13] = "code ASC";
$tabsqlsort[14] = "country ASC, e.organization ASC, code ASC";
$tabsqlsort[15] = "rowid ASC";
$tabsqlsort[16] = "sortorder ASC";
$tabsqlsort[17] = "code ASC";
$tabsqlsort[18] = "code ASC, libelle ASC";
$tabsqlsort[19] = "id ASC";
$tabsqlsort[20] = "code ASC, libelle ASC";
$tabsqlsort[21] = "code ASC, label ASC";
$tabsqlsort[22] = "code ASC, label ASC";
$tabsqlsort[23] = "country ASC, taux ASC";
$tabsqlsort[24] = "code ASC, label ASC";
$tabsqlsort[25] = "t.module ASC, t.code ASC, t.label ASC";
//$tabsqlsort[26]="code ASC";
$tabsqlsort[27] = "code ASC";
$tabsqlsort[28] = "country ASC, code ASC";
$tabsqlsort[29] = "position ASC";
$tabsqlsort[30] = "code ASC";
//$tabsqlsort[31]="pcg_version ASC";
$tabsqlsort[32] = "country, year ASC, month ASC, day ASC";
$tabsqlsort[33] = "code ASC";
$tabsqlsort[34] = "code ASC";
$tabsqlsort[35] = "c.label ASC";
$tabsqlsort[36] = "r.fk_c_exp_tax_cat ASC, r.range_ik ASC";
$tabsqlsort[37] = "r.unit_type ASC, r.scale ASC, r.code ASC";
$tabsqlsort[38] = "rowid, code ASC";
$tabsqlsort[39] = "sortorder ASC";
$tabsqlsort[40] = "code ASC";
$tabsqlsort[41] = "code ASC";
$tabsqlsort[42] = "code ASC";

// Field names in select result for dictionary display
$tabfield = array();
$tabfield[1] = "code,libelle,country";
$tabfield[2] = "code,libelle,region_id,region,country"; // "code,libelle,region,country_code-country"
$tabfield[3] = "code,libelle,country_id,country";
$tabfield[4] = "code,label";
$tabfield[5] = "code,label";
$tabfield[6] = "code,libelle,type,color,position";
$tabfield[7] = "code,libelle,country,accountancy_code,deductible";
$tabfield[8] = "code,libelle,country_id,country".(!empty($conf->global->SOCIETE_SORT_ON_TYPEENT) ? ',position' : '');
$tabfield[9] = "code,label,unicode";
$tabfield[10] = "country_id,country,code,taux,localtax1_type,localtax1,localtax2_type,localtax2,recuperableonly,accountancy_code_sell,accountancy_code_buy,note";
$tabfield[11] = "element,source,code,libelle,position";
$tabfield[12] = "code,libelle,libelle_facture,nbjour,type_cdr,decalage,sortorder,entity";
$tabfield[13] = "code,libelle,type,entity";
$tabfield[14] = "code,label,price,organization,country";
$tabfield[15] = "code,libelle,width,height,unit";
$tabfield[16] = "code,libelle,sortorder";
$tabfield[17] = "code,label,accountancy_code";
$tabfield[18] = "code,libelle,tracking";
$tabfield[19] = "code,libelle";
$tabfield[20] = "code,libelle";
$tabfield[21] = "code,label";
$tabfield[22] = "code,label";
$tabfield[23] = "country_id,country,taux,revenuestamp_type,accountancy_code_sell,accountancy_code_buy,note";
$tabfield[24] = "code,label";
$tabfield[25] = "code,label";
//$tabfield[26]= "code,label,short_label";
$tabfield[27] = "code,libelle,picto";
$tabfield[28] = "code,label,affect,delay,newbymonth,country_id,country";
$tabfield[29] = "code,label,percent,position";
$tabfield[30] = "code,name,paper_size,orientation,metric,leftmargin,topmargin,nx,ny,spacex,spacey,width,height,font_size,custom_x,custom_y";
//$tabfield[31]= "pcg_version,label";
$tabfield[32] = "code,dayrule,year,month,day,country_id,country";
$tabfield[33] = "code,label";
$tabfield[34] = "code,label";
$tabfield[35] = "label";
$tabfield[36] = "range_ik,fk_c_exp_tax_cat";
$tabfield[37] = "code,label,short_label,unit_type,scale";
$tabfield[38] = "code,label,url,icon,entity";
$tabfield[39] = "code,libelle,sortorder";
$tabfield[40] = "code,libelle,picto";
$tabfield[41] = "code,label";
$tabfield[42] = "code,label";

// Edit field names for editing a record
$tabfieldvalue = array();
$tabfieldvalue[1] = "code,libelle,country";
$tabfieldvalue[2] = "code,libelle,region"; // "code,libelle,region"
$tabfieldvalue[3] = "code,libelle,country";
$tabfieldvalue[4] = "code,label";
$tabfieldvalue[5] = "code,label";
$tabfieldvalue[6] = "code,libelle,type,color,position";
$tabfieldvalue[7] = "code,libelle,country,accountancy_code,deductible";
$tabfieldvalue[8] = "code,libelle,country".(!empty($conf->global->SOCIETE_SORT_ON_TYPEENT) ? ',position' : '');
$tabfieldvalue[9] = "code,label,unicode";
$tabfieldvalue[10] = "country,code,taux,localtax1_type,localtax1,localtax2_type,localtax2,recuperableonly,accountancy_code_sell,accountancy_code_buy,note";
$tabfieldvalue[11] = "element,source,code,libelle,position";
$tabfieldvalue[12] = "code,libelle,libelle_facture,nbjour,type_cdr,decalage,sortorder";
$tabfieldvalue[13] = "code,libelle,type";
$tabfieldvalue[14] = "code,label,price,organization,country";
$tabfieldvalue[15] = "code,libelle,width,height,unit";
$tabfieldvalue[16] = "code,libelle,sortorder";
$tabfieldvalue[17] = "code,label,accountancy_code";
$tabfieldvalue[18] = "code,libelle,tracking";
$tabfieldvalue[19] = "code,libelle";
$tabfieldvalue[20] = "code,libelle";
$tabfieldvalue[21] = "code,label";
$tabfieldvalue[22] = "code,label";
$tabfieldvalue[23] = "country,taux,revenuestamp_type,accountancy_code_sell,accountancy_code_buy,note";
$tabfieldvalue[24] = "code,label";
$tabfieldvalue[25] = "code,label";
//$tabfieldvalue[26]= "code,label,short_label";
$tabfieldvalue[27] = "code,libelle,picto";
$tabfieldvalue[28] = "code,label,affect,delay,newbymonth,country";
$tabfieldvalue[29] = "code,label,percent,position";
$tabfieldvalue[30] = "code,name,paper_size,orientation,metric,leftmargin,topmargin,nx,ny,spacex,spacey,width,height,font_size,custom_x,custom_y";
//$tabfieldvalue[31]= "pcg_version,label";
$tabfieldvalue[32] = "code,dayrule,day,month,year,country";
$tabfieldvalue[33] = "code,label";
$tabfieldvalue[34] = "code,label";
$tabfieldvalue[35] = "label";
$tabfieldvalue[36] = "range_ik,fk_c_exp_tax_cat";
$tabfieldvalue[37] = "code,label,short_label,unit_type,scale";
$tabfieldvalue[38] = "code,label,url,icon";
$tabfieldvalue[39] = "code,libelle,sortorder";
$tabfieldvalue[40] = "code,libelle,picto";
$tabfieldvalue[41] = "code,label";
$tabfieldvalue[42] = "code,label";

// Field names in the table for inserting a record
$tabfieldinsert = array();
$tabfieldinsert[1] = "code,libelle,fk_pays";
$tabfieldinsert[2] = "code_departement,nom,fk_region";
$tabfieldinsert[3] = "code_region,nom,fk_pays";
$tabfieldinsert[4] = "code,label";
$tabfieldinsert[5] = "code,label";
$tabfieldinsert[6] = "code,libelle,type,color,position";
$tabfieldinsert[7] = "code,libelle,fk_pays,accountancy_code,deductible";
$tabfieldinsert[8] = "code,libelle,fk_country".(!empty($conf->global->SOCIETE_SORT_ON_TYPEENT) ? ',position' : '');
$tabfieldinsert[9] = "code_iso,label,unicode";
$tabfieldinsert[10] = "fk_pays,code,taux,localtax1_type,localtax1,localtax2_type,localtax2,recuperableonly,accountancy_code_sell,accountancy_code_buy,note";
$tabfieldinsert[11] = "element,source,code,libelle,position";
$tabfieldinsert[12] = "code,libelle,libelle_facture,nbjour,type_cdr,decalage,sortorder,entity";
$tabfieldinsert[13] = "code,libelle,type,entity";
$tabfieldinsert[14] = "code,label,price,organization,fk_pays";
$tabfieldinsert[15] = "code,label,width,height,unit";
$tabfieldinsert[16] = "code,label,sortorder";
$tabfieldinsert[17] = "code,label,accountancy_code";
$tabfieldinsert[18] = "code,libelle,tracking";
$tabfieldinsert[19] = "code,libelle";
$tabfieldinsert[20] = "code,libelle";
$tabfieldinsert[21] = "code,label";
$tabfieldinsert[22] = "code,label";
$tabfieldinsert[23] = "fk_pays,taux,revenuestamp_type,accountancy_code_sell,accountancy_code_buy,note";
$tabfieldinsert[24] = "code,label";
$tabfieldinsert[25] = "code,label";
//$tabfieldinsert[26]= "code,label,short_label";
$tabfieldinsert[27] = "code,libelle,picto";
$tabfieldinsert[28] = "code,label,affect,delay,newbymonth,fk_country";
$tabfieldinsert[29] = "code,label,percent,position";
$tabfieldinsert[30] = "code,name,paper_size,orientation,metric,leftmargin,topmargin,nx,ny,spacex,spacey,width,height,font_size,custom_x,custom_y";
//$tabfieldinsert[31]= "pcg_version,label";
//$tabfieldinsert[32]= "code,label,range_account,sens,category_type,formula,position,fk_country";
$tabfieldinsert[32] = "code,dayrule,day,month,year,fk_country";
$tabfieldinsert[33] = "code,label";
$tabfieldinsert[34] = "code,label";
$tabfieldinsert[35] = "label";
$tabfieldinsert[36] = "range_ik,fk_c_exp_tax_cat";
$tabfieldinsert[37] = "code,label,short_label,unit_type,scale";
$tabfieldinsert[38] = "code,label,url,icon,entity";
$tabfieldinsert[39] = "code,label,sortorder";
$tabfieldinsert[40] = "code,libelle,picto";
$tabfieldinsert[41] = "code,label";
$tabfieldinsert[42] = "code,label";

// Rowid name of field depending if field is autoincrement on or off..
// Use "" if id field is "rowid" and has autoincrement on
// Use "nameoffield" if id field is not "rowid" or has not autoincrement on
$tabrowid = array();
$tabrowid[1] = "";
$tabrowid[2] = "";
$tabrowid[3] = "";
$tabrowid[4] = "rowid";
$tabrowid[5] = "rowid";
$tabrowid[6] = "id";
$tabrowid[7] = "id";
$tabrowid[8] = "id";
$tabrowid[9] = "code_iso";
$tabrowid[10] = "";
$tabrowid[11] = "rowid";
$tabrowid[12] = "";
$tabrowid[13] = "id";
$tabrowid[14] = "";
$tabrowid[15] = "";
$tabrowid[16] = "code";
$tabrowid[17] = "id";
$tabrowid[18] = "rowid";
$tabrowid[19] = "id";
$tabrowid[20] = "";
$tabrowid[21] = "rowid";
$tabrowid[22] = "rowid";
$tabrowid[23] = "";
$tabrowid[24] = "";
$tabrowid[25] = "";
//$tabrowid[26]= "";
$tabrowid[27] = "id";
$tabrowid[28] = "";
$tabrowid[29] = "";
$tabrowid[30] = "";
//$tabrowid[31]= "";
$tabrowid[32] = "id";
$tabrowid[33] = "rowid";
$tabrowid[34] = "rowid";
$tabrowid[35] = "";
$tabrowid[36] = "";
$tabrowid[37] = "";
$tabrowid[38] = "";
$tabrowid[39] = "code";
$tabrowid[40] = "id";
$tabrowid[41] = "";
$tabrowid[42] = "rowid";

// Condition to show dictionary in setup page
$tabcond = array();
$tabcond[1] = (!empty($conf->societe->enabled));
$tabcond[2] = true;
$tabcond[3] = true;
$tabcond[4] = true;
$tabcond[5] = (!empty($conf->societe->enabled) || !empty($conf->adherent->enabled));
$tabcond[6] = !empty($conf->agenda->enabled);
$tabcond[7] = !empty($conf->tax->enabled);
$tabcond[8] = !empty($conf->societe->enabled);
$tabcond[9] = true;
$tabcond[10] = true;
$tabcond[11] = (!empty($conf->societe->enabled));
$tabcond[12] = (!empty($conf->commande->enabled) || !empty($conf->propal->enabled) || !empty($conf->facture->enabled) || (!empty($conf->fournisseur->enabled) && empty($conf->global->MAIN_USE_NEW_SUPPLIERMOD)) || !empty($conf->supplier_invoice->enabled) || !empty($conf->supplier_order->enabled));
$tabcond[13] = (!empty($conf->commande->enabled) || !empty($conf->propal->enabled) || !empty($conf->facture->enabled) || (!empty($conf->fournisseur->enabled) && empty($conf->global->MAIN_USE_NEW_SUPPLIERMOD)) || !empty($conf->supplier_invoice->enabled) || !empty($conf->supplier_order->enabled));
$tabcond[14] = (!empty($conf->product->enabled) && (!empty($conf->ecotax->enabled) || !empty($conf->global->MAIN_SHOW_ECOTAX_DICTIONNARY)));
$tabcond[15] = true;
$tabcond[16] = (!empty($conf->societe->enabled) && empty($conf->global->SOCIETE_DISABLE_PROSPECTS));
$tabcond[17] = (!empty($conf->deplacement->enabled) || !empty($conf->expensereport->enabled));
$tabcond[18] = !empty($conf->expedition->enabled) || !empty($conf->reception->enabled);
$tabcond[19] = !empty($conf->societe->enabled);
$tabcond[20] = (!empty($conf->fournisseur->enabled) && empty($conf->global->MAIN_USE_NEW_SUPPLIERMOD) || !empty($conf->supplier_order->enabled));
$tabcond[21] = !empty($conf->propal->enabled);
$tabcond[22] = (!empty($conf->commande->enabled) || !empty($conf->propal->enabled));
$tabcond[23] = true;
$tabcond[24] = !empty($conf->resource->enabled);
$tabcond[25] = !empty($conf->website->enabled);
//$tabcond[26]= ! empty($conf->product->enabled);
$tabcond[27] = !empty($conf->societe->enabled);
$tabcond[28] = !empty($conf->holiday->enabled);
$tabcond[29] = !empty($conf->projet->enabled);
$tabcond[30] = !empty($conf->label->enabled);
//$tabcond[31]= ! empty($conf->accounting->enabled);
$tabcond[32] = (!empty($conf->holiday->enabled) || !empty($conf->hrm->enabled));
$tabcond[33] = !empty($conf->hrm->enabled);
$tabcond[34] = !empty($conf->hrm->enabled);
$tabcond[35] = !empty($conf->expensereport->enabled);
$tabcond[36] = !empty($conf->expensereport->enabled);
$tabcond[37] = !empty($conf->product->enabled);
$tabcond[38] = !empty($conf->socialnetworks->enabled);
$tabcond[39] = (!empty($conf->societe->enabled) && empty($conf->global->SOCIETE_DISABLE_PROSPECTS) && !empty($conf->global->THIRDPARTY_ENABLE_PROSPECTION_ON_ALTERNATIVE_ADRESSES));
$tabcond[40] = (!empty($conf->societe->enabled) && !empty($conf->global->THIRDPARTY_ENABLE_PROSPECTION_ON_ALTERNATIVE_ADRESSES));
$tabcond[41] = !empty($conf->intracommreport->enabled);
$tabcond[42] = !empty($conf->product->enabled);

// List of help for fields
$tabhelp = array();
$tabhelp[1]  = array('code'=>$langs->trans("EnterAnyCode"));
$tabhelp[2]  = array('code'=>$langs->trans("EnterAnyCode"));
$tabhelp[3]  = array('code'=>$langs->trans("EnterAnyCode"));
$tabhelp[4]  = array('code'=>$langs->trans("EnterAnyCode"));
$tabhelp[5]  = array('code'=>$langs->trans("EnterAnyCode"));
$tabhelp[6]  = array('code'=>$langs->trans("EnterAnyCode"), 'color'=>$langs->trans("ColorFormat"), 'position'=>$langs->trans("PositionIntoComboList"));
$tabhelp[7]  = array('code'=>$langs->trans("EnterAnyCode"));
$tabhelp[8]  = array('code'=>$langs->trans("EnterAnyCode"), 'position'=>$langs->trans("PositionIntoComboList"));
$tabhelp[9]  = array('code'=>$langs->trans("EnterAnyCode"), 'unicode'=>$langs->trans("UnicodeCurrency"));
$tabhelp[10] = array('code'=>$langs->trans("EnterAnyCode"), 'taux'=>$langs->trans("SellTaxRate"), 'recuperableonly'=>$langs->trans("RecuperableOnly"), 'localtax1_type'=>$langs->trans("LocalTaxDesc"), 'localtax2_type'=>$langs->trans("LocalTaxDesc"));
$tabhelp[11] = array('code'=>$langs->trans("EnterAnyCode"), 'position'=>$langs->trans("PositionIntoComboList"));
$tabhelp[12] = array('code'=>$langs->trans("EnterAnyCode"), 'type_cdr'=>$langs->trans("TypeCdr", $langs->transnoentitiesnoconv("NbOfDays"), $langs->transnoentitiesnoconv("Offset"), $langs->transnoentitiesnoconv("NbOfDays"), $langs->transnoentitiesnoconv("Offset")));
$tabhelp[13] = array('code'=>$langs->trans("EnterAnyCode"));
$tabhelp[14] = array('code'=>$langs->trans("EnterAnyCode"));
$tabhelp[15] = array('code'=>$langs->trans("EnterAnyCode"));
$tabhelp[16] = array('code'=>$langs->trans("EnterAnyCode"));
$tabhelp[17] = array('code'=>$langs->trans("EnterAnyCode"));
$tabhelp[18] = array('code'=>$langs->trans("EnterAnyCode"), 'tracking'=>$langs->trans("UrlTrackingDesc"));
$tabhelp[19] = array('code'=>$langs->trans("EnterAnyCode"));
$tabhelp[20] = array('code'=>$langs->trans("EnterAnyCode"));
$tabhelp[21] = array('code'=>$langs->trans("EnterAnyCode"));
$tabhelp[22] = array('code'=>$langs->trans("EnterAnyCode"));
$tabhelp[23] = array('revenuestamp_type'=>'FixedOrPercent');
$tabhelp[24] = array('code'=>$langs->trans("EnterAnyCode"));
$tabhelp[25] = array('code'=>$langs->trans('EnterAnyCode'));
//$tabhelp[26] = array('code'=>$langs->trans("EnterAnyCode"));
$tabhelp[27] = array('code'=>$langs->trans("EnterAnyCode"), 'picto'=>$langs->trans("PictoHelp"));
$tabhelp[28] = array('affect'=>$langs->trans("FollowedByACounter"), 'delay'=>$langs->trans("MinimumNoticePeriod"), 'newbymonth'=>$langs->trans("NbAddedAutomatically"));
$tabhelp[29] = array('code'=>$langs->trans("EnterAnyCode"), 'percent'=>$langs->trans("OpportunityPercent"), 'position'=>$langs->trans("PositionIntoComboList"));
$tabhelp[30] = array('code'=>$langs->trans("EnterAnyCode"), 'name'=>$langs->trans("LabelName"), 'paper_size'=>$langs->trans("LabelPaperSize"));
//$tabhelp[31] = array('pcg_version'=>$langs->trans("EnterAnyCode"));
$tabhelp[32] = array('code'=>$langs->trans("EnterAnyCode"), 'dayrule'=>"Keep empty for a date defined with month and day (most common case).<br>Use a keyword like 'easter', 'eastermonday', ... for a date predefined by complex rules.", 'country'=>$langs->trans("CountryIfSpecificToOneCountry"), 'year'=>$langs->trans("ZeroMeansEveryYear"));
$tabhelp[33] = array('code'=>$langs->trans("EnterAnyCode"));
$tabhelp[34] = array('code'=>$langs->trans("EnterAnyCode"));
$tabhelp[35] = array();
$tabhelp[36] = array('range_ik'=>$langs->trans('PrevRangeToThisRange'));
$tabhelp[37] = array('code'=>$langs->trans("EnterAnyCode"), 'unit_type' => $langs->trans('MeasuringUnitTypeDesc'), 'scale' => $langs->trans('MeasuringScaleDesc'));
$tabhelp[38] = array('code'=>$langs->trans("EnterAnyCode"), 'url' => $langs->trans('UrlSocialNetworksDesc'), 'icon' => $langs->trans('FafaIconSocialNetworksDesc'));
$tabhelp[39] = array('code'=>$langs->trans("EnterAnyCode"));
$tabhelp[40] = array('code'=>$langs->trans("EnterAnyCode"), 'picto'=>$langs->trans("PictoHelp"));
$tabhelp[41] = array('code'=>$langs->trans("EnterAnyCode"));
$tabhelp[42] = array('code'=>$langs->trans("EnterAnyCode"));

// List of check for fields (NOT USED YET)
$tabfieldcheck = array();
$tabfieldcheck[1]  = array();
$tabfieldcheck[2]  = array();
$tabfieldcheck[3]  = array();
$tabfieldcheck[4]  = array();
$tabfieldcheck[5]  = array();
$tabfieldcheck[6]  = array();
$tabfieldcheck[7]  = array();
$tabfieldcheck[8]  = array();
$tabfieldcheck[9]  = array();
$tabfieldcheck[10] = array();
$tabfieldcheck[11] = array();
$tabfieldcheck[12] = array();
$tabfieldcheck[13] = array();
$tabfieldcheck[14] = array();
$tabfieldcheck[15] = array();
$tabfieldcheck[16] = array();
$tabfieldcheck[17] = array();
$tabfieldcheck[18] = array();
$tabfieldcheck[19] = array();
$tabfieldcheck[20] = array();
$tabfieldcheck[21] = array();
$tabfieldcheck[22] = array();
$tabfieldcheck[23] = array();
$tabfieldcheck[24] = array();
$tabfieldcheck[25] = array();
//$tabfieldcheck[26] = array();
$tabfieldcheck[27] = array();
$tabfieldcheck[28] = array();
$tabfieldcheck[29] = array();
$tabfieldcheck[30] = array();
//$tabfieldcheck[31] = array();
$tabfieldcheck[32] = array();
$tabfieldcheck[33] = array();
$tabfieldcheck[34] = array();
$tabfieldcheck[35] = array();
$tabfieldcheck[36] = array();
$tabfieldcheck[37] = array();
$tabfieldcheck[38] = array();
$tabfieldcheck[39] = array();
$tabfieldcheck[40] = array();
$tabfieldcheck[41] = array();
$tabfieldcheck[42] = array();

// Complete all arrays with entries found into modules
complete_dictionary_with_modules($taborder, $tabname, $tablib, $tabsql, $tabsqlsort, $tabfield, $tabfieldvalue, $tabfieldinsert, $tabrowid, $tabcond, $tabhelp, $tabfieldcheck);


// Defaut sortorder
if (empty($sortfield))
{
	$tmp1 = explode(',', $tabsqlsort[$id]);
	$tmp2 = explode(' ', $tmp1[0]);
	$sortfield = preg_replace('/^.*\./', '', $tmp2[0]);
}

// Define elementList and sourceList (used for dictionary type of contacts "llx_c_type_contact")
$elementList = array();
$sourceList = array();
if ($id == 11)
{
<<<<<<< HEAD
	$elementList = array(
		'' => '',
		'societe' => $langs->trans('ThirdParty'),
		// 'proposal' => $langs->trans('Proposal'),
		// 'order' => $langs->trans('Order'),
		// 'invoice' => $langs->trans('Bill'),
		'supplier_proposal' => $langs->trans('SupplierProposal'),
		'order_supplier' => $langs->trans('SupplierOrder'),
		'invoice_supplier' => $langs->trans('SupplierBill'),
		// 'intervention' => $langs->trans('InterventionCard'),
		// 'contract' => $langs->trans('Contract'),
		'project' => $langs->trans('Project'),
		'project_task' => $langs->trans('Task'),
		'agenda' => $langs->trans('Agenda'),
		'dolresource' => $langs->trans('Resource'),
		// old deprecated
		'propal' => $langs->trans('Proposal'),
		'commande' => $langs->trans('Order'),
		'facture' => $langs->trans('Bill'),
		'fichinter' => $langs->trans('InterventionCard'),
		'contrat' => $langs->trans('Contract'),
=======
    $elementList = array(
        '' => '',
        'societe' => $langs->trans('ThirdParty'),
        // 'proposal' => $langs->trans('Proposal'),
        // 'order' => $langs->trans('Order'),
        // 'invoice' => $langs->trans('Bill'),
        'supplier_proposal' => $langs->trans('SupplierProposal'),
        'order_supplier' => $langs->trans('SupplierOrder'),
        'invoice_supplier' => $langs->trans('SupplierBill'),
        // 'intervention' => $langs->trans('InterventionCard'),
        // 'contract' => $langs->trans('Contract'),
        'project' => $langs->trans('Project'),
        'project_task' => $langs->trans('Task'),
        'ticket' => $langs->trans('Ticket'),
        'agenda' => $langs->trans('Agenda'),
        'dolresource' => $langs->trans('Resource'),
        // old deprecated
        'propal' => $langs->trans('Proposal'),
        'commande' => $langs->trans('Order'),
        'facture' => $langs->trans('Bill'),
        'fichinter' => $langs->trans('InterventionCard'),
        'contrat' => $langs->trans('Contract'),
>>>>>>> 7f213325
	);
	if (!empty($conf->global->MAIN_SUPPORT_SHARED_CONTACT_BETWEEN_THIRDPARTIES)) $elementList["societe"] = $langs->trans('ThirdParty');

	complete_elementList_with_modules($elementList);

	asort($elementList);
	$sourceList = array(
			'internal' => $langs->trans('Internal'),
			'external' => $langs->trans('External')
	);
}

// Define localtax_typeList (used for dictionary "llx_c_tva")
$localtax_typeList = array();
if ($id == 10)
{
	$localtax_typeList = array(
		"0" => $langs->trans("No"),
		"1" => $langs->trans("Yes").' ('.$langs->trans("Type")." 1)", //$langs->trans("%ageOnAllWithoutVAT"),
		"2" => $langs->trans("Yes").' ('.$langs->trans("Type")." 2)", //$langs->trans("%ageOnAllBeforeVAT"),
		"3" => $langs->trans("Yes").' ('.$langs->trans("Type")." 3)", //$langs->trans("%ageOnProductsWithoutVAT"),
		"4" => $langs->trans("Yes").' ('.$langs->trans("Type")." 4)", //$langs->trans("%ageOnProductsBeforeVAT"),
		"5" => $langs->trans("Yes").' ('.$langs->trans("Type")." 5)", //$langs->trans("%ageOnServiceWithoutVAT"),
		"6" => $langs->trans("Yes").' ('.$langs->trans("Type")." 6)"	//$langs->trans("%ageOnServiceBeforeVAT"),
	);
}



/*
 * Actions
 */

if (GETPOST('button_removefilter', 'alpha') || GETPOST('button_removefilter.x', 'alpha') || GETPOST('button_removefilter_x', 'alpha'))
{
	$search_country_id = '';
	$search_code = '';
}

// Actions add or modify an entry into a dictionary
if (GETPOST('actionadd') || GETPOST('actionmodify'))
{
	$listfield = explode(',', str_replace(' ', '', $tabfield[$id]));
	$listfieldinsert = explode(',', $tabfieldinsert[$id]);
	$listfieldmodify = explode(',', $tabfieldinsert[$id]);
	$listfieldvalue = explode(',', $tabfieldvalue[$id]);

	// Check that all fields are filled
	$ok = 1;
	foreach ($listfield as $f => $value)
	{
		// Discard check of mandatory fields for country for some tables
		if ($value == 'country_id' && in_array($tablib[$id], array('DictionaryPublicHolidays', 'DictionaryVAT', 'DictionaryRegion', 'DictionaryCompanyType', 'DictionaryHolidayTypes', 'DictionaryRevenueStamp', 'DictionaryAccountancysystem', 'DictionaryAccountancyCategory'))) continue; // For some pages, country is not mandatory
		if ($value == 'country' && in_array($tablib[$id], array('DictionaryPublicHolidays', 'DictionaryCanton', 'DictionaryCompanyType', 'DictionaryHolidayTypes', 'DictionaryRevenueStamp'))) continue; // For some pages, country is not mandatory
		// Discard check of mandatory fiedls for other fields
		if ($value == 'localtax1' && empty($_POST['localtax1_type'])) continue;
		if ($value == 'localtax2' && empty($_POST['localtax2_type'])) continue;
		if ($value == 'color' && empty($_POST['color'])) continue;
		if ($value == 'formula' && empty($_POST['formula'])) continue;
		if ($value == 'dayrule' && empty($_POST['dayrule'])) continue;
		if ($value == 'sortorder') continue; // For a column name 'sortorder', we use the field name 'position'
		if ((!GETPOSTISSET($value) || GETPOST($value) == '')
			&& (!in_array($listfield[$f], array('decalage', 'module', 'accountancy_code', 'accountancy_code_sell', 'accountancy_code_buy', 'tracking', 'picto'))  // Fields that are not mandatory
			&& ($id != 10 || ($listfield[$f] != 'code' && $listfield[$f] != 'note')) // Field code and note is not mandatory for dictionary table 10
			)
		) {
			$ok = 0;
			$fieldnamekey = $listfield[$f];
			// We take translate key of field
			if ($fieldnamekey == 'libelle' || ($fieldnamekey == 'label'))  $fieldnamekey = 'Label';
			if ($fieldnamekey == 'libelle_facture') $fieldnamekey = 'LabelOnDocuments';
			if ($fieldnamekey == 'nbjour')   $fieldnamekey = 'NbOfDays';
			if ($fieldnamekey == 'decalage') $fieldnamekey = 'Offset';
			if ($fieldnamekey == 'module')   $fieldnamekey = 'Module';
			if ($fieldnamekey == 'code') $fieldnamekey = 'Code';
			if ($fieldnamekey == 'note') $fieldnamekey = 'Note';
			if ($fieldnamekey == 'taux') $fieldnamekey = 'Rate';
			if ($fieldnamekey == 'type') $fieldnamekey = 'Type';
			if ($fieldnamekey == 'position') $fieldnamekey = 'Position';
			if ($fieldnamekey == 'unicode') $fieldnamekey = 'Unicode';
			if ($fieldnamekey == 'deductible') $fieldnamekey = 'Deductible';
			if ($fieldnamekey == 'sortorder') $fieldnamekey = 'SortOrder';
			if ($fieldnamekey == 'category_type') $fieldnamekey = 'Calculated';
			if ($fieldnamekey == 'revenuestamp_type') $fieldnamekey = 'TypeOfRevenueStamp';
			if ($fieldnamekey == 'use_default') $fieldnamekey = 'UseByDefault';

			setEventMessages($langs->transnoentities("ErrorFieldRequired", $langs->transnoentities($fieldnamekey)), null, 'errors');
		}
	}
	// Other checks
	if (GETPOST('actionadd') && $tabname[$id] == MAIN_DB_PREFIX."c_actioncomm" && GETPOSTISSET("type") && in_array(GETPOST("type"), array('system', 'systemauto'))) {
		$ok = 0;
		setEventMessages($langs->transnoentities('ErrorReservedTypeSystemSystemAuto'), null, 'errors');
	}
	if (GETPOSTISSET("code"))
	{
		if (GETPOST("code") == '0')
		{
			$ok = 0;
			setEventMessages($langs->transnoentities('ErrorCodeCantContainZero'), null, 'errors');
		}
		/*if (!is_numeric($_POST['code']))	// disabled, code may not be in numeric base
    	{
	    	$ok = 0;
	    	$msg .= $langs->transnoentities('ErrorFieldFormat', $langs->transnoentities('Code')).'<br>';
	    }*/
	}
	if (GETPOSTISSET("country") && ($_POST["country"] == '0') && ($id != 2))
	{
		if (in_array($tablib[$id], array('DictionaryCompanyType', 'DictionaryHolidayTypes')))	// Field country is no mandatory for such dictionaries
		{
			$_POST["country"] = '';
		} else {
			$ok = 0;
			setEventMessages($langs->transnoentities("ErrorFieldRequired", $langs->transnoentities("Country")), null, 'errors');
		}
	}
	if (($id == 3 || $id == 42) && !is_numeric($_POST["code"])) {
	   	$ok = 0;
	   	setEventMessages($langs->transnoentities("ErrorFieldMustBeANumeric", $langs->transnoentities("Code")), null, 'errors');
	}

	// Clean some parameters
	if ((!empty($_POST["localtax1_type"]) || ($_POST['localtax1_type'] == '0')) && empty($_POST["localtax1"])) $_POST["localtax1"] = '0'; // If empty, we force to 0
	if ((!empty($_POST["localtax2_type"]) || ($_POST['localtax2_type'] == '0')) && empty($_POST["localtax2"])) $_POST["localtax2"] = '0'; // If empty, we force to 0
	if ($_POST["accountancy_code"] <= 0) $_POST["accountancy_code"] = ''; // If empty, we force to null
	if ($_POST["accountancy_code_sell"] <= 0) $_POST["accountancy_code_sell"] = ''; // If empty, we force to null
	if ($_POST["accountancy_code_buy"] <= 0) $_POST["accountancy_code_buy"] = ''; // If empty, we force to null
	if ($id == 10 && GETPOSTISSET("code"))  // Spaces are not allowed into code for tax dictionary
	{
		$_POST["code"] = preg_replace('/[^a-zA-Z0-9\-\+]/', '', $_POST["code"]);
	}

	// If check ok and action add, add the line
	if ($ok && GETPOST('actionadd'))
	{
		if ($tabrowid[$id])
		{
			// Get free id for insert
			$newid = 0;
			$sql = "SELECT max(".$tabrowid[$id].") newid from ".$tabname[$id];
			$result = $db->query($sql);
			if ($result)
			{
				$obj = $db->fetch_object($result);
				$newid = ($obj->newid + 1);
			} else {
				dol_print_error($db);
			}
		}

		// Add new entry
		$sql = "INSERT INTO ".$tabname[$id]." (";
		// List of fields
		if ($tabrowid[$id] && !in_array($tabrowid[$id], $listfieldinsert))
			$sql .= $tabrowid[$id].",";
		$sql .= $tabfieldinsert[$id];
		$sql .= ",active)";
		$sql .= " VALUES(";

		// List of values
		if ($tabrowid[$id] && !in_array($tabrowid[$id], $listfieldinsert))
			$sql .= $newid.",";
		$i = 0;
		foreach ($listfieldinsert as $f => $value)
		{
			$keycode = $listfieldvalue[$i];
			if (empty($keycode)) $keycode = $value;

			if ($value == 'price' || preg_match('/^amount/i', $value) || $value == 'taux') {
				$_POST[$keycode] = price2num($_POST[$keycode], 'MU');
			} elseif ($value == 'entity') {
				$_POST[$keycode] = getEntity($tabname[$id]);
			}

			if ($i) $sql .= ",";

			if ($keycode == 'sortorder')		// For column name 'sortorder', we use the field name 'position'
			{
				$sql .= "'".(int) GETPOST('position', 'int')."'";
			} elseif ($_POST[$keycode] == '' && !($keycode == 'code' && $id == 10)) $sql .= "null"; // For vat, we want/accept code = ''
			elseif ($keycode == 'content') {
				$sql .= "'".$db->escape(GETPOST($keycode, 'restricthtml'))."'";
			} elseif (in_array($keycode, array('joinfile', 'private', 'position', 'scale'))) {
				$sql .= (int) GETPOST($keycode, 'int');
			} else {
				$sql .= "'".$db->escape(GETPOST($keycode, 'nohtml'))."'";
			}

			$i++;
		}
		$sql .= ",1)";

		dol_syslog("actionadd", LOG_DEBUG);
		$result = $db->query($sql);
		if ($result)	// Add is ok
		{
			setEventMessages($langs->transnoentities("RecordCreatedSuccessfully"), null, 'mesgs');

			// Clean $_POST array, we keep only id of dictionary
			if ($id == 10 && GETPOST('country', 'int') > 0) {
				$search_country_id = GETPOST('country', 'int');
			}
			$_POST = array('id'=>$id);
		} else {
			if ($db->errno() == 'DB_ERROR_RECORD_ALREADY_EXISTS') {
				setEventMessages($langs->transnoentities("ErrorRecordAlreadyExists"), null, 'errors');
			} else {
				dol_print_error($db);
			}
		}
	}

	// If verif ok and action modify, modify the line
	if ($ok && GETPOST('actionmodify'))
	{
		if ($tabrowid[$id]) { $rowidcol = $tabrowid[$id]; } else { $rowidcol = "rowid"; }

		// Modify entry
		$sql = "UPDATE ".$tabname[$id]." SET ";
		// Modifie valeur des champs
		if ($tabrowid[$id] && !in_array($tabrowid[$id], $listfieldmodify))
		{
			$sql .= $tabrowid[$id]."=";
			$sql .= "'".$db->escape($rowid)."', ";
		}
		$i = 0;
		foreach ($listfieldmodify as $field)
		{
			$keycode = $listfieldvalue[$i];
			if (empty($keycode)) $keycode = $field;

			if ($field == 'price' || preg_match('/^amount/i', $field) || $field == 'taux') {
				$_POST[$keycode] = price2num($_POST[$keycode], 'MU');
			} elseif ($field == 'entity') {
				$_POST[$keycode] = getEntity($tabname[$id]);
			}

			if ($i) $sql .= ",";
			$sql .= $field."=";
			if ($listfieldvalue[$i] == 'sortorder')		// For column name 'sortorder', we use the field name 'position'
			{
				$sql .= (int) GETPOST('position', 'int');
			} elseif ($_POST[$keycode] == '' && !($keycode == 'code' && $id == 10)) $sql .= "null"; // For vat, we want/accept code = ''
			elseif ($keycode == 'content') {
				$sql .= "'".$db->escape(GETPOST($keycode, 'restricthtml'))."'";
			} elseif (in_array($keycode, array('private', 'position', 'scale'))) {
				$sql .= (int) GETPOST($keycode, 'int');
			} else {
				$sql .= "'".$db->escape(GETPOST($keycode, 'nohtml'))."'";
			}

			$i++;
		}
		if (in_array($rowidcol, array('code', 'code_iso'))) {
			$sql .= " WHERE ".$rowidcol." = '".$db->escape($rowid)."'";
		} else {
			$sql .= " WHERE ".$rowidcol." = ".((int) $rowid);
		}
		if (in_array('entity', $listfieldmodify)) $sql .= " AND entity = '".getEntity($tabname[$id])."'";

		dol_syslog("actionmodify", LOG_DEBUG);
		//print $sql;
		$resql = $db->query($sql);
		if (!$resql)
		{
			setEventMessages($db->error(), null, 'errors');
		}
	}
	//$_GET["id"]=GETPOST('id', 'int');       // Force affichage dictionnaire en cours d'edition
}

if (GETPOST('actioncancel'))
{
	//$_GET["id"]=GETPOST('id', 'int');       // Force affichage dictionnaire en cours d'edition
}

if ($action == 'confirm_delete' && $confirm == 'yes')       // delete
{
	if ($tabrowid[$id]) { $rowidcol = $tabrowid[$id]; } else { $rowidcol = "rowid"; }

	$sql = "DELETE FROM ".$tabname[$id]." WHERE ".$rowidcol."='".$db->escape($rowid)."'".($entity != '' ? " AND entity = ".(int) $entity : '');

	dol_syslog("delete", LOG_DEBUG);
	$result = $db->query($sql);
	if (!$result)
	{
		if ($db->errno() == 'DB_ERROR_CHILD_EXISTS')
		{
			setEventMessages($langs->transnoentities("ErrorRecordIsUsedByChild"), null, 'errors');
		} else {
			dol_print_error($db);
		}
	}
}

// activate
if ($action == $acts[0])
{
	if ($tabrowid[$id]) { $rowidcol = $tabrowid[$id]; } else { $rowidcol = "rowid"; }

	if ($rowid) {
		$sql = "UPDATE ".$tabname[$id]." SET active = 1 WHERE ".$rowidcol."='".$db->escape($rowid)."'".($entity != '' ? " AND entity = ".(int) $entity : '');
	} elseif ($code) {
		$sql = "UPDATE ".$tabname[$id]." SET active = 1 WHERE code='".dol_escape_htmltag($code)."'".($entity != '' ? " AND entity = ".(int) $entity : '');
	}

	$result = $db->query($sql);
	if (!$result)
	{
		dol_print_error($db);
	}
}

// disable
if ($action == $acts[1])
{
	if ($tabrowid[$id]) { $rowidcol = $tabrowid[$id]; } else { $rowidcol = "rowid"; }

	if ($rowid) {
		$sql = "UPDATE ".$tabname[$id]." SET active = 0 WHERE ".$rowidcol."='".$db->escape($rowid)."'".($entity != '' ? " AND entity = ".(int) $entity : '');
	} elseif ($code) {
		$sql = "UPDATE ".$tabname[$id]." SET active = 0 WHERE code='".dol_escape_htmltag($code)."'".($entity != '' ? " AND entity = ".(int) $entity : '');
	}

	$result = $db->query($sql);
	if (!$result)
	{
		dol_print_error($db);
	}
}

// favorite
if ($action == 'activate_favorite')
{
	if ($tabrowid[$id]) { $rowidcol = $tabrowid[$id]; } else { $rowidcol = "rowid"; }

	if ($rowid) {
		$sql = "UPDATE ".$tabname[$id]." SET favorite = 1 WHERE ".$rowidcol."='".$db->escape($rowid)."'".($entity != '' ? " AND entity = ".(int) $entity : '');
	} elseif ($code) {
		$sql = "UPDATE ".$tabname[$id]." SET favorite = 1 WHERE code='".dol_escape_htmltag($code)."'".($entity != '' ? " AND entity = ".(int) $entity : '');
	}

	$result = $db->query($sql);
	if (!$result)
	{
		dol_print_error($db);
	}
}

// disable favorite
if ($action == 'disable_favorite')
{
	if ($tabrowid[$id]) { $rowidcol = $tabrowid[$id]; } else { $rowidcol = "rowid"; }

	if ($rowid) {
		$sql = "UPDATE ".$tabname[$id]." SET favorite = 0 WHERE ".$rowidcol."='".$db->escape($rowid)."'".($entity != '' ? " AND entity = ".(int) $entity : '');
	} elseif ($code) {
		$sql = "UPDATE ".$tabname[$id]." SET favorite = 0 WHERE code='".dol_escape_htmltag($code)."'".($entity != '' ? " AND entity = ".(int) $entity : '');
	}

	$result = $db->query($sql);
	if (!$result)
	{
		dol_print_error($db);
	}
}


/*
 * View
 */

$form = new Form($db);
$formadmin = new FormAdmin($db);

$title = $langs->trans("DictionarySetup");

llxHeader('', $title);

$linkback = '';
if ($id)
{
	$title .= ' - '.$langs->trans($tablib[$id]);
	$linkback = '<a href="'.$_SERVER['PHP_SELF'].'">'.$langs->trans("BackToDictionaryList").'</a>';
}
$titlepicto = 'title_setup';
if ($id == 10 && GETPOST('from') == 'accountancy')
{
	$title = $langs->trans("MenuVatAccounts");
	$titlepicto = 'accountancy';
}
if ($id == 7 && GETPOST('from') == 'accountancy')
{
	$title = $langs->trans("MenuTaxAccounts");
	$titlepicto = 'accountancy';
}

print load_fiche_titre($title, $linkback, $titlepicto);

if (empty($id))
{
	print '<span class="opacitymedium">'.$langs->trans("DictionaryDesc");
	print " ".$langs->trans("OnlyActiveElementsAreShown")."<br>\n";
	print '</span><br>';
}


$param = '&id='.urlencode($id);
if ($search_country_id > 0) $param .= '&search_country_id='.urlencode($search_country_id);
if ($search_code != '')     $param .= '&search_code='.urlencode($search_country_id);
if ($entity != '') $param .= '&entity='.(int) $entity;
$paramwithsearch = $param;
if ($sortorder) $paramwithsearch .= '&sortorder='.urlencode($sortorder);
if ($sortfield) $paramwithsearch .= '&sortfield='.urlencode($sortfield);
if (GETPOST('from')) $paramwithsearch .= '&from='.urlencode(GETPOST('from', 'alpha'));


// Confirmation of the deletion of the line
if ($action == 'delete')
{
	print $form->formconfirm($_SERVER["PHP_SELF"].'?'.($page ? 'page='.$page.'&' : '').'rowid='.urlencode($rowid).'&code='.urlencode($code).$paramwithsearch, $langs->trans('DeleteLine'), $langs->trans('ConfirmDeleteLine'), 'confirm_delete', '', 0, 1);
}
//var_dump($elementList);

/*
 * Show a dictionary
 */
if ($id)
{
	// Complete search values request with sort criteria
	$sql = $tabsql[$id];

	if (!preg_match('/ WHERE /', $sql)) $sql .= " WHERE 1 = 1";
	if ($search_country_id > 0) $sql .= " AND c.rowid = ".$search_country_id;
	if ($search_code != '' && $id == 9)     $sql .= natural_search("code_iso", $search_code);
	elseif ($search_code != '' && $id == 28)    $sql .= natural_search("h.code", $search_code);
	elseif ($search_code != '' && $id == 32)    $sql .= natural_search("a.code", $search_code);
	elseif ($search_code != '' && $id == 3)     $sql .= natural_search("r.code_region", $search_code);
	elseif ($search_code != '' && $id != 9)     $sql .= natural_search("code", $search_code);

	if ($sortfield)
	{
		// If sort order is "country", we use country_code instead
		if ($sortfield == 'country') $sortfield = 'country_code';
		$sql .= $db->order($sortfield, $sortorder);
		$sql .= ", ";
		// Clear the required sort criteria for the tabsqlsort to be able to force it with selected value
		$tabsqlsort[$id] = preg_replace('/([a-z]+\.)?'.$sortfield.' '.$sortorder.',/i', '', $tabsqlsort[$id]);
		$tabsqlsort[$id] = preg_replace('/([a-z]+\.)?'.$sortfield.',/i', '', $tabsqlsort[$id]);
	} else {
		$sql .= " ORDER BY ";
	}
	$sql .= $tabsqlsort[$id];
	$sql .= $db->plimit($listlimit + 1, $offset);
	//print $sql;

	if (empty($tabfield[$id]))
	{
		dol_print_error($db, 'The table with id '.$id.' has no array tabfield defined');
		exit;
	}
	$fieldlist = explode(',', $tabfield[$id]);

	print '<form action="'.$_SERVER['PHP_SELF'].'?id='.$id.'" method="POST">';
	print '<input type="hidden" name="token" value="'.newToken().'">';
	print '<input type="hidden" name="from" value="'.dol_escape_htmltag(GETPOST('from', 'alpha')).'">';

	if ($id == 10 && empty($conf->global->FACTURE_TVAOPTION))
	{
		print info_admin($langs->trans("VATIsUsedIsOff", $langs->transnoentities("Setup"), $langs->transnoentities("CompanyFoundation")));
		print "<br>\n";
	}

	// Form to add a new line
	if ($tabname[$id])
	{
		$alabelisused = 0;
		$withentity = null;

		$fieldlist = explode(',', $tabfield[$id]);

		print '<div class="div-table-responsive-no-min">';
		print '<table class="noborder centpercent">';

		// Line for title
		$tdsoffields = '<tr class="liste_titre">';
		foreach ($fieldlist as $field => $value)
		{
			if ($fieldlist[$field] == 'entity') {
				$withentity = getEntity($tabname[$id]);
				continue;
			}

			// Define field friendly name from its technical name
			$valuetoshow = ucfirst($fieldlist[$field]); // Par defaut
			$valuetoshow = $langs->trans($valuetoshow); // try to translate
			$class = '';

			if ($fieldlist[$field] == 'pos') { $valuetoshow = $langs->trans("Position"); $class = 'maxwidth100'; }
			if ($fieldlist[$field] == 'source') { $valuetoshow = $langs->trans("Contact"); }
			if ($fieldlist[$field] == 'price') { $valuetoshow = $langs->trans("PriceUHT"); }
			if ($fieldlist[$field] == 'taux') {
				if ($tabname[$id] != MAIN_DB_PREFIX."c_revenuestamp") $valuetoshow = $langs->trans("Rate");
				else $valuetoshow = $langs->trans("Amount");
				$class = 'center';
			}
			if ($fieldlist[$field] == 'localtax1_type') { $valuetoshow = $langs->trans("UseLocalTax")." 2"; $class = "center"; $sortable = 0; }
			if ($fieldlist[$field] == 'localtax1') { $valuetoshow = $langs->trans("Rate")." 2"; $class = "center"; }
			if ($fieldlist[$field] == 'localtax2_type') { $valuetoshow = $langs->trans("UseLocalTax")." 3"; $class = "center"; $sortable = 0; }
			if ($fieldlist[$field] == 'localtax2') { $valuetoshow = $langs->trans("Rate")." 3"; $class = "center"; }
			if ($fieldlist[$field] == 'organization') { $valuetoshow = $langs->trans("Organization"); }
			if ($fieldlist[$field] == 'lang') { $valuetoshow = $langs->trans("Language"); }
			if ($fieldlist[$field] == 'type') {
				if ($tabname[$id] == MAIN_DB_PREFIX."c_paiement") $valuetoshow = $form->textwithtooltip($langs->trans("Type"), $langs->trans("TypePaymentDesc"), 2, 1, img_help(1, ''));
				else $valuetoshow = $langs->trans("Type");
			}
			if ($fieldlist[$field] == 'code') { $valuetoshow = $langs->trans("Code"); $class = 'maxwidth100'; }
			if ($fieldlist[$field] == 'libelle' || $fieldlist[$field] == 'label')
			{
				$valuetoshow = $form->textwithtooltip($langs->trans("Label"), $langs->trans("LabelUsedByDefault"), 2, 1, img_help(1, ''));
			}
			if ($fieldlist[$field] == 'libelle_facture') {
				$valuetoshow = $form->textwithtooltip($langs->trans("LabelOnDocuments"), $langs->trans("LabelUsedByDefault"), 2, 1, img_help(1, ''));
			}
			if ($fieldlist[$field] == 'country') {
				if (in_array('region_id', $fieldlist)) { print '<td>&nbsp;</td>'; continue; }		// For region page, we do not show the country input
				$valuetoshow = $langs->trans("Country");
			}
			if ($fieldlist[$field] == 'recuperableonly') { $valuetoshow = $langs->trans("NPR"); $class = "center"; }
			if ($fieldlist[$field] == 'nbjour') { $valuetoshow = $langs->trans("NbOfDays"); }
			if ($fieldlist[$field] == 'type_cdr') { $valuetoshow = $langs->trans("AtEndOfMonth"); $class = "center"; }
			if ($fieldlist[$field] == 'decalage') { $valuetoshow = $langs->trans("Offset"); }
			if ($fieldlist[$field] == 'width' || $fieldlist[$field] == 'nx') { $valuetoshow = $langs->trans("Width"); }
			if ($fieldlist[$field] == 'height' || $fieldlist[$field] == 'ny') { $valuetoshow = $langs->trans("Height"); }
			if ($fieldlist[$field] == 'unit' || $fieldlist[$field] == 'metric') { $valuetoshow = $langs->trans("MeasuringUnit"); }
			if ($fieldlist[$field] == 'region_id' || $fieldlist[$field] == 'country_id') { $valuetoshow = ''; }
			if ($fieldlist[$field] == 'accountancy_code') { $valuetoshow = $langs->trans("AccountancyCode"); }
			if ($fieldlist[$field] == 'accountancy_code_sell') { $valuetoshow = $langs->trans("AccountancyCodeSell"); }
			if ($fieldlist[$field] == 'accountancy_code_buy') { $valuetoshow = $langs->trans("AccountancyCodeBuy"); }
			if ($fieldlist[$field] == 'pcg_version' || $fieldlist[$field] == 'fk_pcg_version') { $valuetoshow = $langs->trans("Pcg_version"); }
			if ($fieldlist[$field] == 'account_parent') { $valuetoshow = $langs->trans("Accountparent"); }
			if ($fieldlist[$field] == 'pcg_type') { $valuetoshow = $langs->trans("Pcg_type"); }
			if ($fieldlist[$field] == 'pcg_subtype') { $valuetoshow = $langs->trans("Pcg_subtype"); }
			if ($fieldlist[$field] == 'sortorder') { $valuetoshow = $langs->trans("SortOrder"); }
			if ($fieldlist[$field] == 'short_label') { $valuetoshow = $langs->trans("ShortLabel"); }
			if ($fieldlist[$field] == 'range_account') { $valuetoshow = $langs->trans("Range"); }
			if ($fieldlist[$field] == 'sens') { $valuetoshow = $langs->trans("Sens"); }
			if ($fieldlist[$field] == 'category_type') { $valuetoshow = $langs->trans("Calculated"); }
			if ($fieldlist[$field] == 'formula') { $valuetoshow = $langs->trans("Formula"); }
			if ($fieldlist[$field] == 'paper_size') { $valuetoshow = $langs->trans("PaperSize"); }
			if ($fieldlist[$field] == 'orientation') { $valuetoshow = $langs->trans("Orientation"); }
			if ($fieldlist[$field] == 'leftmargin') { $valuetoshow = $langs->trans("LeftMargin"); }
			if ($fieldlist[$field] == 'topmargin') { $valuetoshow = $langs->trans("TopMargin"); }
			if ($fieldlist[$field] == 'spacex') { $valuetoshow = $langs->trans("SpaceX"); }
			if ($fieldlist[$field] == 'spacey') { $valuetoshow = $langs->trans("SpaceY"); }
			if ($fieldlist[$field] == 'font_size') { $valuetoshow = $langs->trans("FontSize"); }
			if ($fieldlist[$field] == 'custom_x') { $valuetoshow = $langs->trans("CustomX"); }
			if ($fieldlist[$field] == 'custom_y') { $valuetoshow = $langs->trans("CustomY"); }
			if ($fieldlist[$field] == 'percent') { $valuetoshow = $langs->trans("Percentage"); }
			if ($fieldlist[$field] == 'affect') { $valuetoshow = $langs->trans("WithCounter"); }
			if ($fieldlist[$field] == 'delay') { $valuetoshow = $langs->trans("NoticePeriod"); }
			if ($fieldlist[$field] == 'newbymonth') { $valuetoshow = $langs->trans("NewByMonth"); }
			if ($fieldlist[$field] == 'fk_tva') { $valuetoshow = $langs->trans("VAT"); }
			if ($fieldlist[$field] == 'range_ik') { $valuetoshow = $langs->trans("RangeIk"); }
			if ($fieldlist[$field] == 'fk_c_exp_tax_cat') { $valuetoshow = $langs->trans("CarCategory"); }
			if ($fieldlist[$field] == 'revenuestamp_type') { $valuetoshow = $langs->trans('TypeOfRevenueStamp'); }
			if ($fieldlist[$field] == 'use_default') { $valuetoshow = $langs->trans('Default'); $class = 'center'; }
			if ($fieldlist[$field] == 'unit_type') { $valuetoshow = $langs->trans('TypeOfUnit'); }

			if ($id == 2)	// Special case for state page
			{
				if ($fieldlist[$field] == 'region_id') { $valuetoshow = '&nbsp;'; $showfield = 1; }
				if ($fieldlist[$field] == 'region') { $valuetoshow = $langs->trans("Country").'/'.$langs->trans("Region"); $showfield = 1; }
			}

			if ($valuetoshow != '')
			{
				$tdsoffields .= '<td'.($class ? ' class="'.$class.'"' : '').'>';
				if (!empty($tabhelp[$id][$value]) && preg_match('/^http(s*):/i', $tabhelp[$id][$value])) $tdsoffields .= '<a href="'.$tabhelp[$id][$value].'" target="_blank">'.$valuetoshow.' '.img_help(1, $valuetoshow).'</a>';
				elseif (!empty($tabhelp[$id][$value])) $tdsoffields .= $form->textwithpicto($valuetoshow, $tabhelp[$id][$value]);
				else $tdsoffields .= $valuetoshow;
				$tdsoffields .= '</td>';
			}
			if ($fieldlist[$field] == 'libelle' || $fieldlist[$field] == 'label') $alabelisused = 1;
		}

		if ($id == 4) $tdsoffields .= '<td></td>';
		$tdsoffields .= '<td>';
		$tdsoffields .= '<input type="hidden" name="id" value="'.$id.'">';
		if (!is_null($withentity))
			$tdsoffields .= '<input type="hidden" name="entity" value="'.$withentity.'">';
		$tdsoffields .= '</td>';
		$tdsoffields .= '<td style="min-width: 26px;"></td>';
		$tdsoffields .= '<td style="min-width: 26px;"></td>';
		$tdsoffields .= '</tr>';

		print $tdsoffields;


		$obj = new stdClass();
		// If data was already input, we define them in obj to populate input fields.
		if (GETPOST('actionadd'))
		{
			foreach ($fieldlist as $key=>$val)
			{
				if (GETPOST($val) != '')
					$obj->$val = GETPOST($val);
			}
		}

		$tmpaction = 'create';
		$parameters = array('fieldlist'=>$fieldlist, 'tabname'=>$tabname[$id]);
		$reshook = $hookmanager->executeHooks('createDictionaryFieldlist', $parameters, $obj, $tmpaction); // Note that $action and $object may have been modified by some hooks
		$error = $hookmanager->error; $errors = $hookmanager->errors;

		if ($id == 3) unset($fieldlist[2]); // Remove field ??? if dictionary Regions

		// Line to enter new values
		print '<!-- line to add new entry -->';
		print '<tr class="oddeven nodrag nodrop nohover">';

		if (empty($reshook))
		{
	   		fieldList($fieldlist, $obj, $tabname[$id], 'add');
		}

		if ($id == 4) print '<td></td>';
		print '<td colspan="3" class="center">';
		if ($action != 'edit')
		{
			print '<input type="submit" class="button" name="actionadd" value="'.$langs->trans("Add").'">';
		}
		print '</td>';

		print "</tr>";

		print '</table>';
		print '</div>';
	}

	print '</form>';


	print '<br>';


	print '<form action="'.$_SERVER['PHP_SELF'].'?id='.$id.'" method="POST">';
	print '<input type="hidden" name="token" value="'.newToken().'">';
	print '<input type="hidden" name="from" value="'.dol_escape_htmltag(GETPOST('from', 'alpha')).'">';

	// List of available record in database
	dol_syslog("htdocs/admin/dict", LOG_DEBUG);

	$resql = $db->query($sql);
	if ($resql)
	{
		$num = $db->num_rows($resql);
		$i = 0;

		// There is several pages
		if ($num > $listlimit || $page)
		{
			print_fleche_navigation($page, $_SERVER["PHP_SELF"], $paramwithsearch, ($num > $listlimit), '<li class="pagination"><span>'.$langs->trans("Page").' '.($page + 1).'</span></li>');
			print '<div class="clearboth"></div>';
		}

		print '<div class="div-table-responsive">';
		print '<table class="noborder centpercent">';

		// Title line with search input fields
		print '<tr class="liste_titre_filter">';
		$filterfound = 0;
		foreach ($fieldlist as $field => $value)
		{
			if ($fieldlist[$field] == 'entity') continue;

			$showfield = 1; // By default

			if ($fieldlist[$field] == 'region_id' || $fieldlist[$field] == 'country_id') { $showfield = 0; }

			if ($showfield)
			{
				if ($value == 'country')
				{
					print '<td class="liste_titre">';
					print $form->select_country($search_country_id, 'search_country_id', '', 28, 'maxwidth150 maxwidthonsmartphone');
					print '</td>';
					$filterfound++;
				} elseif ($value == 'code')
				{
					print '<td class="liste_titre">';
					print '<input type="text" class="maxwidth100" name="search_code" value="'.dol_escape_htmltag($search_code).'">';
					print '</td>';
					$filterfound++;
				} else {
					print '<td class="liste_titre">';
					print '</td>';
				}
			}
		}
		if ($id == 4) print '<td></td>';
		print '<td class="liste_titre"></td>';
		print '<td class="liste_titre right" colspan="2">';
		if ($filterfound)
		{
			$searchpicto = $form->showFilterAndCheckAddButtons(0);
			print $searchpicto;
		}
		print '</td>';
		print '</tr>';

		// Title of lines
		print '<tr class="liste_titre">';
		foreach ($fieldlist as $field => $value)
		{
			if ($fieldlist[$field] == 'entity') continue;

			if (in_array($value, array('label', 'libelle', 'libelle_facture')) && empty($tabhelp[$id][$value])) {
				$tabhelp[$id][$value] = $langs->trans('LabelUsedByDefault');
			}

			// Determines the name of the field in relation to the possible names
			// in data dictionaries
			$showfield = 1; // By defaut
			$cssprefix = '';
			$sortable = 1;
			$valuetoshow = ucfirst($fieldlist[$field]); // By defaut
			$valuetoshow = $langs->trans($valuetoshow); // try to translate

			// Special cases
			if ($fieldlist[$field] == 'source') { $valuetoshow = $langs->trans("Contact"); }
			if ($fieldlist[$field] == 'price') { $valuetoshow = $langs->trans("PriceUHT"); }
			if ($fieldlist[$field] == 'taux') {
				if ($tabname[$id] != MAIN_DB_PREFIX."c_revenuestamp") $valuetoshow = $langs->trans("Rate");
				else $valuetoshow = $langs->trans("Amount");
				$cssprefix = 'center ';
			}
			if ($fieldlist[$field] == 'localtax1_type') { $valuetoshow = $langs->trans("UseLocalTax")." 2"; $cssprefix = "center "; $sortable = 0; }
			if ($fieldlist[$field] == 'localtax1') { $valuetoshow = $langs->trans("Rate")." 2"; $cssprefix = "center "; $sortable = 0; }
			if ($fieldlist[$field] == 'localtax2_type') { $valuetoshow = $langs->trans("UseLocalTax")." 3"; $cssprefix = "center "; $sortable = 0; }
			if ($fieldlist[$field] == 'localtax2') { $valuetoshow = $langs->trans("Rate")." 3"; $cssprefix = "center "; $sortable = 0; }
			if ($fieldlist[$field] == 'organization') { $valuetoshow = $langs->trans("Organization"); }
			if ($fieldlist[$field] == 'lang') { $valuetoshow = $langs->trans("Language"); }
			if ($fieldlist[$field] == 'type') { $valuetoshow = $langs->trans("Type"); }
			if ($fieldlist[$field] == 'code') { $valuetoshow = $langs->trans("Code"); }
			if ($fieldlist[$field] == 'pos') { $cssprefix = 'right '; $valuetoshow = $langs->trans("Position"); }
			if ($fieldlist[$field] == 'position') { $cssprefix = 'right '; $valuetoshow = $langs->trans("Position"); }
			if ($fieldlist[$field] == 'libelle' || $fieldlist[$field] == 'label') { $valuetoshow = $langs->trans("Label"); }
			if ($fieldlist[$field] == 'libelle_facture') { $valuetoshow = $langs->trans("LabelOnDocuments"); }
			if ($fieldlist[$field] == 'country') { $valuetoshow = $langs->trans("Country"); }
			if ($fieldlist[$field] == 'recuperableonly') { $valuetoshow = $langs->trans("NPR"); $cssprefix = "center "; }
			if ($fieldlist[$field] == 'nbjour') { $valuetoshow = $langs->trans("NbOfDays"); }
			if ($fieldlist[$field] == 'type_cdr') { $valuetoshow = $langs->trans("AtEndOfMonth"); $cssprefix = "center "; }
			if ($fieldlist[$field] == 'decalage') { $valuetoshow = $langs->trans("Offset"); }
			if ($fieldlist[$field] == 'width' || $fieldlist[$field] == 'nx') { $valuetoshow = $langs->trans("Width"); }
			if ($fieldlist[$field] == 'height' || $fieldlist[$field] == 'ny') { $valuetoshow = $langs->trans("Height"); }
			if ($fieldlist[$field] == 'unit' || $fieldlist[$field] == 'metric') { $valuetoshow = $langs->trans("MeasuringUnit"); }
			if ($fieldlist[$field] == 'accountancy_code') { $valuetoshow = $langs->trans("AccountancyCode"); }
			if ($fieldlist[$field] == 'accountancy_code_sell') { $valuetoshow = $langs->trans("AccountancyCodeSell"); $sortable = 0; }
			if ($fieldlist[$field] == 'accountancy_code_buy') { $valuetoshow = $langs->trans("AccountancyCodeBuy"); $sortable = 0; }
			if ($fieldlist[$field] == 'fk_pcg_version') { $valuetoshow = $langs->trans("Pcg_version"); }
			if ($fieldlist[$field] == 'account_parent') { $valuetoshow = $langs->trans("Accountsparent"); }
			if ($fieldlist[$field] == 'pcg_type') { $valuetoshow = $langs->trans("Pcg_type"); }
			if ($fieldlist[$field] == 'pcg_subtype') { $valuetoshow = $langs->trans("Pcg_subtype"); }
			if ($fieldlist[$field] == 'sortorder') { $valuetoshow = $langs->trans("SortOrder"); }
			if ($fieldlist[$field] == 'short_label') { $valuetoshow = $langs->trans("ShortLabel"); }
			if ($fieldlist[$field] == 'range_account') { $valuetoshow = $langs->trans("Range"); }
			if ($fieldlist[$field] == 'sens') { $valuetoshow = $langs->trans("Sens"); }
			if ($fieldlist[$field] == 'category_type') { $valuetoshow = $langs->trans("Calculated"); }
			if ($fieldlist[$field] == 'formula') { $valuetoshow = $langs->trans("Formula"); }
			if ($fieldlist[$field] == 'paper_size') { $valuetoshow = $langs->trans("PaperSize"); }
			if ($fieldlist[$field] == 'orientation') { $valuetoshow = $langs->trans("Orientation"); }
			if ($fieldlist[$field] == 'leftmargin') { $valuetoshow = $langs->trans("LeftMargin"); }
			if ($fieldlist[$field] == 'topmargin') { $valuetoshow = $langs->trans("TopMargin"); }
			if ($fieldlist[$field] == 'spacex') { $valuetoshow = $langs->trans("SpaceX"); }
			if ($fieldlist[$field] == 'spacey') { $valuetoshow = $langs->trans("SpaceY"); }
			if ($fieldlist[$field] == 'font_size') { $valuetoshow = $langs->trans("FontSize"); }
			if ($fieldlist[$field] == 'custom_x') { $valuetoshow = $langs->trans("CustomX"); }
			if ($fieldlist[$field] == 'custom_y') { $valuetoshow = $langs->trans("CustomY"); }
			if ($fieldlist[$field] == 'percent') { $valuetoshow = $langs->trans("Percentage"); }
			if ($fieldlist[$field] == 'affect') { $valuetoshow = $langs->trans("WithCounter"); }
			if ($fieldlist[$field] == 'delay') { $valuetoshow = $langs->trans("NoticePeriod"); }
			if ($fieldlist[$field] == 'newbymonth') { $valuetoshow = $langs->trans("NewByMonth"); }
			if ($fieldlist[$field] == 'fk_tva') { $valuetoshow = $langs->trans("VAT"); }
			if ($fieldlist[$field] == 'range_ik') { $valuetoshow = $langs->trans("RangeIk"); }
			if ($fieldlist[$field] == 'fk_c_exp_tax_cat') { $valuetoshow = $langs->trans("CarCategory"); }
			if ($fieldlist[$field] == 'revenuestamp_type') { $valuetoshow = $langs->trans('TypeOfRevenueStamp'); }
			if ($fieldlist[$field] == 'use_default') { $valuetoshow = $langs->trans('Default'); $cssprefix = 'center '; }
			if ($fieldlist[$field] == 'unit_type') { $valuetoshow = $langs->trans('TypeOfUnit'); }

			if ($fieldlist[$field] == 'region_id' || $fieldlist[$field] == 'country_id') { $showfield = 0; }

			// Show field title
			if ($showfield)
			{
				if (!empty($tabhelp[$id][$value]) && preg_match('/^http(s*):/i', $tabhelp[$id][$value])) $newvaluetoshow = '<a href="'.$tabhelp[$id][$value].'" target="_blank">'.$valuetoshow.' '.img_help(1, $valuetoshow).'</a>';
				elseif (!empty($tabhelp[$id][$value])) $newvaluetoshow = $form->textwithpicto($valuetoshow, $tabhelp[$id][$value]);
				else $newvaluetoshow = $valuetoshow;

				print getTitleFieldOfList($newvaluetoshow, 0, $_SERVER["PHP_SELF"], ($sortable ? $fieldlist[$field] : ''), ($page ? 'page='.$page.'&' : ''), $param, '', $sortfield, $sortorder, $cssprefix);
			}
		}
		// Favorite - Only activated on country dictionary
		if ($id == 4) print getTitleFieldOfList($langs->trans("Favorite"), 0, $_SERVER["PHP_SELF"], "favorite", ($page ? 'page='.$page.'&' : ''), $param, 'align="center"', $sortfield, $sortorder);

		print getTitleFieldOfList($langs->trans("Status"), 0, $_SERVER["PHP_SELF"], "active", ($page ? 'page='.$page.'&' : ''), $param, 'align="center"', $sortfield, $sortorder);
<<<<<<< HEAD
		print getTitleFieldOfList('');
		print getTitleFieldOfList('');
		print '</tr>';

		if ($num)
		{
			// Lines with values
			while ($i < $num)
			{
				$obj = $db->fetch_object($resql);
				//print_r($obj);
				print '<tr class="oddeven" id="rowid-'.$obj->rowid.'">';
				if ($action == 'edit' && ($rowid == (!empty($obj->rowid) ? $obj->rowid : $obj->code)))
				{
					$tmpaction = 'edit';
					$parameters = array('fieldlist'=>$fieldlist, 'tabname'=>$tabname[$id]);
					$reshook = $hookmanager->executeHooks('editDictionaryFieldlist', $parameters, $obj, $tmpaction); // Note that $action and $object may have been modified by some hooks
					$error = $hookmanager->error; $errors = $hookmanager->errors;

					// Show fields
					if (empty($reshook)) {
						$withentity = fieldList($fieldlist, $obj, $tabname[$id], 'edit');
					}

					print '<td colspan="3" class="center">';
					print '<div name="'.(!empty($obj->rowid) ? $obj->rowid : $obj->code).'"></div>';
					print '<input type="hidden" name="page" value="'.dol_escape_htmltag($page).'">';
					print '<input type="hidden" name="rowid" value="'.dol_escape_htmltag($rowid).'">';
					if (!is_null($withentity))
						print '<input type="hidden" name="entity" value="'.$withentity.'">';
					print '<input type="submit" class="button" name="actionmodify" value="'.$langs->trans("Modify").'">';
					print '<input type="submit" class="button button-cancel" name="actioncancel" value="'.$langs->trans("Cancel").'">';
					print '</td>';
				} else {
				  	$tmpaction = 'view';
					$parameters = array('fieldlist'=>$fieldlist, 'tabname'=>$tabname[$id]);
					$reshook = $hookmanager->executeHooks('viewDictionaryFieldlist', $parameters, $obj, $tmpaction); // Note that $action and $object may have been modified by some hooks

					$error = $hookmanager->error; $errors = $hookmanager->errors;

					if (empty($reshook))
					{
						$withentity = null;

						foreach ($fieldlist as $field => $value)
						{
							//var_dump($fieldlist);
							$class = '';
							$showfield = 1;
							$valuetoshow = $obj->{$fieldlist[$field]};

							if ($fieldlist[$field] == 'entity') {
								$withentity = $valuetoshow;
								continue;
=======
        print getTitleFieldOfList('');
        print getTitleFieldOfList('');
        print '</tr>';

        if ($num)
        {
            // Lines with values
            while ($i < $num)
            {
                $obj = $db->fetch_object($resql);
                //print_r($obj);
                print '<tr class="oddeven" id="rowid-'.$obj->rowid.'">';
                if ($action == 'edit' && ($rowid == (!empty($obj->rowid) ? $obj->rowid : $obj->code)))
                {
                    $tmpaction = 'edit';
                    $parameters = array('fieldlist'=>$fieldlist, 'tabname'=>$tabname[$id]);
                    $reshook = $hookmanager->executeHooks('editDictionaryFieldlist', $parameters, $obj, $tmpaction); // Note that $action and $object may have been modified by some hooks
                    $error = $hookmanager->error; $errors = $hookmanager->errors;

                    // Show fields
                    if (empty($reshook)) {
                    	$withentity = fieldList($fieldlist, $obj, $tabname[$id], 'edit');
                    }

                    print '<td colspan="3" class="center">';
                    print '<div name="'.(!empty($obj->rowid) ? $obj->rowid : $obj->code).'"></div>';
                    print '<input type="hidden" name="page" value="'.dol_escape_htmltag($page).'">';
                    print '<input type="hidden" name="rowid" value="'.dol_escape_htmltag($rowid).'">';
                    if (!is_null($withentity))
                    	print '<input type="hidden" name="entity" value="'.$withentity.'">';
                    print '<input type="submit" class="button" name="actionmodify" value="'.$langs->trans("Modify").'">';
                    print '<input type="submit" class="button" name="actioncancel" value="'.$langs->trans("Cancel").'">';
                    print '</td>';
                }
                else
                {
	              	$tmpaction = 'view';
                    $parameters = array('fieldlist'=>$fieldlist, 'tabname'=>$tabname[$id]);
                    $reshook = $hookmanager->executeHooks('viewDictionaryFieldlist', $parameters, $obj, $tmpaction); // Note that $action and $object may have been modified by some hooks

                    $error = $hookmanager->error; $errors = $hookmanager->errors;

                    if (empty($reshook))
                    {
                    	$withentity = null;

                        foreach ($fieldlist as $field => $value)
                        {
                        	//var_dump($fieldlist);

                        	$class = '';
                        	$showfield = 1;
                        	$valuetoshow = $obj->{$fieldlist[$field]};

                        	if ($fieldlist[$field] == 'entity') {
                        		$withentity = $valuetoshow;
                        		continue;
                        	}

                            if ($value == 'element')
                            {
                                $valuetoshow = isset($elementList[$valuetoshow]) ? $elementList[$valuetoshow] : $valuetoshow;
                            }
                            elseif ($value == 'source')
                            {
                                $valuetoshow = isset($sourceList[$valuetoshow]) ? $sourceList[$valuetoshow] : $valuetoshow;
                            }
                            elseif ($valuetoshow == 'all') {
                                $valuetoshow = $langs->trans('All');
                            }
                            elseif ($fieldlist[$field] == 'country') {
                                if (empty($obj->country_code))
                                {
                                    $valuetoshow = '-';
                                }
                                else
                                {
                                    $key = $langs->trans("Country".strtoupper($obj->country_code));
                                    $valuetoshow = ($key != "Country".strtoupper($obj->country_code) ? $obj->country_code." - ".$key : $obj->country);
                                }
                            }
                            elseif ($fieldlist[$field] == 'recuperableonly' || $fieldlist[$field] == 'deductible' || $fieldlist[$field] == 'category_type') {
                                $valuetoshow = yn($valuetoshow);
                                $class = "center";
                            }
                            elseif ($fieldlist[$field] == 'type_cdr') {
                				if (empty($valuetoshow)) $valuetoshow = $langs->trans('None');
                				elseif ($valuetoshow == 1) $valuetoshow = $langs->trans('AtEndOfMonth');
                				elseif ($valuetoshow == 2) $valuetoshow = $langs->trans('CurrentNext');
                                $class = "center";
                            } elseif ($fieldlist[$field] == 'price' || preg_match('/^amount/i', $fieldlist[$field])) {
                                $valuetoshow = price($valuetoshow);
                            }
                            if ($value == 'private')
                            {
                                $valuetoshow = yn($elementList[$valuetoshow]);
                            }
                            elseif ($fieldlist[$field] == 'libelle_facture') {
                                $langs->load("bills");
                                $key = $langs->trans("PaymentCondition".strtoupper($obj->code));
                                $valuetoshow = ($obj->code && $key != "PaymentCondition".strtoupper($obj->code) ? $key : $obj->{$fieldlist[$field]});
                                $valuetoshow = nl2br($valuetoshow);
                            }
                            elseif ($fieldlist[$field] == 'label' && $tabname[$id] == MAIN_DB_PREFIX.'c_country') {
                                $key = $langs->trans("Country".strtoupper($obj->code));
                                $valuetoshow = ($obj->code && $key != "Country".strtoupper($obj->code) ? $key : $obj->{$fieldlist[$field]});
                            }
                            elseif ($fieldlist[$field] == 'label' && $tabname[$id] == MAIN_DB_PREFIX.'c_availability') {
                                $langs->load("propal");
                                $key = $langs->trans("AvailabilityType".strtoupper($obj->code));
                                $valuetoshow = ($obj->code && $key != "AvailabilityType".strtoupper($obj->code) ? $key : $obj->{$fieldlist[$field]});
                            }
                            elseif ($fieldlist[$field] == 'libelle' && $tabname[$id] == MAIN_DB_PREFIX.'c_actioncomm') {
                                $key = $langs->trans("Action".strtoupper($obj->code));
                                $valuetoshow = ($obj->code && $key != "Action".strtoupper($obj->code) ? $key : $obj->{$fieldlist[$field]});
                            }
                            elseif (!empty($obj->code_iso) && $fieldlist[$field] == 'label' && $tabname[$id] == MAIN_DB_PREFIX.'c_currencies') {
                                $key = $langs->trans("Currency".strtoupper($obj->code_iso));
                                $valuetoshow = ($obj->code_iso && $key != "Currency".strtoupper($obj->code_iso) ? $key : $obj->{$fieldlist[$field]});
                            }
                            elseif ($fieldlist[$field] == 'libelle' && $tabname[$id] == MAIN_DB_PREFIX.'c_typent') {
                                $key = $langs->trans(strtoupper($obj->code));
                                $valuetoshow = ($key != strtoupper($obj->code) ? $key : $obj->{$fieldlist[$field]});
                            }
                            elseif ($fieldlist[$field] == 'libelle' && $tabname[$id] == MAIN_DB_PREFIX.'c_prospectlevel') {
                                $key = $langs->trans(strtoupper($obj->code));
                                $valuetoshow = ($key != strtoupper($obj->code) ? $key : $obj->{$fieldlist[$field]});
                            }
                            elseif ($fieldlist[$field] == 'label' && $tabname[$id] == MAIN_DB_PREFIX.'c_civility') {
                                $key = $langs->trans("Civility".strtoupper($obj->code));
                                $valuetoshow = ($obj->code && $key != "Civility".strtoupper($obj->code) ? $key : $obj->{$fieldlist[$field]});
                            }
                            elseif ($fieldlist[$field] == 'libelle' && $tabname[$id] == MAIN_DB_PREFIX.'c_type_contact') {
                            	$langs->load('agenda');
                                $key = $langs->trans("TypeContact_".$obj->element."_".$obj->source."_".strtoupper($obj->code));
                                $valuetoshow = ($obj->code && $key != "TypeContact_".$obj->element."_".$obj->source."_".strtoupper($obj->code) ? $key : $obj->{$fieldlist[$field]});
                            }
                            elseif ($fieldlist[$field] == 'libelle' && $tabname[$id] == MAIN_DB_PREFIX.'c_payment_term') {
                                $langs->load("bills");
                                $key = $langs->trans("PaymentConditionShort".strtoupper($obj->code));
                                $valuetoshow = ($obj->code && $key != "PaymentConditionShort".strtoupper($obj->code) ? $key : $obj->{$fieldlist[$field]});
                            }
                            elseif ($fieldlist[$field] == 'libelle' && $tabname[$id] == MAIN_DB_PREFIX.'c_paiement') {
                                $langs->load("bills");
                                $key = $langs->trans("PaymentType".strtoupper($obj->code));
                                $valuetoshow = ($obj->code && $key != "PaymentType".strtoupper($obj->code) ? $key : $obj->{$fieldlist[$field]});
                            }
                            elseif ($fieldlist[$field] == 'type' && $tabname[$id] == MAIN_DB_PREFIX.'c_paiement') {
                            	$payment_type_list = array(0=>$langs->trans('PaymentTypeCustomer'), 1=>$langs->trans('PaymentTypeSupplier'), 2=>$langs->trans('PaymentTypeBoth'));
                            	$valuetoshow = $payment_type_list[$valuetoshow];
                            }
                            elseif ($fieldlist[$field] == 'label' && $tabname[$id] == MAIN_DB_PREFIX.'c_input_reason') {
                                $key = $langs->trans("DemandReasonType".strtoupper($obj->code));
                                $valuetoshow = ($obj->code && $key != "DemandReasonType".strtoupper($obj->code) ? $key : $obj->{$fieldlist[$field]});
                            }
                            elseif ($fieldlist[$field] == 'libelle' && $tabname[$id] == MAIN_DB_PREFIX.'c_input_method') {
                                $langs->load("orders");
                                $key = $langs->trans($obj->code);
                                $valuetoshow = ($obj->code && $key != $obj->code) ? $key : $obj->{$fieldlist[$field]};
                            }
                            elseif ($fieldlist[$field] == 'libelle' && $tabname[$id] == MAIN_DB_PREFIX.'c_shipment_mode') {
                                $langs->load("sendings");
                                $key = $langs->trans("SendingMethod".strtoupper($obj->code));
                                $valuetoshow = ($obj->code && $key != "SendingMethod".strtoupper($obj->code) ? $key : $obj->{$fieldlist[$field]});
                            }
                            elseif ($fieldlist[$field] == 'libelle' && $tabname[$id] == MAIN_DB_PREFIX.'c_paper_format')
                            {
                                $key = $langs->trans('PaperFormat'.strtoupper($obj->code));
                                $valuetoshow = ($obj->code && $key != 'PaperFormat'.strtoupper($obj->code) ? $key : $obj->{$fieldlist[$field]});
                            }
                            elseif ($fieldlist[$field] == 'label' && $tabname[$id] == MAIN_DB_PREFIX.'c_type_fees')
                            {
                                $langs->load('trips');
                                $key = $langs->trans(strtoupper($obj->code));
                                $valuetoshow = ($obj->code && $key != strtoupper($obj->code) ? $key : $obj->{$fieldlist[$field]});
                            }
                            elseif ($fieldlist[$field] == 'region_id' || $fieldlist[$field] == 'country_id') {
                                $showfield = 0;
                            }
                            elseif ($fieldlist[$field] == 'unicode') {
                            	$valuetoshow = $langs->getCurrencySymbol($obj->code, 1);
                            }
                            elseif ($fieldlist[$field] == 'label' && $tabname[$_GET["id"]] == MAIN_DB_PREFIX.'c_units') {
	                            $langs->load("products");
	                            $valuetoshow = $langs->trans($obj->{$fieldlist[$field]});
                            }
                            elseif ($fieldlist[$field] == 'short_label' && $tabname[$_GET["id"]] == MAIN_DB_PREFIX.'c_units') {
	                            $langs->load("products");
	                            $valuetoshow = $langs->trans($obj->{$fieldlist[$field]});
                            }
                            elseif (($fieldlist[$field] == 'unit') && ($tabname[$id] == MAIN_DB_PREFIX.'c_paper_format'))
                            {
                            	$key = $langs->trans('SizeUnit'.strtolower($obj->unit));
                                $valuetoshow = ($obj->code && $key != 'SizeUnit'.strtolower($obj->unit) ? $key : $obj->{$fieldlist[$field]});
                            }
							elseif ($fieldlist[$field] == 'localtax1' || $fieldlist[$field] == 'localtax2') {
							    $class = "center";
							}
							elseif ($fieldlist[$field] == 'localtax1_type') {
                                if ($obj->localtax1 != 0)
							        $valuetoshow = $localtax_typeList[$valuetoshow];
							    else
							        $valuetoshow = '';
							    $class = "center";
>>>>>>> 7f213325
							}

							if ($value == 'element')
							{
								$valuetoshow = isset($elementList[$valuetoshow]) ? $elementList[$valuetoshow] : $valuetoshow;
							} elseif ($value == 'source')
							{
								$valuetoshow = isset($sourceList[$valuetoshow]) ? $sourceList[$valuetoshow] : $valuetoshow;
							} elseif ($valuetoshow == 'all') {
								$valuetoshow = $langs->trans('All');
							} elseif ($fieldlist[$field] == 'country') {
								if (empty($obj->country_code))
								{
									$valuetoshow = '-';
								} else {
									$key = $langs->trans("Country".strtoupper($obj->country_code));
									$valuetoshow = ($key != "Country".strtoupper($obj->country_code) ? $obj->country_code." - ".$key : $obj->country);
								}
							} elseif ($fieldlist[$field] == 'recuperableonly' || $fieldlist[$field] == 'deductible' || $fieldlist[$field] == 'category_type') {
								$valuetoshow = yn($valuetoshow);
								$class = "center";
							} elseif ($fieldlist[$field] == 'type_cdr') {
								if (empty($valuetoshow)) $valuetoshow = $langs->trans('None');
								elseif ($valuetoshow == 1) $valuetoshow = $langs->trans('AtEndOfMonth');
								elseif ($valuetoshow == 2) $valuetoshow = $langs->trans('CurrentNext');
								$class = "center";
							} elseif ($fieldlist[$field] == 'price' || preg_match('/^amount/i', $fieldlist[$field])) {
								$valuetoshow = price($valuetoshow);
							}
							if ($value == 'private')
							{
								$valuetoshow = yn($elementList[$valuetoshow]);
							} elseif ($fieldlist[$field] == 'libelle_facture') {
								$langs->load("bills");
								$key = $langs->trans("PaymentCondition".strtoupper($obj->code));
								$valuetoshow = ($obj->code && $key != "PaymentCondition".strtoupper($obj->code) ? $key : $obj->{$fieldlist[$field]});
								$valuetoshow = nl2br($valuetoshow);
							} elseif ($fieldlist[$field] == 'label' && $tabname[$id] == MAIN_DB_PREFIX.'c_country') {
								$key = $langs->trans("Country".strtoupper($obj->code));
								$valuetoshow = ($obj->code && $key != "Country".strtoupper($obj->code) ? $key : $obj->{$fieldlist[$field]});
							} elseif ($fieldlist[$field] == 'label' && $tabname[$id] == MAIN_DB_PREFIX.'c_availability') {
								$langs->load("propal");
								$key = $langs->trans("AvailabilityType".strtoupper($obj->code));
								$valuetoshow = ($obj->code && $key != "AvailabilityType".strtoupper($obj->code) ? $key : $obj->{$fieldlist[$field]});
							} elseif ($fieldlist[$field] == 'libelle' && $tabname[$id] == MAIN_DB_PREFIX.'c_actioncomm') {
								$key = $langs->trans("Action".strtoupper($obj->code));
								$valuetoshow = ($obj->code && $key != "Action".strtoupper($obj->code) ? $key : $obj->{$fieldlist[$field]});
							} elseif (!empty($obj->code_iso) && $fieldlist[$field] == 'label' && $tabname[$id] == MAIN_DB_PREFIX.'c_currencies') {
								$key = $langs->trans("Currency".strtoupper($obj->code_iso));
								$valuetoshow = ($obj->code_iso && $key != "Currency".strtoupper($obj->code_iso) ? $key : $obj->{$fieldlist[$field]});
							} elseif ($fieldlist[$field] == 'libelle' && $tabname[$id] == MAIN_DB_PREFIX.'c_typent') {
								$key = $langs->trans(strtoupper($obj->code));
								$valuetoshow = ($key != strtoupper($obj->code) ? $key : $obj->{$fieldlist[$field]});
							} elseif ($fieldlist[$field] == 'libelle' && $tabname[$id] == MAIN_DB_PREFIX.'c_prospectlevel') {
								$key = $langs->trans(strtoupper($obj->code));
								$valuetoshow = ($key != strtoupper($obj->code) ? $key : $obj->{$fieldlist[$field]});
							} elseif ($fieldlist[$field] == 'label' && $tabname[$id] == MAIN_DB_PREFIX.'c_civility') {
								$key = $langs->trans("Civility".strtoupper($obj->code));
								$valuetoshow = ($obj->code && $key != "Civility".strtoupper($obj->code) ? $key : $obj->{$fieldlist[$field]});
							} elseif ($fieldlist[$field] == 'libelle' && $tabname[$id] == MAIN_DB_PREFIX.'c_type_contact') {
								$langs->load('agenda');
								$key = $langs->trans("TypeContact_".$obj->element."_".$obj->source."_".strtoupper($obj->code));
								$valuetoshow = ($obj->code && $key != "TypeContact_".$obj->element."_".$obj->source."_".strtoupper($obj->code) ? $key : $obj->{$fieldlist[$field]});
							} elseif ($fieldlist[$field] == 'libelle' && $tabname[$id] == MAIN_DB_PREFIX.'c_payment_term') {
								$langs->load("bills");
								$key = $langs->trans("PaymentConditionShort".strtoupper($obj->code));
								$valuetoshow = ($obj->code && $key != "PaymentConditionShort".strtoupper($obj->code) ? $key : $obj->{$fieldlist[$field]});
							} elseif ($fieldlist[$field] == 'libelle' && $tabname[$id] == MAIN_DB_PREFIX.'c_paiement') {
								$langs->load("bills");
								$key = $langs->trans("PaymentType".strtoupper($obj->code));
								$valuetoshow = ($obj->code && $key != "PaymentType".strtoupper($obj->code) ? $key : $obj->{$fieldlist[$field]});
							} elseif ($fieldlist[$field] == 'type' && $tabname[$id] == MAIN_DB_PREFIX.'c_paiement') {
								$payment_type_list = array(0=>$langs->trans('PaymentTypeCustomer'), 1=>$langs->trans('PaymentTypeSupplier'), 2=>$langs->trans('PaymentTypeBoth'));
								$valuetoshow = $payment_type_list[$valuetoshow];
							} elseif ($fieldlist[$field] == 'label' && $tabname[$id] == MAIN_DB_PREFIX.'c_input_reason') {
								$key = $langs->trans("DemandReasonType".strtoupper($obj->code));
								$valuetoshow = ($obj->code && $key != "DemandReasonType".strtoupper($obj->code) ? $key : $obj->{$fieldlist[$field]});
							} elseif ($fieldlist[$field] == 'libelle' && $tabname[$id] == MAIN_DB_PREFIX.'c_input_method') {
								$langs->load("orders");
								$key = $langs->trans($obj->code);
								$valuetoshow = ($obj->code && $key != $obj->code) ? $key : $obj->{$fieldlist[$field]};
							} elseif ($fieldlist[$field] == 'libelle' && $tabname[$id] == MAIN_DB_PREFIX.'c_shipment_mode') {
								$langs->load("sendings");
								$key = $langs->trans("SendingMethod".strtoupper($obj->code));
								$valuetoshow = ($obj->code && $key != "SendingMethod".strtoupper($obj->code) ? $key : $obj->{$fieldlist[$field]});
							} elseif ($fieldlist[$field] == 'libelle' && $tabname[$id] == MAIN_DB_PREFIX.'c_paper_format')
							{
								$key = $langs->trans('PaperFormat'.strtoupper($obj->code));
								$valuetoshow = ($obj->code && $key != 'PaperFormat'.strtoupper($obj->code) ? $key : $obj->{$fieldlist[$field]});
							} elseif ($fieldlist[$field] == 'label' && $tabname[$id] == MAIN_DB_PREFIX.'c_type_fees')
							{
								$langs->load('trips');
								$key = $langs->trans(strtoupper($obj->code));
								$valuetoshow = ($obj->code && $key != strtoupper($obj->code) ? $key : $obj->{$fieldlist[$field]});
							} elseif ($fieldlist[$field] == 'region_id' || $fieldlist[$field] == 'country_id') {
								$showfield = 0;
							} elseif ($fieldlist[$field] == 'unicode') {
								$valuetoshow = $langs->getCurrencySymbol($obj->code, 1);
							} elseif ($fieldlist[$field] == 'label' && $tabname[$_GET["id"]] == MAIN_DB_PREFIX.'c_units') {
								$langs->load("products");
								$valuetoshow = $langs->trans($obj->{$fieldlist[$field]});
							} elseif ($fieldlist[$field] == 'short_label' && $tabname[$_GET["id"]] == MAIN_DB_PREFIX.'c_units') {
								$langs->load("products");
								$valuetoshow = $langs->trans($obj->{$fieldlist[$field]});
							} elseif (($fieldlist[$field] == 'unit') && ($tabname[$id] == MAIN_DB_PREFIX.'c_paper_format'))
							{
								$key = $langs->trans('SizeUnit'.strtolower($obj->unit));
								$valuetoshow = ($obj->code && $key != 'SizeUnit'.strtolower($obj->unit) ? $key : $obj->{$fieldlist[$field]});
							} elseif ($fieldlist[$field] == 'localtax1' || $fieldlist[$field] == 'localtax2') {
								$class = "center";
							} elseif ($fieldlist[$field] == 'localtax1_type') {
								if ($obj->localtax1 != 0)
									$valuetoshow = $localtax_typeList[$valuetoshow];
								else $valuetoshow = '';
								$class = "center";
							} elseif ($fieldlist[$field] == 'localtax2_type') {
								if ($obj->localtax2 != 0)
									$valuetoshow = $localtax_typeList[$valuetoshow];
								else $valuetoshow = '';
								$class = "center";
							} elseif ($fieldlist[$field] == 'taux') {
								$valuetoshow = price($valuetoshow, 0, $langs, 0, 0);
								$class = "center";
							} elseif (in_array($fieldlist[$field], array('recuperableonly'))) {
								$class = "center";
							} elseif ($fieldlist[$field] == 'accountancy_code' || $fieldlist[$field] == 'accountancy_code_sell' || $fieldlist[$field] == 'accountancy_code_buy') {
								$valuetoshow = length_accountg($valuetoshow);
							} elseif ($fieldlist[$field] == 'fk_tva')
							{
								foreach ($form->cache_vatrates as $key => $Tab)
								{
									if ($form->cache_vatrates[$key]['rowid'] == $valuetoshow)
									{
										$valuetoshow = $form->cache_vatrates[$key]['libtva'];
										break;
									}
								}
							} elseif ($fieldlist[$field] == 'fk_c_exp_tax_cat')
							{
								$valuetoshow = getDictvalue(MAIN_DB_PREFIX.'c_exp_tax_cat', 'label', $valuetoshow);
								$valuetoshow = $langs->trans($valuetoshow);
							} elseif ($tabname[$id] == MAIN_DB_PREFIX.'c_exp_tax_cat')
							{
								$valuetoshow = $langs->trans($valuetoshow);
							} elseif ($fieldlist[$field] == 'label' && $tabname[$id] == MAIN_DB_PREFIX.'c_units')
							{
								$langs->load('other');
								$key = $langs->trans($obj->label);
								$valuetoshow = ($obj->label && $key != strtoupper($obj->label) ? $key : $obj->{$fieldlist[$field]});
							} elseif ($fieldlist[$field] == 'code' && $id == 3) {
								$valuetoshow = $obj->state_code;
							} elseif ($fieldlist[$field] == 'label' && $tabname[$id] == MAIN_DB_PREFIX.'c_product_nature') {
								$langs->load("products");
								$valuetoshow = $langs->trans($obj->{$fieldlist[$field]});
							}
							$class .= ($class ? ' ' : '').'tddict';
							if ($fieldlist[$field] == 'note' && $id == 10) $class .= ' tdoverflowmax200';
							if ($fieldlist[$field] == 'tracking') $class .= ' tdoverflowauto';
							if ($fieldlist[$field] == 'position') $class .= ' right';
							if ($fieldlist[$field] == 'localtax1_type') $class .= ' nowrap';
							if ($fieldlist[$field] == 'localtax2_type') $class .= ' nowrap';
							if ($fieldlist[$field] == 'pos') $class .= ' right';
							if ($fieldlist[$field] == 'use_default') $class .= ' center';
							// Show value for field
							if ($showfield) print '<!-- '.$fieldlist[$field].' --><td class="'.$class.'">'.$valuetoshow.'</td>';
						}
					}

					// Can an entry be erased or disabled ?
					// all true by default
					$iserasable = 1;
					$canbedisabled = 1;
					$canbemodified = 1;
					if (isset($obj->code) && $id != 10 && $id != 42)
					{
						if (($obj->code == '0' || $obj->code == '' || preg_match('/unknown/i', $obj->code))) { $iserasable = 0; $canbedisabled = 0; } elseif ($obj->code == 'RECEP') { $iserasable = 0; $canbedisabled = 0; } elseif ($obj->code == 'EF0') { $iserasable = 0; $canbedisabled = 0; }
					}
					if ($id == 25 && in_array($obj->code, array('banner', 'blogpost', 'other', 'page')))
					{
						$iserasable = 0; $canbedisabled = 0;
						if (in_array($obj->code, array('banner'))) $canbedisabled = 1;
					}
					if (isset($obj->type) && in_array($obj->type, array('system', 'systemauto'))) { $iserasable = 0; }
					if (in_array($obj->code, array('AC_OTH', 'AC_OTH_AUTO')) || in_array($obj->type, array('systemauto'))) { $canbedisabled = 0; $canbedisabled = 0; }
					$canbemodified = $iserasable;

					if ($obj->code == 'RECEP') $canbemodified = 1;
					if ($tabname[$id] == MAIN_DB_PREFIX."c_actioncomm") $canbemodified = 1;

					// Build Url. The table is id=, the id of line is rowid=
					$rowidcol = $tabrowid[$id];
					// If rowidcol not defined
					if (empty($rowidcol) || in_array($id, array(6, 7, 8, 13, 17, 19, 27, 32))) $rowidcol = 'rowid';
					$url = $_SERVER["PHP_SELF"].'?'.($page ? 'page='.$page.'&' : '').'sortfield='.$sortfield.'&sortorder='.$sortorder.'&rowid='.((!empty($obj->{$rowidcol}) || $obj->{$rowidcol} == '0') ? $obj->{$rowidcol}:(!empty($obj->code) ?urlencode($obj->code) : '')).'&code='.(!empty($obj->code) ?urlencode($obj->code) : '');
					if (!empty($param)) $url .= '&'.$param;
					if (!is_null($withentity)) $url .= '&entity='.$withentity;
					$url .= '&';

					// Favorite
					// Only activated on country dictionary
					if ($id == 4)
					{
						print '<td class="nowrap center">';
						if ($iserasable) print '<a class="reposition" href="'.$url.'action='.$acts[$obj->favorite].'_favorite">'.$actl[$obj->favorite].'</a>';
						else print $langs->trans("AlwaysActive");
						print '</td>';
					}

					// Active
					print '<td class="nowrap center">';
					if ($canbedisabled) print '<a class="reposition" href="'.$url.'action='.$acts[$obj->active].'">'.$actl[$obj->active].'</a>';
					else {
				 		if (in_array($obj->code, array('AC_OTH', 'AC_OTH_AUTO'))) print $langs->trans("AlwaysActive");
				 		elseif (isset($obj->type) && in_array($obj->type, array('systemauto')) && empty($obj->active)) print $langs->trans("Deprecated");
				  		elseif (isset($obj->type) && in_array($obj->type, array('system')) && !empty($obj->active) && $obj->code != 'AC_OTH') print $langs->trans("UsedOnlyWithTypeOption");
						else print $langs->trans("AlwaysActive");
					}
					print "</td>";

					// Modify link
					if ($canbemodified) print '<td align="center"><a class="reposition editfielda" href="'.$url.'action=edit&token='.newToken().'">'.img_edit().'</a></td>';
					else print '<td>&nbsp;</td>';

					// Delete link
					if ($iserasable)
					{
						print '<td class="center">';
						if ($user->admin) print '<a href="'.$url.'action=delete&token='.newToken().'">'.img_delete().'</a>';
						//else print '<a href="#">'.img_delete().'</a>';    // Some dictionary can be edited by other profile than admin
						print '</td>';
					} else print '<td>&nbsp;</td>';

					print "</tr>\n";
				}
				$i++;
			}
		}

		print '</table>';
		print '</div>';
	} else {
		dol_print_error($db);
	}

	print '</form>';
} else {
	/*
     * Show list of dictionary to show
     */

	$lastlineisempty = false;

	print '<div class="div-table-responsive-no-min">';
	print '<table class="noborder centpercent">';
	print '<tr class="liste_titre">';
	print '<td colspan="2">'.$langs->trans("Dictionary").'</td>';
	print '<td>'.$langs->trans("Table").'</td>';
	print '</tr>';

	$showemptyline = '';
	foreach ($taborder as $i)
	{
		if (isset($tabname[$i]) && empty($tabcond[$i])) continue;

		if ($i)
		{
			if ($showemptyline)
			{
				print '<tr class="oddeven"><td width="50%">&nbsp;</td><td>&nbsp;</td><td>&nbsp;</td></tr>';
				$showemptyline = 0;
			}


			$value = $tabname[$i];
			print '<tr class="oddeven"><td width="50%">';
			if (!empty($tabcond[$i]))
			{
				print '<a href="'.$_SERVER["PHP_SELF"].'?id='.$i.'">'.$langs->trans($tablib[$i]).'</a>';
			} else {
				print $langs->trans($tablib[$i]);
			}
			print '</td>';
			print '<td>';
			/*if (empty($tabcond[$i]))
             {
             print info_admin($langs->trans("DictionaryDisabledSinceNoModuleNeedIt"),1);
             }*/
			print '</td>';
			print '<td>'.$tabname[$i].'</td></tr>';
			$lastlineisempty = false;
		} else {
			if (!$lastlineisempty)
			{
				$showemptyline = 1;
				$lastlineisempty = true;
			}
		}
	}
	print '</table>';
	print '</div>';
}

print '<br>';

// End of page
llxFooter();
$db->close();


/**
 *	Show fields in insert/edit mode
 *
 * 	@param		array		$fieldlist		Array of fields
 * 	@param		Object		$obj			If we show a particular record, obj is filled with record fields
 *  @param		string		$tabname		Name of SQL table
 *  @param		string		$context		'add'=Output field for the "add form", 'edit'=Output field for the "edit form", 'hide'=Output field for the "add form" but we dont want it to be rendered
 *	@return		string						'' or value of entity into table
 */
function fieldList($fieldlist, $obj = '', $tabname = '', $context = '')
{
	global $conf, $langs, $db, $mysoc;
	global $form;
	global $region_id;
	global $elementList, $sourceList, $localtax_typeList;

	$formadmin = new FormAdmin($db);
	$formcompany = new FormCompany($db);
	$formaccounting = new FormAccounting($db);

	$withentity = '';

	foreach ($fieldlist as $field => $value)
	{
		if ($fieldlist[$field] == 'entity') {
			$withentity = $obj->{$fieldlist[$field]};
			continue;
		}

		if (in_array($fieldlist[$field], array('code', 'libelle', 'type')) && $tabname == MAIN_DB_PREFIX."c_actioncomm" && in_array($obj->type, array('system', 'systemauto')))
		{
			$hidden = (!empty($obj->{$fieldlist[$field]}) ? $obj->{$fieldlist[$field]}:'');
			print '<td>';
			print '<input type="hidden" name="'.$fieldlist[$field].'" value="'.$hidden.'">';
			print $langs->trans($hidden);
			print '</td>';
		} elseif ($fieldlist[$field] == 'country')
		{
			if (in_array('region_id', $fieldlist))
			{
				print '<td>';
				print '</td>';
				continue;
			}	// For state page, we do not show the country input (we link to region, not country)
			print '<td>';
			$fieldname = 'country';
			print $form->select_country((!empty($obj->country_code) ? $obj->country_code : (!empty($obj->country) ? $obj->country : '')), $fieldname, '', 28, 'maxwidth150 maxwidthonsmartphone');
			print '</td>';
		} elseif ($fieldlist[$field] == 'country_id')
		{
			if (!in_array('country', $fieldlist))	// If there is already a field country, we don't show country_id (avoid duplicate)
			{
				$country_id = (!empty($obj->{$fieldlist[$field]}) ? $obj->{$fieldlist[$field]} : 0);
				print '<td class="tdoverflowmax100">';
				print '<input type="hidden" name="'.$fieldlist[$field].'" value="'.$country_id.'">';
				print '</td>';
			}
		} elseif ($fieldlist[$field] == 'region')
		{
			print '<td>';
			$formcompany->select_region($region_id, 'region');
			print '</td>';
		} elseif ($fieldlist[$field] == 'region_id')
		{
			$region_id = (!empty($obj->{$fieldlist[$field]}) ? $obj->{$fieldlist[$field]}:0);
			print '<td>';
			print '<input type="hidden" name="'.$fieldlist[$field].'" value="'.$region_id.'">';
			print '</td>';
		} elseif ($fieldlist[$field] == 'lang')
		{
			print '<td>';
			print $formadmin->select_language($conf->global->MAIN_LANG_DEFAULT, 'lang');
			print '</td>';
		}
		// The type of the element (for contact types)
		elseif ($fieldlist[$field] == 'element')
		{
			print '<td>';
			print $form->selectarray('element', $elementList, (!empty($obj->{$fieldlist[$field]}) ? $obj->{$fieldlist[$field]}:''));
			print '</td>';
		}
		// The source of the element (for contact types)
		elseif ($fieldlist[$field] == 'source')
		{
			print '<td>';
			print $form->selectarray('source', $sourceList, (!empty($obj->{$fieldlist[$field]}) ? $obj->{$fieldlist[$field]}:''));
			print '</td>';
		} elseif ($fieldlist[$field] == 'private')
		{
			print '<td>';
			print $form->selectyesno("private", (!empty($obj->{$fieldlist[$field]}) ? $obj->{$fieldlist[$field]}:''));
			print '</td>';
		} elseif ($fieldlist[$field] == 'type' && $tabname == MAIN_DB_PREFIX."c_actioncomm")
		{
			$type = (!empty($obj->type) ? $obj->type : 'user'); // Check if type is different of 'user' (external module)
			print '<td>';
			print $type.'<input type="hidden" name="type" value="'.$type.'">';
			print '</td>';
		} elseif ($fieldlist[$field] == 'type' && $tabname == MAIN_DB_PREFIX.'c_paiement')
		{
			print '<td>';
			$select_list = array(0=>$langs->trans('PaymentTypeCustomer'), 1=>$langs->trans('PaymentTypeSupplier'), 2=>$langs->trans('PaymentTypeBoth'));
			print $form->selectarray($fieldlist[$field], $select_list, (!empty($obj->{$fieldlist[$field]}) ? $obj->{$fieldlist[$field]}:'2'));
			print '</td>';
		} elseif ($fieldlist[$field] == 'recuperableonly' || $fieldlist[$field] == 'type_cdr' || $fieldlist[$field] == 'deductible' || $fieldlist[$field] == 'category_type') {
			if ($fieldlist[$field] == 'type_cdr') print '<td class="center">';
			else print '<td>';
			if ($fieldlist[$field] == 'type_cdr') {
				print $form->selectarray($fieldlist[$field], array(0=>$langs->trans('None'), 1=>$langs->trans('AtEndOfMonth'), 2=>$langs->trans('CurrentNext')), (!empty($obj->{$fieldlist[$field]}) ? $obj->{$fieldlist[$field]}:''));
			} else {
				print $form->selectyesno($fieldlist[$field], (!empty($obj->{$fieldlist[$field]}) ? $obj->{$fieldlist[$field]}:''), 1);
			}
			print '</td>';
		} elseif (in_array($fieldlist[$field], array('nbjour', 'decalage', 'taux', 'localtax1', 'localtax2'))) {
			$class = "left";
			if (in_array($fieldlist[$field], array('taux', 'localtax1', 'localtax2'))) $class = "center"; // Fields aligned on right
			print '<td class="'.$class.'">';
			print '<input type="text" class="flat" value="'.(isset($obj->{$fieldlist[$field]}) ? $obj->{$fieldlist[$field]} : '').'" size="3" name="'.$fieldlist[$field].'">';
			print '</td>';
		} elseif (in_array($fieldlist[$field], array('libelle_facture'))) {
			print '<td>';
			$transfound = 0;
			$transkey = '';
			// Special case for labels
			if ($tabname == MAIN_DB_PREFIX.'c_payment_term')
			{
				$langs->load("bills");
				$transkey = "PaymentCondition".strtoupper($obj->code);
				if ($langs->trans($transkey) != $transkey)
				{
					$transfound = 1;
					print $form->textwithpicto($langs->trans($transkey), $langs->trans("GoIntoTranslationMenuToChangeThis"));
				}
			}
			if (!$transfound)
			{
				print '<textarea cols="30" rows="'.ROWS_2.'" class="flat" name="'.$fieldlist[$field].'">'.(!empty($obj->{$fieldlist[$field]}) ? $obj->{$fieldlist[$field]}:'').'</textarea>';
			} else {
				print '<input type="hidden" name="'.$fieldlist[$field].'" value="'.$transkey.'">';
			}
			print '</td>';
		} elseif ($fieldlist[$field] == 'price' || preg_match('/^amount/i', $fieldlist[$field])) {
			print '<td><input type="text" class="flat minwidth75" value="'.price((!empty($obj->{$fieldlist[$field]}) ? $obj->{$fieldlist[$field]}:'')).'" name="'.$fieldlist[$field].'"></td>';
		} elseif ($fieldlist[$field] == 'code' && isset($obj->{$fieldlist[$field]})) {
			print '<td><input type="text" class="flat minwidth75 maxwidth100" value="'.(!empty($obj->{$fieldlist[$field]}) ? $obj->{$fieldlist[$field]}:'').'" name="'.$fieldlist[$field].'"></td>';
		} elseif ($fieldlist[$field] == 'unit') {
			print '<td>';
			$units = array(
					'mm' => $langs->trans('SizeUnitmm'),
					'cm' => $langs->trans('SizeUnitcm'),
					'point' => $langs->trans('SizeUnitpoint'),
					'inch' => $langs->trans('SizeUnitinch')
			);
			print $form->selectarray('unit', $units, (!empty($obj->{$fieldlist[$field]}) ? $obj->{$fieldlist[$field]}:''), 0, 0, 0);
			print '</td>';
		}
		// Le type de taxe locale
		elseif ($fieldlist[$field] == 'localtax1_type' || $fieldlist[$field] == 'localtax2_type')
		{
			print '<td class="center">';
			print $form->selectarray($fieldlist[$field], $localtax_typeList, (!empty($obj->{$fieldlist[$field]}) ? $obj->{$fieldlist[$field]}:''));
			print '</td>';
		} elseif ($fieldlist[$field] == 'accountancy_code' || $fieldlist[$field] == 'accountancy_code_sell' || $fieldlist[$field] == 'accountancy_code_buy')
		{
			print '<td>';
			if (!empty($conf->accounting->enabled))
			{
				$fieldname = $fieldlist[$field];
				$accountancy_account = (!empty($obj->$fieldname) ? $obj->$fieldname : 0);
				print $formaccounting->select_account($accountancy_account, '.'.$fieldlist[$field], 1, '', 1, 1, 'maxwidth200 maxwidthonsmartphone');
			} else {
				$fieldname = $fieldlist[$field];
				print '<input type="text" size="10" class="flat" value="'.(isset($obj->$fieldname) ? $obj->$fieldname : '').'" name="'.$fieldlist[$field].'">';
			}
			print '</td>';
		} elseif ($fieldlist[$field] == 'fk_tva')
		{
			print '<td>';
			print $form->load_tva('fk_tva', $obj->taux, $mysoc, new Societe($db), 0, 0, '', false, -1);
			print '</td>';
		} elseif ($fieldlist[$field] == 'fk_c_exp_tax_cat')
		{
			print '<td>';
			print $form->selectExpenseCategories($obj->fk_c_exp_tax_cat);
			print '</td>';
		} elseif ($fieldlist[$field] == 'fk_range')
		{
			print '<td>';
			print $form->selectExpenseRanges($obj->fk_range);
			print '</td>';
		} else {
			$fieldValue = isset($obj->{$fieldlist[$field]}) ? $obj->{$fieldlist[$field]}:'';

			if ($fieldlist[$field] == 'sortorder')
			{
				$fieldlist[$field] = 'position';
			}

			$classtd = ''; $class = '';
			if ($fieldlist[$field] == 'code') $class = 'maxwidth100';
			if (in_array($fieldlist[$field], array('dayrule', 'day', 'month', 'year', 'pos', 'use_default', 'affect', 'delay', 'position', 'sortorder', 'sens', 'category_type'))) {
				$class = 'maxwidth50 center';
			}
			if (in_array($fieldlist[$field], array('use_default'))) {
				$classtd = 'center';
			}
			if (in_array($fieldlist[$field], array('libelle', 'label', 'tracking'))) $class = 'quatrevingtpercent';
			print '<td class="'.$classtd.'">';
			$transfound = 0;
			$transkey = '';
			if (in_array($fieldlist[$field], array('label', 'libelle')))		// For label
			{
				// Special case for labels
				if ($tabname == MAIN_DB_PREFIX.'c_civility') {
					$transkey = "Civility".strtoupper($obj->code);
				}
				if ($tabname == MAIN_DB_PREFIX.'c_payment_term') {
					$langs->load("bills");
					$transkey = "PaymentConditionShort".strtoupper($obj->code);
				}
				if ($transkey && $langs->trans($transkey) != $transkey)
				{
					$transfound = 1;
					print $form->textwithpicto($langs->trans($transkey), $langs->trans("GoIntoTranslationMenuToChangeThis"));
				}
			}
			if (!$transfound)
			{
				print '<input type="text" class="flat'.($class ? ' '.$class : '').'" value="'.dol_escape_htmltag($fieldValue).'" name="'.$fieldlist[$field].'">';
			} else {
				print '<input type="hidden" name="'.$fieldlist[$field].'" value="'.$transkey.'">';
			}
			print '</td>';
		}
	}

	return $withentity;
}<|MERGE_RESOLUTION|>--- conflicted
+++ resolved
@@ -608,7 +608,6 @@
 $sourceList = array();
 if ($id == 11)
 {
-<<<<<<< HEAD
 	$elementList = array(
 		'' => '',
 		'societe' => $langs->trans('ThirdParty'),
@@ -622,6 +621,7 @@
 		// 'contract' => $langs->trans('Contract'),
 		'project' => $langs->trans('Project'),
 		'project_task' => $langs->trans('Task'),
+        'ticket' => $langs->trans('Ticket'),
 		'agenda' => $langs->trans('Agenda'),
 		'dolresource' => $langs->trans('Resource'),
 		// old deprecated
@@ -630,30 +630,6 @@
 		'facture' => $langs->trans('Bill'),
 		'fichinter' => $langs->trans('InterventionCard'),
 		'contrat' => $langs->trans('Contract'),
-=======
-    $elementList = array(
-        '' => '',
-        'societe' => $langs->trans('ThirdParty'),
-        // 'proposal' => $langs->trans('Proposal'),
-        // 'order' => $langs->trans('Order'),
-        // 'invoice' => $langs->trans('Bill'),
-        'supplier_proposal' => $langs->trans('SupplierProposal'),
-        'order_supplier' => $langs->trans('SupplierOrder'),
-        'invoice_supplier' => $langs->trans('SupplierBill'),
-        // 'intervention' => $langs->trans('InterventionCard'),
-        // 'contract' => $langs->trans('Contract'),
-        'project' => $langs->trans('Project'),
-        'project_task' => $langs->trans('Task'),
-        'ticket' => $langs->trans('Ticket'),
-        'agenda' => $langs->trans('Agenda'),
-        'dolresource' => $langs->trans('Resource'),
-        // old deprecated
-        'propal' => $langs->trans('Proposal'),
-        'commande' => $langs->trans('Order'),
-        'facture' => $langs->trans('Bill'),
-        'fichinter' => $langs->trans('InterventionCard'),
-        'contrat' => $langs->trans('Contract'),
->>>>>>> 7f213325
 	);
 	if (!empty($conf->global->MAIN_SUPPORT_SHARED_CONTACT_BETWEEN_THIRDPARTIES)) $elementList["societe"] = $langs->trans('ThirdParty');
 
@@ -1461,7 +1437,6 @@
 		if ($id == 4) print getTitleFieldOfList($langs->trans("Favorite"), 0, $_SERVER["PHP_SELF"], "favorite", ($page ? 'page='.$page.'&' : ''), $param, 'align="center"', $sortfield, $sortorder);
 
 		print getTitleFieldOfList($langs->trans("Status"), 0, $_SERVER["PHP_SELF"], "active", ($page ? 'page='.$page.'&' : ''), $param, 'align="center"', $sortfield, $sortorder);
-<<<<<<< HEAD
 		print getTitleFieldOfList('');
 		print getTitleFieldOfList('');
 		print '</tr>';
@@ -1516,219 +1491,11 @@
 							if ($fieldlist[$field] == 'entity') {
 								$withentity = $valuetoshow;
 								continue;
-=======
-        print getTitleFieldOfList('');
-        print getTitleFieldOfList('');
-        print '</tr>';
-
-        if ($num)
-        {
-            // Lines with values
-            while ($i < $num)
-            {
-                $obj = $db->fetch_object($resql);
-                //print_r($obj);
-                print '<tr class="oddeven" id="rowid-'.$obj->rowid.'">';
-                if ($action == 'edit' && ($rowid == (!empty($obj->rowid) ? $obj->rowid : $obj->code)))
-                {
-                    $tmpaction = 'edit';
-                    $parameters = array('fieldlist'=>$fieldlist, 'tabname'=>$tabname[$id]);
-                    $reshook = $hookmanager->executeHooks('editDictionaryFieldlist', $parameters, $obj, $tmpaction); // Note that $action and $object may have been modified by some hooks
-                    $error = $hookmanager->error; $errors = $hookmanager->errors;
-
-                    // Show fields
-                    if (empty($reshook)) {
-                    	$withentity = fieldList($fieldlist, $obj, $tabname[$id], 'edit');
-                    }
-
-                    print '<td colspan="3" class="center">';
-                    print '<div name="'.(!empty($obj->rowid) ? $obj->rowid : $obj->code).'"></div>';
-                    print '<input type="hidden" name="page" value="'.dol_escape_htmltag($page).'">';
-                    print '<input type="hidden" name="rowid" value="'.dol_escape_htmltag($rowid).'">';
-                    if (!is_null($withentity))
-                    	print '<input type="hidden" name="entity" value="'.$withentity.'">';
-                    print '<input type="submit" class="button" name="actionmodify" value="'.$langs->trans("Modify").'">';
-                    print '<input type="submit" class="button" name="actioncancel" value="'.$langs->trans("Cancel").'">';
-                    print '</td>';
-                }
-                else
-                {
-	              	$tmpaction = 'view';
-                    $parameters = array('fieldlist'=>$fieldlist, 'tabname'=>$tabname[$id]);
-                    $reshook = $hookmanager->executeHooks('viewDictionaryFieldlist', $parameters, $obj, $tmpaction); // Note that $action and $object may have been modified by some hooks
-
-                    $error = $hookmanager->error; $errors = $hookmanager->errors;
-
-                    if (empty($reshook))
-                    {
-                    	$withentity = null;
-
-                        foreach ($fieldlist as $field => $value)
-                        {
-                        	//var_dump($fieldlist);
-
-                        	$class = '';
-                        	$showfield = 1;
-                        	$valuetoshow = $obj->{$fieldlist[$field]};
-
-                        	if ($fieldlist[$field] == 'entity') {
-                        		$withentity = $valuetoshow;
-                        		continue;
-                        	}
-
-                            if ($value == 'element')
-                            {
-                                $valuetoshow = isset($elementList[$valuetoshow]) ? $elementList[$valuetoshow] : $valuetoshow;
-                            }
-                            elseif ($value == 'source')
-                            {
-                                $valuetoshow = isset($sourceList[$valuetoshow]) ? $sourceList[$valuetoshow] : $valuetoshow;
-                            }
-                            elseif ($valuetoshow == 'all') {
-                                $valuetoshow = $langs->trans('All');
-                            }
-                            elseif ($fieldlist[$field] == 'country') {
-                                if (empty($obj->country_code))
-                                {
-                                    $valuetoshow = '-';
-                                }
-                                else
-                                {
-                                    $key = $langs->trans("Country".strtoupper($obj->country_code));
-                                    $valuetoshow = ($key != "Country".strtoupper($obj->country_code) ? $obj->country_code." - ".$key : $obj->country);
-                                }
-                            }
-                            elseif ($fieldlist[$field] == 'recuperableonly' || $fieldlist[$field] == 'deductible' || $fieldlist[$field] == 'category_type') {
-                                $valuetoshow = yn($valuetoshow);
-                                $class = "center";
-                            }
-                            elseif ($fieldlist[$field] == 'type_cdr') {
-                				if (empty($valuetoshow)) $valuetoshow = $langs->trans('None');
-                				elseif ($valuetoshow == 1) $valuetoshow = $langs->trans('AtEndOfMonth');
-                				elseif ($valuetoshow == 2) $valuetoshow = $langs->trans('CurrentNext');
-                                $class = "center";
-                            } elseif ($fieldlist[$field] == 'price' || preg_match('/^amount/i', $fieldlist[$field])) {
-                                $valuetoshow = price($valuetoshow);
-                            }
-                            if ($value == 'private')
-                            {
-                                $valuetoshow = yn($elementList[$valuetoshow]);
-                            }
-                            elseif ($fieldlist[$field] == 'libelle_facture') {
-                                $langs->load("bills");
-                                $key = $langs->trans("PaymentCondition".strtoupper($obj->code));
-                                $valuetoshow = ($obj->code && $key != "PaymentCondition".strtoupper($obj->code) ? $key : $obj->{$fieldlist[$field]});
-                                $valuetoshow = nl2br($valuetoshow);
-                            }
-                            elseif ($fieldlist[$field] == 'label' && $tabname[$id] == MAIN_DB_PREFIX.'c_country') {
-                                $key = $langs->trans("Country".strtoupper($obj->code));
-                                $valuetoshow = ($obj->code && $key != "Country".strtoupper($obj->code) ? $key : $obj->{$fieldlist[$field]});
-                            }
-                            elseif ($fieldlist[$field] == 'label' && $tabname[$id] == MAIN_DB_PREFIX.'c_availability') {
-                                $langs->load("propal");
-                                $key = $langs->trans("AvailabilityType".strtoupper($obj->code));
-                                $valuetoshow = ($obj->code && $key != "AvailabilityType".strtoupper($obj->code) ? $key : $obj->{$fieldlist[$field]});
-                            }
-                            elseif ($fieldlist[$field] == 'libelle' && $tabname[$id] == MAIN_DB_PREFIX.'c_actioncomm') {
-                                $key = $langs->trans("Action".strtoupper($obj->code));
-                                $valuetoshow = ($obj->code && $key != "Action".strtoupper($obj->code) ? $key : $obj->{$fieldlist[$field]});
-                            }
-                            elseif (!empty($obj->code_iso) && $fieldlist[$field] == 'label' && $tabname[$id] == MAIN_DB_PREFIX.'c_currencies') {
-                                $key = $langs->trans("Currency".strtoupper($obj->code_iso));
-                                $valuetoshow = ($obj->code_iso && $key != "Currency".strtoupper($obj->code_iso) ? $key : $obj->{$fieldlist[$field]});
-                            }
-                            elseif ($fieldlist[$field] == 'libelle' && $tabname[$id] == MAIN_DB_PREFIX.'c_typent') {
-                                $key = $langs->trans(strtoupper($obj->code));
-                                $valuetoshow = ($key != strtoupper($obj->code) ? $key : $obj->{$fieldlist[$field]});
-                            }
-                            elseif ($fieldlist[$field] == 'libelle' && $tabname[$id] == MAIN_DB_PREFIX.'c_prospectlevel') {
-                                $key = $langs->trans(strtoupper($obj->code));
-                                $valuetoshow = ($key != strtoupper($obj->code) ? $key : $obj->{$fieldlist[$field]});
-                            }
-                            elseif ($fieldlist[$field] == 'label' && $tabname[$id] == MAIN_DB_PREFIX.'c_civility') {
-                                $key = $langs->trans("Civility".strtoupper($obj->code));
-                                $valuetoshow = ($obj->code && $key != "Civility".strtoupper($obj->code) ? $key : $obj->{$fieldlist[$field]});
-                            }
-                            elseif ($fieldlist[$field] == 'libelle' && $tabname[$id] == MAIN_DB_PREFIX.'c_type_contact') {
-                            	$langs->load('agenda');
-                                $key = $langs->trans("TypeContact_".$obj->element."_".$obj->source."_".strtoupper($obj->code));
-                                $valuetoshow = ($obj->code && $key != "TypeContact_".$obj->element."_".$obj->source."_".strtoupper($obj->code) ? $key : $obj->{$fieldlist[$field]});
-                            }
-                            elseif ($fieldlist[$field] == 'libelle' && $tabname[$id] == MAIN_DB_PREFIX.'c_payment_term') {
-                                $langs->load("bills");
-                                $key = $langs->trans("PaymentConditionShort".strtoupper($obj->code));
-                                $valuetoshow = ($obj->code && $key != "PaymentConditionShort".strtoupper($obj->code) ? $key : $obj->{$fieldlist[$field]});
-                            }
-                            elseif ($fieldlist[$field] == 'libelle' && $tabname[$id] == MAIN_DB_PREFIX.'c_paiement') {
-                                $langs->load("bills");
-                                $key = $langs->trans("PaymentType".strtoupper($obj->code));
-                                $valuetoshow = ($obj->code && $key != "PaymentType".strtoupper($obj->code) ? $key : $obj->{$fieldlist[$field]});
-                            }
-                            elseif ($fieldlist[$field] == 'type' && $tabname[$id] == MAIN_DB_PREFIX.'c_paiement') {
-                            	$payment_type_list = array(0=>$langs->trans('PaymentTypeCustomer'), 1=>$langs->trans('PaymentTypeSupplier'), 2=>$langs->trans('PaymentTypeBoth'));
-                            	$valuetoshow = $payment_type_list[$valuetoshow];
-                            }
-                            elseif ($fieldlist[$field] == 'label' && $tabname[$id] == MAIN_DB_PREFIX.'c_input_reason') {
-                                $key = $langs->trans("DemandReasonType".strtoupper($obj->code));
-                                $valuetoshow = ($obj->code && $key != "DemandReasonType".strtoupper($obj->code) ? $key : $obj->{$fieldlist[$field]});
-                            }
-                            elseif ($fieldlist[$field] == 'libelle' && $tabname[$id] == MAIN_DB_PREFIX.'c_input_method') {
-                                $langs->load("orders");
-                                $key = $langs->trans($obj->code);
-                                $valuetoshow = ($obj->code && $key != $obj->code) ? $key : $obj->{$fieldlist[$field]};
-                            }
-                            elseif ($fieldlist[$field] == 'libelle' && $tabname[$id] == MAIN_DB_PREFIX.'c_shipment_mode') {
-                                $langs->load("sendings");
-                                $key = $langs->trans("SendingMethod".strtoupper($obj->code));
-                                $valuetoshow = ($obj->code && $key != "SendingMethod".strtoupper($obj->code) ? $key : $obj->{$fieldlist[$field]});
-                            }
-                            elseif ($fieldlist[$field] == 'libelle' && $tabname[$id] == MAIN_DB_PREFIX.'c_paper_format')
-                            {
-                                $key = $langs->trans('PaperFormat'.strtoupper($obj->code));
-                                $valuetoshow = ($obj->code && $key != 'PaperFormat'.strtoupper($obj->code) ? $key : $obj->{$fieldlist[$field]});
-                            }
-                            elseif ($fieldlist[$field] == 'label' && $tabname[$id] == MAIN_DB_PREFIX.'c_type_fees')
-                            {
-                                $langs->load('trips');
-                                $key = $langs->trans(strtoupper($obj->code));
-                                $valuetoshow = ($obj->code && $key != strtoupper($obj->code) ? $key : $obj->{$fieldlist[$field]});
-                            }
-                            elseif ($fieldlist[$field] == 'region_id' || $fieldlist[$field] == 'country_id') {
-                                $showfield = 0;
-                            }
-                            elseif ($fieldlist[$field] == 'unicode') {
-                            	$valuetoshow = $langs->getCurrencySymbol($obj->code, 1);
-                            }
-                            elseif ($fieldlist[$field] == 'label' && $tabname[$_GET["id"]] == MAIN_DB_PREFIX.'c_units') {
-	                            $langs->load("products");
-	                            $valuetoshow = $langs->trans($obj->{$fieldlist[$field]});
-                            }
-                            elseif ($fieldlist[$field] == 'short_label' && $tabname[$_GET["id"]] == MAIN_DB_PREFIX.'c_units') {
-	                            $langs->load("products");
-	                            $valuetoshow = $langs->trans($obj->{$fieldlist[$field]});
-                            }
-                            elseif (($fieldlist[$field] == 'unit') && ($tabname[$id] == MAIN_DB_PREFIX.'c_paper_format'))
-                            {
-                            	$key = $langs->trans('SizeUnit'.strtolower($obj->unit));
-                                $valuetoshow = ($obj->code && $key != 'SizeUnit'.strtolower($obj->unit) ? $key : $obj->{$fieldlist[$field]});
-                            }
-							elseif ($fieldlist[$field] == 'localtax1' || $fieldlist[$field] == 'localtax2') {
-							    $class = "center";
 							}
-							elseif ($fieldlist[$field] == 'localtax1_type') {
-                                if ($obj->localtax1 != 0)
-							        $valuetoshow = $localtax_typeList[$valuetoshow];
-							    else
-							        $valuetoshow = '';
-							    $class = "center";
->>>>>>> 7f213325
-							}
-
-							if ($value == 'element')
-							{
+
+							if ($value == 'element') {
 								$valuetoshow = isset($elementList[$valuetoshow]) ? $elementList[$valuetoshow] : $valuetoshow;
-							} elseif ($value == 'source')
-							{
+							} elseif ($value == 'source') {
 								$valuetoshow = isset($sourceList[$valuetoshow]) ? $sourceList[$valuetoshow] : $valuetoshow;
 							} elseif ($valuetoshow == 'all') {
 								$valuetoshow = $langs->trans('All');
