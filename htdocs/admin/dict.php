--- conflicted
+++ resolved
@@ -8,13 +8,8 @@
  * Copyright (C) 2011		Remy Younes				<ryounes@gmail.com>
  * Copyright (C) 2012-2015	Marcos García			<marcosgdf@gmail.com>
  * Copyright (C) 2012		Christophe Battarel		<christophe.battarel@ltairis.fr>
-<<<<<<< HEAD
  * Copyright (C) 2011-2019	Alexandre Spangaro		<aspangaro@open-dsi.fr>
- * Copyright (C) 2015		Ferran Marcet			<fmarcet@2byte.es>
-=======
- * Copyright (C) 2011-2016	Alexandre Spangaro		<aspangaro@open-dsi.fr>
  * Copyright (C) 2015-2021	Ferran Marcet			<fmarcet@2byte.es>
->>>>>>> 892a38e6
  * Copyright (C) 2016		Raphaël Doursenaud		<rdoursenaud@gpcsolutions.fr>
  * Copyright (C) 2019-2020  Frédéric France         <frederic.france@netlogic.fr>
  * Copyright (C) 2020		Open-Dsi				<support@open-dsi.fr>
@@ -816,37 +811,19 @@
 
 			if ($i) $sql .= ",";
 
-<<<<<<< HEAD
-			if ($keycode == 'sortorder')		// For column name 'sortorder', we use the field name 'position'
-			{
-				$sql .= "'".(int) GETPOST('position', 'int')."'";
-			} elseif ($_POST[$keycode] == '' && !($keycode == 'code' && $id == 10)) $sql .= "null"; // For vat, we want/accept code = ''
-			elseif ($keycode == 'content') {
-				$sql .= "'".$db->escape(GETPOST($keycode, 'restricthtml'))."'";
-			} elseif (in_array($keycode, array('joinfile', 'private', 'position', 'scale'))) {
-				$sql .= (int) GETPOST($keycode, 'int');
+            if ($keycode == 'sortorder') {		// For column name 'sortorder', we use the field name 'position'
+            	$sql .= "'".(int) GETPOST('position', 'int')."'";
+            } elseif ($_POST[$keycode] == '' && !($keycode == 'code' && $id == 10)) {
+				$sql .= "null"; // For vat, we want/accept code = ''
+			} elseif ($keycode == 'content') {
+            	$sql .= "'".$db->escape(GETPOST($keycode, 'restricthtml'))."'";
+            } elseif (in_array($keycode, array('joinfile', 'private', 'position', 'scale'))) {
+            	$sql .= (int) GETPOST($keycode, 'int');
+            } elseif ($keycode == 'localtax2') {
+				$sql .= "'".GETPOST($keycode, 'alpha')."'";
 			} else {
-				$sql .= "'".$db->escape(GETPOST($keycode, 'nohtml'))."'";
-			}
-=======
-            if ($keycode == 'sortorder')		// For column name 'sortorder', we use the field name 'position'
-            {
-            	$sql .= "'".(int) GETPOST('position', 'int')."'";
-            }
-            elseif ($_POST[$keycode] == '' && !($keycode == 'code' && $id == 10)) $sql .= "null"; // For vat, we want/accept code = ''
-            elseif ($keycode == 'content') {
-            	$sql .= "'".$db->escape(GETPOST($keycode, 'restricthtml'))."'";
-            }
-            elseif (in_array($keycode, array('joinfile', 'private', 'position', 'scale'))) {
-            	$sql .= (int) GETPOST($keycode, 'int');
-            }
-			elseif ($keycode == 'localtax2') {
-				$sql .= "'".GETPOST($keycode, 'alpha')."'";
-			}
-            else {
             	$sql .= "'".$db->escape(GETPOST($keycode, 'nohtml'))."'";
             }
->>>>>>> 892a38e6
 
 			$i++;
 		}
@@ -901,41 +878,21 @@
             	$_POST[$keycode] = getEntity($tabname[$id]);
             }
 
-<<<<<<< HEAD
-			if ($i) $sql .= ",";
-			$sql .= $field."=";
-			if ($listfieldvalue[$i] == 'sortorder')		// For column name 'sortorder', we use the field name 'position'
-			{
-				$sql .= (int) GETPOST('position', 'int');
-			} elseif ($_POST[$keycode] == '' && !($keycode == 'code' && $id == 10)) $sql .= "null"; // For vat, we want/accept code = ''
-			elseif ($keycode == 'content') {
-				$sql .= "'".$db->escape(GETPOST($keycode, 'restricthtml'))."'";
-			} elseif (in_array($keycode, array('private', 'position', 'scale'))) {
-				$sql .= (int) GETPOST($keycode, 'int');
-			} else {
-				$sql .= "'".$db->escape(GETPOST($keycode, 'nohtml'))."'";
-			}
-=======
             if ($i) $sql .= ",";
             $sql .= $field."=";
-            if ($listfieldvalue[$i] == 'sortorder')		// For column name 'sortorder', we use the field name 'position'
-            {
+            if ($listfieldvalue[$i] == 'sortorder')	{	// For column name 'sortorder', we use the field name 'position'
             	$sql .= (int) GETPOST('position', 'int');
-            }
-            elseif ($_POST[$keycode] == '' && !($keycode == 'code' && $id == 10)) $sql .= "null"; // For vat, we want/accept code = ''
-            elseif ($keycode == 'content') {
+            } elseif ($_POST[$keycode] == '' && !($keycode == 'code' && $id == 10)) {
+				$sql .= "null"; // For vat, we want/accept code = ''
+			} elseif ($keycode == 'content') {
             	$sql .= "'".$db->escape(GETPOST($keycode, 'restricthtml'))."'";
-            }
-            elseif (in_array($keycode, array('private', 'position', 'scale'))) {
+            } elseif (in_array($keycode, array('private', 'position', 'scale'))) {
             	$sql .= (int) GETPOST($keycode, 'int');
-            }
-			elseif ($keycode == 'localtax2') {
+            } elseif ($keycode == 'localtax2') {
 				$sql .= "'".GETPOST($keycode, 'alpha')."'";
-			}
-            else {
+			} else {
             	$sql .= "'".$db->escape(GETPOST($keycode, 'nohtml'))."'";
             }
->>>>>>> 892a38e6
 
 			$i++;
 		}
