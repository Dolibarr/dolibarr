<?php
/* Copyright (C) 2004		Rodolphe Quiedeville	<rodolphe@quiedeville.org>
 * Copyright (C) 2004-2018	Laurent Destailleur		<eldy@users.sourceforge.net>
 * Copyright (C) 2004		Benoit Mortier			<benoit.mortier@opensides.be>
 * Copyright (C) 2005-2017	Regis Houssin			<regis.houssin@inodbox.com>
 * Copyright (C) 2010-2022	Juanjo Menent			<jmenent@2byte.es>
 * Copyright (C) 2011-2021	Philippe Grand			<philippe.grand@atoo-net.com>
 * Copyright (C) 2011		Remy Younes				<ryounes@gmail.com>
 * Copyright (C) 2012-2015	Marcos García			<marcosgdf@gmail.com>
 * Copyright (C) 2012		Christophe Battarel		<christophe.battarel@ltairis.fr>
 * Copyright (C) 2011-2022	Alexandre Spangaro		<aspangaro@open-dsi.fr>
 * Copyright (C) 2015		Ferran Marcet			<fmarcet@2byte.es>
 * Copyright (C) 2016		Raphaël Doursenaud		<rdoursenaud@gpcsolutions.fr>
 * Copyright (C) 2019-2020  Frédéric France         <frederic.france@netlogic.fr>
 * Copyright (C) 2020-2022  Open-Dsi                <support@open-dsi.fr>
 *
 * This program is free software; you can redistribute it and/or modify
 * it under the terms of the GNU General Public License as published by
 * the Free Software Foundation; either version 3 of the License, or
 * (at your option) any later version.
 *
 * This program is distributed in the hope that it will be useful,
 * but WITHOUT ANY WARRANTY; without even the implied warranty of
 * MERCHANTABILITY or FITNESS FOR A PARTICULAR PURPOSE.  See the
 * GNU General Public License for more details.
 *
 * You should have received a copy of the GNU General Public License
 * along with this program. If not, see <https://www.gnu.org/licenses/>.
 */

/**
 *	    \file       htdocs/admin/dict.php
 *		\ingroup    setup
 *		\brief      Page to administer data tables
 */

require '../main.inc.php';
require_once DOL_DOCUMENT_ROOT.'/core/class/html.formadmin.class.php';
require_once DOL_DOCUMENT_ROOT.'/core/class/html.formcompany.class.php';
require_once DOL_DOCUMENT_ROOT.'/core/lib/admin.lib.php';
require_once DOL_DOCUMENT_ROOT.'/core/lib/functions2.lib.php';
require_once DOL_DOCUMENT_ROOT.'/core/class/doleditor.class.php';
require_once DOL_DOCUMENT_ROOT.'/core/lib/accounting.lib.php';
require_once DOL_DOCUMENT_ROOT.'/core/class/html.formaccounting.class.php';

// Load translation files required by the page
$langs->loadLangs(array("errors", "admin", "main", "companies", "resource", "holiday", "accountancy", "hrm", "orders", "contracts", "projects", "propal", "bills", "interventions", "ticket"));

$action = GETPOST('action', 'alpha') ?GETPOST('action', 'alpha') : 'view';
$confirm = GETPOST('confirm', 'alpha');
$id = GETPOST('id', 'int');
$rowid = GETPOST('rowid', 'alpha');
$entity = GETPOST('entity', 'int');
$code = GETPOST('code', 'alpha');

$allowed = $user->admin;
if ($id == 7 && !empty($user->rights->accounting->chartofaccount)) {
	$allowed = 1; // Tax page allowed to manager of chart account
}
if ($id == 10 && !empty($user->rights->accounting->chartofaccount)) {
	$allowed = 1; // Vat page allowed to manager of chart account
}
if ($id == 17 && !empty($user->rights->accounting->chartofaccount)) {
	$allowed = 1; // Dictionary with type of expense report and accounting account allowed to manager of chart account
}
if (!$allowed) {
	accessforbidden();
}

$acts = array(); $actl = array();
$acts[0] = "activate";
$acts[1] = "disable";
$actl[0] = img_picto($langs->trans("Disabled"), 'switch_off', 'class="size15x"');
$actl[1] = img_picto($langs->trans("Activated"), 'switch_on', 'class="size15x"');

$listoffset = GETPOST('listoffset');
$listlimit = GETPOST('listlimit') > 0 ?GETPOST('listlimit') : 1000; // To avoid too long dictionaries
$active = 1;

$sortfield = GETPOST('sortfield', 'aZ09comma');
$sortorder = GETPOST('sortorder', 'aZ09comma');
$page = GETPOSTISSET('pageplusone') ? (GETPOST('pageplusone') - 1) : GETPOST("page", 'int');
if (empty($page) || $page == -1) {
	$page = 0;
}     // If $page is not defined, or '' or -1
$offset = $listlimit * $page;
$pageprev = $page - 1;
$pagenext = $page + 1;

$search_country_id = GETPOST('search_country_id', 'int');
if (!GETPOSTISSET('search_country_id') && $search_country_id == '' && ($id == 2 || $id == 3 || $id == 10)) {	// Not a so good idea to force on current country for all dictionaries. Some tables have entries that are for all countries, we must be able to see them, so this is done for dedicated dictionaries only.
	$search_country_id = $mysoc->country_id;
}
$search_code = GETPOST('search_code', 'alpha');

// Initialize technical object to manage hooks of page. Note that conf->hooks_modules contains array of hook context
$hookmanager->initHooks(array('admin', 'dictionaryadmin'));

// This page is a generic page to edit dictionaries
// Put here declaration of dictionaries properties

// Sort order to show dictionary (0 is space). All other dictionaries (added by modules) will be at end of this.
$taborder = array(9, 15, 30, 0, 4, 3, 2, 0, 1, 8, 19, 16, 39, 27, 40, 38, 0, 5, 11, 0, 6, 24, 0, 29, 0, 33, 34, 32, 28, 17, 35, 36, 0, 10, 23, 12, 13, 7, 0, 14, 0, 22, 20, 18, 21, 41, 0, 37, 42, 0, 43, 0, 25, 0, 44, 0);

// Name of SQL tables of dictionaries
$tabname = array();
$tabname[1] = MAIN_DB_PREFIX."c_forme_juridique";
$tabname[2] = MAIN_DB_PREFIX."c_departements";
$tabname[3] = MAIN_DB_PREFIX."c_regions";
$tabname[4] = MAIN_DB_PREFIX."c_country";
$tabname[5] = MAIN_DB_PREFIX."c_civility";
$tabname[6] = MAIN_DB_PREFIX."c_actioncomm";
$tabname[7] = MAIN_DB_PREFIX."c_chargesociales";
$tabname[8] = MAIN_DB_PREFIX."c_typent";
$tabname[9] = MAIN_DB_PREFIX."c_currencies";
$tabname[10] = MAIN_DB_PREFIX."c_tva";
$tabname[11] = MAIN_DB_PREFIX."c_type_contact";
$tabname[12] = MAIN_DB_PREFIX."c_payment_term";
$tabname[13] = MAIN_DB_PREFIX."c_paiement";
$tabname[14] = MAIN_DB_PREFIX."c_ecotaxe";
$tabname[15] = MAIN_DB_PREFIX."c_paper_format";
$tabname[16] = MAIN_DB_PREFIX."c_prospectlevel";
$tabname[17] = MAIN_DB_PREFIX."c_type_fees";
$tabname[18] = MAIN_DB_PREFIX."c_shipment_mode";
$tabname[19] = MAIN_DB_PREFIX."c_effectif";
$tabname[20] = MAIN_DB_PREFIX."c_input_method";
$tabname[21] = MAIN_DB_PREFIX."c_availability";
$tabname[22] = MAIN_DB_PREFIX."c_input_reason";
$tabname[23] = MAIN_DB_PREFIX."c_revenuestamp";
$tabname[24] = MAIN_DB_PREFIX."c_type_resource";
$tabname[25] = MAIN_DB_PREFIX."c_type_container";
//$tabname[26]= MAIN_DB_PREFIX."c_units";
$tabname[27] = MAIN_DB_PREFIX."c_stcomm";
$tabname[28] = MAIN_DB_PREFIX."c_holiday_types";
$tabname[29] = MAIN_DB_PREFIX."c_lead_status";
$tabname[30] = MAIN_DB_PREFIX."c_format_cards";
//$tabname[31]= MAIN_DB_PREFIX."accounting_system";
$tabname[32] = MAIN_DB_PREFIX."c_hrm_public_holiday";
$tabname[33] = MAIN_DB_PREFIX."c_hrm_department";
$tabname[34] = MAIN_DB_PREFIX."c_hrm_function";
$tabname[35] = MAIN_DB_PREFIX."c_exp_tax_cat";
$tabname[36] = MAIN_DB_PREFIX."c_exp_tax_range";
$tabname[37] = MAIN_DB_PREFIX."c_units";
$tabname[38] = MAIN_DB_PREFIX."c_socialnetworks";
$tabname[39] = MAIN_DB_PREFIX."c_prospectcontactlevel";
$tabname[40] = MAIN_DB_PREFIX."c_stcommcontact";
$tabname[41] = MAIN_DB_PREFIX."c_transport_mode";
$tabname[42] = MAIN_DB_PREFIX."c_product_nature";
$tabname[43] = MAIN_DB_PREFIX."c_productbatch_qcstatus";
$tabname[44] = MAIN_DB_PREFIX."c_asset_disposal_type";

// Dictionary labels
$tablib = array();
$tablib[1] = "DictionaryCompanyJuridicalType";
$tablib[2] = "DictionaryCanton";
$tablib[3] = "DictionaryRegion";
$tablib[4] = "DictionaryCountry";
$tablib[5] = "DictionaryCivility";
$tablib[6] = "DictionaryActions";
$tablib[7] = "DictionarySocialContributions";
$tablib[8] = "DictionaryCompanyType";
$tablib[9] = "DictionaryCurrency";
$tablib[10] = "DictionaryVAT";
$tablib[11] = "DictionaryTypeContact";
$tablib[12] = "DictionaryPaymentConditions";
$tablib[13] = "DictionaryPaymentModes";
$tablib[14] = "DictionaryEcotaxe";
$tablib[15] = "DictionaryPaperFormat";
$tablib[16] = "DictionaryProspectLevel";
$tablib[17] = "DictionaryFees";
$tablib[18] = "DictionarySendingMethods";
$tablib[19] = "DictionaryStaff";
$tablib[20] = "DictionaryOrderMethods";
$tablib[21] = "DictionaryAvailability";
$tablib[22] = "DictionarySource";
$tablib[23] = "DictionaryRevenueStamp";
$tablib[24] = "DictionaryResourceType";
$tablib[25] = "DictionaryTypeOfContainer";
//$tablib[26]= "DictionaryUnits";
$tablib[27] = "DictionaryProspectStatus";
$tablib[28] = "DictionaryHolidayTypes";
$tablib[29] = "DictionaryOpportunityStatus";
$tablib[30] = "DictionaryFormatCards";
//$tablib[31]= "DictionaryAccountancysystem";
$tablib[32] = "DictionaryPublicHolidays";
$tablib[33] = "DictionaryDepartment";
$tablib[34] = "DictionaryFunction";
$tablib[35] = "DictionaryExpenseTaxCat";
$tablib[36] = "DictionaryExpenseTaxRange";
$tablib[37] = "DictionaryMeasuringUnits";
$tablib[38] = "DictionarySocialNetworks";
$tablib[39] = "DictionaryProspectContactLevel";
$tablib[40] = "DictionaryProspectContactStatus";
$tablib[41] = "DictionaryTransportMode";
$tablib[42] = "DictionaryProductNature";
$tablib[43] = "DictionaryBatchStatus";
$tablib[44] = "DictionaryAssetDisposalType";

// Requests to extract data
$tabsql = array();
$tabsql[1] = "SELECT f.rowid as rowid, f.code, f.libelle, c.code as country_code, c.label as country, f.active FROM ".MAIN_DB_PREFIX."c_forme_juridique as f, ".MAIN_DB_PREFIX."c_country as c WHERE f.fk_pays=c.rowid";
$tabsql[2] = "SELECT d.rowid as rowid, d.code_departement as code, d.nom as libelle, d.fk_region as region_id, r.nom as region, c.code as country_code, c.label as country, d.active FROM ".MAIN_DB_PREFIX."c_departements as d, ".MAIN_DB_PREFIX."c_regions as r, ".MAIN_DB_PREFIX."c_country as c WHERE d.fk_region=r.code_region and r.fk_pays=c.rowid and r.active=1 and c.active=1";
$tabsql[3] = "SELECT r.rowid as rowid, r.code_region as state_code, r.nom as libelle, r.fk_pays as country_id, c.code as country_code, c.label as country, r.active FROM ".MAIN_DB_PREFIX."c_regions as r, ".MAIN_DB_PREFIX."c_country as c WHERE r.fk_pays=c.rowid and c.active=1";
$tabsql[4] = "SELECT c.rowid as rowid, c.code, c.label, c.active, c.favorite, c.eec FROM ".MAIN_DB_PREFIX."c_country AS c";
$tabsql[5] = "SELECT c.rowid as rowid, c.code as code, c.label, c.active FROM ".MAIN_DB_PREFIX."c_civility AS c";
$tabsql[6] = "SELECT a.id    as rowid, a.code as code, a.libelle AS libelle, a.type, a.active, a.module, a.color, a.position FROM ".MAIN_DB_PREFIX."c_actioncomm AS a";
$tabsql[7] = "SELECT a.id    as rowid, a.code as code, a.libelle AS libelle, a.accountancy_code as accountancy_code, c.code as country_code, c.label as country, a.fk_pays as country_id, a.active FROM ".MAIN_DB_PREFIX."c_chargesociales AS a, ".MAIN_DB_PREFIX."c_country as c WHERE a.fk_pays=c.rowid and c.active=1";
$tabsql[8] = "SELECT t.id	 as rowid, t.code as code, t.libelle, t.fk_country as country_id, c.code as country_code, c.label as country, t.position, t.active FROM ".MAIN_DB_PREFIX."c_typent as t LEFT JOIN ".MAIN_DB_PREFIX."c_country as c ON t.fk_country=c.rowid";
$tabsql[9] = "SELECT c.code_iso as code, c.label, c.unicode, c.active FROM ".MAIN_DB_PREFIX."c_currencies AS c";
$tabsql[10] = "SELECT t.rowid, t.code, t.taux, t.localtax1_type, t.localtax1, t.localtax2_type, t.localtax2, c.label as country, c.code as country_code, t.fk_pays as country_id, t.recuperableonly, t.note, t.active, t.accountancy_code_sell, t.accountancy_code_buy FROM ".MAIN_DB_PREFIX."c_tva as t, ".MAIN_DB_PREFIX."c_country as c WHERE t.fk_pays=c.rowid";
$tabsql[11] = "SELECT t.rowid as rowid, t.element, t.source, t.code, t.libelle, t.position, t.active FROM ".MAIN_DB_PREFIX."c_type_contact AS t";
$tabsql[12] = "SELECT c.rowid as rowid, c.code, c.libelle, c.libelle_facture, c.nbjour, c.type_cdr, c.decalage, c.active, c.sortorder, c.entity FROM ".MAIN_DB_PREFIX."c_payment_term AS c WHERE c.entity = ".getEntity($tabname[12]);
$tabsql[13] = "SELECT c.id    as rowid, c.code, c.libelle, c.type, c.active, c.entity FROM ".MAIN_DB_PREFIX."c_paiement AS c WHERE c.entity = ".getEntity($tabname[13]);
$tabsql[14] = "SELECT e.rowid as rowid, e.code as code, e.label, e.price, e.organization, e.fk_pays as country_id, c.code as country_code, c.label as country, e.active FROM ".MAIN_DB_PREFIX."c_ecotaxe AS e, ".MAIN_DB_PREFIX."c_country as c WHERE e.fk_pays=c.rowid and c.active=1";
$tabsql[15] = "SELECT rowid   as rowid, code, label as libelle, width, height, unit, active FROM ".MAIN_DB_PREFIX."c_paper_format";
$tabsql[16] = "SELECT code, label as libelle, sortorder, active FROM ".MAIN_DB_PREFIX."c_prospectlevel";
$tabsql[17] = "SELECT id      as rowid, code, label, accountancy_code, active FROM ".MAIN_DB_PREFIX."c_type_fees";
$tabsql[18] = "SELECT rowid   as rowid, code, libelle, tracking, active FROM ".MAIN_DB_PREFIX."c_shipment_mode";
$tabsql[19] = "SELECT id      as rowid, code, libelle, active FROM ".MAIN_DB_PREFIX."c_effectif";
$tabsql[20] = "SELECT rowid   as rowid, code, libelle, active FROM ".MAIN_DB_PREFIX."c_input_method";
$tabsql[21] = "SELECT c.rowid as rowid, c.code, c.label, c.type_duration, c.qty, c.active, c.position FROM ".MAIN_DB_PREFIX."c_availability AS c";
$tabsql[22] = "SELECT rowid   as rowid, code, label, active FROM ".MAIN_DB_PREFIX."c_input_reason";
$tabsql[23] = "SELECT t.rowid as rowid, t.taux, t.revenuestamp_type, c.label as country, c.code as country_code, t.fk_pays as country_id, t.note, t.active, t.accountancy_code_sell, t.accountancy_code_buy FROM ".MAIN_DB_PREFIX."c_revenuestamp as t, ".MAIN_DB_PREFIX."c_country as c WHERE t.fk_pays=c.rowid";
$tabsql[24] = "SELECT rowid   as rowid, code, label, active FROM ".MAIN_DB_PREFIX."c_type_resource";
$tabsql[25] = "SELECT rowid   as rowid, code, label, active, module FROM ".MAIN_DB_PREFIX."c_type_container as t WHERE t.entity = ".getEntity($tabname[25]);
//$tabsql[26]= "SELECT rowid   as rowid, code, label, short_label, active FROM ".MAIN_DB_PREFIX."c_units";
$tabsql[27] = "SELECT id      as rowid, code, libelle, picto, active FROM ".MAIN_DB_PREFIX."c_stcomm";
$tabsql[28] = "SELECT h.rowid as rowid, h.code, h.label, h.affect, h.delay, h.newbymonth, h.fk_country as country_id, c.code as country_code, c.label as country, h.block_if_negative, h.active FROM ".MAIN_DB_PREFIX."c_holiday_types as h LEFT JOIN ".MAIN_DB_PREFIX."c_country as c ON h.fk_country=c.rowid";
$tabsql[29] = "SELECT rowid   as rowid, code, label, percent, position, active FROM ".MAIN_DB_PREFIX."c_lead_status";
$tabsql[30] = "SELECT rowid, code, name, paper_size, orientation, metric, leftmargin, topmargin, nx, ny, spacex, spacey, width, height, font_size, custom_x, custom_y, active FROM ".MAIN_DB_PREFIX."c_format_cards";
//$tabsql[31]= "SELECT s.rowid as rowid, pcg_version, s.label, s.active FROM ".MAIN_DB_PREFIX."accounting_system as s";
$tabsql[32] = "SELECT a.id    as rowid, a.entity, a.code, a.fk_country as country_id, c.code as country_code, c.label as country, a.dayrule, a.day, a.month, a.year, a.active FROM ".MAIN_DB_PREFIX."c_hrm_public_holiday as a LEFT JOIN ".MAIN_DB_PREFIX."c_country as c ON a.fk_country=c.rowid AND c.active=1";
$tabsql[33] = "SELECT rowid, pos, code, label, active FROM ".MAIN_DB_PREFIX."c_hrm_department";
$tabsql[34] = "SELECT rowid, pos, code, label, c_level, active FROM ".MAIN_DB_PREFIX."c_hrm_function";
$tabsql[35] = "SELECT c.rowid, c.label, c.active, c.entity FROM ".MAIN_DB_PREFIX."c_exp_tax_cat c";
$tabsql[36] = "SELECT r.rowid, r.fk_c_exp_tax_cat, r.range_ik, r.active, r.entity FROM ".MAIN_DB_PREFIX."c_exp_tax_range r";
$tabsql[37] = "SELECT r.rowid, r.code, r.sortorder, r.label, r.short_label, r.unit_type, r.scale, r.active FROM ".MAIN_DB_PREFIX."c_units r";
$tabsql[38] = "SELECT s.rowid, s.entity, s.code, s.label, s.url, s.icon, s.active FROM ".MAIN_DB_PREFIX."c_socialnetworks as s WHERE s.entity = ".getEntity($tabname[38]);
$tabsql[39] = "SELECT code, label as libelle, sortorder, active FROM ".MAIN_DB_PREFIX."c_prospectcontactlevel";
$tabsql[40] = "SELECT id      as rowid, code, libelle, picto, active FROM ".MAIN_DB_PREFIX."c_stcommcontact";
$tabsql[41] = "SELECT rowid as rowid, code, label, active FROM ".MAIN_DB_PREFIX."c_transport_mode";
$tabsql[42] = "SELECT rowid as rowid, code, label, active FROM ".MAIN_DB_PREFIX."c_product_nature";
$tabsql[43] = "SELECT rowid, code, label, active FROM ".MAIN_DB_PREFIX."c_productbatch_qcstatus";
$tabsql[44] = "SELECT rowid, code, label, active FROM ".MAIN_DB_PREFIX."c_asset_disposal_type";

// Criteria to sort dictionaries
$tabsqlsort = array();
$tabsqlsort[1] = "country ASC, code ASC";
$tabsqlsort[2] = "country ASC, code ASC";
$tabsqlsort[3] = "country ASC, code ASC";
$tabsqlsort[4] = "code ASC";
$tabsqlsort[5] = "label ASC";
$tabsqlsort[6] = "a.type ASC, a.module ASC, a.position ASC, a.code ASC";
$tabsqlsort[7] = "c.label ASC, a.code ASC, a.libelle ASC";
$tabsqlsort[8] = "country DESC,".(!empty($conf->global->SOCIETE_SORT_ON_TYPEENT) ? ' t.position ASC,' : '')." libelle ASC";
$tabsqlsort[9] = "label ASC";
$tabsqlsort[10] = "country ASC, code ASC, taux ASC, recuperableonly ASC, localtax1 ASC, localtax2 ASC";
$tabsqlsort[11] = "t.element ASC, t.source ASC, t.position ASC, t.code ASC";
$tabsqlsort[12] = "sortorder ASC, code ASC";
$tabsqlsort[13] = "code ASC";
$tabsqlsort[14] = "country ASC, e.organization ASC, code ASC";
$tabsqlsort[15] = "rowid ASC";
$tabsqlsort[16] = "sortorder ASC";
$tabsqlsort[17] = "code ASC";
$tabsqlsort[18] = "code ASC, libelle ASC";
$tabsqlsort[19] = "id ASC";
$tabsqlsort[20] = "code ASC, libelle ASC";
$tabsqlsort[21] = "code ASC, label ASC, position ASC, type_duration ASC, qty ASC";
$tabsqlsort[22] = "code ASC, label ASC";
$tabsqlsort[23] = "country ASC, taux ASC";
$tabsqlsort[24] = "code ASC, label ASC";
$tabsqlsort[25] = "t.module ASC, t.code ASC, t.label ASC";
//$tabsqlsort[26]="code ASC";
$tabsqlsort[27] = "code ASC";
$tabsqlsort[28] = "country ASC, code ASC";
$tabsqlsort[29] = "position ASC";
$tabsqlsort[30] = "code ASC";
//$tabsqlsort[31]="pcg_version ASC";
$tabsqlsort[32] = "country, year ASC, month ASC, day ASC";
$tabsqlsort[33] = "code ASC";
$tabsqlsort[34] = "code ASC";
$tabsqlsort[35] = "c.label ASC";
$tabsqlsort[36] = "r.fk_c_exp_tax_cat ASC, r.range_ik ASC";
$tabsqlsort[37] = "sortorder ASC";
$tabsqlsort[38] = "rowid, code ASC";
$tabsqlsort[39] = "sortorder ASC";
$tabsqlsort[40] = "code ASC";
$tabsqlsort[41] = "code ASC";
$tabsqlsort[42] = "code ASC";
$tabsqlsort[43] = "code ASC";
$tabsqlsort[44] = "code ASC";

// Field names in select result for dictionary display
$tabfield = array();
$tabfield[1] = "code,libelle,country";
$tabfield[2] = "code,libelle,region_id,region,country"; // "code,libelle,region,country_code-country"
$tabfield[3] = "code,libelle,country_id,country";
$tabfield[4] = "code,label";
$tabfield[5] = "code,label";
$tabfield[6] = "code,libelle,type,color,position";
$tabfield[7] = "code,libelle,country,accountancy_code";
$tabfield[8] = "code,libelle,country_id,country".(!empty($conf->global->SOCIETE_SORT_ON_TYPEENT) ? ',position' : '');
$tabfield[9] = "code,label,unicode";
$tabfield[10] = "country_id,country,code,taux,localtax1_type,localtax1,localtax2_type,localtax2,recuperableonly,accountancy_code_sell,accountancy_code_buy,note";
$tabfield[11] = "element,source,code,libelle,position";
$tabfield[12] = "code,libelle,libelle_facture,nbjour,type_cdr,decalage,sortorder,entity";
$tabfield[13] = "code,libelle,type,entity";
$tabfield[14] = "code,label,price,organization,country";
$tabfield[15] = "code,libelle,width,height,unit";
$tabfield[16] = "code,libelle,sortorder";
$tabfield[17] = "code,label,accountancy_code";
$tabfield[18] = "code,libelle,tracking";
$tabfield[19] = "code,libelle";
$tabfield[20] = "code,libelle";
$tabfield[21] = "code,label,qty,type_duration,position";
$tabfield[22] = "code,label";
$tabfield[23] = "country_id,country,taux,revenuestamp_type,accountancy_code_sell,accountancy_code_buy,note";
$tabfield[24] = "code,label";
$tabfield[25] = "code,label";
//$tabfield[26]= "code,label,short_label";
$tabfield[27] = "code,libelle,picto";
$tabfield[28] = "code,label,affect,delay,newbymonth,country_id,country,block_if_negative";
$tabfield[29] = "code,label,percent,position";
$tabfield[30] = "code,name,paper_size,orientation,metric,leftmargin,topmargin,nx,ny,spacex,spacey,width,height,font_size,custom_x,custom_y";
//$tabfield[31]= "pcg_version,label";
$tabfield[32] = "code,dayrule,year,month,day,country_id,country";
$tabfield[33] = "code,label";
$tabfield[34] = "code,label";
$tabfield[35] = "label";
$tabfield[36] = "range_ik,fk_c_exp_tax_cat";
$tabfield[37] = "code,label,short_label,unit_type,scale,sortorder";
$tabfield[38] = "code,label,url,icon,entity";
$tabfield[39] = "code,libelle,sortorder";
$tabfield[40] = "code,libelle,picto";
$tabfield[41] = "code,label";
$tabfield[42] = "code,label";
$tabfield[43] = "code,label";
$tabfield[44] = "code,label";

// Edit field names for editing a record
$tabfieldvalue = array();
$tabfieldvalue[1] = "code,libelle,country";
$tabfieldvalue[2] = "code,libelle,region"; // "code,libelle,region"
$tabfieldvalue[3] = "code,libelle,country";
$tabfieldvalue[4] = "code,label";
$tabfieldvalue[5] = "code,label";
$tabfieldvalue[6] = "code,libelle,type,color,position";
$tabfieldvalue[7] = "code,libelle,country,accountancy_code";
$tabfieldvalue[8] = "code,libelle,country".(!empty($conf->global->SOCIETE_SORT_ON_TYPEENT) ? ',position' : '');
$tabfieldvalue[9] = "code,label,unicode";
$tabfieldvalue[10] = "country,code,taux,localtax1_type,localtax1,localtax2_type,localtax2,recuperableonly,accountancy_code_sell,accountancy_code_buy,note";
$tabfieldvalue[11] = "element,source,code,libelle,position";
$tabfieldvalue[12] = "code,libelle,libelle_facture,nbjour,type_cdr,decalage,sortorder";
$tabfieldvalue[13] = "code,libelle,type";
$tabfieldvalue[14] = "code,label,price,organization,country";
$tabfieldvalue[15] = "code,libelle,width,height,unit";
$tabfieldvalue[16] = "code,libelle,sortorder";
$tabfieldvalue[17] = "code,label,accountancy_code";
$tabfieldvalue[18] = "code,libelle,tracking";
$tabfieldvalue[19] = "code,libelle";
$tabfieldvalue[20] = "code,libelle";
$tabfieldvalue[21] = "code,label,qty,type_duration,position";
$tabfieldvalue[22] = "code,label";
$tabfieldvalue[23] = "country,taux,revenuestamp_type,accountancy_code_sell,accountancy_code_buy,note";
$tabfieldvalue[24] = "code,label";
$tabfieldvalue[25] = "code,label";
//$tabfieldvalue[26]= "code,label,short_label";
$tabfieldvalue[27] = "code,libelle,picto";
$tabfieldvalue[28] = "code,label,affect,delay,newbymonth,country,block_if_negative";
$tabfieldvalue[29] = "code,label,percent,position";
$tabfieldvalue[30] = "code,name,paper_size,orientation,metric,leftmargin,topmargin,nx,ny,spacex,spacey,width,height,font_size,custom_x,custom_y";
//$tabfieldvalue[31]= "pcg_version,label";
$tabfieldvalue[32] = "code,dayrule,day,month,year,country";
$tabfieldvalue[33] = "code,label";
$tabfieldvalue[34] = "code,label";
$tabfieldvalue[35] = "label";
$tabfieldvalue[36] = "range_ik,fk_c_exp_tax_cat";
$tabfieldvalue[37] = "code,label,short_label,unit_type,scale,sortorder";
$tabfieldvalue[38] = "code,label,url,icon";
$tabfieldvalue[39] = "code,libelle,sortorder";
$tabfieldvalue[40] = "code,libelle,picto";
$tabfieldvalue[41] = "code,label";
$tabfieldvalue[42] = "code,label";
$tabfieldvalue[43] = "code,label";
$tabfieldvalue[44] = "code,label";

// Field names in the table for inserting a record
$tabfieldinsert = array();
$tabfieldinsert[1] = "code,libelle,fk_pays";
$tabfieldinsert[2] = "code_departement,nom,fk_region";
$tabfieldinsert[3] = "code_region,nom,fk_pays";
$tabfieldinsert[4] = "code,label";
$tabfieldinsert[5] = "code,label";
$tabfieldinsert[6] = "code,libelle,type,color,position";
$tabfieldinsert[7] = "code,libelle,fk_pays,accountancy_code";
$tabfieldinsert[8] = "code,libelle,fk_country".(!empty($conf->global->SOCIETE_SORT_ON_TYPEENT) ? ',position' : '');
$tabfieldinsert[9] = "code_iso,label,unicode";
$tabfieldinsert[10] = "fk_pays,code,taux,localtax1_type,localtax1,localtax2_type,localtax2,recuperableonly,accountancy_code_sell,accountancy_code_buy,note";
$tabfieldinsert[11] = "element,source,code,libelle,position";
$tabfieldinsert[12] = "code,libelle,libelle_facture,nbjour,type_cdr,decalage,sortorder,entity";
$tabfieldinsert[13] = "code,libelle,type,entity";
$tabfieldinsert[14] = "code,label,price,organization,fk_pays";
$tabfieldinsert[15] = "code,label,width,height,unit";
$tabfieldinsert[16] = "code,label,sortorder";
$tabfieldinsert[17] = "code,label,accountancy_code";
$tabfieldinsert[18] = "code,libelle,tracking";
$tabfieldinsert[19] = "code,libelle";
$tabfieldinsert[20] = "code,libelle";
$tabfieldinsert[21] = "code,label,qty,type_duration,position";
$tabfieldinsert[22] = "code,label";
$tabfieldinsert[23] = "fk_pays,taux,revenuestamp_type,accountancy_code_sell,accountancy_code_buy,note";
$tabfieldinsert[24] = "code,label";
$tabfieldinsert[25] = "code,label";
//$tabfieldinsert[26]= "code,label,short_label";
$tabfieldinsert[27] = "code,libelle,picto";
$tabfieldinsert[28] = "code,label,affect,delay,newbymonth,fk_country,block_if_negative";
$tabfieldinsert[29] = "code,label,percent,position";
$tabfieldinsert[30] = "code,name,paper_size,orientation,metric,leftmargin,topmargin,nx,ny,spacex,spacey,width,height,font_size,custom_x,custom_y";
//$tabfieldinsert[31]= "pcg_version,label";
//$tabfieldinsert[32]= "code,label,range_account,sens,category_type,formula,position,fk_country";
$tabfieldinsert[32] = "code,dayrule,day,month,year,fk_country";
$tabfieldinsert[33] = "code,label";
$tabfieldinsert[34] = "code,label";
$tabfieldinsert[35] = "label";
$tabfieldinsert[36] = "range_ik,fk_c_exp_tax_cat";
$tabfieldinsert[37] = "code,label,short_label,unit_type,scale,sortorder";
$tabfieldinsert[38] = "code,label,url,icon,entity";
$tabfieldinsert[39] = "code,label,sortorder";
$tabfieldinsert[40] = "code,libelle,picto";
$tabfieldinsert[41] = "code,label";
$tabfieldinsert[42] = "code,label";
$tabfieldinsert[43] = "code,label";
$tabfieldinsert[44] = "code,label";

// Rowid name of field depending if field is autoincrement on or off..
// Use "" if id field is "rowid" and has autoincrement on
// Use "nameoffield" if id field is not "rowid" or has not autoincrement on
$tabrowid = array();
$tabrowid[1] = "";
$tabrowid[2] = "";
$tabrowid[3] = "";
$tabrowid[4] = "rowid";
$tabrowid[5] = "rowid";
$tabrowid[6] = "id";
$tabrowid[7] = "id";
$tabrowid[8] = "id";
$tabrowid[9] = "code_iso";
$tabrowid[10] = "";
$tabrowid[11] = "rowid";
$tabrowid[12] = "";
$tabrowid[13] = "id";
$tabrowid[14] = "";
$tabrowid[15] = "";
$tabrowid[16] = "code";
$tabrowid[17] = "id";
$tabrowid[18] = "rowid";
$tabrowid[19] = "id";
$tabrowid[20] = "";
$tabrowid[21] = "rowid";
$tabrowid[22] = "rowid";
$tabrowid[23] = "";
$tabrowid[24] = "";
$tabrowid[25] = "";
//$tabrowid[26]= "";
$tabrowid[27] = "id";
$tabrowid[28] = "";
$tabrowid[29] = "";
$tabrowid[30] = "";
//$tabrowid[31]= "";
$tabrowid[32] = "id";
$tabrowid[33] = "rowid";
$tabrowid[34] = "rowid";
$tabrowid[35] = "";
$tabrowid[36] = "";
$tabrowid[37] = "";
$tabrowid[38] = "";
$tabrowid[39] = "code";
$tabrowid[40] = "id";
$tabrowid[41] = "";
$tabrowid[42] = "rowid";
$tabrowid[43] = "rowid";
$tabrowid[44] = "rowid";

// Condition to show dictionary in setup page
$tabcond = array();
$tabcond[1] = (!empty($conf->societe->enabled));
$tabcond[2] = true;
$tabcond[3] = true;
$tabcond[4] = true;
$tabcond[5] = (!empty($conf->societe->enabled) || !empty($conf->adherent->enabled));
$tabcond[6] = !empty($conf->agenda->enabled);
$tabcond[7] = !empty($conf->tax->enabled);
$tabcond[8] = !empty($conf->societe->enabled);
$tabcond[9] = true;
$tabcond[10] = true;
$tabcond[11] = (!empty($conf->societe->enabled));
$tabcond[12] = (!empty($conf->commande->enabled) || !empty($conf->propal->enabled) || !empty($conf->facture->enabled) || (!empty($conf->fournisseur->enabled) && empty($conf->global->MAIN_USE_NEW_SUPPLIERMOD)) || !empty($conf->supplier_invoice->enabled) || !empty($conf->supplier_order->enabled));
$tabcond[13] = (!empty($conf->commande->enabled) || !empty($conf->propal->enabled) || !empty($conf->facture->enabled) || (!empty($conf->fournisseur->enabled) && empty($conf->global->MAIN_USE_NEW_SUPPLIERMOD)) || !empty($conf->supplier_invoice->enabled) || !empty($conf->supplier_order->enabled));
$tabcond[14] = (!empty($conf->product->enabled) && (!empty($conf->ecotax->enabled) || !empty($conf->global->MAIN_SHOW_ECOTAX_DICTIONNARY)));
$tabcond[15] = true;
$tabcond[16] = (!empty($conf->societe->enabled) && empty($conf->global->SOCIETE_DISABLE_PROSPECTS));
$tabcond[17] = (!empty($conf->deplacement->enabled) || !empty($conf->expensereport->enabled));
$tabcond[18] = !empty($conf->expedition->enabled) || !empty($conf->reception->enabled);
$tabcond[19] = !empty($conf->societe->enabled);
$tabcond[20] = (!empty($conf->fournisseur->enabled) && empty($conf->global->MAIN_USE_NEW_SUPPLIERMOD)) || !empty($conf->supplier_order->enabled);
$tabcond[21] = !empty($conf->propal->enabled);
$tabcond[22] = (!empty($conf->commande->enabled) || !empty($conf->propal->enabled));
$tabcond[23] = true;
$tabcond[24] = !empty($conf->resource->enabled);
$tabcond[25] = !empty($conf->website->enabled);
//$tabcond[26]= ! empty($conf->product->enabled);
$tabcond[27] = !empty($conf->societe->enabled);
$tabcond[28] = !empty($conf->holiday->enabled);
$tabcond[29] = !empty($conf->projet->enabled);
$tabcond[30] = !empty($conf->label->enabled);
//$tabcond[31]= ! empty($conf->accounting->enabled);
$tabcond[32] = (!empty($conf->holiday->enabled) || !empty($conf->hrm->enabled));
$tabcond[33] = !empty($conf->hrm->enabled);
$tabcond[34] = !empty($conf->hrm->enabled);
$tabcond[35] = !empty($conf->expensereport->enabled) && !empty($conf->global->MAIN_USE_EXPENSE_IK);
$tabcond[36] = !empty($conf->expensereport->enabled) && !empty($conf->global->MAIN_USE_EXPENSE_IK);
$tabcond[37] = !empty($conf->product->enabled);
$tabcond[38] = !empty($conf->socialnetworks->enabled);
$tabcond[39] = (!empty($conf->societe->enabled) && empty($conf->global->SOCIETE_DISABLE_PROSPECTS) && !empty($conf->global->THIRDPARTY_ENABLE_PROSPECTION_ON_ALTERNATIVE_ADRESSES));
$tabcond[40] = (!empty($conf->societe->enabled) && !empty($conf->global->THIRDPARTY_ENABLE_PROSPECTION_ON_ALTERNATIVE_ADRESSES));
$tabcond[41] = !empty($conf->intracommreport->enabled);
$tabcond[42] = !empty($conf->product->enabled);
$tabcond[43] = !empty($conf->product->enabled) && !empty($conf->productbatch->enabled) && $conf->global->MAIN_FEATURES_LEVEL >= 2;
$tabcond[44] = !empty($conf->asset->enabled);

// List of help for fields
$tabhelp = array();
$tabhelp[1]  = array('code'=>$langs->trans("EnterAnyCode"));
$tabhelp[2]  = array('code'=>$langs->trans("EnterAnyCode"));
$tabhelp[3]  = array('code'=>$langs->trans("EnterAnyCode"));
$tabhelp[4]  = array('code'=>$langs->trans("EnterAnyCode"));
$tabhelp[5]  = array('code'=>$langs->trans("EnterAnyCode"));
$tabhelp[6]  = array('code'=>$langs->trans("EnterAnyCode"), 'color'=>$langs->trans("ColorFormat"), 'position'=>$langs->trans("PositionIntoComboList"));
$tabhelp[7]  = array('code'=>$langs->trans("EnterAnyCode"));
$tabhelp[8]  = array('code'=>$langs->trans("EnterAnyCode"), 'position'=>$langs->trans("PositionIntoComboList"));
$tabhelp[9]  = array('code'=>$langs->trans("EnterAnyCode"), 'unicode'=>$langs->trans("UnicodeCurrency"));
$tabhelp[10] = array('code'=>$langs->trans("EnterAnyCode"), 'taux'=>$langs->trans("SellTaxRate"), 'recuperableonly'=>$langs->trans("RecuperableOnly"), 'localtax1_type'=>$langs->trans("LocalTaxDesc"), 'localtax2_type'=>$langs->trans("LocalTaxDesc"));
$tabhelp[11] = array('code'=>$langs->trans("EnterAnyCode"), 'position'=>$langs->trans("PositionIntoComboList"));
$tabhelp[12] = array('code'=>$langs->trans("EnterAnyCode"), 'type_cdr'=>$langs->trans("TypeCdr", $langs->transnoentitiesnoconv("NbOfDays"), $langs->transnoentitiesnoconv("Offset"), $langs->transnoentitiesnoconv("NbOfDays"), $langs->transnoentitiesnoconv("Offset")));
$tabhelp[13] = array('code'=>$langs->trans("EnterAnyCode"));
$tabhelp[14] = array('code'=>$langs->trans("EnterAnyCode"));
$tabhelp[15] = array('code'=>$langs->trans("EnterAnyCode"));
$tabhelp[16] = array('code'=>$langs->trans("EnterAnyCode"));
$tabhelp[17] = array('code'=>$langs->trans("EnterAnyCode"));
$tabhelp[18] = array('code'=>$langs->trans("EnterAnyCode"), 'tracking'=>$langs->trans("UrlTrackingDesc"));
$tabhelp[19] = array('code'=>$langs->trans("EnterAnyCode"));
$tabhelp[20] = array('code'=>$langs->trans("EnterAnyCode"));
$tabhelp[21] = array('code'=>$langs->trans("EnterAnyCode"), 'position'=>$langs->trans("PositionIntoComboList"));
$tabhelp[22] = array('code'=>$langs->trans("EnterAnyCode"));
$tabhelp[23] = array('revenuestamp_type'=>'FixedOrPercent');
$tabhelp[24] = array('code'=>$langs->trans("EnterAnyCode"));
$tabhelp[25] = array('code'=>$langs->trans('EnterAnyCode'));
//$tabhelp[26] = array('code'=>$langs->trans("EnterAnyCode"));
$tabhelp[27] = array('code'=>$langs->trans("EnterAnyCode"), 'picto'=>$langs->trans("PictoHelp"));
$tabhelp[28] = array('affect'=>$langs->trans("FollowedByACounter"), 'delay'=>$langs->trans("MinimumNoticePeriod"), 'newbymonth'=>$langs->trans("NbAddedAutomatically"));
$tabhelp[29] = array('code'=>$langs->trans("EnterAnyCode"), 'percent'=>$langs->trans("OpportunityPercent"), 'position'=>$langs->trans("PositionIntoComboList"));
$tabhelp[30] = array('code'=>$langs->trans("EnterAnyCode"), 'name'=>$langs->trans("LabelName"), 'paper_size'=>$langs->trans("LabelPaperSize"));
//$tabhelp[31] = array('pcg_version'=>$langs->trans("EnterAnyCode"));
$tabhelp[32] = array('code'=>$langs->trans("EnterAnyCode"), 'dayrule'=>"Keep empty for a date defined with month and day (most common case).<br>Use a keyword like 'easter', 'eastermonday', ... for a date predefined by complex rules.", 'country'=>$langs->trans("CountryIfSpecificToOneCountry"), 'year'=>$langs->trans("ZeroMeansEveryYear"));
$tabhelp[33] = array('code'=>$langs->trans("EnterAnyCode"));
$tabhelp[34] = array('code'=>$langs->trans("EnterAnyCode"));
$tabhelp[35] = array();
$tabhelp[36] = array('range_ik'=>$langs->trans('PrevRangeToThisRange'));
$tabhelp[37] = array('code'=>$langs->trans("EnterAnyCode"), 'unit_type' => $langs->trans('Measuringtype_durationDesc'), 'scale' => $langs->trans('MeasuringScaleDesc'));
$tabhelp[38] = array('code'=>$langs->trans("EnterAnyCode"), 'url' => $langs->trans('UrlSocialNetworksDesc'), 'icon' => $langs->trans('FafaIconSocialNetworksDesc'));
$tabhelp[39] = array('code'=>$langs->trans("EnterAnyCode"));
$tabhelp[40] = array('code'=>$langs->trans("EnterAnyCode"), 'picto'=>$langs->trans("PictoHelp"));
$tabhelp[41] = array('code'=>$langs->trans("EnterAnyCode"));
$tabhelp[42] = array('code'=>$langs->trans("EnterAnyCode"));
$tabhelp[43] = array('code'=>$langs->trans("EnterAnyCode"));
$tabhelp[44] = array('code'=>$langs->trans("EnterAnyCode"));

// Table to store complete informations (will replace all other table). Key is table name.
$tabcomplete = array(
	'c_forme_juridique'=>array('picto'=>'company'),
	'c_departements'=>array('picto'=>'state'),
	'c_regions'=>array('picto'=>'region'),
	'c_country'=>array('picto'=>'country'),
	'c_civility'=>array('picto'=>'contact'),
	'c_actioncomm'=>array('picto'=>'action'),
	'c_chargesociales'=>array('picto'=>'bill'),
	'c_typent'=>array('picto'=>'company'),
	'c_currencies'=>array('picto'=>'multicurrency'),
	'c_tva'=>array('picto'=>'bill'),
	'c_type_contact'=>array('picto'=>'contact'),
	'c_payment_term'=>array('picto'=>'bill'),
	'c_paiement'=>array('picto'=>'bill'),
	'c_ecotaxe'=>array('picto'=>'bill'),
	'c_paper_format'=>array('picto'=>'generic'),
	'c_prospectlevel'=>array('picto'=>'company'),
	'c_type_fees'=>array('picto'=>'trip'),
	'c_effectif'=>array('picto'=>'company'),
	'c_input_method'=>array('picto'=>'order'),
	'c_input_reason'=>array('picto'=>'order'),
	'c_availability'=>array('picto'=>'shipment'),
	'c_shipment_mode'=>array('picto'=>'shipment'),
	'c_revenuestamp'=>array('picto'=>'bill'),
	'c_type_resource'=>array('picto'=>'resource'),
	'c_type_container'=>array('picto'=>'website'),
	'c_stcomm'=>array('picto'=>'company'),
	'c_holiday_types'=>array('picto'=>'holiday'),
	'c_lead_status'=>array('picto'=>'project'),
	'c_format_cards'=>array('picto'=>'generic'),
	'c_hrm_public_holiday'=>array('picto'=>'holiday'),
	'c_hrm_department'=>array('picto'=>'hrm'),
	'c_hrm_function'=>array('picto'=>'hrm'),
	'c_exp_tax_cat'=>array('picto'=>'expensereport'),
	'c_exp_tax_range'=>array('picto'=>'expensereport'),
	'c_units'=>array('picto'=>'product'),
	'c_socialnetworks'=>array('picto'=>'share-alt'),
	'c_product_nature'=>array('picto'=>'product'),
	'c_transport_mode'=>array('picto'=>'incoterm'),
	'c_prospectcontactlevel'=>array('picto'=>'company'),
	'c_stcommcontact'=>array('picto'=>'company'),
	'c_product_nature'=>array('picto'=>'product'),
	'c_productbatch_qcstatus'=>array('picto'=>'lot'),
	'c_asset_disposal_type'=>array('picto'=>'asset'),

);


// Complete all arrays with entries found into modules
complete_dictionary_with_modules($taborder, $tabname, $tablib, $tabsql, $tabsqlsort, $tabfield, $tabfieldvalue, $tabfieldinsert, $tabrowid, $tabcond, $tabhelp, $tabcomplete);

// Defaut sortorder
if (empty($sortfield)) {
	$tmp1 = explode(',', empty($tabsqlsort[$id]) ? '' : $tabsqlsort[$id]);
	$tmp2 = explode(' ', $tmp1[0]);
	$sortfield = preg_replace('/^.*\./', '', $tmp2[0]);
}

// Define elementList and sourceList (used for dictionary type of contacts "llx_c_type_contact")
$elementList = array();
$sourceList = array();
if ($id == 11) {
	$elementList = array(
		'' => '',
		'societe' => $langs->trans('ThirdParty'),
		// 'proposal' => $langs->trans('Proposal'),
		// 'order' => $langs->trans('Order'),
		// 'invoice' => $langs->trans('Bill'),
		'supplier_proposal' => $langs->trans('SupplierProposal'),
		'order_supplier' => $langs->trans('SupplierOrder'),
		'invoice_supplier' => $langs->trans('SupplierBill'),
		// 'intervention' => $langs->trans('InterventionCard'),
		// 'contract' => $langs->trans('Contract'),
		'project' => $langs->trans('Project'),
		'project_task' => $langs->trans('Task'),
		'ticket' => $langs->trans('Ticket'),
		'agenda' => $langs->trans('Agenda'),
		'dolresource' => $langs->trans('Resource'),
		// old deprecated
		'propal' => $langs->trans('Proposal'),
		'commande' => $langs->trans('Order'),
		'facture' => $langs->trans('Bill'),
		'fichinter' => $langs->trans('InterventionCard'),
		'contrat' => $langs->trans('Contract'),
	);
	if (!empty($conf->global->MAIN_SUPPORT_SHARED_CONTACT_BETWEEN_THIRDPARTIES)) {
		$elementList["societe"] = $langs->trans('ThirdParty');
	}

	complete_elementList_with_modules($elementList);

	asort($elementList);
	$sourceList = array(
		'internal' => $langs->trans('Internal'),
		'external' => $langs->trans('External')
	);
}

// Define localtax_typeList (used for dictionary "llx_c_tva")
$localtax_typeList = array();
if ($id == 10) {
	$localtax_typeList = array(
		"0" => $langs->trans("No"),
		"1" => $langs->trans("Yes").' ('.$langs->trans("Type")." 1)", //$langs->trans("%ageOnAllWithoutVAT"),
		"2" => $langs->trans("Yes").' ('.$langs->trans("Type")." 2)", //$langs->trans("%ageOnAllBeforeVAT"),
		"3" => $langs->trans("Yes").' ('.$langs->trans("Type")." 3)", //$langs->trans("%ageOnProductsWithoutVAT"),
		"4" => $langs->trans("Yes").' ('.$langs->trans("Type")." 4)", //$langs->trans("%ageOnProductsBeforeVAT"),
		"5" => $langs->trans("Yes").' ('.$langs->trans("Type")." 5)", //$langs->trans("%ageOnServiceWithoutVAT"),
		"6" => $langs->trans("Yes").' ('.$langs->trans("Type")." 6)"	//$langs->trans("%ageOnServiceBeforeVAT"),
	);
}



/*
 * Actions
 */

$parameters = array(
	'id'			=>$id,
	'rowid'			=>$rowid,
	'code'			=>$code,
	'confirm'		=>$confirm,
	'entity'		=>$entity,
	'taborder'		=>$taborder,
	'tabname'		=>$tabname,
	'tablib'		=>$tablib,
	'tabsql'		=>$tabsql,
	'tabsqlsort'	=>$tabsqlsort,
	'tabfield'		=>$tabfield,
	'tabfieldvalue'	=>$tabfieldvalue,
	'tabfieldinsert'=>$tabfieldinsert,
	'tabrowid'		=>$tabrowid,
	'tabcond'		=>$tabcond,
	'tabhelp'		=>$tabhelp,
	'tabcomplete'	=>$tabcomplete
);
$reshook = $hookmanager->executeHooks('doActions', $parameters, $object, $action); // Note that $action and $object may have been modified by some hooks
if ($reshook < 0) {
	setEventMessages($hookmanager->error, $hookmanager->errors, 'errors');
}

if (GETPOST('button_removefilter', 'alpha') || GETPOST('button_removefilter.x', 'alpha') || GETPOST('button_removefilter_x', 'alpha')) {
	$search_country_id = '';
	$search_code = '';
}

if (empty($reshook)) {
	// Actions add or modify an entry into a dictionary
	if (GETPOST('actionadd') || GETPOST('actionmodify')) {
		$listfield = explode(',', str_replace(' ', '', $tabfield[$id]));
		$listfieldinsert = explode(',', $tabfieldinsert[$id]);
		$listfieldmodify = explode(',', $tabfieldinsert[$id]);
		$listfieldvalue = explode(',', $tabfieldvalue[$id]);

		// Check that all mandatory fields are filled
		$ok = 1;
		foreach ($listfield as $f => $value) {
			// Discard check of mandatory fields for country for some tables
			if ($value == 'country_id' && in_array($tablib[$id], array('DictionaryPublicHolidays', 'DictionaryVAT', 'DictionaryRegion', 'DictionaryCompanyType', 'DictionaryHolidayTypes', 'DictionaryRevenueStamp', 'DictionaryAccountancysystem', 'DictionaryAccountancyCategory'))) {
				continue; // For some pages, country is not mandatory
			}
			if ($value == 'country' && in_array($tablib[$id], array('DictionaryPublicHolidays', 'DictionaryCanton', 'DictionaryCompanyType', 'DictionaryHolidayTypes', 'DictionaryRevenueStamp'))) {
				continue; // For some pages, country is not mandatory
			}
			// Discard check of mandatory fiedls for other fields
			if ($value == 'localtax1' && !GETPOST('localtax1_type')) {
				continue;
			}
			if ($value == 'localtax2' && !GETPOST('localtax2_type')) {
				continue;
			}
			if ($value == 'color' && !GETPOST('color')) {
				continue;
			}
			if ($value == 'formula' && !GETPOST('formula')) {
				continue;
			}
			if ($value == 'dayrule' && !GETPOST('dayrule')) {
				continue;
			}
			if ($value == 'sortorder') {
				continue; // For a column name 'sortorder', we use the field name 'position'
			}
			if ((!GETPOSTISSET($value) || GETPOST($value) == '')
				&& (!in_array($value, array('decalage', 'module', 'accountancy_code', 'accountancy_code_sell', 'accountancy_code_buy', 'tracking', 'picto'))  // Fields that are not mandatory
					&& ($id != 10 || ($value != 'code' && $value != 'note')) // Field code and note is not mandatory for dictionary table 10
					)
				) {
					$ok = 0;
					$fieldnamekey = $value;
					// We take translate key of field
				if ($fieldnamekey == 'libelle' || ($fieldnamekey == 'label')) {
					$fieldnamekey = 'Label';
				}
				if ($fieldnamekey == 'libelle_facture') {
					$fieldnamekey = 'LabelOnDocuments';
				}
				if ($fieldnamekey == 'nbjour') {
					$fieldnamekey = 'NbOfDays';
				}
				if ($fieldnamekey == 'decalage') {
					$fieldnamekey = 'Offset';
				}
				if ($fieldnamekey == 'module') {
					$fieldnamekey = 'Module';
				}
				if ($fieldnamekey == 'code') {
					$fieldnamekey = 'Code';
				}
				if ($fieldnamekey == 'note') {
					$fieldnamekey = 'Note';
				}
				if ($fieldnamekey == 'taux') {
					$fieldnamekey = 'Rate';
				}
				if ($fieldnamekey == 'type') {
					$fieldnamekey = 'Type';
				}
				if ($fieldnamekey == 'position') {
					$fieldnamekey = 'Position';
				}
				if ($fieldnamekey == 'unicode') {
					$fieldnamekey = 'Unicode';
				}
				if ($fieldnamekey == 'deductible') {
					$fieldnamekey = 'Deductible';
				}
				if ($fieldnamekey == 'sortorder') {
					$fieldnamekey = 'SortOrder';
				}
				if ($fieldnamekey == 'category_type') {
					$fieldnamekey = 'Calculated';
				}
				if ($fieldnamekey == 'revenuestamp_type') {
					$fieldnamekey = 'TypeOfRevenueStamp';
				}
				if ($fieldnamekey == 'use_default') {
					$fieldnamekey = 'UseByDefault';
				}

					setEventMessages($langs->transnoentities("ErrorFieldRequired", $langs->transnoentities($fieldnamekey)), null, 'errors');
			}
		}
		// Other checks
		if (GETPOST('actionadd') && $tabname[$id] == MAIN_DB_PREFIX."c_actioncomm" && GETPOSTISSET("type") && in_array(GETPOST("type"), array('system', 'systemauto'))) {
			$ok = 0;
			setEventMessages($langs->transnoentities('ErrorReservedTypeSystemSystemAuto'), null, 'errors');
		}
<<<<<<< HEAD
		/*if (!is_numeric($_POST['code']))	// disabled, code may not be in numeric base
		{
			$ok = 0;
			$msg .= $langs->transnoentities('ErrorFieldFormat', $langs->transnoentities('Code')).'<br>';
		}*/
	}
	if (GETPOSTISSET("country") && (GETPOST("country") == '0') && ($id != 2)) {
		if (in_array($tablib[$id], array('DictionaryCompanyType', 'DictionaryHolidayTypes'))) {	// Field country is no mandatory for such dictionaries
			$_POST["country"] = '';
		} else {
			$ok = 0;
			setEventMessages($langs->transnoentities("ErrorFieldRequired", $langs->transnoentities("Country")), null, 'errors');
		}
	}
	if (($id == 3 || $id == 42) && !is_numeric(GETPOST("code"))) {
		$ok = 0;
		setEventMessages($langs->transnoentities("ErrorFieldMustBeANumeric", $langs->transnoentities("Code")), null, 'errors');
	}

	// Clean some parameters
	if ((GETPOST("localtax1_type") || (GETPOST('localtax1_type') == '0')) && !GETPOST("localtax1")) {
		$_POST["localtax1"] = '0'; // If empty, we force to 0
	}
	if ((GETPOST("localtax2_type") || (GETPOST('localtax2_type') == '0')) && !GETPOST("localtax2")) {
		$_POST["localtax2"] = '0'; // If empty, we force to 0
	}
	if (GETPOST("accountancy_code") <= 0) {
		$_POST["accountancy_code"] = ''; // If empty, we force to null
	}
	if (GETPOST("accountancy_code_sell") <= 0) {
		$_POST["accountancy_code_sell"] = ''; // If empty, we force to null
	}
	if (GETPOST("accountancy_code_buy") <= 0) {
		$_POST["accountancy_code_buy"] = ''; // If empty, we force to null
	}
	if ($id == 10 && GETPOSTISSET("code")) {  // Spaces are not allowed into code for tax dictionary
		$_POST["code"] = preg_replace('/[^a-zA-Z0-9\-\+]/', '', $_POST["code"]);
	}

	// If check ok and action add, add the line
	if ($ok && GETPOST('actionadd')) {
		if ($tabrowid[$id]) {
			// Get free id for insert
			$newid = 0;
			$sql = "SELECT max(".$tabrowid[$id].") newid from ".$tabname[$id];
			$result = $db->query($sql);
			if ($result) {
				$obj = $db->fetch_object($result);
				$newid = ($obj->newid + 1);
=======
		if (GETPOSTISSET("code")) {
			if (GETPOST("code") == '0') {
				$ok = 0;
				setEventMessages($langs->transnoentities('ErrorCodeCantContainZero'), null, 'errors');
			}
		}
		if (GETPOSTISSET("country") && (GETPOST("country") == '0') && ($id != 2)) {
			if (in_array($tablib[$id], array('DictionaryCompanyType', 'DictionaryHolidayTypes'))) {	// Field country is no mandatory for such dictionaries
				$_POST["country"] = '';
>>>>>>> 95dc2558
			} else {
				$ok = 0;
				setEventMessages($langs->transnoentities("ErrorFieldRequired", $langs->transnoentities("Country")), null, 'errors');
			}
		}
		if (($id == 3 || $id == 42) && !is_numeric(GETPOST("code"))) {
			$ok = 0;
			setEventMessages($langs->transnoentities("ErrorFieldMustBeANumeric", $langs->transnoentities("Code")), null, 'errors');
		}

		// Clean some parameters
		if ((GETPOST("localtax1_type") || (GETPOST('localtax1_type') == '0')) && !GETPOST("localtax1")) {
			$_POST["localtax1"] = '0'; // If empty, we force to 0
		}
		if ((GETPOST("localtax2_type") || (GETPOST('localtax2_type') == '0')) && !GETPOST("localtax2")) {
			$_POST["localtax2"] = '0'; // If empty, we force to 0
		}
		if (GETPOST("accountancy_code") <= 0) {
			$_POST["accountancy_code"] = ''; // If empty, we force to null
		}
		if (GETPOST("accountancy_code_sell") <= 0) {
			$_POST["accountancy_code_sell"] = ''; // If empty, we force to null
		}
		if (GETPOST("accountancy_code_buy") <= 0) {
			$_POST["accountancy_code_buy"] = ''; // If empty, we force to null
		}
		if ($id == 10 && GETPOSTISSET("code")) {  // Spaces are not allowed into code for tax dictionary
			$_POST["code"] = preg_replace('/[^a-zA-Z0-9\-\+]/', '', GETPOST("code"));
		}

		// If check ok and action add, add the line
		if ($ok && GETPOST('actionadd')) {
			if ($tabrowid[$id]) {
				// Get free id for insert
				$newid = 0;
				$sql = "SELECT max(".$tabrowid[$id].") newid from ".$tabname[$id];
				$result = $db->query($sql);
				if ($result) {
					$obj = $db->fetch_object($result);
					$newid = ($obj->newid + 1);
				} else {
					dol_print_error($db);
				}
			}

			// Add new entry
			$sql = "INSERT INTO ".$tabname[$id]." (";
			// List of fields
			if ($tabrowid[$id] && !in_array($tabrowid[$id], $listfieldinsert)) {
				$sql .= $tabrowid[$id].",";
			}
			$sql .= $tabfieldinsert[$id];
			$sql .= ",active)";
			$sql .= " VALUES(";

			// List of values
			if ($tabrowid[$id] && !in_array($tabrowid[$id], $listfieldinsert)) {
				$sql .= $newid.",";
			}
			$i = 0;
			foreach ($listfieldinsert as $f => $value) {
				$keycode = $listfieldvalue[$i];
				if (empty($keycode)) {
					$keycode = $value;
				}

				if ($value == 'price' || preg_match('/^amount/i', $value)) {
					$_POST[$keycode] = price2num(GETPOST($keycode), 'MU');
				} elseif ($value == 'taux' || $value == 'localtax1') {
					$_POST[$keycode] = price2num(GETPOST($keycode), 8);	// Note that localtax2 can be a list of rates separated by coma like X:Y:Z
				} elseif ($value == 'entity') {
					$_POST[$keycode] = getEntity($tabname[$id]);
				}

				if ($i) {
					$sql .= ",";
				}

				if ($keycode == 'sortorder') {		// For column name 'sortorder', we use the field name 'position'
					$sql .= (int) GETPOST('position', 'int');
				} elseif (GETPOST($keycode) == '' && !($keycode == 'code' && $id == 10)) {
					$sql .= "null"; // For vat, we want/accept code = ''
				} elseif ($keycode == 'content') {
					$sql .= "'".$db->escape(GETPOST($keycode, 'restricthtml'))."'";
				} elseif (in_array($keycode, array('joinfile', 'private', 'pos', 'position', 'scale', 'use_default'))) {
					$sql .= (int) GETPOST($keycode, 'int');
				} else {
					$sql .= "'".$db->escape(GETPOST($keycode, 'nohtml'))."'";
				}

				$i++;
			}
			$sql .= ",1)";

			dol_syslog("actionadd", LOG_DEBUG);
			$resql = $db->query($sql);
			if ($resql) {	// Add is ok
				setEventMessages($langs->transnoentities("RecordCreatedSuccessfully"), null, 'mesgs');

				// Clean $_POST array, we keep only id of dictionary
				if ($id == 10 && GETPOST('country', 'int') > 0) {
					$search_country_id = GETPOST('country', 'int');
				}
				$_POST = array('id'=>$id);
			} else {
				if ($db->errno() == 'DB_ERROR_RECORD_ALREADY_EXISTS') {
					setEventMessages($langs->transnoentities("ErrorRecordAlreadyExists"), null, 'errors');
				} else {
					dol_print_error($db);
				}
			}
		}

		// If verif ok and action modify, modify the line
		if ($ok && GETPOST('actionmodify')) {
			if ($tabrowid[$id]) {
				$rowidcol = $tabrowid[$id];
			} else {
				$rowidcol = "rowid";
			}

			// Modify entry
			$sql = "UPDATE ".$tabname[$id]." SET ";
			// Modifie valeur des champs
			if ($tabrowid[$id] && !in_array($tabrowid[$id], $listfieldmodify)) {
				$sql .= $tabrowid[$id]."=";
				$sql .= "'".$db->escape($rowid)."', ";
			}
			$i = 0;
			foreach ($listfieldmodify as $field) {
				$keycode = $listfieldvalue[$i];
				if (empty($keycode)) {
					$keycode = $field;
				}

				if ($field == 'price' || preg_match('/^amount/i', $field)) {
					$_POST[$keycode] = price2num(GETPOST($keycode), 'MU');
				} elseif ($field == 'taux' || $field == 'localtax1') {
					$_POST[$keycode] = price2num(GETPOST($keycode), 8);	// Note that localtax2 can be a list of rates separated by coma like X:Y:Z
				} elseif ($field == 'entity') {
					$_POST[$keycode] = getEntity($tabname[$id]);
				}

				if ($i) {
					$sql .= ",";
				}
				$sql .= $field."=";
				if ($listfieldvalue[$i] == 'sortorder') {		// For column name 'sortorder', we use the field name 'position'
					$sql .= (int) GETPOST('position', 'int');
				} elseif (GETPOST($keycode) == '' && !($keycode == 'code' && $id == 10)) {
					$sql .= "null"; // For vat, we want/accept code = ''
				} elseif ($keycode == 'content') {
					$sql .= "'".$db->escape(GETPOST($keycode, 'restricthtml'))."'";
				} elseif (in_array($keycode, array('joinfile', 'private', 'pos', 'position', 'scale', 'use_default'))) {
					$sql .= (int) GETPOST($keycode, 'int');
				} else {
					$sql .= "'".$db->escape(GETPOST($keycode, 'nohtml'))."'";
				}

				$i++;
			}
			if (in_array($rowidcol, array('code', 'code_iso'))) {
				$sql .= " WHERE ".$rowidcol." = '".$db->escape($rowid)."'";
			} else {
				$sql .= " WHERE ".$rowidcol." = ".((int) $rowid);
			}
			if (in_array('entity', $listfieldmodify)) {
				$sql .= " AND entity = ".((int) getEntity($tabname[$id], 0));
			}

			dol_syslog("actionmodify", LOG_DEBUG);
			//print $sql;
			$resql = $db->query($sql);
			if (!$resql) {
				setEventMessages($db->error(), null, 'errors');
			}
		}
		//$_GET["id"]=GETPOST('id', 'int');       // Force affichage dictionnaire en cours d'edition
	}

	if (GETPOST('actioncancel')) {
		//$_GET["id"]=GETPOST('id', 'int');       // Force affichage dictionnaire en cours d'edition
	}

	if ($action == 'confirm_delete' && $confirm == 'yes') {       // delete
		if ($tabrowid[$id]) {
			$rowidcol = $tabrowid[$id];
		} else {
			$rowidcol = "rowid";
		}

		$sql = "DELETE FROM ".$tabname[$id]." WHERE ".$rowidcol."='".$db->escape($rowid)."'".($entity != '' ? " AND entity = ".(int) $entity : '');

		dol_syslog("delete", LOG_DEBUG);
		$result = $db->query($sql);
		if (!$result) {
			if ($db->errno() == 'DB_ERROR_CHILD_EXISTS') {
				setEventMessages($langs->transnoentities("ErrorRecordIsUsedByChild"), null, 'errors');
			} else {
				dol_print_error($db);
			}
		}
	}

	// activate
	if ($action == $acts[0]) {
		if ($tabrowid[$id]) {
			$rowidcol = $tabrowid[$id];
		} else {
			$rowidcol = "rowid";
		}

		if ($rowid) {
			$sql = "UPDATE ".$tabname[$id]." SET active = 1 WHERE ".$rowidcol."='".$db->escape($rowid)."'".($entity != '' ? " AND entity = ".(int) $entity : '');
		} elseif ($code) {
			$sql = "UPDATE ".$tabname[$id]." SET active = 1 WHERE code='".dol_escape_htmltag($code)."'".($entity != '' ? " AND entity = ".(int) $entity : '');
		}

		$result = $db->query($sql);
		if (!$result) {
			dol_print_error($db);
		}
	}

	// disable
	if ($action == $acts[1]) {
		if ($tabrowid[$id]) {
			$rowidcol = $tabrowid[$id];
		} else {
			$rowidcol = "rowid";
		}

		if ($rowid) {
			$sql = "UPDATE ".$tabname[$id]." SET active = 0 WHERE ".$rowidcol."='".$db->escape($rowid)."'".($entity != '' ? " AND entity = ".(int) $entity : '');
		} elseif ($code) {
			$sql = "UPDATE ".$tabname[$id]." SET active = 0 WHERE code='".dol_escape_htmltag($code)."'".($entity != '' ? " AND entity = ".(int) $entity : '');
		}

		$result = $db->query($sql);
		if (!$result) {
			dol_print_error($db);
		}
	}

	// favorite
	if ($action == 'activate_favorite') {
		if ($tabrowid[$id]) {
			$rowidcol = $tabrowid[$id];
		} else {
			$rowidcol = "rowid";
		}

		if ($rowid) {
			$sql = "UPDATE ".$tabname[$id]." SET favorite = 1 WHERE ".$rowidcol."='".$db->escape($rowid)."'".($entity != '' ? " AND entity = ".(int) $entity : '');
		} elseif ($code) {
			$sql = "UPDATE ".$tabname[$id]." SET favorite = 1 WHERE code='".dol_escape_htmltag($code)."'".($entity != '' ? " AND entity = ".(int) $entity : '');
		}

		$result = $db->query($sql);
		if (!$result) {
			dol_print_error($db);
		}
	}

	// disable favorite
	if ($action == 'disable_favorite') {
		if ($tabrowid[$id]) {
			$rowidcol = $tabrowid[$id];
		} else {
			$rowidcol = "rowid";
		}

		if ($rowid) {
			$sql = "UPDATE ".$tabname[$id]." SET favorite = 0 WHERE ".$rowidcol."='".$db->escape($rowid)."'".($entity != '' ? " AND entity = ".(int) $entity : '');
		} elseif ($code) {
			$sql = "UPDATE ".$tabname[$id]." SET favorite = 0 WHERE code='".dol_escape_htmltag($code)."'".($entity != '' ? " AND entity = ".(int) $entity : '');
		}

		$result = $db->query($sql);
		if (!$result) {
			dol_print_error($db);
		}
	}

	// Is in EEC - Activate
	if ($action == 'activate_eec') {
		if ($tabrowid[$id]) {
			$rowidcol = $tabrowid[$id];
		} else {
			$rowidcol = "rowid";
		}

		if ($rowid) {
			$sql = "UPDATE ".$tabname[$id]." SET eec = 1 WHERE ".$rowidcol."='".$db->escape($rowid)."'".($entity != '' ? " AND entity = ".(int) $entity : '');
		} elseif ($code) {
			$sql = "UPDATE ".$tabname[$id]." SET eec = 1 WHERE code='".dol_escape_htmltag($code)."'".($entity != '' ? " AND entity = ".(int) $entity : '');
		}

		$result = $db->query($sql);
		if (!$result) {
			dol_print_error($db);
		}
	}

	// Is in EEC - Disable
	if ($action == 'disable_eec') {
		if ($tabrowid[$id]) {
			$rowidcol = $tabrowid[$id];
		} else {
			$rowidcol = "rowid";
		}

		if ($rowid) {
			$sql = "UPDATE ".$tabname[$id]." SET eec = 0 WHERE ".$rowidcol."='".$db->escape($rowid)."'".($entity != '' ? " AND entity = ".(int) $entity : '');
		} elseif ($code) {
			$sql = "UPDATE ".$tabname[$id]." SET eec = 0 WHERE code='".dol_escape_htmltag($code)."'".($entity != '' ? " AND entity = ".(int) $entity : '');
		}

		$result = $db->query($sql);
		if (!$result) {
			dol_print_error($db);
		}
	}
}
/*
 * View
 */

$form = new Form($db);
$formadmin = new FormAdmin($db);

$title = $langs->trans("DictionarySetup");

llxHeader('', $title);

$linkback = '';
if ($id) {
	$title .= ' - '.$langs->trans($tablib[$id]);
	$linkback = '<a href="'.$_SERVER['PHP_SELF'].'">'.$langs->trans("BackToDictionaryList").'</a>';
}
$titlepicto = 'title_setup';
if ($id == 10 && GETPOST('from') == 'accountancy') {
	$title = $langs->trans("MenuVatAccounts");
	$titlepicto = 'accountancy';
}
if ($id == 7 && GETPOST('from') == 'accountancy') {
	$title = $langs->trans("MenuTaxAccounts");
	$titlepicto = 'accountancy';
}

print load_fiche_titre($title, $linkback, $titlepicto);

if (empty($id)) {
	print '<span class="opacitymedium">'.$langs->trans("DictionaryDesc");
	print " ".$langs->trans("OnlyActiveElementsAreShown")."<br>\n";
	print '</span><br>';
}


$param = '&id='.urlencode($id);
if ($search_country_id > 0) {
	$param .= '&search_country_id='.urlencode($search_country_id);
}
if ($search_code != '') {
	$param .= '&search_code='.urlencode($search_country_id);
}
if ($entity != '') {
	$param .= '&entity='.(int) $entity;
}
$paramwithsearch = $param;
if ($sortorder) {
	$paramwithsearch .= '&sortorder='.urlencode($sortorder);
}
if ($sortfield) {
	$paramwithsearch .= '&sortfield='.urlencode($sortfield);
}
if (GETPOST('from')) {
	$paramwithsearch .= '&from='.urlencode(GETPOST('from', 'alpha'));
}


// Confirmation of the deletion of the line
if ($action == 'delete') {
	print $form->formconfirm($_SERVER["PHP_SELF"].'?'.($page ? 'page='.$page.'&' : '').'rowid='.urlencode($rowid).'&code='.urlencode($code).$paramwithsearch, $langs->trans('DeleteLine'), $langs->trans('ConfirmDeleteLine'), 'confirm_delete', '', 0, 1);
}
//var_dump($elementList);


/*
 * Show a dictionary
 */
if ($id) {
	// Complete search values request with sort criteria
	$sql = $tabsql[$id];

	if (!preg_match('/ WHERE /', $sql)) {
		$sql .= " WHERE 1 = 1";
	}
	if ($search_country_id > 0) {
		$sql .= " AND c.rowid = ".((int) $search_country_id);
	}
	if ($search_code != '' && $id == 9) {
		$sql .= natural_search("code_iso", $search_code);
	} elseif ($search_code != '' && $id == 28) {
		$sql .= natural_search("h.code", $search_code);
	} elseif ($search_code != '' && $id == 32) {
		$sql .= natural_search("a.code", $search_code);
	} elseif ($search_code != '' && $id == 3) {
		$sql .= natural_search("r.code_region", $search_code);
	} elseif ($search_code != '' && $id == 7) {
		$sql .= natural_search("a.code", $search_code);
	} elseif ($search_code != '' && $id == 10) {
		$sql .= natural_search("t.code", $search_code);
	} elseif ($search_code != '' && $id != 9) {
		$sql .= natural_search("code", $search_code);
	}

	if ($sortfield) {
		// If sort order is "country", we use country_code instead
		if ($sortfield == 'country') {
			$sortfield = 'country_code';
		}
		$sql .= $db->order($sortfield, $sortorder);
		$sql .= ", ";
		// Clear the required sort criteria for the tabsqlsort to be able to force it with selected value
		$tabsqlsort[$id] = preg_replace('/([a-z]+\.)?'.$sortfield.' '.$sortorder.',/i', '', $tabsqlsort[$id]);
		$tabsqlsort[$id] = preg_replace('/([a-z]+\.)?'.$sortfield.',/i', '', $tabsqlsort[$id]);
	} else {
		$sql .= " ORDER BY ";
	}
	$sql .= $tabsqlsort[$id];
	$sql .= $db->plimit($listlimit + 1, $offset);
	//print $sql;

	if (empty($tabfield[$id])) {
		dol_print_error($db, 'The table with id '.$id.' has no array tabfield defined');
		exit;
	}
	$fieldlist = explode(',', $tabfield[$id]);

	print '<form action="'.$_SERVER['PHP_SELF'].'?id='.$id.'" method="POST">';
	print '<input type="hidden" name="token" value="'.newToken().'">';
	print '<input type="hidden" name="from" value="'.dol_escape_htmltag(GETPOST('from', 'alpha')).'">';

	if ($id == 10 && empty($conf->global->FACTURE_TVAOPTION)) {
		print info_admin($langs->trans("VATIsUsedIsOff", $langs->transnoentities("Setup"), $langs->transnoentities("CompanyFoundation")));
		print "<br>\n";
	}

	// Form to add a new line
	if ($tabname[$id]) {
		$withentity = null;

		$fieldlist = explode(',', $tabfield[$id]);

		print '<div class="div-table-responsive-no-min">';
		print '<table class="noborder centpercent">';

		// Line for title
		$tdsoffields = '<tr class="liste_titre">';
		foreach ($fieldlist as $field => $value) {
			if ($value == 'entity') {
				$withentity = getEntity($tabname[$id]);
				continue;
			}

			// Define field friendly name from its technical name
			$valuetoshow = ucfirst($value); // Par defaut
			$valuetoshow = $langs->trans($valuetoshow); // try to translate
			$class = '';

			if ($value == 'pos') {
				$valuetoshow = $langs->trans("Position"); $class = 'right';
			}
			if ($value == 'source') {
				$valuetoshow = $langs->trans("Contact");
			}
			if ($value == 'price') {
				$valuetoshow = $langs->trans("PriceUHT");
			}
			if ($value == 'taux') {
				if ($tabname[$id] != MAIN_DB_PREFIX."c_revenuestamp") {
					$valuetoshow = $langs->trans("Rate");
				} else {
					$valuetoshow = $langs->trans("Amount");
				}
				$class = 'center';
			}
			if ($value == 'localtax1_type') {
				$valuetoshow = $langs->trans("UseLocalTax")." 2"; $class = "center"; $sortable = 0;
			}
			if ($value == 'localtax1') {
				$valuetoshow = $langs->trans("RateOfTaxN", '2'); $class = "center";
			}
			if ($value == 'localtax2_type') {
				$valuetoshow = $langs->trans("UseLocalTax")." 3"; $class = "center"; $sortable = 0;
			}
			if ($value == 'localtax2') {
				$valuetoshow = $langs->trans("RateOfTaxN", '3'); $class = "center";
			}
			if ($value == 'organization') {
				$valuetoshow = $langs->trans("Organization");
			}
			if ($value == 'lang') {
				$valuetoshow = $langs->trans("Language");
			}
			if ($value == 'type') {
				if ($tabname[$id] == MAIN_DB_PREFIX."c_paiement") {
					$valuetoshow = $form->textwithtooltip($langs->trans("Type"), $langs->trans("TypePaymentDesc"), 2, 1, img_help(1, ''));
				} else {
					$valuetoshow = $langs->trans("Type");
				}
			}
			if ($value == 'code') {
				$valuetoshow = $langs->trans("Code"); $class = 'maxwidth100';
			}
			if ($value == 'libelle' || $value == 'label') {
				$valuetoshow = $form->textwithtooltip($langs->trans("Label"), $langs->trans("LabelUsedByDefault"), 2, 1, img_help(1, ''));
			}
			if ($value == 'libelle_facture') {
				$valuetoshow = $form->textwithtooltip($langs->trans("LabelOnDocuments"), $langs->trans("LabelUsedByDefault"), 2, 1, img_help(1, ''));
			}
			if ($value == 'country') {
				if (in_array('region_id', $fieldlist)) {
					print '<td>&nbsp;</td>'; continue;
				}		// For region page, we do not show the country input
				$valuetoshow = $langs->trans("Country");
			}
			if ($value == 'recuperableonly') {
				$valuetoshow = $langs->trans("NPR"); $class = "center";
			}
			if ($value == 'nbjour') {
				$valuetoshow = $langs->trans("NbOfDays");
			}
			if ($value == 'type_cdr') {
				$valuetoshow = $langs->trans("AtEndOfMonth"); $class = "center";
			}
			if ($value == 'decalage') {
				$valuetoshow = $langs->trans("Offset");
			}
			if ($value == 'width' || $value == 'nx') {
				$valuetoshow = $langs->trans("Width");
			}
			if ($value == 'height' || $value == 'ny') {
				$valuetoshow = $langs->trans("Height");
			}
			if ($value == 'unit' || $value == 'metric') {
				$valuetoshow = $langs->trans("MeasuringUnit");
			}
			if ($value == 'region_id' || $value == 'country_id') {
				$valuetoshow = '';
			}
			if ($value == 'accountancy_code') {
				$valuetoshow = $langs->trans("AccountancyCode");
			}
			if ($value == 'accountancy_code_sell') {
				$valuetoshow = $langs->trans("AccountancyCodeSell");
			}
			if ($value == 'accountancy_code_buy') {
				$valuetoshow = $langs->trans("AccountancyCodeBuy");
			}
			if ($value == 'pcg_version' || $value == 'fk_pcg_version') {
				$valuetoshow = $langs->trans("Pcg_version");
			}
			if ($value == 'account_parent') {
				$valuetoshow = $langs->trans("Accountparent");
			}
			if ($value == 'pcg_type') {
				$valuetoshow = $langs->trans("Pcg_type");
			}
			if ($value == 'pcg_subtype') {
				$valuetoshow = $langs->trans("Pcg_subtype");
			}
			if ($value == 'sortorder') {
				$valuetoshow = $langs->trans("SortOrder");
			}
			if ($value == 'short_label') {
				$valuetoshow = $langs->trans("ShortLabel");
			}
			if ($value == 'fk_parent') {
				$valuetoshow = $langs->trans("ParentID"); $class = 'center';
			}
			if ($value == 'range_account') {
				$valuetoshow = $langs->trans("Range");
			}
			if ($value == 'sens') {
				$valuetoshow = $langs->trans("Sens");
			}
			if ($value == 'category_type') {
				$valuetoshow = $langs->trans("Calculated");
			}
			if ($value == 'formula') {
				$valuetoshow = $langs->trans("Formula");
			}
			if ($value == 'paper_size') {
				$valuetoshow = $langs->trans("PaperSize");
			}
			if ($value == 'orientation') {
				$valuetoshow = $langs->trans("Orientation");
			}
			if ($value == 'leftmargin') {
				$valuetoshow = $langs->trans("LeftMargin");
			}
			if ($value == 'topmargin') {
				$valuetoshow = $langs->trans("TopMargin");
			}
			if ($value == 'spacex') {
				$valuetoshow = $langs->trans("SpaceX");
			}
			if ($value == 'spacey') {
				$valuetoshow = $langs->trans("SpaceY");
			}
			if ($value == 'font_size') {
				$valuetoshow = $langs->trans("FontSize");
			}
			if ($value == 'custom_x') {
				$valuetoshow = $langs->trans("CustomX");
			}
			if ($value == 'custom_y') {
				$valuetoshow = $langs->trans("CustomY");
			}
			if ($value == 'percent') {
				$valuetoshow = $langs->trans("Percentage");
			}
			if ($value == 'affect') {
				$valuetoshow = $langs->trans("WithCounter");
			}
			if ($value == 'delay') {
				$valuetoshow = $langs->trans("NoticePeriod");
			}
			if ($value == 'newbymonth') {
				$valuetoshow = $langs->trans("NewByMonth");
			}
			if ($value == 'fk_tva') {
				$valuetoshow = $langs->trans("VAT");
			}
			if ($value == 'range_ik') {
				$valuetoshow = $langs->trans("RangeIk");
			}
			if ($value == 'fk_c_exp_tax_cat') {
				$valuetoshow = $langs->trans("CarCategory");
			}
			if ($value == 'revenuestamp_type') {
				$valuetoshow = $langs->trans('TypeOfRevenueStamp');
			}
			if ($value == 'use_default') {
				$valuetoshow = $langs->trans('Default'); $class = 'center';
			}
			if ($value == 'unit_type') {
				$valuetoshow = $langs->trans('TypeOfUnit');
			}
<<<<<<< HEAD
			if ($fieldlist[$field] == 'public' && $tablib[$id] == 'TicketDictCategory') {
				$valuetoshow = $langs->trans('TicketGroupIsPublic'); $class = 'center';
			}
=======
			if ($value == 'public' && $tablib[$id] == 'TicketDictCategory') {
				$valuetoshow = $langs->trans('TicketGroupIsPublic'); $class = 'center';
			}
			if ($value == 'block_if_negative') {
				$valuetoshow = $langs->trans('BlockHolidayIfNegative');
			}
			if ($value == 'type_duration') {
				$valuetoshow = $langs->trans('Unit');
			}
>>>>>>> 95dc2558

			if ($id == 2) {	// Special case for state page
				if ($value == 'region_id') {
					$valuetoshow = '&nbsp;'; $showfield = 1;
				}
				if ($value == 'region') {
					$valuetoshow = $langs->trans("Country").'/'.$langs->trans("Region"); $showfield = 1;
				}
			}

			if ($valuetoshow != '') {
				$tdsoffields .= '<td'.($class ? ' class="'.$class.'"' : '').'>';
				if (!empty($tabhelp[$id][$value]) && preg_match('/^http(s*):/i', $tabhelp[$id][$value])) {
					$tdsoffields .= '<a href="'.$tabhelp[$id][$value].'" target="_blank">'.$valuetoshow.' '.img_help(1, $valuetoshow).'</a>';
				} elseif (!empty($tabhelp[$id][$value])) {
					$tdsoffields .= $form->textwithpicto($valuetoshow, $tabhelp[$id][$value]);
				} else {
					$tdsoffields .= $valuetoshow;
				}
				$tdsoffields .= '</td>';
			}
		}

		if ($id == 4) {
			$tdsoffields .= '<td></td>';
			$tdsoffields .= '<td></td>';
		}
		$tdsoffields .= '<td>';
		$tdsoffields .= '<input type="hidden" name="id" value="'.$id.'">';
		if (!is_null($withentity)) {
			$tdsoffields .= '<input type="hidden" name="entity" value="'.$withentity.'">';
		}
		$tdsoffields .= '</td>';
		$tdsoffields .= '<td style="min-width: 26px;"></td>';
		$tdsoffields .= '<td style="min-width: 26px;"></td>';
		$tdsoffields .= '</tr>';

		print $tdsoffields;


		// Line to enter new values
		print '<!-- line to add new entry -->';
		print '<tr class="oddeven nodrag nodrop nohover">';

		$obj = new stdClass();
		// If data was already input, we define them in obj to populate input fields.
		if (GETPOST('actionadd')) {
			foreach ($fieldlist as $key => $val) {
				if (GETPOST($val) != '') {
					$obj->$val = GETPOST($val);
				}
			}
		}

		$tmpaction = 'create';
		$parameters = array('fieldlist'=>$fieldlist, 'tabname'=>$tabname[$id]);
		$reshook = $hookmanager->executeHooks('createDictionaryFieldlist', $parameters, $obj, $tmpaction); // Note that $action and $object may have been modified by some hooks
		$error = $hookmanager->error; $errors = $hookmanager->errors;

		if ($id == 3) {
			unset($fieldlist[2]); // Remove field ??? if dictionary Regions
		}


		if (empty($reshook)) {
			fieldList($fieldlist, $obj, $tabname[$id], 'add');
		}

		if ($id == 4) {
			print '<td></td>';
			print '<td></td>';
		}
		print '<td colspan="3" class="center">';
		if ($action != 'edit') {
			print '<input type="submit" class="button button-add" name="actionadd" value="'.$langs->trans("Add").'">';
		}
		print '</td>';

		print "</tr>";

		print '</table>';
		print '</div>';
	}

	print '</form>';


	print '<br>';


	print '<form action="'.$_SERVER['PHP_SELF'].'?id='.$id.'" method="POST">';
	print '<input type="hidden" name="token" value="'.newToken().'">';
	print '<input type="hidden" name="from" value="'.dol_escape_htmltag(GETPOST('from', 'alpha')).'">';

	// List of available record in database
	dol_syslog("htdocs/admin/dict", LOG_DEBUG);

	$resql = $db->query($sql);
	if ($resql) {
		$num = $db->num_rows($resql);
		$i = 0;

		// There is several pages
		if ($num > $listlimit || $page) {
			print_fleche_navigation($page, $_SERVER["PHP_SELF"], $paramwithsearch, ($num > $listlimit), '<li class="pagination"><span>'.$langs->trans("Page").' '.($page + 1).'</span></li>');
			print '<div class="clearboth"></div>';
		}

		print '<div class="div-table-responsive">';
		print '<table class="noborder centpercent">';

		// Title line with search input fields
		print '<tr class="liste_titre_filter">';
		$filterfound = 0;
		foreach ($fieldlist as $field => $value) {
			if ($value == 'entity') {
				continue;
			}

			$showfield = 1; // By default

			if ($value == 'region_id' || $value == 'country_id') {
				$showfield = 0;
			}

			if ($showfield) {
				if ($value == 'country') {
					print '<td class="liste_titre">';
					print $form->select_country($search_country_id, 'search_country_id', '', 28, 'maxwidth150 maxwidthonsmartphone');
					print '</td>';
					$filterfound++;
				} elseif ($value == 'code') {
					print '<td class="liste_titre">';
					print '<input type="text" class="maxwidth100" name="search_code" value="'.dol_escape_htmltag($search_code).'">';
					print '</td>';
					$filterfound++;
				} else {
					print '<td class="liste_titre">';
					print '</td>';
				}
			}
		}
		if ($id == 4) {
			print '<td></td>';
			print '<td></td>';
		}
		print '<td class="liste_titre"></td>';
		print '<td class="liste_titre right" colspan="2">';
		if ($filterfound) {
			$searchpicto = $form->showFilterAndCheckAddButtons(0);
			print $searchpicto;
		}
		print '</td>';
		print '</tr>';

		// Title of lines
		print '<tr class="liste_titre">';
		foreach ($fieldlist as $field => $value) {
			if ($value == 'entity') {
				continue;
			}

			if (in_array($value, array('label', 'libelle', 'libelle_facture')) && empty($tabhelp[$id][$value])) {
				$tabhelp[$id][$value] = $langs->trans('LabelUsedByDefault');
			}

			// Determines the name of the field in relation to the possible names
			// in data dictionaries
			$showfield = 1; // By default
			$cssprefix = '';
			$sortable = 1;
			$valuetoshow = ucfirst($value); // By default
			$valuetoshow = $langs->trans($valuetoshow); // try to translate

			// Special cases
			if ($value == 'source') {
				$valuetoshow = $langs->trans("Contact");
			}
			if ($value == 'price') {
				$valuetoshow = $langs->trans("PriceUHT");
			}
			if ($value == 'taux') {
				if ($tabname[$id] != MAIN_DB_PREFIX."c_revenuestamp") {
					$valuetoshow = $langs->trans("Rate");
				} else {
					$valuetoshow = $langs->trans("Amount");
				}
				$cssprefix = 'center ';
			}

			if ($value == 'localtax1_type') {
				$valuetoshow = $langs->trans("UseLocalTax")." 2"; $cssprefix = "center "; $sortable = 0;
			}
			if ($value == 'localtax1') {
				$valuetoshow = $langs->trans("RateOfTaxN", '2'); $cssprefix = "center "; $sortable = 0;
			}
			if ($value == 'localtax2_type') {
				$valuetoshow = $langs->trans("UseLocalTax")." 3"; $cssprefix = "center "; $sortable = 0;
			}
			if ($value == 'localtax2') {
				$valuetoshow = $langs->trans("RateOfTaxN", '3'); $cssprefix = "center "; $sortable = 0;
			}
			if ($value == 'organization') {
				$valuetoshow = $langs->trans("Organization");
			}
			if ($value == 'lang') {
				$valuetoshow = $langs->trans("Language");
			}
			if ($value == 'type') {
				$valuetoshow = $langs->trans("Type");
			}
			if ($value == 'code') {
				$valuetoshow = $langs->trans("Code");
			}
			if (in_array($value, array('pos', 'position'))) {
				$valuetoshow = $langs->trans("Position"); $cssprefix = 'right ';
			}
			if ($value == 'libelle' || $value == 'label') {
				$valuetoshow = $langs->trans("Label");
			}
			if ($value == 'libelle_facture') {
				$valuetoshow = $langs->trans("LabelOnDocuments");
			}
			if ($value == 'country') {
				$valuetoshow = $langs->trans("Country");
			}
			if ($value == 'recuperableonly') {
				$valuetoshow = $langs->trans("NPR"); $cssprefix = "center ";
			}
			if ($value == 'nbjour') {
				$valuetoshow = $langs->trans("NbOfDays");
			}
			if ($value == 'type_cdr') {
				$valuetoshow = $langs->trans("AtEndOfMonth"); $cssprefix = "center ";
			}
			if ($value == 'decalage') {
				$valuetoshow = $langs->trans("Offset");
			}
			if ($value == 'width' || $value == 'nx') {
				$valuetoshow = $langs->trans("Width");
			}
			if ($value == 'height' || $value == 'ny') {
				$valuetoshow = $langs->trans("Height");
			}
			if ($value == 'unit' || $value == 'metric') {
				$valuetoshow = $langs->trans("MeasuringUnit");
			}
			if ($value == 'accountancy_code') {
				$valuetoshow = $langs->trans("AccountancyCode");
			}
			if ($value == 'accountancy_code_sell') {
				$valuetoshow = $langs->trans("AccountancyCodeSell"); $sortable = 0;
			}
			if ($value == 'accountancy_code_buy') {
				$valuetoshow = $langs->trans("AccountancyCodeBuy"); $sortable = 0;
			}
			if ($value == 'fk_pcg_version') {
				$valuetoshow = $langs->trans("Pcg_version");
			}
			if ($value == 'account_parent') {
				$valuetoshow = $langs->trans("Accountsparent");
			}
			if ($value == 'pcg_type') {
				$valuetoshow = $langs->trans("Pcg_type");
			}
			if ($value == 'pcg_subtype') {
				$valuetoshow = $langs->trans("Pcg_subtype");
			}
			if ($value == 'sortorder') {
				$valuetoshow = $langs->trans("SortOrder");
			}
			if ($value == 'short_label') {
				$valuetoshow = $langs->trans("ShortLabel");
			}
			if ($value == 'fk_parent') {
				$valuetoshow = $langs->trans("ParentID"); $cssprefix = 'center ';
			}
			if ($value == 'range_account') {
				$valuetoshow = $langs->trans("Range");
			}
			if ($value == 'sens') {
				$valuetoshow = $langs->trans("Sens");
			}
			if ($value == 'category_type') {
				$valuetoshow = $langs->trans("Calculated");
			}
			if ($value == 'formula') {
				$valuetoshow = $langs->trans("Formula");
			}
			if ($value == 'paper_size') {
				$valuetoshow = $langs->trans("PaperSize");
			}
			if ($value == 'orientation') {
				$valuetoshow = $langs->trans("Orientation");
			}
			if ($value == 'leftmargin') {
				$valuetoshow = $langs->trans("LeftMargin");
			}
			if ($value == 'topmargin') {
				$valuetoshow = $langs->trans("TopMargin");
			}
			if ($value == 'spacex') {
				$valuetoshow = $langs->trans("SpaceX");
			}
			if ($value == 'spacey') {
				$valuetoshow = $langs->trans("SpaceY");
			}
			if ($value == 'font_size') {
				$valuetoshow = $langs->trans("FontSize");
			}
			if ($value == 'custom_x') {
				$valuetoshow = $langs->trans("CustomX");
			}
			if ($value == 'custom_y') {
				$valuetoshow = $langs->trans("CustomY");
			}
			if ($value == 'percent') {
				$valuetoshow = $langs->trans("Percentage");
			}
			if ($value == 'affect') {
				$valuetoshow = $langs->trans("WithCounter");
			}
			if ($value == 'delay') {
				$valuetoshow = $langs->trans("NoticePeriod");
			}
			if ($value == 'newbymonth') {
				$valuetoshow = $langs->trans("NewByMonth");
			}
			if ($value == 'fk_tva') {
				$valuetoshow = $langs->trans("VAT");
			}
			if ($value == 'range_ik') {
				$valuetoshow = $langs->trans("RangeIk");
			}
			if ($value == 'fk_c_exp_tax_cat') {
				$valuetoshow = $langs->trans("CarCategory");
			}
			if ($value == 'revenuestamp_type') {
				$valuetoshow = $langs->trans('TypeOfRevenueStamp');
			}
			if ($value == 'use_default') {
				$valuetoshow = $langs->trans('Default'); $cssprefix = 'center ';
			}
			if ($value == 'unit_type') {
				$valuetoshow = $langs->trans('TypeOfUnit');
			}
<<<<<<< HEAD
			if ($fieldlist[$field] == 'public' && $tablib[$id] == 'TicketDictCategory') {
				$valuetoshow = $langs->trans('TicketGroupIsPublic'); $cssprefix = 'center ';
			}
=======
			if ($value == 'public' && $tablib[$id] == 'TicketDictCategory') {
				$valuetoshow = $langs->trans('TicketGroupIsPublic'); $cssprefix = 'center ';
			}
			if ($value == 'block_if_negative') {
				$valuetoshow = $langs->trans('BlockHolidayIfNegative');
			}
			if ($value == 'type_duration') {
				$valuetoshow = $langs->trans('Unit');
			}
>>>>>>> 95dc2558

			if ($value == 'region_id' || $value == 'country_id') {
				$showfield = 0;
			}

			// Show field title
			if ($showfield) {
				if (!empty($tabhelp[$id][$value]) && preg_match('/^http(s*):/i', $tabhelp[$id][$value])) {
					$newvaluetoshow = '<a href="'.$tabhelp[$id][$value].'" target="_blank">'.$valuetoshow.' '.img_help(1, $valuetoshow).'</a>';
				} elseif (!empty($tabhelp[$id][$value])) {
					$newvaluetoshow = $form->textwithpicto($valuetoshow, $tabhelp[$id][$value]);
				} else {
					$newvaluetoshow = $valuetoshow;
				}

				print getTitleFieldOfList($newvaluetoshow, 0, $_SERVER["PHP_SELF"], ($sortable ? $value : ''), ($page ? 'page='.$page.'&' : ''), $param, '', $sortfield, $sortorder, $cssprefix);
			}
		}
		// Favorite & EEC - Only activated on country dictionary
		if ($id == 4) {
			print getTitleFieldOfList($langs->trans("InEEC"), 0, $_SERVER["PHP_SELF"], "eec", ($page ? 'page='.$page.'&' : ''), $param, 'align="center"', $sortfield, $sortorder, '', 0, $langs->trans("CountryIsInEEC"));
			print getTitleFieldOfList($langs->trans("Favorite"), 0, $_SERVER["PHP_SELF"], "favorite", ($page ? 'page='.$page.'&' : ''), $param, 'align="center"', $sortfield, $sortorder);
		}

		print getTitleFieldOfList($langs->trans("Status"), 0, $_SERVER["PHP_SELF"], "active", ($page ? 'page='.$page.'&' : ''), $param, 'align="center"', $sortfield, $sortorder);
		print getTitleFieldOfList('');
		print getTitleFieldOfList('');
		print '</tr>';

		if ($num) {
			// Lines with values
			while ($i < $num) {
				$obj = $db->fetch_object($resql);
				//print_r($obj);
				print '<tr class="oddeven" id="rowid-'.(empty($obj->rowid) ? '' : $obj->rowid).'">';
				if ($action == 'edit' && ($rowid == (!empty($obj->rowid) ? $obj->rowid : $obj->code))) {
					$tmpaction = 'edit';
					$parameters = array('fieldlist'=>$fieldlist, 'tabname'=>$tabname[$id]);
					$reshook = $hookmanager->executeHooks('editDictionaryFieldlist', $parameters, $obj, $tmpaction); // Note that $action and $object may have been modified by some hooks
					$error = $hookmanager->error; $errors = $hookmanager->errors;

					// Show fields
					if (empty($reshook)) {
						$withentity = fieldList($fieldlist, $obj, $tabname[$id], 'edit');
					}

					print '<td colspan="3" class="center">';
					print '<div name="'.(!empty($obj->rowid) ? $obj->rowid : $obj->code).'"></div>';
					print '<input type="hidden" name="page" value="'.dol_escape_htmltag($page).'">';
					print '<input type="hidden" name="rowid" value="'.dol_escape_htmltag($rowid).'">';
					if (!is_null($withentity)) {
						print '<input type="hidden" name="entity" value="'.$withentity.'">';
					}
					print '<input type="submit" class="button button-edit" name="actionmodify" value="'.$langs->trans("Modify").'">';
					print '<input type="submit" class="button button-cancel" name="actioncancel" value="'.$langs->trans("Cancel").'">';
					print '</td>';
				} else {
					$tmpaction = 'view';
					$parameters = array('fieldlist'=>$fieldlist, 'tabname'=>$tabname[$id]);
					$reshook = $hookmanager->executeHooks('viewDictionaryFieldlist', $parameters, $obj, $tmpaction); // Note that $action and $object may have been modified by some hooks

					$error = $hookmanager->error; $errors = $hookmanager->errors;

					if (empty($reshook)) {
						$withentity = null;

						foreach ($fieldlist as $field => $value) {
							//var_dump($fieldlist);
							$class = '';
							$showfield = 1;
							$valuetoshow = empty($obj->{$value}) ? '' : $obj->{$value};
							$titletoshow = '';

							if ($value == 'entity') {
								$withentity = $valuetoshow;
								continue;
							}

							if ($value == 'element') {
								$valuetoshow = isset($elementList[$valuetoshow]) ? $elementList[$valuetoshow] : $valuetoshow;
							} elseif ($value == 'source') {
								$valuetoshow = isset($sourceList[$valuetoshow]) ? $sourceList[$valuetoshow] : $valuetoshow;
							} elseif ($valuetoshow == 'all') {
								$valuetoshow = $langs->trans('All');
							} elseif ($value == 'country') {
								if (empty($obj->country_code)) {
									$valuetoshow = '-';
								} else {
									$key = $langs->trans("Country".strtoupper($obj->country_code));
									$valuetoshow = ($key != "Country".strtoupper($obj->country_code) ? $obj->country_code." - ".$key : $obj->country);
								}
							} elseif ($value == 'recuperableonly' || $value == 'deductible' || $value == 'category_type') {
								$valuetoshow = yn($valuetoshow);
								$class = "center";
							} elseif ($value == 'type_cdr') {
								if (empty($valuetoshow)) {
									$valuetoshow = $langs->trans('None');
								} elseif ($valuetoshow == 1) {
									$valuetoshow = $langs->trans('AtEndOfMonth');
								} elseif ($valuetoshow == 2) {
									$valuetoshow = $langs->trans('CurrentNext');
								}
								$class = "center";
							} elseif ($value == 'price' || preg_match('/^amount/i', $value)) {
								$valuetoshow = price($valuetoshow);
							}
							if ($value == 'private') {
								$valuetoshow = yn($elementList[$valuetoshow]);
							} elseif ($value == 'libelle_facture') {
								$langs->load("bills");
								$key = $langs->trans("PaymentCondition".strtoupper($obj->code));
								$valuetoshow = ($obj->code && $key != "PaymentCondition".strtoupper($obj->code) ? $key : $obj->{$value});
								$valuetoshow = nl2br($valuetoshow);
							} elseif ($value == 'label' && $tabname[$id] == MAIN_DB_PREFIX.'c_country') {
								$key = $langs->trans("Country".strtoupper($obj->code));
								$valuetoshow = ($obj->code && $key != "Country".strtoupper($obj->code) ? $key : $obj->{$value});
							} elseif ($value == 'label' && $tabname[$id] == MAIN_DB_PREFIX.'c_availability') {
								$langs->load("propal");
								$key = $langs->trans("AvailabilityType".strtoupper($obj->code));
								$valuetoshow = ($obj->code && $key != "AvailabilityType".strtoupper($obj->code) ? $key : $obj->{$value});
							} elseif ($value == 'libelle' && $tabname[$id] == MAIN_DB_PREFIX.'c_actioncomm') {
								$key = $langs->trans("Action".strtoupper($obj->code));
								$valuetoshow = ($obj->code && $key != "Action".strtoupper($obj->code) ? $key : $obj->{$value});
							} elseif (!empty($obj->code_iso) && $value == 'label' && $tabname[$id] == MAIN_DB_PREFIX.'c_currencies') {
								$key = $langs->trans("Currency".strtoupper($obj->code_iso));
								$valuetoshow = ($obj->code_iso && $key != "Currency".strtoupper($obj->code_iso) ? $key : $obj->{$value});
							} elseif ($value == 'libelle' && $tabname[$id] == MAIN_DB_PREFIX.'c_typent') {
								$key = $langs->trans(strtoupper($obj->code));
								$valuetoshow = ($key != strtoupper($obj->code) ? $key : $obj->{$value});
							} elseif ($value == 'libelle' && $tabname[$id] == MAIN_DB_PREFIX.'c_prospectlevel') {
								$key = $langs->trans(strtoupper($obj->code));
								$valuetoshow = ($key != strtoupper($obj->code) ? $key : $obj->{$value});
							} elseif ($value == 'label' && $tabname[$id] == MAIN_DB_PREFIX.'c_civility') {
								$key = $langs->trans("Civility".strtoupper($obj->code));
								$valuetoshow = ($obj->code && $key != "Civility".strtoupper($obj->code) ? $key : $obj->{$value});
							} elseif ($value == 'libelle' && $tabname[$id] == MAIN_DB_PREFIX.'c_type_contact') {
								$langs->load('agenda');
								$key = $langs->trans("TypeContact_".$obj->element."_".$obj->source."_".strtoupper($obj->code));
								$valuetoshow = ($obj->code && $key != "TypeContact_".$obj->element."_".$obj->source."_".strtoupper($obj->code) ? $key : $obj->{$value});
							} elseif ($value == 'libelle' && $tabname[$id] == MAIN_DB_PREFIX.'c_payment_term') {
								$langs->load("bills");
								$key = $langs->trans("PaymentConditionShort".strtoupper($obj->code));
								$valuetoshow = ($obj->code && $key != "PaymentConditionShort".strtoupper($obj->code) ? $key : $obj->{$value});
							} elseif ($value == 'libelle' && $tabname[$id] == MAIN_DB_PREFIX.'c_paiement') {
								$langs->load("bills");
								$key = $langs->trans("PaymentType".strtoupper($obj->code));
								$valuetoshow = ($obj->code && $key != "PaymentType".strtoupper($obj->code) ? $key : $obj->{$value});
							} elseif ($value == 'type' && $tabname[$id] == MAIN_DB_PREFIX.'c_paiement') {
								$payment_type_list = array(0=>$langs->trans('PaymentTypeCustomer'), 1=>$langs->trans('PaymentTypeSupplier'), 2=>$langs->trans('PaymentTypeBoth'));
								$valuetoshow = $payment_type_list[$valuetoshow];
							} elseif ($value == 'label' && $tabname[$id] == MAIN_DB_PREFIX.'c_input_reason') {
								$key = $langs->trans("DemandReasonType".strtoupper($obj->code));
								$valuetoshow = ($obj->code && $key != "DemandReasonType".strtoupper($obj->code) ? $key : $obj->{$value});
							} elseif ($value == 'libelle' && $tabname[$id] == MAIN_DB_PREFIX.'c_input_method') {
								$langs->load("orders");
								$key = $langs->trans($obj->code);
								$valuetoshow = ($obj->code && $key != $obj->code) ? $key : $obj->{$value};
							} elseif ($value == 'libelle' && $tabname[$id] == MAIN_DB_PREFIX.'c_shipment_mode') {
								$langs->load("sendings");
								$key = $langs->trans("SendingMethod".strtoupper($obj->code));
								$valuetoshow = ($obj->code && $key != "SendingMethod".strtoupper($obj->code) ? $key : $obj->{$value});
							} elseif ($value == 'libelle' && $tabname[$id] == MAIN_DB_PREFIX.'c_paper_format') {
								$key = $langs->trans('PaperFormat'.strtoupper($obj->code));
								$valuetoshow = ($obj->code && $key != 'PaperFormat'.strtoupper($obj->code) ? $key : $obj->{$value});
							} elseif ($value == 'label' && $tabname[$id] == MAIN_DB_PREFIX.'c_type_fees') {
								$langs->load('trips');
								$key = $langs->trans(strtoupper($obj->code));
								$valuetoshow = ($obj->code && $key != strtoupper($obj->code) ? $key : $obj->{$value});
							} elseif ($value == 'region_id' || $value == 'country_id') {
								$showfield = 0;
							} elseif ($value == 'unicode') {
								$valuetoshow = $langs->getCurrencySymbol($obj->code, 1);
<<<<<<< HEAD
							} elseif ($fieldlist[$field] == 'label' && $tabname[GETPOST("id", 'int')] == MAIN_DB_PREFIX.'c_units') {
								$langs->load("products");
								$valuetoshow = $langs->trans($obj->{$fieldlist[$field]});
							} elseif ($fieldlist[$field] == 'short_label' && $tabname[GETPOST("id", 'int')] == MAIN_DB_PREFIX.'c_units') {
=======
							} elseif ($value == 'label' && $tabname[GETPOST("id", 'int')] == MAIN_DB_PREFIX.'c_units') {
								$langs->load("products");
								$valuetoshow = $langs->trans($obj->{$value});
							} elseif ($value == 'short_label' && $tabname[GETPOST("id", 'int')] == MAIN_DB_PREFIX.'c_units') {
>>>>>>> 95dc2558
								$langs->load("products");
								$valuetoshow = $langs->trans($obj->{$value});
							} elseif (($value == 'unit') && ($tabname[$id] == MAIN_DB_PREFIX.'c_paper_format')) {
								$key = $langs->trans('SizeUnit'.strtolower($obj->unit));
								$valuetoshow = ($obj->code && $key != 'SizeUnit'.strtolower($obj->unit) ? $key : $obj->{$value});
							} elseif ($value == 'localtax1' || $value == 'localtax2') {
								$class = "center";
							} elseif ($value == 'localtax1_type') {
								if ($obj->localtax1 != 0) {
									$valuetoshow = $localtax_typeList[$valuetoshow];
								} else {
									$valuetoshow = '';
								}
								$class = "center";
							} elseif ($value == 'localtax2_type') {
								if ($obj->localtax2 != 0) {
									$valuetoshow = $localtax_typeList[$valuetoshow];
								} else {
									$valuetoshow = '';
								}
								$class = "center";
							} elseif ($value == 'taux') {
								$valuetoshow = price($valuetoshow, 0, $langs, 0, 0);
								$class = "center";
							} elseif (in_array($value, array('recuperableonly'))) {
								$class = "center";
							} elseif ($value == 'accountancy_code' || $value == 'accountancy_code_sell' || $value == 'accountancy_code_buy') {
								if (!empty($conf->accounting->enabled)) {
									require_once DOL_DOCUMENT_ROOT.'/accountancy/class/accountingaccount.class.php';
									$tmpaccountingaccount = new AccountingAccount($db);
									$tmpaccountingaccount->fetch(0, $valuetoshow, 1);
									$titletoshow = $langs->transnoentitiesnoconv("Pcgtype").': '.$tmpaccountingaccount->pcg_type;
								}
								$valuetoshow = length_accountg($valuetoshow);
							} elseif ($value == 'fk_tva') {
								foreach ($form->cache_vatrates as $key => $Tab) {
									if ($form->cache_vatrates[$key]['rowid'] == $valuetoshow) {
										$valuetoshow = $form->cache_vatrates[$key]['libtva'];
										break;
									}
								}
							} elseif ($value == 'fk_c_exp_tax_cat') {
								$tmpid = $valuetoshow;
								$valuetoshow = getDictionaryValue(MAIN_DB_PREFIX.'c_exp_tax_cat', 'label', $tmpid);
								$valuetoshow = $langs->trans($valuetoshow ? $valuetoshow : $tmpid);
							} elseif ($tabname[$id] == MAIN_DB_PREFIX.'c_exp_tax_cat') {
								$valuetoshow = $langs->trans($valuetoshow);
							} elseif ($value == 'label' && $tabname[$id] == MAIN_DB_PREFIX.'c_units') {
								$langs->load('other');
								$key = $langs->trans($obj->label);
								$valuetoshow = ($obj->label && $key != strtoupper($obj->label) ? $key : $obj->{$value});
							} elseif ($value == 'code' && $id == 3) {
								$valuetoshow = $obj->state_code;
							} elseif ($value == 'label' && $tabname[$id] == MAIN_DB_PREFIX.'c_product_nature') {
								$langs->load("products");
								$valuetoshow = $langs->trans($obj->{$value});
							} elseif ($fieldlist[$field] == 'label' && $tabname[$id] == MAIN_DB_PREFIX.'c_productbatch_qcstatus') {
								$langs->load("productbatch");
								$valuetoshow = $langs->trans($obj->{$value});
							} elseif ($value == 'block_if_negative') {
								$valuetoshow = yn($obj->{$value});
							} elseif ($value == 'type_duration') {
								$TDurationTypes = array('y'=>$langs->trans('Years'), 'm'=>$langs->trans('Month'), 'w'=>$langs->trans('Weeks'), 'd'=>$langs->trans('Days'), 'h'=>$langs->trans('Hours'), 'i'=>$langs->trans('Minutes'));
								$valuetoshow =$TDurationTypes[$obj->{$value}];
							}
							$class .= ($class ? ' ' : '').'tddict';
							if ($value == 'note' && $id == 10) {
								$class .= ' tdoverflowmax200';
							}
							if ($value == 'tracking') {
								$class .= ' tdoverflowauto';
							}
							if (in_array($value, array('pos', 'position'))) {
								$class .= ' right';
							}
							if (in_array($value, array('localtax1_type', 'localtax2_type'))) {
								$class .= ' nowrap';
							}
							if (in_array($value, array('use_default', 'fk_parent'))) {
								$class .= ' center';
							}
							if ($value == 'public') {
								$class .= ' center';
							}
							if ($fieldlist[$field] == 'public') {
								$class .= ' center';
							}
							// Show value for field
							if ($showfield) {
								print '<!-- '. $value .' --><td class="'.$class.'"'.($titletoshow ? ' title="'.dol_escape_htmltag($titletoshow).'"' : '').'>'.$valuetoshow.'</td>';
							}
						}
					}

					// Can an entry be erased or disabled ?
					// all true by default
					$iserasable = 1;
					$canbedisabled = 1;
					$canbemodified = 1;
					if (isset($obj->code) && $id != 10 && $id != 42) {
						if (($obj->code == '0' || $obj->code == '' || preg_match('/unknown/i', $obj->code))) {
							$iserasable = 0; $canbedisabled = 0;
						} elseif ($obj->code == 'RECEP') {
							$iserasable = 0; $canbedisabled = 0;
						} elseif ($obj->code == 'EF0') {
							$iserasable = 0; $canbedisabled = 0;
						}
					}
					if ($id == 25 && in_array($obj->code, array('banner', 'blogpost', 'other', 'page'))) {
						$iserasable = 0; $canbedisabled = 0;
						if (in_array($obj->code, array('banner'))) {
							$canbedisabled = 1;
						}
					}
					if (isset($obj->type) && in_array($obj->type, array('system', 'systemauto'))) {
						$iserasable = 0;
					}
					if (in_array(empty($obj->code) ? '' : $obj->code, array('AC_OTH', 'AC_OTH_AUTO')) || in_array(empty($obj->type) ? '' : $obj->type, array('systemauto'))) {
						$canbedisabled = 0; $canbedisabled = 0;
					}
					$canbemodified = $iserasable;

					if (!empty($obj->code) && $obj->code == 'RECEP') {
						$canbemodified = 1;
					}
					if ($tabname[$id] == MAIN_DB_PREFIX."c_actioncomm") {
						$canbemodified = 1;
					}

					// Build Url. The table is id=, the id of line is rowid=
					$rowidcol = $tabrowid[$id];
					// If rowidcol not defined
					if (empty($rowidcol) || in_array($id, array(6, 7, 8, 13, 17, 19, 27, 32))) {
						$rowidcol = 'rowid';
					}
					$url = $_SERVER["PHP_SELF"].'?'.($page ? 'page='.$page.'&' : '').'sortfield='.$sortfield.'&sortorder='.$sortorder.'&rowid='.(isset($obj->{$rowidcol}) ? $obj->{$rowidcol} : (!empty($obj->code) ? urlencode($obj->code) : '')).'&code='.(!empty($obj->code) ?urlencode($obj->code) : '');
					if (!empty($param)) {
						$url .= '&'.$param;
					}
					if (!is_null($withentity)) {
						$url .= '&entity='.$withentity;
					}
					$url .= '&';

					// Favorite & EEC
					// Only activated on country dictionary
					if ($id == 4) {
						print '<td class="nowrap center">';
						// Is in EEC
						if ($iserasable) {
<<<<<<< HEAD
=======
							print '<a class="reposition" href="'.$url.'action='.$acts[$obj->eec].'_eec&token='.newToken().'">'.$actl[$obj->eec].'</a>';
						} else {
							print $langs->trans("AlwaysActive");
						}
						print '</td>';
						print '<td class="nowrap center">';
						// Favorite
						if ($iserasable) {
>>>>>>> 95dc2558
							print '<a class="reposition" href="'.$url.'action='.$acts[$obj->favorite].'_favorite&token='.newToken().'">'.$actl[$obj->favorite].'</a>';
						} else {
							print $langs->trans("AlwaysActive");
						}
						print '</td>';
					}

					// Active
					print '<td class="nowrap center">';
					if ($canbedisabled) {
						print '<a class="reposition" href="'.$url.'action='.$acts[$obj->active].'&token='.newToken().'">'.$actl[$obj->active].'</a>';
					} else {
						if (in_array($obj->code, array('AC_OTH', 'AC_OTH_AUTO'))) {
							print $langs->trans("AlwaysActive");
						} elseif (isset($obj->type) && in_array($obj->type, array('systemauto')) && empty($obj->active)) {
							print $langs->trans("Deprecated");
						} elseif (isset($obj->type) && in_array($obj->type, array('system')) && !empty($obj->active) && $obj->code != 'AC_OTH') {
							print $langs->trans("UsedOnlyWithTypeOption");
						} else {
							print $langs->trans("AlwaysActive");
						}
					}
					print "</td>";

					// Modify link
					if ($canbemodified) {
						print '<td align="center"><a class="reposition editfielda" href="'.$url.'action=edit&token='.newToken().'">'.img_edit().'</a></td>';
					} else {
						print '<td>&nbsp;</td>';
					}

					// Delete link
					if ($iserasable) {
						print '<td class="center">';
						if ($user->admin) {
							print '<a class="reposition" href="'.$url.'action=delete&token='.newToken().'">'.img_delete().'</a>';
						}
						//else print '<a href="#">'.img_delete().'</a>';    // Some dictionary can be edited by other profile than admin
						print '</td>';
					} else {
						print '<td>&nbsp;</td>';
					}

					print "</tr>\n";
				}
				$i++;
			}
		}

		print '</table>';
		print '</div>';
	} else {
		dol_print_error($db);
	}

	print '</form>';
} else {
	/*
	 * Show list of dictionary to show
	 */

	$lastlineisempty = false;

	print '<div class="div-table-responsive-no-min">';
	print '<table class="noborder centpercent">';
	print '<tr class="liste_titre">';
	print '<td colspan="2">'.$langs->trans("Dictionary").'</td>';
	print '<td></td>';
	print '</tr>';

	$showemptyline = '';
	foreach ($taborder as $i) {
		if (isset($tabname[$i]) && empty($tabcond[$i])) {
			continue;
		}

		if ($i) {
			if ($showemptyline) {
				print '<tr class="oddeven"><td width="50%">&nbsp;</td><td>&nbsp;</td><td>&nbsp;</td></tr>';
				$showemptyline = 0;
			}


			$value = $tabname[$i];
			print '<tr class="oddeven"><td width="50%">';
			if (!empty($tabcond[$i])) {
				$tabnamenoprefix = preg_replace('/'.MAIN_DB_PREFIX.'/', '', $tabname[$i]);
				print '<a href="'.$_SERVER["PHP_SELF"].'?id='.$i.'">';
				if (!empty($tabcomplete[$tabnamenoprefix]['picto'])) {
					print img_picto('', $tabcomplete[$tabnamenoprefix]['picto'], 'class="pictofixedwidth paddingrightonly"');
				}
				print $langs->trans($tablib[$i]);
				print '</a>';
			} else {
				print $langs->trans($tablib[$i]);
			}
			print '</td>';
			print '<td>';
			print '<a class="editfielda" href="'.$_SERVER["PHP_SELF"].'?id='.$i.'">';
			print img_picto('Edit', 'edit', '');
			print '</a>';
			print '</td>';
			print '<td class="right">';
			print $form->textwithpicto('', $langs->trans("Table").': '.$tabname[$i]);
			print '</td>';
			print '</tr>';
			$lastlineisempty = false;
		} else {
			if (!$lastlineisempty) {
				$showemptyline = 1;
				$lastlineisempty = true;
			}
		}
	}
	print '</table>';
	print '</div>';
}

print '<br>';

// End of page
llxFooter();
$db->close();


/**
 *	Show fields in insert/edit mode
 *
 * 	@param		array		$fieldlist		Array of fields
 * 	@param		Object		$obj			If we show a particular record, obj is filled with record fields
 *  @param		string		$tabname		Name of SQL table
 *  @param		string		$context		'add'=Output field for the "add form", 'edit'=Output field for the "edit form", 'hide'=Output field for the "add form" but we dont want it to be rendered
 *	@return		string						'' or value of entity into table
 */
function fieldList($fieldlist, $obj = '', $tabname = '', $context = '')
{
	global $conf, $langs, $db, $mysoc;
	global $form;
	global $region_id;
	global $elementList, $sourceList, $localtax_typeList;

	$formadmin = new FormAdmin($db);
	$formcompany = new FormCompany($db);
	$formaccounting = new FormAccounting($db);

	$withentity = '';

	foreach ($fieldlist as $field => $value) {
		if ($value == 'entity') {
			$withentity = $obj->{$value};
			continue;
		}

		if (in_array($value, array('code', 'libelle', 'type')) && $tabname == MAIN_DB_PREFIX."c_actioncomm" && in_array($obj->type, array('system', 'systemauto'))) {
			$hidden = (!empty($obj->{$value}) ? $obj->{$value}:'');
			print '<td>';
			print '<input type="hidden" name="'. $value .'" value="'.$hidden.'">';
			print $langs->trans($hidden);
			print '</td>';
		} elseif ($value == 'country') {
			if (in_array('region_id', $fieldlist)) {
				print '<td>';
				print '</td>';
				continue;
			}	// For state page, we do not show the country input (we link to region, not country)
			print '<td>';
			$fieldname = 'country';
			print $form->select_country((!empty($obj->country_code) ? $obj->country_code : (!empty($obj->country) ? $obj->country : '')), $fieldname, '', 28, 'maxwidth150 maxwidthonsmartphone');
			print '</td>';
		} elseif ($value == 'country_id') {
			if (!in_array('country', $fieldlist)) {	// If there is already a field country, we don't show country_id (avoid duplicate)
				$country_id = (!empty($obj->{$value}) ? $obj->{$value} : 0);
				print '<td class="tdoverflowmax100">';
				print '<input type="hidden" name="'. $value .'" value="'.$country_id.'">';
				print '</td>';
			}
		} elseif ($value == 'region') {
			print '<td>';
			$formcompany->select_region($region_id, 'region');
			print '</td>';
		} elseif ($value == 'region_id') {
			$region_id = (!empty($obj->{$value}) ? $obj->{$value}:0);
			print '<td>';
			print '<input type="hidden" name="'. $value .'" value="'.$region_id.'">';
			print '</td>';
		} elseif ($value == 'lang') {
			print '<td>';
			print $formadmin->select_language($conf->global->MAIN_LANG_DEFAULT, 'lang');
			print '</td>';
		} elseif ($value == 'element') {
			// The type of the element (for contact types)
			print '<td>';
			print $form->selectarray('element', $elementList, (!empty($obj->{$value}) ? $obj->{$value}:''));
			print '</td>';
		} elseif ($value == 'source') {
			// The source of the element (for contact types)
			print '<td>';
			print $form->selectarray('source', $sourceList, (!empty($obj->{$value}) ? $obj->{$value}:''));
			print '</td>';
		} elseif (in_array($value, array('public', 'use_default'))) {
			// Fields 0/1 with a combo select Yes/No
			print '<td class="center">';
			print $form->selectyesno($value, (!empty($obj->{$value}) ? $obj->{$value}:''), 1);
			print '</td>';
		} elseif ($value == 'private') {
			// Fields 'no'/'yes' with a combo select Yes/No
			print '<td>';
			print $form->selectyesno("private", (!empty($obj->{$value}) ? $obj->{$value}:''));
			print '</td>';
		} elseif ($value == 'type' && $tabname == MAIN_DB_PREFIX."c_actioncomm") {
			$type = (!empty($obj->type) ? $obj->type : 'user'); // Check if type is different of 'user' (external module)
			print '<td>';
			print $type.'<input type="hidden" name="type" value="'.$type.'">';
			print '</td>';
		} elseif ($value == 'type' && $tabname == MAIN_DB_PREFIX.'c_paiement') {
			print '<td>';
			$select_list = array(0=>$langs->trans('PaymentTypeCustomer'), 1=>$langs->trans('PaymentTypeSupplier'), 2=>$langs->trans('PaymentTypeBoth'));
			print $form->selectarray($value, $select_list, (!empty($obj->{$value}) ? $obj->{$value}:'2'));
			print '</td>';
		} elseif ($value == 'recuperableonly' || $value == 'type_cdr' || $value == 'deductible' || $value == 'category_type') {
			if ($value == 'type_cdr') {
				print '<td class="center">';
			} else {
				print '<td>';
			}
			if ($value == 'type_cdr') {
				print $form->selectarray($value, array(0=>$langs->trans('None'), 1=>$langs->trans('AtEndOfMonth'), 2=>$langs->trans('CurrentNext')), (!empty($obj->{$value}) ? $obj->{$value}:''));
			} else {
				print $form->selectyesno($value, (!empty($obj->{$value}) ? $obj->{$value}:''), 1);
			}
			print '</td>';
		} elseif (in_array($value, array('nbjour', 'decalage', 'taux', 'localtax1', 'localtax2'))) {
			$class = "left";
			if (in_array($value, array('taux', 'localtax1', 'localtax2'))) {
				$class = "center"; // Fields aligned on right
			}
			print '<td class="'.$class.'">';
			print '<input type="text" class="flat" value="'.(isset($obj->{$value}) ? $obj->{$value} : '').'" size="3" name="'. $value .'">';
			print '</td>';
		} elseif (in_array($value, array('libelle_facture'))) {
			print '<td>';
			$transfound = 0;
			$transkey = '';
			// Special case for labels
			if ($tabname == MAIN_DB_PREFIX.'c_payment_term') {
				$langs->load("bills");
				$transkey = "PaymentCondition".strtoupper($obj->code);
				if ($langs->trans($transkey) != $transkey) {
					$transfound = 1;
					print $form->textwithpicto($langs->trans($transkey), $langs->trans("GoIntoTranslationMenuToChangeThis"));
				}
			}
			if (!$transfound) {
				print '<textarea cols="30" rows="'.ROWS_2.'" class="flat" name="'. $value .'">'.(!empty($obj->{$value}) ? $obj->{$value}:'').'</textarea>';
			} else {
				print '<input type="hidden" name="'. $value .'" value="'.$transkey.'">';
			}
			print '</td>';
		} elseif ($value == 'price' || preg_match('/^amount/i', $value)) {
			print '<td><input type="text" class="flat minwidth75" value="'.price((!empty($obj->{$value}) ? $obj->{$value}:'')).'" name="'. $value .'"></td>';
		} elseif ($value == 'code' && isset($obj->{$value})) {
			print '<td><input type="text" class="flat minwidth75 maxwidth100" value="'.(!empty($obj->{$value}) ? $obj->{$value}:'').'" name="'. $value .'"></td>';
		} elseif ($value == 'unit') {
			print '<td>';
			$units = array(
				'mm' => $langs->trans('SizeUnitmm'),
				'cm' => $langs->trans('SizeUnitcm'),
				'point' => $langs->trans('SizeUnitpoint'),
				'inch' => $langs->trans('SizeUnitinch')
			);
			print $form->selectarray('unit', $units, (!empty($obj->{$value}) ? $obj->{$value}:''), 0, 0, 0);
			print '</td>';
		} elseif ($value == 'localtax1_type' || $value == 'localtax2_type') {
			// Le type de taxe locale
			print '<td class="center">';
			print $form->selectarray($value, $localtax_typeList, (!empty($obj->{$value}) ? $obj->{$value}:''));
			print '</td>';
		} elseif ($value == 'accountancy_code' || $value == 'accountancy_code_sell' || $value == 'accountancy_code_buy') {
			print '<td>';
			if (!empty($conf->accounting->enabled)) {
				$fieldname = $value;
				$accountancy_account = (!empty($obj->$fieldname) ? $obj->$fieldname : 0);
				print $formaccounting->select_account($accountancy_account, '.'. $value, 1, '', 1, 1, 'maxwidth200 maxwidthonsmartphone');
			} else {
				$fieldname = $value;
				print '<input type="text" size="10" class="flat" value="'.(isset($obj->$fieldname) ? $obj->$fieldname : '').'" name="'. $value .'">';
			}
			print '</td>';
		} elseif ($value == 'fk_tva') {
			print '<td>';
			print $form->load_tva('fk_tva', $obj->taux, $mysoc, new Societe($db), 0, 0, '', false, -1);
			print '</td>';
		} elseif ($value == 'fk_c_exp_tax_cat') {
			print '<td>';
			print $form->selectExpenseCategories($obj->fk_c_exp_tax_cat);
			print '</td>';
		} elseif ($value == 'fk_range') {
			print '<td>';
			print $form->selectExpenseRanges($obj->fk_range);
			print '</td>';
		} elseif ($value == 'block_if_negative') {
			print '<td>';
			print $form->selectyesno("block_if_negative", (!empty($obj->{$value}) ? $obj->{$value}:''), 1);
			print '</td>';
		} elseif ($value == 'type_duration') {
			print '<td>';
			print $form->selectTypeDuration('', $obj->{$value}, array('i','h'));
			print '</td>';
		} else {
			$fieldValue = isset($obj->{$value}) ? $obj->{$value}: '';

			if ($value == 'sortorder') {
				$fieldlist[$field] = 'position';
			}

			$classtd = ''; $class = '';
			if ($fieldlist[$field] == 'code') {
				$class = 'maxwidth100';
			}
<<<<<<< HEAD
			if (in_array($fieldlist[$field], array('dayrule', 'day', 'month', 'year', 'pos', 'use_default', 'affect', 'delay', 'position', 'public', 'sortorder', 'sens', 'category_type'))) {
				$class = 'maxwidth50 center';
			}
			if (in_array($fieldlist[$field], array('use_default', 'public'))) {
=======
			if (in_array($fieldlist[$field], array('pos', 'position'))) {
				$classtd = 'right'; $class = 'maxwidth50 right';
			}
			if (in_array($fieldlist[$field], array('dayrule', 'day', 'month', 'year', 'use_default', 'affect', 'delay', 'public', 'sortorder', 'sens', 'category_type', 'fk_parent'))) {
				$class = 'maxwidth50 center';
			}
			if (in_array($fieldlist[$field], array('use_default', 'public', 'fk_parent'))) {
>>>>>>> 95dc2558
				$classtd = 'center';
			}
			if (in_array($fieldlist[$field], array('libelle', 'label', 'tracking'))) {
				$class = 'quatrevingtpercent';
			}
			// Fields that must be suggested as '0' instead of ''
			if ($fieldlist[$field] == 'fk_parent') {
				if (empty($fieldValue)) {
					$fieldValue = '0';
				}
			}

			// Labels Length
			$maxlength = '';
			if (in_array($fieldlist[$field], array('libelle', 'label'))) {
				switch ($tabname) {
					case MAIN_DB_PREFIX . 'c_accounting_category':
					case MAIN_DB_PREFIX . 'c_ecotaxe':
					case MAIN_DB_PREFIX . 'c_email_senderprofile':
					case MAIN_DB_PREFIX . 'c_forme_juridique':
					case MAIN_DB_PREFIX . 'c_holiday_types':
					case MAIN_DB_PREFIX . 'c_payment_term':
					case MAIN_DB_PREFIX . 'c_transport_mode':
						$maxlength = ' maxlength="255"';
						break;
					case MAIN_DB_PREFIX . 'c_email_templates':
						$maxlength = ' maxlength="180"';
						break;
					case MAIN_DB_PREFIX . 'c_socialnetworks':
						$maxlength = ' maxlength="150"';
						break;
					default:
						$maxlength = ' maxlength="128"';
				}
			}

			print '<td class="'.$classtd.'">';
			$transfound = 0;
			$transkey = '';
			if (in_array($fieldlist[$field], array('label', 'libelle'))) {		// For label
				// Special case for labels
				if ($tabname == MAIN_DB_PREFIX.'c_civility' && !empty($obj->code)) {
					$transkey = "Civility".strtoupper($obj->code);
				}
				if ($tabname == MAIN_DB_PREFIX.'c_payment_term' && !empty($obj->code)) {
					$langs->load("bills");
					$transkey = "PaymentConditionShort".strtoupper($obj->code);
				}
				if ($transkey && $langs->trans($transkey) != $transkey) {
					$transfound = 1;
					print $form->textwithpicto($langs->trans($transkey), $langs->trans("GoIntoTranslationMenuToChangeThis"));
				}
			}
			if (!$transfound) {
				print '<input type="text" class="flat'.($class ? ' '.$class : '').'"'.($maxlength ? ' '.$maxlength : '').' value="'.dol_escape_htmltag($fieldValue).'" name="'.$fieldlist[$field].'">';
			} else {
				print '<input type="hidden" name="'.$fieldlist[$field].'" value="'.$transkey.'">';
			}
			print '</td>';
		}
	}

	return $withentity;
}<|MERGE_RESOLUTION|>--- conflicted
+++ resolved
@@ -825,57 +825,6 @@
 			$ok = 0;
 			setEventMessages($langs->transnoentities('ErrorReservedTypeSystemSystemAuto'), null, 'errors');
 		}
-<<<<<<< HEAD
-		/*if (!is_numeric($_POST['code']))	// disabled, code may not be in numeric base
-		{
-			$ok = 0;
-			$msg .= $langs->transnoentities('ErrorFieldFormat', $langs->transnoentities('Code')).'<br>';
-		}*/
-	}
-	if (GETPOSTISSET("country") && (GETPOST("country") == '0') && ($id != 2)) {
-		if (in_array($tablib[$id], array('DictionaryCompanyType', 'DictionaryHolidayTypes'))) {	// Field country is no mandatory for such dictionaries
-			$_POST["country"] = '';
-		} else {
-			$ok = 0;
-			setEventMessages($langs->transnoentities("ErrorFieldRequired", $langs->transnoentities("Country")), null, 'errors');
-		}
-	}
-	if (($id == 3 || $id == 42) && !is_numeric(GETPOST("code"))) {
-		$ok = 0;
-		setEventMessages($langs->transnoentities("ErrorFieldMustBeANumeric", $langs->transnoentities("Code")), null, 'errors');
-	}
-
-	// Clean some parameters
-	if ((GETPOST("localtax1_type") || (GETPOST('localtax1_type') == '0')) && !GETPOST("localtax1")) {
-		$_POST["localtax1"] = '0'; // If empty, we force to 0
-	}
-	if ((GETPOST("localtax2_type") || (GETPOST('localtax2_type') == '0')) && !GETPOST("localtax2")) {
-		$_POST["localtax2"] = '0'; // If empty, we force to 0
-	}
-	if (GETPOST("accountancy_code") <= 0) {
-		$_POST["accountancy_code"] = ''; // If empty, we force to null
-	}
-	if (GETPOST("accountancy_code_sell") <= 0) {
-		$_POST["accountancy_code_sell"] = ''; // If empty, we force to null
-	}
-	if (GETPOST("accountancy_code_buy") <= 0) {
-		$_POST["accountancy_code_buy"] = ''; // If empty, we force to null
-	}
-	if ($id == 10 && GETPOSTISSET("code")) {  // Spaces are not allowed into code for tax dictionary
-		$_POST["code"] = preg_replace('/[^a-zA-Z0-9\-\+]/', '', $_POST["code"]);
-	}
-
-	// If check ok and action add, add the line
-	if ($ok && GETPOST('actionadd')) {
-		if ($tabrowid[$id]) {
-			// Get free id for insert
-			$newid = 0;
-			$sql = "SELECT max(".$tabrowid[$id].") newid from ".$tabname[$id];
-			$result = $db->query($sql);
-			if ($result) {
-				$obj = $db->fetch_object($result);
-				$newid = ($obj->newid + 1);
-=======
 		if (GETPOSTISSET("code")) {
 			if (GETPOST("code") == '0') {
 				$ok = 0;
@@ -885,7 +834,6 @@
 		if (GETPOSTISSET("country") && (GETPOST("country") == '0') && ($id != 2)) {
 			if (in_array($tablib[$id], array('DictionaryCompanyType', 'DictionaryHolidayTypes'))) {	// Field country is no mandatory for such dictionaries
 				$_POST["country"] = '';
->>>>>>> 95dc2558
 			} else {
 				$ok = 0;
 				setEventMessages($langs->transnoentities("ErrorFieldRequired", $langs->transnoentities("Country")), null, 'errors');
@@ -1537,11 +1485,6 @@
 			if ($value == 'unit_type') {
 				$valuetoshow = $langs->trans('TypeOfUnit');
 			}
-<<<<<<< HEAD
-			if ($fieldlist[$field] == 'public' && $tablib[$id] == 'TicketDictCategory') {
-				$valuetoshow = $langs->trans('TicketGroupIsPublic'); $class = 'center';
-			}
-=======
 			if ($value == 'public' && $tablib[$id] == 'TicketDictCategory') {
 				$valuetoshow = $langs->trans('TicketGroupIsPublic'); $class = 'center';
 			}
@@ -1551,7 +1494,6 @@
 			if ($value == 'type_duration') {
 				$valuetoshow = $langs->trans('Unit');
 			}
->>>>>>> 95dc2558
 
 			if ($id == 2) {	// Special case for state page
 				if ($value == 'region_id') {
@@ -1898,11 +1840,6 @@
 			if ($value == 'unit_type') {
 				$valuetoshow = $langs->trans('TypeOfUnit');
 			}
-<<<<<<< HEAD
-			if ($fieldlist[$field] == 'public' && $tablib[$id] == 'TicketDictCategory') {
-				$valuetoshow = $langs->trans('TicketGroupIsPublic'); $cssprefix = 'center ';
-			}
-=======
 			if ($value == 'public' && $tablib[$id] == 'TicketDictCategory') {
 				$valuetoshow = $langs->trans('TicketGroupIsPublic'); $cssprefix = 'center ';
 			}
@@ -1912,7 +1849,6 @@
 			if ($value == 'type_duration') {
 				$valuetoshow = $langs->trans('Unit');
 			}
->>>>>>> 95dc2558
 
 			if ($value == 'region_id' || $value == 'country_id') {
 				$showfield = 0;
@@ -2085,17 +2021,10 @@
 								$showfield = 0;
 							} elseif ($value == 'unicode') {
 								$valuetoshow = $langs->getCurrencySymbol($obj->code, 1);
-<<<<<<< HEAD
-							} elseif ($fieldlist[$field] == 'label' && $tabname[GETPOST("id", 'int')] == MAIN_DB_PREFIX.'c_units') {
-								$langs->load("products");
-								$valuetoshow = $langs->trans($obj->{$fieldlist[$field]});
-							} elseif ($fieldlist[$field] == 'short_label' && $tabname[GETPOST("id", 'int')] == MAIN_DB_PREFIX.'c_units') {
-=======
 							} elseif ($value == 'label' && $tabname[GETPOST("id", 'int')] == MAIN_DB_PREFIX.'c_units') {
 								$langs->load("products");
 								$valuetoshow = $langs->trans($obj->{$value});
 							} elseif ($value == 'short_label' && $tabname[GETPOST("id", 'int')] == MAIN_DB_PREFIX.'c_units') {
->>>>>>> 95dc2558
 								$langs->load("products");
 								$valuetoshow = $langs->trans($obj->{$value});
 							} elseif (($value == 'unit') && ($tabname[$id] == MAIN_DB_PREFIX.'c_paper_format')) {
@@ -2180,9 +2109,6 @@
 							if ($value == 'public') {
 								$class .= ' center';
 							}
-							if ($fieldlist[$field] == 'public') {
-								$class .= ' center';
-							}
 							// Show value for field
 							if ($showfield) {
 								print '<!-- '. $value .' --><td class="'.$class.'"'.($titletoshow ? ' title="'.dol_escape_htmltag($titletoshow).'"' : '').'>'.$valuetoshow.'</td>';
@@ -2246,8 +2172,6 @@
 						print '<td class="nowrap center">';
 						// Is in EEC
 						if ($iserasable) {
-<<<<<<< HEAD
-=======
 							print '<a class="reposition" href="'.$url.'action='.$acts[$obj->eec].'_eec&token='.newToken().'">'.$actl[$obj->eec].'</a>';
 						} else {
 							print $langs->trans("AlwaysActive");
@@ -2256,7 +2180,6 @@
 						print '<td class="nowrap center">';
 						// Favorite
 						if ($iserasable) {
->>>>>>> 95dc2558
 							print '<a class="reposition" href="'.$url.'action='.$acts[$obj->favorite].'_favorite&token='.newToken().'">'.$actl[$obj->favorite].'</a>';
 						} else {
 							print $langs->trans("AlwaysActive");
@@ -2576,12 +2499,6 @@
 			if ($fieldlist[$field] == 'code') {
 				$class = 'maxwidth100';
 			}
-<<<<<<< HEAD
-			if (in_array($fieldlist[$field], array('dayrule', 'day', 'month', 'year', 'pos', 'use_default', 'affect', 'delay', 'position', 'public', 'sortorder', 'sens', 'category_type'))) {
-				$class = 'maxwidth50 center';
-			}
-			if (in_array($fieldlist[$field], array('use_default', 'public'))) {
-=======
 			if (in_array($fieldlist[$field], array('pos', 'position'))) {
 				$classtd = 'right'; $class = 'maxwidth50 right';
 			}
@@ -2589,7 +2506,6 @@
 				$class = 'maxwidth50 center';
 			}
 			if (in_array($fieldlist[$field], array('use_default', 'public', 'fk_parent'))) {
->>>>>>> 95dc2558
 				$classtd = 'center';
 			}
 			if (in_array($fieldlist[$field], array('libelle', 'label', 'tracking'))) {
