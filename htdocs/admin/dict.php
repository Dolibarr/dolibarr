<?php
/* Copyright (C) 2004		Rodolphe Quiedeville	<rodolphe@quiedeville.org>
 * Copyright (C) 2004-2018	Laurent Destailleur		<eldy@users.sourceforge.net>
 * Copyright (C) 2004		Benoit Mortier			<benoit.mortier@opensides.be>
 * Copyright (C) 2005-2017	Regis Houssin			<regis.houssin@inodbox.com>
 * Copyright (C) 2010-2022	Juanjo Menent			<jmenent@2byte.es>
 * Copyright (C) 2011-2021	Philippe Grand			<philippe.grand@atoo-net.com>
 * Copyright (C) 2011		Remy Younes				<ryounes@gmail.com>
 * Copyright (C) 2012-2015	Marcos García			<marcosgdf@gmail.com>
 * Copyright (C) 2012		Christophe Battarel		<christophe.battarel@ltairis.fr>
 * Copyright (C) 2011-2022	Alexandre Spangaro		<aspangaro@open-dsi.fr>
 * Copyright (C) 2015		Ferran Marcet			<fmarcet@2byte.es>
 * Copyright (C) 2016		Raphaël Doursenaud		<rdoursenaud@gpcsolutions.fr>
 * Copyright (C) 2019-2020  Frédéric France         <frederic.france@netlogic.fr>
 * Copyright (C) 2020-2022  Open-Dsi                <support@open-dsi.fr>
 *
 * This program is free software; you can redistribute it and/or modify
 * it under the terms of the GNU General Public License as published by
 * the Free Software Foundation; either version 3 of the License, or
 * (at your option) any later version.
 *
 * This program is distributed in the hope that it will be useful,
 * but WITHOUT ANY WARRANTY; without even the implied warranty of
 * MERCHANTABILITY or FITNESS FOR A PARTICULAR PURPOSE.  See the
 * GNU General Public License for more details.
 *
 * You should have received a copy of the GNU General Public License
 * along with this program. If not, see <https://www.gnu.org/licenses/>.
 */

/**
 *	    \file       htdocs/admin/dict.php
 *		\ingroup    setup
 *		\brief      Page to administer data tables
 */

require '../main.inc.php';
require_once DOL_DOCUMENT_ROOT.'/core/class/html.formadmin.class.php';
require_once DOL_DOCUMENT_ROOT.'/core/class/html.formcompany.class.php';
require_once DOL_DOCUMENT_ROOT.'/core/lib/admin.lib.php';
require_once DOL_DOCUMENT_ROOT.'/core/lib/functions2.lib.php';
require_once DOL_DOCUMENT_ROOT.'/core/class/doleditor.class.php';
require_once DOL_DOCUMENT_ROOT.'/core/lib/accounting.lib.php';
require_once DOL_DOCUMENT_ROOT.'/core/class/html.formaccounting.class.php';

// Load translation files required by the page
$langs->loadLangs(array("errors", "admin", "main", "companies", "resource", "holiday", "accountancy", "hrm", "orders", "contracts", "projects", "propal", "bills", "interventions", "ticket"));

$action = GETPOST('action', 'alpha') ?GETPOST('action', 'alpha') : 'view';
$confirm = GETPOST('confirm', 'alpha');
$id = GETPOST('id', 'int');
$rowid = GETPOST('rowid', 'alpha');
$entity = GETPOST('entity', 'int');
$code = GETPOST('code', 'alpha');

$allowed = $user->admin;
if ($id == 7 && !empty($user->rights->accounting->chartofaccount)) {
	$allowed = 1; // Tax page allowed to manager of chart account
}
if ($id == 10 && !empty($user->rights->accounting->chartofaccount)) {
	$allowed = 1; // Vat page allowed to manager of chart account
}
if ($id == 17 && !empty($user->rights->accounting->chartofaccount)) {
	$allowed = 1; // Dictionary with type of expense report and accounting account allowed to manager of chart account
}
if (!$allowed) {
	accessforbidden();
}

$acts = array(); $actl = array();
$acts[0] = "activate";
$acts[1] = "disable";
$actl[0] = img_picto($langs->trans("Disabled"), 'switch_off', 'class="size15x"');
$actl[1] = img_picto($langs->trans("Activated"), 'switch_on', 'class="size15x"');

$listoffset = GETPOST('listoffset');
$listlimit = GETPOST('listlimit') > 0 ?GETPOST('listlimit') : 1000; // To avoid too long dictionaries
$active = 1;

$sortfield = GETPOST('sortfield', 'aZ09comma');
$sortorder = GETPOST('sortorder', 'aZ09comma');
$page = GETPOSTISSET('pageplusone') ? (GETPOST('pageplusone') - 1) : GETPOST("page", 'int');
if (empty($page) || $page == -1) {
	$page = 0;
}     // If $page is not defined, or '' or -1
$offset = $listlimit * $page;
$pageprev = $page - 1;
$pagenext = $page + 1;

$search_country_id = GETPOST('search_country_id', 'int');
if (!GETPOSTISSET('search_country_id') && $search_country_id == '' && ($id == 2 || $id == 3 || $id == 10)) {	// Not a so good idea to force on current country for all dictionaries. Some tables have entries that are for all countries, we must be able to see them, so this is done for dedicated dictionaries only.
	$search_country_id = $mysoc->country_id;
}
$search_code = GETPOST('search_code', 'alpha');

// Initialize technical object to manage hooks of page. Note that conf->hooks_modules contains array of hook context
$hookmanager->initHooks(array('admin'));

// This page is a generic page to edit dictionaries
// Put here declaration of dictionaries properties

// Sort order to show dictionary (0 is space). All other dictionaries (added by modules) will be at end of this.
$taborder = array(9, 15, 30, 0, 4, 3, 2, 0, 1, 8, 19, 16, 39, 27, 40, 38, 0, 5, 11, 0, 6, 24, 0, 29, 0, 33, 34, 32, 28, 17, 35, 36, 0, 10, 23, 12, 13, 7, 0, 14, 0, 22, 20, 18, 21, 41, 0, 37, 42, 0, 43, 0, 25, 0, 44, 0);

// Name of SQL tables of dictionaries
$tabname = array();
$tabname[1] = MAIN_DB_PREFIX."c_forme_juridique";
$tabname[2] = MAIN_DB_PREFIX."c_departements";
$tabname[3] = MAIN_DB_PREFIX."c_regions";
$tabname[4] = MAIN_DB_PREFIX."c_country";
$tabname[5] = MAIN_DB_PREFIX."c_civility";
$tabname[6] = MAIN_DB_PREFIX."c_actioncomm";
$tabname[7] = MAIN_DB_PREFIX."c_chargesociales";
$tabname[8] = MAIN_DB_PREFIX."c_typent";
$tabname[9] = MAIN_DB_PREFIX."c_currencies";
$tabname[10] = MAIN_DB_PREFIX."c_tva";
$tabname[11] = MAIN_DB_PREFIX."c_type_contact";
$tabname[12] = MAIN_DB_PREFIX."c_payment_term";
$tabname[13] = MAIN_DB_PREFIX."c_paiement";
$tabname[14] = MAIN_DB_PREFIX."c_ecotaxe";
$tabname[15] = MAIN_DB_PREFIX."c_paper_format";
$tabname[16] = MAIN_DB_PREFIX."c_prospectlevel";
$tabname[17] = MAIN_DB_PREFIX."c_type_fees";
$tabname[18] = MAIN_DB_PREFIX."c_shipment_mode";
$tabname[19] = MAIN_DB_PREFIX."c_effectif";
$tabname[20] = MAIN_DB_PREFIX."c_input_method";
$tabname[21] = MAIN_DB_PREFIX."c_availability";
$tabname[22] = MAIN_DB_PREFIX."c_input_reason";
$tabname[23] = MAIN_DB_PREFIX."c_revenuestamp";
$tabname[24] = MAIN_DB_PREFIX."c_type_resource";
$tabname[25] = MAIN_DB_PREFIX."c_type_container";
//$tabname[26]= MAIN_DB_PREFIX."c_units";
$tabname[27] = MAIN_DB_PREFIX."c_stcomm";
$tabname[28] = MAIN_DB_PREFIX."c_holiday_types";
$tabname[29] = MAIN_DB_PREFIX."c_lead_status";
$tabname[30] = MAIN_DB_PREFIX."c_format_cards";
//$tabname[31]= MAIN_DB_PREFIX."accounting_system";
$tabname[32] = MAIN_DB_PREFIX."c_hrm_public_holiday";
$tabname[33] = MAIN_DB_PREFIX."c_hrm_department";
$tabname[34] = MAIN_DB_PREFIX."c_hrm_function";
$tabname[35] = MAIN_DB_PREFIX."c_exp_tax_cat";
$tabname[36] = MAIN_DB_PREFIX."c_exp_tax_range";
$tabname[37] = MAIN_DB_PREFIX."c_units";
$tabname[38] = MAIN_DB_PREFIX."c_socialnetworks";
$tabname[39] = MAIN_DB_PREFIX."c_prospectcontactlevel";
$tabname[40] = MAIN_DB_PREFIX."c_stcommcontact";
$tabname[41] = MAIN_DB_PREFIX."c_transport_mode";
$tabname[42] = MAIN_DB_PREFIX."c_product_nature";
$tabname[43] = MAIN_DB_PREFIX."c_productbatch_qcstatus";
$tabname[44] = MAIN_DB_PREFIX."c_asset_disposal_type";

// Dictionary labels
$tablib = array();
$tablib[1] = "DictionaryCompanyJuridicalType";
$tablib[2] = "DictionaryCanton";
$tablib[3] = "DictionaryRegion";
$tablib[4] = "DictionaryCountry";
$tablib[5] = "DictionaryCivility";
$tablib[6] = "DictionaryActions";
$tablib[7] = "DictionarySocialContributions";
$tablib[8] = "DictionaryCompanyType";
$tablib[9] = "DictionaryCurrency";
$tablib[10] = "DictionaryVAT";
$tablib[11] = "DictionaryTypeContact";
$tablib[12] = "DictionaryPaymentConditions";
$tablib[13] = "DictionaryPaymentModes";
$tablib[14] = "DictionaryEcotaxe";
$tablib[15] = "DictionaryPaperFormat";
$tablib[16] = "DictionaryProspectLevel";
$tablib[17] = "DictionaryFees";
$tablib[18] = "DictionarySendingMethods";
$tablib[19] = "DictionaryStaff";
$tablib[20] = "DictionaryOrderMethods";
$tablib[21] = "DictionaryAvailability";
$tablib[22] = "DictionarySource";
$tablib[23] = "DictionaryRevenueStamp";
$tablib[24] = "DictionaryResourceType";
$tablib[25] = "DictionaryTypeOfContainer";
//$tablib[26]= "DictionaryUnits";
$tablib[27] = "DictionaryProspectStatus";
$tablib[28] = "DictionaryHolidayTypes";
$tablib[29] = "DictionaryOpportunityStatus";
$tablib[30] = "DictionaryFormatCards";
//$tablib[31]= "DictionaryAccountancysystem";
$tablib[32] = "DictionaryPublicHolidays";
$tablib[33] = "DictionaryDepartment";
$tablib[34] = "DictionaryFunction";
$tablib[35] = "DictionaryExpenseTaxCat";
$tablib[36] = "DictionaryExpenseTaxRange";
$tablib[37] = "DictionaryMeasuringUnits";
$tablib[38] = "DictionarySocialNetworks";
$tablib[39] = "DictionaryProspectContactLevel";
$tablib[40] = "DictionaryProspectContactStatus";
$tablib[41] = "DictionaryTransportMode";
$tablib[42] = "DictionaryProductNature";
$tablib[43] = "DictionaryBatchStatus";
$tablib[44] = "DictionaryAssetDisposalType";

// Requests to extract data
$tabsql = array();
$tabsql[1] = "SELECT f.rowid as rowid, f.code, f.libelle, c.code as country_code, c.label as country, f.active FROM ".MAIN_DB_PREFIX."c_forme_juridique as f, ".MAIN_DB_PREFIX."c_country as c WHERE f.fk_pays=c.rowid";
$tabsql[2] = "SELECT d.rowid as rowid, d.code_departement as code, d.nom as libelle, d.fk_region as region_id, r.nom as region, c.code as country_code, c.label as country, d.active FROM ".MAIN_DB_PREFIX."c_departements as d, ".MAIN_DB_PREFIX."c_regions as r, ".MAIN_DB_PREFIX."c_country as c WHERE d.fk_region=r.code_region and r.fk_pays=c.rowid and r.active=1 and c.active=1";
$tabsql[3] = "SELECT r.rowid as rowid, r.code_region as state_code, r.nom as libelle, r.fk_pays as country_id, c.code as country_code, c.label as country, r.active FROM ".MAIN_DB_PREFIX."c_regions as r, ".MAIN_DB_PREFIX."c_country as c WHERE r.fk_pays=c.rowid and c.active=1";
$tabsql[4] = "SELECT c.rowid as rowid, c.code, c.label, c.active, c.favorite, c.eec FROM ".MAIN_DB_PREFIX."c_country AS c";
$tabsql[5] = "SELECT c.rowid as rowid, c.code as code, c.label, c.active FROM ".MAIN_DB_PREFIX."c_civility AS c";
$tabsql[6] = "SELECT a.id    as rowid, a.code as code, a.libelle AS libelle, a.type, a.active, a.module, a.color, a.position FROM ".MAIN_DB_PREFIX."c_actioncomm AS a";
$tabsql[7] = "SELECT a.id    as rowid, a.code as code, a.libelle AS libelle, a.accountancy_code as accountancy_code, c.code as country_code, c.label as country, a.fk_pays as country_id, a.active FROM ".MAIN_DB_PREFIX."c_chargesociales AS a, ".MAIN_DB_PREFIX."c_country as c WHERE a.fk_pays=c.rowid and c.active=1";
$tabsql[8] = "SELECT t.id	 as rowid, t.code as code, t.libelle, t.fk_country as country_id, c.code as country_code, c.label as country, t.position, t.active FROM ".MAIN_DB_PREFIX."c_typent as t LEFT JOIN ".MAIN_DB_PREFIX."c_country as c ON t.fk_country=c.rowid";
$tabsql[9] = "SELECT c.code_iso as code, c.label, c.unicode, c.active FROM ".MAIN_DB_PREFIX."c_currencies AS c";
$tabsql[10] = "SELECT t.rowid, t.code, t.taux, t.localtax1_type, t.localtax1, t.localtax2_type, t.localtax2, c.label as country, c.code as country_code, t.fk_pays as country_id, t.recuperableonly, t.note, t.active, t.accountancy_code_sell, t.accountancy_code_buy FROM ".MAIN_DB_PREFIX."c_tva as t, ".MAIN_DB_PREFIX."c_country as c WHERE t.fk_pays=c.rowid";
$tabsql[11] = "SELECT t.rowid as rowid, t.element, t.source, t.code, t.libelle, t.position, t.active FROM ".MAIN_DB_PREFIX."c_type_contact AS t";
$tabsql[12] = "SELECT c.rowid as rowid, c.code, c.libelle, c.libelle_facture, c.nbjour, c.type_cdr, c.decalage, c.active, c.sortorder, c.entity FROM ".MAIN_DB_PREFIX."c_payment_term AS c WHERE c.entity = ".getEntity($tabname[12]);
$tabsql[13] = "SELECT c.id    as rowid, c.code, c.libelle, c.type, c.active, c.entity FROM ".MAIN_DB_PREFIX."c_paiement AS c WHERE c.entity = ".getEntity($tabname[13]);
$tabsql[14] = "SELECT e.rowid as rowid, e.code as code, e.label, e.price, e.organization, e.fk_pays as country_id, c.code as country_code, c.label as country, e.active FROM ".MAIN_DB_PREFIX."c_ecotaxe AS e, ".MAIN_DB_PREFIX."c_country as c WHERE e.fk_pays=c.rowid and c.active=1";
$tabsql[15] = "SELECT rowid   as rowid, code, label as libelle, width, height, unit, active FROM ".MAIN_DB_PREFIX."c_paper_format";
$tabsql[16] = "SELECT code, label as libelle, sortorder, active FROM ".MAIN_DB_PREFIX."c_prospectlevel";
$tabsql[17] = "SELECT id      as rowid, code, label, accountancy_code, active FROM ".MAIN_DB_PREFIX."c_type_fees";
$tabsql[18] = "SELECT rowid   as rowid, code, libelle, tracking, active FROM ".MAIN_DB_PREFIX."c_shipment_mode";
$tabsql[19] = "SELECT id      as rowid, code, libelle, active FROM ".MAIN_DB_PREFIX."c_effectif";
$tabsql[20] = "SELECT rowid   as rowid, code, libelle, active FROM ".MAIN_DB_PREFIX."c_input_method";
$tabsql[21] = "SELECT c.rowid as rowid, c.code, c.label, c.active, c.position FROM ".MAIN_DB_PREFIX."c_availability AS c";
$tabsql[22] = "SELECT rowid   as rowid, code, label, active FROM ".MAIN_DB_PREFIX."c_input_reason";
$tabsql[23] = "SELECT t.rowid as rowid, t.taux, t.revenuestamp_type, c.label as country, c.code as country_code, t.fk_pays as country_id, t.note, t.active, t.accountancy_code_sell, t.accountancy_code_buy FROM ".MAIN_DB_PREFIX."c_revenuestamp as t, ".MAIN_DB_PREFIX."c_country as c WHERE t.fk_pays=c.rowid";
$tabsql[24] = "SELECT rowid   as rowid, code, label, active FROM ".MAIN_DB_PREFIX."c_type_resource";
$tabsql[25] = "SELECT rowid   as rowid, code, label, active, module FROM ".MAIN_DB_PREFIX."c_type_container as t WHERE t.entity = ".getEntity($tabname[25]);
//$tabsql[26]= "SELECT rowid   as rowid, code, label, short_label, active FROM ".MAIN_DB_PREFIX."c_units";
$tabsql[27] = "SELECT id      as rowid, code, libelle, picto, active FROM ".MAIN_DB_PREFIX."c_stcomm";
$tabsql[28] = "SELECT h.rowid as rowid, h.code, h.label, h.affect, h.delay, h.newbymonth, h.fk_country as country_id, c.code as country_code, c.label as country, h.block_if_negative, h.active FROM ".MAIN_DB_PREFIX."c_holiday_types as h LEFT JOIN ".MAIN_DB_PREFIX."c_country as c ON h.fk_country=c.rowid";
$tabsql[29] = "SELECT rowid   as rowid, code, label, percent, position, active FROM ".MAIN_DB_PREFIX."c_lead_status";
$tabsql[30] = "SELECT rowid, code, name, paper_size, orientation, metric, leftmargin, topmargin, nx, ny, spacex, spacey, width, height, font_size, custom_x, custom_y, active FROM ".MAIN_DB_PREFIX."c_format_cards";
//$tabsql[31]= "SELECT s.rowid as rowid, pcg_version, s.label, s.active FROM ".MAIN_DB_PREFIX."accounting_system as s";
$tabsql[32] = "SELECT a.id    as rowid, a.entity, a.code, a.fk_country as country_id, c.code as country_code, c.label as country, a.dayrule, a.day, a.month, a.year, a.active FROM ".MAIN_DB_PREFIX."c_hrm_public_holiday as a LEFT JOIN ".MAIN_DB_PREFIX."c_country as c ON a.fk_country=c.rowid AND c.active=1";
$tabsql[33] = "SELECT rowid, pos, code, label, active FROM ".MAIN_DB_PREFIX."c_hrm_department";
$tabsql[34] = "SELECT rowid, pos, code, label, c_level, active FROM ".MAIN_DB_PREFIX."c_hrm_function";
$tabsql[35] = "SELECT c.rowid, c.label, c.active, c.entity FROM ".MAIN_DB_PREFIX."c_exp_tax_cat c";
$tabsql[36] = "SELECT r.rowid, r.fk_c_exp_tax_cat, r.range_ik, r.active, r.entity FROM ".MAIN_DB_PREFIX."c_exp_tax_range r";
$tabsql[37] = "SELECT r.rowid, r.code, r.sortorder, r.label, r.short_label, r.unit_type, r.scale, r.active FROM ".MAIN_DB_PREFIX."c_units r";
$tabsql[38] = "SELECT s.rowid, s.entity, s.code, s.label, s.url, s.icon, s.active FROM ".MAIN_DB_PREFIX."c_socialnetworks as s WHERE s.entity = ".getEntity($tabname[38]);
$tabsql[39] = "SELECT code, label as libelle, sortorder, active FROM ".MAIN_DB_PREFIX."c_prospectcontactlevel";
$tabsql[40] = "SELECT id      as rowid, code, libelle, picto, active FROM ".MAIN_DB_PREFIX."c_stcommcontact";
$tabsql[41] = "SELECT rowid as rowid, code, label, active FROM ".MAIN_DB_PREFIX."c_transport_mode";
$tabsql[42] = "SELECT rowid as rowid, code, label, active FROM ".MAIN_DB_PREFIX."c_product_nature";
$tabsql[43] = "SELECT rowid, code, label, active FROM ".MAIN_DB_PREFIX."c_productbatch_qcstatus";
$tabsql[44] = "SELECT rowid, code, label, active FROM ".MAIN_DB_PREFIX."c_asset_disposal_type";

// Criteria to sort dictionaries
$tabsqlsort = array();
$tabsqlsort[1] = "country ASC, code ASC";
$tabsqlsort[2] = "country ASC, code ASC";
$tabsqlsort[3] = "country ASC, code ASC";
$tabsqlsort[4] = "code ASC";
$tabsqlsort[5] = "label ASC";
$tabsqlsort[6] = "a.type ASC, a.module ASC, a.position ASC, a.code ASC";
$tabsqlsort[7] = "c.label ASC, a.code ASC, a.libelle ASC";
$tabsqlsort[8] = "country DESC,".(!empty($conf->global->SOCIETE_SORT_ON_TYPEENT) ? ' t.position ASC,' : '')." libelle ASC";
$tabsqlsort[9] = "label ASC";
$tabsqlsort[10] = "country ASC, code ASC, taux ASC, recuperableonly ASC, localtax1 ASC, localtax2 ASC";
$tabsqlsort[11] = "t.element ASC, t.source ASC, t.position ASC, t.code ASC";
$tabsqlsort[12] = "sortorder ASC, code ASC";
$tabsqlsort[13] = "code ASC";
$tabsqlsort[14] = "country ASC, e.organization ASC, code ASC";
$tabsqlsort[15] = "rowid ASC";
$tabsqlsort[16] = "sortorder ASC";
$tabsqlsort[17] = "code ASC";
$tabsqlsort[18] = "code ASC, libelle ASC";
$tabsqlsort[19] = "id ASC";
$tabsqlsort[20] = "code ASC, libelle ASC";
$tabsqlsort[21] = "code ASC, label ASC, position ASC";
$tabsqlsort[22] = "code ASC, label ASC";
$tabsqlsort[23] = "country ASC, taux ASC";
$tabsqlsort[24] = "code ASC, label ASC";
$tabsqlsort[25] = "t.module ASC, t.code ASC, t.label ASC";
//$tabsqlsort[26]="code ASC";
$tabsqlsort[27] = "code ASC";
$tabsqlsort[28] = "country ASC, code ASC";
$tabsqlsort[29] = "position ASC";
$tabsqlsort[30] = "code ASC";
//$tabsqlsort[31]="pcg_version ASC";
$tabsqlsort[32] = "country, year ASC, month ASC, day ASC";
$tabsqlsort[33] = "code ASC";
$tabsqlsort[34] = "code ASC";
$tabsqlsort[35] = "c.label ASC";
$tabsqlsort[36] = "r.fk_c_exp_tax_cat ASC, r.range_ik ASC";
$tabsqlsort[37] = "sortorder ASC";
$tabsqlsort[38] = "rowid, code ASC";
$tabsqlsort[39] = "sortorder ASC";
$tabsqlsort[40] = "code ASC";
$tabsqlsort[41] = "code ASC";
$tabsqlsort[42] = "code ASC";
$tabsqlsort[43] = "code ASC";
$tabsqlsort[44] = "code ASC";

// Field names in select result for dictionary display
$tabfield = array();
$tabfield[1] = "code,libelle,country";
$tabfield[2] = "code,libelle,region_id,region,country"; // "code,libelle,region,country_code-country"
$tabfield[3] = "code,libelle,country_id,country";
$tabfield[4] = "code,label";
$tabfield[5] = "code,label";
$tabfield[6] = "code,libelle,type,color,position";
$tabfield[7] = "code,libelle,country,accountancy_code";
$tabfield[8] = "code,libelle,country_id,country".(!empty($conf->global->SOCIETE_SORT_ON_TYPEENT) ? ',position' : '');
$tabfield[9] = "code,label,unicode";
$tabfield[10] = "country_id,country,code,taux,localtax1_type,localtax1,localtax2_type,localtax2,recuperableonly,accountancy_code_sell,accountancy_code_buy,note";
$tabfield[11] = "element,source,code,libelle,position";
$tabfield[12] = "code,libelle,libelle_facture,nbjour,type_cdr,decalage,sortorder,entity";
$tabfield[13] = "code,libelle,type,entity";
$tabfield[14] = "code,label,price,organization,country";
$tabfield[15] = "code,libelle,width,height,unit";
$tabfield[16] = "code,libelle,sortorder";
$tabfield[17] = "code,label,accountancy_code";
$tabfield[18] = "code,libelle,tracking";
$tabfield[19] = "code,libelle";
$tabfield[20] = "code,libelle";
$tabfield[21] = "code,label,position";
$tabfield[22] = "code,label";
$tabfield[23] = "country_id,country,taux,revenuestamp_type,accountancy_code_sell,accountancy_code_buy,note";
$tabfield[24] = "code,label";
$tabfield[25] = "code,label";
//$tabfield[26]= "code,label,short_label";
$tabfield[27] = "code,libelle,picto";
$tabfield[28] = "code,label,affect,delay,newbymonth,country_id,country,block_if_negative";
$tabfield[29] = "code,label,percent,position";
$tabfield[30] = "code,name,paper_size,orientation,metric,leftmargin,topmargin,nx,ny,spacex,spacey,width,height,font_size,custom_x,custom_y";
//$tabfield[31]= "pcg_version,label";
$tabfield[32] = "code,dayrule,year,month,day,country_id,country";
$tabfield[33] = "code,label";
$tabfield[34] = "code,label";
$tabfield[35] = "label";
$tabfield[36] = "range_ik,fk_c_exp_tax_cat";
$tabfield[37] = "code,label,short_label,unit_type,scale,sortorder";
$tabfield[38] = "code,label,url,icon,entity";
$tabfield[39] = "code,libelle,sortorder";
$tabfield[40] = "code,libelle,picto";
$tabfield[41] = "code,label";
$tabfield[42] = "code,label";
$tabfield[43] = "code,label";
$tabfield[44] = "code,label";

// Edit field names for editing a record
$tabfieldvalue = array();
$tabfieldvalue[1] = "code,libelle,country";
$tabfieldvalue[2] = "code,libelle,region"; // "code,libelle,region"
$tabfieldvalue[3] = "code,libelle,country";
$tabfieldvalue[4] = "code,label";
$tabfieldvalue[5] = "code,label";
$tabfieldvalue[6] = "code,libelle,type,color,position";
$tabfieldvalue[7] = "code,libelle,country,accountancy_code";
$tabfieldvalue[8] = "code,libelle,country".(!empty($conf->global->SOCIETE_SORT_ON_TYPEENT) ? ',position' : '');
$tabfieldvalue[9] = "code,label,unicode";
$tabfieldvalue[10] = "country,code,taux,localtax1_type,localtax1,localtax2_type,localtax2,recuperableonly,accountancy_code_sell,accountancy_code_buy,note";
$tabfieldvalue[11] = "element,source,code,libelle,position";
$tabfieldvalue[12] = "code,libelle,libelle_facture,nbjour,type_cdr,decalage,sortorder";
$tabfieldvalue[13] = "code,libelle,type";
$tabfieldvalue[14] = "code,label,price,organization,country";
$tabfieldvalue[15] = "code,libelle,width,height,unit";
$tabfieldvalue[16] = "code,libelle,sortorder";
$tabfieldvalue[17] = "code,label,accountancy_code";
$tabfieldvalue[18] = "code,libelle,tracking";
$tabfieldvalue[19] = "code,libelle";
$tabfieldvalue[20] = "code,libelle";
$tabfieldvalue[21] = "code,label,position";
$tabfieldvalue[22] = "code,label";
$tabfieldvalue[23] = "country,taux,revenuestamp_type,accountancy_code_sell,accountancy_code_buy,note";
$tabfieldvalue[24] = "code,label";
$tabfieldvalue[25] = "code,label";
//$tabfieldvalue[26]= "code,label,short_label";
$tabfieldvalue[27] = "code,libelle,picto";
$tabfieldvalue[28] = "code,label,affect,delay,newbymonth,country,block_if_negative";
$tabfieldvalue[29] = "code,label,percent,position";
$tabfieldvalue[30] = "code,name,paper_size,orientation,metric,leftmargin,topmargin,nx,ny,spacex,spacey,width,height,font_size,custom_x,custom_y";
//$tabfieldvalue[31]= "pcg_version,label";
$tabfieldvalue[32] = "code,dayrule,day,month,year,country";
$tabfieldvalue[33] = "code,label";
$tabfieldvalue[34] = "code,label";
$tabfieldvalue[35] = "label";
$tabfieldvalue[36] = "range_ik,fk_c_exp_tax_cat";
$tabfieldvalue[37] = "code,label,short_label,unit_type,scale,sortorder";
$tabfieldvalue[38] = "code,label,url,icon";
$tabfieldvalue[39] = "code,libelle,sortorder";
$tabfieldvalue[40] = "code,libelle,picto";
$tabfieldvalue[41] = "code,label";
$tabfieldvalue[42] = "code,label";
$tabfieldvalue[43] = "code,label";
$tabfieldvalue[44] = "code,label";

// Field names in the table for inserting a record
$tabfieldinsert = array();
$tabfieldinsert[1] = "code,libelle,fk_pays";
$tabfieldinsert[2] = "code_departement,nom,fk_region";
$tabfieldinsert[3] = "code_region,nom,fk_pays";
$tabfieldinsert[4] = "code,label";
$tabfieldinsert[5] = "code,label";
$tabfieldinsert[6] = "code,libelle,type,color,position";
$tabfieldinsert[7] = "code,libelle,fk_pays,accountancy_code";
$tabfieldinsert[8] = "code,libelle,fk_country".(!empty($conf->global->SOCIETE_SORT_ON_TYPEENT) ? ',position' : '');
$tabfieldinsert[9] = "code_iso,label,unicode";
$tabfieldinsert[10] = "fk_pays,code,taux,localtax1_type,localtax1,localtax2_type,localtax2,recuperableonly,accountancy_code_sell,accountancy_code_buy,note";
$tabfieldinsert[11] = "element,source,code,libelle,position";
$tabfieldinsert[12] = "code,libelle,libelle_facture,nbjour,type_cdr,decalage,sortorder,entity";
$tabfieldinsert[13] = "code,libelle,type,entity";
$tabfieldinsert[14] = "code,label,price,organization,fk_pays";
$tabfieldinsert[15] = "code,label,width,height,unit";
$tabfieldinsert[16] = "code,label,sortorder";
$tabfieldinsert[17] = "code,label,accountancy_code";
$tabfieldinsert[18] = "code,libelle,tracking";
$tabfieldinsert[19] = "code,libelle";
$tabfieldinsert[20] = "code,libelle";
$tabfieldinsert[21] = "code,label,position";
$tabfieldinsert[22] = "code,label";
$tabfieldinsert[23] = "fk_pays,taux,revenuestamp_type,accountancy_code_sell,accountancy_code_buy,note";
$tabfieldinsert[24] = "code,label";
$tabfieldinsert[25] = "code,label";
//$tabfieldinsert[26]= "code,label,short_label";
$tabfieldinsert[27] = "code,libelle,picto";
$tabfieldinsert[28] = "code,label,affect,delay,newbymonth,fk_country,block_if_negative";
$tabfieldinsert[29] = "code,label,percent,position";
$tabfieldinsert[30] = "code,name,paper_size,orientation,metric,leftmargin,topmargin,nx,ny,spacex,spacey,width,height,font_size,custom_x,custom_y";
//$tabfieldinsert[31]= "pcg_version,label";
//$tabfieldinsert[32]= "code,label,range_account,sens,category_type,formula,position,fk_country";
$tabfieldinsert[32] = "code,dayrule,day,month,year,fk_country";
$tabfieldinsert[33] = "code,label";
$tabfieldinsert[34] = "code,label";
$tabfieldinsert[35] = "label";
$tabfieldinsert[36] = "range_ik,fk_c_exp_tax_cat";
$tabfieldinsert[37] = "code,label,short_label,unit_type,scale,sortorder";
$tabfieldinsert[38] = "code,label,url,icon,entity";
$tabfieldinsert[39] = "code,label,sortorder";
$tabfieldinsert[40] = "code,libelle,picto";
$tabfieldinsert[41] = "code,label";
$tabfieldinsert[42] = "code,label";
$tabfieldinsert[43] = "code,label";
$tabfieldinsert[44] = "code,label";

// Rowid name of field depending if field is autoincrement on or off..
// Use "" if id field is "rowid" and has autoincrement on
// Use "nameoffield" if id field is not "rowid" or has not autoincrement on
$tabrowid = array();
$tabrowid[1] = "";
$tabrowid[2] = "";
$tabrowid[3] = "";
$tabrowid[4] = "rowid";
$tabrowid[5] = "rowid";
$tabrowid[6] = "id";
$tabrowid[7] = "id";
$tabrowid[8] = "id";
$tabrowid[9] = "code_iso";
$tabrowid[10] = "";
$tabrowid[11] = "rowid";
$tabrowid[12] = "";
$tabrowid[13] = "id";
$tabrowid[14] = "";
$tabrowid[15] = "";
$tabrowid[16] = "code";
$tabrowid[17] = "id";
$tabrowid[18] = "rowid";
$tabrowid[19] = "id";
$tabrowid[20] = "";
$tabrowid[21] = "rowid";
$tabrowid[22] = "rowid";
$tabrowid[23] = "";
$tabrowid[24] = "";
$tabrowid[25] = "";
//$tabrowid[26]= "";
$tabrowid[27] = "id";
$tabrowid[28] = "";
$tabrowid[29] = "";
$tabrowid[30] = "";
//$tabrowid[31]= "";
$tabrowid[32] = "id";
$tabrowid[33] = "rowid";
$tabrowid[34] = "rowid";
$tabrowid[35] = "";
$tabrowid[36] = "";
$tabrowid[37] = "";
$tabrowid[38] = "";
$tabrowid[39] = "code";
$tabrowid[40] = "id";
$tabrowid[41] = "";
$tabrowid[42] = "rowid";
$tabrowid[43] = "rowid";
$tabrowid[44] = "rowid";

// Condition to show dictionary in setup page
$tabcond = array();
$tabcond[1] = (!empty($conf->societe->enabled));
$tabcond[2] = true;
$tabcond[3] = true;
$tabcond[4] = true;
$tabcond[5] = (!empty($conf->societe->enabled) || !empty($conf->adherent->enabled));
$tabcond[6] = !empty($conf->agenda->enabled);
$tabcond[7] = !empty($conf->tax->enabled);
$tabcond[8] = !empty($conf->societe->enabled);
$tabcond[9] = true;
$tabcond[10] = true;
$tabcond[11] = (!empty($conf->societe->enabled));
$tabcond[12] = (!empty($conf->commande->enabled) || !empty($conf->propal->enabled) || !empty($conf->facture->enabled) || (!empty($conf->fournisseur->enabled) && empty($conf->global->MAIN_USE_NEW_SUPPLIERMOD)) || !empty($conf->supplier_invoice->enabled) || !empty($conf->supplier_order->enabled));
$tabcond[13] = (!empty($conf->commande->enabled) || !empty($conf->propal->enabled) || !empty($conf->facture->enabled) || (!empty($conf->fournisseur->enabled) && empty($conf->global->MAIN_USE_NEW_SUPPLIERMOD)) || !empty($conf->supplier_invoice->enabled) || !empty($conf->supplier_order->enabled));
$tabcond[14] = (!empty($conf->product->enabled) && (!empty($conf->ecotax->enabled) || !empty($conf->global->MAIN_SHOW_ECOTAX_DICTIONNARY)));
$tabcond[15] = true;
$tabcond[16] = (!empty($conf->societe->enabled) && empty($conf->global->SOCIETE_DISABLE_PROSPECTS));
$tabcond[17] = (!empty($conf->deplacement->enabled) || !empty($conf->expensereport->enabled));
$tabcond[18] = !empty($conf->expedition->enabled) || !empty($conf->reception->enabled);
$tabcond[19] = !empty($conf->societe->enabled);
$tabcond[20] = (!empty($conf->fournisseur->enabled) && empty($conf->global->MAIN_USE_NEW_SUPPLIERMOD)) || !empty($conf->supplier_order->enabled);
$tabcond[21] = !empty($conf->propal->enabled);
$tabcond[22] = (!empty($conf->commande->enabled) || !empty($conf->propal->enabled));
$tabcond[23] = true;
$tabcond[24] = !empty($conf->resource->enabled);
$tabcond[25] = !empty($conf->website->enabled);
//$tabcond[26]= ! empty($conf->product->enabled);
$tabcond[27] = !empty($conf->societe->enabled);
$tabcond[28] = !empty($conf->holiday->enabled);
$tabcond[29] = !empty($conf->projet->enabled);
$tabcond[30] = !empty($conf->label->enabled);
//$tabcond[31]= ! empty($conf->accounting->enabled);
$tabcond[32] = (!empty($conf->holiday->enabled) || !empty($conf->hrm->enabled));
$tabcond[33] = !empty($conf->hrm->enabled);
$tabcond[34] = !empty($conf->hrm->enabled);
$tabcond[35] = !empty($conf->expensereport->enabled) && !empty($conf->global->MAIN_USE_EXPENSE_IK);
$tabcond[36] = !empty($conf->expensereport->enabled) && !empty($conf->global->MAIN_USE_EXPENSE_IK);
$tabcond[37] = !empty($conf->product->enabled);
$tabcond[38] = !empty($conf->socialnetworks->enabled);
$tabcond[39] = (!empty($conf->societe->enabled) && empty($conf->global->SOCIETE_DISABLE_PROSPECTS) && !empty($conf->global->THIRDPARTY_ENABLE_PROSPECTION_ON_ALTERNATIVE_ADRESSES));
$tabcond[40] = (!empty($conf->societe->enabled) && !empty($conf->global->THIRDPARTY_ENABLE_PROSPECTION_ON_ALTERNATIVE_ADRESSES));
$tabcond[41] = !empty($conf->intracommreport->enabled);
$tabcond[42] = !empty($conf->product->enabled);
$tabcond[43] = !empty($conf->product->enabled) && !empty($conf->productbatch->enabled) && $conf->global->MAIN_FEATURES_LEVEL >= 2;
$tabcond[44] = !empty($conf->asset->enabled);

// List of help for fields
$tabhelp = array();
$tabhelp[1]  = array('code'=>$langs->trans("EnterAnyCode"));
$tabhelp[2]  = array('code'=>$langs->trans("EnterAnyCode"));
$tabhelp[3]  = array('code'=>$langs->trans("EnterAnyCode"));
$tabhelp[4]  = array('code'=>$langs->trans("EnterAnyCode"));
$tabhelp[5]  = array('code'=>$langs->trans("EnterAnyCode"));
$tabhelp[6]  = array('code'=>$langs->trans("EnterAnyCode"), 'color'=>$langs->trans("ColorFormat"), 'position'=>$langs->trans("PositionIntoComboList"));
$tabhelp[7]  = array('code'=>$langs->trans("EnterAnyCode"));
$tabhelp[8]  = array('code'=>$langs->trans("EnterAnyCode"), 'position'=>$langs->trans("PositionIntoComboList"));
$tabhelp[9]  = array('code'=>$langs->trans("EnterAnyCode"), 'unicode'=>$langs->trans("UnicodeCurrency"));
$tabhelp[10] = array('code'=>$langs->trans("EnterAnyCode"), 'taux'=>$langs->trans("SellTaxRate"), 'recuperableonly'=>$langs->trans("RecuperableOnly"), 'localtax1_type'=>$langs->trans("LocalTaxDesc"), 'localtax2_type'=>$langs->trans("LocalTaxDesc"));
$tabhelp[11] = array('code'=>$langs->trans("EnterAnyCode"), 'position'=>$langs->trans("PositionIntoComboList"));
$tabhelp[12] = array('code'=>$langs->trans("EnterAnyCode"), 'type_cdr'=>$langs->trans("TypeCdr", $langs->transnoentitiesnoconv("NbOfDays"), $langs->transnoentitiesnoconv("Offset"), $langs->transnoentitiesnoconv("NbOfDays"), $langs->transnoentitiesnoconv("Offset")));
$tabhelp[13] = array('code'=>$langs->trans("EnterAnyCode"));
$tabhelp[14] = array('code'=>$langs->trans("EnterAnyCode"));
$tabhelp[15] = array('code'=>$langs->trans("EnterAnyCode"));
$tabhelp[16] = array('code'=>$langs->trans("EnterAnyCode"));
$tabhelp[17] = array('code'=>$langs->trans("EnterAnyCode"));
$tabhelp[18] = array('code'=>$langs->trans("EnterAnyCode"), 'tracking'=>$langs->trans("UrlTrackingDesc"));
$tabhelp[19] = array('code'=>$langs->trans("EnterAnyCode"));
$tabhelp[20] = array('code'=>$langs->trans("EnterAnyCode"));
$tabhelp[21] = array('code'=>$langs->trans("EnterAnyCode"), 'position'=>$langs->trans("PositionIntoComboList"));
$tabhelp[22] = array('code'=>$langs->trans("EnterAnyCode"));
$tabhelp[23] = array('revenuestamp_type'=>'FixedOrPercent');
$tabhelp[24] = array('code'=>$langs->trans("EnterAnyCode"));
$tabhelp[25] = array('code'=>$langs->trans('EnterAnyCode'));
//$tabhelp[26] = array('code'=>$langs->trans("EnterAnyCode"));
$tabhelp[27] = array('code'=>$langs->trans("EnterAnyCode"), 'picto'=>$langs->trans("PictoHelp"));
$tabhelp[28] = array('affect'=>$langs->trans("FollowedByACounter"), 'delay'=>$langs->trans("MinimumNoticePeriod"), 'newbymonth'=>$langs->trans("NbAddedAutomatically"));
$tabhelp[29] = array('code'=>$langs->trans("EnterAnyCode"), 'percent'=>$langs->trans("OpportunityPercent"), 'position'=>$langs->trans("PositionIntoComboList"));
$tabhelp[30] = array('code'=>$langs->trans("EnterAnyCode"), 'name'=>$langs->trans("LabelName"), 'paper_size'=>$langs->trans("LabelPaperSize"));
//$tabhelp[31] = array('pcg_version'=>$langs->trans("EnterAnyCode"));
$tabhelp[32] = array('code'=>$langs->trans("EnterAnyCode"), 'dayrule'=>"Keep empty for a date defined with month and day (most common case).<br>Use a keyword like 'easter', 'eastermonday', ... for a date predefined by complex rules.", 'country'=>$langs->trans("CountryIfSpecificToOneCountry"), 'year'=>$langs->trans("ZeroMeansEveryYear"));
$tabhelp[33] = array('code'=>$langs->trans("EnterAnyCode"));
$tabhelp[34] = array('code'=>$langs->trans("EnterAnyCode"));
$tabhelp[35] = array();
$tabhelp[36] = array('range_ik'=>$langs->trans('PrevRangeToThisRange'));
$tabhelp[37] = array('code'=>$langs->trans("EnterAnyCode"), 'unit_type' => $langs->trans('MeasuringUnitTypeDesc'), 'scale' => $langs->trans('MeasuringScaleDesc'));
$tabhelp[38] = array('code'=>$langs->trans("EnterAnyCode"), 'url' => $langs->trans('UrlSocialNetworksDesc'), 'icon' => $langs->trans('FafaIconSocialNetworksDesc'));
$tabhelp[39] = array('code'=>$langs->trans("EnterAnyCode"));
$tabhelp[40] = array('code'=>$langs->trans("EnterAnyCode"), 'picto'=>$langs->trans("PictoHelp"));
$tabhelp[41] = array('code'=>$langs->trans("EnterAnyCode"));
$tabhelp[42] = array('code'=>$langs->trans("EnterAnyCode"));
$tabhelp[43] = array('code'=>$langs->trans("EnterAnyCode"));
$tabhelp[44] = array('code'=>$langs->trans("EnterAnyCode"));

// Table to store complete informations (will replace all other table). Key is table name.
$tabcomplete = array(
	'c_forme_juridique'=>array('picto'=>'company'),
	'c_departements'=>array('picto'=>'state'),
	'c_regions'=>array('picto'=>'region'),
	'c_country'=>array('picto'=>'country'),
	'c_civility'=>array('picto'=>'contact'),
	'c_actioncomm'=>array('picto'=>'action'),
	'c_chargesociales'=>array('picto'=>'bill'),
	'c_typent'=>array('picto'=>'company'),
	'c_currencies'=>array('picto'=>'multicurrency'),
	'c_tva'=>array('picto'=>'bill'),
	'c_type_contact'=>array('picto'=>'contact'),
	'c_payment_term'=>array('picto'=>'bill'),
	'c_paiement'=>array('picto'=>'bill'),
	'c_ecotaxe'=>array('picto'=>'bill'),
	'c_paper_format'=>array('picto'=>'generic'),
	'c_prospectlevel'=>array('picto'=>'company'),
	'c_type_fees'=>array('picto'=>'trip'),
	'c_effectif'=>array('picto'=>'company'),
	'c_input_method'=>array('picto'=>'order'),
	'c_input_reason'=>array('picto'=>'order'),
	'c_availability'=>array('picto'=>'shipment'),
	'c_shipment_mode'=>array('picto'=>'shipment'),
	'c_revenuestamp'=>array('picto'=>'bill'),
	'c_type_resource'=>array('picto'=>'resource'),
	'c_type_container'=>array('picto'=>'website'),
	'c_stcomm'=>array('picto'=>'company'),
	'c_holiday_types'=>array('picto'=>'holiday'),
	'c_lead_status'=>array('picto'=>'project'),
	'c_format_cards'=>array('picto'=>'generic'),
	'c_hrm_public_holiday'=>array('picto'=>'holiday'),
	'c_hrm_department'=>array('picto'=>'hrm'),
	'c_hrm_function'=>array('picto'=>'hrm'),
	'c_exp_tax_cat'=>array('picto'=>'expensereport'),
	'c_exp_tax_range'=>array('picto'=>'expensereport'),
	'c_units'=>array('picto'=>'product'),
	'c_socialnetworks'=>array('picto'=>'share-alt'),
	'c_product_nature'=>array('picto'=>'product'),
	'c_transport_mode'=>array('picto'=>'incoterm'),
	'c_prospectcontactlevel'=>array('picto'=>'company'),
	'c_stcommcontact'=>array('picto'=>'company'),
	'c_product_nature'=>array('picto'=>'product'),
	'c_productbatch_qcstatus'=>array('picto'=>'lot'),
	'c_asset_disposal_type'=>array('picto'=>'asset'),

);


// Complete all arrays with entries found into modules
complete_dictionary_with_modules($taborder, $tabname, $tablib, $tabsql, $tabsqlsort, $tabfield, $tabfieldvalue, $tabfieldinsert, $tabrowid, $tabcond, $tabhelp, $tabcomplete);

// Defaut sortorder
if (empty($sortfield)) {
	$tmp1 = explode(',', empty($tabsqlsort[$id]) ? '' : $tabsqlsort[$id]);
	$tmp2 = explode(' ', $tmp1[0]);
	$sortfield = preg_replace('/^.*\./', '', $tmp2[0]);
}

// Define elementList and sourceList (used for dictionary type of contacts "llx_c_type_contact")
$elementList = array();
$sourceList = array();
if ($id == 11) {
	$elementList = array(
		'' => '',
		'societe' => $langs->trans('ThirdParty'),
		// 'proposal' => $langs->trans('Proposal'),
		// 'order' => $langs->trans('Order'),
		// 'invoice' => $langs->trans('Bill'),
		'supplier_proposal' => $langs->trans('SupplierProposal'),
		'order_supplier' => $langs->trans('SupplierOrder'),
		'invoice_supplier' => $langs->trans('SupplierBill'),
		// 'intervention' => $langs->trans('InterventionCard'),
		// 'contract' => $langs->trans('Contract'),
		'project' => $langs->trans('Project'),
		'project_task' => $langs->trans('Task'),
		'ticket' => $langs->trans('Ticket'),
		'agenda' => $langs->trans('Agenda'),
		'dolresource' => $langs->trans('Resource'),
		// old deprecated
		'propal' => $langs->trans('Proposal'),
		'commande' => $langs->trans('Order'),
		'facture' => $langs->trans('Bill'),
		'fichinter' => $langs->trans('InterventionCard'),
		'contrat' => $langs->trans('Contract'),
	);
	if (!empty($conf->global->MAIN_SUPPORT_SHARED_CONTACT_BETWEEN_THIRDPARTIES)) {
		$elementList["societe"] = $langs->trans('ThirdParty');
	}

	complete_elementList_with_modules($elementList);

	asort($elementList);
	$sourceList = array(
		'internal' => $langs->trans('Internal'),
		'external' => $langs->trans('External')
	);
}

// Define localtax_typeList (used for dictionary "llx_c_tva")
$localtax_typeList = array();
if ($id == 10) {
	$localtax_typeList = array(
		"0" => $langs->trans("No"),
		"1" => $langs->trans("Yes").' ('.$langs->trans("Type")." 1)", //$langs->trans("%ageOnAllWithoutVAT"),
		"2" => $langs->trans("Yes").' ('.$langs->trans("Type")." 2)", //$langs->trans("%ageOnAllBeforeVAT"),
		"3" => $langs->trans("Yes").' ('.$langs->trans("Type")." 3)", //$langs->trans("%ageOnProductsWithoutVAT"),
		"4" => $langs->trans("Yes").' ('.$langs->trans("Type")." 4)", //$langs->trans("%ageOnProductsBeforeVAT"),
		"5" => $langs->trans("Yes").' ('.$langs->trans("Type")." 5)", //$langs->trans("%ageOnServiceWithoutVAT"),
		"6" => $langs->trans("Yes").' ('.$langs->trans("Type")." 6)"	//$langs->trans("%ageOnServiceBeforeVAT"),
	);
}



/*
 * Actions
 */

if (GETPOST('button_removefilter', 'alpha') || GETPOST('button_removefilter.x', 'alpha') || GETPOST('button_removefilter_x', 'alpha')) {
	$search_country_id = '';
	$search_code = '';
}

// Actions add or modify an entry into a dictionary
if (GETPOST('actionadd') || GETPOST('actionmodify')) {
	$listfield = explode(',', str_replace(' ', '', $tabfield[$id]));
	$listfieldinsert = explode(',', $tabfieldinsert[$id]);
	$listfieldmodify = explode(',', $tabfieldinsert[$id]);
	$listfieldvalue = explode(',', $tabfieldvalue[$id]);

	// Check that all mandatory fields are filled
	$ok = 1;
	foreach ($listfield as $f => $value) {
		// Discard check of mandatory fields for country for some tables
		if ($value == 'country_id' && in_array($tablib[$id], array('DictionaryPublicHolidays', 'DictionaryVAT', 'DictionaryRegion', 'DictionaryCompanyType', 'DictionaryHolidayTypes', 'DictionaryRevenueStamp', 'DictionaryAccountancysystem', 'DictionaryAccountancyCategory'))) {
			continue; // For some pages, country is not mandatory
		}
		if ($value == 'country' && in_array($tablib[$id], array('DictionaryPublicHolidays', 'DictionaryCanton', 'DictionaryCompanyType', 'DictionaryHolidayTypes', 'DictionaryRevenueStamp'))) {
			continue; // For some pages, country is not mandatory
		}
		// Discard check of mandatory fiedls for other fields
		if ($value == 'localtax1' && !GETPOST('localtax1_type')) {
			continue;
		}
		if ($value == 'localtax2' && !GETPOST('localtax2_type')) {
			continue;
		}
		if ($value == 'color' && !GETPOST('color')) {
			continue;
		}
		if ($value == 'formula' && !GETPOST('formula')) {
			continue;
		}
		if ($value == 'dayrule' && !GETPOST('dayrule')) {
			continue;
		}
		if ($value == 'sortorder') {
			continue; // For a column name 'sortorder', we use the field name 'position'
		}
		if ((!GETPOSTISSET($value) || GETPOST($value) == '')
			&& (!in_array($value, array('decalage', 'module', 'accountancy_code', 'accountancy_code_sell', 'accountancy_code_buy', 'tracking', 'picto'))  // Fields that are not mandatory
				&& ($id != 10 || ($value != 'code' && $value != 'note')) // Field code and note is not mandatory for dictionary table 10
				)
			) {
				$ok = 0;
				$fieldnamekey = $value;
				// We take translate key of field
			if ($fieldnamekey == 'libelle' || ($fieldnamekey == 'label')) {
				$fieldnamekey = 'Label';
			}
			if ($fieldnamekey == 'libelle_facture') {
				$fieldnamekey = 'LabelOnDocuments';
			}
			if ($fieldnamekey == 'nbjour') {
				$fieldnamekey = 'NbOfDays';
			}
			if ($fieldnamekey == 'decalage') {
				$fieldnamekey = 'Offset';
			}
			if ($fieldnamekey == 'module') {
				$fieldnamekey = 'Module';
			}
			if ($fieldnamekey == 'code') {
				$fieldnamekey = 'Code';
			}
			if ($fieldnamekey == 'note') {
				$fieldnamekey = 'Note';
			}
			if ($fieldnamekey == 'taux') {
				$fieldnamekey = 'Rate';
			}
			if ($fieldnamekey == 'type') {
				$fieldnamekey = 'Type';
			}
			if ($fieldnamekey == 'position') {
				$fieldnamekey = 'Position';
			}
			if ($fieldnamekey == 'unicode') {
				$fieldnamekey = 'Unicode';
			}
			if ($fieldnamekey == 'deductible') {
				$fieldnamekey = 'Deductible';
			}
			if ($fieldnamekey == 'sortorder') {
				$fieldnamekey = 'SortOrder';
			}
			if ($fieldnamekey == 'category_type') {
				$fieldnamekey = 'Calculated';
			}
			if ($fieldnamekey == 'revenuestamp_type') {
				$fieldnamekey = 'TypeOfRevenueStamp';
			}
			if ($fieldnamekey == 'use_default') {
				$fieldnamekey = 'UseByDefault';
			}

				setEventMessages($langs->transnoentities("ErrorFieldRequired", $langs->transnoentities($fieldnamekey)), null, 'errors');
		}
	}
	// Other checks
	if (GETPOST('actionadd') && $tabname[$id] == MAIN_DB_PREFIX."c_actioncomm" && GETPOSTISSET("type") && in_array(GETPOST("type"), array('system', 'systemauto'))) {
		$ok = 0;
		setEventMessages($langs->transnoentities('ErrorReservedTypeSystemSystemAuto'), null, 'errors');
	}
	if (GETPOSTISSET("code")) {
		if (GETPOST("code") == '0') {
			$ok = 0;
			setEventMessages($langs->transnoentities('ErrorCodeCantContainZero'), null, 'errors');
		}
<<<<<<< HEAD
=======
		/*if (!is_numeric($_POST['code']))	// disabled, code may not be in numeric base
		 {
		 $ok = 0;
		 $msg .= $langs->transnoentities('ErrorFieldFormat', $langs->transnoentities('Code')).'<br>';
		 }*/
>>>>>>> f0161d19
	}
	if (GETPOSTISSET("country") && (GETPOST("country") == '0') && ($id != 2)) {
		if (in_array($tablib[$id], array('DictionaryCompanyType', 'DictionaryHolidayTypes'))) {	// Field country is no mandatory for such dictionaries
			$_POST["country"] = '';
		} else {
			$ok = 0;
			setEventMessages($langs->transnoentities("ErrorFieldRequired", $langs->transnoentities("Country")), null, 'errors');
		}
	}
	if (($id == 3 || $id == 42) && !is_numeric(GETPOST("code"))) {
		$ok = 0;
		setEventMessages($langs->transnoentities("ErrorFieldMustBeANumeric", $langs->transnoentities("Code")), null, 'errors');
	}

	// Clean some parameters
	if ((GETPOST("localtax1_type") || (GETPOST('localtax1_type') == '0')) && !GETPOST("localtax1")) {
		$_POST["localtax1"] = '0'; // If empty, we force to 0
	}
	if ((GETPOST("localtax2_type") || (GETPOST('localtax2_type') == '0')) && !GETPOST("localtax2")) {
		$_POST["localtax2"] = '0'; // If empty, we force to 0
	}
	if (GETPOST("accountancy_code") <= 0) {
		$_POST["accountancy_code"] = ''; // If empty, we force to null
	}
	if (GETPOST("accountancy_code_sell") <= 0) {
		$_POST["accountancy_code_sell"] = ''; // If empty, we force to null
	}
	if (GETPOST("accountancy_code_buy") <= 0) {
		$_POST["accountancy_code_buy"] = ''; // If empty, we force to null
	}
	if ($id == 10 && GETPOSTISSET("code")) {  // Spaces are not allowed into code for tax dictionary
		$_POST["code"] = preg_replace('/[^a-zA-Z0-9\-\+]/', '', GETPOST("code"));
	}

	// If check ok and action add, add the line
	if ($ok && GETPOST('actionadd')) {
		if ($tabrowid[$id]) {
			// Get free id for insert
			$newid = 0;
			$sql = "SELECT max(".$tabrowid[$id].") newid from ".$tabname[$id];
			$result = $db->query($sql);
			if ($result) {
				$obj = $db->fetch_object($result);
				$newid = ($obj->newid + 1);
			} else {
				dol_print_error($db);
			}
		}

		// Add new entry
		$sql = "INSERT INTO ".$tabname[$id]." (";
		// List of fields
		if ($tabrowid[$id] && !in_array($tabrowid[$id], $listfieldinsert)) {
			$sql .= $tabrowid[$id].",";
		}
		$sql .= $tabfieldinsert[$id];
		$sql .= ",active)";
		$sql .= " VALUES(";

		// List of values
		if ($tabrowid[$id] && !in_array($tabrowid[$id], $listfieldinsert)) {
			$sql .= $newid.",";
		}
		$i = 0;
		foreach ($listfieldinsert as $f => $value) {
			$keycode = $listfieldvalue[$i];
			if (empty($keycode)) {
				$keycode = $value;
			}

			if ($value == 'price' || preg_match('/^amount/i', $value)) {
				$_POST[$keycode] = price2num(GETPOST($keycode), 'MU');
			} elseif ($value == 'taux' || $value == 'localtax1') {
				$_POST[$keycode] = price2num(GETPOST($keycode), 8);	// Note that localtax2 can be a list of rates separated by coma like X:Y:Z
			} elseif ($value == 'entity') {
				$_POST[$keycode] = getEntity($tabname[$id]);
			}

			if ($i) {
				$sql .= ",";
			}

			if ($keycode == 'sortorder') {		// For column name 'sortorder', we use the field name 'position'
				$sql .= (int) GETPOST('position', 'int');
			} elseif (GETPOST($keycode) == '' && !($keycode == 'code' && $id == 10)) {
				$sql .= "null"; // For vat, we want/accept code = ''
			} elseif ($keycode == 'content') {
				$sql .= "'".$db->escape(GETPOST($keycode, 'restricthtml'))."'";
			} elseif (in_array($keycode, array('joinfile', 'private', 'pos', 'position', 'scale', 'use_default'))) {
				$sql .= (int) GETPOST($keycode, 'int');
			} else {
				$sql .= "'".$db->escape(GETPOST($keycode, 'nohtml'))."'";
			}

			$i++;
		}
		$sql .= ",1)";

		dol_syslog("actionadd", LOG_DEBUG);
		$resql = $db->query($sql);
		if ($resql) {	// Add is ok
			setEventMessages($langs->transnoentities("RecordCreatedSuccessfully"), null, 'mesgs');

			// Clean $_POST array, we keep only id of dictionary
			if ($id == 10 && GETPOST('country', 'int') > 0) {
				$search_country_id = GETPOST('country', 'int');
			}
			$_POST = array('id'=>$id);
		} else {
			if ($db->errno() == 'DB_ERROR_RECORD_ALREADY_EXISTS') {
				setEventMessages($langs->transnoentities("ErrorRecordAlreadyExists"), null, 'errors');
			} else {
				dol_print_error($db);
			}
		}
	}

	// If verif ok and action modify, modify the line
	if ($ok && GETPOST('actionmodify')) {
		if ($tabrowid[$id]) {
			$rowidcol = $tabrowid[$id];
		} else {
			$rowidcol = "rowid";
		}

		// Modify entry
		$sql = "UPDATE ".$tabname[$id]." SET ";
		// Modifie valeur des champs
		if ($tabrowid[$id] && !in_array($tabrowid[$id], $listfieldmodify)) {
			$sql .= $tabrowid[$id]."=";
			$sql .= "'".$db->escape($rowid)."', ";
		}
		$i = 0;
		foreach ($listfieldmodify as $field) {
			$keycode = $listfieldvalue[$i];
			if (empty($keycode)) {
				$keycode = $field;
			}

			if ($field == 'price' || preg_match('/^amount/i', $field)) {
				$_POST[$keycode] = price2num(GETPOST($keycode), 'MU');
			} elseif ($field == 'taux' || $field == 'localtax1') {
				$_POST[$keycode] = price2num(GETPOST($keycode), 8);	// Note that localtax2 can be a list of rates separated by coma like X:Y:Z
			} elseif ($field == 'entity') {
				$_POST[$keycode] = getEntity($tabname[$id]);
			}

			if ($i) {
				$sql .= ",";
			}
			$sql .= $field."=";
			if ($listfieldvalue[$i] == 'sortorder') {		// For column name 'sortorder', we use the field name 'position'
				$sql .= (int) GETPOST('position', 'int');
			} elseif (GETPOST($keycode) == '' && !($keycode == 'code' && $id == 10)) {
				$sql .= "null"; // For vat, we want/accept code = ''
			} elseif ($keycode == 'content') {
				$sql .= "'".$db->escape(GETPOST($keycode, 'restricthtml'))."'";
			} elseif (in_array($keycode, array('joinfile', 'private', 'pos', 'position', 'scale', 'use_default'))) {
				$sql .= (int) GETPOST($keycode, 'int');
			} else {
				$sql .= "'".$db->escape(GETPOST($keycode, 'nohtml'))."'";
			}

			$i++;
		}
		if (in_array($rowidcol, array('code', 'code_iso'))) {
			$sql .= " WHERE ".$rowidcol." = '".$db->escape($rowid)."'";
		} else {
			$sql .= " WHERE ".$rowidcol." = ".((int) $rowid);
		}
		if (in_array('entity', $listfieldmodify)) {
			$sql .= " AND entity = ".((int) getEntity($tabname[$id], 0));
		}

		dol_syslog("actionmodify", LOG_DEBUG);
		//print $sql;
		$resql = $db->query($sql);
		if (!$resql) {
			setEventMessages($db->error(), null, 'errors');
		}
	}
	//$_GET["id"]=GETPOST('id', 'int');       // Force affichage dictionnaire en cours d'edition
}

if (GETPOST('actioncancel')) {
	//$_GET["id"]=GETPOST('id', 'int');       // Force affichage dictionnaire en cours d'edition
}

if ($action == 'confirm_delete' && $confirm == 'yes') {       // delete
	if ($tabrowid[$id]) {
		$rowidcol = $tabrowid[$id];
	} else {
		$rowidcol = "rowid";
	}

	$sql = "DELETE FROM ".$tabname[$id]." WHERE ".$rowidcol."='".$db->escape($rowid)."'".($entity != '' ? " AND entity = ".(int) $entity : '');

	dol_syslog("delete", LOG_DEBUG);
	$result = $db->query($sql);
	if (!$result) {
		if ($db->errno() == 'DB_ERROR_CHILD_EXISTS') {
			setEventMessages($langs->transnoentities("ErrorRecordIsUsedByChild"), null, 'errors');
		} else {
			dol_print_error($db);
		}
	}
}

// activate
if ($action == $acts[0]) {
	if ($tabrowid[$id]) {
		$rowidcol = $tabrowid[$id];
	} else {
		$rowidcol = "rowid";
	}

	if ($rowid) {
		$sql = "UPDATE ".$tabname[$id]." SET active = 1 WHERE ".$rowidcol."='".$db->escape($rowid)."'".($entity != '' ? " AND entity = ".(int) $entity : '');
	} elseif ($code) {
		$sql = "UPDATE ".$tabname[$id]." SET active = 1 WHERE code='".dol_escape_htmltag($code)."'".($entity != '' ? " AND entity = ".(int) $entity : '');
	}

	$result = $db->query($sql);
	if (!$result) {
		dol_print_error($db);
	}
}

// disable
if ($action == $acts[1]) {
	if ($tabrowid[$id]) {
		$rowidcol = $tabrowid[$id];
	} else {
		$rowidcol = "rowid";
	}

	if ($rowid) {
		$sql = "UPDATE ".$tabname[$id]." SET active = 0 WHERE ".$rowidcol."='".$db->escape($rowid)."'".($entity != '' ? " AND entity = ".(int) $entity : '');
	} elseif ($code) {
		$sql = "UPDATE ".$tabname[$id]." SET active = 0 WHERE code='".dol_escape_htmltag($code)."'".($entity != '' ? " AND entity = ".(int) $entity : '');
	}

	$result = $db->query($sql);
	if (!$result) {
		dol_print_error($db);
	}
}

// favorite
if ($action == 'activate_favorite') {
	if ($tabrowid[$id]) {
		$rowidcol = $tabrowid[$id];
	} else {
		$rowidcol = "rowid";
	}

	if ($rowid) {
		$sql = "UPDATE ".$tabname[$id]." SET favorite = 1 WHERE ".$rowidcol."='".$db->escape($rowid)."'".($entity != '' ? " AND entity = ".(int) $entity : '');
	} elseif ($code) {
		$sql = "UPDATE ".$tabname[$id]." SET favorite = 1 WHERE code='".dol_escape_htmltag($code)."'".($entity != '' ? " AND entity = ".(int) $entity : '');
	}

	$result = $db->query($sql);
	if (!$result) {
		dol_print_error($db);
	}
}

// disable favorite
if ($action == 'disable_favorite') {
	if ($tabrowid[$id]) {
		$rowidcol = $tabrowid[$id];
	} else {
		$rowidcol = "rowid";
	}

	if ($rowid) {
		$sql = "UPDATE ".$tabname[$id]." SET favorite = 0 WHERE ".$rowidcol."='".$db->escape($rowid)."'".($entity != '' ? " AND entity = ".(int) $entity : '');
	} elseif ($code) {
		$sql = "UPDATE ".$tabname[$id]." SET favorite = 0 WHERE code='".dol_escape_htmltag($code)."'".($entity != '' ? " AND entity = ".(int) $entity : '');
	}

	$result = $db->query($sql);
	if (!$result) {
		dol_print_error($db);
	}
}

// Is in EEC - Activate
if ($action == 'activate_eec') {
	if ($tabrowid[$id]) {
		$rowidcol = $tabrowid[$id];
	} else {
		$rowidcol = "rowid";
	}

	if ($rowid) {
		$sql = "UPDATE ".$tabname[$id]." SET eec = 1 WHERE ".$rowidcol."='".$db->escape($rowid)."'".($entity != '' ? " AND entity = ".(int) $entity : '');
	} elseif ($code) {
		$sql = "UPDATE ".$tabname[$id]." SET eec = 1 WHERE code='".dol_escape_htmltag($code)."'".($entity != '' ? " AND entity = ".(int) $entity : '');
	}

	$result = $db->query($sql);
	if (!$result) {
		dol_print_error($db);
	}
}

// Is in EEC - Disable
if ($action == 'disable_eec') {
	if ($tabrowid[$id]) {
		$rowidcol = $tabrowid[$id];
	} else {
		$rowidcol = "rowid";
	}

	if ($rowid) {
		$sql = "UPDATE ".$tabname[$id]." SET eec = 0 WHERE ".$rowidcol."='".$db->escape($rowid)."'".($entity != '' ? " AND entity = ".(int) $entity : '');
	} elseif ($code) {
		$sql = "UPDATE ".$tabname[$id]." SET eec = 0 WHERE code='".dol_escape_htmltag($code)."'".($entity != '' ? " AND entity = ".(int) $entity : '');
	}

	$result = $db->query($sql);
	if (!$result) {
		dol_print_error($db);
	}
}

/*
 * View
 */

$form = new Form($db);
$formadmin = new FormAdmin($db);

$title = $langs->trans("DictionarySetup");

llxHeader('', $title);

$linkback = '';
if ($id) {
	$title .= ' - '.$langs->trans($tablib[$id]);
	$linkback = '<a href="'.$_SERVER['PHP_SELF'].'">'.$langs->trans("BackToDictionaryList").'</a>';
}
$titlepicto = 'title_setup';
if ($id == 10 && GETPOST('from') == 'accountancy') {
	$title = $langs->trans("MenuVatAccounts");
	$titlepicto = 'accountancy';
}
if ($id == 7 && GETPOST('from') == 'accountancy') {
	$title = $langs->trans("MenuTaxAccounts");
	$titlepicto = 'accountancy';
}

print load_fiche_titre($title, $linkback, $titlepicto);

if (empty($id)) {
	print '<span class="opacitymedium">'.$langs->trans("DictionaryDesc");
	print " ".$langs->trans("OnlyActiveElementsAreShown")."<br>\n";
	print '</span><br>';
}


$param = '&id='.urlencode($id);
if ($search_country_id > 0) {
	$param .= '&search_country_id='.urlencode($search_country_id);
}
if ($search_code != '') {
	$param .= '&search_code='.urlencode($search_country_id);
}
if ($entity != '') {
	$param .= '&entity='.(int) $entity;
}
$paramwithsearch = $param;
if ($sortorder) {
	$paramwithsearch .= '&sortorder='.urlencode($sortorder);
}
if ($sortfield) {
	$paramwithsearch .= '&sortfield='.urlencode($sortfield);
}
if (GETPOST('from')) {
	$paramwithsearch .= '&from='.urlencode(GETPOST('from', 'alpha'));
}


// Confirmation of the deletion of the line
if ($action == 'delete') {
	print $form->formconfirm($_SERVER["PHP_SELF"].'?'.($page ? 'page='.$page.'&' : '').'rowid='.urlencode($rowid).'&code='.urlencode($code).$paramwithsearch, $langs->trans('DeleteLine'), $langs->trans('ConfirmDeleteLine'), 'confirm_delete', '', 0, 1);
}
//var_dump($elementList);


/*
 * Show a dictionary
 */
if ($id) {
	// Complete search values request with sort criteria
	$sql = $tabsql[$id];

	if (!preg_match('/ WHERE /', $sql)) {
		$sql .= " WHERE 1 = 1";
	}
	if ($search_country_id > 0) {
		$sql .= " AND c.rowid = ".((int) $search_country_id);
	}
	if ($search_code != '' && $id == 9) {
		$sql .= natural_search("code_iso", $search_code);
	} elseif ($search_code != '' && $id == 28) {
		$sql .= natural_search("h.code", $search_code);
	} elseif ($search_code != '' && $id == 32) {
		$sql .= natural_search("a.code", $search_code);
	} elseif ($search_code != '' && $id == 3) {
		$sql .= natural_search("r.code_region", $search_code);
	} elseif ($search_code != '' && $id == 7) {
		$sql .= natural_search("a.code", $search_code);
	} elseif ($search_code != '' && $id == 10) {
		$sql .= natural_search("t.code", $search_code);
	} elseif ($search_code != '' && $id != 9) {
		$sql .= natural_search("code", $search_code);
	}

	if ($sortfield) {
		// If sort order is "country", we use country_code instead
		if ($sortfield == 'country') {
			$sortfield = 'country_code';
		}
		$sql .= $db->order($sortfield, $sortorder);
		$sql .= ", ";
		// Clear the required sort criteria for the tabsqlsort to be able to force it with selected value
		$tabsqlsort[$id] = preg_replace('/([a-z]+\.)?'.$sortfield.' '.$sortorder.',/i', '', $tabsqlsort[$id]);
		$tabsqlsort[$id] = preg_replace('/([a-z]+\.)?'.$sortfield.',/i', '', $tabsqlsort[$id]);
	} else {
		$sql .= " ORDER BY ";
	}
	$sql .= $tabsqlsort[$id];
	$sql .= $db->plimit($listlimit + 1, $offset);
	//print $sql;

	if (empty($tabfield[$id])) {
		dol_print_error($db, 'The table with id '.$id.' has no array tabfield defined');
		exit;
	}
	$fieldlist = explode(',', $tabfield[$id]);

	print '<form action="'.$_SERVER['PHP_SELF'].'?id='.$id.'" method="POST">';
	print '<input type="hidden" name="token" value="'.newToken().'">';
	print '<input type="hidden" name="from" value="'.dol_escape_htmltag(GETPOST('from', 'alpha')).'">';

	if ($id == 10 && empty($conf->global->FACTURE_TVAOPTION)) {
		print info_admin($langs->trans("VATIsUsedIsOff", $langs->transnoentities("Setup"), $langs->transnoentities("CompanyFoundation")));
		print "<br>\n";
	}

	// Form to add a new line
	if ($tabname[$id]) {
		$withentity = null;

		$fieldlist = explode(',', $tabfield[$id]);

		print '<div class="div-table-responsive-no-min">';
		print '<table class="noborder centpercent">';

		// Line for title
		$tdsoffields = '<tr class="liste_titre">';
		foreach ($fieldlist as $field => $value) {
			if ($value == 'entity') {
				$withentity = getEntity($tabname[$id]);
				continue;
			}

			// Define field friendly name from its technical name
			$valuetoshow = ucfirst($value); // Par defaut
			$valuetoshow = $langs->trans($valuetoshow); // try to translate
			$class = '';

			if ($value == 'pos') {
				$valuetoshow = $langs->trans("Position"); $class = 'right';
			}
			if ($value == 'source') {
				$valuetoshow = $langs->trans("Contact");
			}
			if ($value == 'price') {
				$valuetoshow = $langs->trans("PriceUHT");
			}
			if ($value == 'taux') {
				if ($tabname[$id] != MAIN_DB_PREFIX."c_revenuestamp") {
					$valuetoshow = $langs->trans("Rate");
				} else {
					$valuetoshow = $langs->trans("Amount");
				}
				$class = 'center';
			}
			if ($value == 'localtax1_type') {
				$valuetoshow = $langs->trans("UseLocalTax")." 2"; $class = "center"; $sortable = 0;
			}
			if ($value == 'localtax1') {
				$valuetoshow = $langs->trans("RateOfTaxN", '2'); $class = "center";
			}
			if ($value == 'localtax2_type') {
				$valuetoshow = $langs->trans("UseLocalTax")." 3"; $class = "center"; $sortable = 0;
			}
			if ($value == 'localtax2') {
				$valuetoshow = $langs->trans("RateOfTaxN", '3'); $class = "center";
			}
			if ($value == 'organization') {
				$valuetoshow = $langs->trans("Organization");
			}
			if ($value == 'lang') {
				$valuetoshow = $langs->trans("Language");
			}
			if ($value == 'type') {
				if ($tabname[$id] == MAIN_DB_PREFIX."c_paiement") {
					$valuetoshow = $form->textwithtooltip($langs->trans("Type"), $langs->trans("TypePaymentDesc"), 2, 1, img_help(1, ''));
				} else {
					$valuetoshow = $langs->trans("Type");
				}
			}
			if ($value == 'code') {
				$valuetoshow = $langs->trans("Code"); $class = 'maxwidth100';
			}
			if ($value == 'libelle' || $value == 'label') {
				$valuetoshow = $form->textwithtooltip($langs->trans("Label"), $langs->trans("LabelUsedByDefault"), 2, 1, img_help(1, ''));
			}
			if ($value == 'libelle_facture') {
				$valuetoshow = $form->textwithtooltip($langs->trans("LabelOnDocuments"), $langs->trans("LabelUsedByDefault"), 2, 1, img_help(1, ''));
			}
			if ($value == 'country') {
				if (in_array('region_id', $fieldlist)) {
					print '<td>&nbsp;</td>'; continue;
				}		// For region page, we do not show the country input
				$valuetoshow = $langs->trans("Country");
			}
			if ($value == 'recuperableonly') {
				$valuetoshow = $langs->trans("NPR"); $class = "center";
			}
			if ($value == 'nbjour') {
				$valuetoshow = $langs->trans("NbOfDays");
			}
			if ($value == 'type_cdr') {
				$valuetoshow = $langs->trans("AtEndOfMonth"); $class = "center";
			}
			if ($value == 'decalage') {
				$valuetoshow = $langs->trans("Offset");
			}
			if ($value == 'width' || $value == 'nx') {
				$valuetoshow = $langs->trans("Width");
			}
			if ($value == 'height' || $value == 'ny') {
				$valuetoshow = $langs->trans("Height");
			}
			if ($value == 'unit' || $value == 'metric') {
				$valuetoshow = $langs->trans("MeasuringUnit");
			}
			if ($value == 'region_id' || $value == 'country_id') {
				$valuetoshow = '';
			}
			if ($value == 'accountancy_code') {
				$valuetoshow = $langs->trans("AccountancyCode");
			}
			if ($value == 'accountancy_code_sell') {
				$valuetoshow = $langs->trans("AccountancyCodeSell");
			}
			if ($value == 'accountancy_code_buy') {
				$valuetoshow = $langs->trans("AccountancyCodeBuy");
			}
			if ($value == 'pcg_version' || $value == 'fk_pcg_version') {
				$valuetoshow = $langs->trans("Pcg_version");
			}
			if ($value == 'account_parent') {
				$valuetoshow = $langs->trans("Accountparent");
			}
			if ($value == 'pcg_type') {
				$valuetoshow = $langs->trans("Pcg_type");
			}
			if ($value == 'pcg_subtype') {
				$valuetoshow = $langs->trans("Pcg_subtype");
			}
			if ($value == 'sortorder') {
				$valuetoshow = $langs->trans("SortOrder");
			}
			if ($value == 'short_label') {
				$valuetoshow = $langs->trans("ShortLabel");
			}
			if ($value == 'fk_parent') {
				$valuetoshow = $langs->trans("ParentID"); $class = 'center';
			}
			if ($value == 'range_account') {
				$valuetoshow = $langs->trans("Range");
			}
			if ($value == 'sens') {
				$valuetoshow = $langs->trans("Sens");
			}
			if ($value == 'category_type') {
				$valuetoshow = $langs->trans("Calculated");
			}
			if ($value == 'formula') {
				$valuetoshow = $langs->trans("Formula");
			}
			if ($value == 'paper_size') {
				$valuetoshow = $langs->trans("PaperSize");
			}
			if ($value == 'orientation') {
				$valuetoshow = $langs->trans("Orientation");
			}
			if ($value == 'leftmargin') {
				$valuetoshow = $langs->trans("LeftMargin");
			}
			if ($value == 'topmargin') {
				$valuetoshow = $langs->trans("TopMargin");
			}
			if ($value == 'spacex') {
				$valuetoshow = $langs->trans("SpaceX");
			}
			if ($value == 'spacey') {
				$valuetoshow = $langs->trans("SpaceY");
			}
			if ($value == 'font_size') {
				$valuetoshow = $langs->trans("FontSize");
			}
			if ($value == 'custom_x') {
				$valuetoshow = $langs->trans("CustomX");
			}
			if ($value == 'custom_y') {
				$valuetoshow = $langs->trans("CustomY");
			}
			if ($value == 'percent') {
				$valuetoshow = $langs->trans("Percentage");
			}
			if ($value == 'affect') {
				$valuetoshow = $langs->trans("WithCounter");
			}
			if ($value == 'delay') {
				$valuetoshow = $langs->trans("NoticePeriod");
			}
			if ($value == 'newbymonth') {
				$valuetoshow = $langs->trans("NewByMonth");
			}
			if ($value == 'fk_tva') {
				$valuetoshow = $langs->trans("VAT");
			}
			if ($value == 'range_ik') {
				$valuetoshow = $langs->trans("RangeIk");
			}
			if ($value == 'fk_c_exp_tax_cat') {
				$valuetoshow = $langs->trans("CarCategory");
			}
			if ($value == 'revenuestamp_type') {
				$valuetoshow = $langs->trans('TypeOfRevenueStamp');
			}
			if ($value == 'use_default') {
				$valuetoshow = $langs->trans('Default'); $class = 'center';
			}
			if ($value == 'unit_type') {
				$valuetoshow = $langs->trans('TypeOfUnit');
			}
			if ($value == 'public' && $tablib[$id] == 'TicketDictCategory') {
				$valuetoshow = $langs->trans('TicketGroupIsPublic'); $class = 'center';
			}
			if ($value == 'block_if_negative') {
				$valuetoshow = $langs->trans('BlockHolidayIfNegative');
			}

			if ($id == 2) {	// Special case for state page
				if ($value == 'region_id') {
					$valuetoshow = '&nbsp;'; $showfield = 1;
				}
				if ($value == 'region') {
					$valuetoshow = $langs->trans("Country").'/'.$langs->trans("Region"); $showfield = 1;
				}
			}

			if ($valuetoshow != '') {
				$tdsoffields .= '<td'.($class ? ' class="'.$class.'"' : '').'>';
				if (!empty($tabhelp[$id][$value]) && preg_match('/^http(s*):/i', $tabhelp[$id][$value])) {
					$tdsoffields .= '<a href="'.$tabhelp[$id][$value].'" target="_blank">'.$valuetoshow.' '.img_help(1, $valuetoshow).'</a>';
				} elseif (!empty($tabhelp[$id][$value])) {
					$tdsoffields .= $form->textwithpicto($valuetoshow, $tabhelp[$id][$value]);
				} else {
					$tdsoffields .= $valuetoshow;
				}
				$tdsoffields .= '</td>';
			}
		}

		if ($id == 4) {
			$tdsoffields .= '<td></td>';
			$tdsoffields .= '<td></td>';
		}
		$tdsoffields .= '<td>';
		$tdsoffields .= '<input type="hidden" name="id" value="'.$id.'">';
		if (!is_null($withentity)) {
			$tdsoffields .= '<input type="hidden" name="entity" value="'.$withentity.'">';
		}
		$tdsoffields .= '</td>';
		$tdsoffields .= '<td style="min-width: 26px;"></td>';
		$tdsoffields .= '<td style="min-width: 26px;"></td>';
		$tdsoffields .= '</tr>';

		print $tdsoffields;


		// Line to enter new values
		print '<!-- line to add new entry -->';
		print '<tr class="oddeven nodrag nodrop nohover">';

		$obj = new stdClass();
		// If data was already input, we define them in obj to populate input fields.
		if (GETPOST('actionadd')) {
			foreach ($fieldlist as $key => $val) {
				if (GETPOST($val) != '') {
					$obj->$val = GETPOST($val);
				}
			}
		}

		$tmpaction = 'create';
		$parameters = array('fieldlist'=>$fieldlist, 'tabname'=>$tabname[$id]);
		$reshook = $hookmanager->executeHooks('createDictionaryFieldlist', $parameters, $obj, $tmpaction); // Note that $action and $object may have been modified by some hooks
		$error = $hookmanager->error; $errors = $hookmanager->errors;

		if ($id == 3) {
			unset($fieldlist[2]); // Remove field ??? if dictionary Regions
		}


		if (empty($reshook)) {
			fieldList($fieldlist, $obj, $tabname[$id], 'add');
		}

		if ($id == 4) {
			print '<td></td>';
			print '<td></td>';
		}
		print '<td colspan="3" class="center">';
		if ($action != 'edit') {
			print '<input type="submit" class="button button-add" name="actionadd" value="'.$langs->trans("Add").'">';
		}
		print '</td>';

		print "</tr>";

		print '</table>';
		print '</div>';
	}

	print '</form>';


	print '<br>';


	print '<form action="'.$_SERVER['PHP_SELF'].'?id='.$id.'" method="POST">';
	print '<input type="hidden" name="token" value="'.newToken().'">';
	print '<input type="hidden" name="from" value="'.dol_escape_htmltag(GETPOST('from', 'alpha')).'">';

	// List of available record in database
	dol_syslog("htdocs/admin/dict", LOG_DEBUG);

	$resql = $db->query($sql);
	if ($resql) {
		$num = $db->num_rows($resql);
		$i = 0;

		// There is several pages
		if ($num > $listlimit || $page) {
			print_fleche_navigation($page, $_SERVER["PHP_SELF"], $paramwithsearch, ($num > $listlimit), '<li class="pagination"><span>'.$langs->trans("Page").' '.($page + 1).'</span></li>');
			print '<div class="clearboth"></div>';
		}

		print '<div class="div-table-responsive">';
		print '<table class="noborder centpercent">';

		// Title line with search input fields
		print '<tr class="liste_titre_filter">';
		$filterfound = 0;
		foreach ($fieldlist as $field => $value) {
			if ($value == 'entity') {
				continue;
			}

			$showfield = 1; // By default

			if ($value == 'region_id' || $value == 'country_id') {
				$showfield = 0;
			}

			if ($showfield) {
				if ($value == 'country') {
					print '<td class="liste_titre">';
					print $form->select_country($search_country_id, 'search_country_id', '', 28, 'maxwidth150 maxwidthonsmartphone');
					print '</td>';
					$filterfound++;
				} elseif ($value == 'code') {
					print '<td class="liste_titre">';
					print '<input type="text" class="maxwidth100" name="search_code" value="'.dol_escape_htmltag($search_code).'">';
					print '</td>';
					$filterfound++;
				} else {
					print '<td class="liste_titre">';
					print '</td>';
				}
			}
		}
		if ($id == 4) {
			print '<td></td>';
			print '<td></td>';
		}
		print '<td class="liste_titre"></td>';
		print '<td class="liste_titre right" colspan="2">';
		if ($filterfound) {
			$searchpicto = $form->showFilterAndCheckAddButtons(0);
			print $searchpicto;
		}
		print '</td>';
		print '</tr>';

		// Title of lines
		print '<tr class="liste_titre">';
		foreach ($fieldlist as $field => $value) {
			if ($value == 'entity') {
				continue;
			}

			if (in_array($value, array('label', 'libelle', 'libelle_facture')) && empty($tabhelp[$id][$value])) {
				$tabhelp[$id][$value] = $langs->trans('LabelUsedByDefault');
			}

			// Determines the name of the field in relation to the possible names
			// in data dictionaries
			$showfield = 1; // By default
			$cssprefix = '';
			$sortable = 1;
			$valuetoshow = ucfirst($value); // By default
			$valuetoshow = $langs->trans($valuetoshow); // try to translate

			// Special cases
			if ($value == 'source') {
				$valuetoshow = $langs->trans("Contact");
			}
			if ($value == 'price') {
				$valuetoshow = $langs->trans("PriceUHT");
			}
			if ($value == 'taux') {
				if ($tabname[$id] != MAIN_DB_PREFIX."c_revenuestamp") {
					$valuetoshow = $langs->trans("Rate");
				} else {
					$valuetoshow = $langs->trans("Amount");
				}
				$cssprefix = 'center ';
			}

			if ($value == 'localtax1_type') {
				$valuetoshow = $langs->trans("UseLocalTax")." 2"; $cssprefix = "center "; $sortable = 0;
			}
			if ($value == 'localtax1') {
				$valuetoshow = $langs->trans("RateOfTaxN", '2'); $cssprefix = "center "; $sortable = 0;
			}
			if ($value == 'localtax2_type') {
				$valuetoshow = $langs->trans("UseLocalTax")." 3"; $cssprefix = "center "; $sortable = 0;
			}
			if ($value == 'localtax2') {
				$valuetoshow = $langs->trans("RateOfTaxN", '3'); $cssprefix = "center "; $sortable = 0;
			}
			if ($value == 'organization') {
				$valuetoshow = $langs->trans("Organization");
			}
			if ($value == 'lang') {
				$valuetoshow = $langs->trans("Language");
			}
			if ($value == 'type') {
				$valuetoshow = $langs->trans("Type");
			}
			if ($value == 'code') {
				$valuetoshow = $langs->trans("Code");
			}
			if (in_array($value, array('pos', 'position'))) {
				$valuetoshow = $langs->trans("Position"); $cssprefix = 'right ';
			}
			if ($value == 'libelle' || $value == 'label') {
				$valuetoshow = $langs->trans("Label");
			}
			if ($value == 'libelle_facture') {
				$valuetoshow = $langs->trans("LabelOnDocuments");
			}
			if ($value == 'country') {
				$valuetoshow = $langs->trans("Country");
			}
			if ($value == 'recuperableonly') {
				$valuetoshow = $langs->trans("NPR"); $cssprefix = "center ";
			}
			if ($value == 'nbjour') {
				$valuetoshow = $langs->trans("NbOfDays");
			}
			if ($value == 'type_cdr') {
				$valuetoshow = $langs->trans("AtEndOfMonth"); $cssprefix = "center ";
			}
			if ($value == 'decalage') {
				$valuetoshow = $langs->trans("Offset");
			}
			if ($value == 'width' || $value == 'nx') {
				$valuetoshow = $langs->trans("Width");
			}
			if ($value == 'height' || $value == 'ny') {
				$valuetoshow = $langs->trans("Height");
			}
			if ($value == 'unit' || $value == 'metric') {
				$valuetoshow = $langs->trans("MeasuringUnit");
			}
			if ($value == 'accountancy_code') {
				$valuetoshow = $langs->trans("AccountancyCode");
			}
			if ($value == 'accountancy_code_sell') {
				$valuetoshow = $langs->trans("AccountancyCodeSell"); $sortable = 0;
			}
			if ($value == 'accountancy_code_buy') {
				$valuetoshow = $langs->trans("AccountancyCodeBuy"); $sortable = 0;
			}
			if ($value == 'fk_pcg_version') {
				$valuetoshow = $langs->trans("Pcg_version");
			}
			if ($value == 'account_parent') {
				$valuetoshow = $langs->trans("Accountsparent");
			}
			if ($value == 'pcg_type') {
				$valuetoshow = $langs->trans("Pcg_type");
			}
			if ($value == 'pcg_subtype') {
				$valuetoshow = $langs->trans("Pcg_subtype");
			}
			if ($value == 'sortorder') {
				$valuetoshow = $langs->trans("SortOrder");
			}
			if ($value == 'short_label') {
				$valuetoshow = $langs->trans("ShortLabel");
			}
			if ($value == 'fk_parent') {
				$valuetoshow = $langs->trans("ParentID"); $cssprefix = 'center ';
			}
			if ($value == 'range_account') {
				$valuetoshow = $langs->trans("Range");
			}
			if ($value == 'sens') {
				$valuetoshow = $langs->trans("Sens");
			}
			if ($value == 'category_type') {
				$valuetoshow = $langs->trans("Calculated");
			}
			if ($value == 'formula') {
				$valuetoshow = $langs->trans("Formula");
			}
			if ($value == 'paper_size') {
				$valuetoshow = $langs->trans("PaperSize");
			}
			if ($value == 'orientation') {
				$valuetoshow = $langs->trans("Orientation");
			}
			if ($value == 'leftmargin') {
				$valuetoshow = $langs->trans("LeftMargin");
			}
			if ($value == 'topmargin') {
				$valuetoshow = $langs->trans("TopMargin");
			}
			if ($value == 'spacex') {
				$valuetoshow = $langs->trans("SpaceX");
			}
			if ($value == 'spacey') {
				$valuetoshow = $langs->trans("SpaceY");
			}
			if ($value == 'font_size') {
				$valuetoshow = $langs->trans("FontSize");
			}
			if ($value == 'custom_x') {
				$valuetoshow = $langs->trans("CustomX");
			}
			if ($value == 'custom_y') {
				$valuetoshow = $langs->trans("CustomY");
			}
			if ($value == 'percent') {
				$valuetoshow = $langs->trans("Percentage");
			}
			if ($value == 'affect') {
				$valuetoshow = $langs->trans("WithCounter");
			}
			if ($value == 'delay') {
				$valuetoshow = $langs->trans("NoticePeriod");
			}
			if ($value == 'newbymonth') {
				$valuetoshow = $langs->trans("NewByMonth");
			}
			if ($value == 'fk_tva') {
				$valuetoshow = $langs->trans("VAT");
			}
			if ($value == 'range_ik') {
				$valuetoshow = $langs->trans("RangeIk");
			}
			if ($value == 'fk_c_exp_tax_cat') {
				$valuetoshow = $langs->trans("CarCategory");
			}
			if ($value == 'revenuestamp_type') {
				$valuetoshow = $langs->trans('TypeOfRevenueStamp');
			}
			if ($value == 'use_default') {
				$valuetoshow = $langs->trans('Default'); $cssprefix = 'center ';
			}
			if ($value == 'unit_type') {
				$valuetoshow = $langs->trans('TypeOfUnit');
			}
			if ($value == 'public' && $tablib[$id] == 'TicketDictCategory') {
				$valuetoshow = $langs->trans('TicketGroupIsPublic'); $cssprefix = 'center ';
			}
			if ($value == 'block_if_negative') {
				$valuetoshow = $langs->trans('BlockHolidayIfNegative');
			}

			if ($value == 'region_id' || $value == 'country_id') {
				$showfield = 0;
			}

			// Show field title
			if ($showfield) {
				if (!empty($tabhelp[$id][$value]) && preg_match('/^http(s*):/i', $tabhelp[$id][$value])) {
					$newvaluetoshow = '<a href="'.$tabhelp[$id][$value].'" target="_blank">'.$valuetoshow.' '.img_help(1, $valuetoshow).'</a>';
				} elseif (!empty($tabhelp[$id][$value])) {
					$newvaluetoshow = $form->textwithpicto($valuetoshow, $tabhelp[$id][$value]);
				} else {
					$newvaluetoshow = $valuetoshow;
				}

				print getTitleFieldOfList($newvaluetoshow, 0, $_SERVER["PHP_SELF"], ($sortable ? $value : ''), ($page ? 'page='.$page.'&' : ''), $param, '', $sortfield, $sortorder, $cssprefix);
			}
		}
		// Favorite & EEC - Only activated on country dictionary
		if ($id == 4) {
			print getTitleFieldOfList($langs->trans("InEEC"), 0, $_SERVER["PHP_SELF"], "eec", ($page ? 'page='.$page.'&' : ''), $param, 'align="center"', $sortfield, $sortorder, '', 0, $langs->trans("CountryIsInEEC"));
			print getTitleFieldOfList($langs->trans("Favorite"), 0, $_SERVER["PHP_SELF"], "favorite", ($page ? 'page='.$page.'&' : ''), $param, 'align="center"', $sortfield, $sortorder);
		}

		print getTitleFieldOfList($langs->trans("Status"), 0, $_SERVER["PHP_SELF"], "active", ($page ? 'page='.$page.'&' : ''), $param, 'align="center"', $sortfield, $sortorder);
		print getTitleFieldOfList('');
		print getTitleFieldOfList('');
		print '</tr>';

		if ($num) {
			// Lines with values
			while ($i < $num) {
				$obj = $db->fetch_object($resql);
				//print_r($obj);
				print '<tr class="oddeven" id="rowid-'.(empty($obj->rowid) ? '' : $obj->rowid).'">';
				if ($action == 'edit' && ($rowid == (!empty($obj->rowid) ? $obj->rowid : $obj->code))) {
					$tmpaction = 'edit';
					$parameters = array('fieldlist'=>$fieldlist, 'tabname'=>$tabname[$id]);
					$reshook = $hookmanager->executeHooks('editDictionaryFieldlist', $parameters, $obj, $tmpaction); // Note that $action and $object may have been modified by some hooks
					$error = $hookmanager->error; $errors = $hookmanager->errors;

					// Show fields
					if (empty($reshook)) {
						$withentity = fieldList($fieldlist, $obj, $tabname[$id], 'edit');
					}

					print '<td colspan="3" class="center">';
					print '<div name="'.(!empty($obj->rowid) ? $obj->rowid : $obj->code).'"></div>';
					print '<input type="hidden" name="page" value="'.dol_escape_htmltag($page).'">';
					print '<input type="hidden" name="rowid" value="'.dol_escape_htmltag($rowid).'">';
					if (!is_null($withentity)) {
						print '<input type="hidden" name="entity" value="'.$withentity.'">';
					}
					print '<input type="submit" class="button button-edit" name="actionmodify" value="'.$langs->trans("Modify").'">';
					print '<input type="submit" class="button button-cancel" name="actioncancel" value="'.$langs->trans("Cancel").'">';
					print '</td>';
				} else {
					$tmpaction = 'view';
					$parameters = array('fieldlist'=>$fieldlist, 'tabname'=>$tabname[$id]);
					$reshook = $hookmanager->executeHooks('viewDictionaryFieldlist', $parameters, $obj, $tmpaction); // Note that $action and $object may have been modified by some hooks

					$error = $hookmanager->error; $errors = $hookmanager->errors;

					if (empty($reshook)) {
						$withentity = null;

						foreach ($fieldlist as $field => $value) {
							//var_dump($fieldlist);
							$class = '';
							$showfield = 1;
							$valuetoshow = empty($obj->{$value}) ? '' : $obj->{$value};
							$titletoshow = '';

							if ($value == 'entity') {
								$withentity = $valuetoshow;
								continue;
							}

							if ($value == 'element') {
								$valuetoshow = isset($elementList[$valuetoshow]) ? $elementList[$valuetoshow] : $valuetoshow;
							} elseif ($value == 'source') {
								$valuetoshow = isset($sourceList[$valuetoshow]) ? $sourceList[$valuetoshow] : $valuetoshow;
							} elseif ($valuetoshow == 'all') {
								$valuetoshow = $langs->trans('All');
							} elseif ($value == 'country') {
								if (empty($obj->country_code)) {
									$valuetoshow = '-';
								} else {
									$key = $langs->trans("Country".strtoupper($obj->country_code));
									$valuetoshow = ($key != "Country".strtoupper($obj->country_code) ? $obj->country_code." - ".$key : $obj->country);
								}
							} elseif ($value == 'recuperableonly' || $value == 'deductible' || $value == 'category_type') {
								$valuetoshow = yn($valuetoshow);
								$class = "center";
							} elseif ($value == 'type_cdr') {
								if (empty($valuetoshow)) {
									$valuetoshow = $langs->trans('None');
								} elseif ($valuetoshow == 1) {
									$valuetoshow = $langs->trans('AtEndOfMonth');
								} elseif ($valuetoshow == 2) {
									$valuetoshow = $langs->trans('CurrentNext');
								}
								$class = "center";
							} elseif ($value == 'price' || preg_match('/^amount/i', $value)) {
								$valuetoshow = price($valuetoshow);
							}
							if ($value == 'private') {
								$valuetoshow = yn($elementList[$valuetoshow]);
							} elseif ($value == 'libelle_facture') {
								$langs->load("bills");
								$key = $langs->trans("PaymentCondition".strtoupper($obj->code));
								$valuetoshow = ($obj->code && $key != "PaymentCondition".strtoupper($obj->code) ? $key : $obj->{$value});
								$valuetoshow = nl2br($valuetoshow);
							} elseif ($value == 'label' && $tabname[$id] == MAIN_DB_PREFIX.'c_country') {
								$key = $langs->trans("Country".strtoupper($obj->code));
								$valuetoshow = ($obj->code && $key != "Country".strtoupper($obj->code) ? $key : $obj->{$value});
							} elseif ($value == 'label' && $tabname[$id] == MAIN_DB_PREFIX.'c_availability') {
								$langs->load("propal");
								$key = $langs->trans("AvailabilityType".strtoupper($obj->code));
								$valuetoshow = ($obj->code && $key != "AvailabilityType".strtoupper($obj->code) ? $key : $obj->{$value});
							} elseif ($value == 'libelle' && $tabname[$id] == MAIN_DB_PREFIX.'c_actioncomm') {
								$key = $langs->trans("Action".strtoupper($obj->code));
								$valuetoshow = ($obj->code && $key != "Action".strtoupper($obj->code) ? $key : $obj->{$value});
							} elseif (!empty($obj->code_iso) && $value == 'label' && $tabname[$id] == MAIN_DB_PREFIX.'c_currencies') {
								$key = $langs->trans("Currency".strtoupper($obj->code_iso));
								$valuetoshow = ($obj->code_iso && $key != "Currency".strtoupper($obj->code_iso) ? $key : $obj->{$value});
							} elseif ($value == 'libelle' && $tabname[$id] == MAIN_DB_PREFIX.'c_typent') {
								$key = $langs->trans(strtoupper($obj->code));
								$valuetoshow = ($key != strtoupper($obj->code) ? $key : $obj->{$value});
							} elseif ($value == 'libelle' && $tabname[$id] == MAIN_DB_PREFIX.'c_prospectlevel') {
								$key = $langs->trans(strtoupper($obj->code));
								$valuetoshow = ($key != strtoupper($obj->code) ? $key : $obj->{$value});
							} elseif ($value == 'label' && $tabname[$id] == MAIN_DB_PREFIX.'c_civility') {
								$key = $langs->trans("Civility".strtoupper($obj->code));
								$valuetoshow = ($obj->code && $key != "Civility".strtoupper($obj->code) ? $key : $obj->{$value});
							} elseif ($value == 'libelle' && $tabname[$id] == MAIN_DB_PREFIX.'c_type_contact') {
								$langs->load('agenda');
								$key = $langs->trans("TypeContact_".$obj->element."_".$obj->source."_".strtoupper($obj->code));
								$valuetoshow = ($obj->code && $key != "TypeContact_".$obj->element."_".$obj->source."_".strtoupper($obj->code) ? $key : $obj->{$value});
							} elseif ($value == 'libelle' && $tabname[$id] == MAIN_DB_PREFIX.'c_payment_term') {
								$langs->load("bills");
								$key = $langs->trans("PaymentConditionShort".strtoupper($obj->code));
								$valuetoshow = ($obj->code && $key != "PaymentConditionShort".strtoupper($obj->code) ? $key : $obj->{$value});
							} elseif ($value == 'libelle' && $tabname[$id] == MAIN_DB_PREFIX.'c_paiement') {
								$langs->load("bills");
								$key = $langs->trans("PaymentType".strtoupper($obj->code));
								$valuetoshow = ($obj->code && $key != "PaymentType".strtoupper($obj->code) ? $key : $obj->{$value});
							} elseif ($value == 'type' && $tabname[$id] == MAIN_DB_PREFIX.'c_paiement') {
								$payment_type_list = array(0=>$langs->trans('PaymentTypeCustomer'), 1=>$langs->trans('PaymentTypeSupplier'), 2=>$langs->trans('PaymentTypeBoth'));
								$valuetoshow = $payment_type_list[$valuetoshow];
							} elseif ($value == 'label' && $tabname[$id] == MAIN_DB_PREFIX.'c_input_reason') {
								$key = $langs->trans("DemandReasonType".strtoupper($obj->code));
								$valuetoshow = ($obj->code && $key != "DemandReasonType".strtoupper($obj->code) ? $key : $obj->{$value});
							} elseif ($value == 'libelle' && $tabname[$id] == MAIN_DB_PREFIX.'c_input_method') {
								$langs->load("orders");
								$key = $langs->trans($obj->code);
								$valuetoshow = ($obj->code && $key != $obj->code) ? $key : $obj->{$value};
							} elseif ($value == 'libelle' && $tabname[$id] == MAIN_DB_PREFIX.'c_shipment_mode') {
								$langs->load("sendings");
								$key = $langs->trans("SendingMethod".strtoupper($obj->code));
								$valuetoshow = ($obj->code && $key != "SendingMethod".strtoupper($obj->code) ? $key : $obj->{$value});
							} elseif ($value == 'libelle' && $tabname[$id] == MAIN_DB_PREFIX.'c_paper_format') {
								$key = $langs->trans('PaperFormat'.strtoupper($obj->code));
								$valuetoshow = ($obj->code && $key != 'PaperFormat'.strtoupper($obj->code) ? $key : $obj->{$value});
							} elseif ($value == 'label' && $tabname[$id] == MAIN_DB_PREFIX.'c_type_fees') {
								$langs->load('trips');
								$key = $langs->trans(strtoupper($obj->code));
								$valuetoshow = ($obj->code && $key != strtoupper($obj->code) ? $key : $obj->{$value});
							} elseif ($value == 'region_id' || $value == 'country_id') {
								$showfield = 0;
							} elseif ($value == 'unicode') {
								$valuetoshow = $langs->getCurrencySymbol($obj->code, 1);
							} elseif ($value == 'label' && $tabname[GETPOST("id", 'int')] == MAIN_DB_PREFIX.'c_units') {
								$langs->load("products");
								$valuetoshow = $langs->trans($obj->{$value});
							} elseif ($value == 'short_label' && $tabname[GETPOST("id", 'int')] == MAIN_DB_PREFIX.'c_units') {
								$langs->load("products");
								$valuetoshow = $langs->trans($obj->{$value});
							} elseif (($value == 'unit') && ($tabname[$id] == MAIN_DB_PREFIX.'c_paper_format')) {
								$key = $langs->trans('SizeUnit'.strtolower($obj->unit));
								$valuetoshow = ($obj->code && $key != 'SizeUnit'.strtolower($obj->unit) ? $key : $obj->{$value});
							} elseif ($value == 'localtax1' || $value == 'localtax2') {
								$class = "center";
							} elseif ($value == 'localtax1_type') {
								if ($obj->localtax1 != 0) {
									$valuetoshow = $localtax_typeList[$valuetoshow];
								} else {
									$valuetoshow = '';
								}
								$class = "center";
							} elseif ($value == 'localtax2_type') {
								if ($obj->localtax2 != 0) {
									$valuetoshow = $localtax_typeList[$valuetoshow];
								} else {
									$valuetoshow = '';
								}
								$class = "center";
							} elseif ($value == 'taux') {
								$valuetoshow = price($valuetoshow, 0, $langs, 0, 0);
								$class = "center";
							} elseif (in_array($value, array('recuperableonly'))) {
								$class = "center";
							} elseif ($value == 'accountancy_code' || $value == 'accountancy_code_sell' || $value == 'accountancy_code_buy') {
								if (!empty($conf->accounting->enabled)) {
									require_once DOL_DOCUMENT_ROOT.'/accountancy/class/accountingaccount.class.php';
									$tmpaccountingaccount = new AccountingAccount($db);
									$tmpaccountingaccount->fetch(0, $valuetoshow, 1);
									$titletoshow = $langs->transnoentitiesnoconv("Pcgtype").': '.$tmpaccountingaccount->pcg_type;
								}
								$valuetoshow = length_accountg($valuetoshow);
							} elseif ($value == 'fk_tva') {
								foreach ($form->cache_vatrates as $key => $Tab) {
									if ($form->cache_vatrates[$key]['rowid'] == $valuetoshow) {
										$valuetoshow = $form->cache_vatrates[$key]['libtva'];
										break;
									}
								}
							} elseif ($value == 'fk_c_exp_tax_cat') {
								$tmpid = $valuetoshow;
								$valuetoshow = getDictionaryValue(MAIN_DB_PREFIX.'c_exp_tax_cat', 'label', $tmpid);
								$valuetoshow = $langs->trans($valuetoshow ? $valuetoshow : $tmpid);
							} elseif ($tabname[$id] == MAIN_DB_PREFIX.'c_exp_tax_cat') {
								$valuetoshow = $langs->trans($valuetoshow);
							} elseif ($value == 'label' && $tabname[$id] == MAIN_DB_PREFIX.'c_units') {
								$langs->load('other');
								$key = $langs->trans($obj->label);
								$valuetoshow = ($obj->label && $key != strtoupper($obj->label) ? $key : $obj->{$value});
							} elseif ($value == 'code' && $id == 3) {
								$valuetoshow = $obj->state_code;
							} elseif ($value == 'label' && $tabname[$id] == MAIN_DB_PREFIX.'c_product_nature') {
								$langs->load("products");
								$valuetoshow = $langs->trans($obj->{$value});
							} elseif ($fieldlist[$field] == 'label' && $tabname[$id] == MAIN_DB_PREFIX.'c_productbatch_qcstatus') {
								$langs->load("productbatch");
								$valuetoshow = $langs->trans($obj->{$value});
							} elseif ($value == 'block_if_negative') {
								$valuetoshow = yn($obj->{$value});
							}
							$class .= ($class ? ' ' : '').'tddict';
							if ($value == 'note' && $id == 10) {
								$class .= ' tdoverflowmax200';
							}
							if ($value == 'tracking') {
								$class .= ' tdoverflowauto';
							}
							if (in_array($value, array('pos', 'position'))) {
								$class .= ' right';
							}
							if (in_array($value, array('localtax1_type', 'localtax2_type'))) {
								$class .= ' nowrap';
							}
							if (in_array($value, array('use_default', 'fk_parent'))) {
								$class .= ' center';
							}
							if ($value == 'public') {
								$class .= ' center';
							}
							// Show value for field
							if ($showfield) {
								print '<!-- '. $value .' --><td class="'.$class.'"'.($titletoshow ? ' title="'.dol_escape_htmltag($titletoshow).'"' : '').'>'.$valuetoshow.'</td>';
							}
						}
					}

					// Can an entry be erased or disabled ?
					// all true by default
					$iserasable = 1;
					$canbedisabled = 1;
					$canbemodified = 1;
					if (isset($obj->code) && $id != 10 && $id != 42) {
						if (($obj->code == '0' || $obj->code == '' || preg_match('/unknown/i', $obj->code))) {
							$iserasable = 0; $canbedisabled = 0;
						} elseif ($obj->code == 'RECEP') {
							$iserasable = 0; $canbedisabled = 0;
						} elseif ($obj->code == 'EF0') {
							$iserasable = 0; $canbedisabled = 0;
						}
					}
					if ($id == 25 && in_array($obj->code, array('banner', 'blogpost', 'other', 'page'))) {
						$iserasable = 0; $canbedisabled = 0;
						if (in_array($obj->code, array('banner'))) {
							$canbedisabled = 1;
						}
					}
					if (isset($obj->type) && in_array($obj->type, array('system', 'systemauto'))) {
						$iserasable = 0;
					}
					if (in_array(empty($obj->code) ? '' : $obj->code, array('AC_OTH', 'AC_OTH_AUTO')) || in_array(empty($obj->type) ? '' : $obj->type, array('systemauto'))) {
						$canbedisabled = 0; $canbedisabled = 0;
					}
					$canbemodified = $iserasable;

					if (!empty($obj->code) && $obj->code == 'RECEP') {
						$canbemodified = 1;
					}
					if ($tabname[$id] == MAIN_DB_PREFIX."c_actioncomm") {
						$canbemodified = 1;
					}

					// Build Url. The table is id=, the id of line is rowid=
					$rowidcol = $tabrowid[$id];
					// If rowidcol not defined
					if (empty($rowidcol) || in_array($id, array(6, 7, 8, 13, 17, 19, 27, 32))) {
						$rowidcol = 'rowid';
					}
					$url = $_SERVER["PHP_SELF"].'?'.($page ? 'page='.$page.'&' : '').'sortfield='.$sortfield.'&sortorder='.$sortorder.'&rowid='.(isset($obj->{$rowidcol}) ? $obj->{$rowidcol} : (!empty($obj->code) ? urlencode($obj->code) : '')).'&code='.(!empty($obj->code) ?urlencode($obj->code) : '');
					if (!empty($param)) {
						$url .= '&'.$param;
					}
					if (!is_null($withentity)) {
						$url .= '&entity='.$withentity;
					}
					$url .= '&';

					// Favorite & EEC
					// Only activated on country dictionary
					if ($id == 4) {
						print '<td class="nowrap center">';
						// Is in EEC
						if ($iserasable) {
							print '<a class="reposition" href="'.$url.'action='.$acts[$obj->eec].'_eec&token='.newToken().'">'.$actl[$obj->eec].'</a>';
						} else {
							print $langs->trans("AlwaysActive");
						}
						print '</td>';
						print '<td class="nowrap center">';
						// Favorite
						if ($iserasable) {
							print '<a class="reposition" href="'.$url.'action='.$acts[$obj->favorite].'_favorite&token='.newToken().'">'.$actl[$obj->favorite].'</a>';
						} else {
							print $langs->trans("AlwaysActive");
						}
						print '</td>';
					}

					// Active
					print '<td class="nowrap center">';
					if ($canbedisabled) {
						print '<a class="reposition" href="'.$url.'action='.$acts[$obj->active].'&token='.newToken().'">'.$actl[$obj->active].'</a>';
					} else {
						if (in_array($obj->code, array('AC_OTH', 'AC_OTH_AUTO'))) {
							print $langs->trans("AlwaysActive");
						} elseif (isset($obj->type) && in_array($obj->type, array('systemauto')) && empty($obj->active)) {
							print $langs->trans("Deprecated");
						} elseif (isset($obj->type) && in_array($obj->type, array('system')) && !empty($obj->active) && $obj->code != 'AC_OTH') {
							print $langs->trans("UsedOnlyWithTypeOption");
						} else {
							print $langs->trans("AlwaysActive");
						}
					}
					print "</td>";

					// Modify link
					if ($canbemodified) {
						print '<td align="center"><a class="reposition editfielda" href="'.$url.'action=edit&token='.newToken().'">'.img_edit().'</a></td>';
					} else {
						print '<td>&nbsp;</td>';
					}

					// Delete link
					if ($iserasable) {
						print '<td class="center">';
						if ($user->admin) {
							print '<a class="reposition" href="'.$url.'action=delete&token='.newToken().'">'.img_delete().'</a>';
						}
						//else print '<a href="#">'.img_delete().'</a>';    // Some dictionary can be edited by other profile than admin
						print '</td>';
					} else {
						print '<td>&nbsp;</td>';
					}

					print "</tr>\n";
				}
				$i++;
			}
		}

		print '</table>';
		print '</div>';
	} else {
		dol_print_error($db);
	}

	print '</form>';
} else {
	/*
	 * Show list of dictionary to show
	 */

	$lastlineisempty = false;

	print '<div class="div-table-responsive-no-min">';
	print '<table class="noborder centpercent">';
	print '<tr class="liste_titre">';
	print '<td colspan="2">'.$langs->trans("Dictionary").'</td>';
	print '<td></td>';
	print '</tr>';

	$showemptyline = '';
	foreach ($taborder as $i) {
		if (isset($tabname[$i]) && empty($tabcond[$i])) {
			continue;
		}

		if ($i) {
			if ($showemptyline) {
				print '<tr class="oddeven"><td width="50%">&nbsp;</td><td>&nbsp;</td><td>&nbsp;</td></tr>';
				$showemptyline = 0;
			}


			$value = $tabname[$i];
			print '<tr class="oddeven"><td width="50%">';
			if (!empty($tabcond[$i])) {
				$tabnamenoprefix = preg_replace('/'.MAIN_DB_PREFIX.'/', '', $tabname[$i]);
				print '<a href="'.$_SERVER["PHP_SELF"].'?id='.$i.'">';
				if (!empty($tabcomplete[$tabnamenoprefix]['picto'])) {
					print img_picto('', $tabcomplete[$tabnamenoprefix]['picto'], 'class="pictofixedwidth paddingrightonly"');
				}
				print $langs->trans($tablib[$i]);
				print '</a>';
			} else {
				print $langs->trans($tablib[$i]);
			}
			print '</td>';
			print '<td>';
			print '<a class="editfielda" href="'.$_SERVER["PHP_SELF"].'?id='.$i.'">';
			print img_picto('Edit', 'edit', '');
			print '</a>';
			print '</td>';
			print '<td class="right">';
			print $form->textwithpicto('', $langs->trans("Table").': '.$tabname[$i]);
			print '</td>';
			print '</tr>';
			$lastlineisempty = false;
		} else {
			if (!$lastlineisempty) {
				$showemptyline = 1;
				$lastlineisempty = true;
			}
		}
	}
	print '</table>';
	print '</div>';
}

print '<br>';

// End of page
llxFooter();
$db->close();


/**
 *	Show fields in insert/edit mode
 *
 * 	@param		array		$fieldlist		Array of fields
 * 	@param		Object		$obj			If we show a particular record, obj is filled with record fields
 *  @param		string		$tabname		Name of SQL table
 *  @param		string		$context		'add'=Output field for the "add form", 'edit'=Output field for the "edit form", 'hide'=Output field for the "add form" but we dont want it to be rendered
 *	@return		string						'' or value of entity into table
 */
function fieldList($fieldlist, $obj = '', $tabname = '', $context = '')
{
	global $conf, $langs, $db, $mysoc;
	global $form;
	global $region_id;
	global $elementList, $sourceList, $localtax_typeList;

	$formadmin = new FormAdmin($db);
	$formcompany = new FormCompany($db);
	$formaccounting = new FormAccounting($db);

	$withentity = '';

	foreach ($fieldlist as $field => $value) {
		if ($value == 'entity') {
			$withentity = $obj->{$value};
			continue;
		}

		if (in_array($value, array('code', 'libelle', 'type')) && $tabname == MAIN_DB_PREFIX."c_actioncomm" && in_array($obj->type, array('system', 'systemauto'))) {
			$hidden = (!empty($obj->{$value}) ? $obj->{$value}:'');
			print '<td>';
			print '<input type="hidden" name="'. $value .'" value="'.$hidden.'">';
			print $langs->trans($hidden);
			print '</td>';
		} elseif ($value == 'country') {
			if (in_array('region_id', $fieldlist)) {
				print '<td>';
				print '</td>';
				continue;
			}	// For state page, we do not show the country input (we link to region, not country)
			print '<td>';
			$fieldname = 'country';
			print $form->select_country((!empty($obj->country_code) ? $obj->country_code : (!empty($obj->country) ? $obj->country : '')), $fieldname, '', 28, 'maxwidth150 maxwidthonsmartphone');
			print '</td>';
		} elseif ($value == 'country_id') {
			if (!in_array('country', $fieldlist)) {	// If there is already a field country, we don't show country_id (avoid duplicate)
				$country_id = (!empty($obj->{$value}) ? $obj->{$value} : 0);
				print '<td class="tdoverflowmax100">';
				print '<input type="hidden" name="'. $value .'" value="'.$country_id.'">';
				print '</td>';
			}
		} elseif ($value == 'region') {
			print '<td>';
			$formcompany->select_region($region_id, 'region');
			print '</td>';
		} elseif ($value == 'region_id') {
			$region_id = (!empty($obj->{$value}) ? $obj->{$value}:0);
			print '<td>';
			print '<input type="hidden" name="'. $value .'" value="'.$region_id.'">';
			print '</td>';
		} elseif ($value == 'lang') {
			print '<td>';
			print $formadmin->select_language($conf->global->MAIN_LANG_DEFAULT, 'lang');
			print '</td>';
		} elseif ($value == 'element') {
			// The type of the element (for contact types)
			print '<td>';
			print $form->selectarray('element', $elementList, (!empty($obj->{$value}) ? $obj->{$value}:''));
			print '</td>';
		} elseif ($value == 'source') {
			// The source of the element (for contact types)
			print '<td>';
			print $form->selectarray('source', $sourceList, (!empty($obj->{$value}) ? $obj->{$value}:''));
			print '</td>';
		} elseif (in_array($value, array('public', 'use_default'))) {
			// Fields 0/1 with a combo select Yes/No
			print '<td class="center">';
			print $form->selectyesno($value, (!empty($obj->{$value}) ? $obj->{$value}:''), 1);
			print '</td>';
		} elseif ($value == 'private') {
			// Fields 'no'/'yes' with a combo select Yes/No
			print '<td>';
			print $form->selectyesno("private", (!empty($obj->{$value}) ? $obj->{$value}:''));
			print '</td>';
		} elseif ($value == 'type' && $tabname == MAIN_DB_PREFIX."c_actioncomm") {
			$type = (!empty($obj->type) ? $obj->type : 'user'); // Check if type is different of 'user' (external module)
			print '<td>';
			print $type.'<input type="hidden" name="type" value="'.$type.'">';
			print '</td>';
		} elseif ($value == 'type' && $tabname == MAIN_DB_PREFIX.'c_paiement') {
			print '<td>';
			$select_list = array(0=>$langs->trans('PaymentTypeCustomer'), 1=>$langs->trans('PaymentTypeSupplier'), 2=>$langs->trans('PaymentTypeBoth'));
			print $form->selectarray($value, $select_list, (!empty($obj->{$value}) ? $obj->{$value}:'2'));
			print '</td>';
		} elseif ($value == 'recuperableonly' || $value == 'type_cdr' || $value == 'deductible' || $value == 'category_type') {
			if ($value == 'type_cdr') {
				print '<td class="center">';
			} else {
				print '<td>';
			}
			if ($value == 'type_cdr') {
				print $form->selectarray($value, array(0=>$langs->trans('None'), 1=>$langs->trans('AtEndOfMonth'), 2=>$langs->trans('CurrentNext')), (!empty($obj->{$value}) ? $obj->{$value}:''));
			} else {
				print $form->selectyesno($value, (!empty($obj->{$value}) ? $obj->{$value}:''), 1);
			}
			print '</td>';
		} elseif (in_array($value, array('nbjour', 'decalage', 'taux', 'localtax1', 'localtax2'))) {
			$class = "left";
			if (in_array($value, array('taux', 'localtax1', 'localtax2'))) {
				$class = "center"; // Fields aligned on right
			}
			print '<td class="'.$class.'">';
			print '<input type="text" class="flat" value="'.(isset($obj->{$value}) ? $obj->{$value} : '').'" size="3" name="'. $value .'">';
			print '</td>';
		} elseif (in_array($value, array('libelle_facture'))) {
			print '<td>';
			$transfound = 0;
			$transkey = '';
			// Special case for labels
			if ($tabname == MAIN_DB_PREFIX.'c_payment_term') {
				$langs->load("bills");
				$transkey = "PaymentCondition".strtoupper($obj->code);
				if ($langs->trans($transkey) != $transkey) {
					$transfound = 1;
					print $form->textwithpicto($langs->trans($transkey), $langs->trans("GoIntoTranslationMenuToChangeThis"));
				}
			}
			if (!$transfound) {
				print '<textarea cols="30" rows="'.ROWS_2.'" class="flat" name="'. $value .'">'.(!empty($obj->{$value}) ? $obj->{$value}:'').'</textarea>';
			} else {
				print '<input type="hidden" name="'. $value .'" value="'.$transkey.'">';
			}
			print '</td>';
		} elseif ($value == 'price' || preg_match('/^amount/i', $value)) {
			print '<td><input type="text" class="flat minwidth75" value="'.price((!empty($obj->{$value}) ? $obj->{$value}:'')).'" name="'. $value .'"></td>';
		} elseif ($value == 'code' && isset($obj->{$value})) {
			print '<td><input type="text" class="flat minwidth75 maxwidth100" value="'.(!empty($obj->{$value}) ? $obj->{$value}:'').'" name="'. $value .'"></td>';
		} elseif ($value == 'unit') {
			print '<td>';
			$units = array(
				'mm' => $langs->trans('SizeUnitmm'),
				'cm' => $langs->trans('SizeUnitcm'),
				'point' => $langs->trans('SizeUnitpoint'),
				'inch' => $langs->trans('SizeUnitinch')
			);
			print $form->selectarray('unit', $units, (!empty($obj->{$value}) ? $obj->{$value}:''), 0, 0, 0);
			print '</td>';
		} elseif ($value == 'localtax1_type' || $value == 'localtax2_type') {
			// Le type de taxe locale
			print '<td class="center">';
			print $form->selectarray($value, $localtax_typeList, (!empty($obj->{$value}) ? $obj->{$value}:''));
			print '</td>';
		} elseif ($value == 'accountancy_code' || $value == 'accountancy_code_sell' || $value == 'accountancy_code_buy') {
			print '<td>';
			if (!empty($conf->accounting->enabled)) {
				$fieldname = $value;
				$accountancy_account = (!empty($obj->$fieldname) ? $obj->$fieldname : 0);
				print $formaccounting->select_account($accountancy_account, '.'. $value, 1, '', 1, 1, 'maxwidth200 maxwidthonsmartphone');
			} else {
				$fieldname = $value;
				print '<input type="text" size="10" class="flat" value="'.(isset($obj->$fieldname) ? $obj->$fieldname : '').'" name="'. $value .'">';
			}
			print '</td>';
		} elseif ($value == 'fk_tva') {
			print '<td>';
			print $form->load_tva('fk_tva', $obj->taux, $mysoc, new Societe($db), 0, 0, '', false, -1);
			print '</td>';
		} elseif ($value == 'fk_c_exp_tax_cat') {
			print '<td>';
			print $form->selectExpenseCategories($obj->fk_c_exp_tax_cat);
			print '</td>';
		} elseif ($value == 'fk_range') {
			print '<td>';
			print $form->selectExpenseRanges($obj->fk_range);
			print '</td>';
		} elseif ($value == 'block_if_negative') {
			print '<td>';
			print $form->selectyesno("block_if_negative", (!empty($obj->{$value}) ? $obj->{$value}:''), 1);
			print '</td>';
		} else {
			$fieldValue = isset($obj->{$value}) ? $obj->{$value}: '';

			if ($value == 'sortorder') {
				$fieldlist[$field] = 'position';
			}

			$classtd = ''; $class = '';
			if ($fieldlist[$field] == 'code') {
				$class = 'maxwidth100';
			}
			if (in_array($fieldlist[$field], array('pos', 'position'))) {
				$classtd = 'right'; $class = 'maxwidth50 right';
			}
			if (in_array($fieldlist[$field], array('dayrule', 'day', 'month', 'year', 'use_default', 'affect', 'delay', 'public', 'sortorder', 'sens', 'category_type', 'fk_parent'))) {
				$class = 'maxwidth50 center';
			}
			if (in_array($fieldlist[$field], array('use_default', 'public', 'fk_parent'))) {
				$classtd = 'center';
			}
			if (in_array($fieldlist[$field], array('libelle', 'label', 'tracking'))) {
				$class = 'quatrevingtpercent';
			}
			// Fields that must be suggested as '0' instead of ''
			if ($fieldlist[$field] == 'fk_parent') {
				if (empty($fieldValue)) {
					$fieldValue = '0';
				}
			}

			// Labels Length
			$maxlength = '';
			if (in_array($fieldlist[$field], array('libelle', 'label'))) {
				switch ($tabname) {
					case MAIN_DB_PREFIX . 'c_accounting_category':
					case MAIN_DB_PREFIX . 'c_ecotaxe':
					case MAIN_DB_PREFIX . 'c_email_senderprofile':
					case MAIN_DB_PREFIX . 'c_forme_juridique':
					case MAIN_DB_PREFIX . 'c_holiday_types':
					case MAIN_DB_PREFIX . 'c_payment_term':
					case MAIN_DB_PREFIX . 'c_transport_mode':
						$maxlength = ' maxlength="255"';
						break;
					case MAIN_DB_PREFIX . 'c_email_templates':
						$maxlength = ' maxlength="180"';
						break;
					case MAIN_DB_PREFIX . 'c_socialnetworks':
						$maxlength = ' maxlength="150"';
						break;
					default:
						$maxlength = ' maxlength="128"';
				}
			}

			print '<td class="'.$classtd.'">';
			$transfound = 0;
			$transkey = '';
			if (in_array($fieldlist[$field], array('label', 'libelle'))) {		// For label
				// Special case for labels
				if ($tabname == MAIN_DB_PREFIX.'c_civility' && !empty($obj->code)) {
					$transkey = "Civility".strtoupper($obj->code);
				}
				if ($tabname == MAIN_DB_PREFIX.'c_payment_term' && !empty($obj->code)) {
					$langs->load("bills");
					$transkey = "PaymentConditionShort".strtoupper($obj->code);
				}
				if ($transkey && $langs->trans($transkey) != $transkey) {
					$transfound = 1;
					print $form->textwithpicto($langs->trans($transkey), $langs->trans("GoIntoTranslationMenuToChangeThis"));
				}
			}
			if (!$transfound) {
				print '<input type="text" class="flat'.($class ? ' '.$class : '').'"'.($maxlength ? ' '.$maxlength : '').' value="'.dol_escape_htmltag($fieldValue).'" name="'.$fieldlist[$field].'">';
			} else {
				print '<input type="hidden" name="'.$fieldlist[$field].'" value="'.$transkey.'">';
			}
			print '</td>';
		}
	}

	return $withentity;
}<|MERGE_RESOLUTION|>--- conflicted
+++ resolved
@@ -805,14 +805,6 @@
 			$ok = 0;
 			setEventMessages($langs->transnoentities('ErrorCodeCantContainZero'), null, 'errors');
 		}
-<<<<<<< HEAD
-=======
-		/*if (!is_numeric($_POST['code']))	// disabled, code may not be in numeric base
-		 {
-		 $ok = 0;
-		 $msg .= $langs->transnoentities('ErrorFieldFormat', $langs->transnoentities('Code')).'<br>';
-		 }*/
->>>>>>> f0161d19
 	}
 	if (GETPOSTISSET("country") && (GETPOST("country") == '0') && ($id != 2)) {
 		if (in_array($tablib[$id], array('DictionaryCompanyType', 'DictionaryHolidayTypes'))) {	// Field country is no mandatory for such dictionaries
