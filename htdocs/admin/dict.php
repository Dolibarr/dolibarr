--- conflicted
+++ resolved
@@ -585,13 +585,10 @@
 $i = 0;
 foreach ($tabcomplete as $key => $value) {
 	$i++;
-<<<<<<< HEAD
-=======
 	// When a dictionnary is commented
 	if (!isset($tabcond[$i])) {
 		continue;
 	}
->>>>>>> 1c32cd5b
 	$tabcomplete[$key]['id'] = $i;
 	$tabcomplete[$key]['cond'] = $tabcond[$i];
 	$tabcomplete[$key]['rowid'] = $tabrowid[$i];
@@ -614,11 +611,7 @@
 	$tmp1 = explode(',', empty($tabcomplete[$keytable]['sqlsort']) ? '' : $tabcomplete[$keytable]['sqlsort']);
 	$tmp2 = explode(' ', $tmp1[0]);
 	$sortfield = preg_replace('/^.*\./', '', $tmp2[0]);
-<<<<<<< HEAD
-	$sortorder = $tmp2[1];
-=======
 	$sortorder = (!empty($tmp2[1]) ? $tmp2[1] : '');
->>>>>>> 1c32cd5b
 	//var_dump($sortfield);var_dump($sortorder);
 }
 
@@ -1497,13 +1490,6 @@
 			}
 
 			if ($valuetoshow != '') {
-<<<<<<< HEAD
-				$tdsoffields .= '<th'.($class ? ' class="'.$class.'"' : '').'>';
-				if (!empty($tabhelp[$id][$value]) && preg_match('/^http(s*):/i', $tabhelp[$id][$value])) {
-					$tdsoffields .= '<a href="'.$tabhelp[$id][$value].'" target="_blank">'.$valuetoshow.' '.img_help(1, $valuetoshow).'</a>';
-				} elseif (!empty($tabhelp[$id][$value])) {
-					$tdsoffields .= $form->textwithpicto($valuetoshow, $tabhelp[$id][$value]);
-=======
 				$tooltiphelp = (isset($tabcomplete[$tabname[$id]]['help'][$value]) ? $tabcomplete[$tabname[$id]]['help'][$value] : '');
 
 				$tdsoffields .= '<th'.($class ? ' class="'.$class.'"' : '').'>';
@@ -1511,7 +1497,6 @@
 					$tdsoffields .= '<a href="'.$tooltiphelp.'" target="_blank">'.$valuetoshow.' '.img_help(1, $valuetoshow).'</a>';
 				} elseif ($tooltiphelp) {
 					$tdsoffields .= $form->textwithpicto($valuetoshow, $tooltiphelp);
->>>>>>> 1c32cd5b
 				} else {
 					$tdsoffields .= $valuetoshow;
 				}
