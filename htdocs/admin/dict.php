--- conflicted
+++ resolved
@@ -172,13 +172,8 @@
 $tabsql[8] = "SELECT t.id	 as rowid, t.code as code, t.libelle, t.fk_country as country_id, c.code as country_code, c.label as country, t.position, t.active FROM ".MAIN_DB_PREFIX."c_typent as t LEFT JOIN ".MAIN_DB_PREFIX."c_country as c ON t.fk_country=c.rowid";
 $tabsql[9] = "SELECT c.code_iso as code, c.label, c.unicode, c.active FROM ".MAIN_DB_PREFIX."c_currencies AS c";
 $tabsql[10]= "SELECT t.rowid, t.code, t.taux, t.localtax1_type, t.localtax1, t.localtax2_type, t.localtax2, c.label as country, c.code as country_code, t.fk_pays as country_id, t.recuperableonly, t.note, t.active, t.accountancy_code_sell, t.accountancy_code_buy FROM ".MAIN_DB_PREFIX."c_tva as t, ".MAIN_DB_PREFIX."c_country as c WHERE t.fk_pays=c.rowid";
-<<<<<<< HEAD
 $tabsql[11]= "SELECT t.rowid as rowid, t.element, t.source, t.code, t.libelle, t.position, t.active FROM ".MAIN_DB_PREFIX."c_type_contact AS t";
-$tabsql[12]= "SELECT c.rowid as rowid, c.code, c.libelle, c.libelle_facture, c.nbjour, c.fdm, c.decalage, c.active, c.sortorder FROM ".MAIN_DB_PREFIX.'c_payment_term AS c';
-=======
-$tabsql[11]= "SELECT t.rowid as rowid, element, source, code, libelle, active FROM ".MAIN_DB_PREFIX."c_type_contact AS t";
 $tabsql[12]= "SELECT c.rowid as rowid, c.code, c.libelle, c.libelle_facture, c.nbjour, c.type_cdr, c.decalage, c.active, c.sortorder FROM ".MAIN_DB_PREFIX.'c_payment_term AS c';
->>>>>>> 1c98979c
 $tabsql[13]= "SELECT c.id    as rowid, c.code, c.libelle, c.type, c.active, c.accountancy_code FROM ".MAIN_DB_PREFIX."c_paiement AS c";
 $tabsql[14]= "SELECT e.rowid as rowid, e.code as code, e.libelle, e.price, e.organization, e.fk_pays as country_id, c.code as country_code, c.label as country, e.active FROM ".MAIN_DB_PREFIX."c_ecotaxe AS e, ".MAIN_DB_PREFIX."c_country as c WHERE e.fk_pays=c.rowid and c.active=1";
 $tabsql[15]= "SELECT rowid   as rowid, code, label as libelle, width, height, unit, active FROM ".MAIN_DB_PREFIX."c_paper_format";
@@ -251,13 +246,8 @@
 $tabfield[8] = "code,libelle,country_id,country".(! empty($conf->global->SOCIETE_SORT_ON_TYPEENT)?',position':'');
 $tabfield[9] = "code,label,unicode";
 $tabfield[10]= "country_id,country,code,taux,recuperableonly,localtax1_type,localtax1,localtax2_type,localtax2,accountancy_code_sell,accountancy_code_buy,note";
-<<<<<<< HEAD
 $tabfield[11]= "element,source,code,libelle,position";
-$tabfield[12]= "code,libelle,libelle_facture,nbjour,fdm,decalage,sortorder";
-=======
-$tabfield[11]= "element,source,code,libelle";
 $tabfield[12]= "code,libelle,libelle_facture,nbjour,type_cdr,decalage,sortorder";
->>>>>>> 1c98979c
 $tabfield[13]= "code,libelle,type,accountancy_code";
 $tabfield[14]= "code,libelle,price,organization,country_id,country";
 $tabfield[15]= "code,libelle,width,height,unit";
@@ -293,13 +283,8 @@
 $tabfieldvalue[8] = "code,libelle,country".(! empty($conf->global->SOCIETE_SORT_ON_TYPEENT)?',position':'');
 $tabfieldvalue[9] = "code,label,unicode";
 $tabfieldvalue[10]= "country,code,taux,recuperableonly,localtax1_type,localtax1,localtax2_type,localtax2,accountancy_code_sell,accountancy_code_buy,note";
-<<<<<<< HEAD
 $tabfieldvalue[11]= "element,source,code,libelle,position";
-$tabfieldvalue[12]= "code,libelle,libelle_facture,nbjour,fdm,decalage,sortorder";
-=======
-$tabfieldvalue[11]= "element,source,code,libelle";
 $tabfieldvalue[12]= "code,libelle,libelle_facture,nbjour,type_cdr,decalage,sortorder";
->>>>>>> 1c98979c
 $tabfieldvalue[13]= "code,libelle,type,accountancy_code";
 $tabfieldvalue[14]= "code,libelle,price,organization,country";
 $tabfieldvalue[15]= "code,libelle,width,height,unit";
@@ -335,13 +320,8 @@
 $tabfieldinsert[8] = "code,libelle,fk_country".(! empty($conf->global->SOCIETE_SORT_ON_TYPEENT)?',position':'');
 $tabfieldinsert[9] = "code_iso,label,unicode";
 $tabfieldinsert[10]= "fk_pays,code,taux,recuperableonly,localtax1_type,localtax1,localtax2_type,localtax2,accountancy_code_sell,accountancy_code_buy,note";
-<<<<<<< HEAD
 $tabfieldinsert[11]= "element,source,code,libelle,position";
-$tabfieldinsert[12]= "code,libelle,libelle_facture,nbjour,fdm,decalage,sortorder";
-=======
-$tabfieldinsert[11]= "element,source,code,libelle";
 $tabfieldinsert[12]= "code,libelle,libelle_facture,nbjour,type_cdr,decalage,sortorder";
->>>>>>> 1c98979c
 $tabfieldinsert[13]= "code,libelle,type,accountancy_code";
 $tabfieldinsert[14]= "code,libelle,price,organization,fk_pays";
 $tabfieldinsert[15]= "code,label,width,height,unit";
@@ -1037,7 +1017,7 @@
             }
             if ($fieldlist[$field]=='recuperableonly') { $valuetoshow=$langs->trans("NPR"); $align="center"; }
             if ($fieldlist[$field]=='nbjour')          { $valuetoshow=$langs->trans("NbOfDays"); }
-            if ($fieldlist[$field]=='type_cdr')             { $valuetoshow=$langs->trans("Type"); }
+            if ($fieldlist[$field]=='type_cdr')             { $valuetoshow=$langs->trans("AtEndOfMonth"); }
             if ($fieldlist[$field]=='decalage')        { $valuetoshow=$langs->trans("Offset"); }
             if ($fieldlist[$field]=='width')           { $valuetoshow=$langs->trans("Width"); }
             if ($fieldlist[$field]=='height')          { $valuetoshow=$langs->trans("Height"); }
@@ -1213,7 +1193,7 @@
             if ($fieldlist[$field]=='country')         { $valuetoshow=$langs->trans("Country"); }
             if ($fieldlist[$field]=='recuperableonly') { $valuetoshow=$langs->trans("NPR"); $align="center"; }
             if ($fieldlist[$field]=='nbjour')          { $valuetoshow=$langs->trans("NbOfDays"); }
-            if ($fieldlist[$field]=='fdm')             { $valuetoshow=$langs->trans("AtEndOfMonth"); }
+            if ($fieldlist[$field]=='type_cdr')             { $valuetoshow=$langs->trans("AtEndOfMonth"); }
             if ($fieldlist[$field]=='decalage')        { $valuetoshow=$langs->trans("Offset"); }
             if ($fieldlist[$field]=='width')           { $valuetoshow=$langs->trans("Width"); }
             if ($fieldlist[$field]=='height')          { $valuetoshow=$langs->trans("Height"); }
@@ -1264,33 +1244,7 @@
                     print $form->select_country($search_country_id, 'search_country_id', '', 28, 'maxwidth200 maxwidthonsmartphone');
                     print '</td>';
                 }
-<<<<<<< HEAD
                 else
-=======
-                if ($fieldlist[$field]=='libelle_facture') { $valuetoshow=$langs->trans("LabelOnDocuments")."*"; }
-                if ($fieldlist[$field]=='country')         { $valuetoshow=$langs->trans("Country"); }
-                if ($fieldlist[$field]=='recuperableonly') { $valuetoshow=$langs->trans("NPR"); $align="center"; }
-                if ($fieldlist[$field]=='nbjour')          { $valuetoshow=$langs->trans("NbOfDays"); }
-                if ($fieldlist[$field]=='type_cdr')             { $valuetoshow=$langs->trans("Type"); }
-                if ($fieldlist[$field]=='decalage')        { $valuetoshow=$langs->trans("Offset"); }
-                if ($fieldlist[$field]=='width')           { $valuetoshow=$langs->trans("Width"); }
-                if ($fieldlist[$field]=='height')          { $valuetoshow=$langs->trans("Height"); }
-                if ($fieldlist[$field]=='unit')            { $valuetoshow=$langs->trans("MeasuringUnit"); }
-                if ($fieldlist[$field]=='region_id' || $fieldlist[$field]=='country_id') { $showfield=0; }
-                if ($fieldlist[$field]=='accountancy_code'){ $valuetoshow=$langs->trans("AccountancyCode"); }
-                if ($fieldlist[$field]=='accountancy_code_sell'){ $valuetoshow=$langs->trans("AccountancyCodeSell"); $sortable=0; }
-                if ($fieldlist[$field]=='accountancy_code_buy'){ $valuetoshow=$langs->trans("AccountancyCodeBuy"); $sortable=0; }
-				if ($fieldlist[$field]=='fk_pcg_version')  { $valuetoshow=$langs->trans("Pcg_version"); }
-                if ($fieldlist[$field]=='account_parent')  { $valuetoshow=$langs->trans("Accountsparent"); }
-                if ($fieldlist[$field]=='pcg_type')        { $valuetoshow=$langs->trans("Pcg_type"); }
-                if ($fieldlist[$field]=='pcg_subtype')     { $valuetoshow=$langs->trans("Pcg_subtype"); }
-                if ($fieldlist[$field]=='sortorder')       { $valuetoshow=$langs->trans("SortOrder"); }
-	            if ($fieldlist[$field]=='short_label')     { $valuetoshow=$langs->trans("ShortLabel"); }
-            	if ($fieldlist[$field]=='type_template')   { $valuetoshow=$langs->trans("TypeOfTemplate"); }
-
-                // Affiche nom du champ
-                if ($showfield)
->>>>>>> 1c98979c
                 {
                     print '<td></td>';
                 }
@@ -1373,16 +1327,10 @@
                                     $valuetoshow=($key != "Country".strtoupper($obj->country_code)?$obj->country_code." - ".$key:$obj->country);
                                 }
                             }
-<<<<<<< HEAD
-                            else if ($fieldlist[$field]=='recuperableonly' || $fieldlist[$field]=='fdm' || $fieldlist[$field] == 'deductible' || $fieldlist[$field] == 'category_type') {
-                                $valuetoshow=yn($valuetoshow);
-=======
-                            else if ($fieldlist[$field]=='recuperableonly' || $fieldlist[$field]=='type_cdr' || $fieldlist[$field] == 'deductible') {
-                                //$valuetoshow=yn($valuetoshow);
-								if(empty($valuetoshow)) $valuetoshow = $langs->trans('None');
-								elseif($valuetoshow == 1) $valuetoshow = $langs->trans('AtEndOfMonth');
-								elseif($valuetoshow == 2) $valuetoshow = $langs->trans('CurrentNext');
->>>>>>> 1c98979c
+                            else if ($fieldlist[$field]=='recuperableonly' || $fieldlist[$field]=='type_cdr' || $fieldlist[$field] == 'deductible' || $fieldlist[$field] == 'category_type') {
+				if(empty($valuetoshow)) $valuetoshow = $langs->trans('None');
+				elseif($valuetoshow == 1) $valuetoshow = $langs->trans('AtEndOfMonth');
+				elseif($valuetoshow == 2) $valuetoshow = $langs->trans('CurrentNext');
                                 $align="center";
                             }
                             else if ($fieldlist[$field]=='price' || preg_match('/^amount/i',$fieldlist[$field])) {
@@ -1740,11 +1688,7 @@
 			print 'user<input type="hidden" name="type" value="user">';
 			print '</td>';
 		}
-<<<<<<< HEAD
-		elseif ($fieldlist[$field] == 'recuperableonly' || $fieldlist[$field] == 'fdm' || $fieldlist[$field] == 'deductible' || $fieldlist[$field] == 'category_type') {
-=======
-		elseif ($fieldlist[$field] == 'recuperableonly' || $fieldlist[$field] == 'type_cdr' || $fieldlist[$field] == 'deductible') {
->>>>>>> 1c98979c
+		elseif ($fieldlist[$field] == 'recuperableonly' || $fieldlist[$field] == 'type_cdr' || $fieldlist[$field] == 'deductible' || $fieldlist[$field] == 'category_type') {
 			print '<td>';
 			if($fieldlist[$field] == 'type_cdr') {
 				print $form->selectarray($fieldlist[$field], array(0=>$langs->trans('None'), 1=>$langs->trans('AtEndOfMonth'), 2=>$langs->trans('CurrentNext')), (! empty($obj->{$fieldlist[$field]})?$obj->{$fieldlist[$field]}:''));
