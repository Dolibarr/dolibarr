<?php
/* Copyright (C) 2004		Rodolphe Quiedeville	<rodolphe@quiedeville.org>
 * Copyright (C) 2004-2018	Laurent Destailleur		<eldy@users.sourceforge.net>
 * Copyright (C) 2004		Benoit Mortier			<benoit.mortier@opensides.be>
 * Copyright (C) 2005-2017	Regis Houssin			<regis.houssin@inodbox.com>
 * Copyright (C) 2010-2022	Juanjo Menent			<jmenent@2byte.es>
 * Copyright (C) 2011-2021	Philippe Grand			<philippe.grand@atoo-net.com>
 * Copyright (C) 2011		Remy Younes				<ryounes@gmail.com>
 * Copyright (C) 2012-2015	Marcos García			<marcosgdf@gmail.com>
 * Copyright (C) 2012		Christophe Battarel		<christophe.battarel@ltairis.fr>
 * Copyright (C) 2011-2022	Alexandre Spangaro		<aspangaro@open-dsi.fr>
 * Copyright (C) 2015		Ferran Marcet			<fmarcet@2byte.es>
 * Copyright (C) 2016		Raphaël Doursenaud		<rdoursenaud@gpcsolutions.fr>
 * Copyright (C) 2019-2020  Frédéric France         <frederic.france@netlogic.fr>
 * Copyright (C) 2020-2022  Open-Dsi                <support@open-dsi.fr>
 *
 * This program is free software; you can redistribute it and/or modify
 * it under the terms of the GNU General Public License as published by
 * the Free Software Foundation; either version 3 of the License, or
 * (at your option) any later version.
 *
 * This program is distributed in the hope that it will be useful,
 * but WITHOUT ANY WARRANTY; without even the implied warranty of
 * MERCHANTABILITY or FITNESS FOR A PARTICULAR PURPOSE.  See the
 * GNU General Public License for more details.
 *
 * You should have received a copy of the GNU General Public License
 * along with this program. If not, see <https://www.gnu.org/licenses/>.
 */

/**
 *	    \file       htdocs/admin/dict.php
 *		\ingroup    setup
 *		\brief      Page to administer data tables
 */

require '../main.inc.php';
require_once DOL_DOCUMENT_ROOT.'/core/class/html.formadmin.class.php';
require_once DOL_DOCUMENT_ROOT.'/core/class/html.formcompany.class.php';
require_once DOL_DOCUMENT_ROOT.'/core/lib/admin.lib.php';
require_once DOL_DOCUMENT_ROOT.'/core/lib/functions2.lib.php';
require_once DOL_DOCUMENT_ROOT.'/core/class/doleditor.class.php';
require_once DOL_DOCUMENT_ROOT.'/core/lib/accounting.lib.php';
require_once DOL_DOCUMENT_ROOT.'/core/class/html.formaccounting.class.php';

// Load translation files required by the page
$langs->loadLangs(array("errors", "admin", "main", "companies", "resource", "holiday", "accountancy", "hrm", "orders", "contracts", "projects", "propal", "bills", "interventions", "ticket"));

$action = GETPOST('action', 'alpha') ?GETPOST('action', 'alpha') : 'view';
$confirm = GETPOST('confirm', 'alpha');
$id = GETPOST('id', 'int');
$rowid = GETPOST('rowid', 'alpha');
$entity = GETPOST('entity', 'int');
$code = GETPOST('code', 'alpha');

$allowed = $user->admin;
if ($id == 7 && !empty($user->rights->accounting->chartofaccount)) {
	$allowed = 1; // Tax page allowed to manager of chart account
}
if ($id == 10 && !empty($user->rights->accounting->chartofaccount)) {
	$allowed = 1; // Vat page allowed to manager of chart account
}
if ($id == 17 && !empty($user->rights->accounting->chartofaccount)) {
	$allowed = 1; // Dictionary with type of expense report and accounting account allowed to manager of chart account
}
if (!$allowed) {
	accessforbidden();
}

$acts = array(); $actl = array();
$acts[0] = "activate";
$acts[1] = "disable";
$actl[0] = img_picto($langs->trans("Disabled"), 'switch_off', 'class="size15x"');
$actl[1] = img_picto($langs->trans("Activated"), 'switch_on', 'class="size15x"');

$listoffset = GETPOST('listoffset');
$listlimit = GETPOST('listlimit') > 0 ?GETPOST('listlimit') : 1000; // To avoid too long dictionaries
$active = 1;

$sortfield = GETPOST('sortfield', 'aZ09comma');
$sortorder = GETPOST('sortorder', 'aZ09comma');
$page = GETPOSTISSET('pageplusone') ? (GETPOST('pageplusone') - 1) : GETPOST("page", 'int');
if (empty($page) || $page == -1) {
	$page = 0;
}     // If $page is not defined, or '' or -1
$offset = $listlimit * $page;
$pageprev = $page - 1;
$pagenext = $page + 1;

$search_country_id = GETPOST('search_country_id', 'int');
if (!GETPOSTISSET('search_country_id') && $search_country_id == '' && ($id == 2 || $id == 3 || $id == 10)) {	// Not a so good idea to force on current country for all dictionaries. Some tables have entries that are for all countries, we must be able to see them, so this is done for dedicated dictionaries only.
	$search_country_id = $mysoc->country_id;
}
$search_code = GETPOST('search_code', 'alpha');

// Initialize technical object to manage hooks of page. Note that conf->hooks_modules contains array of hook context
$hookmanager->initHooks(array('admin', 'dictionaryadmin'));

// This page is a generic page to edit dictionaries
// Put here declaration of dictionaries properties

// Sort order to show dictionary (0 is space). All other dictionaries (added by modules) will be at end of this.
$taborder = array(9, 15, 30, 0, 4, 3, 2, 0, 1, 8, 19, 16, 39, 27, 40, 38, 0, 5, 11, 0, 6, 24, 0, 29, 0, 33, 34, 32, 28, 17, 35, 36, 0, 10, 23, 12, 13, 7, 0, 14, 0, 22, 20, 18, 21, 41, 0, 37, 42, 0, 43, 0, 25, 0, 44, 0);

// Name of SQL tables of dictionaries
$tabname = array();
$tabname[1] = MAIN_DB_PREFIX."c_forme_juridique";
$tabname[2] = MAIN_DB_PREFIX."c_departements";
$tabname[3] = MAIN_DB_PREFIX."c_regions";
$tabname[4] = MAIN_DB_PREFIX."c_country";
$tabname[5] = MAIN_DB_PREFIX."c_civility";
$tabname[6] = MAIN_DB_PREFIX."c_actioncomm";
$tabname[7] = MAIN_DB_PREFIX."c_chargesociales";
$tabname[8] = MAIN_DB_PREFIX."c_typent";
$tabname[9] = MAIN_DB_PREFIX."c_currencies";
$tabname[10] = MAIN_DB_PREFIX."c_tva";
$tabname[11] = MAIN_DB_PREFIX."c_type_contact";
$tabname[12] = MAIN_DB_PREFIX."c_payment_term";
$tabname[13] = MAIN_DB_PREFIX."c_paiement";
$tabname[14] = MAIN_DB_PREFIX."c_ecotaxe";
$tabname[15] = MAIN_DB_PREFIX."c_paper_format";
$tabname[16] = MAIN_DB_PREFIX."c_prospectlevel";
$tabname[17] = MAIN_DB_PREFIX."c_type_fees";
$tabname[18] = MAIN_DB_PREFIX."c_shipment_mode";
$tabname[19] = MAIN_DB_PREFIX."c_effectif";
$tabname[20] = MAIN_DB_PREFIX."c_input_method";
$tabname[21] = MAIN_DB_PREFIX."c_availability";
$tabname[22] = MAIN_DB_PREFIX."c_input_reason";
$tabname[23] = MAIN_DB_PREFIX."c_revenuestamp";
$tabname[24] = MAIN_DB_PREFIX."c_type_resource";
$tabname[25] = MAIN_DB_PREFIX."c_type_container";
//$tabname[26]= MAIN_DB_PREFIX."c_units";
$tabname[27] = MAIN_DB_PREFIX."c_stcomm";
$tabname[28] = MAIN_DB_PREFIX."c_holiday_types";
$tabname[29] = MAIN_DB_PREFIX."c_lead_status";
$tabname[30] = MAIN_DB_PREFIX."c_format_cards";
//$tabname[31]= MAIN_DB_PREFIX."accounting_system";
$tabname[32] = MAIN_DB_PREFIX."c_hrm_public_holiday";
$tabname[33] = MAIN_DB_PREFIX."c_hrm_department";
$tabname[34] = MAIN_DB_PREFIX."c_hrm_function";
$tabname[35] = MAIN_DB_PREFIX."c_exp_tax_cat";
$tabname[36] = MAIN_DB_PREFIX."c_exp_tax_range";
$tabname[37] = MAIN_DB_PREFIX."c_units";
$tabname[38] = MAIN_DB_PREFIX."c_socialnetworks";
$tabname[39] = MAIN_DB_PREFIX."c_prospectcontactlevel";
$tabname[40] = MAIN_DB_PREFIX."c_stcommcontact";
$tabname[41] = MAIN_DB_PREFIX."c_transport_mode";
$tabname[42] = MAIN_DB_PREFIX."c_product_nature";
$tabname[43] = MAIN_DB_PREFIX."c_productbatch_qcstatus";
$tabname[44] = MAIN_DB_PREFIX."c_asset_disposal_type";

// Dictionary labels
$tablib = array();
$tablib[1] = "DictionaryCompanyJuridicalType";
$tablib[2] = "DictionaryCanton";
$tablib[3] = "DictionaryRegion";
$tablib[4] = "DictionaryCountry";
$tablib[5] = "DictionaryCivility";
$tablib[6] = "DictionaryActions";
$tablib[7] = "DictionarySocialContributions";
$tablib[8] = "DictionaryCompanyType";
$tablib[9] = "DictionaryCurrency";
$tablib[10] = "DictionaryVAT";
$tablib[11] = "DictionaryTypeContact";
$tablib[12] = "DictionaryPaymentConditions";
$tablib[13] = "DictionaryPaymentModes";
$tablib[14] = "DictionaryEcotaxe";
$tablib[15] = "DictionaryPaperFormat";
$tablib[16] = "DictionaryProspectLevel";
$tablib[17] = "DictionaryFees";
$tablib[18] = "DictionarySendingMethods";
$tablib[19] = "DictionaryStaff";
$tablib[20] = "DictionaryOrderMethods";
$tablib[21] = "DictionaryAvailability";
$tablib[22] = "DictionarySource";
$tablib[23] = "DictionaryRevenueStamp";
$tablib[24] = "DictionaryResourceType";
$tablib[25] = "DictionaryTypeOfContainer";
//$tablib[26]= "DictionaryUnits";
$tablib[27] = "DictionaryProspectStatus";
$tablib[28] = "DictionaryHolidayTypes";
$tablib[29] = "DictionaryOpportunityStatus";
$tablib[30] = "DictionaryFormatCards";
//$tablib[31]= "DictionaryAccountancysystem";
$tablib[32] = "DictionaryPublicHolidays";
$tablib[33] = "DictionaryDepartment";
$tablib[34] = "DictionaryFunction";
$tablib[35] = "DictionaryExpenseTaxCat";
$tablib[36] = "DictionaryExpenseTaxRange";
$tablib[37] = "DictionaryMeasuringUnits";
$tablib[38] = "DictionarySocialNetworks";
$tablib[39] = "DictionaryProspectContactLevel";
$tablib[40] = "DictionaryProspectContactStatus";
$tablib[41] = "DictionaryTransportMode";
$tablib[42] = "DictionaryProductNature";
$tablib[43] = "DictionaryBatchStatus";
$tablib[44] = "DictionaryAssetDisposalType";

// Requests to extract data
$tabsql = array();
$tabsql[1] = "SELECT f.rowid as rowid, f.code, f.libelle, c.code as country_code, c.label as country, f.active FROM ".MAIN_DB_PREFIX."c_forme_juridique as f, ".MAIN_DB_PREFIX."c_country as c WHERE f.fk_pays=c.rowid";
$tabsql[2] = "SELECT d.rowid as rowid, d.code_departement as code, d.nom as libelle, d.fk_region as region_id, r.nom as region, c.code as country_code, c.label as country, d.active FROM ".MAIN_DB_PREFIX."c_departements as d, ".MAIN_DB_PREFIX."c_regions as r, ".MAIN_DB_PREFIX."c_country as c WHERE d.fk_region=r.code_region and r.fk_pays=c.rowid and r.active=1 and c.active=1";
$tabsql[3] = "SELECT r.rowid as rowid, r.code_region as state_code, r.nom as libelle, r.fk_pays as country_id, c.code as country_code, c.label as country, r.active FROM ".MAIN_DB_PREFIX."c_regions as r, ".MAIN_DB_PREFIX."c_country as c WHERE r.fk_pays=c.rowid and c.active=1";
$tabsql[4] = "SELECT c.rowid as rowid, c.code, c.label, c.active, c.favorite, c.eec FROM ".MAIN_DB_PREFIX."c_country AS c";
$tabsql[5] = "SELECT c.rowid as rowid, c.code as code, c.label, c.active FROM ".MAIN_DB_PREFIX."c_civility AS c";
$tabsql[6] = "SELECT a.id    as rowid, a.code as code, a.libelle AS libelle, a.type, a.active, a.module, a.color, a.position FROM ".MAIN_DB_PREFIX."c_actioncomm AS a";
$tabsql[7] = "SELECT a.id    as rowid, a.code as code, a.libelle AS libelle, a.accountancy_code as accountancy_code, c.code as country_code, c.label as country, a.fk_pays as country_id, a.active FROM ".MAIN_DB_PREFIX."c_chargesociales AS a, ".MAIN_DB_PREFIX."c_country as c WHERE a.fk_pays=c.rowid and c.active=1";
$tabsql[8] = "SELECT t.id	 as rowid, t.code as code, t.libelle, t.fk_country as country_id, c.code as country_code, c.label as country, t.position, t.active FROM ".MAIN_DB_PREFIX."c_typent as t LEFT JOIN ".MAIN_DB_PREFIX."c_country as c ON t.fk_country=c.rowid";
$tabsql[9] = "SELECT c.code_iso as code, c.label, c.unicode, c.active FROM ".MAIN_DB_PREFIX."c_currencies AS c";
$tabsql[10] = "SELECT t.rowid, t.code, t.taux, t.localtax1_type, t.localtax1, t.localtax2_type, t.localtax2, c.label as country, c.code as country_code, t.fk_pays as country_id, t.recuperableonly, t.note, t.active, t.accountancy_code_sell, t.accountancy_code_buy FROM ".MAIN_DB_PREFIX."c_tva as t, ".MAIN_DB_PREFIX."c_country as c WHERE t.fk_pays=c.rowid";
$tabsql[11] = "SELECT t.rowid as rowid, t.element, t.source, t.code, t.libelle, t.position, t.active FROM ".MAIN_DB_PREFIX."c_type_contact AS t";
$tabsql[12] = "SELECT c.rowid as rowid, c.code, c.libelle, c.libelle_facture, c.deposit_percent, c.nbjour, c.type_cdr, c.decalage, c.active, c.sortorder, c.entity FROM ".MAIN_DB_PREFIX."c_payment_term AS c WHERE c.entity = ".getEntity($tabname[12]);
$tabsql[13] = "SELECT c.id    as rowid, c.code, c.libelle, c.type, c.active, c.entity FROM ".MAIN_DB_PREFIX."c_paiement AS c WHERE c.entity = ".getEntity($tabname[13]);
$tabsql[14] = "SELECT e.rowid as rowid, e.code as code, e.label, e.price, e.organization, e.fk_pays as country_id, c.code as country_code, c.label as country, e.active FROM ".MAIN_DB_PREFIX."c_ecotaxe AS e, ".MAIN_DB_PREFIX."c_country as c WHERE e.fk_pays=c.rowid and c.active=1";
$tabsql[15] = "SELECT rowid   as rowid, code, label as libelle, width, height, unit, active FROM ".MAIN_DB_PREFIX."c_paper_format";
$tabsql[16] = "SELECT code, label as libelle, sortorder, active FROM ".MAIN_DB_PREFIX."c_prospectlevel";
$tabsql[17] = "SELECT id      as rowid, code, label, accountancy_code, active FROM ".MAIN_DB_PREFIX."c_type_fees";
$tabsql[18] = "SELECT rowid   as rowid, code, libelle, tracking, active FROM ".MAIN_DB_PREFIX."c_shipment_mode";
$tabsql[19] = "SELECT id      as rowid, code, libelle, active FROM ".MAIN_DB_PREFIX."c_effectif";
$tabsql[20] = "SELECT rowid   as rowid, code, libelle, active FROM ".MAIN_DB_PREFIX."c_input_method";
$tabsql[21] = "SELECT c.rowid as rowid, c.code, c.label, c.type_duration, c.qty, c.active, c.position FROM ".MAIN_DB_PREFIX."c_availability AS c";
$tabsql[22] = "SELECT rowid   as rowid, code, label, active FROM ".MAIN_DB_PREFIX."c_input_reason";
$tabsql[23] = "SELECT t.rowid as rowid, t.taux, t.revenuestamp_type, c.label as country, c.code as country_code, t.fk_pays as country_id, t.note, t.active, t.accountancy_code_sell, t.accountancy_code_buy FROM ".MAIN_DB_PREFIX."c_revenuestamp as t, ".MAIN_DB_PREFIX."c_country as c WHERE t.fk_pays=c.rowid";
$tabsql[24] = "SELECT rowid   as rowid, code, label, active FROM ".MAIN_DB_PREFIX."c_type_resource";
$tabsql[25] = "SELECT rowid   as rowid, code, label, active, module FROM ".MAIN_DB_PREFIX."c_type_container as t WHERE t.entity = ".getEntity($tabname[25]);
//$tabsql[26]= "SELECT rowid   as rowid, code, label, short_label, active FROM ".MAIN_DB_PREFIX."c_units";
$tabsql[27] = "SELECT id      as rowid, code, libelle, picto, active FROM ".MAIN_DB_PREFIX."c_stcomm";
$tabsql[28] = "SELECT h.rowid as rowid, h.code, h.label, h.affect, h.delay, h.newbymonth, h.fk_country as country_id, c.code as country_code, c.label as country, h.block_if_negative, h.active FROM ".MAIN_DB_PREFIX."c_holiday_types as h LEFT JOIN ".MAIN_DB_PREFIX."c_country as c ON h.fk_country=c.rowid";
$tabsql[29] = "SELECT rowid   as rowid, code, label, percent, position, active FROM ".MAIN_DB_PREFIX."c_lead_status";
$tabsql[30] = "SELECT rowid, code, name, paper_size, orientation, metric, leftmargin, topmargin, nx, ny, spacex, spacey, width, height, font_size, custom_x, custom_y, active FROM ".MAIN_DB_PREFIX."c_format_cards";
//$tabsql[31]= "SELECT s.rowid as rowid, pcg_version, s.label, s.active FROM ".MAIN_DB_PREFIX."accounting_system as s";
$tabsql[32] = "SELECT a.id    as rowid, a.entity, a.code, a.fk_country as country_id, c.code as country_code, c.label as country, a.dayrule, a.day, a.month, a.year, a.active FROM ".MAIN_DB_PREFIX."c_hrm_public_holiday as a LEFT JOIN ".MAIN_DB_PREFIX."c_country as c ON a.fk_country=c.rowid AND c.active=1";
$tabsql[33] = "SELECT rowid, pos, code, label, active FROM ".MAIN_DB_PREFIX."c_hrm_department";
$tabsql[34] = "SELECT rowid, pos, code, label, c_level, active FROM ".MAIN_DB_PREFIX."c_hrm_function";
$tabsql[35] = "SELECT c.rowid, c.label, c.active, c.entity FROM ".MAIN_DB_PREFIX."c_exp_tax_cat c";
$tabsql[36] = "SELECT r.rowid, r.fk_c_exp_tax_cat, r.range_ik, r.active, r.entity FROM ".MAIN_DB_PREFIX."c_exp_tax_range r";
$tabsql[37] = "SELECT r.rowid, r.code, r.sortorder, r.label, r.short_label, r.unit_type, r.scale, r.active FROM ".MAIN_DB_PREFIX."c_units r";
$tabsql[38] = "SELECT s.rowid, s.entity, s.code, s.label, s.url, s.icon, s.active FROM ".MAIN_DB_PREFIX."c_socialnetworks as s WHERE s.entity = ".getEntity($tabname[38]);
$tabsql[39] = "SELECT code, label as libelle, sortorder, active FROM ".MAIN_DB_PREFIX."c_prospectcontactlevel";
$tabsql[40] = "SELECT id      as rowid, code, libelle, picto, active FROM ".MAIN_DB_PREFIX."c_stcommcontact";
$tabsql[41] = "SELECT rowid as rowid, code, label, active FROM ".MAIN_DB_PREFIX."c_transport_mode";
$tabsql[42] = "SELECT rowid as rowid, code, label, active FROM ".MAIN_DB_PREFIX."c_product_nature";
$tabsql[43] = "SELECT rowid, code, label, active FROM ".MAIN_DB_PREFIX."c_productbatch_qcstatus";
$tabsql[44] = "SELECT rowid, code, label, active FROM ".MAIN_DB_PREFIX."c_asset_disposal_type";

// Criteria to sort dictionaries
$tabsqlsort = array();
$tabsqlsort[1] = "country ASC, code ASC";
$tabsqlsort[2] = "country ASC, code ASC";
$tabsqlsort[3] = "country ASC, code ASC";
$tabsqlsort[4] = "code ASC";
$tabsqlsort[5] = "label ASC";
$tabsqlsort[6] = "a.type ASC, a.module ASC, a.position ASC, a.code ASC";
$tabsqlsort[7] = "c.label ASC, a.code ASC, a.libelle ASC";
$tabsqlsort[8] = "country DESC,".(!empty($conf->global->SOCIETE_SORT_ON_TYPEENT) ? ' t.position ASC,' : '')." libelle ASC";
$tabsqlsort[9] = "label ASC";
$tabsqlsort[10] = "country ASC, code ASC, taux ASC, recuperableonly ASC, localtax1 ASC, localtax2 ASC";
$tabsqlsort[11] = "t.element ASC, t.source ASC, t.position ASC, t.code ASC";
$tabsqlsort[12] = "sortorder ASC, code ASC";
$tabsqlsort[13] = "code ASC";
$tabsqlsort[14] = "country ASC, e.organization ASC, code ASC";
$tabsqlsort[15] = "rowid ASC";
$tabsqlsort[16] = "sortorder ASC";
$tabsqlsort[17] = "code ASC";
$tabsqlsort[18] = "code ASC, libelle ASC";
$tabsqlsort[19] = "id ASC";
$tabsqlsort[20] = "code ASC, libelle ASC";
$tabsqlsort[21] = "code ASC, label ASC, position ASC, type_duration ASC, qty ASC";
$tabsqlsort[22] = "code ASC, label ASC";
$tabsqlsort[23] = "country ASC, taux ASC";
$tabsqlsort[24] = "code ASC, label ASC";
$tabsqlsort[25] = "t.module ASC, t.code ASC, t.label ASC";
//$tabsqlsort[26]="code ASC";
$tabsqlsort[27] = "code ASC";
$tabsqlsort[28] = "country ASC, code ASC";
$tabsqlsort[29] = "position ASC";
$tabsqlsort[30] = "code ASC";
//$tabsqlsort[31]="pcg_version ASC";
$tabsqlsort[32] = "country, year ASC, month ASC, day ASC";
$tabsqlsort[33] = "code ASC";
$tabsqlsort[34] = "code ASC";
$tabsqlsort[35] = "c.label ASC";
$tabsqlsort[36] = "r.fk_c_exp_tax_cat ASC, r.range_ik ASC";
$tabsqlsort[37] = "sortorder ASC";
$tabsqlsort[38] = "rowid, code ASC";
$tabsqlsort[39] = "sortorder ASC";
$tabsqlsort[40] = "code ASC";
$tabsqlsort[41] = "code ASC";
$tabsqlsort[42] = "code ASC";
$tabsqlsort[43] = "code ASC";
$tabsqlsort[44] = "code ASC";

// Field names in select result for dictionary display
$tabfield = array();
$tabfield[1] = "code,libelle,country";
$tabfield[2] = "code,libelle,region_id,region,country"; // "code,libelle,region,country_code-country"
$tabfield[3] = "code,libelle,country_id,country";
$tabfield[4] = "code,label";
$tabfield[5] = "code,label";
$tabfield[6] = "code,libelle,type,color,position";
$tabfield[7] = "code,libelle,country,accountancy_code";
$tabfield[8] = "code,libelle,country_id,country".(!empty($conf->global->SOCIETE_SORT_ON_TYPEENT) ? ',position' : '');
$tabfield[9] = "code,label,unicode";
$tabfield[10] = "country_id,country,code,taux,localtax1_type,localtax1,localtax2_type,localtax2,recuperableonly,accountancy_code_sell,accountancy_code_buy,note";
$tabfield[11] = "element,source,code,libelle,position";
$tabfield[12] = "code,libelle,libelle_facture,deposit_percent,nbjour,type_cdr,decalage,sortorder,entity";
$tabfield[13] = "code,libelle,type,entity";
$tabfield[14] = "code,label,price,organization,country";
$tabfield[15] = "code,libelle,width,height,unit";
$tabfield[16] = "code,libelle,sortorder";
$tabfield[17] = "code,label,accountancy_code";
$tabfield[18] = "code,libelle,tracking";
$tabfield[19] = "code,libelle";
$tabfield[20] = "code,libelle";
$tabfield[21] = "code,label,qty,type_duration,position";
$tabfield[22] = "code,label";
$tabfield[23] = "country_id,country,taux,revenuestamp_type,accountancy_code_sell,accountancy_code_buy,note";
$tabfield[24] = "code,label";
$tabfield[25] = "code,label";
//$tabfield[26]= "code,label,short_label";
$tabfield[27] = "code,libelle,picto";
$tabfield[28] = "code,label,affect,delay,newbymonth,country_id,country,block_if_negative";
$tabfield[29] = "code,label,percent,position";
$tabfield[30] = "code,name,paper_size,orientation,metric,leftmargin,topmargin,nx,ny,spacex,spacey,width,height,font_size,custom_x,custom_y";
//$tabfield[31]= "pcg_version,label";
$tabfield[32] = "code,dayrule,year,month,day,country_id,country";
$tabfield[33] = "code,label";
$tabfield[34] = "code,label";
$tabfield[35] = "label";
$tabfield[36] = "range_ik,fk_c_exp_tax_cat";
$tabfield[37] = "code,label,short_label,unit_type,scale,sortorder";
$tabfield[38] = "code,label,url,icon,entity";
$tabfield[39] = "code,libelle,sortorder";
$tabfield[40] = "code,libelle,picto";
$tabfield[41] = "code,label";
$tabfield[42] = "code,label";
$tabfield[43] = "code,label";
$tabfield[44] = "code,label";

// Edit field names for editing a record
$tabfieldvalue = array();
$tabfieldvalue[1] = "code,libelle,country";
$tabfieldvalue[2] = "code,libelle,region"; // "code,libelle,region"
$tabfieldvalue[3] = "code,libelle,country";
$tabfieldvalue[4] = "code,label";
$tabfieldvalue[5] = "code,label";
$tabfieldvalue[6] = "code,libelle,type,color,position";
$tabfieldvalue[7] = "code,libelle,country,accountancy_code";
$tabfieldvalue[8] = "code,libelle,country".(!empty($conf->global->SOCIETE_SORT_ON_TYPEENT) ? ',position' : '');
$tabfieldvalue[9] = "code,label,unicode";
$tabfieldvalue[10] = "country,code,taux,localtax1_type,localtax1,localtax2_type,localtax2,recuperableonly,accountancy_code_sell,accountancy_code_buy,note";
$tabfieldvalue[11] = "element,source,code,libelle,position";
$tabfieldvalue[12] = "code,libelle,libelle_facture,deposit_percent,nbjour,type_cdr,decalage,sortorder";
$tabfieldvalue[13] = "code,libelle,type";
$tabfieldvalue[14] = "code,label,price,organization,country";
$tabfieldvalue[15] = "code,libelle,width,height,unit";
$tabfieldvalue[16] = "code,libelle,sortorder";
$tabfieldvalue[17] = "code,label,accountancy_code";
$tabfieldvalue[18] = "code,libelle,tracking";
$tabfieldvalue[19] = "code,libelle";
$tabfieldvalue[20] = "code,libelle";
$tabfieldvalue[21] = "code,label,qty,type_duration,position";
$tabfieldvalue[22] = "code,label";
$tabfieldvalue[23] = "country,taux,revenuestamp_type,accountancy_code_sell,accountancy_code_buy,note";
$tabfieldvalue[24] = "code,label";
$tabfieldvalue[25] = "code,label";
//$tabfieldvalue[26]= "code,label,short_label";
$tabfieldvalue[27] = "code,libelle,picto";
$tabfieldvalue[28] = "code,label,affect,delay,newbymonth,country,block_if_negative";
$tabfieldvalue[29] = "code,label,percent,position";
$tabfieldvalue[30] = "code,name,paper_size,orientation,metric,leftmargin,topmargin,nx,ny,spacex,spacey,width,height,font_size,custom_x,custom_y";
//$tabfieldvalue[31]= "pcg_version,label";
$tabfieldvalue[32] = "code,dayrule,day,month,year,country";
$tabfieldvalue[33] = "code,label";
$tabfieldvalue[34] = "code,label";
$tabfieldvalue[35] = "label";
$tabfieldvalue[36] = "range_ik,fk_c_exp_tax_cat";
$tabfieldvalue[37] = "code,label,short_label,unit_type,scale,sortorder";
$tabfieldvalue[38] = "code,label,url,icon";
$tabfieldvalue[39] = "code,libelle,sortorder";
$tabfieldvalue[40] = "code,libelle,picto";
$tabfieldvalue[41] = "code,label";
$tabfieldvalue[42] = "code,label";
$tabfieldvalue[43] = "code,label";
$tabfieldvalue[44] = "code,label";

// Field names in the table for inserting a record
$tabfieldinsert = array();
$tabfieldinsert[1] = "code,libelle,fk_pays";
$tabfieldinsert[2] = "code_departement,nom,fk_region";
$tabfieldinsert[3] = "code_region,nom,fk_pays";
$tabfieldinsert[4] = "code,label";
$tabfieldinsert[5] = "code,label";
$tabfieldinsert[6] = "code,libelle,type,color,position";
$tabfieldinsert[7] = "code,libelle,fk_pays,accountancy_code";
$tabfieldinsert[8] = "code,libelle,fk_country".(!empty($conf->global->SOCIETE_SORT_ON_TYPEENT) ? ',position' : '');
$tabfieldinsert[9] = "code_iso,label,unicode";
$tabfieldinsert[10] = "fk_pays,code,taux,localtax1_type,localtax1,localtax2_type,localtax2,recuperableonly,accountancy_code_sell,accountancy_code_buy,note";
$tabfieldinsert[11] = "element,source,code,libelle,position";
$tabfieldinsert[12] = "code,libelle,libelle_facture,deposit_percent,nbjour,type_cdr,decalage,sortorder,entity";
$tabfieldinsert[13] = "code,libelle,type,entity";
$tabfieldinsert[14] = "code,label,price,organization,fk_pays";
$tabfieldinsert[15] = "code,label,width,height,unit";
$tabfieldinsert[16] = "code,label,sortorder";
$tabfieldinsert[17] = "code,label,accountancy_code";
$tabfieldinsert[18] = "code,libelle,tracking";
$tabfieldinsert[19] = "code,libelle";
$tabfieldinsert[20] = "code,libelle";
$tabfieldinsert[21] = "code,label,qty,type_duration,position";
$tabfieldinsert[22] = "code,label";
$tabfieldinsert[23] = "fk_pays,taux,revenuestamp_type,accountancy_code_sell,accountancy_code_buy,note";
$tabfieldinsert[24] = "code,label";
$tabfieldinsert[25] = "code,label";
//$tabfieldinsert[26]= "code,label,short_label";
$tabfieldinsert[27] = "code,libelle,picto";
$tabfieldinsert[28] = "code,label,affect,delay,newbymonth,fk_country,block_if_negative";
$tabfieldinsert[29] = "code,label,percent,position";
$tabfieldinsert[30] = "code,name,paper_size,orientation,metric,leftmargin,topmargin,nx,ny,spacex,spacey,width,height,font_size,custom_x,custom_y";
//$tabfieldinsert[31]= "pcg_version,label";
//$tabfieldinsert[32]= "code,label,range_account,sens,category_type,formula,position,fk_country";
$tabfieldinsert[32] = "code,dayrule,day,month,year,fk_country";
$tabfieldinsert[33] = "code,label";
$tabfieldinsert[34] = "code,label";
$tabfieldinsert[35] = "label";
$tabfieldinsert[36] = "range_ik,fk_c_exp_tax_cat";
$tabfieldinsert[37] = "code,label,short_label,unit_type,scale,sortorder";
$tabfieldinsert[38] = "code,label,url,icon,entity";
$tabfieldinsert[39] = "code,label,sortorder";
$tabfieldinsert[40] = "code,libelle,picto";
$tabfieldinsert[41] = "code,label";
$tabfieldinsert[42] = "code,label";
$tabfieldinsert[43] = "code,label";
$tabfieldinsert[44] = "code,label";

// Rowid name of field depending if field is autoincrement on or off..
// Use "" if id field is "rowid" and has autoincrement on
// Use "nameoffield" if id field is not "rowid" or has not autoincrement on
$tabrowid = array();
$tabrowid[1] = "";
$tabrowid[2] = "";
$tabrowid[3] = "";
$tabrowid[4] = "rowid";
$tabrowid[5] = "rowid";
$tabrowid[6] = "id";
$tabrowid[7] = "id";
$tabrowid[8] = "id";
$tabrowid[9] = "code_iso";
$tabrowid[10] = "";
$tabrowid[11] = "rowid";
$tabrowid[12] = "";
$tabrowid[13] = "id";
$tabrowid[14] = "";
$tabrowid[15] = "";
$tabrowid[16] = "code";
$tabrowid[17] = "id";
$tabrowid[18] = "rowid";
$tabrowid[19] = "id";
$tabrowid[20] = "";
$tabrowid[21] = "rowid";
$tabrowid[22] = "rowid";
$tabrowid[23] = "";
$tabrowid[24] = "";
$tabrowid[25] = "";
//$tabrowid[26]= "";
$tabrowid[27] = "id";
$tabrowid[28] = "";
$tabrowid[29] = "";
$tabrowid[30] = "";
//$tabrowid[31]= "";
$tabrowid[32] = "id";
$tabrowid[33] = "rowid";
$tabrowid[34] = "rowid";
$tabrowid[35] = "";
$tabrowid[36] = "";
$tabrowid[37] = "";
$tabrowid[38] = "";
$tabrowid[39] = "code";
$tabrowid[40] = "id";
$tabrowid[41] = "";
$tabrowid[42] = "rowid";
$tabrowid[43] = "rowid";
$tabrowid[44] = "rowid";

// Condition to show dictionary in setup page
$tabcond = array();
$tabcond[1] = (!empty($conf->societe->enabled));
$tabcond[2] = true;
$tabcond[3] = true;
$tabcond[4] = true;
$tabcond[5] = (!empty($conf->societe->enabled) || !empty($conf->adherent->enabled));
$tabcond[6] = !empty($conf->agenda->enabled);
$tabcond[7] = !empty($conf->tax->enabled);
$tabcond[8] = !empty($conf->societe->enabled);
$tabcond[9] = true;
$tabcond[10] = true;
$tabcond[11] = (!empty($conf->societe->enabled));
$tabcond[12] = (!empty($conf->commande->enabled) || !empty($conf->propal->enabled) || !empty($conf->facture->enabled) || (!empty($conf->fournisseur->enabled) && empty($conf->global->MAIN_USE_NEW_SUPPLIERMOD)) || !empty($conf->supplier_invoice->enabled) || !empty($conf->supplier_order->enabled));
$tabcond[13] = (!empty($conf->commande->enabled) || !empty($conf->propal->enabled) || !empty($conf->facture->enabled) || (!empty($conf->fournisseur->enabled) && empty($conf->global->MAIN_USE_NEW_SUPPLIERMOD)) || !empty($conf->supplier_invoice->enabled) || !empty($conf->supplier_order->enabled));
$tabcond[14] = (!empty($conf->product->enabled) && (!empty($conf->ecotax->enabled) || !empty($conf->global->MAIN_SHOW_ECOTAX_DICTIONNARY)));
$tabcond[15] = true;
$tabcond[16] = (!empty($conf->societe->enabled) && empty($conf->global->SOCIETE_DISABLE_PROSPECTS));
$tabcond[17] = (!empty($conf->deplacement->enabled) || !empty($conf->expensereport->enabled));
$tabcond[18] = !empty($conf->expedition->enabled) || !empty($conf->reception->enabled);
$tabcond[19] = !empty($conf->societe->enabled);
$tabcond[20] = (!empty($conf->fournisseur->enabled) && empty($conf->global->MAIN_USE_NEW_SUPPLIERMOD)) || !empty($conf->supplier_order->enabled);
$tabcond[21] = !empty($conf->propal->enabled);
$tabcond[22] = (!empty($conf->commande->enabled) || !empty($conf->propal->enabled));
$tabcond[23] = true;
$tabcond[24] = !empty($conf->resource->enabled);
$tabcond[25] = !empty($conf->website->enabled);
//$tabcond[26]= ! empty($conf->product->enabled);
$tabcond[27] = !empty($conf->societe->enabled);
$tabcond[28] = !empty($conf->holiday->enabled);
$tabcond[29] = !empty($conf->projet->enabled);
$tabcond[30] = !empty($conf->label->enabled);
//$tabcond[31]= ! empty($conf->accounting->enabled);
$tabcond[32] = (!empty($conf->holiday->enabled) || !empty($conf->hrm->enabled));
$tabcond[33] = !empty($conf->hrm->enabled);
$tabcond[34] = !empty($conf->hrm->enabled);
$tabcond[35] = !empty($conf->expensereport->enabled) && !empty($conf->global->MAIN_USE_EXPENSE_IK);
$tabcond[36] = !empty($conf->expensereport->enabled) && !empty($conf->global->MAIN_USE_EXPENSE_IK);
$tabcond[37] = !empty($conf->product->enabled);
$tabcond[38] = !empty($conf->socialnetworks->enabled);
$tabcond[39] = (!empty($conf->societe->enabled) && empty($conf->global->SOCIETE_DISABLE_PROSPECTS) && !empty($conf->global->THIRDPARTY_ENABLE_PROSPECTION_ON_ALTERNATIVE_ADRESSES));
$tabcond[40] = (!empty($conf->societe->enabled) && !empty($conf->global->THIRDPARTY_ENABLE_PROSPECTION_ON_ALTERNATIVE_ADRESSES));
$tabcond[41] = !empty($conf->intracommreport->enabled);
$tabcond[42] = !empty($conf->product->enabled);
$tabcond[43] = !empty($conf->product->enabled) && !empty($conf->productbatch->enabled) && $conf->global->MAIN_FEATURES_LEVEL >= 2;
$tabcond[44] = !empty($conf->asset->enabled);

// List of help for fields
$tabhelp = array();
$tabhelp[1]  = array('code'=>$langs->trans("EnterAnyCode"));
$tabhelp[2]  = array('code'=>$langs->trans("EnterAnyCode"));
$tabhelp[3]  = array('code'=>$langs->trans("EnterAnyCode"));
$tabhelp[4]  = array('code'=>$langs->trans("EnterAnyCode"));
$tabhelp[5]  = array('code'=>$langs->trans("EnterAnyCode"));
$tabhelp[6]  = array('code'=>$langs->trans("EnterAnyCode"), 'color'=>$langs->trans("ColorFormat"), 'position'=>$langs->trans("PositionIntoComboList"));
$tabhelp[7]  = array('code'=>$langs->trans("EnterAnyCode"));
$tabhelp[8]  = array('code'=>$langs->trans("EnterAnyCode"), 'position'=>$langs->trans("PositionIntoComboList"));
$tabhelp[9]  = array('code'=>$langs->trans("EnterAnyCode"), 'unicode'=>$langs->trans("UnicodeCurrency"));
$tabhelp[10] = array('code'=>$langs->trans("EnterAnyCode"), 'taux'=>$langs->trans("SellTaxRate"), 'recuperableonly'=>$langs->trans("RecuperableOnly"), 'localtax1_type'=>$langs->trans("LocalTaxDesc"), 'localtax2_type'=>$langs->trans("LocalTaxDesc"));
$tabhelp[11] = array('code'=>$langs->trans("EnterAnyCode"), 'position'=>$langs->trans("PositionIntoComboList"));
$tabhelp[12] = array('code'=>$langs->trans("EnterAnyCode"), 'type_cdr'=>$langs->trans("TypeCdr", $langs->transnoentitiesnoconv("NbOfDays"), $langs->transnoentitiesnoconv("Offset"), $langs->transnoentitiesnoconv("NbOfDays"), $langs->transnoentitiesnoconv("Offset")));
$tabhelp[13] = array('code'=>$langs->trans("EnterAnyCode"));
$tabhelp[14] = array('code'=>$langs->trans("EnterAnyCode"));
$tabhelp[15] = array('code'=>$langs->trans("EnterAnyCode"));
$tabhelp[16] = array('code'=>$langs->trans("EnterAnyCode"));
$tabhelp[17] = array('code'=>$langs->trans("EnterAnyCode"));
$tabhelp[18] = array('code'=>$langs->trans("EnterAnyCode"), 'tracking'=>$langs->trans("UrlTrackingDesc"));
$tabhelp[19] = array('code'=>$langs->trans("EnterAnyCode"));
$tabhelp[20] = array('code'=>$langs->trans("EnterAnyCode"));
$tabhelp[21] = array('code'=>$langs->trans("EnterAnyCode"), 'position'=>$langs->trans("PositionIntoComboList"));
$tabhelp[22] = array('code'=>$langs->trans("EnterAnyCode"));
$tabhelp[23] = array('revenuestamp_type'=>'FixedOrPercent');
$tabhelp[24] = array('code'=>$langs->trans("EnterAnyCode"));
$tabhelp[25] = array('code'=>$langs->trans('EnterAnyCode'));
//$tabhelp[26] = array('code'=>$langs->trans("EnterAnyCode"));
$tabhelp[27] = array('code'=>$langs->trans("EnterAnyCode"), 'picto'=>$langs->trans("PictoHelp"));
$tabhelp[28] = array('affect'=>$langs->trans("FollowedByACounter"), 'delay'=>$langs->trans("MinimumNoticePeriod"), 'newbymonth'=>$langs->trans("NbAddedAutomatically"));
$tabhelp[29] = array('code'=>$langs->trans("EnterAnyCode"), 'percent'=>$langs->trans("OpportunityPercent"), 'position'=>$langs->trans("PositionIntoComboList"));
$tabhelp[30] = array('code'=>$langs->trans("EnterAnyCode"), 'name'=>$langs->trans("LabelName"), 'paper_size'=>$langs->trans("LabelPaperSize"));
//$tabhelp[31] = array('pcg_version'=>$langs->trans("EnterAnyCode"));
$tabhelp[32] = array('code'=>$langs->trans("EnterAnyCode"), 'dayrule'=>"Keep empty for a date defined with month and day (most common case).<br>Use a keyword like 'easter', 'eastermonday', ... for a date predefined by complex rules.", 'country'=>$langs->trans("CountryIfSpecificToOneCountry"), 'year'=>$langs->trans("ZeroMeansEveryYear"));
$tabhelp[33] = array('code'=>$langs->trans("EnterAnyCode"));
$tabhelp[34] = array('code'=>$langs->trans("EnterAnyCode"));
$tabhelp[35] = array();
$tabhelp[36] = array('range_ik'=>$langs->trans('PrevRangeToThisRange'));
$tabhelp[37] = array('code'=>$langs->trans("EnterAnyCode"), 'unit_type' => $langs->trans('Measuringtype_durationDesc'), 'scale' => $langs->trans('MeasuringScaleDesc'));
$tabhelp[38] = array('code'=>$langs->trans("EnterAnyCode"), 'url' => $langs->trans('UrlSocialNetworksDesc'), 'icon' => $langs->trans('FafaIconSocialNetworksDesc'));
$tabhelp[39] = array('code'=>$langs->trans("EnterAnyCode"));
$tabhelp[40] = array('code'=>$langs->trans("EnterAnyCode"), 'picto'=>$langs->trans("PictoHelp"));
$tabhelp[41] = array('code'=>$langs->trans("EnterAnyCode"));
$tabhelp[42] = array('code'=>$langs->trans("EnterAnyCode"));
$tabhelp[43] = array('code'=>$langs->trans("EnterAnyCode"));
$tabhelp[44] = array('code'=>$langs->trans("EnterAnyCode"));

// Table to store complete informations (will replace all other table). Key is table name.
$tabcomplete = array(
	'c_forme_juridique'=>array('picto'=>'company'),
	'c_departements'=>array('picto'=>'state'),
	'c_regions'=>array('picto'=>'region'),
	'c_country'=>array('picto'=>'country'),
	'c_civility'=>array('picto'=>'contact'),
	'c_actioncomm'=>array('picto'=>'action'),
	'c_chargesociales'=>array('picto'=>'bill'),
	'c_typent'=>array('picto'=>'company'),
	'c_currencies'=>array('picto'=>'multicurrency'),
	'c_tva'=>array('picto'=>'bill'),
	'c_type_contact'=>array('picto'=>'contact'),
	'c_payment_term'=>array('picto'=>'bill'),
	'c_paiement'=>array('picto'=>'bill'),
	'c_ecotaxe'=>array('picto'=>'bill'),
	'c_paper_format'=>array('picto'=>'generic'),
	'c_prospectlevel'=>array('picto'=>'company'),
	'c_type_fees'=>array('picto'=>'trip'),
	'c_effectif'=>array('picto'=>'company'),
	'c_input_method'=>array('picto'=>'order'),
	'c_input_reason'=>array('picto'=>'order'),
	'c_availability'=>array('picto'=>'shipment'),
	'c_shipment_mode'=>array('picto'=>'shipment'),
	'c_revenuestamp'=>array('picto'=>'bill'),
	'c_type_resource'=>array('picto'=>'resource'),
	'c_type_container'=>array('picto'=>'website'),
	'c_stcomm'=>array('picto'=>'company'),
	'c_holiday_types'=>array('picto'=>'holiday'),
	'c_lead_status'=>array('picto'=>'project'),
	'c_format_cards'=>array('picto'=>'generic'),
	'c_hrm_public_holiday'=>array('picto'=>'holiday'),
	'c_hrm_department'=>array('picto'=>'hrm'),
	'c_hrm_function'=>array('picto'=>'hrm'),
	'c_exp_tax_cat'=>array('picto'=>'expensereport'),
	'c_exp_tax_range'=>array('picto'=>'expensereport'),
	'c_units'=>array('picto'=>'product'),
	'c_socialnetworks'=>array('picto'=>'share-alt'),
	'c_product_nature'=>array('picto'=>'product'),
	'c_transport_mode'=>array('picto'=>'incoterm'),
	'c_prospectcontactlevel'=>array('picto'=>'company'),
	'c_stcommcontact'=>array('picto'=>'company'),
	'c_product_nature'=>array('picto'=>'product'),
	'c_productbatch_qcstatus'=>array('picto'=>'lot'),
	'c_asset_disposal_type'=>array('picto'=>'asset'),

);


// Complete all arrays with entries found into modules
complete_dictionary_with_modules($taborder, $tabname, $tablib, $tabsql, $tabsqlsort, $tabfield, $tabfieldvalue, $tabfieldinsert, $tabrowid, $tabcond, $tabhelp, $tabcomplete);

// Defaut sortorder
if (empty($sortfield)) {
	$tmp1 = explode(',', empty($tabsqlsort[$id]) ? '' : $tabsqlsort[$id]);
	$tmp2 = explode(' ', $tmp1[0]);
	$sortfield = preg_replace('/^.*\./', '', $tmp2[0]);
}

// Define elementList and sourceList (used for dictionary type of contacts "llx_c_type_contact")
$elementList = array();
$sourceList = array();
if ($id == 11) {
	$elementList = array(
		'' => '',
		'societe' => $langs->trans('ThirdParty'),
		// 'proposal' => $langs->trans('Proposal'),
		// 'order' => $langs->trans('Order'),
		// 'invoice' => $langs->trans('Bill'),
		'supplier_proposal' => $langs->trans('SupplierProposal'),
		'order_supplier' => $langs->trans('SupplierOrder'),
		'invoice_supplier' => $langs->trans('SupplierBill'),
		// 'intervention' => $langs->trans('InterventionCard'),
		// 'contract' => $langs->trans('Contract'),
		'project' => $langs->trans('Project'),
		'project_task' => $langs->trans('Task'),
		'ticket' => $langs->trans('Ticket'),
		'agenda' => $langs->trans('Agenda'),
		'dolresource' => $langs->trans('Resource'),
		// old deprecated
		'propal' => $langs->trans('Proposal'),
		'commande' => $langs->trans('Order'),
		'facture' => $langs->trans('Bill'),
		'fichinter' => $langs->trans('InterventionCard'),
		'contrat' => $langs->trans('Contract'),
	);
	if (!empty($conf->global->MAIN_SUPPORT_SHARED_CONTACT_BETWEEN_THIRDPARTIES)) {
		$elementList["societe"] = $langs->trans('ThirdParty');
	}

	complete_elementList_with_modules($elementList);

	asort($elementList);
	$sourceList = array(
		'internal' => $langs->trans('Internal'),
		'external' => $langs->trans('External')
	);
}

// Define localtax_typeList (used for dictionary "llx_c_tva")
$localtax_typeList = array();
if ($id == 10) {
	$localtax_typeList = array(
		"0" => $langs->trans("No"),
		"1" => $langs->trans("Yes").' ('.$langs->trans("Type")." 1)", //$langs->trans("%ageOnAllWithoutVAT"),
		"2" => $langs->trans("Yes").' ('.$langs->trans("Type")." 2)", //$langs->trans("%ageOnAllBeforeVAT"),
		"3" => $langs->trans("Yes").' ('.$langs->trans("Type")." 3)", //$langs->trans("%ageOnProductsWithoutVAT"),
		"4" => $langs->trans("Yes").' ('.$langs->trans("Type")." 4)", //$langs->trans("%ageOnProductsBeforeVAT"),
		"5" => $langs->trans("Yes").' ('.$langs->trans("Type")." 5)", //$langs->trans("%ageOnServiceWithoutVAT"),
		"6" => $langs->trans("Yes").' ('.$langs->trans("Type")." 6)"	//$langs->trans("%ageOnServiceBeforeVAT"),
	);
}



/*
 * Actions
 */

$parameters = array(
	'id'			=>$id,
	'rowid'			=>$rowid,
	'code'			=>$code,
	'confirm'		=>$confirm,
	'entity'		=>$entity,
	'taborder'		=>$taborder,
	'tabname'		=>$tabname,
	'tablib'		=>$tablib,
	'tabsql'		=>$tabsql,
	'tabsqlsort'	=>$tabsqlsort,
	'tabfield'		=>$tabfield,
	'tabfieldvalue'	=>$tabfieldvalue,
	'tabfieldinsert'=>$tabfieldinsert,
	'tabrowid'		=>$tabrowid,
	'tabcond'		=>$tabcond,
	'tabhelp'		=>$tabhelp,
	'tabcomplete'	=>$tabcomplete
);
$reshook = $hookmanager->executeHooks('doActions', $parameters, $object, $action); // Note that $action and $object may have been modified by some hooks
if ($reshook < 0) {
	setEventMessages($hookmanager->error, $hookmanager->errors, 'errors');
}

if (GETPOST('button_removefilter', 'alpha') || GETPOST('button_removefilter.x', 'alpha') || GETPOST('button_removefilter_x', 'alpha')) {
	$search_country_id = '';
	$search_code = '';
}

<<<<<<< HEAD
// Actions add or modify an entry into a dictionary
if (GETPOST('actionadd') || GETPOST('actionmodify')) {
	$listfield = explode(',', str_replace(' ', '', $tabfield[$id]));
	$listfieldinsert = explode(',', $tabfieldinsert[$id]);
	$listfieldmodify = explode(',', $tabfieldinsert[$id]);
	$listfieldvalue = explode(',', $tabfieldvalue[$id]);

	// Check that all mandatory fields are filled
	$ok = 1;
	foreach ($listfield as $f => $value) {
		// Discard check of mandatory fields for country for some tables
		if ($value == 'country_id' && in_array($tablib[$id], array('DictionaryPublicHolidays', 'DictionaryVAT', 'DictionaryRegion', 'DictionaryCompanyType', 'DictionaryHolidayTypes', 'DictionaryRevenueStamp', 'DictionaryAccountancysystem', 'DictionaryAccountancyCategory'))) {
			continue; // For some pages, country is not mandatory
		}
		if ($value == 'country' && in_array($tablib[$id], array('DictionaryPublicHolidays', 'DictionaryCanton', 'DictionaryCompanyType', 'DictionaryHolidayTypes', 'DictionaryRevenueStamp'))) {
			continue; // For some pages, country is not mandatory
		}
		// Discard check of mandatory fiedls for other fields
		if ($value == 'localtax1' && !GETPOST('localtax1_type')) {
			continue;
		}
		if ($value == 'localtax2' && !GETPOST('localtax2_type')) {
			continue;
		}
		if ($value == 'color' && !GETPOST('color')) {
			continue;
		}
		if ($value == 'formula' && !GETPOST('formula')) {
			continue;
		}
		if ($value == 'dayrule' && !GETPOST('dayrule')) {
			continue;
		}
		if ($value == 'sortorder') {
			continue; // For a column name 'sortorder', we use the field name 'position'
		}
		if ((!GETPOSTISSET($value) || GETPOST($value) == '')
			&& (!in_array($value, array('decalage', 'module', 'accountancy_code', 'accountancy_code_sell', 'accountancy_code_buy', 'tracking', 'picto', 'deposit_percent'))  // Fields that are not mandatory
			&& ($id != 10 || ($value != 'code' && $value != 'note')) // Field code and note is not mandatory for dictionary table 10
			)
		) {
			$ok = 0;
			$fieldnamekey = $value;
			// We take translate key of field
			if ($fieldnamekey == 'libelle' || ($fieldnamekey == 'label')) {
				$fieldnamekey = 'Label';
			}
			if ($fieldnamekey == 'libelle_facture') {
				$fieldnamekey = 'LabelOnDocuments';
			}
			if ($fieldnamekey == 'deposit_percent') {
				$fieldnamekey = 'DepositPercent';
			}
			if ($fieldnamekey == 'nbjour') {
				$fieldnamekey = 'NbOfDays';
			}
			if ($fieldnamekey == 'decalage') {
				$fieldnamekey = 'Offset';
			}
			if ($fieldnamekey == 'module') {
				$fieldnamekey = 'Module';
			}
			if ($fieldnamekey == 'code') {
				$fieldnamekey = 'Code';
			}
			if ($fieldnamekey == 'note') {
				$fieldnamekey = 'Note';
			}
			if ($fieldnamekey == 'taux') {
				$fieldnamekey = 'Rate';
			}
			if ($fieldnamekey == 'type') {
				$fieldnamekey = 'Type';
			}
			if ($fieldnamekey == 'position') {
				$fieldnamekey = 'Position';
			}
			if ($fieldnamekey == 'unicode') {
				$fieldnamekey = 'Unicode';
			}
			if ($fieldnamekey == 'deductible') {
				$fieldnamekey = 'Deductible';
=======
if (empty($reshook)) {
	// Actions add or modify an entry into a dictionary
	if (GETPOST('actionadd') || GETPOST('actionmodify')) {
		$listfield = explode(',', str_replace(' ', '', $tabfield[$id]));
		$listfieldinsert = explode(',', $tabfieldinsert[$id]);
		$listfieldmodify = explode(',', $tabfieldinsert[$id]);
		$listfieldvalue = explode(',', $tabfieldvalue[$id]);

		// Check that all mandatory fields are filled
		$ok = 1;
		foreach ($listfield as $f => $value) {
			// Discard check of mandatory fields for country for some tables
			if ($value == 'country_id' && in_array($tablib[$id], array('DictionaryPublicHolidays', 'DictionaryVAT', 'DictionaryRegion', 'DictionaryCompanyType', 'DictionaryHolidayTypes', 'DictionaryRevenueStamp', 'DictionaryAccountancysystem', 'DictionaryAccountancyCategory'))) {
				continue; // For some pages, country is not mandatory
			}
			if ($value == 'country' && in_array($tablib[$id], array('DictionaryPublicHolidays', 'DictionaryCanton', 'DictionaryCompanyType', 'DictionaryHolidayTypes', 'DictionaryRevenueStamp'))) {
				continue; // For some pages, country is not mandatory
			}
			// Discard check of mandatory fiedls for other fields
			if ($value == 'localtax1' && !GETPOST('localtax1_type')) {
				continue;
>>>>>>> 4d91e448
			}
			if ($value == 'localtax2' && !GETPOST('localtax2_type')) {
				continue;
			}
			if ($value == 'color' && !GETPOST('color')) {
				continue;
			}
			if ($value == 'formula' && !GETPOST('formula')) {
				continue;
			}
			if ($value == 'dayrule' && !GETPOST('dayrule')) {
				continue;
			}
			if ($value == 'sortorder') {
				continue; // For a column name 'sortorder', we use the field name 'position'
			}
			if ((!GETPOSTISSET($value) || GETPOST($value) == '')
				&& (!in_array($value, array('decalage', 'module', 'accountancy_code', 'accountancy_code_sell', 'accountancy_code_buy', 'tracking', 'picto'))  // Fields that are not mandatory
					&& ($id != 10 || ($value != 'code' && $value != 'note')) // Field code and note is not mandatory for dictionary table 10
					)
				) {
					$ok = 0;
					$fieldnamekey = $value;
					// We take translate key of field
				if ($fieldnamekey == 'libelle' || ($fieldnamekey == 'label')) {
					$fieldnamekey = 'Label';
				}
				if ($fieldnamekey == 'libelle_facture') {
					$fieldnamekey = 'LabelOnDocuments';
				}
				if ($fieldnamekey == 'nbjour') {
					$fieldnamekey = 'NbOfDays';
				}
				if ($fieldnamekey == 'decalage') {
					$fieldnamekey = 'Offset';
				}
				if ($fieldnamekey == 'module') {
					$fieldnamekey = 'Module';
				}
				if ($fieldnamekey == 'code') {
					$fieldnamekey = 'Code';
				}
				if ($fieldnamekey == 'note') {
					$fieldnamekey = 'Note';
				}
				if ($fieldnamekey == 'taux') {
					$fieldnamekey = 'Rate';
				}
				if ($fieldnamekey == 'type') {
					$fieldnamekey = 'Type';
				}
				if ($fieldnamekey == 'position') {
					$fieldnamekey = 'Position';
				}
				if ($fieldnamekey == 'unicode') {
					$fieldnamekey = 'Unicode';
				}
				if ($fieldnamekey == 'deductible') {
					$fieldnamekey = 'Deductible';
				}
				if ($fieldnamekey == 'sortorder') {
					$fieldnamekey = 'SortOrder';
				}
				if ($fieldnamekey == 'category_type') {
					$fieldnamekey = 'Calculated';
				}
				if ($fieldnamekey == 'revenuestamp_type') {
					$fieldnamekey = 'TypeOfRevenueStamp';
				}
				if ($fieldnamekey == 'use_default') {
					$fieldnamekey = 'UseByDefault';
				}

					setEventMessages($langs->transnoentities("ErrorFieldRequired", $langs->transnoentities($fieldnamekey)), null, 'errors');
			}
		}
		// Other checks
		if (GETPOST('actionadd') && $tabname[$id] == MAIN_DB_PREFIX."c_actioncomm" && GETPOSTISSET("type") && in_array(GETPOST("type"), array('system', 'systemauto'))) {
			$ok = 0;
			setEventMessages($langs->transnoentities('ErrorReservedTypeSystemSystemAuto'), null, 'errors');
		}
		if (GETPOSTISSET("code")) {
			if (GETPOST("code") == '0') {
				$ok = 0;
				setEventMessages($langs->transnoentities('ErrorCodeCantContainZero'), null, 'errors');
			}
		}
		if (GETPOSTISSET("country") && (GETPOST("country") == '0') && ($id != 2)) {
			if (in_array($tablib[$id], array('DictionaryCompanyType', 'DictionaryHolidayTypes'))) {	// Field country is no mandatory for such dictionaries
				$_POST["country"] = '';
			} else {
				$ok = 0;
				setEventMessages($langs->transnoentities("ErrorFieldRequired", $langs->transnoentities("Country")), null, 'errors');
			}
		}
		if (($id == 3 || $id == 42) && !is_numeric(GETPOST("code"))) {
			$ok = 0;
			setEventMessages($langs->transnoentities("ErrorFieldMustBeANumeric", $langs->transnoentities("Code")), null, 'errors');
		}

		// Clean some parameters
		if ((GETPOST("localtax1_type") || (GETPOST('localtax1_type') == '0')) && !GETPOST("localtax1")) {
			$_POST["localtax1"] = '0'; // If empty, we force to 0
		}
		if ((GETPOST("localtax2_type") || (GETPOST('localtax2_type') == '0')) && !GETPOST("localtax2")) {
			$_POST["localtax2"] = '0'; // If empty, we force to 0
		}
		if (GETPOST("accountancy_code") <= 0) {
			$_POST["accountancy_code"] = ''; // If empty, we force to null
		}
		if (GETPOST("accountancy_code_sell") <= 0) {
			$_POST["accountancy_code_sell"] = ''; // If empty, we force to null
		}
		if (GETPOST("accountancy_code_buy") <= 0) {
			$_POST["accountancy_code_buy"] = ''; // If empty, we force to null
		}
		if ($id == 10 && GETPOSTISSET("code")) {  // Spaces are not allowed into code for tax dictionary
			$_POST["code"] = preg_replace('/[^a-zA-Z0-9\-\+]/', '', GETPOST("code"));
		}

		// If check ok and action add, add the line
		if ($ok && GETPOST('actionadd')) {
			if ($tabrowid[$id]) {
				// Get free id for insert
				$newid = 0;
				$sql = "SELECT max(".$tabrowid[$id].") newid from ".$tabname[$id];
				$result = $db->query($sql);
				if ($result) {
					$obj = $db->fetch_object($result);
					$newid = ($obj->newid + 1);
				} else {
					dol_print_error($db);
				}
			}

			// Add new entry
			$sql = "INSERT INTO ".$tabname[$id]." (";
			// List of fields
			if ($tabrowid[$id] && !in_array($tabrowid[$id], $listfieldinsert)) {
				$sql .= $tabrowid[$id].",";
			}
			$sql .= $tabfieldinsert[$id];
			$sql .= ",active)";
			$sql .= " VALUES(";

			// List of values
			if ($tabrowid[$id] && !in_array($tabrowid[$id], $listfieldinsert)) {
				$sql .= $newid.",";
			}
			$i = 0;
			foreach ($listfieldinsert as $f => $value) {
				$keycode = $listfieldvalue[$i];
				if (empty($keycode)) {
					$keycode = $value;
				}

				if ($value == 'price' || preg_match('/^amount/i', $value)) {
					$_POST[$keycode] = price2num(GETPOST($keycode), 'MU');
				} elseif ($value == 'taux' || $value == 'localtax1') {
					$_POST[$keycode] = price2num(GETPOST($keycode), 8);	// Note that localtax2 can be a list of rates separated by coma like X:Y:Z
				} elseif ($value == 'entity') {
					$_POST[$keycode] = getEntity($tabname[$id]);
				}

				if ($i) {
					$sql .= ",";
				}

				if ($keycode == 'sortorder') {		// For column name 'sortorder', we use the field name 'position'
					$sql .= (int) GETPOST('position', 'int');
				} elseif (GETPOST($keycode) == '' && !($keycode == 'code' && $id == 10)) {
					$sql .= "null"; // For vat, we want/accept code = ''
				} elseif ($keycode == 'content') {
					$sql .= "'".$db->escape(GETPOST($keycode, 'restricthtml'))."'";
				} elseif (in_array($keycode, array('joinfile', 'private', 'pos', 'position', 'scale', 'use_default'))) {
					$sql .= (int) GETPOST($keycode, 'int');
				} else {
					$sql .= "'".$db->escape(GETPOST($keycode, 'nohtml'))."'";
				}

				$i++;
			}
			$sql .= ",1)";

			dol_syslog("actionadd", LOG_DEBUG);
			$resql = $db->query($sql);
			if ($resql) {	// Add is ok
				setEventMessages($langs->transnoentities("RecordCreatedSuccessfully"), null, 'mesgs');

				// Clean $_POST array, we keep only id of dictionary
				if ($id == 10 && GETPOST('country', 'int') > 0) {
					$search_country_id = GETPOST('country', 'int');
				}
				$_POST = array('id'=>$id);
			} else {
				if ($db->errno() == 'DB_ERROR_RECORD_ALREADY_EXISTS') {
					setEventMessages($langs->transnoentities("ErrorRecordAlreadyExists"), null, 'errors');
				} else {
					dol_print_error($db);
				}
			}
		}

		// If verif ok and action modify, modify the line
		if ($ok && GETPOST('actionmodify')) {
			if ($tabrowid[$id]) {
				$rowidcol = $tabrowid[$id];
			} else {
				$rowidcol = "rowid";
			}

			// Modify entry
			$sql = "UPDATE ".$tabname[$id]." SET ";
			// Modifie valeur des champs
			if ($tabrowid[$id] && !in_array($tabrowid[$id], $listfieldmodify)) {
				$sql .= $tabrowid[$id]."=";
				$sql .= "'".$db->escape($rowid)."', ";
			}
			$i = 0;
			foreach ($listfieldmodify as $field) {
				$keycode = $listfieldvalue[$i];
				if (empty($keycode)) {
					$keycode = $field;
				}

				if ($field == 'price' || preg_match('/^amount/i', $field)) {
					$_POST[$keycode] = price2num(GETPOST($keycode), 'MU');
				} elseif ($field == 'taux' || $field == 'localtax1') {
					$_POST[$keycode] = price2num(GETPOST($keycode), 8);	// Note that localtax2 can be a list of rates separated by coma like X:Y:Z
				} elseif ($field == 'entity') {
					$_POST[$keycode] = getEntity($tabname[$id]);
				}

				if ($i) {
					$sql .= ",";
				}
				$sql .= $field."=";
				if ($listfieldvalue[$i] == 'sortorder') {		// For column name 'sortorder', we use the field name 'position'
					$sql .= (int) GETPOST('position', 'int');
				} elseif (GETPOST($keycode) == '' && !($keycode == 'code' && $id == 10)) {
					$sql .= "null"; // For vat, we want/accept code = ''
				} elseif ($keycode == 'content') {
					$sql .= "'".$db->escape(GETPOST($keycode, 'restricthtml'))."'";
				} elseif (in_array($keycode, array('joinfile', 'private', 'pos', 'position', 'scale', 'use_default'))) {
					$sql .= (int) GETPOST($keycode, 'int');
				} else {
					$sql .= "'".$db->escape(GETPOST($keycode, 'nohtml'))."'";
				}

				$i++;
			}
			if (in_array($rowidcol, array('code', 'code_iso'))) {
				$sql .= " WHERE ".$rowidcol." = '".$db->escape($rowid)."'";
			} else {
				$sql .= " WHERE ".$rowidcol." = ".((int) $rowid);
			}
			if (in_array('entity', $listfieldmodify)) {
				$sql .= " AND entity = ".((int) getEntity($tabname[$id], 0));
			}

			dol_syslog("actionmodify", LOG_DEBUG);
			//print $sql;
			$resql = $db->query($sql);
			if (!$resql) {
				setEventMessages($db->error(), null, 'errors');
			}
		}
		//$_GET["id"]=GETPOST('id', 'int');       // Force affichage dictionnaire en cours d'edition
	}

	if (GETPOST('actioncancel')) {
		//$_GET["id"]=GETPOST('id', 'int');       // Force affichage dictionnaire en cours d'edition
	}

	if ($action == 'confirm_delete' && $confirm == 'yes') {       // delete
		if ($tabrowid[$id]) {
			$rowidcol = $tabrowid[$id];
		} else {
			$rowidcol = "rowid";
		}

		$sql = "DELETE FROM ".$tabname[$id]." WHERE ".$rowidcol."='".$db->escape($rowid)."'".($entity != '' ? " AND entity = ".(int) $entity : '');

		dol_syslog("delete", LOG_DEBUG);
		$result = $db->query($sql);
		if (!$result) {
			if ($db->errno() == 'DB_ERROR_CHILD_EXISTS') {
				setEventMessages($langs->transnoentities("ErrorRecordIsUsedByChild"), null, 'errors');
			} else {
				dol_print_error($db);
			}
		}
	}

	// activate
	if ($action == $acts[0]) {
		if ($tabrowid[$id]) {
			$rowidcol = $tabrowid[$id];
		} else {
			$rowidcol = "rowid";
		}

		if ($rowid) {
			$sql = "UPDATE ".$tabname[$id]." SET active = 1 WHERE ".$rowidcol."='".$db->escape($rowid)."'".($entity != '' ? " AND entity = ".(int) $entity : '');
		} elseif ($code) {
			$sql = "UPDATE ".$tabname[$id]." SET active = 1 WHERE code='".dol_escape_htmltag($code)."'".($entity != '' ? " AND entity = ".(int) $entity : '');
		}

		$result = $db->query($sql);
		if (!$result) {
			dol_print_error($db);
		}
	}

	// disable
	if ($action == $acts[1]) {
		if ($tabrowid[$id]) {
			$rowidcol = $tabrowid[$id];
		} else {
			$rowidcol = "rowid";
		}

		if ($rowid) {
			$sql = "UPDATE ".$tabname[$id]." SET active = 0 WHERE ".$rowidcol."='".$db->escape($rowid)."'".($entity != '' ? " AND entity = ".(int) $entity : '');
		} elseif ($code) {
			$sql = "UPDATE ".$tabname[$id]." SET active = 0 WHERE code='".dol_escape_htmltag($code)."'".($entity != '' ? " AND entity = ".(int) $entity : '');
		}

		$result = $db->query($sql);
		if (!$result) {
			dol_print_error($db);
		}
	}

	// favorite
	if ($action == 'activate_favorite') {
		if ($tabrowid[$id]) {
			$rowidcol = $tabrowid[$id];
		} else {
			$rowidcol = "rowid";
		}

		if ($rowid) {
			$sql = "UPDATE ".$tabname[$id]." SET favorite = 1 WHERE ".$rowidcol."='".$db->escape($rowid)."'".($entity != '' ? " AND entity = ".(int) $entity : '');
		} elseif ($code) {
			$sql = "UPDATE ".$tabname[$id]." SET favorite = 1 WHERE code='".dol_escape_htmltag($code)."'".($entity != '' ? " AND entity = ".(int) $entity : '');
		}

		$result = $db->query($sql);
		if (!$result) {
			dol_print_error($db);
		}
	}

	// disable favorite
	if ($action == 'disable_favorite') {
		if ($tabrowid[$id]) {
			$rowidcol = $tabrowid[$id];
		} else {
			$rowidcol = "rowid";
		}

		if ($rowid) {
			$sql = "UPDATE ".$tabname[$id]." SET favorite = 0 WHERE ".$rowidcol."='".$db->escape($rowid)."'".($entity != '' ? " AND entity = ".(int) $entity : '');
		} elseif ($code) {
			$sql = "UPDATE ".$tabname[$id]." SET favorite = 0 WHERE code='".dol_escape_htmltag($code)."'".($entity != '' ? " AND entity = ".(int) $entity : '');
		}

		$result = $db->query($sql);
		if (!$result) {
			dol_print_error($db);
		}
	}

	// Is in EEC - Activate
	if ($action == 'activate_eec') {
		if ($tabrowid[$id]) {
			$rowidcol = $tabrowid[$id];
		} else {
			$rowidcol = "rowid";
		}

		if ($rowid) {
			$sql = "UPDATE ".$tabname[$id]." SET eec = 1 WHERE ".$rowidcol."='".$db->escape($rowid)."'".($entity != '' ? " AND entity = ".(int) $entity : '');
		} elseif ($code) {
			$sql = "UPDATE ".$tabname[$id]." SET eec = 1 WHERE code='".dol_escape_htmltag($code)."'".($entity != '' ? " AND entity = ".(int) $entity : '');
		}

		$result = $db->query($sql);
		if (!$result) {
			dol_print_error($db);
		}
	}

	// Is in EEC - Disable
	if ($action == 'disable_eec') {
		if ($tabrowid[$id]) {
			$rowidcol = $tabrowid[$id];
		} else {
			$rowidcol = "rowid";
		}

		if ($rowid) {
			$sql = "UPDATE ".$tabname[$id]." SET eec = 0 WHERE ".$rowidcol."='".$db->escape($rowid)."'".($entity != '' ? " AND entity = ".(int) $entity : '');
		} elseif ($code) {
			$sql = "UPDATE ".$tabname[$id]." SET eec = 0 WHERE code='".dol_escape_htmltag($code)."'".($entity != '' ? " AND entity = ".(int) $entity : '');
		}

		$result = $db->query($sql);
		if (!$result) {
			dol_print_error($db);
		}
	}
}
/*
 * View
 */

$form = new Form($db);
$formadmin = new FormAdmin($db);

$title = $langs->trans("DictionarySetup");

llxHeader('', $title);

$linkback = '';
if ($id) {
	$title .= ' - '.$langs->trans($tablib[$id]);
	$linkback = '<a href="'.$_SERVER['PHP_SELF'].'">'.$langs->trans("BackToDictionaryList").'</a>';
}
$titlepicto = 'title_setup';
if ($id == 10 && GETPOST('from') == 'accountancy') {
	$title = $langs->trans("MenuVatAccounts");
	$titlepicto = 'accountancy';
}
if ($id == 7 && GETPOST('from') == 'accountancy') {
	$title = $langs->trans("MenuTaxAccounts");
	$titlepicto = 'accountancy';
}

print load_fiche_titre($title, $linkback, $titlepicto);

if (empty($id)) {
	print '<span class="opacitymedium">'.$langs->trans("DictionaryDesc");
	print " ".$langs->trans("OnlyActiveElementsAreShown")."<br>\n";
	print '</span><br>';
}


$param = '&id='.urlencode($id);
if ($search_country_id > 0) {
	$param .= '&search_country_id='.urlencode($search_country_id);
}
if ($search_code != '') {
	$param .= '&search_code='.urlencode($search_country_id);
}
if ($entity != '') {
	$param .= '&entity='.(int) $entity;
}
$paramwithsearch = $param;
if ($sortorder) {
	$paramwithsearch .= '&sortorder='.urlencode($sortorder);
}
if ($sortfield) {
	$paramwithsearch .= '&sortfield='.urlencode($sortfield);
}
if (GETPOST('from')) {
	$paramwithsearch .= '&from='.urlencode(GETPOST('from', 'alpha'));
}


// Confirmation of the deletion of the line
if ($action == 'delete') {
	print $form->formconfirm($_SERVER["PHP_SELF"].'?'.($page ? 'page='.$page.'&' : '').'rowid='.urlencode($rowid).'&code='.urlencode($code).$paramwithsearch, $langs->trans('DeleteLine'), $langs->trans('ConfirmDeleteLine'), 'confirm_delete', '', 0, 1);
}
//var_dump($elementList);


/*
 * Show a dictionary
 */
if ($id) {
	// Complete search values request with sort criteria
	$sql = $tabsql[$id];

	if (!preg_match('/ WHERE /', $sql)) {
		$sql .= " WHERE 1 = 1";
	}
	if ($search_country_id > 0) {
		$sql .= " AND c.rowid = ".((int) $search_country_id);
	}
	if ($search_code != '' && $id == 9) {
		$sql .= natural_search("code_iso", $search_code);
	} elseif ($search_code != '' && $id == 28) {
		$sql .= natural_search("h.code", $search_code);
	} elseif ($search_code != '' && $id == 32) {
		$sql .= natural_search("a.code", $search_code);
	} elseif ($search_code != '' && $id == 3) {
		$sql .= natural_search("r.code_region", $search_code);
	} elseif ($search_code != '' && $id == 7) {
		$sql .= natural_search("a.code", $search_code);
	} elseif ($search_code != '' && $id == 10) {
		$sql .= natural_search("t.code", $search_code);
	} elseif ($search_code != '' && $id != 9) {
		$sql .= natural_search("code", $search_code);
	}

	if ($sortfield) {
		// If sort order is "country", we use country_code instead
		if ($sortfield == 'country') {
			$sortfield = 'country_code';
		}
		$sql .= $db->order($sortfield, $sortorder);
		$sql .= ", ";
		// Clear the required sort criteria for the tabsqlsort to be able to force it with selected value
		$tabsqlsort[$id] = preg_replace('/([a-z]+\.)?'.$sortfield.' '.$sortorder.',/i', '', $tabsqlsort[$id]);
		$tabsqlsort[$id] = preg_replace('/([a-z]+\.)?'.$sortfield.',/i', '', $tabsqlsort[$id]);
	} else {
		$sql .= " ORDER BY ";
	}
	$sql .= $tabsqlsort[$id];
	$sql .= $db->plimit($listlimit + 1, $offset);
	//print $sql;

	if (empty($tabfield[$id])) {
		dol_print_error($db, 'The table with id '.$id.' has no array tabfield defined');
		exit;
	}
	$fieldlist = explode(',', $tabfield[$id]);

	print '<form action="'.$_SERVER['PHP_SELF'].'?id='.$id.'" method="POST">';
	print '<input type="hidden" name="token" value="'.newToken().'">';
	print '<input type="hidden" name="from" value="'.dol_escape_htmltag(GETPOST('from', 'alpha')).'">';

	if ($id == 10 && empty($conf->global->FACTURE_TVAOPTION)) {
		print info_admin($langs->trans("VATIsUsedIsOff", $langs->transnoentities("Setup"), $langs->transnoentities("CompanyFoundation")));
		print "<br>\n";
	}

	// Form to add a new line
	if ($tabname[$id]) {
		$withentity = null;

		$fieldlist = explode(',', $tabfield[$id]);

		print '<div class="div-table-responsive-no-min">';
		print '<table class="noborder centpercent">';

		// Line for title
		$tdsoffields = '<tr class="liste_titre">';
		foreach ($fieldlist as $field => $value) {
			if ($value == 'entity') {
				$withentity = getEntity($tabname[$id]);
				continue;
			}

			// Define field friendly name from its technical name
			$valuetoshow = ucfirst($value); // Par defaut
			$valuetoshow = $langs->trans($valuetoshow); // try to translate
			$class = '';

			if ($value == 'pos') {
				$valuetoshow = $langs->trans("Position"); $class = 'right';
			}
			if ($value == 'source') {
				$valuetoshow = $langs->trans("Contact");
			}
			if ($value == 'price') {
				$valuetoshow = $langs->trans("PriceUHT");
			}
			if ($value == 'taux') {
				if ($tabname[$id] != MAIN_DB_PREFIX."c_revenuestamp") {
					$valuetoshow = $langs->trans("Rate");
				} else {
					$valuetoshow = $langs->trans("Amount");
				}
				$class = 'center';
			}
			if ($value == 'localtax1_type') {
				$valuetoshow = $langs->trans("UseLocalTax")." 2"; $class = "center"; $sortable = 0;
			}
			if ($value == 'localtax1') {
				$valuetoshow = $langs->trans("RateOfTaxN", '2'); $class = "center";
			}
			if ($value == 'localtax2_type') {
				$valuetoshow = $langs->trans("UseLocalTax")." 3"; $class = "center"; $sortable = 0;
			}
			if ($value == 'localtax2') {
				$valuetoshow = $langs->trans("RateOfTaxN", '3'); $class = "center";
			}
			if ($value == 'organization') {
				$valuetoshow = $langs->trans("Organization");
			}
			if ($value == 'lang') {
				$valuetoshow = $langs->trans("Language");
			}
			if ($value == 'type') {
				if ($tabname[$id] == MAIN_DB_PREFIX."c_paiement") {
					$valuetoshow = $form->textwithtooltip($langs->trans("Type"), $langs->trans("TypePaymentDesc"), 2, 1, img_help(1, ''));
				} else {
					$valuetoshow = $langs->trans("Type");
				}
			}
			if ($value == 'code') {
				$valuetoshow = $langs->trans("Code"); $class = 'maxwidth100';
			}
			if ($value == 'libelle' || $value == 'label') {
				$valuetoshow = $form->textwithtooltip($langs->trans("Label"), $langs->trans("LabelUsedByDefault"), 2, 1, img_help(1, ''));
			}
			if ($value == 'libelle_facture') {
				$valuetoshow = $form->textwithtooltip($langs->trans("LabelOnDocuments"), $langs->trans("LabelUsedByDefault"), 2, 1, img_help(1, ''));
			}
			if ($value == 'deposit_percent') {
				$valuetoshow = $langs->trans('DepositPercent');
				$class = 'right';
			}
			if ($value == 'country') {
				if (in_array('region_id', $fieldlist)) {
					print '<td>&nbsp;</td>'; continue;
				}		// For region page, we do not show the country input
				$valuetoshow = $langs->trans("Country");
			}
			if ($value == 'recuperableonly') {
				$valuetoshow = $langs->trans("NPR"); $class = "center";
			}
			if ($value == 'nbjour') {
				$valuetoshow = $langs->trans("NbOfDays");
			}
			if ($value == 'type_cdr') {
				$valuetoshow = $langs->trans("AtEndOfMonth"); $class = "center";
			}
			if ($value == 'decalage') {
				$valuetoshow = $langs->trans("Offset");
			}
			if ($value == 'width' || $value == 'nx') {
				$valuetoshow = $langs->trans("Width");
			}
			if ($value == 'height' || $value == 'ny') {
				$valuetoshow = $langs->trans("Height");
			}
			if ($value == 'unit' || $value == 'metric') {
				$valuetoshow = $langs->trans("MeasuringUnit");
			}
			if ($value == 'region_id' || $value == 'country_id') {
				$valuetoshow = '';
			}
			if ($value == 'accountancy_code') {
				$valuetoshow = $langs->trans("AccountancyCode");
			}
			if ($value == 'accountancy_code_sell') {
				$valuetoshow = $langs->trans("AccountancyCodeSell");
			}
			if ($value == 'accountancy_code_buy') {
				$valuetoshow = $langs->trans("AccountancyCodeBuy");
			}
			if ($value == 'pcg_version' || $value == 'fk_pcg_version') {
				$valuetoshow = $langs->trans("Pcg_version");
			}
			if ($value == 'account_parent') {
				$valuetoshow = $langs->trans("Accountparent");
			}
			if ($value == 'pcg_type') {
				$valuetoshow = $langs->trans("Pcg_type");
			}
			if ($value == 'pcg_subtype') {
				$valuetoshow = $langs->trans("Pcg_subtype");
			}
			if ($value == 'sortorder') {
				$valuetoshow = $langs->trans("SortOrder");
			}
			if ($value == 'short_label') {
				$valuetoshow = $langs->trans("ShortLabel");
			}
			if ($value == 'fk_parent') {
				$valuetoshow = $langs->trans("ParentID"); $class = 'center';
			}
			if ($value == 'range_account') {
				$valuetoshow = $langs->trans("Range");
			}
			if ($value == 'sens') {
				$valuetoshow = $langs->trans("Sens");
			}
			if ($value == 'category_type') {
				$valuetoshow = $langs->trans("Calculated");
			}
			if ($value == 'formula') {
				$valuetoshow = $langs->trans("Formula");
			}
			if ($value == 'paper_size') {
				$valuetoshow = $langs->trans("PaperSize");
			}
			if ($value == 'orientation') {
				$valuetoshow = $langs->trans("Orientation");
			}
			if ($value == 'leftmargin') {
				$valuetoshow = $langs->trans("LeftMargin");
			}
			if ($value == 'topmargin') {
				$valuetoshow = $langs->trans("TopMargin");
			}
			if ($value == 'spacex') {
				$valuetoshow = $langs->trans("SpaceX");
			}
			if ($value == 'spacey') {
				$valuetoshow = $langs->trans("SpaceY");
			}
			if ($value == 'font_size') {
				$valuetoshow = $langs->trans("FontSize");
			}
			if ($value == 'custom_x') {
				$valuetoshow = $langs->trans("CustomX");
			}
			if ($value == 'custom_y') {
				$valuetoshow = $langs->trans("CustomY");
			}
			if ($value == 'percent') {
				$valuetoshow = $langs->trans("Percentage");
			}
			if ($value == 'affect') {
				$valuetoshow = $langs->trans("WithCounter");
			}
			if ($value == 'delay') {
				$valuetoshow = $langs->trans("NoticePeriod");
			}
			if ($value == 'newbymonth') {
				$valuetoshow = $langs->trans("NewByMonth");
			}
			if ($value == 'fk_tva') {
				$valuetoshow = $langs->trans("VAT");
			}
			if ($value == 'range_ik') {
				$valuetoshow = $langs->trans("RangeIk");
			}
			if ($value == 'fk_c_exp_tax_cat') {
				$valuetoshow = $langs->trans("CarCategory");
			}
			if ($value == 'revenuestamp_type') {
				$valuetoshow = $langs->trans('TypeOfRevenueStamp');
			}
			if ($value == 'use_default') {
				$valuetoshow = $langs->trans('Default'); $class = 'center';
			}
			if ($value == 'unit_type') {
				$valuetoshow = $langs->trans('TypeOfUnit');
			}
			if ($value == 'public' && $tablib[$id] == 'TicketDictCategory') {
				$valuetoshow = $langs->trans('TicketGroupIsPublic'); $class = 'center';
			}
			if ($value == 'block_if_negative') {
				$valuetoshow = $langs->trans('BlockHolidayIfNegative');
			}
			if ($value == 'type_duration') {
				$valuetoshow = $langs->trans('Unit');
			}

			if ($id == 2) {	// Special case for state page
				if ($value == 'region_id') {
					$valuetoshow = '&nbsp;'; $showfield = 1;
				}
				if ($value == 'region') {
					$valuetoshow = $langs->trans("Country").'/'.$langs->trans("Region"); $showfield = 1;
				}
			}

			if ($valuetoshow != '') {
				$tdsoffields .= '<td'.($class ? ' class="'.$class.'"' : '').'>';
				if (!empty($tabhelp[$id][$value]) && preg_match('/^http(s*):/i', $tabhelp[$id][$value])) {
					$tdsoffields .= '<a href="'.$tabhelp[$id][$value].'" target="_blank">'.$valuetoshow.' '.img_help(1, $valuetoshow).'</a>';
				} elseif (!empty($tabhelp[$id][$value])) {
					$tdsoffields .= $form->textwithpicto($valuetoshow, $tabhelp[$id][$value]);
				} else {
					$tdsoffields .= $valuetoshow;
				}
				$tdsoffields .= '</td>';
			}
		}

		if ($id == 4) {
			$tdsoffields .= '<td></td>';
			$tdsoffields .= '<td></td>';
		}
		$tdsoffields .= '<td>';
		$tdsoffields .= '<input type="hidden" name="id" value="'.$id.'">';
		if (!is_null($withentity)) {
			$tdsoffields .= '<input type="hidden" name="entity" value="'.$withentity.'">';
		}
		$tdsoffields .= '</td>';
		$tdsoffields .= '<td style="min-width: 26px;"></td>';
		$tdsoffields .= '<td style="min-width: 26px;"></td>';
		$tdsoffields .= '</tr>';

		print $tdsoffields;


		// Line to enter new values
		print '<!-- line to add new entry -->';
		print '<tr class="oddeven nodrag nodrop nohover">';

		$obj = new stdClass();
		// If data was already input, we define them in obj to populate input fields.
		if (GETPOST('actionadd')) {
			foreach ($fieldlist as $key => $val) {
				if (GETPOST($val) != '') {
					$obj->$val = GETPOST($val);
				}
			}
		}

		$tmpaction = 'create';
		$parameters = array('fieldlist'=>$fieldlist, 'tabname'=>$tabname[$id]);
		$reshook = $hookmanager->executeHooks('createDictionaryFieldlist', $parameters, $obj, $tmpaction); // Note that $action and $object may have been modified by some hooks
		$error = $hookmanager->error; $errors = $hookmanager->errors;

		if ($id == 3) {
			unset($fieldlist[2]); // Remove field ??? if dictionary Regions
		}


		if (empty($reshook)) {
			fieldList($fieldlist, $obj, $tabname[$id], 'add');
		}

		if ($id == 4) {
			print '<td></td>';
			print '<td></td>';
		}
		print '<td colspan="3" class="center">';
		if ($action != 'edit') {
			print '<input type="submit" class="button button-add" name="actionadd" value="'.$langs->trans("Add").'">';
		}
		print '</td>';

		print "</tr>";

		print '</table>';
		print '</div>';
	}

	print '</form>';


	print '<br>';


	print '<form action="'.$_SERVER['PHP_SELF'].'?id='.$id.'" method="POST">';
	print '<input type="hidden" name="token" value="'.newToken().'">';
	print '<input type="hidden" name="from" value="'.dol_escape_htmltag(GETPOST('from', 'alpha')).'">';

	// List of available record in database
	dol_syslog("htdocs/admin/dict", LOG_DEBUG);

	$resql = $db->query($sql);
	if ($resql) {
		$num = $db->num_rows($resql);
		$i = 0;

		// There is several pages
		if ($num > $listlimit || $page) {
			print_fleche_navigation($page, $_SERVER["PHP_SELF"], $paramwithsearch, ($num > $listlimit), '<li class="pagination"><span>'.$langs->trans("Page").' '.($page + 1).'</span></li>');
			print '<div class="clearboth"></div>';
		}

		print '<div class="div-table-responsive">';
		print '<table class="noborder centpercent">';

		// Title line with search input fields
		print '<tr class="liste_titre_filter">';
		$filterfound = 0;
		foreach ($fieldlist as $field => $value) {
			if ($value == 'entity') {
				continue;
			}

			$showfield = 1; // By default

			if ($value == 'region_id' || $value == 'country_id') {
				$showfield = 0;
			}

			if ($showfield) {
				if ($value == 'country') {
					print '<td class="liste_titre">';
					print $form->select_country($search_country_id, 'search_country_id', '', 28, 'maxwidth150 maxwidthonsmartphone');
					print '</td>';
					$filterfound++;
				} elseif ($value == 'code') {
					print '<td class="liste_titre">';
					print '<input type="text" class="maxwidth100" name="search_code" value="'.dol_escape_htmltag($search_code).'">';
					print '</td>';
					$filterfound++;
				} else {
					print '<td class="liste_titre">';
					print '</td>';
				}
			}
		}
		if ($id == 4) {
			print '<td></td>';
			print '<td></td>';
		}
		print '<td class="liste_titre"></td>';
		print '<td class="liste_titre right" colspan="2">';
		if ($filterfound) {
			$searchpicto = $form->showFilterAndCheckAddButtons(0);
			print $searchpicto;
		}
		print '</td>';
		print '</tr>';

		// Title of lines
		print '<tr class="liste_titre">';
		foreach ($fieldlist as $field => $value) {
			if ($value == 'entity') {
				continue;
			}

			if (in_array($value, array('label', 'libelle', 'libelle_facture')) && empty($tabhelp[$id][$value])) {
				$tabhelp[$id][$value] = $langs->trans('LabelUsedByDefault');
			}

			// Determines the name of the field in relation to the possible names
			// in data dictionaries
			$showfield = 1; // By default
			$cssprefix = '';
			$sortable = 1;
			$valuetoshow = ucfirst($value); // By default
			$valuetoshow = $langs->trans($valuetoshow); // try to translate

			// Special cases
			if ($value == 'source') {
				$valuetoshow = $langs->trans("Contact");
			}
			if ($value == 'price') {
				$valuetoshow = $langs->trans("PriceUHT");
			}
			if ($value == 'taux') {
				if ($tabname[$id] != MAIN_DB_PREFIX."c_revenuestamp") {
					$valuetoshow = $langs->trans("Rate");
				} else {
					$valuetoshow = $langs->trans("Amount");
				}
				$cssprefix = 'center ';
			}

			if ($value == 'localtax1_type') {
				$valuetoshow = $langs->trans("UseLocalTax")." 2"; $cssprefix = "center "; $sortable = 0;
			}
			if ($value == 'localtax1') {
				$valuetoshow = $langs->trans("RateOfTaxN", '2'); $cssprefix = "center "; $sortable = 0;
			}
			if ($value == 'localtax2_type') {
				$valuetoshow = $langs->trans("UseLocalTax")." 3"; $cssprefix = "center "; $sortable = 0;
			}
			if ($value == 'localtax2') {
				$valuetoshow = $langs->trans("RateOfTaxN", '3'); $cssprefix = "center "; $sortable = 0;
			}
			if ($value == 'organization') {
				$valuetoshow = $langs->trans("Organization");
			}
			if ($value == 'lang') {
				$valuetoshow = $langs->trans("Language");
			}
			if ($value == 'type') {
				$valuetoshow = $langs->trans("Type");
			}
			if ($value == 'code') {
				$valuetoshow = $langs->trans("Code");
			}
			if (in_array($value, array('pos', 'position'))) {
				$valuetoshow = $langs->trans("Position"); $cssprefix = 'right ';
			}
			if ($value == 'libelle' || $value == 'label') {
				$valuetoshow = $langs->trans("Label");
			}
			if ($value == 'libelle_facture') {
				$valuetoshow = $langs->trans("LabelOnDocuments");
			}
			if ($value == 'deposit_percent') {
				$valuetoshow = $langs->trans('DepositPercent');
				$cssprefix = 'right ';
			}
			if ($value == 'country') {
				$valuetoshow = $langs->trans("Country");
			}
			if ($value == 'recuperableonly') {
				$valuetoshow = $langs->trans("NPR"); $cssprefix = "center ";
			}
			if ($value == 'nbjour') {
				$valuetoshow = $langs->trans("NbOfDays");
			}
			if ($value == 'type_cdr') {
				$valuetoshow = $langs->trans("AtEndOfMonth"); $cssprefix = "center ";
			}
			if ($value == 'decalage') {
				$valuetoshow = $langs->trans("Offset");
			}
			if ($value == 'width' || $value == 'nx') {
				$valuetoshow = $langs->trans("Width");
			}
			if ($value == 'height' || $value == 'ny') {
				$valuetoshow = $langs->trans("Height");
			}
			if ($value == 'unit' || $value == 'metric') {
				$valuetoshow = $langs->trans("MeasuringUnit");
			}
			if ($value == 'accountancy_code') {
				$valuetoshow = $langs->trans("AccountancyCode");
			}
			if ($value == 'accountancy_code_sell') {
				$valuetoshow = $langs->trans("AccountancyCodeSell"); $sortable = 0;
			}
			if ($value == 'accountancy_code_buy') {
				$valuetoshow = $langs->trans("AccountancyCodeBuy"); $sortable = 0;
			}
			if ($value == 'fk_pcg_version') {
				$valuetoshow = $langs->trans("Pcg_version");
			}
			if ($value == 'account_parent') {
				$valuetoshow = $langs->trans("Accountsparent");
			}
			if ($value == 'pcg_type') {
				$valuetoshow = $langs->trans("Pcg_type");
			}
			if ($value == 'pcg_subtype') {
				$valuetoshow = $langs->trans("Pcg_subtype");
			}
			if ($value == 'sortorder') {
				$valuetoshow = $langs->trans("SortOrder");
			}
			if ($value == 'short_label') {
				$valuetoshow = $langs->trans("ShortLabel");
			}
			if ($value == 'fk_parent') {
				$valuetoshow = $langs->trans("ParentID"); $cssprefix = 'center ';
			}
			if ($value == 'range_account') {
				$valuetoshow = $langs->trans("Range");
			}
			if ($value == 'sens') {
				$valuetoshow = $langs->trans("Sens");
			}
			if ($value == 'category_type') {
				$valuetoshow = $langs->trans("Calculated");
			}
			if ($value == 'formula') {
				$valuetoshow = $langs->trans("Formula");
			}
			if ($value == 'paper_size') {
				$valuetoshow = $langs->trans("PaperSize");
			}
			if ($value == 'orientation') {
				$valuetoshow = $langs->trans("Orientation");
			}
			if ($value == 'leftmargin') {
				$valuetoshow = $langs->trans("LeftMargin");
			}
			if ($value == 'topmargin') {
				$valuetoshow = $langs->trans("TopMargin");
			}
			if ($value == 'spacex') {
				$valuetoshow = $langs->trans("SpaceX");
			}
			if ($value == 'spacey') {
				$valuetoshow = $langs->trans("SpaceY");
			}
			if ($value == 'font_size') {
				$valuetoshow = $langs->trans("FontSize");
			}
			if ($value == 'custom_x') {
				$valuetoshow = $langs->trans("CustomX");
			}
			if ($value == 'custom_y') {
				$valuetoshow = $langs->trans("CustomY");
			}
			if ($value == 'percent') {
				$valuetoshow = $langs->trans("Percentage");
			}
			if ($value == 'affect') {
				$valuetoshow = $langs->trans("WithCounter");
			}
			if ($value == 'delay') {
				$valuetoshow = $langs->trans("NoticePeriod");
			}
			if ($value == 'newbymonth') {
				$valuetoshow = $langs->trans("NewByMonth");
			}
			if ($value == 'fk_tva') {
				$valuetoshow = $langs->trans("VAT");
			}
			if ($value == 'range_ik') {
				$valuetoshow = $langs->trans("RangeIk");
			}
			if ($value == 'fk_c_exp_tax_cat') {
				$valuetoshow = $langs->trans("CarCategory");
			}
			if ($value == 'revenuestamp_type') {
				$valuetoshow = $langs->trans('TypeOfRevenueStamp');
			}
			if ($value == 'use_default') {
				$valuetoshow = $langs->trans('Default'); $cssprefix = 'center ';
			}
			if ($value == 'unit_type') {
				$valuetoshow = $langs->trans('TypeOfUnit');
			}
			if ($value == 'public' && $tablib[$id] == 'TicketDictCategory') {
				$valuetoshow = $langs->trans('TicketGroupIsPublic'); $cssprefix = 'center ';
			}
			if ($value == 'block_if_negative') {
				$valuetoshow = $langs->trans('BlockHolidayIfNegative');
			}
			if ($value == 'type_duration') {
				$valuetoshow = $langs->trans('Unit');
			}

			if ($value == 'region_id' || $value == 'country_id') {
				$showfield = 0;
			}

			// Show field title
			if ($showfield) {
				if (!empty($tabhelp[$id][$value]) && preg_match('/^http(s*):/i', $tabhelp[$id][$value])) {
					$newvaluetoshow = '<a href="'.$tabhelp[$id][$value].'" target="_blank">'.$valuetoshow.' '.img_help(1, $valuetoshow).'</a>';
				} elseif (!empty($tabhelp[$id][$value])) {
					$newvaluetoshow = $form->textwithpicto($valuetoshow, $tabhelp[$id][$value]);
				} else {
					$newvaluetoshow = $valuetoshow;
				}

				print getTitleFieldOfList($newvaluetoshow, 0, $_SERVER["PHP_SELF"], ($sortable ? $value : ''), ($page ? 'page='.$page.'&' : ''), $param, '', $sortfield, $sortorder, $cssprefix);
			}
		}
		// Favorite & EEC - Only activated on country dictionary
		if ($id == 4) {
			print getTitleFieldOfList($langs->trans("InEEC"), 0, $_SERVER["PHP_SELF"], "eec", ($page ? 'page='.$page.'&' : ''), $param, 'align="center"', $sortfield, $sortorder, '', 0, $langs->trans("CountryIsInEEC"));
			print getTitleFieldOfList($langs->trans("Favorite"), 0, $_SERVER["PHP_SELF"], "favorite", ($page ? 'page='.$page.'&' : ''), $param, 'align="center"', $sortfield, $sortorder);
		}

		print getTitleFieldOfList($langs->trans("Status"), 0, $_SERVER["PHP_SELF"], "active", ($page ? 'page='.$page.'&' : ''), $param, 'align="center"', $sortfield, $sortorder);
		print getTitleFieldOfList('');
		print getTitleFieldOfList('');
		print '</tr>';

		if ($num) {
			// Lines with values
			while ($i < $num) {
				$obj = $db->fetch_object($resql);
				//print_r($obj);
				print '<tr class="oddeven" id="rowid-'.(empty($obj->rowid) ? '' : $obj->rowid).'">';
				if ($action == 'edit' && ($rowid == (!empty($obj->rowid) ? $obj->rowid : $obj->code))) {
					$tmpaction = 'edit';
					$parameters = array('fieldlist'=>$fieldlist, 'tabname'=>$tabname[$id]);
					$reshook = $hookmanager->executeHooks('editDictionaryFieldlist', $parameters, $obj, $tmpaction); // Note that $action and $object may have been modified by some hooks
					$error = $hookmanager->error; $errors = $hookmanager->errors;

					// Show fields
					if (empty($reshook)) {
						$withentity = fieldList($fieldlist, $obj, $tabname[$id], 'edit');
					}

					print '<td colspan="3" class="center">';
					print '<div name="'.(!empty($obj->rowid) ? $obj->rowid : $obj->code).'"></div>';
					print '<input type="hidden" name="page" value="'.dol_escape_htmltag($page).'">';
					print '<input type="hidden" name="rowid" value="'.dol_escape_htmltag($rowid).'">';
					if (!is_null($withentity)) {
						print '<input type="hidden" name="entity" value="'.$withentity.'">';
					}
					print '<input type="submit" class="button button-edit" name="actionmodify" value="'.$langs->trans("Modify").'">';
					print '<input type="submit" class="button button-cancel" name="actioncancel" value="'.$langs->trans("Cancel").'">';
					print '</td>';
				} else {
					$tmpaction = 'view';
					$parameters = array('fieldlist'=>$fieldlist, 'tabname'=>$tabname[$id]);
					$reshook = $hookmanager->executeHooks('viewDictionaryFieldlist', $parameters, $obj, $tmpaction); // Note that $action and $object may have been modified by some hooks

					$error = $hookmanager->error; $errors = $hookmanager->errors;

					if (empty($reshook)) {
						$withentity = null;

						foreach ($fieldlist as $field => $value) {
							//var_dump($fieldlist);
							$class = '';
							$showfield = 1;
							$valuetoshow = empty($obj->{$value}) ? '' : $obj->{$value};
							$titletoshow = '';

							if ($value == 'entity') {
								$withentity = $valuetoshow;
								continue;
							}

							if ($value == 'element') {
								$valuetoshow = isset($elementList[$valuetoshow]) ? $elementList[$valuetoshow] : $valuetoshow;
							} elseif ($value == 'source') {
								$valuetoshow = isset($sourceList[$valuetoshow]) ? $sourceList[$valuetoshow] : $valuetoshow;
							} elseif ($valuetoshow == 'all') {
								$valuetoshow = $langs->trans('All');
							} elseif ($value == 'country') {
								if (empty($obj->country_code)) {
									$valuetoshow = '-';
								} else {
									$key = $langs->trans("Country".strtoupper($obj->country_code));
									$valuetoshow = ($key != "Country".strtoupper($obj->country_code) ? $obj->country_code." - ".$key : $obj->country);
								}
							} elseif ($value == 'recuperableonly' || $value == 'deductible' || $value == 'category_type') {
								$valuetoshow = yn($valuetoshow);
								$class = "center";
							} elseif ($value == 'type_cdr') {
								if (empty($valuetoshow)) {
									$valuetoshow = $langs->trans('None');
								} elseif ($valuetoshow == 1) {
									$valuetoshow = $langs->trans('AtEndOfMonth');
								} elseif ($valuetoshow == 2) {
									$valuetoshow = $langs->trans('CurrentNext');
								}
								$class = "center";
							} elseif ($value == 'price' || preg_match('/^amount/i', $value)) {
								$valuetoshow = price($valuetoshow);
							}
							if ($value == 'private') {
								$valuetoshow = yn($elementList[$valuetoshow]);
							} elseif ($value == 'libelle_facture') {
								$langs->load("bills");
								$key = $langs->trans("PaymentCondition".strtoupper($obj->code));
								$valuetoshow = ($obj->code && $key != "PaymentCondition".strtoupper($obj->code) ? $key : $obj->{$value});
								$valuetoshow = nl2br($valuetoshow);
							} elseif ($value == 'label' && $tabname[$id] == MAIN_DB_PREFIX.'c_country') {
								$key = $langs->trans("Country".strtoupper($obj->code));
								$valuetoshow = ($obj->code && $key != "Country".strtoupper($obj->code) ? $key : $obj->{$value});
							} elseif ($value == 'label' && $tabname[$id] == MAIN_DB_PREFIX.'c_availability') {
								$langs->load("propal");
								$key = $langs->trans("AvailabilityType".strtoupper($obj->code));
								$valuetoshow = ($obj->code && $key != "AvailabilityType".strtoupper($obj->code) ? $key : $obj->{$value});
							} elseif ($value == 'libelle' && $tabname[$id] == MAIN_DB_PREFIX.'c_actioncomm') {
								$key = $langs->trans("Action".strtoupper($obj->code));
								$valuetoshow = ($obj->code && $key != "Action".strtoupper($obj->code) ? $key : $obj->{$value});
							} elseif (!empty($obj->code_iso) && $value == 'label' && $tabname[$id] == MAIN_DB_PREFIX.'c_currencies') {
								$key = $langs->trans("Currency".strtoupper($obj->code_iso));
								$valuetoshow = ($obj->code_iso && $key != "Currency".strtoupper($obj->code_iso) ? $key : $obj->{$value});
							} elseif ($value == 'libelle' && $tabname[$id] == MAIN_DB_PREFIX.'c_typent') {
								$key = $langs->trans(strtoupper($obj->code));
								$valuetoshow = ($key != strtoupper($obj->code) ? $key : $obj->{$value});
							} elseif ($value == 'libelle' && $tabname[$id] == MAIN_DB_PREFIX.'c_prospectlevel') {
								$key = $langs->trans(strtoupper($obj->code));
								$valuetoshow = ($key != strtoupper($obj->code) ? $key : $obj->{$value});
							} elseif ($value == 'label' && $tabname[$id] == MAIN_DB_PREFIX.'c_civility') {
								$key = $langs->trans("Civility".strtoupper($obj->code));
								$valuetoshow = ($obj->code && $key != "Civility".strtoupper($obj->code) ? $key : $obj->{$value});
							} elseif ($value == 'libelle' && $tabname[$id] == MAIN_DB_PREFIX.'c_type_contact') {
								$langs->load('agenda');
								$key = $langs->trans("TypeContact_".$obj->element."_".$obj->source."_".strtoupper($obj->code));
								$valuetoshow = ($obj->code && $key != "TypeContact_".$obj->element."_".$obj->source."_".strtoupper($obj->code) ? $key : $obj->{$value});
							} elseif ($value == 'libelle' && $tabname[$id] == MAIN_DB_PREFIX.'c_payment_term') {
								$langs->load("bills");
								$key = $langs->trans("PaymentConditionShort".strtoupper($obj->code));
								$valuetoshow = ($obj->code && $key != "PaymentConditionShort".strtoupper($obj->code) ? $key : $obj->{$value});
							} elseif ($value == 'libelle' && $tabname[$id] == MAIN_DB_PREFIX.'c_paiement') {
								$langs->load("bills");
								$key = $langs->trans("PaymentType".strtoupper($obj->code));
								$valuetoshow = ($obj->code && $key != "PaymentType".strtoupper($obj->code) ? $key : $obj->{$value});
							} elseif ($value == 'type' && $tabname[$id] == MAIN_DB_PREFIX.'c_paiement') {
								$payment_type_list = array(0=>$langs->trans('PaymentTypeCustomer'), 1=>$langs->trans('PaymentTypeSupplier'), 2=>$langs->trans('PaymentTypeBoth'));
								$valuetoshow = $payment_type_list[$valuetoshow];
							} elseif ($value == 'label' && $tabname[$id] == MAIN_DB_PREFIX.'c_input_reason') {
								$key = $langs->trans("DemandReasonType".strtoupper($obj->code));
								$valuetoshow = ($obj->code && $key != "DemandReasonType".strtoupper($obj->code) ? $key : $obj->{$value});
							} elseif ($value == 'libelle' && $tabname[$id] == MAIN_DB_PREFIX.'c_input_method') {
								$langs->load("orders");
								$key = $langs->trans($obj->code);
								$valuetoshow = ($obj->code && $key != $obj->code) ? $key : $obj->{$value};
							} elseif ($value == 'libelle' && $tabname[$id] == MAIN_DB_PREFIX.'c_shipment_mode') {
								$langs->load("sendings");
								$key = $langs->trans("SendingMethod".strtoupper($obj->code));
								$valuetoshow = ($obj->code && $key != "SendingMethod".strtoupper($obj->code) ? $key : $obj->{$value});
							} elseif ($value == 'libelle' && $tabname[$id] == MAIN_DB_PREFIX.'c_paper_format') {
								$key = $langs->trans('PaperFormat'.strtoupper($obj->code));
								$valuetoshow = ($obj->code && $key != 'PaperFormat'.strtoupper($obj->code) ? $key : $obj->{$value});
							} elseif ($value == 'label' && $tabname[$id] == MAIN_DB_PREFIX.'c_type_fees') {
								$langs->load('trips');
								$key = $langs->trans(strtoupper($obj->code));
								$valuetoshow = ($obj->code && $key != strtoupper($obj->code) ? $key : $obj->{$value});
							} elseif ($value == 'region_id' || $value == 'country_id') {
								$showfield = 0;
							} elseif ($value == 'unicode') {
								$valuetoshow = $langs->getCurrencySymbol($obj->code, 1);
							} elseif ($value == 'label' && $tabname[GETPOST("id", 'int')] == MAIN_DB_PREFIX.'c_units') {
								$langs->load("products");
								$valuetoshow = $langs->trans($obj->{$value});
							} elseif ($value == 'short_label' && $tabname[GETPOST("id", 'int')] == MAIN_DB_PREFIX.'c_units') {
								$langs->load("products");
								$valuetoshow = $langs->trans($obj->{$value});
							} elseif (($value == 'unit') && ($tabname[$id] == MAIN_DB_PREFIX.'c_paper_format')) {
								$key = $langs->trans('SizeUnit'.strtolower($obj->unit));
								$valuetoshow = ($obj->code && $key != 'SizeUnit'.strtolower($obj->unit) ? $key : $obj->{$value});
							} elseif ($value == 'localtax1' || $value == 'localtax2') {
								$class = "center";
							} elseif ($value == 'localtax1_type') {
								if ($obj->localtax1 != 0) {
									$valuetoshow = $localtax_typeList[$valuetoshow];
								} else {
									$valuetoshow = '';
								}
								$class = "center";
							} elseif ($value == 'localtax2_type') {
								if ($obj->localtax2 != 0) {
									$valuetoshow = $localtax_typeList[$valuetoshow];
								} else {
									$valuetoshow = '';
								}
								$class = "center";
							} elseif ($value == 'taux') {
								$valuetoshow = price($valuetoshow, 0, $langs, 0, 0);
								$class = "center";
							} elseif (in_array($value, array('recuperableonly'))) {
								$class = "center";
							} elseif ($value == 'accountancy_code' || $value == 'accountancy_code_sell' || $value == 'accountancy_code_buy') {
								if (!empty($conf->accounting->enabled)) {
									require_once DOL_DOCUMENT_ROOT.'/accountancy/class/accountingaccount.class.php';
									$tmpaccountingaccount = new AccountingAccount($db);
									$tmpaccountingaccount->fetch(0, $valuetoshow, 1);
									$titletoshow = $langs->transnoentitiesnoconv("Pcgtype").': '.$tmpaccountingaccount->pcg_type;
								}
								$valuetoshow = length_accountg($valuetoshow);
							} elseif ($value == 'fk_tva') {
								foreach ($form->cache_vatrates as $key => $Tab) {
									if ($form->cache_vatrates[$key]['rowid'] == $valuetoshow) {
										$valuetoshow = $form->cache_vatrates[$key]['libtva'];
										break;
									}
								}
							} elseif ($value == 'fk_c_exp_tax_cat') {
								$tmpid = $valuetoshow;
								$valuetoshow = getDictionaryValue(MAIN_DB_PREFIX.'c_exp_tax_cat', 'label', $tmpid);
								$valuetoshow = $langs->trans($valuetoshow ? $valuetoshow : $tmpid);
							} elseif ($tabname[$id] == MAIN_DB_PREFIX.'c_exp_tax_cat') {
								$valuetoshow = $langs->trans($valuetoshow);
							} elseif ($value == 'label' && $tabname[$id] == MAIN_DB_PREFIX.'c_units') {
								$langs->load('other');
								$key = $langs->trans($obj->label);
								$valuetoshow = ($obj->label && $key != strtoupper($obj->label) ? $key : $obj->{$value});
							} elseif ($value == 'code' && $id == 3) {
								$valuetoshow = $obj->state_code;
							} elseif ($value == 'label' && $tabname[$id] == MAIN_DB_PREFIX.'c_product_nature') {
								$langs->load("products");
								$valuetoshow = $langs->trans($obj->{$value});
							} elseif ($fieldlist[$field] == 'label' && $tabname[$id] == MAIN_DB_PREFIX.'c_productbatch_qcstatus') {
								$langs->load("productbatch");
								$valuetoshow = $langs->trans($obj->{$value});
							} elseif ($value == 'block_if_negative') {
								$valuetoshow = yn($obj->{$value});
							} elseif ($value == 'type_duration') {
								$TDurationTypes = array('y'=>$langs->trans('Years'), 'm'=>$langs->trans('Month'), 'w'=>$langs->trans('Weeks'), 'd'=>$langs->trans('Days'), 'h'=>$langs->trans('Hours'), 'i'=>$langs->trans('Minutes'));
								$valuetoshow =$TDurationTypes[$obj->{$value}];
							}
							$class .= ($class ? ' ' : '').'tddict';
							if ($value == 'note' && $id == 10) {
								$class .= ' tdoverflowmax200';
							}
							if ($value == 'tracking') {
								$class .= ' tdoverflowauto';
							}
							if (in_array($value, array('pos', 'position', 'deposit_percent'))) {
								$class .= ' right';
							}
							if (in_array($value, array('localtax1_type', 'localtax2_type'))) {
								$class .= ' nowrap';
							}
							if (in_array($value, array('use_default', 'fk_parent'))) {
								$class .= ' center';
							}
							if ($value == 'public') {
								$class .= ' center';
							}
							// Show value for field
							if ($showfield) {
								print '<!-- '. $value .' --><td class="'.$class.'"'.($titletoshow ? ' title="'.dol_escape_htmltag($titletoshow).'"' : '').'>'.$valuetoshow.'</td>';
							}
						}
					}

					// Can an entry be erased or disabled ?
					// all true by default
					$iserasable = 1;
					$canbedisabled = 1;
					$canbemodified = 1;
					if (isset($obj->code) && $id != 10 && $id != 42) {
						if (($obj->code == '0' || $obj->code == '' || preg_match('/unknown/i', $obj->code))) {
							$iserasable = 0; $canbedisabled = 0;
						} elseif ($obj->code == 'RECEP') {
							$iserasable = 0; $canbedisabled = 0;
						} elseif ($obj->code == 'EF0') {
							$iserasable = 0; $canbedisabled = 0;
						}
					}
					if ($id == 25 && in_array($obj->code, array('banner', 'blogpost', 'other', 'page'))) {
						$iserasable = 0; $canbedisabled = 0;
						if (in_array($obj->code, array('banner'))) {
							$canbedisabled = 1;
						}
					}
					if (isset($obj->type) && in_array($obj->type, array('system', 'systemauto'))) {
						$iserasable = 0;
					}
					if (in_array(empty($obj->code) ? '' : $obj->code, array('AC_OTH', 'AC_OTH_AUTO')) || in_array(empty($obj->type) ? '' : $obj->type, array('systemauto'))) {
						$canbedisabled = 0; $canbedisabled = 0;
					}
					$canbemodified = $iserasable;

					if (!empty($obj->code) && $obj->code == 'RECEP') {
						$canbemodified = 1;
					}
					if ($tabname[$id] == MAIN_DB_PREFIX."c_actioncomm") {
						$canbemodified = 1;
					}

					// Build Url. The table is id=, the id of line is rowid=
					$rowidcol = $tabrowid[$id];
					// If rowidcol not defined
					if (empty($rowidcol) || in_array($id, array(6, 7, 8, 13, 17, 19, 27, 32))) {
						$rowidcol = 'rowid';
					}
					$url = $_SERVER["PHP_SELF"].'?'.($page ? 'page='.$page.'&' : '').'sortfield='.$sortfield.'&sortorder='.$sortorder.'&rowid='.(isset($obj->{$rowidcol}) ? $obj->{$rowidcol} : (!empty($obj->code) ? urlencode($obj->code) : '')).'&code='.(!empty($obj->code) ?urlencode($obj->code) : '');
					if (!empty($param)) {
						$url .= '&'.$param;
					}
					if (!is_null($withentity)) {
						$url .= '&entity='.$withentity;
					}
					$url .= '&';

					// Favorite & EEC
					// Only activated on country dictionary
					if ($id == 4) {
						print '<td class="nowrap center">';
						// Is in EEC
						if ($iserasable) {
							print '<a class="reposition" href="'.$url.'action='.$acts[$obj->eec].'_eec&token='.newToken().'">'.$actl[$obj->eec].'</a>';
						} else {
							print $langs->trans("AlwaysActive");
						}
						print '</td>';
						print '<td class="nowrap center">';
						// Favorite
						if ($iserasable) {
							print '<a class="reposition" href="'.$url.'action='.$acts[$obj->favorite].'_favorite&token='.newToken().'">'.$actl[$obj->favorite].'</a>';
						} else {
							print $langs->trans("AlwaysActive");
						}
						print '</td>';
					}

					// Active
					print '<td class="nowrap center">';
					if ($canbedisabled) {
						print '<a class="reposition" href="'.$url.'action='.$acts[$obj->active].'&token='.newToken().'">'.$actl[$obj->active].'</a>';
					} else {
						if (in_array($obj->code, array('AC_OTH', 'AC_OTH_AUTO'))) {
							print $langs->trans("AlwaysActive");
						} elseif (isset($obj->type) && in_array($obj->type, array('systemauto')) && empty($obj->active)) {
							print $langs->trans("Deprecated");
						} elseif (isset($obj->type) && in_array($obj->type, array('system')) && !empty($obj->active) && $obj->code != 'AC_OTH') {
							print $langs->trans("UsedOnlyWithTypeOption");
						} else {
							print $langs->trans("AlwaysActive");
						}
					}
					print "</td>";

					// Modify link
					if ($canbemodified) {
						print '<td align="center"><a class="reposition editfielda" href="'.$url.'action=edit&token='.newToken().'">'.img_edit().'</a></td>';
					} else {
						print '<td>&nbsp;</td>';
					}

					// Delete link
					if ($iserasable) {
						print '<td class="center">';
						if ($user->admin) {
							print '<a class="reposition" href="'.$url.'action=delete&token='.newToken().'">'.img_delete().'</a>';
						}
						//else print '<a href="#">'.img_delete().'</a>';    // Some dictionary can be edited by other profile than admin
						print '</td>';
					} else {
						print '<td>&nbsp;</td>';
					}

					print "</tr>\n";
				}
				$i++;
			}
		}

		print '</table>';
		print '</div>';
	} else {
		dol_print_error($db);
	}

	print '</form>';
} else {
	/*
	 * Show list of dictionary to show
	 */

	$lastlineisempty = false;

	print '<div class="div-table-responsive-no-min">';
	print '<table class="noborder centpercent">';
	print '<tr class="liste_titre">';
	print '<td colspan="2">'.$langs->trans("Dictionary").'</td>';
	print '<td></td>';
	print '</tr>';

	$showemptyline = '';
	foreach ($taborder as $i) {
		if (isset($tabname[$i]) && empty($tabcond[$i])) {
			continue;
		}

		if ($i) {
			if ($showemptyline) {
				print '<tr class="oddeven"><td width="50%">&nbsp;</td><td>&nbsp;</td><td>&nbsp;</td></tr>';
				$showemptyline = 0;
			}


			$value = $tabname[$i];
			print '<tr class="oddeven"><td width="50%">';
			if (!empty($tabcond[$i])) {
				$tabnamenoprefix = preg_replace('/'.MAIN_DB_PREFIX.'/', '', $tabname[$i]);
				print '<a href="'.$_SERVER["PHP_SELF"].'?id='.$i.'">';
				if (!empty($tabcomplete[$tabnamenoprefix]['picto'])) {
					print img_picto('', $tabcomplete[$tabnamenoprefix]['picto'], 'class="pictofixedwidth paddingrightonly"');
				}
				print $langs->trans($tablib[$i]);
				print '</a>';
			} else {
				print $langs->trans($tablib[$i]);
			}
			print '</td>';
			print '<td>';
			print '<a class="editfielda" href="'.$_SERVER["PHP_SELF"].'?id='.$i.'">';
			print img_picto('Edit', 'edit', '');
			print '</a>';
			print '</td>';
			print '<td class="right">';
			print $form->textwithpicto('', $langs->trans("Table").': '.$tabname[$i]);
			print '</td>';
			print '</tr>';
			$lastlineisempty = false;
		} else {
			if (!$lastlineisempty) {
				$showemptyline = 1;
				$lastlineisempty = true;
			}
		}
	}
	print '</table>';
	print '</div>';
}

print '<br>';

// End of page
llxFooter();
$db->close();


/**
 *	Show fields in insert/edit mode
 *
 * 	@param		array		$fieldlist		Array of fields
 * 	@param		Object		$obj			If we show a particular record, obj is filled with record fields
 *  @param		string		$tabname		Name of SQL table
 *  @param		string		$context		'add'=Output field for the "add form", 'edit'=Output field for the "edit form", 'hide'=Output field for the "add form" but we dont want it to be rendered
 *	@return		string						'' or value of entity into table
 */
function fieldList($fieldlist, $obj = '', $tabname = '', $context = '')
{
	global $conf, $langs, $db, $mysoc;
	global $form;
	global $region_id;
	global $elementList, $sourceList, $localtax_typeList;

	$formadmin = new FormAdmin($db);
	$formcompany = new FormCompany($db);
	$formaccounting = new FormAccounting($db);

	$withentity = '';

	foreach ($fieldlist as $field => $value) {
		if ($value == 'entity') {
			$withentity = $obj->{$value};
			continue;
		}

		if (in_array($value, array('code', 'libelle', 'type')) && $tabname == MAIN_DB_PREFIX."c_actioncomm" && in_array($obj->type, array('system', 'systemauto'))) {
			$hidden = (!empty($obj->{$value}) ? $obj->{$value}:'');
			print '<td>';
			print '<input type="hidden" name="'. $value .'" value="'.$hidden.'">';
			print $langs->trans($hidden);
			print '</td>';
		} elseif ($value == 'country') {
			if (in_array('region_id', $fieldlist)) {
				print '<td>';
				print '</td>';
				continue;
			}	// For state page, we do not show the country input (we link to region, not country)
			print '<td>';
			$fieldname = 'country';
			print $form->select_country((!empty($obj->country_code) ? $obj->country_code : (!empty($obj->country) ? $obj->country : '')), $fieldname, '', 28, 'maxwidth150 maxwidthonsmartphone');
			print '</td>';
		} elseif ($value == 'country_id') {
			if (!in_array('country', $fieldlist)) {	// If there is already a field country, we don't show country_id (avoid duplicate)
				$country_id = (!empty($obj->{$value}) ? $obj->{$value} : 0);
				print '<td class="tdoverflowmax100">';
				print '<input type="hidden" name="'. $value .'" value="'.$country_id.'">';
				print '</td>';
			}
		} elseif ($value == 'region') {
			print '<td>';
			$formcompany->select_region($region_id, 'region');
			print '</td>';
		} elseif ($value == 'region_id') {
			$region_id = (!empty($obj->{$value}) ? $obj->{$value}:0);
			print '<td>';
			print '<input type="hidden" name="'. $value .'" value="'.$region_id.'">';
			print '</td>';
		} elseif ($value == 'lang') {
			print '<td>';
			print $formadmin->select_language($conf->global->MAIN_LANG_DEFAULT, 'lang');
			print '</td>';
		} elseif ($value == 'element') {
			// The type of the element (for contact types)
			print '<td>';
			print $form->selectarray('element', $elementList, (!empty($obj->{$value}) ? $obj->{$value}:''));
			print '</td>';
		} elseif ($value == 'source') {
			// The source of the element (for contact types)
			print '<td>';
			print $form->selectarray('source', $sourceList, (!empty($obj->{$value}) ? $obj->{$value}:''));
			print '</td>';
		} elseif (in_array($value, array('public', 'use_default'))) {
			// Fields 0/1 with a combo select Yes/No
			print '<td class="center">';
			print $form->selectyesno($value, (!empty($obj->{$value}) ? $obj->{$value}:''), 1);
			print '</td>';
		} elseif ($value == 'private') {
			// Fields 'no'/'yes' with a combo select Yes/No
			print '<td>';
			print $form->selectyesno("private", (!empty($obj->{$value}) ? $obj->{$value}:''));
			print '</td>';
		} elseif ($value == 'type' && $tabname == MAIN_DB_PREFIX."c_actioncomm") {
			$type = (!empty($obj->type) ? $obj->type : 'user'); // Check if type is different of 'user' (external module)
			print '<td>';
			print $type.'<input type="hidden" name="type" value="'.$type.'">';
			print '</td>';
		} elseif ($value == 'type' && $tabname == MAIN_DB_PREFIX.'c_paiement') {
			print '<td>';
			$select_list = array(0=>$langs->trans('PaymentTypeCustomer'), 1=>$langs->trans('PaymentTypeSupplier'), 2=>$langs->trans('PaymentTypeBoth'));
			print $form->selectarray($value, $select_list, (!empty($obj->{$value}) ? $obj->{$value}:'2'));
			print '</td>';
		} elseif ($value == 'recuperableonly' || $value == 'type_cdr' || $value == 'deductible' || $value == 'category_type') {
			if ($value == 'type_cdr') {
				print '<td class="center">';
			} else {
				print '<td>';
			}
			if ($value == 'type_cdr') {
				print $form->selectarray($value, array(0=>$langs->trans('None'), 1=>$langs->trans('AtEndOfMonth'), 2=>$langs->trans('CurrentNext')), (!empty($obj->{$value}) ? $obj->{$value}:''));
			} else {
				print $form->selectyesno($value, (!empty($obj->{$value}) ? $obj->{$value}:''), 1);
			}
			print '</td>';
		} elseif (in_array($value, array('nbjour', 'decalage', 'taux', 'localtax1', 'localtax2'))) {
			$class = "left";
			if (in_array($value, array('taux', 'localtax1', 'localtax2'))) {
				$class = "center"; // Fields aligned on right
			}
			print '<td class="'.$class.'">';
			print '<input type="text" class="flat" value="'.(isset($obj->{$value}) ? $obj->{$value} : '').'" size="3" name="'. $value .'">';
			print '</td>';
		} elseif (in_array($value, array('libelle_facture'))) {
			print '<td>';
			$transfound = 0;
			$transkey = '';
			// Special case for labels
			if ($tabname == MAIN_DB_PREFIX.'c_payment_term') {
				$langs->load("bills");
				$transkey = "PaymentCondition".strtoupper($obj->code);
				if ($langs->trans($transkey) != $transkey) {
					$transfound = 1;
					print $form->textwithpicto($langs->trans($transkey), $langs->trans("GoIntoTranslationMenuToChangeThis"));
				}
			}
			if (!$transfound) {
				print '<textarea cols="30" rows="'.ROWS_2.'" class="flat" name="'. $value .'">'.(!empty($obj->{$value}) ? $obj->{$value}:'').'</textarea>';
			} else {
				print '<input type="hidden" name="'. $value .'" value="'.$transkey.'">';
			}
			print '</td>';
		} elseif ($value == 'price' || preg_match('/^amount/i', $value)) {
			print '<td><input type="text" class="flat minwidth75" value="'.price((!empty($obj->{$value}) ? $obj->{$value}:'')).'" name="'. $value .'"></td>';
		} elseif ($value == 'code' && isset($obj->{$value})) {
			print '<td><input type="text" class="flat minwidth75 maxwidth100" value="'.(!empty($obj->{$value}) ? $obj->{$value}:'').'" name="'. $value .'"></td>';
		} elseif ($value == 'unit') {
			print '<td>';
			$units = array(
				'mm' => $langs->trans('SizeUnitmm'),
				'cm' => $langs->trans('SizeUnitcm'),
				'point' => $langs->trans('SizeUnitpoint'),
				'inch' => $langs->trans('SizeUnitinch')
			);
			print $form->selectarray('unit', $units, (!empty($obj->{$value}) ? $obj->{$value}:''), 0, 0, 0);
			print '</td>';
		} elseif ($value == 'localtax1_type' || $value == 'localtax2_type') {
			// Le type de taxe locale
			print '<td class="center">';
			print $form->selectarray($value, $localtax_typeList, (!empty($obj->{$value}) ? $obj->{$value}:''));
			print '</td>';
		} elseif ($value == 'accountancy_code' || $value == 'accountancy_code_sell' || $value == 'accountancy_code_buy') {
			print '<td>';
			if (!empty($conf->accounting->enabled)) {
				$fieldname = $value;
				$accountancy_account = (!empty($obj->$fieldname) ? $obj->$fieldname : 0);
				print $formaccounting->select_account($accountancy_account, '.'. $value, 1, '', 1, 1, 'maxwidth200 maxwidthonsmartphone');
			} else {
				$fieldname = $value;
				print '<input type="text" size="10" class="flat" value="'.(isset($obj->$fieldname) ? $obj->$fieldname : '').'" name="'. $value .'">';
			}
			print '</td>';
		} elseif ($value == 'fk_tva') {
			print '<td>';
			print $form->load_tva('fk_tva', $obj->taux, $mysoc, new Societe($db), 0, 0, '', false, -1);
			print '</td>';
		} elseif ($value == 'fk_c_exp_tax_cat') {
			print '<td>';
			print $form->selectExpenseCategories($obj->fk_c_exp_tax_cat);
			print '</td>';
		} elseif ($value == 'fk_range') {
			print '<td>';
			print $form->selectExpenseRanges($obj->fk_range);
			print '</td>';
		} elseif ($value == 'block_if_negative') {
			print '<td>';
			print $form->selectyesno("block_if_negative", (!empty($obj->{$value}) ? $obj->{$value}:''), 1);
			print '</td>';
		} elseif ($value == 'type_duration') {
			print '<td>';
			print $form->selectTypeDuration('', $obj->{$value}, array('i','h'));
			print '</td>';
		} else {
			$fieldValue = isset($obj->{$value}) ? $obj->{$value}: '';

			if ($value == 'sortorder') {
				$fieldlist[$field] = 'position';
			}

			$classtd = ''; $class = '';
			if ($fieldlist[$field] == 'code') {
				$class = 'maxwidth100';
			}
			if (in_array($fieldlist[$field], array('pos', 'position', 'deposit_percent'))) {
				$classtd = 'right'; $class = 'maxwidth50 right';
			}
			if (in_array($fieldlist[$field], array('dayrule', 'day', 'month', 'year', 'use_default', 'affect', 'delay', 'public', 'sortorder', 'sens', 'category_type', 'fk_parent'))) {
				$class = 'maxwidth50 center';
			}
			if (in_array($fieldlist[$field], array('use_default', 'public', 'fk_parent'))) {
				$classtd = 'center';
			}
			if (in_array($fieldlist[$field], array('libelle', 'label', 'tracking'))) {
				$class = 'quatrevingtpercent';
			}
			// Fields that must be suggested as '0' instead of ''
			if ($fieldlist[$field] == 'fk_parent') {
				if (empty($fieldValue)) {
					$fieldValue = '0';
				}
			}

			// Labels Length
			$maxlength = '';
			if (in_array($fieldlist[$field], array('libelle', 'label'))) {
				switch ($tabname) {
					case MAIN_DB_PREFIX . 'c_accounting_category':
					case MAIN_DB_PREFIX . 'c_ecotaxe':
					case MAIN_DB_PREFIX . 'c_email_senderprofile':
					case MAIN_DB_PREFIX . 'c_forme_juridique':
					case MAIN_DB_PREFIX . 'c_holiday_types':
					case MAIN_DB_PREFIX . 'c_payment_term':
					case MAIN_DB_PREFIX . 'c_transport_mode':
						$maxlength = ' maxlength="255"';
						break;
					case MAIN_DB_PREFIX . 'c_email_templates':
						$maxlength = ' maxlength="180"';
						break;
					case MAIN_DB_PREFIX . 'c_socialnetworks':
						$maxlength = ' maxlength="150"';
						break;
					default:
						$maxlength = ' maxlength="128"';
				}
			}

			print '<td class="'.$classtd.'">';
			$transfound = 0;
			$transkey = '';
			if (in_array($fieldlist[$field], array('label', 'libelle'))) {		// For label
				// Special case for labels
				if ($tabname == MAIN_DB_PREFIX.'c_civility' && !empty($obj->code)) {
					$transkey = "Civility".strtoupper($obj->code);
				}
				if ($tabname == MAIN_DB_PREFIX.'c_payment_term' && !empty($obj->code)) {
					$langs->load("bills");
					$transkey = "PaymentConditionShort".strtoupper($obj->code);
				}
				if ($transkey && $langs->trans($transkey) != $transkey) {
					$transfound = 1;
					print $form->textwithpicto($langs->trans($transkey), $langs->trans("GoIntoTranslationMenuToChangeThis"));
				}
			}
			if (!$transfound) {
				print '<input type="text" class="flat'.($class ? ' '.$class : '').'"'.($maxlength ? ' '.$maxlength : '').' value="'.dol_escape_htmltag($fieldValue).'" name="'.$fieldlist[$field].'">';
			} else {
				print '<input type="hidden" name="'.$fieldlist[$field].'" value="'.$transkey.'">';
			}
			print '</td>';
		}
	}

	return $withentity;
}<|MERGE_RESOLUTION|>--- conflicted
+++ resolved
@@ -723,90 +723,6 @@
 	$search_code = '';
 }
 
-<<<<<<< HEAD
-// Actions add or modify an entry into a dictionary
-if (GETPOST('actionadd') || GETPOST('actionmodify')) {
-	$listfield = explode(',', str_replace(' ', '', $tabfield[$id]));
-	$listfieldinsert = explode(',', $tabfieldinsert[$id]);
-	$listfieldmodify = explode(',', $tabfieldinsert[$id]);
-	$listfieldvalue = explode(',', $tabfieldvalue[$id]);
-
-	// Check that all mandatory fields are filled
-	$ok = 1;
-	foreach ($listfield as $f => $value) {
-		// Discard check of mandatory fields for country for some tables
-		if ($value == 'country_id' && in_array($tablib[$id], array('DictionaryPublicHolidays', 'DictionaryVAT', 'DictionaryRegion', 'DictionaryCompanyType', 'DictionaryHolidayTypes', 'DictionaryRevenueStamp', 'DictionaryAccountancysystem', 'DictionaryAccountancyCategory'))) {
-			continue; // For some pages, country is not mandatory
-		}
-		if ($value == 'country' && in_array($tablib[$id], array('DictionaryPublicHolidays', 'DictionaryCanton', 'DictionaryCompanyType', 'DictionaryHolidayTypes', 'DictionaryRevenueStamp'))) {
-			continue; // For some pages, country is not mandatory
-		}
-		// Discard check of mandatory fiedls for other fields
-		if ($value == 'localtax1' && !GETPOST('localtax1_type')) {
-			continue;
-		}
-		if ($value == 'localtax2' && !GETPOST('localtax2_type')) {
-			continue;
-		}
-		if ($value == 'color' && !GETPOST('color')) {
-			continue;
-		}
-		if ($value == 'formula' && !GETPOST('formula')) {
-			continue;
-		}
-		if ($value == 'dayrule' && !GETPOST('dayrule')) {
-			continue;
-		}
-		if ($value == 'sortorder') {
-			continue; // For a column name 'sortorder', we use the field name 'position'
-		}
-		if ((!GETPOSTISSET($value) || GETPOST($value) == '')
-			&& (!in_array($value, array('decalage', 'module', 'accountancy_code', 'accountancy_code_sell', 'accountancy_code_buy', 'tracking', 'picto', 'deposit_percent'))  // Fields that are not mandatory
-			&& ($id != 10 || ($value != 'code' && $value != 'note')) // Field code and note is not mandatory for dictionary table 10
-			)
-		) {
-			$ok = 0;
-			$fieldnamekey = $value;
-			// We take translate key of field
-			if ($fieldnamekey == 'libelle' || ($fieldnamekey == 'label')) {
-				$fieldnamekey = 'Label';
-			}
-			if ($fieldnamekey == 'libelle_facture') {
-				$fieldnamekey = 'LabelOnDocuments';
-			}
-			if ($fieldnamekey == 'deposit_percent') {
-				$fieldnamekey = 'DepositPercent';
-			}
-			if ($fieldnamekey == 'nbjour') {
-				$fieldnamekey = 'NbOfDays';
-			}
-			if ($fieldnamekey == 'decalage') {
-				$fieldnamekey = 'Offset';
-			}
-			if ($fieldnamekey == 'module') {
-				$fieldnamekey = 'Module';
-			}
-			if ($fieldnamekey == 'code') {
-				$fieldnamekey = 'Code';
-			}
-			if ($fieldnamekey == 'note') {
-				$fieldnamekey = 'Note';
-			}
-			if ($fieldnamekey == 'taux') {
-				$fieldnamekey = 'Rate';
-			}
-			if ($fieldnamekey == 'type') {
-				$fieldnamekey = 'Type';
-			}
-			if ($fieldnamekey == 'position') {
-				$fieldnamekey = 'Position';
-			}
-			if ($fieldnamekey == 'unicode') {
-				$fieldnamekey = 'Unicode';
-			}
-			if ($fieldnamekey == 'deductible') {
-				$fieldnamekey = 'Deductible';
-=======
 if (empty($reshook)) {
 	// Actions add or modify an entry into a dictionary
 	if (GETPOST('actionadd') || GETPOST('actionmodify')) {
@@ -828,7 +744,6 @@
 			// Discard check of mandatory fiedls for other fields
 			if ($value == 'localtax1' && !GETPOST('localtax1_type')) {
 				continue;
->>>>>>> 4d91e448
 			}
 			if ($value == 'localtax2' && !GETPOST('localtax2_type')) {
 				continue;
@@ -846,7 +761,7 @@
 				continue; // For a column name 'sortorder', we use the field name 'position'
 			}
 			if ((!GETPOSTISSET($value) || GETPOST($value) == '')
-				&& (!in_array($value, array('decalage', 'module', 'accountancy_code', 'accountancy_code_sell', 'accountancy_code_buy', 'tracking', 'picto'))  // Fields that are not mandatory
+					&& (!in_array($value, array('decalage', 'module', 'accountancy_code', 'accountancy_code_sell', 'accountancy_code_buy', 'tracking', 'picto', 'deposit_percent'))  // Fields that are not mandatory
 					&& ($id != 10 || ($value != 'code' && $value != 'note')) // Field code and note is not mandatory for dictionary table 10
 					)
 				) {
@@ -858,6 +773,9 @@
 				}
 				if ($fieldnamekey == 'libelle_facture') {
 					$fieldnamekey = 'LabelOnDocuments';
+				}
+				if ($fieldnamekey == 'deposit_percent') {
+					$fieldnamekey = 'DepositPercent';
 				}
 				if ($fieldnamekey == 'nbjour') {
 					$fieldnamekey = 'NbOfDays';
