<?php
/* Copyright (C) 2007-2017 Laurent Destailleur  <eldy@users.sourceforge.net>
 * Copyright (C) 2009-2012 Regis Houssin        <regis.houssin@inodbox.com>
 * Copyright (C) 2013	   Juanjo Menent		<jmenent@2byte.es>
 * Copyright (C) 2016      Jonathan TISSEAU     <jonathan.tisseau@86dev.fr>
 * Copyright (C) 2024		Frédéric France			<frederic.france@free.fr>
 *
 * This program is free software; you can redistribute it and/or modify
 * it under the terms of the GNU General Public License as published by
 * the Free Software Foundation; either version 3 of the License, or
 * (at your option) any later version.
 *
 * This program is distributed in the hope that it will be useful,
 * but WITHOUT ANY WARRANTY; without even the implied warranty of
 * MERCHANTABILITY or FITNESS FOR A PARTICULAR PURPOSE.  See the
 * GNU General Public License for more details.
 *
 * You should have received a copy of the GNU General Public License
 * along with this program. If not, see <https://www.gnu.org/licenses/>.
 */

/**
 *       \file       htdocs/admin/mails_ticket.php
 *       \brief      Page to setup mails for ticket
 */

// Load Dolibarr environment
require '../main.inc.php';
require_once DOL_DOCUMENT_ROOT.'/core/lib/admin.lib.php';
require_once DOL_DOCUMENT_ROOT.'/core/lib/files.lib.php';

// Load translation files required by the page
$langs->loadLangs(array('companies', 'products', 'admin', 'mails', 'other', 'errors'));

$action = GETPOST('action', 'aZ09');
$cancel = GETPOST('cancel', 'aZ09');

$usersignature = $user->signature;
// For action = test or send, we ensure that content is not html, even for signature, because this we want a test with NO html.
if ($action == 'test' || $action == 'send') {
	$usersignature = dol_string_nohtmltag($usersignature, 2);
}

$substitutionarrayfortest = array(
	'__ID__' => 'TESTIdRecord',
	'__USER_LOGIN__' => $user->login,
	'__USER_EMAIL__' => $user->email,
	'__USER_SIGNATURE__' => (($user->signature && !getDolGlobalString('MAIN_MAIL_DO_NOT_USE_SIGN')) ? $usersignature : ''), // Done into actions_sendmails
	'__SENDEREMAIL_SIGNATURE__' => (($user->signature && !getDolGlobalString('MAIN_MAIL_DO_NOT_USE_SIGN')) ? $usersignature : ''), // Done into actions_sendmails
	'__LASTNAME__' => 'RecipientLastname',
	'__FIRSTNAME__' => 'RecipientFirstname',
<<<<<<< HEAD
	'__ADDRESS__'=> 'RecipientAddress',
	'__ZIP__'=> 'RecipientZip',
	'__TOWN_'=> 'RecipientTown',
	'__COUNTRY__'=> 'RecipientCountry',
	'__DOL_MAIN_URL_ROOT__'=>DOL_MAIN_URL_ROOT,
=======
	'__ADDRESS__' => 'RecipientAddress',
	'__ZIP__' => 'RecipientZip',
	'__TOWN_' => 'RecipientTown',
	'__COUNTRY__' => 'RecipientCountry',
	'__DOL_MAIN_URL_ROOT__' => DOL_MAIN_URL_ROOT,
>>>>>>> cc80841a
);
complete_substitutions_array($substitutionarrayfortest, $langs);

// List of sending methods
$listofmethods = array();
$listofmethods['default'] = $langs->trans('DefaultOutgoingEmailSetup');
$listofmethods['mail'] = 'PHP mail function';
//$listofmethods['simplemail']='Simplemail class';
$listofmethods['smtps'] = 'SMTP/SMTPS socket library';
if (version_compare(phpversion(), '7.0', '>=')) {
	$listofmethods['swiftmailer'] = 'Swift Mailer socket library';
}

// Security check
if (!$user->admin) {
	accessforbidden();
}


/*
 * Actions
 */

if ($action == 'update' && !$cancel) {
	// Send mode parameters
	dolibarr_set_const($db, "MAIN_MAIL_SENDMODE_TICKET", GETPOST("MAIN_MAIL_SENDMODE_TICKET"), 'chaine', 0, '', $conf->entity);
	dolibarr_set_const($db, "MAIN_MAIL_SMTP_PORT_TICKET", GETPOST("MAIN_MAIL_SMTP_PORT_TICKET"), 'chaine', 0, '', $conf->entity);
	dolibarr_set_const($db, "MAIN_MAIL_SMTP_SERVER_TICKET", GETPOST("MAIN_MAIL_SMTP_SERVER_TICKET"), 'chaine', 0, '', $conf->entity);
	dolibarr_set_const($db, "MAIN_MAIL_SMTPS_ID_TICKET", GETPOST("MAIN_MAIL_SMTPS_ID_TICKET"), 'chaine', 0, '', $conf->entity);
	if (GETPOSTISSET("MAIN_MAIL_SMTPS_PW_TICKET")) {
<<<<<<< HEAD
		dolibarr_set_const($db, "MAIN_MAIL_SMTPS_PW_TICKET", GETPOST("MAIN_MAIL_SMTPS_PW_TICKET", 'none'), 'chaine', 0, '', $conf->entity);
=======
		dolibarr_set_const($db, "MAIN_MAIL_SMTPS_PW_TICKET", GETPOST("MAIN_MAIL_SMTPS_PW_TICKET", 'password'), 'chaine', 0, '', $conf->entity);
>>>>>>> cc80841a
	}
	if (GETPOSTISSET("MAIN_MAIL_SMTPS_AUTH_TYPE_TICKET")) {
		dolibarr_set_const($db, "MAIN_MAIL_SMTPS_AUTH_TYPE_TICKET", GETPOST("MAIN_MAIL_SMTPS_AUTH_TYPE_TICKET", 'alphanohtml'), 'chaine', 0, '', $conf->entity);
	}
	if (GETPOSTISSET("MAIN_MAIL_SMTPS_OAUTH_SERVICE_TICKET")) {
		dolibarr_set_const($db, "MAIN_MAIL_SMTPS_OAUTH_SERVICE_TICKET", GETPOST("MAIN_MAIL_SMTPS_OAUTH_SERVICE_TICKET", 'alphanohtml'), 'chaine', 0, '', $conf->entity);
	}
	dolibarr_set_const($db, "MAIN_MAIL_EMAIL_TLS_TICKET", GETPOST("MAIN_MAIL_EMAIL_TLS_TICKET"), 'chaine', 0, '', $conf->entity);
	dolibarr_set_const($db, "MAIN_MAIL_EMAIL_STARTTLS_TICKET", GETPOST("MAIN_MAIL_EMAIL_STARTTLS_TICKET"), 'chaine', 0, '', $conf->entity);
	dolibarr_set_const($db, "MAIN_MAIL_EMAIL_SMTP_ALLOW_SELF_SIGNED_TICKET", GETPOST("MAIN_MAIL_EMAIL_SMTP_ALLOW_SELF_SIGNED_TICKET"), 'chaine', 0, '', $conf->entity);

	header("Location: ".$_SERVER["PHP_SELF"]."?mainmenu=home&leftmenu=setup");
	exit;
}


// Actions to send emails
$id = 0;
$actiontypecode = ''; // Not an event for agenda
$triggersendname = ''; // Disable triggers
$paramname = 'id';
$mode = 'emailfortest';
$trackid = (($action == 'testhtml') ? "testhtml" : "test");
$sendcontext = 'ticket'; // Force to use dedicated context of setup for ticket
include DOL_DOCUMENT_ROOT.'/core/actions_sendmails.inc.php';

if ($action == 'presend' && GETPOST('trackid', 'alphanohtml') == 'test') {
	$action = 'test';
}
if ($action == 'presend' && GETPOST('trackid', 'alphanohtml') == 'testhtml') {
	$action = 'testhtml';
}




/*
 * View
 */

$form = new Form($db);

$linuxlike = 1;
if (preg_match('/^win/i', PHP_OS)) {
	$linuxlike = 0;
}
if (preg_match('/^mac/i', PHP_OS)) {
	$linuxlike = 0;
}

if (!getDolGlobalString('MAIN_MAIL_SENDMODE_TICKET')) {
	$conf->global->MAIN_MAIL_SENDMODE_TICKET = 'default';
}
<<<<<<< HEAD
$port = getDolGlobalString('MAIN_MAIL_SMTP_PORT_TICKET') ? $conf->global->MAIN_MAIL_SMTP_PORT_TICKET : ini_get('smtp_port');
if (!$port) {
	$port = 25;
}
$server = getDolGlobalString('MAIN_MAIL_SMTP_SERVER_TICKET') ? $conf->global->MAIN_MAIL_SMTP_SERVER_TICKET : ini_get('SMTP');
=======
$port = getDolGlobalInt('MAIN_MAIL_SMTP_PORT_TICKET', (int) ini_get('smtp_port'));
if (!$port) {
	$port = 25;
}
$server = getDolGlobalString('MAIN_MAIL_SMTP_SERVER_TICKET', ini_get('SMTP'));
>>>>>>> cc80841a
if (!$server) {
	$server = '127.0.0.1';
}


$wikihelp = 'EN:Setup_EMails|FR:Paramétrage_EMails|ES:Configuración_EMails';
llxHeader('', $langs->trans("Setup"), $wikihelp, '', 0, 0, '', '', '', 'mod-admin page-mails_ticket');

print load_fiche_titre($langs->trans("EMailsSetup"), '', 'title_setup');

$head = email_admin_prepare_head();

// List of oauth services
$oauthservices = array();

foreach ($conf->global as $key => $val) {
	if (!empty($val) && preg_match('/^OAUTH_.*_ID$/', $key)) {
		$key = preg_replace('/^OAUTH_/', '', $key);
		$key = preg_replace('/_ID$/', '', $key);
		if (preg_match('/^.*-/', $key)) {
			$name = preg_replace('/^.*-/', '', $key);
		} else {
			$name = $langs->trans("NoName");
		}
		$provider = preg_replace('/-.*$/', '', $key);
		$provider = ucfirst(strtolower($provider));

		$oauthservices[$key] = $name." (".$provider.")";
	}
}


if ($action == 'edit') {
	if ($conf->use_javascript_ajax) {
		print "\n".'<script type="text/javascript">';
		print 'jQuery(document).ready(function () {
                    function initfields()
                    {
                        if (jQuery("#MAIN_MAIL_SENDMODE_TICKET").val()==\'default\')
                        {
                            jQuery(".hideifdefault").hide();
						}
						else
						{
                            jQuery(".hideifdefault").show();
						}

						if (jQuery("#MAIN_MAIL_SENDMODE_TICKET").val()==\'mail\')
                        {
							console.log("I choose php mail mode");
                            jQuery(".drag").hide();
                            jQuery("#MAIN_MAIL_EMAIL_TLS_TICKET").val(0);
                            jQuery("#MAIN_MAIL_EMAIL_TLS_TICKET").prop("disabled", true);
                            jQuery("#MAIN_MAIL_EMAIL_STARTTLS_TICKET").val(0);
                            jQuery("#MAIN_MAIL_EMAIL_STARTTLS_TICKET").prop("disabled", true);
<<<<<<< HEAD
														jQuery(".smtp_method").hide();
=======
                            jQuery("#MAIN_MAIL_EMAIL_SMTP_ALLOW_SELF_SIGNED_TICKET").val(0);
                            jQuery("#MAIN_MAIL_EMAIL_SMTP_ALLOW_SELF_SIGNED_TICKET").prop("disabled", true);
                            jQuery("#MAIN_MAIL_EMAIL_DKIM_ENABLED_TICKET").val(0);
                            jQuery("#MAIN_MAIL_EMAIL_DKIM_ENABLED_TICKET").prop("disabled", true);
                            jQuery("#MAIN_MAIL_EMAIL_DKIM_DOMAIN_TICKET").prop("disabled", true);
                            jQuery("#MAIN_MAIL_EMAIL_DKIM_SELECTOR_TICKET").prop("disabled", true);
                            jQuery("#MAIN_MAIL_EMAIL_DKIM_PRIVATE_KEY_TICKET").prop("disabled", true);
							jQuery(".smtp_method").hide();
							jQuery(".dkim").hide();
>>>>>>> cc80841a
                            jQuery(".smtp_auth_method").hide();
                            ';
		if ($linuxlike) {
			print '
			               jQuery("#MAIN_MAIL_SMTP_SERVER_TICKET").hide();
			               jQuery("#MAIN_MAIL_SMTP_PORT_TICKET").hide();
			               jQuery("#smtp_server_mess").show();
			               jQuery("#smtp_port_mess").show();
			               ';
		} else {
			print '
			               jQuery("#MAIN_MAIL_SMTP_SERVER_TICKET").prop("disabled", true);
			               jQuery("#MAIN_MAIL_SMTP_PORT_TICKET").prop("disabled", true);
			               jQuery("#smtp_server_mess").hide();
			               jQuery("#smtp_port_mess").hide();
			               ';
		}
		print '
                        }
                        if (jQuery("#MAIN_MAIL_SENDMODE_TICKET").val()==\'smtps\')
                        {
							console.log("I choose smtps mail mode");
                            jQuery(".drag").show();
                            jQuery("#MAIN_MAIL_EMAIL_TLS_TICKET").val(' . getDolGlobalString('MAIN_MAIL_EMAIL_TLS_TICKET').');
                            jQuery("#MAIN_MAIL_EMAIL_TLS_TICKET").removeAttr("disabled");
                            jQuery("#MAIN_MAIL_EMAIL_STARTTLS_TICKET").val(' . getDolGlobalString('MAIN_MAIL_EMAIL_STARTTLS_TICKET').');
                            jQuery("#MAIN_MAIL_EMAIL_STARTTLS_TICKET").removeAttr("disabled");
                            jQuery("#MAIN_MAIL_EMAIL_SMTP_ALLOW_SELF_SIGNED_TICKET").val(' . getDolGlobalString('MAIN_MAIL_EMAIL_SMTP_ALLOW_SELF_SIGNED_TICKET').');
                            jQuery("#MAIN_MAIL_EMAIL_SMTP_ALLOW_SELF_SIGNED_TICKET").removeAttr("disabled");
                            jQuery("#MAIN_MAIL_EMAIL_DKIM_ENABLED_TICKET").val(0);
                            jQuery("#MAIN_MAIL_EMAIL_DKIM_ENABLED_TICKET").prop("disabled", true);
                            jQuery("#MAIN_MAIL_EMAIL_DKIM_DOMAIN_TICKET").prop("disabled", true);
                            jQuery("#MAIN_MAIL_EMAIL_DKIM_SELECTOR_TICKET").prop("disabled", true);
                            jQuery("#MAIN_MAIL_EMAIL_DKIM_PRIVATE_KEY_TICKET").prop("disabled", true);
                            jQuery("#MAIN_MAIL_EMAIL_DKIM_DOMAIN_TICKET").hide();
                            jQuery("#MAIN_MAIL_EMAIL_DKIM_SELECTOR_TICKET").hide();
                            jQuery("#MAIN_MAIL_EMAIL_DKIM_PRIVATE_KEY_TICKET").hide();
                            jQuery("#MAIN_MAIL_SMTP_SERVER_TICKET").removeAttr("disabled");
                            jQuery("#MAIN_MAIL_SMTP_PORT_TICKET").removeAttr("disabled");
                            jQuery("#MAIN_MAIL_SMTP_SERVER_TICKET").show();
                            jQuery("#MAIN_MAIL_SMTP_PORT_TICKET").show();
                            jQuery("#smtp_server_mess").hide();
<<<<<<< HEAD
														jQuery("#smtp_port_mess").hide();
														jQuery(".smtp_method").show();
=======
							jQuery("#smtp_port_mess").hide();
							jQuery(".smtp_method").show();
							jQuery(".dkim").hide();
>>>>>>> cc80841a
                            jQuery(".smtp_auth_method").show();
						}
                        if (jQuery("#MAIN_MAIL_SENDMODE_TICKET").val()==\'swiftmailer\')
                        {
							console.log("I choose swiftmailer mail mode");
                            jQuery(".drag").show();
                            jQuery("#MAIN_MAIL_EMAIL_TLS_TICKET").val(' . getDolGlobalString('MAIN_MAIL_EMAIL_TLS_TICKET').');
                            jQuery("#MAIN_MAIL_EMAIL_TLS_TICKET").removeAttr("disabled");
                            jQuery("#MAIN_MAIL_EMAIL_STARTTLS_TICKET").val(' . getDolGlobalString('MAIN_MAIL_EMAIL_STARTTLS_TICKET').');
                            jQuery("#MAIN_MAIL_EMAIL_STARTTLS_TICKET").removeAttr("disabled");
                            jQuery("#MAIN_MAIL_EMAIL_SMTP_ALLOW_SELF_SIGNED_TICKET").val(' . getDolGlobalString('MAIN_MAIL_EMAIL_SMTP_ALLOW_SELF_SIGNED_TICKET').');
                            jQuery("#MAIN_MAIL_EMAIL_SMTP_ALLOW_SELF_SIGNED_TICKET").removeAttr("disabled");
                            jQuery("#MAIN_MAIL_EMAIL_DKIM_ENABLED_TICKET").val(0);
                            jQuery("#MAIN_MAIL_EMAIL_DKIM_ENABLED_TICKET").prop("disabled", true);
                            jQuery("#MAIN_MAIL_EMAIL_DKIM_DOMAIN_TICKET").prop("disabled", true);
                            jQuery("#MAIN_MAIL_EMAIL_DKIM_SELECTOR_TICKET").prop("disabled", true);
                            jQuery("#MAIN_MAIL_EMAIL_DKIM_PRIVATE_KEY_TICKET").prop("disabled", true);
                            jQuery("#MAIN_MAIL_EMAIL_DKIM_DOMAIN_TICKET").hide();
                            jQuery("#MAIN_MAIL_EMAIL_DKIM_SELECTOR_TICKET").hide();
                            jQuery("#MAIN_MAIL_EMAIL_DKIM_PRIVATE_KEY_TICKET").hide();
                            jQuery("#MAIN_MAIL_SMTP_SERVER_TICKET").removeAttr("disabled");
                            jQuery("#MAIN_MAIL_SMTP_PORT_TICKET").removeAttr("disabled");
                            jQuery("#MAIN_MAIL_SMTP_SERVER_TICKET").show();
                            jQuery("#MAIN_MAIL_SMTP_PORT_TICKET").show();
                            jQuery("#smtp_server_mess").hide();
                            jQuery("#smtp_port_mess").hide();
<<<<<<< HEAD
														jQuery(".smtp_method").show();
														jQuery(".smtp_auth_method").show();
                        }
                    }
					function change_smtp_auth_method() {
						console.log("Call smtp auth method");
						if (jQuery("#MAIN_MAIL_SENDMODE_TICKET").val()==\'smtps\' && jQuery("#radio_oauth").prop("checked")) {
							jQuery(".smtp_pw").hide();
							jQuery(".smtp_oauth_service").show();
						} else if (jQuery("#MAIN_MAIL_SENDMODE_TICKET").val()==\'swiftmailer\' && jQuery("#radio_oauth").prop("checked")) {
							jQuery(".smtp_pw").hide();
							jQuery(".smtp_oauth_service").show();
						} else if(jQuery("#MAIN_MAIL_SENDMODE_TICKET").val()==\'mail\'){
							jQuery(".smtp_pw").hide();
							jQuery(".smtp_oauth_service").hide();
						} else {
							jQuery(".smtp_pw").show();
=======
							jQuery(".smtp_method").show();
							jQuery(".dkim").show();
							jQuery(".smtp_auth_method").show();
                        }
                    }
					function change_smtp_auth_method() {
						console.log("Call smtp auth method "+jQuery("#MAIN_MAIL_SENDMODE_TICKET").val());
						if (jQuery("#MAIN_MAIL_SENDMODE_TICKET").val()==\'smtps\') {
							if (jQuery("#radio_oauth").prop("checked")) {
								jQuery(".smtp_pw").hide();
								jQuery(".smtp_oauth_service").show();
							} else {
								jQuery(".smtp_pw").show();
								jQuery(".smtp_oauth_service").hide();
							}
						} else if (jQuery("#MAIN_MAIL_SENDMODE_TICKET").val()==\'swiftmailer\') {
							if (jQuery("#radio_oauth").prop("checked")) {
								jQuery(".smtp_pw").hide();
								jQuery(".smtp_oauth_service").show();
							} else {
								jQuery(".smtp_pw").show();
								jQuery(".smtp_oauth_service").hide();
							}
						} else {
							jQuery(".smtp_pw").hide();
>>>>>>> cc80841a
							jQuery(".smtp_oauth_service").hide();
						}
					}

                    initfields();
					change_smtp_auth_method();

                    jQuery("#MAIN_MAIL_SENDMODE_TICKET").change(function() {
                        initfields();
						change_smtp_auth_method();
                    });
					jQuery("#radio_pw, #radio_plain, #radio_oauth").change(function() {
						change_smtp_auth_method();
					});
					jQuery("#MAIN_MAIL_EMAIL_TLS").change(function() {
						if (jQuery("#MAIN_MAIL_EMAIL_STARTTLS_TICKET").val() == 1)
							jQuery("#MAIN_MAIL_EMAIL_STARTTLS_TICKET").val(0);
					});
					jQuery("#MAIN_MAIL_EMAIL_STARTTLS_TICKET").change(function() {
						if (jQuery("#MAIN_MAIL_EMAIL_TLS_TICKET").val() == 1)
							jQuery("#MAIN_MAIL_EMAIL_TLS_TICKET").val(0);
					});
               })';
		print '</script>'."\n";
	}

	print '<form method="post" action="'.$_SERVER["PHP_SELF"].'">';
	print '<input type="hidden" name="token" value="'.newToken().'">';
	print '<input type="hidden" name="action" value="update">';

	print dol_get_fiche_head($head, 'common_ticket', '', -1);

	print '<span class="opacitymedium">'.$langs->trans("EMailsDesc")."</span><br>\n";
	print "<br><br>\n";


	clearstatcache();

	print '<table class="noborder centpercent">';
	print '<tr class="liste_titre"><td class="titlefieldmiddle">'.$langs->trans("Parameters").'</td><td></td></tr>';

	// Method

	print '<tr class="oddeven"><td>'.$langs->trans("MAIN_MAIL_SENDMODE").'</td><td>';

	// SuperAdministrator access only
	if (!isModEnabled('multicompany') || ($user->admin && !$user->entity)) {
		print $form->selectarray('MAIN_MAIL_SENDMODE_TICKET', $listofmethods, $conf->global->MAIN_MAIL_SENDMODE_TICKET);
	} else {
		$text = $listofmethods[getDolGlobalString('MAIN_MAIL_SENDMODE_TICKET')];
		if (empty($text)) {
			$text = $langs->trans("Undefined");
		}
		$htmltext = $langs->trans("ContactSuperAdminForChange");
		print $form->textwithpicto($text, $htmltext, 1, 'superadmin');
		print '<input type="hidden" name="MAIN_MAIL_SENDMODE_TICKET" value="' . getDolGlobalString('MAIN_MAIL_SENDMODE_TICKET').'">';
	}
	print '</td></tr>';

	// Host server

	print '<tr class="oddeven hideifdefault">';
	if (!$conf->use_javascript_ajax && $linuxlike && getDolGlobalString('MAIN_MAIL_SENDMODE_TICKET') == 'mail') {
		print '<td>';
		print $langs->trans("MAIN_MAIL_SMTP_SERVER_NotAvailableOnLinuxLike");
		print '</td><td>';
		print '<span class="opacitymedium">'.$langs->trans("SeeLocalSendMailSetup").'</span>';
		print '</td>';
	} else {
		print '<td>';
		$mainserver = (getDolGlobalString('MAIN_MAIL_SMTP_SERVER_TICKET') ? $conf->global->MAIN_MAIL_SMTP_SERVER_TICKET : '');
		$smtpserver = ini_get('SMTP') ? ini_get('SMTP') : $langs->transnoentities("Undefined");
		if ($linuxlike) {
			print $langs->trans("MAIN_MAIL_SMTP_SERVER_NotAvailableOnLinuxLike");
		} else {
			print $langs->trans("MAIN_MAIL_SMTP_SERVER", $smtpserver);
		}
		print '</td><td>';
		// SuperAdministrator access only
		if (!isModEnabled('multicompany') || ($user->admin && !$user->entity)) {
			print '<input class="flat minwidth300" id="MAIN_MAIL_SMTP_SERVER_TICKET" name="MAIN_MAIL_SMTP_SERVER_TICKET" size="18" value="'.$mainserver.'">';
			print '<input type="hidden" id="MAIN_MAIL_SMTP_SERVER_TICKET_sav" name="MAIN_MAIL_SMTP_SERVER_TICKET_sav" value="'.$mainserver.'">';
			print '<span id="smtp_server_mess" class="opacitymedium">'.$langs->trans("SeeLocalSendMailSetup").'</span>';
			print ' <span class="opacitymedium smtp_method">' . $langs->trans("SeeLinkToOnlineDocumentation") . '</span>';
		} else {
			$text = !empty($mainserver) ? $mainserver : $smtpserver;
			$htmltext = $langs->trans("ContactSuperAdminForChange");
			print $form->textwithpicto($text, $htmltext, 1, 'superadmin');
			print '<input type="hidden" id="MAIN_MAIL_SMTP_SERVER_TICKET" name="MAIN_MAIL_SMTP_SERVER_TICKET" value="'.$mainserver.'">';
		}
		print '</td>';
	}
	print '</tr>';

	// Port

	print '<tr class="oddeven hideifdefault hideonmodemail"><td>';
	if (!$conf->use_javascript_ajax && $linuxlike && getDolGlobalString('MAIN_MAIL_SENDMODE_TICKET') == 'mail') {
		print $langs->trans("MAIN_MAIL_SMTP_PORT_NotAvailableOnLinuxLike");
		print '</td><td>';
		print '<span class="opacitymedium">'.$langs->trans("SeeLocalSendMailSetup").'</span>';
	} else {
		$mainport = (getDolGlobalString('MAIN_MAIL_SMTP_PORT_TICKET') ? $conf->global->MAIN_MAIL_SMTP_PORT_TICKET : '');
		$smtpport = ini_get('smtp_port') ? ini_get('smtp_port') : $langs->transnoentities("Undefined");
		if ($linuxlike) {
			print $langs->trans("MAIN_MAIL_SMTP_PORT_NotAvailableOnLinuxLike");
		} else {
			print $langs->trans("MAIN_MAIL_SMTP_PORT", $smtpport);
		}
		print '</td><td>';
		// SuperAdministrator access only
		if (!isModEnabled('multicompany') || ($user->admin && !$user->entity)) {
			print '<input class="flat" id="MAIN_MAIL_SMTP_PORT_TICKET" name="MAIN_MAIL_SMTP_PORT_TICKET" size="3" value="'.$mainport.'">';
			print '<input type="hidden" id="MAIN_MAIL_SMTP_PORT_TICKET_sav" name="MAIN_MAIL_SMTP_PORT_TICKET_sav" value="'.$mainport.'">';
			print '<span id="smtp_port_mess" class="opacitymedium">'.$langs->trans("SeeLocalSendMailSetup").'</span>';
		} else {
			$text = (!empty($mainport) ? $mainport : $smtpport);
			$htmltext = $langs->trans("ContactSuperAdminForChange");
			print $form->textwithpicto($text, $htmltext, 1, 'superadmin');
			print '<input type="hidden" id="MAIN_MAIL_SMTP_PORT_TICKET" name="MAIN_MAIL_SMTP_PORT_TICKET" value="'.$mainport.'">';
		}
	}
	print '</td></tr>';

	// AUTH method
	if (!empty($conf->use_javascript_ajax) || (isset($conf->global->MAIN_MAIL_SENDMODE_TICKET) && in_array($conf->global->MAIN_MAIL_SENDMODE_TICKET, array('smtps', 'swiftmailer')))) {
<<<<<<< HEAD
		print '<tr class="oddeven smtp_auth_method hideifdefault hideonmodemail"><td>'.$langs->trans("MAIN_MAIL_SMTPS_AUTH_TYPE").'</td><td>';
=======
		print '<tr class="oddeven smtp_auth_method hideonmodemail hideifdefault"><td>'.$langs->trans("MAIN_MAIL_SMTPS_AUTH_TYPE").'</td><td>';
>>>>>>> cc80841a
		$vartosmtpstype = 'MAIN_MAIL_SMTPS_AUTH_TYPE_TICKET';
		if (!isModEnabled('multicompany') || ($user->admin && !$user->entity)) {
			// Note: Default value for MAIN_MAIL_SMTPS_AUTH_TYPE if not defined is 'LOGIN' (but login/pass may be empty and they won't be provided in such a case)
			print '<input type="radio" id="radio_pw" name="'.$vartosmtpstype.'" value="LOGIN"'.(getDolGlobalString($vartosmtpstype, 'LOGIN') == 'LOGIN' ? ' checked' : '').'> ';
			print '<label for="radio_pw" >'.$langs->trans("UseAUTHLOGIN").'</label>';
			print '<br>';
			print '<input type="radio" id="radio_plain" name="'.$vartosmtpstype.'" value="PLAIN"'.(getDolGlobalString($vartosmtpstype, 'PLAIN') == 'PLAIN' ? ' checked' : '').'> ';
			print '<label for="radio_plain" >'.$langs->trans("UseAUTHPLAIN").'</label>';
			print '<br>';
			print '<input type="radio" id="radio_oauth" name="'.$vartosmtpstype.'" value="XOAUTH2"'.(getDolGlobalString($vartosmtpstype) == 'XOAUTH2' ? ' checked' : '').(isModEnabled('oauth') ? '' : ' disabled').'> ';
			print '<label for="radio_oauth" >'.$form->textwithpicto($langs->trans("UseOauth"), $langs->trans("OauthNotAvailableForAllAndHadToBeCreatedBefore")).'</label>';
			if (!isModEnabled('oauth')) {
				print ' &nbsp; <a href="'.DOL_URL_ROOT.'/admin/modules.php?search_keyword=oauth">'.$langs->trans("EnableModuleX", "OAuth").'</a>';
			} else {
				print ' &nbsp; <a href="'.DOL_URL_ROOT.'/admin/oauth.php">'.$langs->trans("SetupModuleX", " OAuth").'</a>';
			}
		} else {
			$value = getDolGlobalString($vartosmtpstype, 'LOGIN');
			$htmltext = $langs->trans("ContactSuperAdminForChange");
			print $form->textwithpicto($langs->trans("MAIN_MAIL_SMTPS_AUTH_TYPE"), $htmltext, 1, 'superadmin');
			print '<input type="hidden" id="MAIN_MAIL_SMTPS_AUTH_TYPE" name="MAIN_MAIL_SMTPS_AUTH_TYPE_TICKET" value="'.$value.'">';
		}
		print '</td></tr>';
	}

	// ID
	if (!empty($conf->use_javascript_ajax) || (isset($conf->global->MAIN_MAIL_SENDMODE_TICKET) && in_array($conf->global->MAIN_MAIL_SENDMODE_TICKET, array('smtps', 'swiftmailer')))) {
		$mainstmpid = (getDolGlobalString('MAIN_MAIL_SMTPS_ID_TICKET') ? $conf->global->MAIN_MAIL_SMTPS_ID_TICKET : '');
		print '<tr class="drag drop oddeven hideifdefault"><td>'.$langs->trans("MAIN_MAIL_SMTPS_ID").'</td><td>';
		// SuperAdministrator access only
		if (!isModEnabled('multicompany') || ($user->admin && !$user->entity)) {
			print '<input class="flat" name="MAIN_MAIL_SMTPS_ID_TICKET" size="32" value="'.$mainstmpid.'">';
		} else {
			$htmltext = $langs->trans("ContactSuperAdminForChange");
			print $form->textwithpicto($conf->global->MAIN_MAIL_SMTPS_ID_TICKET, $htmltext, 1, 'superadmin');
			print '<input type="hidden" name="MAIN_MAIL_SMTPS_ID_TICKET" value="'.$mainstmpid.'">';
		}
		print '</td></tr>';
	}

	// PW
	if (!empty($conf->use_javascript_ajax) || (isset($conf->global->MAIN_MAIL_SENDMODE_TICKET) && in_array($conf->global->MAIN_MAIL_SENDMODE_TICKET, array('smtps', 'swiftmailer')))) {
<<<<<<< HEAD
		$mainsmtppw = (getDolGlobalString('MAIN_MAIL_SMTPS_PW_TICKET') ? $conf->global->MAIN_MAIL_SMTPS_PW_TICKET : '');
=======
		$mainsmtppw = getDolGlobalString('MAIN_MAIL_SMTPS_PW_TICKET');
>>>>>>> cc80841a
		print '<tr class="drag drop oddeven smtp_pw hideifdefault"><td>'.$langs->trans("MAIN_MAIL_SMTPS_PW").'</td><td>';
		// SuperAdministrator access only
		if (!isModEnabled('multicompany') || ($user->admin && !$user->entity)) {
			print '<input class="flat" type="password" name="MAIN_MAIL_SMTPS_PW_TICKET" size="32" value="'.$mainsmtppw.'">';
		} else {
			$htmltext = $langs->trans("ContactSuperAdminForChange");
			print $form->textwithpicto(getDolGlobalString('MAIN_MAIL_SMTPS_PW_TICKET'), $htmltext, 1, 'superadmin');
			print '<input type="hidden" name="MAIN_MAIL_SMTPS_PW_TICKET" value="'.$mainsmtppw.'">';
		}
		print '</td></tr>';
	}

	// OAUTH service provider
	if (!empty($conf->use_javascript_ajax) || (isset($conf->global->MAIN_MAIL_SENDMODE_TICKET) && in_array($conf->global->MAIN_MAIL_SENDMODE_TICKET, array('smtps', 'swiftmailer')))) {
		print '<tr class="oddeven smtp_oauth_service hideifdefault"><td>'.$langs->trans("MAIN_MAIL_SMTPS_OAUTH_SERVICE").'</td><td>';
		// SuperAdministrator access only
		if (!isModEnabled('multicompany')  || ($user->admin && !$user->entity)) {
			print $form->selectarray('MAIN_MAIL_SMTPS_OAUTH_SERVICE_TICKET', $oauthservices, $conf->global->MAIN_MAIL_SMTPS_OAUTH_SERVICE_TICKET);
		} else {
			$text = $oauthservices[getDolGlobalString('MAIN_MAIL_SMTPS_OAUTH_SERVICE_TICKET')];
			if (empty($text)) {
				$text = $langs->trans("Undefined");
			}
			$htmltext = $langs->trans("ContactSuperAdminForChange");
			print $form->textwithpicto($text, $htmltext, 1, 'superadmin');
			print '<input type="hidden" name="MAIN_MAIL_SMTPS_OAUTH_SERVICE_TICKET" value="' . getDolGlobalString('MAIN_MAIL_SMTPS_OAUTH_SERVICE_TICKET').'">';
		}
		print '</td></tr>';
	}
<<<<<<< HEAD

	// TLS
=======
>>>>>>> cc80841a

	// TLS
	print '<tr class="oddeven hideifdefault"><td>'.$langs->trans("MAIN_MAIL_EMAIL_TLS").'</td><td>';
	if (!empty($conf->use_javascript_ajax) || (isset($conf->global->MAIN_MAIL_SENDMODE_TICKET) && in_array($conf->global->MAIN_MAIL_SENDMODE_TICKET, array('smtps', 'swiftmailer')))) {
		if (function_exists('openssl_open')) {
			print $form->selectyesno('MAIN_MAIL_EMAIL_TLS_TICKET', (getDolGlobalString('MAIN_MAIL_EMAIL_TLS_TICKET') ? $conf->global->MAIN_MAIL_EMAIL_TLS_TICKET : 0), 1);
		} else {
			print yn(0).' ('.$langs->trans("YourPHPDoesNotHaveSSLSupport").')';
		}
	} else {
		print yn(0).' ('.$langs->trans("NotSupported").')';
	}
	print '</td></tr>';

	// STARTTLS
	print '<tr class="oddeven hideifdefault hideonmodemail"><td>'.$langs->trans("MAIN_MAIL_EMAIL_STARTTLS").'</td><td>';
	if (!empty($conf->use_javascript_ajax) || (isset($conf->global->MAIN_MAIL_SENDMODE_TICKET) && in_array($conf->global->MAIN_MAIL_SENDMODE_TICKET, array('smtps', 'swiftmailer')))) {
		if (function_exists('openssl_open')) {
			print $form->selectyesno('MAIN_MAIL_EMAIL_STARTTLS_TICKET', (getDolGlobalString('MAIN_MAIL_EMAIL_STARTTLS_TICKET') ? $conf->global->MAIN_MAIL_EMAIL_STARTTLS_TICKET : 0), 1);
		} else {
			print yn(0).' ('.$langs->trans("YourPHPDoesNotHaveSSLSupport").')';
		}
	} else {
		print yn(0).' ('.$langs->trans("NotSupported").')';
	}
	print '</td></tr>';

<<<<<<< HEAD
	print '<tr class="oddeven hideifdefault hideonmodemail"><td>'.$langs->trans("MAIN_MAIL_EMAIL_STARTTLS").'</td><td>';
	if (!empty($conf->use_javascript_ajax) || (isset($conf->global->MAIN_MAIL_SENDMODE_TICKET) && in_array($conf->global->MAIN_MAIL_SENDMODE_TICKET, array('smtps', 'swiftmailer')))) {
		if (function_exists('openssl_open')) {
			print $form->selectyesno('MAIN_MAIL_EMAIL_STARTTLS_TICKET', (getDolGlobalString('MAIN_MAIL_EMAIL_STARTTLS_TICKET') ? $conf->global->MAIN_MAIL_EMAIL_STARTTLS_TICKET : 0), 1);
		} else {
			print yn(0).' ('.$langs->trans("YourPHPDoesNotHaveSSLSupport").')';
		}
	} else {
		print yn(0).' ('.$langs->trans("NotSupported").')';
	}
	print '</td></tr>';

	// SMTP_ALLOW_SELF_SIGNED_TICKET
	print '<tr class="oddeven hideifdefault hideonmodemail"><td>'.$langs->trans("MAIN_MAIL_EMAIL_SMTP_ALLOW_SELF_SIGNED").'</td><td>';
	if (!empty($conf->use_javascript_ajax) || (isset($conf->global->MAIN_MAIL_SENDMODE_TICKET) && in_array($conf->global->MAIN_MAIL_SENDMODE_TICKET, array('smtps', 'swiftmailer')))) {
		if (function_exists('openssl_open')) {
=======
	// SMTP_ALLOW_SELF_SIGNED_TICKET
	print '<tr class="oddeven hideifdefault hideonmodemail"><td>'.$langs->trans("MAIN_MAIL_EMAIL_SMTP_ALLOW_SELF_SIGNED").'</td><td>';
	if (!empty($conf->use_javascript_ajax) || (isset($conf->global->MAIN_MAIL_SENDMODE_TICKET) && in_array($conf->global->MAIN_MAIL_SENDMODE_TICKET, array('smtps', 'swiftmailer')))) {
		if (function_exists('openssl_open')) {
>>>>>>> cc80841a
			print $form->selectyesno('MAIN_MAIL_EMAIL_SMTP_ALLOW_SELF_SIGNED_TICKET', (getDolGlobalString('MAIN_MAIL_EMAIL_SMTP_ALLOW_SELF_SIGNED_TICKET') ? $conf->global->MAIN_MAIL_EMAIL_SMTP_ALLOW_SELF_SIGNED_TICKET : 0), 1);
		} else {
			print yn(0).' ('.$langs->trans("YourPHPDoesNotHaveSSLSupport").')';
		}
	} else {
		print yn(0).' ('.$langs->trans("NotSupported").')';
	}
	print '</td></tr>';

	print '</table>';

	print dol_get_fiche_end();

	print $form->buttonsSaveCancel();

	print '</form>';
} else {
	print dol_get_fiche_head($head, 'common_ticket', '', -1);

	print '<span class="opacitymedium">'.$langs->trans("EMailsDesc")."</span><br>\n";
	print "<br><br>\n";

	print '<div class="div-table-responsive-no-min">'; // You can use div-table-responsive-no-min if you don't need reserved height for your table
	print '<table class="noborder centpercent">';
	print '<tr class="liste_titre"><td class="titlefieldmiddle">'.$langs->trans("Parameters").'</td><td></td></tr>';

	// Method
	print '<tr class="oddeven"><td>'.$langs->trans("MAIN_MAIL_SENDMODE").'</td><td>';
	$text = $listofmethods[getDolGlobalString('MAIN_MAIL_SENDMODE_TICKET')];
	if (empty($text)) {
		$text = $langs->trans("Undefined").img_warning();
	}
	if (getDolGlobalString('MAIN_MAIL_SENDMODE_TICKET') == 'default') {
		print '<span class="opacitymedium">'.$text.'</span>';
	} else {
		print $text;
	}
	print '</td></tr>';

	if (getDolGlobalString('MAIN_MAIL_SENDMODE_TICKET') && getDolGlobalString('MAIN_MAIL_SENDMODE_TICKET') != 'default') {
		// Host server
		if ($linuxlike && (getDolGlobalString('MAIN_MAIL_SENDMODE_TICKET') == 'mail')) {
			//print '<tr class="oddeven hideifdefault"><td>'.$langs->trans("MAIN_MAIL_SMTP_SERVER_NotAvailableOnLinuxLike").'</td><td>'.$langs->trans("SeeLocalSendMailSetup").'</td></tr>';
		} else {
			print '<tr class="oddeven hideifdefault"><td>'.$langs->trans("MAIN_MAIL_SMTP_SERVER", ini_get('SMTP') ? ini_get('SMTP') : $langs->transnoentities("Undefined")).'</td><td>'.(getDolGlobalString('MAIN_MAIL_SMTP_SERVER_TICKET') ? $conf->global->MAIN_MAIL_SMTP_SERVER_TICKET : '').'</td></tr>';
		}

		// Port
		if ($linuxlike && (getDolGlobalString('MAIN_MAIL_SENDMODE_TICKET') == 'mail')) {
			//print '<tr class="oddeven hideifdefault"><td>'.$langs->trans("MAIN_MAIL_SMTP_PORT_NotAvailableOnLinuxLike").'</td><td>'.$langs->trans("SeeLocalSendMailSetup").'</td></tr>';
		} else {
			print '<tr class="oddeven hideifdefault"><td>'.$langs->trans("MAIN_MAIL_SMTP_PORT", ini_get('smtp_port') ? ini_get('smtp_port') : $langs->transnoentities("Undefined")).'</td><td>'.(getDolGlobalString('MAIN_MAIL_SMTP_PORT_TICKET') ? $conf->global->MAIN_MAIL_SMTP_PORT_TICKET : '').'</td></tr>';
		}

		// AUTH method
		if (in_array(getDolGlobalString('MAIN_MAIL_SENDMODE_TICKET'), array('smtps', 'swiftmailer'))) {
			$authtype = getDolGlobalString('MAIN_MAIL_SMTPS_AUTH_TYPE_TICKET', 'LOGIN');
			$text = '';
			if ($authtype === "LOGIN") {
				$text = $langs->trans("UseAUTHLOGIN");
			} elseif ($authtype === "PLAIN") {
				$text = $langs->trans("UseAUTHPLAIN");
			} elseif ($authtype === "XOAUTH2") {
				$text = $langs->trans("UseOauth");
			}
			print '<tr class="oddeven hideifdefault"><td>'.$langs->trans("MAIN_MAIL_SMTPS_AUTH_TYPE").'</td><td>'.$text.'</td></tr>';
		}

		// SMTPS ID
		if (isset($conf->global->MAIN_MAIL_SENDMODE_TICKET) && in_array($conf->global->MAIN_MAIL_SENDMODE_TICKET, array('smtps', 'swiftmailer'))) {
			print '<tr class="oddeven hideifdefault"><td>'.$langs->trans("MAIN_MAIL_SMTPS_ID").'</td><td>' . getDolGlobalString('MAIN_MAIL_SMTPS_ID_TICKET').'</td></tr>';
		}

		// SMTPS PW
		if (isset($conf->global->MAIN_MAIL_SENDMODE_TICKET) && in_array($conf->global->MAIN_MAIL_SENDMODE_TICKET, array('smtps', 'swiftmailer')) && getDolGlobalString('MAIN_MAIL_SMTPS_AUTH_TYPE_TICKET') != "XOAUTH2") {
			print '<tr class="oddeven hideifdefault"><td>'.$langs->trans("MAIN_MAIL_SMTPS_PW").'</td><td>'.preg_replace('/./', '*', getDolGlobalString('MAIN_MAIL_SMTPS_PW_TICKET')).'</td></tr>';
		}

		// SMTPS oauth service
		if (in_array(getDolGlobalString('MAIN_MAIL_SENDMODE_TICKET'), array('smtps', 'swiftmailer')) && getDolGlobalString('MAIN_MAIL_SMTPS_AUTH_TYPE_TICKET') === "XOAUTH2") {
			$text = $oauthservices[getDolGlobalString('MAIN_MAIL_SMTPS_OAUTH_SERVICE_TICKET')];
			if (empty($text)) {
				$text = $langs->trans("Undefined").img_warning();
			}
<<<<<<< HEAD
			print '<tr class="oddeven hideifdefault"><td>'.$langs->trans("MAIN_MAIL_SMTPS_OAUTH_SERVICE_TICKET").'</td><td>'.$text.'</td></tr>';
=======
			print '<tr class="oddeven hideifdefault"><td>'.$langs->trans("MAIN_MAIL_SMTPS_OAUTH_SERVICE").'</td><td>'.$text.'</td></tr>';
>>>>>>> cc80841a
		}

		// TLS
		if ($linuxlike && (getDolGlobalString('MAIN_MAIL_SENDMODE', 'mail') == 'mail')) {
			// Nothing
		} else {
			print '<tr class="oddeven hideifdefault"><td>'.$langs->trans("MAIN_MAIL_EMAIL_TLS").'</td><td>';
			if (isset($conf->global->MAIN_MAIL_SENDMODE_TICKET) && in_array($conf->global->MAIN_MAIL_SENDMODE_TICKET, array('smtps', 'swiftmailer'))) {
				if (function_exists('openssl_open')) {
					print yn(getDolGlobalString('MAIN_MAIL_EMAIL_TLS_TICKET'));
				} else {
					print yn(0).' ('.$langs->trans("YourPHPDoesNotHaveSSLSupport").')';
				}
			} else {
				print '<span class="opacitymedium">'.yn(0).' ('.$langs->trans("NotSupported").')</span>';
			}
			print '</td></tr>';
		}

		// STARTTLS
		if ($linuxlike && (getDolGlobalString('MAIN_MAIL_SENDMODE', 'mail') == 'mail')) {
			// Nothing
		} else {
			print '<tr class="oddeven hideifdefault"><td>'.$langs->trans("MAIN_MAIL_EMAIL_STARTTLS").'</td><td>';
			if (isset($conf->global->MAIN_MAIL_SENDMODE_TICKET) && in_array($conf->global->MAIN_MAIL_SENDMODE_TICKET, array('smtps', 'swiftmailer'))) {
				if (function_exists('openssl_open')) {
					print yn(getDolGlobalString('MAIN_MAIL_EMAIL_STARTTLS_TICKET'));
				} else {
					print yn(0).' ('.$langs->trans("YourPHPDoesNotHaveSSLSupport").')';
				}
			} else {
				print '<span class="opacitymedium">'.yn(0).' ('.$langs->trans("NotSupported").')</span>';
			}
			print '</td></tr>';
		}

		// SMTP_ALLOW_SELF_SIGNED_EMAILING
		if ($linuxlike && (getDolGlobalString('MAIN_MAIL_SENDMODE', 'mail') == 'mail')) {
			// Nothing
		} else {
			print '<tr class="oddeven hideifdefault"><td>'.$langs->trans("MAIN_MAIL_EMAIL_SMTP_ALLOW_SELF_SIGNED").'</td><td>';
			if (isset($conf->global->MAIN_MAIL_SENDMODE_TICKET) && in_array($conf->global->MAIN_MAIL_SENDMODE_TICKET, array('smtps', 'swiftmailer'))) {
				if (function_exists('openssl_open')) {
					print yn(getDolGlobalInt('MAIN_MAIL_EMAIL_SMTP_ALLOW_SELF_SIGNED_TICKET'));
				} else {
					print yn(0).' ('.$langs->trans("YourPHPDoesNotHaveSSLSupport").')';
				}
			} else {
				print '<span class="opacitymedium">'.yn(0).' ('.$langs->trans("NotSupported").')</span>';
			}
			print '</td></tr>';
		}
	}

	print '</table>';
	print '</div>';

	print dol_get_fiche_end();


	if (getDolGlobalString('MAIN_MAIL_SENDMODE_TICKET') == 'mail' && !getDolGlobalString('MAIN_FIX_FOR_BUGGED_MTA')) {
		print '<br>';
		/*
		// Warning 1
		if ($linuxlike) {
			$sendmailoption=ini_get('mail.force_extra_parameters');
			if (empty($sendmailoption) || ! preg_match('/ba/',$sendmailoption))
			{
				print info_admin($langs->trans("SendmailOptionNotComplete"));
			}
		}*/
		// Warning 2
		print info_admin($langs->trans("SendmailOptionMayHurtBuggedMTA"));
	}


	// Buttons for actions

	print '<div class="tabsAction">';

	print '<a class="butAction" href="'.$_SERVER["PHP_SELF"].'?action=edit&token='.newToken().'">'.$langs->trans("Modify").'</a>';

	if (getDolGlobalString('MAIN_MAIL_SENDMODE_TICKET') && getDolGlobalString('MAIN_MAIL_SENDMODE_TICKET') != 'default') {
		if (getDolGlobalString('MAIN_MAIL_SENDMODE_TICKET') != 'mail' || !$linuxlike) {
			if (function_exists('fsockopen') && $port && $server) {
				print '<a class="butAction" href="'.$_SERVER["PHP_SELF"].'?action=testconnect">'.$langs->trans("DoTestServerAvailability").'</a>';
			}
		} else {
			print '<a class="butActionRefused classfortooltip" href="#" title="'.$langs->trans("FeatureNotAvailableOnLinux").'">'.$langs->trans("DoTestServerAvailability").'</a>';
		}

		print '<a class="butAction" href="'.$_SERVER["PHP_SELF"].'?action=test&amp;mode=init">'.$langs->trans("DoTestSend").'</a>';

		if (isModEnabled('fckeditor')) {
			print '<a class="butAction" href="'.$_SERVER["PHP_SELF"].'?action=testhtml&amp;mode=init">'.$langs->trans("DoTestSendHTML").'</a>';
		}
	}

	print '</div>';


	if (getDolGlobalString('MAIN_MAIL_SENDMODE_TICKET') == 'mail' && !in_array($action, array('testconnect', 'test', 'testhtml'))) {
		$text = $langs->trans("WarningPHPMail", $listofmethods['mail'], $listofmethods['smtps']);
		print info_admin($text);
	}

	// Run the test to connect
	if ($action == 'testconnect') {
		print '<div id="formmailaftertstconnect" name="formmailaftertstconnect"></div>';
		print load_fiche_titre($langs->trans("DoTestServerAvailability"));

		include_once DOL_DOCUMENT_ROOT.'/core/class/CMailFile.class.php';
		$mail = new CMailFile('', '', '', '', array(), array(), array(), '', '', 0, 0, '', '', '', $trackid, $sendcontext);

		$result = $mail->check_server_port($server, $port);
		if ($result) {
			print '<div class="ok">'.$langs->trans("ServerAvailableOnIPOrPort", $server, $port).'</div>';
		} else {
			$errormsg = $langs->trans("ServerNotAvailableOnIPOrPort", $server, $port);

			if ($mail->error) {
				$errormsg .= ' - '.$mail->error;
			}

			setEventMessages($errormsg, null, 'errors');
		}
		print '<br>';
	}

	// Show email send test form
	if ($action == 'test' || $action == 'testhtml') {
		print '<div id="formmailbeforetitle" name="formmailbeforetitle"></div>';
		print load_fiche_titre($action == 'testhtml' ? $langs->trans("DoTestSendHTML") : $langs->trans("DoTestSend"));

		print dol_get_fiche_head(array(), '', '', -1);

		// Cree l'objet formulaire mail
		include_once DOL_DOCUMENT_ROOT.'/core/class/html.formmail.class.php';
		$formmail = new FormMail($db);
		$formmail->fromname = (GETPOSTISSET('fromname') ? GETPOST('fromname', 'restricthtml') : getDolGlobalString('MAIN_MAIL_EMAIL_FROM'));
		$formmail->frommail = (GETPOSTISSET('frommail') ? GETPOST('frommail', 'restricthtml') : getDolGlobalString('MAIN_MAIL_EMAIL_FROM'));
		$formmail->trackid = (($action == 'testhtml') ? "testhtml" : "test");
		$formmail->fromid = $user->id;
		$formmail->fromalsorobot = 1;
		$formmail->withfromreadonly = 0;
		$formmail->withsubstit = 0;
		$formmail->withfrom = 1;
		$formmail->witherrorsto = 1;
		$formmail->withto = (GETPOSTISSET('sendto') ? GETPOST('sendto', 'restricthtml') : ($user->email ? $user->email : 1));
		$formmail->withtocc = (GETPOSTISSET('sendtocc') ? GETPOST('sendtocc', 'restricthtml') : 1);
		$formmail->withtoccc = (GETPOSTISSET('sendtoccc') ? GETPOST('sendtoccc', 'restricthtml') : 1);
		$formmail->withtopic = (GETPOSTISSET('subject') ? GETPOST('subject') : $langs->trans("Test"));
		$formmail->withtopicreadonly = 0;
		$formmail->withfile = 2;
		$formmail->withbody = (GETPOSTISSET('message') ? GETPOST('message', 'restricthtml') : ($action == 'testhtml' ? $langs->transnoentities("PredefinedMailTestHtml") : $langs->transnoentities("PredefinedMailTest")));
		$formmail->withbodyreadonly = 0;
		$formmail->withcancel = 1;
		$formmail->withdeliveryreceipt = 1;
		$formmail->withfckeditor = ($action == 'testhtml' ? 1 : 0);
		$formmail->ckeditortoolbar = 'dolibarr_mailings';
		// Tableau des substitutions
		$formmail->substit = $substitutionarrayfortest;
		// Tableau des parameters complementaires du post
		$formmail->param["action"] = "send";
		$formmail->param["models"] = "body";
		$formmail->param["mailid"] = 0;
		$formmail->param["returnurl"] = $_SERVER["PHP_SELF"];

		// Init list of files
		if (GETPOST("mode", "aZ09") == 'init') {
			$formmail->clear_attached_files();
		}

		print $formmail->get_form('addfile', 'removefile');

		print dol_get_fiche_end();
	}
}

// End of page
llxFooter();
$db->close();<|MERGE_RESOLUTION|>--- conflicted
+++ resolved
@@ -49,19 +49,11 @@
 	'__SENDEREMAIL_SIGNATURE__' => (($user->signature && !getDolGlobalString('MAIN_MAIL_DO_NOT_USE_SIGN')) ? $usersignature : ''), // Done into actions_sendmails
 	'__LASTNAME__' => 'RecipientLastname',
 	'__FIRSTNAME__' => 'RecipientFirstname',
-<<<<<<< HEAD
-	'__ADDRESS__'=> 'RecipientAddress',
-	'__ZIP__'=> 'RecipientZip',
-	'__TOWN_'=> 'RecipientTown',
-	'__COUNTRY__'=> 'RecipientCountry',
-	'__DOL_MAIN_URL_ROOT__'=>DOL_MAIN_URL_ROOT,
-=======
 	'__ADDRESS__' => 'RecipientAddress',
 	'__ZIP__' => 'RecipientZip',
 	'__TOWN_' => 'RecipientTown',
 	'__COUNTRY__' => 'RecipientCountry',
 	'__DOL_MAIN_URL_ROOT__' => DOL_MAIN_URL_ROOT,
->>>>>>> cc80841a
 );
 complete_substitutions_array($substitutionarrayfortest, $langs);
 
@@ -92,11 +84,7 @@
 	dolibarr_set_const($db, "MAIN_MAIL_SMTP_SERVER_TICKET", GETPOST("MAIN_MAIL_SMTP_SERVER_TICKET"), 'chaine', 0, '', $conf->entity);
 	dolibarr_set_const($db, "MAIN_MAIL_SMTPS_ID_TICKET", GETPOST("MAIN_MAIL_SMTPS_ID_TICKET"), 'chaine', 0, '', $conf->entity);
 	if (GETPOSTISSET("MAIN_MAIL_SMTPS_PW_TICKET")) {
-<<<<<<< HEAD
-		dolibarr_set_const($db, "MAIN_MAIL_SMTPS_PW_TICKET", GETPOST("MAIN_MAIL_SMTPS_PW_TICKET", 'none'), 'chaine', 0, '', $conf->entity);
-=======
 		dolibarr_set_const($db, "MAIN_MAIL_SMTPS_PW_TICKET", GETPOST("MAIN_MAIL_SMTPS_PW_TICKET", 'password'), 'chaine', 0, '', $conf->entity);
->>>>>>> cc80841a
 	}
 	if (GETPOSTISSET("MAIN_MAIL_SMTPS_AUTH_TYPE_TICKET")) {
 		dolibarr_set_const($db, "MAIN_MAIL_SMTPS_AUTH_TYPE_TICKET", GETPOST("MAIN_MAIL_SMTPS_AUTH_TYPE_TICKET", 'alphanohtml'), 'chaine', 0, '', $conf->entity);
@@ -150,19 +138,11 @@
 if (!getDolGlobalString('MAIN_MAIL_SENDMODE_TICKET')) {
 	$conf->global->MAIN_MAIL_SENDMODE_TICKET = 'default';
 }
-<<<<<<< HEAD
-$port = getDolGlobalString('MAIN_MAIL_SMTP_PORT_TICKET') ? $conf->global->MAIN_MAIL_SMTP_PORT_TICKET : ini_get('smtp_port');
-if (!$port) {
-	$port = 25;
-}
-$server = getDolGlobalString('MAIN_MAIL_SMTP_SERVER_TICKET') ? $conf->global->MAIN_MAIL_SMTP_SERVER_TICKET : ini_get('SMTP');
-=======
 $port = getDolGlobalInt('MAIN_MAIL_SMTP_PORT_TICKET', (int) ini_get('smtp_port'));
 if (!$port) {
 	$port = 25;
 }
 $server = getDolGlobalString('MAIN_MAIL_SMTP_SERVER_TICKET', ini_get('SMTP'));
->>>>>>> cc80841a
 if (!$server) {
 	$server = '127.0.0.1';
 }
@@ -218,9 +198,6 @@
                             jQuery("#MAIN_MAIL_EMAIL_TLS_TICKET").prop("disabled", true);
                             jQuery("#MAIN_MAIL_EMAIL_STARTTLS_TICKET").val(0);
                             jQuery("#MAIN_MAIL_EMAIL_STARTTLS_TICKET").prop("disabled", true);
-<<<<<<< HEAD
-														jQuery(".smtp_method").hide();
-=======
                             jQuery("#MAIN_MAIL_EMAIL_SMTP_ALLOW_SELF_SIGNED_TICKET").val(0);
                             jQuery("#MAIN_MAIL_EMAIL_SMTP_ALLOW_SELF_SIGNED_TICKET").prop("disabled", true);
                             jQuery("#MAIN_MAIL_EMAIL_DKIM_ENABLED_TICKET").val(0);
@@ -230,7 +207,6 @@
                             jQuery("#MAIN_MAIL_EMAIL_DKIM_PRIVATE_KEY_TICKET").prop("disabled", true);
 							jQuery(".smtp_method").hide();
 							jQuery(".dkim").hide();
->>>>>>> cc80841a
                             jQuery(".smtp_auth_method").hide();
                             ';
 		if ($linuxlike) {
@@ -273,14 +249,9 @@
                             jQuery("#MAIN_MAIL_SMTP_SERVER_TICKET").show();
                             jQuery("#MAIN_MAIL_SMTP_PORT_TICKET").show();
                             jQuery("#smtp_server_mess").hide();
-<<<<<<< HEAD
-														jQuery("#smtp_port_mess").hide();
-														jQuery(".smtp_method").show();
-=======
 							jQuery("#smtp_port_mess").hide();
 							jQuery(".smtp_method").show();
 							jQuery(".dkim").hide();
->>>>>>> cc80841a
                             jQuery(".smtp_auth_method").show();
 						}
                         if (jQuery("#MAIN_MAIL_SENDMODE_TICKET").val()==\'swiftmailer\')
@@ -307,25 +278,6 @@
                             jQuery("#MAIN_MAIL_SMTP_PORT_TICKET").show();
                             jQuery("#smtp_server_mess").hide();
                             jQuery("#smtp_port_mess").hide();
-<<<<<<< HEAD
-														jQuery(".smtp_method").show();
-														jQuery(".smtp_auth_method").show();
-                        }
-                    }
-					function change_smtp_auth_method() {
-						console.log("Call smtp auth method");
-						if (jQuery("#MAIN_MAIL_SENDMODE_TICKET").val()==\'smtps\' && jQuery("#radio_oauth").prop("checked")) {
-							jQuery(".smtp_pw").hide();
-							jQuery(".smtp_oauth_service").show();
-						} else if (jQuery("#MAIN_MAIL_SENDMODE_TICKET").val()==\'swiftmailer\' && jQuery("#radio_oauth").prop("checked")) {
-							jQuery(".smtp_pw").hide();
-							jQuery(".smtp_oauth_service").show();
-						} else if(jQuery("#MAIN_MAIL_SENDMODE_TICKET").val()==\'mail\'){
-							jQuery(".smtp_pw").hide();
-							jQuery(".smtp_oauth_service").hide();
-						} else {
-							jQuery(".smtp_pw").show();
-=======
 							jQuery(".smtp_method").show();
 							jQuery(".dkim").show();
 							jQuery(".smtp_auth_method").show();
@@ -351,7 +303,6 @@
 							}
 						} else {
 							jQuery(".smtp_pw").hide();
->>>>>>> cc80841a
 							jQuery(".smtp_oauth_service").hide();
 						}
 					}
@@ -478,11 +429,7 @@
 
 	// AUTH method
 	if (!empty($conf->use_javascript_ajax) || (isset($conf->global->MAIN_MAIL_SENDMODE_TICKET) && in_array($conf->global->MAIN_MAIL_SENDMODE_TICKET, array('smtps', 'swiftmailer')))) {
-<<<<<<< HEAD
-		print '<tr class="oddeven smtp_auth_method hideifdefault hideonmodemail"><td>'.$langs->trans("MAIN_MAIL_SMTPS_AUTH_TYPE").'</td><td>';
-=======
 		print '<tr class="oddeven smtp_auth_method hideonmodemail hideifdefault"><td>'.$langs->trans("MAIN_MAIL_SMTPS_AUTH_TYPE").'</td><td>';
->>>>>>> cc80841a
 		$vartosmtpstype = 'MAIN_MAIL_SMTPS_AUTH_TYPE_TICKET';
 		if (!isModEnabled('multicompany') || ($user->admin && !$user->entity)) {
 			// Note: Default value for MAIN_MAIL_SMTPS_AUTH_TYPE if not defined is 'LOGIN' (but login/pass may be empty and they won't be provided in such a case)
@@ -525,11 +472,7 @@
 
 	// PW
 	if (!empty($conf->use_javascript_ajax) || (isset($conf->global->MAIN_MAIL_SENDMODE_TICKET) && in_array($conf->global->MAIN_MAIL_SENDMODE_TICKET, array('smtps', 'swiftmailer')))) {
-<<<<<<< HEAD
-		$mainsmtppw = (getDolGlobalString('MAIN_MAIL_SMTPS_PW_TICKET') ? $conf->global->MAIN_MAIL_SMTPS_PW_TICKET : '');
-=======
 		$mainsmtppw = getDolGlobalString('MAIN_MAIL_SMTPS_PW_TICKET');
->>>>>>> cc80841a
 		print '<tr class="drag drop oddeven smtp_pw hideifdefault"><td>'.$langs->trans("MAIN_MAIL_SMTPS_PW").'</td><td>';
 		// SuperAdministrator access only
 		if (!isModEnabled('multicompany') || ($user->admin && !$user->entity)) {
@@ -559,11 +502,6 @@
 		}
 		print '</td></tr>';
 	}
-<<<<<<< HEAD
-
-	// TLS
-=======
->>>>>>> cc80841a
 
 	// TLS
 	print '<tr class="oddeven hideifdefault"><td>'.$langs->trans("MAIN_MAIL_EMAIL_TLS").'</td><td>';
@@ -591,29 +529,10 @@
 	}
 	print '</td></tr>';
 
-<<<<<<< HEAD
-	print '<tr class="oddeven hideifdefault hideonmodemail"><td>'.$langs->trans("MAIN_MAIL_EMAIL_STARTTLS").'</td><td>';
-	if (!empty($conf->use_javascript_ajax) || (isset($conf->global->MAIN_MAIL_SENDMODE_TICKET) && in_array($conf->global->MAIN_MAIL_SENDMODE_TICKET, array('smtps', 'swiftmailer')))) {
-		if (function_exists('openssl_open')) {
-			print $form->selectyesno('MAIN_MAIL_EMAIL_STARTTLS_TICKET', (getDolGlobalString('MAIN_MAIL_EMAIL_STARTTLS_TICKET') ? $conf->global->MAIN_MAIL_EMAIL_STARTTLS_TICKET : 0), 1);
-		} else {
-			print yn(0).' ('.$langs->trans("YourPHPDoesNotHaveSSLSupport").')';
-		}
-	} else {
-		print yn(0).' ('.$langs->trans("NotSupported").')';
-	}
-	print '</td></tr>';
-
 	// SMTP_ALLOW_SELF_SIGNED_TICKET
 	print '<tr class="oddeven hideifdefault hideonmodemail"><td>'.$langs->trans("MAIN_MAIL_EMAIL_SMTP_ALLOW_SELF_SIGNED").'</td><td>';
 	if (!empty($conf->use_javascript_ajax) || (isset($conf->global->MAIN_MAIL_SENDMODE_TICKET) && in_array($conf->global->MAIN_MAIL_SENDMODE_TICKET, array('smtps', 'swiftmailer')))) {
 		if (function_exists('openssl_open')) {
-=======
-	// SMTP_ALLOW_SELF_SIGNED_TICKET
-	print '<tr class="oddeven hideifdefault hideonmodemail"><td>'.$langs->trans("MAIN_MAIL_EMAIL_SMTP_ALLOW_SELF_SIGNED").'</td><td>';
-	if (!empty($conf->use_javascript_ajax) || (isset($conf->global->MAIN_MAIL_SENDMODE_TICKET) && in_array($conf->global->MAIN_MAIL_SENDMODE_TICKET, array('smtps', 'swiftmailer')))) {
-		if (function_exists('openssl_open')) {
->>>>>>> cc80841a
 			print $form->selectyesno('MAIN_MAIL_EMAIL_SMTP_ALLOW_SELF_SIGNED_TICKET', (getDolGlobalString('MAIN_MAIL_EMAIL_SMTP_ALLOW_SELF_SIGNED_TICKET') ? $conf->global->MAIN_MAIL_EMAIL_SMTP_ALLOW_SELF_SIGNED_TICKET : 0), 1);
 		} else {
 			print yn(0).' ('.$langs->trans("YourPHPDoesNotHaveSSLSupport").')';
@@ -698,11 +617,7 @@
 			if (empty($text)) {
 				$text = $langs->trans("Undefined").img_warning();
 			}
-<<<<<<< HEAD
-			print '<tr class="oddeven hideifdefault"><td>'.$langs->trans("MAIN_MAIL_SMTPS_OAUTH_SERVICE_TICKET").'</td><td>'.$text.'</td></tr>';
-=======
 			print '<tr class="oddeven hideifdefault"><td>'.$langs->trans("MAIN_MAIL_SMTPS_OAUTH_SERVICE").'</td><td>'.$text.'</td></tr>';
->>>>>>> cc80841a
 		}
 
 		// TLS
