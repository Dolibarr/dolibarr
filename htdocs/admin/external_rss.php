--- conflicted
+++ resolved
@@ -8,10 +8,7 @@
  * Copyright (C) 2011 	   Juanjo Menent		<jmenent@2byte.es>
  * Copyright (C) 2020		Tobias Sekan		<tobias.sekan@startmail.com>
  * Copyright (C) 2024		MDW							<mdeweerd@users.noreply.github.com>
-<<<<<<< HEAD
-=======
  * Copyright (C) 2024       Frédéric France             <frederic.france@free.fr>
->>>>>>> cc80841a
  *
  * This program is free software; you can redistribute it and/or modify
  * it under the terms of the GNU General Public License as published by
@@ -107,10 +104,7 @@
 		}
 
 		$result1 = dolibarr_set_const($db, "EXTERNAL_RSS_TITLE_".GETPOSTINT("norss"), GETPOST($external_rss_title), 'chaine', 0, '', $conf->entity);
-<<<<<<< HEAD
-=======
 		$result2 = 0;
->>>>>>> cc80841a
 		if ($result1) {
 			$consttosave = "EXTERNAL_RSS_URLRSS_".GETPOSTINT("norss");
 			$urltosave = GETPOST($external_rss_urlrss, 'alpha');
@@ -171,10 +165,7 @@
 
 
 		$result1 = dolibarr_del_const($db, "EXTERNAL_RSS_TITLE_".GETPOSTINT("norss"), $conf->entity);
-<<<<<<< HEAD
-=======
 		$result2 = 0;
->>>>>>> cc80841a
 		if ($result1) {
 			$result2 = dolibarr_del_const($db, "EXTERNAL_RSS_URLRSS_".GETPOSTINT("norss"), $conf->entity);
 		}
