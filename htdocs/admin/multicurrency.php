<?php
/* <one line to give the program's name and a brief idea of what it does.>
 * Copyright (C) 2015 ATM Consulting <support@atm-consulting.fr>
 *
 * This program is free software: you can redistribute it and/or modify
 * it under the terms of the GNU General Public License as published by
 * the Free Software Foundation, either version 3 of the License, or
 * (at your option) any later version.
 *
 * This program is distributed in the hope that it will be useful,
 * but WITHOUT ANY WARRANTY; without even the implied warranty of
 * MERCHANTABILITY or FITNESS FOR A PARTICULAR PURPOSE.  See the
 * GNU General Public License for more details.
 *
 * You should have received a copy of the GNU General Public License
 * along with this program.  If not, see <http://www.gnu.org/licenses/>.
 */

/**
 * 	\file		admin/multicurrency.php
 * 	\ingroup	multicurrency
 * 	\brief		This file is an example module setup page
 * 				Put some comments here
 */
// Dolibarr environment

require '../main.inc.php';

// Libraries
require_once DOL_DOCUMENT_ROOT.'/core/lib/admin.lib.php';
require_once DOL_DOCUMENT_ROOT.'/core/lib/multicurrency.lib.php';
require_once DOL_DOCUMENT_ROOT.'/multicurrency/class/multicurrency.class.php';


// Translations
$langs->load("multicurrency");

// Access control
if (! $user->admin) {
    accessforbidden();
}

// Parameters
$action = GETPOST('action', 'alpha');
/*
 * Actions
 */


if (preg_match('/set_(.*)/',$action,$reg))
{
	$code=$reg[1];
	if (dolibarr_set_const($db, $code, GETPOST($code), 'chaine', 0, '', $conf->entity) > 0)
	{
		header("Location: ".$_SERVER["PHP_SELF"]);
		exit;
	}
	else
	{
		dol_print_error($db);
	}
}
	
if (preg_match('/del_(.*)/',$action,$reg))
{
	$code=$reg[1];
	if (dolibarr_del_const($db, $code, 0) > 0)
	{
		header("Location: ".$_SERVER["PHP_SELF"]);
		exit;
	}
	else
	{
		dol_print_error($db);
	}
}

if ($action == 'add_currency')
{
	$code = GETPOST('code', 'alpha');
	$name = GETPOST('name', 'alpha');
	$rate = GETPOST('rate', 'alpha');
	
	$currency = new MultiCurrency($db);
	$currency->code = $code;
	$currency->name = $name;

	if ($currency->create($user) > 0)
	{
		if ($currency->addRate($rate)) setEventMessages($langs->trans('RecordSaved'), array());
		else setEventMessages($langs->trans('ErrorAddRateFail'), array(), 'errors');
	}
	else setEventMessages($langs->trans('ErrorAddCurrencyFail'), array());
}
elseif ($action == 'update_currency')
{
	$submit = GETPOST('submit', 'alpha');
	
	if ($submit == $langs->trans('Modify'))
	{
		$fk_multicurrency = GETPOST('fk_multicurrency', 'int');
		$rate = GETPOST('rate', 'float');
		$currency = new MultiCurrency($db);
		
		if ($currency->fetch($fk_multicurrency) > 0)
		{
			$currency->updateRate($rate);
		}	
	}
	elseif ($submit == $langs->trans('Delete'))
	{
		$fk_multicurrency = GETPOST('fk_multicurrency', 'int');
		$currency = new MultiCurrency($db);
		
		if ($currency->fetch($fk_multicurrency) > 0)
		{
			if ($currency->delete() > 0) setEventMessages($langs->trans('RecordDeleted'), array());
			else setEventMessages($langs->trans('ErrorDeleteCurrencyFail'), array(), 'errors');
		}
	}
}
elseif ($action == 'synchronize') 
{
	$response = GETPOST('response');
	$response = json_decode($response);
	
	if ($response->success)
	{
		MultiCurrency::syncRates($response);	
	}
	else
	{
		setEventMessages($langs->trans('multicurrency_syncronize_error', $reponse->error->info), null, 'errors');
	}
}


$TCurrency = array();
$sql = 'SELECT rowid FROM '.MAIN_DB_PREFIX.'multicurrency WHERE entity = '.$conf->entity;
$resql = $db->query($sql);
if ($resql)
{
	while ($obj = $db->fetch_object($resql))
	{
		$currency = new MultiCurrency($db);
		$currency->fetch($obj->rowid);
		$TCurrency[] = $currency;
	}
}


/*
 * View
 */

<<<<<<< HEAD
$page_name = "MultiCurrencySetup";

=======
$page_name = "MultiCurrency";
>>>>>>> b71c6a8a
llxHeader('', $langs->trans($page_name));

// Subheader
$linkback = '<a href="' . DOL_URL_ROOT . '/admin/modules.php">'
    . $langs->trans("BackToModuleList") . '</a>';
print_fiche_titre($langs->trans($page_name), $linkback);

// Configuration header
$head = multicurrencyAdminPrepareHead();
dol_fiche_head(
    $head,
    'settings',
    $langs->trans("ModuleSetup"),
    0,
    "multicurrency"
);

// Setup page goes here
$form=new Form($db);

$var=false;
print '<table class="noborder" width="100%">';
print '<tr class="liste_titre">';
print '<td>'.$langs->trans("Parameters").'</td>'."\n";
print '<td align="center" width="20">&nbsp;</td>';
print '<td align="center" width="100">'.$langs->trans("Value").'</td>'."\n";

$var=!$var;
print '<tr '.$bc[$var].'>';
print '<td>'.$langs->transnoentitiesnoconv("multicurrency_useRateOnInvoiceDate").'</td>';
print '<td align="center" width="20">&nbsp;</td>';
print '<td align="right" width="400">';
print '<form method="POST" action="'.$_SERVER['PHP_SELF'].'">';
print '<input type="hidden" name="token" value="'.$_SESSION['newtoken'].'">';
print '<input type="hidden" name="action" value="set_MULTICURRENCY_USE_RATE_ON_INVOICE_DATE">';
print $form->selectyesno("MULTICURRENCY_USE_RATE_ON_INVOICE_DATE",$conf->global->MULTICURRENCY_USE_RATE_ON_INVOICE_DATE,1);
print '<input type="submit" class="button" value="'.$langs->trans("Modify").'">';
print '</form>';
print '</td></tr>';

$var=!$var;
print '<tr '.$bc[$var].'>';
print '<td>'.$langs->transnoentitiesnoconv("multicurrency_useOriginTx").'</td>';
print '<td align="center" width="20">&nbsp;</td>';
print '<td align="right" width="400">';
print '<form method="POST" action="'.$_SERVER['PHP_SELF'].'">';
print '<input type="hidden" name="token" value="'.$_SESSION['newtoken'].'">';
print '<input type="hidden" name="action" value="set_MULTICURRENCY_USE_ORIGIN_TX">';
print $form->selectyesno("MULTICURRENCY_USE_ORIGIN_TX",$conf->global->MULTICURRENCY_USE_ORIGIN_TX,1);
print '<input type="submit" class="button" value="'.$langs->trans("Modify").'">';
print '</form>';
print '</td></tr>';

$var=!$var;
print '<tr '.$bc[$var].'>';
print '<td>'.$langs->transnoentitiesnoconv("multicurrency_buyPriceInCurrency").'</td>';
print '<td align="center" width="20">&nbsp;</td>';
print '<td align="right" width="400">';
print '<form method="POST" action="'.$_SERVER['PHP_SELF'].'">';
print '<input type="hidden" name="token" value="'.$_SESSION['newtoken'].'">';
print '<input type="hidden" name="action" value="set_MULTICURRENCY_BUY_PRICE_IN_CURRENCY">';
print $form->selectyesno("MULTICURRENCY_BUY_PRICE_IN_CURRENCY",$conf->global->MULTICURRENCY_BUY_PRICE_IN_CURRENCY,1);
print '<input type="submit" class="button" value="'.$langs->trans("Modify").'">';
print '</form>';
print '</td></tr>';

$var=!$var;
print '<tr '.$bc[$var].'>';
print '<td>'.$langs->transnoentitiesnoconv("multicurrency_modifyRateApplication").'</td>';
print '<td align="center" width="20">&nbsp;</td>';
print '<td align="right" width="400">';
print '<form method="POST" action="'.$_SERVER['PHP_SELF'].'">';
print '<input type="hidden" name="token" value="'.$_SESSION['newtoken'].'">';
print '<input type="hidden" name="action" value="set_MULTICURRENCY_MODIFY_RATE_APPLICATION">';
print $form->selectarray('MULTICURRENCY_MODIFY_RATE_APPLICATION', array('PU_DOLIBARR' => 'PU_DOLIBARR', 'PU_CURRENCY' => 'PU_CURRENCY'), $conf->global->MULTICURRENCY_MODIFY_RATE_APPLICATION);
print '<input type="submit" class="button" value="'.$langs->trans("Modify").'">';
print '</form>';
print '</td></tr>';

print '</table>';
print '<br />';

$var=false;
print '<table class="noborder" width="100%">';
print '<tr class="liste_titre">';
print '<td>'.$langs->trans("CurrencyLayerAccount").'</td>'."\n";
print '<td align="center" width="20">&nbsp;</td>';
print '<td align="right" width="100">';
print '<form id="form_sync" action="" method="POST">';
print '<input type="hidden" name="action" value="synchronize" />';
print '<textarea id="response" class="hideobject" name="response"></textarea>';
print $langs->trans("Value").'&nbsp;<input type="button" id="bt_sync" class="button" onclick="javascript:getRates();" value="'.$langs->trans('Synchronize').'" />';
print '</form>';
print '</td></tr>';


$var=!$var;
print '<tr '.$bc[$var].'>';
print '<td><a target="_blank" href="https://currencylayer.com">'.$langs->transnoentitiesnoconv("multicurrency_appId").'</a></td>';
print '<td align="center" width="20">&nbsp;</td>';
print '<td align="right" width="400">';
print '<form method="POST" action="'.$_SERVER['PHP_SELF'].'">';
print '<input type="hidden" name="token" value="'.$_SESSION['newtoken'].'">';
print '<input type="hidden" name="action" value="set_MULTICURRENCY_APP_ID">';
print '<input type="text" name="MULTICURRENCY_APP_ID" value="'.$conf->global->MULTICURRENCY_APP_ID.'" size="28" />&nbsp;';
print '<input type="submit" class="button" value="'.$langs->trans("Modify").'">';
print '</form>';
print '</td></tr>';

/* This property seems not used in code, so i comment it
$var=!$var;
print '<tr '.$bc[$var].'>';
print '<td>'.$langs->transnoentitiesnoconv("multicurrency_appCurrencySource").'</td>';
print '<td align="center" width="20">&nbsp;</td>';
print '<td align="right" width="400">';
print '<form method="POST" action="'.$_SERVER['PHP_SELF'].'">';
print '<input type="hidden" name="token" value="'.$_SESSION['newtoken'].'">';
print '<input type="hidden" name="action" value="set_MULTICURRENCY_APP_SOURCE">';
print '<input type="text" name="MULTICURRENCY_APP_SOURCE" value="'.$conf->global->MULTICURRENCY_APP_SOURCE.'" size="10" placeholder="USD" />&nbsp;'; // Default: USD
print '<input type="submit" class="button" value="'.$langs->trans("Modify").'">';
print '</form>';
print '</td></tr>';
*/

$var=!$var;
print '<tr '.$bc[$var].'>';
print '<td>'.$langs->transnoentitiesnoconv("multicurrency_alternateCurrencySource").'</td>';
print '<td align="center" width="20">&nbsp;</td>';
print '<td align="right" width="400">';
print '<form method="POST" action="'.$_SERVER['PHP_SELF'].'">';
print '<input type="hidden" name="token" value="'.$_SESSION['newtoken'].'">';
print '<input type="hidden" name="action" value="set_MULTICURRENCY_ALTERNATE_SOURCE">';
print '<input type="text" name="MULTICURRENCY_ALTERNATE_SOURCE" value="'.$conf->global->MULTICURRENCY_ALTERNATE_SOURCE.'" size="10" placeholder="EUR" />&nbsp;'; // Example: EUR
print '<input type="submit" class="button" value="'.$langs->trans("Modify").'">';
print '</form>';
print '</td></tr>';

print '</table>';
print '<br />';

print '<table class="noborder" width="100%">';

print '<tr class="liste_titre">';
print '<td>'.$langs->trans("Currencies").'</td>'."\n";
print '<td align="center" width="20">&nbsp;</td>';
print '<td align="center" width="100">'.$langs->trans("Rate").'</td>'."\n";

$var=!$var;
print '<tr '.$bc[$var].'>';
print '<form method="POST" action="'.$_SERVER['PHP_SELF'].'">';
print '<input type="hidden" name="token" value="'.$_SESSION['newtoken'].'">';
print '<input type="hidden" name="action" value="add_currency">';
print '<td><input type="text" name="code" value="" size="5" placeholder="'.$langs->trans('code').'" /> - <input type="text" name="name" value="" size="35" placeholder="'.$langs->trans('name').'" /></td>';
print '<td align="center" width="20">&nbsp;</td>';
print '<td align="right" width="300">';
print '<input type="text" name="rate" value="" size="13" placeholder="'.$langs->trans('rate').'" />&nbsp;';
print '<input type="submit" class="button" value="'.$langs->trans("Add").'">';
print '</td></form></tr>';

foreach ($TCurrency as &$currency)
{
	$var=!$var;
	print '<tr '.$bc[$var].'>';
	print '<td>'.$currency->code.' - '.$currency->name.'</td>';
	print '<td align="center" width="20">&nbsp;</td>';
	print '<td align="right" width="400">';
	print '<form method="POST" action="'.$_SERVER['PHP_SELF'].'">';
	print '<input type="hidden" name="token" value="'.$_SESSION['newtoken'].'">';
	print '<input type="hidden" name="action" value="update_currency">';
	print '<input type="hidden" name="fk_multicurrency" value="'.$currency->id.'">';
	print '<input type="text" name="rate" value="'.($currency->rate->rate ? $currency->rate->rate : '').'" size="13" />&nbsp;';
	print '<input type="submit" name="submit" class="button" value="'.$langs->trans("Modify").'">&nbsp;';
	print '<input type="submit" name="submit" class="button" value="'.$langs->trans("Delete").'">';
	print '</form>';
	print '</td></tr>';
}

print '</table>';



print '
	<script type="text/javascript">
 		function getRates()
		{
			$("#bt_sync").attr("disabled", true);
			var url_sync = "http://apilayer.net/api/live?access_key='.$conf->global->MULTICURRENCY_APP_ID.'&format=1'.(!empty($conf->global->MULTICURRENCY_APP_SOURCE) ? '&source='.$conf->global->MULTICURRENCY_APP_SOURCE : '').'";
			
			$.ajax({
				url: url_sync,
				dataType: "jsonp"
			}).done(function(response) {
				$("#response").val(JSON.stringify(response));
				$("#form_sync").submit();
			});
		}
	</script>
';

llxFooter();

$db->close();<|MERGE_RESOLUTION|>--- conflicted
+++ resolved
@@ -153,12 +153,8 @@
  * View
  */
 
-<<<<<<< HEAD
 $page_name = "MultiCurrencySetup";
 
-=======
-$page_name = "MultiCurrency";
->>>>>>> b71c6a8a
 llxHeader('', $langs->trans($page_name));
 
 // Subheader
@@ -281,7 +277,6 @@
 print '<input type="submit" class="button" value="'.$langs->trans("Modify").'">';
 print '</form>';
 print '</td></tr>';
-*/
 
 $var=!$var;
 print '<tr '.$bc[$var].'>';
@@ -295,6 +290,7 @@
 print '<input type="submit" class="button" value="'.$langs->trans("Modify").'">';
 print '</form>';
 print '</td></tr>';
+*/
 
 print '</table>';
 print '<br />';
