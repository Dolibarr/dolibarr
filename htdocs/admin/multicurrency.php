--- conflicted
+++ resolved
@@ -149,11 +149,7 @@
 $resql = $db->query($sql);
 if ($resql) {
 	while ($obj = $db->fetch_object($resql)) {
-<<<<<<< HEAD
-		$TAvailableCurrency[$obj->code_iso] = array('code'=>$obj->code_iso, 'active'=>$obj->active);
-=======
 		$TAvailableCurrency[$obj->code_iso] = array('code' => $obj->code_iso, 'active' => $obj->active);
->>>>>>> cc80841a
 	}
 }
 
@@ -212,11 +208,7 @@
 print '<td>'.$langs->transnoentitiesnoconv("multicurrency_useOriginTx").'</td>';
 print '<td class="center">';
 if ($conf->use_javascript_ajax) {
-<<<<<<< HEAD
-	print ajax_constantonoff('MULTICURRENCY_USE_ORIGIN_TX', null, null, 0, 0, 0, 2, 0, 1);
-=======
 	print ajax_constantonoff('MULTICURRENCY_USE_ORIGIN_TX', array(), null, 0, 0, 0, 2, 0, 1);
->>>>>>> cc80841a
 } else {
 	$arrval = array('0' => $langs->trans("No"), '1' => $langs->trans("Yes"));
 	print $form->selectarray("MULTICURRENCY_USE_ORIGIN_TX", $arrval, $conf->global->MULTICURRENCY_USE_ORIGIN_TX);
