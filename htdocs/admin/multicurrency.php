<?php
/* <one line to give the program's name and a brief idea of what it does.>
 * Copyright (C) 2015 ATM Consulting <support@atm-consulting.fr>
 *
 * This program is free software: you can redistribute it and/or modify
 * it under the terms of the GNU General Public License as published by
 * the Free Software Foundation, either version 3 of the License, or
 * (at your option) any later version.
 *
 * This program is distributed in the hope that it will be useful,
 * but WITHOUT ANY WARRANTY; without even the implied warranty of
 * MERCHANTABILITY or FITNESS FOR A PARTICULAR PURPOSE.  See the
 * GNU General Public License for more details.
 *
 * You should have received a copy of the GNU General Public License
 * along with this program.  If not, see <http://www.gnu.org/licenses/>.
 */

/**
 * 	\file		admin/multicurrency.php
 * 	\ingroup	multicurrency
 * 	\brief		Page to setup multicurrency module
 */

// Dolibarr environment
require '../main.inc.php';
require_once DOL_DOCUMENT_ROOT.'/core/lib/admin.lib.php';
require_once DOL_DOCUMENT_ROOT.'/core/lib/multicurrency.lib.php';
require_once DOL_DOCUMENT_ROOT.'/multicurrency/class/multicurrency.class.php';


// Load translation files required by the page
$langs->loadLangs(array('admin', 'multicurrency'));

// Access control
if (! $user->admin) {
    accessforbidden();
}

// Parameters
$action = GETPOST('action', 'alpha');


/*
 * Actions
 */

<<<<<<< HEAD
=======

if (preg_match('/set_([a-z0-9_\-]+)/i',$action,$reg))
{
	$code=$reg[1];
	$value=GETPOST($code, 'alpha');
	if (dolibarr_set_const($db, $code, $value, 'chaine', 0, '', $conf->entity) > 0)
	{
        setEventMessages($langs->trans("SetupSaved"), null, 'mesgs');
	}
	else
	{
        setEventMessages($langs->trans("Error"), null, 'errors');
	}
}

if (preg_match('/del_([a-z0-9_\-]+)/i',$action,$reg))
{
	$code=$reg[1];
	if (dolibarr_del_const($db, $code, 0) > 0)
	{
        setEventMessages($langs->trans("SetupSaved"), null, 'mesgs');
	}
	else
	{
        setEventMessages($langs->trans("Error"), null, 'errors');
	}
}

>>>>>>> afe1ec63
if ($action == 'add_currency')
{
	$error=0;

	$langs->loadCacheCurrencies('');

	$code = GETPOST('code', 'alpha');
	$rate = price2num(GETPOST('rate', 'alpha'));
	$currency = new MultiCurrency($db);
	$currency->code = $code;
	$currency->name = !empty($langs->cache_currencies[$code]['label']) ? $langs->cache_currencies[$code]['label'].' ('.$langs->getCurrencySymbol($code).')' : $code;

	if (empty($rate))
	{
		setEventMessages($langs->trans('ErrorFieldRequired', $langs->transnoentitiesnoconv("Rate")), null, 'errors');
		$error++;
	}
	if (! $error)
	{
		if ($currency->create($user) > 0)
		{
			if ($currency->addRate($rate)) setEventMessages($langs->trans('RecordSaved'), array());
			else setEventMessages($langs->trans('ErrorAddRateFail'), array(), 'errors');
		}
		else setEventMessages($langs->trans('ErrorAddCurrencyFail'), $currency->errors, 'errors');
	}
}
elseif ($action == 'update_currency')
{
	$error = 0;

	if (GETPOST('updatecurrency', 'alpha'))
	{
		$fk_multicurrency = GETPOST('fk_multicurrency', 'int');
		$rate = price2num(GETPOST('rate', 'alpha'));
		$currency = new MultiCurrency($db);

		if (empty($rate))
		{
			setEventMessages($langs->trans('ErrorFieldRequired', $langs->transnoentitiesnoconv("Rate")), null, 'errors');
			$error++;
		}
		if (! $error)
		{
			if ($currency->fetch($fk_multicurrency) > 0)
			{
				$result=$currency->updateRate($rate);
				if ($result<0) {
					setEventMessages(null, $currency->errors, 'errors');
				}
			}
		}
	}
	elseif (GETPOST('deletecurrency', 'alpha'))
	{
		$fk_multicurrency = GETPOST('fk_multicurrency', 'int');
		$currency = new MultiCurrency($db);

		if ($currency->fetch($fk_multicurrency) > 0)
		{
			if ($currency->delete() > 0) setEventMessages($langs->trans('RecordDeleted'), array());
			else setEventMessages($langs->trans('ErrorDeleteCurrencyFail'), array(), 'errors');
		}
	}
}
elseif ($action == 'setapilayer')
{
    if (GETPOSTISSET('modify_apilayer'))
    {
        dolibarr_set_const($db, 'MULTICURRENCY_APP_ID', GETPOST('MULTICURRENCY_APP_ID', 'alpha'));
        dolibarr_set_const($db, 'MULTICURRENCY_APP_SOURCE', GETPOST('MULTICURRENCY_APP_SOURCE', 'alpha'));
        //dolibarr_set_const($db, 'MULTICURRENCY_ALTERNATE_SOURCE', GETPOST('MULTICURRENCY_ALTERNATE_SOURCE', 'alpha'));
    }
    else
    {
        MultiCurrency::syncRates($conf->global->MULTICURRENCY_APP_ID);
    }
}


$TCurrency = array();
$sql = 'SELECT rowid FROM '.MAIN_DB_PREFIX.'multicurrency WHERE entity = '.$conf->entity;
$resql = $db->query($sql);
if ($resql)
{
	while ($obj = $db->fetch_object($resql))
	{
		$currency = new MultiCurrency($db);
		$currency->fetch($obj->rowid);
		$TCurrency[] = $currency;
	}
}


/*
 * View
 */

$form=new Form($db);

$page_name = "MultiCurrencySetup";

llxHeader('', $langs->trans($page_name));

// Subheader
$linkback = '<a href="' . DOL_URL_ROOT . '/admin/modules.php?restore_lastsearch_values=1">' . $langs->trans("BackToModuleList") . '</a>';
print load_fiche_titre($langs->trans($page_name), $linkback);

// Configuration header
$head = multicurrencyAdminPrepareHead();
dol_fiche_head($head, 'settings', $langs->trans("ModuleSetup"), -1, "multicurrency");


print '<table class="noborder" width="100%">';
print '<tr class="liste_titre">';
print '<td>'.$langs->trans("Parameters").'</td>'."\n";
print '<td align="center">'.$langs->trans("Status").'</td>'."\n";
print '</tr>';

print '<tr class="oddeven">';
print '<td>'.$langs->transnoentitiesnoconv("MULTICURRENCY_USE_RATE_ON_DOCUMENT_DATE").'</td>';
print '<td align="center">';
if ($conf->use_javascript_ajax) {
    print ajax_constantonoff('MULTICURRENCY_USE_RATE_ON_DOCUMENT_DATE');
} else {
    $arrval = array('0' => $langs->trans("No"), '1' => $langs->trans("Yes"));
    print $form->selectarray("MULTICURRENCY_USE_RATE_ON_DOCUMENT_DATE", $arrval, $conf->global->MULTICURRENCY_USE_RATE_ON_DOCUMENT_DATE);
}
print '</td></tr>';


print '<tr class="oddeven">';
print '<td>'.$langs->transnoentitiesnoconv("multicurrency_useOriginTx").'</td>';
print '<td align="center">';
if ($conf->use_javascript_ajax) {
    print ajax_constantonoff('MULTICURRENCY_USE_ORIGIN_TX');
} else {
    $arrval = array('0' => $langs->trans("No"), '1' => $langs->trans("Yes"));
    print $form->selectarray("MULTICURRENCY_USE_ORIGIN_TX", $arrval, $conf->global->MULTICURRENCY_USE_ORIGIN_TX);
}
print '</td></tr>';

// Online payment with currency on document. This option should be on by default.
if ($conf->global->MAIN_FEATURES_LEVEL >= 2)
{
    print '<tr class="oddeven">';
    print '<td>'.$langs->transnoentitiesnoconv("MULTICURRENCY_USE_CURRENCY_ON_DOCUMENT").'</td>';
    print '<td align="center">';
    if ($conf->use_javascript_ajax) {
        print ajax_constantonoff('MULTICURRENCY_USE_CURRENCY_ON_DOCUMENT');
    } else {
        $arrval = array('0' => $langs->trans("No"), '1' => $langs->trans("Yes"));
        print $form->selectarray("MULTICURRENCY_USE_CURRENCY_ON_DOCUMENT", $arrval, $conf->global->MULTICURRENCY_USE_CURRENCY_ON_DOCUMENT);
    }
    print '</td></tr>';
}

/* TODO uncomment when the functionality will integrated

print '<tr class="oddeven">';
print '<td>'.$langs->transnoentitiesnoconv("multicurrency_buyPriceInCurrency").'</td>';
print '<td class="right">';
print '<form method="POST" action="'.$_SERVER['PHP_SELF'].'">';
print '<input type="hidden" name="token" value="'.$_SESSION['newtoken'].'">';
print '<input type="hidden" name="action" value="set_MULTICURRENCY_BUY_PRICE_IN_CURRENCY">';
print $form->selectyesno("MULTICURRENCY_BUY_PRICE_IN_CURRENCY",$conf->global->MULTICURRENCY_BUY_PRICE_IN_CURRENCY,1);
print '<input type="submit" class="button" value="'.$langs->trans("Modify").'">';
print '</form>';
print '</td></tr>';
*/

/* TODO uncomment when the functionality will integrated

print '<tr class="oddeven">';
print '<td>'.$langs->transnoentitiesnoconv("multicurrency_modifyRateApplication").'</td>';
print '<td class="right">';
print '<form method="POST" action="'.$_SERVER['PHP_SELF'].'">';
print '<input type="hidden" name="token" value="'.$_SESSION['newtoken'].'">';
print '<input type="hidden" name="action" value="set_MULTICURRENCY_MODIFY_RATE_APPLICATION">';
print $form->selectarray('MULTICURRENCY_MODIFY_RATE_APPLICATION', array('PU_DOLIBARR' => 'PU_DOLIBARR', 'PU_CURRENCY' => 'PU_CURRENCY'), $conf->global->MULTICURRENCY_MODIFY_RATE_APPLICATION);
print '<input type="submit" class="button" value="'.$langs->trans("Modify").'">';
print '</form>';
print '</td></tr>';

*/

print '</table>';

print '<br>';

if (!empty($conf->global->MAIN_MULTICURRENCY_ALLOW_SYNCHRONIZATION))
{
    print '<form method="POST" action="'.$_SERVER['PHP_SELF'].'" id="form_sync">';
    print '<input type="hidden" name="token" value="'.$_SESSION['newtoken'].'">';
    print '<input type="hidden" name="action" value="setapilayer">';

	print '<div class="div-table-responsive-no-min">';
	print '<table class="noborder" width="100%">';

	$urlforapilayer='https://currencylayer.com';   //https://apilayer.net

	print '<tr class="liste_titre">';
	print '<td>'.$form->textwithpicto($langs->trans("CurrencyLayerAccount"), $langs->trans("CurrencyLayerAccount_help_to_synchronize", $urlforapilayer)).'</td>'."\n";
	print '<td class="right">';
	print '<textarea id="response" class="hideobject" name="response"></textarea>';
	print '<input type="submit" name="modify_apilayer" class="button" value="'.$langs->trans("Modify").'">';
	print '<input type="submit" id="bt_sync" name="bt_sync_apilayer" class="button" value="'.$langs->trans('Synchronize').'" />';
	print '</td></tr>';

	print '<tr class="oddeven">';
	print '<td class="fieldrequired"><a target="_blank" href="'.$urlforapilayer.'">'.$langs->transnoentitiesnoconv("multicurrency_appId").'</a></td>';
	print '<td class="right">';
	print '<input type="text" name="MULTICURRENCY_APP_ID" value="'.$conf->global->MULTICURRENCY_APP_ID.'" size="28" />&nbsp;';
	print '</td></tr>';

	print '<tr class="oddeven">';
	print '<td>'.$langs->transnoentitiesnoconv("multicurrency_appCurrencySource").'</td>';
	print '<td class="right">';
	print '<input type="text" name="MULTICURRENCY_APP_SOURCE" value="'.$conf->global->MULTICURRENCY_APP_SOURCE.'" size="10" placeholder="USD" />&nbsp;'; // Default: USD
	print '</form>';
	print '</td></tr>';

	/*print '<tr class="oddeven">';
	print '<td>'.$langs->transnoentitiesnoconv("multicurrency_alternateCurrencySource").'</td>';
	print '<td class="right">';
	print '<input type="text" name="MULTICURRENCY_ALTERNATE_SOURCE" value="'.$conf->global->MULTICURRENCY_ALTERNATE_SOURCE.'" size="10" placeholder="EUR" />&nbsp;'; // Example: EUR
	print '</td></tr>';*/

	print '</table>';
	print '</div>';
	print '<br>';

	print '</form>';
}

print '<div class="div-table-responsive-no-min">';
print '<table class="noborder" width="100%">';

print '<tr class="liste_titre">';
print '<td>'.$form->textwithpicto($langs->trans("CurrenciesUsed"), $langs->transnoentitiesnoconv("CurrenciesUsed_help_to_add")).'</td>'."\n";
print '<td align="center">'.$langs->trans("Rate").'</td>'."\n";
print '</tr>';

print '<form method="POST" action="'.$_SERVER['PHP_SELF'].'">';
print '<input type="hidden" name="token" value="'.$_SESSION['newtoken'].'">';
print '<input type="hidden" name="action" value="add_currency">';

print '<tr class="oddeven">';
print '<td>'.$form->selectCurrency('', 'code', 1).'</td>';
print '<td class="right">';
print '<input type="text" name="rate" value="" size="13" placeholder="'.$langs->trans('Rate').'" />&nbsp;';
print '<input type="submit" class="button" value="'.$langs->trans("Add").'">';
print '</td>';
print '</tr>';

print '</form>';

print '<tr class="oddeven">';
print '<td>'.$conf->currency.$form->textwithpicto(' ', $langs->trans("BaseCurrency")).'</td>';
print '<td class="right">1</td>';
print '</tr>';

foreach ($TCurrency as &$currency)
{
	if ($currency->code == $conf->currency) continue;

	print '<tr class="oddeven">';
	print '<td>'.$currency->code.' - '.$currency->name.'</td>';
	print '<td class="right">';
	print '<form method="POST" action="'.$_SERVER['PHP_SELF'].'">';
	print '<input type="hidden" name="token" value="'.$_SESSION['newtoken'].'">';
	print '<input type="hidden" name="action" value="update_currency">';
	print '<input type="hidden" name="fk_multicurrency" value="'.$currency->id.'">';
	print '1 '.$conf->currency.' = ';
	print '<input type="text" name="rate" value="'.($currency->rate->rate ? $currency->rate->rate : '').'" size="13" />&nbsp;'.$currency->code.'&nbsp;';
	print '<input type="submit" name="updatecurrency" class="button" value="'.$langs->trans("Modify").'">&nbsp;';
	print '<input type="submit" name="deletecurrency" class="button" value="'.$langs->trans("Delete").'">';
	print '</form>';
	print '</td></tr>';
}

print '</table>';
print '</div>';

print '
	<script type="text/javascript">
 		function getRates()
		{
			$("#bt_sync").attr("disabled", true);
            return true;
		}
	</script>
';

// End of page
llxFooter();
$db->close();<|MERGE_RESOLUTION|>--- conflicted
+++ resolved
@@ -45,8 +45,6 @@
  * Actions
  */
 
-<<<<<<< HEAD
-=======
 
 if (preg_match('/set_([a-z0-9_\-]+)/i',$action,$reg))
 {
@@ -75,7 +73,6 @@
 	}
 }
 
->>>>>>> afe1ec63
 if ($action == 'add_currency')
 {
 	$error=0;
