--- conflicted
+++ resolved
@@ -156,8 +156,6 @@
 
 	// For compatibility when javascript is not enabled
 	if (getDolGlobalInt('MAIN_FEATURES_LEVEL') >= 2 && empty($conf->use_javascript_ajax)) {
-<<<<<<< HEAD
-=======
 		$param_notification_also_main_addressemail = GETPOST('TICKET_NOTIFICATION_ALSO_MAIN_ADDRESS', 'alpha');
 		$res = dolibarr_set_const($db, 'TICKET_NOTIFICATION_ALSO_MAIN_ADDRESS', $param_notification_also_main_addressemail, 'chaine', 0, '', $conf->entity);
 		if (!($res > 0)) {
@@ -169,12 +167,10 @@
 	$code = $reg[1];
 	$value = GETPOSTISSET($code) ? GETPOSTINT($code) : 1;
 	if ($code == 'TICKET_NOTIFICATION_ALSO_MAIN_ADDRESS' && getDolGlobalInt('MAIN_FEATURES_LEVEL') >= 2) {
->>>>>>> cc80841a
 		$param_notification_also_main_addressemail = GETPOST('TICKET_NOTIFICATION_ALSO_MAIN_ADDRESS', 'alpha');
 		$res = dolibarr_set_const($db, 'TICKET_NOTIFICATION_ALSO_MAIN_ADDRESS', $param_notification_also_main_addressemail, 'chaine', 0, '', $conf->entity);
 		if (!($res > 0)) {
 			$error++;
-			$errors[] = $db->lasterror();
 		}
 	} else {
 		$res = dolibarr_set_const($db, $code, $value, 'chaine', 0, '', $conf->entity);
@@ -204,43 +200,6 @@
 		$error++;
 		$errors[] = $db->lasterror();
 	}
-} elseif (preg_match('/set_(.*)/', $action, $reg)) {
-	$code = $reg[1];
-	$value = GETPOSTISSET($code) ? GETPOSTINT($code) : 1;
-	if ($code == 'TICKET_NOTIFICATION_ALSO_MAIN_ADDRESS' && getDolGlobalInt('MAIN_FEATURES_LEVEL') >= 2) {
-		$param_notification_also_main_addressemail = GETPOST('TICKET_NOTIFICATION_ALSO_MAIN_ADDRESS', 'alpha');
-		$res = dolibarr_set_const($db, 'TICKET_NOTIFICATION_ALSO_MAIN_ADDRESS', $param_notification_also_main_addressemail, 'chaine', 0, '', $conf->entity);
-		if (!($res > 0)) {
-			$error++;
-		}
-	} else {
-		$res = dolibarr_set_const($db, $code, $value, 'chaine', 0, '', $conf->entity);
-		if (!($res > 0)) {
-			$error++;
-		}
-		if (!$error) {
-			if ($code == 'TICKET_EMAIL_MUST_EXISTS') {
-				$res = dolibarr_del_const($db, 'TICKET_CREATE_THIRD_PARTY_WITH_CONTACT_IF_NOT_EXIST', $conf->entity);
-				if (!($res > 0)) {
-					$error++;
-					$errors[] = $db->lasterror();
-				}
-			} elseif ($code == 'TICKET_CREATE_THIRD_PARTY_WITH_CONTACT_IF_NOT_EXIST') {
-				$res = dolibarr_del_const($db, 'TICKET_EMAIL_MUST_EXISTS', $conf->entity);
-				if (!($res > 0)) {
-					$error++;
-					$errors[] = $db->lasterror();
-				}
-			}
-		}
-	}
-} elseif (preg_match('/del_(.*)/', $action, $reg)) {
-	$code = $reg[1];
-	$res = dolibarr_del_const($db, $code, $conf->entity);
-	if (!($res > 0)) {
-		$error++;
-		$errors[] = $db->lasterror();
-	}
 }
 
 if ($action != '') {
@@ -390,26 +349,6 @@
 	print '</tr>';
 	*/
 
-<<<<<<< HEAD
-	/*if (getDolGlobalInt('MAIN_FEATURES_LEVEL') >= 2)
-	{
-		// Show logo for module
-		print '<tr class="oddeven"><td>' . $langs->trans("TicketsShowModuleLogo") . '</td>';
-		print '<td class="left">';
-		if ($conf->use_javascript_ajax) {
-			print ajax_constantonoff('TICKET_SHOW_MODULE_LOGO');
-		} else {
-			$arrval = array('0' => $langs->trans("No"), '1' => $langs->trans("Yes"));
-			print $form->selectarray("TICKET_SHOW_MODULE_LOGO", $arrval, getDolGlobalInt('TICKET_SHOW_MODULE_LOGO'));
-		}
-		print '</td>';
-		print '<td class="center">';
-		print $form->textwithpicto('', $langs->trans("TicketsShowModuleLogoHelp"), 1, 'help');
-		print '</td>';
-		print '</tr>';
-	}*/
-=======
->>>>>>> cc80841a
 
 	// Show logo for company
 	print '<tr class="oddeven"><td>'.$langs->trans("TicketsShowCompanyLogo").'</td>';
@@ -477,11 +416,7 @@
 	}
 
 	if (empty($conf->use_javascript_ajax)) {
-<<<<<<< HEAD
-		print '<tr class="impair"><td colspan="3" align="center"><input type="submit" class="button button-save" value="'.$langs->trans("Save").'"></td>';
-=======
 		print '<tr><td colspan="3" align="center"><input type="submit" class="button button-save" value="'.$langs->trans("Save").'"></td>';
->>>>>>> cc80841a
 		print '</tr>';
 	}
 
@@ -506,11 +441,7 @@
 	print '<tr><td>'.$langs->trans("TicketPublicInterfaceTextHomeLabelAdmin").'</label>';
 	print '</td><td>';
 	require_once DOL_DOCUMENT_ROOT.'/core/class/doleditor.class.php';
-<<<<<<< HEAD
-	$doleditor = new DolEditor('TICKET_PUBLIC_TEXT_HOME', $public_text_home, '100%', 180, 'dolibarr_notes', '', false, true, getDolGlobalInt('FCKEDITOR_ENABLE_TICKET'), ROWS_2, 70);
-=======
 	$doleditor = new DolEditor('TICKET_PUBLIC_TEXT_HOME', $public_text_home, '100%', 180, 'dolibarr_notes', '', false, true, getDolGlobalInt('FCKEDITOR_ENABLE_TICKET'), ROWS_2, '70');
->>>>>>> cc80841a
 	$doleditor->Create();
 	print '</td>';
 	print '<td class="center">';
@@ -522,85 +453,33 @@
 	print '<tr><td>'.$langs->trans("TicketPublicInterfaceTextHelpMessageLabelAdmin").'</label>';
 	print '</td><td>';
 	require_once DOL_DOCUMENT_ROOT.'/core/class/doleditor.class.php';
-<<<<<<< HEAD
-	$doleditor = new DolEditor('TICKET_PUBLIC_TEXT_HELP_MESSAGE', $public_text_help_message, '100%', 180, 'dolibarr_notes', '', false, true, getDolGlobalInt('FCKEDITOR_ENABLE_TICKET'), ROWS_2, 70);
-=======
 	$doleditor = new DolEditor('TICKET_PUBLIC_TEXT_HELP_MESSAGE', $public_text_help_message, '100%', 180, 'dolibarr_notes', '', false, true, getDolGlobalInt('FCKEDITOR_ENABLE_TICKET'), ROWS_2, '70');
->>>>>>> cc80841a
 	$doleditor->Create();
 	print '</td>';
 	print '<td class="center">';
 	print $form->textwithpicto('', $langs->trans("TicketPublicInterfaceTextHelpMessageHelpAdmin"), 1, 'help');
 	print '</td></tr>';
 
-<<<<<<< HEAD
-	// Url public interface
-	$url_interface = getDolGlobalString("TICKET_URL_PUBLIC_INTERFACE");
-	print '<tr><td>'.$langs->trans("UrlPublicInterfaceLabelAdmin").'</label>';
-	print '</td><td>';
-	print '<input type="text" class="minwidth500" name="TICKET_URL_PUBLIC_INTERFACE" value="'.$url_interface.'" placeholder="https://..."></td>';
-	print '</td>';
-	print '<td class="center">';
-	print $form->textwithpicto('', $langs->trans("UrlPublicInterfaceHelpAdmin"), 1, 'help');
-	print '</td></tr>';
-
-	print '</table>';
-
-	print '<br><br>';
-
-	print load_fiche_titre($langs->trans("Emails"));
-
-	print '<div class="div-table-responsive-no-min">';
-	print '<table class="noborder centpercent">';
-
-	// Activate email creation to user
-	print '<tr class="pair"><td>';
-	print $form->textwithpicto($langs->trans("TicketsDisableCustomerEmail"), $langs->trans("TicketsDisableEmailHelp"), 1, 'help');
-	print '</td>';
-=======
 	// Add first contact id found in database from submitter email entered into public interface
 	// Feature disabled: This has a security trouble. The public interface is a no login interface, so being able to show the contact info from an
 	// email decided by the submiter allows anybody to get information on any contact (customer or supplier) in Dolibarr database.
 	// He can even check if contact exists by trying any email if this feature is enabled.
 	/*
 	print '<tr class="oddeven"><td>'.$langs->trans("TicketAssignContactToMessage").'</td>';
->>>>>>> cc80841a
 	print '<td class="left">';
 	if ($conf->use_javascript_ajax) {
 		print ajax_constantonoff('TICKET_ASSIGN_CONTACT_TO_MESSAGE');
 	} else {
 		$arrval = array('0' => $langs->trans("No"), '1' => $langs->trans("Yes"));
-<<<<<<< HEAD
-		print $form->selectarray("TICKET_DISABLE_CUSTOMER_MAILS", $arrval, getDolGlobalInt('TICKET_DISABLE_CUSTOMER_MAILS'));
-	}
-	print '</td>';
-=======
 		print $formcategory->selectarray("TICKET_ASSIGN_CONTACT_TO_MESSAGE", $arrval, getDolGlobalString('TICKET_ASSIGN_CONTACT_TO_MESSAGE'));
 	}
 	print '</td>';
 	print '<td class="center">';
 	print $formcategory->textwithpicto('', $langs->trans("TicketAssignContactToMessageHelp"), 1, 'help');
 	print '</td>';
->>>>>>> cc80841a
 	print '</tr>';
 	*/
 
-<<<<<<< HEAD
-	// Text of email after creatio of a ticket
-	$mail_mesg_new = getDolGlobalString("TICKET_MESSAGE_MAIL_NEW", $langs->trans('TicketNewEmailBody'));
-	print '<tr><td>';
-	print $form->textwithpicto($langs->trans("TicketNewEmailBodyLabel"), $langs->trans("TicketNewEmailBodyHelp"), 1, 'help');
-	print '</label>';
-	print '</td><td>';
-	require_once DOL_DOCUMENT_ROOT.'/core/class/doleditor.class.php';
-	$doleditor = new DolEditor('TICKET_MESSAGE_MAIL_NEW', $mail_mesg_new, '100%', 120, 'dolibarr_mailings', '', false, true, getDolGlobalInt('FCKEDITOR_ENABLE_MAIL'), ROWS_2, 70);
-	$doleditor->Create();
-	print '</td>';
-	print '</tr>';
-
-	// Activate email notification when a new message is added
-	print '<tr class="pair"><td>';
-=======
 	// Url public interface
 	$url_interface = getDolGlobalString("TICKET_URL_PUBLIC_INTERFACE");
 	print '<tr class="oddeven"><td>'.$langs->trans("UrlPublicInterfaceLabelAdmin").'</label>';
@@ -650,7 +529,6 @@
 
 	// Activate email notification when a new message is added
 	print '<tr class="oddeven"><td>';
->>>>>>> cc80841a
 	print $form->textwithpicto($langs->trans("TicketsPublicNotificationNewMessage"), $langs->trans("TicketsPublicNotificationNewMessageHelp"), 1, 'help');
 	print '</td>';
 	print '<td class="left">';
@@ -664,11 +542,7 @@
 	print '</tr>';
 
 	// Send notification when a new message is added to a email if a user is not assigned to the ticket
-<<<<<<< HEAD
-	print '<tr><td>';
-=======
 	print '<tr class="oddeven"><td>';
->>>>>>> cc80841a
 	print $form->textwithpicto($langs->trans("TicketPublicNotificationNewMessageDefaultEmail"), $langs->trans("TicketPublicNotificationNewMessageDefaultEmailHelp"), 1, 'help');
 	print '</td><td>';
 	print '<input type="text" name="TICKET_PUBLIC_NOTIFICATION_NEW_MESSAGE_DEFAULT_EMAIL" value="'.getDolGlobalString("TICKET_PUBLIC_NOTIFICATION_NEW_MESSAGE_DEFAULT_EMAIL").'" size="40" ></td>';
