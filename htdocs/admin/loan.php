--- conflicted
+++ resolved
@@ -108,13 +108,8 @@
 
 	// Value
 	print '<td>';
-<<<<<<< HEAD
-	if (isModEnabled('accounting')) {
-		print $formaccounting->select_account(getDolGlobalString($key), $key, 1, '', 1, 1);
-=======
 	if ($formaccounting instanceof FormAccounting) {
 		print $formaccounting->select_account(getDolGlobalString($key), $key, 1, array(), 1, 1);
->>>>>>> cc80841a
 	} else {
 		print '<input type="text" size="20" id="' . $key . '" name="' . $key . '" value="' . getDolGlobalString($key) . '">';
 	}
