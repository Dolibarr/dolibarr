--- conflicted
+++ resolved
@@ -376,11 +376,7 @@
 									print '</td>';
 								} else {
 									print '<td class="center">'."\n";
-<<<<<<< HEAD
-									print '<a class="reposition" href="'.$_SERVER["PHP_SELF"].'?action=set&value='.$name.'&token='.newToken().'&can_dir='.$module->scandir.'&label='.urlencode($module->name).'">'.img_picto($langs->trans("Disabled"), 'switch_off').'</a>';
-=======
 									print '<a class="reposition" href="'.$_SERVER["PHP_SELF"].'?action=set&value='.$name.'&token='.newToken().'&scan_dir='.$module->scandir.'&label='.urlencode($module->name).'">'.img_picto($langs->trans("Disabled"), 'switch_off').'</a>';
->>>>>>> cc80841a
 									print "</td>";
 								}
 
@@ -474,11 +470,7 @@
 		print '<td colspan="4" width="180" class="nowrap">'.$langs->trans("BankColorizeMovementName".$key)."</td>";
 		// Color
 		print '<td class="nowrap right">';
-<<<<<<< HEAD
-		print $formother->selectColor((GETPOST("BANK_COLORIZE_MOVEMENT_COLOR".$key) ? GETPOST("BANK_COLORIZE_MOVEMENT_COLOR".$key) : getDolGlobalString($color)), "BANK_COLORIZE_MOVEMENT_COLOR".$key, 'bankmovementcolorconfig', 1, '', 'right hideifnotset');
-=======
 		print $formother->selectColor((GETPOST("BANK_COLORIZE_MOVEMENT_COLOR".$key) ? GETPOST("BANK_COLORIZE_MOVEMENT_COLOR".$key) : getDolGlobalString($color)), "BANK_COLORIZE_MOVEMENT_COLOR".$key, 'bankmovementcolorconfig', 1, array(), 'right hideifnotset');
->>>>>>> cc80841a
 		print '</td>';
 		print "</tr>";
 		$i++;
