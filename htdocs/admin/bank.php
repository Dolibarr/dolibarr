--- conflicted
+++ resolved
@@ -397,11 +397,7 @@
  */
 //if (! empty($conf->global->MAIN_FEATURES_LEVEL))
 //{
-<<<<<<< HEAD
-print load_fiche_titre($langs->trans("BankAccountReleveModule"), '', '');
-=======
 print load_fiche_titre($langs->trans("Other"), '', '');
->>>>>>> d9b8a8c8
 
 
 print "<table class=\"noborder\" width=\"100%\">\n";
@@ -424,11 +420,7 @@
     print '</a>';
     print '</td>';
 }
-<<<<<<< HEAD
-else 
-=======
 else
->>>>>>> d9b8a8c8
 {
     print '<td align="center">' . "\n";
     print '<a href="' . $_SERVER["PHP_SELF"] . '?action=setreportlastnumreleve">' . img_picto($langs->trans("Disabled"),
