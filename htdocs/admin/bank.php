--- conflicted
+++ resolved
@@ -40,17 +40,10 @@
 if (!$user->admin)
     accessforbidden();
 
-<<<<<<< HEAD
 $action = GETPOST('action', 'alpha');
 $value = GETPOST('value', 'alpha');
 $label = GETPOST('label', 'alpha');
-$scandir = GETPOST('scandir', 'alpha');
-=======
-$action = GETPOST('action','alpha');
-$value = GETPOST('value','alpha');
-$label = GETPOST('label','alpha');
-$scandir = GETPOST('scan_dir','alpha');
->>>>>>> f3ef6448
+$scandir = GETPOST('scan_dir', 'alpha');
 $type = 'bankaccount';
 
 
@@ -341,30 +334,20 @@
                                 }
                                 else {
                                     print '<td align="center">' . "\n";
-<<<<<<< HEAD
-                                    print '<a href="' . $_SERVER["PHP_SELF"] . '?action=set&value=' . $name . '&amp;scandir=' . $module->scandir . '&amp;label=' . urlencode($module->name) . '">' . img_picto($langs->trans("Disabled"),
+                                    print '<a href="' . $_SERVER["PHP_SELF"] . '?action=set&value=' . $name . '&amp;scan_dir=' . $module->scandir . '&amp;label=' . urlencode($module->name) . '">' . img_picto($langs->trans("Disabled"),
                                                     'switch_off') . '</a>';
-=======
-                                    print '<a href="' . $_SERVER["PHP_SELF"] . '?action=set&value=' . $name . '&amp;scan_dir=' . $module->scandir . '&amp;label=' . urlencode($module->name) . '">' . img_picto($langs->trans("Disabled"), 'switch_off') . '</a>';
->>>>>>> f3ef6448
                                     print "</td>";
                                 }
 
                                 // Default
                                 print '<td align="center">';
                                 if ($conf->global->BANKADDON_PDF == $name) {
-<<<<<<< HEAD
                                     print img_picto($langs->trans("Default"),
                                                     'on');
                                 }
                                 else {
-                                    print '<a href="' . $_SERVER["PHP_SELF"] . '?action=setdoc&value=' . $name . '&amp;scandir=' . $module->scandir . '&amp;label=' . urlencode($module->name) . '" alt="' . $langs->trans("Default") . '">' . img_picto($langs->trans("Disabled"),
+                                    print '<a href="' . $_SERVER["PHP_SELF"] . '?action=setdoc&value=' . $name . '&amp;scan_dir=' . $module->scandir . '&amp;label=' . urlencode($module->name) . '" alt="' . $langs->trans("Default") . '">' . img_picto($langs->trans("Disabled"),
                                                     'off') . '</a>';
-=======
-                                    print img_picto($langs->trans("Default"), 'on');
-                                } else {
-                                    print '<a href="' . $_SERVER["PHP_SELF"] . '?action=setdoc&value=' . $name . '&amp;scan_dir=' . $module->scandir . '&amp;label=' . urlencode($module->name) . '" alt="' . $langs->trans("Default") . '">' . img_picto($langs->trans("Disabled"), 'off') . '</a>';
->>>>>>> f3ef6448
                                 }
                                 print '</td>';
 
