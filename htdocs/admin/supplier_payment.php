<?php
/* Copyright (C) 2015  Juanjo Menent				<jmenent@2byte.es>
 * Copyright (C) 2016  Laurent Destailleur          <eldy@users.sourceforge.net>
 * Copyright (C) 2020  Maxime DEMAREST              <maxime@indelog.fr>
 * Copyright (C) 2024		MDW							<mdeweerd@users.noreply.github.com>
 * Copyright (C) 2024       Frédéric France             <frederic.france@free.fr>
 *
 * This program is free software; you can redistribute it and/or modify
 * it under the terms of the GNU General Public License as published by
 * the Free Software Foundation; either version 3 of the License, or
 * (at your option) any later version.
 *
 * This program is distributed in the hope that it will be useful,
 * but WITHOUT ANY WARRANTY; without even the implied warranty of
 * MERCHANTABILITY or FITNESS FOR A PARTICULAR PURPOSE.  See the
 * GNU General Public License for more details.
 *
 * You should have received a copy of the GNU General Public License
 * along with this program. If not, see <https://www.gnu.org/licenses/>.
 */

/**
 *      \file       htdocs/admin/supplier_payment.php
 *		\ingroup    supplier
 *		\brief      Page to setup supplier invoices payments
 */

// Load Dolibarr environment
require '../main.inc.php';
require_once DOL_DOCUMENT_ROOT.'/core/lib/admin.lib.php';
require_once DOL_DOCUMENT_ROOT.'/core/lib/fourn.lib.php';
require_once DOL_DOCUMENT_ROOT.'/fourn/class/paiementfourn.class.php';

// Load translation files required by the page
$langs->loadLangs(array("admin", "errors", "other", "bills", "orders"));

if (!$user->admin) {
	accessforbidden();
}

$action = GETPOST('action', 'aZ09');
$value = GETPOST('value', 'alpha');
$modulepart = GETPOST('modulepart', 'aZ09');	// Used by actions_setmoduleoptions.inc.php

$label = GETPOST('label', 'alpha');
$scandir = GETPOST('scandir', 'alpha');
$type = 'supplier_payment';


/*
 * Actions
 */

include DOL_DOCUMENT_ROOT.'/core/actions_setmoduleoptions.inc.php';

if ($action == 'updateMask') {
	$maskconstsupplierpayment = GETPOST('maskconstsupplierpayment', 'aZ09');
	$masksupplierpayment = GETPOST('masksupplierpayment', 'alpha');
<<<<<<< HEAD
=======

	$res = 0;

>>>>>>> cc80841a
	if ($maskconstsupplierpayment && preg_match('/_MASK$/', $maskconstsupplierpayment)) {
		$res = dolibarr_set_const($db, $maskconstsupplierpayment, $masksupplierpayment, 'chaine', 0, '', $conf->entity);
	}

	if (!($res > 0)) {
		$error++;
	}

	if (!$error) {
		setEventMessages($langs->trans("SetupSaved"), null, 'mesgs');
	} else {
		setEventMessages($langs->trans("Error"), null, 'errors');
	}
} elseif ($action == 'setmod') {
	dolibarr_set_const($db, "SUPPLIER_PAYMENT_ADDON", $value, 'chaine', 0, '', $conf->entity);
} elseif ($action == 'set') {
	// Activate a model
	$ret = addDocumentModel($value, $type, $label, $scandir);
} elseif ($action == 'del') {
	$ret = delDocumentModel($value, $type);
	if ($ret > 0) {
		if (getDolGlobalString("FACTURE_ADDON_PDF") == "$value") {
			dolibarr_del_const($db, 'SUPPLIER_PAYMENT_ADDON_PDF', $conf->entity);
		}
	}
} elseif ($action == 'setdoc') {
	// Set default model
	if (dolibarr_set_const($db, "SUPPLIER_PAYMENT_ADDON_PDF", $value, 'chaine', 0, '', $conf->entity)) {
		// La constante qui a ete lue en avant du nouveau set
		// on passe donc par une variable pour avoir un affichage coherent
		$conf->global->FACTURE_ADDON_PDF = $value;
	}

	// On active le modele
	$ret = delDocumentModel($value, $type);
	if ($ret > 0) {
		$ret = addDocumentModel($value, $type, $label, $scandir);
	}
} elseif ($action == 'unsetdoc') {
	dolibarr_del_const($db, "SUPPLIER_PAYMENT_ADDON_PDF", $conf->entity);
} elseif ($action == 'specimen') {
	$modele = GETPOST('module', 'alpha');

	$paiementFourn = new PaiementFourn($db);
	$paiementFourn->initAsSpecimen();

	// Search template files
	$file = '';
	$classname = '';
	$dirmodels = array_merge(array('/'), (array) $conf->modules_parts['models']);
	foreach ($dirmodels as $reldir) {
		$file = dol_buildpath($reldir."core/modules/supplier_payment/doc/pdf_".$modele.".modules.php", 0);
		if (file_exists($file)) {
			$classname = "pdf_".$modele;
			break;
		}
	}

	if ($classname !== '') {
		require_once $file;

		$module = new $classname($db);
<<<<<<< HEAD
		'@phan-var-force CommonDocGenerator $module';
=======
		'@phan-var-force ModelePDFSuppliersPayments $module';
>>>>>>> cc80841a

		if ($module->write_file($paiementFourn, $langs) > 0) {
			header("Location: ".DOL_URL_ROOT."/document.php?modulepart=supplier_payment&file=SPECIMEN.pdf");
			return;
		} else {
			setEventMessages($module->error, $module->errors, 'errors');
			dol_syslog($module->error, LOG_ERR);
		}
	} else {
		setEventMessages($langs->trans("ErrorModuleNotFound"), null, 'errors');
		dol_syslog($langs->trans("ErrorModuleNotFound"), LOG_ERR);
	}
} elseif ($action == 'setparams') {
	$res = dolibarr_set_const($db, "PAYMENTS_FOURN_REPORT_GROUP_BY_MOD", GETPOSTINT('PAYMENTS_FOURN_REPORT_GROUP_BY_MOD'), 'chaine', 0, '', $conf->entity);
	if (!($res > 0)) {
		$error++;
	}

	if ($error) {
		setEventMessages($langs->trans("Error"), null, 'errors');
	}
	if (!$error) {
		setEventMessages($langs->trans("SetupSaved"), null, 'mesgs');
	}
}


/*
 * View
 */

$dirmodels = array_merge(array('/'), (array) $conf->modules_parts['models']);

llxHeader('', $langs->trans("SupplierPaymentSetup"), 'EN:Supplier_Payment_Configuration|FR:Configuration_module_paiement_fournisseur', '', 0, 0, '', '', '', 'mod-admin page-supplier_payment');

$form = new Form($db);


$linkback = '<a href="'.DOL_URL_ROOT.'/admin/modules.php?restore_lastsearch_values=1">'.$langs->trans("BackToModuleList").'</a>';
print load_fiche_titre($langs->trans("SuppliersSetup"), $linkback, 'title_setup');

print "<br>";

$head = supplierorder_admin_prepare_head();
print dol_get_fiche_head($head, 'supplierpayment', $langs->trans("Suppliers"), -1, 'company');

/*
 *  Numbering module
 */

if (!getDolGlobalString('SUPPLIER_PAYMENT_ADDON')) {
	$conf->global->SUPPLIER_PAYMENT_ADDON = 'mod_supplier_payment_bronan';
}

print load_fiche_titre($langs->trans("PaymentsNumberingModule"), '', '');

// Load array def with activated templates
$def = array();
$sql = "SELECT nom";
$sql .= " FROM ".MAIN_DB_PREFIX."document_model";
$sql .= " WHERE type = '".$db->escape($type)."'";
$sql .= " AND entity = ".$conf->entity;
$resql = $db->query($sql);
if ($resql) {
	$i = 0;
	$num_rows = $db->num_rows($resql);
	while ($i < $num_rows) {
		$array = $db->fetch_array($resql);
		if (is_array($array)) {
			array_push($def, $array[0]);
		}
		$i++;
	}
} else {
	dol_print_error($db);
}

print '<table class="noborder centpercent">';
print '<tr class="liste_titre">';
print '<td>'.$langs->trans("Name").'</td>';
print '<td>'.$langs->trans("Description").'</td>';
print '<td class="nowrap">'.$langs->trans("Example").'</td>';
print '<td align="center" width="60">'.$langs->trans("Status").'</td>';
print '<td align="center" width="16">'.$langs->trans("ShortInfo").'</td>';
print '</tr>'."\n";

clearstatcache();

foreach ($dirmodels as $reldir) {
	$dir = dol_buildpath($reldir."core/modules/supplier_payment/");
	if (is_dir($dir)) {
		$handle = opendir($dir);
		if (is_resource($handle)) {
			while (($file = readdir($handle)) !== false) {
				if (!is_dir($dir.$file) || (substr($file, 0, 1) != '.' && substr($file, 0, 3) != 'CVS')) {
					$filebis = $file;
					$classname = preg_replace('/\.php$/', '', $file);
					// For compatibility
					if (!is_file($dir.$filebis)) {
						$filebis = $file."/".$file.".modules.php";
						$classname = "mod_supplier_payment_".$file;
					}
					// Check if there is a filter on country
					$reg = array();
					preg_match('/\-(.*)_(.*)$/', $classname, $reg);
					if (!empty($reg[2]) && $reg[2] != strtoupper($mysoc->country_code)) {
						continue;
					}

					$classname = preg_replace('/\-.*$/', '', $classname);
					if (!class_exists($classname) && is_readable($dir.$filebis) && (preg_match('/mod_/', $filebis) || preg_match('/mod_/', $classname)) && substr($filebis, dol_strlen($filebis) - 3, 3) == 'php') {
						// Charging the numbering class
						require_once $dir.$filebis;

						$module = new $classname($db);

						'@phan-var-force ModeleNumRefSupplierPayments $module';

						// Show modules according to features level
						if ($module->version == 'development' && getDolGlobalInt('MAIN_FEATURES_LEVEL') < 2) {
							continue;
						}
						if ($module->version == 'experimental' && getDolGlobalInt('MAIN_FEATURES_LEVEL') < 1) {
							continue;
						}

						if ($module->isEnabled()) {
							print '<tr class="oddeven"><td width="100">';
							echo preg_replace('/\-.*$/', '', preg_replace('/mod_supplier_payment_/', '', preg_replace('/\.php$/', '', $file)));
							print "</td><td>\n";

							print $module->info($langs);

							print '</td>';

							// Show example of numbering module
							print '<td class="nowrap">';
							$tmp = $module->getExample();
							if (preg_match('/^Error/', $tmp)) {
								$langs->load("errors");
								print '<div class="error">'.$langs->trans($tmp).'</div>';
							} elseif ($tmp == 'NotConfigured') {
								print '<span class="opacitymedium">'.$langs->trans($tmp).'</span>';
							} else {
								print $tmp;
							}
							print '</td>'."\n";

							print '<td class="center">';
<<<<<<< HEAD
							//print "> ".$conf->global->SUPPLIER_PAYMENT_ADDON." - ".$file;
							if ($conf->global->SUPPLIER_PAYMENT_ADDON == $file || getDolGlobalString('SUPPLIER_PAYMENT_ADDON') . '.php' == $file) {
								print img_picto($langs->trans("Activated"), 'switch_on');
							} else {
								print '<a class="reposition" href="'.$_SERVER["PHP_SELF"].'?action=setmod&token='.newToken().'&value='.preg_replace('/\.php$/', '', $file).(!empty($module->scandir) ? '&scandir='.$module->scandir : '').'&label='.urlencode($module->name).'" alt="'.$langs->trans("Default").'">'.img_picto($langs->trans("Disabled"), 'switch_off').'</a>';
=======
							if (getDolGlobalString('SUPPLIER_PAYMENT_ADDON') == $file || getDolGlobalString('SUPPLIER_PAYMENT_ADDON') . '.php' == $file) {
								print img_picto($langs->trans("Activated"), 'switch_on');
							} else {
								print '<a class="reposition" href="'.$_SERVER["PHP_SELF"].'?action=setmod&token='.newToken().'&value='.preg_replace('/\.php$/', '', $file).'&label='.urlencode($module->name).'" alt="'.$langs->trans("Default").'">'.img_picto($langs->trans("Disabled"), 'switch_off').'</a>';
>>>>>>> cc80841a
							}
							print '</td>';

							$payment = new PaiementFourn($db);
							$payment->initAsSpecimen();

							// Example
							$htmltooltip = '';
							$htmltooltip .= ''.$langs->trans("Version").': <b>'.$module->getVersion().'</b><br>';
							$nextval = $module->getNextValue($mysoc, $payment);
							if ("$nextval" != $langs->trans("NotAvailable")) {  // Keep " on nextval
								$htmltooltip .= $langs->trans("NextValue").': ';
								if ($nextval) {
									if (preg_match('/^Error/', $nextval) || $nextval == 'NotConfigured') {
										$nextval = $langs->trans($nextval);
									}
									$htmltooltip .= $nextval.'<br>';
								} else {
									$htmltooltip .= $langs->trans($module->error).'<br>';
								}
							}

							print '<td class="center">';
							print $form->textwithpicto('', $htmltooltip, 1, 0);

							if (getDolGlobalString("PAYMENT_ADDON").'.php' == $file) {  // If module is the one used, we show existing errors
								if (!empty($module->error)) {
									dol_htmloutput_mesg($module->error, array(), 'error', 1);
								}
							}

							print '</td>';

							print "</tr>\n";
						}
					}
				}
			}
			closedir($handle);
		}
	}
}

print '</table>';


/*
 *  Document templates generators
 */

print '<br>';
print load_fiche_titre($langs->trans("PaymentsPDFModules"), '', '');

print '<table class="noborder centpercent">'."\n";
print '<tr class="liste_titre">'."\n";
print '<td width="100">'.$langs->trans("Name").'</td>'."\n";
print '<td>'.$langs->trans("Description").'</td>'."\n";
print '<td align="center" width="60">'.$langs->trans("Status").'</td>'."\n";
print '<td align="center" width="60">'.$langs->trans("Default").'</td>'."\n";
print '<td align="center" width="40">'.$langs->trans("ShortInfo").'</td>';
print '<td align="center" width="40">'.$langs->trans("Preview").'</td>';
print '</tr>'."\n";

clearstatcache();

foreach ($dirmodels as $reldir) {
	$realpath = $reldir."core/modules/supplier_payment/doc";
	$dir = dol_buildpath($realpath);

	if (is_dir($dir)) {
		$handle = opendir($dir);


		if (is_resource($handle)) {
			while (($file = readdir($handle)) !== false) {
				if (preg_match('/\.modules\.php$/i', $file) && preg_match('/^(pdf_|doc_)/', $file)) {
					$name = substr($file, 4, dol_strlen($file) - 16);
					$classname = substr($file, 0, dol_strlen($file) - 12);

					require_once $dir.'/'.$file;
					$module = new $classname($db);
					'@phan-var-force ModelePDFSuppliersPayments $module';

					print '<tr class="oddeven">'."\n";
					print "<td>";
					print(empty($module->name) ? $name : $module->name);
					print "</td>\n";
					print "<td>\n";
<<<<<<< HEAD
					require_once $dir.'/'.$file;
					$module = new $classname($db, new Societe($db));
=======
>>>>>>> cc80841a
					if (method_exists($module, 'info')) {
						print $module->info($langs);  // @phan-suppress-current-line PhanUndeclaredMethod
					} else {
						print $module->description;
					}

					print "</td>\n";

					// Active
					if (in_array($name, $def)) {
						print '<td class="center">'."\n";
						//if ($conf->global->SUPPLIER_PAYMENT_ADDON_PDF != "$name")
						//{
						// Even if choice is the default value, we allow to disable it: For supplier invoice, we accept to have no doc generation at all
						print '<a href="'.$_SERVER["PHP_SELF"].'?action=del&amp;value='.$name.'&amp;scandir='.$module->scandir.'&amp;label='.urlencode($module->name).'&amp;type=SUPPLIER_PAYMENT">';
						print img_picto($langs->trans("Enabled"), 'switch_on');
						print '</a>';
						/*}
						else
						{
							print img_picto($langs->trans("Enabled"),'switch_on');
						}*/
						print "</td>";
					} else {
						print '<td class="center">'."\n";
						print '<a href="'.$_SERVER["PHP_SELF"].'?action=set&token='.newToken().'&value='.urlencode($name).'&scandir='.urlencode($module->scandir).'&label='.urlencode($module->name).'&type=SUPPLIER_PAYMENT">'.img_picto($langs->trans("Disabled"), 'switch_off').'</a>';
						print "</td>";
					}

					// Default
					print '<td class="center">';
					if (getDolGlobalString("SUPPLIER_PAYMENT_ADDON_PDF") == "$name") {
						//print img_picto($langs->trans("Default"),'on');
						// Even if choice is the default value, we allow to disable it: For supplier invoice, we accept to have no doc generation at all
						print '<a href="'.$_SERVER["PHP_SELF"].'?action=unsetdoc&token='.newToken().'&value='.urlencode($name).'&scandir='.urlencode($module->scandir).'&label='.urlencode($module->name).'&type=SUPPLIER_PAYMENT"" alt="'.$langs->trans("Disable").'">'.img_picto($langs->trans("Enabled"), 'on').'</a>';
					} else {
						print '<a href="'.$_SERVER["PHP_SELF"].'?action=setdoc&token='.newToken().'&value='.urlencode($name).'&scandir='.urlencode($module->scandir).'&label='.urlencode($module->name).'&type=SUPPLIER_PAYMENT"" alt="'.$langs->trans("Default").'">'.img_picto($langs->trans("Disabled"), 'off').'</a>';
					}
					print '</td>';

					// Info
					$htmltooltip = ''.$langs->trans("Name").': '.$module->name;
					$htmltooltip .= '<br>'.$langs->trans("Type").': '.($module->type ? $module->type : $langs->trans("Unknown"));
					$htmltooltip .= '<br>'.$langs->trans("Width").'/'.$langs->trans("Height").': '.$module->page_largeur.'/'.$module->page_hauteur;
					$htmltooltip .= '<br>'.$langs->trans("Path").': '.preg_replace('/^\//', '', $realpath).'/'.$file;

					$htmltooltip .= '<br><br><u>'.$langs->trans("FeaturesSupported").':</u>';
					$htmltooltip .= '<br>'.$langs->trans("Logo").': '.yn($module->option_logo, 1, 1);
					print '<td class="center">';
					print $form->textwithpicto('', $htmltooltip, 1, 0);
					print '</td>';
					print '<td class="center">';
					print '<a href="'.$_SERVER["PHP_SELF"].'?action=specimen&amp;module='.$name.'">'.img_object($langs->trans("Preview"), 'pdf').'</a>';
					print '</td>';

					print "</tr>\n";
				}
			}

			closedir($handle);
		}
	}
}

print '</table>';

/*
 *  Other Options
 */

print "<br>";

print load_fiche_titre($langs->trans("OtherOptions"), '', '');

print '<form action="'.$_SERVER["PHP_SELF"].'" method="POST">';
print '<input type="hidden" name="token" value="'.newToken().'" />';
print '<input type="hidden" name="action" value="setparams" />';

print '<div class="div-table-responsive-no-min">';
print '<table class="noborder centpercent">';
print '<tr class="liste_titre">';
print '<td>'.$langs->trans("Parameter").'</td>';
print '<td align="center" width="60">'.$langs->trans("Value").'</td>';
print '<td width="80">&nbsp;</td>';
print "</tr>\n";

// Allow to group payments by mod in rapports
print '<tr class="oddeven"><td>';
print $langs->trans("GroupPaymentsByModOnReports");
print '</td><td width="60" align="center">';
print $form->selectyesno("PAYMENTS_FOURN_REPORT_GROUP_BY_MOD", getDolGlobalString("PAYMENTS_FOURN_REPORT_GROUP_BY_MOD"), 1);
print '</td><td class="right">';
print "</td></tr>\n";

print '</table>';

print dol_get_fiche_end();

print '<br>';
print '<div class="center">';
print '<input type="submit" class="button button-edit" value="'.$langs->trans("Modify").'" />';
print '</div>';
print '<br>';

print '</form>';

// End of page
llxFooter();
$db->close();<|MERGE_RESOLUTION|>--- conflicted
+++ resolved
@@ -56,12 +56,9 @@
 if ($action == 'updateMask') {
 	$maskconstsupplierpayment = GETPOST('maskconstsupplierpayment', 'aZ09');
 	$masksupplierpayment = GETPOST('masksupplierpayment', 'alpha');
-<<<<<<< HEAD
-=======
 
 	$res = 0;
 
->>>>>>> cc80841a
 	if ($maskconstsupplierpayment && preg_match('/_MASK$/', $maskconstsupplierpayment)) {
 		$res = dolibarr_set_const($db, $maskconstsupplierpayment, $masksupplierpayment, 'chaine', 0, '', $conf->entity);
 	}
@@ -124,11 +121,7 @@
 		require_once $file;
 
 		$module = new $classname($db);
-<<<<<<< HEAD
-		'@phan-var-force CommonDocGenerator $module';
-=======
 		'@phan-var-force ModelePDFSuppliersPayments $module';
->>>>>>> cc80841a
 
 		if ($module->write_file($paiementFourn, $langs) > 0) {
 			header("Location: ".DOL_URL_ROOT."/document.php?modulepart=supplier_payment&file=SPECIMEN.pdf");
@@ -278,18 +271,10 @@
 							print '</td>'."\n";
 
 							print '<td class="center">';
-<<<<<<< HEAD
-							//print "> ".$conf->global->SUPPLIER_PAYMENT_ADDON." - ".$file;
-							if ($conf->global->SUPPLIER_PAYMENT_ADDON == $file || getDolGlobalString('SUPPLIER_PAYMENT_ADDON') . '.php' == $file) {
-								print img_picto($langs->trans("Activated"), 'switch_on');
-							} else {
-								print '<a class="reposition" href="'.$_SERVER["PHP_SELF"].'?action=setmod&token='.newToken().'&value='.preg_replace('/\.php$/', '', $file).(!empty($module->scandir) ? '&scandir='.$module->scandir : '').'&label='.urlencode($module->name).'" alt="'.$langs->trans("Default").'">'.img_picto($langs->trans("Disabled"), 'switch_off').'</a>';
-=======
 							if (getDolGlobalString('SUPPLIER_PAYMENT_ADDON') == $file || getDolGlobalString('SUPPLIER_PAYMENT_ADDON') . '.php' == $file) {
 								print img_picto($langs->trans("Activated"), 'switch_on');
 							} else {
 								print '<a class="reposition" href="'.$_SERVER["PHP_SELF"].'?action=setmod&token='.newToken().'&value='.preg_replace('/\.php$/', '', $file).'&label='.urlencode($module->name).'" alt="'.$langs->trans("Default").'">'.img_picto($langs->trans("Disabled"), 'switch_off').'</a>';
->>>>>>> cc80841a
 							}
 							print '</td>';
 
@@ -378,11 +363,6 @@
 					print(empty($module->name) ? $name : $module->name);
 					print "</td>\n";
 					print "<td>\n";
-<<<<<<< HEAD
-					require_once $dir.'/'.$file;
-					$module = new $classname($db, new Societe($db));
-=======
->>>>>>> cc80841a
 					if (method_exists($module, 'info')) {
 						print $module->info($langs);  // @phan-suppress-current-line PhanUndeclaredMethod
 					} else {
