<?php
/* Copyright (C) 2003		Rodolphe Quiedeville	<rodolphe@quiedeville.org>
 * Copyright (C) 2003		Jean-Louis Bergamo		<jlb@j1b.org>
 * Copyright (C) 2004-2009	Laurent Destailleur		<eldy@users.sourceforge.net>
 * Copyright (C) 2004		Sebastien Di Cintio		<sdicintio@ressource-toi.org>
 * Copyright (C) 2004		Benoit Mortier			<benoit.mortier@opensides.be>
 * Copyright (C) 2005-2011	Regis Houssin			<regis.houssin@inodbox.com>
 * Copyright (C) 2015		Juanjo Menent			<jmenent@2byte.es>
 * Copyright (C) 2024		MDW							<mdeweerd@users.noreply.github.com>
 * Copyright (C) 2024       Frédéric France             <frederic.france@free.fr>
 *
 * This program is free software; you can redistribute it and/or modify
 * it under the terms of the GNU General Public License as published by
 * the Free Software Foundation; either version 3 of the License, or
 * (at your option) any later version.
 *
 * This program is distributed in the hope that it will be useful,
 * but WITHOUT ANY WARRANTY; without even the implied warranty of
 * MERCHANTABILITY or FITNESS FOR A PARTICULAR PURPOSE.  See the
 * GNU General Public License for more details.
 *
 * You should have received a copy of the GNU General Public License
 * along with this program. If not, see <https://www.gnu.org/licenses/>.
 */

/**
 *   	\file       htdocs/admin/usergroup.php
 *		\ingroup    core
 *		\brief      Page to setup usergroup module
 */

// Load Dolibarr environment
require '../main.inc.php';
require_once DOL_DOCUMENT_ROOT.'/core/lib/usergroups.lib.php';
require_once DOL_DOCUMENT_ROOT.'/core/lib/admin.lib.php';
require_once DOL_DOCUMENT_ROOT.'/core/class/extrafields.class.php';

// Load translation files required by the page
$langs->loadLangs(array("admin", "members", "users"));
if (!$user->admin) {
	accessforbidden();
}

$extrafields = new ExtraFields($db);

$action = GETPOST('action', 'aZ09');
$value = GETPOST('value', 'alpha');
$modulepart = GETPOST('modulepart', 'aZ09');	// Used by actions_setmoduleoptions.inc.php

$type = 'group';

/*
 * Action
 */

include DOL_DOCUMENT_ROOT.'/core/actions_setmoduleoptions.inc.php';

if ($action == 'set_default') {
	$ret = addDocumentModel($value, $type, $label, $scandir);
	$res = true;
} elseif ($action == 'del_default') {
	$ret = delDocumentModel($value, $type);
	if ($ret > 0) {
		if (getDolGlobalString('USERGROUP_ADDON_PDF_ODT') == "$value") {
			dolibarr_del_const($db, 'USERGROUP_ADDON_PDF_ODT', $conf->entity);
		}
	}
	$res = true;
} elseif ($action == 'setdoc') {
	// Set default model
	if (dolibarr_set_const($db, "USERGROUP_ADDON_PDF_ODT", $value, 'chaine', 0, '', $conf->entity)) {
		// La constante qui a ete lue en avant du nouveau set
		// on passe donc par une variable pour avoir un affichage coherent
		$conf->global->USERGROUP_ADDON_PDF_ODT = $value;
	}

	// On active le modele
	$ret = delDocumentModel($value, $type);
	if ($ret > 0) {
		$ret = addDocumentModel($value, $type, $label, $scandir);
	}
	$res = true;
} elseif (preg_match('/set_([a-z0-9_\-]+)/i', $action, $reg)) {
	$code = $reg[1];
	if (dolibarr_set_const($db, $code, 1, 'chaine', 0, '', $conf->entity) > 0) {
		header("Location: ".$_SERVER["PHP_SELF"]);
		exit;
	} else {
		dol_print_error($db);
	}
} elseif (preg_match('/del_([a-z0-9_\-]+)/i', $action, $reg)) {
	$code = $reg[1];
	if (dolibarr_del_const($db, $code, $conf->entity) > 0) {
		header("Location: ".$_SERVER["PHP_SELF"]);
		exit;
	} else {
		dol_print_error($db);
	}
}
/*
 * View
 */

$help_url = 'EN:Module_Users|FR:Module_Utilisateurs|ES:M&oacute;dulo_Usuarios';
llxHeader('', $langs->trans("UsersSetup"), $help_url, '', 0, 0, '', '', '', 'mod-admin page-usergroup');

$linkback = '<a href="'.DOL_URL_ROOT.'/admin/modules.php?restore_lastsearch_values=1">'.$langs->trans("BackToModuleList").'</a>';
print load_fiche_titre($langs->trans("UsersSetup"), $linkback, 'title_setup');


$head = user_admin_prepare_head();

print dol_get_fiche_head($head, 'usergroupcard', $langs->trans("MenuUsersAndGroups"), -1, 'user');


$dirmodels = array_merge(array('/'), (array) $conf->modules_parts['models']);

$form = new Form($db);

// Defini tableau def des modeles
$def = array();
$sql = "SELECT nom";
$sql .= " FROM ".MAIN_DB_PREFIX."document_model";
$sql .= " WHERE type = '".$db->escape($type)."'";
$sql .= " AND entity = ".$conf->entity;
$resql = $db->query($sql);
if ($resql) {
	$i = 0;
	$num_rows = $db->num_rows($resql);
	while ($i < $num_rows) {
		$array = $db->fetch_array($resql);
		if (is_array($array)) {
			array_push($def, $array[0]);
		}
		$i++;
	}
} else {
	dol_print_error($db);
}

print load_fiche_titre($langs->trans("GroupsDocModules"), '', '');

print '<table class="noborder centpercent">';
print '<tr class="liste_titre">';
print '<td>'.$langs->trans("Name").'</td>';
print '<td>'.$langs->trans("Description").'</td>';
print '<td align="center" width="60">'.$langs->trans("Status")."</td>\n";
print '<td align="center" width="60">'.$langs->trans("Default")."</td>\n";
print '<td align="center" width="80">'.$langs->trans("ShortInfo").'</td>';
print '<td align="center" width="80">'.$langs->trans("Preview").'</td>';
print "</tr>\n";

clearstatcache();

foreach ($dirmodels as $reldir) {
	foreach (array('', '/doc') as $valdir) {
		$dir = dol_buildpath($reldir."core/modules/usergroup".$valdir);
		if (is_dir($dir)) {
			$handle = opendir($dir);
			if (is_resource($handle)) {
				$filelist = array();
				while (($file = readdir($handle)) !== false) {
					$filelist[] = $file;
				}
				closedir($handle);
				arsort($filelist);

				foreach ($filelist as $file) {
					if (preg_match('/\.modules\.php$/i', $file) && preg_match('/^(pdf_|doc_)/', $file)) {
						if (file_exists($dir.'/'.$file)) {
							$name = substr($file, 4, dol_strlen($file) - 16);
							$classname = substr($file, 0, dol_strlen($file) - 12);

							require_once $dir.'/'.$file;
							$module = new $classname($db);
<<<<<<< HEAD
							'@phan-var-force CommonDocGenerator $module';
=======
							'@phan-var-force ModelePDFUserGroup $module';
>>>>>>> cc80841a

							$modulequalified = 1;
							if ($module->version == 'development' && getDolGlobalInt('MAIN_FEATURES_LEVEL') < 2) {
								$modulequalified = 0;
							}
							if ($module->version == 'experimental' && getDolGlobalInt('MAIN_FEATURES_LEVEL') < 1) {
								$modulequalified = 0;
							}

							if ($modulequalified) {
								print '<tr class="oddeven"><td width="100">';
								print(empty($module->name) ? $name : $module->name);
								print "</td><td>\n";
								if (method_exists($module, 'info')) {
									print $module->info($langs);  // @phan-suppress-current-line PhanUndeclaredMethod
								} else {
									print $module->description;
								}
								print '</td>';

								// Active
								if (in_array($name, $def)) {
									print '<td class="center">'."\n";
									print '<a href="'.$_SERVER["PHP_SELF"].'?action=del_default&token='.newToken().'&value='.urlencode($name).'">';
									print img_picto($langs->trans("Enabled"), 'switch_on');
									print '</a>';
									print '</td>';
								} else {
									print '<td class="center">'."\n";
									print '<a href="'.$_SERVER["PHP_SELF"].'?action=set_default&token='.newToken().'&value='.urlencode($name).'&scandir='.urlencode($module->scandir).'&label='.urlencode($module->name).'">'.img_picto($langs->trans("Disabled"), 'switch_off').'</a>';
									print "</td>";
								}

								// Default
								print '<td class="center">';
								if (getDolGlobalString('USERGROUP_ADDON_PDF') == $name) {
									print img_picto($langs->trans("Default"), 'on');
								} else {
									print '<a href="'.$_SERVER["PHP_SELF"].'?action=setdoc&token='.newToken().'&value='.urlencode($name).'&scandir='.urlencode($module->scandir).'&label='.urlencode($module->name).'" alt="'.$langs->trans("Default").'">'.img_picto($langs->trans("Disabled"), 'off').'</a>';
								}
								print '</td>';

								// Info
								$htmltooltip = ''.$langs->trans("Name").': '.$module->name;
								$htmltooltip .= '<br>'.$langs->trans("Type").': '.($module->type ? $module->type : $langs->trans("Unknown"));
								if ($module->type == 'pdf') {
									$htmltooltip .= '<br>'.$langs->trans("Width").'/'.$langs->trans("Height").': '.$module->page_largeur.'/'.$module->page_hauteur;
								}
								$htmltooltip .= '<br><br><u>'.$langs->trans("FeaturesSupported").':</u>';
								$htmltooltip .= '<br>'.$langs->trans("Logo").': '.yn($module->option_logo, 1, 1);
								$htmltooltip .= '<br>'.$langs->trans("MultiLanguage").': '.yn($module->option_multilang, 1, 1);


								print '<td class="center">';
								print $form->textwithpicto('', $htmltooltip, 1, 0);
								print '</td>';

								// Preview
								print '<td class="center">';
								if ($module->type == 'pdf') {
									print '<a href="'.$_SERVER["PHP_SELF"].'?action=specimen&module='.$name.'">'.img_object($langs->trans("Preview"), 'pdf').'</a>';
								} else {
									print img_object($langs->trans("PreviewNotAvailable"), 'generic');
								}
								print '</td>';

								print "</tr>\n";
							}
						}
					}
				}
			}
		}
	}
}

print '</table>';
print "<br>";

print dol_get_fiche_end();

// End of page
llxFooter();
$db->close();<|MERGE_RESOLUTION|>--- conflicted
+++ resolved
@@ -173,11 +173,7 @@
 
 							require_once $dir.'/'.$file;
 							$module = new $classname($db);
-<<<<<<< HEAD
-							'@phan-var-force CommonDocGenerator $module';
-=======
 							'@phan-var-force ModelePDFUserGroup $module';
->>>>>>> cc80841a
 
 							$modulequalified = 1;
 							if ($module->version == 'development' && getDolGlobalInt('MAIN_FEATURES_LEVEL') < 2) {
