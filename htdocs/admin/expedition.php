--- conflicted
+++ resolved
@@ -203,10 +203,7 @@
 					require_once $dir.$file.'.php';
 
 					$module = new $file();
-<<<<<<< HEAD
-=======
 					'@phan-var-force ModelNumRefExpedition $module';
->>>>>>> cc80841a
 
 					if ($module->isEnabled()) {
 						// Show modules according to features level
