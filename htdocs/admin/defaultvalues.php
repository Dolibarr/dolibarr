--- conflicted
+++ resolved
@@ -383,15 +383,10 @@
     		print '</td>';
 		}
 
-<<<<<<< HEAD
-		// Multicompany
-		print '<td></td>';
-=======
 		if (! empty($conf->multicompany->enabled) && !$user->entity)
 		{
 		    print '<td></td>';
 		}
->>>>>>> 9d8b0841
 
 		// Actions
 		print '<td align="center">';
