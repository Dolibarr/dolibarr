<?php
/* Copyright (C) 2017-2020	Laurent Destailleur	<eldy@users.sourceforge.net>
 * Copyright (C) 2017-2018	Regis Houssin		<regis.houssin@inodbox.com>
 *
 * This program is free software; you can redistribute it and/or modify
 * it under the terms of the GNU General Public License as published by
 * the Free Software Foundation; either version 3 of the License, or
 * (at your option) any later version.
 *
 * This program is distributed in the hope that it will be useful,
 * but WITHOUT ANY WARRANTY; without even the implied warranty of
 * MERCHANTABILITY or FITNESS FOR A PARTICULAR PURPOSE.  See the
 * GNU General Public License for more details.
 *
 * You should have received a copy of the GNU General Public License
 * along with this program. If not, see <https://www.gnu.org/licenses/>.
 */

/**
 *       \file      htdocs/admin/defaultvalues.php
 *       \brief     Page to set default values used used in a create form
 *       			Default values are stored into $user->default_values[url]['createform']['querystring'|'_noquery_'][paramkey]=paramvalue
 *       			Default filters are stored into $user->default_values[url]['filters']['querystring'|'_noquery_'][paramkey]=paramvalue
 *       			Default sort order are stored into $user->default_values[url]['sortorder']['querystring'|'_noquery_'][paramkey]=paramvalue
 *       			Default focus are stored into $user->default_values[url]['focus']['querystring'|'_noquery_'][paramkey]=paramvalue
 *       			Mandatory fields are stored into $user->default_values[url]['mandatory']['querystring'|'_noquery_'][paramkey]=paramvalue
 */

require '../main.inc.php';
require_once DOL_DOCUMENT_ROOT.'/core/lib/admin.lib.php';
require_once DOL_DOCUMENT_ROOT.'/core/lib/files.lib.php';
require_once DOL_DOCUMENT_ROOT.'/core/class/html.formadmin.class.php';
require_once DOL_DOCUMENT_ROOT.'/core/class/defaultvalues.class.php';

// Load translation files required by the page
$langs->loadLangs(array('companies', 'products', 'admin', 'sms', 'other', 'errors'));

if (!$user->admin) {
	accessforbidden();
}

$id = GETPOST('rowid', 'int');
$action = GETPOST('action', 'aZ09');
$optioncss = GETPOST('optionscss', 'alphanohtml');

$mode = GETPOST('mode', 'aZ09') ?GETPOST('mode', 'aZ09') : 'createform'; // 'createform', 'filters', 'sortorder', 'focus'

$limit = GETPOST('limit', 'int') ?GETPOST('limit', 'int') : $conf->liste_limit;
$sortfield = GETPOST("sortfield", 'alpha');
$sortorder = GETPOST("sortorder", 'alpha');
$page = GETPOSTISSET('pageplusone') ? (GETPOST('pageplusone') - 1) : GETPOST("page", 'int');
if (empty($page) || $page == -1) {
	$page = 0;
}     // If $page is not defined, or '' or -1
$offset = $limit * $page;
$pageprev = $page - 1;
$pagenext = $page + 1;
if (!$sortfield) {
	$sortfield = 'page,param';
}
if (!$sortorder) {
	$sortorder = 'ASC';
}

$defaulturl = GETPOST('defaulturl', 'alphanohtml');
$defaultkey = GETPOST('defaultkey', 'alphanohtml');
$defaultvalue = GETPOST('defaultvalue', 'none');

$defaulturl = preg_replace('/^\//', '', $defaulturl);

$urlpage = GETPOST('urlpage', 'alphanohtml');
$key = GETPOST('key', 'alphanohtml');
$value = GETPOST('value', 'restricthtml');

// Initialize technical object to manage hooks of page. Note that conf->hooks_modules contains array of hook context
$hookmanager->initHooks(array('admindefaultvalues', 'globaladmin'));


$object = new DefaultValues($db);
/*
 * Actions
 */

if (GETPOST('cancel', 'alpha')) {
	$action = 'list'; $massaction = '';
}
if (!GETPOST('confirmmassaction', 'alpha') && !empty($massaction) && $massaction != 'presend' && $massaction != 'confirm_presend') {
	$massaction = '';
}

$parameters = array();
$reshook = $hookmanager->executeHooks('doActions', $parameters, $object, $action); // Note that $action and $object may have been modified by some hooks
if ($reshook < 0) {
	setEventMessages($hookmanager->error, $hookmanager->errors, 'errors');
}

include DOL_DOCUMENT_ROOT.'/core/actions_changeselectedfields.inc.php';

// Purge search criteria
if (GETPOST('button_removefilter_x', 'alpha') || GETPOST('button_removefilter.x', 'alpha') || GETPOST('button_removefilter', 'alpha')) { // All tests are required to be compatible with all browsers
	$defaulturl = '';
	$defaultkey = '';
	$defaultvalue = '';
	$toselect = '';
	$search_array_options = array();
}

if ($action == 'setMAIN_ENABLE_DEFAULT_VALUES') {
	if (GETPOST('value')) {
		dolibarr_set_const($db, 'MAIN_ENABLE_DEFAULT_VALUES', 1, 'chaine', 0, '', $conf->entity);
	} else {
		dolibarr_set_const($db, 'MAIN_ENABLE_DEFAULT_VALUES', 0, 'chaine', 0, '', $conf->entity);
	}
}

if (($action == 'add' || (GETPOST('add') && $action != 'update')) || GETPOST('actionmodify')) {
	$error = 0;

	if (($action == 'add' || (GETPOST('add') && $action != 'update'))) {
		if (empty($defaulturl)) {
			setEventMessages($langs->trans("ErrorFieldRequired", $langs->transnoentitiesnoconv("Url")), null, 'errors');
			$error++;
		}
		if (empty($defaultkey)) {
			setEventMessages($langs->trans("ErrorFieldRequired", $langs->transnoentitiesnoconv("Field")), null, 'errors');
			$error++;
		}
	}
	if (GETPOST('actionmodify')) {
		if (empty($urlpage)) {
			setEventMessages($langs->trans("ErrorFieldRequired", $langs->transnoentitiesnoconv("Url")), null, 'errors');
			$error++;
		}
		if (empty($key)) {
			setEventMessages($langs->trans("ErrorFieldRequired", $langs->transnoentitiesnoconv("Field")), null, 'errors');
			$error++;
		}
	}

	if (!$error) {
		$db->begin();

<<<<<<< HEAD
		if ($action == 'add' || (GETPOST('add') && $action != 'update'))
		{
			$object->type=$mode;
			$object->user_id=0;
			$object->page=$defaulturl;
			$object->param=$defaulturl;
			$object->value=$defaultvalue;
			$object->entity=$conf->entity;
			$result=$object->create($user);
			if ($result<0) {
				$action = '';
				setEventMessages($object->error,$object->errors,'errors');
			} else {
				setEventMessages($langs->trans("RecordSaved"), null, 'mesgs');
				$action = "";
				$defaulturl = '';
				$defaultkey = '';
				$defaultvalue = '';
			}
		}
		if (GETPOST('actionmodify'))
		{
			$object->id=$id;
			$object->page=$defaulturl;
			$object->param=$key;
			$object->value=$defaultvalue;
			$result=$object->update($user);
			if ($result<0) {
				$action = '';
				setEventMessages($object->error,$object->errors,'errors');
			} else {
				setEventMessages($langs->trans("RecordSaved"), null, 'mesgs');
				$action = "";
				$defaulturl = '';
				$defaultkey = '';
				$defaultvalue = '';
			}
=======
		if ($action == 'add' || (GETPOST('add') && $action != 'update')) {
			$sql = "INSERT INTO ".MAIN_DB_PREFIX."default_values(type, user_id, page, param, value, entity) VALUES ('".$db->escape($mode)."', 0, '".$db->escape($defaulturl)."','".$db->escape($defaultkey)."','".$db->escape($defaultvalue)."', ".$db->escape($conf->entity).")";
		}
		if (GETPOST('actionmodify')) {
			$sql = "UPDATE ".MAIN_DB_PREFIX."default_values SET page = '".$db->escape($urlpage)."', param = '".$db->escape($key)."', value = '".$db->escape($value)."'";
			$sql .= " WHERE rowid = ".$id;
		}

		$result = $db->query($sql);
		if ($result > 0) {
			$db->commit();
			setEventMessages($langs->trans("RecordSaved"), null, 'mesgs');
			$action = "";
			$defaulturl = '';
			$defaultkey = '';
			$defaultvalue = '';
		} else {
			$db->rollback();
			setEventMessages($db->lasterror(), null, 'errors');
			$action = '';
>>>>>>> 1cdea457
		}
	}
}

// Delete line from delete picto
<<<<<<< HEAD
if ($action == 'delete')
{
	$object->id=$id;
	$result=$object->delete($user);
	$result=$object->update($user);
	if ($result<0) {
		$action = '';
		setEventMessages($object->error,$object->errors,'errors');
=======
if ($action == 'delete') {
	$sql = "DELETE FROM ".MAIN_DB_PREFIX."default_values WHERE rowid = ".$db->escape($id);
	// Delete const
	$result = $db->query($sql);
	if ($result >= 0) {
		setEventMessages($langs->trans("RecordDeleted"), null, 'mesgs');
	} else {
		dol_print_error($db);
>>>>>>> 1cdea457
	}
}



/*
 * View
 */

$form = new Form($db);
$formadmin = new FormAdmin($db);

$wikihelp = 'EN:First_setup|FR:Premiers_paramétrages|ES:Primeras_configuraciones';
llxHeader('', $langs->trans("Setup"), $wikihelp);

$param = '&mode='.$mode;

$enabledisablehtml = $langs->trans("EnableDefaultValues").' ';
if (empty($conf->global->MAIN_ENABLE_DEFAULT_VALUES)) {
	// Button off, click to enable
	$enabledisablehtml .= '<a class="reposition valignmiddle" href="'.$_SERVER["PHP_SELF"].'?action=setMAIN_ENABLE_DEFAULT_VALUES&amp;token='.newToken().'&amp;value=1'.$param.'">';
	$enabledisablehtml .= img_picto($langs->trans("Disabled"), 'switch_off');
	$enabledisablehtml .= '</a>';
} else {
	// Button on, click to disable
	$enabledisablehtml .= '<a class="reposition valignmiddle" href="'.$_SERVER["PHP_SELF"].'?action=setMAIN_ENABLE_DEFAULT_VALUES&amp;token='.newToken().'&amp;value=0'.$param.'">';
	$enabledisablehtml .= img_picto($langs->trans("Activated"), 'switch_on');
	$enabledisablehtml .= '</a>';
}

print load_fiche_titre($langs->trans("DefaultValues"), $enabledisablehtml, 'title_setup');

print '<span class="opacitymedium">'.$langs->trans("DefaultValuesDesc")."</span><br>\n";
print "<br>\n";

if (!empty($contextpage) && $contextpage != $_SERVER["PHP_SELF"]) {
	$param .= '&contextpage='.urlencode($contextpage);
}
if ($limit > 0 && $limit != $conf->liste_limit) {
	$param .= '&limit='.urlencode($limit);
}
if ($optioncss != '') {
	$param .= '&optioncss='.urlencode($optioncss);
}
if ($defaulturl) {
	$param .= '&defaulturl='.urlencode($defaulturl);
}
if ($defaultkey) {
	$param .= '&defaultkey='.urlencode($defaultkey);
}
if ($defaultvalue) {
	$param .= '&defaultvalue='.urlencode($defaultvalue);
}


print '<form action="'.$_SERVER["PHP_SELF"].((empty($user->entity) && !empty($debug)) ? '?debug=1' : '').'" method="POST">';
if ($optioncss != '') {
	print '<input type="hidden" name="optioncss" value="'.$optioncss.'">';
}
print '<input type="hidden" name="token" value="'.newToken().'">';
print '<input type="hidden" name="formfilteraction" id="formfilteraction" value="list">';
print '<input type="hidden" name="action" value="list">';
print '<input type="hidden" name="sortfield" value="'.$sortfield.'">';
print '<input type="hidden" name="sortorder" value="'.$sortorder.'">';
print '<input type="hidden" name="page" value="'.$page.'">';

$head = defaultvalues_prepare_head();

print dol_get_fiche_head($head, $mode, '', -1, '');

if ($mode == 'sortorder') {
	print info_admin($langs->trans("WarningSettingSortOrder")).'<br>';
}
if ($mode == 'mandatory') {
	print info_admin($langs->trans("FeatureSupportedOnTextFieldsOnly")).'<br>';
}

print '<input type="hidden" name="token" value="'.newToken().'">';
print '<input type="hidden" id="action" name="action" value="">';
print '<input type="hidden" id="mode" name="mode" value="'.dol_escape_htmltag($mode).'">';

print '<div class="div-table-responsive-no-min">';
print '<table class="noborder centpercent">';
print '<tr class="liste_titre">';
// Page
$texthelp = $langs->trans("PageUrlForDefaultValues");
if ($mode == 'createform') {
	$texthelp .= $langs->trans("PageUrlForDefaultValuesCreate", 'societe/card.php', 'societe/card.php?abc=val1&def=val2');
} else {
	$texthelp .= $langs->trans("PageUrlForDefaultValuesList", 'societe/list.php', 'societe/list.php?abc=val1&def=val2');
}
$texthelp .= '<br><br>'.$langs->trans("AlsoDefaultValuesAreEffectiveForActionCreate");
$texturl = $form->textwithpicto($langs->trans("RelativeURL"), $texthelp);
print_liste_field_titre($texturl, $_SERVER["PHP_SELF"], 'page,param', '', $param, '', $sortfield, $sortorder);
// Field
$texthelp = $langs->trans("TheKeyIsTheNameOfHtmlField");
if ($mode != 'sortorder') {
	$textkey = $form->textwithpicto($langs->trans("Field"), $texthelp);
} else {
	$texthelp = 'field or alias.field';
	$textkey = $form->textwithpicto($langs->trans("Field"), $texthelp);
}
print_liste_field_titre($textkey, $_SERVER["PHP_SELF"], 'param', '', $param, '', $sortfield, $sortorder);
// Value
if ($mode != 'focus' && $mode != 'mandatory') {
	if ($mode != 'sortorder') {
		$substitutionarray = getCommonSubstitutionArray($langs, 2, array('object', 'objectamount')); // Must match list into GETPOST
		unset($substitutionarray['__USER_SIGNATURE__']);
		$texthelp = $langs->trans("FollowingConstantsWillBeSubstituted").'<br>';
		foreach ($substitutionarray as $key => $val) {
			$texthelp .= $key.' -> '.$val.'<br>';
		}
		$textvalue = $form->textwithpicto($langs->trans("Value"), $texthelp, 1, 'help', '', 0, 2, 'subsitutiontooltip');
	} else {
		$texthelp = 'ASC or DESC';
		$textvalue = $form->textwithpicto($langs->trans("SortOrder"), $texthelp);
	}
	print_liste_field_titre($textvalue, $_SERVER["PHP_SELF"], 'value', '', $param, '', $sortfield, $sortorder);
}
// Entity
if (!empty($conf->multicompany->enabled) && !$user->entity) {
	print_liste_field_titre("Entity", $_SERVER["PHP_SELF"], 'entity,page', '', $param, '', $sortfield, $sortorder);
} else {
	print_liste_field_titre("", $_SERVER["PHP_SELF"], '', '', $param, '', $sortfield, $sortorder);
}
// Actions
print_liste_field_titre("", $_SERVER["PHP_SELF"], '', '', $param, '', $sortfield, $sortorder);
print "</tr>\n";


// Line to add new record
print "\n";

print '<tr class="oddeven">';
// Page
print '<td>';
print '<input type="text" class="flat minwidth200 maxwidthonsmartphone" name="defaulturl" value="'.dol_escape_htmltag(GETPOST('defaulturl', 'alphanohtml')).'">';
print '</td>'."\n";
// Field
print '<td>';
print '<input type="text" class="flat maxwidth100onsmartphone" name="defaultkey" value="'.dol_escape_htmltag(GETPOST('defaultkey', 'alphanohtml')).'">';
print '</td>';
// Value
if ($mode != 'focus' && $mode != 'mandatory') {
	print '<td>';
	print '<input type="text" class="flat maxwidth100onsmartphone" name="defaultvalue" value="">';
	print '</td>';
}
// Limit to superadmin
if (!empty($conf->multicompany->enabled) && !$user->entity) {
	print '<td>';
	print '<input type="text" class="flat" size="1" disabled name="entity" value="'.$conf->entity.'">'; // We see environment, but to change it we must switch on other entity
	print '</td>';
} else {
	print '<td class="center">';
	print '<input type="hidden" name="entity" value="'.$conf->entity.'">';
	print '</td>';
}
print '<td class="center">';
$disabled = '';
if (empty($conf->global->MAIN_ENABLE_DEFAULT_VALUES)) {
	$disabled = ' disabled="disabled"';
}
print '<input type="submit" class="button"'.$disabled.' value="'.$langs->trans("Add").'" name="add">';
print "</td>\n";
print '</tr>';

$result=$object->fetchAll( $sortorder, $sortfield, 0, 0, array('t.type'=>$mode,'t.entity'=>array($user->entity,$conf->entity)));

<<<<<<< HEAD
if (!is_array($result) && $result<0) {
	setEventMessages($object->error, $object->errors,'errors');
} else {
	foreach($result as $key=>$defaultvalue)
	{
=======
// Show constants
$sql = "SELECT rowid, entity, type, page, param, value";
$sql .= " FROM ".MAIN_DB_PREFIX."default_values";
$sql .= " WHERE type = '".$db->escape($mode)."'";
$sql .= " AND entity IN (".$user->entity.",".$conf->entity.")";
$sql .= $db->order($sortfield, $sortorder);

dol_syslog("translation::select from table", LOG_DEBUG);
$result = $db->query($sql);
if ($result) {
	$num = $db->num_rows($result);
	$i = 0;

	while ($i < $num) {
		$obj = $db->fetch_object($result);

>>>>>>> 1cdea457
		print "\n";

		print '<tr class="oddeven">';

		// Page
		print '<td>';
<<<<<<< HEAD
		if ($action != 'edit' || GETPOST('rowid', 'int') != $defaultvalue->rowid) print $defaultvalue->page;
		else print '<input type="text" name="urlpage" value="'.dol_escape_htmltag($defaultvalue->page).'">';
=======
		if ($action != 'edit' || GETPOST('rowid', 'int') != $obj->rowid) {
			print $obj->page;
		} else {
			print '<input type="text" name="urlpage" value="'.dol_escape_htmltag($obj->page).'">';
		}
>>>>>>> 1cdea457
		print '</td>'."\n";

		// Field
		print '<td>';
<<<<<<< HEAD
		if ($action != 'edit' || GETPOST('rowid') != $defaultvalue->rowid) print $defaultvalue->param;
		else print '<input type="text" name="key" value="'.dol_escape_htmltag($defaultvalue->param).'">';
=======
		if ($action != 'edit' || GETPOST('rowid') != $obj->rowid) {
			print $obj->param;
		} else {
			print '<input type="text" name="key" value="'.dol_escape_htmltag($obj->param).'">';
		}
>>>>>>> 1cdea457
		print '</td>'."\n";

		// Value
		if ($mode != 'focus' && $mode != 'mandatory') {
			print '<td>';
			/*print '<input type="hidden" name="const['.$i.'][rowid]" value="'.$obj->rowid.'">';
<<<<<<< HEAD
    		print '<input type="hidden" name="const['.$i.'][lang]" value="'.$obj->lang.'">';
    		print '<input type="hidden" name="const['.$i.'][name]" value="'.$obj->transkey.'">';
    		print '<input type="text" id="value_'.$i.'" class="flat inputforupdate" size="30" name="const['.$i.'][value]" value="'.dol_escape_htmltag($obj->transvalue).'">';
    		*/
			if ($action != 'edit' || GETPOST('rowid') != $defaultvalue->rowid) print dol_escape_htmltag($defaultvalue->value);
			else print '<input type="text" name="value" value="'.dol_escape_htmltag($defaultvalue->value).'">';
=======
			print '<input type="hidden" name="const['.$i.'][lang]" value="'.$obj->lang.'">';
			print '<input type="hidden" name="const['.$i.'][name]" value="'.$obj->transkey.'">';
			print '<input type="text" id="value_'.$i.'" class="flat inputforupdate" size="30" name="const['.$i.'][value]" value="'.dol_escape_htmltag($obj->transvalue).'">';
			*/
			if ($action != 'edit' || GETPOST('rowid') != $obj->rowid) {
				print dol_escape_htmltag($obj->value);
			} else {
				print '<input type="text" name="value" value="'.dol_escape_htmltag($obj->value).'">';
			}
>>>>>>> 1cdea457
			print '</td>';
		}

		print '<td></td>';

		// Actions
		print '<td class="center">';
<<<<<<< HEAD
		if ($action != 'edit' || GETPOST('rowid') != $defaultvalue->id)
		{
			print '<a class="editfielda marginleftonly marginrightonly" href="'.$_SERVER['PHP_SELF'].'?rowid='.$defaultvalue->id.'&entity='.$defaultvalue->entity.'&mode='.$mode.'&action=edit&token='.newToken().((empty($user->entity) && $debug) ? '&debug=1' : '').'">'.img_edit().'</a>';
			print '<a class="marginleftonly marginrightonly" href="'.$_SERVER['PHP_SELF'].'?rowid='.$defaultvalue->id.'&entity='.$defaultvalue->entity.'&mode='.$mode.'&action=delete&token='.newToken().((empty($user->entity) && $debug) ? '&debug=1' : '').'">'.img_delete().'</a>';
=======
		if ($action != 'edit' || GETPOST('rowid') != $obj->rowid) {
			print '<a class="editfielda marginleftonly marginrightonly" href="'.$_SERVER['PHP_SELF'].'?rowid='.$obj->rowid.'&entity='.$obj->entity.'&mode='.$mode.'&action=edit&token='.newToken().((empty($user->entity) && $debug) ? '&debug=1' : '').'">'.img_edit().'</a>';
			print '<a class="marginleftonly marginrightonly" href="'.$_SERVER['PHP_SELF'].'?rowid='.$obj->rowid.'&entity='.$obj->entity.'&mode='.$mode.'&action=delete&token='.newToken().((empty($user->entity) && $debug) ? '&debug=1' : '').'">'.img_delete().'</a>';
>>>>>>> 1cdea457
		} else {
			print '<input type="hidden" name="page" value="'.$page.'">';
			print '<input type="hidden" name="rowid" value="'.$id.'">';
			print '<div name="'.(!empty($defaultvalue->id) ? $obj->rowid : 'none').'"></div>';
			print '<input type="submit" class="button" name="actionmodify" value="'.$langs->trans("Modify").'">';
			print '<input type="submit" class="button button-cancel" name="actioncancel" value="'.$langs->trans("Cancel").'">';
		}
		print '</td>';

		print "</tr>\n";
		print "\n";
		$i++;
	}
}

print '</table>';
print '</div>';

print dol_get_fiche_end();

print "</form>\n";

// End of page
llxFooter();
$db->close();<|MERGE_RESOLUTION|>--- conflicted
+++ resolved
@@ -140,9 +140,7 @@
 	if (!$error) {
 		$db->begin();
 
-<<<<<<< HEAD
-		if ($action == 'add' || (GETPOST('add') && $action != 'update'))
-		{
+		if ($action == 'add' || (GETPOST('add') && $action != 'update')) {
 			$object->type=$mode;
 			$object->user_id=0;
 			$object->page=$defaulturl;
@@ -178,52 +176,18 @@
 				$defaultkey = '';
 				$defaultvalue = '';
 			}
-=======
-		if ($action == 'add' || (GETPOST('add') && $action != 'update')) {
-			$sql = "INSERT INTO ".MAIN_DB_PREFIX."default_values(type, user_id, page, param, value, entity) VALUES ('".$db->escape($mode)."', 0, '".$db->escape($defaulturl)."','".$db->escape($defaultkey)."','".$db->escape($defaultvalue)."', ".$db->escape($conf->entity).")";
-		}
-		if (GETPOST('actionmodify')) {
-			$sql = "UPDATE ".MAIN_DB_PREFIX."default_values SET page = '".$db->escape($urlpage)."', param = '".$db->escape($key)."', value = '".$db->escape($value)."'";
-			$sql .= " WHERE rowid = ".$id;
-		}
-
-		$result = $db->query($sql);
-		if ($result > 0) {
-			$db->commit();
-			setEventMessages($langs->trans("RecordSaved"), null, 'mesgs');
-			$action = "";
-			$defaulturl = '';
-			$defaultkey = '';
-			$defaultvalue = '';
-		} else {
-			$db->rollback();
-			setEventMessages($db->lasterror(), null, 'errors');
-			$action = '';
->>>>>>> 1cdea457
 		}
 	}
 }
 
 // Delete line from delete picto
-<<<<<<< HEAD
 if ($action == 'delete')
 {
 	$object->id=$id;
 	$result=$object->delete($user);
-	$result=$object->update($user);
 	if ($result<0) {
 		$action = '';
 		setEventMessages($object->error,$object->errors,'errors');
-=======
-if ($action == 'delete') {
-	$sql = "DELETE FROM ".MAIN_DB_PREFIX."default_values WHERE rowid = ".$db->escape($id);
-	// Delete const
-	$result = $db->query($sql);
-	if ($result >= 0) {
-		setEventMessages($langs->trans("RecordDeleted"), null, 'mesgs');
-	} else {
-		dol_print_error($db);
->>>>>>> 1cdea457
 	}
 }
 
@@ -393,84 +357,36 @@
 
 $result=$object->fetchAll( $sortorder, $sortfield, 0, 0, array('t.type'=>$mode,'t.entity'=>array($user->entity,$conf->entity)));
 
-<<<<<<< HEAD
 if (!is_array($result) && $result<0) {
 	setEventMessages($object->error, $object->errors,'errors');
 } else {
-	foreach($result as $key=>$defaultvalue)
-	{
-=======
-// Show constants
-$sql = "SELECT rowid, entity, type, page, param, value";
-$sql .= " FROM ".MAIN_DB_PREFIX."default_values";
-$sql .= " WHERE type = '".$db->escape($mode)."'";
-$sql .= " AND entity IN (".$user->entity.",".$conf->entity.")";
-$sql .= $db->order($sortfield, $sortorder);
-
-dol_syslog("translation::select from table", LOG_DEBUG);
-$result = $db->query($sql);
-if ($result) {
-	$num = $db->num_rows($result);
-	$i = 0;
-
-	while ($i < $num) {
-		$obj = $db->fetch_object($result);
-
->>>>>>> 1cdea457
+	foreach($result as $key=>$defaultvalue)	{
 		print "\n";
 
 		print '<tr class="oddeven">';
 
 		// Page
 		print '<td>';
-<<<<<<< HEAD
 		if ($action != 'edit' || GETPOST('rowid', 'int') != $defaultvalue->rowid) print $defaultvalue->page;
 		else print '<input type="text" name="urlpage" value="'.dol_escape_htmltag($defaultvalue->page).'">';
-=======
-		if ($action != 'edit' || GETPOST('rowid', 'int') != $obj->rowid) {
-			print $obj->page;
-		} else {
-			print '<input type="text" name="urlpage" value="'.dol_escape_htmltag($obj->page).'">';
-		}
->>>>>>> 1cdea457
 		print '</td>'."\n";
 
 		// Field
 		print '<td>';
-<<<<<<< HEAD
 		if ($action != 'edit' || GETPOST('rowid') != $defaultvalue->rowid) print $defaultvalue->param;
 		else print '<input type="text" name="key" value="'.dol_escape_htmltag($defaultvalue->param).'">';
-=======
-		if ($action != 'edit' || GETPOST('rowid') != $obj->rowid) {
-			print $obj->param;
-		} else {
-			print '<input type="text" name="key" value="'.dol_escape_htmltag($obj->param).'">';
-		}
->>>>>>> 1cdea457
 		print '</td>'."\n";
 
 		// Value
 		if ($mode != 'focus' && $mode != 'mandatory') {
 			print '<td>';
 			/*print '<input type="hidden" name="const['.$i.'][rowid]" value="'.$obj->rowid.'">';
-<<<<<<< HEAD
     		print '<input type="hidden" name="const['.$i.'][lang]" value="'.$obj->lang.'">';
     		print '<input type="hidden" name="const['.$i.'][name]" value="'.$obj->transkey.'">';
     		print '<input type="text" id="value_'.$i.'" class="flat inputforupdate" size="30" name="const['.$i.'][value]" value="'.dol_escape_htmltag($obj->transvalue).'">';
     		*/
 			if ($action != 'edit' || GETPOST('rowid') != $defaultvalue->rowid) print dol_escape_htmltag($defaultvalue->value);
 			else print '<input type="text" name="value" value="'.dol_escape_htmltag($defaultvalue->value).'">';
-=======
-			print '<input type="hidden" name="const['.$i.'][lang]" value="'.$obj->lang.'">';
-			print '<input type="hidden" name="const['.$i.'][name]" value="'.$obj->transkey.'">';
-			print '<input type="text" id="value_'.$i.'" class="flat inputforupdate" size="30" name="const['.$i.'][value]" value="'.dol_escape_htmltag($obj->transvalue).'">';
-			*/
-			if ($action != 'edit' || GETPOST('rowid') != $obj->rowid) {
-				print dol_escape_htmltag($obj->value);
-			} else {
-				print '<input type="text" name="value" value="'.dol_escape_htmltag($obj->value).'">';
-			}
->>>>>>> 1cdea457
 			print '</td>';
 		}
 
@@ -478,16 +394,9 @@
 
 		// Actions
 		print '<td class="center">';
-<<<<<<< HEAD
-		if ($action != 'edit' || GETPOST('rowid') != $defaultvalue->id)
-		{
+		if ($action != 'edit' || GETPOST('rowid') != $defaultvalue->id)	{
 			print '<a class="editfielda marginleftonly marginrightonly" href="'.$_SERVER['PHP_SELF'].'?rowid='.$defaultvalue->id.'&entity='.$defaultvalue->entity.'&mode='.$mode.'&action=edit&token='.newToken().((empty($user->entity) && $debug) ? '&debug=1' : '').'">'.img_edit().'</a>';
 			print '<a class="marginleftonly marginrightonly" href="'.$_SERVER['PHP_SELF'].'?rowid='.$defaultvalue->id.'&entity='.$defaultvalue->entity.'&mode='.$mode.'&action=delete&token='.newToken().((empty($user->entity) && $debug) ? '&debug=1' : '').'">'.img_delete().'</a>';
-=======
-		if ($action != 'edit' || GETPOST('rowid') != $obj->rowid) {
-			print '<a class="editfielda marginleftonly marginrightonly" href="'.$_SERVER['PHP_SELF'].'?rowid='.$obj->rowid.'&entity='.$obj->entity.'&mode='.$mode.'&action=edit&token='.newToken().((empty($user->entity) && $debug) ? '&debug=1' : '').'">'.img_edit().'</a>';
-			print '<a class="marginleftonly marginrightonly" href="'.$_SERVER['PHP_SELF'].'?rowid='.$obj->rowid.'&entity='.$obj->entity.'&mode='.$mode.'&action=delete&token='.newToken().((empty($user->entity) && $debug) ? '&debug=1' : '').'">'.img_delete().'</a>';
->>>>>>> 1cdea457
 		} else {
 			print '<input type="hidden" name="page" value="'.$page.'">';
 			print '<input type="hidden" name="rowid" value="'.$id.'">';
