<?php
/* Copyright (C) 2004      Rodolphe Quiedeville <rodolphe@quiedeville.org>
 * Copyright (C) 2004      Eric Seigne          <eric.seigne@ryxeo.com>
 * Copyright (C) 2005-2011 Laurent Destailleur  <eldy@users.sourceforge.net>
 * Copyright (C) 2005-2010 Regis Houssin        <regis@dolibarr.fr>
 *
 * This program is free software; you can redistribute it and/or modify
 * it under the terms of the GNU General Public License as published by
 * the Free Software Foundation; either version 2 of the License, or
 * (at your option) any later version.
 *
 * This program is distributed in the hope that it will be useful,
 * but WITHOUT ANY WARRANTY; without even the implied warranty of
 * MERCHANTABILITY or FITNESS FOR A PARTICULAR PURPOSE.  See the
 * GNU General Public License for more details.
 *
 * You should have received a copy of the GNU General Public License
 * along with this program. If not, see <http://www.gnu.org/licenses/>.
 */

/**
 *	\file       htdocs/admin/workflow.php
 *	\ingroup    company
 *	\brief      Workflows setup page
<<<<<<< HEAD
 *	\version    $Id: workflow.php,v 1.6 2011/08/08 16:00:18 eldy Exp $
=======
 *	\version    $Id: workflow.php,v 1.7 2011/08/12 05:41:01 hregis Exp $
>>>>>>> 19bde3ab
 */

require("../main.inc.php");
require_once(DOL_DOCUMENT_ROOT."/lib/admin.lib.php");

$langs->load("admin");
$langs->load("workflow");

if (!$user->admin)
accessforbidden();

/*
 * Actions
 */
if (preg_match('/set(.*)/',$_GET["action"],$reg))
{
    $code=$reg[1];
    if (dolibarr_set_const($db, $code, 1, 'chaine', 0, '', $conf->entity) > 0)
    {
        Header("Location: ".$_SERVER["PHP_SELF"]);
        exit;
    }
    else
    {
        dol_print_error($db);
    }
}

if (preg_match('/del(.*)/',$_GET["action"],$reg))
{
    $code=$reg[1];
    if (dolibarr_del_const($db, $code, $conf->entity) > 0)
    {
        Header("Location: ".$_SERVER["PHP_SELF"]);
        exit;
    }
    else
    {
        dol_print_error($db);
    }
}


/*
 * 	View
 */

$form=new Form($db);


llxHeader('',$langs->trans("WorkflowSetup"),'');

$linkback='<a href="'.DOL_URL_ROOT.'/admin/modules.php">'.$langs->trans("BackToModuleList").'</a>';
print_fiche_titre($langs->trans("WorkflowSetup"),$linkback,'setup');

print $langs->trans("WorkflowDesc").'<br>';
print "<br>";

// Choix du module de gestion des codes clients / fournisseurs

print "<table class=\"noborder\" width=\"100%\">\n";
print "<tr class=\"liste_titre\">\n";
print '  <td>'.$langs->trans("Description").'</td>';
print '  <td align="center">'.$langs->trans("Status").'</td>';
print '  <td align="center" width="60">'.$langs->trans("Infos").'</td>';
print "</tr>\n";

clearstatcache();

$workflowcodes=array();
if ($conf->propal->enabled && $conf->commande->enabled) $workflowcodes['WORKFLOW_PROPAL_AUTOCREATE_ORDER']='WORKFLOW_PROPAL_AUTOCREATE_ORDER';
//if ($conf->propal->enabled && $conf->facture->enabled)  $workflowcodes['WORKFLOW_PROPAL_AUTOCREATE_INVOICE']='WORKFLOW_PROPAL_AUTOCREATE_INVOICE';
//if ($conf->contrat->enabled && $conf->facture->enabled)  $workflowcodes['WORKFLOW_CONTRACT_AUTOCREATE_INVOICE']='WORKFLOW_CONTRACT_AUTOCREATE_INVOICE';
if ($conf->commande->enabled && $conf->facture->enabled) $workflowcodes['WORKFLOW_ORDER_AUTOCREATE_INVOICE']='WORKFLOW_ORDER_AUTOCREATE_INVOICE';

if (sizeof($workflowcodes) > 0)
{
    foreach($workflowcodes as $code)
    {
    	$var = !$var;
    	print "<tr ".$bc[$var].">\n";
    	print "<td>".$langs->trans('desc'.$code)."</td>\n";
    	if (! empty($conf->global->$code))
    	{
            print '<td align="center"><a href="'.$_SERVER['PHP_SELF'].'?action=del'.$code.'">';
            print img_picto($langs->trans("Activated"),'on');
            print '</a></td>';
    	}
    	else
    	{
    		print '<td align="center"><a href="'.$_SERVER['PHP_SELF'].'?action=set'.$code.'">';
    		print img_picto($langs->trans("Disabled"),'off');
    		print '</a></td>';
    	}

    	print '<td align="center">';
    	//$s=$modCodeTiers->getToolTip($langs,$soc,-1);
    	//print $form->textwithpicto('',$s,1);
    	print '</td>';

    	print '</tr>';
    }
}
else
{
    print '<tr><td colspan="3">'.$langs->trans("ThereIsNoWorkflowToModify");
}
print '</table>';


$db->close();

<<<<<<< HEAD
llxFooter('$Date: 2011/08/08 16:00:18 $ - $Revision: 1.6 $');
=======
llxFooter('$Date: 2011/08/12 05:41:01 $ - $Revision: 1.7 $');
>>>>>>> 19bde3ab
?><|MERGE_RESOLUTION|>--- conflicted
+++ resolved
@@ -22,11 +22,7 @@
  *	\file       htdocs/admin/workflow.php
  *	\ingroup    company
  *	\brief      Workflows setup page
-<<<<<<< HEAD
- *	\version    $Id: workflow.php,v 1.6 2011/08/08 16:00:18 eldy Exp $
-=======
  *	\version    $Id: workflow.php,v 1.7 2011/08/12 05:41:01 hregis Exp $
->>>>>>> 19bde3ab
  */
 
 require("../main.inc.php");
@@ -139,9 +135,5 @@
 
 $db->close();
 
-<<<<<<< HEAD
-llxFooter('$Date: 2011/08/08 16:00:18 $ - $Revision: 1.6 $');
-=======
 llxFooter('$Date: 2011/08/12 05:41:01 $ - $Revision: 1.7 $');
->>>>>>> 19bde3ab
 ?>