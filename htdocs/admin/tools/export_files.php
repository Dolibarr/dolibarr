<?php
/* Copyright (C) 2006-2014  Laurent Destailleur <eldy@users.sourceforge.net>
 * Copyright (C) 2011       Juanjo Menent       <jmenent@2byte.es>
 * Copyright (C) 2015       Raphaël Doursenaud  <rdoursenaud@gpcsolutions.fr>
 *
* This program is free software; you can redistribute it and/or modify
* it under the terms of the GNU General Public License as published by
* the Free Software Foundation; either version 3 of the License, or
* (at your option) any later version.
*
* This program is distributed in the hope that it will be useful,
* but WITHOUT ANY WARRANTY; without even the implied warranty of
* MERCHANTABILITY or FITNESS FOR A PARTICULAR PURPOSE.  See the
* GNU General Public License for more details.
*
* You should have received a copy of the GNU General Public License
* along with this program. If not, see <http://www.gnu.org/licenses/>.
*/

/**
 *		\file 		htdocs/admin/tools/export.php
 *		\brief      Page to export a database into a dump file
 */

require '../../main.inc.php';
require_once DOL_DOCUMENT_ROOT.'/core/lib/admin.lib.php';
require_once DOL_DOCUMENT_ROOT.'/core/lib/files.lib.php';
require_once DOL_DOCUMENT_ROOT.'/core/class/utils.class.php';
require_once DOL_DOCUMENT_ROOT.'/core/class/html.formfile.class.php';

$langs->load("admin");

$action=GETPOST('action', 'alpha');
$what=GETPOST('what', 'alpha');
$export_type=GETPOST('export_type', 'alpha');
$file=GETPOST('zipfilename_template', 'alpha');
$compression = GETPOST('compression');

<<<<<<< HEAD
$sortfield = GETPOST('sortfield', 'alpha');
$sortorder = GETPOST('sortorder', 'alpha');
$page = GETPOST("page", 'int');
=======
$file = dol_sanitizeFileName($file);

$sortfield = GETPOST('sortfield','alpha');
$sortorder = GETPOST('sortorder','alpha');
$page = GETPOST("page",'int');
>>>>>>> 61ead069
if (! $sortorder) $sortorder="DESC";
if (! $sortfield) $sortfield="date";
if ($page < 0) { $page = 0; }
elseif (empty($page)) $page = 0;
$limit = GETPOST('limit', 'int')?GETPOST('limit', 'int'):$conf->liste_limit;
$offset = $limit * $page;

if (! $user->admin) accessforbidden();

$errormsg='';


/*
 * Actions
 */

if ($action == 'delete')
{
    $filerelative = dol_sanitizeFileName(GETPOST('urlfile', 'alpha'));
    $filepath=$conf->admin->dir_output.'/'.$filerelative;
	$ret=dol_delete_file($filepath, 1);
	if ($ret) setEventMessages($langs->trans("FileWasRemoved", $filerelative), null, 'mesgs');
	else setEventMessages($langs->trans("ErrorFailToDeleteFile", $filerelative), null, 'errors');
	$action='';
}


/*
 * View
 */

// Increase limit of time. Works only if we are not in safe mode
$ExecTimeLimit=600;
if (!empty($ExecTimeLimit))
{
    $err=error_reporting();
    error_reporting(0);     // Disable all errors
    //error_reporting(E_ALL);
    @set_time_limit($ExecTimeLimit);   // Need more than 240 on Windows 7/64
    error_reporting($err);
}
$MemoryLimit=0;
if (!empty($MemoryLimit))
{
    @ini_set('memory_limit', $MemoryLimit);
}

$form=new Form($db);
$formfile = new FormFile($db);

//$help_url='EN:Backups|FR:Sauvegardes|ES:Copias_de_seguridad';
//llxHeader('','',$help_url);

//print load_fiche_titre($langs->trans("Backup"),'','title_setup');


// Start with empty buffer
$dump_buffer = '';
$dump_buffer_len = 0;

// We will send fake headers to avoid browser timeout when buffering
$time_start = time();


$outputdir  = $conf->admin->dir_output.'/documents';
$result=dol_mkdir($outputdir);

$utils = new Utils($db);

if ($compression == 'zip')
{
    $ret = dol_compress_dir(DOL_DATA_ROOT, $outputdir."/".$file, $compression);
    if ($ret < 0)
    {
        $errormsg = $langs->trans("ErrorFailedToWriteInDir", $outputfile);
    }
}
elseif (in_array($compression, array('gz', 'bz')))
{
    $file = substr($file, 0, strrpos($file, '.'));
    $file .= '.tar';
    $cmd = 'tar -cf '.$outputdir."/".$file." --exclude=documents/admin/documents -C ".DOL_DATA_ROOT." ".DOL_DATA_ROOT."/../documents/";
    exec($cmd, $out, $retval);
    //var_dump($cmd, DOL_DATA_ROOT);exit;

    if ($retval != 0)
    {
        $langs->load("errors");
        dol_syslog("Documents tar retval after exec=".$retval, LOG_ERR);
        $errormsg = 'Error tar generation return '.$retval;
    }
    else
    {
        if ($compression == 'gz')
        {
            $cmd = "gzip " . $outputdir."/".$file;
        }
        if ($compression == 'bz')
        {
            $cmd = "bzip2 " . $outputdir."/".$file;
        }

        exec($cmd, $out, $retval);
        if ($retval != 0)
        {
            $errormsg = 'Error '.$compression.' generation return '.$retval;
            unlink($outputdir."/".$file);
        }
    }
}

if ($errormsg)
{
	setEventMessages($langs->trans("Error")." : ".$errormsg, null, 'errors');
}

print '<br>';


// Redirect t backup page
header("Location: dolibarr_export.php");

$time_end = time();

$db->close();<|MERGE_RESOLUTION|>--- conflicted
+++ resolved
@@ -36,17 +36,11 @@
 $file=GETPOST('zipfilename_template', 'alpha');
 $compression = GETPOST('compression');
 
-<<<<<<< HEAD
+$file = dol_sanitizeFileName($file);
+
 $sortfield = GETPOST('sortfield', 'alpha');
 $sortorder = GETPOST('sortorder', 'alpha');
 $page = GETPOST("page", 'int');
-=======
-$file = dol_sanitizeFileName($file);
-
-$sortfield = GETPOST('sortfield','alpha');
-$sortorder = GETPOST('sortorder','alpha');
-$page = GETPOST("page",'int');
->>>>>>> 61ead069
 if (! $sortorder) $sortorder="DESC";
 if (! $sortfield) $sortfield="date";
 if ($page < 0) { $page = 0; }
@@ -131,7 +125,7 @@
     $cmd = 'tar -cf '.$outputdir."/".$file." --exclude=documents/admin/documents -C ".DOL_DATA_ROOT." ".DOL_DATA_ROOT."/../documents/";
     exec($cmd, $out, $retval);
     //var_dump($cmd, DOL_DATA_ROOT);exit;
-
+    
     if ($retval != 0)
     {
         $langs->load("errors");
@@ -148,7 +142,7 @@
         {
             $cmd = "bzip2 " . $outputdir."/".$file;
         }
-
+        
         exec($cmd, $out, $retval);
         if ($retval != 0)
         {
