--- conflicted
+++ resolved
@@ -173,10 +173,6 @@
 	setEventMessages($langs->trans("Error")." : ".$errormsg, null, 'errors');
 }
 
-<<<<<<< HEAD
-
-=======
->>>>>>> 9b9101dc
 // Redirect t backup page
 header("Location: dolibarr_export.php");
 
