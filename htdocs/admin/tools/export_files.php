<?php
/* Copyright (C) 2006-2014  Laurent Destailleur <eldy@users.sourceforge.net>
 * Copyright (C) 2011       Juanjo Menent       <jmenent@2byte.es>
 * Copyright (C) 2015       Raphaël Doursenaud  <rdoursenaud@gpcsolutions.fr>
 * Copyright (C) 2021		Regis Houssin		<regis.houssin@inodbox.com>
 *
 * This program is free software; you can redistribute it and/or modify
 * it under the terms of the GNU General Public License as published by
 * the Free Software Foundation; either version 3 of the License, or
 * (at your option) any later version.
 *
 * This program is distributed in the hope that it will be useful,
 * but WITHOUT ANY WARRANTY; without even the implied warranty of
 * MERCHANTABILITY or FITNESS FOR A PARTICULAR PURPOSE.  See the
 * GNU General Public License for more details.
 *
 * You should have received a copy of the GNU General Public License
 * along with this program. If not, see <https://www.gnu.org/licenses/>.
 */

/**
 *		\file 		htdocs/admin/tools/export_files.php
 *		\brief      Page to export documents into a compressed file
 */

if (! defined('CSRFCHECK_WITH_TOKEN')) {
	define('CSRFCHECK_WITH_TOKEN', '1');		// Force use of CSRF protection with tokens even for GET
}

require '../../main.inc.php';
require_once DOL_DOCUMENT_ROOT.'/core/lib/admin.lib.php';
require_once DOL_DOCUMENT_ROOT.'/core/lib/files.lib.php';
require_once DOL_DOCUMENT_ROOT.'/core/class/utils.class.php';
require_once DOL_DOCUMENT_ROOT.'/core/class/html.formfile.class.php';

$langs->load("admin");

$action = GETPOST('action', 'aZ09');
$what = GETPOST('what', 'alpha');
$export_type = GETPOST('export_type', 'alpha');
$file = trim(GETPOST('zipfilename_template', 'alpha'));
$compression = GETPOST('compression', 'aZ09');

$file = dol_sanitizeFileName($file);
$file = preg_replace('/(\.zip|\.tar|\.tgz|\.gz|\.tar\.gz|\.bz2|\.zst)$/i', '', $file);

$sortfield = GETPOST('sortfield', 'aZ09comma');
$sortorder = GETPOST('sortorder', 'aZ09comma');
$page = GETPOSTISSET('pageplusone') ? (GETPOST('pageplusone') - 1) : GETPOST("page", 'int');
if (!$sortorder) {
	$sortorder = "DESC";
}
if (!$sortfield) {
	$sortfield = "date";
}
if ($page < 0) {
	$page = 0;
} elseif (empty($page)) {
	$page = 0;
}
$limit = GETPOST('limit', 'int') ?GETPOST('limit', 'int') : $conf->liste_limit;
$offset = $limit * $page;

if (!$user->admin) {
	accessforbidden();
}

$errormsg = '';


/*
 * Actions
 */

if ($action == 'delete') {
	$filerelative = dol_sanitizeFileName(GETPOST('urlfile', 'alpha'));
	$filepath = $conf->admin->dir_output.'/'.$filerelative;
	$ret = dol_delete_file($filepath, 1);
	if ($ret) {
		setEventMessages($langs->trans("FileWasRemoved", $filerelative), null, 'mesgs');
	} else {
		setEventMessages($langs->trans("ErrorFailToDeleteFile", $filerelative), null, 'errors');
	}
	$action = '';
}


/*
 * View
 */

// Increase limit of time. Works only if we are not in safe mode
$ExecTimeLimit = 1800; // 30mn
if (!empty($ExecTimeLimit)) {
	$err = error_reporting();
	error_reporting(0); // Disable all errors
	//error_reporting(E_ALL);
	@set_time_limit($ExecTimeLimit); // Need more than 240 on Windows 7/64
	error_reporting($err);
}

/* If value has been forced with a php_admin_value, this has no effect. Example of value: '512M' */
$MemoryLimit = getDolGlobalString('MAIN_MEMORY_LIMIT_ARCHIVE_DATAROOT');
if (!empty($MemoryLimit)) {
	@ini_set('memory_limit', $MemoryLimit);
}

$form = new Form($db);
$formfile = new FormFile($db);

//$help_url='EN:Backups|FR:Sauvegardes|ES:Copias_de_seguridad';
//llxHeader('','',$help_url);

//print load_fiche_titre($langs->trans("Backup"),'','title_setup');


// Start with empty buffer
$dump_buffer = '';
$dump_buffer_len = 0;

// We will send fake headers to avoid browser timeout when buffering
$time_start = time();


$outputdir  = $conf->admin->dir_output.'/documents';
$result = dol_mkdir($outputdir);

$utils = new Utils($db);

if ($export_type == 'externalmodule' && ! empty($what)) {
	$fulldirtocompress = DOL_DOCUMENT_ROOT.'/custom/'.dol_sanitizeFileName($what);
} else {
	$fulldirtocompress = DOL_DATA_ROOT;
}
$dirtoswitch = dirname($fulldirtocompress);
$dirtocompress = basename($fulldirtocompress);

if ($compression == 'zip') {
	$file .= '.zip';
<<<<<<< HEAD
	$excludefiles = '/(\.back|\.old|\.log|[\/\\\]temp[\/\\\]|documents[\/\\\]admin[\/\\\]documents[\/\\\])/i';
	$ret = dol_compress_dir(DOL_DATA_ROOT, $outputdir."/".$file, $compression, $excludefiles);
=======

	$excludefiles = '/(\.back|\.old|\.log|\.pdf_preview-.*\.png|[\/\\\]temp[\/\\\]|[\/\\\]admin[\/\\\]documents[\/\\\])/i';

	//var_dump($fulldirtocompress);
	//var_dump($outputdir."/".$file);exit;

	$rootdirinzip = '';
	if ($export_type == 'externalmodule' && !empty($what)) {
		$rootdirinzip = $what;

		global $dolibarr_allow_download_external_modules;
		if (empty($dolibarr_allow_download_external_modules)) {
			print 'Download of external modules is not allowed by $dolibarr_allow_download_external_modules in conf.php file';
			$db->close();
			exit();
		}
	}

	$ret = dol_compress_dir($fulldirtocompress, $outputdir."/".$file, $compression, $excludefiles, $rootdirinzip);
>>>>>>> 95dc2558
	if ($ret < 0) {
		if ($ret == -2) {
			$langs->load("errors");
			$errormsg = $langs->trans("ErrNoZipEngine");
		} else {
			$langs->load("errors");
			$errormsg = $langs->trans("ErrorFailedToWriteInDir", $outputdir);
		}
	}
} elseif (in_array($compression, array('gz', 'bz', 'zstd'))) {
	$userlogin = ($user->login ? $user->login : 'unknown');

	$outputfile = $conf->admin->dir_temp.'/export_files.'.$userlogin.'.out'; // File used with popen method

	$file .= '.tar';

	// We also exclude '/temp/' dir and 'documents/admin/documents'
	// We make escapement here and call executeCLI without escapement because we don't want to have the '*.log' escaped.
	$cmd = "tar -cf '".escapeshellcmd($outputdir."/".$file)."' --exclude-vcs --exclude-caches-all --exclude='temp' --exclude='*.log' --exclude='*.pdf_preview-*.png' --exclude='documents/admin/documents' -C '".escapeshellcmd(dol_sanitizePathName($dirtoswitch))."' '".escapeshellcmd(dol_sanitizeFileName($dirtocompress))."'";

	$result = $utils->executeCLI($cmd, $outputfile, 0, null, 1);

	$retval = $result['error'];
	if ($result['result'] || !empty($retval)) {
		$langs->load("errors");
		dol_syslog("Documents tar retval after exec=".$retval, LOG_ERR);
		$errormsg = 'Error tar generation return '.$retval;
	} else {
		if ($compression == 'gz') {
			$cmd = "gzip -f ".$outputdir."/".$file;
		} elseif ($compression == 'bz') {
			$cmd = "bzip2 -f ".$outputdir."/".$file;
		} elseif ($compression == 'zstd') {
			$cmd = "zstd -z -9 -q --rm ".$outputdir."/".$file;
		}

		$result = $utils->executeCLI($cmd, $outputfile);

		$retval = $result['error'];
		if ($result['result'] || !empty($retval)) {
			$errormsg = 'Error '.$compression.' generation return '.$retval;
			unlink($outputdir."/".$file);
		}
	}
} else {
	$errormsg = 'Bad value for compression method';
	print $errormsg;
}

if ($export_type != 'externalmodule' || empty($what)) {
	if ($errormsg) {
		setEventMessages($langs->trans("Error")." : ".$errormsg, null, 'errors');
	} else {
		setEventMessages($langs->trans("BackupFileSuccessfullyCreated").'.<br>'.$langs->trans("YouCanDownloadBackupFile"), null, 'mesgs');
	}

	$db->close();

	// Redirect to calling page
	$returnto = 'dolibarr_export.php';

	header("Location: ".$returnto);
	exit();
} else {
	$zipname = $outputdir."/".$file;

	// Then download the zipped file.
	header('Content-Type: application/zip');
	header('Content-disposition: attachment; filename='.basename($zipname));
	header('Content-Length: '.filesize($zipname));
	readfile($zipname);

	dol_delete_file($zipname);

	$db->close();

	exit();
}<|MERGE_RESOLUTION|>--- conflicted
+++ resolved
@@ -137,10 +137,6 @@
 
 if ($compression == 'zip') {
 	$file .= '.zip';
-<<<<<<< HEAD
-	$excludefiles = '/(\.back|\.old|\.log|[\/\\\]temp[\/\\\]|documents[\/\\\]admin[\/\\\]documents[\/\\\])/i';
-	$ret = dol_compress_dir(DOL_DATA_ROOT, $outputdir."/".$file, $compression, $excludefiles);
-=======
 
 	$excludefiles = '/(\.back|\.old|\.log|\.pdf_preview-.*\.png|[\/\\\]temp[\/\\\]|[\/\\\]admin[\/\\\]documents[\/\\\])/i';
 
@@ -160,7 +156,6 @@
 	}
 
 	$ret = dol_compress_dir($fulldirtocompress, $outputdir."/".$file, $compression, $excludefiles, $rootdirinzip);
->>>>>>> 95dc2558
 	if ($ret < 0) {
 		if ($ret == -2) {
 			$langs->load("errors");
