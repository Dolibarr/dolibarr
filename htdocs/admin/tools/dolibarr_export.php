<?php
/* Copyright (C) 2006-2018	Laurent Destailleur	<eldy@users.sourceforge.net>
 * Copyright (C) 2006-2021	Regis Houssin		<regis.houssin@inodbox.com>
<<<<<<< HEAD
=======
 * Copyright (C) 2024		Frédéric France			<frederic.france@free.fr>
>>>>>>> cc80841a
 *
 * This program is free software; you can redistribute it and/or modify
 * it under the terms of the GNU General Public License as published by
 * the Free Software Foundation; either version 3 of the License, or
 * (at your option) any later version.
 *
 * This program is distributed in the hope that it will be useful,
 * but WITHOUT ANY WARRANTY; without even the implied warranty of
 * MERCHANTABILITY or FITNESS FOR A PARTICULAR PURPOSE.  See the
 * GNU General Public License for more details.
 *
 * You should have received a copy of the GNU General Public License
 * along with this program. If not, see <https://www.gnu.org/licenses/>.
 */

/**
 *		\file 		htdocs/admin/tools/dolibarr_export.php
 *		\ingroup	core
 *		\brief      Page to export database
 */

// Load Dolibarr environment
require '../../main.inc.php';
require_once DOL_DOCUMENT_ROOT.'/core/lib/admin.lib.php';
require_once DOL_DOCUMENT_ROOT.'/core/lib/files.lib.php';
require_once DOL_DOCUMENT_ROOT.'/core/class/html.formfile.class.php';

$langs->load("admin");

$action = GETPOST('action', 'aZ09');

$sortfield = GETPOST('sortfield', 'aZ09comma');
$sortorder = GETPOST('sortorder', 'aZ09comma');
$page = GETPOSTISSET('pageplusone') ? (GETPOSTINT('pageplusone') - 1) : GETPOSTINT("page");
if (!$sortorder) {
	$sortorder = "DESC";
}
if (!$sortfield) {
	$sortfield = "date";
}
if (empty($page) || $page == -1) {
	$page = 0;
}
$limit = GETPOSTINT('limit') ? GETPOSTINT('limit') : $conf->liste_limit;
$offset = $limit * $page;

if (!$user->admin) {
	accessforbidden();
}


/*
 * Actions
 */

if ($action == 'deletefile') {
	if (preg_match('/^backup\//', GETPOST('urlfile', 'alpha'))) {
		$file = $conf->admin->dir_output.'/backup/'.basename(GETPOST('urlfile', 'alpha'));
		$ret = dol_delete_file($file, 1);
		if ($ret) {
			setEventMessages($langs->trans("FileWasRemoved", GETPOST('urlfile')), null, 'mesgs');
		} else {
			setEventMessages($langs->trans("ErrorFailToDeleteFile", GETPOST('urlfile')), null, 'errors');
		}
	} else {
		$file = $conf->admin->dir_output.'/documents/'.basename(GETPOST('urlfile', 'alpha'));
		$ret = dol_delete_file($file, 1);
		if ($ret) {
			setEventMessages($langs->trans("FileWasRemoved", GETPOST('urlfile')), null, 'mesgs');
		} else {
			setEventMessages($langs->trans("ErrorFailToDeleteFile", GETPOST('urlfile')), null, 'errors');
		}
	}
	$action = '';
}


/*
 * View
 */

$form = new Form($db);
$formfile = new FormFile($db);

$label = $db::LABEL;
$type = $db->type;
//var_dump($db);

$help_url = 'EN:Backups|FR:Sauvegardes|ES:Copias_de_seguridad';
llxHeader('', '', $help_url, '', 0, 0, '', '', '', 'mod-admin page-tools_dolibarr_export');

print '<script type="text/javascript">
jQuery(document).ready(function() {';
?>

	function hideoptions () {
		jQuery("#mysql_options").hide();
		jQuery("#mysql_nobin_options").hide();
		jQuery("#postgresql_options").hide();
	}

	hideoptions();
	jQuery("#radio_dump_mysql").click(function() {
		hideoptions();
		jQuery("#mysql_options").show();
	});
	jQuery("#radio_dump_mysql_nobin").click(function() {
		hideoptions();
		jQuery("#mysql_nobin_options").show();
	});
	jQuery("#radio_dump_postgresql").click(function() {
		hideoptions();
		jQuery("#postgresql_options").show();
	});
	jQuery("#select_sql_compat").click(function() {
		if (jQuery("#select_sql_compat").val() == 'POSTGRESQL')
		{
			jQuery("#checkbox_dump_disable-add-locks").prop('checked',true);
		}
	});

<?php
if (in_array($type, array('mysql', 'mysqli'))) {
	print 'jQuery("#radio_dump_mysql").click();';
}
if (in_array($type, array('pgsql'))) {
	print 'jQuery("#radio_dump_postgresql").click();';
}
print "});\n";
print "</script>\n";

$title = $langs->trans("Backup");

print load_fiche_titre($title, '', 'title_setup');
//print_barre_liste($langs->trans("Backup"), '', '', '', '', '', $langs->trans("BackupDesc",DOL_DATA_ROOT), 0, 0, 'title_setup');

print '<div class="center">';
print $langs->trans("BackupDesc", DOL_DATA_ROOT);
print '</div>';
print '<br>';

print "<!-- Dump of a server -->\n";
print '<form method="post" action="export.php" name="dump">';
print '<input type="hidden" name="token" value="'.newToken().'" />';
print '<input type="hidden" name="export_type" value="server" />';
print '<input type="hidden" name="page_y" value="" />';

print '<fieldset id="fieldsetexport"><legend class="legendforfieldsetstep" style="font-size: 3em">1</legend>';

print '<span class="opacitymedium">';
print $langs->trans("BackupDesc3", $dolibarr_main_db_name).'<br>';
//print $langs->trans("BackupDescY").'<br>';
print '</span>';

print '<br>';

print '<div id="backupdatabaseleft" class="fichehalfleft" >';

$title = $langs->trans("BackupDumpWizard");

print load_fiche_titre($title);

//print '<table class="liste nohover centpercent noborderbottom">';
//print '<tr class="liste_titre">';
//print '<td class="liste_titre">';
print '<span class="opacitymedium">'.$langs->trans("DatabaseName").' : </span><b>'.$dolibarr_main_db_name.'</b><br><br>';
//print '</td>';
//print '</tr>';
//print '<tr class="oddeven nohover"><td class="nohover">';

print '<table class="centpercent noborderbottom">';

print '<tr>';
print '<td class="tdtop nopaddingleftimp">';

print '<div id="div_container_exportoptions">';
print '<fieldset id="exportoptions"><legend>'.$langs->trans("ExportMethod").'</legend>';
if (in_array($type, array('mysql', 'mysqli'))) {
	print '<div class="formelementrow"><input type="radio" name="what" value="mysql" id="radio_dump_mysql" />';
	print '<label for="radio_dump_mysql">MySQL	Dump (mysqldump)</label>';
	print '</div>';
	print '<br>';
	print '<div class="formelementrow"><input type="radio" name="what" value="mysqlnobin" id="radio_dump_mysql_nobin" />';
	print '<label for="radio_dump_mysql_nobin">MySQL Dump (php) '.img_warning($langs->trans('BackupPHPWarning')).'</label>';
	print '</div>';
} elseif (in_array($type, array('pgsql'))) {
	print '<div class="formelementrow"><input type="radio" name="what" value="postgresql" id="radio_dump_postgresql" />';
	print '<label for="radio_dump_postgresql">PostgreSQL Dump (pg_dump)</label>';
	print '</div>';
} else {
	print 'No method available with database '.dol_escape_htmltag($label);
}
print '</fieldset>';
print '</div>';

print '</td>';
print '</tr>';

print '<tr>';
print '<td class="tdtop nopaddingleftimp">';

print '<div class="centpercent center margintoponly marginbottomonly">';
print img_picto('', 'setup', 'class="pictofixedwidth"').'<a class="classlink" id="lnk">'.$langs->trans("ShowAdvancedOptions").'...</a>';
print '</div>';

print '<script type="text/javascript">
jQuery(document).ready(function() {
	jQuery("#lnk").click(function() {
		console.log("We click on link");
		hideoptions(this);
	});
});

function hideoptions(domelem) {
	const div = document.getElementById("div_container_sub_exportoptions");

  	if (div.style.display === "none") {
    	div.style.display = "block";
		domelem.innerText="'.dol_escape_js($langs->transnoentitiesnoconv("HideAdvancedoptions")).'";
  	} else {
    	div.style.display = "none";
		domelem.innerText="'.dol_escape_js($langs->transnoentitiesnoconv("ShowAdvancedOptions")).'...";
	}
}
</script>';


print '<div id="div_container_sub_exportoptions" style="display: none;">';

if (in_array($type, array('mysql', 'mysqli'))) {
	print "<!--  Fieldset mysqldump -->\n";
	print '<fieldset id="mysql_options">';

	print '<fieldset class="formelementrow"><legend>'.$langs->trans("FullPathToMysqldumpCommand").'</legend>';
	if (!getDolGlobalString('SYSTEMTOOLS_MYSQLDUMP')) {
		$fullpathofmysqldump = $db->getPathOfDump();
	} else {
		$fullpathofmysqldump = getDolGlobalString('SYSTEMTOOLS_MYSQLDUMP');
	}
	print '<input type="text" name="mysqldump" style="width: 80%" value="'.$fullpathofmysqldump.'">';
	print '</fieldset>';

	print '<br>';
	print '<fieldset><legend>'.$langs->trans("ExportOptions").'</legend>';

	if (getDolGlobalString('MYSQL_OLD_OPTION_DISABLE_FK')) {
		print '<div class="formelementrow">';
		print '<input type="checkbox" name="disable_fk" value="yes" id="checkbox_disable_fk" checked>';
		print '<label for="checkbox_disable_fk">'.$langs->trans("CommandsToDisableForeignKeysForImport").' '.img_info($langs->trans('CommandsToDisableForeignKeysForImportWarning')).'</label>';
		print '</div>';
	}

	print '<label for="select_sql_compat">'.$langs->trans("ExportCompatibility").'</label>';

	print '<select name="sql_compat" id="select_sql_compat" class="flat">';
	print '<option value="NONE" selected>NONE</option>';
	print '<option value="ANSI">ANSI</option>';
	print '<option value="DB2">DB2</option>';
	print '<option value="MAXDB">MAXDB</option>';
	print '<option value="MYSQL323">MYSQL323</option>';
	print '<option value="MYSQL40">MYSQL40</option>';
	print '<option value="MSSQL">MSSQL</option>';
	print '<option value="ORACLE">ORACLE</option>';
	print '<option value="POSTGRESQL">POSTGRESQL</option>';
	print '</select>';
	print '<br><br>';

	print '<div class="formelementrow">';
	print '<input type="checkbox" name="use_transaction" value="yes" id="checkbox_use_transaction" checked="checked">';
	print '<label for="checkbox_use_transaction">'.$langs->trans("UseTransactionnalMode").'</label>';
	print '</div>';

	print '<input type="checkbox" name="use_mysql_quick_param" value="yes" id="checkbox_use_quick" checked="checked" />';
	print '<label for="checkbox_use_quick">';
	print $form->textwithpicto($langs->trans('ExportUseMySQLQuickParameter'), $langs->trans('ExportUseMySQLQuickParameterHelp'));
	print '</label>';
	print '<br>';

	print '<input type="checkbox" name="use_force" value="no" id="checkbox_use_force" />';
	print '<label for="checkbox_use_force">';
	print $form->textwithpicto($langs->trans('ExportUseForce'), $langs->trans('ExportUseForceHelp'));
	print '</label>';
	print '<br>';

	$execmethod = 0;
	if (getDolGlobalString('MAIN_EXEC_USE_POPEN')) {
		$execmethod = getDolGlobalString('MAIN_EXEC_USE_POPEN');
	}
	if (empty($execmethod)) {
		$execmethod = 1;
	}
	if ($execmethod == 1) {
		// If we use the "exec" method for shell, we ask if we need to use the alternative low memory exec mode.
		print '<input type="checkbox" name="lowmemorydump" value="yes" id="lowmemorydump"'.((GETPOSTISSET('lowmemorydump') ? GETPOST('lowmemorydump', 'alpha') : getDolGlobalString('MAIN_LOW_MEMORY_DUMP')) ? ' checked="checked"' : '').'" />';
		print '<label for="lowmemorydump">';
		print $form->textwithpicto($langs->trans('ExportUseLowMemoryMode'), $langs->trans('ExportUseLowMemoryModeHelp'));
		print '</label>';
		print '<br>';
	}

	print '<!-- <input type="checkbox" name="drop_database" value="yes" id="checkbox_drop_database" />';
	print '<label for="checkbox_drop_database">'.$langs->trans("AddDropDatabase").'</label>';
	print '-->';
	print '</fieldset>';

	print '<br>';
	print '<fieldset>';
	print '<legend>';
	print '<input type="checkbox" name="sql_structure" value="structure" id="checkbox_sql_structure" checked />';
	print '<label for="checkbox_sql_structure">'.$langs->trans('ExportStructure').'</label>';
	print '</legend>';

	print '<input type="checkbox" name="drop"'.((!GETPOSTISSET("drop") || GETPOST('drop')) ? ' checked' : '').' id="checkbox_dump_drop" />';
	print '<label for="checkbox_dump_drop">'.$langs->trans("AddDropTable").'</label>';
	print '<br>';
	print '</fieldset>';

	print '<br>';
	print '<fieldset>';
	print '<legend>';
	print '<input type="checkbox" name="sql_data" value="data" id="checkbox_sql_data" checked />';
	print '<label for="checkbox_sql_data">'.$langs->trans("Datas").'</label>';
	print '</legend>';
	print '<input type="checkbox" name="showcolumns" value="yes" id="checkbox_dump_showcolumns" checked />';
	print '<label for="checkbox_dump_showcolumns">'.$langs->trans("NameColumn").'</label>';
	print '<br>';

	print '<input type="checkbox" name="extended_ins" value="yes" id="checkbox_dump_extended_ins" checked />';
	print '<label for="checkbox_dump_extended_ins">'.$langs->trans("ExtendedInsert").'</label>';
	print '<br>';

	print '<input type="checkbox" name="disable-add-locks" value="no" id="checkbox_dump_disable-add-locks" />';
	print '<label for="checkbox_dump_disable-add-locks">'.$langs->trans("NoLockBeforeInsert").'</label>';
	print '<br>';

	print '<input type="checkbox" name="delayed" value="yes" id="checkbox_dump_delayed" />';
	print '<label for="checkbox_dump_delayed">'.$langs->trans("DelayedInsert").'</label>';
	print '<br>';

	print '<input type="checkbox" name="sql_ignore" value="yes" id="checkbox_dump_ignore" />';
	print '<label for="checkbox_dump_ignore">'.$langs->trans("IgnoreDuplicateRecords").'</label>';
	print '<br>';

	print '<input type="checkbox" name="hexforbinary" value="yes" id="checkbox_hexforbinary" checked />';
	print '<label for="checkbox_hexforbinary">'.$langs->trans("EncodeBinariesInHexa").'</label>';
	print '<br>';

	print '<input type="checkbox" name="charset_utf8" value="yes" id="checkbox_charset_utf8" checked disabled />';
	print '<label for="checkbox_charset_utf8">'.$langs->trans("UTF8").'</label>';
	print '<br>';

	print '</fieldset>';
	print '</fieldset>';

	// Export mysql bin
	print "<!--  Fieldset mysql_nobin -->\n";
	print '<fieldset id="mysql_nobin_options">';

	print '<fieldset>';
	print '<legend>'.$langs->trans("ExportOptions").'</legend>';

	print '<div class="formelementrow">';
	print '<input type="checkbox" name="nobin_use_transaction" value="yes" id="checkbox_use_transaction" />';
	print '<label for="checkbox_use_transaction">'.$langs->trans("UseTransactionnalMode").'</label>';
	print '</div>';

	if (getDolGlobalString('MYSQL_OLD_OPTION_DISABLE_FK')) {
		print '<div class="formelementrow">';
		print '<input type="checkbox" name="nobin_disable_fk" value="yes" id="checkbox_disable_fk" checked />';
		print '<label for="checkbox_disable_fk">'.$langs->trans("CommandsToDisableForeignKeysForImport").' '.img_info($langs->trans('CommandsToDisableForeignKeysForImportWarning')).'</label>';
		print '</div>';
	}
	print '</fieldset>';

	print '<br>';
	print '<fieldset><legend>'.$langs->trans('ExportStructure').'</legend>';
	print '<input type="checkbox" name="nobin_drop"'.((!GETPOSTISSET("nobin_drop") || GETPOST('nobin_drop')) ? ' checked' : '').' id="checkbox_dump_drop" />';
	print '<label for="checkbox_dump_drop">'.$langs->trans("AddDropTable").'</label>';
	print '<br>';
	print '</fieldset>';

	print '<br>';
	print '<fieldset>';
	print '<legend>'.$langs->trans("Datas").'</legend>';

	print '<input type="checkbox" name="nobin_nolocks" value="no" id="checkbox_dump_disable-add-locks" />';
	print '<label for="checkbox_dump_disable-add-locks">'.$langs->trans("NoLockBeforeInsert").'</label>';
	print '<br>';

	print '<input type="checkbox" name="nobin_delayed" value="yes" id="checkbox_dump_delayed" />';
	print '<label for="checkbox_dump_delayed">'.$langs->trans("DelayedInsert").'</label>';
	print '<br>';

	print '<input type="checkbox" name="nobin_sql_ignore" value="yes" id="checkbox_dump_ignore" />';
	print '<label for="checkbox_dump_ignore">'.$langs->trans("IgnoreDuplicateRecords").'</label>';
	print '<br>';

	print '<input type="checkbox" name="nobin_charset_utf8" value="yes" id="checkbox_charset_utf8" checked disabled />';
	print '<label for="checkbox_charset_utf8">'.$langs->trans("UTF8").'</label>';
	print '<br>';

	print '</fieldset>';
	print '</fieldset>';
}

if (in_array($type, array('pgsql'))) {
	print "<!--  Fieldset pg_dump -->\n";
	print '<fieldset id="postgresql_options">';


	print '<fieldset class="formelementrow"><legend>'.$langs->trans("FullPathToPostgreSQLdumpCommand").'</legend>';
	if (!getDolGlobalString('SYSTEMTOOLS_POSTGRESQLDUMP')) {
		$fullpathofpgdump = $db->getPathOfDump();
	} else {
		$fullpathofpgdump = getDolGlobalString('SYSTEMTOOLS_POSTGRESQLDUMP');
	}
	print '<br>';
	print '<input type="text" name="postgresqldump" style="width: 80%" value="'.$fullpathofpgdump.'" />';
	print '</fieldset>';

	print '<br>';
	print '<fieldset>';
	print '<legend>'.$langs->trans("ExportOptions").'</legend>';
	print '<label for="select_sql_compat">'.$langs->trans("ExportCompatibility").'</label>';
	print '<select name="sql_compat" id="select_sql_compat" class="flat">';
	print '<option value="POSTGRESQL" selected>POSTGRESQL</option>';
	print '<option value="ANSI">ANSI</option>';
	print '</select>';
	print '<br>';
	print '<!-- <input type="checkbox" name="drop_database" value="yes" id="checkbox_drop_database" />';
	print '<label for="checkbox_drop_database">'.$langs->trans("AddDropDatabase").'</label>';
	print '-->';
	print '</fieldset>';
	print '<br>';
	print '<fieldset>';
	print '<legend>';
	print '<input type="checkbox" name="sql_structure" value="structure" id="checkbox_sql_structure" checked />';
	print '<label for="checkbox_sql_structure">'.$langs->trans('ExportStructure').'</label>';
	print '</legend>';
	print '</fieldset>';
	print '<br>';
	print '<fieldset>';
	print '<legend>';
	print '<input type="checkbox" name="sql_data" value="data" id="checkbox_sql_data" checked />';
	print '<label for="checkbox_sql_data">'.$langs->trans("Datas").'</label>';
	print '</legend>';
	print '<input type="checkbox" name="showcolumns" value="yes" id="checkbox_dump_showcolumns" checked />';
	print '<label for="checkbox_dump_showcolumns">'.$langs->trans("NameColumn").'</label>';
	print '<br>';
	print '</fieldset>';
	print '</fieldset>';
}
print '</div>';

print '</td>';
print '</tr>';
print '</table>';




print '<!--<fieldset>';
print '<legend>'.$langs->trans("Destination").'</legend> -->';
print '<br>';
print '<label for="filename_template" class="line-height-large opacitymedium">'.$langs->trans("FileNameToGenerate").'</label>';
print '<br>';
$prefix = 'dump';
$ext = '.sql';
if (in_array($type, array('mysql', 'mysqli'))) {
	$prefix = 'mysqldump';
	$ext = 'sql';
}
//if ($label == 'PostgreSQL') {
//	$prefix='pg_dump';
//	$ext='dump';
//}
if (in_array($type, array('pgsql'))) {
	$prefix = 'pg_dump';
	$ext = 'sql';
}
$file = $prefix.'_'.$dolibarr_main_db_name.'_'.dol_sanitizeFileName(DOL_VERSION).'_'.dol_print_date(dol_now('gmt'), "dayhourlogsmall", 'tzuser').'.'.$ext;
print '<input type="text" name="filename_template" style="width: 90%" id="filename_template" value="'.$file.'" />';
print '<br>';
print '<br>';

// Define compressions array
$compression = array();
if (in_array($type, array('mysql', 'mysqli'))) {
	$compression['gz'] = array(
		'function' => 'gzopen',
		'id' => 'radio_compression_gzip',
		'label' => $langs->trans("Gzip")
	);
	// Not open source format. Must implement dol_compress function
	// $compression['zip']= array(
	//     'function' => 'dol_compress',
	//     'id' => 'radio_compression_zip',
	//     'label' => $langs->trans("FormatZip")
	// );
	$compression['bz'] = array(
	'function' => 'bzopen',
	'id' => 'radio_compression_bzip',
	'label' => $langs->trans("Bzip2")
	);
	$compression['zstd'] = array(
		'function' => 'zstd_compress',
		'id' => 'radio_compression_zstd',
		'label' => $langs->trans("Zstd")
	);
	$compression['none'] = array(
		'function' => '',
		'id' => 'radio_compression_none',
		'label' => $langs->trans("None")
	);
} else {
	$compression['none'] = array(
		'function' => '',
		'id' => 'radio_compression_none',
		'label' => $langs->trans("None")
	);
	$compression['gz'] = array(
		'function' => 'gzopen',
		'id' => 'radio_compression_gzip',
		'label' => $langs->trans("Gzip")
	);
}

// Show compression choices
print '<div class="formelementrow">';
print "\n";

print $langs->trans("Compression").': &nbsp; ';

$i = 0;
foreach ($compression as $key => $val) {
	if (!$val['function'] || function_exists($val['function'])) {
		// Enabled export format
		$checked = '';
		if ($key == 'gz') {
			$checked = ' checked';
		}
		print '<input type="radio" name="compression" value="'.$key.'" id="'.$val['id'].'"'.$checked.'>';
		print ' <label for="'.$val['id'].'">'.$val['label'].'</label>';
	} else {
		// Disabled export format
		print '<input type="radio" name="compression" value="'.$key.'" id="'.$val['id'].'" disabled>';
		print ' <label for="'.$val['id'].'">'.$val['label'].'</label>';
		print ' <span class="opacitymedium">('.$langs->trans("NotAvailable").')</span>';
	}
	print ' &nbsp; &nbsp; ';
	$i++;
}

print '</div>';
print "\n";

print "<!--</fieldset>--> <!-- End destination -->\n";

print '<br>';
print '<div class="center">';
print '<input type="submit" class="button reposition" value="'.$langs->trans("GenerateBackup").'" id="buttonGo">';
print '<br>';
print '<br>';

if (!empty($_SESSION["commandbackuplastdone"])) {
	print '<br><b>'.$langs->trans("RunCommandSummary").':</b><br>'."\n";
	print '<textarea rows="'.ROWS_2.'" class="centpercent">'.$_SESSION["commandbackuplastdone"].'</textarea><br>'."\n";
	print '<br>';

	//print $paramclear;

	// Now show result
	print '<b>'.$langs->trans("BackupResult").':</b> ';
	print $_SESSION["commandbackupresult"];

	$_SESSION["commandbackuplastdone"] = '';
	$_SESSION["commandbackuptorun"] = '';
	$_SESSION["commandbackupresult"] = '';
}
if (!empty($_SESSION["commandbackuptorun"])) {
	print '<br><span class="warning">'.$langs->trans("YouMustRunCommandFromCommandLineAfterLoginToUser", $dolibarr_main_db_user, $dolibarr_main_db_user).':</span><br>'."\n";
	print '<textarea id="commandbackuptoruntext" rows="'.ROWS_2.'" class="centpercent">'.$_SESSION["commandbackuptorun"].'</textarea><br>'."\n";
	print ajax_autoselect("commandbackuptoruntext", '');
	print '<br>';

	//print $paramclear;

	$_SESSION["commandbackuplastdone"] = '';
	$_SESSION["commandbackuptorun"] = '';
	$_SESSION["commandbackupresult"] = '';
}

print "</div> <!-- end div center button -->\n";

//print '</td></tr>';
//print '</table>';

print "</div> 	<!-- end div fichehalfleft -->\n";


print '<div id="backupdatabaseright" class="fichehalfright">';

$filearray = dol_dir_list($conf->admin->dir_output.'/backup', 'files', 0, '', '', $sortfield, (strtolower($sortorder) == 'asc' ? SORT_ASC : SORT_DESC), 1);
$result = $formfile->list_of_documents($filearray, null, 'systemtools', '', 1, 'backup/', 1, 3, $langs->trans("NoBackupFileAvailable"), 0, $langs->trans("PreviousDumpFiles"), '', 0, -1, '', '', 'ASC', 1, 0, -1, 'style="height:250px; overflow: auto;"');
print '<br>';

print '</div>';
print '</form>';
print '</fieldset>';


$title = $langs->trans("BackupZipWizard");

print "<br>\n";
print "<!-- Dump of a server -->\n";

print '<form method="post" action="export_files.php" name="dump">';
print '<input type="hidden" name="token" value="'.newToken().'" />';
print '<input type="hidden" name="export_type" value="server" />';
print '<input type="hidden" name="page_y" value="" />';

print '<fieldset><legend class="legendforfieldsetstep" style="font-size: 3em">2</legend>';

print '<span class="opacitymedium">';
print $langs->trans("BackupDesc2", DOL_DATA_ROOT).'<br>';
print $langs->trans("BackupDescX").'<br><br>';
print '</span>';

print '<div id="backupfilesleft" class="fichehalfleft">';

print load_fiche_titre($title);

print '<label for="zipfilename_template" class="line-height-large paddingbottom opacitymedium">'.$langs->trans("FileNameToGenerate").'</label><br>';
$prefix = 'documents';
$ext = 'zip';
$file = $prefix.'_'.$dolibarr_main_db_name.'_'.dol_sanitizeFileName(DOL_VERSION).'_'.dol_print_date(dol_now('gmt'), "dayhourlogsmall", 'tzuser');
print '<input type="text" name="zipfilename_template" style="width: 90%" id="zipfilename_template" value="'.$file.'" /> <br>';
print '<br>';


// Show compression choices
// Example: With gz choice, you can compress in 5mn, a file of 2GB directory (after compression) with 10 Mb memory.
print '<div class="formelementrow">';
print "\n";

print $langs->trans("Compression").': &nbsp; ';
$filecompression = $compression;
unset($filecompression['none']);
$filecompression['zip'] = array('function' => 'dol_compress_dir', 'id' => 'radio_compression_zip', 'label' => $langs->trans("FormatZip"));

$i = 0;
foreach ($filecompression as $key => $val) {
	if (!$val['function'] || function_exists($val['function'])) {	// Enabled export format
		$checked = '';
		if ($key == 'gz') {
			$checked = ' checked';
		}
		print '<input type="radio" name="compression" value="'.$key.'" id="'.$val['id'].'2"'.$checked.'>';
		print ' <label for="'.$val['id'].'2">'.$val['label'].'</label>';
	} else { // Disabled export format
		print '<input type="radio" name="compression" value="'.$key.'" id="'.$val['id'].'2" disabled>';
		print ' <label for="'.$val['id'].'2">'.$val['label'].'</label>';
		print ' <span class="opacitymedium">('.$langs->trans("NotAvailable").')</span>';
	}
	print ' &nbsp; &nbsp; ';
	$i++;
}

print '</div>';
print "\n";

print '<br>';
print '<div class="center">';
print '<input type="submit" class="button reposition" value="'.$langs->trans("GenerateBackup").'" id="buttonGo" /><br>';
print '<br>';
print '</div>';

print '</div>';

print '<div id="backupfileright" class="fichehalfright">';

$filearray = dol_dir_list($conf->admin->dir_output.'/documents', 'files', 0, '', '', $sortfield, (strtolower($sortorder) == 'asc' ? SORT_ASC : SORT_DESC), 1);
$result = $formfile->list_of_documents($filearray, null, 'systemtools', '', 1, 'documents/', 1, 3, $langs->trans("NoBackupFileAvailable"), 0, $langs->trans("PreviousArchiveFiles"), '', 0, -1, '', '', 'ASC', 1, 0, -1, 'style="height:250px; overflow: auto;"');
print '<br>';

print '</div>';

print '</fieldset>';
print '</form>';

print '<br>';

// End of page
llxFooter();
$db->close();<|MERGE_RESOLUTION|>--- conflicted
+++ resolved
@@ -1,10 +1,7 @@
 <?php
 /* Copyright (C) 2006-2018	Laurent Destailleur	<eldy@users.sourceforge.net>
  * Copyright (C) 2006-2021	Regis Houssin		<regis.houssin@inodbox.com>
-<<<<<<< HEAD
-=======
  * Copyright (C) 2024		Frédéric France			<frederic.france@free.fr>
->>>>>>> cc80841a
  *
  * This program is free software; you can redistribute it and/or modify
  * it under the terms of the GNU General Public License as published by
