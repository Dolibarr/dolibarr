--- conflicted
+++ resolved
@@ -178,161 +178,10 @@
 print '<td class="tdtop">';
 
 
-<<<<<<< HEAD
 print '<div id="div_container_sub_exportoptions">';
 if (in_array($type, array('mysql', 'mysqli'))) {
     print "<!--  Fieldset mysqldump -->\n";
     print '<fieldset id="mysql_options"><legend>'.$langs->trans("MySqlExportParameters").'</legend>';
-=======
-		<div id="div_container_sub_exportoptions">
-		<?php
-		if (in_array($type, array('mysql', 'mysqli')))
-		{
-			?> <!--  Fieldset mysqldump -->
-			<fieldset id="mysql_options"><legend><?php echo $langs->trans("MySqlExportParameters"); ?></legend>
-
-			<div class="formelementrow"><?php echo $langs->trans("FullPathToMysqldumpCommand");
-			if (empty($conf->global->SYSTEMTOOLS_MYSQLDUMP))
-			{
-				$fullpathofmysqldump=$db->getPathOfDump();
-			}
-			else
-			{
-				$fullpathofmysqldump=$conf->global->SYSTEMTOOLS_MYSQLDUMP;
-			}
-			?><br>
-			<input type="text" name="mysqldump" style="width: 80%"
-				value="<?php echo $fullpathofmysqldump; ?>" /></div>
-
-			<br>
-			<fieldset><legend><?php echo $langs->trans("ExportOptions"); ?></legend>
-			<div class="formelementrow"><input type="checkbox"
-				name="use_transaction" value="yes" id="checkbox_use_transaction" /> <label
-				for="checkbox_use_transaction"> <?php echo $langs->trans("UseTransactionnalMode"); ?></label>
-
-			</div>
-
-			<?php if (! empty($conf->global->MYSQL_OLD_OPTION_DISABLE_FK)) { ?>
-			<div class="formelementrow"><input type="checkbox" name="disable_fk"
-				value="yes" id="checkbox_disable_fk" checked /> <label
-				for="checkbox_disable_fk"> <?php echo $langs->trans("CommandsToDisableForeignKeysForImport"); ?> <?php print img_info($langs->trans('CommandsToDisableForeignKeysForImportWarning')); ?></label>
-			</div>
-			<?php } ?>
-
-			<label for="select_sql_compat"> <?php echo $langs->trans("ExportCompatibility"); ?></label>
-
-			<select name="sql_compat" id="select_sql_compat" class="flat">
-				<option value="NONE" selected>NONE</option>
-				<option value="ANSI">ANSI</option>
-				<option value="DB2">DB2</option>
-				<option value="MAXDB">MAXDB</option>
-				<option value="MYSQL323">MYSQL323</option>
-				<option value="MYSQL40">MYSQL40</option>
-				<option value="MSSQL">MSSQL</option>
-				<option value="ORACLE">ORACLE</option>
-				<option value="POSTGRESQL">POSTGRESQL</option>
-			</select> <br>
-				<input type="checkbox" name="use_mysql_quick_param" value="yes" id="checkbox_use_quick" />
-				<label for="checkbox_use_quick">
-					<?php echo $form->textwithpicto(
-						$langs->trans('ExportUseMySQLQuickParameter'),
-						$langs->trans('ExportUseMySQLQuickParameterHelp')
-					); ?>
-				</label>
-				<br/>
-			<!-- <input type="checkbox" name="drop_database" value="yes"
-				id="checkbox_drop_database" /> <label for="checkbox_drop_database"><?php echo $langs->trans("AddDropDatabase"); ?></label>
-			-->
-			</fieldset>
-
-			<br>
-			<fieldset><legend> <input type="checkbox" name="sql_structure"
-				value="structure" id="checkbox_sql_structure" checked /> <label
-				for="checkbox_sql_structure"> <?php echo $langs->trans('ExportStructure') ?></label> </legend> <input
-				type="checkbox" name="drop"<?php echo ((! isset($_GET["drop"]) && ! isset($_POST["drop"])) || GETPOST('drop'))?' checked':''; ?> id="checkbox_dump_drop" /> <label
-				for="checkbox_dump_drop"><?php echo $langs->trans("AddDropTable"); ?></label><br>
-			</fieldset>
-
-			<br>
-			<fieldset><legend> <input type="checkbox" name="sql_data" value="data"
-				id="checkbox_sql_data" checked /> <label for="checkbox_sql_data">
-				<?php echo $langs->trans("Datas"); ?></label> </legend> <input
-				type="checkbox" name="showcolumns" value="yes"
-				id="checkbox_dump_showcolumns" checked /> <label
-				for="checkbox_dump_showcolumns"> <?php echo $langs->trans("NameColumn"); ?></label><br>
-
-			<input type="checkbox" name="extended_ins" value="yes"
-				id="checkbox_dump_extended_ins" checked /> <label
-				for="checkbox_dump_extended_ins"> <?php echo $langs->trans("ExtendedInsert"); ?></label><br>
-
-			<input type="checkbox" name="disable-add-locks" value="no"
-				id="checkbox_dump_disable-add-locks" /> <label
-				for="checkbox_dump_disable-add-locks"> <?php echo $langs->trans("NoLockBeforeInsert"); ?></label><br>
-
-			<input type="checkbox" name="delayed" value="yes"
-				id="checkbox_dump_delayed" /> <label for="checkbox_dump_delayed"> <?php echo $langs->trans("DelayedInsert"); ?></label><br>
-
-			<input type="checkbox" name="sql_ignore" value="yes"
-				id="checkbox_dump_ignore" /> <label for="checkbox_dump_ignore"> <?php echo $langs->trans("IgnoreDuplicateRecords"); ?></label><br>
-
-			<input type="checkbox" name="hexforbinary" value="yes"
-				id="checkbox_hexforbinary" checked /> <label
-				for="checkbox_hexforbinary"> <?php echo $langs->trans("EncodeBinariesInHexa"); ?></label><br>
-
-			<input type="checkbox" name="charset_utf8" value="yes"
-				id="checkbox_charset_utf8" checked disabled /> <label
-				for="checkbox_charset_utf8"> <?php echo $langs->trans("UTF8"); ?></label><br>
-
-			</fieldset>
-			</fieldset>
-
-                        <!--  Fieldset mysql_nobin -->
-			<fieldset id="mysql_nobin_options"><legend><?php echo $langs->trans("MySqlExportParameters"); ?></legend>
-                            <fieldset>
-                                <legend><?php echo $langs->trans("ExportOptions"); ?></legend>
-                                <div class="formelementrow"><input type="checkbox"
-                                        name="nobin_use_transaction" value="yes" id="checkbox_use_transaction" /> <label
-                                        for="checkbox_use_transaction"> <?php echo $langs->trans("UseTransactionnalMode"); ?></label>
-
-                                </div>
-								<?php if (! empty($conf->global->MYSQL_OLD_OPTION_DISABLE_FK)) { ?>
-                                <div class="formelementrow"><input type="checkbox" name="nobin_disable_fk"
-                                        value="yes" id="checkbox_disable_fk" checked /> <label
-                                        for="checkbox_disable_fk"> <?php echo $langs->trans("CommandsToDisableForeignKeysForImport"); ?> <?php print img_info($langs->trans('CommandsToDisableForeignKeysForImportWarning')); ?></label>
-                                </div>
-								<?php } ?>
-                            </fieldset>
-
-                            <br>
-                            <fieldset><legend><?php echo $langs->trans('ExportStructure') ?></legend> <input
-                                    type="checkbox" name="nobin_drop"<?php echo ((! isset($_GET["nobin_drop"]) && ! isset($_POST["nobin_drop"])) || GETPOST('nobin_drop'))?' checked':''; ?> id="checkbox_dump_drop" /> <label
-                                    for="checkbox_dump_drop"><?php echo $langs->trans("AddDropTable"); ?></label><br>
-                            </fieldset>
-
-                            <br>
-                            <fieldset>
-                                <legend><?php echo $langs->trans("Datas"); ?></legend>
-
-                                <input type="checkbox" name="nobin_nolocks" value="no"
-                                        id="checkbox_dump_disable-add-locks" /> <label
-                                        for="checkbox_dump_disable-add-locks"> <?php echo $langs->trans("NoLockBeforeInsert"); ?></label><br>
-
-                                <input type="checkbox" name="nobin_delayed" value="yes"
-                                        id="checkbox_dump_delayed" /> <label for="checkbox_dump_delayed"> <?php echo $langs->trans("DelayedInsert"); ?></label><br>
-
-                                <input type="checkbox" name="nobin_sql_ignore" value="yes"
-                                        id="checkbox_dump_ignore" /> <label for="checkbox_dump_ignore"> <?php echo $langs->trans("IgnoreDuplicateRecords"); ?></label><br>
-
-                                <input type="checkbox" name="nobin_charset_utf8" value="yes"
-                                        id="checkbox_charset_utf8" checked disabled /> <label
-                                        for="checkbox_charset_utf8"> <?php echo $langs->trans("UTF8"); ?></label><br>
-
-                            </fieldset>
-			</fieldset>
-
-		<?php
-		}
->>>>>>> aab9a2ff
 
     print '<div class="formelementrow">'.$langs->trans("FullPathToMysqldumpCommand");
     if (empty($conf->global->SYSTEMTOOLS_MYSQLDUMP))
@@ -351,7 +200,6 @@
     print '<div class="formelementrow">';
     print '<input type="checkbox" name="use_transaction" value="yes" id="checkbox_use_transaction" />';
     print '<label for="checkbox_use_transaction">'.$langs->trans("UseTransactionnalMode").'</label>';
-
     print '</div>';
 
     if (! empty($conf->global->MYSQL_OLD_OPTION_DISABLE_FK)) {
