<?php
/* Copyright (C) 2006-2018	Laurent Destailleur	<eldy@users.sourceforge.net>
 * Copyright (C) 2006-2018	Regis Houssin		<regis.houssin@inodbox.com>
 *
 * This program is free software; you can redistribute it and/or modify
 * it under the terms of the GNU General Public License as published by
 * the Free Software Foundation; either version 3 of the License, or
 * (at your option) any later version.
 *
 * This program is distributed in the hope that it will be useful,
 * but WITHOUT ANY WARRANTY; without even the implied warranty of
 * MERCHANTABILITY or FITNESS FOR A PARTICULAR PURPOSE.  See the
 * GNU General Public License for more details.
 *
 * You should have received a copy of the GNU General Public License
 * along with this program. If not, see <https://www.gnu.org/licenses/>.
 */

/**
 *		\file 		htdocs/admin/tools/dolibarr_export.php
 *		\ingroup	core
 *		\brief      Page to export database
 */

require '../../main.inc.php';
require_once DOL_DOCUMENT_ROOT.'/core/lib/admin.lib.php';
require_once DOL_DOCUMENT_ROOT.'/core/lib/files.lib.php';
require_once DOL_DOCUMENT_ROOT.'/core/class/html.formfile.class.php';

$langs->load("admin");

$action = GETPOST('action', 'alpha');

$sortfield = GETPOST('sortfield', 'alpha');
$sortorder = GETPOST('sortorder', 'alpha');
$page = GETPOSTISSET('pageplusone') ? (GETPOST('pageplusone') - 1) : GETPOST("page", 'int');
if (!$sortorder) $sortorder = "DESC";
if (!$sortfield) $sortfield = "date";
if (empty($page) || $page == -1) { $page = 0; }
$limit = GETPOST('limit', 'int') ?GETPOST('limit', 'int') : $conf->liste_limit;
$offset = $limit * $page;

if (!$user->admin)
	accessforbidden();


/*
 * Actions
 */

if ($action == 'delete')
{
	if (preg_match('/^backup\//', GETPOST('urlfile', 'alpha')))
	{
		$file = $conf->admin->dir_output.'/backup/'.basename(GETPOST('urlfile', 'alpha'));
		$ret = dol_delete_file($file, 1);
		if ($ret) setEventMessages($langs->trans("FileWasRemoved", GETPOST('urlfile')), null, 'mesgs');
		else setEventMessages($langs->trans("ErrorFailToDeleteFile", GETPOST('urlfile')), null, 'errors');
	}
	else
	{
		$file = $conf->admin->dir_output.'/documents/'.basename(GETPOST('urlfile', 'alpha'));
		$ret = dol_delete_file($file, 1);
		if ($ret) setEventMessages($langs->trans("FileWasRemoved", GETPOST('urlfile')), null, 'mesgs');
		else setEventMessages($langs->trans("ErrorFailToDeleteFile", GETPOST('urlfile')), null, 'errors');
	}
	$action = '';
}

/*
 * View
 */

$form = new Form($db);
$formfile = new FormFile($db);

$label = $db::LABEL;
$type = $db->type;
//var_dump($db);

$help_url = 'EN:Backups|FR:Sauvegardes|ES:Copias_de_seguridad';
llxHeader('', '', $help_url);

print '<script type="text/javascript">
jQuery(document).ready(function() {';
?>

	function hideoptions () {
		jQuery("#mysql_options").hide();
		jQuery("#mysql_nobin_options").hide();
		jQuery("#postgresql_options").hide();
	}

	hideoptions();
	jQuery("#radio_dump_mysql").click(function() {
		hideoptions();
		jQuery("#mysql_options").show();
	});
	jQuery("#radio_dump_mysql_nobin").click(function() {
		hideoptions();
		jQuery("#mysql_nobin_options").show();
	});
	jQuery("#radio_dump_postgresql").click(function() {
		hideoptions();
		jQuery("#postgresql_options").show();
	});
	jQuery("#select_sql_compat").click(function() {
		if (jQuery("#select_sql_compat").val() == 'POSTGRESQL')
		{
			jQuery("#checkbox_dump_disable-add-locks").prop('checked',true);
		}
	});

<?php
if (in_array($type, array('mysql', 'mysqli'))) {
	print 'jQuery("#radio_dump_mysql").click();';
}
if (in_array($type, array('pgsql'))) {
	print 'jQuery("#radio_dump_postgresql").click();';
}
print "});\n";
print "</script>\n";

print load_fiche_titre($langs->trans("Backup"), '', 'title_setup');
//print_barre_liste($langs->trans("Backup"), '', '', '', '', '', $langs->trans("BackupDesc",DOL_DATA_ROOT), 0, 0, 'title_setup');

print '<div class="center opacitymedium">';
print $langs->trans("BackupDesc", DOL_DATA_ROOT);
print '</div>';
print '<br>';

print "<!-- Dump of a server -->\n";
print '<form method="post" action="export.php" name="dump">';
print '<input type="hidden" name="token" value="'.newToken().'" />';
print '<input type="hidden" name="export_type" value="server" />';
print '<fieldset id="fieldsetexport"><legend class="legendforfieldsetstep" style="font-size: 3em">1</legend>';

print $langs->trans("BackupDesc3", $dolibarr_main_db_name).'<br>';
//print $langs->trans("BackupDescY").'<br>';
print '<br>';

print '<div id="backupdatabaseleft" class="fichehalfleft" >';

print load_fiche_titre($title ? $title : $langs->trans("BackupDumpWizard"));

print '<table width="100%" class="'.($useinecm ? 'nobordernopadding' : 'liste').' nohover">';
print '<tr class="liste_titre">';
print '<td class="liste_titre">';
print $langs->trans("DatabaseName").' : <b>'.$dolibarr_main_db_name.'</b><br>';
print '</td>';
print '</tr>';
print '<tr '.$bc[false].'><td style="padding-left: 8px">';
print '<table class="centpercent">';
print '<tr>';
print '<td class="tdtop">';

print '<div id="div_container_exportoptions">';
print '<fieldset id="exportoptions"><legend>'.$langs->trans("ExportMethod").'</legend>';
if (in_array($type, array('mysql', 'mysqli'))) {
    print '<div class="formelementrow"><input type="radio" name="what" value="mysql" id="radio_dump_mysql" />';
    print '<label for="radio_dump_mysql">MySQL	Dump (mysqldump)</label>';
    print '</div>';
    print '<br>';
    print '<div class="formelementrow"><input type="radio" name="what" value="mysqlnobin" id="radio_dump_mysql_nobin" />';
    print '<label for="radio_dump_mysql">MySQL Dump (php) '.img_warning($langs->trans('BackupPHPWarning')).'</label>';
    print '</div>';
} elseif (in_array($type, array('pgsql'))) {
    print '<div class="formelementrow"><input type="radio" name="what"	value="postgresql" id="radio_dump_postgresql" />';
    print '<label for="radio_dump_postgresql">PostgreSQL Dump (pg_dump)</label>';
    print '</div>';
} else {
    print 'No method available with database '.$label;
}
print '</fieldset>';
print '</div>';

print '</td>';
print '<td class="tdtop">';


print '<div id="div_container_sub_exportoptions">';
if (in_array($type, array('mysql', 'mysqli'))) {
    print "<!--  Fieldset mysqldump -->\n";
    print '<fieldset id="mysql_options"><legend>'.$langs->trans("MySqlExportParameters").'</legend>';

    print '<div class="formelementrow">'.$langs->trans("FullPathToMysqldumpCommand");
    if (empty($conf->global->SYSTEMTOOLS_MYSQLDUMP))
    {
        $fullpathofmysqldump = $db->getPathOfDump();
    }
    else
    {
        $fullpathofmysqldump = $conf->global->SYSTEMTOOLS_MYSQLDUMP;
    }
    print '<br>';
    print '<input type="text" name="mysqldump" style="width: 80%" value="'.$fullpathofmysqldump.'" /></div>';

    print '<br>';
    print '<fieldset><legend>'.$langs->trans("ExportOptions").'</legend>';
    print '<div class="formelementrow">';
    print '<input type="checkbox" name="use_transaction" value="yes" id="checkbox_use_transaction" />';
    print '<label for="checkbox_use_transaction">'.$langs->trans("UseTransactionnalMode").'</label>';
    print '</div>';

    if (!empty($conf->global->MYSQL_OLD_OPTION_DISABLE_FK)) {
        print '<div class="formelementrow">';
        print '<input type="checkbox" name="disable_fk" value="yes" id="checkbox_disable_fk" checked />';
        print '<label for="checkbox_disable_fk">'.$langs->trans("CommandsToDisableForeignKeysForImport").' '.img_info($langs->trans('CommandsToDisableForeignKeysForImportWarning')).'</label>';
        print '</div>';
    }

    print '<label for="select_sql_compat">'.$langs->trans("ExportCompatibility").'</label>';

    print '<select name="sql_compat" id="select_sql_compat" class="flat">';
    print '<option value="NONE" selected>NONE</option>';
    print '<option value="ANSI">ANSI</option>';
    print '<option value="DB2">DB2</option>';
    print '<option value="MAXDB">MAXDB</option>';
    print '<option value="MYSQL323">MYSQL323</option>';
    print '<option value="MYSQL40">MYSQL40</option>';
    print '<option value="MSSQL">MSSQL</option>';
    print '<option value="ORACLE">ORACLE</option>';
    print '<option value="POSTGRESQL">POSTGRESQL</option>';
    print '</select>';
    print '<br>';

    print '<input type="checkbox" name="use_mysql_quick_param" value="yes" id="checkbox_use_quick" />';
    print '<label for="checkbox_use_quick">';
    print $form->textwithpicto($langs->trans('ExportUseMySQLQuickParameter'), $langs->trans('ExportUseMySQLQuickParameterHelp'));
	print '</label>';
	print '<br/>';

    print '<!-- <input type="checkbox" name="drop_database" value="yes" id="checkbox_drop_database" />';
    print '<label for="checkbox_drop_database">'.$langs->trans("AddDropDatabase").'</label>';
    print '-->';
    print '</fieldset>';

    print '<br>';
    print '<fieldset>';
    print '<legend>';
    print '<input type="checkbox" name="sql_structure" value="structure" id="checkbox_sql_structure" checked />';
    print '<label for="checkbox_sql_structure">'.$langs->trans('ExportStructure').'</label>';
    print '</legend>';
    print '<input type="checkbox" name="drop"'.(((!isset($_GET["drop"]) && !isset($_POST["drop"])) || GETPOST('drop')) ? ' checked' : '').' id="checkbox_dump_drop" />';
    print '<label for="checkbox_dump_drop">'.$langs->trans("AddDropTable").'</label>';
    print '<br>';
    print '</fieldset>';

    print '<br>';
    print '<fieldset>';
    print '<legend>';
    print '<input type="checkbox" name="sql_data" value="data" id="checkbox_sql_data" checked />';
    print '<label for="checkbox_sql_data">'.$langs->trans("Datas").'</label>';
    print '</legend>';
    print '<input type="checkbox" name="showcolumns" value="yes" id="checkbox_dump_showcolumns" checked />';
    print '<label for="checkbox_dump_showcolumns">'.$langs->trans("NameColumn").'</label>';
    print '<br>';

    print '<input type="checkbox" name="extended_ins" value="yes" id="checkbox_dump_extended_ins" checked />';
    print '<label for="checkbox_dump_extended_ins">'.$langs->trans("ExtendedInsert").'</label>';
    print '<br>';

    print '<input type="checkbox" name="disable-add-locks" value="no" id="checkbox_dump_disable-add-locks" />';
    print '<label for="checkbox_dump_disable-add-locks">'.$langs->trans("NoLockBeforeInsert").'</label>';
    print '<br>';

    print '<input type="checkbox" name="delayed" value="yes" id="checkbox_dump_delayed" />';
    print '<label for="checkbox_dump_delayed">'.$langs->trans("DelayedInsert").'</label>';
    print '<br>';

    print '<input type="checkbox" name="sql_ignore" value="yes" id="checkbox_dump_ignore" />';
    print '<label for="checkbox_dump_ignore">'.$langs->trans("IgnoreDuplicateRecords").'</label>';
    print '<br>';

    print '<input type="checkbox" name="hexforbinary" value="yes" id="checkbox_hexforbinary" checked />';
    print '<label for="checkbox_hexforbinary">'.$langs->trans("EncodeBinariesInHexa").'</label>';
    print '<br>';

    print '<input type="checkbox" name="charset_utf8" value="yes" id="checkbox_charset_utf8" checked disabled />';
    print '<label for="checkbox_charset_utf8">'.$langs->trans("UTF8").'</label>';
    print '<br>';

    print '</fieldset>';
    print '</fieldset>';
    print "<!--  Fieldset mysql_nobin -->\n";
    print '<fieldset id="mysql_nobin_options">';
    print '<legend>'.$langs->trans("MySqlExportParameters").'</legend>';
    print '<fieldset>';
    print '<legend>'.$langs->trans("ExportOptions").'</legend>';
    print '<div class="formelementrow">';
    print '<input type="checkbox" name="nobin_use_transaction" value="yes" id="checkbox_use_transaction" />';
    print '<label for="checkbox_use_transaction">'.$langs->trans("UseTransactionnalMode").'</label>';

    print '</div>';
    if (!empty($conf->global->MYSQL_OLD_OPTION_DISABLE_FK)) {
        print '<div class="formelementrow">';
        print '<input type="checkbox" name="nobin_disable_fk" value="yes" id="checkbox_disable_fk" checked />';
        print '<label for="checkbox_disable_fk">'.$langs->trans("CommandsToDisableForeignKeysForImport").' '.img_info($langs->trans('CommandsToDisableForeignKeysForImportWarning')).'</label>';
        print '</div>';
    }
    print '</fieldset>';

    print '<br>';
    print '<fieldset><legend>'.$langs->trans('ExportStructure').'</legend>';
<<<<<<< HEAD
    print '<input type="checkbox" name="nobin_drop"'.((! GETPOSTISSET("nobin_drop") || GETPOST('nobin_drop')) ? ' checked' : '').' id="checkbox_dump_drop" />';
=======
    print '<input type="checkbox" name="nobin_drop"'.(((! isset($_GET["nobin_drop"]) && ! isset($_POST["nobin_drop"])) || GETPOST('nobin_drop'))?' checked':'').' id="checkbox_dump_drop" />';
>>>>>>> d46d3491
    print '<label for="checkbox_dump_drop">'.$langs->trans("AddDropTable").'</label>';
    print '<br>';
    print '</fieldset>';

    print '<br>';
    print '<fieldset>';
    print '<legend>'.$langs->trans("Datas").'</legend>';

    print '<input type="checkbox" name="nobin_nolocks" value="no" id="checkbox_dump_disable-add-locks" />';
    print '<label for="checkbox_dump_disable-add-locks">'.$langs->trans("NoLockBeforeInsert").'</label>';
    print '<br>';

    print '<input type="checkbox" name="nobin_delayed" value="yes" id="checkbox_dump_delayed" />';
    print '<label for="checkbox_dump_delayed">'.$langs->trans("DelayedInsert").'</label>';
    print '<br>';

    print '<input type="checkbox" name="nobin_sql_ignore" value="yes" id="checkbox_dump_ignore" />';
    print '<label for="checkbox_dump_ignore">'.$langs->trans("IgnoreDuplicateRecords").'</label>';
    print '<br>';

    print '<input type="checkbox" name="nobin_charset_utf8" value="yes" id="checkbox_charset_utf8" checked disabled />';
    print '<label for="checkbox_charset_utf8">'.$langs->trans("UTF8").'</label>';
    print '<br>';

    print '</fieldset>';
    print '</fieldset>';
}

if (in_array($type, array('pgsql'))) {
    print "<!--  Fieldset pg_dump -->\n";
    print '<fieldset id="postgresql_options"><legend>'.$langs->trans("PostgreSqlExportParameters").'</legend>';

    print '<div class="formelementrow">'.$langs->trans("FullPathToPostgreSQLdumpCommand");
    if (empty($conf->global->SYSTEMTOOLS_POSTGRESQLDUMP)) {
        $fullpathofpgdump = $db->getPathOfDump();
    }
    else
    {
        $fullpathofpgdump = $conf->global->SYSTEMTOOLS_POSTGRESQLDUMP;
    }
    print '<br>';
    print '<input type="text" name="postgresqldump" style="width: 80%" value="'.$fullpathofpgdump.'" /></div>';

    print '<br>';
    print '<fieldset>';
    print '<legend>'.$langs->trans("ExportOptions").'</legend>';
    print '<label for="select_sql_compat">'.$langs->trans("ExportCompatibility").'</label>';
    print '<select name="sql_compat" id="select_sql_compat" class="flat">';
    print '<option value="POSTGRESQL" selected>POSTGRESQL</option>';
    print '<option value="ANSI">ANSI</option>';
    print '</select>';
    print '<br>';
    print '<!-- <input type="checkbox" name="drop_database" value="yes" id="checkbox_drop_database" />';
    print '<label for="checkbox_drop_database">'.$langs->trans("AddDropDatabase").'</label>';
    print '-->';
    print '</fieldset>';
    print '<br>';
    print '<fieldset>';
    print '<legend>';
    print '<input type="checkbox" name="sql_structure" value="structure" id="checkbox_sql_structure" checked />';
    print '<label for="checkbox_sql_structure">'.$langs->trans('ExportStructure').'</label>';
    print '</legend>';
    print '</fieldset>';
    print '<br>';
    print '<fieldset>';
    print '<legend>';
    print '<input type="checkbox" name="sql_data" value="data" id="checkbox_sql_data" checked />';
    print '<label for="checkbox_sql_data">'.$langs->trans("Datas").'</label>';
    print '</legend>';
    print '<input type="checkbox" name="showcolumns" value="yes" id="checkbox_dump_showcolumns" checked />';
    print '<label for="checkbox_dump_showcolumns">'.$langs->trans("NameColumn").'</label>';
    print '<br>';
    print '</fieldset>';
    print '</fieldset>';
}
print '</div>';

print '</td>';
print '</tr>';
print '</table>';


print '<!--<fieldset>';
print '<legend>'.$langs->trans("Destination").'</legend> -->';
print '<br>';
print '<label for="filename_template">'.$langs->trans("FileNameToGenerate").'</label>';
print '<br>';
$prefix = 'dump';
$ext = '.sql';
if (in_array($type, array('mysql', 'mysqli'))) {
	$prefix = 'mysqldump';
	$ext = 'sql';
}
//if ($label == 'PostgreSQL') {
//	$prefix='pg_dump';
//	$ext='dump';
//}
if (in_array($type, array('pgsql'))) {
	$prefix = 'pg_dump';
	$ext = 'sql';
}
$file = $prefix.'_'.$dolibarr_main_db_name.'_'.dol_sanitizeFileName(DOL_VERSION).'_'.strftime("%Y%m%d%H%M").'.'.$ext;
print '<input type="text" name="filename_template" style="width: 90%" id="filename_template" value="'.$file.'" />';
print '<br>';
print '<br>';

// Define compressions array
$compression = array();
if (in_array($type, array('mysql', 'mysqli'))) {
	$compression['gz'] = array(
		'function' => 'gzopen',
		'id' => 'radio_compression_gzip',
		'label' => $langs->trans("Gzip")
	);
	// Not open source format. Must implement dol_compress function
	// $compression['zip']= array(
	//     'function' => 'dol_compress',
	//     'id' => 'radio_compression_zip',
	//     'label' => $langs->trans("FormatZip")
	// );
    $compression['bz'] = array(
		'function' => 'bzopen',
		'id' => 'radio_compression_bzip',
		'label' => $langs->trans("Bzip2")
	);
    $compression['none'] = array(
    	'function' => '',
    	'id' => 'radio_compression_none',
    	'label' => $langs->trans("None")
    );
}
else
{
	$compression['none'] = array(
		'function' => '',
		'id' => 'radio_compression_none',
		'label' => $langs->trans("None")
	);
	$compression['gz'] = array(
		'function' => 'gzopen',
		'id' => 'radio_compression_gzip',
		'label' => $langs->trans("Gzip")
	);
}

// Show compression choices
print '<div class="formelementrow">';
print "\n";

print $langs->trans("Compression").': &nbsp; ';

$i = 0;
foreach ($compression as $key => $val)
{
	if (!$val['function'] || function_exists($val['function'])) {
		// Enabled export format
		$checked = '';
		if ($key == 'gz') $checked = ' checked';
		print '<input type="radio" name="compression" value="'.$key.'" id="'.$val['id'].'"'.$checked.'>';
		print ' <label for="'.$val['id'].'">'.$val['label'].'</label>';
	}
	else
	{
		// Disabled export format
		print '<input type="radio" name="compression" value="'.$key.'" id="'.$val['id'].'" disabled>';
		print ' <label for="'.$val['id'].'">'.$val['label'].'</label>';
		print ' <span class="opacitymedium">('.$langs->trans("NotAvailable").')</span>';
	}
	print ' &nbsp; &nbsp; ';
	$i++;
}

print '</div>';
print "\n";

print "<!--</fieldset>--> <!-- End destination -->\n";

print '<br>';
print '<div class="center">';
print '<input type="submit" class="button reposition" value="'.$langs->trans("GenerateBackup").'" id="buttonGo">';
print '<input type="hidden" name="page_y" value="'.GETPOST('page_y', 'int').'">';
print '<br>';
print '<br>';

if (!empty($_SESSION["commandbackuplastdone"]))
{
    print '<br><b>'.$langs->trans("RunCommandSummary").':</b><br>'."\n";
    print '<textarea rows="'.ROWS_2.'" class="centpercent">'.$_SESSION["commandbackuplastdone"].'</textarea><br>'."\n";
    print '<br>';

    //print $paramclear;

    // Now show result
    print '<b>'.$langs->trans("BackupResult").':</b> ';
	print $_SESSION["commandbackupresult"];

	$_SESSION["commandbackuplastdone"] = '';
	$_SESSION["commandbackuptorun"] = '';
	$_SESSION["commandbackupresult"] = '';
}
if (!empty($_SESSION["commandbackuptorun"]))
{
	print '<br><font class="warning">'.$langs->trans("YouMustRunCommandFromCommandLineAfterLoginToUser", $dolibarr_main_db_user, $dolibarr_main_db_user).':</font><br>'."\n";
	print '<textarea id="commandbackuptoruntext" rows="'.ROWS_2.'" class="centpercent">'.$_SESSION["commandbackuptorun"].'</textarea><br>'."\n";
	print ajax_autoselect("commandbackuptoruntext", 0);
	print '<br>';

	//print $paramclear;

	$_SESSION["commandbackuplastdone"] = '';
	$_SESSION["commandbackuptorun"] = '';
	$_SESSION["commandbackupresult"] = '';
}

print "</div> <!-- end div center button -->\n";

print '</td></tr>';
print '</table>';

print "</div> 	<!-- end div fichehalfleft -->\n";


print '<div id="backupdatabaseright" class="fichehalfright" style="height:480px; overflow: auto;">';
print '<div class="ficheaddleft">';

$filearray = dol_dir_list($conf->admin->dir_output.'/backup', 'files', 0, '', '', $sortfield, (strtolower($sortorder) == 'asc' ?SORT_ASC:SORT_DESC), 1);
$result = $formfile->list_of_documents($filearray, null, 'systemtools', '', 1, 'backup/', 1, 0, $langs->trans("NoBackupFileAvailable"), 0, $langs->trans("PreviousDumpFiles"));
print '<br>';

print '</div>';
print '</div>';
print '</form>';
print '</fieldset>';



print "<br>\n";
print "<!-- Dump of a server -->\n";

print '<form method="post" action="export_files.php" name="dump">';
print '<input type="hidden" name="token" value="'.newToken().'" />';
print '<input type="hidden" name="export_type" value="server" />';
print '<input type="hidden" name="page_y" value="" />';

print '<fieldset><legend class="legendforfieldsetstep" style="font-size: 3em">2</legend>';

print $langs->trans("BackupDesc2", DOL_DATA_ROOT).'<br>';
print $langs->trans("BackupDescX").'<br><br>';

print '<div id="backupfilesleft" class="fichehalfleft">';

print load_fiche_titre($title ? $title : $langs->trans("BackupZipWizard"));

print '<label for="zipfilename_template">'.$langs->trans("FileNameToGenerate").'</label><br>';
$prefix = 'documents';
$ext = 'zip';
$file = $prefix.'_'.$dolibarr_main_db_name.'_'.dol_sanitizeFileName(DOL_VERSION).'_'.strftime("%Y%m%d%H%M");
print '<input type="text" name="zipfilename_template" style="width: 90%" id="zipfilename_template" value="'.$file.'" /> <br>';
print '<br>';


// Show compression choices
// Example: With gz choice, you can compress in 5mn, a file of 2GB directory (after compression) with 10 Mb memory.
print '<div class="formelementrow">';
print "\n";

print $langs->trans("Compression").': &nbsp; ';
$filecompression = $compression;
unset($filecompression['none']);
$filecompression['zip'] = array('function' => 'dol_compress_dir', 'id' => 'radio_compression_zip', 'label' => $langs->trans("FormatZip"));

$i = 0;
foreach ($filecompression as $key => $val)
{
    if (!$val['function'] || function_exists($val['function']))	// Enabled export format
    {
    	$checked = '';
    	if ($key == 'gz') $checked = ' checked';
        print '<input type="radio" name="compression" value="'.$key.'" id="'.$val['id'].'"'.$checked.'>';
        print ' <label for="'.$val['id'].'">'.$val['label'].'</label>';
    }
    else	// Disabled export format
    {
        print '<input type="radio" name="compression" value="'.$key.'" id="'.$val['id'].'" disabled>';
        print ' <label for="'.$val['id'].'">'.$val['label'].'</label>';
        print ' <span class="opacitymedium">('.$langs->trans("NotAvailable").')</span>';
    }
    print ' &nbsp; &nbsp; ';
    $i++;
}

print '</div>';
print "\n";

print '<br>';
print '<div class="center">';
print '<input type="submit" class="button reposition" value="'.$langs->trans("GenerateBackup").'" id="buttonGo" /><br>';
print '<br>';
print '</div>';

print '</div>';

print '<div id="backupdatabaseright" class="fichehalfright" style="height:480px; overflow: auto;">';
print '<div class="ficheaddleft">';

$filearray = dol_dir_list($conf->admin->dir_output.'/documents', 'files', 0, '', '', $sortfield, (strtolower($sortorder) == 'asc' ?SORT_ASC:SORT_DESC), 1);
$result = $formfile->list_of_documents($filearray, null, 'systemtools', '', 1, 'documents/', 1, 0, $langs->trans("NoBackupFileAvailable"), 0, $langs->trans("PreviousArchiveFiles"));
print '<br>';

print '</div>';
print '</div>';

print '</fieldset>';
print '</form>';

// End of page
llxFooter();
$db->close();<|MERGE_RESOLUTION|>--- conflicted
+++ resolved
@@ -241,7 +241,8 @@
     print '<input type="checkbox" name="sql_structure" value="structure" id="checkbox_sql_structure" checked />';
     print '<label for="checkbox_sql_structure">'.$langs->trans('ExportStructure').'</label>';
     print '</legend>';
-    print '<input type="checkbox" name="drop"'.(((!isset($_GET["drop"]) && !isset($_POST["drop"])) || GETPOST('drop')) ? ' checked' : '').' id="checkbox_dump_drop" />';
+
+    print '<input type="checkbox" name="drop"'.((! GETPOSTISSET("drop") || GETPOST('drop')) ? ' checked' : '').' id="checkbox_dump_drop" />';
     print '<label for="checkbox_dump_drop">'.$langs->trans("AddDropTable").'</label>';
     print '<br>';
     print '</fieldset>';
@@ -302,11 +303,7 @@
 
     print '<br>';
     print '<fieldset><legend>'.$langs->trans('ExportStructure').'</legend>';
-<<<<<<< HEAD
     print '<input type="checkbox" name="nobin_drop"'.((! GETPOSTISSET("nobin_drop") || GETPOST('nobin_drop')) ? ' checked' : '').' id="checkbox_dump_drop" />';
-=======
-    print '<input type="checkbox" name="nobin_drop"'.(((! isset($_GET["nobin_drop"]) && ! isset($_POST["nobin_drop"])) || GETPOST('nobin_drop'))?' checked':'').' id="checkbox_dump_drop" />';
->>>>>>> d46d3491
     print '<label for="checkbox_dump_drop">'.$langs->trans("AddDropTable").'</label>';
     print '<br>';
     print '</fieldset>';
