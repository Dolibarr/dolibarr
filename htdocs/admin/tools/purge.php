--- conflicted
+++ resolved
@@ -48,70 +48,11 @@
  */
 if ($action=='purge' && ! preg_match('/^confirm/i',$choice) && ($choice != 'allfiles' || $confirm == 'yes') )
 {
-<<<<<<< HEAD
-	$filesarray=array();
-	
-	if ($choice=='tempfiles')
-	{
-		// Delete temporary files
-		if ($dolibarr_main_data_root)
-		{
-			$filesarray=dol_dir_list($dolibarr_main_data_root,"directories",1,'^temp$');
-		}
-	}
-
-	if ($choice=='allfiles')
-	{
-		// Delete all files
-		if ($dolibarr_main_data_root)
-		{
-			$filesarray=dol_dir_list($dolibarr_main_data_root,"all",0,'','install\.lock$');
-		}
-	}
-
-	if ($choice=='logfile')
-	{
-		$filesarray[]=array('fullname'=>$filelog,'type'=>'file');
-	}
-
-	$count=0;
-	if (count($filesarray))
-	{
-		foreach($filesarray as $key => $value)
-		{
-			//print "x ".$filesarray[$key]['fullname']."<br>\n";
-			if ($filesarray[$key]['type'] == 'dir')
-			{
-				$count+=dol_delete_dir_recursive($filesarray[$key]['fullname']);
-			}
-			elseif ($filesarray[$key]['type'] == 'file')
-			{
-				// If (file that is not logfile) or (if logfile with option logfile)
-				if ($filesarray[$key]['fullname'] != $filelog || $choice=='logfile')
-				{
-					$count+=(dol_delete_file($filesarray[$key]['fullname'])?1:0);
-				}
-			}
-		}
-
-		// Update cachenbofdoc
-		if (! empty($conf->ecm->enabled) && $choice=='allfiles')
-		{
-			require_once DOL_DOCUMENT_ROOT.'/ecm/class/ecmdirectory.class.php';
-			$ecmdirstatic = new EcmDirectory($db);
-			$result = $ecmdirstatic->refreshcachenboffile(1);
-		}
-	}
-
-	if ($count) $mesg=$langs->trans("PurgeNDirectoriesDeleted", $count);
-	else $mesg=$langs->trans("PurgeNothingToDelete");
-=======
 	require_once DOL_DOCUMENT_ROOT.'/core/class/utils.class.php';
 	$utils = new Utils($db);
 	$result = $utils->purgeFiles($choice);
 
 	$mesg = $utils->output;
->>>>>>> 3f5d67d4
 	setEventMessages($mesg, null, 'mesgs');
 }
 
