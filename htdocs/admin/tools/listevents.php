--- conflicted
+++ resolved
@@ -496,17 +496,6 @@
 		print dol_escape_htmltag($text);
 		print '</td>';
 
-<<<<<<< HEAD
-			// User agent
-			print '<td class="tdoverflowmax150" title="'.dol_escape_htmltag($obj->user_agent).'">';
-			print dol_escape_htmltag($obj->user_agent);
-			print '</td>';
-
-			// User agent
-			print '<td class="tdoverflowmax150" title="'.dol_escape_htmltag($obj->prefix_session).'">';
-			print dol_escape_htmltag($obj->prefix_session);
-			print '</td>';
-=======
 		// User agent
 		print '<td class="tdoverflowmax150" title="'.dol_escape_htmltag($obj->user_agent).'">';
 		print dol_escape_htmltag($obj->user_agent);
@@ -516,7 +505,6 @@
 		print '<td class="tdoverflowmax150" title="'.dol_escape_htmltag($obj->prefix_session).'">';
 		print dol_escape_htmltag($obj->prefix_session);
 		print '</td>';
->>>>>>> 729451fa
 
 		// Action column
 		if (!getDolGlobalString('MAIN_CHECKBOX_LEFT_COLUMN')) {
