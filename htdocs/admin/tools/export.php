--- conflicted
+++ resolved
@@ -113,13 +113,9 @@
 $result = dol_mkdir($outputdir);
 
 
-<<<<<<< HEAD
-=======
-$utils = new Utils($db);
-
 $lowmemorydump = GETPOSTISSET("lowmemorydump") ? GETPOST("lowmemorydump") : getDolGlobalString('MAIN_LOW_MEMORY_DUMP');
 
->>>>>>> 5b49021b
+
 // MYSQL
 if ($what == 'mysql') {
 	$cmddump = GETPOST("mysqldump", 'none'); // Do not sanitize here with 'alpha', will be sanitize later by dol_sanitizePathName and escapeshellarg
