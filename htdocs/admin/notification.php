<?php
/* Copyright (C) 2004      Rodolphe Quiedeville <rodolphe@quiedeville.org>
 * Copyright (C) 2005-2015 Laurent Destailleur  <eldy@users.sourceforge.org>
 * Copyright (C) 2013      Juanjo Menent		<jmenent@2byte.es>
 * Copyright (C) 2015      Bahfir Abbes         <contact@dolibarrpar.org>
<<<<<<< HEAD
 * Copyright (C) 2020      Thibault FOUCART     <suport@ptibogxiv.net>
=======
 * Copyright (C) 2020      Thibault FOUCART     <support@ptibogxiv.net>
>>>>>>> cc80841a
 * Copyright (C) 2022      Anthony Berton     	<anthony.berton@bb2a.fr>
 *
 * This program is free software; you can redistribute it and/or modify
 * it under the terms of the GNU General Public License as published by
 * the Free Software Foundation; either version 3 of the License, or
 * (at your option) any later version.
 *
 * This program is distributed in the hope that it will be useful,
 * but WITHOUT ANY WARRANTY; without even the implied warranty of
 * MERCHANTABILITY or FITNESS FOR A PARTICULAR PURPOSE.  See the
 * GNU General Public License for more details.
 *
 * You should have received a copy of the GNU General Public License
 * along with this program. If not, see <https://www.gnu.org/licenses/>.
 */

/**
 *	    \file       htdocs/admin/notification.php
 *		\ingroup    notification
 *		\brief      Page to setup notification module
 */

// Load Dolibarr environment
require '../main.inc.php';
require_once DOL_DOCUMENT_ROOT.'/core/class/notify.class.php';
require_once DOL_DOCUMENT_ROOT.'/core/lib/admin.lib.php';
require_once DOL_DOCUMENT_ROOT.'/core/triggers/interface_50_modNotification_Notification.class.php';

// Load translation files required by the page
$langs->loadLangs(array('admin', 'other', 'orders', 'propal', 'bills', 'errors', 'mails', 'contracts'));

// Security check
if (!$user->admin) {
	accessforbidden();
}

$action = GETPOST('action', 'aZ09');
$error = 0;


/*
 * Actions
 */

// Action to update or add a constant
if ($action == 'settemplates' && $user->admin) {
	$db->begin();

	if (!$error && is_array($_POST)) {
		$reg = array();
		foreach ($_POST as $key => $val) {
			if (!preg_match('/^constvalue_(.*)_TEMPLATE/', $key, $reg)) {
				continue;
			}

			$triggername = $reg[1];
			$constvalue = GETPOST($key, 'alpha');
			$consttype = 'emailtemplate:xxx';
			$tmparray = explode(':', $constvalue);
			if (!empty($tmparray[0]) && !empty($tmparray[1])) {
				$constvalue = $tmparray[0];
				$consttype = 'emailtemplate:'.$tmparray[1];
				//var_dump($constvalue);
				//var_dump($consttype);
				$res = dolibarr_set_const($db, $triggername.'_TEMPLATE', $constvalue, $consttype, 0, '', $conf->entity);
				if ($res < 0) {
					$error++;
					break;
				}
			} else {
				$res = dolibarr_del_const($db, $triggername.'_TEMPLATE', $conf->entity);
			}
		}
	}


	if (!$error) {
		$db->commit();

		setEventMessages($langs->trans("SetupSaved"), null, 'mesgs');
	} else {
		$db->rollback();

		setEventMessages($langs->trans("Error"), null, 'errors');
	}
}

if ($action == 'setvalue' && $user->admin) {
	$db->begin();

	$result = dolibarr_set_const($db, "NOTIFICATION_EMAIL_FROM", GETPOST("email_from", "alphawithlgt"), 'chaine', 0, '', $conf->entity);
	if ($result < 0) {
		$error++;
	}

	$result = dolibarr_set_const($db, "NOTIFICATION_EMAIL_DISABLE_CONFIRM_MESSAGE", GETPOST("notif_disable", "alphawithlgt"), 'chaine', 0, '', $conf->entity);
	if ($result < 0) {
		$error++;
	}

	if (!$error) {
		$db->commit();

		setEventMessages($langs->trans("SetupSaved"), null, 'mesgs');
	} else {
		$db->rollback();

		setEventMessages($langs->trans("Error"), null, 'errors');
	}
}


if ($action == 'setfixednotif' && $user->admin) {
	$db->begin();

	if (!$error && is_array($_POST)) {
		$reg = array();
		foreach ($_POST as $key => $val) {
			if (!preg_match('/^NOTIF_(.*)_key$/', $key, $reg)) {
				continue;
			}

			$newval = '';
			$newkey = '';

			$shortkey = preg_replace('/_key$/', '', $key);
			//print $shortkey.'<br>';

			if (preg_match('/^NOTIF_(.*)_old_(.*)_key/', $key, $reg)) {
				dolibarr_del_const($db, 'NOTIFICATION_FIXEDEMAIL_'.$reg[1].'_THRESHOLD_HIGHER_'.$reg[2], $conf->entity);

				$newkey = 'NOTIFICATION_FIXEDEMAIL_'.$reg[1].'_THRESHOLD_HIGHER_'.((int) GETPOST($shortkey.'_amount'));
				$newval = GETPOST($shortkey.'_key');
				//print $newkey.' - '.$newval.'<br>';
			} elseif (preg_match('/^NOTIF_(.*)_new_key/', $key, $reg)) {
				// Add a new entry
				$newkey = 'NOTIFICATION_FIXEDEMAIL_'.$reg[1].'_THRESHOLD_HIGHER_'.((int) GETPOST($shortkey.'_amount'));
				$newval = GETPOST($shortkey.'_key');
			}

			if ($newkey && $newval) {
				$result = dolibarr_set_const($db, $newkey, $newval, 'chaine', 0, '', $conf->entity);
			}
		}
	}

	if (!$error) {
		$db->commit();

		setEventMessages($langs->trans("SetupSaved"), null, 'mesgs');
	} else {
		$db->rollback();

		setEventMessages($langs->trans("Error"), null, 'errors');
	}
}



/*
 *	View
 */

$form = new Form($db);
$notify = new Notify($db);

llxHeader('', $langs->trans("NotificationSetup"), '', '', 0, 0, '', '', '', 'mod-admin page-notification');

$linkback = '<a href="'.DOL_URL_ROOT.'/admin/modules.php?restore_lastsearch_values=1">'.$langs->trans("BackToModuleList").'</a>';
print load_fiche_titre($langs->trans("NotificationSetup"), $linkback, 'title_setup');

print '<span class="opacitymedium">';
print $langs->trans("NotificationsDesc").'<br>';
print $langs->trans("NotificationsDescUser").'<br>';
if (isModEnabled("societe")) {
	print $langs->trans("NotificationsDescContact").'<br>';
}
print $langs->trans("NotificationsDescGlobal").' - '.$langs->trans("YouAreHere").'<br>';
print '</span>';
print '<br>';

print '<form method="post" action="'.$_SERVER["PHP_SELF"].'">';
print '<input type="hidden" name="token" value="'.newToken().'">';
print '<input type="hidden" name="action" value="setvalue">';

print '<div class="div-table-responsive-no-min">';
print '<table class="noborder centpercent">';
print '<tr class="liste_titre">';
print '<td>'.$langs->trans("Parameter").'</td>';
print '<td>'.$langs->trans("Value").'</td>';
print "</tr>\n";


print '<tr class="oddeven"><td>';
print $langs->trans("NotificationEMailFrom").'</td>';
print '<td>';
print img_picto('', 'email', 'class="pictofixedwidth"');
print '<input class="width150 quatrevingtpercentminusx" type="email" name="email_from" value="'.getDolGlobalString('NOTIFICATION_EMAIL_FROM').'">';
if (getDolGlobalString('NOTIFICATION_EMAIL_FROM') && !isValidEmail(getDolGlobalString('NOTIFICATION_EMAIL_FROM'))) {
	print ' '.img_warning($langs->trans("ErrorBadEMail"));
}
print '</td>';
print '</tr>';


print '<tr class="oddeven"><td>';
print $langs->trans("NotificationDisableConfirmMessageUser").'</td>';
print '<td>';
if ($conf->use_javascript_ajax) {
	print ajax_constantonoff('NOTIFICATION_EMAIL_DISABLE_CONFIRM_MESSAGE_USER');
} else {
	$arrval = array('0' => $langs->trans("No"), '1' => $langs->trans("Yes"));
	print $form->selectarray("NOTIFICATION_EMAIL_DISABLE_CONFIRM_MESSAGE_USER", $arrval, getDolGlobalString('NOTIFICATION_EMAIL_DISABLE_CONFIRM_MESSAGE_USER'));
}
print '</td>';
print '</tr>';


print '<tr class="oddeven"><td>';
print $langs->trans("NotificationDisableConfirmMessageContact").'</td>';
print '<td>';
if ($conf->use_javascript_ajax) {
	print ajax_constantonoff('NOTIFICATION_EMAIL_DISABLE_CONFIRM_MESSAGE_CONTACT');
} else {
	$arrval = array('0' => $langs->trans("No"), '1' => $langs->trans("Yes"));
	print $form->selectarray("NOTIFICATION_EMAIL_DISABLE_CONFIRM_MESSAGE_CONTACT", $arrval, getDolGlobalString('NOTIFICATION_EMAIL_DISABLE_CONFIRM_MESSAGE_CONTACT'));
}
print '</td>';
print '</tr>';


print '<tr class="oddeven"><td>';
print $langs->trans("NotificationDisableConfirmMessageFix").'</td>';
print '<td>';
if ($conf->use_javascript_ajax) {
	print ajax_constantonoff('NOTIFICATION_EMAIL_DISABLE_CONFIRM_MESSAGE_FIX');
} else {
	$arrval = array('0' => $langs->trans("No"), '1' => $langs->trans("Yes"));
	print $form->selectarray("NOTIFICATION_EMAIL_DISABLE_CONFIRM_MESSAGE_FIX", $arrval, getDolGlobalString('NOTIFICATION_EMAIL_DISABLE_CONFIRM_MESSAGE_FIX'));
}
print '</td>';
print '</tr>';


print '</table>';
print '</div>';

print $form->buttonsSaveCancel("Save", '');

print '</form>';


print '<br><br>';


// Emails templates for notification

print '<form method="post" action="'.$_SERVER["PHP_SELF"].'">';
print '<input type="hidden" name="token" value="'.newToken().'">';
print '<input type="hidden" name="action" value="settemplates">';

<<<<<<< HEAD
// Notification per contacts
=======
>>>>>>> cc80841a
$title = $langs->trans("TemplatesForNotifications");

print load_fiche_titre($title, '', 'email');

// Load array of available notifications
$notificationtrigger = new InterfaceNotification($db);
$listofnotifiedevents = $notificationtrigger->getListOfManagedEvents();

// Editing global variables not related to a specific theme
$constantes = array();
foreach ($listofnotifiedevents as $notifiedevent) {
	$label = $langs->trans("Notify_".$notifiedevent['code']); //!=$langs->trans("Notify_".$notifiedevent['code'])?$langs->trans("Notify_".$notifiedevent['code']):$notifiedevent['label'];
	$elementLabel = $langs->trans(ucfirst($notifiedevent['elementtype']));

	$model = $notifiedevent['elementtype'];

	if ($notifiedevent['elementtype'] == 'order_supplier') {
		$elementLabel = $langs->trans('SupplierOrder');
	} elseif ($notifiedevent['elementtype'] == 'propal') {
		$elementLabel = $langs->trans('Proposal');
	} elseif ($notifiedevent['elementtype'] == 'facture') {
		$elementLabel = $langs->trans('Bill');
	} elseif ($notifiedevent['elementtype'] == 'commande') {
		$elementLabel = $langs->trans('Order');
	} elseif ($notifiedevent['elementtype'] == 'ficheinter') {
		$elementLabel = $langs->trans('Intervention');
	} elseif ($notifiedevent['elementtype'] == 'shipping') {
		$elementLabel = $langs->trans('Shipping');
	} elseif ($notifiedevent['elementtype'] == 'expensereport' || $notifiedevent['elementtype'] == 'expense_report') {
		$elementLabel = $langs->trans('ExpenseReport');
<<<<<<< HEAD
=======
	} elseif ($notifiedevent['elementtype'] == 'contrat') {
		$elementLabel = $langs->trans('Contract');
>>>>>>> cc80841a
	}

	if ($notifiedevent['elementtype'] == 'propal') {
		$model = 'propal_send';
	} elseif ($notifiedevent['elementtype'] == 'commande') {
		$model = 'order_send';
	} elseif ($notifiedevent['elementtype'] == 'facture') {
		$model = 'facture_send';
	} elseif ($notifiedevent['elementtype'] == 'shipping') {
		$model = 'shipping_send';
	} elseif ($notifiedevent['elementtype'] == 'ficheinter') {
		$model = 'fichinter_send';
	} elseif ($notifiedevent['elementtype'] == 'expensereport') {
		$model = 'expensereport_send';
	} elseif ($notifiedevent['elementtype'] == 'order_supplier') {
		$model = 'order_supplier_send';
<<<<<<< HEAD
		// } elseif ($notifiedevent['elementtype'] == 'invoice_supplier') $model = 'invoice_supplier_send';
	} elseif ($notifiedevent['elementtype'] == 'member') {
		$model = 'member';
=======
	} elseif ($notifiedevent['elementtype'] == 'invoice_supplier') {
		$model = 'invoice_supplier_send';
	} elseif ($notifiedevent['elementtype'] == 'member') {
		$model = 'member';
	} elseif ($notifiedevent['elementtype'] == 'contrat') {
		$model = 'contract_send';
>>>>>>> cc80841a
	}

	$constantes[$notifiedevent['code'].'_TEMPLATE'] = array('type'=>'emailtemplate:'.$model, 'label'=>$label);
}

<<<<<<< HEAD
$helptext = '';
=======
$helptext = $langs->trans("EmailTemplateHelp", $langs->transnoentitiesnoconv("Tools"), $langs->transnoentitiesnoconv("EMailTemplates"));
>>>>>>> cc80841a
form_constantes($constantes, 3, $helptext, 'EmailTemplate');

print $form->buttonsSaveCancel("Save", '');

/*
} else {
	print '<table class="noborder centpercent">';
	print '<tr class="liste_titre">';
	print '<td>'.$langs->trans("Label").'</td>';
	//print '<td class="right">'.$langs->trans("NbOfTargetedContacts").'</td>';
	print "</tr>\n";

	print '<tr class="oddeven">';
	print '<td>';

	$i = 0;
	foreach ($listofnotifiedevents as $notifiedevent) {
		$label = $langs->trans("Notify_".$notifiedevent['code']); //!=$langs->trans("Notify_".$notifiedevent['code'])?$langs->trans("Notify_".$notifiedevent['code']):$notifiedevent['label'];
		$elementLabel = $langs->trans(ucfirst($notifiedevent['elementtype']));

		if ($notifiedevent['elementtype'] == 'order_supplier') {
			$elementLabel = $langs->trans('SupplierOrder');
		} elseif ($notifiedevent['elementtype'] == 'propal') {
			$elementLabel = $langs->trans('Proposal');
		} elseif ($notifiedevent['elementtype'] == 'facture') {
			$elementLabel = $langs->trans('Bill');
		} elseif ($notifiedevent['elementtype'] == 'commande') {
			$elementLabel = $langs->trans('Order');
		} elseif ($notifiedevent['elementtype'] == 'ficheinter') {
			$elementLabel = $langs->trans('Intervention');
		} elseif ($notifiedevent['elementtype'] == 'shipping') {
			$elementLabel = $langs->trans('Shipping');
		} elseif ($notifiedevent['elementtype'] == 'expensereport' || $notifiedevent['elementtype'] == 'expense_report') {
			$elementLabel = $langs->trans('ExpenseReport');
		}

		if ($i) {
			print ', ';
		}
		print $label;

		$i++;
	}

	print '</td></tr>';
	print '</table>';

	print '<div class="opacitymedium">';
	print '* '.$langs->trans("GoOntoUserCardToAddMore").'<br>';
	if (isModEnabled("societe")) {
		print '** '.$langs->trans("GoOntoContactCardToAddMore").'<br>';
	}
	print '</div>';
}
*/

print '</form>';


print '<br><br>';


print '<form method="post" action="'.$_SERVER["PHP_SELF"].'">';
print '<input type="hidden" name="token" value="'.newToken().'">';
print '<input type="hidden" name="action" value="setfixednotif">';
print '<input type="hidden" name="page_y" value="">';

print load_fiche_titre($langs->trans("ListOfFixedNotifications"), '', 'email');

print '<div class="info">';
print $langs->trans("Note").':<br>';
print '* '.$langs->trans("GoOntoUserCardToAddMore").'<br>';
if (isModEnabled("societe")) {
	print '** '.$langs->trans("GoOntoContactCardToAddMore").'<br>';
}
print '</div>';

print '<div class="div-table-responsive">';
print '<table class="noborder centpercent">';
print '<tr class="liste_titre">';
print '<td>'.$langs->trans("Module").'</td>';
print '<td>'.$langs->trans("Code").'</td>';
print '<td>'.$langs->trans("Label").'</td>';
print '<td>'.$langs->trans("FixedEmailTarget").'</td>';
print '<td>'.$langs->trans("Threshold").'</td>';
print '<td></td>';
print "</tr>\n";

foreach ($listofnotifiedevents as $notifiedevent) {
	$label = $langs->trans("Notify_".$notifiedevent['code']); //!=$langs->trans("Notify_".$notifiedevent['code'])?$langs->trans("Notify_".$notifiedevent['code']):$notifiedevent['label'];

	$elementPicto = $notifiedevent['elementtype'];
	$elementLabel = $langs->trans(ucfirst($notifiedevent['elementtype']));
	// Special cases
	if ($notifiedevent['elementtype'] == 'order_supplier') {
		$elementPicto = 'supplier_order';
		$elementLabel = $langs->trans('SupplierOrder');
	} elseif ($notifiedevent['elementtype'] == 'propal') {
		$elementLabel = $langs->trans('Proposal');
	} elseif ($notifiedevent['elementtype'] == 'facture') {
		$elementPicto = 'bill';
		$elementLabel = $langs->trans('Bill');
	} elseif ($notifiedevent['elementtype'] == 'commande') {
		$elementPicto = 'order';
		$elementLabel = $langs->trans('Order');
	} elseif ($notifiedevent['elementtype'] == 'ficheinter') {
		$elementPicto = 'intervention';
		$elementLabel = $langs->trans('Intervention');
	} elseif ($notifiedevent['elementtype'] == 'shipping') {
		$elementPicto = 'shipment';
		$elementLabel = $langs->trans('Shipping');
	} elseif ($notifiedevent['elementtype'] == 'expensereport' || $notifiedevent['elementtype'] == 'expense_report') {
		$elementPicto = 'expensereport';
		$elementLabel = $langs->trans('ExpenseReport');
<<<<<<< HEAD
=======
	} elseif ($notifiedevent['elementtype'] == 'contrat') {
		$elementPicto = 'contract';
		$elementLabel = $langs->trans('Contract');
>>>>>>> cc80841a
	} elseif ($notifiedevent['elementtype'] == 'agenda') {
		$elementPicto = 'action';
	}

		$labelfortrigger = 'AmountHT';
	$codehasnotrigger = 0;
	if (preg_match('/^(ACTION|HOLIDAY)/', $notifiedevent['code'])) {
		$codehasnotrigger++;
	}

	print '<tr class="oddeven">';
	print '<td>';
	print img_picto('', $elementPicto, 'class="pictofixedwidth"');
	print $elementLabel;
	print '</td>';
	print '<td>'.$notifiedevent['code'].'</td>';
	print '<td><span class="opacitymedium">'.$label.'</span></td>';
	print '<td>';
	$inputfieldalreadyshown = 0;
	// Notification with threshold
	foreach ($conf->global as $key => $val) {
		if ($val == '' || !preg_match('/^NOTIFICATION_FIXEDEMAIL_'.preg_quote($notifiedevent['code'], '/').'_THRESHOLD_HIGHER_(.*)/', $key, $reg)) {
			continue;
		}

		$param = 'NOTIFICATION_FIXEDEMAIL_'.$notifiedevent['code'].'_THRESHOLD_HIGHER_'.$reg[1];
		$value = GETPOST('NOTIF_'.$notifiedevent['code'].'_old_'.$reg[1].'_key') ? GETPOST('NOTIF_'.$notifiedevent['code'].'_old_'.$reg[1].'_key', 'alpha') : getDolGlobalString($param);

		$s = '<input type="text" class="minwidth200" name="NOTIF_'.$notifiedevent['code'].'_old_'.$reg[1].'_key" value="'.dol_escape_htmltag($value).'">'; // Do not use type="email" here, we must be able to enter a list of email with , separator.
		$arrayemail = explode(',', $value);
		$showwarning = 0;
		foreach ($arrayemail as $keydet => $valuedet) {
			$valuedet = trim($valuedet);
			if (!empty($valuedet) && !isValidEmail($valuedet, 1)) {
				$showwarning++;
			}
		}
		if (getDolGlobalString($param) && $showwarning) {
			$s .= ' '.img_warning($langs->trans("ErrorBadEMail"));
		}
		print $form->textwithpicto($s, $langs->trans("YouCanUseCommaSeparatorForSeveralRecipients").'<br>'.$langs->trans("YouCanAlsoUseSupervisorKeyword"), 1, 'help', '', 0, 2);
		print '<br>';

		$inputfieldalreadyshown++;
	}
	// New entry input fields
	if (empty($inputfieldalreadyshown) || !$codehasnotrigger) {
		$s = '<input type="text" class="minwidth200" name="NOTIF_'.$notifiedevent['code'].'_new_key" value="">'; // Do not use type="email" here, we must be able to enter a list of email with , separator.
		print $form->textwithpicto($s, $langs->trans("YouCanUseCommaSeparatorForSeveralRecipients").'<br>'.$langs->trans("YouCanAlsoUseSupervisorKeyword"), 1, 'help', '', 0, 2);
	}
	print '</td>';

	print '<td>';
	// Notification with threshold
	$inputfieldalreadyshown = 0;
	foreach ($conf->global as $key => $val) {
		if ($val == '' || !preg_match('/^NOTIFICATION_FIXEDEMAIL_'.$notifiedevent['code'].'_THRESHOLD_HIGHER_(.*)/', $key, $reg)) {
			continue;
		}

		if (!$codehasnotrigger) {
			print $langs->trans($labelfortrigger).' >= <input type="text" size="4" name="NOTIF_'.$notifiedevent['code'].'_old_'.$reg[1].'_amount" value="'.dol_escape_htmltag($reg[1]).'">';
			print '<br>';

			$inputfieldalreadyshown++;
		}
	}
	// New entry input fields
	if (!$codehasnotrigger) {
		print $langs->trans($labelfortrigger).' >= <input type="text" size="4" name="NOTIF_'.$notifiedevent['code'].'_new_amount" value="">';
	}
	print '</td>';

	print '<td>';
	// TODO Add link to show message content

	print '</td>';
	print '</tr>';
}
print '</table>';
print '</div>';

print $form->buttonsSaveCancel("Save", '');

print '</form>';

// End of page
llxFooter();
$db->close();<|MERGE_RESOLUTION|>--- conflicted
+++ resolved
@@ -3,11 +3,7 @@
  * Copyright (C) 2005-2015 Laurent Destailleur  <eldy@users.sourceforge.org>
  * Copyright (C) 2013      Juanjo Menent		<jmenent@2byte.es>
  * Copyright (C) 2015      Bahfir Abbes         <contact@dolibarrpar.org>
-<<<<<<< HEAD
- * Copyright (C) 2020      Thibault FOUCART     <suport@ptibogxiv.net>
-=======
  * Copyright (C) 2020      Thibault FOUCART     <support@ptibogxiv.net>
->>>>>>> cc80841a
  * Copyright (C) 2022      Anthony Berton     	<anthony.berton@bb2a.fr>
  *
  * This program is free software; you can redistribute it and/or modify
@@ -269,10 +265,6 @@
 print '<input type="hidden" name="token" value="'.newToken().'">';
 print '<input type="hidden" name="action" value="settemplates">';
 
-<<<<<<< HEAD
-// Notification per contacts
-=======
->>>>>>> cc80841a
 $title = $langs->trans("TemplatesForNotifications");
 
 print load_fiche_titre($title, '', 'email');
@@ -303,11 +295,8 @@
 		$elementLabel = $langs->trans('Shipping');
 	} elseif ($notifiedevent['elementtype'] == 'expensereport' || $notifiedevent['elementtype'] == 'expense_report') {
 		$elementLabel = $langs->trans('ExpenseReport');
-<<<<<<< HEAD
-=======
 	} elseif ($notifiedevent['elementtype'] == 'contrat') {
 		$elementLabel = $langs->trans('Contract');
->>>>>>> cc80841a
 	}
 
 	if ($notifiedevent['elementtype'] == 'propal') {
@@ -324,28 +313,18 @@
 		$model = 'expensereport_send';
 	} elseif ($notifiedevent['elementtype'] == 'order_supplier') {
 		$model = 'order_supplier_send';
-<<<<<<< HEAD
-		// } elseif ($notifiedevent['elementtype'] == 'invoice_supplier') $model = 'invoice_supplier_send';
-	} elseif ($notifiedevent['elementtype'] == 'member') {
-		$model = 'member';
-=======
 	} elseif ($notifiedevent['elementtype'] == 'invoice_supplier') {
 		$model = 'invoice_supplier_send';
 	} elseif ($notifiedevent['elementtype'] == 'member') {
 		$model = 'member';
 	} elseif ($notifiedevent['elementtype'] == 'contrat') {
 		$model = 'contract_send';
->>>>>>> cc80841a
 	}
 
 	$constantes[$notifiedevent['code'].'_TEMPLATE'] = array('type'=>'emailtemplate:'.$model, 'label'=>$label);
 }
 
-<<<<<<< HEAD
-$helptext = '';
-=======
 $helptext = $langs->trans("EmailTemplateHelp", $langs->transnoentitiesnoconv("Tools"), $langs->transnoentitiesnoconv("EMailTemplates"));
->>>>>>> cc80841a
 form_constantes($constantes, 3, $helptext, 'EmailTemplate');
 
 print $form->buttonsSaveCancel("Save", '');
@@ -460,12 +439,9 @@
 	} elseif ($notifiedevent['elementtype'] == 'expensereport' || $notifiedevent['elementtype'] == 'expense_report') {
 		$elementPicto = 'expensereport';
 		$elementLabel = $langs->trans('ExpenseReport');
-<<<<<<< HEAD
-=======
 	} elseif ($notifiedevent['elementtype'] == 'contrat') {
 		$elementPicto = 'contract';
 		$elementLabel = $langs->trans('Contract');
->>>>>>> cc80841a
 	} elseif ($notifiedevent['elementtype'] == 'agenda') {
 		$elementPicto = 'action';
 	}
