<?php
/* Copyright (C) 2004      Rodolphe Quiedeville <rodolphe@quiedeville.org>
 * Copyright (C) 2005-2015 Laurent Destailleur  <eldy@users.sourceforge.org>
 * Copyright (C) 2013      Juanjo Menent		    <jmenent@2byte.es>
 * Copyright (C) 2015      Bahfir Abbes         <contact@dolibarrpar.org>
 * Copyright (C) 2020      Thibault FOUCART     <suport@ptibogxiv.net>
 *
 * This program is free software; you can redistribute it and/or modify
 * it under the terms of the GNU General Public License as published by
 * the Free Software Foundation; either version 3 of the License, or
 * (at your option) any later version.
 *
 * This program is distributed in the hope that it will be useful,
 * but WITHOUT ANY WARRANTY; without even the implied warranty of
 * MERCHANTABILITY or FITNESS FOR A PARTICULAR PURPOSE.  See the
 * GNU General Public License for more details.
 *
 * You should have received a copy of the GNU General Public License
 * along with this program. If not, see <https://www.gnu.org/licenses/>.
 */

/**
 *	    \file       htdocs/admin/notification.php
 *		\ingroup    notification
 *		\brief      Page to setup notification module
 */

require '../main.inc.php';
require_once DOL_DOCUMENT_ROOT.'/core/class/notify.class.php';
require_once DOL_DOCUMENT_ROOT.'/core/lib/admin.lib.php';
require_once DOL_DOCUMENT_ROOT.'/core/triggers/interface_50_modNotification_Notification.class.php';

// Load translation files required by the page
$langs->loadLangs(array('admin', 'other', 'orders', 'propal', 'bills', 'errors', 'mails'));

// Security check
if (!$user->admin) {
	accessforbidden();
}

$action = GETPOST('action', 'aZ09');
$error = 0;


/*
 * Actions
 */

// Action to update or add a constant
if ($action == 'settemplates' && $user->admin) {
	$db->begin();

	if (!$error && is_array($_POST)) {
		$reg = array();
		foreach ($_POST as $key => $val) {
			if (!preg_match('/^constvalue_(.*)_TEMPLATE/', $key, $reg)) {
				continue;
			}

			$triggername = $reg[1];
			$constvalue = GETPOST($key, 'alpha');
			$consttype = 'emailtemplate:xxx';
			$tmparray = explode(':', $constvalue);
			if (!empty($tmparray[0]) && !empty($tmparray[1])) {
				$constvalue = $tmparray[0];
				$consttype = 'emailtemplate:'.$tmparray[1];
				//var_dump($constvalue);
				//var_dump($consttype);
				$res = dolibarr_set_const($db, $triggername.'_TEMPLATE', $constvalue, $consttype, 0, '', $conf->entity);
				if ($res < 0) {
					$error++;
					break;
				}
			} else {
				$res = dolibarr_del_const($db, $triggername.'_TEMPLATE', $conf->entity);
			}
		}
	}


	if (!$error) {
		$db->commit();

		setEventMessages($langs->trans("SetupSaved"), null, 'mesgs');
	} else {
		$db->rollback();

		setEventMessages($langs->trans("Error"), null, 'errors');
	}
}

if ($action == 'setvalue' && $user->admin) {
	$db->begin();

	$result = dolibarr_set_const($db, "NOTIFICATION_EMAIL_FROM", GETPOST("email_from", "alphawithlgt"), 'chaine', 0, '', $conf->entity);
	if ($result < 0) {
		$error++;
	}

	$result = dolibarr_set_const($db, "NOTIFICATION_EMAIL_DISABLE_CONFIRM_MESSAGE", GETPOST("notif_disable", "alphawithlgt"), 'chaine', 0, '', $conf->entity);
	if ($result < 0) {
		$error++;
	}

	if (!$error) {
		$db->commit();

		setEventMessages($langs->trans("SetupSaved"), null, 'mesgs');
	} else {
		$db->rollback();

		setEventMessages($langs->trans("Error"), null, 'errors');
	}
}


if ($action == 'setfixednotif' && $user->admin) {
	$db->begin();

	if (!$error && is_array($_POST)) {
		$reg = array();
		foreach ($_POST as $key => $val) {
			if (!preg_match('/^NOTIF_(.*)_key$/', $key, $reg)) {
				continue;
			}

			$newval = '';
			$newkey = '';

			$shortkey = preg_replace('/_key$/', '', $key);
			//print $shortkey.'<br>';

			if (preg_match('/^NOTIF_(.*)_old_(.*)_key/', $key, $reg)) {
				dolibarr_del_const($db, 'NOTIFICATION_FIXEDEMAIL_'.$reg[1].'_THRESHOLD_HIGHER_'.$reg[2], $conf->entity);

				$newkey = 'NOTIFICATION_FIXEDEMAIL_'.$reg[1].'_THRESHOLD_HIGHER_'.((int) GETPOST($shortkey.'_amount'));
				$newval = GETPOST($shortkey.'_key');
				//print $newkey.' - '.$newval.'<br>';
			} elseif (preg_match('/^NOTIF_(.*)_new_key/', $key, $reg)) {
				// Add a new entry
				$newkey = 'NOTIFICATION_FIXEDEMAIL_'.$reg[1].'_THRESHOLD_HIGHER_'.((int) GETPOST($shortkey.'_amount'));
				$newval = GETPOST($shortkey.'_key');
			}

			if ($newkey && $newval) {
				$result = dolibarr_set_const($db, $newkey, $newval, 'chaine', 0, '', $conf->entity);
			}
		}
	}

	if (!$error) {
		$db->commit();

		setEventMessages($langs->trans("SetupSaved"), null, 'mesgs');
	} else {
		$db->rollback();

		setEventMessages($langs->trans("Error"), null, 'errors');
	}
}



/*
 *	View
 */

$form = new Form($db);
$notify = new Notify($db);

llxHeader('', $langs->trans("NotificationSetup"));

$linkback = '<a href="'.DOL_URL_ROOT.'/admin/modules.php?restore_lastsearch_values=1">'.$langs->trans("BackToModuleList").'</a>';
print load_fiche_titre($langs->trans("NotificationSetup"), $linkback, 'title_setup');

print '<span class="opacitymedium">';
print $langs->trans("NotificationsDesc").'<br>';
print $langs->trans("NotificationsDescUser").'<br>';
if (!empty($conf->societe->enabled)) {
	print $langs->trans("NotificationsDescContact").'<br>';
}
print $langs->trans("NotificationsDescGlobal").'<br>';
print '</span>';
print '<br>';

print '<form method="post" action="'.$_SERVER["PHP_SELF"].'">';
print '<input type="hidden" name="token" value="'.newToken().'">';
print '<input type="hidden" name="action" value="setvalue">';

print '<table class="noborder centpercent">';
print '<tr class="liste_titre">';
print '<td>'.$langs->trans("Parameter").'</td>';
print '<td>'.$langs->trans("Value").'</td>';
print "</tr>\n";

print '<tr class="oddeven"><td>';
print $langs->trans("NotificationEMailFrom").'</td>';
print '<td>';
print img_picto('', 'email', 'class="pictofixedwidth"');
print '<input class="width300" type="email" name="email_from" value="'.$conf->global->NOTIFICATION_EMAIL_FROM.'">';
if (!empty($conf->global->NOTIFICATION_EMAIL_FROM) && !isValidEmail($conf->global->NOTIFICATION_EMAIL_FROM)) {
	print ' '.img_warning($langs->trans("ErrorBadEMail"));
}
print '</td>';
print '</tr>';

print '<tr class="oddeven"><td>';
print $langs->trans("NotificationDisableConfirmMessageContact").'</td>';
print '<td>';
if ($conf->use_javascript_ajax) {
	print ajax_constantonoff('NOTIFICATION_EMAIL_DISABLE_CONFIRM_MESSAGE_CONTACT');
} else {
	$arrval = array('0' => $langs->trans("No"), '1' => $langs->trans("Yes"));
	print $form->selectarray("NOTIFICATION_EMAIL_DISABLE_CONFIRM_MESSAGE_CONTACT", $arrval, $conf->global->NOTIFICATION_EMAIL_DISABLE_CONFIRM_MESSAGE_CONTACT);
}
print '</td>';
print '</tr>';

print '<tr class="oddeven"><td>';
print $langs->trans("NotificationDisableConfirmMessageUser").'</td>';
print '<td>';
if ($conf->use_javascript_ajax) {
	print ajax_constantonoff('NOTIFICATION_EMAIL_DISABLE_CONFIRM_MESSAGE_USER');
} else {
	$arrval = array('0' => $langs->trans("No"), '1' => $langs->trans("Yes"));
	print $form->selectarray("NOTIFICATION_EMAIL_DISABLE_CONFIRM_MESSAGE_USER", $arrval, $conf->global->NOTIFICATION_EMAIL_DISABLE_CONFIRM_MESSAGE_USER);
}
print '</td>';
print '</tr>';

print '<tr class="oddeven"><td>';
print $langs->trans("NotificationDisableConfirmMessageFix").'</td>';
print '<td>';
if ($conf->use_javascript_ajax) {
	print ajax_constantonoff('NOTIFICATION_EMAIL_DISABLE_CONFIRM_MESSAGE_FIX');
} else {
	$arrval = array('0' => $langs->trans("No"), '1' => $langs->trans("Yes"));
	print $form->selectarray("NOTIFICATION_EMAIL_DISABLE_CONFIRM_MESSAGE_FIX", $arrval, $conf->global->NOTIFICATION_EMAIL_DISABLE_CONFIRM_MESSAGE_FIX);
}
print '</td>';
print '</tr>';
print '</table>';

print $form->buttonsSaveCancel("Save", '');

print '</form>';


print '<br><br>';


print '<form method="post" action="'.$_SERVER["PHP_SELF"].'">';
print '<input type="hidden" name="token" value="'.newToken().'">';
print '<input type="hidden" name="action" value="settemplates">';

// Notification per contacts
$title = $langs->trans("TemplatesForNotifications");

print load_fiche_titre($title, '', 'email');

// Load array of available notifications
$notificationtrigger = new InterfaceNotification($db);
$listofnotifiedevents = $notificationtrigger->getListOfManagedEvents();

// Editing global variables not related to a specific theme
$constantes = array();
foreach ($listofnotifiedevents as $notifiedevent) {
	$label = $langs->trans("Notify_".$notifiedevent['code']); //!=$langs->trans("Notify_".$notifiedevent['code'])?$langs->trans("Notify_".$notifiedevent['code']):$notifiedevent['label'];
	$elementLabel = $langs->trans(ucfirst($notifiedevent['elementtype']));
	$model = $notifiedevent['elementtype'].'_send';

	if ($notifiedevent['elementtype'] == 'order_supplier') {
		$elementLabel = $langs->trans('SupplierOrder');
	} elseif ($notifiedevent['elementtype'] == 'propal') {
		$elementLabel = $langs->trans('Proposal');
	} elseif ($notifiedevent['elementtype'] == 'facture') {
		$elementLabel = $langs->trans('Bill');
	} elseif ($notifiedevent['elementtype'] == 'commande') {
		$elementLabel = $langs->trans('Order');
	} elseif ($notifiedevent['elementtype'] == 'ficheinter') {
		$elementLabel = $langs->trans('Intervention');
	} elseif ($notifiedevent['elementtype'] == 'shipping') {
		$elementLabel = $langs->trans('Shipping');
	} elseif ($notifiedevent['elementtype'] == 'expensereport' || $notifiedevent['elementtype'] == 'expense_report') {
		$elementLabel = $langs->trans('ExpenseReport');
	}

	if ($notifiedevent['elementtype'] == 'propal') {
		$model = 'propal_send';
	} elseif ($notifiedevent['elementtype'] == 'commande') {
		$model = 'order_send';
	} elseif ($notifiedevent['elementtype'] == 'facture') {
		$model = 'facture_send';
	} elseif ($notifiedevent['elementtype'] == 'shipping') {
		$model = 'shipping_send';
	} elseif ($notifiedevent['elementtype'] == 'ficheinter') {
		$model = 'fichinter_send';
	} elseif ($notifiedevent['elementtype'] == 'expensereport') {
		$model = 'expensereport_send';
	} elseif ($notifiedevent['elementtype'] == 'order_supplier') {
		$model = 'order_supplier_send';
		// } elseif ($notifiedevent['elementtype'] == 'invoice_supplier') $model = 'invoice_supplier_send';
	} elseif ($notifiedevent['elementtype'] == 'member') {
		$model = 'member';
	}

	$constantes[$notifiedevent['code'].'_TEMPLATE'] = array('type'=>'emailtemplate:'.$model, 'label'=>$label);
}

$helptext = '';
form_constantes($constantes, 3, $helptext, 'EmailTemplate');

<<<<<<< HEAD
	$helptext = '';
	form_constantes($constantes, 3, $helptext);
=======
print $form->buttonsSaveCancel("Save", '');

/*
>>>>>>> 95dc2558
} else {
	print '<table class="noborder centpercent">';
	print '<tr class="liste_titre">';
	print '<td>'.$langs->trans("Label").'</td>';
	//print '<td class="right">'.$langs->trans("NbOfTargetedContacts").'</td>';
	print "</tr>\n";

	print '<tr class="oddeven">';
	print '<td>';

	$i = 0;
	foreach ($listofnotifiedevents as $notifiedevent) {
		$label = $langs->trans("Notify_".$notifiedevent['code']); //!=$langs->trans("Notify_".$notifiedevent['code'])?$langs->trans("Notify_".$notifiedevent['code']):$notifiedevent['label'];
		$elementLabel = $langs->trans(ucfirst($notifiedevent['elementtype']));

		if ($notifiedevent['elementtype'] == 'order_supplier') {
			$elementLabel = $langs->trans('SupplierOrder');
		} elseif ($notifiedevent['elementtype'] == 'propal') {
			$elementLabel = $langs->trans('Proposal');
		} elseif ($notifiedevent['elementtype'] == 'facture') {
			$elementLabel = $langs->trans('Bill');
		} elseif ($notifiedevent['elementtype'] == 'commande') {
			$elementLabel = $langs->trans('Order');
		} elseif ($notifiedevent['elementtype'] == 'ficheinter') {
			$elementLabel = $langs->trans('Intervention');
		} elseif ($notifiedevent['elementtype'] == 'shipping') {
			$elementLabel = $langs->trans('Shipping');
		} elseif ($notifiedevent['elementtype'] == 'expensereport' || $notifiedevent['elementtype'] == 'expense_report') {
			$elementLabel = $langs->trans('ExpenseReport');
		}

		if ($i) {
			print ', ';
		}
		print $label;

		$i++;
	}

	print '</td></tr>';
	print '</table>';

	print '<div class="opacitymedium">';
	print '* '.$langs->trans("GoOntoUserCardToAddMore").'<br>';
	if (!empty($conf->societe->enabled)) {
		print '** '.$langs->trans("GoOntoContactCardToAddMore").'<br>';
	}
	print '</div>';
}
*/

print '</form>';


print '<br><br>';


print '<form method="post" action="'.$_SERVER["PHP_SELF"].'">';
print '<input type="hidden" name="token" value="'.newToken().'">';
print '<input type="hidden" name="action" value="setfixednotif">';
print '<input type="hidden" name="page_y" value="">';

print load_fiche_titre($langs->trans("ListOfFixedNotifications"), '', 'email');

print '<div class="info">';
print $langs->trans("Note").':<br>';
print '* '.$langs->trans("GoOntoUserCardToAddMore").'<br>';
if (!empty($conf->societe->enabled)) {
	print '** '.$langs->trans("GoOntoContactCardToAddMore").'<br>';
}
print '</div>';

print '<table class="noborder centpercent">';
print '<tr class="liste_titre">';
print '<td>'.$langs->trans("Module").'</td>';
print '<td>'.$langs->trans("Code").'</td>';
print '<td>'.$langs->trans("Label").'</td>';
print '<td>'.$langs->trans("FixedEmailTarget").'</td>';
print '<td>'.$langs->trans("Threshold").'</td>';
print '<td></td>';
print "</tr>\n";

foreach ($listofnotifiedevents as $notifiedevent) {
	$label = $langs->trans("Notify_".$notifiedevent['code']); //!=$langs->trans("Notify_".$notifiedevent['code'])?$langs->trans("Notify_".$notifiedevent['code']):$notifiedevent['label'];

	$elementPicto = $notifiedevent['elementtype'];
	$elementLabel = $langs->trans(ucfirst($notifiedevent['elementtype']));
	// Special cases
	if ($notifiedevent['elementtype'] == 'order_supplier') {
		$elementPicto = 'supplier_order';
		$elementLabel = $langs->trans('SupplierOrder');
	} elseif ($notifiedevent['elementtype'] == 'propal') {
		$elementLabel = $langs->trans('Proposal');
	} elseif ($notifiedevent['elementtype'] == 'facture') {
		$elementPicto = 'bill';
		$elementLabel = $langs->trans('Bill');
	} elseif ($notifiedevent['elementtype'] == 'commande') {
		$elementPicto = 'order';
		$elementLabel = $langs->trans('Order');
	} elseif ($notifiedevent['elementtype'] == 'ficheinter') {
		$elementPicto = 'intervention';
		$elementLabel = $langs->trans('Intervention');
	} elseif ($notifiedevent['elementtype'] == 'shipping') {
		$elementPicto = 'shipment';
		$elementLabel = $langs->trans('Shipping');
	} elseif ($notifiedevent['elementtype'] == 'expensereport' || $notifiedevent['elementtype'] == 'expense_report') {
		$elementPicto = 'expensereport';
		$elementLabel = $langs->trans('ExpenseReport');
	}

	$labelfortrigger = 'AmountHT';
	$codehasnotrigger = 0;
	if (preg_match('/^HOLIDAY/', $notifiedevent['code'])) {
		$codehasnotrigger++;
	}

	print '<tr class="oddeven">';
	print '<td>';
	print img_picto('', $elementPicto, 'class="pictofixedwidth"');
	print $elementLabel;
	print '</td>';
	print '<td>'.$notifiedevent['code'].'</td>';
	print '<td><span class="opacitymedium">'.$label.'</span></td>';
	print '<td>';
	$inputfieldalreadyshown = 0;
	// Notification with threshold
	foreach ($conf->global as $key => $val) {
		if ($val == '' || !preg_match('/^NOTIFICATION_FIXEDEMAIL_'.$notifiedevent['code'].'_THRESHOLD_HIGHER_(.*)/', $key, $reg)) {
			continue;
		}

		$param = 'NOTIFICATION_FIXEDEMAIL_'.$notifiedevent['code'].'_THRESHOLD_HIGHER_'.$reg[1];
		$value = GETPOST('NOTIF_'.$notifiedevent['code'].'_old_'.$reg[1].'_key') ?GETPOST('NOTIF_'.$notifiedevent['code'].'_old_'.$reg[1].'_key', 'alpha') : $conf->global->$param;

		$s = '<input type="text" size="32" name="NOTIF_'.$notifiedevent['code'].'_old_'.$reg[1].'_key" value="'.dol_escape_htmltag($value).'">'; // Do not use type="email" here, we must be able to enter a list of email with , separator.
		$arrayemail = explode(',', $value);
		$showwarning = 0;
		foreach ($arrayemail as $keydet => $valuedet) {
			$valuedet = trim($valuedet);
			if (!empty($valuedet) && !isValidEmail($valuedet, 1)) {
				$showwarning++;
			}
		}
		if ((!empty($conf->global->$param)) && $showwarning) {
			$s .= ' '.img_warning($langs->trans("ErrorBadEMail"));
		}
		print $form->textwithpicto($s, $langs->trans("YouCanUseCommaSeparatorForSeveralRecipients").'<br>'.$langs->trans("YouCanAlsoUseSupervisorKeyword"), 1, 'help', '', 0, 2);
		print '<br>';

		$inputfieldalreadyshown++;
	}
	// New entry input fields
	if (empty($inputfieldalreadyshown) || !$codehasnotrigger) {
		$s = '<input type="text" size="32" name="NOTIF_'.$notifiedevent['code'].'_new_key" value="">'; // Do not use type="email" here, we must be able to enter a list of email with , separator.
		print $form->textwithpicto($s, $langs->trans("YouCanUseCommaSeparatorForSeveralRecipients").'<br>'.$langs->trans("YouCanAlsoUseSupervisorKeyword"), 1, 'help', '', 0, 2);
	}
	print '</td>';

	print '<td>';
	// Notification with threshold
	$inputfieldalreadyshown = 0;
	foreach ($conf->global as $key => $val) {
		if ($val == '' || !preg_match('/^NOTIFICATION_FIXEDEMAIL_'.$notifiedevent['code'].'_THRESHOLD_HIGHER_(.*)/', $key, $reg)) {
			continue;
		}

		if (!$codehasnotrigger) {
			print $langs->trans($labelfortrigger).' >= <input type="text" size="4" name="NOTIF_'.$notifiedevent['code'].'_old_'.$reg[1].'_amount" value="'.dol_escape_htmltag($reg[1]).'">';
			print '<br>';

			$inputfieldalreadyshown++;
		}
	}
	// New entry input fields
	if (!$codehasnotrigger) {
		print $langs->trans($labelfortrigger).' >= <input type="text" size="4" name="NOTIF_'.$notifiedevent['code'].'_new_amount" value="">';
	}
	print '</td>';

	print '<td>';
	// TODO Add link to show message content

	print '</td>';
	print '</tr>';
}
print '</table>';

print $form->buttonsSaveCancel("Save", '');

print '</form>';

// End of page
llxFooter();
$db->close();<|MERGE_RESOLUTION|>--- conflicted
+++ resolved
@@ -310,14 +310,9 @@
 $helptext = '';
 form_constantes($constantes, 3, $helptext, 'EmailTemplate');
 
-<<<<<<< HEAD
-	$helptext = '';
-	form_constantes($constantes, 3, $helptext);
-=======
 print $form->buttonsSaveCancel("Save", '');
 
 /*
->>>>>>> 95dc2558
 } else {
 	print '<table class="noborder centpercent">';
 	print '<tr class="liste_titre">';
