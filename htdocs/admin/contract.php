--- conflicted
+++ resolved
@@ -62,10 +62,7 @@
 if ($action == 'updateMask') {
 	$maskconst = GETPOST('maskconstcontract', 'aZ09');
 	$maskvalue = GETPOST('maskcontract', 'alpha');
-<<<<<<< HEAD
-=======
 	$res = 0;
->>>>>>> cc80841a
 	if ($maskconst && preg_match('/_MASK$/', $maskconst)) {
 		$res = dolibarr_set_const($db, $maskconst, $maskvalue, 'chaine', 0, '', $conf->entity);
 	}
