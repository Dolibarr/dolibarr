--- conflicted
+++ resolved
@@ -120,11 +120,7 @@
 		require_once $file;
 
 		$module = new $classname($db);
-<<<<<<< HEAD
-		'@phan-var-force CommonDocGenerator $module';
-=======
 		'@phan-var-force ModelePdfReception $module';
->>>>>>> cc80841a
 
 		if ($module->write_file($exp, $langs) > 0) {
 			header("Location: ".DOL_URL_ROOT."/document.php?modulepart=reception&file=SPECIMEN.pdf");
@@ -213,11 +209,8 @@
 					require_once $dir.'/'.$file.'.php';
 
 					$module = new $file();
-<<<<<<< HEAD
-=======
 
 					'@phan-var-force ModelNumRefReception $module';
->>>>>>> cc80841a
 
 					if ($module->isEnabled()) {
 						// Show modules according to features level
@@ -250,11 +243,7 @@
 						if ($conf->global->RECEPTION_ADDON_NUMBER == "$file") {
 							print img_picto($langs->trans("Activated"), 'switch_on');
 						} else {
-<<<<<<< HEAD
-							print '<a class="reposition" href="'.$_SERVER["PHP_SELF"].'?action=setmodel&token='.newToken().'&value='.urlencode($file).(!empty($module->scandir) ? '&scan_dir='.$module->scandir : '').(!empty($module->name) ? '&label='.urlencode($module->name) : '').'">';
-=======
 							print '<a class="reposition" href="'.$_SERVER["PHP_SELF"].'?action=setmodel&token='.newToken().'&value='.urlencode($file).(!empty($module->name) ? '&label='.urlencode($module->name) : '').'">';
->>>>>>> cc80841a
 							print img_picto($langs->trans("Disabled"), 'switch_off');
 							print '</a>';
 						}
