<?php
/* Copyright (C) 2001-2005 Rodolphe Quiedeville <rodolphe@quiedeville.org>
 * Copyright (C) 2004-2012 Laurent Destailleur  <eldy@users.sourceforge.net>
 * Copyright (C) 2005-2010 Regis Houssin        <regis.houssin@capnetworks.com>
 *
 * This program is free software; you can redistribute it and/or modify
 * it under the terms of the GNU General Public License as published by
 * the Free Software Foundation; either version 3 of the License, or
 * (at your option) any later version.
 *
 * This program is distributed in the hope that it will be useful,
 * but WITHOUT ANY WARRANTY; without even the implied warranty of
 * MERCHANTABILITY or FITNESS FOR A PARTICULAR PURPOSE.  See the
 * GNU General Public License for more details.
 *
 * You should have received a copy of the GNU General Public License
 * along with this program. If not, see <http://www.gnu.org/licenses/>.
 */

/**
 *      \file       htdocs/admin/menus.php
 *      \ingroup    core
 *      \brief      Page to setup menu manager to use
 */

require '../main.inc.php';
require_once DOL_DOCUMENT_ROOT.'/core/lib/admin.lib.php';
require_once DOL_DOCUMENT_ROOT.'/core/class/html.formadmin.class.php';

$action=GETPOST('action');

$langs->load("companies");
$langs->load("products");
$langs->load("admin");
$langs->load("users");
$langs->load("other");

// Security check
if (! $user->admin) accessforbidden();

$dirstandard = array();
$dirsmartphone = array();
$dirmenus=array_merge(array("/core/menus/"),(array) $conf->modules_parts['menus']);
foreach($dirmenus as $dirmenu)
{
    $dirstandard[]=$dirmenu.'standard';
    $dirsmartphone[]=$dirmenu.'smartphone';
}

$error=0;

// Cette page peut etre longue. On augmente le delai autorise.
// Ne fonctionne que si on est pas en safe_mode.
$err=error_reporting();
error_reporting(0);     // Disable all errors
//error_reporting(E_ALL);
@set_time_limit(300);   // Need more than 240 on Windows 7/64
error_reporting($err);


/*
 * Actions
 */

if ($action == 'update' && empty($_POST["cancel"]))
{
	$_SESSION["mainmenu"]="home";   // Le gestionnaire de menu a pu changer

	dolibarr_set_const($db, "MAIN_MENU_STANDARD",      $_POST["MAIN_MENU_STANDARD"],'chaine',0,'',$conf->entity);
	dolibarr_set_const($db, "MAIN_MENU_SMARTPHONE",     $_POST["MAIN_MENU_SMARTPHONE"],'chaine',0,'',$conf->entity);

	dolibarr_set_const($db, "MAIN_MENUFRONT_STANDARD", $_POST["MAIN_MENUFRONT_STANDARD"],'chaine',0,'',$conf->entity);
	dolibarr_set_const($db, "MAIN_MENUFRONT_SMARTPHONE",$_POST["MAIN_MENUFRONT_SMARTPHONE"],'chaine',0,'',$conf->entity);

	// Define list of menu handlers to initialize
	$listofmenuhandler=array();
	$listofmenuhandler[preg_replace('/(_backoffice|_frontoffice|_menu)?\.php/i','',$_POST["MAIN_MENU_STANDARD"])]=1;
	$listofmenuhandler[preg_replace('/(_backoffice|_frontoffice|_menu)?\.php/i','',$_POST["MAIN_MENUFRONT_STANDARD"])]=1;
	if (isset($_POST["MAIN_MENU_SMARTPHONE"]))      $listofmenuhandler[preg_replace('/(_backoffice|_frontoffice|_menu)?\.php/i','',$_POST["MAIN_MENU_SMARTPHONE"])]=1;
	if (isset($_POST["MAIN_MENUFRONT_SMARTPHONE"])) $listofmenuhandler[preg_replace('/(_backoffice|_frontoffice|_menu)?\.php/i','',$_POST["MAIN_MENUFRONT_SMARTPHONE"])]=1;

	// Initialize menu handlers
	foreach ($listofmenuhandler as $key => $val)
	{
		// Load sql init_menu_handler.sql file
		$dirmenus=array_merge(array("/core/menus/"),(array) $conf->modules_parts['menus']);
		foreach($dirmenus as $dirmenu)
		{
			$file='init_menu_'.$key.'.sql';
		    $fullpath=dol_buildpath($dirmenu.$file);
		    //print 'action='.$action.' Search menu into fullpath='.$fullpath.'<br>';exit;

			if (file_exists($fullpath))
			{
				$db->begin();

				$result=run_sql($fullpath,1,'',1,$key,'none');
				if ($result > 0)
				{
					$db->commit();
				}
				else
				{
					$error++;
					//TODO: Translate
					setEventMessage('Failed to initialize menu '.$key.'.', 'errors');
					$db->rollback();
				}
			}
		}
	}

	if (! $error)
	{
		$db->close();

		// We make a header redirect because we need to change menu NOW.
		header("Location: ".$_SERVER["PHP_SELF"]);
		exit;
	}
}


/*
 * View
 */

$form=new Form($db);
$formadmin=new FormAdmin($db);

$wikihelp='EN:First_setup|FR:Premiers_paramétrages|ES:Primeras_configuraciones';
llxHeader('',$langs->trans("Setup"),$wikihelp);

print_fiche_titre($langs->trans("Menus"),'','setup');


$h = 0;

$head[$h][0] = DOL_URL_ROOT."/admin/menus.php";
$head[$h][1] = $langs->trans("MenuHandlers");
$head[$h][2] = 'handler';
$h++;

$head[$h][0] = DOL_URL_ROOT."/admin/menus/index.php";
$head[$h][1] = $langs->trans("MenuAdmin");
$head[$h][2] = 'editor';
$h++;

$head[$h][0] = DOL_URL_ROOT."/admin/menus/other.php";
$head[$h][1] = $langs->trans("Miscellaneous");
$head[$h][2] = 'misc';
$h++;


print '<form method="post" action="'.$_SERVER["PHP_SELF"].'">';
print '<input type="hidden" name="token" value="'.$_SESSION['newtoken'].'">';
print '<input type="hidden" name="action" value="update">';

dol_fiche_head($head, 'handler', $langs->trans("Menus"));

print $langs->trans("MenusDesc")."<br>\n";
print "<br>\n";


if ($action == 'edit')
{
	clearstatcache();

	// Gestionnaires de menu
	$var=true;

	print '<table class="noborder" width="100%">';
	print '<tr class="liste_titre"><td width="35%">'.$langs->trans("Menu").'</td>';
	print '<td>';
	print $form->textwithpicto($langs->trans("InternalUsers"),$langs->trans("InternalExternalDesc"));
	print '</td>';
	print '<td>';
	print $form->textwithpicto($langs->trans("ExternalUsers"),$langs->trans("InternalExternalDesc"));
	print '</td>';
	print '</tr>';

	// Menu top
	$var=!$var;
	print '<tr '.$bc[$var].'><td>'.$langs->trans("DefaultMenuManager").'</td>';
	print '<td>';
	print $formadmin->select_menu(empty($conf->global->MAIN_MENU_STANDARD_FORCED)?$conf->global->MAIN_MENU_STANDARD:$conf->global->MAIN_MENU_STANDARD_FORCED, 'MAIN_MENU_STANDARD', $dirstandard, empty($conf->global->MAIN_MENU_STANDARD_FORCED)?'':' disabled="disabled"');
	print '</td>';
	print '<td>';
	print $formadmin->select_menu(empty($conf->global->MAIN_MENUFRONT_STANDARD_FORCED)?$conf->global->MAIN_MENUFRONT_STANDARD:$conf->global->MAIN_MENUFRONT_STANDARD_FORCED, 'MAIN_MENUFRONT_STANDARD', $dirstandard, empty($conf->global->MAIN_MENUFRONT_STANDARD_FORCED)?'':' disabled="disabled"');
	print '</td>';
	print '</tr>';

	// Menu smartphone
	$var=!$var;
	print '<tr '.$bc[$var].'><td>'.$langs->trans("DefaultMenuSmartphoneManager").'</td>';
	print '<td>';
	print $formadmin->select_menu(empty($conf->global->MAIN_MENU_SMARTPHONE_FORCED)?$conf->global->MAIN_MENU_SMARTPHONE:$conf->global->MAIN_MENU_SMARTPHONE_FORCED, 'MAIN_MENU_SMARTPHONE', array_merge($dirstandard,$dirsmartphone), empty($conf->global->MAIN_MENU_SMARTPHONE_FORCED)?'':' disabled="disabled"');
	print '</td>';
	print '<td>';
	print $formadmin->select_menu(empty($conf->global->MAIN_MENUFRONT_SMARTPHONE_FORCED)?$conf->global->MAIN_MENUFRONT_SMARTPHONE:$conf->global->MAIN_MENUFRONT_SMARTPHONE_FORCED, 'MAIN_MENUFRONT_SMARTPHONE', array_merge($dirstandard,$dirsmartphone), empty($conf->global->MAIN_MENUFRONT_SMARTPHONE_FORCED)?'':' disabled="disabled"');
	print '</td>';
	print '</tr>';

	print '</table>';
<<<<<<< HEAD

	print '<br><div class="center">';
	print '<input class="button" type="submit" name="save" value="'.$langs->trans("Save").'">';
	print '&nbsp;&nbsp;&nbsp;&nbsp;&nbsp;';
	print '<input class="button" type="submit" name="cancel" value="'.$langs->trans("Cancel").'">';
	print '</div>';

	print '</form>';
=======
>>>>>>> 67c1ae85
}
else
{
	// Gestionnaires de menu
	$var=true;

	print '<table class="noborder" width="100%">';
	print '<tr class="liste_titre"><td width="35%">'.$langs->trans("Menu").'</td>';
	print '<td>';
	print $form->textwithpicto($langs->trans("InternalUsers"),$langs->trans("InternalExternalDesc"));
	print '</td>';
	print '<td>';
	print $form->textwithpicto($langs->trans("ExternalUsers"),$langs->trans("InternalExternalDesc"));
	print '</td>';
	print '</tr>';

	$var=!$var;
	print '<tr '.$bc[$var].'><td>'.$langs->trans("DefaultMenuManager").'</td>';
	print '<td>';
	$filelib=preg_replace('/.php$/i','',(empty($conf->global->MAIN_MENU_STANDARD_FORCED)?$conf->global->MAIN_MENU_STANDARD:$conf->global->MAIN_MENU_STANDARD_FORCED));
	print $filelib;
	print '</td>';
	print '<td>';
	$filelib=preg_replace('/.php$/i','',(empty($conf->global->MAIN_MENUFRONT_STANDARD_FORCED)?$conf->global->MAIN_MENUFRONT_STANDARD:$conf->global->MAIN_MENUFRONT_STANDARD_FORCED));
	print $filelib;
	print '</td>';
	print '</tr>';

	$var=!$var;
	print '<tr '.$bc[$var].'>';
	print '<td>'.$langs->trans("DefaultMenuSmartphoneManager").'</td>';
	print '<td>';
	$filelib=preg_replace('/.php$/i','',(empty($conf->global->MAIN_MENU_SMARTPHONE_FORCED)?$conf->global->MAIN_MENU_SMARTPHONE:$conf->global->MAIN_MENU_SMARTPHONE_FORCED));
	print $filelib;
	if (! empty($conf->global->MAIN_MENU_SMARTPHONE_FORCED) && preg_match('/smartphone/', $conf->global->MAIN_MENU_SMARTPHONE_FORCED)
	|| (empty($conf->global->MAIN_MENU_SMARTPHONE_FORCED) && ! empty($conf->global->MAIN_MENU_SMARTPHONE) && preg_match('/smartphone/',$conf->global->MAIN_MENU_SMARTPHONE)))
	{
		print ' '.img_warning($langs->transnoentitiesnoconv("ThisForceAlsoTheme"));
	}
	print '</td>';
	print '<td>';
	$filelib=preg_replace('/.php$/i','',(empty($conf->global->MAIN_MENUFRONT_SMARTPHONE_FORCED)?$conf->global->MAIN_MENUFRONT_SMARTPHONE:$conf->global->MAIN_MENUFRONT_SMARTPHONE_FORCED));
	print $filelib;
	if (! empty($conf->global->MAIN_MENU_SMARTPHONE_FORCED) && preg_match('/smartphone/',$conf->global->MAIN_MENUFRONT_SMARTPHONE_FORCED)
	|| (empty($conf->global->MAIN_MENUFRONT_SMARTPHONE_FORCED) && ! empty($conf->global->MAIN_MENU_SMARTPHONE) && preg_match('/smartphone/',$conf->global->MAIN_MENUFRONT_SMARTPHONE)))
	{
		print ' '.img_warning($langs->transnoentitiesnoconv("ThisForceAlsoTheme"));
	}
	print '</td>';
	print '</tr>';

	print '</table>';
}

dol_fiche_end();


if ($action == 'edit')
{
	print '<div class="center">';
	print '<input class="button" type="submit" name="save" value="'.$langs->trans("Save").'">';
	print ' &nbsp; &nbsp; ';
	print '<input class="button" type="submit" name="cancel" value="'.$langs->trans("Cancel").'">';
	print '</div>';
}

print '</form>';



if ($action != 'edit')
{
	print '<div class="tabsAction">';
	print '<a class="butAction" href="'.$_SERVER["PHP_SELF"].'?action=edit">'.$langs->trans("Modify").'</a>';
	print '</div>';
}


llxFooter();

$db->close();<|MERGE_RESOLUTION|>--- conflicted
+++ resolved
@@ -202,17 +202,6 @@
 	print '</tr>';
 
 	print '</table>';
-<<<<<<< HEAD
-
-	print '<br><div class="center">';
-	print '<input class="button" type="submit" name="save" value="'.$langs->trans("Save").'">';
-	print '&nbsp;&nbsp;&nbsp;&nbsp;&nbsp;';
-	print '<input class="button" type="submit" name="cancel" value="'.$langs->trans("Cancel").'">';
-	print '</div>';
-
-	print '</form>';
-=======
->>>>>>> 67c1ae85
 }
 else
 {
@@ -274,7 +263,7 @@
 {
 	print '<div class="center">';
 	print '<input class="button" type="submit" name="save" value="'.$langs->trans("Save").'">';
-	print ' &nbsp; &nbsp; ';
+	print ' &nbsp; &nbsp; &nbsp; ';
 	print '<input class="button" type="submit" name="cancel" value="'.$langs->trans("Cancel").'">';
 	print '</div>';
 }
