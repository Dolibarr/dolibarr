--- conflicted
+++ resolved
@@ -63,7 +63,7 @@
 	$resql=$db->query($sqlp);
 	if (! $resql) dol_print_error($db);
 }
-else if ($action == 'update')
+elseif ($action == 'update')
 {
 	$location = GETPOST('GENBARCODE_LOCATION','alpha');
 	$res = dolibarr_set_const($db, "GENBARCODE_LOCATION",$location,'chaine',0,'',$conf->entity);
@@ -71,22 +71,8 @@
 	$res = dolibarr_set_const($db, "PRODUIT_DEFAULT_BARCODE_TYPE", $coder_id,'chaine',0,'',$conf->entity);
 	$coder_id = GETPOST('GENBARCODE_BARCODETYPE_THIRDPARTY','alpha');
 	$res = dolibarr_set_const($db, "GENBARCODE_BARCODETYPE_THIRDPARTY", $coder_id,'chaine',0,'',$conf->entity);
-<<<<<<< HEAD
-}
-else if ($action == 'updateengine')
-{
-    // TODO Update engines.
-}
-
-if ($action && $action != 'setcoder' && $action != 'setModuleOptions')
-{
-	if (! $res > 0) $error++;
-
- 	if (! $error)
-=======
-	
+
 	if ($res > 0)
->>>>>>> 5061a9b0
     {
         setEventMessages($langs->trans("SetupSaved"), null, 'mesgs');
     }
@@ -95,7 +81,7 @@
         setEventMessages($langs->trans("Error"), null, 'errors');
     }
 }
-else if ($action == 'updateengine')
+elseif ($action == 'updateengine')
 {
     $sql = "SELECT rowid, coder";
     $sql.= " FROM ".MAIN_DB_PREFIX."c_barcode_type";
@@ -111,17 +97,17 @@
 	   while ($i <	$num)
 	   {
 	       $obj = $db->fetch_object($resql);
-	       
+
 	       if (GETPOST('coder'.$obj->rowid, 'alpha'))
 	       {
 	           $coder = GETPOST('coder'.$obj->rowid,'alpha');
 	           $code_id = $obj->rowid;
-	           
+
 	           $sqlp = "UPDATE ".MAIN_DB_PREFIX."c_barcode_type";
 	           $sqlp.= " SET coder = '" . $coder."'";
 	           $sqlp.= " WHERE rowid = ". $code_id;
 	           $sqlp.= " AND entity = ".$conf->entity;
-	           
+
 	           $upsql=$db->query($sqlp);
 	           if (! $upsql) dol_print_error($db);
 	       }
@@ -129,8 +115,8 @@
 	       $i++;
 	   }
     }
-
-}
+}
+
 
 /*
  * View
