<?php
/* Copyright (C) 2003-2004	Rodolphe Quiedeville	<rodolphe@quiedeville.org>
 * Copyright (C) 2004-2015	Laurent Destailleur		<eldy@users.sourceforge.net>
 * Copyright (C) 2005-2012	Regis Houssin			<regis.houssin@inodbox.com>
 * Copyright (C) 2011-2013	Juanjo Menent			<jmenent@2byte.es>
 * Copyright (C) 2024		MDW							<mdeweerd@users.noreply.github.com>
 *
 * This program is free software; you can redistribute it and/or modify
 * it under the terms of the GNU General Public License as published by
 * the Free Software Foundation; either version 3 of the License, or
 * (at your option) any later version.
 *
 * This program is distributed in the hope that it will be useful,
 * but WITHOUT ANY WARRANTY; without even the implied warranty of
 * MERCHANTABILITY or FITNESS FOR A PARTICULAR PURPOSE.  See the
 * GNU General Public License for more details.
 *
 * You should have received a copy of the GNU General Public License
 * along with this program. If not, see <https://www.gnu.org/licenses/>.
 */

/**
 *	\file       htdocs/admin/barcode.php
 *	\ingroup    barcode
 *	\brief      Page to setup barcode module
 */

// Load Dolibarr environment
require '../main.inc.php';
require_once DOL_DOCUMENT_ROOT.'/core/lib/admin.lib.php';
require_once DOL_DOCUMENT_ROOT.'/core/class/html.formbarcode.class.php';

// Load translation files required by the page
$langs->load("admin");

// Security Check Access
if (!$user->admin) {
	accessforbidden();
}

// Get Parameters
$action = GETPOST('action', 'aZ09');
$modulepart = GETPOST('modulepart', 'aZ09');	// Used by actions_setmoduleoptions.inc.php


/*
 * Actions
 */

include DOL_DOCUMENT_ROOT.'/core/actions_setmoduleoptions.inc.php';

if ($action == 'setbarcodeproducton') {
	$barcodenumberingmodule = GETPOST('value', 'alpha');
	$res = dolibarr_set_const($db, "BARCODE_PRODUCT_ADDON_NUM", $barcodenumberingmodule, 'chaine', 0, '', $conf->entity);
	if ($barcodenumberingmodule == 'mod_barcode_product_standard' && !getDolGlobalString('BARCODE_STANDARD_PRODUCT_MASK')) {
		$res = dolibarr_set_const($db, "BARCODE_STANDARD_PRODUCT_MASK", '04{0000000000}', 'chaine', 0, '', $conf->entity);
	}
} elseif ($action == 'setbarcodeproductoff') {
	$res = dolibarr_del_const($db, "BARCODE_PRODUCT_ADDON_NUM", $conf->entity);
}

if ($action == 'setbarcodethirdpartyon') {
	$barcodenumberingmodule = GETPOST('value', 'alpha');
	$res = dolibarr_set_const($db, "BARCODE_THIRDPARTY_ADDON_NUM", $barcodenumberingmodule, 'chaine', 0, '', $conf->entity);
	if ($barcodenumberingmodule == 'mod_barcode_thirdparty_standard' && !getDolGlobalString('BARCODE_STANDARD_THIRDPARTY_MASK')) {
		$res = dolibarr_set_const($db, "BARCODE_STANDARD_THIRDPARTY_MASK", '04{0000000000}', 'chaine', 0, '', $conf->entity);
	}
} elseif ($action == 'setbarcodethirdpartyoff') {
	$res = dolibarr_del_const($db, "BARCODE_THIRDPARTY_ADDON_NUM", $conf->entity);
}

if ($action == 'setcoder') {
	$coder = GETPOST('coder', 'alpha');
	$code_id = GETPOSTINT('code_id');
	$sqlp = "UPDATE ".MAIN_DB_PREFIX."c_barcode_type";
	$sqlp .= " SET coder = '".$db->escape($coder)."'";
	$sqlp .= " WHERE rowid = ".((int) $code_id);
	$sqlp .= " AND entity = ".$conf->entity;

	$resql = $db->query($sqlp);
	if (!$resql) {
		dol_print_error($db);
	}
} elseif ($action == 'update') {
	$location = GETPOST('GENBARCODE_LOCATION', 'alpha');
	$res = dolibarr_set_const($db, "GENBARCODE_LOCATION", $location, 'chaine', 0, '', $conf->entity);
	$coder_id = GETPOST('PRODUIT_DEFAULT_BARCODE_TYPE', 'alpha');
	$res = dolibarr_set_const($db, "PRODUIT_DEFAULT_BARCODE_TYPE", $coder_id, 'chaine', 0, '', $conf->entity);
	$coder_id = GETPOST('GENBARCODE_BARCODETYPE_THIRDPARTY', 'alpha');
	$res = dolibarr_set_const($db, "GENBARCODE_BARCODETYPE_THIRDPARTY", $coder_id, 'chaine', 0, '', $conf->entity);

	if ($res > 0) {
		setEventMessages($langs->trans("SetupSaved"), null, 'mesgs');
	} else {
		setEventMessages($langs->trans("Error"), null, 'errors');
	}
} elseif ($action == 'updateengine') {
	$sql = "SELECT rowid, coder";
	$sql .= " FROM ".MAIN_DB_PREFIX."c_barcode_type";
	$sql .= " WHERE entity = ".$conf->entity;
	$sql .= " ORDER BY code";

	$resql = $db->query($sql);
	if ($resql) {
		$num = $db->num_rows($resql);
		$i = 0;

		while ($i < $num) {
			$obj = $db->fetch_object($resql);

			if (GETPOST('coder'.$obj->rowid, 'alpha')) {
				$coder = GETPOST('coder'.$obj->rowid, 'alpha');
				$code_id = $obj->rowid;

				$sqlp = "UPDATE ".MAIN_DB_PREFIX."c_barcode_type";
				$sqlp .= " SET coder = '".$db->escape($coder)."'";
				$sqlp .= " WHERE rowid = ".((int) $code_id);
				$sqlp .= " AND entity = ".$conf->entity;

				$upsql = $db->query($sqlp);
				if (!$upsql) {
					dol_print_error($db);
				}
			}

			$i++;
		}
	}
}


/*
 * View
 */

$form = new Form($db);
$formbarcode = new FormBarCode($db);

$help_url = 'EN:Module_Barcode|FR:Module_Codes_Barre|ES:Módulo Código de barra|DE:Modul_Barcode';
llxHeader('', $langs->trans("BarcodeSetup"), $help_url, '', 0, 0, '', '', '', 'mod-admin page-barcode');

$linkback = '<a href="'.DOL_URL_ROOT.'/admin/modules.php?restore_lastsearch_values=1">'.$langs->trans("BackToModuleList").'</a>';
print load_fiche_titre($langs->trans("BarcodeSetup"), $linkback, 'title_setup');

// Detect bar codes modules
$barcodelist = array();

clearstatcache();


// Scan list of all barcode included provided by external modules
$dirbarcode = array_merge(array("/core/modules/barcode/doc/"), $conf->modules_parts['barcode']);

foreach ($dirbarcode as $reldir) {
	$dir = dol_buildpath($reldir);
	$newdir = dol_osencode($dir);

	// Check if directory exists (we do not use dol_is_dir to avoid loading files.lib.php)
	if (!is_dir($newdir)) {
		continue;
	}

	$handle = @opendir($newdir);
	if (is_resource($handle)) {
		while (($file = readdir($handle)) !== false) {
			if (substr($file, 0, 1) != '.' && substr($file, 0, 3) != 'CVS') {
				if (is_readable($newdir.$file)) {
					if (preg_match('/(.*)\.modules\.php$/i', $file, $reg)) {
						$filebis = $reg[1];

						// Loading encoding class
						require_once $newdir.$file;
						$classname = "mod".ucfirst($filebis);
						$module = new $classname($db);

						'@phan-var-force ModeleBarCode $module';

						// Show modules according to features level
						if ($module->version == 'development' && getDolGlobalInt('MAIN_FEATURES_LEVEL') < 2) {
							continue;
						}
						if ($module->version == 'experimental' && getDolGlobalInt('MAIN_FEATURES_LEVEL') < 1) {
							continue;
						}

						if ($module->isEnabled()) {
							$barcodelist[$filebis] = $module->info($langs);
						}
					}
				}
			}
		}
	}
}
'@phan-var-force array<string,ModeleBarCode> $barcodelist';


// Select barcode numbering module
if (isModEnabled('product')) {
	print load_fiche_titre($langs->trans("BarCodeNumberManager")." (".$langs->trans("Product").")", '', '');

	print '<div class="div-table-responsive-no-min">';
	print '<table class="noborder centpercent">';
	print '<tr class="liste_titre">';
	print '<td width="140">'.$langs->trans("Name").'</td>';
	print '<td>'.$langs->trans("Description").'</td>';
	print '<td>'.$langs->trans("Example").'</td>';
	print '<td class="center" width="80">'.$langs->trans("Status").'</td>';
	print '<td class="center" width="60">'.$langs->trans("ShortInfo").'</td>';
	print "</tr>\n";

	$dirbarcodenum = array_merge(array('/core/modules/barcode/'), $conf->modules_parts['barcode']);

	foreach ($dirbarcodenum as $dirroot) {
		$dir = dol_buildpath($dirroot, 0);

		$handle = @opendir($dir);
		if (is_resource($handle)) {
			while (($file = readdir($handle)) !== false) {
				if (preg_match('/^mod_barcode_product_.*php$/', $file)) {
					$file = substr($file, 0, dol_strlen($file) - 4);

					try {
						dol_include_once($dirroot.$file.'.php');
					} catch (Exception $e) {
						dol_syslog($e->getMessage(), LOG_ERR);
					}

					$modBarCode = new $file();
					'@phan-var-force ModeleNumRefBarCode $modBarCode';

					print '<tr class="oddeven">';
					print '<td>'.(isset($modBarCode->name) ? $modBarCode->name : $modBarCode->nom)."</td><td>\n";
					print $modBarCode->info($langs);
					print '</td>';
					print '<td class="nowrap">'.$modBarCode->getExample($langs)."</td>\n";

					if (getDolGlobalString('BARCODE_PRODUCT_ADDON_NUM') == "$file") {
						print '<td class="center"><a class="reposition" href="'.$_SERVER['PHP_SELF'].'?action=setbarcodeproductoff&token='.newToken().'&amp;value='.urlencode($file).'">';
						print img_picto($langs->trans("Activated"), 'switch_on');
						print '</a></td>';
					} else {
						print '<td class="center"><a class="reposition" href="'.$_SERVER['PHP_SELF'].'?action=setbarcodeproducton&token='.newToken().'&amp;value='.urlencode($file).'">';
						print img_picto($langs->trans("Disabled"), 'switch_off');
						print '</a></td>';
					}
					print '<td class="center">';
					$s = $modBarCode->getToolTip($langs, null, -1);
					print $form->textwithpicto('', $s, 1);
					print '</td>';
					print "</tr>\n";
				}
			}
			closedir($handle);
		}
	}
	print "</table>\n";
	print '</div>';
}

// Select barcode numbering module
if (isModEnabled('societe')) {
	print load_fiche_titre($langs->trans("BarCodeNumberManager")." (".$langs->trans("ThirdParty").")", '', '');

	print '<div class="div-table-responsive-no-min">';
	print '<table class="noborder centpercent">';
	print '<tr class="liste_titre">';
	print '<td width="140">'.$langs->trans("Name").'</td>';
	print '<td>'.$langs->trans("Description").'</td>';
	print '<td>'.$langs->trans("Example").'</td>';
	print '<td class="center" width="80">'.$langs->trans("Status").'</td>';
	print '<td class="center" width="60">'.$langs->trans("ShortInfo").'</td>';
	print "</tr>\n";

	$dirbarcodenum = array_merge(array('/core/modules/barcode/'), $conf->modules_parts['barcode']);

	foreach ($dirbarcodenum as $dirroot) {
		$dir = dol_buildpath($dirroot, 0);

		$handle = @opendir($dir);
		if (is_resource($handle)) {
			while (($file = readdir($handle)) !== false) {
				if (preg_match('/^mod_barcode_thirdparty_.*php$/', $file)) {
					$file = substr($file, 0, dol_strlen($file) - 4);

					try {
						dol_include_once($dirroot.$file.'.php');
					} catch (Exception $e) {
						dol_syslog($e->getMessage(), LOG_ERR);
					}

					$modBarCode = new $file();
<<<<<<< HEAD
=======

					'@phan-var-force ModeleNumRefBarCode $modBarCode';

>>>>>>> cc80841a
					print '<tr class="oddeven">';
					print '<td>'.(isset($modBarCode->name) ? $modBarCode->name : $modBarCode->nom)."</td><td>\n";
					print $modBarCode->info($langs);
					print '</td>';
					print '<td class="nowrap">'.$modBarCode->getExample($langs)."</td>\n";

					if (getDolGlobalString('BARCODE_THIRDPARTY_ADDON_NUM') && $conf->global->BARCODE_THIRDPARTY_ADDON_NUM == "$file") {
						print '<td class="center"><a class="reposition" href="'.$_SERVER['PHP_SELF'].'?action=setbarcodethirdpartyoff&token='.newToken().'&amp;value='.urlencode($file).'">';
						print img_picto($langs->trans("Activated"), 'switch_on');
						print '</a></td>';
					} else {
						print '<td class="center"><a class="reposition" href="'.$_SERVER['PHP_SELF'].'?action=setbarcodethirdpartyon&token='.newToken().'&amp;value='.urlencode($file).'">';
						print img_picto($langs->trans("Disabled"), 'switch_off');
						print '</a></td>';
					}
					print '<td class="center">';
					$s = $modBarCode->getToolTip($langs, null, -1);
					print $form->textwithpicto('', $s, 1);
					print '</td>';
					print "</tr>\n";
				}
			}
			closedir($handle);
		}
	}
	print "</table>\n";
	print '</div>';
}

/*
 *  CHOIX ENCODAGE
 */

print '<br>';
print load_fiche_titre($langs->trans("BarcodeEncodeModule"), '', '');

if (empty($conf->use_javascript_ajax)) {
	print '<form action="'.$_SERVER["PHP_SELF"].'" method="POST" id="form_engine">';
	print '<input type="hidden" name="token" value="'.newToken().'">';
	print '<input type="hidden" name="action" value="updateengine">';
}

print '<div class="div-table-responsive-no-min">';
print '<table class="noborder centpercent">';
print '<tr class="liste_titre">';
print '<td>'.$langs->trans("Name").'</td>';
print '<td>'.$langs->trans("Description").'</td>';
print '<td width="200" class="center">'.$langs->trans("Example").'</td>';
print '<td class="center" width="60">'.$langs->trans("CodeBarGenerator").'</td>';
print "</tr>\n";

$sql = "SELECT rowid, code as encoding, libelle as label, coder, example";
$sql .= " FROM ".MAIN_DB_PREFIX."c_barcode_type";
$sql .= " WHERE entity = ".$conf->entity;
$sql .= " ORDER BY code";

dol_syslog("admin/barcode.php", LOG_DEBUG);
$resql = $db->query($sql);
if ($resql) {
	$num = $db->num_rows($resql);
	$i = 0;

	while ($i < $num) {
		$obj = $db->fetch_object($resql);

		print '<tr class="oddeven">';
		print '<td width="100">';
		print dol_escape_htmltag($obj->label);
		print "</td><td>\n";
		print $langs->trans('BarcodeDesc'.$obj->encoding);
		//print "L'EAN se compose de 8 characters, 7 chiffres plus une cle de verification.<br>";
		//print "L'utilisation des symbologies EAN8 impose la souscription et l'abonnement aupres d'organismes comme GENCOD.<br>";
		//print "Codes numeriques utilises exclusivement a l'identification des produits susceptibles d'etre vendus au grand public.";
		print '</td>';

		// Show example
		print '<td class="center">';
		if ($obj->coder && $obj->coder != -1) {
			$result = 0;

			foreach ($dirbarcode as $reldir) {
				$dir = dol_buildpath($reldir, 0);
				$newdir = dol_osencode($dir);

				// Check if directory exists (we do not use dol_is_dir to avoid loading files.lib.php)
				if (!is_dir($newdir)) {
					continue;
				}

				$result = @include_once $newdir.$obj->coder.'.modules.php';
				if ($result) {
					break;
				}
			}
			if ($result) {
				$classname = "mod".ucfirst($obj->coder);
				if (class_exists($classname)) {
					$module = new $classname($db);
					'@phan-var-force ModeleBarCode $module';
					if ($module->encodingIsSupported($obj->encoding)) {
						// Build barcode on disk (not used, this is done to make debug easier)
						$result = $module->writeBarCode($obj->example, $obj->encoding, 'Y');
						// Generate on the fly and output barcode with generator
						$url = DOL_URL_ROOT.'/viewimage.php?modulepart=barcode&amp;generator='.urlencode($obj->coder).'&amp;code='.urlencode($obj->example).'&amp;encoding='.urlencode($obj->encoding);
						//print $url;
						print '<img src="'.$url.'" title="'.$obj->example.'" border="0">';
					} else {
						print $langs->trans("FormatNotSupportedByGenerator");
					}
				} else {
					print 'ErrorClassNotFoundInModule '.$classname.' '.$obj->coder;
				}
			}
		} else {
			print '<span class="opacitymedium">'.$langs->trans("ChooseABarCode").'</span>';
		}
		print '</td>';

		print '<td class="center">';
		print $formbarcode->setBarcodeEncoder($obj->coder, $barcodelist, $obj->rowid, 'form'.$i);
		print "</td></tr>\n";

		$i++;
	}
}
print "</table>\n";
print '</div>';

if (empty($conf->use_javascript_ajax)) {
	print $form->buttonsSaveCancel("Save", '');
}

print "<br>";


/*
 * Other options
 */
print load_fiche_titre($langs->trans("OtherOptions"), '', '');

print "<form method=\"post\" action=\"".$_SERVER["PHP_SELF"]."\">";
print '<input type="hidden" name="token" value="'.newToken().'">';
print "<input type=\"hidden\" name=\"action\" value=\"update\">";

print '<div class="div-table-responsive-no-min">';
print '<table class="noborder centpercent">';
print '<tr class="liste_titre">';
print '<td>'.$langs->trans("Parameter").'</td>';
print '<td width="60" class="center">'.$langs->trans("Value").'</td>';
print '<td>&nbsp;</td>';
print '</tr>';

// Chemin du binaire genbarcode sous linux
if (!isset($_SERVER['WINDIR'])) {
	print '<tr class="oddeven">';
	print '<td>'.$langs->trans("GenbarcodeLocation").'</td>';
	print '<td width="60" class="center">';
	print '<input type="text" size="40" name="GENBARCODE_LOCATION" value="'.getDolGlobalString('GENBARCODE_LOCATION').'">';
	if (getDolGlobalString('GENBARCODE_LOCATION') && !@file_exists($conf->global->GENBARCODE_LOCATION)) {
		$langs->load("errors");
		print '<br><span class="error">'.$langs->trans("ErrorFileNotFound", getDolGlobalString('GENBARCODE_LOCATION')).'</span>';
	}
	print '</td>';
	print '<td>&nbsp;</td>';
	print '</tr>';
}

// Module products
if (isModEnabled('product')) {
	print '<tr class="oddeven">';
	print '<td>'.$langs->trans("SetDefaultBarcodeTypeProducts").'</td>';
	print '<td width="60" class="right">';
	print $formbarcode->selectBarcodeType(getDolGlobalString('PRODUIT_DEFAULT_BARCODE_TYPE'), "PRODUIT_DEFAULT_BARCODE_TYPE", 1);
	print '</td>';
	print '<td>&nbsp;</td>';
	print '</tr>';
}

// Module thirdparty
if (isModEnabled('societe')) {
	print '<tr class="oddeven">';
	print '<td>'.$langs->trans("SetDefaultBarcodeTypeThirdParties").'</td>';
	print '<td width="60" class="right">';
	print $formbarcode->selectBarcodeType(getDolGlobalString('GENBARCODE_BARCODETYPE_THIRDPARTY'), "GENBARCODE_BARCODETYPE_THIRDPARTY", 1);
	print '</td>';
	print '<td>&nbsp;</td>';
	print '</tr>';
}

print "</table>\n";
print '</div>';

print '<div class="tabsAction">';
print '<input type="submit" class="button" name="submit_GENBARCODE_BARCODETYPE_THIRDPARTY" value="'.$langs->trans("Modify").'">';
print "</div>";
print '</form>';

print '<br>';


// End of page
llxFooter();
$db->close();<|MERGE_RESOLUTION|>--- conflicted
+++ resolved
@@ -290,12 +290,9 @@
 					}
 
 					$modBarCode = new $file();
-<<<<<<< HEAD
-=======
 
 					'@phan-var-force ModeleNumRefBarCode $modBarCode';
 
->>>>>>> cc80841a
 					print '<tr class="oddeven">';
 					print '<td>'.(isset($modBarCode->name) ? $modBarCode->name : $modBarCode->nom)."</td><td>\n";
 					print $modBarCode->info($langs);
