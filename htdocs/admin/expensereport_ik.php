<?php
/* Copyright (C) 2012      Mikael Carlavan        <contact@mika-carl.fr>
 * Copyright (C) 2017      ATM Consulting         <contact@atm-consulting.fr>
 * Copyright (C) 2017      Pierre-Henry Favre     <phf@atm-consulting.fr>
 * Copyright (C) 2024		MDW						<mdeweerd@users.noreply.github.com>
 *
 * This program is free software; you can redistribute it and/or modify
 * it under the terms of the GNU General Public License as published by
 * the Free Software Foundation; either version 3 of the License, or
 * (at your option) any later version.
 *
 * This program is distributed in the hope that it will be useful,
 * but WITHOUT ANY WARRANTY; without even the implied warranty of
 * MERCHANTABILITY or FITNESS FOR A PARTICULAR PURPOSE.  See the
 * GNU General Public License for more details.
 *
 * You should have received a copy of the GNU General Public License
 * along with this program. If not, see <https://www.gnu.org/licenses/>.
 */


/**
 *      \file       htdocs/admin/expensereport_ik.php
 *		\ingroup    expensereport
 *		\brief      Page to display expense tax ik. Used when MAIN_USE_EXPENSE_IK is set.
 */

// Load Dolibarr environment
require '../main.inc.php';
require_once DOL_DOCUMENT_ROOT.'/core/lib/admin.lib.php';
require_once DOL_DOCUMENT_ROOT.'/core/lib/expensereport.lib.php';
require_once DOL_DOCUMENT_ROOT.'/expensereport/class/expensereport.class.php';
require_once DOL_DOCUMENT_ROOT.'/expensereport/class/expensereport_ik.class.php';

// Load translation files required by the page
$langs->loadLangs(array("admin", "trips", "errors", "other", "dict"));

$error = 0;

$action = GETPOST('action', 'aZ09');

$id = GETPOSTINT('id');
$ikoffset = (float) price2num(GETPOST('ikoffset', 'alpha'));
$coef = (float) price2num(GETPOST('coef', 'alpha'));
$fk_c_exp_tax_cat = GETPOSTINT('fk_c_exp_tax_cat');
$fk_range = GETPOSTINT('fk_range');

$expIk = new ExpenseReportIk($db);

if (!$user->admin) {
	accessforbidden();
}


/*
 * Actions
 */

if ($action == 'updateik') {
	if ($id > 0) {
		$result = $expIk->fetch($id);
		if ($result < 0) {
			dol_print_error(null, $expIk->error, $expIk->errors);
		}
	}

	$expIk->coef = $coef;
	$expIk->ikoffset = $ikoffset;
	$expIk->fk_c_exp_tax_cat = $fk_c_exp_tax_cat;
	$expIk->fk_range = $fk_range;

	if ($expIk->id > 0) {
		$result = $expIk->update($user);
	} else {
		$result = $expIk->create($user);
	}
	if ($result > 0) {
		setEventMessages('SetupSaved', null, 'mesgs');

		header('Location: '.$_SERVER['PHP_SELF']);
		exit;
	} else {
		setEventMessages($expIk->error, $expIk->errors, 'errors');
	}
} elseif ($action == 'delete') { // TODO add confirm
	if ($id > 0) {
		$result = $expIk->fetch($id);
		if ($result < 0) {
			dol_print_error(null, $expIk->error, $expIk->errors);
		}

		$expIk->delete($user);
	}

	header('Location: '.$_SERVER['PHP_SELF']);
	exit;
}

$rangesbycateg = $expIk->getAllRanges();


/*
 * View
 */

llxHeader('', $langs->trans("ExpenseReportsSetup"), '', '', 0, 0, '', '', '', 'mod-admin page-expensereport_ik');

$form = new Form($db);

$linkback = '<a href="'.DOL_URL_ROOT.'/admin/modules.php?restore_lastsearch_values=1">'.$langs->trans("BackToModuleList").'</a>';
print load_fiche_titre($langs->trans("ExpenseReportsSetup"), $linkback, 'title_setup');

$head = expensereport_admin_prepare_head();
print dol_get_fiche_head($head, 'expenseik', $langs->trans("ExpenseReportsIk"), -1, 'trip');

echo '<span class="opacitymedium">'.$langs->trans('ExpenseReportIkDesc').'</span>';
print '<br><br>';

echo '<form action="'.$_SERVER['PHP_SELF'].'" method="POST">';
echo '<input type="hidden" name="token" value="'.newToken().'" />';

if ($action == 'edit') {
	echo '<input type="hidden" name="id" value="'.$id.'" />';
	echo '<input type="hidden" name="fk_c_exp_tax_cat" value="'.$fk_c_exp_tax_cat.'" />';
	echo '<input type="hidden" name="fk_range" value="'.$fk_range.'" />';
	echo '<input type="hidden" name="action" value="updateik" />';
}

echo '<table class="noborder centpercent">';

foreach ($rangesbycateg as $fk_c_exp_tax_cat => $Tab) {
	$title = ($Tab['active'] == 1) ? $langs->trans($Tab['label']) : $form->textwithpicto($langs->trans($Tab['label']), $langs->trans('expenseReportCatDisabled'), 1, 'help', '', 0, 3);
	echo '<tr class="liste_titre">';
	echo '<td>'.$title.'</td>';
	echo '<td>'.$langs->trans('expenseReportOffset').'</td>';
	echo '<td>'.$langs->trans('expenseReportCoef').'</td>';
	echo '<td>'.$langs->trans('expenseReportTotalForFive').'</td>';
	echo '<td>&nbsp;</td>';
	echo '</tr>';

	if ($Tab['active'] == 0) {
		continue;
	}

	$tranche = 1;

	foreach ($Tab['ranges'] as $k => $range) {
		$ik = $range->ik;
		'@phan-var-force ExpenseReportIk $ik';
		if (isset($Tab['ranges'][$k + 1])) {
			$label = $langs->trans('expenseReportRangeFromTo', $range->range_ik, ($Tab['ranges'][$k + 1]->range_ik - 1));
		} else {
			$label = $langs->trans('expenseReportRangeMoreThan', $range->range_ik);
		}

		if ($range->range_active == 0) {
			$label = $form->textwithpicto($label, $langs->trans('expenseReportRangeDisabled'), 1, 'help', '', 0, 3);
		}

		echo '<tr class="oddeven">';

		// Label
		echo '<td class="nowraponall"><b>['.$langs->trans('RangeNum', $tranche++).']</b> - '.$label.'</td>';

		// Offset
		echo '<td class="nowraponall">';
		if ($action == 'edit' && $ik->id == $id && $range->rowid == $fk_range && $range->fk_c_exp_tax_cat == $fk_c_exp_tax_cat) {
			echo '<input type="text" class="maxwidth100" name="ikoffset" value="'.$ik->ikoffset.'" />';
		} else {
			echo $ik->ikoffset;
		}
		echo '</td>';

		// Coef
		echo '<td class="nowraponall">';
		if ($action == 'edit' && $ik->id == $id && $range->rowid == $fk_range && $range->fk_c_exp_tax_cat == $fk_c_exp_tax_cat) {
			echo '<input type="text" class="maxwidth100" name="coef" value="'.$ik->coef.'" />';
		} else {
<<<<<<< HEAD
			echo($range->ik->id > 0 ? $range->ik->coef : $langs->trans('expenseReportCoefUndefined'));
=======
			echo($ik->id > 0 ? $ik->coef : $langs->trans('expenseReportCoefUndefined'));
>>>>>>> cc80841a
		}
		echo '</td>';

		// Total for one
		echo '<td class="nowraponall">'.$langs->trans('expenseReportPrintExample', price($ik->ikoffset + 5 * $ik->coef)).'</td>';

		// Action
		echo '<td class="right">';
		if ($range->range_active == 1) {
			if ($action == 'edit' && $ik->id == $id && $range->rowid == $fk_range && $range->fk_c_exp_tax_cat == $fk_c_exp_tax_cat) {
				echo '<input id="" class="button button-save" name="save" value="'.$langs->trans("Save").'" type="submit" />';
				echo '<input class="button button-cancel" value="'.$langs->trans("Cancel").'" onclick="history.go(-1)" type="button" />';
			} else {
				echo '<a class="editfielda marginrightonly paddingleft paddingright" href="'.$_SERVER['PHP_SELF'].'?action=edit&token='.newToken().'&id='.$ik->id.'&fk_c_exp_tax_cat='.$range->fk_c_exp_tax_cat.'&fk_range='.$range->rowid.'">'.img_edit().'</a>';
				if (!empty($ik->id)) {
					echo '<a class="paddingleft paddingright" href="'.$_SERVER['PHP_SELF'].'?action=delete&token='.newToken().'&id='.$ik->id.'">'.img_delete().'</a>';
				}
				// TODO add delete link
			}
		}
		echo '</td>';

		echo '</tr>';
	}
}

echo '</table>';
echo '</form>';

print dol_get_fiche_end();

// End of page
llxFooter();
$db->close();<|MERGE_RESOLUTION|>--- conflicted
+++ resolved
@@ -176,11 +176,7 @@
 		if ($action == 'edit' && $ik->id == $id && $range->rowid == $fk_range && $range->fk_c_exp_tax_cat == $fk_c_exp_tax_cat) {
 			echo '<input type="text" class="maxwidth100" name="coef" value="'.$ik->coef.'" />';
 		} else {
-<<<<<<< HEAD
-			echo($range->ik->id > 0 ? $range->ik->coef : $langs->trans('expenseReportCoefUndefined'));
-=======
 			echo($ik->id > 0 ? $ik->coef : $langs->trans('expenseReportCoefUndefined'));
->>>>>>> cc80841a
 		}
 		echo '</td>';
 
