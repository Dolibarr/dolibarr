--- conflicted
+++ resolved
@@ -108,11 +108,7 @@
 foreach ($object->fields as $key => $val) {
 	// If $val['visible']==0, then we never show the field
 	if (!empty($val['visible'])) {
-<<<<<<< HEAD
-		$visible = (int) dol_eval($val['visible'], 1);
-=======
 		$visible = (int) dol_eval((string) $val['visible'], 1);
->>>>>>> cc80841a
 		$arrayfields['t.'.$key] = array(
 			'label' => $val['label'],
 			'checked' => (($visible < 0) ? 0 : 1),
@@ -585,11 +581,7 @@
 		} elseif ($key == 'lang') {
 			require_once DOL_DOCUMENT_ROOT.'/core/class/html.formadmin.class.php';
 			$formadmin = new FormAdmin($db);
-<<<<<<< HEAD
-			print $formadmin->select_language($search[$key], 'search_lang', 0, null, 1, 0, 0, 'minwidth100imp maxwidth125', 2);
-=======
 			print $formadmin->select_language($search[$key], 'search_lang', 0, array(), 1, 0, 0, 'minwidth100imp maxwidth125', 2);
->>>>>>> cc80841a
 		} else {
 			print '<input type="text" class="flat maxwidth75" name="search_'.$key.'" value="'.dol_escape_htmltag(isset($search[$key]) ? $search[$key] : '').'">';
 		}
