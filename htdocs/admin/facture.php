<?php
/* Copyright (C) 2003-2004	Rodolphe Quiedeville		<rodolphe@quiedeville.org>
 * Copyright (C) 2004-2011	Laurent Destailleur			<eldy@users.sourceforge.net>
 * Copyright (C) 2005		Eric Seigne					<eric.seigne@ryxeo.com>
 * Copyright (C) 2005-2012	Regis Houssin				<regis.houssin@inodbox.com>
 * Copyright (C) 2008		Raphael Bertrand (Resultic)	<raphael.bertrand@resultic.fr>
 * Copyright (C) 2012-2013  Juanjo Menent				<jmenent@2byte.es>
 * Copyright (C) 2014		Teddy Andreotti				<125155@supinfo.com>
 *
 * This program is free software; you can redistribute it and/or modify
 * it under the terms of the GNU General Public License as published by
 * the Free Software Foundation; either version 3 of the License, or
 * (at your option) any later version.
 *
 * This program is distributed in the hope that it will be useful,
 * but WITHOUT ANY WARRANTY; without even the implied warranty of
 * MERCHANTABILITY or FITNESS FOR A PARTICULAR PURPOSE.  See the
 * GNU General Public License for more details.
 *
 * You should have received a copy of the GNU General Public License
 * along with this program. If not, see <http://www.gnu.org/licenses/>.
 */

/**
 *      \file       htdocs/admin/facture.php
 *		\ingroup    facture
 *		\brief      Page to setup invoice module
 */

require '../main.inc.php';
require_once DOL_DOCUMENT_ROOT.'/core/lib/admin.lib.php';
require_once DOL_DOCUMENT_ROOT.'/core/lib/pdf.lib.php';
require_once DOL_DOCUMENT_ROOT.'/core/lib/invoice.lib.php';
require_once DOL_DOCUMENT_ROOT.'/compta/facture/class/facture.class.php';

// Load translation files required by the page
$langs->loadLangs(array('admin', 'errors', 'other', 'bills'));

if (! $user->admin) accessforbidden();

$action = GETPOST('action', 'alpha');
$value = GETPOST('value', 'alpha');
$label = GETPOST('label', 'alpha');
$scandir = GETPOST('scan_dir', 'alpha');
$type='invoice';


/*
 * Actions
 */

include DOL_DOCUMENT_ROOT.'/core/actions_setmoduleoptions.inc.php';

if ($action == 'updateMask')
{
    $maskconstinvoice=GETPOST('maskconstinvoice', 'alpha');
    $maskconstreplacement=GETPOST('maskconstreplacement', 'alpha');
    $maskconstcredit=GETPOST('maskconstcredit', 'alpha');
	$maskconstdeposit=GETPOST('maskconstdeposit', 'alpha');
    $maskinvoice=GETPOST('maskinvoice', 'alpha');
    $maskreplacement=GETPOST('maskreplacement', 'alpha');
    $maskcredit=GETPOST('maskcredit', 'alpha');
	$maskdeposit=GETPOST('maskdeposit', 'alpha');
    if ($maskconstinvoice) $res = dolibarr_set_const($db, $maskconstinvoice, $maskinvoice, 'chaine', 0, '', $conf->entity);
    if ($maskconstreplacement) $res = dolibarr_set_const($db, $maskconstreplacement, $maskreplacement, 'chaine', 0, '', $conf->entity);
    if ($maskconstcredit)  $res = dolibarr_set_const($db, $maskconstcredit, $maskcredit, 'chaine', 0, '', $conf->entity);
	if ($maskconstdeposit)  $res = dolibarr_set_const($db, $maskconstdeposit, $maskdeposit, 'chaine', 0, '', $conf->entity);

	if (! $res > 0) $error++;

 	if (! $error)
    {
        setEventMessages($langs->trans("SetupSaved"), null, 'mesgs');
    }
    else
    {
        setEventMessages($langs->trans("Error"), null, 'errors');
    }
}
<<<<<<< HEAD

=======
>>>>>>> c906ae38
elseif ($action == 'specimen')
{
    $modele=GETPOST('module', 'alpha');

    $facture = new Facture($db);
    $facture->initAsSpecimen();

	// Search template files
	$file=''; $classname=''; $filefound=0;
	$dirmodels=array_merge(array('/'), (array) $conf->modules_parts['models']);
	foreach($dirmodels as $reldir)
	{
	    $file=dol_buildpath($reldir."core/modules/facture/doc/pdf_".$modele.".modules.php", 0);
    	if (file_exists($file))
    	{
    		$filefound=1;
    		$classname = "pdf_".$modele;
    		break;
    	}
    }

    if ($filefound)
    {
    	require_once $file;

    	$module = new $classname($db);

    	if ($module->write_file($facture, $langs) > 0)
    	{
    		header("Location: ".DOL_URL_ROOT."/document.php?modulepart=facture&file=SPECIMEN.pdf");
    		return;
    	}
    	else
    	{
    		setEventMessages($module->error, $module->errors, 'errors');
    		dol_syslog($module->error, LOG_ERR);
    	}
    }
    else
    {
    	setEventMessages($langs->trans("ErrorModuleNotFound"), null, 'errors');
    	dol_syslog($langs->trans("ErrorModuleNotFound"), LOG_ERR);
    }
}
// Activate a model
elseif ($action == 'set')
{
	$ret = addDocumentModel($value, $type, $label, $scandir);
}

elseif ($action == 'del')
{
	$ret = delDocumentModel($value, $type);
	if ($ret > 0)
	{
        if ($conf->global->FACTURE_ADDON_PDF == "$value") dolibarr_del_const($db, 'FACTURE_ADDON_PDF', $conf->entity);
	}
}
// Set default model
elseif ($action == 'setdoc')
{
	if (dolibarr_set_const($db, "FACTURE_ADDON_PDF", $value, 'chaine', 0, '', $conf->entity))
	{
		// La constante qui a ete lue en avant du nouveau set
		// on passe donc par une variable pour avoir un affichage coherent
		$conf->global->FACTURE_ADDON_PDF = $value;
	}

	// On active le modele
	$ret = delDocumentModel($value, $type);
	if ($ret > 0)
	{
		$ret = addDocumentModel($value, $type, $label, $scandir);
	}
}
elseif ($action == 'setmod')
{
    // TODO Verifier si module numerotation choisi peut etre active
    // par appel methode canBeActivated

    dolibarr_set_const($db, "FACTURE_ADDON", $value, 'chaine', 0, '', $conf->entity);
}
<<<<<<< HEAD

=======
>>>>>>> c906ae38
elseif ($action == 'setribchq')
{
	$rib = GETPOST('rib', 'alpha');
	$chq = GETPOST('chq', 'alpha');

	$res = dolibarr_set_const($db, "FACTURE_RIB_NUMBER", $rib, 'chaine', 0, '', $conf->entity);
    $res = dolibarr_set_const($db, "FACTURE_CHQ_NUMBER", $chq, 'chaine', 0, '', $conf->entity);

	if (! $res > 0) $error++;

 	if (! $error)
    {
        setEventMessages($langs->trans("SetupSaved"), null, 'mesgs');
    }
    else
    {
        setEventMessages($langs->trans("Error"), null, 'errors');
    }
}
<<<<<<< HEAD

=======
>>>>>>> c906ae38
elseif ($action == 'set_FACTURE_DRAFT_WATERMARK')
{
	$draft = GETPOST('FACTURE_DRAFT_WATERMARK', 'alpha');

    $res = dolibarr_set_const($db, "FACTURE_DRAFT_WATERMARK", trim($draft), 'chaine', 0, '', $conf->entity);

	if (! $res > 0) $error++;

 	if (! $error)
    {
        setEventMessages($langs->trans("SetupSaved"), null, 'mesgs');
    }
    else
    {
        setEventMessages($langs->trans("Error"), null, 'errors');
    }
}

elseif ($action == 'set_INVOICE_FREE_TEXT')
{
	$freetext = GETPOST('INVOICE_FREE_TEXT', 'none');	// No alpha here, we want exact string

    $res = dolibarr_set_const($db, "INVOICE_FREE_TEXT", $freetext, 'chaine', 0, '', $conf->entity);

	if (! $res > 0) $error++;

 	if (! $error)
    {
        setEventMessages($langs->trans("SetupSaved"), null, 'mesgs');
    }
    else
    {
        setEventMessages($langs->trans("Error"), null, 'errors');
    }
}
<<<<<<< HEAD

=======
>>>>>>> c906ae38
elseif ($action == 'setforcedate')
{
	$forcedate = GETPOST('forcedate', 'alpha');

    $res = dolibarr_set_const($db, "FAC_FORCE_DATE_VALIDATION", $forcedate, 'chaine', 0, '', $conf->entity);

	if (! $res > 0) $error++;

 	if (! $error)
    {
        setEventMessages($langs->trans("SetupSaved"), null, 'mesgs');
    }
    else
    {
        setEventMessages($langs->trans("Error"), null, 'errors');
    }
}
<<<<<<< HEAD

=======
>>>>>>> c906ae38
elseif ($action == 'setDefaultPDFModulesByType')
{
    $invoicetypemodels =  GETPOST('invoicetypemodels');

    if(!empty($invoicetypemodels) && is_array($invoicetypemodels))
    {
        $error = 0;

        foreach ($invoicetypemodels as $type => $value)
        {
            $res = dolibarr_set_const($db, 'FACTURE_ADDON_PDF_'.intval($type), $value, 'chaine', 0, '', $conf->entity);
            if (! $res > 0) $error++;
        }

        if (! $error)
        {
            setEventMessages($langs->trans("SetupSaved"), null, 'mesgs');
        }
        else
        {
            setEventMessages($langs->trans("Error"), null, 'errors');
        }
    }
}


/*
 * View
 */

$dirmodels=array_merge(array('/'), (array) $conf->modules_parts['models']);

llxHeader("", $langs->trans("BillsSetup"), 'EN:Invoice_Configuration|FR:Configuration_module_facture|ES:ConfiguracionFactura');

$form=new Form($db);


$linkback='<a href="'.DOL_URL_ROOT.'/admin/modules.php?restore_lastsearch_values=1">'.$langs->trans("BackToModuleList").'</a>';
print load_fiche_titre($langs->trans("BillsSetup"), $linkback, 'title_setup');

$head = invoice_admin_prepare_head();
dol_fiche_head($head, 'general', $langs->trans("Invoices"), -1, 'invoice');

/*
 *  Numbering module
 */

print load_fiche_titre($langs->trans("BillsNumberingModule"), '', '');

print '<table class="noborder" width="100%">';
print '<tr class="liste_titre">';
print '<td>'.$langs->trans("Name").'</td>';
print '<td>'.$langs->trans("Description").'</td>';
print '<td class="nowrap">'.$langs->trans("Example").'</td>';
print '<td align="center" width="60">'.$langs->trans("Status").'</td>';
print '<td align="center" width="16">'.$langs->trans("ShortInfo").'</td>';
print '</tr>'."\n";

clearstatcache();

foreach ($dirmodels as $reldir)
{
	$dir = dol_buildpath($reldir."core/modules/facture/");
    if (is_dir($dir))
    {
        $handle = opendir($dir);
        if (is_resource($handle))
        {
            while (($file = readdir($handle))!==false)
            {
                if (! is_dir($dir.$file) || (substr($file, 0, 1) <> '.' && substr($file, 0, 3) <> 'CVS'))
                {
                    $filebis = $file;
                    $classname = preg_replace('/\.php$/', '', $file);
                    // For compatibility
                    if (! is_file($dir.$filebis))
                    {
                        $filebis = $file."/".$file.".modules.php";
                        $classname = "mod_facture_".$file;
                    }
                    // Check if there is a filter on country
                    preg_match('/\-(.*)_(.*)$/', $classname, $reg);
                    if (! empty($reg[2]) && $reg[2] != strtoupper($mysoc->country_code)) continue;

                    $classname = preg_replace('/\-.*$/', '', $classname);
                    if (! class_exists($classname) && is_readable($dir.$filebis) && (preg_match('/mod_/', $filebis) || preg_match('/mod_/', $classname)) && substr($filebis, dol_strlen($filebis)-3, 3) == 'php')
                    {
                        // Charging the numbering class
                        require_once $dir.$filebis;

                        $module = new $classname($db);

                        // Show modules according to features level
                        if ($module->version == 'development'  && $conf->global->MAIN_FEATURES_LEVEL < 2) continue;
                        if ($module->version == 'experimental' && $conf->global->MAIN_FEATURES_LEVEL < 1) continue;

                        if ($module->isEnabled())
                        {
                            print '<tr class="oddeven"><td width="100">';
                            echo preg_replace('/\-.*$/', '', preg_replace('/mod_facture_/', '', preg_replace('/\.php$/', '', $file)));
                            print "</td><td>\n";

                            print $module->info();

                            print '</td>';

                            // Show example of numbering module
                            print '<td class="nowrap">';
                            $tmp=$module->getExample();
                            if (preg_match('/^Error/', $tmp)) print '<div class="error">'.$langs->trans($tmp).'</div>';
                            elseif ($tmp=='NotConfigured') print $langs->trans($tmp);
                            else print $tmp;
                            print '</td>'."\n";

                            print '<td align="center">';
                            //print "> ".$conf->global->FACTURE_ADDON." - ".$file;
                            if ($conf->global->FACTURE_ADDON == $file || $conf->global->FACTURE_ADDON.'.php' == $file)
                            {
                                print img_picto($langs->trans("Activated"), 'switch_on');
                            }
                            else
                            {
                                print '<a href="'.$_SERVER["PHP_SELF"].'?action=setmod&value='.preg_replace('/\.php$/', '', $file).'&scan_dir='.$module->scandir.'&label='.urlencode($module->name).'" alt="'.$langs->trans("Default").'">'.img_picto($langs->trans("Disabled"), 'switch_off').'</a>';
                            }
                            print '</td>';

                            $facture=new Facture($db);
                            $facture->initAsSpecimen();

                            // Example for standard invoice
                            $htmltooltip='';
                            $htmltooltip.=''.$langs->trans("Version").': <b>'.$module->getVersion().'</b><br>';
                            $facture->type=0;
                            $nextval=$module->getNextValue($mysoc, $facture);
                            if ("$nextval" != $langs->trans("NotAvailable")) {  // Keep " on nextval
                                $htmltooltip.=$langs->trans("NextValueForInvoices").': ';
                                if ($nextval) {
                                    if (preg_match('/^Error/', $nextval) || $nextval=='NotConfigured')
                                        $nextval = $langs->trans($nextval);
                                    $htmltooltip.=$nextval.'<br>';
                                } else {
                                    $htmltooltip.=$langs->trans($module->error).'<br>';
                                }
                            }
                            // Example for remplacement
                            $facture->type=1;
                            $nextval=$module->getNextValue($mysoc, $facture);
                            if ("$nextval" != $langs->trans("NotAvailable")) {  // Keep " on nextval
                                $htmltooltip.=$langs->trans("NextValueForReplacements").': ';
                                if ($nextval) {
                                    if (preg_match('/^Error/', $nextval) || $nextval=='NotConfigured')
                                        $nextval = $langs->trans($nextval);
                                    $htmltooltip.=$nextval.'<br>';
                                } else {
                                    $htmltooltip.=$langs->trans($module->error).'<br>';
                                }
                            }

                            // Example for credit invoice
                            $facture->type=2;
                            $nextval=$module->getNextValue($mysoc, $facture);
                            if ("$nextval" != $langs->trans("NotAvailable")) {  // Keep " on nextval
                                $htmltooltip.=$langs->trans("NextValueForCreditNotes").': ';
                                if ($nextval) {
                                    if (preg_match('/^Error/', $nextval) || $nextval=='NotConfigured')
                                        $nextval = $langs->trans($nextval);
                                    $htmltooltip.=$nextval.'<br>';
                                } else {
                                    $htmltooltip.=$langs->trans($module->error).'<br>';
                                }
                            }
                            // Example for deposit invoice
                            $facture->type=3;
                            $nextval=$module->getNextValue($mysoc, $facture);
                            if ("$nextval" != $langs->trans("NotAvailable")) {  // Keep " on nextval
                                $htmltooltip.=$langs->trans("NextValueForDeposit").': ';
                                if ($nextval) {
                                    if (preg_match('/^Error/', $nextval) || $nextval=='NotConfigured')
                                        $nextval = $langs->trans($nextval);
                                    $htmltooltip.=$nextval;
                                } else {
                                    $htmltooltip.=$langs->trans($module->error);
                                }
                            }

                            print '<td align="center">';
                            print $form->textwithpicto('', $htmltooltip, 1, 0);

                            if ($conf->global->FACTURE_ADDON.'.php' == $file)  // If module is the one used, we show existing errors
                            {
                                if (! empty($module->error)) dol_htmloutput_mesg($module->error, '', 'error', 1);
                            }

                            print '</td>';

                            print "</tr>\n";
                        }
                    }
                }
            }
            closedir($handle);
        }
    }
}

print '</table>';


/*
 *  Document templates generators
 */
print '<br>';
print load_fiche_titre($langs->trans("BillsPDFModules"), '', '');

// Load array def with activated templates
$type='invoice';
$def = array();
$sql = "SELECT nom";
$sql.= " FROM ".MAIN_DB_PREFIX."document_model";
$sql.= " WHERE type = '".$type."'";
$sql.= " AND entity = ".$conf->entity;
$resql=$db->query($sql);
if ($resql)
{
    $i = 0;
    $num_rows=$db->num_rows($resql);
    while ($i < $num_rows)
    {
        $array = $db->fetch_array($resql);
        array_push($def, $array[0]);
        $i++;
    }
}
else
{
    dol_print_error($db);
}

print '<table class="noborder" width="100%">';
print '<tr class="liste_titre">';
print '<td>'.$langs->trans("Name").'</td>';
print '<td>'.$langs->trans("Description").'</td>';
print '<td align="center" width="60">'.$langs->trans("Status").'</td>';
print '<td align="center" width="60">'.$langs->trans("Default").'</td>';
print '<td align="center" width="32">'.$langs->trans("ShortInfo").'</td>';
print '<td align="center" width="32">'.$langs->trans("Preview").'</td>';
print "</tr>\n";

clearstatcache();

$activatedModels = array();

foreach ($dirmodels as $reldir)
{
    foreach (array('','/doc') as $valdir)
    {
    	$dir = dol_buildpath($reldir."core/modules/facture".$valdir);

        if (is_dir($dir))
        {
            $handle=opendir($dir);
            if (is_resource($handle))
            {
                while (($file = readdir($handle))!==false)
                {
                    $filelist[]=$file;
                }
                closedir($handle);
                arsort($filelist);

                foreach($filelist as $file)
                {
                    if (preg_match('/\.modules\.php$/i', $file) && preg_match('/^(pdf_|doc_)/', $file))
                    {
                    	if (file_exists($dir.'/'.$file))
                    	{
                    		$name = substr($file, 4, dol_strlen($file) -16);
	                        $classname = substr($file, 0, dol_strlen($file) -12);

	                        require_once $dir.'/'.$file;
	                        $module = new $classname($db);

	                        $modulequalified=1;
	                        if ($module->version == 'development'  && $conf->global->MAIN_FEATURES_LEVEL < 2) $modulequalified=0;
	                        if ($module->version == 'experimental' && $conf->global->MAIN_FEATURES_LEVEL < 1) $modulequalified=0;

	                        if ($modulequalified)
	                        {
	                            print '<tr class="oddeven"><td width="100">';
	                            print (empty($module->name)?$name:$module->name);
	                            print "</td><td>\n";
	                            if (method_exists($module, 'info')) print $module->info($langs);
	                            else print $module->description;
	                            print '</td>';

	                            // Active
	                            if (in_array($name, $def))
	                            {
	                            	print '<td align="center">'."\n";
	                            	print '<a href="'.$_SERVER["PHP_SELF"].'?action=del&value='.$name.'">';
	                            	print img_picto($langs->trans("Enabled"), 'switch_on');
	                            	print '</a>';
	                            	print '</td>';
	                            }
	                            else
	                            {
	                                print "<td align=\"center\">\n";
	                                print '<a href="'.$_SERVER["PHP_SELF"].'?action=set&value='.$name.'&scan_dir='.$module->scandir.'&label='.urlencode($module->name).'">'.img_picto($langs->trans("SetAsDefault"), 'switch_off').'</a>';
	                                print "</td>";
	                            }

	                            // Defaut
	                            print "<td align=\"center\">";
	                            if ($conf->global->FACTURE_ADDON_PDF == "$name")
	                            {
	                                print img_picto($langs->trans("Default"), 'on');
	                            }
	                            else
	                            {
	                                print '<a href="'.$_SERVER["PHP_SELF"].'?action=setdoc&value='.$name.'&scan_dir='.$module->scandir.'&label='.urlencode($module->name).'" alt="'.$langs->trans("Default").'">'.img_picto($langs->trans("SetAsDefault"), 'off').'</a>';
	                            }
	                            print '</td>';

	                            // Info
	                            $htmltooltip =    ''.$langs->trans("Name").': '.$module->name;
	                            $htmltooltip.='<br>'.$langs->trans("Type").': '.($module->type?$module->type:$langs->trans("Unknown"));
	                            if ($module->type == 'pdf')
	                            {
	                                $htmltooltip.='<br>'.$langs->trans("Width").'/'.$langs->trans("Height").': '.$module->page_largeur.'/'.$module->page_hauteur;
	                            }
	                            $htmltooltip.='<br><br><u>'.$langs->trans("FeaturesSupported").':</u>';
	                            $htmltooltip.='<br>'.$langs->trans("Logo").': '.yn($module->option_logo, 1, 1);
	                            $htmltooltip.='<br>'.$langs->trans("PaymentMode").': '.yn($module->option_modereg, 1, 1);
	                            $htmltooltip.='<br>'.$langs->trans("PaymentConditions").': '.yn($module->option_condreg, 1, 1);
	                            $htmltooltip.='<br>'.$langs->trans("Discounts").': '.yn($module->option_escompte, 1, 1);
	                            $htmltooltip.='<br>'.$langs->trans("CreditNote").': '.yn($module->option_credit_note, 1, 1);
	                            $htmltooltip.='<br>'.$langs->trans("MultiLanguage").': '.yn($module->option_multilang, 1, 1);
	                            $htmltooltip.='<br>'.$langs->trans("WatermarkOnDraftInvoices").': '.yn($module->option_draft_watermark, 1, 1);


	                            print '<td align="center">';
	                            print $form->textwithpicto('', $htmltooltip, 1, 0);
	                            print '</td>';

	                            // Preview
	                            print '<td align="center">';
	                            if ($module->type == 'pdf')
	                            {
	                                print '<a href="'.$_SERVER["PHP_SELF"].'?action=specimen&module='.$name.'">'.img_object($langs->trans("Preview"), 'bill').'</a>';
	                            }
	                            else
	                            {
	                                print img_object($langs->trans("PreviewNotAvailable"), 'generic');
	                            }
	                            print '</td>';

	                            print "</tr>\n";
	                        }
                    	}
                    }
                }
            }
        }
    }
}
print '</table>';

if(!empty($conf->global->INVOICE_USE_DEFAULT_DOCUMENT)) // Hidden conf
{
    /*
     *  Document templates generators
     */
    print '<br>';
    print load_fiche_titre($langs->trans("BillsPDFModulesAccordindToInvoiceType"), '', '');
    print '<form action="'.$_SERVER["PHP_SELF"].'#default-pdf-modules-by-type-table" method="POST">';
    print '<input type="hidden" name="token" value="'.$_SESSION['newtoken'].'" />';
    print '<input type="hidden" name="action" value="setDefaultPDFModulesByType" >';
    print '<table id="default-pdf-modules-by-type-table" class="noborder" width="100%">';
    print '<tr class="liste_titre">';
    print '<td>'.$langs->trans("Type").'</td>';
    print '<td>'.$langs->trans("Name").'</td>';
    print '<td class="right"><input type="submit" class="button" value="'.$langs->trans("Modify").'"></td>';
    print "</tr>\n";

    $listtype=array(
        Facture::TYPE_STANDARD=>$langs->trans("InvoiceStandard"),
        Facture::TYPE_REPLACEMENT=>$langs->trans("InvoiceReplacement"),
        Facture::TYPE_CREDIT_NOTE=>$langs->trans("InvoiceAvoir"),
        Facture::TYPE_DEPOSIT=>$langs->trans("InvoiceDeposit"),
    );
    if (! empty($conf->global->INVOICE_USE_SITUATION))
    {
        $listtype[Facture::TYPE_SITUATION] = $langs->trans("InvoiceSituation");
    }

    foreach ($listtype as $type => $trans)
    {
        $thisTypeConfName = 'FACTURE_ADDON_PDF_'.$type;
        $current = !empty($conf->global->{$thisTypeConfName})?$conf->global->{$thisTypeConfName}:$conf->global->FACTURE_ADDON_PDF;
        print '<tr >';
        print '<td>'.$trans.'</td>';
        print '<td colspan="2" >'.$form->selectarray('invoicetypemodels['.$type.']', ModelePDFFactures::liste_modeles($db), $current, 0, 0, 0).'</td>';
        print "</tr>\n";
    }

    print '</table>';
    print "</form>";
}

/*
 *  Modes de reglement
 */
print '<br>';
print load_fiche_titre($langs->trans("SuggestedPaymentModesIfNotDefinedInInvoice"), '', '');

print '<form action="'.$_SERVER["PHP_SELF"].'" method="POST">';
print '<input type="hidden" name="token" value="'.$_SESSION['newtoken'].'" />';

print '<table class="noborder" width="100%">';

print '<tr class="liste_titre">';
print '<td>';
print '<input type="hidden" name="action" value="setribchq">';
print $langs->trans("PaymentMode").'</td>';
print '<td class="right"><input type="submit" class="button" value="'.$langs->trans("Modify").'"></td>';
print "</tr>\n";

print '<tr class="oddeven">';
print "<td>".$langs->trans("SuggestPaymentByRIBOnAccount")."</td>";
print "<td>";
if (! empty($conf->banque->enabled))
{
    $sql = "SELECT rowid, label";
    $sql.= " FROM ".MAIN_DB_PREFIX."bank_account";
    $sql.= " WHERE clos = 0";
    $sql.= " AND courant = 1";
    $sql.= " AND entity IN (".getEntity('bank_account').")";
    $resql=$db->query($sql);
    if ($resql)
    {
        $num = $db->num_rows($resql);
        $i = 0;
        if ($num > 0)
        {
        	print '<select name="rib" class="flat" id="rib">';
        	print '<option value="0">'.$langs->trans("DoNotSuggestPaymentMode").'</option>';
            while ($i < $num)
            {
                $row = $db->fetch_row($resql);

                print '<option value="'.$row[0].'"';
                print $conf->global->FACTURE_RIB_NUMBER == $row[0] ? ' selected':'';
                print '>'.$row[1].'</option>';

                $i++;
            }
            print "</select>";
        }
        else
        {
        	print '<span class="opacitymedium">'.$langs->trans("NoActiveBankAccountDefined").'</span>';
        }
    }
}
else
{
    print $langs->trans("BankModuleNotActive");
}
print "</td></tr>";

print '<tr class="oddeven">';
print "<td>".$langs->trans("SuggestPaymentByChequeToAddress")."</td>";
print "<td>";
print '<select class="flat" name="chq" id="chq">';
print '<option value="0">'.$langs->trans("DoNotSuggestPaymentMode").'</option>';
print '<option value="-1"'.($conf->global->FACTURE_CHQ_NUMBER?' selected':'').'>'.$langs->trans("MenuCompanySetup").' ('.($mysoc->name?$mysoc->name:$langs->trans("NotDefined")).')</option>';

$sql = "SELECT rowid, label";
$sql.= " FROM ".MAIN_DB_PREFIX."bank_account";
$sql.= " WHERE clos = 0";
$sql.= " AND courant = 1";
$sql.= " AND entity IN (".getEntity('bank_account').")";

$resql=$db->query($sql);
if ($resql)
{
    $num = $db->num_rows($resql);
    $i = 0;
    while ($i < $num)
    {

        $row = $db->fetch_row($resql);

        print '<option value="'.$row[0].'"';
        print $conf->global->FACTURE_CHQ_NUMBER == $row[0] ? ' selected':'';
        print '>'.$langs->trans("OwnerOfBankAccount", $row[1]).'</option>';

        $i++;
    }
}
print "</select>";
print "</td></tr>";
print "</table>";
print "</form>";


print "<br>";
print load_fiche_titre($langs->trans("OtherOptions"), '', '');

print '<table class="noborder" width="100%">';
print '<tr class="liste_titre">';
print '<td>'.$langs->trans("Parameter").'</td>';
print '<td align="center" width="60">'.$langs->trans("Value").'</td>';
print '<td width="80">&nbsp;</td>';
print "</tr>\n";

// Force date validation
print '<form action="'.$_SERVER["PHP_SELF"].'" method="POST">';
print '<input type="hidden" name="token" value="'.$_SESSION['newtoken'].'" />';
print '<input type="hidden" name="action" value="setforcedate" />';
print '<tr class="oddeven"><td>';
print $langs->trans("ForceInvoiceDate");
print '</td><td width="60" align="center">';
print $form->selectyesno("forcedate", $conf->global->FAC_FORCE_DATE_VALIDATION, 1);
print '</td><td class="right">';
print '<input type="submit" class="button" value="'.$langs->trans("Modify").'" />';
print "</td></tr>\n";
print '</form>';

$substitutionarray=pdf_getSubstitutionArray($langs, null, null, 2);
$substitutionarray['__(AnyTranslationKey)__']=$langs->trans("Translation");
$htmltext = '<i>'.$langs->trans("AvailableVariables").':<br>';
foreach($substitutionarray as $key => $val)	$htmltext.=$key.'<br>';
$htmltext.='</i>';

print '<form action="'.$_SERVER["PHP_SELF"].'" method="POST">';
print '<input type="hidden" name="token" value="'.$_SESSION['newtoken'].'" />';
print '<input type="hidden" name="action" value="set_INVOICE_FREE_TEXT" />';
print '<tr class="oddeven"><td colspan="2">';
print $form->textwithpicto($langs->trans("FreeLegalTextOnInvoices"), $langs->trans("AddCRIfTooLong").'<br><br>'.$htmltext, 1, 'help', '', 0, 2, 'freetexttooltip').'<br>';
$variablename='INVOICE_FREE_TEXT';
if (empty($conf->global->PDF_ALLOW_HTML_FOR_FREE_TEXT))
{
    print '<textarea name="'.$variablename.'" class="flat" cols="120">'.$conf->global->$variablename.'</textarea>';
}
else
{
    include_once DOL_DOCUMENT_ROOT.'/core/class/doleditor.class.php';
    $doleditor=new DolEditor($variablename, $conf->global->$variablename, '', 80, 'dolibarr_notes');
    print $doleditor->Create();
}
print '</td><td class="right">';
print '<input type="submit" class="button" value="'.$langs->trans("Modify").'" />';
print "</td></tr>\n";
print '</form>';


print '<form action="'.$_SERVER["PHP_SELF"].'" method="POST">';
print '<input type="hidden" name="token" value="'.$_SESSION['newtoken'].'" />';
print '<input type="hidden" name="action" value="set_FACTURE_DRAFT_WATERMARK" />';
print '<tr class="oddeven"><td>';
print $form->textwithpicto($langs->trans("WatermarkOnDraftBill"), $htmltext, 1, 'help', '', 0, 2, 'watermarktooltip').'<br>';
print '</td>';
print '<td><input size="50" class="flat" type="text" name="FACTURE_DRAFT_WATERMARK" value="'.$conf->global->FACTURE_DRAFT_WATERMARK.'" />';
print '</td><td class="right">';
print '<input type="submit" class="button" value="'.$langs->trans("Modify").'" />';
print "</td></tr>\n";
print '</form>';

print '</table>';


/*
 *  Repertoire
 */
print '<br>';
print load_fiche_titre($langs->trans("PathToDocuments"), '', '');

print '<table class="noborder" width="100%">'."\n";
print '<tr class="liste_titre">'."\n";
print '<td>'.$langs->trans("Name").'</td>'."\n";
print '<td>'.$langs->trans("Value").'</td>'."\n";
print "</tr>\n";
print '<tr '.$bc[false].'>'."\n";
print '<td width="140">'.$langs->trans("PathDirectory").'</td>'."\n";
print '<td>'.$conf->facture->dir_output.'</td>'."\n";
print '</tr>'."\n";
print "</table>\n";


/*
 * Notifications
 */
print '<br>';
print load_fiche_titre($langs->trans("Notifications"), '', '');
print '<table class="noborder" width="100%">';
print '<tr class="liste_titre">';
print '<td>'.$langs->trans("Parameter").'</td>';
print '<td align="center" width="60"></td>';
print '<td width="80">&nbsp;</td>';
print "</tr>\n";

print '<tr class="oddeven"><td colspan="2">';
print $langs->trans("YouMayFindNotificationsFeaturesIntoModuleNotification").'<br>';
print '</td><td class="right">';
print "</td></tr>\n";

print '</table>';

dol_fiche_end();

// End of page
llxFooter();
$db->close();<|MERGE_RESOLUTION|>--- conflicted
+++ resolved
@@ -77,10 +77,6 @@
         setEventMessages($langs->trans("Error"), null, 'errors');
     }
 }
-<<<<<<< HEAD
-
-=======
->>>>>>> c906ae38
 elseif ($action == 'specimen')
 {
     $modele=GETPOST('module', 'alpha');
@@ -163,10 +159,6 @@
 
     dolibarr_set_const($db, "FACTURE_ADDON", $value, 'chaine', 0, '', $conf->entity);
 }
-<<<<<<< HEAD
-
-=======
->>>>>>> c906ae38
 elseif ($action == 'setribchq')
 {
 	$rib = GETPOST('rib', 'alpha');
@@ -186,10 +178,6 @@
         setEventMessages($langs->trans("Error"), null, 'errors');
     }
 }
-<<<<<<< HEAD
-
-=======
->>>>>>> c906ae38
 elseif ($action == 'set_FACTURE_DRAFT_WATERMARK')
 {
 	$draft = GETPOST('FACTURE_DRAFT_WATERMARK', 'alpha');
@@ -225,10 +213,6 @@
         setEventMessages($langs->trans("Error"), null, 'errors');
     }
 }
-<<<<<<< HEAD
-
-=======
->>>>>>> c906ae38
 elseif ($action == 'setforcedate')
 {
 	$forcedate = GETPOST('forcedate', 'alpha');
@@ -246,10 +230,6 @@
         setEventMessages($langs->trans("Error"), null, 'errors');
     }
 }
-<<<<<<< HEAD
-
-=======
->>>>>>> c906ae38
 elseif ($action == 'setDefaultPDFModulesByType')
 {
     $invoicetypemodels =  GETPOST('invoicetypemodels');
