--- conflicted
+++ resolved
@@ -261,11 +261,6 @@
             setEventMessages($langs->trans("Error"), null, 'errors');
         }
     }
-<<<<<<< HEAD
-    
-   
-=======
->>>>>>> d9b8a8c8
 }
 
 
@@ -492,13 +487,9 @@
 print "</tr>\n";
 
 clearstatcache();
-<<<<<<< HEAD
+
 $activatedModels = array();
-=======
-
-$activatedModels = array();
-
->>>>>>> d9b8a8c8
+
 foreach ($dirmodels as $reldir)
 {
     foreach (array('','/doc') as $valdir)
@@ -656,48 +647,6 @@
     print "</form>";
 }
 
-
-
-/*
- *  Document templates generators
- */
-print '<br>';
-print load_fiche_titre($langs->trans("BillsPDFModulesAccordindToInvoiceType"),'','');
-print '<form action="'.$_SERVER["PHP_SELF"].'#default-pdf-modules-by-type-table" method="POST">';
-print '<input type="hidden" name="token" value="'.$_SESSION['newtoken'].'" />';
-print '<input type="hidden" name="action" value="setDefaultPDFModulesByType" >';
-print '<table id="default-pdf-modules-by-type-table" class="noborder" width="100%">';
-print '<tr class="liste_titre">';
-print '<td>'.$langs->trans("Type").'</td>';
-print '<td>'.$langs->trans("Name").'</td>';
-print '<td align="right"><input type="submit" class="button" value="'.$langs->trans("Modify").'"></td>';
-print "</tr>\n";
-
-$listtype=array(
-    Facture::TYPE_STANDARD=>$langs->trans("InvoiceStandard"),
-    Facture::TYPE_REPLACEMENT=>$langs->trans("InvoiceReplacement"),
-    Facture::TYPE_CREDIT_NOTE=>$langs->trans("InvoiceAvoir"),
-    Facture::TYPE_DEPOSIT=>$langs->trans("InvoiceDeposit"),
-);
-if (! empty($conf->global->INVOICE_USE_SITUATION))
-{
-    $listtype[Facture::TYPE_SITUATION] = $langs->trans("InvoiceSituation");
-}
-
-foreach ($listtype as $type => $trans)
-{
-    $thisTypeConfName = 'FACTURE_ADDON_PDF_'.$type;
-    $current = !empty($conf->global->{$thisTypeConfName})?$conf->global->{$thisTypeConfName}:$conf->global->FACTURE_ADDON_PDF;
-    print '<tr >';
-    print '<td>'.$trans.'</td>';
-    print '<td colspan="2" >'.$form->selectarray('invoicetypemodels['.$type.']', ModelePDFFactures::liste_modeles($db), $current,0,0, 0).'</td>';
-    print "</tr>\n";
-}
-
-print '</table>';
-print "</form>";
-
-
 /*
  *  Modes de reglement
  */
@@ -779,6 +728,7 @@
     $i = 0;
     while ($i < $num)
     {
+
         $row = $db->fetch_row($resql);
 
         print '<option value="'.$row[0].'"';
