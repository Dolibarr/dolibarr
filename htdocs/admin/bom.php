--- conflicted
+++ resolved
@@ -56,11 +56,8 @@
 	$maskconstbom = GETPOST('maskconstBom', 'aZ09');
 	$maskbom = GETPOST('maskBom', 'alpha');
 
-<<<<<<< HEAD
-=======
 	$res = 0;
 
->>>>>>> cc80841a
 	if ($maskconstbom && preg_match('/_MASK$/', $maskconstbom)) {
 		$res = dolibarr_set_const($db, $maskconstbom, $maskbom, 'chaine', 0, '', $conf->entity);
 	}
@@ -216,11 +213,8 @@
 					require_once $dir.$file.'.php';
 
 					$module = new $classname($db);
-<<<<<<< HEAD
-=======
 
 					'@phan-var-force ModeleNumRefBoms $module';
->>>>>>> cc80841a
 
 					// Show modules according to features level
 					if ($module->version == 'development' && getDolGlobalInt('MAIN_FEATURES_LEVEL') < 2) {
