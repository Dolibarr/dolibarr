<?php
/* Copyright (C) 2003      Rodolphe Quiedeville <rodolphe@quiedeville.org>
 * Copyright (C) 2004-2009 Laurent Destailleur  <eldy@users.sourceforge.net>
 * Copyright (C) 2005-2013 Regis Houssin        <regis.houssin@capnetworks.com>
 * Copyright (C) 2011      Herve Prot           <herve.prot@symeos.com>
 *
 * This program is free software; you can redistribute it and/or modify
 * it under the terms of the GNU General Public License as published by
 * the Free Software Foundation; either version 3 of the License, or
 * (at your option) any later version.
 *
 * This program is distributed in the hope that it will be useful,
 * but WITHOUT ANY WARRANTY; without even the implied warranty of
 * MERCHANTABILITY or FITNESS FOR A PARTICULAR PURPOSE.  See the
 * GNU General Public License for more details.
 *
 * You should have received a copy of the GNU General Public License
 * along with this program. If not, see <http://www.gnu.org/licenses/>.
 */

/**
 *   	\file       htdocs/admin/perms.php
 *      \ingroup    core
 *		\brief      Page d'administration/configuration des permissions par defaut
 */

require '../main.inc.php';
require_once DOL_DOCUMENT_ROOT.'/core/lib/admin.lib.php';
require_once DOL_DOCUMENT_ROOT.'/core/lib/functions2.lib.php';

$langs->load("admin");
$langs->load("users");
$langs->load("other");

$action=GETPOST('action','aZ09');

if (!$user->admin) accessforbidden();


/*
 * Actions
 */

if ($action == 'add')
{
    $sql = "UPDATE ".MAIN_DB_PREFIX."rights_def SET bydefault=1";
    $sql.= " WHERE id = ".GETPOST("pid",'int');
    $sql.= " AND entity = ".$conf->entity;
    $db->query($sql);
}

if ($action == 'remove')
{
    $sql = "UPDATE ".MAIN_DB_PREFIX."rights_def SET bydefault=0";
    $sql.= " WHERE id = ".GETPOST('pid','int');
    $sql.= " AND entity = ".$conf->entity;
    $db->query($sql);
}


/*
 * View
 */

$wikihelp='EN:Setup_Security|FR:Paramétrage_Sécurité|ES:Configuración_Seguridad';
llxHeader('',$langs->trans("DefaultRights"), $wikihelp);

print load_fiche_titre($langs->trans("SecuritySetup"),'','title_setup');

print $langs->trans("DefaultRightsDesc");
print " ".$langs->trans("OnlyActiveElementsAreShown")."<br><br>\n";

$db->begin();

// Charge les modules soumis a permissions
$modules = array();
$modulesdir = dolGetModulesDirs();

foreach ($modulesdir as $dir)
{
	// Load modules attributes in arrays (name, numero, orders) from dir directory
	//print $dir."\n<br>";
	$handle=@opendir(dol_osencode($dir));
	if (is_resource($handle))
	{
		while (($file = readdir($handle))!==false)
		{
			if (is_readable($dir.$file) && substr($file, 0, 3) == 'mod' && substr($file, dol_strlen($file) - 10) == '.class.php')
			{
				$modName = substr($file, 0, dol_strlen($file) - 10);
				if ($modName)
				{
					include_once $dir.$file;
					$objMod = new $modName($db);

					// Load all lang files of module
					if (isset($objMod->langfiles) && is_array($objMod->langfiles))
					{
						foreach($objMod->langfiles as $domain)
						{
							$langs->load($domain);
						}
					}
					// Load all permissions
					if ($objMod->rights_class)
					{
						$ret=$objMod->insert_permissions(0);
						$modules[$objMod->rights_class]=$objMod;
						//print "modules[".$objMod->rights_class."]=$objMod;";
					}
				}
			}
		}
	}
}

$db->commit();

$head=security_prepare_head();

dol_fiche_head($head, 'default', $langs->trans("Security"), -1);


// Show warning about external users
print info_admin(showModulesExludedForExternal($modules)).'<br>'."\n";

print '<div class="div-table-responsive-no-min">';
print '<table class="noborder" width="100%">';

// Affiche lignes des permissions
$sql = "SELECT r.id, r.libelle, r.module, r.perms, r.subperms, r.bydefault";
$sql.= " FROM ".MAIN_DB_PREFIX."rights_def as r";
$sql.= " WHERE r.libelle NOT LIKE 'tou%'";    // On ignore droits "tous"
$sql.= " AND entity = ".$conf->entity;
if (empty($conf->global->MAIN_USE_ADVANCED_PERMS)) $sql.= " AND r.perms NOT LIKE '%_advance'";  // Hide advanced perms if option is not enabled
$sql.= " ORDER BY r.module, r.id";

$result = $db->query($sql);
if ($result)
{
    $num	= $db->num_rows($result);
    $i		= 0;
    $oldmod	= "";

    while ($i < $num)
    {
        $obj = $db->fetch_object($result);

        // Si la ligne correspond a un module qui n'existe plus (absent de includes/module), on l'ignore
        if (! $modules[$obj->module])
        {
            $i++;
            continue;
        }

        // Check if permission we found is inside a module definition. If not, we discard it.
        $found=false;
        foreach($modules[$obj->module]->rights as $key => $val)
        {
        	$rights_class=$objMod->rights_class;
        	if ($val[4] == $obj->perms && (empty($val[5]) || $val[5] == $obj->subperms))
        	{
        		$found=true;
        		break;
        	}
        }
		if (! $found)
		{
			$i++;
			continue;
		}

        // Break found, it's a new module to catch
        if ($oldmod <> $obj->module)
        {
        	$oldmod	= $obj->module;
            $objMod	= $modules[$obj->module];
            $picto	= ($objMod->picto?$objMod->picto:'generic');

            print '<tr class="liste_titre">';
            print '<td>'.$langs->trans("Module").'</td>';
            print '<td>'.$langs->trans("Permission").'</td>';
            print '<td align="center">'.$langs->trans("Default").'</td>';
            print '<td align="center">&nbsp;</td>';
            print "</tr>\n";
        }


<<<<<<< HEAD
        print '<tr class="oddeven">';
        print '<td>'.img_object('',$picto).' '.$objMod->getName();
=======
        print '<td>'.img_object('',$picto,'class="pictoobjectwidth"').' '.$objMod->getName();
>>>>>>> 985a9ed8
        print '<a name="'.$objMod->getName().'">&nbsp;</a>';

        $perm_libelle=($conf->global->MAIN_USE_ADVANCED_PERMS && ($langs->trans("PermissionAdvanced".$obj->id)!=("PermissionAdvanced".$obj->id))?$langs->trans("PermissionAdvanced".$obj->id):(($langs->trans("Permission".$obj->id)!=("Permission".$obj->id))?$langs->trans("Permission".$obj->id):$obj->libelle));
        print '<td>'.$perm_libelle. '</td>';

        print '<td align="center">';
        if ($obj->bydefault == 1)
        {
            print img_picto($langs->trans("Active"),'tick');
            print '</td><td>';
            print '<a class="reposition" href="perms.php?pid='.$obj->id.'&amp;action=remove">'.img_edit_remove().'</a>';
        }
        else
        {
            print '&nbsp;';
            print '</td><td>';
            print '<a class="reposition" href="perms.php?pid='.$obj->id.'&amp;action=add">'.img_edit_add().'</a>';
        }

        print '</td></tr>';
        $i++;
    }
}

print '</table>';
print '</div>';

dol_fiche_end();

llxFooter();
$db->close();<|MERGE_RESOLUTION|>--- conflicted
+++ resolved
@@ -186,14 +186,12 @@
         }
 
 
-<<<<<<< HEAD
         print '<tr class="oddeven">';
-        print '<td>'.img_object('',$picto).' '.$objMod->getName();
-=======
-        print '<td>'.img_object('',$picto,'class="pictoobjectwidth"').' '.$objMod->getName();
->>>>>>> 985a9ed8
+        print '<td>'
+        print img_object('',$picto,'class="pictoobjectwidth"').' '.$objMod->getName();
         print '<a name="'.$objMod->getName().'">&nbsp;</a>';
-
+		print '</td>';
+		
         $perm_libelle=($conf->global->MAIN_USE_ADVANCED_PERMS && ($langs->trans("PermissionAdvanced".$obj->id)!=("PermissionAdvanced".$obj->id))?$langs->trans("PermissionAdvanced".$obj->id):(($langs->trans("Permission".$obj->id)!=("Permission".$obj->id))?$langs->trans("Permission".$obj->id):$obj->libelle));
         print '<td>'.$perm_libelle. '</td>';
 
