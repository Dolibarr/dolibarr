<?php
/* Copyright (C) 2003      Rodolphe Quiedeville <rodolphe@quiedeville.org>
 * Copyright (C) 2004-2009 Laurent Destailleur  <eldy@users.sourceforge.net>
 * Copyright (C) 2005-2010 Regis Houssin        <regis@dolibarr.fr>
 *
 * This program is free software; you can redistribute it and/or modify
 * it under the terms of the GNU General Public License as published by
 * the Free Software Foundation; either version 2 of the License, or
 * (at your option) any later version.
 *
 * This program is distributed in the hope that it will be useful,
 * but WITHOUT ANY WARRANTY; without even the implied warranty of
 * MERCHANTABILITY or FITNESS FOR A PARTICULAR PURPOSE.  See the
 * GNU General Public License for more details.
 *
 * You should have received a copy of the GNU General Public License
 * along with this program. If not, see <http://www.gnu.org/licenses/>.
 */

/**
 *   	\file       htdocs/admin/perms.php
 *      \ingroup    core
 *		\brief      Page d'administration/configuration des permissions par defaut
<<<<<<< HEAD
 *		\version    $Id: perms.php,v 1.43 2011/08/01 12:53:37 hregis Exp $
=======
 *		\version    $Id: perms.php,v 1.44 2011/08/17 15:56:23 eldy Exp $
>>>>>>> 19bde3ab
 */

require("../main.inc.php");
require_once(DOL_DOCUMENT_ROOT."/lib/admin.lib.php");

$langs->load("admin");
$langs->load("users");
$langs->load("other");

if (!$user->admin)
  accessforbidden();


if ($_GET["action"] == 'add')
{
    $sql = "UPDATE ".MAIN_DB_PREFIX."rights_def SET bydefault=1";
    $sql.= " WHERE id = ".$_GET["pid"];
    $sql.= " AND entity = ".$conf->entity;
    $db->query($sql);
}

if ($_GET["action"] == 'remove')
{
    $sql = "UPDATE ".MAIN_DB_PREFIX."rights_def SET bydefault=0";
    $sql.= " WHERE id = ".$_GET["pid"];
    $sql.= " AND entity = ".$conf->entity;
    $db->query($sql);
}


/*
 * View
 */

llxHeader('',$langs->trans("DefaultRights"));

print_fiche_titre($langs->trans("SecuritySetup"),'','setup');

print $langs->trans("DefaultRightsDesc");
print " ".$langs->trans("OnlyActiveElementsAreShown")."<br>\n";
print "<br>\n";

$head=security_prepare_head();

dol_fiche_head($head, 'default', $langs->trans("Security"));


print '<table class="noborder" width="100%">';


$db->begin();

// Charge les modules soumis a permissions
$modules = array();
$modulesdir = array();

foreach ($conf->file->dol_document_root as $type => $dirroot)
{
	$modulesdir[] = $dirroot . "/includes/modules/";
<<<<<<< HEAD
	
	if ($type == 'alt')
	{	
		$handle=@opendir($dirroot);
		if (is_resource($handle))
		{
			while (($file = readdir($handle))!==false)
			{
			    if (is_dir($dirroot.'/'.$file) && substr($file, 0, 1) <> '.' && substr($file, 0, 3) <> 'CVS' && $file != 'includes')
			    {
			    	if (is_dir($dirroot . '/' . $file . '/includes/modules/'))
			    	{
			    		$modulesdir[] = $dirroot . '/' . $file . '/includes/modules/';
			    	}
			    }
			}
			closedir($handle);
		}
	}
}

=======

	if ($type == 'alt')
	{
		$handle=@opendir($dirroot);
		if (is_resource($handle))
		{
			while (($file = readdir($handle))!==false)
			{
			    if (is_dir($dirroot.'/'.$file) && substr($file, 0, 1) <> '.' && substr($file, 0, 3) <> 'CVS' && $file != 'includes')
			    {
			    	if (is_dir($dirroot . '/' . $file . '/includes/modules/'))
			    	{
			    		$modulesdir[] = $dirroot . '/' . $file . '/includes/modules/';
			    	}
			    }
			}
			closedir($handle);
		}
	}
}

>>>>>>> 19bde3ab
foreach ($modulesdir as $dir)
{
	// Load modules attributes in arrays (name, numero, orders) from dir directory
	//print $dir."\n<br>";
	$handle=@opendir($dir);
	if (is_resource($handle))
	{
		while (($file = readdir($handle))!==false)
		{
		    if (is_readable($dir.$file) && substr($file, 0, 3) == 'mod' && substr($file, dol_strlen($file) - 10) == '.class.php')
		    {
		        $modName = substr($file, 0, dol_strlen($file) - 10);

		        if ($modName)
		        {
		            include_once($dir."/".$file);
		            $objMod = new $modName($db);
		            if ($objMod->rights_class) {

		                $ret=$objMod->insert_permissions(0);

		                $modules[$objMod->rights_class]=$objMod;
		                //print "modules[".$objMod->rights_class."]=$objMod;";
		            }
		        }
		    }
		}
	}
}

$db->commit();


// Affiche lignes des permissions
$sql = "SELECT r.id, r.libelle, r.module, r.perms, r.subperms, r.bydefault";
$sql.= " FROM ".MAIN_DB_PREFIX."rights_def as r";
$sql.= " WHERE r.libelle NOT LIKE 'tou%'";    // On ignore droits "tous"
$sql.= " AND entity = ".$conf->entity;
if (empty($conf->global->MAIN_USE_ADVANCED_PERMS)) $sql.= " AND r.perms NOT LIKE '%_advance'";  // Hide advanced perms if option is disable
$sql.= " ORDER BY r.module, r.id";

$result = $db->query($sql);
if ($result)
{
    $num = $db->num_rows($result);
    $i = 0;
    $var=True;
    $old = "";
    while ($i < $num)
    {
        $obj = $db->fetch_object($result);

        // Si la ligne correspond a un module qui n'existe plus (absent de includes/module), on l'ignore
        if (! $modules[$obj->module])
        {
            $i++;
            continue;
        }

        // Check if permission is inside module definition
        // TODO If not, we remove it
        foreach($objMod->rights as $key => $val)
        {
        }

        // Break found, it's a new module to catch
        if ($old <> $obj->module)
        {
            $objMod=$modules[$obj->module];
            $picto=($objMod->picto?$objMod->picto:'generic');

            print '<tr class="liste_titre">';
            print '<td>'.$langs->trans("Module").'</td>';
            print '<td>'.$langs->trans("Permission").'</td>';
            print '<td align="center">'.$langs->trans("Default").'</td>';
            print '<td align="center">&nbsp;</td>';
            print "</tr>\n";
            $old = $obj->module;
        }

        $var=!$var;
        print '<tr '. $bc[$var].'>';

        print '<td>'.img_object('',$picto).' '.$objMod->getName();
        print '<a name="'.$objMod->getName().'">&nbsp;</a>';

        $perm_libelle=($conf->global->MAIN_USE_ADVANCED_PERMS && ($langs->trans("PermissionAdvanced".$obj->id)!=("PermissionAdvanced".$obj->id))?$langs->trans("PermissionAdvanced".$obj->id):(($langs->trans("Permission".$obj->id)!=("Permission".$obj->id))?$langs->trans("Permission".$obj->id):$obj->libelle));
        print '<td>'.$perm_libelle. '</td>';

        print '<td align="center">';
        if ($obj->bydefault == 1)
        {
            print img_picto($langs->trans("Active"),'tick');
            print '</td><td>';
            print '<a href="perms.php?pid='.$obj->id.'&amp;action=remove#'.$objMod->getName().'">'.img_edit_remove().'</a>';
        }
        else
        {
            print '&nbsp;';
            print '</td><td>';
            print '<a href="perms.php?pid='.$obj->id.'&amp;action=add#'.$objMod->getName().'">'.img_edit_add().'</a>';
        }

        print '</td></tr>';
        $i++;
    }
}

print '</table>';

print '</div>';


$db->close();

<<<<<<< HEAD
llxFooter('$Date: 2011/08/01 12:53:37 $ - $Revision: 1.43 $');
=======
llxFooter('$Date: 2011/08/17 15:56:23 $ - $Revision: 1.44 $');
>>>>>>> 19bde3ab
?><|MERGE_RESOLUTION|>--- conflicted
+++ resolved
@@ -21,11 +21,7 @@
  *   	\file       htdocs/admin/perms.php
  *      \ingroup    core
  *		\brief      Page d'administration/configuration des permissions par defaut
-<<<<<<< HEAD
- *		\version    $Id: perms.php,v 1.43 2011/08/01 12:53:37 hregis Exp $
-=======
  *		\version    $Id: perms.php,v 1.44 2011/08/17 15:56:23 eldy Exp $
->>>>>>> 19bde3ab
  */
 
 require("../main.inc.php");
@@ -85,29 +81,6 @@
 foreach ($conf->file->dol_document_root as $type => $dirroot)
 {
 	$modulesdir[] = $dirroot . "/includes/modules/";
-<<<<<<< HEAD
-	
-	if ($type == 'alt')
-	{	
-		$handle=@opendir($dirroot);
-		if (is_resource($handle))
-		{
-			while (($file = readdir($handle))!==false)
-			{
-			    if (is_dir($dirroot.'/'.$file) && substr($file, 0, 1) <> '.' && substr($file, 0, 3) <> 'CVS' && $file != 'includes')
-			    {
-			    	if (is_dir($dirroot . '/' . $file . '/includes/modules/'))
-			    	{
-			    		$modulesdir[] = $dirroot . '/' . $file . '/includes/modules/';
-			    	}
-			    }
-			}
-			closedir($handle);
-		}
-	}
-}
-
-=======
 
 	if ($type == 'alt')
 	{
@@ -129,7 +102,6 @@
 	}
 }
 
->>>>>>> 19bde3ab
 foreach ($modulesdir as $dir)
 {
 	// Load modules attributes in arrays (name, numero, orders) from dir directory
@@ -245,9 +217,5 @@
 
 $db->close();
 
-<<<<<<< HEAD
-llxFooter('$Date: 2011/08/01 12:53:37 $ - $Revision: 1.43 $');
-=======
 llxFooter('$Date: 2011/08/17 15:56:23 $ - $Revision: 1.44 $');
->>>>>>> 19bde3ab
 ?>