--- conflicted
+++ resolved
@@ -95,6 +95,11 @@
 					$error++;
 				}
 			}
+			if (GETPOSTISSET($constvalue.'_TENANT')) {
+				if (!dolibarr_set_const($db, $constvalue.'_TENANT', GETPOST($constvalue.'_TENANT'), 'chaine', 0, '', $conf->entity)) {
+					$error++;
+				}
+			}
 			if (GETPOSTISSET($constvalue.'_SCOPE')) {
 				if (is_array(GETPOST($constvalue.'_SCOPE'))) {
 					$scopestring = implode(',', GETPOST($constvalue.'_SCOPE'));
@@ -139,30 +144,6 @@
 					if (!dolibarr_set_const($db, 'MAIN_MAIL_SMTPS_OAUTH_SERVICE', strtoupper($oldprovider).'-'.$newlabel, 'chaine', 0, '', $conf->entity)) {
 						$error++;
 					}
-				}
-			}
-			if (GETPOSTISSET($constvalue.'_URLAUTHORIZE')) {
-				if (!dolibarr_set_const($db, $constvalue.'_URLAUTHORIZE', GETPOST($constvalue.'_URLAUTHORIZE'), 'chaine', 0, '', $conf->entity)) {
-					$error++;
-				}
-			}
-			if (GETPOSTISSET($constvalue.'_TENANT')) {
-				if (!dolibarr_set_const($db, $constvalue.'_TENANT', GETPOST($constvalue.'_TENANT'), 'chaine', 0, '', $conf->entity)) {
-					$error++;
-				}
-			}
-			if (GETPOSTISSET($constvalue.'_SCOPE')) {
-				if (is_array(GETPOST($constvalue.'_SCOPE'))) {
-					$scopestring = implode(',', GETPOST($constvalue.'_SCOPE'));
-				} else {
-					$scopestring = GETPOST($constvalue.'_SCOPE');
-				}
-				if (!dolibarr_set_const($db, $constvalue.'_SCOPE', $scopestring, 'chaine', 0, '', $conf->entity)) {
-					$error++;
-				}
-			} else {
-				if (!dolibarr_set_const($db, $constvalue.'_SCOPE', '', 'chaine', 0, '', $conf->entity)) {
-					$error++;
 				}
 			}
 		}
@@ -195,11 +176,8 @@
 			$callbacktodel .= '/core/modules/oauth/stripelive_oauthcallback.php?action=delete&keyforprovider='.$provider.'&token='.newToken().'&backtourl='.urlencode($backtourl);
 		} elseif ($label == 'OAUTH_STRIPE_TEST') {
 			$callbacktodel .= '/core/modules/oauth/stripetest_oauthcallback.php?action=delete&keyforprovider='.$provider.'&token='.newToken().'&backtourl='.urlencode($backtourl);
-<<<<<<< HEAD
-=======
 		} elseif ($label == 'OAUTH_MICROSOFT') {
 			$callbacktodel .= '/core/modules/oauth/microsoft_oauthcallback.php?action=delete&keyforprovider='.$provider.'&token='.newToken().'&backtourl='.urlencode($backtourl);
->>>>>>> 18733716
 		} elseif ($label == 'OAUTH_OTHER') {
 			$callbacktodel .= '/core/modules/oauth/generic_oauthcallback.php?action=delete&keyforprovider='.$provider.'&token='.newToken().'&backtourl='.urlencode($backtourl);
 		}
@@ -344,13 +322,9 @@
 		} else {
 			print $label;
 		}
-<<<<<<< HEAD
 		if ($servicetoeditname == $key[0]) {
 			print ' (<input style="width: 20%" type="text" name="'.$key[0].'" value="'.$keyforprovider.'" >)';
 		} elseif ($keyforprovider) {
-=======
-		if ($keyforprovider) {
->>>>>>> 18733716
 			print ' (<b>'.$keyforprovider.'</b>)';
 		} else {
 			print ' (<b>'.$langs->trans("NoName").'</b>)';
@@ -420,8 +394,6 @@
 		print '<td></td>';
 		print '</tr>';
 
-<<<<<<< HEAD
-=======
 		// Tenant
 		if ($keybeforeprovider == 'MICROSOFT') {
 			print '<tr class="oddeven value">';
@@ -432,7 +404,6 @@
 			print '</tr>';
 		}
 
->>>>>>> 18733716
 		// TODO Move this into token generation ?
 		if ($supported) {
 			if ($keyforsupportedoauth2array == 'OAUTH_OTHER_NAME') {
