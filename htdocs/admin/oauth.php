--- conflicted
+++ resolved
@@ -90,14 +90,11 @@
 					$error++;
 				}
 			}
-<<<<<<< HEAD
-=======
 			if (GETPOSTISSET($constvalue.'_URL')) {
 				if (!dolibarr_set_const($db, $newconstvalue.'_URL', GETPOST($constvalue.'_URL'), 'chaine', 0, '', $conf->entity)) {
 					$error++;
 				}
 			}
->>>>>>> cc80841a
 			if (GETPOSTISSET($constvalue.'_URLAUTHORIZE')) {
 				if (!dolibarr_set_const($db, $newconstvalue.'_URLAUTHORIZE', GETPOST($constvalue.'_URLAUTHORIZE'), 'chaine', 0, '', $conf->entity)) {
 					$error++;
@@ -127,10 +124,7 @@
 			if ($constvalue !== $newconstvalue) {
 				dolibarr_del_const($db, $constvalue.'_ID', $conf->entity);
 				dolibarr_del_const($db, $constvalue.'_SECRET', $conf->entity);
-<<<<<<< HEAD
-=======
 				dolibarr_del_const($db, $constvalue.'_URL', $conf->entity);
->>>>>>> cc80841a
 				dolibarr_del_const($db, $constvalue.'_URLAUTHORIZE', $conf->entity);
 				dolibarr_del_const($db, $constvalue.'_SCOPE', $conf->entity);
 
@@ -151,11 +145,7 @@
 					$error++;
 				}
 
-<<<<<<< HEAD
-				// Update const where the token was used, might not be exhaustive
-=======
 				// Update other const that was using the renamed key as token (might not be exhaustive)
->>>>>>> cc80841a
 				if (getDolGlobalString('MAIN_MAIL_SMTPS_OAUTH_SERVICE') == $oldname) {
 					if (!dolibarr_set_const($db, 'MAIN_MAIL_SMTPS_OAUTH_SERVICE', strtoupper($oldprovider).'-'.$newlabel, 'chaine', 0, '', $conf->entity)) {
 						$error++;
@@ -196,11 +186,7 @@
 			$callbacktodel .= '/core/modules/oauth/microsoft_oauthcallback.php?action=delete&keyforprovider='.$provider.'&token='.newToken().'&backtourl='.urlencode($backtourl);
 		} elseif ($label == 'OAUTH_MICROSOFT2') {
 			$callbacktodel .= '/core/modules/oauth/microsoft2_oauthcallback.php?action=delete&keyforprovider='.$provider.'&token='.newToken().'&backtourl='.urlencode($backtourl);
-<<<<<<< HEAD
-		} elseif ($label == 'OAUTH_OTHER') {
-=======
 		} elseif ($label == 'OAUTH_GENERIC') {
->>>>>>> cc80841a
 			$callbacktodel .= '/core/modules/oauth/generic_oauthcallback.php?action=delete&keyforprovider='.$provider.'&token='.newToken().'&backtourl='.urlencode($backtourl);
 		}
 		header("Location: ".$callbacktodel);
@@ -216,16 +202,12 @@
 
 	$globalkey = empty($provider) ? $label : $label.'-'.$provider;
 
-<<<<<<< HEAD
-	if (!dolibarr_del_const($db, $globalkey.'_NAME', $conf->entity) || !dolibarr_del_const($db, $globalkey.'_ID', $conf->entity) || !dolibarr_del_const($db, $globalkey.'_SECRET', $conf->entity) ||  !dolibarr_del_const($db, $globalkey.'_URLAUTHORIZE', $conf->entity) || !dolibarr_del_const($db, $globalkey.'_SCOPE', $conf->entity)) {
-=======
 	if (!dolibarr_del_const($db, $globalkey.'_NAME', $conf->entity)
 		|| !dolibarr_del_const($db, $globalkey.'_ID', $conf->entity)
 		|| !dolibarr_del_const($db, $globalkey.'_SECRET', $conf->entity)
 		|| !dolibarr_del_const($db, $globalkey.'_URL', $conf->entity)
 		|| !dolibarr_del_const($db, $globalkey.'_URLAUTHORIZE', $conf->entity)
 		|| !dolibarr_del_const($db, $globalkey.'_SCOPE', $conf->entity)) {
->>>>>>> cc80841a
 		setEventMessages($langs->trans("ErrorInEntryDeletion"), null, 'errors');
 		$error++;
 	} else {
@@ -282,209 +264,6 @@
 		continue; // show only supported
 	}
 
-<<<<<<< HEAD
-	print '<option name="'.$keyforsupportedoauth2array.'" value="'.str_replace('_NAME', '', $keyforsupportedoauth2array).'">'.$supportedoauth2array[$keyforsupportedoauth2array]['name'].'</option>'."\n";
-}
-print '</select>';
-print ajax_combobox('provider');
-print ' <input type="text" name="label" value="" placeholder="'.$langs->trans("Label").'" pattern="^\S+$" title="'.$langs->trans("SpaceOrSpecialCharAreNotAllowed").'">';
-print ' <input type="submit" class="button small" name="add" value="'.$langs->trans("Add").'">';
-
-print '<br>';
-print '<br>';
-
-print dol_get_fiche_end();
-
-print '</form>';
-
-$listinsetup = [];
-// Define $listinsetup
-foreach ($conf->global as $key => $val) {
-	if (!empty($val) && preg_match('/^OAUTH_.*_ID$/', $key)) {
-		$provider = preg_replace('/_ID$/', '', $key);
-		$listinsetup[] = array(
-			$provider.'_NAME',
-			$provider.'_ID',
-			$provider.'_SECRET',
-			$provider.'_URLAUTHORIZE',	// For custom oauth links
-			$provider.'_SCOPE'			// For custom oauth links
-		);
-	}
-}
-
-
-if (count($listinsetup) > 0) {
-	print '<form action="'.$_SERVER["PHP_SELF"].'" method="POST">';
-	print '<input type="hidden" name="token" value="'.newToken().'">';
-	print '<input type="hidden" name="action" value="update">';
-
-	print '<div class="div-table-responsive-no-min">';
-
-	$i = 0;
-
-	// $list is defined into oauth.lib.php to the list of supporter OAuth providers.
-	foreach ($listinsetup as $key) {
-		$supported = 0;
-		$keyforsupportedoauth2array = $key[0];						// May be OAUTH_GOOGLE_NAME or OAUTH_GOOGLE_xxx_NAME
-		$keyforsupportedoauth2array = preg_replace('/^OAUTH_/', '', $keyforsupportedoauth2array);
-		$keyforsupportedoauth2array = preg_replace('/_NAME$/', '', $keyforsupportedoauth2array);
-		if (preg_match('/^.*-/', $keyforsupportedoauth2array)) {
-			$keybeforeprovider = preg_replace('/-.*$/', '', $keyforsupportedoauth2array);
-			$keyforprovider = preg_replace('/^.*-/', '', $keyforsupportedoauth2array);
-		} else {
-			$keybeforeprovider = $keyforsupportedoauth2array;
-			$keyforprovider = '';
-		}
-		$keyforsupportedoauth2array = preg_replace('/-.*$/', '', $keyforsupportedoauth2array);
-		$keyforsupportedoauth2array = 'OAUTH_'.$keyforsupportedoauth2array.'_NAME';
-
-		if (in_array($keyforsupportedoauth2array, array_keys($supportedoauth2array))) {
-			$supported = 1;
-		}
-		if (!$supported) {
-			continue; // show only supported
-		}
-
-		$i++;
-
-		print '<table class="noborder centpercent">';
-
-		// OAUTH service name
-		$label = $langs->trans($keyforsupportedoauth2array);
-		print '<tr class="liste_titre'.($i > 1 ? ' liste_titre_add' : '').'">';
-		print '<td class="titlefieldcreate">';
-		print img_picto('', $supportedoauth2array[$keyforsupportedoauth2array]['picto'], 'class="pictofixedwidth"');
-		if ($label == $keyforsupportedoauth2array) {
-			print $supportedoauth2array[$keyforsupportedoauth2array]['name'];
-		} else {
-			print $label;
-		}
-		if ($servicetoeditname == $key[0]) {
-			print ' (<input style="width: 20%" type="text" name="'.$key[0].'" value="'.$keyforprovider.'" >)';
-		} elseif ($keyforprovider) {
-			print ' (<b>'.$keyforprovider.'</b>)';
-		} else {
-			print ' (<b>'.$langs->trans("NoName").'</b>)';
-		}
-		if (!($servicetoeditname == $key[0])) {
-			print '<a class="editfielda reposition" href="'.$_SERVER["PHP_SELF"].'?token='.newToken().'&servicetoeditname='.urlencode($key[0]).'">'.img_edit($langs->transnoentitiesnoconv('Edit'), 1).'</a>';
-		}
-		print '</td>';
-		print '<td>';
-		if (!empty($supportedoauth2array[$keyforsupportedoauth2array]['urlforcredentials'])) {
-			print $langs->trans("OAUTH_URL_FOR_CREDENTIAL", $supportedoauth2array[$keyforsupportedoauth2array]['urlforcredentials']);
-		}
-		print '</td>';
-
-		// Delete
-		print '<td>';
-		$label = preg_replace('/_NAME$/', '', $keyforsupportedoauth2array);
-		print '<a href="'.$_SERVER["PHP_SELF"].'?action=delete&token='.newToken().'&provider='.urlencode($keyforprovider).'&label='.urlencode($label).'">';
-		print img_picto('', 'delete');
-		print '</a>';
-
-		print '</form>';
-		print '</td>';
-
-		print '</tr>';
-
-		if ($supported) {
-			$redirect_uri = $urlwithroot.'/core/modules/oauth/'.$supportedoauth2array[$keyforsupportedoauth2array]['callbackfile'].'_oauthcallback.php';
-			print '<tr class="oddeven value">';
-			print '<td>'.$form->textwithpicto($langs->trans("RedirectURL"), $langs->trans("UseTheFollowingUrlAsRedirectURI")).'</td>';
-			print '<td><input style="width: 80%" type="text" name="uri'.$keyforsupportedoauth2array.'" id="uri'.$keyforsupportedoauth2array.$keyforprovider.'" value="'.$redirect_uri.'" disabled>';
-			print ajax_autoselect('uri'.$keyforsupportedoauth2array.$keyforprovider);
-			print '</td>';
-			print '<td></td>';
-			print '</tr>';
-
-			if ($keyforsupportedoauth2array == 'OAUTH_OTHER_NAME') {
-				print '<tr class="oddeven value">';
-				print '<td>'.$langs->trans("URLOfServiceForAuthorization").'</td>';
-				print '<td><input style="width: 80%" type="text" name="'.$key[3].'" value="'.getDolGlobalString($key[3]).'" >';
-				print '</td>';
-				print '<td></td>';
-				print '</tr>';
-			}
-		} else {
-			print '<tr class="oddeven value">';
-			print '<td>'.$langs->trans("UseTheFollowingUrlAsRedirectURI").'</td>';
-			print '<td>'.$langs->trans("FeatureNotYetSupported").'</td>';
-			print '</td>';
-			print '<td></td>';
-			print '</tr>';
-		}
-
-		// Api Id
-		print '<tr class="oddeven value">';
-		print '<td><label for="'.$key[1].'">'.$langs->trans("OAUTH_ID").'</label></td>';
-		print '<td><input type="text" size="100" id="'.$key[1].'" name="'.$key[1].'" value="'.getDolGlobalString($key[1]).'">';
-		print '</td>';
-		print '<td></td>';
-		print '</tr>';
-
-		// Api Secret
-		print '<tr class="oddeven value">';
-		print '<td><label for="'.$key[2].'">'.$langs->trans("OAUTH_SECRET").'</label></td>';
-		print '<td><input type="password" size="100" id="'.$key[2].'" name="'.$key[2].'" value="'.getDolGlobalString($key[2]).'">';
-		print '</td>';
-		print '<td></td>';
-		print '</tr>';
-
-		// Tenant
-		if ($keybeforeprovider == 'MICROSOFT' || $keybeforeprovider == 'MICROSOFT2') {
-			print '<tr class="oddeven value">';
-			print '<td><label for="'.$key[2].'">'.$langs->trans("OAUTH_TENANT").'</label></td>';
-			print '<td><input type="text" size="100" id="OAUTH_'.$keybeforeprovider.($keyforprovider ? '-'.$keyforprovider : '').'_TENANT" name="OAUTH_'.$keybeforeprovider.($keyforprovider ? '-'.$keyforprovider : '').'_TENANT" value="'.getDolGlobalString('OAUTH_'.$keybeforeprovider.($keyforprovider ? '-'.$keyforprovider : '').'_TENANT').'">';
-			print '</td>';
-			print '<td></td>';
-			print '</tr>';
-		}
-
-		// TODO Move this into token generation ?
-		if ($supported) {
-			if ($keyforsupportedoauth2array == 'OAUTH_OTHER_NAME') {
-				print '<tr class="oddeven value">';
-				print '<td>'.$langs->trans("Scopes").'</td>';
-				print '<td>';
-				print '<input style="width: 80%" type"text" name="'.$key[4].'" value="'.getDolGlobalString($key[4]).'" >';
-				print '</td>';
-				print '<td></td>';
-				print '</tr>';
-			} else {
-				$availablescopes = array_flip(explode(',', $supportedoauth2array[$keyforsupportedoauth2array]['availablescopes']));
-				$currentscopes = explode(',', getDolGlobalString($key[4]));
-				$scopestodispay = array();
-				foreach ($availablescopes as $keyscope => $valscope) {
-					if (in_array($keyscope, $currentscopes)) {
-						$scopestodispay[$keyscope] = 1;
-					} else {
-						$scopestodispay[$keyscope] = 0;
-					}
-				}
-				// Api Scope
-				print '<tr class="oddeven value">';
-				print '<td>'.$langs->trans("Scopes").'</td>';
-				print '<td>';
-				foreach ($scopestodispay as $scope => $val) {
-					print '<input type="checkbox" id="'.$keyforprovider.$scope.'" name="'.$key[4].'[]" value="'.$scope.'"'.($val ? ' checked' : '').'>';
-					print '<label style="margin-right: 10px" for="'.$keyforprovider.$scope.'">'.$scope.'</label>';
-				}
-				print '</td>';
-				print '<td></td>';
-				print '</tr>';
-			}
-		} else {
-			print '<tr class="oddeven value">';
-			print '<td>'.$langs->trans("UseTheFollowingUrlAsRedirectURI").'</td>';
-			print '<td>'.$langs->trans("FeatureNotYetSupported").'</td>';
-			print '</td>';
-			print '<td></td>';
-			print '</tr>';
-		}
-
-		print '</table>'."\n";
-=======
 	print '<option name="'.$keyforsupportedoauth2array.'" value="'.str_replace('_NAME', '', $keyforsupportedoauth2array).'">';
 
 	$keyforsupportedoauth2array = preg_replace('/^OAUTH_/', '', $keyforsupportedoauth2array);
@@ -507,21 +286,10 @@
 
 print '<br>';
 print '<br>';
->>>>>>> cc80841a
-
-		print '<br>';
-	}
-
-<<<<<<< HEAD
-	print '</div>';
-
-	print $form->buttonsSaveCancel("Save", '');
-
-	print '</form>';
-}
-=======
+
+print dol_get_fiche_end();
+
 print '</form>';
->>>>>>> cc80841a
 
 $listinsetup = [];
 // Define $listinsetup
