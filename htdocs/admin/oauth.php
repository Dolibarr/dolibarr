--- conflicted
+++ resolved
@@ -15,7 +15,6 @@
  *
  * You should have received a copy of the GNU General Public License
  * along with this program. If not, see <https://www.gnu.org/licenses/>.
- *
  */
 
 /**
@@ -143,12 +142,13 @@
 print ajax_combobox('provider');
 print ' <input type="text" name="label" value="" placeholder="'.$langs->trans("Label").'" pattern="^\S+$" title="'.$langs->trans("SpaceOrSpecialCharAreNotAllowed").'">';
 print ' <input type="submit" class="button small" name="add" value="'.$langs->trans("Add").'">';
-print '</form>';
 
 print '<br>';
 print '<br>';
 
 print dol_get_fiche_end();
+
+print '</form>';
 
 
 // Define $listinsetup
@@ -174,30 +174,6 @@
 	print '<div class="div-table-responsive-no-min">';
 	print '<table class="noborder centpercent">';
 
-<<<<<<< HEAD
-	// Api Name
-	$label = $langs->trans($keyforsupportedoauth2array);
-	print '<tr class="liste_titre'.($i > 1 ? ' liste_titre_add' : '').'">';
-	print '<td>';
-	print img_picto('', $supportedoauth2array[$keyforsupportedoauth2array]['picto'], 'class="pictofixedwidth"');
-	if ($label == $keyforsupportedoauth2array) {
-		print $supportedoauth2array[$keyforsupportedoauth2array]['name'];
-	} else {
-		print $label;
-	}
-	if ($keyforprovider) {
-		print ' (<b>'.$keyforprovider.'</b>)';
-	} else {
-		print ' (<b>'.$langs->trans("NoName").'</b>)';
-	}
-	print '</td>';
-	print '<td>';
-	if (!empty($supportedoauth2array[$keyforsupportedoauth2array]['urlforcredentials'])) {
-		print $langs->trans("OAUTH_URL_FOR_CREDENTIAL", $supportedoauth2array[$keyforsupportedoauth2array]['urlforcredentials']);
-	}
-	print '</td>';
-	print '</tr>';
-=======
 	$i = 0;
 
 	// $list is defined into oauth.lib.php to the list of supporter OAuth providers.
@@ -222,14 +198,17 @@
 		}
 
 		$i++;
->>>>>>> cc99ba01
-
-		print '<tr class="liste_titre'.($i > 1 ? ' liste_titre_add' : '').'">';
+
 		// Api Name
 		$label = $langs->trans($keyforsupportedoauth2array);
+		print '<tr class="liste_titre'.($i > 1 ? ' liste_titre_add' : '').'">';
 		print '<td>';
 		print img_picto('', $supportedoauth2array[$keyforsupportedoauth2array]['picto'], 'class="pictofixedwidth"');
-		print $label;
+		if ($label == $keyforsupportedoauth2array) {
+			print $supportedoauth2array[$keyforsupportedoauth2array]['name'];
+		} else {
+			print $label;
+		}
 		if ($keyforprovider) {
 			print ' (<b>'.$keyforprovider.'</b>)';
 		} else {
@@ -247,8 +226,15 @@
 			$redirect_uri = $urlwithroot.'/core/modules/oauth/'.$supportedoauth2array[$keyforsupportedoauth2array]['callbackfile'].'_oauthcallback.php';
 			print '<tr class="oddeven value">';
 			print '<td>'.$langs->trans("UseTheFollowingUrlAsRedirectURI").'</td>';
-			print '<td><input style="width: 80%" type"text" name="uri'.$keyforsupportedoauth2array.'" value="'.$redirect_uri.'">';
+			print '<td><input style="width: 80%" type"text" name="uri'.$keyforsupportedoauth2array.'" value="'.$redirect_uri.'" disabled>';
 			print '</td></tr>';
+
+			if ($keyforsupportedoauth2array == 'OAUTH_OTHER_NAME') {
+				print '<tr class="oddeven value">';
+				print '<td>'.$langs->trans("URLOfServiceForAuthorization").'</td>';
+				print '<td><input style="width: 80%" type"text" name="'.$key[3].'" value="'.getDolGlobalString($key[3]).'" >';
+				print '</td></tr>';
+			}
 		} else {
 			print '<tr class="oddeven value">';
 			print '<td>'.$langs->trans("UseTheFollowingUrlAsRedirectURI").'</td>';
@@ -258,66 +244,37 @@
 
 		// Api Id
 		print '<tr class="oddeven value">';
-<<<<<<< HEAD
-		print '<td>'.$langs->trans("UseTheFollowingUrlAsRedirectURI").'</td>';
-		print '<td><input style="width: 80%" type"text" name="uri'.$keyforsupportedoauth2array.'" value="'.$redirect_uri.'" disabled>';
+		print '<td><label for="'.$key[1].'">'.$langs->trans("OAUTH_ID").'</label></td>';
+		print '<td><input type="text" size="100" id="'.$key[1].'" name="'.$key[1].'" value="'.getDolGlobalString($key[1]).'">';
 		print '</td></tr>';
 
-		if ($keyforsupportedoauth2array == 'OAUTH_OTHER_NAME') {
-			print '<tr class="oddeven value">';
-			print '<td>'.$langs->trans("URLOfServiceForAuthorization").'</td>';
-			print '<td><input style="width: 80%" type"text" name="'.$key[3].'" value="'.getDolGlobalString($key[3]).'" >';
-			print '</td></tr>';
-		}
-	} else {
-=======
-		print '<td><label for="'.$key[1].'">'.$langs->trans("OAUTH_ID").'</label></td>';
-		print '<td><input type="text" size="100" id="'.$key[1].'" name="'.$key[1].'" value="'.$conf->global->{$key[1]}.'">';
-		print '</td></tr>';
-
 		// Api Secret
->>>>>>> cc99ba01
 		print '<tr class="oddeven value">';
 		print '<td><label for="'.$key[2].'">'.$langs->trans("OAUTH_SECRET").'</label></td>';
-		print '<td><input type="password" size="100" id="'.$key[2].'" name="'.$key[2].'" value="'.$conf->global->{$key[2]}.'">';
+		print '<td><input type="password" size="100" id="'.$key[2].'" name="'.$key[2].'" value="'.getDolGlobalString($key[2]).'">';
 		print '</td></tr>';
-	}
-
-<<<<<<< HEAD
-	// Api Id
-	print '<tr class="oddeven value">';
-	print '<td><label for="'.$key[1].'">'.$langs->trans("OAUTH_ID").'</label></td>';
-	print '<td><input type="text" size="100" id="'.$key[1].'" name="'.$key[1].'" value="'.getDolGlobalString($key[1]).'">';
-	print '</td></tr>';
-
-	// Api Secret
-	print '<tr class="oddeven value">';
-	print '<td><label for="'.$key[2].'">'.$langs->trans("OAUTH_SECRET").'</label></td>';
-	print '<td><input type="password" size="100" id="'.$key[2].'" name="'.$key[2].'" value="'.getDolGlobalString($key[2]).'">';
-	print '</td></tr>';
-
-	// TODO Move this into token generation
-	if ($supported) {
-		if ($keyforsupportedoauth2array == 'OAUTH_OTHER_NAME') {
-			print '<tr class="oddeven value">';
-			print '<td>'.$langs->trans("Scopes").'</td>';
-			print '<td>';
-			print '<input style="width: 80%" type"text" name="'.$key[4].'" value="'.getDolGlobalString($key[4]).'" >';
-			print '</td></tr>';
-		} else {
-			print '<tr class="oddeven value">';
-			print '<td>'.$langs->trans("Scopes").'</td>';
-			print '<td>';
-			//print '<input style="width: 80%" type"text" name="'.$key[4].'" value="'.getDolGlobalString($key[4]).'" >';
-			print $supportedoauth2array[$keyforsupportedoauth2array]['defaultscope'];
-			print '</td></tr>';
-		}
-	}
-}
-=======
+
+		// TODO Move this into token generation
+		if ($supported) {
+			if ($keyforsupportedoauth2array == 'OAUTH_OTHER_NAME') {
+				print '<tr class="oddeven value">';
+				print '<td>'.$langs->trans("Scopes").'</td>';
+				print '<td>';
+				print '<input style="width: 80%" type"text" name="'.$key[4].'" value="'.getDolGlobalString($key[4]).'" >';
+				print '</td></tr>';
+			} else {
+				print '<tr class="oddeven value">';
+				print '<td>'.$langs->trans("Scopes").'</td>';
+				print '<td>';
+				//print '<input style="width: 80%" type"text" name="'.$key[4].'" value="'.getDolGlobalString($key[4]).'" >';
+				print $supportedoauth2array[$keyforsupportedoauth2array]['defaultscope'];
+				print '</td></tr>';
+			}
+		}
+	}
+
 	print '</table>'."\n";
 	print '</div>';
->>>>>>> cc99ba01
 
 	print $form->buttonsSaveCancel("Modify", '');
 
