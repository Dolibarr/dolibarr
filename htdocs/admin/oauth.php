<?php
/* Copyright (C) 2015-2018  Frederic France     <frederic.france@netlogic.fr>
 * Copyright (C) 2016       Raphaël Doursenaud  <rdoursenaud@gpcsolutions.fr>
 * Copyright (C) 2022       Laurent Destailleur <eldy@users.sourceforge.net>
 *
 * This program is free software; you can redistribute it and/or modify
 * it under the terms of the GNU General Public License as published by
 * the Free Software Foundation; either version 3 of the License, or
 * (at your option) any later version.
 *
 * This program is distributed in the hope that it will be useful,
 * but WITHOUT ANY WARRANTY; without even the implied warranty of
 * MERCHANTABILITY or FITNESS FOR A PARTICULAR PURPOSE.  See the
 * GNU General Public License for more details.
 *
 * You should have received a copy of the GNU General Public License
 * along with this program. If not, see <https://www.gnu.org/licenses/>.
 */

/**
 * \file        htdocs/admin/oauth.php
 * \ingroup     oauth
 * \brief       Setup page to configure oauth access api
 */


// Load Dolibarr environment
require '../main.inc.php';
require_once DOL_DOCUMENT_ROOT.'/core/lib/admin.lib.php';
require_once DOL_DOCUMENT_ROOT.'/core/lib/oauth.lib.php';

// $supportedoauth2array is defined into oauth.lib.php

// Define $urlwithroot
$urlwithouturlroot = preg_replace('/'.preg_quote(DOL_URL_ROOT, '/').'$/i', '', trim($dolibarr_main_url_root));
$urlwithroot = $urlwithouturlroot.DOL_URL_ROOT; // This is to use external domain name found into config file
//$urlwithroot=DOL_MAIN_URL_ROOT;					// This is to use same domain name than current

// Load translation files required by the page
$langs->loadLangs(array('admin', 'oauth', 'modulebuilder'));

// Security check
if (!$user->admin) {
	accessforbidden();
}

$action = GETPOST('action', 'aZ09');
$provider = GETPOST('provider', 'aZ09');
$label = GETPOST('label', 'aZ09');

$error = 0;


/*
 * Actions
 */

if ($action == 'add') {		// $provider is OAUTH_XXX
	if ($provider && $provider != '-1') {
		$constname = strtoupper($provider).($label ? '-'.$label : '').'_ID';

		if (getDolGlobalString($constname)) {
			setEventMessages($langs->trans("AOAuthEntryForThisProviderAndLabelAlreadyHasAKey"), null, 'errors');
			$error++;
		} else {
			dolibarr_set_const($db, $constname, $langs->trans('ToComplete'), 'chaine', 0, '', $conf->entity);
			setEventMessages($langs->trans("OAuthProviderAdded"), null);
		}
	}
}
if ($action == 'update') {
	foreach ($conf->global as $key => $val) {
		if (!empty($val) && preg_match('/^OAUTH_.+_ID$/', $key)) {
			$constvalue = str_replace('_ID', '', $key);
			if (!dolibarr_set_const($db, $constvalue.'_ID', GETPOST($constvalue.'_ID'), 'chaine', 0, '', $conf->entity)) {
				$error++;
			}
			// If we reset this provider, we also remove the secret
			if (!dolibarr_set_const($db, $constvalue.'_SECRET', GETPOST($constvalue.'_ID') ? GETPOST($constvalue.'_SECRET') : '', 'chaine', 0, '', $conf->entity)) {
				$error++;
			}
			if (GETPOSTISSET($constvalue.'_URLAUTHORIZE')) {
				if (!dolibarr_set_const($db, $constvalue.'_URLAUTHORIZE', GETPOST($constvalue.'_URLAUTHORIZE'), 'chaine', 0, '', $conf->entity)) {
					$error++;
				}
			}
			if (GETPOSTISSET($constvalue.'_SCOPE')) {
				$scopestring = implode(',', GETPOST($constvalue.'_SCOPE'));
				if (!dolibarr_set_const($db, $constvalue.'_SCOPE', $scopestring, 'chaine', 0, '', $conf->entity)) {
					$error++;
				}
			} else {
				if (!dolibarr_set_const($db, $constvalue.'_SCOPE', '', 'chaine', 0, '', $conf->entity)) {
					$error++;
				}
			}
		}
	}

	if (!$error) {
		setEventMessages($langs->trans("SetupSaved"), null);
	} else {
		setEventMessages($langs->trans("Error"), null, 'errors');
	}
}


/*
 * View
 */

llxHeader();

$form = new Form($db);

$linkback = '<a href="'.DOL_URL_ROOT.'/admin/modules.php?restore_lastsearch_values=1">'.$langs->trans("BackToModuleList").'</a>';
print load_fiche_titre($langs->trans('ConfigOAuth'), $linkback, 'title_setup');

print '<form action="'.$_SERVER["PHP_SELF"].'" method="POST">';
print '<input type="hidden" name="token" value="'.newToken().'">';
print '<input type="hidden" name="action" value="add">';

$head = oauthadmin_prepare_head();

print dol_get_fiche_head($head, 'services', '', -1, '');


print '<span class="opacitymedium">'.$langs->trans("ListOfSupportedOauthProviders").'</span><br><br>';


print '<select name="provider" id="provider" class="minwidth150">';
print '<option name="-1" value="-1">'.$langs->trans("OAuthProvider").'</option>';
foreach ($list as $key) {
	$supported = 0;
	$keyforsupportedoauth2array = $key[0];

	if (in_array($keyforsupportedoauth2array, array_keys($supportedoauth2array))) {
		$supported = 1;
	}
	if (!$supported) {
		continue; // show only supported
	}

	$i++;
	print '<option name="'.$keyforsupportedoauth2array.'" value="'.str_replace('_NAME', '', $keyforsupportedoauth2array).'">'.$supportedoauth2array[$keyforsupportedoauth2array]['name'].'</option>'."\n";
}
print '</select>';
print ajax_combobox('provider');
print ' <input type="text" name="label" value="" placeholder="'.$langs->trans("Label").'" pattern="^\S+$" title="'.$langs->trans("SpaceOrSpecialCharAreNotAllowed").'">';
print ' <input type="submit" class="button small" name="add" value="'.$langs->trans("Add").'">';

print '<br>';
print '<br>';

print dol_get_fiche_end();

print '</form>';


// Define $listinsetup
foreach ($conf->global as $key => $val) {
	if (!empty($val) && preg_match('/^OAUTH_.*_ID$/', $key)) {
		$provider = preg_replace('/_ID$/', '', $key);
		$listinsetup[] = array(
			$provider.'_NAME',
			$provider.'_ID',
			$provider.'_SECRET',
			$provider.'_URLAUTHORIZE',	// For custom oauth links
			$provider.'_SCOPE'			// For custom oauth links
		);
	}
}

<<<<<<< HEAD

// $list is defined into oauth.lib.php to the list of supporter OAuth providers.
foreach ($listinsetup as $key) {
	$supported = 0;
	$keyforsupportedoauth2array = $key[0];						// May be OAUTH_GOOGLE_NAME or OAUTH_GOOGLE_xxx_NAME
	$keyforsupportedoauth2array = preg_replace('/^OAUTH_/', '', $keyforsupportedoauth2array);
	$keyforsupportedoauth2array = preg_replace('/_NAME$/', '', $keyforsupportedoauth2array);
	if (preg_match('/^.*-/', $keyforsupportedoauth2array)) {
		$keyforprovider = preg_replace('/^.*-/', '', $keyforsupportedoauth2array);
	} else {
		$keyforprovider = '';
	}
	$keyforsupportedoauth2array = preg_replace('/-.*$/', '', $keyforsupportedoauth2array);
	$keyforsupportedoauth2array = 'OAUTH_'.$keyforsupportedoauth2array.'_NAME';



	if (in_array($keyforsupportedoauth2array, array_keys($supportedoauth2array))) {
		$supported = 1;
	}
	if (!$supported) {
		continue; // show only supported
	}
=======

if (count($listinsetup) > 0) {
	print '<form action="'.$_SERVER["PHP_SELF"].'" method="POST">';
	print '<input type="hidden" name="token" value="'.newToken().'">';
	print '<input type="hidden" name="action" value="update">';
>>>>>>> cf8a79ba

	print '<div class="div-table-responsive-no-min">';
	print '<table class="noborder centpercent">';

	$i = 0;

	// $list is defined into oauth.lib.php to the list of supporter OAuth providers.
	foreach ($listinsetup as $key) {
		$supported = 0;
		$keyforsupportedoauth2array = $key[0];						// May be OAUTH_GOOGLE_NAME or OAUTH_GOOGLE_xxx_NAME
		$keyforsupportedoauth2array = preg_replace('/^OAUTH_/', '', $keyforsupportedoauth2array);
		$keyforsupportedoauth2array = preg_replace('/_NAME$/', '', $keyforsupportedoauth2array);
		if (preg_match('/^.*-/', $keyforsupportedoauth2array)) {
			$keyforprovider = preg_replace('/^.*-/', '', $keyforsupportedoauth2array);
		} else {
			$keyforprovider = '';
		}
		$keyforsupportedoauth2array = preg_replace('/-.*$/', '', $keyforsupportedoauth2array);
		$keyforsupportedoauth2array = 'OAUTH_'.$keyforsupportedoauth2array.'_NAME';

		if (in_array($keyforsupportedoauth2array, array_keys($supportedoauth2array))) {
			$supported = 1;
		}
		if (!$supported) {
			continue; // show only supported
		}

		$i++;

		// Api Name
		$label = $langs->trans($keyforsupportedoauth2array);
		print '<tr class="liste_titre'.($i > 1 ? ' liste_titre_add' : '').'">';
		print '<td>';
		print img_picto('', $supportedoauth2array[$keyforsupportedoauth2array]['picto'], 'class="pictofixedwidth"');
		if ($label == $keyforsupportedoauth2array) {
			print $supportedoauth2array[$keyforsupportedoauth2array]['name'];
		} else {
			print $label;
		}
		if ($keyforprovider) {
			print ' (<b>'.$keyforprovider.'</b>)';
		} else {
			print ' (<b>'.$langs->trans("NoName").'</b>)';
		}
		print '</td>';
		print '<td>';
		if (!empty($supportedoauth2array[$keyforsupportedoauth2array]['urlforcredentials'])) {
			print $langs->trans("OAUTH_URL_FOR_CREDENTIAL", $supportedoauth2array[$keyforsupportedoauth2array]['urlforcredentials']);
		}
		print '</td>';
		print '</tr>';

<<<<<<< HEAD
	// Api Id
	print '<tr class="oddeven value">';
	print '<td><label for="'.$key[1].'">'.$langs->trans("OAUTH_ID").'</label></td>';
	print '<td><input type="text" size="100" id="'.$key[1].'" name="'.$key[1].'" value="'.getDolGlobalString($key[1]).'">';
	print '</td></tr>';

	// Api Secret
	print '<tr class="oddeven value">';
	print '<td><label for="'.$key[2].'">'.$langs->trans("OAUTH_SECRET").'</label></td>';
	print '<td><input type="password" size="100" id="'.$key[2].'" name="'.$key[2].'" value="'.getDolGlobalString($key[2]).'">';
	print '</td></tr>';

	// TODO Move this into token generation
	if ($supported) {
		$availablescopes = array_flip(explode(',', $supportedoauth2array[$keyforsupportedoauth2array]['availablescopes']));
		$currentscopes = explode(',', getDolGlobalString($key[4]));
		$scopestodispay = array();
		foreach ($availablescopes as $keyscope => $valscope) {
			if (in_array($keyscope, $currentscopes)) {
				$scopestodispay[$keyscope] = 1;
			} else {
				$scopestodispay[$keyscope] = 0;
			}
		}
		// Api Scope
		print '<tr class="oddeven value">';
		print '<td>'.$langs->trans("Scopes").'</td>';
		print '<td>';
		foreach ($scopestodispay as $scope => $val) {
			print '<input type="checkbox" name="'.$key[4].'[]" value="'.$scope.'"'.($val ? ' checked' : '').'>';
			print '<label style="margin-right: 10px" for="'.$key[4].'">'.$scope.'</label>';
		}
		print '</td></tr>';
	}
}
=======
		if ($supported) {
			$redirect_uri = $urlwithroot.'/core/modules/oauth/'.$supportedoauth2array[$keyforsupportedoauth2array]['callbackfile'].'_oauthcallback.php';
			print '<tr class="oddeven value">';
			print '<td>'.$langs->trans("UseTheFollowingUrlAsRedirectURI").'</td>';
			print '<td><input style="width: 80%" type"text" name="uri'.$keyforsupportedoauth2array.'" value="'.$redirect_uri.'" disabled>';
			print '</td></tr>';

			if ($keyforsupportedoauth2array == 'OAUTH_OTHER_NAME') {
				print '<tr class="oddeven value">';
				print '<td>'.$langs->trans("URLOfServiceForAuthorization").'</td>';
				print '<td><input style="width: 80%" type"text" name="'.$key[3].'" value="'.getDolGlobalString($key[3]).'" >';
				print '</td></tr>';
			}
		} else {
			print '<tr class="oddeven value">';
			print '<td>'.$langs->trans("UseTheFollowingUrlAsRedirectURI").'</td>';
			print '<td>'.$langs->trans("FeatureNotYetSupported").'</td>';
			print '</td></tr>';
		}
>>>>>>> cf8a79ba

		// Api Id
		print '<tr class="oddeven value">';
		print '<td><label for="'.$key[1].'">'.$langs->trans("OAUTH_ID").'</label></td>';
		print '<td><input type="text" size="100" id="'.$key[1].'" name="'.$key[1].'" value="'.getDolGlobalString($key[1]).'">';
		print '</td></tr>';

		// Api Secret
		print '<tr class="oddeven value">';
		print '<td><label for="'.$key[2].'">'.$langs->trans("OAUTH_SECRET").'</label></td>';
		print '<td><input type="password" size="100" id="'.$key[2].'" name="'.$key[2].'" value="'.getDolGlobalString($key[2]).'">';
		print '</td></tr>';

		// TODO Move this into token generation
		if ($supported) {
			if ($keyforsupportedoauth2array == 'OAUTH_OTHER_NAME') {
				print '<tr class="oddeven value">';
				print '<td>'.$langs->trans("Scopes").'</td>';
				print '<td>';
				print '<input style="width: 80%" type"text" name="'.$key[4].'" value="'.getDolGlobalString($key[4]).'" >';
				print '</td></tr>';
			} else {
				print '<tr class="oddeven value">';
				print '<td>'.$langs->trans("Scopes").'</td>';
				print '<td>';
				//print '<input style="width: 80%" type"text" name="'.$key[4].'" value="'.getDolGlobalString($key[4]).'" >';
				print $supportedoauth2array[$keyforsupportedoauth2array]['defaultscope'];
				print '</td></tr>';
			}
		}
	}

	print '</table>'."\n";
	print '</div>';

	print $form->buttonsSaveCancel("Modify", '');

	print '</form>';
}

// End of page
llxFooter();
$db->close();<|MERGE_RESOLUTION|>--- conflicted
+++ resolved
@@ -171,37 +171,11 @@
 	}
 }
 
-<<<<<<< HEAD
-
-// $list is defined into oauth.lib.php to the list of supporter OAuth providers.
-foreach ($listinsetup as $key) {
-	$supported = 0;
-	$keyforsupportedoauth2array = $key[0];						// May be OAUTH_GOOGLE_NAME or OAUTH_GOOGLE_xxx_NAME
-	$keyforsupportedoauth2array = preg_replace('/^OAUTH_/', '', $keyforsupportedoauth2array);
-	$keyforsupportedoauth2array = preg_replace('/_NAME$/', '', $keyforsupportedoauth2array);
-	if (preg_match('/^.*-/', $keyforsupportedoauth2array)) {
-		$keyforprovider = preg_replace('/^.*-/', '', $keyforsupportedoauth2array);
-	} else {
-		$keyforprovider = '';
-	}
-	$keyforsupportedoauth2array = preg_replace('/-.*$/', '', $keyforsupportedoauth2array);
-	$keyforsupportedoauth2array = 'OAUTH_'.$keyforsupportedoauth2array.'_NAME';
-
-
-
-	if (in_array($keyforsupportedoauth2array, array_keys($supportedoauth2array))) {
-		$supported = 1;
-	}
-	if (!$supported) {
-		continue; // show only supported
-	}
-=======
 
 if (count($listinsetup) > 0) {
 	print '<form action="'.$_SERVER["PHP_SELF"].'" method="POST">';
 	print '<input type="hidden" name="token" value="'.newToken().'">';
 	print '<input type="hidden" name="action" value="update">';
->>>>>>> cf8a79ba
 
 	print '<div class="div-table-responsive-no-min">';
 	print '<table class="noborder centpercent">';
@@ -253,64 +227,6 @@
 		}
 		print '</td>';
 		print '</tr>';
-
-<<<<<<< HEAD
-	// Api Id
-	print '<tr class="oddeven value">';
-	print '<td><label for="'.$key[1].'">'.$langs->trans("OAUTH_ID").'</label></td>';
-	print '<td><input type="text" size="100" id="'.$key[1].'" name="'.$key[1].'" value="'.getDolGlobalString($key[1]).'">';
-	print '</td></tr>';
-
-	// Api Secret
-	print '<tr class="oddeven value">';
-	print '<td><label for="'.$key[2].'">'.$langs->trans("OAUTH_SECRET").'</label></td>';
-	print '<td><input type="password" size="100" id="'.$key[2].'" name="'.$key[2].'" value="'.getDolGlobalString($key[2]).'">';
-	print '</td></tr>';
-
-	// TODO Move this into token generation
-	if ($supported) {
-		$availablescopes = array_flip(explode(',', $supportedoauth2array[$keyforsupportedoauth2array]['availablescopes']));
-		$currentscopes = explode(',', getDolGlobalString($key[4]));
-		$scopestodispay = array();
-		foreach ($availablescopes as $keyscope => $valscope) {
-			if (in_array($keyscope, $currentscopes)) {
-				$scopestodispay[$keyscope] = 1;
-			} else {
-				$scopestodispay[$keyscope] = 0;
-			}
-		}
-		// Api Scope
-		print '<tr class="oddeven value">';
-		print '<td>'.$langs->trans("Scopes").'</td>';
-		print '<td>';
-		foreach ($scopestodispay as $scope => $val) {
-			print '<input type="checkbox" name="'.$key[4].'[]" value="'.$scope.'"'.($val ? ' checked' : '').'>';
-			print '<label style="margin-right: 10px" for="'.$key[4].'">'.$scope.'</label>';
-		}
-		print '</td></tr>';
-	}
-}
-=======
-		if ($supported) {
-			$redirect_uri = $urlwithroot.'/core/modules/oauth/'.$supportedoauth2array[$keyforsupportedoauth2array]['callbackfile'].'_oauthcallback.php';
-			print '<tr class="oddeven value">';
-			print '<td>'.$langs->trans("UseTheFollowingUrlAsRedirectURI").'</td>';
-			print '<td><input style="width: 80%" type"text" name="uri'.$keyforsupportedoauth2array.'" value="'.$redirect_uri.'" disabled>';
-			print '</td></tr>';
-
-			if ($keyforsupportedoauth2array == 'OAUTH_OTHER_NAME') {
-				print '<tr class="oddeven value">';
-				print '<td>'.$langs->trans("URLOfServiceForAuthorization").'</td>';
-				print '<td><input style="width: 80%" type"text" name="'.$key[3].'" value="'.getDolGlobalString($key[3]).'" >';
-				print '</td></tr>';
-			}
-		} else {
-			print '<tr class="oddeven value">';
-			print '<td>'.$langs->trans("UseTheFollowingUrlAsRedirectURI").'</td>';
-			print '<td>'.$langs->trans("FeatureNotYetSupported").'</td>';
-			print '</td></tr>';
-		}
->>>>>>> cf8a79ba
 
 		// Api Id
 		print '<tr class="oddeven value">';
@@ -333,13 +249,31 @@
 				print '<input style="width: 80%" type"text" name="'.$key[4].'" value="'.getDolGlobalString($key[4]).'" >';
 				print '</td></tr>';
 			} else {
-				print '<tr class="oddeven value">';
-				print '<td>'.$langs->trans("Scopes").'</td>';
-				print '<td>';
-				//print '<input style="width: 80%" type"text" name="'.$key[4].'" value="'.getDolGlobalString($key[4]).'" >';
-				print $supportedoauth2array[$keyforsupportedoauth2array]['defaultscope'];
-				print '</td></tr>';
-			}
+        $availablescopes = array_flip(explode(',', $supportedoauth2array[$keyforsupportedoauth2array]['availablescopes']));
+        $currentscopes = explode(',', getDolGlobalString($key[4]));
+        $scopestodispay = array();
+        foreach ($availablescopes as $keyscope => $valscope) {
+          if (in_array($keyscope, $currentscopes)) {
+            $scopestodispay[$keyscope] = 1;
+          } else {
+            $scopestodispay[$keyscope] = 0;
+          }
+        }
+        // Api Scope
+        print '<tr class="oddeven value">';
+        print '<td>'.$langs->trans("Scopes").'</td>';
+        print '<td>';
+        foreach ($scopestodispay as $scope => $val) {
+          print '<input type="checkbox" name="'.$key[4].'[]" value="'.$scope.'"'.($val ? ' checked' : '').'>';
+          print '<label style="margin-right: 10px" for="'.$key[4].'">'.$scope.'</label>';
+        }
+        print '</td></tr>';
+			}
+		} else {
+			print '<tr class="oddeven value">';
+			print '<td>'.$langs->trans("UseTheFollowingUrlAsRedirectURI").'</td>';
+			print '<td>'.$langs->trans("FeatureNotYetSupported").'</td>';
+			print '</td></tr>';
 		}
 	}
 
