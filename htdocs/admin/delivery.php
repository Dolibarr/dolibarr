<?php
/* Copyright (C) 2003-2005 Rodolphe Quiedeville <rodolphe@quiedeville.org>
 * Copyright (C) 2004-2011 Laurent Destailleur  <eldy@users.sourceforge.net>
 * Copyright (C) 2004      Sebastien Di Cintio  <sdicintio@ressource-toi.org>
 * Copyright (C) 2004      Benoit Mortier       <benoit.mortier@opensides.be>
 * Copyright (C) 2004      Eric Seigne          <eric.seigne@ryxeo.com>
 * Copyright (C) 2005-2014 Regis Houssin        <regis.houssin@inodbox.com>
 * Copyright (C) 2011-2013 Juanjo Menent        <jmenent@2byte.es>
 * Copyright (C) 2011-2018 Philippe Grand       <philippe.grand@atoo-net.com>
 * Copyright (C) 2015	   Claudio Aschieri		<c.aschieri@19.coop>
 * Copyright (C) 2024		MDW							<mdeweerd@users.noreply.github.com>
 * Copyright (C) 2024       Frédéric France             <frederic.france@free.fr>
 *
 * This program is free software; you can redistribute it and/or modify
 * it under the terms of the GNU General Public License as published by
 * the Free Software Foundation; either version 3 of the License, or
 * (at your option) any later version.
 *
 * This program is distributed in the hope that it will be useful,
 * but WITHOUT ANY WARRANTY; without even the implied warranty of
 * MERCHANTABILITY or FITNESS FOR A PARTICULAR PURPOSE.  See the
 * GNU General Public License for more details.
 *
 * You should have received a copy of the GNU General Public License
 * along with this program. If not, see <https://www.gnu.org/licenses/>.
 */

/**
 *      \file       htdocs/admin/delivery.php
 *      \ingroup    delivery
 *      \brief      age to setup extra fields of delivery
 */
require '../main.inc.php';
require_once DOL_DOCUMENT_ROOT.'/core/lib/admin.lib.php';
require_once DOL_DOCUMENT_ROOT.'/core/lib/pdf.lib.php';
require_once DOL_DOCUMENT_ROOT.'/core/lib/expedition.lib.php';
require_once DOL_DOCUMENT_ROOT.'/delivery/class/delivery.class.php';

// Load translation files required by the page
$langs->loadLangs(array("admin", "sendings", "deliveries", "other"));

if (!$user->admin) {
	accessforbidden();
}

$action  = GETPOST('action', 'alpha');
$value   = GETPOST('value', 'alpha');
$modulepart = GETPOST('modulepart', 'aZ09');	// Used by actions_setmoduleoptions.inc.php

$label   = GETPOST('label', 'alpha');
$scandir = GETPOST('scan_dir', 'alpha');
$type = 'delivery';


/*
 * Actions
 */

include DOL_DOCUMENT_ROOT.'/core/actions_setmoduleoptions.inc.php';


// Shipment note
if (isModEnabled('shipping') && !getDolGlobalString('MAIN_SUBMODULE_EXPEDITION')) {
	// This option should always be set to on when module is on.
	dolibarr_set_const($db, "MAIN_SUBMODULE_EXPEDITION", "1", 'chaine', 0, '', $conf->entity);
}
/*
 if ($action == 'activate_sending')
 {
 dolibarr_set_const($db, "MAIN_SUBMODULE_EXPEDITION", "1",'chaine',0,'',$conf->entity);
 header("Location: confexped.php");
 exit;
 }
 if ($action == 'disable_sending')
 {
 dolibarr_del_const($db, "MAIN_SUBMODULE_EXPEDITION",$conf->entity);
 header("Location: confexped.php");
 exit;
 }
 */

// Delivery note
if ($action == 'activate_delivery') {
	dolibarr_set_const($db, "MAIN_SUBMODULE_EXPEDITION", "1", 'chaine', 0, '', $conf->entity); // We must also enable this
	dolibarr_set_const($db, "MAIN_SUBMODULE_DELIVERY", "1", 'chaine', 0, '', $conf->entity);
	header("Location: delivery.php");
	exit;
} elseif ($action == 'disable_delivery') {
	dolibarr_del_const($db, "MAIN_SUBMODULE_DELIVERY", $conf->entity);
	header("Location: delivery.php");
	exit;
}

if ($action == 'updateMask') {
	$maskconstdelivery = GETPOST('maskconstdelivery', 'aZ09');
	$maskdelivery = GETPOST('maskdelivery', 'alpha');
<<<<<<< HEAD
=======

	$res = 0;

>>>>>>> cc80841a
	if ($maskconstdelivery && preg_match('/_MASK$/', $maskconstdelivery)) {
		$res = dolibarr_set_const($db, $maskconstdelivery, $maskdelivery, 'chaine', 0, '', $conf->entity);
	}

	if (!($res > 0)) {
		$error++;
	}

	if (!$error) {
		setEventMessages($langs->trans("SetupSaved"), null, 'mesgs');
	} else {
		setEventMessages($langs->trans("Error"), null, 'errors');
	}
}

if ($action == 'set_DELIVERY_FREE_TEXT') {
	$free = GETPOST('DELIVERY_FREE_TEXT', 'restricthtml'); // No alpha here, we want exact string
	$res = dolibarr_set_const($db, "DELIVERY_FREE_TEXT", $free, 'chaine', 0, '', $conf->entity);

	if (!($res > 0)) {
		$error++;
	}

	if (!$error) {
		setEventMessages($langs->trans("SetupSaved"), null, 'mesgs');
	} else {
		setEventMessages($langs->trans("Error"), null, 'errors');
	}
}

if ($action == 'specimen') {
	$modele = GETPOST('module', 'alpha');

	$sending = new Delivery($db);
	$sending->initAsSpecimen();

	// Search template files
	$file = '';
	$classname = '';
	$dirmodels = array_merge(array('/'), (array) $conf->modules_parts['models']);
	foreach ($dirmodels as $reldir) {
		$file = dol_buildpath($reldir."core/modules/delivery/doc/pdf_".$modele.".modules.php", 0);
		if (file_exists($file)) {
			$classname = "pdf_".$modele;
			break;
		}
	}

	if ($classname !== '') {
		require_once $file;

		$module = new $classname($db);
		'@phan-var-force ModelePDFDeliveryOrder $module';

		if ($module->write_file($sending, $langs) > 0) {
			header("Location: ".DOL_URL_ROOT."/document.php?modulepart=delivery&file=SPECIMEN.pdf");
			return;
		} else {
			setEventMessages($module->error, $module->errors, 'errors');
			dol_syslog($module->error, LOG_ERR);
		}
	} else {
		setEventMessages($langs->trans("ErrorModuleNotFound"), null, 'errors');
		dol_syslog($langs->trans("ErrorModuleNotFound"), LOG_ERR);
	}
}

if ($action == 'set') {
	$ret = addDocumentModel($value, $type, $label, $scandir);
}

if ($action == 'del') {
	$ret = delDocumentModel($value, $type);
	if ($ret > 0) {
		if (getDolGlobalString('DELIVERY_ADDON_PDF') == $value) {
			dolibarr_del_const($db, 'DELIVERY_ADDON_PDF', $conf->entity);
		}
	}
}

if ($action == 'setdoc') {
	if (dolibarr_set_const($db, "DELIVERY_ADDON_PDF", $value, 'chaine', 0, '', $conf->entity)) {
		// La constante qui a ete lue en avant du nouveau set
		// on passe donc par une variable pour avoir un affichage coherent
		$conf->global->DELIVERY_ADDON_PDF = $value;
	}

	// On active le modele
	$ret = delDocumentModel($value, $type);
	if ($ret > 0) {
		$ret = addDocumentModel($value, $type, $label, $scandir);
	}
}

if ($action == 'setmod') {
	// TODO Verify if the chosen numbering module can be activated
	// by calling method canBeActivated

	dolibarr_set_const($db, "DELIVERY_ADDON_NUMBER", $value, 'chaine', 0, '', $conf->entity);
}



/*
 * View
 */

$dirmodels = array_merge(array('/'), (array) $conf->modules_parts['models']);

llxHeader('', '', '', '', 0, 0, '', '', '', 'mod-admin page-delivery');

$form = new Form($db);

$linkback = '<a href="'.DOL_URL_ROOT.'/admin/modules.php?restore_lastsearch_values=1">'.$langs->trans("BackToModuleList").'</a>';
print load_fiche_titre($langs->trans("SendingsSetup"), $linkback, 'title_setup');
print '<br>';
$head = expedition_admin_prepare_head();

print dol_get_fiche_head($head, 'receivings', $langs->trans("Receivings"), -1, 'shipment');


print '<br>';
print '<div class="inline-block valignmiddle">'.$langs->trans("DeliveriesOrderAbility").'</div>';
if (!getDolGlobalString('MAIN_SUBMODULE_DELIVERY')) {
	print ' <a class="inline-block valignmiddle" href="'.$_SERVER["PHP_SELF"].'?action=activate_delivery&token='.newToken().'">'.img_picto($langs->trans("Disabled"), 'switch_off').'</a>';
} else {
	print ' <a class="inline-block valignmiddle" href="'.$_SERVER["PHP_SELF"].'?action=disable_delivery&token='.newToken().'">'.img_picto($langs->trans("Enabled"), 'switch_on').'</a>';
}
<<<<<<< HEAD

print '<br><span class="opacitymedium">'.info_admin($langs->trans("NoNeedForDeliveryReceipts"), 0, 1).'</span>';
print '<br>';
print '<br>';



if (getDolGlobalString('MAIN_SUBMODULE_DELIVERY')) {
	// Delivery numbering model

	print load_fiche_titre($langs->trans("DeliveryOrderNumberingModules"), '', '');

	print '<table class="noborder centpercent">';
	print '<tr class="liste_titre">';
	print '<td width="100">'.$langs->trans("Name").'</td>';
	print '<td>'.$langs->trans("Description").'</td>';
	print '<td class="nowrap">'.$langs->trans("Example").'</td>';
	print '<td align="center" width="60">'.$langs->trans("Status").'</td>';
	print '<td align="center" width="16">'.$langs->trans("ShortInfo").'</td>';
	print '</tr>'."\n";

	clearstatcache();

	foreach ($dirmodels as $reldir) {
		$dir = dol_buildpath($reldir."core/modules/delivery/");

		if (is_dir($dir)) {
			$handle = opendir($dir);
			if (is_resource($handle)) {
				while (($file = readdir($handle)) !== false) {
					if (preg_match('/^mod_delivery_([a-z0-9_]*)\.php$/', $file)) {
						$file = substr($file, 0, dol_strlen($file) - 4);

						require_once $dir.$file.'.php';

						$module = new $file();
=======

print '<br><span class="opacitymedium">'.info_admin($langs->trans("NoNeedForDeliveryReceipts"), 0, 1).'</span>';
print '<br>';
print '<br>';



if (getDolGlobalString('MAIN_SUBMODULE_DELIVERY')) {
	// Delivery numbering model

	print load_fiche_titre($langs->trans("DeliveryOrderNumberingModules"), '', '');

	print '<table class="noborder centpercent">';
	print '<tr class="liste_titre">';
	print '<td width="100">'.$langs->trans("Name").'</td>';
	print '<td>'.$langs->trans("Description").'</td>';
	print '<td class="nowrap">'.$langs->trans("Example").'</td>';
	print '<td align="center" width="60">'.$langs->trans("Status").'</td>';
	print '<td align="center" width="16">'.$langs->trans("ShortInfo").'</td>';
	print '</tr>'."\n";

	clearstatcache();

	foreach ($dirmodels as $reldir) {
		$dir = dol_buildpath($reldir."core/modules/delivery/");

		if (is_dir($dir)) {
			$handle = opendir($dir);
			if (is_resource($handle)) {
				while (($file = readdir($handle)) !== false) {
					if (preg_match('/^mod_delivery_([a-z0-9_]*)\.php$/', $file)) {
						$file = substr($file, 0, dol_strlen($file) - 4);

						require_once $dir.$file.'.php';

						$module = new $file();

						'@phan-var-force ModeleNumRefDeliveryOrder $module';
>>>>>>> cc80841a

						if ($module->isEnabled()) {
							// Show modules according to features level
							if ($module->version == 'development' && getDolGlobalInt('MAIN_FEATURES_LEVEL') < 2) {
								continue;
							}
							if ($module->version == 'experimental' && getDolGlobalInt('MAIN_FEATURES_LEVEL') < 1) {
								continue;
							}

							print '<tr class="oddeven"><td>'.$module->name."</td><td>\n";
							print $module->info($langs);
							print '</td>';

							// Show example of numbering module
							print '<td class="nowrap">';
							$tmp = $module->getExample();
							if (preg_match('/^Error/', $tmp)) {
								$langs->load("errors");
								print '<div class="error">'.$langs->trans($tmp).'</div>';
							} elseif ($tmp == 'NotConfigured') {
								print '<span class="opacitymedium">'.$langs->trans($tmp).'</span>';
							} else {
								print $tmp;
<<<<<<< HEAD
							}
							print '</td>'."\n";

							print '<td class="center">';
							if ($conf->global->DELIVERY_ADDON_NUMBER == "$file") {
								print img_picto($langs->trans("Activated"), 'switch_on');
							} else {
								print '<a class="reposition" href="'.$_SERVER["PHP_SELF"].'?action=setmod&token='.newToken().'&value='.urlencode($file).'" alt="'.$langs->trans("Default").'">'.img_picto($langs->trans("Disabled"), 'switch_off').'</a>';
							}
							print '</td>';

							$delivery = new Delivery($db);
							$delivery->initAsSpecimen();

							// Info
							$htmltooltip = '';
							$htmltooltip .= ''.$langs->trans("Version").': <b>'.$module->getVersion().'</b><br>';
							$nextval = $module->getNextValue($mysoc, $delivery);
							if ("$nextval" != $langs->trans("NotAvailable")) {  // Keep " on nextval
								$htmltooltip .= ''.$langs->trans("NextValue").': ';
								if ($nextval) {
									if (preg_match('/^Error/', $nextval) || $nextval == 'NotConfigured') {
										$nextval = $langs->trans($nextval);
									}
									$htmltooltip .= $nextval.'<br>';
								} else {
									$htmltooltip .= $langs->trans($module->error).'<br>';
								}
							}

							print '<td class="center">';
							print $form->textwithpicto('', $htmltooltip, 1, 0);
							print '</td>';

=======
							}
							print '</td>'."\n";

							print '<td class="center">';
							if ($conf->global->DELIVERY_ADDON_NUMBER == "$file") {
								print img_picto($langs->trans("Activated"), 'switch_on');
							} else {
								print '<a class="reposition" href="'.$_SERVER["PHP_SELF"].'?action=setmod&token='.newToken().'&value='.urlencode($file).'" alt="'.$langs->trans("Default").'">'.img_picto($langs->trans("Disabled"), 'switch_off').'</a>';
							}
							print '</td>';

							$delivery = new Delivery($db);
							$delivery->initAsSpecimen();

							// Info
							$htmltooltip = '';
							$htmltooltip .= ''.$langs->trans("Version").': <b>'.$module->getVersion().'</b><br>';
							$nextval = $module->getNextValue($mysoc, $delivery);
							if ("$nextval" != $langs->trans("NotAvailable")) {  // Keep " on nextval
								$htmltooltip .= ''.$langs->trans("NextValue").': ';
								if ($nextval) {
									if (preg_match('/^Error/', $nextval) || $nextval == 'NotConfigured') {
										$nextval = $langs->trans($nextval);
									}
									$htmltooltip .= $nextval.'<br>';
								} else {
									$htmltooltip .= $langs->trans($module->error).'<br>';
								}
							}

							print '<td class="center">';
							print $form->textwithpicto('', $htmltooltip, 1, 0);
							print '</td>';

>>>>>>> cc80841a
							print '</tr>';
						}
					}
				}
				closedir($handle);
			}
		}
	}

	print '</table>';


	/*
	 *  Documents Models for delivery
	 */
	print '<br>';
	print load_fiche_titre($langs->trans("DeliveryOrderModel"), '', '');

	// Defini tableau def de modele
	$type = "delivery";
	$def = array();
<<<<<<< HEAD

	$sql = "SELECT nom";
	$sql .= " FROM ".MAIN_DB_PREFIX."document_model";
	$sql .= " WHERE type = '".$db->escape($type)."'";
	$sql .= " AND entity = ".$conf->entity;

=======

	$sql = "SELECT nom";
	$sql .= " FROM ".MAIN_DB_PREFIX."document_model";
	$sql .= " WHERE type = '".$db->escape($type)."'";
	$sql .= " AND entity = ".$conf->entity;

>>>>>>> cc80841a
	$resql = $db->query($sql);
	if ($resql) {
		$i = 0;
		$num_rows = $db->num_rows($resql);
		while ($i < $num_rows) {
			$array = $db->fetch_array($resql);
			if (is_array($array)) {
				array_push($def, $array[0]);
			}
			$i++;
		}
	} else {
		dol_print_error($db);
	}

	print '<table class="noborder centpercent">';
	print '<tr class="liste_titre">';
	print '<td width="140">'.$langs->trans("Name").'</td>';
	print '<td>'.$langs->trans("Description").'</td>';
	print '<td align="center" width="60">'.$langs->trans("Status").'</td>';
	print '<td align="center" width="60">'.$langs->trans("Default").'</td>';
	print '<td align="center" width="32">'.$langs->trans("ShortInfo").'</td>';
	print '<td align="center" width="32">'.$langs->trans("Preview").'</td>';
	print "</tr>\n";

	clearstatcache();

	foreach ($dirmodels as $reldir) {
		$dir = dol_buildpath($reldir."core/modules/delivery/doc/");

		if (is_dir($dir)) {
			$handle = opendir($dir);
			if (is_resource($handle)) {
				$filelist = array();
				while (($file = readdir($handle)) !== false) {
					$filelist[] = $file;
				}
				closedir($handle);
				arsort($filelist);

				foreach ($filelist as $file) {
					if (preg_match('/\.modules\.php$/i', $file) && preg_match('/^(pdf_|doc_)/', $file)) {
						if (file_exists($dir.'/'.$file)) {
							$name = substr($file, 4, dol_strlen($file) - 16);
							$classname = substr($file, 0, dol_strlen($file) - 12);

							require_once $dir.'/'.$file;
							$module = new $classname($db);

<<<<<<< HEAD
=======
							'@phan-var-force ModelePDFDeliveryOrder $module';

>>>>>>> cc80841a
							$modulequalified = 1;
							if ($module->version == 'development' && getDolGlobalInt('MAIN_FEATURES_LEVEL') < 2) {
								$modulequalified = 0;
							}
							if ($module->version == 'experimental' && getDolGlobalInt('MAIN_FEATURES_LEVEL') < 1) {
								$modulequalified = 0;
							}

							if ($modulequalified) {
								print '<tr class="oddeven"><td width="100">';
								print(empty($module->name) ? $name : $module->name);
								print "</td><td>\n";
								if (method_exists($module, 'info')) {
<<<<<<< HEAD
									print $module->info($langs);
=======
									print $module->info($langs);  // @phan-suppress-current-line PhanUndeclaredMethod
>>>>>>> cc80841a
								} else {
									print $module->description;
								}
								print '</td>';

								// Active
								if (in_array($name, $def)) {
									print "<td align=\"center\">\n";
									print '<a href="'.$_SERVER["PHP_SELF"].'?action=del&token='.newToken().'&value='.urlencode($name).'&scan_dir='.urlencode($module->scandir).'&label='.urlencode($module->name).'">';
									print img_picto($langs->trans("Enabled"), 'switch_on');
									print '</a>';
									print "</td>";
								} else {
									print "<td align=\"center\">\n";
									print '<a href="'.$_SERVER["PHP_SELF"].'?action=set&token='.newToken().'&value='.urlencode($name).'&scan_dir='.urlencode($module->scandir).'&label='.urlencode($module->name).'">'.img_picto($langs->trans("Disabled"), 'switch_off').'</a>';
									print "</td>";
								}

								// Default
								print "<td align=\"center\">";
								if (getDolGlobalString('DELIVERY_ADDON_PDF') == "$name") {
									print img_picto($langs->trans("Default"), 'on');
								} else {
									print '<a href="'.$_SERVER["PHP_SELF"].'?action=setdoc&token='.newToken().'&value='.urlencode($name).'&scan_dir='.urlencode($module->scandir).'&label='.urlencode($module->name).'" alt="'.$langs->trans("Default").'">'.img_picto($langs->trans("Disabled"), 'off').'</a>';
								}
								print '</td>';

								// Info
								$htmltooltip = ''.$langs->trans("Type").': '.($module->type ? $module->type : $langs->trans("Unknown"));
								$htmltooltip .= '<br>'.$langs->trans("Width").'/'.$langs->trans("Height").': '.$module->page_largeur.'/'.$module->page_hauteur;
								$htmltooltip .= '<br><br><u>'.$langs->trans("FeaturesSupported").'</u>:';
								$htmltooltip .= '<br>'.$langs->trans("Logo").': '.yn($module->option_logo, 1, 1);
								print '<td class="center">';
								print $form->textwithpicto('', $htmltooltip, 1, 0);
								print '</td>';

								// Preview
								print '<td class="center">';
								if ($module->type == 'pdf') {
									print '<a href="'.$_SERVER["PHP_SELF"].'?action=specimen&module='.$name.'">'.img_object($langs->trans("Preview"), 'pdf').'</a>';
								} else {
									print img_object($langs->trans("PreviewNotAvailable"), 'generic');
								}
								print '</td>';

								print '</tr>';
							}
						}
					}
				}
			}
		}
	}

	print '</table>';

	// Other Options
	print "<br>";
	print load_fiche_titre($langs->trans("OtherOptions"), '', '');

	print '<form action="'.$_SERVER["PHP_SELF"].'" method="post">';
	print '<input type="hidden" name="token" value="'.newToken().'">';
	print '<input type="hidden" name="action" value="set_DELIVERY_FREE_TEXT">';

	print '<table class="noborder centpercent">';
	print '<tr class="liste_titre">';
	print '<td>'.$langs->trans("Parameter").'</td>';
	print '<td align="center" width="60">'.$langs->trans("Value").'</td>';
	print '<td width="80">&nbsp;</td>';
	print "</tr>\n";

	$substitutionarray = pdf_getSubstitutionArray($langs, null, null, 2);
	$substitutionarray['__(AnyTranslationKey)__'] = $langs->trans("Translation");
	$htmltext = '<i>'.$langs->trans("AvailableVariables").':<br>';
	foreach ($substitutionarray as $key => $val) {
		$htmltext .= $key.'<br>';
	}
	$htmltext .= '</i>';

	print '<tr class="oddeven"><td colspan="2">';
	print $form->textwithpicto($langs->trans("FreeLegalTextOnDeliveryReceipts"), $langs->trans("AddCRIfTooLong").'<br><br>'.$htmltext, 1, 'help', '', 0, 2, 'freetexttooltip').'<br>';
	$variablename = 'DELIVERY_FREE_TEXT';
	if (!getDolGlobalString('PDF_ALLOW_HTML_FOR_FREE_TEXT')) {
		print '<textarea name="'.$variablename.'" class="flat" cols="120">'.getDolGlobalString($variablename).'</textarea>';
	} else {
		include_once DOL_DOCUMENT_ROOT.'/core/class/doleditor.class.php';
		$doleditor = new DolEditor($variablename, getDolGlobalString($variablename), '', 80, 'dolibarr_notes');
		print $doleditor->Create();
	}
	print '</td><td class="right">';
	print "</td></tr>\n";

	print '</table>';

	print '<div class="center">';
	print '<input type="submit" class="button button-edit" value="'.$langs->trans("Modify").'">';
	print '</div>';

	print '</form>';
}

// End of page
llxFooter();
$db->close();<|MERGE_RESOLUTION|>--- conflicted
+++ resolved
@@ -94,12 +94,9 @@
 if ($action == 'updateMask') {
 	$maskconstdelivery = GETPOST('maskconstdelivery', 'aZ09');
 	$maskdelivery = GETPOST('maskdelivery', 'alpha');
-<<<<<<< HEAD
-=======
 
 	$res = 0;
 
->>>>>>> cc80841a
 	if ($maskconstdelivery && preg_match('/_MASK$/', $maskconstdelivery)) {
 		$res = dolibarr_set_const($db, $maskconstdelivery, $maskdelivery, 'chaine', 0, '', $conf->entity);
 	}
@@ -228,7 +225,6 @@
 } else {
 	print ' <a class="inline-block valignmiddle" href="'.$_SERVER["PHP_SELF"].'?action=disable_delivery&token='.newToken().'">'.img_picto($langs->trans("Enabled"), 'switch_on').'</a>';
 }
-<<<<<<< HEAD
 
 print '<br><span class="opacitymedium">'.info_admin($langs->trans("NoNeedForDeliveryReceipts"), 0, 1).'</span>';
 print '<br>';
@@ -265,46 +261,8 @@
 						require_once $dir.$file.'.php';
 
 						$module = new $file();
-=======
-
-print '<br><span class="opacitymedium">'.info_admin($langs->trans("NoNeedForDeliveryReceipts"), 0, 1).'</span>';
-print '<br>';
-print '<br>';
-
-
-
-if (getDolGlobalString('MAIN_SUBMODULE_DELIVERY')) {
-	// Delivery numbering model
-
-	print load_fiche_titre($langs->trans("DeliveryOrderNumberingModules"), '', '');
-
-	print '<table class="noborder centpercent">';
-	print '<tr class="liste_titre">';
-	print '<td width="100">'.$langs->trans("Name").'</td>';
-	print '<td>'.$langs->trans("Description").'</td>';
-	print '<td class="nowrap">'.$langs->trans("Example").'</td>';
-	print '<td align="center" width="60">'.$langs->trans("Status").'</td>';
-	print '<td align="center" width="16">'.$langs->trans("ShortInfo").'</td>';
-	print '</tr>'."\n";
-
-	clearstatcache();
-
-	foreach ($dirmodels as $reldir) {
-		$dir = dol_buildpath($reldir."core/modules/delivery/");
-
-		if (is_dir($dir)) {
-			$handle = opendir($dir);
-			if (is_resource($handle)) {
-				while (($file = readdir($handle)) !== false) {
-					if (preg_match('/^mod_delivery_([a-z0-9_]*)\.php$/', $file)) {
-						$file = substr($file, 0, dol_strlen($file) - 4);
-
-						require_once $dir.$file.'.php';
-
-						$module = new $file();
 
 						'@phan-var-force ModeleNumRefDeliveryOrder $module';
->>>>>>> cc80841a
 
 						if ($module->isEnabled()) {
 							// Show modules according to features level
@@ -329,7 +287,6 @@
 								print '<span class="opacitymedium">'.$langs->trans($tmp).'</span>';
 							} else {
 								print $tmp;
-<<<<<<< HEAD
 							}
 							print '</td>'."\n";
 
@@ -364,42 +321,6 @@
 							print $form->textwithpicto('', $htmltooltip, 1, 0);
 							print '</td>';
 
-=======
-							}
-							print '</td>'."\n";
-
-							print '<td class="center">';
-							if ($conf->global->DELIVERY_ADDON_NUMBER == "$file") {
-								print img_picto($langs->trans("Activated"), 'switch_on');
-							} else {
-								print '<a class="reposition" href="'.$_SERVER["PHP_SELF"].'?action=setmod&token='.newToken().'&value='.urlencode($file).'" alt="'.$langs->trans("Default").'">'.img_picto($langs->trans("Disabled"), 'switch_off').'</a>';
-							}
-							print '</td>';
-
-							$delivery = new Delivery($db);
-							$delivery->initAsSpecimen();
-
-							// Info
-							$htmltooltip = '';
-							$htmltooltip .= ''.$langs->trans("Version").': <b>'.$module->getVersion().'</b><br>';
-							$nextval = $module->getNextValue($mysoc, $delivery);
-							if ("$nextval" != $langs->trans("NotAvailable")) {  // Keep " on nextval
-								$htmltooltip .= ''.$langs->trans("NextValue").': ';
-								if ($nextval) {
-									if (preg_match('/^Error/', $nextval) || $nextval == 'NotConfigured') {
-										$nextval = $langs->trans($nextval);
-									}
-									$htmltooltip .= $nextval.'<br>';
-								} else {
-									$htmltooltip .= $langs->trans($module->error).'<br>';
-								}
-							}
-
-							print '<td class="center">';
-							print $form->textwithpicto('', $htmltooltip, 1, 0);
-							print '</td>';
-
->>>>>>> cc80841a
 							print '</tr>';
 						}
 					}
@@ -421,21 +342,12 @@
 	// Defini tableau def de modele
 	$type = "delivery";
 	$def = array();
-<<<<<<< HEAD
 
 	$sql = "SELECT nom";
 	$sql .= " FROM ".MAIN_DB_PREFIX."document_model";
 	$sql .= " WHERE type = '".$db->escape($type)."'";
 	$sql .= " AND entity = ".$conf->entity;
 
-=======
-
-	$sql = "SELECT nom";
-	$sql .= " FROM ".MAIN_DB_PREFIX."document_model";
-	$sql .= " WHERE type = '".$db->escape($type)."'";
-	$sql .= " AND entity = ".$conf->entity;
-
->>>>>>> cc80841a
 	$resql = $db->query($sql);
 	if ($resql) {
 		$i = 0;
@@ -485,11 +397,8 @@
 							require_once $dir.'/'.$file;
 							$module = new $classname($db);
 
-<<<<<<< HEAD
-=======
 							'@phan-var-force ModelePDFDeliveryOrder $module';
 
->>>>>>> cc80841a
 							$modulequalified = 1;
 							if ($module->version == 'development' && getDolGlobalInt('MAIN_FEATURES_LEVEL') < 2) {
 								$modulequalified = 0;
@@ -503,11 +412,7 @@
 								print(empty($module->name) ? $name : $module->name);
 								print "</td><td>\n";
 								if (method_exists($module, 'info')) {
-<<<<<<< HEAD
-									print $module->info($langs);
-=======
 									print $module->info($langs);  // @phan-suppress-current-line PhanUndeclaredMethod
->>>>>>> cc80841a
 								} else {
 									print $module->description;
 								}
