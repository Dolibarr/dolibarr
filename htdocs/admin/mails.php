<?php
/* Copyright (C) 2007-2020 Laurent Destailleur  <eldy@users.sourceforge.net>
 * Copyright (C) 2009-2012 Regis Houssin        <regis.houssin@inodbox.com>
 * Copyright (C) 2013	   Juanjo Menent		<jmenent@2byte.es>
 * Copyright (C) 2016      Jonathan TISSEAU     <jonathan.tisseau@86dev.fr>
 *
 * This program is free software; you can redistribute it and/or modify
 * it under the terms of the GNU General Public License as published by
 * the Free Software Foundation; either version 3 of the License, or
 * (at your option) any later version.
 *
 * This program is distributed in the hope that it will be useful,
 * but WITHOUT ANY WARRANTY; without even the implied warranty of
 * MERCHANTABILITY or FITNESS FOR A PARTICULAR PURPOSE.  See the
 * GNU General Public License for more details.
 *
 * You should have received a copy of the GNU General Public License
 * along with this program. If not, see <https://www.gnu.org/licenses/>.
 */

/**
 *       \file       htdocs/admin/mails.php
 *       \brief      Page to setup emails sending
 */

require '../main.inc.php';
require_once DOL_DOCUMENT_ROOT.'/core/lib/admin.lib.php';
require_once DOL_DOCUMENT_ROOT.'/core/lib/files.lib.php';

// Load translation files required by the page
$langs->loadLangs(array("companies", "products", "admin", "mails", "other", "errors"));

$action = GETPOST('action', 'aZ09');
$cancel = GETPOST('cancel', 'aZ09');

if (!$user->admin) {
	accessforbidden();
}

$usersignature = $user->signature;
// For action = test or send, we ensure that content is not html, even for signature, because this we want a test with NO html.

if ($action == 'test' || $action == 'send') {
	$usersignature = dol_string_nohtmltag($usersignature, 2);
}

$substitutionarrayfortest = array(
	'__DOL_MAIN_URL_ROOT__'=>DOL_MAIN_URL_ROOT,
	'__CHECK_READ__' => (!empty($object) && is_object($object) && is_object($object->thirdparty)) ? '<img src="'.DOL_MAIN_URL_ROOT.'/public/emailing/mailing-read.php?tag='.$object->thirdparty->tag.'&securitykey='.urlencode($conf->global->MAILING_EMAIL_UNSUBSCRIBE_KEY).'" width="1" height="1" style="width:1px;height:1px" border="0"/>' : '',
	'__USER_LOGIN__' => $user->login,
	'__USER_EMAIL__' => $user->email,
	'__USER_SIGNATURE__' => (($user->signature && empty($conf->global->MAIN_MAIL_DO_NOT_USE_SIGN)) ? $usersignature : ''), // Done into actions_sendmails
<<<<<<< HEAD
	'__LOGIN__' => $user->login,
=======
	'__ID__' => 'RecipientIdRecord',
	//'__EMAIL__' => 'RecipientEMail',				// Done into actions_sendmails
>>>>>>> 503d1a04
	'__LASTNAME__' => 'RecipientLastname',
	'__FIRSTNAME__' => 'RecipientFirstname',
	'__ADDRESS__'=> 'RecipientAddress',
	'__ZIP__'=> 'RecipientZip',
	'__TOWN_'=> 'RecipientTown',
	'__COUNTRY__'=> 'RecipientCountry'
);
complete_substitutions_array($substitutionarrayfortest, $langs);



/*
 * Actions
 */

if ($action == 'update' && !$cancel) {
	if (!$error && !GETPOST("MAIN_MAIL_EMAIL_FROM", 'alphanohtml')) {
		$error++;
		setEventMessages($langs->trans("ErrorFieldRequired", $langs->transnoentitiesnoconv("MAIN_MAIL_EMAIL_FROM")), null, 'errors');
		$action = 'edit';
	}
	if (!$error && !isValidEmail(GETPOST("MAIN_MAIL_EMAIL_FROM", 'alphanohtml'))) {
		$error++;
		setEventMessages($langs->trans("ErrorBadEMail", GETPOST("MAIN_MAIL_EMAIL_FROM", 'alphanohtml')), null, 'errors');
		$action = 'edit';
	}

	if (!$error) {
		dolibarr_set_const($db, "MAIN_DISABLE_ALL_MAILS", GETPOST("MAIN_DISABLE_ALL_MAILS", 'int'), 'chaine', 0, '', $conf->entity);
		dolibarr_set_const($db, "MAIN_MAIL_FORCE_SENDTO", GETPOST("MAIN_MAIL_FORCE_SENDTO", 'alphanohtml'), 'chaine', 0, '', $conf->entity);
		dolibarr_set_const($db, "MAIN_MAIL_ENABLED_USER_DEST_SELECT", GETPOST("MAIN_MAIL_ENABLED_USER_DEST_SELECT", 'int'), 'chaine', 0, '', $conf->entity);
		// Send mode parameters
		dolibarr_set_const($db, "MAIN_MAIL_SENDMODE", GETPOST("MAIN_MAIL_SENDMODE", 'aZ09'), 'chaine', 0, '', $conf->entity);
		dolibarr_set_const($db, "MAIN_MAIL_SMTP_PORT", GETPOST("MAIN_MAIL_SMTP_PORT", 'int'), 'chaine', 0, '', $conf->entity);
		dolibarr_set_const($db, "MAIN_MAIL_SMTP_SERVER", GETPOST("MAIN_MAIL_SMTP_SERVER", 'alphanohtml'), 'chaine', 0, '', $conf->entity);
		dolibarr_set_const($db, "MAIN_MAIL_SMTPS_ID", GETPOST("MAIN_MAIL_SMTPS_ID", 'alphanohtml'), 'chaine', 0, '', $conf->entity);
		dolibarr_set_const($db, "MAIN_MAIL_SMTPS_PW", GETPOST("MAIN_MAIL_SMTPS_PW", 'none'), 'chaine', 0, '', $conf->entity);
		dolibarr_set_const($db, "MAIN_MAIL_EMAIL_TLS", GETPOST("MAIN_MAIL_EMAIL_TLS", 'int'), 'chaine', 0, '', $conf->entity);
		dolibarr_set_const($db, "MAIN_MAIL_EMAIL_STARTTLS", GETPOST("MAIN_MAIL_EMAIL_STARTTLS", 'int'), 'chaine', 0, '', $conf->entity);
		dolibarr_set_const($db, "MAIN_MAIL_EMAIL_SMTP_ALLOW_SELF_SIGNED", GETPOST("MAIN_MAIL_EMAIL_SMTP_ALLOW_SELF_SIGNED", 'int'), 'chaine', 0, '', $conf->entity);

		dolibarr_set_const($db, "MAIN_MAIL_EMAIL_DKIM_ENABLED", GETPOST("MAIN_MAIL_EMAIL_DKIM_ENABLED", 'int'), 'chaine', 0, '', $conf->entity);
		dolibarr_set_const($db, "MAIN_MAIL_EMAIL_DKIM_DOMAIN", GETPOST("MAIN_MAIL_EMAIL_DKIM_DOMAIN", 'alphanohtml'), 'chaine', 0, '', $conf->entity);
		dolibarr_set_const($db, "MAIN_MAIL_EMAIL_DKIM_SELECTOR", GETPOST("MAIN_MAIL_EMAIL_DKIM_SELECTOR", 'alphanohtml'), 'chaine', 0, '', $conf->entity);
		dolibarr_set_const($db, "MAIN_MAIL_EMAIL_DKIM_PRIVATE_KEY", GETPOST("MAIN_MAIL_EMAIL_DKIM_PRIVATE_KEY", 'alphanohtml'), 'chaine', 0, '', $conf->entity);
		// Content parameters
		dolibarr_set_const($db, "MAIN_MAIL_EMAIL_FROM", GETPOST("MAIN_MAIL_EMAIL_FROM", 'alphanohtml'), 'chaine', 0, '', $conf->entity);
		dolibarr_set_const($db, "MAIN_MAIL_ERRORS_TO", GETPOST("MAIN_MAIL_ERRORS_TO", 'alphanohtml'), 'chaine', 0, '', $conf->entity);
		dolibarr_set_const($db, "MAIN_MAIL_AUTOCOPY_TO", GETPOST("MAIN_MAIL_AUTOCOPY_TO", 'alphanohtml'), 'chaine', 0, '', $conf->entity);
		dolibarr_set_const($db, 'MAIN_MAIL_DEFAULT_FROMTYPE', GETPOST('MAIN_MAIL_DEFAULT_FROMTYPE', 'alphanohtml'), 'chaine', 0, '', $conf->entity);

		header("Location: ".$_SERVER["PHP_SELF"]."?mainmenu=home&leftmenu=setup");
		exit;
	}
}


// Actions to send emails
$id = 0;
$actiontypecode = ''; // Not an event for agenda
$triggersendname = ''; // Disable triggers
$paramname = 'id';
$mode = 'emailfortest';
$trackid = (($action == 'testhtml') ? "testhtml" : "test");
$sendcontext = '';
include DOL_DOCUMENT_ROOT.'/core/actions_sendmails.inc.php';

if ($action == 'presend' && GETPOST('trackid', 'alphanohtml') == 'test') {
	$action = 'test';
}
if ($action == 'presend' && GETPOST('trackid', 'alphanohtml') == 'testhtml') {
	$action = 'testhtml';
}




/*
 * View
 */

$form = new Form($db);

$linuxlike = 1;
if (preg_match('/^win/i', PHP_OS)) {
	$linuxlike = 0;
}
if (preg_match('/^mac/i', PHP_OS)) {
	$linuxlike = 0;
}

if (empty($conf->global->MAIN_MAIL_SENDMODE)) {
	$conf->global->MAIN_MAIL_SENDMODE = 'mail';
}
$port = !empty($conf->global->MAIN_MAIL_SMTP_PORT) ? $conf->global->MAIN_MAIL_SMTP_PORT : ini_get('smtp_port');
if (!$port) {
	$port = 25;
}
$server = !empty($conf->global->MAIN_MAIL_SMTP_SERVER) ? $conf->global->MAIN_MAIL_SMTP_SERVER : ini_get('SMTP');
if (!$server) {
	$server = '127.0.0.1';
}


$wikihelp = 'EN:Setup_EMails|FR:Paramétrage_EMails|ES:Configuración_EMails';
llxHeader('', $langs->trans("Setup"), $wikihelp);

print load_fiche_titre($langs->trans("EMailsSetup"), '', 'title_setup');

$head = email_admin_prepare_head();

// List of sending methods
$listofmethods = array();
$listofmethods['mail'] = 'PHP mail function';
$listofmethods['smtps'] = 'SMTP/SMTPS socket library';
if (version_compare(phpversion(), '7.0', '>=')) {
	$listofmethods['swiftmailer'] = 'Swift Mailer socket library';
}


if ($action == 'edit') {
	if ($conf->use_javascript_ajax) {
		print "\n".'<script type="text/javascript">';
		print 'jQuery(document).ready(function () {
                    function initfields()
                    {
                        if (jQuery("#MAIN_MAIL_SENDMODE").val()==\'mail\')
                        {
							console.log("I choose php mail mode");
                            jQuery(".drag").hide();
                            jQuery("#MAIN_MAIL_EMAIL_TLS").val(0);
                            jQuery("#MAIN_MAIL_EMAIL_TLS").prop("disabled", true);
                            jQuery("#MAIN_MAIL_EMAIL_STARTTLS").val(0);
                            jQuery("#MAIN_MAIL_EMAIL_STARTTLS").prop("disabled", true);
                            jQuery("#MAIN_MAIL_EMAIL_SMTP_ALLOW_SELF_SIGNED").val(0);
                            jQuery("#MAIN_MAIL_EMAIL_SMTP_ALLOW_SELF_SIGNED").prop("disabled", true);
                            jQuery("#MAIN_MAIL_EMAIL_DKIM_ENABLED").val(0);
                            jQuery("#MAIN_MAIL_EMAIL_DKIM_ENABLED").prop("disabled", true);
                            jQuery("#MAIN_MAIL_EMAIL_DKIM_DOMAIN").prop("disabled", true);
                            jQuery("#MAIN_MAIL_EMAIL_DKIM_SELECTOR").prop("disabled", true);
                            jQuery("#MAIN_MAIL_EMAIL_DKIM_PRIVATE_KEY").prop("disabled", true);
                            jQuery(".smtp_method").hide();
                            jQuery(".dkim").hide();
                            ';
		if ($linuxlike) {
			print '
                            jQuery("#MAIN_MAIL_SMTP_SERVER").hide();
                            jQuery("#MAIN_MAIL_SMTP_PORT").hide();
                            jQuery("#smtp_server_mess").show();
                            jQuery("#smtp_port_mess").show();';
		} else {
			print '
                            jQuery("#MAIN_MAIL_SMTP_SERVER").prop("disabled", true);
                            jQuery("#MAIN_MAIL_SMTP_PORT").prop("disabled", true);
							jQuery("#smtp_server_mess").hide();
                            jQuery("#smtp_port_mess").hide();';
		}
		print '
                        }
                        if (jQuery("#MAIN_MAIL_SENDMODE").val()==\'smtps\')
                        {
							console.log("I choose smtps mode");
                            jQuery(".drag").show();
                            jQuery("#MAIN_MAIL_EMAIL_TLS").val('.$conf->global->MAIN_MAIL_EMAIL_TLS.');
                            jQuery("#MAIN_MAIL_EMAIL_TLS").removeAttr("disabled");
                            jQuery("#MAIN_MAIL_EMAIL_STARTTLS").val('.$conf->global->MAIN_MAIL_EMAIL_STARTTLS.');
                            jQuery("#MAIN_MAIL_EMAIL_STARTTLS").removeAttr("disabled");
                            jQuery("#MAIN_MAIL_EMAIL_SMTP_ALLOW_SELF_SIGNED").val('.$conf->global->MAIN_MAIL_EMAIL_SMTP_ALLOW_SELF_SIGNED.');
                            jQuery("#MAIN_MAIL_EMAIL_SMTP_ALLOW_SELF_SIGNED").removeAttr("disabled");
                            jQuery("#MAIN_MAIL_EMAIL_DKIM_ENABLED").val(0);
                            jQuery("#MAIN_MAIL_EMAIL_DKIM_ENABLED").prop("disabled", true);
                            jQuery("#MAIN_MAIL_EMAIL_DKIM_DOMAIN").prop("disabled", true);
                            jQuery("#MAIN_MAIL_EMAIL_DKIM_SELECTOR").prop("disabled", true);
                            jQuery("#MAIN_MAIL_EMAIL_DKIM_PRIVATE_KEY").prop("disabled", true);
                            jQuery("#MAIN_MAIL_EMAIL_DKIM_DOMAIN").hide();
                            jQuery("#MAIN_MAIL_EMAIL_DKIM_SELECTOR").hide();
                            jQuery("#MAIN_MAIL_EMAIL_DKIM_PRIVATE_KEY").hide();
                            jQuery("#MAIN_MAIL_SMTP_SERVER").removeAttr("disabled");
                            jQuery("#MAIN_MAIL_SMTP_PORT").removeAttr("disabled");
                            jQuery("#MAIN_MAIL_SMTP_SERVER").show();
                            jQuery("#MAIN_MAIL_SMTP_PORT").show();
                            jQuery("#smtp_server_mess").hide();
			                jQuery("#smtp_port_mess").hide();
                            jQuery(".smtp_method").show();
							jQuery(".dkim").hide();
						}
                        if (jQuery("#MAIN_MAIL_SENDMODE").val()==\'swiftmailer\')
                        {
							console.log("I choose swiftmailer mode");
                            jQuery(".drag").show();
                            jQuery("#MAIN_MAIL_EMAIL_TLS").val('.$conf->global->MAIN_MAIL_EMAIL_TLS.');
                            jQuery("#MAIN_MAIL_EMAIL_TLS").removeAttr("disabled");
                            jQuery("#MAIN_MAIL_EMAIL_STARTTLS").val('.$conf->global->MAIN_MAIL_EMAIL_STARTTLS.');
                            jQuery("#MAIN_MAIL_EMAIL_STARTTLS").removeAttr("disabled");
                            jQuery("#MAIN_MAIL_EMAIL_SMTP_ALLOW_SELF_SIGNED").val('.$conf->global->MAIN_MAIL_EMAIL_SMTP_ALLOW_SELF_SIGNED.');
                            jQuery("#MAIN_MAIL_EMAIL_SMTP_ALLOW_SELF_SIGNED").removeAttr("disabled");
                            jQuery("#MAIN_MAIL_EMAIL_DKIM_ENABLED").val('.$conf->global->MAIN_MAIL_EMAIL_DKIM_ENABLED.');
                            jQuery("#MAIN_MAIL_EMAIL_DKIM_ENABLED").removeAttr("disabled");
                            jQuery("#MAIN_MAIL_EMAIL_DKIM_DOMAIN").removeAttr("disabled");
                            jQuery("#MAIN_MAIL_EMAIL_DKIM_SELECTOR").removeAttr("disabled");
                            jQuery("#MAIN_MAIL_EMAIL_DKIM_PRIVATE_KEY").removeAttr("disabled");
                            jQuery("#MAIN_MAIL_EMAIL_DKIM_DOMAIN").show();
                            jQuery("#MAIN_MAIL_EMAIL_DKIM_SELECTOR").show();
                            jQuery("#MAIN_MAIL_EMAIL_DKIM_PRIVATE_KEY").show();
                            jQuery("#MAIN_MAIL_SMTP_SERVER").removeAttr("disabled");
                            jQuery("#MAIN_MAIL_SMTP_PORT").removeAttr("disabled");
                            jQuery("#MAIN_MAIL_SMTP_SERVER").show();
                            jQuery("#MAIN_MAIL_SMTP_PORT").show();
                            jQuery("#smtp_server_mess").hide();
                            jQuery("#smtp_port_mess").hide();
							jQuery(".smtp_method").show();
                            jQuery(".dkim").show();
                        }
                    }
                    initfields();
                    jQuery("#MAIN_MAIL_SENDMODE").change(function() {
                        initfields();
                    });
                    jQuery("#MAIN_MAIL_EMAIL_TLS").change(function() {
						if (jQuery("#MAIN_MAIL_EMAIL_TLS").val() == 1)
							jQuery("#MAIN_MAIL_EMAIL_STARTTLS").val(0);
						else
							jQuery("#MAIN_MAIL_EMAIL_SMTP_ALLOW_SELF_SIGNED").val(0);
					});
					jQuery("#MAIN_MAIL_EMAIL_STARTTLS").change(function() {
						if (jQuery("#MAIN_MAIL_EMAIL_STARTTLS").val() == 1)
							jQuery("#MAIN_MAIL_EMAIL_TLS").val(0);
						else
							jQuery("#MAIN_MAIL_EMAIL_SMTP_ALLOW_SELF_SIGNED").val(0);
                    });
               })';
		print '</script>'."\n";
	}

	print '<form method="post" action="'.$_SERVER["PHP_SELF"].'">';
	print '<input type="hidden" name="token" value="'.newToken().'">';
	print '<input type="hidden" name="action" value="update">';

	print dol_get_fiche_head($head, 'common', '', -1);

	print '<span class="opacitymedium">'.$langs->trans("EMailsDesc")."</span><br>\n";
	print "<br><br>\n";


	clearstatcache();

	print '<table class="noborder centpercent">';
	print '<tr class="liste_titre"><td class="titlefieldmiddle">'.$langs->trans("Parameter").'</td><td>'.$langs->trans("Value").'</td></tr>';

	// Disable
	print '<tr class="oddeven"><td>'.$langs->trans("MAIN_DISABLE_ALL_MAILS").'</td><td>';
	print $form->selectyesno('MAIN_DISABLE_ALL_MAILS', getDolGlobalString('MAIN_DISABLE_ALL_MAILS'), 1);
	print '</td></tr>';

	// Force e-mail recipient
	print '<tr class="oddeven"><td>'.$langs->trans("MAIN_MAIL_FORCE_SENDTO").'</td><td>';
	print '<input class="flat" name="MAIN_MAIL_FORCE_SENDTO" size="32" value="'.(!empty($conf->global->MAIN_MAIL_FORCE_SENDTO) ? $conf->global->MAIN_MAIL_FORCE_SENDTO : '').'" />';
	print '</td></tr>';

	print '</table>';

	print '<br>';

	print '<table class="noborder centpercent">';
	print '<tr class="liste_titre"><td class="titlefieldmiddle">'.$langs->trans("MAIN_MAIL_SENDMODE").'</td><td></td></tr>';

	// Method
	print '<tr class="oddeven"><td>'.$langs->trans("MAIN_MAIL_SENDMODE").'</td><td>';

	// SuperAdministrator access only
	if ((empty($conf->global->MAIN_MODULE_MULTICOMPANY)) || ($user->admin && !$user->entity)) {
		print $form->selectarray('MAIN_MAIL_SENDMODE', $listofmethods, $conf->global->MAIN_MAIL_SENDMODE);
	} else {
		$text = $listofmethods[$conf->global->MAIN_MAIL_SENDMODE];
		if (empty($text)) {
			$text = $langs->trans("Undefined");
		}
		$htmltext = $langs->trans("ContactSuperAdminForChange");
		print $form->textwithpicto($text, $htmltext, 1, 'superadmin');
		print '<input type="hidden" name="MAIN_MAIL_SENDMODE" value="'.$conf->global->MAIN_MAIL_SENDMODE.'">';
	}
	print '</td></tr>';

	// Host server
	print '<tr class="oddeven">';
	if (!$conf->use_javascript_ajax && $linuxlike && $conf->global->MAIN_MAIL_SENDMODE == 'mail') {
		print '<td>';
		print $langs->trans("MAIN_MAIL_SMTP_SERVER_NotAvailableOnLinuxLike");
		print '</td><td>';
		print '<span class="opacitymedium">'.$langs->trans("SeeLocalSendMailSetup").'</span>';
		print '</td>';
	} else {
		print '<td>';
		$mainserver = (!empty($conf->global->MAIN_MAIL_SMTP_SERVER) ? $conf->global->MAIN_MAIL_SMTP_SERVER : '');
		$smtpserver = ini_get('SMTP') ?ini_get('SMTP') : $langs->transnoentities("Undefined");
		if ($linuxlike) {
			print $langs->trans("MAIN_MAIL_SMTP_SERVER_NotAvailableOnLinuxLike");
		} else {
			print $langs->trans("MAIN_MAIL_SMTP_SERVER", $smtpserver);
		}
		print '</td><td>';
		// SuperAdministrator access only
		if (empty($conf->multicompany->enabled) || ($user->admin && !$user->entity)) {
			print '<input class="flat minwidth300" id="MAIN_MAIL_SMTP_SERVER" name="MAIN_MAIL_SMTP_SERVER" value="'.$mainserver.'" autocomplete="off">';
			print '<input type="hidden" id="MAIN_MAIL_SMTP_SERVER_sav" name="MAIN_MAIL_SMTP_SERVER_sav" value="'.$mainserver.'">';
			print '<span id="smtp_server_mess" class="opacitymedium">'.$langs->trans("SeeLocalSendMailSetup").'</span>';
			print ' <span class="opacitymedium smtp_method">'.$langs->trans("SeeLinkToOnlineDocumentation").'</span>';
		} else {
			$text = !empty($mainserver) ? $mainserver : $smtpserver;
			$htmltext = $langs->trans("ContactSuperAdminForChange");
			print $form->textwithpicto($text, $htmltext, 1, 'superadmin');
			print '<input type="hidden" id="MAIN_MAIL_SMTP_SERVER" name="MAIN_MAIL_SMTP_SERVER" value="'.$mainserver.'">';
		}
		print '</td>';
	}
	print '</tr>';

	// Port
	print '<tr class="oddeven"><td>';
	if (!$conf->use_javascript_ajax && $linuxlike && $conf->global->MAIN_MAIL_SENDMODE == 'mail') {
		print $langs->trans("MAIN_MAIL_SMTP_PORT_NotAvailableOnLinuxLike");
		print '</td><td>';
		print '<span class="opacitymedium">'.$langs->trans("SeeLocalSendMailSetup").'</span>';
	} else {
		$mainport = (!empty($conf->global->MAIN_MAIL_SMTP_PORT) ? $conf->global->MAIN_MAIL_SMTP_PORT : '');
		$smtpport = ini_get('smtp_port') ?ini_get('smtp_port') : $langs->transnoentities("Undefined");
		if ($linuxlike) {
			print $langs->trans("MAIN_MAIL_SMTP_PORT_NotAvailableOnLinuxLike");
		} else {
			print $langs->trans("MAIN_MAIL_SMTP_PORT", $smtpport);
		}
		print '</td><td>';
		// SuperAdministrator access only
		if (empty($conf->multicompany->enabled) || ($user->admin && !$user->entity)) {
			print '<input class="flat" id="MAIN_MAIL_SMTP_PORT" name="MAIN_MAIL_SMTP_PORT" size="3" value="'.$mainport.'">';
			print '<input type="hidden" id="MAIN_MAIL_SMTP_PORT_sav" name="MAIN_MAIL_SMTP_PORT_sav" value="'.$mainport.'">';
			print '<span id="smtp_port_mess" class="opacitymedium">'.$langs->trans("SeeLocalSendMailSetup").'</span>';
		} else {
			$text = (!empty($mainport) ? $mainport : $smtpport);
			$htmltext = $langs->trans("ContactSuperAdminForChange");
			print $form->textwithpicto($text, $htmltext, 1, 'superadmin');
			print '<input type="hidden" id="MAIN_MAIL_SMTP_PORT" name="MAIN_MAIL_SMTP_PORT" value="'.$mainport.'">';
		}
	}
	print '</td></tr>';

	// ID
	if (!empty($conf->use_javascript_ajax) || (isset($conf->global->MAIN_MAIL_SENDMODE) && in_array($conf->global->MAIN_MAIL_SENDMODE, array('smtps', 'swiftmailer')))) {
		$mainstmpid = (!empty($conf->global->MAIN_MAIL_SMTPS_ID) ? $conf->global->MAIN_MAIL_SMTPS_ID : '');
		print '<tr class="drag drop oddeven"><td>'.$langs->trans("MAIN_MAIL_SMTPS_ID").'</td><td>';
		// SuperAdministrator access only
		if (empty($conf->multicompany->enabled) || ($user->admin && !$user->entity)) {
			print '<input class="flat" name="MAIN_MAIL_SMTPS_ID" size="32" value="'.$mainstmpid.'">';
		} else {
			$htmltext = $langs->trans("ContactSuperAdminForChange");
			print $form->textwithpicto($conf->global->MAIN_MAIL_SMTPS_ID, $htmltext, 1, 'superadmin');
			print '<input type="hidden" name="MAIN_MAIL_SMTPS_ID" value="'.$mainstmpid.'">';
		}
		print '</td></tr>';
	}

	// PW
	if (!empty($conf->use_javascript_ajax) || (isset($conf->global->MAIN_MAIL_SENDMODE) && in_array($conf->global->MAIN_MAIL_SENDMODE, array('smtps', 'swiftmailer')))) {
		$mainsmtppw = (!empty($conf->global->MAIN_MAIL_SMTPS_PW) ? $conf->global->MAIN_MAIL_SMTPS_PW : '');
		print '<tr class="drag drop oddeven"><td>';
		print $form->textwithpicto($langs->trans("MAIN_MAIL_SMTPS_PW"), $langs->trans("WithGMailYouCanCreateADedicatedPassword"));
		print '</td><td>';
		// SuperAdministrator access only
		if (empty($conf->multicompany->enabled) || ($user->admin && !$user->entity)) {
			print '<input class="flat" type="password" name="MAIN_MAIL_SMTPS_PW" size="32" value="'.$mainsmtppw.'" autocomplete="off">';
		} else {
			$htmltext = $langs->trans("ContactSuperAdminForChange");
			print $form->textwithpicto($conf->global->MAIN_MAIL_SMTPS_PW, $htmltext, 1, 'superadmin');
			print '<input type="hidden" name="MAIN_MAIL_SMTPS_PW" value="'.$mainsmtppw.'">';
		}
		print '</td></tr>';
	}

	// TLS
	print '<tr class="oddeven"><td>'.$langs->trans("MAIN_MAIL_EMAIL_TLS").'</td><td>';
	if (!empty($conf->use_javascript_ajax) || (isset($conf->global->MAIN_MAIL_SENDMODE) && in_array($conf->global->MAIN_MAIL_SENDMODE, array('smtps', 'swiftmailer')))) {
		if (function_exists('openssl_open')) {
			print $form->selectyesno('MAIN_MAIL_EMAIL_TLS', (!empty($conf->global->MAIN_MAIL_EMAIL_TLS) ? $conf->global->MAIN_MAIL_EMAIL_TLS : 0), 1);
		} else {
			print yn(0).' ('.$langs->trans("YourPHPDoesNotHaveSSLSupport").')';
		}
	} else {
		print yn(0).' ('.$langs->trans("NotSupported").')';
	}
	print '</td></tr>';

	// STARTTLS
	print '<tr class="oddeven"><td>'.$langs->trans("MAIN_MAIL_EMAIL_STARTTLS").'</td><td>';
	if (!empty($conf->use_javascript_ajax) || (isset($conf->global->MAIN_MAIL_SENDMODE) && in_array($conf->global->MAIN_MAIL_SENDMODE, array('smtps', 'swiftmailer')))) {
		if (function_exists('openssl_open')) {
			print $form->selectyesno('MAIN_MAIL_EMAIL_STARTTLS', (!empty($conf->global->MAIN_MAIL_EMAIL_STARTTLS) ? $conf->global->MAIN_MAIL_EMAIL_STARTTLS : 0), 1);
		} else {
			print yn(0).' ('.$langs->trans("YourPHPDoesNotHaveSSLSupport").')';
		}
	} else {
		print yn(0).' ('.$langs->trans("NotSupported").')';
	}
	print '</td></tr>';

	// SMTP_ALLOW_SELF_SIGNED
	print '<tr class="oddeven"><td>'.$langs->trans("MAIN_MAIL_EMAIL_SMTP_ALLOW_SELF_SIGNED").'</td><td>';
	if (!empty($conf->use_javascript_ajax) || (isset($conf->global->MAIN_MAIL_SENDMODE) && in_array($conf->global->MAIN_MAIL_SENDMODE, array('smtps', 'swiftmailer')))) {
		if (function_exists('openssl_open')) {
			print $form->selectyesno('MAIN_MAIL_EMAIL_SMTP_ALLOW_SELF_SIGNED', (!empty($conf->global->MAIN_MAIL_EMAIL_SMTP_ALLOW_SELF_SIGNED) ? $conf->global->MAIN_MAIL_EMAIL_SMTP_ALLOW_SELF_SIGNED : 0), 1);
		} else {
			print yn(0).' ('.$langs->trans("YourPHPDoesNotHaveSSLSupport").')';
		}
	} else {
		print yn(0).' ('.$langs->trans("NotSupported").')';
	}
	print '</td></tr>';

	// DKIM
	print '<tr class="oddeven dkim"><td>'.$langs->trans("MAIN_MAIL_EMAIL_DKIM_ENABLED").'</td><td>';
	if (!empty($conf->use_javascript_ajax) || (isset($conf->global->MAIN_MAIL_SENDMODE) && in_array($conf->global->MAIN_MAIL_SENDMODE, array('swiftmailer')))) {
		if (function_exists('openssl_open')) {
			print $form->selectyesno('MAIN_MAIL_EMAIL_DKIM_ENABLED', (!empty($conf->global->MAIN_MAIL_EMAIL_DKIM_ENABLED) ? $conf->global->MAIN_MAIL_EMAIL_DKIM_ENABLED : 0), 1);
		} else {
			print yn(0).' ('.$langs->trans("YourPHPDoesNotHaveSSLSupport").')';
		}
	} else {
		print yn(0).' ('.$langs->trans("NotSupported").')';
	}
	print '</td></tr>';

	// DKIM Domain
	print '<tr class="oddeven dkim"><td>'.$langs->trans("MAIN_MAIL_EMAIL_DKIM_DOMAIN").'</td>';
	print '<td><input class="flat" id="MAIN_MAIL_EMAIL_DKIM_DOMAIN" name="MAIN_MAIL_EMAIL_DKIM_DOMAIN" size="32" value="'.(!empty($conf->global->MAIN_MAIL_EMAIL_DKIM_DOMAIN) ? $conf->global->MAIN_MAIL_EMAIL_DKIM_DOMAIN : '');
	print '"></td></tr>';

	// DKIM Selector
	print '<tr class="oddeven dkim"><td>'.$langs->trans("MAIN_MAIL_EMAIL_DKIM_SELECTOR").'</td>';
	print '<td><input class="flat" id="MAIN_MAIL_EMAIL_DKIM_SELECTOR" name="MAIN_MAIL_EMAIL_DKIM_SELECTOR" size="32" value="'.(!empty($conf->global->MAIN_MAIL_EMAIL_DKIM_SELECTOR) ? $conf->global->MAIN_MAIL_EMAIL_DKIM_SELECTOR : '');
	print '"></td></tr>';

	// DKIM PRIVATE KEY
	print '<tr class="oddeven dkim"><td>'.$langs->trans("MAIN_MAIL_EMAIL_DKIM_PRIVATE_KEY").'</td>';
	print '<td><textarea id="MAIN_MAIL_EMAIL_DKIM_PRIVATE_KEY" name="MAIN_MAIL_EMAIL_DKIM_PRIVATE_KEY" rows="15" cols="100">'.(!empty($conf->global->MAIN_MAIL_EMAIL_DKIM_PRIVATE_KEY) ? $conf->global->MAIN_MAIL_EMAIL_DKIM_PRIVATE_KEY : '').'</textarea>';
	print '</td></tr>';

	print '</table>';

	print '<br>';

	print '<table class="noborder centpercent">';
	print '<tr class="liste_titre"><td class="titlefieldmiddle">'.$langs->trans("OtherOptions").'</td><td></td></tr>';

	// From
	print '<tr class="oddeven"><td class="fieldrequired">'.$langs->trans("MAIN_MAIL_EMAIL_FROM", ini_get('sendmail_from') ?ini_get('sendmail_from') : $langs->transnoentities("Undefined")).'</td>';
	print '<td><input class="flat minwidth200" name="MAIN_MAIL_EMAIL_FROM" value="'.(!empty($conf->global->MAIN_MAIL_EMAIL_FROM) ? $conf->global->MAIN_MAIL_EMAIL_FROM : '');
	print '"></td></tr>';

	// Default from type
	$liste = array();
	$liste['user'] = $langs->trans('UserEmail');
	$liste['company'] = $langs->trans('CompanyEmail').' ('.(empty($conf->global->MAIN_INFO_SOCIETE_MAIL) ? $langs->trans("NotDefined") : $conf->global->MAIN_INFO_SOCIETE_MAIL).')';

	print '<tr class="oddeven"><td>'.$langs->trans('MAIN_MAIL_DEFAULT_FROMTYPE').'</td><td>';
	print $form->selectarray('MAIN_MAIL_DEFAULT_FROMTYPE', $liste, getDolGlobalString('MAIN_MAIL_DEFAULT_FROMTYPE'), 0);
	print '</td></tr>';

	// From
	print '<tr class="oddeven"><td>'.$langs->trans("MAIN_MAIL_ERRORS_TO").'</td>';
	print '<td><input class="flat" name="MAIN_MAIL_ERRORS_TO" size="32" value="'.(!empty($conf->global->MAIN_MAIL_ERRORS_TO) ? $conf->global->MAIN_MAIL_ERRORS_TO : '');
	print '"></td></tr>';

	// Autocopy to
	print '<tr class="oddeven"><td>'.$langs->trans("MAIN_MAIL_AUTOCOPY_TO").'</td>';
	print '<td><input class="flat" name="MAIN_MAIL_AUTOCOPY_TO" size="32" value="'.(!empty($conf->global->MAIN_MAIL_AUTOCOPY_TO) ? $conf->global->MAIN_MAIL_AUTOCOPY_TO : '');
	print '"></td></tr>';

	// Add user to select destinaries list
	print '<tr class="oddeven"><td>'.$langs->trans("MAIN_MAIL_ENABLED_USER_DEST_SELECT").'</td><td>';
	print $form->selectyesno('MAIN_MAIL_ENABLED_USER_DEST_SELECT', getDolGlobalString('MAIN_MAIL_ENABLED_USER_DEST_SELECT'), 1);
	print '</td></tr>';

	print '</table>';

	print dol_get_fiche_end();

	print $form->buttonsSaveCancel();

	print '</form>';
} else {
	print dol_get_fiche_head($head, 'common', '', -1);

	print '<span class="opacitymedium">'.$langs->trans("EMailsDesc")."</span><br>\n";
	print "<br><br>\n";

	print '<div class="div-table-responsive-no-min">'; // You can use div-table-responsive-no-min if you dont need reserved height for your table
	print '<table class="noborder centpercent">';
	print '<tr class="liste_titre"><td class="titlefieldmiddle">'.$langs->trans("Parameter").'</td><td>'.$langs->trans("Value").'</td></tr>';

	// Disable
	print '<tr class="oddeven"><td>'.$langs->trans("MAIN_DISABLE_ALL_MAILS").'</td><td>'.yn(!empty($conf->global->MAIN_DISABLE_ALL_MAILS));
	if (!empty($conf->global->MAIN_DISABLE_ALL_MAILS)) {
		print img_warning($langs->trans("Disabled"));
	}
	print '</td></tr>';

	if (empty($conf->global->MAIN_DISABLE_ALL_MAILS)) {
		// Force e-mail recipient
		print '<tr class="oddeven"><td>'.$langs->trans("MAIN_MAIL_FORCE_SENDTO").'</td><td>'.getDolGlobalString('MAIN_MAIL_FORCE_SENDTO');
		if (!empty(getDolGlobalString('MAIN_MAIL_FORCE_SENDTO'))) {
			if (!isValidEmail(getDolGlobalString('MAIN_MAIL_FORCE_SENDTO'))) {
				print img_warning($langs->trans("ErrorBadEMail"));
			} else {
				print img_warning($langs->trans("RecipientEmailsWillBeReplacedWithThisValue"));
			}
		}
		print '</td></tr>';
	}

	print '</table>';
	print '</div>';

	if (empty($conf->global->MAIN_DISABLE_ALL_MAILS)) {
		print '<br>';

		print '<div class="div-table-responsive-no-min">'; // You can use div-table-responsive-no-min if you dont need reserved height for your table
		print '<table class="noborder centpercent">';
		print '<tr class="liste_titre"><td class="titlefieldmiddle">'.$langs->trans("MAIN_MAIL_SENDMODE").'</td><td></td></tr>';

		// Method
		print '<tr class="oddeven"><td>'.$langs->trans("MAIN_MAIL_SENDMODE").'</td><td>';
		$text = $listofmethods[$conf->global->MAIN_MAIL_SENDMODE];
		if (empty($text)) {
			$text = $langs->trans("Undefined").img_warning();
		}
		print $text;

		if ($conf->global->MAIN_MAIL_SENDMODE == 'mail' && empty($conf->global->MAIN_HIDE_WARNING_TO_ENCOURAGE_SMTP_SETUP)) {
			print $form->textwithpicto('', $langs->trans("WarningPHPMail").'<br>'.$langs->trans("WarningPHPMailA").'<br>'.$langs->trans("WarningPHPMailB").'<br>'.$langs->trans("WarningPHPMailC").'<br><br>'.$langs->trans("WarningPHPMailD"), 1, 'warning');
		}

		print '</td></tr>';

		// Host server
		if ($linuxlike && (isset($conf->global->MAIN_MAIL_SENDMODE) && $conf->global->MAIN_MAIL_SENDMODE == 'mail')) {
			print '<tr class="oddeven"><td>'.$langs->trans("MAIN_MAIL_SMTP_SERVER_NotAvailableOnLinuxLike").'</td><td><span class="opacitymedium">'.$langs->trans("SeeLocalSendMailSetup").'</span></td></tr>';
		} else {
			print '<tr class="oddeven"><td>'.$langs->trans("MAIN_MAIL_SMTP_SERVER", ini_get('SMTP') ?ini_get('SMTP') : $langs->transnoentities("Undefined")).'</td><td>'.(!empty($conf->global->MAIN_MAIL_SMTP_SERVER) ? $conf->global->MAIN_MAIL_SMTP_SERVER : '').'</td></tr>';
		}

		// Port
		if ($linuxlike && (isset($conf->global->MAIN_MAIL_SENDMODE) && $conf->global->MAIN_MAIL_SENDMODE == 'mail')) {
			print '<tr class="oddeven"><td>'.$langs->trans("MAIN_MAIL_SMTP_PORT_NotAvailableOnLinuxLike").'</td><td><span class="opacitymedium">'.$langs->trans("SeeLocalSendMailSetup").'</span></td></tr>';
		} else {
			print '<tr class="oddeven"><td>'.$langs->trans("MAIN_MAIL_SMTP_PORT", ini_get('smtp_port') ?ini_get('smtp_port') : $langs->transnoentities("Undefined")).'</td><td>'.(!empty($conf->global->MAIN_MAIL_SMTP_PORT) ? $conf->global->MAIN_MAIL_SMTP_PORT : '').'</td></tr>';
		}

		// SMTPS ID
		if (isset($conf->global->MAIN_MAIL_SENDMODE) && in_array($conf->global->MAIN_MAIL_SENDMODE, array('smtps', 'swiftmailer'))) {
			print '<tr class="oddeven"><td>'.$langs->trans("MAIN_MAIL_SMTPS_ID").'</td><td>'.$conf->global->MAIN_MAIL_SMTPS_ID.'</td></tr>';
		}

		// SMTPS PW
		if (isset($conf->global->MAIN_MAIL_SENDMODE) && in_array($conf->global->MAIN_MAIL_SENDMODE, array('smtps', 'swiftmailer'))) {
			print '<tr class="oddeven"><td>'.$langs->trans("MAIN_MAIL_SMTPS_PW").'</td><td>'.preg_replace('/./', '*', $conf->global->MAIN_MAIL_SMTPS_PW).'</td></tr>';
		}

		// TLS
		print '<tr class="oddeven"><td>'.$langs->trans("MAIN_MAIL_EMAIL_TLS").'</td><td>';
		if (isset($conf->global->MAIN_MAIL_SENDMODE) && in_array($conf->global->MAIN_MAIL_SENDMODE, array('smtps', 'swiftmailer'))) {
			if (function_exists('openssl_open')) {
				print yn($conf->global->MAIN_MAIL_EMAIL_TLS);
			} else {
				print yn(0).' ('.$langs->trans("YourPHPDoesNotHaveSSLSupport").')';
			}
		} else {
			print '<span class="opacitymedium">'.yn(0).' ('.$langs->trans("NotSupported").')</span>';
		}
		print '</td></tr>';

		// STARTTLS
		print '<tr class="oddeven"><td>'.$langs->trans("MAIN_MAIL_EMAIL_STARTTLS").'</td><td>';
		if (isset($conf->global->MAIN_MAIL_SENDMODE) && in_array($conf->global->MAIN_MAIL_SENDMODE, array('smtps', 'swiftmailer'))) {
			if (function_exists('openssl_open')) {
				print yn($conf->global->MAIN_MAIL_EMAIL_STARTTLS);
			} else {
				print yn(0).' ('.$langs->trans("YourPHPDoesNotHaveSSLSupport").')';
			}
		} else {
			print '<span class="opacitymedium">'.yn(0).' ('.$langs->trans("NotSupported").')</span>';
		}
		print '</td></tr>';

		// SMTP_ALLOW_SELF_SIGNED
		print '<tr class="oddeven"><td>'.$langs->trans("MAIN_MAIL_EMAIL_SMTP_ALLOW_SELF_SIGNED").'</td><td>';
		if (isset($conf->global->MAIN_MAIL_SENDMODE) && in_array($conf->global->MAIN_MAIL_SENDMODE, array('smtps', 'swiftmailer'))) {
			if (function_exists('openssl_open')) {
				print yn($conf->global->MAIN_MAIL_EMAIL_SMTP_ALLOW_SELF_SIGNED);
			} else {
				print yn(0).' ('.$langs->trans("YourPHPDoesNotHaveSSLSupport").')';
			}
		} else {
			print '<span class="opacitymedium">'.yn(0).' ('.$langs->trans("NotSupported").')</span>';
		}
		print '</td></tr>';


		if ($conf->global->MAIN_MAIL_SENDMODE == 'swiftmailer') {
			// DKIM
			print '<tr class="oddeven"><td>'.$langs->trans("MAIN_MAIL_EMAIL_DKIM_ENABLED").'</td><td>';
			if (isset($conf->global->MAIN_MAIL_SENDMODE) && in_array($conf->global->MAIN_MAIL_SENDMODE, array('swiftmailer'))) {
				if (function_exists('openssl_open')) {
					print yn(getDolGlobalInt('MAIN_MAIL_EMAIL_DKIM_ENABLED'));
				} else {
					print yn(0).' ('.$langs->trans("YourPHPDoesNotHaveSSLSupport").')';
				}
			} else {
				print yn(0).' ('.$langs->trans("NotSupported").')';
			}
			print '</td></tr>';

			// Domain
			print '<tr class="oddeven"><td>'.$langs->trans("MAIN_MAIL_EMAIL_DKIM_DOMAIN").'</td>';
			print '<td>'.getDolGlobalString('MAIN_MAIL_EMAIL_DKIM_DOMAIN');
			print '</td></tr>';

			// Selector
			print '<tr class="oddeven"><td>'.$langs->trans("MAIN_MAIL_EMAIL_DKIM_SELECTOR").'</td>';
			print '<td>'.getDolGlobalString('MAIN_MAIL_EMAIL_DKIM_SELECTOR');
			print '</td></tr>';

			// PRIVATE KEY
			print '<tr class="oddeven"><td>'.$langs->trans("MAIN_MAIL_EMAIL_DKIM_PRIVATE_KEY").'</td>';
			print '<td>'.getDolGlobalString('MAIN_MAIL_EMAIL_DKIM_PRIVATE_KEY');
			print '</td></tr>';
		}

		print '</table>';
		print '</div>';

		if ($conf->global->MAIN_MAIL_SENDMODE == 'mail' && empty($conf->global->MAIN_HIDE_WARNING_TO_ENCOURAGE_SMTP_SETUP)) {
			print info_admin($langs->trans("WarningPHPMail").'<br>'.$langs->trans("WarningPHPMailA").'<br>'.$langs->trans("WarningPHPMailB").'<br>'.$langs->trans("WarningPHPMailC").'<br><br>'.$langs->trans("WarningPHPMailD"), 0, 0, 'warning');
		}

		print '<br>';

		print '<div class="div-table-responsive-no-min">'; // You can use div-table-responsive-no-min if you dont need reserved height for your table
		print '<table class="noborder centpercent">';
		print '<tr class="liste_titre"><td class="titlefieldmiddle">'.$langs->trans("OtherOptions").'</td><td></td></tr>';

		// From
		print '<tr class="oddeven"><td>'.$langs->trans("MAIN_MAIL_EMAIL_FROM", ini_get('sendmail_from') ?ini_get('sendmail_from') : $langs->transnoentities("Undefined")).'</td>';
		print '<td>'.$conf->global->MAIN_MAIL_EMAIL_FROM;
		if (empty($conf->global->MAIN_MAIL_EMAIL_FROM)) {
			print img_warning($langs->trans("Mandatory"));
		} elseif (!isValidEmail($conf->global->MAIN_MAIL_EMAIL_FROM)) {
			print img_warning($langs->trans("ErrorBadEMail"));
		}
		print '</td></tr>';

		// Default from type
		$liste = array();
		$liste['user'] = $langs->trans('UserEmail');
		$liste['company'] = $langs->trans('CompanyEmail').' ('.(empty($conf->global->MAIN_INFO_SOCIETE_MAIL) ? $langs->trans("NotDefined") : $conf->global->MAIN_INFO_SOCIETE_MAIL).')';
		$sql = 'SELECT rowid, label, email FROM '.MAIN_DB_PREFIX.'c_email_senderprofile';
		$sql .= ' WHERE active = 1 AND (private = 0 OR private = '.((int) $user->id).')';
		$resql = $db->query($sql);
		if ($resql) {
			$num = $db->num_rows($resql);
			$i = 0;
			while ($i < $num) {
				$obj = $db->fetch_object($resql);
				if ($obj) {
					$liste['senderprofile_'.$obj->rowid] = $obj->label.' <'.$obj->email.'>';
				}
				$i++;
			}
		} else {
			dol_print_error($db);
		}

		print '<tr class="oddeven"><td>'.$langs->trans('MAIN_MAIL_DEFAULT_FROMTYPE').'</td>';
		print '<td>';
		if (getDolGlobalString('MAIN_MAIL_DEFAULT_FROMTYPE') === 'robot') {
			print $langs->trans('RobotEmail');
		} elseif (getDolGlobalString('MAIN_MAIL_DEFAULT_FROMTYPE') === 'user') {
			print $langs->trans('UserEmail');
		} elseif (getDolGlobalString('MAIN_MAIL_DEFAULT_FROMTYPE') === 'company') {
			print $langs->trans('CompanyEmail').' '.dol_escape_htmltag('<'.$mysoc->email.'>');
		} else {
			$id = preg_replace('/senderprofile_/', '', getDolGlobalString('MAIN_MAIL_DEFAULT_FROMTYPE'));
			if ($id > 0) {
				include_once DOL_DOCUMENT_ROOT.'/core/class/emailsenderprofile.class.php';
				$emailsenderprofile = new EmailSenderProfile($db);
				$emailsenderprofile->fetch($id);
				print $emailsenderprofile->label.' '.dol_escape_htmltag('<'.$emailsenderprofile->email.'>');
			}
		}
		print '</td></tr>';

		// Errors To
		print '<tr class="oddeven"><td>'.$langs->trans("MAIN_MAIL_ERRORS_TO").'</td>';
		print '<td>'.(getDolGlobalString('MAIN_MAIL_ERRORS_TO'));
		if (!empty($conf->global->MAIN_MAIL_ERRORS_TO) && !isValidEmail($conf->global->MAIN_MAIL_ERRORS_TO)) {
			print img_warning($langs->trans("ErrorBadEMail"));
		}
		print '</td></tr>';

		// Autocopy to
		print '<tr class="oddeven"><td>'.$langs->trans("MAIN_MAIL_AUTOCOPY_TO").'</td>';
		print '<td>';
		if (!empty($conf->global->MAIN_MAIL_AUTOCOPY_TO)) {
			$listofemail = explode(',', $conf->global->MAIN_MAIL_AUTOCOPY_TO);
			$i = 0;
			foreach ($listofemail as $key => $val) {
				if ($i) {
					print ', ';
				}
				$val = trim($val);
				print $val;
				if (!isValidEmail($val, 0, 1)) {
					print img_warning($langs->trans("ErrorBadEMail", $val));
				}
				$i++;
			}
		} else {
			print '&nbsp;';
		}
		print '</td></tr>';

		//Add user to select destinaries list
		print '<tr class="oddeven"><td>'.$langs->trans("MAIN_MAIL_ENABLED_USER_DEST_SELECT").'</td><td>'.yn(!empty($conf->global->MAIN_MAIL_ENABLED_USER_DEST_SELECT)).'</td></tr>';

		print '</table>';
		print '</div>';
	}

	print dol_get_fiche_end();


	// Actions button
	print '<div class="tabsAction">';

	print '<a class="butAction" href="'.$_SERVER["PHP_SELF"].'?action=edit&token='.newToken().'">'.$langs->trans("Modify").'</a>';

	if (empty($conf->global->MAIN_DISABLE_ALL_MAILS)) {
		if ($conf->global->MAIN_MAIL_SENDMODE != 'mail' || !$linuxlike) {
			if (function_exists('fsockopen') && $port && $server) {
				print '<a class="butAction" href="'.$_SERVER["PHP_SELF"].'?action=testconnect&date='.dol_now().'#formmailaftertstconnect">'.$langs->trans("DoTestServerAvailability").'</a>';
			}
		} else {
			print '<a class="butActionRefused classfortooltip" href="#" title="'.$langs->trans("FeatureNotAvailableOnLinux").'">'.$langs->trans("DoTestServerAvailability").'</a>';
		}

		print '<a class="butAction" href="'.$_SERVER["PHP_SELF"].'?action=test&mode=init#formmailbeforetitle">'.$langs->trans("DoTestSend").'</a>';

		if (!empty($conf->fckeditor->enabled)) {
			print '<a class="butAction" href="'.$_SERVER["PHP_SELF"].'?action=testhtml&mode=init#formmailbeforetitle">'.$langs->trans("DoTestSendHTML").'</a>';
		}
	}

	print '</div>';


	if ($conf->global->MAIN_MAIL_SENDMODE == 'mail' && empty($conf->global->MAIN_FIX_FOR_BUGGED_MTA)) {
		/*
		 // Warning 1
		 if ($linuxlike)
		 {
		 $sendmailoption=ini_get('mail.force_extra_parameters');
		 if (empty($sendmailoption) || ! preg_match('/ba/',$sendmailoption))
		 {
		 print info_admin($langs->trans("SendmailOptionNotComplete"));
		 }
		 }*/
		// Warning 2
		print info_admin($langs->trans("SendmailOptionMayHurtBuggedMTA"));
	}

	if (!in_array($action, array('testconnect', 'test', 'testhtml'))) {
		$text = '';
		if ($conf->global->MAIN_MAIL_SENDMODE == 'mail') {
			//$text .= $langs->trans("WarningPHPMail"); // To encourage to use SMTPS
		}

		if ($conf->global->MAIN_MAIL_SENDMODE == 'mail') {
			if (!empty($conf->global->MAIN_EXTERNAL_MAIL_SPF_STRING_TO_ADD)) {
				// List of string to add in SPF if the setup use the mail method. Example 'include:sendgrid.net include:spf.mydomain.com'
				$text .= ($text ? '<br><br>' : '').'<!-- MAIN_EXTERNAL_MAIL_SPF_STRING_TO_ADD -->'.$langs->trans("WarningPHPMailSPF", $conf->global->MAIN_EXTERNAL_MAIL_SPF_STRING_TO_ADD);
			} else {
				// MAIN_EXTERNAL_SMTP_CLIENT_IP_ADDRESS is list of IPs where email is sent from. Example: '1.2.3.4, [aaaa:bbbb:cccc:dddd]'.
				if (!empty($conf->global->MAIN_EXTERNAL_SMTP_CLIENT_IP_ADDRESS)) {
					// List of IP show as record to add in SPF if we use the mail method
					$text .= ($text ? '<br><br>' : '').'<!-- MAIN_EXTERNAL_SMTP_CLIENT_IP_ADDRESS -->'.$langs->trans("WarningPHPMailSPF", $conf->global->MAIN_EXTERNAL_SMTP_CLIENT_IP_ADDRESS);
				}
			}
		} else {
			if (!empty($conf->global->MAIN_EXTERNAL_SMTP_CLIENT_IP_ADDRESS)) {
				// List of IP show as record to add as allowed IP if we use the smtp method. Value is '1.2.3.4, [aaaa:bbbb:cccc:dddd]'
				// TODO Add a key to allow to show the IP/name of server detected dynamically
				$text .= ($text ? '<br><br>' : '').'<!-- MAIN_EXTERNAL_SMTP_CLIENT_IP_ADDRESS -->'.$langs->trans("WarningPHPMail2", $conf->global->MAIN_EXTERNAL_SMTP_CLIENT_IP_ADDRESS);
			}
			if (!empty($conf->global->MAIN_EXTERNAL_SMTP_SPF_STRING_TO_ADD)) {	// Should be required only if you have preset the Dolibarr to use your own SMTP and you want to warn users to update their domain name to match your SMTP server.
				// List of string to add in SPF if we use the smtp method. Example 'include:spf.mydomain.com'
				$text .= ($text ? '<br><br>' : '').'<!-- MAIN_EXTERNAL_SMTP_SPF_STRING_TO_ADD -->'.$langs->trans("WarningPHPMailSPF", $conf->global->MAIN_EXTERNAL_SMTP_SPF_STRING_TO_ADD);
			}
		}
		$companyemail = getDolGlobalString('MAIN_INFO_SOCIETE_MAIL');
		$dnsinfo = false;
		if (!empty($companyemail) && function_exists('dns_get_record')) {
			$arrayofemailparts = explode('@', $companyemail);
			if (count($arrayofemailparts) == 2) {
				$domain = $arrayofemailparts[1];
				$dnsinfo = dns_get_record($domain, DNS_TXT);
			}
		}
		if (!empty($dnsinfo) && is_array($dnsinfo)) {
			foreach ($dnsinfo as $info) {
				if (strpos($info['txt'], 'v=spf') !== false) {
					$text .= ($text ? '<br><br>' : '').$langs->trans("ActualMailSPFRecordFound", $info['txt']);
				}
			}
		}
		if ($text) {
			print info_admin($text);
		}
	}

	// Run the test to connect
	if ($action == 'testconnect') {
		print '<div id="formmailaftertstconnect" name="formmailaftertstconnect"></div>';
		print load_fiche_titre($langs->trans("DoTestServerAvailability"));

		include_once DOL_DOCUMENT_ROOT.'/core/class/CMailFile.class.php';
		$mail = new CMailFile('', '', '', '', array(), array(), array(), '', '', 0, '', '', '', '', $trackid, $sendcontext);
		$result = $mail->check_server_port($server, $port);
		if ($result) {
			print '<div class="ok">'.$langs->trans("ServerAvailableOnIPOrPort", $server, $port).'</div>';
		} else {
			$errormsg = $langs->trans("ServerNotAvailableOnIPOrPort", $server, $port);

			if ($mail->error) {
				$errormsg .= ' - '.$mail->error;
			}

			setEventMessages($errormsg, null, 'errors');
		}
		print '<br>';
	}

	// Show email send test form
	if ($action == 'test' || $action == 'testhtml') {
		print '<div id="formmailbeforetitle" name="formmailbeforetitle"></div>';
		print load_fiche_titre($action == 'testhtml' ? $langs->trans("DoTestSendHTML") : $langs->trans("DoTestSend"));

		print dol_get_fiche_head('');

		// Cree l'objet formulaire mail
		include_once DOL_DOCUMENT_ROOT.'/core/class/html.formmail.class.php';
		$formmail = new FormMail($db);
		$formmail->trackid = (($action == 'testhtml') ? "testhtml" : "test");
		$formmail->fromname = (GETPOSTISSET('fromname') ? GETPOST('fromname') : $conf->global->MAIN_MAIL_EMAIL_FROM);
		$formmail->frommail = (GETPOSTISSET('frommail') ? GETPOST('frommail') : $conf->global->MAIN_MAIL_EMAIL_FROM);
		$formmail->fromid = $user->id;
		$formmail->fromalsorobot = 1;
		$formmail->fromtype = (GETPOSTISSET('fromtype') ?GETPOST('fromtype', 'aZ09') : (!empty($conf->global->MAIN_MAIL_DEFAULT_FROMTYPE) ? $conf->global->MAIN_MAIL_DEFAULT_FROMTYPE : 'user'));
		$formmail->withfromreadonly = 1;
		$formmail->withsubstit = 1;
		$formmail->withfrom = 1;
		$formmail->witherrorsto = 1;
		$formmail->withto = (GETPOSTISSET('sendto') ? GETPOST('sendto', 'restricthtml') : ($user->email ? $user->email : 1));
		$formmail->withtocc = (GETPOSTISSET('sendtocc') ? GETPOST('sendtocc', 'restricthtml') : 1); // ! empty to keep field if empty
		$formmail->withtoccc = (GETPOSTISSET('sendtoccc') ? GETPOST('sendtoccc', 'restricthtml') : 1); // ! empty to keep field if empty
		$formmail->withtopic = (GETPOSTISSET('subject') ? GETPOST('subject') : $langs->trans("Test"));
		$formmail->withtopicreadonly = 0;
		$formmail->withfile = 2;
		$formmail->withbody = (GETPOSTISSET('message') ? GETPOST('message', 'restricthtml') : ($action == 'testhtml' ? $langs->transnoentities("PredefinedMailTestHtml") : $langs->transnoentities("PredefinedMailTest")));
		$formmail->withbodyreadonly = 0;
		$formmail->withcancel = 1;
		$formmail->withdeliveryreceipt = 1;
		$formmail->withfckeditor = ($action == 'testhtml' ? 1 : 0);
		$formmail->ckeditortoolbar = 'dolibarr_mailings';
		// Tableau des substitutions
		$formmail->substit = $substitutionarrayfortest;
		// Tableau des parametres complementaires du post
		$formmail->param["action"] = "send";
		$formmail->param["models"] = "body";
		$formmail->param["mailid"] = 0;
		$formmail->param["returnurl"] = $_SERVER["PHP_SELF"];

		// Init list of files
		if (GETPOST("mode", "aZ09") == 'init') {
			$formmail->clear_attached_files();
		}

		print $formmail->get_form('addfile', 'removefile');

		print dol_get_fiche_end();

		// References
		print '<span class="opacitymedium">'.$langs->trans("EMailsWillHaveMessageID").': ';
		print dol_escape_htmltag('<timestamp.*@'.dol_getprefix('email').'>');
		print '</span>';
	}
}

// End of page
llxFooter();
$db->close();<|MERGE_RESOLUTION|>--- conflicted
+++ resolved
@@ -50,12 +50,8 @@
 	'__USER_LOGIN__' => $user->login,
 	'__USER_EMAIL__' => $user->email,
 	'__USER_SIGNATURE__' => (($user->signature && empty($conf->global->MAIN_MAIL_DO_NOT_USE_SIGN)) ? $usersignature : ''), // Done into actions_sendmails
-<<<<<<< HEAD
-	'__LOGIN__' => $user->login,
-=======
 	'__ID__' => 'RecipientIdRecord',
 	//'__EMAIL__' => 'RecipientEMail',				// Done into actions_sendmails
->>>>>>> 503d1a04
 	'__LASTNAME__' => 'RecipientLastname',
 	'__FIRSTNAME__' => 'RecipientFirstname',
 	'__ADDRESS__'=> 'RecipientAddress',
