<?php
<<<<<<< HEAD
/* Copyright (C) 2007-2020	Laurent Destailleur		<eldy@users.sourceforge.net>
 * Copyright (C) 2009-2012	Regis Houssin			<regis.houssin@inodbox.com>
 * Copyright (C) 2013		Juanjo Menent			<jmenent@2byte.es>
 * Copyright (C) 2016		Jonathan TISSEAU		<jonathan.tisseau@86dev.fr>
 * Copyright (C) 2023		Anthony Berton			<anthony.berton@bb2a.fr>
=======
/* Copyright (C) 2007-2020	Laurent Destailleur			<eldy@users.sourceforge.net>
 * Copyright (C) 2009-2012	Regis Houssin				<regis.houssin@inodbox.com>
 * Copyright (C) 2013		Juanjo Menent				<jmenent@2byte.es>
 * Copyright (C) 2016		Jonathan TISSEAU			<jonathan.tisseau@86dev.fr>
 * Copyright (C) 2023		Anthony Berton				<anthony.berton@bb2a.fr>
 * Copyright (C) 2024       Frédéric France             <frederic.france@free.fr>
 * Copyright (C) 2024		MDW							<mdeweerd@users.noreply.github.com>
>>>>>>> cc80841a
 *
 * This program is free software; you can redistribute it and/or modify
 * it under the terms of the GNU General Public License as published by
 * the Free Software Foundation; either version 3 of the License, or
 * (at your option) any later version.
 *
 * This program is distributed in the hope that it will be useful,
 * but WITHOUT ANY WARRANTY; without even the implied warranty of
 * MERCHANTABILITY or FITNESS FOR A PARTICULAR PURPOSE.  See the
 * GNU General Public License for more details.
 *
 * You should have received a copy of the GNU General Public License
 * along with this program. If not, see <https://www.gnu.org/licenses/>.
 */

/**
 *       \file       htdocs/admin/mails.php
 *       \brief      Page to setup emails sending
 */

// Load Dolibarr environment
require '../main.inc.php';
require_once DOL_DOCUMENT_ROOT.'/core/lib/admin.lib.php';
require_once DOL_DOCUMENT_ROOT.'/core/lib/files.lib.php';
require_once DOL_DOCUMENT_ROOT.'/core/lib/geturl.lib.php';

// Load translation files required by the page
$langs->loadLangs(array("companies", "products", "admin", "mails", "other", "errors"));

$action = GETPOST('action', 'aZ09');
$cancel = GETPOST('cancel', 'aZ09');

$trackid = GETPOST('trackid');

if (!$user->admin) {
	accessforbidden();
}

$usersignature = $user->signature;
// For action = test or send, we ensure that content is not html, even for signature, because for this we want a test with NO html.
if ($action == 'test' || ($action == 'send' && $trackid = 'test')) {
	$usersignature = dol_string_nohtmltag($usersignature, 2);
}

$substitutionarrayfortest = array(
	'__USER_LOGIN__' => $user->login,
	'__USER_EMAIL__' => $user->email,
	'__USER_FIRSTNAME__' => $user->firstname,
	'__USER_LASTNAME__' => $user->lastname,
	'__USER_SIGNATURE__' => (($user->signature && !getDolGlobalString('MAIN_MAIL_DO_NOT_USE_SIGN')) ? $usersignature : ''), // Done into actions_sendmails
	'__SENDEREMAIL_SIGNATURE__' => (($user->signature && !getDolGlobalString('MAIN_MAIL_DO_NOT_USE_SIGN')) ? $usersignature : ''), // Done into actions_sendmails
	//'__ID__' => 'RecipientID',
	//'__EMAIL__' => 'RecipientEMail',				// Done into actions_sendmails
	'__LASTNAME__' => $langs->trans("Lastname").' ('.$langs->trans("Recipient").')',
	'__FIRSTNAME__' => $langs->trans("Firstname").' ('.$langs->trans("Recipient").')',
	//'__ADDRESS__'=> $langs->trans("Address").' ('.$langs->trans("Recipient").')',
	//'__ZIP__'=> $langs->trans("Zip").' ('.$langs->trans("Recipient").')',
	//'__TOWN_'=> $langs->trans("Town").' ('.$langs->trans("Recipient").')',
	//'__COUNTRY__'=> $langs->trans("Country").' ('.$langs->trans("Recipient").')',
<<<<<<< HEAD
	'__DOL_MAIN_URL_ROOT__'=>DOL_MAIN_URL_ROOT,
=======
	'__DOL_MAIN_URL_ROOT__' => DOL_MAIN_URL_ROOT,
>>>>>>> cc80841a
	'__CHECK_READ__' => '<img src="'.DOL_MAIN_URL_ROOT.'/public/emailing/mailing-read.php?tag=undefinedtag&securitykey='.dol_hash(getDolGlobalString('MAILING_EMAIL_UNSUBSCRIBE_KEY')."-undefinedtag", 'md5').'" width="1" height="1" style="width:1px;height:1px" border="0" />',
);
complete_substitutions_array($substitutionarrayfortest, $langs);



/*
 * Actions
 */

if ($action == 'update' && !$cancel) {
	if (!$error && !GETPOST("MAIN_MAIL_EMAIL_FROM", 'alphanohtml')) {
		$error++;
		setEventMessages($langs->trans("ErrorFieldRequired", $langs->transnoentitiesnoconv("MAIN_MAIL_EMAIL_FROM")), null, 'errors');
		$action = 'edit';
	}
	if (!$error && !isValidEmail(GETPOST("MAIN_MAIL_EMAIL_FROM", 'alphanohtml'))) {
		$error++;
		setEventMessages($langs->trans("ErrorBadEMail", GETPOST("MAIN_MAIL_EMAIL_FROM", 'alphanohtml')), null, 'errors');
		$action = 'edit';
	}

	if (!$error) {
		dolibarr_set_const($db, "MAIN_DISABLE_ALL_MAILS", GETPOSTINT("MAIN_DISABLE_ALL_MAILS"), 'chaine', 0, '', $conf->entity);
		dolibarr_set_const($db, "MAIN_MAIL_FORCE_SENDTO", GETPOST("MAIN_MAIL_FORCE_SENDTO", 'alphanohtml'), 'chaine', 0, '', $conf->entity);
		dolibarr_set_const($db, "MAIN_MAIL_ENABLED_USER_DEST_SELECT", GETPOSTINT("MAIN_MAIL_ENABLED_USER_DEST_SELECT"), 'chaine', 0, '', $conf->entity);
		dolibarr_set_const($db, 'MAIN_MAIL_NO_WITH_TO_SELECTED', GETPOSTINT('MAIN_MAIL_NO_WITH_TO_SELECTED'), 'chaine', 0, '', $conf->entity);
		// Send mode parameters
		dolibarr_set_const($db, "MAIN_MAIL_SENDMODE", GETPOST("MAIN_MAIL_SENDMODE", 'aZ09'), 'chaine', 0, '', $conf->entity);
		dolibarr_set_const($db, "MAIN_MAIL_SMTP_PORT", GETPOSTINT("MAIN_MAIL_SMTP_PORT"), 'chaine', 0, '', $conf->entity);
		dolibarr_set_const($db, "MAIN_MAIL_SMTP_SERVER", GETPOST("MAIN_MAIL_SMTP_SERVER", 'alphanohtml'), 'chaine', 0, '', $conf->entity);
		dolibarr_set_const($db, "MAIN_MAIL_SMTPS_ID", GETPOST("MAIN_MAIL_SMTPS_ID", 'alphanohtml'), 'chaine', 0, '', $conf->entity);
		if (GETPOSTISSET("MAIN_MAIL_SMTPS_PW")) {
<<<<<<< HEAD
			dolibarr_set_const($db, "MAIN_MAIL_SMTPS_PW", GETPOST("MAIN_MAIL_SMTPS_PW", 'none'), 'chaine', 0, '', $conf->entity);
=======
			dolibarr_set_const($db, "MAIN_MAIL_SMTPS_PW", GETPOST("MAIN_MAIL_SMTPS_PW", 'password'), 'chaine', 0, '', $conf->entity);
>>>>>>> cc80841a
		}
		if (GETPOSTISSET("MAIN_MAIL_SMTPS_AUTH_TYPE")) {
			dolibarr_set_const($db, "MAIN_MAIL_SMTPS_AUTH_TYPE", GETPOST("MAIN_MAIL_SMTPS_AUTH_TYPE", 'alphanohtml'), 'chaine', 0, '', $conf->entity);
		}
		if (GETPOSTISSET("MAIN_MAIL_SMTPS_OAUTH_SERVICE")) {
			dolibarr_set_const($db, "MAIN_MAIL_SMTPS_OAUTH_SERVICE", GETPOST("MAIN_MAIL_SMTPS_OAUTH_SERVICE", 'alphanohtml'), 'chaine', 0, '', $conf->entity);
		}
		dolibarr_set_const($db, "MAIN_MAIL_EMAIL_TLS", GETPOSTINT("MAIN_MAIL_EMAIL_TLS"), 'chaine', 0, '', $conf->entity);
		dolibarr_set_const($db, "MAIN_MAIL_EMAIL_STARTTLS", GETPOSTINT("MAIN_MAIL_EMAIL_STARTTLS"), 'chaine', 0, '', $conf->entity);
		dolibarr_set_const($db, "MAIN_MAIL_EMAIL_SMTP_ALLOW_SELF_SIGNED", GETPOSTINT("MAIN_MAIL_EMAIL_SMTP_ALLOW_SELF_SIGNED"), 'chaine', 0, '', $conf->entity);

		dolibarr_set_const($db, "MAIN_MAIL_EMAIL_DKIM_ENABLED", GETPOSTINT("MAIN_MAIL_EMAIL_DKIM_ENABLED"), 'chaine', 0, '', $conf->entity);
		dolibarr_set_const($db, "MAIN_MAIL_EMAIL_DKIM_DOMAIN", GETPOST("MAIN_MAIL_EMAIL_DKIM_DOMAIN", 'alphanohtml'), 'chaine', 0, '', $conf->entity);
		dolibarr_set_const($db, "MAIN_MAIL_EMAIL_DKIM_SELECTOR", GETPOST("MAIN_MAIL_EMAIL_DKIM_SELECTOR", 'alphanohtml'), 'chaine', 0, '', $conf->entity);
		dolibarr_set_const($db, "MAIN_MAIL_EMAIL_DKIM_PRIVATE_KEY", GETPOST("MAIN_MAIL_EMAIL_DKIM_PRIVATE_KEY", 'alphanohtml'), 'chaine', 0, '', $conf->entity);
		// Content parameters
		dolibarr_set_const($db, "MAIN_MAIL_EMAIL_FROM", GETPOST("MAIN_MAIL_EMAIL_FROM", 'alphanohtml'), 'chaine', 0, '', $conf->entity);
		dolibarr_set_const($db, "MAIN_MAIL_ERRORS_TO", GETPOST("MAIN_MAIL_ERRORS_TO", 'alphanohtml'), 'chaine', 0, '', $conf->entity);
		dolibarr_set_const($db, "MAIN_MAIL_AUTOCOPY_TO", GETPOST("MAIN_MAIL_AUTOCOPY_TO", 'alphanohtml'), 'chaine', 0, '', $conf->entity);
		dolibarr_set_const($db, 'MAIN_MAIL_DEFAULT_FROMTYPE', GETPOST('MAIN_MAIL_DEFAULT_FROMTYPE', 'alphanohtml'), 'chaine', 0, '', $conf->entity);


		header("Location: ".$_SERVER["PHP_SELF"]."?mainmenu=home&leftmenu=setup");
		exit;
	}
}

if ($action == 'disablephpmailwarning' && !$cancel) {
<<<<<<< HEAD
	dolibarr_set_const($db, 'MAIN_HIDE_WARNING_TO_ENCOURAGE_SMTP_SETUP', 1, 'chaine', 1, 0, $conf->entity);
=======
	dolibarr_set_const($db, 'MAIN_HIDE_WARNING_TO_ENCOURAGE_SMTP_SETUP', 1, 'chaine', 1, '', $conf->entity);
>>>>>>> cc80841a

	setEventMessages($langs->trans("WarningDisabled"), null, 'mesgs');
}

// Actions to send emails
$id = 0;
$actiontypecode = ''; // Not an event for agenda
$triggersendname = ''; // Disable triggers
$paramname = 'id';
$mode = 'emailfortest';
$trackid = ($action == 'send' ? GETPOST('trackid', 'aZ09') : $action);
<<<<<<< HEAD
$sendcontext = '';
=======
$sendcontext = 'standard';
>>>>>>> cc80841a
include DOL_DOCUMENT_ROOT.'/core/actions_sendmails.inc.php';

if ($action == 'presend' && GETPOST('trackid', 'alphanohtml') == 'test') {
	$action = 'test';
}
if ($action == 'presend' && GETPOST('trackid', 'alphanohtml') == 'testhtml') {
	$action = 'testhtml';
}


/*
 * View
 */

$form = new Form($db);

// Set default variables
$linuxlike = 1;
if (preg_match('/^win/i', PHP_OS)) {
	$linuxlike = 0;
}
if (preg_match('/^mac/i', PHP_OS)) {
	$linuxlike = 0;
}

if (!getDolGlobalString('MAIN_MAIL_SENDMODE')) {
	$conf->global->MAIN_MAIL_SENDMODE = 'mail';
}
<<<<<<< HEAD
$port = getDolGlobalString('MAIN_MAIL_SMTP_PORT') ? $conf->global->MAIN_MAIL_SMTP_PORT : ini_get('smtp_port');
if (!$port) {
	$port = 25;
}
$server = getDolGlobalString('MAIN_MAIL_SMTP_SERVER') ? $conf->global->MAIN_MAIL_SMTP_SERVER : ini_get('SMTP');
=======

$port = getDolGlobalInt('MAIN_MAIL_SMTP_PORT', (int) ini_get('smtp_port'));
if (!$port) {
	$port = 25;
}
$server = getDolGlobalString('MAIN_MAIL_SMTP_SERVER', ini_get('SMTP'));
>>>>>>> cc80841a
if (!$server) {
	$server = '127.0.0.1';
}


$wikihelp = 'EN:Setup_EMails|FR:Paramétrage_EMails|ES:Configuración_EMails';
llxHeader('', $langs->trans("Setup"), $wikihelp, '', 0, 0, '', '', '', 'mod-admin page-mails');

print load_fiche_titre($langs->trans("EMailsSetup"), '', 'title_setup');

$head = email_admin_prepare_head();

// List of sending methods
$listofmethods = array();
$listofmethods['mail'] = 'PHP mail function';
$listofmethods['smtps'] = 'SMTP/SMTPS socket library';
if (version_compare(phpversion(), '7.0', '>=')) {
	$listofmethods['swiftmailer'] = 'Swift Mailer socket library';
}

// List of oauth services
$oauthservices = array();

foreach ($conf->global as $key => $val) {
	if (!empty($val) && preg_match('/^OAUTH_.*_ID$/', $key)) {
		$key = preg_replace('/^OAUTH_/', '', $key);
		$key = preg_replace('/_ID$/', '', $key);
		if (preg_match('/^.*-/', $key)) {
			$name = preg_replace('/^.*-/', '', $key);
		} else {
			$name = $langs->trans("NoName");
		}
		$provider = preg_replace('/-.*$/', '', $key);
		$provider = ucfirst(strtolower($provider));

		$oauthservices[$key] = $name." (".$provider.")";
	}
}

if ($action == 'edit') {
	if ($conf->use_javascript_ajax) {
		print "\n".'<script type="text/javascript">';
		print 'jQuery(document).ready(function () {
                    function initfields()
                    {
                        if (jQuery("#MAIN_MAIL_SENDMODE").val()==\'mail\')
                        {
							console.log("I choose php mail mode");
                            jQuery(".drag").hide();
                            jQuery("#MAIN_MAIL_EMAIL_TLS").val(0);
                            jQuery("#MAIN_MAIL_EMAIL_TLS").prop("disabled", true);
                            jQuery("#MAIN_MAIL_EMAIL_STARTTLS").val(0);
                            jQuery("#MAIN_MAIL_EMAIL_STARTTLS").prop("disabled", true);
                            jQuery("#MAIN_MAIL_EMAIL_SMTP_ALLOW_SELF_SIGNED").val(0);
                            jQuery("#MAIN_MAIL_EMAIL_SMTP_ALLOW_SELF_SIGNED").prop("disabled", true);
                            jQuery("#MAIN_MAIL_EMAIL_DKIM_ENABLED").val(0);
                            jQuery("#MAIN_MAIL_EMAIL_DKIM_ENABLED").prop("disabled", true);
                            jQuery("#MAIN_MAIL_EMAIL_DKIM_DOMAIN").prop("disabled", true);
                            jQuery("#MAIN_MAIL_EMAIL_DKIM_SELECTOR").prop("disabled", true);
                            jQuery("#MAIN_MAIL_EMAIL_DKIM_PRIVATE_KEY").prop("disabled", true);
                            jQuery(".smtp_method").hide();
                            jQuery(".dkim").hide();
                            jQuery(".smtp_auth_method").hide();
                            ';
		if ($linuxlike) {
			print '
                            jQuery("#MAIN_MAIL_SMTP_SERVER").hide();
                            jQuery("#MAIN_MAIL_SMTP_PORT").hide();
                            jQuery("#smtp_server_mess").show();
                            jQuery("#smtp_port_mess").show();';
		} else {
			print '
                            jQuery("#MAIN_MAIL_SMTP_SERVER").prop("disabled", true);
                            jQuery("#MAIN_MAIL_SMTP_PORT").prop("disabled", true);
							jQuery("#smtp_server_mess").hide();
                            jQuery("#smtp_port_mess").hide();';
		}
		print '
                        }
                        if (jQuery("#MAIN_MAIL_SENDMODE").val()==\'smtps\')
                        {
							console.log("I choose smtps mode");
                            jQuery(".drag").show();
                            jQuery("#MAIN_MAIL_EMAIL_TLS").val(' . getDolGlobalString('MAIN_MAIL_EMAIL_TLS').');
                            jQuery("#MAIN_MAIL_EMAIL_TLS").removeAttr("disabled");
                            jQuery("#MAIN_MAIL_EMAIL_STARTTLS").val(' . getDolGlobalString('MAIN_MAIL_EMAIL_STARTTLS').');
                            jQuery("#MAIN_MAIL_EMAIL_STARTTLS").removeAttr("disabled");
                            jQuery("#MAIN_MAIL_EMAIL_SMTP_ALLOW_SELF_SIGNED").val(' . getDolGlobalString('MAIN_MAIL_EMAIL_SMTP_ALLOW_SELF_SIGNED').');
                            jQuery("#MAIN_MAIL_EMAIL_SMTP_ALLOW_SELF_SIGNED").removeAttr("disabled");
                            jQuery("#MAIN_MAIL_EMAIL_DKIM_ENABLED").val(0);
                            jQuery("#MAIN_MAIL_EMAIL_DKIM_ENABLED").prop("disabled", true);
                            jQuery("#MAIN_MAIL_EMAIL_DKIM_DOMAIN").prop("disabled", true);
                            jQuery("#MAIN_MAIL_EMAIL_DKIM_SELECTOR").prop("disabled", true);
                            jQuery("#MAIN_MAIL_EMAIL_DKIM_PRIVATE_KEY").prop("disabled", true);
                            jQuery("#MAIN_MAIL_EMAIL_DKIM_DOMAIN").hide();
                            jQuery("#MAIN_MAIL_EMAIL_DKIM_SELECTOR").hide();
                            jQuery("#MAIN_MAIL_EMAIL_DKIM_PRIVATE_KEY").hide();
                            jQuery("#MAIN_MAIL_SMTP_SERVER").removeAttr("disabled");
                            jQuery("#MAIN_MAIL_SMTP_PORT").removeAttr("disabled");
                            jQuery("#MAIN_MAIL_SMTP_SERVER").show();
                            jQuery("#MAIN_MAIL_SMTP_PORT").show();
                            jQuery("#smtp_server_mess").hide();
			                jQuery("#smtp_port_mess").hide();
                            jQuery(".smtp_method").show();
							jQuery(".dkim").hide();
                            jQuery(".smtp_auth_method").show();
						}
                        if (jQuery("#MAIN_MAIL_SENDMODE").val()==\'swiftmailer\')
                        {
							console.log("I choose swiftmailer mode");
                            jQuery(".drag").show();
                            jQuery("#MAIN_MAIL_EMAIL_TLS").val(' . getDolGlobalString('MAIN_MAIL_EMAIL_TLS').');
                            jQuery("#MAIN_MAIL_EMAIL_TLS").removeAttr("disabled");
                            jQuery("#MAIN_MAIL_EMAIL_STARTTLS").val(' . getDolGlobalString('MAIN_MAIL_EMAIL_STARTTLS').');
                            jQuery("#MAIN_MAIL_EMAIL_STARTTLS").removeAttr("disabled");
                            jQuery("#MAIN_MAIL_EMAIL_SMTP_ALLOW_SELF_SIGNED").val(' . getDolGlobalString('MAIN_MAIL_EMAIL_SMTP_ALLOW_SELF_SIGNED').');
                            jQuery("#MAIN_MAIL_EMAIL_SMTP_ALLOW_SELF_SIGNED").removeAttr("disabled");
                            jQuery("#MAIN_MAIL_EMAIL_DKIM_ENABLED").val(' . getDolGlobalString('MAIN_MAIL_EMAIL_DKIM_ENABLED').');
                            jQuery("#MAIN_MAIL_EMAIL_DKIM_ENABLED").removeAttr("disabled");
                            jQuery("#MAIN_MAIL_EMAIL_DKIM_DOMAIN").removeAttr("disabled");
                            jQuery("#MAIN_MAIL_EMAIL_DKIM_SELECTOR").removeAttr("disabled");
                            jQuery("#MAIN_MAIL_EMAIL_DKIM_PRIVATE_KEY").removeAttr("disabled");
                            jQuery("#MAIN_MAIL_EMAIL_DKIM_DOMAIN").show();
                            jQuery("#MAIN_MAIL_EMAIL_DKIM_SELECTOR").show();
                            jQuery("#MAIN_MAIL_EMAIL_DKIM_PRIVATE_KEY").show();
                            jQuery("#MAIN_MAIL_SMTP_SERVER").removeAttr("disabled");
                            jQuery("#MAIN_MAIL_SMTP_PORT").removeAttr("disabled");
                            jQuery("#MAIN_MAIL_SMTP_SERVER").show();
                            jQuery("#MAIN_MAIL_SMTP_PORT").show();
                            jQuery("#smtp_server_mess").hide();
                            jQuery("#smtp_port_mess").hide();
							jQuery(".smtp_method").show();
                            jQuery(".dkim").show();
							jQuery(".smtp_auth_method").show();
                        }
                    }
					function change_smtp_auth_method() {
						console.log("Call smtp auth method");
<<<<<<< HEAD
						if (jQuery("#MAIN_MAIL_SENDMODE").val()==\'smtps\' && jQuery("#radio_oauth").prop("checked")) {
							jQuery(".smtp_pw").hide();
							jQuery(".smtp_oauth_service").show();
						} else if (jQuery("#MAIN_MAIL_SENDMODE").val()==\'swiftmailer\' && jQuery("#radio_oauth").prop("checked")) {
							jQuery(".smtp_pw").hide();
							jQuery(".smtp_oauth_service").show();
						} else if(jQuery("#MAIN_MAIL_SENDMODE").val()==\'mail\'){
							jQuery(".smtp_pw").hide();
							jQuery(".smtp_oauth_service").hide();
=======
						if (jQuery("#MAIN_MAIL_SENDMODE").val()==\'smtps\') {
							if (jQuery("#radio_oauth").prop("checked")) {
								jQuery(".smtp_pw").hide();
								jQuery(".smtp_oauth_service").show();
							} else {
								jQuery(".smtp_pw").show();
								jQuery(".smtp_oauth_service").hide();
							}
						} else if (jQuery("#MAIN_MAIL_SENDMODE").val()==\'swiftmailer\') {
							if (jQuery("#radio_oauth").prop("checked")) {
								jQuery(".smtp_pw").hide();
								jQuery(".smtp_oauth_service").show();
							} else {
								jQuery(".smtp_pw").show();
								jQuery(".smtp_oauth_service").hide();
							}
>>>>>>> cc80841a
						} else {
							jQuery(".smtp_pw").show();
							jQuery(".smtp_oauth_service").hide();
						}
					}
                    initfields();
					change_smtp_auth_method();
                    jQuery("#MAIN_MAIL_SENDMODE").change(function() {
                        initfields();
						change_smtp_auth_method();
                    });
					jQuery("#radio_pw, #radio_plain, #radio_oauth").change(function() {
						change_smtp_auth_method();
					});
                    jQuery("#MAIN_MAIL_EMAIL_TLS").change(function() {
						if (jQuery("#MAIN_MAIL_EMAIL_TLS").val() == 1)
							jQuery("#MAIN_MAIL_EMAIL_STARTTLS").val(0);
						else
							jQuery("#MAIN_MAIL_EMAIL_SMTP_ALLOW_SELF_SIGNED").val(0);
					});
					jQuery("#MAIN_MAIL_EMAIL_STARTTLS").change(function() {
						if (jQuery("#MAIN_MAIL_EMAIL_STARTTLS").val() == 1)
							jQuery("#MAIN_MAIL_EMAIL_TLS").val(0);
						else
							jQuery("#MAIN_MAIL_EMAIL_SMTP_ALLOW_SELF_SIGNED").val(0);
                    });
               })';
		print '</script>'."\n";
	}

	print '<form method="post" action="'.$_SERVER["PHP_SELF"].'">';
	print '<input type="hidden" name="token" value="'.newToken().'">';
	print '<input type="hidden" name="action" value="update">';

	print dol_get_fiche_head($head, 'common', '', -1);

	print '<span class="opacitymedium">'.$langs->trans("EMailsDesc")."</span><br>\n";
	print "<br><br>\n";


	clearstatcache();


	print '<table class="noborder centpercent">';
	print '<tr class="liste_titre"><td class="titlefieldmiddle">'.$langs->trans("Parameters").'</td><td></td></tr>';

	// Method
	print '<tr class="oddeven"><td>'.$langs->trans("MAIN_MAIL_SENDMODE").'</td><td>';

	// SuperAdministrator access only
	if (!isModEnabled('multicompany')  || ($user->admin && !$user->entity)) {
		print $form->selectarray('MAIN_MAIL_SENDMODE', $listofmethods, getDolGlobalString('MAIN_MAIL_SENDMODE', 'mail'));
	} else {
		$text = $listofmethods[getDolGlobalString('MAIN_MAIL_SENDMODE')];
		if (empty($text)) {
			$text = $langs->trans("Undefined");
		}
		$htmltext = $langs->trans("ContactSuperAdminForChange");
		print $form->textwithpicto($text, $htmltext, 1, 'superadmin');
		print '<input type="hidden" name="MAIN_MAIL_SENDMODE" value="'.getDolGlobalString('MAIN_MAIL_SENDMODE', 'mail').'">';
	}
	print '</td></tr>';

	// Host server
	print '<tr class="oddeven hideonmodemail">';
	if (!$conf->use_javascript_ajax && $linuxlike && getDolGlobalString('MAIN_MAIL_SENDMODE', 'mail') == 'mail') {
		print '<td>';
		print $langs->trans("MAIN_MAIL_SMTP_SERVER_NotAvailableOnLinuxLike");
		print '</td><td>';
		print '<span class="opacitymedium">'.$langs->trans("SeeLocalSendMailSetup").'</span>';
		print '</td>';
	} else {
		print '<td>';
		$mainserver = (getDolGlobalString('MAIN_MAIL_SMTP_SERVER') ? $conf->global->MAIN_MAIL_SMTP_SERVER : '');
		$smtpserver = ini_get('SMTP') ? ini_get('SMTP') : $langs->transnoentities("Undefined");
		if ($linuxlike) {
			print $langs->trans("MAIN_MAIL_SMTP_SERVER_NotAvailableOnLinuxLike");
		} else {
			print $langs->trans("MAIN_MAIL_SMTP_SERVER", $smtpserver);
		}
		print '</td><td>';
		// SuperAdministrator access only
		if (!isModEnabled('multicompany') || ($user->admin && !$user->entity)) {
			print '<input class="flat minwidth300" id="MAIN_MAIL_SMTP_SERVER" name="MAIN_MAIL_SMTP_SERVER" value="'.$mainserver.'" autocomplete="off">';
			print '<input type="hidden" id="MAIN_MAIL_SMTP_SERVER_sav" name="MAIN_MAIL_SMTP_SERVER_sav" value="'.$mainserver.'">';
			print '<span id="smtp_server_mess" class="opacitymedium">'.$langs->trans("SeeLocalSendMailSetup").'</span>';
			print ' <span class="opacitymedium smtp_method">'.$langs->trans("SeeLinkToOnlineDocumentation").'</span>';
		} else {
			$text = !empty($mainserver) ? $mainserver : $smtpserver;
			$htmltext = $langs->trans("ContactSuperAdminForChange");
			print $form->textwithpicto($text, $htmltext, 1, 'superadmin');
			print '<input type="hidden" id="MAIN_MAIL_SMTP_SERVER" name="MAIN_MAIL_SMTP_SERVER" value="'.$mainserver.'">';
		}
		print '</td>';
	}
	print '</tr>';

	// Port
	print '<tr class="oddeven hideonmodemail"><td>';
	if (!$conf->use_javascript_ajax && $linuxlike && getDolGlobalString('MAIN_MAIL_SENDMODE', 'mail') == 'mail') {
		print $langs->trans("MAIN_MAIL_SMTP_PORT_NotAvailableOnLinuxLike");
		print '</td><td>';
		print '<span class="opacitymedium">'.$langs->trans("SeeLocalSendMailSetup").'</span>';
	} else {
		$mainport = (getDolGlobalString('MAIN_MAIL_SMTP_PORT') ? $conf->global->MAIN_MAIL_SMTP_PORT : '');
		$smtpport = ini_get('smtp_port') ? ini_get('smtp_port') : $langs->transnoentities("Undefined");
		if ($linuxlike) {
			print $langs->trans("MAIN_MAIL_SMTP_PORT_NotAvailableOnLinuxLike");
		} else {
			print $langs->trans("MAIN_MAIL_SMTP_PORT", $smtpport);
		}
		print '</td><td>';
		// SuperAdministrator access only
		if (!isModEnabled('multicompany') || ($user->admin && !$user->entity)) {
			print '<input class="flat" id="MAIN_MAIL_SMTP_PORT" name="MAIN_MAIL_SMTP_PORT" size="3" value="'.$mainport.'">';
			print '<input type="hidden" id="MAIN_MAIL_SMTP_PORT_sav" name="MAIN_MAIL_SMTP_PORT_sav" value="'.$mainport.'">';
			print '<span id="smtp_port_mess" class="opacitymedium">'.$langs->trans("SeeLocalSendMailSetup").'</span>';
		} else {
			$text = (!empty($mainport) ? $mainport : $smtpport);
			$htmltext = $langs->trans("ContactSuperAdminForChange");
			print $form->textwithpicto($text, $htmltext, 1, 'superadmin');
			print '<input type="hidden" id="MAIN_MAIL_SMTP_PORT" name="MAIN_MAIL_SMTP_PORT" value="'.$mainport.'">';
		}
	}
	print '</td></tr>';

	// Auth mode
	if (!empty($conf->use_javascript_ajax) || (in_array(getDolGlobalString('MAIN_MAIL_SENDMODE', 'mail'), array('smtps', 'swiftmailer')))) {
		print '<tr class="oddeven smtp_auth_method"><td>'.$langs->trans("MAIN_MAIL_SMTPS_AUTH_TYPE").'</td><td>';
		$vartosmtpstype = 'MAIN_MAIL_SMTPS_AUTH_TYPE';
		if (!isModEnabled('multicompany') || ($user->admin && !$user->entity)) {
			// Note: Default value for MAIN_MAIL_SMTPS_AUTH_TYPE if not defined is 'LOGIN' (but login/pass may be empty and they won't be provided in such a case)
			print '<input type="radio" id="radio_pw" name="'.$vartosmtpstype.'" value="LOGIN"'.(getDolGlobalString($vartosmtpstype, 'LOGIN') == 'LOGIN' ? ' checked' : '').'> ';
			print '<label for="radio_pw" >'.$langs->trans("UseAUTHLOGIN").'</label>';
			print '<br>';
			print '<input type="radio" id="radio_plain" name="'.$vartosmtpstype.'" value="PLAIN"'.(getDolGlobalString($vartosmtpstype, 'PLAIN') == 'PLAIN' ? ' checked' : '').'> ';
			print '<label for="radio_plain" >'.$langs->trans("UseAUTHPLAIN").'</label>';
			print '<br>';
			print '<input type="radio" id="radio_oauth" name="'.$vartosmtpstype.'" value="XOAUTH2"'.(getDolGlobalString($vartosmtpstype) == 'XOAUTH2' ? ' checked' : '').(isModEnabled('oauth') ? '' : ' disabled').'> ';
			print '<label for="radio_oauth" >'.$form->textwithpicto($langs->trans("UseOauth"), $langs->trans("OauthNotAvailableForAllAndHadToBeCreatedBefore")).'</label>';
			if (!isModEnabled('oauth')) {
				print ' &nbsp; <a href="'.DOL_URL_ROOT.'/admin/modules.php?search_keyword=oauth">'.$langs->trans("EnableModuleX", "OAuth").'</a>';
			} else {
				print ' &nbsp; <a href="'.DOL_URL_ROOT.'/admin/oauth.php">'.$langs->trans("SetupModuleX", " OAuth").'</a>';
			}
		} else {
			$value = getDolGlobalString($vartosmtpstype, 'LOGIN');
			$htmltext = $langs->trans("ContactSuperAdminForChange");
			print $form->textwithpicto($langs->trans("MAIN_MAIL_SMTPS_AUTH_TYPE"), $htmltext, 1, 'superadmin');
			print '<input type="hidden" id="MAIN_MAIL_SMTPS_AUTH_TYPE" name="MAIN_MAIL_SMTPS_AUTH_TYPE" value="'.$value.'">';
		}
		print '</td></tr>';
	}

	// ID
	if (!empty($conf->use_javascript_ajax) || (in_array(getDolGlobalString('MAIN_MAIL_SENDMODE', 'mail'), array('smtps', 'swiftmailer')))) {
		$mainstmpid = (getDolGlobalString('MAIN_MAIL_SMTPS_ID') ? $conf->global->MAIN_MAIL_SMTPS_ID : '');
		print '<tr class="drag drop oddeven"><td>'.$langs->trans("MAIN_MAIL_SMTPS_ID").'</td><td>';
		// SuperAdministrator access only
		if (!isModEnabled('multicompany') || ($user->admin && !$user->entity)) {
			print '<input class="flat" name="MAIN_MAIL_SMTPS_ID" size="32" value="'.$mainstmpid.'">';
		} else {
			$htmltext = $langs->trans("ContactSuperAdminForChange");
			print $form->textwithpicto($conf->global->MAIN_MAIL_SMTPS_ID, $htmltext, 1, 'superadmin');
			print '<input type="hidden" name="MAIN_MAIL_SMTPS_ID" value="'.$mainstmpid.'">';
		}
		print '</td></tr>';
	}


	// PW
	if (!empty($conf->use_javascript_ajax) || (in_array(getDolGlobalString('MAIN_MAIL_SENDMODE', 'mail'), array('smtps', 'swiftmailer')))) {
<<<<<<< HEAD
		$mainsmtppw = (getDolGlobalString('MAIN_MAIL_SMTPS_PW') ? $conf->global->MAIN_MAIL_SMTPS_PW : '');
=======
		$mainsmtppw = getDolGlobalString('MAIN_MAIL_SMTPS_PW');
>>>>>>> cc80841a
		print '<tr class="drag drop oddeven smtp_pw"><td>';
		print $form->textwithpicto($langs->trans("MAIN_MAIL_SMTPS_PW"), $langs->trans("WithGMailYouCanCreateADedicatedPassword"));
		print '</td><td>';
		// SuperAdministrator access only
		if (!isModEnabled('multicompany') || ($user->admin && !$user->entity)) {
			print '<input class="flat" type="password" name="MAIN_MAIL_SMTPS_PW" size="32" value="' . htmlspecialchars($mainsmtppw, ENT_COMPAT, 'UTF-8') . '" autocomplete="off">';
<<<<<<< HEAD
=======
		} else {
			$htmltext = $langs->trans("ContactSuperAdminForChange");
			print $form->textwithpicto(getDolGlobalString('MAIN_MAIL_SMTPS_PW'), $htmltext, 1, 'superadmin');
			print '<input type="hidden" name="MAIN_MAIL_SMTPS_PW" value="' . htmlspecialchars($mainsmtppw, ENT_COMPAT, 'UTF-8') . '">';
		}
		print '</td></tr>';
	}

	// OAUTH service provider
	if (!empty($conf->use_javascript_ajax) || (in_array(getDolGlobalString('MAIN_MAIL_SENDMODE', 'mail'), array('smtps', 'swiftmailer')))) {
		print '<tr class="oddeven smtp_oauth_service"><td>'.$langs->trans("MAIN_MAIL_SMTPS_OAUTH_SERVICE").'</td><td>';

		// SuperAdministrator access only
		if (!isModEnabled('multicompany')  || ($user->admin && !$user->entity)) {
			print $form->selectarray('MAIN_MAIL_SMTPS_OAUTH_SERVICE', $oauthservices, $conf->global->MAIN_MAIL_SMTPS_OAUTH_SERVICE);
>>>>>>> cc80841a
		} else {
			$text = $oauthservices[getDolGlobalString('MAIN_MAIL_SMTPS_OAUTH_SERVICE')];
			if (empty($text)) {
				$text = $langs->trans("Undefined");
			}
			$htmltext = $langs->trans("ContactSuperAdminForChange");
<<<<<<< HEAD
			print $form->textwithpicto($conf->global->MAIN_MAIL_SMTPS_PW, $htmltext, 1, 'superadmin');
			print '<input type="hidden" name="MAIN_MAIL_SMTPS_PW" value="' . htmlspecialchars($mainsmtppw, ENT_COMPAT, 'UTF-8') . '">';
		}
		print '</td></tr>';
	}

	// OAUTH service provider
	if (!empty($conf->use_javascript_ajax) || (in_array(getDolGlobalString('MAIN_MAIL_SENDMODE', 'mail'), array('smtps', 'swiftmailer')))) {
		print '<tr class="oddeven smtp_oauth_service"><td>'.$langs->trans("MAIN_MAIL_SMTPS_OAUTH_SERVICE").'</td><td>';

		// SuperAdministrator access only
		if (!isModEnabled('multicompany')  || ($user->admin && !$user->entity)) {
			print $form->selectarray('MAIN_MAIL_SMTPS_OAUTH_SERVICE', $oauthservices, $conf->global->MAIN_MAIL_SMTPS_OAUTH_SERVICE);
		} else {
			$text = $oauthservices[getDolGlobalString('MAIN_MAIL_SMTPS_OAUTH_SERVICE')];
			if (empty($text)) {
				$text = $langs->trans("Undefined");
			}
			$htmltext = $langs->trans("ContactSuperAdminForChange");
=======
>>>>>>> cc80841a
			print $form->textwithpicto($text, $htmltext, 1, 'superadmin');
			print '<input type="hidden" name="MAIN_MAIL_SMTPS_OAUTH_SERVICE" value="' . getDolGlobalString('MAIN_MAIL_SMTPS_OAUTH_SERVICE').'">';
		}
		print '</td></tr>';
	}

	// TLS
	print '<tr class="oddeven hideonmodemail"><td>'.$langs->trans("MAIN_MAIL_EMAIL_TLS").'</td><td>';
	if (!empty($conf->use_javascript_ajax) || (in_array(getDolGlobalString('MAIN_MAIL_SENDMODE', 'mail'), array('smtps', 'swiftmailer')))) {
		if (function_exists('openssl_open')) {
			print $form->selectyesno('MAIN_MAIL_EMAIL_TLS', (getDolGlobalString('MAIN_MAIL_EMAIL_TLS') ? $conf->global->MAIN_MAIL_EMAIL_TLS : 0), 1);
		} else {
			print yn(0).' ('.$langs->trans("YourPHPDoesNotHaveSSLSupport").')';
		}
	} else {
		print yn(0).' ('.$langs->trans("NotSupported").')';
	}
	print '</td></tr>';

	// STARTTLS
	print '<tr class="oddeven hideonmodemail"><td>'.$langs->trans("MAIN_MAIL_EMAIL_STARTTLS").'</td><td>';
	if (!empty($conf->use_javascript_ajax) || (in_array(getDolGlobalString('MAIN_MAIL_SENDMODE', 'mail'), array('smtps', 'swiftmailer')))) {
		if (function_exists('openssl_open')) {
			print $form->selectyesno('MAIN_MAIL_EMAIL_STARTTLS', (getDolGlobalString('MAIN_MAIL_EMAIL_STARTTLS') ? $conf->global->MAIN_MAIL_EMAIL_STARTTLS : 0), 1);
		} else {
			print yn(0).' ('.$langs->trans("YourPHPDoesNotHaveSSLSupport").')';
		}
	} else {
		print yn(0).' ('.$langs->trans("NotSupported").')';
	}
	print '</td></tr>';

	// SMTP_ALLOW_SELF_SIGNED
	print '<tr class="oddeven hideonmodemail"><td>'.$langs->trans("MAIN_MAIL_EMAIL_SMTP_ALLOW_SELF_SIGNED").'</td><td>';
	if (!empty($conf->use_javascript_ajax) || (in_array(getDolGlobalString('MAIN_MAIL_SENDMODE', 'mail'), array('smtps', 'swiftmailer')))) {
		if (function_exists('openssl_open')) {
			print $form->selectyesno('MAIN_MAIL_EMAIL_SMTP_ALLOW_SELF_SIGNED', (getDolGlobalString('MAIN_MAIL_EMAIL_SMTP_ALLOW_SELF_SIGNED') ? $conf->global->MAIN_MAIL_EMAIL_SMTP_ALLOW_SELF_SIGNED : 0), 1);
		} else {
			print yn(0).' ('.$langs->trans("YourPHPDoesNotHaveSSLSupport").')';
		}
	} else {
		print yn(0).' ('.$langs->trans("NotSupported").')';
	}
	print '</td></tr>';

	// DKIM
	print '<tr class="oddeven dkim"><td>'.$langs->trans("MAIN_MAIL_EMAIL_DKIM_ENABLED").'</td><td>';
	if (!empty($conf->use_javascript_ajax) || (in_array(getDolGlobalString('MAIN_MAIL_SENDMODE', 'mail'), array('swiftmailer')))) {
		if (function_exists('openssl_open')) {
			print $form->selectyesno('MAIN_MAIL_EMAIL_DKIM_ENABLED', (getDolGlobalString('MAIN_MAIL_EMAIL_DKIM_ENABLED') ? $conf->global->MAIN_MAIL_EMAIL_DKIM_ENABLED : 0), 1);
		} else {
			print yn(0).' ('.$langs->trans("YourPHPDoesNotHaveSSLSupport").')';
		}
	} else {
		print yn(0).' ('.$langs->trans("NotSupported").')';
	}
	print '</td></tr>';

	// DKIM Domain
	print '<tr class="oddeven dkim"><td>'.$langs->trans("MAIN_MAIL_EMAIL_DKIM_DOMAIN").'</td>';
	print '<td><input class="flat" id="MAIN_MAIL_EMAIL_DKIM_DOMAIN" name="MAIN_MAIL_EMAIL_DKIM_DOMAIN" size="32" value="'.(getDolGlobalString('MAIN_MAIL_EMAIL_DKIM_DOMAIN') ? $conf->global->MAIN_MAIL_EMAIL_DKIM_DOMAIN : '');
	print '"></td></tr>';

	// DKIM Selector
	print '<tr class="oddeven dkim"><td>'.$langs->trans("MAIN_MAIL_EMAIL_DKIM_SELECTOR").'</td>';
	print '<td><input class="flat" id="MAIN_MAIL_EMAIL_DKIM_SELECTOR" name="MAIN_MAIL_EMAIL_DKIM_SELECTOR" size="32" value="'.(getDolGlobalString('MAIN_MAIL_EMAIL_DKIM_SELECTOR') ? $conf->global->MAIN_MAIL_EMAIL_DKIM_SELECTOR : '');
	print '"></td></tr>';

	// DKIM PRIVATE KEY
	print '<tr class="oddeven dkim"><td>'.$langs->trans("MAIN_MAIL_EMAIL_DKIM_PRIVATE_KEY").'</td>';
	print '<td><textarea id="MAIN_MAIL_EMAIL_DKIM_PRIVATE_KEY" name="MAIN_MAIL_EMAIL_DKIM_PRIVATE_KEY" rows="15" cols="100">'.(getDolGlobalString('MAIN_MAIL_EMAIL_DKIM_PRIVATE_KEY') ? $conf->global->MAIN_MAIL_EMAIL_DKIM_PRIVATE_KEY : '').'</textarea>';
	print '</td></tr>';

	print '</table>';


	print '<br>';


<<<<<<< HEAD
	print '<table class="noborder centpercent">';
	print '<tr class="liste_titre"><td class="titlefieldmiddle">'.$langs->trans("ParametersForTestEnvironment").'</td><td>'.$langs->trans("Value").'</td></tr>';

	// Disable
	print '<tr class="oddeven"><td>'.$langs->trans("MAIN_DISABLE_ALL_MAILS").'</td><td>';
	print $form->selectyesno('MAIN_DISABLE_ALL_MAILS', getDolGlobalString('MAIN_DISABLE_ALL_MAILS'), 1);
	print '</td></tr>';

	// Force e-mail recipient
	print '<tr class="oddeven"><td>'.$langs->trans("MAIN_MAIL_FORCE_SENDTO").'</td><td>';
	print '<input class="flat" name="MAIN_MAIL_FORCE_SENDTO" size="32" value="'.(getDolGlobalString('MAIN_MAIL_FORCE_SENDTO') ? $conf->global->MAIN_MAIL_FORCE_SENDTO : '').'" />';
	print '</td></tr>';

	print '</table>';


	print '<br>';


=======
>>>>>>> cc80841a
	print '<table class="noborder centpercent">';
	print '<tr class="liste_titre"><td class="titlefieldmiddle">'.$langs->trans("OtherOptions").'</td><td></td></tr>';

	// Force e-mail recipient
	print '<tr class="oddeven"><td>'.$langs->trans("MAIN_MAIL_FORCE_SENDTO").'</td><td>';
	print '<input class="flat width300" name="MAIN_MAIL_FORCE_SENDTO" value="'.getDolGlobalString('MAIN_MAIL_FORCE_SENDTO').'" />';
	print '</td></tr>';

	// From
	$help = $form->textwithpicto('', $langs->trans("EMailHelpMsgSPFDKIM"));
	print '<tr class="oddeven"><td class="fieldrequired">';
	print $langs->trans("MAIN_MAIL_EMAIL_FROM", ini_get('sendmail_from') ? ini_get('sendmail_from') : $langs->transnoentities("Undefined"));
	print ' '.$help;
	print '</td>';
	print '<td><input class="flat minwidth300" name="MAIN_MAIL_EMAIL_FROM" value="'.(getDolGlobalString('MAIN_MAIL_EMAIL_FROM') ? $conf->global->MAIN_MAIL_EMAIL_FROM : '');
	print '"></td></tr>';

	// Default from type
	$liste = array();
	$liste['user'] = $langs->trans('UserEmail');
	$liste['company'] = $langs->trans('CompanyEmail').' ('.(!getDolGlobalString('MAIN_INFO_SOCIETE_MAIL') ? $langs->trans("NotDefined") : $conf->global->MAIN_INFO_SOCIETE_MAIL).')';

	print '<tr class="oddeven"><td>'.$langs->trans('MAIN_MAIL_DEFAULT_FROMTYPE').'</td><td>';
	print $form->selectarray('MAIN_MAIL_DEFAULT_FROMTYPE', $liste, getDolGlobalString('MAIN_MAIL_DEFAULT_FROMTYPE'), 0);
	print '</td></tr>';

	// From
	print '<tr class="oddeven"><td>'.$langs->trans("MAIN_MAIL_ERRORS_TO").'</td>';
	print '<td><input class="flat width300" name="MAIN_MAIL_ERRORS_TO" value="'.getDolGlobalString('MAIN_MAIL_ERRORS_TO').'">';
	print '</td></tr>';

	// Autocopy to
	print '<tr class="oddeven"><td>'.$langs->trans("MAIN_MAIL_AUTOCOPY_TO").'</td>';
	print '<td><input class="flat width300" name="MAIN_MAIL_AUTOCOPY_TO" value="'.getDolGlobalString('MAIN_MAIL_AUTOCOPY_TO').'">';
	print '</td></tr>';

	// Add user to select destinaries list
	print '<tr class="oddeven"><td>'.$langs->trans("MAIN_MAIL_ENABLED_USER_DEST_SELECT").'</td><td>';
	print $form->selectyesno('MAIN_MAIL_ENABLED_USER_DEST_SELECT', getDolGlobalString('MAIN_MAIL_ENABLED_USER_DEST_SELECT'), 1);
	print '</td></tr>';
	// Disable autoselect to
	print '<tr class="oddeven"><td>'.$langs->trans("MAIN_MAIL_NO_WITH_TO_SELECTED").'</td><td>';
	print $form->selectyesno('MAIN_MAIL_NO_WITH_TO_SELECTED', getDolGlobalString('MAIN_MAIL_NO_WITH_TO_SELECTED'), 1);
	print '</td></tr>';

	print '</table>';

	print dol_get_fiche_end();

	print $form->buttonsSaveCancel();

	print '</form>';
} else {
	print dol_get_fiche_head($head, 'common', '', -1);

	print '<span class="opacitymedium">'.$langs->trans("EMailsDesc")."</span><br>\n";
<<<<<<< HEAD
	print "<br><br>\n";


=======
	print "<br>\n";

	print $langs->trans("MAIN_DISABLE_ALL_MAILS");
	if (!empty($conf->use_javascript_ajax)) {
		print ajax_constantonoff('MAIN_DISABLE_ALL_MAILS', array(), null, 0, 0, 1, 2, 0, 0, '_red').'</a>';
	} else {
		print yn(getDolGlobalString('MAIN_DISABLE_ALL_MAILS'));
		if (getDolGlobalString('MAIN_DISABLE_ALL_MAILS')) {
			print img_warning($langs->trans("Disabled"));
		}
	}

	print "<br>\n";
	print "<br>\n";
	print "<br>\n";


>>>>>>> cc80841a
	if (!getDolGlobalString('MAIN_DISABLE_ALL_MAILS')) {
		print '<div class="div-table-responsive-no-min">'; // You can use div-table-responsive-no-min if you don't need reserved height for your table
		print '<table class="noborder centpercent">';
		print '<tr class="liste_titre"><td class="titlefieldmiddle">'.$langs->trans("Parameters").'</td><td></td></tr>';

		// Method
		print '<tr class="oddeven"><td>'.$langs->trans("MAIN_MAIL_SENDMODE").'</td><td>';
		$text = $listofmethods[getDolGlobalString('MAIN_MAIL_SENDMODE', 'mail')];
		if (empty($text)) {
			$text = $langs->trans("Undefined").img_warning();
		}
		print $text;

		// Note MAIN_HIDE_WARNING_TO_ENCOURAGE_SMTP_SETUP is set to 1 by default if not set
		if (getDolGlobalString('MAIN_MAIL_SENDMODE', 'mail') == 'mail' && getDolGlobalString('MAIN_HIDE_WARNING_TO_ENCOURAGE_SMTP_SETUP')) {
			$textwarning = $langs->trans("WarningPHPMail", $listofmethods['mail'], $listofmethods['smtps']).'<br>'.$langs->trans("WarningPHPMailA").'<br>'.$langs->trans("WarningPHPMailB").'<br>'.$langs->trans("WarningPHPMailC").'<br><br>'.$langs->trans("WarningPHPMailD");
			print $form->textwithpicto('', '<span class="small">'.$textwarning.'</span>', 1, 'help', 'nomargintop');
		}

		print '</td></tr>';

		// Host server
		if ($linuxlike && (getDolGlobalString('MAIN_MAIL_SENDMODE', 'mail') == 'mail')) {
			//print '<tr class="oddeven"><td>'.$langs->trans("MAIN_MAIL_SMTP_SERVER_NotAvailableOnLinuxLike").'</td><td><span class="opacitymedium">'.$langs->trans("SeeLocalSendMailSetup").'</span></td></tr>';
		} else {
			print '<tr class="oddeven"><td>'.$langs->trans("MAIN_MAIL_SMTP_SERVER", ini_get('SMTP') ? ini_get('SMTP') : $langs->transnoentities("Undefined")).'</td><td>'.(getDolGlobalString('MAIN_MAIL_SMTP_SERVER') ? $conf->global->MAIN_MAIL_SMTP_SERVER : '').'</td></tr>';
		}


		// Port
		if ($linuxlike && (getDolGlobalString('MAIN_MAIL_SENDMODE', 'mail') == 'mail')) {
			//print '<tr class="oddeven"><td>'.$langs->trans("MAIN_MAIL_SMTP_PORT_NotAvailableOnLinuxLike").'</td><td><span class="opacitymedium">'.$langs->trans("SeeLocalSendMailSetup").'</span></td></tr>';
		} else {
			print '<tr class="oddeven"><td>'.$langs->trans("MAIN_MAIL_SMTP_PORT", ini_get('smtp_port') ? ini_get('smtp_port') : $langs->transnoentities("Undefined")).'</td><td>'.(getDolGlobalString('MAIN_MAIL_SMTP_PORT') ? $conf->global->MAIN_MAIL_SMTP_PORT : '').'</td></tr>';
		}

		// AUTH method
		if (in_array(getDolGlobalString('MAIN_MAIL_SENDMODE', 'mail'), array('smtps', 'swiftmailer'))) {
			$authtype = getDolGlobalString('MAIN_MAIL_SMTPS_AUTH_TYPE', 'LOGIN');
			$text = '';
			if ($authtype === "LOGIN") {
				$text = $langs->trans("UseAUTHLOGIN");
			} elseif ($authtype === "PLAIN") {
				$text = $langs->trans("UseAUTHPLAIN");
			} elseif ($authtype === "XOAUTH2") {
				$text = $langs->trans("UseOauth");
			}
			print '<tr class="oddeven"><td>'.$langs->trans("MAIN_MAIL_SMTPS_AUTH_TYPE").'</td><td>'.$text.'</td></tr>';
		}

		// SMTPS ID
		if (in_array(getDolGlobalString('MAIN_MAIL_SENDMODE', 'mail'), array('smtps', 'swiftmailer'))) {
			print '<tr class="oddeven"><td>'.$langs->trans("MAIN_MAIL_SMTPS_ID").'</td><td>' . getDolGlobalString('MAIN_MAIL_SMTPS_ID').'</td></tr>';
		}

		// SMTPS PW
		if (in_array(getDolGlobalString('MAIN_MAIL_SENDMODE', 'mail'), array('smtps', 'swiftmailer')) && getDolGlobalString('MAIN_MAIL_SMTPS_AUTH_TYPE') != "XOAUTH2") {
			print '<tr class="oddeven"><td>'.$langs->trans("MAIN_MAIL_SMTPS_PW").'</td><td>'.preg_replace('/./', '*', getDolGlobalString('MAIN_MAIL_SMTPS_PW')).'</td></tr>';
		}

		// SMTPS oauth service
		if (in_array(getDolGlobalString('MAIN_MAIL_SENDMODE', 'mail'), array('smtps', 'swiftmailer')) && getDolGlobalString('MAIN_MAIL_SMTPS_AUTH_TYPE') === "XOAUTH2") {
			$text = $oauthservices[getDolGlobalString('MAIN_MAIL_SMTPS_OAUTH_SERVICE')];
			if (empty($text)) {
				$text = $langs->trans("Undefined").img_warning();
			}
			print '<tr class="oddeven"><td>'.$langs->trans("MAIN_MAIL_SMTPS_OAUTH_SERVICE").'</td><td>'.$text.'</td></tr>';
		}

		// TLS
		if ($linuxlike && (getDolGlobalString('MAIN_MAIL_SENDMODE', 'mail') == 'mail')) {
			// Nothing
		} else {
			print '<tr class="oddeven"><td>'.$langs->trans("MAIN_MAIL_EMAIL_TLS").'</td><td>';
			if (in_array(getDolGlobalString('MAIN_MAIL_SENDMODE', 'mail'), array('smtps', 'swiftmailer'))) {
				if (function_exists('openssl_open')) {
					print yn(getDolGlobalString('MAIN_MAIL_EMAIL_TLS'));
				} else {
					print yn(0).' ('.$langs->trans("YourPHPDoesNotHaveSSLSupport").')';
				}
			} else {
				print '<span class="opacitymedium">'.yn(0).' ('.$langs->trans("NotSupported").')</span>';
			}
			print '</td></tr>';
		}

		// STARTTLS
		if ($linuxlike && (getDolGlobalString('MAIN_MAIL_SENDMODE', 'mail') == 'mail')) {
			// Nothing
		} else {
			print '<tr class="oddeven"><td>'.$langs->trans("MAIN_MAIL_EMAIL_STARTTLS").'</td><td>';
			if (in_array(getDolGlobalString('MAIN_MAIL_SENDMODE', 'mail'), array('smtps', 'swiftmailer'))) {
				if (function_exists('openssl_open')) {
					print yn(getDolGlobalString('MAIN_MAIL_EMAIL_STARTTLS'));
				} else {
					print yn(0).' ('.$langs->trans("YourPHPDoesNotHaveSSLSupport").')';
				}
			} else {
				//print '<span class="opacitymedium">'.yn(0).' ('.$langs->trans("NotSupported").')</span>';
			}
			print '</td></tr>';
		}

		// SMTP_ALLOW_SELF_SIGNED
		if ($linuxlike && (getDolGlobalString('MAIN_MAIL_SENDMODE', 'mail') == 'mail')) {
			// Nothing
		} else {
			print '<tr class="oddeven"><td>'.$langs->trans("MAIN_MAIL_EMAIL_SMTP_ALLOW_SELF_SIGNED").'</td><td>';
			if (in_array(getDolGlobalString('MAIN_MAIL_SENDMODE', 'mail'), array('smtps', 'swiftmailer'))) {
				if (function_exists('openssl_open')) {
					print yn(getDolGlobalString('MAIN_MAIL_EMAIL_SMTP_ALLOW_SELF_SIGNED'));
				} else {
					print yn(0).' ('.$langs->trans("YourPHPDoesNotHaveSSLSupport").')';
				}
			} else {
				print '<span class="opacitymedium">'.yn(0).' ('.$langs->trans("NotSupported").')</span>';
			}
			print '</td></tr>';
		}

		if (getDolGlobalString('MAIN_MAIL_SENDMODE') == 'swiftmailer') {
			// DKIM
			print '<tr class="oddeven"><td>'.$langs->trans("MAIN_MAIL_EMAIL_DKIM_ENABLED").'</td><td>';
			if (in_array(getDolGlobalString('MAIN_MAIL_SENDMODE', 'mail'), array('swiftmailer'))) {
				if (function_exists('openssl_open')) {
					print yn(getDolGlobalInt('MAIN_MAIL_EMAIL_DKIM_ENABLED'));
				} else {
					print yn(0).' ('.$langs->trans("YourPHPDoesNotHaveSSLSupport").')';
				}
			} else {
				print yn(0).' ('.$langs->trans("NotSupported").')';
			}
			print '</td></tr>';

			// Domain
			print '<tr class="oddeven"><td>'.$langs->trans("MAIN_MAIL_EMAIL_DKIM_DOMAIN").'</td>';
			print '<td>'.getDolGlobalString('MAIN_MAIL_EMAIL_DKIM_DOMAIN');
			print '</td></tr>';

			// Selector
			print '<tr class="oddeven"><td>'.$langs->trans("MAIN_MAIL_EMAIL_DKIM_SELECTOR").'</td>';
			print '<td>'.getDolGlobalString('MAIN_MAIL_EMAIL_DKIM_SELECTOR');
			print '</td></tr>';

			// PRIVATE KEY
			print '<tr class="oddeven"><td>'.$langs->trans("MAIN_MAIL_EMAIL_DKIM_PRIVATE_KEY").'</td>';
			print '<td>'.getDolGlobalString('MAIN_MAIL_EMAIL_DKIM_PRIVATE_KEY');
			print '</td></tr>';
		}

		print '</table>';
		print '</div>';

		if (getDolGlobalString('MAIN_MAIL_SENDMODE', 'mail') == 'mail' && !getDolGlobalString('MAIN_HIDE_WARNING_TO_ENCOURAGE_SMTP_SETUP')) {
			$messagetoshow = $langs->trans("WarningPHPMail", $listofmethods['mail'], $listofmethods['smtps']).'<br>'.$langs->trans("WarningPHPMailA").'<br>'.$langs->trans("WarningPHPMailB").'<br>'.$langs->trans("WarningPHPMailC").'<br><br>'.$langs->trans("WarningPHPMailD");
			$messagetoshow .= ' '.$langs->trans("WarningPHPMailDbis", '{s1}', '{s2}');
			$linktosetvar1 = '<a class="reposition" href="'.$_SERVER["PHP_SELF"].'?action=disablephpmailwarning&token='.newToken().'">';
			$linktosetvar2 = '</a>';
			$messagetoshow = str_replace('{s1}', $linktosetvar1, $messagetoshow);
			$messagetoshow = str_replace('{s2}', $linktosetvar2, $messagetoshow);
			//print $messagetoshow;
			print info_admin($messagetoshow, 0, 0, 'warning', 'nomargintop', '', 'warning');
		}

		print '<br>';
	}

<<<<<<< HEAD

	print '<div class="div-table-responsive-no-min">'; // You can use div-table-responsive-no-min if you don't need reserved height for your table
	print '<table class="noborder centpercent">';
	print '<tr class="liste_titre"><td class="titlefieldmiddle">'.$langs->trans("ParametersForTestEnvironment").'</td><td>'.$langs->trans("Value").'</td></tr>';

	// Disable
	print '<tr class="oddeven"><td>'.$langs->trans("MAIN_DISABLE_ALL_MAILS").'</td><td>';
	if (!empty($conf->use_javascript_ajax)) {
		print ajax_constantonoff('MAIN_DISABLE_ALL_MAILS', array(), null, 0, 0, 1, 2, 0, 0, '_red').'</a>';
	} else {
		print yn(getDolGlobalString('MAIN_DISABLE_ALL_MAILS'));
		if (getDolGlobalString('MAIN_DISABLE_ALL_MAILS')) {
			print img_warning($langs->trans("Disabled"));
=======
	/*
	if (!getDolGlobalString('MAIN_DISABLE_ALL_MAILS')) {
		print '<div class="div-table-responsive-no-min">'; // You can use div-table-responsive-no-min if you don't need reserved height for your table
		print '<table class="noborder centpercent">';
		print '<tr class="liste_titre"><td class="titlefieldmiddle">'.$langs->trans("ParametersForTestEnvironment").'</td><td></td></tr>';

		// Force e-mail recipient
		print '<tr class="oddeven"><td>'.$langs->trans("MAIN_MAIL_FORCE_SENDTO").'</td><td>'.getDolGlobalString('MAIN_MAIL_FORCE_SENDTO');
		if (getDolGlobalString('MAIN_MAIL_FORCE_SENDTO')) {
			if (!isValidEmail(getDolGlobalString('MAIN_MAIL_FORCE_SENDTO'))) {
				print img_warning($langs->trans("ErrorBadEMail"));
			} else {
				print img_warning($langs->trans("RecipientEmailsWillBeReplacedWithThisValue"));
			}
>>>>>>> cc80841a
		}
	}
	print '</td></tr>';

<<<<<<< HEAD
	if (!getDolGlobalString('MAIN_DISABLE_ALL_MAILS')) {
		// Force e-mail recipient
=======
		print '</table>';
		print '</div>';

		print '<br>';
	}
	*/


	print '<div class="div-table-responsive-no-min">'; // You can use div-table-responsive-no-min if you don't need reserved height for your table
	print '<table class="noborder centpercent">';
	print '<tr class="liste_titre"><td class="titlefieldmiddle">'.$langs->trans("OtherOptions").'</td><td></td></tr>';

	// Force e-mail recipient
	if (!getDolGlobalString('MAIN_DISABLE_ALL_MAILS')) {
>>>>>>> cc80841a
		print '<tr class="oddeven"><td>'.$langs->trans("MAIN_MAIL_FORCE_SENDTO").'</td><td>'.getDolGlobalString('MAIN_MAIL_FORCE_SENDTO');
		if (getDolGlobalString('MAIN_MAIL_FORCE_SENDTO')) {
			if (!isValidEmail(getDolGlobalString('MAIN_MAIL_FORCE_SENDTO'))) {
				print img_warning($langs->trans("ErrorBadEMail"));
			} else {
				print img_warning($langs->trans("RecipientEmailsWillBeReplacedWithThisValue"));
			}
		}
		print '</td></tr>';
	}

<<<<<<< HEAD
	print '</table>';
	print '</div>';


	print '<br>';


	print '<div class="div-table-responsive-no-min">'; // You can use div-table-responsive-no-min if you don't need reserved height for your table
	print '<table class="noborder centpercent">';
	print '<tr class="liste_titre"><td class="titlefieldmiddle">'.$langs->trans("OtherOptions").'</td><td></td></tr>';

=======
>>>>>>> cc80841a
	// From
	$help = $form->textwithpicto('', $langs->trans("EMailHelpMsgSPFDKIM"));
	print '<tr class="oddeven"><td>';
	print $langs->trans("MAIN_MAIL_EMAIL_FROM", ini_get('sendmail_from') ? ini_get('sendmail_from') : $langs->transnoentities("Undefined"));
	print ' '.$help;
	print '</td>';
	print '<td>' . getDolGlobalString('MAIN_MAIL_EMAIL_FROM');
	if (!getDolGlobalString('MAIN_MAIL_EMAIL_FROM')) {
		print img_warning($langs->trans("Mandatory"));
	} elseif (!isValidEmail($conf->global->MAIN_MAIL_EMAIL_FROM)) {
		print img_warning($langs->trans("ErrorBadEMail"));
	}
	print '</td></tr>';

	// Default from type
	$liste = array();
	$liste['user'] = $langs->trans('UserEmail');
	$liste['company'] = $langs->trans('CompanyEmail').' ('.getDolGlobalString('MAIN_INFO_SOCIETE_MAIL', $langs->trans("NotDefined")).')';
	$sql = 'SELECT rowid, label, email FROM '.MAIN_DB_PREFIX.'c_email_senderprofile';
	$sql .= ' WHERE active = 1 AND (private = 0 OR private = '.((int) $user->id).')';
	$resql = $db->query($sql);
	if ($resql) {
		$num = $db->num_rows($resql);
		$i = 0;
		while ($i < $num) {
			$obj = $db->fetch_object($resql);
			if ($obj) {
				$liste['senderprofile_'.$obj->rowid] = $obj->label.' <'.$obj->email.'>';
			}
			$i++;
		}
	} else {
		dol_print_error($db);
	}

	print '<tr class="oddeven"><td>'.$langs->trans('MAIN_MAIL_DEFAULT_FROMTYPE').'</td>';
	print '<td>';
	if (getDolGlobalString('MAIN_MAIL_DEFAULT_FROMTYPE') === 'robot') {
		print $langs->trans('RobotEmail');
	} elseif (getDolGlobalString('MAIN_MAIL_DEFAULT_FROMTYPE') === 'user') {
		print $langs->trans('UserEmail');
	} elseif (getDolGlobalString('MAIN_MAIL_DEFAULT_FROMTYPE') === 'company') {
		print $langs->trans('CompanyEmail').' '.dol_escape_htmltag('<'.$mysoc->email.'>');
	} else {
		$id = preg_replace('/senderprofile_/', '', getDolGlobalString('MAIN_MAIL_DEFAULT_FROMTYPE'));
		if ($id > 0) {
			include_once DOL_DOCUMENT_ROOT.'/core/class/emailsenderprofile.class.php';
			$emailsenderprofile = new EmailSenderProfile($db);
			$emailsenderprofile->fetch($id);
			print $emailsenderprofile->label.' '.dol_escape_htmltag('<'.$emailsenderprofile->email.'>');
		}
	}
	print '</td></tr>';

	// Errors To
	print '<tr class="oddeven"><td>'.$langs->trans("MAIN_MAIL_ERRORS_TO").'</td>';
	print '<td>'.(getDolGlobalString('MAIN_MAIL_ERRORS_TO'));
	if (getDolGlobalString('MAIN_MAIL_ERRORS_TO') && !isValidEmail($conf->global->MAIN_MAIL_ERRORS_TO)) {
		print img_warning($langs->trans("ErrorBadEMail"));
	}
	print '</td></tr>';

	// Autocopy to
	print '<tr class="oddeven"><td>'.$langs->trans("MAIN_MAIL_AUTOCOPY_TO").'</td>';
	print '<td>';
	if (getDolGlobalString('MAIN_MAIL_AUTOCOPY_TO')) {
		$listofemail = explode(',', getDolGlobalString('MAIN_MAIL_AUTOCOPY_TO'));
		$i = 0;
		foreach ($listofemail as $key => $val) {
			if ($i) {
				print ', ';
			}
			$val = trim($val);
			print $val;
			if (!isValidEmail($val, 0, 1)) {
				print img_warning($langs->trans("ErrorBadEMail", $val));
			}
			$i++;
		}
	} else {
		print '&nbsp;';
	}
	print '</td></tr>';

	//Add user to select destinaries list
	print '<tr class="oddeven"><td>'.$langs->trans("MAIN_MAIL_ENABLED_USER_DEST_SELECT").'</td><td>'.yn(getDolGlobalString('MAIN_MAIL_ENABLED_USER_DEST_SELECT')).'</td></tr>';
	//Disable autoselect to
	print '<tr class="oddeven"><td>'.$langs->trans("MAIN_MAIL_NO_WITH_TO_SELECTED").'</td><td>'.yn(getDolGlobalString('MAIN_MAIL_NO_WITH_TO_SELECTED')).'</td></tr>';

	print '</table>';
	print '</div>';


	print dol_get_fiche_end();


	// Actions button
	print '<div class="tabsAction">';

	print '<a class="butAction" href="'.$_SERVER["PHP_SELF"].'?action=edit&token='.newToken().'">'.$langs->trans("Modify").'</a>';

	if (!getDolGlobalString('MAIN_DISABLE_ALL_MAILS')) {
		if (getDolGlobalString('MAIN_MAIL_SENDMODE', 'mail') != 'mail' || !$linuxlike) {
			if (function_exists('fsockopen') && $port && $server) {
				print '<a class="butAction" href="'.$_SERVER["PHP_SELF"].'?action=testconnect&token='.newToken().'&date='.dol_now().'#formmailaftertstconnect">'.$langs->trans("DoTestServerAvailability").'</a>';
			}
		} else {
			//print '<a class="butActionRefused classfortooltip" href="#" title="'.$langs->trans("FeatureNotAvailableOnLinux").'">'.$langs->trans("DoTestServerAvailability").'</a>';
		}

		print '<a class="butAction" href="'.$_SERVER["PHP_SELF"].'?action=test&token='.newToken().'&mode=init#formmailbeforetitle">'.$langs->trans("DoTestSend").'</a>';

		if (isModEnabled('fckeditor')) {
<<<<<<< HEAD
			print '<a class="butAction" href="'.$_SERVER["PHP_SELF"].'?action=testhtml&mode=init#formmailbeforetitle">'.$langs->trans("DoTestSendHTML").'</a>';
=======
			print '<a class="butAction" href="'.$_SERVER["PHP_SELF"].'?action=testhtml&token='.newToken().'&mode=init#formmailbeforetitle">'.$langs->trans("DoTestSendHTML").'</a>';
>>>>>>> cc80841a
		}
	}

	print '</div>';

<<<<<<< HEAD

=======
>>>>>>> cc80841a
	if (getDolGlobalString('MAIN_MAIL_SENDMODE', 'mail') == 'mail' && !getDolGlobalString('MAIN_FIX_FOR_BUGGED_MTA')) {
		/*
		 // Warning 1
		 if ($linuxlike)
		 {
		 $sendmailoption=ini_get('mail.force_extra_parameters');
		 if (empty($sendmailoption) || ! preg_match('/ba/',$sendmailoption))
		 {
		 print info_admin($langs->trans("SendmailOptionNotComplete"));
		 }
		 }*/
		// Warning 2
		print info_admin($langs->trans("SendmailOptionMayHurtBuggedMTA"));
	}

	if (!in_array($action, array('testconnect', 'test', 'testhtml')) && !getDolGlobalString('MAIN_DISABLE_ALL_MAILS')) {
		$text = '';
<<<<<<< HEAD
		if (getDolGlobalString('MAIN_MAIL_SENDMODE', 'mail') == 'mail') {
			//$text .= $langs->trans("WarningPHPMail", $listofmethods['mail'], $listofmethods['smtps']); // To encourage to use SMTPS
		}
=======
		//if (getDolGlobalString('MAIN_MAIL_SENDMODE', 'mail') == 'mail') {
		//	$text .= $langs->trans("WarningPHPMail", $listofmethods['mail'], $listofmethods['smtps']); // To encourage to use SMTPS
		//}
>>>>>>> cc80841a

		if (getDolGlobalString('MAIN_MAIL_SENDMODE', 'mail') == 'mail') {
			// mthode php mail
			if (getDolGlobalString('MAIN_EXTERNAL_MAIL_SPF_STRING_TO_ADD')) {	// Not defined by default. Depend on platform.
				// List of string to add in SPF if the setup use the mail method. Example 'include:sendgrid.net include:spf.mydomain.com'
				$text .= ($text ? '<br><br>' : '').$langs->trans("WarningPHPMailSPFDMARC");
			} else {
				// MAIN_EXTERNAL_SMTP_CLIENT_IP_ADDRESS is list of IPs where email is sent from. Example: '1.2.3.4, [aaaa:bbbb:cccc:dddd]'.
				if (getDolGlobalString('MAIN_EXTERNAL_SMTP_CLIENT_IP_ADDRESS')) {
					// List of IP shown as record to add in SPF if we use the mail method
					$text .= ($text ? '<br><br>' : '').$langs->trans("WarningPHPMailSPFDMARC");
				}
			}
		} else {
			// method smtps or swiftmail
			if (getDolGlobalString('MAIN_EXTERNAL_SMTP_SPF_STRING_TO_ADD')) {	// Should be required only if you have preset the Dolibarr to use your own SMTP and you want to warn users to update their domain name to match your SMTP server.
				// List of string to add in SPF if we use the smtp method. Example 'include:spf.mydomain.com'
				$text .= ($text ? '<br><br>' : '').$langs->trans("WarningPHPMailSPF", getDolGlobalString('MAIN_EXTERNAL_SMTP_SPF_STRING_TO_ADD'));
			}
			if (getDolGlobalString('MAIN_EXTERNAL_SMTP_CLIENT_IP_ADDRESS')) {	// Not defined by default. Depend on platform.
				// List of IP shown as record to add as allowed IP if we use the smtp method. Value is '1.2.3.4, [aaaa:bbbb:cccc:dddd]'
				// TODO Add a key to allow to show the IP/name of server detected dynamically
				$text .= ($text ? '<br><br>' : '').$langs->trans("WarningPHPMail2", getDolGlobalString('MAIN_EXTERNAL_SMTP_CLIENT_IP_ADDRESS'));
			}
		}

		// Build list of main email addresses in $emailstotest and their domain to test in $domainstotest
		$emailstotest = array();
		if (getDolGlobalString('MAIN_INFO_SOCIETE_MAIL')) {
			$emailstotest[getDolGlobalString('MAIN_INFO_SOCIETE_MAIL')] = getDomainFromURL(preg_replace('/^.*@/', '', getDolGlobalString('MAIN_INFO_SOCIETE_MAIL')), 1);
		}
		if (getDolGlobalString('MAIN_MAIL_EMAIL_FROM')) {
			$emailstotest[getDolGlobalString('MAIN_MAIL_EMAIL_FROM')] = getDomainFromURL(preg_replace('/^.*@/', '', getDolGlobalString('MAIN_MAIL_EMAIL_FROM')), 1);
		}
		if (!empty($user->email)) {
			$emailstotest[$user->email] = getDomainFromURL(preg_replace('/^.*@/', '', $user->email), 1);
		}
		$domainstotest = array();
		foreach ($emailstotest as $email => $domain) {
			if (empty($domainstotest[$domain])) {
				$domainstotest[$domain] = array($email => $email);
			} else {
				$domainstotest[$domain][$email] = $email;
			}
		}

		// Test DNS entry for emails
		foreach (array('SPF', 'DMARC') as $dnstype) {
			foreach ($domainstotest as $domaintotest => $listofemails) {
				$dnsinfo = false;
				$foundforemail = 0;
				if (!empty($domaintotest) && function_exists('dns_get_record') && !getDolGlobalString('MAIN_DISABLE_DNS_GET_RECORD')) {
					$domain = $domaintotest;
					if ($dnstype == 'DMARC') {
						$domain = '_dmarc.'.$domain;
					}
					$dnsinfo = dns_get_record($domain, DNS_TXT);
				}
				if (!empty($dnsinfo) && is_array($dnsinfo)) {
					foreach ($dnsinfo as $info) {
						if (($dnstype == 'SPF' && stripos($info['txt'], 'v=spf') !== false)
							|| ($dnstype == 'DMARC' && stripos($info['txt'], 'v=dmarc') !== false)) {
							$foundforemail++;
							$text .= ($text ? '<br>' : '').$langs->trans("ActualMailDNSRecordFound", $dnstype, implode(', ', $listofemails), $info['txt']);
						}
					}
				}
				if (!$foundforemail) {
					$text .= ($text ? '<br>' : '').$langs->trans("ActualMailDNSRecordFound", $dnstype, implode(', ', $listofemails), '<span class="opacitymedium">'.$langs->transnoentitiesnoconv("None").'</span>');
				}
			}
		}

		if ($text) {
			print info_admin($langs->trans("SPFAndDMARCInformation").' :<br>'.$text, 0, 0, '1', '');
		}
	}

	// Run the test to connect
	if ($action == 'testconnect') {
		print '<div id="formmailaftertstconnect" name="formmailaftertstconnect"></div>';
		print load_fiche_titre($langs->trans("DoTestServerAvailability"));

		include_once DOL_DOCUMENT_ROOT.'/core/class/CMailFile.class.php';
		$mail = new CMailFile('', '', '', '', array(), array(), array(), '', '', 0, 0, '', '', '', $trackid, $sendcontext);
		$result = $mail->check_server_port($server, $port);
		if ($result) {
			print '<div class="ok">'.$langs->trans("ServerAvailableOnIPOrPort", $server, $port).'</div>';
		} else {
			$errormsg = $langs->trans("ServerNotAvailableOnIPOrPort", $server, $port);

			if ($mail->error) {
				$errormsg .= ' - '.$mail->error;
			}

			setEventMessages($errormsg, null, 'errors');
		}
		print '<br>';
	}

	// Show email send test form
	if ($action == 'test' || $action == 'testhtml') {
		print '<div id="formmailbeforetitle" name="formmailbeforetitle"></div>';
		print load_fiche_titre($action == 'testhtml' ? $langs->trans("DoTestSendHTML") : $langs->trans("DoTestSend"));

		print dol_get_fiche_head(array(), '', '', -1);

		// Create form object
		include_once DOL_DOCUMENT_ROOT.'/core/class/html.formmail.class.php';
		$formmail = new FormMail($db);
		$formmail->trackid = (($action == 'testhtml') ? "testhtml" : "test");
		$formmail->fromname = (GETPOSTISSET('fromname') ? GETPOST('fromname') : getDolGlobalString('MAIN_MAIL_EMAIL_FROM'));
		$formmail->frommail = (GETPOSTISSET('frommail') ? GETPOST('frommail') : getDolGlobalString('MAIN_MAIL_EMAIL_FROM'));
		$formmail->fromid = $user->id;
		$formmail->fromalsorobot = 1;
		$formmail->fromtype = (GETPOSTISSET('fromtype') ? GETPOST('fromtype', 'aZ09') : getDolGlobalString('MAIN_MAIL_DEFAULT_FROMTYPE', 'user'));
		$formmail->withfromreadonly = 1;
		$formmail->withsubstit = 1;
		$formmail->withfrom = 1;
		$formmail->witherrorsto = 1;
		$formmail->withto = (GETPOSTISSET('sendto') ? GETPOST('sendto', 'restricthtml') : ($user->email ? $user->email : 1));
		$formmail->withtocc = (GETPOSTISSET('sendtocc') ? GETPOST('sendtocc', 'restricthtml') : 1); // ! empty to keep field if empty
		$formmail->withtoccc = (GETPOSTISSET('sendtoccc') ? GETPOST('sendtoccc', 'restricthtml') : 1); // ! empty to keep field if empty
		$formmail->withtopic = (GETPOSTISSET('subject') ? GETPOST('subject') : $langs->trans("Test"));
		$formmail->withtopicreadonly = 0;
		$formmail->withfile = 2;
<<<<<<< HEAD
		$formmail->withlayout = 1;
		$formmail->withaiprompt = ($action == 'testhtml' ? 'html' : 'text');
=======

		$formmail->withlayout = 1;		// Note: MAIN_EMAIL_USE_LAYOUT must be set
		$formmail->withaiprompt = ($action == 'testhtml' ? 'html' : 'text');	// Note: Module AI must be enabled

>>>>>>> cc80841a
		$formmail->withbody = (GETPOSTISSET('message') ? GETPOST('message', 'restricthtml') : ($action == 'testhtml' ? $langs->transnoentities("PredefinedMailTestHtml") : $langs->transnoentities("PredefinedMailTest")));
		$formmail->withbodyreadonly = 0;
		$formmail->withcancel = 1;
		$formmail->withdeliveryreceipt = 1;
		$formmail->withfckeditor = ($action == 'testhtml' ? 1 : 0);
		$formmail->ckeditortoolbar = 'dolibarr_mailings';
		// Array of substitutions
		$formmail->substit = $substitutionarrayfortest;
		// Array of complementary POST parameters
		$formmail->param["action"] = "send";
		$formmail->param["models"] = "body";
		$formmail->param["mailid"] = 0;
		$formmail->param["returnurl"] = $_SERVER["PHP_SELF"];

		// Init list of files
		if (GETPOST("mode", "aZ09") == 'init') {
			$formmail->clear_attached_files();
		}

		print $formmail->get_form('addfile', 'removefile');

		print dol_get_fiche_end();

		// References
		if (!empty($user->admin)) {
			print '<br><br>';
			print '<span class="opacitymedium">'.$langs->trans("EMailsWillHaveMessageID").': ';
			print dol_escape_htmltag('<timestamp.*@'.dol_getprefix('email').'>');
			print '</span>';
		}
	}
}

// End of page
llxFooter();
$db->close();<|MERGE_RESOLUTION|>--- conflicted
+++ resolved
@@ -1,11 +1,4 @@
 <?php
-<<<<<<< HEAD
-/* Copyright (C) 2007-2020	Laurent Destailleur		<eldy@users.sourceforge.net>
- * Copyright (C) 2009-2012	Regis Houssin			<regis.houssin@inodbox.com>
- * Copyright (C) 2013		Juanjo Menent			<jmenent@2byte.es>
- * Copyright (C) 2016		Jonathan TISSEAU		<jonathan.tisseau@86dev.fr>
- * Copyright (C) 2023		Anthony Berton			<anthony.berton@bb2a.fr>
-=======
 /* Copyright (C) 2007-2020	Laurent Destailleur			<eldy@users.sourceforge.net>
  * Copyright (C) 2009-2012	Regis Houssin				<regis.houssin@inodbox.com>
  * Copyright (C) 2013		Juanjo Menent				<jmenent@2byte.es>
@@ -13,7 +6,6 @@
  * Copyright (C) 2023		Anthony Berton				<anthony.berton@bb2a.fr>
  * Copyright (C) 2024       Frédéric France             <frederic.france@free.fr>
  * Copyright (C) 2024		MDW							<mdeweerd@users.noreply.github.com>
->>>>>>> cc80841a
  *
  * This program is free software; you can redistribute it and/or modify
  * it under the terms of the GNU General Public License as published by
@@ -73,11 +65,7 @@
 	//'__ZIP__'=> $langs->trans("Zip").' ('.$langs->trans("Recipient").')',
 	//'__TOWN_'=> $langs->trans("Town").' ('.$langs->trans("Recipient").')',
 	//'__COUNTRY__'=> $langs->trans("Country").' ('.$langs->trans("Recipient").')',
-<<<<<<< HEAD
-	'__DOL_MAIN_URL_ROOT__'=>DOL_MAIN_URL_ROOT,
-=======
 	'__DOL_MAIN_URL_ROOT__' => DOL_MAIN_URL_ROOT,
->>>>>>> cc80841a
 	'__CHECK_READ__' => '<img src="'.DOL_MAIN_URL_ROOT.'/public/emailing/mailing-read.php?tag=undefinedtag&securitykey='.dol_hash(getDolGlobalString('MAILING_EMAIL_UNSUBSCRIBE_KEY')."-undefinedtag", 'md5').'" width="1" height="1" style="width:1px;height:1px" border="0" />',
 );
 complete_substitutions_array($substitutionarrayfortest, $langs);
@@ -111,11 +99,7 @@
 		dolibarr_set_const($db, "MAIN_MAIL_SMTP_SERVER", GETPOST("MAIN_MAIL_SMTP_SERVER", 'alphanohtml'), 'chaine', 0, '', $conf->entity);
 		dolibarr_set_const($db, "MAIN_MAIL_SMTPS_ID", GETPOST("MAIN_MAIL_SMTPS_ID", 'alphanohtml'), 'chaine', 0, '', $conf->entity);
 		if (GETPOSTISSET("MAIN_MAIL_SMTPS_PW")) {
-<<<<<<< HEAD
-			dolibarr_set_const($db, "MAIN_MAIL_SMTPS_PW", GETPOST("MAIN_MAIL_SMTPS_PW", 'none'), 'chaine', 0, '', $conf->entity);
-=======
 			dolibarr_set_const($db, "MAIN_MAIL_SMTPS_PW", GETPOST("MAIN_MAIL_SMTPS_PW", 'password'), 'chaine', 0, '', $conf->entity);
->>>>>>> cc80841a
 		}
 		if (GETPOSTISSET("MAIN_MAIL_SMTPS_AUTH_TYPE")) {
 			dolibarr_set_const($db, "MAIN_MAIL_SMTPS_AUTH_TYPE", GETPOST("MAIN_MAIL_SMTPS_AUTH_TYPE", 'alphanohtml'), 'chaine', 0, '', $conf->entity);
@@ -144,11 +128,7 @@
 }
 
 if ($action == 'disablephpmailwarning' && !$cancel) {
-<<<<<<< HEAD
-	dolibarr_set_const($db, 'MAIN_HIDE_WARNING_TO_ENCOURAGE_SMTP_SETUP', 1, 'chaine', 1, 0, $conf->entity);
-=======
 	dolibarr_set_const($db, 'MAIN_HIDE_WARNING_TO_ENCOURAGE_SMTP_SETUP', 1, 'chaine', 1, '', $conf->entity);
->>>>>>> cc80841a
 
 	setEventMessages($langs->trans("WarningDisabled"), null, 'mesgs');
 }
@@ -160,11 +140,7 @@
 $paramname = 'id';
 $mode = 'emailfortest';
 $trackid = ($action == 'send' ? GETPOST('trackid', 'aZ09') : $action);
-<<<<<<< HEAD
-$sendcontext = '';
-=======
 $sendcontext = 'standard';
->>>>>>> cc80841a
 include DOL_DOCUMENT_ROOT.'/core/actions_sendmails.inc.php';
 
 if ($action == 'presend' && GETPOST('trackid', 'alphanohtml') == 'test') {
@@ -193,20 +169,12 @@
 if (!getDolGlobalString('MAIN_MAIL_SENDMODE')) {
 	$conf->global->MAIN_MAIL_SENDMODE = 'mail';
 }
-<<<<<<< HEAD
-$port = getDolGlobalString('MAIN_MAIL_SMTP_PORT') ? $conf->global->MAIN_MAIL_SMTP_PORT : ini_get('smtp_port');
-if (!$port) {
-	$port = 25;
-}
-$server = getDolGlobalString('MAIN_MAIL_SMTP_SERVER') ? $conf->global->MAIN_MAIL_SMTP_SERVER : ini_get('SMTP');
-=======
 
 $port = getDolGlobalInt('MAIN_MAIL_SMTP_PORT', (int) ini_get('smtp_port'));
 if (!$port) {
 	$port = 25;
 }
 $server = getDolGlobalString('MAIN_MAIL_SMTP_SERVER', ini_get('SMTP'));
->>>>>>> cc80841a
 if (!$server) {
 	$server = '127.0.0.1';
 }
@@ -345,17 +313,6 @@
                     }
 					function change_smtp_auth_method() {
 						console.log("Call smtp auth method");
-<<<<<<< HEAD
-						if (jQuery("#MAIN_MAIL_SENDMODE").val()==\'smtps\' && jQuery("#radio_oauth").prop("checked")) {
-							jQuery(".smtp_pw").hide();
-							jQuery(".smtp_oauth_service").show();
-						} else if (jQuery("#MAIN_MAIL_SENDMODE").val()==\'swiftmailer\' && jQuery("#radio_oauth").prop("checked")) {
-							jQuery(".smtp_pw").hide();
-							jQuery(".smtp_oauth_service").show();
-						} else if(jQuery("#MAIN_MAIL_SENDMODE").val()==\'mail\'){
-							jQuery(".smtp_pw").hide();
-							jQuery(".smtp_oauth_service").hide();
-=======
 						if (jQuery("#MAIN_MAIL_SENDMODE").val()==\'smtps\') {
 							if (jQuery("#radio_oauth").prop("checked")) {
 								jQuery(".smtp_pw").hide();
@@ -372,7 +329,6 @@
 								jQuery(".smtp_pw").show();
 								jQuery(".smtp_oauth_service").hide();
 							}
->>>>>>> cc80841a
 						} else {
 							jQuery(".smtp_pw").show();
 							jQuery(".smtp_oauth_service").hide();
@@ -545,19 +501,13 @@
 
 	// PW
 	if (!empty($conf->use_javascript_ajax) || (in_array(getDolGlobalString('MAIN_MAIL_SENDMODE', 'mail'), array('smtps', 'swiftmailer')))) {
-<<<<<<< HEAD
-		$mainsmtppw = (getDolGlobalString('MAIN_MAIL_SMTPS_PW') ? $conf->global->MAIN_MAIL_SMTPS_PW : '');
-=======
 		$mainsmtppw = getDolGlobalString('MAIN_MAIL_SMTPS_PW');
->>>>>>> cc80841a
 		print '<tr class="drag drop oddeven smtp_pw"><td>';
 		print $form->textwithpicto($langs->trans("MAIN_MAIL_SMTPS_PW"), $langs->trans("WithGMailYouCanCreateADedicatedPassword"));
 		print '</td><td>';
 		// SuperAdministrator access only
 		if (!isModEnabled('multicompany') || ($user->admin && !$user->entity)) {
 			print '<input class="flat" type="password" name="MAIN_MAIL_SMTPS_PW" size="32" value="' . htmlspecialchars($mainsmtppw, ENT_COMPAT, 'UTF-8') . '" autocomplete="off">';
-<<<<<<< HEAD
-=======
 		} else {
 			$htmltext = $langs->trans("ContactSuperAdminForChange");
 			print $form->textwithpicto(getDolGlobalString('MAIN_MAIL_SMTPS_PW'), $htmltext, 1, 'superadmin');
@@ -573,35 +523,12 @@
 		// SuperAdministrator access only
 		if (!isModEnabled('multicompany')  || ($user->admin && !$user->entity)) {
 			print $form->selectarray('MAIN_MAIL_SMTPS_OAUTH_SERVICE', $oauthservices, $conf->global->MAIN_MAIL_SMTPS_OAUTH_SERVICE);
->>>>>>> cc80841a
 		} else {
 			$text = $oauthservices[getDolGlobalString('MAIN_MAIL_SMTPS_OAUTH_SERVICE')];
 			if (empty($text)) {
 				$text = $langs->trans("Undefined");
 			}
 			$htmltext = $langs->trans("ContactSuperAdminForChange");
-<<<<<<< HEAD
-			print $form->textwithpicto($conf->global->MAIN_MAIL_SMTPS_PW, $htmltext, 1, 'superadmin');
-			print '<input type="hidden" name="MAIN_MAIL_SMTPS_PW" value="' . htmlspecialchars($mainsmtppw, ENT_COMPAT, 'UTF-8') . '">';
-		}
-		print '</td></tr>';
-	}
-
-	// OAUTH service provider
-	if (!empty($conf->use_javascript_ajax) || (in_array(getDolGlobalString('MAIN_MAIL_SENDMODE', 'mail'), array('smtps', 'swiftmailer')))) {
-		print '<tr class="oddeven smtp_oauth_service"><td>'.$langs->trans("MAIN_MAIL_SMTPS_OAUTH_SERVICE").'</td><td>';
-
-		// SuperAdministrator access only
-		if (!isModEnabled('multicompany')  || ($user->admin && !$user->entity)) {
-			print $form->selectarray('MAIN_MAIL_SMTPS_OAUTH_SERVICE', $oauthservices, $conf->global->MAIN_MAIL_SMTPS_OAUTH_SERVICE);
-		} else {
-			$text = $oauthservices[getDolGlobalString('MAIN_MAIL_SMTPS_OAUTH_SERVICE')];
-			if (empty($text)) {
-				$text = $langs->trans("Undefined");
-			}
-			$htmltext = $langs->trans("ContactSuperAdminForChange");
-=======
->>>>>>> cc80841a
 			print $form->textwithpicto($text, $htmltext, 1, 'superadmin');
 			print '<input type="hidden" name="MAIN_MAIL_SMTPS_OAUTH_SERVICE" value="' . getDolGlobalString('MAIN_MAIL_SMTPS_OAUTH_SERVICE').'">';
 		}
@@ -681,28 +608,6 @@
 	print '<br>';
 
 
-<<<<<<< HEAD
-	print '<table class="noborder centpercent">';
-	print '<tr class="liste_titre"><td class="titlefieldmiddle">'.$langs->trans("ParametersForTestEnvironment").'</td><td>'.$langs->trans("Value").'</td></tr>';
-
-	// Disable
-	print '<tr class="oddeven"><td>'.$langs->trans("MAIN_DISABLE_ALL_MAILS").'</td><td>';
-	print $form->selectyesno('MAIN_DISABLE_ALL_MAILS', getDolGlobalString('MAIN_DISABLE_ALL_MAILS'), 1);
-	print '</td></tr>';
-
-	// Force e-mail recipient
-	print '<tr class="oddeven"><td>'.$langs->trans("MAIN_MAIL_FORCE_SENDTO").'</td><td>';
-	print '<input class="flat" name="MAIN_MAIL_FORCE_SENDTO" size="32" value="'.(getDolGlobalString('MAIN_MAIL_FORCE_SENDTO') ? $conf->global->MAIN_MAIL_FORCE_SENDTO : '').'" />';
-	print '</td></tr>';
-
-	print '</table>';
-
-
-	print '<br>';
-
-
-=======
->>>>>>> cc80841a
 	print '<table class="noborder centpercent">';
 	print '<tr class="liste_titre"><td class="titlefieldmiddle">'.$langs->trans("OtherOptions").'</td><td></td></tr>';
 
@@ -759,11 +664,6 @@
 	print dol_get_fiche_head($head, 'common', '', -1);
 
 	print '<span class="opacitymedium">'.$langs->trans("EMailsDesc")."</span><br>\n";
-<<<<<<< HEAD
-	print "<br><br>\n";
-
-
-=======
 	print "<br>\n";
 
 	print $langs->trans("MAIN_DISABLE_ALL_MAILS");
@@ -781,7 +681,6 @@
 	print "<br>\n";
 
 
->>>>>>> cc80841a
 	if (!getDolGlobalString('MAIN_DISABLE_ALL_MAILS')) {
 		print '<div class="div-table-responsive-no-min">'; // You can use div-table-responsive-no-min if you don't need reserved height for your table
 		print '<table class="noborder centpercent">';
@@ -949,21 +848,6 @@
 		print '<br>';
 	}
 
-<<<<<<< HEAD
-
-	print '<div class="div-table-responsive-no-min">'; // You can use div-table-responsive-no-min if you don't need reserved height for your table
-	print '<table class="noborder centpercent">';
-	print '<tr class="liste_titre"><td class="titlefieldmiddle">'.$langs->trans("ParametersForTestEnvironment").'</td><td>'.$langs->trans("Value").'</td></tr>';
-
-	// Disable
-	print '<tr class="oddeven"><td>'.$langs->trans("MAIN_DISABLE_ALL_MAILS").'</td><td>';
-	if (!empty($conf->use_javascript_ajax)) {
-		print ajax_constantonoff('MAIN_DISABLE_ALL_MAILS', array(), null, 0, 0, 1, 2, 0, 0, '_red').'</a>';
-	} else {
-		print yn(getDolGlobalString('MAIN_DISABLE_ALL_MAILS'));
-		if (getDolGlobalString('MAIN_DISABLE_ALL_MAILS')) {
-			print img_warning($langs->trans("Disabled"));
-=======
 	/*
 	if (!getDolGlobalString('MAIN_DISABLE_ALL_MAILS')) {
 		print '<div class="div-table-responsive-no-min">'; // You can use div-table-responsive-no-min if you don't need reserved height for your table
@@ -978,15 +862,9 @@
 			} else {
 				print img_warning($langs->trans("RecipientEmailsWillBeReplacedWithThisValue"));
 			}
->>>>>>> cc80841a
-		}
-	}
-	print '</td></tr>';
-
-<<<<<<< HEAD
-	if (!getDolGlobalString('MAIN_DISABLE_ALL_MAILS')) {
-		// Force e-mail recipient
-=======
+		}
+		print '</td></tr>';
+
 		print '</table>';
 		print '</div>';
 
@@ -1001,7 +879,6 @@
 
 	// Force e-mail recipient
 	if (!getDolGlobalString('MAIN_DISABLE_ALL_MAILS')) {
->>>>>>> cc80841a
 		print '<tr class="oddeven"><td>'.$langs->trans("MAIN_MAIL_FORCE_SENDTO").'</td><td>'.getDolGlobalString('MAIN_MAIL_FORCE_SENDTO');
 		if (getDolGlobalString('MAIN_MAIL_FORCE_SENDTO')) {
 			if (!isValidEmail(getDolGlobalString('MAIN_MAIL_FORCE_SENDTO'))) {
@@ -1013,20 +890,6 @@
 		print '</td></tr>';
 	}
 
-<<<<<<< HEAD
-	print '</table>';
-	print '</div>';
-
-
-	print '<br>';
-
-
-	print '<div class="div-table-responsive-no-min">'; // You can use div-table-responsive-no-min if you don't need reserved height for your table
-	print '<table class="noborder centpercent">';
-	print '<tr class="liste_titre"><td class="titlefieldmiddle">'.$langs->trans("OtherOptions").'</td><td></td></tr>';
-
-=======
->>>>>>> cc80841a
 	// From
 	$help = $form->textwithpicto('', $langs->trans("EMailHelpMsgSPFDKIM"));
 	print '<tr class="oddeven"><td>';
@@ -1140,20 +1003,12 @@
 		print '<a class="butAction" href="'.$_SERVER["PHP_SELF"].'?action=test&token='.newToken().'&mode=init#formmailbeforetitle">'.$langs->trans("DoTestSend").'</a>';
 
 		if (isModEnabled('fckeditor')) {
-<<<<<<< HEAD
-			print '<a class="butAction" href="'.$_SERVER["PHP_SELF"].'?action=testhtml&mode=init#formmailbeforetitle">'.$langs->trans("DoTestSendHTML").'</a>';
-=======
 			print '<a class="butAction" href="'.$_SERVER["PHP_SELF"].'?action=testhtml&token='.newToken().'&mode=init#formmailbeforetitle">'.$langs->trans("DoTestSendHTML").'</a>';
->>>>>>> cc80841a
 		}
 	}
 
 	print '</div>';
 
-<<<<<<< HEAD
-
-=======
->>>>>>> cc80841a
 	if (getDolGlobalString('MAIN_MAIL_SENDMODE', 'mail') == 'mail' && !getDolGlobalString('MAIN_FIX_FOR_BUGGED_MTA')) {
 		/*
 		 // Warning 1
@@ -1171,15 +1026,9 @@
 
 	if (!in_array($action, array('testconnect', 'test', 'testhtml')) && !getDolGlobalString('MAIN_DISABLE_ALL_MAILS')) {
 		$text = '';
-<<<<<<< HEAD
-		if (getDolGlobalString('MAIN_MAIL_SENDMODE', 'mail') == 'mail') {
-			//$text .= $langs->trans("WarningPHPMail", $listofmethods['mail'], $listofmethods['smtps']); // To encourage to use SMTPS
-		}
-=======
 		//if (getDolGlobalString('MAIN_MAIL_SENDMODE', 'mail') == 'mail') {
 		//	$text .= $langs->trans("WarningPHPMail", $listofmethods['mail'], $listofmethods['smtps']); // To encourage to use SMTPS
 		//}
->>>>>>> cc80841a
 
 		if (getDolGlobalString('MAIN_MAIL_SENDMODE', 'mail') == 'mail') {
 			// mthode php mail
@@ -1306,15 +1155,10 @@
 		$formmail->withtopic = (GETPOSTISSET('subject') ? GETPOST('subject') : $langs->trans("Test"));
 		$formmail->withtopicreadonly = 0;
 		$formmail->withfile = 2;
-<<<<<<< HEAD
-		$formmail->withlayout = 1;
-		$formmail->withaiprompt = ($action == 'testhtml' ? 'html' : 'text');
-=======
 
 		$formmail->withlayout = 1;		// Note: MAIN_EMAIL_USE_LAYOUT must be set
 		$formmail->withaiprompt = ($action == 'testhtml' ? 'html' : 'text');	// Note: Module AI must be enabled
 
->>>>>>> cc80841a
 		$formmail->withbody = (GETPOSTISSET('message') ? GETPOST('message', 'restricthtml') : ($action == 'testhtml' ? $langs->transnoentities("PredefinedMailTestHtml") : $langs->transnoentities("PredefinedMailTest")));
 		$formmail->withbodyreadonly = 0;
 		$formmail->withcancel = 1;
