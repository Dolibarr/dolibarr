<?php
/* Copyright (C) 2007-2017 Laurent Destailleur  <eldy@users.sourceforge.net>
 * Copyright (C) 2009-2012 Regis Houssin        <regis.houssin@inodbox.com>
 * Copyright (C) 2013	   Juanjo Menent		<jmenent@2byte.es>
 * Copyright (C) 2016      Jonathan TISSEAU     <jonathan.tisseau@86dev.fr>
 * Copyright (C) 2024		Frédéric France			<frederic.france@free.fr>
 *
 * This program is free software; you can redistribute it and/or modify
 * it under the terms of the GNU General Public License as published by
 * the Free Software Foundation; either version 3 of the License, or
 * (at your option) any later version.
 *
 * This program is distributed in the hope that it will be useful,
 * but WITHOUT ANY WARRANTY; without even the implied warranty of
 * MERCHANTABILITY or FITNESS FOR A PARTICULAR PURPOSE.  See the
 * GNU General Public License for more details.
 *
 * You should have received a copy of the GNU General Public License
 * along with this program. If not, see <https://www.gnu.org/licenses/>.
 */

/**
 *       \file       htdocs/admin/mails.php
 *       \brief      Page to setup emails sending
 */

// Load Dolibarr environment
require '../main.inc.php';
require_once DOL_DOCUMENT_ROOT.'/core/lib/admin.lib.php';
require_once DOL_DOCUMENT_ROOT.'/core/lib/files.lib.php';

// Load translation files required by the page
$langs->loadLangs(array('companies', 'products', 'admin', 'mails', 'other', 'errors'));

$action = GETPOST('action', 'aZ09');
$cancel = GETPOST('cancel', 'aZ09');

$usersignature = $user->signature;
// For action = test or send, we ensure that content is not html, even for signature, because this we want a test with NO html.
if ($action == 'test' || $action == 'send') {
	$usersignature = dol_string_nohtmltag($usersignature, 2);
}

$substitutionarrayfortest = array(
<<<<<<< HEAD
	'__DOL_MAIN_URL_ROOT__'=>DOL_MAIN_URL_ROOT,
	'__CHECK_READ__' => '<img src="'.DOL_MAIN_URL_ROOT.'/public/emailing/mailing-read.php?tag=undefinedtag&securitykey='.dol_hash(getDolGlobalString('MAILING_EMAIL_UNSUBSCRIBE_KEY')."-undefinedtag", 'md5').'" width="1" height="1" style="width:1px;height:1px" border="0"/>',
=======
	'__ID__' => 'RecipientIdRecord',
>>>>>>> cc80841a
	'__USER_LOGIN__' => $user->login,
	'__USER_EMAIL__' => $user->email,
	'__USER_SIGNATURE__' => (($user->signature && !getDolGlobalString('MAIN_MAIL_DO_NOT_USE_SIGN')) ? $usersignature : ''), // Done into actions_sendmails
	'__SENDEREMAIL_SIGNATURE__' => (($user->signature && !getDolGlobalString('MAIN_MAIL_DO_NOT_USE_SIGN')) ? $usersignature : ''), // Done into actions_sendmails
<<<<<<< HEAD
	'__ID__' => 'RecipientIdRecord',
	//'__EMAIL__' => 'RecipientEMail',				// Done into actions_sendmails
	'__LASTNAME__' => 'RecipientLastname',
	'__FIRSTNAME__' => 'RecipientFirstname',
	'__ADDRESS__'=> 'RecipientAddress',
	'__ZIP__'=> 'RecipientZip',
	'__TOWN_'=> 'RecipientTown',
	'__COUNTRY__'=> 'RecipientCountry'
=======
	//'__EMAIL__' => 'RecipientEMail',				// Done into actions_sendmails
	'__LASTNAME__' => 'RecipientLastname',
	'__FIRSTNAME__' => 'RecipientFirstname',
	'__ADDRESS__' => 'RecipientAddress',
	'__ZIP__' => 'RecipientZip',
	'__TOWN_' => 'RecipientTown',
	'__COUNTRY__' => 'RecipientCountry',
	'__DOL_MAIN_URL_ROOT__' => DOL_MAIN_URL_ROOT,
	'__CHECK_READ__' => '<img src="'.DOL_MAIN_URL_ROOT.'/public/emailing/mailing-read.php?tag=undefinedtag&securitykey='.dol_hash(getDolGlobalString('MAILING_EMAIL_UNSUBSCRIBE_KEY')."-undefinedtag", 'md5').'" width="1" height="1" style="width:1px;height:1px" border="0"/>'
>>>>>>> cc80841a
);
complete_substitutions_array($substitutionarrayfortest, $langs);

// List of sending methods
$listofmethods = array();
$listofmethods['default'] = $langs->trans('DefaultOutgoingEmailSetup');
$listofmethods['mail'] = 'PHP mail function';
//$listofmethods['simplemail']='Simplemail class';
$listofmethods['smtps'] = 'SMTP/SMTPS socket library';
if (version_compare(phpversion(), '7.0', '>=')) {
	$listofmethods['swiftmailer'] = 'Swift Mailer socket library';
}

// Security check
if (!$user->admin) {
	accessforbidden();
}


/*
 * Actions
 */

if ($action == 'update' && !$cancel) {
	// Send mode parameters
	dolibarr_set_const($db, "MAIN_MAIL_SENDMODE_EMAILING", GETPOST("MAIN_MAIL_SENDMODE_EMAILING"), 'chaine', 0, '', $conf->entity);
	dolibarr_set_const($db, "MAIN_MAIL_SMTP_PORT_EMAILING", GETPOST("MAIN_MAIL_SMTP_PORT_EMAILING"), 'chaine', 0, '', $conf->entity);
	dolibarr_set_const($db, "MAIN_MAIL_SMTP_SERVER_EMAILING", GETPOST("MAIN_MAIL_SMTP_SERVER_EMAILING"), 'chaine', 0, '', $conf->entity);
	dolibarr_set_const($db, "MAIN_MAIL_SMTPS_ID_EMAILING", GETPOST("MAIN_MAIL_SMTPS_ID_EMAILING"), 'chaine', 0, '', $conf->entity);
	if (GETPOSTISSET("MAIN_MAIL_SMTPS_PW_EMAILING")) {
<<<<<<< HEAD
		dolibarr_set_const($db, "MAIN_MAIL_SMTPS_PW_EMAILING", GETPOST("MAIN_MAIL_SMTPS_PW_EMAILING", 'none'), 'chaine', 0, '', $conf->entity);
=======
		dolibarr_set_const($db, "MAIN_MAIL_SMTPS_PW_EMAILING", GETPOST("MAIN_MAIL_SMTPS_PW_EMAILING", 'password'), 'chaine', 0, '', $conf->entity);
>>>>>>> cc80841a
	}
	if (GETPOSTISSET("MAIN_MAIL_SMTPS_AUTH_TYPE_EMAILING")) {
		dolibarr_set_const($db, "MAIN_MAIL_SMTPS_AUTH_TYPE_EMAILING", GETPOST("MAIN_MAIL_SMTPS_AUTH_TYPE_EMAILING", 'alphanohtml'), 'chaine', 0, '', $conf->entity);
	}
	if (GETPOSTISSET("MAIN_MAIL_SMTPS_OAUTH_SERVICE_EMAILING")) {
		dolibarr_set_const($db, "MAIN_MAIL_SMTPS_OAUTH_SERVICE_EMAILING", GETPOST("MAIN_MAIL_SMTPS_OAUTH_SERVICE_EMAILING", 'alphanohtml'), 'chaine', 0, '', $conf->entity);
	}
	dolibarr_set_const($db, "MAIN_MAIL_EMAIL_TLS_EMAILING", GETPOST("MAIN_MAIL_EMAIL_TLS_EMAILING"), 'chaine', 0, '', $conf->entity);
	dolibarr_set_const($db, "MAIN_MAIL_EMAIL_STARTTLS_EMAILING", GETPOST("MAIN_MAIL_EMAIL_STARTTLS_EMAILING"), 'chaine', 0, '', $conf->entity);
	dolibarr_set_const($db, "MAIN_MAIL_EMAIL_SMTP_ALLOW_SELF_SIGNED_EMAILING", GETPOST("MAIN_MAIL_EMAIL_SMTP_ALLOW_SELF_SIGNED_EMAILING"), 'chaine', 0, '', $conf->entity);

	header("Location: ".$_SERVER["PHP_SELF"]."?mainmenu=home&leftmenu=setup");
	exit;
}


// Actions to send emails
$id = 0;
$actiontypecode = ''; // Not an event for agenda
$triggersendname = ''; // Disable triggers
$paramname = 'id';
$mode = 'emailfortest';
$trackid = (($action == 'testhtml') ? "testhtml" : "test");
$sendcontext = 'emailing'; // Force to use dedicated context of setup for emailing
include DOL_DOCUMENT_ROOT.'/core/actions_sendmails.inc.php';

if ($action == 'presend' && GETPOST('trackid', 'alphanohtml') == 'test') {
	$action = 'test';
}
if ($action == 'presend' && GETPOST('trackid', 'alphanohtml') == 'testhtml') {
	$action = 'testhtml';
}




/*
 * View
 */

$form = new Form($db);

$linuxlike = 1;
if (preg_match('/^win/i', PHP_OS)) {
	$linuxlike = 0;
}
if (preg_match('/^mac/i', PHP_OS)) {
	$linuxlike = 0;
}

if (!getDolGlobalString('MAIN_MAIL_SENDMODE_EMAILING')) {
	$conf->global->MAIN_MAIL_SENDMODE_EMAILING = 'default';
}
<<<<<<< HEAD
$port = getDolGlobalString('MAIN_MAIL_SMTP_PORT_EMAILING') ? $conf->global->MAIN_MAIL_SMTP_PORT_EMAILING : ini_get('smtp_port');
if (!$port) {
	$port = 25;
}
$server = getDolGlobalString('MAIN_MAIL_SMTP_SERVER_EMAILING') ? $conf->global->MAIN_MAIL_SMTP_SERVER_EMAILING : ini_get('SMTP');
=======
$port = getDolGlobalInt('MAIN_MAIL_SMTP_PORT_EMAILING', (int) ini_get('smtp_port'));
if (!$port) {
	$port = 25;
}
$server = getDolGlobalString('MAIN_MAIL_SMTP_SERVER_EMAILING', ini_get('SMTP'));
>>>>>>> cc80841a
if (!$server) {
	$server = '127.0.0.1';
}


$wikihelp = 'EN:Setup_EMails|FR:Paramétrage_EMails|ES:Configuración_EMails';
llxHeader('', $langs->trans("Setup"), $wikihelp, '', 0, 0, '', '', '', 'mod-admin page-mails_emailing');

print load_fiche_titre($langs->trans("EMailsSetup"), '', 'title_setup');

$head = email_admin_prepare_head();

// List of oauth services
$oauthservices = array();

foreach ($conf->global as $key => $val) {
	if (!empty($val) && preg_match('/^OAUTH_.*_ID$/', $key)) {
		$key = preg_replace('/^OAUTH_/', '', $key);
		$key = preg_replace('/_ID$/', '', $key);
		if (preg_match('/^.*-/', $key)) {
			$name = preg_replace('/^.*-/', '', $key);
		} else {
			$name = $langs->trans("NoName");
		}
		$provider = preg_replace('/-.*$/', '', $key);
		$provider = ucfirst(strtolower($provider));

		$oauthservices[$key] = $name." (".$provider.")";
	}
}

if ($action == 'edit') {
	if ($conf->use_javascript_ajax) {
		print "\n".'<script type="text/javascript">';
		print 'jQuery(document).ready(function () {
                    function initfields()
                    {
                        if (jQuery("#MAIN_MAIL_SENDMODE_EMAILING").val()==\'default\')
                        {
                            jQuery(".hideifdefault").hide();
						}
						else
						{
                            jQuery(".hideifdefault").show();
						}

						if (jQuery("#MAIN_MAIL_SENDMODE_EMAILING").val()==\'mail\')
                        {
							console.log("I choose php mail mode");
                            jQuery(".drag").hide();
                            jQuery("#MAIN_MAIL_EMAIL_TLS_EMAILING").val(0);
                            jQuery("#MAIN_MAIL_EMAIL_TLS_EMAILING").prop("disabled", true);
                            jQuery("#MAIN_MAIL_EMAIL_STARTTLS_EMAILING").val(0);
                            jQuery("#MAIN_MAIL_EMAIL_STARTTLS_EMAILING").prop("disabled", true);
                            jQuery("#MAIN_MAIL_EMAIL_SMTP_ALLOW_SELF_SIGNED_EMAILING").val(0);
                            jQuery("#MAIN_MAIL_EMAIL_SMTP_ALLOW_SELF_SIGNED_EMAILING").prop("disabled", true);
<<<<<<< HEAD
														jQuery(".smtp_method").hide();
=======
                            jQuery("#MAIN_MAIL_EMAIL_DKIM_ENABLED_EMAILING").val(0);
                            jQuery("#MAIN_MAIL_EMAIL_DKIM_ENABLED_EMAILING").prop("disabled", true);
                            jQuery("#MAIN_MAIL_EMAIL_DKIM_DOMAIN_EMAILING").prop("disabled", true);
                            jQuery("#MAIN_MAIL_EMAIL_DKIM_SELECTOR_EMAILING").prop("disabled", true);
                            jQuery("#MAIN_MAIL_EMAIL_DKIM_PRIVATE_KEY_EMAILING").prop("disabled", true);
							jQuery(".smtp_method").hide();
							jQuery(".dkim").hide();
>>>>>>> cc80841a
                            jQuery(".smtp_auth_method").hide();
                            ';
		if ($linuxlike) {
			print '
			               jQuery("#MAIN_MAIL_SMTP_SERVER_EMAILING").hide();
			               jQuery("#MAIN_MAIL_SMTP_PORT_EMAILING").hide();
			               jQuery("#smtp_server_mess").show();
			               jQuery("#smtp_port_mess").show();
			               ';
		} else {
			print '
			               jQuery("#MAIN_MAIL_SMTP_SERVER_EMAILING").prop("disabled", true);
			               jQuery("#MAIN_MAIL_SMTP_PORT_EMAILING").prop("disabled", true);
			               jQuery("#smtp_server_mess").hide();
			               jQuery("#smtp_port_mess").hide();
			               ';
		}
		print '
                        }
                        if (jQuery("#MAIN_MAIL_SENDMODE_EMAILING").val()==\'smtps\')
                        {
							console.log("I choose smtps mail mode");
                            jQuery(".drag").show();
                            jQuery("#MAIN_MAIL_EMAIL_TLS_EMAILING").val(' . getDolGlobalString('MAIN_MAIL_EMAIL_TLS_EMAILING').');
                            jQuery("#MAIN_MAIL_EMAIL_TLS_EMAILING").removeAttr("disabled");
                            jQuery("#MAIN_MAIL_EMAIL_STARTTLS_EMAILING").val(' . getDolGlobalString('MAIN_MAIL_EMAIL_STARTTLS_EMAILING').');
                            jQuery("#MAIN_MAIL_EMAIL_STARTTLS_EMAILING").removeAttr("disabled");
                            jQuery("#MAIN_MAIL_EMAIL_SMTP_ALLOW_SELF_SIGNED_EMAILING").val(' . getDolGlobalString('MAIN_MAIL_EMAIL_SMTP_ALLOW_SELF_SIGNED_EMAILING').');
                            jQuery("#MAIN_MAIL_EMAIL_SMTP_ALLOW_SELF_SIGNED_EMAILING").removeAttr("disabled");
                            jQuery("#MAIN_MAIL_EMAIL_DKIM_ENABLED_EMAILING").val(0);
                            jQuery("#MAIN_MAIL_EMAIL_DKIM_ENABLED_EMAILING").prop("disabled", true);
                            jQuery("#MAIN_MAIL_EMAIL_DKIM_DOMAIN_EMAILING").prop("disabled", true);
                            jQuery("#MAIN_MAIL_EMAIL_DKIM_SELECTOR_EMAILING").prop("disabled", true);
                            jQuery("#MAIN_MAIL_EMAIL_DKIM_PRIVATE_KEY_EMAILING").prop("disabled", true);
                            jQuery("#MAIN_MAIL_EMAIL_DKIM_DOMAIN_EMAILING").hide();
                            jQuery("#MAIN_MAIL_EMAIL_DKIM_SELECTOR_EMAILING").hide();
                            jQuery("#MAIN_MAIL_EMAIL_DKIM_PRIVATE_KEY_EMAILING").hide();
                            jQuery("#MAIN_MAIL_SMTP_SERVER_EMAILING").removeAttr("disabled");
                            jQuery("#MAIN_MAIL_SMTP_PORT_EMAILING").removeAttr("disabled");
                            jQuery("#MAIN_MAIL_SMTP_SERVER_EMAILING").show();
                            jQuery("#MAIN_MAIL_SMTP_PORT_EMAILING").show();
							jQuery("#smtp_port_mess").hide();
                            jQuery("#smtp_server_mess").hide();
							jQuery(".smtp_method").show();
<<<<<<< HEAD
=======
							jQuery(".dkim").hide();
>>>>>>> cc80841a
                            jQuery(".smtp_auth_method").show();
													}
                        if (jQuery("#MAIN_MAIL_SENDMODE_EMAILING").val()==\'swiftmailer\')
                        {
							console.log("I choose swiftmailer mail mode");
							jQuery(".drag").show();
                            jQuery("#MAIN_MAIL_EMAIL_TLS_EMAILING").val(' . getDolGlobalString('MAIN_MAIL_EMAIL_TLS_EMAILING').');
                            jQuery("#MAIN_MAIL_EMAIL_TLS_EMAILING").removeAttr("disabled");
                            jQuery("#MAIN_MAIL_EMAIL_STARTTLS_EMAILING").val(' . getDolGlobalString('MAIN_MAIL_EMAIL_STARTTLS_EMAILING').');
                            jQuery("#MAIN_MAIL_EMAIL_STARTTLS_EMAILING").removeAttr("disabled");
                            jQuery("#MAIN_MAIL_EMAIL_SMTP_ALLOW_SELF_SIGNED_EMAILING").val(' . getDolGlobalString('MAIN_MAIL_EMAIL_SMTP_ALLOW_SELF_SIGNED_EMAILING').');
                            jQuery("#MAIN_MAIL_EMAIL_SMTP_ALLOW_SELF_SIGNED_EMAILING").removeAttr("disabled");
                            jQuery("#MAIN_MAIL_EMAIL_DKIM_ENABLED_EMAILING").val(0);
                            jQuery("#MAIN_MAIL_EMAIL_DKIM_ENABLED_EMAILING").prop("disabled", true);
                            jQuery("#MAIN_MAIL_EMAIL_DKIM_DOMAIN_EMAILING").prop("disabled", true);
                            jQuery("#MAIN_MAIL_EMAIL_DKIM_SELECTOR_EMAILING").prop("disabled", true);
                            jQuery("#MAIN_MAIL_EMAIL_DKIM_PRIVATE_KEY_EMAILING").prop("disabled", true);
                            jQuery("#MAIN_MAIL_EMAIL_DKIM_DOMAIN_EMAILING").hide();
                            jQuery("#MAIN_MAIL_EMAIL_DKIM_SELECTOR_EMAILING").hide();
                            jQuery("#MAIN_MAIL_EMAIL_DKIM_PRIVATE_KEY_EMAILING").hide();
                            jQuery("#MAIN_MAIL_SMTP_SERVER_EMAILING").removeAttr("disabled");
                            jQuery("#MAIN_MAIL_SMTP_PORT_EMAILING").removeAttr("disabled");
                            jQuery("#MAIN_MAIL_SMTP_SERVER_EMAILING").show();
                            jQuery("#MAIN_MAIL_SMTP_PORT_EMAILING").show();
                            jQuery("#smtp_server_mess").hide();
                            jQuery("#smtp_port_mess").hide();
							jQuery(".smtp_method").show();
<<<<<<< HEAD
=======
							jQuery(".dkim").show();
>>>>>>> cc80841a
							jQuery(".smtp_auth_method").show();
                        }
                    }
					function change_smtp_auth_method() {
						console.log("Call smtp auth method");
<<<<<<< HEAD
						if (jQuery("#MAIN_MAIL_SENDMODE_EMAILING").val()==\'smtps\' && jQuery("#radio_oauth").prop("checked")) {
							jQuery(".smtp_pw").hide();
							jQuery(".smtp_oauth_service").show();
						} else if (jQuery("#MAIN_MAIL_SENDMODE_EMAILING").val()==\'swiftmailer\' && jQuery("#radio_oauth").prop("checked")) {
							jQuery(".smtp_pw").hide();
							jQuery(".smtp_oauth_service").show();
						} else if(jQuery("#MAIN_MAIL_SENDMODE_EMAILING").val()==\'mail\'){
							jQuery(".smtp_pw").hide();
							jQuery(".smtp_oauth_service").hide();
						} else {
							jQuery(".smtp_pw").show();
=======
						if (jQuery("#MAIN_MAIL_SENDMODE_EMAILING").val()==\'smtps\') {
							if (jQuery("#radio_oauth").prop("checked")) {
								jQuery(".smtp_pw").hide();
								jQuery(".smtp_oauth_service").show();
							} else {
								jQuery(".smtp_pw").show();
								jQuery(".smtp_oauth_service").hide();
							}
						} else if (jQuery("#MAIN_MAIL_SENDMODE_EMAILING").val()==\'swiftmailer\') {
							if (jQuery("#radio_oauth").prop("checked")) {
								jQuery(".smtp_pw").hide();
								jQuery(".smtp_oauth_service").show();
							} else {
								jQuery(".smtp_pw").show();
								jQuery(".smtp_oauth_service").hide();
							}
						} else {
							jQuery(".smtp_pw").hide();
>>>>>>> cc80841a
							jQuery(".smtp_oauth_service").hide();
						}
					}

					change_smtp_auth_method();
                    initfields();

					jQuery("#MAIN_MAIL_SENDMODE_EMAILING").change(function() {
						change_smtp_auth_method();
                        initfields();
					});
					jQuery("#radio_pw, #radio_plain, #radio_oauth").change(function() {
						change_smtp_auth_method();
					});
					jQuery("#MAIN_MAIL_EMAIL_TLS_EMAILING").change(function() {
						if (jQuery("#MAIN_MAIL_EMAIL_TLS_EMAILING").val() == 1)
							jQuery("#MAIN_MAIL_EMAIL_STARTTLS_EMAILING").val(0);
						else
							jQuery("#MAIN_MAIL_EMAIL_SMTP_ALLOW_SELF_SIGNED_EMAILING").val(0);
					});
					jQuery("#MAIN_MAIL_EMAIL_STARTTLS_EMAILING").change(function() {
						if (jQuery("#MAIN_MAIL_EMAIL_STARTTLS_EMAILING").val() == 1)
							jQuery("#MAIN_MAIL_EMAIL_TLS_EMAILING").val(0);
						else
							jQuery("#MAIN_MAIL_EMAIL_SMTP_ALLOW_SELF_SIGNED_EMAILING").val(0);
					});
        })';
		print '</script>'."\n";
	}

	print '<form method="post" action="'.$_SERVER["PHP_SELF"].'">';
	print '<input type="hidden" name="token" value="'.newToken().'">';
	print '<input type="hidden" name="action" value="update">';

	print dol_get_fiche_head($head, 'common_emailing', '', -1);

	print '<span class="opacitymedium">'.$langs->trans("EMailsDesc")."</span><br>\n";
	print "<br><br>\n";


	clearstatcache();

	print '<table class="noborder centpercent">';
	print '<tr class="liste_titre"><td class="titlefieldmiddle">'.$langs->trans("Parameters").'</td><td></td></tr>';

	// Method

	print '<tr class="oddeven"><td>'.$langs->trans("MAIN_MAIL_SENDMODE").'</td><td>';

	// SuperAdministrator access only
	if (!isModEnabled('multicompany') || ($user->admin && !$user->entity)) {
		print $form->selectarray('MAIN_MAIL_SENDMODE_EMAILING', $listofmethods, $conf->global->MAIN_MAIL_SENDMODE_EMAILING);
	} else {
		$text = $listofmethods[getDolGlobalString('MAIN_MAIL_SENDMODE_EMAILING')];
		if (empty($text)) {
			$text = $langs->trans("Undefined");
		}
		$htmltext = $langs->trans("ContactSuperAdminForChange");
		print $form->textwithpicto($text, $htmltext, 1, 'superadmin');
		print '<input type="hidden" name="MAIN_MAIL_SENDMODE_EMAILING" value="' . getDolGlobalString('MAIN_MAIL_SENDMODE_EMAILING').'">';
	}
	print '</td></tr>';

	// Host server

	print '<tr class="oddeven hideifdefault">';
	if (!$conf->use_javascript_ajax && $linuxlike && getDolGlobalString('MAIN_MAIL_SENDMODE_EMAILING') == 'mail') {
		print '<td>';
		print $langs->trans("MAIN_MAIL_SMTP_SERVER_NotAvailableOnLinuxLike");
		print '</td><td>';
		print '<span class="opacitymedium">'.$langs->trans("SeeLocalSendMailSetup").'</span>';
		print '</td>';
	} else {
		print '<td>';
		$mainserver = (getDolGlobalString('MAIN_MAIL_SMTP_SERVER_EMAILING') ? $conf->global->MAIN_MAIL_SMTP_SERVER_EMAILING : '');
		$smtpserver = ini_get('SMTP') ? ini_get('SMTP') : $langs->transnoentities("Undefined");
		if ($linuxlike) {
			print $langs->trans("MAIN_MAIL_SMTP_SERVER_NotAvailableOnLinuxLike");
		} else {
			print $langs->trans("MAIN_MAIL_SMTP_SERVER", $smtpserver);
		}
		print '</td><td>';
		// SuperAdministrator access only
		if (!isModEnabled('multicompany') || ($user->admin && !$user->entity)) {
			print '<input class="flat minwidth300" id="MAIN_MAIL_SMTP_SERVER_EMAILING" name="MAIN_MAIL_SMTP_SERVER_EMAILING" size="18" value="' . $mainserver . '">';
			print '<input type="hidden" id="MAIN_MAIL_SMTP_SERVER_EMAILING_sav" name="MAIN_MAIL_SMTP_SERVER_EMAILING_sav" value="' . $mainserver . '">';
			print '<span id="smtp_server_mess" class="opacitymedium">' . $langs->trans("SeeLocalSendMailSetup") . '</span>';
			print ' <span class="opacitymedium smtp_method">' . $langs->trans("SeeLinkToOnlineDocumentation") . '</span>';
		} else {
			$text = !empty($mainserver) ? $mainserver : $smtpserver;
			$htmltext = $langs->trans("ContactSuperAdminForChange");
			print $form->textwithpicto($text, $htmltext, 1, 'superadmin');
			print '<input type="hidden" id="MAIN_MAIL_SMTP_SERVER_EMAILING" name="MAIN_MAIL_SMTP_SERVER_EMAILING" value="' . $mainserver . '">';
		}
		print '</td>';
	}
	print '</tr>';

	// Port

	print '<tr class="oddeven hideifdefault hideonmodemail"><td>';
	if (!$conf->use_javascript_ajax && $linuxlike && getDolGlobalString('MAIN_MAIL_SENDMODE_EMAILING') == 'mail') {
		print $langs->trans("MAIN_MAIL_SMTP_PORT_NotAvailableOnLinuxLike");
		print '</td><td>';
		print '<span class="opacitymedium">'.$langs->trans("SeeLocalSendMailSetup").'</span>';
	} else {
		$mainport = (getDolGlobalString('MAIN_MAIL_SMTP_PORT_EMAILING') ? $conf->global->MAIN_MAIL_SMTP_PORT_EMAILING : '');
		$smtpport = ini_get('smtp_port') ? ini_get('smtp_port') : $langs->transnoentities("Undefined");
		if ($linuxlike) {
			print $langs->trans("MAIN_MAIL_SMTP_PORT_NotAvailableOnLinuxLike");
		} else {
			print $langs->trans("MAIN_MAIL_SMTP_PORT", $smtpport);
		}
		print '</td><td>';
		// SuperAdministrator access only
		if (!isModEnabled('multicompany') || ($user->admin && !$user->entity)) {
			print '<input class="flat" id="MAIN_MAIL_SMTP_PORT_EMAILING" name="MAIN_MAIL_SMTP_PORT_EMAILING" size="3" value="' . $mainport . '">';
			print '<input type="hidden" id="MAIN_MAIL_SMTP_PORT_EMAILING_sav" name="MAIN_MAIL_SMTP_PORT_EMAILING_sav" value="' . $mainport . '">';
			print '<span id="smtp_port_mess" class="opacitymedium">' . $langs->trans("SeeLocalSendMailSetup") . '</span>';
		} else {
			$text = (!empty($mainport) ? $mainport : $smtpport);
			$htmltext = $langs->trans("ContactSuperAdminForChange");
			print $form->textwithpicto($text, $htmltext, 1, 'superadmin');
			print '<input type="hidden" id="MAIN_MAIL_SMTP_PORT_EMAILING" name="MAIN_MAIL_SMTP_PORT_EMAILING" value="' . $mainport . '">';
		}
	}
	print '</td></tr>';

	// AUTH method
	if (!empty($conf->use_javascript_ajax) || (isset($conf->global->MAIN_MAIL_SENDMODE_EMAILING) && in_array($conf->global->MAIN_MAIL_SENDMODE_EMAILING, array('smtps', 'swiftmailer')))) {
		print '<tr class="oddeven smtp_auth_method hideonmodemail hideifdefault"><td>'.$langs->trans("MAIN_MAIL_SMTPS_AUTH_TYPE").'</td><td>';
		$vartosmtpstype = 'MAIN_MAIL_SMTPS_AUTH_TYPE_EMAILING';
		if (!isModEnabled('multicompany') || ($user->admin && !$user->entity)) {
			// Note: Default value for MAIN_MAIL_SMTPS_AUTH_TYPE if not defined is 'LOGIN' (but login/pass may be empty and they won't be provided in such a case)
			print '<input type="radio" id="radio_pw" name="'.$vartosmtpstype.'" value="LOGIN"'.(getDolGlobalString($vartosmtpstype, 'LOGIN') == 'LOGIN' ? ' checked' : '').'> ';
			print '<label for="radio_pw" >'.$langs->trans("UseAUTHLOGIN").'</label>';
			print '<br>';
			print '<input type="radio" id="radio_plain" name="'.$vartosmtpstype.'" value="PLAIN"'.(getDolGlobalString($vartosmtpstype, 'PLAIN') == 'PLAIN' ? ' checked' : '').'> ';
			print '<label for="radio_plain" >'.$langs->trans("UseAUTHPLAIN").'</label>';
			print '<br>';
			print '<input type="radio" id="radio_oauth" name="'.$vartosmtpstype.'" value="XOAUTH2"'.(getDolGlobalString($vartosmtpstype) == 'XOAUTH2' ? ' checked' : '').(isModEnabled('oauth') ? '' : ' disabled').'> ';
			print '<label for="radio_oauth" >'.$form->textwithpicto($langs->trans("UseOauth"), $langs->trans("OauthNotAvailableForAllAndHadToBeCreatedBefore")).'</label>';
			if (!isModEnabled('oauth')) {
				print ' &nbsp; <a href="'.DOL_URL_ROOT.'/admin/modules.php?search_keyword=oauth">'.$langs->trans("EnableModuleX", "OAuth").'</a>';
			} else {
				print ' &nbsp; <a href="'.DOL_URL_ROOT.'/admin/oauth.php">'.$langs->trans("SetupModuleX", " OAuth").'</a>';
			}
		} else {
			$value = getDolGlobalString($vartosmtpstype, 'LOGIN');
			$htmltext = $langs->trans("ContactSuperAdminForChange");
			print $form->textwithpicto($langs->trans("MAIN_MAIL_SMTPS_AUTH_TYPE"), $htmltext, 1, 'superadmin');
			print '<input type="hidden" id="MAIN_MAIL_SMTPS_AUTH_TYPE" name="MAIN_MAIL_SMTPS_AUTH_TYPE_EMAILING" value="'.$value.'">';
		}
		print '</td></tr>';
	}

	// ID
	if (!empty($conf->use_javascript_ajax) || (isset($conf->global->MAIN_MAIL_SENDMODE_EMAILING) && in_array($conf->global->MAIN_MAIL_SENDMODE_EMAILING, array('smtps', 'swiftmailer')))) {
		$mainstmpid = (getDolGlobalString('MAIN_MAIL_SMTPS_ID_EMAILING') ? $conf->global->MAIN_MAIL_SMTPS_ID_EMAILING : '');
		print '<tr class="drag drop oddeven hideifdefault"><td>' . $langs->trans("MAIN_MAIL_SMTPS_ID") . '</td><td>';
		// SuperAdministrator access only
		if (!isModEnabled('multicompany') || ($user->admin && !$user->entity)) {
			print '<input class="flat" name="MAIN_MAIL_SMTPS_ID_EMAILING" size="32" value="' . $mainstmpid . '">';
		} else {
			$htmltext = $langs->trans("ContactSuperAdminForChange");
			print $form->textwithpicto($conf->global->MAIN_MAIL_SMTPS_ID_EMAILING, $htmltext, 1, 'superadmin');
			print '<input type="hidden" name="MAIN_MAIL_SMTPS_ID_EMAILING" value="' . $mainstmpid . '">';
		}
		print '</td></tr>';
	}

	// PW
	if (!empty($conf->use_javascript_ajax) || (isset($conf->global->MAIN_MAIL_SENDMODE_EMAILING) && in_array($conf->global->MAIN_MAIL_SENDMODE_EMAILING, array('smtps', 'swiftmailer')))) {
<<<<<<< HEAD
		$mainsmtppw = (getDolGlobalString('MAIN_MAIL_SMTPS_PW_EMAILING') ? $conf->global->MAIN_MAIL_SMTPS_PW_EMAILING : '');
=======
		$mainsmtppw = getDolGlobalString('MAIN_MAIL_SMTPS_PW_EMAILING');
>>>>>>> cc80841a
		print '<tr class="drag drop oddeven smtp_pw hideifdefault"><td>' . $langs->trans("MAIN_MAIL_SMTPS_PW") . '</td><td>';
		// SuperAdministrator access only
		if (!isModEnabled('multicompany') || ($user->admin && !$user->entity)) {
			print '<input class="flat" type="password" name="MAIN_MAIL_SMTPS_PW_EMAILING" size="32" value="' . $mainsmtppw . '">';
		} else {
			$htmltext = $langs->trans("ContactSuperAdminForChange");
<<<<<<< HEAD
			print $form->textwithpicto($conf->global->MAIN_MAIL_SMTPS_PW_EMAILING, $htmltext, 1, 'superadmin');
=======
			print $form->textwithpicto(getDolGlobalString('MAIN_MAIL_SMTPS_PW_EMAILING'), $htmltext, 1, 'superadmin');
>>>>>>> cc80841a
			print '<input type="hidden" name="MAIN_MAIL_SMTPS_PW_EMAILING" value="' . $mainsmtppw . '">';
		}
		print '</td></tr>';
	}

	// OAUTH service provider
	if (!empty($conf->use_javascript_ajax) || (isset($conf->global->MAIN_MAIL_SENDMODE_EMAILING) && in_array($conf->global->MAIN_MAIL_SENDMODE_EMAILING, array('smtps', 'swiftmailer')))) {
		print '<tr class="oddeven smtp_oauth_service hideifdefault"><td>'.$langs->trans("MAIN_MAIL_SMTPS_OAUTH_SERVICE").'</td><td>';

		// SuperAdministrator access only
		if (!isModEnabled('multicompany')  || ($user->admin && !$user->entity)) {
			// @phan-suppress-next-line PhanPluginSuspiciousParamOrder
			print $form->selectarray('MAIN_MAIL_SMTPS_OAUTH_SERVICE_EMAILING', $oauthservices, $conf->global->MAIN_MAIL_SMTPS_OAUTH_SERVICE_EMAILING);
		} else {
			$text = $oauthservices[getDolGlobalString('MAIN_MAIL_SMTPS_OAUTH_SERVICE_EMAILING')];
			if (empty($text)) {
				$text = $langs->trans("Undefined");
			}
			$htmltext = $langs->trans("ContactSuperAdminForChange");
			print $form->textwithpicto($text, $htmltext, 1, 'superadmin');
			print '<input type="hidden" name="MAIN_MAIL_SMTPS_OAUTH_SERVICE_EMAILING" value="' . getDolGlobalString('MAIN_MAIL_SMTPS_OAUTH_SERVICE_EMAILING').'">';
		}
		print '</td></tr>';
	}


	// TLS
	print '<tr class="oddeven hideifdefault"><td>'.$langs->trans("MAIN_MAIL_EMAIL_TLS").'</td><td>';
	if (!empty($conf->use_javascript_ajax) || (isset($conf->global->MAIN_MAIL_SENDMODE_EMAILING) && in_array($conf->global->MAIN_MAIL_SENDMODE_EMAILING, array('smtps', 'swiftmailer')))) {
		if (function_exists('openssl_open')) {
			print $form->selectyesno('MAIN_MAIL_EMAIL_TLS_EMAILING', (getDolGlobalString('MAIN_MAIL_EMAIL_TLS_EMAILING') ? $conf->global->MAIN_MAIL_EMAIL_TLS_EMAILING : 0), 1);
		} else {
			print yn(0).' ('.$langs->trans("YourPHPDoesNotHaveSSLSupport").')';
		}
	} else {
		print yn(0).' ('.$langs->trans("NotSupported").')';
	}
	print '</td></tr>';

	// STARTTLS
	print '<tr class="oddeven hideifdefault hideonmodemail"><td>'.$langs->trans("MAIN_MAIL_EMAIL_STARTTLS").'</td><td>';
	if (!empty($conf->use_javascript_ajax) || (isset($conf->global->MAIN_MAIL_SENDMODE_EMAILING) && in_array($conf->global->MAIN_MAIL_SENDMODE_EMAILING, array('smtps', 'swiftmailer')))) {
		if (function_exists('openssl_open')) {
			print $form->selectyesno('MAIN_MAIL_EMAIL_STARTTLS_EMAILING', (getDolGlobalString('MAIN_MAIL_EMAIL_STARTTLS_EMAILING') ? $conf->global->MAIN_MAIL_EMAIL_STARTTLS_EMAILING : 0), 1);
		} else {
			print yn(0).' ('.$langs->trans("YourPHPDoesNotHaveSSLSupport").')';
		}
	} else {
		print yn(0).' ('.$langs->trans("NotSupported").')';
	}
	print '</td></tr>';

	// SMTP_ALLOW_SELF_SIGNED_EMAILING
	print '<tr class="oddeven hideifdefault hideonmodemail"><td>'.$langs->trans("MAIN_MAIL_EMAIL_SMTP_ALLOW_SELF_SIGNED").'</td><td>';
	if (!empty($conf->use_javascript_ajax) || (isset($conf->global->MAIN_MAIL_SENDMODE_EMAILING) && in_array($conf->global->MAIN_MAIL_SENDMODE_EMAILING, array('smtps', 'swiftmailer')))) {
		if (function_exists('openssl_open')) {
			print $form->selectyesno('MAIN_MAIL_EMAIL_SMTP_ALLOW_SELF_SIGNED_EMAILING', (getDolGlobalString('MAIN_MAIL_EMAIL_SMTP_ALLOW_SELF_SIGNED_EMAILING') ? $conf->global->MAIN_MAIL_EMAIL_SMTP_ALLOW_SELF_SIGNED_EMAILING : 0), 1);
		} else {
			print yn(0).' ('.$langs->trans("YourPHPDoesNotHaveSSLSupport").')';
		}
	} else {
		print yn(0).' ('.$langs->trans("NotSupported").')';
	}
	print '</td></tr>';

	print '</table>';

	print dol_get_fiche_end();

	print $form->buttonsSaveCancel();

	print '</form>';
} else {
	print dol_get_fiche_head($head, 'common_emailing', '', -1);

	print '<span class="opacitymedium">'.$langs->trans("EMailsDesc")."</span><br>\n";
	print "<br><br>\n";

	print '<div class="div-table-responsive-no-min">'; // You can use div-table-responsive-no-min if you don't need reserved height for your table
	print '<table class="noborder centpercent">';
	print '<tr class="liste_titre"><td class="titlefieldmiddle">'.$langs->trans("Parameters").'</td><td></td></tr>';

	// Method
	print '<tr class="oddeven"><td>'.$langs->trans("MAIN_MAIL_SENDMODE").'</td><td>';
	$text = $listofmethods[getDolGlobalString('MAIN_MAIL_SENDMODE_EMAILING')];
	if (empty($text)) {
		$text = $langs->trans("Undefined").img_warning();
	}
	if (getDolGlobalString('MAIN_MAIL_SENDMODE_EMAILING') == 'default') {
		print '<span class="opacitymedium">'.$text.'</span>';
	} else {
		print $text;
	}
	print '</td></tr>';

	if (getDolGlobalString('MAIN_MAIL_SENDMODE_EMAILING') && getDolGlobalString('MAIN_MAIL_SENDMODE_EMAILING') != 'default') {
		// Host server
		if ($linuxlike && (getDolGlobalString('MAIN_MAIL_SENDMODE_EMAILING') == 'mail')) {
			//print '<tr class="oddeven hideifdefault"><td>'.$langs->trans("MAIN_MAIL_SMTP_SERVER_NotAvailableOnLinuxLike").'</td><td>'.$langs->trans("SeeLocalSendMailSetup").'</td></tr>';
		} else {
			print '<tr class="oddeven hideifdefault"><td>'.$langs->trans("MAIN_MAIL_SMTP_SERVER", ini_get('SMTP') ? ini_get('SMTP') : $langs->transnoentities("Undefined")).'</td><td>'.(getDolGlobalString('MAIN_MAIL_SMTP_SERVER_EMAILING') ? $conf->global->MAIN_MAIL_SMTP_SERVER_EMAILING : '').'</td></tr>';
		}

		// Port
		if ($linuxlike && (getDolGlobalString('MAIN_MAIL_SENDMODE_EMAILING') == 'mail')) {
			//print '<tr class="oddeven hideifdefault"><td>'.$langs->trans("MAIN_MAIL_SMTP_PORT_NotAvailableOnLinuxLike").'</td><td>'.$langs->trans("SeeLocalSendMailSetup").'</td></tr>';
		} else {
			print '<tr class="oddeven hideifdefault"><td>'.$langs->trans("MAIN_MAIL_SMTP_PORT", ini_get('smtp_port') ? ini_get('smtp_port') : $langs->transnoentities("Undefined")).'</td><td>'.(getDolGlobalString('MAIN_MAIL_SMTP_PORT_EMAILING') ? $conf->global->MAIN_MAIL_SMTP_PORT_EMAILING : '').'</td></tr>';
		}

		// AUTH method
		if (in_array(getDolGlobalString('MAIN_MAIL_SENDMODE_EMAILING'), array('smtps', 'swiftmailer'))) {
			$authtype = getDolGlobalString('MAIN_MAIL_SMTPS_AUTH_TYPE_EMAILING', 'LOGIN');
			$text = '';
			if ($authtype === "LOGIN") {
				$text = $langs->trans("UseAUTHLOGIN");
			} elseif ($authtype === "PLAIN") {
				$text = $langs->trans("UseAUTHPLAIN");
			} elseif ($authtype === "XOAUTH2") {
				$text = $langs->trans("UseOauth");
			}
			print '<tr class="oddeven hideifdefault"><td>'.$langs->trans("MAIN_MAIL_SMTPS_AUTH_TYPE").'</td><td>'.$text.'</td></tr>';
		}

		// SMTPS ID
		if (isset($conf->global->MAIN_MAIL_SENDMODE_EMAILING) && in_array($conf->global->MAIN_MAIL_SENDMODE_EMAILING, array('smtps', 'swiftmailer'))) {
			print '<tr class="oddeven hideifdefault"><td>'.$langs->trans("MAIN_MAIL_SMTPS_ID").'</td><td>'.getDolGlobalString('MAIN_MAIL_SMTPS_ID_EMAILING').'</td></tr>';
		}

		// SMTPS PW
		if (isset($conf->global->MAIN_MAIL_SENDMODE_EMAILING) && in_array($conf->global->MAIN_MAIL_SENDMODE_EMAILING, array('smtps', 'swiftmailer')) && getDolGlobalString('MAIN_MAIL_SMTPS_AUTH_TYPE_EMAILING') != "XOAUTH2") {
			print '<tr class="oddeven hideifdefault"><td>'.$langs->trans("MAIN_MAIL_SMTPS_PW").'</td><td>'.preg_replace('/./', '*', getDolGlobalString('MAIN_MAIL_SMTPS_PW_EMAILING')).'</td></tr>';
		}

		// SMTPS oauth service
		if (in_array(getDolGlobalString('MAIN_MAIL_SENDMODE_EMAILING'), array('smtps', 'swiftmailer')) && getDolGlobalString('MAIN_MAIL_SMTPS_AUTH_TYPE_EMAILING') === "XOAUTH2") {
			$text = $oauthservices[getDolGlobalString('MAIN_MAIL_SMTPS_OAUTH_SERVICE_EMAILING')];
			if (empty($text)) {
				$text = $langs->trans("Undefined").img_warning();
			}
<<<<<<< HEAD
			print '<tr class="oddeven hideifdefault"><td>'.$langs->trans("MAIN_MAIL_SMTPS_OAUTH_SERVICE_EMAILING").'</td><td>'.$text.'</td></tr>';
=======
			print '<tr class="oddeven hideifdefault"><td>'.$langs->trans("MAIN_MAIL_SMTPS_OAUTH_SERVICE").'</td><td>'.$text.'</td></tr>';
>>>>>>> cc80841a
		}

		// TLS
		if ($linuxlike && (getDolGlobalString('MAIN_MAIL_SENDMODE', 'mail') == 'mail')) {
			// Nothing
		} else {
			print '<tr class="oddeven hideifdefault"><td>'.$langs->trans("MAIN_MAIL_EMAIL_TLS").'</td><td>';
			if (isset($conf->global->MAIN_MAIL_SENDMODE_EMAILING) && in_array($conf->global->MAIN_MAIL_SENDMODE_EMAILING, array('smtps', 'swiftmailer'))) {
				if (function_exists('openssl_open')) {
					print yn(getDolGlobalString('MAIN_MAIL_EMAIL_TLS_EMAILING'));
				} else {
					print yn(0).' ('.$langs->trans("YourPHPDoesNotHaveSSLSupport").')';
				}
			} else {
				print '<span class="opacitymedium">'.yn(0).' ('.$langs->trans("NotSupported").')</span>';
			}
			print '</td></tr>';
		}

		// STARTTLS
		if ($linuxlike && (getDolGlobalString('MAIN_MAIL_SENDMODE', 'mail') == 'mail')) {
			// Nothing
		} else {
			print '<tr class="oddeven hideifdefault"><td>'.$langs->trans("MAIN_MAIL_EMAIL_STARTTLS").'</td><td>';
			if (isset($conf->global->MAIN_MAIL_SENDMODE_EMAILING) && in_array($conf->global->MAIN_MAIL_SENDMODE_EMAILING, array('smtps', 'swiftmailer'))) {
				if (function_exists('openssl_open')) {
					print yn(getDolGlobalString('MAIN_MAIL_EMAIL_STARTTLS_EMAILING'));
				} else {
					print yn(0).' ('.$langs->trans("YourPHPDoesNotHaveSSLSupport").')';
				}
			} else {
				print '<span class="opacitymedium">'.yn(0).' ('.$langs->trans("NotSupported").')</span>';
			}
			print '</td></tr>';
		}

		// SMTP_ALLOW_SELF_SIGNED_EMAILING
		if ($linuxlike && (getDolGlobalString('MAIN_MAIL_SENDMODE', 'mail') == 'mail')) {
			// Nothing
		} else {
			print '<tr class="oddeven hideifdefault"><td>'.$langs->trans("MAIN_MAIL_EMAIL_SMTP_ALLOW_SELF_SIGNED").'</td><td>';
			if (isset($conf->global->MAIN_MAIL_SENDMODE_EMAILING) && in_array($conf->global->MAIN_MAIL_SENDMODE_EMAILING, array('smtps', 'swiftmailer'))) {
				if (function_exists('openssl_open')) {
					print yn(getDolGlobalInt('MAIN_MAIL_EMAIL_SMTP_ALLOW_SELF_SIGNED_EMAILING'));
				} else {
					print yn(0).' ('.$langs->trans("YourPHPDoesNotHaveSSLSupport").')';
				}
			} else {
				print '<span class="opacitymedium">'.yn(0).' ('.$langs->trans("NotSupported").')</span>';
			}
			print '</td></tr>';
		}
	}

	print '</table>';
	print '</div>';

	print dol_get_fiche_end();


	if (getDolGlobalString('MAIN_MAIL_SENDMODE_EMAILING') == 'mail' && !getDolGlobalString('MAIN_FIX_FOR_BUGGED_MTA')) {
		print '<br>';
		/*
		// Warning 1
		if ($linuxlike) {
			$sendmailoption=ini_get('mail.force_extra_parameters');
			if (empty($sendmailoption) || ! preg_match('/ba/',$sendmailoption)) {
				print info_admin($langs->trans("SendmailOptionNotComplete"));
			}
		}*/
		// Warning 2
		print info_admin($langs->trans("SendmailOptionMayHurtBuggedMTA"));
	}


	// Buttons for actions

	print '<div class="tabsAction">';

	print '<a class="butAction" href="'.$_SERVER["PHP_SELF"].'?action=edit&token='.newToken().'">'.$langs->trans("Modify").'</a>';

	if (getDolGlobalString('MAIN_MAIL_SENDMODE_EMAILING') && getDolGlobalString('MAIN_MAIL_SENDMODE_EMAILING') != 'default') {
		if (getDolGlobalString('MAIN_MAIL_SENDMODE_EMAILING') != 'mail' || !$linuxlike) {
			if (function_exists('fsockopen') && $port && $server) {
				print '<a class="butAction" href="' . $_SERVER["PHP_SELF"] . '?action=testconnect">' . $langs->trans("DoTestServerAvailability") . '</a>';
			}
		} else {
			print '<a class="butActionRefused classfortooltip" href="#" title="' . $langs->trans("FeatureNotAvailableOnLinux") . '">' . $langs->trans("DoTestServerAvailability") . '</a>';
		}

		print '<a class="butAction" href="' . $_SERVER["PHP_SELF"] . '?action=test&amp;mode=init">' . $langs->trans("DoTestSend") . '</a>';

		if (isModEnabled('fckeditor')) {
			print '<a class="butAction" href="' . $_SERVER["PHP_SELF"] . '?action=testhtml&amp;mode=init">' . $langs->trans("DoTestSendHTML") . '</a>';
		}
	}

	print '</div>';


	if (getDolGlobalString('MAIN_MAIL_SENDMODE_EMAILING') == 'mail' && !in_array($action, array('testconnect', 'test', 'testhtml'))) {
		$text = $langs->trans("WarningPHPMail", $listofmethods['mail'], $listofmethods['smtps']);
		print info_admin($text);
	}

	// Run the test to connect
	if ($action == 'testconnect') {
		print '<div id="formmailaftertstconnect" name="formmailaftertstconnect"></div>';
		print load_fiche_titre($langs->trans("DoTestServerAvailability"));

		include_once DOL_DOCUMENT_ROOT.'/core/class/CMailFile.class.php';
		$mail = new CMailFile('', '', '', '', array(), array(), array(), '', '', 0, 0, '', '', '', $trackid, $sendcontext);

		$result = $mail->check_server_port($server, $port);
		if ($result) {
			print '<div class="ok">'.$langs->trans("ServerAvailableOnIPOrPort", $server, $port).'</div>';
		} else {
			$errormsg = $langs->trans("ServerNotAvailableOnIPOrPort", $server, $port);

			if ($mail->error) {
				$errormsg .= ' - '.$mail->error;
			}

			setEventMessages($errormsg, null, 'errors');
		}
		print '<br>';
	}

	// Show email send test form
	if ($action == 'test' || $action == 'testhtml') {
		print '<div id="formmailbeforetitle" name="formmailbeforetitle"></div>';
		print load_fiche_titre($action == 'testhtml' ? $langs->trans("DoTestSendHTML") : $langs->trans("DoTestSend"));

		print dol_get_fiche_head(array(), '', '', -1);

		// Cree l'objet formulaire mail
		include_once DOL_DOCUMENT_ROOT.'/core/class/html.formmail.class.php';
		$formmail = new FormMail($db);
		$formmail->trackid = (($action == 'testhtml') ? "testhtml" : "test");
		$formmail->fromname = (GETPOSTISSET('fromname') ? GETPOST('fromname', 'restricthtml') : $conf->global->MAIN_MAIL_EMAIL_FROM);
		$formmail->frommail = (GETPOSTISSET('frommail') ? GETPOST('frommail', 'restricthtml') : $conf->global->MAIN_MAIL_EMAIL_FROM);
		$formmail->fromid = $user->id;
		$formmail->fromalsorobot = 1;
		$formmail->withfromreadonly = 0;
		$formmail->withsubstit = 0;
		$formmail->withfrom = 1;
		$formmail->witherrorsto = 1;
		$formmail->withto = (GETPOSTISSET('sendto') ? GETPOST('sendto', 'restricthtml') : ($user->email ? $user->email : 1));
		$formmail->withtocc = (GETPOSTISSET('sendtocc') ? GETPOST('sendtocc', 'restricthtml') : 1); // ! empty to keep field if empty
		$formmail->withtoccc = (GETPOSTISSET('sendtoccc') ? GETPOST('sendtoccc', 'restricthtml') : 1); // ! empty to keep field if empty
		$formmail->withtopic = (GETPOSTISSET('subject') ? GETPOST('subject') : $langs->trans("Test"));
		$formmail->withtopicreadonly = 0;
		$formmail->withfile = 2;
		$formmail->withbody = (GETPOSTISSET('message') ? GETPOST('message', 'restricthtml') : ($action == 'testhtml' ? $langs->transnoentities("PredefinedMailTestHtml") : $langs->transnoentities("PredefinedMailTest")));
		$formmail->withbodyreadonly = 0;
		$formmail->withcancel = 1;
		$formmail->withdeliveryreceipt = 1;
		$formmail->withfckeditor = ($action == 'testhtml' ? 1 : 0);
		$formmail->ckeditortoolbar = 'dolibarr_mailings';
		// Tableau des substitutions
		$formmail->substit = $substitutionarrayfortest;
		// Tableau des parameters complementaires du post
		$formmail->param["action"] = "send";
		$formmail->param["models"] = "body";
		$formmail->param["mailid"] = 0;
		$formmail->param["returnurl"] = $_SERVER["PHP_SELF"];

		// Init list of files
		if (GETPOST("mode", "aZ09") == 'init') {
			$formmail->clear_attached_files();
		}

		print $formmail->get_form('addfile', 'removefile');

		print dol_get_fiche_end();
	}
}

// End of page
llxFooter();
$db->close();<|MERGE_RESOLUTION|>--- conflicted
+++ resolved
@@ -42,26 +42,11 @@
 }
 
 $substitutionarrayfortest = array(
-<<<<<<< HEAD
-	'__DOL_MAIN_URL_ROOT__'=>DOL_MAIN_URL_ROOT,
-	'__CHECK_READ__' => '<img src="'.DOL_MAIN_URL_ROOT.'/public/emailing/mailing-read.php?tag=undefinedtag&securitykey='.dol_hash(getDolGlobalString('MAILING_EMAIL_UNSUBSCRIBE_KEY')."-undefinedtag", 'md5').'" width="1" height="1" style="width:1px;height:1px" border="0"/>',
-=======
 	'__ID__' => 'RecipientIdRecord',
->>>>>>> cc80841a
 	'__USER_LOGIN__' => $user->login,
 	'__USER_EMAIL__' => $user->email,
 	'__USER_SIGNATURE__' => (($user->signature && !getDolGlobalString('MAIN_MAIL_DO_NOT_USE_SIGN')) ? $usersignature : ''), // Done into actions_sendmails
 	'__SENDEREMAIL_SIGNATURE__' => (($user->signature && !getDolGlobalString('MAIN_MAIL_DO_NOT_USE_SIGN')) ? $usersignature : ''), // Done into actions_sendmails
-<<<<<<< HEAD
-	'__ID__' => 'RecipientIdRecord',
-	//'__EMAIL__' => 'RecipientEMail',				// Done into actions_sendmails
-	'__LASTNAME__' => 'RecipientLastname',
-	'__FIRSTNAME__' => 'RecipientFirstname',
-	'__ADDRESS__'=> 'RecipientAddress',
-	'__ZIP__'=> 'RecipientZip',
-	'__TOWN_'=> 'RecipientTown',
-	'__COUNTRY__'=> 'RecipientCountry'
-=======
 	//'__EMAIL__' => 'RecipientEMail',				// Done into actions_sendmails
 	'__LASTNAME__' => 'RecipientLastname',
 	'__FIRSTNAME__' => 'RecipientFirstname',
@@ -71,7 +56,6 @@
 	'__COUNTRY__' => 'RecipientCountry',
 	'__DOL_MAIN_URL_ROOT__' => DOL_MAIN_URL_ROOT,
 	'__CHECK_READ__' => '<img src="'.DOL_MAIN_URL_ROOT.'/public/emailing/mailing-read.php?tag=undefinedtag&securitykey='.dol_hash(getDolGlobalString('MAILING_EMAIL_UNSUBSCRIBE_KEY')."-undefinedtag", 'md5').'" width="1" height="1" style="width:1px;height:1px" border="0"/>'
->>>>>>> cc80841a
 );
 complete_substitutions_array($substitutionarrayfortest, $langs);
 
@@ -102,11 +86,7 @@
 	dolibarr_set_const($db, "MAIN_MAIL_SMTP_SERVER_EMAILING", GETPOST("MAIN_MAIL_SMTP_SERVER_EMAILING"), 'chaine', 0, '', $conf->entity);
 	dolibarr_set_const($db, "MAIN_MAIL_SMTPS_ID_EMAILING", GETPOST("MAIN_MAIL_SMTPS_ID_EMAILING"), 'chaine', 0, '', $conf->entity);
 	if (GETPOSTISSET("MAIN_MAIL_SMTPS_PW_EMAILING")) {
-<<<<<<< HEAD
-		dolibarr_set_const($db, "MAIN_MAIL_SMTPS_PW_EMAILING", GETPOST("MAIN_MAIL_SMTPS_PW_EMAILING", 'none'), 'chaine', 0, '', $conf->entity);
-=======
 		dolibarr_set_const($db, "MAIN_MAIL_SMTPS_PW_EMAILING", GETPOST("MAIN_MAIL_SMTPS_PW_EMAILING", 'password'), 'chaine', 0, '', $conf->entity);
->>>>>>> cc80841a
 	}
 	if (GETPOSTISSET("MAIN_MAIL_SMTPS_AUTH_TYPE_EMAILING")) {
 		dolibarr_set_const($db, "MAIN_MAIL_SMTPS_AUTH_TYPE_EMAILING", GETPOST("MAIN_MAIL_SMTPS_AUTH_TYPE_EMAILING", 'alphanohtml'), 'chaine', 0, '', $conf->entity);
@@ -160,19 +140,11 @@
 if (!getDolGlobalString('MAIN_MAIL_SENDMODE_EMAILING')) {
 	$conf->global->MAIN_MAIL_SENDMODE_EMAILING = 'default';
 }
-<<<<<<< HEAD
-$port = getDolGlobalString('MAIN_MAIL_SMTP_PORT_EMAILING') ? $conf->global->MAIN_MAIL_SMTP_PORT_EMAILING : ini_get('smtp_port');
-if (!$port) {
-	$port = 25;
-}
-$server = getDolGlobalString('MAIN_MAIL_SMTP_SERVER_EMAILING') ? $conf->global->MAIN_MAIL_SMTP_SERVER_EMAILING : ini_get('SMTP');
-=======
 $port = getDolGlobalInt('MAIN_MAIL_SMTP_PORT_EMAILING', (int) ini_get('smtp_port'));
 if (!$port) {
 	$port = 25;
 }
 $server = getDolGlobalString('MAIN_MAIL_SMTP_SERVER_EMAILING', ini_get('SMTP'));
->>>>>>> cc80841a
 if (!$server) {
 	$server = '127.0.0.1';
 }
@@ -229,9 +201,6 @@
                             jQuery("#MAIN_MAIL_EMAIL_STARTTLS_EMAILING").prop("disabled", true);
                             jQuery("#MAIN_MAIL_EMAIL_SMTP_ALLOW_SELF_SIGNED_EMAILING").val(0);
                             jQuery("#MAIN_MAIL_EMAIL_SMTP_ALLOW_SELF_SIGNED_EMAILING").prop("disabled", true);
-<<<<<<< HEAD
-														jQuery(".smtp_method").hide();
-=======
                             jQuery("#MAIN_MAIL_EMAIL_DKIM_ENABLED_EMAILING").val(0);
                             jQuery("#MAIN_MAIL_EMAIL_DKIM_ENABLED_EMAILING").prop("disabled", true);
                             jQuery("#MAIN_MAIL_EMAIL_DKIM_DOMAIN_EMAILING").prop("disabled", true);
@@ -239,7 +208,6 @@
                             jQuery("#MAIN_MAIL_EMAIL_DKIM_PRIVATE_KEY_EMAILING").prop("disabled", true);
 							jQuery(".smtp_method").hide();
 							jQuery(".dkim").hide();
->>>>>>> cc80841a
                             jQuery(".smtp_auth_method").hide();
                             ';
 		if ($linuxlike) {
@@ -284,10 +252,7 @@
 							jQuery("#smtp_port_mess").hide();
                             jQuery("#smtp_server_mess").hide();
 							jQuery(".smtp_method").show();
-<<<<<<< HEAD
-=======
 							jQuery(".dkim").hide();
->>>>>>> cc80841a
                             jQuery(".smtp_auth_method").show();
 													}
                         if (jQuery("#MAIN_MAIL_SENDMODE_EMAILING").val()==\'swiftmailer\')
@@ -315,28 +280,12 @@
                             jQuery("#smtp_server_mess").hide();
                             jQuery("#smtp_port_mess").hide();
 							jQuery(".smtp_method").show();
-<<<<<<< HEAD
-=======
 							jQuery(".dkim").show();
->>>>>>> cc80841a
 							jQuery(".smtp_auth_method").show();
                         }
                     }
 					function change_smtp_auth_method() {
 						console.log("Call smtp auth method");
-<<<<<<< HEAD
-						if (jQuery("#MAIN_MAIL_SENDMODE_EMAILING").val()==\'smtps\' && jQuery("#radio_oauth").prop("checked")) {
-							jQuery(".smtp_pw").hide();
-							jQuery(".smtp_oauth_service").show();
-						} else if (jQuery("#MAIN_MAIL_SENDMODE_EMAILING").val()==\'swiftmailer\' && jQuery("#radio_oauth").prop("checked")) {
-							jQuery(".smtp_pw").hide();
-							jQuery(".smtp_oauth_service").show();
-						} else if(jQuery("#MAIN_MAIL_SENDMODE_EMAILING").val()==\'mail\'){
-							jQuery(".smtp_pw").hide();
-							jQuery(".smtp_oauth_service").hide();
-						} else {
-							jQuery(".smtp_pw").show();
-=======
 						if (jQuery("#MAIN_MAIL_SENDMODE_EMAILING").val()==\'smtps\') {
 							if (jQuery("#radio_oauth").prop("checked")) {
 								jQuery(".smtp_pw").hide();
@@ -355,7 +304,6 @@
 							}
 						} else {
 							jQuery(".smtp_pw").hide();
->>>>>>> cc80841a
 							jQuery(".smtp_oauth_service").hide();
 						}
 					}
@@ -529,22 +477,14 @@
 
 	// PW
 	if (!empty($conf->use_javascript_ajax) || (isset($conf->global->MAIN_MAIL_SENDMODE_EMAILING) && in_array($conf->global->MAIN_MAIL_SENDMODE_EMAILING, array('smtps', 'swiftmailer')))) {
-<<<<<<< HEAD
-		$mainsmtppw = (getDolGlobalString('MAIN_MAIL_SMTPS_PW_EMAILING') ? $conf->global->MAIN_MAIL_SMTPS_PW_EMAILING : '');
-=======
 		$mainsmtppw = getDolGlobalString('MAIN_MAIL_SMTPS_PW_EMAILING');
->>>>>>> cc80841a
 		print '<tr class="drag drop oddeven smtp_pw hideifdefault"><td>' . $langs->trans("MAIN_MAIL_SMTPS_PW") . '</td><td>';
 		// SuperAdministrator access only
 		if (!isModEnabled('multicompany') || ($user->admin && !$user->entity)) {
 			print '<input class="flat" type="password" name="MAIN_MAIL_SMTPS_PW_EMAILING" size="32" value="' . $mainsmtppw . '">';
 		} else {
 			$htmltext = $langs->trans("ContactSuperAdminForChange");
-<<<<<<< HEAD
-			print $form->textwithpicto($conf->global->MAIN_MAIL_SMTPS_PW_EMAILING, $htmltext, 1, 'superadmin');
-=======
 			print $form->textwithpicto(getDolGlobalString('MAIN_MAIL_SMTPS_PW_EMAILING'), $htmltext, 1, 'superadmin');
->>>>>>> cc80841a
 			print '<input type="hidden" name="MAIN_MAIL_SMTPS_PW_EMAILING" value="' . $mainsmtppw . '">';
 		}
 		print '</td></tr>';
@@ -685,11 +625,7 @@
 			if (empty($text)) {
 				$text = $langs->trans("Undefined").img_warning();
 			}
-<<<<<<< HEAD
-			print '<tr class="oddeven hideifdefault"><td>'.$langs->trans("MAIN_MAIL_SMTPS_OAUTH_SERVICE_EMAILING").'</td><td>'.$text.'</td></tr>';
-=======
 			print '<tr class="oddeven hideifdefault"><td>'.$langs->trans("MAIN_MAIL_SMTPS_OAUTH_SERVICE").'</td><td>'.$text.'</td></tr>';
->>>>>>> cc80841a
 		}
 
 		// TLS
