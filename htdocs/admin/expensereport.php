--- conflicted
+++ resolved
@@ -145,24 +145,18 @@
 	$draft = GETPOST('EXPENSEREPORT_DRAFT_WATERMARK', 'alpha');
 	$res2 = dolibarr_set_const($db, "EXPENSEREPORT_DRAFT_WATERMARK", trim($draft), 'chaine', 0, '', $conf->entity);
 
-<<<<<<< HEAD
-	if ($conf->projet->enabled) {
-		$projects = GETPOST('EXPENSEREPORT_PROJECT_IS_REQUIRED', 'int');
-		$res3 = dolibarr_set_const($db, 'EXPENSEREPORT_PROJECT_IS_REQUIRED', intval($projects), 'chaine', 0, '', $conf->entity);
-	} else {
-		$res3 = dolibarr_del_const($this->db, 'EXPENSEREPORT_PROJECT_IS_REQUIRED', $conf->entity);
-	}
-
-	if (!$res1 > 0 || !$res2 > 0 || !$res3 > 0) {
-=======
+  $res3 = 0;
+  if (!empty($conf->projet->enabled) && GETPOSTISSET('EXPENSEREPORT_PROJECT_IS_REQUIRED')) {  // Option may not be provided
+    $res3 = dolibarr_set_const($db, 'EXPENSEREPORT_PROJECT_IS_REQUIRED', GETPOST('EXPENSEREPORT_PROJECT_IS_REQUIRED', 'int'), 'chaine', 0, '', $conf->entity);
+	}
+
 	$dates = GETPOST('EXPENSEREPORT_PREFILL_DATES_WITH_CURRENT_MONTH', 'int');
-	$res3 = dolibarr_set_const($db, 'EXPENSEREPORT_PREFILL_DATES_WITH_CURRENT_MONTH', intval($dates), 'chaine', 0, '', $conf->entity);
+	$res4 = dolibarr_set_const($db, 'EXPENSEREPORT_PREFILL_DATES_WITH_CURRENT_MONTH', intval($dates), 'chaine', 0, '', $conf->entity);
 
 	$amounts = GETPOST('EXPENSEREPORT_FORCE_LINE_AMOUNTS_INCLUDING_TAXES_ONLY', 'int');
-	$res4 = dolibarr_set_const($db, 'EXPENSEREPORT_FORCE_LINE_AMOUNTS_INCLUDING_TAXES_ONLY', intval($amounts), 'chaine', 0, '', $conf->entity);
-
-	if (!($res1 > 0) || !($res2 > 0) || !($res3 > 0) || !($res4 >0)) {
->>>>>>> b93110e4
+	$res5 = dolibarr_set_const($db, 'EXPENSEREPORT_FORCE_LINE_AMOUNTS_INCLUDING_TAXES_ONLY', intval($amounts), 'chaine', 0, '', $conf->entity);
+
+	if (!($res1 > 0) || !($res2 > 0) || !($res3 > 0) || !($res4 >0) || !($res5 >0)) {
 		$error++;
 	}
 
@@ -475,15 +469,14 @@
 print '<input class="flat minwidth200" type="text" name="EXPENSEREPORT_DRAFT_WATERMARK" value="'.$conf->global->EXPENSEREPORT_DRAFT_WATERMARK.'">';
 print '</td></tr>'."\n";
 
-<<<<<<< HEAD
-if ($conf->projet->enabled) {
+if (!empty($conf->projet->enabled)) {
 	print '<tr class="oddeven"><td>';
 	print $langs->trans('ProjectIsRequiredOnExpenseReports');
 	print '</td><td class="right">';
 	print $form->selectyesno('EXPENSEREPORT_PROJECT_IS_REQUIRED', empty($conf->global->EXPENSEREPORT_PROJECT_IS_REQUIRED) ? 0 : 1, 1);
 	print '</td></tr>';
 }
-=======
+
 print '<tr class="oddeven"><td>';
 print $langs->trans('PrefillExpenseReportDatesWithCurrentMonth');
 print '</td><td class="right">';
@@ -495,7 +488,6 @@
 print '</td><td class="right">';
 print $form->selectyesno('EXPENSEREPORT_FORCE_LINE_AMOUNTS_INCLUDING_TAXES_ONLY', empty($conf->global->EXPENSEREPORT_FORCE_LINE_AMOUNTS_INCLUDING_TAXES_ONLY) ? 0 : 1, 1);
 print '</td></tr>';
->>>>>>> b93110e4
 
 print '</table>';
 
