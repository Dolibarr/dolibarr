--- conflicted
+++ resolved
@@ -62,12 +62,9 @@
 if ($action == 'updateMask') {
 	$maskconst = GETPOST('maskconst', 'aZ09');
 	$maskvalue = GETPOST('maskvalue', 'alpha');
-<<<<<<< HEAD
-=======
 
 	$res = 0;
 
->>>>>>> cc80841a
 	if ($maskconst && preg_match('/_MASK$/', $maskconst)) {
 		$res = dolibarr_set_const($db, $maskconst, $maskvalue, 'chaine', 0, '', $conf->entity);
 	}
@@ -245,11 +242,7 @@
 					}
 
 					if ($module->isEnabled()) {
-<<<<<<< HEAD
-						print '<tr class="oddeven"><td>'.$module->nom."</td><td>\n";
-=======
 						print '<tr class="oddeven"><td>'.$module->getName($langs)."</td><td>\n";
->>>>>>> cc80841a
 						print $module->info($langs);
 						print '</td>';
 
