<?php
/* Copyright (C) 2004      Rodolphe Quiedeville <rodolphe@quiedeville.org>
 * Copyright (C) 2004-2008 Laurent Destailleur  <eldy@users.sourceforge.net>
 * Copyright (C) 2005-2009 Regis Houssin        <regis.houssin@inodbox.com>
 * Copyright (C) 2011-2013 Juanjo Menent        <jmenent@2byte.es>
 * Copyright (C) 2015-2018 Alexandre Spangaro   <aspangaro@zendsi.com>
 *
 * This program is free software; you can redistribute it and/or modify
 * it under the terms of the GNU General Public License as published by
 * the Free Software Foundation; either version 3 of the License, or
 * (at your option) any later version.
 *
 * This program is distributed in the hope that it will be useful,
 * but WITHOUT ANY WARRANTY; without even the implied warranty of
 * MERCHANTABILITY or FITNESS FOR A PARTICULAR PURPOSE.  See the
 * GNU General Public License for more details.
 *
 * You should have received a copy of the GNU General Public License
 * along with this program. If not, see <http://www.gnu.org/licenses/>.
 */

/**
 *     \file       htdocs/admin/taxes.php
 *     \ingroup    tax
 *     \brief      Page de configuration du module tax
 */

require '../main.inc.php';
require_once DOL_DOCUMENT_ROOT . '/core/lib/admin.lib.php';
if (! empty($conf->accounting->enabled)) require_once DOL_DOCUMENT_ROOT . '/core/class/html.formaccounting.class.php';

// Load translation files required by the page
$langs->loadLangs(array('admin', 'objects', 'companies', 'products'));

if (!$user->admin) accessforbidden();

$action = GETPOST('action','alpha');



/*
 * Actions
 */

// 0=normal, 1=option vat for services is on debit

// TAX_MODE=0 (most cases):
//              Buy                     Sell
// Product      On delivery             On delivery
// Service      On payment              On payment

// TAX_MODE=1 (option):
//              Buy                     Sell
// Product      On delivery             On delivery
// Service      On invoice              On invoice

$tax_mode = empty($conf->global->TAX_MODE)?0:$conf->global->TAX_MODE;

if ($action == 'update') {
	$error = 0;

	// Tax mode
	$tax_mode = GETPOST('tax_mode','alpha');

	$db->begin();

	$res = dolibarr_set_const($db, 'TAX_MODE', $tax_mode,'chaine',0,'',$conf->entity);
	if (! $res > 0) $error++;

	switch ($tax_mode)
	{
		case 0:
			$valuesellproduct = 'invoice';
			$valuebuyproduct = 'invoice';
			$valuesellservice = 'payment';
			$valuebuyservice = 'payment';
			break;
		case 1:
			$valuesellproduct = 'invoice';
			$valuebuyproduct = 'invoice';
			$valuesellservice = 'invoice';
			$valuebuyservice = 'invoice';
			break;
		case 2:
			$valuesellproduct = 'payment';
			$valuebuyproduct = 'payment';
			$valuesellservice = 'payment';
			$valuebuyservice = 'payment';
			break;
	}

	$res = dolibarr_set_const($db, 'TAX_MODE_SELL_PRODUCT', $valuesellproduct,'chaine',0,'',$conf->entity);
	if (! $res > 0) $error++;
	$res = dolibarr_set_const($db, 'TAX_MODE_BUY_PRODUCT', $valuebuyproduct,'chaine',0,'',$conf->entity);
	if (! $res > 0) $error++;
	$res = dolibarr_set_const($db, 'TAX_MODE_SELL_SERVICE', $valuesellservice, 'chaine',0,'',$conf->entity);
	if (! $res > 0) $error++;
	$res = dolibarr_set_const($db, 'TAX_MODE_BUY_SERVICE', $valuebuyservice, 'chaine',0,'',$conf->entity);
	if (! $res > 0) $error++;

	dolibarr_set_const($db, "MAIN_INFO_TVAINTRA", GETPOST("tva",'alpha'),'chaine',0,'',$conf->entity);

	dolibarr_set_const($db, "MAIN_INFO_VAT_RETURN", GETPOST("MAIN_INFO_VAT_RETURN",'alpha'),'chaine',0,'',$conf->entity);

	if (! $error) {
		$db->commit();
		setEventMessages($langs->trans("SetupSaved"), null, 'mesgs');
	} else {
		$db->rollback();
		setEventMessages($langs->trans("Error"), null, 'errors');
	}
}



/*
 * View
 */

llxHeader('', $langs->trans("TaxSetup"));

$form=new Form($db);
if (! empty($conf->accounting->enabled)) $formaccounting = new FormAccounting($db);

$linkback='<a href="'.DOL_URL_ROOT.'/admin/modules.php?restore_lastsearch_values=1">'.$langs->trans("BackToModuleList").'</a>';
print load_fiche_titre($langs->trans('TaxSetup'),$linkback,'title_setup');

//dol_fiche_head(null, '', '', -1);

if (empty($mysoc->tva_assuj))
{
	print $langs->trans("YourCompanyDoesNotUseVAT").'<br>';
}
else
{
	print '<form action="'.$_SERVER["PHP_SELF"].'" method="post">';
	print '<input type="hidden" name="token" value="'.$_SESSION['newtoken'].'">';
	print '<input type="hidden" name="action" value="update">';

	print '<table class="noborder" width="100%">';
	print '<tr class="liste_titre"><td class="titlefield">'.$langs->trans("CompanyIds").'</td><td>'.$langs->trans("Value").'</td></tr>';

	print '<tr class="oddeven"><td><label for="intra_vat">'.$langs->trans("VATIntra").'</label></td><td>';
	print '<input name="tva" id="intra_vat" class="minwidth200" value="' . (! empty($conf->global->MAIN_INFO_TVAINTRA) ? $conf->global->MAIN_INFO_TVAINTRA : '') . '">';
	print '</td></tr>';

	print '<tr class="oddeven"><td><label for="activate_MAIN_INFO_VAT_RETURN">'.$langs->trans("VATReturn").'</label></td>';
	if (! $conf->use_javascript_ajax)
	{
		print '<td class="nowrap" align="right">';
		print $langs->trans("NotAvailableWhenAjaxDisabled");
		print "</td>";
	}
	else
	{
		print '<td width="120">';
		$listval=array(
			'0'=>$langs->trans(""),
			'1'=>$langs->trans("Monthly"),
			'2'=>$langs->trans("Quarterly"),
			'3'=>$langs->trans("Annual"),
		);
		print $form->selectarray("MAIN_INFO_VAT_RETURN", $listval, $conf->global->MAIN_INFO_VAT_RETURN);
		print "</td>";
	}
	print '</tr>';

	print '</table>';

	print '<br>';

	print '<table class="noborder" width="100%">';

	// Cas des parametres TAX_MODE_SELL/BUY_SERVICE/PRODUCT
	print '<tr class="liste_titre">';
	print '<td class="titlefield">'.$langs->trans('OptionVatMode').'</td><td>'.$langs->trans('Description').'</td>';
	print "</tr>\n";
	// Standard
	print '<tr class="oddeven"><td><input type="radio" name="tax_mode" value="0"'.(empty($tax_mode) ? ' checked' : '').'> '.$langs->trans('OptionVATDefault').'</td>';
	print '<td>'.nl2br($langs->trans('OptionVatDefaultDesc'));
	print "</td></tr>\n";
	// On debit for services
	print '<tr class="oddeven"><td><input type="radio" name="tax_mode" value="1"'.($tax_mode == 1 ? ' checked' : '').'> '.$langs->trans('OptionVATDebitOption').'</td>';
	print '<td>'.nl2br($langs->trans('OptionVatDebitOptionDesc'))."</td></tr>\n";
	// On payment for both products and services
	if ($conf->global->MAIN_FEATURES_LEVEL >= 1)
	{
		print '<tr class="oddeven"><td><input type="radio" name="tax_mode" value="2"'.($tax_mode == 2 ? ' checked' : '').'> '.$langs->trans('OptionPaymentForProductAndServices').'</td>';
		print '<td>'.nl2br($langs->trans('OptionPaymentForProductAndServicesDesc'))."</td></tr>\n";
	}
	print "</table>\n";

	print '<br>';
	print load_fiche_titre('', '', '', 0, 0, '', '-> '.$langs->trans("SummaryOfVatExigibilityUsedByDefault"));
	//print ' ('.$langs->trans("CanBeChangedWhenMakingInvoice").')';


	print '<table class="noborder" width="100%">';
	print '<tr class="oddeven"><td class="titlefield">&nbsp;</td><td>'.$langs->trans("Buy").'</td><td>'.$langs->trans("Sell").'</td></tr>';
<<<<<<< HEAD

	// Products
	print '<tr class="oddeven"><td>'.$langs->trans("Product").'</td>';
	print '<td>';
	if ($conf->global->TAX_MODE_BUY_PRODUCT == 'payment')
	{
		print $langs->trans("OnPayment");
		print ' ('.$langs->trans("SupposedToBePaymentDate").')';
	}
	else
	{
		print $langs->trans("OnDelivery");
		print ' ('.$langs->trans("SupposedToBeInvoiceDate").')';
	}
	print '</td>';
	print '<td>';
	if ($conf->global->TAX_MODE_SELL_PRODUCT == 'payment')
	{
		print $langs->trans("OnPayment");
		print ' ('.$langs->trans("SupposedToBePaymentDate").')';
	}
	else
	{
		print $langs->trans("OnDelivery");
		print ' ('.$langs->trans("SupposedToBeInvoiceDate").')';
	}
	print '</td></tr>';

	// Services
	print '<tr class="oddeven"><td>'.$langs->trans("Services").'</td>';
	print '<td>';
	if ($conf->global->TAX_MODE_BUY_SERVICE == 'payment')
	{
		print $langs->trans("OnPayment");
		print ' ('.$langs->trans("SupposedToBePaymentDate").')';
	}
	else
	{
		print $langs->trans("OnInvoice");
		print ' ('.$langs->trans("InvoiceDateUsed").')';
	}
	print '</td>';
	print '<td>';
	if ($conf->global->TAX_MODE_SELL_SERVICE == 'payment')
=======

	// Products
	print '<tr class="oddeven"><td>'.$langs->trans("Product").'</td>';
	print '<td>';
	if ($conf->global->TAX_MODE_BUY_PRODUCT == 'payment')
>>>>>>> d9b8a8c8
	{
		print $langs->trans("OnPayment");
		print ' ('.$langs->trans("SupposedToBePaymentDate").')';
	}
	else
	{
<<<<<<< HEAD
		print $langs->trans("OnInvoice");
		print ' ('.$langs->trans("InvoiceDateUsed").')';
	}
	print '</td></tr>';

=======
		print $langs->trans("OnDelivery");
		print ' ('.$langs->trans("SupposedToBeInvoiceDate").')';
	}
	print '</td>';
	print '<td>';
	if ($conf->global->TAX_MODE_SELL_PRODUCT == 'payment')
	{
		print $langs->trans("OnPayment");
		print ' ('.$langs->trans("SupposedToBePaymentDate").')';
	}
	else
	{
		print $langs->trans("OnDelivery");
		print ' ('.$langs->trans("SupposedToBeInvoiceDate").')';
	}
	print '</td></tr>';

	// Services
	print '<tr class="oddeven"><td>'.$langs->trans("Services").'</td>';
	print '<td>';
	if ($conf->global->TAX_MODE_BUY_SERVICE == 'payment')
	{
		print $langs->trans("OnPayment");
		print ' ('.$langs->trans("SupposedToBePaymentDate").')';
	}
	else
	{
		print $langs->trans("OnInvoice");
		print ' ('.$langs->trans("InvoiceDateUsed").')';
	}
	print '</td>';
	print '<td>';
	if ($conf->global->TAX_MODE_SELL_SERVICE == 'payment')
	{
		print $langs->trans("OnPayment");
		print ' ('.$langs->trans("SupposedToBePaymentDate").')';
	}
	else
	{
		print $langs->trans("OnInvoice");
		print ' ('.$langs->trans("InvoiceDateUsed").')';
	}
	print '</td></tr>';

>>>>>>> d9b8a8c8
	print '</table>';
}

print "<br>\n";


print '<div class="center">';
print '<input type="submit" class="button" value="' . $langs->trans("Modify") . '" name="button">';
print '</div>';

print '</form>';




if (! empty($conf->accounting->enabled))
{
	$langs->load("accountancy");
	print '<br><br><span class="opacitymedium">'.$langs->trans("AccountingAccountForSalesTaxAreDefinedInto", $langs->transnoentitiesnoconv("MenuAccountancy"), $langs->transnoentitiesnoconv("Setup")).'</span>';
}

<<<<<<< HEAD

=======
// End of page
>>>>>>> d9b8a8c8
llxFooter();
$db->close();<|MERGE_RESOLUTION|>--- conflicted
+++ resolved
@@ -197,7 +197,6 @@
 
 	print '<table class="noborder" width="100%">';
 	print '<tr class="oddeven"><td class="titlefield">&nbsp;</td><td>'.$langs->trans("Buy").'</td><td>'.$langs->trans("Sell").'</td></tr>';
-<<<<<<< HEAD
 
 	// Products
 	print '<tr class="oddeven"><td>'.$langs->trans("Product").'</td>';
@@ -242,71 +241,17 @@
 	print '</td>';
 	print '<td>';
 	if ($conf->global->TAX_MODE_SELL_SERVICE == 'payment')
-=======
-
-	// Products
-	print '<tr class="oddeven"><td>'.$langs->trans("Product").'</td>';
-	print '<td>';
-	if ($conf->global->TAX_MODE_BUY_PRODUCT == 'payment')
->>>>>>> d9b8a8c8
-	{
-		print $langs->trans("OnPayment");
-		print ' ('.$langs->trans("SupposedToBePaymentDate").')';
-	}
-	else
-	{
-<<<<<<< HEAD
+	{
+		print $langs->trans("OnPayment");
+		print ' ('.$langs->trans("SupposedToBePaymentDate").')';
+	}
+	else
+	{
 		print $langs->trans("OnInvoice");
 		print ' ('.$langs->trans("InvoiceDateUsed").')';
 	}
 	print '</td></tr>';
 
-=======
-		print $langs->trans("OnDelivery");
-		print ' ('.$langs->trans("SupposedToBeInvoiceDate").')';
-	}
-	print '</td>';
-	print '<td>';
-	if ($conf->global->TAX_MODE_SELL_PRODUCT == 'payment')
-	{
-		print $langs->trans("OnPayment");
-		print ' ('.$langs->trans("SupposedToBePaymentDate").')';
-	}
-	else
-	{
-		print $langs->trans("OnDelivery");
-		print ' ('.$langs->trans("SupposedToBeInvoiceDate").')';
-	}
-	print '</td></tr>';
-
-	// Services
-	print '<tr class="oddeven"><td>'.$langs->trans("Services").'</td>';
-	print '<td>';
-	if ($conf->global->TAX_MODE_BUY_SERVICE == 'payment')
-	{
-		print $langs->trans("OnPayment");
-		print ' ('.$langs->trans("SupposedToBePaymentDate").')';
-	}
-	else
-	{
-		print $langs->trans("OnInvoice");
-		print ' ('.$langs->trans("InvoiceDateUsed").')';
-	}
-	print '</td>';
-	print '<td>';
-	if ($conf->global->TAX_MODE_SELL_SERVICE == 'payment')
-	{
-		print $langs->trans("OnPayment");
-		print ' ('.$langs->trans("SupposedToBePaymentDate").')';
-	}
-	else
-	{
-		print $langs->trans("OnInvoice");
-		print ' ('.$langs->trans("InvoiceDateUsed").')';
-	}
-	print '</td></tr>';
-
->>>>>>> d9b8a8c8
 	print '</table>';
 }
 
@@ -328,10 +273,6 @@
 	print '<br><br><span class="opacitymedium">'.$langs->trans("AccountingAccountForSalesTaxAreDefinedInto", $langs->transnoentitiesnoconv("MenuAccountancy"), $langs->transnoentitiesnoconv("Setup")).'</span>';
 }
 
-<<<<<<< HEAD
-
-=======
 // End of page
->>>>>>> d9b8a8c8
 llxFooter();
 $db->close();