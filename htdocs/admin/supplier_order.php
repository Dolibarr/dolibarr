--- conflicted
+++ resolved
@@ -1,29 +1,5 @@
 <?php
 /* Copyright (C) 2003-2007 Rodolphe Quiedeville    <rodolphe@quiedeville.org>
-<<<<<<< HEAD
- * Copyright (C) 2024		MDW							<mdeweerd@users.noreply.github.com>
- * Copyright (C) 2024       Frédéric France             <frederic.france@free.fr>
-* Copyright (C) 2004-2011 Laurent Destailleur     <eldy@users.sourceforge.net>
-* Copyright (C) 2005-2011 Regis Houssin           <regis.houssin@inodbox.com>
-* Copyright (C) 2004      Sebastien Di Cintio     <sdicintio@ressource-toi.org>
-* Copyright (C) 2004      Benoit Mortier          <benoit.mortier@opensides.be>
-* Copyright (C) 2010-2013 Juanjo Menent           <jmenent@2byte.es>
-* Copyright (C) 2011-2018 Philippe Grand          <philippe.grand@atoo-net.com>
-*
-* This program is free software; you can redistribute it and/or modify
-* it under the terms of the GNU General Public License as published by
-* the Free Software Foundation; either version 3 of the License, or
-* (at your option) any later version.
-*
-* This program is distributed in the hope that it will be useful,
-* but WITHOUT ANY WARRANTY; without even the implied warranty of
-* MERCHANTABILITY or FITNESS FOR A PARTICULAR PURPOSE.  See the
-* GNU General Public License for more details.
-*
-* You should have received a copy of the GNU General Public License
-* along with this program. If not, see <https://www.gnu.org/licenses/>.
-*/
-=======
  * Copyright (C) 2004-2011 Laurent Destailleur     <eldy@users.sourceforge.net>
  * Copyright (C) 2005-2011 Regis Houssin           <regis.houssin@inodbox.com>
  * Copyright (C) 2004      Sebastien Di Cintio     <sdicintio@ressource-toi.org>
@@ -46,7 +22,6 @@
  * You should have received a copy of the GNU General Public License
  * along with this program. If not, see <https://www.gnu.org/licenses/>.
  */
->>>>>>> cc80841a
 
 /**
  *  \file       htdocs/admin/supplier_order.php
@@ -94,11 +69,8 @@
 	$maskconstorder = GETPOST('maskconstorder', 'aZ09');
 	$maskvalue = GETPOST('maskorder', 'alpha');
 
-<<<<<<< HEAD
-=======
 	$res = 0;
 
->>>>>>> cc80841a
 	if ($maskconstorder && preg_match('/_MASK$/', $maskconstorder)) {
 		$res = dolibarr_set_const($db, $maskconstorder, $maskvalue, 'chaine', 0, '', $conf->entity);
 	}
@@ -137,11 +109,7 @@
 		require_once $file;
 
 		$module = new $classname($db, $commande);
-<<<<<<< HEAD
-		'@phan-var-force CommonDocGenerator $module';
-=======
 		'@phan-var-force ModelePDFSuppliersOrders $module';
->>>>>>> cc80841a
 
 		if ($module->write_file($commande, $langs) > 0) {
 			header("Location: ".DOL_URL_ROOT."/document.php?modulepart=commande_fournisseur&file=SPECIMEN.pdf");
@@ -285,11 +253,8 @@
 					require_once $dir.$file.'.php';
 
 					$module = new $file();
-<<<<<<< HEAD
-=======
 
 					'@phan-var-force ModeleNumRefSuppliersOrders $module';
->>>>>>> cc80841a
 
 					if ($module->isEnabled()) {
 						// Show modules according to features level
@@ -301,11 +266,7 @@
 						}
 
 
-<<<<<<< HEAD
-						print '<tr class="oddeven"><td>'.$module->nom."</td><td>\n";
-=======
 						print '<tr class="oddeven"><td>'.$module->getName($langs)."</td><td>\n";
->>>>>>> cc80841a
 						print $module->info($langs);
 						print '</td>';
 
