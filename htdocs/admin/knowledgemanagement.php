--- conflicted
+++ resolved
@@ -123,11 +123,7 @@
 		require_once $file;
 
 		$module = new $className($db);
-<<<<<<< HEAD
-		'@phan-var-force CommonDocGenerator $module';
-=======
 		'@phan-var-force ModelePDFKnowledgeRecord $module';
->>>>>>> cc80841a
 
 		if ($module->write_file($tmpobject, $langs) > 0) {
 			header("Location: ".DOL_URL_ROOT."/document.php?modulepart=".strtolower($tmpobjectkey)."&file=SPECIMEN.pdf");
@@ -527,11 +523,8 @@
 
 									require_once $dir.'/'.$file;
 									$module = new $className($db);
-<<<<<<< HEAD
-=======
 
 									'@phan-var-force ModelePDFKnowledgeRecord $module';
->>>>>>> cc80841a
 
 									$modulequalified = 1;
 									if ($module->version == 'development' && getDolGlobalInt('MAIN_FEATURES_LEVEL') < 2) {
