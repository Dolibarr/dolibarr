<?php
/* Copyright (C) 2003-2007	Rodolphe Quiedeville	<rodolphe@quiedeville.org>
 * Copyright (C) 2003		Jean-Louis Bergamo		<jlb@j1b.org>
 * Copyright (C) 2004-2017	Laurent Destailleur		<eldy@users.sourceforge.net>
 * Copyright (C) 2004		Eric Seigne				<eric.seigne@ryxeo.com>
 * Copyright (C) 2005-2017	Regis Houssin			<regis.houssin@inodbox.com>
 * Copyright (C) 2011		Juanjo Menent			<jmenent@2byte.es>
 * Copyright (C) 2015		Jean-François Ferry		<jfefe@aternatik.fr>
 * Copyright (C) 2015		Raphaël Doursenaud		<rdoursenaud@gpcsolutions.fr>
 * Copyright (C) 2018		Nicolas ZABOURI 		<info@inovea-conseil.com>
 *
 * This program is free software; you can redistribute it and/or modify
 * it under the terms of the GNU General Public License as published by
 * the Free Software Foundation; either version 3 of the License, or
 * (at your option) any later version.
 *
 * This program is distributed in the hope that it will be useful,
 * but WITHOUT ANY WARRANTY; without even the implied warranty of
 * MERCHANTABILITY or FITNESS FOR A PARTICULAR PURPOSE.  See the
 * GNU General Public License for more details.
 *
 * You should have received a copy of the GNU General Public License
 * along with this program. If not, see <http://www.gnu.org/licenses/>.
 */

/**
 *  \file       htdocs/admin/modules.php
 *  \brief      Page to activate/disable all modules
 */

require '../main.inc.php';
require_once DOL_DOCUMENT_ROOT.'/core/lib/admin.lib.php';
require_once DOL_DOCUMENT_ROOT.'/core/lib/files.lib.php';
require_once DOL_DOCUMENT_ROOT.'/core/lib/geturl.lib.php';
require_once DOL_DOCUMENT_ROOT.'/core/lib/functions2.lib.php';
require_once DOL_DOCUMENT_ROOT.'/admin/dolistore/class/dolistore.class.php';

// Load translation files required by the page
$langs->loadLangs(array("errors","admin","modulebuilder"));

$mode=GETPOST('mode', 'alpha');
if (empty($mode)) $mode='common';
$action=GETPOST('action','alpha');
//var_dump($_POST);exit;
$value=GETPOST('value', 'alpha');
$page_y=GETPOST('page_y','int');
$search_keyword=GETPOST('search_keyword','alpha');
$search_status=GETPOST('search_status','alpha');
$search_nature=GETPOST('search_nature','alpha');
$search_version=GETPOST('search_version','alpha');


// For dolistore search
$options              = array();
$options['per_page']  = 20;
$options['categorie'] = ((GETPOST('categorie', 'int')?GETPOST('categorie', 'int'):0) + 0);
$options['start']     = ((GETPOST('start', 'int')?GETPOST('start', 'int'):0) + 0);
$options['end']       = ((GETPOST('end', 'int')?GETPOST('end', 'int'):0) + 0);
$options['search']    = GETPOST('search_keyword', 'alpha');
$dolistore            = new Dolistore(false);


if (! $user->admin)
	accessforbidden();

$specialtostring=array(0=>'common', 1=>'interfaces', 2=>'other', 3=>'functional', 4=>'marketplace');

$familyinfo=array(
	'hr'=>array('position'=>'001', 'label'=>$langs->trans("ModuleFamilyHr")),
	'crm'=>array('position'=>'006', 'label'=>$langs->trans("ModuleFamilyCrm")),
	'srm'=>array('position'=>'007', 'label'=>$langs->trans("ModuleFamilySrm")),
    'financial'=>array('position'=>'009', 'label'=>$langs->trans("ModuleFamilyFinancial")),
	'products'=>array('position'=>'012', 'label'=>$langs->trans("ModuleFamilyProducts")),
	'projects'=>array('position'=>'015', 'label'=>$langs->trans("ModuleFamilyProjects")),
	'ecm'=>array('position'=>'018', 'label'=>$langs->trans("ModuleFamilyECM")),
	'technic'=>array('position'=>'021', 'label'=>$langs->trans("ModuleFamilyTechnic")),
	'portal'=>array('position'=>'040', 'label'=>$langs->trans("ModuleFamilyPortal")),
	'interface'=>array('position'=>'050', 'label'=>$langs->trans("ModuleFamilyInterface")),
	'base'=>array('position'=>'060', 'label'=>$langs->trans("ModuleFamilyBase")),
	'other'=>array('position'=>'100', 'label'=>$langs->trans("ModuleFamilyOther")),
);

$param='';
if (! GETPOST('buttonreset','alpha'))
{
	if ($search_keyword) $param.='&search_keyword='.urlencode($search_keyword);
	if ($search_status && $search_status != '-1')  $param.='&search_status='.urlencode($search_status);
	if ($search_nature && $search_nature != '-1')  $param.='&search_nature='.urlencode($search_nature);
	if ($search_version && $search_version != '-1') $param.='&search_version='.urlencode($search_version);
}

$dirins=DOL_DOCUMENT_ROOT.'/custom';
$urldolibarrmodules='https://www.dolistore.com/';

// Initialize technical object to manage hooks of page. Note that conf->hooks_modules contains array of hook context
$hookmanager->initHooks(array('adminmodules','globaladmin'));


/*
 * Actions
 */

$formconfirm = '';

$parameters=array();
$reshook=$hookmanager->executeHooks('doActions',$parameters,$object,$action);    // Note that $action and $object may have been modified by some hooks
if ($reshook < 0) setEventMessages($hookmanager->error, $hookmanager->errors, 'errors');

if (GETPOST('buttonreset','alpha'))
{
    $search_keyword='';
    $search_status='';
    $search_nature='';
    $search_version='';
}

if ($action=='install')
{
    $error=0;

    // $original_file should match format module_modulename-x.y[.z].zip
    $original_file=basename($_FILES["fileinstall"]["name"]);
    $newfile=$conf->admin->dir_temp.'/'.$original_file.'/'.$original_file;

    if (! $original_file)
    {
        $langs->load("Error");
        setEventMessages($langs->trans("ErrorModuleFileRequired"), null, 'warnings');
        $error++;
    }
    else
    {
        if (! preg_match('/\.zip$/i',$original_file))
        {
            $langs->load("errors");
            setEventMessages($langs->trans("ErrorFileMustBeADolibarrPackage",$original_file), null, 'errors');
            $error++;
        }
    	if (! preg_match('/module_.*\-[\d]+\.[\d]+.*$/i',$original_file))
		{
			$langs->load("errors");
			setEventMessages($langs->trans("ErrorFilenameDosNotMatchDolibarrPackageRules",$original_file, 'module_*-x.y*.zip'), null, 'errors');
			$error++;
		}
    }

    if (! $error)
    {
        if ($original_file)
        {
            @dol_delete_dir_recursive($conf->admin->dir_temp.'/'.$original_file);
            dol_mkdir($conf->admin->dir_temp.'/'.$original_file);
        }

        $tmpdir=preg_replace('/\.zip$/','',$original_file).'.dir';
        if ($tmpdir)
        {
            @dol_delete_dir_recursive($conf->admin->dir_temp.'/'.$tmpdir);
            dol_mkdir($conf->admin->dir_temp.'/'.$tmpdir);
        }

        $result=dol_move_uploaded_file($_FILES['fileinstall']['tmp_name'],$newfile,1,0,$_FILES['fileinstall']['error']);
        if ($result > 0)
        {
            $result=dol_uncompress($newfile,$conf->admin->dir_temp.'/'.$tmpdir);

            if (! empty($result['error']))
            {
                $langs->load("errors");
                setEventMessages($langs->trans($result['error'],$original_file), null, 'errors');
                $error++;
            }
            else
            {
                // Now we move the dir of the module
                $modulename=preg_replace('/module_/', '', $original_file);
                $modulename=preg_replace('/\-[\d]+\.[\d]+.*$/', '', $modulename);
                // Search dir $modulename
                $modulenamedir=$conf->admin->dir_temp.'/'.$tmpdir.'/'.$modulename;
                //var_dump($modulenamedir);
                if (! dol_is_dir($modulenamedir))
                {
                    $modulenamedir=$conf->admin->dir_temp.'/'.$tmpdir.'/htdocs/'.$modulename;
                    //var_dump($modulenamedir);
                    if (! dol_is_dir($modulenamedir))
                    {
						setEventMessages($langs->trans("ErrorModuleFileSeemsToHaveAWrongFormat").'<br>Dir not found: '.$conf->admin->dir_temp.'/'.$tmpdir.'/'.$modulename.'<br>'.$conf->admin->dir_temp.'/'.$tmpdir.'/htdocs/'.$modulename, null, 'errors');
                        $error++;
                    }
                }

                if (! $error)
                {
                    //var_dump($dirins);
                    @dol_delete_dir_recursive($dirins.'/'.$modulename);
                    dol_syslog("Uncompress of module file is a success. We copy it from ".$modulenamedir." into target dir ".$dirins.'/'.$modulename);
                    $result=dolCopyDir($modulenamedir, $dirins.'/'.$modulename, '0444', 1);
                    if ($result <= 0)
                    {
                        dol_syslog('Failed to call dolCopyDir result='.$result." with param ".$modulenamedir." and ".$dirins.'/'.$modulename, LOG_WARNING);
                        $langs->load("errors");
                        setEventMessages($langs->trans("ErrorFailToCopyDir", $modulenamedir, $dirins.'/'.$modulename), null, 'errors');
                        $error++;
                    }
                }
            }
        }
        else
        {
            $error++;
        }
    }

    if (! $error)
    {
        setEventMessages($langs->trans("SetupIsReadyForUse", DOL_URL_ROOT.'/admin/modules.php?mainmenu=home', $langs->transnoentitiesnoconv("Home").' - '.$langs->transnoentitiesnoconv("Setup").' - '.$langs->transnoentitiesnoconv("Modules")), null, 'warnings');
    }
}

if ($action == 'set' && $user->admin)
{
    $resarray = activateModule($value);
    if (! empty($resarray['errors'])) setEventMessages('', $resarray['errors'], 'errors');
	else
	{
	    //var_dump($resarray);exit;
	    if ($resarray['nbperms'] > 0)
	    {
	        $tmpsql="SELECT COUNT(rowid) as nb FROM ".MAIN_DB_PREFIX."user WHERE admin <> 1";
	        $resqltmp=$db->query($tmpsql);
	        if ($resqltmp)
	        {
	            $obj=$db->fetch_object($resqltmp);
	            //var_dump($obj->nb);exit;
	            if ($obj && $obj->nb > 1)
	            {
	                $msg = $langs->trans('ModuleEnabledAdminMustCheckRights');
	                setEventMessages($msg, null, 'warnings');
	            }
	        }
	        else dol_print_error($db);
	    }
	}
    header("Location: ".$_SERVER["PHP_SELF"]."?mode=".$mode.$param.($page_y?'&page_y='.$page_y:''));
	exit;
}
else if ($action == 'reset' && $user->admin && GETPOST('confirm') == 'yes')
{
    $result=unActivateModule($value);
    if ($result) setEventMessages($result, null, 'errors');
    header("Location: ".$_SERVER["PHP_SELF"]."?mode=".$mode.$param.($page_y?'&page_y='.$page_y:''));
	exit;
}



/*
 * View
 */

$form = new Form($db);

//$morejs  = array("/admin/dolistore/js/dolistore.js.php");
$morecss = array("/admin/dolistore/css/dolistore.css");

// Set dir where external modules are installed
if (! dol_is_dir($dirins))
{
    dol_mkdir($dirins);
}
$dirins_ok=(dol_is_dir($dirins));

$help_url='EN:First_setup|FR:Premiers_paramétrages|ES:Primeras_configuraciones';
llxHeader('',$langs->trans("Setup"),$help_url, '', '', '', $morejs, $morecss, 0, 0);


// Search modules dirs
$modulesdir = dolGetModulesDirs();

$arrayofnatures=array('core'=>$langs->transnoentitiesnoconv("Core"), 'external'=>$langs->transnoentitiesnoconv("External").' - ['.$langs->trans("AllPublishers").']');
$arrayofwarnings=array();    // Array of warning each module want to show when activated
$arrayofwarningsext=array();    // Array of warning each module want to show when we activate an external module
$filename = array();
$modules = array();
$orders = array();
$categ = array();
$dirmod = array();
$i = 0;	// is a sequencer of modules found
$j = 0;	// j is module number. Automatically affected if module number not defined.
$modNameLoaded=array();

foreach ($modulesdir as $dir)
{
	// Load modules attributes in arrays (name, numero, orders) from dir directory
	//print $dir."\n<br>";
	dol_syslog("Scan directory ".$dir." for module descriptor files (modXXX.class.php)");
	$handle=@opendir($dir);
	if (is_resource($handle))
	{
		while (($file = readdir($handle))!==false)
		{
			//print "$i ".$file."\n<br>";
		    if (is_readable($dir.$file) && substr($file, 0, 3) == 'mod'  && substr($file, dol_strlen($file) - 10) == '.class.php')
		    {
		        $modName = substr($file, 0, dol_strlen($file) - 10);

		        if ($modName)
		        {
		        	if (! empty($modNameLoaded[$modName]))   // In cache of already loaded modules ?
		        	{
		        		$mesg="Error: Module ".$modName." was found twice: Into ".$modNameLoaded[$modName]." and ".$dir.". You probably have an old file on your disk.<br>";
		        		setEventMessages($mesg, null, 'warnings');
		        		dol_syslog($mesg, LOG_ERR);
						continue;
		        	}

		            try
		            {
		                $res=include_once $dir.$file;     // A class already exists in a different file will send a non catchable fatal error.
		                if (class_exists($modName))
						{
							try {
				                $objMod = new $modName($db);
								$modNameLoaded[$modName]=$dir;
    		    		        if (! $objMod->numero > 0 && $modName != 'modUser')
    		            		{
    		         		    	dol_syslog('The module descriptor '.$modName.' must have a numero property', LOG_ERR);
    		            		}
								$j = $objMod->numero;

    							$modulequalified=1;

		    					// We discard modules according to features level (PS: if module is activated we always show it)
		    					$const_name = 'MAIN_MODULE_'.strtoupper(preg_replace('/^mod/i','',get_class($objMod)));
		    					if ($objMod->version == 'development'  && (empty($conf->global->$const_name) && ($conf->global->MAIN_FEATURES_LEVEL < 2))) $modulequalified=0;
		    					if ($objMod->version == 'experimental' && (empty($conf->global->$const_name) && ($conf->global->MAIN_FEATURES_LEVEL < 1))) $modulequalified=0;
								if (preg_match('/deprecated/', $objMod->version) && (empty($conf->global->$const_name) && ($conf->global->MAIN_FEATURES_LEVEL >= 0))) $modulequalified=0;

		    					// We discard modules according to property ->hidden
		    					if (! empty($objMod->hidden)) $modulequalified=0;

		    					if ($modulequalified > 0)
		    					{
		    					    $publisher=dol_escape_htmltag($objMod->getPublisher());
		    					    $external=($objMod->isCoreOrExternalModule() == 'external');
		    					    if ($external)
		    					    {
		    					        if ($publisher)
		    					        {
		    					            $arrayofnatures['external_'.$publisher]=$langs->trans("External").' - '.$publisher;
		    					        }
		    					        else
		    					        {
		    					            $arrayofnatures['external_']=$langs->trans("External").' - '.$langs->trans("UnknownPublishers");
		    					        }
		    					    }
		    					    ksort($arrayofnatures);
		    					}

		    					// Define array $categ with categ with at least one qualified module
		    					if ($modulequalified > 0)
		    					{
		    			            $filename[$i]= $modName;
		    					    $modules[$modName] = $objMod;

		    			            // Gives the possibility to the module, to provide his own family info and position of this family
		    			            if (is_array($objMod->familyinfo) && !empty($objMod->familyinfo)) {
		    			            	$familyinfo = array_merge($familyinfo, $objMod->familyinfo);
		    			            	$familykey = key($objMod->familyinfo);
		    			            } else {
		    			            	$familykey = $objMod->family;
		    			            }

		    			            $moduleposition = ($objMod->module_position?$objMod->module_position:'50');
		    			            if ($moduleposition == '50' && ($objMod->isCoreOrExternalModule() == 'external'))
		    			            {
		    			            	$moduleposition = '80';		// External modules at end by default
		    			            }

		    			            // Add list of warnings to show into arrayofwarnings and arrayofwarningsext
		    			            if (! empty($objMod->warnings_activation))
		    			            {
		    			                $arrayofwarnings[$modName]=$objMod->warnings_activation;
		    			            }
		    			            if (! empty($objMod->warnings_activation_ext))
		    			            {
		    			                $arrayofwarningsext[$modName]=$objMod->warnings_activation_ext;
		    			            }

		    			            $orders[$i]  = $familyinfo[$familykey]['position']."_".$familykey."_".$moduleposition."_".$j;   // Sort by family, then by module position then number
		    						$dirmod[$i]  = $dir;
		    						//print $i.'-'.$dirmod[$i].'<br>';
		    			            // Set categ[$i]
		    						$specialstring = 'unknown';
		    			            if ($objMod->version == 'development' || $objMod->version == 'experimental') $specialstring='expdev';
		    						if (isset($categ[$specialstring])) $categ[$specialstring]++;					// Array of all different modules categories
		    			            else $categ[$specialstring]=1;
		    						$j++;
		    			            $i++;
		    					}
		    					else dol_syslog("Module ".get_class($objMod)." not qualified");
							}
		            		catch(Exception $e)
		            		{
		            		     dol_syslog("Failed to load ".$dir.$file." ".$e->getMessage(), LOG_ERR);
		            		}
						}
		            	else
						{
							print "Warning bad descriptor file : ".$dir.$file." (Class ".$modName." not found into file)<br>";
						}
					}
		            catch(Exception $e)
		            {
		                 dol_syslog("Failed to load ".$dir.$file." ".$e->getMessage(), LOG_ERR);
		            }
		        }
		    }
		}
		closedir($handle);
	}
	else
	{
		dol_syslog("htdocs/admin/modules.php: Failed to open directory ".$dir.". See permission and open_basedir option.", LOG_WARNING);
	}
}

if ($action == 'reset_confirm' && $user->admin)
{
	if(!empty($modules[$value])) {
		$objMod  = $modules[$value];

		if(!empty($objMod->langfiles)) $langs->loadLangs($objMod->langfiles);

		$form = new Form($db);
		$formconfirm = $form->formconfirm($_SERVER["PHP_SELF"] . '?value='.$value.'&mode='.$mode.$param, $langs->trans('ConfirmUnactivation'), $langs->trans(GETPOST('confirm_message_code')), 'reset', '', 'no', 1);
<<<<<<< HEAD

	}

=======
	}
>>>>>>> d9b8a8c8
}

print $formconfirm;

asort($orders);
//var_dump($orders);
//var_dump($categ);
//var_dump($modules);

$nbofactivatedmodules=count($conf->modules);
$moreinfo=$langs->trans("TotalNumberOfActivatedModules",($nbofactivatedmodules-1), count($modules));
if ($nbofactivatedmodules <= 1) $moreinfo .= ' '.img_warning($langs->trans("YouMustEnableOneModule"));
print load_fiche_titre($langs->trans("ModulesSetup"),$moreinfo,'title_setup');

// Start to show page
if ($mode=='common')      print '<span class="opacitymedium">'.$langs->trans("ModulesDesc")."</span><br>\n";
if ($mode=='marketplace') print '<span class="opacitymedium">'.$langs->trans("ModulesMarketPlaceDesc")."</span><br>\n";
if ($mode=='deploy')      print '<span class="opacitymedium">'.$langs->trans("ModulesDeployDesc", $langs->transnoentitiesnoconv("AvailableModules"))."</span><br>\n";
if ($mode=='develop')     print '<span class="opacitymedium">'.$langs->trans("ModulesDevelopDesc")."</span><br>\n";

$head = modules_prepare_head();


print "<br>\n";


if ($mode == 'common')
{
    dol_set_focus('#search_keyword');

    print '<form method="POST" id="searchFormList" action="'.$_SERVER["PHP_SELF"].'">';
    if ($optioncss != '') print '<input type="hidden" name="optioncss" value="'.$optioncss.'">';
    print '<input type="hidden" name="token" value="'.$_SESSION['newtoken'].'">';
    print '<input type="hidden" name="sortfield" value="'.$sortfield.'">';
    print '<input type="hidden" name="sortorder" value="'.$sortorder.'">';
    print '<input type="hidden" name="page" value="'.$page.'">';

    dol_fiche_head($head, $mode, '', -1);

    $moreforfilter = '';
    $moreforfilter.='<div class="divsearchfield">';
    $moreforfilter.= $langs->trans('Keyword') . ': <input type="text" id="search_keyword" name="search_keyword" value="'.dol_escape_htmltag($search_keyword).'">';
    $moreforfilter.= '</div>';
    $moreforfilter.='<div class="divsearchfield">';
    $moreforfilter.= $langs->trans('Origin') . ': '.$form->selectarray('search_nature', $arrayofnatures, dol_escape_htmltag($search_nature), 1);
    $moreforfilter.= '</div>';
    if (! empty($conf->global->MAIN_FEATURES_LEVEL))
    {
        $array_version = array('stable'=>$langs->transnoentitiesnoconv("Stable"));
        if ($conf->global->MAIN_FEATURES_LEVEL < 0) $array_version['deprecated']=$langs->trans("Deprecated");
        if ($conf->global->MAIN_FEATURES_LEVEL > 0) $array_version['experimental']=$langs->trans("Experimental");
        if ($conf->global->MAIN_FEATURES_LEVEL > 1) $array_version['development']=$langs->trans("Development");
        $moreforfilter.='<div class="divsearchfield">';
        $moreforfilter.= $langs->trans('Version') . ': '.$form->selectarray('search_version', $array_version, $search_version, 1);
        $moreforfilter.= '</div>';
    }
    $moreforfilter.='<div class="divsearchfield">';
    $moreforfilter.= $langs->trans('Status') . ': '.$form->selectarray('search_status', array('active'=>$langs->transnoentitiesnoconv("Enabled"), 'disabled'=>$langs->transnoentitiesnoconv("Disabled")), $search_status, 1);
    $moreforfilter.= '</div>';
    $moreforfilter.=' ';
    $moreforfilter.='<div class="divsearchfield">';
    $moreforfilter.='<input type="submit" name="buttonsubmit" class="button" value="'.dol_escape_htmltag($langs->trans("Refresh")).'">';
    $moreforfilter.=' ';
    $moreforfilter.='<input type="submit" name="buttonreset" class="button" value="'.dol_escape_htmltag($langs->trans("Reset")).'">';
    $moreforfilter.= '</div>';

    if (! empty($moreforfilter))
    {
        print $moreforfilter;
        $parameters=array();
        $reshook=$hookmanager->executeHooks('printFieldPreListTitle',$parameters);    // Note that $action and $object may have been modified by hook
        print $hookmanager->resPrint;
    }

    $moreforfilter='';

    print '<div class="clearboth"></div><br>';

    $parameters=array();
    $reshook=$hookmanager->executeHooks('insertExtraHeader',$parameters,$object,$action);    // Note that $action and $object may have been modified by some hooks
    if ($reshook < 0) setEventMessages($hookmanager->error, $hookmanager->errors, 'errors');

    // Show list of modules

    $oldfamily='';

    foreach ($orders as $key => $value)
    {
        $tab=explode('_',$value);
        $familyposition=$tab[0]; $familykey=$tab[1]; $module_position=$tab[2]; $numero=$tab[3];

        $modName = $filename[$key];
    	$objMod  = $modules[$modName];
    	$dirofmodule = $dirmod[$key];

    	//print $objMod->name." - ".$key." - ".$objMod->version."<br>";
    	//if (($mode != (isset($specialtostring[$special])?$specialtostring[$special]:'unknown') && $mode != 'expdev')
    	if ($mode == 'expdev' && $objMod->version != 'development' && $objMod->version != 'experimental') continue;    // Discard if not for current tab

        if (! $objMod->getName())
        {
        	dol_syslog("Error for module ".$key." - Property name of module looks empty", LOG_WARNING);
      		continue;
        }

        $const_name = 'MAIN_MODULE_'.strtoupper(preg_replace('/^mod/i','',get_class($objMod)));

        // Check filters
        $modulename=$objMod->getName();
        $moduletechnicalname=$objMod->name;
        $moduledesc=$objMod->getDesc();
        $moduledesclong=$objMod->getDescLong();
        $moduleauthor=$objMod->getPublisher();

        // We discard showing according to filters
        if ($search_keyword)
        {
            $qualified=0;
            if (preg_match('/'.preg_quote($search_keyword).'/i', $modulename)
                || preg_match('/'.preg_quote($search_keyword).'/i', $moduletechnicalname)
                || preg_match('/'.preg_quote($search_keyword).'/i', $moduledesc)
                || preg_match('/'.preg_quote($search_keyword).'/i', $moduledesclong)
                || preg_match('/'.preg_quote($search_keyword).'/i', $moduleauthor)
                ) $qualified=1;
            if (! $qualified) continue;
        }
        if ($search_status)
        {
            if ($search_status == 'active' && empty($conf->global->$const_name)) continue;
            if ($search_status == 'disabled' && ! empty($conf->global->$const_name)) continue;
        }
        if ($search_nature)
        {
            if (preg_match('/^external/',$search_nature) && $objMod->isCoreOrExternalModule() != 'external') continue;
            if (preg_match('/^external_(.*)$/',$search_nature, $reg))
            {
                //print $reg[1].'-'.dol_escape_htmltag($objMod->getPublisher());
                $publisher=dol_escape_htmltag($objMod->getPublisher());
                if ($reg[1] && dol_escape_htmltag($reg[1]) != $publisher) continue;
                if (! $reg[1] && ! empty($publisher)) continue;
            }
            if ($search_nature == 'core' && $objMod->isCoreOrExternalModule() == 'external') continue;
        }
        if ($search_version)
        {
            if (($objMod->version == 'development' || $objMod->version == 'experimental' || preg_match('/deprecated/', $objMod->version)) && $search_version == 'stable') continue;
            if ($objMod->version != 'development'  && ($search_version == 'development')) continue;
            if ($objMod->version != 'experimental' && ($search_version == 'experimental')) continue;
            if (! preg_match('/deprecated/', $objMod->version) && ($search_version == 'deprecated')) continue;
        }

        // Load all lang files of module
        if (isset($objMod->langfiles) && is_array($objMod->langfiles))
        {
        	foreach($objMod->langfiles as $domain)
        	{
        		$langs->load($domain);
        	}
        }

        // Print a separator if we change family
        if ($familykey != $oldfamily) {
            if ($oldfamily) {
                print '</table></div><br>';
            }

            $familytext = empty($familyinfo[$familykey]['label'])?$familykey:$familyinfo[$familykey]['label'];
            print load_fiche_titre($familytext, '', '');

            print '<div class="div-table-responsive">';
            print '<table class="tagtable liste" summary="list_of_modules">'."\n";

            $atleastoneforfamily=0;
        }

        $atleastoneforfamily++;

        if ($familykey!=$oldfamily)
        {
        	$familytext=empty($familyinfo[$familykey]['label'])?$familykey:$familyinfo[$familykey]['label'];
        	$oldfamily=$familykey;
        }




        // Version (with picto warning or not)
        $version=$objMod->getVersion(0);
        $versiontrans='';
        if (preg_match('/development/i', $version))  $versiontrans.=img_warning($langs->trans("Development"), 'style="float: left"');
        if (preg_match('/experimental/i', $version)) $versiontrans.=img_warning($langs->trans("Experimental"), 'style="float: left"');
        if (preg_match('/deprecated/i', $version))   $versiontrans.=img_warning($langs->trans("Deprecated"), 'style="float: left"');
        $versiontrans.=$objMod->getVersion(1);

        // Define imginfo
        $imginfo="info";
        if ($objMod->isCoreOrExternalModule() == 'external')
        {
            $imginfo="info_black";
        }

        print '<tr class="oddeven">'."\n";
<<<<<<< HEAD
=======
        if (!empty($conf->global->MAIN_MODULES_SHOW_LINENUMBERS)) print '<td width="20px">'.++$linenum.'</td>';
>>>>>>> d9b8a8c8

        // Picto + Name of module
        print '  <td width="200px">';
        $alttext='';
        //if (is_array($objMod->need_dolibarr_version)) $alttext.=($alttext?' - ':'').'Dolibarr >= '.join('.',$objMod->need_dolibarr_version);
        //if (is_array($objMod->phpmin)) $alttext.=($alttext?' - ':'').'PHP >= '.join('.',$objMod->phpmin);
        if (! empty($objMod->picto))
        {
        	if (preg_match('/^\//i',$objMod->picto)) print img_picto($alttext,$objMod->picto,' width="14px"',1);
        	else print img_object($alttext, $objMod->picto, 'class="valignmiddle" width="14px"');
        }
        else
        {
        	print img_object($alttext, 'generic', 'class="valignmiddle"');
        }
        print ' <span class="valignmiddle">'.$objMod->getName().'</span>';
        print "</td>\n";

        // Desc
        print '<td class="valignmiddle tdoverflowmax300">';
        print nl2br($objMod->getDesc());
        print "</td>\n";

        // Help
        print '<td class="center nowrap" style="width: 82px;">';
        //print $form->textwithpicto('', $text, 1, $imginfo, 'minheight20', 0, 2, 1);
        print '<a href="javascript:document_preview(\''.DOL_URL_ROOT.'/admin/modulehelp.php?id='.$objMod->numero.'\',\'text/html\',\''.dol_escape_js($langs->trans("Module")).'\')">'.img_picto($langs->trans("ClickToShowDescription"), $imginfo).'</a>';
        print '</td>';

        // Version
        print '<td class="center nowrap" width="120px">';
        print $versiontrans;
        if(!empty($conf->global->CHECKLASTVERSION_EXTERNALMODULE)){
            require_once DOL_DOCUMENT_ROOT.'/core/lib/geturl.lib.php';
            if (!empty($objMod->url_last_version)) {
                $newversion = getURLContent($objMod->url_last_version);
                if(isset($newversion['content'])){
                    if (version_compare($newversion['content'], $versiontrans) > 0) {
                        print "&nbsp;<span class='butAction' title='" . $langs->trans('LastStableVersion') . "'>".$newversion['content']."</span>";
                    }
                }
            }
        }
        print "</td>\n";

        // Activate/Disable and Setup (2 columns)
        if (! empty($conf->global->$const_name))	// If module is already activated
        {
        	$disableSetup = 0;

        	// Link enable/disabme
        	print '<td class="center valignmiddle" width="60px">';
        	if (! empty($arrayofwarnings[$modName]))
	        {
                print '<!-- This module has a warning to show when we activate it (note: your country is '.$mysoc->country_code.') -->'."\n";
	        }
	        if (! empty($objMod->disabled))
        	{
        		print $langs->trans("Disabled");
        	}
        	else if (! empty($objMod->always_enabled) || ((! empty($conf->multicompany->enabled) && $objMod->core_enabled) && ($user->entity || $conf->entity!=1)))
        	{
        		if (method_exists($objMod, 'alreadyUsed') && $objMod->alreadyUsed()) print $langs->trans("Used");
<<<<<<< HEAD
        		else print $langs->trans("Required");
=======
        		else {
        			print img_picto($langs->trans("Required"),'switch_on');
        			print $langs->trans("Required");
        		}
>>>>>>> d9b8a8c8
        		if (! empty($conf->multicompany->enabled) && $user->entity) $disableSetup++;
        	}
        	else
        	{
        		if(!empty($objMod->warnings_unactivation[$mysoc->country_code]) && method_exists($objMod, 'alreadyUsed') && $objMod->alreadyUsed()) {
        			print '<a class="reposition" href="'.$_SERVER["PHP_SELF"].'?id='.$objMod->numero.'&amp;module_position='.$module_position.'&amp;action=reset_confirm&amp;confirm_message_code='.$objMod->warnings_unactivation[$mysoc->country_code].'&amp;value=' . $modName . '&amp;mode=' . $mode . $param . '">';
        			print img_picto($langs->trans("Activated"),'switch_on');
        			print '</a>';
<<<<<<< HEAD

=======
>>>>>>> d9b8a8c8
        		}
        		else {

        			print '<a class="reposition" href="'.$_SERVER["PHP_SELF"].'?id='.$objMod->numero.'&amp;module_position='.$module_position.'&amp;action=reset&amp;value=' . $modName . '&amp;mode=' . $mode .'&amp;confirm=yes' . $param . '">';
        			print img_picto($langs->trans("Activated"),'switch_on');
        			print '</a>';
<<<<<<< HEAD

        		}

=======
        		}
>>>>>>> d9b8a8c8
        	}
        	print '</td>'."\n";

        	// Link config
        	if (! empty($objMod->config_page_url) && !$disableSetup)
        	{
        		$backtourlparam='';
        		if ($search_keyword != '') $backtourlparam.=($backtourlparam?'&':'?').'search_keyword='.$search_keyword;	// No urlencode here, done later
        		if ($search_nature > -1)   $backtourlparam.=($backtourlparam?'&':'?').'search_nature='.$search_nature;
        		if ($search_version > -1)  $backtourlparam.=($backtourlparam?'&':'?').'search_version='.$search_version;
        		if ($search_status > -1)   $backtourlparam.=($backtourlparam?'&':'?').'search_status='.$search_status;
        		$backtourl=$_SERVER["PHP_SELF"].$backtourlparam;

        		if (is_array($objMod->config_page_url))
        		{
        			print '<td class="tdsetuppicto right" width="60px">';
        			$i=0;
        			foreach ($objMod->config_page_url as $page)
        			{
        				$urlpage=$page;
        				if ($i++)
        				{
        					print '<a href="'.$urlpage.'" title="'.$langs->trans($page).'">'.img_picto(ucfirst($page),"setup").'</a>';
        					//    print '<a href="'.$page.'">'.ucfirst($page).'</a>&nbsp;';
        				}
        				else
        				{
        					if (preg_match('/^([^@]+)@([^@]+)$/i',$urlpage,$regs))
        					{
        						$urltouse=dol_buildpath('/'.$regs[2].'/admin/'.$regs[1],1);
        						print '<a href="'.$urltouse.(preg_match('/\?/',$urltouse)?'&':'?').'save_lastsearch_values=1&backtopage='.urlencode($backtourl).'" title="'.$langs->trans("Setup").'">'.img_picto($langs->trans("Setup"),"setup",'style="padding-right: 6px"').'</a>';
        					}
        					else
        					{
        						$urltouse=$urlpage;
        						print '<a href="'.$urltouse.(preg_match('/\?/',$urltouse)?'&':'?').'save_lastsearch_values=1&backtopage='.urlencode($backtourl).'" title="'.$langs->trans("Setup").'">'.img_picto($langs->trans("Setup"),"setup",'style="padding-right: 6px"').'</a>';
        					}
        				}
        			}
        			print "</td>\n";
        		}
        		else if (preg_match('/^([^@]+)@([^@]+)$/i',$objMod->config_page_url,$regs))
        		{
        			print '<td class="tdsetuppicto right valignmiddle" width="60px"><a href="'.dol_buildpath('/'.$regs[2].'/admin/'.$regs[1],1).'?save_lastsearch_values=1&backtopage='.urlencode($backtourl).'" title="'.$langs->trans("Setup").'">'.img_picto($langs->trans("Setup"),"setup",'style="padding-right: 6px"').'</a></td>';
        		}
        		else
        		{
        			print '<td class="tdsetuppicto right valignmiddle" width="60px"><a href="'.$objMod->config_page_url.'?save_lastsearch_values=1&backtopage='.urlencode($backtourl).'" title="'.$langs->trans("Setup").'">'.img_picto($langs->trans("Setup"),"setup",'style="padding-right: 6px"').'</a></td>';
        		}
        	}
        	else
        	{
        		print '<td class="tdsetuppicto right valignmiddle" width="60px">'.img_picto($langs->trans("NothingToSetup"),"setup",'class="opacitytransp" style="padding-right: 6px"').'</td>';
        	}
        }
        else	// Module not yet activated
		{
		    // Link enable/disable
        	print '<td class="center valignmiddle" width="60px">';
		    if (! empty($objMod->always_enabled))
        	{
        		// Should never happened
        	}
        	else if (! empty($objMod->disabled))
        	{
        		print $langs->trans("Disabled");
        	}
        	else
        	{
	        	// Module qualified for activation
        	    $warningmessage='';
	        	if (! empty($arrayofwarnings[$modName]))
	        	{
                    print '<!-- This module has a warning to show when we activate it (note: your country is '.$mysoc->country_code.') -->'."\n";
	        	    foreach ($arrayofwarnings[$modName] as $keycountry => $cursorwarningmessage)
   	        	    {
	        	        $warningmessage .= ($warningmessage?"\n":"").$langs->trans($cursorwarningmessage, $objMod->getName(), $mysoc->country_code);
   	        	    }
	        	}
        		if ($objMod->isCoreOrExternalModule() == 'external' && ! empty($arrayofwarningsext))
	        	{
	        	    print '<!-- This module is an external module and it may have a warning to show (note: your country is '.$mysoc->country_code.') -->'."\n";
	        	    foreach ($arrayofwarningsext as $keymodule => $arrayofwarningsextbycountry)
	        	    {
                        $keymodulelowercase=strtolower(preg_replace('/^mod/','',$keymodule));
                        if (in_array($keymodulelowercase, $conf->modules))    // If module that request warning is on
	        	        {
        	        	    foreach ($arrayofwarningsextbycountry as $keycountry => $cursorwarningmessage)
        	        	    {
        	        	    	if (preg_match('/^always/', $keycountry) || ($mysoc->country_code && preg_match('/^'.$mysoc->country_code.'/', $keycountry)))
        	        	        {
        	        	            $warningmessage .= ($warningmessage?"\n":"").$langs->trans($cursorwarningmessage, $objMod->getName(), $mysoc->country_code, $modules[$keymodule]->getName());
        	        	            $warningmessage .= ($warningmessage?"\n":"").($warningmessage?"\n":"").$langs->trans("Module").' : '.$objMod->getName();
        	        	            if (! empty($objMod->editor_name)) $warningmessage .= ($warningmessage?"\n":"").$langs->trans("Publisher").' : '.$objMod->editor_name;
        	        	            if (! empty($objMod->editor_name)) $warningmessage .= ($warningmessage?"\n":"").$langs->trans("ModuleTriggeringThisWarning").' : '.$modules[$keymodule]->getName();
        	        	        }
        	        	    }
	        	        }
	        	    }
	        	}
        	    print '<!-- Message to show: '.$warningmessage.' -->'."\n";
	        	print '<a class="reposition" href="'.$_SERVER["PHP_SELF"].'?id='.$objMod->numero.'&amp;module_position='.$module_position.'&amp;action=set&amp;value=' . $modName . '&amp;mode=' . $mode . $param . '"';
	        	if ($warningmessage) print ' onclick="return confirm(\''.dol_escape_js($warningmessage).'\');"';
	        	print '>';
	        	print img_picto($langs->trans("Disabled"),'switch_off');
	        	print "</a>\n";
        	}
        	print "</td>\n";

        	// Link config
        	print '<td class="tdsetuppicto right valignmiddle" width="60px">'.img_picto($langs->trans("NothingToSetup"),"setup",'class="opacitytransp" style="padding-right: 6px"').'</td>';
        }

        print "</tr>\n";
    }

    if ($oldfamily)
    {
        print "</table>\n";
        print '</div>';
    }

    dol_fiche_end();

    print '<br>';

    // Show warning about external users
    print info_admin(showModulesExludedForExternal($modules))."\n";

    print '</form>';
}

if ($mode == 'marketplace')
{
    dol_fiche_head($head, $mode, '', -1);

    // Marketplace
    print "<table summary=\"list_of_modules\" class=\"noborder\" width=\"100%\">\n";
    print "<tr class=\"liste_titre\">\n";
    //print '<td>'.$langs->trans("Logo").'</td>';
    print '<td colspan="2">'.$langs->trans("WebSiteDesc").'</td>';
    print '<td>'.$langs->trans("URL").'</td>';
    print '</tr>';

    print "<tr class=\"oddeven\">\n";
    $url='https://www.dolistore.com';
    print '<td align="left"><a href="'.$url.'" target="_blank" rel="external"><img border="0" class="imgautosize imgmaxwidth180" src="'.DOL_URL_ROOT.'/theme/dolistore_logo.png"></a></td>';
    print '<td>'.$langs->trans("DoliStoreDesc").'</td>';
    print '<td><a href="'.$url.'" target="_blank" rel="external">'.$url.'</a></td>';
    print '</tr>';

    print "</table>\n";

    dol_fiche_end();

    print '<br>';

    if (empty($conf->global->MAIN_DISABLE_DOLISTORE_SEARCH) && $conf->global->MAIN_FEATURES_LEVEL >= 1)
    {
    	// $options is array with filter criterias
    	//var_dump($options);
    	$dolistore->getRemoteData($options);

	    print '<span class="opacitymedium">'.$langs->trans('DOLISTOREdescriptionLong').'</span><br><br>';

	    $previouslink = $dolistore->get_previous_link();
	    $nextlink = $dolistore->get_next_link();

	    print '<div class="liste_titre liste_titre_bydiv centpercent"><div class="divsearchfield">'

	    ?>
	            <form method="POST" class="centpercent" id="searchFormList" action="<?php echo $dolistore->url ?>">
	            	<input type="hidden" name="mode" value="marketplace" />
	                <div class="divsearchfield"><?php echo $langs->trans('Keyword') ?>:
	                    <input name="search_keyword" placeholder="<?php echo $langs->trans('Chercher un module') ?>" id="search_keyword" type="text" size="50" value="<?php echo $options['search'] ?>"><br>
	                </div>
	                <div class="divsearchfield">
	                    <input class="button" value="<?php echo $langs->trans('Rechercher') ?>" type="submit">
	                    <a class="button" href="<?php echo $dolistore->url ?>"><?php echo $langs->trans('Reset') ?></a>

	                    &nbsp;
					</div>
	                <div class="divsearchfield right">
	                <?php
	                print $previouslink;
	                print $nextlink;
	                ?>
	                </div>
	            </form>

	   <?php

	   print '</div></div>';
	   print '<div class="clearboth"></div>';

	   ?>

	        <div id="category-tree-left">
	            <ul class="tree">
	                <?php echo $dolistore->get_categories(); ?>
	            </ul>
	        </div>
	        <div id="listing-content">
	            <table summary="list_of_modules" id="list_of_modules" class="productlist centpercent">
	                <tbody id="listOfModules">
	                    <?php echo $dolistore->get_products($categorie); ?>
	                </tbody>
	            </table>
	        </div>

	    <?php
    }
}


// Install external module

if ($mode == 'deploy')
{
	dol_fiche_head($head, $mode, '', -1);

	$dolibarrdataroot=preg_replace('/([\\/]+)$/i','',DOL_DATA_ROOT);
	$allowonlineinstall=true;
	$allowfromweb=1;
	if (dol_is_file($dolibarrdataroot.'/installmodules.lock')) $allowonlineinstall=false;

	$fullurl='<a href="'.$urldolibarrmodules.'" target="_blank">'.$urldolibarrmodules.'</a>';
	$message='';
	if (! empty($allowonlineinstall))
	{
		if (! in_array('/custom',explode(',',$dolibarr_main_url_root_alt)))
		{
			$message=info_admin($langs->trans("ConfFileMustContainCustom", DOL_DOCUMENT_ROOT.'/custom', DOL_DOCUMENT_ROOT));
			$allowfromweb=-1;
		}
		else
		{
			if ($dirins_ok)
			{
				if (! is_writable(dol_osencode($dirins)))
				{
					$langs->load("errors");
					$message=info_admin($langs->trans("ErrorFailedToWriteInDir",$dirins));
					$allowfromweb=0;
				}
			}
			else
			{
				$message=info_admin($langs->trans("NotExistsDirect",$dirins).$langs->trans("InfDirAlt").$langs->trans("InfDirExample"));
				$allowfromweb=0;
			}
		}
	}
	else
	{
		$message=info_admin($langs->trans("InstallModuleFromWebHasBeenDisabledByFile",$dolibarrdataroot.'/installmodules.lock'));
		$allowfromweb=0;
	}

	if ($allowfromweb < 1)
	{
		print $langs->trans("SomethingMakeInstallFromWebNotPossible");
		print $message;
		//print $langs->trans("SomethingMakeInstallFromWebNotPossible2");
		print '<br>';
	}

	print '<br>';

	if ($allowfromweb >= 0)
	{
		if ($allowfromweb == 1)
		{
			//print $langs->trans("ThisIsProcessToFollow").'<br>';
		}
		else
		{
			print $langs->trans("ThisIsAlternativeProcessToFollow").'<br>';
			print '<b>'.$langs->trans("StepNb",1).'</b>: ';
			print $langs->trans("FindPackageFromWebSite",$fullurl).'<br>';
			print '<b>'.$langs->trans("StepNb",2).'</b>: ';
			print $langs->trans("DownloadPackageFromWebSite",$fullurl).'<br>';
			print '<b>'.$langs->trans("StepNb",3).'</b>: ';
		}

		if ($allowfromweb == 1)
		{
			print $langs->trans("UnpackPackageInModulesRoot",$dirins).'<br>';

			print '<br>';

			print '<form enctype="multipart/form-data" method="POST" class="noborder" action="'.$_SERVER["PHP_SELF"].'" name="forminstall">';
			print '<input type="hidden" name="action" value="install">';
			print '<input type="hidden" name="mode" value="deploy">';

			print $langs->trans("YouCanSubmitFile");

			$max=$conf->global->MAIN_UPLOAD_DOC;		// En Kb
			$maxphp=@ini_get('upload_max_filesize');	// En inconnu
			if (preg_match('/k$/i',$maxphp)) $maxphp=$maxphp*1;
			if (preg_match('/m$/i',$maxphp)) $maxphp=$maxphp*1024;
			if (preg_match('/g$/i',$maxphp)) $maxphp=$maxphp*1024*1024;
			if (preg_match('/t$/i',$maxphp)) $maxphp=$maxphp*1024*1024*1024;
			// Now $max and $maxphp are in Kb
			$maxmin = $max;
			if ($maxphp > 0) $maxmin=min($max,$maxphp);

			if ($maxmin > 0)
			{
				print '<script type="text/javascript">
				$(document).ready(function() {
					jQuery("#fileinstall").on("change", function() {
						if(this.files[0].size > '.($maxmin*1024).'){
							alert("'.dol_escape_js($langs->trans("ErrorFileSizeTooLarge")).'");
							this.value = "";
						};
					});
				});
				</script>'."\n";
				// MAX_FILE_SIZE doit précéder le champ input de type file
				print '<input type="hidden" name="max_file_size" value="'.($maxmin*1024).'">';
			}

			print '<input class="flat minwidth400" type="file" name="fileinstall" id="fileinstall"> ';

			print '<input type="submit" name="send" value="'.dol_escape_htmltag($langs->trans("Send")).'" class="button">';

			print '</form>';

			print '<br>';
			print '<br>';

			print '<div class="center"><div class="logo_setup"></div></div>';
		}
		else
		{
			print $langs->trans("UnpackPackageInModulesRoot",$dirins).'<br>';
			print '<b>'.$langs->trans("StepNb",4).'</b>: ';
			print $langs->trans("SetupIsReadyForUse").'<br>';
		}
	}

	if (! empty($result['return']))
	{
		print '<br>';

		foreach($result['return'] as $value)
		{
			echo $value.'<br>';
		}
	}

	dol_fiche_end();
}

if ($mode == 'develop')
{
	dol_fiche_head($head, $mode, '', -1);

	// Marketplace
	print "<table summary=\"list_of_modules\" class=\"noborder\" width=\"100%\">\n";
	print "<tr class=\"liste_titre\">\n";
	//print '<td>'.$langs->trans("Logo").'</td>';
	print '<td colspan="2">'.$langs->trans("DevelopYourModuleDesc").'</td>';
	print '<td>'.$langs->trans("URL").'</td>';
	print '</tr>';

	print '<tr class="oddeven" height="80">'."\n";
	print '<td align="left">';
	//span class="fa fa-bug"></span>
	//print '<img border="0" class="imgautosize imgmaxwidth180" src="'.DOL_URL_ROOT.'/theme/dolibarr_preferred_partner_int.png">';
	print '<div class="imgmaxheight50 logo_setup"></div>';
	print '</td>';
<<<<<<< HEAD
	print '<td>'.$langs->trans("TryToUseTheModuleBuilder").'</td>';
=======
	print '<td>'.$langs->trans("TryToUseTheModuleBuilder", $langs->transnoentitiesnoconv("ModuleBuilder")).'</td>';
>>>>>>> d9b8a8c8
	print '<td>'.$langs->trans("SeeTopRightMenu").'</td>';
	print '</tr>';

	print '<tr class="oddeven" height="80">'."\n";
	$url='https://partners.dolibarr.org';
	print '<td align="left">';
	print'<a href="'.$url.'" target="_blank" rel="external"><img border="0" class="imgautosize imgmaxwidth180" src="'.DOL_URL_ROOT.'/theme/dolibarr_preferred_partner_int.png"></a>';
	print '</td>';
	print '<td>'.$langs->trans("DoliPartnersDesc").'</td>';
	print '<td><a href="'.$url.'" target="_blank" rel="external">'.$url.'</a></td>';
	print '</tr>';

	print "</table>\n";
<<<<<<< HEAD

	dol_fiche_end();
}



llxFooter();
=======
>>>>>>> d9b8a8c8

	dol_fiche_end();
}

// End of page
llxFooter();
$db->close();<|MERGE_RESOLUTION|>--- conflicted
+++ resolved
@@ -434,13 +434,7 @@
 
 		$form = new Form($db);
 		$formconfirm = $form->formconfirm($_SERVER["PHP_SELF"] . '?value='.$value.'&mode='.$mode.$param, $langs->trans('ConfirmUnactivation'), $langs->trans(GETPOST('confirm_message_code')), 'reset', '', 'no', 1);
-<<<<<<< HEAD
-
 	}
-
-=======
-	}
->>>>>>> d9b8a8c8
 }
 
 print $formconfirm;
@@ -643,10 +637,7 @@
         }
 
         print '<tr class="oddeven">'."\n";
-<<<<<<< HEAD
-=======
         if (!empty($conf->global->MAIN_MODULES_SHOW_LINENUMBERS)) print '<td width="20px">'.++$linenum.'</td>';
->>>>>>> d9b8a8c8
 
         // Picto + Name of module
         print '  <td width="200px">';
@@ -710,14 +701,10 @@
         	else if (! empty($objMod->always_enabled) || ((! empty($conf->multicompany->enabled) && $objMod->core_enabled) && ($user->entity || $conf->entity!=1)))
         	{
         		if (method_exists($objMod, 'alreadyUsed') && $objMod->alreadyUsed()) print $langs->trans("Used");
-<<<<<<< HEAD
-        		else print $langs->trans("Required");
-=======
         		else {
         			print img_picto($langs->trans("Required"),'switch_on');
         			print $langs->trans("Required");
         		}
->>>>>>> d9b8a8c8
         		if (! empty($conf->multicompany->enabled) && $user->entity) $disableSetup++;
         	}
         	else
@@ -726,23 +713,13 @@
         			print '<a class="reposition" href="'.$_SERVER["PHP_SELF"].'?id='.$objMod->numero.'&amp;module_position='.$module_position.'&amp;action=reset_confirm&amp;confirm_message_code='.$objMod->warnings_unactivation[$mysoc->country_code].'&amp;value=' . $modName . '&amp;mode=' . $mode . $param . '">';
         			print img_picto($langs->trans("Activated"),'switch_on');
         			print '</a>';
-<<<<<<< HEAD
-
-=======
->>>>>>> d9b8a8c8
         		}
         		else {
 
         			print '<a class="reposition" href="'.$_SERVER["PHP_SELF"].'?id='.$objMod->numero.'&amp;module_position='.$module_position.'&amp;action=reset&amp;value=' . $modName . '&amp;mode=' . $mode .'&amp;confirm=yes' . $param . '">';
         			print img_picto($langs->trans("Activated"),'switch_on');
         			print '</a>';
-<<<<<<< HEAD
-
         		}
-
-=======
-        		}
->>>>>>> d9b8a8c8
         	}
         	print '</td>'."\n";
 
@@ -1116,11 +1093,7 @@
 	//print '<img border="0" class="imgautosize imgmaxwidth180" src="'.DOL_URL_ROOT.'/theme/dolibarr_preferred_partner_int.png">';
 	print '<div class="imgmaxheight50 logo_setup"></div>';
 	print '</td>';
-<<<<<<< HEAD
-	print '<td>'.$langs->trans("TryToUseTheModuleBuilder").'</td>';
-=======
 	print '<td>'.$langs->trans("TryToUseTheModuleBuilder", $langs->transnoentitiesnoconv("ModuleBuilder")).'</td>';
->>>>>>> d9b8a8c8
 	print '<td>'.$langs->trans("SeeTopRightMenu").'</td>';
 	print '</tr>';
 
@@ -1134,16 +1107,6 @@
 	print '</tr>';
 
 	print "</table>\n";
-<<<<<<< HEAD
-
-	dol_fiche_end();
-}
-
-
-
-llxFooter();
-=======
->>>>>>> d9b8a8c8
 
 	dol_fiche_end();
 }
