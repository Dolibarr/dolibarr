--- conflicted
+++ resolved
@@ -312,11 +312,8 @@
     print '<input type="hidden" name="sortfield" value="'.$sortfield.'">';
     print '<input type="hidden" name="sortorder" value="'.$sortorder.'">';
 
-<<<<<<< HEAD
     dol_fiche_head($head, $mode, '');
     
-=======
->>>>>>> 9f17e569
     $moreforfilter = '';
     $moreforfilter.='<div class="divsearchfield">';
     $moreforfilter.= $langs->trans('Keyword') . ': <input type="text" name="search_keyword" value="'.dol_escape_htmltag($search_keyword).'">';
@@ -353,7 +350,6 @@
         print $hookmanager->resPrint;
         //print '</div>';
     }
-<<<<<<< HEAD
     
     //dol_fiche_end();
     
@@ -362,12 +358,6 @@
 
     $moreforfilter='';
     
-=======
-
-    print '<br><br><br>';
-
-
->>>>>>> 9f17e569
     // Show list of modules
     print '<div class="div-table-responsive">';
     print '<table class="tagtable liste'.($moreforfilter?" listwithfilterbefore":"").'" summary="list_of_modules" id="list_of_modules" >'."\n";
@@ -506,16 +496,12 @@
         // Help
         print '<td align="center" valign="top" class="nowrap" style="width: 82px;">';
         $text='';
-<<<<<<< HEAD
+
         if ($objMod->getDescLong()) $text.='<div class="titre">'.$objMod->getDesc().'</div><br>'.$objMod->getDescLong().'<br>';
         else $text.='<div class="titre">'.$objMod->getDesc().'</div><br>';
-=======
-        if ($objMod->getDescLong()) $text.=$objMod->getDesc().'<br>'.$objMod->getDescLong().'<br>';
-        else $text.=$objMod->getDesc().'<br>';
->>>>>>> 9f17e569
 
         $textexternal='';
-	$imginfo="info";
+        $imginfo="info";
         if ($objMod->isCoreOrExternalModule() == 'external')
         {
  	    $imginfo="info_black";
@@ -661,24 +647,9 @@
 
         $text.='<br><strong>'.$langs->trans("AddOtherPagesOrServices").':</strong> ';
         $text.=$langs->trans("DetectionNotPossible");
-<<<<<<< HEAD
+
 
         print $form->textwithpicto('', $text, 1, $imginfo, 'minheight20');
-=======
-
-        print $form->textwithpicto('', $text, 1, 'help', 'minheight20');
-
-        // Picto warning
-        $version=$objMod->getVersion(0);
-        $versiontrans=$objMod->getVersion(1);
-        if (preg_match('/development/i', $version))  print img_warning($langs->trans("Development"), 'style="float: right"');
-        if (preg_match('/experimental/i', $version)) print img_warning($langs->trans("Experimental"), 'style="float: right"');
-        if (preg_match('/deprecated/i', $version))   print img_warning($langs->trans("Deprecated"), 'style="float: right"');
-
-        // Picto external
-        if ($textexternal) print img_picto($langs->trans("ExternalModule",$dirofmodule), 'external', 'style="float: right"');
-
->>>>>>> 9f17e569
 
         print '</td>';
 
