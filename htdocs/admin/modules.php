--- conflicted
+++ resolved
@@ -1113,11 +1113,7 @@
 
 	print '<br>';
 
-<<<<<<< HEAD
-	if (!getDolGlobalString('MAIN_DISABLE_DOLISTORE_SEARCH') && $conf->global->MAIN_FEATURES_LEVEL >= 1) {
-=======
 	if (!getDolGlobalString('MAIN_DISABLE_DOLISTORE_SEARCH') && getDolGlobalInt('MAIN_FEATURES_LEVEL') >= 1) {
->>>>>>> 729451fa
 		// $options is array with filter criterias
 		//var_dump($options);
 		$dolistore->getRemoteCategories();
