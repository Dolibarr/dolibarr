--- conflicted
+++ resolved
@@ -83,15 +83,11 @@
  * Actions
  */
 
-<<<<<<< HEAD
 $parameters=array();
 $reshook=$hookmanager->executeHooks('doActions',$parameters,$object,$action);    // Note that $action and $object may have been modified by some hooks
 if ($reshook < 0) setEventMessages($hookmanager->error, $hookmanager->errors, 'errors');
 
-if (GETPOST('buttonreset'))
-=======
 if (GETPOST('buttonreset','alpha'))
->>>>>>> 8a1de52f
 {
     $search_keyword='';
     $search_status='';
