--- conflicted
+++ resolved
@@ -136,7 +136,6 @@
 		            try
 		            {
 		                $res=include_once $dir.$file;
-<<<<<<< HEAD
 		                if (class_exists($modName))
 						{
 							try {
@@ -159,7 +158,7 @@
 		    					if ($objMod->version == 'development'  && (empty($conf->global->$const_name) && ($conf->global->MAIN_FEATURES_LEVEL < 2))) $modulequalified=0;
 		    					if ($objMod->version == 'experimental' && (empty($conf->global->$const_name) && ($conf->global->MAIN_FEATURES_LEVEL < 1))) $modulequalified=0;
 								// We discard modules according to property disabled
-		    					if (isset($objMod->hidden) && $objMod->hidden) $modulequalified=false;
+		    					if (! empty($objMod->hidden)) $modulequalified=false;
 
 		    					// Define array $categ with categ with at least one qualified module
 		    					if ($modulequalified)
@@ -188,47 +187,6 @@
 							print "Warning bad descriptor file : ".$dir.$file." (Class ".$modName." not found into file)<br>";
 						}
 					}
-=======
-		                $objMod = new $modName($db);
-						$modNameLoaded[$modName]=$dir;
-
-    		            if ($objMod->numero > 0)
-    		            {
-    		                $j = $objMod->numero;
-    		            }
-    		            else
-    		            {
-    		                $j = 1000 + $i;
-    		            }
-
-    					$modulequalified=1;
-
-    					// We discard modules according to features level (PS: if module is activated we always show it)
-    					$const_name = 'MAIN_MODULE_'.strtoupper(preg_replace('/^mod/i','',get_class($objMod)));
-    					if ($objMod->version == 'development'  && (empty($conf->global->$const_name) && ($conf->global->MAIN_FEATURES_LEVEL < 2))) $modulequalified=0;
-    					if ($objMod->version == 'experimental' && (empty($conf->global->$const_name) && ($conf->global->MAIN_FEATURES_LEVEL < 1))) $modulequalified=0;
-						// We discard modules according to property disabled
-    					if (! empty($objMod->hidden)) $modulequalified=false;
-
-    					// Define array $categ with categ with at least one qualified module
-    					if ($modulequalified)
-    					{
-    						$modules[$i] = $objMod;
-    			            $filename[$i]= $modName;
-    			            $orders[$i]  = $objMod->family."_".$j;   // Sort by family, then by module number
-    			            $special     = isset($specialtostring[$objMod->special])?$specialtostring[$objMod->special]:'unknown';
-    			            if ($objMod->version == 'development' || $objMod->version == 'experimental') $special='expdev';
-
-    						//print "x".$modName." ".$orders[$i]." ".$special."\n<br>";
-    						if (isset($categ[$special])) $categ[$special]++;					// Array of all different modules categories
-    			            else $categ[$special]=1;
-    						$dirmod[$i] = $dir;
-    						$j++;
-    			            $i++;
-    					}
-    					else dol_syslog("Module ".get_class($objMod)." not qualified");
-		            }
->>>>>>> 5b63b561
 		            catch(Exception $e)
 		            {
 		                 dol_syslog("Failed to load ".$dir.$file." ".$e->getMessage(), LOG_ERR);
