<?php
/* Copyright (C) 2003-2007  Rodolphe Quiedeville    <rodolphe@quiedeville.org>
 * Copyright (C) 2003       Jean-Louis Bergamo      <jlb@j1b.org>
 * Copyright (C) 2004-2016  Laurent Destailleur     <eldy@users.sourceforge.net>
 * Copyright (C) 2004       Eric Seigne             <eric.seigne@ryxeo.com>
 * Copyright (C) 2005-2012  Regis Houssin           <regis.houssin@capnetworks.com>
 * Copyright (C) 2011       Juanjo Menent           <jmenent@2byte.es>
 * Copyright (C) 2015       Jean-François Ferry     <jfefe@aternatik.fr>
 * Copyright (C) 2015       Raphaël Doursenaud      <rdoursenaud@gpcsolutions.fr>
 *
 * This program is free software; you can redistribute it and/or modify
 * it under the terms of the GNU General Public License as published by
 * the Free Software Foundation; either version 3 of the License, or
 * (at your option) any later version.
 *
 * This program is distributed in the hope that it will be useful,
 * but WITHOUT ANY WARRANTY; without even the implied warranty of
 * MERCHANTABILITY or FITNESS FOR A PARTICULAR PURPOSE.  See the
 * GNU General Public License for more details.
 *
 * You should have received a copy of the GNU General Public License
 * along with this program. If not, see <http://www.gnu.org/licenses/>.
 */

/**
 *  \file       htdocs/admin/modules.php
 *  \brief      Page to activate/disable all modules
 */

require '../main.inc.php';
require_once DOL_DOCUMENT_ROOT.'/core/lib/admin.lib.php';
require_once DOL_DOCUMENT_ROOT . '/core/lib/functions2.lib.php';

$langs->load("errors");
$langs->load("admin");

$mode=GETPOST('mode', 'alpha')?GETPOST('mode', 'alpha'):0;
$action=GETPOST('action','alpha');
$value=GETPOST('value', 'alpha');
$page_y=GETPOST('page_y','int');
$search_keyword=GETPOST('search_keyword','alpha');
$search_status=GETPOST('search_status','alpha');
$search_nature=GETPOST('search_nature','alpha');
$search_version=GETPOST('search_version','alpha');

if (! $user->admin)
	accessforbidden();

$specialtostring=array(0=>'common', 1=>'interfaces', 2=>'other', 3=>'functional', 4=>'marketplace');

$familyinfo=array(
	'hr'=>array('position'=>'001', 'label'=>$langs->trans("ModuleFamilyHr")),
	'crm'=>array('position'=>'006', 'label'=>$langs->trans("ModuleFamilyCrm")),
	'srm'=>array('position'=>'007', 'label'=>$langs->trans("ModuleFamilySrm")),
    'financial'=>array('position'=>'009', 'label'=>$langs->trans("ModuleFamilyFinancial")),
	'products'=>array('position'=>'012', 'label'=>$langs->trans("ModuleFamilyProducts")),
	'projects'=>array('position'=>'015', 'label'=>$langs->trans("ModuleFamilyProjects")),
	'ecm'=>array('position'=>'018', 'label'=>$langs->trans("ModuleFamilyECM")),
	'technic'=>array('position'=>'021', 'label'=>$langs->trans("ModuleFamilyTechnic")),
	'portal'=>array('position'=>'040', 'label'=>$langs->trans("ModuleFamilyPortal")),
	'interface'=>array('position'=>'050', 'label'=>$langs->trans("ModuleFamilyInterface")),
	'base'=>array('position'=>'060', 'label'=>$langs->trans("ModuleFamilyBase")),
	'other'=>array('position'=>'100', 'label'=>$langs->trans("ModuleFamilyOther")),
);

$param='';
if ($search_keyword) $param.='&search_keyword='.urlencode($search_keyword);
if ($search_status)  $param.='&search_status='.urlencode($search_status);
if ($search_nature)  $param.='&search_nature='.urlencode($search_nature);
if ($search_version) $param.='&search_version='.urlencode($search_version);



/*
 * Actions
 */


if (GETPOST('buttonreset'))
{
    $search_keyword='';
    $search_status='';
    $search_nature='';
    $search_version='';
}

if ($action == 'set' && $user->admin)
{
    $resarray = activateModule($value);
    if (! empty($resarray['errors'])) setEventMessages('', $resarray['errors'], 'errors');
	else
	{
	    //var_dump($resarray);exit;
	    if ($resarray['nbperms'] > 0)
	    {
    		$msg = $langs->trans('ModuleEnabledAdminMustCheckRights');
    		setEventMessages($msg, null, 'warnings');
	    }
	}
    header("Location: modules.php?mode=".$mode.$param.($page_y?'&page_y='.$page_y:''));
	exit;
}

if ($action == 'reset' && $user->admin)
{
    $result=unActivateModule($value);
    if ($result) setEventMessages($result, null, 'errors');
    header("Location: modules.php?mode=".$mode.$param.($page_y?'&page_y='.$page_y:''));
	exit;
}



/*
 * View
 */

$form = new Form($db);

$help_url='EN:First_setup|FR:Premiers_paramétrages|ES:Primeras_configuraciones';
llxHeader('',$langs->trans("Setup"),$help_url);

$arrayofnatures=array('core'=>$langs->transnoentitiesnoconv("Core"), 'external'=>$langs->transnoentitiesnoconv("External").' - '.$langs->trans("AllPublishers"));

// Search modules dirs
$modulesdir = dolGetModulesDirs();


$filename = array();
$modules = array();
$orders = array();
$categ = array();
$dirmod = array();
$i = 0;	// is a sequencer of modules found
$j = 0;	// j is module number. Automatically affected if module number not defined.
$modNameLoaded=array();

foreach ($modulesdir as $dir)
{
	// Load modules attributes in arrays (name, numero, orders) from dir directory
	//print $dir."\n<br>";
	dol_syslog("Scan directory ".$dir." for module descriptor files (modXXX.class.php)");
	$handle=@opendir($dir);
	if (is_resource($handle))
	{
		while (($file = readdir($handle))!==false)
		{
			//print "$i ".$file."\n<br>";
		    if (is_readable($dir.$file) && substr($file, 0, 3) == 'mod'  && substr($file, dol_strlen($file) - 10) == '.class.php')
		    {
		        $modName = substr($file, 0, dol_strlen($file) - 10);

		        if ($modName)
		        {
		        	if (! empty($modNameLoaded[$modName]))
		        	{
		        		$mesg="Error: Module ".$modName." was found twice: Into ".$modNameLoaded[$modName]." and ".$dir.". You probably have an old file on your disk.<br>";
		        		setEventMessages($mesg, null, 'warnings');
		        		dol_syslog($mesg, LOG_ERR);
						continue;
		        	}

		            try
		            {
		                $res=include_once $dir.$file;
		                if (class_exists($modName))
						{
							try {
				                $objMod = new $modName($db);
								$modNameLoaded[$modName]=$dir;

    		    		        if (! $objMod->numero > 0 && $modName != 'modUser')
    		            		{
    		         		    	dol_syslog('The module descriptor '.$modName.' must have a numero property', LOG_ERR);
    		            		}
								$j = $objMod->numero;

    							$modulequalified=1;

		    					// We discard modules according to features level (PS: if module is activated we always show it)
		    					$const_name = 'MAIN_MODULE_'.strtoupper(preg_replace('/^mod/i','',get_class($objMod)));
		    					if ($objMod->version == 'development'  && (empty($conf->global->$const_name) && ($conf->global->MAIN_FEATURES_LEVEL < 2))) $modulequalified=0;
		    					if ($objMod->version == 'experimental' && (empty($conf->global->$const_name) && ($conf->global->MAIN_FEATURES_LEVEL < 1))) $modulequalified=0;
								if (preg_match('/deprecated/', $objMod->version) && (empty($conf->global->$const_name) && ($conf->global->MAIN_FEATURES_LEVEL >= 0))) $modulequalified=0;

		    					// We discard modules according to property disabled
		    					if (! empty($objMod->hidden)) $modulequalified=0;

		    					if ($modulequalified > 0)
		    					{
		    					    $publisher=dol_escape_htmltag($objMod->getPublisher());
		    					    $external=($objMod->isCoreOrExternalModule() == 'external');
		    					    if ($external)
		    					    {
		    					        if ($publisher)
		    					        {
		    					            $arrayofnatures['external_'.$publisher]=$langs->trans("External").' - '.$publisher;
		    					        }
		    					        else
		    					        {
		    					            $arrayofnatures['external_']=$langs->trans("External").' - '.$langs->trans("UnknownPublishers");
		    					        }
		    					    }
		    					    ksort($arrayofnatures);
		    					}

		    					// Define array $categ with categ with at least one qualified module
		    					if ($modulequalified > 0)
		    					{
		    						$modules[$i] = $objMod;
		    			            $filename[$i]= $modName;

		    			            $special = $objMod->special;

		    			            // Gives the possibility to the module, to provide his own family info and position of this family
		    			            if (is_array($objMod->familyinfo) && !empty($objMod->familyinfo)) {
		    			            	$familyinfo = array_merge($familyinfo, $objMod->familyinfo);
		    			            	$familykey = key($objMod->familyinfo);
		    			            } else {
		    			            	$familykey = $objMod->family;
		    			            }

		    			            $moduleposition = ($objMod->module_position?$objMod->module_position:'500');
		    			            if ($moduleposition == 500 && ($objMod->isCoreOrExternalModule() == 'external'))
		    			            {
		    			                $moduleposition = 800;
		    			            }

		    			            if ($special == 1) $familykey='interface';

		    			            $orders[$i]  = $familyinfo[$familykey]['position']."_".$familykey."_".$moduleposition."_".$j;   // Sort by family, then by module position then number
		    						$dirmod[$i]  = $dir;
		    						//print $i.'-'.$dirmod[$i].'<br>';
		    			            // Set categ[$i]
		    						$specialstring = isset($specialtostring[$special])?$specialtostring[$special]:'unknown';
		    			            if ($objMod->version == 'development' || $objMod->version == 'experimental') $specialstring='expdev';
		    						if (isset($categ[$specialstring])) $categ[$specialstring]++;					// Array of all different modules categories
		    			            else $categ[$specialstring]=1;
		    						$j++;
		    			            $i++;
		    					}
		    					else dol_syslog("Module ".get_class($objMod)." not qualified");
							}
		            		catch(Exception $e)
		            		{
		            		     dol_syslog("Failed to load ".$dir.$file." ".$e->getMessage(), LOG_ERR);
		            		}
						}
		            	else
						{
							print "Warning bad descriptor file : ".$dir.$file." (Class ".$modName." not found into file)<br>";
						}
					}
		            catch(Exception $e)
		            {
		                 dol_syslog("Failed to load ".$dir.$file." ".$e->getMessage(), LOG_ERR);
		            }
		        }
		    }
		}
		closedir($handle);
	}
	else
	{
		dol_syslog("htdocs/admin/modules.php: Failed to open directory ".$dir.". See permission and open_basedir option.", LOG_WARNING);
	}
}

asort($orders);
//var_dump($orders);
//var_dump($categ);
//var_dump($modules);

$nbofactivatedmodules=count($conf->modules);
$moreinfo=$langs->trans("TotalNumberOfActivatedModules",($nbofactivatedmodules-1), count($modules));
if ($nbofactivatedmodules <= 1) $moreinfo .= ' '.img_warning($langs->trans("YouMustEnableOneModule"));
print load_fiche_titre($langs->trans("ModulesSetup"),$moreinfo,'title_setup');

// Start to show page
if (empty($mode)) $mode='common';
if ($mode==='common')      print $langs->trans("ModulesDesc")."<br>\n";
if ($mode==='marketplace') print $langs->trans("ModulesMarketPlaceDesc")."<br>\n";
if ($mode==='expdev')      print $langs->trans("ModuleFamilyExperimental")."<br>\n";


$h = 0;

$categidx='common';    // Main
$head[$h][0] = DOL_URL_ROOT."/admin/modules.php?mode=".$categidx;
$head[$h][1] = $langs->trans("AvailableModules");
$head[$h][2] = 'common';
$h++;

$categidx='marketplace';
$head[$h][0] = DOL_URL_ROOT."/admin/modules.php?mode=".$categidx;
$head[$h][1] = $langs->trans("ModulesMarketPlaces");
$head[$h][2] = 'marketplace';
$h++;


print "<br>\n";


$var=true;

if ($mode != 'marketplace')
{
    
    print '<form method="GET" id="searchFormList" action="'.$_SERVER["PHP_SELF"].'">';
    if ($optioncss != '') print '<input type="hidden" name="optioncss" value="'.$optioncss.'">';
    print '<input type="hidden" name="token" value="'.$_SESSION['newtoken'].'">';
    print '<input type="hidden" name="sortfield" value="'.$sortfield.'">';
    print '<input type="hidden" name="sortorder" value="'.$sortorder.'">';

    dol_fiche_head($head, $mode, '');
    
    $moreforfilter = '';
    $moreforfilter.='<div class="divsearchfield">';
    $moreforfilter.= $langs->trans('Keyword') . ': <input type="text" name="search_keyword" value="'.dol_escape_htmltag($search_keyword).'">';
    $moreforfilter.= '</div>';
    $moreforfilter.='<div class="divsearchfield">';
<<<<<<< HEAD
    $moreforfilter.= $langs->trans('Origin') . ': '.Form::selectarray('search_nature', $arrayofnatures, $search_nature, 1);
=======
    $moreforfilter.= $langs->trans('Origin') . ': '.$form->selectarray('search_nature', $arrayofnatures, dol_escape_htmltag($search_nature), 1);
>>>>>>> da64d4d3
    $moreforfilter.= '</div>';
    if (! empty($conf->global->MAIN_FEATURES_LEVEL))
    {
        $array_version = array('stable'=>$langs->transnoentitiesnoconv("Stable"));
        if ($conf->global->MAIN_FEATURES_LEVEL < 0) $array_version['deprecated']=$langs->trans("Deprecated");
        if ($conf->global->MAIN_FEATURES_LEVEL > 0) $array_version['experimental']=$langs->trans("Experimental");
        if ($conf->global->MAIN_FEATURES_LEVEL > 1) $array_version['development']=$langs->trans("Development");
        $moreforfilter.='<div class="divsearchfield">';
        $moreforfilter.= $langs->trans('Version') . ': '.Form::selectarray('search_version', $array_version, $search_version, 1);
        $moreforfilter.= '</div>';
    }
    $moreforfilter.='<div class="divsearchfield">';
    $moreforfilter.= $langs->trans('Status') . ': '.Form::selectarray('search_status', array('active'=>$langs->transnoentitiesnoconv("Enabled"), 'disabled'=>$langs->transnoentitiesnoconv("Disabled")), $search_status, 1);
    $moreforfilter.= '</div>';
    $moreforfilter.=' ';
    $moreforfilter.='<div class="divsearchfield">';
    $moreforfilter.='<input type="submit" name="buttonsubmit" class="button" value="'.dol_escape_htmltag($langs->trans("Refresh")).'">';
    $moreforfilter.=' ';
    $moreforfilter.='<input type="submit" name="buttonreset" class="button" value="'.dol_escape_htmltag($langs->trans("Reset")).'">';
    $moreforfilter.= '</div>';

    if (! empty($moreforfilter))
    {
        //print '<div class="liste_titre liste_titre_bydiv centpercent">';
        print $moreforfilter;
        $parameters=array();
        $reshook=$hookmanager->executeHooks('printFieldPreListTitle',$parameters);    // Note that $action and $object may have been modified by hook
        print $hookmanager->resPrint;
        //print '</div>';
    }
    
    //dol_fiche_end();
    
    print '<div class="clearboth"></div><br>';
    //print '<br><br><br><br>';

    $moreforfilter='';
    
    // Show list of modules
    print '<div class="div-table-responsive">';
    print '<table class="tagtable liste'.($moreforfilter?" listwithfilterbefore":"").'" summary="list_of_modules" id="list_of_modules" >'."\n";

    $oldfamily='';

    foreach ($orders as $key => $value)
    {
        $tab=explode('_',$value);
        $familyposition=$tab[0]; $familykey=$tab[1]; $module_position=$tab[2]; $numero=$tab[3];

        $modName = $filename[$key];
    	$objMod  = $modules[$key];
    	$dirofmodule = $dirmod[$key];

    	$special = $objMod->special;

    	//print $objMod->name." - ".$key." - ".$objMod->special.' - '.$objMod->version."<br>";
    	//if (($mode != (isset($specialtostring[$special])?$specialtostring[$special]:'unknown') && $mode != 'expdev')
    	if (($special >= 4 && $mode != 'expdev')
    		|| ($mode == 'expdev' && $objMod->version != 'development' && $objMod->version != 'experimental')) continue;    // Discard if not for current tab

        if (! $objMod->getName())
        {
        	dol_syslog("Error for module ".$key." - Property name of module looks empty", LOG_WARNING);
      		continue;
        }

        $const_name = 'MAIN_MODULE_'.strtoupper(preg_replace('/^mod/i','',get_class($objMod)));

        // Check filters
        $modulename=$objMod->getName();
        $moduledesc=$objMod->getDesc();
        $moduledesclong=$objMod->getDescLong();
        $moduleauthor=$objMod->getPublisher();

        // We discard showing according to filters
        if ($search_keyword)
        {
            $qualified=0;
            if (preg_match('/'.preg_quote($search_keyword).'/i', $modulename)
                || preg_match('/'.preg_quote($search_keyword).'/i', $moduledesc)
                || preg_match('/'.preg_quote($search_keyword).'/i', $moduledesclong)
                || preg_match('/'.preg_quote($search_keyword).'/i', $moduleauthor)
                ) $qualified=1;
            if (! $qualified) continue;
        }
        if ($search_status)
        {
            if ($search_status == 'active' && empty($conf->global->$const_name)) continue;
            if ($search_status == 'disabled' && ! empty($conf->global->$const_name)) continue;
        }
        if ($search_nature)
        {
            if (preg_match('/^external/',$search_nature) && $objMod->isCoreOrExternalModule() != 'external') continue;
            if (preg_match('/^external_(.*)$/',$search_nature, $reg))
            {
                //print $reg[1].'-'.dol_escape_htmltag($objMod->getPublisher());
                $publisher=dol_escape_htmltag($objMod->getPublisher());
                if ($reg[1] && dol_escape_htmltag($reg[1]) != $publisher) continue;
                if (! $reg[1] && ! empty($publisher)) continue;
            }
            if ($search_nature == 'core' && $objMod->isCoreOrExternalModule() == 'external') continue;
        }
        if ($search_version)
        {
            if (($objMod->version == 'development' || $objMod->version == 'experimental' || preg_match('/deprecated/', $objMod->version)) && $search_version == 'stable') continue;
            if ($objMod->version != 'development'  && ($search_version == 'development')) continue;
            if ($objMod->version != 'experimental' && ($search_version == 'experimental')) continue;
            if (! preg_match('/deprecated/', $objMod->version) && ($search_version == 'deprecated')) continue;
        }

        // Load all lang files of module
        if (isset($objMod->langfiles) && is_array($objMod->langfiles))
        {
        	foreach($objMod->langfiles as $domain)
        	{
        		$langs->load($domain);
        	}
        }

        // Print a separator if we change family
        //print "<tr><td>xx".$oldfamily."-".$familykey."-".$atleastoneforfamily."<br></td><tr>";
        //if ($oldfamily && $familykey!=$oldfamily && $atleastoneforfamily) {
        if ($familykey!=$oldfamily)
        {
            print '<tr class="liste_titre">'."\n";
            print '<td colspan="5">';
            $familytext=empty($familyinfo[$familykey]['label'])?$familykey:$familyinfo[$familykey]['label'];
            print $familytext;
            print "</td>\n";
    		print '<td colspan="2" align="right">'.$langs->trans("SetupShort").'</td>'."\n";
            print "</tr>\n";
            $atleastoneforfamily=0;
            //print "<tr><td>yy".$oldfamily."-".$familykey."-".$atleastoneforfamily."<br></td><tr>";
        }

        $atleastoneforfamily++;

        if ($familykey!=$oldfamily)
        {
        	$familytext=empty($familyinfo[$familykey]['label'])?$familykey:$familyinfo[$familykey]['label'];
        	$oldfamily=$familykey;
        }

        $var=!$var;

        //print "\n<!-- Module ".$objMod->numero." ".$objMod->getName()." found into ".$dirmod[$key]." -->\n";
        print '<tr '.$bc[$var].">\n";

        // Picto
        print '  <td valign="top" width="14" align="center">';
        $alttext='';
        //if (is_array($objMod->need_dolibarr_version)) $alttext.=($alttext?' - ':'').'Dolibarr >= '.join('.',$objMod->need_dolibarr_version);
        //if (is_array($objMod->phpmin)) $alttext.=($alttext?' - ':'').'PHP >= '.join('.',$objMod->phpmin);
        if (! empty($objMod->picto))
        {
        	if (preg_match('/^\//i',$objMod->picto)) print img_picto($alttext,$objMod->picto,' width="14px"',1);
        	else print img_object($alttext,$objMod->picto,' width="14px"');
        }
        else
        {
        	print img_object($alttext,'generic');
        }
        print '</td>';

        // Name
        print '<td valign="top">'.$objMod->getName();
        print "</td>\n";

        // Desc
        print '<td valign="top">';
        print nl2br($objMod->getDesc());
        print "</td>\n";

        // Help
        print '<td align="center" valign="top" class="nowrap" style="width: 82px;">';
        $text='';

        if ($objMod->getDescLong()) $text.='<div class="titre">'.$objMod->getDesc().'</div><br>'.$objMod->getDescLong().'<br>';
        else $text.='<div class="titre">'.$objMod->getDesc().'</div><br>';

        $textexternal='';
        $imginfo="info";
        if ($objMod->isCoreOrExternalModule() == 'external')
        {
 	    $imginfo="info_black";
            $textexternal.='<br><strong>'.$langs->trans("Origin").':</strong> '.$langs->trans("ExternalModule",$dirofmodule);
            if ($objMod->editor_name != 'dolibarr') $textexternal.='<br><strong>'.$langs->trans("Publisher").':</strong> '.(empty($objMod->editor_name)?$langs->trans("Unknown"):$objMod->editor_name);
            if (! empty($objMod->editor_url) && ! preg_match('/dolibarr\.org/i',$objMod->editor_url)) $textexternal.='<br><strong>'.$langs->trans("Url").':</strong> '.$objMod->editor_url;
            $text.=$textexternal;
            $text.='<br>';
        }
        else
        {
            $text.='<br><strong>'.$langs->trans("Origin").':</strong> '.$langs->trans("Core").'<br>';
        }
        $text.='<br><strong>'.$langs->trans("LastActivationDate").':</strong> ';
        if (! empty($conf->global->$const_name)) $text.=dol_print_date($objMod->getLastActivationDate(), 'dayhour');
        else $text.=$langs->trans("Disabled");
        $text.='<br>';

        $text.='<br><strong>'.$langs->trans("AddRemoveTabs").':</strong> ';
        if (isset($objMod->tabs) && is_array($objMod->tabs) && count($objMod->tabs))
        {
            $i=0;
            foreach($objMod->tabs as $val)
            {
                $tmp=explode(':',$val,3);
                $text.=($i?', ':'').$tmp[0].':'.$tmp[1];
                $i++;
            }
        }
        else $text.=$langs->trans("No");

        $text.='<br><strong>'.$langs->trans("AddDictionaries").':</strong> ';
        if (isset($objMod->dictionaries) && isset($objMod->dictionaries['tablib']) && is_array($objMod->dictionaries['tablib']) && count($objMod->dictionaries['tablib']))
        {
            $i=0;
            foreach($objMod->dictionaries['tablib'] as $val)
            {
                $text.=($i?', ':'').$val;
                $i++;
            }
        }
        else $text.=$langs->trans("No");

        $text.='<br><strong>'.$langs->trans("AddBoxes").':</strong> ';
        if (isset($objMod->boxes) && is_array($objMod->boxes) && count($objMod->boxes))
        {
            $i=0;
            foreach($objMod->boxes as $val)
            {
                $text.=($i?', ':'').($val['file']?$val['file']:$val[0]);
                $i++;
            }
        }
        else $text.=$langs->trans("No");

        $text.='<br><strong>'.$langs->trans("AddModels").':</strong> ';
        if (isset($objMod->module_parts) && isset($objMod->module_parts['models']) && $objMod->module_parts['models'])
        {
            $text.=$langs->trans("Yes");
        }
        else $text.=$langs->trans("No");

        $text.='<br><strong>'.$langs->trans("AddSubstitutions").':</strong> ';
        if (isset($objMod->module_parts) && isset($objMod->module_parts['substitutions']) && $objMod->module_parts['substitutions'])
        {
            $text.=$langs->trans("Yes");
        }
        else $text.=$langs->trans("No");

        $text.='<br><strong>'.$langs->trans("AddSheduledJobs").':</strong> ';
        if (isset($objMod->cronjobs) && is_array($objMod->cronjobs) && count($objMod->cronjobs))
        {
            $i=0;
            foreach($objMod->cronjobs as $val)
            {
                $text.=($i?', ':'').($val['label']);
                $i++;
            }
        }
        else $text.=$langs->trans("No");

        $text.='<br><strong>'.$langs->trans("AddTriggers").':</strong> ';
        if (isset($objMod->module_parts) && isset($objMod->module_parts['triggers']) && $objMod->module_parts['triggers'])
        {
            $text.=$langs->trans("Yes");
        }
        else $text.=$langs->trans("No");

        $text.='<br><strong>'.$langs->trans("AddHooks").':</strong> ';
        if (isset($objMod->module_parts) && is_array($objMod->module_parts['hooks']) && count($objMod->module_parts['hooks']))
        {
            $i=0;
            foreach($objMod->module_parts['hooks'] as $val)
            {
                $text.=($i?', ':'').($val);
                $i++;
            }
        }
        else $text.=$langs->trans("No");

        $text.='<br><strong>'.$langs->trans("AddPermissions").':</strong> ';
        if (isset($objMod->rights) && is_array($objMod->rights) && count($objMod->rights))
        {
            $i=0;
            foreach($objMod->rights as $val)
            {
                $text.=($i?', ':'').($val[1]);
                $i++;
            }
        }
        else $text.=$langs->trans("No");

        $text.='<br><strong>'.$langs->trans("AddMenus").':</strong> ';
        if (isset($objMod->menu) && ! empty($objMod->menu)) // objMod can be an array or just an int 1
        {
            $text.=$langs->trans("Yes");
        }
        else $text.=$langs->trans("No");

        $text.='<br><strong>'.$langs->trans("AddExportProfiles").':</strong> ';
        if (isset($objMod->export_label) && is_array($objMod->export_label) && count($objMod->export_label))
        {
            $i=0;
            foreach($objMod->export_label as $val)
            {
                $text.=($i?', ':'').($val);
                $i++;
            }
        }
        else $text.=$langs->trans("No");

        $text.='<br><strong>'.$langs->trans("AddImportProfiles").':</strong> ';
        if (isset($objMod->import_label) && is_array($objMod->import_label) && count($objMod->import_label))
        {
            $i=0;
            foreach($objMod->import_label as $val)
            {
                $text.=($i?', ':'').($val);
                $i++;
            }
        }
        else $text.=$langs->trans("No");

        $text.='<br><strong>'.$langs->trans("AddOtherPagesOrServices").':</strong> ';
        $text.=$langs->trans("DetectionNotPossible");


        print $form->textwithpicto('', $text, 1, $imginfo, 'minheight20');

        print '</td>';

        // Version
        print '<td align="center" valign="top" class="nowrap">';

        // Picto warning
        $version=$objMod->getVersion(0);
        $versiontrans=$objMod->getVersion(1);
        if (preg_match('/development/i', $version))  print img_warning($langs->trans("Development"), 'style="float: left"');
        if (preg_match('/experimental/i', $version)) print img_warning($langs->trans("Experimental"), 'style="float: left"');
        if (preg_match('/deprecated/i', $version))   print img_warning($langs->trans("Deprecated"), 'style="float: left"');


        print $versiontrans;

        print "</td>\n";

        // Activate/Disable and Setup (2 columns)
        if (! empty($conf->global->$const_name))	// If module is activated
        {
        	$disableSetup = 0;

        	print '<td align="center" valign="middle">';
            if (! empty($objMod->disabled))
        	{
        		print $langs->trans("Disabled");
        	}
        	else if (! empty($objMod->always_enabled) || ((! empty($conf->multicompany->enabled) && $objMod->core_enabled) && ($user->entity || $conf->entity!=1)))
        	{
        		print $langs->trans("Required");
        		if (! empty($conf->multicompany->enabled) && $user->entity) $disableSetup++;
        	}
        	else
        	{
        		print '<a class="reposition" href="modules.php?id='.$objMod->numero.'&amp;module_position='.$module_position.'&amp;action=reset&amp;value=' . $modName . '&amp;mode=' . $mode . $param . '">';
        		print img_picto($langs->trans("Activated"),'switch_on');
        		print '</a>';
        	}
        	print '</td>'."\n";

        	// Config link
        	if (! empty($objMod->config_page_url) && !$disableSetup)
        	{
        		if (is_array($objMod->config_page_url))
        		{
        			print '<td class="tdsetuppicto" align="right" valign="top">';
        			$i=0;
        			foreach ($objMod->config_page_url as $page)
        			{
        				$urlpage=$page;
        				if ($i++)
        				{
        					print '<a href="'.$urlpage.'" title="'.$langs->trans($page).'">'.img_picto(ucfirst($page),"setup").'</a>';
        					//    print '<a href="'.$page.'">'.ucfirst($page).'</a>&nbsp;';
        				}
        				else
        				{
        					if (preg_match('/^([^@]+)@([^@]+)$/i',$urlpage,$regs))
        					{
        						print '<a href="'.dol_buildpath('/'.$regs[2].'/admin/'.$regs[1],1).'" title="'.$langs->trans("Setup").'">'.img_picto($langs->trans("Setup"),"setup",'style="padding-right: 6px"').'</a>';
        					}
        					else
        					{
        						print '<a href="'.$urlpage.'" title="'.$langs->trans("Setup").'">'.img_picto($langs->trans("Setup"),"setup",'style="padding-right: 6px"').'</a>';
        					}
        				}
        			}
        			print "</td>\n";
        		}
        		else if (preg_match('/^([^@]+)@([^@]+)$/i',$objMod->config_page_url,$regs))
        		{
        			print '<td class="tdsetuppicto" align="right" valign="middle"><a href="'.dol_buildpath('/'.$regs[2].'/admin/'.$regs[1],1).'" title="'.$langs->trans("Setup").'">'.img_picto($langs->trans("Setup"),"setup",'style="padding-right: 6px"').'</a></td>';
        		}
        		else
        		{
        			print '<td class="tdsetuppicto" align="right" valign="middle"><a href="'.$objMod->config_page_url.'" title="'.$langs->trans("Setup").'">'.img_picto($langs->trans("Setup"),"setup",'style="padding-right: 6px"').'</a></td>';
        		}
        	}
        	else
        	{
        		print '<td class="tdsetuppicto" align="right" valign="middle">'.img_picto($langs->trans("NothingToSetup"),"setup",'class="opacitytransp" style="padding-right: 6px"').'</td>';
        	}

        }
        else	// Module not activated
		{
        	print '<td align="center" valign="middle">';
		    if (! empty($objMod->always_enabled))
        	{
        		// Ne devrait pas arriver.
        	}
        	else if (! empty($objMod->disabled))
        	{
        		print $langs->trans("Disabled");
        	}
        	else
        	{
	        	// Module non actif
	        	print '<a class="reposition" href="modules.php?id='.$objMod->numero.'&amp;module_position='.$module_position.'&amp;action=set&amp;value=' . $modName . '&amp;mode=' . $mode . $param . '">';
	        	print img_picto($langs->trans("Disabled"),'switch_off');
	        	print "</a>\n";
        	}
        	print "</td>\n";
        	print '<td class="tdsetuppicto" align="right" valign="middle">'.img_picto($langs->trans("NothingToSetup"),"setup",'class="opacitytransp" style="padding-right: 6px"').'</td>';
        }

        print "</tr>\n";

    }
    print "</table>\n";
    print '</div>';
}
else
{
    dol_fiche_head($head, $mode, '');
    
    // Marketplace
    print "<table summary=\"list_of_modules\" class=\"noborder\" width=\"100%\">\n";
    print "<tr class=\"liste_titre\">\n";
    //print '<td>'.$langs->trans("Logo").'</td>';
    print '<td colspan="2">'.$langs->trans("WebSiteDesc").'</td>';
    print '<td>'.$langs->trans("URL").'</td>';
    print '</tr>';

    $var=!$var;
    print "<tr ".$bc[$var].">\n";
    $url='https://www.dolistore.com';
    print '<td align="left"><a href="'.$url.'" target="_blank" rel="external"><img border="0" class="imgautosize imgmaxwidth180" src="'.DOL_URL_ROOT.'/theme/dolistore_logo.png"></a></td>';
    print '<td>'.$langs->trans("DoliStoreDesc").'</td>';
    print '<td><a href="'.$url.'" target="_blank" rel="external">'.$url.'</a></td>';
    print '</tr>';

    $var=!$var;
    print "<tr ".$bc[$var].">\n";
    $url='https://partners.dolibarr.org';
    print '<td align="left"><a href="'.$url.'" target="_blank" rel="external"><img border="0" class="imgautosize imgmaxwidth180" src="'.DOL_URL_ROOT.'/theme/dolibarr_preferred_partner_int.png"></a></td>';
    print '<td>'.$langs->trans("DoliPartnersDesc").'</td>';
    print '<td><a href="'.$url.'" target="_blank" rel="external">'.$url.'</a></td>';
    print '</tr>';

    print "</table>\n";

    //dol_fiche_end();
}

dol_fiche_end();

// Show warning about external users
if ($mode != 'marketplace') print info_admin(showModulesExludedForExternal($modules))."\n";


llxFooter();

$db->close();<|MERGE_RESOLUTION|>--- conflicted
+++ resolved
@@ -319,11 +319,7 @@
     $moreforfilter.= $langs->trans('Keyword') . ': <input type="text" name="search_keyword" value="'.dol_escape_htmltag($search_keyword).'">';
     $moreforfilter.= '</div>';
     $moreforfilter.='<div class="divsearchfield">';
-<<<<<<< HEAD
-    $moreforfilter.= $langs->trans('Origin') . ': '.Form::selectarray('search_nature', $arrayofnatures, $search_nature, 1);
-=======
-    $moreforfilter.= $langs->trans('Origin') . ': '.$form->selectarray('search_nature', $arrayofnatures, dol_escape_htmltag($search_nature), 1);
->>>>>>> da64d4d3
+    $moreforfilter.= $langs->trans('Origin') . ': '.Form::selectarray('search_nature', $arrayofnatures, dol_escape_htmltag($search_nature), 1);
     $moreforfilter.= '</div>';
     if (! empty($conf->global->MAIN_FEATURES_LEVEL))
     {
