--- conflicted
+++ resolved
@@ -875,23 +875,11 @@
 			$versiontrans .= $objMod->getVersion(1);
 		}
 
-<<<<<<< HEAD
 		if ($objMod->isCoreOrExternalModule() == 'external' && ($action == 'checklastversion' || getDolGlobalString('CHECKLASTVERSION_EXTERNALMODULE'))) {
 			// Setting CHECKLASTVERSION_EXTERNALMODULE to on is a bad practice to activate a check on an external access during the building of the admin page.
 			// 1 external module can hang the application.
 			// Adding a cron job could be a good idea: see DolibarrModules::checkForUpdate()
 			$checkRes = $objMod->checkForUpdate();
-=======
-		if ($objMod->isCoreOrExternalModule() == 'external'
-			&& (
-				$action == 'checklastversion'
-				// This is a bad practice to activate a check on an external access during the building of the admin page. 1 external module can hang the application.
-				// Adding a cron job could be a good idea: see DolibarrModules::checkForUpdate()
-				|| getDolGlobalString('CHECKLASTVERSION_EXTERNALMODULE')
-			)
-		) {
-			$checkRes = $objMod->checkForUpdate();	// Check for update version
->>>>>>> a294cadc
 			if ($checkRes > 0) {
 				setEventMessages($objMod->getName().' : '.preg_replace('/[^a-z0-9_\.\-\s]/i', '', $versiontrans).' -> '.preg_replace('/[^a-z0-9_\.\-\s]/i', '', $objMod->lastVersion), null, 'warnings');
 			} elseif ($checkRes < 0) {
