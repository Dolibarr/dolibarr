<?php
/* Copyright (C) 2003-2007	Rodolphe Quiedeville	<rodolphe@quiedeville.org>
 * Copyright (C) 2003		Jean-Louis Bergamo		<jlb@j1b.org>
 * Copyright (C) 2004-2017	Laurent Destailleur		<eldy@users.sourceforge.net>
 * Copyright (C) 2004		Eric Seigne				<eric.seigne@ryxeo.com>
 * Copyright (C) 2005-2017	Regis Houssin			<regis.houssin@inodbox.com>
 * Copyright (C) 2011-2023	Juanjo Menent			<jmenent@2byte.es>
 * Copyright (C) 2015		Jean-François Ferry		<jfefe@aternatik.fr>
 * Copyright (C) 2015		Raphaël Doursenaud		<rdoursenaud@gpcsolutions.fr>
 * Copyright (C) 2018		Nicolas ZABOURI 		<info@inovea-conseil.com>
<<<<<<< HEAD
 * Copyright (C) 2021-2023  Frédéric France         <frederic.france@netlogic.fr>
=======
 * Copyright (C) 2021-2024  Frédéric France         <frederic.france@free.fr>
>>>>>>> cc80841a
 * Copyright (C) 2024		MDW							<mdeweerd@users.noreply.github.com>
 *
 * This program is free software; you can redistribute it and/or modify
 * it under the terms of the GNU General Public License as published by
 * the Free Software Foundation; either version 3 of the License, or
 * (at your option) any later version.
 *
 * This program is distributed in the hope that it will be useful,
 * but WITHOUT ANY WARRANTY; without even the implied warranty of
 * MERCHANTABILITY or FITNESS FOR A PARTICULAR PURPOSE.  See the
 * GNU General Public License for more details.
 *
 * You should have received a copy of the GNU General Public License
 * along with this program. If not, see <https://www.gnu.org/licenses/>.
 */

/**
 *  \file       htdocs/admin/modules.php
 *  \brief      Page to activate/disable all modules
 */

if (!defined('CSRFCHECK_WITH_TOKEN') && (empty($_GET['action']) || $_GET['action'] != 'reset')) {	// We force security except to disable modules so we can do it if a problem occurs on a module
	define('CSRFCHECK_WITH_TOKEN', '1'); // Force use of CSRF protection with tokens even for GET
}

// Load Dolibarr environment
require '../main.inc.php';
require_once DOL_DOCUMENT_ROOT.'/core/lib/admin.lib.php';
require_once DOL_DOCUMENT_ROOT.'/core/lib/files.lib.php';
require_once DOL_DOCUMENT_ROOT.'/core/lib/geturl.lib.php';
require_once DOL_DOCUMENT_ROOT.'/core/lib/functions2.lib.php';
require_once DOL_DOCUMENT_ROOT.'/admin/dolistore/class/dolistore.class.php';

'
@phan-var-force string $dolibarr_main_url_root_alt
';

// Load translation files required by the page
$langs->loadLangs(array("errors", "admin", "modulebuilder"));

// if we set another view list mode, we keep it (till we change one more time)
if (GETPOSTISSET('mode')) {
	$mode = GETPOST('mode', 'alpha');
	if ($mode == 'common' || $mode == 'commonkanban') {
		dolibarr_set_const($db, "MAIN_MODULE_SETUP_ON_LIST_BY_DEFAULT", $mode, 'chaine', 0, '', $conf->entity);
	}
} else {
	$mode = (!getDolGlobalString('MAIN_MODULE_SETUP_ON_LIST_BY_DEFAULT') ? 'commonkanban' : $conf->global->MAIN_MODULE_SETUP_ON_LIST_BY_DEFAULT);
}

$action = GETPOST('action', 'aZ09');
$value = GETPOST('value', 'alpha');
$page_y = GETPOSTINT('page_y');
$search_keyword = GETPOST('search_keyword', 'alpha');
$search_status = GETPOST('search_status', 'alpha');
$search_nature = GETPOST('search_nature', 'alpha');
$search_version = GETPOST('search_version', 'alpha');


// For dolistore search
$options              = array();
$options['per_page']  = 20;
$options['categorie'] = ((int) (GETPOSTINT('categorie') ? GETPOSTINT('categorie') : 0));
$options['start']     = ((int) (GETPOSTINT('start') ? GETPOSTINT('start') : 0));
$options['end']       = ((int) (GETPOSTINT('end') ? GETPOSTINT('end') : 0));
$options['search']    = GETPOST('search_keyword', 'alpha');
$dolistore            = new Dolistore(false);


if (!$user->admin) {
	accessforbidden();
}

$familyinfo = array(
	'hr' => array('position' => '001', 'label' => $langs->trans("ModuleFamilyHr")),
	'crm' => array('position' => '006', 'label' => $langs->trans("ModuleFamilyCrm")),
	'srm' => array('position' => '007', 'label' => $langs->trans("ModuleFamilySrm")),
	'financial' => array('position' => '009', 'label' => $langs->trans("ModuleFamilyFinancial")),
	'products' => array('position' => '012', 'label' => $langs->trans("ModuleFamilyProducts")),
	'projects' => array('position' => '015', 'label' => $langs->trans("ModuleFamilyProjects")),
	'ecm' => array('position' => '018', 'label' => $langs->trans("ModuleFamilyECM")),
	'technic' => array('position' => '021', 'label' => $langs->trans("ModuleFamilyTechnic")),
	'portal' => array('position' => '040', 'label' => $langs->trans("ModuleFamilyPortal")),
	'interface' => array('position' => '050', 'label' => $langs->trans("ModuleFamilyInterface")),
	'base' => array('position' => '060', 'label' => $langs->trans("ModuleFamilyBase")),
	'other' => array('position' => '100', 'label' => $langs->trans("ModuleFamilyOther")),
);

$param = '';
if (!GETPOST('buttonreset', 'alpha')) {
	if ($search_keyword) {
		$param .= '&search_keyword='.urlencode($search_keyword);
	}
	if ($search_status && $search_status != '-1') {
		$param .= '&search_status='.urlencode($search_status);
	}
	if ($search_nature && $search_nature != '-1') {
		$param .= '&search_nature='.urlencode($search_nature);
	}
	if ($search_version && $search_version != '-1') {
		$param .= '&search_version='.urlencode($search_version);
	}
}

$dirins = DOL_DOCUMENT_ROOT.'/custom';
$urldolibarrmodules = 'https://www.dolistore.com/';

// Initialize a technical object to manage hooks of page. Note that conf->hooks_modules contains an array of hook context
$hookmanager->initHooks(array('adminmodules', 'globaladmin'));

// Increase limit of time. Works only if we are not in safe mode
$max_execution_time_for_deploy = getDolGlobalInt('MODULE_UPLOAD_MAX_EXECUTION_TIME', 300); // 5mn if not defined
if (!empty($max_execution_time_for_deploy)) {
	$err = error_reporting();
	error_reporting(0); // Disable all errors
	//error_reporting(E_ALL);
	@set_time_limit($max_execution_time_for_deploy);
	error_reporting($err);
}
// Other method - TODO is this required ?
$max_time = @ini_get("max_execution_time");
if ($max_time && $max_time < $max_execution_time_for_deploy) {
	dol_syslog("max_execution_time=".$max_time." is lower than max_execution_time_for_deploy=".$max_execution_time_for_deploy.". We try to increase it dynamically.");
	@ini_set("max_execution_time", $max_execution_time_for_deploy); // This work only if safe mode is off. also web servers has timeout of 300
}


$dolibarrdataroot = preg_replace('/([\\/]+)$/i', '', DOL_DATA_ROOT);
$allowonlineinstall = true;
$allowfromweb = 1;
if (dol_is_file($dolibarrdataroot.'/installmodules.lock')) {
	$allowonlineinstall = false;
}


/*
 * Actions
 */

$formconfirm = '';

$parameters = array();
$reshook = $hookmanager->executeHooks('doActions', $parameters, $object, $action); // Note that $action and $object may have been modified by some hooks
if ($reshook < 0) {
	setEventMessages($hookmanager->error, $hookmanager->errors, 'errors');
}

if (GETPOST('buttonreset', 'alpha')) {
	$search_keyword = '';
	$search_status = '';
	$search_nature = '';
	$search_version = '';
}

if ($action == 'install' && $allowonlineinstall) {
	$error = 0;
	$modulenameval = '';
	// $original_file should match format module_modulename-x.y[.z].zip
	$original_file = basename($_FILES["fileinstall"]["name"]);
	$original_file = preg_replace('/\s*\(\d+\)\.zip$/i', '.zip', $original_file);
	$newfile = $conf->admin->dir_temp.'/'.$original_file.'/'.$original_file;

	if (!$original_file) {
		$langs->load("Error");
		setEventMessages($langs->trans("ErrorModuleFileRequired"), null, 'warnings');
		$error++;
	} else {
		if (!$error && !preg_match('/\.zip$/i', $original_file)) {
			$langs->load("errors");
			setEventMessages($langs->trans("ErrorFileMustBeADolibarrPackage", $original_file), null, 'errors');
			$error++;
		}
		if (!$error && !preg_match('/^(module[a-zA-Z0-9]*_|theme_|).*\-([0-9][0-9\.]*)(\s\(\d+\)\s)?\.zip$/i', $original_file)) {
			$langs->load("errors");
			setEventMessages($langs->trans("ErrorFilenameDosNotMatchDolibarrPackageRules", $original_file, 'modulename-x[.y.z].zip'), null, 'errors');
			$error++;
		}
		if (empty($_FILES['fileinstall']['tmp_name'])) {
			$langs->load("errors");
			setEventMessages($langs->trans("ErrorFileNotUploaded"), null, 'errors');
			$error++;
		}
	}

	if (!$error) {
		if ($original_file) {
			@dol_delete_dir_recursive($conf->admin->dir_temp.'/'.$original_file);
			dol_mkdir($conf->admin->dir_temp.'/'.$original_file);
		}

		$tmpdir = preg_replace('/\.zip$/i', '', $original_file).'.dir';
		if ($tmpdir) {
			@dol_delete_dir_recursive($conf->admin->dir_temp.'/'.$tmpdir);
			dol_mkdir($conf->admin->dir_temp.'/'.$tmpdir);
		}

		$result = dol_move_uploaded_file($_FILES['fileinstall']['tmp_name'], $newfile, 1, 0, $_FILES['fileinstall']['error']);
		if ($result > 0) {
			$result = dol_uncompress($newfile, $conf->admin->dir_temp.'/'.$tmpdir);

			if (!empty($result['error'])) {
				$langs->load("errors");
				setEventMessages($langs->trans($result['error'], $original_file), null, 'errors');
				$error++;
			} else {
				// Now we move the dir of the module
				$modulename = preg_replace('/module_/', '', $original_file);
				$modulename = preg_replace('/\-([0-9][0-9\.]*)\.zip$/i', '', $modulename);
				// Search dir $modulename
				$modulenamedir = $conf->admin->dir_temp.'/'.$tmpdir.'/'.$modulename; // Example ./mymodule

				if (!dol_is_dir($modulenamedir)) {
					$modulenamedir = $conf->admin->dir_temp.'/'.$tmpdir.'/htdocs/'.$modulename; // Example ./htdocs/mymodule
					//var_dump($modulenamedir);
					if (!dol_is_dir($modulenamedir)) {
						setEventMessages($langs->trans("ErrorModuleFileSeemsToHaveAWrongFormat").'<br>'.$langs->trans("ErrorModuleFileSeemsToHaveAWrongFormat2", $modulename, 'htdocs/'.$modulename), null, 'errors');
						$error++;
					}
				}

				if (!$error) {
					// TODO Make more test
				}

				dol_syslog("Uncompress of module file is a success.");

				// We check if this is a metapackage
				$modulenamearrays = array();
				if (dol_is_file($modulenamedir.'/metapackage.conf')) {
					// This is a meta package
					$metafile = file_get_contents($modulenamedir.'/metapackage.conf');
					$modulenamearrays = explode("\n", $metafile);
				}
				$modulenamearrays[$modulename] = $modulename;
				//var_dump($modulenamearrays);exit;

				// Lop on each package of the metapackage
				foreach ($modulenamearrays as $modulenameval) {
					if (strpos($modulenameval, '#') === 0) {
						continue; // Discard comments
					}
					if (strpos($modulenameval, '//') === 0) {
						continue; // Discard comments
					}
					if (!trim($modulenameval)) {
						continue;
					}

					// Now we install the module
					if (!$error) {
						@dol_delete_dir_recursive($dirins.'/'.$modulenameval); // delete the target directory
						$submodulenamedir = $conf->admin->dir_temp.'/'.$tmpdir.'/'.$modulenameval;
						if (!dol_is_dir($submodulenamedir)) {
							$submodulenamedir = $conf->admin->dir_temp.'/'.$tmpdir.'/htdocs/'.$modulenameval;
						}
						dol_syslog("We copy now directory ".$submodulenamedir." into target dir ".$dirins.'/'.$modulenameval);
						$result = dolCopyDir($submodulenamedir, $dirins.'/'.$modulenameval, '0444', 1);
						if ($result <= 0) {
							dol_syslog('Failed to call dolCopyDir result='.$result." with param ".$submodulenamedir." and ".$dirins.'/'.$modulenameval, LOG_WARNING);
							$langs->load("errors");
							setEventMessages($langs->trans("ErrorFailToCopyDir", $submodulenamedir, $dirins.'/'.$modulenameval), null, 'errors');
							$error++;
						}
					}
				}
			}
		} else {
			setEventMessages($langs->trans("ErrorFailToRenameFile", $_FILES['fileinstall']['tmp_name'], $newfile), null, 'errors');
			$error++;
		}
	}

	if (!$error) {
<<<<<<< HEAD
		$message = $langs->trans("SetupIsReadyForUse", DOL_URL_ROOT.'/admin/modules.php?mainmenu=home', $langs->transnoentitiesnoconv("Home").' - '.$langs->transnoentitiesnoconv("Setup").' - '.$langs->transnoentitiesnoconv("Modules"));
		setEventMessages($message, null, 'warnings');
=======
		$searchParams = array(
			'search_keyword' => $modulenameval,
			'search_status' => '-1',
			'search_nature' => '-1',
			'search_version' => '-1'
		);
		$queryString = http_build_query($searchParams);
		$redirectUrl = DOL_URL_ROOT . '/admin/modules.php?' . $queryString;

		$message = $langs->trans("SetupIsReadyForUse", $redirectUrl, $langs->transnoentitiesnoconv("Home").' - '.$langs->transnoentitiesnoconv("Setup").' - '.$langs->transnoentitiesnoconv("Modules"));

		setEventMessages($message, null, 'warnings');
		header('Location: ' . $redirectUrl);
		exit;
>>>>>>> cc80841a
	}
} elseif ($action == 'install' && !$allowonlineinstall) {
	httponly_accessforbidden("You try to bypass the protection to disallow deployment of an external module. Hack attempt ?");
}

if ($action == 'set' && $user->admin) {
	// We made some check against evil eternal modules that try to low security options.
	$checkOldValue = getDolGlobalInt('CHECKLASTVERSION_EXTERNALMODULE');
	$csrfCheckOldValue = getDolGlobalInt('MAIN_SECURITY_CSRF_WITH_TOKEN');
	$resarray = activateModule($value);
	if ($checkOldValue != getDolGlobalInt('CHECKLASTVERSION_EXTERNALMODULE')) {
		setEventMessage($langs->trans('WarningModuleHasChangedLastVersionCheckParameter', $value), 'warnings');
	}
	if ($csrfCheckOldValue != getDolGlobalInt('MAIN_SECURITY_CSRF_WITH_TOKEN')) {
		setEventMessage($langs->trans('WarningModuleHasChangedSecurityCsrfParameter', $value), 'warnings');
	}

	dolibarr_set_const($db, "MAIN_IHM_PARAMS_REV", getDolGlobalInt('MAIN_IHM_PARAMS_REV') + 1, 'chaine', 0, '', $conf->entity);
	if (!empty($resarray['errors'])) {
		setEventMessages('', $resarray['errors'], 'errors');
	} else {
		//var_dump($resarray);exit;
		if ($resarray['nbperms'] > 0) {
			$tmpsql = "SELECT COUNT(rowid) as nb FROM ".MAIN_DB_PREFIX."user WHERE admin <> 1";
			$resqltmp = $db->query($tmpsql);
			if ($resqltmp) {
				$obj = $db->fetch_object($resqltmp);
				//var_dump($obj->nb);exit;
				if ($obj && $obj->nb > 1) {
					$msg = $langs->trans('ModuleEnabledAdminMustCheckRights');
					setEventMessages($msg, null, 'warnings');
				}
			} else {
				dol_print_error($db);
			}
		}
	}
	header("Location: ".$_SERVER["PHP_SELF"]."?mode=".$mode.$param.($page_y ? '&page_y='.$page_y : ''));
	exit;
} elseif ($action == 'reset' && $user->admin && GETPOST('confirm') == 'yes') {
	$result = unActivateModule($value);
	dolibarr_set_const($db, "MAIN_IHM_PARAMS_REV", getDolGlobalInt('MAIN_IHM_PARAMS_REV') + 1, 'chaine', 0, '', $conf->entity);
<<<<<<< HEAD
	if ($result) {
		setEventMessages($result, null, 'errors');
	}
	header("Location: ".$_SERVER["PHP_SELF"]."?mode=".$mode.$param.($page_y ? '&page_y='.$page_y : ''));
	exit;
} elseif (getDolGlobalInt("MAIN_FEATURES_LEVEL") > 1 && $action == 'reload' && $user->admin && GETPOST('confirm') == 'yes') {
	$result = unActivateModule($value, 0);
	dolibarr_set_const($db, "MAIN_IHM_PARAMS_REV", (int) $conf->global->MAIN_IHM_PARAMS_REV + 1, 'chaine', 0, '', $conf->entity);
=======
>>>>>>> cc80841a
	if ($result) {
		setEventMessages($result, null, 'errors');
		header("Location: ".$_SERVER["PHP_SELF"]."?mode=".$mode.$param.($page_y ? '&page_y='.$page_y : ''));
	}
	$resarray = activateModule($value, 0, 1);
	dolibarr_set_const($db, "MAIN_IHM_PARAMS_REV", (int) $conf->global->MAIN_IHM_PARAMS_REV + 1, 'chaine', 0, '', $conf->entity);
	if (!empty($resarray['errors'])) {
		setEventMessages('', $resarray['errors'], 'errors');
	} else {
		if ($resarray['nbperms'] > 0) {
			$tmpsql = "SELECT COUNT(rowid) as nb FROM ".MAIN_DB_PREFIX."user WHERE admin <> 1";
			$resqltmp = $db->query($tmpsql);
			if ($resqltmp) {
				$obj = $db->fetch_object($resqltmp);
				if ($obj && $obj->nb > 1) {
					$msg = $langs->trans('ModuleEnabledAdminMustCheckRights');
					setEventMessages($msg, null, 'warnings');
				}
			} else {
				dol_print_error($db);
			}
		}
	}
	header("Location: ".$_SERVER["PHP_SELF"]."?mode=".$mode.$param.($page_y ? '&page_y='.$page_y : ''));
	exit;
} elseif (getDolGlobalInt("MAIN_FEATURES_LEVEL") > 1 && $action == 'reload' && $user->admin && GETPOST('confirm') == 'yes') {
	$result = unActivateModule($value, 0);
	dolibarr_set_const($db, "MAIN_IHM_PARAMS_REV", getDolGlobalInt('MAIN_IHM_PARAMS_REV') + 1, 'chaine', 0, '', $conf->entity);
	if ($result) {
		setEventMessages($result, null, 'errors');
		header("Location: ".$_SERVER["PHP_SELF"]."?mode=".$mode.$param.($page_y ? '&page_y='.$page_y : ''));
	}
	$resarray = activateModule($value, 0, 1);
	dolibarr_set_const($db, "MAIN_IHM_PARAMS_REV", (getDolGlobalInt('MAIN_IHM_PARAMS_REV') + 1), 'chaine', 0, '', $conf->entity);
	if (!empty($resarray['errors'])) {
		setEventMessages('', $resarray['errors'], 'errors');
	} else {
		if ($resarray['nbperms'] > 0) {
			$tmpsql = "SELECT COUNT(rowid) as nb FROM ".MAIN_DB_PREFIX."user WHERE admin <> 1";
			$resqltmp = $db->query($tmpsql);
			if ($resqltmp) {
				$obj = $db->fetch_object($resqltmp);
				if ($obj && $obj->nb > 1) {
					$msg = $langs->trans('ModuleEnabledAdminMustCheckRights');
					setEventMessages($msg, null, 'warnings');
				}
			} else {
				dol_print_error($db);
			}
		}
	}
	header("Location: ".$_SERVER["PHP_SELF"]."?mode=".$mode.$param.($page_y ? '&page_y='.$page_y : ''));
	exit;
}




/*
 * View
 */

$form = new Form($db);

$morejs = array();
$morecss = array("/admin/dolistore/css/dolistore.css");

// Set dir where external modules are installed
if (!dol_is_dir($dirins)) {
	dol_mkdir($dirins);
}
$dirins_ok = (dol_is_dir($dirins));

$help_url = 'EN:First_setup|FR:Premiers_paramétrages|ES:Primeras_configuraciones';
<<<<<<< HEAD
llxHeader('', $langs->trans("Setup"), $help_url, '', '', '', $morejs, $morecss, 0, 'mod-admin page-modules');
=======
llxHeader('', $langs->trans("Setup"), $help_url, '', 0, 0, $morejs, $morecss, '', 'mod-admin page-modules');
>>>>>>> cc80841a


// Search modules dirs
$modulesdir = dolGetModulesDirs();

$arrayofnatures = array(
	'core' => array('label' => $langs->transnoentitiesnoconv("NativeModules")),
	'external' => array('label' => $langs->transnoentitiesnoconv("External").' - ['.$langs->trans("AllPublishers").']')
);
$arrayofwarnings = array(); // Array of warning each module want to show when activated
$arrayofwarningsext = array(); // Array of warning each module want to show when we activate an external module
$filename = array();
$modules = array();
$orders = array();
$categ = array();
$publisherlogoarray = array();

$i = 0; // is a sequencer of modules found
$j = 0; // j is module number. Automatically affected if module number not defined.
$modNameLoaded = array();

foreach ($modulesdir as $dir) {
	// Load modules attributes in arrays (name, numero, orders) from dir directory
	//print $dir."\n<br>";
	dol_syslog("Scan directory ".$dir." for module descriptor files (modXXX.class.php)");
	$handle = @opendir($dir);
	if (is_resource($handle)) {
		while (($file = readdir($handle)) !== false) {
			//print "$i ".$file."\n<br>";
			if (is_readable($dir.$file) && substr($file, 0, 3) == 'mod' && substr($file, dol_strlen($file) - 10) == '.class.php') {
				$modName = substr($file, 0, dol_strlen($file) - 10);

				if ($modName) {
					if (!empty($modNameLoaded[$modName])) {   // In cache of already loaded modules ?
						$mesg = "Error: Module ".$modName." was found twice: Into ".$modNameLoaded[$modName]." and ".$dir.". You probably have an old file on your disk.<br>";
						setEventMessages($mesg, null, 'warnings');
						dol_syslog($mesg, LOG_ERR);
						continue;
					}

					try {
						$res = include_once $dir.$file; // A class already exists in a different file will send a non catchable fatal error.
						if (class_exists($modName)) {
							$objMod = new $modName($db);
							'@phan-var-force DolibarrModules $objMod';
							$modNameLoaded[$modName] = $dir;
							if (!$objMod->numero > 0 && $modName != 'modUser') {
								dol_syslog('The module descriptor '.$modName.' must have a numero property', LOG_ERR);
							}
							$j = $objMod->numero;

							$modulequalified = 1;

							// We discard modules according to features level (PS: if module is activated we always show it)
							$const_name = 'MAIN_MODULE_'.strtoupper(preg_replace('/^mod/i', '', get_class($objMod)));
							if ($objMod->version == 'development' && (!getDolGlobalString($const_name) && (getDolGlobalInt('MAIN_FEATURES_LEVEL') < 2))) {
								$modulequalified = 0;
							}
							if ($objMod->version == 'experimental' && (!getDolGlobalString($const_name) && (getDolGlobalInt('MAIN_FEATURES_LEVEL') < 1))) {
								$modulequalified = 0;
							}
							if (preg_match('/deprecated/', $objMod->version) && (!getDolGlobalString($const_name) && (getDolGlobalInt('MAIN_FEATURES_LEVEL') >= 0))) {
								$modulequalified = 0;
							}

							// We discard modules according to property ->hidden
							if (!empty($objMod->hidden)) {
								$modulequalified = 0;
							}

							if ($modulequalified > 0) {
								$publisher = dol_escape_htmltag($objMod->getPublisher());
								$external = ($objMod->isCoreOrExternalModule() == 'external');
								if ($external) {
									if ($publisher) {
										// Check if there is a logo forpublisher
										/* Do not show the company logo in combo. Make combo list dirty.
										if (!empty($objMod->editor_squarred_logo)) {
											$publisherlogoarray['external_'.$publisher] = img_picto('', $objMod->editor_squarred_logo, 'class="publisherlogoinline"');
										}
										$publisherlogo = empty($publisherlogoarray['external_'.$publisher]) ? '' : $publisherlogoarray['external_'.$publisher];
										*/
										$arrayofnatures['external_'.$publisher] = array('label' => $langs->trans("External").' - '.$publisher, 'data-html' => $langs->trans("External").' - <span class="opacitymedium inine-block valignmiddle">'.$publisher.'</span>');
									} else {
										$arrayofnatures['external_'] = array('label' => $langs->trans("External").' - ['.$langs->trans("UnknownPublishers").']');
									}
								}
								ksort($arrayofnatures);

<<<<<<< HEAD
								// Define array $categ with categ with at least one qualified module
=======
								// Define an array $categ with categ with at least one qualified module
>>>>>>> cc80841a
								$filename[$i] = $modName;
								$modules[$modName] = $objMod;

								// Gives the possibility to the module, to provide his own family info and position of this family
								if (is_array($objMod->familyinfo) && !empty($objMod->familyinfo)) {
									$familyinfo = array_merge($familyinfo, $objMod->familyinfo);
									$familykey = key($objMod->familyinfo);
								} else {
									$familykey = $objMod->family;
								}
								'@phan-var-force string $familykey';  // if not, phan considers $familykey may be null

								$moduleposition = ($objMod->module_position ? $objMod->module_position : '50');
								if ($objMod->isCoreOrExternalModule() == 'external' && $moduleposition < 100000) {
									// an external module should never return a value lower than '80'.
									$moduleposition = '80'; // External modules at end by default
								}

								// Add list of warnings to show into arrayofwarnings and arrayofwarningsext
								if (!empty($objMod->warnings_activation)) {
									$arrayofwarnings[$modName] = $objMod->warnings_activation;
								}
								if (!empty($objMod->warnings_activation_ext)) {
									$arrayofwarningsext[$modName] = $objMod->warnings_activation_ext;
								}

								$familyposition = (empty($familyinfo[$familykey]['position']) ? '0' : $familyinfo[$familykey]['position']);
								$listOfOfficialModuleGroups = array('hr', 'technic', 'interface', 'technic', 'portal', 'financial', 'crm', 'base', 'products', 'srm', 'ecm', 'projects', 'other');
								if ($external && !in_array($familykey, $listOfOfficialModuleGroups)) {
									// If module is extern and into a custom group (not into an official predefined one), it must appear at end (custom groups should not be before official groups).
									if (is_numeric($familyposition)) {
										$familyposition = sprintf("%03d", (int) $familyposition + 100);
									}
								}

								$orders[$i] = $familyposition."_".$familykey."_".$moduleposition."_".$j; // Sort by family, then by module position then number

								// Set categ[$i]
								$specialstring = 'unknown';
								if ($objMod->version == 'development' || $objMod->version == 'experimental') {
									$specialstring = 'expdev';
								}
								if (isset($categ[$specialstring])) {
									$categ[$specialstring]++; // Array of all different modules categories
								} else {
									$categ[$specialstring] = 1;
								}
								$j++;
								$i++;
							} else {
								dol_syslog("Module ".get_class($objMod)." not qualified");
							}
						} else {
							print info_admin("admin/modules.php Warning bad descriptor file : ".$dir.$file." (Class ".$modName." not found into file)", 0, 0, '1', 'warning');
						}
					} catch (Exception $e) {
						dol_syslog("Failed to load ".$dir.$file." ".$e->getMessage(), LOG_ERR);
					}
				}
			}
		}
		closedir($handle);
	} else {
		dol_syslog("htdocs/admin/modules.php: Failed to open directory ".$dir.". See permission and open_basedir option.", LOG_WARNING);
	}
}

'@phan-var-force array<string,DolibarrModules> $modules';

if ($action == 'reset_confirm' && $user->admin) {
	if (!empty($modules[$value])) {
		$objMod = $modules[$value];

		if (!empty($objMod->langfiles)) {
			$langs->loadLangs($objMod->langfiles);
		}

		$form = new Form($db);
		$formconfirm = $form->formconfirm($_SERVER["PHP_SELF"].'?value='.$value.'&mode='.$mode.$param, $langs->trans('ConfirmUnactivation'), $langs->trans(GETPOST('confirm_message_code')), 'reset', '', 'no', 1);
	}
}

if ($action == 'reload_confirm' && $user->admin) {
	if (!empty($modules[$value])) {
		$objMod = $modules[$value];

		if (!empty($objMod->langfiles)) {
			$langs->loadLangs($objMod->langfiles);
		}

		$form = new Form($db);
		$formconfirm = $form->formconfirm($_SERVER["PHP_SELF"].'?value='.$value.'&mode='.$mode.$param, $langs->trans('ConfirmReload'), $langs->trans(GETPOST('confirm_message_code')), 'reload', '', 'no', 1);
	}
}

print $formconfirm;

asort($orders);
//var_dump($orders);
//var_dump($categ);
//var_dump($modules);

$nbofactivatedmodules = count($conf->modules);

// Define $nbmodulesnotautoenabled - TODO This code is at different places
$nbmodulesnotautoenabled = count($conf->modules);
$listofmodulesautoenabled = array('agenda', 'fckeditor', 'export', 'import');
foreach ($listofmodulesautoenabled as $moduleautoenable) {
	if (in_array($moduleautoenable, $conf->modules)) {
		$nbmodulesnotautoenabled--;
	}
}

print load_fiche_titre($langs->trans("ModulesSetup"), '', 'title_setup');

// Start to show page
$deschelp  = '';
if ($mode == 'common' || $mode == 'commonkanban') {
	$desc = $langs->trans("ModulesDesc", '{picto}');
	$desc .= ' '.$langs->trans("ModulesDesc2", '{picto2}');
	$desc = str_replace('{picto}', img_picto('', 'switch_off', 'class="size15x"'), $desc);
	$desc = str_replace('{picto2}', img_picto('', 'setup', 'class="size15x"'), $desc);
	if ($nbmodulesnotautoenabled <= getDolGlobalInt('MAIN_MIN_NB_ENABLED_MODULE_FOR_WARNING', 1)) {	// If only minimal initial modules enabled
		$deschelp .= '<div class="info hideonsmartphone">'.$desc."<br></div>\n";
	}
	if (getDolGlobalString('MAIN_SETUP_MODULES_INFO')) {	// Show a custom message
		$deschelp .= '<div class="info">'.$langs->trans(getDolGlobalString('MAIN_SETUP_MODULES_INFO'))."<br></div>\n";
	}
	if ($deschelp) {
		$deschelp .= '<br>';
	}
}
//if ($mode == 'marketplace') {
//	$deschelp = '<div class="info hideonsmartphone">'.$langs->trans("ModulesMarketPlaceDesc")."<br></div><br>\n";
//}
if ($mode == 'deploy') {
	$deschelp = '<div class="info hideonsmartphone">'.$langs->trans("ModulesDeployDesc", $langs->transnoentitiesnoconv("AvailableModules"))."<br></div><br>\n";
}
if ($mode == 'develop') {
	$deschelp = '<div class="info hideonsmartphone">'.$langs->trans("ModulesDevelopDesc")."<br></div><br>\n";
}

$head = modules_prepare_head($nbofactivatedmodules, count($modules), $nbmodulesnotautoenabled);


if ($mode == 'common' || $mode == 'commonkanban') {
	dol_set_focus('#search_keyword');

	print '<form method="POST" id="searchFormList" action="'.$_SERVER["PHP_SELF"].'">';
	print '<input type="hidden" name="token" value="'.newToken().'">';
	if (isset($optioncss) && $optioncss != '') {
		print '<input type="hidden" name="optioncss" value="'.$optioncss.'">';
	}
	if (isset($sortfield) && $sortfield != '') {
		print '<input type="hidden" name="sortfield" value="'.$sortfield.'">';
	}
	if (isset($sortorder) && $sortorder != '') {
		print '<input type="hidden" name="sortorder" value="'.$sortorder.'">';
	}
	if (isset($page) && $page != '') {
		print '<input type="hidden" name="page" value="'.$page.'">';
	}
	print '<input type="hidden" name="mode" value="'.$mode.'">';

	print dol_get_fiche_head($head, 'modules', '', -1);

	print $deschelp;

	$moreforfilter = '<div class="valignmiddle">';

	$moreforfilter .= '<div class="floatright right pagination paddingtop --module-list"><ul><li>';
	$moreforfilter .= dolGetButtonTitle($langs->trans('CheckForModuleUpdate'), $langs->trans('CheckForModuleUpdate').'<br>'.$langs->trans('CheckForModuleUpdateHelp'), 'fa fa-sync', $_SERVER["PHP_SELF"].'?action=checklastversion&token='.newToken().'&mode='.$mode.$param, '', 1, array('morecss' => 'reposition'));
	$moreforfilter .= dolGetButtonTitleSeparator();
	$moreforfilter .= dolGetButtonTitle($langs->trans('ViewList'), '', 'fa fa-bars imgforviewmode', $_SERVER["PHP_SELF"].'?mode=common'.$param, '', ($mode == 'common' ? 2 : 1), array('morecss' => 'reposition'));
	$moreforfilter .= dolGetButtonTitle($langs->trans('ViewKanban'), '', 'fa fa-th-list imgforviewmode', $_SERVER["PHP_SELF"].'?mode=commonkanban'.$param, '', ($mode == 'commonkanban' ? 2 : 1), array('morecss' => 'reposition'));
	$moreforfilter .= '</li></ul></div>';

	$moreforfilter .= '<div class="divfilteralone colorbacktimesheet float valignmiddle">';
	$moreforfilter .= '<div class="divsearchfield paddingtop paddingbottom valignmiddle inline-block">';
	$moreforfilter .= img_picto($langs->trans("Filter"), 'filter', 'class="paddingright opacityhigh hideonsmartphone"').'<input type="text" id="search_keyword" name="search_keyword" class="maxwidth125" value="'.dol_escape_htmltag($search_keyword).'" placeholder="'.dol_escape_htmltag($langs->trans('Keyword')).'">';
	$moreforfilter .= '</div>';
	$moreforfilter .= '<div class="divsearchfield paddingtop paddingbottom valignmiddle inline-block">';
	$moreforfilter .= $form->selectarray('search_nature', $arrayofnatures, dol_escape_htmltag($search_nature), $langs->trans('Origin'), 0, 0, '', 0, 0, 0, '', 'maxwidth250', 1);
	$moreforfilter .= '</div>';

	if (getDolGlobalInt('MAIN_FEATURES_LEVEL')) {
		$array_version = array('stable' => $langs->transnoentitiesnoconv("Stable"));
		if (getDolGlobalInt('MAIN_FEATURES_LEVEL') < 0) {
			$array_version['deprecated'] = $langs->trans("Deprecated");
		}
		if (getDolGlobalInt('MAIN_FEATURES_LEVEL') > 0) {
			$array_version['experimental'] = $langs->trans("Experimental");
		}
		if (getDolGlobalInt('MAIN_FEATURES_LEVEL') > 1) {
			$array_version['development'] = $langs->trans("Development");
		}
		$moreforfilter .= '<div class="divsearchfield paddingtop paddingbottom valignmiddle inline-block">';
		$moreforfilter .= $form->selectarray('search_version', $array_version, $search_version, $langs->transnoentitiesnoconv('Version'), 0, 0, '', 0, 0, 0, '', 'maxwidth150', 1);
		$moreforfilter .= '</div>';
	}
	$array_status = array('active' => $langs->transnoentitiesnoconv("Enabled"), 'disabled' => $langs->transnoentitiesnoconv("Disabled"));
	$moreforfilter .= '<div class="divsearchfield paddingtop paddingbottom valignmiddle inline-block">';
	$moreforfilter .= $form->selectarray('search_status', $array_status, $search_status, $langs->transnoentitiesnoconv('Status'), 0, 0, '', 0, 0, 0, '', 'maxwidth150', 1);
	$moreforfilter .= '</div>';
	$moreforfilter .= ' ';
	$moreforfilter .= '<div class="divsearchfield valignmiddle inline-block">';
	$moreforfilter .= '<input type="submit" name="buttonsubmit" class="button small nomarginleft" value="'.dol_escape_htmltag($langs->trans("Refresh")).'">';
	if ($search_keyword || ($search_nature && $search_nature != '-1') || ($search_version && $search_version != '-1') || ($search_status && $search_status != '-1')) {
		$moreforfilter .= ' ';
		$moreforfilter .= '<input type="submit" name="buttonreset" class="buttonreset noborderbottom" value="'.dol_escape_htmltag($langs->trans("Reset")).'">';
	}
	$moreforfilter .= '</div>';
	$moreforfilter .= '</div>';

	$moreforfilter .= '</div>';

	if (!empty($moreforfilter)) {
		print $moreforfilter;
		$parameters = array();
		$reshook = $hookmanager->executeHooks('printFieldPreListTitle', $parameters, $object, $action); // Note that $action and $object may have been modified by hook
		print $hookmanager->resPrint;
	}

	$moreforfilter = '';

	print '<div class="clearboth"></div><br>';

	$object = new stdClass();
	$parameters = array();
	$reshook = $hookmanager->executeHooks('insertExtraHeader', $parameters, $object, $action); // Note that $action and $object may have been modified by some hooks
	if ($reshook < 0) {
		setEventMessages($hookmanager->error, $hookmanager->errors, 'errors');
	}

	$disabled_modules = array();
	if (!empty($_SESSION["disablemodules"])) {
		$disabled_modules = explode(',', $_SESSION["disablemodules"]);
	}

	// Show list of modules
	$oldfamily = '';
	$foundoneexternalmodulewithupdate = 0;
	$linenum = 0;
	$atleastonequalified = 0;
	$atleastoneforfamily = 0;

	foreach ($orders as $key => $value) {
		$linenum++;
		$tab = explode('_', $value);
		$familykey = $tab[1];
		$module_position = $tab[2];

		$modName = $filename[$key];

		/** @var DolibarrModules $objMod */
		$objMod = $modules[$modName];

		if (!is_object($objMod)) {
			continue;
		}

		//print $objMod->name." - ".$key." - ".$objMod->version."<br>";
		if ($mode == 'expdev' && $objMod->version != 'development' && $objMod->version != 'experimental') {
			continue; // Discard if not for current tab
		}

		if (!$objMod->getName()) {
			dol_syslog("Error for module ".$key." - Property name of module looks empty", LOG_WARNING);
			continue;
		}

		$modulenameshort = strtolower(preg_replace('/^mod/i', '', get_class($objMod)));
		$const_name = 'MAIN_MODULE_'.strtoupper(preg_replace('/^mod/i', '', get_class($objMod)));

		// Check filters
		$modulename = $objMod->getName();
		$moduletechnicalname = $objMod->name;
		$moduledesc = $objMod->getDesc();
		$moduledesclong = $objMod->getDescLong();
		$moduleauthor = $objMod->getPublisher();

		// We discard showing according to filters
		if ($search_keyword) {
			$qualified = 0;
			if (preg_match('/'.preg_quote($search_keyword, '/').'/i', $modulename)
				|| preg_match('/'.preg_quote($search_keyword, '/').'/i', $moduletechnicalname)
				|| ($moduledesc && preg_match('/'.preg_quote($search_keyword, '/').'/i', $moduledesc))
				|| ($moduledesclong && preg_match('/'.preg_quote($search_keyword, '/').'/i', $moduledesclong))
				|| ($moduleauthor && preg_match('/'.preg_quote($search_keyword, '/').'/i', $moduleauthor))
			) {
				$qualified = 1;
			}
			if (!$qualified) {
				continue;
			}
		}
		if ($search_status) {
			if ($search_status == 'active' && !getDolGlobalString($const_name)) {
				continue;
			}
			if ($search_status == 'disabled' && getDolGlobalString($const_name)) {
				continue;
			}
		}
		if ($search_nature) {
			if (preg_match('/^external/', $search_nature) && $objMod->isCoreOrExternalModule() != 'external') {
				continue;
			}
			$reg = array();
			if (preg_match('/^external_(.*)$/', $search_nature, $reg)) {
				//print $reg[1].'-'.dol_escape_htmltag($objMod->getPublisher());
				$publisher = dol_escape_htmltag($objMod->getPublisher());
				if ($reg[1] && dol_escape_htmltag($reg[1]) != $publisher) {
					continue;
				}
				if (!$reg[1] && !empty($publisher)) {
					continue;
				}
			}
			if ($search_nature == 'core' && $objMod->isCoreOrExternalModule() == 'external') {
				continue;
			}
		}
		if ($search_version) {
			if (($objMod->version == 'development' || $objMod->version == 'experimental' || preg_match('/deprecated/', $objMod->version)) && $search_version == 'stable') {
				continue;
			}
			if ($objMod->version != 'development' && ($search_version == 'development')) {
				continue;
			}
			if ($objMod->version != 'experimental' && ($search_version == 'experimental')) {
				continue;
			}
			if (!preg_match('/deprecated/', $objMod->version) && ($search_version == 'deprecated')) {
				continue;
			}
		}

		$atleastonequalified++;

		// Load all language files of the qualified module
		if (isset($objMod->langfiles) && is_array($objMod->langfiles)) {
			foreach ($objMod->langfiles as $domain) {
				$langs->load($domain);
			}
		}

		// Print a separator if we change family
		if ($familykey != $oldfamily) {
			if ($oldfamily) {
				print '</table></div><br>';
			}

			$familytext = empty($familyinfo[$familykey]['label']) ? $familykey : $familyinfo[$familykey]['label'];

			print load_fiche_titre($familytext, '', '', 0, '', 'modulefamilygroup');

			if ($mode == 'commonkanban') {
				print '<div class="box-flex-container kanban">';
			} else {
				print '<div class="div-table-responsive">';
				print '<table class="tagtable liste" summary="list_of_modules">'."\n";
			}

			$atleastoneforfamily = 0;
		}

		$atleastoneforfamily++;

		if ($familykey != $oldfamily) {
			$familytext = empty($familyinfo[$familykey]['label']) ? $familykey : $familyinfo[$familykey]['label'];
			$oldfamily = $familykey;
		}

		// Version (with picto warning or not)
		$version = $objMod->getVersion(0);
		$versiontrans = '';
		$warningstring = '';
		if (preg_match('/development/i', $version)) {
			$warningstring = $langs->trans("Development");
		}
		if (preg_match('/experimental/i', $version)) {
			$warningstring = $langs->trans("Experimental");
		}
		if (preg_match('/deprecated/i', $version)) {
			$warningstring = $langs->trans("Deprecated");
		}

		if ($objMod->isCoreOrExternalModule() == 'external' || preg_match('/development|experimental|deprecated/i', $version)) {
			$versiontrans .= $objMod->getVersion(1);
		}

<<<<<<< HEAD
		if ($objMod->isCoreOrExternalModule() == 'external'
			&& (
				$action == 'checklastversion'
				// This is a bad practice to activate a check on an external access during the building of the admin page. 1 external module can hang the application.
				// Adding a cron job could be a good idea: see DolibarrModules::checkForUpdate()
				|| getDolGlobalString('CHECKLASTVERSION_EXTERNALMODULE')
			)
		) {
			$checkRes = $objMod->checkForUpdate();
			if ($checkRes > 0) {
				setEventMessages($objMod->getName().' : '.preg_replace('/[^a-z0-9_\.\-\s]/i', '', $versiontrans).' -> '.preg_replace('/[^a-z0-9_\.\-\s]/i', '', $objMod->lastVersion), null, 'mesgs');
			} elseif ($checkRes < 0) {
				setEventMessages($objMod->getName().' '.$langs->trans('CheckVersionFail'), null, 'warnings');
=======
		if ($objMod->isCoreOrExternalModule() == 'external' && ($action == 'checklastversion' || getDolGlobalString('CHECKLASTVERSION_EXTERNALMODULE'))) {
			// Setting CHECKLASTVERSION_EXTERNALMODULE to on is a bad practice to activate a check on an external access during the building of the admin page.
			// 1 external module can hang the application.
			// Adding a cron job could be a good idea: see DolibarrModules::checkForUpdate()
			$checkRes = $objMod->checkForUpdate();
			if ($checkRes > 0) {
				setEventMessages($objMod->getName().' : '.preg_replace('/[^a-z0-9_\.\-\s]/i', '', $versiontrans).' -> '.preg_replace('/[^a-z0-9_\.\-\s]/i', '', $objMod->lastVersion), null, 'warnings');
			} elseif ($checkRes < 0) {
				setEventMessages($objMod->getName().' '.$langs->trans('CheckVersionFail'), null, 'errors');
>>>>>>> cc80841a
			}
		}

		// Define imginfo
		$imginfo = "info";
		if ($objMod->isCoreOrExternalModule() == 'external') {
			$imginfo = "info_black";
		}

		$codeenabledisable = '';
		$codetoconfig = '';

		// Force disable of module disabled into session (for demo for example)
		if (in_array($modulenameshort, $disabled_modules)) {
			$objMod->disabled = true;
		}

		// Activate/Disable and Setup (2 columns)
		if (getDolGlobalString($const_name)) {	// If module is already activated
			// Set $codeenabledisable
			$disableSetup = 0;
			if (!empty($arrayofwarnings[$modName])) {
				$codeenabledisable .= '<!-- This module has a warning to show when we activate it (note: your country is '.$mysoc->country_code.') -->'."\n";
			}

			if (!empty($objMod->disabled)) {
				$codeenabledisable .= $langs->trans("Disabled");
<<<<<<< HEAD
			} elseif (!empty($objMod->always_enabled) || ((isModEnabled('multicompany') && $objMod->core_enabled) && ($user->entity || $conf->entity != 1))) {
				// @phan-suppress-next-line PhanUndeclaredMethodCall
=======
			} elseif (is_object($objMod)
				&& (!empty($objMod->always_enabled) || ((isModEnabled('multicompany') && $objMod->core_enabled) && ($user->entity || $conf->entity != 1)))) {
				// @phan-suppress-next-line PhanUndeclaredMethod
>>>>>>> cc80841a
				if (method_exists($objMod, 'alreadyUsed') && $objMod->alreadyUsed()) {
					$codeenabledisable .= $langs->trans("Used");
				} else {
					$codeenabledisable .= img_picto($langs->trans("Required"), 'switch_on', '', 0, 0, 0, '', 'opacitymedium valignmiddle');
					//print $langs->trans("Required");
				}
				if (isModEnabled('multicompany') && $user->entity) {
					$disableSetup++;
				}
			} else {
<<<<<<< HEAD
				// @phan-suppress-next-line PhanUndeclaredMethodCall
				if (!empty($objMod->warnings_unactivation[$mysoc->country_code]) && method_exists($objMod, 'alreadyUsed') && $objMod->alreadyUsed()) {
=======
				// @phan-suppress-next-line PhanUndeclaredMethod
				if (is_object($objMod) && !empty($objMod->warnings_unactivation[$mysoc->country_code]) && method_exists($objMod, 'alreadyUsed') && $objMod->alreadyUsed()) {
>>>>>>> cc80841a
					$codeenabledisable .= '<a class="reposition valignmiddle" href="'.$_SERVER["PHP_SELF"].'?id='.$objMod->numero.'&amp;token='.newToken().'&amp;module_position='.$module_position.'&amp;action=reset_confirm&amp;confirm_message_code='.urlencode($objMod->warnings_unactivation[$mysoc->country_code]).'&amp;value='.$modName.'&amp;mode='.$mode.$param.'">';
					$codeenabledisable .= img_picto($langs->trans("Activated").($warningstring ? ' '.$warningstring : ''), 'switch_on');
					$codeenabledisable .= '</a>';
					if (getDolGlobalInt("MAIN_FEATURES_LEVEL") > 1) {
						$codeenabledisable .= '&nbsp;';
						$codeenabledisable .= '<a class="reposition" href="'.$_SERVER["PHP_SELF"].'?id='.$objMod->numero.'&amp;token='.newToken().'&amp;module_position='.$module_position.'&amp;action=reload_confirm&amp;value='.$modName.'&amp;mode='.$mode.'&amp;confirm=yes'.$param.'">';
						$codeenabledisable .= img_picto($langs->trans("Reload"), 'refresh', 'class="opacitymedium"');
						$codeenabledisable .= '</a>';
					}
				} else {
					$codeenabledisable .= '<a class="reposition valignmiddle" href="'.$_SERVER["PHP_SELF"].'?id='.$objMod->numero.'&amp;token='.newToken().'&amp;module_position='.$module_position.'&amp;action=reset&amp;value='.$modName.'&amp;mode='.$mode.'&amp;confirm=yes'.$param.'">';
					$codeenabledisable .= img_picto($langs->trans("Activated").($warningstring ? ' '.$warningstring : ''), 'switch_on');
					$codeenabledisable .= '</a>';
					if (getDolGlobalInt("MAIN_FEATURES_LEVEL") > 1) {
						$codeenabledisable .= '&nbsp;';
						$codeenabledisable .= '<a class="reposition" href="'.$_SERVER["PHP_SELF"].'?id='.$objMod->numero.'&amp;token='.newToken().'&amp;module_position='.$module_position.'&amp;action=reload&amp;value='.$modName.'&amp;mode='.$mode.'&amp;confirm=yes'.$param.'">';
						$codeenabledisable .= img_picto($langs->trans("Reload"), 'refresh', 'class="opacitymedium"');
						$codeenabledisable .= '</a>';
					}
				}
			}

			// Set $codetoconfig
			if (!empty($objMod->config_page_url) && !$disableSetup) {
				$backtourlparam = '';
				if ($search_keyword != '') {
					$backtourlparam .= ($backtourlparam ? '&' : '?').'search_keyword='.urlencode($search_keyword); // No urlencode here, done later
				}
				if ($search_nature > -1) {
					$backtourlparam .= ($backtourlparam ? '&' : '?').'search_nature='.urlencode($search_nature); // No urlencode here, done later
				}
				if ($search_version > -1) {
					$backtourlparam .= ($backtourlparam ? '&' : '?').'search_version='.urlencode($search_version); // No urlencode here, done later
				}
				if ($search_status > -1) {
					$backtourlparam .= ($backtourlparam ? '&' : '?').'search_status='.urlencode($search_status); // No urlencode here, done later
				}
				$backtourl = $_SERVER["PHP_SELF"].$backtourlparam;

				$regs = array();
				if (is_array($objMod->config_page_url)) {
					$i = 0;
					foreach ($objMod->config_page_url as $page) {
						$urlpage = $page;
						if ($i++) {
							$codetoconfig .= '<a href="'.$urlpage.'" title="'.$langs->trans($page).'">'.img_picto(ucfirst($page), "setup").'</a>';
							//    print '<a href="'.$page.'">'.ucfirst($page).'</a>&nbsp;';
						} else {
							if (preg_match('/^([^@]+)@([^@]+)$/i', $urlpage, $regs)) {
								$urltouse = dol_buildpath('/'.$regs[2].'/admin/'.$regs[1], 1);
								$codetoconfig .= '<a href="'.$urltouse.(preg_match('/\?/', $urltouse) ? '&' : '?').'save_lastsearch_values=1&backtopage='.urlencode($backtourl).'" title="'.$langs->trans("Setup").'">'.img_picto($langs->trans("Setup"), "setup", 'style="padding-right: 6px"', 0, 0, 0, '', 'fa-15').'</a>';
							} else {
								$urltouse = $urlpage;
								$codetoconfig .= '<a href="'.$urltouse.(preg_match('/\?/', $urltouse) ? '&' : '?').'save_lastsearch_values=1&backtopage='.urlencode($backtourl).'" title="'.$langs->trans("Setup").'">'.img_picto($langs->trans("Setup"), "setup", 'style="padding-right: 6px"', 0, 0, 0, '', 'fa-15').'</a>';
							}
						}
					}
				} elseif (preg_match('/^([^@]+)@([^@]+)$/i', (string) $objMod->config_page_url, $regs)) {
<<<<<<< HEAD
					$codetoconfig .= '<a class="valignmiddle" href="'.dol_buildpath('/'.$regs[2].'/admin/'.$regs[1], 1).'?save_lastsearch_values=1&backtopage='.urlencode($backtourl).'" title="'.$langs->trans("Setup").'">'.img_picto($langs->trans("Setup"), "setup", 'style="padding-right: 6px"', false, 0, 0, '', 'fa-15').'</a>';
				} else {
					$codetoconfig .= '<a class="valignmiddle" href="'.((string) $objMod->config_page_url).'?save_lastsearch_values=1&backtopage='.urlencode($backtourl).'" title="'.$langs->trans("Setup").'">'.img_picto($langs->trans("Setup"), "setup", 'style="padding-right: 6px"', false, 0, 0, '', 'fa-15').'</a>';
=======
					$codetoconfig .= '<a class="valignmiddle" href="'.dol_buildpath('/'.$regs[2].'/admin/'.$regs[1], 1).'?save_lastsearch_values=1&backtopage='.urlencode($backtourl).'" title="'.$langs->trans("Setup").'">'.img_picto($langs->trans("Setup"), "setup", 'style="padding-right: 6px"', 0, 0, 0, '', 'fa-15').'</a>';
				} else {
					$codetoconfig .= '<a class="valignmiddle" href="'.((string) $objMod->config_page_url).'?save_lastsearch_values=1&backtopage='.urlencode($backtourl).'" title="'.$langs->trans("Setup").'">'.img_picto($langs->trans("Setup"), "setup", 'style="padding-right: 6px"', 0, 0, 0, '', 'fa-15').'</a>';
>>>>>>> cc80841a
				}
			} else {
				$codetoconfig .= img_picto($langs->trans("NothingToSetup"), "setup", 'class="opacitytransp" style="padding-right: 6px"', 0, 0, 0, '', 'fa-15');
			}
		} else { // Module not yet activated
			// Set $codeenabledisable
			if (!empty($objMod->always_enabled)) {
				// A 'always_enabled' module should not never be disabled. If this happen, we keep a link to re-enable it.
				$codeenabledisable .= '<!-- Message to show: an always_enabled module has been disabled -->'."\n";
				$codeenabledisable .= '<a class="reposition" href="'.$_SERVER["PHP_SELF"].'?id='.$objMod->numero.'&token='.newToken().'&module_position='.$module_position.'&action=set&token='.newToken().'&value='.$modName.'&mode='.$mode.$param.'"';
				$codeenabledisable .= '>';
				$codeenabledisable .= img_picto($langs->trans("Disabled"), 'switch_off');
				$codeenabledisable .= "</a>\n";
			} elseif (!empty($objMod->disabled)) {
				$codeenabledisable .= $langs->trans("Disabled");
			} else {
				// Module qualified for activation
				$warningmessage = '';
				if (!empty($arrayofwarnings[$modName])) {
					$codeenabledisable .= '<!-- This module is a core module and it may have a warning to show when we activate it (note: your country is '.$mysoc->country_code.') -->'."\n";
					foreach ($arrayofwarnings[$modName] as $keycountry => $cursorwarningmessage) {
						if (preg_match('/^always/', $keycountry) || ($mysoc->country_code && preg_match('/^'.$mysoc->country_code.'/', $keycountry))) {
							$warningmessage .= ($warningmessage ? "\n" : "").$langs->trans($cursorwarningmessage, $objMod->getName(), $mysoc->country_code);
						}
					}
				}
				if ($objMod->isCoreOrExternalModule() == 'external' && !empty($arrayofwarningsext)) {
					$codeenabledisable .= '<!-- This module is an external module and it may have a warning to show (note: your country is '.$mysoc->country_code.') -->'."\n";
					foreach ($arrayofwarningsext as $keymodule => $arrayofwarningsextbycountry) {
						$keymodulelowercase = strtolower(preg_replace('/^mod/', '', $keymodule));
						if (in_array($keymodulelowercase, $conf->modules)) {    // If module that request warning is on
							foreach ($arrayofwarningsextbycountry as $keycountry => $cursorwarningmessage) {
								if (preg_match('/^always/', $keycountry) || ($mysoc->country_code && preg_match('/^'.$mysoc->country_code.'/', $keycountry))) {
									$warningmessage .= ($warningmessage ? "\n" : "").$langs->trans($cursorwarningmessage, $objMod->getName(), $mysoc->country_code, $modules[$keymodule]->getName());
									$warningmessage .= ($warningmessage ? "\n" : "").($warningmessage ? "\n" : "").$langs->trans("Module").' : '.$objMod->getName();
									if (!empty($objMod->editor_name)) {
										$warningmessage .= ($warningmessage ? "\n" : "").$langs->trans("Publisher").' : '.$objMod->editor_name;
									}
									if (!empty($objMod->editor_name)) {
										$warningmessage .= ($warningmessage ? "\n" : "").$langs->trans("ModuleTriggeringThisWarning").' : '.$modules[$keymodule]->getName();
									}
								}
							}
						}
					}
				}
				$codeenabledisable .= '<!-- Message to show: '.$warningmessage.' -->'."\n";
				$codeenabledisable .= '<a class="reposition" href="'.$_SERVER["PHP_SELF"].'?id='.$objMod->numero.'&token='.newToken().'&module_position='.$module_position.'&action=set&token='.newToken().'&value='.$modName.'&mode='.$mode.$param.'"';
				if ($warningmessage) {
					$codeenabledisable .= ' onclick="return confirm(\''.dol_escape_js($warningmessage).'\');"';
				}
				$codeenabledisable .= '>';
				$codeenabledisable .= img_picto($langs->trans("Disabled"), 'switch_off');
				$codeenabledisable .= "</a>\n";
			}

			// Set $codetoconfig
			$codetoconfig .= img_picto($langs->trans("NothingToSetup"), "setup", 'class="opacitytransp" style="padding-right: 6px"');
		}

		if ($mode == 'commonkanban') {
			// Output Kanban
			print $objMod->getKanbanView($codeenabledisable, $codetoconfig);
		} else {
			print '<tr class="oddeven'.($warningstring ? ' info-box-content-warning' : '').'">'."\n";
			if (getDolGlobalString('MAIN_MODULES_SHOW_LINENUMBERS')) {
				print '<td class="width50">'.$linenum.'</td>';
			}

			// Picto + Name of module
			print '  <td class="tdoverflowmax200 minwidth200imp" title="'.dol_escape_htmltag($objMod->getName()).'">';
			$alttext = '';
			//if (is_array($objMod->need_dolibarr_version)) $alttext.=($alttext?' - ':'').'Dolibarr >= '.join('.',$objMod->need_dolibarr_version);
			//if (is_array($objMod->phpmin)) $alttext.=($alttext?' - ':'').'PHP >= '.join('.',$objMod->phpmin);
			if (!empty($objMod->picto)) {
				if (preg_match('/^\//i', $objMod->picto)) {
					print img_picto($alttext, $objMod->picto, 'class="valignmiddle pictomodule paddingrightonly"', 1);
				} else {
					print img_object($alttext, $objMod->picto, 'class="valignmiddle pictomodule paddingrightonly"');
				}
			} else {
				print img_object($alttext, 'generic', 'class="valignmiddle paddingrightonly"');
			}
			print ' <span class="valignmiddle">'.$objMod->getName().'</span>';
			print "</td>\n";

			// Desc
			print '<td class="valignmiddle tdoverflowmax300 minwidth200imp">';
			print nl2br($objMod->getDesc());
			print "</td>\n";

			// Help
			print '<td class="center nowrap" style="width: 82px;">';
			//print $form->textwithpicto('', $text, 1, $imginfo, 'minheight20', 0, 2, 1);
			print '<a href="javascript:document_preview(\''.DOL_URL_ROOT.'/admin/modulehelp.php?id='.((int) $objMod->numero).'\',\'text/html\',\''.dol_escape_js($langs->trans("Module")).'\')">'.img_picto(($objMod->isCoreOrExternalModule() == 'external' ? $langs->trans("ExternalModule").' - ' : '').$langs->trans("ClickToShowDescription"), $imginfo).'</a>';
			print '</td>';

			// Version
			print '<td class="center nowrap width150" title="'.dol_escape_htmltag(dol_string_nohtmltag($versiontrans)).'">';
			if ($objMod->needUpdate) {
				$versionTitle = $langs->trans('ModuleUpdateAvailable').' : '.$objMod->lastVersion;
				print '<span class="badge badge-warning classfortooltip" title="'.dol_escape_htmltag($versionTitle).'">'.$versiontrans.'</span>';
			} else {
				print $versiontrans;
			}
			print "</td>\n";

			// Link enable/disable
			print '<td class="center valignmiddle left nowraponall" width="60px">';
			print $codeenabledisable;
			print "</td>\n";

			// Link config
			print '<td class="tdsetuppicto right valignmiddle" width="60px">';
			print $codetoconfig;
			print '</td>';

			print "</tr>\n";
		}
		if ($objMod->needUpdate) {
			$foundoneexternalmodulewithupdate++;
		}
	}

	if ($action == 'checklastversion') {
		if ($foundoneexternalmodulewithupdate) {
			setEventMessages($langs->trans("ModuleUpdateAvailable"), null, 'warnings');
		} else {
			setEventMessages($langs->trans("NoExternalModuleWithUpdate"), null, 'mesgs');
		}
	}

	if ($oldfamily) {
		if ($mode == 'commonkanban') {
			print '</div>';
		} else {
			print "</table>\n";
			print '</div>';
		}
	}

	if (!$atleastonequalified) {
		print '<br><span class="opacitymedium">'.$langs->trans("NoDeployedModulesFoundWithThisSearchCriteria").'</span><br><br>';
	}

	print dol_get_fiche_end();

	print '<br>';

	// Show warning about external users
	print info_admin(showModulesExludedForExternal($modules))."\n";

	print '</form>';
}

if ($mode == 'marketplace') {
	print dol_get_fiche_head($head, $mode, '', -1);

	print $deschelp;

	print '<br>';

	// Marketplace
	print '<div class="div-table-responsive-no-min">';
	print '<table summary="list_of_modules" class="noborder centpercent">'."\n";
	print '<tr class="liste_titre">'."\n";
	print '<td class="hideonsmartphone">'.$form->textwithpicto($langs->trans("Provider"), $langs->trans("WebSiteDesc")).'</td>';
	print '<td></td>';
	print '<td>'.$langs->trans("URL").'</td>';
	print '</tr>';

	print '<tr class="oddeven">'."\n";
	$url = 'https://www.dolistore.com';
	print '<td class="hideonsmartphone"><a href="'.$url.'" target="_blank" rel="noopener noreferrer external"><img border="0" class="imgautosize imgmaxwidth180" src="'.DOL_URL_ROOT.'/theme/dolistore_logo.png"></a></td>';
	print '<td><span class="opacitymedium">'.$langs->trans("DoliStoreDesc").'</span></td>';
	print '<td><a href="'.$url.'" target="_blank" rel="noopener noreferrer external">'.$url.'</a></td>';
	print '</tr>';

	print "</table>\n";
	print '</div>';

	print dol_get_fiche_end();

	print '<br>';

	if (!getDolGlobalString('MAIN_DISABLE_DOLISTORE_SEARCH') && getDolGlobalInt('MAIN_FEATURES_LEVEL') >= 1) {
		// $options is array with filter criteria
		//var_dump($options);
		$dolistore->getRemoteCategories();
		$dolistore->getRemoteProducts($options);

		print '<span class="opacitymedium">'.$langs->trans('DOLISTOREdescriptionLong').'</span><br><br>';

		$previouslink = $dolistore->get_previous_link();
		$nextlink = $dolistore->get_next_link();

		print '<div class="liste_titre liste_titre_bydiv centpercent"><div class="divsearchfield">';

		print '<form method="POST" class="centpercent" id="searchFormList" action="'.$dolistore->url.'">'; ?>
					<input type="hidden" name="token" value="<?php echo newToken(); ?>">
					<input type="hidden" name="mode" value="marketplace">
					<div class="divsearchfield">
						<input name="search_keyword" placeholder="<?php echo $langs->trans('Keyword') ?>" id="search_keyword" type="text" class="minwidth200" value="<?php echo dol_escape_htmltag($options['search']) ?>"><br>
					</div>
					<div class="divsearchfield">
						<input class="button buttongen" value="<?php echo $langs->trans('Rechercher') ?>" type="submit">
						<a class="buttonreset" href="<?php echo urlencode($dolistore->url) ?>"><?php echo $langs->trans('Reset') ?></a>

						&nbsp;
					</div>
		<?php
		print $previouslink;
		print $nextlink;
		print '</form>';

		print '</div></div>';
		print '<div class="clearboth"></div>';
		?>

			<div id="category-tree-left">
				<ul class="tree">
					<?php
					echo $dolistore->get_categories();	// Do not use dol_escape_htmltag here, it is already a structured content?>
				</ul>
			</div>
			<div id="listing-content">
				<table summary="list_of_modules" id="list_of_modules" class="productlist centpercent">
					<tbody id="listOfModules">
						<?php echo $dolistore->get_products(); ?>
					</tbody>
				</table>
			</div>
		<?php
	}
}


// Install external module

if ($mode == 'deploy') {
	print dol_get_fiche_head($head, $mode, '', -1);

	$fullurl = '<a href="'.$urldolibarrmodules.'" target="_blank" rel="noopener noreferrer">'.$urldolibarrmodules.'</a>';
	$message = '';
	if ($allowonlineinstall) {
		if (!in_array('/custom', explode(',', $dolibarr_main_url_root_alt))) {
			$message = info_admin($langs->trans("ConfFileMustContainCustom", DOL_DOCUMENT_ROOT.'/custom', DOL_DOCUMENT_ROOT));
			$allowfromweb = -1;
		} else {
			if ($dirins_ok) {
				if (!is_writable(dol_osencode($dirins))) {
					$langs->load("errors");
					$message = info_admin($langs->trans("ErrorFailedToWriteInDir", $dirins), 0, 0, '1', 'warning');
					$allowfromweb = 0;
				}
			} else {
				$message = info_admin($langs->trans("NotExistsDirect", $dirins).$langs->trans("InfDirAlt").$langs->trans("InfDirExample"));
				$allowfromweb = 0;
			}
		}
	} else {
		if (getDolGlobalString('MAIN_MESSAGE_INSTALL_MODULES_DISABLED_CONTACT_US')) {
			// Show clean message
			if (!is_numeric(getDolGlobalString('MAIN_MESSAGE_INSTALL_MODULES_DISABLED_CONTACT_US'))) {
				$message = info_admin($langs->trans(getDolGlobalString('MAIN_MESSAGE_INSTALL_MODULES_DISABLED_CONTACT_US')), 0, 0, 'warning');
			} else {
				$message = info_admin($langs->trans('InstallModuleFromWebHasBeenDisabledContactUs'), 0, 0, 'warning');
			}
		} else {
			// Show technical message
			$message = info_admin($langs->trans("InstallModuleFromWebHasBeenDisabledByFile", $dolibarrdataroot.'/installmodules.lock'), 0, 0, 'warning');
		}
		$allowfromweb = 0;
	}

	print $deschelp;

	if ($allowfromweb < 1) {
		print $langs->trans("SomethingMakeInstallFromWebNotPossible");
		print $message;
		//print $langs->trans("SomethingMakeInstallFromWebNotPossible2");
		print '<br>';
	}

	print '<br>';

	// $allowfromweb = -1 if installation or setup not correct, 0 if not allowed, 1 if allowed
	if ($allowfromweb >= 0) {
		if ($allowfromweb == 1) {
			//print $langs->trans("ThisIsProcessToFollow").'<br>';
		} else {
			print $langs->trans("ThisIsAlternativeProcessToFollow").'<br>';
			print '<b>'.$langs->trans("StepNb", 1).'</b>: ';
			print str_replace('{s1}', $fullurl, $langs->trans("FindPackageFromWebSite", '{s1}')).'<br>';
			print '<b>'.$langs->trans("StepNb", 2).'</b>: ';
			print str_replace('{s1}', $fullurl, $langs->trans("DownloadPackageFromWebSite", '{s1}')).'<br>';
			print '<b>'.$langs->trans("StepNb", 3).'</b>: ';
		}

		if ($allowfromweb == 1) {
			print '<form enctype="multipart/form-data" method="POST" class="noborder" action="'.$_SERVER["PHP_SELF"].'" name="forminstall">';
			print '<input type="hidden" name="token" value="'.newToken().'">';
			print '<input type="hidden" name="action" value="install">';
			print '<input type="hidden" name="mode" value="deploy">';

			print $langs->trans("YouCanSubmitFile").'<br><br>';

			$max = getDolGlobalString('MAIN_UPLOAD_DOC'); // In Kb
			$maxphp = @ini_get('upload_max_filesize'); // In unknown
			if (preg_match('/k$/i', $maxphp)) {
				$maxphp = preg_replace('/k$/i', '', $maxphp);
				$maxphp *= 1;
			}
			if (preg_match('/m$/i', $maxphp)) {
				$maxphp = preg_replace('/m$/i', '', $maxphp);
				$maxphp *= 1024;
			}
			if (preg_match('/g$/i', $maxphp)) {
				$maxphp = preg_replace('/g$/i', '', $maxphp);
				$maxphp *= 1024 * 1024;
			}
			if (preg_match('/t$/i', $maxphp)) {
				$maxphp = preg_replace('/t$/i', '', $maxphp);
				$maxphp *= 1024 * 1024 * 1024;
			}
			$maxphp2 = @ini_get('post_max_size'); // In unknown
			if (preg_match('/k$/i', $maxphp2)) {
				$maxphp2 = preg_replace('/k$/i', '', $maxphp2);
				$maxphp2 *= 1;
			}
			if (preg_match('/m$/i', $maxphp2)) {
				$maxphp2 = preg_replace('/m$/i', '', $maxphp2);
				$maxphp2 *= 1024;
			}
			if (preg_match('/g$/i', $maxphp2)) {
				$maxphp2 = preg_replace('/g$/i', '', $maxphp2);
				$maxphp2 *= 1024 * 1024;
			}
			if (preg_match('/t$/i', $maxphp2)) {
				$maxphp2 = preg_replace('/t$/i', '', $maxphp2);
				$maxphp2 *= 1024 * 1024 * 1024;
			}
			// Now $max and $maxphp and $maxphp2 are in Kb
			$maxmin = $max;
			$maxphptoshow = $maxphptoshowparam = '';
			if ($maxphp > 0) {
				$maxmin = min($max, $maxphp);
				$maxphptoshow = $maxphp;
				$maxphptoshowparam = 'upload_max_filesize';
			}
			if ($maxphp2 > 0) {
				$maxmin = min($max, $maxphp2);
				if ($maxphp2 < $maxphp) {
					$maxphptoshow = $maxphp2;
					$maxphptoshowparam = 'post_max_size';
				}
			}

			if ($maxmin > 0) {
				print '<script type="text/javascript">
				$(document).ready(function() {
					jQuery("#fileinstall").on("change", function() {
						if(this.files[0].size > '.($maxmin * 1024).') {
							alert("'.dol_escape_js($langs->trans("ErrorFileSizeTooLarge")).'");
							this.value = "";
						}
					});
				});
				</script>'."\n";
				// MAX_FILE_SIZE doit précéder le champ input de type file
				print '<input type="hidden" name="MAX_FILE_SIZE" value="'.($maxmin * 1024).'">';
			}

			print '<input class="flat minwidth400" type="file" name="fileinstall" id="fileinstall"> ';

			print '<input type="submit" name="send" value="'.dol_escape_htmltag($langs->trans("Upload")).'" class="button small">';

			if (getDolGlobalString('MAIN_UPLOAD_DOC')) {
				if ($user->admin) {
					$langs->load('other');
					print ' ';
					print info_admin($langs->trans("ThisLimitIsDefinedInSetup", $max, $maxphptoshow, $maxphptoshowparam), 1);
				}
			} else {
				print ' ('.$langs->trans("UploadDisabled").')';
			}

			print '</form>';

			print '<br>';
			print '<br>';

			print '<div class="center"><div class="logo_setup"></div></div>';
		} else {
			print $langs->trans("UnpackPackageInModulesRoot", $dirins).'<br>';
			print '<b>'.$langs->trans("StepNb", 4).'</b>: ';
			print $langs->trans("SetupIsReadyForUse", DOL_URL_ROOT.'/admin/modules.php?mainmenu=home', $langs->transnoentitiesnoconv("Home").' - '.$langs->transnoentitiesnoconv("Setup").' - '.$langs->transnoentitiesnoconv("Modules")).'<br>';
		}
	}

	if (!empty($result['return'])) {
		print '<br>';

		foreach ($result['return'] as $value) {
			echo $value.'<br>';
		}
	}

	print dol_get_fiche_end();
}

if ($mode == 'develop') {
	print dol_get_fiche_head($head, $mode, '', -1);

	print $deschelp;

	print '<br>';

	// Marketplace
	print '<table summary="list_of_modules" class="noborder centpercent">'."\n";
	print '<tr class="liste_titre">'."\n";
	//print '<td>'.$langs->trans("Logo").'</td>';
	print '<td colspan="2">'.$langs->trans("DevelopYourModuleDesc").'</td>';
	print '<td>'.$langs->trans("URL").'</td>';
	print '</tr>';

	print '<tr class="oddeven" height="80">'."\n";
	print '<td class="center">';
	print '<div class="imgmaxheight50 logo_setup"></div>';
	print '</td>';
	print '<td>'.$langs->trans("TryToUseTheModuleBuilder", $langs->transnoentitiesnoconv("ModuleBuilder")).'</td>';
	print '<td class="maxwidth300">';
	if (isModEnabled('modulebuilder')) {
		print $langs->trans("SeeTopRightMenu");
	} else {
		print '<span class="opacitymedium">'.$langs->trans("ModuleMustBeEnabledFirst", $langs->transnoentitiesnoconv("ModuleBuilder")).'</span>';
	}
	print '</td>';
	print '</tr>';

	print '<tr class="oddeven" height="80">'."\n";
	$url = 'https://partners.dolibarr.org';
	print '<td class="center">';
	print'<a href="'.$url.'" target="_blank" rel="noopener noreferrer external"><img border="0" class="imgautosize imgmaxwidth180" src="'.DOL_URL_ROOT.'/theme/dolibarr_preferred_partner.png"></a>';
	print '</td>';
	print '<td>'.$langs->trans("DoliPartnersDesc").'</td>';
	print '<td><a href="'.$url.'" target="_blank" rel="noopener noreferrer external">';
	print img_picto('', 'url', 'class="pictofixedwidth"');
	print $url.'</a></td>';
	print '</tr>';

	print "</table>\n";

	print dol_get_fiche_end();
}

// End of page
llxFooter();
$db->close();<|MERGE_RESOLUTION|>--- conflicted
+++ resolved
@@ -8,11 +8,7 @@
  * Copyright (C) 2015		Jean-François Ferry		<jfefe@aternatik.fr>
  * Copyright (C) 2015		Raphaël Doursenaud		<rdoursenaud@gpcsolutions.fr>
  * Copyright (C) 2018		Nicolas ZABOURI 		<info@inovea-conseil.com>
-<<<<<<< HEAD
- * Copyright (C) 2021-2023  Frédéric France         <frederic.france@netlogic.fr>
-=======
  * Copyright (C) 2021-2024  Frédéric France         <frederic.france@free.fr>
->>>>>>> cc80841a
  * Copyright (C) 2024		MDW							<mdeweerd@users.noreply.github.com>
  *
  * This program is free software; you can redistribute it and/or modify
@@ -286,10 +282,6 @@
 	}
 
 	if (!$error) {
-<<<<<<< HEAD
-		$message = $langs->trans("SetupIsReadyForUse", DOL_URL_ROOT.'/admin/modules.php?mainmenu=home', $langs->transnoentitiesnoconv("Home").' - '.$langs->transnoentitiesnoconv("Setup").' - '.$langs->transnoentitiesnoconv("Modules"));
-		setEventMessages($message, null, 'warnings');
-=======
 		$searchParams = array(
 			'search_keyword' => $modulenameval,
 			'search_status' => '-1',
@@ -304,7 +296,6 @@
 		setEventMessages($message, null, 'warnings');
 		header('Location: ' . $redirectUrl);
 		exit;
->>>>>>> cc80841a
 	}
 } elseif ($action == 'install' && !$allowonlineinstall) {
 	httponly_accessforbidden("You try to bypass the protection to disallow deployment of an external module. Hack attempt ?");
@@ -347,39 +338,8 @@
 } elseif ($action == 'reset' && $user->admin && GETPOST('confirm') == 'yes') {
 	$result = unActivateModule($value);
 	dolibarr_set_const($db, "MAIN_IHM_PARAMS_REV", getDolGlobalInt('MAIN_IHM_PARAMS_REV') + 1, 'chaine', 0, '', $conf->entity);
-<<<<<<< HEAD
 	if ($result) {
 		setEventMessages($result, null, 'errors');
-	}
-	header("Location: ".$_SERVER["PHP_SELF"]."?mode=".$mode.$param.($page_y ? '&page_y='.$page_y : ''));
-	exit;
-} elseif (getDolGlobalInt("MAIN_FEATURES_LEVEL") > 1 && $action == 'reload' && $user->admin && GETPOST('confirm') == 'yes') {
-	$result = unActivateModule($value, 0);
-	dolibarr_set_const($db, "MAIN_IHM_PARAMS_REV", (int) $conf->global->MAIN_IHM_PARAMS_REV + 1, 'chaine', 0, '', $conf->entity);
-=======
->>>>>>> cc80841a
-	if ($result) {
-		setEventMessages($result, null, 'errors');
-		header("Location: ".$_SERVER["PHP_SELF"]."?mode=".$mode.$param.($page_y ? '&page_y='.$page_y : ''));
-	}
-	$resarray = activateModule($value, 0, 1);
-	dolibarr_set_const($db, "MAIN_IHM_PARAMS_REV", (int) $conf->global->MAIN_IHM_PARAMS_REV + 1, 'chaine', 0, '', $conf->entity);
-	if (!empty($resarray['errors'])) {
-		setEventMessages('', $resarray['errors'], 'errors');
-	} else {
-		if ($resarray['nbperms'] > 0) {
-			$tmpsql = "SELECT COUNT(rowid) as nb FROM ".MAIN_DB_PREFIX."user WHERE admin <> 1";
-			$resqltmp = $db->query($tmpsql);
-			if ($resqltmp) {
-				$obj = $db->fetch_object($resqltmp);
-				if ($obj && $obj->nb > 1) {
-					$msg = $langs->trans('ModuleEnabledAdminMustCheckRights');
-					setEventMessages($msg, null, 'warnings');
-				}
-			} else {
-				dol_print_error($db);
-			}
-		}
 	}
 	header("Location: ".$_SERVER["PHP_SELF"]."?mode=".$mode.$param.($page_y ? '&page_y='.$page_y : ''));
 	exit;
@@ -432,11 +392,7 @@
 $dirins_ok = (dol_is_dir($dirins));
 
 $help_url = 'EN:First_setup|FR:Premiers_paramétrages|ES:Primeras_configuraciones';
-<<<<<<< HEAD
-llxHeader('', $langs->trans("Setup"), $help_url, '', '', '', $morejs, $morecss, 0, 'mod-admin page-modules');
-=======
 llxHeader('', $langs->trans("Setup"), $help_url, '', 0, 0, $morejs, $morecss, '', 'mod-admin page-modules');
->>>>>>> cc80841a
 
 
 // Search modules dirs
@@ -526,11 +482,7 @@
 								}
 								ksort($arrayofnatures);
 
-<<<<<<< HEAD
-								// Define array $categ with categ with at least one qualified module
-=======
 								// Define an array $categ with categ with at least one qualified module
->>>>>>> cc80841a
 								$filename[$i] = $modName;
 								$modules[$modName] = $objMod;
 
@@ -923,21 +875,6 @@
 			$versiontrans .= $objMod->getVersion(1);
 		}
 
-<<<<<<< HEAD
-		if ($objMod->isCoreOrExternalModule() == 'external'
-			&& (
-				$action == 'checklastversion'
-				// This is a bad practice to activate a check on an external access during the building of the admin page. 1 external module can hang the application.
-				// Adding a cron job could be a good idea: see DolibarrModules::checkForUpdate()
-				|| getDolGlobalString('CHECKLASTVERSION_EXTERNALMODULE')
-			)
-		) {
-			$checkRes = $objMod->checkForUpdate();
-			if ($checkRes > 0) {
-				setEventMessages($objMod->getName().' : '.preg_replace('/[^a-z0-9_\.\-\s]/i', '', $versiontrans).' -> '.preg_replace('/[^a-z0-9_\.\-\s]/i', '', $objMod->lastVersion), null, 'mesgs');
-			} elseif ($checkRes < 0) {
-				setEventMessages($objMod->getName().' '.$langs->trans('CheckVersionFail'), null, 'warnings');
-=======
 		if ($objMod->isCoreOrExternalModule() == 'external' && ($action == 'checklastversion' || getDolGlobalString('CHECKLASTVERSION_EXTERNALMODULE'))) {
 			// Setting CHECKLASTVERSION_EXTERNALMODULE to on is a bad practice to activate a check on an external access during the building of the admin page.
 			// 1 external module can hang the application.
@@ -947,7 +884,6 @@
 				setEventMessages($objMod->getName().' : '.preg_replace('/[^a-z0-9_\.\-\s]/i', '', $versiontrans).' -> '.preg_replace('/[^a-z0-9_\.\-\s]/i', '', $objMod->lastVersion), null, 'warnings');
 			} elseif ($checkRes < 0) {
 				setEventMessages($objMod->getName().' '.$langs->trans('CheckVersionFail'), null, 'errors');
->>>>>>> cc80841a
 			}
 		}
 
@@ -975,14 +911,9 @@
 
 			if (!empty($objMod->disabled)) {
 				$codeenabledisable .= $langs->trans("Disabled");
-<<<<<<< HEAD
-			} elseif (!empty($objMod->always_enabled) || ((isModEnabled('multicompany') && $objMod->core_enabled) && ($user->entity || $conf->entity != 1))) {
-				// @phan-suppress-next-line PhanUndeclaredMethodCall
-=======
 			} elseif (is_object($objMod)
 				&& (!empty($objMod->always_enabled) || ((isModEnabled('multicompany') && $objMod->core_enabled) && ($user->entity || $conf->entity != 1)))) {
 				// @phan-suppress-next-line PhanUndeclaredMethod
->>>>>>> cc80841a
 				if (method_exists($objMod, 'alreadyUsed') && $objMod->alreadyUsed()) {
 					$codeenabledisable .= $langs->trans("Used");
 				} else {
@@ -993,13 +924,8 @@
 					$disableSetup++;
 				}
 			} else {
-<<<<<<< HEAD
-				// @phan-suppress-next-line PhanUndeclaredMethodCall
-				if (!empty($objMod->warnings_unactivation[$mysoc->country_code]) && method_exists($objMod, 'alreadyUsed') && $objMod->alreadyUsed()) {
-=======
 				// @phan-suppress-next-line PhanUndeclaredMethod
 				if (is_object($objMod) && !empty($objMod->warnings_unactivation[$mysoc->country_code]) && method_exists($objMod, 'alreadyUsed') && $objMod->alreadyUsed()) {
->>>>>>> cc80841a
 					$codeenabledisable .= '<a class="reposition valignmiddle" href="'.$_SERVER["PHP_SELF"].'?id='.$objMod->numero.'&amp;token='.newToken().'&amp;module_position='.$module_position.'&amp;action=reset_confirm&amp;confirm_message_code='.urlencode($objMod->warnings_unactivation[$mysoc->country_code]).'&amp;value='.$modName.'&amp;mode='.$mode.$param.'">';
 					$codeenabledisable .= img_picto($langs->trans("Activated").($warningstring ? ' '.$warningstring : ''), 'switch_on');
 					$codeenabledisable .= '</a>';
@@ -1058,15 +984,9 @@
 						}
 					}
 				} elseif (preg_match('/^([^@]+)@([^@]+)$/i', (string) $objMod->config_page_url, $regs)) {
-<<<<<<< HEAD
-					$codetoconfig .= '<a class="valignmiddle" href="'.dol_buildpath('/'.$regs[2].'/admin/'.$regs[1], 1).'?save_lastsearch_values=1&backtopage='.urlencode($backtourl).'" title="'.$langs->trans("Setup").'">'.img_picto($langs->trans("Setup"), "setup", 'style="padding-right: 6px"', false, 0, 0, '', 'fa-15').'</a>';
-				} else {
-					$codetoconfig .= '<a class="valignmiddle" href="'.((string) $objMod->config_page_url).'?save_lastsearch_values=1&backtopage='.urlencode($backtourl).'" title="'.$langs->trans("Setup").'">'.img_picto($langs->trans("Setup"), "setup", 'style="padding-right: 6px"', false, 0, 0, '', 'fa-15').'</a>';
-=======
 					$codetoconfig .= '<a class="valignmiddle" href="'.dol_buildpath('/'.$regs[2].'/admin/'.$regs[1], 1).'?save_lastsearch_values=1&backtopage='.urlencode($backtourl).'" title="'.$langs->trans("Setup").'">'.img_picto($langs->trans("Setup"), "setup", 'style="padding-right: 6px"', 0, 0, 0, '', 'fa-15').'</a>';
 				} else {
 					$codetoconfig .= '<a class="valignmiddle" href="'.((string) $objMod->config_page_url).'?save_lastsearch_values=1&backtopage='.urlencode($backtourl).'" title="'.$langs->trans("Setup").'">'.img_picto($langs->trans("Setup"), "setup", 'style="padding-right: 6px"', 0, 0, 0, '', 'fa-15').'</a>';
->>>>>>> cc80841a
 				}
 			} else {
 				$codetoconfig .= img_picto($langs->trans("NothingToSetup"), "setup", 'class="opacitytransp" style="padding-right: 6px"', 0, 0, 0, '', 'fa-15');
