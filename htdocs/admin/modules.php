<?php
/* Copyright (C) 2003-2007	Rodolphe Quiedeville	<rodolphe@quiedeville.org>
 * Copyright (C) 2003		Jean-Louis Bergamo		<jlb@j1b.org>
 * Copyright (C) 2004-2017	Laurent Destailleur		<eldy@users.sourceforge.net>
 * Copyright (C) 2004		Eric Seigne				<eric.seigne@ryxeo.com>
 * Copyright (C) 2005-2017	Regis Houssin			<regis.houssin@inodbox.com>
 * Copyright (C) 2011		Juanjo Menent			<jmenent@2byte.es>
 * Copyright (C) 2015		Jean-François Ferry		<jfefe@aternatik.fr>
 * Copyright (C) 2015		Raphaël Doursenaud		<rdoursenaud@gpcsolutions.fr>
 * Copyright (C) 2018		Nicolas ZABOURI 		<info@inovea-conseil.com>
 *
 * This program is free software; you can redistribute it and/or modify
 * it under the terms of the GNU General Public License as published by
 * the Free Software Foundation; either version 3 of the License, or
 * (at your option) any later version.
 *
 * This program is distributed in the hope that it will be useful,
 * but WITHOUT ANY WARRANTY; without even the implied warranty of
 * MERCHANTABILITY or FITNESS FOR A PARTICULAR PURPOSE.  See the
 * GNU General Public License for more details.
 *
 * You should have received a copy of the GNU General Public License
 * along with this program. If not, see <http://www.gnu.org/licenses/>.
 */

/**
 *  \file       htdocs/admin/modules.php
 *  \brief      Page to activate/disable all modules
 */

require '../main.inc.php';
require_once DOL_DOCUMENT_ROOT.'/core/lib/admin.lib.php';
require_once DOL_DOCUMENT_ROOT.'/core/lib/files.lib.php';
require_once DOL_DOCUMENT_ROOT.'/core/lib/geturl.lib.php';
require_once DOL_DOCUMENT_ROOT.'/core/lib/functions2.lib.php';
require_once DOL_DOCUMENT_ROOT.'/admin/dolistore/class/dolistore.class.php';

// Load translation files required by the page
$langs->loadLangs(array("errors","admin","modulebuilder"));

$mode=GETPOST('mode', 'alpha');
if (empty($mode)) $mode='common';
$action=GETPOST('action', 'alpha');
//var_dump($_POST);exit;
$value=GETPOST('value', 'alpha');
$page_y=GETPOST('page_y', 'int');
$search_keyword=GETPOST('search_keyword', 'alpha');
$search_status=GETPOST('search_status', 'alpha');
$search_nature=GETPOST('search_nature', 'alpha');
$search_version=GETPOST('search_version', 'alpha');


// For dolistore search
$options              = array();
$options['per_page']  = 20;
$options['categorie'] = ((GETPOST('categorie', 'int')?GETPOST('categorie', 'int'):0) + 0);
$options['start']     = ((GETPOST('start', 'int')?GETPOST('start', 'int'):0) + 0);
$options['end']       = ((GETPOST('end', 'int')?GETPOST('end', 'int'):0) + 0);
$options['search']    = GETPOST('search_keyword', 'alpha');
$dolistore            = new Dolistore(false);


if (! $user->admin)
	accessforbidden();

$specialtostring=array(0=>'common', 1=>'interfaces', 2=>'other', 3=>'functional', 4=>'marketplace');

$familyinfo=array(
	'hr'=>array('position'=>'001', 'label'=>$langs->trans("ModuleFamilyHr")),
	'crm'=>array('position'=>'006', 'label'=>$langs->trans("ModuleFamilyCrm")),
	'srm'=>array('position'=>'007', 'label'=>$langs->trans("ModuleFamilySrm")),
    'financial'=>array('position'=>'009', 'label'=>$langs->trans("ModuleFamilyFinancial")),
	'products'=>array('position'=>'012', 'label'=>$langs->trans("ModuleFamilyProducts")),
	'projects'=>array('position'=>'015', 'label'=>$langs->trans("ModuleFamilyProjects")),
	'ecm'=>array('position'=>'018', 'label'=>$langs->trans("ModuleFamilyECM")),
	'technic'=>array('position'=>'021', 'label'=>$langs->trans("ModuleFamilyTechnic")),
	'portal'=>array('position'=>'040', 'label'=>$langs->trans("ModuleFamilyPortal")),
	'interface'=>array('position'=>'050', 'label'=>$langs->trans("ModuleFamilyInterface")),
	'base'=>array('position'=>'060', 'label'=>$langs->trans("ModuleFamilyBase")),
	'other'=>array('position'=>'100', 'label'=>$langs->trans("ModuleFamilyOther")),
);

$param='';
if (! GETPOST('buttonreset', 'alpha'))
{
	if ($search_keyword) $param.='&search_keyword='.urlencode($search_keyword);
	if ($search_status && $search_status != '-1')  $param.='&search_status='.urlencode($search_status);
	if ($search_nature && $search_nature != '-1')  $param.='&search_nature='.urlencode($search_nature);
	if ($search_version && $search_version != '-1') $param.='&search_version='.urlencode($search_version);
}

$dirins=DOL_DOCUMENT_ROOT.'/custom';
$urldolibarrmodules='https://www.dolistore.com/';

// Initialize technical object to manage hooks of page. Note that conf->hooks_modules contains array of hook context
$hookmanager->initHooks(array('adminmodules','globaladmin'));


/*
 * Actions
 */

$formconfirm = '';

$parameters=array();
$reshook=$hookmanager->executeHooks('doActions', $parameters, $object, $action);    // Note that $action and $object may have been modified by some hooks
if ($reshook < 0) setEventMessages($hookmanager->error, $hookmanager->errors, 'errors');

if (GETPOST('buttonreset', 'alpha'))
{
    $search_keyword='';
    $search_status='';
    $search_nature='';
    $search_version='';
}

if ($action=='install')
{
    $error=0;

    // $original_file should match format module_modulename-x.y[.z].zip
    $original_file=basename($_FILES["fileinstall"]["name"]);
    $newfile=$conf->admin->dir_temp.'/'.$original_file.'/'.$original_file;

    if (! $original_file)
    {
        $langs->load("Error");
        setEventMessages($langs->trans("ErrorModuleFileRequired"), null, 'warnings');
        $error++;
    }
    else
    {
        if (! $error && ! preg_match('/\.zip$/i', $original_file))
        {
            $langs->load("errors");
            setEventMessages($langs->trans("ErrorFileMustBeADolibarrPackage", $original_file), null, 'errors');
            $error++;
        }
    	if (! $error && ! preg_match('/^(module[a-zA-Z0-9]*|theme)_.*\-([0-9][0-9\.]*)\.zip$/i', $original_file))
		{
			$langs->load("errors");
			setEventMessages($langs->trans("ErrorFilenameDosNotMatchDolibarrPackageRules", $original_file, 'module_*-x.y*.zip'), null, 'errors');
			$error++;
		}
		if (empty($_FILES['fileinstall']['tmp_name']))
		{
		    $langs->load("errors");
		    setEventMessages($langs->trans("ErrorFileNotUploaded"), null, 'errors');
		    $error++;
		}
    }

    if (! $error)
    {
        if ($original_file)
        {
            @dol_delete_dir_recursive($conf->admin->dir_temp.'/'.$original_file);
            dol_mkdir($conf->admin->dir_temp.'/'.$original_file);
        }

        $tmpdir=preg_replace('/\.zip$/i', '', $original_file).'.dir';
        if ($tmpdir)
        {
            @dol_delete_dir_recursive($conf->admin->dir_temp.'/'.$tmpdir);
            dol_mkdir($conf->admin->dir_temp.'/'.$tmpdir);
        }

        $result=dol_move_uploaded_file($_FILES['fileinstall']['tmp_name'], $newfile, 1, 0, $_FILES['fileinstall']['error']);
        if ($result > 0)
        {
            $result=dol_uncompress($newfile, $conf->admin->dir_temp.'/'.$tmpdir);

            if (! empty($result['error']))
            {
                $langs->load("errors");
                setEventMessages($langs->trans($result['error'], $original_file), null, 'errors');
                $error++;
            }
            else
            {
                // Now we move the dir of the module
                $modulename=preg_replace('/module_/', '', $original_file);
                $modulename=preg_replace('/\-([0-9][0-9\.]*)\.zip$/i', '', $modulename);
                // Search dir $modulename
                $modulenamedir=$conf->admin->dir_temp.'/'.$tmpdir.'/'.$modulename;		// Example .../mymodule
                //var_dump($modulenamedir);
                if (! dol_is_dir($modulenamedir))
                {
                	$modulenamedir=$conf->admin->dir_temp.'/'.$tmpdir.'/htdocs/'.$modulename;	// Example .../htdocs/mymodule
                    //var_dump($modulenamedir);
                    if (! dol_is_dir($modulenamedir))
                    {
						setEventMessages($langs->trans("ErrorModuleFileSeemsToHaveAWrongFormat").'<br>Dir not found: '.$conf->admin->dir_temp.'/'.$tmpdir.'/'.$modulename.'<br>'.$conf->admin->dir_temp.'/'.$tmpdir.'/htdocs/'.$modulename, null, 'errors');
                        $error++;
                    }
                }

                if (! $error)
                {
                	// TODO Make more test
<<<<<<< HEAD

=======
>>>>>>> ed7480dd
                }

                // Now we install the module
                if (! $error)
                {
                    //var_dump($dirins);
                    @dol_delete_dir_recursive($dirins.'/'.$modulename);	// delete the zip file
                    dol_syslog("Uncompress of module file is a success. We copy it from ".$modulenamedir." into target dir ".$dirins.'/'.$modulename);
                    $result=dolCopyDir($modulenamedir, $dirins.'/'.$modulename, '0444', 1);
                    if ($result <= 0)
                    {
                        dol_syslog('Failed to call dolCopyDir result='.$result." with param ".$modulenamedir." and ".$dirins.'/'.$modulename, LOG_WARNING);
                        $langs->load("errors");
                        setEventMessages($langs->trans("ErrorFailToCopyDir", $modulenamedir, $dirins.'/'.$modulename), null, 'errors');
                        $error++;
                    }
                }
            }
        }
        else
        {
            setEventMessages($langs->trans("ErrorFailToRenameFile", $_FILES['fileinstall']['tmp_name'], $newfile), null, 'errors');
            $error++;
        }
    }

    if (! $error)
    {
        setEventMessages($langs->trans("SetupIsReadyForUse", DOL_URL_ROOT.'/admin/modules.php?mainmenu=home', $langs->transnoentitiesnoconv("Home").' - '.$langs->transnoentitiesnoconv("Setup").' - '.$langs->transnoentitiesnoconv("Modules")), null, 'warnings');
    }
}

if ($action == 'set' && $user->admin)
{
    $resarray = activateModule($value);
    if (! empty($resarray['errors'])) setEventMessages('', $resarray['errors'], 'errors');
	else
	{
	    //var_dump($resarray);exit;
	    if ($resarray['nbperms'] > 0)
	    {
	        $tmpsql="SELECT COUNT(rowid) as nb FROM ".MAIN_DB_PREFIX."user WHERE admin <> 1";
	        $resqltmp=$db->query($tmpsql);
	        if ($resqltmp)
	        {
	            $obj=$db->fetch_object($resqltmp);
	            //var_dump($obj->nb);exit;
	            if ($obj && $obj->nb > 1)
	            {
	                $msg = $langs->trans('ModuleEnabledAdminMustCheckRights');
	                setEventMessages($msg, null, 'warnings');
	            }
	        }
	        else dol_print_error($db);
	    }
	}
    header("Location: ".$_SERVER["PHP_SELF"]."?mode=".$mode.$param.($page_y?'&page_y='.$page_y:''));
	exit;
}
elseif ($action == 'reset' && $user->admin && GETPOST('confirm') == 'yes')
{
    $result=unActivateModule($value);
    if ($result) setEventMessages($result, null, 'errors');
    header("Location: ".$_SERVER["PHP_SELF"]."?mode=".$mode.$param.($page_y?'&page_y='.$page_y:''));
	exit;
}



/*
 * View
 */

$form = new Form($db);

//$morejs  = array("/admin/dolistore/js/dolistore.js.php");
$morecss = array("/admin/dolistore/css/dolistore.css");

// Set dir where external modules are installed
if (! dol_is_dir($dirins))
{
    dol_mkdir($dirins);
}
$dirins_ok=(dol_is_dir($dirins));

$help_url='EN:First_setup|FR:Premiers_paramétrages|ES:Primeras_configuraciones';
llxHeader('', $langs->trans("Setup"), $help_url, '', '', '', $morejs, $morecss, 0, 0);


// Search modules dirs
$modulesdir = dolGetModulesDirs();

$arrayofnatures=array('core'=>$langs->transnoentitiesnoconv("Core"), 'external'=>$langs->transnoentitiesnoconv("External").' - ['.$langs->trans("AllPublishers").']');
$arrayofwarnings=array();    // Array of warning each module want to show when activated
$arrayofwarningsext=array();    // Array of warning each module want to show when we activate an external module
$filename = array();
$modules = array();
$orders = array();
$categ = array();
$dirmod = array();
$i = 0;	// is a sequencer of modules found
$j = 0;	// j is module number. Automatically affected if module number not defined.
$modNameLoaded=array();

foreach ($modulesdir as $dir)
{
	// Load modules attributes in arrays (name, numero, orders) from dir directory
	//print $dir."\n<br>";
	dol_syslog("Scan directory ".$dir." for module descriptor files (modXXX.class.php)");
	$handle=@opendir($dir);
	if (is_resource($handle))
	{
		while (($file = readdir($handle))!==false)
		{
			//print "$i ".$file."\n<br>";
		    if (is_readable($dir.$file) && substr($file, 0, 3) == 'mod'  && substr($file, dol_strlen($file) - 10) == '.class.php')
		    {
		        $modName = substr($file, 0, dol_strlen($file) - 10);

		        if ($modName)
		        {
		        	if (! empty($modNameLoaded[$modName]))   // In cache of already loaded modules ?
		        	{
		        		$mesg="Error: Module ".$modName." was found twice: Into ".$modNameLoaded[$modName]." and ".$dir.". You probably have an old file on your disk.<br>";
		        		setEventMessages($mesg, null, 'warnings');
		        		dol_syslog($mesg, LOG_ERR);
						continue;
		        	}

		            try
		            {
		                $res=include_once $dir.$file;     // A class already exists in a different file will send a non catchable fatal error.
		                if (class_exists($modName))
						{
							try {
				                $objMod = new $modName($db);
								$modNameLoaded[$modName]=$dir;
    		    		        if (! $objMod->numero > 0 && $modName != 'modUser')
    		            		{
    		         		    	dol_syslog('The module descriptor '.$modName.' must have a numero property', LOG_ERR);
    		            		}
								$j = $objMod->numero;

    							$modulequalified=1;

		    					// We discard modules according to features level (PS: if module is activated we always show it)
		    					$const_name = 'MAIN_MODULE_'.strtoupper(preg_replace('/^mod/i', '', get_class($objMod)));
		    					if ($objMod->version == 'development'  && (empty($conf->global->$const_name) && ($conf->global->MAIN_FEATURES_LEVEL < 2))) $modulequalified=0;
		    					if ($objMod->version == 'experimental' && (empty($conf->global->$const_name) && ($conf->global->MAIN_FEATURES_LEVEL < 1))) $modulequalified=0;
								if (preg_match('/deprecated/', $objMod->version) && (empty($conf->global->$const_name) && ($conf->global->MAIN_FEATURES_LEVEL >= 0))) $modulequalified=0;

		    					// We discard modules according to property ->hidden
		    					if (! empty($objMod->hidden)) $modulequalified=0;

		    					if ($modulequalified > 0)
		    					{
		    					    $publisher=dol_escape_htmltag($objMod->getPublisher());
		    					    $external=($objMod->isCoreOrExternalModule() == 'external');
		    					    if ($external)
		    					    {
		    					        if ($publisher)
		    					        {
		    					            $arrayofnatures['external_'.$publisher]=$langs->trans("External").' - '.$publisher;
		    					        }
		    					        else
		    					        {
		    					            $arrayofnatures['external_']=$langs->trans("External").' - '.$langs->trans("UnknownPublishers");
		    					        }
		    					    }
		    					    ksort($arrayofnatures);
		    					}

		    					// Define array $categ with categ with at least one qualified module
		    					if ($modulequalified > 0)
		    					{
		    			            $filename[$i]= $modName;
		    					    $modules[$modName] = $objMod;

		    			            // Gives the possibility to the module, to provide his own family info and position of this family
		    			            if (is_array($objMod->familyinfo) && !empty($objMod->familyinfo)) {
		    			            	$familyinfo = array_merge($familyinfo, $objMod->familyinfo);
		    			            	$familykey = key($objMod->familyinfo);
		    			            } else {
		    			            	$familykey = $objMod->family;
		    			            }

		    			            $moduleposition = ($objMod->module_position?$objMod->module_position:'50');
		    			            if ($moduleposition == '50' && ($objMod->isCoreOrExternalModule() == 'external'))
		    			            {
		    			            	$moduleposition = '80';		// External modules at end by default
		    			            }

		    			            // Add list of warnings to show into arrayofwarnings and arrayofwarningsext
		    			            if (! empty($objMod->warnings_activation))
		    			            {
		    			                $arrayofwarnings[$modName]=$objMod->warnings_activation;
		    			            }
		    			            if (! empty($objMod->warnings_activation_ext))
		    			            {
		    			                $arrayofwarningsext[$modName]=$objMod->warnings_activation_ext;
		    			            }

		    			            $orders[$i]  = $familyinfo[$familykey]['position']."_".$familykey."_".$moduleposition."_".$j;   // Sort by family, then by module position then number
		    						$dirmod[$i]  = $dir;
		    						//print $i.'-'.$dirmod[$i].'<br>';
		    			            // Set categ[$i]
		    						$specialstring = 'unknown';
		    			            if ($objMod->version == 'development' || $objMod->version == 'experimental') $specialstring='expdev';
		    						if (isset($categ[$specialstring])) $categ[$specialstring]++;					// Array of all different modules categories
		    			            else $categ[$specialstring]=1;
		    						$j++;
		    			            $i++;
		    					}
		    					else dol_syslog("Module ".get_class($objMod)." not qualified");
							}
		            		catch(Exception $e)
		            		{
		            		     dol_syslog("Failed to load ".$dir.$file." ".$e->getMessage(), LOG_ERR);
		            		}
						}
		            	else
						{
							print "Warning bad descriptor file : ".$dir.$file." (Class ".$modName." not found into file)<br>";
						}
					}
		            catch(Exception $e)
		            {
		                 dol_syslog("Failed to load ".$dir.$file." ".$e->getMessage(), LOG_ERR);
		            }
		        }
		    }
		}
		closedir($handle);
	}
	else
	{
		dol_syslog("htdocs/admin/modules.php: Failed to open directory ".$dir.". See permission and open_basedir option.", LOG_WARNING);
	}
}

if ($action == 'reset_confirm' && $user->admin)
{
	if(!empty($modules[$value])) {
		$objMod  = $modules[$value];

		if(!empty($objMod->langfiles)) $langs->loadLangs($objMod->langfiles);

		$form = new Form($db);
		$formconfirm = $form->formconfirm($_SERVER["PHP_SELF"] . '?value='.$value.'&mode='.$mode.$param, $langs->trans('ConfirmUnactivation'), $langs->trans(GETPOST('confirm_message_code')), 'reset', '', 'no', 1);
	}
}

print $formconfirm;

asort($orders);
//var_dump($orders);
//var_dump($categ);
//var_dump($modules);

$nbofactivatedmodules=count($conf->modules);
$moreinfo=$langs->trans("TotalNumberOfActivatedModules", ($nbofactivatedmodules-1), count($modules));
if ($nbofactivatedmodules <= 1) $moreinfo .= ' '.img_warning($langs->trans("YouMustEnableOneModule"));
print load_fiche_titre($langs->trans("ModulesSetup"), $moreinfo, 'title_setup');

// Start to show page
if ($mode=='common')      print '<span class="opacitymedium hideonsmartphone">'.$langs->trans("ModulesDesc")."</span><br>\n";
if ($mode=='marketplace') print '<span class="opacitymedium hideonsmartphone">'.$langs->trans("ModulesMarketPlaceDesc")."</span><br>\n";
if ($mode=='deploy')      print '<span class="opacitymedium hideonsmartphone">'.$langs->trans("ModulesDeployDesc", $langs->transnoentitiesnoconv("AvailableModules"))."</span><br>\n";
if ($mode=='develop')     print '<span class="opacitymedium hideonsmartphone">'.$langs->trans("ModulesDevelopDesc")."</span><br>\n";

$head = modules_prepare_head();


print "<br>\n";


if ($mode == 'common')
{
    dol_set_focus('#search_keyword');

    print '<form method="POST" id="searchFormList" action="'.$_SERVER["PHP_SELF"].'">';
    if ($optioncss != '') print '<input type="hidden" name="optioncss" value="'.$optioncss.'">';
    print '<input type="hidden" name="token" value="'.$_SESSION['newtoken'].'">';
    print '<input type="hidden" name="sortfield" value="'.$sortfield.'">';
    print '<input type="hidden" name="sortorder" value="'.$sortorder.'">';
    print '<input type="hidden" name="page" value="'.$page.'">';

    dol_fiche_head($head, $mode, '', -1);

    $moreforfilter = '';
    $moreforfilter.='<div class="divsearchfield">';
    $moreforfilter.= $langs->trans('Keyword') . ': <input type="text" id="search_keyword" name="search_keyword" value="'.dol_escape_htmltag($search_keyword).'">';
    $moreforfilter.= '</div>';
    $moreforfilter.='<div class="divsearchfield">';
    $moreforfilter.= $langs->trans('Origin') . ': '.$form->selectarray('search_nature', $arrayofnatures, dol_escape_htmltag($search_nature), 1);
    $moreforfilter.= '</div>';
    if (! empty($conf->global->MAIN_FEATURES_LEVEL))
    {
        $array_version = array('stable'=>$langs->transnoentitiesnoconv("Stable"));
        if ($conf->global->MAIN_FEATURES_LEVEL < 0) $array_version['deprecated']=$langs->trans("Deprecated");
        if ($conf->global->MAIN_FEATURES_LEVEL > 0) $array_version['experimental']=$langs->trans("Experimental");
        if ($conf->global->MAIN_FEATURES_LEVEL > 1) $array_version['development']=$langs->trans("Development");
        $moreforfilter.='<div class="divsearchfield">';
        $moreforfilter.= $langs->trans('Version') . ': '.$form->selectarray('search_version', $array_version, $search_version, 1);
        $moreforfilter.= '</div>';
    }
    $moreforfilter.='<div class="divsearchfield">';
    $moreforfilter.= $langs->trans('Status') . ': '.$form->selectarray('search_status', array('active'=>$langs->transnoentitiesnoconv("Enabled"), 'disabled'=>$langs->transnoentitiesnoconv("Disabled")), $search_status, 1);
    $moreforfilter.= '</div>';
    $moreforfilter.=' ';
    $moreforfilter.='<div class="divsearchfield">';
    $moreforfilter.='<input type="submit" name="buttonsubmit" class="button" value="'.dol_escape_htmltag($langs->trans("Refresh")).'">';
    $moreforfilter.=' ';
    $moreforfilter.='<input type="submit" name="buttonreset" class="button" value="'.dol_escape_htmltag($langs->trans("Reset")).'">';
    $moreforfilter.= '</div>';

    if (! empty($moreforfilter))
    {
        print $moreforfilter;
        $parameters=array();
        $reshook=$hookmanager->executeHooks('printFieldPreListTitle', $parameters);    // Note that $action and $object may have been modified by hook
        print $hookmanager->resPrint;
    }

    $moreforfilter='';

    print '<div class="clearboth"></div><br>';

    $parameters=array();
    $reshook=$hookmanager->executeHooks('insertExtraHeader', $parameters, $object, $action);    // Note that $action and $object may have been modified by some hooks
    if ($reshook < 0) setEventMessages($hookmanager->error, $hookmanager->errors, 'errors');

    // Show list of modules

    $oldfamily='';

    foreach ($orders as $key => $value)
    {
        $tab=explode('_', $value);
        $familyposition=$tab[0]; $familykey=$tab[1]; $module_position=$tab[2]; $numero=$tab[3];

        $modName = $filename[$key];
    	$objMod  = $modules[$modName];
    	$dirofmodule = $dirmod[$key];

    	//print $objMod->name." - ".$key." - ".$objMod->version."<br>";
    	//if (($mode != (isset($specialtostring[$special])?$specialtostring[$special]:'unknown') && $mode != 'expdev')
    	if ($mode == 'expdev' && $objMod->version != 'development' && $objMod->version != 'experimental') continue;    // Discard if not for current tab

        if (! $objMod->getName())
        {
        	dol_syslog("Error for module ".$key." - Property name of module looks empty", LOG_WARNING);
      		continue;
        }

        $const_name = 'MAIN_MODULE_'.strtoupper(preg_replace('/^mod/i', '', get_class($objMod)));

        // Check filters
        $modulename=$objMod->getName();
        $moduletechnicalname=$objMod->name;
        $moduledesc=$objMod->getDesc();
        $moduledesclong=$objMod->getDescLong();
        $moduleauthor=$objMod->getPublisher();

        // We discard showing according to filters
        if ($search_keyword)
        {
            $qualified=0;
            if (preg_match('/'.preg_quote($search_keyword).'/i', $modulename)
                || preg_match('/'.preg_quote($search_keyword).'/i', $moduletechnicalname)
                || preg_match('/'.preg_quote($search_keyword).'/i', $moduledesc)
                || preg_match('/'.preg_quote($search_keyword).'/i', $moduledesclong)
                || preg_match('/'.preg_quote($search_keyword).'/i', $moduleauthor)
                ) $qualified=1;
            if (! $qualified) continue;
        }
        if ($search_status)
        {
            if ($search_status == 'active' && empty($conf->global->$const_name)) continue;
            if ($search_status == 'disabled' && ! empty($conf->global->$const_name)) continue;
        }
        if ($search_nature)
        {
            if (preg_match('/^external/', $search_nature) && $objMod->isCoreOrExternalModule() != 'external') continue;
            if (preg_match('/^external_(.*)$/', $search_nature, $reg))
            {
                //print $reg[1].'-'.dol_escape_htmltag($objMod->getPublisher());
                $publisher=dol_escape_htmltag($objMod->getPublisher());
                if ($reg[1] && dol_escape_htmltag($reg[1]) != $publisher) continue;
                if (! $reg[1] && ! empty($publisher)) continue;
            }
            if ($search_nature == 'core' && $objMod->isCoreOrExternalModule() == 'external') continue;
        }
        if ($search_version)
        {
            if (($objMod->version == 'development' || $objMod->version == 'experimental' || preg_match('/deprecated/', $objMod->version)) && $search_version == 'stable') continue;
            if ($objMod->version != 'development'  && ($search_version == 'development')) continue;
            if ($objMod->version != 'experimental' && ($search_version == 'experimental')) continue;
            if (! preg_match('/deprecated/', $objMod->version) && ($search_version == 'deprecated')) continue;
        }

        // Load all lang files of module
        if (isset($objMod->langfiles) && is_array($objMod->langfiles))
        {
        	foreach($objMod->langfiles as $domain)
        	{
        		$langs->load($domain);
        	}
        }

        // Print a separator if we change family
        if ($familykey != $oldfamily) {
            if ($oldfamily) {
                print '</table></div><br>';
            }

            $familytext = empty($familyinfo[$familykey]['label'])?$familykey:$familyinfo[$familykey]['label'];
            print load_fiche_titre($familytext, '', '');

            print '<div class="div-table-responsive">';
            print '<table class="tagtable liste" summary="list_of_modules">'."\n";

            $atleastoneforfamily=0;
        }

        $atleastoneforfamily++;

        if ($familykey!=$oldfamily)
        {
        	$familytext=empty($familyinfo[$familykey]['label'])?$familykey:$familyinfo[$familykey]['label'];
        	$oldfamily=$familykey;
        }




        // Version (with picto warning or not)
        $version=$objMod->getVersion(0);
        $versiontrans='';
        if (preg_match('/development/i', $version))  $versiontrans.=img_warning($langs->trans("Development"), 'style="float: left"');
        if (preg_match('/experimental/i', $version)) $versiontrans.=img_warning($langs->trans("Experimental"), 'style="float: left"');
        if (preg_match('/deprecated/i', $version))   $versiontrans.=img_warning($langs->trans("Deprecated"), 'style="float: left"');
        $versiontrans.=$objMod->getVersion(1);

        // Define imginfo
        $imginfo="info";
        if ($objMod->isCoreOrExternalModule() == 'external')
        {
            $imginfo="info_black";
        }

        print '<tr class="oddeven">'."\n";
        if (!empty($conf->global->MAIN_MODULES_SHOW_LINENUMBERS)) print '<td width="20px">'.++$linenum.'</td>';

        // Picto + Name of module
        print '  <td width="200px">';
        $alttext='';
        //if (is_array($objMod->need_dolibarr_version)) $alttext.=($alttext?' - ':'').'Dolibarr >= '.join('.',$objMod->need_dolibarr_version);
        //if (is_array($objMod->phpmin)) $alttext.=($alttext?' - ':'').'PHP >= '.join('.',$objMod->phpmin);
        if (! empty($objMod->picto))
        {
        	if (preg_match('/^\//i', $objMod->picto)) print img_picto($alttext, $objMod->picto, ' width="14px"', 1);
        	else print img_object($alttext, $objMod->picto, 'class="valignmiddle" width="14px"');
        }
        else
        {
        	print img_object($alttext, 'generic', 'class="valignmiddle"');
        }
        print ' <span class="valignmiddle">'.$objMod->getName().'</span>';
        print "</td>\n";

        // Desc
        print '<td class="valignmiddle tdoverflowmax300">';
        print nl2br($objMod->getDesc());
        print "</td>\n";

        // Help
        print '<td class="center nowrap" style="width: 82px;">';
        //print $form->textwithpicto('', $text, 1, $imginfo, 'minheight20', 0, 2, 1);
        print '<a href="javascript:document_preview(\''.DOL_URL_ROOT.'/admin/modulehelp.php?id='.$objMod->numero.'\',\'text/html\',\''.dol_escape_js($langs->trans("Module")).'\')">'.img_picto($langs->trans("ClickToShowDescription"), $imginfo).'</a>';
        print '</td>';

        // Version
        print '<td class="center nowrap" width="120px">';
        print $versiontrans;
        if(!empty($conf->global->CHECKLASTVERSION_EXTERNALMODULE)){
            require_once DOL_DOCUMENT_ROOT.'/core/lib/geturl.lib.php';
            if (!empty($objMod->url_last_version)) {
                $newversion = getURLContent($objMod->url_last_version);
                if(isset($newversion['content'])){
                    if (version_compare($newversion['content'], $versiontrans) > 0) {
                        print "&nbsp;<span class='butAction' title='" . $langs->trans('LastStableVersion') . "'>".$newversion['content']."</span>";
                    }
                }
            }
        }
        print "</td>\n";

        // Activate/Disable and Setup (2 columns)
        if (! empty($conf->global->$const_name))	// If module is already activated
        {
        	$disableSetup = 0;

        	// Link enable/disabme
        	print '<td class="center valignmiddle" width="60px">';
        	if (! empty($arrayofwarnings[$modName]))
	        {
                print '<!-- This module has a warning to show when we activate it (note: your country is '.$mysoc->country_code.') -->'."\n";
	        }
	        if (! empty($objMod->disabled))
        	{
        		print $langs->trans("Disabled");
        	}
        	elseif (! empty($objMod->always_enabled) || ((! empty($conf->multicompany->enabled) && $objMod->core_enabled) && ($user->entity || $conf->entity!=1)))
        	{
        		if (method_exists($objMod, 'alreadyUsed') && $objMod->alreadyUsed()) print $langs->trans("Used");
        		else {
        			print img_picto($langs->trans("Required"), 'switch_on', '', false, 0, 0, '', 'opacitymedium');
        			//print $langs->trans("Required");
        		}
        		if (! empty($conf->multicompany->enabled) && $user->entity) $disableSetup++;
        	}
        	else
        	{
        		if(!empty($objMod->warnings_unactivation[$mysoc->country_code]) && method_exists($objMod, 'alreadyUsed') && $objMod->alreadyUsed()) {
        			print '<a class="reposition" href="'.$_SERVER["PHP_SELF"].'?id='.$objMod->numero.'&amp;module_position='.$module_position.'&amp;action=reset_confirm&amp;confirm_message_code='.$objMod->warnings_unactivation[$mysoc->country_code].'&amp;value=' . $modName . '&amp;mode=' . $mode . $param . '">';
        			print img_picto($langs->trans("Activated"), 'switch_on');
        			print '</a>';
        		}
        		else {

        			print '<a class="reposition" href="'.$_SERVER["PHP_SELF"].'?id='.$objMod->numero.'&amp;module_position='.$module_position.'&amp;action=reset&amp;value=' . $modName . '&amp;mode=' . $mode .'&amp;confirm=yes' . $param . '">';
        			print img_picto($langs->trans("Activated"), 'switch_on');
        			print '</a>';
        		}
        	}
        	print '</td>'."\n";

        	// Link config
        	if (! empty($objMod->config_page_url) && !$disableSetup)
        	{
        		$backtourlparam='';
        		if ($search_keyword != '') $backtourlparam.=($backtourlparam?'&':'?').'search_keyword='.$search_keyword;	// No urlencode here, done later
        		if ($search_nature > -1)   $backtourlparam.=($backtourlparam?'&':'?').'search_nature='.$search_nature;
        		if ($search_version > -1)  $backtourlparam.=($backtourlparam?'&':'?').'search_version='.$search_version;
        		if ($search_status > -1)   $backtourlparam.=($backtourlparam?'&':'?').'search_status='.$search_status;
        		$backtourl=$_SERVER["PHP_SELF"].$backtourlparam;

        		if (is_array($objMod->config_page_url))
        		{
        			print '<td class="tdsetuppicto right" width="60px">';
        			$i=0;
        			foreach ($objMod->config_page_url as $page)
        			{
        				$urlpage=$page;
        				if ($i++)
        				{
        					print '<a href="'.$urlpage.'" title="'.$langs->trans($page).'">'.img_picto(ucfirst($page), "setup").'</a>';
        					//    print '<a href="'.$page.'">'.ucfirst($page).'</a>&nbsp;';
        				}
        				else
        				{
        					if (preg_match('/^([^@]+)@([^@]+)$/i', $urlpage, $regs))
        					{
        						$urltouse=dol_buildpath('/'.$regs[2].'/admin/'.$regs[1], 1);
        						print '<a href="'.$urltouse.(preg_match('/\?/', $urltouse)?'&':'?').'save_lastsearch_values=1&backtopage='.urlencode($backtourl).'" title="'.$langs->trans("Setup").'">'.img_picto($langs->trans("Setup"), "setup", 'style="padding-right: 6px"').'</a>';
        					}
        					else
        					{
        						$urltouse=$urlpage;
        						print '<a href="'.$urltouse.(preg_match('/\?/', $urltouse)?'&':'?').'save_lastsearch_values=1&backtopage='.urlencode($backtourl).'" title="'.$langs->trans("Setup").'">'.img_picto($langs->trans("Setup"), "setup", 'style="padding-right: 6px"').'</a>';
        					}
        				}
        			}
        			print "</td>\n";
        		}
        		elseif (preg_match('/^([^@]+)@([^@]+)$/i', $objMod->config_page_url, $regs))
        		{
        			print '<td class="tdsetuppicto right valignmiddle" width="60px"><a href="'.dol_buildpath('/'.$regs[2].'/admin/'.$regs[1], 1).'?save_lastsearch_values=1&backtopage='.urlencode($backtourl).'" title="'.$langs->trans("Setup").'">'.img_picto($langs->trans("Setup"), "setup", 'style="padding-right: 6px"').'</a></td>';
        		}
        		else
        		{
        			print '<td class="tdsetuppicto right valignmiddle" width="60px"><a href="'.$objMod->config_page_url.'?save_lastsearch_values=1&backtopage='.urlencode($backtourl).'" title="'.$langs->trans("Setup").'">'.img_picto($langs->trans("Setup"), "setup", 'style="padding-right: 6px"').'</a></td>';
        		}
        	}
        	else
        	{
        		print '<td class="tdsetuppicto right valignmiddle" width="60px">'.img_picto($langs->trans("NothingToSetup"), "setup", 'class="opacitytransp" style="padding-right: 6px"').'</td>';
        	}
        }
        else	// Module not yet activated
		{
		    // Link enable/disable
        	print '<td class="center valignmiddle" width="60px">';
		    if (! empty($objMod->always_enabled))
        	{
        		// Should never happened
        	}
        	elseif (! empty($objMod->disabled))
        	{
        		print $langs->trans("Disabled");
        	}
        	else
        	{
	        	// Module qualified for activation
        	    $warningmessage='';
	        	if (! empty($arrayofwarnings[$modName]))
	        	{
                    print '<!-- This module has a warning to show when we activate it (note: your country is '.$mysoc->country_code.') -->'."\n";
	        	    foreach ($arrayofwarnings[$modName] as $keycountry => $cursorwarningmessage)
   	        	    {
	        	        $warningmessage .= ($warningmessage?"\n":"").$langs->trans($cursorwarningmessage, $objMod->getName(), $mysoc->country_code);
   	        	    }
	        	}
        		if ($objMod->isCoreOrExternalModule() == 'external' && ! empty($arrayofwarningsext))
	        	{
	        	    print '<!-- This module is an external module and it may have a warning to show (note: your country is '.$mysoc->country_code.') -->'."\n";
	        	    foreach ($arrayofwarningsext as $keymodule => $arrayofwarningsextbycountry)
	        	    {
                        $keymodulelowercase=strtolower(preg_replace('/^mod/', '', $keymodule));
                        if (in_array($keymodulelowercase, $conf->modules))    // If module that request warning is on
	        	        {
        	        	    foreach ($arrayofwarningsextbycountry as $keycountry => $cursorwarningmessage)
        	        	    {
        	        	    	if (preg_match('/^always/', $keycountry) || ($mysoc->country_code && preg_match('/^'.$mysoc->country_code.'/', $keycountry)))
        	        	        {
        	        	            $warningmessage .= ($warningmessage?"\n":"").$langs->trans($cursorwarningmessage, $objMod->getName(), $mysoc->country_code, $modules[$keymodule]->getName());
        	        	            $warningmessage .= ($warningmessage?"\n":"").($warningmessage?"\n":"").$langs->trans("Module").' : '.$objMod->getName();
        	        	            if (! empty($objMod->editor_name)) $warningmessage .= ($warningmessage?"\n":"").$langs->trans("Publisher").' : '.$objMod->editor_name;
        	        	            if (! empty($objMod->editor_name)) $warningmessage .= ($warningmessage?"\n":"").$langs->trans("ModuleTriggeringThisWarning").' : '.$modules[$keymodule]->getName();
        	        	        }
        	        	    }
	        	        }
	        	    }
	        	}
        	    print '<!-- Message to show: '.$warningmessage.' -->'."\n";
	        	print '<a class="reposition" href="'.$_SERVER["PHP_SELF"].'?id='.$objMod->numero.'&amp;module_position='.$module_position.'&amp;action=set&amp;value=' . $modName . '&amp;mode=' . $mode . $param . '"';
	        	if ($warningmessage) print ' onclick="return confirm(\''.dol_escape_js($warningmessage).'\');"';
	        	print '>';
	        	print img_picto($langs->trans("Disabled"), 'switch_off');
	        	print "</a>\n";
        	}
        	print "</td>\n";

        	// Link config
        	print '<td class="tdsetuppicto right valignmiddle" width="60px">'.img_picto($langs->trans("NothingToSetup"), "setup", 'class="opacitytransp" style="padding-right: 6px"').'</td>';
        }

        print "</tr>\n";
    }

    if ($oldfamily)
    {
        print "</table>\n";
        print '</div>';
    }

    dol_fiche_end();

    print '<br>';

    // Show warning about external users
    print info_admin(showModulesExludedForExternal($modules))."\n";

    print '</form>';
}

if ($mode == 'marketplace')
{
    dol_fiche_head($head, $mode, '', -1);

    // Marketplace
    print "<table summary=\"list_of_modules\" class=\"noborder\" width=\"100%\">\n";
    print "<tr class=\"liste_titre\">\n";
    //print '<td>'.$langs->trans("Logo").'</td>';
    print '<td colspan="2">'.$langs->trans("WebSiteDesc").'</td>';
    print '<td>'.$langs->trans("URL").'</td>';
    print '</tr>';

    print '<tr class="oddeven">'."\n";
    $url='https://www.dolistore.com';
    print '<td class="left"><a href="'.$url.'" target="_blank" rel="external"><img border="0" class="imgautosize imgmaxwidth180" src="'.DOL_URL_ROOT.'/theme/dolistore_logo.png"></a></td>';
    print '<td>'.$langs->trans("DoliStoreDesc").'</td>';
    print '<td><a href="'.$url.'" target="_blank" rel="external">'.$url.'</a></td>';
    print '</tr>';

    print "</table>\n";

    dol_fiche_end();

    print '<br>';

    if (empty($conf->global->MAIN_DISABLE_DOLISTORE_SEARCH) && $conf->global->MAIN_FEATURES_LEVEL >= 1)
    {
    	// $options is array with filter criterias
    	//var_dump($options);
    	$dolistore->getRemoteCategories();
    	$dolistore->getRemoteProducts($options);

	    print '<span class="opacitymedium">'.$langs->trans('DOLISTOREdescriptionLong').'</span><br><br>';

	    $previouslink = $dolistore->get_previous_link();
	    $nextlink = $dolistore->get_next_link();

	    print '<div class="liste_titre liste_titre_bydiv centpercent"><div class="divsearchfield">'

	    ?>
	            <form method="POST" class="centpercent" id="searchFormList" action="<?php echo $dolistore->url ?>">
					<input type="hidden" name="token" value="<?php echo $_SESSION['newtoken'] ?>">
	            	<input type="hidden" name="mode" value="marketplace">
	                <div class="divsearchfield"><?php echo $langs->trans('Keyword') ?>:
	                    <input name="search_keyword" placeholder="<?php echo $langs->trans('Chercher un module') ?>" id="search_keyword" type="text" size="50" value="<?php echo $options['search'] ?>"><br>
	                </div>
	                <div class="divsearchfield">
	                    <input class="button" value="<?php echo $langs->trans('Rechercher') ?>" type="submit">
	                    <a class="button" href="<?php echo $dolistore->url ?>"><?php echo $langs->trans('Reset') ?></a>

	                    &nbsp;
					</div>
	                <div class="divsearchfield right">
	                <?php
	                print $previouslink;
	                print $nextlink;
	                ?>
	                </div>
	            </form>

	   <?php

	   print '</div></div>';
	   print '<div class="clearboth"></div>';

	   ?>

	        <div id="category-tree-left">
	            <ul class="tree">
	                <?php echo $dolistore->get_categories(); ?>
	            </ul>
	        </div>
	        <div id="listing-content">
	            <table summary="list_of_modules" id="list_of_modules" class="productlist centpercent">
	                <tbody id="listOfModules">
	                    <?php echo $dolistore->get_products($categorie); ?>
	                </tbody>
	            </table>
	        </div>

	    <?php
    }
}


// Install external module

if ($mode == 'deploy')
{
	dol_fiche_head($head, $mode, '', -1);

	$dolibarrdataroot=preg_replace('/([\\/]+)$/i', '', DOL_DATA_ROOT);
	$allowonlineinstall=true;
	$allowfromweb=1;
	if (dol_is_file($dolibarrdataroot.'/installmodules.lock')) $allowonlineinstall=false;

	$fullurl='<a href="'.$urldolibarrmodules.'" target="_blank">'.$urldolibarrmodules.'</a>';
	$message='';
	if (! empty($allowonlineinstall))
	{
		if (! in_array('/custom', explode(',', $dolibarr_main_url_root_alt)))
		{
			$message=info_admin($langs->trans("ConfFileMustContainCustom", DOL_DOCUMENT_ROOT.'/custom', DOL_DOCUMENT_ROOT));
			$allowfromweb=-1;
		}
		else
		{
			if ($dirins_ok)
			{
				if (! is_writable(dol_osencode($dirins)))
				{
					$langs->load("errors");
					$message=info_admin($langs->trans("ErrorFailedToWriteInDir", $dirins));
					$allowfromweb=0;
				}
			}
			else
			{
				$message=info_admin($langs->trans("NotExistsDirect", $dirins).$langs->trans("InfDirAlt").$langs->trans("InfDirExample"));
				$allowfromweb=0;
			}
		}
	}
	else
	{
		$message=info_admin($langs->trans("InstallModuleFromWebHasBeenDisabledByFile", $dolibarrdataroot.'/installmodules.lock'));
		$allowfromweb=0;
	}

	if ($allowfromweb < 1)
	{
		print $langs->trans("SomethingMakeInstallFromWebNotPossible");
		print $message;
		//print $langs->trans("SomethingMakeInstallFromWebNotPossible2");
		print '<br>';
	}

	print '<br>';

	if ($allowfromweb >= 0)
	{
		if ($allowfromweb == 1)
		{
			//print $langs->trans("ThisIsProcessToFollow").'<br>';
		}
		else
		{
			print $langs->trans("ThisIsAlternativeProcessToFollow").'<br>';
			print '<b>'.$langs->trans("StepNb", 1).'</b>: ';
			print $langs->trans("FindPackageFromWebSite", $fullurl).'<br>';
			print '<b>'.$langs->trans("StepNb", 2).'</b>: ';
			print $langs->trans("DownloadPackageFromWebSite", $fullurl).'<br>';
			print '<b>'.$langs->trans("StepNb", 3).'</b>: ';
		}

		if ($allowfromweb == 1)
		{
			print $langs->trans("UnpackPackageInModulesRoot", $dirins).'<br>';

			print '<br>';

			print '<form enctype="multipart/form-data" method="POST" class="noborder" action="'.$_SERVER["PHP_SELF"].'" name="forminstall">';
			print '<input type="hidden" name="token" value="'.$_SESSION['newtoken'].'">';
			print '<input type="hidden" name="action" value="install">';
			print '<input type="hidden" name="mode" value="deploy">';

			print $langs->trans("YouCanSubmitFile");

			$max=$conf->global->MAIN_UPLOAD_DOC;		// In Kb
			$maxphp=@ini_get('upload_max_filesize');	// In unknown
			if (preg_match('/k$/i', $maxphp)) $maxphp=$maxphp*1;
			if (preg_match('/m$/i', $maxphp)) $maxphp=$maxphp*1024;
			if (preg_match('/g$/i', $maxphp)) $maxphp=$maxphp*1024*1024;
			if (preg_match('/t$/i', $maxphp)) $maxphp=$maxphp*1024*1024*1024;
			$maxphp2=@ini_get('post_max_size');			// In unknown
			if (preg_match('/k$/i', $maxphp2)) $maxphp2=$maxphp2*1;
			if (preg_match('/m$/i', $maxphp2)) $maxphp2=$maxphp2*1024;
			if (preg_match('/g$/i', $maxphp2)) $maxphp2=$maxphp2*1024*1024;
			if (preg_match('/t$/i', $maxphp2)) $maxphp2=$maxphp2*1024*1024*1024;
			// Now $max and $maxphp and $maxphp2 are in Kb
			$maxmin = $max;
			$maxphptoshow = $maxphptoshowparam = '';
			if ($maxphp > 0)
			{
				$maxmin=min($max, $maxphp);
				$maxphptoshow = $maxphp;
				$maxphptoshowparam = 'upload_max_filesize';
			}
			if ($maxphp2 > 0)
			{
				$maxmin=min($max, $maxphp2);
				if ($maxphp2 < $maxphp)
				{
					$maxphptoshow = $maxphp2;
					$maxphptoshowparam = 'post_max_size';
				}
			}

			if ($maxmin > 0)
			{
				print '<script type="text/javascript">
				$(document).ready(function() {
					jQuery("#fileinstall").on("change", function() {
						if(this.files[0].size > '.($maxmin*1024).'){
							alert("'.dol_escape_js($langs->trans("ErrorFileSizeTooLarge")).'");
							this.value = "";
						};
					});
				});
				</script>'."\n";
				// MAX_FILE_SIZE doit précéder le champ input de type file
				print '<input type="hidden" name="max_file_size" value="'.($maxmin*1024).'">';
			}

			print '<input class="flat minwidth400" type="file" name="fileinstall" id="fileinstall"> ';

			print '<input type="submit" name="send" value="'.dol_escape_htmltag($langs->trans("Send")).'" class="button">';

			if (! empty($conf->global->MAIN_UPLOAD_DOC))
			{
			    if ($user->admin)
			    {
			        $langs->load('other');
			        print ' ';
			        print info_admin($langs->trans("ThisLimitIsDefinedInSetup", $max, $maxphptoshow, $maxphptoshowparam), 1);
			    }
			}
			else
			{
			    print ' ('.$langs->trans("UploadDisabled").')';
			}

			print '</form>';

			print '<br>';
			print '<br>';

			print '<div class="center"><div class="logo_setup"></div></div>';
		}
		else
		{
			print $langs->trans("UnpackPackageInModulesRoot", $dirins).'<br>';
			print '<b>'.$langs->trans("StepNb", 4).'</b>: ';
			print $langs->trans("SetupIsReadyForUse").'<br>';
		}
	}

	if (! empty($result['return']))
	{
		print '<br>';

		foreach($result['return'] as $value)
		{
			echo $value.'<br>';
		}
	}

	dol_fiche_end();
}

if ($mode == 'develop')
{
	dol_fiche_head($head, $mode, '', -1);

	// Marketplace
	print "<table summary=\"list_of_modules\" class=\"noborder\" width=\"100%\">\n";
	print "<tr class=\"liste_titre\">\n";
	//print '<td>'.$langs->trans("Logo").'</td>';
	print '<td colspan="2">'.$langs->trans("DevelopYourModuleDesc").'</td>';
	print '<td>'.$langs->trans("URL").'</td>';
	print '</tr>';

	print '<tr class="oddeven" height="80">'."\n";
	print '<td class="left">';
	//span class="fa fa-bug"></span>
	//print '<img border="0" class="imgautosize imgmaxwidth180" src="'.DOL_URL_ROOT.'/theme/dolibarr_preferred_partner_int.png">';
	print '<div class="imgmaxheight50 logo_setup"></div>';
	print '</td>';
	print '<td>'.$langs->trans("TryToUseTheModuleBuilder", $langs->transnoentitiesnoconv("ModuleBuilder")).'</td>';
	print '<td>'.$langs->trans("SeeTopRightMenu").'</td>';
	print '</tr>';

	print '<tr class="oddeven" height="80">'."\n";
	$url='https://partners.dolibarr.org';
	print '<td class="left">';
	print'<a href="'.$url.'" target="_blank" rel="external"><img border="0" class="imgautosize imgmaxwidth180" src="'.DOL_URL_ROOT.'/theme/dolibarr_preferred_partner_int.png"></a>';
	print '</td>';
	print '<td>'.$langs->trans("DoliPartnersDesc").'</td>';
	print '<td><a href="'.$url.'" target="_blank" rel="external">'.$url.'</a></td>';
	print '</tr>';

	print "</table>\n";

	dol_fiche_end();
}

// End of page
llxFooter();
$db->close();<|MERGE_RESOLUTION|>--- conflicted
+++ resolved
@@ -198,10 +198,6 @@
                 if (! $error)
                 {
                 	// TODO Make more test
-<<<<<<< HEAD
-
-=======
->>>>>>> ed7480dd
                 }
 
                 // Now we install the module
