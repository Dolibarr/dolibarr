<?php
/* Copyright (C) 2003-2007	Rodolphe Quiedeville	<rodolphe@quiedeville.org>
 * Copyright (C) 2003		Jean-Louis Bergamo		<jlb@j1b.org>
 * Copyright (C) 2004-2017	Laurent Destailleur		<eldy@users.sourceforge.net>
 * Copyright (C) 2004		Eric Seigne				<eric.seigne@ryxeo.com>
 * Copyright (C) 2005-2017	Regis Houssin			<regis.houssin@capnetworks.com>
 * Copyright (C) 2011		Juanjo Menent			<jmenent@2byte.es>
 * Copyright (C) 2015		Jean-François Ferry		<jfefe@aternatik.fr>
 * Copyright (C) 2015		Raphaël Doursenaud		<rdoursenaud@gpcsolutions.fr>
 * Copyright (C) 2018		Nicolas ZABOURI 		<info@inovea-conseil.com>
 * 
 * This program is free software; you can redistribute it and/or modify
 * it under the terms of the GNU General Public License as published by
 * the Free Software Foundation; either version 3 of the License, or
 * (at your option) any later version.
 *
 * This program is distributed in the hope that it will be useful,
 * but WITHOUT ANY WARRANTY; without even the implied warranty of
 * MERCHANTABILITY or FITNESS FOR A PARTICULAR PURPOSE.  See the
 * GNU General Public License for more details.
 *
 * You should have received a copy of the GNU General Public License
 * along with this program. If not, see <http://www.gnu.org/licenses/>.
 */

/**
 *  \file       htdocs/admin/modules.php
 *  \brief      Page to activate/disable all modules
 */

require '../main.inc.php';
require_once DOL_DOCUMENT_ROOT.'/core/lib/admin.lib.php';
require_once DOL_DOCUMENT_ROOT.'/core/lib/files.lib.php';
require_once DOL_DOCUMENT_ROOT.'/core/lib/geturl.lib.php';
require_once DOL_DOCUMENT_ROOT.'/core/lib/functions2.lib.php';
require_once DOL_DOCUMENT_ROOT.'/admin/dolistore/class/dolistore.class.php';

// Load translation files required by the page
$langs->loadLangs(array("errors","admin","modulebuilder"));

$mode=GETPOST('mode', 'alpha');
if (empty($mode)) $mode='common';
$action=GETPOST('action','alpha');
$value=GETPOST('value', 'alpha');
$page_y=GETPOST('page_y','int');
$search_keyword=GETPOST('search_keyword','alpha');
$search_status=GETPOST('search_status','alpha');
$search_nature=GETPOST('search_nature','alpha');
$search_version=GETPOST('search_version','alpha');


// For dolistore search
$options              = array();
$options['per_page']  = 20;
$options['categorie'] = ((GETPOST('categorie', 'int')?GETPOST('categorie', 'int'):0) + 0);
$options['start']     = ((GETPOST('start', 'int')?GETPOST('start', 'int'):0) + 0);
$options['end']       = ((GETPOST('end', 'int')?GETPOST('end', 'int'):0) + 0);
$options['search']    = GETPOST('search_keyword', 'alpha');
$dolistore            = new Dolistore(false);


if (! $user->admin)
	accessforbidden();

$specialtostring=array(0=>'common', 1=>'interfaces', 2=>'other', 3=>'functional', 4=>'marketplace');

$familyinfo=array(
	'hr'=>array('position'=>'001', 'label'=>$langs->trans("ModuleFamilyHr")),
	'crm'=>array('position'=>'006', 'label'=>$langs->trans("ModuleFamilyCrm")),
	'srm'=>array('position'=>'007', 'label'=>$langs->trans("ModuleFamilySrm")),
    'financial'=>array('position'=>'009', 'label'=>$langs->trans("ModuleFamilyFinancial")),
	'products'=>array('position'=>'012', 'label'=>$langs->trans("ModuleFamilyProducts")),
	'projects'=>array('position'=>'015', 'label'=>$langs->trans("ModuleFamilyProjects")),
	'ecm'=>array('position'=>'018', 'label'=>$langs->trans("ModuleFamilyECM")),
	'technic'=>array('position'=>'021', 'label'=>$langs->trans("ModuleFamilyTechnic")),
	'portal'=>array('position'=>'040', 'label'=>$langs->trans("ModuleFamilyPortal")),
	'interface'=>array('position'=>'050', 'label'=>$langs->trans("ModuleFamilyInterface")),
	'base'=>array('position'=>'060', 'label'=>$langs->trans("ModuleFamilyBase")),
	'other'=>array('position'=>'100', 'label'=>$langs->trans("ModuleFamilyOther")),
);

$param='';
if (! GETPOST('buttonreset','alpha'))
{
	if ($search_keyword) $param.='&search_keyword='.urlencode($search_keyword);
	if ($search_status && $search_status != '-1')  $param.='&search_status='.urlencode($search_status);
	if ($search_nature && $search_nature != '-1')  $param.='&search_nature='.urlencode($search_nature);
	if ($search_version && $search_version != '-1') $param.='&search_version='.urlencode($search_version);
}

$dirins=DOL_DOCUMENT_ROOT.'/custom';
$urldolibarrmodules='https://www.dolistore.com/';

// Initialize technical object to manage hooks of page. Note that conf->hooks_modules contains array of hook context
$hookmanager->initHooks(array('adminmodules','globaladmin'));


/*
 * Actions
 */

$formconfirm = '';

$parameters=array();
$reshook=$hookmanager->executeHooks('doActions',$parameters,$object,$action);    // Note that $action and $object may have been modified by some hooks
if ($reshook < 0) setEventMessages($hookmanager->error, $hookmanager->errors, 'errors');

if (GETPOST('buttonreset','alpha'))
{
    $search_keyword='';
    $search_status='';
    $search_nature='';
    $search_version='';
}

if ($action=='install')
{
    $error=0;

    // $original_file should match format module_modulename-x.y[.z].zip
    $original_file=basename($_FILES["fileinstall"]["name"]);
    $newfile=$conf->admin->dir_temp.'/'.$original_file.'/'.$original_file;

    if (! $original_file)
    {
        $langs->load("Error");
        setEventMessages($langs->trans("ErrorModuleFileRequired"), null, 'warnings');
        $error++;
    }
    else
    {
        if (! preg_match('/\.zip$/i',$original_file))
        {
            $langs->load("errors");
            setEventMessages($langs->trans("ErrorFileMustBeADolibarrPackage",$original_file), null, 'errors');
            $error++;
        }
    	if (! preg_match('/module_.*\-[\d]+\.[\d]+.*$/i',$original_file))
		{
			$langs->load("errors");
			setEventMessages($langs->trans("ErrorFilenameDosNotMatchDolibarrPackageRules",$original_file, 'module_*-x.y*.zip'), null, 'errors');
			$error++;
		}
    }

    if (! $error)
    {
        if ($original_file)
        {
            @dol_delete_dir_recursive($conf->admin->dir_temp.'/'.$original_file);
            dol_mkdir($conf->admin->dir_temp.'/'.$original_file);
        }

        $tmpdir=preg_replace('/\.zip$/','',$original_file).'.dir';
        if ($tmpdir)
        {
            @dol_delete_dir_recursive($conf->admin->dir_temp.'/'.$tmpdir);
            dol_mkdir($conf->admin->dir_temp.'/'.$tmpdir);
        }

        $result=dol_move_uploaded_file($_FILES['fileinstall']['tmp_name'],$newfile,1,0,$_FILES['fileinstall']['error']);
        if ($result > 0)
        {
            $result=dol_uncompress($newfile,$conf->admin->dir_temp.'/'.$tmpdir);

            if (! empty($result['error']))
            {
                $langs->load("errors");
                setEventMessages($langs->trans($result['error'],$original_file), null, 'errors');
                $error++;
            }
            else
            {
                // Now we move the dir of the module
                $modulename=preg_replace('/module_/', '', $original_file);
                $modulename=preg_replace('/\-[\d]+\.[\d]+.*$/', '', $modulename);
                // Search dir $modulename
                $modulenamedir=$conf->admin->dir_temp.'/'.$tmpdir.'/'.$modulename;
                //var_dump($modulenamedir);
                if (! dol_is_dir($modulenamedir))
                {
                    $modulenamedir=$conf->admin->dir_temp.'/'.$tmpdir.'/htdocs/'.$modulename;
                    //var_dump($modulenamedir);
                    if (! dol_is_dir($modulenamedir))
                    {
						setEventMessages($langs->trans("ErrorModuleFileSeemsToHaveAWrongFormat").'<br>Dir not found: '.$conf->admin->dir_temp.'/'.$tmpdir.'/'.$modulename.'<br>'.$conf->admin->dir_temp.'/'.$tmpdir.'/htdocs/'.$modulename, null, 'errors');
                        $error++;
                    }
                }

                if (! $error)
                {
                    //var_dump($dirins);
                    @dol_delete_dir_recursive($dirins.'/'.$modulename);
                    dol_syslog("Uncompress of module file is a success. We copy it from ".$modulenamedir." into target dir ".$dirins.'/'.$modulename);
                    $result=dolCopyDir($modulenamedir, $dirins.'/'.$modulename, '0444', 1);
                    if ($result <= 0)
                    {
                        dol_syslog('Failed to call dolCopyDir result='.$result." with param ".$modulenamedir." and ".$dirins.'/'.$modulename, LOG_WARNING);
                        $langs->load("errors");
                        setEventMessages($langs->trans("ErrorFailToCopyDir", $modulenamedir, $dirins.'/'.$modulename), null, 'errors');
                        $error++;
                    }
                }
            }
        }
        else
        {
            $error++;
        }
    }

    if (! $error)
    {
        setEventMessages($langs->trans("SetupIsReadyForUse", DOL_URL_ROOT.'/admin/modules.php?mainmenu=home', $langs->transnoentitiesnoconv("Home").' - '.$langs->transnoentitiesnoconv("Setup").' - '.$langs->transnoentitiesnoconv("Modules")), null, 'warnings');
    }
}

if ($action == 'set' && $user->admin)
{
    $resarray = activateModule($value);
    if (! empty($resarray['errors'])) setEventMessages('', $resarray['errors'], 'errors');
	else
	{
	    //var_dump($resarray);exit;
	    if ($resarray['nbperms'] > 0)
	    {
	        $tmpsql="SELECT COUNT(rowid) as nb FROM ".MAIN_DB_PREFIX."user WHERE admin <> 1";
	        $resqltmp=$db->query($tmpsql);
	        if ($resqltmp)
	        {
	            $obj=$db->fetch_object($resqltmp);
	            //var_dump($obj->nb);exit;
	            if ($obj && $obj->nb > 1)
	            {
	                $msg = $langs->trans('ModuleEnabledAdminMustCheckRights');
	                setEventMessages($msg, null, 'warnings');
	            }
	        }
	        else dol_print_error($db);
	    }
	}
    header("Location: ".$_SERVER["PHP_SELF"]."?mode=".$mode.$param.($page_y?'&page_y='.$page_y:''));
	exit;
}
else if ($action == 'reset' && $user->admin && GETPOST('confirm') == 'yes')
{
    $result=unActivateModule($value);
    if ($result) setEventMessages($result, null, 'errors');
    header("Location: ".$_SERVER["PHP_SELF"]."?mode=".$mode.$param.($page_y?'&page_y='.$page_y:''));
	exit;
}



/*
 * View
 */

$form = new Form($db);

//$morejs  = array("/admin/dolistore/js/dolistore.js.php");
$morecss = array("/admin/dolistore/css/dolistore.css");

// Set dir where external modules are installed
if (! dol_is_dir($dirins))
{
    dol_mkdir($dirins);
}
$dirins_ok=(dol_is_dir($dirins));

$help_url='EN:First_setup|FR:Premiers_paramétrages|ES:Primeras_configuraciones';
llxHeader('',$langs->trans("Setup"),$help_url, '', '', '', $morejs, $morecss, 0, 0);

$arrayofnatures=array('core'=>$langs->transnoentitiesnoconv("Core"), 'external'=>$langs->transnoentitiesnoconv("External").' - '.$langs->trans("AllPublishers"));
$arrayofwarnings=array();    // Array of warning each module want to show when activated
$arrayofwarningsext=array();    // Array of warning each module want to show when we activate an external module

// Search modules dirs
$modulesdir = dolGetModulesDirs();


$filename = array();
$modules = array();
$orders = array();
$categ = array();
$dirmod = array();
$i = 0;	// is a sequencer of modules found
$j = 0;	// j is module number. Automatically affected if module number not defined.
$modNameLoaded=array();

foreach ($modulesdir as $dir)
{
	// Load modules attributes in arrays (name, numero, orders) from dir directory
	//print $dir."\n<br>";
	dol_syslog("Scan directory ".$dir." for module descriptor files (modXXX.class.php)");
	$handle=@opendir($dir);
	if (is_resource($handle))
	{
		while (($file = readdir($handle))!==false)
		{
			//print "$i ".$file."\n<br>";
		    if (is_readable($dir.$file) && substr($file, 0, 3) == 'mod'  && substr($file, dol_strlen($file) - 10) == '.class.php')
		    {
		        $modName = substr($file, 0, dol_strlen($file) - 10);

		        if ($modName)
		        {
		        	if (! empty($modNameLoaded[$modName]))   // In cache of already loaded modules ?
		        	{
		        		$mesg="Error: Module ".$modName." was found twice: Into ".$modNameLoaded[$modName]." and ".$dir.". You probably have an old file on your disk.<br>";
		        		setEventMessages($mesg, null, 'warnings');
		        		dol_syslog($mesg, LOG_ERR);
						continue;
		        	}

		            try
		            {
		                $res=include_once $dir.$file;     // A class already exists in a different file will send a non catchable fatal error.
		                if (class_exists($modName))
						{
							try {
				                $objMod = new $modName($db);
								$modNameLoaded[$modName]=$dir;
    		    		        if (! $objMod->numero > 0 && $modName != 'modUser')
    		            		{
    		         		    	dol_syslog('The module descriptor '.$modName.' must have a numero property', LOG_ERR);
    		            		}
								$j = $objMod->numero;

    							$modulequalified=1;

		    					// We discard modules according to features level (PS: if module is activated we always show it)
		    					$const_name = 'MAIN_MODULE_'.strtoupper(preg_replace('/^mod/i','',get_class($objMod)));
		    					if ($objMod->version == 'development'  && (empty($conf->global->$const_name) && ($conf->global->MAIN_FEATURES_LEVEL < 2))) $modulequalified=0;
		    					if ($objMod->version == 'experimental' && (empty($conf->global->$const_name) && ($conf->global->MAIN_FEATURES_LEVEL < 1))) $modulequalified=0;
								if (preg_match('/deprecated/', $objMod->version) && (empty($conf->global->$const_name) && ($conf->global->MAIN_FEATURES_LEVEL >= 0))) $modulequalified=0;

		    					// We discard modules according to property ->hidden
		    					if (! empty($objMod->hidden)) $modulequalified=0;

		    					if ($modulequalified > 0)
		    					{
		    					    $publisher=dol_escape_htmltag($objMod->getPublisher());
		    					    $external=($objMod->isCoreOrExternalModule() == 'external');
		    					    if ($external)
		    					    {
		    					        if ($publisher)
		    					        {
		    					            $arrayofnatures['external_'.$publisher]=$langs->trans("External").' - '.$publisher;
		    					        }
		    					        else
		    					        {
		    					            $arrayofnatures['external_']=$langs->trans("External").' - '.$langs->trans("UnknownPublishers");
		    					        }
		    					    }
		    					    ksort($arrayofnatures);
		    					}

		    					// Define array $categ with categ with at least one qualified module
		    					if ($modulequalified > 0)
		    					{
		    			            $filename[$i]= $modName;
		    					    $modules[$modName] = $objMod;

		    			            // Gives the possibility to the module, to provide his own family info and position of this family
		    			            if (is_array($objMod->familyinfo) && !empty($objMod->familyinfo)) {
		    			            	$familyinfo = array_merge($familyinfo, $objMod->familyinfo);
		    			            	$familykey = key($objMod->familyinfo);
		    			            } else {
		    			            	$familykey = $objMod->family;
		    			            }

		    			            $moduleposition = ($objMod->module_position?$objMod->module_position:'500');
		    			            if ($moduleposition == 500 && ($objMod->isCoreOrExternalModule() == 'external'))
		    			            {
		    			                $moduleposition = 800;
		    			            }

		    			            // Add list of warnings to show into arrayofwarnings and arrayofwarningsext
		    			            if (! empty($objMod->warnings_activation))
		    			            {
		    			                $arrayofwarnings[$modName]=$objMod->warnings_activation;
		    			            }
		    			            if (! empty($objMod->warnings_activation_ext))
		    			            {
		    			                $arrayofwarningsext[$modName]=$objMod->warnings_activation_ext;
		    			            }

		    			            $orders[$i]  = $familyinfo[$familykey]['position']."_".$familykey."_".$moduleposition."_".$j;   // Sort by family, then by module position then number
		    						$dirmod[$i]  = $dir;
		    						//print $i.'-'.$dirmod[$i].'<br>';
		    			            // Set categ[$i]
		    						$specialstring = 'unknown';
		    			            if ($objMod->version == 'development' || $objMod->version == 'experimental') $specialstring='expdev';
		    						if (isset($categ[$specialstring])) $categ[$specialstring]++;					// Array of all different modules categories
		    			            else $categ[$specialstring]=1;
		    						$j++;
		    			            $i++;
		    					}
		    					else dol_syslog("Module ".get_class($objMod)." not qualified");
							}
		            		catch(Exception $e)
		            		{
		            		     dol_syslog("Failed to load ".$dir.$file." ".$e->getMessage(), LOG_ERR);
		            		}
						}
		            	else
						{
							print "Warning bad descriptor file : ".$dir.$file." (Class ".$modName." not found into file)<br>";
						}
					}
		            catch(Exception $e)
		            {
		                 dol_syslog("Failed to load ".$dir.$file." ".$e->getMessage(), LOG_ERR);
		            }
		        }
		    }
		}
		closedir($handle);
	}
	else
	{
		dol_syslog("htdocs/admin/modules.php: Failed to open directory ".$dir.". See permission and open_basedir option.", LOG_WARNING);
	}
}

if ($action == 'reset_confirm' && $user->admin)
{
	if(!empty($modules[$value])) {
		$objMod  = $modules[$value];

		if(!empty($objMod->langfiles)) $langs->loadLangs($objMod->langfiles);

		$form = new Form($db);
		$formconfirm = $form->formconfirm($_SERVER["PHP_SELF"] . '?value='.$value.'&mode='.$mode.$param, $langs->trans('ConfirmUnactivation'), $langs->trans(GETPOST('confirm_message_code')), 'reset', '', 'no', 1);

	}

}

print $formconfirm;

asort($orders);
//var_dump($orders);
//var_dump($categ);
//var_dump($modules);

$nbofactivatedmodules=count($conf->modules);
$moreinfo=$langs->trans("TotalNumberOfActivatedModules",($nbofactivatedmodules-1), count($modules));
if ($nbofactivatedmodules <= 1) $moreinfo .= ' '.img_warning($langs->trans("YouMustEnableOneModule"));
print load_fiche_titre($langs->trans("ModulesSetup"),$moreinfo,'title_setup');

// Start to show page
if ($mode=='common')      print '<span class="opacitymedium">'.$langs->trans("ModulesDesc")."</span><br>\n";
if ($mode=='marketplace') print '<span class="opacitymedium">'.$langs->trans("ModulesMarketPlaceDesc")."</span><br>\n";
if ($mode=='deploy')      print '<span class="opacitymedium">'.$langs->trans("ModulesDeployDesc", $langs->transnoentitiesnoconv("AvailableModules"))."</span><br>\n";
if ($mode=='develop')     print '<span class="opacitymedium">'.$langs->trans("ModulesDevelopDesc")."</span><br>\n";

$head = modules_prepare_head();


print "<br>\n";


if ($mode == 'common')
{
    dol_set_focus('#search_keyword');

    print '<form method="POST" id="searchFormList" action="'.$_SERVER["PHP_SELF"].'">';
    if ($optioncss != '') print '<input type="hidden" name="optioncss" value="'.$optioncss.'">';
    print '<input type="hidden" name="token" value="'.$_SESSION['newtoken'].'">';
    print '<input type="hidden" name="sortfield" value="'.$sortfield.'">';
    print '<input type="hidden" name="sortorder" value="'.$sortorder.'">';
    print '<input type="hidden" name="page" value="'.$page.'">';

    dol_fiche_head($head, $mode, '', -1);

    $moreforfilter = '';
    $moreforfilter.='<div class="divsearchfield">';
    $moreforfilter.= $langs->trans('Keyword') . ': <input type="text" id="search_keyword" name="search_keyword" value="'.dol_escape_htmltag($search_keyword).'">';
    $moreforfilter.= '</div>';
    $moreforfilter.='<div class="divsearchfield">';
    $moreforfilter.= $langs->trans('Origin') . ': '.$form->selectarray('search_nature', $arrayofnatures, dol_escape_htmltag($search_nature), 1);
    $moreforfilter.= '</div>';
    if (! empty($conf->global->MAIN_FEATURES_LEVEL))
    {
        $array_version = array('stable'=>$langs->transnoentitiesnoconv("Stable"));
        if ($conf->global->MAIN_FEATURES_LEVEL < 0) $array_version['deprecated']=$langs->trans("Deprecated");
        if ($conf->global->MAIN_FEATURES_LEVEL > 0) $array_version['experimental']=$langs->trans("Experimental");
        if ($conf->global->MAIN_FEATURES_LEVEL > 1) $array_version['development']=$langs->trans("Development");
        $moreforfilter.='<div class="divsearchfield">';
        $moreforfilter.= $langs->trans('Version') . ': '.$form->selectarray('search_version', $array_version, $search_version, 1);
        $moreforfilter.= '</div>';
    }
    $moreforfilter.='<div class="divsearchfield">';
    $moreforfilter.= $langs->trans('Status') . ': '.$form->selectarray('search_status', array('active'=>$langs->transnoentitiesnoconv("Enabled"), 'disabled'=>$langs->transnoentitiesnoconv("Disabled")), $search_status, 1);
    $moreforfilter.= '</div>';
    $moreforfilter.=' ';
    $moreforfilter.='<div class="divsearchfield">';
    $moreforfilter.='<input type="submit" name="buttonsubmit" class="button" value="'.dol_escape_htmltag($langs->trans("Refresh")).'">';
    $moreforfilter.=' ';
    $moreforfilter.='<input type="submit" name="buttonreset" class="button" value="'.dol_escape_htmltag($langs->trans("Reset")).'">';
    $moreforfilter.= '</div>';

    if (! empty($moreforfilter))
    {
        print $moreforfilter;
        $parameters=array();
        $reshook=$hookmanager->executeHooks('printFieldPreListTitle',$parameters);    // Note that $action and $object may have been modified by hook
        print $hookmanager->resPrint;
    }

    $moreforfilter='';

    print '<div class="clearboth"></div><br>';

    $parameters=array();
    $reshook=$hookmanager->executeHooks('insertExtraHeader',$parameters,$object,$action);    // Note that $action and $object may have been modified by some hooks
    if ($reshook < 0) setEventMessages($hookmanager->error, $hookmanager->errors, 'errors');

    // Show list of modules

    $oldfamily='';

    foreach ($orders as $key => $value)
    {
        $tab=explode('_',$value);
        $familyposition=$tab[0]; $familykey=$tab[1]; $module_position=$tab[2]; $numero=$tab[3];

        $modName = $filename[$key];
    	$objMod  = $modules[$modName];
    	$dirofmodule = $dirmod[$key];

    	//print $objMod->name." - ".$key." - ".$objMod->version."<br>";
    	//if (($mode != (isset($specialtostring[$special])?$specialtostring[$special]:'unknown') && $mode != 'expdev')
    	if ($mode == 'expdev' && $objMod->version != 'development' && $objMod->version != 'experimental') continue;    // Discard if not for current tab

        if (! $objMod->getName())
        {
        	dol_syslog("Error for module ".$key." - Property name of module looks empty", LOG_WARNING);
      		continue;
        }

        $const_name = 'MAIN_MODULE_'.strtoupper(preg_replace('/^mod/i','',get_class($objMod)));

        // Check filters
        $modulename=$objMod->getName();
        $moduletechnicalname=$objMod->name;
        $moduledesc=$objMod->getDesc();
        $moduledesclong=$objMod->getDescLong();
        $moduleauthor=$objMod->getPublisher();

        // We discard showing according to filters
        if ($search_keyword)
        {
            $qualified=0;
            if (preg_match('/'.preg_quote($search_keyword).'/i', $modulename)
                || preg_match('/'.preg_quote($search_keyword).'/i', $moduletechnicalname)
                || preg_match('/'.preg_quote($search_keyword).'/i', $moduledesc)
                || preg_match('/'.preg_quote($search_keyword).'/i', $moduledesclong)
                || preg_match('/'.preg_quote($search_keyword).'/i', $moduleauthor)
                ) $qualified=1;
            if (! $qualified) continue;
        }
        if ($search_status)
        {
            if ($search_status == 'active' && empty($conf->global->$const_name)) continue;
            if ($search_status == 'disabled' && ! empty($conf->global->$const_name)) continue;
        }
        if ($search_nature)
        {
            if (preg_match('/^external/',$search_nature) && $objMod->isCoreOrExternalModule() != 'external') continue;
            if (preg_match('/^external_(.*)$/',$search_nature, $reg))
            {
                //print $reg[1].'-'.dol_escape_htmltag($objMod->getPublisher());
                $publisher=dol_escape_htmltag($objMod->getPublisher());
                if ($reg[1] && dol_escape_htmltag($reg[1]) != $publisher) continue;
                if (! $reg[1] && ! empty($publisher)) continue;
            }
            if ($search_nature == 'core' && $objMod->isCoreOrExternalModule() == 'external') continue;
        }
        if ($search_version)
        {
            if (($objMod->version == 'development' || $objMod->version == 'experimental' || preg_match('/deprecated/', $objMod->version)) && $search_version == 'stable') continue;
            if ($objMod->version != 'development'  && ($search_version == 'development')) continue;
            if ($objMod->version != 'experimental' && ($search_version == 'experimental')) continue;
            if (! preg_match('/deprecated/', $objMod->version) && ($search_version == 'deprecated')) continue;
        }

        // Load all lang files of module
        if (isset($objMod->langfiles) && is_array($objMod->langfiles))
        {
        	foreach($objMod->langfiles as $domain)
        	{
        		$langs->load($domain);
        	}
        }

        // Print a separator if we change family
        if ($familykey!=$oldfamily)
        {
        	if ($oldfamily) print '</table></div><br>';

            $familytext=empty($familyinfo[$familykey]['label'])?$familykey:$familyinfo[$familykey]['label'];
            print_fiche_titre($familytext, '', '');

            print '<div class="div-table-responsive">';
        	print '<table class="tagtable liste" summary="list_of_modules">'."\n";

        	$atleastoneforfamily=0;
        }

        $atleastoneforfamily++;

        if ($familykey!=$oldfamily)
        {
        	$familytext=empty($familyinfo[$familykey]['label'])?$familykey:$familyinfo[$familykey]['label'];
        	$oldfamily=$familykey;
        }




        // Version (with picto warning or not)
        $version=$objMod->getVersion(0);
        $versiontrans='';
        if (preg_match('/development/i', $version))  $versiontrans.=img_warning($langs->trans("Development"), 'style="float: left"');
        if (preg_match('/experimental/i', $version)) $versiontrans.=img_warning($langs->trans("Experimental"), 'style="float: left"');
        if (preg_match('/deprecated/i', $version))   $versiontrans.=img_warning($langs->trans("Deprecated"), 'style="float: left"');
        $versiontrans.=$objMod->getVersion(1);

        // Define imginfo
        $imginfo="info";
        if ($objMod->isCoreOrExternalModule() == 'external')
        {
            $imginfo="info_black";
        }

        print '<tr class="oddeven">'."\n";
        if (!empty($conf->global->MAIN_MODULES_SHOW_LINENUMBERS)) print '<td width="20px">'.++$linenum.'</td>';

        // Picto + Name of module
        print '  <td width="200px">';
        $alttext='';
        //if (is_array($objMod->need_dolibarr_version)) $alttext.=($alttext?' - ':'').'Dolibarr >= '.join('.',$objMod->need_dolibarr_version);
        //if (is_array($objMod->phpmin)) $alttext.=($alttext?' - ':'').'PHP >= '.join('.',$objMod->phpmin);
        if (! empty($objMod->picto))
        {
        	if (preg_match('/^\//i',$objMod->picto)) print img_picto($alttext,$objMod->picto,' width="14px"',1);
        	else print img_object($alttext, $objMod->picto, 'class="valignmiddle" width="14px"');
        }
        else
        {
        	print img_object($alttext, 'generic', 'class="valignmiddle"');
        }
        print ' <span class="valignmiddle">'.$objMod->getName().'</span>';
        print "</td>\n";

        // Desc
        print '<td class="valignmiddle tdoverflowmax300">';
        print nl2br($objMod->getDesc());
        print "</td>\n";

        // Help
        print '<td class="center nowrap" style="width: 82px;">';
        //print $form->textwithpicto('', $text, 1, $imginfo, 'minheight20', 0, 2, 1);
        print '<a href="javascript:document_preview(\''.DOL_URL_ROOT.'/admin/modulehelp.php?id='.$objMod->numero.'\',\'text/html\',\''.dol_escape_js($langs->trans("Module")).'\')">'.img_picto($langs->trans("ClickToShowDescription"), $imginfo).'</a>';
        print '</td>';

        // Version
        print '<td class="center nowrap" width="120px">';
        print $versiontrans;
        if(!empty($conf->global->CHECKLASTVERSION_EXTERNALMODULE)){
<<<<<<< HEAD
            require_once(DOL_DOCUMENT_ROOT.'/core/lib/geturl.lib.php');            
=======
            require_once DOL_DOCUMENT_ROOT.'/core/lib/geturl.lib.php';            
>>>>>>> 1ca17fb7
            if (!empty($objMod->url_last_version)) {
                $newversion = getURLContent($objMod->url_last_version);
                if(isset($newversion['content'])){
                    if (version_compare($newversion['content'], $versiontrans) > 0) {
                        print "&nbsp;<span class='butAction' title='" . $langs->trans('LastStableVersion') . "'>".$newversion['content']."</span>";
                    }
                }
            }
        }
        print "</td>\n";

        // Activate/Disable and Setup (2 columns)
        if (! empty($conf->global->$const_name))	// If module is already activated
        {
        	$disableSetup = 0;

        	// Link enable/disabme
        	print '<td class="center valignmiddle" width="60px">';
        	if (! empty($arrayofwarnings[$modName]))
	        {
                print '<!-- This module has a warning to show when we activate it (note: your country is '.$mysoc->country_code.') -->'."\n";
	        }
	        if (! empty($objMod->disabled))
        	{
        		print $langs->trans("Disabled");
        	}
        	else if (! empty($objMod->always_enabled) || ((! empty($conf->multicompany->enabled) && $objMod->core_enabled) && ($user->entity || $conf->entity!=1)))
        	{
        		if (method_exists($objMod, 'alreadyUsed') && $objMod->alreadyUsed()) print $langs->trans("Used");
        		else print $langs->trans("Required");
        		if (! empty($conf->multicompany->enabled) && $user->entity) $disableSetup++;
        	}
        	else
        	{
        		if(!empty($objMod->warnings_unactivation[$mysoc->country_code]) && method_exists($objMod, 'alreadyUsed') && $objMod->alreadyUsed()) {
        			print '<a class="reposition" href="'.$_SERVER["PHP_SELF"].'?id='.$objMod->numero.'&amp;module_position='.$module_position.'&amp;action=reset_confirm&amp;confirm_message_code='.$objMod->warnings_unactivation[$mysoc->country_code].'&amp;value=' . $modName . '&amp;mode=' . $mode . $param . '">';
        			print img_picto($langs->trans("Activated"),'switch_on');
        			print '</a>';

        		}
        		else {

        			print '<a class="reposition" href="'.$_SERVER["PHP_SELF"].'?id='.$objMod->numero.'&amp;module_position='.$module_position.'&amp;action=reset&amp;value=' . $modName . '&amp;mode=' . $mode .'&amp;confirm=yes' . $param . '">';
        			print img_picto($langs->trans("Activated"),'switch_on');
        			print '</a>';

        		}

        	}
        	print '</td>'."\n";

        	// Link config
        	if (! empty($objMod->config_page_url) && !$disableSetup)
        	{
        		$backtourlparam='';
        		if ($search_keyword != '') $backtourlparam.=($backtourlparam?'&':'?').'search_keyword='.$search_keyword;	// No urlencode here, done later
        		if ($search_nature > -1)   $backtourlparam.=($backtourlparam?'&':'?').'search_nature='.$search_nature;
        		if ($search_version > -1)  $backtourlparam.=($backtourlparam?'&':'?').'search_version='.$search_version;
        		if ($search_status > -1)   $backtourlparam.=($backtourlparam?'&':'?').'search_status='.$search_status;
        		$backtourl=$_SERVER["PHP_SELF"].$backtourlparam;

        		if (is_array($objMod->config_page_url))
        		{
        			print '<td class="tdsetuppicto right" width="60px">';
        			$i=0;
        			foreach ($objMod->config_page_url as $page)
        			{
        				$urlpage=$page;
        				if ($i++)
        				{
        					print '<a href="'.$urlpage.'" title="'.$langs->trans($page).'">'.img_picto(ucfirst($page),"setup").'</a>';
        					//    print '<a href="'.$page.'">'.ucfirst($page).'</a>&nbsp;';
        				}
        				else
        				{
        					if (preg_match('/^([^@]+)@([^@]+)$/i',$urlpage,$regs))
        					{
        						$urltouse=dol_buildpath('/'.$regs[2].'/admin/'.$regs[1],1);
        						print '<a href="'.$urltouse.(preg_match('/\?/',$urltouse)?'&':'?').'save_lastsearch_values=1&backtopage='.urlencode($backtourl).'" title="'.$langs->trans("Setup").'">'.img_picto($langs->trans("Setup"),"setup",'style="padding-right: 6px"').'</a>';
        					}
        					else
        					{
        						$urltouse=$urlpage;
        						print '<a href="'.$urltouse.(preg_match('/\?/',$urltouse)?'&':'?').'save_lastsearch_values=1&backtopage='.urlencode($backtourl).'" title="'.$langs->trans("Setup").'">'.img_picto($langs->trans("Setup"),"setup",'style="padding-right: 6px"').'</a>';
        					}
        				}
        			}
        			print "</td>\n";
        		}
        		else if (preg_match('/^([^@]+)@([^@]+)$/i',$objMod->config_page_url,$regs))
        		{
        			print '<td class="tdsetuppicto right valignmiddle" width="60px"><a href="'.dol_buildpath('/'.$regs[2].'/admin/'.$regs[1],1).'?save_lastsearch_values=1&backtopage='.urlencode($backtourl).'" title="'.$langs->trans("Setup").'">'.img_picto($langs->trans("Setup"),"setup",'style="padding-right: 6px"').'</a></td>';
        		}
        		else
        		{
        			print '<td class="tdsetuppicto right valignmiddle" width="60px"><a href="'.$objMod->config_page_url.'?save_lastsearch_values=1&backtopage='.urlencode($backtourl).'" title="'.$langs->trans("Setup").'">'.img_picto($langs->trans("Setup"),"setup",'style="padding-right: 6px"').'</a></td>';
        		}
        	}
        	else
        	{
        		print '<td class="tdsetuppicto right valignmiddle" width="60px">'.img_picto($langs->trans("NothingToSetup"),"setup",'class="opacitytransp" style="padding-right: 6px"').'</td>';
        	}

        }
        else	// Module not yet activated
		{
		    // Link enable/disable
        	print '<td class="center valignmiddle" width="60px">';
		    if (! empty($objMod->always_enabled))
        	{
        		// Should never happened
        	}
        	else if (! empty($objMod->disabled))
        	{
        		print $langs->trans("Disabled");
        	}
        	else
        	{
	        	// Module qualified for activation
        	    $warningmessage='';
	        	if (! empty($arrayofwarnings[$modName]))
	        	{
                    print '<!-- This module has a warning to show when we activate it (note: your country is '.$mysoc->country_code.') -->'."\n";
	        	    foreach ($arrayofwarnings[$modName] as $keycountry => $cursorwarningmessage)
   	        	    {
	        	        $warningmessage .= ($warningmessage?"\n":"").$langs->trans($cursorwarningmessage, $objMod->getName(), $mysoc->country_code);
   	        	    }
	        	}
        		if ($objMod->isCoreOrExternalModule() == 'external' && ! empty($arrayofwarningsext))
	        	{
	        	    print '<!-- This module is an external module and it may have a warning to show (note: your country is '.$mysoc->country_code.') -->'."\n";
	        	    foreach ($arrayofwarningsext as $keymodule => $arrayofwarningsextbycountry)
	        	    {
                        $keymodulelowercase=strtolower(preg_replace('/^mod/','',$keymodule));
                        if (in_array($keymodulelowercase, $conf->modules))    // If module that request warning is on
	        	        {
        	        	    foreach ($arrayofwarningsextbycountry as $keycountry => $cursorwarningmessage)
        	        	    {
        	        	        if ($keycountry == 'always' || $keycountry == $mysoc->country_code)
        	        	        {
        	        	            $warningmessage .= ($warningmessage?"\n":"").$langs->trans($cursorwarningmessage, $objMod->getName(), $mysoc->country_code, $modules[$keymodule]->getName());
        	        	            $warningmessage .= ($warningmessage?"\n":"").($warningmessage?"\n":"").$langs->trans("Module").' : '.$objMod->getName();
        	        	            if (! empty($objMod->editor_name)) $warningmessage .= ($warningmessage?"\n":"").$langs->trans("Publisher").' : '.$objMod->editor_name;
        	        	            if (! empty($objMod->editor_name)) $warningmessage .= ($warningmessage?"\n":"").$langs->trans("ModuleTriggeringThisWarning").' : '.$modules[$keymodule]->getName();
        	        	        }
        	        	    }
	        	        }
	        	    }
	        	}
        	    print '<!-- Message to show: '.$warningmessage.' -->'."\n";
	        	print '<a class="reposition" href="'.$_SERVER["PHP_SELF"].'?id='.$objMod->numero.'&amp;module_position='.$module_position.'&amp;action=set&amp;value=' . $modName . '&amp;mode=' . $mode . $param . '"';
	        	if ($warningmessage) print ' onclick="return confirm(\''.dol_escape_js($warningmessage).'\');"';
	        	print '>';
	        	print img_picto($langs->trans("Disabled"),'switch_off');
	        	print "</a>\n";
        	}
        	print "</td>\n";

        	// Link config
        	print '<td class="tdsetuppicto right valignmiddle" width="60px">'.img_picto($langs->trans("NothingToSetup"),"setup",'class="opacitytransp" style="padding-right: 6px"').'</td>';
        }

        print "</tr>\n";
    }

    if ($oldfamily)
    {
        print "</table>\n";
        print '</div>';
    }

    dol_fiche_end();

    // Show warning about external users
    print info_admin(showModulesExludedForExternal($modules))."\n";

    print '</form>';
}

if ($mode == 'marketplace')
{
    dol_fiche_head($head, $mode, '', -1);

    // Marketplace
    print "<table summary=\"list_of_modules\" class=\"noborder\" width=\"100%\">\n";
    print "<tr class=\"liste_titre\">\n";
    //print '<td>'.$langs->trans("Logo").'</td>';
    print '<td colspan="2">'.$langs->trans("WebSiteDesc").'</td>';
    print '<td>'.$langs->trans("URL").'</td>';
    print '</tr>';

    print "<tr class=\"oddeven\">\n";
    $url='https://www.dolistore.com';
    print '<td align="left"><a href="'.$url.'" target="_blank" rel="external"><img border="0" class="imgautosize imgmaxwidth180" src="'.DOL_URL_ROOT.'/theme/dolistore_logo.png"></a></td>';
    print '<td>'.$langs->trans("DoliStoreDesc").'</td>';
    print '<td><a href="'.$url.'" target="_blank" rel="external">'.$url.'</a></td>';
    print '</tr>';

    print "</table>\n";

    dol_fiche_end();

    print '<br>';

    if (empty($conf->global->MAIN_DISABLE_DOLISTORE_SEARCH) && $conf->global->MAIN_FEATURES_LEVEL >= 1)
    {
    	// $options is array with filter criterias
    	//var_dump($options);
    	$dolistore->getRemoteData($options);

	    print '<span class="opacitymedium">'.$langs->trans('DOLISTOREdescriptionLong').'</span><br><br>';

	    $previouslink = $dolistore->get_previous_link();
	    $nextlink = $dolistore->get_next_link();

	    print '<div class="liste_titre liste_titre_bydiv centpercent"><div class="divsearchfield">'

	    ?>
	            <form method="POST" class="centpercent" id="searchFormList" action="<?php echo $dolistore->url ?>">
	            	<input type="hidden" name="mode" value="marketplace" />
	                <div class="divsearchfield"><?php echo $langs->trans('Keyword') ?>:
	                    <input name="search_keyword" placeholder="<?php echo $langs->trans('Chercher un module') ?>" id="search_keyword" type="text" size="50" value="<?php echo $options['search'] ?>"><br>
	                </div>
	                <div class="divsearchfield">
	                    <input class="button" value="<?php echo $langs->trans('Rechercher') ?>" type="submit">
	                    <a class="button" href="<?php echo $dolistore->url ?>"><?php echo $langs->trans('Reset') ?></a>

	                    &nbsp;
					</div>
	                <div class="divsearchfield right">
	                <?php
	                print $previouslink;
	                print $nextlink;
	                ?>
	                </div>
	            </form>

	   <?php

	   print '</div></div>';
	   print '<div class="clearboth"></div>';

	   ?>

	        <div id="category-tree-left">
	            <ul class="tree">
	                <?php echo $dolistore->get_categories(); ?>
	            </ul>
	        </div>
	        <div id="listing-content">
	            <table summary="list_of_modules" id="list_of_modules" class="productlist centpercent">
	                <tbody id="listOfModules">
	                    <?php echo $dolistore->get_products($categorie); ?>
	                </tbody>
	            </table>
	        </div>

	    <?php
    }
}


// Install external module

if ($mode == 'deploy')
{
	dol_fiche_head($head, $mode, '', -1);

	$dolibarrdataroot=preg_replace('/([\\/]+)$/i','',DOL_DATA_ROOT);
	$allowonlineinstall=true;
	$allowfromweb=1;
	if (dol_is_file($dolibarrdataroot.'/installmodules.lock')) $allowonlineinstall=false;

	$fullurl='<a href="'.$urldolibarrmodules.'" target="_blank">'.$urldolibarrmodules.'</a>';
	$message='';
	if (! empty($allowonlineinstall))
	{
		if (! in_array('/custom',explode(',',$dolibarr_main_url_root_alt)))
		{
			$message=info_admin($langs->trans("ConfFileMustContainCustom", DOL_DOCUMENT_ROOT.'/custom', DOL_DOCUMENT_ROOT));
			$allowfromweb=-1;
		}
		else
		{
			if ($dirins_ok)
			{
				if (! is_writable(dol_osencode($dirins)))
				{
					$langs->load("errors");
					$message=info_admin($langs->trans("ErrorFailedToWriteInDir",$dirins));
					$allowfromweb=0;
				}
			}
			else
			{
				$message=info_admin($langs->trans("NotExistsDirect",$dirins).$langs->trans("InfDirAlt").$langs->trans("InfDirExample"));
				$allowfromweb=0;
			}
		}
	}
	else
	{
		$message=info_admin($langs->trans("InstallModuleFromWebHasBeenDisabledByFile",$dolibarrdataroot.'/installmodules.lock'));
		$allowfromweb=0;
	}

	if ($allowfromweb < 1)
	{
		print $langs->trans("SomethingMakeInstallFromWebNotPossible");
		print $message;
		//print $langs->trans("SomethingMakeInstallFromWebNotPossible2");
		print '<br>';
	}

	print '<br>';

	if ($allowfromweb >= 0)
	{
		if ($allowfromweb == 1)
		{
			//print $langs->trans("ThisIsProcessToFollow").'<br>';
		}
		else
		{
			print $langs->trans("ThisIsAlternativeProcessToFollow").'<br>';
			print '<b>'.$langs->trans("StepNb",1).'</b>: ';
			print $langs->trans("FindPackageFromWebSite",$fullurl).'<br>';
			print '<b>'.$langs->trans("StepNb",2).'</b>: ';
			print $langs->trans("DownloadPackageFromWebSite",$fullurl).'<br>';
			print '<b>'.$langs->trans("StepNb",3).'</b>: ';
		}

		if ($allowfromweb == 1)
		{
			print $langs->trans("UnpackPackageInModulesRoot",$dirins).'<br>';

			print '<br>';

			print '<form enctype="multipart/form-data" method="POST" class="noborder" action="'.$_SERVER["PHP_SELF"].'" name="forminstall">';
			print '<input type="hidden" name="action" value="install">';
			print '<input type="hidden" name="mode" value="deploy">';
			print $langs->trans("YouCanSubmitFile").' <input type="file" name="fileinstall"> ';
			print '<input type="submit" name="send" value="'.dol_escape_htmltag($langs->trans("Send")).'" class="button">';
			print '</form>';

			print '<br>';
			print '<br>';

			print '<div class="center"><div class="logo_setup"></div></div>';
		}
		else
		{
			print $langs->trans("UnpackPackageInModulesRoot",$dirins).'<br>';
			print '<b>'.$langs->trans("StepNb",4).'</b>: ';
			print $langs->trans("SetupIsReadyForUse").'<br>';
		}
	}

	if (! empty($result['return']))
	{
		print '<br>';

		foreach($result['return'] as $value)
		{
			echo $value.'<br>';
		}
	}

	dol_fiche_end();
}

if ($mode == 'develop')
{
	dol_fiche_head($head, $mode, '', -1);

	// Marketplace
	print "<table summary=\"list_of_modules\" class=\"noborder\" width=\"100%\">\n";
	print "<tr class=\"liste_titre\">\n";
	//print '<td>'.$langs->trans("Logo").'</td>';
	print '<td colspan="2">'.$langs->trans("DevelopYourModuleDesc").'</td>';
	print '<td>'.$langs->trans("URL").'</td>';
	print '</tr>';

	print '<tr class="oddeven" height="80">'."\n";
	print '<td align="left">';
	//span class="fa fa-bug"></span>
	//print '<img border="0" class="imgautosize imgmaxwidth180" src="'.DOL_URL_ROOT.'/theme/dolibarr_preferred_partner_int.png">';
	print '<div class="imgmaxheight50 logo_setup"></div>';
	print '</td>';
	print '<td>'.$langs->trans("TryToUseTheModuleBuilder").'</td>';
	print '<td>'.$langs->trans("SeeTopRightMenu").'</td>';
	print '</tr>';

	print '<tr class="oddeven" height="80">'."\n";
	$url='https://partners.dolibarr.org';
	print '<td align="left">';
	print'<a href="'.$url.'" target="_blank" rel="external"><img border="0" class="imgautosize imgmaxwidth180" src="'.DOL_URL_ROOT.'/theme/dolibarr_preferred_partner_int.png"></a>';
	print '</td>';
	print '<td>'.$langs->trans("DoliPartnersDesc").'</td>';
	print '<td><a href="'.$url.'" target="_blank" rel="external">'.$url.'</a></td>';
	print '</tr>';

	print "</table>\n";

	dol_fiche_end();
}

// End of page
llxFooter();
$db->close();<|MERGE_RESOLUTION|>--- conflicted
+++ resolved
@@ -672,11 +672,7 @@
         print '<td class="center nowrap" width="120px">';
         print $versiontrans;
         if(!empty($conf->global->CHECKLASTVERSION_EXTERNALMODULE)){
-<<<<<<< HEAD
-            require_once(DOL_DOCUMENT_ROOT.'/core/lib/geturl.lib.php');            
-=======
             require_once DOL_DOCUMENT_ROOT.'/core/lib/geturl.lib.php';            
->>>>>>> 1ca17fb7
             if (!empty($objMod->url_last_version)) {
                 $newversion = getURLContent($objMod->url_last_version);
                 if(isset($newversion['content'])){
