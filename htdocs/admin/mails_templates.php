<?php
/* Copyright (C) 2004       Rodolphe Quiedeville    <rodolphe@quiedeville.org>
 * Copyright (C) 2004-2018  Laurent Destailleur     <eldy@users.sourceforge.net>
 * Copyright (C) 2004       Benoit Mortier          <benoit.mortier@opensides.be>
 * Copyright (C) 2005-2012  Regis Houssin           <regis.houssin@inodbox.com>
 * Copyright (C) 2010-2016  Juanjo Menent           <jmenent@2byte.es>
 * Copyright (C) 2011-2018  Philippe Grand          <philippe.grand@atoo-net.com>
 * Copyright (C) 2011       Remy Younes             <ryounes@gmail.com>
 * Copyright (C) 2012-2015  Marcos García           <marcosgdf@gmail.com>
 * Copyright (C) 2012       Christophe Battarel     <christophe.battarel@ltairis.fr>
 * Copyright (C) 2011-2016  Alexandre Spangaro      <aspangaro@open-dsi.fr>
 * Copyright (C) 2015       Ferran Marcet           <fmarcet@2byte.es>
 * Copyright (C) 2016       Raphaël Doursenaud      <rdoursenaud@gpcsolutions.fr>
 * Copyright (C) 2018-2023  Frédéric France         <frederic.france@netlogic.fr>
 *
 * This program is free software; you can redistribute it and/or modify
 * it under the terms of the GNU General Public License as published by
 * the Free Software Foundation; either version 3 of the License, or
 * (at your option) any later version.
 *
 * This program is distributed in the hope that it will be useful,
 * but WITHOUT ANY WARRANTY; without even the implied warranty of
 * MERCHANTABILITY or FITNESS FOR A PARTICULAR PURPOSE.  See the
 * GNU General Public License for more details.
 *
 * You should have received a copy of the GNU General Public License
 * along with this program. If not, see <https://www.gnu.org/licenses/>.
 */

/**
 *	    \file       htdocs/admin/mails_templates.php
 *		\ingroup    core
 *		\brief      Page to administer emails templates
 */

// Load Dolibarr environment
require '../main.inc.php';
require_once DOL_DOCUMENT_ROOT.'/core/class/html.formadmin.class.php';
require_once DOL_DOCUMENT_ROOT.'/core/class/html.formcompany.class.php';
require_once DOL_DOCUMENT_ROOT.'/core/lib/admin.lib.php';
require_once DOL_DOCUMENT_ROOT.'/core/lib/functions2.lib.php';
require_once DOL_DOCUMENT_ROOT.'/core/class/doleditor.class.php';
require_once DOL_DOCUMENT_ROOT.'/core/lib/accounting.lib.php';
require_once DOL_DOCUMENT_ROOT.'/core/class/html.formaccounting.class.php';

// Load translation files required by the page
$langsArray = array("errors", "admin", "mails", "languages");

if (isModEnabled('member')) {
	$langsArray[] = 'members';
}
if (isModEnabled('eventorganization')) {
	$langsArray[] = 'eventorganization';
}

$langs->loadLangs($langsArray);

$toselect = GETPOST('toselect', 'array');
$action = GETPOST('action', 'aZ09') ? GETPOST('action', 'aZ09') : 'view';
$massaction = GETPOST('massaction', 'alpha');
$confirm = GETPOST('confirm', 'alpha'); // Result of a confirmation
$mode = GETPOST('mode', 'aZ09');
$optioncss = GETPOST('optioncss', 'alpha');

$id = GETPOSTINT('id');
$rowid = GETPOST('rowid', 'alpha');
$search_label = GETPOST('search_label', 'alphanohtml'); // Must allow value like 'Abc Def' or '(MyTemplateName)'
$search_type_template = GETPOST('search_type_template', 'alpha');
$search_lang = GETPOST('search_lang', 'alpha');
$search_fk_user = GETPOST('search_fk_user', 'intcomma');
$search_topic = GETPOST('search_topic', 'alpha');
$search_module = GETPOST('search_module', 'alpha');

$acts = array();
$actl = array();
$acts[0] = "activate";
$acts[1] = "disable";
$actl[0] = img_picto($langs->trans("Disabled"), 'switch_off', 'class="size15x"');
$actl[1] = img_picto($langs->trans("Activated"), 'switch_on', 'class="size15x"');

$listoffset = GETPOST('listoffset', 'alpha');
$listlimit = GETPOST('listlimit', 'alpha') > 0 ? GETPOST('listlimit', 'alpha') : 1000;

$limit = GETPOSTINT('limit') ? GETPOSTINT('limit') : $conf->liste_limit;
$sortfield = GETPOST('sortfield', 'aZ09comma');
$sortorder = GETPOST('sortorder', 'aZ09comma');
$page = GETPOSTISSET('pageplusone') ? (GETPOSTINT('pageplusone') - 1) : GETPOSTINT("page");
if (empty($page) || $page == -1) {
	$page = 0;
}     // If $page is not defined, or '' or -1
$offset = $listlimit * $page;
$pageprev = $page - 1;
$pagenext = $page + 1;

if (empty($sortfield)) {
	$sortfield = 'type_template,lang,position,label';
}
if (empty($sortorder)) {
	$sortorder = 'ASC';
}

// Initialize technical object to manage hooks of page. Note that conf->hooks_modules contains array of hook context
$hookmanager->initHooks(array('emailtemplates'));


// Name of SQL tables of dictionaries
$tabname = array();
$tabname[25] = MAIN_DB_PREFIX."c_email_templates";

// Nom des champs en resultat de select pour affichage du dictionnaire
$tabfield = array();
$tabfield[25] = "label,lang,type_template,fk_user,private,position,module,topic,joinfiles,defaultfortype,content";
if (getDolGlobalString('MAIN_EMAIL_TEMPLATES_FOR_OBJECT_LINES')) {
	$tabfield[25] .= ',content_lines';
}

// Nom des champs d'edition pour modification d'un enregistrement
$tabfieldvalue = array();
$tabfieldvalue[25] = "label,lang,type_template,fk_user,private,position,topic,email_from,joinfiles,defaultfortype,content";
if (getDolGlobalString('MAIN_EMAIL_TEMPLATES_FOR_OBJECT_LINES')) {
	$tabfieldvalue[25] .= ',content_lines';
}

// Nom des champs dans la table pour insertion d'un enregistrement
$tabfieldinsert = array();
$tabfieldinsert[25] = "label,lang,type_template,fk_user,private,position,topic,email_from,joinfiles,defaultfortype,content";
if (getDolGlobalString('MAIN_EMAIL_TEMPLATES_FOR_OBJECT_LINES')) {
	$tabfieldinsert[25] .= ',content_lines';
}
$tabfieldinsert[25] .= ',entity'; // Must be at end because not into other arrays

// Condition to show dictionary in setup page
$tabcond = array();
$tabcond[25] = true;

// List of help for fields
// Set MAIN_EMAIL_TEMPLATES_FOR_OBJECT_LINES to allow edit of template for lines
require_once DOL_DOCUMENT_ROOT.'/core/class/html.formmail.class.php';
$formmail = new FormMail($db);
if (!getDolGlobalString('MAIN_EMAIL_TEMPLATES_FOR_OBJECT_LINES')) {
	$tmp = FormMail::getAvailableSubstitKey('formemail');
	$tmp['__(AnyTranslationKey)__'] = 'Translation';
	$helpsubstit = $langs->trans("AvailableVariables").':<br>';
	$helpsubstitforlines = $langs->trans("AvailableVariables").':<br>';
	foreach ($tmp as $key => $val) {
		$helpsubstit .= $key.' -> '.$val.'<br>';
		$helpsubstitforlines .= $key.' -> '.$val.'<br>';
	}
} else {
	$tmp = FormMail::getAvailableSubstitKey('formemailwithlines');
	$tmp['__(AnyTranslationKey)__'] = 'Translation';
	$helpsubstit = $langs->trans("AvailableVariables").':<br>';
	$helpsubstitforlines = $langs->trans("AvailableVariables").':<br>';
	foreach ($tmp as $key => $val) {
		$helpsubstit .= $key.' -> '.$val.'<br>';
	}
	$tmp = FormMail::getAvailableSubstitKey('formemailforlines');
	foreach ($tmp as $key => $val) {
		$helpsubstitforlines .= $key.' -> '.$val.'<br>';
	}
}


$tabhelp = array();
$tabhelp[25] = array(
	'label' => $langs->trans('EnterAnyCode'),
	'type_template' => $langs->trans("TemplateForElement"),
	'private' => $langs->trans("TemplateIsVisibleByOwnerOnly"),
	'position' => $langs->trans("PositionIntoComboList"),
	'topic' => '<span class="small">'.$helpsubstit.'</span>',
	'email_from' => $langs->trans('ForceEmailFrom'),
	'joinfiles' => $langs->trans('AttachMainDocByDefault'),
	'defaultfortype' => $langs->trans("DefaultForTypeDesc"),
	'content' => '<span class="small">'.$helpsubstit.'</span>',
	'content_lines' => '<span class="small">'.$helpsubstitforlines.'</span>'
);


// We save list of template email Dolibarr can manage. This list can found by a grep into code on "->param['models']"
$elementList = array();
// Add all and none after the sort

$elementList['all'] = '-- '.dol_escape_htmltag($langs->trans("All")).' --';
$elementList['none'] = '-- '.dol_escape_htmltag($langs->trans("None")).' --';
$elementList['user'] = img_picto('', 'user', 'class="pictofixedwidth"').dol_escape_htmltag($langs->trans('MailToUser'));
if (isModEnabled('member') && $user->hasRight('adherent', 'lire')) {
	$elementList['member'] = img_picto('', 'object_member', 'class="pictofixedwidth"').dol_escape_htmltag($langs->trans('MailToMember'));
}
if (isModEnabled('recruitment') && $user->hasRight('recruitment', 'recruitmentjobposition', 'read')) {
	$elementList['recruitmentcandidature_send'] = img_picto('', 'recruitmentcandidature', 'class="pictofixedwidth"').dol_escape_htmltag($langs->trans('RecruitmentCandidatures'));
}
if (isModEnabled("societe") && $user->hasRight('societe', 'lire')) {
	$elementList['thirdparty'] = img_picto('', 'company', 'class="pictofixedwidth"').dol_escape_htmltag($langs->trans('MailToThirdparty'));
}
if (isModEnabled('project')) {
	$elementList['project'] = img_picto('', 'project', 'class="pictofixedwidth"').dol_escape_htmltag($langs->trans('MailToProject'));
}
if (isModEnabled("propal") && $user->hasRight('propal', 'lire')) {
	$elementList['propal_send'] = img_picto('', 'propal', 'class="pictofixedwidth"').dol_escape_htmltag($langs->trans('MailToSendProposal'));
}
if (isModEnabled('order') && $user->hasRight('commande', 'lire')) {
	$elementList['order_send'] = img_picto('', 'order', 'class="pictofixedwidth"').dol_escape_htmltag($langs->trans('MailToSendOrder'));
}
if (isModEnabled('invoice') && $user->hasRight('facture', 'lire')) {
	$elementList['facture_send'] = img_picto('', 'bill', 'class="pictofixedwidth"').dol_escape_htmltag($langs->trans('MailToSendInvoice'));
}
if (isModEnabled("shipping")) {
	$elementList['shipping_send'] = img_picto('', 'dolly', 'class="pictofixedwidth"').dol_escape_htmltag($langs->trans('MailToSendShipment'));
}
if (isModEnabled("reception")) {
	$elementList['reception_send'] = img_picto('', 'dollyrevert', 'class="pictofixedwidth"').dol_escape_htmltag($langs->trans('MailToSendReception'));
}
if (isModEnabled('intervention')) {
	$elementList['fichinter_send'] = img_picto('', 'intervention', 'class="pictofixedwidth"').dol_escape_htmltag($langs->trans('MailToSendIntervention'));
}
if (isModEnabled('supplier_proposal')) {
	$elementList['supplier_proposal_send'] = img_picto('', 'propal', 'class="pictofixedwidth"').dol_escape_htmltag($langs->trans('MailToSendSupplierRequestForQuotation'));
}
if (isModEnabled("supplier_order") && ($user->hasRight('fournisseur', 'commande', 'lire') || $user->hasRight('supplier_order', 'read'))) {
	$elementList['order_supplier_send'] = img_picto('', 'order', 'class="pictofixedwidth"').dol_escape_htmltag($langs->trans('MailToSendSupplierOrder'));
}
if (isModEnabled("supplier_invoice") && ($user->hasRight('fournisseur', 'facture', 'lire') || $user->hasRight('supplier_invoice', 'read'))) {
	$elementList['invoice_supplier_send'] = img_picto('', 'bill', 'class="pictofixedwidth"').dol_escape_htmltag($langs->trans('MailToSendSupplierInvoice'));
}
if (isModEnabled('contract') && $user->hasRight('contrat', 'lire')) {
	$elementList['contract'] = img_picto('', 'contract', 'class="pictofixedwidth"').dol_escape_htmltag($langs->trans('MailToSendContract'));
}
if (isModEnabled('ticket') && $user->hasRight('ticket', 'read')) {
	$elementList['ticket_send'] = img_picto('', 'ticket', 'class="pictofixedwidth"').dol_escape_htmltag($langs->trans('MailToTicket'));
}
if (isModEnabled('expensereport') && $user->hasRight('expensereport', 'lire')) {
	$elementList['expensereport_send'] = img_picto('', 'trip', 'class="pictofixedwidth"').dol_escape_htmltag($langs->trans('MailToExpenseReport'));
}
if (isModEnabled('agenda')) {
	$elementList['actioncomm_send'] = img_picto('', 'action', 'class="pictofixedwidth"').dol_escape_htmltag($langs->trans('MailToSendEventPush'));
}
if (isModEnabled('eventorganization') && $user->hasRight('eventorganization', 'read')) {
	$elementList['conferenceorbooth'] = img_picto('', 'action', 'class="pictofixedwidth"').dol_escape_htmltag($langs->trans('MailToSendEventOrganization'));
}
if (isModEnabled('partnership') && $user->hasRight('partnership', 'read')) {
	$elementList['partnership_send'] = img_picto('', 'partnership', 'class="pictofixedwidth"').dol_escape_htmltag($langs->trans('MailToPartnership'));
}

$parameters = array('elementList' => $elementList);
$reshook = $hookmanager->executeHooks('emailElementlist', $parameters); // Note that $action and $object may have been modified by some hooks
if ($reshook == 0) {
	foreach ($hookmanager->resArray as $item => $value) {
		$elementList[$item] = $value;
	}
}

$id = 25;

$acceptlocallinktomedia = (acceptLocalLinktoMedia() > 0 ? 1 : 0);

// Security
if (!empty($user->socid)) {
	accessforbidden();
}

$permissiontoadd = 1;
$permissiontodelete = 1;



/*
 * Actions
 */

if (GETPOST('cancel', 'alpha')) {
	$action = 'list';
	$massaction = '';
}
if (!GETPOST('confirmmassaction', 'alpha') && $massaction != 'presend' && $massaction != 'confirm_presend') {
	$massaction = '';
}

$parameters = array();
$reshook = $hookmanager->executeHooks('doActions', $parameters, $object, $action); // Note that $action and $object may have been modified by some hooks
if ($reshook < 0) {
	setEventMessages($hookmanager->error, $hookmanager->errors, 'errors');
}

if (empty($reshook)) {
	// Selection of new fields
	include DOL_DOCUMENT_ROOT.'/core/actions_changeselectedfields.inc.php';

	// Purge search criteria
	if (GETPOST('button_removefilter_x', 'alpha') || GETPOST('button_removefilter.x', 'alpha') || GETPOST('button_removefilter', 'alpha')) {
		// All tests are required to be compatible with all browsers
		$search_label = '';
		$search_type_template = '';
		$search_lang = '';
		$search_fk_user = '';
		$search_topic = '';
		$search_module = '';
		$toselect = array();
		$search_array_options = array();
	}

	// Actions add or modify an email template
	if ((GETPOST('actionadd', 'alpha') || GETPOST('actionmodify', 'alpha')) && $permissiontoadd) {
		$listfield = explode(',', str_replace(' ', '', $tabfield[$id]));
		$listfieldinsert = explode(',', $tabfieldinsert[$id]);
		$listfieldmodify = explode(',', $tabfieldinsert[$id]);
		$listfieldvalue = explode(',', $tabfieldvalue[$id]);

		// Check that all fields are filled
		$ok = 1;
		foreach ($listfield as $f => $value) {
			// Not mandatory fields
			if (in_array($value, ['joinfiles', 'defaultfortype', 'content', 'content_lines', 'module'])) {
				continue;
			}

			// Rename some POST variables into a generic name
			if (GETPOST('actionmodify', 'alpha') && $value == 'topic') {
				$_POST['topic'] = GETPOST('topic-'.$rowid);
			}

			if ((!GETPOSTISSET($value) || GETPOST($value) == '' || GETPOST($value) == '-1') && $value != 'lang' && $value != 'fk_user' && $value != 'position') {
				$ok = 0;
				$fieldnamekey = $listfield[$f];
				// We take translate key of field
				if ($fieldnamekey == 'libelle' || ($fieldnamekey == 'label')) {
					$fieldnamekey = 'Code';
				}
				if ($fieldnamekey == 'code') {
					$fieldnamekey = 'Code';
				}
				if ($fieldnamekey == 'note') {
					$fieldnamekey = 'Note';
				}
				if ($fieldnamekey == 'type_template') {
					$fieldnamekey = 'TypeOfTemplate';
				}
				if ($fieldnamekey == 'fk_user') {
					$fieldnamekey = 'Owner';
				}
				if ($fieldnamekey == 'private') {
					$fieldnamekey = 'Private';
				}
				if ($fieldnamekey == 'position') {
					$fieldnamekey = 'Position';
				}
				if ($fieldnamekey == 'topic') {
					$fieldnamekey = 'Topic';
				}

				setEventMessages($langs->transnoentities("ErrorFieldRequired", $langs->transnoentities($fieldnamekey)), null, 'errors');
				$action = 'create';
			}
		}

		// If previous test is ok action is add, we add the line
		if ($ok && GETPOST('actionadd')) {
			// Add new entry
			$sql = "INSERT INTO ".$tabname[$id]." (";
			// List of fields
			$sql .= $tabfieldinsert[$id];
			$sql .= ", active, enabled)";
			$sql .= " VALUES(";

			// List of values
			$i = 0;
			foreach ($listfieldinsert as $f => $value) {
				$keycode = isset($listfieldvalue[$i]) ? $listfieldvalue[$i] : "";
				if ($value == 'lang') {
					$keycode = 'langcode';
				}
				if (empty($keycode)) {
					$keycode = $value;
				}

				// Clean input variables
				if ($value == 'entity') {
					$_POST[$keycode] = $conf->entity;
				}
				if ($value == 'fk_user' && !($_POST[$keycode] > 0)) {
					$_POST[$keycode] = '';
				}
				if ($value == 'private' && !is_numeric($_POST[$keycode])) {
					$_POST[$keycode] = '0';
				}
				if ($value == 'position' && !is_numeric($_POST[$keycode])) {
					$_POST[$keycode] = '1';
				}
				if ($value == 'defaultfortype' && !is_numeric($_POST[$keycode])) {
					$_POST[$keycode] = '0';
				}
				//var_dump($keycode.' '.$value);

				if ($i) {
					$sql .= ", ";
				}
				if (GETPOST($keycode) == '' && $keycode != 'langcode') {
					$sql .= "null"; // langcode must be '' if not defined so the unique key that include lang will work
				} elseif (GETPOST($keycode) == '0' && $keycode == 'langcode') {
					$sql .= "''"; // langcode must be '' if not defined so the unique key that include lang will work
				} elseif ($keycode == 'fk_user') {
					if (!$user->admin) {	// A non admin user can only edit its own template
						$sql .= " ".((int) $user->id);
					} else {
						$sql .= " ".(GETPOSTINT($keycode));
					}
				} elseif ($keycode == 'content') {
					$sql .= "'".$db->escape(GETPOST($keycode, 'restricthtml'))."'";
				} elseif (in_array($keycode, array('joinfiles', 'defaultfortype', 'private', 'position', 'entity'))) {
					$sql .= GETPOSTINT($keycode);
				} else {
					$sql .= "'".$db->escape(GETPOST($keycode, 'alphanohtml'))."'";
				}
				$i++;
			}
			$sql .= ", 1, 1)";

			dol_syslog("actionadd", LOG_DEBUG);
			$result = $db->query($sql);
			if ($result) {	// Add is ok
				setEventMessages($langs->transnoentities("RecordSaved"), null, 'mesgs');
				$_POST = array('id' => $id); // Clean $_POST array, we keep only id
			} else {
				if ($db->errno() == 'DB_ERROR_RECORD_ALREADY_EXISTS') {
					setEventMessages($langs->transnoentities("ErrorRecordAlreadyExists"), null, 'errors');
				} else {
					dol_print_error($db);
				}
				$action = 'create';
			}
		}

		// We modify the line
		if ($ok && GETPOST('actionmodify')) {
			$rowidcol = "rowid";

			// Modify entry
			$sql = "UPDATE ".$tabname[$id]." SET ";
			// Modify value of fields
			$i = 0;
			foreach ($listfieldmodify as $field) {
				if ($field == 'entity') {
					// entity not present on listfieldmodify array
					$keycode = $field;
					$_POST[$keycode] = $conf->entity;
				} else {
					$keycode = $listfieldvalue[$i];
				}

				if ($field == 'lang') {
					$keycode = 'langcode';
				}
				if (empty($keycode)) {
					$keycode = $field;
				}

				// Rename some POST variables into a generic name
				if ($field == 'fk_user' && !(GETPOSTINT('fk_user') > 0)) {
					$_POST['fk_user'] = '';
				}
				if ($field == 'topic') {
					$_POST['topic'] = GETPOST('topic-'.$rowid);
				}
				if ($field == 'joinfiles') {
					$_POST['joinfiles'] = GETPOST('joinfiles-'.$rowid);
				}
				if ($field == 'content') {
					$_POST['content'] = GETPOST('content-'.$rowid, 'restricthtml');
				}
				if ($field == 'content_lines') {
					$_POST['content_lines'] = GETPOST('content_lines-'.$rowid, 'restricthtml');
				}

				if ($i) {
					$sql .= ", ";
				}
				$sql .= $field."=";

				if (GETPOST($keycode) == '' || (!in_array($keycode, array('langcode', 'position', 'private', 'defaultfortype')) && !GETPOST($keycode))) {
					$sql .= "null"; // langcode,... must be '' if not defined so the unique key that include lang will work
				} elseif (GETPOST($keycode) == '0' && $keycode == 'langcode') {
					$sql .= "''"; // langcode must be '' if not defined so the unique key that include lang will work
				} elseif ($keycode == 'fk_user') {
					if (!$user->admin) {	// A non admin user can only edit its own template
						$sql .= " ".((int) $user->id);
					} else {
						$sql .= " ".(GETPOSTINT($keycode));
					}
				} elseif ($keycode == 'content') {
					$sql .= "'".$db->escape(GETPOST($keycode, 'restricthtml'))."'";
				} elseif (in_array($keycode, array('joinfiles', 'defaultfortype', 'private', 'position'))) {
					$sql .= GETPOSTINT($keycode);
				} else {
					$sql .= "'".$db->escape(GETPOST($keycode, 'alphanohtml'))."'";
				}
				$i++;
			}

			$sql .= " WHERE ".$db->escape($rowidcol)." = ".((int) $rowid);
			if (!$user->admin) {	// A non admin user can only edit its own template
				$sql .= " AND fk_user  = ".((int) $user->id);
			}
			//print $sql;exit;
			dol_syslog("actionmodify", LOG_DEBUG);
			//print $sql;
			$resql = $db->query($sql);
			if ($resql) {
				setEventMessages($langs->transnoentities("RecordSaved"), null, 'mesgs');
			} else {
				setEventMessages($db->error(), null, 'errors');
				$action = 'edit';
			}
		}
	}

	if ($action == 'confirm_delete' && $confirm == 'yes' && $permissiontodelete) {       // delete
		$rowidcol = "rowid";

		$sql = "DELETE from ".$tabname[$id]." WHERE ".$rowidcol." = ".((int) $rowid);
		if (!$user->admin) {	// A non admin user can only edit its own template
			$sql .= " AND fk_user = ".((int) $user->id);
		}
		dol_syslog("delete", LOG_DEBUG);
		$result = $db->query($sql);
		if (!$result) {
			if ($db->errno() == 'DB_ERROR_CHILD_EXISTS') {
				setEventMessages($langs->transnoentities("ErrorRecordIsUsedByChild"), null, 'errors');
			} else {
				dol_print_error($db);
			}
		}
	}

	// activate
	if ($action == $acts[0] && $permissiontoadd) {
		$rowidcol = "rowid";

		$sql = "UPDATE ".$tabname[$id]." SET active = 1 WHERE rowid = ".((int) $rowid);

		$result = $db->query($sql);
		if (!$result) {
			dol_print_error($db);
		}
	}

	// disable
	if ($action == $acts[1] && $permissiontoadd) {
		$rowidcol = "rowid";

		$sql = "UPDATE ".$tabname[$id]." SET active = 0 WHERE rowid = ".((int) $rowid);

		$result = $db->query($sql);
		if (!$result) {
			dol_print_error($db);
		}
	}
}


/*
 * View
 */

$form = new Form($db);

$now = dol_now();

$formadmin = new FormAdmin($db);

//$help_url = "EN:Module_MyObject|FR:Module_MyObject_FR|ES:Módulo_MyObject";
$help_url = '';
if (!empty($user->admin) && (empty($_SESSION['leftmenu']) || $_SESSION['leftmenu'] != 'email_templates')) {
	$title = $langs->trans("EMailsSetup");
} else {
	$title = $langs->trans("EMailTemplates");
}
$morejs = array();
$morecss = array();

$sql = "SELECT rowid as rowid, module, label, type_template, lang, fk_user, private, position, topic, email_from,joinfiles, defaultfortype, content_lines, content, enabled, active";
$sql .= " FROM ".MAIN_DB_PREFIX."c_email_templates";
$sql .= " WHERE entity IN (".getEntity('email_template').")";
if (!$user->admin) {
	$sql .= " AND (private = 0 OR (private = 1 AND fk_user = ".((int) $user->id)."))"; // Show only public and private to me
	$sql .= " AND (active = 1 OR fk_user = ".((int) $user->id).")"; // Show only active or owned by me
}
if (!getDolGlobalInt('MAIN_MULTILANGS')) {
	$sql .= " AND (lang = '".$db->escape($langs->defaultlang)."' OR lang IS NULL OR lang = '')";
}
if ($search_label) {
	$sql .= natural_search('label', $search_label);
}
if ($search_type_template != '' && $search_type_template != '-1') {
	$sql .= natural_search('type_template', $search_type_template);
}
if ($search_lang) {
	$sql .= natural_search('lang', $search_lang);
}
if ($search_fk_user != '' && $search_fk_user != '-1') {
	$sql .= natural_search('fk_user', $search_fk_user, 2);
}
if ($search_module) {
	$sql .= natural_search('module', $search_module);
}
if ($search_topic) {
	$sql .= natural_search('topic', $search_topic);
}
// If sort order is "country", we use country_code instead
if ($sortfield == 'country') {
	$sortfield = 'country_code';
}
$sql .= $db->order($sortfield, $sortorder);
$sql .= $db->plimit($listlimit + 1, $offset);
//print $sql;

// Output page
// --------------------------------------------------------------------

llxHeader('', $title, $help_url, '', 0, 0, $morejs, $morecss, '', '');

$arrayofselected = is_array($toselect) ? $toselect : array();

$param = '';
if (!empty($mode)) {
	$param .= '&mode='.urlencode($mode);
}
if (!empty($contextpage) && $contextpage != $_SERVER["PHP_SELF"]) {
	$param .= '&contextpage='.urlencode($contextpage);
}
if ($limit > 0 && $limit != $conf->liste_limit) {
	$param .= '&limit='.((int) $limit);
}
if (!empty($search) && is_array($search)) {
	foreach ($search as $key => $val) {
		if (is_array($search[$key]) && count($search[$key])) {
			foreach ($search[$key] as $skey) {
				if ($skey != '') {
					$param .= '&search_'.$key.'[]='.urlencode($skey);
				}
			}
		} elseif ($search[$key] != '') {
			$param .= '&search_'.$key.'='.urlencode($search[$key]);
		}
	}
}
if ($optioncss != '') {
	$param .= '&optioncss='.urlencode($optioncss);
}
// Add $param from extra fields
include DOL_DOCUMENT_ROOT.'/core/tpl/extrafields_list_search_param.tpl.php';
// Add $param from hooks
$parameters = array();
$reshook = $hookmanager->executeHooks('printFieldListSearchParam', $parameters, $object); // Note that $action and $object may have been modified by hook
$param .= $hookmanager->resPrint;


$linkback = '';
$titlepicto = 'title_setup';


$url = DOL_URL_ROOT.'/admin/mails_templates.php?action=create';
$newcardbutton = '';
$newcardbutton .= dolGetButtonTitle($langs->trans('NewEMailTemplate'), '', 'fa fa-plus-circle', $url, '', $permissiontoadd);


if (!empty($user->admin) && (empty($_SESSION['leftmenu']) || $_SESSION['leftmenu'] != 'email_templates')) {
	print load_fiche_titre($title, '', $titlepicto);
} else {
	print load_fiche_titre($title, $newcardbutton, $titlepicto);
}

if (!empty($user->admin) && (empty($_SESSION['leftmenu']) || $_SESSION['leftmenu'] != 'email_templates')) {
	$head = email_admin_prepare_head();

	print dol_get_fiche_head($head, 'templates', '', -1);

	if (!empty($user->admin) && (empty($_SESSION['leftmenu']) || $_SESSION['leftmenu'] != 'email_templates')) {
		print load_fiche_titre('', $newcardbutton, '');
	}
}


// Confirm deletion of record
if ($action == 'delete') {
	print $form->formconfirm($_SERVER["PHP_SELF"].'?'.($page ? 'page='.$page.'&' : '').'sortfield='.$sortfield.'&sortorder='.$sortorder.'&rowid='.((int) $rowid).'&id='.((int) $id), $langs->trans('DeleteLine'), $langs->trans('ConfirmDeleteLine'), 'confirm_delete', '', 0, 1);
}


$fieldlist = explode(',', $tabfield[$id]);

if ($action == 'create') {
	// If data was already input, we define them in obj to populate input fields.
	$obj = new stdClass();
	$obj->label = GETPOST('label');
	$obj->lang = GETPOST('lang');
	$obj->type_template = GETPOST('type_template');
	$obj->fk_user = GETPOSTINT('fk_user');
	$obj->private = GETPOSTINT('private');
	$obj->position = GETPOST('position');
	$obj->topic = GETPOST('topic');
	$obj->joinfiles = GETPOST('joinfiles');
	$obj->defaultfortype = GETPOST('defaultfortype') ? 1 : 0;
	$obj->content = GETPOST('content', 'restricthtml');

	// Form to add a new line
	print '<form action="'.$_SERVER['PHP_SELF'].'?id='.$id.'" method="POST">';
	print '<input type="hidden" name="token" value="'.newToken().'">';
	print '<input type="hidden" name="action" value="add">';
	print '<input type="hidden" name="from" value="'.dol_escape_htmltag(GETPOST('from', 'alpha')).'">';

	print '<div class="div-table-responsive-no-min">';
	print '<table class="noborder centpercent">';

	// Line to enter new values (title)
	print '<tr class="liste_titre">';
	foreach ($fieldlist as $field => $value) {
		// Determine le nom du champ par rapport aux noms possibles
		// dans les dictionnaires de donnees
		$valuetoshow = ucfirst($fieldlist[$field]); // Par default
		$valuetoshow = $langs->trans($valuetoshow); // try to translate
		$css = "left";
		if ($fieldlist[$field] == 'module') {
			$valuetoshow = '&nbsp;';
		}
		if ($fieldlist[$field] == 'fk_user') {
			$valuetoshow = $langs->trans("Owner");
		}
		if ($fieldlist[$field] == 'lang') {
			$valuetoshow = (!getDolGlobalInt('MAIN_MULTILANGS') ? '&nbsp;' : $langs->trans("Language"));
		}
		if ($fieldlist[$field] == 'type') {
			$valuetoshow = $langs->trans("Type");
		}
		if ($fieldlist[$field] == 'position') {
			$css = 'center';
		}
		if ($fieldlist[$field] == 'code') {
			$valuetoshow = $langs->trans("Code");
		}
		if ($fieldlist[$field] == 'label') {
			$valuetoshow = $langs->trans("Code");
		}
		if ($fieldlist[$field] == 'type_template') {
			$valuetoshow = $langs->trans("TypeOfTemplate");
			$css = "center";
		}
		if (in_array($fieldlist[$field], array('private', 'private', 'defaultfortype'))) {
			$css = 'center';
		}

		if ($fieldlist[$field] == 'topic') {
			$valuetoshow = '';
		}
		if ($fieldlist[$field] == 'joinfiles') {
			$valuetoshow = '';
		}
		if ($fieldlist[$field] == 'content') {
			$valuetoshow = '';
		}
		if ($fieldlist[$field] == 'content_lines') {
			$valuetoshow = '';
		}
		if ($valuetoshow != '') {
			print '<th class="'.$css.'">';
			if (!empty($tabhelp[$id][$value]) && preg_match('/^http(s*):/i', $tabhelp[$id][$value])) {
				print '<a href="'.$tabhelp[$id][$value].'" target="_blank" rel="noopener noreferrer">'.$valuetoshow.' '.img_help(1, $valuetoshow).'</a>';
			} elseif (!empty($tabhelp[$id][$value])) {
				if (in_array($value, array('topic'))) {
					print $form->textwithpicto($valuetoshow, $tabhelp[$id][$value], 1, 'help', '', 0, 2, $value); // Tooltip on click
				} else {
					print $form->textwithpicto($valuetoshow, $tabhelp[$id][$value], 1, 'help', '', 0, 2); // Tooltip on hover
				}
			} else {
				print $valuetoshow;
			}
			print '</th>';
		}
	}
	print '<th>';
	print '<input type="hidden" name="id" value="'.$id.'">';
	print '</th>';
	print '</tr>';

	$tmpaction = 'create';
	$parameters = array(
		'fieldlist' => $fieldlist,
		'tabname' => $tabname[$id]
	);
	$reshook = $hookmanager->executeHooks('createEmailTemplateFieldlist', $parameters, $obj, $tmpaction); // Note that $action and $object may have been modified by some hooks
	$error = $hookmanager->error;
	$errors = $hookmanager->errors;


	// Line to enter new values (input fields)
	print '<tr class="oddeven">';

	if (empty($reshook)) {
		if ($action == 'edit') {
			fieldList($fieldlist, $obj, $tabname[$id], 'hide');
		} else {
			fieldList($fieldlist, $obj, $tabname[$id], 'add');
		}
	}
	// Action column
	print '<td class="right">';
	print '</td>';
	print "</tr>";

	print '<tr class="impair nodrag nodrop nohover"><td colspan="9" class="nobottom">';

	// Show fields for topic, join files and body
	$fieldsforcontent = array('topic', 'email_from', 'joinfiles', 'content');
	if (getDolGlobalString('MAIN_EMAIL_TEMPLATES_FOR_OBJECT_LINES')) {
		$fieldsforcontent = array('topic', 'email_from', 'joinfiles', 'content', 'content_lines');
	}
	foreach ($fieldsforcontent as $tmpfieldlist) {
		// Topic of email
		if ($tmpfieldlist == 'topic') {
			print '<strong>'.$form->textwithpicto($langs->trans("Topic"), $tabhelp[$id][$tmpfieldlist], 1, 'help', '', 0, 2, $tmpfieldlist).'</strong> ';
		}
		if ($tmpfieldlist == 'email_from') {
			print $form->textwithpicto($langs->trans("MailFrom"), $tabhelp[$id][$tmpfieldlist], 1, 'help', '', 0, 2, $tmpfieldlist);
		}
		if ($tmpfieldlist == 'joinfiles') {
			print '<strong>'.$form->textwithpicto($langs->trans("FilesAttachedToEmail"), $tabhelp[$id][$tmpfieldlist], 1, 'help', '', 0, 2, $tmpfieldlist).'</strong> ';
		}
		if ($tmpfieldlist == 'content') {
			print $form->textwithpicto($langs->trans("Content"), $tabhelp[$id][$tmpfieldlist], 1, 'help', '', 0, 2, $tmpfieldlist).'<br>';
		}
		if ($tmpfieldlist == 'content_lines') {
			print $form->textwithpicto($langs->trans("ContentForLines"), $tabhelp[$id][$tmpfieldlist], 1, 'help', '', 0, 2, $tmpfieldlist).'<br>';
		}

		// Input field
		if ($tmpfieldlist == 'topic') {
			print '<input type="text" class="flat minwidth500" name="'.$tmpfieldlist.'" value="'.(!empty($obj->$tmpfieldlist) ? $obj->$tmpfieldlist : '').'">';
		} elseif ($tmpfieldlist == 'email_from') {
			print '<input type="text" class="flat minwidth500" name="'.$tmpfieldlist.'" value="'.(!empty($obj->$tmpfieldlist) ? $obj->$tmpfieldlist : '').'">';
		} elseif ($tmpfieldlist == 'joinfiles') {
			print $form->selectyesno($tmpfieldlist, (isset($obj->$tmpfieldlist) ? $obj->$tmpfieldlist : '0'), 1, false, 0, 1);
		} else {
			$okforextended = true;
			if (!getDolGlobalString('FCKEDITOR_ENABLE_MAIL')) {
				$okforextended = false;
			}
			$doleditor = new DolEditor($tmpfieldlist, (!empty($obj->$tmpfieldlist) ? $obj->$tmpfieldlist : ''), '', 400, 'dolibarr_mailings', 'In', false, $acceptlocallinktomedia, $okforextended, ROWS_6, '90%');
			print $doleditor->Create(1);
		}
		print '<br>';
	}

	print '</tr>';

	print '</table>';

	if ($action != 'edit') {
		print '<center>';
		print '<input type="submit" class="button button-add" name="actionadd" value="'.$langs->trans("Add").'"> ';
		print '<input type="submit" class="button button-cancel" name="actioncancel" value="'.$langs->trans("Cancel").'">';
		print '</center>';
	}

	print '</div>';
	print '</form>';
	print '<br><br>';
}

// List of available record in database
dol_syslog("htdocs/admin/dict", LOG_DEBUG);
$resql = $db->query($sql);
if (!$resql) {
	dol_print_error($db);
	exit;
}

$num = $db->num_rows($resql);

print '<form action="'.$_SERVER['PHP_SELF'].'?id='.$id.'" method="POST">';
print '<input type="hidden" name="token" value="'.newToken().'">';
print '<input type="hidden" name="from" value="'.dol_escape_htmltag(GETPOST('from', 'alpha')).'">';

print '<div class="div-table-responsive-no-min">';
print '<table class="noborder centpercent">';

$i = 0;

$param = '&id='.((int) $id);
if ($search_label) {
	$param .= '&search_label='.urlencode($search_label);
}
if ($search_lang > 0) {
	$param .= '&search_lang='.urlencode($search_lang);
}
if ($search_type_template != '-1') {
	$param .= '&search_type_template='.urlencode($search_type_template);
}
if ($search_fk_user > 0) {
	$param .= '&search_fk_user='.urlencode($search_fk_user);
}
if ($search_module) {
	$param .= '&search_module='.urlencode($search_module);
}
if ($search_topic) {
	$param .= '&search_topic='.urlencode($search_topic);
}

$paramwithsearch = $param;
if ($sortorder) {
	$paramwithsearch .= '&sortorder='.urlencode($sortorder);
}
if ($sortfield) {
	$paramwithsearch .= '&sortfield='.urlencode($sortfield);
}
if (GETPOST('from', 'alpha')) {
	$paramwithsearch .= '&from='.urlencode(GETPOST('from', 'alpha'));
}

// There is several pages
if ($num > $listlimit) {
	print '<tr class="none"><td class="right" colspan="'.(3 + count($fieldlist)).'">';
	print_fleche_navigation($page, $_SERVER["PHP_SELF"], $paramwithsearch, ($num > $listlimit), '<li class="pagination"><span>'.$langs->trans("Page").' '.($page + 1).'</span></li>');
	print '</td></tr>';
}


// Title line with search boxes
print '<tr class="liste_titre">';
// Action column
if (getDolGlobalString('MAIN_CHECKBOX_LEFT_COLUMN')) {
	print '<td class="liste_titre center" width="64">';
	$searchpicto = $form->showFilterButtons();
	print $searchpicto;
	print '</td>';
}
foreach ($fieldlist as $field => $value) {
	if ($value == 'module') {
		print '<td class="liste_titre"><input type="text" name="search_module" class="maxwidth75" value="'.dol_escape_htmltag($search_module).'"></td>';
	} elseif ($value == 'label') {
		print '<td class="liste_titre"><input type="text" name="search_label" class="maxwidth75" value="'.dol_escape_htmltag($search_label).'"></td>';
	} elseif ($value == 'lang') {
		print '<td class="liste_titre">';
		print $formadmin->select_language($search_lang, 'search_lang', 0, null, 1, 0, 0, 'maxwidth100');
		print '</td>';
	} elseif ($value == 'fk_user') {
		print '<td class="liste_titre">';
		print $form->select_dolusers($search_fk_user, 'search_fk_user', 1, null, 0, ($user->admin ? '' : 'hierarchyme'), null, 0, 0, 0, '', 0, '', 'maxwidth100', 1);
		print '</td>';
	} elseif ($value == 'topic') {
		print '<td class="liste_titre"><input type="text" name="search_topic" value="'.dol_escape_htmltag($search_topic).'"></td>';
	} elseif ($value == 'type_template') {
		print '<td class="liste_titre center">';
		// @phan-suppress-next-line PhanPluginSuspiciousParamOrder
		print $form->selectarray('search_type_template', $elementList, $search_type_template, 1, 0, 0, '', 0, 0, 0, '', 'minwidth100 maxwidth125', 1, '', 0, 1);
		print '</td>';
	} elseif (!in_array($value, array('content', 'content_lines'))) {
		print '<td class="liste_titre"></td>';
	}
}
/*if (empty($conf->global->MAIN_EMAIL_TEMPLATES_FOR_OBJECT_LINES)) {
	print '<td class="liste_titre"></td>';
}*/
// Status
print '<td></td>';
// Action column
if (!getDolGlobalString('MAIN_CHECKBOX_LEFT_COLUMN')) {
	print '<td class="liste_titre center" width="64">';
	$searchpicto = $form->showFilterButtons();
	print $searchpicto;
	print '</td>';
}
print '</tr>';

// Title of lines
print '<tr class="liste_titre">';
// Action column
if (getDolGlobalString('MAIN_CHECKBOX_LEFT_COLUMN')) {
	print getTitleFieldOfList('');
}
foreach ($fieldlist as $field => $value) {
	$showfield = 1; // By default
	$css = "left";
	$sortable = 1;
	$valuetoshow = '';
	$forcenowrap = 1;
	/*
	$tmparray=getLabelOfField($fieldlist[$field]);
	$showfield=$tmp['showfield'];
	$valuetoshow=$tmp['valuetoshow'];
	$css=$tmp['align'];
	$sortable=$tmp['sortable'];
	*/
	$valuetoshow = ucfirst($fieldlist[$field]); // By default
	$valuetoshow = $langs->trans($valuetoshow); // try to translate
	if ($fieldlist[$field] == 'module') {
		$css = 'tdoverflowmax100';
	}
	if ($fieldlist[$field] == 'fk_user') {
		$valuetoshow = $langs->trans("Owner");
	}
	if ($fieldlist[$field] == 'lang') {
		$valuetoshow = $langs->trans("Language");
	}
	if ($fieldlist[$field] == 'type') {
		$valuetoshow = $langs->trans("Type");
	}
	if ($fieldlist[$field] == 'libelle' || $fieldlist[$field] == 'label') {
		$valuetoshow = $langs->trans("Code");
	}
	if ($fieldlist[$field] == 'type_template') {
		$css = 'center';
		$valuetoshow = $langs->trans("TypeOfTemplate");
	}
	if ($fieldlist[$field] == 'private') {
		$css = 'center';
	}
	if ($fieldlist[$field] == 'position') {
		$css = 'center';
	}

	if ($fieldlist[$field] == 'joinfiles') {
		$valuetoshow = $langs->trans("FilesAttachedToEmail");
		$css = 'center';
		$forcenowrap = 0;
	}
	if ($fieldlist[$field] == 'content') {
		$valuetoshow = $langs->trans("Content");
		$showfield = 0;
	}
	if ($fieldlist[$field] == 'content_lines') {
		$valuetoshow = $langs->trans("ContentForLines");
		$showfield = 0;
	}

	// Show fields
	if ($showfield) {
		if (!empty($tabhelp[$id][$value])) {
			if (in_array($value, array('topic'))) {
				$valuetoshow = $form->textwithpicto($valuetoshow, $tabhelp[$id][$value], 1, 'help', '', 0, 2, 'tooltip'.$value, $forcenowrap); // Tooltip on click
			} else {
				$valuetoshow = $form->textwithpicto($valuetoshow, $tabhelp[$id][$value], 1, 'help', '', 0, 2, '', $forcenowrap); // Tooltip on hover
			}
		}
		$sortfieldtouse = ($sortable ? $fieldlist[$field] : '');
		if ($sortfieldtouse == 'type_template') {
<<<<<<< HEAD
			$sortfieldtouse .= 'type_template,lang,position,label';
=======
			$sortfieldtouse .= ',lang,position,label';
>>>>>>> f2fde181
		}
		print getTitleFieldOfList($valuetoshow, 0, $_SERVER["PHP_SELF"], $sortfieldtouse, ($page ? 'page='.$page.'&' : ''), $param, '', $sortfield, $sortorder, $css.' ');
	}
}

print getTitleFieldOfList($langs->trans("Status"), 0, $_SERVER["PHP_SELF"], "active", ($page ? 'page='.$page.'&' : ''), $param, '', $sortfield, $sortorder, 'center ');
// Action column
if (!getDolGlobalString('MAIN_CHECKBOX_LEFT_COLUMN')) {
	print getTitleFieldOfList('');
}
print '</tr>';

if ($num) {
	$nbqualified = 0;

	// Lines with values
	while ($i < $num) {
		$obj = $db->fetch_object($resql);

		if ($obj) {
			if (($action == 'edit' || $action == 'preview') && ($rowid == (!empty($obj->rowid) ? $obj->rowid : $obj->code))) {
				print '<tr class="oddeven" id="rowid-'.$obj->rowid.'">';

				$tmpaction = 'edit';
				$parameters = array('fieldlist' => $fieldlist, 'tabname' => $tabname[$id]);
				$reshook = $hookmanager->executeHooks('editEmailTemplateFieldlist', $parameters, $obj, $tmpaction); // Note that $action and $object may have been modified by some hooks
				$error = $hookmanager->error;
				$errors = $hookmanager->errors;

				// Action column
				if (getDolGlobalString('MAIN_CHECKBOX_LEFT_COLUMN')) {
					print '<td class="center">';
					print '<input type="hidden" name="page" value="'.$page.'">';
					print '<input type="hidden" name="rowid" value="'.$rowid.'">';
					if ($action == 'edit') {
						print '<input type="submit" class="button buttongen button-save" name="actionmodify" value="'.$langs->trans("Modify").'">';
					}
					print '<div name="'.(!empty($obj->rowid) ? $obj->rowid : $obj->code).'"></div>';
					print '<input type="submit" class="button buttongen button-cancel" name="actioncancel" value="'.$langs->trans("Cancel").'">';
					print '</td>';
				}
				// Show main fields
				if (empty($reshook)) {
					fieldList($fieldlist, $obj, $tabname[$id], $action);
				}
				// Action column
				if (!getDolGlobalString('MAIN_CHECKBOX_LEFT_COLUMN')) {
					print '<td class="center">';
					print '<input type="hidden" name="page" value="'.$page.'">';
					print '<input type="hidden" name="rowid" value="'.$rowid.'">';
					if ($action == 'edit') {
						print '<input type="submit" class="button buttongen button-save" name="actionmodify" value="'.$langs->trans("Modify").'">';
					}
					print '<div name="'.(!empty($obj->rowid) ? $obj->rowid : $obj->code).'"></div>';
					print '<input type="submit" class="button buttongen button-cancel" name="actioncancel" value="'.$langs->trans("Cancel").'">';
					print '</td>';
				}
				print "</tr>\n";

				print '<tr class="oddeven nohover" id="tr-aaa-'.$rowid.'">';
				print '<td colspan="10">';

				$fieldsforcontent = array('topic', 'email_from','joinfiles', 'content');
				if (getDolGlobalString('MAIN_EMAIL_TEMPLATES_FOR_OBJECT_LINES')) {
					$fieldsforcontent[] = 'content_lines';
				}
				foreach ($fieldsforcontent as $tmpfieldlist) {
					$showfield = 1;
					$css = "left";
					$valuetoshow = $obj->$tmpfieldlist;

					$class = 'tddict';
					// Show value for field
					if ($showfield) {
						// Show line for topic, joinfiles and content
						if ($tmpfieldlist == 'topic') {
							print '<div class="minwidth150 inline-block bold">'.$form->textwithpicto($langs->trans("Topic"), $tabhelp[$id][$tmpfieldlist], 1, 'help', '', 0, 2, $tmpfieldlist).'</div> ';
							print '<input type="text" class="flat minwidth500" name="'.$tmpfieldlist.'-'.$rowid.'" value="'.(!empty($obj->{$tmpfieldlist}) ? $obj->{$tmpfieldlist} : '').'"'.($action != 'edit' ? ' disabled' : '').'>';
							print '<br>'."\n";
						}
						if ($tmpfieldlist == 'email_from') {
							print '<div class="minwidth150 inline-block bold">'.$form->textwithpicto($langs->trans("MailFrom"), $tabhelp[$id][$tmpfieldlist], 1, 'help', '', 0, 2, $tmpfieldlist).'</div> ';
							print '<input type="text" class="flat minwidth500" name="'.$tmpfieldlist.'-'.$rowid.'" value="'.(!empty($obj->{$tmpfieldlist}) ? $obj->{$tmpfieldlist} : '').'"'.($action != 'edit' ? ' disabled' : '').'>';
							print '<br>'."\n";
						}
						if ($tmpfieldlist == 'joinfiles') {
							print '<div class="minwidth150 inline-block bold">'.$form->textwithpicto($langs->trans("FilesAttachedToEmail"), $tabhelp[$id][$tmpfieldlist], 1, 'help', '', 0, 2, $tmpfieldlist).'</div> ';
							print $form->selectyesno($tmpfieldlist.'-'.$rowid, (isset($obj->$tmpfieldlist) ? $obj->$tmpfieldlist : '0'), 1, ($action != 'edit'), 0, 1);
							print '<br>'."\n";
						}

						if ($tmpfieldlist == 'content') {
							print $form->textwithpicto($langs->trans("Content"), $tabhelp[$id][$tmpfieldlist], 1, 'help', '', 0, 2, $tmpfieldlist).'<br>';
							$okforextended = true;
							if (!getDolGlobalString('FCKEDITOR_ENABLE_MAIL')) {
								$okforextended = false;
							}
							$doleditor = new DolEditor($tmpfieldlist.'-'.$rowid, (!empty($obj->{$tmpfieldlist}) ? $obj->{$tmpfieldlist} : ''), '', 500, 'dolibarr_mailings', 'In', 0, $acceptlocallinktomedia, $okforextended, ROWS_6, '90%', ($action != 'edit' ? 1 : 0));
							print $doleditor->Create(1);
						}
						if ($tmpfieldlist == 'content_lines') {
							print '<br>'."\n";
							print $form->textwithpicto($langs->trans("ContentForLines"), $tabhelp[$id][$tmpfieldlist], 1, 'help', '', 0, 2, $tmpfieldlist).'<br>';
							$okforextended = true;
							if (!getDolGlobalString('FCKEDITOR_ENABLE_MAIL')) {
								$okforextended = false;
							}
							$doleditor = new DolEditor($tmpfieldlist.'-'.$rowid, (!empty($obj->{$tmpfieldlist}) ? $obj->{$tmpfieldlist} : ''), '', 140, 'dolibarr_mailings', 'In', 0, $acceptlocallinktomedia, $okforextended, ROWS_6, '90%');
							print $doleditor->Create(1);
						}
					}
				}
				print '</td>';
				print '<td></td>';
				print '<td></td>';

				print "</tr>\n";

				$nbqualified++;
			} else {
				// If template is for a module, check module is enabled.
				if ($obj->module) {
					$tempmodulekey = $obj->module;
					if (empty($conf->$tempmodulekey) || !isModEnabled($tempmodulekey)) {
						$i++;
						continue;
					}
				}

				$keyforobj = 'type_template';
				if (!in_array($obj->$keyforobj, array_keys($elementList))) {
					$i++;
					continue; // It means this is a type of template not into elementList (may be because enabled condition of this type is false because module is not enabled)
				}
				// Test on 'enabled'
				if (! (int) dol_eval($obj->enabled, 1, 1, '1')) {
					$i++;
					continue; // Email template not qualified
				}

				$nbqualified++;

				// Can an entry be erased or disabled ?
				$iserasable = 1;
				$canbedisabled = 1;
				$canbemodified = 1; // true by default
				if (!$user->admin && $obj->fk_user != $user->id) {
					$iserasable = 0;
					$canbedisabled = 0;
					$canbemodified = 0;
				}

				$url = $_SERVER["PHP_SELF"].'?'.($page ? 'page='.$page.'&' : '').'sortfield='.$sortfield.'&sortorder='.$sortorder.'&rowid='.(!empty($obj->rowid) ? $obj->rowid : (!empty($obj->code) ? $obj->code : '')).'&code='.(!empty($obj->code) ? urlencode($obj->code) : '');
				if ($param) {
					$url .= '&'.$param;
				}

				print '<tr class="oddeven" id="rowid-'.$obj->rowid.'">';

				// Action column - Modify link / Delete link
				if (getDolGlobalString('MAIN_CHECKBOX_LEFT_COLUMN')) {
					print '<td class="center nowraponall" width="64">';
					if ($canbemodified) {
						print '<a class="reposition editfielda" href="'.$url.'&action=edit&token='.newToken().'">'.img_edit().'</a>';
					} else {
						print '<a class="reposition editfielda" href="'.$url.'&action=preview&token='.newToken().'">'.img_view().'</a>';
					}
					if ($iserasable) {
						print '<a class="reposition marginleftonly" href="'.$url.'&action=delete&token='.newToken().'">'.img_delete().'</a>';
						//else print '<a href="#">'.img_delete().'</a>';    // Some dictionary can be edited by other profile than admin
					}
					print '</td>';
				}

				$tmpaction = 'view';
				$parameters = array('fieldlist' => $fieldlist, 'tabname' => $tabname[$id]);
				$reshook = $hookmanager->executeHooks('viewEmailTemplateFieldlist', $parameters, $obj, $tmpaction); // Note that $action and $object may have been modified by some hooks

				$error = $hookmanager->error;
				$errors = $hookmanager->errors;

				if (empty($reshook)) {
					foreach ($fieldlist as $field => $value) {
						if (in_array($fieldlist[$field], array('content', 'content_lines'))) {
							continue;
						}
						$showfield = 1;
						$css = "";
						$class = "tddict";
						$title = '';
						$tmpvar = $fieldlist[$field];
						$valuetoshow = $obj->$tmpvar;
						if ($value == 'label' || $value == 'topic') {
							if ($langs->trans($valuetoshow) != $valuetoshow) {
								$valuetoshow = $langs->trans($valuetoshow);
							}
							$valuetoshow = dol_escape_htmltag($valuetoshow);
						}
						if ($value == 'label') {
							$class .= ' tdoverflowmax200';
						}
						if ($value == 'topic') {
							$class .= ' tdoverflowmax200 small';
						}
						if ($value == 'type_template') {
							$valuetoshow = isset($elementList[$valuetoshow]) ? $elementList[$valuetoshow] : $valuetoshow;
							$css = "center tdoverflowmax150";
						}
						if ($value == 'lang' && $valuetoshow) {
							$valuetoshow = $valuetoshow.' - '.$langs->trans("Language_".$valuetoshow);
							$class .= ' tdoverflowmax100';
						}
						if ($value == 'fk_user') {
							if ($valuetoshow > 0) {
								$fuser = new User($db);
								$fuser->fetch($valuetoshow);
								$valuetoshow = $fuser->getNomUrl(1);
								$class .= ' tdoverflowmax100';
							}
						}
						if ($value == 'private') {
							$css = "center";
							if ($valuetoshow) {
								$valuetoshow = yn($valuetoshow);
							} else {
								$valuetoshow = '';
							}
						}
						if ($value == 'position') {
							$css = "center";
						}
						if (in_array($value, array('joinfiles', 'defaultfortype'))) {
							$css = "center";
							if ($valuetoshow) {
								//$valuetoshow = yn(1);
								$valuetoshow = '<input type="checkbox" checked="checked" disabled>';
							} else {
								$valuetoshow = '';
							}
						}
						if ($css) {
							$class .= ' '.$css;
						}

						// Show value for field
						if ($showfield) {
							print '<!-- '.$fieldlist[$field].' -->';
							print '<td class="'.$class.'"';
							if (in_array($value, array('code', 'label', 'topic'))) {
								print ' title="'.dol_escape_htmltag($valuetoshow).'"';
							}
							print '>';
							print $valuetoshow;
							print '</td>';
						}
					}
				}

				// Status / Active
				print '<td class="center nowrap">';
				if ($canbedisabled) {
					print '<a class="reposition" href="'.$url.'&action='.$acts[$obj->active].'&token='.newToken().'">'.$actl[$obj->active].'</a>';
				} else {
					print '<span class="opacitymedium">'.$actl[$obj->active].'</span>';
				}
				print "</td>";

				// Action column - Modify link / Delete link
				if (!getDolGlobalString('MAIN_CHECKBOX_LEFT_COLUMN')) {
					print '<td class="center nowraponall" width="64">';
					if ($canbemodified) {
						print '<a class="reposition editfielda" href="'.$url.'&action=edit&token='.newToken().'">'.img_edit().'</a>';
					}
					if ($iserasable) {
						print '<a class="reposition marginleftonly" href="'.$url.'&action=delete&token='.newToken().'">'.img_delete().'</a>';
						//else print '<a href="#">'.img_delete().'</a>';    // Some dictionary can be edited by other profile than admin
					}
					print '</td>';
				}

				print "</tr>\n";
			}
		}

		$i++;
	}
}

// If no record found
if ($nbqualified == 0) {
	$colspan = 12;
	print '<tr><td colspan="'.$colspan.'"><span class="opacitymedium">'.$langs->trans("NoRecordFound").'</span></td></tr>';
}

print '</table>';
print '</div>';

print '</form>';


if (!empty($user->admin) && (empty($_SESSION['leftmenu']) || $_SESSION['leftmenu'] != 'email_templates')) {
	print dol_get_fiche_end();
}


// End of page
llxFooter();
$db->close();


/**
 *	Show fields in insert/edit mode
 *
 * 	@param		array	$fieldlist		Array of fields
 * 	@param		Object	$obj			If we show a particular record, obj is filled with record fields
 *  @param		string	$tabname		Name of SQL table
 *  @param		string	$context		'add'=Output field for the "add form", 'edit'=Output field for the "edit form", 'preview'=show in readonly the template, 'hide'=Output field for the "add form" but we don't want it to be rendered
 *	@return		void
 */
function fieldList($fieldlist, $obj = null, $tabname = '', $context = '')
{
	global $langs, $user, $db;
	global $form;
	global $elementList;

	$formadmin = new FormAdmin($db);

	foreach ($fieldlist as $field => $value) {
		//print $value;
		if ($value == 'module') {
			print '<td></td>';
		} elseif ($value == 'fk_user') {
			print '<td>';
			if ($user->admin && $context != 'preview') {
				print $form->select_dolusers(empty($obj->$value) ? '' : $obj->$value, 'fk_user', 1, null, 0, ($user->admin ? '' : 'hierarchyme'), null, 0, 0, 0, '', 0, '', 'minwidth75 maxwidth100');
			} else {
				if ($context == 'add') {	// I am not admin and we show the add form
					print $user->getNomUrl(1); // Me
					$forcedvalue = $user->id;
				} else {
					if ($obj && !empty($obj->$value) && $obj->$value > 0) {
						$fuser = new User($db);
						$fuser->fetch($obj->$value);
						print $fuser->getNomUrl(1);
						$forcedvalue = $fuser->id;
					} else {
						$forcedvalue = $obj->$value;
					}
				}
				$keyname = $value;
				print '<input type="hidden" value="'.$forcedvalue.'" name="'.$keyname.'">';
			}
			print '</td>';
		} elseif ($value == 'lang') {
			print '<td>';
			if (getDolGlobalInt('MAIN_MULTILANGS') && $context != 'preview') {
				$selectedlang = GETPOSTISSET('langcode') ? GETPOST('langcode', 'aZ09') : $langs->defaultlang;
				if ($context == 'edit') {
					$selectedlang = $obj->lang;
				}
				print $formadmin->select_language($selectedlang, 'langcode', 0, null, 1, 0, 0, 'maxwidth100');
			} else {
				if (!empty($obj->lang)) {
					print $obj->lang.' - '.$langs->trans('Language_'.$obj->lang);
				}
				$keyname = $value;
				if ($keyname == 'lang') {
					$keyname = 'langcode'; // Avoid conflict with lang param
				}
				print '<input type="hidden" value="'.(empty($obj->lang) ? '' : $obj->lang).'" name="'.$keyname.'">';
			}
			print '</td>';
		} elseif ($value == 'type_template') {
			// Le type de template
			print '<td class="center">';
			if (($context == 'edit' && !empty($obj->type_template) && !in_array($obj->type_template, array_keys($elementList))) || $context == 'preview') {
				// Current template type is an unknown type, so we must keep it as it is.
				print '<input type="hidden" name="type_template" value="'.$obj->type_template.'">';
				print $obj->type_template;
			} else {
				print $form->selectarray('type_template', $elementList, (!empty($obj->type_template) ? $obj->type_template : ''), 1, 0, 0, '', 0, 0, 0, '', 'minwidth75 maxwidth125', 1, '', 0, 1);
			}
			print '</td>';
		} elseif ($context == 'add' && in_array($value, array('topic', 'joinfiles', 'content', 'content_lines'))) {
			//print '<td></td>';
		} elseif ($context == 'edit' && in_array($value, array('topic', 'joinfiles', 'content', 'content_lines'))) {
			print '<td></td>';
		} elseif ($context == 'preview' && in_array($value, array('topic', 'joinfiles', 'content', 'content_lines'))) {
			print '<td></td>';
		} elseif ($context == 'hide' && in_array($value, array('topic', 'joinfiles', 'content', 'content_lines'))) {
			//print '<td></td>';
		} else {
			$size = '';
			$class = '';
			$classtd = '';
			if ($value == 'code') {
				$class = 'maxwidth100';
			}
			if ($value == 'label') {
				$class = 'maxwidth200';
			}
			if ($value == 'private') {
				$class = 'maxwidth50';
				$classtd = 'center';
			}
			if ($value == 'position') {
				$class = 'maxwidth50 center';
				$classtd = 'center';
			}
			if ($value == 'topic') {
				$class = 'quatrevingtpercent';
			}
			if ($value == 'defaultfortype') {
				$class = 'width25 center';
				$classtd = 'center';
			}

			print '<td'.($classtd ? ' class="'.$classtd.'"' : '').'>';
			if ($value == 'private' && $context != 'preview') {
				if (empty($user->admin)) {
					// @phan-suppress-next-line PhanPluginSuspiciousParamPosition
					print $form->selectyesno($value, '1', 1);
				} else {
					// @phan-suppress-next-line PhanPluginSuspiciousParamPosition
					print $form->selectyesno($value, (isset($obj->$value) ? $obj->$value : ''), 1);
				}
			} else {
				print '<input type="text" '.$size.'class="flat'.($class ? ' '.$class : '').'" value="'.(isset($obj->$value) ? $obj->$value : '').'" name="'. $value .'"'.($context == 'preview' ? ' disabled' : '').'>';
			}
			print '</td>';
		}
	}
}<|MERGE_RESOLUTION|>--- conflicted
+++ resolved
@@ -1041,11 +1041,7 @@
 		}
 		$sortfieldtouse = ($sortable ? $fieldlist[$field] : '');
 		if ($sortfieldtouse == 'type_template') {
-<<<<<<< HEAD
-			$sortfieldtouse .= 'type_template,lang,position,label';
-=======
 			$sortfieldtouse .= ',lang,position,label';
->>>>>>> f2fde181
 		}
 		print getTitleFieldOfList($valuetoshow, 0, $_SERVER["PHP_SELF"], $sortfieldtouse, ($page ? 'page='.$page.'&' : ''), $param, '', $sortfield, $sortorder, $css.' ');
 	}
