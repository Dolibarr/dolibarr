--- conflicted
+++ resolved
@@ -24,7 +24,7 @@
  * GNU General Public License for more details.
  *
  * You should have received a copy of the GNU General Public License
- * along with this program. If not, see <https://www.gnu.org/licenses/>.
+ * along with this program. If not, see <http://www.gnu.org/licenses/>.
  */
 
 /**
@@ -43,137 +43,116 @@
 require_once DOL_DOCUMENT_ROOT.'/core/class/html.formaccounting.class.php';
 
 // Load translation files required by the page
-$langs->loadLangs(array("errors", "admin", "mails", "languages"));
-
-$action = GETPOST('action', 'alpha') ?GETPOST('action', 'alpha') : 'view';
-$confirm = GETPOST('confirm', 'alpha'); // Result of a confirmation
-
-$id = GETPOST('id', 'int');
-$rowid = GETPOST('rowid', 'alpha');
-$search_label = GETPOST('search_label', 'alphanohtml'); // Must allow value like 'Abc Def' or '(MyTemplateName)'
-$search_type_template = GETPOST('search_type_template', 'alpha');
-$search_lang = GETPOST('search_lang', 'alpha');
-$search_fk_user = GETPOST('search_fk_user', 'intcomma');
-$search_topic = GETPOST('search_topic', 'alpha');
-
-if (!empty($user->socid)) accessforbidden();
-
-$acts = array();
-$actl = array();
+$langs->loadLangs(array("errors","admin","mails","languages"));
+
+$action     = GETPOST('action', 'alpha')?GETPOST('action', 'alpha'):'view';
+$confirm    = GETPOST('confirm', 'alpha');												// Result of a confirmation
+
+$id			= GETPOST('id', 'int');
+$rowid		= GETPOST('rowid', 'alpha');
+$search_label=GETPOST('search_label', 'alphanohtml');									// Must allow value like 'Abc Def' or '(MyTemplateName)'
+$search_type_template=GETPOST('search_type_template', 'alpha');
+$search_lang=GETPOST('search_lang', 'alpha');
+$search_fk_user=GETPOST('search_fk_user', 'intcomma');
+$search_topic=GETPOST('search_topic', 'alpha');
+
+if (! empty($user->socid)) accessforbidden();
+
 $acts[0] = "activate";
 $acts[1] = "disable";
 $actl[0] = img_picto($langs->trans("Disabled"), 'switch_off');
 $actl[1] = img_picto($langs->trans("Activated"), 'switch_on');
 
-$listoffset = GETPOST('listoffset', 'alpha');
-$listlimit = GETPOST('listlimit', 'alpha') > 0 ?GETPOST('listlimit', 'alpha') : 1000;
+$listoffset=GETPOST('listoffset', 'alpha');
+$listlimit =GETPOST('listlimit', 'alpha')>0?GETPOST('listlimit', 'alpha'):1000;
 $active = 1;
 
 $sortfield = GETPOST("sortfield", 'alpha');
 $sortorder = GETPOST("sortorder", 'alpha');
-$page = GETPOSTISSET('pageplusone') ? (GETPOST('pageplusone') - 1) : GETPOST("page", 'int');
+$page = GETPOST("page", 'int');
 if (empty($page) || $page == -1) { $page = 0; }     // If $page is not defined, or '' or -1
-$offset = $listlimit * $page;
+$offset = $listlimit * $page ;
 $pageprev = $page - 1;
 $pagenext = $page + 1;
 
-if (empty($sortfield)) $sortfield = 'type_template, lang, position, label';
-if (empty($sortorder)) $sortorder = 'ASC';
+if (empty($sortfield)) $sortfield='type_template, lang, position, label';
+if (empty($sortorder)) $sortorder='ASC';
 
 // Initialize technical object to manage hooks of page. Note that conf->hooks_modules contains array of hook context
 $hookmanager->initHooks(array('emailtemplates'));
 
 // Name of SQL tables of dictionaries
-$tabname = array();
-$tabname[25] = MAIN_DB_PREFIX."c_email_templates";
+$tabname=array();
+$tabname[25]= MAIN_DB_PREFIX."c_email_templates";
 
 // Nom des champs en resultat de select pour affichage du dictionnaire
-$tabfield = array();
-$tabfield[25] = "label,lang,type_template,fk_user,private,position,topic,joinfiles,content";
-if (!empty($conf->global->MAIN_EMAIL_TEMPLATES_FOR_OBJECT_LINES)) $tabfield[25] .= ',content_lines';
+$tabfield=array();
+$tabfield[25]= "label,lang,type_template,fk_user,private,position,topic,joinfiles,content";
+if (! empty($conf->global->MAIN_EMAIL_TEMPLATES_FOR_OBJECT_LINES)) $tabfield[25].=',content_lines';
 
 // Nom des champs d'edition pour modification d'un enregistrement
-$tabfieldvalue = array();
-$tabfieldvalue[25] = "label,lang,type_template,fk_user,private,position,topic,joinfiles,content";
-if (!empty($conf->global->MAIN_EMAIL_TEMPLATES_FOR_OBJECT_LINES)) $tabfieldvalue[25] .= ',content_lines';
+$tabfieldvalue=array();
+$tabfieldvalue[25]= "label,lang,type_template,fk_user,private,position,topic,joinfiles,content";
+if (! empty($conf->global->MAIN_EMAIL_TEMPLATES_FOR_OBJECT_LINES)) $tabfieldvalue[25].=',content_lines';
 
 // Nom des champs dans la table pour insertion d'un enregistrement
-$tabfieldinsert = array();
-$tabfieldinsert[25] = "label,lang,type_template,fk_user,private,position,topic,joinfiles,content";
-if (!empty($conf->global->MAIN_EMAIL_TEMPLATES_FOR_OBJECT_LINES)) $tabfieldinsert[25] .= ',content_lines';
-$tabfieldinsert[25] .= ',entity'; // Must be at end because not into other arrays
+$tabfieldinsert=array();
+$tabfieldinsert[25]= "label,lang,type_template,fk_user,private,position,topic,joinfiles,content";
+if (! empty($conf->global->MAIN_EMAIL_TEMPLATES_FOR_OBJECT_LINES)) $tabfieldinsert[25].=',content_lines';
+$tabfieldinsert[25].=',entity';     // Must be at end because not into other arrays
 
 // Condition to show dictionary in setup page
-$tabcond = array();
-$tabcond[25] = true;
+$tabcond=array();
+$tabcond[25]= true;
 
 // List of help for fields
 // Set MAIN_EMAIL_TEMPLATES_FOR_OBJECT_LINES to allow edit of template for lines
 require_once DOL_DOCUMENT_ROOT.'/core/class/html.formmail.class.php';
-$formmail = new FormMail($db);
+$formmail=new FormMail($db);
 if (empty($conf->global->MAIN_EMAIL_TEMPLATES_FOR_OBJECT_LINES))
 {
-    $tmp = FormMail::getAvailableSubstitKey('formemail');
-    $tmp['__(AnyTranslationKey)__'] = 'Translation';
+    $tmp=FormMail::getAvailableSubstitKey('formemail');
+    $tmp['__(AnyTranslationKey)__']='Translation';
     $helpsubstit = $langs->trans("AvailableVariables").':<br>';
     $helpsubstitforlines = $langs->trans("AvailableVariables").':<br>';
-    foreach ($tmp as $key => $val)
-    {
-    	$helpsubstit .= $key.' -> '.$val.'<br>';
-    	$helpsubstitforlines .= $key.' -> '.$val.'<br>';
+    foreach($tmp as $key => $val)
+    {
+    	$helpsubstit.=$key.' -> '.$val.'<br>';
+    	$helpsubstitforlines.=$key.' -> '.$val.'<br>';
     }
 }
 else
 {
-    $tmp = FormMail::getAvailableSubstitKey('formemailwithlines');
-    $tmp['__(AnyTranslationKey)__'] = 'Translation';
+    $tmp=FormMail::getAvailableSubstitKey('formemailwithlines');
+    $tmp['__(AnyTranslationKey)__']='Translation';
     $helpsubstit = $langs->trans("AvailableVariables").':<br>';
     $helpsubstitforlines = $langs->trans("AvailableVariables").':<br>';
-    foreach ($tmp as $key => $val)
-    {
-    	$helpsubstit .= $key.' -> '.$val.'<br>';
-    }
-    $tmp = FormMail::getAvailableSubstitKey('formemailforlines');
-    foreach ($tmp as $key => $val)
-    {
-    	$helpsubstitforlines .= $key.' -> '.$val.'<br>';
-    }
-}
-
-
-$tabhelp = array();
-$tabhelp[25] = array('topic'=>$helpsubstit, 'joinfiles'=>$langs->trans('AttachMainDocByDefault'), 'content'=>$helpsubstit, 'content_lines'=>$helpsubstitforlines, 'type_template'=>$langs->trans("TemplateForElement"), 'private'=>$langs->trans("TemplateIsVisibleByOwnerOnly"), 'position'=>$langs->trans("PositionIntoComboList"));
+    foreach($tmp as $key => $val)
+    {
+    	$helpsubstit.=$key.' -> '.$val.'<br>';
+    }
+    $tmp=FormMail::getAvailableSubstitKey('formemailforlines');
+    foreach($tmp as $key => $val)
+    {
+    	$helpsubstitforlines.=$key.' -> '.$val.'<br>';
+    }
+}
+
+
+$tabhelp=array();
+$tabhelp[25] = array('topic'=>$helpsubstit,'joinfiles'=>$langs->trans('AttachMainDocByDefault'), 'content'=>$helpsubstit,'content_lines'=>$helpsubstitforlines,'type_template'=>$langs->trans("TemplateForElement"),'private'=>$langs->trans("TemplateIsVisibleByOwnerOnly"), 'position'=>$langs->trans("PositionIntoComboList"));
 
 // List of check for fields (NOT USED YET)
-$tabfieldcheck = array();
+$tabfieldcheck=array();
 $tabfieldcheck[25] = array();
 
 
 // Define elementList and sourceList (used for dictionary type of contacts "llx_c_type_contact")
 $elementList = array();
-$sourceList = array();
+$sourceList=array();
 
 // We save list of template email Dolibarr can manage. This list can found by a grep into code on "->param['models']"
 $elementList = array();
-<<<<<<< HEAD
-if ($conf->propal->enabled)            $elementList['propal_send'] = $langs->trans('MailToSendProposal');
-if ($conf->commande->enabled)          $elementList['order_send'] = $langs->trans('MailToSendOrder');
-if ($conf->facture->enabled)           $elementList['facture_send'] = $langs->trans('MailToSendInvoice');
-if ($conf->expedition->enabled)        $elementList['shipping_send'] = $langs->trans('MailToSendShipment');
-if ($conf->reception->enabled) 		   $elementList['reception_send'] = $langs->trans('MailToSendReception');
-if ($conf->ficheinter->enabled)        $elementList['fichinter_send'] = $langs->trans('MailToSendIntervention');
-if ($conf->supplier_proposal->enabled) $elementList['supplier_proposal_send'] = $langs->trans('MailToSendSupplierRequestForQuotation');
-if ($conf->fournisseur->enabled && empty($conf->global->MAIN_USE_NEW_SUPPLIERMOD) || $conf->supplier_order->enabled)	$elementList['order_supplier_send'] = $langs->trans('MailToSendSupplierOrder');
-if ($conf->fournisseur->enabled && empty($conf->global->MAIN_USE_NEW_SUPPLIERMOD) || $conf->supplier_invoice->enabled)	$elementList['invoice_supplier_send'] = $langs->trans('MailToSendSupplierInvoice');
-if ($conf->societe->enabled)           $elementList['thirdparty'] = $langs->trans('MailToThirdparty');
-if ($conf->adherent->enabled)          $elementList['member'] = $langs->trans('MailToMember');
-if ($conf->contrat->enabled)           $elementList['contract'] = $langs->trans('MailToSendContract');
-if ($conf->projet->enabled)            $elementList['project'] = $langs->trans('MailToProject');
-$elementList['user'] = $langs->trans('MailToUser');
-
-$parameters = array('elementList'=>$elementList);
-$reshook = $hookmanager->executeHooks('emailElementlist', $parameters); // Note that $action and $object may have been modified by some hooks
-=======
 if ($conf->propal->enabled)            $elementList['propal_send']=$langs->trans('MailToSendProposal');
 if ($conf->commande->enabled)          $elementList['order_send']=$langs->trans('MailToSendOrder');
 if ($conf->facture->enabled)           $elementList['facture_send']=$langs->trans('MailToSendInvoice');
@@ -192,7 +171,6 @@
 
 $parameters=array('elementList'=>$elementList);
 $reshook=$hookmanager->executeHooks('emailElementlist', $parameters);    // Note that $action and $object may have been modified by some hooks
->>>>>>> 6bbc25e8
 if ($reshook == 0) {
 	foreach ($hookmanager->resArray as $item => $value) {
 		$elementList[$item] = $value;
@@ -200,8 +178,8 @@
 }
 
 // Add all and none after the sort
-$elementList['all'] = '-- '.$langs->trans("All").' -- ('.$langs->trans('VisibleEverywhere').')';
-$elementList['none'] = '-- '.$langs->trans("None").' -- ('.$langs->trans('VisibleNowhere').')';
+$elementList['all'] ='-- '.$langs->trans("All").' -- ('.$langs->trans('VisibleEverywhere').')';
+$elementList['none']='-- '.$langs->trans("None").' -- ('.$langs->trans('VisibleNowhere').')';
 
 asort($elementList);
 
@@ -212,37 +190,37 @@
  * Actions
  */
 
-if (GETPOST('cancel', 'alpha')) { $action = 'list'; $massaction = ''; }
-if (!GETPOST('confirmmassaction', 'alpha') && $massaction != 'presend' && $massaction != 'confirm_presend') { $massaction = ''; }
-
-$parameters = array();
-$reshook = $hookmanager->executeHooks('doActions', $parameters, $object, $action); // Note that $action and $object may have been modified by some hooks
+if (GETPOST('cancel', 'alpha')) { $action='list'; $massaction=''; }
+if (! GETPOST('confirmmassaction', 'alpha') && $massaction != 'presend' && $massaction != 'confirm_presend') { $massaction=''; }
+
+$parameters=array();
+$reshook=$hookmanager->executeHooks('doActions', $parameters, $object, $action);    // Note that $action and $object may have been modified by some hooks
 if ($reshook < 0) setEventMessages($hookmanager->error, $hookmanager->errors, 'errors');
 
 if (empty($reshook))
 {
     // Purge search criteria
-    if (GETPOST('button_removefilter_x', 'alpha') || GETPOST('button_removefilter.x', 'alpha') || GETPOST('button_removefilter', 'alpha')) // All tests are required to be compatible with all browsers
-    {
-        $search_label = '';
-        $search_type_template = '';
-        $search_lang = '';
-        $search_fk_user = '';
-        $search_topic = '';
-        $toselect = '';
-        $search_array_options = array();
+    if (GETPOST('button_removefilter_x', 'alpha') || GETPOST('button_removefilter.x', 'alpha') ||GETPOST('button_removefilter', 'alpha')) // All tests are required to be compatible with all browsers
+    {
+        $search_label='';
+        $search_type_template='';
+        $search_lang='';
+        $search_fk_user='';
+        $search_topic='';
+        $toselect='';
+        $search_array_options=array();
     }
 
     // Actions add or modify an entry into a dictionary
     if (GETPOST('actionadd', 'alpha') || GETPOST('actionmodify', 'alpha'))
     {
-        $listfield = explode(',', str_replace(' ', '', $tabfield[$id]));
-        $listfieldinsert = explode(',', $tabfieldinsert[$id]);
-        $listfieldmodify = explode(',', $tabfieldinsert[$id]);
-        $listfieldvalue = explode(',', $tabfieldvalue[$id]);
+        $listfield=explode(',', str_replace(' ', '', $tabfield[$id]));
+        $listfieldinsert=explode(',', $tabfieldinsert[$id]);
+        $listfieldmodify=explode(',', $tabfieldinsert[$id]);
+        $listfieldvalue=explode(',', $tabfieldvalue[$id]);
 
         // Check that all fields are filled
-        $ok = 1;
+        $ok=1;
         foreach ($listfield as $f => $value)
         {
         	// Not mandatory fields
@@ -250,14 +228,14 @@
             if ($value == 'content') continue;
             if ($value == 'content_lines') continue;
 
-            if (GETPOST('actionmodify', 'alpha') && $value == 'topic') $_POST['topic'] = $_POST['topic-'.$rowid];
-
-            if ((!isset($_POST[$value]) || $_POST[$value] == '' || $_POST[$value] == '-1') && $value != 'lang' && $value != 'fk_user' && $value != 'position')
-            {
-                $ok = 0;
-                $fieldnamekey = $listfield[$f];
+            if (GETPOST('actionmodify', 'alpha') && $value == 'topic') $_POST['topic']=$_POST['topic-'.$rowid];
+
+            if ((! isset($_POST[$value]) || $_POST[$value]=='' || $_POST[$value]=='-1') && $value != 'lang' && $value != 'fk_user' && $value != 'position')
+            {
+                $ok=0;
+                $fieldnamekey=$listfield[$f];
                 // We take translate key of field
-                if ($fieldnamekey == 'libelle' || ($fieldnamekey == 'label'))  $fieldnamekey = 'Code';
+                if ($fieldnamekey == 'libelle' || ($fieldnamekey == 'label'))  $fieldnamekey='Code';
                 if ($fieldnamekey == 'code') $fieldnamekey = 'Code';
                 if ($fieldnamekey == 'note') $fieldnamekey = 'Note';
                 if ($fieldnamekey == 'type_template') $fieldnamekey = 'TypeOfTemplate';
@@ -276,47 +254,36 @@
             // Add new entry
             $sql = "INSERT INTO ".$tabname[$id]." (";
             // List of fields
-            $sql .= $tabfieldinsert[$id];
-            $sql .= ",active)";
-            $sql .= " VALUES(";
+            $sql.= $tabfieldinsert[$id];
+            $sql.=",active)";
+            $sql.= " VALUES(";
 
             // List of values
-            $i = 0;
+            $i=0;
             foreach ($listfieldinsert as $f => $value)
             {
-            	$keycode = $listfieldvalue[$i];
-            	if ($value == 'lang') $keycode = 'langcode';
-            	if (empty($keycode)) $keycode = $value;
-
+            	//var_dump($i.' - '.$listfieldvalue[$i].' - '.$_POST[$listfieldvalue[$i]].' - '.$value);
+            	$keycode=$listfieldvalue[$i];
+            	if ($value == 'label') $_POST[$keycode] = dol_escape_htmltag($_POST[$keycode]);
+            	if ($value == 'lang') $keycode='langcode';
                 if ($value == 'entity') $_POST[$keycode] = $conf->entity;
-                if ($value == 'fk_user' && !($_POST[$keycode] > 0)) $_POST[$keycode] = '';
-                if ($value == 'private' && !is_numeric($_POST[$keycode])) $_POST[$keycode] = '0';
-                if ($value == 'position' && !is_numeric($_POST[$keycode])) $_POST[$keycode] = '1';
-                //var_dump($keycode.' '.$value);
-
-                if ($i) $sql .= ", ";
-                if (GETPOST($keycode) == '' && $keycode != 'langcode')      $sql .= "null"; // langcode must be '' if not defined so the unique key that include lang will work
-                elseif (GETPOST($keycode) == '0' && $keycode == 'langcode') $sql .= "''"; // langcode must be '' if not defined so the unique key that include lang will work
-                elseif ($keycode == 'content') {
-                	$sql .= "'".$db->escape(GETPOST($keycode, 'restricthtml'))."'";
-                }
-                elseif (in_array($keycode, array('joinfile', 'private', 'position', 'scale'))) {
-                	$sql .= (int) GETPOST($keycode, 'int');
-                }
-                else {
-                	$sql .= "'".$db->escape(GETPOST($keycode, 'nohtml'))."'";
-                }
-
+                if ($i) $sql.=",";
+                if ($value == 'fk_user' && ! ($_POST[$keycode] > 0)) $_POST[$keycode]='';
+                if ($value == 'private' && ! is_numeric($_POST[$keycode])) $_POST[$keycode]='0';
+                if ($value == 'position' && ! is_numeric($_POST[$keycode])) $_POST[$keycode]='1';
+                if ($_POST[$keycode] == '' && $keycode != 'langcode')      $sql.="null";	// lang must be '' if not defined so the unique key that include lang will work
+                elseif ($_POST[$keycode] == '0' && $keycode == 'langcode') $sql.="''";		// lang must be '' if not defined so the unique key that include lang will work
+                else $sql.="'".$db->escape($_POST[$keycode])."'";
                 $i++;
             }
-            $sql .= ", 1)";
+            $sql.=",1)";
 
             dol_syslog("actionadd", LOG_DEBUG);
             $result = $db->query($sql);
             if ($result)	// Add is ok
             {
                 setEventMessages($langs->transnoentities("RecordSaved"), null, 'mesgs');
-            	$_POST = array('id'=>$id); // Clean $_POST array, we keep only id
+            	$_POST=array('id'=>$id);	// Clean $_POST array, we keep only
             }
             else
             {
@@ -332,7 +299,7 @@
         // Si verif ok et action modify, on modifie la ligne
         if ($ok && GETPOST('actionmodify'))
         {
-            $rowidcol = "rowid";
+            $rowidcol="rowid";
 
             // Modify entry
             $sql = "UPDATE ".$tabname[$id]." SET ";
@@ -340,36 +307,28 @@
             $i = 0;
             foreach ($listfieldmodify as $field)
             {
-            	$keycode = $listfieldvalue[$i];
-            	if ($field == 'lang') $keycode = 'langcode';
-            	if (empty($keycode)) $keycode = $field;
-
-                if ($field == 'fk_user' && !($_POST['fk_user'] > 0)) $_POST['fk_user'] = '';
-            	if ($field == 'topic') $_POST['topic'] = $_POST['topic-'.$rowid];
-            	if ($field == 'joinfiles') $_POST['joinfiles'] = $_POST['joinfiles-'.$rowid];
-            	if ($field == 'content') $_POST['content'] = $_POST['content-'.$rowid];
-            	if ($field == 'content_lines') $_POST['content_lines'] = $_POST['content_lines-'.$rowid];
+            	$keycode=$listfieldvalue[$i];
+            	if ($field == 'lang') $keycode='langcode';
+
+                if ($field == 'fk_user' && ! ($_POST['fk_user'] > 0)) $_POST['fk_user']='';
+            	if ($field == 'topic') $_POST['topic']=$_POST['topic-'.$rowid];
+            	if ($field == 'joinfiles') $_POST['joinfiles']=$_POST['joinfiles-'.$rowid];
+            	if ($field == 'content') $_POST['content']=$_POST['content-'.$rowid];
+            	if ($field == 'content_lines') $_POST['content_lines']=$_POST['content_lines-'.$rowid];
                 if ($field == 'entity') $_POST[$keycode] = $conf->entity;
-
-                if ($i) $sql .= ", ";
-                $sql .= $field."=";
-
-                if (GETPOST($keycode) == '' || ($keycode != 'langcode' && $keycode != 'position' && $keycode != 'private' && !GETPOST($keycode))) $sql .= "null"; // langcode,... must be '' if not defined so the unique key that include lang will work
-                elseif (GETPOST($keycode) == '0' && $keycode == 'langcode') $sql .= "''"; // langcode must be '' if not defined so the unique key that include lang will work
-                elseif ($keycode == 'content') {
-                	$sql .= "'".$db->escape(GETPOST($keycode, 'restricthtml'))."'";
-                }
-                elseif (in_array($keycode, array('joinfile', 'private', 'position', 'scale'))) {
-                	$sql .= (int) GETPOST($keycode, 'int');
-                }
-                else {
-                	$sql .= "'".$db->escape(GETPOST($keycode, 'nohtml'))."'";
-                }
-
+                if ($i) $sql.=",";
+                $sql.= $field."=";
+
+                //print $keycode.' - '.$_POST[$keycode].'<br>';
+                if ($_POST[$keycode] == '' || ($keycode != 'langcode' && $keycode != 'position' && $keycode != 'private' && empty($_POST[$keycode]))) $sql.="null";  // lang must be '' if not defined so the unique key that include lang will work
+                elseif ($_POST[$keycode] == '0' && $keycode == 'langcode') $sql.="''";	// lang must be '' if not defined so the unique key that include lang will work
+                elseif ($keycode == 'private') $sql.=((int) $_POST[$keycode]);	        // private must be 0 or 1
+                elseif ($keycode == 'position')	$sql.=((int) $_POST[$keycode]);
+                else $sql.="'".$db->escape($_POST[$keycode])."'";
                 $i++;
             }
-            $sql .= " WHERE ".$rowidcol." = '".$rowid."'";
-            //print $sql;exit;
+            $sql.= " WHERE ".$rowidcol." = '".$rowid."'";
+//print $sql;exit;
             dol_syslog("actionmodify", LOG_DEBUG);
             //print $sql;
             $resql = $db->query($sql);
@@ -386,13 +345,13 @@
 
     if ($action == 'confirm_delete' && $confirm == 'yes')       // delete
     {
-        $rowidcol = "rowid";
+        $rowidcol="rowid";
 
         $sql = "DELETE from ".$tabname[$id]." WHERE ".$rowidcol."='".$rowid."'";
 
         dol_syslog("delete", LOG_DEBUG);
         $result = $db->query($sql);
-        if (!$result)
+        if (! $result)
         {
             if ($db->errno() == 'DB_ERROR_CHILD_EXISTS')
             {
@@ -408,7 +367,7 @@
     // activate
     if ($action == $acts[0])
     {
-        $rowidcol = "rowid";
+        $rowidcol="rowid";
 
         $sql = "UPDATE ".$tabname[$id]." SET active = 1 WHERE ".$rowidcol."='".$rowid."'";
 
@@ -422,7 +381,7 @@
     // disable
     if ($action == $acts[1])
     {
-        $rowidcol = "rowid";
+        $rowidcol="rowid";
 
         $sql = "UPDATE ".$tabname[$id]." SET active = 0 WHERE ".$rowidcol."='".$rowid."'";
 
@@ -440,13 +399,13 @@
  */
 
 $form = new Form($db);
-$formadmin = new FormAdmin($db);
+$formadmin=new FormAdmin($db);
 
 llxHeader();
 
-$titre = $langs->trans("EMailsSetup");
-$linkback = '';
-$titlepicto = 'title_setup';
+$titre=$langs->trans("EMailsSetup");
+$linkback='';
+$titlepicto='title_setup';
 
 print load_fiche_titre($titre, $linkback, $titlepicto);
 
@@ -457,43 +416,43 @@
 // Confirmation de la suppression de la ligne
 if ($action == 'delete')
 {
-    print $form->formconfirm($_SERVER["PHP_SELF"].'?'.($page ? 'page='.$page.'&' : '').'sortfield='.$sortfield.'&sortorder='.$sortorder.'&rowid='.$rowid.'&code='.$code.'&id='.$id, $langs->trans('DeleteLine'), $langs->trans('ConfirmDeleteLine'), 'confirm_delete', '', 0, 1);
+    print $form->formconfirm($_SERVER["PHP_SELF"].'?'.($page?'page='.$page.'&':'').'sortfield='.$sortfield.'&sortorder='.$sortorder.'&rowid='.$rowid.'&code='.$code.'&id='.$id, $langs->trans('DeleteLine'), $langs->trans('ConfirmDeleteLine'), 'confirm_delete', '', 0, 1);
 }
 //var_dump($elementList);
 
 
-$sql = "SELECT rowid as rowid, label, type_template, lang, fk_user, private, position, topic, joinfiles, content_lines, content, enabled, active";
-$sql .= " FROM ".MAIN_DB_PREFIX."c_email_templates";
-$sql .= " WHERE entity IN (".getEntity('email_template').")";
-if (!$user->admin)
-{
-	$sql .= " AND (private = 0 OR (private = 1 AND fk_user = ".$user->id."))"; // Show only public and private to me
-	$sql .= " AND (active = 1 OR fk_user = ".$user->id.")"; // Show only active or owned by me
+$sql="SELECT rowid as rowid, label, type_template, lang, fk_user, private, position, topic, joinfiles, content_lines, content, enabled, active";
+$sql.=" FROM ".MAIN_DB_PREFIX."c_email_templates";
+$sql.=" WHERE entity IN (".getEntity('email_template').")";
+if (! $user->admin)
+{
+	$sql.=" AND (private = 0 OR (private = 1 AND fk_user = ".$user->id."))";	// Show only public and private to me
+	$sql.=" AND (active = 1 OR fk_user = ".$user->id.")";						// Show only active or owned by me
 }
 if (empty($conf->global->MAIN_MULTILANGS))
 {
-	$sql .= " AND (lang = '".$langs->defaultlang."' OR lang IS NULL OR lang = '')";
-}
-if ($search_label) $sql .= natural_search('label', $search_label);
-if ($search_type_template != '' && $search_type_template != '-1') $sql .= natural_search('type_template', $search_type_template);
-if ($search_lang) $sql .= natural_search('lang', $search_lang);
-if ($search_fk_user != '' && $search_fk_user != '-1') $sql .= natural_search('fk_user', $search_fk_user, 2);
-if ($search_topic) $sql .= natural_search('topic', $search_topic);
+	$sql.= " AND (lang = '".$langs->defaultlang."' OR lang IS NULL OR lang = '')";
+}
+if ($search_label) $sql.=natural_search('label', $search_label);
+if ($search_type_template != '' && $search_type_template != '-1') $sql.=natural_search('type_template', $search_type_template);
+if ($search_lang) $sql.=natural_search('lang', $search_lang);
+if ($search_fk_user != '' && $search_fk_user != '-1') $sql.=natural_search('fk_user', $search_fk_user, 2);
+if ($search_topic) $sql.=natural_search('topic', $search_topic);
 // If sort order is "country", we use country_code instead
-if ($sortfield == 'country') $sortfield = 'country_code';
-$sql .= $db->order($sortfield, $sortorder);
-$sql .= $db->plimit($listlimit + 1, $offset);
+if ($sortfield == 'country') $sortfield='country_code';
+$sql.=$db->order($sortfield, $sortorder);
+$sql.=$db->plimit($listlimit+1, $offset);
 //print $sql;
 
-$fieldlist = explode(',', $tabfield[$id]);
+$fieldlist=explode(',', $tabfield[$id]);
 
 // Form to add a new line
 print '<form action="'.$_SERVER['PHP_SELF'].'?id='.$id.'" method="POST">';
-print '<input type="hidden" name="token" value="'.newToken().'">';
+print '<input type="hidden" name="token" value="'.$_SESSION['newtoken'].'">';
 print '<input type="hidden" name="from" value="'.dol_escape_htmltag(GETPOST('from', 'alpha')).'">';
 
 print '<div class="div-table-responsive-no-min">';
-print '<table class="noborder centpercent">';
+print '<table class="noborder" width="100%">';
 
 // Line to enter new values (title)
 print '<tr class="liste_titre">';
@@ -501,38 +460,38 @@
 {
 	// Determine le nom du champ par rapport aux noms possibles
 	// dans les dictionnaires de donnees
-	$valuetoshow = ucfirst($fieldlist[$field]); // Par defaut
-	$valuetoshow = $langs->trans($valuetoshow); // try to translate
-	$align = "left";
-	if ($fieldlist[$field] == 'fk_user') { $valuetoshow = $langs->trans("Owner"); }
-	if ($fieldlist[$field] == 'lang') { $valuetoshow = (empty($conf->global->MAIN_MULTILANGS) ? '&nbsp;' : $langs->trans("Language")); }
-	if ($fieldlist[$field] == 'type') { $valuetoshow = $langs->trans("Type"); }
-	if ($fieldlist[$field] == 'code') { $valuetoshow = $langs->trans("Code"); }
-	if ($fieldlist[$field] == 'libelle' || $fieldlist[$field] == 'label') { $valuetoshow = $langs->trans("Code"); }
-	if ($fieldlist[$field] == 'type_template') { $valuetoshow = $langs->trans("TypeOfTemplate"); }
-	if ($fieldlist[$field] == 'private') { $align = 'center'; }
-	if ($fieldlist[$field] == 'position') { $align = 'center'; }
-
-	if ($fieldlist[$field] == 'topic') { $valuetoshow = ''; }
-	if ($fieldlist[$field] == 'joinfiles') { $valuetoshow = ''; }
-	if ($fieldlist[$field] == 'content') { $valuetoshow = ''; }
-	if ($fieldlist[$field] == 'content_lines') { $valuetoshow = ''; }
+	$valuetoshow=ucfirst($fieldlist[$field]);   // Par defaut
+	$valuetoshow=$langs->trans($valuetoshow);   // try to translate
+	$align="left";
+	if ($fieldlist[$field]=='fk_user')         { $valuetoshow=$langs->trans("Owner");}
+	if ($fieldlist[$field]=='lang')            { $valuetoshow=(empty($conf->global->MAIN_MULTILANGS) ? '&nbsp;' : $langs->trans("Language")); }
+	if ($fieldlist[$field]=='type')            { $valuetoshow=$langs->trans("Type"); }
+	if ($fieldlist[$field]=='code')            { $valuetoshow=$langs->trans("Code"); }
+	if ($fieldlist[$field]=='libelle' || $fieldlist[$field]=='label') { $valuetoshow=$langs->trans("Code"); }
+	if ($fieldlist[$field]=='type_template')   { $valuetoshow=$langs->trans("TypeOfTemplate"); }
+	if ($fieldlist[$field]=='private')         { $align='center'; }
+	if ($fieldlist[$field]=='position')        { $align='center'; }
+
+	if ($fieldlist[$field]=='topic')           { $valuetoshow=''; }
+	if ($fieldlist[$field]=='joinfiles')       { $valuetoshow=''; }
+	if ($fieldlist[$field]=='content')         { $valuetoshow=''; }
+	if ($fieldlist[$field]=='content_lines')   { $valuetoshow=''; }
 
 	if ($valuetoshow != '')
 	{
 		print '<td align="'.$align.'">';
-		if (!empty($tabhelp[$id][$value]) && preg_match('/^http(s*):/i', $tabhelp[$id][$value])) print '<a href="'.$tabhelp[$id][$value].'" target="_blank">'.$valuetoshow.' '.img_help(1, $valuetoshow).'</a>';
-		elseif (!empty($tabhelp[$id][$value]))
+		if (! empty($tabhelp[$id][$value]) && preg_match('/^http(s*):/i', $tabhelp[$id][$value])) print '<a href="'.$tabhelp[$id][$value].'" target="_blank">'.$valuetoshow.' '.img_help(1, $valuetoshow).'</a>';
+		elseif (! empty($tabhelp[$id][$value]))
 		{
-			if (in_array($value, array('topic'))) print $form->textwithpicto($valuetoshow, $tabhelp[$id][$value], 1, 'help', '', 0, 2, $value); // Tooltip on click
-			else print $form->textwithpicto($valuetoshow, $tabhelp[$id][$value], 1, 'help', '', 0, 2); // Tooltip on hover
+			if (in_array($value, array('topic'))) print $form->textwithpicto($valuetoshow, $tabhelp[$id][$value], 1, 'help', '', 0, 2, $value);   // Tooltip on click
+			else print $form->textwithpicto($valuetoshow, $tabhelp[$id][$value], 1, 'help', '', 0, 2);                             // Tooltip on hover
 		}
 		else print $valuetoshow;
 		print '</td>';
 	}
 }
 print '<td>';
-print '<input type="hidden" name="id" value="'.$id.'">';
+print '<input type="hidden" name="id" value="' . $id . '">';
 print '</td>';
 print '</tr>';
 
@@ -557,7 +516,7 @@
 
 
 // Line to enter new values (input fields)
-print '<tr class="oddeven">';
+print "<tr " . $bcnd[$var] . ">";
 
 if (empty($reshook))
 {
@@ -574,29 +533,29 @@
 
 // Show fields for topic, join files and body
 $fieldsforcontent = array('topic', 'joinfiles', 'content');
-if (!empty($conf->global->MAIN_EMAIL_TEMPLATES_FOR_OBJECT_LINES)) { $fieldsforcontent = array('content', 'content_lines'); }
+if (! empty($conf->global->MAIN_EMAIL_TEMPLATES_FOR_OBJECT_LINES)) { $fieldsforcontent = array('content','content_lines'); }
 foreach ($fieldsforcontent as $tmpfieldlist)
 {
 	print '<tr class="impair nodrag nodrop nohover"><td colspan="6" class="nobottom">';
 	// Label
 	if ($tmpfieldlist == 'topic')
 	{
-		print '<strong>'.$form->textwithpicto($langs->trans("Topic"), $tabhelp[$id][$tmpfieldlist], 1, 'help', '', 0, 2, $tmpfieldlist).'</strong> ';
+		print '<strong>' . $form->textwithpicto($langs->trans("Topic"), $tabhelp[$id][$tmpfieldlist], 1, 'help', '', 0, 2, $tmpfieldlist) . '</strong> ';
 	}
 	if ($tmpfieldlist == 'joinfiles')
 	{
-		print '<strong>'.$form->textwithpicto($langs->trans("FilesAttachedToEmail"), $tabhelp[$id][$tmpfieldlist], 1, 'help', '', 0, 2, $tmpfieldlist).'</strong> ';
+		print '<strong>' . $form->textwithpicto($langs->trans("FilesAttachedToEmail"), $tabhelp[$id][$tmpfieldlist], 1, 'help', '', 0, 2, $tmpfieldlist) . '</strong> ';
 	}
 	if ($tmpfieldlist == 'content')
 		print $form->textwithpicto($langs->trans("Content"), $tabhelp[$id][$tmpfieldlist], 1, 'help', '', 0, 2, $tmpfieldlist).'<br>';
 	if ($tmpfieldlist == 'content_lines')
-		print $form->textwithpicto($langs->trans("ContentForLines"), $tabhelp[$id][$tmpfieldlist], 1, 'help', '', 0, 2, $tmpfieldlist).'<br>';
+		print $form->textwithpicto($langs->trans("ContentForLines"), $tabhelp[$id][$tmpfieldlist], 1, 'help', '', 0, 2, $tmpfieldlist) . '<br>';
 	// Input field
 	if ($tmpfieldlist == 'topic') {
-		print '<input type="text" class="flat minwidth500" name="'.$tmpfieldlist.'" value="'.(!empty($obj->{$tmpfieldlist}) ? $obj->{$tmpfieldlist} : '').'">';
+		print '<input type="text" class="flat minwidth500" name="'.$tmpfieldlist.'" value="' . (! empty($obj->{$tmpfieldlist}) ? $obj->{$tmpfieldlist} : '') . '">';
 	}
 	elseif ($tmpfieldlist == 'joinfiles') {
-		print '<input type="text" class="flat maxwidth50" name="'.$tmpfieldlist.'" value="'.(isset($obj->{$tmpfieldlist}) ? $obj->{$tmpfieldlist} : '1').'">';
+		print '<input type="text" class="flat maxwidth50" name="'.$tmpfieldlist.'" value="' . (isset($obj->{$tmpfieldlist}) ? $obj->{$tmpfieldlist} : '1') . '">';
 	}
 	else
 	{
@@ -605,7 +564,7 @@
 			$okforextended = true;
 			if (empty($conf->global->FCKEDITOR_ENABLE_MAIL))
 				$okforextended = false;
-			$doleditor = new DolEditor($tmpfieldlist, (!empty($obj->{$tmpfieldlist}) ? $obj->{$tmpfieldlist} : ''), '', 120, 'dolibarr_mailings', 'In', 0, false, $okforextended, ROWS_4, '90%');
+			$doleditor = new DolEditor($tmpfieldlist, (! empty($obj->{$tmpfieldlist}) ? $obj->{$tmpfieldlist} : ''), '', 120, 'dolibarr_mailings', 'In', 0, false, $okforextended, ROWS_4, '90%');
 			print $doleditor->Create(1);
 		}
 		else
@@ -613,9 +572,9 @@
 	}
 	print '</td>';
 	if ($tmpfieldlist == 'topic') {
-		print '<td class="center" rowspan="'.(count($fieldsforcontent)).'">';
+		print '<td align="center" rowspan="' . (count($fieldsforcontent)) . '">';
 		if ($action != 'edit') {
-			print '<input type="submit" class="button" name="actionadd" value="'.$langs->trans("Add").'">';
+			print '<input type="submit" class="button" name="actionadd" value="' . $langs->trans("Add") . '">';
 		}
 		print '</td>';
 	}
@@ -625,7 +584,7 @@
 
 
 
-$colspan = count($fieldlist) + 1;
+$colspan=count($fieldlist)+1;
 //print '<tr><td colspan="'.$colspan.'">&nbsp;</td></tr>';	// Keep &nbsp; to have a line with enough height
 
 print '</table>';
@@ -635,44 +594,44 @@
 
 
 print '<form action="'.$_SERVER['PHP_SELF'].'?id='.$id.'" method="POST">';
-print '<input type="hidden" name="token" value="'.newToken().'">';
+print '<input type="hidden" name="token" value="'.$_SESSION['newtoken'].'">';
 print '<input type="hidden" name="from" value="'.dol_escape_htmltag(GETPOST('from', 'alpha')).'">';
 
 print '<div class="div-table-responsive-no-min">';
-print '<table class="noborder centpercent">';
+print '<table class="noborder" width="100%">';
 
 // List of available record in database
 dol_syslog("htdocs/admin/dict", LOG_DEBUG);
-$resql = $db->query($sql);
+$resql=$db->query($sql);
 if ($resql)
 {
     $num = $db->num_rows($resql);
     $i = 0;
 
     $param = '&id='.$id;
-    if ($search_label)                 $param .= '&search_label='.urlencode($search_label);
-    if ($search_lang > 0)              $param .= '&search_lang='.urlencode($search_lang);
-    if ($search_type_template != '-1') $param .= '&search_type_template='.urlencode($search_type_template);
-    if ($search_fk_user > 0)           $param .= '&search_fk_user='.urlencode($search_fk_user);
-    if ($search_topic)                 $param .= '&search_topic='.urlencode($search_topic);
+    if ($search_label)                 $param.= '&search_label='.urlencode($search_label);
+    if ($search_lang > 0)              $param.= '&search_lang='.urlencode($search_lang);
+    if ($search_type_template != '-1') $param.= '&search_type_template='.urlencode($search_type_template);
+    if ($search_fk_user > 0)           $param.= '&search_fk_user='.urlencode($search_fk_user);
+    if ($search_topic)                 $param.= '&search_topic='.urlencode($search_topic);
 
     $paramwithsearch = $param;
-    if ($sortorder) $paramwithsearch .= '&sortorder='.urlencode($sortorder);
-    if ($sortfield) $paramwithsearch .= '&sortfield='.urlencode($sortfield);
-    if (GETPOST('from', 'alpha')) $paramwithsearch .= '&from='.urlencode(GETPOST('from', 'alpha'));
+    if ($sortorder) $paramwithsearch.= '&sortorder='.urlencode($sortorder);
+    if ($sortfield) $paramwithsearch.= '&sortfield='.urlencode($sortfield);
+    if (GETPOST('from', 'alpha')) $paramwithsearch.= '&from='.urlencode(GETPOST('from', 'alpha'));
 
     // There is several pages
     if ($num > $listlimit)
     {
-        print '<tr class="none"><td class="right" colspan="'.(3 + count($fieldlist)).'">';
-        print_fleche_navigation($page, $_SERVER["PHP_SELF"], $paramwithsearch, ($num > $listlimit), '<li class="pagination"><span>'.$langs->trans("Page").' '.($page + 1).'</span></li>');
+        print '<tr class="none"><td class="right" colspan="'.(3+count($fieldlist)).'">';
+        print_fleche_navigation($page, $_SERVER["PHP_SELF"], $paramwithsearch, ($num > $listlimit), '<li class="pagination"><span>'.$langs->trans("Page").' '.($page+1).'</span></li>');
         print '</td></tr>';
     }
 
 
     // Title line with search boxes
     print '<tr class="liste_titre">';
-    $filterfound = 0;
+    $filterfound=0;
     foreach ($fieldlist as $field => $value)
     {
         if ($value == 'label') print '<td class="liste_titre"><input type="text" name="search_label" class="maxwidth100" value="'.dol_escape_htmltag($search_label).'"></td>';
@@ -685,8 +644,8 @@
         elseif ($value == 'fk_user')
         {
         	print '<td class="liste_titre">';
-        	$restrictid = array();
-        	if (!$user->admin) $restrictid = array($user->id);
+        	$restrictid=array();
+        	if (! $user->admin) $restrictid=array($user->id);
         	//var_dump($restrictid);
         	print $form->select_dolusers($search_fk_user, 'search_fk_user', 1, null, 0, 'hierarchyme', null, 0, 0, 1, '', 0, '', 'maxwidth100');
         	print '</td>';
@@ -696,12 +655,12 @@
         {
         	print '<td class="liste_titre">'.$form->selectarray('search_type_template', $elementList, $search_type_template, 1, 0, 0, '', 0, 0, 0, '', 'maxwidth100 maxwidth100onsmartphone').'</td>';
         }
-        elseif (!in_array($value, array('content', 'content_lines'))) print '<td class="liste_titre"></td>';
+        elseif (! in_array($value, array('content', 'content_lines'))) print '<td class="liste_titre"></td>';
     }
     if (empty($conf->global->MAIN_EMAIL_TEMPLATES_FOR_OBJECT_LINES)) print '<td class="liste_titre"></td>';
     // Action column
     print '<td class="liste_titre right" width="64">';
-    $searchpicto = $form->showFilterButtons();
+    $searchpicto=$form->showFilterButtons();
     print $searchpicto;
     print '</td>';
     print '</tr>';
@@ -710,11 +669,11 @@
     print '<tr class="liste_titre">';
     foreach ($fieldlist as $field => $value)
     {
-        $showfield = 1; // By defaut
-        $align = "left";
-        $sortable = 1;
-        $valuetoshow = '';
-        $forcenowrap = 1;
+        $showfield=1;							  	// By defaut
+        $align="left";
+        $sortable=1;
+        $valuetoshow='';
+        $forcenowrap=1;
         /*
         $tmparray=getLabelOfField($fieldlist[$field]);
         $showfield=$tmp['showfield'];
@@ -722,33 +681,33 @@
         $align=$tmp['align'];
         $sortable=$tmp['sortable'];
 		*/
-        $valuetoshow = ucfirst($fieldlist[$field]); // By defaut
-        $valuetoshow = $langs->trans($valuetoshow); // try to translate
-        if ($fieldlist[$field] == 'fk_user') { $valuetoshow = $langs->trans("Owner"); }
-        if ($fieldlist[$field] == 'lang') { $valuetoshow = $langs->trans("Language"); }
-        if ($fieldlist[$field] == 'type') { $valuetoshow = $langs->trans("Type"); }
-        if ($fieldlist[$field] == 'libelle' || $fieldlist[$field] == 'label') { $valuetoshow = $langs->trans("Code"); }
-    	if ($fieldlist[$field] == 'type_template') { $valuetoshow = $langs->trans("TypeOfTemplate"); }
-		if ($fieldlist[$field] == 'private') { $align = 'center'; }
-		if ($fieldlist[$field] == 'position') { $align = 'center'; }
-
-		if ($fieldlist[$field] == 'joinfiles') { $valuetoshow = $langs->trans("FilesAttachedToEmail"); $align = 'center'; $forcenowrap = 0; }
-		if ($fieldlist[$field] == 'content') { $valuetoshow = $langs->trans("Content"); $showfield = 0; }
-		if ($fieldlist[$field] == 'content_lines') { $valuetoshow = $langs->trans("ContentLines"); $showfield = 0; }
+        $valuetoshow=ucfirst($fieldlist[$field]);   // By defaut
+        $valuetoshow=$langs->trans($valuetoshow);   // try to translate
+        if ($fieldlist[$field]=='fk_user')         { $valuetoshow=$langs->trans("Owner"); }
+        if ($fieldlist[$field]=='lang')            { $valuetoshow=$langs->trans("Language"); }
+        if ($fieldlist[$field]=='type')            { $valuetoshow=$langs->trans("Type"); }
+        if ($fieldlist[$field]=='libelle' || $fieldlist[$field]=='label') { $valuetoshow=$langs->trans("Code"); }
+    	if ($fieldlist[$field]=='type_template')   { $valuetoshow=$langs->trans("TypeOfTemplate"); }
+		if ($fieldlist[$field]=='private')         { $align='center'; }
+		if ($fieldlist[$field]=='position')        { $align='center'; }
+
+		if ($fieldlist[$field]=='joinfiles')       { $valuetoshow=$langs->trans("FilesAttachedToEmail"); $align='center'; $forcenowrap=0; }
+		if ($fieldlist[$field]=='content')         { $valuetoshow=$langs->trans("Content"); $showfield=0;}
+		if ($fieldlist[$field]=='content_lines')   { $valuetoshow=$langs->trans("ContentLines"); $showfield=0; }
 
         // Show fields
         if ($showfield)
         {
-            if (!empty($tabhelp[$id][$value]))
-            {
-            	if (in_array($value, array('topic'))) $valuetoshow = $form->textwithpicto($valuetoshow, $tabhelp[$id][$value], 1, 'help', '', 0, 2, 'tooltip'.$value, $forcenowrap); // Tooltip on click
-                else $valuetoshow = $form->textwithpicto($valuetoshow, $tabhelp[$id][$value], 1, 'help', '', 0, 2, '', $forcenowrap); // Tooltip on hover
-            }
-            print getTitleFieldOfList($valuetoshow, 0, $_SERVER["PHP_SELF"], ($sortable ? $fieldlist[$field] : ''), ($page ? 'page='.$page.'&' : ''), $param, "align=".$align, $sortfield, $sortorder);
+            if (! empty($tabhelp[$id][$value]))
+            {
+            	if (in_array($value, array('topic'))) $valuetoshow = $form->textwithpicto($valuetoshow, $tabhelp[$id][$value], 1, 'help', '', 0, 2, 'tooltip'.$value, $forcenowrap);   // Tooltip on click
+                else $valuetoshow = $form->textwithpicto($valuetoshow, $tabhelp[$id][$value], 1, 'help', '', 0, 2, '', $forcenowrap);	// Tooltip on hover
+            }
+            print getTitleFieldOfList($valuetoshow, 0, $_SERVER["PHP_SELF"], ($sortable?$fieldlist[$field]:''), ($page?'page='.$page.'&':''), $param, "align=".$align, $sortfield, $sortorder);
         }
     }
 
-    print getTitleFieldOfList($langs->trans("Status"), 0, $_SERVER["PHP_SELF"], "active", ($page ? 'page='.$page.'&' : ''), $param, 'align="center"', $sortfield, $sortorder);
+    print getTitleFieldOfList($langs->trans("Status"), 0, $_SERVER["PHP_SELF"], "active", ($page?'page='.$page.'&':''), $param, 'align="center"', $sortfield, $sortorder);
     print getTitleFieldOfList('');
     print '</tr>';
 
@@ -759,29 +718,29 @@
         {
             $obj = $db->fetch_object($resql);
 
-            if ($action == 'edit' && ($rowid == (!empty($obj->rowid) ? $obj->rowid : $obj->code)))
+            if ($action == 'edit' && ($rowid == (! empty($obj->rowid)?$obj->rowid:$obj->code)))
             {
             	print '<tr class="oddeven" id="rowid-'.$obj->rowid.'">';
 
-            	$tmpaction = 'edit';
-                $parameters = array('fieldlist'=>$fieldlist, 'tabname'=>$tabname[$id]);
-                $reshook = $hookmanager->executeHooks('editEmailTemplateFieldlist', $parameters, $obj, $tmpaction); // Note that $action and $object may have been modified by some hooks
-                $error = $hookmanager->error; $errors = $hookmanager->errors;
+            	$tmpaction='edit';
+                $parameters=array('fieldlist'=>$fieldlist, 'tabname'=>$tabname[$id]);
+                $reshook=$hookmanager->executeHooks('editEmailTemplateFieldlist', $parameters, $obj, $tmpaction);    // Note that $action and $object may have been modified by some hooks
+                $error=$hookmanager->error; $errors=$hookmanager->errors;
 
                 // Show fields
                 if (empty($reshook)) fieldList($fieldlist, $obj, $tabname[$id], 'edit');
 
                 print '<td></td><td></td><td></td>';
-                print '<td class="center">';
+                print '<td align="center">';
                 print '<input type="hidden" name="page" value="'.$page.'">';
                 print '<input type="hidden" name="rowid" value="'.$rowid.'">';
-                print '<input type="submit" class="button buttongen" name="actionmodify" value="'.$langs->trans("Modify").'">';
-                print '<div name="'.(!empty($obj->rowid) ? $obj->rowid : $obj->code).'"></div>';
-                print '<input type="submit" class="button buttongen" name="actioncancel" value="'.$langs->trans("Cancel").'">';
+                print '<input type="submit" class="button" name="actionmodify" value="'.$langs->trans("Modify").'">';
+                print '<div name="'.(! empty($obj->rowid)?$obj->rowid:$obj->code).'"></div>';
+                print '<input type="submit" class="button" name="actioncancel" value="'.$langs->trans("Cancel").'">';
                 print '</td>';
 
                 $fieldsforcontent = array('topic', 'joinfiles', 'content');
-                if (!empty($conf->global->MAIN_EMAIL_TEMPLATES_FOR_OBJECT_LINES))
+                if (! empty($conf->global->MAIN_EMAIL_TEMPLATES_FOR_OBJECT_LINES))
                 {
                     $fieldsforcontent = array('topic', 'joinfiles', 'content', 'content_lines');
                 }
@@ -799,20 +758,20 @@
                         print '<td colspan="8">';
                         if ($tmpfieldlist == 'topic')
                         {
-	                        print '<strong>'.$form->textwithpicto($langs->trans("Topic"), $tabhelp[$id][$tmpfieldlist], 1, 'help', '', 0, 2, $tmpfieldlist).'</strong> ';
-    	                    print '<input type="text" class="flat minwidth500" name="'.$tmpfieldlist.'-'.$rowid.'" value="'.(!empty($obj->{$tmpfieldlist}) ? $obj->{$tmpfieldlist} : '').'">';
+	                        print '<strong>' . $form->textwithpicto($langs->trans("Topic"), $tabhelp[$id][$tmpfieldlist], 1, 'help', '', 0, 2, $tmpfieldlist) . '</strong> ';
+    	                    print '<input type="text" class="flat minwidth500" name="'.$tmpfieldlist.'-'.$rowid.'" value="' . (! empty($obj->{$tmpfieldlist}) ? $obj->{$tmpfieldlist} : '') . '">';
                         }
                         if ($tmpfieldlist == 'joinfiles')
                         {
-                        	print '<strong>'.$form->textwithpicto($langs->trans("FilesAttachedToEmail"), $tabhelp[$id][$tmpfieldlist], 1, 'help', '', 0, 2, $tmpfieldlist).'</strong> ';
-                        	print '<input type="text" class="flat maxwidth50" name="'.$tmpfieldlist.'-'.$rowid.'" value="'.(!empty($obj->{$tmpfieldlist}) ? $obj->{$tmpfieldlist} : '').'">';
+                        	print '<strong>' . $form->textwithpicto($langs->trans("FilesAttachedToEmail"), $tabhelp[$id][$tmpfieldlist], 1, 'help', '', 0, 2, $tmpfieldlist) . '</strong> ';
+                        	print '<input type="text" class="flat maxwidth50" name="'.$tmpfieldlist.'-'.$rowid.'" value="' . (! empty($obj->{$tmpfieldlist}) ? $obj->{$tmpfieldlist} : '') . '">';
                         }
                         if ($tmpfieldlist == 'content')
                         {
-                        	print $form->textwithpicto($langs->trans("Content"), $tabhelp[$id][$tmpfieldlist], 1, 'help', '', 0, 2, $tmpfieldlist).'<br>';
+                        	print $form->textwithpicto($langs->trans("Content"), $tabhelp[$id][$tmpfieldlist], 1, 'help', '', 0, 2, $tmpfieldlist) . '<br>';
                         	$okforextended = true;
                         	if (empty($conf->global->FCKEDITOR_ENABLE_MAIL)) $okforextended = false;
-                        	$doleditor = new DolEditor($tmpfieldlist.'-'.$rowid, (!empty($obj->{$tmpfieldlist}) ? $obj->{$tmpfieldlist} : ''), '', 140, 'dolibarr_mailings', 'In', 0, false, $okforextended, ROWS_6, '90%');
+                        	$doleditor = new DolEditor($tmpfieldlist.'-'.$rowid, (! empty($obj->{$tmpfieldlist}) ? $obj->{$tmpfieldlist} : ''), '', 140, 'dolibarr_mailings', 'In', 0, false, $okforextended, ROWS_6, '90%');
                         	print $doleditor->Create(1);
                         }
                         print '</td>';
@@ -825,42 +784,42 @@
             }
             else
             {
-            	$keyforobj = 'type_template';
-            	if (!in_array($obj->$keyforobj, array_keys($elementList)))
+            	$keyforobj='type_template';
+            	if (! in_array($obj->$keyforobj, array_keys($elementList)))
             	{
             		$i++;
-            		continue; // It means this is a type of template not into elementList (may be because enabled condition of this type is false because module is not enabled)
+            		continue;		// It means this is a type of template not into elementList (may be because enabled condition of this type is false because module is not enabled)
             	}
 				// Test on 'enabled'
-				if (!dol_eval($obj->enabled, 1))
+				if (! dol_eval($obj->enabled, 1))
 				{
 					$i++;
-					continue; // Email template not qualified
+					continue;		// Email template not qualified
 				}
 
             	print '<tr class="oddeven" id="rowid-'.$obj->rowid.'">';
 
             	$tmpaction = 'view';
-                $parameters = array('var'=>$var, 'fieldlist'=>$fieldlist, 'tabname'=>$tabname[$id]);
-                $reshook = $hookmanager->executeHooks('viewEmailTemplateFieldlist', $parameters, $obj, $tmpaction); // Note that $action and $object may have been modified by some hooks
-
-                $error = $hookmanager->error; $errors = $hookmanager->errors;
+                $parameters=array('var'=>$var, 'fieldlist'=>$fieldlist, 'tabname'=>$tabname[$id]);
+                $reshook=$hookmanager->executeHooks('viewEmailTemplateFieldlist', $parameters, $obj, $tmpaction);    // Note that $action and $object may have been modified by some hooks
+
+                $error=$hookmanager->error; $errors=$hookmanager->errors;
 
                 if (empty($reshook))
                 {
                     foreach ($fieldlist as $field => $value)
                     {
-                        if (in_array($fieldlist[$field], array('content', 'content_lines'))) continue;
-                        $showfield = 1;
-                    	$align = "left";
-                        $valuetoshow = $obj->{$fieldlist[$field]};
+                        if (in_array($fieldlist[$field], array('content','content_lines'))) continue;
+                        $showfield=1;
+                    	$align="left";
+                        $valuetoshow=$obj->{$fieldlist[$field]};
                         if ($value == 'label' || $value == 'topic')
                         {
                             $valuetoshow = dol_escape_htmltag($valuetoshow);
                         }
                         if ($value == 'type_template')
                         {
-                            $valuetoshow = isset($elementList[$valuetoshow]) ? $elementList[$valuetoshow] : $valuetoshow;
+                            $valuetoshow = isset($elementList[$valuetoshow])?$elementList[$valuetoshow]:$valuetoshow;
                         }
                         if ($value == 'lang' && $valuetoshow)
                         {
@@ -870,29 +829,29 @@
                         {
                         	if ($valuetoshow > 0)
                         	{
-                        		$fuser = new User($db);
+                        		$fuser=new User($db);
                         		$fuser->fetch($valuetoshow);
                         		$valuetoshow = $fuser->getNomUrl(1);
                         	}
                         }
                         if ($value == 'private')
                         {
-                        	$align = "center";
-                        	if ($valuetoshow) $valuetoshow = yn($valuetoshow);
-                        	else $valuetoshow = '';
+                        	$align="center";
+                        	if ($valuetoshow) $valuetoshow=yn($valuetoshow);
+                        	else $valuetoshow='';
                         }
                         if ($value == 'position')
                         {
-                        	$align = "center";
+                        	$align="center";
                         }
                         if ($value == 'joinfiles')
                         {
-                        	$align = "center";
-                        	if ($valuetoshow) $valuetoshow = 1;
-                        	else $valuetoshow = '';
+                        	$align="center";
+                        	if ($valuetoshow) $valuetoshow=1;
+                        	else $valuetoshow='';
                         }
 
-                        $class = 'tddict';
+                        $class='tddict';
 						// Show value for field
 						if ($showfield)
 						{
@@ -903,30 +862,30 @@
                 }
 
                 // Can an entry be erased or disabled ?
-                $iserasable = 1; $canbedisabled = 1; $canbemodified = 1; // true by default
-                if (!$user->admin && $obj->fk_user != $user->id)
+                $iserasable=1;$canbedisabled=1;$canbemodified=1;	// true by default
+                if (! $user->admin && $obj->fk_user != $user->id)
                 {
-                	$iserasable = 0;
-                	$canbedisabled = 0;
-                	$canbemodified = 0;
+                	$iserasable=0;
+                	$canbedisabled=0;
+                	$canbemodified=0;
                 }
 
-                $url = $_SERVER["PHP_SELF"].'?'.($page ? 'page='.$page.'&' : '').'sortfield='.$sortfield.'&sortorder='.$sortorder.'&rowid='.(!empty($obj->rowid) ? $obj->rowid : (!empty($obj->code) ? $obj->code : '')).'&code='.(!empty($obj->code) ?urlencode($obj->code) : '');
+                $url = $_SERVER["PHP_SELF"].'?'.($page?'page='.$page.'&':'').'sortfield='.$sortfield.'&sortorder='.$sortorder.'&rowid='.(! empty($obj->rowid)?$obj->rowid:(! empty($obj->code)?$obj->code:'')).'&code='.(! empty($obj->code)?urlencode($obj->code):'');
                 if ($param) $url .= '&'.$param;
-                $url .= '&';
+                $url.='&';
 
                 // Status / Active
-                print '<td class="center nowrap">';
+                print '<td align="center" class="nowrap">';
                 if ($canbedisabled) print '<a href="'.$url.'action='.$acts[$obj->active].'">'.$actl[$obj->active].'</a>';
                 else print '<span class="opacitymedium">'.$actl[$obj->active].'</span>';
                 print "</td>";
 
                 // Modify link / Delete link
                 print '<td class="center nowraponall" width="64">';
-                if ($canbemodified) print '<a class="reposition editfielda" href="'.$url.'action=edit">'.img_edit().'</a>';
+                if ($canbemodified) print '<a class="reposition" href="'.$url.'action=edit">'.img_edit().'</a>';
                 if ($iserasable)
                 {
-                    print '<a class="marginleftonly" href="'.$url.'action=delete">'.img_delete().'</a>';
+                    print ' &nbsp; <a href="'.$url.'action=delete">'.img_delete().'</a>';
                     //else print '<a href="#">'.img_delete().'</a>';    // Some dictionary can be edited by other profile than admin
                 }
                 print '</td>';
@@ -997,9 +956,12 @@
 {
 	global $conf, $langs, $user, $db;
 	global $form;
-	global $elementList, $sourceList;
+	global $region_id;
+	global $elementList,$sourceList,$localtax_typeList;
+	global $bc;
 
 	$formadmin = new FormAdmin($db);
+	$formcompany = new FormCompany($db);
 
 	foreach ($fieldlist as $field => $value)
 	{
@@ -1014,24 +976,24 @@
 			{
 				if ($context == 'add')	// I am not admin and we show the add form
 				{
-					print $user->getNomUrl(1); // Me
-					$forcedvalue = $user->id;
+					print $user->getNomUrl(1);		// Me
+					$forcedvalue=$user->id;
 				}
 				else
 				{
-					if ($obj && !empty($obj->{$fieldlist[$field]}) && $obj->{$fieldlist[$field]} > 0)
+					if ($obj && ! empty($obj->{$fieldlist[$field]}) && $obj->{$fieldlist[$field]} > 0)
 					{
-						$fuser = new User($db);
+						$fuser=new User($db);
 						$fuser->fetch($obj->{$fieldlist[$field]});
 						print $fuser->getNomUrl(1);
-						$forcedvalue = $fuser->id;
+						$forcedvalue=$fuser->id;
 					}
 					else
 					{
-						$forcedvalue = $obj->{$fieldlist[$field]};
+						$forcedvalue=$obj->{$fieldlist[$field]};
 					}
 				}
-				$keyname = $fieldlist[$field];
+				$keyname=$fieldlist[$field];
 				print '<input type="hidden" value="'.$forcedvalue.'" name="'.$keyname.'">';
 			}
 			print '</td>';
@@ -1039,20 +1001,20 @@
 		elseif ($fieldlist[$field] == 'lang')
 		{
 			print '<td>';
-			if (!empty($conf->global->MAIN_MULTILANGS))
+			if (! empty($conf->global->MAIN_MULTILANGS))
 			{
-				$selectedlang = GETPOSTISSET('langcode') ?GETPOST('langcode', 'aZ09') : $langs->defaultlang;
+				$selectedlang = GETPOSTISSET('langcode')?GETPOST('langcode', 'aZ09'):$langs->defaultlang;
 				if ($context == 'edit') $selectedlang = $obj->{$fieldlist[$field]};
 				print $formadmin->select_language($selectedlang, 'langcode', 0, null, 1, 0, 0, 'maxwidth150');
 			}
 			else
 			{
-				if (!empty($obj->{$fieldlist[$field]}))
+				if (! empty($obj->{$fieldlist[$field]}))
 				{
 					print $obj->{$fieldlist[$field]}.' - '.$langs->trans('Language_'.$obj->{$fieldlist[$field]});
 				}
-				$keyname = $fieldlist[$field];
-				if ($keyname == 'lang') $keyname = 'langcode'; // Avoid conflict with lang param
+				$keyname=$fieldlist[$field];
+				if ($keyname == 'lang') $keyname='langcode';	// Avoid conflict with lang param
 				print '<input type="hidden" value="'.$obj->{$fieldlist[$field]}.'" name="'.$keyname.'">';
 			}
 			print '</td>';
@@ -1061,7 +1023,7 @@
 		elseif ($fieldlist[$field] == 'type_template')
 		{
 			print '<td>';
-			if ($context == 'edit' && !empty($obj->{$fieldlist[$field]}) && !in_array($obj->{$fieldlist[$field]}, array_keys($elementList)))
+			if ($context == 'edit' && ! empty($obj->{$fieldlist[$field]}) && ! in_array($obj->{$fieldlist[$field]}, array_keys($elementList)))
 			{
 				// Current tempalte type is an unknown type, so we must keep it as it is.
 				print '<input type="hidden" name="type_template" value="'.$obj->{$fieldlist[$field]}.'">';
@@ -1069,26 +1031,26 @@
 			}
 			else
 			{
-				print $form->selectarray('type_template', $elementList, (!empty($obj->{$fieldlist[$field]}) ? $obj->{$fieldlist[$field]}:''), 1, 0, 0, '', 0, 0, 0, '', 'maxwidth150 maxwidth100onsmartphone');
+				print $form->selectarray('type_template', $elementList, (! empty($obj->{$fieldlist[$field]})?$obj->{$fieldlist[$field]}:''), 1, 0, 0, '', 0, 0, 0, '', 'maxwidth150 maxwidth100onsmartphone');
 			}
 			print '</td>';
 		}
-		elseif ($context == 'add' && in_array($fieldlist[$field], array('topic', 'joinfiles', 'content', 'content_lines'))) continue;
+		elseif ($context == 'add'  && in_array($fieldlist[$field], array('topic', 'joinfiles', 'content', 'content_lines'))) continue;
 		elseif ($context == 'edit' && in_array($fieldlist[$field], array('topic', 'joinfiles', 'content', 'content_lines'))) continue;
 		elseif ($context == 'hide' && in_array($fieldlist[$field], array('topic', 'joinfiles', 'content', 'content_lines'))) continue;
 		else
 		{
-			$size = ''; $class = ''; $classtd = '';
-			if ($fieldlist[$field] == 'code') $class = 'maxwidth100';
-			if ($fieldlist[$field] == 'label') $class = 'maxwidth100';
-			if ($fieldlist[$field] == 'private') { $class = 'maxwidth50'; $classtd = 'center'; }
-			if ($fieldlist[$field] == 'position') { $class = 'maxwidth50'; $classtd = 'center'; }
-			if ($fieldlist[$field] == 'libelle') $class = 'quatrevingtpercent';
-			if ($fieldlist[$field] == 'topic') $class = 'quatrevingtpercent';
-			if ($fieldlist[$field] == 'sortorder' || $fieldlist[$field] == 'sens' || $fieldlist[$field] == 'category_type') $size = 'size="2" ';
-
-			print '<td'.($classtd ? ' class="'.$classtd.'"' : '').'>';
-			if ($fieldlist[$field] == 'private')
+			$size=''; $class=''; $classtd='';
+			if ($fieldlist[$field]=='code') $class='maxwidth100';
+			if ($fieldlist[$field]=='label') $class='maxwidth100';
+			if ($fieldlist[$field]=='private') { $class='maxwidth50'; $classtd='center'; }
+			if ($fieldlist[$field]=='position') { $class='maxwidth50'; $classtd='center'; }
+			if ($fieldlist[$field]=='libelle') $class='quatrevingtpercent';
+			if ($fieldlist[$field]=='topic') $class='quatrevingtpercent';
+			if ($fieldlist[$field]=='sortorder' || $fieldlist[$field]=='sens' || $fieldlist[$field]=='category_type') $size='size="2" ';
+
+			print '<td'.($classtd?' class="'.$classtd.'"':'').'>';
+			if ($fieldlist[$field]=='private')
 			{
 				if (empty($user->admin))
 				{
@@ -1097,12 +1059,12 @@
 				else
 				{
 					//print '<input type="text" '.$size.'class="flat'.($class?' '.$class:'').'" value="1" name="'.$fieldlist[$field].'">';
-					print $form->selectyesno($fieldlist[$field], (isset($obj->{$fieldlist[$field]}) ? $obj->{$fieldlist[$field]}:''), 1);
+					print $form->selectyesno($fieldlist[$field], (isset($obj->{$fieldlist[$field]})?$obj->{$fieldlist[$field]}:''), 1);
 				}
 			}
 			else
 			{
-				print '<input type="text" '.$size.'class="flat'.($class ? ' '.$class : '').'" value="'.(isset($obj->{$fieldlist[$field]}) ? $obj->{$fieldlist[$field]}:'').'" name="'.$fieldlist[$field].'">';
+				print '<input type="text" '.$size.'class="flat'.($class?' '.$class:'').'" value="'.(isset($obj->{$fieldlist[$field]})?$obj->{$fieldlist[$field]}:'').'" name="'.$fieldlist[$field].'">';
 			}
 			print '</td>';
 		}
