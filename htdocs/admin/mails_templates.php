--- conflicted
+++ resolved
@@ -614,21 +614,13 @@
 	print '</tr>';
 }
 
-<<<<<<< HEAD
 
 
 $colspan=count($fieldlist)+1;
 //print '<tr><td colspan="'.$colspan.'">&nbsp;</td></tr>';	// Keep &nbsp; to have a line with enough height
 
 print '</table>';
-=======
-    $colspan=count($fieldlist)+1;
-    //print '<tr><td colspan="'.$colspan.'">&nbsp;</td></tr>';	// Keep &nbsp; to have a line with enough height
-}
-
-print '</table>';
 print '</div>';
->>>>>>> 03fe9d4e
 
 print '</form>';
 
