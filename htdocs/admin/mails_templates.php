--- conflicted
+++ resolved
@@ -333,11 +333,7 @@
 			}
 		}
 
-<<<<<<< HEAD
-		// Si verif ok et action add, on ajoute la ligne
-=======
 		// If previous test is ok action is add, we add the line
->>>>>>> 3090c124
 		if ($ok && GETPOST('actionadd')) {
 			// Add new entry
 			$sql = "INSERT INTO ".$tabname[$id]." (";
