--- conflicted
+++ resolved
@@ -11,12 +11,8 @@
  * Copyright (C) 2011-2016  Alexandre Spangaro      <aspangaro@open-dsi.fr>
  * Copyright (C) 2015-2024  Ferran Marcet           <fmarcet@2byte.es>
  * Copyright (C) 2016       Raphaël Doursenaud      <rdoursenaud@gpcsolutions.fr>
-<<<<<<< HEAD
- * Copyright (C) 2018-2023  Frédéric France         <frederic.france@netlogic.fr>
-=======
  * Copyright (C) 2018-2024  Frédéric France         <frederic.france@free.fr>
  * Copyright (C) 2024		MDW							<mdeweerd@users.noreply.github.com>
->>>>>>> cc80841a
  *
  * This program is free software; you can redistribute it and/or modify
  * it under the terms of the GNU General Public License as published by
@@ -908,44 +904,6 @@
 print '<table class="noborder centpercent">';
 
 $i = 0;
-<<<<<<< HEAD
-
-$param = '';
-if ($search_label) {
-	$param .= '&search_label='.urlencode($search_label);
-}
-if (!empty($search_lang) && $search_lang != '-1') {
-	$param .= '&search_lang='.urlencode($search_lang);
-}
-if ($search_type_template != '-1') {
-	$param .= '&search_type_template='.urlencode($search_type_template);
-}
-if ($search_fk_user > 0) {
-	$param .= '&search_fk_user='.urlencode($search_fk_user);
-}
-if ($search_module) {
-	$param .= '&search_module='.urlencode($search_module);
-}
-if ($search_topic) {
-	$param .= '&search_topic='.urlencode($search_topic);
-}
-
-$paramwithsearch = $param;
-if ($sortorder) {
-	$paramwithsearch .= '&sortorder='.urlencode($sortorder);
-}
-if ($sortfield) {
-	$paramwithsearch .= '&sortfield='.urlencode($sortfield);
-}
-if (GETPOST('from', 'alpha')) {
-	$paramwithsearch .= '&from='.urlencode(GETPOST('from', 'alpha'));
-}
-
-// There is several pages
-if ($num > $listlimit) {
-	print '<tr class="none"><td class="right" colspan="'.(3 + count($fieldlist)).'">';
-	print_fleche_navigation($page, $_SERVER["PHP_SELF"], $paramwithsearch, ($num > $listlimit), '<li class="pagination"><span>'.$langs->trans("Page").' '.($page + 1).'</span></li>');
-=======
 
 $param = '';
 if ($search_label) {
@@ -982,7 +940,6 @@
 if ($num > $listlimit) {
 	print '<tr class="none"><td class="right" colspan="'.(3 + count($fieldlist)).'">';
 	print_fleche_navigation($page, $_SERVER["PHP_SELF"], $paramwithsearch, ($num > $listlimit ? 1 : 0), '<li class="pagination"><span>'.$langs->trans("Page").' '.($page + 1).'</span></li>');
->>>>>>> cc80841a
 	print '</td></tr>';
 }
 
@@ -1003,19 +960,11 @@
 		print '<td class="liste_titre"><input type="text" name="search_label" class="maxwidth75" value="'.dol_escape_htmltag($search_label).'"></td>';
 	} elseif ($value == 'lang') {
 		print '<td class="liste_titre">';
-<<<<<<< HEAD
-		print $formadmin->select_language($search_lang, 'search_lang', 0, null, 1, 0, 0, 'maxwidth100');
-		print '</td>';
-	} elseif ($value == 'fk_user') {
-		print '<td class="liste_titre">';
-		print $form->select_dolusers($search_fk_user, 'search_fk_user', 1, null, 0, ($user->admin ? '' : 'hierarchyme'), null, 0, 0, 0, '', 0, '', 'maxwidth100', 1);
-=======
 		print $formadmin->select_language($search_lang, 'search_lang', 0, array(), 1, 0, 0, 'maxwidth100');
 		print '</td>';
 	} elseif ($value == 'fk_user') {
 		print '<td class="liste_titre">';
 		print $form->select_dolusers($search_fk_user, 'search_fk_user', 1, null, 0, ($user->admin ? '' : 'hierarchyme'), array(), 0, 0, 0, '', 0, '', 'maxwidth100', 1);
->>>>>>> cc80841a
 		print '</td>';
 	} elseif ($value == 'topic') {
 		print '<td class="liste_titre"><input type="text" name="search_topic" value="'.dol_escape_htmltag($search_topic).'"></td>';
@@ -1126,16 +1075,9 @@
 	print getTitleFieldOfList('');
 }
 print '</tr>';
-<<<<<<< HEAD
-
-if ($num) {
-	$nbqualified = 0;
-
-=======
 
 $nbqualified = 0;
 if ($num) {
->>>>>>> cc80841a
 	// Lines with values
 	while ($i < $num) {
 		$obj = $db->fetch_object($resql);
@@ -1165,7 +1107,6 @@
 				// Show main fields
 				if (empty($reshook)) {
 					fieldList($fieldlist, $obj, $tabname[25], $action);
-<<<<<<< HEAD
 				}
 				// Action column
 				if (!getDolGlobalString('MAIN_CHECKBOX_LEFT_COLUMN')) {
@@ -1179,21 +1120,6 @@
 					print '<input type="submit" class="button buttongen button-cancel" name="actioncancel" value="'.$langs->trans("Cancel").'">';
 					print '</td>';
 				}
-=======
-				}
-				// Action column
-				if (!getDolGlobalString('MAIN_CHECKBOX_LEFT_COLUMN')) {
-					print '<td class="center">';
-					print '<input type="hidden" name="page" value="'.$page.'">';
-					print '<input type="hidden" name="rowid" value="'.$rowid.'">';
-					if ($action == 'edit') {
-						print '<input type="submit" class="button buttongen button-save" name="actionmodify" value="'.$langs->trans("Modify").'">';
-					}
-					print '<div name="'.(!empty($obj->rowid) ? $obj->rowid : $obj->code).'"></div>';
-					print '<input type="submit" class="button buttongen button-cancel" name="actioncancel" value="'.$langs->trans("Cancel").'">';
-					print '</td>';
-				}
->>>>>>> cc80841a
 				print "</tr>\n";
 
 				print '<tr class="oddeven nohover" id="tr-aaa-'.$rowid.'">';
@@ -1409,19 +1335,11 @@
 					print '<td class="center nowraponall" width="64">';
 					if ($canbemodified) {
 						print '<a class="reposition editfielda" href="'.$url.'&action=edit&token='.newToken().'">'.img_edit().'</a>';
-<<<<<<< HEAD
 					}
 					if ($iserasable) {
 						print '<a class="reposition marginleftonly" href="'.$url.'&action=delete&token='.newToken().'">'.img_delete().'</a>';
 						//else print '<a href="#">'.img_delete().'</a>';    // Some dictionary can be edited by other profile than admin
 					}
-=======
-					}
-					if ($iserasable) {
-						print '<a class="reposition marginleftonly" href="'.$url.'&action=delete&token='.newToken().'">'.img_delete().'</a>';
-						//else print '<a href="#">'.img_delete().'</a>';    // Some dictionary can be edited by other profile than admin
-					}
->>>>>>> cc80841a
 					print '</td>';
 				}
 
@@ -1479,11 +1397,7 @@
 		} elseif ($value == 'fk_user') {
 			print '<td>';
 			if ($user->admin && $context != 'preview') {
-<<<<<<< HEAD
-				print $form->select_dolusers(GETPOSTISSET('fk_user') ? GETPOSTINT('fk_user') : (empty($obj->$value) ? '' : $obj->$value), 'fk_user', 1, null, 0, ($user->admin ? '' : 'hierarchyme'), null, 0, 0, 0, '', 0, '', 'minwidth75 maxwidth100');
-=======
 				print $form->select_dolusers(GETPOSTISSET('fk_user') ? GETPOSTINT('fk_user') : (empty($obj->$value) ? '' : $obj->$value), 'fk_user', 1, array(), 0, ($user->admin ? '' : 'hierarchyme'), array(), 0, 0, 0, '', 0, '', 'minwidth75 maxwidth100');
->>>>>>> cc80841a
 			} else {
 				if ($context == 'add') {	// I am not admin and we show the add form
 					print $user->getNomUrl(-1); // Me
@@ -1509,11 +1423,7 @@
 				if ($context == 'edit') {
 					$selectedlang = $obj->lang;
 				}
-<<<<<<< HEAD
-				print $formadmin->select_language($selectedlang, 'langcode', 0, null, 1, 0, 0, 'maxwidth100');
-=======
 				print $formadmin->select_language($selectedlang, 'langcode', 0, array(), 1, 0, 0, 'maxwidth100');
->>>>>>> cc80841a
 			} else {
 				if (!empty($obj->lang)) {
 					print $obj->lang.' - '.$langs->trans('Language_'.$obj->lang);
