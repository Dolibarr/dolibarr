<?php
/* Copyright (C) 2024		MDW							<mdeweerd@users.noreply.github.com>
 */
/*
* 2007-2022 PrestaShop SA and Contributors
*
* NOTICE OF LICENSE
*
* This source file is subject to the Open Software License (OSL 3.0)
* that is bundled with this package in the file LICENSE.txt.
* It is also available through the world-wide-web at this URL:
* https://opensource.org/licenses/osl-3.0.php
* If you did not receive a copy of the license and are unable to
* obtain it through the world-wide-web, please send an email
* to license@prestashop.com so we can send you a copy immediately.
*
* DISCLAIMER
*
* Do not edit or add to this file if you wish to upgrade PrestaShop to newer
* versions in the future. If you wish to customize PrestaShop for your
* needs please refer to https://www.prestashop.com for more information.
*
*  @author PrestaShop SA <contact@prestashop.com>
*  @copyright  2007-2022 PrestaShop SA
*  @license    https://opensource.org/licenses/osl-3.0.php  Open Software License (OSL 3.0)
*  International Registered Trademark & Property of PrestaShop SA
* PrestaShop Webservice Library
* @package PrestaShopWebservice
*/

/**
 * @package PrestaShopWebservice
 */
class PrestaShopWebservice
{
	/** @var string Shop URL */
	protected $url;

	/** @var string Authentication key */
	protected $key;

	/** @var boolean is debug activated */
	protected $debug;

	/** @var string PS version */
	protected $version;

	/** @var string Minimal version of PrestaShop to use with this library */
	const PS_COMPATIBLE_VERSIONS_MIN = '1.4.0.0';
	/** @var string Maximal version of PrestaShop to use with this library */
	const PS_COMPATIBLE_VERSIONS_MAX = '8.1.1';

	/**
	 * PrestaShopWebservice constructor. Throw an exception when CURL is not installed/activated
	 * <code>
	 * <?php
	 * require_once('./PrestaShopWebservice.php');
	 * try
	 * {
	 *    $ws = new PrestaShopWebservice('https://mystore.com/', 'ZQ88PRJX5VWQHCWE4EE7SQ7HPNX00RAJ', false);
	 *    // Now we have a webservice object to play with
	 * }
	 * catch (PrestaShopWebserviceException $ex)
	 * {
	 *    echo 'Error : '.$ex->getMessage();
	 * }
	 * ?>
	 * </code>
	 *
	 * @param string $url Root URL for the shop
	 * @param string $key Authentication key
<<<<<<< HEAD
	 * @param mixed $debug Debug mode Activated (true) or deactivated (false)
=======
	 * @param bool $debug Debug mode Activated (true) or deactivated (false)
>>>>>>> cc80841a
	 *
	 * @throws PrestaShopWebserviceException if curl is not loaded
	 */
	public function __construct($url, $key, $debug = true)
	{
		if (!extension_loaded('curl')) {
			throw new PrestaShopWebserviceException(
				'Please activate the PHP extension \'curl\' to allow use of PrestaShop webservice library'
			);
		}
		$this->url = $url;
		$this->key = $key;
		$this->debug = $debug;
		$this->version = 'unknown';
	}

	/**
	 * Take the status code and throw an exception if the server didn't return 200 or 201 code
	 * <p>Unique parameter must take : <br><br>
	 * 'status_code' => Status code of an HTTP return<br>
	 * 'response' => CURL response
	 * </p>
	 *
<<<<<<< HEAD
	 * @param array $request Response elements of CURL request
=======
	 * @param array{status_code:int,response:string} $request Response elements of CURL request
>>>>>>> cc80841a
	 *
	 * @return void
	 * @throws PrestaShopWebserviceException if HTTP status code is not 200 or 201
	 */
	protected function checkStatusCode($request)
	{
		switch ($request['status_code']) {
			case 200:
			case 201:
				break;
			case 204:
				$error_message = 'No content';
				break;
			case 400:
				$error_message = 'Bad Request';
				break;
			case 401:
				$error_message = 'Unauthorized';
				break;
			case 404:
				$error_message = 'Not Found';
				break;
			case 405:
				$error_message = 'Method Not Allowed';
				break;
			case 500:
				$error_message = 'Internal Server Error';
				break;
			default:
				throw new PrestaShopWebserviceException(
					'This call to PrestaShop Web Services returned an unexpected HTTP status of:' . $request['status_code']
				);
		}

		if (!empty($error_message)) {
			$response = $this->parseXML($request['response']);
			$errors = $response->children()->children();
			if ($errors && count($errors) > 0) {
				foreach ($errors as $error) {
<<<<<<< HEAD
					$error_message.= ' - (Code ' . $error->code . '): ' . $error->message;
=======
					$error_message .= ' - (Code ' . $error->code . '): ' . $error->message;
>>>>>>> cc80841a
				}
			}
			$error_label = 'This call to PrestaShop Web Services failed and returned an HTTP status of %d. That means: %s.';
			throw new PrestaShopWebserviceException(sprintf($error_label, $request['status_code'], $error_message));
		}
	}

	/**
	 * Provides default parameters for the curl connection(s)
<<<<<<< HEAD
	 * @return array Default parameters for curl connection(s)
=======
	 * @return array<int,bool|int|string|string[]|array<int,string>> Default parameters for curl connection(s)
>>>>>>> cc80841a
	 */
	protected function getCurlDefaultParams()
	{
		$defaultParams = array(
			CURLOPT_HEADER => true,
			CURLOPT_RETURNTRANSFER => true,
			CURLINFO_HEADER_OUT => true,
			CURLOPT_HTTPAUTH => CURLAUTH_BASIC,
			CURLOPT_USERPWD => $this->key . ':',
			CURLOPT_HTTPHEADER => array('Expect:'),
			//CURLOPT_SSL_VERIFYPEER => false, // reminder, in dev environment sometimes self-signed certificates are used
			//CURLOPT_CAINFO => "PATH2CAINFO", // ssl certificate chain checking
			//CURLOPT_CAPATH => "PATH2CAPATH",
		);
		return $defaultParams;
	}

	/**
	 * Handles a CURL request to PrestaShop Webservice. Can throw exception.
	 *
	 * @param string $url Resource name
<<<<<<< HEAD
	 * @param mixed $curl_params CURL parameters (sent to curl_set_opt)
	 *
	 * @return array status_code, response, header
=======
	 * @param array<int,null|int|bool|string|float>	$curl_params CURL parameters (sent to curl_set_opt)
	 *
	 * @return array{status_code:int,response:?string,header:string}
>>>>>>> cc80841a
	 *
	 * @throws PrestaShopWebserviceException
	 */
	public function executeRequest($url, $curl_params = array())
	{
		$defaultParams = $this->getCurlDefaultParams();

		dol_syslog("curl_init url=".$url);
		$session = curl_init($url);

		$curl_options = array();
		foreach ($defaultParams as $defkey => $defval) {
			if (isset($curl_params[$defkey])) {
				$curl_options[$defkey] = $curl_params[$defkey];
			} else {
				$curl_options[$defkey] = $defaultParams[$defkey];
			}
		}
		foreach ($curl_params as $defkey => $defval) {
			if (!isset($curl_options[$defkey])) {
				$curl_options[$defkey] = $curl_params[$defkey];
			}
		}

		dol_syslog("curl curl_options = ".var_export($curl_options, true));
		curl_setopt_array($session, $curl_options);
		$response = curl_exec($session);

		$index = strpos($response, "\r\n\r\n");
		if ($index === false && $curl_params[CURLOPT_CUSTOMREQUEST] != 'HEAD') {
			throw new PrestaShopWebserviceException('Bad HTTP response ' . $response . curl_error($session));
		}

		$header = substr($response, 0, $index);
		$body = substr($response, $index + 4);

		$headerArrayTmp = explode("\n", $header);

		$headerArray = array();
		foreach ($headerArrayTmp as &$headerItem) {
			$tmp = explode(':', $headerItem);
			$tmp = array_map('trim', $tmp);
			if (count($tmp) == 2) {
				$headerArray[$tmp[0]] = $tmp[1];
			}
		}

		if (array_key_exists('PSWS-Version', $headerArray)) {
			$this->version = $headerArray['PSWS-Version'];
			if (
				version_compare(PrestaShopWebservice::PS_COMPATIBLE_VERSIONS_MIN, $headerArray['PSWS-Version']) == 1 ||
				version_compare(PrestaShopWebservice::PS_COMPATIBLE_VERSIONS_MAX, $headerArray['PSWS-Version']) == -1
			) {
				throw new PrestaShopWebserviceException(
					'This library is not compatible with this version of PrestaShop. Please upgrade/downgrade this library'
				);
			}
		}

		if ($this->debug) {
			$this->printDebug('HTTP REQUEST HEADER', curl_getinfo($session, CURLINFO_HEADER_OUT));
			$this->printDebug('HTTP RESPONSE HEADER', $header);
		}
		$status_code = curl_getinfo($session, CURLINFO_HTTP_CODE);
		if ($status_code === 0) {
			throw new PrestaShopWebserviceException('CURL Error: ' . curl_error($session));
		}
		curl_close($session);
		if ($this->debug) {
			if ($curl_params[CURLOPT_CUSTOMREQUEST] == 'PUT' || $curl_params[CURLOPT_CUSTOMREQUEST] == 'POST') {
				$this->printDebug('XML SENT', urldecode($curl_params[CURLOPT_POSTFIELDS]));
			}
			if ($curl_params[CURLOPT_CUSTOMREQUEST] != 'DELETE' && $curl_params[CURLOPT_CUSTOMREQUEST] != 'HEAD') {
				$this->printDebug('RETURN HTTP BODY', $body);
			}
		}
		return array('status_code' => $status_code, 'response' => $body, 'header' => $header);
	}

	/**
	 * Output debug info
	 *
	 * @param       string  $title          Title
	 * @param       string  $content        Content
	 * @return      void
	 */
	public function printDebug($title, $content)
	{
		if (php_sapi_name() == 'cli') {
			echo $title . PHP_EOL . $content;
		} else {
			echo '<div style="display:table;background:#CCC;font-size:8pt;padding:7px"><h6 style="font-size:9pt;margin:0">'
				. $title
				. '</h6><pre>'
				. htmlentities($content)
				. '</pre></div>';
		}
	}

	/**
	 * Return version
	 *
	 * @return      string          Version
	 */
	public function getVersion()
	{
		return $this->version;
	}

	/**
	 * Load XML from string. Can throw exception
	 *
	 * @param string $response String from a CURL response
	 *
	 * @return SimpleXMLElement status_code, response
	 * @throws PrestaShopWebserviceException
	 */
	protected function parseXML($response)
	{
		if ($response != '') {
			libxml_clear_errors();
			libxml_use_internal_errors(true);
			if (LIBXML_VERSION < 20900) {
				// Avoid load of external entities (security problem).
				// Required only if LIBXML_VERSION < 20900
				// @phan-suppress-next-line PhanDeprecatedFunctionInternal
				libxml_disable_entity_loader(true);
			}

<<<<<<< HEAD
			$xml = simplexml_load_string(trim($response), 'SimpleXMLElement', LIBXML_NOCDATA|LIBXML_NONET);
=======
			$xml = simplexml_load_string(trim($response), 'SimpleXMLElement', LIBXML_NOCDATA | LIBXML_NONET);
>>>>>>> cc80841a
			if (libxml_get_errors()) {
				$msg = var_export(libxml_get_errors(), true);
				libxml_clear_errors();
				throw new PrestaShopWebserviceException('HTTP XML response is not parsable: ' . $msg);
			}
			return $xml;
		} else {
			throw new PrestaShopWebserviceException('HTTP response is empty');
		}
	}

	/**
	 * Add (POST) a resource
	 * <p>Unique parameter must take : <br><br>
	 * 'resource' => Resource name<br>
	 * 'postXml' => Full XML string to add resource<br><br>
	 * Examples are given in the tutorial</p>
	 *
<<<<<<< HEAD
	 * @param array $options        Options
=======
	 * @param array{url?:string,resource?:string,id?:string,id_shop?:string,id_group_shop?:string,postXml:mixed} $options Array representing resource to add.
>>>>>>> cc80841a
	 *
	 * @return SimpleXMLElement status_code, response
	 * @throws PrestaShopWebserviceException
	 */
	public function add($options)
	{
		$xml = '';

		if (isset($options['resource'], $options['postXml']) || isset($options['url'], $options['postXml'])) {
			$url = (isset($options['resource']) ? $this->url . '/api/' . $options['resource'] : $options['url']);
			$xml = $options['postXml'];
			if (isset($options['id_shop'])) {
				$url .= '&id_shop=' . $options['id_shop'];
			}
			if (isset($options['id_group_shop'])) {
				$url .= '&id_group_shop=' . $options['id_group_shop'];
			}
		} else {
			throw new PrestaShopWebserviceException('Bad parameters given');
		}
		$request = $this->executeRequest($url, array(CURLOPT_CUSTOMREQUEST => 'POST', CURLOPT_POSTFIELDS => $xml));

		$this->checkStatusCode($request);
		return $this->parseXML($request['response']);
	}

	/**
	 * Retrieve (GET) a resource
	 * <p>Unique parameter must take : <br><br>
	 * 'url' => Full URL for a GET request of Webservice (ex: https://mystore.com/api/customers/1/)<br>
	 * OR<br>
	 * 'resource' => Resource name,<br>
	 * 'id' => ID of a resource you want to get<br><br>
	 * </p>
	 * <code>
	 * <?php
	 * require_once('./PrestaShopWebservice.php');
	 * try
	 * {
	 * $ws = new PrestaShopWebservice('https://mystore.com/', 'ZQ88PRJX5VWQHCWE4EE7SQ7HPNX00RAJ', false);
	 * $xml = $ws->get(array('resource' => 'orders', 'id' => 1));
	 *    // Here in $xml, a SimpleXMLElement object you can parse
	 * foreach ($xml->children()->children() as $attName => $attValue)
	 *    echo $attName.' = '.$attValue.'<br>';
	 * }
	 * catch (PrestaShopWebserviceException $ex)
	 * {
	 *    echo 'Error : '.$ex->getMessage();
	 * }
	 * ?>
	 * </code>
	 *
<<<<<<< HEAD
	 * @param array $options Array representing resource to get.
=======
	 * @param array<string,string> $options Array representing resource to get.
>>>>>>> cc80841a
	 *
	 * @return SimpleXMLElement status_code, response
	 * @throws PrestaShopWebserviceException
	 */
	public function get($options)
	{
		if (isset($options['url'])) {
			$url = $options['url'];
		} elseif (isset($options['resource'])) {
			$url = $this->url . '/api/' . $options['resource'];
			$url_params = array();
			if (isset($options['id'])) {
				$url .= '/' . $options['id'];
			}

			$params = array('filter', 'display', 'sort', 'limit', 'id_shop', 'id_group_shop', 'schema', 'language', 'date', 'price');
			foreach ($params as $p) {
				foreach ($options as $k => $o) {
					if (strpos($k, $p) !== false) {
						$url_params[$k] = $options[$k];
					}
				}
			}
			if (count($url_params) > 0) {
				$url .= '?' . http_build_query($url_params);
			}
		} else {
			throw new PrestaShopWebserviceException('Bad parameters given');
		}

		$request = $this->executeRequest($url, array(CURLOPT_CUSTOMREQUEST => 'GET'));

		$this->checkStatusCode($request);// check the response validity

		return $this->parseXML($request['response']);
	}

	/**
	 * Head method (HEAD) a resource
	 *
<<<<<<< HEAD
	 * @param array $options Array representing resource for head request.
	 *
	 * @return SimpleXMLElement status_code, response
=======
	 * @param array<string,string> $options Array representing resource for head request.
	 *
	 * @return string
>>>>>>> cc80841a
	 * @throws PrestaShopWebserviceException
	 */
	public function head($options)
	{
		if (isset($options['url'])) {
			$url = $options['url'];
		} elseif (isset($options['resource'])) {
			$url = $this->url . '/api/' . $options['resource'];
			$url_params = array();
			if (isset($options['id'])) {
				$url .= '/' . $options['id'];
			}

			$params = array('filter', 'display', 'sort', 'limit');
			foreach ($params as $p) {
				foreach ($options as $k => $o) {
					if (strpos($k, $p) !== false) {
						$url_params[$k] = $options[$k];
					}
				}
			}
			if (count($url_params) > 0) {
				$url .= '?' . http_build_query($url_params);
			}
		} else {
			throw new PrestaShopWebserviceException('Bad parameters given');
		}
		$request = $this->executeRequest($url, array(CURLOPT_CUSTOMREQUEST => 'HEAD', CURLOPT_NOBODY => true));
		$this->checkStatusCode($request);// check the response validity
		return $request['header'];
	}

	/**
	 * Edit (PUT) a resource
	 * <p>Unique parameter must take : <br><br>
	 * 'resource' => Resource name ,<br>
	 * 'id' => ID of a resource you want to edit,<br>
	 * 'putXml' => Modified XML string of a resource<br><br>
	 * Examples are given in the tutorial</p>
	 *
<<<<<<< HEAD
	 * @param array $options Array representing resource to edit.
=======
	 * @param array{url?:string,resource?:string,id?:string,id_shop?:string,id_group_shop?:string,putXml:mixed} $options Array representing resource to edit.
>>>>>>> cc80841a
	 *
	 * @return SimpleXMLElement
	 * @throws PrestaShopWebserviceException
	 */
	public function edit($options)
	{
		$xml = '';
		if (isset($options['url'])) {
			$url = $options['url'];
		} elseif ((isset($options['resource'], $options['id']) || isset($options['url'])) && $options['putXml']) {
			$url = (isset($options['url']) ? $options['url'] :
				$this->url . '/api/' . $options['resource'] . '/' . $options['id']);
			$xml = $options['putXml'];
			if (isset($options['id_shop'])) {
				$url .= '&id_shop=' . $options['id_shop'];
			}
			if (isset($options['id_group_shop'])) {
				$url .= '&id_group_shop=' . $options['id_group_shop'];
			}
		} else {
			throw new PrestaShopWebserviceException('Bad parameters given');
		}

		$request = $this->executeRequest($url, array(CURLOPT_CUSTOMREQUEST => 'PUT', CURLOPT_POSTFIELDS => $xml));
		$this->checkStatusCode($request);// check the response validity
		return $this->parseXML($request['response']);
	}

	/**
	 * Delete (DELETE) a resource.
	 * Unique parameter must take : <br><br>
	 * 'resource' => Resource name<br>
	 * 'id' => ID or array which contains IDs of a resource(s) you want to delete<br><br>
	 * <code>
	 * <?php
	 * require_once('./PrestaShopWebservice.php');
	 * try
	 * {
	 * $ws = new PrestaShopWebservice('https://mystore.com/', 'ZQ88PRJX5VWQHCWE4EE7SQ7HPNX00RAJ', false);
	 * $xml = $ws->delete(array('resource' => 'orders', 'id' => 1));
	 *    // Following code will not be executed if an exception is thrown.
	 *    echo 'Successfully deleted.';
	 * }
	 * catch (PrestaShopWebserviceException $ex)
	 * {
	 *    echo 'Error : '.$ex->getMessage();
	 * }
	 * ?>
	 * </code>
	 *
<<<<<<< HEAD
	 * @param array $options Array representing resource to delete.
=======
	 * @param array{url?:string,resource?:string,id?:string,id_shop?:string,id_group_shop?:string} $options Array representing resource to delete.
>>>>>>> cc80841a
	 *
	 * @return bool
	 * @throws PrestaShopWebserviceException
	 */
	public function delete($options)
	{
		if (isset($options['url'])) {
			$url = $options['url'];
		} elseif (isset($options['resource']) && isset($options['id'])) {
			$url = (is_array($options['id']))
				? $this->url . '/api/' . $options['resource'] . '/?id=[' . implode(',', $options['id']) . ']'
				: $this->url . '/api/' . $options['resource'] . '/' . $options['id'];
		} else {
			throw new PrestaShopWebserviceException('Bad parameters given');
		}

		if (isset($options['id_shop'])) {
			$url .= '&id_shop=' . $options['id_shop'];
		}
		if (isset($options['id_group_shop'])) {
			$url .= '&id_group_shop=' . $options['id_group_shop'];
		}

		$request = $this->executeRequest($url, array(CURLOPT_CUSTOMREQUEST => 'DELETE'));
		$this->checkStatusCode($request);// check the response validity
		return true;
	}
}

/**
 * @package PrestaShopWebservice
 */
class PrestaShopWebserviceException extends Exception
{
}<|MERGE_RESOLUTION|>--- conflicted
+++ resolved
@@ -69,11 +69,7 @@
 	 *
 	 * @param string $url Root URL for the shop
 	 * @param string $key Authentication key
-<<<<<<< HEAD
-	 * @param mixed $debug Debug mode Activated (true) or deactivated (false)
-=======
 	 * @param bool $debug Debug mode Activated (true) or deactivated (false)
->>>>>>> cc80841a
 	 *
 	 * @throws PrestaShopWebserviceException if curl is not loaded
 	 */
@@ -97,11 +93,7 @@
 	 * 'response' => CURL response
 	 * </p>
 	 *
-<<<<<<< HEAD
-	 * @param array $request Response elements of CURL request
-=======
 	 * @param array{status_code:int,response:string} $request Response elements of CURL request
->>>>>>> cc80841a
 	 *
 	 * @return void
 	 * @throws PrestaShopWebserviceException if HTTP status code is not 200 or 201
@@ -141,11 +133,7 @@
 			$errors = $response->children()->children();
 			if ($errors && count($errors) > 0) {
 				foreach ($errors as $error) {
-<<<<<<< HEAD
-					$error_message.= ' - (Code ' . $error->code . '): ' . $error->message;
-=======
 					$error_message .= ' - (Code ' . $error->code . '): ' . $error->message;
->>>>>>> cc80841a
 				}
 			}
 			$error_label = 'This call to PrestaShop Web Services failed and returned an HTTP status of %d. That means: %s.';
@@ -155,11 +143,7 @@
 
 	/**
 	 * Provides default parameters for the curl connection(s)
-<<<<<<< HEAD
-	 * @return array Default parameters for curl connection(s)
-=======
 	 * @return array<int,bool|int|string|string[]|array<int,string>> Default parameters for curl connection(s)
->>>>>>> cc80841a
 	 */
 	protected function getCurlDefaultParams()
 	{
@@ -181,15 +165,9 @@
 	 * Handles a CURL request to PrestaShop Webservice. Can throw exception.
 	 *
 	 * @param string $url Resource name
-<<<<<<< HEAD
-	 * @param mixed $curl_params CURL parameters (sent to curl_set_opt)
-	 *
-	 * @return array status_code, response, header
-=======
 	 * @param array<int,null|int|bool|string|float>	$curl_params CURL parameters (sent to curl_set_opt)
 	 *
 	 * @return array{status_code:int,response:?string,header:string}
->>>>>>> cc80841a
 	 *
 	 * @throws PrestaShopWebserviceException
 	 */
@@ -319,11 +297,7 @@
 				libxml_disable_entity_loader(true);
 			}
 
-<<<<<<< HEAD
-			$xml = simplexml_load_string(trim($response), 'SimpleXMLElement', LIBXML_NOCDATA|LIBXML_NONET);
-=======
 			$xml = simplexml_load_string(trim($response), 'SimpleXMLElement', LIBXML_NOCDATA | LIBXML_NONET);
->>>>>>> cc80841a
 			if (libxml_get_errors()) {
 				$msg = var_export(libxml_get_errors(), true);
 				libxml_clear_errors();
@@ -342,11 +316,7 @@
 	 * 'postXml' => Full XML string to add resource<br><br>
 	 * Examples are given in the tutorial</p>
 	 *
-<<<<<<< HEAD
-	 * @param array $options        Options
-=======
 	 * @param array{url?:string,resource?:string,id?:string,id_shop?:string,id_group_shop?:string,postXml:mixed} $options Array representing resource to add.
->>>>>>> cc80841a
 	 *
 	 * @return SimpleXMLElement status_code, response
 	 * @throws PrestaShopWebserviceException
@@ -399,11 +369,7 @@
 	 * ?>
 	 * </code>
 	 *
-<<<<<<< HEAD
-	 * @param array $options Array representing resource to get.
-=======
 	 * @param array<string,string> $options Array representing resource to get.
->>>>>>> cc80841a
 	 *
 	 * @return SimpleXMLElement status_code, response
 	 * @throws PrestaShopWebserviceException
@@ -444,15 +410,9 @@
 	/**
 	 * Head method (HEAD) a resource
 	 *
-<<<<<<< HEAD
-	 * @param array $options Array representing resource for head request.
-	 *
-	 * @return SimpleXMLElement status_code, response
-=======
 	 * @param array<string,string> $options Array representing resource for head request.
 	 *
 	 * @return string
->>>>>>> cc80841a
 	 * @throws PrestaShopWebserviceException
 	 */
 	public function head($options)
@@ -493,11 +453,7 @@
 	 * 'putXml' => Modified XML string of a resource<br><br>
 	 * Examples are given in the tutorial</p>
 	 *
-<<<<<<< HEAD
-	 * @param array $options Array representing resource to edit.
-=======
 	 * @param array{url?:string,resource?:string,id?:string,id_shop?:string,id_group_shop?:string,putXml:mixed} $options Array representing resource to edit.
->>>>>>> cc80841a
 	 *
 	 * @return SimpleXMLElement
 	 * @throws PrestaShopWebserviceException
@@ -548,11 +504,7 @@
 	 * ?>
 	 * </code>
 	 *
-<<<<<<< HEAD
-	 * @param array $options Array representing resource to delete.
-=======
 	 * @param array{url?:string,resource?:string,id?:string,id_shop?:string,id_group_shop?:string} $options Array representing resource to delete.
->>>>>>> cc80841a
 	 *
 	 * @return bool
 	 * @throws PrestaShopWebserviceException
