<?php
/* Copyright (C) 2005-2018	Laurent Destailleur	<eldy@users.sourceforge.net>
 * Copyright (C) 2005-2012	Regis Houssin		<regis.houssin@inodbox.com>
 * Copyright (C) 2012		Marcos García		<marcosgdf@gmail.com>
 * Copyright (C) 2012		Charles-Fr BENKE	<charles.fr@benke.fr>
 * Copyright (C) 2015       Juanjo Menent       <jmenent@2byte.es>
 * Copyright (C) 2024		Frédéric France				<frederic.france@free.fr>
 * Copyright (C) 2024		MDW							<mdeweerd@users.noreply.github.com>
 *
 * This program is free software; you can redistribute it and/or modify
 * it under the terms of the GNU General Public License as published by
 * the Free Software Foundation; either version 3 of the License, or
 * (at your option) any later version.
 *
 * This program is distributed in the hope that it will be useful,
 * but WITHOUT ANY WARRANTY; without even the implied warranty of
 * MERCHANTABILITY or FITNESS FOR A PARTICULAR PURPOSE.  See the
 * GNU General Public License for more details.
 *
 * You should have received a copy of the GNU General Public License
 * along with this program. If not, see <https://www.gnu.org/licenses/>.
 */

/**
 *       \file       htdocs/exports/export.php
 *       \ingroup    export
 *       \brief      Pages of export Wizard
 */

require_once '../main.inc.php';
require_once DOL_DOCUMENT_ROOT.'/core/class/html.formfile.class.php';
require_once DOL_DOCUMENT_ROOT.'/core/class/html.formother.class.php';
require_once DOL_DOCUMENT_ROOT.'/exports/class/export.class.php';
require_once DOL_DOCUMENT_ROOT.'/core/modules/export/modules_export.php';
require_once DOL_DOCUMENT_ROOT.'/core/lib/files.lib.php';

// Load translation files required by the page
$langs->loadlangs(array('admin', 'exports', 'other', 'users', 'companies', 'projects', 'suppliers', 'products', 'bank', 'bills'));

// Everybody should be able to go on this page
//if (! $user->admin)
	//  accessforbidden();

	// Map icons, array duplicated in import.php, was not synchronized, TODO put it somewhere only once
$entitytoicon = array(
	'invoice'      => 'bill',
	'invoice_line' => 'bill',
	'order'        => 'order',
	'order_line'   => 'order',
	'propal'       => 'propal',
	'propal_line'  => 'propal',
	'intervention' => 'intervention',
	'inter_line'   => 'intervention',
	'member'       => 'user',
	'member_type'  => 'group',
	'subscription' => 'payment',
	'payment'      => 'payment',
	'tax'          => 'generic',
	'tax_type'     => 'generic',
	'other'        => 'generic',
	'account'      => 'account',
	'product'      => 'product',
	'virtualproduct' => 'product',
	'subproduct'   => 'product',
	'product_supplier_ref'      => 'product',
	'stock'        => 'stock',
	'warehouse'    => 'stock',
	'batch'        => 'stock',
	'stockbatch'   => 'stock',
	'category'     => 'category',
	'securityevent' => 'generic',
	'shipment'     => 'sending',
	'shipment_line' => 'sending',
	'reception' => 'sending',
	'reception_line' => 'sending',
	'expensereport' => 'trip',
	'expensereport_line' => 'trip',
	'holiday'      => 'holiday',
	'contract_line' => 'contract',
	'translation'  => 'generic',
	'bomm'         => 'bom',
	'bomline'      => 'bom',
	'conferenceorboothattendee' => 'contact',
	'inventory_line' => 'inventory'
);

// Translation code, array duplicated in import.php, was not synchronized, TODO put it somewhere only once
$entitytolang = array(
	'user'         => 'User',
	'company'      => 'Company',
	'contact'      => 'Contact',
	'invoice'      => 'Bill',
	'invoice_line' => 'InvoiceLine',
	'order'        => 'Order',
	'order_line'   => 'OrderLine',
	'propal'       => 'Proposal',
	'propal_line'  => 'ProposalLine',
	'intervention' => 'Intervention',
	'inter_line'   => 'InterLine',
	'member'       => 'Member',
	'member_type'  => 'MemberType',
	'subscription' => 'Subscription',
	'tax'          => 'SocialContribution',
	'tax_type'     => 'DictionarySocialContributions',
	'account'      => 'BankTransactions',
	'payment'      => 'Payment',
	'product'      => 'Product',
	'virtualproduct'  => 'AssociatedProducts',
	'subproduct'      => 'SubProduct',
	'product_supplier_ref'      => 'SupplierPrices',
	'service'      => 'Service',
	'stock'        => 'Stock',
	'movement'	   => 'StockMovement',
	'batch'        => 'Batch',
	'stockbatch'   => 'StockDetailPerBatch',
	'warehouse'    => 'Warehouse',
	'category'     => 'Category',
	'other'        => 'Other',
	'trip'         => 'TripsAndExpenses',
	'securityevent' => 'SecurityEvent',
	'shipment'     => 'Shipments',
	'shipment_line' => 'ShipmentLine',
	'project'      => 'Projects',
	'projecttask'  => 'Tasks',
	'resource'     => 'Resource',
	'task_time'    => 'TaskTimeSpent',
	'action'       => 'Event',
	'expensereport' => 'ExpenseReport',
	'expensereport_line' => 'ExpenseReportLine',
	'holiday'      => 'TitreRequestCP',
	'contract'     => 'Contract',
	'contract_line' => 'ContractLine',
	'translation'  => 'Translation',
	'bom'          => 'BOM',
	'bomline'      => 'BOMLine',
	'conferenceorboothattendee' => 'Attendee',
	'inventory'   => 'Inventory',
	'inventory_line' => 'InventoryLine'
);

$array_selected = isset($_SESSION["export_selected_fields"]) ? $_SESSION["export_selected_fields"] : array();
$array_filtervalue = isset($_SESSION["export_filtered_fields"]) ? $_SESSION["export_filtered_fields"] : array();
$datatoexport = GETPOST("datatoexport", "aZ09");
$action = GETPOST('action', 'aZ09');
$confirm = GETPOST('confirm', 'alpha');
$step = GETPOSTINT("step") ? GETPOSTINT("step") : 1;
$export_name = GETPOST("export_name", "alphanohtml");
$hexa = GETPOST("hexa", "alpha");
$exportmodelid = GETPOSTINT("exportmodelid");
$field = GETPOST("field", "alpha");

$objexport = new Export($db);
$objexport->load_arrays($user, $datatoexport);

$objmodelexport = new ModeleExports($db);
$form = new Form($db);
$htmlother = new FormOther($db);
$formfile = new FormFile($db);
$sqlusedforexport = '';

$head = array();
$upload_dir = $conf->export->dir_temp.'/'.$user->id;

$usefilters = 1;

// Security check
$result = restrictedArea($user, 'export');


/*
 * Actions
 */

if ($action == 'selectfield' && $user->hasRight('export', 'creer')) {     // Selection of field at step 2
	$fieldsarray = $objexport->array_export_fields[0];
	$fieldsentitiesarray = $objexport->array_export_entities[0];
	$fieldsdependenciesarray = $objexport->array_export_dependencies[0];

	if ($field == 'all') {
		foreach ($fieldsarray as $key => $val) {
			if (!empty($array_selected[$key])) {
				continue; // If already selected, check next
			}
			$array_selected[$key] = count($array_selected) + 1;
			//print_r($array_selected);
			$_SESSION["export_selected_fields"] = $array_selected;
		}
	} else {
		$warnings = array();

		$array_selected[$field] = count($array_selected) + 1; // We tag the key $field as "selected"
		// We check if there is a dependency to activate
		/*var_dump($field);
		 var_dump($fieldsentitiesarray[$field]);
		 var_dump($fieldsdependenciesarray);*/
		$listofdependencies = array();
		if (!empty($fieldsentitiesarray[$field]) && !empty($fieldsdependenciesarray[$fieldsentitiesarray[$field]])) {
			// We found a dependency on the type of field
			$tmp = $fieldsdependenciesarray[$fieldsentitiesarray[$field]]; // $fieldsdependenciesarray=array('element'=>'fd.rowid') or array('element'=>array('fd.rowid','ab.rowid'))
			if (is_array($tmp)) {
				$listofdependencies = $tmp;
			} else {
				$listofdependencies = array($tmp);
			}
		} elseif (!empty($field) && !empty($fieldsdependenciesarray[$field])) {
			// We found a dependency on a dedicated field
			$tmp = $fieldsdependenciesarray[$field]; // $fieldsdependenciesarray=array('fd.fieldx'=>'fd.rowid') or array('fd.fieldx'=>array('fd.rowid','ab.rowid'))
			if (is_array($tmp)) {
				$listofdependencies = $tmp;
			} else {
				$listofdependencies = array($tmp);
			}
		}

		if (count($listofdependencies)) {
			foreach ($listofdependencies as $fieldid) {
				if (empty($array_selected[$fieldid])) {
					$array_selected[$fieldid] = count($array_selected) + 1; // We tag the key $fieldid as "selected"
					$warnings[] = $langs->trans("ExportFieldAutomaticallyAdded", $langs->transnoentitiesnoconv($fieldsarray[$fieldid]));
				}
			}
		}
		//print_r($array_selected);
		$_SESSION["export_selected_fields"] = $array_selected;

		setEventMessages(null, $warnings, 'warnings');
	}
}
<<<<<<< HEAD
if ($action == 'unselectfield') {
=======
if ($action == 'unselectfield' && $user->hasRight('export', 'creer')) {
>>>>>>> cc80841a
	if (GETPOST("field") == 'all') {
		$array_selected = array();
		$_SESSION["export_selected_fields"] = $array_selected;
	} else {
		unset($array_selected[GETPOST("field")]);
		// Renumber fields of array_selected (from 1 to nb_elements)
		asort($array_selected);
		$i = 0;
		$array_selected_save = $array_selected;
		foreach ($array_selected as $code => $value) {
			$i++;
			$array_selected[$code] = $i;
			//print "x $code x $i y<br>";
		}
		$_SESSION["export_selected_fields"] = $array_selected;
	}
}

<<<<<<< HEAD
if ($action == 'downfield' || $action == 'upfield') {
	$pos = $array_selected[GETPOST("field")];
	if ($action == 'downfield') {
=======
$newpos = -1;
if (($action == 'downfield' || $action == 'upfield') && $user->hasRight('export', 'creer')) {
	$pos = $array_selected[GETPOST("field")];
	if ($action == 'downfield') {	// Test on permission already done
>>>>>>> cc80841a
		$newpos = $pos + 1;
	}
	if ($action == 'upfield') {		// Test on permission already done
		$newpos = $pos - 1;
	}
	// Lookup code to switch with
	$newcode = "";
	foreach ($array_selected as $code => $value) {
		if ($value == $newpos) {
			$newcode = $code;
			break;
		}
	}
	//print("Switch pos=$pos (code=".GETPOST("field").") and newpos=$newpos (code=$newcode)");
	if ($newcode) {   // Si newcode trouve (protection contre resoumission de page)
		$array_selected[GETPOST("field")] = $newpos;
		$array_selected[$newcode] = $pos;
		$_SESSION["export_selected_fields"] = $array_selected;
	}
}

if ($step == 1 || $action == 'cleanselect') {	// Test on permission here not required
	$_SESSION["export_selected_fields"] = array();
	$_SESSION["export_filtered_fields"] = array();
	$array_selected = array();
	$array_filtervalue = array();
}

<<<<<<< HEAD
if ($action == 'builddoc') {
=======
if ($action == 'builddoc' && $user->hasRight('export', 'lire')) {
>>>>>>> cc80841a
	// Check permission
	if (empty($objexport->array_export_perms[0])) {
		accessforbidden();
	}

	$separator = GETPOST('delimiter', 'alpha');
	$max_execution_time_for_importexport = getDolGlobalInt('EXPORT_MAX_EXECUTION_TIME', 300); // 5mn if not defined
	$max_time = @ini_get("max_execution_time");
	if ($max_time && $max_time < $max_execution_time_for_importexport) {
		dol_syslog("max_execution_time=".$max_time." is lower than max_execution_time_for_importexport=".$max_execution_time_for_importexport.". We try to increase it dynamically.");
		@ini_set("max_execution_time", $max_execution_time_for_importexport); // This work only if safe mode is off. also web servers has timeout of 300
	}

	// Build export file
	$result = $objexport->build_file($user, GETPOST('model', 'alpha'), $datatoexport, $array_selected, $array_filtervalue, '', $separator);
	if ($result < 0) {
		setEventMessages($objexport->error, $objexport->errors, 'errors');
		$sqlusedforexport = $objexport->sqlusedforexport;
	} else {
		setEventMessages($langs->trans("FileSuccessfullyBuilt"), null, 'mesgs');
		$sqlusedforexport = $objexport->sqlusedforexport;
	}
}

// Delete file
<<<<<<< HEAD
if ($step == 5 && $action == 'confirm_deletefile' && $confirm == 'yes') {
=======
if ($step == 5 && $action == 'confirm_deletefile' && $confirm == 'yes' && $user->hasRight('export', 'lire')) {
>>>>>>> cc80841a
	// Check permission
	if (empty($objexport->array_export_perms[0])) {
		accessforbidden();
	}

	$file = $upload_dir."/".GETPOST('file');

	$ret = dol_delete_file($file);
	if ($ret) {
		setEventMessages($langs->trans("FileWasRemoved", GETPOST('file')), null, 'mesgs');
	} else {
		setEventMessages($langs->trans("ErrorFailToDeleteFile", GETPOST('file')), null, 'errors');
	}
	header('Location: '.$_SERVER["PHP_SELF"].'?step='.$step.'&datatoexport='.$datatoexport);
	exit;
}

<<<<<<< HEAD
if ($action == 'deleteprof') {
=======
if ($action == 'deleteprof' && $user->hasRight('export', 'lire')) {
>>>>>>> cc80841a
	// Check permission
	if (empty($objexport->array_export_perms[0])) {
		accessforbidden();
	}

	if (GETPOSTINT("id")) {
		$objexport->fetch(GETPOSTINT('id'));
		$result = $objexport->delete($user);
	}
}

// TODO The export for filter is not yet implemented (old code created conflicts with step 2). We must use same way of working and same combo list of predefined export than step 2.
<<<<<<< HEAD
if ($action == 'add_export_model') {
=======
if ($action == 'add_export_model' && $user->hasRight('export', 'lire')) {
>>>>>>> cc80841a
	// Check permission
	if (empty($objexport->array_export_perms[0])) {
		accessforbidden();
	}

	if ($export_name) {
		asort($array_selected);

		// Set save string
		$hexa = '';
		foreach ($array_selected as $key => $val) {
			if ($hexa) {
				$hexa .= ',';
			}
			$hexa .= $key;
		}

		$hexafiltervalue = '';
		if (!empty($array_filtervalue) && is_array($array_filtervalue)) {
			foreach ($array_filtervalue as $key => $val) {
				if ($hexafiltervalue) {
					$hexafiltervalue .= ',';
				}
				$hexafiltervalue .= $key.'='.$val;
			}
		}

		$objexport->model_name = $export_name;
		$objexport->datatoexport = $datatoexport;
		$objexport->hexa = $hexa;
		$objexport->hexafiltervalue = $hexafiltervalue;
		$objexport->fk_user = (GETPOST('visibility', 'aZ09') == 'all' ? 0 : $user->id);

		$result = $objexport->create($user);
		if ($result >= 0) {
			setEventMessages($langs->trans("ExportModelSaved", $objexport->model_name), null, 'mesgs');
		} else {
			$langs->load("errors");
			if ($objexport->errno == 'DB_ERROR_RECORD_ALREADY_EXISTS') {
				setEventMessages($langs->trans("ErrorExportDuplicateProfil"), null, 'errors');
			} else {
				setEventMessages($objexport->error, $objexport->errors, 'errors');
			}
		}
	} else {
		setEventMessages($langs->trans("ErrorFieldRequired", $langs->transnoentities("ExportModelName")), null, 'errors');
	}
}

// Reload a predefined export model
if ($step == 2 && $action == 'select_model' && $user->hasRight('export', 'lire')) {
	$_SESSION["export_selected_fields"] = array();
	$_SESSION["export_filtered_fields"] = array();

	$array_selected = array();
	$array_filtervalue = array();

	$result = $objexport->fetch($exportmodelid);
	if ($result > 0) {
		$fieldsarray = preg_split("/,(?! [^(]*\))/", $objexport->hexa);
		$i = 1;
		foreach ($fieldsarray as $val) {
			$array_selected[$val] = $i;
			$i++;
		}
		$_SESSION["export_selected_fields"] = $array_selected;

		$fieldsarrayvalue = explode(',', $objexport->hexafiltervalue);
		$i = 1;
		foreach ($fieldsarrayvalue as $val) {
			$tmp = explode('=', $val);
			$array_filtervalue[$tmp[0]] = $tmp[1];
			$i++;
		}
		$_SESSION["export_filtered_fields"] = $array_filtervalue;
	}
}

// Get form with filters
<<<<<<< HEAD
if ($step == 4 && $action == 'submitFormField') {
=======
if ($step == 4 && $action == 'submitFormField' && $user->hasRight('export', 'lire')) {
>>>>>>> cc80841a
	// Check permission
	if (empty($objexport->array_export_perms[0])) {
		accessforbidden();
	}

	// on boucle sur les champs selectionne pour recuperer la valeur
	if (is_array($objexport->array_export_TypeFields[0])) {
		$_SESSION["export_filtered_fields"] = array();
		foreach ($objexport->array_export_TypeFields[0] as $code => $type) {	// $code: s.fieldname $value: Text|Boolean|List:ccc
			$newcode = (string) preg_replace('/\./', '_', $code);
			//print 'xxx '.$code."=".$newcode."=".$type."=".GETPOST($newcode)."\n<br>";
			$check = 'alphanohtml';
			$filterqualified = 1;
			if (!GETPOSTISSET($newcode) || GETPOST($newcode, $check) == '') {
				$filterqualified = 0;
			} elseif (preg_match('/^List/', $type) && (is_numeric(GETPOST($newcode, $check)) && GETPOST($newcode, $check) <= 0)) {
				$filterqualified = 0;
			}
			if ($filterqualified) {
				$objexport->array_export_FilterValue[0][$code] = GETPOST($newcode, $check);
			}
		}
		$array_filtervalue = (!empty($objexport->array_export_FilterValue[0]) ? $objexport->array_export_FilterValue[0] : '');
		$_SESSION["export_filtered_fields"] = $array_filtervalue;
	}
}


/*
 * View
 */

if ($step == 1 || !$datatoexport) {
	llxHeader('', $langs->trans("NewExport"), 'EN:Module_Exports_En|FR:Module_Exports|ES:M&oacute;dulo_Exportaciones', '', 0, 0, '', '', '', 'mod-exports page-export action-step1');

	$h = 0;

	$head[$h][0] = DOL_URL_ROOT.'/exports/export.php?step=1';
	$head[$h][1] = $langs->trans("Step")." 1";
	$hselected = (string) $h;
	$h++;

	print dol_get_fiche_head($head, $hselected, '', -1);

	print '<div class="opacitymedium">'.$langs->trans("SelectExportDataSet").'</div><br>';

	// Affiche les modules d'exports
	print '<div class="div-table-responsive-no-min">'; // You can use div-table-responsive-no-min if you don't need reserved height for your table
	print '<table class="noborder centpercent">';
	print '<tr class="liste_titre">';
	print '<td>'.$langs->trans("Module").'</td>';
	print '<td>'.$langs->trans("ExportableDatas").'</td>';
	print '<td>&nbsp;</td>';
	print '</tr>';

	if (count($objexport->array_export_module)) {
		asort($objexport->array_export_code_for_sort);
		//var_dump($objexport->array_export_code_for_sort);
		//$sortedarrayofmodules = dol_sort_array($objexport->array_export_module, 'module_position', 'asc', 0, 0, 1);
		foreach ($objexport->array_export_code_for_sort as $key => $value) {
			print '<tr class="oddeven"><td nospan="nospan">';
			//print img_object($objexport->array_export_module[$key]->getName(),$export->array_export_module[$key]->picto).' ';
			print $objexport->array_export_module[$key]->getName();
			print '</td><td>';
			$entity = preg_replace('/:.*$/', '', $objexport->array_export_icon[$key]);
			$entityicon = strtolower(!empty($entitytoicon[$entity]) ? $entitytoicon[$entity] : $entity);
			$label = $objexport->array_export_label[$key];
			//print $value.'-'.$icon.'-'.$label."<br>";
			print img_object($objexport->array_export_module[$key]->getName(), $entityicon).' ';
			print $label;
			print '</td><td class="right">';
			if ($objexport->array_export_perms[$key]) {
				print '<a href="'.DOL_URL_ROOT.'/exports/export.php?step=2&module_position='.$objexport->array_export_module[$key]->module_position.'&datatoexport='.$objexport->array_export_code[$key].'">'.img_picto($langs->trans("NewExport"), 'next', 'class="fa-15"').'</a>';
			} else {
				print '<span class="opacitymedium">'.$langs->trans("NotEnoughPermissions").'</span>';
			}
			print '</td></tr>';
		}
	} else {
		print '<tr><td class="oddeven" colspan="3">'.$langs->trans("NoExportableData").'</td></tr>';
	}
	print '</table>';
	print '</div>';

	print '</div>';
}

if ($step == 2 && $datatoexport) {
	// Check permission
	if (empty($objexport->array_export_perms[0])) {
		accessforbidden();
	}

	llxHeader('', $langs->trans("NewExport"), 'EN:Module_Exports_En|FR:Module_Exports|ES:M&oacute;dulo_Exportaciones', '', 0, 0, '', '', '', 'mod-exports page-export action-step2');

	$h = 0;

	$head[$h][0] = DOL_URL_ROOT.'/exports/export.php?step=1';
	$head[$h][1] = $langs->trans("Step")." 1";
	$h++;

	$head[$h][0] = DOL_URL_ROOT.'/exports/export.php?step=2&datatoexport='.$datatoexport;
	$head[$h][1] = $langs->trans("Step")." 2";
	$hselected = (string) $h;
	$h++;

	print dol_get_fiche_head($head, $hselected, '', -2);

	print '<div class="fichecenter">';
	print '<div class="underbanner clearboth"></div>';

	print '<table width="100%" class="border tableforfield">';

	// Module
	print '<tr><td class="titlefield">'.$langs->trans("Module").'</td>';
	print '<td>';
	print $objexport->array_export_module[0]->getName();
	print '</td></tr>';

	// Lot de donnees a exporter
	print '<tr><td>'.$langs->trans("DatasetToExport").'</td>';
	print '<td>';
	$entity = preg_replace('/:.*$/', '', $objexport->array_export_icon[0]);
	$entityicon = strtolower(!empty($entitytoicon[$entity]) ? $entitytoicon[$entity] : $entity);
	print img_object($objexport->array_export_module[0]->getName(), $entityicon).' ';
	print $objexport->array_export_label[0];
	print '</td></tr>';

	print '</table>';
	print '</div>';

	print dol_get_fiche_end();

	print '<br>';

	// Combo list of export models
	print '<form action="'.$_SERVER["PHP_SELF"].'" method="post">';
	print '<input type="hidden" name="token" value="'.newToken().'">';
	print '<input type="hidden" name="action" value="select_model">';
	print '<input type="hidden" name="step" value="2">';
	print '<input type="hidden" name="datatoexport" value="'.$datatoexport.'">';
	print '<div class="valignmiddle marginbottomonly">';
	print '<span class="opacitymedium">'.$langs->trans("SelectExportFields").'</span> ';
	$htmlother->select_export_model($exportmodelid, 'exportmodelid', $datatoexport, 1, $user->id);
	print ' ';
	print '<input type="submit" class="button small" value="'.$langs->trans("Select").'">';
	print '</div>';
	print '</form>';


	print '<div class="div-table-responsive-no-min">'; // You can use div-table-responsive-no-min if you don't need reserved height for your table
	print '<table class="noborder centpercent">';
	print '<tr class="liste_titre">';
	print '<td>'.$langs->trans("Object").'</td>';
	print '<td>'.$langs->trans("ExportableFields").'</td>';
	print '<td width="100" class="center">';
	print '<a class="liste_titre commonlink" title='.$langs->trans("All").' alt='.$langs->trans("All").' href="'.$_SERVER["PHP_SELF"].'?step=2&datatoexport='.$datatoexport.'&action=selectfield&field=all&token='.newToken().'">'.$langs->trans("All")."</a>";
	print ' / ';
	print '<a class="liste_titre commonlink" title='.$langs->trans("None").' alt='.$langs->trans("None").' href="'.$_SERVER["PHP_SELF"].'?step=2&datatoexport='.$datatoexport.'&action=unselectfield&field=all&token='.newToken().'">'.$langs->trans("None")."</a>";
	print '</td>';
	print '<td width="44%">'.$langs->trans("ExportedFields").'</td>';
	print '</tr>';

	// Champs exportables
	$fieldsarray = $objexport->array_export_fields[0];
	// Select request if all fields are selected
	$sqlmaxforexport = $objexport->build_sql(0, array(), array());

	//    $this->array_export_module[0]=$module;
	//    $this->array_export_code[0]=$module->export_code[$r];
	//    $this->array_export_label[0]=$module->export_label[$r];
	//    $this->array_export_sql[0]=$module->export_sql[$r];
	//    $this->array_export_fields[0]=$module->export_fields_array[$r];
	//    $this->array_export_entities[0]=$module->export_fields_entities[$r];
	//    $this->array_export_alias[0]=$module->export_fields_alias[$r];

	$i = 0;

	foreach ($fieldsarray as $code => $label) {
		print '<tr class="oddeven">';

		$i++;

		$entity = (!empty($objexport->array_export_entities[0][$code]) ? $objexport->array_export_entities[0][$code] : $objexport->array_export_icon[0]);
		$entityicon = strtolower(!empty($entitytoicon[$entity]) ? $entitytoicon[$entity] : $entity);
		$entitylang = (!empty($entitytolang[$entity]) ? $entitytolang[$entity] : $entity);

		print '<td class="nowrap">';
		// If value of entityicon=entitylang='icon:Label'
		//print $code.'-'.$label.'-'.$entity;

		$tmparray = explode(':', $entityicon);
		if (count($tmparray) >= 2) {
			$entityicon = $tmparray[0];
			$entitylang = $tmparray[1];
		}
		print img_object('', $entityicon).' '.$langs->trans($entitylang);
		print '</td>';

		$text = (empty($objexport->array_export_special[0][$code]) ? '' : '<i>').$langs->trans($label).(empty($objexport->array_export_special[0][$code]) ? '' : '</i>');

		$tablename = getablenamefromfield($code, $sqlmaxforexport);
		$htmltext = '<b>'.$langs->trans("Name").":</b> ".$text.'<br>';
		if (!empty($objexport->array_export_special[0][$code])) {
			$htmltext .= '<b>'.$langs->trans("ComputedField")." -> ".$langs->trans("Method")." :</b> ".$objexport->array_export_special[0][$code]."<br>";
		} else {
			$htmltext .= '<b>'.$langs->trans("Table")." -> ".$langs->trans("Field").":</b> ".$tablename." -> ".preg_replace('/^.*\./', '', $code)."<br>";
		}
		if (!empty($objexport->array_export_examplevalues[0][$code])) {
			$htmltext .= '<b>'.$langs->trans("SourceExample").':</b> '.$objexport->array_export_examplevalues[0][$code].'<br>';
		}
		if (!empty($objexport->array_export_TypeFields[0][$code])) {
			$htmltext .= '<b>'.$langs->trans("Type").':</b> '.$objexport->array_export_TypeFields[0][$code].'<br>';
		}
		if (!empty($objexport->array_export_help[0][$code])) {
			$htmltext .= '<b>'.$langs->trans("Help").':</b> '.$langs->trans($objexport->array_export_help[0][$code]).'<br>';
		}

		if (isset($array_selected[$code]) && $array_selected[$code]) {
			// Selected fields
			print '<td>&nbsp;</td>';
			print '<td class="center"><a class="reposition" href="'.$_SERVER["PHP_SELF"].'?step=2&datatoexport='.$datatoexport.'&action=unselectfield&field='.$code.'">'.img_left('default', 0, 'style="max-width: 20px"').'</a></td>';
			print '<td>';
			//print $text.'-'.$htmltext."<br>";
			print $form->textwithpicto($text, $htmltext);
			//print ' ('.$code.')';
			print '</td>';
		} else {
			// Fields not selected
			print '<td>';
			//print $text.'-'.$htmltext."<br>";
			print $form->textwithpicto($text, $htmltext);
			//print ' ('.$code.')';
			print '</td>';
			print '<td class="center"><a class="reposition" href="'.$_SERVER["PHP_SELF"].'?step=2&datatoexport='.$datatoexport.'&action=selectfield&field='.$code.'">'.img_right('default', 0, 'style="max-width: 20px"').'</a></td>';
			print '<td>&nbsp;</td>';
		}

		print '</tr>';
	}

	print '</table>';
	print '</div>';

	/*
	 * Action bar
	 */
	print '<div class="tabsAction tabsActionNoBottom">';

	if (count($array_selected)) {
		// If filters exist
		if ($usefilters && isset($objexport->array_export_TypeFields[0]) && is_array($objexport->array_export_TypeFields[0])) {
			print '<a class="butAction" href="export.php?step=3&datatoexport='.$datatoexport.'">'.$langs->trans("NextStep").'</a>';
		} else {
			print '<a class="butAction" href="export.php?step=4&datatoexport='.$datatoexport.'">'.$langs->trans("NextStep").'</a>';
		}
	} else {
		print '<a class="butActionRefused classfortooltip" href="#" title="'.dol_escape_htmltag($langs->trans("SelectAtLeastOneField")).'">'.$langs->trans("NextStep").'</a>';
	}

	print '</div>';
}

if ($step == 3 && $datatoexport) {
	if (count($array_selected) < 1) {      // This occurs when going back to page after sessecion expired
		// Switch to step 2
		header("Location: ".DOL_URL_ROOT.'/exports/export.php?step=2&datatoexport='.$datatoexport);
		exit;
	}

	// Check permission
	if (empty($objexport->array_export_perms[0])) {
		accessforbidden();
	}

	llxHeader('', $langs->trans("NewExport"), 'EN:Module_Exports_En|FR:Module_Exports|ES:M&oacute;dulo_Exportaciones', '', 0, 0, '', '', '', 'mod-exports page-export action-step3');

	$h = 0;

	$head[$h][0] = DOL_URL_ROOT.'/exports/export.php?step=1';
	$head[$h][1] = $langs->trans("Step")." 1";
	$h++;

	$head[$h][0] = DOL_URL_ROOT.'/exports/export.php?step=2&datatoexport='.$datatoexport;
	$head[$h][1] = $langs->trans("Step")." 2";
	$h++;

	$head[$h][0] = DOL_URL_ROOT.'/exports/export.php?step=3&datatoexport='.$datatoexport;
	$head[$h][1] = $langs->trans("Step")." 3";
	$hselected = (string) $h;
	$h++;

	print dol_get_fiche_head($head, $hselected, '', -2);

	print '<div class="fichecenter">';
	print '<div class="underbanner clearboth"></div>';
	print '<table width="100%" class="border tableforfield">';

	// Module
	print '<tr><td class="titlefield">'.$langs->trans("Module").'</td>';
	print '<td>';
	//print img_object($objexport->array_export_module[0]->getName(),$objexport->array_export_module[0]->picto).' ';
	print $objexport->array_export_module[0]->getName();
	print '</td></tr>';

	// Lot de donnees a exporter
	print '<tr><td>'.$langs->trans("DatasetToExport").'</td>';
	print '<td>';
	$entity = preg_replace('/:.*$/', '', $objexport->array_export_icon[0]);
	$entityicon = strtolower(!empty($entitytoicon[$entity]) ? $entitytoicon[$entity] : $entity);
	print img_object($objexport->array_export_module[0]->getName(), $entityicon).' ';
	print $objexport->array_export_label[0];
	print '</td></tr>';

	// List of exported fields
	print '<tr><td>'.$langs->trans("ExportedFields").'</td>';
	$list = '';
	foreach ($array_selected as $code => $value) {
		if (isset($objexport->array_export_fields[0][$code])) {
			$list .= (!empty($list) ? ', ' : '');
			$list .= $langs->trans($objexport->array_export_fields[0][$code]);
		}
	}
	print '<td>'.$list.'</td></tr>';

	print '</table>';
	print '</div>';

	print '<br>';

	// Combo list of export models
	print '<span class="opacitymedium">'.$langs->trans("SelectFilterFields").'</span><br><br>';


	// un formulaire en plus pour recuperer les filtres
	print '<form action="'.$_SERVER["PHP_SELF"].'?step=4&action=submitFormField&datatoexport='.$datatoexport.'" name="FilterField" method="post">';
	print '<input type="hidden" name="token" value="'.newToken().'">';

	print '<div class="div-table-responsive-no-min">'; // You can use div-table-responsive-no-min if you don't need reserved height for your table

	print '<table class="noborder centpercent">';
	print '<tr class="liste_titre">';
	print '<td>'.$langs->trans("Entities").'</td>';
	//print '<td>'.$langs->trans("ExportableFields").'</td>';
	//print '<td class="center"></td>';
	print '<td>'.$langs->trans("ExportableFields").'</td>';
	print '<td width="25%">'.$langs->trans("FilteredFieldsValues").'</td>';
	print '</tr>';

	// Champs exportables
	$fieldsarray = $objexport->array_export_fields[0];
	// Champs filtrable
	$Typefieldsarray = $objexport->array_export_TypeFields[0];
	// valeur des filtres
	$ValueFiltersarray = (!empty($objexport->array_export_FilterValue[0]) ? $objexport->array_export_FilterValue[0] : '');
	// Select request if all fields are selected
	$sqlmaxforexport = $objexport->build_sql(0, array(), array());

	$i = 0;
	// on boucle sur les champs
	foreach ($fieldsarray as $code => $label) {
		print '<tr class="oddeven">';

		$i++;
		$entity = (!empty($objexport->array_export_entities[0][$code]) ? $objexport->array_export_entities[0][$code] : $objexport->array_export_icon[0]);
		$entityicon = strtolower(!empty($entitytoicon[$entity]) ? $entitytoicon[$entity] : $entity);
		$entitylang = (!empty($entitytolang[$entity]) ? $entitytolang[$entity] : $entity);

		print '<td class="nowrap">';
		// If value of entityicon=entitylang='icon:Label'
		$tmparray = explode(':', $entityicon);
		if (count($tmparray) >= 2) {
			$entityicon = $tmparray[0];
			$entitylang = $tmparray[1];
		}
		print img_object('', $entityicon).' '.$langs->trans($entitylang);
		print '</td>';

		// Field name
		$labelName = (!empty($fieldsarray[$code]) ? $fieldsarray[$code] : '');
		$ValueFilter = (!empty($array_filtervalue[$code]) ? $array_filtervalue[$code] : '');
		$text = (empty($objexport->array_export_special[0][$code]) ? '' : '<i>').$langs->trans($labelName).(empty($objexport->array_export_special[0][$code]) ? '' : '</i>');

		$tablename = getablenamefromfield($code, $sqlmaxforexport);
		$htmltext = '<b>'.$langs->trans("Name").':</b> '.$text.'<br>';
		if (!empty($objexport->array_export_special[0][$code])) {
			$htmltext .= '<b>'.$langs->trans("ComputedField")." -> ".$langs->trans("Method")." :</b> ".$objexport->array_export_special[0][$code]."<br>";
		} else {
			$htmltext .= '<b>'.$langs->trans("Table")." -> ".$langs->trans("Field").":</b> ".$tablename." -> ".preg_replace('/^.*\./', '', $code)."<br>";
		}
		if (!empty($objexport->array_export_examplevalues[0][$code])) {
			$htmltext .= '<b>'.$langs->trans("SourceExample").':</b> '.$objexport->array_export_examplevalues[0][$code].'<br>';
		}
		if (!empty($objexport->array_export_TypeFields[0][$code])) {
			$htmltext .= '<b>'.$langs->trans("Type").':</b> '.$objexport->array_export_TypeFields[0][$code].'<br>';
		}
		if (!empty($objexport->array_export_help[0][$code])) {
			$htmltext .= '<b>'.$langs->trans("Help").':</b> '.$langs->trans($objexport->array_export_help[0][$code]).'<br>';
		}

		print '<td>';
		print $form->textwithpicto($text, $htmltext);
		print '</td>';

		// Filter value
		print '<td>';
		if (!empty($Typefieldsarray[$code])) {	// Example: Text, List:c_country:label:rowid, Number, Boolean
			$szInfoFiltre = $objexport->genDocFilter($Typefieldsarray[$code]);
			if ($szInfoFiltre) {	// Is there an info help for this filter ?
				$tmp = $objexport->build_filterField($Typefieldsarray[$code], $code, $ValueFilter);
				print $form->textwithpicto($tmp, $szInfoFiltre);
			} else {
				print $objexport->build_filterField($Typefieldsarray[$code], $code, $ValueFilter);
			}
		}
		print '</td>';

		print '</tr>';
	}

	print '</table>';
	print '</div>';

	print '</div>';

	/*
	 * Action bar
	 */
	print '<div class="tabsAction tabsActionNoBottom">';
	// il n'est pas obligatoire de filtrer les champs
	print '<a class="butAction" href="javascript:FilterField.submit();">'.$langs->trans("NextStep").'</a>';
	print '</div>';
}

if ($step == 4 && $datatoexport) {
	if (count($array_selected) < 1) {     // This occurs when going back to page after sessecion expired
		// Switch to step 2
		header("Location: ".DOL_URL_ROOT.'/exports/export.php?step=2&datatoexport='.$datatoexport);
		exit;
	}

	// Check permission
	if (empty($objexport->array_export_perms[0])) {
		accessforbidden();
	}

	asort($array_selected);

	llxHeader('', $langs->trans("NewExport"), 'EN:Module_Exports_En|FR:Module_Exports|ES:M&oacute;dulo_Exportaciones', '', 0, 0, '', '', '', 'mod-exports page-export action-step4');

	$stepoffset = 0;
	$h = 0;

	$head[$h][0] = DOL_URL_ROOT.'/exports/export.php?step=1';
	$head[$h][1] = $langs->trans("Step")." 1";
	$h++;

	$head[$h][0] = DOL_URL_ROOT.'/exports/export.php?step=2&datatoexport='.$datatoexport;
	$head[$h][1] = $langs->trans("Step")." 2";
	$h++;

	// If filters exist
	if ($usefilters && isset($objexport->array_export_TypeFields[0]) && is_array($objexport->array_export_TypeFields[0])) {
		$head[$h][0] = DOL_URL_ROOT.'/exports/export.php?step=3&datatoexport='.$datatoexport;
		$head[$h][1] = $langs->trans("Step")." 3";
		$h++;
		$stepoffset++;
	}

	$head[$h][0] = DOL_URL_ROOT.'/exports/export.php?step=4&datatoexport='.$datatoexport;
	$head[$h][1] = $langs->trans("Step")." ".(3 + $stepoffset);
	$hselected = (string) $h;
	$h++;

	print dol_get_fiche_head($head, $hselected, '', -2);

	print '<div class="fichecenter">';
	print '<div class="underbanner clearboth"></div>';
	print '<table width="100%" class="border tableforfield">';

	// Module
	print '<tr><td class="titlefield tableforfield">'.$langs->trans("Module").'</td>';
	print '<td>';
	//print img_object($objexport->array_export_module[0]->getName(),$objexport->array_export_module[0]->picto).' ';
	print $objexport->array_export_module[0]->getName();
	print '</td></tr>';

	// Lot de donnees a exporter
	print '<tr><td>'.$langs->trans("DatasetToExport").'</td>';
	print '<td>';
	$entity = preg_replace('/:.*$/', '', $objexport->array_export_icon[0]);
	$entityicon = strtolower(!empty($entitytoicon[$entity]) ? $entitytoicon[$entity] : $entity);
	print img_object($objexport->array_export_module[0]->getName(), $entityicon).' ';
	print $objexport->array_export_label[0];
	print '</td></tr>';

	// List of exported fields
	print '<tr><td>'.$langs->trans("ExportedFields").'</td>';
	$list = '';
	foreach ($array_selected as $code => $value) {
		if (isset($objexport->array_export_fields[0][$code])) {
			$list .= (!empty($list) ? ', ' : '');
			$list .= $langs->trans($objexport->array_export_fields[0][$code]);
		}
	}
	print '<td>'.$list.'</td>';
	print '</tr>';

	// List of filtered fields
	if (isset($objexport->array_export_TypeFields[0]) && is_array($objexport->array_export_TypeFields[0])) {
		print '<tr><td>'.$langs->trans("FilteredFields").'</td>';
		$list = '';
		if (!empty($array_filtervalue)) {
			foreach ($array_filtervalue as $code => $value) {
				if (preg_match('/^FormSelect:/', $objexport->array_export_TypeFields[0][$code])) {
					// We discard this filter if it is a FromSelect field with a value of -1.
					if ($value == -1) {
						continue;
					}
				}
				if (isset($objexport->array_export_fields[0][$code])) {
					$list .= ($list ? ', ' : '');
					if (isset($array_filtervalue[$code]) && preg_match('/^\s*[<>]/', $array_filtervalue[$code])) {
						$list .= '<span class="opacitymedium">'.$langs->trans($objexport->array_export_fields[0][$code]).'</span>'.(isset($array_filtervalue[$code]) ? $array_filtervalue[$code] : '');
					} else {
						$list .= '<span class="opacitymedium">'.$langs->trans($objexport->array_export_fields[0][$code])."</span>='".(isset($array_filtervalue[$code]) ? $array_filtervalue[$code] : '')."'";
					}
				}
			}
		}
		print '<td>'.(!empty($list) ? $list : '<span class="opacitymedium">'.$langs->trans("None").'</span>').'</td>';
		print '</tr>';
	}

	print '</table>';
	print '</div>';

	print '<br>';

	// Select request if all fields are selected
	$sqlmaxforexport = $objexport->build_sql(0, array(), array());

	print '<div class="marginbottomonly"><span class="opacitymedium">'.$langs->trans("ChooseFieldsOrdersAndTitle").'</span></div>';

	print '<div class="div-table-responsive-no-min">'; // You can use div-table-responsive-no-min if you don't need reserved height for your table
	print '<table class="noborder centpercent">';
	print '<tr class="liste_titre">';
	print '<td>'.$langs->trans("Entities").'</td>';
	print '<td>'.$langs->trans("ExportedFields").'</td>';
	print '<td class="right" colspan="2">'.$langs->trans("Position").'</td>';
	//print '<td>&nbsp;</td>';
	//print '<td>'.$langs->trans("FieldsTitle").'</td>';
	print '</tr>';

	foreach ($array_selected as $code => $value) {
		if (!isset($objexport->array_export_fields[0][$code])) {	// For example when field was in predefined filter but not more active (localtax1 disabled by setup of country)
			continue;
		}

		print '<tr class="oddeven">';

		$entity = (!empty($objexport->array_export_entities[0][$code]) ? $objexport->array_export_entities[0][$code] : $objexport->array_export_icon[0]);
		$entityicon = strtolower(!empty($entitytoicon[$entity]) ? $entitytoicon[$entity] : $entity);
		$entitylang = (!empty($entitytolang[$entity]) ? $entitytolang[$entity] : $entity);

		print '<td class="nowrap">';
		// If value of entityicon=entitylang='icon:Label'
		$tmparray = explode(':', $entityicon);
		if (count($tmparray) >= 2) {
			$entityicon = $tmparray[0];
			$entitylang = $tmparray[1];
		}
		print img_object('', $entityicon).' '.$langs->trans($entitylang);
		print '</td>';

		$labelName = $objexport->array_export_fields[0][$code];

		$text = (empty($objexport->array_export_special[0][$code]) ? '' : '<i>').$langs->trans($labelName).(empty($objexport->array_export_special[0][$code]) ? '' : '</i>');

		$tablename = getablenamefromfield($code, $sqlmaxforexport);
		$htmltext = '<b>'.$langs->trans("Name").':</b> '.$text.'<br>';
		if (!empty($objexport->array_export_special[0][$code])) {
			$htmltext .= '<b>'.$langs->trans("ComputedField")." -> ".$langs->trans("Method")." :</b> ".$objexport->array_export_special[0][$code]."<br>";
		} else {
			$htmltext .= '<b>'.$langs->trans("Table")." -> ".$langs->trans("Field").":</b> ".$tablename." -> ".preg_replace('/^.*\./', '', $code)."<br>";
		}
		if (!empty($objexport->array_export_examplevalues[0][$code])) {
			$htmltext .= '<b>'.$langs->trans("SourceExample").':</b> '.$objexport->array_export_examplevalues[0][$code].'<br>';
		}
		if (!empty($objexport->array_export_TypeFields[0][$code])) {
			$htmltext .= '<b>'.$langs->trans("Type").':</b> '.$objexport->array_export_TypeFields[0][$code].'<br>';
		}
		if (!empty($objexport->array_export_help[0][$code])) {
			$htmltext .= '<b>'.$langs->trans("Help").':</b> '.$langs->trans($objexport->array_export_help[0][$code]).'<br>';
		}

		print '<td>';
		print $form->textwithpicto($text, $htmltext);
		//print ' ('.$code.')';
		print '</td>';

		print '<td class="right" width="100">';
		print $value.' ';
		print '</td><td class="center nowraponall" width="40">';
		if ($value < count($array_selected)) {
			print '<a href="'.$_SERVER["PHP_SELF"].'?step='.$step.'&datatoexport='.$datatoexport.'&action=downfield&field='.$code.'">'.img_down().'</a>';
		}
		if ($value > 1) {
			print '<a href="'.$_SERVER["PHP_SELF"].'?step='.$step.'&datatoexport='.$datatoexport.'&action=upfield&field='.$code.'">'.img_up().'</a>';
		}
		print '</td>';

		//print '<td>&nbsp;</td>';
		//print '<td>'.$langs->trans($objexport->array_export_fields[0][$code]).'</td>';

		print '</tr>';
	}

	print '</table>';
	print '</div>';

	print '</div>';

	/*
	 * Action bar
	 */
	print '<div class="tabsAction">';

	if (count($array_selected)) {
		print '<a class="butAction" href="export.php?step='.($step + 1).'&datatoexport='.$datatoexport.'">'.$langs->trans("NextStep").'</a>';
	}

	print '</div>';


	// Area for profils export
	if (count($array_selected)) {
		print '<br>';

		print '<div class="marginbottomonly">';
		print '<span class="opacitymedium">'.$langs->trans("SaveExportModel").'</span>';
		print '</div>';

		print '<form class="nocellnopadd" action="export.php" method="post">';
		print '<input type="hidden" name="token" value="'.newToken().'">';
		print '<input type="hidden" name="action" value="add_export_model">';
		print '<input type="hidden" name="step" value="'.$step.'">';
		print '<input type="hidden" name="datatoexport" value="'.$datatoexport.'">';
		print '<input type="hidden" name="hexa" value="'.$hexa.'">';

		print '<div class="div-table-responsive-no-min">'; // You can use div-table-responsive-no-min if you don't need reserved height for your table
		print '<table class="noborder centpercent">';
		print '<tr class="liste_titre">';
		print '<td>'.$langs->trans("ExportModelName").'</td>';
		print '<td>'.$langs->trans("Visibility").'</td>';
		print '<td></td>';
		print '</tr>';

		print '<tr class="oddeven">';
		print '<td><input name="export_name" value=""></td>';
		print '<td>';
		$arrayvisibility = array('private' => $langs->trans("Private"), 'all' => $langs->trans("Everybody"));
		print $form->selectarray('visibility', $arrayvisibility, 'private');
		print '</td>';
		print '<td class="right">';
		print '<input type="submit" class="button reposition button-save small" value="'.$langs->trans("Save").'">';
		print '</td></tr>';

		$tmpuser = new User($db);

		// List of existing export profils
		$sql = "SELECT rowid, label, fk_user, entity";
		$sql .= " FROM ".MAIN_DB_PREFIX."export_model";
		$sql .= " WHERE type = '".$db->escape($datatoexport)."'";
		if (!getDolGlobalString('EXPORTS_SHARE_MODELS')) {	// EXPORTS_SHARE_MODELS means all templates are visible, whatever is owner.
			$sql .= " AND fk_user IN (0, ".((int) $user->id).")";
		}
		$sql .= " ORDER BY rowid";
		$resql = $db->query($sql);
		if ($resql) {
			$num = $db->num_rows($resql);
			$i = 0;
			while ($i < $num) {
				$obj = $db->fetch_object($resql);

				print '<tr class="oddeven"><td>';
				print $obj->label;
				print '</td>';
				print '<td>';
				if (empty($obj->fk_user)) {
					print $langs->trans("Everybody");
				} else {
					$tmpuser->fetch($obj->fk_user);
					print $tmpuser->getNomUrl(1);
				}
				print '</td>';
				print '<td class="right">';
				print '<a class="reposition" href="'.$_SERVER["PHP_SELF"].'?step='.$step.'&datatoexport='.$datatoexport.'&action=deleteprof&token='.newToken().'&id='.$obj->rowid.'">';
				print img_delete();
				print '</a>';
				print '</tr>';
				$i++;
			}
		} else {
			dol_print_error($db);
		}

		print '</table>';
		print '</div>';

		print '</form>';
	}
}

if ($step == 5 && $datatoexport) {
	if (count($array_selected) < 1) {      // This occurs when going back to page after session expired
		// Switch to step 2
		header("Location: ".DOL_URL_ROOT.'/exports/export.php?step=2&datatoexport='.$datatoexport);
		exit;
	}

	// Check permission
	if (empty($objexport->array_export_perms[0])) {
		accessforbidden();
	}

	asort($array_selected);

	llxHeader('', $langs->trans("NewExport"), 'EN:Module_Exports_En|FR:Module_Exports|ES:M&oacute;dulo_Exportaciones', '', 0, 0, '', '', '', 'mod-exports page-export action-step5');

	$h = 0;
	$stepoffset = 0;

	$head[$h][0] = DOL_URL_ROOT.'/exports/export.php?step=1';
	$head[$h][1] = $langs->trans("Step")." 1";
	$h++;

	$head[$h][0] = DOL_URL_ROOT.'/exports/export.php?step=2&datatoexport='.$datatoexport;
	$head[$h][1] = $langs->trans("Step")." 2";
	$h++;

	// si le filtrage est parameter pour l'export ou pas
	if ($usefilters && isset($objexport->array_export_TypeFields[0]) && is_array($objexport->array_export_TypeFields[0])) {
		$head[$h][0] = DOL_URL_ROOT.'/exports/export.php?step=3&datatoexport='.$datatoexport;
		$head[$h][1] = $langs->trans("Step")." 3";
		$h++;
		$stepoffset++;
	}

	$head[$h][0] = DOL_URL_ROOT.'/exports/export.php?step=4&datatoexport='.$datatoexport;
	$head[$h][1] = $langs->trans("Step")." ".(3 + $stepoffset);
	$h++;

	$head[$h][0] = DOL_URL_ROOT.'/exports/export.php?step=5&datatoexport='.$datatoexport;
	$head[$h][1] = $langs->trans("Step")." ".(4 + $stepoffset);
	$hselected = (string) $h;
	$h++;

	print dol_get_fiche_head($head, $hselected, '', -2);

	/*
	 * Confirmation suppression fichier
	 */
	if ($action == 'remove_file') {
		print $form->formconfirm($_SERVER["PHP_SELF"].'?step=5&datatoexport='.$datatoexport.'&file='.urlencode(GETPOST("file")), $langs->trans('DeleteFile'), $langs->trans('ConfirmDeleteFile'), 'confirm_deletefile', '', 0, 1);
	}

	print '<div class="fichecenter">';
	print '<div class="underbanner clearboth"></div>';

	print '<table class="border tableforfield centpercent">';

	// Module
	print '<tr><td class="titlefield">'.$langs->trans("Module").'</td>';
	print '<td>';
	//print img_object($objexport->array_export_module[0]->getName(),$objexport->array_export_module[0]->picto).' ';
	print $objexport->array_export_module[0]->getName();
	print '</td></tr>';

	// Dataset to export
	print '<tr><td>'.$langs->trans("DatasetToExport").'</td>';
	print '<td>';
	$entity = preg_replace('/:.*$/', '', $objexport->array_export_icon[0]);
	$entityicon = strtolower(!empty($entitytoicon[$entity]) ? $entitytoicon[$entity] : $entity);
	print img_object($objexport->array_export_module[0]->getName(), $entityicon).' ';
	print $objexport->array_export_label[0];
	print '</td></tr>';

	// List of exported fields
	print '<tr><td>'.$langs->trans("ExportedFields").'</td>';
	$list = '';
	foreach ($array_selected as $code => $label) {
		if (isset($objexport->array_export_fields[0][$code])) {
			$list .= (!empty($list) ? ', ' : '');
			$list .= $langs->trans($objexport->array_export_fields[0][$code]);
		}
	}
	print '<td>'.$list.'</td></tr>';

	// List of filtered fields
	if (isset($objexport->array_export_TypeFields[0]) && is_array($objexport->array_export_TypeFields[0])) {
		print '<tr><td>'.$langs->trans("FilteredFields").'</td>';
		$list = '';
		if (!empty($array_filtervalue)) {
			foreach ($array_filtervalue as $code => $value) {
				if (preg_match('/^FormSelect:/', $objexport->array_export_TypeFields[0][$code])) {
					// We discard this filter if it is a FromSelect field with a value of -1.
					if ($value == -1) {
						continue;
					}
				}
				if (isset($objexport->array_export_fields[0][$code])) {
					$list .= ($list ? ', ' : '');
					if (isset($array_filtervalue[$code]) && preg_match('/^\s*[<>]/', $array_filtervalue[$code])) {
						$list .= '<span class="opacitymedium">'.$langs->trans($objexport->array_export_fields[0][$code]).'</span>'.(isset($array_filtervalue[$code]) ? $array_filtervalue[$code] : '');
					} else {
						$list .= '<span class="opacitymedium">'.$langs->trans($objexport->array_export_fields[0][$code])."</span>='".(isset($array_filtervalue[$code]) ? $array_filtervalue[$code] : '')."'";
					}
				}
			}
		}
		print '<td>'.(!empty($list) ? $list : '<span class="opacitymedium">'.$langs->trans("None").'</span>').'</td>';
		print '</tr>';
	}

	print '</table>';
	print '</div>';

	print '<br>';

	// List of available export formats
	$htmltabloflibs = '<!-- Table with available export formats --><br>';
	$htmltabloflibs .= '<table class="noborder centpercent nomarginbottom">';
	$htmltabloflibs .= '<tr class="liste_titre">';
	$htmltabloflibs .= '<td>'.$langs->trans("AvailableFormats").'</td>';
	$htmltabloflibs .= '<td>'.$langs->trans("LibraryUsed").'</td>';
	$htmltabloflibs .= '<td class="right">'.$langs->trans("LibraryVersion").'</td>';
	$htmltabloflibs .= '</tr>'."\n";

	$liste = $objmodelexport->listOfAvailableExportFormat($db);
	$listeall = $liste;
	foreach ($listeall as $key => $val) {
		if (preg_match('/__\(Disabled\)__/', $listeall[$key])) {
			$listeall[$key] = preg_replace('/__\(Disabled\)__/', '('.$langs->transnoentitiesnoconv("Disabled").')', $listeall[$key]);
			unset($liste[$key]);
		}

		$htmltabloflibs .= '<tr class="oddeven">';
		$htmltabloflibs .= '<td>'.img_picto_common($key, $objmodelexport->getPictoForKey($key)).' ';
		$text = $objmodelexport->getDriverDescForKey($key);
		$label = $listeall[$key];
		// @phan-suppress-next-line PhanPluginSuspiciousParamPosition
		$htmltabloflibs .= $form->textwithpicto($label, $text).'</td>';
		$htmltabloflibs .= '<td>'.$objmodelexport->getLibLabelForKey($key).'</td>';
		$htmltabloflibs .= '<td class="right">'.$objmodelexport->getLibVersionForKey($key).'</td>';
		$htmltabloflibs .= '</tr>'."\n";
	}
	$htmltabloflibs .= '</table><br>';

	print '<span class="opacitymedium">'.$form->textwithpicto($langs->trans("NowClickToGenerateToBuildExportFile"), $htmltabloflibs, 1, 'help', '', 0, 2, 'helphonformat').'</span>';
	//print $htmltabloflibs;
	print '<br>';

	print '</div>';


	if ($sqlusedforexport && $user->admin) {
		print info_admin($langs->trans("SQLUsedForExport").':<br> '.$sqlusedforexport, 0, 0, '1', '', 'TechnicalInformation');
	}


	if (!is_dir($conf->export->dir_temp)) {
		dol_mkdir($conf->export->dir_temp);
	}

	// Show existing generated documents
	// NB: La fonction show_documents rescanne les modules qd genallowed=1, sinon prend $liste
	print $formfile->showdocuments('export', '', $upload_dir, $_SERVER["PHP_SELF"].'?step=5&datatoexport='.$datatoexport, $liste, 1, (GETPOST('model') ? GETPOST('model') : 'csv'), 1, 1, 0, 0, 0, '', 'none', '', '', '');
}

llxFooter();

$db->close();

exit; // don't know why but apache hangs with php 5.3.10-1ubuntu3.12 and apache 2.2.2 if i remove this exit or replace with return


/**
 * 	Return table name of an alias. For this, we look for the "tablename as alias" in sql string.
 *
 * 	@param	string	$code				Alias.Fieldname
 * 	@param	string	$sqlmaxforexport	SQL request to parse
 * 	@return	string						Table name of field
 */
function getablenamefromfield($code, $sqlmaxforexport)
{
	$alias = preg_replace('/\.(.*)$/i', '', $code); // Keep only 'Alias' and remove '.Fieldname'
	$regexstring = '/([a-zA-Z_]+) as '.preg_quote($alias).'[, \)]/i';

	$newsql = $sqlmaxforexport;
	$newsql = preg_replace('/^(.*) FROM /i', '', $newsql); // Remove part before the FROM
	$newsql = preg_replace('/WHERE (.*)$/i', '', $newsql); // Remove part after the WHERE so we have now only list of table aliases in a string. We must keep the ' ' before WHERE

	if (preg_match($regexstring, $newsql, $reg)) {
		return $reg[1]; // The tablename
	} else {
		return '';
	}
}<|MERGE_RESOLUTION|>--- conflicted
+++ resolved
@@ -39,9 +39,9 @@
 
 // Everybody should be able to go on this page
 //if (! $user->admin)
-	//  accessforbidden();
-
-	// Map icons, array duplicated in import.php, was not synchronized, TODO put it somewhere only once
+//  accessforbidden();
+
+// Map icons, array duplicated in import.php, was not synchronized, TODO put it somewhere only once
 $entitytoicon = array(
 	'invoice'      => 'bill',
 	'invoice_line' => 'bill',
@@ -226,11 +226,7 @@
 		setEventMessages(null, $warnings, 'warnings');
 	}
 }
-<<<<<<< HEAD
-if ($action == 'unselectfield') {
-=======
 if ($action == 'unselectfield' && $user->hasRight('export', 'creer')) {
->>>>>>> cc80841a
 	if (GETPOST("field") == 'all') {
 		$array_selected = array();
 		$_SESSION["export_selected_fields"] = $array_selected;
@@ -249,16 +245,10 @@
 	}
 }
 
-<<<<<<< HEAD
-if ($action == 'downfield' || $action == 'upfield') {
-	$pos = $array_selected[GETPOST("field")];
-	if ($action == 'downfield') {
-=======
 $newpos = -1;
 if (($action == 'downfield' || $action == 'upfield') && $user->hasRight('export', 'creer')) {
 	$pos = $array_selected[GETPOST("field")];
 	if ($action == 'downfield') {	// Test on permission already done
->>>>>>> cc80841a
 		$newpos = $pos + 1;
 	}
 	if ($action == 'upfield') {		// Test on permission already done
@@ -287,11 +277,7 @@
 	$array_filtervalue = array();
 }
 
-<<<<<<< HEAD
-if ($action == 'builddoc') {
-=======
 if ($action == 'builddoc' && $user->hasRight('export', 'lire')) {
->>>>>>> cc80841a
 	// Check permission
 	if (empty($objexport->array_export_perms[0])) {
 		accessforbidden();
@@ -317,11 +303,7 @@
 }
 
 // Delete file
-<<<<<<< HEAD
-if ($step == 5 && $action == 'confirm_deletefile' && $confirm == 'yes') {
-=======
 if ($step == 5 && $action == 'confirm_deletefile' && $confirm == 'yes' && $user->hasRight('export', 'lire')) {
->>>>>>> cc80841a
 	// Check permission
 	if (empty($objexport->array_export_perms[0])) {
 		accessforbidden();
@@ -339,11 +321,7 @@
 	exit;
 }
 
-<<<<<<< HEAD
-if ($action == 'deleteprof') {
-=======
 if ($action == 'deleteprof' && $user->hasRight('export', 'lire')) {
->>>>>>> cc80841a
 	// Check permission
 	if (empty($objexport->array_export_perms[0])) {
 		accessforbidden();
@@ -356,11 +334,7 @@
 }
 
 // TODO The export for filter is not yet implemented (old code created conflicts with step 2). We must use same way of working and same combo list of predefined export than step 2.
-<<<<<<< HEAD
-if ($action == 'add_export_model') {
-=======
 if ($action == 'add_export_model' && $user->hasRight('export', 'lire')) {
->>>>>>> cc80841a
 	// Check permission
 	if (empty($objexport->array_export_perms[0])) {
 		accessforbidden();
@@ -440,11 +414,7 @@
 }
 
 // Get form with filters
-<<<<<<< HEAD
-if ($step == 4 && $action == 'submitFormField') {
-=======
 if ($step == 4 && $action == 'submitFormField' && $user->hasRight('export', 'lire')) {
->>>>>>> cc80841a
 	// Check permission
 	if (empty($objexport->array_export_perms[0])) {
 		accessforbidden();
