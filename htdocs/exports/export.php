<?php
<<<<<<< HEAD
/* Copyright (C) 2005-2011	Laurent Destailleur	<eldy@users.sourceforge.net>
 * Copyright (C) 2005-2012	Regis Houssin		<regis.houssin@inodbox.com>
=======
/* Copyright (C) 2005-2018	Laurent Destailleur	<eldy@users.sourceforge.net>
 * Copyright (C) 2005-2012	Regis Houssin		<regis.houssin@capnetworks.com>
>>>>>>> cca3b487
 * Copyright (C) 2012		Marcos García		<marcosgdf@gmail.com>
 * Copyright (C) 2012		Charles-Fr BENKE	<charles.fr@benke.fr>
 * Copyright (C) 2015       Juanjo Menent       <jmenent@2byte.es>
 *
 * This program is free software; you can redistribute it and/or modify
 * it under the terms of the GNU General Public License as published by
 * the Free Software Foundation; either version 3 of the License, or
 * (at your option) any later version.
 *
 * This program is distributed in the hope that it will be useful,
 * but WITHOUT ANY WARRANTY; without even the implied warranty of
 * MERCHANTABILITY or FITNESS FOR A PARTICULAR PURPOSE.  See the
 * GNU General Public License for more details.
 *
 * You should have received a copy of the GNU General Public License
 * along with this program. If not, see <http://www.gnu.org/licenses/>.
 */

/**
 *       \file       htdocs/exports/export.php
 *       \ingroup    export
 *       \brief      Pages of export Wizard
 */

require_once '../main.inc.php';
require_once DOL_DOCUMENT_ROOT.'/core/class/html.formfile.class.php';
require_once DOL_DOCUMENT_ROOT.'/core/class/html.formother.class.php';
require_once DOL_DOCUMENT_ROOT.'/exports/class/export.class.php';
require_once DOL_DOCUMENT_ROOT.'/core/modules/export/modules_export.php';
require_once DOL_DOCUMENT_ROOT.'/core/lib/files.lib.php';

// Load translation files required by the page
$langs->loadlangs(array('exports', 'other', 'users', 'companies', 'projects'));

// Everybody should be able to go on this page
//if (! $user->admin)
//  accessforbidden();

$entitytoicon = array(
	'invoice'      => 'bill',
    'invoice_line' => 'bill',
	'order'        => 'order',
    'order_line'   => 'order',
	'propal'       => 'propal',
    'propal_line'  => 'propal',
	'intervention' => 'intervention',
    'inter_line'   => 'intervention',
	'member'       => 'user',
    'member_type'  => 'group',
    'subscription' => 'payment',
    'payment'      => 'payment',
	'tax'          => 'generic',
    'tax_type'     => 'generic',
    'stock'        => 'generic',
    'other'        => 'generic',
	'account'      => 'account',
	'product'      => 'product',
    'virtualproduct'=>'product',
	'subproduct'   => 'product',
	'product_supplier_ref'      => 'product',
	'warehouse'    => 'stock',
	'batch'        => 'stock',
	'stockbatch'   => 'stock',
	'category'     => 'category',
	'shipment'     => 'sending',
    'shipment_line'=> 'sending',
	'expensereport'=> 'trip',
    'expensereport_line'=> 'trip',
	'holiday'      => 'holiday',
    'contract_line' => 'contract',
    'translation'  => 'generic'
);

// Translation code
$entitytolang = array(
	'user'         => 'User',
	'company'      => 'Company',
    'contact'      => 'Contact',
	'invoice'      => 'Bill',
    'invoice_line' => 'InvoiceLine',
	'order'        => 'Order',
    'order_line'   => 'OrderLine',
    'propal'       => 'Proposal',
    'propal_line'  => 'ProposalLine',
	'intervention' => 'Intervention',
    'inter_line'   => 'InterLine',
	'member'       => 'Member',
    'member_type'  => 'MemberType',
    'subscription' => 'Subscription',
	'tax'          => 'SocialContribution',
    'tax_type'     => 'DictionarySocialContributions',
	'account'      => 'BankTransactions',
	'payment'      => 'Payment',
	'product'      => 'Product',
	'virtualproduct'  => 'AssociatedProducts',
	'subproduct'      => 'SubProduct',
	'product_supplier_ref'      => 'SupplierPrices',
	'service'      => 'Service',
    'stock'        => 'Stock',
	'movement'	   => 'StockMovement',
	'batch'        => 'Batch',
	'stockbatch'   => 'StockDetailPerBatch',
	'warehouse'    => 'Warehouse',
	'category'     => 'Category',
	'other'        => 'Other',
    'trip'         => 'TripsAndExpenses',
    'shipment'     => 'Shipments',
    'shipment_line'=> 'ShipmentLine',
    'project'      => 'Projects',
    'projecttask'  => 'Tasks',
    'task_time'    => 'TaskTimeSpent',
	'action'       => 'Event',
	'expensereport'=> 'ExpenseReport',
	'expensereport_line'=> 'ExpenseReportLine',
	'holiday'      => 'TitreRequestCP',
	'contract'     => 'Contract',
    'contract_line'=> 'ContractLine',
    'translation'  => 'Translation'
);

$array_selected=isset($_SESSION["export_selected_fields"])?$_SESSION["export_selected_fields"]:array();
$array_filtervalue=isset($_SESSION["export_filtered_fields"])?$_SESSION["export_filtered_fields"]:array();
$datatoexport=GETPOST("datatoexport","aZ09");
$action=GETPOST('action','alpha');
$confirm=GETPOST('confirm','alpha');
$step=GETPOST("step","int")?GETPOST("step","int"):1;
$export_name=GETPOST("export_name","alphanohtml");
$hexa=GETPOST("hexa","alpha");
$exportmodelid=GETPOST("exportmodelid","int");
$field=GETPOST("field","alpa");

$objexport=new Export($db);
$objexport->load_arrays($user,$datatoexport);

$objmodelexport=new ModeleExports($db);
$form = new Form($db);
$htmlother = new FormOther($db);
$formfile = new FormFile($db);
$sqlusedforexport='';

$upload_dir = $conf->export->dir_temp.'/'.$user->id;

//$usefilters=($conf->global->MAIN_FEATURES_LEVEL > 1);
$usefilters=1;


/*
 * Actions
 */

if ($action=='selectfield')     // Selection of field at step 2
{
	$fieldsarray=$objexport->array_export_fields[0];
	$fieldsentitiesarray=$objexport->array_export_entities[0];
    $fieldsdependenciesarray=$objexport->array_export_dependencies[0];

    if ($field=='all')
    {
		foreach($fieldsarray as $key=>$val)
		{
			if (! empty($array_selected[$key])) continue;		// If already selected, check next
			$array_selected[$key]=count($array_selected)+1;
		    //print_r($array_selected);
		    $_SESSION["export_selected_fields"]=$array_selected;
		}
    }
    else
    {
        $warnings=array();

        $array_selected[$field]=count($array_selected)+1;    // We tag the key $field as "selected"
        // We check if there is a dependency to activate
        /*var_dump($field);
        var_dump($fieldsentitiesarray[$field]);
        var_dump($fieldsdependenciesarray);*/
        $listofdependencies=array();
        if (! empty($fieldsentitiesarray[$field]) && ! empty($fieldsdependenciesarray[$fieldsentitiesarray[$field]]))
        {
            // We found a dependency on the type of field
            $tmp=$fieldsdependenciesarray[$fieldsentitiesarray[$field]]; // $fieldsdependenciesarray=array('element'=>'fd.rowid') or array('element'=>array('fd.rowid','ab.rowid'))
            if (is_array($tmp)) $listofdependencies=$tmp;
            else $listofdependencies=array($tmp);
        }
        else if (! empty($field) && ! empty($fieldsdependenciesarray[$field]))
        {
            // We found a dependency on a dedicated field
            $tmp=$fieldsdependenciesarray[$field]; // $fieldsdependenciesarray=array('fd.fieldx'=>'fd.rowid') or array('fd.fieldx'=>array('fd.rowid','ab.rowid'))
            if (is_array($tmp)) $listofdependencies=$tmp;
            else $listofdependencies=array($tmp);
        }

        if (count($listofdependencies))
        {
            foreach($listofdependencies as $fieldid)
            {
                if (empty($array_selected[$fieldid]))
                {
                    $array_selected[$fieldid]=count($array_selected)+1;    // We tag the key $fieldid as "selected"
                    $warnings[]=$langs->trans("ExportFieldAutomaticallyAdded",$langs->transnoentitiesnoconv($fieldsarray[$fieldid]));
                }
            }
        }
	    //print_r($array_selected);
	    $_SESSION["export_selected_fields"]=$array_selected;

	    setEventMessages($warnings, null, 'warnings');
    }
}
if ($action=='unselectfield')
{
    if ($_GET["field"]=='all')
    {
		$array_selected=array();
		$_SESSION["export_selected_fields"]=$array_selected;
    }
    else
    {
	    unset($array_selected[$_GET["field"]]);
	    // Renumber fields of array_selected (from 1 to nb_elements)
	    asort($array_selected);
	    $i=0;
	    $array_selected_save=$array_selected;
	    foreach($array_selected as $code=>$value)
	    {
	        $i++;
	        $array_selected[$code]=$i;
	        //print "x $code x $i y<br>";
	    }
	    $_SESSION["export_selected_fields"]=$array_selected;
    }
}

if ($action=='downfield' || $action=='upfield')
{
    $pos=$array_selected[$_GET["field"]];
    if ($action=='downfield') $newpos=$pos+1;
    if ($action=='upfield') $newpos=$pos-1;
    // Recherche code avec qui switcher
    $newcode="";
    foreach($array_selected as $code=>$value)
    {
        if ($value == $newpos)
        {
            $newcode=$code;
            break;
        }
    }
    //print("Switch pos=$pos (code=".$_GET["field"].") and newpos=$newpos (code=$newcode)");
    if ($newcode)   // Si newcode trouve (protection contre resoumission de page)
    {
        $array_selected[$_GET["field"]]=$newpos;
        $array_selected[$newcode]=$pos;
        $_SESSION["export_selected_fields"]=$array_selected;
    }
}

if ($step == 1 || $action == 'cleanselect')
{
    $_SESSION["export_selected_fields"]=array();
    $_SESSION["export_filtered_fields"]=array();
    $array_selected=array();
    $array_filtervalue=array();
}

if ($action == 'builddoc')
{
    $max_execution_time_for_export = (empty($conf->global->EXPORT_MAX_EXECUTION_TIME)?300:$conf->global->EXPORT_MAX_EXECUTION_TIME);    // 5mn if not defined
    $max_time = @ini_get("max_execution_time");
    if ($max_time && $max_time < $max_execution_time_for_export)
    {
        @ini_set("max_execution_time", $max_execution_time_for_export); // This work only if safe mode is off. also web servers has timeout of 300
    }

    // Build export file
	$result=$objexport->build_file($user, GETPOST('model','alpha'), $datatoexport, $array_selected, $array_filtervalue);
	if ($result < 0)
	{
		setEventMessages($objexport->error, $objexport->errors, 'errors');
		$sqlusedforexport=$objexport->sqlusedforexport;
	}
	else
	{
		setEventMessages($langs->trans("FileSuccessfullyBuilt"), null, 'mesgs');
	    $sqlusedforexport=$objexport->sqlusedforexport;
    }
}

// Delete file
if ($step == 5 && $action == 'confirm_deletefile' && $confirm == 'yes')
{
	$file = $upload_dir . "/" . GETPOST('file');	// Do not use urldecode here ($_GET and $_REQUEST are already decoded by PHP).

	$ret=dol_delete_file($file);
	if ($ret) setEventMessages($langs->trans("FileWasRemoved", GETPOST('file')), null, 'mesgs');
	else setEventMessages($langs->trans("ErrorFailToDeleteFile", GETPOST('file')), null, 'errors');
	header('Location: '.$_SERVER["PHP_SELF"].'?step='.$step.'&datatoexport='.$datatoexport);
	exit;
}

if ($action == 'deleteprof')
{
	if ($_GET["id"])
	{
		$objexport->fetch($_GET["id"]);
		$result=$objexport->delete($user);
	}
}

// TODO The export for filter is not yet implemented (old code created conflicts with step 2). We must use same way of working and same combo list of predefined export than step 2.
if ($action == 'add_export_model')
{
	if ($export_name)
	{
		asort($array_selected);

		// Set save string
		$hexa='';
		foreach($array_selected as $key=>$val)
		{
			if ($hexa) $hexa.=',';
			$hexa.=$key;
		}

		$hexafiltervalue='';
		if (! empty($array_filtervalue) && is_array($array_filtervalue))
		{
			foreach($array_filtervalue as $key=>$val)
			{
				if ($hexafiltervalue) $hexafiltervalue.=',';
				$hexafiltervalue.=$key.'='.$val;
			}
		}

	    $objexport->model_name = $export_name;
	    $objexport->datatoexport = $datatoexport;
	    $objexport->hexa = $hexa;
	    $objexport->hexafiltervalue = $hexafiltervalue;

	    $result = $objexport->create($user);
		if ($result >= 0)
		{
			setEventMessages($langs->trans("ExportModelSaved",$objexport->model_name), null, 'mesgs');
		}
		else
		{
			$langs->load("errors");
			if ($objexport->errno == 'DB_ERROR_RECORD_ALREADY_EXISTS')
				setEventMessages($langs->trans("ErrorExportDuplicateProfil"), null, 'errors');
			else
				setEventMessages($objexport->error, $objexport->errors, 'errors');
		}
	}
	else
	{
		setEventMessages($langs->trans("ErrorFieldRequired", $langs->transnoentities("ExportModelName")), null, 'errors');
	}
}

// Reload an predefined export model
if ($step == 2 && $action == 'select_model')
{
    $_SESSION["export_selected_fields"]=array();
    $_SESSION["export_filtered_fields"]=array();

    $array_selected=array();
    $array_filtervalue=array();

    $result = $objexport->fetch($exportmodelid);
    if ($result > 0)
    {
		$fieldsarray=explode(',',$objexport->hexa);
		$i=1;
		foreach($fieldsarray as $val)
		{
			$array_selected[$val]=$i;
			$i++;
		}
		$_SESSION["export_selected_fields"]=$array_selected;

		$fieldsarrayvalue=explode(',',$objexport->hexafiltervalue);
		$i=1;
		foreach($fieldsarrayvalue as $val)
		{
			$tmp=explode('=',$val);
			$array_filtervalue[$tmp[0]]=$tmp[1];
			$i++;
		}
		$_SESSION["export_filtered_fields"]=$array_filtervalue;
    }
}

// Get form with filters
if ($step == 4 && $action == 'submitFormField')
{
	// on boucle sur les champs selectionne pour recuperer la valeur
	if (is_array($objexport->array_export_TypeFields[0]))
	{
		$_SESSION["export_filtered_fields"]=array();
		foreach($objexport->array_export_TypeFields[0] as $code => $type)	// $code: s.fieldname $value: Text|Boolean|List:ccc
		{
			$newcode=(string) preg_replace('/\./','_',$code);
			//print 'xxx'.$code."=".$newcode."=".$type."=".$_POST[$newcode]."\n<br>";
			$filterqualified=1;
			if (! isset($_POST[$newcode]) || $_POST[$newcode] == '') $filterqualified=0;
			elseif (preg_match('/^List/',$type) && (is_numeric($_POST[$newcode]) && $_POST[$newcode] <= 0)) $filterqualified=0;
			if ($filterqualified)
			{
				//print 'Filter on '.$newcode.' type='.$type.' value='.$_POST[$newcode]."\n";
				$objexport->array_export_FilterValue[0][$code] = $_POST[$newcode];
			}
		}
		$array_filtervalue=(! empty($objexport->array_export_FilterValue[0])?$objexport->array_export_FilterValue[0]:'');
		$_SESSION["export_filtered_fields"]=$array_filtervalue;
	}
}


/*
 * View
 */

if ($step == 1 || ! $datatoexport)
{
    llxHeader('',$langs->trans("NewExport"),'EN:Module_Exports_En|FR:Module_Exports|ES:M&oacute;dulo_Exportaciones');

    /*
     * Affichage onglets
     */
    $h = 0;

    $head[$h][0] = DOL_URL_ROOT.'/exports/export.php?step=1';
    $head[$h][1] = $langs->trans("Step")." 1";
    $hselected=$h;
    $h++;

    /*
    $head[$h][0] = '';
    $head[$h][1] = $langs->trans("Step")." 2";
    $h++;
    */

    dol_fiche_head($head, $hselected, $langs->trans("NewExport"), -1);


    print '<table class="notopnoleftnoright" width="100%">';

    print '<div class="opacitymedium">'.$langs->trans("SelectExportDataSet").'</div><br>';

    // Affiche les modules d'exports
    print '<table class="noborder" width="100%">';
    print '<tr class="liste_titre">';
    print '<td>'.$langs->trans("Module").'</td>';
    print '<td>'.$langs->trans("ExportableDatas").'</td>';
    print '<td>&nbsp;</td>';
    print '</tr>';
    $val=true;
    if (count($objexport->array_export_code))
    {
        foreach ($objexport->array_export_code as $key => $value)
        {
            $val=!$val;
            print '<tr '.$bc[$val].'><td nospan="nospan">';
	        //print img_object($objexport->array_export_module[$key]->getName(),$export->array_export_module[$key]->picto).' ';
            print $objexport->array_export_module[$key]->getName();
            print '</td><td>';
			$icon=preg_replace('/:.*$/','',$objexport->array_export_icon[$key]);
			$label=$objexport->array_export_label[$key];
            //print $value.'-'.$icon.'-'.$label."<br>";
			print img_object($objexport->array_export_module[$key]->getName(), $icon).' ';
            print $label;
            print '</td><td align="right">';
            if ($objexport->array_export_perms[$key])
            {
            	print '<a href="'.DOL_URL_ROOT.'/exports/export.php?step=2&datatoexport='.$objexport->array_export_code[$key].'">'.img_picto($langs->trans("NewExport"),'filenew').'</a>';
            }
            else
            {
            	print $langs->trans("NotEnoughPermissions");
            }
           	print '</td></tr>';
        }
    }
    else
    {
        print '<tr><td '.$bc[false].' colspan="3">'.$langs->trans("NoExportableData").'</td></tr>';
    }
    print '</table>';

    print '</table>';

    print '</div>';
}

if ($step == 2 && $datatoexport)
{
    llxHeader('',$langs->trans("NewExport"),'EN:Module_Exports_En|FR:Module_Exports|ES:M&oacute;dulo_Exportaciones');


    /*
     * Affichage onglets
     */
    $h = 0;

    $head[$h][0] = DOL_URL_ROOT.'/exports/export.php?step=1';
    $head[$h][1] = $langs->trans("Step")." 1";
    $h++;

    $head[$h][0] = DOL_URL_ROOT.'/exports/export.php?step=2&datatoexport='.$datatoexport;
    $head[$h][1] = $langs->trans("Step")." 2";
    $hselected=$h;
    $h++;

    dol_fiche_head($head, $hselected, $langs->trans("NewExport"), -1);

    print '<div class="fichecenter">';
    print '<div class="underbanner clearboth"></div>';
    print '<table width="100%" class="border">';

    // Module
    print '<tr><td class="titlefield">'.$langs->trans("Module").'</td>';
    print '<td>';
    //print img_object($objexport->array_export_module[0]->getName(),$objexport->array_export_module[0]->picto).' ';
    print $objexport->array_export_module[0]->getName();
    print '</td></tr>';

    // Lot de donnees a exporter
    print '<tr><td>'.$langs->trans("DatasetToExport").'</td>';
    print '<td>';
	$icon=preg_replace('/:.*$/','',$objexport->array_export_icon[0]);
    $label=$objexport->array_export_label[0];
    //print $value.'-'.$icon.'-'.$label."<br>";
    print img_object($objexport->array_export_module[0]->getName(), $icon).' ';
    print $label;
    print '</td></tr>';

    print '</table>';
    print '</div>';

    dol_fiche_end();

    print '<br>';

    // Combo list of export models
    print '<form action="'.$_SERVER["PHP_SELF"].'" method="post">';
    print '<input type="hidden" name="token" value="'.$_SESSION['newtoken'].'">';
    print '<input type="hidden" name="action" value="select_model">';
    print '<input type="hidden" name="step" value="2">';
    print '<input type="hidden" name="datatoexport" value="'.$datatoexport.'">';
    print '<table><tr><td colspan="2">';
    print $langs->trans("SelectExportFields").' ';
    if(empty($conf->global->EXPORTS_SHARE_MODELS))$htmlother->select_export_model($exportmodelid,'exportmodelid',$datatoexport,1,$user->id);
	else $htmlother->select_export_model($exportmodelid,'exportmodelid',$datatoexport,1);
    print ' ';
    print '<input type="submit" class="button" value="'.$langs->trans("Select").'">';
    print '</td></tr></table>';
    print '</form>';


    print '<table class="noborder" width="100%">';
    print '<tr class="liste_titre">';
	print '<td>'.$langs->trans("Entities").'</td>';
    print '<td>'.$langs->trans("ExportableFields").'</td>';
    print '<td width="100" align="center">';
    print '<a class="liste_titre" title='.$langs->trans("All").' alt='.$langs->trans("All").' href="'.$_SERVER["PHP_SELF"].'?step=2&datatoexport='.$datatoexport.'&action=selectfield&field=all">'.$langs->trans("All")."</a>";
    print ' / ';
    print '<a class="liste_titre" title='.$langs->trans("None").' alt='.$langs->trans("None").' href="'.$_SERVER["PHP_SELF"].'?step=2&datatoexport='.$datatoexport.'&action=unselectfield&field=all">'.$langs->trans("None")."</a>";
    print '</td>';
    print '<td width="44%">'.$langs->trans("ExportedFields").'</td>';
    print '</tr>';

    // Champs exportables
    $fieldsarray=$objexport->array_export_fields[0];
    // Select request if all fields are selected
    $sqlmaxforexport=$objexport->build_sql(0, array(), array());

	//    $this->array_export_module[0]=$module;
	//    $this->array_export_code[0]=$module->export_code[$r];
	//    $this->array_export_label[0]=$module->export_label[$r];
	//    $this->array_export_sql[0]=$module->export_sql[$r];
	//    $this->array_export_fields[0]=$module->export_fields_array[$r];
	//    $this->array_export_entities[0]=$module->export_fields_entities[$r];
	//    $this->array_export_alias[0]=$module->export_fields_alias[$r];

    $i = 0;

    foreach($fieldsarray as $code=>$label)
    {
        print '<tr class="oddeven">';

        $i++;

        $entity=(! empty($objexport->array_export_entities[0][$code])?$objexport->array_export_entities[0][$code]:$objexport->array_export_icon[0]);
        $entityicon=strtolower(! empty($entitytoicon[$entity])?$entitytoicon[$entity]:$entity);
        $entitylang=(! empty($entitytolang[$entity])?$entitytolang[$entity]:$entity);

        print '<td class="nowrap">';
        // If value of entityicon=entitylang='icon:Label'
        //print $code.'-'.$label.'-'.$entity;

        $tmparray=explode(':',$entityicon);
        if (count($tmparray) >=2)
        {
            $entityicon=$tmparray[0];
            $entitylang=$tmparray[1];
        }
        print img_object('',$entityicon).' '.$langs->trans($entitylang);
        print '</td>';

        $text=(empty($objexport->array_export_special[0][$code])?'':'<i>').$langs->trans($label).(empty($objexport->array_export_special[0][$code])?'':'</i>');

        $tablename=getablenamefromfield($code,$sqlmaxforexport);
        $htmltext ='<b>'.$langs->trans("Name").":</b> ".$text.'<br>';
        if (! empty($objexport->array_export_special[0][$code]))
        {
            $htmltext.='<b>'.$langs->trans("ComputedField")." -> ".$langs->trans("Method")." :</b> ".$objexport->array_export_special[0][$code]."<br>";
        }
        else
        {
            $htmltext.='<b>'.$langs->trans("Table")." -> ".$langs->trans("Field").":</b> ".$tablename." -> ".preg_replace('/^.*\./','',$code)."<br>";
        }
   		if (! empty($objexport->array_export_examplevalues[0][$code]))
		{
		    $htmltext.='<b>'.$langs->trans("SourceExample").':</b> '.$objexport->array_export_examplevalues[0][$code].'<br>';
		}
    	if (! empty($objexport->array_export_TypeFields[0][$code]))
		{
		    $htmltext.='<b>'.$langs->trans("Type").':</b> '.$objexport->array_export_TypeFields[0][$code].'<br>';
		}

		if (isset($array_selected[$code]) && $array_selected[$code])
        {
            // Selected fields
            print '<td>&nbsp;</td>';
            print '<td align="center"><a class="reposition" href="'.$_SERVER["PHP_SELF"].'?step=2&datatoexport='.$datatoexport.'&action=unselectfield&field='.$code.'">'.img_left('default', 0, 'style="max-width: 20px"').'</a></td>';
            print '<td>';
            //print $text.'-'.$htmltext."<br>";
            print $form->textwithpicto($text,$htmltext);
			//print ' ('.$code.')';
            print '</td>';
        }
        else
        {
        	// Fields not selected
            print '<td>';
			//print $text.'-'.$htmltext."<br>";
			print $form->textwithpicto($text,$htmltext);
			//print ' ('.$code.')';
            print '</td>';
            print '<td align="center"><a class="reposition" href="'.$_SERVER["PHP_SELF"].'?step=2&datatoexport='.$datatoexport.'&action=selectfield&field='.$code.'">'.img_right('default', 0, 'style="max-width: 20px"').'</a></td>';
            print '<td>&nbsp;</td>';
        }

        print '</tr>';
    }

    print '</table>';


    /*
     * Barre d'action
     */
    print '<div class="tabsAction tabsActionNoBottom">';

    if (count($array_selected))
	{
		// If filters exist
		if ($usefilters && isset($objexport->array_export_TypeFields[0]) && is_array($objexport->array_export_TypeFields[0]))
		{
			print '<a class="butAction" href="export.php?step=3&datatoexport='.$datatoexport.'">'.$langs->trans("NextStep").'</a>';
		}
		else
		{
			print '<a class="butAction" href="export.php?step=4&datatoexport='.$datatoexport.'">'.$langs->trans("NextStep").'</a>';
		}
	}
	else
	{
		print '<a class="butActionRefused" href="#" title="'.dol_escape_htmltag($langs->trans("SelectAtLeastOneField")).'">'.$langs->trans("NextStep").'</a>';
	}

    print '</div>';
}

if ($step == 3 && $datatoexport)
{
    if (count($array_selected) < 1)      // This occurs when going back to page after sessecion expired
    {
        // Switch to step 2
        header("Location: ".DOL_URL_ROOT.'/exports/export.php?step=2&datatoexport='.$datatoexport);
        exit;
    }

    llxHeader('',$langs->trans("NewExport"),'EN:Module_Exports_En|FR:Module_Exports|ES:M&oacute;dulo_Exportaciones');

	/*
	 * Affichage onglets
	*/
	$h = 0;

	$head[$h][0] = DOL_URL_ROOT.'/exports/export.php?step=1';
	$head[$h][1] = $langs->trans("Step")." 1";
	$h++;

	$head[$h][0] = DOL_URL_ROOT.'/exports/export.php?step=2&datatoexport='.$datatoexport;
	$head[$h][1] = $langs->trans("Step")." 2";
	$h++;

	$head[$h][0] = DOL_URL_ROOT.'/exports/export.php?step=3&datatoexport='.$datatoexport;
	$head[$h][1] = $langs->trans("Step")." 3";
	$hselected=$h;
	$h++;

	dol_fiche_head($head, $hselected, $langs->trans("NewExport"), -1);

    print '<div class="fichecenter">';
    print '<div class="underbanner clearboth"></div>';
	print '<table width="100%" class="border">';

	// Module
	print '<tr><td class="titlefield">'.$langs->trans("Module").'</td>';
	print '<td>';
	//print img_object($objexport->array_export_module[0]->getName(),$objexport->array_export_module[0]->picto).' ';
	print $objexport->array_export_module[0]->getName();
	print '</td></tr>';

	// Lot de donnees a exporter
	print '<tr><td>'.$langs->trans("DatasetToExport").'</td>';
	print '<td>';
	$icon=preg_replace('/:.*$/','',$objexport->array_export_icon[0]);
	$label=$objexport->array_export_label[0];
	//print $value.'-'.$icon.'-'.$label."<br>";
	print img_object($objexport->array_export_module[0]->getName(), $icon).' ';
	print $label;
	print '</td></tr>';

	// Nbre champs exportes
	print '<tr><td>'.$langs->trans("ExportedFields").'</td>';
	$list='';
	foreach($array_selected as $code=>$value)
	{
		$list.=(! empty($list)?', ':'');
		$list.=(isset($objexport->array_export_fields[0][$code])?$langs->trans($objexport->array_export_fields[0][$code]):'');
	}
	print '<td>'.$list.'</td></tr>';

	print '</table>';
	print '</div>';

	print '<br>';

	// Combo list of export models
	print $langs->trans("SelectFilterFields").'<br>';


	// un formulaire en plus pour recuperer les filtres
	print '<form action="'.$_SERVER["PHP_SELF"].'?step=4&action=submitFormField&datatoexport='.$datatoexport.'" name="FilterField" method="post">';
	print '<table class="noborder" width="100%">';
	print '<tr class="liste_titre">';
	print '<td>'.$langs->trans("Entities").'</td>';
	//print '<td>'.$langs->trans("ExportableFields").'</td>';
	//print '<td align="center"></td>';
	print '<td>'.$langs->trans("ExportableFields").'</td>';
	print '<td width="25%">'.$langs->trans("FilteredFieldsValues").'</td>';
	print '</tr>';

	// Champs exportables
	$fieldsarray=$objexport->array_export_fields[0];
	// Champs filtrable
	$Typefieldsarray=$objexport->array_export_TypeFields[0];
	// valeur des filtres
	$ValueFiltersarray=(! empty($objexport->array_export_FilterValue[0])?$objexport->array_export_FilterValue[0]:'');
	// Select request if all fields are selected
	$sqlmaxforexport=$objexport->build_sql(0, array(), array());

	$i = 0;
	// on boucle sur les champs
	foreach($fieldsarray as $code => $label)
	{
		print '<tr class="oddeven">';

		$i++;
		$entity=(! empty($objexport->array_export_entities[0][$code])?$objexport->array_export_entities[0][$code]:$objexport->array_export_icon[0]);
		$entityicon=strtolower(! empty($entitytoicon[$entity])?$entitytoicon[$entity]:$entity);
		$entitylang=(! empty($entitytolang[$entity])?$entitytolang[$entity]:$entity);

		print '<td class="nowrap">';
		// If value of entityicon=entitylang='icon:Label'
		$tmparray=explode(':',$entityicon);
		if (count($tmparray) >=2)
		{
			$entityicon=$tmparray[0];
			$entitylang=$tmparray[1];
		}
		print img_object('',$entityicon).' '.$langs->trans($entitylang);
		print '</td>';

		// Field name
		$labelName=(! empty($fieldsarray[$code])?$fieldsarray[$code]:'');
		$ValueFilter=(! empty($array_filtervalue[$code])?$array_filtervalue[$code]:'');
		$text=(empty($objexport->array_export_special[0][$code])?'':'<i>').$langs->trans($labelName).(empty($objexport->array_export_special[0][$code])?'':'</i>');

		$tablename=getablenamefromfield($code,$sqlmaxforexport);
		$htmltext ='<b>'.$langs->trans("Name").':</b> '.$text.'<br>';
			if (! empty($objexport->array_export_special[0][$code]))
		{
		    $htmltext.='<b>'.$langs->trans("ComputedField")." -> ".$langs->trans("Method")." :</b> ".$objexport->array_export_special[0][$code]."<br>";
		}
		else
		{
		    $htmltext.='<b>'.$langs->trans("Table")." -> ".$langs->trans("Field").":</b> ".$tablename." -> ".preg_replace('/^.*\./','',$code)."<br>";
		}
		if (! empty($objexport->array_export_examplevalues[0][$code]))
		{
		    $htmltext.=$langs->trans("SourceExample").': <b>'.$objexport->array_export_examplevalues[0][$code].'</b><br>';
		}
		if (! empty($objexport->array_export_TypeFields[0][$code]))
		{
		    $htmltext.=$langs->trans("Type").': <b>'.$objexport->array_export_TypeFields[0][$code].'</b><br>';
		}

		print '<td>';
		print $form->textwithpicto($text,$htmltext);
		print '</td>';

		// Filter value
		print '<td>';
		if (! empty($Typefieldsarray[$code]))	// Example: Text, List:c_country:label:rowid, Number, Boolean
		{
			$szInfoFiltre=$objexport->genDocFilter($Typefieldsarray[$code]);
			if ($szInfoFiltre)	// Is there an info help for this filter ?
			{
				$tmp=$objexport->build_filterField($Typefieldsarray[$code], $code, $ValueFilter);
				print $form->textwithpicto($tmp, $szInfoFiltre);
			}
			else
			{
				print $objexport->build_filterField($Typefieldsarray[$code], $code, $ValueFilter);
			}
		}
		print '</td>';

		print '</tr>';
	}

	print '</table>';

	print '</div>';

	/*
	 * Barre d'action
	 */
	print '<div class="tabsAction tabsActionNoBottom">';
	// il n'est pas obligatoire de filtrer les champs
	print '<a class="butAction" href="javascript:FilterField.submit();">'.$langs->trans("NextStep").'</a>';
	print '</div>';
}

if ($step == 4 && $datatoexport)
{
    if (count($array_selected) < 1)     // This occurs when going back to page after sessecion expired
    {
        // Switch to step 2
        header("Location: ".DOL_URL_ROOT.'/exports/export.php?step=2&datatoexport='.$datatoexport);
        exit;
    }

    asort($array_selected);

    llxHeader('',$langs->trans("NewExport"),'EN:Module_Exports_En|FR:Module_Exports|ES:M&oacute;dulo_Exportaciones');

    /*
     * Affichage onglets
     */
    $stepoffset=0;
    $h = 0;

    $head[$h][0] = DOL_URL_ROOT.'/exports/export.php?step=1';
    $head[$h][1] = $langs->trans("Step")." 1";
    $h++;

    $head[$h][0] = DOL_URL_ROOT.'/exports/export.php?step=2&datatoexport='.$datatoexport;
    $head[$h][1] = $langs->trans("Step")." 2";
    $h++;

    // If filters exist
    if ($usefilters && isset($objexport->array_export_TypeFields[0]) && is_array($objexport->array_export_TypeFields[0]))
    {
    	$head[$h][0] = DOL_URL_ROOT.'/exports/export.php?step=3&datatoexport='.$datatoexport;
    	$head[$h][1] = $langs->trans("Step")." 3";
    	$h++;
    	$stepoffset++;
    }

    $head[$h][0] = DOL_URL_ROOT.'/exports/export.php?step=4&datatoexport='.$datatoexport;
    $head[$h][1] = $langs->trans("Step")." ".(3+$stepoffset);
    $hselected=$h;
    $h++;

    dol_fiche_head($head, $hselected, $langs->trans("NewExport"), -1);

    print '<div class="fichecenter">';
    print '<div class="underbanner clearboth"></div>';
    print '<table width="100%" class="border">';

    // Module
    print '<tr><td class="titlefield">'.$langs->trans("Module").'</td>';
    print '<td>';
    //print img_object($objexport->array_export_module[0]->getName(),$objexport->array_export_module[0]->picto).' ';
    print $objexport->array_export_module[0]->getName();
    print '</td></tr>';

    // Lot de donnees a exporter
    print '<tr><td>'.$langs->trans("DatasetToExport").'</td>';
    print '<td>';
	$icon=preg_replace('/:.*$/','',$objexport->array_export_icon[0]);
    print img_object($objexport->array_export_module[0]->getName(), $icon).' ';
    print $objexport->array_export_label[0];
    print '</td></tr>';

    // List of exported fields
    print '<tr><td>'.$langs->trans("ExportedFields").'</td>';
    $list='';
    foreach($array_selected as $code=>$value)
    {
        $list.=(! empty($list)?', ':'');
        $list.=$langs->trans($objexport->array_export_fields[0][$code]);
    }
    print '<td>'.$list.'</td>';
    print '</tr>';

    // List of filtered fiels
    if (isset($objexport->array_export_TypeFields[0]) && is_array($objexport->array_export_TypeFields[0]))
    {
    	print '<tr><td width="25%">'.$langs->trans("FilteredFields").'</td>';
    	$list='';
    	if (! empty($array_filtervalue))
    	{
    		foreach($array_filtervalue as $code=>$value)
    		{
    			if (isset($objexport->array_export_fields[0][$code]))
    			{
    				$list.=($list?', ':'');
    				if (isset($array_filtervalue[$code]) && preg_match('/^\s*[<>]/',$array_filtervalue[$code])) $list.=$langs->trans($objexport->array_export_fields[0][$code]).(isset($array_filtervalue[$code])?$array_filtervalue[$code]:'');
    				else $list.=$langs->trans($objexport->array_export_fields[0][$code])."='".(isset($array_filtervalue[$code])?$array_filtervalue[$code]:'')."'";
    			}
    		}
    	}
    	print '<td>'.(! empty($list)?$list:$langs->trans("None")).'</td>';
    	print '</tr>';
    }

    print '</table>';
    print '</div>';

    print '<br>';

    // Select request if all fields are selected
    $sqlmaxforexport=$objexport->build_sql(0, array(), array());

    print $langs->trans("ChooseFieldsOrdersAndTitle").'<br>';

    print '<table class="noborder" width="100%">';
    print '<tr class="liste_titre">';
    print '<td>'.$langs->trans("Entities").'</td>';
    print '<td>'.$langs->trans("ExportedFields").'</td>';
    print '<td align="right" colspan="2">'.$langs->trans("Position").'</td>';
    //print '<td>&nbsp;</td>';
    //print '<td>'.$langs->trans("FieldsTitle").'</td>';
    print '</tr>';

    foreach($array_selected as $code=>$value)
    {
        print '<tr class="oddeven">';

        $entity=(! empty($objexport->array_export_entities[0][$code])?$objexport->array_export_entities[0][$code]:$objexport->array_export_icon[0]);
        $entityicon=strtolower(! empty($entitytoicon[$entity])?$entitytoicon[$entity]:$entity);
        $entitylang=(! empty($entitytolang[$entity])?$entitytolang[$entity]:$entity);

        print '<td class="nowrap">';
        // If value of entityicon=entitylang='icon:Label'
        $tmparray=explode(':',$entityicon);
        if (count($tmparray) >=2)
        {
            $entityicon=$tmparray[0];
            $entitylang=$tmparray[1];
        }
        print img_object('',$entityicon).' '.$langs->trans($entitylang);
        print '</td>';

        $labelName=$objexport->array_export_fields[0][$code];

		$text=(empty($objexport->array_export_special[0][$code])?'':'<i>').$langs->trans($labelName).(empty($objexport->array_export_special[0][$code])?'':'</i>');

        $tablename=getablenamefromfield($code,$sqlmaxforexport);
        $htmltext ='<b>'.$langs->trans("Name").':</b> '.$text.'<br>';
        if (! empty($objexport->array_export_special[0][$code]))
        {
            $htmltext.='<b>'.$langs->trans("ComputedField")." -> ".$langs->trans("Method")." :</b> ".$objexport->array_export_special[0][$code]."<br>";
        }
        else
        {
            $htmltext.='<b>'.$langs->trans("Table")." -> ".$langs->trans("Field").":</b> ".$tablename." -> ".preg_replace('/^.*\./','',$code)."<br>";
        }
        if (! empty($objexport->array_export_examplevalues[0][$code]))
        {
            $htmltext.=$langs->trans("SourceExample").': <b>'.$objexport->array_export_examplevalues[0][$code].'</b><br>';
        }
        if (! empty($objexport->array_export_TypeFields[0][$code]))
        {
            $htmltext.=$langs->trans("Type").': <b>'.$objexport->array_export_TypeFields[0][$code].'</b><br>';
        }

        print '<td>';
        print $form->textwithpicto($text,$htmltext);
		//print ' ('.$code.')';
        print '</td>';

        print '<td align="right" width="100">';
        print $value.' ';
        print '</td><td align="center" width="20">';
        if ($value < count($array_selected)) print '<a href="'.$_SERVER["PHP_SELF"].'?step='.$step.'&datatoexport='.$datatoexport.'&action=downfield&field='.$code.'">'.img_down().'</a>';
        if ($value > 1) print '<a href="'.$_SERVER["PHP_SELF"].'?step='.$step.'&datatoexport='.$datatoexport.'&action=upfield&field='.$code.'">'.img_up().'</a>';
        print '</td>';

        //print '<td>&nbsp;</td>';
        //print '<td>'.$langs->trans($objexport->array_export_fields[0][$code]).'</td>';

        print '</tr>';
    }

    print '</table>';

    print '</div>';

    /*
     * Barre d'action
     *
     */
    print '<div class="tabsAction">';

    if (count($array_selected))
    {
        print '<a class="butAction" href="export.php?step='.($step + 1).'&datatoexport='.$datatoexport.'">'.$langs->trans("NextStep").'</a>';
    }

    print '</div>';


	// Area for profils export
	if (count($array_selected))
    {
		print '<br>';
        print $langs->trans("SaveExportModel");

		print '<form class="nocellnopadd" action="export.php" method="post">';
		print '<input type="hidden" name="token" value="'.$_SESSION['newtoken'].'">';
        print '<input type="hidden" name="action" value="add_export_model">';
        print '<input type="hidden" name="step" value="'.$step.'">';
        print '<input type="hidden" name="datatoexport" value="'.$datatoexport.'">';
        print '<input type="hidden" name="hexa" value="'.$hexa.'">';

        print '<table class="noborder" width="100%">';
		print '<tr class="liste_titre">';
		print '<td>'.$langs->trans("ExportModelName").'</td>';
		print '<td>&nbsp;</td>';
		print '</tr>';

		print '<tr class="oddeven">';
		print '<td><input name="export_name" size="32" value=""></td><td align="right">';
        print '<input type="submit" class="button" value="'.$langs->trans("Save").'">';
        print '</td></tr>';

        // List of existing export profils
    	$sql = "SELECT rowid, label";
		$sql.= " FROM ".MAIN_DB_PREFIX."export_model";
		$sql.= " WHERE type = '".$datatoexport."'";
		if(empty($conf->global->EXPORTS_SHARE_MODELS))$sql.=" AND fk_user=".$user->id;
		$sql.= " ORDER BY rowid";
		$resql = $db->query($sql);
		if ($resql)
		{
			$num = $db->num_rows($resql);
			$i = 0;
			while ($i < $num)
			{
				$obj = $db->fetch_object($resql);
				print '<tr class="oddeven"><td>';
				print $obj->label;
				print '</td><td align="right">';
				print '<a href="'.$_SERVER["PHP_SELF"].'?step='.$step.'&datatoexport='.$datatoexport.'&action=deleteprof&id='.$obj->rowid.'">';
				print img_delete();
				print '</a>';
				print '</tr>';
				$i++;
			}
		}
		else {
			dol_print_error($this->db);
		}

        print '</table>';
        print '</form>';
    }
}

if ($step == 5 && $datatoexport)
{
    if (count($array_selected) < 1)      // This occurs when going back to page after sessecion expired
    {
        // Switch to step 2
        header("Location: ".DOL_URL_ROOT.'/exports/export.php?step=2&datatoexport='.$datatoexport);
        exit;
    }

	asort($array_selected);

    llxHeader('',$langs->trans("NewExport"),'EN:Module_Exports_En|FR:Module_Exports|ES:M&oacute;dulo_Exportaciones');

    /*
     * Affichage onglets
     */
    $h = 0;
    $stepoffset=0;

    $head[$h][0] = DOL_URL_ROOT.'/exports/export.php?step=1';
    $head[$h][1] = $langs->trans("Step")." 1";
    $h++;

    $head[$h][0] = DOL_URL_ROOT.'/exports/export.php?step=2&datatoexport='.$datatoexport;
    $head[$h][1] = $langs->trans("Step")." 2";
    $h++;

    // si le filtrage est parametre pour l'export ou pas
    if ($usefilters && isset($objexport->array_export_TypeFields[0]) && is_array($objexport->array_export_TypeFields[0]))
    {
    	$head[$h][0] = DOL_URL_ROOT.'/exports/export.php?step=3&datatoexport='.$datatoexport;
    	$head[$h][1] = $langs->trans("Step")." 3";
    	$h++;
    	$stepoffset++;
    }

    $head[$h][0] = DOL_URL_ROOT.'/exports/export.php?step=4&datatoexport='.$datatoexport;
    $head[$h][1] = $langs->trans("Step")." ".(3+$stepoffset);
    $h++;

    $head[$h][0] = DOL_URL_ROOT.'/exports/export.php?step=5&datatoexport='.$datatoexport;
    $head[$h][1] = $langs->trans("Step")." ".(4+$stepoffset);
    $hselected=$h;
    $h++;

    dol_fiche_head($head, $hselected, $langs->trans("NewExport"), -1);

    /*
     * Confirmation suppression fichier
     */
    if ($action == 'remove_file')
    {
    	print $form->formconfirm($_SERVER["PHP_SELF"].'?step=5&datatoexport='.$datatoexport.'&file='.urlencode(GETPOST("file")), $langs->trans('DeleteFile'), $langs->trans('ConfirmDeleteFile'), 'confirm_deletefile', '', 0, 1);
    }

    print '<div class="fichecenter">';
    print '<div class="underbanner clearboth"></div>';

    print '<table width="100%" class="border">';

    // Module
    print '<tr><td class="titlefield">'.$langs->trans("Module").'</td>';
    print '<td>';
    //print img_object($objexport->array_export_module[0]->getName(),$objexport->array_export_module[0]->picto).' ';
    print $objexport->array_export_module[0]->getName();
    print '</td></tr>';

    // Lot de donnees a exporter
    print '<tr><td>'.$langs->trans("DatasetToExport").'</td>';
    print '<td>';
	$icon=preg_replace('/:.*$/','',$objexport->array_export_icon[0]);
    print img_object($objexport->array_export_module[0]->getName(), $icon).' ';
    print $objexport->array_export_label[0];
    print '</td></tr>';

    // List of exported fields
    print '<tr><td>'.$langs->trans("ExportedFields").'</td>';
    $list='';
    foreach($array_selected as $code=>$label)
    {
        $list.=(! empty($list)?', ':'');
        $list.=$langs->trans($objexport->array_export_fields[0][$code]);
    }
    print '<td>'.$list.'</td></tr>';

    // List of filtered fiels
    if (isset($objexport->array_export_TypeFields[0]) && is_array($objexport->array_export_TypeFields[0]))
    {
    	print '<tr><td>'.$langs->trans("FilteredFields").'</td>';
    	$list='';
    	if (! empty($array_filtervalue))
    	{
    		foreach($array_filtervalue as $code=>$value)
    		{
    			if (isset($objexport->array_export_fields[0][$code]))
    			{
    				$list.=($list?', ':'');
    				if (isset($array_filtervalue[$code]) && preg_match('/^\s*[<>]/',$array_filtervalue[$code])) $list.=$langs->trans($objexport->array_export_fields[0][$code]).(isset($array_filtervalue[$code])?$array_filtervalue[$code]:'');
    				else $list.=$langs->trans($objexport->array_export_fields[0][$code])."='".(isset($array_filtervalue[$code])?$array_filtervalue[$code]:'')."'";
    			}
    		}
    	}
    	print '<td>'.(! empty($list)?$list:$langs->trans("None")).'</td>';
    	print '</tr>';
    }

    print '</table>';
    print '</div>';

    print '<br>';

    print $langs->trans("NowClickToGenerateToBuildExportFile").'<br>';

    // List of available export formats
    print '<table class="noborder" width="100%">';
    print '<tr class="liste_titre">';
    print '<td class="titlefield">'.$langs->trans("AvailableFormats").'</td>';
    print '<td>'.$langs->trans("LibraryUsed").'</td>';
    print '<td align="right">'.$langs->trans("LibraryVersion").'</td>';
    print '</tr>'."\n";

    $liste=$objmodelexport->liste_modeles($db);
    $listeall=$liste;
    foreach($listeall as $key => $val)
    {
    	if (preg_match('/__\(Disabled\)__/',$listeall[$key]))
    	{
    		$listeall[$key]=preg_replace('/__\(Disabled\)__/','('.$langs->transnoentitiesnoconv("Disabled").')',$listeall[$key]);
    		unset($liste[$key]);
    	}

        print '<tr class="oddeven">';
        print '<td width="16">'.img_picto_common($key,$objmodelexport->getPictoForKey($key)).' ';
	    $text=$objmodelexport->getDriverDescForKey($key);
	    $label=$listeall[$key];
	    print $form->textwithpicto($label,$text).'</td>';
        print '<td>'.$objmodelexport->getLibLabelForKey($key).'</td>';
        print '<td align="right">'.$objmodelexport->getLibVersionForKey($key).'</td>';
        print '</tr>'."\n";
    }
    print '</table>';

    print '</div>';


    print '<table width="100%">';

    if ($sqlusedforexport && $user->admin)
    {
    	print '<tr><td>';
    	print info_admin($langs->trans("SQLUsedForExport").':<br> '.$sqlusedforexport);
    	print '</td></tr>';
    }
	print '</table>';


	print '<div class="fichecenter"><div class="fichehalfleft">';

    if (! is_dir($conf->export->dir_temp)) dol_mkdir($conf->export->dir_temp);

    // Affiche liste des documents
    // NB: La fonction show_documents rescanne les modules qd genallowed=1, sinon prend $liste
    print $formfile->showdocuments('export','',$upload_dir,$_SERVER["PHP_SELF"].'?step=5&datatoexport='.$datatoexport,$liste,1,(! empty($_POST['model'])?$_POST['model']:'csv'),1,1);

    print '</div><div class="fichehalfright"><div class="ficheaddleft">';

    print '</div></div></div>';
}

llxFooter();

$db->close();

exit;	// don't know why but apache hangs with php 5.3.10-1ubuntu3.12 and apache 2.2.2 if i remove this exit or replace with return


/**
 * 	Return table name of an alias. For this, we look for the "tablename as alias" in sql string.
 *
 * 	@param	string	$code				Alias.Fieldname
 * 	@param	string	$sqlmaxforexport	SQL request to parse
 * 	@return	string						Table name of field
 */
function getablenamefromfield($code,$sqlmaxforexport)
{
	$alias=preg_replace('/\.(.*)$/i','',$code);         // Keep only 'Alias' and remove '.Fieldname'
	$regexstring='/([a-zA-Z_]+) as '.preg_quote($alias).'[, \)]/i';

	$newsql=$sqlmaxforexport;
	$newsql=preg_replace('/^(.*) FROM /i','',$newsql);  // Remove part before the FROM
	$newsql=preg_replace('/WHERE (.*)$/i','',$newsql);	// Remove part after the WHERE so we have now only list of table aliases in a string. We must keep the ' ' before WHERE

	if (preg_match($regexstring,$newsql,$reg))
	{
		return $reg[1];   // The tablename
	}
	else return '';
}<|MERGE_RESOLUTION|>--- conflicted
+++ resolved
@@ -1,11 +1,6 @@
 <?php
-<<<<<<< HEAD
-/* Copyright (C) 2005-2011	Laurent Destailleur	<eldy@users.sourceforge.net>
+/* Copyright (C) 2005-2018	Laurent Destailleur	<eldy@users.sourceforge.net>
  * Copyright (C) 2005-2012	Regis Houssin		<regis.houssin@inodbox.com>
-=======
-/* Copyright (C) 2005-2018	Laurent Destailleur	<eldy@users.sourceforge.net>
- * Copyright (C) 2005-2012	Regis Houssin		<regis.houssin@capnetworks.com>
->>>>>>> cca3b487
  * Copyright (C) 2012		Marcos García		<marcosgdf@gmail.com>
  * Copyright (C) 2012		Charles-Fr BENKE	<charles.fr@benke.fr>
  * Copyright (C) 2015       Juanjo Menent       <jmenent@2byte.es>
