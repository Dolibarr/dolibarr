<?php
/* Copyright (C) 2005-2018	Laurent Destailleur	<eldy@users.sourceforge.net>
 * Copyright (C) 2005-2012	Regis Houssin		<regis.houssin@inodbox.com>
 * Copyright (C) 2012		Marcos García		<marcosgdf@gmail.com>
 * Copyright (C) 2012		Charles-Fr BENKE	<charles.fr@benke.fr>
 * Copyright (C) 2015       Juanjo Menent       <jmenent@2byte.es>
 *
 * This program is free software; you can redistribute it and/or modify
 * it under the terms of the GNU General Public License as published by
 * the Free Software Foundation; either version 3 of the License, or
 * (at your option) any later version.
 *
 * This program is distributed in the hope that it will be useful,
 * but WITHOUT ANY WARRANTY; without even the implied warranty of
 * MERCHANTABILITY or FITNESS FOR A PARTICULAR PURPOSE.  See the
 * GNU General Public License for more details.
 *
 * You should have received a copy of the GNU General Public License
 * along with this program. If not, see <https://www.gnu.org/licenses/>.
 */

/**
 *       \file       htdocs/exports/export.php
 *       \ingroup    export
 *       \brief      Pages of export Wizard
 */

require_once '../main.inc.php';
require_once DOL_DOCUMENT_ROOT.'/core/class/html.formfile.class.php';
require_once DOL_DOCUMENT_ROOT.'/core/class/html.formother.class.php';
require_once DOL_DOCUMENT_ROOT.'/exports/class/export.class.php';
require_once DOL_DOCUMENT_ROOT.'/core/modules/export/modules_export.php';
require_once DOL_DOCUMENT_ROOT.'/core/lib/files.lib.php';

// Load translation files required by the page
$langs->loadlangs(array('admin', 'exports', 'other', 'users', 'companies', 'projects', 'suppliers', 'products', 'bank'));

// Everybody should be able to go on this page
//if (! $user->admin)
//  accessforbidden();

$entitytoicon = array(
	'invoice'      => 'bill',
    'invoice_line' => 'bill',
	'order'        => 'order',
    'order_line'   => 'order',
	'propal'       => 'propal',
    'propal_line'  => 'propal',
	'intervention' => 'intervention',
    'inter_line'   => 'intervention',
	'member'       => 'user',
    'member_type'  => 'group',
    'subscription' => 'payment',
    'payment'      => 'payment',
	'tax'          => 'generic',
    'tax_type'     => 'generic',
    'stock'        => 'generic',
    'other'        => 'generic',
	'account'      => 'account',
	'product'      => 'product',
    'virtualproduct'=>'product',
	'subproduct'   => 'product',
	'product_supplier_ref'      => 'product',
	'warehouse'    => 'stock',
	'batch'        => 'stock',
	'stockbatch'   => 'stock',
	'category'     => 'category',
	'shipment'     => 'sending',
    'shipment_line'=> 'sending',
    'reception'=> 'sending',
    'reception_line'=> 'sending',
	'expensereport'=> 'trip',
    'expensereport_line'=> 'trip',
	'holiday'      => 'holiday',
    'contract_line' => 'contract',
    'translation'  => 'generic',
    'bomm'         => 'bom',
    'bomline'      => 'bom'
);

// Translation code
$entitytolang = array(
	'user'         => 'User',
	'company'      => 'Company',
    'contact'      => 'Contact',
	'invoice'      => 'Bill',
    'invoice_line' => 'InvoiceLine',
	'order'        => 'Order',
    'order_line'   => 'OrderLine',
    'propal'       => 'Proposal',
    'propal_line'  => 'ProposalLine',
	'intervention' => 'Intervention',
    'inter_line'   => 'InterLine',
	'member'       => 'Member',
    'member_type'  => 'MemberType',
    'subscription' => 'Subscription',
	'tax'          => 'SocialContribution',
    'tax_type'     => 'DictionarySocialContributions',
	'account'      => 'BankTransactions',
	'payment'      => 'Payment',
	'product'      => 'Product',
	'virtualproduct'  => 'AssociatedProducts',
	'subproduct'      => 'SubProduct',
	'product_supplier_ref'      => 'SupplierPrices',
	'service'      => 'Service',
    'stock'        => 'Stock',
	'movement'	   => 'StockMovement',
	'batch'        => 'Batch',
	'stockbatch'   => 'StockDetailPerBatch',
	'warehouse'    => 'Warehouse',
	'category'     => 'Category',
	'other'        => 'Other',
    'trip'         => 'TripsAndExpenses',
    'shipment'     => 'Shipments',
    'shipment_line'=> 'ShipmentLine',
    'project'      => 'Projects',
    'projecttask'  => 'Tasks',
    'task_time'    => 'TaskTimeSpent',
	'action'       => 'Event',
	'expensereport'=> 'ExpenseReport',
	'expensereport_line'=> 'ExpenseReportLine',
	'holiday'      => 'TitreRequestCP',
	'contract'     => 'Contract',
    'contract_line'=> 'ContractLine',
    'translation'  => 'Translation',
    'bom'          => 'BOM',
    'bomline'      => 'BOMLine'
);

$array_selected = isset($_SESSION["export_selected_fields"]) ? $_SESSION["export_selected_fields"] : array();
$array_filtervalue = isset($_SESSION["export_filtered_fields"]) ? $_SESSION["export_filtered_fields"] : array();
$datatoexport = GETPOST("datatoexport", "aZ09");
$action = GETPOST('action', 'alpha');
$confirm = GETPOST('confirm', 'alpha');
$step = GETPOST("step", "int") ?GETPOST("step", "int") : 1;
$export_name = GETPOST("export_name", "alphanohtml");
$hexa = GETPOST("hexa", "alpha");
$exportmodelid = GETPOST("exportmodelid", "int");
$field = GETPOST("field", "alpa");

$objexport = new Export($db);
$objexport->load_arrays($user, $datatoexport);

$objmodelexport = new ModeleExports($db);
$form = new Form($db);
$htmlother = new FormOther($db);
$formfile = new FormFile($db);
$sqlusedforexport = '';

$upload_dir = $conf->export->dir_temp.'/'.$user->id;

//$usefilters=($conf->global->MAIN_FEATURES_LEVEL > 1);
$usefilters = 1;


/*
 * Actions
 */

if ($action == 'selectfield')     // Selection of field at step 2
{
	$fieldsarray = $objexport->array_export_fields[0];
	$fieldsentitiesarray = $objexport->array_export_entities[0];
    $fieldsdependenciesarray = $objexport->array_export_dependencies[0];

    if ($field == 'all')
    {
		foreach ($fieldsarray as $key=>$val)
		{
			if (!empty($array_selected[$key])) continue; // If already selected, check next
			$array_selected[$key] = count($array_selected) + 1;
		    //print_r($array_selected);
		    $_SESSION["export_selected_fields"] = $array_selected;
		}
    }
    else
    {
        $warnings = array();

        $array_selected[$field] = count($array_selected) + 1; // We tag the key $field as "selected"
        // We check if there is a dependency to activate
        /*var_dump($field);
        var_dump($fieldsentitiesarray[$field]);
        var_dump($fieldsdependenciesarray);*/
        $listofdependencies = array();
        if (!empty($fieldsentitiesarray[$field]) && !empty($fieldsdependenciesarray[$fieldsentitiesarray[$field]]))
        {
            // We found a dependency on the type of field
            $tmp = $fieldsdependenciesarray[$fieldsentitiesarray[$field]]; // $fieldsdependenciesarray=array('element'=>'fd.rowid') or array('element'=>array('fd.rowid','ab.rowid'))
            if (is_array($tmp)) $listofdependencies = $tmp;
            else $listofdependencies = array($tmp);
        }
        elseif (!empty($field) && !empty($fieldsdependenciesarray[$field]))
        {
            // We found a dependency on a dedicated field
            $tmp = $fieldsdependenciesarray[$field]; // $fieldsdependenciesarray=array('fd.fieldx'=>'fd.rowid') or array('fd.fieldx'=>array('fd.rowid','ab.rowid'))
            if (is_array($tmp)) $listofdependencies = $tmp;
            else $listofdependencies = array($tmp);
        }

        if (count($listofdependencies))
        {
            foreach ($listofdependencies as $fieldid)
            {
                if (empty($array_selected[$fieldid]))
                {
                    $array_selected[$fieldid] = count($array_selected) + 1; // We tag the key $fieldid as "selected"
                    $warnings[] = $langs->trans("ExportFieldAutomaticallyAdded", $langs->transnoentitiesnoconv($fieldsarray[$fieldid]));
                }
            }
        }
	    //print_r($array_selected);
	    $_SESSION["export_selected_fields"] = $array_selected;

	    setEventMessages($warnings, null, 'warnings');
    }
}
if ($action == 'unselectfield')
{
    if ($_GET["field"] == 'all')
    {
		$array_selected = array();
		$_SESSION["export_selected_fields"] = $array_selected;
    }
    else
    {
	    unset($array_selected[$_GET["field"]]);
	    // Renumber fields of array_selected (from 1 to nb_elements)
	    asort($array_selected);
	    $i = 0;
	    $array_selected_save = $array_selected;
	    foreach ($array_selected as $code=>$value)
	    {
	        $i++;
	        $array_selected[$code] = $i;
	        //print "x $code x $i y<br>";
	    }
	    $_SESSION["export_selected_fields"] = $array_selected;
    }
}

if ($action == 'downfield' || $action == 'upfield')
{
    $pos = $array_selected[$_GET["field"]];
    if ($action == 'downfield') $newpos = $pos + 1;
    if ($action == 'upfield') $newpos = $pos - 1;
    // Recherche code avec qui switcher
    $newcode = "";
    foreach ($array_selected as $code=>$value)
    {
        if ($value == $newpos)
        {
            $newcode = $code;
            break;
        }
    }
    //print("Switch pos=$pos (code=".$_GET["field"].") and newpos=$newpos (code=$newcode)");
    if ($newcode)   // Si newcode trouve (protection contre resoumission de page)
    {
        $array_selected[$_GET["field"]] = $newpos;
        $array_selected[$newcode] = $pos;
        $_SESSION["export_selected_fields"] = $array_selected;
    }
}

if ($step == 1 || $action == 'cleanselect')
{
    $_SESSION["export_selected_fields"] = array();
    $_SESSION["export_filtered_fields"] = array();
    $array_selected = array();
    $array_filtervalue = array();
}

if ($action == 'builddoc')
{
    $max_execution_time_for_export = (empty($conf->global->EXPORT_MAX_EXECUTION_TIME) ? 300 : $conf->global->EXPORT_MAX_EXECUTION_TIME); // 5mn if not defined
    $max_time = @ini_get("max_execution_time");
    if ($max_time && $max_time < $max_execution_time_for_export)
    {
        @ini_set("max_execution_time", $max_execution_time_for_export); // This work only if safe mode is off. also web servers has timeout of 300
    }

    // Build export file
	$result = $objexport->build_file($user, GETPOST('model', 'alpha'), $datatoexport, $array_selected, $array_filtervalue);
	if ($result < 0)
	{
		setEventMessages($objexport->error, $objexport->errors, 'errors');
		$sqlusedforexport = $objexport->sqlusedforexport;
	}
	else
	{
		setEventMessages($langs->trans("FileSuccessfullyBuilt"), null, 'mesgs');
	    $sqlusedforexport = $objexport->sqlusedforexport;
    }
}

// Delete file
if ($step == 5 && $action == 'confirm_deletefile' && $confirm == 'yes')
{
	$file = $upload_dir."/".GETPOST('file'); // Do not use urldecode here ($_GET and $_REQUEST are already decoded by PHP).

	$ret = dol_delete_file($file);
	if ($ret) setEventMessages($langs->trans("FileWasRemoved", GETPOST('file')), null, 'mesgs');
	else setEventMessages($langs->trans("ErrorFailToDeleteFile", GETPOST('file')), null, 'errors');
	header('Location: '.$_SERVER["PHP_SELF"].'?step='.$step.'&datatoexport='.$datatoexport);
	exit;
}

if ($action == 'deleteprof')
{
	if ($_GET["id"])
	{
		$objexport->fetch($_GET["id"]);
		$result = $objexport->delete($user);
	}
}

// TODO The export for filter is not yet implemented (old code created conflicts with step 2). We must use same way of working and same combo list of predefined export than step 2.
if ($action == 'add_export_model')
{
	if ($export_name)
	{
		asort($array_selected);

		// Set save string
		$hexa = '';
		foreach ($array_selected as $key=>$val)
		{
			if ($hexa) $hexa .= ',';
			$hexa .= $key;
		}

		$hexafiltervalue = '';
		if (!empty($array_filtervalue) && is_array($array_filtervalue))
		{
			foreach ($array_filtervalue as $key=>$val)
			{
				if ($hexafiltervalue) $hexafiltervalue .= ',';
				$hexafiltervalue .= $key.'='.$val;
			}
		}

	    $objexport->model_name = $export_name;
	    $objexport->datatoexport = $datatoexport;
	    $objexport->hexa = $hexa;
	    $objexport->hexafiltervalue = $hexafiltervalue;

	    $result = $objexport->create($user);
		if ($result >= 0)
		{
			setEventMessages($langs->trans("ExportModelSaved", $objexport->model_name), null, 'mesgs');
		}
		else
		{
			$langs->load("errors");
			if ($objexport->errno == 'DB_ERROR_RECORD_ALREADY_EXISTS')
				setEventMessages($langs->trans("ErrorExportDuplicateProfil"), null, 'errors');
			else
				setEventMessages($objexport->error, $objexport->errors, 'errors');
		}
	}
	else
	{
		setEventMessages($langs->trans("ErrorFieldRequired", $langs->transnoentities("ExportModelName")), null, 'errors');
	}
}

// Reload a predefined export model
if ($step == 2 && $action == 'select_model')
{
    $_SESSION["export_selected_fields"] = array();
    $_SESSION["export_filtered_fields"] = array();

    $array_selected = array();
    $array_filtervalue = array();

    $result = $objexport->fetch($exportmodelid);
    if ($result > 0)
    {
<<<<<<< HEAD
		$fieldsarray = explode(',', $objexport->hexa);
		$i = 1;
		foreach ($fieldsarray as $val)
=======
		$fieldsarray=preg_split("/,(?! [^(]*\))/", $objexport->hexa);
		$i=1;
		foreach($fieldsarray as $val)
>>>>>>> 041d5aeb
		{
			$array_selected[$val] = $i;
			$i++;
		}
		$_SESSION["export_selected_fields"] = $array_selected;

		$fieldsarrayvalue = explode(',', $objexport->hexafiltervalue);
		$i = 1;
		foreach ($fieldsarrayvalue as $val)
		{
			$tmp = explode('=', $val);
			$array_filtervalue[$tmp[0]] = $tmp[1];
			$i++;
		}
		$_SESSION["export_filtered_fields"] = $array_filtervalue;
    }
}

// Get form with filters
if ($step == 4 && $action == 'submitFormField')
{
	// on boucle sur les champs selectionne pour recuperer la valeur
	if (is_array($objexport->array_export_TypeFields[0]))
	{
		$_SESSION["export_filtered_fields"] = array();
		foreach ($objexport->array_export_TypeFields[0] as $code => $type)	// $code: s.fieldname $value: Text|Boolean|List:ccc
		{
			$newcode = (string) preg_replace('/\./', '_', $code);
			//print 'xxx'.$code."=".$newcode."=".$type."=".$_POST[$newcode]."\n<br>";
			$filterqualified = 1;
			if (!isset($_POST[$newcode]) || $_POST[$newcode] == '') $filterqualified = 0;
			elseif (preg_match('/^List/', $type) && (is_numeric($_POST[$newcode]) && $_POST[$newcode] <= 0)) $filterqualified = 0;
			if ($filterqualified)
			{
				//print 'Filter on '.$newcode.' type='.$type.' value='.$_POST[$newcode]."\n";
				$objexport->array_export_FilterValue[0][$code] = $_POST[$newcode];
			}
		}
		$array_filtervalue = (!empty($objexport->array_export_FilterValue[0]) ? $objexport->array_export_FilterValue[0] : '');
		$_SESSION["export_filtered_fields"] = $array_filtervalue;
	}
}


/*
 * View
 */

if ($step == 1 || !$datatoexport)
{
    llxHeader('', $langs->trans("NewExport"), 'EN:Module_Exports_En|FR:Module_Exports|ES:M&oacute;dulo_Exportaciones');

    $h = 0;

    $head[$h][0] = DOL_URL_ROOT.'/exports/export.php?step=1';
    $head[$h][1] = $langs->trans("Step")." 1";
    $hselected = $h;
    $h++;

    dol_fiche_head($head, $hselected, $langs->trans("NewExport"), -1);


    print '<div class="opacitymedium">'.$langs->trans("SelectExportDataSet").'</div><br>';

    // Affiche les modules d'exports
    print '<div class="div-table-responsive-no-min">'; // You can use div-table-responsive-no-min if you dont need reserved height for your table
    print '<table class="noborder centpercent">';
    print '<tr class="liste_titre">';
    print '<td>'.$langs->trans("Module").'</td>';
    print '<td>'.$langs->trans("ExportableDatas").'</td>';
    print '<td>&nbsp;</td>';
    print '</tr>';

    if (count($objexport->array_export_module))
    {
    	$sortedarrayofmodules = dol_sort_array($objexport->array_export_module, 'module_position', 'asc', 0, 0, 1);
    	foreach ($sortedarrayofmodules as $key => $value)
        {
            print '<tr class="oddeven"><td nospan="nospan">';
	        //print img_object($objexport->array_export_module[$key]->getName(),$export->array_export_module[$key]->picto).' ';
            print $objexport->array_export_module[$key]->getName();
            print '</td><td>';
			$icon = preg_replace('/:.*$/', '', $objexport->array_export_icon[$key]);
			$label = $objexport->array_export_label[$key];
            //print $value.'-'.$icon.'-'.$label."<br>";
			print img_object($objexport->array_export_module[$key]->getName(), $icon).' ';
            print $label;
            print '</td><td class="right">';
            if ($objexport->array_export_perms[$key])
            {
            	print '<a href="'.DOL_URL_ROOT.'/exports/export.php?step=2&module_position='.$objexport->array_export_module[$key]->module_position.'&datatoexport='.$objexport->array_export_code[$key].'">'.img_picto($langs->trans("NewExport"), 'filenew').'</a>';
            }
            else
            {
            	print $langs->trans("NotEnoughPermissions");
            }
           	print '</td></tr>';
        }
    }
    else
    {
        print '<tr><td class="oddeven" colspan="3">'.$langs->trans("NoExportableData").'</td></tr>';
    }
    print '</table>';
    print '</div>';

    print '</div>';
}

if ($step == 2 && $datatoexport)
{
    llxHeader('', $langs->trans("NewExport"), 'EN:Module_Exports_En|FR:Module_Exports|ES:M&oacute;dulo_Exportaciones');

    $h = 0;

    $head[$h][0] = DOL_URL_ROOT.'/exports/export.php?step=1';
    $head[$h][1] = $langs->trans("Step")." 1";
    $h++;

    $head[$h][0] = DOL_URL_ROOT.'/exports/export.php?step=2&datatoexport='.$datatoexport;
    $head[$h][1] = $langs->trans("Step")." 2";
    $hselected = $h;
    $h++;

    dol_fiche_head($head, $hselected, $langs->trans("NewExport"), -2);

    print '<div class="fichecenter">';
    print '<div class="underbanner clearboth"></div>';

    print '<table width="100%" class="border tableforfield">';

    // Module
    print '<tr><td class="titlefield">'.$langs->trans("Module").'</td>';
    print '<td>';
    //print img_object($objexport->array_export_module[0]->getName(),$objexport->array_export_module[0]->picto).' ';
    print $objexport->array_export_module[0]->getName();
    print '</td></tr>';

    // Lot de donnees a exporter
    print '<tr><td>'.$langs->trans("DatasetToExport").'</td>';
    print '<td>';
	$icon = preg_replace('/:.*$/', '', $objexport->array_export_icon[0]);
    $label = $objexport->array_export_label[0];
    //print $value.'-'.$icon.'-'.$label."<br>";
    print img_object($objexport->array_export_module[0]->getName(), $icon).' ';
    print $label;
    print '</td></tr>';

    print '</table>';
    print '</div>';

    dol_fiche_end();

    print '<br>';

    // Combo list of export models
    print '<form action="'.$_SERVER["PHP_SELF"].'" method="post">';
    print '<input type="hidden" name="token" value="'.newToken().'">';
    print '<input type="hidden" name="action" value="select_model">';
    print '<input type="hidden" name="step" value="2">';
    print '<input type="hidden" name="datatoexport" value="'.$datatoexport.'">';
    print '<div class="valignmiddle marginbottomonly">';
    print '<span class="opacitymedium">'.$langs->trans("SelectExportFields").'</span> ';
    if (empty($conf->global->EXPORTS_SHARE_MODELS)) {
    	$htmlother->select_export_model($exportmodelid, 'exportmodelid', $datatoexport, 1, $user->id);
    }
    else {
    	$htmlother->select_export_model($exportmodelid, 'exportmodelid', $datatoexport, 1);
    }
    print ' ';
    print '<input type="submit" class="button" value="'.$langs->trans("Select").'">';
    print '</div>';
    print '</form>';


    print '<div class="div-table-responsive-no-min">'; // You can use div-table-responsive-no-min if you dont need reserved height for your table
    print '<table class="noborder centpercent">';
    print '<tr class="liste_titre">';
	print '<td>'.$langs->trans("Entities").'</td>';
    print '<td>'.$langs->trans("ExportableFields").'</td>';
    print '<td width="100" class="center">';
    print '<a class="liste_titre commonlink" title='.$langs->trans("All").' alt='.$langs->trans("All").' href="'.$_SERVER["PHP_SELF"].'?step=2&datatoexport='.$datatoexport.'&action=selectfield&field=all">'.$langs->trans("All")."</a>";
    print ' / ';
    print '<a class="liste_titre commonlink" title='.$langs->trans("None").' alt='.$langs->trans("None").' href="'.$_SERVER["PHP_SELF"].'?step=2&datatoexport='.$datatoexport.'&action=unselectfield&field=all">'.$langs->trans("None")."</a>";
    print '</td>';
    print '<td width="44%">'.$langs->trans("ExportedFields").'</td>';
    print '</tr>';

    // Champs exportables
    $fieldsarray = $objexport->array_export_fields[0];
    // Select request if all fields are selected
    $sqlmaxforexport = $objexport->build_sql(0, array(), array());

	//    $this->array_export_module[0]=$module;
	//    $this->array_export_code[0]=$module->export_code[$r];
	//    $this->array_export_label[0]=$module->export_label[$r];
	//    $this->array_export_sql[0]=$module->export_sql[$r];
	//    $this->array_export_fields[0]=$module->export_fields_array[$r];
	//    $this->array_export_entities[0]=$module->export_fields_entities[$r];
	//    $this->array_export_alias[0]=$module->export_fields_alias[$r];

    $i = 0;

    foreach ($fieldsarray as $code=>$label)
    {
        print '<tr class="oddeven">';

        $i++;

        $entity = (!empty($objexport->array_export_entities[0][$code]) ? $objexport->array_export_entities[0][$code] : $objexport->array_export_icon[0]);
        $entityicon = strtolower(!empty($entitytoicon[$entity]) ? $entitytoicon[$entity] : $entity);
        $entitylang = (!empty($entitytolang[$entity]) ? $entitytolang[$entity] : $entity);

        print '<td class="nowrap">';
        // If value of entityicon=entitylang='icon:Label'
        //print $code.'-'.$label.'-'.$entity;

        $tmparray = explode(':', $entityicon);
        if (count($tmparray) >= 2)
        {
            $entityicon = $tmparray[0];
            $entitylang = $tmparray[1];
        }
        print img_object('', $entityicon).' '.$langs->trans($entitylang);
        print '</td>';

        $text = (empty($objexport->array_export_special[0][$code]) ? '' : '<i>').$langs->trans($label).(empty($objexport->array_export_special[0][$code]) ? '' : '</i>');

        $tablename = getablenamefromfield($code, $sqlmaxforexport);
        $htmltext = '<b>'.$langs->trans("Name").":</b> ".$text.'<br>';
        if (!empty($objexport->array_export_special[0][$code]))
        {
            $htmltext .= '<b>'.$langs->trans("ComputedField")." -> ".$langs->trans("Method")." :</b> ".$objexport->array_export_special[0][$code]."<br>";
        }
        else
        {
            $htmltext .= '<b>'.$langs->trans("Table")." -> ".$langs->trans("Field").":</b> ".$tablename." -> ".preg_replace('/^.*\./', '', $code)."<br>";
        }
   		if (!empty($objexport->array_export_examplevalues[0][$code]))
		{
		    $htmltext .= '<b>'.$langs->trans("SourceExample").':</b> '.$objexport->array_export_examplevalues[0][$code].'<br>';
		}
    	if (!empty($objexport->array_export_TypeFields[0][$code]))
		{
		    $htmltext .= '<b>'.$langs->trans("Type").':</b> '.$objexport->array_export_TypeFields[0][$code].'<br>';
		}
		if (!empty($objexport->array_export_help[0][$code]))
		{
			$htmltext .= '<b>'.$langs->trans("Help").':</b> '.$langs->trans($objexport->array_export_help[0][$code]).'<br>';
		}

		if (isset($array_selected[$code]) && $array_selected[$code])
        {
            // Selected fields
            print '<td>&nbsp;</td>';
            print '<td class="center"><a class="reposition" href="'.$_SERVER["PHP_SELF"].'?step=2&datatoexport='.$datatoexport.'&action=unselectfield&field='.$code.'">'.img_left('default', 0, 'style="max-width: 20px"').'</a></td>';
            print '<td>';
            //print $text.'-'.$htmltext."<br>";
            print $form->textwithpicto($text, $htmltext);
			//print ' ('.$code.')';
            print '</td>';
        }
        else
        {
        	// Fields not selected
            print '<td>';
			//print $text.'-'.$htmltext."<br>";
			print $form->textwithpicto($text, $htmltext);
			//print ' ('.$code.')';
            print '</td>';
            print '<td class="center"><a class="reposition" href="'.$_SERVER["PHP_SELF"].'?step=2&datatoexport='.$datatoexport.'&action=selectfield&field='.$code.'">'.img_right('default', 0, 'style="max-width: 20px"').'</a></td>';
            print '<td>&nbsp;</td>';
        }

        print '</tr>';
    }

    print '</table>';
    print '</div>';

    /*
     * Barre d'action
     */
    print '<div class="tabsAction tabsActionNoBottom">';

    if (count($array_selected))
	{
		// If filters exist
		if ($usefilters && isset($objexport->array_export_TypeFields[0]) && is_array($objexport->array_export_TypeFields[0]))
		{
			print '<a class="butAction" href="export.php?step=3&datatoexport='.$datatoexport.'">'.$langs->trans("NextStep").'</a>';
		}
		else
		{
			print '<a class="butAction" href="export.php?step=4&datatoexport='.$datatoexport.'">'.$langs->trans("NextStep").'</a>';
		}
	}
	else
	{
		print '<a class="butActionRefused classfortooltip" href="#" title="'.dol_escape_htmltag($langs->trans("SelectAtLeastOneField")).'">'.$langs->trans("NextStep").'</a>';
	}

    print '</div>';
}

if ($step == 3 && $datatoexport)
{
    if (count($array_selected) < 1)      // This occurs when going back to page after sessecion expired
    {
        // Switch to step 2
        header("Location: ".DOL_URL_ROOT.'/exports/export.php?step=2&datatoexport='.$datatoexport);
        exit;
    }

    llxHeader('', $langs->trans("NewExport"), 'EN:Module_Exports_En|FR:Module_Exports|ES:M&oacute;dulo_Exportaciones');

	$h = 0;

	$head[$h][0] = DOL_URL_ROOT.'/exports/export.php?step=1';
	$head[$h][1] = $langs->trans("Step")." 1";
	$h++;

	$head[$h][0] = DOL_URL_ROOT.'/exports/export.php?step=2&datatoexport='.$datatoexport;
	$head[$h][1] = $langs->trans("Step")." 2";
	$h++;

	$head[$h][0] = DOL_URL_ROOT.'/exports/export.php?step=3&datatoexport='.$datatoexport;
	$head[$h][1] = $langs->trans("Step")." 3";
	$hselected = $h;
	$h++;

	dol_fiche_head($head, $hselected, $langs->trans("NewExport"), -2);

    print '<div class="fichecenter">';
    print '<div class="underbanner clearboth"></div>';
	print '<table width="100%" class="border tableforfield">';

	// Module
	print '<tr><td class="titlefield">'.$langs->trans("Module").'</td>';
	print '<td>';
	//print img_object($objexport->array_export_module[0]->getName(),$objexport->array_export_module[0]->picto).' ';
	print $objexport->array_export_module[0]->getName();
	print '</td></tr>';

	// Lot de donnees a exporter
	print '<tr><td>'.$langs->trans("DatasetToExport").'</td>';
	print '<td>';
	$icon = preg_replace('/:.*$/', '', $objexport->array_export_icon[0]);
	$label = $objexport->array_export_label[0];
	//print $value.'-'.$icon.'-'.$label."<br>";
	print img_object($objexport->array_export_module[0]->getName(), $icon).' ';
	print $label;
	print '</td></tr>';

	// Nbre champs exportes
	print '<tr><td>'.$langs->trans("ExportedFields").'</td>';
	$list = '';
	foreach ($array_selected as $code=>$value)
	{
		$list .= (!empty($list) ? ', ' : '');
		$list .= (isset($objexport->array_export_fields[0][$code]) ? $langs->trans($objexport->array_export_fields[0][$code]) : '');
	}
	print '<td>'.$list.'</td></tr>';

	print '</table>';
	print '</div>';

	print '<br>';

	// Combo list of export models
	print '<span class="opacitymedium">'.$langs->trans("SelectFilterFields").'</span><br><br>';


	// un formulaire en plus pour recuperer les filtres
	print '<form action="'.$_SERVER["PHP_SELF"].'?step=4&action=submitFormField&datatoexport='.$datatoexport.'" name="FilterField" method="post">';
	print '<input type="hidden" name="token" value="'.newToken().'">';

	print '<div class="div-table-responsive-no-min">'; // You can use div-table-responsive-no-min if you dont need reserved height for your table

    print '<table class="noborder centpercent">';
	print '<tr class="liste_titre">';
	print '<td>'.$langs->trans("Entities").'</td>';
	//print '<td>'.$langs->trans("ExportableFields").'</td>';
	//print '<td class="center"></td>';
	print '<td>'.$langs->trans("ExportableFields").'</td>';
	print '<td width="25%">'.$langs->trans("FilteredFieldsValues").'</td>';
	print '</tr>';

	// Champs exportables
	$fieldsarray = $objexport->array_export_fields[0];
	// Champs filtrable
	$Typefieldsarray = $objexport->array_export_TypeFields[0];
	// valeur des filtres
	$ValueFiltersarray = (!empty($objexport->array_export_FilterValue[0]) ? $objexport->array_export_FilterValue[0] : '');
	// Select request if all fields are selected
	$sqlmaxforexport = $objexport->build_sql(0, array(), array());

	$i = 0;
	// on boucle sur les champs
	foreach ($fieldsarray as $code => $label)
	{
		print '<tr class="oddeven">';

		$i++;
		$entity = (!empty($objexport->array_export_entities[0][$code]) ? $objexport->array_export_entities[0][$code] : $objexport->array_export_icon[0]);
		$entityicon = strtolower(!empty($entitytoicon[$entity]) ? $entitytoicon[$entity] : $entity);
		$entitylang = (!empty($entitytolang[$entity]) ? $entitytolang[$entity] : $entity);

		print '<td class="nowrap">';
		// If value of entityicon=entitylang='icon:Label'
		$tmparray = explode(':', $entityicon);
		if (count($tmparray) >= 2)
		{
			$entityicon = $tmparray[0];
			$entitylang = $tmparray[1];
		}
		print img_object('', $entityicon).' '.$langs->trans($entitylang);
		print '</td>';

		// Field name
		$labelName = (!empty($fieldsarray[$code]) ? $fieldsarray[$code] : '');
		$ValueFilter = (!empty($array_filtervalue[$code]) ? $array_filtervalue[$code] : '');
		$text = (empty($objexport->array_export_special[0][$code]) ? '' : '<i>').$langs->trans($labelName).(empty($objexport->array_export_special[0][$code]) ? '' : '</i>');

		$tablename = getablenamefromfield($code, $sqlmaxforexport);
		$htmltext = '<b>'.$langs->trans("Name").':</b> '.$text.'<br>';
        if (!empty($objexport->array_export_special[0][$code]))
		{
		    $htmltext .= '<b>'.$langs->trans("ComputedField")." -> ".$langs->trans("Method")." :</b> ".$objexport->array_export_special[0][$code]."<br>";
		}
		else
		{
		    $htmltext .= '<b>'.$langs->trans("Table")." -> ".$langs->trans("Field").":</b> ".$tablename." -> ".preg_replace('/^.*\./', '', $code)."<br>";
		}
		if (!empty($objexport->array_export_examplevalues[0][$code]))
		{
		    $htmltext .= '<b>'.$langs->trans("SourceExample").':</b> '.$objexport->array_export_examplevalues[0][$code].'<br>';
		}
		if (!empty($objexport->array_export_TypeFields[0][$code]))
		{
		    $htmltext .= '<b>'.$langs->trans("Type").':</b> '.$objexport->array_export_TypeFields[0][$code].'<br>';
		}
		if (!empty($objexport->array_export_help[0][$code]))
		{
			$htmltext .= '<b>'.$langs->trans("Help").':</b> '.$langs->trans($objexport->array_export_help[0][$code]).'<br>';
		}

		print '<td>';
		print $form->textwithpicto($text, $htmltext);
		print '</td>';

		// Filter value
		print '<td>';
		if (!empty($Typefieldsarray[$code]))	// Example: Text, List:c_country:label:rowid, Number, Boolean
		{
			$szInfoFiltre = $objexport->genDocFilter($Typefieldsarray[$code]);
			if ($szInfoFiltre)	// Is there an info help for this filter ?
			{
				$tmp = $objexport->build_filterField($Typefieldsarray[$code], $code, $ValueFilter);
				print $form->textwithpicto($tmp, $szInfoFiltre);
			}
			else
			{
				print $objexport->build_filterField($Typefieldsarray[$code], $code, $ValueFilter);
			}
		}
		print '</td>';

		print '</tr>';
	}

	print '</table>';
    print '</div>';

	print '</div>';

	/*
	 * Barre d'action
	 */
	print '<div class="tabsAction tabsActionNoBottom">';
	// il n'est pas obligatoire de filtrer les champs
	print '<a class="butAction" href="javascript:FilterField.submit();">'.$langs->trans("NextStep").'</a>';
	print '</div>';
}

if ($step == 4 && $datatoexport)
{
    if (count($array_selected) < 1)     // This occurs when going back to page after sessecion expired
    {
        // Switch to step 2
        header("Location: ".DOL_URL_ROOT.'/exports/export.php?step=2&datatoexport='.$datatoexport);
        exit;
    }

    asort($array_selected);

    llxHeader('', $langs->trans("NewExport"), 'EN:Module_Exports_En|FR:Module_Exports|ES:M&oacute;dulo_Exportaciones');

    $stepoffset = 0;
    $h = 0;

    $head[$h][0] = DOL_URL_ROOT.'/exports/export.php?step=1';
    $head[$h][1] = $langs->trans("Step")." 1";
    $h++;

    $head[$h][0] = DOL_URL_ROOT.'/exports/export.php?step=2&datatoexport='.$datatoexport;
    $head[$h][1] = $langs->trans("Step")." 2";
    $h++;

    // If filters exist
    if ($usefilters && isset($objexport->array_export_TypeFields[0]) && is_array($objexport->array_export_TypeFields[0]))
    {
    	$head[$h][0] = DOL_URL_ROOT.'/exports/export.php?step=3&datatoexport='.$datatoexport;
    	$head[$h][1] = $langs->trans("Step")." 3";
    	$h++;
    	$stepoffset++;
    }

    $head[$h][0] = DOL_URL_ROOT.'/exports/export.php?step=4&datatoexport='.$datatoexport;
    $head[$h][1] = $langs->trans("Step")." ".(3 + $stepoffset);
    $hselected = $h;
    $h++;

    dol_fiche_head($head, $hselected, $langs->trans("NewExport"), -2);

    print '<div class="fichecenter">';
    print '<div class="underbanner clearboth"></div>';
    print '<table width="100%" class="border tableforfield">';

    // Module
    print '<tr><td class="titlefield tableforfield">'.$langs->trans("Module").'</td>';
    print '<td>';
    //print img_object($objexport->array_export_module[0]->getName(),$objexport->array_export_module[0]->picto).' ';
    print $objexport->array_export_module[0]->getName();
    print '</td></tr>';

    // Lot de donnees a exporter
    print '<tr><td>'.$langs->trans("DatasetToExport").'</td>';
    print '<td>';
	$icon = preg_replace('/:.*$/', '', $objexport->array_export_icon[0]);
    print img_object($objexport->array_export_module[0]->getName(), $icon).' ';
    print $objexport->array_export_label[0];
    print '</td></tr>';

    // List of exported fields
    print '<tr><td>'.$langs->trans("ExportedFields").'</td>';
    $list = '';
    foreach ($array_selected as $code=>$value)
    {
        $list .= (!empty($list) ? ', ' : '');
        $list .= $langs->trans($objexport->array_export_fields[0][$code]);
    }
    print '<td>'.$list.'</td>';
    print '</tr>';

    // List of filtered fiels
    if (isset($objexport->array_export_TypeFields[0]) && is_array($objexport->array_export_TypeFields[0]))
    {
    	print '<tr><td width="25%">'.$langs->trans("FilteredFields").'</td>';
    	$list = '';
    	if (!empty($array_filtervalue))
    	{
    		foreach ($array_filtervalue as $code=>$value)
    		{
    			if (isset($objexport->array_export_fields[0][$code]))
    			{
    				$list .= ($list ? ', ' : '');
    				if (isset($array_filtervalue[$code]) && preg_match('/^\s*[<>]/', $array_filtervalue[$code])) $list .= $langs->trans($objexport->array_export_fields[0][$code]).(isset($array_filtervalue[$code]) ? $array_filtervalue[$code] : '');
    				else $list .= $langs->trans($objexport->array_export_fields[0][$code])."='".(isset($array_filtervalue[$code]) ? $array_filtervalue[$code] : '')."'";
    			}
    		}
    	}
    	print '<td>'.(!empty($list) ? $list : $langs->trans("None")).'</td>';
    	print '</tr>';
    }

    print '</table>';
    print '</div>';

    print '<br>';

    // Select request if all fields are selected
    $sqlmaxforexport = $objexport->build_sql(0, array(), array());

    print '<div class="marginbottomonly"><span class="opacitymedium">'.$langs->trans("ChooseFieldsOrdersAndTitle").'</span></div>';

    print '<div class="div-table-responsive-no-min">'; // You can use div-table-responsive-no-min if you dont need reserved height for your table
    print '<table class="noborder centpercent">';
    print '<tr class="liste_titre">';
    print '<td>'.$langs->trans("Entities").'</td>';
    print '<td>'.$langs->trans("ExportedFields").'</td>';
    print '<td class="right" colspan="2">'.$langs->trans("Position").'</td>';
    //print '<td>&nbsp;</td>';
    //print '<td>'.$langs->trans("FieldsTitle").'</td>';
    print '</tr>';

    foreach ($array_selected as $code=>$value)
    {
        print '<tr class="oddeven">';

        $entity = (!empty($objexport->array_export_entities[0][$code]) ? $objexport->array_export_entities[0][$code] : $objexport->array_export_icon[0]);
        $entityicon = strtolower(!empty($entitytoicon[$entity]) ? $entitytoicon[$entity] : $entity);
        $entitylang = (!empty($entitytolang[$entity]) ? $entitytolang[$entity] : $entity);

        print '<td class="nowrap">';
        // If value of entityicon=entitylang='icon:Label'
        $tmparray = explode(':', $entityicon);
        if (count($tmparray) >= 2)
        {
            $entityicon = $tmparray[0];
            $entitylang = $tmparray[1];
        }
        print img_object('', $entityicon).' '.$langs->trans($entitylang);
        print '</td>';

        $labelName = $objexport->array_export_fields[0][$code];

		$text = (empty($objexport->array_export_special[0][$code]) ? '' : '<i>').$langs->trans($labelName).(empty($objexport->array_export_special[0][$code]) ? '' : '</i>');

        $tablename = getablenamefromfield($code, $sqlmaxforexport);
        $htmltext = '<b>'.$langs->trans("Name").':</b> '.$text.'<br>';
        if (!empty($objexport->array_export_special[0][$code]))
        {
            $htmltext .= '<b>'.$langs->trans("ComputedField")." -> ".$langs->trans("Method")." :</b> ".$objexport->array_export_special[0][$code]."<br>";
        }
        else
        {
            $htmltext .= '<b>'.$langs->trans("Table")." -> ".$langs->trans("Field").":</b> ".$tablename." -> ".preg_replace('/^.*\./', '', $code)."<br>";
        }
        if (!empty($objexport->array_export_examplevalues[0][$code]))
        {
            $htmltext .= '<b>'.$langs->trans("SourceExample").':</b> '.$objexport->array_export_examplevalues[0][$code].'<br>';
        }
        if (!empty($objexport->array_export_TypeFields[0][$code]))
        {
            $htmltext .= '<b>'.$langs->trans("Type").':</b> '.$objexport->array_export_TypeFields[0][$code].'<br>';
        }
        if (!empty($objexport->array_export_help[0][$code]))
        {
        	$htmltext .= '<b>'.$langs->trans("Help").':</b> '.$langs->trans($objexport->array_export_help[0][$code]).'<br>';
        }

        print '<td>';
        print $form->textwithpicto($text, $htmltext);
		//print ' ('.$code.')';
        print '</td>';

        print '<td class="right" width="100">';
        print $value.' ';
        print '</td><td class="center nowraponall" width="40">';
        if ($value < count($array_selected)) print '<a href="'.$_SERVER["PHP_SELF"].'?step='.$step.'&datatoexport='.$datatoexport.'&action=downfield&field='.$code.'">'.img_down().'</a>';
        if ($value > 1) print '<a href="'.$_SERVER["PHP_SELF"].'?step='.$step.'&datatoexport='.$datatoexport.'&action=upfield&field='.$code.'">'.img_up().'</a>';
        print '</td>';

        //print '<td>&nbsp;</td>';
        //print '<td>'.$langs->trans($objexport->array_export_fields[0][$code]).'</td>';

        print '</tr>';
    }

    print '</table>';
    print '</div>';

    print '</div>';

    /*
     * Barre d'action
     *
     */
    print '<div class="tabsAction">';

    if (count($array_selected))
    {
        print '<a class="butAction" href="export.php?step='.($step + 1).'&datatoexport='.$datatoexport.'">'.$langs->trans("NextStep").'</a>';
    }

    print '</div>';


	// Area for profils export
	if (count($array_selected))
    {
		print '<br>';

		print '<div class="marginbottomonly">';
        print '<span class="opacitymedium">'.$langs->trans("SaveExportModel").'</span>';
        print '</div>';

		print '<form class="nocellnopadd" action="export.php" method="post">';
		print '<input type="hidden" name="token" value="'.newToken().'">';
        print '<input type="hidden" name="action" value="add_export_model">';
        print '<input type="hidden" name="step" value="'.$step.'">';
        print '<input type="hidden" name="datatoexport" value="'.$datatoexport.'">';
        print '<input type="hidden" name="hexa" value="'.$hexa.'">';

        print '<div class="div-table-responsive-no-min">'; // You can use div-table-responsive-no-min if you dont need reserved height for your table
        print '<table class="noborder centpercent">';
		print '<tr class="liste_titre">';
		print '<td>'.$langs->trans("ExportModelName").'</td>';
		print '<td>&nbsp;</td>';
		print '</tr>';

		print '<tr class="oddeven">';
		print '<td><input name="export_name" size="32" value=""></td><td class="right">';
        print '<input type="submit" class="button" value="'.$langs->trans("Save").'">';
        print '</td></tr>';

        // List of existing export profils
    	$sql = "SELECT rowid, label";
		$sql .= " FROM ".MAIN_DB_PREFIX."export_model";
		$sql .= " WHERE type = '".$datatoexport."'";
		if (empty($conf->global->EXPORTS_SHARE_MODELS))$sql .= " AND fk_user=".$user->id;
		$sql .= " ORDER BY rowid";
		$resql = $db->query($sql);
		if ($resql)
		{
			$num = $db->num_rows($resql);
			$i = 0;
			while ($i < $num)
			{
				$obj = $db->fetch_object($resql);
				print '<tr class="oddeven"><td>';
				print $obj->label;
				print '</td><td class="right">';
				print '<a href="'.$_SERVER["PHP_SELF"].'?step='.$step.'&datatoexport='.$datatoexport.'&action=deleteprof&id='.$obj->rowid.'">';
				print img_delete();
				print '</a>';
				print '</tr>';
				$i++;
			}
		}
		else {
			dol_print_error($this->db);
		}

        print '</table>';
        print '</div>';

        print '</form>';
    }
}

if ($step == 5 && $datatoexport)
{
    if (count($array_selected) < 1)      // This occurs when going back to page after sessecion expired
    {
        // Switch to step 2
        header("Location: ".DOL_URL_ROOT.'/exports/export.php?step=2&datatoexport='.$datatoexport);
        exit;
    }

	asort($array_selected);

    llxHeader('', $langs->trans("NewExport"), 'EN:Module_Exports_En|FR:Module_Exports|ES:M&oacute;dulo_Exportaciones');

    $h = 0;
    $stepoffset = 0;

    $head[$h][0] = DOL_URL_ROOT.'/exports/export.php?step=1';
    $head[$h][1] = $langs->trans("Step")." 1";
    $h++;

    $head[$h][0] = DOL_URL_ROOT.'/exports/export.php?step=2&datatoexport='.$datatoexport;
    $head[$h][1] = $langs->trans("Step")." 2";
    $h++;

    // si le filtrage est parametre pour l'export ou pas
    if ($usefilters && isset($objexport->array_export_TypeFields[0]) && is_array($objexport->array_export_TypeFields[0]))
    {
    	$head[$h][0] = DOL_URL_ROOT.'/exports/export.php?step=3&datatoexport='.$datatoexport;
    	$head[$h][1] = $langs->trans("Step")." 3";
    	$h++;
    	$stepoffset++;
    }

    $head[$h][0] = DOL_URL_ROOT.'/exports/export.php?step=4&datatoexport='.$datatoexport;
    $head[$h][1] = $langs->trans("Step")." ".(3 + $stepoffset);
    $h++;

    $head[$h][0] = DOL_URL_ROOT.'/exports/export.php?step=5&datatoexport='.$datatoexport;
    $head[$h][1] = $langs->trans("Step")." ".(4 + $stepoffset);
    $hselected = $h;
    $h++;

    dol_fiche_head($head, $hselected, $langs->trans("NewExport"), -2);

    /*
     * Confirmation suppression fichier
     */
    if ($action == 'remove_file')
    {
    	print $form->formconfirm($_SERVER["PHP_SELF"].'?step=5&datatoexport='.$datatoexport.'&file='.urlencode(GETPOST("file")), $langs->trans('DeleteFile'), $langs->trans('ConfirmDeleteFile'), 'confirm_deletefile', '', 0, 1);
    }

    print '<div class="fichecenter">';
    print '<div class="underbanner clearboth"></div>';

    print '<table width="100%" class="border tableforfield">';

    // Module
    print '<tr><td class="titlefield">'.$langs->trans("Module").'</td>';
    print '<td>';
    //print img_object($objexport->array_export_module[0]->getName(),$objexport->array_export_module[0]->picto).' ';
    print $objexport->array_export_module[0]->getName();
    print '</td></tr>';

    // Lot de donnees a exporter
    print '<tr><td>'.$langs->trans("DatasetToExport").'</td>';
    print '<td>';
	$icon = preg_replace('/:.*$/', '', $objexport->array_export_icon[0]);
    print img_object($objexport->array_export_module[0]->getName(), $icon).' ';
    print $objexport->array_export_label[0];
    print '</td></tr>';

    // List of exported fields
    print '<tr><td>'.$langs->trans("ExportedFields").'</td>';
    $list = '';
    foreach ($array_selected as $code=>$label)
    {
        $list .= (!empty($list) ? ', ' : '');
        $list .= $langs->trans($objexport->array_export_fields[0][$code]);
    }
    print '<td>'.$list.'</td></tr>';

    // List of filtered fields
    if (isset($objexport->array_export_TypeFields[0]) && is_array($objexport->array_export_TypeFields[0]))
    {
    	print '<tr><td>'.$langs->trans("FilteredFields").'</td>';
    	$list = '';
    	if (!empty($array_filtervalue))
    	{
    		foreach ($array_filtervalue as $code=>$value)
    		{
    			if (isset($objexport->array_export_fields[0][$code]))
    			{
    				$list .= ($list ? ', ' : '');
    				if (isset($array_filtervalue[$code]) && preg_match('/^\s*[<>]/', $array_filtervalue[$code])) $list .= $langs->trans($objexport->array_export_fields[0][$code]).(isset($array_filtervalue[$code]) ? $array_filtervalue[$code] : '');
    				else $list .= $langs->trans($objexport->array_export_fields[0][$code])."='".(isset($array_filtervalue[$code]) ? $array_filtervalue[$code] : '')."'";
    			}
    		}
    	}
    	print '<td>'.(!empty($list) ? $list : '<span class="opacitymedium">'.$langs->trans("None").'</span>').'</td>';
    	print '</tr>';
    }

    print '</table>';
    print '</div>';

    print '<br>';

    // List of available export formats
    $htmltabloflibs = '<table class="noborder centpercent">';
    $htmltabloflibs .= '<tr class="liste_titre">';
    $htmltabloflibs .= '<td>'.$langs->trans("AvailableFormats").'</td>';
    $htmltabloflibs .= '<td>'.$langs->trans("LibraryUsed").'</td>';
    $htmltabloflibs .= '<td class="right">'.$langs->trans("LibraryVersion").'</td>';
    $htmltabloflibs .= '</tr>'."\n";

    $liste = $objmodelexport->liste_modeles($db);
    $listeall = $liste;
    foreach ($listeall as $key => $val)
    {
    	if (preg_match('/__\(Disabled\)__/', $listeall[$key]))
    	{
    		$listeall[$key] = preg_replace('/__\(Disabled\)__/', '('.$langs->transnoentitiesnoconv("Disabled").')', $listeall[$key]);
    		unset($liste[$key]);
    	}

    	$htmltabloflibs .= '<tr class="oddeven">';
    	$htmltabloflibs .= '<td>'.img_picto_common($key, $objmodelexport->getPictoForKey($key)).' ';
	    $text = $objmodelexport->getDriverDescForKey($key);
	    $label = $listeall[$key];
	    $htmltabloflibs .= $form->textwithpicto($label, $text).'</td>';
	    $htmltabloflibs .= '<td>'.$objmodelexport->getLibLabelForKey($key).'</td>';
	    $htmltabloflibs .= '<td class="right">'.$objmodelexport->getLibVersionForKey($key).'</td>';
	    $htmltabloflibs .= '</tr>'."\n";
    }
    $htmltabloflibs .= '</table>';

    print '<span class="opacitymedium">'.$form->textwithpicto($langs->trans("NowClickToGenerateToBuildExportFile"), $htmltabloflibs, 1, 'help', '', 0, 2, 'helphonformat').'</span>';
    //print $htmltabloflibs;
    print '<br>';

    print '</div>';


    print '<table width="100%">';

    if ($sqlusedforexport && $user->admin)
    {
    	print '<tr><td>';
    	print info_admin($langs->trans("SQLUsedForExport").':<br> '.$sqlusedforexport);
    	print '</td></tr>';
    }
	print '</table>';


    if (!is_dir($conf->export->dir_temp)) dol_mkdir($conf->export->dir_temp);

    // Show existing generated documents
    // NB: La fonction show_documents rescanne les modules qd genallowed=1, sinon prend $liste
    print $formfile->showdocuments('export', '', $upload_dir, $_SERVER["PHP_SELF"].'?step=5&datatoexport='.$datatoexport, $liste, 1, (!empty($_POST['model']) ? $_POST['model'] : 'csv'), 1, 1, 0, 0, 0, '', '&nbsp;', '', '', '');
}

llxFooter();

$db->close();

exit; // don't know why but apache hangs with php 5.3.10-1ubuntu3.12 and apache 2.2.2 if i remove this exit or replace with return


/**
 * 	Return table name of an alias. For this, we look for the "tablename as alias" in sql string.
 *
 * 	@param	string	$code				Alias.Fieldname
 * 	@param	string	$sqlmaxforexport	SQL request to parse
 * 	@return	string						Table name of field
 */
function getablenamefromfield($code, $sqlmaxforexport)
{
	$alias = preg_replace('/\.(.*)$/i', '', $code); // Keep only 'Alias' and remove '.Fieldname'
	$regexstring = '/([a-zA-Z_]+) as '.preg_quote($alias).'[, \)]/i';

	$newsql = $sqlmaxforexport;
	$newsql = preg_replace('/^(.*) FROM /i', '', $newsql); // Remove part before the FROM
	$newsql = preg_replace('/WHERE (.*)$/i', '', $newsql); // Remove part after the WHERE so we have now only list of table aliases in a string. We must keep the ' ' before WHERE

	if (preg_match($regexstring, $newsql, $reg))
	{
		return $reg[1]; // The tablename
	}
	else return '';
}<|MERGE_RESOLUTION|>--- conflicted
+++ resolved
@@ -377,15 +377,9 @@
     $result = $objexport->fetch($exportmodelid);
     if ($result > 0)
     {
-<<<<<<< HEAD
-		$fieldsarray = explode(',', $objexport->hexa);
+		$fieldsarray = preg_split("/,(?! [^(]*\))/", $objexport->hexa);
 		$i = 1;
-		foreach ($fieldsarray as $val)
-=======
-		$fieldsarray=preg_split("/,(?! [^(]*\))/", $objexport->hexa);
-		$i=1;
 		foreach($fieldsarray as $val)
->>>>>>> 041d5aeb
 		{
 			$array_selected[$val] = $i;
 			$i++;
