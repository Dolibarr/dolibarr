<?php
/* Copyright (C) 2005-2018	Laurent Destailleur	<eldy@users.sourceforge.net>
 * Copyright (C) 2005-2012	Regis Houssin		<regis.houssin@inodbox.com>
 * Copyright (C) 2012		Marcos García		<marcosgdf@gmail.com>
 * Copyright (C) 2012		Charles-Fr BENKE	<charles.fr@benke.fr>
 * Copyright (C) 2015       Juanjo Menent       <jmenent@2byte.es>
 *
 * This program is free software; you can redistribute it and/or modify
 * it under the terms of the GNU General Public License as published by
 * the Free Software Foundation; either version 3 of the License, or
 * (at your option) any later version.
 *
 * This program is distributed in the hope that it will be useful,
 * but WITHOUT ANY WARRANTY; without even the implied warranty of
 * MERCHANTABILITY or FITNESS FOR A PARTICULAR PURPOSE.  See the
 * GNU General Public License for more details.
 *
 * You should have received a copy of the GNU General Public License
 * along with this program. If not, see <http://www.gnu.org/licenses/>.
 */

/**
 *       \file       htdocs/exports/export.php
 *       \ingroup    export
 *       \brief      Pages of export Wizard
 */

require_once '../main.inc.php';
require_once DOL_DOCUMENT_ROOT.'/core/class/html.formfile.class.php';
require_once DOL_DOCUMENT_ROOT.'/core/class/html.formother.class.php';
require_once DOL_DOCUMENT_ROOT.'/exports/class/export.class.php';
require_once DOL_DOCUMENT_ROOT.'/core/modules/export/modules_export.php';
require_once DOL_DOCUMENT_ROOT.'/core/lib/files.lib.php';

// Load translation files required by the page
$langs->loadlangs(array('exports', 'other', 'users', 'companies', 'projects'));

// Everybody should be able to go on this page
//if (! $user->admin)
//  accessforbidden();

$entitytoicon = array(
	'invoice'      => 'bill',
    'invoice_line' => 'bill',
	'order'        => 'order',
    'order_line'   => 'order',
	'propal'       => 'propal',
    'propal_line'  => 'propal',
	'intervention' => 'intervention',
    'inter_line'   => 'intervention',
	'member'       => 'user',
    'member_type'  => 'group',
    'subscription' => 'payment',
    'payment'      => 'payment',
	'tax'          => 'generic',
    'tax_type'     => 'generic',
    'stock'        => 'generic',
    'other'        => 'generic',
	'account'      => 'account',
	'product'      => 'product',
    'virtualproduct'=>'product',
	'subproduct'   => 'product',
	'product_supplier_ref'      => 'product',
	'warehouse'    => 'stock',
	'batch'        => 'stock',
	'stockbatch'   => 'stock',
	'category'     => 'category',
	'shipment'     => 'sending',
    'shipment_line'=> 'sending',
    'reception'=> 'sending',
    'reception_line'=> 'sending',
	'expensereport'=> 'trip',
    'expensereport_line'=> 'trip',
	'holiday'      => 'holiday',
    'contract_line' => 'contract',
    'translation'  => 'generic'
);

// Translation code
$entitytolang = array(
	'user'         => 'User',
	'company'      => 'Company',
    'contact'      => 'Contact',
	'invoice'      => 'Bill',
    'invoice_line' => 'InvoiceLine',
	'order'        => 'Order',
    'order_line'   => 'OrderLine',
    'propal'       => 'Proposal',
    'propal_line'  => 'ProposalLine',
	'intervention' => 'Intervention',
    'inter_line'   => 'InterLine',
	'member'       => 'Member',
    'member_type'  => 'MemberType',
    'subscription' => 'Subscription',
	'tax'          => 'SocialContribution',
    'tax_type'     => 'DictionarySocialContributions',
	'account'      => 'BankTransactions',
	'payment'      => 'Payment',
	'product'      => 'Product',
	'virtualproduct'  => 'AssociatedProducts',
	'subproduct'      => 'SubProduct',
	'product_supplier_ref'      => 'SupplierPrices',
	'service'      => 'Service',
    'stock'        => 'Stock',
	'movement'	   => 'StockMovement',
	'batch'        => 'Batch',
	'stockbatch'   => 'StockDetailPerBatch',
	'warehouse'    => 'Warehouse',
	'category'     => 'Category',
	'other'        => 'Other',
    'trip'         => 'TripsAndExpenses',
    'shipment'     => 'Shipments',
    'shipment_line'=> 'ShipmentLine',
    'project'      => 'Projects',
    'projecttask'  => 'Tasks',
    'task_time'    => 'TaskTimeSpent',
	'action'       => 'Event',
	'expensereport'=> 'ExpenseReport',
	'expensereport_line'=> 'ExpenseReportLine',
	'holiday'      => 'TitreRequestCP',
	'contract'     => 'Contract',
    'contract_line'=> 'ContractLine',
    'translation'  => 'Translation'
);

$array_selected=isset($_SESSION["export_selected_fields"])?$_SESSION["export_selected_fields"]:array();
$array_filtervalue=isset($_SESSION["export_filtered_fields"])?$_SESSION["export_filtered_fields"]:array();
$datatoexport=GETPOST("datatoexport", "aZ09");
$action=GETPOST('action', 'alpha');
$confirm=GETPOST('confirm', 'alpha');
$step=GETPOST("step", "int")?GETPOST("step", "int"):1;
$export_name=GETPOST("export_name", "alphanohtml");
$hexa=GETPOST("hexa", "alpha");
$exportmodelid=GETPOST("exportmodelid", "int");
$field=GETPOST("field", "alpa");

$objexport=new Export($db);
$objexport->load_arrays($user, $datatoexport);

$objmodelexport=new ModeleExports($db);
$form = new Form($db);
$htmlother = new FormOther($db);
$formfile = new FormFile($db);
$sqlusedforexport='';

$upload_dir = $conf->export->dir_temp.'/'.$user->id;

//$usefilters=($conf->global->MAIN_FEATURES_LEVEL > 1);
$usefilters=1;


/*
 * Actions
 */

if ($action=='selectfield')     // Selection of field at step 2
{
	$fieldsarray=$objexport->array_export_fields[0];
	$fieldsentitiesarray=$objexport->array_export_entities[0];
    $fieldsdependenciesarray=$objexport->array_export_dependencies[0];

    if ($field=='all')
    {
		foreach($fieldsarray as $key=>$val)
		{
			if (! empty($array_selected[$key])) continue;		// If already selected, check next
			$array_selected[$key]=count($array_selected)+1;
		    //print_r($array_selected);
		    $_SESSION["export_selected_fields"]=$array_selected;
		}
    }
    else
    {
        $warnings=array();

        $array_selected[$field]=count($array_selected)+1;    // We tag the key $field as "selected"
        // We check if there is a dependency to activate
        /*var_dump($field);
        var_dump($fieldsentitiesarray[$field]);
        var_dump($fieldsdependenciesarray);*/
        $listofdependencies=array();
        if (! empty($fieldsentitiesarray[$field]) && ! empty($fieldsdependenciesarray[$fieldsentitiesarray[$field]]))
        {
            // We found a dependency on the type of field
            $tmp=$fieldsdependenciesarray[$fieldsentitiesarray[$field]]; // $fieldsdependenciesarray=array('element'=>'fd.rowid') or array('element'=>array('fd.rowid','ab.rowid'))
            if (is_array($tmp)) $listofdependencies=$tmp;
            else $listofdependencies=array($tmp);
        }
        elseif (! empty($field) && ! empty($fieldsdependenciesarray[$field]))
        {
            // We found a dependency on a dedicated field
            $tmp=$fieldsdependenciesarray[$field]; // $fieldsdependenciesarray=array('fd.fieldx'=>'fd.rowid') or array('fd.fieldx'=>array('fd.rowid','ab.rowid'))
            if (is_array($tmp)) $listofdependencies=$tmp;
            else $listofdependencies=array($tmp);
        }

        if (count($listofdependencies))
        {
            foreach($listofdependencies as $fieldid)
            {
                if (empty($array_selected[$fieldid]))
                {
                    $array_selected[$fieldid]=count($array_selected)+1;    // We tag the key $fieldid as "selected"
                    $warnings[]=$langs->trans("ExportFieldAutomaticallyAdded", $langs->transnoentitiesnoconv($fieldsarray[$fieldid]));
                }
            }
        }
	    //print_r($array_selected);
	    $_SESSION["export_selected_fields"]=$array_selected;

	    setEventMessages($warnings, null, 'warnings');
    }
}
if ($action=='unselectfield')
{
    if ($_GET["field"]=='all')
    {
		$array_selected=array();
		$_SESSION["export_selected_fields"]=$array_selected;
    }
    else
    {
	    unset($array_selected[$_GET["field"]]);
	    // Renumber fields of array_selected (from 1 to nb_elements)
	    asort($array_selected);
	    $i=0;
	    $array_selected_save=$array_selected;
	    foreach($array_selected as $code=>$value)
	    {
	        $i++;
	        $array_selected[$code]=$i;
	        //print "x $code x $i y<br>";
	    }
	    $_SESSION["export_selected_fields"]=$array_selected;
    }
}

if ($action=='downfield' || $action=='upfield')
{
    $pos=$array_selected[$_GET["field"]];
    if ($action=='downfield') $newpos=$pos+1;
    if ($action=='upfield') $newpos=$pos-1;
    // Recherche code avec qui switcher
    $newcode="";
    foreach($array_selected as $code=>$value)
    {
        if ($value == $newpos)
        {
            $newcode=$code;
            break;
        }
    }
    //print("Switch pos=$pos (code=".$_GET["field"].") and newpos=$newpos (code=$newcode)");
    if ($newcode)   // Si newcode trouve (protection contre resoumission de page)
    {
        $array_selected[$_GET["field"]]=$newpos;
        $array_selected[$newcode]=$pos;
        $_SESSION["export_selected_fields"]=$array_selected;
    }
}

if ($step == 1 || $action == 'cleanselect')
{
    $_SESSION["export_selected_fields"]=array();
    $_SESSION["export_filtered_fields"]=array();
    $array_selected=array();
    $array_filtervalue=array();
}

if ($action == 'builddoc')
{
    $max_execution_time_for_export = (empty($conf->global->EXPORT_MAX_EXECUTION_TIME)?300:$conf->global->EXPORT_MAX_EXECUTION_TIME);    // 5mn if not defined
    $max_time = @ini_get("max_execution_time");
    if ($max_time && $max_time < $max_execution_time_for_export)
    {
        @ini_set("max_execution_time", $max_execution_time_for_export); // This work only if safe mode is off. also web servers has timeout of 300
    }

    // Build export file
	$result=$objexport->build_file($user, GETPOST('model', 'alpha'), $datatoexport, $array_selected, $array_filtervalue);
	if ($result < 0)
	{
		setEventMessages($objexport->error, $objexport->errors, 'errors');
		$sqlusedforexport=$objexport->sqlusedforexport;
	}
	else
	{
		setEventMessages($langs->trans("FileSuccessfullyBuilt"), null, 'mesgs');
	    $sqlusedforexport=$objexport->sqlusedforexport;
    }
}

// Delete file
if ($step == 5 && $action == 'confirm_deletefile' && $confirm == 'yes')
{
	$file = $upload_dir . "/" . GETPOST('file');	// Do not use urldecode here ($_GET and $_REQUEST are already decoded by PHP).

	$ret=dol_delete_file($file);
	if ($ret) setEventMessages($langs->trans("FileWasRemoved", GETPOST('file')), null, 'mesgs');
	else setEventMessages($langs->trans("ErrorFailToDeleteFile", GETPOST('file')), null, 'errors');
	header('Location: '.$_SERVER["PHP_SELF"].'?step='.$step.'&datatoexport='.$datatoexport);
	exit;
}

if ($action == 'deleteprof')
{
	if ($_GET["id"])
	{
		$objexport->fetch($_GET["id"]);
		$result=$objexport->delete($user);
	}
}

// TODO The export for filter is not yet implemented (old code created conflicts with step 2). We must use same way of working and same combo list of predefined export than step 2.
if ($action == 'add_export_model')
{
	if ($export_name)
	{
		asort($array_selected);

		// Set save string
		$hexa='';
		foreach($array_selected as $key=>$val)
		{
			if ($hexa) $hexa.=',';
			$hexa.=$key;
		}

		$hexafiltervalue='';
		if (! empty($array_filtervalue) && is_array($array_filtervalue))
		{
			foreach($array_filtervalue as $key=>$val)
			{
				if ($hexafiltervalue) $hexafiltervalue.=',';
				$hexafiltervalue.=$key.'='.$val;
			}
		}

	    $objexport->model_name = $export_name;
	    $objexport->datatoexport = $datatoexport;
	    $objexport->hexa = $hexa;
	    $objexport->hexafiltervalue = $hexafiltervalue;

	    $result = $objexport->create($user);
		if ($result >= 0)
		{
			setEventMessages($langs->trans("ExportModelSaved", $objexport->model_name), null, 'mesgs');
		}
		else
		{
			$langs->load("errors");
			if ($objexport->errno == 'DB_ERROR_RECORD_ALREADY_EXISTS')
				setEventMessages($langs->trans("ErrorExportDuplicateProfil"), null, 'errors');
			else
				setEventMessages($objexport->error, $objexport->errors, 'errors');
		}
	}
	else
	{
		setEventMessages($langs->trans("ErrorFieldRequired", $langs->transnoentities("ExportModelName")), null, 'errors');
	}
}

// Reload an predefined export model
if ($step == 2 && $action == 'select_model')
{
    $_SESSION["export_selected_fields"]=array();
    $_SESSION["export_filtered_fields"]=array();

    $array_selected=array();
    $array_filtervalue=array();

    $result = $objexport->fetch($exportmodelid);
    if ($result > 0)
    {
		$fieldsarray=explode(',', $objexport->hexa);
		$i=1;
		foreach($fieldsarray as $val)
		{
			$array_selected[$val]=$i;
			$i++;
		}
		$_SESSION["export_selected_fields"]=$array_selected;

		$fieldsarrayvalue=explode(',', $objexport->hexafiltervalue);
		$i=1;
		foreach($fieldsarrayvalue as $val)
		{
			$tmp=explode('=', $val);
			$array_filtervalue[$tmp[0]]=$tmp[1];
			$i++;
		}
		$_SESSION["export_filtered_fields"]=$array_filtervalue;
    }
}

// Get form with filters
if ($step == 4 && $action == 'submitFormField')
{
	// on boucle sur les champs selectionne pour recuperer la valeur
	if (is_array($objexport->array_export_TypeFields[0]))
	{
		$_SESSION["export_filtered_fields"]=array();
		foreach($objexport->array_export_TypeFields[0] as $code => $type)	// $code: s.fieldname $value: Text|Boolean|List:ccc
		{
			$newcode=(string) preg_replace('/\./', '_', $code);
			//print 'xxx'.$code."=".$newcode."=".$type."=".$_POST[$newcode]."\n<br>";
			$filterqualified=1;
			if (! isset($_POST[$newcode]) || $_POST[$newcode] == '') $filterqualified=0;
			elseif (preg_match('/^List/', $type) && (is_numeric($_POST[$newcode]) && $_POST[$newcode] <= 0)) $filterqualified=0;
			if ($filterqualified)
			{
				//print 'Filter on '.$newcode.' type='.$type.' value='.$_POST[$newcode]."\n";
				$objexport->array_export_FilterValue[0][$code] = $_POST[$newcode];
			}
		}
		$array_filtervalue=(! empty($objexport->array_export_FilterValue[0])?$objexport->array_export_FilterValue[0]:'');
		$_SESSION["export_filtered_fields"]=$array_filtervalue;
	}
}


/*
 * View
 */

if ($step == 1 || ! $datatoexport)
{
    llxHeader('', $langs->trans("NewExport"), 'EN:Module_Exports_En|FR:Module_Exports|ES:M&oacute;dulo_Exportaciones');

    $h = 0;

    $head[$h][0] = DOL_URL_ROOT.'/exports/export.php?step=1';
    $head[$h][1] = $langs->trans("Step")." 1";
    $hselected=$h;
    $h++;

    dol_fiche_head($head, $hselected, $langs->trans("NewExport"), -1);


    print '<div class="opacitymedium">'.$langs->trans("SelectExportDataSet").'</div><br>';

    // Affiche les modules d'exports
    print '<div class="div-table-responsive-no-min">';		// You can use div-table-responsive-no-min if you dont need reserved height for your table
    print '<table class="noborder" width="100%">';
    print '<tr class="liste_titre">';
    print '<td>'.$langs->trans("Module").'</td>';
    print '<td>'.$langs->trans("ExportableDatas").'</td>';
    print '<td>&nbsp;</td>';
    print '</tr>';
    $val=true;
    if (count($objexport->array_export_code))
    {
        foreach ($objexport->array_export_code as $key => $value)
        {
            $val=!$val;
            print '<tr '.$bc[$val].'><td nospan="nospan">';
	        //print img_object($objexport->array_export_module[$key]->getName(),$export->array_export_module[$key]->picto).' ';
            print $objexport->array_export_module[$key]->getName();
            print '</td><td>';
			$icon=preg_replace('/:.*$/', '', $objexport->array_export_icon[$key]);
			$label=$objexport->array_export_label[$key];
            //print $value.'-'.$icon.'-'.$label."<br>";
			print img_object($objexport->array_export_module[$key]->getName(), $icon).' ';
            print $label;
            print '</td><td align="right">';
            if ($objexport->array_export_perms[$key])
            {
            	print '<a href="'.DOL_URL_ROOT.'/exports/export.php?step=2&datatoexport='.$objexport->array_export_code[$key].'">'.img_picto($langs->trans("NewExport"), 'filenew').'</a>';
            }
            else
            {
            	print $langs->trans("NotEnoughPermissions");
            }
           	print '</td></tr>';
        }
    }
    else
    {
        print '<tr><td '.$bc[false].' colspan="3">'.$langs->trans("NoExportableData").'</td></tr>';
    }
    print '</table>';
    print '</div>';

    print '</div>';
}

if ($step == 2 && $datatoexport)
{
    llxHeader('', $langs->trans("NewExport"), 'EN:Module_Exports_En|FR:Module_Exports|ES:M&oacute;dulo_Exportaciones');

    $h = 0;

    $head[$h][0] = DOL_URL_ROOT.'/exports/export.php?step=1';
    $head[$h][1] = $langs->trans("Step")." 1";
    $h++;

    $head[$h][0] = DOL_URL_ROOT.'/exports/export.php?step=2&datatoexport='.$datatoexport;
    $head[$h][1] = $langs->trans("Step")." 2";
    $hselected=$h;
    $h++;

    dol_fiche_head($head, $hselected, $langs->trans("NewExport"), -2);

    print '<div class="fichecenter">';
    print '<div class="underbanner clearboth"></div>';

    print '<table width="100%" class="border tableforfield">';

    // Module
    print '<tr><td class="titlefield">'.$langs->trans("Module").'</td>';
    print '<td>';
    //print img_object($objexport->array_export_module[0]->getName(),$objexport->array_export_module[0]->picto).' ';
    print $objexport->array_export_module[0]->getName();
    print '</td></tr>';

    // Lot de donnees a exporter
    print '<tr><td>'.$langs->trans("DatasetToExport").'</td>';
    print '<td>';
	$icon=preg_replace('/:.*$/', '', $objexport->array_export_icon[0]);
    $label=$objexport->array_export_label[0];
    //print $value.'-'.$icon.'-'.$label."<br>";
    print img_object($objexport->array_export_module[0]->getName(), $icon).' ';
    print $label;
    print '</td></tr>';

    print '</table>';
    print '</div>';

    dol_fiche_end();

    print '<br>';

    // Combo list of export models
    print '<form action="'.$_SERVER["PHP_SELF"].'" method="post">';
    print '<input type="hidden" name="token" value="'.$_SESSION['newtoken'].'">';
    print '<input type="hidden" name="action" value="select_model">';
    print '<input type="hidden" name="step" value="2">';
    print '<input type="hidden" name="datatoexport" value="'.$datatoexport.'">';
    print '<div class="valignmiddle marginbottomonly">';
    print '<span class="opacitymedium">'.$langs->trans("SelectExportFields").'</span> ';
    if(empty($conf->global->EXPORTS_SHARE_MODELS))$htmlother->select_export_model($exportmodelid, 'exportmodelid', $datatoexport, 1, $user->id);
	else $htmlother->select_export_model($exportmodelid, 'exportmodelid', $datatoexport, 1);
    print ' ';
    print '<input type="submit" class="button" value="'.$langs->trans("Select").'">';
    print '</div>';
    print '</form>';


    print '<div class="div-table-responsive-no-min">';		// You can use div-table-responsive-no-min if you dont need reserved height for your table
    print '<table class="noborder" width="100%">';
    print '<tr class="liste_titre">';
	print '<td>'.$langs->trans("Entities").'</td>';
    print '<td>'.$langs->trans("ExportableFields").'</td>';
    print '<td width="100" class="center">';
    print '<a class="liste_titre commonlink" title='.$langs->trans("All").' alt='.$langs->trans("All").' href="'.$_SERVER["PHP_SELF"].'?step=2&datatoexport='.$datatoexport.'&action=selectfield&field=all">'.$langs->trans("All")."</a>";
    print ' / ';
    print '<a class="liste_titre commonlink" title='.$langs->trans("None").' alt='.$langs->trans("None").' href="'.$_SERVER["PHP_SELF"].'?step=2&datatoexport='.$datatoexport.'&action=unselectfield&field=all">'.$langs->trans("None")."</a>";
    print '</td>';
    print '<td width="44%">'.$langs->trans("ExportedFields").'</td>';
    print '</tr>';

    // Champs exportables
    $fieldsarray=$objexport->array_export_fields[0];
    // Select request if all fields are selected
    $sqlmaxforexport=$objexport->build_sql(0, array(), array());

	//    $this->array_export_module[0]=$module;
	//    $this->array_export_code[0]=$module->export_code[$r];
	//    $this->array_export_label[0]=$module->export_label[$r];
	//    $this->array_export_sql[0]=$module->export_sql[$r];
	//    $this->array_export_fields[0]=$module->export_fields_array[$r];
	//    $this->array_export_entities[0]=$module->export_fields_entities[$r];
	//    $this->array_export_alias[0]=$module->export_fields_alias[$r];

    $i = 0;

    foreach($fieldsarray as $code=>$label)
    {
        print '<tr class="oddeven">';

        $i++;

        $entity=(! empty($objexport->array_export_entities[0][$code])?$objexport->array_export_entities[0][$code]:$objexport->array_export_icon[0]);
        $entityicon=strtolower(! empty($entitytoicon[$entity])?$entitytoicon[$entity]:$entity);
        $entitylang=(! empty($entitytolang[$entity])?$entitytolang[$entity]:$entity);

        print '<td class="nowrap">';
        // If value of entityicon=entitylang='icon:Label'
        //print $code.'-'.$label.'-'.$entity;

        $tmparray=explode(':', $entityicon);
        if (count($tmparray) >=2)
        {
            $entityicon=$tmparray[0];
            $entitylang=$tmparray[1];
        }
        print img_object('', $entityicon).' '.$langs->trans($entitylang);
        print '</td>';

        $text=(empty($objexport->array_export_special[0][$code])?'':'<i>').$langs->trans($label).(empty($objexport->array_export_special[0][$code])?'':'</i>');

        $tablename=getablenamefromfield($code, $sqlmaxforexport);
        $htmltext ='<b>'.$langs->trans("Name").":</b> ".$text.'<br>';
        if (! empty($objexport->array_export_special[0][$code]))
        {
            $htmltext.='<b>'.$langs->trans("ComputedField")." -> ".$langs->trans("Method")." :</b> ".$objexport->array_export_special[0][$code]."<br>";
        }
        else
        {
            $htmltext.='<b>'.$langs->trans("Table")." -> ".$langs->trans("Field").":</b> ".$tablename." -> ".preg_replace('/^.*\./', '', $code)."<br>";
        }
   		if (! empty($objexport->array_export_examplevalues[0][$code]))
		{
		    $htmltext.='<b>'.$langs->trans("SourceExample").':</b> '.$objexport->array_export_examplevalues[0][$code].'<br>';
		}
    	if (! empty($objexport->array_export_TypeFields[0][$code]))
		{
		    $htmltext.='<b>'.$langs->trans("Type").':</b> '.$objexport->array_export_TypeFields[0][$code].'<br>';
		}

		if (isset($array_selected[$code]) && $array_selected[$code])
        {
            // Selected fields
            print '<td>&nbsp;</td>';
            print '<td align="center"><a class="reposition" href="'.$_SERVER["PHP_SELF"].'?step=2&datatoexport='.$datatoexport.'&action=unselectfield&field='.$code.'">'.img_left('default', 0, 'style="max-width: 20px"').'</a></td>';
            print '<td>';
            //print $text.'-'.$htmltext."<br>";
            print $form->textwithpicto($text, $htmltext);
			//print ' ('.$code.')';
            print '</td>';
        }
        else
        {
        	// Fields not selected
            print '<td>';
			//print $text.'-'.$htmltext."<br>";
			print $form->textwithpicto($text, $htmltext);
			//print ' ('.$code.')';
            print '</td>';
            print '<td align="center"><a class="reposition" href="'.$_SERVER["PHP_SELF"].'?step=2&datatoexport='.$datatoexport.'&action=selectfield&field='.$code.'">'.img_right('default', 0, 'style="max-width: 20px"').'</a></td>';
            print '<td>&nbsp;</td>';
        }

        print '</tr>';
    }

    print '</table>';
    print '</div>';

    /*
     * Barre d'action
     */
    print '<div class="tabsAction tabsActionNoBottom">';

    if (count($array_selected))
	{
		// If filters exist
		if ($usefilters && isset($objexport->array_export_TypeFields[0]) && is_array($objexport->array_export_TypeFields[0]))
		{
			print '<a class="butAction" href="export.php?step=3&datatoexport='.$datatoexport.'">'.$langs->trans("NextStep").'</a>';
		}
		else
		{
			print '<a class="butAction" href="export.php?step=4&datatoexport='.$datatoexport.'">'.$langs->trans("NextStep").'</a>';
		}
	}
	else
	{
		print '<a class="butActionRefused classfortooltip" href="#" title="'.dol_escape_htmltag($langs->trans("SelectAtLeastOneField")).'">'.$langs->trans("NextStep").'</a>';
	}

    print '</div>';
}

if ($step == 3 && $datatoexport)
{
    if (count($array_selected) < 1)      // This occurs when going back to page after sessecion expired
    {
        // Switch to step 2
        header("Location: ".DOL_URL_ROOT.'/exports/export.php?step=2&datatoexport='.$datatoexport);
        exit;
    }

    llxHeader('', $langs->trans("NewExport"), 'EN:Module_Exports_En|FR:Module_Exports|ES:M&oacute;dulo_Exportaciones');

	$h = 0;

	$head[$h][0] = DOL_URL_ROOT.'/exports/export.php?step=1';
	$head[$h][1] = $langs->trans("Step")." 1";
	$h++;

	$head[$h][0] = DOL_URL_ROOT.'/exports/export.php?step=2&datatoexport='.$datatoexport;
	$head[$h][1] = $langs->trans("Step")." 2";
	$h++;

	$head[$h][0] = DOL_URL_ROOT.'/exports/export.php?step=3&datatoexport='.$datatoexport;
	$head[$h][1] = $langs->trans("Step")." 3";
	$hselected=$h;
	$h++;

	dol_fiche_head($head, $hselected, $langs->trans("NewExport"), -2);

    print '<div class="fichecenter">';
    print '<div class="underbanner clearboth"></div>';
	print '<table width="100%" class="border tableforfield">';

	// Module
	print '<tr><td class="titlefield">'.$langs->trans("Module").'</td>';
	print '<td>';
	//print img_object($objexport->array_export_module[0]->getName(),$objexport->array_export_module[0]->picto).' ';
	print $objexport->array_export_module[0]->getName();
	print '</td></tr>';

	// Lot de donnees a exporter
	print '<tr><td>'.$langs->trans("DatasetToExport").'</td>';
	print '<td>';
	$icon=preg_replace('/:.*$/', '', $objexport->array_export_icon[0]);
	$label=$objexport->array_export_label[0];
	//print $value.'-'.$icon.'-'.$label."<br>";
	print img_object($objexport->array_export_module[0]->getName(), $icon).' ';
	print $label;
	print '</td></tr>';

	// Nbre champs exportes
	print '<tr><td>'.$langs->trans("ExportedFields").'</td>';
	$list='';
	foreach($array_selected as $code=>$value)
	{
		$list.=(! empty($list)?', ':'');
		$list.=(isset($objexport->array_export_fields[0][$code])?$langs->trans($objexport->array_export_fields[0][$code]):'');
	}
	print '<td>'.$list.'</td></tr>';

	print '</table>';
	print '</div>';

	print '<br>';

	// Combo list of export models
	print '<span class="opacitymedium">'.$langs->trans("SelectFilterFields").'</span><br><br>';


	// un formulaire en plus pour recuperer les filtres
	print '<form action="'.$_SERVER["PHP_SELF"].'?step=4&action=submitFormField&datatoexport='.$datatoexport.'" name="FilterField" method="post">';
<<<<<<< HEAD

	print '<div class="div-table-responsive-no-min">';		// You can use div-table-responsive-no-min if you dont need reserved height for your table
=======
    print '<input type="hidden" name="token" value="'.$_SESSION['newtoken'].'">';
>>>>>>> 02b8bc94
	print '<table class="noborder" width="100%">';
	print '<tr class="liste_titre">';
	print '<td>'.$langs->trans("Entities").'</td>';
	//print '<td>'.$langs->trans("ExportableFields").'</td>';
	//print '<td align="center"></td>';
	print '<td>'.$langs->trans("ExportableFields").'</td>';
	print '<td width="25%">'.$langs->trans("FilteredFieldsValues").'</td>';
	print '</tr>';

	// Champs exportables
	$fieldsarray=$objexport->array_export_fields[0];
	// Champs filtrable
	$Typefieldsarray=$objexport->array_export_TypeFields[0];
	// valeur des filtres
	$ValueFiltersarray=(! empty($objexport->array_export_FilterValue[0])?$objexport->array_export_FilterValue[0]:'');
	// Select request if all fields are selected
	$sqlmaxforexport=$objexport->build_sql(0, array(), array());

	$i = 0;
	// on boucle sur les champs
	foreach($fieldsarray as $code => $label)
	{
		print '<tr class="oddeven">';

		$i++;
		$entity=(! empty($objexport->array_export_entities[0][$code])?$objexport->array_export_entities[0][$code]:$objexport->array_export_icon[0]);
		$entityicon=strtolower(! empty($entitytoicon[$entity])?$entitytoicon[$entity]:$entity);
		$entitylang=(! empty($entitytolang[$entity])?$entitytolang[$entity]:$entity);

		print '<td class="nowrap">';
		// If value of entityicon=entitylang='icon:Label'
		$tmparray=explode(':', $entityicon);
		if (count($tmparray) >=2)
		{
			$entityicon=$tmparray[0];
			$entitylang=$tmparray[1];
		}
		print img_object('', $entityicon).' '.$langs->trans($entitylang);
		print '</td>';

		// Field name
		$labelName=(! empty($fieldsarray[$code])?$fieldsarray[$code]:'');
		$ValueFilter=(! empty($array_filtervalue[$code])?$array_filtervalue[$code]:'');
		$text=(empty($objexport->array_export_special[0][$code])?'':'<i>').$langs->trans($labelName).(empty($objexport->array_export_special[0][$code])?'':'</i>');

		$tablename=getablenamefromfield($code, $sqlmaxforexport);
		$htmltext ='<b>'.$langs->trans("Name").':</b> '.$text.'<br>';
        if (! empty($objexport->array_export_special[0][$code]))
		{
		    $htmltext.='<b>'.$langs->trans("ComputedField")." -> ".$langs->trans("Method")." :</b> ".$objexport->array_export_special[0][$code]."<br>";
		}
		else
		{
		    $htmltext.='<b>'.$langs->trans("Table")." -> ".$langs->trans("Field").":</b> ".$tablename." -> ".preg_replace('/^.*\./', '', $code)."<br>";
		}
		if (! empty($objexport->array_export_examplevalues[0][$code]))
		{
		    $htmltext.=$langs->trans("SourceExample").': <b>'.$objexport->array_export_examplevalues[0][$code].'</b><br>';
		}
		if (! empty($objexport->array_export_TypeFields[0][$code]))
		{
		    $htmltext.=$langs->trans("Type").': <b>'.$objexport->array_export_TypeFields[0][$code].'</b><br>';
		}

		print '<td>';
		print $form->textwithpicto($text, $htmltext);
		print '</td>';

		// Filter value
		print '<td>';
		if (! empty($Typefieldsarray[$code]))	// Example: Text, List:c_country:label:rowid, Number, Boolean
		{
			$szInfoFiltre=$objexport->genDocFilter($Typefieldsarray[$code]);
			if ($szInfoFiltre)	// Is there an info help for this filter ?
			{
				$tmp=$objexport->build_filterField($Typefieldsarray[$code], $code, $ValueFilter);
				print $form->textwithpicto($tmp, $szInfoFiltre);
			}
			else
			{
				print $objexport->build_filterField($Typefieldsarray[$code], $code, $ValueFilter);
			}
		}
		print '</td>';

		print '</tr>';
	}

	print '</table>';
    print '</div>';

	print '</div>';

	/*
	 * Barre d'action
	 */
	print '<div class="tabsAction tabsActionNoBottom">';
	// il n'est pas obligatoire de filtrer les champs
	print '<a class="butAction" href="javascript:FilterField.submit();">'.$langs->trans("NextStep").'</a>';
	print '</div>';
}

if ($step == 4 && $datatoexport)
{
    if (count($array_selected) < 1)     // This occurs when going back to page after sessecion expired
    {
        // Switch to step 2
        header("Location: ".DOL_URL_ROOT.'/exports/export.php?step=2&datatoexport='.$datatoexport);
        exit;
    }

    asort($array_selected);

    llxHeader('', $langs->trans("NewExport"), 'EN:Module_Exports_En|FR:Module_Exports|ES:M&oacute;dulo_Exportaciones');

    $stepoffset=0;
    $h = 0;

    $head[$h][0] = DOL_URL_ROOT.'/exports/export.php?step=1';
    $head[$h][1] = $langs->trans("Step")." 1";
    $h++;

    $head[$h][0] = DOL_URL_ROOT.'/exports/export.php?step=2&datatoexport='.$datatoexport;
    $head[$h][1] = $langs->trans("Step")." 2";
    $h++;

    // If filters exist
    if ($usefilters && isset($objexport->array_export_TypeFields[0]) && is_array($objexport->array_export_TypeFields[0]))
    {
    	$head[$h][0] = DOL_URL_ROOT.'/exports/export.php?step=3&datatoexport='.$datatoexport;
    	$head[$h][1] = $langs->trans("Step")." 3";
    	$h++;
    	$stepoffset++;
    }

    $head[$h][0] = DOL_URL_ROOT.'/exports/export.php?step=4&datatoexport='.$datatoexport;
    $head[$h][1] = $langs->trans("Step")." ".(3+$stepoffset);
    $hselected=$h;
    $h++;

    dol_fiche_head($head, $hselected, $langs->trans("NewExport"), -2);

    print '<div class="fichecenter">';
    print '<div class="underbanner clearboth"></div>';
    print '<table width="100%" class="border tableforfield">';

    // Module
    print '<tr><td class="titlefield tableforfield">'.$langs->trans("Module").'</td>';
    print '<td>';
    //print img_object($objexport->array_export_module[0]->getName(),$objexport->array_export_module[0]->picto).' ';
    print $objexport->array_export_module[0]->getName();
    print '</td></tr>';

    // Lot de donnees a exporter
    print '<tr><td>'.$langs->trans("DatasetToExport").'</td>';
    print '<td>';
	$icon=preg_replace('/:.*$/', '', $objexport->array_export_icon[0]);
    print img_object($objexport->array_export_module[0]->getName(), $icon).' ';
    print $objexport->array_export_label[0];
    print '</td></tr>';

    // List of exported fields
    print '<tr><td>'.$langs->trans("ExportedFields").'</td>';
    $list='';
    foreach($array_selected as $code=>$value)
    {
        $list.=(! empty($list)?', ':'');
        $list.=$langs->trans($objexport->array_export_fields[0][$code]);
    }
    print '<td>'.$list.'</td>';
    print '</tr>';

    // List of filtered fiels
    if (isset($objexport->array_export_TypeFields[0]) && is_array($objexport->array_export_TypeFields[0]))
    {
    	print '<tr><td width="25%">'.$langs->trans("FilteredFields").'</td>';
    	$list='';
    	if (! empty($array_filtervalue))
    	{
    		foreach($array_filtervalue as $code=>$value)
    		{
    			if (isset($objexport->array_export_fields[0][$code]))
    			{
    				$list.=($list?', ':'');
    				if (isset($array_filtervalue[$code]) && preg_match('/^\s*[<>]/', $array_filtervalue[$code])) $list.=$langs->trans($objexport->array_export_fields[0][$code]).(isset($array_filtervalue[$code])?$array_filtervalue[$code]:'');
    				else $list.=$langs->trans($objexport->array_export_fields[0][$code])."='".(isset($array_filtervalue[$code])?$array_filtervalue[$code]:'')."'";
    			}
    		}
    	}
    	print '<td>'.(! empty($list)?$list:$langs->trans("None")).'</td>';
    	print '</tr>';
    }

    print '</table>';
    print '</div>';

    print '<br>';

    // Select request if all fields are selected
    $sqlmaxforexport=$objexport->build_sql(0, array(), array());

    print '<div class="marginbottomonly"><span class="opacitymedium">'.$langs->trans("ChooseFieldsOrdersAndTitle").'</span></div>';

    print '<div class="div-table-responsive-no-min">';		// You can use div-table-responsive-no-min if you dont need reserved height for your table
    print '<table class="noborder" width="100%">';
    print '<tr class="liste_titre">';
    print '<td>'.$langs->trans("Entities").'</td>';
    print '<td>'.$langs->trans("ExportedFields").'</td>';
    print '<td align="right" colspan="2">'.$langs->trans("Position").'</td>';
    //print '<td>&nbsp;</td>';
    //print '<td>'.$langs->trans("FieldsTitle").'</td>';
    print '</tr>';

    foreach($array_selected as $code=>$value)
    {
        print '<tr class="oddeven">';

        $entity=(! empty($objexport->array_export_entities[0][$code])?$objexport->array_export_entities[0][$code]:$objexport->array_export_icon[0]);
        $entityicon=strtolower(! empty($entitytoicon[$entity])?$entitytoicon[$entity]:$entity);
        $entitylang=(! empty($entitytolang[$entity])?$entitytolang[$entity]:$entity);

        print '<td class="nowrap">';
        // If value of entityicon=entitylang='icon:Label'
        $tmparray=explode(':', $entityicon);
        if (count($tmparray) >=2)
        {
            $entityicon=$tmparray[0];
            $entitylang=$tmparray[1];
        }
        print img_object('', $entityicon).' '.$langs->trans($entitylang);
        print '</td>';

        $labelName=$objexport->array_export_fields[0][$code];

		$text=(empty($objexport->array_export_special[0][$code])?'':'<i>').$langs->trans($labelName).(empty($objexport->array_export_special[0][$code])?'':'</i>');

        $tablename=getablenamefromfield($code, $sqlmaxforexport);
        $htmltext ='<b>'.$langs->trans("Name").':</b> '.$text.'<br>';
        if (! empty($objexport->array_export_special[0][$code]))
        {
            $htmltext.='<b>'.$langs->trans("ComputedField")." -> ".$langs->trans("Method")." :</b> ".$objexport->array_export_special[0][$code]."<br>";
        }
        else
        {
            $htmltext.='<b>'.$langs->trans("Table")." -> ".$langs->trans("Field").":</b> ".$tablename." -> ".preg_replace('/^.*\./', '', $code)."<br>";
        }
        if (! empty($objexport->array_export_examplevalues[0][$code]))
        {
            $htmltext.=$langs->trans("SourceExample").': <b>'.$objexport->array_export_examplevalues[0][$code].'</b><br>';
        }
        if (! empty($objexport->array_export_TypeFields[0][$code]))
        {
            $htmltext.=$langs->trans("Type").': <b>'.$objexport->array_export_TypeFields[0][$code].'</b><br>';
        }

        print '<td>';
        print $form->textwithpicto($text, $htmltext);
		//print ' ('.$code.')';
        print '</td>';

        print '<td align="right" width="100">';
        print $value.' ';
        print '</td><td align="center" width="20">';
        if ($value < count($array_selected)) print '<a href="'.$_SERVER["PHP_SELF"].'?step='.$step.'&datatoexport='.$datatoexport.'&action=downfield&field='.$code.'">'.img_down().'</a>';
        if ($value > 1) print '<a href="'.$_SERVER["PHP_SELF"].'?step='.$step.'&datatoexport='.$datatoexport.'&action=upfield&field='.$code.'">'.img_up().'</a>';
        print '</td>';

        //print '<td>&nbsp;</td>';
        //print '<td>'.$langs->trans($objexport->array_export_fields[0][$code]).'</td>';

        print '</tr>';
    }

    print '</table>';
    print '</div>';

    print '</div>';

    /*
     * Barre d'action
     *
     */
    print '<div class="tabsAction">';

    if (count($array_selected))
    {
        print '<a class="butAction" href="export.php?step='.($step + 1).'&datatoexport='.$datatoexport.'">'.$langs->trans("NextStep").'</a>';
    }

    print '</div>';


	// Area for profils export
	if (count($array_selected))
    {
		print '<br>';
        print $langs->trans("SaveExportModel");

		print '<form class="nocellnopadd" action="export.php" method="post">';
		print '<input type="hidden" name="token" value="'.$_SESSION['newtoken'].'">';
        print '<input type="hidden" name="action" value="add_export_model">';
        print '<input type="hidden" name="step" value="'.$step.'">';
        print '<input type="hidden" name="datatoexport" value="'.$datatoexport.'">';
        print '<input type="hidden" name="hexa" value="'.$hexa.'">';

        print '<div class="div-table-responsive-no-min">';		// You can use div-table-responsive-no-min if you dont need reserved height for your table
        print '<table class="noborder" width="100%">';
		print '<tr class="liste_titre">';
		print '<td>'.$langs->trans("ExportModelName").'</td>';
		print '<td>&nbsp;</td>';
		print '</tr>';

		print '<tr class="oddeven">';
		print '<td><input name="export_name" size="32" value=""></td><td align="right">';
        print '<input type="submit" class="button" value="'.$langs->trans("Save").'">';
        print '</td></tr>';

        // List of existing export profils
    	$sql = "SELECT rowid, label";
		$sql.= " FROM ".MAIN_DB_PREFIX."export_model";
		$sql.= " WHERE type = '".$datatoexport."'";
		if(empty($conf->global->EXPORTS_SHARE_MODELS))$sql.=" AND fk_user=".$user->id;
		$sql.= " ORDER BY rowid";
		$resql = $db->query($sql);
		if ($resql)
		{
			$num = $db->num_rows($resql);
			$i = 0;
			while ($i < $num)
			{
				$obj = $db->fetch_object($resql);
				print '<tr class="oddeven"><td>';
				print $obj->label;
				print '</td><td align="right">';
				print '<a href="'.$_SERVER["PHP_SELF"].'?step='.$step.'&datatoexport='.$datatoexport.'&action=deleteprof&id='.$obj->rowid.'">';
				print img_delete();
				print '</a>';
				print '</tr>';
				$i++;
			}
		}
		else {
			dol_print_error($this->db);
		}

        print '</table>';
        print '</div>';

        print '</form>';
    }
}

if ($step == 5 && $datatoexport)
{
    if (count($array_selected) < 1)      // This occurs when going back to page after sessecion expired
    {
        // Switch to step 2
        header("Location: ".DOL_URL_ROOT.'/exports/export.php?step=2&datatoexport='.$datatoexport);
        exit;
    }

	asort($array_selected);

    llxHeader('', $langs->trans("NewExport"), 'EN:Module_Exports_En|FR:Module_Exports|ES:M&oacute;dulo_Exportaciones');

    $h = 0;
    $stepoffset=0;

    $head[$h][0] = DOL_URL_ROOT.'/exports/export.php?step=1';
    $head[$h][1] = $langs->trans("Step")." 1";
    $h++;

    $head[$h][0] = DOL_URL_ROOT.'/exports/export.php?step=2&datatoexport='.$datatoexport;
    $head[$h][1] = $langs->trans("Step")." 2";
    $h++;

    // si le filtrage est parametre pour l'export ou pas
    if ($usefilters && isset($objexport->array_export_TypeFields[0]) && is_array($objexport->array_export_TypeFields[0]))
    {
    	$head[$h][0] = DOL_URL_ROOT.'/exports/export.php?step=3&datatoexport='.$datatoexport;
    	$head[$h][1] = $langs->trans("Step")." 3";
    	$h++;
    	$stepoffset++;
    }

    $head[$h][0] = DOL_URL_ROOT.'/exports/export.php?step=4&datatoexport='.$datatoexport;
    $head[$h][1] = $langs->trans("Step")." ".(3+$stepoffset);
    $h++;

    $head[$h][0] = DOL_URL_ROOT.'/exports/export.php?step=5&datatoexport='.$datatoexport;
    $head[$h][1] = $langs->trans("Step")." ".(4+$stepoffset);
    $hselected=$h;
    $h++;

    dol_fiche_head($head, $hselected, $langs->trans("NewExport"), -2);

    /*
     * Confirmation suppression fichier
     */
    if ($action == 'remove_file')
    {
    	print $form->formconfirm($_SERVER["PHP_SELF"].'?step=5&datatoexport='.$datatoexport.'&file='.urlencode(GETPOST("file")), $langs->trans('DeleteFile'), $langs->trans('ConfirmDeleteFile'), 'confirm_deletefile', '', 0, 1);
    }

    print '<div class="fichecenter">';
    print '<div class="underbanner clearboth"></div>';

    print '<table width="100%" class="border tableforfield">';

    // Module
    print '<tr><td class="titlefield">'.$langs->trans("Module").'</td>';
    print '<td>';
    //print img_object($objexport->array_export_module[0]->getName(),$objexport->array_export_module[0]->picto).' ';
    print $objexport->array_export_module[0]->getName();
    print '</td></tr>';

    // Lot de donnees a exporter
    print '<tr><td>'.$langs->trans("DatasetToExport").'</td>';
    print '<td>';
	$icon=preg_replace('/:.*$/', '', $objexport->array_export_icon[0]);
    print img_object($objexport->array_export_module[0]->getName(), $icon).' ';
    print $objexport->array_export_label[0];
    print '</td></tr>';

    // List of exported fields
    print '<tr><td>'.$langs->trans("ExportedFields").'</td>';
    $list='';
    foreach($array_selected as $code=>$label)
    {
        $list.=(! empty($list)?', ':'');
        $list.=$langs->trans($objexport->array_export_fields[0][$code]);
    }
    print '<td>'.$list.'</td></tr>';

    // List of filtered fields
    if (isset($objexport->array_export_TypeFields[0]) && is_array($objexport->array_export_TypeFields[0]))
    {
    	print '<tr><td>'.$langs->trans("FilteredFields").'</td>';
    	$list='';
    	if (! empty($array_filtervalue))
    	{
    		foreach($array_filtervalue as $code=>$value)
    		{
    			if (isset($objexport->array_export_fields[0][$code]))
    			{
    				$list.=($list?', ':'');
    				if (isset($array_filtervalue[$code]) && preg_match('/^\s*[<>]/', $array_filtervalue[$code])) $list.=$langs->trans($objexport->array_export_fields[0][$code]).(isset($array_filtervalue[$code])?$array_filtervalue[$code]:'');
    				else $list.=$langs->trans($objexport->array_export_fields[0][$code])."='".(isset($array_filtervalue[$code])?$array_filtervalue[$code]:'')."'";
    			}
    		}
    	}
    	print '<td>'.(! empty($list)?$list:$langs->trans("None")).'</td>';
    	print '</tr>';
    }

    print '</table>';
    print '</div>';

    print '<br>';

    // List of available export formats
    $htmltabloflibs = '<table class="noborder" width="100%">';
    $htmltabloflibs.= '<tr class="liste_titre">';
    $htmltabloflibs.= '<td>'.$langs->trans("AvailableFormats").'</td>';
    $htmltabloflibs.= '<td>'.$langs->trans("LibraryUsed").'</td>';
    $htmltabloflibs.= '<td class="right">'.$langs->trans("LibraryVersion").'</td>';
    $htmltabloflibs.= '</tr>'."\n";

    $liste=$objmodelexport->liste_modeles($db);
    $listeall=$liste;
    foreach($listeall as $key => $val)
    {
    	if (preg_match('/__\(Disabled\)__/', $listeall[$key]))
    	{
    		$listeall[$key]=preg_replace('/__\(Disabled\)__/', '('.$langs->transnoentitiesnoconv("Disabled").')', $listeall[$key]);
    		unset($liste[$key]);
    	}

    	$htmltabloflibs.= '<tr class="oddeven">';
    	$htmltabloflibs.= '<td>'.img_picto_common($key, $objmodelexport->getPictoForKey($key)).' ';
	    $text=$objmodelexport->getDriverDescForKey($key);
	    $label=$listeall[$key];
	    $htmltabloflibs.= $form->textwithpicto($label, $text).'</td>';
	    $htmltabloflibs.= '<td>'.$objmodelexport->getLibLabelForKey($key).'</td>';
	    $htmltabloflibs.= '<td align="right">'.$objmodelexport->getLibVersionForKey($key).'</td>';
	    $htmltabloflibs.= '</tr>'."\n";
    }
    $htmltabloflibs.= '</table>';

    print '<span class="opacitymedium">'.$form->textwithpicto($langs->trans("NowClickToGenerateToBuildExportFile"), $htmltabloflibs, 1, 'help', '', 0, 2, 'helphonformat').'</span>';
    //print $htmltabloflibs;
    print '<br>';

    print '</div>';


    print '<table width="100%">';

    if ($sqlusedforexport && $user->admin)
    {
    	print '<tr><td>';
    	print info_admin($langs->trans("SQLUsedForExport").':<br> '.$sqlusedforexport);
    	print '</td></tr>';
    }
	print '</table>';


    if (! is_dir($conf->export->dir_temp)) dol_mkdir($conf->export->dir_temp);

    // Show existing generated documents
    // NB: La fonction show_documents rescanne les modules qd genallowed=1, sinon prend $liste
    print $formfile->showdocuments('export', '', $upload_dir, $_SERVER["PHP_SELF"].'?step=5&datatoexport='.$datatoexport, $liste, 1, (! empty($_POST['model'])?$_POST['model']:'csv'), 1, 1, 0, 0, 0, '', '&nbsp;', '', '', '');
}

llxFooter();

$db->close();

exit;	// don't know why but apache hangs with php 5.3.10-1ubuntu3.12 and apache 2.2.2 if i remove this exit or replace with return


/**
 * 	Return table name of an alias. For this, we look for the "tablename as alias" in sql string.
 *
 * 	@param	string	$code				Alias.Fieldname
 * 	@param	string	$sqlmaxforexport	SQL request to parse
 * 	@return	string						Table name of field
 */
function getablenamefromfield($code, $sqlmaxforexport)
{
	$alias=preg_replace('/\.(.*)$/i', '', $code);         // Keep only 'Alias' and remove '.Fieldname'
	$regexstring='/([a-zA-Z_]+) as '.preg_quote($alias).'[, \)]/i';

	$newsql=$sqlmaxforexport;
	$newsql=preg_replace('/^(.*) FROM /i', '', $newsql);  // Remove part before the FROM
	$newsql=preg_replace('/WHERE (.*)$/i', '', $newsql);	// Remove part after the WHERE so we have now only list of table aliases in a string. We must keep the ' ' before WHERE

	if (preg_match($regexstring, $newsql, $reg))
	{
		return $reg[1];   // The tablename
	}
	else return '';
}<|MERGE_RESOLUTION|>--- conflicted
+++ resolved
@@ -743,13 +743,11 @@
 
 	// un formulaire en plus pour recuperer les filtres
 	print '<form action="'.$_SERVER["PHP_SELF"].'?step=4&action=submitFormField&datatoexport='.$datatoexport.'" name="FilterField" method="post">';
-<<<<<<< HEAD
+	print '<input type="hidden" name="token" value="'.$_SESSION['newtoken'].'">';
 
 	print '<div class="div-table-responsive-no-min">';		// You can use div-table-responsive-no-min if you dont need reserved height for your table
-=======
-    print '<input type="hidden" name="token" value="'.$_SESSION['newtoken'].'">';
->>>>>>> 02b8bc94
-	print '<table class="noborder" width="100%">';
+
+    print '<table class="noborder" width="100%">';
 	print '<tr class="liste_titre">';
 	print '<td>'.$langs->trans("Entities").'</td>';
 	//print '<td>'.$langs->trans("ExportableFields").'</td>';
