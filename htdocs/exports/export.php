--- conflicted
+++ resolved
@@ -97,13 +97,9 @@
     'project'      => 'Projects',
     'projecttask'  => 'Tasks',
     'task_time'    => 'TaskTimeSpent',
-<<<<<<< HEAD
 	'action'       => 'Event',
 	'expensereport'=> 'ExpenseReport',
-	'expensereport_line'=> 'ExpenseReportLine',
-=======
-	'action'       => 'Event'
->>>>>>> 16a620f9
+	'expensereport_line'=> 'ExpenseReportLine'
 );
 
 $array_selected=isset($_SESSION["export_selected_fields"])?$_SESSION["export_selected_fields"]:array();
