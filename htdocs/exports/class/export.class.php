<?php
/* Copyright (C) 2005-2011 Laurent Destailleur  <eldy@users.sourceforge.net>
 * Copyright (C) 2005-2011 Regis Houssin        <regis@dolibarr.fr>
 *
 * This program is free software; you can redistribute it and/or modify
 * it under the terms of the GNU General Public License as published by
 * the Free Software Foundation; either version 2 of the License, or
 * (at your option) any later version.
 *
 * This program is distributed in the hope that it will be useful,
 * but WITHOUT ANY WARRANTY; without even the implied warranty of
 * MERCHANTABILITY or FITNESS FOR A PARTICULAR PURPOSE.  See the
 * GNU General Public License for more details.
 *
 * You should have received a copy of the GNU General Public License
 * along with this program. If not, see <http://www.gnu.org/licenses/>.
 */

/**
 *	\file       htdocs/exports/class/export.class.php
 *	\ingroup    export
 *	\brief      File of class to manage exports
<<<<<<< HEAD
 *	\version    $Id: export.class.php,v 1.13 2011/08/05 06:29:50 tiaris Exp $
=======
 *	\version    $Id: export.class.php,v 1.14 2011/08/12 07:11:08 hregis Exp $
>>>>>>> 19bde3ab
 */


/**
 *	\class 		Export
 *	\brief 		Class to manage exports
 */
class Export
{
	var $db;

	var $array_export_code=array();             // Tableau de "idmodule_numlot"
	var $array_export_module=array();           // Tableau de "nom de modules"
	var $array_export_label=array();            // Tableau de "libelle de lots"
	var $array_export_sql=array();              // Tableau des "requetes sql"
	var $array_export_fields=array();           // Tableau des listes de champ+libelle a exporter
	//var $array_export_alias=array();            // Tableau des listes de champ+alias a exporter
	var $array_export_special=array();          // Tableau des operations speciales sur champ

	// To store export modules
	var $hexa;
	var $datatoexport;
	var $model_name;

	var $sqlusedforexport;


	/**
	 *    \brief  Constructeur de la classe
	 *    \param  DB        Handler acces base de donnees
	 */
	function Export($DB)
	{
		$this->db=$DB;
	}


	/**
	 *    \brief  Load an exportable dataset
	 *    \param  user      Object user making export
	 *    \param  filter    Load a particular dataset only
	 */
	function load_arrays($user,$filter='')
	{
		global $langs,$conf,$mysoc;

		dol_syslog("Export::load_arrays user=".$user->id." filter=".$filter);

        $var=true;
        $i=0;
<<<<<<< HEAD

		foreach ($conf->file->dol_document_root as $type => $dirroot)
=======
        
        foreach ($conf->file->dol_document_root as $type => $dirroot)
>>>>>>> 19bde3ab
		{
			$modulesdir[] = $dirroot . "/includes/modules/";
			
			if ($type == 'alt')
			{	
				$handle=@opendir($dirroot);
				if (is_resource($handle))
				{
					while (($file = readdir($handle))!==false)
					{
					    if (is_dir($dirroot.'/'.$file) && substr($file, 0, 1) <> '.' && substr($file, 0, 3) <> 'CVS' && $file != 'includes')
					    {
					    	if (is_dir($dirroot . '/' . $file . '/includes/modules/'))
					    	{
					    		$modulesdir[] = $dirroot . '/' . $file . '/includes/modules/';
					    	}
					    }
					}
					closedir($handle);
				}
			}
		}

		foreach($modulesdir as $dir)
		{
			// Search available exports
			$handle=@opendir($dir);
			if (is_resource($handle))
			{
                // Search module files
			    while (($file = readdir($handle))!==false)
				{
					if (is_readable($dir.$file) && preg_match("/^(mod.*)\.class\.php$/i",$file,$reg))
					{
						$modulename=$reg[1];

						// Defined if module is enabled
						$enabled=true;
						$part=strtolower(preg_replace('/^mod/i','',$modulename));
						if (empty($conf->$part->enabled)) $enabled=false;

						if ($enabled)
						{
							// Chargement de la classe
							$file = $dir.$modulename.".class.php";
							$classname = $modulename;
							require_once($file);
							$module = new $classname($this->db);

							if (is_array($module->export_code))
							{
							    foreach($module->export_code as $r => $value)
								{
                                    //print $i.'-'.$filter.'-'.$modulename.'-'.join(',',$module->export_code).'<br>';
								    if ($filter && ($filter != $module->export_code[$r])) continue;

                                    // Test if condition to show are ok
                                    if (! empty($module->export_enabled[$r]) && ! verifCond($module->export_enabled[$r])) continue;

                                    // Test if permissions are ok
									$bool=true;
									foreach($module->export_permission[$r] as $val)
									{
    									$perm=$val;
    									//print_r("$perm[0]-$perm[1]-$perm[2]<br>");
    									if ($perm[2])
    									{
    										$bool=$user->rights->$perm[0]->$perm[1]->$perm[2];
    									}
    									else
    									{
    										$bool=$user->rights->$perm[0]->$perm[1];
    									}
    									if ($perm[0]=='user' && $user->admin) $bool=true;
    									if (! $bool) break;
									}
									//print $bool." $perm[0]"."<br>";

									// Permissions ok
									//	          if ($bool)
									//	          {
									// Charge fichier lang en rapport
									$langtoload=$module->getLangFilesArray();
									if (is_array($langtoload))
									{
										foreach($langtoload as $key)
										{
											$langs->load($key);
										}
									}

									// Module
									$this->array_export_module[$i]=$module;
									// Permission
									$this->array_export_perms[$i]=$bool;
									// Icon
									$this->array_export_icon[$i]=(isset($module->export_icon[$r])?$module->export_icon[$r]:$module->picto);
									// Code du dataset export
									$this->array_export_code[$i]=$module->export_code[$r];
									// Libelle du dataset export
									$this->array_export_label[$i]=$module->getExportDatasetLabel($r);
									// Tableau des champ a exporter (cle=champ, valeur=libelle)
									$this->array_export_fields[$i]=$module->export_fields_array[$r];
									// Tableau des entites a exporter (cle=champ, valeur=entite)
									$this->array_export_entities[$i]=$module->export_entities_array[$r];
									// Tableau des operations speciales sur champ
									$this->array_export_special[$i]=$module->export_special_array[$r];

									// Requete sql du dataset
									$this->array_export_sql_start[$i]=$module->export_sql_start[$r];
									$this->array_export_sql_end[$i]=$module->export_sql_end[$r];
									//$this->array_export_sql[$i]=$module->export_sql[$r];

									dol_syslog("Export loaded for module ".$modulename." with index ".$i.", dataset=".$module->export_code[$r].", nb of fields=".sizeof($module->export_fields_code[$r]));
									$i++;
									//	          }
								}
							}
						}
					}
				}
                closedir($handle);
			}
		}
	}


	/**
	 *      \brief      Build the sql export request
	 *      \param      indice				Indice of export
	 *      \param      array_selected      Filter on array of fields to export
	 *      \remarks    Les tableaux array_export_xxx sont deja chargees pour le bon datatoexport
	 *                  aussi le parametre datatoexport est inutilise
	 */
	function build_sql($indice,$array_selected)
	{
		// Build the sql request
		$sql=$this->array_export_sql_start[$indice];
		$i=0;
		//print_r($array_selected);
		foreach ($this->array_export_fields[$indice] as $key => $value)
		{
			if (! array_key_exists($key, $array_selected)) continue;		// Field not selected

			if ($i > 0) $sql.=', ';
			else $i++;
			$newfield=$key.' as '.str_replace(array('.', '-'),'_',$key);;

			$sql.=$newfield;
		}
		$sql.=$this->array_export_sql_end[$indice];

		return $sql;
	}

	/**
	 *      \brief      Build export file
	 *      \param      user                User that export
	 *      \param      model               Export format
	 *      \param      datatoexport        Name of dataset to export
	 *      \param      array_selected      Filter on array of fields to export
	 *      \param		sqlquery = ''		if set, transmit a sql query instead of building it from arrays
	 *      \remarks    Les tableaux array_export_xxx sont deja chargees pour le bon datatoexport
	 *                  aussi le parametre datatoexport est inutilise
	 */
	function build_file($user, $model, $datatoexport, $array_selected, $sqlquery = '')
 	{
		global $conf,$langs;

		$indice=0;
		asort($array_selected);

		dol_syslog("Export::build_file $model, $datatoexport, $array_selected");

		// Creation de la classe d'export du model ExportXXX
		$dir = DOL_DOCUMENT_ROOT . "/includes/modules/export/";
		$file = "export_".$model.".modules.php";
		$classname = "Export".$model;
		require_once($dir.$file);
		$objmodel = new $classname($db);

		if ($sqlquery) $sql = $sqlquery;
        else $sql=$this->build_sql($indice,$array_selected);

		// Run the sql
		$this->sqlusedforexport=$sql;
		dol_syslog("Export::build_file sql=".$sql);
		$resql = $this->db->query($sql);
		if ($resql)
		{
			//$this->array_export_label[$indice]
			$filename="export_".$datatoexport;
			$filename.='.'.$objmodel->getDriverExtension();
			$dirname=$conf->export->dir_temp.'/'.$user->id;

			$outputlangs=$langs;	// Lang for output

			// Open file
			create_exdir($dirname);
			$result=$objmodel->open_file($dirname."/".$filename, $outputlangs);

			if ($result >= 0)
			{
				// Genere en-tete
				$objmodel->write_header($outputlangs);

				// Genere ligne de titre
				$objmodel->write_title($this->array_export_fields[$indice],$array_selected,$outputlangs);

				while ($objp = $this->db->fetch_object($resql))
				{
					$var=!$var;

					// Process special operations
					if (! empty($this->array_export_special[$indice]))
					{
						foreach ($this->array_export_special[$indice] as $key => $value)
						{
							if (! array_key_exists($key, $array_selected)) continue;		// Field not selected
							// Operation NULLIFNEG
							if ($this->array_export_special[$indice][$key]=='NULLIFNEG')
							{
								//$alias=$this->array_export_alias[$indice][$key];
								$alias=str_replace(array('.', '-'),'_',$key);
								if ($objp->$alias < 0) $objp->$alias='';
							}
							// Operation ZEROIFNEG
							if ($this->array_export_special[$indice][$key]=='ZEROIFNEG')
							{
								//$alias=$this->array_export_alias[$indice][$key];
								$alias=str_replace(array('.', '-'),'_',$key);
								if ($objp->$alias < 0) $objp->$alias='0';
							}
						}
					}
					// end of special operation processing

					$objmodel->write_record($array_selected,$objp,$outputlangs);
				}

				// Genere en-tete
				$objmodel->write_footer($outputlangs);

				// Close file
				$objmodel->close_file();
			}
			else
			{
				$this->error=$objmodel->error;
				dol_syslog("Export::build_file Error: ".$this->error, LOG_ERR);
				return -1;
			}
		}
		else
		{
			$this->error=$this->db->error()." - sql=".$sql;
			dol_syslog("Export::build_file Error: ".$this->error, LOG_ERR);
			return -1;
		}
	}

	/**
	 *  \brief	Save an export model in database
	 *  \param	user 	Object user that save
	 */
	function create($user)
	{
		global $conf;

		dol_syslog("Export.class.php::create");

		$this->db->begin();

		$sql = 'INSERT INTO '.MAIN_DB_PREFIX.'export_model (';
		$sql.= 'label, type, field)';
		$sql.= " VALUES ('".$this->model_name."', '".$this->datatoexport."', '".$this->hexa."')";

		dol_syslog("Export::create sql=".$sql, LOG_DEBUG);
		$resql=$this->db->query($sql);
		if ($resql)
		{
			$this->db->commit();
			return 1;
		}
		else
		{
			$this->error=$this->db->lasterror();
			$this->errno=$this->db->lasterrno();
			dol_syslog("Export::create error ".$this->error, LOG_ERR);
			$this->db->rollback();
			return -1;
		}
	}

	/**
	 *    \brief      Load an export profil from database
	 *    \param      rowid       id of profil to load
	 */
	function fetch($id)
	{
		$sql = 'SELECT em.rowid, em.field, em.label, em.type';
		$sql.= ' FROM '.MAIN_DB_PREFIX.'export_model as em';
		$sql.= ' WHERE em.rowid = '.$id;

		dol_syslog("Export::fetch sql=".$sql, LOG_DEBUG);
		$result = $this->db->query($sql) ;
		if ($result)
		{
			$obj = $this->db->fetch_object($result);
			if ($obj)
			{
				$this->id                   = $obj->rowid;
				$this->hexa                 = $obj->field;
				$this->model_name           = $obj->label;
				$this->datatoexport         = $obj->type;

				return 1;
			}
			else
			{
				$this->error="Model not found";
				return -2;
			}
		}
		else
		{
			dol_print_error($this->db);
			return -3;
		}
	}


	/**
	 *	\brief      Delete object in database
	 *	\param      user        	User that delete
	 *  \param      notrigger	    0=launch triggers after, 1=disable triggers
	 *	\return		int				<0 if KO, >0 if OK
	 */
	function delete($user, $notrigger=0)
	{
		global $conf, $langs;
		$error=0;

		$sql = "DELETE FROM ".MAIN_DB_PREFIX."export_model";
		$sql.= " WHERE rowid=".$this->id;

		$this->db->begin();

		dol_syslog(get_class($this)."::delete sql=".$sql);
		$resql = $this->db->query($sql);
		if (! $resql) { $error++; $this->errors[]="Error ".$this->db->lasterror(); }

		if (! $error)
		{
			if (! $notrigger)
			{
				// Uncomment this and change MYOBJECT to your own tag if you
				// want this action call a trigger.

				//// Call triggers
				//include_once(DOL_DOCUMENT_ROOT . "/core/class/interfaces.class.php");
				//$interface=new Interfaces($this->db);
				//$result=$interface->run_triggers('MYOBJECT_DELETE',$this,$user,$langs,$conf);
				//if ($result < 0) { $error++; $this->errors=$interface->errors; }
				//// End call triggers
			}
		}

		// Commit or rollback
		if ($error)
		{
			foreach($this->errors as $errmsg)
			{
				dol_syslog(get_class($this)."::delete ".$errmsg, LOG_ERR);
				$this->error.=($this->error?', '.$errmsg:$errmsg);
			}
			$this->db->rollback();
			return -1*$error;
		}
		else
		{
			$this->db->commit();
			return 1;
		}
	}

}

?><|MERGE_RESOLUTION|>--- conflicted
+++ resolved
@@ -20,11 +20,7 @@
  *	\file       htdocs/exports/class/export.class.php
  *	\ingroup    export
  *	\brief      File of class to manage exports
-<<<<<<< HEAD
- *	\version    $Id: export.class.php,v 1.13 2011/08/05 06:29:50 tiaris Exp $
-=======
  *	\version    $Id: export.class.php,v 1.14 2011/08/12 07:11:08 hregis Exp $
->>>>>>> 19bde3ab
  */
 
 
@@ -75,13 +71,8 @@
 
         $var=true;
         $i=0;
-<<<<<<< HEAD
-
-		foreach ($conf->file->dol_document_root as $type => $dirroot)
-=======
         
         foreach ($conf->file->dol_document_root as $type => $dirroot)
->>>>>>> 19bde3ab
 		{
 			$modulesdir[] = $dirroot . "/includes/modules/";
 			
