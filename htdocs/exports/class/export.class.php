<?php
/* Copyright (C) 2005-2011  Laurent Destailleur <eldy@users.sourceforge.net>
 * Copyright (C) 2005-2012  Regis Houssin       <regis.houssin@inodbox.com>
 * Copyright (C) 2012       Charles-Fr BENKE    <charles.fr@benke.fr>
 * Copyright (C) 2016       Raphaël Doursenaud  <rdoursenaud@gpcsolutions.fr>
 *
 * This program is free software; you can redistribute it and/or modify
 * it under the terms of the GNU General Public License as published by
 * the Free Software Foundation; either version 3 of the License, or
 * (at your option) any later version.
 *
 * This program is distributed in the hope that it will be useful,
 * but WITHOUT ANY WARRANTY; without even the implied warranty of
 * MERCHANTABILITY or FITNESS FOR A PARTICULAR PURPOSE.  See the
 * GNU General Public License for more details.
 *
 * You should have received a copy of the GNU General Public License
 * along with this program. If not, see <https://www.gnu.org/licenses/>.
 */

/**
 *	\file       htdocs/exports/class/export.class.php
 *	\ingroup    export
 *	\brief      File of class to manage exports
 */


/**
 *	Class to manage exports
 */
class Export
{
	/**
     * @var DoliDB Database handler.
     */
    public $db;

    public $array_export_code = array(); // Tableau de "idmodule_numlot"
    public $array_export_module = array(); // Tableau de "nom de modules"
    public $array_export_label = array(); // Tableau de "libelle de lots"
    public $array_export_sql_start = array(); // Tableau des "requetes sql"
    public $array_export_sql_end = array(); // Tableau des "requetes sql"
    public $array_export_sql_order = array(); // Tableau des "requetes sql"

    public $array_export_fields = array(); // Tableau des listes de champ+libelle a exporter
    public $array_export_TypeFields = array(); // Tableau des listes de champ+Type de filtre
    public $array_export_FilterValue = array(); // Tableau des listes de champ+Valeur a filtrer
    public $array_export_entities = array(); // Tableau des listes de champ+alias a exporter
    public $array_export_dependencies = array(); // array of list of entities that must take care of the DISTINCT if a field is added into export
    public $array_export_special = array(); // array of special operations to do on field
    public $array_export_examplevalues = array(); // array with examples for fields
	public $array_export_help = array(); // array with tooltip help for fields

    // To store export modules
    public $hexa; // List of fields in the export profile
    public $hexafiltervalue; // List of search criteria in the export profile
    public $datatoexport;
    public $model_name; // Name of export profile

    public $sqlusedforexport;


	/**
	 *    Constructor
	 *
	 *    @param  	DoliDB		$db		Database handler
	 */
    public function __construct($db)
    {
        $this->db = $db;
    }


    // phpcs:disable PEAR.NamingConventions.ValidFunctionName.ScopeNotCamelCaps
	/**
	 *    Load an exportable dataset
	 *
	 *    @param  	User		$user      	Object user making export
	 *    @param  	string		$filter    	Load a particular dataset only
	 *    @return	int						<0 if KO, >0 if OK
	 */
    public function load_arrays($user, $filter = '')
    {
        // phpcs:enable
        global $langs, $conf, $mysoc;

        dol_syslog(get_class($this)."::load_arrays user=".$user->id." filter=".$filter);

        $i = 0;

        // Define list of modules directories into modulesdir
        require_once DOL_DOCUMENT_ROOT.'/core/lib/functions2.lib.php';

        $modulesdir = dolGetModulesDirs();

		foreach ($modulesdir as $dir)
		{
			// Search available exports
			$handle = @opendir(dol_osencode($dir));
			if (is_resource($handle))
			{
                // Search module files
			    while (($file = readdir($handle)) !== false)
				{
					if (is_readable($dir.$file) && preg_match("/^(mod.*)\.class\.php$/i", $file, $reg))
					{
						$modulename = $reg[1];

						// Defined if module is enabled
						$enabled = true;
						$part = strtolower(preg_replace('/^mod/i', '', $modulename));
						if ($part == 'propale') $part = 'propal';
						if (empty($conf->$part->enabled)) $enabled = false;

						if ($enabled)
						{
							// Loading Class
							$file = $dir.$modulename.".class.php";
							$classname = $modulename;
							require_once $file;
							$module = new $classname($this->db);

							if (isset($module->export_code) && is_array($module->export_code))
							{
							    foreach ($module->export_code as $r => $value)
								{
                                    //print $i.'-'.$filter.'-'.$modulename.'-'.join(',',$module->export_code).'<br>';
								    if ($filter && ($filter != $module->export_code[$r])) continue;

                                    // Test if condition to show are ok
                                    if (!empty($module->export_enabled[$r]) && !verifCond($module->export_enabled[$r])) continue;

                                    // Test if permissions are ok
									$bool = true;
									if (isset($module->export_permission))
									{
										foreach ($module->export_permission[$r] as $val)
										{
	    									$perm = $val;
	    									//print_r("$perm[0]-$perm[1]-$perm[2]<br>");
	    									if (!empty($perm[2]))
	    									{
	    										$bool = $user->rights->{$perm[0]}->{$perm[1]}->{$perm[2]};
	    									}
	    									else
	    									{
	    										$bool = $user->rights->{$perm[0]}->{$perm[1]};
	    									}
	    									if ($perm[0] == 'user' && $user->admin) $bool = true;
	    									if (!$bool) break;
										}
									}
									//print $bool." $perm[0]"."<br>";

									// Permissions ok
									//	          if ($bool)
									//	          {
									// Charge fichier lang en rapport
									$langtoload = $module->getLangFilesArray();
									if (is_array($langtoload))
									{
										foreach ($langtoload as $key)
										{
											$langs->load($key);
										}
									}

									// Module
									$this->array_export_module[$i] = $module;
									// Permission
									$this->array_export_perms[$i] = $bool;
									// Icon
									$this->array_export_icon[$i] = (isset($module->export_icon[$r]) ? $module->export_icon[$r] : $module->picto);
									// Code du dataset export
									$this->array_export_code[$i] = $module->export_code[$r];
									// Libelle du dataset export
									$this->array_export_label[$i] = $module->getExportDatasetLabel($r);
									// Tableau des champ a exporter (cle=champ, valeur=libelle)
									$this->array_export_fields[$i] = $module->export_fields_array[$r];
									// Tableau des champs a filtrer (cle=champ, valeur1=type de donnees) on verifie que le module a des filtres
									$this->array_export_TypeFields[$i] = (isset($module->export_TypeFields_array[$r]) ? $module->export_TypeFields_array[$r] : '');
									// Tableau des entites a exporter (cle=champ, valeur=entite)
									$this->array_export_entities[$i] = $module->export_entities_array[$r];
									// Tableau des entites qui requiert abandon du DISTINCT (cle=entite, valeur=champ id child records)
									$this->array_export_dependencies[$i] = (!empty($module->export_dependencies_array[$r]) ? $module->export_dependencies_array[$r] : '');
									// Tableau des operations speciales sur champ
									$this->array_export_special[$i] = (!empty($module->export_special_array[$r]) ? $module->export_special_array[$r] : '');
            						// Array of examples
            						$this->array_export_examplevalues[$i] = $module->export_examplevalues_array[$r];
            						// Array of help tooltips
            						$this->array_export_help[$i] = (!empty($module->export_help_array[$r]) ? $module->export_help_array[$r] : '');

									// Requete sql du dataset
									$this->array_export_sql_start[$i] = $module->export_sql_start[$r];
									$this->array_export_sql_end[$i] = $module->export_sql_end[$r];
									$this->array_export_sql_order[$i] = $module->export_sql_order[$r];
									//$this->array_export_sql[$i]=$module->export_sql[$r];

									dol_syslog(get_class($this)."::load_arrays loaded for module ".$modulename." with index ".$i.", dataset=".$module->export_code[$r].", nb of fields=".(!empty($module->export_fields_code[$r]) ?count($module->export_fields_code[$r]) : ''));
									$i++;
									//	          }
								}
							}
						}
					}
				}
                closedir($handle);
			}
		}

		return 1;
    }


    // phpcs:disable PEAR.NamingConventions.ValidFunctionName.ScopeNotCamelCaps
	/**
	 *      Build the sql export request.
	 *      Arrays this->array_export_xxx are already loaded for required datatoexport
	 *
	 *      @param      int		$indice				Indice of export
	 *      @param      array	$array_selected     Filter fields on array of fields to export
	 *      @param      array	$array_filterValue  Filter records on array of value for fields
	 *      @return		string						SQL String. Example "select s.rowid as r_rowid, s.status as s_status from ..."
	 */
    public function build_sql($indice, $array_selected, $array_filterValue)
    {
        // phpcs:enable
		// Build the sql request
		$sql = $this->array_export_sql_start[$indice];
		$i = 0;

		//print_r($array_selected);
		foreach ($this->array_export_fields[$indice] as $key => $value)
		{
			if (!array_key_exists($key, $array_selected)) continue; // Field not selected
            if (preg_match('/^none\./', $key)) continue; // A field that must not appears into SQL
			if ($i > 0) $sql .= ', ';
			else $i++;

			if (strpos($key, ' as ') === false) {
				$newfield = $key.' as '.str_replace(array('.', '-', '(', ')'), '_', $key);
			} else {
				$newfield = $key;
			}

			$sql .= $newfield;
		}
		$sql .= $this->array_export_sql_end[$indice];

		// Add the WHERE part. Filtering into sql if a filtering array is provided
		if (is_array($array_filterValue) && !empty($array_filterValue))
		{
			$sqlWhere = '';
			// Loop on each condition to add
			foreach ($array_filterValue as $key => $value)
			{
			    if (preg_match('/GROUP_CONCAT/i', $key)) continue;
				if ($value != '') $sqlWhere .= " and ".$this->build_filterQuery($this->array_export_TypeFields[$indice][$key], $key, $array_filterValue[$key]);
			}
			$sql .= $sqlWhere;
		}

		// Add the order
		$sql .= $this->array_export_sql_order[$indice];

		// Add the HAVING part.
		if (is_array($array_filterValue) && !empty($array_filterValue))
		{
		    // Loop on each condition to add
		    foreach ($array_filterValue as $key => $value)
		    {
		        if (preg_match('/GROUP_CONCAT/i', $key) and $value != '') $sql .= " HAVING ".$this->build_filterQuery($this->array_export_TypeFields[$indice][$key], $key, $array_filterValue[$key]);
		    }
		}

		return $sql;
	}

    // phpcs:disable PEAR.NamingConventions.ValidFunctionName.ScopeNotCamelCaps
	/**
	 *      Build the conditionnal string from filter the query
	 *
	 *      @param		string	$TypeField		Type of Field to filter
	 *      @param		string	$NameField		Name of the field to filter
	 *      @param		string	$ValueField		Value of the field for filter. Must not be ''
	 *      @return		string					sql string of then field ex : "field='xxx'>"
	 */
    public function build_filterQuery($TypeField, $NameField, $ValueField)
    {
        // phpcs:enable
		//print $TypeField." ".$NameField." ".$ValueField;
		$InfoFieldList = explode(":", $TypeField);
		// build the input field on depend of the type of file
		switch ($InfoFieldList[0]) {
			case 'Text':
				if (!(strpos($ValueField, '%') === false))
					$szFilterQuery .= " ".$NameField." LIKE '".$ValueField."'";
				else
					$szFilterQuery .= " ".$NameField." = '".$ValueField."'";
				break;
			case 'Date':
				if (strpos($ValueField, "+") > 0)
				{
					// mode plage
					$ValueArray = explode("+", $ValueField);
					$szFilterQuery = "(".$this->conditionDate($NameField, trim($ValueArray[0]), ">=");
					$szFilterQuery .= " AND ".$this->conditionDate($NameField, trim($ValueArray[1]), "<=").")";
				}
				else
				{
					if (is_numeric(substr($ValueField, 0, 1)))
						$szFilterQuery = $this->conditionDate($NameField, trim($ValueField), "=");
					else
						$szFilterQuery = $this->conditionDate($NameField, trim(substr($ValueField, 1)), substr($ValueField, 0, 1));
				}
				break;
			case 'Duree':
				break;
			case 'Numeric':
				// si le signe -
				if (strpos($ValueField, "+") > 0)
				{
					// mode plage
					$ValueArray = explode("+", $ValueField);
					$szFilterQuery = "(".$NameField.">=".$ValueArray[0];
					$szFilterQuery .= " AND ".$NameField."<=".$ValueArray[1].")";
				}
				else
				{
					if (is_numeric(substr($ValueField, 0, 1)))
						$szFilterQuery = " ".$NameField."=".$ValueField;
					else
						$szFilterQuery = " ".$NameField.substr($ValueField, 0, 1).substr($ValueField, 1);
				}
				break;
			case 'Boolean':
				$szFilterQuery = " ".$NameField."=".(is_numeric($ValueField) ? $ValueField : ($ValueField == 'yes' ? 1 : 0));
				break;
			case 'Status':
			case 'List':
				if (is_numeric($ValueField))
					$szFilterQuery = " ".$NameField."=".$ValueField;
				else {
                    if (!(strpos($ValueField, '%') === false))
                        $szFilterQuery = " ".$NameField." LIKE '".$ValueField."'";
                    else
                        $szFilterQuery = " ".$NameField." = '".$ValueField."'";
				}
				break;
			default:
			    dol_syslog("Error we try to forge an sql export request with a condition on a field with type '".$InfoFieldList[0]."' (defined into module descriptor) but this type is unknown/not supported. It looks like a bug into module descriptor.", LOG_ERR);
		}

		return $szFilterQuery;
	}

	/**
	 *  conditionDate
	 *
	 *  @param 	string	$Field		Field operand 1
	 *  @param 	string	$Value		Value operand 2
	 *  @param 	string	$Sens		Comparison operator
	 *  @return string
	 */
    public function conditionDate($Field, $Value, $Sens)
    {
		// TODO date_format is forbidden, not performant and not portable. Use instead BETWEEN
		if (strlen($Value) == 4) $Condition = " date_format(".$Field.",'%Y') ".$Sens." '".$Value."'";
		elseif (strlen($Value) == 6) $Condition = " date_format(".$Field.",'%Y%m') ".$Sens." '".$Value."'";
		else  $Condition = " date_format(".$Field.",'%Y%m%d') ".$Sens." ".$Value;
		return $Condition;
    }

    // phpcs:disable PEAR.NamingConventions.ValidFunctionName.ScopeNotCamelCaps
	/**
	 *      Build an input field used to filter the query
	 *
	 *      @param		string	$TypeField		Type of Field to filter. Example: Text, Date, List:c_country:label:rowid, List:c_stcom:label:code, Numeric or Number, Boolean
	 *      @param		string	$NameField		Name of the field to filter
	 *      @param		string	$ValueField		Initial value of the field to filter
	 *      @return		string					html string of the input field ex : "<input type=text name=... value=...>"
	 */
    public function build_filterField($TypeField, $NameField, $ValueField)
    {
        // phpcs:enable
		global $conf, $langs;

		$szFilterField = '';
		$InfoFieldList = explode(":", $TypeField);

		// build the input field on depend of the type of file
		switch ($InfoFieldList[0])
		{
			case 'Text':
			case 'Date':
				$szFilterField = '<input type="text" name="'.$NameField.'" value="'.$ValueField.'">';
				break;
			case 'Duree':
			case 'Numeric':
			case 'Number':
				// Must be a string text to allow to use comparison strings like "<= 999"
			    $szFilterField = '<input type="text" size="6" name="'.$NameField.'" value="'.$ValueField.'">';
				break;
			case 'Status':
				$szFilterField = '<input type="number" size="6" name="'.$NameField.'" value="'.$ValueField.'">';
				break;
			case 'Boolean':
				$szFilterField = '<select name="'.$NameField.'" class="flat">';
				$szFilterField .= '<option ';
				if ($ValueField == '') $szFilterField .= ' selected ';
				$szFilterField .= ' value="">&nbsp;</option>';

				$szFilterField .= '<option ';
				if ($ValueField == 'yes' || $ValueField == '1') $szFilterField .= ' selected ';
				$szFilterField .= ' value="1">'.yn(1).'</option>';

				$szFilterField .= '<option ';
				if ($ValueField == 'no' || $ValueField == '0') $szFilterField .= ' selected ';
				$szFilterField .= ' value="0">'.yn(0).'</option>';
				$szFilterField .= "</select>";
				break;
			case 'List':
				// 0 : Type du champ
				// 1 : Nom de la table
				// 2 : Nom du champ contenant le libelle
				// 3 : Name of field with key (if it is not "rowid"). Used this field as key for combo list.
				// 4 : Name of element for getEntity().

				if (!empty($InfoFieldList[3]))
					$keyList = $InfoFieldList[3];
				else
					$keyList = 'rowid';
				$sql = 'SELECT '.$keyList.' as rowid, '.$InfoFieldList[2].' as label'.(empty($InfoFieldList[3]) ? '' : ', '.$InfoFieldList[3].' as code');
				if ($InfoFieldList[1] == 'c_stcomm') $sql = 'SELECT id as id, '.$keyList.' as rowid, '.$InfoFieldList[2].' as label'.(empty($InfoFieldList[3]) ? '' : ', '.$InfoFieldList[3].' as code');
				if ($InfoFieldList[1] == 'c_country') $sql = 'SELECT '.$keyList.' as rowid, '.$InfoFieldList[2].' as label, code as code';
				$sql .= ' FROM '.MAIN_DB_PREFIX.$InfoFieldList[1];
				if (!empty($InfoFieldList[4])) {
					$sql .= ' WHERE entity IN ('.getEntity($InfoFieldList[4]).')';
				}

				$resql = $this->db->query($sql);
				if ($resql)
				{
					$szFilterField = '<select class="flat" name="'.$NameField.'">';
					$szFilterField .= '<option value="0">&nbsp;</option>';
					$num = $this->db->num_rows($resql);

					$i = 0;
					if ($num)
					{
						while ($i < $num)
						{
							$obj = $this->db->fetch_object($resql);
							if ($obj->label == '-')
							{
								// Discard entry '-'
								$i++;
								continue;
							}
							//var_dump($InfoFieldList[1]);
							$labeltoshow = dol_trunc($obj->label, 18);
							if ($InfoFieldList[1] == 'c_stcomm')
							{
								$langs->load("companies");
								$labeltoshow = (($langs->trans("StatusProspect".$obj->id) != "StatusProspect".$obj->id) ? $langs->trans("StatusProspect".$obj->id) : $obj->label);
							}
							if ($InfoFieldList[1] == 'c_country')
							{
								//var_dump($sql);
								$langs->load("dict");
								$labeltoshow = (($langs->trans("Country".$obj->code) != "Country".$obj->code) ? $langs->trans("Country".$obj->code) : $obj->label);
							}
							if (!empty($ValueField) && $ValueField == $obj->rowid)
							{
								$szFilterField .= '<option value="'.$obj->rowid.'" selected>'.$labeltoshow.'</option>';
							}
							else
							{
								$szFilterField .= '<option value="'.$obj->rowid.'" >'.$labeltoshow.'</option>';
							}
							$i++;
						}
					}
					$szFilterField .= "</select>";

					$this->db->free($resql);
				}
				else dol_print_error($this->db);
				break;
		}

		return $szFilterField;
    }

    /**
     *  Build an input field used to filter the query
     *
     *  @param      string  $TypeField      Type of Field to filter
     *  @return     string                  html string of the input field ex : "<input type=text name=... value=...>"
     */
    public function genDocFilter($TypeField)
    {
        global $langs;

		$szMsg = '';
		$InfoFieldList = explode(":", $TypeField);
		// build the input field on depend of the type of file
		switch ($InfoFieldList[0]) {
			case 'Text':
				$szMsg = $langs->trans('ExportStringFilter');
				break;
			case 'Date':
				$szMsg = $langs->trans('ExportDateFilter');
				break;
			case 'Duree':
				break;
			case 'Numeric':
				$szMsg = $langs->trans('ExportNumericFilter');
				break;
			case 'Boolean':
				break;
			case 'List':
				break;
		}
		return $szMsg;
	}

    // phpcs:disable PEAR.NamingConventions.ValidFunctionName.ScopeNotCamelCaps
	/**
	 *      Build export file.
	 *      File is built into directory $conf->export->dir_temp.'/'.$user->id
	 *      Arrays this->array_export_xxx are already loaded for required datatoexport
	 *
	 *      @param      User		$user               User that export
	 *      @param      string		$model              Export format
	 *      @param      string		$datatoexport       Name of dataset to export
	 *      @param      array		$array_selected     Filter on array of fields to export
	 *      @param      array		$array_filterValue  Filter on array of fields with a filter
	 *      @param		string		$sqlquery			If set, transmit the sql request for select (otherwise, sql request is generated from arrays)
	 *      @return		int								<0 if KO, >0 if OK
	 */
    public function build_file($user, $model, $datatoexport, $array_selected, $array_filterValue, $sqlquery = '')
    {
        // phpcs:enable
		global $conf, $langs, $mysoc;

		$indice = 0;
		asort($array_selected);

		dol_syslog(__METHOD__." ".$model.", ".$datatoexport.", ".implode(",", $array_selected));

		// Check parameters or context properties
		if (empty($this->array_export_fields) || !is_array($this->array_export_fields))
		{
			$this->error = "ErrorBadParameter";
			return -1;
		}

		// Creation of class to export using model ExportXXX
		$dir = DOL_DOCUMENT_ROOT."/core/modules/export/";
		$file = "export_".$model.".modules.php";
		$classname = "Export".$model;
		require_once $dir.$file;
		$objmodel = new $classname($this->db);

		if (!empty($sqlquery)) $sql = $sqlquery;
        else
		{
			// Define value for indice from $datatoexport
			$foundindice = 0;
			foreach ($this->array_export_code as $key => $dataset)
			{
				if ($datatoexport == $dataset)
				{
					$indice = $key;
					$foundindice++;
					//print "Found indice = ".$indice." for dataset=".$datatoexport."\n";
					break;
				}
			}
			if (empty($foundindice))
			{
				$this->error = "ErrorBadParameter can't find dataset ".$datatoexport." into preload arrays this->array_export_code";
				return -1;
			}
        	$sql = $this->build_sql($indice, $array_selected, $array_filterValue);
		}

		// Run the sql
<<<<<<< HEAD
		$this->sqlusedforexport = $sql;
		dol_syslog(get_class($this)."::".__FUNCTION__."", LOG_DEBUG);
=======
		$this->sqlusedforexport=$sql;
		dol_syslog(__METHOD__."", LOG_DEBUG);
>>>>>>> 504a67da
		$resql = $this->db->query($sql);
		if ($resql)
		{
			//$this->array_export_label[$indice]
			if ($conf->global->EXPORT_PREFIX_SPEC)
				$filename = $conf->global->EXPORT_PREFIX_SPEC."_".$datatoexport;
			else
				$filename = "export_".$datatoexport;
			$filename .= '.'.$objmodel->getDriverExtension();
			$dirname = $conf->export->dir_temp.'/'.$user->id;

			$outputlangs = clone $langs; // We clone to have an object we can modify (for example to change output charset by csv handler) without changing original value

			// Open file
			dol_mkdir($dirname);
			$result = $objmodel->open_file($dirname."/".$filename, $outputlangs);

			if ($result >= 0)
			{
				// Genere en-tete
				$objmodel->write_header($outputlangs);

				// Genere ligne de titre
				$objmodel->write_title($this->array_export_fields[$indice], $array_selected, $outputlangs, $this->array_export_TypeFields[$indice]);

				while ($obj = $this->db->fetch_object($resql))
				{
					// Process special operations
					if (!empty($this->array_export_special[$indice]))
					{
						foreach ($this->array_export_special[$indice] as $key => $value)
						{
							if (!array_key_exists($key, $array_selected)) continue; // Field not selected
							// Operation NULLIFNEG
							if ($this->array_export_special[$indice][$key] == 'NULLIFNEG')
							{
								//$alias=$this->array_export_alias[$indice][$key];
								$alias = str_replace(array('.', '-', '(', ')'), '_', $key);
								if ($obj->$alias < 0) $obj->$alias = '';
							}
							// Operation ZEROIFNEG
							elseif ($this->array_export_special[$indice][$key] == 'ZEROIFNEG')
							{
								//$alias=$this->array_export_alias[$indice][$key];
								$alias = str_replace(array('.', '-', '(', ')'), '_', $key);
								if ($obj->$alias < 0) $obj->$alias = '0';
							}
							// Operation GETNUMOPENDAYS (for Holiday module)
							elseif ($this->array_export_special[$indice][$key] == 'getNumOpenDays')
							{
								include_once DOL_DOCUMENT_ROOT.'/core/lib/date.lib.php';
								//$alias=$this->array_export_alias[$indice][$key];
								$alias = str_replace(array('.', '-', '(', ')'), '_', $key);
								$obj->$alias = num_open_day(dol_stringtotime($obj->d_date_debut, 1), dol_stringtotime($obj->d_date_fin, 1), 0, 1, $obj->d_halfday, $mysoc->country_code);
							}
							// Operation INVOICEREMAINTOPAY
							elseif ($this->array_export_special[$indice][$key] == 'getRemainToPay')
							{
								//$alias=$this->array_export_alias[$indice][$key];
								$alias = str_replace(array('.', '-', '(', ')'), '_', $key);
								$remaintopay = '';
								if ($obj->f_rowid > 0)
								{
								    global $tmpobjforcomputecall;
								    if (!is_object($tmpobjforcomputecall))
								    {
								        include_once DOL_DOCUMENT_ROOT.'/compta/facture/class/facture.class.php';
								        $tmpobjforcomputecall = new Facture($this->db);
								    }
								    $tmpobjforcomputecall->id = $obj->f_rowid;
								    $tmpobjforcomputecall->total_ttc = $obj->f_total_ttc;
								    $tmpobjforcomputecall->close_code = $obj->f_close_code;
								    $remaintopay = $tmpobjforcomputecall->getRemainToPay();
								}
								$obj->$alias = $remaintopay;
							}
							else
							{
							    // TODO FIXME Export of compute field does not work. $obj containt $obj->alias_field and formulat will contains $obj->field
							    $computestring = $this->array_export_special[$indice][$key];
							    $tmp = dol_eval($computestring, 1, 0);
							    $obj->$alias = $tmp;

							    $this->error = "ERROPNOTSUPPORTED. Operation ".$this->array_export_special[$indice][$key]." not supported. Export of 'computed' extrafields is not yet supported, please remove field.";
							    return -1;
							}
						}
					}
					// end of special operation processing
					$objmodel->write_record($array_selected, $obj, $outputlangs, $this->array_export_TypeFields[$indice]);
				}

				// Genere en-tete
				$objmodel->write_footer($outputlangs);

				// Close file
				$objmodel->close_file();

        		return 1;
			}
			else
			{
				$this->error = $objmodel->error;
				dol_syslog("Export::build_file Error: ".$this->error, LOG_ERR);
				return -1;
			}
		}
		else
		{
			$this->error = $this->db->error()." - sql=".$sql;
			return -1;
		}
	}

	/**
	 *  Save an export model in database
	 *
	 *  @param		User	$user 	Object user that save
	 *  @return		int				<0 if KO, >0 if OK
	 */
    public function create($user)
	{
		global $conf;

		dol_syslog("Export.class.php::create");

		$this->db->begin();

		$filter = '';

		$sql = 'INSERT INTO '.MAIN_DB_PREFIX.'export_model (';
		$sql .= 'label,';
		$sql .= 'type,';
		$sql .= 'field,';
		$sql .= 'fk_user,';
		$sql .= 'filter';
		$sql .= ') VALUES (';
		$sql .= "'".$this->db->escape($this->model_name)."',";
		$sql .= "'".$this->db->escape($this->datatoexport)."',";
		$sql .= "'".$this->db->escape($this->hexa)."',";
		$sql .= "'".$user->id."',";
		$sql .= "'".$this->db->escape($this->hexafiltervalue)."'";
		$sql .= ")";

		dol_syslog(get_class($this)."::create", LOG_DEBUG);
		$resql = $this->db->query($sql);
		if ($resql)
		{
			$this->db->commit();
			return 1;
		}
		else
		{
			$this->error = $this->db->lasterror();
			$this->errno = $this->db->lasterrno();
			$this->db->rollback();
			return -1;
		}
	}

	/**
	 *  Load an export profil from database
	 *
	 *  @param      int		$id		Id of profil to load
	 *  @return     int				<0 if KO, >0 if OK
	 */
    public function fetch($id)
    {
		$sql = 'SELECT em.rowid, em.label, em.type, em.field, em.filter';
		$sql .= ' FROM '.MAIN_DB_PREFIX.'export_model as em';
		$sql .= ' WHERE em.rowid = '.$id;

		dol_syslog("Export::fetch", LOG_DEBUG);
		$result = $this->db->query($sql);
		if ($result)
		{
			$obj = $this->db->fetch_object($result);
			if ($obj)
			{
				$this->id = $obj->rowid;
				$this->model_name = $obj->label;
				$this->datatoexport = $obj->type;

				$this->hexa = $obj->field;
				$this->hexafiltervalue = $obj->filter;

				return 1;
			}
			else
			{
				$this->error = "ModelNotFound";
				return -2;
			}
		}
		else
		{
			dol_print_error($this->db);
			return -3;
		}
	}


	/**
	 *	Delete object in database
	 *
	 *	@param      User		$user        	User that delete
	 *  @param      int			$notrigger	    0=launch triggers after, 1=disable triggers
	 *	@return		int							<0 if KO, >0 if OK
	 */
	public function delete($user, $notrigger = 0)
	{
		global $conf, $langs;
		$error = 0;

		$sql = "DELETE FROM ".MAIN_DB_PREFIX."export_model";
		$sql .= " WHERE rowid=".$this->id;

		$this->db->begin();

		dol_syslog(get_class($this)."::delete", LOG_DEBUG);
		$resql = $this->db->query($sql);
		if (!$resql) { $error++; $this->errors[] = "Error ".$this->db->lasterror(); }

		if (!$error)
		{
			if (!$notrigger)
			{
				// Uncomment this and change MYOBJECT to your own tag if you
				// want this action call a trigger.

				//// Call triggers
				//include_once DOL_DOCUMENT_ROOT . '/core/class/interfaces.class.php';
				//$interface=new Interfaces($this->db);
				//$result=$interface->run_triggers('MYOBJECT_DELETE',$this,$user,$langs,$conf);
				//if ($result < 0) { $error++; $this->errors=$interface->errors; }
				//// End call triggers
			}
		}

		// Commit or rollback
		if ($error)
		{
			foreach ($this->errors as $errmsg)
			{
				dol_syslog(get_class($this)."::delete ".$errmsg, LOG_ERR);
				$this->error .= ($this->error ? ', '.$errmsg : $errmsg);
			}
			$this->db->rollback();
			return -1 * $error;
		}
		else
		{
			$this->db->commit();
			return 1;
		}
	}

    // phpcs:disable PEAR.NamingConventions.ValidFunctionName.ScopeNotCamelCaps
	/**
	 *	Output list all export models
	 *  TODO Move this into a class htmlxxx.class.php
	 *
	 *	@return	void
	 */
    public function list_export_model()
    {
        // phpcs:enable
		global $conf, $langs;

		$sql = "SELECT em.rowid, em.field, em.label, em.type, em.filter";
		$sql .= " FROM ".MAIN_DB_PREFIX."export_model as em";
		$sql .= " ORDER BY rowid";

		$result = $this->db->query($sql);
		if ($result)
		{
			$num = $this->db->num_rows($result);
			$i = 0;
			while ($i < $num)
			{
				$obj = $this->db->fetch_object($result);
				$keyModel = array_search($obj->type, $this->array_export_code);
				print "<tr>";
				print '<td><a href=export.php?step=2&action=select_model&exportmodelid='.$obj->rowid.'&datatoexport='.$obj->type.'>'.$obj->label.'</a></td>';
				print '<td>';
				print img_object($this->array_export_module[$keyModel]->getName(), $this->array_export_icon[$keyModel]).' ';
				print $this->array_export_module[$keyModel]->getName().' - ';
				// recuperation du nom de l'export

				$string = $langs->trans($this->array_export_label[$keyModel]);
				print ($string != $this->array_export_label[$keyModel] ? $string : $this->array_export_label[$keyModel]);
				print '</td>';
				//print '<td>'.$obj->type.$keyModel.'</td>';
				print '<td>'.str_replace(',', ' , ', $obj->field).'</td>';
				if (!empty($obj->filter)) {
					$filter = json_decode($obj->filter, true);
					print '<td>'.str_replace(',', ' , ', $filter['field']).'</td>';
					print '<td>'.str_replace(',', ' , ', $filter['value']).'</td>';
				}
				// suppression de l'export
				print '<td class="right">';
				print '<a href="'.$_SERVER["PHP_SELF"].'?action=deleteprof&id='.$obj->rowid.'">';
				print img_delete();
				print '</a>';
				print "</tr>";

				$i++;
			}
        } else {
            dol_print_error($this->db);
        }
    }
}<|MERGE_RESOLUTION|>--- conflicted
+++ resolved
@@ -587,13 +587,8 @@
 		}
 
 		// Run the sql
-<<<<<<< HEAD
 		$this->sqlusedforexport = $sql;
-		dol_syslog(get_class($this)."::".__FUNCTION__."", LOG_DEBUG);
-=======
-		$this->sqlusedforexport=$sql;
-		dol_syslog(__METHOD__."", LOG_DEBUG);
->>>>>>> 504a67da
+		dol_syslog(__METHOD__, LOG_DEBUG);
 		$resql = $this->db->query($sql);
 		if ($resql)
 		{
