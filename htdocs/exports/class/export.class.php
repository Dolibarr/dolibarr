<?php
/* Copyright (C) 2005-2011  Laurent Destailleur <eldy@users.sourceforge.net>
 * Copyright (C) 2005-2012  Regis Houssin       <regis.houssin@inodbox.com>
 * Copyright (C) 2012       Charles-Fr BENKE    <charles.fr@benke.fr>
 * Copyright (C) 2016       Raphaël Doursenaud  <rdoursenaud@gpcsolutions.fr>
 *
 * This program is free software; you can redistribute it and/or modify
 * it under the terms of the GNU General Public License as published by
 * the Free Software Foundation; either version 3 of the License, or
 * (at your option) any later version.
 *
 * This program is distributed in the hope that it will be useful,
 * but WITHOUT ANY WARRANTY; without even the implied warranty of
 * MERCHANTABILITY or FITNESS FOR A PARTICULAR PURPOSE.  See the
 * GNU General Public License for more details.
 *
 * You should have received a copy of the GNU General Public License
 * along with this program. If not, see <https://www.gnu.org/licenses/>.
 */

/**
 *	\file       htdocs/exports/class/export.class.php
 *	\ingroup    export
 *	\brief      File of class to manage exports
 */


/**
 *	Class to manage exports
 */
class Export
{
	/**
     * @var DoliDB Database handler.
     */
    public $db;

    public $array_export_code = array(); // Tableau de "idmodule_numlot"
    public $array_export_module = array(); // Tableau de "nom de modules"
    public $array_export_label = array(); // Tableau de "libelle de lots"
    public $array_export_sql_start = array(); // Tableau des "requetes sql"
    public $array_export_sql_end = array(); // Tableau des "requetes sql"
    public $array_export_sql_order = array(); // Tableau des "requetes sql"

    public $array_export_fields = array(); // Tableau des listes de champ+libelle a exporter
    public $array_export_TypeFields = array(); // Tableau des listes de champ+Type de filtre
    public $array_export_FilterValue = array(); // Tableau des listes de champ+Valeur a filtrer
    public $array_export_entities = array(); // Tableau des listes de champ+alias a exporter
    public $array_export_dependencies = array(); // array of list of entities that must take care of the DISTINCT if a field is added into export
    public $array_export_special = array(); // array of special operations to do on field
    public $array_export_examplevalues = array(); // array with examples for fields
	public $array_export_help = array(); // array with tooltip help for fields

    // To store export modules
    public $hexa; // List of fields in the export profile
    public $hexafiltervalue; // List of search criteria in the export profile
    public $datatoexport;
    public $model_name; // Name of export profile

    public $sqlusedforexport;


	/**
	 *    Constructor
	 *
	 *    @param  	DoliDB		$db		Database handler
	 */
    public function __construct($db)
    {
        $this->db = $db;
    }


    // phpcs:disable PEAR.NamingConventions.ValidFunctionName.ScopeNotCamelCaps
	/**
	 *    Load an exportable dataset
	 *
	 *    @param  	User		$user      	Object user making export
	 *    @param  	string		$filter    	Load a particular dataset only
	 *    @return	int						<0 if KO, >0 if OK
	 */
    public function load_arrays($user, $filter = '')
    {
        // phpcs:enable
        global $langs, $conf, $mysoc;

        dol_syslog(get_class($this)."::load_arrays user=".$user->id." filter=".$filter);

        $i = 0;

        // Define list of modules directories into modulesdir
        require_once DOL_DOCUMENT_ROOT.'/core/lib/functions2.lib.php';

        $modulesdir = dolGetModulesDirs();

		foreach ($modulesdir as $dir)
		{
			// Search available exports
			$handle = @opendir(dol_osencode($dir));
			if (is_resource($handle))
			{
                // Search module files
			    while (($file = readdir($handle)) !== false)
				{
					if (is_readable($dir.$file) && preg_match("/^(mod.*)\.class\.php$/i", $file, $reg))
					{
						$modulename = $reg[1];

						// Defined if module is enabled
						$enabled = true;
						$part = strtolower(preg_replace('/^mod/i', '', $modulename));
						if ($part == 'propale') $part = 'propal';
						if (empty($conf->$part->enabled)) $enabled = false;

						if ($enabled)
						{
							// Loading Class
							$file = $dir.$modulename.".class.php";
							$classname = $modulename;
							require_once $file;
							$module = new $classname($this->db);

							if (isset($module->export_code) && is_array($module->export_code))
							{
							    foreach ($module->export_code as $r => $value)
								{
                                    //print $i.'-'.$filter.'-'.$modulename.'-'.join(',',$module->export_code).'<br>';
								    if ($filter && ($filter != $module->export_code[$r])) continue;

                                    // Test if condition to show are ok
                                    if (!empty($module->export_enabled[$r]) && !verifCond($module->export_enabled[$r])) continue;

                                    // Test if permissions are ok
									$bool = true;
									if (isset($module->export_permission))
									{
										foreach ($module->export_permission[$r] as $val)
										{
	    									$perm = $val;
	    									//print_r("$perm[0]-$perm[1]-$perm[2]<br>");
	    									if (!empty($perm[2]))
	    									{
	    										$bool = $user->rights->{$perm[0]}->{$perm[1]}->{$perm[2]};
	    									}
	    									else
	    									{
	    										$bool = $user->rights->{$perm[0]}->{$perm[1]};
	    									}
	    									if ($perm[0] == 'user' && $user->admin) $bool = true;
	    									if (!$bool) break;
										}
									}
									//print $bool." $perm[0]"."<br>";

									// Permissions ok
									//	          if ($bool)
									//	          {
									// Charge fichier lang en rapport
									$langtoload = $module->getLangFilesArray();
									if (is_array($langtoload))
									{
										foreach ($langtoload as $key)
										{
											$langs->load($key);
										}
									}

									// Module
									$this->array_export_module[$i] = $module;
									// Permission
									$this->array_export_perms[$i] = $bool;
									// Icon
									$this->array_export_icon[$i] = (isset($module->export_icon[$r]) ? $module->export_icon[$r] : $module->picto);
									// Code du dataset export
									$this->array_export_code[$i] = $module->export_code[$r];
									// Libelle du dataset export
									$this->array_export_label[$i] = $module->getExportDatasetLabel($r);
									// Tableau des champ a exporter (cle=champ, valeur=libelle)
									$this->array_export_fields[$i] = $module->export_fields_array[$r];
									// Tableau des champs a filtrer (cle=champ, valeur1=type de donnees) on verifie que le module a des filtres
									$this->array_export_TypeFields[$i] = (isset($module->export_TypeFields_array[$r]) ? $module->export_TypeFields_array[$r] : '');
									// Tableau des entites a exporter (cle=champ, valeur=entite)
									$this->array_export_entities[$i] = $module->export_entities_array[$r];
									// Tableau des entites qui requiert abandon du DISTINCT (cle=entite, valeur=champ id child records)
									$this->array_export_dependencies[$i] = (!empty($module->export_dependencies_array[$r]) ? $module->export_dependencies_array[$r] : '');
									// Tableau des operations speciales sur champ
									$this->array_export_special[$i] = (!empty($module->export_special_array[$r]) ? $module->export_special_array[$r] : '');
            						// Array of examples
            						$this->array_export_examplevalues[$i] = $module->export_examplevalues_array[$r];
            						// Array of help tooltips
            						$this->array_export_help[$i] = (!empty($module->export_help_array[$r]) ? $module->export_help_array[$r] : '');

									// Requete sql du dataset
									$this->array_export_sql_start[$i] = $module->export_sql_start[$r];
									$this->array_export_sql_end[$i] = $module->export_sql_end[$r];
									$this->array_export_sql_order[$i] = $module->export_sql_order[$r];
									//$this->array_export_sql[$i]=$module->export_sql[$r];

									dol_syslog(get_class($this)."::load_arrays loaded for module ".$modulename." with index ".$i.", dataset=".$module->export_code[$r].", nb of fields=".(!empty($module->export_fields_code[$r]) ?count($module->export_fields_code[$r]) : ''));
									$i++;
									//	          }
								}
							}
						}
					}
				}
                closedir($handle);
			}
		}

		return 1;
    }


    // phpcs:disable PEAR.NamingConventions.ValidFunctionName.ScopeNotCamelCaps
	/**
	 *      Build the sql export request.
	 *      Arrays this->array_export_xxx are already loaded for required datatoexport
	 *
	 *      @param      int		$indice				Indice of export
	 *      @param      array	$array_selected     Filter fields on array of fields to export
	 *      @param      array	$array_filterValue  Filter records on array of value for fields
	 *      @return		string						SQL String. Example "select s.rowid as r_rowid, s.status as s_status from ..."
	 */
    public function build_sql($indice, $array_selected, $array_filterValue)
    {
        // phpcs:enable
		// Build the sql request
		$sql = $this->array_export_sql_start[$indice];
		$i = 0;

		//print_r($array_selected);
		foreach ($this->array_export_fields[$indice] as $key => $value)
		{
			if (!array_key_exists($key, $array_selected)) continue; // Field not selected
            if (preg_match('/^none\./', $key)) continue; // A field that must not appears into SQL
			if ($i > 0) $sql .= ', ';
			else $i++;

			if (strpos($key, ' as ') === false) {
				$newfield = $key.' as '.str_replace(array('.', '-', '(', ')'), '_', $key);
			} else {
				$newfield = $key;
			}

			$sql .= $newfield;
		}
		$sql .= $this->array_export_sql_end[$indice];

		// Add the WHERE part. Filtering into sql if a filtering array is provided
		if (is_array($array_filterValue) && !empty($array_filterValue))
		{
			$sqlWhere = '';
			// Loop on each condition to add
			foreach ($array_filterValue as $key => $value)
			{
			    if (preg_match('/GROUP_CONCAT/i', $key)) continue;
				if ($value != '') $sqlWhere .= " and ".$this->build_filterQuery($this->array_export_TypeFields[$indice][$key], $key, $array_filterValue[$key]);
			}
			$sql .= $sqlWhere;
		}

		// Add the order
		$sql .= $this->array_export_sql_order[$indice];

		// Add the HAVING part.
		if (is_array($array_filterValue) && !empty($array_filterValue))
		{
		    // Loop on each condition to add
		    foreach ($array_filterValue as $key => $value)
		    {
		        if (preg_match('/GROUP_CONCAT/i', $key) and $value != '') $sql .= " HAVING ".$this->build_filterQuery($this->array_export_TypeFields[$indice][$key], $key, $array_filterValue[$key]);
		    }
		}

		return $sql;
	}

    // phpcs:disable PEAR.NamingConventions.ValidFunctionName.ScopeNotCamelCaps
	/**
	 *      Build the conditionnal string from filter the query
	 *
	 *      @param		string	$TypeField		Type of Field to filter
	 *      @param		string	$NameField		Name of the field to filter
	 *      @param		string	$ValueField		Value of the field for filter. Must not be ''
	 *      @return		string					sql string of then field ex : "field='xxx'>"
	 */
    public function build_filterQuery($TypeField, $NameField, $ValueField)
    {
        // phpcs:enable
		//print $TypeField." ".$NameField." ".$ValueField;
		$InfoFieldList = explode(":", $TypeField);
		// build the input field on depend of the type of file
		switch ($InfoFieldList[0]) {
			case 'Text':
				if (!(strpos($ValueField, '%') === false))
					$szFilterQuery .= " ".$NameField." LIKE '".$ValueField."'";
				else
					$szFilterQuery .= " ".$NameField." = '".$ValueField."'";
				break;
			case 'Date':
				if (strpos($ValueField, "+") > 0)
				{
					// mode plage
					$ValueArray = explode("+", $ValueField);
					$szFilterQuery = "(".$this->conditionDate($NameField, trim($ValueArray[0]), ">=");
					$szFilterQuery .= " AND ".$this->conditionDate($NameField, trim($ValueArray[1]), "<=").")";
				}
				else
				{
					if (is_numeric(substr($ValueField, 0, 1)))
						$szFilterQuery = $this->conditionDate($NameField, trim($ValueField), "=");
					else
						$szFilterQuery = $this->conditionDate($NameField, trim(substr($ValueField, 1)), substr($ValueField, 0, 1));
				}
				break;
			case 'Duree':
				break;
			case 'Numeric':
				// si le signe -
				if (strpos($ValueField, "+") > 0)
				{
					// mode plage
					$ValueArray = explode("+", $ValueField);
					$szFilterQuery = "(".$NameField.">=".$ValueArray[0];
					$szFilterQuery .= " AND ".$NameField."<=".$ValueArray[1].")";
				}
				else
				{
					if (is_numeric(substr($ValueField, 0, 1)))
						$szFilterQuery = " ".$NameField."=".$ValueField;
					else
						$szFilterQuery = " ".$NameField.substr($ValueField, 0, 1).substr($ValueField, 1);
				}
				break;
			case 'Boolean':
				$szFilterQuery = " ".$NameField."=".(is_numeric($ValueField) ? $ValueField : ($ValueField == 'yes' ? 1 : 0));
				break;
			case 'Status':
			case 'List':
				if (is_numeric($ValueField))
					$szFilterQuery = " ".$NameField."=".$ValueField;
				else {
                    if (!(strpos($ValueField, '%') === false))
                        $szFilterQuery = " ".$NameField." LIKE '".$ValueField."'";
                    else
                        $szFilterQuery = " ".$NameField." = '".$ValueField."'";
				}
				break;
			default:
			    dol_syslog("Error we try to forge an sql export request with a condition on a field with type '".$InfoFieldList[0]."' (defined into module descriptor) but this type is unknown/not supported. It looks like a bug into module descriptor.", LOG_ERR);
		}

		return $szFilterQuery;
	}

	/**
	 *  conditionDate
	 *
	 *  @param 	string	$Field		Field operand 1
	 *  @param 	string	$Value		Value operand 2
	 *  @param 	string	$Sens		Comparison operator
	 *  @return string
	 */
    public function conditionDate($Field, $Value, $Sens)
    {
		// TODO date_format is forbidden, not performant and not portable. Use instead BETWEEN
		if (strlen($Value) == 4) $Condition = " date_format(".$Field.",'%Y') ".$Sens." '".$Value."'";
		elseif (strlen($Value) == 6) $Condition = " date_format(".$Field.",'%Y%m') ".$Sens." '".$Value."'";
		else  $Condition = " date_format(".$Field.",'%Y%m%d') ".$Sens." ".$Value;
		return $Condition;
    }

    // phpcs:disable PEAR.NamingConventions.ValidFunctionName.ScopeNotCamelCaps
	/**
	 *      Build an input field used to filter the query
	 *
	 *      @param		string	$TypeField		Type of Field to filter. Example: Text, Date, List:c_country:label:rowid, List:c_stcom:label:code, Numeric or Number, Boolean
	 *      @param		string	$NameField		Name of the field to filter
	 *      @param		string	$ValueField		Initial value of the field to filter
	 *      @return		string					html string of the input field ex : "<input type=text name=... value=...>"
	 */
    public function build_filterField($TypeField, $NameField, $ValueField)
    {
        // phpcs:enable
		global $conf, $langs;

		$szFilterField = '';
		$InfoFieldList = explode(":", $TypeField);

		// build the input field on depend of the type of file
		switch ($InfoFieldList[0])
		{
			case 'Text':
			case 'Date':
				$szFilterField = '<input type="text" name="'.$NameField.'" value="'.$ValueField.'">';
				break;
			case 'Duree':
			case 'Numeric':
			case 'Number':
				// Must be a string text to allow to use comparison strings like "<= 999"
			    $szFilterField = '<input type="text" size="6" name="'.$NameField.'" value="'.$ValueField.'">';
				break;
			case 'Status':
				$szFilterField = '<input type="number" size="6" name="'.$NameField.'" value="'.$ValueField.'">';
				break;
			case 'Boolean':
				$szFilterField = '<select name="'.$NameField.'" class="flat">';
				$szFilterField .= '<option ';
				if ($ValueField == '') $szFilterField .= ' selected ';
				$szFilterField .= ' value="">&nbsp;</option>';

				$szFilterField .= '<option ';
				if ($ValueField == 'yes' || $ValueField == '1') $szFilterField .= ' selected ';
				$szFilterField .= ' value="1">'.yn(1).'</option>';

				$szFilterField .= '<option ';
				if ($ValueField == 'no' || $ValueField == '0') $szFilterField .= ' selected ';
				$szFilterField .= ' value="0">'.yn(0).'</option>';
				$szFilterField .= "</select>";
				break;
			case 'List':
				// 0 : Type du champ
				// 1 : Nom de la table
				// 2 : Nom du champ contenant le libelle
				// 3 : Name of field with key (if it is not "rowid"). Used this field as key for combo list.
				// 4 : Name of element for getEntity().

				if (!empty($InfoFieldList[3]))
					$keyList = $InfoFieldList[3];
				else
					$keyList = 'rowid';
				$sql = 'SELECT '.$keyList.' as rowid, '.$InfoFieldList[2].' as label'.(empty($InfoFieldList[3]) ? '' : ', '.$InfoFieldList[3].' as code');
				if ($InfoFieldList[1] == 'c_stcomm') $sql = 'SELECT id as id, '.$keyList.' as rowid, '.$InfoFieldList[2].' as label'.(empty($InfoFieldList[3]) ? '' : ', '.$InfoFieldList[3].' as code');
				if ($InfoFieldList[1] == 'c_country') $sql = 'SELECT '.$keyList.' as rowid, '.$InfoFieldList[2].' as label, code as code';
				$sql .= ' FROM '.MAIN_DB_PREFIX.$InfoFieldList[1];
				if (!empty($InfoFieldList[4])) {
					$sql .= ' WHERE entity IN ('.getEntity($InfoFieldList[4]).')';
				}

				$resql = $this->db->query($sql);
				if ($resql)
				{
					$szFilterField = '<select class="flat" name="'.$NameField.'">';
					$szFilterField .= '<option value="0">&nbsp;</option>';
					$num = $this->db->num_rows($resql);

					$i = 0;
					if ($num)
					{
						while ($i < $num)
						{
							$obj = $this->db->fetch_object($resql);
							if ($obj->label == '-')
							{
								// Discard entry '-'
								$i++;
								continue;
							}
							//var_dump($InfoFieldList[1]);
							$labeltoshow = dol_trunc($obj->label, 18);
							if ($InfoFieldList[1] == 'c_stcomm')
							{
								$langs->load("companies");
								$labeltoshow = (($langs->trans("StatusProspect".$obj->id) != "StatusProspect".$obj->id) ? $langs->trans("StatusProspect".$obj->id) : $obj->label);
							}
							if ($InfoFieldList[1] == 'c_country')
							{
								//var_dump($sql);
								$langs->load("dict");
								$labeltoshow = (($langs->trans("Country".$obj->code) != "Country".$obj->code) ? $langs->trans("Country".$obj->code) : $obj->label);
							}
							if (!empty($ValueField) && $ValueField == $obj->rowid)
							{
								$szFilterField .= '<option value="'.$obj->rowid.'" selected>'.$labeltoshow.'</option>';
							}
							else
							{
								$szFilterField .= '<option value="'.$obj->rowid.'" >'.$labeltoshow.'</option>';
							}
							$i++;
						}
					}
					$szFilterField .= "</select>";

					$this->db->free($resql);
				}
				else dol_print_error($this->db);
				break;
		}

		return $szFilterField;
    }

    /**
     *  Build an input field used to filter the query
     *
     *  @param      string  $TypeField      Type of Field to filter
     *  @return     string                  html string of the input field ex : "<input type=text name=... value=...>"
     */
    public function genDocFilter($TypeField)
    {
        global $langs;

		$szMsg = '';
		$InfoFieldList = explode(":", $TypeField);
		// build the input field on depend of the type of file
		switch ($InfoFieldList[0]) {
			case 'Text':
				$szMsg = $langs->trans('ExportStringFilter');
				break;
			case 'Date':
				$szMsg = $langs->trans('ExportDateFilter');
				break;
			case 'Duree':
				break;
			case 'Numeric':
				$szMsg = $langs->trans('ExportNumericFilter');
				break;
			case 'Boolean':
				break;
			case 'List':
				break;
		}
		return $szMsg;
	}

    // phpcs:disable PEAR.NamingConventions.ValidFunctionName.ScopeNotCamelCaps
	/**
	 *      Build export file.
	 *      File is built into directory $conf->export->dir_temp.'/'.$user->id
	 *      Arrays this->array_export_xxx are already loaded for required datatoexport
	 *
	 *      @param      User		$user               User that export
	 *      @param      string		$model              Export format
	 *      @param      string		$datatoexport       Name of dataset to export
	 *      @param      array		$array_selected     Filter on array of fields to export
	 *      @param      array		$array_filterValue  Filter on array of fields with a filter
	 *      @param		string		$sqlquery			If set, transmit the sql request for select (otherwise, sql request is generated from arrays)
	 *      @return		int								<0 if KO, >0 if OK
	 */
    public function build_file($user, $model, $datatoexport, $array_selected, $array_filterValue, $sqlquery = '')
    {
        // phpcs:enable
		global $conf, $langs, $mysoc;

		$indice = 0;
		asort($array_selected);

		dol_syslog(get_class($this)."::".__FUNCTION__." ".$model.", ".$datatoexport.", ".implode(",", $array_selected));

		// Check parameters or context properties
		if (empty($this->array_export_fields) || !is_array($this->array_export_fields))
		{
			$this->error = "ErrorBadParameter";
			return -1;
		}

		// Creation of class to export using model ExportXXX
		$dir = DOL_DOCUMENT_ROOT."/core/modules/export/";
		$file = "export_".$model.".modules.php";
		$classname = "Export".$model;
		require_once $dir.$file;
		$objmodel = new $classname($this->db);

		if (!empty($sqlquery)) $sql = $sqlquery;
        else
		{
			// Define value for indice from $datatoexport
			$foundindice = 0;
			foreach ($this->array_export_code as $key => $dataset)
			{
				if ($datatoexport == $dataset)
				{
					$indice = $key;
					$foundindice++;
					//print "Found indice = ".$indice." for dataset=".$datatoexport."\n";
					break;
				}
			}
			if (empty($foundindice))
			{
				$this->error = "ErrorBadParameter can't find dataset ".$datatoexport." into preload arrays this->array_export_code";
				return -1;
			}
        	$sql = $this->build_sql($indice, $array_selected, $array_filterValue);
		}

		// Run the sql
		$this->sqlusedforexport = $sql;
		dol_syslog(get_class($this)."::".__FUNCTION__."", LOG_DEBUG);
		$resql = $this->db->query($sql);
		if ($resql)
		{
			//$this->array_export_label[$indice]
			if ($conf->global->EXPORT_PREFIX_SPEC)
				$filename = $conf->global->EXPORT_PREFIX_SPEC."_".$datatoexport;
			else
				$filename = "export_".$datatoexport;
			$filename .= '.'.$objmodel->getDriverExtension();
			$dirname = $conf->export->dir_temp.'/'.$user->id;

			$outputlangs = clone $langs; // We clone to have an object we can modify (for example to change output charset by csv handler) without changing original value

			// Open file
			dol_mkdir($dirname);
			$result = $objmodel->open_file($dirname."/".$filename, $outputlangs);

			if ($result >= 0)
			{
				// Genere en-tete
				$objmodel->write_header($outputlangs);

				// Genere ligne de titre
				$objmodel->write_title($this->array_export_fields[$indice], $array_selected, $outputlangs, $this->array_export_TypeFields[$indice]);

				while ($obj = $this->db->fetch_object($resql))
				{
					// Process special operations
					if (!empty($this->array_export_special[$indice]))
					{
						foreach ($this->array_export_special[$indice] as $key => $value)
						{
							if (!array_key_exists($key, $array_selected)) continue; // Field not selected
							// Operation NULLIFNEG
							if ($this->array_export_special[$indice][$key] == 'NULLIFNEG')
							{
								//$alias=$this->array_export_alias[$indice][$key];
								$alias = str_replace(array('.', '-', '(', ')'), '_', $key);
								if ($obj->$alias < 0) $obj->$alias = '';
							}
							// Operation ZEROIFNEG
							elseif ($this->array_export_special[$indice][$key] == 'ZEROIFNEG')
							{
								//$alias=$this->array_export_alias[$indice][$key];
								$alias = str_replace(array('.', '-', '(', ')'), '_', $key);
								if ($obj->$alias < 0) $obj->$alias = '0';
							}
							// Operation GETNUMOPENDAYS (for Holiday module)
							elseif ($this->array_export_special[$indice][$key] == 'getNumOpenDays')
							{
								include_once DOL_DOCUMENT_ROOT.'/core/lib/date.lib.php';
								//$alias=$this->array_export_alias[$indice][$key];
								$alias = str_replace(array('.', '-', '(', ')'), '_', $key);
								$obj->$alias = num_open_day(dol_stringtotime($obj->d_date_debut, 1), dol_stringtotime($obj->d_date_fin, 1), 0, 1, $obj->d_halfday, $mysoc->country_code);
							}
							// Operation INVOICEREMAINTOPAY
							elseif ($this->array_export_special[$indice][$key] == 'getRemainToPay')
							{
								//$alias=$this->array_export_alias[$indice][$key];
								$alias = str_replace(array('.', '-', '(', ')'), '_', $key);
								$remaintopay = '';
								if ($obj->f_rowid > 0)
								{
								    global $tmpobjforcomputecall;
								    if (!is_object($tmpobjforcomputecall))
								    {
								        include_once DOL_DOCUMENT_ROOT.'/compta/facture/class/facture.class.php';
								        $tmpobjforcomputecall = new Facture($this->db);
								    }
								    $tmpobjforcomputecall->id = $obj->f_rowid;
								    $tmpobjforcomputecall->total_ttc = $obj->f_total_ttc;
<<<<<<< HEAD
								    $remaintopay = $tmpobjforcomputecall->getRemainToPay();
=======
								    $tmpobjforcomputecall->close_code = $obj->f_close_code;
								    $remaintopay=$tmpobjforcomputecall->getRemainToPay();
>>>>>>> 633ba666
								}
								$obj->$alias = $remaintopay;
							}
							else
							{
							    // TODO FIXME Export of compute field does not work. $obj containt $obj->alias_field and formulat will contains $obj->field
							    $computestring = $this->array_export_special[$indice][$key];
							    $tmp = dol_eval($computestring, 1, 0);
							    $obj->$alias = $tmp;

							    $this->error = "ERROPNOTSUPPORTED. Operation ".$this->array_export_special[$indice][$key]." not supported. Export of 'computed' extrafields is not yet supported, please remove field.";
							    return -1;
							}
						}
					}
					// end of special operation processing
					$objmodel->write_record($array_selected, $obj, $outputlangs, $this->array_export_TypeFields[$indice]);
				}

				// Genere en-tete
				$objmodel->write_footer($outputlangs);

				// Close file
				$objmodel->close_file();

        		return 1;
			}
			else
			{
				$this->error = $objmodel->error;
				dol_syslog("Export::build_file Error: ".$this->error, LOG_ERR);
				return -1;
			}
		}
		else
		{
			$this->error = $this->db->error()." - sql=".$sql;
			return -1;
		}
	}

	/**
	 *  Save an export model in database
	 *
	 *  @param		User	$user 	Object user that save
	 *  @return		int				<0 if KO, >0 if OK
	 */
    public function create($user)
	{
		global $conf;

		dol_syslog("Export.class.php::create");

		$this->db->begin();

		$filter = '';

		$sql = 'INSERT INTO '.MAIN_DB_PREFIX.'export_model (';
		$sql .= 'label,';
		$sql .= 'type,';
		$sql .= 'field,';
		$sql .= 'fk_user,';
		$sql .= 'filter';
		$sql .= ') VALUES (';
		$sql .= "'".$this->db->escape($this->model_name)."',";
		$sql .= "'".$this->db->escape($this->datatoexport)."',";
		$sql .= "'".$this->db->escape($this->hexa)."',";
		$sql .= "'".$user->id."',";
		$sql .= "'".$this->db->escape($this->hexafiltervalue)."'";
		$sql .= ")";

		dol_syslog(get_class($this)."::create", LOG_DEBUG);
		$resql = $this->db->query($sql);
		if ($resql)
		{
			$this->db->commit();
			return 1;
		}
		else
		{
			$this->error = $this->db->lasterror();
			$this->errno = $this->db->lasterrno();
			$this->db->rollback();
			return -1;
		}
	}

	/**
	 *  Load an export profil from database
	 *
	 *  @param      int		$id		Id of profil to load
	 *  @return     int				<0 if KO, >0 if OK
	 */
    public function fetch($id)
    {
		$sql = 'SELECT em.rowid, em.label, em.type, em.field, em.filter';
		$sql .= ' FROM '.MAIN_DB_PREFIX.'export_model as em';
		$sql .= ' WHERE em.rowid = '.$id;

		dol_syslog("Export::fetch", LOG_DEBUG);
		$result = $this->db->query($sql);
		if ($result)
		{
			$obj = $this->db->fetch_object($result);
			if ($obj)
			{
				$this->id = $obj->rowid;
				$this->model_name = $obj->label;
				$this->datatoexport = $obj->type;

				$this->hexa = $obj->field;
				$this->hexafiltervalue = $obj->filter;

				return 1;
			}
			else
			{
				$this->error = "ModelNotFound";
				return -2;
			}
		}
		else
		{
			dol_print_error($this->db);
			return -3;
		}
	}


	/**
	 *	Delete object in database
	 *
	 *	@param      User		$user        	User that delete
	 *  @param      int			$notrigger	    0=launch triggers after, 1=disable triggers
	 *	@return		int							<0 if KO, >0 if OK
	 */
	public function delete($user, $notrigger = 0)
	{
		global $conf, $langs;
		$error = 0;

		$sql = "DELETE FROM ".MAIN_DB_PREFIX."export_model";
		$sql .= " WHERE rowid=".$this->id;

		$this->db->begin();

		dol_syslog(get_class($this)."::delete", LOG_DEBUG);
		$resql = $this->db->query($sql);
		if (!$resql) { $error++; $this->errors[] = "Error ".$this->db->lasterror(); }

		if (!$error)
		{
			if (!$notrigger)
			{
				// Uncomment this and change MYOBJECT to your own tag if you
				// want this action call a trigger.

				//// Call triggers
				//include_once DOL_DOCUMENT_ROOT . '/core/class/interfaces.class.php';
				//$interface=new Interfaces($this->db);
				//$result=$interface->run_triggers('MYOBJECT_DELETE',$this,$user,$langs,$conf);
				//if ($result < 0) { $error++; $this->errors=$interface->errors; }
				//// End call triggers
			}
		}

		// Commit or rollback
		if ($error)
		{
			foreach ($this->errors as $errmsg)
			{
				dol_syslog(get_class($this)."::delete ".$errmsg, LOG_ERR);
				$this->error .= ($this->error ? ', '.$errmsg : $errmsg);
			}
			$this->db->rollback();
			return -1 * $error;
		}
		else
		{
			$this->db->commit();
			return 1;
		}
	}

    // phpcs:disable PEAR.NamingConventions.ValidFunctionName.ScopeNotCamelCaps
	/**
	 *	Output list all export models
	 *  TODO Move this into a class htmlxxx.class.php
	 *
	 *	@return	void
	 */
    public function list_export_model()
    {
        // phpcs:enable
		global $conf, $langs;

		$sql = "SELECT em.rowid, em.field, em.label, em.type, em.filter";
		$sql .= " FROM ".MAIN_DB_PREFIX."export_model as em";
		$sql .= " ORDER BY rowid";

		$result = $this->db->query($sql);
		if ($result)
		{
			$num = $this->db->num_rows($result);
			$i = 0;
			while ($i < $num)
			{
				$obj = $this->db->fetch_object($result);
				$keyModel = array_search($obj->type, $this->array_export_code);
				print "<tr>";
				print '<td><a href=export.php?step=2&action=select_model&exportmodelid='.$obj->rowid.'&datatoexport='.$obj->type.'>'.$obj->label.'</a></td>';
				print '<td>';
				print img_object($this->array_export_module[$keyModel]->getName(), $this->array_export_icon[$keyModel]).' ';
				print $this->array_export_module[$keyModel]->getName().' - ';
				// recuperation du nom de l'export

				$string = $langs->trans($this->array_export_label[$keyModel]);
				print ($string != $this->array_export_label[$keyModel] ? $string : $this->array_export_label[$keyModel]);
				print '</td>';
				//print '<td>'.$obj->type.$keyModel.'</td>';
				print '<td>'.str_replace(',', ' , ', $obj->field).'</td>';
				if (!empty($obj->filter)) {
					$filter = json_decode($obj->filter, true);
					print '<td>'.str_replace(',', ' , ', $filter['field']).'</td>';
					print '<td>'.str_replace(',', ' , ', $filter['value']).'</td>';
				}
				// suppression de l'export
				print '<td class="right">';
				print '<a href="'.$_SERVER["PHP_SELF"].'?action=deleteprof&id='.$obj->rowid.'">';
				print img_delete();
				print '</a>';
				print "</tr>";

				$i++;
			}
        } else {
            dol_print_error($this->db);
        }
    }
}<|MERGE_RESOLUTION|>--- conflicted
+++ resolved
@@ -660,12 +660,8 @@
 								    }
 								    $tmpobjforcomputecall->id = $obj->f_rowid;
 								    $tmpobjforcomputecall->total_ttc = $obj->f_total_ttc;
-<<<<<<< HEAD
+								    $tmpobjforcomputecall->close_code = $obj->f_close_code;
 								    $remaintopay = $tmpobjforcomputecall->getRemainToPay();
-=======
-								    $tmpobjforcomputecall->close_code = $obj->f_close_code;
-								    $remaintopay=$tmpobjforcomputecall->getRemainToPay();
->>>>>>> 633ba666
 								}
 								$obj->$alias = $remaintopay;
 							}
