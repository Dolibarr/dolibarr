<?php
/* Copyright (C) 2005-2011	Laurent Destailleur	<eldy@users.sourceforge.net>
 * Copyright (C) 2005-2012	Regis Houssin		<regis.houssin@capnetworks.com>
 * Copyright (C) 2012		Charles-Fr BENKE	<charles.fr@benke.fr>
 *
 * This program is free software; you can redistribute it and/or modify
 * it under the terms of the GNU General Public License as published by
 * the Free Software Foundation; either version 3 of the License, or
 * (at your option) any later version.
 *
 * This program is distributed in the hope that it will be useful,
 * but WITHOUT ANY WARRANTY; without even the implied warranty of
 * MERCHANTABILITY or FITNESS FOR A PARTICULAR PURPOSE.  See the
 * GNU General Public License for more details.
 *
 * You should have received a copy of the GNU General Public License
 * along with this program. If not, see <http://www.gnu.org/licenses/>.
 */

/**
 *	\file       htdocs/exports/class/export.class.php
 *	\ingroup    export
 *	\brief      File of class to manage exports
 */


/**
 *	Class to manage exports
 */
class Export
{
	var $db;

	var $array_export_code=array();             // Tableau de "idmodule_numlot"
	var $array_export_module=array();           // Tableau de "nom de modules"
	var $array_export_label=array();            // Tableau de "libelle de lots"
	var $array_export_sql_start=array();        // Tableau des "requetes sql"
	var $array_export_sql_end=array();          // Tableau des "requetes sql"
	var $array_export_sql_order=array();        // Tableau des "requetes sql"
	var $array_export_fields=array();           // Tableau des listes de champ+libelle a exporter
	var $array_export_TypeFields=array();		// Tableau des listes de champ+Type de filtre
	var $array_export_FilterValue=array();		// Tableau des listes de champ+Valeur a filtrer
	var $array_export_entities=array();         // Tableau des listes de champ+alias a exporter
	var $array_export_dependencies=array();     // array of list of entities that must take care of the DISTINCT if a field is added into export
	var $array_export_special=array();          // Tableau des operations speciales sur champ

	// To store export modules
	var $hexa;
	var $hexafilter;
	var $hexafiltervalue;
	var $datatoexport;
	var $model_name;

	var $sqlusedforexport;


	/**
	 *    Constructor
	 *
	 *    @param  	DoliDB		$db		Database handler
	 */
	function __construct($db)
	{
		$this->db=$db;
	}


	/**
	 *    Load an exportable dataset
	 *
	 *    @param  	User		$user      	Object user making export
	 *    @param  	string		$filter    	Load a particular dataset only
	 *    @return	int						<0 if KO, >0 if OK
	 */
	function load_arrays($user,$filter='')
	{
		global $langs,$conf,$mysoc;

		dol_syslog(get_class($this)."::load_arrays user=".$user->id." filter=".$filter);

        $var=true;
        $i=0;

        // Define list of modules directories into modulesdir
        require_once DOL_DOCUMENT_ROOT.'/core/lib/functions2.lib.php';

        $modulesdir = dolGetModulesDirs();

		foreach($modulesdir as $dir)
		{
			// Search available exports
			$handle=@opendir(dol_osencode($dir));
			if (is_resource($handle))
			{
                // Search module files
			    while (($file = readdir($handle))!==false)
				{
					if (is_readable($dir.$file) && preg_match("/^(mod.*)\.class\.php$/i",$file,$reg))
					{
						$modulename=$reg[1];

						// Defined if module is enabled
						$enabled=true;
						$part=strtolower(preg_replace('/^mod/i','',$modulename));
						if ($part == 'propale') $part='propal';
						if (empty($conf->$part->enabled)) $enabled=false;

						if ($enabled)
						{
							// Chargement de la classe
							$file = $dir.$modulename.".class.php";
							$classname = $modulename;
							require_once $file;
							$module = new $classname($this->db);

							if (isset($module->export_code) && is_array($module->export_code))
							{
							    foreach($module->export_code as $r => $value)
								{
                                    //print $i.'-'.$filter.'-'.$modulename.'-'.join(',',$module->export_code).'<br>';
								    if ($filter && ($filter != $module->export_code[$r])) continue;

                                    // Test if condition to show are ok
                                    if (! empty($module->export_enabled[$r]) && ! verifCond($module->export_enabled[$r])) continue;

                                    // Test if permissions are ok
									$bool=true;
									foreach($module->export_permission[$r] as $val)
									{
    									$perm=$val;
    									//print_r("$perm[0]-$perm[1]-$perm[2]<br>");
    									if (! empty($perm[2]))
    									{
    										$bool=$user->rights->$perm[0]->$perm[1]->$perm[2];
    									}
    									else
    									{
    										$bool=$user->rights->$perm[0]->$perm[1];
    									}
    									if ($perm[0]=='user' && $user->admin) $bool=true;
    									if (! $bool) break;
									}
									//print $bool." $perm[0]"."<br>";

									// Permissions ok
									//	          if ($bool)
									//	          {
									// Charge fichier lang en rapport
									$langtoload=$module->getLangFilesArray();
									if (is_array($langtoload))
									{
										foreach($langtoload as $key)
										{
											$langs->load($key);
										}
									}

									// Module
									$this->array_export_module[$i]=$module;
									// Permission
									$this->array_export_perms[$i]=$bool;
									// Icon
									$this->array_export_icon[$i]=(isset($module->export_icon[$r])?$module->export_icon[$r]:$module->picto);
									// Code du dataset export
									$this->array_export_code[$i]=$module->export_code[$r];
									// Libelle du dataset export
									$this->array_export_label[$i]=$module->getExportDatasetLabel($r);
									// Tableau des champ a exporter (cle=champ, valeur=libelle)
									$this->array_export_fields[$i]=$module->export_fields_array[$r];
									// Tableau des champs a filtrer (cle=champ, valeur1=type de donnees) on verifie que le module a des filtres
									$this->array_export_TypeFields[$i]=(isset($module->export_TypeFields_array[$r])?$module->export_TypeFields_array[$r]:'');
									// Tableau des entites a exporter (cle=champ, valeur=entite)
									$this->array_export_entities[$i]=$module->export_entities_array[$r];
									// Tableau des entites qui requiert abandon du DISTINCT (cle=entite, valeur=champ id child records)
									$this->array_export_dependencies[$i]=(! empty($module->export_dependencies_array[$r])?$module->export_dependencies_array[$r]:'');
									// Tableau des operations speciales sur champ
									$this->array_export_special[$i]=(! empty($module->export_special_array[$r])?$module->export_special_array[$r]:'');

									// Requete sql du dataset
									$this->array_export_sql_start[$i]=$module->export_sql_start[$r];
									$this->array_export_sql_end[$i]=$module->export_sql_end[$r];
									$this->array_export_sql_order[$i]=$module->export_sql_order[$r];
									//$this->array_export_sql[$i]=$module->export_sql[$r];

									dol_syslog(get_class($this)."::load_arrays loaded for module ".$modulename." with index ".$i.", dataset=".$module->export_code[$r].", nb of fields=".(! empty($module->export_fields_code[$r])?count($module->export_fields_code[$r]):''));
									$i++;
									//	          }
								}
							}
						}
					}
				}
                closedir($handle);
			}
		}

		return 1;
	}


	/**
	 *      Build the sql export request.
	 *      Arrays this->array_export_xxx are already loaded for required datatoexport
	 *
	 *      @param      int		$indice				Indice of export
	 *      @param      array	$array_selected     Filter fields on array of fields to export
	 *      @param      array	$array_filterValue  Filter records on array of value for fields
	 *      @return		string						SQL String. Example "select s.rowid as r_rowid, s.status as s_status from ..."
	 */
	function build_sql($indice, $array_selected, $array_filterValue)
	{
		// Build the sql request
		$sql=$this->array_export_sql_start[$indice];
		$i=0;

		//print_r($array_selected);
		foreach ($this->array_export_fields[$indice] as $key => $value)
		{
			if (! array_key_exists($key, $array_selected)) continue;		// Field not selected

			if ($i > 0) $sql.=', ';
			else $i++;
			$newfield=$key.' as '.str_replace(array('.', '-'),'_',$key);;

			$sql.=$newfield;
		}
		$sql.=$this->array_export_sql_end[$indice];

		//construction du filtrage si le parametrage existe
		if (is_array($array_filterValue) && !empty($array_filterValue))
		{
			$sqlWhere='';
			// pour ne pas a gerer le nombre de condition
			foreach ($array_filterValue as $key => $value)
			{
<<<<<<< HEAD
				$sqlWhere.=" and ".$this->build_filterQuery($this->array_export_TypeFields[$indice][$key], $key, $array_filterValue[$key]);
=======
				if (!empty($value))
					$sqlWhere.=" and ".$this->build_filterQuery($this->array_export_TypeFields[0][$key], $key, $array_filterValue[$key]);
>>>>>>> d6c18c17
			}
			$sql.=$sqlWhere;
		}
		$sql.=$this->array_export_sql_order[$indice];

		return $sql;
	}

	/**
	 *      Build the conditionnal string from filter the query
	 *
	 *      @param		string	$TypeField		Type of Field to filter
	 *      @param		string	$NameField		Name of the field to filter
	 *      @param		string	$ValueField		Initial value of the field to filter
	 *      @return		string					sql string of then field ex : "field='xxx'>"
	 */
	function build_filterQuery($TypeField, $NameField, $ValueField)
	{
		//print $TypeField." ".$NameField." ".$ValueField;
		$InfoFieldList = explode(":", $TypeField);
		// build the input field on depend of the type of file
		switch ($InfoFieldList[0]) {
			case 'Text':
				if (! (strpos($ValueField, '%') === false))
					$szFilterQuery.=" ".$NameField." LIKE '".$ValueField."'";
				else
					$szFilterQuery.=" ".$NameField."='".$ValueField."'";
				break;
			case 'Date':
				if (strpos($ValueField, "+") > 0)
				{
					// mode plage
					$ValueArray = explode("+", $ValueField);
					$szFilterQuery ="(".$this->conditionDate($NameField,$ValueArray[0],">=");
					$szFilterQuery.=" AND ".$this->conditionDate($NameField,$ValueArray[1],"<=").")";
				}
				else
				{
					if (is_numeric(substr($ValueField,0,1)))
						$szFilterQuery=$this->conditionDate($NameField,$ValueField,"=");
					else
						$szFilterQuery=$this->conditionDate($NameField,substr($ValueField,1),substr($ValueField,0,1));
				}
				break;
			case 'Duree':
				break;
			case 'Numeric':
				// si le signe -
				if (strpos($ValueField, "+") > 0)
				{
					// mode plage
					$ValueArray = explode("+", $ValueField);
					$szFilterQuery ="(".$NameField.">=".$ValueArray[0];
					$szFilterQuery.=" AND ".$NameField."<=".$ValueArray[1].")";
				}
				else
				{
					if (is_numeric(substr($ValueField,0,1)))
						$szFilterQuery=" ".$NameField."=".$ValueField;
					else
						$szFilterQuery=" ".$NameField.substr($ValueField,0,1).substr($ValueField,1);
				}
				break;
			case 'Boolean':
				$szFilterQuery=" ".$NameField."=".(is_numeric($ValueField) ? $ValueField : ($ValueField =='yes' ? 1: 0) );
				break;
			case 'Status':
			case 'List':
				if (is_numeric($ValueField))
					$szFilterQuery=" ".$NameField."=".$ValueField;
				else
					$szFilterQuery=" ".$NameField."='".$ValueField."'";
				break;
		}

		return $szFilterQuery;
	}

	/**
	 *	conditionDate
	 *
	 *  @param 	string	$Field		Field operand 1
	 *  @param 	string	$Value		Value operand 2
	 *  @param 	string	$Sens		Comparison operator
	 *  @return string
	 */
	function conditionDate($Field, $Value, $Sens)
	{
		// FIXME date_format is forbidden, not performant and no portable. Use instead BETWEEN
		if (strlen($Value)==4) $Condition=" date_format(".$Field.",'%Y') ".$Sens." ".$Value;
		elseif (strlen($Value)==6) $Condition=" date_format(".$Field.",'%Y%m') ".$Sens." '".$Value."'";
		else  $Condition=" date_format(".$Field.",'%Y%m%d') ".$Sens." ".$Value;
		return $Condition;
	}

	/**
	 *      Build an input field used to filter the query
	 *
	 *      @param		string	$TypeField		Type of Field to filter
	 *      @param		string	$NameField		Name of the field to filter
	 *      @param		string	$ValueField		Initial value of the field to filter
	 *      @return		string					html string of the input field ex : "<input type=text name=... value=...>"
	 */
	function build_filterField($TypeField, $NameField, $ValueField)
	{
		$szFilterField='';
		$InfoFieldList = explode(":", $TypeField);

		// build the input field on depend of the type of file
		switch ($InfoFieldList[0])
		{
			case 'Text':
			case 'Date':
			case 'Duree':
			case 'Numeric':
				$szFilterField='<input type="text" name='.$NameField." value='".$ValueField."'>";
				break;
			case 'Boolean':
				$szFilterField='<select name="'.$NameField.'" class="flat">';
				$szFilterField.='<option ';
				if ($ValueField=='') $szFilterField.=' selected ';
				$szFilterField.=' value="">&nbsp;</option>';

				$szFilterField.='<option ';
				if ($ValueField=='yes') $szFilterField.=' selected ';
				$szFilterField.=' value="yes">'.yn(1).'</option>';

				$szFilterField.='<option ';
				if ($ValueField=='no') $szFilterField.=' selected ';
				$szFilterField.=' value="no">'.yn(0).'</option>';
				$szFilterField.="</select>";
				break;
			case 'List':
				// 0 : Type du champ
				// 1 : Nom de la table
				// 2 : Nom du champ contenant le libelle
				// 3 : Nom du champ contenant la cle (si different de rowid)
				if (count($InfoFieldList)==4)
					$keyList=$InfoFieldList[3];
				else
					$keyList='rowid';
				$sql = 'SELECT '.$keyList.' as rowid, '.$InfoFieldList[2];
				$sql.= ' FROM '.MAIN_DB_PREFIX .$InfoFieldList[1];

				$resql = $this->db->query($sql);
				if ($resql)
				{
					$szFilterField='<select class="flat" name="'.$NameField.'">';
					$szFilterField.='<option value="0">&nbsp;</option>';
					$num = $this->db->num_rows($resql);

					$i = 0;
					if ($num)
					{
						while ($i < $num)
						{
							$obj = $this->db->fetch_object($resql);
							if ($obj->$InfoFieldList[2] == '-')
							{
								// Discard entry '-'
								$i++;
								continue;
							}

							$labeltoshow=dol_trunc($obj->$InfoFieldList[2],18);
							if (!empty($ValueField) && $ValueField == $obj->rowid)
							{
								$szFilterField.='<option value="'.$obj->rowid.'" selected="selected">'.$labeltoshow.'</option>';
							}
							else
							{
								$szFilterField.='<option value="'.$obj->rowid.'" >'.$labeltoshow.'</option>';
							}
							$i++;
						}
					}
					$szFilterField.="</select>";

					$this->db->free();
				}
				break;
		}

		return $szFilterField;
	}

	/**
	 *      Build an input field used to filter the query
	 *
	 *      @param		string	$TypeField		Type of Field to filter
	 *      @return		string					html string of the input field ex : "<input type=text name=... value=...>"
	 *      TODO replace by translation
	 */
	function genDocFilter($TypeField)
	{
		$szMsg='';
		$InfoFieldList = explode(":", $TypeField);
		// build the input field on depend of the type of file
		switch ($InfoFieldList[0]) {
			case 'Text':
				$szMsg="% permet de remplacer un ou plusieurs caract&egrave;res dans la chaine";
				break;
			case 'Date':
				$szMsg ="'AAAA' 'AAAAMM' 'AAAAMMJJ' : filtre sur une ann&eacute;e/mois/jour <br>";
				$szMsg.="'AAAA+AAAA' 'AAAAMM+AAAAMM' 'AAAAMMJJ+AAAAMMJJ': filtre sur une plage d'ann&eacute;e/mois/jour <br>";
				$szMsg.="'&gt;AAAA' '&gt;AAAAMM' '&gt;AAAAMMJJ' filtre sur les ann&eacute;e/mois/jour suivants <br>";
				$szMsg.="'&lsaquo;AAAA' '&lsaquo;AAAAMM' '&lsaquo;AAAAMMJJ' filtre sur les ann&eacute;e/mois/jour pr&eacute;c&eacute;dent <br>";
				break;
			case 'Duree':
				break;
			case 'Numeric':
				$szMsg ="'NNNNN' filtre sur une valeur <br>";
				$szMsg.="'NNNNN+NNNNN' filtre sur une plage de valeur<br>";
				$szMsg.="'&lsaquo;NNNNN' filtre sur les valeurs inf&eacute;rieurs<br>";
				$szMsg.="'&gt;NNNNN' filtre sur les valeurs sup&eacute;rieurs<br>";
				break;
			case 'Boolean':
				break;
			case 'List':
				break;
		}
		return $szMsg;
	}

	/**
	 *      Build export file.
	 *      File is built into directory $conf->export->dir_temp.'/'.$user->id
	 *      Arrays this->array_export_xxx are already loaded for required datatoexport
	 *
	 *      @param      User		$user               User that export
	 *      @param      string		$model              Export format
	 *      @param      string		$datatoexport       Name of dataset to export
	 *      @param      array		$array_selected     Filter on array of fields to export
	 *      @param      array		$array_filterValue  Filter on array of fields with a filter
	 *      @param		string		$sqlquery			If set, transmit the sql request for select (otherwise, sql request is generated from arrays)
	 *      @return		int								<0 if KO, >0 if OK
	 */
	function build_file($user, $model, $datatoexport, $array_selected, $array_filterValue, $sqlquery = '')
 	{
		global $conf,$langs;

		$indice=0;
		asort($array_selected);

		dol_syslog("Export::build_file ".$model.", ".$datatoexport.", ".implode(",", $array_selected));

		// Check parameters or context properties
		if (! is_array($this->array_export_fields[$indice]))
		{
			$this->error="ErrorBadParameter";
			return -1;
		}

		// Creation de la classe d'export du model ExportXXX
		$dir = DOL_DOCUMENT_ROOT . "/core/modules/export/";
		$file = "export_".$model.".modules.php";
		$classname = "Export".$model;
		require_once $dir.$file;
		$objmodel = new $classname($this->db);

		if (! empty($sqlquery)) $sql = $sqlquery;
        else $sql=$this->build_sql($indice, $array_selected, $array_filterValue);

		// Run the sql
		$this->sqlusedforexport=$sql;
		dol_syslog("Export::build_file sql=".$sql);
		$resql = $this->db->query($sql);
		if ($resql)
		{
			//$this->array_export_label[$indice]
			$filename="export_".$datatoexport;
			$filename.='.'.$objmodel->getDriverExtension();
			$dirname=$conf->export->dir_temp.'/'.$user->id;

			$outputlangs=dol_clone($langs);	// We clone to have an object we can modify (for example to change output charset by csv handler) without changing original value

			// Open file
			dol_mkdir($dirname);
			$result=$objmodel->open_file($dirname."/".$filename, $outputlangs);

			if ($result >= 0)
			{
				// Genere en-tete
				$objmodel->write_header($outputlangs);

				// Genere ligne de titre
				$objmodel->write_title($this->array_export_fields[$indice],$array_selected,$outputlangs);

				$var=true;

				while ($objp = $this->db->fetch_object($resql))
				{
					$var=!$var;

					// Process special operations
					if (! empty($this->array_export_special[$indice]))
					{
						foreach ($this->array_export_special[$indice] as $key => $value)
						{
							if (! array_key_exists($key, $array_selected)) continue;		// Field not selected
							// Operation NULLIFNEG
							if ($this->array_export_special[$indice][$key]=='NULLIFNEG')
							{
								//$alias=$this->array_export_alias[$indice][$key];
								$alias=str_replace(array('.', '-'),'_',$key);
								if ($objp->$alias < 0) $objp->$alias='';
							}
							// Operation ZEROIFNEG
							if ($this->array_export_special[$indice][$key]=='ZEROIFNEG')
							{
								//$alias=$this->array_export_alias[$indice][$key];
								$alias=str_replace(array('.', '-'),'_',$key);
								if ($objp->$alias < 0) $objp->$alias='0';
							}
						}
					}
					// end of special operation processing
					$objmodel->write_record($array_selected,$objp,$outputlangs,$this->array_export_TypeFields[$indice]);
				}

				// Genere en-tete
				$objmodel->write_footer($outputlangs);

				// Close file
				$objmodel->close_file();

        		return 1;
			}
			else
			{
				$this->error=$objmodel->error;
				dol_syslog("Export::build_file Error: ".$this->error, LOG_ERR);
				return -1;
			}
		}
		else
		{
			$this->error=$this->db->error()." - sql=".$sql;
			dol_syslog("Export::build_file Error: ".$this->error, LOG_ERR);
			return -1;
		}
	}

	/**
	 *  Save an export model in database
	 *
	 *  @param		User	$user 	Object user that save
	 *  @return		int				<0 if KO, >0 if OK
	 */
	function create($user)
	{
		global $conf;

		dol_syslog("Export.class.php::create");

		$this->db->begin();

		$filter='';
		if (! empty($this->hexafilter) && ! empty($this->hexafiltervalue)) {
			$filter = json_encode(array('field' => $this->hexafilter, 'value' => $this->hexafiltervalue));
		}

		$sql = 'INSERT INTO '.MAIN_DB_PREFIX.'export_model (';
		$sql.= 'label,';
		$sql.= 'type,';
		$sql.= 'field,';
		$sql.= 'filter';
		$sql.= ') VALUES (';
		$sql.= "'".$this->db->escape($this->model_name)."',";
		$sql.= "'".$this->datatoexport."',";
		$sql.= "'".$this->hexa."',";
		$sql.= (! empty($filter)?"'".$filter."'":"null");
		$sql.= ")";

		dol_syslog("Export::create sql=".$sql, LOG_DEBUG);
		$resql=$this->db->query($sql);
		if ($resql)
		{
			$this->db->commit();
			return 1;
		}
		else
		{
			$this->error=$this->db->lasterror();
			$this->errno=$this->db->lasterrno();
			dol_syslog("Export::create error ".$this->error, LOG_ERR);
			$this->db->rollback();
			return -1;
		}
	}

	/**
	 *  Load an export profil from database
	 *
	 *  @param		int		$id		Id of profil to load
	 *  @return		int				<0 if KO, >0 if OK
	 */
	function fetch($id)
	{
		$sql = 'SELECT em.rowid, em.field, em.label, em.type, em.filter';
		$sql.= ' FROM '.MAIN_DB_PREFIX.'export_model as em';
		$sql.= ' WHERE em.rowid = '.$id;

		dol_syslog("Export::fetch sql=".$sql, LOG_DEBUG);
		$result = $this->db->query($sql);
		if ($result)
		{
			$obj = $this->db->fetch_object($result);
			if ($obj)
			{
				$this->id				= $obj->rowid;
				$this->hexa				= $obj->field;
				$this->model_name		= $obj->label;
				$this->datatoexport		= $obj->type;

				$filter					= json_decode($obj->filter, true);
				$this->hexafilter		= (isset($filter['field'])?$filter['field']:'');
				$this->hexafiltervalue	= (isset($filter['value'])?$filter['value']:'');

				return 1;
			}
			else
			{
				$this->error="ModelNotFound";
				return -2;
			}
		}
		else
		{
			dol_print_error($this->db);
			return -3;
		}
	}


	/**
	 *	Delete object in database
	 *
	 *	@param      User		$user        	User that delete
	 *  @param      int			$notrigger	    0=launch triggers after, 1=disable triggers
	 *	@return		int							<0 if KO, >0 if OK
	 */
	function delete($user, $notrigger=0)
	{
		global $conf, $langs;
		$error=0;

		$sql = "DELETE FROM ".MAIN_DB_PREFIX."export_model";
		$sql.= " WHERE rowid=".$this->id;

		$this->db->begin();

		dol_syslog(get_class($this)."::delete sql=".$sql);
		$resql = $this->db->query($sql);
		if (! $resql) { $error++; $this->errors[]="Error ".$this->db->lasterror(); }

		if (! $error)
		{
			if (! $notrigger)
			{
				// Uncomment this and change MYOBJECT to your own tag if you
				// want this action call a trigger.

				//// Call triggers
				//include_once DOL_DOCUMENT_ROOT . '/core/class/interfaces.class.php';
				//$interface=new Interfaces($this->db);
				//$result=$interface->run_triggers('MYOBJECT_DELETE',$this,$user,$langs,$conf);
				//if ($result < 0) { $error++; $this->errors=$interface->errors; }
				//// End call triggers
			}
		}

		// Commit or rollback
		if ($error)
		{
			foreach($this->errors as $errmsg)
			{
				dol_syslog(get_class($this)."::delete ".$errmsg, LOG_ERR);
				$this->error.=($this->error?', '.$errmsg:$errmsg);
			}
			$this->db->rollback();
			return -1*$error;
		}
		else
		{
			$this->db->commit();
			return 1;
		}
	}

	/**
	 *	Output list all export models
	 *  TODO Move this into a class htmlxxx.class.php
	 *
	 *	@return	void
	 */
	function list_export_model()
	{
		global $conf, $langs;

		$sql = "SELECT em.rowid, em.field, em.label, em.type, em.filter";
		$sql.= " FROM ".MAIN_DB_PREFIX."export_model";
		$sql.= " ORDER BY rowid";

		$result = $this->db->query($sql);
		if ($result)
		{
			$num = $this->db->num_rows($result);
			$i = 0;
			while ($i < $num)
			{
				$obj = $this->db->fetch_object($result);
				$keyModel = array_search($obj->type, $this->array_export_code);
				print "<tr>";
				print '<td><a href=export.php?step=2&action=select_model&exportmodelid='.$obj->rowid.'&datatoexport='.$obj->type.'>'.$obj->label.'</a></td>';
				print '<td>';
				print img_object($this->array_export_module[$keyModel]->getName(),$this->array_export_icon[$keyModel]).' ';
				print $this->array_export_module[$keyModel]->getName().' - ';
				// recuperation du nom de l'export

				$string=$langs->trans($this->array_export_label[$keyModel]);
				print ($string!=$this->array_export_label[$keyModel]?$string:$this->array_export_label[$keyModel]);
				print '</td>';
				//print '<td>'.$obj->type.$keyModel.'</td>';
				print '<td>'.str_replace(',',' , ',$obj->field).'</td>';
				if (! empty($obj->filter)) {
					$filter = json_decode($obj->filter, true);
					print '<td>'.str_replace(',',' , ',$filter['field']).'</td>';
					print '<td>'.str_replace(',',' , ',$filter['value']).'</td>';
				}
				// suppression de l'export
				print '<td align="right">';
				print '<a href="'.$_SERVER["PHP_SELF"].'?action=deleteprof&id='.$obj->rowid.'">';
				print img_delete();
				print '</a>';
				print "</tr>";

				$i++;
			}
		}
		else {
			dol_print_error($this->db);
		}
	}

}

?><|MERGE_RESOLUTION|>--- conflicted
+++ resolved
@@ -233,16 +233,11 @@
 			// pour ne pas a gerer le nombre de condition
 			foreach ($array_filterValue as $key => $value)
 			{
-<<<<<<< HEAD
-				$sqlWhere.=" and ".$this->build_filterQuery($this->array_export_TypeFields[$indice][$key], $key, $array_filterValue[$key]);
-=======
-				if (!empty($value))
-					$sqlWhere.=" and ".$this->build_filterQuery($this->array_export_TypeFields[0][$key], $key, $array_filterValue[$key]);
->>>>>>> d6c18c17
+				if ($value != '') $sqlWhere.=" and ".$this->build_filterQuery($this->array_export_TypeFields[$indice][$key], $key, $array_filterValue[$key]);
 			}
 			$sql.=$sqlWhere;
 		}
-		$sql.=$this->array_export_sql_order[$indice];
+		$sql.=$this->array_export_sql_order[$indice];
 
 		return $sql;
 	}
