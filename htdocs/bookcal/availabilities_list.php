<?php
/* Copyright (C) 2007-2017 Laurent Destailleur  <eldy@users.sourceforge.net>
 * Copyright (C) 2022 Alice Adminson <aadminson@example.com>
 *
 * This program is free software; you can redistribute it and/or modify
 * it under the terms of the GNU General Public License as published by
 * the Free Software Foundation; either version 3 of the License, or
 * (at your option) any later version.
 *
 * This program is distributed in the hope that it will be useful,
 * but WITHOUT ANY WARRANTY; without even the implied warranty of
 * MERCHANTABILITY or FITNESS FOR A PARTICULAR PURPOSE.  See the
 * GNU General Public License for more details.
 *
 * You should have received a copy of the GNU General Public License
 * along with this program. If not, see <https://www.gnu.org/licenses/>.
 */

/**
 *   \file       htdocs/bookcal/availabilities_list.php
 *   \ingroup    bookcal
 *   \brief      List page for availabilities
 */

// Load Dolibarr environment
require '../main.inc.php';
require_once DOL_DOCUMENT_ROOT.'/core/class/html.formcompany.class.php';
require_once DOL_DOCUMENT_ROOT.'/core/lib/date.lib.php';
require_once DOL_DOCUMENT_ROOT.'/core/lib/company.lib.php';

// load module libraries
require_once __DIR__.'/class/availabilities.class.php';

// for other modules
//dol_include_once('/othermodule/class/otherobject.class.php');

// Load translation files required by the page
$langs->loadLangs(array("agenda", "other"));

$id = GETPOST('id', 'int');
$ref = GETPOST('ref', 'alpha');

$action     = GETPOST('action', 'aZ09') ? GETPOST('action', 'aZ09') : 'view'; // The action 'add', 'create', 'edit', 'update', 'view', ...
$massaction = GETPOST('massaction', 'alpha'); // The bulk action (combo box choice into lists)
$show_files = GETPOST('show_files', 'int'); // Show files area generated by bulk actions ?
$confirm    = GETPOST('confirm', 'alpha'); // Result of a confirmation
$cancel     = GETPOST('cancel', 'alpha'); // We click on a Cancel button
$toselect   = GETPOST('toselect', 'array'); // Array of ids of elements selected into a list
$contextpage = GETPOST('contextpage', 'aZ') ? GETPOST('contextpage', 'aZ') : str_replace('_', '', basename(dirname(__FILE__)).basename(__FILE__, '.php')); // To manage different context of search
$backtopage = GETPOST('backtopage', 'alpha'); // Go back to a dedicated page
$optioncss  = GETPOST('optioncss', 'aZ'); // Option for the css output (always '' except when 'print')
$mode       = GETPOST('mode', 'aZ'); // The output mode ('list', 'kanban', 'hierarchy', 'calendar', ...)

// Load variable for pagination
$limit = GETPOST('limit', 'int') ? GETPOST('limit', 'int') : $conf->liste_limit;
$sortfield = GETPOST('sortfield', 'aZ09comma');
$sortorder = GETPOST('sortorder', 'aZ09comma');
$page = GETPOSTISSET('pageplusone') ? (GETPOST('pageplusone') - 1) : GETPOST("page", 'int');
if (empty($page) || $page < 0 || GETPOST('button_search', 'alpha') || GETPOST('button_removefilter', 'alpha')) {
	// If $page is not defined, or '' or -1 or if we click on clear filters
	$page = 0;
}
$offset = $limit * $page;
$pageprev = $page - 1;
$pagenext = $page + 1;

// Initialize technical objects
$object = new Availabilities($db);
$extrafields = new ExtraFields($db);
$diroutputmassaction = $conf->bookcal->dir_output.'/temp/massgeneration/'.$user->id;
$hookmanager->initHooks(array($contextpage)); // Note that conf->hooks_modules contains array

// Fetch optionals attributes and labels
$extrafields->fetch_name_optionals_label($object->table_element);
//$extrafields->fetch_name_optionals_label($object->table_element_line);

$search_array_options = $extrafields->getOptionalsFromPost($object->table_element, '', 'search_');

// Default sort order (if not yet defined by previous GETPOST)
if (!$sortfield) {
	reset($object->fields);					// Reset is required to avoid key() to return null.
	$sortfield = "t.".key($object->fields); // Set here default search field. By default 1st field in definition.
}
if (!$sortorder) {
	$sortorder = "ASC";
}

// Initialize array of search criterias
$search_all = GETPOST('search_all', 'alphanohtml');
$search = array();
foreach ($object->fields as $key => $val) {
	if (GETPOST('search_'.$key, 'alpha') !== '') {
		$search[$key] = GETPOST('search_'.$key, 'alpha');
	}
	if (preg_match('/^(date|timestamp|datetime)/', $val['type'])) {
		$search[$key.'_dtstart'] = dol_mktime(0, 0, 0, GETPOST('search_'.$key.'_dtstartmonth', 'int'), GETPOST('search_'.$key.'_dtstartday', 'int'), GETPOST('search_'.$key.'_dtstartyear', 'int'));
		$search[$key.'_dtend'] = dol_mktime(23, 59, 59, GETPOST('search_'.$key.'_dtendmonth', 'int'), GETPOST('search_'.$key.'_dtendday', 'int'), GETPOST('search_'.$key.'_dtendyear', 'int'));
	}
}

// List of fields to search into when doing a "search in all"
// $fieldstosearchall = array();
// foreach ($object->fields as $key => $val) {
// 	if (!empty($val['searchall'])) {
// 		$fieldstosearchall['t.'.$key] = $val['label'];
// 	}
// }
// $parameters = array('fieldstosearchall'=>$fieldstosearchall);
// $reshook = $hookmanager->executeHooks('completeFieldsToSearchAll', $parameters, $object, $action); // Note that $action and $object may have been modified by some hooks
// if ($reshook > 0) {
// 	$fieldstosearchall = empty($hookmanager->resArray['fieldstosearchall']) ? array() : $hookmanager->resArray['fieldstosearchall'];
// } elseif ($reshook == 0) {
// 	$fieldstosearchall = array_merge($fieldstosearchall, empty($hookmanager->resArray['fieldstosearchall']) ? array() : $hookmanager->resArray['fieldstosearchall']);
// }

// Definition of array of fields for columns
$arrayfields = array();
foreach ($object->fields as $key => $val) {
	// If $val['visible']==0, then we never show the field
	if (!empty($val['visible'])) {
		$visible = (int) dol_eval($val['visible'], 1);
		$arrayfields['t.'.$key] = array(
			'label'=>$val['label'],
			'checked'=>(($visible < 0) ? 0 : 1),
			'enabled'=>(abs($visible) != 3 && dol_eval($val['enabled'], 1)),
			'position'=>$val['position'],
			'help'=> isset($val['help']) ? $val['help'] : ''
		);
	}
}
// Extra fields
include DOL_DOCUMENT_ROOT.'/core/tpl/extrafields_list_array_fields.tpl.php';

$object->fields = dol_sort_array($object->fields, 'position');
//$arrayfields['anotherfield'] = array('type'=>'integer', 'label'=>'AnotherField', 'checked'=>1, 'enabled'=>1, 'position'=>90, 'csslist'=>'right');
$arrayfields = dol_sort_array($arrayfields, 'position');

// There is several ways to check permission.
// Set $enablepermissioncheck to 1 to enable a minimum low level of checks
$enablepermissioncheck = 0;
if ($enablepermissioncheck) {
	$permissiontoread = $user->hasRight('bookcal', 'availabilities', 'read');
	$permissiontoadd = $user->hasRight('bookcal', 'availabilities', 'write');
	$permissiontodelete = $user->hasRight('bookcal', 'availabilities', 'delete');
} else {
	$permissiontoread = 1;
	$permissiontoadd = 1;
	$permissiontodelete = 1;
}

// Security check (enable the most restrictive one)
if ($user->socid > 0) {
	accessforbidden();
}
//if ($user->socid > 0) accessforbidden();
//$socid = 0; if ($user->socid > 0) $socid = $user->socid;
//$isdraft = (($object->status == $object::STATUS_DRAFT) ? 1 : 0);
//restrictedArea($user, $object->element, 0, $object->table_element, '', 'fk_soc', 'rowid', $isdraft);
if (!isModEnabled('bookcal')) {
	accessforbidden('Module bookcal not enabled');
}
<<<<<<< HEAD
if (!$permissiontoread) accessforbidden();
=======
if (!$permissiontoread) {
	accessforbidden();
}
>>>>>>> 729451fa


/*
 * Actions
 */

if (GETPOST('cancel', 'alpha')) {
	$action = 'list';
	$massaction = '';
}
if (!GETPOST('confirmmassaction', 'alpha') && $massaction != 'presend' && $massaction != 'confirm_presend') {
	$massaction = '';
}

$parameters = array();
$reshook = $hookmanager->executeHooks('doActions', $parameters, $object, $action); // Note that $action and $object may have been modified by some hooks
if ($reshook < 0) {
	setEventMessages($hookmanager->error, $hookmanager->errors, 'errors');
}

if (empty($reshook)) {
	// Selection of new fields
	include DOL_DOCUMENT_ROOT.'/core/actions_changeselectedfields.inc.php';

	// Purge search criteria
	if (GETPOST('button_removefilter_x', 'alpha') || GETPOST('button_removefilter.x', 'alpha') || GETPOST('button_removefilter', 'alpha')) { // All tests are required to be compatible with all browsers
		foreach ($object->fields as $key => $val) {
			$search[$key] = '';
			if (preg_match('/^(date|timestamp|datetime)/', $val['type'])) {
				$search[$key.'_dtstart'] = '';
				$search[$key.'_dtend'] = '';
			}
		}
		$toselect = array();
		$search_array_options = array();
	}
	if (GETPOST('button_removefilter_x', 'alpha') || GETPOST('button_removefilter.x', 'alpha') || GETPOST('button_removefilter', 'alpha')
		|| GETPOST('button_search_x', 'alpha') || GETPOST('button_search.x', 'alpha') || GETPOST('button_search', 'alpha')) {
		$massaction = ''; // Protection to avoid mass action if we force a new search during a mass action confirmation
	}

	// Mass actions
	$objectclass = 'Availabilities';
	$objectlabel = 'Availabilities';
	$uploaddir = $conf->bookcal->dir_output;
	include DOL_DOCUMENT_ROOT.'/core/actions_massactions.inc.php';

	// You can add more action here
	// if ($action == 'xxx' && $permissiontoxxx) ...
}



/*
 * View
 */

$form = new Form($db);

$now = dol_now();

$title = $langs->trans("Availabilities");
//$help_url = "EN:Module_Availabilities|FR:Module_Availabilities_FR|ES:Módulo_Availabilities";
$help_url = '';
$morejs = array();
$morecss = array();


// Build and execute select
// --------------------------------------------------------------------
$sql = 'SELECT ';
$sql .= $object->getFieldList('t');
// Add fields from extrafields
if (!empty($extrafields->attributes[$object->table_element]['label'])) {
	foreach ($extrafields->attributes[$object->table_element]['label'] as $key => $val) {
		$sql .= ($extrafields->attributes[$object->table_element]['type'][$key] != 'separate' ? ", ef.".$key." as options_".$key : '');
	}
}
// Add fields from hooks
$parameters = array();
$reshook = $hookmanager->executeHooks('printFieldListSelect', $parameters, $object, $action); // Note that $action and $object may have been modified by hook
$sql .= $hookmanager->resPrint;
$sql = preg_replace('/,\s*$/', '', $sql);
//$sql .= ", COUNT(rc.rowid) as anotherfield";

$sqlfields = $sql; // $sql fields to remove for count total

$sql .= " FROM ".MAIN_DB_PREFIX.$object->table_element." as t";
//$sql .= " LEFT JOIN ".MAIN_DB_PREFIX."anothertable as rc ON rc.parent = t.rowid";
if (isset($extrafields->attributes[$object->table_element]['label']) && is_array($extrafields->attributes[$object->table_element]['label']) && count($extrafields->attributes[$object->table_element]['label'])) {
	$sql .= " LEFT JOIN ".MAIN_DB_PREFIX.$object->table_element."_extrafields as ef on (t.rowid = ef.fk_object)";
}
// Add table from hooks
$parameters = array();
$reshook = $hookmanager->executeHooks('printFieldListFrom', $parameters, $object, $action); // Note that $action and $object may have been modified by hook
$sql .= $hookmanager->resPrint;
if ($object->ismultientitymanaged == 1) {
	$sql .= " WHERE t.entity IN (".getEntity($object->element, (GETPOST('search_current_entity', 'int') ? 0 : 1)).")";
} else {
	$sql .= " WHERE 1 = 1";
}
foreach ($search as $key => $val) {
	if (array_key_exists($key, $object->fields)) {
		if ($key == 'status' && $search[$key] == -1) {
			continue;
		}
		$mode_search = (($object->isInt($object->fields[$key]) || $object->isFloat($object->fields[$key])) ? 1 : 0);
		if ((strpos($object->fields[$key]['type'], 'integer:') === 0) || (strpos($object->fields[$key]['type'], 'sellist:') === 0) || !empty($object->fields[$key]['arrayofkeyval'])) {
			if ($search[$key] == '-1' || ($search[$key] === '0' && (empty($object->fields[$key]['arrayofkeyval']) || !array_key_exists('0', $object->fields[$key]['arrayofkeyval'])))) {
				$search[$key] = '';
			}
			$mode_search = 2;
		}
		if ($search[$key] != '') {
			$sql .= natural_search("t.".$db->escape($key), $search[$key], (($key == 'status') ? 2 : $mode_search));
		}
	} else {
		if (preg_match('/(_dtstart|_dtend)$/', $key) && $search[$key] != '') {
			$columnName = preg_replace('/(_dtstart|_dtend)$/', '', $key);
			if (preg_match('/^(date|timestamp|datetime)/', $object->fields[$columnName]['type'])) {
				if (preg_match('/_dtstart$/', $key)) {
					$sql .= " AND t.".$db->escape($columnName)." >= '".$db->idate($search[$key])."'";
				}
				if (preg_match('/_dtend$/', $key)) {
					$sql .= " AND t.".$db->escape($columnName)." <= '".$db->idate($search[$key])."'";
				}
			}
		}
	}
}
if ($search_all) {
	$sql .= natural_search(array_keys($fieldstosearchall), $search_all);
}
//$sql.= dolSqlDateFilter("t.field", $search_xxxday, $search_xxxmonth, $search_xxxyear);
// Add where from extra fields
include DOL_DOCUMENT_ROOT.'/core/tpl/extrafields_list_search_sql.tpl.php';
// Add where from hooks
$parameters = array();
$reshook = $hookmanager->executeHooks('printFieldListWhere', $parameters, $object, $action); // Note that $action and $object may have been modified by hook
$sql .= $hookmanager->resPrint;

/* If a group by is required
$sql .= " GROUP BY ";
foreach($object->fields as $key => $val) {
	$sql .= "t.".$db->escape($key).", ";
}
// Add fields from extrafields
if (!empty($extrafields->attributes[$object->table_element]['label'])) {
	foreach ($extrafields->attributes[$object->table_element]['label'] as $key => $val) {
		$sql .= ($extrafields->attributes[$object->table_element]['type'][$key] != 'separate' ? "ef.".$key.', ' : '');
	}
}
// Add groupby from hooks
$parameters = array();
$reshook = $hookmanager->executeHooks('printFieldListGroupBy', $parameters, $object, $action);    // Note that $action and $object may have been modified by hook
$sql .= $hookmanager->resPrint;
$sql = preg_replace('/,\s*$/', '', $sql);
*/

// Add HAVING from hooks
/*
$parameters = array();
$reshook = $hookmanager->executeHooks('printFieldListHaving', $parameters, $object, $action); // Note that $action and $object may have been modified by hook
$sql .= empty($hookmanager->resPrint) ? "" : " HAVING 1=1 ".$hookmanager->resPrint;
*/

// Count total nb of records
$nbtotalofrecords = '';
if (!getDolGlobalInt('MAIN_DISABLE_FULL_SCANLIST')) {
	/* The fast and low memory method to get and count full list converts the sql into a sql count */
	$sqlforcount = preg_replace('/^'.preg_quote($sqlfields, '/').'/', 'SELECT COUNT(*) as nbtotalofrecords', $sql);
	$sqlforcount = preg_replace('/GROUP BY .*$/', '', $sqlforcount);
	$resql = $db->query($sqlforcount);
	if ($resql) {
		$objforcount = $db->fetch_object($resql);
		$nbtotalofrecords = $objforcount->nbtotalofrecords;
	} else {
		dol_print_error($db);
	}

	if (($page * $limit) > $nbtotalofrecords) {	// if total resultset is smaller than the paging size (filtering), goto and load page 0
		$page = 0;
		$offset = 0;
	}
	$db->free($resql);
}

// Complete request and execute it with limit
$sql .= $db->order($sortfield, $sortorder);
if ($limit) {
	$sql .= $db->plimit($limit + 1, $offset);
}

$resql = $db->query($sql);
if (!$resql) {
	dol_print_error($db);
	exit;
}

$num = $db->num_rows($resql);


// Direct jump if only one record found
if ($num == 1 && !getDolGlobalInt('MAIN_SEARCH_DIRECT_OPEN_IF_ONLY_ONE') && $search_all && !$page) {
	$obj = $db->fetch_object($resql);
	$id = $obj->rowid;
	header("Location: ".dol_buildpath('/bookcal/availabilities_card.php', 1).'?id='.$id);
	exit;
}


// Output page
// --------------------------------------------------------------------

llxHeader('', $title, $help_url, '', 0, 0, $morejs, $morecss, '', 'bodyforlist');	// Can use also classforhorizontalscrolloftabs instead of bodyforlist for no horizontal scroll

// Example : Adding jquery code
// print '<script type="text/javascript">
// jQuery(document).ready(function() {
// 	function init_myfunc()
// 	{
// 		jQuery("#myid").removeAttr(\'disabled\');
// 		jQuery("#myid").attr(\'disabled\',\'disabled\');
// 	}
// 	init_myfunc();
// 	jQuery("#mybutton").click(function() {
// 		init_myfunc();
// 	});
// });
// </script>';

$arrayofselected = is_array($toselect) ? $toselect : array();

$param = '';
if (!empty($mode)) {
	$param .= '&mode='.urlencode($mode);
}
if (!empty($contextpage) && $contextpage != $_SERVER["PHP_SELF"]) {
	$param .= '&contextpage='.urlencode($contextpage);
}
if ($limit > 0 && $limit != $conf->liste_limit) {
	$param .= '&limit='.((int) $limit);
}
if ($optioncss != '') {
	$param .= '&optioncss='.urlencode($optioncss);
}
foreach ($search as $key => $val) {
	if (is_array($search[$key])) {
		foreach ($search[$key] as $skey) {
			if ($skey != '') {
				$param .= '&search_'.$key.'[]='.urlencode($skey);
			}
		}
	} elseif (preg_match('/(_dtstart|_dtend)$/', $key) && !empty($val)) {
		$param .= '&search_'.$key.'month='.((int) GETPOST('search_'.$key.'month', 'int'));
		$param .= '&search_'.$key.'day='.((int) GETPOST('search_'.$key.'day', 'int'));
		$param .= '&search_'.$key.'year='.((int) GETPOST('search_'.$key.'year', 'int'));
	} elseif ($search[$key] != '') {
		$param .= '&search_'.$key.'='.urlencode($search[$key]);
	}
}
// Add $param from extra fields
include DOL_DOCUMENT_ROOT.'/core/tpl/extrafields_list_search_param.tpl.php';
// Add $param from hooks
$parameters = array();
$reshook = $hookmanager->executeHooks('printFieldListSearchParam', $parameters, $object, $action); // Note that $action and $object may have been modified by hook
$param .= $hookmanager->resPrint;

// List of mass actions available
$arrayofmassactions = array(
	//'validate'=>img_picto('', 'check', 'class="pictofixedwidth"').$langs->trans("Validate"),
	//'generate_doc'=>img_picto('', 'pdf', 'class="pictofixedwidth"').$langs->trans("ReGeneratePDF"),
	//'builddoc'=>img_picto('', 'pdf', 'class="pictofixedwidth"').$langs->trans("PDFMerge"),
	//'presend'=>img_picto('', 'email', 'class="pictofixedwidth"').$langs->trans("SendByMail"),
);
if (!empty($permissiontodelete)) {
	$arrayofmassactions['predelete'] = img_picto('', 'delete', 'class="pictofixedwidth"').$langs->trans("Delete");
}
if (GETPOST('nomassaction', 'int') || in_array($massaction, array('presend', 'predelete'))) {
	$arrayofmassactions = array();
}
$massactionbutton = $form->selectMassAction('', $arrayofmassactions);

print '<form method="POST" id="searchFormList" action="'.$_SERVER["PHP_SELF"].'">'."\n";
if ($optioncss != '') {
	print '<input type="hidden" name="optioncss" value="'.$optioncss.'">';
}
print '<input type="hidden" name="token" value="'.newToken().'">';
print '<input type="hidden" name="formfilteraction" id="formfilteraction" value="list">';
print '<input type="hidden" name="action" value="list">';
print '<input type="hidden" name="sortfield" value="'.$sortfield.'">';
print '<input type="hidden" name="sortorder" value="'.$sortorder.'">';
print '<input type="hidden" name="page" value="'.$page.'">';
print '<input type="hidden" name="contextpage" value="'.$contextpage.'">';
print '<input type="hidden" name="mode" value="'.$mode.'">';


$newcardbutton = '';
$newcardbutton .= dolGetButtonTitle($langs->trans('ViewList'), '', 'fa fa-bars imgforviewmode', $_SERVER["PHP_SELF"].'?mode=common'.preg_replace('/(&|\?)*mode=[^&]+/', '', $param), '', ((empty($mode) || $mode == 'common') ? 2 : 1), array('morecss'=>'reposition'));
$newcardbutton .= dolGetButtonTitle($langs->trans('ViewKanban'), '', 'fa fa-th-list imgforviewmode', $_SERVER["PHP_SELF"].'?mode=kanban'.preg_replace('/(&|\?)*mode=[^&]+/', '', $param), '', ($mode == 'kanban' ? 2 : 1), array('morecss'=>'reposition'));
$newcardbutton .= dolGetButtonTitleSeparator();
$newcardbutton .= dolGetButtonTitle($langs->trans('New'), '', 'fa fa-plus-circle', dol_buildpath('/bookcal/availabilities_card.php', 1).'?action=create&backtopage='.urlencode($_SERVER['PHP_SELF']), '', $permissiontoadd);

print_barre_liste($title, $page, $_SERVER["PHP_SELF"], $param, $sortfield, $sortorder, $massactionbutton, $num, $nbtotalofrecords, 'object_'.$object->picto, 0, $newcardbutton, '', $limit, 0, 0, 1);

// Add code for pre mass action (confirmation or email presend form)
$topicmail = "SendAvailabilitiesRef";
$modelmail = "availabilities";
$objecttmp = new Availabilities($db);
$trackid = 'xxxx'.$object->id;
include DOL_DOCUMENT_ROOT.'/core/tpl/massactions_pre.tpl.php';

if ($search_all) {
	$setupstring = '';
	foreach ($fieldstosearchall as $key => $val) {
		$fieldstosearchall[$key] = $langs->trans($val);
		$setupstring .= $key."=".$val.";";
	}
	print '<!-- Search done like if BOOKCAL_QUICKSEARCH_ON_FIELDS = '.$setupstring.' -->'."\n";
	print '<div class="divsearchfieldfilter">'.$langs->trans("FilterOnInto", $search_all).join(', ', $fieldstosearchall).'</div>'."\n";
}

$moreforfilter = '';
/*$moreforfilter.='<div class="divsearchfield">';
$moreforfilter.= $langs->trans('MyFilter') . ': <input type="text" name="search_myfield" value="'.dol_escape_htmltag($search_myfield).'">';
$moreforfilter.= '</div>';*/

$parameters = array();
$reshook = $hookmanager->executeHooks('printFieldPreListTitle', $parameters, $object, $action); // Note that $action and $object may have been modified by hook
if (empty($reshook)) {
	$moreforfilter .= $hookmanager->resPrint;
} else {
	$moreforfilter = $hookmanager->resPrint;
}

if (!empty($moreforfilter)) {
	print '<div class="liste_titre liste_titre_bydiv centpercent">';
	print $moreforfilter;
	$parameters = array();
	$reshook = $hookmanager->executeHooks('printFieldPreListTitle', $parameters, $object, $action); // Note that $action and $object may have been modified by hook
	print $hookmanager->resPrint;
	print '</div>';
}

$varpage = empty($contextpage) ? $_SERVER["PHP_SELF"] : $contextpage;
$selectedfields = ($mode != 'kanban' ? $form->multiSelectArrayWithCheckbox('selectedfields', $arrayfields, $varpage, getDolGlobalString('MAIN_CHECKBOX_LEFT_COLUMN', '')) : ''); // This also change content of $arrayfields
$selectedfields .= (count($arrayofmassactions) ? $form->showCheckAddButtons('checkforselect', 1) : '');

print '<div class="div-table-responsive">'; // You can use div-table-responsive-no-min if you dont need reserved height for your table
print '<table class="tagtable nobottomiftotal liste'.($moreforfilter ? " listwithfilterbefore" : "").'">'."\n";


// Fields title search
// --------------------------------------------------------------------
print '<tr class="liste_titre_filter">';
// Action column
if (getDolGlobalString('MAIN_CHECKBOX_LEFT_COLUMN')) {
	print '<td class="liste_titre center maxwidthsearch">';
	$searchpicto = $form->showFilterButtons('left');
	print $searchpicto;
	print '</td>';
}
foreach ($object->fields as $key => $val) {
	$searchkey = empty($search[$key]) ? '' : $search[$key];
	$cssforfield = (empty($val['csslist']) ? (empty($val['css']) ? '' : $val['css']) : $val['csslist']);
	if ($key == 'status') {
		$cssforfield .= ($cssforfield ? ' ' : '').'center';
	} elseif (in_array($val['type'], array('date', 'datetime', 'timestamp'))) {
		$cssforfield .= ($cssforfield ? ' ' : '').'center';
	} elseif (in_array($val['type'], array('timestamp'))) {
		$cssforfield .= ($cssforfield ? ' ' : '').'nowrap';
	} elseif (in_array($val['type'], array('double(24,8)', 'double(6,3)', 'integer', 'real', 'price')) && $key != 'rowid' && $val['label'] != 'TechnicalID' && empty($val['arrayofkeyval'])) {
		$cssforfield .= ($cssforfield ? ' ' : '').'right';
	}
	if (!empty($arrayfields['t.'.$key]['checked'])) {
		print '<td class="liste_titre'.($cssforfield ? ' '.$cssforfield : '').($key == 'status' ? ' parentonrightofpage' : '').'">';
		if (!empty($val['arrayofkeyval']) && is_array($val['arrayofkeyval'])) {
			print $form->selectarray('search_'.$key, $val['arrayofkeyval'], (isset($search[$key]) ? $search[$key] : ''), $val['notnull'], 0, 0, '', 1, 0, 0, '', 'maxwidth100'.($key == 'status' ? ' search_status width100 onrightofpage' : ''), 1);
		} elseif ((strpos($val['type'], 'integer:') === 0) || (strpos($val['type'], 'sellist:') === 0)) {
			print $object->showInputField($val, $key, (isset($search[$key]) ? $search[$key] : ''), '', '', 'search_', $cssforfield.' maxwidth250', 1);
		} elseif (preg_match('/^(date|timestamp|datetime)/', $val['type'])) {
			print '<div class="nowrap">';
			print $form->selectDate($search[$key.'_dtstart'] ? $search[$key.'_dtstart'] : '', "search_".$key."_dtstart", 0, 0, 1, '', 1, 0, 0, '', '', '', '', 1, '', $langs->trans('From'));
			print '</div>';
			print '<div class="nowrap">';
			print $form->selectDate($search[$key.'_dtend'] ? $search[$key.'_dtend'] : '', "search_".$key."_dtend", 0, 0, 1, '', 1, 0, 0, '', '', '', '', 1, '', $langs->trans('to'));
			print '</div>';
		} elseif ($key == 'lang') {
			require_once DOL_DOCUMENT_ROOT.'/core/class/html.formadmin.class.php';
			$formadmin = new FormAdmin($db);
			print $formadmin->select_language($search[$key], 'search_lang', 0, null, 1, 0, 0, 'minwidth150 maxwidth200', 2);
		} else {
			print '<input type="text" class="flat maxwidth75" name="search_'.$key.'" value="'.dol_escape_htmltag(isset($search[$key]) ? $search[$key] : '').'">';
		}
		print '</td>';
	}
}
// Extra fields
include DOL_DOCUMENT_ROOT.'/core/tpl/extrafields_list_search_input.tpl.php';

// Fields from hook
$parameters = array('arrayfields'=>$arrayfields);
$reshook = $hookmanager->executeHooks('printFieldListOption', $parameters, $object, $action); // Note that $action and $object may have been modified by hook
print $hookmanager->resPrint;
/*if (!empty($arrayfields['anotherfield']['checked'])) {
	print '<td class="liste_titre"></td>';
}*/
// Action column
if (!getDolGlobalString('MAIN_CHECKBOX_LEFT_COLUMN')) {
	print '<td class="liste_titre center maxwidthsearch">';
	$searchpicto = $form->showFilterButtons();
	print $searchpicto;
	print '</td>';
}
print '</tr>'."\n";

$totalarray = array();
$totalarray['nbfield'] = 0;

// Fields title label
// --------------------------------------------------------------------
print '<tr class="liste_titre">';
// Action column
if (getDolGlobalString('MAIN_CHECKBOX_LEFT_COLUMN')) {
	print getTitleFieldOfList($selectedfields, 0, $_SERVER["PHP_SELF"], '', '', '', '', $sortfield, $sortorder, 'center maxwidthsearch ')."\n";
	$totalarray['nbfield']++;
}
foreach ($object->fields as $key => $val) {
	$cssforfield = (empty($val['csslist']) ? (empty($val['css']) ? '' : $val['css']) : $val['csslist']);
	if ($key == 'status') {
		$cssforfield .= ($cssforfield ? ' ' : '').'center';
	} elseif (in_array($val['type'], array('date', 'datetime', 'timestamp'))) {
		$cssforfield .= ($cssforfield ? ' ' : '').'center';
	} elseif (in_array($val['type'], array('timestamp'))) {
		$cssforfield .= ($cssforfield ? ' ' : '').'nowrap';
	} elseif (in_array($val['type'], array('double(24,8)', 'double(6,3)', 'integer', 'real', 'price')) && $key != 'rowid' && $val['label'] != 'TechnicalID' && empty($val['arrayofkeyval'])) {
		$cssforfield .= ($cssforfield ? ' ' : '').'right';
	}
	$cssforfield = preg_replace('/small\s*/', '', $cssforfield);	// the 'small' css must not be used for the title label
	if (!empty($arrayfields['t.'.$key]['checked'])) {
		print getTitleFieldOfList($arrayfields['t.'.$key]['label'], 0, $_SERVER['PHP_SELF'], 't.'.$key, '', $param, ($cssforfield ? 'class="'.$cssforfield.'"' : ''), $sortfield, $sortorder, ($cssforfield ? $cssforfield.' ' : ''), 0, (empty($val['helplist']) ? '' : $val['helplist']))."\n";
		$totalarray['nbfield']++;
	}
}
// Extra fields
include DOL_DOCUMENT_ROOT.'/core/tpl/extrafields_list_search_title.tpl.php';
// Hook fields
$parameters = array('arrayfields'=>$arrayfields, 'param'=>$param, 'sortfield'=>$sortfield, 'sortorder'=>$sortorder, 'totalarray'=>&$totalarray);
$reshook = $hookmanager->executeHooks('printFieldListTitle', $parameters, $object, $action); // Note that $action and $object may have been modified by hook
print $hookmanager->resPrint;
/*if (!empty($arrayfields['anotherfield']['checked'])) {
	print '<th class="liste_titre right">'.$langs->trans("AnotherField").'</th>';
	$totalarray['nbfield']++;
}*/
// Action column
if (!getDolGlobalString('MAIN_CHECKBOX_LEFT_COLUMN')) {
	print getTitleFieldOfList($selectedfields, 0, $_SERVER["PHP_SELF"], '', '', '', '', $sortfield, $sortorder, 'center maxwidthsearch ')."\n";
	$totalarray['nbfield']++;
}
print '</tr>'."\n";


// Detect if we need a fetch on each output line
$needToFetchEachLine = 0;
if (isset($extrafields->attributes[$object->table_element]['computed']) && is_array($extrafields->attributes[$object->table_element]['computed']) && count($extrafields->attributes[$object->table_element]['computed']) > 0) {
	foreach ($extrafields->attributes[$object->table_element]['computed'] as $key => $val) {
		if (!is_null($val) && preg_match('/\$object/', $val)) {
			$needToFetchEachLine++; // There is at least one compute field that use $object
		}
	}
}


// Loop on record
// --------------------------------------------------------------------
$i = 0;
$savnbfield = $totalarray['nbfield'];
$totalarray = array();
$totalarray['nbfield'] = 0;
$imaxinloop = ($limit ? min($num, $limit) : $num);
while ($i < $imaxinloop) {
	$obj = $db->fetch_object($resql);
	if (empty($obj)) {
		break; // Should not happen
	}

	// Store properties in $object
	$object->setVarsFromFetchObj($obj);

	if ($mode == 'kanban') {
		if ($i == 0) {
			print '<tr class="trkanban"><td colspan="'.$savnbfield.'">';
			print '<div class="box-flex-container kanban">';
		}
		// Output Kanban
		$selected = -1;
		if ($massactionbutton || $massaction) { // If we are in select mode (massactionbutton defined) or if we have already selected and sent an action ($massaction) defined
			$selected = 0;
			if (in_array($object->id, $arrayofselected)) {
				$selected = 1;
			}
		}
		print $object->getKanbanView('', array('selected' => $selected));
		if ($i == ($imaxinloop - 1)) {
			print '</div>';
			print '</td></tr>';
		}
	} else {
		// Show line of result
		$j = 0;
		print '<tr data-rowid="'.$object->id.'" class="oddeven">';
		// Action column
		if (getDolGlobalString('MAIN_CHECKBOX_LEFT_COLUMN')) {
			print '<td class="nowrap center">';
			if ($massactionbutton || $massaction) { // If we are in select mode (massactionbutton defined) or if we have already selected and sent an action ($massaction) defined
				$selected = 0;
				if (in_array($object->id, $arrayofselected)) {
					$selected = 1;
				}
				print '<input id="cb'.$object->id.'" class="flat checkforselect" type="checkbox" name="toselect[]" value="'.$object->id.'"'.($selected ? ' checked="checked"' : '').'>';
			}
			print '</td>';
			if (!$i) {
				$totalarray['nbfield']++;
			}
		}
		foreach ($object->fields as $key => $val) {
			$cssforfield = (empty($val['csslist']) ? (empty($val['css']) ? '' : $val['css']) : $val['csslist']);
			if (in_array($val['type'], array('date', 'datetime', 'timestamp'))) {
				$cssforfield .= ($cssforfield ? ' ' : '').'center';
			} elseif ($key == 'status') {
				$cssforfield .= ($cssforfield ? ' ' : '').'center';
			}

			if (in_array($val['type'], array('timestamp'))) {
				$cssforfield .= ($cssforfield ? ' ' : '').'nowraponall';
			} elseif ($key == 'ref') {
				$cssforfield .= ($cssforfield ? ' ' : '').'nowraponall';
			}

			if (in_array($val['type'], array('double(24,8)', 'double(6,3)', 'integer', 'real', 'price')) && !in_array($key, array('rowid', 'status')) && empty($val['arrayofkeyval'])) {
				$cssforfield .= ($cssforfield ? ' ' : '').'right';
			}
			//if (in_array($key, array('fk_soc', 'fk_user', 'fk_warehouse'))) $cssforfield = 'tdoverflowmax100';

			if (!empty($arrayfields['t.'.$key]['checked'])) {
				print '<td'.($cssforfield ? ' class="'.$cssforfield.(preg_match('/tdoverflow/', $cssforfield) ? ' classfortooltip' : '').'"' : '');
				if (preg_match('/tdoverflow/', $cssforfield) && !is_numeric($object->$key)) {
					print ' title="'.dol_escape_htmltag($object->$key).'"';
				}
				print '>';
				if ($key == 'status') {
					print $object->getLibStatut(5);
				} elseif ($key == 'rowid') {
					print $object->showOutputField($val, $key, $object->id, '');
				} else {
					print $object->showOutputField($val, $key, $object->$key, '');
				}
				print '</td>';
				if (!$i) {
					$totalarray['nbfield']++;
				}
				if (!empty($val['isameasure']) && $val['isameasure'] == 1) {
					if (!$i) {
						$totalarray['pos'][$totalarray['nbfield']] = 't.'.$key;
					}
					if (!isset($totalarray['val'])) {
						$totalarray['val'] = array();
					}
					if (!isset($totalarray['val']['t.'.$key])) {
						$totalarray['val']['t.'.$key] = 0;
					}
					$totalarray['val']['t.'.$key] += $object->$key;
				}
			}
		}
		// Extra fields
		include DOL_DOCUMENT_ROOT.'/core/tpl/extrafields_list_print_fields.tpl.php';
		// Fields from hook
		$parameters = array('arrayfields'=>$arrayfields, 'object'=>$object, 'obj'=>$obj, 'i'=>$i, 'totalarray'=>&$totalarray);
		$reshook = $hookmanager->executeHooks('printFieldListValue', $parameters, $object, $action); // Note that $action and $object may have been modified by hook
		print $hookmanager->resPrint;
		/*if (!empty($arrayfields['anotherfield']['checked'])) {
			print '<td class="right">'.$obj->anotherfield.'</td>';
		}*/
		// Action column
		if (!getDolGlobalString('MAIN_CHECKBOX_LEFT_COLUMN')) {
			print '<td class="nowrap center">';
			if ($massactionbutton || $massaction) { // If we are in select mode (massactionbutton defined) or if we have already selected and sent an action ($massaction) defined
				$selected = 0;
				if (in_array($object->id, $arrayofselected)) {
					$selected = 1;
				}
				print '<input id="cb'.$object->id.'" class="flat checkforselect" type="checkbox" name="toselect[]" value="'.$object->id.'"'.($selected ? ' checked="checked"' : '').'>';
			}
			print '</td>';
			if (!$i) {
				$totalarray['nbfield']++;
			}
		}

		print '</tr>'."\n";
	}

	$i++;
}

// Show total line
include DOL_DOCUMENT_ROOT.'/core/tpl/list_print_total.tpl.php';

// If no record found
if ($num == 0) {
	$colspan = 1;
	foreach ($arrayfields as $key => $val) {
		if (!empty($val['checked'])) {
			$colspan++;
		}
	}
	print '<tr><td colspan="'.$colspan.'"><span class="opacitymedium">'.$langs->trans("NoRecordFound").'</span></td></tr>';
}


$db->free($resql);

$parameters = array('arrayfields'=>$arrayfields, 'sql'=>$sql);
$reshook = $hookmanager->executeHooks('printFieldListFooter', $parameters, $object, $action); // Note that $action and $object may have been modified by hook
print $hookmanager->resPrint;

print '</table>'."\n";
print '</div>'."\n";

print '</form>'."\n";

if (in_array('builddoc', $arrayofmassactions) && ($nbtotalofrecords === '' || $nbtotalofrecords)) {
	$hidegeneratedfilelistifempty = 1;
	if ($massaction == 'builddoc' || $action == 'remove_file' || $show_files) {
		$hidegeneratedfilelistifempty = 0;
	}

	require_once DOL_DOCUMENT_ROOT.'/core/class/html.formfile.class.php';
	$formfile = new FormFile($db);

	// Show list of available documents
	$urlsource = $_SERVER['PHP_SELF'].'?sortfield='.$sortfield.'&sortorder='.$sortorder;
	$urlsource .= str_replace('&amp;', '&', $param);

	$filedir = $diroutputmassaction;
	$genallowed = $permissiontoread;
	$delallowed = $permissiontoadd;

	print $formfile->showdocuments('massfilesarea_'.$object->module, '', $filedir, $urlsource, 0, $delallowed, '', 1, 1, 0, 48, 1, $param, $title, '', '', '', null, $hidegeneratedfilelistifempty);
}

// End of page
llxFooter();
$db->close();<|MERGE_RESOLUTION|>--- conflicted
+++ resolved
@@ -159,13 +159,9 @@
 if (!isModEnabled('bookcal')) {
 	accessforbidden('Module bookcal not enabled');
 }
-<<<<<<< HEAD
-if (!$permissiontoread) accessforbidden();
-=======
 if (!$permissiontoread) {
 	accessforbidden();
 }
->>>>>>> 729451fa
 
 
 /*
