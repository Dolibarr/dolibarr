--- conflicted
+++ resolved
@@ -1,11 +1,7 @@
 <?php
 /* Copyright (C) 2013-2016  Jean-François FERRY     <hello@librethic.io>
  * Copyright (C) 2019       Nicolas ZABOURI         <info@inovea-conseil.com>
-<<<<<<< HEAD
- * Copyright (C) 2021-2024	Frédéric France			<frederic.france@netlogic.fr>
-=======
  * Copyright (C) 2021-2024	Frédéric France			<frederic.france@free.fr>
->>>>>>> cc80841a
  * Copyright (C) 2024		MDW						<mdeweerd@users.noreply.github.com>
  *
  * This program is free software; you can redistribute it and/or modify
@@ -406,13 +402,8 @@
 				print "</td>";
 
 				// Subject
-<<<<<<< HEAD
-				print '<td class="nowrap">';
-				print '<a href="card.php?track_id='.$objp->track_id.'">'.dol_trunc($objp->subject, 30).'</a>';
-=======
 				print '<td class="nowrap tdoverflowmax150">';
 				print '<a href="card.php?track_id='.$objp->track_id.'" title="'.dolPrintHTMLForAttribute($objp->subject).'">'.dol_trunc($objp->subject, 30).'</a>';
->>>>>>> cc80841a
 				print "</td>\n";
 
 				// Type
@@ -431,11 +422,7 @@
 				print "</td>";
 
 				// Severity = Priority
-<<<<<<< HEAD
-				print '<td class="nowrap">';
-=======
 				print '<td class="nowrap" title="'.$langs->trans("Priority").'">';
->>>>>>> cc80841a
 				$s = $langs->getLabelFromKey($db, 'TicketSeverityShort'.$objp->severity_code, 'c_ticket_severity', 'code', 'label', $objp->severity_code);
 				print '<span title="'.dol_escape_htmltag($s).'">'.$s.'</span>';
 				//print $objp->severity_label;
