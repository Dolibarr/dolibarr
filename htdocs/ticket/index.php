<?php
/* Copyright (C) - 2013-2016    Jean-François FERRY     <hello@librethic.io>
 * Copyright (C) - 2019         Nicolas ZABOURI         <info@inovea-conseil.com>
 * Copyright (C) 2021		Frédéric France				<frederic.france@netlogic.fr>
 *
 * This program is free software; you can redistribute it and/or modify
 * it under the terms of the GNU General Public License as published by
 * the Free Software Foundation; either version 3 of the License, or
 * (at your option) any later version.
 *
 * This program is distributed in the hope that it will be useful,
 * but WITHOUT ANY WARRANTY; without even the implied warranty of
 * MERCHANTABILITY or FITNESS FOR A PARTICULAR PURPOSE.  See the
 * GNU General Public License for more details.
 *
 * You should have received a copy of the GNU General Public License
 * along with this program. If not, see <https://www.gnu.org/licenses/>.
 */

/**
 *    \file     htdocs/ticket/agenda.php
 *    \ingroup	ticket
 */

require '../main.inc.php';
require_once DOL_DOCUMENT_ROOT.'/ticket/class/actions_ticket.class.php';
require_once DOL_DOCUMENT_ROOT.'/ticket/class/ticketstats.class.php';
require_once DOL_DOCUMENT_ROOT.'/core/class/dolgraph.class.php';
require_once DOL_DOCUMENT_ROOT.'/core/lib/date.lib.php';
require_once DOL_DOCUMENT_ROOT.'/core/class/html.formother.class.php';

$hookmanager = new HookManager($db);

// Initialize technical object to manage hooks. Note that conf->hooks_modules contains array
$hookmanager->initHooks(array('ticketsindex'));

// Load translation files required by the page
$langs->loadLangs(array('companies', 'other', 'ticket'));

$WIDTH = DolGraph::getDefaultGraphSizeForStats('width');
$HEIGHT = DolGraph::getDefaultGraphSizeForStats('height');

// Get parameters
$id = GETPOST('id', 'int');
$msg_id = GETPOST('msg_id', 'int');

$action = GETPOST('action', 'aZ09');

$socid = 0;
if ($user->socid) {
	$socid = $user->socid;
}
$userid = $user->id;

$nowarray = dol_getdate(dol_now(), true);
$nowyear = $nowarray['year'];
$year = GETPOST('year', 'int') > 0 ? GETPOST('year', 'int') : $nowyear;
$startyear = $year - (empty($conf->global->MAIN_STATS_GRAPHS_SHOW_N_YEARS) ? 2 : max(1, min(10, $conf->global->MAIN_STATS_GRAPHS_SHOW_N_YEARS)));
$endyear = $year;

$object = new Ticket($db);

// Security check
//$result = restrictedArea($user, 'ticket|knowledgemanagement', 0, '', '', '', '');
if (empty($user->rights->ticket->read) && empty($user->rights->knowledgemanagement->knowledgerecord->read)) {
	accessforbidden('Not enought permissions');
}


/*
 * Actions
 */

// None


/*
 * View
 */
$resultboxes = FormOther::getBoxesArea($user, "11"); // Load $resultboxes (selectboxlist + boxactivated + boxlista + boxlistb)

$form = new Form($db);

llxHeader('', $langs->trans('TicketsIndex'), '');

$linkback = '';
print load_fiche_titre($langs->trans('TicketsIndex'), $resultboxes['selectboxlist'], 'ticket');


$dir = '';
$filenamenb = $dir."/".$prefix."ticketinyear-".$endyear.".png";
$fileurlnb = DOL_URL_ROOT.'/viewimage.php?modulepart=ticket&amp;file=ticketinyear-'.$endyear.'.png';

$stats = new TicketStats($db, $socid, $userid);
$param_year = 'DOLUSERCOOKIE_ticket_by_status_year';
$param_shownb = 'DOLUSERCOOKIE_ticket_by_status_shownb';
$param_showtot = 'DOLUSERCOOKIE_ticket_by_status_showtot';
$autosetarray = preg_split("/[,;:]+/", GETPOST('DOL_AUTOSET_COOKIE'));
if (in_array('DOLUSERCOOKIE_ticket_by_status', $autosetarray)) {
	$endyear = GETPOST($param_year, 'int');
	$shownb = GETPOST($param_shownb, 'alpha');
	$showtot = GETPOST($param_showtot, 'alpha');
} elseif (!empty($_COOKIE['DOLUSERCOOKIE_ticket_by_status'])) {
	$tmparray = json_decode($_COOKIE['DOLUSERCOOKIE_ticket_by_status'], true);
	$endyear = $tmparray['year'];
	$shownb = $tmparray['shownb'];
	$showtot = $tmparray['showtot'];
}
if (empty($shownb) && empty($showtot)) {
	$showtot = 1;
	$shownb = 0;
}

if (empty($endyear)) {
	$endyear = $nowarray['year'];
}

$startyear = $endyear - 1;

// Change default WIDHT and HEIGHT (we need a smaller than default for both desktop and smartphone)
$WIDTH = (($shownb && $showtot) || !empty($conf->dol_optimize_smallscreen)) ? '100%' : '80%';
if (empty($conf->dol_optimize_smallscreen)) {
	$HEIGHT = '200';
} else {
	$HEIGHT = '160';
}

print '<div class="clearboth"></div>';
print '<div class="fichecenter fichecenterbis">';

print '<div class="twocolumns">';

print '<div class="firstcolumn fichehalfleft boxhalfleft" id="boxhalfleft">';

/*
 * Statistics area
 */
$tick = array(
	'unread' => 0,
	'read' => 0,
	'needmoreinfo' => 0,
	'answered' => 0,
	'assigned' => 0,
	'inprogress' => 0,
	'waiting' => 0,
	'closed' => 0,
	'canceled' => 0,
	'deleted' => 0,
);

$sql = "SELECT t.fk_statut, COUNT(t.fk_statut) as nb";
$sql .= " FROM ".MAIN_DB_PREFIX."ticket as t";
if (empty($user->rights->societe->client->voir) && !$socid) {
	$sql .= ", ".MAIN_DB_PREFIX."societe_commerciaux as sc";
}
$sql .= ' WHERE t.entity IN ('.getEntity('ticket').')';
$sql .= dolSqlDateFilter('datec', 0, 0, $endyear);

if (empty($user->rights->societe->client->voir) && !$socid) {
	$sql .= " AND t.fk_soc = sc.fk_soc AND sc.fk_user = ".((int) $user->id);
}

// External users restriction
if ($user->socid > 0) {
	$sql .= " AND t.fk_soc= ".((int) $user->socid);
} else {
	// For internals users,
	if (!empty($conf->global->TICKET_LIMIT_VIEW_ASSIGNED_ONLY) && !$user->rights->ticket->manage) {
		$sql .= " AND t.fk_user_assign = ".((int) $user->id);
	}
}
$sql .= " GROUP BY t.fk_statut";

$result = $db->query($sql);
if ($result) {
	while ($objp = $db->fetch_object($result)) {
		$found = 0;
		if ($objp->fk_statut == Ticket::STATUS_NOT_READ) {
			$tick['unread'] = $objp->nb;
		}
		if ($objp->fk_statut == Ticket::STATUS_READ) {
			$tick['read'] = $objp->nb;
		}
		if ($objp->fk_statut == Ticket::STATUS_NEED_MORE_INFO) {
			$tick['needmoreinfo'] = $objp->nb;
		}
		if ($objp->fk_statut == Ticket::STATUS_ASSIGNED) {
			$tick['assigned'] = $objp->nb;
		}
		if ($objp->fk_statut == Ticket::STATUS_IN_PROGRESS) {
			$tick['inprogress'] = $objp->nb;
		}
		if ($objp->fk_statut == Ticket::STATUS_WAITING) {
			$tick['waiting'] = $objp->nb;
		}
		if ($objp->fk_statut == Ticket::STATUS_CLOSED) {
			$tick['closed'] = $objp->nb;
		}
		if ($objp->fk_statut == Ticket::STATUS_CANCELED) {
			$tick['canceled'] = $objp->nb;
		}
	}

	include DOL_DOCUMENT_ROOT.'/theme/'.$conf->theme.'/theme_vars.inc.php';

	$dataseries = array();
	$colorseries = array();

	$dataseries[] = array('label' => $langs->transnoentitiesnoconv($object->statuts_short[Ticket::STATUS_NOT_READ]), 'data' => round($tick['unread']));
	$colorseries[Ticket::STATUS_NOT_READ] = '-'.$badgeStatus0;
	$dataseries[] = array('label' => $langs->transnoentitiesnoconv($object->statuts_short[Ticket::STATUS_READ]), 'data' => round($tick['read']));
	$colorseries[Ticket::STATUS_READ] = $badgeStatus1;
	$dataseries[] = array('label' => $langs->transnoentitiesnoconv($object->statuts_short[Ticket::STATUS_ASSIGNED]), 'data' => round($tick['assigned']));
	$colorseries[Ticket::STATUS_ASSIGNED] = $badgeStatus3;
	$dataseries[] = array('label' => $langs->transnoentitiesnoconv($object->statuts_short[Ticket::STATUS_IN_PROGRESS]), 'data' => round($tick['inprogress']));
	$colorseries[Ticket::STATUS_IN_PROGRESS] = $badgeStatus4;
	$dataseries[] = array('label' => $langs->transnoentitiesnoconv($object->statuts_short[Ticket::STATUS_WAITING]), 'data' => round($tick['waiting']));
	$colorseries[Ticket::STATUS_WAITING] = '-'.$badgeStatus4;
	$dataseries[] = array('label' => $langs->transnoentitiesnoconv($object->statuts_short[Ticket::STATUS_NEED_MORE_INFO]), 'data' => round($tick['needmoreinfo']));
	$colorseries[Ticket::STATUS_NEED_MORE_INFO] = '-'.$badgeStatus3;
	$dataseries[] = array('label' => $langs->transnoentitiesnoconv($object->statuts_short[Ticket::STATUS_CANCELED]), 'data' => round($tick['canceled']));
	$colorseries[Ticket::STATUS_CANCELED] = $badgeStatus9;
	$dataseries[] = array('label' => $langs->transnoentitiesnoconv($object->statuts_short[Ticket::STATUS_CLOSED]), 'data' => round($tick['closed']));
	$colorseries[Ticket::STATUS_CLOSED] = $badgeStatus6;
} else {
	dol_print_error($db);
}

$stringtoshow = '<script type="text/javascript">
    jQuery(document).ready(function() {
        jQuery("#idsubimgDOLUSERCOOKIE_ticket_by_status").click(function() {
            jQuery("#idfilterDOLUSERCOOKIE_ticket_by_status").toggle();
        });
    });
    </script>';
$stringtoshow .= '<div class="center hideobject" id="idfilterDOLUSERCOOKIE_ticket_by_status">'; // hideobject is to start hidden
$stringtoshow .= '<form class="flat formboxfilter" method="POST" action="'.$_SERVER["PHP_SELF"].'">';
$stringtoshow .= '<input type="hidden" name="token" value="'.newToken().'">';
$stringtoshow .= '<input type="hidden" name="action" value="refresh">';
$stringtoshow .= '<input type="hidden" name="DOL_AUTOSET_COOKIE" value="DOLUSERCOOKIE_ticket_by_status:year,shownb,showtot">';
$stringtoshow .= $langs->trans("Year").' <input class="flat" size="4" type="text" name="'.$param_year.'" value="'.$endyear.'">';
$stringtoshow .= '<input type="image" alt="'.$langs->trans("Refresh").'" src="'.img_picto($langs->trans("Refresh"), 'refresh.png', '', '', 1).'">';
$stringtoshow .= '</form>';
$stringtoshow .= '</div>';

if (!empty($user->rights->ticket->read)) {
	print '<div class="div-table-responsive-no-min">';
	print '<table class="noborder centpercent">';
	print '<tr class="liste_titre"><th >'.$langs->trans("Statistics").' '.$endyear.' '.img_picto('', 'filter.png', 'id="idsubimgDOLUSERCOOKIE_ticket_by_status" class="linkobject"').'</th></tr>';

	print '<tr><td class="center">';
	print $stringtoshow;

	// don't display graph if no series
	if (!empty($dataseries) && count($dataseries) > 1) {
		$totalnb = 0;
		foreach ($dataseries as $key => $value) {
			$totalnb += $value['data'];
		}

		$data = array();
		foreach ($dataseries as $key => $value) {
			$data[] = array($value['label'], $value['data']);
		}
		$px1 = new DolGraph();
		$mesg = $px1->isGraphKo();
		if (!$mesg) {
			$px1->SetData($data);
			$px1->SetDataColor(array_values($colorseries));

			unset($data1);
			$i = $startyear;
			$legend = array();
			while ($i <= $endyear) {
				$legend[] = $i;
				$i++;
			}
			$px1->setShowLegend(2);
			$px1->SetType(array('pie'));
			$px1->SetLegend($legend);
			$px1->SetMaxValue($px1->GetCeilMaxValue());
			//$px1->SetWidth($WIDTH);
			$px1->SetHeight($HEIGHT);
			$px1->SetYLabel($langs->trans("TicketStatByStatus"));
			$px1->SetShading(3);
			$px1->SetHorizTickIncrement(1);
			$px1->SetCssPrefix("cssboxes");
			$px1->mode = 'depth';
			//$px1->SetTitle($langs->trans("TicketStatByStatus"));

			$px1->draw($filenamenb, $fileurlnb);
			print $px1->show($totalnb ? 0 : 1);
		}
	}
	print '</td></tr>';

	print '</table>';
	print '</div>';
}

if (!empty($user->rights->ticket->read)) {
	// Build graphic number of object
	$data = $stats->getNbByMonthWithPrevYear($endyear, $startyear);

	print '<br>'."\n";
}

print $resultboxes['boxlista'];

print '</div>'."\n";

print '<div class="secondcolumn fichehalfright boxhalfright" id="boxhalfright">';

<<<<<<< HEAD
/*
 * Latest unread tickets
 */

$max = 10;

$sql = "SELECT t.rowid, t.ref, t.track_id, t.datec, t.subject, t.type_code, t.category_code, t.severity_code, t.fk_statut, t.progress,";
$sql .= " type.code as type_code, type.label as type_label,";
$sql .= " category.code as category_code, category.label as category_label,";
$sql .= " severity.code as severity_code, severity.label as severity_label";
$sql .= " FROM ".MAIN_DB_PREFIX."ticket as t";
$sql .= " LEFT JOIN ".MAIN_DB_PREFIX."c_ticket_type as type ON type.code=t.type_code";
$sql .= " LEFT JOIN ".MAIN_DB_PREFIX."c_ticket_category as category ON category.code=t.category_code";
$sql .= " LEFT JOIN ".MAIN_DB_PREFIX."c_ticket_severity as severity ON severity.code=t.severity_code";
if (empty($user->rights->societe->client->voir) && !$socid) {
	$sql .= ", ".MAIN_DB_PREFIX."societe_commerciaux as sc";
}

$sql .= ' WHERE t.entity IN ('.getEntity('ticket').')';
$sql .= " AND t.fk_statut=0";
if (empty($user->rights->societe->client->voir) && !$socid) {
	$sql .= " AND t.fk_soc = sc.fk_soc AND sc.fk_user = ".((int) $user->id);
}

if ($user->socid > 0) {
	$sql .= " AND t.fk_soc= ".((int) $user->socid);
} else {
	// Restricted to assigned user only
	if (!empty($conf->global->TICKET_LIMIT_VIEW_ASSIGNED_ONLY) && !$user->rights->ticket->manage) {
		$sql .= " AND t.fk_user_assign = ".((int) $user->id);
=======
if (!empty($user->rights->ticket->read)) {
	/*
	 * Latest unread tickets
	 */

	$max = 10;

	$sql = "SELECT t.rowid, t.ref, t.track_id, t.datec, t.subject, t.type_code, t.category_code, t.severity_code, t.fk_statut, t.progress,";
	$sql .= " type.code as type_code, type.label as type_label,";
	$sql .= " category.code as category_code, category.label as category_label,";
	$sql .= " severity.code as severity_code, severity.label as severity_label";
	$sql .= " FROM ".MAIN_DB_PREFIX."ticket as t";
	$sql .= " LEFT JOIN ".MAIN_DB_PREFIX."c_ticket_type as type ON type.code=t.type_code";
	$sql .= " LEFT JOIN ".MAIN_DB_PREFIX."c_ticket_category as category ON category.code=t.category_code";
	$sql .= " LEFT JOIN ".MAIN_DB_PREFIX."c_ticket_severity as severity ON severity.code=t.severity_code";
	if (empty($user->rights->societe->client->voir) && !$socid) {
		$sql .= ", ".MAIN_DB_PREFIX."societe_commerciaux as sc";
>>>>>>> 503d1a04
	}

<<<<<<< HEAD
	$transRecordedType = $langs->trans("LatestNewTickets", $max);

	print '<div class="div-table-responsive-no-min">';
	print '<table class="noborder centpercent">';
	print '<tr class="liste_titre"><th colspan="5">'.$transRecordedType.'</th>';
	print '<th class="right" colspan="2"><a href="'.DOL_URL_ROOT.'/ticket/list.php?search_fk_statut[]='.Ticket::STATUS_NOT_READ.'">'.$langs->trans("FullList").'</th>';
	print '</tr>';
	if ($num > 0) {
		while ($i < $num) {
			$objp = $db->fetch_object($result);

			$tickesupstatic->id = $objp->rowid;
			$tickesupstatic->ref = $objp->ref;
			$tickesupstatic->track_id = $objp->track_id;
			$tickesupstatic->fk_statut = $objp->fk_statut;
			$tickesupstatic->progress = $objp->progress;
			$tickesupstatic->subject = $objp->subject;

			print '<tr class="oddeven">';

			// Ref
			print '<td class="nowraponall">';
			print $tickesupstatic->getNomUrl(1);
			print "</td>\n";

			// Creation date
			print '<td class="left">';
			print dol_print_date($db->jdate($objp->datec), 'dayhour');
			print "</td>";

			// Subject
			print '<td class="nowrap">';
			print '<a href="card.php?track_id='.$objp->track_id.'">'.dol_trunc($objp->subject, 30).'</a>';
			print "</td>\n";

			// Type
			print '<td class="nowrap tdoverflowmax100">';
			$s = $langs->getLabelFromKey($db, 'TicketTypeShort'.$objp->type_code, 'c_ticket_type', 'code', 'label', $objp->type_code);
			print '<span title="'.dol_escape_htmltag($s).'">'.$s.'</span>';
			print '</td>';

			// Category
			print '<td class="nowrap">';
			if (!empty($obp->category_code)) {
				$s = $langs->getLabelFromKey($db, 'TicketCategoryShort'.$objp->category_code, 'c_ticket_category', 'code', 'label', $objp->category_code);
				print '<span title="'.dol_escape_htmltag($s).'">'.$s.'</span>';
			}
			//print $objp->category_label;
			print "</td>";

			// Severity
			print '<td class="nowrap">';
			$s = $langs->getLabelFromKey($db, 'TicketSeverityShort'.$objp->severity_code, 'c_ticket_severity', 'code', 'label', $objp->severity_code);
			print '<span title="'.dol_escape_htmltag($s).'">'.$s.'</span>';
			//print $objp->severity_label;
			print "</td>";

			print '<td class="nowraponall right">';
			print $tickesupstatic->getLibStatut(5);
			print "</td>";

			print "</tr>\n";
			$i++;
		}
=======
	$sql .= ' WHERE t.entity IN ('.getEntity('ticket').')';
	$sql .= " AND t.fk_statut=0";
	if (empty($user->rights->societe->client->voir) && !$socid) {
		$sql .= " AND t.fk_soc = sc.fk_soc AND sc.fk_user = ".((int) $user->id);
	}
>>>>>>> 503d1a04

	if ($user->socid > 0) {
		$sql .= " AND t.fk_soc= ".((int) $user->socid);
	} else {
		// Restricted to assigned user only
		if (!empty($conf->global->TICKET_LIMIT_VIEW_ASSIGNED_ONLY) && !$user->rights->ticket->manage) {
			$sql .= " AND t.fk_user_assign = ".((int) $user->id);
		}
	}
	$sql .= $db->order("t.datec", "DESC");
	$sql .= $db->plimit($max, 0);

	//print $sql;
	$result = $db->query($sql);
	if ($result) {
		$num = $db->num_rows($result);

		$i = 0;

		$transRecordedType = $langs->trans("LatestNewTickets", $max);

		print '<div class="div-table-responsive-no-min">';
		print '<table class="noborder centpercent">';
		print '<tr class="liste_titre"><th colspan="5">'.$transRecordedType.'</th>';
		print '<th class="right" colspan="2"><a href="'.DOL_URL_ROOT.'/ticket/list.php?search_fk_statut[]='.Ticket::STATUS_NOT_READ.'">'.$langs->trans("FullList").'</th>';
		print '</tr>';
		if ($num > 0) {
			while ($i < $num) {
				$objp = $db->fetch_object($result);

				$object->id = $objp->rowid;
				$object->ref = $objp->ref;
				$object->track_id = $objp->track_id;
				$object->fk_statut = $objp->fk_statut;
				$object->progress = $objp->progress;
				$object->subject = $objp->subject;

				print '<tr class="oddeven">';

				// Ref
				print '<td class="nowraponall">';
				print $object->getNomUrl(1);
				print "</td>\n";

				// Creation date
				print '<td class="left">';
				print dol_print_date($db->jdate($objp->datec), 'dayhour');
				print "</td>";

				// Subject
				print '<td class="nowrap">';
				print '<a href="card.php?track_id='.$objp->track_id.'">'.dol_trunc($objp->subject, 30).'</a>';
				print "</td>\n";

				// Type
				print '<td class="nowrap tdoverflowmax100">';
				$s = $langs->getLabelFromKey($db, 'TicketTypeShort'.$objp->type_code, 'c_ticket_type', 'code', 'label', $objp->type_code);
				print '<span title="'.dol_escape_htmltag($s).'">'.$s.'</span>';
				print '</td>';

				// Category
				print '<td class="nowrap">';
				if (!empty($obp->category_code)) {
					$s = $langs->getLabelFromKey($db, 'TicketCategoryShort'.$objp->category_code, 'c_ticket_category', 'code', 'label', $objp->category_code);
					print '<span title="'.dol_escape_htmltag($s).'">'.$s.'</span>';
				}
				//print $objp->category_label;
				print "</td>";

				// Severity
				print '<td class="nowrap">';
				$s = $langs->getLabelFromKey($db, 'TicketSeverityShort'.$objp->severity_code, 'c_ticket_severity', 'code', 'label', $objp->severity_code);
				print '<span title="'.dol_escape_htmltag($s).'">'.$s.'</span>';
				//print $objp->severity_label;
				print "</td>";

				print '<td class="nowraponall right">';
				print $object->getLibStatut(5);
				print "</td>";

				print "</tr>\n";
				$i++;
			}

			$db->free($result);
		} else {
			print '<tr><td colspan="6"><span class="opacitymedium">'.$langs->trans('NoUnreadTicketsFound').'</span></td></tr>';
		}

		print "</table>";
		print '</div>';

		print '<br>';
	} else {
		dol_print_error($db);
	}
}

print $resultboxes['boxlistb'];

print '</div>';
print '</div>';
print '</div>';


print '<div style="clear:both"></div>';

$parameters = array('user' => $user);
$reshook = $hookmanager->executeHooks('dashboardTickets', $parameters, $object); // Note that $action and $object may have been modified by hook



// End of page
llxFooter('');
$db->close();<|MERGE_RESOLUTION|>--- conflicted
+++ resolved
@@ -311,38 +311,6 @@
 
 print '<div class="secondcolumn fichehalfright boxhalfright" id="boxhalfright">';
 
-<<<<<<< HEAD
-/*
- * Latest unread tickets
- */
-
-$max = 10;
-
-$sql = "SELECT t.rowid, t.ref, t.track_id, t.datec, t.subject, t.type_code, t.category_code, t.severity_code, t.fk_statut, t.progress,";
-$sql .= " type.code as type_code, type.label as type_label,";
-$sql .= " category.code as category_code, category.label as category_label,";
-$sql .= " severity.code as severity_code, severity.label as severity_label";
-$sql .= " FROM ".MAIN_DB_PREFIX."ticket as t";
-$sql .= " LEFT JOIN ".MAIN_DB_PREFIX."c_ticket_type as type ON type.code=t.type_code";
-$sql .= " LEFT JOIN ".MAIN_DB_PREFIX."c_ticket_category as category ON category.code=t.category_code";
-$sql .= " LEFT JOIN ".MAIN_DB_PREFIX."c_ticket_severity as severity ON severity.code=t.severity_code";
-if (empty($user->rights->societe->client->voir) && !$socid) {
-	$sql .= ", ".MAIN_DB_PREFIX."societe_commerciaux as sc";
-}
-
-$sql .= ' WHERE t.entity IN ('.getEntity('ticket').')';
-$sql .= " AND t.fk_statut=0";
-if (empty($user->rights->societe->client->voir) && !$socid) {
-	$sql .= " AND t.fk_soc = sc.fk_soc AND sc.fk_user = ".((int) $user->id);
-}
-
-if ($user->socid > 0) {
-	$sql .= " AND t.fk_soc= ".((int) $user->socid);
-} else {
-	// Restricted to assigned user only
-	if (!empty($conf->global->TICKET_LIMIT_VIEW_ASSIGNED_ONLY) && !$user->rights->ticket->manage) {
-		$sql .= " AND t.fk_user_assign = ".((int) $user->id);
-=======
 if (!empty($user->rights->ticket->read)) {
 	/*
 	 * Latest unread tickets
@@ -360,81 +328,13 @@
 	$sql .= " LEFT JOIN ".MAIN_DB_PREFIX."c_ticket_severity as severity ON severity.code=t.severity_code";
 	if (empty($user->rights->societe->client->voir) && !$socid) {
 		$sql .= ", ".MAIN_DB_PREFIX."societe_commerciaux as sc";
->>>>>>> 503d1a04
-	}
-
-<<<<<<< HEAD
-	$transRecordedType = $langs->trans("LatestNewTickets", $max);
-
-	print '<div class="div-table-responsive-no-min">';
-	print '<table class="noborder centpercent">';
-	print '<tr class="liste_titre"><th colspan="5">'.$transRecordedType.'</th>';
-	print '<th class="right" colspan="2"><a href="'.DOL_URL_ROOT.'/ticket/list.php?search_fk_statut[]='.Ticket::STATUS_NOT_READ.'">'.$langs->trans("FullList").'</th>';
-	print '</tr>';
-	if ($num > 0) {
-		while ($i < $num) {
-			$objp = $db->fetch_object($result);
-
-			$tickesupstatic->id = $objp->rowid;
-			$tickesupstatic->ref = $objp->ref;
-			$tickesupstatic->track_id = $objp->track_id;
-			$tickesupstatic->fk_statut = $objp->fk_statut;
-			$tickesupstatic->progress = $objp->progress;
-			$tickesupstatic->subject = $objp->subject;
-
-			print '<tr class="oddeven">';
-
-			// Ref
-			print '<td class="nowraponall">';
-			print $tickesupstatic->getNomUrl(1);
-			print "</td>\n";
-
-			// Creation date
-			print '<td class="left">';
-			print dol_print_date($db->jdate($objp->datec), 'dayhour');
-			print "</td>";
-
-			// Subject
-			print '<td class="nowrap">';
-			print '<a href="card.php?track_id='.$objp->track_id.'">'.dol_trunc($objp->subject, 30).'</a>';
-			print "</td>\n";
-
-			// Type
-			print '<td class="nowrap tdoverflowmax100">';
-			$s = $langs->getLabelFromKey($db, 'TicketTypeShort'.$objp->type_code, 'c_ticket_type', 'code', 'label', $objp->type_code);
-			print '<span title="'.dol_escape_htmltag($s).'">'.$s.'</span>';
-			print '</td>';
-
-			// Category
-			print '<td class="nowrap">';
-			if (!empty($obp->category_code)) {
-				$s = $langs->getLabelFromKey($db, 'TicketCategoryShort'.$objp->category_code, 'c_ticket_category', 'code', 'label', $objp->category_code);
-				print '<span title="'.dol_escape_htmltag($s).'">'.$s.'</span>';
-			}
-			//print $objp->category_label;
-			print "</td>";
-
-			// Severity
-			print '<td class="nowrap">';
-			$s = $langs->getLabelFromKey($db, 'TicketSeverityShort'.$objp->severity_code, 'c_ticket_severity', 'code', 'label', $objp->severity_code);
-			print '<span title="'.dol_escape_htmltag($s).'">'.$s.'</span>';
-			//print $objp->severity_label;
-			print "</td>";
-
-			print '<td class="nowraponall right">';
-			print $tickesupstatic->getLibStatut(5);
-			print "</td>";
-
-			print "</tr>\n";
-			$i++;
-		}
-=======
+	}
+
 	$sql .= ' WHERE t.entity IN ('.getEntity('ticket').')';
 	$sql .= " AND t.fk_statut=0";
 	if (empty($user->rights->societe->client->voir) && !$socid) {
 		$sql .= " AND t.fk_soc = sc.fk_soc AND sc.fk_user = ".((int) $user->id);
 	}
->>>>>>> 503d1a04
 
 	if ($user->socid > 0) {
 		$sql .= " AND t.fk_soc= ".((int) $user->socid);
