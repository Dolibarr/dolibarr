--- conflicted
+++ resolved
@@ -222,8 +222,6 @@
 			$upload_msg_dir = $conf->agenda->dir_output.'/'.$db->fetch_row($resql)[0];
 			$file_msg = dol_dir_list($upload_msg_dir, "files", 0, '', '\.meta$', $sortfield, (strtolower($sortorder) == 'desc' ? SORT_DESC : SORT_ASC), 1);
 			if (count($file_msg)) {
-<<<<<<< HEAD
-=======
 				// add specific module part and user rights for delete
 				foreach ($file_msg as $key => $file) {
 					$file_msg[$key]['modulepart'] = 'actions';
@@ -231,7 +229,6 @@
 					$file_msg[$key]['permtoedit'] = 0;
 					$file_msg[$key]['permonobject'] = 0;
 				}
->>>>>>> cc80841a
 				$file_msg_array = array_merge($file_msg, $file_msg_array);
 			}
 		}
