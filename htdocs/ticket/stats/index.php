<?php
/* Copyright (C) 2019 Laurent Destailleur  <eldy@users.sourceforge.net>
 *
 * This program is free software; you can redistribute it and/or modify
 * it under the terms of the GNU General Public License as published by
 * the Free Software Foundation; either version 3 of the License, or
 * (at your option) any later version.
 *
 * This program is distributed in the hope that it will be useful,
 * but WITHOUT ANY WARRANTY; without even the implied warranty of
 * MERCHANTABILITY or FITNESS FOR A PARTICULAR PURPOSE.  See the
 * GNU General Public License for more details.
 *
 * You should have received a copy of the GNU General Public License
 * along with this program. If not, see <https://www.gnu.org/licenses/>.
 */

/**
 *	    \file       htdocs/ticket/stats/index.php
 *      \ingroup    ticket
 *		\brief      Page with tickets statistics
 */

// Load Dolibarr environment
require '../../main.inc.php';
require_once DOL_DOCUMENT_ROOT.'/ticket/class/actions_ticket.class.php';
require_once DOL_DOCUMENT_ROOT.'/ticket/class/ticketstats.class.php';
require_once DOL_DOCUMENT_ROOT.'/ticket/class/ticket.class.php';
require_once DOL_DOCUMENT_ROOT.'/core/class/dolgraph.class.php';

$WIDTH = DolGraph::getDefaultGraphSizeForStats('width');
$HEIGHT = DolGraph::getDefaultGraphSizeForStats('height');

<<<<<<< HEAD
=======
$hookmanager->initHooks(array('ticketstats', 'globalcard'));

>>>>>>> cc80841a
if (!$user->hasRight('ticket', 'read')) {
	accessforbidden();
}

$object_status = GETPOST('object_status', 'intcomma');

$userid = GETPOSTINT('userid');
$socid = GETPOSTINT('socid');
// Security check
if ($user->socid > 0) {
	$action = '';
	$socid = $user->socid;
}

<<<<<<< HEAD
=======
$parameters = array();
$reshook = $hookmanager->executeHooks('doActions', $parameters, $object, $action); // Note that $action and $object may have been modified by some hooks
if ($reshook < 0) {
	setEventMessages($hookmanager->error, $hookmanager->errors, 'errors');
}

>>>>>>> cc80841a
$nowyear = dol_print_date(dol_now('gmt'), "%Y", 'gmt');
$year = GETPOST('year') > 0 ? GETPOSTINT('year') : $nowyear;
$startyear = $year - (!getDolGlobalString('MAIN_STATS_GRAPHS_SHOW_N_YEARS') ? 2 : max(1, min(10, getDolGlobalInt('MAIN_STATS_GRAPHS_SHOW_N_YEARS'))));
$endyear = $year;

// Load translation files required by the page
$langs->loadLangs(array('orders', 'companies', 'other', 'tickets'));


/*
 * View
 */

$form = new Form($db);
$object = new Ticket($db);

$title = $langs->trans("Statistics");
$dir = $conf->ticket->dir_temp;
$help_url = '';
llxHeader('', $title, $help_url, '', 0, 0, '', '', '', 'mod-ticket page-stats');

print load_fiche_titre($title, '', 'ticket');

dol_mkdir($dir);

$stats = new TicketStats($db, $socid, ($userid > 0 ? $userid : 0));
if ($object_status != '' && $object_status >= -1) {
	$stats->where .= ' AND fk_statut IN ('.$db->sanitize($db->escape($object_status)).')';
}


// Build graphic number of object
$data = $stats->getNbByMonthWithPrevYear($endyear, $startyear);

//var_dump($data);
// $data = array(array('Lib',val1,val2,val3),...)


if (!$user->hasRight('societe', 'client', 'voir')) {
	$filenamenb = $dir.'/ticketsnbinyear-'.$user->id.'-'.$year.'.png';
	$fileurlnb = DOL_URL_ROOT.'/viewimage.php?modulepart=ticketstats&file=ticketsnbinyear-'.$user->id.'-'.$year.'.png';
} else {
	$filenamenb = $dir.'/ticketsnbinyear-'.$year.'.png';
	$fileurlnb = DOL_URL_ROOT.'/viewimage.php?modulepart=ticketstats&file=ticketsnbinyear-'.$year.'.png';
}

$px1 = new DolGraph();
$mesg = $px1->isGraphKo();
if (!$mesg) {
	$px1->SetData($data);
	$i = $startyear;
	$legend = array();
	while ($i <= $endyear) {
		$legend[] = $i;
		$i++;
	}
	$px1->SetLegend($legend);
	$px1->SetMaxValue($px1->GetCeilMaxValue());
	$px1->SetMinValue(min(0, $px1->GetFloorMinValue()));
	$px1->SetWidth($WIDTH);
	$px1->SetHeight($HEIGHT);
	$px1->SetYLabel($langs->trans("NbOfTicket"));
	$px1->SetShading(3);
	$px1->SetHorizTickIncrement(1);
	$px1->mode = 'depth';
	$px1->SetTitle($langs->trans("NumberOfTicketsByMonth"));

	$px1->draw($filenamenb, $fileurlnb);
}

// Build graphic amount of object
$data = $stats->getAmountByMonthWithPrevYear($endyear, $startyear);
//var_dump($data);
// $data = array(array('Lib',val1,val2,val3),...)


// Show array
$data = $stats->getAllByYear();
$arrayyears = array();
foreach ($data as $val) {
	if (!empty($val['year'])) {
		$arrayyears[$val['year']] = $val['year'];
	}
}
if (!count($arrayyears)) {
	$arrayyears[$nowyear] = $nowyear;
}

$h = 0;
$head = array();
$head[$h][0] = DOL_URL_ROOT.'/ticket/stats/index.php';
$head[$h][1] = $langs->trans("ByMonthYear");
$head[$h][2] = 'byyear';
$h++;

$type = 'ticket_stats';

complete_head_from_modules($conf, $langs, null, $head, $h, $type);

print dol_get_fiche_head($head, 'byyear', '', -1);


print '<div class="fichecenter"><div class="fichethirdleft">';


// Show filter box
print '<form name="stats" method="POST" action="'.$_SERVER["PHP_SELF"].'">';
print '<input type="hidden" name="token" value="'.newToken().'">';

print '<table class="noborder centpercent">';
print '<tr class="liste_titre"><td class="liste_titre" colspan="2">'.$langs->trans("Filter").'</td></tr>';
// Company
print '<tr><td class="left">'.$langs->trans("ThirdParty").'</td><td class="left">';
print img_picto('', 'company', 'class="pictofixedwidth"');
print $form->select_company($socid, 'socid', '', 1, 0, 0, array(), 0, 'widthcentpercentminusx maxwidth300', '');
print '</td></tr>';
// User
print '<tr><td class="left">'.$langs->trans("CreatedBy").'</td><td class="left">';
print img_picto('', 'user', 'class="pictofixedwidth"');
print $form->select_dolusers($userid, 'userid', 1, '', 0, '', '', 0, 0, 0, '', 0, '', 'widthcentpercentminusx maxwidth300');
// Status
print '<tr><td class="left">'.$langs->trans("Status").'</td><td class="left">';
$liststatus = $object->fields['fk_statut']['arrayofkeyval'];
print $form->selectarray('object_status', $liststatus, GETPOST('object_status', 'intcomma'), -4, 0, 0, '', 1);
print '</td></tr>';
// Year
print '<tr><td class="left">'.$langs->trans("Year").'</td><td class="left">';
if (!in_array($year, $arrayyears)) {
	$arrayyears[$year] = $year;
}
if (!in_array($nowyear, $arrayyears)) {
	$arrayyears[$nowyear] = $nowyear;
}
arsort($arrayyears);
print $form->selectarray('year', $arrayyears, $year, 0, 0, 0, '', 0, 0, 0, '', 'width75');
print '</td></tr>';
print '<tr><td class="center" colspan="2"><input type="submit" name="submit" class="button small" value="'.$langs->trans("Refresh").'"></td></tr>';
print '</table>';
print '</form>';
print '<br><br>';


print '<div class="div-table-responsive-no-min">';
print '<table class="noborder centpercent">';
print '<tr class="liste_titre" height="24">';
print '<td class="center">'.$langs->trans("Year").'</td>';
print '<td class="right">'.$langs->trans("NbOfTickets").'</td>';
print '<td class="right">%</td>';
//print '<td class="right">'.$langs->trans("AmountTotal").'</td>';
//print '<td class="right">%</td>';
//print '<td class="right">'.$langs->trans("AmountAverage").'</td>';
//print '<td class="right">%</td>';
print '</tr>';

$oldyear = 0;
foreach ($data as $val) {
	$year = $val['year'];
	while (!empty($year) && $oldyear > $year + 1) { // If we have empty year
		$oldyear--;

		print '<tr class="oddeven" height="24">';
		print '<td class="center"><a href="'.$_SERVER["PHP_SELF"].'?year='.$oldyear.($socid > 0 ? '&socid='.$socid : '').($userid > 0 ? '&userid='.$userid : '').'">'.$oldyear.'</a></td>';
		print '<td class="right">0</td>';
		print '<td class="right"></td>';
		//print '<td class="right">0</td>';
		//print '<td class="right"></td>';
		//print '<td class="right">0</td>';
		//print '<td class="right"></td>';
		print '</tr>';
	}


	print '<tr class="oddeven" height="24">';
	print '<td class="center"><a href="'.$_SERVER["PHP_SELF"].'?year='.$year.($socid > 0 ? '&socid='.$socid : '').($userid > 0 ? '&userid='.$userid : '').'">'.$year.'</a></td>';
	print '<td class="right">'.$val['nb'].'</td>';
	print '<td class="right" style="'.((isset($val['nb_diff']) && $val['nb_diff'] >= 0) ? 'color: green;' : 'color: red;').'">'.round(isset($val['nb_diff']) ? $val['nb_diff'] : 0).'</td>';
	//print '<td class="right">'.price(price2num($val['total'], 'MT'), 1).'</td>';
	//print '<td class="right" style="'.(($val['total_diff'] >= 0) ? 'color: green;':'color: red;').'">'.round($val['total_diff']).'</td>';
	//print '<td class="right">'.price(price2num($val['avg'], 'MT'), 1).'</td>';
	//print '<td class="right" style="'.(($val['avg_diff'] >= 0) ? 'color: green;':'color: red;').'">'.round($val['avg_diff']).'</td>';
	print '</tr>';
	$oldyear = $year;
}

print '</table>';
print '</div>';


print '</div><div class="fichetwothirdright">';


// Show graphs
print '<table class="border centpercent"><tr class="pair nohover"><td class="center">';
if ($mesg) {
	print $mesg;
} else {
	print $px1->show();
	print "<br>\n";
	//print $px2->show();
	//print "<br>\n";
	//print $px3->show();
}
print '</td></tr></table>';


print '</div></div>';
print '<div class="clearboth"></div>';

print dol_get_fiche_end();

// End of page
llxFooter();
$db->close();<|MERGE_RESOLUTION|>--- conflicted
+++ resolved
@@ -31,11 +31,8 @@
 $WIDTH = DolGraph::getDefaultGraphSizeForStats('width');
 $HEIGHT = DolGraph::getDefaultGraphSizeForStats('height');
 
-<<<<<<< HEAD
-=======
 $hookmanager->initHooks(array('ticketstats', 'globalcard'));
 
->>>>>>> cc80841a
 if (!$user->hasRight('ticket', 'read')) {
 	accessforbidden();
 }
@@ -50,15 +47,12 @@
 	$socid = $user->socid;
 }
 
-<<<<<<< HEAD
-=======
 $parameters = array();
 $reshook = $hookmanager->executeHooks('doActions', $parameters, $object, $action); // Note that $action and $object may have been modified by some hooks
 if ($reshook < 0) {
 	setEventMessages($hookmanager->error, $hookmanager->errors, 'errors');
 }
 
->>>>>>> cc80841a
 $nowyear = dol_print_date(dol_now('gmt'), "%Y", 'gmt');
 $year = GETPOST('year') > 0 ? GETPOSTINT('year') : $nowyear;
 $startyear = $year - (!getDolGlobalString('MAIN_STATS_GRAPHS_SHOW_N_YEARS') ? 2 : max(1, min(10, getDolGlobalInt('MAIN_STATS_GRAPHS_SHOW_N_YEARS'))));
