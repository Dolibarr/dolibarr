--- conflicted
+++ resolved
@@ -47,11 +47,7 @@
 
 $nowyear = dol_print_date(dol_now('gmt'), "%Y", 'gmt');
 $year = GETPOST('year') > 0 ? GETPOST('year', 'int') : $nowyear;
-<<<<<<< HEAD
-$startyear = $year - (!getDolGlobalString('MAIN_STATS_GRAPHS_SHOW_N_YEARS') ? 2 : max(1, min(10, getDolGlobalString('MAIN_STATS_GRAPHS_SHOW_N_YEARS'))));
-=======
 $startyear = $year - (!getDolGlobalString('MAIN_STATS_GRAPHS_SHOW_N_YEARS') ? 2 : max(1, min(10, getDolGlobalInt('MAIN_STATS_GRAPHS_SHOW_N_YEARS'))));
->>>>>>> a7223719
 $endyear = $year;
 
 // Load translation files required by the page
