--- conflicted
+++ resolved
@@ -1387,11 +1387,7 @@
 				// Show link to add a message (if read and not closed)
 				/**DEBUT SPECIFIQUE ATM **/
 				if (isset($object->status) && $object->status <= Ticket::STATUS_CLOSED && $action != "presend" && $action != "presend_addmessage") {
-<<<<<<< HEAD
-				/**FIN SPECIFIQUE ATM **/
-=======
 					/**FIN SPECIFIQUE ATM **/
->>>>>>> 26a8cc12
 					print dolGetButtonAction('', $langs->trans('TicketAddPrivateMessage'), 'default', $_SERVER["PHP_SELF"].'?action=presend_addmessage&mode=init&token='.newToken().'&track_id='.$object->track_id.'#formmailbeforetitle', '');
 				}
 
