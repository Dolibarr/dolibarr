--- conflicted
+++ resolved
@@ -749,13 +749,9 @@
 	$formticket->withextrafields = 1;
 	$formticket->param = array('origin' => GETPOST('origin'), 'originid' => GETPOST('originid'));
 
-<<<<<<< HEAD
 	$formticket->withcancel = 1;
 
-	$formticket->showForm(1, 'create', 0);
-=======
 	$formticket->showForm(1, 'create', 0, null, $action);
->>>>>>> a17c4172
 	/*} elseif ($action == 'edit' && $user->rights->ticket->write && $object->fk_statut < Ticket::STATUS_CLOSED) {
 	$formticket = new FormTicket($db);
 
