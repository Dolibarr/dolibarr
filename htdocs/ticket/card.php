--- conflicted
+++ resolved
@@ -288,13 +288,8 @@
 				}
 
 				// Auto mark as read if created from backend
-<<<<<<< HEAD
 				if (getDolGlobalString('TICKET_AUTO_READ_WHEN_CREATED_FROM_BACKEND') && $user->hasRight('ticket', 'write')) {
 					if (! $object->markAsRead($user) > 0) {
-=======
-				if (getDolGlobalString('TICKET_AUTO_READ_WHEN_CREATED_FROM_BACKEND') && $user->rights->ticket->write) {
-					if ( ! $object->markAsRead($user) > 0) {
->>>>>>> a7223719
 						setEventMessages($object->error, $object->errors, 'errors');
 					}
 				}
@@ -749,11 +744,7 @@
 	$formticket->withfromsocid = $socid ? $socid : $user->socid;
 	$formticket->withfromcontactid = $contactid ? $contactid : '';
 	$formticket->withtitletopic = 1;
-<<<<<<< HEAD
-	$formticket->withnotifytiersatcreate = ($notifyTiers ? 1 : (!getDolGlobalString('TICKET_CHECK_NOTIFY_THIRDPARTY_AT_CREATION') ? 0 : 1));
-=======
 	$formticket->withnotifytiersatcreate = ($notifyTiers ? 1 : (getDolGlobalString('TICKET_CHECK_NOTIFY_THIRDPARTY_AT_CREATION') ? 1 : 0));
->>>>>>> a7223719
 	$formticket->withusercreate = 0;
 	$formticket->withref = 1;
 	$formticket->fk_user_create = $user->id;
@@ -819,11 +810,7 @@
 	|| $action== 'edit_contrat' || $action == 'editsubject' || $action == 'edit_extras' || $action == 'update_extras' || $action == 'edit_extrafields' || $action == 'set_extrafields' || $action == 'classify' || $action == 'sel_contract' || $action == 'edit_message_init' || $action == 'set_status' || $action == 'dellink') {
 	if ($res > 0) {
 		// or for unauthorized internals users
-<<<<<<< HEAD
 		if (!$user->socid && (getDolGlobalString('TICKET_LIMIT_VIEW_ASSIGNED_ONLY') && $object->fk_user_assign != $user->id) && !$user->hasRight('ticket', 'manage')) {
-=======
-		if (!$user->socid && (getDolGlobalString('TICKET_LIMIT_VIEW_ASSIGNED_ONLY') && $object->fk_user_assign != $user->id) && !$user->rights->ticket->manage) {
->>>>>>> a7223719
 			accessforbidden('', 0, 1);
 		}
 
@@ -839,11 +826,7 @@
 			}
 
 			// Default select all or no contact
-<<<<<<< HEAD
-			$default = (getDolGlobalString('TICKET_NOTIFY_AT_CLOSING')) ? -2 : -3;
-=======
 			$default = (getDolGlobalString('TICKET_NOTIFY_AT_CLOSING') ? -2 : -3);
->>>>>>> a7223719
 			$formquestion = array(
 				array(
 					'name' => 'contactid',
@@ -1635,11 +1618,7 @@
 			print showDirectPublicLink($object).'<br>';
 			print '</div>';
 
-<<<<<<< HEAD
-			if (!getDolGlobalString('TICKET_SHOW_MESSAGES_ON_CARD')) {
-=======
 			if (getDolGlobalString('TICKET_SHOW_MESSAGES_ON_CARD')) {
->>>>>>> a7223719
 				print '<div class="fichehalfright">';
 
 				$MAXEVENT = 10;
