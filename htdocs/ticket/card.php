<?php
/* Copyright (C) 2013-2016 Jean-François FERRY  <hello@librethic.io>
 * Copyright (C) 2016      Christophe Battarel  <christophe@altairis.fr>
 * Copyright (C) 2018      Laurent Destailleur  <eldy@users.sourceforge.net>
 * Copyright (C) 2021      Frédéric France		<frederic.france@netlogic.fr>
 * Copyright (C) 2021      Alexandre Spangaro   <aspangaro@open-dsi.fr>
 * Copyright (C) 2022      Charlene Benke       <charlene@patas-monkey.com>
 *
 * This program is free software; you can redistribute it and/or modify
 * it under the terms of the GNU General Public License as published by
 * the Free Software Foundation; either version 3 of the License, or
 * (at your option) any later version.
 *
 * This program is distributed in the hope that it will be useful,
 * but WITHOUT ANY WARRANTY; without even the implied warranty of
 * MERCHANTABILITY or FITNESS FOR A PARTICULAR PURPOSE.  See the
 * GNU General Public License for more details.
 *
 * You should have received a copy of the GNU General Public License
 * along with this program. If not, see <https://www.gnu.org/licenses/>.
 */

/**
 *    \file     htdocs/ticket/card.php
 *    \ingroup 	ticket
 */

// Load Dolibarr environment
require '../main.inc.php';
require_once DOL_DOCUMENT_ROOT.'/ticket/class/actions_ticket.class.php';
require_once DOL_DOCUMENT_ROOT.'/core/class/html.formticket.class.php';
require_once DOL_DOCUMENT_ROOT.'/core/lib/ticket.lib.php';
require_once DOL_DOCUMENT_ROOT.'/core/lib/date.lib.php';
require_once DOL_DOCUMENT_ROOT.'/core/lib/company.lib.php';
require_once DOL_DOCUMENT_ROOT.'/core/class/extrafields.class.php';
require_once DOL_DOCUMENT_ROOT.'/contact/class/contact.class.php';
require_once DOL_DOCUMENT_ROOT.'/categories/class/categorie.class.php';
if (isModEnabled('project')) {
	include_once DOL_DOCUMENT_ROOT.'/projet/class/project.class.php';
	include_once DOL_DOCUMENT_ROOT.'/core/class/html.formprojet.class.php';
	include_once DOL_DOCUMENT_ROOT.'/core/lib/project.lib.php';
}
if (isModEnabled('contrat')) {
	include_once DOL_DOCUMENT_ROOT.'/core/lib/contract.lib.php';
	include_once DOL_DOCUMENT_ROOT.'/contrat/class/contrat.class.php';
	include_once DOL_DOCUMENT_ROOT.'/core/class/html.formcontract.class.php';
}

// Load translation files required by the page
$langs->loadLangs(array("companies", "other", "ticket"));

// Get parameters
$id        = GETPOST('id', 'int');
$socid     = GETPOST('socid', 'int');
$track_id  = GETPOST('track_id', 'alpha', 3);
$ref       = GETPOST('ref', 'alpha');
$projectid = GETPOST('projectid', 'int');
$cancel    = GETPOST('cancel', 'alpha');
$action    = GETPOST('action', 'aZ09');
$backtopage = GETPOST('backtopage', 'alpha');
$backtopageforcancel = GETPOST('backtopageforcancel', 'alpha');
$contactid = GETPOST('contactid', 'int');

$notifyTiers = GETPOST("notify_tiers_at_create", 'alpha');

$sortfield = GETPOST('sortfield', 'aZ09comma') ? GETPOST('sortfield', 'aZ09comma') : "a.datep";
$sortorder = GETPOST('sortorder', 'aZ09comma') ? GETPOST('sortorder', 'aZ09comma') : "desc";

if (GETPOST('actioncode', 'array')) {
	$actioncode = GETPOST('actioncode', 'array', 3);
	if (!count($actioncode)) {
		$actioncode = '0';
	}
} else {
	$actioncode = GETPOST("actioncode", "alpha", 3) ?GETPOST("actioncode", "alpha", 3) : (GETPOST("actioncode") == '0' ? '0' : (empty($conf->global->AGENDA_DEFAULT_FILTER_TYPE_FOR_OBJECT) ? '' : $conf->global->AGENDA_DEFAULT_FILTER_TYPE_FOR_OBJECT));
}
$search_rowid = GETPOST('search_rowid');
$search_agenda_label = GETPOST('search_agenda_label');

// Initialize technical object to manage hooks of ticket. Note that conf->hooks_modules contains array array
$hookmanager->initHooks(array('ticketcard', 'globalcard'));

$object = new Ticket($db);
$extrafields = new ExtraFields($db);

// Fetch optionals attributes and labels
$extrafields->fetch_name_optionals_label($object->table_element);

$search_array_options = $extrafields->getOptionalsFromPost($object->table_element, '', 'search_');

// Initialize array of search criterias
$search_all = GETPOST("search_all", 'alpha');
$search = array();
foreach ($object->fields as $key => $val) {
	if (GETPOST('search_'.$key, 'alpha')) {
		$search[$key] = GETPOST('search_'.$key, 'alpha');
	}
}

if (empty($action) && empty($id) && empty($ref)) {
	$action = 'view';
}

//Select mail models is same action as add_message
if (GETPOST('modelselected', 'alpha')) {
	$action = 'presend';
}

// Load object
//include DOL_DOCUMENT_ROOT.'/core/actions_fetchobject.inc.php';  // Must be include, not include_once  // Must be include, not include_once. Include fetch and fetch_thirdparty but not fetch_optionals
if ($id || $track_id || $ref) {
	$res = $object->fetch($id, $ref, $track_id);
	if ($res >= 0) {
		$id = $object->id;
		$track_id = $object->track_id;
	}
}

$now = dol_now();

$actionobject = new ActionsTicket($db);

// Store current page url
$url_page_current = DOL_URL_ROOT.'/ticket/card.php';

// Security check - Protection if external user
if ($user->socid > 0) $socid = $user->socid;
$result = restrictedArea($user, 'ticket', $object->id);

$triggermodname = 'TICKET_MODIFY';
$permissiontoread = $user->hasRight('ticket', 'read');
$permissiontoadd = $user->hasRight('ticket', 'write');
$permissiontodelete = $user->hasRight('ticket', 'delete');

$upload_dir = $conf->ticket->dir_output;

<<<<<<< HEAD
$upload_dir = $conf->ticket->dir_output;

$now = dol_now();
=======
>>>>>>> 53c83541


/*
 * Actions
 */

$parameters = array();
$reshook = $hookmanager->executeHooks('doActions', $parameters, $object, $action); // Note that $action and $object may have been modified by some hooks
if ($reshook < 0) {
	setEventMessages($hookmanager->error, $hookmanager->errors, 'errors');
}

$error = 0;
if (empty($reshook)) {
	// Purge search criteria
	if (GETPOST('button_removefilter_x', 'alpha') || GETPOST('button_removefilter.x', 'alpha') || GETPOST('button_removefilter', 'alpha')) { // All test are required to be compatible with all browsers{
		$actioncode = '';
		$search_agenda_label = '';
	}

	$backurlforlist = DOL_URL_ROOT.'/ticket/list.php';

	if (empty($backtopage) || ($cancel && empty($id))) {
		if (empty($backtopage) || ($cancel && strpos($backtopage, '__ID__'))) {
			if (empty($id) && (($action != 'add' && $action != 'create') || $cancel)) {
				$backtopage = $backurlforlist;
			} else {
				$backtopage = DOL_URL_ROOT.'/ticket/card.php?id='.((!empty($id) && $id > 0) ? $id : '__ID__');
			}
		}
	}

	if ($cancel) {
		if (!empty($backtopageforcancel)) {
			header("Location: ".$backtopageforcancel);
			exit;
		} elseif (!empty($backtopage)) {
			header("Location: ".$backtopage);
			exit;
		}
		$action = 'view';
	}

	// Action to add an action (not a message)
	if (GETPOST('save', 'alpha') && $permissiontoadd) {
		$error = 0;

		if (!GETPOST("type_code", 'alpha')) {
			$error++;
			setEventMessages($langs->trans("ErrorFieldRequired", $langs->transnoentities("TicketTypeRequest")), null, 'errors');
			$action = 'create';
		} elseif (!GETPOST("category_code", 'alpha')) {
			$error++;
			setEventMessages($langs->trans("ErrorFieldRequired", $langs->transnoentities("TicketCategory")), null, 'errors');
			$action = 'create';
		} elseif (!GETPOST("severity_code", 'alpha')) {
			$error++;
			setEventMessages($langs->trans("ErrorFieldRequired", $langs->transnoentities("TicketSeverity")), null, 'errors');
			$action = 'create';
		} elseif (!GETPOST("subject", 'alphanohtml')) {
			$error++;
			setEventMessages($langs->trans("ErrorFieldRequired", $langs->transnoentities("Subject")), null, 'errors');
			$action = 'create';
		} elseif (!GETPOST("message", 'restricthtml')) {
			$error++;
			setEventMessages($langs->trans("ErrorFieldRequired", $langs->transnoentities("Message")), null, 'errors');
			$action = 'create';
		}
		$ret = $extrafields->setOptionalsFromPost(null, $object);
		if ($ret < 0) {
			$error++;
		}

		if (!$error) {
			$db->begin();

			$object->ref = GETPOST("ref", 'alphanohtml');
			$object->fk_soc = GETPOST("socid", 'int') > 0 ? GETPOST("socid", 'int') : 0;
			$object->subject = GETPOST("subject", 'alphanohtml');
			$object->message = GETPOST("message", 'restricthtml');

			$object->type_code = GETPOST("type_code", 'alpha');
			$object->type_label = $langs->trans($langs->getLabelFromKey($db, $object->type_code, 'c_ticket_type', 'code', 'label'));
			$object->category_code = GETPOST("category_code", 'alpha');
			$object->category_label = $langs->trans($langs->getLabelFromKey($db, $object->category_code, 'c_ticket_category', 'code', 'label'));
			$object->severity_code = GETPOST("severity_code", 'alpha');
			$object->severity_label = $langs->trans($langs->getLabelFromKey($db, $object->severity_code, 'c_ticket_severity', 'code', 'label'));
			$object->email_from = $user->email;
			$notifyTiers = GETPOST("notify_tiers_at_create", 'alpha');
			$object->notify_tiers_at_create = empty($notifyTiers) ? 0 : 1;
			$fk_user_assign = GETPOST("fk_user_assign", 'int');
			if ($fk_user_assign > 0) {
				$object->fk_user_assign = $fk_user_assign;
				$object->status = $object::STATUS_ASSIGNED;
			}

			$object->fk_project = $projectid;

			$id = $object->create($user);
			if ($id <= 0) {
				$error++;
				setEventMessages($object->error, $object->errors, 'errors');
				$action = 'create';
			}

			if (!$error) {
				// Add contact
				$contactid = GETPOST('contactid', 'int');
				$type_contact = GETPOST("type", 'alpha');

				// Category association
				$categories = GETPOST('categories', 'array');
				$object->setCategories($categories);

				if ($contactid > 0 && $type_contact) {
					$typeid = (GETPOST('typecontact') ? GETPOST('typecontact') : GETPOST('type'));
					$result = $object->add_contact($contactid, $typeid, 'external');
				}

				// Link ticket to project
				if (GETPOST('origin', 'alpha') == 'projet') {
					$projectid = GETPOST('originid', 'int');
				} else {
					$projectid = GETPOST('projectid', 'int');
				}

				if ($projectid > 0) {
					$object->setProject($projectid);
				}

				// Auto mark as read if created from backend
				if (!empty($conf->global->TICKET_AUTO_READ_WHEN_CREATED_FROM_BACKEND) && $user->rights->ticket->write) {
					if ( ! $object->markAsRead($user) > 0) {
						setEventMessages($object->error, $object->errors, 'errors');
					}
				}

				// Auto assign user
				if (!empty($conf->global->TICKET_AUTO_ASSIGN_USER_CREATE)) {
					$result = $object->assignUser($user, $user->id, 1);
					$object->add_contact($user->id, "SUPPORTTEC", 'internal');
				}
			}

			if (!$error) {
				// File transfer
				$object->copyFilesForTicket('');		// trackid is forced to '' because files were uploaded when no id for ticket exists yet and trackid was ''
			}

			if (!$error) {
				$db->commit();

				if (!empty($backtopage)) {
					if (empty($id)) {
						$url = $backtopage;
					} else {
						$url = 'card.php?track_id='.urlencode($object->track_id);
					}
				} else {
					$url = 'card.php?track_id='.urlencode($object->track_id);
				}

				header("Location: ".$url);
				exit;
			} else {
				$db->rollback();
				setEventMessages($object->error, $object->errors, 'errors');
			}
		} else {
			setEventMessages($object->error, $object->errors, 'errors');
			$action = 'create';
		}
	}

	if ($action == 'update' && $permissiontoadd && $object->status < Ticket::STATUS_CLOSED) {
		$error = 0;

		$ret = $object->fetch(GETPOST('id', 'int'), GETPOST('ref', 'alpha'), GETPOST('track_id', 'alpha'));
		if ($ret < 0) {
			$error++;
			array_push($object->errors, $langs->trans('ErrorTicketIsNotValid'));
		}

		// check fields
		if (!$error) {
			if (!GETPOST('subject', 'alpha')) {
				$error++;
				array_push($object->errors, $langs->trans('ErrorFieldRequired', $langs->transnoentities('Subject')));
			}
			$ret = $extrafields->setOptionalsFromPost(null, $object);
			if ($ret < 0) {
				$error++;
			}
		}

		if (!$error) {
			$db->begin();

			$object->subject = GETPOST('subject', 'alpha');
			$object->type_code = GETPOST('type_code', 'alpha');
			$object->category_code = GETPOST('category_code', 'alpha');
			$object->severity_code = GETPOST('severity_code', 'alpha');

			$ret = $object->update($user);
			if ($ret > 0) {
				// Category association
				$categories = GETPOST('categories', 'array');
				$object->setCategories($categories);
			} else {
				$error++;
			}

			if ($error) {
				$db->rollback();
			} else {
				$db->commit();
			}
		}

		if ($error) {
			setEventMessages($object->error, $object->errors, 'errors');
			$action = 'edit';
		} else {
			if (!empty($backtopage)) {
				if (empty($id)) {
					$url = $backtopage;
				} else {
					$url = 'card.php?track_id='.urlencode($object->track_id);
				}
			} else {
				$url = 'card.php?track_id='.urlencode($object->track_id);
			}

			header('Location: '.$url);
			exit();
		}
	}

	// Mark as Read
	if ($action == "mark_ticket_read" && $permissiontoadd) {
		$object->fetch('', '', GETPOST("track_id", 'alpha'));

		if ($object->markAsRead($user) > 0) {
			setEventMessages($langs->trans('TicketMarkedAsRead'), null, 'mesgs');

			header("Location: card.php?track_id=".$object->track_id);
			exit;
		} else {
			setEventMessages($object->error, $object->errors, 'errors');
		}
		$action = 'view';
	}

	// Assign to someone
	if ($action == "assign_user" && GETPOST('btn_assign_user', 'alpha') && $permissiontoadd) {
		$object->fetch('', '', GETPOST("track_id", 'alpha'));
		$useroriginassign = $object->fk_user_assign;
		$usertoassign = GETPOST('fk_user_assign', 'int');

		/*if (! ($usertoassign > 0)) {
		 $error++;
		 array_push($object->errors, $langs->trans("ErrorFieldRequired", $langs->transnoentities("AssignedTo")));
		 $action = 'view';
		 }*/

		if (!$error) {
			$ret = $object->assignUser($user, $usertoassign);
			if ($ret < 0) {
				$error++;
			}
		}

		if (!$error) {    // Update list of contacts
			// Si déjà un user assigné on le supprime des contacts
			if ($useroriginassign > 0) {
				$internal_contacts = $object->listeContact(-1, 'internal', 0, 'SUPPORTTEC');
				foreach ($internal_contacts as $key => $contact) {
					if ($contact['id'] !== $usertoassign) {
						$result = $object->delete_contact($contact['rowid']);
						if ($result<0) {
							$error++;
							setEventMessages($object->error, $object->errors, 'errors');
						}
					}
				}
			}

			if ($usertoassign > 0 && $usertoassign!==$useroriginassign) {
				$result = $object->add_contact($usertoassign, "SUPPORTTEC", 'internal', $notrigger = 0);
				if ($result<0) {
					$error++;
					setEventMessages($object->error, $object->errors, 'errors');
				}
			}
		}

		if (!$error) {
			// Log action in ticket logs table
			$object->fetch_user($usertoassign);
			//$log_action = $langs->trans('TicketLogAssignedTo', $object->user->getFullName($langs));


			setEventMessages($langs->trans('TicketAssigned'), null, 'mesgs');
			header("Location: card.php?track_id=".$object->track_id);
			exit;
		} else {
			array_push($object->errors, $object->error);
		}
		$action = 'view';
	}

	// Action to add a message (private or not, with email or not).
	// This may also send an email (concatenated with email_intro and email footer if checkbox was selected)
<<<<<<< HEAD
	if ($action == 'add_message' && GETPOSTISSET('btn_add_message') && $user->rights->ticket->read) {
=======
	if ($action == 'add_message' && GETPOSTISSET('btn_add_message') && $permissiontoread) {
>>>>>>> 53c83541
		$ret = $object->newMessage($user, $action, (GETPOST('private_message', 'alpha') == "on" ? 1 : 0), 0);

		if ($ret > 0) {
			if (!empty($backtopage)) {
				$url = $backtopage;
			} else {
				$url = 'card.php?track_id='.urlencode($object->track_id);
			}

			header("Location: ".$url);
			exit;
		} else {
			setEventMessages($object->error, $object->errors, 'errors');
			$action = 'presend';
		}
	}

	if (($action == "confirm_close" || $action == "confirm_abandon") && GETPOST('confirm', 'alpha') == 'yes' && $permissiontoadd) {
		$object->fetch(GETPOST('id', 'int'), '', GETPOST('track_id', 'alpha'));

		if ($object->close($user, ($action == "confirm_abandon" ? 1 : 0))) {
			setEventMessages($langs->trans('TicketMarkedAsClosed'), null, 'mesgs');

			$url = 'card.php?track_id='.GETPOST('track_id', 'alpha');
			header("Location: ".$url);
		} else {
			$action = '';
			setEventMessages($object->error, $object->errors, 'errors');
		}
	}

	if ($action == "confirm_public_close" && GETPOST('confirm', 'alpha') == 'yes' && $permissiontoadd) {
		$object->fetch(GETPOST('id', 'int'), '', GETPOST('track_id', 'alpha'));
		if ($_SESSION['email_customer'] == $object->origin_email || $_SESSION['email_customer'] == $object->thirdparty->email) {
			$object->close($user);

			// Log action in ticket logs table
			//$log_action = $langs->trans('TicketLogClosedBy', $_SESSION['email_customer']);

			setEventMessages('<div class="confirm">'.$langs->trans('TicketMarkedAsClosed').'</div>', null, 'mesgs');

			$url = 'card.php?track_id='.GETPOST('track_id', 'alpha');
			header("Location: ".$url);
		} else {
			setEventMessages($object->error, $object->errors, 'errors');
			$action = '';
		}
	}

	if ($action == 'confirm_delete_ticket' && GETPOST('confirm', 'alpha') == "yes" && $permissiontodelete) {
		if ($object->fetch(GETPOST('id', 'int'), '', GETPOST('track_id', 'alpha')) >= 0) {
			if ($object->delete($user) > 0) {
				setEventMessages('<div class="confirm">'.$langs->trans('TicketDeletedSuccess').'</div>', null, 'mesgs');
				Header("Location: ".DOL_URL_ROOT."/ticket/list.php");
				exit;
			} else {
				$langs->load("errors");
				$mesg = '<div class="error">'.$langs->trans($object->error).'</div>';
				$action = '';
			}
		}
	}

	// Set parent company
	if ($action == 'set_thirdparty' && $user->rights->ticket->write) {
		if ($object->fetch(GETPOST('id', 'int'), '', GETPOST('track_id', 'alpha')) >= 0) {
			$result = $object->setCustomer(GETPOST('editcustomer', 'int'));
			$url = 'card.php?track_id='.GETPOST('track_id', 'alpha');
			header("Location: ".$url);
			exit();
		}
	}

	if ($action == 'set_progression' && $user->rights->ticket->write) {
		if ($object->fetch(GETPOST('id', 'int'), '', GETPOST('track_id', 'alpha')) >= 0) {
			$result = $object->setProgression(GETPOST('progress', 'alpha'));

			$url = 'card.php?track_id='.$object->track_id;
			header("Location: ".$url);
			exit();
		}
	}

	if ($action == 'set_categories' && $user->rights->ticket->write) {
		if ($object->fetch(GETPOST('id', 'int'), '', GETPOST('track_id', 'alpha')) >= 0) {
			$result = $object->setCategories(GETPOST('categories', 'array'));

			$url = 'card.php?track_id='.$object->track_id;
			header("Location: ".$url);
			exit();
		}
	}

	if ($action == 'setsubject' && $user->rights->ticket->write) {
		if ($object->fetch(GETPOST('id', 'int'))) {
			if ($action == 'setsubject') {
				$object->subject = GETPOST('subject', 'alphanohtml');
			}

			if ($action == 'setsubject' && empty($object->subject)) {
				$error++;
				setEventMessages($langs->trans("ErrorFieldRequired", $langs->transnoentities("Subject")), null, 'errors');
			}

			if (!$error) {
				if ($object->update($user) >= 0) {
					header("Location: ".$_SERVER['PHP_SELF']."?track_id=".$object->track_id);
					exit;
				} else {
					$error++;
					setEventMessages($object->error, $object->errors, 'errors');
				}
			}
		}
	}

	if ($action == 'confirm_reopen' && $user->rights->ticket->manage && !GETPOST('cancel')) {
		if ($object->fetch(GETPOST('id', 'int'), '', GETPOST('track_id', 'alpha')) >= 0) {
			// prevent browser refresh from reopening ticket several times
			if ($object->status == Ticket::STATUS_CLOSED || $object->status == Ticket::STATUS_CANCELED) {
				$res = $object->setStatut(Ticket::STATUS_ASSIGNED);
				if ($res) {
					// Log action in ticket logs table
					//$log_action = $langs->trans('TicketLogReopen');

					$url = 'card.php?track_id='.$object->track_id;
					header("Location: ".$url);
					exit();
				} else {
					$error++;
					setEventMessages($object->error, $object->errors, 'errors');
				}
			}
		}
	} elseif ($action == 'classin' && $permissiontoadd) {
		// Categorisation dans projet
		if ($object->fetch(GETPOST('id', 'int'), '', GETPOST('track_id', 'alpha')) >= 0) {
			$object->setProject($projectid);
			$url = 'card.php?track_id='.$object->track_id;
			header("Location: ".$url);
			exit();
		}
	} elseif ($action == 'setcontract' && $permissiontoadd) {
		// Categorisation dans contrat
		if ($object->fetch(GETPOST('id', 'int'), '', GETPOST('track_id', 'alpha')) >= 0) {
			$object->setContract(GETPOST('contractid', 'int'));
			$url = 'card.php?track_id='.$object->track_id;
			header("Location: ".$url);
			exit();
		}
	} elseif ($action == "set_message" && $user->rights->ticket->manage) {
		if (!GETPOST('cancel')) {
			$object->fetch('', '', GETPOST('track_id', 'alpha'));
			$oldvalue_message = $object->message;
			$fieldtomodify = GETPOST('message_initial', 'restricthtml');

			$object->message = $fieldtomodify;
			$ret = $object->update($user);
			if ($ret > 0) {
				//$log_action = $langs->trans('TicketInitialMessageModified')." \n";
				// include the Diff class
				include_once DOL_DOCUMENT_ROOT.'/core/class/utils_diff.class.php';
				// output the result of comparing two files as plain text
				//$log_action .= Diff::toString(Diff::compare(strip_tags($oldvalue_message), strip_tags($object->message)));

				setEventMessages($langs->trans('TicketMessageSuccesfullyUpdated'), null, 'mesgs');
			} else {
				$error++;
				setEventMessages($object->error, $object->errors, 'errors');
			}
		}

		$action = 'view';
	} elseif ($action == 'confirm_set_status' && $permissiontoadd && !GETPOST('cancel')) {
		// Reopen ticket
		if ($object->fetch(GETPOST('id', 'int'), GETPOST('track_id', 'alpha')) >= 0) {
			$new_status = GETPOST('new_status', 'int');
			$old_status = $object->status;
			$res = $object->setStatut($new_status);
			if ($res) {
				// Log action in ticket logs table
				$log_action = $langs->trans('TicketLogStatusChanged', $langs->transnoentities($object->statuts_short[$old_status]), $langs->transnoentities($object->statuts_short[$new_status]));

				$url = 'card.php?track_id='.$object->track_id;
				header("Location: ".$url);
				exit();
			} else {
				$error++;
				setEventMessages($object->error, $object->errors, 'errors');
			}
		}
	}

	// Action to update one extrafield
	if ($action == "update_extras" && $permissiontoadd) {
		$object->fetch(GETPOST('id', 'int'), '', GETPOST('track_id', 'alpha'));

		$ret = $extrafields->setOptionalsFromPost(null, $object, GETPOST('attribute', 'restricthtml'));
		if ($ret < 0) {
			$error++;
		}

		if (!$error) {
			$result = $object->insertExtraFields(empty($triggermodname) ? '' : $triggermodname, $user);
			if ($result < 0) {
				$error++;
			}
		}

		if ($error) {
			setEventMessages($object->error, $object->errors, 'errors');
			$action = 'edit_extras';
		} else {
			setEventMessages($langs->trans('RecordSaved'), null, 'mesgs');
			$action = 'view';
		}
	}

	if ($action == "change_property" && GETPOST('btn_update_ticket_prop', 'alpha') && $permissiontoadd) {
		$object->fetch(GETPOST('id', 'int'), '', GETPOST('track_id', 'alpha'));

		$object->type_code = GETPOST('update_value_type', 'aZ09');
		$object->severity_code = GETPOST('update_value_severity', 'aZ09');
		$object->category_code = GETPOST('update_value_category', 'aZ09');

		$ret = $object->update($user);
		if ($ret > 0) {
			//$log_action = $langs->trans('TicketLogPropertyChanged', $oldvalue_label, $newvalue_label);

			setEventMessages($langs->trans('TicketUpdated'), null, 'mesgs');
		} else {
			$error++;
			setEventMessages($object->error, $object->errors, 'errors');
		}
		$action = 'view';
	}


	$permissiondellink = $user->rights->ticket->write;
	include DOL_DOCUMENT_ROOT.'/core/actions_dellink.inc.php'; // Must be include, not include_once

	// Actions to build doc
<<<<<<< HEAD
	$permissiontoadd = $user->rights->ticket->write;
=======
>>>>>>> 53c83541
	include DOL_DOCUMENT_ROOT.'/core/actions_builddoc.inc.php';
	//var_dump($action);exit;

	// Actions to send emails
	$triggersendname = 'TICKET_SENTBYMAIL';
	$paramname = 'id';
	$autocopy = 'MAIN_MAIL_AUTOCOPY_TICKET_TO'; // used to know the automatic BCC to add
	$trackid = 'tic'.$object->id;
	include DOL_DOCUMENT_ROOT.'/core/actions_sendmails.inc.php';

	// Set $action to correct value for the case we used presend action to add a message
	if (GETPOSTISSET('actionbis') && $action == 'presend') {
		$action = 'presend_addmessage';
	}
}


/*
 * View
 */

$userstat = new User($db);
$form = new Form($db);
$formticket = new FormTicket($db);
if (isModEnabled('project')) {
	$formproject = new FormProjets($db);
}

$help_url = 'EN:Module_Ticket|FR:DocumentationModuleTicket';

$title = $actionobject->getTitle($action);

llxHeader('', $title, $help_url);

if ($action == 'create' || $action == 'presend') {
	$formticket = new FormTicket($db);

	print load_fiche_titre($langs->trans('NewTicket'), '', 'ticket');

	$formticket->trackid = '';		// TODO Use a unique key 'tic' to avoid conflict in upload file feature
	$formticket->withfromsocid = $socid ? $socid : $user->socid;
	$formticket->withfromcontactid = $contactid ? $contactid : '';
	$formticket->withtitletopic = 1;
	$formticket->withnotifytiersatcreate = ($notifyTiers ? 1 : (empty($conf->global->TICKET_CHECK_NOTIFY_THIRDPARTY_AT_CREATION) ? 0 : 1));
	$formticket->withusercreate = 0;
	$formticket->withref = 1;
	$formticket->fk_user_create = $user->id;
	$formticket->withfile = 2;
	$formticket->withextrafields = 1;
	$formticket->param = array('origin' => GETPOST('origin'), 'originid' => GETPOST('originid'));

	$formticket->withcancel = 1;

	$formticket->showForm(1, 'create', 0, null, $action);
	/*} elseif ($action == 'edit' && $user->rights->ticket->write && $object->status < Ticket::STATUS_CLOSED) {
	$formticket = new FormTicket($db);

	$head = ticket_prepare_head($object);

	print '<form method="POST" name="form_ticket" id="form_edit_ticket" action="'.$_SERVER['PHP_SELF'].'?track_id='.$object->track_id.'">';
	print '<input type="hidden" name="token" value="'.newToken().'">';
	print '<input type="hidden" name="action" value="update">';
	print '<input type="hidden" name="tack_id" value="'.$object->track_id.'">';

	print dol_get_fiche_head($head, 'card', $langs->trans('Ticket'), 0, 'ticket');

	print '<div class="fichecenter2">';
	print '<table class="border" width="100%">';

	// Type
	print '<tr><td class="titlefield"><span class="fieldrequired"><label for="selecttype_code">'.$langs->trans("TicketTypeRequest").'</span></label></td><td>';
	$formticket->selectTypesTickets((GETPOSTISSET('type_code') ? GETPOST('type_code') : $object->type_code), 'type_code', '', '2');
	print '</td></tr>';

	// Severity
	print '<tr><td><span class="fieldrequired"><label for="selectseverity_code">'.$langs->trans("TicketSeverity").'</span></label></td><td>';
	$formticket->selectSeveritiesTickets((GETPOSTISSET('severity_code') ? GETPOST('severity_code') : $object->severity_code), 'severity_code', '', '2');
	print '</td></tr>';

	// Group
	print '<tr><td><span class="fieldrequired"><label for="selectcategory_code">'.$langs->trans("TicketCategory").'</span></label></td><td>';
	$formticket->selectGroupTickets((GETPOSTISSET('category_code') ? GETPOST('category_code') : $object->category_code), 'category_code', '', '2');
	print '</td></tr>';

	// Subject
	print '<tr><td><label for="subject"><span class="fieldrequired">'.$langs->trans("Subject").'</span></label></td><td>';
	print '<input class="text minwidth200" id="subject" name="subject" value="'.dol_escape_htmltag(GETPOSTISSET('subject') ? GETPOST('subject', 'alpha') : $object->subject).'" />';
	print '</td></tr>';

	// Other attributes
	$parameters = array('colspan' => ' colspan="3"', 'colspanvalue' => '3');
	$reshook = $hookmanager->executeHooks('formObjectOptions', $parameters, $object, $action); // Note that $action and $object may have been modified by hook
	print $hookmanager->resPrint;
	if (empty($reshook)) {
		print $object->showOptionals($extrafields, 'edit');
	}

	print '</table>';
	print '</div>';

	print dol_get_fiche_end();

	print $form->buttonsSaveCancel();

	print '</form>'; */
} elseif (empty($action) || $action == 'view' || $action == 'addlink' || $action == 'dellink' || $action == 'presend' || $action == 'presend_addmessage' || $action == 'close' || $action == 'abandon' || $action == 'delete' || $action == 'editcustomer' || $action == 'progression' || $action == 'categories' || $action == 'reopen'
	|| $action == 'editsubject' || $action == 'edit_extras' || $action == 'update_extras' || $action == 'edit_extrafields' || $action == 'set_extrafields' || $action == 'classify' || $action == 'sel_contract' || $action == 'edit_message_init' || $action == 'set_status' || $action == 'dellink') {
	if ($res > 0) {
		// or for unauthorized internals users
		if (!$user->socid && (!empty($conf->global->TICKET_LIMIT_VIEW_ASSIGNED_ONLY) && $object->fk_user_assign != $user->id) && !$user->rights->ticket->manage) {
			accessforbidden('', 0, 1);
		}

		// Confirmation close
		if ($action == 'close') {
			$thirdparty_contacts = $object->getInfosTicketExternalContact();
			$contacts_select = array(
				'-2' => $langs->trans('TicketNotifyAllTiersAtClose'),
				'-3' => $langs->trans('TicketNotNotifyTiersAtClose')
			);
			foreach ($thirdparty_contacts as $thirdparty_contact) {
				$contacts_select[$thirdparty_contact['id']] = $thirdparty_contact['civility'] . ' ' . $thirdparty_contact['lastname'] . ' ' . $thirdparty_contact['firstname'];
			}

			// Default select all or no contact
			$default = (!empty($conf->global->TICKET_NOTIFY_AT_CLOSING)) ? -2 : -3;
			$formquestion = array(
				array(
					'name' => 'contactid',
					'type' => 'select',
					'label' => $langs->trans('NotifyThirdpartyOnTicketClosing'),
					'values' => $contacts_select,
					'default' => $default
				),
			);

			print $form->formconfirm($url_page_current."?track_id=".$object->track_id, $langs->trans("CloseATicket"), $langs->trans("ConfirmCloseAticket"), "confirm_close", $formquestion, '', 1);
		}
		// Confirmation abandon
		if ($action == 'abandon') {
			print $form->formconfirm($url_page_current."?track_id=".$object->track_id, $langs->trans("AbandonTicket"), $langs->trans("ConfirmAbandonTicket"), "confirm_abandon", '', '', 1);
		}
		// Confirmation delete
		if ($action == 'delete') {
			print $form->formconfirm($url_page_current."?track_id=".$object->track_id, $langs->trans("Delete"), $langs->trans("ConfirmDeleteTicket"), "confirm_delete_ticket", '', '', 1);
		}
		// Confirm reopen
		if ($action == 'reopen') {
			print $form->formconfirm($url_page_current.'?track_id='.$object->track_id, $langs->trans('ReOpen'), $langs->trans('ConfirmReOpenTicket'), 'confirm_reopen', '', '', 1);
		}
		// Confirmation status change
		if ($action == 'set_status') {
			$new_status = GETPOST('new_status');
			//var_dump($url_page_current . "?track_id=" . $object->track_id);
			print $form->formconfirm($url_page_current."?track_id=".$object->track_id."&new_status=".GETPOST('new_status'), $langs->trans("TicketChangeStatus"), $langs->trans("TicketConfirmChangeStatus", $langs->transnoentities($object->statuts_short[$new_status])), "confirm_set_status", '', '', 1);
		}

		// project info
		if ($projectid > 0) {
			$projectstat = new Project($db);
			if ($projectstat->fetch($projectid) > 0) {
				$projectstat->fetch_thirdparty();

				// To verify role of users
				//$userAccess = $object->restrictedProjectArea($user,'read');
				$userWrite = $projectstat->restrictedProjectArea($user, 'write');
				//$userDelete = $object->restrictedProjectArea($user,'delete');
				//print "userAccess=".$userAccess." userWrite=".$userWrite." userDelete=".$userDelete;

				$head = project_prepare_head($projectstat);

				print dol_get_fiche_head($head, 'ticket', $langs->trans("Project"), 0, ($projectstat->public ? 'projectpub' : 'project'));

				print '<table class="border centpercent">';

				$linkback = '<a href="'.DOL_URL_ROOT.'/projet/list.php?restore_lastsearch_values=1">'.$langs->trans("BackToList").'</a>';

				// Ref
				print '<tr><td width="30%">'.$langs->trans('Ref').'</td><td colspan="3">';
				// Define a complementary filter for search of next/prev ref.
				if (empty($user->rights->projet->all->lire)) {
					$objectsListId = $projectstat->getProjectsAuthorizedForUser($user, $mine, 0);
					$projectstat->next_prev_filter = " rowid IN (".$db->sanitize(count($objectsListId) ? join(',', array_keys($objectsListId)) : '0').")";
				}
				print $form->showrefnav($projectstat, 'ref', $linkback, 1, 'ref', 'ref', '');
				print '</td></tr>';

				// Label
				print '<tr><td>'.$langs->trans("Label").'</td><td>'.$projectstat->title.'</td></tr>';

				// Customer
				print "<tr><td>".$langs->trans("ThirdParty")."</td>";
				print '<td colspan="3">';
				if ($projectstat->thirdparty->id > 0) {
					print $projectstat->thirdparty->getNomUrl(1);
				} else {
					print '&nbsp;';
				}

				print '</td></tr>';

				// Visibility
				print '<tr><td>'.$langs->trans("Visibility").'</td><td>';
				if ($projectstat->public) {
					print $langs->trans('SharedProject');
				} else {
					print $langs->trans('PrivateProject');
				}

				print '</td></tr>';

				// Statut
				print '<tr><td>'.$langs->trans("Status").'</td><td>'.$projectstat->getLibStatut(4).'</td></tr>';

				print "</table>";

				print dol_get_fiche_end();
			} else {
				print "ErrorRecordNotFound";
			}
		} elseif ($socid > 0) {
			$object->fetch_thirdparty();
			$head = societe_prepare_head($object->thirdparty);

			print dol_get_fiche_head($head, 'ticket', $langs->trans("ThirdParty"), 0, 'company');

			dol_banner_tab($object->thirdparty, 'socid', '', ($user->socid ? 0 : 1), 'rowid', 'nom');

			print dol_get_fiche_end();
		}

		if (!$user->socid && !empty($conf->global->TICKET_LIMIT_VIEW_ASSIGNED_ONLY)) {
			$object->next_prev_filter = "te.fk_user_assign = '".$user->id."'";
		} elseif ($user->socid > 0) {
			$object->next_prev_filter = "te.fk_soc = '".$user->socid."'";
		}

		$head = ticket_prepare_head($object);

		print dol_get_fiche_head($head, 'tabTicket', $langs->trans("Ticket"), -1, 'ticket');

		$morehtmlref = '<div class="refidno">';
		$morehtmlref .= $object->subject;
		// Author
		if ($object->fk_user_create > 0) {
			$morehtmlref .= '<br>'.$langs->trans("CreatedBy").' : ';

			$fuser = new User($db);
			$fuser->fetch($object->fk_user_create);
			$morehtmlref .= $fuser->getNomUrl(-1);
		} elseif (!empty($object->email_msgid)) {
			$morehtmlref .= '<br>'.$langs->trans("CreatedBy").' : ';
			$morehtmlref .= img_picto('', 'email', 'class="paddingrightonly"');
			$htmltooltip = $langs->trans("EmailMsgID").': '.$object->email_msgid;
			$htmltooltip .= '<br>'.$langs->trans("EmailDate").': '.dol_print_date($object->email_date, 'dayhour');
			$morehtmlref .= dol_escape_htmltag($object->origin_email).' <small class="hideonsmartphone opacitymedium">- '.$form->textwithpicto($langs->trans("CreatedByEmailCollector"), $htmltooltip, 1, 'help', '', 0, 3, 'tooltip').'</small>';
		} elseif (!empty($object->origin_email)) {
			$morehtmlref .= '<br>'.$langs->trans("CreatedBy").' : ';
			$morehtmlref .= img_picto('', 'email', 'class="paddingrightonly"');
			$htmltooptip = $langs->trans("IP").': '.$object->ip;
			$morehtmlref .= dol_escape_htmltag($object->origin_email).' <small class="hideonsmartphone opacitymedium">- '.$form->textwithpicto($langs->trans("CreatedByPublicPortal"), $htmltooptip, 1, 'help', '', 0, 3, 'tooltip').'</small>';
		}

		$permissiontoedit = $object->status < 8 && !$user->socid && $user->rights->ticket->write;
		//$permissiontoedit = 0;

		// Thirdparty
		if (isModEnabled("societe")) {
			$morehtmlref .= '<br>';
			$morehtmlref .= img_picto($langs->trans("ThirdParty"), 'company', 'class="pictofixedwidth"');
			if ($action != 'editcustomer' && $permissiontoedit) {
				$morehtmlref .= '<a class="editfielda" href="'.$url_page_current.'?action=editcustomer&token='.newToken().'&track_id='.$object->track_id.'">'.img_edit($langs->transnoentitiesnoconv('SetThirdParty'), 0).'</a> ';
			}
			$morehtmlref .= $form->form_thirdparty($url_page_current.'?track_id='.$object->track_id, $object->socid, $action == 'editcustomer' ? 'editcustomer' : 'none', '', 1, 0, 0, array(), 1);
		}

		// Project
		if (isModEnabled('project')) {
			$langs->load("projects");
			$morehtmlref .= '<br>';
			if ($permissiontoedit) {
				$object->fetch_project();
				$morehtmlref .= img_picto($langs->trans("Project"), 'project'.((is_object($object->project) && $object->project->public) ? 'pub' : ''), 'class="pictofixedwidth"');
				if ($action != 'classify') {
					$morehtmlref .= '<a class="editfielda" href="'.$_SERVER['PHP_SELF'].'?action=classify&token='.newToken().'&id='.$object->id.'">'.img_edit($langs->transnoentitiesnoconv('SetProject')).'</a> ';
				}
				$morehtmlref .= $form->form_project($_SERVER['PHP_SELF'].'?id='.$object->id, $object->socid, $object->fk_project, ($action == 'classify' ? 'projectid' : 'none'), 0, 0, 0, 1, '', 'maxwidth300');
			} else {
				if (!empty($object->fk_project)) {
					$object->fetch_project();
					$morehtmlref .= $object->project->getNomUrl(1);
					if ($object->project->title) {
						$morehtmlref .= '<span class="opacitymedium"> - '.dol_escape_htmltag($object->project->title).'</span>';
					}
				}
			}
		}

		$morehtmlref .= '</div>';

		$linkback = '<a href="'.DOL_URL_ROOT.'/ticket/list.php?restore_lastsearch_values=1"><strong>'.$langs->trans("BackToList").'</strong></a> ';

		dol_banner_tab($object, 'ref', $linkback, ($user->socid ? 0 : 1), 'ref', 'ref', $morehtmlref);

		print '<div class="fichecenter">';
		print '<div class="fichehalfleft">';
		print '<div class="underbanner clearboth"></div>';

		print '<table class="border tableforfield centpercent">';

		// Track ID
		print '<tr><td class="titlefield">'.$langs->trans("TicketTrackId").'</td><td>';
		if (!empty($object->track_id)) {
			if (empty($object->ref)) {
				$object->ref = $object->id;
				print $form->showrefnav($object, 'id', $linkback, 1, 'rowid', 'track_id');
			} else {
				print $object->track_id;
			}
		} else {
			print $langs->trans('None');
		}
		print '</td></tr>';

		// Subject
		print '<tr><td>';
		print $form->editfieldkey("Subject", 'subject', $object->subject, $object, $user->rights->ticket->write && !$user->socid, 'string');
		print '</td><td>';
		print $form->editfieldval("Subject", 'subject', $object->subject, $object, $user->rights->ticket->write && !$user->socid, 'string');
		print '</td></tr>';

		// Creation date
		print '<tr><td>'.$langs->trans("DateCreation").'</td><td>';
		print dol_print_date($object->datec, 'dayhour', 'tzuser');
		print '<span class="opacitymedium"> - '.$langs->trans("TimeElapsedSince").': <i>'.convertSecondToTime(roundUpToNextMultiple($now - $object->datec, 60)).'</i></span>';
		print '</td></tr>';

		// Origin
		/*
		if ($object->email_msgid) {
			$texttoshow = $langs->trans("CreatedByEmailCollector");
		} elseif ($object->origin_email) {
			$texttoshow = $langs->trans("FromPublicEmail");
		}
		if ($texttoshow) {
			print '<tr><td class="titlefield fieldname_email_origin">';
			print $langs->trans("Origin");
			print '</td>';
			print '<td class="valuefield fieldname_email_origin">';
			print $texttoshow;
			print '</td></tr>';
		}
		*/

		// Read date
		print '<tr><td>'.$langs->trans("TicketReadOn").'</td><td>';
		if (!empty($object->date_read)) {
			print dol_print_date($object->date_read, 'dayhour', 'tzuser');
			print '<span class="opacitymedium"> - '.$langs->trans("TicketTimeElapsedBeforeSince").': <i>'.convertSecondToTime(roundUpToNextMultiple($object->date_read - $object->datec, 60)).'</i>';
			print ' / <i>'.convertSecondToTime(roundUpToNextMultiple($now - $object->date_read, 60)).'</i></span>';
		}
		print '</td></tr>';

		// Close date
		print '<tr><td>'.$langs->trans("TicketCloseOn").'</td><td>';
		if (!empty($object->date_close)) {
			print dol_print_date($object->date_close, 'dayhour', 'tzuser');
		}
		print '</td></tr>';

		// User assigned
		print '<tr><td>';
		print '<table class="nobordernopadding" width="100%"><tr><td class="nowrap">';
		print $langs->trans("AssignedTo");
		if (isset($object->status) && $object->status < $object::STATUS_CLOSED && GETPOST('set', 'alpha') != "assign_ticket" && $user->rights->ticket->manage) {
			print '</td><td class="right"><a class="editfielda" href="'.$url_page_current.'?track_id='.urlencode($object->track_id).'&set=assign_ticket">'.img_edit($langs->trans('Modify'), '').'</a>';
		}
		print '</td></tr></table>';
		print '</td><td>';
		if (GETPOST('set', 'alpha') != "assign_ticket" && $object->fk_user_assign > 0) {
			$userstat->fetch($object->fk_user_assign);
			print $userstat->getNomUrl(-1);
		}

		// Show user list to assignate one if status is "read"
		if (GETPOST('set', 'alpha') == "assign_ticket" && $object->status < 8 && !$user->socid && $user->rights->ticket->write) {
			print '<form method="post" name="ticket" enctype="multipart/form-data" action="'.$url_page_current.'">';
			print '<input type="hidden" name="token" value="'.newToken().'">';
			print '<input type="hidden" name="action" value="assign_user">';
			print '<input type="hidden" name="track_id" value="'.$object->track_id.'">';
			//print '<label for="fk_user_assign">'.$langs->trans("AssignUser").'</label> ';
			print $form->select_dolusers(empty($object->fk_user_assign)?$user->id:$object->fk_user_assign, 'fk_user_assign', 1);
			print ' <input type="submit" class="button small" name="btn_assign_user" value="'.$langs->trans("Validate").'" />';
			print '</form>';
		}
		print '</td></tr>';

		// Progression
		print '<tr><td>';
		print '<table class="nobordernopadding centpercent"><tr><td class="nowrap">';
		print $langs->trans('Progression').'</td><td class="left">';
		print '</td>';
		if ($action != 'progression' && isset($object->status) && $object->status < $object::STATUS_CLOSED && !$user->socid) {
			print '<td class="right"><a class="editfielda" href="'.$url_page_current.'?action=progression&token='.newToken().'&track_id='.urlencode($object->track_id).'">'.img_edit($langs->trans('Modify')).'</a></td>';
		}
		print '</tr></table>';
		print '</td><td>';
		if ($user->rights->ticket->write && $action == 'progression') {
			print '<form action="'.$url_page_current.'" method="post">';
			print '<input type="hidden" name="token" value="'.newToken().'">';
			print '<input type="hidden" name="track_id" value="'.$track_id.'">';
			print '<input type="hidden" name="action" value="set_progression">';
			print '<input type="text" class="flat width75" name="progress" value="'.$object->progress.'">';
			print ' <input type="submit" class="button button-edit small" value="'.$langs->trans('Modify').'">';
			print '</form>';
		} else {
			print($object->progress > 0 ? $object->progress : '0').'%';
		}
		print '</td>';
		print '</tr>';

		// Timing (Duration sum of linked fichinter)
		if (isModEnabled('ficheinter')) {
			$object->fetchObjectLinked();
			$num = count($object->linkedObjects);
			$timing = 0;
			$foundinter = 0;
			if ($num) {
				foreach ($object->linkedObjects as $objecttype => $objects) {
					if ($objecttype = "fichinter") {
						foreach ($objects as $fichinter) {
							$foundinter++;
							$timing += $fichinter->duration;
						}
					}
				}
			}
			print '<tr><td>';
			print $form->textwithpicto($langs->trans("TicketDurationAuto"), $langs->trans("TicketDurationAutoInfos"), 1);
			print '</td><td>';
			print $foundinter ? convertSecondToTime($timing, 'all', $conf->global->MAIN_DURATION_OF_WORKDAY) : '';
			print '</td></tr>';
		}

		// Other attributes
		include DOL_DOCUMENT_ROOT.'/core/tpl/extrafields_view.tpl.php';

		print '</table>';


		// Fin colonne gauche et début colonne droite
		print '</div><div class="fichehalfright">';


		print '<form method="post" name="formticketproperties" action="'.$url_page_current.'">';
		print '<input type="hidden" name="token" value="'.newToken().'">';
		print '<input type="hidden" name="action" value="change_property">';
		print '<input type="hidden" name="track_id" value="'.$track_id.'">';
		print '<input type="hidden" name="trackid" value="'.$trackid.'">';

		print '<div class="underbanner clearboth"></div>';

		// Categories
		if (isModEnabled('categorie')) {
			print '<table class="border centpercent tableforfield">';
			print '<tr>';
			print '<td class="valignmiddle titlefield">';
			print '<table class="nobordernopadding centpercent"><tr><td class="titlefield">';
			print $langs->trans("Categories");
			if ($action != 'categories' && !$user->socid) {
				print '<td class="right"><a class="editfielda" href="'.$url_page_current.'?action=categories&amp;track_id='.$object->track_id.'">'.img_edit($langs->trans('Modify')).'</a></td>';
			}
			print '</table>';
			print '</td>';

			if ($user->rights->ticket->write && $action == 'categories') {
				$cate_arbo = $form->select_all_categories(Categorie::TYPE_TICKET, '', 'parent', 64, 0, 1);
				if (is_array($cate_arbo)) {
					// Categories
					print '<td colspan="3">';
					print '<form action="'.$url_page_current.'" method="post">';
					print '<input type="hidden" name="token" value="'.newToken().'">';
					print '<input type="hidden" name="track_id" value="'.$track_id.'">';
					print '<input type="hidden" name="action" value="set_categories">';

					$category = new Categorie($db);
					$cats = $category->containing($object->id, 'ticket');
					$arrayselected = array();
					foreach ($cats as $cat) {
						$arrayselected[] = $cat->id;
					}

					print img_picto('', 'category').$form->multiselectarray('categories', $cate_arbo, $arrayselected, '', 0, 'quatrevingtpercent widthcentpercentminusx', 0, 0);
					print '<input type="submit" class="button button-edit small" value="'.$langs->trans('Save').'">';
					print '</form>';
					print "</td>";
				}
			} else {
				print '<td colspan="3">';
				print $form->showCategories($object->id, Categorie::TYPE_TICKET, 1);
				print "</td></tr>";
			}

			print '</table>';
		}

		// View Original message
		$actionobject->viewTicketOriginalMessage($user, $action, $object);

		// Classification of ticket
		print '<div class="div-table-responsive-no-min">'; // You can use div-table-responsive-no-min if you dont need reserved height for your table
		print '<table class="noborder tableforfield centpercent margintable">';
		print '<tr class="liste_titre">';
		print '<td>';
		print $langs->trans('TicketProperties');
		print '</td>';
		print '<td>';
		if (GETPOST('set', 'alpha') == 'properties' && $user->rights->ticket->write) {
			print '<input type="submit" class="button small" name="btn_update_ticket_prop" value="'.$langs->trans("Modify").'" />';
		} else {
			//    Button to edit Properties
			if (isset($object->status) && $object->status < $object::STATUS_NEED_MORE_INFO && $user->rights->ticket->write) {
				print ' <a class="editfielda" href="card.php?track_id='.$object->track_id.'&set=properties">'.img_edit($langs->trans('Modify')).'</a>';
			}
		}
		print '</td>';
		print '</tr>';

		if (GETPOST('set', 'alpha') == 'properties' && $user->rights->ticket->write) {
			print '<tr>';
			// Type
			print '<td class="titlefield">';
			print $langs->trans('Type');
			print '</td><td>';
			$formticket->selectTypesTickets($object->type_code, 'update_value_type', '', 2);
			print '</td>';
			print '</tr>';
			// Group
			print '<tr>';
			print '<td>';
			print $langs->trans('TicketCategory');
			print '</td><td>';
			$formticket->selectGroupTickets($object->category_code, 'update_value_category', '', 2, 0, 0, 0, 'maxwidth500 widthcentpercentminusxx');
			print '</td>';
			print '</tr>';
			// Severity
			print '<tr>';
			print '<td>';
			print $langs->trans('TicketSeverity');
			print '</td><td>';
			$formticket->selectSeveritiesTickets($object->severity_code, 'update_value_severity', '', 2);
			print '</td>';
			print '</tr>';
		} else {
			// Type
			print '<tr><td class="titlefield">'.$langs->trans("Type").'</td><td>';
			if (!empty($object->type_code)) {
				print $langs->getLabelFromKey($db, 'TicketTypeShort'.$object->type_code, 'c_ticket_type', 'code', 'label', $object->type_code);
			}
			print '</td></tr>';
			// Group
			print '<tr><td>'.$langs->trans("TicketCategory").'</td><td>';
			if (!empty($object->category_code)) {
				print $langs->getLabelFromKey($db, 'TicketCategoryShort'.$object->category_code, 'c_ticket_category', 'code', 'label', $object->category_code);
			}
			print '</td></tr>';
			// Severity
			print '<tr><td>'.$langs->trans("TicketSeverity").'</td><td>';
			if (!empty($object->severity_code)) {
				print $langs->getLabelFromKey($db, 'TicketSeverityShort'.$object->severity_code, 'c_ticket_severity', 'code', 'label', $object->severity_code);
			}
			print '</td></tr>';
		}
		print '</table>'; // End table actions
		print '</div>';

		print '</form>';

		// Display navbar with links to change ticket status
		print '<!-- navbar with status -->';
		if (!$user->socid && $user->rights->ticket->write && isset($object->status) && $object->status < $object::STATUS_CLOSED && GETPOST('set') !== 'properties') {
			$actionobject->viewStatusActions($object);
		}


		if (!empty($conf->global->MAIN_DISABLE_CONTACTS_TAB)) {
			print load_fiche_titre($langs->trans('Contacts'), '', 'title_companies.png');

			print '<div class="div-table-responsive-no-min">';
			print '<div class="tagtable centpercent noborder allwidth">';

			print '<div class="tagtr liste_titre">';
			print '<div class="tagtd">'.$langs->trans("Source").'</div>
			<div class="tagtd">' . $langs->trans("Company").'</div>
			<div class="tagtd">' . $langs->trans("Contacts").'</div>
			<div class="tagtd">' . $langs->trans("ContactType").'</div>
			<div class="tagtd">' . $langs->trans("Phone").'</div>
			<div class="tagtd center">' . $langs->trans("Status").'</div>';
			print '</div><!-- tagtr -->';

			// Contact list
			$companystatic = new Societe($db);
			$contactstatic = new Contact($db);
			$userstatic = new User($db);
			$var = false;
			foreach (array('internal', 'external') as $source) {
				$tmpobject = $object;
				$tab = $tmpobject->listeContact(-1, $source);
				$num = count($tab);
				$i = 0;
				while ($i < $num) {
					$var = !$var;
					print '<div class="tagtr '.($var ? 'pair' : 'impair').'">';

					print '<div class="tagtd left">';
					if ($tab[$i]['source'] == 'internal') {
						echo $langs->trans("User");
					}

					if ($tab[$i]['source'] == 'external') {
						echo $langs->trans("ThirdPartyContact");
					}

					print '</div>';
					print '<div class="tagtd left">';

					if ($tab[$i]['socid'] > 0) {
						$companystatic->fetch($tab[$i]['socid']);
						echo $companystatic->getNomUrl(-1);
					}
					if ($tab[$i]['socid'] < 0) {
						echo $conf->global->MAIN_INFO_SOCIETE_NOM;
					}
					if (!$tab[$i]['socid']) {
						echo '&nbsp;';
					}
					print '</div>';

					print '<div class="tagtd">';
					if ($tab[$i]['source'] == 'internal') {
						if ($userstatic->fetch($tab[$i]['id'])) {
							print $userstatic->getNomUrl(-1);
						}
					}
					if ($tab[$i]['source'] == 'external') {
						if ($contactstatic->fetch($tab[$i]['id'])) {
							print $contactstatic->getNomUrl(-1);
						}
					}
					print ' </div>
					<div class="tagtd">' . $tab[$i]['libelle'].'</div>';

					print '<div class="tagtd">';

					print dol_print_phone($tab[$i]['phone'], '', '', '', 'AC_TEL').'<br>';

					if (!empty($tab[$i]['phone_perso'])) {
						//print img_picto($langs->trans('PhonePerso'),'object_phoning.png','',0,0,0).' ';
						print '<br>'.dol_print_phone($tab[$i]['phone_perso'], '', '', '', 'AC_TEL').'<br>';
					}
					if (!empty($tab[$i]['phone_mobile'])) {
						//print img_picto($langs->trans('PhoneMobile'),'object_phoning.png','',0,0,0).' ';
						print dol_print_phone($tab[$i]['phone_mobile'], '', '', '', 'AC_TEL').'<br>';
					}
					print '</div>';

					print '<div class="tagtd center">';
					if ($object->status >= 0) {
						echo '<a href="contact.php?track_id='.$object->track_id.'&amp;action=swapstatut&amp;ligne='.$tab[$i]['rowid'].'">';
					}

					if ($tab[$i]['source'] == 'internal') {
						$userstatic->id = $tab[$i]['id'];
						$userstatic->lastname = $tab[$i]['lastname'];
						$userstatic->firstname = $tab[$i]['firstname'];
						echo $userstatic->LibStatut($tab[$i]['statuscontact'], 3);
					}
					if ($tab[$i]['source'] == 'external') {
						$contactstatic->id = $tab[$i]['id'];
						$contactstatic->lastname = $tab[$i]['lastname'];
						$contactstatic->firstname = $tab[$i]['firstname'];
						echo $contactstatic->LibStatut($tab[$i]['statuscontact'], 3);
					}
					if ($object->status >= 0) {
						echo '</a>';
					}

					print '</div>';

					print '</div><!-- tagtr -->';

					$i++;
				}
			}

			print '</div><!-- contact list -->';
			print '</div>';
		}

		print '</div></div>';
		print '<div style="clear:both"></div>';

		print dol_get_fiche_end();


		// Buttons for actions
		if ($action != 'presend' && $action != 'presend_addmessage' && $action != 'editline') {
			print '<div class="tabsAction">'."\n";
			$parameters = array();
			$reshook = $hookmanager->executeHooks('addMoreActionsButtons', $parameters, $object, $action); // Note that $action and $object may have been modified by hook
			if ($reshook < 0) {
				setEventMessages($hookmanager->error, $hookmanager->errors, 'errors');
			}

			if (empty($reshook)) {
				// Email
				if (isset($object->status) && $object->status < Ticket::STATUS_CLOSED && $action != "presend" && $action != "presend_addmessage") {
					print dolGetButtonAction('', $langs->trans('SendMail'), 'default', $_SERVER["PHP_SELF"].'?action=presend_addmessage&send_email=1&private_message=0&mode=init&token='.newToken().'&track_id='.$object->track_id.'#formmailbeforetitle', '');
				}

				// Show link to add a message (if read and not closed)
				if (isset($object->status) && $object->status < Ticket::STATUS_CLOSED && $action != "presend" && $action != "presend_addmessage") {
<<<<<<< HEAD
					print dolGetButtonAction('', $langs->trans('TicketAddMessage'), 'default', $_SERVER["PHP_SELF"].'?action=presend_addmessage&mode=init&token='.newToken().'&track_id='.$object->track_id.'#formmailbeforetitle', '');
=======
					print dolGetButtonAction('', $langs->trans('TicketAddPrivateMessage'), 'default', $_SERVER["PHP_SELF"].'?action=presend_addmessage&mode=init&token='.newToken().'&track_id='.$object->track_id.'#formmailbeforetitle', '');
>>>>>>> 53c83541
				}

				// Link to create an intervention
				// socid is needed otherwise fichinter ask it and forgot origin after form submit :\
				if (!$object->fk_soc && $user->hasRight("ficheinter", "creer")) {
					print dolGetButtonAction($langs->trans('UnableToCreateInterIfNoSocid'), $langs->trans('TicketAddIntervention'), 'default', $_SERVER['PHP_SELF']. '#', '', false);
				}
				if ($object->fk_soc > 0 && isset($object->status) && $object->status < Ticket::STATUS_CLOSED && $user->rights->ficheinter->creer) {
					print dolGetButtonAction('', $langs->trans('TicketAddIntervention'), 'default', DOL_URL_ROOT.'/fichinter/card.php?action=create&token='.newToken().'&socid='. $object->fk_soc.'&origin=ticket_ticket&originid='. $object->id, '');
				}

				// Close ticket if statut is read
				if (isset($object->status) && $object->status > 0 && $object->status < Ticket::STATUS_CLOSED && $user->rights->ticket->write) {
					print dolGetButtonAction('', $langs->trans('CloseTicket'), 'default', $_SERVER["PHP_SELF"].'?action=close&token='.newToken().'&track_id='.$object->track_id, '');
				}

				// Abadon ticket if statut is read
				if (isset($object->status) && $object->status > 0 && $object->status < Ticket::STATUS_CLOSED && $user->rights->ticket->write) {
					print dolGetButtonAction('', $langs->trans('AbandonTicket'), 'default', $_SERVER["PHP_SELF"].'?action=abandon&token='.newToken().'&track_id='.$object->track_id, '');
				}

				// Re-open ticket
				if (!$user->socid && (isset($object->status) && ($object->status == Ticket::STATUS_CLOSED || $object->status == Ticket::STATUS_CANCELED)) && !$user->socid) {
					print dolGetButtonAction('', $langs->trans('ReOpen'), 'default', $_SERVER["PHP_SELF"].'?action=reopen&token='.newToken().'&track_id='.$object->track_id, '');
				}

				// Delete ticket
				if ($user->rights->ticket->delete && !$user->socid) {
					print dolGetButtonAction('', $langs->trans('Delete'), 'delete', $_SERVER["PHP_SELF"].'?action=delete&token='.newToken().'&track_id='.$object->track_id, '');
				}
			}
			print '</div>'."\n";
		} else {
			//print '<br>';
		}

		// Select mail models is same action as presend
		if (GETPOST('modelselected')) {
			$action = 'presend';
		}
		// Set $action to correct value for the case we used presend action to add a message
		if (GETPOSTISSET('actionbis') && $action == 'presend') {
			$action = 'presend_addmessage';
		}

		// add a message
		if ($action == 'presend' || $action == 'presend_addmessage') {
			if ($object->fk_soc > 0) {
				$object->fetch_thirdparty();
			}

			$outputlangs = $langs;
			$newlang = '';
			if (getDolGlobalInt('MAIN_MULTILANGS') && empty($newlang) && GETPOST('lang_id', 'aZ09')) {
				$newlang = GETPOST('lang_id', 'aZ09');
			} elseif (getDolGlobalInt('MAIN_MULTILANGS') && empty($newlang) && is_object($object->thirdparty)) {
				$newlang = $object->thirdparty->default_lang;
			}
			if (!empty($newlang)) {
				$outputlangs = new Translate("", $conf);
				$outputlangs->setDefaultLang($newlang);
			}

			$arrayoffamiliestoexclude = array('objectamount');

			$action = 'add_message'; // action to use to post the message
			$modelmail = 'ticket_send';

			// Substitution array
			$morehtmlright = '';
			$help = "";
			$substitutionarray = getCommonSubstitutionArray($outputlangs, 0, $arrayoffamiliestoexclude, $object);
			$morehtmlright .= $form->textwithpicto('<span class="opacitymedium">'.$langs->trans("TicketMessageSubstitutionReplacedByGenericValues").'</span>', $help, 1, 'helpclickable', '', 0, 3, 'helpsubstitution');

			print '<div>';

			print '<div id="formmailbeforetitle" name="formmailbeforetitle"></div>';

			print load_fiche_titre($langs->trans('TicketAddMessage'), $morehtmlright, 'messages@ticket');

			print '<hr>';

			$formticket = new FormTicket($db);

			$formticket->action = $action;
			$formticket->track_id = $object->track_id;
			$formticket->ref = $object->ref;
			$formticket->id = $object->id;
			$formticket->trackid = 'tic'.$object->id;

			$formticket->withfile = 2;
			$formticket->withcancel = 1;
			$formticket->param = array('fk_user_create' => $user->id);
			$formticket->param['langsmodels'] = (empty($newlang) ? $langs->defaultlang : $newlang);

			// Tableau des parametres complementaires du post
			$formticket->param['models'] = $modelmail;
			$formticket->param['models_id'] = GETPOST('modelmailselected', 'int');
			//$formticket->param['socid']=$object->fk_soc;
			$formticket->param['returnurl'] = $_SERVER["PHP_SELF"].'?track_id='.$object->track_id;

			$formticket->withsubstit = 1;
			$formticket->substit = $substitutionarray;
			$formticket->backtopage = $backtopage;

			$formticket->showMessageForm('100%');
			print '</div>';
		}

		// Show messages on card (Note: this is a duplicate of the view Events/Agenda but on the main tab)
		if (!empty($conf->global->TICKET_SHOW_MESSAGES_ON_CARD)) {
			$param = '&id='.$object->id;
			if (!empty($contextpage) && $contextpage != $_SERVER["PHP_SELF"]) {
				$param .= '&contextpage='.$contextpage;
			}
			if ($limit > 0 && $limit != $conf->liste_limit) {
				$param .= '&limit='.$limit;
			}
			if ($actioncode) {
				$param .= '&actioncode='.urlencode($actioncode);
			}
			if ($search_agenda_label) {
				$param .= '&search_agenda_label='.urlencode($search_agenda_label);
			}

			$morehtmlright = '';

			$messagingUrl = DOL_URL_ROOT.'/ticket/agenda.php?track_id='.$object->track_id;
			$morehtmlright .= dolGetButtonTitle($langs->trans('MessageListViewType'), '', 'fa fa-bars imgforviewmode', $messagingUrl, '', 1);

			// Show link to add a message (if read and not closed)
			$btnstatus = $object->status < Ticket::STATUS_CLOSED && $action != "presend" && $action != "presend_addmessage" && $action != "add_message";
			$url = 'card.php?track_id='.$object->track_id.'&action=presend_addmessage&mode=init';
			$morehtmlright .= dolGetButtonTitle($langs->trans('TicketAddMessage'), '', 'fa fa-comment-dots', $url, 'add-new-ticket-title-button', $btnstatus);

			// Show link to add event (if read and not closed)
			$btnstatus = $object->status < Ticket::STATUS_CLOSED && $action != "presend" && $action != "presend_addmessage" && $action != "add_message"; ;
			$url = dol_buildpath('/comm/action/card.php', 1).'?action=create&datep='.date('YmdHi').'&origin=ticket&originid='.$object->id.'&projectid='.$object->fk_project.'&backtopage='.urlencode($_SERVER["PHP_SELF"].'?track_id='.$object->track_id);
			$morehtmlright .= dolGetButtonTitle($langs->trans('AddAction'), '', 'fa fa-plus-circle', $url, 'add-new-ticket-even-button', $btnstatus);

			print_barre_liste($langs->trans("ActionsOnTicket"), 0, $_SERVER["PHP_SELF"], $param, $sortfield, $sortorder, '', 0, -1, '', 0, $morehtmlright, '', 0, 1, 1);

			// List of all actions
			$filters = array();
			$filters['search_agenda_label'] = $search_agenda_label;
			$filters['search_rowid'] = $search_rowid;

			show_actions_messaging($conf, $langs, $db, $object, null, 0, $actioncode, '', $filters, $sortfield, $sortorder);
		}

		if ($action != 'presend' && $action != 'presend_addmessage' && $action != 'add_message') {
			print '<div class="fichecenter"><div class="fichehalfleft">';
			print '<a name="builddoc"></a>'; // ancre

			// Show links to link elements
			$linktoelem = $form->showLinkToObjectBlock($object, null, array('ticket'));
			$somethingshown = $form->showLinkedObjectBlock($object, $linktoelem);

			// Show direct link to public interface
			print '<br><!-- Link to public interface -->'."\n";
			print showDirectPublicLink($object).'<br>';
			print '</div>';

			if (empty($conf->global->TICKET_SHOW_MESSAGES_ON_CARD)) {
				print '<div class="fichehalfright">';

				$MAXEVENT = 10;

				$morehtmlcenter = '<div class="nowraponall">';
				$morehtmlcenter .= dolGetButtonTitle($langs->trans('FullConversation'), '', 'fa fa-comments imgforviewmode', DOL_URL_ROOT.'/ticket/messaging.php?id='.$object->id);
				$morehtmlcenter .= ' ';
				$morehtmlcenter .= dolGetButtonTitle($langs->trans('FullList'), '', 'fa fa-bars imgforviewmode', DOL_URL_ROOT.'/ticket/agenda.php?id='.$object->id);
				$morehtmlcenter .= '</div>';

				// List of actions on element
				include_once DOL_DOCUMENT_ROOT.'/core/class/html.formactions.class.php';
				$formactions = new FormActions($db);
				$somethingshown = $formactions->showactions($object, 'ticket', $socid, 1, 'listactions', $MAXEVENT, '', $morehtmlcenter);

				print '</div>';
			}

			print '</div>';
		}
	}
}

// End of page
llxFooter();
$db->close();<|MERGE_RESOLUTION|>--- conflicted
+++ resolved
@@ -134,12 +134,6 @@
 
 $upload_dir = $conf->ticket->dir_output;
 
-<<<<<<< HEAD
-$upload_dir = $conf->ticket->dir_output;
-
-$now = dol_now();
-=======
->>>>>>> 53c83541
 
 
 /*
@@ -453,11 +447,7 @@
 
 	// Action to add a message (private or not, with email or not).
 	// This may also send an email (concatenated with email_intro and email footer if checkbox was selected)
-<<<<<<< HEAD
-	if ($action == 'add_message' && GETPOSTISSET('btn_add_message') && $user->rights->ticket->read) {
-=======
 	if ($action == 'add_message' && GETPOSTISSET('btn_add_message') && $permissiontoread) {
->>>>>>> 53c83541
 		$ret = $object->newMessage($user, $action, (GETPOST('private_message', 'alpha') == "on" ? 1 : 0), 0);
 
 		if ($ret > 0) {
@@ -700,10 +690,6 @@
 	include DOL_DOCUMENT_ROOT.'/core/actions_dellink.inc.php'; // Must be include, not include_once
 
 	// Actions to build doc
-<<<<<<< HEAD
-	$permissiontoadd = $user->rights->ticket->write;
-=======
->>>>>>> 53c83541
 	include DOL_DOCUMENT_ROOT.'/core/actions_builddoc.inc.php';
 	//var_dump($action);exit;
 
@@ -1426,11 +1412,7 @@
 
 				// Show link to add a message (if read and not closed)
 				if (isset($object->status) && $object->status < Ticket::STATUS_CLOSED && $action != "presend" && $action != "presend_addmessage") {
-<<<<<<< HEAD
-					print dolGetButtonAction('', $langs->trans('TicketAddMessage'), 'default', $_SERVER["PHP_SELF"].'?action=presend_addmessage&mode=init&token='.newToken().'&track_id='.$object->track_id.'#formmailbeforetitle', '');
-=======
 					print dolGetButtonAction('', $langs->trans('TicketAddPrivateMessage'), 'default', $_SERVER["PHP_SELF"].'?action=presend_addmessage&mode=init&token='.newToken().'&track_id='.$object->track_id.'#formmailbeforetitle', '');
->>>>>>> 53c83541
 				}
 
 				// Link to create an intervention
