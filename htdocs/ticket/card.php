<?php
/* Copyright (C) 2013-2016 Jean-François FERRY  <hello@librethic.io>
 * Copyright (C) 2016      Christophe Battarel  <christophe@altairis.fr>
 * Copyright (C) 2018      Laurent Destailleur  <eldy@users.sourceforge.net>
<<<<<<< HEAD
 * Copyright (C) 2021-2024 Frédéric France		<frederic.france@netlogic.fr>
=======
 * Copyright (C) 2021-2024 Frédéric France		<frederic.france@free.fr>
>>>>>>> cc80841a
 * Copyright (C) 2021      Alexandre Spangaro   <aspangaro@open-dsi.fr>
 * Copyright (C) 2022-2023 Charlene Benke       <charlene@patas-monkey.com>
 * Copyright (C) 2023      Benjamin Falière		<benjamin.faliere@altairis.fr>
 * Copyright (C) 2024		MDW							<mdeweerd@users.noreply.github.com>
 * Copyright (C) 2024	   Irvine FLEITH		<irvine.fleith@atm-consulting.fr>
 *
 * This program is free software; you can redistribute it and/or modify
 * it under the terms of the GNU General Public License as published by
 * the Free Software Foundation; either version 3 of the License, or
 * (at your option) any later version.
 *
 * This program is distributed in the hope that it will be useful,
 * but WITHOUT ANY WARRANTY; without even the implied warranty of
 * MERCHANTABILITY or FITNESS FOR A PARTICULAR PURPOSE.  See the
 * GNU General Public License for more details.
 *
 * You should have received a copy of the GNU General Public License
 * along with this program. If not, see <https://www.gnu.org/licenses/>.
 */

/**
 *   \file       htdocs/ticket/card.php
 *   \ingroup    ticket
 *   \brief      Page to create/edit/view Tickets
 */

// Load Dolibarr environment
require '../main.inc.php';
require_once DOL_DOCUMENT_ROOT.'/ticket/class/actions_ticket.class.php';
require_once DOL_DOCUMENT_ROOT.'/core/class/html.formticket.class.php';
require_once DOL_DOCUMENT_ROOT.'/core/class/html.formfile.class.php';
require_once DOL_DOCUMENT_ROOT.'/core/class/extrafields.class.php';
require_once DOL_DOCUMENT_ROOT.'/core/lib/ticket.lib.php';
require_once DOL_DOCUMENT_ROOT.'/core/lib/date.lib.php';
require_once DOL_DOCUMENT_ROOT.'/core/lib/company.lib.php';
require_once DOL_DOCUMENT_ROOT.'/contact/class/contact.class.php';
require_once DOL_DOCUMENT_ROOT.'/categories/class/categorie.class.php';

if (isModEnabled('project')) {
	include_once DOL_DOCUMENT_ROOT.'/core/class/html.formprojet.class.php';
	include_once DOL_DOCUMENT_ROOT.'/core/lib/project.lib.php';
	include_once DOL_DOCUMENT_ROOT.'/projet/class/project.class.php';
}
if (isModEnabled('contract')) {
	include_once DOL_DOCUMENT_ROOT.'/core/class/html.formcontract.class.php';
	include_once DOL_DOCUMENT_ROOT.'/core/lib/contract.lib.php';
	include_once DOL_DOCUMENT_ROOT.'/contrat/class/contrat.class.php';
}

// Load translation files required by the page
$langs->loadLangs(array("companies", "other", "ticket"));

// Get parameters
$id        = GETPOSTINT('id');
$ref       = GETPOST('ref', 'alpha');
$track_id  = GETPOST('track_id', 'alpha', 3);
$socid     = GETPOSTINT('socid');
$contactid = GETPOSTINT('contactid');
$projectid = GETPOSTINT('projectid');
$notifyTiers = GETPOST("notify_tiers_at_create", 'alpha');

$action    = GETPOST('action', 'aZ09');
$cancel    = GETPOST('cancel', 'alpha');
$backtopage = GETPOST('backtopage', 'alpha');
$backtopageforcancel = GETPOST('backtopageforcancel', 'alpha');

$sortfield = GETPOST('sortfield', 'aZ09comma') ? GETPOST('sortfield', 'aZ09comma') : "a.datep";
$sortorder = GETPOST('sortorder', 'aZ09comma') ? GETPOST('sortorder', 'aZ09comma') : "desc";
$search_rowid = GETPOST('search_rowid');
$search_agenda_label = GETPOST('search_agenda_label');

if (GETPOST('actioncode', 'array')) {
	$actioncode = GETPOST('actioncode', 'array', 3);
	if (!count($actioncode)) {
		$actioncode = '0';
	}
} else {
	$actioncode = GETPOST("actioncode", "alpha", 3) ? GETPOST("actioncode", "alpha", 3) : (GETPOST("actioncode") == '0' ? '0' : getDolGlobalString('AGENDA_DEFAULT_FILTER_TYPE_FOR_OBJECT'));
}
<<<<<<< HEAD

=======
>>>>>>> cc80841a


// Initialize a technical object to manage hooks of ticket. Note that conf->hooks_modules contains array array
$hookmanager->initHooks(array('ticketcard', 'globalcard'));

$object = new Ticket($db);
$extrafields = new ExtraFields($db);

// Fetch optionals attributes and labels
$extrafields->fetch_name_optionals_label($object->table_element);

$search_array_options = $extrafields->getOptionalsFromPost($object->table_element, '', 'search_');

// Initialize array of search criteria
$search_all = GETPOST("search_all", 'alpha');
$search = array();
foreach ($object->fields as $key => $val) {
	if (GETPOST('search_'.$key, 'alpha')) {
		$search[$key] = GETPOST('search_'.$key, 'alpha');
	}
}

if (empty($action) && empty($id) && empty($ref)) {
	$action = 'view';
}

// Select mail models is same action as add_message
if (GETPOST('modelselected', 'alpha')) {
	$action = 'presend';
}

// Load object
<<<<<<< HEAD
//include DOL_DOCUMENT_ROOT.'/core/actions_fetchobject.inc.php';  // Must be include, not include_once. Include fetch and fetch_thirdparty but not fetch_optionals
=======
//include DOL_DOCUMENT_ROOT.'/core/actions_fetchobject.inc.php';  // Must be 'include', not 'include_once'. Include fetch and fetch_thirdparty but not fetch_optionals
>>>>>>> cc80841a
if ($id || $track_id || $ref) {
	$res = $object->fetch($id, $ref, $track_id);
	if ($res >= 0) {
		$id = $object->id;
		$track_id = $object->track_id;
	}
}

$now = dol_now();

$actionobject = new ActionsTicket($db);

// Store current page url
$url_page_current = DOL_URL_ROOT.'/ticket/card.php';

// Security check - Protection if external user
if ($user->socid > 0) {
	$socid = $user->socid;
}
$result = restrictedArea($user, 'ticket', $object->id);

$triggermodname = 'TICKET_MODIFY';

// Permissions
$permissiontoread   = $user->hasRight('ticket', 'read');
$permissiontoadd    = $user->hasRight('ticket', 'write');
$permissiontodelete = $user->hasRight('ticket', 'delete');

$upload_dir = $conf->ticket->dir_output;



/*
 * Actions
 */

$parameters = array();
$reshook = $hookmanager->executeHooks('doActions', $parameters, $object, $action); // Note that $action and $object may have been modified by some hooks
if ($reshook < 0) {
	setEventMessages($hookmanager->error, $hookmanager->errors, 'errors');
}

$error = 0;
if (empty($reshook)) {
	// Purge search criteria
	if (GETPOST('button_removefilter_x', 'alpha') || GETPOST('button_removefilter.x', 'alpha') || GETPOST('button_removefilter', 'alpha')) { // All test are required to be compatible with all browsers{
		$actioncode = '';
		$search_agenda_label = '';
	}

	$backurlforlist = DOL_URL_ROOT . '/ticket/list.php';

	if (empty($backtopage) || ($cancel && empty($id))) {
		if (empty($backtopage) || ($cancel && strpos($backtopage, '__ID__'))) {
			if (empty($id) && (($action != 'add' && $action != 'create') || $cancel)) {
				$backtopage = $backurlforlist;
			} else {
				$backtopage = DOL_URL_ROOT . '/ticket/card.php?id=' . ((!empty($id) && $id > 0) ? $id : '__ID__');
			}
		}
	}

	if ($cancel) {
		if (!empty($backtopageforcancel)) {
			header("Location: " . $backtopageforcancel);
			exit;
		} elseif (!empty($backtopage)) {
			header("Location: " . $backtopage);
			exit;
		}
		$action = 'view';
	}

	if (($action == 'add' || ($action == 'update' && $object->status < Ticket::STATUS_CLOSED)) && $permissiontoadd) {
<<<<<<< HEAD
		$ifErrorAction = $action == 'add' ? 'create' : 'edit';
		if ($action == 'add') $object->track_id = null;
=======
		$ifErrorAction = ($action == 'add' ? 'create' : 'edit');	// Test on permission not required here
		if ($action == 'add') {		// Test on permission already done
			$object->track_id = null;
		}
>>>>>>> cc80841a
		$error = 0;

		$fieldsToCheck = [
			'ref' => ['check' => 'alpha', 'langs' => 'Ref'],
			'type_code' => ['check' => 'alpha', 'langs' => 'TicketTypeRequest'],
			'category_code' => ['check' => 'alpha', 'langs' => 'TicketCategory'],
			'severity_code' => ['check' => 'alpha', 'langs' => 'TicketSeverity'],
			'subject' => ['check' => 'alphanohtml', 'langs' => 'Subject'],
			'message' => ['check' => 'restricthtml', 'langs' => 'Message']
		];

		FormTicket::checkRequiredFields($fieldsToCheck, $error);

		if (!empty($error)) {
			$action = $ifErrorAction;
		}

		$ret = $extrafields->setOptionalsFromPost(null, $object);
		if ($ret < 0) {
			$error++;
		}
		$getRef = GETPOST('ref', 'alpha');

		if (!empty($getRef)) {
			$isExistingRef = $object->checkExistingRef($action, $getRef);
		} else {
			$isExistingRef = true;
		}

		$style = '';

		if ($isExistingRef) {
<<<<<<< HEAD
			if ($action == 'update') {
				$error++;
				$action = 'edit';
				$style = 'errors';
			} elseif ($action == 'add') {
=======
			if ($action == 'update') {		// Test on permission already done
				$error++;
				$action = 'edit';
				$style = 'errors';
			} elseif ($action == 'add') {	// Test on permission already done
>>>>>>> cc80841a
				$object->ref = $object->getDefaultRef();
				$object->track_id = null;
				$style = 'warnings';
			}
			if (!empty($getRef)) {
				setEventMessage($langs->trans('TicketRefAlreadyUsed', $getRef, $object->ref), $style);
			}
		}
		if (!$error) {
			$db->begin();

			$object->type_code = GETPOST('type_code', 'alpha');
			$object->category_code = GETPOST('category_code', 'alpha');
			$object->severity_code = GETPOST('severity_code', 'alpha');
			$object->subject = GETPOST('subject', 'alpha');
			$object->message = GETPOST('message', 'restricthtml');
			$object->fk_soc = GETPOSTINT('socid');
			$fk_user_assign = GETPOSTINT('fk_user_assign');
			$object->fk_project = GETPOSTINT('projectid');
<<<<<<< HEAD
			$object->fk_contract = GETPOSTINT('fk_contract');
=======
			$object->fk_contract = GETPOSTISSET('contractid') ? GETPOSTINT('contractid') : GETPOSTINT('contratid');
>>>>>>> cc80841a

			if ($fk_user_assign > 0) {
				$object->fk_user_assign = $fk_user_assign;
				$object->status = $object::STATUS_ASSIGNED;
			}

<<<<<<< HEAD
			if ($action == 'add') {
=======
			if ($action == 'add') {		// Test on permission already done
>>>>>>> cc80841a
				$object->type_code = GETPOST("type_code", 'alpha');
				$object->type_label = $langs->trans($langs->getLabelFromKey($db, $object->type_code, 'c_ticket_type', 'code', 'label'));
				$object->category_label = $langs->trans($langs->getLabelFromKey($db, $object->category_code, 'c_ticket_category', 'code', 'label'));
				$object->severity_label = $langs->trans($langs->getLabelFromKey($db, $object->severity_code, 'c_ticket_severity', 'code', 'label'));
				$object->fk_user_create = $user->id;
				$object->email_from = $user->email;
				$object->origin_email = null;
				$notifyTiers = GETPOST("notify_tiers_at_create", 'alpha');
				$object->notify_tiers_at_create = empty($notifyTiers) ? 0 : 1;
				$object->context['contact_id'] = GETPOSTINT('contact_id');
				$id = $object->create($user);
			} else {
				$id = $object->update($user);
			}

			if ($id <= 0) {
				$error++;
				setEventMessages($object->error, $object->errors, 'errors');
				$action = $ifErrorAction;
			}

			if (!$error) {
				// Category association
				$categories = GETPOST('categories', 'array');
				$object->setCategories($categories);
			}

<<<<<<< HEAD
			if ($action == 'add') {
=======
			if ($action == 'add') {		// Test on permission already done
>>>>>>> cc80841a
				if (!$error) {
					// Add contact
					$contactid = GETPOSTINT('contactid');
					$type_contact = GETPOST("type", 'alpha');

					if ($contactid > 0 && $type_contact) {
						$typeid = (GETPOST('typecontact') ? GETPOST('typecontact') : GETPOST('type'));
						$result = $object->add_contact($contactid, $typeid, 'external');
					}

					// Link ticket to project
					if (GETPOST('origin', 'alpha') == 'projet') {
						$projectid = GETPOSTINT('originid');
					} else {
						$projectid = GETPOSTINT('projectid');
					}

					if ($projectid > 0) {
						$object->setProject($projectid);
					}

					// Auto mark as read if created from backend
					if (getDolGlobalString('TICKET_AUTO_READ_WHEN_CREATED_FROM_BACKEND') && $user->hasRight('ticket', 'write')) {
						if (!$object->markAsRead($user) > 0) {
							setEventMessages($object->error, $object->errors, 'errors');
						}
					}

					// Auto assign user
					if (getDolGlobalString('TICKET_AUTO_ASSIGN_USER_CREATE')) {
						$result = $object->assignUser($user, $user->id, 1);
						$object->add_contact($user->id, "SUPPORTTEC", 'internal');
					}
				}

				if (!$error) {
					// File transfer
					$object->copyFilesForTicket('');        // trackid is forced to '' because files were uploaded when no id for ticket exists yet and trackid was ''
				}
			}
			if (!$error) {
				$db->commit();

				if (!empty($backtopage)) {
					if (empty($id)) {
						$url = $backtopage;
					} else {
						$url = 'card.php?track_id=' . urlencode($object->track_id);
					}
				} else {
					$url = 'card.php?track_id=' . urlencode($object->track_id);
				}

				header("Location: " . $url);
				exit;
			} else {
				$db->rollback();
				setEventMessages($object->error, $object->errors, 'errors');
			}
<<<<<<< HEAD
		} else $action = $ifErrorAction;
=======
		} else {
			$action = $ifErrorAction;
		}
>>>>>>> cc80841a
	}

	// Mark as Read
	if ($action == "set_read" && $permissiontoadd) {
		$object->fetch('', '', GETPOST("track_id", 'alpha'));

		if ($object->markAsRead($user) > 0) {
			setEventMessages($langs->trans('TicketMarkedAsRead'), null, 'mesgs');

			header("Location: card.php?track_id=" . $object->track_id);
			exit;
		} else {
			setEventMessages($object->error, $object->errors, 'errors');
		}
		$action = 'view';
	}

	// Assign to someone
	if ($action == "assign_user" && GETPOST('btn_assign_user', 'alpha') && $permissiontoadd) {
		$object->fetch('', '', GETPOST("track_id", 'alpha'));
		$useroriginassign = $object->fk_user_assign;
		$usertoassign = GETPOSTINT('fk_user_assign');

		/*if (! ($usertoassign > 0)) {
		 $error++;
		 array_push($object->errors, $langs->trans("ErrorFieldRequired", $langs->transnoentities("AssignedTo")));
		 $action = 'view';
		 }*/

		if (!$error) {
			$ret = $object->assignUser($user, $usertoassign);
			if ($ret < 0) {
				$error++;
			}
		}

		if (!$error) {    // Update list of contacts
			// If a user has already been assigned, we delete him from the contacts.
			if ($useroriginassign > 0) {
				$internal_contacts = $object->listeContact(-1, 'internal', 0, 'SUPPORTTEC');
				foreach ($internal_contacts as $key => $contact) {
					if ($contact['id'] !== $usertoassign) {
						$result = $object->delete_contact($contact['rowid']);
						if ($result < 0) {
							$error++;
							setEventMessages($object->error, $object->errors, 'errors');
						}
					}
				}
			}

			if ($usertoassign > 0 && $usertoassign !== $useroriginassign) {
				$result = $object->add_contact($usertoassign, "SUPPORTTEC", 'internal', $notrigger = 0);
				if ($result < 0) {
					$error++;
					setEventMessages($object->error, $object->errors, 'errors');
				}
			}
		}

		if (!$error) {
			// Log action in ticket logs table
			$object->fetch_user($usertoassign);

			setEventMessages($langs->trans('TicketAssigned'), null, 'mesgs');
			header("Location: card.php?track_id=" . $object->track_id);
			exit;
		} else {
			array_push($object->errors, $object->error);
		}
		$action = 'view';
	}

	// Action to add a message (private or not, with email or not).
	// This may also send an email (concatenated with email_intro and email footer if checkbox was selected)
	if ($action == 'add_message' && GETPOSTISSET('btn_add_message') && $permissiontoread) {
		$ret = $object->newMessage($user, $action, (GETPOST('private_message', 'alpha') == "on" ? 1 : 0), 0);

		if ($ret > 0) {
			if (!empty($backtopage)) {
				$url = $backtopage;
			} else {
				$url = 'card.php?track_id=' . urlencode($object->track_id);
			}

			header("Location: " . $url);
			exit;
		} else {
			setEventMessages($object->error, $object->errors, 'errors');
			$action = 'presend';
		}
	}

	if (($action == "confirm_close" || $action == "confirm_abandon") && GETPOST('confirm', 'alpha') == 'yes' && $permissiontoadd) {
		$object->fetch(GETPOSTINT('id'), '', GETPOST('track_id', 'alpha'));

		if ($object->close($user, ($action == "confirm_abandon" ? 1 : 0))) {
			setEventMessages($langs->trans('TicketMarkedAsClosed'), null, 'mesgs');

			$url = 'card.php?track_id=' . GETPOST('track_id', 'alpha');
			header("Location: " . $url);
			exit;
		} else {
			$action = '';
			setEventMessages($object->error, $object->errors, 'errors');
		}
	}

	if ($action == "confirm_public_close" && GETPOST('confirm', 'alpha') == 'yes' && $permissiontoadd) {
		$object->fetch(GETPOSTINT('id'), '', GETPOST('track_id', 'alpha'));
		if ($_SESSION['email_customer'] == $object->origin_email || $_SESSION['email_customer'] == $object->thirdparty->email) {
			$object->context['contact_id'] = GETPOSTINT('contact_id');

			$object->close($user);

			setEventMessages('<div class="confirm">' . $langs->trans('TicketMarkedAsClosed') . '</div>', null, 'mesgs');

			$url = 'card.php?track_id=' . GETPOST('track_id', 'alpha');
			header("Location: " . $url);
			exit;
		} else {
			setEventMessages($object->error, $object->errors, 'errors');
			$action = '';
		}
	}

	if ($action == 'confirm_delete_ticket' && GETPOST('confirm', 'alpha') == "yes" && $permissiontodelete) {
		if ($object->fetch(GETPOSTINT('id'), '', GETPOST('track_id', 'alpha')) >= 0) {
			if ($object->delete($user) > 0) {
				setEventMessages('<div class="confirm">' . $langs->trans('TicketDeletedSuccess') . '</div>', null, 'mesgs');
				header("Location: " . DOL_URL_ROOT . "/ticket/list.php");
				exit;
			} else {
				$langs->load("errors");
				$mesg = '<div class="error">' . $langs->trans($object->error) . '</div>';
				$action = '';
			}
		}
	}

	// Set parent company
	if ($action == 'set_thirdparty' && $user->hasRight('ticket', 'write')) {
		if ($object->fetch(GETPOSTINT('id'), '', GETPOST('track_id', 'alpha')) >= 0) {
			$result = $object->setCustomer(GETPOSTINT('editcustomer'));
			$url = $_SERVER["PHP_SELF"] . '?track_id=' . GETPOST('track_id', 'alpha');
			header("Location: " . $url);
			exit();
		}
	}

	// Set progress status
	if ($action == 'set_progression' && $user->hasRight('ticket', 'write')) {
		if ($object->fetch(GETPOSTINT('id'), '', GETPOST('track_id', 'alpha')) >= 0) {
			$result = $object->setProgression(GETPOST('progress', 'alpha'));

			$url = 'card.php?track_id=' . $object->track_id;
			header("Location: " . $url);
<<<<<<< HEAD
=======
			exit();
		}
	}

	// Set categories
	if ($action == 'set_categories' && $user->hasRight('ticket', 'write')) {
		if ($object->fetch(GETPOSTINT('id'), '', GETPOST('track_id', 'alpha')) >= 0) {
			$result = $object->setCategories(GETPOST('categories', 'array'));

			$url = 'card.php?track_id=' . $object->track_id;
			header("Location: " . $url);
>>>>>>> cc80841a
			exit();
		}
	}

<<<<<<< HEAD
	// Set categories
	if ($action == 'set_categories' && $user->hasRight('ticket', 'write')) {
		if ($object->fetch(GETPOSTINT('id'), '', GETPOST('track_id', 'alpha')) >= 0) {
			$result = $object->setCategories(GETPOST('categories', 'array'));

			$url = 'card.php?track_id=' . $object->track_id;
			header("Location: " . $url);
			exit();
		}
	}

	// Set Subject
	if ($action == 'setsubject' && $user->hasRight('ticket', 'write')) {
		if ($object->fetch(GETPOSTINT('id'))) {
			if ($action == 'setsubject') {
=======
	// Set Subject
	if ($action == 'setsubject' && $user->hasRight('ticket', 'write')) {
		if ($object->fetch(GETPOSTINT('id'))) {
			if ($action == 'setsubject') {		// Test on permission already done
>>>>>>> cc80841a
				$object->subject = GETPOST('subject', 'alphanohtml');
			}

			if ($action == 'setsubject' && empty($object->subject)) {	// Test on permission already done
				$error++;
				setEventMessages($langs->trans("ErrorFieldRequired", $langs->transnoentities("Subject")), null, 'errors');
			}

			if (!$error) {
				if (!$object->update($user) >= 0) {
					$error++;
					setEventMessages($object->error, $object->errors, 'errors');
				}
			}

			header("Location: " . $_SERVER['PHP_SELF'] . "?track_id=" . $object->track_id);
			exit;
		}
	}

	if ($action == 'confirm_reopen' && $user->hasRight('ticket', 'manage') && !GETPOST('cancel')) {
		if ($object->fetch(GETPOSTINT('id'), '', GETPOST('track_id', 'alpha')) >= 0) {
			// prevent browser refresh from reopening ticket several times
			if ($object->status == Ticket::STATUS_CLOSED || $object->status == Ticket::STATUS_CANCELED) {
				if ($object->fk_user_assign != null) {
					$res = $object->setStatut(Ticket::STATUS_ASSIGNED, null, '', 'TICKET_MODIFY');
				} else {
					$res = $object->setStatut(Ticket::STATUS_NOT_READ, null, '', 'TICKET_MODIFY');
				}
				if ($res) {
					$url = 'card.php?track_id=' . $object->track_id;
					header("Location: " . $url);
					exit();
				} else {
					$error++;
					setEventMessages($object->error, $object->errors, 'errors');
				}
			}
		}
	} elseif ($action == 'classin' && $permissiontoadd) {
		// Categorisation dans projet
		if ($object->fetch(GETPOSTINT('id'), '', GETPOST('track_id', 'alpha')) >= 0) {
			$object->setProject($projectid);
			$url = 'card.php?track_id=' . $object->track_id;
			header("Location: " . $url);
			exit();
		}
	} elseif ($action == 'setcontract' && $permissiontoadd) {
		// Categorisation dans contrat
		if ($object->fetch(GETPOSTINT('id'), '', GETPOST('track_id', 'alpha')) >= 0) {
			$object->setContract(GETPOSTINT('contractid'));
			$url = 'card.php?track_id=' . $object->track_id;
			header("Location: " . $url);
			exit();
		}
	} elseif ($action == "set_message" && $user->hasRight('ticket', 'manage')) {
		if (!GETPOST('cancel')) {
			$object->fetch('', '', GETPOST('track_id', 'alpha'));
			//$oldvalue_message = $object->message;
			$fieldtomodify = GETPOST('message_initial', 'restricthtml');

			$object->message = $fieldtomodify;
			$ret = $object->update($user);
			if ($ret > 0) {
				//include_once DOL_DOCUMENT_ROOT.'/core/class/utils_diff.class.php';
				// output the result of comparing two files as plain text
				//$log_action .= Diff::toString(Diff::compare(strip_tags($oldvalue_message), strip_tags($object->message)));

				setEventMessages($langs->trans('TicketMessageSuccesfullyUpdated'), null, 'mesgs');
			} else {
				$error++;
				setEventMessages($object->error, $object->errors, 'errors');
			}
		}

		$action = 'view';
	} elseif ($action == 'confirm_set_status' && $permissiontoadd && !GETPOST('cancel')) {
		// Reopen ticket
		if ($object->fetch(GETPOSTINT('id'), GETPOST('track_id', 'alpha')) >= 0) {
			$new_status = GETPOSTINT('new_status');
			//$old_status = $object->status;
			$res = $object->setStatut($new_status);
			if ($res) {
				$url = 'card.php?track_id=' . $object->track_id;
				header("Location: " . $url);
				exit();
			} else {
				$error++;
				setEventMessages($object->error, $object->errors, 'errors');
			}
		}
	}

	// Action to update an extrafield
	if ($action == "update_extras" && $permissiontoadd) {
		$object->fetch(GETPOSTINT('id'), '', GETPOST('track_id', 'alpha'));

		$ret = $extrafields->setOptionalsFromPost(null, $object, GETPOST('attribute', 'restricthtml'));
		if ($ret < 0) {
			$error++;
		}

		if (!$error) {
			$result = $object->insertExtraFields(empty($triggermodname) ? '' : $triggermodname, $user);
			if ($result < 0) {
				$error++;
			}
		}

		if ($error) {
			setEventMessages($object->error, $object->errors, 'errors');
			$action = 'edit_extras';
		} else {
			setEventMessages($langs->trans('RecordSaved'), null, 'mesgs');
			$action = 'view';
		}
	}

	if ($action == "change_property" && GETPOST('btn_update_ticket_prop', 'alpha') && $permissiontoadd) {
		$object->fetch(GETPOSTINT('id'), '', GETPOST('track_id', 'alpha'));

		$object->type_code = GETPOST('update_value_type', 'aZ09');
		$object->severity_code = GETPOST('update_value_severity', 'aZ09');
		$object->category_code = GETPOST('update_value_category', 'aZ09');

		$ret = $object->update($user);
		if ($ret > 0) {
			setEventMessages($langs->trans('TicketUpdated'), null, 'mesgs');
		} else {
			$error++;
			setEventMessages($object->error, $object->errors, 'errors');
		}
		$action = 'view';
	}


	$permissiondellink = $user->hasRight('ticket', 'write');
<<<<<<< HEAD
	include DOL_DOCUMENT_ROOT . '/core/actions_dellink.inc.php'; // Must be include, not include_once
=======
	include DOL_DOCUMENT_ROOT . '/core/actions_dellink.inc.php'; // Must be 'include', not 'include_once'
>>>>>>> cc80841a

	// Actions to build doc
	include DOL_DOCUMENT_ROOT . '/core/actions_builddoc.inc.php';

	// Actions to send emails
	$triggersendname = 'TICKET_SENTBYMAIL';
	$paramname = 'id';
	$autocopy = 'MAIN_MAIL_AUTOCOPY_TICKET_TO'; // used to know the automatic BCC to add
	$trackid = 'tic' . $object->id;
	include DOL_DOCUMENT_ROOT . '/core/actions_sendmails.inc.php';

	// Set $action to correct value for the case we used presend action to add a message
	if (GETPOSTISSET('actionbis') && $action == 'presend') {	// Test on permission not required here
		$action = 'presend_addmessage';
	}
}


/*
 * View
 */

$userstat = new User($db);
$form = new Form($db);
$formfile = new FormFile($db);
$formticket = new FormTicket($db);
if (isModEnabled('project')) {
	$formproject = new FormProjets($db);
}

$help_url = 'EN:Module_Ticket|FR:DocumentationModuleTicket';

$title = $actionobject->getTitle($action);

llxHeader('', $title, $help_url, '', 0, 0, '', '', '', 'mod-ticket page-card');

if ($action == 'create' || $action == 'presend') {
	if (empty($permissiontoadd)) {
		accessforbidden('NotEnoughPermissions', 0, 1);
	}

	$formticket = new FormTicket($db);

	print load_fiche_titre($langs->trans('NewTicket'), '', 'ticket');

	$formticket->trackid = '';		// TODO Use a unique key 'tic' to avoid conflict in upload file feature
	$formticket->withfromsocid = $socid ? $socid : $user->socid;
	$formticket->withfromcontactid = $contactid ? $contactid : '';
	$formticket->withtitletopic = 1;
	$formticket->withnotifytiersatcreate = ($notifyTiers ? 1 : (getDolGlobalString('TICKET_CHECK_NOTIFY_THIRDPARTY_AT_CREATION') ? 1 : 0));
	$formticket->withusercreate = 0;
	$formticket->withref = 1;
	$formticket->fk_user_create = $user->id;
	$formticket->withfile = 2;
	$formticket->withextrafields = 1;
	$formticket->param = array('origin' => GETPOST('origin'), 'originid' => GETPOST('originid'));

	$formticket->withcancel = 1;

	// Init list of files
	if (GETPOST("mode", "aZ09") == 'init') {
		$formticket->clear_attached_files();
	}

	$formticket->showForm(1, 'create', 0, null, $action, $object);

	print dol_get_fiche_end();
} elseif ($action == 'edit' && $user->rights->ticket->write && $object->status < Ticket::STATUS_CLOSED) {
	if (empty($permissiontoadd)) {
		accessforbidden('NotEnoughPermissions', 0, 1);
	}

	$formticket = new FormTicket($db);

	$head = ticket_prepare_head($object);

	print dol_get_fiche_head($head, 'tabTicket', $langs->trans('Ticket'), -1, 'ticket');

	$formticket->trackid = $object->track_id;        // TODO Use a unique key 'tic' to avoid conflict in upload file feature
	$formticket->withfromsocid = $object->socid;
	$formticket->withtitletopic = 1;
	//  $formticket->withnotifytiersatcreate = ($notifyTiers ? 1 : (getDolGlobalString('TICKET_CHECK_NOTIFY_THIRDPARTY_AT_CREATION') ? 1 : 0));
	$formticket->withnotifytiersatcreate = 0;
	$formticket->withusercreate = 0;
	$formticket->withref = 1;
	$formticket->fk_user_create = $user->id;
	$formticket->withfile = 0;
	$formticket->action = 'update';
	$formticket->withextrafields = 1;
	$formticket->param = array('origin' => GETPOST('origin'), 'originid' => GETPOST('originid'));

	$formticket->withcancel = 1;

	$formticket->showForm(0, 'edit', 0, null, $action, $object);

	print dol_get_fiche_end();
} elseif (empty($action) || in_array($action, ['builddoc', 'view', 'addlink', 'dellink', 'presend', 'presend_addmessage', 'close', 'abandon', 'delete', 'editcustomer', 'progression', 'categories', 'reopen', 'edit_contrat', 'editsubject', 'edit_extras', 'update_extras', 'edit_extrafields', 'set_extrafields', 'classify', 'sel_contract', 'edit_message_init', 'set_status', 'dellink'])) {
	if (!empty($res) && $res > 0) {
		// or for unauthorized internals users
		if (!$user->socid && (getDolGlobalString('TICKET_LIMIT_VIEW_ASSIGNED_ONLY') && $object->fk_user_assign != $user->id) && !$user->hasRight('ticket', 'manage')) {
			accessforbidden('', 0, 1);
		}


		// Confirmation close
		if ($action == 'close') {
			$thirdparty_contacts = $object->getInfosTicketExternalContact(1);
			$contacts_select = array(
				'-2' => $langs->trans('TicketNotifyAllTiersAtClose'),
				'-3' => $langs->trans('TicketNotNotifyTiersAtClose')
			);
			foreach ($thirdparty_contacts as $thirdparty_contact) {
				$contacts_select[$thirdparty_contact['id']] = $thirdparty_contact['civility'] . ' ' . $thirdparty_contact['lastname'] . ' ' . $thirdparty_contact['firstname'];
			}

			// Default select all or no contact
			$default = (getDolGlobalString('TICKET_NOTIFY_AT_CLOSING') ? -2 : -3);
			$formquestion = array(
				array(
					'name' => 'contactid',
					'type' => 'select',
					'label' => $langs->trans('NotifyThirdpartyOnTicketClosing'),
					'values' => $contacts_select,
					'default' => $default
				),
			);

			print $form->formconfirm($url_page_current."?track_id=".$object->track_id, $langs->trans("CloseATicket"), $langs->trans("ConfirmCloseAticket"), "confirm_close", $formquestion, '', 1);
		}
		// Confirmation abandon
		if ($action == 'abandon') {
			print $form->formconfirm($url_page_current."?track_id=".$object->track_id, $langs->trans("AbandonTicket"), $langs->trans("ConfirmAbandonTicket"), "confirm_abandon", '', '', 1);
		}
		// Confirmation delete
		if ($action == 'delete') {
			print $form->formconfirm($url_page_current."?track_id=".$object->track_id, $langs->trans("Delete"), $langs->trans("ConfirmDeleteTicket"), "confirm_delete_ticket", '', '', 1);
		}
		// Confirm reopen
		if ($action == 'reopen') {
			print $form->formconfirm($url_page_current.'?track_id='.$object->track_id, $langs->trans('ReOpen'), $langs->trans('ConfirmReOpenTicket'), 'confirm_reopen', '', '', 1);
		}
		// Confirmation status change
		if ($action == 'set_status') {
			$new_status = GETPOST('new_status');
			//var_dump($url_page_current . "?track_id=" . $object->track_id);
			print $form->formconfirm($url_page_current."?track_id=".$object->track_id."&new_status=".GETPOST('new_status'), $langs->trans("TicketChangeStatus"), $langs->trans("TicketConfirmChangeStatus", $langs->transnoentities($object->labelStatusShort[$new_status])), "confirm_set_status", '', '', 1);
		}

		// project info
		if ($projectid > 0) {
			$projectstat = new Project($db);
			if ($projectstat->fetch($projectid) > 0) {
				$projectstat->fetch_thirdparty();

				// To verify role of users
				//$userAccess = $object->restrictedProjectArea($user,'read');
				$userWrite = $projectstat->restrictedProjectArea($user, 'write');
				//$userDelete = $object->restrictedProjectArea($user,'delete');
				//print "userAccess=".$userAccess." userWrite=".$userWrite." userDelete=".$userDelete;

				$head = project_prepare_head($projectstat);

				print dol_get_fiche_head($head, 'ticket', $langs->trans("Project"), 0, ($projectstat->public ? 'projectpub' : 'project'));

				print '<table class="border centpercent">';

				$linkback = '<a href="'.DOL_URL_ROOT.'/projet/list.php?restore_lastsearch_values=1">'.$langs->trans("BackToList").'</a>';

				// Ref
				print '<tr><td width="30%">'.$langs->trans('Ref').'</td><td colspan="3">';
				// Define a complementary filter for search of next/prev ref.
				if (!$user->hasRight('projet', 'all', 'lire')) {
					$objectsListId = $projectstat->getProjectsAuthorizedForUser($user, $mine, 0);
					$projectstat->next_prev_filter = "rowid IN (".$db->sanitize(count($objectsListId) ? implode(',', array_keys($objectsListId)) : '0').")";
				}
				print $form->showrefnav($projectstat, 'ref', $linkback, 1, 'ref', 'ref', '');
				print '</td></tr>';

				// Label
				print '<tr><td>'.$langs->trans("Label").'</td><td>'.$projectstat->title.'</td></tr>';

				// Customer
				print "<tr><td>".$langs->trans("ThirdParty")."</td>";
				print '<td colspan="3">';
				if ($projectstat->thirdparty->id > 0) {
					print $projectstat->thirdparty->getNomUrl(1);
				} else {
					print '&nbsp;';
				}

				print '</td></tr>';

				// Visibility
				print '<tr><td>'.$langs->trans("Visibility").'</td><td>';
				if ($projectstat->public) {
					print $langs->trans('SharedProject');
				} else {
					print $langs->trans('PrivateProject');
				}

				print '</td></tr>';

				// Status
				print '<tr><td>'.$langs->trans("Status").'</td><td>'.$projectstat->getLibStatut(4).'</td></tr>';

				print "</table>";

				print dol_get_fiche_end();
			} else {
				print "ErrorRecordNotFound";
			}
		} elseif ($socid > 0) {
			$object->fetch_thirdparty();
			$head = societe_prepare_head($object->thirdparty);

			print dol_get_fiche_head($head, 'ticket', $langs->trans("ThirdParty"), 0, 'company');

			dol_banner_tab($object->thirdparty, 'socid', '', ($user->socid ? 0 : 1), 'rowid', 'nom');

			print dol_get_fiche_end();
		}

		if (!$user->socid && getDolGlobalString('TICKET_LIMIT_VIEW_ASSIGNED_ONLY')) {
			$object->next_prev_filter = "te.fk_user_assign = ".((int) $user->id);
		} elseif ($user->socid > 0) {
			$object->next_prev_filter = "te.fk_soc = ".((int) $user->socid);
		}

		$head = ticket_prepare_head($object);

		print dol_get_fiche_head($head, 'tabTicket', $langs->trans("Ticket"), -1, 'ticket');

		$morehtmlref = '<div class="refidno">';
<<<<<<< HEAD
		$morehtmlref .= dolPrintLabel($object->subject);
=======

		if ($user->hasRight('ticket', 'write') && !$user->socid) {
			$morehtmlref .= '<a class="editfielda" href="'.$url_page_current.'?action=editsubject&token='.newToken().'&track_id='.$object->track_id.'">'.img_edit($langs->transnoentitiesnoconv('SetTitle'), 0).'</a> ';
		}
		if ($action != 'editsubject') {
			$morehtmlref .= dolPrintLabel($object->subject);
		} else {
			$morehtmlref .= '<form method="post" action="'.$_SERVER["PHP_SELF"].'">';
			$morehtmlref .= '<input type="hidden" name="action" value="setsubject">';
			$morehtmlref .= '<input type="hidden" name="token" value="'.newToken().'">';
			$morehtmlref .= '<input type="hidden" name="id" value="20">';
			$morehtmlref .= '<input type="text" class="minwidth300" id="subject" name="subject" value="'.$object->subject.'" autofocus="">';
			$morehtmlref .= '<input type="submit" class="smallpaddingimp button valignmiddle" name="modify" value="'.$langs->trans("Modify").'">';
			$morehtmlref .= '<input type="submit" class="smallpaddingimp button button-cancel vlignmiddle" name="cancel" value="'.$langs->trans("Cancel").'">';
			$morehtmlref .= '</form>';
		}

>>>>>>> cc80841a
		// Author
		$createdbyshown = 0;
		if ($object->fk_user_create > 0) {
			$morehtmlref .= '<br>'.$langs->trans("CreatedBy").' : ';

			$fuser = new User($db);
			$fuser->fetch($object->fk_user_create);
			$morehtmlref .= $fuser->getNomUrl(-1);
			$createdbyshown++;
		}

		$createdfrompublicticket = 0;
		$createdfromemailcollector = 0;
		if (!empty($object->origin_email) && (empty($object->email_msgid) || preg_match('/dolibarr\-tic\d+/', $object->email_msgid))) {
			// If ticket create from public interface - TODO Add a more robust test to know if created by public interface
			$createdfrompublicticket = 1;
		} elseif (!empty($object->email_msgid)) {
			// If ticket create by emailcollector - TODO Add a more robust test to know if created by email collector (using import ky ?)
			$createdfromemailcollector = 1;
		}

		//var_dump($object);
		if ($createdfrompublicticket) {
			$htmltooptip = $langs->trans("OriginEmail").': '.$object->origin_email;
			$htmltooptip .= '<br>'.$langs->trans("IP").': '.$object->ip;
			$morehtmlref .= ($createdbyshown ? ' - ' : '<br>');
			$morehtmlref .= ($createdbyshown ? '' : $langs->trans("CreatedBy").' : ');
<<<<<<< HEAD
			$morehtmlref .= img_picto('', 'email', 'class="paddingrightonly"');
			$morehtmlref .= dol_escape_htmltag($object->origin_email).' <small class="hideonsmartphone opacitymedium">- '.$form->textwithpicto($langs->trans("CreatedByPublicPortal"), $htmltooptip, 1, 'help', '', 0, 3, 'tooltip').'</small>';
		} elseif ($createdfromemailcollector) {
			$langs->load("mails");
			$htmltooltip = $langs->trans("EmailMsgID").': '.$object->email_msgid;
			$htmltooltip .= '<br>'.$langs->trans("EmailDate").': '.dol_print_date($object->email_date, 'dayhour');
			$htmltooltip .= '<br>'.$langs->trans("MailFrom").': '.$object->email_from;
			$htmltooltip .= '<br>'.$langs->trans("MailReply").': '.$object->origin_replyto;
			$htmltooltip .= '<br>'.$langs->trans("MailReferences").': '.$object->origin_references;
			$morehtmlref .= ($createdbyshown ? ' - ' : '<br>');
			$morehtmlref .= ($createdbyshown ? '' : $langs->trans("CreatedBy").' : ');
			$morehtmlref .= img_picto('', 'email', 'class="paddingrightonly"');
=======
			$morehtmlref .= img_picto('', 'email', 'class="paddingrightonly"');
			$morehtmlref .= dol_escape_htmltag($object->origin_email).' <small class="hideonsmartphone opacitymedium">- '.$form->textwithpicto($langs->trans("CreatedByPublicPortal"), $htmltooptip, 1, 'help', '', 0, 3, 'tooltip').'</small>';
		} elseif ($createdfromemailcollector) {
			$langs->load("mails");
			$htmltooltip = $langs->trans("EmailMsgID").': '.$object->email_msgid;
			$htmltooltip .= '<br>'.$langs->trans("EmailDate").': '.dol_print_date($object->email_date, 'dayhour');
			$htmltooltip .= '<br>'.$langs->trans("MailFrom").': '.$object->origin_email;
			$htmltooltip .= '<br>'.$langs->trans("MailReply").': '.$object->origin_replyto;
			$htmltooltip .= '<br>'.$langs->trans("MailReferences").': '.$object->origin_references;
			$morehtmlref .= ($createdbyshown ? ' - ' : '<br>');
			$morehtmlref .= ($createdbyshown ? '' : $langs->trans("CreatedBy").' : ');
			$morehtmlref .= img_picto('', 'email', 'class="paddingrightonly"');
>>>>>>> cc80841a
			$morehtmlref .= dol_escape_htmltag($object->origin_email).' <small class="hideonsmartphone opacitymedium">- '.$form->textwithpicto($langs->trans("CreatedByEmailCollector"), $htmltooltip, 1, 'help', '', 0, 3, 'tooltip').'</small>';
		}

		$permissiontoedit = $object->status < 8 && !$user->socid && $user->hasRight('ticket', 'write');
		//$permissiontoedit = 0;

		// Thirdparty
		if (isModEnabled("societe")) {
			$morehtmlref .= '<br>';
			$morehtmlref .= img_picto($langs->trans("ThirdParty"), 'company', 'class="pictofixedwidth"');
			if ($action != 'editcustomer' && $permissiontoedit) {
				$morehtmlref .= '<a class="editfielda" href="'.$url_page_current.'?action=editcustomer&token='.newToken().'&track_id='.$object->track_id.'">'.img_edit($langs->transnoentitiesnoconv('SetThirdParty'), 0).'</a> ';
			}
			$morehtmlref .= $form->form_thirdparty($url_page_current.'?track_id='.$object->track_id, $object->socid, $action == 'editcustomer' ? 'editcustomer' : 'none', '', 1, 0, 0, array(), 1);
			if (!empty($object->socid)) {
				$morehtmlref .= ' - <a href="'.DOL_URL_ROOT.'/ticket/list.php?socid='.$object->socid.'&sortfield=t.datec&sortorder=desc">'.img_picto($langs->trans("Tickets"), 'ticket', 'class="pictofixedwidth"').' '.$langs->trans("TicketHistory").'</a>';
			}
		}

		// Project
		if (isModEnabled('project')) {
			$langs->load("projects");
			$morehtmlref .= '<br>';
			if ($permissiontoedit) {
				$object->fetch_project();
				$morehtmlref .= img_picto($langs->trans("Project"), 'project'.((is_object($object->project) && $object->project->public) ? 'pub' : ''), 'class="pictofixedwidth"');
				if ($action != 'classify') {
					$morehtmlref .= '<a class="editfielda" href="'.$_SERVER['PHP_SELF'].'?action=classify&token='.newToken().'&id='.$object->id.'">'.img_edit($langs->transnoentitiesnoconv('SetProject')).'</a> ';
				}
				$morehtmlref .= $form->form_project($_SERVER['PHP_SELF'].'?id='.$object->id, $object->socid, $object->fk_project, ($action == 'classify' ? 'projectid' : 'none'), 0, 0, 0, 1, '', 'maxwidth300');
			} else {
				if (!empty($object->fk_project)) {
					$object->fetch_project();
					$morehtmlref .= $object->project->getNomUrl(1);
					if ($object->project->title) {
						$morehtmlref .= '<span class="opacitymedium"> - '.dol_escape_htmltag($object->project->title).'</span>';
					}
				}
			}
		}

		// Contract
		if (getDolGlobalString('TICKET_LINK_TO_CONTRACT_WITH_HARDLINK')) {
			// Deprecated. Duplicate feature. Ticket can already be linked to contract with the generic "Link to" feature.
			if (isModEnabled('contract')) {
				$langs->load('contracts');
				$morehtmlref .= '<br>';
				if ($permissiontoedit) {
					$morehtmlref .= img_picto($langs->trans("Contract"), 'contract', 'class="pictofixedwidth"');
					if ($action == 'edit_contrat') {
						$formcontract = new FormContract($db);
						$morehtmlref .= $formcontract->formSelectContract($_SERVER["PHP_SELF"].'?id='.$object->id, $object->socid, $object->fk_contract, 'contratid', 0, 1, 1, 1);
					} else {
						$morehtmlref .= '<a class="editfielda" href="'.$_SERVER["PHP_SELF"].'?action=edit_contrat&token='.newToken().'&id='.$object->id.'">';
						$morehtmlref .=  img_edit($langs->trans('SetContract'));
						$morehtmlref .=  '</a>';
					}
				} else {
					if (!empty($object->fk_contract)) {
						$contratstatic = new Contrat($db);
						$contratstatic->fetch($object->fk_contract);
						//print '<a href="'.DOL_URL_ROOT.'/projet/card.php?id='.$selected.'">'.$projet->title.'</a>';
						$morehtmlref .= $contratstatic->getNomUrl(0, '', 1);
					}
				}
			}
		}

		$morehtmlref .= '</div>';

		$linkback = '<a href="'.DOL_URL_ROOT.'/ticket/list.php?restore_lastsearch_values=1"><strong>'.$langs->trans("BackToList").'</strong></a> ';

		dol_banner_tab($object, 'ref', $linkback, ($user->socid ? 0 : 1), 'ref', 'ref', $morehtmlref);

		print '<div class="fichecenter">';
		print '<div class="fichehalfleft">';
		print '<div class="underbanner clearboth"></div>';

		print '<table class="border tableforfield centpercent">';

		// Track ID
		print '<tr><td class="titlefield">'.$langs->trans("TicketTrackId").'</td><td>';
		if (!empty($object->track_id)) {
			if (empty($object->ref)) {
				$object->ref = $object->id;
				print $form->showrefnav($object, 'id', $linkback, 1, 'rowid', 'track_id');
			} else {
				print dolPrintLabel($object->track_id);
			}
		} else {
			print $langs->trans('None');
		}
		print '</td></tr>';

		// Subject
		/*
		print '<tr><td>';
		print $form->editfieldkey("Subject", 'subject', $object->subject, $object, $user->hasRight('ticket', 'write') && !$user->socid, 'string');
		print '</td><td>';
		print $form->editfieldval("Subject", 'subject', $object->subject, $object, $user->hasRight('ticket', 'write') && !$user->socid, 'string');
		print '</td></tr>';
		*/

		// Creation date
		print '<tr><td>'.$langs->trans("DateCreation").'</td><td>';
		print dol_print_date($object->datec, 'dayhour', 'tzuser');
		print '<span class="opacitymedium"> - '.$langs->trans("TimeElapsedSince").': <i>'.convertSecondToTime(roundUpToNextMultiple($now - $object->datec, 60)).'</i></span>';
		print '</td></tr>';

		// Origin
		/*
		if ($object->email_msgid) {
			$texttoshow = $langs->trans("CreatedByEmailCollector");
		} elseif ($object->origin_email) {
			$texttoshow = $langs->trans("FromPublicEmail");
		}
		if ($texttoshow) {
			print '<tr><td class="titlefield fieldname_email_origin">';
			print $langs->trans("Origin");
			print '</td>';
			print '<td class="valuefield fieldname_email_origin">';
			print $texttoshow;
			print '</td></tr>';
		}
		*/

		// Read date
		print '<tr><td>'.$langs->trans("TicketReadOn").'</td><td>';
		if (!empty($object->date_read)) {
			print dol_print_date($object->date_read, 'dayhour', 'tzuser');
			print '<span class="opacitymedium"> - '.$langs->trans("TicketTimeElapsedBeforeSince").': <i>'.convertSecondToTime(roundUpToNextMultiple($object->date_read - $object->datec, 60)).'</i>';
			print ' / <i>'.convertSecondToTime(roundUpToNextMultiple($now - $object->date_read, 60)).'</i></span>';
		}
		print '</td></tr>';

		// Close date
		print '<tr><td>'.$langs->trans("TicketCloseOn").'</td><td>';
		if (!empty($object->date_close)) {
			print dol_print_date($object->date_close, 'dayhour', 'tzuser');
		}
		print '</td></tr>';

		// User assigned
		print '<tr><td>';
		print '<table class="nobordernopadding" width="100%"><tr><td class="nowrap">';
		print $langs->trans("AssignedTo");
		if (isset($object->status) && $object->status < $object::STATUS_CLOSED && GETPOST('set', 'alpha') != "assign_ticket" && $user->hasRight('ticket', 'manage')) {
<<<<<<< HEAD
			print '</td><td class="right"><a class="editfielda" href="'.$url_page_current.'?track_id='.urlencode($object->track_id).'&set=assign_ticket">'.img_edit($langs->trans('Modify'), '').'</a>';
=======
			print '</td><td class="right"><a class="editfielda" href="'.$url_page_current.'?track_id='.urlencode($object->track_id).'&set=assign_ticket">'.img_edit($langs->trans('Modify')).'</a>';
>>>>>>> cc80841a
		}
		print '</td></tr></table>';
		print '</td><td>';
		if (GETPOST('set', 'alpha') != "assign_ticket" && $object->fk_user_assign > 0) {
			$userstat->fetch($object->fk_user_assign);
			print $userstat->getNomUrl(-1);
		}

		// Show user list to assignate one if status is "read"
		if (GETPOST('set', 'alpha') == "assign_ticket" && $object->status < 8 && !$user->socid && $user->hasRight('ticket', 'write')) {
			print '<form method="post" name="ticket" enctype="multipart/form-data" action="'.$url_page_current.'">';
			print '<input type="hidden" name="token" value="'.newToken().'">';
			print '<input type="hidden" name="action" value="assign_user">';
			print '<input type="hidden" name="track_id" value="'.$object->track_id.'">';
			//print '<label for="fk_user_assign">'.$langs->trans("AssignUser").'</label> ';
			print $form->select_dolusers(empty($object->fk_user_assign) ? $user->id : $object->fk_user_assign, 'fk_user_assign', 1);
			print ' <input type="submit" class="button smallpaddingimp" name="btn_assign_user" value="'.$langs->trans("Validate").'" />';
			print '</form>';
		}
		print '</td></tr>';

		// Progression
		print '<tr><td>';
		print '<table class="nobordernopadding centpercent"><tr><td class="nowrap">';
		print $langs->trans('Progression').'</td><td class="left">';
		print '</td>';
		if ($action != 'progression' && isset($object->status) && $object->status < $object::STATUS_CLOSED && !$user->socid) {
			print '<td class="right"><a class="editfielda" href="'.$url_page_current.'?action=progression&token='.newToken().'&track_id='.urlencode($object->track_id).'">'.img_edit($langs->trans('Modify')).'</a></td>';
		}
		print '</tr></table>';
		print '</td><td>';
		if ($user->hasRight('ticket', 'write') && $action == 'progression') {
			print '<form action="'.$url_page_current.'" method="post">';
			print '<input type="hidden" name="token" value="'.newToken().'">';
			print '<input type="hidden" name="track_id" value="'.$track_id.'">';
			print '<input type="hidden" name="action" value="set_progression">';
			print '<input type="text" class="flat width75" name="progress" value="'.$object->progress.'">';
			print ' <input type="submit" class="button button-edit smallpaddingimp" value="'.$langs->trans('Modify').'">';
			print '</form>';
		} else {
			print($object->progress > 0 ? $object->progress : '0').'%';
		}
		print '</td>';
		print '</tr>';

		// Timing (Duration sum of linked fichinter)
		if (isModEnabled('intervention')) {
			$object->fetchObjectLinked();
			$num = count($object->linkedObjects);
			$timing = 0;
			$foundinter = 0;
			if ($num) {
				foreach ($object->linkedObjects as $objecttype => $objects) {
					if ($objecttype == "fichinter") {
						foreach ($objects as $fichinter) {
							$foundinter++;
<<<<<<< HEAD
=======
							/** @var Fichinter $fichinter */
>>>>>>> cc80841a
							$timing += $fichinter->duration;
						}
					}
				}
			}
			print '<tr><td>';
			print $form->textwithpicto($langs->trans("TicketDurationAuto"), $langs->trans("TicketDurationAutoInfos"), 1);
			print '</td><td>';
<<<<<<< HEAD
			print $foundinter ? convertSecondToTime($timing, 'all', getDolGlobalString('MAIN_DURATION_OF_WORKDAY')) : '';
=======
			print $foundinter ? convertSecondToTime($timing, 'all', getDolGlobalInt('MAIN_DURATION_OF_WORKDAY')) : '';
>>>>>>> cc80841a
			print '</td></tr>';
		}

		// Other attributes
		include DOL_DOCUMENT_ROOT.'/core/tpl/extrafields_view.tpl.php';

		print '</table>';


		// End of left column and beginning of right column
		print '</div><div class="fichehalfright">';
<<<<<<< HEAD


=======


>>>>>>> cc80841a
		print '<form method="post" name="formticketproperties" action="'.$url_page_current.'">';
		print '<input type="hidden" name="token" value="'.newToken().'">';
		print '<input type="hidden" name="action" value="change_property">';
		print '<input type="hidden" name="track_id" value="'.$track_id.'">';
		print '<input type="hidden" name="trackid" value="'.$trackid.'">';

		// Classification of ticket
		print '<div class="div-table-responsive-no-min">'; // You can use div-table-responsive-no-min if you don't need reserved height for your table
		print '<table class="border tableforfield centpercent margintable bordertopimp">';
		print '<tr class="liste_titre">';
		print '<td>';
		print $langs->trans('TicketProperties');
		print '</td>';
		print '<td>';
		if (GETPOST('set', 'alpha') == 'properties' && $user->hasRight('ticket', 'write')) {
			print '<input type="submit" class="button smallpaddingimp" name="btn_update_ticket_prop" value="'.$langs->trans("Modify").'" />';
		} else {
			// Button to edit Properties
<<<<<<< HEAD
			if (isset($object->status) && ($object->status < $object::STATUS_NEED_MORE_INFO || getDolGlobalString('TICKET_ALLOW_CLASSIFICATION_MODIFICATION_EVEN_IF_CLOSED')) && $user->hasRight('ticket', 'write')) {
=======
			if (isset($object->status) && ($object->status < $object::STATUS_NEED_MORE_INFO || !getDolGlobalInt('TICKET_DISALLOW_CLASSIFICATION_MODIFICATION_EVEN_IF_CLOSED')) && $user->hasRight('ticket', 'write')) {
>>>>>>> cc80841a
				print ' <a class="editfielda" href="card.php?track_id='.$object->track_id.'&set=properties">'.img_edit($langs->trans('Modify')).'</a>';
			}
		}
		print '</td>';
		print '</tr>';

		if (GETPOST('set', 'alpha') == 'properties' && $user->hasRight('ticket', 'write')) {
			print '<tr>';
			// Type
			print '<td class="titlefield">';
			print $langs->trans('Type');
			print '</td><td>';
			$formticket->selectTypesTickets($object->type_code, 'update_value_type', '', 2);
			print '</td>';
			print '</tr>';
			// Group
			print '<tr>';
			print '<td>';
			print $langs->trans('TicketCategory');
			print '</td><td>';
			$formticket->selectGroupTickets($object->category_code, 'update_value_category', '', 2, 0, 0, 0, 'maxwidth500 widthcentpercentminusxx');
			print '</td>';
			print '</tr>';
			// Severity
			print '<tr>';
			print '<td>';
			print $langs->trans('TicketSeverity');
			print '</td><td>';
			$formticket->selectSeveritiesTickets($object->severity_code, 'update_value_severity', '', 2);
			print '</td>';
			print '</tr>';
		} else {
			// Type
			print '<tr><td class="titlefield">'.$langs->trans("Type").'</td><td>';
			if (!empty($object->type_code)) {
				print $langs->getLabelFromKey($db, 'TicketTypeShort'.$object->type_code, 'c_ticket_type', 'code', 'label', $object->type_code);
			}
			print '</td></tr>';
			// Group
			$s = '';
			if (!empty($object->category_code)) {
				$s = $langs->getLabelFromKey($db, 'TicketCategoryShort'.$object->category_code, 'c_ticket_category', 'code', 'label', $object->category_code);
			}
			print '<tr><td>'.$langs->trans("TicketCategory").'</td><td class="tdoverflowmax200" title="'.dol_escape_htmltag($s).'">';
			print dol_escape_htmltag($s);
			print '</td></tr>';
			// Severity
			print '<tr><td>'.$langs->trans("TicketSeverity").'</td><td>';
			if (!empty($object->severity_code)) {
				print $langs->getLabelFromKey($db, 'TicketSeverityShort'.$object->severity_code, 'c_ticket_severity', 'code', 'label', $object->severity_code);
			}
			print '</td></tr>';
		}
		print '</table>'; // End table actions
		print '</div>';

		print '</form>';

		// Tags/Categories
		if (isModEnabled('category')) {
			print '<table class="border centpercent tableforfield">';
			print '<tr>';
			print '<td class="valignmiddle titlefield">';
			print '<table class="nobordernopadding centpercent"><tr><td class="titlefield">';
			print $langs->trans("Categories");
			if ($action != 'categories' && !$user->socid) {
				print '<td class="right"><a class="editfielda" href="'.$url_page_current.'?action=categories&amp;track_id='.$object->track_id.'">'.img_edit($langs->trans('Modify')).'</a></td>';
			}
			print '</table>';
			print '</td>';

			if ($user->hasRight('ticket', 'write') && $action == 'categories') {
				$cate_arbo = $form->select_all_categories(Categorie::TYPE_TICKET, '', 'parent', 64, 0, 3);
				if (is_array($cate_arbo)) {
					// Categories
					print '<td colspan="3">';
					print '<form action="'.$url_page_current.'" method="POST">';
					print '<input type="hidden" name="token" value="'.newToken().'">';
					print '<input type="hidden" name="track_id" value="'.$track_id.'">';
					print '<input type="hidden" name="action" value="set_categories">';

					$category = new Categorie($db);
					$cats = $category->containing($object->id, 'ticket');
					$arrayselected = array();
					foreach ($cats as $cat) {
						$arrayselected[] = $cat->id;
					}

					print img_picto('', 'category', 'class="pictofixedwidth"').$form->multiselectarray('categories', $cate_arbo, $arrayselected, '', 0, 'maxwidth500 widthcentpercentminusx', 0, 0);
					print '<input type="submit" class="button button-edit smallpaddingimp" value="'.$langs->trans('Save').'">';
					print '</form>';
					print "</td>";
				}
			} else {
				print '<td colspan="3">';
				print $form->showCategories($object->id, Categorie::TYPE_TICKET, 1);
				print "</td></tr>";
			}

			print '</table>';
		}

		// View Original message
		$actionobject->viewTicketOriginalMessage($user, $action, $object);


		// Display navbar with links to change ticket status
		print '<!-- navbar with status -->';
		if (!$user->socid && $user->hasRight('ticket', 'write') && isset($object->status) && $object->status < $object::STATUS_CLOSED) {
			$actionobject->viewStatusActions($object);
		}


		if (getDolGlobalString('MAIN_DISABLE_CONTACTS_TAB')) {
			print load_fiche_titre($langs->trans('Contacts'), '', 'title_companies.png');

			print '<div class="div-table-responsive-no-min">';
			print '<div class="tagtable centpercent noborder allwidth">';

			print '<div class="tagtr liste_titre">';
			print '<div class="tagtd">'.$langs->trans("Source").'</div>
			<div class="tagtd">' . $langs->trans("Company").'</div>
			<div class="tagtd">' . $langs->trans("Contacts").'</div>
			<div class="tagtd">' . $langs->trans("ContactType").'</div>
			<div class="tagtd">' . $langs->trans("Phone").'</div>
			<div class="tagtd center">' . $langs->trans("Status").'</div>';
			print '</div><!-- tagtr -->';

			// Contact list
			$companystatic = new Societe($db);
			$contactstatic = new Contact($db);
			$userstatic = new User($db);
			$var = false;
			foreach (array('internal', 'external') as $source) {
				$tmpobject = $object;
				$tab = $tmpobject->listeContact(-1, $source);
				'@phan-var-force array<array{source:string,id:int,rowid:int,email:string,civility:string,firstname:string,lastname:string,labeltype:string,libelle:string,socid:int,code:string,status:int,statuscontact:string,fk_c_typecontact:string,phone:string,phone_mobile:string,nom:string}> $tab';
				$num = is_array($tab) ? 0 : count($tab);
				$i = 0;
				foreach (array_keys($tab) as $i) {
					$var = !$var;
					print '<div class="tagtr '.($var ? 'pair' : 'impair').'">';

					print '<div class="tagtd left">';
					if ($tab[$i]['source'] == 'internal') {
						echo $langs->trans("User");
					}

					if ($tab[$i]['source'] == 'external') {
						echo $langs->trans("ThirdPartyContact");
					}

					print '</div>';
					print '<div class="tagtd left">';

					if ($tab[$i]['socid'] > 0) {
						$companystatic->fetch($tab[$i]['socid']);
						echo $companystatic->getNomUrl(-1);
					}
					if ($tab[$i]['socid'] < 0) {
						echo getDolGlobalString('MAIN_INFO_SOCIETE_NOM');
					}
					if (!$tab[$i]['socid']) {
						echo '&nbsp;';
					}
					print '</div>';

					print '<div class="tagtd">';
					if ($tab[$i]['source'] == 'internal') {
						if ($userstatic->fetch($tab[$i]['id'])) {
							print $userstatic->getNomUrl(-1);
						}
					}
					if ($tab[$i]['source'] == 'external') {
						if ($contactstatic->fetch($tab[$i]['id'])) {
							print $contactstatic->getNomUrl(-1);
						}
					}
					print ' </div>
					<div class="tagtd">' . $tab[$i]['libelle'].'</div>';

					print '<div class="tagtd">';

					print dol_print_phone($tab[$i]['phone'], '', 0, 0, 'AC_TEL').'<br>';

					if (!empty($tab[$i]['phone_perso'])) {
						//print img_picto($langs->trans('PhonePerso'),'object_phoning.png','',0,0,0).' ';
						print '<br>'.dol_print_phone($tab[$i]['phone_perso'], '', 0, 0, 'AC_TEL').'<br>';
					}
					if (!empty($tab[$i]['phone_mobile'])) {
						//print img_picto($langs->trans('PhoneMobile'),'object_phoning.png','',0,0,0).' ';
						print dol_print_phone($tab[$i]['phone_mobile'], '', 0, 0, 'AC_TEL').'<br>';
					}
					print '</div>';

					print '<div class="tagtd center">';
					if ($object->status >= 0) {
						echo '<a href="contact.php?track_id='.$object->track_id.'&amp;action=swapstatut&amp;ligne='.$tab[$i]['rowid'].'">';
					}

					if ($tab[$i]['source'] == 'internal') {
						$userstatic->id = $tab[$i]['id'];
						$userstatic->lastname = $tab[$i]['lastname'];
						$userstatic->firstname = $tab[$i]['firstname'];
						echo $userstatic->LibStatut($tab[$i]['statuscontact'], 3);
					}
					if ($tab[$i]['source'] == 'external') {
						$contactstatic->id = $tab[$i]['id'];
						$contactstatic->lastname = $tab[$i]['lastname'];
						$contactstatic->firstname = $tab[$i]['firstname'];
						echo $contactstatic->LibStatut($tab[$i]['statuscontact'], 3);
					}
					if ($object->status >= 0) {
						echo '</a>';
					}

					print '</div>';

					print '</div><!-- tagtr -->';

					$i++;
				}
			}

			print '</div><!-- contact list -->';
			print '</div>';
		}

		print '</div></div>';
		print '<div class="clearboth"></div>';

		print dol_get_fiche_end();


		// Buttons for actions
		if ($action != 'presend' && $action != 'presend_addmessage' && $action != 'editline') {
			print '<div class="tabsAction">'."\n";
			$parameters = array();
			$reshook = $hookmanager->executeHooks('addMoreActionsButtons', $parameters, $object, $action); // Note that $action and $object may have been modified by hook
			if ($reshook < 0) {
				setEventMessages($hookmanager->error, $hookmanager->errors, 'errors');
			}

			if (empty($reshook)) {
				// Email
				if (isset($object->status) && $object->status < Ticket::STATUS_CLOSED && $action != "presend" && $action != "presend_addmessage") {
					print dolGetButtonAction('', $langs->trans('SendMail'), 'default', $_SERVER["PHP_SELF"].'?action=presend_addmessage&send_email=1&private_message=0&mode=init&token='.newToken().'&track_id='.$object->track_id.'#formmailbeforetitle', '');
				}

				// Show link to add a message (if read and not closed)
				if (isset($object->status) && $object->status < Ticket::STATUS_CLOSED && $action != "presend" && $action != "presend_addmessage") {
					print dolGetButtonAction('', $langs->trans('TicketAddPrivateMessage'), 'default', $_SERVER["PHP_SELF"].'?action=presend_addmessage&mode=init&token='.newToken().'&track_id='.$object->track_id.'#formmailbeforetitle', '');
				}

				// Link to create an intervention
				// socid is needed otherwise fichinter ask it and forgot origin after form submit :\
				if (!$object->fk_soc && $user->hasRight("ficheinter", "creer")) {
					print dolGetButtonAction($langs->trans('UnableToCreateInterIfNoSocid'), $langs->trans('TicketAddIntervention'), 'default', $_SERVER['PHP_SELF']. '#', '', false);
				}
				if ($object->fk_soc > 0 && isset($object->status) && $object->status < Ticket::STATUS_CLOSED && $user->hasRight('ficheinter', 'creer')) {
					print dolGetButtonAction('', $langs->trans('TicketAddIntervention'), 'default', DOL_URL_ROOT.'/fichinter/card.php?action=create&token='.newToken().'&socid='. $object->fk_soc.'&origin=ticket_ticket&originid='. $object->id, '');
				}

				// Close ticket if status is read
				if (isset($object->status) && $object->status >= 0 && $object->status < Ticket::STATUS_CLOSED && $user->hasRight('ticket', 'write')) {
					print dolGetButtonAction('', $langs->trans('CloseTicket'), 'default', $_SERVER["PHP_SELF"].'?action=close&token='.newToken().'&track_id='.$object->track_id, '');
				}

				// Abandon ticket if status is read
				if (isset($object->status) && $object->status > 0 && $object->status < Ticket::STATUS_CLOSED && $user->hasRight('ticket', 'write')) {
					print dolGetButtonAction('', $langs->trans('AbandonTicket'), 'default', $_SERVER["PHP_SELF"].'?action=abandon&token='.newToken().'&track_id='.$object->track_id, '');
				}

				// Re-open ticket
				if (!$user->socid && (isset($object->status) && ($object->status == Ticket::STATUS_CLOSED || $object->status == Ticket::STATUS_CANCELED)) && !$user->socid) {
					print dolGetButtonAction('', $langs->trans('ReOpen'), 'default', $_SERVER["PHP_SELF"].'?action=reopen&token='.newToken().'&track_id='.$object->track_id, '');
				}

				// Edit ticket
				if ($permissiontoedit) {
					print dolGetButtonAction('', $langs->trans('Modify'), 'default', $_SERVER["PHP_SELF"].'?id='.$object->id.'&action=edit&token='.newToken(), '', $permissiontoedit);
				}

				// Delete ticket
				if ($user->hasRight('ticket', 'delete') && !$user->socid) {
					print dolGetButtonAction('', $langs->trans('Delete'), 'delete', $_SERVER["PHP_SELF"].'?action=delete&token='.newToken().'&track_id='.$object->track_id, '');
				}
			}
			print '</div>'."\n";
		}

		// Select mail models is same action as presend
		if (GETPOST('modelselected')) {
			$action = 'presend';
		}
		// Set $action to correct value for the case we used presend action to add a message
		if (GETPOSTISSET('actionbis') && $action == 'presend') {
			$action = 'presend_addmessage';
		}

		// add a message
		if ($action == 'presend' || $action == 'presend_addmessage') {
			if ($object->fk_soc > 0) {
				$object->fetch_thirdparty();
			}

			$outputlangs = $langs;
			$newlang = '';
			if (getDolGlobalInt('MAIN_MULTILANGS') && empty($newlang) && GETPOST('lang_id', 'aZ09')) {
				$newlang = GETPOST('lang_id', 'aZ09');
			} elseif (getDolGlobalInt('MAIN_MULTILANGS') && empty($newlang) && is_object($object->thirdparty)) {
				$newlang = $object->thirdparty->default_lang;
			}
			if (!empty($newlang)) {
				$outputlangs = new Translate("", $conf);
				$outputlangs->setDefaultLang($newlang);
			}

			$arrayoffamiliestoexclude = array('objectamount');

			$action = 'add_message'; // action to use to post the message
			$modelmail = 'ticket_send';

			// Substitution array
			$morehtmlright = '';
			$help = "";
			$substitutionarray = getCommonSubstitutionArray($outputlangs, 0, $arrayoffamiliestoexclude, $object);
			complete_substitutions_array($substitutionarray, $outputlangs, $object);
			$morehtmlright .= $form->textwithpicto('<span class="opacitymedium">'.$langs->trans("TicketMessageSubstitutionReplacedByGenericValues").'</span>', $help, 1, 'helpclickable', '', 0, 3, 'helpsubstitution');

			print '<div>';

			print '<div id="formmailbeforetitle" name="formmailbeforetitle"></div>';

			print load_fiche_titre($langs->trans('TicketAddMessage'), $morehtmlright, 'messages@ticket');

			print '<hr>';

			$formticket = new FormTicket($db);

			$formticket->action = $action;
			$formticket->track_id = $object->track_id;
			$formticket->ref = $object->ref;
			$formticket->id = $object->id;
			$formticket->trackid = 'tic'.$object->id;

			$formticket->withfile = 2;
			$formticket->withcancel = 1;
			$formticket->param = array('fk_user_create' => $user->id);
			$formticket->param['langsmodels'] = (empty($newlang) ? $langs->defaultlang : $newlang);

			// Table of additional post parameters
			$formticket->param['models'] = $modelmail;
			$formticket->param['models_id'] = GETPOSTINT('modelmailselected');
			//$formticket->param['socid']=$object->fk_soc;
			$formticket->param['returnurl'] = $_SERVER["PHP_SELF"].'?track_id='.$object->track_id;

			$formticket->withsubstit = 1;
			$formticket->substit = $substitutionarray;
			$formticket->backtopage = $backtopage;

			$formticket->showMessageForm('100%');
			print '</div>';
		}

		// Show messages on card (Note: this is a duplicate of the view Events/Agenda but on the main tab)
		if (getDolGlobalString('TICKET_SHOW_MESSAGES_ON_CARD')) {
			$param = '&id='.$object->id;
			if (!empty($contextpage) && $contextpage != $_SERVER["PHP_SELF"]) {
				$param .= '&contextpage='.$contextpage;
			}
			if ($limit > 0 && $limit != $conf->liste_limit) {
				$param .= '&limit='.$limit;
			}
			if ($actioncode) {
				$param .= '&actioncode='.urlencode($actioncode);
			}
			if ($search_agenda_label) {
				$param .= '&search_agenda_label='.urlencode($search_agenda_label);
			}

			$morehtmlright = '';

			$messagingUrl = DOL_URL_ROOT.'/ticket/agenda.php?track_id='.$object->track_id;
			$morehtmlright .= dolGetButtonTitle($langs->trans('MessageListViewType'), '', 'fa fa-bars imgforviewmode', $messagingUrl, '', 1);

			// Show link to add a message (if read and not closed)
			$btnstatus = $object->status < Ticket::STATUS_CLOSED && $action != "presend" && $action != "presend_addmessage" && $action != "add_message";
			$url = 'card.php?track_id='.$object->track_id.'&action=presend_addmessage&mode=init';
			$morehtmlright .= dolGetButtonTitle($langs->trans('TicketAddMessage'), '', 'fa fa-comment-dots', $url, 'add-new-ticket-title-button', (int) $btnstatus);

			// Show link to add event (if read and not closed)
			$btnstatus = $object->status < Ticket::STATUS_CLOSED && $action != "presend" && $action != "presend_addmessage" && $action != "add_message";
			$url = dol_buildpath('/comm/action/card.php', 1).'?action=create&datep='.date('YmdHi').'&origin=ticket&originid='.$object->id.'&projectid='.$object->fk_project.'&backtopage='.urlencode($_SERVER["PHP_SELF"].'?track_id='.$object->track_id);
			$morehtmlright .= dolGetButtonTitle($langs->trans('AddAction'), '', 'fa fa-plus-circle', $url, 'add-new-ticket-even-button', (int) $btnstatus);

			print_barre_liste($langs->trans("ActionsOnTicket"), 0, $_SERVER["PHP_SELF"], $param, $sortfield, $sortorder, '', 0, -1, '', 0, $morehtmlright, '', 0, 1, 1);

			// List of all actions
			$filters = array();
			$filters['search_agenda_label'] = $search_agenda_label;
			$filters['search_rowid'] = $search_rowid;

			show_actions_messaging($conf, $langs, $db, $object, null, 0, $actioncode, '', $filters, $sortfield, $sortorder);
		}

		if ($action != 'presend' && $action != 'presend_addmessage' && $action != 'add_message') {
			print '<div class="fichecenter"><div class="fichehalfleft">';
			print '<a name="builddoc"></a>'; // ancre
			/*
			 * Generated documents
			 */
			$filename = dol_sanitizeFileName($object->ref);
			$filedir = $upload_dir."/".dol_sanitizeFileName($object->ref);
			$urlsource = $_SERVER["PHP_SELF"]."?id=".$object->id;
			$genallowed = $permissiontoadd;
			$delallowed = $permissiontodelete;
			$codelang = '';
			if ($object->fk_soc > 0) {
				$object->fetch_thirdparty();
				$codelang = $object->thirdparty->default_lang;
			}

			print $formfile->showdocuments('ticket', $filename, $filedir, $urlsource, $genallowed, $delallowed, $object->model_pdf, 1, 0, 0, 28, 0, '', 0, '', $codelang);

			// Show links to link elements
			$linktoelem = $form->showLinkToObjectBlock($object, null, array('ticket'));
			$somethingshown = $form->showLinkedObjectBlock($object, $linktoelem);

			// Show direct link to public interface
			print '<br><!-- Link to public interface -->'."\n";
			print showDirectPublicLink($object).'<br>';
			print '</div>';

			if (!getDolGlobalString('MAIN_HIDE_MESSAGES_ON_CARD')) {
				print '<div class="fichehalfright">';

				$MAXEVENT = 10;

				$morehtmlcenter = '<div class="nowraponall">';
				$morehtmlcenter .= dolGetButtonTitle($langs->trans('FullConversation'), '', 'fa fa-comments imgforviewmode', DOL_URL_ROOT.'/ticket/messaging.php?id='.$object->id);
				$morehtmlcenter .= dolGetButtonTitle($langs->trans('FullList'), '', 'fa fa-bars imgforviewmode', DOL_URL_ROOT.'/ticket/agenda.php?id='.$object->id);
				$morehtmlcenter .= '</div>';

				// List of actions on element
				include_once DOL_DOCUMENT_ROOT.'/core/class/html.formactions.class.php';
				$formactions = new FormActions($db);
				$somethingshown = $formactions->showactions($object, 'ticket', $socid, 1, 'listactions', $MAXEVENT, '', $morehtmlcenter);

				print '</div>';
			}

			print '</div>';
		}
	}
}

// End of page
llxFooter();
$db->close();<|MERGE_RESOLUTION|>--- conflicted
+++ resolved
@@ -2,11 +2,7 @@
 /* Copyright (C) 2013-2016 Jean-François FERRY  <hello@librethic.io>
  * Copyright (C) 2016      Christophe Battarel  <christophe@altairis.fr>
  * Copyright (C) 2018      Laurent Destailleur  <eldy@users.sourceforge.net>
-<<<<<<< HEAD
- * Copyright (C) 2021-2024 Frédéric France		<frederic.france@netlogic.fr>
-=======
  * Copyright (C) 2021-2024 Frédéric France		<frederic.france@free.fr>
->>>>>>> cc80841a
  * Copyright (C) 2021      Alexandre Spangaro   <aspangaro@open-dsi.fr>
  * Copyright (C) 2022-2023 Charlene Benke       <charlene@patas-monkey.com>
  * Copyright (C) 2023      Benjamin Falière		<benjamin.faliere@altairis.fr>
@@ -86,10 +82,6 @@
 } else {
 	$actioncode = GETPOST("actioncode", "alpha", 3) ? GETPOST("actioncode", "alpha", 3) : (GETPOST("actioncode") == '0' ? '0' : getDolGlobalString('AGENDA_DEFAULT_FILTER_TYPE_FOR_OBJECT'));
 }
-<<<<<<< HEAD
-
-=======
->>>>>>> cc80841a
 
 
 // Initialize a technical object to manage hooks of ticket. Note that conf->hooks_modules contains array array
@@ -122,11 +114,7 @@
 }
 
 // Load object
-<<<<<<< HEAD
-//include DOL_DOCUMENT_ROOT.'/core/actions_fetchobject.inc.php';  // Must be include, not include_once. Include fetch and fetch_thirdparty but not fetch_optionals
-=======
 //include DOL_DOCUMENT_ROOT.'/core/actions_fetchobject.inc.php';  // Must be 'include', not 'include_once'. Include fetch and fetch_thirdparty but not fetch_optionals
->>>>>>> cc80841a
 if ($id || $track_id || $ref) {
 	$res = $object->fetch($id, $ref, $track_id);
 	if ($res >= 0) {
@@ -201,15 +189,10 @@
 	}
 
 	if (($action == 'add' || ($action == 'update' && $object->status < Ticket::STATUS_CLOSED)) && $permissiontoadd) {
-<<<<<<< HEAD
-		$ifErrorAction = $action == 'add' ? 'create' : 'edit';
-		if ($action == 'add') $object->track_id = null;
-=======
 		$ifErrorAction = ($action == 'add' ? 'create' : 'edit');	// Test on permission not required here
 		if ($action == 'add') {		// Test on permission already done
 			$object->track_id = null;
 		}
->>>>>>> cc80841a
 		$error = 0;
 
 		$fieldsToCheck = [
@@ -242,19 +225,11 @@
 		$style = '';
 
 		if ($isExistingRef) {
-<<<<<<< HEAD
-			if ($action == 'update') {
-				$error++;
-				$action = 'edit';
-				$style = 'errors';
-			} elseif ($action == 'add') {
-=======
 			if ($action == 'update') {		// Test on permission already done
 				$error++;
 				$action = 'edit';
 				$style = 'errors';
 			} elseif ($action == 'add') {	// Test on permission already done
->>>>>>> cc80841a
 				$object->ref = $object->getDefaultRef();
 				$object->track_id = null;
 				$style = 'warnings';
@@ -274,22 +249,14 @@
 			$object->fk_soc = GETPOSTINT('socid');
 			$fk_user_assign = GETPOSTINT('fk_user_assign');
 			$object->fk_project = GETPOSTINT('projectid');
-<<<<<<< HEAD
-			$object->fk_contract = GETPOSTINT('fk_contract');
-=======
 			$object->fk_contract = GETPOSTISSET('contractid') ? GETPOSTINT('contractid') : GETPOSTINT('contratid');
->>>>>>> cc80841a
 
 			if ($fk_user_assign > 0) {
 				$object->fk_user_assign = $fk_user_assign;
 				$object->status = $object::STATUS_ASSIGNED;
 			}
 
-<<<<<<< HEAD
-			if ($action == 'add') {
-=======
 			if ($action == 'add') {		// Test on permission already done
->>>>>>> cc80841a
 				$object->type_code = GETPOST("type_code", 'alpha');
 				$object->type_label = $langs->trans($langs->getLabelFromKey($db, $object->type_code, 'c_ticket_type', 'code', 'label'));
 				$object->category_label = $langs->trans($langs->getLabelFromKey($db, $object->category_code, 'c_ticket_category', 'code', 'label'));
@@ -317,11 +284,7 @@
 				$object->setCategories($categories);
 			}
 
-<<<<<<< HEAD
-			if ($action == 'add') {
-=======
 			if ($action == 'add') {		// Test on permission already done
->>>>>>> cc80841a
 				if (!$error) {
 					// Add contact
 					$contactid = GETPOSTINT('contactid');
@@ -381,13 +344,9 @@
 				$db->rollback();
 				setEventMessages($object->error, $object->errors, 'errors');
 			}
-<<<<<<< HEAD
-		} else $action = $ifErrorAction;
-=======
 		} else {
 			$action = $ifErrorAction;
 		}
->>>>>>> cc80841a
 	}
 
 	// Mark as Read
@@ -545,8 +504,6 @@
 
 			$url = 'card.php?track_id=' . $object->track_id;
 			header("Location: " . $url);
-<<<<<<< HEAD
-=======
 			exit();
 		}
 	}
@@ -558,33 +515,14 @@
 
 			$url = 'card.php?track_id=' . $object->track_id;
 			header("Location: " . $url);
->>>>>>> cc80841a
 			exit();
 		}
 	}
 
-<<<<<<< HEAD
-	// Set categories
-	if ($action == 'set_categories' && $user->hasRight('ticket', 'write')) {
-		if ($object->fetch(GETPOSTINT('id'), '', GETPOST('track_id', 'alpha')) >= 0) {
-			$result = $object->setCategories(GETPOST('categories', 'array'));
-
-			$url = 'card.php?track_id=' . $object->track_id;
-			header("Location: " . $url);
-			exit();
-		}
-	}
-
-	// Set Subject
-	if ($action == 'setsubject' && $user->hasRight('ticket', 'write')) {
-		if ($object->fetch(GETPOSTINT('id'))) {
-			if ($action == 'setsubject') {
-=======
 	// Set Subject
 	if ($action == 'setsubject' && $user->hasRight('ticket', 'write')) {
 		if ($object->fetch(GETPOSTINT('id'))) {
 			if ($action == 'setsubject') {		// Test on permission already done
->>>>>>> cc80841a
 				$object->subject = GETPOST('subject', 'alphanohtml');
 			}
 
@@ -722,11 +660,7 @@
 
 
 	$permissiondellink = $user->hasRight('ticket', 'write');
-<<<<<<< HEAD
-	include DOL_DOCUMENT_ROOT . '/core/actions_dellink.inc.php'; // Must be include, not include_once
-=======
 	include DOL_DOCUMENT_ROOT . '/core/actions_dellink.inc.php'; // Must be 'include', not 'include_once'
->>>>>>> cc80841a
 
 	// Actions to build doc
 	include DOL_DOCUMENT_ROOT . '/core/actions_builddoc.inc.php';
@@ -960,9 +894,6 @@
 		print dol_get_fiche_head($head, 'tabTicket', $langs->trans("Ticket"), -1, 'ticket');
 
 		$morehtmlref = '<div class="refidno">';
-<<<<<<< HEAD
-		$morehtmlref .= dolPrintLabel($object->subject);
-=======
 
 		if ($user->hasRight('ticket', 'write') && !$user->socid) {
 			$morehtmlref .= '<a class="editfielda" href="'.$url_page_current.'?action=editsubject&token='.newToken().'&track_id='.$object->track_id.'">'.img_edit($langs->transnoentitiesnoconv('SetTitle'), 0).'</a> ';
@@ -980,7 +911,6 @@
 			$morehtmlref .= '</form>';
 		}
 
->>>>>>> cc80841a
 		// Author
 		$createdbyshown = 0;
 		if ($object->fk_user_create > 0) {
@@ -1008,20 +938,6 @@
 			$htmltooptip .= '<br>'.$langs->trans("IP").': '.$object->ip;
 			$morehtmlref .= ($createdbyshown ? ' - ' : '<br>');
 			$morehtmlref .= ($createdbyshown ? '' : $langs->trans("CreatedBy").' : ');
-<<<<<<< HEAD
-			$morehtmlref .= img_picto('', 'email', 'class="paddingrightonly"');
-			$morehtmlref .= dol_escape_htmltag($object->origin_email).' <small class="hideonsmartphone opacitymedium">- '.$form->textwithpicto($langs->trans("CreatedByPublicPortal"), $htmltooptip, 1, 'help', '', 0, 3, 'tooltip').'</small>';
-		} elseif ($createdfromemailcollector) {
-			$langs->load("mails");
-			$htmltooltip = $langs->trans("EmailMsgID").': '.$object->email_msgid;
-			$htmltooltip .= '<br>'.$langs->trans("EmailDate").': '.dol_print_date($object->email_date, 'dayhour');
-			$htmltooltip .= '<br>'.$langs->trans("MailFrom").': '.$object->email_from;
-			$htmltooltip .= '<br>'.$langs->trans("MailReply").': '.$object->origin_replyto;
-			$htmltooltip .= '<br>'.$langs->trans("MailReferences").': '.$object->origin_references;
-			$morehtmlref .= ($createdbyshown ? ' - ' : '<br>');
-			$morehtmlref .= ($createdbyshown ? '' : $langs->trans("CreatedBy").' : ');
-			$morehtmlref .= img_picto('', 'email', 'class="paddingrightonly"');
-=======
 			$morehtmlref .= img_picto('', 'email', 'class="paddingrightonly"');
 			$morehtmlref .= dol_escape_htmltag($object->origin_email).' <small class="hideonsmartphone opacitymedium">- '.$form->textwithpicto($langs->trans("CreatedByPublicPortal"), $htmltooptip, 1, 'help', '', 0, 3, 'tooltip').'</small>';
 		} elseif ($createdfromemailcollector) {
@@ -1034,7 +950,6 @@
 			$morehtmlref .= ($createdbyshown ? ' - ' : '<br>');
 			$morehtmlref .= ($createdbyshown ? '' : $langs->trans("CreatedBy").' : ');
 			$morehtmlref .= img_picto('', 'email', 'class="paddingrightonly"');
->>>>>>> cc80841a
 			$morehtmlref .= dol_escape_htmltag($object->origin_email).' <small class="hideonsmartphone opacitymedium">- '.$form->textwithpicto($langs->trans("CreatedByEmailCollector"), $htmltooltip, 1, 'help', '', 0, 3, 'tooltip').'</small>';
 		}
 
@@ -1182,11 +1097,7 @@
 		print '<table class="nobordernopadding" width="100%"><tr><td class="nowrap">';
 		print $langs->trans("AssignedTo");
 		if (isset($object->status) && $object->status < $object::STATUS_CLOSED && GETPOST('set', 'alpha') != "assign_ticket" && $user->hasRight('ticket', 'manage')) {
-<<<<<<< HEAD
-			print '</td><td class="right"><a class="editfielda" href="'.$url_page_current.'?track_id='.urlencode($object->track_id).'&set=assign_ticket">'.img_edit($langs->trans('Modify'), '').'</a>';
-=======
 			print '</td><td class="right"><a class="editfielda" href="'.$url_page_current.'?track_id='.urlencode($object->track_id).'&set=assign_ticket">'.img_edit($langs->trans('Modify')).'</a>';
->>>>>>> cc80841a
 		}
 		print '</td></tr></table>';
 		print '</td><td>';
@@ -1243,10 +1154,7 @@
 					if ($objecttype == "fichinter") {
 						foreach ($objects as $fichinter) {
 							$foundinter++;
-<<<<<<< HEAD
-=======
 							/** @var Fichinter $fichinter */
->>>>>>> cc80841a
 							$timing += $fichinter->duration;
 						}
 					}
@@ -1255,11 +1163,7 @@
 			print '<tr><td>';
 			print $form->textwithpicto($langs->trans("TicketDurationAuto"), $langs->trans("TicketDurationAutoInfos"), 1);
 			print '</td><td>';
-<<<<<<< HEAD
-			print $foundinter ? convertSecondToTime($timing, 'all', getDolGlobalString('MAIN_DURATION_OF_WORKDAY')) : '';
-=======
 			print $foundinter ? convertSecondToTime($timing, 'all', getDolGlobalInt('MAIN_DURATION_OF_WORKDAY')) : '';
->>>>>>> cc80841a
 			print '</td></tr>';
 		}
 
@@ -1271,13 +1175,8 @@
 
 		// End of left column and beginning of right column
 		print '</div><div class="fichehalfright">';
-<<<<<<< HEAD
-
-
-=======
-
-
->>>>>>> cc80841a
+
+
 		print '<form method="post" name="formticketproperties" action="'.$url_page_current.'">';
 		print '<input type="hidden" name="token" value="'.newToken().'">';
 		print '<input type="hidden" name="action" value="change_property">';
@@ -1296,11 +1195,7 @@
 			print '<input type="submit" class="button smallpaddingimp" name="btn_update_ticket_prop" value="'.$langs->trans("Modify").'" />';
 		} else {
 			// Button to edit Properties
-<<<<<<< HEAD
-			if (isset($object->status) && ($object->status < $object::STATUS_NEED_MORE_INFO || getDolGlobalString('TICKET_ALLOW_CLASSIFICATION_MODIFICATION_EVEN_IF_CLOSED')) && $user->hasRight('ticket', 'write')) {
-=======
 			if (isset($object->status) && ($object->status < $object::STATUS_NEED_MORE_INFO || !getDolGlobalInt('TICKET_DISALLOW_CLASSIFICATION_MODIFICATION_EVEN_IF_CLOSED')) && $user->hasRight('ticket', 'write')) {
->>>>>>> cc80841a
 				print ' <a class="editfielda" href="card.php?track_id='.$object->track_id.'&set=properties">'.img_edit($langs->trans('Modify')).'</a>';
 			}
 		}
