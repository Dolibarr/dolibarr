<?php
/* Copyright (C) 2013-2016 Jean-François FERRY  <hello@librethic.io>
 * Copyright (C) 2016      Christophe Battarel  <christophe@altairis.fr>
 * Copyright (C) 2018      Laurent Destailleur  <eldy@users.sourceforge.net>
 * Copyright (C) 2021-2024 Frédéric France		<frederic.france@free.fr>
 * Copyright (C) 2021      Alexandre Spangaro   <aspangaro@open-dsi.fr>
 * Copyright (C) 2022-2023 Charlene Benke       <charlene@patas-monkey.com>
 * Copyright (C) 2023      Benjamin Falière		<benjamin.faliere@altairis.fr>
 * Copyright (C) 2024		MDW							<mdeweerd@users.noreply.github.com>
 * Copyright (C) 2024	   Irvine FLEITH		<irvine.fleith@atm-consulting.fr>
 *
 * This program is free software; you can redistribute it and/or modify
 * it under the terms of the GNU General Public License as published by
 * the Free Software Foundation; either version 3 of the License, or
 * (at your option) any later version.
 *
 * This program is distributed in the hope that it will be useful,
 * but WITHOUT ANY WARRANTY; without even the implied warranty of
 * MERCHANTABILITY or FITNESS FOR A PARTICULAR PURPOSE.  See the
 * GNU General Public License for more details.
 *
 * You should have received a copy of the GNU General Public License
 * along with this program. If not, see <https://www.gnu.org/licenses/>.
 */

/**
 *   \file       htdocs/ticket/card.php
 *   \ingroup    ticket
 *   \brief      Page to create/edit/view Tickets
 */

// Load Dolibarr environment
require '../main.inc.php';
require_once DOL_DOCUMENT_ROOT.'/ticket/class/actions_ticket.class.php';
require_once DOL_DOCUMENT_ROOT.'/core/class/html.formticket.class.php';
require_once DOL_DOCUMENT_ROOT.'/core/class/html.formfile.class.php';
require_once DOL_DOCUMENT_ROOT.'/core/class/extrafields.class.php';
require_once DOL_DOCUMENT_ROOT.'/core/lib/ticket.lib.php';
require_once DOL_DOCUMENT_ROOT.'/core/lib/date.lib.php';
require_once DOL_DOCUMENT_ROOT.'/core/lib/company.lib.php';
require_once DOL_DOCUMENT_ROOT.'/contact/class/contact.class.php';
require_once DOL_DOCUMENT_ROOT.'/categories/class/categorie.class.php';

if (isModEnabled('project')) {
	include_once DOL_DOCUMENT_ROOT.'/core/class/html.formprojet.class.php';
	include_once DOL_DOCUMENT_ROOT.'/core/lib/project.lib.php';
	include_once DOL_DOCUMENT_ROOT.'/projet/class/project.class.php';
}
if (isModEnabled('contract')) {
	include_once DOL_DOCUMENT_ROOT.'/core/class/html.formcontract.class.php';
	include_once DOL_DOCUMENT_ROOT.'/core/lib/contract.lib.php';
	include_once DOL_DOCUMENT_ROOT.'/contrat/class/contrat.class.php';
}

// Load translation files required by the page
$langs->loadLangs(array("companies", "other", "ticket"));

// Get parameters
$id        = GETPOSTINT('id');
$ref       = GETPOST('ref', 'alpha');
$track_id  = GETPOST('track_id', 'alpha', 3);
$socid     = GETPOSTINT('socid');
$contactid = GETPOSTINT('contactid');
$projectid = GETPOSTINT('projectid');
$notifyTiers = GETPOST("notify_tiers_at_create", 'alpha');

$action    = GETPOST('action', 'aZ09');
$cancel    = GETPOST('cancel', 'alpha');
$backtopage = GETPOST('backtopage', 'alpha');
$backtopageforcancel = GETPOST('backtopageforcancel', 'alpha');

$sortfield = GETPOST('sortfield', 'aZ09comma') ? GETPOST('sortfield', 'aZ09comma') : "a.datep";
$sortorder = GETPOST('sortorder', 'aZ09comma') ? GETPOST('sortorder', 'aZ09comma') : "desc";
$search_rowid = GETPOST('search_rowid');
$search_agenda_label = GETPOST('search_agenda_label');

if (GETPOST('actioncode', 'array')) {
	$actioncode = GETPOST('actioncode', 'array', 3);
	if (!count($actioncode)) {
		$actioncode = '0';
	}
} else {
	$actioncode = GETPOST("actioncode", "alpha", 3) ? GETPOST("actioncode", "alpha", 3) : (GETPOST("actioncode") == '0' ? '0' : getDolGlobalString('AGENDA_DEFAULT_FILTER_TYPE_FOR_OBJECT'));
}


// Initialize a technical object to manage hooks of ticket. Note that conf->hooks_modules contains array array
$hookmanager->initHooks(array('ticketcard', 'globalcard'));

$object = new Ticket($db);
$extrafields = new ExtraFields($db);

// Fetch optionals attributes and labels
$extrafields->fetch_name_optionals_label($object->table_element);

$search_array_options = $extrafields->getOptionalsFromPost($object->table_element, '', 'search_');

// Initialize array of search criteria
$search_all = GETPOST("search_all", 'alpha');
$search = array();
foreach ($object->fields as $key => $val) {
	if (GETPOST('search_'.$key, 'alpha')) {
		$search[$key] = GETPOST('search_'.$key, 'alpha');
	}
}

if (empty($action) && empty($id) && empty($ref)) {
	$action = 'view';
}

// Select mail models is same action as add_message
if (GETPOST('modelselected', 'alpha')) {
	$action = 'presend';
}

// Load object
//include DOL_DOCUMENT_ROOT.'/core/actions_fetchobject.inc.php';  // Must be 'include', not 'include_once'. Include fetch and fetch_thirdparty but not fetch_optionals
if ($id || $track_id || $ref) {
	$res = $object->fetch($id, $ref, $track_id);
	if ($res >= 0) {
		$id = $object->id;
		$track_id = $object->track_id;
	}
}

$now = dol_now();

$actionobject = new ActionsTicket($db);

// Store current page url
$url_page_current = DOL_URL_ROOT.'/ticket/card.php';

// Security check - Protection if external user
if ($user->socid > 0) {
	$socid = $user->socid;
}
$result = restrictedArea($user, 'ticket', $object->id);

$triggermodname = 'TICKET_MODIFY';

// Permissions
$permissiontoread   = $user->hasRight('ticket', 'read');
$permissiontoadd    = $user->hasRight('ticket', 'write');
$permissiontodelete = $user->hasRight('ticket', 'delete');

$upload_dir = $conf->ticket->dir_output;



/*
 * Actions
 */

$parameters = array();
$reshook = $hookmanager->executeHooks('doActions', $parameters, $object, $action); // Note that $action and $object may have been modified by some hooks
if ($reshook < 0) {
	setEventMessages($hookmanager->error, $hookmanager->errors, 'errors');
}

$error = 0;
if (empty($reshook)) {
	// Purge search criteria
	if (GETPOST('button_removefilter_x', 'alpha') || GETPOST('button_removefilter.x', 'alpha') || GETPOST('button_removefilter', 'alpha')) { // All test are required to be compatible with all browsers{
		$actioncode = '';
		$search_agenda_label = '';
	}

	$backurlforlist = DOL_URL_ROOT . '/ticket/list.php';

	if (empty($backtopage) || ($cancel && empty($id))) {
		if (empty($backtopage) || ($cancel && strpos($backtopage, '__ID__'))) {
			if (empty($id) && (($action != 'add' && $action != 'create') || $cancel)) {
				$backtopage = $backurlforlist;
			} else {
				$backtopage = DOL_URL_ROOT . '/ticket/card.php?id=' . ((!empty($id) && $id > 0) ? $id : '__ID__');
			}
		}
	}

	if ($cancel) {
		if (!empty($backtopageforcancel)) {
			header("Location: " . $backtopageforcancel);
			exit;
		} elseif (!empty($backtopage)) {
			header("Location: " . $backtopage);
			exit;
		}
		$action = 'view';
	}

	if (($action == 'add' || ($action == 'update' && $object->status < Ticket::STATUS_CLOSED)) && $permissiontoadd) {
		$ifErrorAction = ($action == 'add' ? 'create' : 'edit');	// Test on permission not required here
		if ($action == 'add') {		// Test on permission already done
			$object->track_id = null;
		}
		$error = 0;

		$fieldsToCheck = [
			'ref' => ['check' => 'alpha', 'langs' => 'Ref'],
			'type_code' => ['check' => 'alpha', 'langs' => 'TicketTypeRequest'],
			'category_code' => ['check' => 'alpha', 'langs' => 'TicketCategory'],
			'severity_code' => ['check' => 'alpha', 'langs' => 'TicketSeverity'],
			'subject' => ['check' => 'alphanohtml', 'langs' => 'Subject'],
			'message' => ['check' => 'restricthtml', 'langs' => 'Message']
		];

		FormTicket::checkRequiredFields($fieldsToCheck, $error);

		if (!empty($error)) {
			$action = $ifErrorAction;
		}

		$ret = $extrafields->setOptionalsFromPost(null, $object);
		if ($ret < 0) {
			$error++;
		}
		$getRef = GETPOST('ref', 'alpha');

		if (!empty($getRef)) {
			$isExistingRef = $object->checkExistingRef($action, $getRef);
		} else {
			$isExistingRef = true;
		}

		$style = '';

		if ($isExistingRef) {
			if ($action == 'update') {		// Test on permission already done
				$error++;
				$action = 'edit';
				$style = 'errors';
			} elseif ($action == 'add') {	// Test on permission already done
				$object->ref = $object->getDefaultRef();
				$object->track_id = null;
				$style = 'warnings';
			}
			if (!empty($getRef)) {
				setEventMessage($langs->trans('TicketRefAlreadyUsed', $getRef, $object->ref), $style);
			}
		}
		if (!$error) {
			$db->begin();

			$object->type_code = GETPOST('type_code', 'alpha');
			$object->category_code = GETPOST('category_code', 'alpha');
			$object->severity_code = GETPOST('severity_code', 'alpha');
			$object->subject = GETPOST('subject', 'alpha');
			$object->message = GETPOST('message', 'restricthtml');
			$object->fk_soc = GETPOSTINT('socid');
			$fk_user_assign = GETPOSTINT('fk_user_assign');
			$object->fk_project = GETPOSTINT('projectid');
			$object->fk_contract = GETPOSTISSET('contractid') ? GETPOSTINT('contractid') : GETPOSTINT('contratid');

			if ($fk_user_assign > 0) {
				$object->fk_user_assign = $fk_user_assign;
				$object->status = $object::STATUS_ASSIGNED;
			}

			if ($action == 'add') {		// Test on permission already done
				$object->type_code = GETPOST("type_code", 'alpha');
				$object->type_label = $langs->trans($langs->getLabelFromKey($db, $object->type_code, 'c_ticket_type', 'code', 'label'));
				$object->category_label = $langs->trans($langs->getLabelFromKey($db, $object->category_code, 'c_ticket_category', 'code', 'label'));
				$object->severity_label = $langs->trans($langs->getLabelFromKey($db, $object->severity_code, 'c_ticket_severity', 'code', 'label'));
				$object->fk_user_create = $user->id;
				$object->email_from = $user->email;
				$object->origin_email = null;
				$notifyTiers = GETPOST("notify_tiers_at_create", 'alpha');
				$object->notify_tiers_at_create = empty($notifyTiers) ? 0 : 1;
				$object->context['contact_id'] = GETPOSTINT('contact_id');
				$id = $object->create($user);
			} else {
				$id = $object->update($user);
			}

			if ($id <= 0) {
				$error++;
				setEventMessages($object->error, $object->errors, 'errors');
				$action = $ifErrorAction;
			}

			if (!$error) {
				// Category association
				$categories = GETPOST('categories', 'array');
				$object->setCategories($categories);
			}

			if ($action == 'add') {		// Test on permission already done
				if (!$error) {
					// Add contact
					$contactid = GETPOSTINT('contactid');
					$type_contact = GETPOST("type", 'alpha');

					if ($contactid > 0 && $type_contact) {
						$typeid = (GETPOST('typecontact') ? GETPOST('typecontact') : GETPOST('type'));
						$result = $object->add_contact($contactid, $typeid, 'external');
					}

					// Link ticket to project
					if (GETPOST('origin', 'alpha') == 'projet') {
						$projectid = GETPOSTINT('originid');
					} else {
						$projectid = GETPOSTINT('projectid');
					}

					if ($projectid > 0) {
						$object->setProject($projectid);
					}

					// Auto mark as read if created from backend
					if (getDolGlobalString('TICKET_AUTO_READ_WHEN_CREATED_FROM_BACKEND') && $user->hasRight('ticket', 'write')) {
						if (!$object->markAsRead($user) > 0) {
							setEventMessages($object->error, $object->errors, 'errors');
						}
					}

					// Auto assign user
					if (getDolGlobalString('TICKET_AUTO_ASSIGN_USER_CREATE')) {
						$result = $object->assignUser($user, $user->id, 1);
						$object->add_contact($user->id, "SUPPORTTEC", 'internal');
					}
				}

				if (!$error) {
					// File transfer
					$object->copyFilesForTicket('');        // trackid is forced to '' because files were uploaded when no id for ticket exists yet and trackid was ''
				}
			}
			if (!$error) {
				$db->commit();

				if (!empty($backtopage)) {
					if (empty($id)) {
						$url = $backtopage;
					} else {
						$url = 'card.php?track_id=' . urlencode($object->track_id);
					}
				} else {
					$url = 'card.php?track_id=' . urlencode($object->track_id);
				}

				header("Location: " . $url);
				exit;
			} else {
				$db->rollback();
				setEventMessages($object->error, $object->errors, 'errors');
			}
		} else {
			$action = $ifErrorAction;
		}
	}

	// Mark as Read
	if ($action == "set_read" && $permissiontoadd) {
		$object->fetch('', '', GETPOST("track_id", 'alpha'));

		if ($object->markAsRead($user) > 0) {
			setEventMessages($langs->trans('TicketMarkedAsRead'), null, 'mesgs');

			header("Location: card.php?track_id=" . $object->track_id);
			exit;
		} else {
			setEventMessages($object->error, $object->errors, 'errors');
		}
		$action = 'view';
	}

	// Assign to someone
	if ($action == "assign_user" && GETPOST('btn_assign_user', 'alpha') && $permissiontoadd) {
		$object->fetch('', '', GETPOST("track_id", 'alpha'));
		$useroriginassign = $object->fk_user_assign;
		$usertoassign = GETPOSTINT('fk_user_assign');

		/*if (! ($usertoassign > 0)) {
		 $error++;
		 array_push($object->errors, $langs->trans("ErrorFieldRequired", $langs->transnoentities("AssignedTo")));
		 $action = 'view';
		 }*/

		if (!$error) {
			$ret = $object->assignUser($user, $usertoassign);
			if ($ret < 0) {
				$error++;
			}
		}

		if (!$error) {    // Update list of contacts
			// If a user has already been assigned, we delete him from the contacts.
			if ($useroriginassign > 0) {
				$internal_contacts = $object->listeContact(-1, 'internal', 0, 'SUPPORTTEC');
				foreach ($internal_contacts as $key => $contact) {
					if ($contact['id'] !== $usertoassign) {
						$result = $object->delete_contact($contact['rowid']);
						if ($result < 0) {
							$error++;
							setEventMessages($object->error, $object->errors, 'errors');
						}
					}
				}
			}

			if ($usertoassign > 0 && $usertoassign !== $useroriginassign) {
				$result = $object->add_contact($usertoassign, "SUPPORTTEC", 'internal', $notrigger = 0);
				if ($result < 0) {
					$error++;
					setEventMessages($object->error, $object->errors, 'errors');
				}
			}
		}

		if (!$error) {
			// Log action in ticket logs table
			$object->fetch_user($usertoassign);

			setEventMessages($langs->trans('TicketAssigned'), null, 'mesgs');
			header("Location: card.php?track_id=" . $object->track_id);
			exit;
		} else {
			array_push($object->errors, $object->error);
		}
		$action = 'view';
	}

	// Action to add a message (private or not, with email or not).
	// This may also send an email (concatenated with email_intro and email footer if checkbox was selected)
	if ($action == 'add_message' && GETPOSTISSET('btn_add_message') && $permissiontoread) {
		$ret = $object->newMessage($user, $action, (GETPOST('private_message', 'alpha') == "on" ? 1 : 0), 0);

		if ($ret > 0) {
			if (!empty($backtopage)) {
				$url = $backtopage;
			} else {
				$url = 'card.php?track_id=' . urlencode($object->track_id);
			}

			header("Location: " . $url);
			exit;
		} else {
			setEventMessages($object->error, $object->errors, 'errors');
			$action = 'presend';
		}
	}

	if (($action == "confirm_close" || $action == "confirm_abandon") && GETPOST('confirm', 'alpha') == 'yes' && $permissiontoadd) {
		$object->fetch(GETPOSTINT('id'), '', GETPOST('track_id', 'alpha'));

		if ($object->close($user, ($action == "confirm_abandon" ? 1 : 0))) {
			setEventMessages($langs->trans('TicketMarkedAsClosed'), null, 'mesgs');

			$url = 'card.php?track_id=' . GETPOST('track_id', 'alpha');
			header("Location: " . $url);
			exit;
		} else {
			$action = '';
			setEventMessages($object->error, $object->errors, 'errors');
		}
	}

	if ($action == "confirm_public_close" && GETPOST('confirm', 'alpha') == 'yes' && $permissiontoadd) {
		$object->fetch(GETPOSTINT('id'), '', GETPOST('track_id', 'alpha'));
		if ($_SESSION['email_customer'] == $object->origin_email || $_SESSION['email_customer'] == $object->thirdparty->email) {
			$object->context['contact_id'] = GETPOSTINT('contact_id');

			$object->close($user);

			setEventMessages('<div class="confirm">' . $langs->trans('TicketMarkedAsClosed') . '</div>', null, 'mesgs');

			$url = 'card.php?track_id=' . GETPOST('track_id', 'alpha');
			header("Location: " . $url);
			exit;
		} else {
			setEventMessages($object->error, $object->errors, 'errors');
			$action = '';
		}
	}

	if ($action == 'confirm_delete_ticket' && GETPOST('confirm', 'alpha') == "yes" && $permissiontodelete) {
		if ($object->fetch(GETPOSTINT('id'), '', GETPOST('track_id', 'alpha')) >= 0) {
			if ($object->delete($user) > 0) {
				setEventMessages('<div class="confirm">' . $langs->trans('TicketDeletedSuccess') . '</div>', null, 'mesgs');
				header("Location: " . DOL_URL_ROOT . "/ticket/list.php");
				exit;
			} else {
				$langs->load("errors");
				$mesg = '<div class="error">' . $langs->trans($object->error) . '</div>';
				$action = '';
			}
		}
	}

	// Set parent company
	if ($action == 'set_thirdparty' && $user->hasRight('ticket', 'write')) {
		if ($object->fetch(GETPOSTINT('id'), '', GETPOST('track_id', 'alpha')) >= 0) {
			$result = $object->setCustomer(GETPOSTINT('editcustomer'));
			$url = $_SERVER["PHP_SELF"] . '?track_id=' . GETPOST('track_id', 'alpha');
			header("Location: " . $url);
			exit();
		}
	}

	// Set progress status
	if ($action == 'set_progression' && $user->hasRight('ticket', 'write')) {
		if ($object->fetch(GETPOSTINT('id'), '', GETPOST('track_id', 'alpha')) >= 0) {
			$result = $object->setProgression(GETPOST('progress', 'alpha'));

			$url = 'card.php?track_id=' . $object->track_id;
			header("Location: " . $url);
			exit();
		}
	}

	// Set categories
	if ($action == 'set_categories' && $user->hasRight('ticket', 'write')) {
		if ($object->fetch(GETPOSTINT('id'), '', GETPOST('track_id', 'alpha')) >= 0) {
			$result = $object->setCategories(GETPOST('categories', 'array'));

			$url = 'card.php?track_id=' . $object->track_id;
			header("Location: " . $url);
			exit();
		}
	}

	// Set Subject
	if ($action == 'setsubject' && $user->hasRight('ticket', 'write')) {
		if ($object->fetch(GETPOSTINT('id'))) {
			if ($action == 'setsubject') {		// Test on permission already done
				$object->subject = GETPOST('subject', 'alphanohtml');
			}

			if ($action == 'setsubject' && empty($object->subject)) {	// Test on permission already done
				$error++;
				setEventMessages($langs->trans("ErrorFieldRequired", $langs->transnoentities("Subject")), null, 'errors');
			}

			if (!$error) {
				if (!$object->update($user) >= 0) {
					$error++;
					setEventMessages($object->error, $object->errors, 'errors');
				}
			}

			header("Location: " . $_SERVER['PHP_SELF'] . "?track_id=" . $object->track_id);
			exit;
		}
	}

	if ($action == 'confirm_reopen' && $user->hasRight('ticket', 'manage') && !GETPOST('cancel')) {
		if ($object->fetch(GETPOSTINT('id'), '', GETPOST('track_id', 'alpha')) >= 0) {
			// prevent browser refresh from reopening ticket several times
			if ($object->status == Ticket::STATUS_CLOSED || $object->status == Ticket::STATUS_CANCELED) {
				if ($object->fk_user_assign != null) {
					$res = $object->setStatut(Ticket::STATUS_ASSIGNED, null, '', 'TICKET_MODIFY');
				} else {
					$res = $object->setStatut(Ticket::STATUS_NOT_READ, null, '', 'TICKET_MODIFY');
				}
				if ($res) {
					$url = 'card.php?track_id=' . $object->track_id;
					header("Location: " . $url);
					exit();
				} else {
					$error++;
					setEventMessages($object->error, $object->errors, 'errors');
				}
			}
		}
	} elseif ($action == 'classin' && $permissiontoadd) {
		// Categorisation dans projet
		if ($object->fetch(GETPOSTINT('id'), '', GETPOST('track_id', 'alpha')) >= 0) {
			$object->setProject($projectid);
			$url = 'card.php?track_id=' . $object->track_id;
			header("Location: " . $url);
			exit();
		}
	} elseif ($action == 'setcontract' && $permissiontoadd) {
		// Categorisation dans contrat
		if ($object->fetch(GETPOSTINT('id'), '', GETPOST('track_id', 'alpha')) >= 0) {
			$object->setContract(GETPOSTINT('contractid'));
			$url = 'card.php?track_id=' . $object->track_id;
			header("Location: " . $url);
			exit();
		}
	} elseif ($action == "set_message" && $user->hasRight('ticket', 'manage')) {
		if (!GETPOST('cancel')) {
			$object->fetch('', '', GETPOST('track_id', 'alpha'));
			//$oldvalue_message = $object->message;
			$fieldtomodify = GETPOST('message_initial', 'restricthtml');

			$object->message = $fieldtomodify;
			$ret = $object->update($user);
			if ($ret > 0) {
				//include_once DOL_DOCUMENT_ROOT.'/core/class/utils_diff.class.php';
				// output the result of comparing two files as plain text
				//$log_action .= Diff::toString(Diff::compare(strip_tags($oldvalue_message), strip_tags($object->message)));

				setEventMessages($langs->trans('TicketMessageSuccesfullyUpdated'), null, 'mesgs');
			} else {
				$error++;
				setEventMessages($object->error, $object->errors, 'errors');
			}
		}

		$action = 'view';
	} elseif ($action == 'confirm_set_status' && $permissiontoadd && !GETPOST('cancel')) {
		// Reopen ticket
		if ($object->fetch(GETPOSTINT('id'), GETPOST('track_id', 'alpha')) >= 0) {
			$new_status = GETPOSTINT('new_status');
			//$old_status = $object->status;
			$res = $object->setStatut($new_status);
			if ($res) {
				$url = 'card.php?track_id=' . $object->track_id;
				header("Location: " . $url);
				exit();
			} else {
				$error++;
				setEventMessages($object->error, $object->errors, 'errors');
			}
		}
	}

	// Action to update an extrafield
	if ($action == "update_extras" && $permissiontoadd) {
		$object->fetch(GETPOSTINT('id'), '', GETPOST('track_id', 'alpha'));

		$ret = $extrafields->setOptionalsFromPost(null, $object, GETPOST('attribute', 'restricthtml'));
		if ($ret < 0) {
			$error++;
		}

		if (!$error) {
			$result = $object->insertExtraFields(empty($triggermodname) ? '' : $triggermodname, $user);
			if ($result < 0) {
				$error++;
			}
		}

		if ($error) {
			setEventMessages($object->error, $object->errors, 'errors');
			$action = 'edit_extras';
		} else {
			setEventMessages($langs->trans('RecordSaved'), null, 'mesgs');
			$action = 'view';
		}
	}

	if ($action == "change_property" && GETPOST('btn_update_ticket_prop', 'alpha') && $permissiontoadd) {
		$object->fetch(GETPOSTINT('id'), '', GETPOST('track_id', 'alpha'));

		$object->type_code = GETPOST('update_value_type', 'aZ09');
		$object->severity_code = GETPOST('update_value_severity', 'aZ09');
		$object->category_code = GETPOST('update_value_category', 'aZ09');

		$ret = $object->update($user);
		if ($ret > 0) {
			setEventMessages($langs->trans('TicketUpdated'), null, 'mesgs');
		} else {
			$error++;
			setEventMessages($object->error, $object->errors, 'errors');
		}
		$action = 'view';
	}


	$permissiondellink = $user->hasRight('ticket', 'write');
	include DOL_DOCUMENT_ROOT . '/core/actions_dellink.inc.php'; // Must be 'include', not 'include_once'

	// Actions to build doc
	include DOL_DOCUMENT_ROOT . '/core/actions_builddoc.inc.php';

	// Actions to send emails
	$triggersendname = 'TICKET_SENTBYMAIL';
	$paramname = 'id';
	$autocopy = 'MAIN_MAIL_AUTOCOPY_TICKET_TO'; // used to know the automatic BCC to add
	$trackid = 'tic' . $object->id;
	include DOL_DOCUMENT_ROOT . '/core/actions_sendmails.inc.php';

	// Set $action to correct value for the case we used presend action to add a message
	if (GETPOSTISSET('actionbis') && $action == 'presend') {	// Test on permission not required here
		$action = 'presend_addmessage';
	}
}


/*
 * View
 */

$userstat = new User($db);
$form = new Form($db);
$formfile = new FormFile($db);
$formticket = new FormTicket($db);
if (isModEnabled('project')) {
	$formproject = new FormProjets($db);
}

$help_url = 'EN:Module_Ticket|FR:DocumentationModuleTicket';

$title = $actionobject->getTitle($action);

llxHeader('', $title, $help_url, '', 0, 0, '', '', '', 'mod-ticket page-card');

if ($action == 'create' || $action == 'presend') {
	if (empty($permissiontoadd)) {
		accessforbidden('NotEnoughPermissions', 0, 1);
	}

	$formticket = new FormTicket($db);

	print load_fiche_titre($langs->trans('NewTicket'), '', 'ticket');

	$formticket->trackid = '';		// TODO Use a unique key 'tic' to avoid conflict in upload file feature
	$formticket->withfromsocid = $socid ? $socid : $user->socid;
	$formticket->withfromcontactid = $contactid ? $contactid : '';
	$formticket->withtitletopic = 1;
	$formticket->withnotifytiersatcreate = ($notifyTiers ? 1 : (getDolGlobalString('TICKET_CHECK_NOTIFY_THIRDPARTY_AT_CREATION') ? 1 : 0));
	$formticket->withusercreate = 0;
	$formticket->withref = 1;
	$formticket->fk_user_create = $user->id;
	$formticket->withfile = 2;
	$formticket->withextrafields = 1;
	$formticket->param = array('origin' => GETPOST('origin'), 'originid' => GETPOST('originid'));

	$formticket->withcancel = 1;

	// Init list of files
	if (GETPOST("mode", "aZ09") == 'init') {
		$formticket->clear_attached_files();
	}

	$formticket->showForm(1, 'create', 0, null, $action, $object);

	print dol_get_fiche_end();
} elseif ($action == 'edit' && $user->rights->ticket->write && $object->status < Ticket::STATUS_CLOSED) {
	if (empty($permissiontoadd)) {
		accessforbidden('NotEnoughPermissions', 0, 1);
	}

	$formticket = new FormTicket($db);

	$head = ticket_prepare_head($object);

	print dol_get_fiche_head($head, 'tabTicket', $langs->trans('Ticket'), -1, 'ticket');

	$formticket->trackid = $object->track_id;        // TODO Use a unique key 'tic' to avoid conflict in upload file feature
	$formticket->withfromsocid = $object->socid;
	$formticket->withtitletopic = 1;
	//  $formticket->withnotifytiersatcreate = ($notifyTiers ? 1 : (getDolGlobalString('TICKET_CHECK_NOTIFY_THIRDPARTY_AT_CREATION') ? 1 : 0));
	$formticket->withnotifytiersatcreate = 0;
	$formticket->withusercreate = 0;
	$formticket->withref = 1;
	$formticket->fk_user_create = $user->id;
	$formticket->withfile = 0;
	$formticket->action = 'update';
	$formticket->withextrafields = 1;
	$formticket->param = array('origin' => GETPOST('origin'), 'originid' => GETPOST('originid'));

	$formticket->withcancel = 1;

	$formticket->showForm(0, 'edit', 0, null, $action, $object);

	print dol_get_fiche_end();
} elseif (empty($action) || in_array($action, ['builddoc', 'view', 'addlink', 'dellink', 'presend', 'presend_addmessage', 'close', 'abandon', 'delete', 'editcustomer', 'progression', 'categories', 'reopen', 'edit_contrat', 'editsubject', 'edit_extras', 'update_extras', 'edit_extrafields', 'set_extrafields', 'classify', 'sel_contract', 'edit_message_init', 'set_status', 'dellink'])) {
	if (!empty($res) && $res > 0) {
		// or for unauthorized internals users
		if (!$user->socid && (getDolGlobalString('TICKET_LIMIT_VIEW_ASSIGNED_ONLY') && $object->fk_user_assign != $user->id) && !$user->hasRight('ticket', 'manage')) {
			accessforbidden('', 0, 1);
		}


		// Confirmation close
		if ($action == 'close') {
			$thirdparty_contacts = $object->getInfosTicketExternalContact(1);
			$contacts_select = array(
				'-2' => $langs->trans('TicketNotifyAllTiersAtClose'),
				'-3' => $langs->trans('TicketNotNotifyTiersAtClose')
			);
			foreach ($thirdparty_contacts as $thirdparty_contact) {
				$contacts_select[$thirdparty_contact['id']] = $thirdparty_contact['civility'] . ' ' . $thirdparty_contact['lastname'] . ' ' . $thirdparty_contact['firstname'];
			}

			// Default select all or no contact
			$default = (getDolGlobalString('TICKET_NOTIFY_AT_CLOSING') ? -2 : -3);
			$formquestion = array(
				array(
					'name' => 'contactid',
					'type' => 'select',
					'label' => $langs->trans('NotifyThirdpartyOnTicketClosing'),
					'values' => $contacts_select,
					'default' => $default
				),
			);

			print $form->formconfirm($url_page_current."?track_id=".$object->track_id, $langs->trans("CloseATicket"), $langs->trans("ConfirmCloseAticket"), "confirm_close", $formquestion, '', 1);
		}
		// Confirmation abandon
		if ($action == 'abandon') {
			print $form->formconfirm($url_page_current."?track_id=".$object->track_id, $langs->trans("AbandonTicket"), $langs->trans("ConfirmAbandonTicket"), "confirm_abandon", '', '', 1);
		}
		// Confirmation delete
		if ($action == 'delete') {
			print $form->formconfirm($url_page_current."?track_id=".$object->track_id, $langs->trans("Delete"), $langs->trans("ConfirmDeleteTicket"), "confirm_delete_ticket", '', '', 1);
		}
		// Confirm reopen
		if ($action == 'reopen') {
			print $form->formconfirm($url_page_current.'?track_id='.$object->track_id, $langs->trans('ReOpen'), $langs->trans('ConfirmReOpenTicket'), 'confirm_reopen', '', '', 1);
		}
		// Confirmation status change
		if ($action == 'set_status') {
			$new_status = GETPOST('new_status');
			//var_dump($url_page_current . "?track_id=" . $object->track_id);
			print $form->formconfirm($url_page_current."?track_id=".$object->track_id."&new_status=".GETPOST('new_status'), $langs->trans("TicketChangeStatus"), $langs->trans("TicketConfirmChangeStatus", $langs->transnoentities($object->labelStatusShort[$new_status])), "confirm_set_status", '', '', 1);
		}

		// project info
		if ($projectid > 0) {
			$projectstat = new Project($db);
			if ($projectstat->fetch($projectid) > 0) {
				$projectstat->fetch_thirdparty();

				// To verify role of users
				//$userAccess = $object->restrictedProjectArea($user,'read');
				$userWrite = $projectstat->restrictedProjectArea($user, 'write');
				//$userDelete = $object->restrictedProjectArea($user,'delete');
				//print "userAccess=".$userAccess." userWrite=".$userWrite." userDelete=".$userDelete;

				$head = project_prepare_head($projectstat);

				print dol_get_fiche_head($head, 'ticket', $langs->trans("Project"), 0, ($projectstat->public ? 'projectpub' : 'project'));

				print '<table class="border centpercent">';

				$linkback = '<a href="'.DOL_URL_ROOT.'/projet/list.php?restore_lastsearch_values=1">'.$langs->trans("BackToList").'</a>';

				// Ref
				print '<tr><td width="30%">'.$langs->trans('Ref').'</td><td colspan="3">';
				// Define a complementary filter for search of next/prev ref.
				if (!$user->hasRight('projet', 'all', 'lire')) {
					$objectsListId = $projectstat->getProjectsAuthorizedForUser($user, $mine, 0);
					$projectstat->next_prev_filter = "rowid IN (".$db->sanitize(count($objectsListId) ? implode(',', array_keys($objectsListId)) : '0').")";
				}
				print $form->showrefnav($projectstat, 'ref', $linkback, 1, 'ref', 'ref', '');
				print '</td></tr>';

				// Label
				print '<tr><td>'.$langs->trans("Label").'</td><td>'.$projectstat->title.'</td></tr>';

				// Customer
				print "<tr><td>".$langs->trans("ThirdParty")."</td>";
				print '<td colspan="3">';
				if ($projectstat->thirdparty->id > 0) {
					print $projectstat->thirdparty->getNomUrl(1);
				} else {
					print '&nbsp;';
				}

				print '</td></tr>';

				// Visibility
				print '<tr><td>'.$langs->trans("Visibility").'</td><td>';
				if ($projectstat->public) {
					print $langs->trans('SharedProject');
				} else {
					print $langs->trans('PrivateProject');
				}

				print '</td></tr>';

				// Status
				print '<tr><td>'.$langs->trans("Status").'</td><td>'.$projectstat->getLibStatut(4).'</td></tr>';

				print "</table>";

				print dol_get_fiche_end();
			} else {
				print "ErrorRecordNotFound";
			}
		} elseif ($socid > 0) {
			$object->fetch_thirdparty();
			$head = societe_prepare_head($object->thirdparty);

			print dol_get_fiche_head($head, 'ticket', $langs->trans("ThirdParty"), 0, 'company');

			dol_banner_tab($object->thirdparty, 'socid', '', ($user->socid ? 0 : 1), 'rowid', 'nom');

			print dol_get_fiche_end();
		}

		if (!$user->socid && getDolGlobalString('TICKET_LIMIT_VIEW_ASSIGNED_ONLY')) {
			$object->next_prev_filter = "te.fk_user_assign = ".((int) $user->id);
		} elseif ($user->socid > 0) {
			$object->next_prev_filter = "te.fk_soc = ".((int) $user->socid);
		}

		$head = ticket_prepare_head($object);

		print dol_get_fiche_head($head, 'tabTicket', $langs->trans("Ticket"), -1, 'ticket');

		$morehtmlref = '<div class="refidno">';

		if ($user->hasRight('ticket', 'write') && !$user->socid) {
			$morehtmlref .= '<a class="editfielda" href="'.$url_page_current.'?action=editsubject&token='.newToken().'&track_id='.$object->track_id.'">'.img_edit($langs->transnoentitiesnoconv('SetTitle'), 0).'</a> ';
		}
		if ($action != 'editsubject') {
			$morehtmlref .= dolPrintLabel($object->subject);
		} else {
			$morehtmlref .= '<form method="post" action="'.$_SERVER["PHP_SELF"].'">';
			$morehtmlref .= '<input type="hidden" name="action" value="setsubject">';
			$morehtmlref .= '<input type="hidden" name="token" value="'.newToken().'">';
			$morehtmlref .= '<input type="hidden" name="id" value="20">';
			$morehtmlref .= '<input type="text" class="minwidth300" id="subject" name="subject" value="'.$object->subject.'" autofocus="">';
			$morehtmlref .= '<input type="submit" class="smallpaddingimp button valignmiddle" name="modify" value="'.$langs->trans("Modify").'">';
			$morehtmlref .= '<input type="submit" class="smallpaddingimp button button-cancel vlignmiddle" name="cancel" value="'.$langs->trans("Cancel").'">';
			$morehtmlref .= '</form>';
		}

		// Author
		$createdbyshown = 0;
		if ($object->fk_user_create > 0) {
			$morehtmlref .= '<br>'.$langs->trans("CreatedBy").' : ';

			$fuser = new User($db);
			$fuser->fetch($object->fk_user_create);
			$morehtmlref .= $fuser->getNomUrl(-1);
			$createdbyshown++;
		}

		$createdfrompublicticket = 0;
		$createdfromemailcollector = 0;
		if (!empty($object->origin_email) && (empty($object->email_msgid) || preg_match('/dolibarr\-tic\d+/', $object->email_msgid))) {
			// If ticket create from public interface - TODO Add a more robust test to know if created by public interface
			$createdfrompublicticket = 1;
		} elseif (!empty($object->email_msgid)) {
			// If ticket create by emailcollector - TODO Add a more robust test to know if created by email collector (using import ky ?)
			$createdfromemailcollector = 1;
		}

		//var_dump($object);
		if ($createdfrompublicticket) {
			$htmltooptip = $langs->trans("OriginEmail").': '.$object->origin_email;
			$htmltooptip .= '<br>'.$langs->trans("IP").': '.$object->ip;
			$morehtmlref .= ($createdbyshown ? ' - ' : '<br>');
			$morehtmlref .= ($createdbyshown ? '' : $langs->trans("CreatedBy").' : ');
			$morehtmlref .= img_picto('', 'email', 'class="paddingrightonly"');
			$morehtmlref .= dol_escape_htmltag($object->origin_email).' <small class="hideonsmartphone opacitymedium">- '.$form->textwithpicto($langs->trans("CreatedByPublicPortal"), $htmltooptip, 1, 'help', '', 0, 3, 'tooltip').'</small>';
		} elseif ($createdfromemailcollector) {
			$langs->load("mails");
			$htmltooltip = $langs->trans("EmailMsgID").': '.$object->email_msgid;
			$htmltooltip .= '<br>'.$langs->trans("EmailDate").': '.dol_print_date($object->email_date, 'dayhour');
			$htmltooltip .= '<br>'.$langs->trans("MailFrom").': '.$object->origin_email;
			$htmltooltip .= '<br>'.$langs->trans("MailReply").': '.$object->origin_replyto;
			$htmltooltip .= '<br>'.$langs->trans("MailReferences").': '.$object->origin_references;
			$morehtmlref .= ($createdbyshown ? ' - ' : '<br>');
			$morehtmlref .= ($createdbyshown ? '' : $langs->trans("CreatedBy").' : ');
			$morehtmlref .= img_picto('', 'email', 'class="paddingrightonly"');
			$morehtmlref .= dol_escape_htmltag($object->origin_email).' <small class="hideonsmartphone opacitymedium">- '.$form->textwithpicto($langs->trans("CreatedByEmailCollector"), $htmltooltip, 1, 'help', '', 0, 3, 'tooltip').'</small>';
		}

		$permissiontoedit = $object->status < 8 && !$user->socid && $user->hasRight('ticket', 'write');
		//$permissiontoedit = 0;

		// Thirdparty
		if (isModEnabled("societe")) {
			$morehtmlref .= '<br>';
			$morehtmlref .= img_picto($langs->trans("ThirdParty"), 'company', 'class="pictofixedwidth"');
			if ($action != 'editcustomer' && $permissiontoedit) {
				$morehtmlref .= '<a class="editfielda" href="'.$url_page_current.'?action=editcustomer&token='.newToken().'&track_id='.$object->track_id.'">'.img_edit($langs->transnoentitiesnoconv('SetThirdParty'), 0).'</a> ';
			}
			$morehtmlref .= $form->form_thirdparty($url_page_current.'?track_id='.$object->track_id, $object->socid, $action == 'editcustomer' ? 'editcustomer' : 'none', '', 1, 0, 0, array(), 1);
			if (!empty($object->socid)) {
				$morehtmlref .= ' - <a href="'.DOL_URL_ROOT.'/ticket/list.php?socid='.$object->socid.'&sortfield=t.datec&sortorder=desc">'.img_picto($langs->trans("Tickets"), 'ticket', 'class="pictofixedwidth"').' '.$langs->trans("TicketHistory").'</a>';
			}
		}

		// Project
		if (isModEnabled('project')) {
			$langs->load("projects");
			$morehtmlref .= '<br>';
			if ($permissiontoedit) {
				$object->fetch_project();
				$morehtmlref .= img_picto($langs->trans("Project"), 'project'.((is_object($object->project) && $object->project->public) ? 'pub' : ''), 'class="pictofixedwidth"');
				if ($action != 'classify') {
					$morehtmlref .= '<a class="editfielda" href="'.$_SERVER['PHP_SELF'].'?action=classify&token='.newToken().'&id='.$object->id.'">'.img_edit($langs->transnoentitiesnoconv('SetProject')).'</a> ';
				}
				$morehtmlref .= $form->form_project($_SERVER['PHP_SELF'].'?id='.$object->id, $object->socid, $object->fk_project, ($action == 'classify' ? 'projectid' : 'none'), 0, 0, 0, 1, '', 'maxwidth300');
			} else {
				if (!empty($object->fk_project)) {
					$object->fetch_project();
					$morehtmlref .= $object->project->getNomUrl(1);
					if ($object->project->title) {
						$morehtmlref .= '<span class="opacitymedium"> - '.dol_escape_htmltag($object->project->title).'</span>';
					}
				}
			}
		}

		// Contract
		if (getDolGlobalString('TICKET_LINK_TO_CONTRACT_WITH_HARDLINK')) {
			// Deprecated. Duplicate feature. Ticket can already be linked to contract with the generic "Link to" feature.
			if (isModEnabled('contract')) {
				$langs->load('contracts');
				$morehtmlref .= '<br>';
				if ($permissiontoedit) {
					$morehtmlref .= img_picto($langs->trans("Contract"), 'contract', 'class="pictofixedwidth"');
					if ($action == 'edit_contrat') {
						$formcontract = new FormContract($db);
						$morehtmlref .= $formcontract->formSelectContract($_SERVER["PHP_SELF"].'?id='.$object->id, $object->socid, $object->fk_contract, 'contratid', 0, 1, 1, 1);
					} else {
						$morehtmlref .= '<a class="editfielda" href="'.$_SERVER["PHP_SELF"].'?action=edit_contrat&token='.newToken().'&id='.$object->id.'">';
						$morehtmlref .=  img_edit($langs->trans('SetContract'));
						$morehtmlref .=  '</a>';
					}
				} else {
					if (!empty($object->fk_contract)) {
						$contratstatic = new Contrat($db);
						$contratstatic->fetch($object->fk_contract);
						//print '<a href="'.DOL_URL_ROOT.'/projet/card.php?id='.$selected.'">'.$projet->title.'</a>';
						$morehtmlref .= $contratstatic->getNomUrl(0, '', 1);
					}
				}
			}
		}

		$morehtmlref .= '</div>';

		$linkback = '<a href="'.DOL_URL_ROOT.'/ticket/list.php?restore_lastsearch_values=1"><strong>'.$langs->trans("BackToList").'</strong></a> ';

		dol_banner_tab($object, 'ref', $linkback, ($user->socid ? 0 : 1), 'ref', 'ref', $morehtmlref);

		print '<div class="fichecenter">';
		print '<div class="fichehalfleft">';
		print '<div class="underbanner clearboth"></div>';

		print '<table class="border tableforfield centpercent">';

		// Track ID
		print '<tr><td class="titlefield">'.$langs->trans("TicketTrackId").'</td><td>';
		if (!empty($object->track_id)) {
			if (empty($object->ref)) {
				$object->ref = $object->id;
				print $form->showrefnav($object, 'id', $linkback, 1, 'rowid', 'track_id');
			} else {
				print dolPrintLabel($object->track_id);
			}
		} else {
			print $langs->trans('None');
		}
		print '</td></tr>';

		// Subject
		/*
		print '<tr><td>';
		print $form->editfieldkey("Subject", 'subject', $object->subject, $object, $user->hasRight('ticket', 'write') && !$user->socid, 'string');
		print '</td><td>';
		print $form->editfieldval("Subject", 'subject', $object->subject, $object, $user->hasRight('ticket', 'write') && !$user->socid, 'string');
		print '</td></tr>';
		*/

		// Creation date
		print '<tr><td>'.$langs->trans("DateCreation").'</td><td>';
		print dol_print_date($object->datec, 'dayhour', 'tzuser');
		print '<span class="opacitymedium"> - '.$langs->trans("TimeElapsedSince").': <i>'.convertSecondToTime(roundUpToNextMultiple($now - $object->datec, 60)).'</i></span>';
		print '</td></tr>';

		// Origin
		/*
		if ($object->email_msgid) {
			$texttoshow = $langs->trans("CreatedByEmailCollector");
		} elseif ($object->origin_email) {
			$texttoshow = $langs->trans("FromPublicEmail");
		}
		if ($texttoshow) {
			print '<tr><td class="titlefield fieldname_email_origin">';
			print $langs->trans("Origin");
			print '</td>';
			print '<td class="valuefield fieldname_email_origin">';
			print $texttoshow;
			print '</td></tr>';
		}
		*/

		// Read date
		print '<tr><td>'.$langs->trans("TicketReadOn").'</td><td>';
		if (!empty($object->date_read)) {
			print dol_print_date($object->date_read, 'dayhour', 'tzuser');
			print '<span class="opacitymedium"> - '.$langs->trans("TicketTimeElapsedBeforeSince").': <i>'.convertSecondToTime(roundUpToNextMultiple($object->date_read - $object->datec, 60)).'</i>';
			print ' / <i>'.convertSecondToTime(roundUpToNextMultiple($now - $object->date_read, 60)).'</i></span>';
		}
		print '</td></tr>';

		// Close date
		print '<tr><td>'.$langs->trans("TicketCloseOn").'</td><td>';
		if (!empty($object->date_close)) {
			print dol_print_date($object->date_close, 'dayhour', 'tzuser');
		}
		print '</td></tr>';

		// User assigned
		print '<tr><td>';
		print '<table class="nobordernopadding" width="100%"><tr><td class="nowrap">';
		print $langs->trans("AssignedTo");
		if (isset($object->status) && $object->status < $object::STATUS_CLOSED && GETPOST('set', 'alpha') != "assign_ticket" && $user->hasRight('ticket', 'manage')) {
			print '</td><td class="right"><a class="editfielda" href="'.$url_page_current.'?track_id='.urlencode($object->track_id).'&set=assign_ticket">'.img_edit($langs->trans('Modify')).'</a>';
		}
		print '</td></tr></table>';
		print '</td><td>';
		if (GETPOST('set', 'alpha') != "assign_ticket" && $object->fk_user_assign > 0) {
			$userstat->fetch($object->fk_user_assign);
			print $userstat->getNomUrl(-1);
		}

		// Show user list to assignate one if status is "read"
		if (GETPOST('set', 'alpha') == "assign_ticket" && $object->status < 8 && !$user->socid && $user->hasRight('ticket', 'write')) {
			print '<form method="post" name="ticket" enctype="multipart/form-data" action="'.$url_page_current.'">';
			print '<input type="hidden" name="token" value="'.newToken().'">';
			print '<input type="hidden" name="action" value="assign_user">';
			print '<input type="hidden" name="track_id" value="'.$object->track_id.'">';
			//print '<label for="fk_user_assign">'.$langs->trans("AssignUser").'</label> ';
			print $form->select_dolusers(empty($object->fk_user_assign) ? $user->id : $object->fk_user_assign, 'fk_user_assign', 1);
			print ' <input type="submit" class="button smallpaddingimp" name="btn_assign_user" value="'.$langs->trans("Validate").'" />';
			print '</form>';
		}
		print '</td></tr>';

		// Progression
		print '<tr><td>';
		print '<table class="nobordernopadding centpercent"><tr><td class="nowrap">';
		print $langs->trans('Progression').'</td><td class="left">';
		print '</td>';
		if ($action != 'progression' && isset($object->status) && $object->status < $object::STATUS_CLOSED && !$user->socid) {
			print '<td class="right"><a class="editfielda" href="'.$url_page_current.'?action=progression&token='.newToken().'&track_id='.urlencode($object->track_id).'">'.img_edit($langs->trans('Modify')).'</a></td>';
		}
		print '</tr></table>';
		print '</td><td>';
		if ($user->hasRight('ticket', 'write') && $action == 'progression') {
			print '<form action="'.$url_page_current.'" method="post">';
			print '<input type="hidden" name="token" value="'.newToken().'">';
			print '<input type="hidden" name="track_id" value="'.$track_id.'">';
			print '<input type="hidden" name="action" value="set_progression">';
			print '<input type="text" class="flat width75" name="progress" value="'.$object->progress.'">';
			print ' <input type="submit" class="button button-edit smallpaddingimp" value="'.$langs->trans('Modify').'">';
			print '</form>';
		} else {
			print($object->progress > 0 ? $object->progress : '0').'%';
		}
		print '</td>';
		print '</tr>';

		// Duration (Sum of linked fichinter)
		if (isModEnabled('intervention')) {
<<<<<<< HEAD
			print '<tr><td>';
			print $form->textwithpicto($langs->trans("TicketDurationAuto"), $langs->trans("TicketDurationAutoInfos"), 1);
			print '</td><td>';
			print (isset($object->duration) ? convertSecondToTime($object->duration, 'all', getDolGlobalString('MAIN_DURATION_OF_WORKDAY')) : '');
=======
			$object->fetchObjectLinked();
			$num = count($object->linkedObjects);
			$timing = 0;
			$foundinter = 0;
			if ($num) {
				foreach ($object->linkedObjects as $objecttype => $objects) {
					if ($objecttype == "fichinter") {
						foreach ($objects as $fichinter) {
							$foundinter++;
							/** @var Fichinter $fichinter */
							$timing += $fichinter->duration;
						}
					}
				}
			}
			print '<tr><td>';
			print $form->textwithpicto($langs->trans("TicketDurationAuto"), $langs->trans("TicketDurationAutoInfos"), 1);
			print '</td><td>';
			print $foundinter ? convertSecondToTime($timing, 'all', getDolGlobalInt('MAIN_DURATION_OF_WORKDAY')) : '';
>>>>>>> 5fcca27f
			print '</td></tr>';
		}

		// Other attributes
		include DOL_DOCUMENT_ROOT.'/core/tpl/extrafields_view.tpl.php';

		print '</table>';


		// End of left column and beginning of right column
		print '</div><div class="fichehalfright">';


		print '<form method="post" name="formticketproperties" action="'.$url_page_current.'">';
		print '<input type="hidden" name="token" value="'.newToken().'">';
		print '<input type="hidden" name="action" value="change_property">';
		print '<input type="hidden" name="track_id" value="'.$track_id.'">';
		print '<input type="hidden" name="trackid" value="'.$trackid.'">';

		// Classification of ticket
		print '<div class="div-table-responsive-no-min">'; // You can use div-table-responsive-no-min if you don't need reserved height for your table
		print '<table class="border tableforfield centpercent margintable bordertopimp">';
		print '<tr class="liste_titre">';
		print '<td>';
		print $langs->trans('TicketProperties');
		print '</td>';
		print '<td>';
		if (GETPOST('set', 'alpha') == 'properties' && $user->hasRight('ticket', 'write')) {
			print '<input type="submit" class="button smallpaddingimp" name="btn_update_ticket_prop" value="'.$langs->trans("Modify").'" />';
		} else {
			// Button to edit Properties
			if (isset($object->status) && ($object->status < $object::STATUS_NEED_MORE_INFO || !getDolGlobalInt('TICKET_DISALLOW_CLASSIFICATION_MODIFICATION_EVEN_IF_CLOSED')) && $user->hasRight('ticket', 'write')) {
				print ' <a class="editfielda" href="card.php?track_id='.$object->track_id.'&set=properties">'.img_edit($langs->trans('Modify')).'</a>';
			}
		}
		print '</td>';
		print '</tr>';

		if (GETPOST('set', 'alpha') == 'properties' && $user->hasRight('ticket', 'write')) {
			print '<tr>';
			// Type
			print '<td class="titlefield">';
			print $langs->trans('Type');
			print '</td><td>';
			$formticket->selectTypesTickets($object->type_code, 'update_value_type', '', 2);
			print '</td>';
			print '</tr>';
			// Group
			print '<tr>';
			print '<td>';
			print $langs->trans('TicketCategory');
			print '</td><td>';
			$formticket->selectGroupTickets($object->category_code, 'update_value_category', '', 2, 0, 0, 0, 'maxwidth500 widthcentpercentminusxx');
			print '</td>';
			print '</tr>';
			// Severity
			print '<tr>';
			print '<td>';
			print $langs->trans('TicketSeverity');
			print '</td><td>';
			$formticket->selectSeveritiesTickets($object->severity_code, 'update_value_severity', '', 2);
			print '</td>';
			print '</tr>';
		} else {
			// Type
			print '<tr><td class="titlefield">'.$langs->trans("Type").'</td><td>';
			if (!empty($object->type_code)) {
				print $langs->getLabelFromKey($db, 'TicketTypeShort'.$object->type_code, 'c_ticket_type', 'code', 'label', $object->type_code);
			}
			print '</td></tr>';
			// Group
			$s = '';
			if (!empty($object->category_code)) {
				$s = $langs->getLabelFromKey($db, 'TicketCategoryShort'.$object->category_code, 'c_ticket_category', 'code', 'label', $object->category_code);
			}
			print '<tr><td>'.$langs->trans("TicketCategory").'</td><td class="tdoverflowmax200" title="'.dol_escape_htmltag($s).'">';
			print dol_escape_htmltag($s);
			print '</td></tr>';
			// Severity
			print '<tr><td>'.$langs->trans("TicketSeverity").'</td><td>';
			if (!empty($object->severity_code)) {
				print $langs->getLabelFromKey($db, 'TicketSeverityShort'.$object->severity_code, 'c_ticket_severity', 'code', 'label', $object->severity_code);
			}
			print '</td></tr>';
		}
		print '</table>'; // End table actions
		print '</div>';

		print '</form>';

		// Tags/Categories
		if (isModEnabled('category')) {
			print '<table class="border centpercent tableforfield">';
			print '<tr>';
			print '<td class="valignmiddle titlefield">';
			print '<table class="nobordernopadding centpercent"><tr><td class="titlefield">';
			print $langs->trans("Categories");
			if ($action != 'categories' && !$user->socid) {
				print '<td class="right"><a class="editfielda" href="'.$url_page_current.'?action=categories&amp;track_id='.$object->track_id.'">'.img_edit($langs->trans('Modify')).'</a></td>';
			}
			print '</table>';
			print '</td>';

			if ($user->hasRight('ticket', 'write') && $action == 'categories') {
				$cate_arbo = $form->select_all_categories(Categorie::TYPE_TICKET, '', 'parent', 64, 0, 3);
				if (is_array($cate_arbo)) {
					// Categories
					print '<td colspan="3">';
					print '<form action="'.$url_page_current.'" method="POST">';
					print '<input type="hidden" name="token" value="'.newToken().'">';
					print '<input type="hidden" name="track_id" value="'.$track_id.'">';
					print '<input type="hidden" name="action" value="set_categories">';

					$category = new Categorie($db);
					$cats = $category->containing($object->id, 'ticket');
					$arrayselected = array();
					foreach ($cats as $cat) {
						$arrayselected[] = $cat->id;
					}

					print img_picto('', 'category', 'class="pictofixedwidth"').$form->multiselectarray('categories', $cate_arbo, $arrayselected, '', 0, 'maxwidth500 widthcentpercentminusx', 0, 0);
					print '<input type="submit" class="button button-edit smallpaddingimp" value="'.$langs->trans('Save').'">';
					print '</form>';
					print "</td>";
				}
			} else {
				print '<td colspan="3">';
				print $form->showCategories($object->id, Categorie::TYPE_TICKET, 1);
				print "</td></tr>";
			}

			print '</table>';
		}

		// View Original message
		$actionobject->viewTicketOriginalMessage($user, $action, $object);


		// Display navbar with links to change ticket status
		print '<!-- navbar with status -->';
		if (!$user->socid && $user->hasRight('ticket', 'write') && isset($object->status) && $object->status < $object::STATUS_CLOSED) {
			$actionobject->viewStatusActions($object);
		}


		if (getDolGlobalString('MAIN_DISABLE_CONTACTS_TAB')) {
			print load_fiche_titre($langs->trans('Contacts'), '', 'title_companies.png');

			print '<div class="div-table-responsive-no-min">';
			print '<div class="tagtable centpercent noborder allwidth">';

			print '<div class="tagtr liste_titre">';
			print '<div class="tagtd">'.$langs->trans("Source").'</div>
			<div class="tagtd">' . $langs->trans("Company").'</div>
			<div class="tagtd">' . $langs->trans("Contacts").'</div>
			<div class="tagtd">' . $langs->trans("ContactType").'</div>
			<div class="tagtd">' . $langs->trans("Phone").'</div>
			<div class="tagtd center">' . $langs->trans("Status").'</div>';
			print '</div><!-- tagtr -->';

			// Contact list
			$companystatic = new Societe($db);
			$contactstatic = new Contact($db);
			$userstatic = new User($db);
			$var = false;
			foreach (array('internal', 'external') as $source) {
				$tmpobject = $object;
				$tab = $tmpobject->listeContact(-1, $source);
				'@phan-var-force array<array{source:string,id:int,rowid:int,email:string,civility:string,firstname:string,lastname:string,labeltype:string,libelle:string,socid:int,code:string,status:int,statuscontact:string,fk_c_typecontact:string,phone:string,phone_mobile:string,nom:string}> $tab';
				$num = is_array($tab) ? 0 : count($tab);
				$i = 0;
				foreach (array_keys($tab) as $i) {
					$var = !$var;
					print '<div class="tagtr '.($var ? 'pair' : 'impair').'">';

					print '<div class="tagtd left">';
					if ($tab[$i]['source'] == 'internal') {
						echo $langs->trans("User");
					}

					if ($tab[$i]['source'] == 'external') {
						echo $langs->trans("ThirdPartyContact");
					}

					print '</div>';
					print '<div class="tagtd left">';

					if ($tab[$i]['socid'] > 0) {
						$companystatic->fetch($tab[$i]['socid']);
						echo $companystatic->getNomUrl(-1);
					}
					if ($tab[$i]['socid'] < 0) {
						echo getDolGlobalString('MAIN_INFO_SOCIETE_NOM');
					}
					if (!$tab[$i]['socid']) {
						echo '&nbsp;';
					}
					print '</div>';

					print '<div class="tagtd">';
					if ($tab[$i]['source'] == 'internal') {
						if ($userstatic->fetch($tab[$i]['id'])) {
							print $userstatic->getNomUrl(-1);
						}
					}
					if ($tab[$i]['source'] == 'external') {
						if ($contactstatic->fetch($tab[$i]['id'])) {
							print $contactstatic->getNomUrl(-1);
						}
					}
					print ' </div>
					<div class="tagtd">' . $tab[$i]['libelle'].'</div>';

					print '<div class="tagtd">';

					print dol_print_phone($tab[$i]['phone'], '', 0, 0, 'AC_TEL').'<br>';

					if (!empty($tab[$i]['phone_perso'])) {
						//print img_picto($langs->trans('PhonePerso'),'object_phoning.png','',0,0,0).' ';
						print '<br>'.dol_print_phone($tab[$i]['phone_perso'], '', 0, 0, 'AC_TEL').'<br>';
					}
					if (!empty($tab[$i]['phone_mobile'])) {
						//print img_picto($langs->trans('PhoneMobile'),'object_phoning.png','',0,0,0).' ';
						print dol_print_phone($tab[$i]['phone_mobile'], '', 0, 0, 'AC_TEL').'<br>';
					}
					print '</div>';

					print '<div class="tagtd center">';
					if ($object->status >= 0) {
						echo '<a href="contact.php?track_id='.$object->track_id.'&amp;action=swapstatut&amp;ligne='.$tab[$i]['rowid'].'">';
					}

					if ($tab[$i]['source'] == 'internal') {
						$userstatic->id = $tab[$i]['id'];
						$userstatic->lastname = $tab[$i]['lastname'];
						$userstatic->firstname = $tab[$i]['firstname'];
						echo $userstatic->LibStatut($tab[$i]['statuscontact'], 3);
					}
					if ($tab[$i]['source'] == 'external') {
						$contactstatic->id = $tab[$i]['id'];
						$contactstatic->lastname = $tab[$i]['lastname'];
						$contactstatic->firstname = $tab[$i]['firstname'];
						echo $contactstatic->LibStatut($tab[$i]['statuscontact'], 3);
					}
					if ($object->status >= 0) {
						echo '</a>';
					}

					print '</div>';

					print '</div><!-- tagtr -->';

					$i++;
				}
			}

			print '</div><!-- contact list -->';
			print '</div>';
		}

		print '</div></div>';
		print '<div class="clearboth"></div>';

		print dol_get_fiche_end();


		// Buttons for actions
		if ($action != 'presend' && $action != 'presend_addmessage' && $action != 'editline') {
			print '<div class="tabsAction">'."\n";
			$parameters = array();
			$reshook = $hookmanager->executeHooks('addMoreActionsButtons', $parameters, $object, $action); // Note that $action and $object may have been modified by hook
			if ($reshook < 0) {
				setEventMessages($hookmanager->error, $hookmanager->errors, 'errors');
			}

			if (empty($reshook)) {
				// Email
				if (isset($object->status) && $object->status < Ticket::STATUS_CLOSED && $action != "presend" && $action != "presend_addmessage") {
					print dolGetButtonAction('', $langs->trans('SendMail'), 'default', $_SERVER["PHP_SELF"].'?action=presend_addmessage&send_email=1&private_message=0&mode=init&token='.newToken().'&track_id='.$object->track_id.'#formmailbeforetitle', '');
				}

				// Show link to add a message (if read and not closed)
				if (isset($object->status) && $object->status < Ticket::STATUS_CLOSED && $action != "presend" && $action != "presend_addmessage") {
					print dolGetButtonAction('', $langs->trans('TicketAddPrivateMessage'), 'default', $_SERVER["PHP_SELF"].'?action=presend_addmessage&mode=init&token='.newToken().'&track_id='.$object->track_id.'#formmailbeforetitle', '');
				}

				// Link to create an intervention
				// socid is needed otherwise fichinter ask it and forgot origin after form submit :\
				if (!$object->fk_soc && $user->hasRight("ficheinter", "creer")) {
					print dolGetButtonAction($langs->trans('UnableToCreateInterIfNoSocid'), $langs->trans('TicketAddIntervention'), 'default', $_SERVER['PHP_SELF']. '#', '', false);
				}
				if ($object->fk_soc > 0 && isset($object->status) && $object->status < Ticket::STATUS_CLOSED && $user->hasRight('ficheinter', 'creer')) {
					print dolGetButtonAction('', $langs->trans('TicketAddIntervention'), 'default', DOL_URL_ROOT.'/fichinter/card.php?action=create&token='.newToken().'&socid='. $object->fk_soc.'&origin=ticket_ticket&originid='. $object->id, '');
				}

				// Close ticket if status is read
				if (isset($object->status) && $object->status >= 0 && $object->status < Ticket::STATUS_CLOSED && $user->hasRight('ticket', 'write')) {
					print dolGetButtonAction('', $langs->trans('CloseTicket'), 'default', $_SERVER["PHP_SELF"].'?action=close&token='.newToken().'&track_id='.$object->track_id, '');
				}

				// Abandon ticket if status is read
				if (isset($object->status) && $object->status > 0 && $object->status < Ticket::STATUS_CLOSED && $user->hasRight('ticket', 'write')) {
					print dolGetButtonAction('', $langs->trans('AbandonTicket'), 'default', $_SERVER["PHP_SELF"].'?action=abandon&token='.newToken().'&track_id='.$object->track_id, '');
				}

				// Re-open ticket
				if (!$user->socid && (isset($object->status) && ($object->status == Ticket::STATUS_CLOSED || $object->status == Ticket::STATUS_CANCELED)) && !$user->socid) {
					print dolGetButtonAction('', $langs->trans('ReOpen'), 'default', $_SERVER["PHP_SELF"].'?action=reopen&token='.newToken().'&track_id='.$object->track_id, '');
				}

				// Edit ticket
				if ($permissiontoedit) {
					print dolGetButtonAction('', $langs->trans('Modify'), 'default', $_SERVER["PHP_SELF"].'?id='.$object->id.'&action=edit&token='.newToken(), '', $permissiontoedit);
				}

				// Delete ticket
				if ($user->hasRight('ticket', 'delete') && !$user->socid) {
					print dolGetButtonAction('', $langs->trans('Delete'), 'delete', $_SERVER["PHP_SELF"].'?action=delete&token='.newToken().'&track_id='.$object->track_id, '');
				}
			}
			print '</div>'."\n";
		}

		// Select mail models is same action as presend
		if (GETPOST('modelselected')) {
			$action = 'presend';
		}
		// Set $action to correct value for the case we used presend action to add a message
		if (GETPOSTISSET('actionbis') && $action == 'presend') {
			$action = 'presend_addmessage';
		}

		// add a message
		if ($action == 'presend' || $action == 'presend_addmessage') {
			if ($object->fk_soc > 0) {
				$object->fetch_thirdparty();
			}

			$outputlangs = $langs;
			$newlang = '';
			if (getDolGlobalInt('MAIN_MULTILANGS') && empty($newlang) && GETPOST('lang_id', 'aZ09')) {
				$newlang = GETPOST('lang_id', 'aZ09');
			} elseif (getDolGlobalInt('MAIN_MULTILANGS') && empty($newlang) && is_object($object->thirdparty)) {
				$newlang = $object->thirdparty->default_lang;
			}
			if (!empty($newlang)) {
				$outputlangs = new Translate("", $conf);
				$outputlangs->setDefaultLang($newlang);
			}

			$arrayoffamiliestoexclude = array('objectamount');

			$action = 'add_message'; // action to use to post the message
			$modelmail = 'ticket_send';

			// Substitution array
			$morehtmlright = '';
			$help = "";
			$substitutionarray = getCommonSubstitutionArray($outputlangs, 0, $arrayoffamiliestoexclude, $object);
			complete_substitutions_array($substitutionarray, $outputlangs, $object);
			$morehtmlright .= $form->textwithpicto('<span class="opacitymedium">'.$langs->trans("TicketMessageSubstitutionReplacedByGenericValues").'</span>', $help, 1, 'helpclickable', '', 0, 3, 'helpsubstitution');

			print '<div>';

			print '<div id="formmailbeforetitle" name="formmailbeforetitle"></div>';

			print load_fiche_titre($langs->trans('TicketAddMessage'), $morehtmlright, 'messages@ticket');

			print '<hr>';

			$formticket = new FormTicket($db);

			$formticket->action = $action;
			$formticket->track_id = $object->track_id;
			$formticket->ref = $object->ref;
			$formticket->id = $object->id;
			$formticket->trackid = 'tic'.$object->id;

			$formticket->withfile = 2;
			$formticket->withcancel = 1;
			$formticket->param = array('fk_user_create' => $user->id);
			$formticket->param['langsmodels'] = (empty($newlang) ? $langs->defaultlang : $newlang);

			// Table of additional post parameters
			$formticket->param['models'] = $modelmail;
			$formticket->param['models_id'] = GETPOSTINT('modelmailselected');
			//$formticket->param['socid']=$object->fk_soc;
			$formticket->param['returnurl'] = $_SERVER["PHP_SELF"].'?track_id='.$object->track_id;

			$formticket->withsubstit = 1;
			$formticket->substit = $substitutionarray;
			$formticket->backtopage = $backtopage;

			$formticket->showMessageForm('100%');
			print '</div>';
		}

		// Show messages on card (Note: this is a duplicate of the view Events/Agenda but on the main tab)
		if (getDolGlobalString('TICKET_SHOW_MESSAGES_ON_CARD')) {
			$param = '&id='.$object->id;
			if (!empty($contextpage) && $contextpage != $_SERVER["PHP_SELF"]) {
				$param .= '&contextpage='.$contextpage;
			}
			if ($limit > 0 && $limit != $conf->liste_limit) {
				$param .= '&limit='.$limit;
			}
			if ($actioncode) {
				$param .= '&actioncode='.urlencode($actioncode);
			}
			if ($search_agenda_label) {
				$param .= '&search_agenda_label='.urlencode($search_agenda_label);
			}

			$morehtmlright = '';

			$messagingUrl = DOL_URL_ROOT.'/ticket/agenda.php?track_id='.$object->track_id;
			$morehtmlright .= dolGetButtonTitle($langs->trans('MessageListViewType'), '', 'fa fa-bars imgforviewmode', $messagingUrl, '', 1);

			// Show link to add a message (if read and not closed)
			$btnstatus = $object->status < Ticket::STATUS_CLOSED && $action != "presend" && $action != "presend_addmessage" && $action != "add_message";
			$url = 'card.php?track_id='.$object->track_id.'&action=presend_addmessage&mode=init';
			$morehtmlright .= dolGetButtonTitle($langs->trans('TicketAddMessage'), '', 'fa fa-comment-dots', $url, 'add-new-ticket-title-button', (int) $btnstatus);

			// Show link to add event (if read and not closed)
			$btnstatus = $object->status < Ticket::STATUS_CLOSED && $action != "presend" && $action != "presend_addmessage" && $action != "add_message";
			$url = dol_buildpath('/comm/action/card.php', 1).'?action=create&datep='.date('YmdHi').'&origin=ticket&originid='.$object->id.'&projectid='.$object->fk_project.'&backtopage='.urlencode($_SERVER["PHP_SELF"].'?track_id='.$object->track_id);
			$morehtmlright .= dolGetButtonTitle($langs->trans('AddAction'), '', 'fa fa-plus-circle', $url, 'add-new-ticket-even-button', (int) $btnstatus);

			print_barre_liste($langs->trans("ActionsOnTicket"), 0, $_SERVER["PHP_SELF"], $param, $sortfield, $sortorder, '', 0, -1, '', 0, $morehtmlright, '', 0, 1, 1);

			// List of all actions
			$filters = array();
			$filters['search_agenda_label'] = $search_agenda_label;
			$filters['search_rowid'] = $search_rowid;

			show_actions_messaging($conf, $langs, $db, $object, null, 0, $actioncode, '', $filters, $sortfield, $sortorder);
		}

		if ($action != 'presend' && $action != 'presend_addmessage' && $action != 'add_message') {
			print '<div class="fichecenter"><div class="fichehalfleft">';
			print '<a name="builddoc"></a>'; // ancre
			/*
			 * Generated documents
			 */
			$filename = dol_sanitizeFileName($object->ref);
			$filedir = $upload_dir."/".dol_sanitizeFileName($object->ref);
			$urlsource = $_SERVER["PHP_SELF"]."?id=".$object->id;
			$genallowed = $permissiontoadd;
			$delallowed = $permissiontodelete;
			$codelang = '';
			if ($object->fk_soc > 0) {
				$object->fetch_thirdparty();
				$codelang = $object->thirdparty->default_lang;
			}

			print $formfile->showdocuments('ticket', $filename, $filedir, $urlsource, $genallowed, $delallowed, $object->model_pdf, 1, 0, 0, 28, 0, '', 0, '', $codelang);

			// Show links to link elements
			$linktoelem = $form->showLinkToObjectBlock($object, null, array('ticket'));
			$somethingshown = $form->showLinkedObjectBlock($object, $linktoelem);

			// Show direct link to public interface
			print '<br><!-- Link to public interface -->'."\n";
			print showDirectPublicLink($object).'<br>';
			print '</div>';

			if (!getDolGlobalString('MAIN_HIDE_MESSAGES_ON_CARD')) {
				print '<div class="fichehalfright">';

				$MAXEVENT = 10;

				$morehtmlcenter = '<div class="nowraponall">';
				$morehtmlcenter .= dolGetButtonTitle($langs->trans('FullConversation'), '', 'fa fa-comments imgforviewmode', DOL_URL_ROOT.'/ticket/messaging.php?id='.$object->id);
				$morehtmlcenter .= dolGetButtonTitle($langs->trans('FullList'), '', 'fa fa-bars imgforviewmode', DOL_URL_ROOT.'/ticket/agenda.php?id='.$object->id);
				$morehtmlcenter .= '</div>';

				// List of actions on element
				include_once DOL_DOCUMENT_ROOT.'/core/class/html.formactions.class.php';
				$formactions = new FormActions($db);
				$somethingshown = $formactions->showactions($object, 'ticket', $socid, 1, 'listactions', $MAXEVENT, '', $morehtmlcenter);

				print '</div>';
			}

			print '</div>';
		}
	}
}

// End of page
llxFooter();
$db->close();<|MERGE_RESOLUTION|>--- conflicted
+++ resolved
@@ -1145,32 +1145,10 @@
 
 		// Duration (Sum of linked fichinter)
 		if (isModEnabled('intervention')) {
-<<<<<<< HEAD
 			print '<tr><td>';
 			print $form->textwithpicto($langs->trans("TicketDurationAuto"), $langs->trans("TicketDurationAutoInfos"), 1);
 			print '</td><td>';
-			print (isset($object->duration) ? convertSecondToTime($object->duration, 'all', getDolGlobalString('MAIN_DURATION_OF_WORKDAY')) : '');
-=======
-			$object->fetchObjectLinked();
-			$num = count($object->linkedObjects);
-			$timing = 0;
-			$foundinter = 0;
-			if ($num) {
-				foreach ($object->linkedObjects as $objecttype => $objects) {
-					if ($objecttype == "fichinter") {
-						foreach ($objects as $fichinter) {
-							$foundinter++;
-							/** @var Fichinter $fichinter */
-							$timing += $fichinter->duration;
-						}
-					}
-				}
-			}
-			print '<tr><td>';
-			print $form->textwithpicto($langs->trans("TicketDurationAuto"), $langs->trans("TicketDurationAutoInfos"), 1);
-			print '</td><td>';
-			print $foundinter ? convertSecondToTime($timing, 'all', getDolGlobalInt('MAIN_DURATION_OF_WORKDAY')) : '';
->>>>>>> 5fcca27f
+			print isset($object->duration) ? convertSecondToTime($object->duration, 'all', getDolGlobalInt('MAIN_DURATION_OF_WORKDAY')) : '';
 			print '</td></tr>';
 		}
 
