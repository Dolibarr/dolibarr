<?php
/* Copyright (C) 2013-2016 Jean-François FERRY <hello@librethic.io>
 * Copyright (C) 2016      Christophe Battarel <christophe@altairis.fr>
 * Copyright (C) 2018      Laurent Destailleur <eldy@users.sourceforge.net>
 *
 * This program is free software; you can redistribute it and/or modify
 * it under the terms of the GNU General Public License as published by
 * the Free Software Foundation; either version 3 of the License, or
 * (at your option) any later version.
 *
 * This program is distributed in the hope that it will be useful,
 * but WITHOUT ANY WARRANTY; without even the implied warranty of
 * MERCHANTABILITY or FITNESS FOR A PARTICULAR PURPOSE.  See the
 * GNU General Public License for more details.
 *
 * You should have received a copy of the GNU General Public License
 * along with this program. If not, see <https://www.gnu.org/licenses/>.
 */

/**
 *    \file     htdocs/ticket/card.php
 *    \ingroup 	ticket
 */

require '../main.inc.php';
require_once DOL_DOCUMENT_ROOT.'/ticket/class/actions_ticket.class.php';
require_once DOL_DOCUMENT_ROOT.'/core/class/html.formticket.class.php';
require_once DOL_DOCUMENT_ROOT.'/core/lib/ticket.lib.php';
require_once DOL_DOCUMENT_ROOT.'/core/lib/date.lib.php';
require_once DOL_DOCUMENT_ROOT.'/core/lib/company.lib.php';
require_once DOL_DOCUMENT_ROOT.'/core/class/extrafields.class.php';
require_once DOL_DOCUMENT_ROOT.'/contact/class/contact.class.php';
if (!empty($conf->projet->enabled)) {
    include_once DOL_DOCUMENT_ROOT.'/projet/class/project.class.php';
    include_once DOL_DOCUMENT_ROOT.'/core/class/html.formprojet.class.php';
    include_once DOL_DOCUMENT_ROOT.'/core/lib/project.lib.php';
}
if (!empty($conf->contrat->enabled)) {
    include_once DOL_DOCUMENT_ROOT.'/core/lib/contract.lib.php';
    include_once DOL_DOCUMENT_ROOT.'/contrat/class/contrat.class.php';
    include_once DOL_DOCUMENT_ROOT.'/core/class/html.formcontract.class.php';
}

// Load translation files required by the page
$langs->loadLangs(array("companies", "other", "ticket"));

// Get parameters
$id        = GETPOST('id', 'int');
$socid     = GETPOST('socid', 'int');
$track_id  = GETPOST('track_id', 'alpha', 3);
$ref       = GETPOST('ref', 'alpha');
$projectid = GETPOST('projectid', 'int');
$cancel    = GETPOST('cancel', 'alpha');
$action    = GETPOST('action', 'aZ09');

$notifyTiers = GETPOST("notify_tiers_at_create", 'alpha');

// Initialize technical object to manage hooks of ticket. Note that conf->hooks_modules contains array array
$hookmanager->initHooks(array('ticketcard', 'globalcard'));

$object = new Ticket($db);
$extrafields = new ExtraFields($db);

// Fetch optionals attributes and labels
<<<<<<< HEAD
$extrafields->fetch_name_optionals_label($object->table_element);

$search_array_options = $extrafields->getOptionalsFromPost($object->table_element, '', 'search_');

// Initialize array of search criterias
$search_all = trim(GETPOST("search_all", 'alpha'));
$search = array();
foreach ($object->fields as $key => $val)
{
	if (GETPOST('search_'.$key, 'alpha')) $search[$key] = GETPOST('search_'.$key, 'alpha');
=======
$extralabels = $extrafields->fetch_name_optionals_label($object->table_element);
$search_array_options=$extrafields->getOptionalsFromPost($object->table_element, '', 'search_');

// Initialize array of search criterias
$search_all=trim(GETPOST("search_all", 'alpha'));
$search=array();
foreach($object->fields as $key => $val)
{
	if (GETPOST('search_'.$key, 'alpha')) $search[$key]=GETPOST('search_'.$key, 'alpha');
>>>>>>> 5e3698b0
}

if (empty($action) && empty($id) && empty($ref)) $action = 'view';

//Select mail models is same action as add_message
if (GETPOST('modelselected', 'alpha')) {
	$action = 'presend';
}

// Load object
//include DOL_DOCUMENT_ROOT.'/core/actions_fetchobject.inc.php';  // Must be include, not include_once  // Must be include, not include_once. Include fetch and fetch_thirdparty but not fetch_optionals
if ($id || $track_id || $ref) {
	$res = $object->fetch($id, $ref, $track_id);
	if ($res >= 0)
	{
		$id = $object->id;
		$track_id = $object->track_id;
	}
}

// Store current page url
$url_page_current = DOL_URL_ROOT.'/ticket/card.php';

// Security check - Protection if external user
//if ($user->socid > 0) accessforbidden();
//if ($user->socid > 0) $socid = $user->socid;
$result = restrictedArea($user, 'ticket', $object->id);

$triggermodname = 'TICKET_MODIFY';
$permissiontoadd = $user->rights->ticket->write;

$actionobject = new ActionsTicket($db);

$now = dol_now();


/*
 * Actions
 */

<<<<<<< HEAD
$parameters = array();
$reshook = $hookmanager->executeHooks('doActions', $parameters, $object, $action); // Note that $action and $object may have been modified by some hooks
=======
$parameters=array();
$reshook=$hookmanager->executeHooks('doActions', $parameters, $object, $action);    // Note that $action and $object may have been modified by some hooks
>>>>>>> 5e3698b0
if ($reshook < 0) setEventMessages($hookmanager->error, $hookmanager->errors, 'errors');

if ($cancel)
{
	if (!empty($backtopage))
	{
		header("Location: ".$backtopage);
		exit;
	}
	$action = 'view';
}

if (GETPOST('add', 'alpha') && $user->rights->ticket->write) {
    $error = 0;

    if (!GETPOST("subject", 'alpha')) {
        $error++;
        setEventMessages($langs->trans("ErrorFieldRequired", $langs->transnoentities("Subject")), null, 'errors');
        $action = 'create';
    } elseif (!GETPOST("message", 'alpha')) {
        $error++;
        setEventMessages($langs->trans("ErrorFieldRequired", $langs->transnoentities("Message")), null, 'errors');
        $action = 'create';
    }

    if (!$error) {
        $db->begin();

        $object->ref = GETPOST("ref", 'alpha');
        $object->fk_soc = GETPOST("socid", 'int') > 0 ? GETPOST("socid", 'int') : 0;
        $object->subject = GETPOST("subject", 'alpha');
        $object->message = GETPOST("message", 'none');

        $object->type_code = GETPOST("type_code", 'alpha');
        $object->category_code = GETPOST("category_code", 'alpha');
        $object->severity_code = GETPOST("severity_code", 'alpha');
        $notifyTiers = GETPOST("notify_tiers_at_create", 'alpha');
        $object->notify_tiers_at_create = empty($notifyTiers) ? 0 : 1;

        $object->fk_project = GETPOST('projectid', 'int');

        $ret = $extrafields->setOptionalsFromPost(null, $object);

        $id = $object->create($user);
        if ($id <= 0) {
            $error++;
            setEventMessage($object->error, $object->errors, 'errors');
            $action = 'create';
        }

        if (!$error)
        {
            // Add contact
            $contactid = GETPOST('contactid', 'int');
            $type_contact = GETPOST("type", 'alpha');

            if ($contactid > 0 && $type_contact) {
                $result = $object->add_contact($contactid, GETPOST("type"), 'external');
            }

            // altairis: link ticket to project
            if (GETPOST('projectid') > 0) {
                $object->setProject(GETPOST('projectid'));
            }

            // Auto assign user
            if ($conf->global->TICKET_AUTO_ASSIGN_USER_CREATE) {
                $result = $object->assignUser($user, $user->id, 1);
                $object->add_contact($user->id, "SUPPORTTEC", 'internal');
            }

            // Auto assign contrat
            $contractid = 0;
            if ($conf->global->TICKET_AUTO_ASSIGN_CONTRACT_CREATE) {
                $contrat = new Contrat($db);
                $contrat->socid = $object->fk_soc;
                $list = $contrat->getListOfContracts();

                if (is_array($list) && !empty($list)) {
                    if (count($list) == 1) {
                        $contractid = $list[0]->id;
                        $object->setContract($contractid);
                    } else {
                    }
                }
            }

            // Auto create fiche intervention
            if ($conf->global->TICKET_AUTO_CREATE_FICHINTER_CREATE)
            {
                $fichinter = new Fichinter($db);
                $fichinter->socid = $object->fk_soc;
                $fichinter->fk_project = GETPOST('projectid', 'int');
                $fichinter->fk_contrat = $contractid;
                $fichinter->author = $user->id;
                $fichinter->modelpdf = 'soleil';
                $fichinter->origin = $object->element;
                $fichinter->origin_id = $object->id;

                // Extrafields
                $extrafields->fetch_name_optionals_label($fichinter->table_element);
                $array_options = $extrafields->getOptionalsFromPost($fichinter->table_element);
                $fichinter->array_options = $array_options;

                $id = $fichinter->create($user);
                if ($id <= 0) {
                    setEventMessages($fichinter->error, null, 'errors');
                }
            }
        }

        if (!$error)
        {
            // File transfer
            $object->copyFilesForTicket();
        }

        if (!$error)
        {
            $db->commit();

            if (!empty($backtopage)) {
                $url = $backtopage;
            } else {
                $url = 'card.php?track_id='.$object->track_id;
            }

            header("Location: ".$url);
            exit;
        } else {
            $db->rollback();
            setEventMessages($object->error, $object->errors, 'errors');
        }
    } else {
        setEventMessages($object->error, $object->errors, 'errors');
    }
}

if ($action == 'edit' && $user->rights->ticket->write) {
    $error = 0;

    if ($object->fetch(GETPOST('id', 'int')) < 0) {
        $error++;
        array_push($object->errors, $langs->trans("ErrorTicketIsNotValid"));
        $_GET["action"] = $_POST["action"] = '';
    }
}

if (GETPOST('update', 'alpha') && GETPOST('id', 'int') && $user->rights->ticket->write) {
    $error = 0;

    $ret = $object->fetch(GETPOST('id', 'int'));
    if ($ret < 0) {
        $error++;
        array_push($object->errors, $langs->trans("ErrorTicketIsNotValid"));
        $action = '';
    } elseif (!GETPOST("label")) {
        $error++;
        array_push($object->errors, $langs->trans("ErrorFieldRequired", $langs->transnoentities("Label")));
        $action = 'edit';
    } elseif (!GETPOST("subject")) {
        $error++;
        array_push($object->errors, $langs->trans("ErrorFieldRequired", $langs->transnoentities("Subject")));
        $action = 'edit';
    }

    if (!$error) {
        $db->begin();

        $object->label = GETPOST("label", 'alphanohtml');
        $object->description = GETPOST("description", 'none');

        //...
        $ret = $object->update($user);
        if ($ret <= 0) {
            $error++;
            setEventMessage($object->error, $object->errors, 'errors');
            $action = 'edit';
        }

        if (!$error && $ret > 0) {
            $db->commit();
        } else {
            $db->rollback();
        }
    }
}

// Mark as Read
if ($action == "mark_ticket_read" && $user->rights->ticket->write) {
    $object->fetch('', '', GETPOST("track_id", 'alpha'));

    if ($object->markAsRead($user) > 0)
    {
        setEventMessages($langs->trans('TicketMarkedAsRead'), null, 'mesgs');

        header("Location: card.php?track_id=".$object->track_id."&action=view");
        exit;
    } else {
        setEventMessages($object->error, $object->errors, 'errors');
    }
    $action = 'view';
}

// Assign to someone
if ($action == "assign_user" && GETPOST('btn_assign_user', 'aplha') && $user->rights->ticket->write) {
    $object->fetch('', '', GETPOST("track_id", 'alpha'));
    $useroriginassign = $object->fk_user_assign;
    $usertoassign = GETPOST('fk_user_assign', 'int');

    /*if (! ($usertoassign > 0)) {
     $error++;
     array_push($object->errors, $langs->trans("ErrorFieldRequired", $langs->transnoentities("AssignedTo")));
     $action = 'view';
     }*/

    if (!$error)
    {
        $ret = $object->assignUser($user, $usertoassign);
        if ($ret < 0) $error++;
    }

    if (!$error)	// Update list of contacts
    {
        // Si déjà un user assigné on le supprime des contacts
        if ($useroriginassign > 0) {
            $internal_contacts = $object->listeContact(-1, 'internal');

            foreach ($internal_contacts as $key => $contact) {
                if ($contact['code'] == "SUPPORTTEC" && $contact['id'] == $useroriginassign) {
                }
                {
                    //print "user à effacer : ".$useroriginassign;
                    $object->delete_contact($contact['rowid']);
                }
            }
        }

        if ($usertoassign > 0) $object->add_contact($usertoassign, "SUPPORTTEC", 'internal', $notrigger = 0);
    }

    if (!$error)
    {
        // Log action in ticket logs table
        $object->fetch_user($usertoassign);
        $log_action = $langs->trans('TicketLogAssignedTo', $object->user->getFullName($langs));

        setEventMessages($langs->trans('TicketAssigned'), null, 'mesgs');

        header("Location: card.php?track_id=".$object->track_id."&action=view");
        exit;
    } else {
        array_push($object->errors, $object->error);
    }
    $action = 'view';
}

if ($action == 'add_message' && GETPOSTISSET('btn_add_message') && $user->rights->ticket->read) {
    $ret = $object->newMessage($user, $action, (GETPOST('private_message', 'alpha') == "on" ? 1 : 0));

    if ($ret > 0) {
        if (!empty($backtopage)) {
            $url = $backtopage;
        } else {
            $url = 'card.php?action=view&track_id='.$object->track_id;
        }

        header("Location: ".$url);
        exit;
    } else {
        setEventMessages($object->error, null, 'errors');
        $action = 'presend';
    }
}

if ($action == "confirm_close" && GETPOST('confirm', 'alpha') == 'yes' && $user->rights->ticket->write)
{
    $object->fetch(GETPOST('id', 'int'), '', GETPOST('track_id', 'alpha'));

    if ($object->close($user)) {
        setEventMessages($langs->trans('TicketMarkedAsClosed'), null, 'mesgs');

        $url = 'card.php?action=view&track_id='.GETPOST('track_id', 'alpha');
        header("Location: ".$url);
    } else {
        $action = '';
        setEventMessages($object->error, $object->errors, 'errors');
    }
}

if ($action == "confirm_public_close" && GETPOST('confirm', 'alpha') == 'yes') {
    $object->fetch(GETPOST('id', 'int'), '', GETPOST('track_id', 'alpha'));
    if ($_SESSION['email_customer'] == $object->origin_email || $_SESSION['email_customer'] == $object->thirdparty->email) {
    	$object->close($user);

        // Log action in ticket logs table
        $log_action = $langs->trans('TicketLogClosedBy', $_SESSION['email_customer']);

        setEventMessages('<div class="confirm">'.$langs->trans('TicketMarkedAsClosed').'</div>', null, 'mesgs');

        $url = 'card.php?action=view_ticket&track_id='.GETPOST('track_id', 'alpha');
        header("Location: ".$url);
    } else {
        setEventMessages($object->error, $object->errors, 'errors');
        $action = '';
    }
}

if ($action == 'confirm_delete_ticket' && GETPOST('confirm', 'alpha') == "yes" && $user->rights->ticket->delete) {
    if ($object->fetch(GETPOST('id', 'int'), '', GETPOST('track_id', 'alpha')) >= 0) {
        if ($object->delete($user) > 0) {
            setEventMessages('<div class="confirm">'.$langs->trans('TicketDeletedSuccess').'</div>', null, 'mesgs');
            Header("Location: ".DOL_URL_ROOT."/ticket/list.php");
            exit;
        } else {
            $langs->load("errors");
            $mesg = '<div class="error">'.$langs->trans($object->error).'</div>';
            $action = '';
        }
    }
}

// Set parent company
if ($action == 'set_thirdparty' && $user->rights->societe->creer) {
    if ($object->fetch(GETPOST('id', 'int'), '', GETPOST('track_id', 'alpha')) >= 0) {
        $result = $object->setCustomer(GETPOST('editcustomer', 'int'));
        $url = 'card.php?action=view&track_id='.GETPOST('track_id', 'alpha');
        header("Location: ".$url);
        exit();
    }
}

if ($action == 'set_progression' && $user->rights->ticket->write) {
    if ($object->fetch(GETPOST('id', 'int'), '', GETPOST('track_id', 'alpha')) >= 0) {
        $result = $object->setProgression(GETPOST('progress', 'alpha'));

        $url = 'card.php?action=view&track_id='.$object->track_id;
        header("Location: ".$url);
        exit();
    }
}

<<<<<<< HEAD
=======
if (GETPOST('add', 'alpha') && $user->rights->ticket->write) {
    $error = 0;

    if (!GETPOST("subject", 'alpha')) {
        $error++;
        setEventMessages($langs->trans("ErrorFieldRequired", $langs->transnoentities("Subject")), null, 'errors');
        $action = 'create';
    } elseif (!GETPOST("message", 'alpha')) {
        $error++;
        setEventMessages($langs->trans("ErrorFieldRequired", $langs->transnoentities("Message")), null, 'errors');
        $action = 'create';
    }

    if (!$error) {
        $db->begin();

        $object->ref = GETPOST("ref", 'alpha');
        $object->fk_soc = GETPOST("socid", 'int') > 0 ? GETPOST("socid", 'int') : 0;
        $object->subject = GETPOST("subject", 'alpha');
        $object->message = GETPOST("message", 'none');

        $object->type_code = GETPOST("type_code", 'alpha');
        $object->category_code = GETPOST("category_code", 'alpha');
        $object->severity_code = GETPOST("severity_code", 'alpha');
        $notifyTiers = GETPOST("notify_tiers_at_create", 'alpha');
        $object->notify_tiers_at_create = empty($notifyTiers) ? 0 : 1;

        $object->fk_project = GETPOST('projectid', 'int');

        $extrafields = new ExtraFields($db);
        $extralabels = $extrafields->fetch_name_optionals_label($object->table_element);
        $ret = $extrafields->setOptionalsFromPost($extralabels, $object);

        $id = $object->create($user);
        if ($id <= 0) {
            $error++;
            setEventMessage($object->error, $object->errors, 'errors');
            $action = 'create';
        }

        if (! $error)
        {
            // Add contact
            $contactid = GETPOST('contactid', 'int');
            $type_contact = GETPOST("type", 'alpha');

            if ($contactid > 0 && $type_contact) {
                $result = $object->add_contact($contactid, GETPOST("type"), 'external');
            }

            // altairis: link ticket to project
            if (GETPOST('projectid') > 0) {
                $object->setProject(GETPOST('projectid'));
            }

            // Auto assign user
            if ($conf->global->TICKET_AUTO_ASSIGN_USER_CREATE) {
                $result = $object->assignUser($user, $user->id, 1);
                $object->add_contact($user->id, "SUPPORTTEC", 'internal');
            }

            // Auto assign contrat
            $contractid = 0;
            if ($conf->global->TICKET_AUTO_ASSIGN_CONTRACT_CREATE) {
                $contrat = new Contrat($db);
                $contrat->socid = $object->fk_soc;
                $list = $contrat->getListOfContracts();

                if (is_array($list) && !empty($list)) {
                    if (count($list) == 1) {
                        $contractid = $list[0]->id;
                        $object->setContract($contractid);
                    } else {
                    }
                }
            }

            // Auto create fiche intervention
            if ($conf->global->TICKET_AUTO_CREATE_FICHINTER_CREATE)
            {
                $fichinter = new Fichinter($db);
                $fichinter->socid = $object->fk_soc;
                $fichinter->fk_project = GETPOST('projectid', 'int');
                $fichinter->fk_contrat = $contractid;
                $fichinter->author = $user->id;
                $fichinter->modelpdf = 'soleil';
                $fichinter->origin = $object->element;
                $fichinter->origin_id = $object->id;

                // Extrafields
                $extrafields = new ExtraFields($db);
                $extralabels = $extrafields->fetch_name_optionals_label($fichinter->table_element);
                $array_options = $extrafields->getOptionalsFromPost($fichinter->table_element);
                $fichinter->array_options = $array_options;

                $id = $fichinter->create($user);
                if ($id <= 0) {
                    setEventMessages($fichinter->error, null, 'errors');
                }
            }
        }

        if (! $error)
        {
            // File transfer
            $object->copyFilesForTicket();
        }

        if (! $error)
        {
            $db->commit();

            if (!empty($backtopage)) {
                $url = $backtopage;
            } else {
                $url = 'card.php?track_id=' . $object->track_id;
            }

            header("Location: " . $url);
            exit;
        } else {
            $db->rollback();
            setEventMessages($object->error, $object->errors, 'errors');
        }
    } else {
        setEventMessages($object->error, $object->errors, 'errors');
    }
}

if ($action == 'edit' && $user->rights->ticket->write) {
    $error = 0;

    if ($object->fetch(GETPOST('id', 'int')) < 0) {
        $error++;
        array_push($object->errors, $langs->trans("ErrorTicketIsNotValid"));
        $_GET["action"] = $_POST["action"] = '';
    }
}

if (GETPOST('update', 'alpha') && GETPOST('id', 'int') && $user->rights->ticket->write) {
    $error = 0;

    $ret = $object->fetch(GETPOST('id', 'int'));
    if ($ret < 0) {
        $error++;
        array_push($object->errors, $langs->trans("ErrorTicketIsNotValid"));
        $action = '';
    } elseif (!GETPOST("label")) {
        $error++;
        array_push($object->errors, $langs->trans("ErrorFieldRequired", $langs->transnoentities("Label")));
        $action = 'edit';
    } elseif (!GETPOST("subject")) {
        $error++;
        array_push($object->errors, $langs->trans("ErrorFieldRequired", $langs->transnoentities("Subject")));
        $action = 'edit';
    }

    if (!$error) {
        $db->begin();

        $object->label = GETPOST("label", 'alphanohtml');
        $object->description = GETPOST("description", 'none');

        //...
        $ret = $object->update($user);
        if ($ret <= 0) {
            $error++;
            setEventMessage($object->error, $object->errors, 'errors');
            $action = 'edit';
        }

        if (!$error && $ret > 0) {
            $db->commit();
        } else {
            $db->rollback();
        }
    }
}

// Mark as Read
if ($action == "mark_ticket_read" && $user->rights->ticket->write) {
    $object->fetch('', '', GETPOST("track_id", 'alpha'));

    if ($object->markAsRead($user) > 0)
    {
        setEventMessages($langs->trans('TicketMarkedAsRead'), null, 'mesgs');

        header("Location: card.php?track_id=" . $object->track_id . "&action=view");
        exit;
    } else {
        setEventMessages($object->error, $object->errors, 'errors');
    }
    $action = 'view';
}

// Assign to someone
if ($action == "assign_user" && GETPOST('btn_assign_user', 'aplha') && $user->rights->ticket->write) {
    $object->fetch('', '', GETPOST("track_id", 'alpha'));
    $useroriginassign = $object->fk_user_assign;
    $usertoassign = GETPOST('fk_user_assign', 'int');

    /*if (! ($usertoassign > 0)) {
     $error++;
     array_push($object->errors, $langs->trans("ErrorFieldRequired", $langs->transnoentities("AssignedTo")));
     $action = 'view';
     }*/

    if (!$error)
    {
        $ret = $object->assignUser($user, $usertoassign);
        if ($ret < 0) $error++;
    }

    if (! $error)	// Update list of contacts
    {
        // Si déjà un user assigné on le supprime des contacts
        if ($useroriginassign > 0) {
            $internal_contacts = $object->listeContact(-1, 'internal');

            foreach ($internal_contacts as $key => $contact) {
                if ($contact['code'] == "SUPPORTTEC" && $contact['id'] == $useroriginassign) {
                }
                {
                    //print "user à effacer : ".$useroriginassign;
                    $object->delete_contact($contact['rowid']);
                }
            }
        }

        if ($usertoassign > 0) $object->add_contact($usertoassign, "SUPPORTTEC", 'internal', $notrigger = 0);
    }

    if (! $error)
    {
        // Log action in ticket logs table
        $object->fetch_user($usertoassign);
        $log_action = $langs->trans('TicketLogAssignedTo', $object->user->getFullName($langs));

        setEventMessages($langs->trans('TicketAssigned'), null, 'mesgs');

        header("Location: card.php?track_id=" . $object->track_id . "&action=view");
        exit;
    } else {
        array_push($object->errors, $object->error);
    }
    $action = 'view';
}

if ($action == 'add_message' && GETPOSTISSET('btn_add_message') && $user->rights->ticket->read) {
    $ret = $object->newMessage($user, $action, (GETPOST('private_message', 'alpha') == "on" ? 1 : 0));

    if ($ret > 0) {
        if (!empty($backtopage)) {
            $url = $backtopage;
        } else {
            $url = 'card.php?action=view&track_id=' . $object->track_id;
        }

        header("Location: " . $url);
        exit;
    } else {
        setEventMessages($object->error, null, 'errors');
        $action = 'presend';
    }
}

if ($action == "confirm_close" && GETPOST('confirm', 'alpha') == 'yes' && $user->rights->ticket->write)
{
    $object->fetch(GETPOST('id', 'int'), '', GETPOST('track_id', 'alpha'));

    if ($object->close($user)) {
        setEventMessages($langs->trans('TicketMarkedAsClosed'), null, 'mesgs');

        $url = 'card.php?action=view&track_id=' . GETPOST('track_id', 'alpha');
        header("Location: " . $url);
    } else {
        $action = '';
        setEventMessages($object->error, $object->errors, 'errors');
    }
}

if ($action == "confirm_public_close" && GETPOST('confirm', 'alpha') == 'yes') {
    $object->fetch(GETPOST('id', 'int'), '', GETPOST('track_id', 'alpha'));
    if ($_SESSION['email_customer'] == $object->origin_email || $_SESSION['email_customer'] == $object->thirdparty->email) {
    	$object->close($user);

        // Log action in ticket logs table
        $log_action = $langs->trans('TicketLogClosedBy', $_SESSION['email_customer']);

        setEventMessages('<div class="confirm">' . $langs->trans('TicketMarkedAsClosed') . '</div>', null, 'mesgs');

        $url = 'card.php?action=view_ticket&track_id=' . GETPOST('track_id', 'alpha');
        header("Location: " . $url);
    } else {
        setEventMessages($object->error, $object->errors, 'errors');
        $action = '';
    }
}

if ($action == 'confirm_delete_ticket' && GETPOST('confirm', 'alpha') == "yes" && $user->rights->ticket->delete) {
    if ($object->fetch(GETPOST('id', 'int'), '', GETPOST('track_id', 'alpha')) >= 0) {
        if ($object->delete($user) > 0) {
            setEventMessages('<div class="confirm">' . $langs->trans('TicketDeletedSuccess') . '</div>', null, 'mesgs');
            Header("Location: ".DOL_URL_ROOT."/ticket/list.php");
            exit;
        } else {
            $langs->load("errors");
            $mesg = '<div class="error">' . $langs->trans($object->error) . '</div>';
            $action = '';
        }
    }
}

// Set parent company
if ($action == 'set_thirdparty' && $user->rights->societe->creer) {
    if ($object->fetch(GETPOST('id', 'int'), '', GETPOST('track_id', 'alpha')) >= 0) {
        $result = $object->setCustomer(GETPOST('editcustomer', 'int'));
        $url = 'card.php?action=view&track_id=' . GETPOST('track_id', 'alpha');
        header("Location: " . $url);
        exit();
    }
}

if ($action == 'set_progression' && $user->rights->ticket->write) {
    if ($object->fetch(GETPOST('id', 'int'), '', GETPOST('track_id', 'alpha')) >= 0) {
        $result = $object->setProgression(GETPOST('progress', 'alpha'));

        $url = 'card.php?action=view&track_id=' . $object->track_id;
        header("Location: " . $url);
        exit();
    }
}

>>>>>>> 5e3698b0
if ($action == 'setsubject') {
    if ($object->fetch(GETPOST('id', 'int'))) {
        if ($action == 'setsubject') {
            $object->subject = trim(GETPOST('subject', 'alpha'));
        }

        if ($action == 'setsubject' && empty($object->subject)) {
<<<<<<< HEAD
            $mesg .= ($mesg ? '<br>' : '').$langs->trans("ErrorFieldRequired", $langs->transnoentities("Subject"));
=======
            $mesg .= ($mesg ? '<br>' : '') . $langs->trans("ErrorFieldRequired", $langs->transnoentities("Subject"));
>>>>>>> 5e3698b0
        }

        if (!$mesg) {
            if ($object->update($user) >= 0) {
<<<<<<< HEAD
                header("Location: ".$_SERVER['PHP_SELF']."?track_id=".$object->track_id);
=======
                header("Location: " . $_SERVER['PHP_SELF'] . "?track_id=" . $object->track_id);
>>>>>>> 5e3698b0
                exit;
            }
            $mesg = $object->error;
        }
    }
}

if ($action == 'confirm_reopen' && $user->rights->ticket->manage && !GETPOST('cancel')) {
    if ($object->fetch(GETPOST('id', 'int'), '', GETPOST('track_id', 'alpha')) >= 0) {
        // prevent browser refresh from reopening ticket several times
        if ($object->fk_statut == Ticket::STATUS_CLOSED) {
            $res = $object->setStatut(Ticket::STATUS_ASSIGNED);
            if ($res) {
                // Log action in ticket logs table
                $log_action = $langs->trans('TicketLogReopen');

<<<<<<< HEAD
                $url = 'card.php?action=view&track_id='.$object->track_id;
                header("Location: ".$url);
=======
                $url = 'card.php?action=view&track_id=' . $object->track_id;
                header("Location: " . $url);
>>>>>>> 5e3698b0
                exit();
            }
        }
    }
} // Categorisation dans projet
elseif ($action == 'classin' && $user->rights->ticket->write) {
    if ($object->fetch(GETPOST('id', 'int'), '', GETPOST('track_id', 'alpha')) >= 0) {
        $object->setProject(GETPOST('projectid', 'int'));
<<<<<<< HEAD
        $url = 'card.php?action=view&track_id='.$object->track_id;
        header("Location: ".$url);
=======
        $url = 'card.php?action=view&track_id=' . $object->track_id;
        header("Location: " . $url);
>>>>>>> 5e3698b0
        exit();
    }
} // Categorisation dans contrat
elseif ($action == 'setcontract' && $user->rights->ticket->write) {
    if ($object->fetch(GETPOST('id', 'int'), '', GETPOST('track_id', 'alpha')) >= 0) {
        $object->setContract(GETPOST('contractid', 'int'));
<<<<<<< HEAD
        $url = 'card.php?action=view&track_id='.$object->track_id;
        header("Location: ".$url);
=======
        $url = 'card.php?action=view&track_id=' . $object->track_id;
        header("Location: " . $url);
>>>>>>> 5e3698b0
        exit();
    }
} elseif ($action == "set_message" && $user->rights->ticket->manage) {
    // altairis: manage cancel button
    if (!GETPOST('cancel')) {
        $object->fetch('', '', GETPOST('track_id', 'alpha'));
        $oldvalue_message = $object->message;
        $fieldtomodify = GETPOST('message_initial');

        $object->message = $fieldtomodify;
        $ret = $object->update($user);
        if ($ret > 0) {
<<<<<<< HEAD
            $log_action = $langs->trans('TicketInitialMessageModified')." \n";
=======
            $log_action = $langs->trans('TicketInitialMessageModified') . " \n";
>>>>>>> 5e3698b0
            // include the Diff class
            dol_include_once('/ticket/class/utils_diff.class.php');
            // output the result of comparing two files as plain text
            $log_action .= Diff::toString(Diff::compare(strip_tags($oldvalue_message), strip_tags($object->message)));

            setEventMessages($langs->trans('TicketMessageSuccesfullyUpdated'), null, 'mesgs');
        }
    }

    $action = 'view';
} // Reopen ticket
elseif ($action == 'confirm_set_status' && $user->rights->ticket->write && !GETPOST('cancel')) {
    if ($object->fetch(GETPOST('id', 'int'), GETPOST('track_id', 'alpha')) >= 0) {
        $new_status = GETPOST('new_status', 'int');
        $old_status = $object->fk_statut;
        $res = $object->setStatut($new_status);
        if ($res) {
            // Log action in ticket logs table
            $log_action = $langs->trans('TicketLogStatusChanged', $langs->transnoentities($object->statuts_short[$old_status]), $langs->transnoentities($object->statuts_short[$new_status]));

<<<<<<< HEAD
            $url = 'card.php?action=view&track_id='.$object->track_id;
            header("Location: ".$url);
=======
            $url = 'card.php?action=view&track_id=' . $object->track_id;
            header("Location: " . $url);
>>>>>>> 5e3698b0
            exit();
        }
    }
}

// Action to update one extrafield
if ($action == "update_extras" && !empty($permissiontoadd))
{
	$object->fetch(GETPOST('id', 'int'), '', GETPOST('track_id', 'alpha'));
	$attributekey = GETPOST('attribute', 'alpha');
	$attributekeylong = 'options_'.$attributekey;
	$object->array_options['options_'.$attributekey] = GETPOST($attributekeylong, ' alpha');

	$result = $object->insertExtraFields(empty($triggermodname) ? '' : $triggermodname, $user);
	if ($result > 0)
	{
		setEventMessages($langs->trans('RecordSaved'), null, 'mesgs');
		$action = 'view';
	}
	else
	{
		setEventMessages($object->error, $object->errors, 'errors');
		$action = 'edit_extras';
	}
}

if ($action == "change_property" && GETPOST('btn_update_ticket_prop', 'alpha') && $user->rights->ticket->write)
{
	$object->fetch(GETPOST('id', 'int'), '', GETPOST('track_id', 'alpha'));

	$object->type_code = GETPOST('update_value_type', 'aZ09');
	$object->severity_code = GETPOST('update_value_severity', 'aZ09');
	$object->category_code = GETPOST('update_value_category', 'aZ09');

	$ret = $object->update($user);
	if ($ret > 0) {
		$log_action = $langs->trans('TicketLogPropertyChanged', $oldvalue_label, $newvalue_label);

		setEventMessages($langs->trans('TicketUpdated'), null, 'mesgs');
	}
	$action = 'view';
}


$permissiondellink = $user->rights->ticket->write;
include DOL_DOCUMENT_ROOT.'/core/actions_dellink.inc.php'; // Must be include, not include_once

// Actions to build doc
$upload_dir = $conf->ticket->dir_output;
<<<<<<< HEAD
$permissiontoadd = $user->rights->ticket->write;
include DOL_DOCUMENT_ROOT.'/core/actions_builddoc.inc.php';

// Actions to send emails
$triggersendname = 'TICKET_SENTBYMAIL';
$paramname = 'id';
$autocopy = 'MAIN_MAIL_AUTOCOPY_TICKET_TO'; // used to know the automatic BCC to add
$trackid = 'tic'.$object->id;
=======
$permissioncreate = $user->rights->ticket->write;
include DOL_DOCUMENT_ROOT.'/core/actions_builddoc.inc.php';

// Actions to send emails
$trigger_name='TICKET_SENTBYMAIL';
$paramname='id';
$autocopy='MAIN_MAIL_AUTOCOPY_TICKET_TO';		// used to know the automatic BCC to add
$trackid='tic'.$object->id;
>>>>>>> 5e3698b0
include DOL_DOCUMENT_ROOT.'/core/actions_sendmails.inc.php';

// Set $action to correct value for the case we used presend action to add a message
if (GETPOSTISSET('actionbis') && $action == 'presend') $action = 'presend_addmessage';


/*
 * View
 */

$userstat = new User($db);
$form = new Form($db);
$formticket = new FormTicket($db);
if (!empty($conf->projet->enabled)) $formproject = new FormProjets($db);

$help_url = 'FR:DocumentationModuleTicket';
$page_title = $actionobject->getTitle($action);

llxHeader('', $page_title, $help_url);

if ($action == 'create' || $action == 'presend')
{
    $formticket = new FormTicket($db);

<<<<<<< HEAD
    print load_fiche_titre($langs->trans('NewTicket'), '', 'ticket');

    $formticket->withfromsocid = $socid ? $socid : $user->socid;
    $formticket->withfromcontactid = $contactid ? $contactid : '';
    $formticket->withtitletopic = 1;
    $formticket->withnotifytiersatcreate = ($notifyTiers ? 1 : 0);
=======
    print load_fiche_titre($langs->trans('NewTicket'), '', 'title_ticket');

    $formticket->withfromsocid = $socid ? $socid : $user->societe_id;
    $formticket->withfromcontactid = $contactid ? $contactid : '';
    $formticket->withtitletopic = 1;
    $formticket->withnotifytiersatcreate = ($notifyTiers?1:0);
>>>>>>> 5e3698b0
    $formticket->withusercreate = 1;
    $formticket->withref = 1;
    $formticket->fk_user_create = $user->id;
    $formticket->withfile = 2;
    $formticket->withextrafields = 1;
    $formticket->param = array('origin' => GETPOST('origin'), 'originid' => GETPOST('originid'));
    if (empty($defaultref)) {
        $defaultref = '';
    }

    $formticket->showForm(1);
}

if (empty($action) || $action == 'view' || $action == 'addlink' || $action == 'dellink' || $action == 'presend' || $action == 'presend_addmessage' || $action == 'close' || $action == 'delete' || $action == 'editcustomer' || $action == 'progression' || $action == 'reopen'
	|| $action == 'editsubject' || $action == 'edit_extras' || $action == 'update_extras' || $action == 'edit_extrafields' || $action == 'set_extrafields' || $action == 'classify' || $action == 'sel_contract' || $action == 'edit_message_init' || $action == 'set_status' || $action == 'dellink')
{
    if ($res > 0)
    {
        // or for unauthorized internals users
<<<<<<< HEAD
        if (!$user->socid && ($conf->global->TICKET_LIMIT_VIEW_ASSIGNED_ONLY && $object->fk_user_assign != $user->id) && !$user->rights->ticket->manage) {
=======
        if (!$user->societe_id && ($conf->global->TICKET_LIMIT_VIEW_ASSIGNED_ONLY && $object->fk_user_assign != $user->id) && !$user->rights->ticket->manage) {
>>>>>>> 5e3698b0
            accessforbidden('', 0, 1);
        }

        // Confirmation close
        if ($action == 'close') {
            print $form->formconfirm($url_page_current."?track_id=".$object->track_id, $langs->trans("CloseATicket"), $langs->trans("ConfirmCloseAticket"), "confirm_close", '', '', 1);
            if ($ret == 'html') {
                print '<br>';
            }
        }
        // Confirmation delete
        if ($action == 'delete') {
        	print $form->formconfirm($url_page_current."?track_id=".$object->track_id, $langs->trans("Delete"), $langs->trans("ConfirmDeleteTicket"), "confirm_delete_ticket", '', '', 1);
        }
        // Confirm reopen
        if ($action == 'reopen') {
        	print $form->formconfirm($url_page_current.'?track_id='.$object->track_id, $langs->trans('ReOpen'), $langs->trans('ConfirmReOpenTicket'), 'confirm_reopen', '', '', 1);
        }
        // Confirmation status change
        if ($action == 'set_status') {
            $new_status = GETPOST('new_status');
            //var_dump($url_page_current . "?track_id=" . $object->track_id);
            print $form->formconfirm($url_page_current."?track_id=".$object->track_id."&new_status=".GETPOST('new_status'), $langs->trans("TicketChangeStatus"), $langs->trans("TicketConfirmChangeStatus", $langs->transnoentities($object->statuts_short[$new_status])), "confirm_set_status", '', '', 1);
        }

        // project info
        if ($projectid) {
            $projectstat = new Project($db);
            if ($projectstat->fetch($projectid) > 0) {
                $projectstat->fetch_thirdparty();

                // To verify role of users
                //$userAccess = $object->restrictedProjectArea($user,'read');
                $userWrite = $projectstat->restrictedProjectArea($user, 'write');
                //$userDelete = $object->restrictedProjectArea($user,'delete');
                //print "userAccess=".$userAccess." userWrite=".$userWrite." userDelete=".$userDelete;

                $head = project_prepare_head($projectstat);
                dol_fiche_head($head, 'ticket', $langs->trans("Project"), 0, ($projectstat->public ? 'projectpub' : 'project'));

                /*
                 *   Projet synthese pour rappel
                 */
                print '<table class="border centpercent">';

<<<<<<< HEAD
                $linkback = '<a href="'.DOL_URL_ROOT.'/projet/list.php">'.$langs->trans("BackToList").'</a>';
=======
                $linkback = '<a href="' . DOL_URL_ROOT . '/projet/list.php?restore_lastsearch_values=1">' . $langs->trans("BackToList") . '</a>';
>>>>>>> 5e3698b0

                // Ref
                print '<tr><td width="30%">'.$langs->trans('Ref').'</td><td colspan="3">';
                // Define a complementary filter for search of next/prev ref.
                if (!$user->rights->projet->all->lire) {
                    $objectsListId = $projectstat->getProjectsAuthorizedForUser($user, $mine, 0);
                    $projectstat->next_prev_filter = " rowid in (".(count($objectsListId) ? join(',', array_keys($objectsListId)) : '0').")";
                }
                print $form->showrefnav($projectstat, 'ref', $linkback, 1, 'ref', 'ref', '');
                print '</td></tr>';

                // Label
                print '<tr><td>'.$langs->trans("Label").'</td><td>'.$projectstat->title.'</td></tr>';

                // Customer
                print "<tr><td>".$langs->trans("ThirdParty")."</td>";
                print '<td colspan="3">';
                if ($projectstat->thirdparty->id > 0) {
                    print $projectstat->thirdparty->getNomUrl(1);
                } else {
                    print '&nbsp;';
                }

                print '</td></tr>';

                // Visibility
                print '<tr><td>'.$langs->trans("Visibility").'</td><td>';
                if ($projectstat->public) {
                    print $langs->trans('SharedProject');
                } else {
                    print $langs->trans('PrivateProject');
                }

                print '</td></tr>';

                // Statut
                print '<tr><td>'.$langs->trans("Status").'</td><td>'.$projectstat->getLibStatut(4).'</td></tr>';

                print "</table>";

                print '</div>';
            } else {
                print "ErrorRecordNotFound";
            }
        } elseif ($socid > 0) {
            $object->fetch_thirdparty();
            $head = societe_prepare_head($object->thirdparty);

            dol_fiche_head($head, 'ticket', $langs->trans("ThirdParty"), 0, 'company');
            dol_banner_tab($object->thirdparty, 'socid', '', ($user->socid ? 0 : 1), 'rowid', 'nom');
            dol_fiche_end();
        }

        if (!$user->socid && $conf->global->TICKET_LIMIT_VIEW_ASSIGNED_ONLY) {
            $object->next_prev_filter = "te.fk_user_assign = '".$user->id."'";
        } elseif ($user->socid > 0) {
            $object->next_prev_filter = "te.fk_soc = '".$user->socid."'";
        }

        $head = ticket_prepare_head($object);

        dol_fiche_head($head, 'tabTicket', $langs->trans("Ticket"), -1, 'ticket');

        $morehtmlref = '<div class="refidno">';
        $morehtmlref .= $object->subject;
        // Author
        if ($object->fk_user_create > 0) {
        	$morehtmlref .= '<br>'.$langs->trans("CreatedBy").' : ';

            $langs->load("users");
            $fuser = new User($db);
            $fuser->fetch($object->fk_user_create);
            $morehtmlref .= $fuser->getNomUrl(0);
        }
        if (!empty($object->origin_email)) {
<<<<<<< HEAD
        	$morehtmlref .= '<br>'.$langs->trans("CreatedBy").' : ';
        	$morehtmlref .= dol_escape_htmltag($object->origin_email).' <small>('.$langs->trans("TicketEmailOriginIssuer").')</small>';
=======
        	$morehtmlref .= '<br>' . $langs->trans("CreatedBy") . ' : ';
        	$morehtmlref .= dol_escape_htmltag($object->origin_email) . ' <small>(' . $langs->trans("TicketEmailOriginIssuer") . ')</small>';
>>>>>>> 5e3698b0
        }

        // Thirdparty
        if (!empty($conf->societe->enabled))
        {
<<<<<<< HEAD
	        $morehtmlref .= '<br>'.$langs->trans('ThirdParty').' ';
	        if ($action != 'editcustomer' && $object->fk_statut < 8 && !$user->socid && $user->rights->ticket->write) {
	        	$morehtmlref .= '<a class="editfielda" href="'.$url_page_current.'?action=editcustomer&track_id='.$object->track_id.'">'.img_edit($langs->transnoentitiesnoconv('Edit'), 0).'</a> : ';
=======
	        $morehtmlref.='<br>'.$langs->trans('ThirdParty') . ' ';
	        if ($action != 'editcustomer' && $object->fk_statut < 8 && !$user->societe_id && $user->rights->ticket->write) {
	        	$morehtmlref.='<a href="' . $url_page_current . '?action=editcustomer&track_id=' . $object->track_id . '">' . img_edit($langs->transnoentitiesnoconv('Edit'), 0) . '</a> : ';
>>>>>>> 5e3698b0
	        }
	        if ($action == 'editcustomer') {
	        	$morehtmlref .= $form->form_thirdparty($url_page_current.'?track_id='.$object->track_id, $object->socid, 'editcustomer', '', 1, 0, 0, array(), 1);
	        } else {
<<<<<<< HEAD
	            $morehtmlref .= $form->form_thirdparty($url_page_current.'?track_id='.$object->track_id, $object->socid, 'none', '', 1, 0, 0, array(), 1);
=======
	            $morehtmlref.=$form->form_thirdparty($url_page_current . '?track_id=' . $object->track_id, $object->socid, 'none', '', 1, 0, 0, array(), 1);
>>>>>>> 5e3698b0
	        }
        }

        // Project
        if (!empty($conf->projet->enabled))
        {
        	$langs->load("projects");
<<<<<<< HEAD
        	$morehtmlref .= '<br>'.$langs->trans('Project');
        	if ($user->rights->ticket->write)
        	{
        		if ($action != 'classify')
        			$morehtmlref .= '<a class="editfielda" href="'.$_SERVER['PHP_SELF'].'?action=classify&amp;id='.$object->id.'">'.img_edit($langs->transnoentitiesnoconv('SetProject')).'</a>';
       			$morehtmlref .= ' : ';
=======
        	$morehtmlref.='<br>'.$langs->trans('Project');
        	if ($user->rights->ticket->write)
        	{
        		if ($action != 'classify')
        			$morehtmlref.='<a href="' . $_SERVER['PHP_SELF'] . '?action=classify&amp;id=' . $object->id . '">' . img_edit($langs->transnoentitiesnoconv('SetProject')) . '</a>';
       			$morehtmlref.=' : ';
>>>>>>> 5e3698b0
       			if ($action == 'classify') {
       				//$morehtmlref.=$form->form_project($_SERVER['PHP_SELF'] . '?id=' . $object->id, $object->socid, $object->fk_project, 'projectid', 0, 0, 1, 1);
       				$morehtmlref .= '<form method="post" action="'.$_SERVER['PHP_SELF'].'?id='.$object->id.'">';
       				$morehtmlref .= '<input type="hidden" name="action" value="classin">';
       				$morehtmlref .= '<input type="hidden" name="token" value="'.$_SESSION['newtoken'].'">';
       				$morehtmlref .= $formproject->select_projects($object->socid, $object->fk_project, 'projectid', 0, 0, 1, 0, 1, 0, 0, '', 1);
       				$morehtmlref .= '<input type="submit" class="button valignmiddle" value="'.$langs->trans("Modify").'">';
       				$morehtmlref .= '</form>';
       			} else {
       				$morehtmlref .= $form->form_project($_SERVER['PHP_SELF'].'?id='.$object->id, $object->socid, $object->fk_project, 'none', 0, 0, 0, 1);
        		}
        	} else {
        		if (!empty($object->fk_project)) {
        			$proj = new Project($db);
        			$proj->fetch($object->fk_project);
        			$morehtmlref .= $proj->getNomUrl(1);
        		} else {
        			$morehtmlref .= '';
        		}
        	}
        }

        $morehtmlref .= '</div>';

<<<<<<< HEAD
        $linkback = '<a href="'.DOL_URL_ROOT.'/ticket/list.php"><strong>'.$langs->trans("BackToList").'</strong></a> ';
=======
        $linkback = '<a href="' . DOL_URL_ROOT. '/ticket/list.php?restore_lastsearch_values=1"><strong>' . $langs->trans("BackToList") . '</strong></a> ';
>>>>>>> 5e3698b0

        dol_banner_tab($object, 'ref', $linkback, ($user->socid ? 0 : 1), 'ref', 'ref', $morehtmlref);

        print '<div class="fichecenter">';
        print '<div class="fichehalfleft">';
        print '<div class="underbanner clearboth"></div>';

        print '<table class="border tableforfield centpercent">';

        // Track ID
        print '<tr><td class="titlefield">'.$langs->trans("TicketTrackId").'</td><td>';
        if (!empty($object->track_id)) {
            if (empty($object->ref)) {
                $object->ref = $object->id;
                print $form->showrefnav($object, 'id', $linkback, 1, 'rowid', 'track_id');
            } else {
                print $object->track_id;
            }
        } else {
            print $langs->trans('None');
        }
        print '</td></tr>';

        // Subject
        print '<tr><td>';
        print $form->editfieldkey("Subject", 'subject', $object->subject, $object, $user->rights->ticket->write && !$user->socid, 'string');
        print '</td><td>';
        print $form->editfieldval("Subject", 'subject', $object->subject, $object, $user->rights->ticket->write && !$user->socid, 'string');
        print '</td></tr>';

        // Creation date
        print '<tr><td>'.$langs->trans("DateCreation").'</td><td>';
        print dol_print_date($object->datec, 'dayhour');
        print ' - '.$langs->trans("TimeElapsedSince").': '.'<i>'.convertSecondToTime(roundUpToNextMultiple($now - $object->datec, 60)).'</i>';
        print '</td></tr>';

        // Read date
        print '<tr><td>'.$langs->trans("TicketReadOn").'</td><td>';
        if (!empty($object->date_read)) {
        	print dol_print_date($object->date_read, 'dayhour');
        	print ' - '.$langs->trans("TicketTimeToRead").': <i>'.convertSecondToTime(roundUpToNextMultiple($object->date_read - $object->datec, 60)).'</i>';
        	print ' - '.$langs->trans("TimeElapsedSince").': '.'<i>'.convertSecondToTime(roundUpToNextMultiple($now - $object->date_read, 60)).'</i>';
        }
        print '</td></tr>';

        // Close date
        print '<tr><td>'.$langs->trans("TicketCloseOn").'</td><td>';
        if (!empty($object->date_close)) {
        	print dol_print_date($object->date_close, 'dayhour');
        }
        print '</td></tr>';

        // User assigned
        print '<tr><td>';
        print '<table class="nobordernopadding" width="100%"><tr><td class="nowrap">';
        print $langs->trans("AssignedTo");
        if ($object->fk_statut < 8 && GETPOST('set', 'alpha') != "assign_ticket" && $user->rights->ticket->manage) {
        	print '<td class="right"><a class="editfielda" href="'.$url_page_current.'?track_id='.$object->track_id.'&action=view&set=assign_ticket">'.img_edit($langs->trans('Modify'), '').'</a></td>';
        }
        print '</tr></table>';
        print '</td><td>';
        if ($object->fk_user_assign > 0) {
            $userstat->fetch($object->fk_user_assign);
            print $userstat->getNomUrl(1);
        } else {
            print $langs->trans('None');
        }

        // Show user list to assignate one if status is "read"
<<<<<<< HEAD
        if (GETPOST('set', 'alpha') == "assign_ticket" && $object->fk_statut < 8 && !$user->socid && $user->rights->ticket->write) {
            print '<form method="post" name="ticket" enctype="multipart/form-data" action="'.$url_page_current.'">';
            print '<input type="hidden" name="token" value="'.$_SESSION['newtoken'].'">';
=======
        if (GETPOST('set', 'alpha') == "assign_ticket" && $object->fk_statut < 8 && !$user->societe_id && $user->rights->ticket->write) {
            print '<form method="post" name="ticket" enctype="multipart/form-data" action="' . $url_page_current . '">';
            print '<input type="hidden" name="token" value="' . $_SESSION['newtoken'] . '">';
>>>>>>> 5e3698b0
            print '<input type="hidden" name="action" value="assign_user">';
            print '<input type="hidden" name="track_id" value="'.$object->track_id.'">';
            print '<label for="fk_user_assign">'.$langs->trans("AssignUser").'</label> ';
            print $form->select_dolusers($user->id, 'fk_user_assign', 1);
            print ' <input class="button" type="submit" name="btn_assign_user" value="'.$langs->trans("Validate").'" />';
            print '</form>';
        }
<<<<<<< HEAD
=======
        if ($object->fk_statut < 8 && GETPOST('set', 'alpha') != "assign_ticket" && $user->rights->ticket->manage) {
            print '<a href="' . $url_page_current . '?track_id=' . $object->track_id . '&action=view&set=assign_ticket">' . img_picto('', 'edit') . ' ' . $langs->trans('Modify') . '</a>';
        }
>>>>>>> 5e3698b0
        print '</td></tr>';

        // Progression
        print '<tr><td>';
        print '<table class="nobordernopadding" width="100%"><tr><td class="nowrap">';
<<<<<<< HEAD
        print $langs->trans('Progression').'</td><td class="left">';
        print '</td>';
        if ($action != 'progression' && $object->fk_statut < 8 && !$user->socid) {
            print '<td class="right"><a class="editfielda" href="'.$url_page_current.'?action=progression&amp;track_id='.$object->track_id.'">'.img_edit($langs->trans('Modify')).'</a></td>';
=======
        print $langs->trans('Progression') . '</td><td class="left">';
        print '</td>';
        if ($action != 'progression' && $object->fk_statut < 8 && !$user->societe_id) {
            print '<td class="right"><a href="' . $url_page_current . '?action=progression&amp;track_id=' . $object->track_id . '">' . img_edit($langs->trans('Modify')) . '</a></td>';
>>>>>>> 5e3698b0
        }
        print '</tr></table>';
        print '</td><td colspan="5">';
        if ($user->rights->ticket->write && $action == 'progression') {
            print '<form action="'.$url_page_current.'" method="post">';
            print '<input type="hidden" name="token" value="'.$_SESSION['newtoken'].'">';
            print '<input type="hidden" name="track_id" value="'.$track_id.'">';
            print '<input type="hidden" name="action" value="set_progression">';
            print '<input type="text" class="flat" size="20" name="progress" value="'.$object->progress.'">';
            print ' <input type="submit" class="button" value="'.$langs->trans('Modify').'">';
            print '</form>';
        } else {
            print($object->progress > 0 ? $object->progress : '0').'%';
        }
        print '</td>';
        print '</tr>';

        // Timing (Duration sum of linked fichinter)
        if ($conf->fichinter->enabled)
        {
	        $object->fetchObjectLinked();
	        $num = count($object->linkedObjects);
	        $timing = 0;
	        if ($num) {
	            foreach ($object->linkedObjects as $objecttype => $objects) {
	                if ($objecttype = "fichinter") {
	                    foreach ($objects as $fichinter) {
	                        $timing += $fichinter->duration;
	                    }
	                }
	            }
	        }
	        print '<tr><td valign="top">';

	        print $form->textwithpicto($langs->trans("TicketDurationAuto"), $langs->trans("TicketDurationAutoInfos"), 1);
	        print '</td><td>';
	        print convertSecondToTime($timing, 'all', $conf->global->MAIN_DURATION_OF_WORKDAY);
	        print '</td></tr>';
        }

        // Other attributes
        include DOL_DOCUMENT_ROOT.'/core/tpl/extrafields_view.tpl.php';

        print '</table>';


        // Fin colonne gauche et début colonne droite
        print '</div><div class="fichehalfright"><div class="ficheaddleft">';


        // View Original message
        $actionobject->viewTicketOriginalMessage($user, $action, $object);

        // Classification of ticket
<<<<<<< HEAD
        print '<form method="post" name="formticketproperties" action="'.$url_page_current.'">';
        print '<input type="hidden" name="token" value="'.$_SESSION['newtoken'].'">';
=======
        print '<form method="post" name="formticketproperties" action="' . $url_page_current . '">';
        print '<input type="hidden" name="token" value="' . $_SESSION['newtoken'] . '">';
>>>>>>> 5e3698b0
        print '<input type="hidden" name="action" value="change_property">';
        print '<input type="hidden" name="property" value="'.$property['dict'].'">';
        print '<input type="hidden" name="track_id" value="'.$track_id.'">';

        print '<div class="div-table-responsive-no-min">'; // You can use div-table-responsive-no-min if you dont need reserved height for your table
        print '<table class="border centpercent margintable">';
        print '<tr class="liste_titre">';
        print '<td>';
        print $langs->trans('Properties');
        print '</td>';
        print '<td>';
        if (GETPOST('set', 'alpha') == 'properties' && $user->rights->ticket->write) {
<<<<<<< HEAD
        	print '<input class="button" type="submit" name="btn_update_ticket_prop" value="'.$langs->trans("Modify").'" />';
=======
        	print '<input class="button" type="submit" name="btn_update_ticket_prop" value="' . $langs->trans("Modify") . '" />';
>>>>>>> 5e3698b0
        }
        else {
        	//    Button to edit Properties
        	if ($object->fk_statut < 5 && $user->rights->ticket->write) {
        		print '<a class="editfielda" href="card.php?track_id='.$object->track_id.'&action=view&set=properties">'.img_edit($langs->trans('Modify')).'</a>';
        	}
        }
        print '</td>';
        print '</tr>';
<<<<<<< HEAD

=======
>>>>>>> 5e3698b0
        if (GETPOST('set', 'alpha') == 'properties' && $user->rights->ticket->write) {
            print '<tr>';
            // Type
            print '<td class="titlefield">';
            print $langs->trans('TicketChangeType');
            print '</td><td>';
            $formticket->selectTypesTickets($object->type_code, 'update_value_type', '', 2);
            print '</td>';
            print '</tr>';
            // Group
            print '<tr>';
            print '<td>';
            print $langs->trans('TicketChangeCategory');
            print '</td><td>';
<<<<<<< HEAD
            $formticket->selectGroupTickets($object->category_code, 'update_value_category', '', 2);
=======
            print $formticket->selectGroupTickets($object->category_code, 'update_value_category', '', 2);
>>>>>>> 5e3698b0
            print '</td>';
            print '</tr>';
            // Severity
            print '<tr>';
            print '<td>';
            print $langs->trans('TicketChangeSeverity');
            print '</td><td>';
            $formticket->selectSeveritiesTickets($object->severity_code, 'update_value_severity', '', 2);
            print '</td>';
            print '</tr>';
        } else {
            // Type
            print '<tr><td class="titlefield">'.$langs->trans("Type").'</td><td>';
            print $langs->getLabelFromKey($db, $object->type_code, 'c_ticket_type', 'code', 'label');
            print '</td></tr>';
            // Group
<<<<<<< HEAD
            print '<tr><td>'.$langs->trans("TicketGroup").'</td><td>';
=======
            print '<tr><td>' . $langs->trans("TicketGroup") . '</td><td>';
>>>>>>> 5e3698b0
            print $langs->getLabelFromKey($db, $object->category_code, 'c_ticket_category', 'code', 'label');
            print '</td></tr>';
            // Severity
            print '<tr><td>'.$langs->trans("TicketSeverity").'</td><td>';
            print $langs->getLabelFromKey($db, $object->severity_code, 'c_ticket_severity', 'code', 'label');
            print '</td></tr>';
        }
        print '</table>'; // End table actions
        print '</div>';

        print '</form>';

        // Display navbar with links to change ticket status
        print '<!-- navbar with status -->';
        if (!$user->socid && $user->rights->ticket->write && $object->fk_status < 8 && GETPOST('set') !== 'properties') {
        	$actionobject->viewStatusActions($object);
        }


        if (!empty($conf->global->MAIN_DISABLE_CONTACTS_TAB))
        {
	        print load_fiche_titre($langs->trans('Contacts'), '', 'title_companies.png');

	        print '<div class="div-table-responsive-no-min">';
	        print '<div class="tagtable centpercent noborder allwidth">';

	        print '<div class="tagtr liste_titre">';
<<<<<<< HEAD
	        print '<div class="tagtd">'.$langs->trans("Source").'</div>
			<div class="tagtd">' . $langs->trans("Company").'</div>
			<div class="tagtd">' . $langs->trans("Contacts").'</div>
			<div class="tagtd">' . $langs->trans("ContactType").'</div>
			<div class="tagtd">' . $langs->trans("Phone").'</div>
			<div class="tagtd center">' . $langs->trans("Status").'</div>';
=======
	        print '<div class="tagtd">' . $langs->trans("Source") . '</div>
			<div class="tagtd">' . $langs->trans("Company") . '</div>
			<div class="tagtd">' . $langs->trans("Contacts") . '</div>
			<div class="tagtd">' . $langs->trans("ContactType") . '</div>
			<div class="tagtd">' . $langs->trans("Phone") . '</div>
			<div class="tagtd center">' . $langs->trans("Status") . '</div>';
>>>>>>> 5e3698b0
	        print '</div><!-- tagtr -->';

	        // Contact list
	        $companystatic = new Societe($db);
	        $contactstatic = new Contact($db);
	        $userstatic = new User($db);
	        foreach (array('internal', 'external') as $source) {
	            $tmpobject = $object;
	            $tab = $tmpobject->listeContact(-1, $source);
	            $num = count($tab);
	            $i = 0;
	            while ($i < $num) {
	                $var = !$var;
	                print '<div class="tagtr '.($var ? 'pair' : 'impair').'">';

	                print '<div class="tagtd left">';
	                if ($tab[$i]['source'] == 'internal') {
	                    echo $langs->trans("User");
	                }

	                if ($tab[$i]['source'] == 'external') {
	                    echo $langs->trans("ThirdPartyContact");
	                }

	                print '</div>';
	                print '<div class="tagtd left">';

	                if ($tab[$i]['socid'] > 0) {
	                    $companystatic->fetch($tab[$i]['socid']);
	                    echo $companystatic->getNomUrl(1);
	                }
	                if ($tab[$i]['socid'] < 0) {
	                    echo $conf->global->MAIN_INFO_SOCIETE_NOM;
	                }
	                if (!$tab[$i]['socid']) {
	                    echo '&nbsp;';
	                }
	                print '</div>';

	                print '<div class="tagtd">';
	                if ($tab[$i]['source'] == 'internal') {
	                	if ($userstatic->fetch($tab[$i]['id'])) {
		                    print $userstatic->getNomUrl(1);
	                	}
	                }
	                if ($tab[$i]['source'] == 'external') {
	                	if ($contactstatic->fetch($tab[$i]['id'])) {
		                    print $contactstatic->getNomUrl(1);
	                	}
	                }
	                print ' </div>
					<div class="tagtd">' . $tab[$i]['libelle'].'</div>';

	                print '<div class="tagtd">';

	                print dol_print_phone($tab[$i]['phone'], '', '', '', 'AC_TEL').'<br>';

	                if (!empty($tab[$i]['phone_perso'])) {
	                    //print img_picto($langs->trans('PhonePerso'),'object_phoning.png','',0,0,0).' ';
	                    print '<br>'.dol_print_phone($tab[$i]['phone_perso'], '', '', '', 'AC_TEL').'<br>';
	                }
	                if (!empty($tab[$i]['phone_mobile'])) {
	                    //print img_picto($langs->trans('PhoneMobile'),'object_phoning.png','',0,0,0).' ';
	                    print dol_print_phone($tab[$i]['phone_mobile'], '', '', '', 'AC_TEL').'<br>';
	                }
	                print '</div>';

	                print '<div class="tagtd center">';
	                if ($object->statut >= 0) {
	                    echo '<a href="contact.php?track_id='.$object->track_id.'&amp;action=swapstatut&amp;ligne='.$tab[$i]['rowid'].'">';
	                }

	                if ($tab[$i]['source'] == 'internal') {
	                    $userstatic->id = $tab[$i]['id'];
	                    $userstatic->lastname = $tab[$i]['lastname'];
	                    $userstatic->firstname = $tab[$i]['firstname'];
	                    echo $userstatic->LibStatut($tab[$i]['statuscontact'], 3);
	                }
	                if ($tab[$i]['source'] == 'external') {
	                    $contactstatic->id = $tab[$i]['id'];
	                    $contactstatic->lastname = $tab[$i]['lastname'];
	                    $contactstatic->firstname = $tab[$i]['firstname'];
	                    echo $contactstatic->LibStatut($tab[$i]['statuscontact'], 3);
	                }
	                if ($object->statut >= 0) {
	                    echo '</a>';
	                }

	                print '</div>';

	                print '</div><!-- tagtr -->';

	                $i++;
	            }
	        }

	        print '</div><!-- contact list -->';
			print '</div>';
        }

        print '</div></div></div>';
        print '<div style="clear:both"></div>';

		dol_fiche_end();


		// Buttons for actions
		if ($action != 'presend' && $action != 'presend_addmessage' && $action != 'editline') {
			print '<div class="tabsAction">'."\n";
<<<<<<< HEAD
			$parameters = array();
			$reshook = $hookmanager->executeHooks('addMoreActionsButtons', $parameters, $object, $action); // Note that $action and $object may have been modified by hook
=======
			$parameters=array();
			$reshook=$hookmanager->executeHooks('addMoreActionsButtons', $parameters, $object, $action);    // Note that $action and $object may have been modified by hook
>>>>>>> 5e3698b0
			if ($reshook < 0) setEventMessages($hookmanager->error, $hookmanager->errors, 'errors');

			if (empty($reshook))
			{
				// Show link to add a message (if read and not closed)
				if ($object->fk_statut < Ticket::STATUS_CLOSED && $action != "presend" && $action != "presend_addmessage") {
<<<<<<< HEAD
		            print '<div class="inline-block divButAction"><a class="butAction" href="card.php?track_id='.$object->track_id.'&action=presend_addmessage&mode=init">'.$langs->trans('TicketAddMessage').'</a></div>';
=======
		            print '<div class="inline-block divButAction"><a class="butAction" href="card.php?track_id=' . $object->track_id . '&action=presend_addmessage&mode=init">' . $langs->trans('TicketAddMessage') . '</a></div>';
>>>>>>> 5e3698b0
		        }

		        // Link to create an intervention
		        // socid is needed otherwise fichinter ask it and forgot origin after form submit :\
		        if (!$object->fk_soc && $user->rights->ficheinter->creer) {
<<<<<<< HEAD
		            print '<div class="inline-block divButAction"><a class="butActionRefused classfortooltip" href="#" title="'.$langs->trans('UnableToCreateInterIfNoSocid').'">'.$langs->trans('TicketAddIntervention').'</a></div>';
		        }
		        if ($object->fk_soc > 0 && $object->fk_statut < Ticket::STATUS_CLOSED && $user->rights->ficheinter->creer) {
		            print '<div class="inline-block divButAction"><a class="butAction" href="'.dol_buildpath('/fichinter/card.php', 1).'?action=create&socid='.$object->fk_soc.'&origin=ticket_ticket&originid='.$object->id.'">'.$langs->trans('TicketAddIntervention').'</a></div>';
=======
		            print '<div class="inline-block divButAction"><a class="butActionRefused classfortooltip" href="#" title="' . $langs->trans('UnableToCreateInterIfNoSocid') . '">' . $langs->trans('TicketAddIntervention') . '</a></div>';
		        }
		        if ($object->fk_soc > 0 && $object->fk_statut < Ticket::STATUS_CLOSED && $user->rights->ficheinter->creer) {
		            print '<div class="inline-block divButAction"><a class="butAction" href="' . dol_buildpath('/fichinter/card.php', 1) . '?action=create&socid=' . $object->fk_soc . '&origin=ticket_ticket&originid=' . $object->id . '">' . $langs->trans('TicketAddIntervention') . '</a></div>';
>>>>>>> 5e3698b0
		        }

		        // Close ticket if statut is read
		        if ($object->fk_statut > 0 && $object->fk_statut < Ticket::STATUS_CLOSED && $user->rights->ticket->write) {
<<<<<<< HEAD
		            print '<div class="inline-block divButAction"><a class="butAction" href="card.php?track_id='.$object->track_id.'&action=close">'.$langs->trans('CloseTicket').'</a></div>';
		        }

		        // Re-open ticket
		        if (!$user->socid && $object->fk_statut == Ticket::STATUS_CLOSED && !$user->socid) {
		            print '<div class="inline-block divButAction"><a class="butAction" href="card.php?track_id='.$object->track_id.'&action=reopen">'.$langs->trans('ReOpen').'</a></div>';
		        }

		        // Delete ticket
		        if ($user->rights->ticket->delete && !$user->socid) {
		            print '<div class="inline-block divButAction"><a class="butActionDelete" href="card.php?track_id='.$object->track_id.'&action=delete">'.$langs->trans('Delete').'</a></div>';
=======
		            print '<div class="inline-block divButAction"><a class="butAction" href="card.php?track_id=' . $object->track_id . '&action=close">' . $langs->trans('CloseTicket') . '</a></div>';
		        }

		        // Re-open ticket
		        if (!$user->socid && $object->fk_statut == Ticket::STATUS_CLOSED && !$user->societe_id) {
		            print '<div class="inline-block divButAction"><a class="butAction" href="card.php?track_id=' . $object->track_id . '&action=reopen">' . $langs->trans('ReOpen') . '</a></div>';
		        }

		        // Delete ticket
		        if ($user->rights->ticket->delete && ! $user->societe_id) {
		            print '<div class="inline-block divButAction"><a class="butActionDelete" href="card.php?track_id=' . $object->track_id . '&action=delete">' . $langs->trans('Delete') . '</a></div>';
>>>>>>> 5e3698b0
		        }
			}
	        print '</div>'."\n";
		}
		else
		{
			print '<br>';
		}

		// Select mail models is same action as presend
		if (GETPOST('modelselected')) {
			$action = 'presend';
		}
		// Set $action to correct value for the case we used presend action to add a message
		if (GETPOSTISSET('actionbis') && $action == 'presend') $action = 'presend_addmessage';

		if ($action != 'presend' && $action != 'presend_addmessage')
		{
			print '<div class="fichecenter"><div class="fichehalfleft">';
			print '<a name="builddoc"></a>'; // ancre

			// Show links to link elements
			$linktoelem = $form->showLinkToObjectBlock($object, null, array('ticket'));
			$somethingshown = $form->showLinkedObjectBlock($object, $linktoelem);

			// Show direct link to public interface
			print '<br><!-- Link to public interface -->'."\n";
			print showDirectPublicLink($object).'<br>';

			print '</div><div class="fichehalfright"><div class="ficheaddleft">';

			// List of actions on element
<<<<<<< HEAD
			include_once DOL_DOCUMENT_ROOT.'/core/class/html.formactions.class.php';
=======
			include_once DOL_DOCUMENT_ROOT . '/core/class/html.formactions.class.php';
>>>>>>> 5e3698b0
			$formactions = new FormActions($db);
			$somethingshown = $formactions->showactions($object, 'ticket', $socid, 1);

			print '</div></div></div>';
		}
		else
		{
<<<<<<< HEAD
			$action = 'add_message'; // action to use to post the message
			$modelmail = 'ticket_send';

			// Substitution array
			$morehtmlright = '';
		    $help = "";
		    $substitutionarray = array();
		    if ($object->fk_soc > 0) {
		        $object->fetch_thirdparty();
		        $substitutionarray['__THIRDPARTY_NAME__'] = $object->thirdparty->name;
		    }
		    $substitutionarray['__SIGNATURE__'] = $user->signature;
		    $substitutionarray['__TICKET_TRACKID__'] = $object->track_id;
		    $substitutionarray['__TICKET_REF__'] = $object->ref;
		    $substitutionarray['__TICKET_SUBJECT__'] = $object->subject;
		    $substitutionarray['__TICKET_TYPE__'] = $object->type_code;
		    $substitutionarray['__TICKET_SEVERITY__'] = $object->severity_code;
		    $substitutionarray['__TICKET_CATEGORY__'] = $object->category_code; // For backward compatibility
		    $substitutionarray['__TICKET_ANALYTIC_CODE__'] = $object->category_code;
		    $substitutionarray['__TICKET_MESSAGE__'] = $object->message;
		    $substitutionarray['__TICKET_PROGRESSION__'] = $object->progress;
		    if ($object->fk_user_assign > 0) {
		        $userstat->fetch($object->fk_user_assign);
		        $substitutionarray['__TICKET_USER_ASSIGN__'] = dolGetFirstLastname($userstat->firstname, $userstat->lastname);
		    }

		    if ($object->fk_user_create > 0) {
		        $userstat->fetch($object->fk_user_create);
		        $substitutionarray['__TICKET_USER_CREATE__'] = dolGetFirstLastname($userstat->firstname, $userstat->lastname);
		    }
		    foreach ($substitutionarray as $key => $val) {
		        $help .= $key.' -> '.$langs->trans($val).'<br>';
		    }
		    $morehtmlright .= $form->textwithpicto('<span class="opacitymedium">'.$langs->trans("TicketMessageSubstitutionReplacedByGenericValues").'</span>', $help, 1, 'helpclickable', '', 0, 3, 'helpsubstitution');
=======
			$action='add_message';   // action to use to post the message
			$modelmail='ticket_send';
>>>>>>> 5e3698b0

			// Substitution array
			$morehtmlright='';
		    $help="";
		    $substitutionarray=array();
		    if ($object->fk_soc > 0) {
		        $object->fetch_thirdparty();
		        $substitutionarray['__THIRDPARTY_NAME__'] = $object->thirdparty->name;
		    }
		    $substitutionarray['__SIGNATURE__'] = $user->signature;
		    $substitutionarray['__TICKET_TRACKID__'] = $object->track_id;
		    $substitutionarray['__TICKET_REF__'] = $object->ref;
		    $substitutionarray['__TICKET_SUBJECT__'] = $object->subject;
		    $substitutionarray['__TICKET_TYPE__'] = $object->type_code;
		    $substitutionarray['__TICKET_SEVERITY__'] = $object->severity_code;
		    $substitutionarray['__TICKET_CATEGORY__'] = $object->category_code;         // For backward compatibility
		    $substitutionarray['__TICKET_ANALYTIC_CODE__'] = $object->category_code;
		    $substitutionarray['__TICKET_MESSAGE__'] = $object->message;
		    $substitutionarray['__TICKET_PROGRESSION__'] = $object->progress;
		    if ($object->fk_user_assign > 0) {
		        $userstat->fetch($object->fk_user_assign);
		        $substitutionarray['__TICKET_USER_ASSIGN__'] = dolGetFirstLastname($userstat->firstname, $userstat->lastname);
		    }

		    if ($object->fk_user_create > 0) {
		        $userstat->fetch($object->fk_user_create);
		        $substitutionarray['__TICKET_USER_CREATE__'] = dolGetFirstLastname($userstat->firstname, $userstat->lastname);
		    }
		    foreach ($substitutionarray as $key => $val) {
		        $help.=$key.' -> '.$langs->trans($val).'<br>';
		    }
		    $morehtmlright.=$form->textwithpicto($langs->trans("TicketMessageSubstitutionReplacedByGenericValues"), $help);

			print '<div>';
			print load_fiche_titre($langs->trans('TicketAddMessage'), $morehtmlright, 'messages@ticket');

			print '<hr>';

			// Define output language
			$outputlangs = $langs;
			$newlang = '';
			if ($conf->global->MAIN_MULTILANGS && empty($newlang) && !empty($_REQUEST['lang_id'])) {
				$newlang = $_REQUEST['lang_id'];
			}
			if ($conf->global->MAIN_MULTILANGS && empty($newlang)) {
				$newlang = $object->default_lang;
			}

			$formticket = new FormTicket($db);

			$formticket->action = $action;
			$formticket->track_id = $object->track_id;
			$formticket->id = $object->id;

			$formticket->withfile = 2;
			$formticket->withcancel = 1;
			$formticket->param = array('fk_user_create' => $user->id);
			$formticket->param['langsmodels'] = (empty($newlang) ? $langs->defaultlang : $newlang);

			// Tableau des parametres complementaires du post
			$formticket->param['models'] = $modelmail;
			$formticket->param['models_id'] = GETPOST('modelmailselected', 'int');
			//$formticket->param['socid']=$object->fk_soc;
<<<<<<< HEAD
			$formticket->param['returnurl'] = $_SERVER["PHP_SELF"].'?track_id='.$object->track_id;
=======
			$formticket->param['returnurl']=$_SERVER["PHP_SELF"].'?track_id='.$object->track_id;
>>>>>>> 5e3698b0

			$formticket->withsubstit = 1;
			$formticket->substit = $substitutionarray;
			$formticket->showMessageForm('100%');
			print '</div>';
	    }
	}
}

// End of page
llxFooter();
$db->close();<|MERGE_RESOLUTION|>--- conflicted
+++ resolved
@@ -62,7 +62,6 @@
 $extrafields = new ExtraFields($db);
 
 // Fetch optionals attributes and labels
-<<<<<<< HEAD
 $extrafields->fetch_name_optionals_label($object->table_element);
 
 $search_array_options = $extrafields->getOptionalsFromPost($object->table_element, '', 'search_');
@@ -73,17 +72,6 @@
 foreach ($object->fields as $key => $val)
 {
 	if (GETPOST('search_'.$key, 'alpha')) $search[$key] = GETPOST('search_'.$key, 'alpha');
-=======
-$extralabels = $extrafields->fetch_name_optionals_label($object->table_element);
-$search_array_options=$extrafields->getOptionalsFromPost($object->table_element, '', 'search_');
-
-// Initialize array of search criterias
-$search_all=trim(GETPOST("search_all", 'alpha'));
-$search=array();
-foreach($object->fields as $key => $val)
-{
-	if (GETPOST('search_'.$key, 'alpha')) $search[$key]=GETPOST('search_'.$key, 'alpha');
->>>>>>> 5e3698b0
 }
 
 if (empty($action) && empty($id) && empty($ref)) $action = 'view';
@@ -124,13 +112,8 @@
  * Actions
  */
 
-<<<<<<< HEAD
 $parameters = array();
 $reshook = $hookmanager->executeHooks('doActions', $parameters, $object, $action); // Note that $action and $object may have been modified by some hooks
-=======
-$parameters=array();
-$reshook=$hookmanager->executeHooks('doActions', $parameters, $object, $action);    // Note that $action and $object may have been modified by some hooks
->>>>>>> 5e3698b0
 if ($reshook < 0) setEventMessages($hookmanager->error, $hookmanager->errors, 'errors');
 
 if ($cancel)
@@ -473,342 +456,6 @@
     }
 }
 
-<<<<<<< HEAD
-=======
-if (GETPOST('add', 'alpha') && $user->rights->ticket->write) {
-    $error = 0;
-
-    if (!GETPOST("subject", 'alpha')) {
-        $error++;
-        setEventMessages($langs->trans("ErrorFieldRequired", $langs->transnoentities("Subject")), null, 'errors');
-        $action = 'create';
-    } elseif (!GETPOST("message", 'alpha')) {
-        $error++;
-        setEventMessages($langs->trans("ErrorFieldRequired", $langs->transnoentities("Message")), null, 'errors');
-        $action = 'create';
-    }
-
-    if (!$error) {
-        $db->begin();
-
-        $object->ref = GETPOST("ref", 'alpha');
-        $object->fk_soc = GETPOST("socid", 'int') > 0 ? GETPOST("socid", 'int') : 0;
-        $object->subject = GETPOST("subject", 'alpha');
-        $object->message = GETPOST("message", 'none');
-
-        $object->type_code = GETPOST("type_code", 'alpha');
-        $object->category_code = GETPOST("category_code", 'alpha');
-        $object->severity_code = GETPOST("severity_code", 'alpha');
-        $notifyTiers = GETPOST("notify_tiers_at_create", 'alpha');
-        $object->notify_tiers_at_create = empty($notifyTiers) ? 0 : 1;
-
-        $object->fk_project = GETPOST('projectid', 'int');
-
-        $extrafields = new ExtraFields($db);
-        $extralabels = $extrafields->fetch_name_optionals_label($object->table_element);
-        $ret = $extrafields->setOptionalsFromPost($extralabels, $object);
-
-        $id = $object->create($user);
-        if ($id <= 0) {
-            $error++;
-            setEventMessage($object->error, $object->errors, 'errors');
-            $action = 'create';
-        }
-
-        if (! $error)
-        {
-            // Add contact
-            $contactid = GETPOST('contactid', 'int');
-            $type_contact = GETPOST("type", 'alpha');
-
-            if ($contactid > 0 && $type_contact) {
-                $result = $object->add_contact($contactid, GETPOST("type"), 'external');
-            }
-
-            // altairis: link ticket to project
-            if (GETPOST('projectid') > 0) {
-                $object->setProject(GETPOST('projectid'));
-            }
-
-            // Auto assign user
-            if ($conf->global->TICKET_AUTO_ASSIGN_USER_CREATE) {
-                $result = $object->assignUser($user, $user->id, 1);
-                $object->add_contact($user->id, "SUPPORTTEC", 'internal');
-            }
-
-            // Auto assign contrat
-            $contractid = 0;
-            if ($conf->global->TICKET_AUTO_ASSIGN_CONTRACT_CREATE) {
-                $contrat = new Contrat($db);
-                $contrat->socid = $object->fk_soc;
-                $list = $contrat->getListOfContracts();
-
-                if (is_array($list) && !empty($list)) {
-                    if (count($list) == 1) {
-                        $contractid = $list[0]->id;
-                        $object->setContract($contractid);
-                    } else {
-                    }
-                }
-            }
-
-            // Auto create fiche intervention
-            if ($conf->global->TICKET_AUTO_CREATE_FICHINTER_CREATE)
-            {
-                $fichinter = new Fichinter($db);
-                $fichinter->socid = $object->fk_soc;
-                $fichinter->fk_project = GETPOST('projectid', 'int');
-                $fichinter->fk_contrat = $contractid;
-                $fichinter->author = $user->id;
-                $fichinter->modelpdf = 'soleil';
-                $fichinter->origin = $object->element;
-                $fichinter->origin_id = $object->id;
-
-                // Extrafields
-                $extrafields = new ExtraFields($db);
-                $extralabels = $extrafields->fetch_name_optionals_label($fichinter->table_element);
-                $array_options = $extrafields->getOptionalsFromPost($fichinter->table_element);
-                $fichinter->array_options = $array_options;
-
-                $id = $fichinter->create($user);
-                if ($id <= 0) {
-                    setEventMessages($fichinter->error, null, 'errors');
-                }
-            }
-        }
-
-        if (! $error)
-        {
-            // File transfer
-            $object->copyFilesForTicket();
-        }
-
-        if (! $error)
-        {
-            $db->commit();
-
-            if (!empty($backtopage)) {
-                $url = $backtopage;
-            } else {
-                $url = 'card.php?track_id=' . $object->track_id;
-            }
-
-            header("Location: " . $url);
-            exit;
-        } else {
-            $db->rollback();
-            setEventMessages($object->error, $object->errors, 'errors');
-        }
-    } else {
-        setEventMessages($object->error, $object->errors, 'errors');
-    }
-}
-
-if ($action == 'edit' && $user->rights->ticket->write) {
-    $error = 0;
-
-    if ($object->fetch(GETPOST('id', 'int')) < 0) {
-        $error++;
-        array_push($object->errors, $langs->trans("ErrorTicketIsNotValid"));
-        $_GET["action"] = $_POST["action"] = '';
-    }
-}
-
-if (GETPOST('update', 'alpha') && GETPOST('id', 'int') && $user->rights->ticket->write) {
-    $error = 0;
-
-    $ret = $object->fetch(GETPOST('id', 'int'));
-    if ($ret < 0) {
-        $error++;
-        array_push($object->errors, $langs->trans("ErrorTicketIsNotValid"));
-        $action = '';
-    } elseif (!GETPOST("label")) {
-        $error++;
-        array_push($object->errors, $langs->trans("ErrorFieldRequired", $langs->transnoentities("Label")));
-        $action = 'edit';
-    } elseif (!GETPOST("subject")) {
-        $error++;
-        array_push($object->errors, $langs->trans("ErrorFieldRequired", $langs->transnoentities("Subject")));
-        $action = 'edit';
-    }
-
-    if (!$error) {
-        $db->begin();
-
-        $object->label = GETPOST("label", 'alphanohtml');
-        $object->description = GETPOST("description", 'none');
-
-        //...
-        $ret = $object->update($user);
-        if ($ret <= 0) {
-            $error++;
-            setEventMessage($object->error, $object->errors, 'errors');
-            $action = 'edit';
-        }
-
-        if (!$error && $ret > 0) {
-            $db->commit();
-        } else {
-            $db->rollback();
-        }
-    }
-}
-
-// Mark as Read
-if ($action == "mark_ticket_read" && $user->rights->ticket->write) {
-    $object->fetch('', '', GETPOST("track_id", 'alpha'));
-
-    if ($object->markAsRead($user) > 0)
-    {
-        setEventMessages($langs->trans('TicketMarkedAsRead'), null, 'mesgs');
-
-        header("Location: card.php?track_id=" . $object->track_id . "&action=view");
-        exit;
-    } else {
-        setEventMessages($object->error, $object->errors, 'errors');
-    }
-    $action = 'view';
-}
-
-// Assign to someone
-if ($action == "assign_user" && GETPOST('btn_assign_user', 'aplha') && $user->rights->ticket->write) {
-    $object->fetch('', '', GETPOST("track_id", 'alpha'));
-    $useroriginassign = $object->fk_user_assign;
-    $usertoassign = GETPOST('fk_user_assign', 'int');
-
-    /*if (! ($usertoassign > 0)) {
-     $error++;
-     array_push($object->errors, $langs->trans("ErrorFieldRequired", $langs->transnoentities("AssignedTo")));
-     $action = 'view';
-     }*/
-
-    if (!$error)
-    {
-        $ret = $object->assignUser($user, $usertoassign);
-        if ($ret < 0) $error++;
-    }
-
-    if (! $error)	// Update list of contacts
-    {
-        // Si déjà un user assigné on le supprime des contacts
-        if ($useroriginassign > 0) {
-            $internal_contacts = $object->listeContact(-1, 'internal');
-
-            foreach ($internal_contacts as $key => $contact) {
-                if ($contact['code'] == "SUPPORTTEC" && $contact['id'] == $useroriginassign) {
-                }
-                {
-                    //print "user à effacer : ".$useroriginassign;
-                    $object->delete_contact($contact['rowid']);
-                }
-            }
-        }
-
-        if ($usertoassign > 0) $object->add_contact($usertoassign, "SUPPORTTEC", 'internal', $notrigger = 0);
-    }
-
-    if (! $error)
-    {
-        // Log action in ticket logs table
-        $object->fetch_user($usertoassign);
-        $log_action = $langs->trans('TicketLogAssignedTo', $object->user->getFullName($langs));
-
-        setEventMessages($langs->trans('TicketAssigned'), null, 'mesgs');
-
-        header("Location: card.php?track_id=" . $object->track_id . "&action=view");
-        exit;
-    } else {
-        array_push($object->errors, $object->error);
-    }
-    $action = 'view';
-}
-
-if ($action == 'add_message' && GETPOSTISSET('btn_add_message') && $user->rights->ticket->read) {
-    $ret = $object->newMessage($user, $action, (GETPOST('private_message', 'alpha') == "on" ? 1 : 0));
-
-    if ($ret > 0) {
-        if (!empty($backtopage)) {
-            $url = $backtopage;
-        } else {
-            $url = 'card.php?action=view&track_id=' . $object->track_id;
-        }
-
-        header("Location: " . $url);
-        exit;
-    } else {
-        setEventMessages($object->error, null, 'errors');
-        $action = 'presend';
-    }
-}
-
-if ($action == "confirm_close" && GETPOST('confirm', 'alpha') == 'yes' && $user->rights->ticket->write)
-{
-    $object->fetch(GETPOST('id', 'int'), '', GETPOST('track_id', 'alpha'));
-
-    if ($object->close($user)) {
-        setEventMessages($langs->trans('TicketMarkedAsClosed'), null, 'mesgs');
-
-        $url = 'card.php?action=view&track_id=' . GETPOST('track_id', 'alpha');
-        header("Location: " . $url);
-    } else {
-        $action = '';
-        setEventMessages($object->error, $object->errors, 'errors');
-    }
-}
-
-if ($action == "confirm_public_close" && GETPOST('confirm', 'alpha') == 'yes') {
-    $object->fetch(GETPOST('id', 'int'), '', GETPOST('track_id', 'alpha'));
-    if ($_SESSION['email_customer'] == $object->origin_email || $_SESSION['email_customer'] == $object->thirdparty->email) {
-    	$object->close($user);
-
-        // Log action in ticket logs table
-        $log_action = $langs->trans('TicketLogClosedBy', $_SESSION['email_customer']);
-
-        setEventMessages('<div class="confirm">' . $langs->trans('TicketMarkedAsClosed') . '</div>', null, 'mesgs');
-
-        $url = 'card.php?action=view_ticket&track_id=' . GETPOST('track_id', 'alpha');
-        header("Location: " . $url);
-    } else {
-        setEventMessages($object->error, $object->errors, 'errors');
-        $action = '';
-    }
-}
-
-if ($action == 'confirm_delete_ticket' && GETPOST('confirm', 'alpha') == "yes" && $user->rights->ticket->delete) {
-    if ($object->fetch(GETPOST('id', 'int'), '', GETPOST('track_id', 'alpha')) >= 0) {
-        if ($object->delete($user) > 0) {
-            setEventMessages('<div class="confirm">' . $langs->trans('TicketDeletedSuccess') . '</div>', null, 'mesgs');
-            Header("Location: ".DOL_URL_ROOT."/ticket/list.php");
-            exit;
-        } else {
-            $langs->load("errors");
-            $mesg = '<div class="error">' . $langs->trans($object->error) . '</div>';
-            $action = '';
-        }
-    }
-}
-
-// Set parent company
-if ($action == 'set_thirdparty' && $user->rights->societe->creer) {
-    if ($object->fetch(GETPOST('id', 'int'), '', GETPOST('track_id', 'alpha')) >= 0) {
-        $result = $object->setCustomer(GETPOST('editcustomer', 'int'));
-        $url = 'card.php?action=view&track_id=' . GETPOST('track_id', 'alpha');
-        header("Location: " . $url);
-        exit();
-    }
-}
-
-if ($action == 'set_progression' && $user->rights->ticket->write) {
-    if ($object->fetch(GETPOST('id', 'int'), '', GETPOST('track_id', 'alpha')) >= 0) {
-        $result = $object->setProgression(GETPOST('progress', 'alpha'));
-
-        $url = 'card.php?action=view&track_id=' . $object->track_id;
-        header("Location: " . $url);
-        exit();
-    }
-}
-
->>>>>>> 5e3698b0
 if ($action == 'setsubject') {
     if ($object->fetch(GETPOST('id', 'int'))) {
         if ($action == 'setsubject') {
@@ -816,20 +463,12 @@
         }
 
         if ($action == 'setsubject' && empty($object->subject)) {
-<<<<<<< HEAD
             $mesg .= ($mesg ? '<br>' : '').$langs->trans("ErrorFieldRequired", $langs->transnoentities("Subject"));
-=======
-            $mesg .= ($mesg ? '<br>' : '') . $langs->trans("ErrorFieldRequired", $langs->transnoentities("Subject"));
->>>>>>> 5e3698b0
         }
 
         if (!$mesg) {
             if ($object->update($user) >= 0) {
-<<<<<<< HEAD
                 header("Location: ".$_SERVER['PHP_SELF']."?track_id=".$object->track_id);
-=======
-                header("Location: " . $_SERVER['PHP_SELF'] . "?track_id=" . $object->track_id);
->>>>>>> 5e3698b0
                 exit;
             }
             $mesg = $object->error;
@@ -846,13 +485,8 @@
                 // Log action in ticket logs table
                 $log_action = $langs->trans('TicketLogReopen');
 
-<<<<<<< HEAD
                 $url = 'card.php?action=view&track_id='.$object->track_id;
                 header("Location: ".$url);
-=======
-                $url = 'card.php?action=view&track_id=' . $object->track_id;
-                header("Location: " . $url);
->>>>>>> 5e3698b0
                 exit();
             }
         }
@@ -861,26 +495,16 @@
 elseif ($action == 'classin' && $user->rights->ticket->write) {
     if ($object->fetch(GETPOST('id', 'int'), '', GETPOST('track_id', 'alpha')) >= 0) {
         $object->setProject(GETPOST('projectid', 'int'));
-<<<<<<< HEAD
         $url = 'card.php?action=view&track_id='.$object->track_id;
         header("Location: ".$url);
-=======
-        $url = 'card.php?action=view&track_id=' . $object->track_id;
-        header("Location: " . $url);
->>>>>>> 5e3698b0
         exit();
     }
 } // Categorisation dans contrat
 elseif ($action == 'setcontract' && $user->rights->ticket->write) {
     if ($object->fetch(GETPOST('id', 'int'), '', GETPOST('track_id', 'alpha')) >= 0) {
         $object->setContract(GETPOST('contractid', 'int'));
-<<<<<<< HEAD
         $url = 'card.php?action=view&track_id='.$object->track_id;
         header("Location: ".$url);
-=======
-        $url = 'card.php?action=view&track_id=' . $object->track_id;
-        header("Location: " . $url);
->>>>>>> 5e3698b0
         exit();
     }
 } elseif ($action == "set_message" && $user->rights->ticket->manage) {
@@ -893,11 +517,7 @@
         $object->message = $fieldtomodify;
         $ret = $object->update($user);
         if ($ret > 0) {
-<<<<<<< HEAD
             $log_action = $langs->trans('TicketInitialMessageModified')." \n";
-=======
-            $log_action = $langs->trans('TicketInitialMessageModified') . " \n";
->>>>>>> 5e3698b0
             // include the Diff class
             dol_include_once('/ticket/class/utils_diff.class.php');
             // output the result of comparing two files as plain text
@@ -918,13 +538,8 @@
             // Log action in ticket logs table
             $log_action = $langs->trans('TicketLogStatusChanged', $langs->transnoentities($object->statuts_short[$old_status]), $langs->transnoentities($object->statuts_short[$new_status]));
 
-<<<<<<< HEAD
             $url = 'card.php?action=view&track_id='.$object->track_id;
             header("Location: ".$url);
-=======
-            $url = 'card.php?action=view&track_id=' . $object->track_id;
-            header("Location: " . $url);
->>>>>>> 5e3698b0
             exit();
         }
     }
@@ -974,7 +589,6 @@
 
 // Actions to build doc
 $upload_dir = $conf->ticket->dir_output;
-<<<<<<< HEAD
 $permissiontoadd = $user->rights->ticket->write;
 include DOL_DOCUMENT_ROOT.'/core/actions_builddoc.inc.php';
 
@@ -983,16 +597,6 @@
 $paramname = 'id';
 $autocopy = 'MAIN_MAIL_AUTOCOPY_TICKET_TO'; // used to know the automatic BCC to add
 $trackid = 'tic'.$object->id;
-=======
-$permissioncreate = $user->rights->ticket->write;
-include DOL_DOCUMENT_ROOT.'/core/actions_builddoc.inc.php';
-
-// Actions to send emails
-$trigger_name='TICKET_SENTBYMAIL';
-$paramname='id';
-$autocopy='MAIN_MAIL_AUTOCOPY_TICKET_TO';		// used to know the automatic BCC to add
-$trackid='tic'.$object->id;
->>>>>>> 5e3698b0
 include DOL_DOCUMENT_ROOT.'/core/actions_sendmails.inc.php';
 
 // Set $action to correct value for the case we used presend action to add a message
@@ -1017,21 +621,12 @@
 {
     $formticket = new FormTicket($db);
 
-<<<<<<< HEAD
     print load_fiche_titre($langs->trans('NewTicket'), '', 'ticket');
 
     $formticket->withfromsocid = $socid ? $socid : $user->socid;
     $formticket->withfromcontactid = $contactid ? $contactid : '';
     $formticket->withtitletopic = 1;
     $formticket->withnotifytiersatcreate = ($notifyTiers ? 1 : 0);
-=======
-    print load_fiche_titre($langs->trans('NewTicket'), '', 'title_ticket');
-
-    $formticket->withfromsocid = $socid ? $socid : $user->societe_id;
-    $formticket->withfromcontactid = $contactid ? $contactid : '';
-    $formticket->withtitletopic = 1;
-    $formticket->withnotifytiersatcreate = ($notifyTiers?1:0);
->>>>>>> 5e3698b0
     $formticket->withusercreate = 1;
     $formticket->withref = 1;
     $formticket->fk_user_create = $user->id;
@@ -1051,11 +646,7 @@
     if ($res > 0)
     {
         // or for unauthorized internals users
-<<<<<<< HEAD
         if (!$user->socid && ($conf->global->TICKET_LIMIT_VIEW_ASSIGNED_ONLY && $object->fk_user_assign != $user->id) && !$user->rights->ticket->manage) {
-=======
-        if (!$user->societe_id && ($conf->global->TICKET_LIMIT_VIEW_ASSIGNED_ONLY && $object->fk_user_assign != $user->id) && !$user->rights->ticket->manage) {
->>>>>>> 5e3698b0
             accessforbidden('', 0, 1);
         }
 
@@ -1101,11 +692,7 @@
                  */
                 print '<table class="border centpercent">';
 
-<<<<<<< HEAD
-                $linkback = '<a href="'.DOL_URL_ROOT.'/projet/list.php">'.$langs->trans("BackToList").'</a>';
-=======
-                $linkback = '<a href="' . DOL_URL_ROOT . '/projet/list.php?restore_lastsearch_values=1">' . $langs->trans("BackToList") . '</a>';
->>>>>>> 5e3698b0
+                $linkback = '<a href="'.DOL_URL_ROOT.'/projet/list.php?restore_lastsearch_values=1">'.$langs->trans("BackToList").'</a>';
 
                 // Ref
                 print '<tr><td width="30%">'.$langs->trans('Ref').'</td><td colspan="3">';
@@ -1181,36 +768,21 @@
             $morehtmlref .= $fuser->getNomUrl(0);
         }
         if (!empty($object->origin_email)) {
-<<<<<<< HEAD
         	$morehtmlref .= '<br>'.$langs->trans("CreatedBy").' : ';
         	$morehtmlref .= dol_escape_htmltag($object->origin_email).' <small>('.$langs->trans("TicketEmailOriginIssuer").')</small>';
-=======
-        	$morehtmlref .= '<br>' . $langs->trans("CreatedBy") . ' : ';
-        	$morehtmlref .= dol_escape_htmltag($object->origin_email) . ' <small>(' . $langs->trans("TicketEmailOriginIssuer") . ')</small>';
->>>>>>> 5e3698b0
         }
 
         // Thirdparty
         if (!empty($conf->societe->enabled))
         {
-<<<<<<< HEAD
 	        $morehtmlref .= '<br>'.$langs->trans('ThirdParty').' ';
 	        if ($action != 'editcustomer' && $object->fk_statut < 8 && !$user->socid && $user->rights->ticket->write) {
 	        	$morehtmlref .= '<a class="editfielda" href="'.$url_page_current.'?action=editcustomer&track_id='.$object->track_id.'">'.img_edit($langs->transnoentitiesnoconv('Edit'), 0).'</a> : ';
-=======
-	        $morehtmlref.='<br>'.$langs->trans('ThirdParty') . ' ';
-	        if ($action != 'editcustomer' && $object->fk_statut < 8 && !$user->societe_id && $user->rights->ticket->write) {
-	        	$morehtmlref.='<a href="' . $url_page_current . '?action=editcustomer&track_id=' . $object->track_id . '">' . img_edit($langs->transnoentitiesnoconv('Edit'), 0) . '</a> : ';
->>>>>>> 5e3698b0
 	        }
 	        if ($action == 'editcustomer') {
 	        	$morehtmlref .= $form->form_thirdparty($url_page_current.'?track_id='.$object->track_id, $object->socid, 'editcustomer', '', 1, 0, 0, array(), 1);
 	        } else {
-<<<<<<< HEAD
 	            $morehtmlref .= $form->form_thirdparty($url_page_current.'?track_id='.$object->track_id, $object->socid, 'none', '', 1, 0, 0, array(), 1);
-=======
-	            $morehtmlref.=$form->form_thirdparty($url_page_current . '?track_id=' . $object->track_id, $object->socid, 'none', '', 1, 0, 0, array(), 1);
->>>>>>> 5e3698b0
 	        }
         }
 
@@ -1218,21 +790,12 @@
         if (!empty($conf->projet->enabled))
         {
         	$langs->load("projects");
-<<<<<<< HEAD
         	$morehtmlref .= '<br>'.$langs->trans('Project');
         	if ($user->rights->ticket->write)
         	{
         		if ($action != 'classify')
         			$morehtmlref .= '<a class="editfielda" href="'.$_SERVER['PHP_SELF'].'?action=classify&amp;id='.$object->id.'">'.img_edit($langs->transnoentitiesnoconv('SetProject')).'</a>';
        			$morehtmlref .= ' : ';
-=======
-        	$morehtmlref.='<br>'.$langs->trans('Project');
-        	if ($user->rights->ticket->write)
-        	{
-        		if ($action != 'classify')
-        			$morehtmlref.='<a href="' . $_SERVER['PHP_SELF'] . '?action=classify&amp;id=' . $object->id . '">' . img_edit($langs->transnoentitiesnoconv('SetProject')) . '</a>';
-       			$morehtmlref.=' : ';
->>>>>>> 5e3698b0
        			if ($action == 'classify') {
        				//$morehtmlref.=$form->form_project($_SERVER['PHP_SELF'] . '?id=' . $object->id, $object->socid, $object->fk_project, 'projectid', 0, 0, 1, 1);
        				$morehtmlref .= '<form method="post" action="'.$_SERVER['PHP_SELF'].'?id='.$object->id.'">';
@@ -1257,11 +820,7 @@
 
         $morehtmlref .= '</div>';
 
-<<<<<<< HEAD
-        $linkback = '<a href="'.DOL_URL_ROOT.'/ticket/list.php"><strong>'.$langs->trans("BackToList").'</strong></a> ';
-=======
-        $linkback = '<a href="' . DOL_URL_ROOT. '/ticket/list.php?restore_lastsearch_values=1"><strong>' . $langs->trans("BackToList") . '</strong></a> ';
->>>>>>> 5e3698b0
+        $linkback = '<a href="'.DOL_URL_ROOT.'/ticket/list.php?restore_lastsearch_values=1"><strong>'.$langs->trans("BackToList").'</strong></a> ';
 
         dol_banner_tab($object, 'ref', $linkback, ($user->socid ? 0 : 1), 'ref', 'ref', $morehtmlref);
 
@@ -1331,15 +890,9 @@
         }
 
         // Show user list to assignate one if status is "read"
-<<<<<<< HEAD
         if (GETPOST('set', 'alpha') == "assign_ticket" && $object->fk_statut < 8 && !$user->socid && $user->rights->ticket->write) {
             print '<form method="post" name="ticket" enctype="multipart/form-data" action="'.$url_page_current.'">';
             print '<input type="hidden" name="token" value="'.$_SESSION['newtoken'].'">';
-=======
-        if (GETPOST('set', 'alpha') == "assign_ticket" && $object->fk_statut < 8 && !$user->societe_id && $user->rights->ticket->write) {
-            print '<form method="post" name="ticket" enctype="multipart/form-data" action="' . $url_page_current . '">';
-            print '<input type="hidden" name="token" value="' . $_SESSION['newtoken'] . '">';
->>>>>>> 5e3698b0
             print '<input type="hidden" name="action" value="assign_user">';
             print '<input type="hidden" name="track_id" value="'.$object->track_id.'">';
             print '<label for="fk_user_assign">'.$langs->trans("AssignUser").'</label> ';
@@ -1347,28 +900,15 @@
             print ' <input class="button" type="submit" name="btn_assign_user" value="'.$langs->trans("Validate").'" />';
             print '</form>';
         }
-<<<<<<< HEAD
-=======
-        if ($object->fk_statut < 8 && GETPOST('set', 'alpha') != "assign_ticket" && $user->rights->ticket->manage) {
-            print '<a href="' . $url_page_current . '?track_id=' . $object->track_id . '&action=view&set=assign_ticket">' . img_picto('', 'edit') . ' ' . $langs->trans('Modify') . '</a>';
-        }
->>>>>>> 5e3698b0
         print '</td></tr>';
 
         // Progression
         print '<tr><td>';
         print '<table class="nobordernopadding" width="100%"><tr><td class="nowrap">';
-<<<<<<< HEAD
         print $langs->trans('Progression').'</td><td class="left">';
         print '</td>';
         if ($action != 'progression' && $object->fk_statut < 8 && !$user->socid) {
             print '<td class="right"><a class="editfielda" href="'.$url_page_current.'?action=progression&amp;track_id='.$object->track_id.'">'.img_edit($langs->trans('Modify')).'</a></td>';
-=======
-        print $langs->trans('Progression') . '</td><td class="left">';
-        print '</td>';
-        if ($action != 'progression' && $object->fk_statut < 8 && !$user->societe_id) {
-            print '<td class="right"><a href="' . $url_page_current . '?action=progression&amp;track_id=' . $object->track_id . '">' . img_edit($langs->trans('Modify')) . '</a></td>';
->>>>>>> 5e3698b0
         }
         print '</tr></table>';
         print '</td><td colspan="5">';
@@ -1423,13 +963,8 @@
         $actionobject->viewTicketOriginalMessage($user, $action, $object);
 
         // Classification of ticket
-<<<<<<< HEAD
         print '<form method="post" name="formticketproperties" action="'.$url_page_current.'">';
         print '<input type="hidden" name="token" value="'.$_SESSION['newtoken'].'">';
-=======
-        print '<form method="post" name="formticketproperties" action="' . $url_page_current . '">';
-        print '<input type="hidden" name="token" value="' . $_SESSION['newtoken'] . '">';
->>>>>>> 5e3698b0
         print '<input type="hidden" name="action" value="change_property">';
         print '<input type="hidden" name="property" value="'.$property['dict'].'">';
         print '<input type="hidden" name="track_id" value="'.$track_id.'">';
@@ -1442,11 +977,7 @@
         print '</td>';
         print '<td>';
         if (GETPOST('set', 'alpha') == 'properties' && $user->rights->ticket->write) {
-<<<<<<< HEAD
         	print '<input class="button" type="submit" name="btn_update_ticket_prop" value="'.$langs->trans("Modify").'" />';
-=======
-        	print '<input class="button" type="submit" name="btn_update_ticket_prop" value="' . $langs->trans("Modify") . '" />';
->>>>>>> 5e3698b0
         }
         else {
         	//    Button to edit Properties
@@ -1456,10 +987,7 @@
         }
         print '</td>';
         print '</tr>';
-<<<<<<< HEAD
-
-=======
->>>>>>> 5e3698b0
+
         if (GETPOST('set', 'alpha') == 'properties' && $user->rights->ticket->write) {
             print '<tr>';
             // Type
@@ -1474,11 +1002,7 @@
             print '<td>';
             print $langs->trans('TicketChangeCategory');
             print '</td><td>';
-<<<<<<< HEAD
             $formticket->selectGroupTickets($object->category_code, 'update_value_category', '', 2);
-=======
-            print $formticket->selectGroupTickets($object->category_code, 'update_value_category', '', 2);
->>>>>>> 5e3698b0
             print '</td>';
             print '</tr>';
             // Severity
@@ -1495,11 +1019,7 @@
             print $langs->getLabelFromKey($db, $object->type_code, 'c_ticket_type', 'code', 'label');
             print '</td></tr>';
             // Group
-<<<<<<< HEAD
             print '<tr><td>'.$langs->trans("TicketGroup").'</td><td>';
-=======
-            print '<tr><td>' . $langs->trans("TicketGroup") . '</td><td>';
->>>>>>> 5e3698b0
             print $langs->getLabelFromKey($db, $object->category_code, 'c_ticket_category', 'code', 'label');
             print '</td></tr>';
             // Severity
@@ -1527,21 +1047,12 @@
 	        print '<div class="tagtable centpercent noborder allwidth">';
 
 	        print '<div class="tagtr liste_titre">';
-<<<<<<< HEAD
 	        print '<div class="tagtd">'.$langs->trans("Source").'</div>
 			<div class="tagtd">' . $langs->trans("Company").'</div>
 			<div class="tagtd">' . $langs->trans("Contacts").'</div>
 			<div class="tagtd">' . $langs->trans("ContactType").'</div>
 			<div class="tagtd">' . $langs->trans("Phone").'</div>
 			<div class="tagtd center">' . $langs->trans("Status").'</div>';
-=======
-	        print '<div class="tagtd">' . $langs->trans("Source") . '</div>
-			<div class="tagtd">' . $langs->trans("Company") . '</div>
-			<div class="tagtd">' . $langs->trans("Contacts") . '</div>
-			<div class="tagtd">' . $langs->trans("ContactType") . '</div>
-			<div class="tagtd">' . $langs->trans("Phone") . '</div>
-			<div class="tagtd center">' . $langs->trans("Status") . '</div>';
->>>>>>> 5e3698b0
 	        print '</div><!-- tagtr -->';
 
 	        // Contact list
@@ -1651,45 +1162,28 @@
 		// Buttons for actions
 		if ($action != 'presend' && $action != 'presend_addmessage' && $action != 'editline') {
 			print '<div class="tabsAction">'."\n";
-<<<<<<< HEAD
 			$parameters = array();
 			$reshook = $hookmanager->executeHooks('addMoreActionsButtons', $parameters, $object, $action); // Note that $action and $object may have been modified by hook
-=======
-			$parameters=array();
-			$reshook=$hookmanager->executeHooks('addMoreActionsButtons', $parameters, $object, $action);    // Note that $action and $object may have been modified by hook
->>>>>>> 5e3698b0
 			if ($reshook < 0) setEventMessages($hookmanager->error, $hookmanager->errors, 'errors');
 
 			if (empty($reshook))
 			{
 				// Show link to add a message (if read and not closed)
 				if ($object->fk_statut < Ticket::STATUS_CLOSED && $action != "presend" && $action != "presend_addmessage") {
-<<<<<<< HEAD
 		            print '<div class="inline-block divButAction"><a class="butAction" href="card.php?track_id='.$object->track_id.'&action=presend_addmessage&mode=init">'.$langs->trans('TicketAddMessage').'</a></div>';
-=======
-		            print '<div class="inline-block divButAction"><a class="butAction" href="card.php?track_id=' . $object->track_id . '&action=presend_addmessage&mode=init">' . $langs->trans('TicketAddMessage') . '</a></div>';
->>>>>>> 5e3698b0
 		        }
 
 		        // Link to create an intervention
 		        // socid is needed otherwise fichinter ask it and forgot origin after form submit :\
 		        if (!$object->fk_soc && $user->rights->ficheinter->creer) {
-<<<<<<< HEAD
 		            print '<div class="inline-block divButAction"><a class="butActionRefused classfortooltip" href="#" title="'.$langs->trans('UnableToCreateInterIfNoSocid').'">'.$langs->trans('TicketAddIntervention').'</a></div>';
 		        }
 		        if ($object->fk_soc > 0 && $object->fk_statut < Ticket::STATUS_CLOSED && $user->rights->ficheinter->creer) {
 		            print '<div class="inline-block divButAction"><a class="butAction" href="'.dol_buildpath('/fichinter/card.php', 1).'?action=create&socid='.$object->fk_soc.'&origin=ticket_ticket&originid='.$object->id.'">'.$langs->trans('TicketAddIntervention').'</a></div>';
-=======
-		            print '<div class="inline-block divButAction"><a class="butActionRefused classfortooltip" href="#" title="' . $langs->trans('UnableToCreateInterIfNoSocid') . '">' . $langs->trans('TicketAddIntervention') . '</a></div>';
-		        }
-		        if ($object->fk_soc > 0 && $object->fk_statut < Ticket::STATUS_CLOSED && $user->rights->ficheinter->creer) {
-		            print '<div class="inline-block divButAction"><a class="butAction" href="' . dol_buildpath('/fichinter/card.php', 1) . '?action=create&socid=' . $object->fk_soc . '&origin=ticket_ticket&originid=' . $object->id . '">' . $langs->trans('TicketAddIntervention') . '</a></div>';
->>>>>>> 5e3698b0
 		        }
 
 		        // Close ticket if statut is read
 		        if ($object->fk_statut > 0 && $object->fk_statut < Ticket::STATUS_CLOSED && $user->rights->ticket->write) {
-<<<<<<< HEAD
 		            print '<div class="inline-block divButAction"><a class="butAction" href="card.php?track_id='.$object->track_id.'&action=close">'.$langs->trans('CloseTicket').'</a></div>';
 		        }
 
@@ -1701,19 +1195,6 @@
 		        // Delete ticket
 		        if ($user->rights->ticket->delete && !$user->socid) {
 		            print '<div class="inline-block divButAction"><a class="butActionDelete" href="card.php?track_id='.$object->track_id.'&action=delete">'.$langs->trans('Delete').'</a></div>';
-=======
-		            print '<div class="inline-block divButAction"><a class="butAction" href="card.php?track_id=' . $object->track_id . '&action=close">' . $langs->trans('CloseTicket') . '</a></div>';
-		        }
-
-		        // Re-open ticket
-		        if (!$user->socid && $object->fk_statut == Ticket::STATUS_CLOSED && !$user->societe_id) {
-		            print '<div class="inline-block divButAction"><a class="butAction" href="card.php?track_id=' . $object->track_id . '&action=reopen">' . $langs->trans('ReOpen') . '</a></div>';
-		        }
-
-		        // Delete ticket
-		        if ($user->rights->ticket->delete && ! $user->societe_id) {
-		            print '<div class="inline-block divButAction"><a class="butActionDelete" href="card.php?track_id=' . $object->track_id . '&action=delete">' . $langs->trans('Delete') . '</a></div>';
->>>>>>> 5e3698b0
 		        }
 			}
 	        print '</div>'."\n";
@@ -1746,11 +1227,7 @@
 			print '</div><div class="fichehalfright"><div class="ficheaddleft">';
 
 			// List of actions on element
-<<<<<<< HEAD
 			include_once DOL_DOCUMENT_ROOT.'/core/class/html.formactions.class.php';
-=======
-			include_once DOL_DOCUMENT_ROOT . '/core/class/html.formactions.class.php';
->>>>>>> 5e3698b0
 			$formactions = new FormActions($db);
 			$somethingshown = $formactions->showactions($object, 'ticket', $socid, 1);
 
@@ -1758,7 +1235,6 @@
 		}
 		else
 		{
-<<<<<<< HEAD
 			$action = 'add_message'; // action to use to post the message
 			$modelmail = 'ticket_send';
 
@@ -1793,42 +1269,6 @@
 		        $help .= $key.' -> '.$langs->trans($val).'<br>';
 		    }
 		    $morehtmlright .= $form->textwithpicto('<span class="opacitymedium">'.$langs->trans("TicketMessageSubstitutionReplacedByGenericValues").'</span>', $help, 1, 'helpclickable', '', 0, 3, 'helpsubstitution');
-=======
-			$action='add_message';   // action to use to post the message
-			$modelmail='ticket_send';
->>>>>>> 5e3698b0
-
-			// Substitution array
-			$morehtmlright='';
-		    $help="";
-		    $substitutionarray=array();
-		    if ($object->fk_soc > 0) {
-		        $object->fetch_thirdparty();
-		        $substitutionarray['__THIRDPARTY_NAME__'] = $object->thirdparty->name;
-		    }
-		    $substitutionarray['__SIGNATURE__'] = $user->signature;
-		    $substitutionarray['__TICKET_TRACKID__'] = $object->track_id;
-		    $substitutionarray['__TICKET_REF__'] = $object->ref;
-		    $substitutionarray['__TICKET_SUBJECT__'] = $object->subject;
-		    $substitutionarray['__TICKET_TYPE__'] = $object->type_code;
-		    $substitutionarray['__TICKET_SEVERITY__'] = $object->severity_code;
-		    $substitutionarray['__TICKET_CATEGORY__'] = $object->category_code;         // For backward compatibility
-		    $substitutionarray['__TICKET_ANALYTIC_CODE__'] = $object->category_code;
-		    $substitutionarray['__TICKET_MESSAGE__'] = $object->message;
-		    $substitutionarray['__TICKET_PROGRESSION__'] = $object->progress;
-		    if ($object->fk_user_assign > 0) {
-		        $userstat->fetch($object->fk_user_assign);
-		        $substitutionarray['__TICKET_USER_ASSIGN__'] = dolGetFirstLastname($userstat->firstname, $userstat->lastname);
-		    }
-
-		    if ($object->fk_user_create > 0) {
-		        $userstat->fetch($object->fk_user_create);
-		        $substitutionarray['__TICKET_USER_CREATE__'] = dolGetFirstLastname($userstat->firstname, $userstat->lastname);
-		    }
-		    foreach ($substitutionarray as $key => $val) {
-		        $help.=$key.' -> '.$langs->trans($val).'<br>';
-		    }
-		    $morehtmlright.=$form->textwithpicto($langs->trans("TicketMessageSubstitutionReplacedByGenericValues"), $help);
 
 			print '<div>';
 			print load_fiche_titre($langs->trans('TicketAddMessage'), $morehtmlright, 'messages@ticket');
@@ -1860,11 +1300,7 @@
 			$formticket->param['models'] = $modelmail;
 			$formticket->param['models_id'] = GETPOST('modelmailselected', 'int');
 			//$formticket->param['socid']=$object->fk_soc;
-<<<<<<< HEAD
 			$formticket->param['returnurl'] = $_SERVER["PHP_SELF"].'?track_id='.$object->track_id;
-=======
-			$formticket->param['returnurl']=$_SERVER["PHP_SELF"].'?track_id='.$object->track_id;
->>>>>>> 5e3698b0
 
 			$formticket->withsubstit = 1;
 			$formticket->substit = $substitutionarray;
