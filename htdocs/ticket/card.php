<?php
/* Copyright (C) 2013-2016 Jean-François FERRY  <hello@librethic.io>
 * Copyright (C) 2016      Christophe Battarel  <christophe@altairis.fr>
 * Copyright (C) 2018      Laurent Destailleur  <eldy@users.sourceforge.net>
 * Copyright (C) 2021-2024 Frédéric France		<frederic.france@netlogic.fr>
 * Copyright (C) 2021      Alexandre Spangaro   <aspangaro@open-dsi.fr>
 * Copyright (C) 2022-2023 Charlene Benke       <charlene@patas-monkey.com>
 * Copyright (C) 2023      Benjamin Falière		<benjamin.faliere@altairis.fr>
 * Copyright (C) 2024		MDW							<mdeweerd@users.noreply.github.com>
 * Copyright (C) 2024	   Irvine FLEITH		<irvine.fleith@atm-consulting.fr>
 *
 * This program is free software; you can redistribute it and/or modify
 * it under the terms of the GNU General Public License as published by
 * the Free Software Foundation; either version 3 of the License, or
 * (at your option) any later version.
 *
 * This program is distributed in the hope that it will be useful,
 * but WITHOUT ANY WARRANTY; without even the implied warranty of
 * MERCHANTABILITY or FITNESS FOR A PARTICULAR PURPOSE.  See the
 * GNU General Public License for more details.
 *
 * You should have received a copy of the GNU General Public License
 * along with this program. If not, see <https://www.gnu.org/licenses/>.
 */

/**
 *   \file       htdocs/ticket/card.php
 *   \ingroup    ticket
 *   \brief      Page to create/edit/view Tickets
 */

// Load Dolibarr environment
require '../main.inc.php';
require_once DOL_DOCUMENT_ROOT.'/ticket/class/actions_ticket.class.php';
require_once DOL_DOCUMENT_ROOT.'/core/class/html.formticket.class.php';
require_once DOL_DOCUMENT_ROOT.'/core/class/html.formfile.class.php';
require_once DOL_DOCUMENT_ROOT.'/core/class/extrafields.class.php';
require_once DOL_DOCUMENT_ROOT.'/core/lib/ticket.lib.php';
require_once DOL_DOCUMENT_ROOT.'/core/lib/date.lib.php';
require_once DOL_DOCUMENT_ROOT.'/core/lib/company.lib.php';
require_once DOL_DOCUMENT_ROOT.'/contact/class/contact.class.php';
require_once DOL_DOCUMENT_ROOT.'/categories/class/categorie.class.php';

if (isModEnabled('project')) {
	include_once DOL_DOCUMENT_ROOT.'/core/class/html.formprojet.class.php';
	include_once DOL_DOCUMENT_ROOT.'/core/lib/project.lib.php';
	include_once DOL_DOCUMENT_ROOT.'/projet/class/project.class.php';
}
if (isModEnabled('contract')) {
	include_once DOL_DOCUMENT_ROOT.'/core/class/html.formcontract.class.php';
	include_once DOL_DOCUMENT_ROOT.'/core/lib/contract.lib.php';
	include_once DOL_DOCUMENT_ROOT.'/contrat/class/contrat.class.php';
}

// Load translation files required by the page
$langs->loadLangs(array("companies", "other", "ticket"));

// Get parameters
$id        = GETPOSTINT('id');
$ref       = GETPOST('ref', 'alpha');
$track_id  = GETPOST('track_id', 'alpha', 3);
$socid     = GETPOSTINT('socid');
$contactid = GETPOSTINT('contactid');
$projectid = GETPOSTINT('projectid');
$notifyTiers = GETPOST("notify_tiers_at_create", 'alpha');

$action    = GETPOST('action', 'aZ09');
$cancel    = GETPOST('cancel', 'alpha');
$backtopage = GETPOST('backtopage', 'alpha');
$backtopageforcancel = GETPOST('backtopageforcancel', 'alpha');

$sortfield = GETPOST('sortfield', 'aZ09comma') ? GETPOST('sortfield', 'aZ09comma') : "a.datep";
$sortorder = GETPOST('sortorder', 'aZ09comma') ? GETPOST('sortorder', 'aZ09comma') : "desc";
$search_rowid = GETPOST('search_rowid');
$search_agenda_label = GETPOST('search_agenda_label');

if (GETPOST('actioncode', 'array')) {
	$actioncode = GETPOST('actioncode', 'array', 3);
	if (!count($actioncode)) {
		$actioncode = '0';
	}
} else {
	$actioncode = GETPOST("actioncode", "alpha", 3) ? GETPOST("actioncode", "alpha", 3) : (GETPOST("actioncode") == '0' ? '0' : getDolGlobalString('AGENDA_DEFAULT_FILTER_TYPE_FOR_OBJECT'));
}


// Initialize technical object to manage hooks of ticket. Note that conf->hooks_modules contains array array
$hookmanager->initHooks(array('ticketcard', 'globalcard'));

$object = new Ticket($db);
$extrafields = new ExtraFields($db);

// Fetch optionals attributes and labels
$extrafields->fetch_name_optionals_label($object->table_element);

$search_array_options = $extrafields->getOptionalsFromPost($object->table_element, '', 'search_');

// Initialize array of search criteria
$search_all = GETPOST("search_all", 'alpha');
$search = array();
foreach ($object->fields as $key => $val) {
	if (GETPOST('search_'.$key, 'alpha')) {
		$search[$key] = GETPOST('search_'.$key, 'alpha');
	}
}

if (empty($action) && empty($id) && empty($ref)) {
	$action = 'view';
}

// Select mail models is same action as add_message
if (GETPOST('modelselected', 'alpha')) {
	$action = 'presend';
}

// Load object
//include DOL_DOCUMENT_ROOT.'/core/actions_fetchobject.inc.php';  // Must be include, not include_once. Include fetch and fetch_thirdparty but not fetch_optionals
if ($id || $track_id || $ref) {
	$res = $object->fetch($id, $ref, $track_id);
	if ($res >= 0) {
		$id = $object->id;
		$track_id = $object->track_id;
	}
}

$now = dol_now();

$actionobject = new ActionsTicket($db);

// Store current page url
$url_page_current = DOL_URL_ROOT.'/ticket/card.php';

// Security check - Protection if external user
if ($user->socid > 0) {
	$socid = $user->socid;
}
$result = restrictedArea($user, 'ticket', $object->id);

$triggermodname = 'TICKET_MODIFY';

// Permissions
$permissiontoread   = $user->hasRight('ticket', 'read');
$permissiontoadd    = $user->hasRight('ticket', 'write');
$permissiontodelete = $user->hasRight('ticket', 'delete');

$upload_dir = $conf->ticket->dir_output;



/*
 * Actions
 */

$parameters = array();
$reshook = $hookmanager->executeHooks('doActions', $parameters, $object, $action); // Note that $action and $object may have been modified by some hooks
if ($reshook < 0) {
	setEventMessages($hookmanager->error, $hookmanager->errors, 'errors');
}

$error = 0;
if (empty($reshook)) {
	// Purge search criteria
	if (GETPOST('button_removefilter_x', 'alpha') || GETPOST('button_removefilter.x', 'alpha') || GETPOST('button_removefilter', 'alpha')) { // All test are required to be compatible with all browsers{
		$actioncode = '';
		$search_agenda_label = '';
	}

	$backurlforlist = DOL_URL_ROOT . '/ticket/list.php';

	if (empty($backtopage) || ($cancel && empty($id))) {
		if (empty($backtopage) || ($cancel && strpos($backtopage, '__ID__'))) {
			if (empty($id) && (($action != 'add' && $action != 'create') || $cancel)) {
				$backtopage = $backurlforlist;
			} else {
				$backtopage = DOL_URL_ROOT . '/ticket/card.php?id=' . ((!empty($id) && $id > 0) ? $id : '__ID__');
			}
		}
	}

	if ($cancel) {
		if (!empty($backtopageforcancel)) {
			header("Location: " . $backtopageforcancel);
			exit;
		} elseif (!empty($backtopage)) {
			header("Location: " . $backtopage);
			exit;
		}
		$action = 'view';
	}

	if (($action == 'add' || ($action == 'update' && $object->status < Ticket::STATUS_CLOSED)) && $permissiontoadd) {
		$ifErrorAction = $action == 'add' ? 'create' : 'edit';
		if ($action == 'add') $object->track_id = null;
		$error = 0;

		$fieldsToCheck = [
			'ref' => ['check' => 'alpha', 'langs' => 'Ref'],
			'type_code' => ['check' => 'alpha', 'langs' => 'TicketTypeRequest'],
			'category_code' => ['check' => 'alpha', 'langs' => 'TicketCategory'],
			'severity_code' => ['check' => 'alpha', 'langs' => 'TicketSeverity'],
			'subject' => ['check' => 'alphanohtml', 'langs' => 'Subject'],
			'message' => ['check' => 'restricthtml', 'langs' => 'Message']
		];

		FormTicket::checkRequiredFields($fieldsToCheck, $error);

		if (!empty($error)) {
			$action = $ifErrorAction;
		}

		$ret = $extrafields->setOptionalsFromPost(null, $object);
		if ($ret < 0) {
			$error++;
		}
		$getRef = GETPOST('ref', 'alpha');

		if (!empty($getRef)) {
			$isExistingRef = $object->checkExistingRef($action, $getRef);
		} else {
			$isExistingRef = true;
		}

		$style = '';

		if ($isExistingRef) {
			if ($action == 'update') {
				$error++;
				$action = 'edit';
				$style = 'errors';
			} elseif ($action == 'add') {
				$object->ref = $object->getDefaultRef();
				$object->track_id = null;
				$style = 'warnings';
			}
			if (!empty($getRef)) {
				setEventMessage($langs->trans('TicketRefAlreadyUsed', $getRef, $object->ref), $style);
			}
		}
		if (!$error) {
			$db->begin();

			$object->type_code = GETPOST('type_code', 'alpha');
			$object->category_code = GETPOST('category_code', 'alpha');
			$object->severity_code = GETPOST('severity_code', 'alpha');
			$object->subject = GETPOST('subject', 'alpha');
			$object->message = GETPOST('message', 'restricthtml');
			$object->fk_soc = GETPOSTINT('socid');
			$fk_user_assign = GETPOSTINT('fk_user_assign');
			$object->fk_project = GETPOSTINT('projectid');
			$object->fk_contract = GETPOSTINT('fk_contract');

			if ($fk_user_assign > 0) {
				$object->fk_user_assign = $fk_user_assign;
				$object->status = $object::STATUS_ASSIGNED;
			}

			if ($action == 'add') {
				$object->type_code = GETPOST("type_code", 'alpha');
				$object->type_label = $langs->trans($langs->getLabelFromKey($db, $object->type_code, 'c_ticket_type', 'code', 'label'));
				$object->category_label = $langs->trans($langs->getLabelFromKey($db, $object->category_code, 'c_ticket_category', 'code', 'label'));
				$object->severity_label = $langs->trans($langs->getLabelFromKey($db, $object->severity_code, 'c_ticket_severity', 'code', 'label'));
				$object->fk_user_create = $user->id;
				$object->email_from = $user->email;
				$object->origin_email = null;
				$notifyTiers = GETPOST("notify_tiers_at_create", 'alpha');
				$object->notify_tiers_at_create = empty($notifyTiers) ? 0 : 1;
				$object->context['contact_id'] = GETPOSTINT('contact_id');
				$id = $object->create($user);
			} else {
				$id = $object->update($user);
			}

			if ($id <= 0) {
				$error++;
				setEventMessages($object->error, $object->errors, 'errors');
				$action = $ifErrorAction;
			}

			if (!$error) {
				// Category association
				$categories = GETPOST('categories', 'array');
				$object->setCategories($categories);
			}

			if ($action == 'add') {
				if (!$error) {
					// Add contact
					$contactid = GETPOSTINT('contactid');
					$type_contact = GETPOST("type", 'alpha');

					if ($contactid > 0 && $type_contact) {
						$typeid = (GETPOST('typecontact') ? GETPOST('typecontact') : GETPOST('type'));
						$result = $object->add_contact($contactid, $typeid, 'external');
					}

					// Link ticket to project
					if (GETPOST('origin', 'alpha') == 'projet') {
						$projectid = GETPOSTINT('originid');
					} else {
						$projectid = GETPOSTINT('projectid');
					}

					if ($projectid > 0) {
						$object->setProject($projectid);
					}

					// Auto mark as read if created from backend
					if (getDolGlobalString('TICKET_AUTO_READ_WHEN_CREATED_FROM_BACKEND') && $user->hasRight('ticket', 'write')) {
						if (!$object->markAsRead($user) > 0) {
							setEventMessages($object->error, $object->errors, 'errors');
						}
					}

					// Auto assign user
					if (getDolGlobalString('TICKET_AUTO_ASSIGN_USER_CREATE')) {
						$result = $object->assignUser($user, $user->id, 1);
						$object->add_contact($user->id, "SUPPORTTEC", 'internal');
					}
				}

				if (!$error) {
					// File transfer
					$object->copyFilesForTicket('');        // trackid is forced to '' because files were uploaded when no id for ticket exists yet and trackid was ''
				}
			}
			if (!$error) {
				$db->commit();

				if (!empty($backtopage)) {
					if (empty($id)) {
						$url = $backtopage;
					} else {
						$url = 'card.php?track_id=' . urlencode($object->track_id);
					}
				} else {
					$url = 'card.php?track_id=' . urlencode($object->track_id);
				}

				header("Location: " . $url);
				exit;
			} else {
				$db->rollback();
				setEventMessages($object->error, $object->errors, 'errors');
			}
		} else $action = $ifErrorAction;
	}

	// Mark as Read
	if ($action == "set_read" && $permissiontoadd) {
		$object->fetch('', '', GETPOST("track_id", 'alpha'));

		if ($object->markAsRead($user) > 0) {
			setEventMessages($langs->trans('TicketMarkedAsRead'), null, 'mesgs');

			header("Location: card.php?track_id=" . $object->track_id);
			exit;
		} else {
			setEventMessages($object->error, $object->errors, 'errors');
		}
		$action = 'view';
	}

	// Assign to someone
	if ($action == "assign_user" && GETPOST('btn_assign_user', 'alpha') && $permissiontoadd) {
		$object->fetch('', '', GETPOST("track_id", 'alpha'));
		$useroriginassign = $object->fk_user_assign;
		$usertoassign = GETPOSTINT('fk_user_assign');

		/*if (! ($usertoassign > 0)) {
		 $error++;
		 array_push($object->errors, $langs->trans("ErrorFieldRequired", $langs->transnoentities("AssignedTo")));
		 $action = 'view';
		 }*/

		if (!$error) {
			$ret = $object->assignUser($user, $usertoassign);
			if ($ret < 0) {
				$error++;
			}
		}

		if (!$error) {    // Update list of contacts
			// If a user has already been assigned, we delete him from the contacts.
			if ($useroriginassign > 0) {
				$internal_contacts = $object->listeContact(-1, 'internal', 0, 'SUPPORTTEC');
				foreach ($internal_contacts as $key => $contact) {
					if ($contact['id'] !== $usertoassign) {
						$result = $object->delete_contact($contact['rowid']);
						if ($result < 0) {
							$error++;
							setEventMessages($object->error, $object->errors, 'errors');
						}
					}
				}
			}

			if ($usertoassign > 0 && $usertoassign !== $useroriginassign) {
				$result = $object->add_contact($usertoassign, "SUPPORTTEC", 'internal', $notrigger = 0);
				if ($result < 0) {
					$error++;
					setEventMessages($object->error, $object->errors, 'errors');
				}
			}
		}

		if (!$error) {
			// Log action in ticket logs table
			$object->fetch_user($usertoassign);

			setEventMessages($langs->trans('TicketAssigned'), null, 'mesgs');
			header("Location: card.php?track_id=" . $object->track_id);
			exit;
		} else {
			array_push($object->errors, $object->error);
		}
		$action = 'view';
	}

	// Action to add a message (private or not, with email or not).
	// This may also send an email (concatenated with email_intro and email footer if checkbox was selected)
	if ($action == 'add_message' && GETPOSTISSET('btn_add_message') && $permissiontoread) {
		$ret = $object->newMessage($user, $action, (GETPOST('private_message', 'alpha') == "on" ? 1 : 0), 0);

		if ($ret > 0) {
			if (!empty($backtopage)) {
				$url = $backtopage;
			} else {
				$url = 'card.php?track_id=' . urlencode($object->track_id);
			}

			header("Location: " . $url);
			exit;
		} else {
			setEventMessages($object->error, $object->errors, 'errors');
			$action = 'presend';
		}
	}

	if (($action == "confirm_close" || $action == "confirm_abandon") && GETPOST('confirm', 'alpha') == 'yes' && $permissiontoadd) {
		$object->fetch(GETPOSTINT('id'), '', GETPOST('track_id', 'alpha'));

		if ($object->close($user, ($action == "confirm_abandon" ? 1 : 0))) {
			setEventMessages($langs->trans('TicketMarkedAsClosed'), null, 'mesgs');

			$url = 'card.php?track_id=' . GETPOST('track_id', 'alpha');
			header("Location: " . $url);
			exit;
		} else {
			$action = '';
			setEventMessages($object->error, $object->errors, 'errors');
		}
	}

	if ($action == "confirm_public_close" && GETPOST('confirm', 'alpha') == 'yes' && $permissiontoadd) {
		$object->fetch(GETPOSTINT('id'), '', GETPOST('track_id', 'alpha'));
		if ($_SESSION['email_customer'] == $object->origin_email || $_SESSION['email_customer'] == $object->thirdparty->email) {
			$object->context['contact_id'] = GETPOSTINT('contact_id');

			$object->close($user);

			setEventMessages('<div class="confirm">' . $langs->trans('TicketMarkedAsClosed') . '</div>', null, 'mesgs');

			$url = 'card.php?track_id=' . GETPOST('track_id', 'alpha');
			header("Location: " . $url);
			exit;
		} else {
			setEventMessages($object->error, $object->errors, 'errors');
			$action = '';
		}
	}

	if ($action == 'confirm_delete_ticket' && GETPOST('confirm', 'alpha') == "yes" && $permissiontodelete) {
		if ($object->fetch(GETPOSTINT('id'), '', GETPOST('track_id', 'alpha')) >= 0) {
			if ($object->delete($user) > 0) {
				setEventMessages('<div class="confirm">' . $langs->trans('TicketDeletedSuccess') . '</div>', null, 'mesgs');
				header("Location: " . DOL_URL_ROOT . "/ticket/list.php");
				exit;
			} else {
				$langs->load("errors");
				$mesg = '<div class="error">' . $langs->trans($object->error) . '</div>';
				$action = '';
			}
		}
	}

	// Set parent company
	if ($action == 'set_thirdparty' && $user->hasRight('ticket', 'write')) {
		if ($object->fetch(GETPOSTINT('id'), '', GETPOST('track_id', 'alpha')) >= 0) {
			$result = $object->setCustomer(GETPOSTINT('editcustomer'));
			$url = $_SERVER["PHP_SELF"] . '?track_id=' . GETPOST('track_id', 'alpha');
			header("Location: " . $url);
			exit();
		}
	}

	// Set progress status
	if ($action == 'set_progression' && $user->hasRight('ticket', 'write')) {
		if ($object->fetch(GETPOSTINT('id'), '', GETPOST('track_id', 'alpha')) >= 0) {
			$result = $object->setProgression(GETPOST('progress', 'alpha'));

			$url = 'card.php?track_id=' . $object->track_id;
			header("Location: " . $url);
			exit();
		}
	}

	// Set categories
	if ($action == 'set_categories' && $user->hasRight('ticket', 'write')) {
		if ($object->fetch(GETPOSTINT('id'), '', GETPOST('track_id', 'alpha')) >= 0) {
			$result = $object->setCategories(GETPOST('categories', 'array'));

			$url = 'card.php?track_id=' . $object->track_id;
			header("Location: " . $url);
			exit();
		}
	}

	// Set Subject
	if ($action == 'setsubject' && $user->hasRight('ticket', 'write')) {
		if ($object->fetch(GETPOSTINT('id'))) {
			if ($action == 'setsubject') {
				$object->subject = GETPOST('subject', 'alphanohtml');
			}

			if ($action == 'setsubject' && empty($object->subject)) {
				$error++;
				setEventMessages($langs->trans("ErrorFieldRequired", $langs->transnoentities("Subject")), null, 'errors');
			}

			if (!$error) {
				if (!$object->update($user) >= 0) {
					$error++;
					setEventMessages($object->error, $object->errors, 'errors');
				}
			}

			header("Location: " . $_SERVER['PHP_SELF'] . "?track_id=" . $object->track_id);
			exit;
		}
	}

	if ($action == 'confirm_reopen' && $user->hasRight('ticket', 'manage') && !GETPOST('cancel')) {
		if ($object->fetch(GETPOSTINT('id'), '', GETPOST('track_id', 'alpha')) >= 0) {
			// prevent browser refresh from reopening ticket several times
			if ($object->status == Ticket::STATUS_CLOSED || $object->status == Ticket::STATUS_CANCELED) {
				if ($object->fk_user_assign != null) {
					$res = $object->setStatut(Ticket::STATUS_ASSIGNED);
				} else {
					$res = $object->setStatut(Ticket::STATUS_NOT_READ);
				}
				if ($res) {
					$url = 'card.php?track_id=' . $object->track_id;
					header("Location: " . $url);
					exit();
				} else {
					$error++;
					setEventMessages($object->error, $object->errors, 'errors');
				}
			}
		}
	} elseif ($action == 'classin' && $permissiontoadd) {
		// Categorisation dans projet
		if ($object->fetch(GETPOSTINT('id'), '', GETPOST('track_id', 'alpha')) >= 0) {
			$object->setProject($projectid);
			$url = 'card.php?track_id=' . $object->track_id;
			header("Location: " . $url);
			exit();
		}
	} elseif ($action == 'setcontract' && $permissiontoadd) {
		// Categorisation dans contrat
		if ($object->fetch(GETPOSTINT('id'), '', GETPOST('track_id', 'alpha')) >= 0) {
			$object->setContract(GETPOSTINT('contractid'));
			$url = 'card.php?track_id=' . $object->track_id;
			header("Location: " . $url);
			exit();
		}
	} elseif ($action == "set_message" && $user->hasRight('ticket', 'manage')) {
		if (!GETPOST('cancel')) {
			$object->fetch('', '', GETPOST('track_id', 'alpha'));
			//$oldvalue_message = $object->message;
			$fieldtomodify = GETPOST('message_initial', 'restricthtml');

			$object->message = $fieldtomodify;
			$ret = $object->update($user);
			if ($ret > 0) {
				//include_once DOL_DOCUMENT_ROOT.'/core/class/utils_diff.class.php';
				// output the result of comparing two files as plain text
				//$log_action .= Diff::toString(Diff::compare(strip_tags($oldvalue_message), strip_tags($object->message)));

				setEventMessages($langs->trans('TicketMessageSuccesfullyUpdated'), null, 'mesgs');
			} else {
				$error++;
				setEventMessages($object->error, $object->errors, 'errors');
			}
		}

		$action = 'view';
	} elseif ($action == 'confirm_set_status' && $permissiontoadd && !GETPOST('cancel')) {
		// Reopen ticket
		if ($object->fetch(GETPOSTINT('id'), GETPOST('track_id', 'alpha')) >= 0) {
			$new_status = GETPOSTINT('new_status');
			//$old_status = $object->status;
			$res = $object->setStatut($new_status);
			if ($res) {
				$url = 'card.php?track_id=' . $object->track_id;
				header("Location: " . $url);
				exit();
			} else {
				$error++;
				setEventMessages($object->error, $object->errors, 'errors');
			}
		}
	}

	// Action to update an extrafield
	if ($action == "update_extras" && $permissiontoadd) {
		$object->fetch(GETPOSTINT('id'), '', GETPOST('track_id', 'alpha'));

		$ret = $extrafields->setOptionalsFromPost(null, $object, GETPOST('attribute', 'restricthtml'));
		if ($ret < 0) {
			$error++;
		}

		if (!$error) {
			$result = $object->insertExtraFields(empty($triggermodname) ? '' : $triggermodname, $user);
			if ($result < 0) {
				$error++;
			}
		}

		if ($error) {
			setEventMessages($object->error, $object->errors, 'errors');
			$action = 'edit_extras';
		} else {
			setEventMessages($langs->trans('RecordSaved'), null, 'mesgs');
			$action = 'view';
		}
	}

	if ($action == "change_property" && GETPOST('btn_update_ticket_prop', 'alpha') && $permissiontoadd) {
		$object->fetch(GETPOSTINT('id'), '', GETPOST('track_id', 'alpha'));

		$object->type_code = GETPOST('update_value_type', 'aZ09');
		$object->severity_code = GETPOST('update_value_severity', 'aZ09');
		$object->category_code = GETPOST('update_value_category', 'aZ09');

		$ret = $object->update($user);
		if ($ret > 0) {
			setEventMessages($langs->trans('TicketUpdated'), null, 'mesgs');
		} else {
			$error++;
			setEventMessages($object->error, $object->errors, 'errors');
		}
		$action = 'view';
	}


	$permissiondellink = $user->hasRight('ticket', 'write');
	include DOL_DOCUMENT_ROOT . '/core/actions_dellink.inc.php'; // Must be include, not include_once

	// Actions to build doc
	include DOL_DOCUMENT_ROOT . '/core/actions_builddoc.inc.php';

	// Actions to send emails
	$triggersendname = 'TICKET_SENTBYMAIL';
	$paramname = 'id';
	$autocopy = 'MAIN_MAIL_AUTOCOPY_TICKET_TO'; // used to know the automatic BCC to add
	$trackid = 'tic' . $object->id;
	include DOL_DOCUMENT_ROOT . '/core/actions_sendmails.inc.php';

	// Set $action to correct value for the case we used presend action to add a message
	if (GETPOSTISSET('actionbis') && $action == 'presend') {
		$action = 'presend_addmessage';
	}
}


/*
 * View
 */

$userstat = new User($db);
$form = new Form($db);
$formfile = new FormFile($db);
$formticket = new FormTicket($db);
if (isModEnabled('project')) {
	$formproject = new FormProjets($db);
}

$help_url = 'EN:Module_Ticket|FR:DocumentationModuleTicket';

$title = $actionobject->getTitle($action);

llxHeader('', $title, $help_url, '', 0, 0, '', '', '', 'mod-ticket page-card');

if ($action == 'create' || $action == 'presend') {
	if (empty($permissiontoadd)) {
		accessforbidden('NotEnoughPermissions', 0, 1);
	}

	$formticket = new FormTicket($db);

	print load_fiche_titre($langs->trans('NewTicket'), '', 'ticket');

	$formticket->trackid = '';		// TODO Use a unique key 'tic' to avoid conflict in upload file feature
	$formticket->withfromsocid = $socid ? $socid : $user->socid;
	$formticket->withfromcontactid = $contactid ? $contactid : '';
	$formticket->withtitletopic = 1;
	$formticket->withnotifytiersatcreate = ($notifyTiers ? 1 : (getDolGlobalString('TICKET_CHECK_NOTIFY_THIRDPARTY_AT_CREATION') ? 1 : 0));
	$formticket->withusercreate = 0;
	$formticket->withref = 1;
	$formticket->fk_user_create = $user->id;
	$formticket->withfile = 2;
	$formticket->withextrafields = 1;
	$formticket->param = array('origin' => GETPOST('origin'), 'originid' => GETPOST('originid'));

	$formticket->withcancel = 1;

<<<<<<< HEAD
	$formticket->showForm(1, 'create', 0, null, $action, $object);

	print dol_get_fiche_end();
} elseif ($action == 'edit' && $object->status < Ticket::STATUS_CLOSED) {
	if (empty($permissiontoadd)) {
		accessforbidden('NotEnoughPermissions', 0, 1);
	}

=======
	// Init list of files
	if (GETPOST("mode", "aZ09") == 'init') {
		$formticket->clear_attached_files();
	}
	$formticket->showForm(1, 'create', 0, null, $action);
	/*} elseif ($action == 'edit' && $user->rights->ticket->write && $object->status < Ticket::STATUS_CLOSED) {
>>>>>>> 10924547
	$formticket = new FormTicket($db);

	$head = ticket_prepare_head($object);

	print dol_get_fiche_head($head, 'tabTicket', $langs->trans('Ticket'), -1, 'ticket');

	$formticket->trackid = $object->track_id;        // TODO Use a unique key 'tic' to avoid conflict in upload file feature
	$formticket->withfromsocid = $object->socid;
	$formticket->withtitletopic = 1;
	//  $formticket->withnotifytiersatcreate = ($notifyTiers ? 1 : (getDolGlobalString('TICKET_CHECK_NOTIFY_THIRDPARTY_AT_CREATION') ? 1 : 0));
	$formticket->withnotifytiersatcreate = 0;
	$formticket->withusercreate = 0;
	$formticket->withref = 1;
	$formticket->fk_user_create = $user->id;
	$formticket->withfile = 0;
	$formticket->action = 'update';
	$formticket->withextrafields = 1;
	$formticket->param = array('origin' => GETPOST('origin'), 'originid' => GETPOST('originid'));

	$formticket->withcancel = 1;

	$formticket->showForm(0, 'edit', 0, null, $action, $object);

	print dol_get_fiche_end();
} elseif (empty($action) || in_array($action, ['builddoc', 'view', 'addlink', 'dellink', 'presend', 'presend_addmessage', 'close', 'abandon', 'delete', 'editcustomer', 'progression', 'categories', 'reopen', 'edit_contrat', 'editsubject', 'edit_extras', 'update_extras', 'edit_extrafields', 'set_extrafields', 'classify', 'sel_contract', 'edit_message_init', 'set_status', 'dellink'])) {
	if (!empty($res) && $res > 0) {
		// or for unauthorized internals users
		if (!$user->socid && (getDolGlobalString('TICKET_LIMIT_VIEW_ASSIGNED_ONLY') && $object->fk_user_assign != $user->id) && !$user->hasRight('ticket', 'manage')) {
			accessforbidden('', 0, 1);
		}


		// Confirmation close
		if ($action == 'close') {
			$thirdparty_contacts = $object->getInfosTicketExternalContact(1);
			$contacts_select = array(
				'-2' => $langs->trans('TicketNotifyAllTiersAtClose'),
				'-3' => $langs->trans('TicketNotNotifyTiersAtClose')
			);
			foreach ($thirdparty_contacts as $thirdparty_contact) {
				$contacts_select[$thirdparty_contact['id']] = $thirdparty_contact['civility'] . ' ' . $thirdparty_contact['lastname'] . ' ' . $thirdparty_contact['firstname'];
			}

			// Default select all or no contact
			$default = (getDolGlobalString('TICKET_NOTIFY_AT_CLOSING') ? -2 : -3);
			$formquestion = array(
				array(
					'name' => 'contactid',
					'type' => 'select',
					'label' => $langs->trans('NotifyThirdpartyOnTicketClosing'),
					'values' => $contacts_select,
					'default' => $default
				),
			);

			print $form->formconfirm($url_page_current."?track_id=".$object->track_id, $langs->trans("CloseATicket"), $langs->trans("ConfirmCloseAticket"), "confirm_close", $formquestion, '', 1);
		}
		// Confirmation abandon
		if ($action == 'abandon') {
			print $form->formconfirm($url_page_current."?track_id=".$object->track_id, $langs->trans("AbandonTicket"), $langs->trans("ConfirmAbandonTicket"), "confirm_abandon", '', '', 1);
		}
		// Confirmation delete
		if ($action == 'delete') {
			print $form->formconfirm($url_page_current."?track_id=".$object->track_id, $langs->trans("Delete"), $langs->trans("ConfirmDeleteTicket"), "confirm_delete_ticket", '', '', 1);
		}
		// Confirm reopen
		if ($action == 'reopen') {
			print $form->formconfirm($url_page_current.'?track_id='.$object->track_id, $langs->trans('ReOpen'), $langs->trans('ConfirmReOpenTicket'), 'confirm_reopen', '', '', 1);
		}
		// Confirmation status change
		if ($action == 'set_status') {
			$new_status = GETPOST('new_status');
			//var_dump($url_page_current . "?track_id=" . $object->track_id);
			print $form->formconfirm($url_page_current."?track_id=".$object->track_id."&new_status=".GETPOST('new_status'), $langs->trans("TicketChangeStatus"), $langs->trans("TicketConfirmChangeStatus", $langs->transnoentities($object->labelStatusShort[$new_status])), "confirm_set_status", '', '', 1);
		}

		// project info
		if ($projectid > 0) {
			$projectstat = new Project($db);
			if ($projectstat->fetch($projectid) > 0) {
				$projectstat->fetch_thirdparty();

				// To verify role of users
				//$userAccess = $object->restrictedProjectArea($user,'read');
				$userWrite = $projectstat->restrictedProjectArea($user, 'write');
				//$userDelete = $object->restrictedProjectArea($user,'delete');
				//print "userAccess=".$userAccess." userWrite=".$userWrite." userDelete=".$userDelete;

				$head = project_prepare_head($projectstat);

				print dol_get_fiche_head($head, 'ticket', $langs->trans("Project"), 0, ($projectstat->public ? 'projectpub' : 'project'));

				print '<table class="border centpercent">';

				$linkback = '<a href="'.DOL_URL_ROOT.'/projet/list.php?restore_lastsearch_values=1">'.$langs->trans("BackToList").'</a>';

				// Ref
				print '<tr><td width="30%">'.$langs->trans('Ref').'</td><td colspan="3">';
				// Define a complementary filter for search of next/prev ref.
				if (!$user->hasRight('projet', 'all', 'lire')) {
					$objectsListId = $projectstat->getProjectsAuthorizedForUser($user, $mine, 0);
					$projectstat->next_prev_filter = "rowid IN (".$db->sanitize(count($objectsListId) ? implode(',', array_keys($objectsListId)) : '0').")";
				}
				print $form->showrefnav($projectstat, 'ref', $linkback, 1, 'ref', 'ref', '');
				print '</td></tr>';

				// Label
				print '<tr><td>'.$langs->trans("Label").'</td><td>'.$projectstat->title.'</td></tr>';

				// Customer
				print "<tr><td>".$langs->trans("ThirdParty")."</td>";
				print '<td colspan="3">';
				if ($projectstat->thirdparty->id > 0) {
					print $projectstat->thirdparty->getNomUrl(1);
				} else {
					print '&nbsp;';
				}

				print '</td></tr>';

				// Visibility
				print '<tr><td>'.$langs->trans("Visibility").'</td><td>';
				if ($projectstat->public) {
					print $langs->trans('SharedProject');
				} else {
					print $langs->trans('PrivateProject');
				}

				print '</td></tr>';

				// Status
				print '<tr><td>'.$langs->trans("Status").'</td><td>'.$projectstat->getLibStatut(4).'</td></tr>';

				print "</table>";

				print dol_get_fiche_end();
			} else {
				print "ErrorRecordNotFound";
			}
		} elseif ($socid > 0) {
			$object->fetch_thirdparty();
			$head = societe_prepare_head($object->thirdparty);

			print dol_get_fiche_head($head, 'ticket', $langs->trans("ThirdParty"), 0, 'company');

			dol_banner_tab($object->thirdparty, 'socid', '', ($user->socid ? 0 : 1), 'rowid', 'nom');

			print dol_get_fiche_end();
		}

		if (!$user->socid && getDolGlobalString('TICKET_LIMIT_VIEW_ASSIGNED_ONLY')) {
			$object->next_prev_filter = "te.fk_user_assign = ".((int) $user->id);
		} elseif ($user->socid > 0) {
			$object->next_prev_filter = "te.fk_soc = ".((int) $user->socid);
		}

		$head = ticket_prepare_head($object);

		print dol_get_fiche_head($head, 'tabTicket', $langs->trans("Ticket"), -1, 'ticket');

		$morehtmlref = '<div class="refidno">';
		$morehtmlref .= dolPrintLabel($object->subject);
		// Author
		$createdbyshown = 0;
		if ($object->fk_user_create > 0) {
			$morehtmlref .= '<br>'.$langs->trans("CreatedBy").' : ';

			$fuser = new User($db);
			$fuser->fetch($object->fk_user_create);
			$morehtmlref .= $fuser->getNomUrl(-1);
			$createdbyshown++;
		}

		$createdfrompublicticket = 0;
		$createdfromemailcollector = 0;
		if (!empty($object->origin_email) && (empty($object->email_msgid) || preg_match('/dolibarr\-tic\d+/', $object->email_msgid))) {
			// If ticket create from public interface - TODO Add a more robust test to know if created by public interface
			$createdfrompublicticket = 1;
		} elseif (!empty($object->email_msgid)) {
			// If ticket create by emailcollector - TODO Add a more robust test to know if created by email collector (using import ky ?)
			$createdfromemailcollector = 1;
		}

		//var_dump($object);
		if ($createdfrompublicticket) {
			$htmltooptip = $langs->trans("OriginEmail").': '.$object->origin_email;
			$htmltooptip .= '<br>'.$langs->trans("IP").': '.$object->ip;
			$morehtmlref .= ($createdbyshown ? ' - ' : '<br>');
			$morehtmlref .= ($createdbyshown ? '' : $langs->trans("CreatedBy").' : ');
			$morehtmlref .= img_picto('', 'email', 'class="paddingrightonly"');
			$morehtmlref .= dol_escape_htmltag($object->origin_email).' <small class="hideonsmartphone opacitymedium">- '.$form->textwithpicto($langs->trans("CreatedByPublicPortal"), $htmltooptip, 1, 'help', '', 0, 3, 'tooltip').'</small>';
		} elseif ($createdfromemailcollector) {
			$langs->load("mails");
			$htmltooltip = $langs->trans("EmailMsgID").': '.$object->email_msgid;
			$htmltooltip .= '<br>'.$langs->trans("EmailDate").': '.dol_print_date($object->email_date, 'dayhour');
			$htmltooltip .= '<br>'.$langs->trans("MailFrom").': '.$object->email_from;
			$htmltooltip .= '<br>'.$langs->trans("MailReply").': '.$object->origin_replyto;
			$htmltooltip .= '<br>'.$langs->trans("MailReferences").': '.$object->origin_references;
			$morehtmlref .= ($createdbyshown ? ' - ' : '<br>');
			$morehtmlref .= ($createdbyshown ? '' : $langs->trans("CreatedBy").' : ');
			$morehtmlref .= img_picto('', 'email', 'class="paddingrightonly"');
			$morehtmlref .= dol_escape_htmltag($object->origin_email).' <small class="hideonsmartphone opacitymedium">- '.$form->textwithpicto($langs->trans("CreatedByEmailCollector"), $htmltooltip, 1, 'help', '', 0, 3, 'tooltip').'</small>';
		}

		$permissiontoedit = $object->status < 8 && !$user->socid && $user->hasRight('ticket', 'write');
		//$permissiontoedit = 0;

		// Thirdparty
		if (isModEnabled("societe")) {
			$morehtmlref .= '<br>';
			$morehtmlref .= img_picto($langs->trans("ThirdParty"), 'company', 'class="pictofixedwidth"');
			if ($action != 'editcustomer' && $permissiontoedit) {
				$morehtmlref .= '<a class="editfielda" href="'.$url_page_current.'?action=editcustomer&token='.newToken().'&track_id='.$object->track_id.'">'.img_edit($langs->transnoentitiesnoconv('SetThirdParty'), 0).'</a> ';
			}
			$morehtmlref .= $form->form_thirdparty($url_page_current.'?track_id='.$object->track_id, $object->socid, $action == 'editcustomer' ? 'editcustomer' : 'none', '', 1, 0, 0, array(), 1);
			if (!empty($object->socid)) {
				$morehtmlref .= ' - <a href="'.DOL_URL_ROOT.'/ticket/list.php?socid='.$object->socid.'&sortfield=t.datec&sortorder=desc">'.img_picto($langs->trans("Tickets"), 'ticket', 'class="pictofixedwidth"').' '.$langs->trans("TicketHistory").'</a>';
			}
		}

		// Project
		if (isModEnabled('project')) {
			$langs->load("projects");
			$morehtmlref .= '<br>';
			if ($permissiontoedit) {
				$object->fetch_project();
				$morehtmlref .= img_picto($langs->trans("Project"), 'project'.((is_object($object->project) && $object->project->public) ? 'pub' : ''), 'class="pictofixedwidth"');
				if ($action != 'classify') {
					$morehtmlref .= '<a class="editfielda" href="'.$_SERVER['PHP_SELF'].'?action=classify&token='.newToken().'&id='.$object->id.'">'.img_edit($langs->transnoentitiesnoconv('SetProject')).'</a> ';
				}
				$morehtmlref .= $form->form_project($_SERVER['PHP_SELF'].'?id='.$object->id, $object->socid, $object->fk_project, ($action == 'classify' ? 'projectid' : 'none'), 0, 0, 0, 1, '', 'maxwidth300');
			} else {
				if (!empty($object->fk_project)) {
					$object->fetch_project();
					$morehtmlref .= $object->project->getNomUrl(1);
					if ($object->project->title) {
						$morehtmlref .= '<span class="opacitymedium"> - '.dol_escape_htmltag($object->project->title).'</span>';
					}
				}
			}
		}

		// Contract
		if (getDolGlobalString('TICKET_LINK_TO_CONTRACT_WITH_HARDLINK')) {
			// Deprecated. Duplicate feature. Ticket can already be linked to contract with the generic "Link to" feature.
			if (isModEnabled('contract')) {
				$langs->load('contracts');
				$morehtmlref .= '<br>';
				if ($permissiontoedit) {
					$morehtmlref .= img_picto($langs->trans("Contract"), 'contract', 'class="pictofixedwidth"');
					if ($action == 'edit_contrat') {
						$formcontract = new FormContract($db);
						$morehtmlref .= $formcontract->formSelectContract($_SERVER["PHP_SELF"].'?id='.$object->id, $object->socid, $object->fk_contract, 'contratid', 0, 1, 1, 1);
					} else {
						$morehtmlref .= '<a class="editfielda" href="'.$_SERVER["PHP_SELF"].'?action=edit_contrat&token='.newToken().'&id='.$object->id.'">';
						$morehtmlref .=  img_edit($langs->trans('SetContract'));
						$morehtmlref .=  '</a>';
					}
				} else {
					if (!empty($object->fk_contract)) {
						$contratstatic = new Contrat($db);
						$contratstatic->fetch($object->fk_contract);
						//print '<a href="'.DOL_URL_ROOT.'/projet/card.php?id='.$selected.'">'.$projet->title.'</a>';
						$morehtmlref .= $contratstatic->getNomUrl(0, '', 1);
					}
				}
			}
		}

		$morehtmlref .= '</div>';

		$linkback = '<a href="'.DOL_URL_ROOT.'/ticket/list.php?restore_lastsearch_values=1"><strong>'.$langs->trans("BackToList").'</strong></a> ';

		dol_banner_tab($object, 'ref', $linkback, ($user->socid ? 0 : 1), 'ref', 'ref', $morehtmlref);

		print '<div class="fichecenter">';
		print '<div class="fichehalfleft">';
		print '<div class="underbanner clearboth"></div>';

		print '<table class="border tableforfield centpercent">';

		// Track ID
		print '<tr><td class="titlefield">'.$langs->trans("TicketTrackId").'</td><td>';
		if (!empty($object->track_id)) {
			if (empty($object->ref)) {
				$object->ref = $object->id;
				print $form->showrefnav($object, 'id', $linkback, 1, 'rowid', 'track_id');
			} else {
				print dolPrintLabel($object->track_id);
			}
		} else {
			print $langs->trans('None');
		}
		print '</td></tr>';

		// Subject
		print '<tr><td>';
		print $form->editfieldkey("Subject", 'subject', $object->subject, $object, $user->hasRight('ticket', 'write') && !$user->socid, 'string');
		print '</td><td>';
		print $form->editfieldval("Subject", 'subject', $object->subject, $object, $user->hasRight('ticket', 'write') && !$user->socid, 'string');
		print '</td></tr>';

		// Creation date
		print '<tr><td>'.$langs->trans("DateCreation").'</td><td>';
		print dol_print_date($object->datec, 'dayhour', 'tzuser');
		print '<span class="opacitymedium"> - '.$langs->trans("TimeElapsedSince").': <i>'.convertSecondToTime(roundUpToNextMultiple($now - $object->datec, 60)).'</i></span>';
		print '</td></tr>';

		// Origin
		/*
		if ($object->email_msgid) {
			$texttoshow = $langs->trans("CreatedByEmailCollector");
		} elseif ($object->origin_email) {
			$texttoshow = $langs->trans("FromPublicEmail");
		}
		if ($texttoshow) {
			print '<tr><td class="titlefield fieldname_email_origin">';
			print $langs->trans("Origin");
			print '</td>';
			print '<td class="valuefield fieldname_email_origin">';
			print $texttoshow;
			print '</td></tr>';
		}
		*/

		// Read date
		print '<tr><td>'.$langs->trans("TicketReadOn").'</td><td>';
		if (!empty($object->date_read)) {
			print dol_print_date($object->date_read, 'dayhour', 'tzuser');
			print '<span class="opacitymedium"> - '.$langs->trans("TicketTimeElapsedBeforeSince").': <i>'.convertSecondToTime(roundUpToNextMultiple($object->date_read - $object->datec, 60)).'</i>';
			print ' / <i>'.convertSecondToTime(roundUpToNextMultiple($now - $object->date_read, 60)).'</i></span>';
		}
		print '</td></tr>';

		// Close date
		print '<tr><td>'.$langs->trans("TicketCloseOn").'</td><td>';
		if (!empty($object->date_close)) {
			print dol_print_date($object->date_close, 'dayhour', 'tzuser');
		}
		print '</td></tr>';

		// User assigned
		print '<tr><td>';
		print '<table class="nobordernopadding" width="100%"><tr><td class="nowrap">';
		print $langs->trans("AssignedTo");
		if (isset($object->status) && $object->status < $object::STATUS_CLOSED && GETPOST('set', 'alpha') != "assign_ticket" && $user->hasRight('ticket', 'manage')) {
			print '</td><td class="right"><a class="editfielda" href="'.$url_page_current.'?track_id='.urlencode($object->track_id).'&set=assign_ticket">'.img_edit($langs->trans('Modify'), '').'</a>';
		}
		print '</td></tr></table>';
		print '</td><td>';
		if (GETPOST('set', 'alpha') != "assign_ticket" && $object->fk_user_assign > 0) {
			$userstat->fetch($object->fk_user_assign);
			print $userstat->getNomUrl(-1);
		}

		// Show user list to assignate one if status is "read"
		if (GETPOST('set', 'alpha') == "assign_ticket" && $object->status < 8 && !$user->socid && $user->hasRight('ticket', 'write')) {
			print '<form method="post" name="ticket" enctype="multipart/form-data" action="'.$url_page_current.'">';
			print '<input type="hidden" name="token" value="'.newToken().'">';
			print '<input type="hidden" name="action" value="assign_user">';
			print '<input type="hidden" name="track_id" value="'.$object->track_id.'">';
			//print '<label for="fk_user_assign">'.$langs->trans("AssignUser").'</label> ';
			print $form->select_dolusers(empty($object->fk_user_assign) ? $user->id : $object->fk_user_assign, 'fk_user_assign', 1);
			print ' <input type="submit" class="button smallpaddingimp" name="btn_assign_user" value="'.$langs->trans("Validate").'" />';
			print '</form>';
		}
		print '</td></tr>';

		// Progression
		print '<tr><td>';
		print '<table class="nobordernopadding centpercent"><tr><td class="nowrap">';
		print $langs->trans('Progression').'</td><td class="left">';
		print '</td>';
		if ($action != 'progression' && isset($object->status) && $object->status < $object::STATUS_CLOSED && !$user->socid) {
			print '<td class="right"><a class="editfielda" href="'.$url_page_current.'?action=progression&token='.newToken().'&track_id='.urlencode($object->track_id).'">'.img_edit($langs->trans('Modify')).'</a></td>';
		}
		print '</tr></table>';
		print '</td><td>';
		if ($user->hasRight('ticket', 'write') && $action == 'progression') {
			print '<form action="'.$url_page_current.'" method="post">';
			print '<input type="hidden" name="token" value="'.newToken().'">';
			print '<input type="hidden" name="track_id" value="'.$track_id.'">';
			print '<input type="hidden" name="action" value="set_progression">';
			print '<input type="text" class="flat width75" name="progress" value="'.$object->progress.'">';
			print ' <input type="submit" class="button button-edit smallpaddingimp" value="'.$langs->trans('Modify').'">';
			print '</form>';
		} else {
			print($object->progress > 0 ? $object->progress : '0').'%';
		}
		print '</td>';
		print '</tr>';

		// Timing (Duration sum of linked fichinter)
		if (isModEnabled('intervention')) {
			$object->fetchObjectLinked();
			$num = count($object->linkedObjects);
			$timing = 0;
			$foundinter = 0;
			if ($num) {
				foreach ($object->linkedObjects as $objecttype => $objects) {
					if ($objecttype == "fichinter") {
						foreach ($objects as $fichinter) {
							$foundinter++;
							$timing += $fichinter->duration;
						}
					}
				}
			}
			print '<tr><td>';
			print $form->textwithpicto($langs->trans("TicketDurationAuto"), $langs->trans("TicketDurationAutoInfos"), 1);
			print '</td><td>';
			print $foundinter ? convertSecondToTime($timing, 'all', getDolGlobalString('MAIN_DURATION_OF_WORKDAY')) : '';
			print '</td></tr>';
		}

		// Other attributes
		include DOL_DOCUMENT_ROOT.'/core/tpl/extrafields_view.tpl.php';

		print '</table>';


		// End of left column and beginning of right column
		print '</div><div class="fichehalfright">';





		print '<form method="post" name="formticketproperties" action="'.$url_page_current.'">';
		print '<input type="hidden" name="token" value="'.newToken().'">';
		print '<input type="hidden" name="action" value="change_property">';
		print '<input type="hidden" name="track_id" value="'.$track_id.'">';
		print '<input type="hidden" name="trackid" value="'.$trackid.'">';

		// Classification of ticket
		print '<div class="div-table-responsive-no-min">'; // You can use div-table-responsive-no-min if you don't need reserved height for your table
		print '<table class="border tableforfield centpercent margintable bordertopimp">';
		print '<tr class="liste_titre">';
		print '<td>';
		print $langs->trans('TicketProperties');
		print '</td>';
		print '<td>';
		if (GETPOST('set', 'alpha') == 'properties' && $user->hasRight('ticket', 'write')) {
			print '<input type="submit" class="button smallpaddingimp" name="btn_update_ticket_prop" value="'.$langs->trans("Modify").'" />';
		} else {
			// Button to edit Properties
			if (isset($object->status) && ($object->status < $object::STATUS_NEED_MORE_INFO || getDolGlobalString('TICKET_ALLOW_CLASSIFICATION_MODIFICATION_EVEN_IF_CLOSED')) && $user->hasRight('ticket', 'write')) {
				print ' <a class="editfielda" href="card.php?track_id='.$object->track_id.'&set=properties">'.img_edit($langs->trans('Modify')).'</a>';
			}
		}
		print '</td>';
		print '</tr>';

		if (GETPOST('set', 'alpha') == 'properties' && $user->hasRight('ticket', 'write')) {
			print '<tr>';
			// Type
			print '<td class="titlefield">';
			print $langs->trans('Type');
			print '</td><td>';
			$formticket->selectTypesTickets($object->type_code, 'update_value_type', '', 2);
			print '</td>';
			print '</tr>';
			// Group
			print '<tr>';
			print '<td>';
			print $langs->trans('TicketCategory');
			print '</td><td>';
			$formticket->selectGroupTickets($object->category_code, 'update_value_category', '', 2, 0, 0, 0, 'maxwidth500 widthcentpercentminusxx');
			print '</td>';
			print '</tr>';
			// Severity
			print '<tr>';
			print '<td>';
			print $langs->trans('TicketSeverity');
			print '</td><td>';
			$formticket->selectSeveritiesTickets($object->severity_code, 'update_value_severity', '', 2);
			print '</td>';
			print '</tr>';
		} else {
			// Type
			print '<tr><td class="titlefield">'.$langs->trans("Type").'</td><td>';
			if (!empty($object->type_code)) {
				print $langs->getLabelFromKey($db, 'TicketTypeShort'.$object->type_code, 'c_ticket_type', 'code', 'label', $object->type_code);
			}
			print '</td></tr>';
			// Group
			$s = '';
			if (!empty($object->category_code)) {
				$s = $langs->getLabelFromKey($db, 'TicketCategoryShort'.$object->category_code, 'c_ticket_category', 'code', 'label', $object->category_code);
			}
			print '<tr><td>'.$langs->trans("TicketCategory").'</td><td class="tdoverflowmax200" title="'.dol_escape_htmltag($s).'">';
			print dol_escape_htmltag($s);
			print '</td></tr>';
			// Severity
			print '<tr><td>'.$langs->trans("TicketSeverity").'</td><td>';
			if (!empty($object->severity_code)) {
				print $langs->getLabelFromKey($db, 'TicketSeverityShort'.$object->severity_code, 'c_ticket_severity', 'code', 'label', $object->severity_code);
			}
			print '</td></tr>';
		}
		print '</table>'; // End table actions
		print '</div>';

		print '</form>';

		// Tags/Categories
		if (isModEnabled('category')) {
			print '<table class="border centpercent tableforfield">';
			print '<tr>';
			print '<td class="valignmiddle titlefield">';
			print '<table class="nobordernopadding centpercent"><tr><td class="titlefield">';
			print $langs->trans("Categories");
			if ($action != 'categories' && !$user->socid) {
				print '<td class="right"><a class="editfielda" href="'.$url_page_current.'?action=categories&amp;track_id='.$object->track_id.'">'.img_edit($langs->trans('Modify')).'</a></td>';
			}
			print '</table>';
			print '</td>';

			if ($user->hasRight('ticket', 'write') && $action == 'categories') {
				$cate_arbo = $form->select_all_categories(Categorie::TYPE_TICKET, '', 'parent', 64, 0, 3);
				if (is_array($cate_arbo)) {
					// Categories
					print '<td colspan="3">';
					print '<form action="'.$url_page_current.'" method="POST">';
					print '<input type="hidden" name="token" value="'.newToken().'">';
					print '<input type="hidden" name="track_id" value="'.$track_id.'">';
					print '<input type="hidden" name="action" value="set_categories">';

					$category = new Categorie($db);
					$cats = $category->containing($object->id, 'ticket');
					$arrayselected = array();
					foreach ($cats as $cat) {
						$arrayselected[] = $cat->id;
					}

					print img_picto('', 'category', 'class="pictofixedwidth"').$form->multiselectarray('categories', $cate_arbo, $arrayselected, '', 0, 'maxwidth500 widthcentpercentminusx', 0, 0);
					print '<input type="submit" class="button button-edit smallpaddingimp" value="'.$langs->trans('Save').'">';
					print '</form>';
					print "</td>";
				}
			} else {
				print '<td colspan="3">';
				print $form->showCategories($object->id, Categorie::TYPE_TICKET, 1);
				print "</td></tr>";
			}

			print '</table>';
		}

		// View Original message
		$actionobject->viewTicketOriginalMessage($user, $action, $object);


		// Display navbar with links to change ticket status
		print '<!-- navbar with status -->';
		if (!$user->socid && $user->hasRight('ticket', 'write') && isset($object->status) && $object->status < $object::STATUS_CLOSED) {
			$actionobject->viewStatusActions($object);
		}


		if (getDolGlobalString('MAIN_DISABLE_CONTACTS_TAB')) {
			print load_fiche_titre($langs->trans('Contacts'), '', 'title_companies.png');

			print '<div class="div-table-responsive-no-min">';
			print '<div class="tagtable centpercent noborder allwidth">';

			print '<div class="tagtr liste_titre">';
			print '<div class="tagtd">'.$langs->trans("Source").'</div>
			<div class="tagtd">' . $langs->trans("Company").'</div>
			<div class="tagtd">' . $langs->trans("Contacts").'</div>
			<div class="tagtd">' . $langs->trans("ContactType").'</div>
			<div class="tagtd">' . $langs->trans("Phone").'</div>
			<div class="tagtd center">' . $langs->trans("Status").'</div>';
			print '</div><!-- tagtr -->';

			// Contact list
			$companystatic = new Societe($db);
			$contactstatic = new Contact($db);
			$userstatic = new User($db);
			$var = false;
			foreach (array('internal', 'external') as $source) {
				$tmpobject = $object;
				$tab = $tmpobject->listeContact(-1, $source);
				'@phan-var-force array<array{source:string,id:int,rowid:int,email:string,civility:string,firstname:string,lastname:string,labeltype:string,libelle:string,socid:int,code:string,status:int,statuscontact:string,fk_c_typecontact:string,phone:string,phone_mobile:string,nom:string}> $tab';
				$num = is_array($tab) ? 0 : count($tab);
				$i = 0;
				foreach (array_keys($tab) as $i) {
					$var = !$var;
					print '<div class="tagtr '.($var ? 'pair' : 'impair').'">';

					print '<div class="tagtd left">';
					if ($tab[$i]['source'] == 'internal') {
						echo $langs->trans("User");
					}

					if ($tab[$i]['source'] == 'external') {
						echo $langs->trans("ThirdPartyContact");
					}

					print '</div>';
					print '<div class="tagtd left">';

					if ($tab[$i]['socid'] > 0) {
						$companystatic->fetch($tab[$i]['socid']);
						echo $companystatic->getNomUrl(-1);
					}
					if ($tab[$i]['socid'] < 0) {
						echo getDolGlobalString('MAIN_INFO_SOCIETE_NOM');
					}
					if (!$tab[$i]['socid']) {
						echo '&nbsp;';
					}
					print '</div>';

					print '<div class="tagtd">';
					if ($tab[$i]['source'] == 'internal') {
						if ($userstatic->fetch($tab[$i]['id'])) {
							print $userstatic->getNomUrl(-1);
						}
					}
					if ($tab[$i]['source'] == 'external') {
						if ($contactstatic->fetch($tab[$i]['id'])) {
							print $contactstatic->getNomUrl(-1);
						}
					}
					print ' </div>
					<div class="tagtd">' . $tab[$i]['libelle'].'</div>';

					print '<div class="tagtd">';

					print dol_print_phone($tab[$i]['phone'], '', '', '', 'AC_TEL').'<br>';

					if (!empty($tab[$i]['phone_perso'])) {
						//print img_picto($langs->trans('PhonePerso'),'object_phoning.png','',0,0,0).' ';
						print '<br>'.dol_print_phone($tab[$i]['phone_perso'], '', '', '', 'AC_TEL').'<br>';
					}
					if (!empty($tab[$i]['phone_mobile'])) {
						//print img_picto($langs->trans('PhoneMobile'),'object_phoning.png','',0,0,0).' ';
						print dol_print_phone($tab[$i]['phone_mobile'], '', '', '', 'AC_TEL').'<br>';
					}
					print '</div>';

					print '<div class="tagtd center">';
					if ($object->status >= 0) {
						echo '<a href="contact.php?track_id='.$object->track_id.'&amp;action=swapstatut&amp;ligne='.$tab[$i]['rowid'].'">';
					}

					if ($tab[$i]['source'] == 'internal') {
						$userstatic->id = $tab[$i]['id'];
						$userstatic->lastname = $tab[$i]['lastname'];
						$userstatic->firstname = $tab[$i]['firstname'];
						echo $userstatic->LibStatut($tab[$i]['statuscontact'], 3);
					}
					if ($tab[$i]['source'] == 'external') {
						$contactstatic->id = $tab[$i]['id'];
						$contactstatic->lastname = $tab[$i]['lastname'];
						$contactstatic->firstname = $tab[$i]['firstname'];
						echo $contactstatic->LibStatut($tab[$i]['statuscontact'], 3);
					}
					if ($object->status >= 0) {
						echo '</a>';
					}

					print '</div>';

					print '</div><!-- tagtr -->';

					$i++;
				}
			}

			print '</div><!-- contact list -->';
			print '</div>';
		}

		print '</div></div>';
		print '<div class="clearboth"></div>';

		print dol_get_fiche_end();


		// Buttons for actions
		if ($action != 'presend' && $action != 'presend_addmessage' && $action != 'editline') {
			print '<div class="tabsAction">'."\n";
			$parameters = array();
			$reshook = $hookmanager->executeHooks('addMoreActionsButtons', $parameters, $object, $action); // Note that $action and $object may have been modified by hook
			if ($reshook < 0) {
				setEventMessages($hookmanager->error, $hookmanager->errors, 'errors');
			}

			if (empty($reshook)) {
				// Email
				if (isset($object->status) && $object->status < Ticket::STATUS_CLOSED && $action != "presend" && $action != "presend_addmessage") {
					print dolGetButtonAction('', $langs->trans('SendMail'), 'default', $_SERVER["PHP_SELF"].'?action=presend_addmessage&send_email=1&private_message=0&mode=init&token='.newToken().'&track_id='.$object->track_id.'#formmailbeforetitle', '');
				}

				// Show link to add a message (if read and not closed)
				if (isset($object->status) && $object->status < Ticket::STATUS_CLOSED && $action != "presend" && $action != "presend_addmessage") {
					print dolGetButtonAction('', $langs->trans('TicketAddPrivateMessage'), 'default', $_SERVER["PHP_SELF"].'?action=presend_addmessage&mode=init&token='.newToken().'&track_id='.$object->track_id.'#formmailbeforetitle', '');
				}

				// Link to create an intervention
				// socid is needed otherwise fichinter ask it and forgot origin after form submit :\
				if (!$object->fk_soc && $user->hasRight("ficheinter", "creer")) {
					print dolGetButtonAction($langs->trans('UnableToCreateInterIfNoSocid'), $langs->trans('TicketAddIntervention'), 'default', $_SERVER['PHP_SELF']. '#', '', false);
				}
				if ($object->fk_soc > 0 && isset($object->status) && $object->status < Ticket::STATUS_CLOSED && $user->hasRight('ficheinter', 'creer')) {
					print dolGetButtonAction('', $langs->trans('TicketAddIntervention'), 'default', DOL_URL_ROOT.'/fichinter/card.php?action=create&token='.newToken().'&socid='. $object->fk_soc.'&origin=ticket_ticket&originid='. $object->id, '');
				}

				// Close ticket if status is read
				if (isset($object->status) && $object->status > 0 && $object->status < Ticket::STATUS_CLOSED && $user->hasRight('ticket', 'write')) {
					print dolGetButtonAction('', $langs->trans('CloseTicket'), 'default', $_SERVER["PHP_SELF"].'?action=close&token='.newToken().'&track_id='.$object->track_id, '');
				}

				// Abandon ticket if status is read
				if (isset($object->status) && $object->status > 0 && $object->status < Ticket::STATUS_CLOSED && $user->hasRight('ticket', 'write')) {
					print dolGetButtonAction('', $langs->trans('AbandonTicket'), 'default', $_SERVER["PHP_SELF"].'?action=abandon&token='.newToken().'&track_id='.$object->track_id, '');
				}

				// Re-open ticket
				if (!$user->socid && (isset($object->status) && ($object->status == Ticket::STATUS_CLOSED || $object->status == Ticket::STATUS_CANCELED)) && !$user->socid) {
					print dolGetButtonAction('', $langs->trans('ReOpen'), 'default', $_SERVER["PHP_SELF"].'?action=reopen&token='.newToken().'&track_id='.$object->track_id, '');
				}

				// Edit ticket
				if ($permissiontoedit) {
					print dolGetButtonAction('', $langs->trans('Modify'), 'default', $_SERVER["PHP_SELF"].'?id='.$object->id.'&action=edit&token='.newToken(), '', $permissiontoedit);
				}

				// Delete ticket
				if ($user->hasRight('ticket', 'delete') && !$user->socid) {
					print dolGetButtonAction('', $langs->trans('Delete'), 'delete', $_SERVER["PHP_SELF"].'?action=delete&token='.newToken().'&track_id='.$object->track_id, '');
				}
			}
			print '</div>'."\n";
		}

		// Select mail models is same action as presend
		if (GETPOST('modelselected')) {
			$action = 'presend';
		}
		// Set $action to correct value for the case we used presend action to add a message
		if (GETPOSTISSET('actionbis') && $action == 'presend') {
			$action = 'presend_addmessage';
		}

		// add a message
		if ($action == 'presend' || $action == 'presend_addmessage') {
			if ($object->fk_soc > 0) {
				$object->fetch_thirdparty();
			}

			$outputlangs = $langs;
			$newlang = '';
			if (getDolGlobalInt('MAIN_MULTILANGS') && empty($newlang) && GETPOST('lang_id', 'aZ09')) {
				$newlang = GETPOST('lang_id', 'aZ09');
			} elseif (getDolGlobalInt('MAIN_MULTILANGS') && empty($newlang) && is_object($object->thirdparty)) {
				$newlang = $object->thirdparty->default_lang;
			}
			if (!empty($newlang)) {
				$outputlangs = new Translate("", $conf);
				$outputlangs->setDefaultLang($newlang);
			}

			$arrayoffamiliestoexclude = array('objectamount');

			$action = 'add_message'; // action to use to post the message
			$modelmail = 'ticket_send';

			// Substitution array
			$morehtmlright = '';
			$help = "";
			$substitutionarray = getCommonSubstitutionArray($outputlangs, 0, $arrayoffamiliestoexclude, $object);
			complete_substitutions_array($substitutionarray, $outputlangs, $object);
			$morehtmlright .= $form->textwithpicto('<span class="opacitymedium">'.$langs->trans("TicketMessageSubstitutionReplacedByGenericValues").'</span>', $help, 1, 'helpclickable', '', 0, 3, 'helpsubstitution');

			print '<div>';

			print '<div id="formmailbeforetitle" name="formmailbeforetitle"></div>';

			print load_fiche_titre($langs->trans('TicketAddMessage'), $morehtmlright, 'messages@ticket');

			print '<hr>';

			$formticket = new FormTicket($db);

			$formticket->action = $action;
			$formticket->track_id = $object->track_id;
			$formticket->ref = $object->ref;
			$formticket->id = $object->id;
			$formticket->trackid = 'tic'.$object->id;

			$formticket->withfile = 2;
			$formticket->withcancel = 1;
			$formticket->param = array('fk_user_create' => $user->id);
			$formticket->param['langsmodels'] = (empty($newlang) ? $langs->defaultlang : $newlang);

			// Table of additional post parameters
			$formticket->param['models'] = $modelmail;
			$formticket->param['models_id'] = GETPOSTINT('modelmailselected');
			//$formticket->param['socid']=$object->fk_soc;
			$formticket->param['returnurl'] = $_SERVER["PHP_SELF"].'?track_id='.$object->track_id;

			$formticket->withsubstit = 1;
			$formticket->substit = $substitutionarray;
			$formticket->backtopage = $backtopage;

			$formticket->showMessageForm('100%');
			print '</div>';
		}

		// Show messages on card (Note: this is a duplicate of the view Events/Agenda but on the main tab)
		if (getDolGlobalString('TICKET_SHOW_MESSAGES_ON_CARD')) {
			$param = '&id='.$object->id;
			if (!empty($contextpage) && $contextpage != $_SERVER["PHP_SELF"]) {
				$param .= '&contextpage='.$contextpage;
			}
			if ($limit > 0 && $limit != $conf->liste_limit) {
				$param .= '&limit='.$limit;
			}
			if ($actioncode) {
				$param .= '&actioncode='.urlencode($actioncode);
			}
			if ($search_agenda_label) {
				$param .= '&search_agenda_label='.urlencode($search_agenda_label);
			}

			$morehtmlright = '';

			$messagingUrl = DOL_URL_ROOT.'/ticket/agenda.php?track_id='.$object->track_id;
			$morehtmlright .= dolGetButtonTitle($langs->trans('MessageListViewType'), '', 'fa fa-bars imgforviewmode', $messagingUrl, '', 1);

			// Show link to add a message (if read and not closed)
			$btnstatus = $object->status < Ticket::STATUS_CLOSED && $action != "presend" && $action != "presend_addmessage" && $action != "add_message";
			$url = 'card.php?track_id='.$object->track_id.'&action=presend_addmessage&mode=init';
			$morehtmlright .= dolGetButtonTitle($langs->trans('TicketAddMessage'), '', 'fa fa-comment-dots', $url, 'add-new-ticket-title-button', $btnstatus);

			// Show link to add event (if read and not closed)
			$btnstatus = $object->status < Ticket::STATUS_CLOSED && $action != "presend" && $action != "presend_addmessage" && $action != "add_message";
			$url = dol_buildpath('/comm/action/card.php', 1).'?action=create&datep='.date('YmdHi').'&origin=ticket&originid='.$object->id.'&projectid='.$object->fk_project.'&backtopage='.urlencode($_SERVER["PHP_SELF"].'?track_id='.$object->track_id);
			$morehtmlright .= dolGetButtonTitle($langs->trans('AddAction'), '', 'fa fa-plus-circle', $url, 'add-new-ticket-even-button', $btnstatus);

			print_barre_liste($langs->trans("ActionsOnTicket"), 0, $_SERVER["PHP_SELF"], $param, $sortfield, $sortorder, '', 0, -1, '', 0, $morehtmlright, '', 0, 1, 1);

			// List of all actions
			$filters = array();
			$filters['search_agenda_label'] = $search_agenda_label;
			$filters['search_rowid'] = $search_rowid;

			show_actions_messaging($conf, $langs, $db, $object, null, 0, $actioncode, '', $filters, $sortfield, $sortorder);
		}

		if ($action != 'presend' && $action != 'presend_addmessage' && $action != 'add_message') {
			print '<div class="fichecenter"><div class="fichehalfleft">';
			print '<a name="builddoc"></a>'; // ancre
			/*
			 * Generated documents
			 */
			$filename = dol_sanitizeFileName($object->ref);
			$filedir = $upload_dir."/".dol_sanitizeFileName($object->ref);
			$urlsource = $_SERVER["PHP_SELF"]."?id=".$object->id;
			$genallowed = $permissiontoadd;
			$delallowed = $permissiontodelete;
			$codelang = '';
			if ($object->fk_soc > 0) {
				$object->fetch_thirdparty();
				$codelang = $object->thirdparty->default_lang;
			}

			print $formfile->showdocuments('ticket', $filename, $filedir, $urlsource, $genallowed, $delallowed, $object->model_pdf, 1, 0, 0, 28, 0, '', 0, '', $codelang);

			// Show links to link elements
			$linktoelem = $form->showLinkToObjectBlock($object, null, array('ticket'));
			$somethingshown = $form->showLinkedObjectBlock($object, $linktoelem);

			// Show direct link to public interface
			print '<br><!-- Link to public interface -->'."\n";
			print showDirectPublicLink($object).'<br>';
			print '</div>';

			if (!getDolGlobalString('MAIN_HIDE_MESSAGES_ON_CARD')) {
				print '<div class="fichehalfright">';

				$MAXEVENT = 10;

				$morehtmlcenter = '<div class="nowraponall">';
				$morehtmlcenter .= dolGetButtonTitle($langs->trans('FullConversation'), '', 'fa fa-comments imgforviewmode', DOL_URL_ROOT.'/ticket/messaging.php?id='.$object->id);
				$morehtmlcenter .= dolGetButtonTitle($langs->trans('FullList'), '', 'fa fa-bars imgforviewmode', DOL_URL_ROOT.'/ticket/agenda.php?id='.$object->id);
				$morehtmlcenter .= '</div>';

				// List of actions on element
				include_once DOL_DOCUMENT_ROOT.'/core/class/html.formactions.class.php';
				$formactions = new FormActions($db);
				$somethingshown = $formactions->showactions($object, 'ticket', $socid, 1, 'listactions', $MAXEVENT, '', $morehtmlcenter);

				print '</div>';
			}

			print '</div>';
		}
	}
}

// End of page
llxFooter();
$db->close();<|MERGE_RESOLUTION|>--- conflicted
+++ resolved
@@ -716,23 +716,19 @@
 
 	$formticket->withcancel = 1;
 
-<<<<<<< HEAD
-	$formticket->showForm(1, 'create', 0, null, $action, $object);
-
-	print dol_get_fiche_end();
-} elseif ($action == 'edit' && $object->status < Ticket::STATUS_CLOSED) {
-	if (empty($permissiontoadd)) {
-		accessforbidden('NotEnoughPermissions', 0, 1);
-	}
-
-=======
 	// Init list of files
 	if (GETPOST("mode", "aZ09") == 'init') {
 		$formticket->clear_attached_files();
 	}
-	$formticket->showForm(1, 'create', 0, null, $action);
-	/*} elseif ($action == 'edit' && $user->rights->ticket->write && $object->status < Ticket::STATUS_CLOSED) {
->>>>>>> 10924547
+
+	$formticket->showForm(1, 'create', 0, null, $action, $object);
+
+	print dol_get_fiche_end();
+} elseif ($action == 'edit' && $user->rights->ticket->write && $object->status < Ticket::STATUS_CLOSED) {
+	if (empty($permissiontoadd)) {
+		accessforbidden('NotEnoughPermissions', 0, 1);
+	}
+
 	$formticket = new FormTicket($db);
 
 	$head = ticket_prepare_head($object);
