--- conflicted
+++ resolved
@@ -885,13 +885,12 @@
 		print dol_get_fiche_head($head, 'tabTicket', $langs->trans("Ticket"), -1, 'ticket');
 
 		$morehtmlref = '<div class="refidno">';
-<<<<<<< HEAD
 
 		if ($user->hasRight('ticket', 'write') && !$user->socid) {
 			$morehtmlref .= '<a class="editfielda" href="'.$url_page_current.'?action=editsubject&token='.newToken().'&track_id='.$object->track_id.'">'.img_edit($langs->transnoentitiesnoconv('SetTitle'), 0).'</a> ';
 		}
 		if ($action != 'editsubject') {
-			$morehtmlref .= $object->subject;
+			$morehtmlref .= dolPrintLabel($object->subject);
 		} else {
 			$morehtmlref .= '<form method="post" action="'.$_SERVER["PHP_SELF"].'">';
 			$morehtmlref .= '<input type="hidden" name="action" value="setsubject">';
@@ -903,9 +902,6 @@
 			$morehtmlref .= '</form>';
 		}
 
-=======
-		$morehtmlref .= dolPrintLabel($object->subject);
->>>>>>> 75d1fbc4
 		// Author
 		$createdbyshown = 0;
 		if ($object->fk_user_create > 0) {
