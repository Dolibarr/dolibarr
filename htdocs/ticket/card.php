<?php
/* Copyright (C) 2013-2016 Jean-François FERRY  <hello@librethic.io>
 * Copyright (C) 2016      Christophe Battarel  <christophe@altairis.fr>
 * Copyright (C) 2018      Laurent Destailleur  <eldy@users.sourceforge.net>
 * Copyright (C) 2021      Frédéric France		<frederic.france@netlogic.fr>
 * Copyright (C) 2021      Alexandre Spangaro   <aspangaro@open-dsi.fr>
 *
 * This program is free software; you can redistribute it and/or modify
 * it under the terms of the GNU General Public License as published by
 * the Free Software Foundation; either version 3 of the License, or
 * (at your option) any later version.
 *
 * This program is distributed in the hope that it will be useful,
 * but WITHOUT ANY WARRANTY; without even the implied warranty of
 * MERCHANTABILITY or FITNESS FOR A PARTICULAR PURPOSE.  See the
 * GNU General Public License for more details.
 *
 * You should have received a copy of the GNU General Public License
 * along with this program. If not, see <https://www.gnu.org/licenses/>.
 */

/**
 *    \file     htdocs/ticket/card.php
 *    \ingroup 	ticket
 */

require '../main.inc.php';
require_once DOL_DOCUMENT_ROOT.'/ticket/class/actions_ticket.class.php';
require_once DOL_DOCUMENT_ROOT.'/core/class/html.formticket.class.php';
require_once DOL_DOCUMENT_ROOT.'/core/lib/ticket.lib.php';
require_once DOL_DOCUMENT_ROOT.'/core/lib/date.lib.php';
require_once DOL_DOCUMENT_ROOT.'/core/lib/company.lib.php';
require_once DOL_DOCUMENT_ROOT.'/core/class/extrafields.class.php';
require_once DOL_DOCUMENT_ROOT.'/contact/class/contact.class.php';
require_once DOL_DOCUMENT_ROOT.'/categories/class/categorie.class.php';
if (!empty($conf->projet->enabled)) {
	include_once DOL_DOCUMENT_ROOT.'/projet/class/project.class.php';
	include_once DOL_DOCUMENT_ROOT.'/core/class/html.formprojet.class.php';
	include_once DOL_DOCUMENT_ROOT.'/core/lib/project.lib.php';
}
if (!empty($conf->contrat->enabled)) {
	include_once DOL_DOCUMENT_ROOT.'/core/lib/contract.lib.php';
	include_once DOL_DOCUMENT_ROOT.'/contrat/class/contrat.class.php';
	include_once DOL_DOCUMENT_ROOT.'/core/class/html.formcontract.class.php';
}

// Load translation files required by the page
$langs->loadLangs(array("companies", "other", "ticket"));

// Get parameters
$id        = GETPOST('id', 'int');
$socid     = GETPOST('socid', 'int');
$track_id  = GETPOST('track_id', 'alpha', 3);
$ref       = GETPOST('ref', 'alpha');
$projectid = GETPOST('projectid', 'int');
$cancel    = GETPOST('cancel', 'alpha');
$action    = GETPOST('action', 'aZ09');
$backtopage = GETPOST('$backtopage', 'alpha');

$notifyTiers = GETPOST("notify_tiers_at_create", 'alpha');

$sortfield = GETPOST('sortfield', 'aZ09comma') ? GETPOST('sortfield', 'aZ09comma') : "a.datep";
$sortorder = GETPOST('sortorder', 'aZ09comma') ? GETPOST('sortorder', 'aZ09comma') : "desc";

if (GETPOST('actioncode', 'array')) {
	$actioncode = GETPOST('actioncode', 'array', 3);
	if (!count($actioncode)) {
		$actioncode = '0';
	}
} else {
	$actioncode = GETPOST("actioncode", "alpha", 3) ?GETPOST("actioncode", "alpha", 3) : (GETPOST("actioncode") == '0' ? '0' : (empty($conf->global->AGENDA_DEFAULT_FILTER_TYPE_FOR_OBJECT) ? '' : $conf->global->AGENDA_DEFAULT_FILTER_TYPE_FOR_OBJECT));
}
$search_agenda_label = GETPOST('search_agenda_label');

// Initialize technical object to manage hooks of ticket. Note that conf->hooks_modules contains array array
$hookmanager->initHooks(array('ticketcard', 'globalcard'));

$object = new Ticket($db);
$extrafields = new ExtraFields($db);

// Fetch optionals attributes and labels
$extrafields->fetch_name_optionals_label($object->table_element);

$search_array_options = $extrafields->getOptionalsFromPost($object->table_element, '', 'search_');

// Initialize array of search criterias
$search_all = GETPOST("search_all", 'alpha');
$search = array();
foreach ($object->fields as $key => $val) {
	if (GETPOST('search_'.$key, 'alpha')) {
		$search[$key] = GETPOST('search_'.$key, 'alpha');
	}
}

if (empty($action) && empty($id) && empty($ref)) {
	$action = 'view';
}

//Select mail models is same action as add_message
if (GETPOST('modelselected', 'alpha')) {
	$action = 'presend';
}

// Load object
//include DOL_DOCUMENT_ROOT.'/core/actions_fetchobject.inc.php';  // Must be include, not include_once  // Must be include, not include_once. Include fetch and fetch_thirdparty but not fetch_optionals
if ($id || $track_id || $ref) {
	$res = $object->fetch($id, $ref, $track_id);
	if ($res >= 0) {
		$id = $object->id;
		$track_id = $object->track_id;
	}
}

// Store current page url
$url_page_current = DOL_URL_ROOT.'/ticket/card.php';

// Security check - Protection if external user
if ($user->socid > 0) $socid = $user->socid;
$result = restrictedArea($user, 'ticket', $object->id);

$triggermodname = 'TICKET_MODIFY';
$permissiontoadd = $user->rights->ticket->write;

$actionobject = new ActionsTicket($db);

$now = dol_now();


/*
 * Actions
 */

$parameters = array();
$reshook = $hookmanager->executeHooks('doActions', $parameters, $object, $action); // Note that $action and $object may have been modified by some hooks
if ($reshook < 0) {
	setEventMessages($hookmanager->error, $hookmanager->errors, 'errors');
}

$error = 0;
if (empty($reshook)) {
	// Purge search criteria
	if (GETPOST('button_removefilter_x', 'alpha') || GETPOST('button_removefilter.x', 'alpha') || GETPOST('button_removefilter', 'alpha')) { // All test are required to be compatible with all browsers{
		$actioncode = '';
		$search_agenda_label = '';
	}

	$backurlforlist = DOL_URL_ROOT.'/ticket/list.php';

	if (empty($backtopage) || ($cancel && empty($id))) {
		if (empty($backtopage) || ($cancel && strpos($backtopage, '__ID__'))) {
			if (empty($id) && (($action != 'add' && $action != 'create') || $cancel)) {
				$backtopage = $backurlforlist;
			} else {
				$backtopage = DOL_URL_ROOT.'/ticket/card.php?id='.((!empty($id) && $id > 0) ? $id : '__ID__');
			}
		}
	}

	if ($cancel) {
		if (!empty($backtopageforcancel)) {
			header("Location: ".$backtopageforcancel);
			exit;
		} elseif (!empty($backtopage)) {
			header("Location: ".$backtopage);
			exit;
		}
		$action = 'view';
	}

	// Action to add an action (not a message)
	if (GETPOST('save', 'alpha') && !empty($user->rights->ticket->write)) {
		$error = 0;

		if (!GETPOST("subject", 'alphanohtml')) {
			$error++;
			setEventMessages($langs->trans("ErrorFieldRequired", $langs->transnoentities("Subject")), null, 'errors');
			$action = 'create';
		} elseif (!GETPOST("message", 'restricthtml')) {
			$error++;
			setEventMessages($langs->trans("ErrorFieldRequired", $langs->transnoentities("Message")), null, 'errors');
			$action = 'create';
		}
		$ret = $extrafields->setOptionalsFromPost(null, $object);
		if ($ret < 0) {
			$error++;
		}

		if (!$error) {
			$db->begin();

			$object->ref = GETPOST("ref", 'alphanohtml');
			$object->fk_soc = GETPOST("socid", 'int') > 0 ? GETPOST("socid", 'int') : 0;
			$object->subject = GETPOST("subject", 'alphanohtml');
			$object->message = GETPOST("message", 'restricthtml');

			$object->type_code = GETPOST("type_code", 'alpha');
			$object->type_label = $langs->trans($langs->getLabelFromKey($db, $object->type_code, 'c_ticket_type', 'code', 'label'));
			$object->category_code = GETPOST("category_code", 'alpha');
			$object->category_label = $langs->trans($langs->getLabelFromKey($db, $object->category_code, 'c_ticket_category', 'code', 'label'));
			$object->severity_code = GETPOST("severity_code", 'alpha');
			$object->severity_label = $langs->trans($langs->getLabelFromKey($db, $object->severity_code, 'c_ticket_severity', 'code', 'label'));
			$object->email_from = $user->email;
			$notifyTiers = GETPOST("notify_tiers_at_create", 'alpha');
			$object->notify_tiers_at_create = empty($notifyTiers) ? 0 : 1;
			$fk_user_assign = GETPOST("fk_user_assign", 'int');
			if ($fk_user_assign > 0) {
				$object->fk_user_assign = $fk_user_assign;
<<<<<<< HEAD
				$object->fk_statut = $object::STATUS_ASSIGNED;
=======
				$object->fk_status = $object::STATUS_ASSIGNED;
>>>>>>> 503d1a04
			}

			$object->fk_project = $projectid;

			$id = $object->create($user);
			if ($id <= 0) {
				$error++;
				setEventMessages($object->error, $object->errors, 'errors');
				$action = 'create';
			}

			if (!$error) {
				// Add contact
				$contactid = GETPOST('contactid', 'int');
				$type_contact = GETPOST("type", 'alpha');

				// Category association
				$categories = GETPOST('categories', 'array');
				$object->setCategories($categories);

				if ($contactid > 0 && $type_contact) {
					$typeid = (GETPOST('typecontact') ? GETPOST('typecontact') : GETPOST('type'));
					$result = $object->add_contact($contactid, $typeid, 'external');
				}

				// Link ticket to project
				if (GETPOST('origin', 'alpha') == 'projet') {
					$projectid = GETPOST('originid', 'int');
				} else {
					$projectid = GETPOST('projectid', 'int');
				}

				if ($projectid > 0) {
					$object->setProject($projectid);
				}

				// Auto mark as read if created from backend
				if (!empty($conf->global->TICKET_AUTO_READ_WHEN_CREATED_FROM_BACKEND) && $user->rights->ticket->write) {
					if ( ! $object->markAsRead($user) > 0) {
						setEventMessages($object->error, $object->errors, 'errors');
					}
				}

				// Auto assign user
				if (!empty($conf->global->TICKET_AUTO_ASSIGN_USER_CREATE)) {
					$result = $object->assignUser($user, $user->id, 1);
					$object->add_contact($user->id, "SUPPORTTEC", 'internal');
				}
			}

			if (!$error) {
				// File transfer
				$object->copyFilesForTicket();
			}

			if (!$error) {
				$db->commit();

				if (!empty($backtopage)) {
					if (empty($id)) {
						$url = $backtopage;
					} else {
						$url = 'card.php?track_id='.urlencode($object->track_id);
					}
				} else {
					$url = 'card.php?track_id='.urlencode($object->track_id);
				}

				header("Location: ".$url);
				exit;
			} else {
				$db->rollback();
				setEventMessages($object->error, $object->errors, 'errors');
			}
		} else {
			setEventMessages($object->error, $object->errors, 'errors');
		}
	}

	if ($action == 'update' && $user->rights->ticket->write && $object->fk_status < Ticket::STATUS_CLOSED) {
		$error = 0;

		$ret = $object->fetch(GETPOST('id', 'int'), GETPOST('ref', 'alpha'), GETPOST('track_id', 'alpha'));
		if ($ret < 0) {
			$error++;
			array_push($object->errors, $langs->trans('ErrorTicketIsNotValid'));
		}

		// check fields
		if (!$error) {
			if (!GETPOST('subject', 'alpha')) {
				$error++;
				array_push($object->errors, $langs->trans('ErrorFieldRequired', $langs->transnoentities('Subject')));
			}
			$ret = $extrafields->setOptionalsFromPost(null, $object);
			if ($ret < 0) {
				$error++;
			}
		}

		if (!$error) {
			$db->begin();

			$object->subject = GETPOST('subject', 'alpha');
			$object->type_code = GETPOST('type_code', 'alpha');
			$object->category_code = GETPOST('category_code', 'alpha');
			$object->severity_code = GETPOST('severity_code', 'alpha');

			$ret = $object->update($user);
			if ($ret > 0) {
				// Category association
				$categories = GETPOST('categories', 'array');
				$object->setCategories($categories);
			} else {
				$error++;
			}

			if ($error) {
				$db->rollback();
			} else {
				$db->commit();
			}
		}

		if ($error) {
			setEventMessages($object->error, $object->errors, 'errors');
			$action = 'edit';
		} else {
			if (!empty($backtopage)) {
				if (empty($id)) {
					$url = $backtopage;
				} else {
					$url = 'card.php?track_id='.urlencode($object->track_id);
				}
			} else {
				$url = 'card.php?track_id='.urlencode($object->track_id);
			}

			header('Location: '.$url);
			exit();
		}
	}

	// Mark as Read
	if ($action == "mark_ticket_read" && $user->rights->ticket->write) {
		$object->fetch('', '', GETPOST("track_id", 'alpha'));

		if ($object->markAsRead($user) > 0) {
			setEventMessages($langs->trans('TicketMarkedAsRead'), null, 'mesgs');

			header("Location: card.php?track_id=".$object->track_id."&action=view");
			exit;
		} else {
			setEventMessages($object->error, $object->errors, 'errors');
		}
		$action = 'view';
	}

	// Assign to someone
	if ($action == "assign_user" && GETPOST('btn_assign_user', 'alpha') && $user->rights->ticket->write) {
		$object->fetch('', '', GETPOST("track_id", 'alpha'));
		$useroriginassign = $object->fk_user_assign;
		$usertoassign = GETPOST('fk_user_assign', 'int');

		/*if (! ($usertoassign > 0)) {
		 $error++;
		 array_push($object->errors, $langs->trans("ErrorFieldRequired", $langs->transnoentities("AssignedTo")));
		 $action = 'view';
		 }*/

		if (!$error) {
			$ret = $object->assignUser($user, $usertoassign);
			if ($ret < 0) {
				$error++;
			}
		}

		if (!$error) {    // Update list of contacts
			// Si déjà un user assigné on le supprime des contacts
			if ($useroriginassign > 0) {
				$internal_contacts = $object->listeContact(-1, 'internal', 0, 'SUPPORTTEC');
				foreach ($internal_contacts as $key => $contact) {
					if ($contact['id'] !== $usertoassign) {
						$result = $object->delete_contact($contact['rowid']);
						if ($result<0) {
							$error++;
							setEventMessages($object->error, $object->errors, 'errors');
						}
					}
				}
			}

			if ($usertoassign > 0 && $usertoassign!==$useroriginassign) {
				$result = $object->add_contact($usertoassign, "SUPPORTTEC", 'internal', $notrigger = 0);
				if ($result<0) {
					$error++;
					setEventMessages($object->error, $object->errors, 'errors');
				}
			}
		}

		if (!$error) {
			// Log action in ticket logs table
			$object->fetch_user($usertoassign);
			//$log_action = $langs->trans('TicketLogAssignedTo', $object->user->getFullName($langs));


			setEventMessages($langs->trans('TicketAssigned'), null, 'mesgs');
			header("Location: card.php?track_id=".$object->track_id."&action=view");
			exit;
		} else {
			array_push($object->errors, $object->error);
		}
		$action = 'view';
	}

	// Action to add an action (not a message)
	if ($action == 'add_message' && GETPOSTISSET('btn_add_message') && $user->rights->ticket->read) {
		$ret = $object->newMessage($user, $action, (GETPOST('private_message', 'alpha') == "on" ? 1 : 0));

		if ($ret > 0) {
			if (!empty($backtopage)) {
				if (empty($id)) {
					$url = $backtopage;
				} else {
					$url = 'card.php?track_id='.urlencode($object->track_id);
				}
			} else {
				$url = 'card.php?action=view&track_id='.urlencode($object->track_id);
			}

			header("Location: ".$url);
			exit;
		} else {
			setEventMessages($object->error, null, 'errors');
			$action = 'presend';
		}
	}

	if (($action == "confirm_close" || $action == "confirm_abandon") && GETPOST('confirm', 'alpha') == 'yes' && $user->rights->ticket->write) {
		$object->fetch(GETPOST('id', 'int'), '', GETPOST('track_id', 'alpha'));

		if ($object->close($user, ($action == "confirm_abandon" ? 1 : 0))) {
			setEventMessages($langs->trans('TicketMarkedAsClosed'), null, 'mesgs');

			$url = 'card.php?action=view&track_id='.GETPOST('track_id', 'alpha');
			header("Location: ".$url);
		} else {
			$action = '';
			setEventMessages($object->error, $object->errors, 'errors');
		}
	}

	if ($action == "confirm_public_close" && GETPOST('confirm', 'alpha') == 'yes') {
		$object->fetch(GETPOST('id', 'int'), '', GETPOST('track_id', 'alpha'));
		if ($_SESSION['email_customer'] == $object->origin_email || $_SESSION['email_customer'] == $object->thirdparty->email) {
			$object->close($user);

			// Log action in ticket logs table
			//$log_action = $langs->trans('TicketLogClosedBy', $_SESSION['email_customer']);

			setEventMessages('<div class="confirm">'.$langs->trans('TicketMarkedAsClosed').'</div>', null, 'mesgs');

			$url = 'card.php?action=view_ticket&track_id='.GETPOST('track_id', 'alpha');
			header("Location: ".$url);
		} else {
			setEventMessages($object->error, $object->errors, 'errors');
			$action = '';
		}
	}

	if ($action == 'confirm_delete_ticket' && GETPOST('confirm', 'alpha') == "yes" && $user->rights->ticket->delete) {
		if ($object->fetch(GETPOST('id', 'int'), '', GETPOST('track_id', 'alpha')) >= 0) {
			if ($object->delete($user) > 0) {
				setEventMessages('<div class="confirm">'.$langs->trans('TicketDeletedSuccess').'</div>', null, 'mesgs');
				Header("Location: ".DOL_URL_ROOT."/ticket/list.php");
				exit;
			} else {
				$langs->load("errors");
				$mesg = '<div class="error">'.$langs->trans($object->error).'</div>';
				$action = '';
			}
		}
	}

	// Set parent company
	if ($action == 'set_thirdparty' && $user->rights->ticket->write) {
		if ($object->fetch(GETPOST('id', 'int'), '', GETPOST('track_id', 'alpha')) >= 0) {
			$result = $object->setCustomer(GETPOST('editcustomer', 'int'));
			$url = 'card.php?action=view&track_id='.GETPOST('track_id', 'alpha');
			header("Location: ".$url);
			exit();
		}
	}

	if ($action == 'set_progression' && $user->rights->ticket->write) {
		if ($object->fetch(GETPOST('id', 'int'), '', GETPOST('track_id', 'alpha')) >= 0) {
			$result = $object->setProgression(GETPOST('progress', 'alpha'));

			$url = 'card.php?action=view&track_id='.$object->track_id;
			header("Location: ".$url);
			exit();
		}
	}

	if ($action == 'set_categories' && $user->rights->ticket->write) {
		if ($object->fetch(GETPOST('id', 'int'), '', GETPOST('track_id', 'alpha')) >= 0) {
			$result = $object->setCategories(GETPOST('categories', 'array'));

			$url = 'card.php?action=view&track_id='.$object->track_id;
			header("Location: ".$url);
			exit();
		}
	}

	if ($action == 'setsubject' && $user->rights->ticket->write) {
		if ($object->fetch(GETPOST('id', 'int'))) {
			if ($action == 'setsubject') {
				$object->subject = GETPOST('subject', 'alphanohtml');
			}

			if ($action == 'setsubject' && empty($object->subject)) {
				$error++;
				setEventMessages($langs->trans("ErrorFieldRequired", $langs->transnoentities("Subject")), null, 'errors');
			}

			if (!$error) {
				if ($object->update($user) >= 0) {
					header("Location: ".$_SERVER['PHP_SELF']."?track_id=".$object->track_id);
					exit;
				} else {
					$error++;
					setEventMessages($object->error, $object->errors, 'errors');
				}
			}
		}
	}

	if ($action == 'confirm_reopen' && $user->rights->ticket->manage && !GETPOST('cancel')) {
		if ($object->fetch(GETPOST('id', 'int'), '', GETPOST('track_id', 'alpha')) >= 0) {
			// prevent browser refresh from reopening ticket several times
			if ($object->fk_status == Ticket::STATUS_CLOSED || $object->fk_status == Ticket::STATUS_CANCELED) {
				$res = $object->setStatut(Ticket::STATUS_ASSIGNED);
				if ($res) {
					// Log action in ticket logs table
					//$log_action = $langs->trans('TicketLogReopen');

					$url = 'card.php?action=view&track_id='.$object->track_id;
					header("Location: ".$url);
					exit();
				} else {
					$error++;
					setEventMessages($object->error, $object->errors, 'errors');
				}
			}
		}
	} elseif ($action == 'classin' && $user->rights->ticket->write) {
		// Categorisation dans projet
		if ($object->fetch(GETPOST('id', 'int'), '', GETPOST('track_id', 'alpha')) >= 0) {
			$object->setProject($projectid);
			$url = 'card.php?action=view&track_id='.$object->track_id;
			header("Location: ".$url);
			exit();
		}
	} elseif ($action == 'setcontract' && $user->rights->ticket->write) {
		// Categorisation dans contrat
		if ($object->fetch(GETPOST('id', 'int'), '', GETPOST('track_id', 'alpha')) >= 0) {
			$object->setContract(GETPOST('contractid', 'int'));
			$url = 'card.php?action=view&track_id='.$object->track_id;
			header("Location: ".$url);
			exit();
		}
	} elseif ($action == "set_message" && $user->rights->ticket->manage) {
		// altairis: manage cancel button
		if (!GETPOST('cancel')) {
			$object->fetch('', '', GETPOST('track_id', 'alpha'));
			$oldvalue_message = $object->message;
			$fieldtomodify = GETPOST('message_initial', 'restricthtml');

			$object->message = $fieldtomodify;
			$ret = $object->update($user);
			if ($ret > 0) {
				//$log_action = $langs->trans('TicketInitialMessageModified')." \n";
				// include the Diff class
				include_once DOL_DOCUMENT_ROOT.'/core/class/utils_diff.class.php';
				// output the result of comparing two files as plain text
				//$log_action .= Diff::toString(Diff::compare(strip_tags($oldvalue_message), strip_tags($object->message)));

				setEventMessages($langs->trans('TicketMessageSuccesfullyUpdated'), null, 'mesgs');
			} else {
				$error++;
				setEventMessages($object->error, $object->errors, 'errors');
			}
		}

		$action = 'view';
	} elseif ($action == 'confirm_set_status' && $user->rights->ticket->write && !GETPOST('cancel')) {
		// Reopen ticket
		if ($object->fetch(GETPOST('id', 'int'), GETPOST('track_id', 'alpha')) >= 0) {
			$new_status = GETPOST('new_status', 'int');
			$old_status = $object->fk_status;
			$res = $object->setStatut($new_status);
			if ($res) {
				// Log action in ticket logs table
				$log_action = $langs->trans('TicketLogStatusChanged', $langs->transnoentities($object->statuts_short[$old_status]), $langs->transnoentities($object->statuts_short[$new_status]));

				$url = 'card.php?action=view&track_id='.$object->track_id;
				header("Location: ".$url);
				exit();
			} else {
				$error++;
				setEventMessages($object->error, $object->errors, 'errors');
			}
		}
	}

	// Action to update one extrafield
	if ($action == "update_extras" && !empty($permissiontoadd)) {
		$object->fetch(GETPOST('id', 'int'), '', GETPOST('track_id', 'alpha'));

		$ret = $extrafields->setOptionalsFromPost(null, $object, GETPOST('attribute', 'restricthtml'));
		if ($ret < 0) {
			$error++;
		}

		if (!$error) {
			$result = $object->insertExtraFields(empty($triggermodname) ? '' : $triggermodname, $user);
			if ($result < 0) {
				$error++;
			}
		}

		if ($error) {
			setEventMessages($object->error, $object->errors, 'errors');
			$action = 'edit_extras';
		} else {
			setEventMessages($langs->trans('RecordSaved'), null, 'mesgs');
			$action = 'view';
		}
	}

	if ($action == "change_property" && GETPOST('btn_update_ticket_prop', 'alpha') && $user->rights->ticket->write) {
		$object->fetch(GETPOST('id', 'int'), '', GETPOST('track_id', 'alpha'));

		$object->type_code = GETPOST('update_value_type', 'aZ09');
		$object->severity_code = GETPOST('update_value_severity', 'aZ09');
		$object->category_code = GETPOST('update_value_category', 'aZ09');

		$ret = $object->update($user);
		if ($ret > 0) {
			//$log_action = $langs->trans('TicketLogPropertyChanged', $oldvalue_label, $newvalue_label);

			setEventMessages($langs->trans('TicketUpdated'), null, 'mesgs');
		} else {
			$error++;
			setEventMessages($object->error, $object->errors, 'errors');
		}
		$action = 'view';
	}


	$permissiondellink = $user->rights->ticket->write;
	include DOL_DOCUMENT_ROOT.'/core/actions_dellink.inc.php'; // Must be include, not include_once

	// Actions to build doc
	$upload_dir = $conf->ticket->dir_output;
	$permissiontoadd = $user->rights->ticket->write;
	include DOL_DOCUMENT_ROOT.'/core/actions_builddoc.inc.php';

	// Actions to send emails
	$triggersendname = 'TICKET_SENTBYMAIL';
	$paramname = 'id';
	$autocopy = 'MAIN_MAIL_AUTOCOPY_TICKET_TO'; // used to know the automatic BCC to add
	$trackid = 'tic'.$object->id;
	include DOL_DOCUMENT_ROOT.'/core/actions_sendmails.inc.php';

	// Set $action to correct value for the case we used presend action to add a message
	if (GETPOSTISSET('actionbis') && $action == 'presend') {
		$action = 'presend_addmessage';
	}
}


/*
 * View
 */

$userstat = new User($db);
$form = new Form($db);
$formticket = new FormTicket($db);
if (!empty($conf->projet->enabled)) {
	$formproject = new FormProjets($db);
}

$help_url = 'EN:Module_Ticket|FR:DocumentationModuleTicket';

$page_title = $actionobject->getTitle($action);

llxHeader('', $page_title, $help_url);

if ($action == 'create' || $action == 'presend') {
	$formticket = new FormTicket($db);

	print load_fiche_titre($langs->trans('NewTicket'), '', 'ticket');

	$formticket->withfromsocid = $socid ? $socid : $user->socid;
	$formticket->withfromcontactid = $contactid ? $contactid : '';
	$formticket->withtitletopic = 1;
	$formticket->withnotifytiersatcreate = ($notifyTiers ? 1 : (empty($conf->global->TICKET_CHECK_NOTIFY_THIRDPARTY_AT_CREATION) ? 0 : 1));
	$formticket->withusercreate = 0;
	$formticket->withref = 1;
	$formticket->fk_user_create = $user->id;
	$formticket->withfile = 2;
	$formticket->withextrafields = 1;
	$formticket->param = array('origin' => GETPOST('origin'), 'originid' => GETPOST('originid'));

	$formticket->withcancel = 1;

	$formticket->showForm(1, 'create', 0);
	/*} elseif ($action == 'edit' && $user->rights->ticket->write && $object->fk_status < Ticket::STATUS_CLOSED) {
	$formticket = new FormTicket($db);

	$head = ticket_prepare_head($object);

	print '<form method="POST" name="form_ticket" id="form_edit_ticket" action="'.$_SERVER['PHP_SELF'].'?track_id='.$object->track_id.'">';
	print '<input type="hidden" name="token" value="'.newToken().'">';
	print '<input type="hidden" name="action" value="update">';
	print '<input type="hidden" name="tack_id" value="'.$object->track_id.'">';

	print dol_get_fiche_head($head, 'card', $langs->trans('Ticket'), 0, 'ticket');

	print '<div class="fichecenter2">';
	print '<table class="border" width="100%">';

	// Type
	print '<tr><td class="titlefield"><span class="fieldrequired"><label for="selecttype_code">'.$langs->trans("TicketTypeRequest").'</span></label></td><td>';
	$formticket->selectTypesTickets((GETPOSTISSET('type_code') ? GETPOST('type_code') : $object->type_code), 'type_code', '', '2');
	print '</td></tr>';

	// Severity
	print '<tr><td><span class="fieldrequired"><label for="selectseverity_code">'.$langs->trans("TicketSeverity").'</span></label></td><td>';
	$formticket->selectSeveritiesTickets((GETPOSTISSET('severity_code') ? GETPOST('severity_code') : $object->severity_code), 'severity_code', '', '2');
	print '</td></tr>';

	// Group
	print '<tr><td><span class="fieldrequired"><label for="selectcategory_code">'.$langs->trans("TicketCategory").'</span></label></td><td>';
	$formticket->selectGroupTickets((GETPOSTISSET('category_code') ? GETPOST('category_code') : $object->category_code), 'category_code', '', '2');
	print '</td></tr>';

	// Subject
	print '<tr><td><label for="subject"><span class="fieldrequired">'.$langs->trans("Subject").'</span></label></td><td>';
	print '<input class="text minwidth200" id="subject" name="subject" value="'.dol_escape_htmltag(GETPOSTISSET('subject') ? GETPOST('subject', 'alpha') : $object->subject).'" />';
	print '</td></tr>';

	// Other attributes
	$parameters = array('colspan' => ' colspan="3"', 'colspanvalue' => '3');
	$reshook = $hookmanager->executeHooks('formObjectOptions', $parameters, $object, $action); // Note that $action and $object may have been modified by hook
	print $hookmanager->resPrint;
	if (empty($reshook)) {
		print $object->showOptionals($extrafields, 'edit');
	}

	print '</table>';
	print '</div>';

	print dol_get_fiche_end();

	print $form->buttonsSaveCancel();

	print '</form>'; */
} elseif (empty($action) || $action == 'view' || $action == 'addlink' || $action == 'dellink' || $action == 'presend' || $action == 'presend_addmessage' || $action == 'close' || $action == 'abandon' || $action == 'delete' || $action == 'editcustomer' || $action == 'progression' || $action == 'categories' || $action == 'reopen'
	|| $action == 'editsubject' || $action == 'edit_extras' || $action == 'update_extras' || $action == 'edit_extrafields' || $action == 'set_extrafields' || $action == 'classify' || $action == 'sel_contract' || $action == 'edit_message_init' || $action == 'set_status' || $action == 'dellink') {
	if ($res > 0) {
		// or for unauthorized internals users
		if (!$user->socid && (!empty($conf->global->TICKET_LIMIT_VIEW_ASSIGNED_ONLY) && $object->fk_user_assign != $user->id) && !$user->rights->ticket->manage) {
			accessforbidden('', 0, 1);
		}

		// Confirmation close
		if ($action == 'close') {
			$thirdparty_contacts = $object->getInfosTicketExternalContact();
			$contacts_select = array(
				'-2' => $langs->trans('TicketNotifyAllTiersAtClose'),
				'-3' => $langs->trans('TicketNotNotifyTiersAtClose')
			);
			foreach ($thirdparty_contacts as $thirdparty_contact) {
				$contacts_select[$thirdparty_contact['id']] = $thirdparty_contact['civility'] . ' ' . $thirdparty_contact['lastname'] . ' ' . $thirdparty_contact['firstname'];
			}

			// Default select all or no contact
			$default = (!empty($conf->global->TICKET_NOTIFY_AT_CLOSING)) ? -2 : -3;
			$formquestion = array(
				array(
					'name' => 'contactid',
					'type' => 'select',
					'label' => $langs->trans('NotifyThirdpartyOnTicketClosing'),
					'values' => $contacts_select,
					'default' => $default
				),
			);

			print $form->formconfirm($url_page_current."?track_id=".$object->track_id, $langs->trans("CloseATicket"), $langs->trans("ConfirmCloseAticket"), "confirm_close", $formquestion, '', 1);
		}
		// Confirmation abandon
		if ($action == 'abandon') {
			print $form->formconfirm($url_page_current."?track_id=".$object->track_id, $langs->trans("AbandonTicket"), $langs->trans("ConfirmAbandonTicket"), "confirm_abandon", '', '', 1);
			if ($ret == 'html') {
				print '<br>';
			}
		}
		// Confirmation delete
		if ($action == 'delete') {
			print $form->formconfirm($url_page_current."?track_id=".$object->track_id, $langs->trans("Delete"), $langs->trans("ConfirmDeleteTicket"), "confirm_delete_ticket", '', '', 1);
		}
		// Confirm reopen
		if ($action == 'reopen') {
			print $form->formconfirm($url_page_current.'?track_id='.$object->track_id, $langs->trans('ReOpen'), $langs->trans('ConfirmReOpenTicket'), 'confirm_reopen', '', '', 1);
		}
		// Confirmation status change
		if ($action == 'set_status') {
			$new_status = GETPOST('new_status');
			//var_dump($url_page_current . "?track_id=" . $object->track_id);
			print $form->formconfirm($url_page_current."?track_id=".$object->track_id."&new_status=".GETPOST('new_status'), $langs->trans("TicketChangeStatus"), $langs->trans("TicketConfirmChangeStatus", $langs->transnoentities($object->statuts_short[$new_status])), "confirm_set_status", '', '', 1);
		}

		// project info
		if ($projectid > 0) {
			$projectstat = new Project($db);
			if ($projectstat->fetch($projectid) > 0) {
				$projectstat->fetch_thirdparty();

				// To verify role of users
				//$userAccess = $object->restrictedProjectArea($user,'read');
				$userWrite = $projectstat->restrictedProjectArea($user, 'write');
				//$userDelete = $object->restrictedProjectArea($user,'delete');
				//print "userAccess=".$userAccess." userWrite=".$userWrite." userDelete=".$userDelete;

				$head = project_prepare_head($projectstat);

				print dol_get_fiche_head($head, 'ticket', $langs->trans("Project"), 0, ($projectstat->public ? 'projectpub' : 'project'));

				/*
				 *   Projet synthese pour rappel
				 */
				print '<table class="border centpercent">';

				$linkback = '<a href="'.DOL_URL_ROOT.'/projet/list.php?restore_lastsearch_values=1">'.$langs->trans("BackToList").'</a>';

				// Ref
				print '<tr><td width="30%">'.$langs->trans('Ref').'</td><td colspan="3">';
				// Define a complementary filter for search of next/prev ref.
				if (empty($user->rights->projet->all->lire)) {
					$objectsListId = $projectstat->getProjectsAuthorizedForUser($user, $mine, 0);
					$projectstat->next_prev_filter = " rowid IN (".$db->sanitize(count($objectsListId) ? join(',', array_keys($objectsListId)) : '0').")";
				}
				print $form->showrefnav($projectstat, 'ref', $linkback, 1, 'ref', 'ref', '');
				print '</td></tr>';

				// Label
				print '<tr><td>'.$langs->trans("Label").'</td><td>'.$projectstat->title.'</td></tr>';

				// Customer
				print "<tr><td>".$langs->trans("ThirdParty")."</td>";
				print '<td colspan="3">';
				if ($projectstat->thirdparty->id > 0) {
					print $projectstat->thirdparty->getNomUrl(1);
				} else {
					print '&nbsp;';
				}

				print '</td></tr>';

				// Visibility
				print '<tr><td>'.$langs->trans("Visibility").'</td><td>';
				if ($projectstat->public) {
					print $langs->trans('SharedProject');
				} else {
					print $langs->trans('PrivateProject');
				}

				print '</td></tr>';

				// Statut
				print '<tr><td>'.$langs->trans("Status").'</td><td>'.$projectstat->getLibStatut(4).'</td></tr>';

				print "</table>";

				print dol_get_fiche_end();
			} else {
				print "ErrorRecordNotFound";
			}
		} elseif ($socid > 0) {
			$object->fetch_thirdparty();
			$head = societe_prepare_head($object->thirdparty);

			print dol_get_fiche_head($head, 'ticket', $langs->trans("ThirdParty"), 0, 'company');

			dol_banner_tab($object->thirdparty, 'socid', '', ($user->socid ? 0 : 1), 'rowid', 'nom');

			print dol_get_fiche_end();
		}

		if (!$user->socid && !empty($conf->global->TICKET_LIMIT_VIEW_ASSIGNED_ONLY)) {
			$object->next_prev_filter = "te.fk_user_assign = '".$user->id."'";
		} elseif ($user->socid > 0) {
			$object->next_prev_filter = "te.fk_soc = '".$user->socid."'";
		}

		$head = ticket_prepare_head($object);

		print dol_get_fiche_head($head, 'tabTicket', $langs->trans("Ticket"), -1, 'ticket');

		$morehtmlref = '<div class="refidno">';
		$morehtmlref .= $object->subject;
		// Author
		if ($object->fk_user_create > 0) {
			$morehtmlref .= '<br>'.$langs->trans("CreatedBy").' : ';

			$langs->load("users");
			$fuser = new User($db);
			$fuser->fetch($object->fk_user_create);
			$morehtmlref .= $fuser->getNomUrl(-1);
		}
		if (!empty($object->origin_email)) {
			$morehtmlref .= '<br>'.$langs->trans("CreatedBy").' : ';
			$morehtmlref .= img_picto('', 'email', 'class="paddingrightonly"');
			$morehtmlref .= dol_escape_htmltag($object->origin_email).' <small class="hideonsmartphone opacitymedium">('.$langs->trans("TicketEmailOriginIssuer").')</small>';
		}

		// Thirdparty
		if (!empty($conf->societe->enabled)) {
			$morehtmlref .= '<br>'.$langs->trans('ThirdParty').' ';
<<<<<<< HEAD
			if ($action != 'editcustomer' && $object->fk_statut < 8 && !$user->socid && $user->rights->ticket->write) {
=======
			if ($action != 'editcustomer' && $object->fk_status < 8 && !$user->socid && $user->rights->ticket->write) {
>>>>>>> 503d1a04
				$morehtmlref .= '<a class="editfielda" href="'.$url_page_current.'?action=editcustomer&token='.newToken().'&track_id='.$object->track_id.'">'.img_edit($langs->transnoentitiesnoconv('Edit'), 0).'</a> : ';
			}
			if ($action == 'editcustomer') {
				$morehtmlref .= $form->form_thirdparty($url_page_current.'?track_id='.$object->track_id, $object->socid, 'editcustomer', '', 1, 0, 0, array(), 1);
			} else {
				$morehtmlref .= $form->form_thirdparty($url_page_current.'?track_id='.$object->track_id, $object->socid, 'none', '', 1, 0, 0, array(), 1);
			}
		}

		// Project
		if (!empty($conf->projet->enabled)) {
			$langs->load("projects");
			$morehtmlref .= '<br>'.$langs->trans('Project').' ';
			if ($user->rights->ticket->write) {
				if ($action != 'classify') {
					$morehtmlref .= '<a class="editfielda" href="'.$_SERVER['PHP_SELF'].'?action=classify&token='.newToken().'&id='.$object->id.'">'.img_edit($langs->transnoentitiesnoconv('SetProject')).'</a>';
				}
				$morehtmlref .= ' : ';
				if ($action == 'classify') {
					//$morehtmlref.=$form->form_project($_SERVER['PHP_SELF'] . '?id=' . $object->id, $object->socid, $object->fk_project, 'projectid', 0, 0, 1, 1);
					$morehtmlref .= '<form method="post" action="'.$_SERVER['PHP_SELF'].'?id='.$object->id.'">';
					$morehtmlref .= '<input type="hidden" name="action" value="classin">';
					$morehtmlref .= '<input type="hidden" name="token" value="'.newToken().'">';
					$morehtmlref .= $formproject->select_projects($object->socid, $object->fk_project, 'projectid', 0, 0, 1, 0, 1, 0, 0, '', 1, 0, 'maxwidth500');
					$morehtmlref .= '<input type="submit" class="button valignmiddle" value="'.$langs->trans("Modify").'">';
					$morehtmlref .= '</form>';
				} else {
					$morehtmlref .= $form->form_project($_SERVER['PHP_SELF'].'?id='.$object->id, $object->socid, $object->fk_project, 'none', 0, 0, 0, 1);
				}
			} else {
				if (!empty($object->fk_project)) {
					$proj = new Project($db);
					$proj->fetch($object->fk_project);
					$morehtmlref .= $proj->getNomUrl(1);
				} else {
					$morehtmlref .= '';
				}
			}
		}

		$morehtmlref .= '</div>';

		$linkback = '<a href="'.DOL_URL_ROOT.'/ticket/list.php?restore_lastsearch_values=1"><strong>'.$langs->trans("BackToList").'</strong></a> ';

		dol_banner_tab($object, 'ref', $linkback, ($user->socid ? 0 : 1), 'ref', 'ref', $morehtmlref);

		print '<div class="fichecenter">';
		print '<div class="fichehalfleft">';
		print '<div class="underbanner clearboth"></div>';

		print '<table class="border tableforfield centpercent">';

		// Track ID
		print '<tr><td class="titlefield">'.$langs->trans("TicketTrackId").'</td><td>';
		if (!empty($object->track_id)) {
			if (empty($object->ref)) {
				$object->ref = $object->id;
				print $form->showrefnav($object, 'id', $linkback, 1, 'rowid', 'track_id');
			} else {
				print $object->track_id;
			}
		} else {
			print $langs->trans('None');
		}
		print '</td></tr>';

		// Subject
		print '<tr><td>';
		print $form->editfieldkey("Subject", 'subject', $object->subject, $object, $user->rights->ticket->write && !$user->socid, 'string');
		print '</td><td>';
		print $form->editfieldval("Subject", 'subject', $object->subject, $object, $user->rights->ticket->write && !$user->socid, 'string');
		print '</td></tr>';

		// Creation date
		print '<tr><td>'.$langs->trans("DateCreation").'</td><td>';
		print dol_print_date($object->datec, 'dayhour', 'tzuser');
		print '<span class="opacitymedium"> - '.$langs->trans("TimeElapsedSince").': <i>'.convertSecondToTime(roundUpToNextMultiple($now - $object->datec, 60)).'</i></span>';
		print '</td></tr>';

		// Read date
		print '<tr><td>'.$langs->trans("TicketReadOn").'</td><td>';
		if (!empty($object->date_read)) {
			print dol_print_date($object->date_read, 'dayhour', 'tzuser');
			print '<span class="opacitymedium"> - '.$langs->trans("TicketTimeElapsedBeforeSince").': <i>'.convertSecondToTime(roundUpToNextMultiple($object->date_read - $object->datec, 60)).'</i>';
			print ' / <i>'.convertSecondToTime(roundUpToNextMultiple($now - $object->date_read, 60)).'</i></span>';
		}
		print '</td></tr>';

		// Close date
		print '<tr><td>'.$langs->trans("TicketCloseOn").'</td><td>';
		if (!empty($object->date_close)) {
			print dol_print_date($object->date_close, 'dayhour', 'tzuser');
		}
		print '</td></tr>';

		// User assigned
		print '<tr><td>';
		print '<table class="nobordernopadding" width="100%"><tr><td class="nowrap">';
		print $langs->trans("AssignedTo");
<<<<<<< HEAD
		if ($object->fk_statut < $object::STATUS_CLOSED && GETPOST('set', 'alpha') != "assign_ticket" && $user->rights->ticket->manage) {
=======
		if ($object->fk_status < $object::STATUS_CLOSED && GETPOST('set', 'alpha') != "assign_ticket" && $user->rights->ticket->manage) {
>>>>>>> 503d1a04
			print '</td><td class="right"><a class="editfielda" href="'.$url_page_current.'?track_id='.$object->track_id.'&action=view&set=assign_ticket">'.img_edit($langs->trans('Modify'), '').'</a>';
		}
		print '</td></tr></table>';
		print '</td><td>';
		if (GETPOST('set', 'alpha') != "assign_ticket" && $object->fk_user_assign > 0) {
			$userstat->fetch($object->fk_user_assign);
			print $userstat->getNomUrl(-1);
		}

		// Show user list to assignate one if status is "read"
		if (GETPOST('set', 'alpha') == "assign_ticket" && $object->fk_status < 8 && !$user->socid && $user->rights->ticket->write) {
			print '<form method="post" name="ticket" enctype="multipart/form-data" action="'.$url_page_current.'">';
			print '<input type="hidden" name="token" value="'.newToken().'">';
			print '<input type="hidden" name="action" value="assign_user">';
			print '<input type="hidden" name="track_id" value="'.$object->track_id.'">';
			//print '<label for="fk_user_assign">'.$langs->trans("AssignUser").'</label> ';
<<<<<<< HEAD
			print $form->select_dolusers($user->id, 'fk_user_assign', 1);
=======
			print $form->select_dolusers(empty($object->fk_user_assign)?$user->id:$object->fk_user_assign, 'fk_user_assign', 1);
>>>>>>> 503d1a04
			print ' <input type="submit" class="button small" name="btn_assign_user" value="'.$langs->trans("Validate").'" />';
			print '</form>';
		}
		print '</td></tr>';

		// Progression
		print '<tr><td>';
		print '<table class="nobordernopadding centpercent"><tr><td class="nowrap">';
		print $langs->trans('Progression').'</td><td class="left">';
		print '</td>';
		if ($action != 'progression' && $object->fk_status < $object::STATUS_CLOSED && !$user->socid) {
			print '<td class="right"><a class="editfielda" href="'.$url_page_current.'?action=progression&amp;track_id='.$object->track_id.'">'.img_edit($langs->trans('Modify')).'</a></td>';
		}
		print '</tr></table>';
		print '</td><td>';
		if ($user->rights->ticket->write && $action == 'progression') {
			print '<form action="'.$url_page_current.'" method="post">';
			print '<input type="hidden" name="token" value="'.newToken().'">';
			print '<input type="hidden" name="track_id" value="'.$track_id.'">';
			print '<input type="hidden" name="action" value="set_progression">';
			print '<input type="text" class="flat width75" name="progress" value="'.$object->progress.'">';
			print ' <input type="submit" class="button button-edit small" value="'.$langs->trans('Modify').'">';
			print '</form>';
		} else {
			print($object->progress > 0 ? $object->progress : '0').'%';
		}
		print '</td>';
		print '</tr>';

		// Timing (Duration sum of linked fichinter)
		if (!empty($conf->ficheinter->enabled)) {
			$object->fetchObjectLinked();
			$num = count($object->linkedObjects);
			$timing = 0;
			$foundinter = 0;
			if ($num) {
				foreach ($object->linkedObjects as $objecttype => $objects) {
					if ($objecttype = "fichinter") {
						foreach ($objects as $fichinter) {
							$foundinter++;
							$timing += $fichinter->duration;
						}
					}
				}
			}
			print '<tr><td>';
			print $form->textwithpicto($langs->trans("TicketDurationAuto"), $langs->trans("TicketDurationAutoInfos"), 1);
			print '</td><td>';
			print $foundinter ? convertSecondToTime($timing, 'all', $conf->global->MAIN_DURATION_OF_WORKDAY) : '';
			print '</td></tr>';
		}

		// Other attributes
		include DOL_DOCUMENT_ROOT.'/core/tpl/extrafields_view.tpl.php';

		print '</table>';


		// Fin colonne gauche et début colonne droite
		print '</div><div class="fichehalfright">';

		print '<form method="post" name="formticketproperties" action="'.$url_page_current.'">';
		print '<input type="hidden" name="token" value="'.newToken().'">';
		print '<input type="hidden" name="action" value="change_property">';
		print '<input type="hidden" name="track_id" value="'.$track_id.'">';

		print '<div class="underbanner clearboth"></div>';

		// Categories
		if ($conf->categorie->enabled) {
			print '<div class="div-table-responsive-no-min">'; // You can use div-table-responsive-no-min if you dont need reserved height for your table

			print '<table class="border tableforfield centpercent noborderbottom">';

			print '<tr>';
			print '<td class="valignmiddle titlefield">';
			print '<table class="nobordernopadding centpercent"><tr><td class="nowrap">';
			print $langs->trans("Categories");
			if ($action != 'categories' && !$user->socid) {
				print '<td class="right"><a class="editfielda" href="'.$url_page_current.'?action=categories&amp;track_id='.$object->track_id.'">'.img_edit($langs->trans('Modify')).'</a></td>';
			}
			print '</table>';
			print '</td>';

			if ($user->rights->ticket->write && $action == 'categories') {
				$cate_arbo = $form->select_all_categories(Categorie::TYPE_TICKET, '', 'parent', 64, 0, 1);
				if (is_array($cate_arbo)) {
					// Categories
					print '<td colspan="3">';
					print '<form action="'.$url_page_current.'" method="post">';
					print '<input type="hidden" name="token" value="'.newToken().'">';
					print '<input type="hidden" name="track_id" value="'.$track_id.'">';
					print '<input type="hidden" name="action" value="set_categories">';

					$category = new Categorie($db);
					$cats = $category->containing($object->id, 'ticket');
					$arrayselected = array();
					foreach ($cats as $cat) {
						$arrayselected[] = $cat->id;
					}

					print img_picto('', 'category').$form->multiselectarray('categories', $cate_arbo, $arrayselected, '', 0, 'quatrevingtpercent widthcentpercentminusx', 0, 0);
					print '<input type="submit" class="button button-edit small" value="'.$langs->trans('Save').'">';
					print '</form>';
					print "</td>";
				}
			} else {
				print '<td colspan="3">';
				print $form->showCategories($object->id, Categorie::TYPE_TICKET, 1);
				print "</td></tr>";
			}

			print '</table>';

			print '</div>';
		}


		// View Original message
		$actionobject->viewTicketOriginalMessage($user, $action, $object);

		// Classification of ticket
		print '<div class="div-table-responsive-no-min">'; // You can use div-table-responsive-no-min if you dont need reserved height for your table
		print '<table class="noborder tableforfield centpercent margintable">';
		print '<tr class="liste_titre">';
		print '<td>';
		print $langs->trans('TicketProperties');
		print '</td>';
		print '<td>';
		if (GETPOST('set', 'alpha') == 'properties' && $user->rights->ticket->write) {
			print '<input type="submit" class="button small" name="btn_update_ticket_prop" value="'.$langs->trans("Modify").'" />';
		} else {
			//    Button to edit Properties
<<<<<<< HEAD
			if ($object->fk_statut < $object::STATUS_NEED_MORE_INFO && $user->rights->ticket->write) {
=======
			if ($object->fk_status < $object::STATUS_NEED_MORE_INFO && $user->rights->ticket->write) {
>>>>>>> 503d1a04
				print ' <a class="editfielda" href="card.php?track_id='.$object->track_id.'&action=view&set=properties">'.img_edit($langs->trans('Modify')).'</a>';
			}
		}
		print '</td>';
		print '</tr>';

		if (GETPOST('set', 'alpha') == 'properties' && $user->rights->ticket->write) {
			print '<tr>';
			// Type
			print '<td class="titlefield">';
			print $langs->trans('Type');
			print '</td><td>';
			$formticket->selectTypesTickets($object->type_code, 'update_value_type', '', 2);
			print '</td>';
			print '</tr>';
			// Group
			print '<tr>';
			print '<td>';
			print $langs->trans('TicketCategory');
			print '</td><td>';
			$formticket->selectGroupTickets($object->category_code, 'update_value_category', '', 2, 0, 0, 0, 'maxwidth500 widthcentpercentminusxx');
			print '</td>';
			print '</tr>';
			// Severity
			print '<tr>';
			print '<td>';
			print $langs->trans('TicketSeverity');
			print '</td><td>';
			$formticket->selectSeveritiesTickets($object->severity_code, 'update_value_severity', '', 2);
			print '</td>';
			print '</tr>';
		} else {
			// Type
			print '<tr><td class="titlefield">'.$langs->trans("Type").'</td><td>';
			if (!empty($object->type_code)) {
				print $langs->getLabelFromKey($db, 'TicketTypeShort'.$object->type_code, 'c_ticket_type', 'code', 'label', $object->type_code);
			}
			print '</td></tr>';
			// Group
			print '<tr><td>'.$langs->trans("TicketCategory").'</td><td>';
			if (!empty($object->category_code)) {
				print $langs->getLabelFromKey($db, 'TicketCategoryShort'.$object->category_code, 'c_ticket_category', 'code', 'label', $object->category_code);
			}
			print '</td></tr>';
			// Severity
			print '<tr><td>'.$langs->trans("TicketSeverity").'</td><td>';
			if (!empty($object->severity_code)) {
				print $langs->getLabelFromKey($db, 'TicketSeverityShort'.$object->severity_code, 'c_ticket_severity', 'code', 'label', $object->severity_code);
			}
			print '</td></tr>';
		}
		print '</table>'; // End table actions
		print '</div>';

		print '</form>';

		// Display navbar with links to change ticket status
		print '<!-- navbar with status -->';
		if (!$user->socid && $user->rights->ticket->write && $object->fk_status < $object::STATUS_CLOSED && GETPOST('set') !== 'properties') {
			$actionobject->viewStatusActions($object);
		}


		if (!empty($conf->global->MAIN_DISABLE_CONTACTS_TAB)) {
			print load_fiche_titre($langs->trans('Contacts'), '', 'title_companies.png');

			print '<div class="div-table-responsive-no-min">';
			print '<div class="tagtable centpercent noborder allwidth">';

			print '<div class="tagtr liste_titre">';
			print '<div class="tagtd">'.$langs->trans("Source").'</div>
			<div class="tagtd">' . $langs->trans("Company").'</div>
			<div class="tagtd">' . $langs->trans("Contacts").'</div>
			<div class="tagtd">' . $langs->trans("ContactType").'</div>
			<div class="tagtd">' . $langs->trans("Phone").'</div>
			<div class="tagtd center">' . $langs->trans("Status").'</div>';
			print '</div><!-- tagtr -->';

			// Contact list
			$companystatic = new Societe($db);
			$contactstatic = new Contact($db);
			$userstatic = new User($db);
			$var = false;
			foreach (array('internal', 'external') as $source) {
				$tmpobject = $object;
				$tab = $tmpobject->listeContact(-1, $source);
				$num = count($tab);
				$i = 0;
				while ($i < $num) {
					$var = !$var;
					print '<div class="tagtr '.($var ? 'pair' : 'impair').'">';

					print '<div class="tagtd left">';
					if ($tab[$i]['source'] == 'internal') {
						echo $langs->trans("User");
					}

					if ($tab[$i]['source'] == 'external') {
						echo $langs->trans("ThirdPartyContact");
					}

					print '</div>';
					print '<div class="tagtd left">';

					if ($tab[$i]['socid'] > 0) {
						$companystatic->fetch($tab[$i]['socid']);
						echo $companystatic->getNomUrl(-1);
					}
					if ($tab[$i]['socid'] < 0) {
						echo $conf->global->MAIN_INFO_SOCIETE_NOM;
					}
					if (!$tab[$i]['socid']) {
						echo '&nbsp;';
					}
					print '</div>';

					print '<div class="tagtd">';
					if ($tab[$i]['source'] == 'internal') {
						if ($userstatic->fetch($tab[$i]['id'])) {
							print $userstatic->getNomUrl(-1);
						}
					}
					if ($tab[$i]['source'] == 'external') {
						if ($contactstatic->fetch($tab[$i]['id'])) {
							print $contactstatic->getNomUrl(-1);
						}
					}
					print ' </div>
					<div class="tagtd">' . $tab[$i]['libelle'].'</div>';

					print '<div class="tagtd">';

					print dol_print_phone($tab[$i]['phone'], '', '', '', 'AC_TEL').'<br>';

					if (!empty($tab[$i]['phone_perso'])) {
						//print img_picto($langs->trans('PhonePerso'),'object_phoning.png','',0,0,0).' ';
						print '<br>'.dol_print_phone($tab[$i]['phone_perso'], '', '', '', 'AC_TEL').'<br>';
					}
					if (!empty($tab[$i]['phone_mobile'])) {
						//print img_picto($langs->trans('PhoneMobile'),'object_phoning.png','',0,0,0).' ';
						print dol_print_phone($tab[$i]['phone_mobile'], '', '', '', 'AC_TEL').'<br>';
					}
					print '</div>';

					print '<div class="tagtd center">';
					if ($object->statut >= 0) {
						echo '<a href="contact.php?track_id='.$object->track_id.'&amp;action=swapstatut&amp;ligne='.$tab[$i]['rowid'].'">';
					}

					if ($tab[$i]['source'] == 'internal') {
						$userstatic->id = $tab[$i]['id'];
						$userstatic->lastname = $tab[$i]['lastname'];
						$userstatic->firstname = $tab[$i]['firstname'];
						echo $userstatic->LibStatut($tab[$i]['statuscontact'], 3);
					}
					if ($tab[$i]['source'] == 'external') {
						$contactstatic->id = $tab[$i]['id'];
						$contactstatic->lastname = $tab[$i]['lastname'];
						$contactstatic->firstname = $tab[$i]['firstname'];
						echo $contactstatic->LibStatut($tab[$i]['statuscontact'], 3);
					}
					if ($object->statut >= 0) {
						echo '</a>';
					}

					print '</div>';

					print '</div><!-- tagtr -->';

					$i++;
				}
			}

			print '</div><!-- contact list -->';
			print '</div>';
		}

		print '</div></div>';
		print '<div style="clear:both"></div>';

		print dol_get_fiche_end();


		// Buttons for actions
		if ($action != 'presend' && $action != 'presend_addmessage' && $action != 'editline') {
			print '<div class="tabsAction">'."\n";
			$parameters = array();
			$reshook = $hookmanager->executeHooks('addMoreActionsButtons', $parameters, $object, $action); // Note that $action and $object may have been modified by hook
			if ($reshook < 0) {
				setEventMessages($hookmanager->error, $hookmanager->errors, 'errors');
			}

			if (empty($reshook)) {
				// Show link to add a message (if read and not closed)
				if ($object->fk_status < Ticket::STATUS_CLOSED && $action != "presend" && $action != "presend_addmessage") {
					print dolGetButtonAction('', $langs->trans('TicketAddMessage'), 'default', $_SERVER["PHP_SELF"].'?action=presend_addmessage&mode=init&token='.newToken().'&track_id='.$object->track_id, '');
				}

				// Link to create an intervention
				// socid is needed otherwise fichinter ask it and forgot origin after form submit :\
				if (!$object->fk_soc && $user->rights->ficheinter->creer) {
					print dolGetButtonAction($langs->trans('UnableToCreateInterIfNoSocid'), $langs->trans('TicketAddIntervention'), 'default', $_SERVER['PHP_SELF']. '#', '', false);
				}
<<<<<<< HEAD
				if ($object->fk_soc > 0 && $object->fk_statut < Ticket::STATUS_CLOSED && $user->rights->ficheinter->creer) {
					print '<div class="inline-block divButAction"><a class="butAction" href="'.dol_buildpath('/fichinter/card.php', 1).'?action=create&token='.newToken().'&socid='.$object->fk_soc.'&origin=ticket_ticket&originid='.$object->id.'">'.$langs->trans('TicketAddIntervention').'</a></div>';
				}

				/* This is useless. We can already modify each field individually
				if ($user->rights->ticket->write && $object->fk_statut < Ticket::STATUS_CLOSED) {
=======
				if ($object->fk_soc > 0 && $object->fk_status < Ticket::STATUS_CLOSED && $user->rights->ficheinter->creer) {
					print dolGetButtonAction('', $langs->trans('TicketAddIntervention'), 'default', DOL_URL_ROOT.'/fichinter/card.php?action=create&token='.newToken().'&socid='. $object->fk_soc.'&origin=ticket_ticket&originid='. $object->id, '');
				}

				/* This is useless. We can already modify each field individually
				if ($user->rights->ticket->write && $object->fk_status < Ticket::STATUS_CLOSED) {
>>>>>>> 503d1a04
					print '<div class="inline-block divButAction"><a class="butAction" href="'.$_SERVER["PHP_SELF"].'?track_id='.$object->track_id.'&action=edit&token='.newToken().'">'.$langs->trans('Modify').'</a></div>';
				}
				*/

				// Close ticket if statut is read
<<<<<<< HEAD
				if ($object->fk_statut > 0 && $object->fk_statut < Ticket::STATUS_CLOSED && $user->rights->ticket->write) {
					print '<div class="inline-block divButAction"><a class="butAction" href="card.php?track_id='.$object->track_id.'&action=close&token='.newToken().'">'.$langs->trans('CloseTicket').'</a></div>';
				}

				// Abadon ticket if statut is read
				if ($object->fk_statut > 0 && $object->fk_statut < Ticket::STATUS_CLOSED && $user->rights->ticket->write) {
					print '<div class="inline-block divButAction"><a class="butAction" href="card.php?track_id='.$object->track_id.'&action=abandon&token='.newToken().'">'.$langs->trans('AbandonTicket').'</a></div>';
				}

				// Re-open ticket
				if (!$user->socid && ($object->fk_statut == Ticket::STATUS_CLOSED || $object->fk_statut == Ticket::STATUS_CANCELED) && !$user->socid) {
					print '<div class="inline-block divButAction"><a class="butAction" href="card.php?track_id='.$object->track_id.'&action=reopen&token='.newToken().'">'.$langs->trans('ReOpen').'</a></div>';
=======
				if ($object->fk_status > 0 && $object->fk_status < Ticket::STATUS_CLOSED && $user->rights->ticket->write) {
					print dolGetButtonAction('', $langs->trans('CloseTicket'), 'default', $_SERVER["PHP_SELF"].'?action=close&token='.newToken().'&track_id='.$object->track_id, '');
				}

				// Abadon ticket if statut is read
				if ($object->fk_status > 0 && $object->fk_status < Ticket::STATUS_CLOSED && $user->rights->ticket->write) {
					print dolGetButtonAction('', $langs->trans('AbandonTicket'), 'default', $_SERVER["PHP_SELF"].'?action=abandon&token='.newToken().'&track_id='.$object->track_id, '');
				}

				// Re-open ticket
				if (!$user->socid && ($object->fk_status == Ticket::STATUS_CLOSED || $object->fk_status == Ticket::STATUS_CANCELED) && !$user->socid) {
					print dolGetButtonAction('', $langs->trans('ReOpen'), 'default', $_SERVER["PHP_SELF"].'?action=reopen&token='.newToken().'&track_id='.$object->track_id, '');
>>>>>>> 503d1a04
				}

				// Delete ticket
				if ($user->rights->ticket->delete && !$user->socid) {
					print dolGetButtonAction('', $langs->trans('Delete'), 'delete', $_SERVER["PHP_SELF"].'?action=delete&token='.newToken().'&track_id='.$object->track_id, '');
				}
			}
			print '</div>'."\n";
		} else {
			//print '<br>';
		}

		// Select mail models is same action as presend
		if (GETPOST('modelselected')) {
			$action = 'presend';
		}
		// Set $action to correct value for the case we used presend action to add a message
		if (GETPOSTISSET('actionbis') && $action == 'presend') {
			$action = 'presend_addmessage';
		}

		// add a message
		if ($action == 'presend' || $action == 'presend_addmessage') {
			if ($object->fk_soc > 0) {
				$object->fetch_thirdparty();
			}

			$outputlangs = $langs;
			$newlang = '';
			if ($conf->global->MAIN_MULTILANGS && empty($newlang) && GETPOST('lang_id', 'aZ09')) {
				$newlang = GETPOST('lang_id', 'aZ09');
			} elseif ($conf->global->MAIN_MULTILANGS && empty($newlang) && is_object($object->thirdparty)) {
				$newlang = $object->thirdparty->default_lang;
			}
			if (!empty($newlang)) {
				$outputlangs = new Translate("", $conf);
				$outputlangs->setDefaultLang($newlang);
			}

			$arrayoffamiliestoexclude = array('objectamount');

			$action = 'add_message'; // action to use to post the message
			$modelmail = 'ticket_send';

			// Substitution array
			$morehtmlright = '';
			$help = "";
			$substitutionarray = getCommonSubstitutionArray($outputlangs, 0, $arrayoffamiliestoexclude, $object);
			$morehtmlright .= $form->textwithpicto('<span class="opacitymedium">'.$langs->trans("TicketMessageSubstitutionReplacedByGenericValues").'</span>', $help, 1, 'helpclickable', '', 0, 3, 'helpsubstitution');

			print '<div>';

			print load_fiche_titre($langs->trans('TicketAddMessage'), $morehtmlright, 'messages@ticket');

			print '<hr>';

			$formticket = new FormTicket($db);

			$formticket->action = $action;
			$formticket->track_id = $object->track_id;
			$formticket->ref = $object->ref;
			$formticket->id = $object->id;

			$formticket->withfile = 2;
			$formticket->withcancel = 1;
			$formticket->param = array('fk_user_create' => $user->id);
			$formticket->param['langsmodels'] = (empty($newlang) ? $langs->defaultlang : $newlang);

			// Tableau des parametres complementaires du post
			$formticket->param['models'] = $modelmail;
			$formticket->param['models_id'] = GETPOST('modelmailselected', 'int');
			//$formticket->param['socid']=$object->fk_soc;
			$formticket->param['returnurl'] = $_SERVER["PHP_SELF"].'?track_id='.$object->track_id;

			$formticket->withsubstit = 1;
			$formticket->substit = $substitutionarray;
			$formticket->showMessageForm('100%');
			print '</div>';
		}

		// Show messages on card (Note: this is a duplicate of the view Events/Agenda but on the main tab)
		if (!empty($conf->global->TICKET_SHOW_MESSAGES_ON_CARD)) {
			$param = '&id='.$object->id;
			if (!empty($contextpage) && $contextpage != $_SERVER["PHP_SELF"]) {
				$param .= '&contextpage='.$contextpage;
			}
			if ($limit > 0 && $limit != $conf->liste_limit) {
				$param .= '&limit='.$limit;
			}
			if ($actioncode) {
				$param .= '&actioncode='.urlencode($actioncode);
			}
			if ($search_agenda_label) {
				$param .= '&search_agenda_label='.urlencode($search_agenda_label);
			}

			$morehtmlright = '';

			$messagingUrl = DOL_URL_ROOT.'/ticket/agenda.php?track_id='.$object->track_id;
			$morehtmlright .= dolGetButtonTitle($langs->trans('MessageListViewType'), '', 'fa fa-bars imgforviewmode', $messagingUrl, '', 1);

			// Show link to add a message (if read and not closed)
			$btnstatus = $object->fk_status < Ticket::STATUS_CLOSED && $action != "presend" && $action != "presend_addmessage" && $action != "add_message";
			$url = 'card.php?track_id='.$object->track_id.'&action=presend_addmessage&mode=init';
			$morehtmlright .= dolGetButtonTitle($langs->trans('TicketAddMessage'), '', 'fa fa-comment-dots', $url, 'add-new-ticket-title-button', $btnstatus);

			// Show link to add event (if read and not closed)
			$btnstatus = $object->fk_status < Ticket::STATUS_CLOSED && $action != "presend" && $action != "presend_addmessage" && $action != "add_message"; ;
			$url = dol_buildpath('/comm/action/card.php', 1).'?action=create&datep='.date('YmdHi').'&origin=ticket&originid='.$object->id.'&projectid='.$object->fk_project.'&backtopage='.urlencode($_SERVER["PHP_SELF"].'?track_id='.$object->track_id);
			$morehtmlright .= dolGetButtonTitle($langs->trans('AddAction'), '', 'fa fa-plus-circle', $url, 'add-new-ticket-even-button', $btnstatus);

			print_barre_liste($langs->trans("ActionsOnTicket"), 0, $_SERVER["PHP_SELF"], $param, $sortfield, $sortorder, '', 0, -1, '', 0, $morehtmlright, '', 0, 1, 1);

			// List of all actions
			$filters = array();
			$filters['search_agenda_label'] = $search_agenda_label;
			show_ticket_messaging($conf, $langs, $db, $object, null, 0, $actioncode, '', $filters, $sortfield, $sortorder);
		}

		if ($action != 'presend' && $action != 'presend_addmessage' && $action != 'add_message') {
			print '<div class="fichecenter"><div class="fichehalfleft">';
			print '<a name="builddoc"></a>'; // ancre

			// Show links to link elements
			$linktoelem = $form->showLinkToObjectBlock($object, null, array('ticket'));
			$somethingshown = $form->showLinkedObjectBlock($object, $linktoelem);

			// Show direct link to public interface
			print '<br><!-- Link to public interface -->'."\n";
			print showDirectPublicLink($object).'<br>';
			print '</div>';

			if (empty($conf->global->TICKET_SHOW_MESSAGES_ON_CARD)) {
				print '<div class="fichehalfright">';

				$MAXEVENT = 10;

				$morehtmlcenter = '<div class="nowraponall">';
				$morehtmlcenter .= dolGetButtonTitle($langs->trans('FullConversation'), '', 'fa fa-comments imgforviewmode', DOL_URL_ROOT.'/ticket/messaging.php?id='.$object->id);
				$morehtmlcenter .= ' ';
				$morehtmlcenter .= dolGetButtonTitle($langs->trans('FullList'), '', 'fa fa-bars imgforviewmode', DOL_URL_ROOT.'/ticket/agenda.php?id='.$object->id);
				$morehtmlcenter .= '</div>';

				// List of actions on element
				include_once DOL_DOCUMENT_ROOT.'/core/class/html.formactions.class.php';
				$formactions = new FormActions($db);
				$somethingshown = $formactions->showactions($object, 'ticket', $socid, 1, 'listactions', $MAXEVENT, '', $morehtmlcenter);

				print '</div>';
			}

			print '</div>';
		}
	}
}

// End of page
llxFooter();
$db->close();<|MERGE_RESOLUTION|>--- conflicted
+++ resolved
@@ -205,11 +205,7 @@
 			$fk_user_assign = GETPOST("fk_user_assign", 'int');
 			if ($fk_user_assign > 0) {
 				$object->fk_user_assign = $fk_user_assign;
-<<<<<<< HEAD
-				$object->fk_statut = $object::STATUS_ASSIGNED;
-=======
 				$object->fk_status = $object::STATUS_ASSIGNED;
->>>>>>> 503d1a04
 			}
 
 			$object->fk_project = $projectid;
@@ -942,11 +938,7 @@
 		// Thirdparty
 		if (!empty($conf->societe->enabled)) {
 			$morehtmlref .= '<br>'.$langs->trans('ThirdParty').' ';
-<<<<<<< HEAD
-			if ($action != 'editcustomer' && $object->fk_statut < 8 && !$user->socid && $user->rights->ticket->write) {
-=======
 			if ($action != 'editcustomer' && $object->fk_status < 8 && !$user->socid && $user->rights->ticket->write) {
->>>>>>> 503d1a04
 				$morehtmlref .= '<a class="editfielda" href="'.$url_page_current.'?action=editcustomer&token='.newToken().'&track_id='.$object->track_id.'">'.img_edit($langs->transnoentitiesnoconv('Edit'), 0).'</a> : ';
 			}
 			if ($action == 'editcustomer') {
@@ -1046,11 +1038,7 @@
 		print '<tr><td>';
 		print '<table class="nobordernopadding" width="100%"><tr><td class="nowrap">';
 		print $langs->trans("AssignedTo");
-<<<<<<< HEAD
-		if ($object->fk_statut < $object::STATUS_CLOSED && GETPOST('set', 'alpha') != "assign_ticket" && $user->rights->ticket->manage) {
-=======
 		if ($object->fk_status < $object::STATUS_CLOSED && GETPOST('set', 'alpha') != "assign_ticket" && $user->rights->ticket->manage) {
->>>>>>> 503d1a04
 			print '</td><td class="right"><a class="editfielda" href="'.$url_page_current.'?track_id='.$object->track_id.'&action=view&set=assign_ticket">'.img_edit($langs->trans('Modify'), '').'</a>';
 		}
 		print '</td></tr></table>';
@@ -1067,11 +1055,7 @@
 			print '<input type="hidden" name="action" value="assign_user">';
 			print '<input type="hidden" name="track_id" value="'.$object->track_id.'">';
 			//print '<label for="fk_user_assign">'.$langs->trans("AssignUser").'</label> ';
-<<<<<<< HEAD
-			print $form->select_dolusers($user->id, 'fk_user_assign', 1);
-=======
 			print $form->select_dolusers(empty($object->fk_user_assign)?$user->id:$object->fk_user_assign, 'fk_user_assign', 1);
->>>>>>> 503d1a04
 			print ' <input type="submit" class="button small" name="btn_assign_user" value="'.$langs->trans("Validate").'" />';
 			print '</form>';
 		}
@@ -1205,11 +1189,7 @@
 			print '<input type="submit" class="button small" name="btn_update_ticket_prop" value="'.$langs->trans("Modify").'" />';
 		} else {
 			//    Button to edit Properties
-<<<<<<< HEAD
-			if ($object->fk_statut < $object::STATUS_NEED_MORE_INFO && $user->rights->ticket->write) {
-=======
 			if ($object->fk_status < $object::STATUS_NEED_MORE_INFO && $user->rights->ticket->write) {
->>>>>>> 503d1a04
 				print ' <a class="editfielda" href="card.php?track_id='.$object->track_id.'&action=view&set=properties">'.img_edit($langs->trans('Modify')).'</a>';
 			}
 		}
@@ -1413,40 +1393,17 @@
 				if (!$object->fk_soc && $user->rights->ficheinter->creer) {
 					print dolGetButtonAction($langs->trans('UnableToCreateInterIfNoSocid'), $langs->trans('TicketAddIntervention'), 'default', $_SERVER['PHP_SELF']. '#', '', false);
 				}
-<<<<<<< HEAD
-				if ($object->fk_soc > 0 && $object->fk_statut < Ticket::STATUS_CLOSED && $user->rights->ficheinter->creer) {
-					print '<div class="inline-block divButAction"><a class="butAction" href="'.dol_buildpath('/fichinter/card.php', 1).'?action=create&token='.newToken().'&socid='.$object->fk_soc.'&origin=ticket_ticket&originid='.$object->id.'">'.$langs->trans('TicketAddIntervention').'</a></div>';
-				}
-
-				/* This is useless. We can already modify each field individually
-				if ($user->rights->ticket->write && $object->fk_statut < Ticket::STATUS_CLOSED) {
-=======
 				if ($object->fk_soc > 0 && $object->fk_status < Ticket::STATUS_CLOSED && $user->rights->ficheinter->creer) {
 					print dolGetButtonAction('', $langs->trans('TicketAddIntervention'), 'default', DOL_URL_ROOT.'/fichinter/card.php?action=create&token='.newToken().'&socid='. $object->fk_soc.'&origin=ticket_ticket&originid='. $object->id, '');
 				}
 
 				/* This is useless. We can already modify each field individually
 				if ($user->rights->ticket->write && $object->fk_status < Ticket::STATUS_CLOSED) {
->>>>>>> 503d1a04
 					print '<div class="inline-block divButAction"><a class="butAction" href="'.$_SERVER["PHP_SELF"].'?track_id='.$object->track_id.'&action=edit&token='.newToken().'">'.$langs->trans('Modify').'</a></div>';
 				}
 				*/
 
 				// Close ticket if statut is read
-<<<<<<< HEAD
-				if ($object->fk_statut > 0 && $object->fk_statut < Ticket::STATUS_CLOSED && $user->rights->ticket->write) {
-					print '<div class="inline-block divButAction"><a class="butAction" href="card.php?track_id='.$object->track_id.'&action=close&token='.newToken().'">'.$langs->trans('CloseTicket').'</a></div>';
-				}
-
-				// Abadon ticket if statut is read
-				if ($object->fk_statut > 0 && $object->fk_statut < Ticket::STATUS_CLOSED && $user->rights->ticket->write) {
-					print '<div class="inline-block divButAction"><a class="butAction" href="card.php?track_id='.$object->track_id.'&action=abandon&token='.newToken().'">'.$langs->trans('AbandonTicket').'</a></div>';
-				}
-
-				// Re-open ticket
-				if (!$user->socid && ($object->fk_statut == Ticket::STATUS_CLOSED || $object->fk_statut == Ticket::STATUS_CANCELED) && !$user->socid) {
-					print '<div class="inline-block divButAction"><a class="butAction" href="card.php?track_id='.$object->track_id.'&action=reopen&token='.newToken().'">'.$langs->trans('ReOpen').'</a></div>';
-=======
 				if ($object->fk_status > 0 && $object->fk_status < Ticket::STATUS_CLOSED && $user->rights->ticket->write) {
 					print dolGetButtonAction('', $langs->trans('CloseTicket'), 'default', $_SERVER["PHP_SELF"].'?action=close&token='.newToken().'&track_id='.$object->track_id, '');
 				}
@@ -1459,7 +1416,6 @@
 				// Re-open ticket
 				if (!$user->socid && ($object->fk_status == Ticket::STATUS_CLOSED || $object->fk_status == Ticket::STATUS_CANCELED) && !$user->socid) {
 					print dolGetButtonAction('', $langs->trans('ReOpen'), 'default', $_SERVER["PHP_SELF"].'?action=reopen&token='.newToken().'&track_id='.$object->track_id, '');
->>>>>>> 503d1a04
 				}
 
 				// Delete ticket
