--- conflicted
+++ resolved
@@ -267,11 +267,7 @@
 		'severity_code' => array('type'=>'varchar(32)', 'label'=>'Severity', 'visible'=>1, 'enabled'=>1, 'position'=>22, 'notnull'=>-1, 'help'=>"", 'css'=>'maxwidth100'),
 		'fk_soc' => array('type'=>'integer:Societe:societe/class/societe.class.php', 'label'=>'ThirdParty', 'visible'=>1, 'enabled'=>'$conf->societe->enabled', 'position'=>50, 'notnull'=>-1, 'index'=>1, 'searchall'=>1, 'help'=>"LinkToThirparty", 'css'=>'tdoverflowmax150 maxwidth150onsmartphone'),
 		'notify_tiers_at_create' => array('type'=>'integer', 'label'=>'NotifyThirdparty', 'visible'=>-1, 'enabled'=>0, 'position'=>51, 'notnull'=>1, 'index'=>1),
-<<<<<<< HEAD
-		'fk_project' => array('type'=>'integer:Project:projet/class/project.class.php', 'label'=>'Project', 'visible'=>-1, 'enabled'=>1, 'position'=>52, 'notnull'=>-1, 'index'=>1, 'help'=>"LinkToProject"),
-=======
 		'fk_project' => array('type'=>'integer:Project:projet/class/project.class.php', 'label'=>'Project', 'visible'=>-1, 'enabled'=>'$conf->projet->enabled', 'position'=>52, 'notnull'=>-1, 'index'=>1, 'help'=>"LinkToProject"),
->>>>>>> 503d1a04
 		//'timing' => array('type'=>'varchar(20)', 'label'=>'Timing', 'visible'=>-1, 'enabled'=>1, 'position'=>42, 'notnull'=>-1, 'help'=>""),	// what is this ?
 		'datec' => array('type'=>'datetime', 'label'=>'DateCreation', 'visible'=>1, 'enabled'=>1, 'position'=>500, 'notnull'=>1),
 		'date_read' => array('type'=>'datetime', 'label'=>'TicketReadOn', 'visible'=>-1, 'enabled'=>1, 'position'=>501, 'notnull'=>1),
@@ -500,22 +496,13 @@
 				}
 			}
 
-<<<<<<< HEAD
-			if (!$error && ! empty($conf->global->TICKET_ADD_AUTHOR_AS_CONTACT)) {
-				// add creator as contributor
-				if ($this->add_contact($user->id, 'CONTRIBUTOR', 'internal') < 0) {
-=======
 			if (!$error && $this->fk_user_assign > 0) {
 				if ($this->add_contact($this->fk_user_assign, 'SUPPORTTEC', 'internal') < 0) {
->>>>>>> 503d1a04
 					$error++;
 				}
 			}
 
-<<<<<<< HEAD
-=======
-
->>>>>>> 503d1a04
+
 			//Update extrafield
 			if (!$error) {
 				$result = $this->insertExtraFields();
@@ -776,11 +763,7 @@
 			$sql .= $this->db->plimit($limit + 1, $offset);
 		}
 
-<<<<<<< HEAD
-		dol_syslog(get_class($this)."::fetch_all", LOG_DEBUG);
-=======
 		dol_syslog(get_class($this)."::fetchAll", LOG_DEBUG);
->>>>>>> 503d1a04
 		$resql = $this->db->query($sql);
 
 		if ($resql) {
@@ -1396,16 +1379,12 @@
 		$label .= '<b>'.$langs->trans('Ref').':</b> '.$this->ref.'<br>';
 		$label .= '<b>'.$langs->trans('TicketTrackId').':</b> '.$this->track_id.'<br>';
 		$label .= '<b>'.$langs->trans('Subject').':</b> '.$this->subject;
-<<<<<<< HEAD
-
-=======
 		if ($this->date_creation) {
 			$label .= '<br><b>'.$langs->trans('DateCreation').':</b> '.$this->date_creation;
 		}
 		if ($this->date_modification) {
 			$label .= '<br><b>'.$langs->trans('DateModification').':</b> '.$this->date_modification;
 		}
->>>>>>> 503d1a04
 		$url = DOL_URL_ROOT.'/ticket/card.php?id='.$this->id;
 
 		if ($option != 'nolink') {
