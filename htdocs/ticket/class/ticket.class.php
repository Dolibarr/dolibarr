--- conflicted
+++ resolved
@@ -3023,21 +3023,20 @@
 				if (!empty($this->email_msgid)) {
 					// We must also add 1 entry In-Reply-To: <$this->email_msgid> with Message-ID we respond from (See RFC5322).
 					$moreinheader .= 'In-Reply-To: <'.$this->email_msgid.'>'."\r\n";
-<<<<<<< HEAD
 				}
 
 				// We should add here also a header 'References:'
 				// According to RFC5322, we should add here all the References fields of the initial message concatenated with
 				// the Message-ID of the message we respond from (but each ID must be once).
 				$references = '';
-				// @TODO
-				// Retrieve source References to do  				$references .= (empty($references) ? '' : ' ').Source References
-				// If No References is set, use the In-Reply-To for $references .= (empty($references) ? '' : ' ').Source In-reply-To
+				if (empty($this->origin_references)) {
+					// TODO If No References is set, use the In-Reply-To for $references .= (empty($references) ? '' : ' ').Source In-reply-To
+				} else {
+					$references .= (empty($references) ? '' : ' ').$this->origin_references;
+				}
 				$references .= (empty($references) ? '' : ' ').'<'.$this->email_msgid.'>';
 				if ($references) {
 					$moreinheader .= 'References: '.$references."\r\n";
-=======
->>>>>>> 43a3f449
 				}
 
 				$mailfile = new CMailFile($subject, $receiver, $from, $message, $filepath, $mimetype, $filename, $sendtocc, '', $deliveryreceipt, -1, '', '', $trackid, $moreinheader, 'ticket', '', $upload_dir_tmp);
