<?php
/* Copyright (C) 2013-2018 Jean-François Ferry <hello@librethic.io>
 * Copyright (C) 2016      Christophe Battarel <christophe@altairis.fr>
 * Copyright (C) 2019-2022 Frédéric France     <frederic.france@netlogic.fr>
 * Copyright (C) 2020      Laurent Destailleur <eldy@users.sourceforge.net>
 *
 * This program is free software; you can redistribute it and/or modify
 * it under the terms of the GNU General Public License as published by
 * the Free Software Foundation; either version 3 of the License, or
 * (at your option) any later version.
 *
 * This program is distributed in the hope that it will be useful,
 * but WITHOUT ANY WARRANTY; without even the implied warranty of
 * MERCHANTABILITY or FITNESS FOR A PARTICULAR PURPOSE.  See the
 * GNU General Public License for more details.
 *
 * You should have received a copy of the GNU General Public License
 * along with this program. If not, see <https://www.gnu.org/licenses/>.
 */

/**
 *  \file       ticket/class/ticket.class.php
 *  \ingroup    ticket
 *  \brief      Class file for object ticket
 */

// Put here all includes required by your class file
require_once DOL_DOCUMENT_ROOT."/core/class/commonobject.class.php";
require_once DOL_DOCUMENT_ROOT.'/fichinter/class/fichinter.class.php';
require_once DOL_DOCUMENT_ROOT.'/core/lib/ticket.lib.php';


/**
 *    Class to manage ticket
 */
class Ticket extends CommonObject
{
	/**
	 * @var string ID to identify managed object
	 */
	public $element = 'ticket';

	/**
	 * @var string Name of table without prefix where object is stored
	 */
	public $table_element = 'ticket';

	/**
	 * @var string Name of field for link to tickets
	 */
	public $fk_element = 'fk_ticket';

	/**
	 * @var int  Does ticketcore support multicompany module ? 0=No test on entity, 1=Test with field entity, 2=Test with link by societe
	 */
	public $ismultientitymanaged = 1;

	/**
	 * @var int  Does ticketcore support extrafields ? 0=No, 1=Yes
	 */
	public $isextrafieldmanaged = 1;

	/**
	 * @var string String with name of icon for ticketcore. Must be the part after the 'object_' into object_ticketcore.png
	 */
	public $picto = 'ticket';


	/**
	 * @var string Hash to identify ticket publically
	 */
	public $track_id;

	/**
	 * @var int Thirdparty ID
	 */
	public $fk_soc;

	/**
	 * @var int Project ID
	 */
	public $fk_project;

	/**
	 * @var string Person email who have create ticket
	 */
	public $origin_email;

	/**
	 * @var int User id who have create ticket
	 */
	public $fk_user_create;

	/**
	 * @var int User id who have ticket assigned
	 */
	public $fk_user_assign;

	/**
	 * var string Ticket subject
	 */
	public $subject;

	/**
	 * @var string Ticket message
	 */
	public $message;

	/**
	 * @var int  Ticket statut
	 * @deprecated use status
	 * @see $status
	 */
	public $fk_statut;

	/**
	 * @var int  Ticket status
	 */
	public $status;

	/**
	 * @var string State resolution
	 */
	public $resolution;

	/**
	 * @var int Progress in percent
	 */
	public $progress;

	/**
	 * @var string Duration for ticket
	 */
	public $timing;

	/**
	 * @var string Type code
	 */
	public $type_code;

	/**
	 * @var string Category code
	 */
	public $category_code;

	/**
	 * @var string Severity code
	 */
	public $severity_code;

	/**
	 * Type label
	 */
	public $type_label;

	/**
	 * Category label
	 */
	public $category_label;

	/**
	 * Severity label
	 */
	public $severity_label;

	/**
	 * Email from user
	 */
	public $email_from;

	/**
	 * @var int Creation date
	 */
	public $datec = '';

	/**
	 * @var int Read date
	 */
	public $date_read = '';

	/**
	 * @var int Last message date
	 */
	public $date_last_msg_sent = '';

	/**
	 * @var int Close ticket date
	 */
	public $date_close = '';

	/**
	 * @var array cache_types_tickets
	 */
	public $cache_types_tickets;

	/**
	 * @var array tickets categories
	 */
	public $cache_category_tickets;

	/**
	 * @var int Notify thirdparty at create
	 */
	public $notify_tiers_at_create;

	/**
	 * @var string 	Email MSGID
	 */
	public $email_msgid;

	/**
	 * @var string 	Email Date
	 */
	public $email_date;

	/**
	 * @var Ticket $oldcopy  State of this ticket as it was stored before an update operation (for triggers)
	 */
	public $oldcopy;

	/**
	 * @var array array of TicketsLine
	 */
	public $lines;


	/**
	 * @var string Regex pour les images
	 */
	public $regeximgext = '\.gif|\.jpg|\.jpeg|\.png|\.bmp|\.webp|\.xpm|\.xbm'; // See also into images.lib.php

	/**
	 * Status
	 */
	const STATUS_NOT_READ = 0;
	const STATUS_READ = 1;
	const STATUS_ASSIGNED = 2;
	const STATUS_IN_PROGRESS = 3;
	const STATUS_NEED_MORE_INFO = 5;	// waiting requester feedback
	const STATUS_WAITING = 7;			// on hold
	const STATUS_CLOSED = 8;			// Closed - Solved
	const STATUS_CANCELED = 9;			// Closed - Not solved


	/**
	 *  'type' field format ('integer', 'integer:ObjectClass:PathToClass[:AddCreateButtonOrNot[:Filter]]', 'sellist:TableName:LabelFieldName[:KeyFieldName[:KeyFieldParent[:Filter]]]', 'varchar(x)', 'double(24,8)', 'real', 'price', 'text', 'text:none', 'html', 'date', 'datetime', 'timestamp', 'duration', 'mail', 'phone', 'url', 'password')
	 *         Note: Filter can be a string like "(t.ref:like:'SO-%') or (t.date_creation:<:'20160101') or (t.nature:is:NULL)"
	 *  'label' the translation key.
	 *  'picto' is code of a picto to show before value in forms
	 *  'enabled' is a condition when the field must be managed (Example: 1 or '$conf->global->MY_SETUP_PARAM)
	 *  'position' is the sort order of field.
	 *  'notnull' is set to 1 if not null in database. Set to -1 if we must set data to null if empty ('' or 0).
	 *  'visible' says if field is visible in list (Examples: 0=Not visible, 1=Visible on list and create/update/view forms, 2=Visible on list only, 3=Visible on create/update/view form only (not list), 4=Visible on list and update/view form only (not create). 5=Visible on list and view only (not create/not update). Using a negative value means field is not shown by default on list but can be selected for viewing)
	 *  'noteditable' says if field is not editable (1 or 0)
	 *  'default' is a default value for creation (can still be overwrote by the Setup of Default Values if field is editable in creation form). Note: If default is set to '(PROV)' and field is 'ref', the default value will be set to '(PROVid)' where id is rowid when a new record is created.
	 *  'index' if we want an index in database.
	 *  'foreignkey'=>'tablename.field' if the field is a foreign key (it is recommanded to name the field fk_...).
	 *  'searchall' is 1 if we want to search in this field when making a search from the quick search button.
	 *  'isameasure' must be set to 1 if you want to have a total on list for this field. Field type must be summable like integer or double(24,8).
	 *  'css' and 'cssview' and 'csslist' is the CSS style to use on field. 'css' is used in creation and update. 'cssview' is used in view mode. 'csslist' is used for columns in lists. For example: 'maxwidth200', 'wordbreak', 'tdoverflowmax200'
	 *  'help' is a 'TranslationString' to use to show a tooltip on field. You can also use 'TranslationString:keyfortooltiponlick' for a tooltip on click.
	 *  'showoncombobox' if value of the field must be visible into the label of the combobox that list record
	 *  'disabled' is 1 if we want to have the field locked by a 'disabled' attribute. In most cases, this is never set into the definition of $fields into class, but is set dynamically by some part of code.
	 *  'arrayofkeyval' to set list of value if type is a list of predefined values. For example: array("0"=>"Draft","1"=>"Active","-1"=>"Cancel")
	 *  'autofocusoncreate' to have field having the focus on a create form. Only 1 field should have this property set to 1.
	 *  'comment' is not used. You can store here any text of your choice. It is not used by application.
	 *
	 *  Note: To have value dynamic, you can set value to 0 in definition and edit the value on the fly into the constructor.
	 */

	// BEGIN MODULEBUILDER PROPERTIES
	public $fields = array(
		'rowid' => array('type'=>'integer', 'label'=>'TechnicalID', 'visible'=>-2, 'enabled'=>1, 'position'=>1, 'notnull'=>1, 'index'=>1, 'comment'=>"Id"),
		'entity' => array('type'=>'integer', 'label'=>'Entity', 'visible'=>0, 'enabled'=>1, 'position'=>5, 'notnull'=>1, 'index'=>1),
		'ref' => array('type'=>'varchar(128)', 'label'=>'Ref', 'visible'=>1, 'enabled'=>1, 'position'=>10, 'notnull'=>1, 'index'=>1, 'searchall'=>1, 'comment'=>"Reference of object", 'css'=>'', 'showoncombobox'=>1),
		'track_id' => array('type'=>'varchar(255)', 'label'=>'TicketTrackId', 'visible'=>-2, 'enabled'=>1, 'position'=>11, 'notnull'=>-1, 'searchall'=>1, 'help'=>"Help text"),
		'fk_user_create' => array('type'=>'integer:User:user/class/user.class.php', 'label'=>'Author', 'visible'=>1, 'enabled'=>1, 'position'=>15, 'notnull'=>1, 'csslist'=>'tdoverflowmax100 maxwidth150onsmartphone'),
		'origin_email' => array('type'=>'mail', 'label'=>'OriginEmail', 'visible'=>-2, 'enabled'=>1, 'position'=>16, 'notnull'=>1, 'index'=>1, 'searchall'=>1, 'comment'=>"Reference of object", 'csslist'=>'tdoverflowmax150'),
		'subject' => array('type'=>'varchar(255)', 'label'=>'Subject', 'visible'=>1, 'enabled'=>1, 'position'=>18, 'notnull'=>-1, 'searchall'=>1, 'help'=>"", 'css'=>'maxwidth200 tdoverflowmax200', 'autofocusoncreate'=>1),
		'type_code' => array('type'=>'varchar(32)', 'label'=>'Type', 'visible'=>1, 'enabled'=>1, 'position'=>20, 'notnull'=>-1, 'help'=>"", 'csslist'=>'maxwidth125 tdoverflowmax50'),
		'category_code' => array('type'=>'varchar(32)', 'label'=>'TicketCategory', 'visible'=>-1, 'enabled'=>1, 'position'=>21, 'notnull'=>-1, 'help'=>"", 'css'=>'maxwidth100 tdoverflowmax200'),
		'severity_code' => array('type'=>'varchar(32)', 'label'=>'Severity', 'visible'=>1, 'enabled'=>1, 'position'=>22, 'notnull'=>-1, 'help'=>"", 'css'=>'maxwidth100'),
		'fk_soc' => array('type'=>'integer:Societe:societe/class/societe.class.php', 'label'=>'ThirdParty', 'visible'=>1, 'enabled'=>'$conf->societe->enabled', 'position'=>50, 'notnull'=>-1, 'index'=>1, 'searchall'=>1, 'help'=>"OrganizationEventLinkToThirdParty", 'css'=>'tdoverflowmax150 maxwidth150onsmartphone'),
		'notify_tiers_at_create' => array('type'=>'integer', 'label'=>'NotifyThirdparty', 'visible'=>-1, 'enabled'=>0, 'position'=>51, 'notnull'=>1, 'index'=>1),
		'fk_project' => array('type'=>'integer:Project:projet/class/project.class.php', 'label'=>'Project', 'visible'=>-1, 'enabled'=>'$conf->project->enabled', 'position'=>52, 'notnull'=>-1, 'index'=>1, 'help'=>"LinkToProject"),
		//'timing' => array('type'=>'varchar(20)', 'label'=>'Timing', 'visible'=>-1, 'enabled'=>1, 'position'=>42, 'notnull'=>-1, 'help'=>""),	// what is this ?
		'datec' => array('type'=>'datetime', 'label'=>'DateCreation', 'visible'=>1, 'enabled'=>1, 'position'=>500, 'notnull'=>1, 'csslist'=>'nowraponall'),
		'date_read' => array('type'=>'datetime', 'label'=>'TicketReadOn', 'visible'=>-1, 'enabled'=>1, 'position'=>501, 'notnull'=>1),
		'date_last_msg_sent' => array('type'=>'datetime', 'label'=>'TicketLastMessageDate', 'visible'=>0, 'enabled'=>1, 'position'=>502, 'notnull'=>-1),
		'fk_user_assign' => array('type'=>'integer:User:user/class/user.class.php', 'label'=>'AssignedTo', 'visible'=>1, 'enabled'=>1, 'position'=>505, 'notnull'=>1, 'csslist'=>'tdoverflowmax100 maxwidth150onsmartphone'),
		'date_close' => array('type'=>'datetime', 'label'=>'TicketCloseOn', 'visible'=>-1, 'enabled'=>1, 'position'=>510, 'notnull'=>1),
		'tms' => array('type'=>'timestamp', 'label'=>'DateModification', 'visible'=>-1, 'enabled'=>1, 'position'=>520, 'notnull'=>1),
		'message' => array('type'=>'text', 'label'=>'Message', 'visible'=>-2, 'enabled'=>1, 'position'=>540, 'notnull'=>-1,),
		'email_msgid' => array('type'=>'varchar(255)', 'label'=>'EmailMsgID', 'visible'=>-2, 'enabled'=>1, 'position'=>540, 'notnull'=>-1, 'help'=>'EmailMsgIDDesc'),
		'email_date' => array('type'=>'datetime', 'label'=>'EmailDate', 'visible'=>-2, 'enabled'=>1, 'position'=>541),
		'progress' => array('type'=>'integer', 'label'=>'Progression', 'visible'=>-1, 'enabled'=>1, 'position'=>540, 'notnull'=>-1, 'css'=>'right', 'help'=>"", 'isameasure'=>2, 'csslist'=>'width50'),
		'resolution' => array('type'=>'integer', 'label'=>'Resolution', 'visible'=>-1, 'enabled'=>'getDolGlobalString("TICKET_ENABLE_RESOLUTION")', 'position'=>550, 'notnull'=>1),
		'fk_statut' => array('type'=>'integer', 'label'=>'Status', 'visible'=>1, 'enabled'=>1, 'position'=>600, 'notnull'=>1, 'index'=>1, 'arrayofkeyval'=>array(0 => 'Unread', 1 => 'Read', 3 => 'Answered', 4 => 'Assigned', 5 => 'InProgress', 6 => 'Waiting', 8 => 'SolvedClosed', 9 => 'Deleted')),
		'import_key' =>array('type'=>'varchar(14)', 'label'=>'ImportId', 'enabled'=>1, 'visible'=>-2, 'position'=>900),
	);
	// END MODULEBUILDER PROPERTIES


	/**
	 *  Constructor
	 *
	 *  @param DoliDb $db Database handler
	 */
	public function __construct($db)
	{
		global $conf;

		$this->db = $db;

		$this->statuts_short = array(
			self::STATUS_NOT_READ => 'Unread',
			self::STATUS_READ => 'Read',
			self::STATUS_ASSIGNED => 'Assigned',
			self::STATUS_IN_PROGRESS => 'InProgress',
			self::STATUS_WAITING => 'OnHold',
			self::STATUS_NEED_MORE_INFO => 'NeedMoreInformationShort',
			self::STATUS_CLOSED => 'SolvedClosed',
			self::STATUS_CANCELED => 'Canceled'
		);
		$this->statuts = array(
			self::STATUS_NOT_READ => 'Unread',
			self::STATUS_READ => 'Read',
			self::STATUS_ASSIGNED => 'Assigned',
			self::STATUS_IN_PROGRESS => 'InProgress',
			self::STATUS_WAITING => 'OnHold',
			self::STATUS_NEED_MORE_INFO => 'NeedMoreInformation',
			self::STATUS_CLOSED => 'SolvedClosed',
			self::STATUS_CANCELED => 'Canceled'
		);
	}

	/**
	 *    Check properties of ticket are ok (like ref, track_id, ...).
	 *    All properties must be already loaded on object (this->ref, this->track_id, ...).
	 *
	 *    @return int        0 if OK, <0 if KO
	 */
	private function verify()
	{
		$this->errors = array();

		$result = 0;

		// Clean parameters
		if (isset($this->ref)) {
			$this->ref = trim($this->ref);
		}

		if (isset($this->track_id)) {
			$this->track_id = trim($this->track_id);
		}

		if (isset($this->fk_soc)) {
			$this->fk_soc = (int) $this->fk_soc;
		}

		if (isset($this->fk_project)) {
			$this->fk_project = (int) $this->fk_project;
		}

		if (isset($this->origin_email)) {
			$this->origin_email = trim($this->origin_email);
		}

		if (isset($this->fk_user_create)) {
			$this->fk_user_create = (int) $this->fk_user_create;
		}

		if (isset($this->fk_user_assign)) {
			$this->fk_user_assign = (int) $this->fk_user_assign;
		}

		if (isset($this->subject)) {
			$this->subject = trim($this->subject);
		}

		if (isset($this->message)) {
			$this->message = trim($this->message);
		}

		if (isset($this->fk_statut)) {
			$this->fk_statut = (int) $this->fk_statut;
		}

		if (isset($this->resolution)) {
			$this->resolution = trim($this->resolution);
		}

		if (isset($this->progress)) {
			$this->progress = trim($this->progress);
		}

		if (isset($this->timing)) {
			$this->timing = trim($this->timing);
		}

		if (isset($this->type_code)) {
			$this->type_code = trim($this->type_code);
		}

		if (isset($this->category_code)) {
			$this->category_code = trim($this->category_code);
		}

		if (isset($this->severity_code)) {
			$this->severity_code = trim($this->severity_code);
		}

		if (empty($this->ref)) {
			$this->errors[] = 'ErrorTicketRefRequired';
			dol_syslog(get_class($this)."::create error -1 ref null", LOG_ERR);
			$result = -1;
		}

		return $result;
	}

	/**
	 *  Create object into database
	 *
	 *  @param  User $user      User that creates
	 *  @param  int  $notrigger 0=launch triggers after, 1=disable triggers
	 *  @return int                      <0 if KO, Id of created object if OK
	 */
	public function create($user, $notrigger = 0)
	{
		global $conf, $langs;
		$error = 0;

		// Clean parameters
		$this->datec = dol_now();
		if (empty($this->track_id)) {
			$this->track_id = generate_random_id(16);
		}

		// Check more parameters
		// If error, this->errors[] is filled
		$result = $this->verify();

		if ($result >= 0) {
			// Insert request
			$sql = "INSERT INTO ".MAIN_DB_PREFIX."ticket(";
			$sql .= "ref,";
			$sql .= "track_id,";
			$sql .= "fk_soc,";
			$sql .= "fk_project,";
			$sql .= "origin_email,";
			$sql .= "fk_user_create,";
			$sql .= "fk_user_assign,";
			$sql .= "email_msgid,";
			$sql .= "email_date,";
			$sql .= "subject,";
			$sql .= "message,";
			$sql .= "fk_statut,";
			$sql .= "resolution,";
			$sql .= "progress,";
			$sql .= "timing,";
			$sql .= "type_code,";
			$sql .= "category_code,";
			$sql .= "severity_code,";
			$sql .= "datec,";
			$sql .= "date_read,";
			$sql .= "date_close,";
			$sql .= "entity,";
			$sql .= "notify_tiers_at_create,";
			$sql .= "ip";
			$sql .= ") VALUES (";
			$sql .= " ".(!isset($this->ref) ? '' : "'".$this->db->escape($this->ref)."'").",";
			$sql .= " ".(!isset($this->track_id) ? 'NULL' : "'".$this->db->escape($this->track_id)."'").",";
			$sql .= " ".($this->fk_soc > 0 ? $this->db->escape($this->fk_soc) : "null").",";
			$sql .= " ".($this->fk_project > 0 ? $this->db->escape($this->fk_project) : "null").",";
			$sql .= " ".(!isset($this->origin_email) ? 'NULL' : "'".$this->db->escape($this->origin_email)."'").",";
			$sql .= " ".($this->fk_user_create > 0 ? $this->fk_user_create : ($user->id > 0 ? $user->id : 'NULL')).",";
			$sql .= " ".($this->fk_user_assign > 0 ? $this->fk_user_assign : 'NULL').",";
			$sql .= " ".(empty($this->email_msgid) ? 'NULL' : "'".$this->db->escape($this->email_msgid)."'").",";
			$sql .= " ".(empty($this->email_date) ? 'NULL' : "'".$this->db->idate($this->email_date)."'").",";
			$sql .= " ".(!isset($this->subject) ? 'NULL' : "'".$this->db->escape($this->subject)."'").",";
			$sql .= " ".(!isset($this->message) ? 'NULL' : "'".$this->db->escape($this->message)."'").",";
			$sql .= " ".(!isset($this->fk_statut) ? '0' : "'".$this->db->escape($this->fk_statut)."'").",";
			$sql .= " ".(!isset($this->resolution) ? 'NULL' : "'".$this->db->escape($this->resolution)."'").",";
			$sql .= " ".(!isset($this->progress) ? '0' : "'".$this->db->escape($this->progress)."'").",";
			$sql .= " ".(!isset($this->timing) ? 'NULL' : "'".$this->db->escape($this->timing)."'").",";
			$sql .= " ".(!isset($this->type_code) ? 'NULL' : "'".$this->db->escape($this->type_code)."'").",";
			$sql .= " ".(empty($this->category_code) || $this->category_code == '-1' ? 'NULL' : "'".$this->db->escape($this->category_code)."'").",";
			$sql .= " ".(!isset($this->severity_code) ? 'NULL' : "'".$this->db->escape($this->severity_code)."'").",";
			$sql .= " ".(!isset($this->datec) || dol_strlen($this->datec) == 0 ? 'NULL' : "'".$this->db->idate($this->datec)."'").",";
			$sql .= " ".(!isset($this->date_read) || dol_strlen($this->date_read) == 0 ? 'NULL' : "'".$this->db->idate($this->date_read)."'").",";
			$sql .= " ".(!isset($this->date_close) || dol_strlen($this->date_close) == 0 ? 'NULL' : "'".$this->db->idate($this->date_close)."'")."";
			$sql .= ", ".((int) $conf->entity);
			$sql .= ", ".(!isset($this->notify_tiers_at_create) ? '1' : "'".$this->db->escape($this->notify_tiers_at_create)."'");
			$sql .= ", ".(!isset($this->ip) ? 'NULL' : "'".$this->db->escape($this->ip)."'");
			$sql .= ")";

			$this->db->begin();

			dol_syslog(get_class($this)."::create", LOG_DEBUG);
			$resql = $this->db->query($sql);
			if (!$resql) {
				$error++;
				$this->errors[] = "Error ".$this->db->lasterror();
			}

			if (!$error) {
				$this->id = $this->db->last_insert_id(MAIN_DB_PREFIX."ticket");
			}

			if (!$error && !empty($conf->global->TICKET_ADD_AUTHOR_AS_CONTACT)) {
				// add creator as contributor
				if ($this->add_contact($user->id, 'CONTRIBUTOR', 'internal') < 0) {
					$error++;
				}
			}

			if (!$error && $this->fk_user_assign > 0) {
				if ($this->add_contact($this->fk_user_assign, 'SUPPORTTEC', 'internal') < 0) {
					$error++;
				}
			}


			//Update extrafield
			if (!$error) {
				$result = $this->insertExtraFields();
				if ($result < 0) {
					$error++;
				}
			}

			if (!$error && !$notrigger) {
				// Call trigger
				$result = $this->call_trigger('TICKET_CREATE', $user);
				if ($result < 0) {
					$error++;
				}
				// End call triggers
			}

			// Commit or rollback
			if ($error) {
				foreach ($this->errors as $errmsg) {
					dol_syslog(get_class($this)."::create ".$errmsg, LOG_ERR);
					$this->error .= ($this->error ? ', '.$errmsg : $errmsg);
				}
				$this->db->rollback();
				return -1 * $error;
			} else {
				$this->db->commit();
				return $this->id;
			}
		} else {
			$this->db->rollback();
			dol_syslog(get_class($this)."::Create fails verify ".join(',', $this->errors), LOG_WARNING);
			return -3;
		}
	}

	/**
	 *  Load object in memory from the database
	 *
	 *  @param  int        	$id    			Id object
	 *  @param	string		$ref			Ref
	 *  @param	string		$track_id		Track id, a hash like ref
	 *  @param	string		$email_msgid	Email msgid
	 *  @return int              			<0 if KO, >0 if OK
	 */
	public function fetch($id = '', $ref = '', $track_id = '', $email_msgid = '')
	{
		global $langs;

		// Check parameters
		if (empty($id) && empty($ref) && empty($track_id) && empty($email_msgid)) {
			$this->error = 'ErrorWrongParameters';
			dol_print_error(get_class($this)."::fetch ".$this->error);
			return -1;
		}

		$sql = "SELECT";
		$sql .= " t.rowid,";
		$sql .= " t.entity,";
		$sql .= " t.ref,";
		$sql .= " t.track_id,";
		$sql .= " t.fk_soc,";
		$sql .= " t.fk_project,";
		$sql .= " t.origin_email,";
		$sql .= " t.fk_user_create,";
		$sql .= " t.fk_user_assign,";
		$sql .= " t.email_msgid,";
		$sql .= " t.email_date,";
		$sql .= " t.subject,";
		$sql .= " t.message,";
		$sql .= " t.fk_statut as status,";
		$sql .= " t.resolution,";
		$sql .= " t.progress,";
		$sql .= " t.timing,";
		$sql .= " t.type_code,";
		$sql .= " t.category_code,";
		$sql .= " t.severity_code,";
		$sql .= " t.datec,";
		$sql .= " t.date_read,";
		$sql .= " t.date_last_msg_sent,";
		$sql .= " t.date_close,";
		$sql .= " t.tms,";
		$sql .= " type.label as type_label, category.label as category_label, severity.label as severity_label";
		$sql .= " FROM ".MAIN_DB_PREFIX."ticket as t";
		$sql .= " LEFT JOIN ".MAIN_DB_PREFIX."c_ticket_type as type ON type.code=t.type_code";
		$sql .= " LEFT JOIN ".MAIN_DB_PREFIX."c_ticket_category as category ON category.code=t.category_code";
		$sql .= " LEFT JOIN ".MAIN_DB_PREFIX."c_ticket_severity as severity ON severity.code=t.severity_code";

		if ($id) {
			$sql .= " WHERE t.rowid = ".((int) $id);
		} else {
			$sql .= " WHERE t.entity IN (".getEntity($this->element, 1).")";
			if (!empty($ref)) {
				$sql .= " AND t.ref = '".$this->db->escape($ref)."'";
			} elseif ($track_id) {
				$sql .= " AND t.track_id = '".$this->db->escape($track_id)."'";
			} else {
				$sql .= " AND t.email_msgid = '".$this->db->escape($email_msgid)."'";
			}
		}

		dol_syslog(get_class($this)."::fetch", LOG_DEBUG);
		$resql = $this->db->query($sql);
		if ($resql) {
			if ($this->db->num_rows($resql)) {
				$obj = $this->db->fetch_object($resql);

				$this->id = $obj->rowid;
				$this->entity = $obj->entity;
				$this->ref = $obj->ref;
				$this->track_id = $obj->track_id;
				$this->fk_soc = $obj->fk_soc;
				$this->socid = $obj->fk_soc; // for fetch_thirdparty() method
				$this->fk_project = $obj->fk_project;
				$this->origin_email = $obj->origin_email;
				$this->fk_user_create = $obj->fk_user_create;
				$this->fk_user_assign = $obj->fk_user_assign;
				$this->email_msgid = $obj->email_msgid;
				$this->email_date = $this->db->jdate($obj->email_date);
				$this->subject = $obj->subject;
				$this->message = $obj->message;

				$this->status = $obj->status;
				$this->fk_statut = $this->status; // For backward compatibility

				$this->resolution = $obj->resolution;
				$this->progress = $obj->progress;
				$this->timing = $obj->timing;

				$this->type_code = $obj->type_code;
				// Si traduction existe, on l'utilise, sinon on prend le libelle par defaut
				$label_type = ($langs->trans("TicketTypeShort".$obj->type_code) != ("TicketTypeShort".$obj->type_code) ? $langs->trans("TicketTypeShort".$obj->type_code) : ($obj->type_label != '-' ? $obj->type_label : ''));
				$this->type_label = $label_type;

				$this->category_code = $obj->category_code;
				// Si traduction existe, on l'utilise, sinon on prend le libelle par defaut
				$label_category = ($langs->trans("TicketCategoryShort".$obj->category_code) != ("TicketCategoryShort".$obj->category_code) ? $langs->trans("TicketCategoryShort".$obj->category_code) : ($obj->category_label != '-' ? $obj->category_label : ''));
				$this->category_label = $label_category;

				$this->severity_code = $obj->severity_code;
				// Si traduction existe, on l'utilise, sinon on prend le libelle par defaut
				$label_severity = ($langs->trans("TicketSeverityShort".$obj->severity_code) != ("TicketSeverityShort".$obj->severity_code) ? $langs->trans("TicketSeverityShort".$obj->severity_code) : ($obj->severity_label != '-' ? $obj->severity_label : ''));
				$this->severity_label = $label_severity;

				$this->datec = $this->db->jdate($obj->datec);
				$this->date_creation = $this->db->jdate($obj->datec);
				$this->date_read = $this->db->jdate($obj->date_read);
				$this->date_validation = $this->db->jdate($obj->date_read);
				$this->date_last_msg_sent = $this->db->jdate($obj->date_last_msg_sent);
				$this->date_close = $this->db->jdate($obj->date_close);
				$this->tms = $this->db->jdate($obj->tms);
				$this->date_modification = $this->db->jdate($obj->tms);

				$this->fetch_optionals();

				$this->db->free($resql);
				return 1;
			} else {
				return 0;
			}
		} else {
			$this->error = "Error ".$this->db->lasterror();
			dol_syslog(get_class($this)."::fetch ".$this->error, LOG_ERR);
			return -1;
		}
	}

	/**
	 * Load all objects in memory from database
	 *
	 * @param  User   $user      User for action
	 * @param  string $sortorder Sort order
	 * @param  string $sortfield Sort field
	 * @param  int    $limit     page number
	 * @param  int    $offset    Offset for query
	 * @param  int    $arch      archive or not (not used)
	 * @param  array  $filter    Filter for query
	 *                           output
	 * @return int <0 if KO, >0 if OK
	 */
	public function fetchAll($user, $sortorder = 'ASC', $sortfield = 't.datec', $limit = '', $offset = 0, $arch = '', $filter = '')
	{
		global $langs;

		$extrafields = new ExtraFields($this->db);

		// fetch optionals attributes and labels
		$extrafields->fetch_name_optionals_label($this->table_element);

		$sql = "SELECT";
		$sql .= " t.rowid,";
		$sql .= " t.ref,";
		$sql .= " t.track_id,";
		$sql .= " t.fk_soc,";
		$sql .= " t.fk_project,";
		$sql .= " t.origin_email,";
		$sql .= " t.fk_user_create, uc.lastname as user_create_lastname, uc.firstname as user_create_firstname,";
		$sql .= " t.fk_user_assign, ua.lastname as user_assign_lastname, ua.firstname as user_assign_firstname,";
		$sql .= " t.subject,";
		$sql .= " t.message,";
		$sql .= " t.fk_statut,";
		$sql .= " t.resolution,";
		$sql .= " t.progress,";
		$sql .= " t.timing,";
		$sql .= " t.type_code,";
		$sql .= " t.category_code,";
		$sql .= " t.severity_code,";
		$sql .= " t.datec,";
		$sql .= " t.date_read,";
		$sql .= " t.date_last_msg_sent,";
		$sql .= " t.date_close,";
		$sql .= " t.tms";
		$sql .= ", type.label as type_label, category.label as category_label, severity.label as severity_label";
		// Add fields for extrafields
		foreach ($extrafields->attributes[$this->table_element]['label'] as $key => $val) {
			$sql .= ($extrafields->attributes[$this->table_element]['type'][$key] != 'separate' ? ",ef.".$key." as options_".$key : '');
		}
		$sql .= " FROM ".MAIN_DB_PREFIX."ticket as t";
		$sql .= " LEFT JOIN ".MAIN_DB_PREFIX."c_ticket_type as type ON type.code=t.type_code";
		$sql .= " LEFT JOIN ".MAIN_DB_PREFIX."c_ticket_category as category ON category.code=t.category_code";
		$sql .= " LEFT JOIN ".MAIN_DB_PREFIX."c_ticket_severity as severity ON severity.code=t.severity_code";
		$sql .= " LEFT JOIN ".MAIN_DB_PREFIX."societe as s ON s.rowid=t.fk_soc";
		$sql .= " LEFT JOIN ".MAIN_DB_PREFIX."user as uc ON uc.rowid=t.fk_user_create";
		$sql .= " LEFT JOIN ".MAIN_DB_PREFIX."user as ua ON ua.rowid=t.fk_user_assign";
		if (is_array($extrafields->attributes[$this->table_element]['label']) && count($extrafields->attributes[$this->table_element]['label'])) {
			$sql .= " LEFT JOIN ".MAIN_DB_PREFIX."ticket_extrafields as ef on (t.rowid = ef.fk_object)";
		}
		if (empty($user->rights->societe->client->voir) && !$user->socid) {
			$sql .= ", ".MAIN_DB_PREFIX."societe_commerciaux as sc";
		}

		$sql .= " WHERE t.entity IN (".getEntity('ticket').")";

		// Manage filter
		if (!empty($filter)) {
			foreach ($filter as $key => $value) {
				if (strpos($key, 'date')) { // To allow $filter['YEAR(s.dated)']=>$year
					$sql .= " AND ".$key." = '".$this->db->escape($value)."'";
				} elseif (($key == 't.fk_user_assign') || ($key == 't.type_code') || ($key == 't.category_code') || ($key == 't.severity_code') || ($key == 't.fk_soc')) {
					$sql .= " AND ".$key." = '".$this->db->escape($value)."'";
				} elseif ($key == 't.fk_statut') {
					if (is_array($value) && count($value) > 0) {
						$sql .= " AND ".$key." IN (".$this->db->sanitize(implode(',', $value)).")";
					} else {
						$sql .= " AND ".$key.' = '.((int) $value);
					}
				} else {
					$sql .= " AND ".$key." LIKE '%".$this->db->escape($value)."%'";
				}
			}
		}
		if (empty($user->rights->societe->client->voir) && !$user->socid) {
			$sql .= " AND t.fk_soc = sc.fk_soc AND sc.fk_user = ".((int) $user->id);
		} elseif ($user->socid) {
			$sql .= " AND t.fk_soc = ".((int) $user->socid);
		}

		$sql .= $this->db->order($sortfield, $sortorder);
		if (!empty($limit)) {
			$sql .= $this->db->plimit($limit + 1, $offset);
		}

		dol_syslog(get_class($this)."::fetchAll", LOG_DEBUG);
		$resql = $this->db->query($sql);

		if ($resql) {
			$this->lines = array();

			$num = $this->db->num_rows($resql);
			$i = 0;

			if ($num) {
				while ($i < $num) {
					$obj = $this->db->fetch_object($resql);

					$line = new TicketsLine();

					$line->id = $obj->rowid;
					$line->rowid = $obj->rowid;
					$line->ref = $obj->ref;
					$line->track_id = $obj->track_id;
					$line->fk_soc = $obj->fk_soc;
					$line->fk_project = $obj->fk_project;
					$line->origin_email = $obj->origin_email;

					$line->fk_user_create = $obj->fk_user_create;
					$line->user_create_lastname = $obj->user_create_lastname;
					$line->user_create_firstname = $obj->user_create_firstname;

					$line->fk_user_assign = $obj->fk_user_assign;
					$line->user_assign_lastname = $obj->user_assign_lastname;
					$line->user_assign_firstname = $obj->user_assign_firstname;

					$line->subject = $obj->subject;
					$line->message = $obj->message;
					$line->fk_statut = $obj->fk_statut;
					$line->resolution = $obj->resolution;
					$line->progress = $obj->progress;
					$line->timing = $obj->timing;

					// Si traduction existe, on l'utilise, sinon on prend le libelle par defaut
					$label_type = ($langs->trans("TicketTypeShort".$obj->type_code) != ("TicketTypeShort".$obj->type_code) ? $langs->trans("TicketTypeShort".$obj->type_code) : ($obj->type_label != '-' ? $obj->type_label : ''));
					$line->type_label = $label_type;

					$this->category_code = $obj->category_code;
					// Si traduction existe, on l'utilise, sinon on prend le libelle par defaut
					$label_category = ($langs->trans("TicketCategoryShort".$obj->category_code) != ("TicketCategoryShort".$obj->category_code) ? $langs->trans("TicketCategoryShort".$obj->category_code) : ($obj->category_label != '-' ? $obj->category_label : ''));
					$line->category_label = $label_category;

					$this->severity_code = $obj->severity_code;
					// Si traduction existe, on l'utilise, sinon on prend le libelle par defaut
					$label_severity = ($langs->trans("TicketSeverityShort".$obj->severity_code) != ("TicketSeverityShort".$obj->severity_code) ? $langs->trans("TicketSeverityShort".$obj->severity_code) : ($obj->severity_label != '-' ? $obj->severity_label : ''));
					$line->severity_label = $label_severity;

					$line->datec = $this->db->jdate($obj->datec);
					$line->date_read = $this->db->jdate($obj->date_read);
					$line->date_last_msg_sent = $this->db->jdate($obj->date_last_msg_sent);
					$line->date_close = $this->db->jdate($obj->date_close);

					// Extra fields
					if (is_array($extrafields->attributes[$this->table_element]['label']) && count($extrafields->attributes[$this->table_element]['label'])) {
						foreach ($extrafields->attributes[$this->table_element]['label'] as $key => $val) {
							$tmpkey = 'options_'.$key;
							$line->{$tmpkey} = $obj->$tmpkey;
						}
					}

					$this->lines[$i] = $line;
					$i++;
				}
			}
			$this->db->free($resql);
			return $num;
		} else {
			$this->error = "Error ".$this->db->lasterror();
			dol_syslog(get_class($this)."::fetchAll ".$this->error, LOG_ERR);
			return -1;
		}
	}

	/**
	 *  Update object into database
	 *
	 *  @param  User $user      User that modifies
	 *  @param  int  $notrigger 0=launch triggers after, 1=disable triggers
	 *  @return int                     <0 if KO, >0 if OK
	 */
	public function update($user = 0, $notrigger = 0)
	{
		global $conf, $langs, $hookmanager;
		$error = 0;

		// $this->oldcopy should have been set by the caller of update (here properties were already modified)
		//if (empty($this->oldcopy)) {
		//	$this->oldcopy = dol_clone($this);
		//}

		// Clean parameters
		if (isset($this->ref)) {
			$this->ref = trim($this->ref);
		}

		if (isset($this->track_id)) {
			$this->track_id = trim($this->track_id);
		}

		if (isset($this->fk_soc)) {
			$this->fk_soc = (int) $this->fk_soc;
		}

		if (isset($this->fk_project)) {
			$this->fk_project = (int) $this->fk_project;
		}

		if (isset($this->origin_email)) {
			$this->origin_email = trim($this->origin_email);
		}

		if (isset($this->fk_user_create)) {
			$this->fk_user_create = (int) $this->fk_user_create;
		}

		if (isset($this->fk_user_assign)) {
			$this->fk_user_assign = (int) $this->fk_user_assign;
		}

		if (isset($this->subject)) {
			$this->subject = trim($this->subject);
		}

		if (isset($this->message)) {
			$this->message = trim($this->message);
		}

		if (isset($this->fk_statut)) {
			$this->fk_statut = (int) $this->fk_statut;
		}

		if (isset($this->resolution)) {
			$this->resolution = trim($this->resolution);
		}

		if (isset($this->progress)) {
			$this->progress = trim($this->progress);
		}

		if (isset($this->timing)) {
			$this->timing = trim($this->timing);
		}

		if (isset($this->type_code)) {
			$this->timing = trim($this->type_code);
		}

		if (isset($this->category_code)) {
			$this->timing = trim($this->category_code);
		}

		if (isset($this->severity_code)) {
			$this->timing = trim($this->severity_code);
		}

		// Check parameters
		// Put here code to add a control on parameters values
		// Update request
		$sql = "UPDATE ".MAIN_DB_PREFIX."ticket SET";
		$sql .= " ref=".(isset($this->ref) ? "'".$this->db->escape($this->ref)."'" : "").",";
		$sql .= " track_id=".(isset($this->track_id) ? "'".$this->db->escape($this->track_id)."'" : "null").",";
		$sql .= " fk_soc=".(isset($this->fk_soc) ? "'".$this->db->escape($this->fk_soc)."'" : "null").",";
		$sql .= " fk_project=".(isset($this->fk_project) ? "'".$this->db->escape($this->fk_project)."'" : "null").",";
		$sql .= " origin_email=".(isset($this->origin_email) ? "'".$this->db->escape($this->origin_email)."'" : "null").",";
		$sql .= " fk_user_create=".(isset($this->fk_user_create) ? $this->fk_user_create : "null").",";
		$sql .= " fk_user_assign=".(isset($this->fk_user_assign) ? $this->fk_user_assign : "null").",";
		$sql .= " subject=".(isset($this->subject) ? "'".$this->db->escape($this->subject)."'" : "null").",";
		$sql .= " message=".(isset($this->message) ? "'".$this->db->escape($this->message)."'" : "null").",";
		$sql .= " fk_statut=".(isset($this->fk_statut) ? $this->fk_statut : "null").",";
		$sql .= " resolution=".(isset($this->resolution) ? $this->resolution : "null").",";
		$sql .= " progress=".(isset($this->progress) ? "'".$this->db->escape($this->progress)."'" : "null").",";
		$sql .= " timing=".(isset($this->timing) ? "'".$this->db->escape($this->timing)."'" : "null").",";
		$sql .= " type_code=".(isset($this->type_code) ? "'".$this->db->escape($this->type_code)."'" : "null").",";
		$sql .= " category_code=".(isset($this->category_code) ? "'".$this->db->escape($this->category_code)."'" : "null").",";
		$sql .= " severity_code=".(isset($this->severity_code) ? "'".$this->db->escape($this->severity_code)."'" : "null").",";
		$sql .= " datec=".(dol_strlen($this->datec) != 0 ? "'".$this->db->idate($this->datec)."'" : 'null').",";
		$sql .= " date_read=".(dol_strlen($this->date_read) != 0 ? "'".$this->db->idate($this->date_read)."'" : 'null').",";
		$sql .= " date_last_msg_sent=".(dol_strlen($this->date_last_msg_sent) != 0 ? "'".$this->db->idate($this->date_last_msg_sent)."'" : 'null').",";
		$sql .= " date_close=".(dol_strlen($this->date_close) != 0 ? "'".$this->db->idate($this->date_close)."'" : 'null')."";
		$sql .= " WHERE rowid=".((int) $this->id);

		$this->db->begin();

		$resql = $this->db->query($sql);
		if (!$resql) {
			$error++;
			$this->errors[] = "Error ".$this->db->lasterror();
		}

		if (!$error) {
			// Update extrafields
			$result = $this->insertExtraFields();
			if ($result < 0) {
				$error++;
			}
		}

		if (!$error && !$notrigger) {
			// Call trigger
			$result = $this->call_trigger('TICKET_MODIFY', $user);
			if ($result < 0) {
				$error++;
			}
			  // End call triggers
		}

		// Commit or rollback
		if ($error) {
			foreach ($this->errors as $errmsg) {
				dol_syslog(get_class($this)."::update ".$errmsg, LOG_ERR);
				$this->error .= ($this->error ? ', '.$errmsg : $errmsg);
			}
			$this->db->rollback();
			return -1 * $error;
		} else {
			$this->db->commit();
			return 1;
		}
	}

	/**
	 *  Delete object in database
	 *
	 *     @param  User $user      User that deletes
	 *  @param  int  $notrigger 0=launch triggers after, 1=disable triggers
	 *  @return int                     <0 if KO, >0 if OK
	 */
	public function delete($user, $notrigger = 0)
	{
		global $conf, $langs;
		$error = 0;

		$this->db->begin();

		if (!$error) {
			if (!$notrigger) {
				// Call trigger
				$result = $this->call_trigger('TICKET_DELETE', $user);
				if ($result < 0) {
					$error++;
				}
				// End call triggers
			}
		}

		if (!$error) {
			// Delete linked contacts
			$res = $this->delete_linked_contact();
			if ($res < 0) {
				dol_syslog(get_class($this)."::delete error", LOG_ERR);
				$error++;
			}
		}

		if (!$error) {
			// Delete linked object
			$res = $this->deleteObjectLinked();
			if ($res < 0) {
				$error++;
			}
		}

		// Removed extrafields
		if (!$error) {
			$result = $this->deleteExtraFields();
			if ($result < 0) {
				$error++;
				dol_syslog(get_class($this)."::delete error -3 ".$this->error, LOG_ERR);
			}
		}

		// Delete all child tables

		if (!$error) {
			$sql = "DELETE FROM ".MAIN_DB_PREFIX."categorie_ticket";
			$sql .= " WHERE fk_ticket = ".(int) $this->id;

			$result = $this->db->query($sql);
			if (!$result) {
				$error++;
				$this->errors[] = $this->db->lasterror();
			}
		}

		if (!$error) {
			$sql = "DELETE FROM ".MAIN_DB_PREFIX."ticket";
			$sql .= " WHERE rowid=".((int) $this->id);

			dol_syslog(get_class($this)."::delete sql=".$sql);
			$resql = $this->db->query($sql);
			if (!$resql) {
				$error++;
				$this->errors[] = "Error ".$this->db->lasterror();
			}
		}

		// Commit or rollback
		if ($error) {
			foreach ($this->errors as $errmsg) {
				dol_syslog(get_class($this)."::delete ".$errmsg, LOG_ERR);
				$this->error .= ($this->error ? ', '.$errmsg : $errmsg);
			}
			$this->db->rollback();
			return -1 * $error;
		} else {
			$this->db->commit();
			return 1;
		}
	}

	/**
	 *     Load an object from its id and create a new one in database
	 *
	 *     @param   User    $user       User that clone
	 *     @param   int     $fromid     Id of object to clone
	 *     @return  int                 New id of clone
	 */
	public function createFromClone(User $user, $fromid)
	{
		$error = 0;

		$object = new Ticket($this->db);

		$this->db->begin();

		// Load source object
		$object->fetch($fromid);
		$object->id = 0;
		$object->statut = 0;

		// Clear fields
		// ...
		// Create clone
		$object->context['createfromclone'] = 'createfromclone';
		$result = $object->create($user);

		// Other options
		if ($result < 0) {
			$this->error = $object->error;
			$error++;
		}

		if (!$error) {
		}

		unset($object->context['createfromclone']);

		// End
		if (!$error) {
			$this->db->commit();
			return $object->id;
		} else {
			$this->db->rollback();
			return -1;
		}
	}

	/**
	 *     Initialise object with example values
	 *     Id must be 0 if object instance is a specimen
	 *
	 *     @return int
	 */
	public function initAsSpecimen()
	{
		$this->id = 0;
		$this->entity = 1;
		$this->ref = 'TI0501-001';
		$this->track_id = 'XXXXaaaa';
		$this->origin_email = 'email@email.com';
		$this->fk_project = 1;
		$this->fk_user_create = 1;
		$this->fk_user_assign = 1;
		$this->subject = 'Subject of ticket';
		$this->message = 'Message of ticket';
		$this->status = 0;
		$this->resolution = '1';
		$this->progress = '10';
		//$this->timing = '30';
		$this->type_code = 'TYPECODE';
		$this->category_code = 'CATEGORYCODE';
		$this->severity_code = 'SEVERITYCODE';
		$this->datec = '';
		$this->date_read = '';
		$this->date_last_msg_sent = '';
		$this->date_close = '';
		$this->tms = '';
		return 1;
	}

	/**
	 * Print selected status
	 *
	 * @param 	string    $selected   	Selected status
	 * @return 	void
	 */
	public function printSelectStatus($selected = "")
	{
		print Form::selectarray('search_fk_statut', $this->statuts_short, $selected, $show_empty = 1, $key_in_label = 0, $value_as_key = 0, $option = '', $translate = 1, $maxlen = 0, $disabled = 0, $sort = '', $morecss = '');
	}


	/**
	 * Load into a cache the types of tickets (setup done into dictionaries)
	 *
	 * @return 	int       Number of lines loaded, 0 if already loaded, <0 if KO
	 */
	public function loadCacheTypesTickets()
	{
		global $langs;

		if (!empty($this->cache_types_tickets) && count($this->cache_types_tickets)) {
			return 0;
		}
		// Cache deja charge

		$sql = "SELECT rowid, code, label, use_default, pos, description";
		$sql .= " FROM ".MAIN_DB_PREFIX."c_ticket_type";
		$sql .= " WHERE active > 0";
		$sql .= " ORDER BY pos";
		dol_syslog(get_class($this)."::load_cache_type_tickets", LOG_DEBUG);
		$resql = $this->db->query($sql);
		if ($resql) {
			$num = $this->db->num_rows($resql);
			$i = 0;
			while ($i < $num) {
				$obj = $this->db->fetch_object($resql);
				// Si traduction existe, on l'utilise, sinon on prend le libelle par defaut
				$label = ($langs->trans("TicketTypeShort".$obj->code) != ("TicketTypeShort".$obj->code) ? $langs->trans("TicketTypeShort".$obj->code) : ($obj->label != '-' ? $obj->label : ''));
				$this->cache_types_tickets[$obj->rowid]['code'] = $obj->code;
				$this->cache_types_tickets[$obj->rowid]['label'] = $label;
				$this->cache_types_tickets[$obj->rowid]['use_default'] = $obj->use_default;
				$this->cache_types_tickets[$obj->rowid]['pos'] = $obj->pos;
				$i++;
			}
			return $num;
		} else {
			dol_print_error($this->db);
			return -1;
		}
	}

	/**
	 *      Load into a cache array, the list of ticket categories (setup done into dictionary)
	 *
	 *      @return int             Number of lines loaded, 0 if already loaded, <0 if KO
	 */
	public function loadCacheCategoriesTickets()
	{
		global $conf, $langs;

		if (!empty($this->cache_category_ticket) && count($this->cache_category_tickets)) {
			// Cache already loaded
			return 0;
		}

		$sql = "SELECT rowid, code, label, use_default, pos, description, public, active, force_severity, fk_parent";
		$sql .= " FROM ".MAIN_DB_PREFIX."c_ticket_category";
		$sql .= " WHERE active > 0 AND entity = ".((int) $conf->entity);
		$sql .= " ORDER BY pos";
		dol_syslog(get_class($this)."::load_cache_categories_tickets", LOG_DEBUG);
		$resql = $this->db->query($sql);
		if ($resql) {
			$num = $this->db->num_rows($resql);
			$i = 0;
			while ($i < $num) {
				$obj = $this->db->fetch_object($resql);
				$this->cache_category_tickets[$obj->rowid]['code'] = $obj->code;
				$this->cache_category_tickets[$obj->rowid]['use_default'] = $obj->use_default;
				$this->cache_category_tickets[$obj->rowid]['pos'] = $obj->pos;
				$this->cache_category_tickets[$obj->rowid]['public'] = $obj->public;
				$this->cache_category_tickets[$obj->rowid]['active'] = $obj->active;
				$this->cache_category_tickets[$obj->rowid]['force_severity'] = $obj->force_severity;
				$this->cache_category_tickets[$obj->rowid]['fk_parent'] = $obj->fk_parent;

				// If  translation exists, we use it to store already translated string.
				// Warning: You should not use this and recompute the translated string into caller code to get the value into expected language
				$label = ($langs->trans("TicketCategoryShort".$obj->code) != ("TicketCategoryShort".$obj->code) ? $langs->trans("TicketCategoryShort".$obj->code) : ($obj->label != '-' ? $obj->label : ''));
				$this->cache_category_tickets[$obj->rowid]['label'] = $label;

				$i++;
			}
			return $num;
		} else {
			dol_print_error($this->db);
			return -1;
		}
	}

	/**
	 *      Charge dans cache la liste des sévérité de tickets (paramétrable dans dictionnaire)
	 *
	 *      @return int             Number of lines loaded, 0 if already loaded, <0 if KO
	 */
	public function loadCacheSeveritiesTickets()
	{
		global $langs;

		if (!empty($this->cache_severity_tickets) && count($this->cache_severity_tickets)) {
			return 0;
		}
		// Cache deja charge

		$sql = "SELECT rowid, code, label, use_default, pos, description";
		$sql .= " FROM ".MAIN_DB_PREFIX."c_ticket_severity";
		$sql .= " WHERE active > 0";
		$sql .= " ORDER BY pos";
		dol_syslog(get_class($this)."::loadCacheSeveritiesTickets", LOG_DEBUG);
		$resql = $this->db->query($sql);
		if ($resql) {
			$num = $this->db->num_rows($resql);
			$i = 0;
			while ($i < $num) {
				$obj = $this->db->fetch_object($resql);

				$this->cache_severity_tickets[$obj->rowid]['code'] = $obj->code;
				// Si traduction existe, on l'utilise, sinon on prend le libelle par defaut
				$label = ($langs->trans("TicketSeverityShort".$obj->code) != ("TicketSeverityShort".$obj->code) ? $langs->trans("TicketSeverityShort".$obj->code) : ($obj->label != '-' ? $obj->label : ''));
				$this->cache_severity_tickets[$obj->rowid]['label'] = $label;
				$this->cache_severity_tickets[$obj->rowid]['use_default'] = $obj->use_default;
				$this->cache_severity_tickets[$obj->rowid]['pos'] = $obj->pos;
				$i++;
			}
			return $num;
		} else {
			dol_print_error($this->db);
			return -1;
		}
	}


	/**
	 * Return status label of object
	 *
	 * @param      	int		$mode     	0=long label, 1=short label, 2=Picto + short label, 3=Picto, 4=Picto + long label, 5=Short label + Picto, 6=Long label + Picto
	 * @return     	string    			Label
	 */
	public function getLibStatut($mode = 0)
	{
		return $this->libStatut($this->fk_statut, $mode, 0, $this->progress);
	}


	// phpcs:disable PEAR.NamingConventions.ValidFunctionName.ScopeNotCamelCaps
	/**
	 *    Return status label of object
	 *
	 *    @param      string 	$status      Id status
	 *    @param      int		$mode        0=long label, 1=short label, 2=Picto + short label, 3=Picto, 4=Picto + long label, 5=Short label + Picto, 6=Long label + Picto
	 *    @param	  int		$notooltip	 1=No tooltip
	 *    @param	  int		$progress	 Progression (0 to 100)
	 *    @return     string     			 Label
	 */
	public function LibStatut($status, $mode = 0, $notooltip = 0, $progress = 0)
	{
		// phpcs:enable
		global $langs;

		$labelStatus = $this->statuts[$status];
		$labelStatusShort = $this->statuts_short[$status];

		if ($status == self::STATUS_NOT_READ) {
			$statusType = 'status0';
		} elseif ($status == self::STATUS_READ) {
			$statusType = 'status1';
		} elseif ($status == self::STATUS_ASSIGNED) {
			$statusType = 'status2';
		} elseif ($status == self::STATUS_IN_PROGRESS) {
			$statusType = 'status4';
		} elseif ($status == self::STATUS_WAITING) {
			$statusType = 'status7';
		} elseif ($status == self::STATUS_NEED_MORE_INFO) {
			$statusType = 'status3';
		} elseif ($status == self::STATUS_CANCELED) {
			$statusType = 'status9';
		} elseif ($status == self::STATUS_CLOSED) {
			$statusType = 'status6';
		} else {
			$labelStatus = 'Unknown';
			$labelStatusShort = 'Unknown';
			$statusType = 'status0';
			$mode = 0;
		}

		$params = array();
		if ($notooltip) {
			$params = array('tooltip' => 'no');
		}

		$labelStatus = $langs->transnoentitiesnoconv($labelStatus);
		$labelStatusShort = $langs->transnoentitiesnoconv($labelStatusShort);

		if ($status == self::STATUS_IN_PROGRESS && $progress > 0) {
			$labelStatus .= ' ('.round($progress).'%)';
			$labelStatusShort .= ' ('.round($progress).'%)';
		}

		return dolGetStatus($labelStatus, $labelStatusShort, '', $statusType, $mode, '', $params);
	}


	/**
	 *  Return a link to the object card (with optionaly the picto)
	 *
	 *	@param	int		$withpicto					Include picto in link (0=No picto, 1=Include picto into link, 2=Only picto)
	 *	@param	string	$option						On what the link point to ('nolink', ...)
	 *  @param	int  	$notooltip					1=Disable tooltip
	 *  @param  string  $morecss            		Add more css on link
	 *  @param  int     $save_lastsearch_value    	-1=Auto, 0=No save of lastsearch_values when clicking, 1=Save lastsearch_values whenclicking
	 *	@return	string								String with URL
	 */
	public function getNomUrl($withpicto = 0, $option = '', $notooltip = 0, $morecss = '', $save_lastsearch_value = -1)
	{
		global $db, $conf, $langs;
		global $dolibarr_main_authentication, $dolibarr_main_demo;
		global $menumanager;

		if (!empty($conf->dol_no_mouse_hover)) {
			$notooltip = 1; // Force disable tooltips
		}

		$result = '';

		$label = img_picto('', $this->picto).' <u class="paddingrightonly">'.$langs->trans("Ticket").'</u>';
		$label .= ' '.$this->getLibStatut(4);
		$label .= '<br>';
		$label .= '<b>'.$langs->trans('Ref').':</b> '.$this->ref.'<br>';
		$label .= '<b>'.$langs->trans('TicketTrackId').':</b> '.$this->track_id.'<br>';
		$label .= '<b>'.$langs->trans('Subject').':</b> '.$this->subject;
		if ($this->date_creation) {
			$label .= '<br><b>'.$langs->trans('DateCreation').':</b> '.$this->date_creation;
		}
		if ($this->date_modification) {
			$label .= '<br><b>'.$langs->trans('DateModification').':</b> '.$this->date_modification;
		}
		$url = DOL_URL_ROOT.'/ticket/card.php?id='.$this->id;

		if ($option != 'nolink') {
			// Add param to save lastsearch_values or not
			$add_save_lastsearch_values = ($save_lastsearch_value == 1 ? 1 : 0);
			if ($save_lastsearch_value == -1 && preg_match('/list\.php/', $_SERVER["PHP_SELF"])) {
				$add_save_lastsearch_values = 1;
			}
			if ($add_save_lastsearch_values) {
				$url .= '&save_lastsearch_values=1';
			}
		}

		$linkclose = '';
		if (empty($notooltip)) {
			if (!empty($conf->global->MAIN_OPTIMIZEFORTEXTBROWSER)) {
				$label = $langs->trans("ShowTicket");
				$linkclose .= ' alt="'.dol_escape_htmltag($label, 1).'"';
			}
			$linkclose .= ' title="'.dol_escape_htmltag($label, 1).'"';
			$linkclose .= ' class="classfortooltip'.($morecss ? ' '.$morecss : '').'"';
		} else {
			$linkclose = ($morecss ? ' class="'.$morecss.'"' : '');
		}

		$linkstart = '<a href="'.$url.'"';
		$linkstart .= $linkclose.'>';
		$linkend = '</a>';

		$result .= $linkstart;
		if ($withpicto) {
			$result .= img_object(($notooltip ? '' : $label), ($this->picto ? $this->picto : 'generic'), ($notooltip ? (($withpicto != 2) ? 'class="paddingright"' : '') : 'class="'.(($withpicto != 2) ? 'paddingright ' : '').'classfortooltip"'), 0, 0, $notooltip ? 0 : 1);
		}
		if ($withpicto != 2) {
			$result .= $this->ref;
		}
		$result .= $linkend;
		//if ($withpicto != 2) $result.=(($addlabel && $this->label) ? $sep . dol_trunc($this->label, ($addlabel > 1 ? $addlabel : 0)) : '');

		return $result;
	}


	/**
	 *    Mark a message as read
	 *
	 *    @param    User		$user			    Object user
	 *    @param	  int			$notrigger		No trigger
	 *    @return   int							      <0 if KO, >0 if OK
	 */
	public function markAsRead($user, $notrigger = 0)
	{
		global $conf, $langs;

		$error = 0;

		if ($this->statut != self::STATUS_CANCELED) { // no closed
			$this->oldcopy = dol_clone($this);

			$this->db->begin();

			$sql = "UPDATE ".MAIN_DB_PREFIX."ticket";
			$sql .= " SET fk_statut = ".Ticket::STATUS_READ.", date_read = '".$this->db->idate(dol_now())."'";
			$sql .= " WHERE rowid = ".((int) $this->id);

			dol_syslog(get_class($this)."::markAsRead");
			$resql = $this->db->query($sql);
			if ($resql) {
				$this->actionmsg = $langs->trans('TicketLogMesgReadBy', $this->ref, $user->getFullName($langs));
				$this->actionmsg2 = $langs->trans('TicketLogMesgReadBy', $this->ref, $user->getFullName($langs));

				if (!$error && !$notrigger) {
					// Call trigger
					$result = $this->call_trigger('TICKET_MODIFY', $user);
					if ($result < 0) {
						$error++;
					}
					// End call triggers
				}

				if (!$error) {
					$this->db->commit();
					return 1;
				} else {
					$this->db->rollback();
					$this->error = join(',', $this->errors);
					dol_syslog(get_class($this)."::markAsRead ".$this->error, LOG_ERR);
					return -1;
				}
			} else {
				$this->db->rollback();
				$this->error = $this->db->lasterror();
				dol_syslog(get_class($this)."::markAsRead ".$this->error, LOG_ERR);
				return -1;
			}
		}
	}

	/**
	 *    Mark a message as read
	 *
	 *    @param    User	$user				Object user
	 *    @param    int 	$id_assign_user		ID of user assigned
	 *    @param    int 	$notrigger        	Disable trigger
	 *    @return   int							<0 if KO, 0=Nothing done, >0 if OK
	 */
	public function assignUser($user, $id_assign_user, $notrigger = 0)
	{
		global $conf, $langs;

		$error = 0;

		$this->oldcopy = dol_clone($this);

		$this->db->begin();

		$sql = "UPDATE ".MAIN_DB_PREFIX."ticket";
		if ($id_assign_user > 0) {
			$sql .= " SET fk_user_assign=".((int) $id_assign_user).", fk_statut = ".Ticket::STATUS_ASSIGNED;
		} else {
			$sql .= " SET fk_user_assign=null, fk_statut = ".Ticket::STATUS_READ;
		}
		$sql .= " WHERE rowid = ".((int) $this->id);

		dol_syslog(get_class($this)."::assignUser sql=".$sql);
		$resql = $this->db->query($sql);
		if ($resql) {
			$this->fk_user_assign = $id_assign_user; // May be used by trigger

			if (!$notrigger) {
				// Call trigger
				$result = $this->call_trigger('TICKET_ASSIGNED', $user);
				if ($result < 0) {
					$error++;
				}
				// End call triggers
			}

			if (!$error) {
				$this->db->commit();
				return 1;
			} else {
				$this->db->rollback();
				$this->error = join(',', $this->errors);
				dol_syslog(get_class($this)."::assignUser ".$this->error, LOG_ERR);
				return -1;
			}
		} else {
			$this->db->rollback();
			$this->error = $this->db->lasterror();
			dol_syslog(get_class($this)."::assignUser ".$this->error, LOG_ERR);
			return -1;
		}
	}

	/**
	 * Add message into database
	 *
	 * @param User 	 $user      		  User that creates
	 * @param int  	 $notrigger 		  0=launch triggers after, 1=disable triggers
	 * @param array	 $filename_list       List of files to attach (full path of filename on file system)
	 * @param array	 $mimetype_list       List of MIME type of attached files
	 * @param array	 $mimefilename_list   List of attached file name in message
	 * @param boolean	 $send_email      Whether the message is sent by email
	 * @return int						  <0 if KO, >0 if OK
	 */
	public function createTicketMessage($user, $notrigger = 0, $filename_list = array(), $mimetype_list = array(), $mimefilename_list = array(), $send_email = false)
	{
		global $conf, $langs;
		$error = 0;

		$now = dol_now();

		// Clean parameters
		if (isset($this->fk_track_id)) {
			$this->fk_track_id = trim($this->fk_track_id);
		}

		if (isset($this->message)) {
			$this->message = trim($this->message);
		}

		$this->db->begin();

		// Insert entry into agenda with code 'TICKET_MSG'
		include_once DOL_DOCUMENT_ROOT.'/comm/action/class/actioncomm.class.php';
		$actioncomm = new ActionComm($this->db);
		$actioncomm->type_code = 'AC_OTH_AUTO';	// This is not an entry that must appears into manual calendar but only into CRM calendar
		$actioncomm->code = 'TICKET_MSG';
		if ($this->private) {
			$actioncomm->code = 'TICKET_MSG_PRIVATE';
		}
		if ($send_email) {
			$actioncomm->code .= '_SENTBYMAIL';
		}
		$actioncomm->socid = $this->socid;
		$actioncomm->label = $this->subject;
		$actioncomm->note_private = $this->message;
		$actioncomm->userassigned = array($user->id);
		$actioncomm->userownerid = $user->id;
		$actioncomm->datep = $now;
		$actioncomm->percentage = -1; // percentage is not relevant for punctual events
		$actioncomm->elementtype = 'ticket';
		$actioncomm->fk_element = $this->id;
		$actioncomm->fk_project = $this->fk_project;

		$attachedfiles = array();
		$attachedfiles['paths'] = $filename_list;
		$attachedfiles['names'] = $mimefilename_list;
		$attachedfiles['mimes'] = $mimetype_list;
		if (is_array($attachedfiles) && count($attachedfiles) > 0) {
			$actioncomm->attachedfiles = $attachedfiles;
		}

		if (!empty($mimefilename_list) && is_array($mimefilename_list)) {
			$actioncomm->note_private = dol_concatdesc($actioncomm->note_private, "\n".$langs->transnoentities("AttachedFiles").': '.join(';', $mimefilename_list));
		}

		$actionid = $actioncomm->create($user);
		if ($actionid <= 0) {
			$error++;
			$this->error = $actioncomm->error;
			$this->errors = $actioncomm->errors;
		}

		// Commit or rollback
		if ($error) {
			$this->db->rollback();
			return -1 * $error;
		} else {
			$this->db->commit();
			return 1;
		}
	}

	/**
	 *      Load the list of event on ticket into ->cache_msgs_ticket
	 *
	 *      @return int             Number of lines loaded, 0 if already loaded, <0 if KO
	 */
	public function loadCacheMsgsTicket()
	{
		if (!empty($this->cache_msgs_ticket) && is_array($this->cache_msgs_ticket) && count($this->cache_msgs_ticket)) {
			return 0;
		}

		// Cache already loaded

		$sql = "SELECT id as rowid, fk_user_author, datec, label, note as message, code";
		$sql .= " FROM ".MAIN_DB_PREFIX."actioncomm";
		$sql .= " WHERE fk_element = ".(int) $this->id;
		$sql .= " AND elementtype = 'ticket'";
		$sql .= " ORDER BY datec DESC";

		dol_syslog(get_class($this)."::load_cache_actions_ticket", LOG_DEBUG);
		$resql = $this->db->query($sql);
		if ($resql) {
			$num = $this->db->num_rows($resql);
			$i = 0;
			while ($i < $num) {
				$obj = $this->db->fetch_object($resql);
				$this->cache_msgs_ticket[$i]['id'] = $obj->rowid;
				$this->cache_msgs_ticket[$i]['fk_user_author'] = $obj->fk_user_author;
				$this->cache_msgs_ticket[$i]['datec'] = $this->db->jdate($obj->datec);
				$this->cache_msgs_ticket[$i]['subject'] = $obj->label;
				$this->cache_msgs_ticket[$i]['message'] = $obj->message;
				$this->cache_msgs_ticket[$i]['private'] = (preg_match('/^TICKET_MSG_PRIVATE/', $obj->code) ? 1 : 0);
				$i++;
			}
			return $num;
		} else {
			$this->error = "Error ".$this->db->lasterror();
			dol_syslog(get_class($this)."::load_cache_actions_ticket ".$this->error, LOG_ERR);
			return -1;
		}
	}

	/**
	 *    Close a ticket
	 *
	 *    @param    User    $user      	User that close
	 *    @param	int		$mode		0=Close solved, 1=Close abandonned
	 *    @return   int		           	<0 if KO, >0 if OK
	 */
	public function close(User $user, $mode = 0)
	{
		global $conf, $langs;

		if ($this->fk_statut != Ticket::STATUS_CLOSED && $this->fk_statut != Ticket::STATUS_CANCELED) { // not closed
			$this->db->begin();

			$sql = "UPDATE ".MAIN_DB_PREFIX."ticket";
			$sql .= " SET fk_statut=".($mode ? Ticket::STATUS_CANCELED : Ticket::STATUS_CLOSED).", progress=100, date_close='".$this->db->idate(dol_now())."'";
			$sql .= " WHERE rowid = ".((int) $this->id);

			dol_syslog(get_class($this)."::close mode=".$mode);
			$resql = $this->db->query($sql);
			if ($resql) {
				$error = 0;

				// Valid and close fichinter linked
				if (isModEnabled('ficheinter') && !empty($conf->global->WORKFLOW_TICKET_CLOSE_INTERVENTION)) {
					dol_syslog("We have closed the ticket, so we close all linked interventions");
					$this->fetchObjectLinked($this->id, $this->element, null, 'fichinter');
					if ($this->linkedObjectsIds) {
						foreach ($this->linkedObjectsIds['fichinter'] as $fichinter_id) {
							$fichinter = new Fichinter($this->db);
							$fichinter->fetch($fichinter_id);
							if ($fichinter->statut == 0) {
								$result = $fichinter->setValid($user);
								if (!$result) {
									$this->errors[] = $fichinter->error;
									$error++;
								}
							}
							if ($fichinter->statut < 3) {
								$result = $fichinter->setStatut(3);
								if (!$result) {
									$this->errors[] = $fichinter->error;
									$error++;
								}
							}
						}
					}
				}

				// Call trigger
				$result = $this->call_trigger('TICKET_CLOSE', $user);
				if ($result < 0) {
					$error++;
				}
				// End call triggers

				if (!$error) {
					$this->db->commit();
					return 1;
				} else {
					$this->db->rollback();
					$this->error = join(',', $this->errors);
					dol_syslog(get_class($this)."::close ".$this->error, LOG_ERR);
					return -1;
				}
			} else {
				$this->db->rollback();
				$this->error = $this->db->lasterror();
				dol_syslog(get_class($this)."::close ".$this->error, LOG_ERR);
				return -1;
			}
		}
	}

	/**
	 *     Search and fetch thirparties by email
	 *
	 *     @param  string $email   		Email
	 *     @param  int    $type    		Type of thirdparties (0=any, 1=customer, 2=prospect, 3=supplier)
	 *     @param  array  $filters 		Array of couple field name/value to filter the companies with the same name
	 *     @param  string $clause  		Clause for filters
	 *     @return array        		Array of thirdparties object
	 */
	public function searchSocidByEmail($email, $type = '0', $filters = array(), $clause = 'AND')
	{
		$thirdparties = array();
		$exact = 0;

		// Generation requete recherche
		$sql = "SELECT rowid FROM ".MAIN_DB_PREFIX."societe";
		$sql .= " WHERE entity IN (".getEntity('ticket', 1).")";
		if (!empty($type)) {
			if ($type == 1 || $type == 2) {
				$sql .= " AND client = ".((int) $type);
			} elseif ($type == 3) {
				$sql .= " AND fournisseur = 1";
			}
		}
		if (!empty($email)) {
			if (empty($exact)) {
				$regs = array();
				if (preg_match('/^([\*])?[^*]+([\*])?$/', $email, $regs) && count($regs) > 1) {
					$email = str_replace('*', '%', $email);
				} else {
					$email = '%'.$email.'%';
				}
			}
			$sql .= " AND ";
			if (is_array($filters) && !empty($filters)) {
				$sql .= "(";
			}

			$sql .= "email LIKE '".$this->db->escape($email)."'";
		}
		if (is_array($filters) && !empty($filters)) {
			foreach ($filters as $field => $value) {
				$sql .= " ".$clause." ".$field." LIKE '".$this->db->escape($value)."'";
			}
			if (!empty($email)) {
				$sql .= ")";
			}
		}

		$res = $this->db->query($sql);
		if ($res) {
			while ($rec = $this->db->fetch_array($res)) {
				$soc = new Societe($this->db);
				$soc->fetch($rec['rowid']);
				$thirdparties[] = $soc;
			}

			return $thirdparties;
		} else {
			$this->error = $this->db->error().' sql='.$sql;
			dol_syslog(get_class($this)."::searchSocidByEmail ".$this->error, LOG_ERR);
			return -1;
		}
	}

	/**
	 *     Search and fetch contacts by email
	 *
	 *     @param  string $email 	Email
	 *     @param  array  $socid 	Limit to a thirdparty
	 *     @param  string $case  	Respect case
	 *     @return array        	Array of contacts object
	 */
	public function searchContactByEmail($email, $socid = '', $case = '')
	{
		$contacts = array();

		// Generation requete recherche
		$sql = "SELECT rowid FROM ".MAIN_DB_PREFIX."socpeople";
		$sql .= " WHERE entity IN (".getEntity('contact').")";
		if (!empty($socid)) {
			$sql .= " AND fk_soc='".$this->db->escape($socid)."'";
		}

		if (!empty($email)) {
			$sql .= " AND ";

			if (!$case) {
				$sql .= "email LIKE '".$this->db->escape($email)."'";
			} else {
				$sql .= "email LIKE BINARY '".$this->db->escape($email)."'";
			}
		}

		$res = $this->db->query($sql);
		if ($res) {
			while ($rec = $this->db->fetch_array($res)) {
				include_once DOL_DOCUMENT_ROOT.'/contact/class/contact.class.php';
				$contactstatic = new Contact($this->db);
				$contactstatic->fetch($rec['rowid']);
				$contacts[] = $contactstatic;
			}

			return $contacts;
		} else {
			$this->error = $this->db->error().' sql='.$sql;
			dol_syslog(get_class($this)."::searchContactByEmail ".$this->error, LOG_ERR);
			return -1;
		}
	}

	/**
	 *    Define parent commany of current ticket
	 *
	 *    @param  int $id Id of thirdparty to set or '' to remove
	 *    @return int             <0 if KO, >0 if OK
	 */
	public function setCustomer($id)
	{
		if ($this->id) {
			$sql = "UPDATE ".MAIN_DB_PREFIX."ticket";
			$sql .= " SET fk_soc = ".($id > 0 ? $id : "null");
			$sql .= " WHERE rowid = ".((int) $this->id);
			dol_syslog(get_class($this).'::setCustomer sql='.$sql);
			$resql = $this->db->query($sql);
			if ($resql) {
				return 1;
			} else {
				return -1;
			}
		} else {
			return -1;
		}
	}

	/**
	 *    Define progression of current ticket
	 *
	 *    @param  int $percent Progression percent
	 *    @return int             <0 if KO, >0 if OK
	 */
	public function setProgression($percent)
	{
		if ($this->id) {
			$sql = "UPDATE ".MAIN_DB_PREFIX."ticket";
			$sql .= " SET progress = ".($percent > 0 ? $percent : "null");
			$sql .= " WHERE rowid = ".((int) $this->id);
			dol_syslog(get_class($this).'::set_progression sql='.$sql);
			$resql = $this->db->query($sql);
			if ($resql) {
				return 1;
			} else {
				return -1;
			}
		} else {
			return -1;
		}
	}

	/**
	 *     Link element with a contract
	 *
	 *     @param  int $contractid Contract id to link element to
	 *     @return int                        <0 if KO, >0 if OK
	 */
	public function setContract($contractid)
	{
		if (!$this->table_element) {
			dol_syslog(get_class($this)."::setContract was called on objet with property table_element not defined", LOG_ERR);
			return -1;
		}

		$result = $this->add_object_linked('contrat', $contractid);
		if ($result) {
			$this->fk_contract = $contractid;
			return 1;
		} else {
			dol_print_error($this->db);
			return -1;
		}
	}

	/* gestion des contacts d'un ticket */

	/**
	 *  Return id des contacts interne de suivi
	 *
	 *  @return array       Liste des id contacts suivi ticket
	 */
	public function getIdTicketInternalContact()
	{
		return $this->getIdContact('internal', 'SUPPORTTEC');
	}

	/**
	 * Retrieve informations about internal contacts
	 *
	 *  @return array       Array with datas : firstname, lastname, socid (-1 for internal users), email, code, libelle, status
	 */
	public function getInfosTicketInternalContact()
	{
		return $this->listeContact(-1, 'internal');
	}

	/**
	 *  Return id des contacts clients pour le suivi ticket
	 *
	 *  @return array       Liste des id contacts suivi ticket
	 */
	public function getIdTicketCustomerContact()
	{
		return $this->getIdContact('external', 'SUPPORTCLI');
	}

	/**
	 * Retrieve informations about external contacts
	 *
	 *  @return array       Array with datas : firstname, lastname, socid (-1 for internal users), email, code, libelle, status
	 */
	public function getInfosTicketExternalContact()
	{
		return $this->listeContact(-1, 'external');
	}

	/**
	 *  Return id des contacts clients des intervenants
	 *
	 *  @return array       Liste des id contacts intervenants
	 */
	public function getIdTicketInternalInvolvedContact()
	{
		return $this->getIdContact('internal', 'CONTRIBUTOR');
	}

	/**
	 *  Return id des contacts clients des intervenants
	 *
	 *  @return array       Liste des id contacts intervenants
	 */
	public function getIdTicketCustomerInvolvedContact()
	{
		return $this->getIdContact('external', 'CONTRIBUTOR');
	}

	/**
	 * Return id of all contacts for ticket
	 *
	 * @return	array		Array of contacts for tickets
	 */
	public function getTicketAllContacts()
	{
		$array_contact = array();

		$array_contact = $this->getIdTicketInternalContact();

		$array_contact = array_merge($array_contact, $this->getIdTicketCustomerContact());

		$array_contact = array_merge($array_contact, $this->getIdTicketInternalInvolvedContact());

		$array_contact = array_merge($array_contact, $this->getIdTicketCustomerInvolvedContact());

		return $array_contact;
	}

	/**
	 * Return id of all contacts for ticket
	 *
	 * @return	array		Array of contacts
	 */
	public function getTicketAllCustomerContacts()
	{
		$array_contact = array();

		$array_contact = array_merge($array_contact, $this->getIdTicketCustomerContact());

		$array_contact = array_merge($array_contact, $this->getIdTicketCustomerInvolvedContact());

		return $array_contact;
	}


	/**
	 *    Get array of all contacts for a ticket
	 *    Override method of file commonobject.class.php to add phone number
	 *
	 *    @param	int    	$status 	Status of lines to get (-1=all)
	 *    @param	string 	$source 	Source of contact: external or thirdparty (llx_socpeople) or internal (llx_user)
	 *    @param	int    	$list   	0:Return array contains all properties, 1:Return array contains just id
	 *    @param    string  $code       Filter on this code of contact type ('SHIPPING', 'BILLING', ...)
	 *    @return 	array          		Array of contacts
	 */
	public function listeContact($status = -1, $source = 'external', $list = 0, $code = '')
	{
		global $langs;

		$tab = array();

		$sql = "SELECT ec.rowid, ec.statut  as statuslink, ec.fk_socpeople as id, ec.fk_c_type_contact"; // This field contains id of llx_socpeople or id of llx_user
		if ($source == 'internal') {
			$sql .= ", '-1' as socid, t.statut as statuscontact";
		}

		if ($source == 'external' || $source == 'thirdparty') {
			$sql .= ", t.fk_soc as socid, t.statut as statuscontact";
		}

		$sql .= ", t.civility, t.lastname as lastname, t.firstname, t.email";
		if ($source == 'internal') {
			$sql .= ", t.office_phone as phone, t.user_mobile as phone_mobile";
		}

		if ($source == 'external') {
			$sql .= ", t.phone as phone, t.phone_mobile as phone_mobile, t.phone_perso as phone_perso";
		}

		$sql .= ", tc.source, tc.element, tc.code, tc.libelle as type_contact_label";
		$sql .= " FROM ".MAIN_DB_PREFIX."c_type_contact tc";
		$sql .= ", ".MAIN_DB_PREFIX."element_contact ec";
		if ($source == 'internal') {
			$sql .= " LEFT JOIN ".MAIN_DB_PREFIX."user t on ec.fk_socpeople = t.rowid";
		}

		if ($source == 'external' || $source == 'thirdparty') {
			$sql .= " LEFT JOIN ".MAIN_DB_PREFIX."socpeople t on ec.fk_socpeople = t.rowid";
		}

		$sql .= " WHERE ec.element_id = ".((int) $this->id);
		$sql .= " AND ec.fk_c_type_contact=tc.rowid";
		$sql .= " AND tc.element='".$this->db->escape($this->element)."'";
		if ($source == 'internal') {
			$sql .= " AND tc.source = 'internal'";
		}

		if ($source == 'external' || $source == 'thirdparty') {
			$sql .= " AND tc.source = 'external'";
		}

		if (!empty($code)) {
			$sql .= " AND tc.code = '".$this->db->escape($code)."'";
		}

		$sql .= " AND tc.active=1";
		if ($status >= 0) {
			$sql .= " AND ec.statut = ".((int) $status);
		}

		$sql .= " ORDER BY t.lastname ASC";

		$resql = $this->db->query($sql);
		if ($resql) {
			$num = $this->db->num_rows($resql);
			$i = 0;
			while ($i < $num) {
				$obj = $this->db->fetch_object($resql);

				if (!$list) {
					$transkey = "TypeContact_".$obj->element."_".$obj->source."_".$obj->code;
					$libelle_type = ($langs->trans($transkey) != $transkey ? $langs->trans($transkey) : $obj->type_contact_label);
					$tab[$i] = array(
							'source' => $obj->source,
							'socid' => $obj->socid,
							'id' => $obj->id,
							'nom' => $obj->lastname, // For backward compatibility
							'civility' => $obj->civility,
							'lastname' => $obj->lastname,
							'firstname' => $obj->firstname,
							'email' => $obj->email,
							'rowid' => $obj->rowid,
							'code' => $obj->code,
							'libelle' => $libelle_type,
							'status' => $obj->statuslink,
							'statuscontact'=>$obj->statuscontact,
							'fk_c_type_contact' => $obj->fk_c_type_contact,
							'phone' => $obj->phone,
							'phone_mobile' => $obj->phone_mobile);
				} else {
					$tab[$i] = $obj->id;
				}

				$i++;
			}

			return $tab;
		} else {
			$this->error = $this->db->error();
			dol_print_error($this->db);
			return -1;
		}
	}

	/**
	 * Get a default reference.
	 *
	 * @param	Societe		$thirdparty		Thirdparty
	 * @return 	string   					Reference
	 */
	public function getDefaultRef($thirdparty = '')
	{
		global $conf;

		$defaultref = '';
		$modele = empty($conf->global->TICKET_ADDON) ? 'mod_ticket_simple' : $conf->global->TICKET_ADDON;

		// Search template files
		$file = '';
		$classname = '';
		$filefound = 0;
		$dirmodels = array_merge(array('/'), (array) $conf->modules_parts['models']);
		foreach ($dirmodels as $reldir) {
			$file = dol_buildpath($reldir."core/modules/ticket/".$modele.'.php', 0);
			if (file_exists($file)) {
				$filefound = 1;
				$classname = $modele;
				break;
			}
		}

		if ($filefound) {
			$result = dol_include_once($reldir."core/modules/ticket/".$modele.'.php');
			$modTicket = new $classname;

			$defaultref = $modTicket->getNextValue($thirdparty, $this);
		}

		if (is_numeric($defaultref) && $defaultref <= 0) {
			$defaultref = '';
		}

		return $defaultref;
	}


	// phpcs:disable PEAR.NamingConventions.ValidFunctionName.ScopeNotCamelCaps
	/**
	 *  Return if at least one photo is available
	 *
	 *  @param      string      $sdir       Directory to scan
	 *  @return     boolean                 True if at least one photo is available, False if not
	 */
	public function is_photo_available($sdir)
	{
		// phpcs:enable
		include_once DOL_DOCUMENT_ROOT.'/core/lib/files.lib.php';

		global $conf;

		$dir = $sdir.'/';
		$nbphoto = 0;

		$dir_osencoded = dol_osencode($dir);
		if (file_exists($dir_osencoded)) {
			$handle = opendir($dir_osencoded);
			if (is_resource($handle)) {
				while (($file = readdir($handle)) !== false) {
					if (!utf8_check($file)) {
						$file = utf8_encode($file);	// To be sure data is stored in UTF8 in memory
					}
					if (dol_is_file($dir.$file)) {
						return true;
					}
				}
			}
		}
		return false;
	}


	/**
	 * Copy files defined into $_SESSION array into the ticket directory of attached files.
	 * Used for files linked into messages.
	 * Files may be renamed during copy to avoid overwriting existing files.
	 *
	 * @return	array		Array with final path/name/mime of files.
	 */
	public function copyFilesForTicket()
	{
		global $conf;

		// Create form object
		include_once DOL_DOCUMENT_ROOT.'/core/class/html.formmail.class.php';
		include_once DOL_DOCUMENT_ROOT.'/core/lib/files.lib.php';
		include_once DOL_DOCUMENT_ROOT.'/core/lib/images.lib.php';

		$maxwidthsmall = 270;
		$maxheightsmall = 150;
		$maxwidthmini = 128;
		$maxheightmini = 72;

		$formmail = new FormMail($this->db);
		$formmail->trackid = 'tic'.$this->id;
		$attachedfiles = $formmail->get_attached_files();

		$filepath = $attachedfiles['paths'];
		$filename = $attachedfiles['names'];
		$mimetype = $attachedfiles['mimes'];

		// Copy files into ticket directory
		$destdir = $conf->ticket->dir_output.'/'.$this->ref;

		if (!dol_is_dir($destdir)) {
			dol_mkdir($destdir);
		}

		$listofpaths = array();
		$listofnames = array();
		foreach ($filename as $i => $val) {
			$destfile = $destdir.'/'.$filename[$i];
			// If destination file already exists, we add a suffix to avoid to overwrite
			if (is_file($destfile)) {
				$pathinfo = pathinfo($filename[$i]);
				$now = dol_now();
				$destfile = $destdir.'/'.$pathinfo['filename'].' - '.dol_print_date($now, 'dayhourlog').'.'.$pathinfo['extension'];
			}

			$res = dol_move($filepath[$i], $destfile, 0, 1);

			if (image_format_supported($destfile) == 1) {
				// Create small thumbs for image (Ratio is near 16/9)
				// Used on logon for example
				$imgThumbSmall = vignette($destfile, $maxwidthsmall, $maxheightsmall, '_small', 50, "thumbs");
				// Create mini thumbs for image (Ratio is near 16/9)
				// Used on menu or for setup page for example
				$imgThumbMini = vignette($destfile, $maxwidthmini, $maxheightmini, '_mini', 50, "thumbs");
			}

			$formmail->remove_attached_files($i);

			// Fill array with new names
			$listofpaths[$i] = $destfile;
			$listofnames[$i] = basename($destfile);
		}

		return array('listofpaths'=>$listofpaths, 'listofnames'=>$listofnames, 'listofmimes'=>$mimetype);
	}

	/**
	 * Sets object to supplied categories.
	 *
	 * Deletes object from existing categories not supplied.
	 * Adds it to non existing supplied categories.
	 * Existing categories are left untouch.
	 *
	 * @param  int[]|int 	$categories 	Category or categories IDs
	 * @return int							<0 if KO, >0 if OK
	 */
	public function setCategories($categories)
	{
		// Handle single category
		if (!is_array($categories)) {
			$categories = array($categories);
		}

		// Get current categories
		include_once DOL_DOCUMENT_ROOT.'/categories/class/categorie.class.php';
		$c = new Categorie($this->db);
		$existing = $c->containing($this->id, Categorie::TYPE_TICKET, 'id');

		// Diff
		if (is_array($existing)) {
			$to_del = array_diff($existing, $categories);
			$to_add = array_diff($categories, $existing);
		} else {
			$to_del = array(); // Nothing to delete
			$to_add = $categories;
		}

		// Process
		foreach ($to_del as $del) {
			if ($c->fetch($del) > 0) {
				$c->del_type($this, Categorie::TYPE_TICKET);
			}
		}
		foreach ($to_add as $add) {
			if ($c->fetch($add) > 0) {
				$c->add_type($this, Categorie::TYPE_TICKET);
			}
		}

		return;
	}

	/**
	 * Add new message on a ticket (private/public area).
	 * Can also send it be email if GETPOST('send_email', 'int') is set. For such email, header and footer is added.
	 *
	 * @param   User    $user       User for action
	 * @param   string  $action     Action string
	 * @param   int     $private    1=Message is private. TODO Implement this. What does this means ?
	 * @param   int     $public_area    				1=Is the public area
	 * @return  int
	 */
	public function newMessage($user, &$action, $private = 1, $public_area = 0)
	{
		global $mysoc, $conf, $langs;

		$error = 0;

		$object = new Ticket($this->db);

		$ret = $object->fetch('', '', GETPOST('track_id', 'alpha'));

		$object->socid = $object->fk_soc;
		$object->fetch_thirdparty();
		$object->fetch_project();

		if ($ret < 0) {
			$error++;
			array_push($this->errors, $langs->trans("ErrorTicketIsNotValid"));
			$action = '';
		}

		if (!GETPOST("message")) {
			$error++;
			array_push($this->errors, $langs->trans("ErrorFieldRequired", $langs->transnoentities("message")));
			$action = 'add_message';
		}

		if (!$error) {
			$object->subject = GETPOST('subject', 'alphanohtml');
			$object->message = GETPOST("message", "restricthtml");
			$object->private = GETPOST("private_message", "alpha");

			$send_email = GETPOST('send_email', 'int');

			// Copy attached files (saved into $_SESSION) as linked files to ticket. Return array with final name used.
			$resarray = $object->copyFilesForTicket();

			$listofpaths = $resarray['listofpaths'];
			$listofnames = $resarray['listofnames'];
			$listofmimes = $resarray['listofmimes'];

			$id = $object->createTicketMessage($user, 0, $listofpaths, $listofmimes, $listofnames, $send_email);
			if ($id <= 0) {
				$error++;
				$this->error = $object->error;
				$this->errors = $object->errors;
				$action = 'add_message';
			}

			if (!$error && $id > 0) {
				setEventMessages($langs->trans('TicketMessageSuccessfullyAdded'), null, 'mesgs');

				//var_dump($_SESSION);
				//var_dump($listofpaths);exit;

				if (!empty($public_area)) {
					/*
					 * Message created from the Public interface
					 *
					 * Send emails to assigned users (public area notification)
					 */
					if (!empty($conf->global->TICKET_PUBLIC_NOTIFICATION_NEW_MESSAGE_ENABLED)) {
						$assigned_user_dont_have_email = '';
						$sendto = array();
						if ($this->fk_user_assign > 0) {
							$assigned_user = new User($this->db);
							$assigned_user->fetch($this->fk_user_assign);
							if (!empty($assigned_user->email)) {
								$sendto[$assigned_user->email] = $assigned_user->getFullName($langs)." <".$assigned_user->email.">";
							} else {
								$assigned_user_dont_have_email = $assigned_user->getFullName($langs);
							}
						}
						if (empty($sendto)) {
							if (!empty($conf->global->TICKET_PUBLIC_NOTIFICATION_NEW_MESSAGE_DEFAULT_EMAIL)) {
								$sendto[$conf->global->TICKET_PUBLIC_NOTIFICATION_NEW_MESSAGE_DEFAULT_EMAIL] = $conf->global->TICKET_PUBLIC_NOTIFICATION_NEW_MESSAGE_DEFAULT_EMAIL;
							} elseif (!empty($conf->global->TICKET_NOTIFICATION_EMAIL_TO)) {
								$sendto[$conf->global->TICKET_NOTIFICATION_EMAIL_TO] = $conf->global->TICKET_NOTIFICATION_EMAIL_TO;
							}
						}

						// Add global email address recipient
						if (!empty($conf->global->TICKET_NOTIFICATION_ALSO_MAIN_ADDRESS) &&
							!empty($conf->global->TICKET_NOTIFICATION_EMAIL_TO) && !array_key_exists($conf->global->TICKET_NOTIFICATION_EMAIL_TO, $sendto)
						) {
							$sendto[$conf->global->TICKET_NOTIFICATION_EMAIL_TO] = $conf->global->TICKET_NOTIFICATION_EMAIL_TO;
						}

						if (!empty($sendto)) {
							$label_title = empty($conf->global->MAIN_APPLICATION_TITLE) ? $mysoc->name : $conf->global->MAIN_APPLICATION_TITLE;
							$subject = '['.$label_title.'- ticket #'.$object->track_id.'] '.$langs->trans('TicketNewMessage');

							// Message send
							$message = $langs->trans('TicketMessageMailIntroText');
							$message .= '<br><br>';
							$messagePost = GETPOST('message', 'restricthtml');
							if (!dol_textishtml($messagePost)) {
								$messagePost = dol_nl2br($messagePost);
							}
							$message .= $messagePost;

							// Customer company infos
							$message .= '<br><br>';
							$message .= "==============================================";
							$message .= !empty($object->thirdparty->name) ? '<br>'.$langs->trans('Thirdparty')." : ".$object->thirdparty->name : '';
							$message .= !empty($object->thirdparty->town) ? '<br>'.$langs->trans('Town')." : ".$object->thirdparty->town : '';
							$message .= !empty($object->thirdparty->phone) ? '<br>'.$langs->trans('Phone')." : ".$object->thirdparty->phone : '';

							// Email send to
							$message .= '<br><br>';
							if (!empty($assigned_user_dont_have_email)) {
								$message .= '<br>'.$langs->trans('NoEMail').' : '.$assigned_user_dont_have_email;
							}
							foreach ($sendto as $val) {
								$message .= '<br>'.$langs->trans('TicketNotificationRecipient').' : '.$val;
							}

							// URL ticket
							$url_internal_ticket = dol_buildpath('/ticket/card.php', 2).'?track_id='.$object->track_id;
							$message .= '<br><br>';
							$message .= $langs->trans('TicketNotificationEmailBodyInfosTrackUrlinternal').' : <a href="'.$url_internal_ticket.'">'.$object->track_id.'</a>';

							$this->sendTicketMessageByEmail($subject, $message, '', $sendto, $listofpaths, $listofmimes, $listofnames);
						}
					}
				} else {
					/*
					 * Message send from the Backoffice / Private area
					 *
					 * Send emails to internal users (linked contacts) then, if private is not set, to external users (linked contacts or thirdparty email if no contact set)
					 */
					if ($send_email > 0) {
						// Retrieve internal contact datas
						$internal_contacts = $object->getInfosTicketInternalContact();

						$sendto = array();
						if (is_array($internal_contacts) && count($internal_contacts) > 0) {
							// Set default subject
							$label_title = empty($conf->global->MAIN_APPLICATION_TITLE) ? $mysoc->name : $conf->global->MAIN_APPLICATION_TITLE;
							$appli = $label_title;
							$subject = GETPOST('subject', 'alphanohtml') ? GETPOST('subject', 'alphanohtml') : '['.$appli.' - '.$langs->trans("Ticket").' #'.$object->track_id.'] '.$langs->trans('TicketNewMessage');

							$message_intro = $langs->trans('TicketNotificationEmailBody', "#".$object->id);
							$message_signature = GETPOST('mail_signature') ? GETPOST('mail_signature') : getDolGlobalString('TICKET_MESSAGE_MAIL_SIGNATURE');

							$message = $langs->trans('TicketMessageMailIntroText');
							$message .= '<br><br>';
							$messagePost = GETPOST('message', 'restricthtml');
							if (!dol_textishtml($messagePost)) {
								$messagePost = dol_nl2br($messagePost);
							}
							$message .= $messagePost;

							// Data about customer
							$message .= '<br><br>';
							$message .= "==============================================<br>";
							$message .= !empty($object->thirdparty->name) ? $langs->trans('Thirdparty')." : ".$object->thirdparty->name : '';
							$message .= !empty($object->thirdparty->town) ? '<br>'.$langs->trans('Town')." : ".$object->thirdparty->town : '';
							$message .= !empty($object->thirdparty->phone) ? '<br>'.$langs->trans('Phone')." : ".$object->thirdparty->phone : '';

							// Build array to display recipient list
							foreach ($internal_contacts as $key => $info_sendto) {
								// Avoid duplicate notifications
								if ($info_sendto['id'] == $user->id) {
									continue;
								}

								if ($info_sendto['email'] != '') {
									if (!empty($info_sendto['email'])) {
										$sendto[$info_sendto['email']] = dolGetFirstLastname($info_sendto['firstname'], $info_sendto['lastname'])." <".$info_sendto['email'].">";
									}

									// Contact type
									$recipient = dolGetFirstLastname($info_sendto['firstname'], $info_sendto['lastname'], '-1').' ('.strtolower($info_sendto['libelle']).')';
									$message .= (!empty($recipient) ? $langs->trans('TicketNotificationRecipient').' : '.$recipient.'<br>' : '');
								}
							}
							$message .= '<br>';
							// URL ticket
							$url_internal_ticket = dol_buildpath('/ticket/card.php', 2).'?track_id='.$object->track_id;

							// Add html link on url
							$message .= '<br>'.$langs->trans('TicketNotificationEmailBodyInfosTrackUrlinternal').' : <a href="'.$url_internal_ticket.'">'.$object->track_id.'</a><br>';

							// Add global email address recipient
							if ($conf->global->TICKET_NOTIFICATION_ALSO_MAIN_ADDRESS && !array_key_exists($conf->global->TICKET_NOTIFICATION_EMAIL_TO, $sendto)) {
								if (!empty($conf->global->TICKET_NOTIFICATION_EMAIL_TO)) {
									$sendto[$conf->global->TICKET_NOTIFICATION_EMAIL_TO] = $conf->global->TICKET_NOTIFICATION_EMAIL_TO;
								}
							}

							// dont try to send email if no recipient
							if (!empty($sendto)) {
								$this->sendTicketMessageByEmail($subject, $message, '', $sendto, $listofpaths, $listofmimes, $listofnames);
							}
						}

						/*
						 * Send emails for externals users if not private (linked contacts)
						 */
						if (empty($object->private)) {
							// Retrieve email of all contacts (external)
							$external_contacts = $object->getInfosTicketExternalContact();

							// If no contact, get email from thirdparty
							if (is_array($external_contacts) && count($external_contacts) === 0) {
								if (!empty($object->fk_soc)) {
									$object->fetch_thirdparty($object->fk_soc);
									$array_company = array(array('firstname' => '', 'lastname' => $object->thirdparty->name, 'email' => $object->thirdparty->email, 'libelle' => $langs->transnoentities('Customer'), 'socid' => $object->thirdparty->id));
									$external_contacts = array_merge($external_contacts, $array_company);
								} elseif (empty($object->fk_soc) && !empty($object->origin_email)) {
									$array_external = array(array('firstname' => '', 'lastname' => $object->origin_email, 'email' => $object->thirdparty->email, 'libelle' => $langs->transnoentities('Customer'), 'socid' => $object->thirdparty->id));
									$external_contacts = array_merge($external_contacts, $array_external);
								}
							}

							$sendto = array();
							if (is_array($external_contacts) && count($external_contacts) > 0) {
								// Get default subject for email to external contacts
								$label_title = empty($conf->global->MAIN_APPLICATION_TITLE) ? $mysoc->name : $conf->global->MAIN_APPLICATION_TITLE;
								$appli = $mysoc->name;
								$subject = GETPOST('subject') ? GETPOST('subject') : '['.$appli.' - '.$langs->trans("Ticket").' #'.$object->track_id.'] '.$langs->trans('TicketNewMessage');

								$message_intro = GETPOST('mail_intro') ? GETPOST('mail_intro', 'restricthtml') : getDolGlobalString('TICKET_MESSAGE_MAIL_INTRO');
								$message_signature = GETPOST('mail_signature') ? GETPOST('mail_signature', 'restricthtml') : getDolGlobalString('TICKET_MESSAGE_MAIL_SIGNATURE');
								if (!dol_textishtml($message_intro)) {
									$message_intro = dol_nl2br($message_intro);
								}
								if (!dol_textishtml($message_signature)) {
									$message_signature = dol_nl2br($message_signature);
								}

								// We put intro after
								$messagePost = GETPOST('message', 'restricthtml');
								if (!dol_textishtml($messagePost)) {
									$messagePost = dol_nl2br($messagePost);
								}
								$message = $messagePost;
								$message .= '<br><br>';

								foreach ($external_contacts as $key => $info_sendto) {
									// altairis: avoid duplicate emails to external contacts
									if ($info_sendto['id'] == $user->contact_id) {
										continue;
									}

									if ($info_sendto['email'] != '' && $info_sendto['email'] != $object->origin_email) {
										if (!empty($info_sendto['email'])) {
											$sendto[$info_sendto['email']] = trim($info_sendto['firstname']." ".$info_sendto['lastname'])." <".$info_sendto['email'].">";
										}

										$recipient = dolGetFirstLastname($info_sendto['firstname'], $info_sendto['lastname'], '-1').' ('.strtolower($info_sendto['libelle']).')';
										$message .= (!empty($recipient) ? $langs->trans('TicketNotificationRecipient').' : '.$recipient.'<br>' : '');
									}
								}

								// If public interface is not enable, use link to internal page into mail
								$url_public_ticket = (!empty($conf->global->TICKET_ENABLE_PUBLIC_INTERFACE) ?
										(!empty($conf->global->TICKET_URL_PUBLIC_INTERFACE) ? $conf->global->TICKET_URL_PUBLIC_INTERFACE.'/view.php' : dol_buildpath('/public/ticket/view.php', 2)) : dol_buildpath('/ticket/card.php', 2)).'?track_id='.$object->track_id;

								if (empty($conf->global->TICKET_REMOVE_TRACK_URL)) {
									$message .= '<br>'.$langs->trans('TicketNewEmailBodyInfosTrackUrlCustomer').' : <a href="'.$url_public_ticket.'">'.$object->track_id.'</a><br>';
								}

								// Build final message
								$message = $message_intro.'<br><br>'.$message;

								// Add signature
								$message .= '<br>'.$message_signature;

								if (!empty($object->origin_email)) {
									$sendto[$object->origin_email] = $object->origin_email;
								}

								if ($object->fk_soc > 0 && !array_key_exists($object->origin_email, $sendto)) {
									$object->socid = $object->fk_soc;
									$object->fetch_thirdparty();
<<<<<<< HEAD
									if (!empty($object->thirdparty->email) && empty($conf->global->TICKET_REMOVE_THIRDPARTY_MAIL_COPY)) {
										$sendto[] = $object->thirdparty->email;
=======
									if (!empty($object->thirdparty->email)) {
										$sendto[$object->thirdparty->email] = $object->thirdparty->email;
>>>>>>> 753ec9e3
									}
								}

								// Add global email address recipient
								if ($conf->global->TICKET_NOTIFICATION_ALSO_MAIN_ADDRESS && !array_key_exists($conf->global->TICKET_NOTIFICATION_EMAIL_TO, $sendto)) {
									if (!empty($conf->global->TICKET_NOTIFICATION_EMAIL_TO)) {
										$sendto[$conf->global->TICKET_NOTIFICATION_EMAIL_TO] = $conf->global->TICKET_NOTIFICATION_EMAIL_TO;
									}
								}

								// Dont try to send email when no recipient
								if (!empty($sendto)) {
									$result = $this->sendTicketMessageByEmail($subject, $message, '', $sendto, $listofpaths, $listofmimes, $listofnames);
									if ($result) {
										// update last_msg_sent date (for last message sent to external users)
										$this->date_last_msg_sent = dol_now();
										$this->update($user, 1);	// disable trigger when updating date_last_msg_sent. sendTicketMessageByEmail already create an event in actioncomm table.
									}
								}
							}
						}
					}
				}

				// Set status to "answered" if not set yet, but only if internal user and not private message
				// Or set status to "answered" if the client has answered and if the ticket has started
				if (($object->status < self::STATUS_IN_PROGRESS && !$user->socid && !$private) ||
					($object->status > self::STATUS_IN_PROGRESS && $public_area)
				) {
					$object->setStatut(3);
				}
				return 1;
			} else {
				setEventMessages($object->error, $object->errors, 'errors');
				return -1;
			}
		} else {
			setEventMessages($this->error, $this->errors, 'errors');
			return -1;
		}
	}


	/**
	 * Send ticket by email to linked contacts
	 *
	 * @param string $subject          	  Email subject
	 * @param string $message          	  Email message
	 * @param int    $send_internal_cc 	  Receive a copy on internal email ($conf->global->TICKET_NOTIFICATION_EMAIL_FROM)
	 * @param array  $array_receiver   	  Array of receiver. exemple array('name' => 'John Doe', 'email' => 'john@doe.com', etc...)
	 * @param array	 $filename_list       List of files to attach (full path of filename on file system)
	 * @param array	 $mimetype_list       List of MIME type of attached files
	 * @param array	 $mimefilename_list   List of attached file name in message
	 * @return boolean     					True if mail sent to at least one receiver, false otherwise
	 */
	public function sendTicketMessageByEmail($subject, $message, $send_internal_cc = 0, $array_receiver = array(), $filename_list = array(), $mimetype_list = array(), $mimefilename_list = array())
	{
		global $conf, $langs;

		if ($conf->global->TICKET_DISABLE_ALL_MAILS) {
			dol_syslog(get_class($this).'::sendTicketMessageByEmail: Emails are disable into ticket setup by option TICKET_DISABLE_ALL_MAILS', LOG_WARNING);
			return false;
		}

		$langs->load("mails");

		include_once DOL_DOCUMENT_ROOT.'/contact/class/contact.class.php';
		//$contactstatic = new Contact($this->db);

		// If no receiver defined, load all ticket linked contacts
		if (!is_array($array_receiver) || !count($array_receiver) > 0) {
			$array_receiver = $this->getInfosTicketInternalContact();
			$array_receiver = array_merge($array_receiver, $this->getInfosTicketExternalContact());
		}

		if ($send_internal_cc) {
			$sendtocc = $conf->global->TICKET_NOTIFICATION_EMAIL_FROM;
		}

		$from = $conf->global->TICKET_NOTIFICATION_EMAIL_FROM;
		$is_sent = false;
		if (is_array($array_receiver) && count($array_receiver) > 0) {
			foreach ($array_receiver as $key => $receiver) {
				$deliveryreceipt = 0;
				$filepath = $filename_list;
				$filename = $mimefilename_list;
				$mimetype = $mimetype_list;

				// Send email

				$old_MAIN_MAIL_AUTOCOPY_TO = getDolGlobalString('MAIN_MAIL_AUTOCOPY_TO');

				if (!empty($conf->global->TICKET_DISABLE_MAIL_AUTOCOPY_TO)) {
					$conf->global->MAIN_MAIL_AUTOCOPY_TO = '';
				}

				$upload_dir_tmp = $conf->user->dir_output."/".$user->id.'/temp';

				include_once DOL_DOCUMENT_ROOT.'/core/class/CMailFile.class.php';
				$trackid = "tic".$this->id;

				$moreinheader = 'X-Dolibarr-Info: sendTicketMessageByEmail'."\r\n";
				if (!empty($this->email_msgid)) {
					$moreinheader .= 'References <'.$this->email_msgid.'>'."\r\n";
				}

				$mailfile = new CMailFile($subject, $receiver, $from, $message, $filepath, $mimetype, $filename, $sendtocc, '', $deliveryreceipt, -1, '', '', $trackid, $moreinheader, 'ticket', '', $upload_dir_tmp);
				if ($mailfile->error) {
					setEventMessages($mailfile->error, null, 'errors');
				} else {
					$result = $mailfile->sendfile();
					if ($result) {
						setEventMessages($langs->trans('MailSuccessfulySent', $mailfile->getValidAddress($from, 2), $mailfile->getValidAddress($receiver, 2)), null, 'mesgs');
						$is_sent = true;
					} else {
						$langs->load("other");
						if ($mailfile->error) {
							setEventMessages($langs->trans('ErrorFailedToSendMail', $from, $receiver), null, 'errors');
							dol_syslog($langs->trans('ErrorFailedToSendMail', $from, $receiver).' : '.$mailfile->error);
						} else {
							setEventMessages('No mail sent. Feature is disabled by option MAIN_DISABLE_ALL_MAILS', null, 'errors');
						}
					}
				}

				if (!empty($conf->global->TICKET_DISABLE_MAIL_AUTOCOPY_TO)) {
					$conf->global->MAIN_MAIL_AUTOCOPY_TO = $old_MAIN_MAIL_AUTOCOPY_TO;
				}
			}
		} else {
			$langs->load("other");
			setEventMessages($langs->trans('ErrorMailRecipientIsEmptyForSendTicketMessage'), null, 'warnings');
		}

		return $is_sent;
	}

	// phpcs:disable PEAR.NamingConventions.ValidFunctionName.ScopeNotCamelCaps
	/**
	 *      Load indicators for dashboard (this->nbtodo and this->nbtodolate)
	 *
	 *      @param          User	$user   Object user
	 *      @param          int		$mode   "opened" for askprice to close, "signed" for proposal to invoice
	 *      @return         int             <0 if KO, >0 if OK
	 */
	public function load_board($user, $mode)
	{
		// phpcs:enable
		global $conf, $user, $langs;

		$now = dol_now();
		$delay_warning = 0;

		$this->nbtodo = $this->nbtodolate = 0;
		$clause = " WHERE";

		$sql = "SELECT p.rowid, p.ref, p.datec as datec";
		$sql .= " FROM ".MAIN_DB_PREFIX."ticket as p";
		if (isModEnabled('societe') && empty($user->rights->societe->client->voir) && !$user->socid) {
			$sql .= " LEFT JOIN ".MAIN_DB_PREFIX."societe_commerciaux as sc ON p.fk_soc = sc.fk_soc";
			$sql .= " WHERE sc.fk_user = ".((int) $user->id);
			$clause = " AND";
		}
		$sql .= $clause." p.entity IN (".getEntity('ticket').")";
		if ($mode == 'opened') {
			$sql .= " AND p.fk_statut NOT IN (".Ticket::STATUS_CLOSED.", ".Ticket::STATUS_CANCELED.")";
		}
		if ($user->socid) {
			$sql .= " AND p.fk_soc = ".((int) $user->socid);
		}

		$resql = $this->db->query($sql);
		if ($resql) {
			$label = $labelShort = '';
			$status = '';
			if ($mode == 'opened') {
				$status = 'openall';
				//$delay_warning = $conf->ticket->warning_delay;
				$delay_warning = 0;
				$label = $langs->trans("MenuListNonClosed");
				$labelShort = $langs->trans("MenuListNonClosed");
			}

			$response = new WorkboardResponse();
			//$response->warning_delay = $delay_warning / 60 / 60 / 24;
			$response->label = $label;
			$response->labelShort = $labelShort;
			$response->url = DOL_URL_ROOT.'/ticket/list.php?search_fk_statut[]='.$status;
			$response->img = img_object('', "ticket");

			// This assignment in condition is not a bug. It allows walking the results.
			while ($obj = $this->db->fetch_object($resql)) {
				$response->nbtodo++;
				if ($mode == 'opened') {
					$datelimit = $this->db->jdate($obj->datec) + $delay_warning;
					if ($datelimit < $now) {
						//$response->nbtodolate++;
					}
				}
			}
			return $response;
		} else {
			$this->error = $this->db->lasterror();
			return -1;
		}
	}

	// phpcs:disable PEAR.NamingConventions.ValidFunctionName.ScopeNotCamelCaps
	/**
	 *      Load indicator this->nb of global stats widget
	 *
	 *      @return     int         <0 if ko, >0 if ok
	 */
	public function load_state_board()
	{
		// phpcs:enable
		global $conf, $user;

		$this->nb = array();
		$clause = "WHERE";

		$sql = "SELECT count(p.rowid) as nb";
		$sql .= " FROM ".MAIN_DB_PREFIX."ticket as p";
		$sql .= " LEFT JOIN ".MAIN_DB_PREFIX."societe as s ON p.fk_soc = s.rowid";
		if (empty($user->rights->societe->client->voir) && !$user->socid) {
			$sql .= " LEFT JOIN ".MAIN_DB_PREFIX."societe_commerciaux as sc ON s.rowid = sc.fk_soc";
			$sql .= " WHERE sc.fk_user = ".((int) $user->id);
			$clause = "AND";
		}
		$sql .= " ".$clause." p.entity IN (".getEntity('ticket').")";

		$resql = $this->db->query($sql);
		if ($resql) {
			// This assignment in condition is not a bug. It allows walking the results.
			while ($obj = $this->db->fetch_object($resql)) {
				$this->nb["ticket"] = $obj->nb;
			}
			$this->db->free($resql);
			return 1;
		} else {
			dol_print_error($this->db);
			$this->error = $this->db->lasterror();
			return -1;
		}
	}

	/**
	 * Function used to replace a thirdparty id with another one.
	 *
	 * @param DoliDB 	$db 			Database handler
	 * @param int 		$origin_id 		Old thirdparty id
	 * @param int 		$dest_id 		New thirdparty id
	 * @return bool
	 */
	public static function replaceThirdparty($db, $origin_id, $dest_id)
	{
		$tables = array('ticket');

		return CommonObject::commonReplaceThirdparty($db, $origin_id, $dest_id, $tables);
	}
}


/**
 * Ticket line Class
 */
class TicketsLine
{
	/**
	 * @var int ID
	 * @deprecated use id
	 */
	public $rowid;

	/**
	 * @var int ID
	 */
	public $id;

	/**
	 * @var string  $ref    Ticket reference
	 */
	public $ref;

	/**
	 * Hash to identify ticket
	 */
	public $track_id;

	/**
	 * @var int Thirdparty ID
	 */
	public $fk_soc;

	/**
	 * Project ID
	 */
	public $fk_project;

	/**
	 * Person email who have create ticket
	 */
	public $origin_email;

	/**
	 * User id who have create ticket
	 */
	public $fk_user_create;

	/**
	 * User id who have ticket assigned
	 */
	public $fk_user_assign;

	/**
	 * Ticket subject
	 */
	public $subject;

	/**
	 * Ticket message
	 */
	public $message;

	/**
	 * Ticket statut
	 */
	public $fk_statut;

	/**
	 * State resolution
	 */
	public $resolution;

	/**
	 * Progress in percent
	 */
	public $progress;

	/**
	 * Duration for ticket
	 */
	public $timing;

	/**
	 * Type code
	 */
	public $type_code;

	/**
	 * Category code
	 */
	public $category_code;

	/**
	 * Severity code
	 */
	public $severity_code;

	/**
	 * Type label
	 */
	public $type_label;

	/**
	 * Category label
	 */
	public $category_label;

	/**
	 * Severity label
	 */
	public $severity_label;

	/**
	 * Creation date
	 */
	public $datec = '';

	/**
	 * Read date
	 */
	public $date_read = '';

	/**
	 * @var int Last message date
	 */
	public $date_last_msg_sent = '';

	/**
	 * Close ticket date
	 */
	public $date_close = '';
}<|MERGE_RESOLUTION|>--- conflicted
+++ resolved
@@ -2643,13 +2643,8 @@
 								if ($object->fk_soc > 0 && !array_key_exists($object->origin_email, $sendto)) {
 									$object->socid = $object->fk_soc;
 									$object->fetch_thirdparty();
-<<<<<<< HEAD
-									if (!empty($object->thirdparty->email) && empty($conf->global->TICKET_REMOVE_THIRDPARTY_MAIL_COPY)) {
-										$sendto[] = $object->thirdparty->email;
-=======
 									if (!empty($object->thirdparty->email)) {
 										$sendto[$object->thirdparty->email] = $object->thirdparty->email;
->>>>>>> 753ec9e3
 									}
 								}
 
