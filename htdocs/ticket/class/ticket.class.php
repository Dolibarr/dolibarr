--- conflicted
+++ resolved
@@ -468,11 +468,7 @@
 			$sql .= " ".(!isset($this->datec) || dol_strlen($this->datec) == 0 ? 'NULL' : "'".$this->db->idate($this->datec)."'").",";
 			$sql .= " ".(!isset($this->date_read) || dol_strlen($this->date_read) == 0 ? 'NULL' : "'".$this->db->idate($this->date_read)."'").",";
 			$sql .= " ".(!isset($this->date_close) || dol_strlen($this->date_close) == 0 ? 'NULL' : "'".$this->db->idate($this->date_close)."'")."";
-<<<<<<< HEAD
-			$sql .= ", ".((int) $conf->entity);
-=======
 			$sql .= ", ".((int) $this->entity);
->>>>>>> 88a8bcdb
 			$sql .= ", ".(!isset($this->notify_tiers_at_create) ? '1' : "'".$this->db->escape($this->notify_tiers_at_create)."'");
 			$sql .= ")";
 
