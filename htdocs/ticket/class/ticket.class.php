<?php
/* Copyright (C) 2013-2018 Jean-François Ferry <hello@librethic.io>
 * Copyright (C) 2016      Christophe Battarel <christophe@altairis.fr>
 * Copyright (C) 2019-2023 Frédéric France     <frederic.france@netlogic.fr>
 * Copyright (C) 2020      Laurent Destailleur <eldy@users.sourceforge.net>
 * Copyright (C) 2023      Charlene Benke 	   <charlene@patas-monkey.com>
 * Copyright (C) 2023	   Benjamin Falière	   <benjamin.faliere@altairis.fr>
 * Copyright (C) 2024		William Mead		<william.mead@manchenumerique.fr>
 *
 * This program is free software; you can redistribute it and/or modify
 * it under the terms of the GNU General Public License as published by
 * the Free Software Foundation; either version 3 of the License, or
 * (at your option) any later version.
 *
 * This program is distributed in the hope that it will be useful,
 * but WITHOUT ANY WARRANTY; without even the implied warranty of
 * MERCHANTABILITY or FITNESS FOR A PARTICULAR PURPOSE.  See the
 * GNU General Public License for more details.
 *
 * You should have received a copy of the GNU General Public License
 * along with this program. If not, see <https://www.gnu.org/licenses/>.
 */

/**
 *  \file       ticket/class/ticket.class.php
 *  \ingroup    ticket
 *  \brief      Class file for object ticket
 */

// Put here all includes required by your class file
require_once DOL_DOCUMENT_ROOT."/core/class/commonobject.class.php";
require_once DOL_DOCUMENT_ROOT.'/fichinter/class/fichinter.class.php';
require_once DOL_DOCUMENT_ROOT.'/core/lib/ticket.lib.php';


/**
 *    Class to manage ticket
 */
class Ticket extends CommonObject
{
	/**
	 * @var DoliDB Database handler
	 */
	public $db;

	/**
	 * @var string ID to identify managed object
	 */
	public $element = 'ticket';

	/**
	 * @var string Name of table without prefix where object is stored
	 */
	public $table_element = 'ticket';

	/**
	 * @var string Name of field for link to tickets
	 */
	public $fk_element = 'fk_ticket';

	/**
	 * @var int  Does ticketcore support multicompany module ? 0=No test on entity, 1=Test with field entity, 2=Test with link by societe
	 */
	public $ismultientitymanaged = 1;

	/**
	 * @var int  Does ticketcore support extrafields ? 0=No, 1=Yes
	 */
	public $isextrafieldmanaged = 1;

	/**
	 * @var string String with name of icon for ticketcore. Must be the part after the 'object_' into object_ticketcore.png
	 */
	public $picto = 'ticket';


	/**
	 * @var string Hash to identify ticket publicly
	 */
	public $track_id;

	/**
	 * @var int Thirdparty ID
	 */
	public $fk_soc;
	public $socid;

	/**
	 * @var int Project ID
	 */
	public $fk_project;

	/**
	 * @var int Contract ID
	 */
	public $fk_contract;

	/**
	 * @var string Person email who have create ticket
	 */
	public $origin_email;

	/**
	 * @var int User id who have create ticket
	 */
	public $fk_user_create;

	/**
	 * @var int User id who have ticket assigned
	 */
	public $fk_user_assign;

	/**
	 * var string Ticket subject
	 */
	public $subject;

	/**
	 * @var string Ticket message
	 */
	public $message;

	/**
	 * @var string Private message
	 */
	public $private;

	/**
	 * @var int  Ticket statut
	 * @deprecated use status
	 * @see $status
	 */
	public $fk_statut;

	/**
	 * @var int  Ticket status
	 */
	public $status;

	/**
	 * @var string State resolution
	 */
	public $resolution;

	/**
	 * @var int Progress in percent
	 */
	public $progress;

	/**
	 * @var string Duration for ticket
	 */
	public $timing;

	/**
	 * @var string Type code
	 */
	public $type_code;

	/**
	 * @var string Category code
	 */
	public $category_code;

	/**
	 * @var string Severity code
	 */
	public $severity_code;

	/**
	 * Type label
	 */
	public $type_label;

	/**
	 * Category label
	 */
	public $category_label;

	/**
	 * Severity label
	 */
	public $severity_label;

	/**
	 * Email from user
	 */
	public $email_from;

	/**
	 * Email to reply to
	 */
	public $origin_replyto;

	/**
	 * @var int Creation date
	 */
	public $datec;

	/**
	 * @var int Read date
	 */
	public $date_read;

	/**
	 * @var int Last message date
	 */
	public $date_last_msg_sent;

	/**
	 * @var int Close ticket date
	 */
	public $date_close;

	/**
	 * @var array cache_types_tickets
	 */
	public $cache_types_tickets;

	/**
	 * @var array tickets categories
	 */
	public $cache_category_tickets;

	/**
	 * @var array tickets severity
	 */
	public $cache_severity_tickets;

	/**
	 * @var array cache msgs ticket
	 */
	public $cache_msgs_ticket;

	/**
	 * @var array status labels
	 */
	public $labelStatus;

	/**
	 * @var array status short labels
	 */
	public $labelStatusShort;

	/**
	 * @var int Notify thirdparty at create
	 */
	public $notify_tiers_at_create;

	/**
	 * @var string 	Email MSGID
	 */
	public $email_msgid;

	/**
	 * @var string 	Email Date
	 */
	public $email_date;

	/**
	 * @var string 	IP address
	 */
	public $ip;

	/**
	 * @var Ticket $oldcopy  State of this ticket as it was stored before an update operation (for triggers)
	 */
	public $oldcopy;

	/**
	 * @var Ticket[] array of Tickets
	 */
	public $lines;


	/**
	 * @var string Regex pour les images
	 */
	public $regeximgext = '\.gif|\.jpg|\.jpeg|\.png|\.bmp|\.webp|\.xpm|\.xbm'; // See also into images.lib.php

	/**
	 * Status
	 */
	const STATUS_NOT_READ = 0;			// Draft. Not take into account yet.
	const STATUS_READ = 1;				// Ticket was read.
	const STATUS_ASSIGNED = 2;			// Ticket was just assigned to someone. Not in progress yet.
	const STATUS_IN_PROGRESS = 3;		// In progress
	const STATUS_NEED_MORE_INFO = 5;	// Waiting requester feedback
	const STATUS_WAITING = 7;			// On hold
	const STATUS_CLOSED = 8;			// Closed - Solved
	const STATUS_CANCELED = 9;			// Closed - Not solved


	/**
	 *  'type' field format ('integer', 'integer:ObjectClass:PathToClass[:AddCreateButtonOrNot[:Filter]]', 'sellist:TableName:LabelFieldName[:KeyFieldName[:KeyFieldParent[:Filter]]]', 'varchar(x)', 'double(24,8)', 'real', 'price', 'text', 'text:none', 'html', 'date', 'datetime', 'timestamp', 'duration', 'mail', 'phone', 'url', 'password')
	 *         Note: Filter can be a string like "(t.ref:like:'SO-%') or (t.date_creation:<:'20160101') or (t.nature:is:NULL)"
	 *  'label' the translation key.
	 *  'picto' is code of a picto to show before value in forms
	 *  'enabled' is a condition when the field must be managed (Example: 1 or '$conf->global->MY_SETUP_PARAM)
	 *  'position' is the sort order of field.
	 *  'notnull' is set to 1 if not null in database. Set to -1 if we must set data to null if empty ('' or 0).
	 *  'visible' says if field is visible in list (Examples: 0=Not visible, 1=Visible on list and create/update/view forms, 2=Visible on list only, 3=Visible on create/update/view form only (not list), 4=Visible on list and update/view form only (not create). 5=Visible on list and view only (not create/not update). Using a negative value means field is not shown by default on list but can be selected for viewing)
	 *  'noteditable' says if field is not editable (1 or 0)
	 *  'default' is a default value for creation (can still be overwrote by the Setup of Default Values if field is editable in creation form). Note: If default is set to '(PROV)' and field is 'ref', the default value will be set to '(PROVid)' where id is rowid when a new record is created.
	 *  'index' if we want an index in database.
	 *  'foreignkey'=>'tablename.field' if the field is a foreign key (it is recommended to name the field fk_...).
	 *  'searchall' is 1 if we want to search in this field when making a search from the quick search button.
	 *  'isameasure' must be set to 1 if you want to have a total on list for this field. Field type must be summable like integer or double(24,8).
	 *  'css' and 'cssview' and 'csslist' is the CSS style to use on field. 'css' is used in creation and update. 'cssview' is used in view mode. 'csslist' is used for columns in lists. For example: 'maxwidth200', 'wordbreak', 'tdoverflowmax200'
	 *  'help' is a 'TranslationString' to use to show a tooltip on field. You can also use 'TranslationString:keyfortooltiponlick' for a tooltip on click.
	 *  'showoncombobox' if value of the field must be visible into the label of the combobox that list record
	 *  'disabled' is 1 if we want to have the field locked by a 'disabled' attribute. In most cases, this is never set into the definition of $fields into class, but is set dynamically by some part of code.
	 *  'arrayofkeyval' to set list of value if type is a list of predefined values. For example: array("0"=>"Draft","1"=>"Active","-1"=>"Cancel")
	 *  'autofocusoncreate' to have field having the focus on a create form. Only 1 field should have this property set to 1.
	 *  'comment' is not used. You can store here any text of your choice. It is not used by application.
	 *
	 *  Note: To have value dynamic, you can set value to 0 in definition and edit the value on the fly into the constructor.
	 */

	// BEGIN MODULEBUILDER PROPERTIES
	public $fields = array(
		'rowid' => array('type'=>'integer', 'label'=>'TechnicalID', 'visible'=>-2, 'enabled'=>1, 'position'=>1, 'notnull'=>1, 'index'=>1, 'comment'=>"Id"),
		'entity' => array('type'=>'integer', 'label'=>'Entity', 'visible'=>0, 'enabled'=>1, 'position'=>5, 'notnull'=>1, 'index'=>1),
		'ref' => array('type'=>'varchar(128)', 'label'=>'Ref', 'visible'=>1, 'enabled'=>1, 'position'=>10, 'notnull'=>1, 'index'=>1, 'searchall'=>1, 'comment'=>"Reference of object", 'css'=>'', 'showoncombobox'=>1),
		'track_id' => array('type'=>'varchar(255)', 'label'=>'TicketTrackId', 'visible'=>-2, 'enabled'=>1, 'position'=>11, 'notnull'=>-1, 'searchall'=>1, 'help'=>"Help text"),
		'fk_user_create' => array('type'=>'integer:User:user/class/user.class.php', 'label'=>'Author', 'visible'=>1, 'enabled'=>1, 'position'=>15, 'notnull'=>1, 'csslist'=>'tdoverflowmax100 maxwidth150onsmartphone'),
		'origin_email' => array('type'=>'mail', 'label'=>'OriginEmail', 'visible'=>-2, 'enabled'=>1, 'position'=>16, 'notnull'=>1, 'index'=>1, 'searchall'=>1, 'comment'=>"Reference of object", 'csslist'=>'tdoverflowmax150'),
		'origin_replyto' => array('type'=>'mail', 'label'=>'EmailReplyto', 'visible'=>-2, 'enabled'=>1, 'position'=>17, 'notnull'=>1, 'index'=>1, 'searchall'=>1, 'comment'=>"Email to reply to", 'csslist'=>'tdoverflowmax150'),
		'subject' => array('type'=>'varchar(255)', 'label'=>'Subject', 'visible'=>1, 'enabled'=>1, 'position'=>18, 'notnull'=>-1, 'searchall'=>1, 'help'=>"", 'css'=>'maxwidth200 tdoverflowmax200', 'autofocusoncreate'=>1),
		'type_code' => array('type'=>'varchar(32)', 'label'=>'Type', 'visible'=>1, 'enabled'=>1, 'position'=>20, 'notnull'=>-1, 'help'=>"", 'csslist'=>'maxwidth125 tdoverflowmax50'),
		'category_code' => array('type'=>'varchar(32)', 'label'=>'TicketCategory', 'visible'=>-1, 'enabled'=>1, 'position'=>21, 'notnull'=>-1, 'help'=>"", 'css'=>'maxwidth100 tdoverflowmax200'),
		'severity_code' => array('type'=>'varchar(32)', 'label'=>'Severity', 'visible'=>1, 'enabled'=>1, 'position'=>22, 'notnull'=>-1, 'help'=>"", 'css'=>'maxwidth100'),
		'fk_soc' => array('type'=>'integer:Societe:societe/class/societe.class.php', 'label'=>'ThirdParty', 'visible'=>1, 'enabled'=>'isModEnabled("societe")', 'position'=>50, 'notnull'=>-1, 'index'=>1, 'searchall'=>1, 'help'=>"OrganizationEventLinkToThirdParty", 'css'=>'tdoverflowmax150 maxwidth150onsmartphone'),
		'notify_tiers_at_create' => array('type'=>'integer', 'label'=>'NotifyThirdparty', 'visible'=>-1, 'enabled'=>0, 'position'=>51, 'notnull'=>1, 'index'=>1),
		'fk_project' => array('type'=>'integer:Project:projet/class/project.class.php', 'label'=>'Project', 'visible'=>-1, 'enabled'=>'$conf->project->enabled', 'position'=>52, 'notnull'=>-1, 'index'=>1, 'help'=>"LinkToProject"),
		'fk_contract' => array('type'=>'integer:Contrat:contrat/class/contrat.class.php', 'label'=>'Contract', 'visible'=>-1, 'enabled'=>'$conf->contract->enabled', 'position'=>53, 'notnull'=>-1, 'index'=>1, 'help'=>"LinkToContract"),
		//'timing' => array('type'=>'varchar(20)', 'label'=>'Timing', 'visible'=>-1, 'enabled'=>1, 'position'=>42, 'notnull'=>-1, 'help'=>""),	// what is this ?
		'datec' => array('type'=>'datetime', 'label'=>'DateCreation', 'visible'=>1, 'enabled'=>1, 'position'=>500, 'notnull'=>1, 'csslist'=>'nowraponall'),
		'date_read' => array('type'=>'datetime', 'label'=>'TicketReadOn', 'visible'=>-1, 'enabled'=>1, 'position'=>501, 'notnull'=>1, 'csslist'=>'nowraponall'),
		'date_last_msg_sent' => array('type'=>'datetime', 'label'=>'TicketLastMessageDate', 'visible'=>0, 'enabled'=>1, 'position'=>502, 'notnull'=>-1),
		'fk_user_assign' => array('type'=>'integer:User:user/class/user.class.php', 'label'=>'AssignedTo', 'visible'=>1, 'enabled'=>1, 'position'=>505, 'notnull'=>1, 'csslist'=>'tdoverflowmax100 maxwidth150onsmartphone'),
		'date_close' => array('type'=>'datetime', 'label'=>'TicketCloseOn', 'visible'=>-1, 'enabled'=>1, 'position'=>510, 'notnull'=>1),
		'tms' => array('type'=>'timestamp', 'label'=>'DateModification', 'visible'=>-1, 'enabled'=>1, 'position'=>520, 'notnull'=>1),
		'message' => array('type'=>'html', 'label'=>'Message', 'visible'=>-2, 'enabled'=>1, 'position'=>540, 'notnull'=>-1,),
		'email_msgid' => array('type'=>'varchar(255)', 'label'=>'EmailMsgID', 'visible'=>-2, 'enabled'=>1, 'position'=>540, 'notnull'=>-1, 'help'=>'EmailMsgIDDesc', 'csslist'=>'tdoverflowmax100'),
		'email_date' => array('type'=>'datetime', 'label'=>'EmailDate', 'visible'=>-2, 'enabled'=>1, 'position'=>541),
		'progress' => array('type'=>'integer', 'label'=>'Progression', 'visible'=>-1, 'enabled'=>1, 'position'=>540, 'notnull'=>-1, 'css'=>'right', 'help'=>"", 'isameasure'=>2, 'csslist'=>'width50'),
		'resolution' => array('type'=>'integer', 'label'=>'Resolution', 'visible'=>-1, 'enabled'=>'getDolGlobalString("TICKET_ENABLE_RESOLUTION")', 'position'=>550, 'notnull'=>1),
		'model_pdf' =>array('type'=>'varchar(255)', 'label'=>'PDFTemplate', 'enabled'=>1, 'visible'=>0, 'position'=>560),
		'extraparams' =>array('type'=>'varchar(255)', 'label'=>'Extraparams', 'enabled'=>1, 'visible'=>-1, 'position'=>570),
		'fk_statut' => array('type'=>'integer', 'label'=>'Status', 'visible'=>1, 'enabled'=>1, 'position'=>600, 'notnull'=>1, 'index'=>1, 'arrayofkeyval'=>array(0 => 'Unread', 1 => 'Read', 2 => 'Assigned', 3 => 'InProgress', 5 => 'NeedMoreInformation', 7 => 'OnHold', 8 => 'SolvedClosed', 9 => 'Deleted')),
		'import_key' =>array('type'=>'varchar(14)', 'label'=>'ImportId', 'enabled'=>1, 'visible'=>-2, 'position'=>900),
	);
	// END MODULEBUILDER PROPERTIES


	/**
	 *  Constructor
	 *
	 *  @param DoliDB $db Database handler
	 */
	public function __construct($db)
	{
		$this->db = $db;

		$this->labelStatusShort = array(
			self::STATUS_NOT_READ => 'Unread',
			self::STATUS_READ => 'Read',
			self::STATUS_ASSIGNED => 'Assigned',
			self::STATUS_IN_PROGRESS => 'InProgress',
			self::STATUS_NEED_MORE_INFO => 'NeedMoreInformationShort',
			self::STATUS_WAITING => 'OnHold',
			self::STATUS_CLOSED => 'SolvedClosed',
			self::STATUS_CANCELED => 'Canceled'
		);
		$this->labelStatus = array(
			self::STATUS_NOT_READ => 'Unread',
			self::STATUS_READ => 'Read',
			self::STATUS_ASSIGNED => 'Assigned',
			self::STATUS_IN_PROGRESS => 'InProgress',
			self::STATUS_NEED_MORE_INFO => 'NeedMoreInformation',
			self::STATUS_WAITING => 'OnHold',
			self::STATUS_CLOSED => 'SolvedClosed',
			self::STATUS_CANCELED => 'Canceled'
		);

		if (!getDolGlobalString('TICKET_INCLUDE_SUSPENDED_STATUS')) {
			unset($this->fields['fk_statut']['arrayofkeyval'][self::STATUS_WAITING]);
			unset($this->labelStatusShort[self::STATUS_WAITING]);
			unset($this->labelStatus[self::STATUS_WAITING]);
		}
	}

	/**
	 *    Check properties of ticket are ok (like ref, track_id, ...).
	 *    All properties must be already loaded on object (this->ref, this->track_id, ...).
	 *
	 *    @return int        0 if OK, <0 if KO
	 */
	private function verify()
	{
		$this->errors = array();

		$result = 0;

		// Clean parameters
		if (isset($this->ref)) {
			$this->ref = trim($this->ref);
		}

		if (isset($this->track_id)) {
			$this->track_id = trim($this->track_id);
		}

		if (isset($this->fk_soc)) {
			$this->fk_soc = (int) $this->fk_soc;
		}

		if (isset($this->fk_project)) {
			$this->fk_project = (int) $this->fk_project;
		}

		if (isset($this->origin_email)) {
			$this->origin_email = trim($this->origin_email);
		}

		if (isset($this->fk_user_create)) {
			$this->fk_user_create = (int) $this->fk_user_create;
		}

		if (isset($this->fk_user_assign)) {
			$this->fk_user_assign = (int) $this->fk_user_assign;
		}

		if (isset($this->subject)) {
			$this->subject = trim($this->subject);
		}

		if (isset($this->message)) {
			$this->message = trim($this->message);
			if (dol_strlen($this->message) > 65000) {
				$this->errors[] = 'ErrorFieldTooLong';
				dol_syslog(get_class($this).'::create error -1 message too long', LOG_ERR);
				$result = -1;
			}
		}

		if (isset($this->fk_statut)) {
			$this->fk_statut = (int) $this->fk_statut;
		}

		if (isset($this->resolution)) {
			$this->resolution = trim($this->resolution);
		}

		if (isset($this->progress)) {
			$this->progress = (int) $this->progress;
		}

		if (isset($this->timing)) {
			$this->timing = trim($this->timing);
		}

		if (isset($this->type_code)) {
			$this->type_code = trim($this->type_code);
		}

		if (isset($this->category_code)) {
			$this->category_code = trim($this->category_code);
		}

		if (isset($this->severity_code)) {
			$this->severity_code = trim($this->severity_code);
		}

		if (empty($this->ref)) {
			$this->errors[] = 'ErrorTicketRefRequired';
			dol_syslog(get_class($this)."::create error -1 ref null", LOG_ERR);
			$result = -1;
		}

		return $result;
	}

	/**
	 *  Create object into database
	 *
	 *  @param  User $user      User that creates
	 *  @param  int  $notrigger 0=launch triggers after, 1=disable triggers
	 *  @return int                      Return integer <0 if KO, Id of created object if OK
	 */
	public function create($user, $notrigger = 0)
	{
		global $conf;

		$error = 0;

		// Clean parameters
		$this->datec = dol_now();
		if (empty($this->track_id)) {
			$this->track_id = generate_random_id(16);
		}

		// Check more parameters
		// If error, this->errors[] is filled
		$result = $this->verify();

		if ($result >= 0) {
			$this->entity = ((isset($this->entity) && is_numeric($this->entity)) ? $this->entity : $conf->entity);

			// Insert request
			$sql = "INSERT INTO ".MAIN_DB_PREFIX."ticket(";
			$sql .= "ref,";
			$sql .= "track_id,";
			$sql .= "fk_soc,";
			$sql .= "fk_project,";
			$sql .= "fk_contract,";
			$sql .= "origin_email,";
			$sql .= "origin_replyto,";
			$sql .= "fk_user_create,";
			$sql .= "fk_user_assign,";
			$sql .= "email_msgid,";
			$sql .= "email_date,";
			$sql .= "subject,";
			$sql .= "message,";
			$sql .= "fk_statut,";
			$sql .= "resolution,";
			$sql .= "progress,";
			$sql .= "timing,";
			$sql .= "type_code,";
			$sql .= "category_code,";
			$sql .= "severity_code,";
			$sql .= "datec,";
			$sql .= "date_read,";
			$sql .= "date_close,";
			$sql .= "entity,";
			$sql .= "notify_tiers_at_create,";
			$sql .= "model_pdf,";
			$sql .= "ip";
			$sql .= ") VALUES (";
			$sql .= " ".(!isset($this->ref) ? '' : "'".$this->db->escape($this->ref)."'").",";
			$sql .= " ".(!isset($this->track_id) ? 'NULL' : "'".$this->db->escape($this->track_id)."'").",";
			$sql .= " ".($this->fk_soc > 0 ? $this->db->escape($this->fk_soc) : "null").",";
			$sql .= " ".($this->fk_project > 0 ? $this->db->escape($this->fk_project) : "null").",";
			$sql .= " ".($this->fk_contract > 0 ? $this->db->escape($this->fk_contract) : "null").",";
			$sql .= " ".(!isset($this->origin_email) ? 'NULL' : "'".$this->db->escape($this->origin_email)."'").",";
			$sql .= " ".(!isset($this->origin_replyto) ? 'NULL' : "'".$this->db->escape($this->origin_replyto)."'").",";
			$sql .= " ".(!isset($this->fk_user_create) ? ($user->id > 0 ? $user->id : 'NULL') : ($this->fk_user_create > 0 ? $this->fk_user_create : 'NULL')).",";
			$sql .= " ".($this->fk_user_assign > 0 ? $this->fk_user_assign : 'NULL').",";
			$sql .= " ".(empty($this->email_msgid) ? 'NULL' : "'".$this->db->escape($this->email_msgid)."'").",";
			$sql .= " ".(empty($this->email_date) ? 'NULL' : "'".$this->db->idate($this->email_date)."'").",";
			$sql .= " ".(!isset($this->subject) ? 'NULL' : "'".$this->db->escape($this->subject)."'").",";
			$sql .= " ".(!isset($this->message) ? 'NULL' : "'".$this->db->escape($this->message)."'").",";
			$sql .= " ".(!isset($this->fk_statut) ? '0' : "'".$this->db->escape($this->fk_statut)."'").",";
			$sql .= " ".(!isset($this->resolution) ? 'NULL' : "'".$this->db->escape($this->resolution)."'").",";
			$sql .= " ".(!isset($this->progress) ? '0' : "'".$this->db->escape($this->progress)."'").",";
			$sql .= " ".(!isset($this->timing) ? 'NULL' : "'".$this->db->escape($this->timing)."'").",";
			$sql .= " ".(!isset($this->type_code) ? 'NULL' : "'".$this->db->escape($this->type_code)."'").",";
			$sql .= " ".(empty($this->category_code) || $this->category_code == '-1' ? 'NULL' : "'".$this->db->escape($this->category_code)."'").",";
			$sql .= " ".(!isset($this->severity_code) ? 'NULL' : "'".$this->db->escape($this->severity_code)."'").",";
			$sql .= " ".(!isset($this->datec) || dol_strlen($this->datec) == 0 ? 'NULL' : "'".$this->db->idate($this->datec)."'").",";
			$sql .= " ".(!isset($this->date_read) || dol_strlen($this->date_read) == 0 ? 'NULL' : "'".$this->db->idate($this->date_read)."'").",";
			$sql .= " ".(!isset($this->date_close) || dol_strlen($this->date_close) == 0 ? 'NULL' : "'".$this->db->idate($this->date_close)."'");
			$sql .= ", ".((int) $this->entity);
			$sql .= ", ".(!isset($this->notify_tiers_at_create) ? '1' : "'".$this->db->escape($this->notify_tiers_at_create)."'");
			$sql .= ", '".$this->db->escape($this->model_pdf)."'";
			$sql .= ", ".(!isset($this->ip) ? 'NULL' : "'".$this->db->escape($this->ip)."'");
			$sql .= ")";

			$this->db->begin();

			dol_syslog(get_class($this)."::create", LOG_DEBUG);
			$resql = $this->db->query($sql);
			if (!$resql) {
				$error++;
				$this->errors[] = "Error ".$this->db->lasterror();
			}

			if (!$error) {
				$this->id = $this->db->last_insert_id(MAIN_DB_PREFIX."ticket");
			}

			if (!$error && getDolGlobalString('TICKET_ADD_AUTHOR_AS_CONTACT') && empty($this->context["createdfrompublicinterface"])) {
				// add creator as contributor

				// We first check the type of contact (internal or external)
				if (!empty($user->socid) && !empty($user->contact_id) && getDolGlobalInt('TICKET_ADD_AUTHOR_AS_CONTACT') == 2) {
					$contact_type = 'external';
					$contributor_id = $user->contact_id;
				} else {
					$contact_type = 'internal';
					$contributor_id = $user->id;
				}

				// We add the creator as contributor
				if ($this->add_contact($contributor_id, 'CONTRIBUTOR', $contact_type) < 0) {
					$error++;
				}
			}

			if (!$error && $this->fk_user_assign > 0) {
				if ($this->add_contact($this->fk_user_assign, 'SUPPORTTEC', 'internal') < 0) {
					$error++;
				}
			}


			//Update extrafield
			if (!$error) {
				$result = $this->insertExtraFields();
				if ($result < 0) {
					$error++;
				}
			}

			if (!$error && !$notrigger) {
				// Call trigger
				$result = $this->call_trigger('TICKET_CREATE', $user);
				if ($result < 0) {
					$error++;
				}
				// End call triggers
			}

			// Commit or rollback
			if ($error) {
				foreach ($this->errors as $errmsg) {
					dol_syslog(get_class($this)."::create ".$errmsg, LOG_ERR);
					$this->error .= ($this->error ? ', '.$errmsg : $errmsg);
				}
				$this->db->rollback();
				return -1 * $error;
			} else {
				$this->db->commit();
				return $this->id;
			}
		} else {
			$this->db->rollback();
			dol_syslog(get_class($this)."::Create fails verify ".implode(',', $this->errors), LOG_WARNING);
			return -3;
		}
	}

	/**
	 *  Load object in memory from the database
	 *
	 *  @param  int        	$id    			Id object
	 *  @param	string		$ref			Ref
	 *  @param	string		$track_id		Track id, a hash like ref
	 *  @param	string		$email_msgid	Email msgid
	 *  @return int              			Return integer <0 if KO, >0 if OK
	 */
	public function fetch($id = 0, $ref = '', $track_id = '', $email_msgid = '')
	{
		global $langs;

		// Check parameters
		if (empty($id) && empty($ref) && empty($track_id) && empty($email_msgid)) {
			$this->error = 'ErrorWrongParameters';
			dol_print_error(null, get_class($this)."::fetch ".$this->error);
			return -1;
		}

		$sql = "SELECT";
		$sql .= " t.rowid,";
		$sql .= " t.entity,";
		$sql .= " t.ref,";
		$sql .= " t.track_id,";
		$sql .= " t.fk_soc,";
		$sql .= " t.fk_project,";
		$sql .= " t.fk_contract,";
		$sql .= " t.origin_email,";
		$sql .= " t.origin_replyto,";
		$sql .= " t.fk_user_create,";
		$sql .= " t.fk_user_assign,";
		$sql .= " t.email_msgid,";
		$sql .= " t.email_date,";
		$sql .= " t.subject,";
		$sql .= " t.message,";
		$sql .= " t.fk_statut as status,";
		$sql .= " t.resolution,";
		$sql .= " t.progress,";
		$sql .= " t.timing,";
		$sql .= " t.type_code,";
		$sql .= " t.category_code,";
		$sql .= " t.severity_code,";
		$sql .= " t.datec,";
		$sql .= " t.date_read,";
		$sql .= " t.date_last_msg_sent,";
		$sql .= " t.date_close,";
		$sql .= " t.tms,";
		$sql .= " t.model_pdf,";
		$sql .= " t.extraparams,";
		$sql .= " t.ip,";
		$sql .= " type.label as type_label, category.label as category_label, severity.label as severity_label";
		$sql .= " FROM ".MAIN_DB_PREFIX."ticket as t";
		$sql .= " LEFT JOIN ".MAIN_DB_PREFIX."c_ticket_type as type ON type.code=t.type_code";
		$sql .= " LEFT JOIN ".MAIN_DB_PREFIX."c_ticket_category as category ON category.code=t.category_code";
		$sql .= " LEFT JOIN ".MAIN_DB_PREFIX."c_ticket_severity as severity ON severity.code=t.severity_code";

		if ($id) {
			$sql .= " WHERE t.rowid = ".((int) $id);
		} else {
			$sql .= " WHERE t.entity IN (".getEntity($this->element, 1).")";
			if (!empty($ref)) {
				$sql .= " AND t.ref = '".$this->db->escape($ref)."'";
			} elseif ($track_id) {
				$sql .= " AND t.track_id = '".$this->db->escape($track_id)."'";
			} else {
				$sql .= " AND t.email_msgid = '".$this->db->escape($email_msgid)."'";
			}
		}

		dol_syslog(get_class($this)."::fetch", LOG_DEBUG);
		$resql = $this->db->query($sql);
		if ($resql) {
			if ($this->db->num_rows($resql)) {
				$obj = $this->db->fetch_object($resql);

				$this->id = $obj->rowid;
				$this->entity = $obj->entity;
				$this->ref = $obj->ref;
				$this->track_id = $obj->track_id;
				$this->fk_soc = $obj->fk_soc;
				$this->socid = $obj->fk_soc; // for fetch_thirdparty() method
				$this->fk_project = $obj->fk_project;
				$this->fk_contract = $obj->fk_contract;
				$this->origin_email = $obj->origin_email;
				$this->origin_replyto = $obj->origin_replyto;
				$this->fk_user_create = $obj->fk_user_create;
				$this->fk_user_assign = $obj->fk_user_assign;
				$this->email_msgid = $obj->email_msgid;
				$this->email_date = $this->db->jdate($obj->email_date);
				$this->subject = $obj->subject;
				$this->message = $obj->message;
				$this->model_pdf = $obj->model_pdf;
				$this->extraparams = !empty($obj->extraparams) ? (array) json_decode($obj->extraparams, true) : array();
				$this->ip = $obj->ip;

				$this->status = $obj->status;
				$this->fk_statut = $this->status; // For backward compatibility

				$this->resolution = $obj->resolution;
				$this->progress = $obj->progress;
				$this->timing = $obj->timing;

				$this->type_code = $obj->type_code;
				$label_type = ($langs->trans("TicketTypeShort".$obj->type_code) != "TicketTypeShort".$obj->type_code ? $langs->trans("TicketTypeShort".$obj->type_code) : ($obj->type_label != '-' ? $obj->type_label : ''));
				$this->type_label = $label_type;

				$this->category_code = $obj->category_code;
				$label_category = ($langs->trans("TicketCategoryShort".$obj->category_code) != "TicketCategoryShort".$obj->category_code ? $langs->trans("TicketCategoryShort".$obj->category_code) : ($obj->category_label != '-' ? $obj->category_label : ''));
				$this->category_label = $label_category;

				$this->severity_code = $obj->severity_code;
				$label_severity = ($langs->trans("TicketSeverityShort".$obj->severity_code) != "TicketSeverityShort".$obj->severity_code ? $langs->trans("TicketSeverityShort".$obj->severity_code) : ($obj->severity_label != '-' ? $obj->severity_label : ''));
				$this->severity_label = $label_severity;

				$this->datec = $this->db->jdate($obj->datec);
				$this->date_creation = $this->db->jdate($obj->datec);
				$this->date_read = $this->db->jdate($obj->date_read);
				$this->date_validation = $this->db->jdate($obj->date_read);
				$this->date_last_msg_sent = $this->db->jdate($obj->date_last_msg_sent);
				$this->date_close = $this->db->jdate($obj->date_close);
				$this->tms = $this->db->jdate($obj->tms);
				$this->date_modification = $this->db->jdate($obj->tms);

				$this->fetch_optionals();

				$this->db->free($resql);
				return 1;
			} else {
				return 0;
			}
		} else {
			$this->error = "Error ".$this->db->lasterror();
			dol_syslog(get_class($this)."::fetch ".$this->error, LOG_ERR);
			return -1;
		}
	}

	/**
	 * Load all objects in memory from database
	 *
	 * @param  User   $user      	User for action
	 * @param  string $sortorder 	Sort order
	 * @param  string $sortfield 	Sort field
	 * @param  int    $limit     	page number
	 * @param  int    $offset    	Offset for query
	 * @param  int    $arch      	archive or not (not used)
	 * @param  array  $filter    	Filter for query
	 * @return int 					Return integer <0 if KO, >0 if OK
	 */
	public function fetchAll($user, $sortorder = 'ASC', $sortfield = 't.datec', $limit = 0, $offset = 0, $arch = 0, $filter = [])
	{
		global $langs, $extrafields;

		// fetch optionals attributes and labels
		$extrafields->fetch_name_optionals_label($this->table_element);

		$sql = "SELECT";
		$sql .= " t.rowid,";
		$sql .= " t.ref,";
		$sql .= " t.track_id,";
		$sql .= " t.fk_soc,";
		$sql .= " t.fk_project,";
		$sql .= " t.fk_contract,";
		$sql .= " t.origin_email,";
		$sql .= " t.origin_replyto,";
		$sql .= " t.fk_user_create, uc.lastname as user_create_lastname, uc.firstname as user_create_firstname,";
		$sql .= " t.fk_user_assign, ua.lastname as user_assign_lastname, ua.firstname as user_assign_firstname,";
		$sql .= " t.subject,";
		$sql .= " t.message,";
		$sql .= " t.fk_statut as status,";
		$sql .= " t.resolution,";
		$sql .= " t.progress,";
		$sql .= " t.timing,";
		$sql .= " t.type_code,";
		$sql .= " t.category_code,";
		$sql .= " t.severity_code,";
		$sql .= " t.datec,";
		$sql .= " t.date_read,";
		$sql .= " t.date_last_msg_sent,";
		$sql .= " t.date_close,";
		$sql .= " t.tms,";
		$sql .= " type.label as type_label, category.label as category_label, severity.label as severity_label";
		// Add fields for extrafields
		if ($extrafields->attributes[$this->table_element]['count']> 0) {
			foreach ($extrafields->attributes[$this->table_element]['label'] as $key => $val) {
				$sql .= ($extrafields->attributes[$this->table_element]['type'][$key] != 'separate' ? ",ef.".$key." as options_".$key : '');
			}
		}
		$sql .= " FROM ".MAIN_DB_PREFIX."ticket as t";
		$sql .= " LEFT JOIN ".MAIN_DB_PREFIX."c_ticket_type as type ON type.code = t.type_code";
		$sql .= " LEFT JOIN ".MAIN_DB_PREFIX."c_ticket_category as category ON category.code = t.category_code";
		$sql .= " LEFT JOIN ".MAIN_DB_PREFIX."c_ticket_severity as severity ON severity.code = t.severity_code";
		$sql .= " LEFT JOIN ".MAIN_DB_PREFIX."societe as s ON s.rowid = t.fk_soc";
		$sql .= " LEFT JOIN ".MAIN_DB_PREFIX."user as uc ON uc.rowid = t.fk_user_create";
		$sql .= " LEFT JOIN ".MAIN_DB_PREFIX."user as ua ON ua.rowid = t.fk_user_assign";
		if ($extrafields->attributes[$this->table_element]['count']> 0) {
			if (is_array($extrafields->attributes[$this->table_element]['label']) && count($extrafields->attributes[$this->table_element]['label'])) {
				$sql .= " LEFT JOIN ".MAIN_DB_PREFIX."ticket_extrafields as ef on (t.rowid = ef.fk_object)";
			}
		}
		$sql .= " WHERE t.entity IN (".getEntity('ticket').")";

		// Manage filter
		if (!empty($filter)) {
			foreach ($filter as $key => $value) {
				if (strpos($key, 'date')) { // To allow $filter['YEAR(s.dated)']=>$year
					$sql .= " AND ".$key." = '".$this->db->escape($value)."'";
				} elseif (($key == 't.fk_user_assign') || ($key == 't.type_code') || ($key == 't.category_code') || ($key == 't.severity_code') || ($key == 't.fk_soc')) {
					$sql .= " AND ".$key." = '".$this->db->escape($value)."'";
				} elseif ($key == 't.fk_statut') {
					if (is_array($value) && count($value) > 0) {
						$sql .= " AND ".$key." IN (".$this->db->sanitize(implode(',', $value)).")";
					} else {
						$sql .= " AND ".$key.' = '.((int) $value);
					}
				} elseif ($key == 't.fk_contract') {
					$sql .= " AND ".$key.' = '.((int) $value);
				} else {
					$sql .= " AND ".$key." LIKE '%".$this->db->escape($value)."%'";
				}
			}
		}

		// Case of external user
		$socid = $user->socid ? $user->socid : 0;
		// If the internal user must only see his customers, force searching by him
		$search_sale = 0;
		if (!$user->hasRight('societe', 'client', 'voir')) {
			$search_sale = $user->id;
		}
		// Search on sale representative
		if ($search_sale && $search_sale != '-1') {
			if ($search_sale == -2) {
				$sql .= " AND NOT EXISTS (SELECT sc.fk_soc FROM ".MAIN_DB_PREFIX."societe_commerciaux as sc WHERE sc.fk_soc = t.fk_soc)";
			} elseif ($search_sale > 0) {
				$sql .= " AND EXISTS (SELECT sc.fk_soc FROM ".MAIN_DB_PREFIX."societe_commerciaux as sc WHERE sc.fk_soc = t.fk_soc AND sc.fk_user = ".((int) $search_sale).")";
			}
		}
		// Search on socid
		if ($socid) {
			$sql .= " AND t.fk_soc = ".((int) $socid);
		}

		$sql .= $this->db->order($sortfield, $sortorder);
		if (!empty($limit)) {
			$sql .= $this->db->plimit($limit + 1, $offset);
		}

		dol_syslog(get_class($this)."::fetchAll", LOG_DEBUG);
		$resql = $this->db->query($sql);

		if ($resql) {
			$this->lines = array();

			$num = $this->db->num_rows($resql);
			$i = 0;

			if ($num) {
				while ($i < $num) {
					$obj = $this->db->fetch_object($resql);

					$line = new self($this->db);

					$line->id = $obj->rowid;
					//$line->rowid = $obj->rowid;
					$line->ref = $obj->ref;
					$line->track_id = $obj->track_id;
					$line->fk_soc = $obj->fk_soc;
					$line->fk_project = $obj->fk_project;
					$line->fk_contract = $obj->fk_contract;
					$line->origin_email = $obj->origin_email;
					$line->origin_replyto = $obj->origin_replyto;

					$line->fk_user_create = $obj->fk_user_create;
					$line->fk_user_assign = $obj->fk_user_assign;

					$line->subject = $obj->subject;
					$line->message = $obj->message;
					$line->fk_statut = $obj->status;
					$line->status = $obj->status;
					$line->resolution = $obj->resolution;
					$line->progress = $obj->progress;
					$line->timing = $obj->timing;

					$label_type = ($langs->trans("TicketTypeShort".$obj->type_code) != "TicketTypeShort".$obj->type_code ? $langs->trans("TicketTypeShort".$obj->type_code) : ($obj->type_label != '-' ? $obj->type_label : ''));
					$line->type_label = $label_type;

					$this->category_code = $obj->category_code;
					$label_category = ($langs->trans("TicketCategoryShort".$obj->category_code) != "TicketCategoryShort".$obj->category_code ? $langs->trans("TicketCategoryShort".$obj->category_code) : ($obj->category_label != '-' ? $obj->category_label : ''));
					$line->category_label = $label_category;

					$this->severity_code = $obj->severity_code;
					$label_severity = ($langs->trans("TicketSeverityShort".$obj->severity_code) != "TicketSeverityShort".$obj->severity_code ? $langs->trans("TicketSeverityShort".$obj->severity_code) : ($obj->severity_label != '-' ? $obj->severity_label : ''));
					$line->severity_label = $label_severity;

					$line->datec = $this->db->jdate($obj->datec);
					$line->date_read = $this->db->jdate($obj->date_read);
					$line->date_last_msg_sent = $this->db->jdate($obj->date_last_msg_sent);
					$line->date_close = $this->db->jdate($obj->date_close);

					// Extra fields
					if ($extrafields->attributes[$this->table_element]['count']> 0) {
						if (is_array($extrafields->attributes[$this->table_element]['label']) && count($extrafields->attributes[$this->table_element]['label'])) {
							foreach ($extrafields->attributes[$this->table_element]['label'] as $key => $val) {
								$tmpkey = 'options_'.$key;
								$line->{$tmpkey} = $obj->$tmpkey;
							}
						}
					}
					$this->lines[$i] = $line;
					$i++;
				}
			}
			$this->db->free($resql);
			return $num;
		} else {
			$this->error = "Error ".$this->db->lasterror();
			dol_syslog(get_class($this)."::fetchAll ".$this->error, LOG_ERR);
			return -1;
		}
	}

	/**
	 *  Update object into database
	 *
	 *  @param  User $user      User that modifies
	 *  @param  int  $notrigger 0=launch triggers after, 1=disable triggers
	 *  @return int                     Return integer <0 if KO, >0 if OK
	 */
	public function update($user, $notrigger = 0)
	{
		$error = 0;

		// $this->oldcopy should have been set by the caller of update (here properties were already modified)
		//if (empty($this->oldcopy)) {
		//	$this->oldcopy = dol_clone($this);
		//}

		// Clean parameters
		if (isset($this->ref)) {
			$this->ref = trim($this->ref);
		}

		if (isset($this->track_id)) {
			$this->track_id = trim($this->track_id);
		}

		if (isset($this->fk_soc)) {
			$this->fk_soc = (int) $this->fk_soc;
		}

		if (isset($this->fk_project)) {
			$this->fk_project = (int) $this->fk_project;
		}

		if (isset($this->fk_contract)) {
			$this->fk_contract = (int) $this->fk_contract;
		}

		if (isset($this->origin_email)) {
			$this->origin_email = trim($this->origin_email);
		}

		if (isset($this->fk_user_create)) {
			$this->fk_user_create = (int) $this->fk_user_create;
		}

		if (isset($this->fk_user_assign)) {
			$this->fk_user_assign = (int) $this->fk_user_assign;
		}

		if (isset($this->subject)) {
			$this->subject = trim($this->subject);
		}

		if (isset($this->message)) {
			$this->message = trim($this->message);
			if (dol_strlen($this->message) > 65000) {
				$this->errors[] = 'ErrorFieldTooLong';
				dol_syslog(get_class($this).'::update error -1 message too long', LOG_ERR);
				return -1;
			}
		}

		if (isset($this->fk_statut)) {
			$this->fk_statut = (int) $this->fk_statut;
		}

		if (isset($this->resolution)) {
			$this->resolution = trim($this->resolution);
		}

		if (isset($this->progress)) {
			$this->progress = (int) $this->progress;
		}

		if (isset($this->timing)) {
			$this->timing = trim($this->timing);
		}

		if (isset($this->type_code)) {
			$this->timing = trim($this->type_code);
		}

		if (isset($this->category_code)) {
			$this->timing = trim($this->category_code);
		}

		if (isset($this->severity_code)) {
			$this->timing = trim($this->severity_code);
		}
		if (isset($this->model_pdf)) {
			$this->model_pdf = trim($this->model_pdf);
		}
		// Check parameters
		// Put here code to add a control on parameters values
		// Update request
		$sql = "UPDATE ".MAIN_DB_PREFIX."ticket SET";
		$sql .= " ref=".(isset($this->ref) ? "'".$this->db->escape($this->ref)."'" : "").",";
		$sql .= " track_id=".(isset($this->track_id) ? "'".$this->db->escape($this->track_id)."'" : "null").",";
		$sql .= " fk_soc=".(isset($this->fk_soc) ? "'".$this->db->escape($this->fk_soc)."'" : "null").",";
		$sql .= " fk_project=".(isset($this->fk_project) ? "'".$this->db->escape($this->fk_project)."'" : "null").",";
		$sql .= " fk_contract=".(isset($this->fk_contract) ? "'".$this->db->escape($this->fk_contract)."'" : "null").",";
		$sql .= " origin_email=".(isset($this->origin_email) ? "'".$this->db->escape($this->origin_email)."'" : "null").",";
		$sql .= " origin_email=".(isset($this->origin_replyto) ? "'".$this->db->escape($this->origin_replyto)."'" : "null").",";
		$sql .= " fk_user_create=".(isset($this->fk_user_create) ? $this->fk_user_create : "null").",";
		$sql .= " fk_user_assign=".(isset($this->fk_user_assign) ? $this->fk_user_assign : "null").",";
		$sql .= " subject=".(isset($this->subject) ? "'".$this->db->escape($this->subject)."'" : "null").",";
		$sql .= " message=".(isset($this->message) ? "'".$this->db->escape($this->message)."'" : "null").",";
		$sql .= " fk_statut=".(isset($this->fk_statut) ? $this->fk_statut : "null").",";
		$sql .= " resolution=".(isset($this->resolution) ? $this->resolution : "null").",";
		$sql .= " progress=".(isset($this->progress) ? "'".$this->db->escape($this->progress)."'" : "null").",";
		$sql .= " timing=".(isset($this->timing) ? "'".$this->db->escape($this->timing)."'" : "null").",";
		$sql .= " type_code=".(isset($this->type_code) ? "'".$this->db->escape($this->type_code)."'" : "null").",";
		$sql .= " category_code=".(isset($this->category_code) ? "'".$this->db->escape($this->category_code)."'" : "null").",";
		$sql .= " severity_code=".(isset($this->severity_code) ? "'".$this->db->escape($this->severity_code)."'" : "null").",";
		$sql .= " datec=".(dol_strlen($this->datec) != 0 ? "'".$this->db->idate($this->datec)."'" : 'null').",";
		$sql .= " date_read=".(dol_strlen($this->date_read) != 0 ? "'".$this->db->idate($this->date_read)."'" : 'null').",";
		$sql .= " date_last_msg_sent=".(dol_strlen($this->date_last_msg_sent) != 0 ? "'".$this->db->idate($this->date_last_msg_sent)."'" : 'null').",";
		$sql .= " model_pdf=".(isset($this->model_pdf) ? "'".$this->db->escape($this->model_pdf)."'" : "null").",";
		$sql .= " date_close=".(dol_strlen($this->date_close) != 0 ? "'".$this->db->idate($this->date_close)."'" : 'null');
		$sql .= " WHERE rowid=".((int) $this->id);

		$this->db->begin();

		$resql = $this->db->query($sql);
		if (!$resql) {
			$error++;
			$this->errors[] = "Error ".$this->db->lasterror();
		}

		if (!$error) {
			// Update extrafields
			$result = $this->insertExtraFields();
			if ($result < 0) {
				$error++;
			}
		}

		if (!$error && !$notrigger) {
			// Call trigger
			$result = $this->call_trigger('TICKET_MODIFY', $user);
			if ($result < 0) {
				$error++;
			}
			// End call triggers
		}

		// Commit or rollback
		if ($error) {
			foreach ($this->errors as $errmsg) {
				dol_syslog(get_class($this)."::update ".$errmsg, LOG_ERR);
				$this->error .= ($this->error ? ', '.$errmsg : $errmsg);
			}
			$this->db->rollback();
			return -1 * $error;
		} else {
			$this->db->commit();
			return 1;
		}
	}

	/**
	 *  Delete object in database
	 *
	 *     @param  User $user      User that deletes
	 *  @param  int  $notrigger 0=launch triggers after, 1=disable triggers
	 *  @return int                     Return integer <0 if KO, >0 if OK
	 */
	public function delete($user, $notrigger = 0)
	{
		global $conf, $langs;
		$error = 0;

		$this->db->begin();

		if (!$error) {
			if (!$notrigger) {
				// Call trigger
				$result = $this->call_trigger('TICKET_DELETE', $user);
				if ($result < 0) {
					$error++;
				}
				// End call triggers
			}
		}

		if (!$error) {
			// Delete linked contacts
			$res = $this->delete_linked_contact();
			if ($res < 0) {
				dol_syslog(get_class($this)."::delete error", LOG_ERR);
				$error++;
			}
		}

		if (!$error) {
			// Delete linked object
			$res = $this->deleteObjectLinked();
			if ($res < 0) {
				$error++;
			}
		}

		// Removed extrafields
		if (!$error) {
			$result = $this->deleteExtraFields();
			if ($result < 0) {
				$error++;
				dol_syslog(get_class($this)."::delete error -3 ".$this->error, LOG_ERR);
			}
		}

		// Delete all child tables

		if (!$error) {
			$sql = "DELETE FROM ".MAIN_DB_PREFIX."categorie_ticket";
			$sql .= " WHERE fk_ticket = ".(int) $this->id;

			$result = $this->db->query($sql);
			if (!$result) {
				$error++;
				$this->errors[] = $this->db->lasterror();
			}
		}

		if (!$error) {
			$sql = "DELETE FROM ".MAIN_DB_PREFIX."ticket";
			$sql .= " WHERE rowid=".((int) $this->id);

			dol_syslog(get_class($this)."::delete sql=".$sql);
			$resql = $this->db->query($sql);
			if (!$resql) {
				$error++;
				$this->errors[] = "Error ".$this->db->lasterror();
			}
		}

		// Commit or rollback
		if ($error) {
			foreach ($this->errors as $errmsg) {
				dol_syslog(get_class($this)."::delete ".$errmsg, LOG_ERR);
				$this->error .= ($this->error ? ', '.$errmsg : $errmsg);
			}
			$this->db->rollback();
			return -1 * $error;
		} else {
			$this->db->commit();
			return 1;
		}
	}

	/**
	 *     Load an object from its id and create a new one in database
	 *
	 *     @param   User    $user       User that clone
	 *     @param   int     $fromid     Id of object to clone
	 *     @return  int                 New id of clone
	 */
	public function createFromClone(User $user, $fromid)
	{
		$error = 0;

		$object = new Ticket($this->db);

		$this->db->begin();

		// Load source object
		$object->fetch($fromid);
		$object->id = 0;
		$object->statut = 0;

		// Clear fields
		// ...
		// Create clone
		$object->context['createfromclone'] = 'createfromclone';
		$result = $object->create($user);

		// Other options
		if ($result < 0) {
			$this->error = $object->error;
			$error++;
		}

		if (!$error) {
		}

		unset($object->context['createfromclone']);

		// End
		if (!$error) {
			$this->db->commit();
			return $object->id;
		} else {
			$this->db->rollback();
			return -1;
		}
	}

	/**
	 *     Initialise object with example values
	 *     Id must be 0 if object instance is a specimen
	 *
	 *     @return int
	 */
	public function initAsSpecimen()
	{
		$this->id = 0;
		$this->entity = 1;
		$this->ref = 'TI0501-001';
		$this->track_id = 'XXXXaaaa';
		$this->origin_email = 'email@email.com';
		$this->fk_project = 1;
		$this->fk_user_create = 1;
		$this->fk_user_assign = 1;
		$this->subject = 'Subject of ticket';
		$this->message = 'Message of ticket';
		$this->status = 0;
		$this->resolution = '1';
		$this->progress = 10;
		//$this->timing = '30';
		$this->type_code = 'TYPECODE';
		$this->category_code = 'CATEGORYCODE';
		$this->severity_code = 'SEVERITYCODE';
		$this->datec = dol_now();
		$this->date_read = dol_now();
		$this->date_last_msg_sent = dol_now();
		$this->date_close = dol_now();
		$this->tms = dol_now();
		return 1;
	}

	/**
	 * Print selected status
	 *
	 * @param 	string    $selected   	Selected status
	 * @return 	void
	 */
	public function printSelectStatus($selected = "")
	{
		print Form::selectarray('search_fk_statut', $this->labelStatusShort, $selected, $show_empty = 1, $key_in_label = 0, $value_as_key = 0, $option = '', $translate = 1, $maxlen = 0, $disabled = 0, $sort = '', $morecss = '');
	}


	/**
	 * Load into a cache the types of tickets (setup done into dictionaries)
	 *
	 * @return 	int       Number of lines loaded, 0 if already loaded, <0 if KO
	 */
	public function loadCacheTypesTickets()
	{
		global $langs;

		if (!empty($this->cache_types_tickets) && count($this->cache_types_tickets)) {
			return 0;
		}
		// Cache deja charge

		$sql = "SELECT rowid, code, label, use_default, pos, description";
		$sql .= " FROM ".MAIN_DB_PREFIX."c_ticket_type";
		$sql .= " WHERE entity IN (".getEntity('c_ticket_type').")";
		$sql .= " AND active > 0";
		$sql .= " ORDER BY pos";
		dol_syslog(get_class($this)."::load_cache_type_tickets", LOG_DEBUG);
		$resql = $this->db->query($sql);
		if ($resql) {
			$num = $this->db->num_rows($resql);
			$i = 0;
			while ($i < $num) {
				$obj = $this->db->fetch_object($resql);
				$label = ($langs->trans("TicketTypeShort".$obj->code) != "TicketTypeShort".$obj->code ? $langs->trans("TicketTypeShort".$obj->code) : ($obj->label != '-' ? $obj->label : ''));
				$this->cache_types_tickets[$obj->rowid]['code'] = $obj->code;
				$this->cache_types_tickets[$obj->rowid]['label'] = $label;
				$this->cache_types_tickets[$obj->rowid]['use_default'] = $obj->use_default;
				$this->cache_types_tickets[$obj->rowid]['pos'] = $obj->pos;
				$i++;
			}
			return $num;
		} else {
			dol_print_error($this->db);
			return -1;
		}
	}

	/**
	 *      Load into a cache array, the list of ticket categories (setup done into dictionary)
	 *
	 *      @param	int		$publicgroup	0=No public group, 1=Public group only, -1=All
	 *      @return int             		Number of lines loaded, 0 if already loaded, <0 if KO
	 */
	public function loadCacheCategoriesTickets($publicgroup = -1)
	{
		global $conf, $langs;

		if ($publicgroup == -1 && !empty($this->cache_category_ticket) && count($this->cache_category_tickets)) {
			// Cache already loaded
			return 0;
		}

		$sql = "SELECT rowid, code, label, use_default, pos, description, public, active, force_severity, fk_parent";
		$sql .= " FROM ".MAIN_DB_PREFIX."c_ticket_category";
		$sql .= " WHERE entity IN (".getEntity('c_ticket_category').")";
		$sql .= " AND active > 0";
		if ($publicgroup > -1) {
			$sql .= " AND public = ".((int) $publicgroup);
		}
		$sql .= " ORDER BY pos";

		dol_syslog(get_class($this)."::load_cache_categories_tickets", LOG_DEBUG);

		$resql = $this->db->query($sql);
		if ($resql) {
			$num = $this->db->num_rows($resql);
			$i = 0;
			while ($i < $num) {
				$obj = $this->db->fetch_object($resql);
				$this->cache_category_tickets[$obj->rowid]['code'] = $obj->code;
				$this->cache_category_tickets[$obj->rowid]['use_default'] = $obj->use_default;
				$this->cache_category_tickets[$obj->rowid]['pos'] = $obj->pos;
				$this->cache_category_tickets[$obj->rowid]['public'] = $obj->public;
				$this->cache_category_tickets[$obj->rowid]['active'] = $obj->active;
				$this->cache_category_tickets[$obj->rowid]['force_severity'] = $obj->force_severity;
				$this->cache_category_tickets[$obj->rowid]['fk_parent'] = $obj->fk_parent;

				// If  translation exists, we use it to store already translated string.
				// Warning: You should not use this and recompute the translated string into caller code to get the value into expected language
				$label = ($langs->trans("TicketCategoryShort".$obj->code) != "TicketCategoryShort".$obj->code ? $langs->trans("TicketCategoryShort".$obj->code) : ($obj->label != '-' ? $obj->label : ''));
				$this->cache_category_tickets[$obj->rowid]['label'] = $label;

				$i++;
			}
			return $num;
		} else {
			dol_print_error($this->db);
			return -1;
		}
	}

	/**
	 *      Charge dans cache la liste des sévérité de tickets (paramétrable dans dictionnaire)
	 *
	 *      @return int             Number of lines loaded, 0 if already loaded, <0 if KO
	 */
	public function loadCacheSeveritiesTickets()
	{
		global $langs;

		if (!empty($this->cache_severity_tickets) && count($this->cache_severity_tickets)) {
			return 0;
		}
		// Cache deja charge

		$sql = "SELECT rowid, code, label, use_default, pos, description";
		$sql .= " FROM ".MAIN_DB_PREFIX."c_ticket_severity";
		$sql .= " WHERE entity IN (".getEntity('c_ticket_severity').")";
		$sql .= " AND active > 0";
		$sql .= " ORDER BY pos";
		dol_syslog(get_class($this)."::loadCacheSeveritiesTickets", LOG_DEBUG);
		$resql = $this->db->query($sql);
		if ($resql) {
			$num = $this->db->num_rows($resql);
			$i = 0;
			while ($i < $num) {
				$obj = $this->db->fetch_object($resql);

				$this->cache_severity_tickets[$obj->rowid]['code'] = $obj->code;
				$label = ($langs->trans("TicketSeverityShort".$obj->code) != "TicketSeverityShort".$obj->code ? $langs->trans("TicketSeverityShort".$obj->code) : ($obj->label != '-' ? $obj->label : ''));
				$this->cache_severity_tickets[$obj->rowid]['label'] = $label;
				$this->cache_severity_tickets[$obj->rowid]['use_default'] = $obj->use_default;
				$this->cache_severity_tickets[$obj->rowid]['pos'] = $obj->pos;
				$i++;
			}
			return $num;
		} else {
			dol_print_error($this->db);
			return -1;
		}
	}


	/**
	 * Return status label of object
	 *
	 * @param      	int		$mode     	0=long label, 1=short label, 2=Picto + short label, 3=Picto, 4=Picto + long label, 5=Short label + Picto, 6=Long label + Picto
	 * @return     	string    			Label
	 */
	public function getLibStatut($mode = 0)
	{
		return $this->LibStatut($this->status, $mode, 0, $this->progress);
	}


	// phpcs:disable PEAR.NamingConventions.ValidFunctionName.ScopeNotCamelCaps
	/**
	 * Return status label of object
	 *
	 * @param	string		$status			Id status
	 * @param	int			$mode			0=long label, 1=short label, 2=Picto + short label, 3=Picto, 4=Picto + long label, 5=Short label + Picto, 6=Long label + Picto
	 * @param	int			$notooltip		1=No tooltip
	 * @param	int			$progress		Progression (0 to 100)
	 * @return	string						Label
	 */
	public function LibStatut($status, $mode = 0, $notooltip = 0, $progress = 0)
	{
		// phpcs:enable
		global $langs, $hookmanager;

		$labelStatus = !empty($status) ? $this->labelStatus[$status] : '';
		$labelStatusShort = !empty($status) ? $this->labelStatusShort[$status] : '';

		switch ($status) {
			case self::STATUS_NOT_READ:						// Not read
				$statusType = 'status0';
				break;
			case self::STATUS_READ:							// Read
				$statusType = 'status1';
				break;
			case self::STATUS_ASSIGNED:						// Assigned
				$statusType = 'status2';
				break;
			case self::STATUS_IN_PROGRESS:					// In progress
				$statusType = 'status4';
				break;
			case self::STATUS_WAITING:						// Waiting/pending/suspended
				$statusType = 'status7';
				break;
			case self::STATUS_NEED_MORE_INFO:				// Waiting more information from the requester
				$statusType = 'status3';
				break;
			case self::STATUS_CANCELED:						// Canceled
				$statusType = 'status9';
				break;
			case self::STATUS_CLOSED:						// Closed
				$statusType = 'status6';
				break;
			default:
				$labelStatus = 'Unknown';
				$labelStatusShort = 'Unknown';
				$statusType = 'status0';
				$mode = 0;
		}

		$parameters = array(
			'status'          => $status,
			'mode'            => $mode,
		);

		// Note that $action and $object may have been modified by hook
		$reshook = $hookmanager->executeHooks('LibStatut', $parameters, $this);

		if ($reshook > 0) {
			return $hookmanager->resPrint;
		}

		$params = array();
		if ($notooltip) {
			$params = array('tooltip' => 'no');
		}

		$labelStatus = $langs->transnoentitiesnoconv($labelStatus);
		$labelStatusShort = $langs->transnoentitiesnoconv($labelStatusShort);

		if ($status == self::STATUS_IN_PROGRESS && $progress > 0) {
			$labelStatus .= ' ('.round($progress).'%)';
			$labelStatusShort .= ' ('.round($progress).'%)';
		}

		return dolGetStatus($labelStatus, $labelStatusShort, '', $statusType, $mode, '', $params);
	}

	/**
	 * getTooltipContentArray
	 *
	 * @param array $params ex option, infologin
	 * @since v18
	 * @return array
	 */
	public function getTooltipContentArray($params)
	{
		global $langs;

		$langs->load('ticket');
		$nofetch = !empty($params['nofetch']);

		$datas = array();
		$datas['picto'] = img_picto('', $this->picto).' <u class="paddingrightonly">'.$langs->trans("Ticket").'</u>';
		$datas['picto'] .= ' '.$this->getLibStatut(4);
		$datas['ref'] = '<br><b>'.$langs->trans('Ref').':</b> '.$this->ref;
		$datas['track_id'] = '<br><b>'.$langs->trans('TicketTrackId').':</b> '.$this->track_id;
		$datas['subject'] = '<br><b>'.$langs->trans('Subject').':</b> '.$this->subject;
		if ($this->date_creation) {
			$datas['date_creation'] = '<br><b>'.$langs->trans('DateCreation').':</b> '.dol_print_date($this->date_creation, 'dayhour');
		}
		if ($this->date_modification) {
			$datas['date_modification'] = '<br><b>'.$langs->trans('DateModification').':</b> '.dol_print_date($this->date_modification, 'dayhour');
		}
		// show categories for this record only in ajax to not overload lists
		if (isModEnabled('category') && !$nofetch) {
			require_once DOL_DOCUMENT_ROOT . '/categories/class/categorie.class.php';
			$form = new Form($this->db);
			$datas['categories'] = '<br>' . $form->showCategories($this->id, Categorie::TYPE_TICKET, 1);
		}

		return $datas;
	}

	/**
	 *  Return a link to the object card (with optionally the picto)
	 *
	 *	@param	int		$withpicto					Include picto in link (0=No picto, 1=Include picto into link, 2=Only picto)
	 *	@param	string	$option						On what the link point to ('nolink', ...)
	 *  @param	int  	$notooltip					1=Disable tooltip
	 *  @param  string  $morecss            		Add more css on link
	 *  @param  int     $save_lastsearch_value    	-1=Auto, 0=No save of lastsearch_values when clicking, 1=Save lastsearch_values whenclicking
	 *	@return	string								String with URL
	 */
	public function getNomUrl($withpicto = 0, $option = '', $notooltip = 0, $morecss = '', $save_lastsearch_value = -1)
	{
		global $conf, $langs;

		if (!empty($conf->dol_no_mouse_hover)) {
			$notooltip = 1; // Force disable tooltips
		}

		$result = '';

		$params = [
			'id' => $this->id,
			'objecttype' => $this->element,
			'option' => $option,
			'nofetch' => 1,
		];
		$classfortooltip = 'classfortooltip';
		$dataparams = '';
		if (getDolGlobalInt('MAIN_ENABLE_AJAX_TOOLTIP')) {
			$classfortooltip = 'classforajaxtooltip';
			$dataparams = ' data-params="'.dol_escape_htmltag(json_encode($params)).'"';
			$label = '';
		} else {
			$label = implode($this->getTooltipContentArray($params));
		}

		$url = DOL_URL_ROOT.'/ticket/card.php?id='.$this->id;

		if ($option != 'nolink') {
			// Add param to save lastsearch_values or not
			$add_save_lastsearch_values = ($save_lastsearch_value == 1 ? 1 : 0);
			if ($save_lastsearch_value == -1 && isset($_SERVER["PHP_SELF"]) && preg_match('/list\.php/', $_SERVER["PHP_SELF"])) {
				$add_save_lastsearch_values = 1;
			}
			if ($add_save_lastsearch_values) {
				$url .= '&save_lastsearch_values=1';
			}
		}

		$linkclose = '';
		if (empty($notooltip)) {
			if (getDolGlobalString('MAIN_OPTIMIZEFORTEXTBROWSER')) {
				$label = $langs->trans("ShowTicket");
				$linkclose .= ' alt="'.dol_escape_htmltag($label, 1).'"';
			}
			$linkclose .= ($label ? ' title="'.dol_escape_htmltag($label, 1).'"' : ' title="tocomplete"');
			$linkclose .= $dataparams.' class="'.$classfortooltip.($morecss ? ' '.$morecss : '').'"';
		} else {
			$linkclose = ($morecss ? ' class="'.$morecss.'"' : '');
		}

		$linkstart = '<a href="'.$url.'"';
		$linkstart .= $linkclose.'>';
		$linkend = '</a>';

		$result .= $linkstart;
		if ($withpicto) {
			$result .= img_object(($notooltip ? '' : $label), ($this->picto ? $this->picto : 'generic'), (($withpicto != 2) ? 'class="paddingright"' : ''), 0, 0, $notooltip ? 0 : 1);
		}
		if ($withpicto != 2) {
			$result .= $this->ref;
		}
		$result .= $linkend;
		//if ($withpicto != 2) $result.=(($addlabel && $this->label) ? $sep . dol_trunc($this->label, ($addlabel > 1 ? $addlabel : 0)) : '');

		return $result;
	}


	/**
	 *    Mark a message as read
	 *
	 *    @param    User		$user			Object user
	 *    @param	int			$notrigger		No trigger
	 *    @return   int							Return integer <0 if KO, 0=nothing done, >0 if OK
	 */
	public function markAsRead($user, $notrigger = 0)
	{
		global $langs;

		$error = 0;

		if ($this->statut != self::STATUS_CANCELED) { // no closed
			$this->oldcopy = dol_clone($this);

			$this->db->begin();

			$sql = "UPDATE ".MAIN_DB_PREFIX."ticket";
			$sql .= " SET fk_statut = ".Ticket::STATUS_READ.", date_read = '".$this->db->idate(dol_now())."'";
			$sql .= " WHERE rowid = ".((int) $this->id);

			dol_syslog(get_class($this)."::markAsRead");
			$resql = $this->db->query($sql);
			if ($resql) {
				$this->context['actionmsg'] = $langs->trans('TicketLogMesgReadBy', $this->ref, $user->getFullName($langs));
				$this->context['actionmsg2'] = $langs->trans('TicketLogMesgReadBy', $this->ref, $user->getFullName($langs));

				if (!$error && !$notrigger) {
					// Call trigger
					$result = $this->call_trigger('TICKET_MODIFY', $user);
					if ($result < 0) {
						$error++;
					}
					// End call triggers
				}

				if (!$error) {
					$this->db->commit();
					return 1;
				} else {
					$this->db->rollback();
					$this->error = implode(',', $this->errors);
					dol_syslog(get_class($this)."::markAsRead ".$this->error, LOG_ERR);
					return -1;
				}
			} else {
				$this->db->rollback();
				$this->error = $this->db->lasterror();
				dol_syslog(get_class($this)."::markAsRead ".$this->error, LOG_ERR);
				return -1;
			}
		}

		return 0;
	}

	/**
	 *    Set an assigned user to a ticket.
	 *
	 *    @param    User	$user				Object user
	 *    @param    int 	$id_assign_user		ID of user assigned
	 *    @param    int 	$notrigger        	Disable trigger
	 *    @return   int							Return integer <0 if KO, 0=Nothing done, >0 if OK
	 */
	public function assignUser($user, $id_assign_user, $notrigger = 0)
	{
		$error = 0;

		$this->oldcopy = dol_clone($this);

		$this->db->begin();

		$sql = "UPDATE ".MAIN_DB_PREFIX."ticket";
		if ($id_assign_user > 0) {
			$sql .= " SET fk_user_assign=".((int) $id_assign_user).", fk_statut = ".Ticket::STATUS_ASSIGNED;
		} else {
			$sql .= " SET fk_user_assign=null, fk_statut = ".Ticket::STATUS_READ;
		}
		$sql .= " WHERE rowid = ".((int) $this->id);

		dol_syslog(get_class($this)."::assignUser sql=".$sql);
		$resql = $this->db->query($sql);
		if ($resql) {
			$this->fk_user_assign = $id_assign_user; // May be used by trigger

			if (!$notrigger) {
				// Call trigger
				$result = $this->call_trigger('TICKET_ASSIGNED', $user);
				if ($result < 0) {
					$error++;
				}
				// End call triggers
			}

			if (!$error) {
				$this->db->commit();
				return 1;
			} else {
				$this->db->rollback();
				$this->error = implode(',', $this->errors);
				dol_syslog(get_class($this)."::assignUser ".$this->error, LOG_ERR);
				return -1;
			}
		} else {
			$this->db->rollback();
			$this->error = $this->db->lasterror();
			dol_syslog(get_class($this)."::assignUser ".$this->error, LOG_ERR);
			return -1;
		}
	}

	/**
	 * Add message into database
	 *
	 * @param 	User 	$user      		  	User that creates
	 * @param 	int  	$notrigger 		  	0=launch triggers after, 1=disable triggers
	 * @param 	array	$filename_list      List of files to attach (full path of filename on file system)
	 * @param 	array	$mimetype_list      List of MIME type of attached files
	 * @param 	array	$mimefilename_list  List of attached file name in message
	 * @param 	boolean	$send_email      	Whether the message is sent by email
	 * @param   int     $public_area    	0=Default, 1 if we are creating the message from a public area (so we can search contact from email to add it as contact of ticket if TICKET_ASSIGN_CONTACT_TO_MESSAGE is set)
	 * @return 	int						  	Return integer <0 if KO, >0 if OK
	 */
	public function createTicketMessage($user, $notrigger = 0, $filename_list = array(), $mimetype_list = array(), $mimefilename_list = array(), $send_email = false, $public_area = 0)
	{
		global $conf, $langs;
		$error = 0;

		$now = dol_now();

		// Clean parameters
		if (isset($this->fk_track_id)) {
			$this->fk_track_id = trim($this->fk_track_id);
		}

		if (isset($this->message)) {
			$this->message = trim($this->message);
		}

		$this->db->begin();

		// Insert entry into agenda with code 'TICKET_MSG'
		include_once DOL_DOCUMENT_ROOT.'/comm/action/class/actioncomm.class.php';
		$actioncomm = new ActionComm($this->db);
		$actioncomm->type_code = 'AC_OTH_AUTO';	// This is not an entry that must appears into manual calendar but only into CRM calendar
		$actioncomm->code = 'TICKET_MSG';
		if ($this->private) {
			$actioncomm->code = 'TICKET_MSG_PRIVATE';
		}
		if ($send_email) {
			$actioncomm->code .= '_SENTBYMAIL';
		}
		if ((empty($user->id) || $user->id == 0) && isset($_SESSION['email_customer'])) {
			$actioncomm->email_from = $_SESSION['email_customer'];
		}
		$actioncomm->socid = $this->socid;
		$actioncomm->label = $this->subject;
		$actioncomm->note_private = $this->message;
		$actioncomm->userassigned = array($user->id);
		$actioncomm->userownerid = $user->id;
		$actioncomm->datep = $now;
		$actioncomm->percentage = -1; // percentage is not relevant for punctual events
		$actioncomm->elementtype = 'ticket';
		$actioncomm->fk_element = $this->id;
		$actioncomm->fk_project = $this->fk_project;

		// add contact id from author email on public interface
		if ($public_area && !empty($this->origin_email) && getDolGlobalString('TICKET_ASSIGN_CONTACT_TO_MESSAGE')) {
			$contacts = $this->searchContactByEmail($this->origin_email);
			if (!empty($contacts)) {
				// Ensure that contact is active and select first active contact
				foreach ($contacts as $contact) {
					if ((int) $contact->statut == 1) {
						$actioncomm->contact_id = $contact->id;
						break;
					}
				}
			}
		}

		$attachedfiles = array();
		$attachedfiles['paths'] = $filename_list;
		$attachedfiles['names'] = $mimefilename_list;
		$attachedfiles['mimes'] = $mimetype_list;
		if (is_array($attachedfiles) && count($attachedfiles) > 0) {
			$actioncomm->attachedfiles = $attachedfiles;
		}

<<<<<<< HEAD
=======
		if (!empty($mimefilename_list) && is_array($mimefilename_list)) {
			$actioncomm->note_private = dol_concatdesc($actioncomm->note_private, "\n".$langs->transnoentities("AttachedFiles").': '.implode(';', $mimefilename_list));
		}

>>>>>>> 768c4309
		$actionid = $actioncomm->create($user);
		if ($actionid <= 0) {
			$error++;
			$this->error = $actioncomm->error;
			$this->errors = $actioncomm->errors;
		}

		if ($actionid > 0) {
			if (is_array($attachedfiles) && array_key_exists('paths', $attachedfiles) && count($attachedfiles['paths']) > 0) {
				foreach ($attachedfiles['paths'] as $key => $filespath) {
					$destdir = $conf->agenda->dir_output.'/'.$actionid;
					$destfile = $destdir.'/'.$attachedfiles['names'][$key];
					if (dol_mkdir($destdir) >= 0) {
						require_once DOL_DOCUMENT_ROOT.'/core/lib/files.lib.php';
						dol_move($filespath, $destfile);
						if ($actioncomm->code == "TICKET_MSG") {
							$ecmfile = new EcmFiles($this->db);
							$destdir = preg_replace('/^'.preg_quote(DOL_DATA_ROOT, '/').'/', '', $destdir);
							$destdir = preg_replace('/[\\/]$/', '', $destdir);
							$destdir = preg_replace('/^[\\/]/', '', $destdir);
							$ecmfile->fetch(0, '', $destdir.'/'.$attachedfiles['names'][$key]);
							require_once DOL_DOCUMENT_ROOT.'/core/lib/security2.lib.php';
							$ecmfile->share = getRandomPassword(true);
							$result = $ecmfile->update($user);
							if ($result < 0) {
								setEventMessages($ecmfile->error, $ecmfile->errors, 'warnings');
							}
						}
					}
				}
			}
		}

		// Commit or rollback
		if ($error) {
			$this->db->rollback();
			return -1 * $error;
		} else {
			$this->db->commit();
			return 1;
		}
	}

	/**
	 *      Load the list of event on ticket into ->cache_msgs_ticket
	 *
	 *      @return int             Number of lines loaded, 0 if already loaded, <0 if KO
	 */
	public function loadCacheMsgsTicket()
	{
		if (!empty($this->cache_msgs_ticket) && is_array($this->cache_msgs_ticket) && count($this->cache_msgs_ticket)) {
			return 0;
		}

		// Cache already loaded

		$sql = "SELECT id as rowid, fk_user_author, email_from, datec, datep, label, note as message, code";
		$sql .= " FROM ".MAIN_DB_PREFIX."actioncomm";
		$sql .= " WHERE fk_element = ".(int) $this->id;
		$sql .= " AND elementtype = 'ticket'";
		$sql .= " ORDER BY datep DESC";

		dol_syslog(get_class($this)."::load_cache_actions_ticket", LOG_DEBUG);
		$resql = $this->db->query($sql);
		if ($resql) {
			$num = $this->db->num_rows($resql);
			$i = 0;
			while ($i < $num) {
				$obj = $this->db->fetch_object($resql);
				$this->cache_msgs_ticket[$i]['id'] = $obj->rowid;
				$this->cache_msgs_ticket[$i]['fk_user_author'] = $obj->fk_user_author;
				if ($obj->code == 'TICKET_MSG' && empty($obj->fk_user_author)) {
					$this->cache_msgs_ticket[$i]['fk_contact_author'] = $obj->email_from;
				}
				$this->cache_msgs_ticket[$i]['datec'] = $this->db->jdate($obj->datec);
				$this->cache_msgs_ticket[$i]['datep'] = $this->db->jdate($obj->datep);
				$this->cache_msgs_ticket[$i]['subject'] = $obj->label;
				$this->cache_msgs_ticket[$i]['message'] = $obj->message;
				$this->cache_msgs_ticket[$i]['private'] = (preg_match('/^TICKET_MSG_PRIVATE/', $obj->code) ? 1 : 0);
				$i++;
			}
			return $num;
		} else {
			$this->error = "Error ".$this->db->lasterror();
			dol_syslog(get_class($this)."::load_cache_actions_ticket ".$this->error, LOG_ERR);
			return -1;
		}
	}

	/**
	 *    Close a ticket
	 *
	 *    @param    User    $user      	User that close
	 *    @param	int		$mode		0=Close solved, 1=Close abandoned
	 *    @return   int		           	Return integer <0 if KO, 0=nothing done, >0 if OK
	 */
	public function close(User $user, $mode = 0)
	{
		global $conf;

		if ($this->status != Ticket::STATUS_CLOSED && $this->status != Ticket::STATUS_CANCELED) { // not closed
			$this->db->begin();

			$sql = "UPDATE ".MAIN_DB_PREFIX."ticket";
			$sql .= " SET fk_statut=".($mode ? Ticket::STATUS_CANCELED : Ticket::STATUS_CLOSED).", progress=100, date_close='".$this->db->idate(dol_now())."'";
			$sql .= " WHERE rowid = ".((int) $this->id);

			dol_syslog(get_class($this)."::close mode=".$mode);
			$resql = $this->db->query($sql);
			if ($resql) {
				$error = 0;

				// Valid and close fichinter linked
				if (isModEnabled('intervention') && getDolGlobalString('WORKFLOW_TICKET_CLOSE_INTERVENTION')) {
					dol_syslog("We have closed the ticket, so we close all linked interventions");
					$this->fetchObjectLinked($this->id, $this->element, null, 'fichinter');
					if ($this->linkedObjectsIds) {
						foreach ($this->linkedObjectsIds['fichinter'] as $fichinter_id) {
							$fichinter = new Fichinter($this->db);
							$fichinter->fetch($fichinter_id);
							if ($fichinter->statut == 0) {
								$result = $fichinter->setValid($user);
								if (!$result) {
									$this->errors[] = $fichinter->error;
									$error++;
								}
							}
							if ($fichinter->statut < 3) {
								$result = $fichinter->setStatut(3);
								if (!$result) {
									$this->errors[] = $fichinter->error;
									$error++;
								}
							}
						}
					}
				}

				// Call trigger
				$result = $this->call_trigger('TICKET_CLOSE', $user);
				if ($result < 0) {
					$error++;
				}
				// End call triggers

				if (!$error) {
					$this->db->commit();
					return 1;
				} else {
					$this->db->rollback();
					$this->error = implode(',', $this->errors);
					dol_syslog(get_class($this)."::close ".$this->error, LOG_ERR);
					return -1;
				}
			} else {
				$this->db->rollback();
				$this->error = $this->db->lasterror();
				dol_syslog(get_class($this)."::close ".$this->error, LOG_ERR);
				return -1;
			}
		}

		return 0;
	}

	/**
	 *     Search and fetch thirparties by email
	 *
	 *     @param  string 		$email   		Email
	 *     @param  int    		$type    		Type of thirdparties (0=any, 1=customer, 2=prospect, 3=supplier)
	 *     @param  array  		$filters 		Array of couple field name/value to filter the companies with the same name
	 *     @param  string 		$clause  		Clause for filters
	 *     @return array|int    		   		Array of thirdparties object
	 */
	public function searchSocidByEmail($email, $type = 0, $filters = array(), $clause = 'AND')
	{
		$thirdparties = array();
		$exact = 0;

		// Generation requete recherche
		$sql = "SELECT rowid FROM ".MAIN_DB_PREFIX."societe";
		$sql .= " WHERE entity IN (".getEntity('ticket', 1).")";
		if (!empty($type)) {
			if ($type == 1 || $type == 2) {
				$sql .= " AND client = ".((int) $type);
			} elseif ($type == 3) {
				$sql .= " AND fournisseur = 1";
			}
		}
		if (!empty($email)) {
			if (empty($exact)) {
				$regs = array();
				if (preg_match('/^([\*])?[^*]+([\*])?$/', $email, $regs) && count($regs) > 1) {
					$email = str_replace('*', '%', $email);
				} else {
					$email = '%'.$email.'%';
				}
			}
			$sql .= " AND ";
			if (is_array($filters) && !empty($filters)) {
				$sql .= "(";
			}

			$sql .= "email LIKE '".$this->db->escape($email)."'";
		}
		if (is_array($filters) && !empty($filters)) {
			foreach ($filters as $field => $value) {
				$sql .= " ".$clause." ".$field." LIKE '".$this->db->escape($value)."'";
			}
			if (!empty($email)) {
				$sql .= ")";
			}
		}

		$res = $this->db->query($sql);
		if ($res) {
			while ($rec = $this->db->fetch_array($res)) {
				$soc = new Societe($this->db);
				$soc->fetch($rec['rowid']);
				$thirdparties[] = $soc;
			}

			return $thirdparties;
		} else {
			$this->error = $this->db->error().' sql='.$sql;
			dol_syslog(get_class($this)."::searchSocidByEmail ".$this->error, LOG_ERR);
			return -1;
		}
	}

	/**
	 *     Search and fetch contacts by email
	 *
	 *     @param  string 		$email 		Email
	 *     @param  int  		$socid 		Limit to a thirdparty
	 *     @param  string 		$case  		Respect case
	 *     @return array|int        		Array of contacts object
	 */
	public function searchContactByEmail($email, $socid = 0, $case = '')
	{
		$contacts = array();

		// Forge the search SQL
		$sql = "SELECT rowid FROM ".MAIN_DB_PREFIX."socpeople";
		$sql .= " WHERE entity IN (".getEntity('contact').")";
		if (!empty($socid)) {
			$sql .= " AND fk_soc = ".((int) $socid);
		}
		if (!empty($email)) {
			$sql .= " AND ";
			if (!$case) {
				$sql .= "email = '".$this->db->escape($email)."'";
			} else {
				$sql .= "email LIKE BINARY '".$this->db->escape($this->db->escapeforlike($email))."'";
			}
		}

		$res = $this->db->query($sql);
		if ($res) {
			while ($rec = $this->db->fetch_object($res)) {
				include_once DOL_DOCUMENT_ROOT.'/contact/class/contact.class.php';
				$contactstatic = new Contact($this->db);
				$contactstatic->fetch($rec->rowid);
				$contacts[] = $contactstatic;
			}

			return $contacts;
		} else {
			$this->error = $this->db->error().' sql='.$sql;
			dol_syslog(get_class($this)."::searchContactByEmail ".$this->error, LOG_ERR);
			return -1;
		}
	}

	/**
	 *    Define parent commany of current ticket
	 *
	 *    @param  int $id		Id of thirdparty to set or '' to remove
	 *    @return int           Return integer <0 if KO, >0 if OK
	 */
	public function setCustomer($id)
	{
		if ($this->id) {
			$sql = "UPDATE ".MAIN_DB_PREFIX."ticket";
			$sql .= " SET fk_soc = ".($id > 0 ? $id : "null");
			$sql .= " WHERE rowid = ".((int) $this->id);
			dol_syslog(get_class($this).'::setCustomer sql='.$sql);
			$resql = $this->db->query($sql);
			if ($resql) {
				return 1;
			} else {
				return -1;
			}
		} else {
			return -1;
		}
	}

	/**
	 *    Define progression of current ticket
	 *
	 *    @param  int $percent Progression percent
	 *    @return int             Return integer <0 if KO, >0 if OK
	 */
	public function setProgression($percent)
	{
		if ($this->id) {
			$sql = "UPDATE ".MAIN_DB_PREFIX."ticket";
			$sql .= " SET progress = ".($percent > 0 ? $percent : "null");
			$sql .= " WHERE rowid = ".((int) $this->id);
			dol_syslog(get_class($this).'::set_progression sql='.$sql);
			$resql = $this->db->query($sql);
			if ($resql) {
				return 1;
			} else {
				return -1;
			}
		} else {
			return -1;
		}
	}

	/**
	 *     Link element with a contract
	 *
	 *     @param  int $contractid Contract id to link element to
	 *     @return int                        Return integer <0 if KO, >0 if OK
	 */
	public function setContract($contractid)
	{
		if ($this->id) {
			$sql = "UPDATE ".MAIN_DB_PREFIX."ticket";
			$sql .= " SET fk_contract = ".($contractid > 0 ? $contractid : "null");
			$sql .= " WHERE rowid = ".((int) $this->id);
			dol_syslog(get_class($this).'::setContract sql='.$sql);
			$resql = $this->db->query($sql);
			if ($resql) {
				return 1;
			} else {
				return -1;
			}
		} else {
			return -1;
		}
	}

	/* gestion des contacts d'un ticket */

	/**
	 *  Return id des contacts interne de suivi
	 *
	 *  @return array       Liste des id contacts suivi ticket
	 */
	public function getIdTicketInternalContact()
	{
		return $this->getIdContact('internal', 'SUPPORTTEC');
	}

	/**
	 *  Retrieve information about internal contacts
	 *
	 *  @param    int     $status     Status of user or company
	 *  @return array                 Array with datas : firstname, lastname, socid (-1 for internal users), email, code, libelle, status
	 */
	public function getInfosTicketInternalContact($status = -1)
	{
		return $this->listeContact(-1, 'internal', 0, '', $status);
	}

	/**
	 *  Return id des contacts clients pour le suivi ticket
	 *
	 *  @return array       Liste des id contacts suivi ticket
	 */
	public function getIdTicketCustomerContact()
	{
		return $this->getIdContact('external', 'SUPPORTCLI');
	}

	/**
	 * Retrieve information about external contacts
	 *
	 *  @param    int     $status     Status of user or company
	 *  @return array                 Array with datas : firstname, lastname, socid (-1 for internal users), email, code, libelle, status
	 */
	public function getInfosTicketExternalContact($status = -1)
	{
		return $this->listeContact(-1, 'external', 0, '', $status);
	}

	/**
	 *  Return id des contacts clients des intervenants
	 *
	 *  @return array       Liste des id contacts intervenants
	 */
	public function getIdTicketInternalInvolvedContact()
	{
		return $this->getIdContact('internal', 'CONTRIBUTOR');
	}

	/**
	 *  Return id des contacts clients des intervenants
	 *
	 *  @return array       Liste des id contacts intervenants
	 */
	public function getIdTicketCustomerInvolvedContact()
	{
		return $this->getIdContact('external', 'CONTRIBUTOR');
	}

	/**
	 * Return id of all contacts for ticket
	 *
	 * @return	array		Array of contacts for tickets
	 */
	public function getTicketAllContacts()
	{
		$array_contact = array();

		$array_contact = $this->getIdTicketInternalContact();

		$array_contact = array_merge($array_contact, $this->getIdTicketCustomerContact());

		$array_contact = array_merge($array_contact, $this->getIdTicketInternalInvolvedContact());

		$array_contact = array_merge($array_contact, $this->getIdTicketCustomerInvolvedContact());

		return $array_contact;
	}

	/**
	 * Return id of all contacts for ticket
	 *
	 * @return	array		Array of contacts
	 */
	public function getTicketAllCustomerContacts()
	{
		$array_contact = array();

		$array_contact = array_merge($array_contact, $this->getIdTicketCustomerContact());

		$array_contact = array_merge($array_contact, $this->getIdTicketCustomerInvolvedContact());

		return $array_contact;
	}


	/**
	 *    Get array of all contacts for a ticket
	 *    Override method of file commonobject.class.php to add phone number
	 *
	 *    @param    int     $statusoflink   Status of lines to get (-1=all)
	 *    @param    string  $source         Source of contact: external or thirdparty (llx_socpeople) or internal (llx_user)
	 *    @param    int     $list           0:Return array contains all properties, 1:Return array contains just id
	 *    @param    string  $code           Filter on this code of contact type ('SHIPPING', 'BILLING', ...)
	 *    @param    int     $status         Status of user or company
	 *    @return   array|int               Array of contacts
	 */
	public function listeContact($statusoflink = -1, $source = 'external', $list = 0, $code = '', $status = -1)
	{
		global $langs;

		$tab = array();

		$sql = "SELECT ec.rowid, ec.statut  as statuslink, ec.fk_socpeople as id, ec.fk_c_type_contact"; // This field contains id of llx_socpeople or id of llx_user
		if ($source == 'internal') {
			$sql .= ", '-1' as socid, t.statut as statuscontact";
		}

		if ($source == 'external' || $source == 'thirdparty') {
			$sql .= ", t.fk_soc as socid, t.statut as statuscontact";
		}

		$sql .= ", t.civility, t.lastname as lastname, t.firstname, t.email";
		if ($source == 'internal') {
			$sql .= ", t.office_phone as phone, t.user_mobile as phone_mobile";
		}

		if ($source == 'external') {
			$sql .= ", t.phone as phone, t.phone_mobile as phone_mobile, t.phone_perso as phone_perso";
		}

		$sql .= ", tc.source, tc.element, tc.code, tc.libelle as type_contact_label";
		$sql .= " FROM ".MAIN_DB_PREFIX."c_type_contact tc";
		$sql .= ", ".MAIN_DB_PREFIX."element_contact ec";
		if ($source == 'internal') {
			$sql .= " LEFT JOIN ".MAIN_DB_PREFIX."user t on ec.fk_socpeople = t.rowid";
		}

		if ($source == 'external' || $source == 'thirdparty') {
			$sql .= " LEFT JOIN ".MAIN_DB_PREFIX."socpeople t on ec.fk_socpeople = t.rowid";
		}

		$sql .= " WHERE ec.element_id = ".((int) $this->id);
		$sql .= " AND ec.fk_c_type_contact=tc.rowid";
		$sql .= " AND tc.element='".$this->db->escape($this->element)."'";
		if ($source == 'internal') {
			$sql .= " AND tc.source = 'internal'";
			if ($status >= 0) {
				$sql .= " AND t.statut = ".((int) $status);
			}
		}

		if ($source == 'external' || $source == 'thirdparty') {
			$sql .= " AND tc.source = 'external'";
			if ($status >= 0) {
				$sql .= " AND t.statut = ".((int) $status);
			}
		}

		if (!empty($code)) {
			$sql .= " AND tc.code = '".$this->db->escape($code)."'";
		}

		$sql .= " AND tc.active=1";
		if ($statusoflink >= 0) {
			$sql .= " AND ec.statut = ".((int) $statusoflink);
		}

		$sql .= " ORDER BY t.lastname ASC";

		$resql = $this->db->query($sql);
		if ($resql) {
			$num = $this->db->num_rows($resql);
			$i = 0;
			while ($i < $num) {
				$obj = $this->db->fetch_object($resql);

				if (!$list) {
					$transkey = "TypeContact_".$obj->element."_".$obj->source."_".$obj->code;
					$libelle_type = ($langs->trans($transkey) != $transkey ? $langs->trans($transkey) : $obj->type_contact_label);
					$tab[$i] = array(
							'source' => $obj->source,
							'socid' => $obj->socid,
							'id' => $obj->id,
							'nom' => $obj->lastname, // For backward compatibility
							'civility' => $obj->civility,
							'lastname' => $obj->lastname,
							'firstname' => $obj->firstname,
							'email' => $obj->email,
							'rowid' => $obj->rowid,
							'code' => $obj->code,
							'libelle' => $libelle_type,
							'status' => $obj->statuslink,
							'statuscontact'=>$obj->statuscontact,
							'fk_c_type_contact' => $obj->fk_c_type_contact,
							'phone' => $obj->phone,
							'phone_mobile' => $obj->phone_mobile);
				} else {
					$tab[$i] = $obj->id;
				}

				$i++;
			}

			return $tab;
		} else {
			$this->error = $this->db->error();
			dol_print_error($this->db);
			return -1;
		}
	}

	/**
	 * Get a default reference.
	 *
	 * @param	Societe		$thirdparty		Thirdparty
	 * @return 	string   					Reference
	 */
	public function getDefaultRef($thirdparty = null)
	{
		global $conf;

		$defaultref = '';
		$modele = !getDolGlobalString('TICKET_ADDON') ? 'mod_ticket_simple' : $conf->global->TICKET_ADDON;

		// Search template files
		$file = '';
		$classname = '';
		$filefound = 0;
		$dirmodels = array_merge(array('/'), (array) $conf->modules_parts['models']);
		foreach ($dirmodels as $reldir) {
			$file = dol_buildpath($reldir."core/modules/ticket/".$modele.'.php', 0);
			if (file_exists($file)) {
				$filefound = 1;
				$classname = $modele;
				break;
			}
		}

		if ($filefound) {
			$result = dol_include_once($reldir."core/modules/ticket/".$modele.'.php');
			$modTicket = new $classname();

			$defaultref = $modTicket->getNextValue($thirdparty, $this);
		}

		if (is_numeric($defaultref) && $defaultref <= 0) {
			$defaultref = '';
		}

		return $defaultref;
	}


	// phpcs:disable PEAR.NamingConventions.ValidFunctionName.ScopeNotCamelCaps
	/**
	 *  Return if at least one photo is available
	 *
	 *  @param      string      $sdir       Directory to scan
	 *  @return     boolean                 True if at least one photo is available, False if not
	 */
	public function is_photo_available($sdir)
	{
		// phpcs:enable
		include_once DOL_DOCUMENT_ROOT.'/core/lib/files.lib.php';

		global $conf;

		$dir = $sdir.'/';
		$nbphoto = 0;

		$dir_osencoded = dol_osencode($dir);
		if (file_exists($dir_osencoded)) {
			$handle = opendir($dir_osencoded);
			if (is_resource($handle)) {
				while (($file = readdir($handle)) !== false) {
					if (!utf8_check($file)) {
						$file = mb_convert_encoding($file, 'UTF-8', 'ISO-8859-1');	// To be sure data is stored in UTF8 in memory
					}
					if (dol_is_file($dir.$file)) {
						return true;
					}
				}
			}
		}
		return false;
	}


	/**
	 * Copy files defined into $_SESSION array into the ticket directory of attached files.
	 * Used for files linked into messages.
	 * Files may be renamed during copy to avoid overwriting existing files.
	 *
	 * @param	string		$forcetrackid	Force trackid used for $keytoavoidconflict into get_attached_files()
	 * @return	array|int					Array with final path/name/mime of files.
	 */
	public function copyFilesForTicket($forcetrackid = null)
	{
		global $conf;

		// Create form object
		include_once DOL_DOCUMENT_ROOT.'/core/class/html.formmail.class.php';
		include_once DOL_DOCUMENT_ROOT.'/core/lib/files.lib.php';
		include_once DOL_DOCUMENT_ROOT.'/core/lib/images.lib.php';

		$maxwidthsmall = 270;
		$maxheightsmall = 150;
		$maxwidthmini = 128;
		$maxheightmini = 72;

		$formmail = new FormMail($this->db);
		$formmail->trackid = (is_null($forcetrackid) ? 'tic'.$this->id : '');
		$attachedfiles = $formmail->get_attached_files();

		$filepath = $attachedfiles['paths'];	// path is for example user->dir_temp.'/'.$user->id.'/'...
		$filename = $attachedfiles['names'];
		$mimetype = $attachedfiles['mimes'];

		// Copy files into ticket directory
		$destdir = $conf->ticket->dir_output.'/'.$this->ref;

		if (!dol_is_dir($destdir)) {
			dol_mkdir($destdir);
		}

		$listofpaths = array();
		$listofnames = array();
		foreach ($filename as $i => $val) {
			$destfile = $destdir.'/'.$filename[$i];
			// If destination file already exists, we add a suffix to avoid to overwrite
			if (is_file($destfile)) {
				$pathinfo = pathinfo($filename[$i]);
				$now = dol_now();
				$destfile = $destdir.'/'.$pathinfo['filename'].' - '.dol_print_date($now, 'dayhourlog').'.'.$pathinfo['extension'];
			}

			$moreinfo = array('description'=>'File saved by copyFilesForTicket', 'src_object_type' => $this->element, 'src_object_id' => $this->id);
			$res = dol_move($filepath[$i], $destfile, 0, 1, 0, 1, $moreinfo);
			if (!$res) {
				// Move has failed
				$this->error = "Failed to move file ".dirbasename($filepath[$i])." into ".dirbasename($destfile);
				return -1;
			} else {
				// If file is an image, we create thumbs
				if (image_format_supported($destfile) == 1) {
					// Create small thumbs for image (Ratio is near 16/9)
					// Used on logon for example
					$imgThumbSmall = vignette($destfile, $maxwidthsmall, $maxheightsmall, '_small', 50, "thumbs");
					// Create mini thumbs for image (Ratio is near 16/9)
					// Used on menu or for setup page for example
					$imgThumbMini = vignette($destfile, $maxwidthmini, $maxheightmini, '_mini', 50, "thumbs");
				}
			}

			// Clear variables into session
			$formmail->remove_attached_files($i);

			// Fill array with new names
			$listofpaths[$i] = $destfile;
			$listofnames[$i] = basename($destfile);
		}

		return array('listofpaths'=>$listofpaths, 'listofnames'=>$listofnames, 'listofmimes'=>$mimetype);
	}

	/**
	 * Sets object to supplied categories.
	 *
	 * Deletes object from existing categories not supplied.
	 * Adds it to non existing supplied categories.
	 * Existing categories are left untouch.
	 *
	 * @param  int[]|int 	$categories 	Category or categories IDs
	 * @return int							Return integer <0 if KO, >0 if OK
	 */
	public function setCategories($categories)
	{
		// Handle single category
		if (!is_array($categories)) {
			$categories = array($categories);
		}

		// Get current categories
		include_once DOL_DOCUMENT_ROOT.'/categories/class/categorie.class.php';
		$c = new Categorie($this->db);
		$existing = $c->containing($this->id, Categorie::TYPE_TICKET, 'id');

		// Diff
		if (is_array($existing)) {
			$to_del = array_diff($existing, $categories);
			$to_add = array_diff($categories, $existing);
		} else {
			$to_del = array(); // Nothing to delete
			$to_add = $categories;
		}

		// Process
		foreach ($to_del as $del) {
			if ($c->fetch($del) > 0) {
				$c->del_type($this, Categorie::TYPE_TICKET);
			}
		}
		foreach ($to_add as $add) {
			if ($c->fetch($add) > 0) {
				$c->add_type($this, Categorie::TYPE_TICKET);
			}
		}

		return 1;
	}

	/**
	 * Add new message on a ticket (private/public area).
	 * Can also send it by email if GETPOST('send_email', 'int') is set. For such email, header and footer is added.
	 *
	 * @param   User    $user       	User for action
	 * @param   string  $action     	Action string
	 * @param   int     $private    	1=Message is private (must not be visible by external users)
	 * @param   int     $public_area    0=Default,
	 * 									1=If we are creating the message from a public area, so confirmation email will be sent to the author
	 * 									and we can search contact from email to add it as contact of ticket if TICKET_ASSIGN_CONTACT_TO_MESSAGE is set
	 * @return  int						Return integer <0 if KO, >= 0 if OK
	 */
	public function newMessage($user, &$action, $private = 1, $public_area = 0)
	{
		global $mysoc, $conf, $langs;

		$error = 0;

		$object = new Ticket($this->db);

		$ret = $object->fetch('', '', GETPOST('track_id', 'alpha'));

		$object->socid = $object->fk_soc;
		$object->fetch_thirdparty();
		$object->fetch_project();

		if ($ret < 0) {
			$error++;
			array_push($this->errors, $langs->trans("ErrorTicketIsNotValid"));
			$action = '';
		}

		if (!GETPOST("message")) {
			$error++;
			array_push($this->errors, $langs->trans("ErrorFieldRequired", $langs->transnoentities("message")));
			$action = 'add_message';
		}

		if (!$error) {
			$object->subject = GETPOST('subject', 'alphanohtml');
			$object->message = GETPOST("message", "restricthtml");
			$object->private = GETPOST("private_message", "alpha");

			$send_email = GETPOSTINT('send_email');

			// Copy attached files (saved into $_SESSION) as linked files to ticket. Return array with final name used.
			$resarray = $object->copyFilesForTicket();
			if (is_numeric($resarray) && $resarray == -1) {
				setEventMessages($object->error, $object->errors, 'errors');
				return -1;
			}

			$listofpaths = $resarray['listofpaths'];
			$listofnames = $resarray['listofnames'];
			$listofmimes = $resarray['listofmimes'];

			$id = $object->createTicketMessage($user, 0, $listofpaths, $listofmimes, $listofnames, $send_email, $public_area);
			if ($id <= 0) {
				$error++;
				$this->error = $object->error;
				$this->errors = $object->errors;
				$action = 'add_message';
			}

			if (!$error && $id > 0) {
				setEventMessages($langs->trans('TicketMessageSuccessfullyAdded'), null, 'mesgs');

				if (!empty($public_area)) {
					/*
					 * Message created from the Public interface
					 *
					 * Send emails to assigned users (public area notification)
					 */
					if (getDolGlobalString('TICKET_PUBLIC_NOTIFICATION_NEW_MESSAGE_ENABLED')) {
						// Retrieve internal contact datas
						$internal_contacts = $object->getInfosTicketInternalContact(1);

						$assigned_user_dont_have_email = '';

						$sendto = array();

						if ($this->fk_user_assign > 0) {
							$assigned_user = new User($this->db);
							$assigned_user->fetch($this->fk_user_assign);
							if (!empty($assigned_user->email)) {
								$sendto[$assigned_user->email] = $assigned_user->getFullName($langs)." <".$assigned_user->email.">";
							} else {
								$assigned_user_dont_have_email = $assigned_user->getFullName($langs);
							}
						}

						// Build array to display recipient list
						foreach ($internal_contacts as $key => $info_sendto) {
							// Avoid duplicate notifications
							if ($info_sendto['id'] == $user->id) {
								continue;
							}

							if ($info_sendto['email'] != '') {
								if (!empty($info_sendto['email'])) {
									$sendto[] = dolGetFirstLastname($info_sendto['firstname'], $info_sendto['lastname'])." <".$info_sendto['email'].">";
								}
							}
						}

						if (empty($sendto)) {
							if (getDolGlobalString('TICKET_PUBLIC_NOTIFICATION_NEW_MESSAGE_DEFAULT_EMAIL')) {
								$sendto[getDolGlobalString('TICKET_PUBLIC_NOTIFICATION_NEW_MESSAGE_DEFAULT_EMAIL')] = getDolGlobalString('TICKET_PUBLIC_NOTIFICATION_NEW_MESSAGE_DEFAULT_EMAIL');
							} elseif (getDolGlobalString('TICKET_NOTIFICATION_EMAIL_TO')) {
								$sendto[getDolGlobalString('TICKET_NOTIFICATION_EMAIL_TO')] = getDolGlobalString('TICKET_NOTIFICATION_EMAIL_TO');
							}
						}

						// Add global email address recipient
						if (getDolGlobalString('TICKET_NOTIFICATION_ALSO_MAIN_ADDRESS') &&
							getDolGlobalString('TICKET_NOTIFICATION_EMAIL_TO') && !array_key_exists($conf->global->TICKET_NOTIFICATION_EMAIL_TO, $sendto)
						) {
							$sendto[getDolGlobalString('TICKET_NOTIFICATION_EMAIL_TO')] = getDolGlobalString('TICKET_NOTIFICATION_EMAIL_TO');
						}

						if (!empty($sendto)) {
							$appli = getDolGlobalString('MAIN_APPLICATION_TITLE', $mysoc->name);

							$subject = '['.$appli.'- ticket #'.$object->track_id.'] '.$this->subject;

							// Message send
							$message = $langs->trans('TicketMessageMailIntroText');
							$message .= '<br><br>';
							$messagePost = GETPOST('message', 'restricthtml');
							if (!dol_textishtml($messagePost)) {
								$messagePost = dol_nl2br($messagePost);
							}
							$message .= $messagePost;

							// Customer company infos
							$message .= '<br><br>';
							$message .= "==============================================";
							$message .= !empty($object->thirdparty->name) ? '<br>'.$langs->trans('Thirdparty')." : ".$object->thirdparty->name : '';
							$message .= !empty($object->thirdparty->town) ? '<br>'.$langs->trans('Town')." : ".$object->thirdparty->town : '';
							$message .= !empty($object->thirdparty->phone) ? '<br>'.$langs->trans('Phone')." : ".$object->thirdparty->phone : '';

							// Email send to
							$message .= '<br><br>';
							if (!empty($assigned_user_dont_have_email)) {
								$message .= '<br>'.$langs->trans('NoEMail').' : '.$assigned_user_dont_have_email;
							}
							foreach ($sendto as $val) {
								$message .= '<br>'.$langs->trans('TicketNotificationRecipient').' : '.$val;
							}

							// URL ticket
							$url_internal_ticket = dol_buildpath('/ticket/card.php', 2).'?track_id='.$object->track_id;
							$message .= '<br><br>';
							$message .= $langs->trans('TicketNotificationEmailBodyInfosTrackUrlinternal').' : <a href="'.$url_internal_ticket.'">'.$object->track_id.'</a>';

							$this->sendTicketMessageByEmail($subject, $message, '', $sendto, $listofpaths, $listofmimes, $listofnames);
						}
					}
				} else {
					/*
					 * Message send from the Backoffice / Private area
					 *
					 * Send emails to internal users (linked contacts) then, if private is not set, to external users (linked contacts or thirdparty email if no contact set)
					 */
					if ($send_email > 0) {
						// Retrieve internal contact datas
						$internal_contacts = $object->getInfosTicketInternalContact(1);

						$sendto = array();
						if (is_array($internal_contacts) && count($internal_contacts) > 0) {
							// Set default subject
							$appli = getDolGlobalString('MAIN_APPLICATION_TITLE', $mysoc->name);

							$subject = GETPOST('subject', 'alphanohtml') ? GETPOST('subject', 'alphanohtml') : '['.$appli.' - '.$langs->trans("Ticket").' #'.$object->track_id.'] '.$langs->trans('TicketNewMessage');

							$message_intro = $langs->trans('TicketNotificationEmailBody', "#".$object->id);
							$message_signature = GETPOST('mail_signature') ? GETPOST('mail_signature') : getDolGlobalString('TICKET_MESSAGE_MAIL_SIGNATURE');

							$message = $langs->trans('TicketMessageMailIntroText');
							$message .= '<br><br>';
							$messagePost = GETPOST('message', 'restricthtml');
							if (!dol_textishtml($messagePost)) {
								$messagePost = dol_nl2br($messagePost);
							}
							$message .= $messagePost;

							// Data about customer
							$message .= '<br><br>';
							$message .= "==============================================<br>";
							$message .= !empty($object->thirdparty->name) ? $langs->trans('Thirdparty')." : ".$object->thirdparty->name : '';
							$message .= !empty($object->thirdparty->town) ? '<br>'.$langs->trans('Town')." : ".$object->thirdparty->town : '';
							$message .= !empty($object->thirdparty->phone) ? '<br>'.$langs->trans('Phone')." : ".$object->thirdparty->phone : '';

							// Build array to display recipient list
							foreach ($internal_contacts as $key => $info_sendto) {
								// Avoid duplicate notifications
								if ($info_sendto['id'] == $user->id) {
									continue;
								}

								if ($info_sendto['email'] != '') {
									if (!empty($info_sendto['email'])) {
										$sendto[$info_sendto['email']] = dolGetFirstLastname($info_sendto['firstname'], $info_sendto['lastname'])." <".$info_sendto['email'].">";
									}

									// Contact type
									$recipient = dolGetFirstLastname($info_sendto['firstname'], $info_sendto['lastname'], '-1').' ('.strtolower($info_sendto['libelle']).')';
									$message .= (!empty($recipient) ? $langs->trans('TicketNotificationRecipient').' : '.$recipient.'<br>' : '');
								}
							}
							$message .= '<br>';
							// URL ticket
							$url_internal_ticket = dol_buildpath('/ticket/card.php', 2).'?track_id='.$object->track_id;

							// Add html link on url
							$message .= '<br>'.$langs->trans('TicketNotificationEmailBodyInfosTrackUrlinternal').' : <a href="'.$url_internal_ticket.'">'.$object->track_id.'</a><br>';

							// Add global email address recipient
							if (getDolGlobalString('TICKET_NOTIFICATION_ALSO_MAIN_ADDRESS') !== '' && !array_key_exists(getDolGlobalString('TICKET_NOTIFICATION_EMAIL_TO'), $sendto)) {
								if (getDolGlobalString('TICKET_NOTIFICATION_EMAIL_TO') !== '') {
									$sendto[getDolGlobalString('TICKET_NOTIFICATION_EMAIL_TO')] = getDolGlobalString('TICKET_NOTIFICATION_EMAIL_TO');
								}
							}

							// don't try to send email if no recipient
							if (!empty($sendto)) {
								$this->sendTicketMessageByEmail($subject, $message, '', $sendto, $listofpaths, $listofmimes, $listofnames);
							}
						}

						/*
						 * Send emails for externals users if not private (linked contacts)
						 */
						if (empty($object->private)) {
							// Retrieve email of all contacts (external)
							$external_contacts = $object->getInfosTicketExternalContact(1);

							// If no contact, get email from thirdparty
							if (is_array($external_contacts) && count($external_contacts) === 0) {
								if (!empty($object->fk_soc)) {
									$object->fetch_thirdparty($object->fk_soc);
									$array_company = array(array('firstname' => '', 'lastname' => $object->thirdparty->name, 'email' => $object->thirdparty->email, 'libelle' => $langs->transnoentities('Customer'), 'socid' => $object->thirdparty->id));
									$external_contacts = array_merge($external_contacts, $array_company);
								} elseif (empty($object->fk_soc) && !empty($object->origin_replyto)) {
									$array_external = array(array('firstname' => '', 'lastname' => $object->origin_replyto, 'email' => $object->origin_replyto, 'libelle' => $langs->transnoentities('Customer'), 'socid' => 0));
									$external_contacts = array_merge($external_contacts, $array_external);
								} elseif (empty($object->fk_soc) && !empty($object->origin_email)) {
									$array_external = array(array('firstname' => '', 'lastname' => $object->origin_email, 'email' => $object->thirdparty->email, 'libelle' => $langs->transnoentities('Customer'), 'socid' => $object->thirdparty->id));
									$external_contacts = array_merge($external_contacts, $array_external);
								}
							}

							$sendto = array();
							if (is_array($external_contacts) && count($external_contacts) > 0) {
								// Get default subject for email to external contacts
								$appli = getDolGlobalString('MAIN_APPLICATION_TITLE', $mysoc->name);

								$subject = GETPOST('subject') ? GETPOST('subject') : '['.$appli.' - '.$langs->trans("Ticket").' #'.$object->track_id.'] '.$langs->trans('TicketNewMessage');

								$message_intro = GETPOST('mail_intro') ? GETPOST('mail_intro', 'restricthtml') : getDolGlobalString('TICKET_MESSAGE_MAIL_INTRO');
								$message_signature = GETPOST('mail_signature') ? GETPOST('mail_signature', 'restricthtml') : getDolGlobalString('TICKET_MESSAGE_MAIL_SIGNATURE');
								if (!dol_textishtml($message_intro)) {
									$message_intro = dol_nl2br($message_intro);
								}
								if (!dol_textishtml($message_signature)) {
									$message_signature = dol_nl2br($message_signature);
								}

								// We put intro after
								$messagePost = GETPOST('message', 'restricthtml');
								if (!dol_textishtml($messagePost)) {
									$messagePost = dol_nl2br($messagePost);
								}
								$message = $messagePost;
								$message .= '<br><br>';

								foreach ($external_contacts as $key => $info_sendto) {
									// altairis: avoid duplicate emails to external contacts
									if ($info_sendto['id'] == $user->contact_id) {
										continue;
									}

									if ($info_sendto['email'] != '' && $info_sendto['email'] != $object->origin_email) {
										if (!empty($info_sendto['email'])) {
											$sendto[$info_sendto['email']] = trim($info_sendto['firstname']." ".$info_sendto['lastname'])." <".$info_sendto['email'].">";
										}

										$recipient = dolGetFirstLastname($info_sendto['firstname'], $info_sendto['lastname'], '-1').' ('.strtolower($info_sendto['libelle']).')';
										$message .= (!empty($recipient) ? $langs->trans('TicketNotificationRecipient').' : '.$recipient.'<br>' : '');
									}
								}

								// If public interface is not enable, use link to internal page into mail
								$url_public_ticket = (getDolGlobalInt('TICKET_ENABLE_PUBLIC_INTERFACE') ?
										(getDolGlobalString('TICKET_URL_PUBLIC_INTERFACE') !== '' ? getDolGlobalString('TICKET_URL_PUBLIC_INTERFACE') . '/view.php' : dol_buildpath('/public/ticket/view.php', 2)) : dol_buildpath('/ticket/card.php', 2)).'?track_id='.$object->track_id;
								$message .= '<br>'.$langs->trans('TicketNewEmailBodyInfosTrackUrlCustomer').' : <a href="'.$url_public_ticket.'">'.$object->track_id.'</a><br>';

								// Build final message
								$message = $message_intro.'<br><br>'.$message;

								// Add signature
								$message .= '<br>'.$message_signature;

								if (!empty($object->origin_email)) {
									$sendto[$object->origin_email] = $object->origin_email;
								}

								if ($object->fk_soc > 0 && !array_key_exists($object->origin_email, $sendto)) {
									$object->socid = $object->fk_soc;
									$object->fetch_thirdparty();
									if (!empty($object->thirdparty->email)) {
										$sendto[$object->thirdparty->email] = $object->thirdparty->email;
									}
								}

								// Add global email address recipient
								if (getDolGlobalString('TICKET_NOTIFICATION_ALSO_MAIN_ADDRESS') !== '' && !array_key_exists(getDolGlobalString('TICKET_NOTIFICATION_EMAIL_TO'), $sendto)) {
									if (getDolGlobalString('TICKET_NOTIFICATION_EMAIL_TO') !== '') {
										$sendto[getDolGlobalString('TICKET_NOTIFICATION_EMAIL_TO')] = getDolGlobalString('TICKET_NOTIFICATION_EMAIL_TO');
									}
								}

								// Don't try to send email when no recipient
								if (!empty($sendto)) {
									$result = $this->sendTicketMessageByEmail($subject, $message, '', $sendto, $listofpaths, $listofmimes, $listofnames);
									if ($result) {
										// update last_msg_sent date (for last message sent to external users)
										$this->date_last_msg_sent = dol_now();
										$this->update($user, 1);	// disable trigger when updating date_last_msg_sent. sendTicketMessageByEmail already create an event in actioncomm table.
									}
								}
							}
						}
					}
				}

				// Set status back to "In progress" if not set yet, but only if internal user and not a private message
				// Or set status to "In progress" if the client has answered and if the ticket has started
				// So we are sure to leave the STATUS_DRAFT, STATUS_NEED_INFO.
				if (($object->status < self::STATUS_IN_PROGRESS && !$user->socid && !$private) ||
					($object->status > self::STATUS_IN_PROGRESS && $public_area)
				) {
					$object->setStatut($object::STATUS_IN_PROGRESS);
				}
				return 1;
			} else {
				setEventMessages($object->error, $object->errors, 'errors');
				return -1;
			}
		} else {
			setEventMessages($this->error, $this->errors, 'errors');
			return -1;
		}
	}


	/**
	 * Send ticket by email to linked contacts
	 *
	 * @param string $subject          	  Email subject
	 * @param string $message          	  Email message
	 * @param int    $send_internal_cc 	  Receive a copy on internal email ($conf->global->TICKET_NOTIFICATION_EMAIL_FROM)
	 * @param array  $array_receiver   	  Array of receiver. example array('name' => 'John Doe', 'email' => 'john@doe.com', etc...)
	 * @param array	 $filename_list       List of files to attach (full path of filename on file system)
	 * @param array	 $mimetype_list       List of MIME type of attached files
	 * @param array	 $mimefilename_list   List of attached file name in message
	 * @return boolean     					True if mail sent to at least one receiver, false otherwise
	 */
	public function sendTicketMessageByEmail($subject, $message, $send_internal_cc = 0, $array_receiver = array(), $filename_list = array(), $mimetype_list = array(), $mimefilename_list = array())
	{
		global $conf, $langs, $user;

		if (getDolGlobalInt('TICKET_DISABLE_ALL_MAILS')) {
			dol_syslog(get_class($this).'::sendTicketMessageByEmail: Emails are disable into ticket setup by option TICKET_DISABLE_ALL_MAILS', LOG_WARNING);
			return false;
		}

		$langs->load("mails");

		include_once DOL_DOCUMENT_ROOT.'/contact/class/contact.class.php';
		//$contactstatic = new Contact($this->db);

		// If no receiver defined, load all ticket linked contacts
		if (!is_array($array_receiver) || !count($array_receiver) > 0) {
			$array_receiver = $this->getInfosTicketInternalContact(1);
			$array_receiver = array_merge($array_receiver, $this->getInfosTicketExternalContact(1));
		}

		if ($send_internal_cc) {
			$sendtocc = getDolGlobalString('TICKET_NOTIFICATION_EMAIL_FROM');
		} else {
			$sendtocc = '';
		}

		$from = getDolGlobalString('TICKET_NOTIFICATION_EMAIL_FROM');
		$is_sent = false;
		if (is_array($array_receiver) && count($array_receiver) > 0) {
			foreach ($array_receiver as $key => $receiver) {
				$deliveryreceipt = 0;
				$filepath = $filename_list;
				$filename = $mimefilename_list;
				$mimetype = $mimetype_list;

				// Send email

				$old_MAIN_MAIL_AUTOCOPY_TO = getDolGlobalString('MAIN_MAIL_AUTOCOPY_TO');

				if (getDolGlobalString('TICKET_DISABLE_MAIL_AUTOCOPY_TO') !== '') {
					$conf->global->MAIN_MAIL_AUTOCOPY_TO = '';
				}

				$upload_dir_tmp = $conf->user->dir_output."/".$user->id.'/temp';

				include_once DOL_DOCUMENT_ROOT.'/core/class/CMailFile.class.php';
				$trackid = "tic".$this->id;

				$moreinheader = 'X-Dolibarr-Info: sendTicketMessageByEmail'."\r\n";
				if (!empty($this->email_msgid)) {
					$moreinheader .= 'References: <'.$this->email_msgid.'>'."\r\n";
				}

				$mailfile = new CMailFile($subject, $receiver, $from, $message, $filepath, $mimetype, $filename, $sendtocc, '', $deliveryreceipt, -1, '', '', $trackid, $moreinheader, 'ticket', '', $upload_dir_tmp);
				if ($mailfile->error) {
					setEventMessages($mailfile->error, null, 'errors');
				} else {
					$result = $mailfile->sendfile();
					if ($result) {
						setEventMessages($langs->trans('MailSuccessfulySent', $mailfile->getValidAddress($from, 2), $mailfile->getValidAddress($receiver, 2)), null, 'mesgs');
						$is_sent = true;
					} else {
						$langs->load("other");
						if ($mailfile->error) {
							setEventMessages($langs->trans('ErrorFailedToSendMail', $from, $receiver), null, 'errors');
							dol_syslog($langs->trans('ErrorFailedToSendMail', $from, $receiver).' : '.$mailfile->error);
						} else {
							setEventMessages('No mail sent. Feature is disabled by option MAIN_DISABLE_ALL_MAILS', null, 'errors');
						}
					}
				}

				if (getDolGlobalString('TICKET_DISABLE_MAIL_AUTOCOPY_TO') !== '') {
					$conf->global->MAIN_MAIL_AUTOCOPY_TO = $old_MAIN_MAIL_AUTOCOPY_TO;
				}
			}
		} else {
			$langs->load("other");
			setEventMessages($langs->trans('ErrorMailRecipientIsEmptyForSendTicketMessage'), null, 'warnings');
		}

		return $is_sent;
	}

	// phpcs:disable PEAR.NamingConventions.ValidFunctionName.ScopeNotCamelCaps
	/**
	 *	Load indicators for dashboard (this->nbtodo and this->nbtodolate)
	 *
	 *  @param          User	$user   Object user
	 *  @param          int		$mode   "opened" for askprice to close, "signed" for proposal to invoice
	 *  @return         WorkboardResponse|int             Return integer <0 if KO, WorkboardResponse if OK
	 */
	public function load_board($user, $mode)
	{
		// phpcs:enable
		global $user, $langs;

		$now = dol_now();
		$delay_warning = 0;

		$clause = " WHERE";

		$sql = "SELECT p.rowid, p.ref, p.datec as datec";
		$sql .= " FROM ".MAIN_DB_PREFIX."ticket as p";
		if (isModEnabled('societe') && !$user->hasRight('societe', 'client', 'voir') && !$user->socid) {
			$sql .= " LEFT JOIN ".MAIN_DB_PREFIX."societe_commerciaux as sc ON p.fk_soc = sc.fk_soc";
			$sql .= " WHERE sc.fk_user = ".((int) $user->id);
			$clause = " AND";
		}
		$sql .= $clause." p.entity IN (".getEntity('ticket').")";
		if ($mode == 'opened') {
			$sql .= " AND p.fk_statut NOT IN (".Ticket::STATUS_CLOSED.", ".Ticket::STATUS_CANCELED.")";
		}
		if ($user->socid) {
			$sql .= " AND p.fk_soc = ".((int) $user->socid);
		}

		$resql = $this->db->query($sql);
		if ($resql) {
			$label = $labelShort = '';
			$status = '';
			if ($mode == 'opened') {
				$status = 'openall';
				//$delay_warning = $conf->ticket->warning_delay;
				$delay_warning = 0;
				$label = $langs->trans("MenuListNonClosed");
				$labelShort = $langs->trans("MenuListNonClosed");
			}

			$response = new WorkboardResponse();
			//$response->warning_delay = $delay_warning / 60 / 60 / 24;
			$response->label = $label;
			$response->labelShort = $labelShort;
			$response->url = DOL_URL_ROOT.'/ticket/list.php?search_fk_statut[]='.$status;
			$response->img = img_object('', "ticket");

			// This assignment in condition is not a bug. It allows walking the results.
			while ($obj = $this->db->fetch_object($resql)) {
				$response->nbtodo++;
				if ($mode == 'opened') {
					$datelimit = $this->db->jdate($obj->datec) + $delay_warning;
					if ($datelimit < $now) {
						//$response->nbtodolate++;
					}
				}
			}
			return $response;
		} else {
			$this->error = $this->db->lasterror();
			return -1;
		}
	}

	/**
	 *      Load indicator this->nb of global stats widget
	 *
	 *      @return     int         Return integer <0 if ko, >0 if ok
	 */
	public function loadStateBoard()
	{
		global $user;

		$this->nb = array();
		$clause = "WHERE";

		$sql = "SELECT count(p.rowid) as nb";
		$sql .= " FROM ".MAIN_DB_PREFIX."ticket as p";
		$sql .= " LEFT JOIN ".MAIN_DB_PREFIX."societe as s ON p.fk_soc = s.rowid";
		if (!$user->hasRight('societe', 'client', 'voir')) {
			$sql .= " LEFT JOIN ".MAIN_DB_PREFIX."societe_commerciaux as sc ON s.rowid = sc.fk_soc";
			$sql .= " WHERE sc.fk_user = ".((int) $user->id);
			$clause = "AND";
		}
		$sql .= " ".$clause." p.entity IN (".getEntity('ticket').")";

		$resql = $this->db->query($sql);
		if ($resql) {
			// This assignment in condition is not a bug. It allows walking the results.
			while ($obj = $this->db->fetch_object($resql)) {
				$this->nb["ticket"] = $obj->nb;
			}
			$this->db->free($resql);
			return 1;
		} else {
			dol_print_error($this->db);
			$this->error = $this->db->lasterror();
			return -1;
		}
	}

	/**
	 * Function used to replace a thirdparty id with another one.
	 *
	 * @param DoliDB 	$db 			Database handler
	 * @param int 		$origin_id 		Old thirdparty id
	 * @param int 		$dest_id 		New thirdparty id
	 * @return bool
	 */
	public static function replaceThirdparty($db, $origin_id, $dest_id)
	{
		$tables = array('ticket');

		return CommonObject::commonReplaceThirdparty($db, $origin_id, $dest_id, $tables);
	}

	/**
	 *	Return clicable link of object (with eventually picto)
	 *
	 *	@param      string	    $option                 Where point the link (0=> main card, 1,2 => shipment, 'nolink'=>No link)
	 *  @param		array		$arraydata				Array of data
	 *  @return		string								HTML Code for Kanban thumb.
	 */
	public function getKanbanView($option = '', $arraydata = null)
	{
		global $langs;

		$selected = (empty($arraydata['selected']) ? 0 : $arraydata['selected']);

		$return = '<div class="box-flex-item box-flex-grow-zero">';
		$return .= '<div class="info-box info-box-sm">';
		$return .= '<span class="info-box-icon bg-infobox-action">';
		$return .= img_picto('', $this->picto);
		$return .= '</span>';
		$return .= '<div class="info-box-content">';
		$return .= '<span class="info-box-ref inline-block tdoverflowmax150 valignmiddle">'.(method_exists($this, 'getNomUrl') ? $this->getNomUrl(1) : $this->ref).'</span>';
		if ($selected >= 0) {
			$return .= '<input id="cb'.$this->id.'" class="flat checkforselect fright" type="checkbox" name="toselect[]" value="'.$this->id.'"'.($selected ? ' checked="checked"' : '').'>';
		}
		if (!empty($arraydata['user_assignment'])) {
			$return .= '<br><span class="info-box-label" title="'.dol_escape_htmltag($langs->trans("AssignedTo")).'">'.$arraydata['user_assignment'].'</span>';
		}
		if (property_exists($this, 'type_code') && !empty($this->type_code)) {
			$return .= '<br>';
			$return .= '<div class="tdoverflowmax125 inline-block">'.$langs->getLabelFromKey($this->db, 'TicketTypeShort'.$this->type_code, 'c_ticket_type', 'code', 'label', $this->type_code).'</div>';
		}
		if (method_exists($this, 'getLibStatut')) {
			$return .= '<br><div class="info-box-status">'.$this->getLibStatut(3).'</div>';
		}
		$return .= '</div>';
		$return .= '</div>';
		$return .= '</div>';

		return $return;
	}

	/**
	 *  Create a document onto disk according to template module.
	 *
	 *  @param	    string		$modele			Force template to use ('' to not force)
	 *  @param		Translate	$outputlangs	object lang a utiliser pour traduction
	 *  @param      int			$hidedetails    Hide details of lines
	 *  @param      int			$hidedesc       Hide description
	 *  @param      int			$hideref        Hide ref
	 *  @param      null|array  $moreparams     Array to provide more information
	 *  @return     int         				0 if KO, 1 if OK
	 */
	public function generateDocument($modele, $outputlangs, $hidedetails = 0, $hidedesc = 0, $hideref = 0, $moreparams = null)
	{
		global $langs;

		$langs->load("ticket");
		$outputlangs->load("ticket");

		if (!dol_strlen($modele)) {
			$modele = 'generic_ticket_odt';

			if (!empty($this->model_pdf)) {
				$modele = $this->model_pdf;
			} elseif (getDolGlobalString('TICKET_ADDON_PDF')) {
				$modele = getDolGlobalString('TICKET_ADDON_PDF');
			}
		}

		$modelpath = "core/modules/ticket/doc/";

		return $this->commonGenerateDocument($modelpath, $modele, $outputlangs, $hidedetails, $hidedesc, $hideref, $moreparams);
	}
}<|MERGE_RESOLUTION|>--- conflicted
+++ resolved
@@ -1836,13 +1836,9 @@
 			$actioncomm->attachedfiles = $attachedfiles;
 		}
 
-<<<<<<< HEAD
-=======
 		if (!empty($mimefilename_list) && is_array($mimefilename_list)) {
 			$actioncomm->note_private = dol_concatdesc($actioncomm->note_private, "\n".$langs->transnoentities("AttachedFiles").': '.implode(';', $mimefilename_list));
 		}
-
->>>>>>> 768c4309
 		$actionid = $actioncomm->create($user);
 		if ($actionid <= 0) {
 			$error++;
