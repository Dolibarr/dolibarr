<?php
/* Copyright (C) 2013-2018 Jean-François Ferry <hello@librethic.io>
 * Copyright (C) 2016      Christophe Battarel <christophe@altairis.fr>
 * Copyright (C) 2019-2023 Frédéric France     <frederic.france@netlogic.fr>
 * Copyright (C) 2020      Laurent Destailleur <eldy@users.sourceforge.net>
 * Copyright (C) 2023      Charlene Benke 	   <charlene@patas-monkey.com>
 * Copyright (C) 2023	   Benjamin Falière	   <benjamin.faliere@altairis.fr>
 *
 * This program is free software; you can redistribute it and/or modify
 * it under the terms of the GNU General Public License as published by
 * the Free Software Foundation; either version 3 of the License, or
 * (at your option) any later version.
 *
 * This program is distributed in the hope that it will be useful,
 * but WITHOUT ANY WARRANTY; without even the implied warranty of
 * MERCHANTABILITY or FITNESS FOR A PARTICULAR PURPOSE.  See the
 * GNU General Public License for more details.
 *
 * You should have received a copy of the GNU General Public License
 * along with this program. If not, see <https://www.gnu.org/licenses/>.
 */

/**
 *  \file       ticket/class/ticket.class.php
 *  \ingroup    ticket
 *  \brief      Class file for object ticket
 */

// Put here all includes required by your class file
require_once DOL_DOCUMENT_ROOT."/core/class/commonobject.class.php";
require_once DOL_DOCUMENT_ROOT.'/fichinter/class/fichinter.class.php';
require_once DOL_DOCUMENT_ROOT.'/core/lib/ticket.lib.php';


/**
 *    Class to manage ticket
 */
class Ticket extends CommonObject
{
	/**
	 * @var DoliDb Database handler
	 */
	public $db;

	/**
	 * @var string ID to identify managed object
	 */
	public $element = 'ticket';

	/**
	 * @var string Name of table without prefix where object is stored
	 */
	public $table_element = 'ticket';

	/**
	 * @var string Name of field for link to tickets
	 */
	public $fk_element = 'fk_ticket';

	/**
	 * @var int  Does ticketcore support multicompany module ? 0=No test on entity, 1=Test with field entity, 2=Test with link by societe
	 */
	public $ismultientitymanaged = 1;

	/**
	 * @var int  Does ticketcore support extrafields ? 0=No, 1=Yes
	 */
	public $isextrafieldmanaged = 1;

	/**
	 * @var string String with name of icon for ticketcore. Must be the part after the 'object_' into object_ticketcore.png
	 */
	public $picto = 'ticket';


	/**
	 * @var string Hash to identify ticket publically
	 */
	public $track_id;

	/**
	 * @var int Thirdparty ID
	 */
	public $fk_soc;
	public $socid;

	/**
	 * @var int Project ID
	 */
	public $fk_project;

	/**
	 * @var int Contract ID
	 */
	public $fk_contract;

	/**
	 * @var string Person email who have create ticket
	 */
	public $origin_email;

	/**
	 * @var int User id who have create ticket
	 */
	public $fk_user_create;

	/**
	 * @var int User id who have ticket assigned
	 */
	public $fk_user_assign;

	/**
	 * var string Ticket subject
	 */
	public $subject;

	/**
	 * @var string Ticket message
	 */
	public $message;

	/**
	 * @var string Private message
	 */
	public $private;

	/**
	 * @var int  Ticket statut
	 * @deprecated use status
	 * @see $status
	 */
	public $fk_statut;

	/**
	 * @var int  Ticket status
	 */
	public $status;

	/**
	 * @var string State resolution
	 */
	public $resolution;

	/**
	 * @var int Progress in percent
	 */
	public $progress;

	/**
	 * @var string Duration for ticket
	 */
	public $timing;

	/**
	 * @var string Type code
	 */
	public $type_code;

	/**
	 * @var string Category code
	 */
	public $category_code;

	/**
	 * @var string Severity code
	 */
	public $severity_code;

	/**
	 * Type label
	 */
	public $type_label;

	/**
	 * Category label
	 */
	public $category_label;

	/**
	 * Severity label
	 */
	public $severity_label;

	/**
	 * Email from user
	 */
	public $email_from;

	/**
	 * @var int Creation date
	 */
	public $datec = '';

	/**
	 * @var int Last modification date
	 */
	public $tms = '';

	/**
	 * @var int Read date
	 */
	public $date_read = '';

	/**
	 * @var int Last message date
	 */
	public $date_last_msg_sent = '';

	/**
	 * @var int Close ticket date
	 */
	public $date_close = '';

	/**
	 * @var array cache_types_tickets
	 */
	public $cache_types_tickets;

	/**
	 * @var array tickets categories
	 */
	public $cache_category_tickets;

	/**
	 * @var array tickets severity
	 */
	public $cache_severity_tickets;

	/**
	 * @var array cache msgs ticket
	 */
	public $cache_msgs_ticket;

	/**
	 * @var array status labels
	 */
	public $labelStatus;

	/**
	 * @var array status short labels
	 */
	public $labelStatusShort;

	/**
	 * @var int Notify thirdparty at create
	 */
	public $notify_tiers_at_create;

	/**
	 * @var string 	Email MSGID
	 */
	public $email_msgid;

	/**
	 * @var string 	Email Date
	 */
	public $email_date;

	/**
	 * @var string 	IP address
	 */
	public $ip;

	/**
	 * @var Ticket $oldcopy  State of this ticket as it was stored before an update operation (for triggers)
	 */
	public $oldcopy;

	/**
	 * @var Ticket[] array of Tickets
	 */
	public $lines;


	/**
	 * @var string Regex pour les images
	 */
	public $regeximgext = '\.gif|\.jpg|\.jpeg|\.png|\.bmp|\.webp|\.xpm|\.xbm'; // See also into images.lib.php

	/**
	 * Status
	 */
	const STATUS_NOT_READ = 0;
	const STATUS_READ = 1;
	const STATUS_ASSIGNED = 2;
	const STATUS_IN_PROGRESS = 3;
	const STATUS_NEED_MORE_INFO = 5;	// waiting requester feedback
	const STATUS_WAITING = 7;			// on hold
	const STATUS_CLOSED = 8;			// Closed - Solved
	const STATUS_CANCELED = 9;			// Closed - Not solved


	/**
	 *  'type' field format ('integer', 'integer:ObjectClass:PathToClass[:AddCreateButtonOrNot[:Filter]]', 'sellist:TableName:LabelFieldName[:KeyFieldName[:KeyFieldParent[:Filter]]]', 'varchar(x)', 'double(24,8)', 'real', 'price', 'text', 'text:none', 'html', 'date', 'datetime', 'timestamp', 'duration', 'mail', 'phone', 'url', 'password')
	 *         Note: Filter can be a string like "(t.ref:like:'SO-%') or (t.date_creation:<:'20160101') or (t.nature:is:NULL)"
	 *  'label' the translation key.
	 *  'picto' is code of a picto to show before value in forms
	 *  'enabled' is a condition when the field must be managed (Example: 1 or '$conf->global->MY_SETUP_PARAM)
	 *  'position' is the sort order of field.
	 *  'notnull' is set to 1 if not null in database. Set to -1 if we must set data to null if empty ('' or 0).
	 *  'visible' says if field is visible in list (Examples: 0=Not visible, 1=Visible on list and create/update/view forms, 2=Visible on list only, 3=Visible on create/update/view form only (not list), 4=Visible on list and update/view form only (not create). 5=Visible on list and view only (not create/not update). Using a negative value means field is not shown by default on list but can be selected for viewing)
	 *  'noteditable' says if field is not editable (1 or 0)
	 *  'default' is a default value for creation (can still be overwrote by the Setup of Default Values if field is editable in creation form). Note: If default is set to '(PROV)' and field is 'ref', the default value will be set to '(PROVid)' where id is rowid when a new record is created.
	 *  'index' if we want an index in database.
	 *  'foreignkey'=>'tablename.field' if the field is a foreign key (it is recommanded to name the field fk_...).
	 *  'searchall' is 1 if we want to search in this field when making a search from the quick search button.
	 *  'isameasure' must be set to 1 if you want to have a total on list for this field. Field type must be summable like integer or double(24,8).
	 *  'css' and 'cssview' and 'csslist' is the CSS style to use on field. 'css' is used in creation and update. 'cssview' is used in view mode. 'csslist' is used for columns in lists. For example: 'maxwidth200', 'wordbreak', 'tdoverflowmax200'
	 *  'help' is a 'TranslationString' to use to show a tooltip on field. You can also use 'TranslationString:keyfortooltiponlick' for a tooltip on click.
	 *  'showoncombobox' if value of the field must be visible into the label of the combobox that list record
	 *  'disabled' is 1 if we want to have the field locked by a 'disabled' attribute. In most cases, this is never set into the definition of $fields into class, but is set dynamically by some part of code.
	 *  'arrayofkeyval' to set list of value if type is a list of predefined values. For example: array("0"=>"Draft","1"=>"Active","-1"=>"Cancel")
	 *  'autofocusoncreate' to have field having the focus on a create form. Only 1 field should have this property set to 1.
	 *  'comment' is not used. You can store here any text of your choice. It is not used by application.
	 *
	 *  Note: To have value dynamic, you can set value to 0 in definition and edit the value on the fly into the constructor.
	 */

	// BEGIN MODULEBUILDER PROPERTIES
	public $fields = array(
		'rowid' => array('type'=>'integer', 'label'=>'TechnicalID', 'visible'=>-2, 'enabled'=>1, 'position'=>1, 'notnull'=>1, 'index'=>1, 'comment'=>"Id"),
		'entity' => array('type'=>'integer', 'label'=>'Entity', 'visible'=>0, 'enabled'=>1, 'position'=>5, 'notnull'=>1, 'index'=>1),
		'ref' => array('type'=>'varchar(128)', 'label'=>'Ref', 'visible'=>1, 'enabled'=>1, 'position'=>10, 'notnull'=>1, 'index'=>1, 'searchall'=>1, 'comment'=>"Reference of object", 'css'=>'', 'showoncombobox'=>1),
		'track_id' => array('type'=>'varchar(255)', 'label'=>'TicketTrackId', 'visible'=>-2, 'enabled'=>1, 'position'=>11, 'notnull'=>-1, 'searchall'=>1, 'help'=>"Help text"),
		'fk_user_create' => array('type'=>'integer:User:user/class/user.class.php', 'label'=>'Author', 'visible'=>1, 'enabled'=>1, 'position'=>15, 'notnull'=>1, 'csslist'=>'tdoverflowmax100 maxwidth150onsmartphone'),
		'origin_email' => array('type'=>'mail', 'label'=>'OriginEmail', 'visible'=>-2, 'enabled'=>1, 'position'=>16, 'notnull'=>1, 'index'=>1, 'searchall'=>1, 'comment'=>"Reference of object", 'csslist'=>'tdoverflowmax150'),
		'subject' => array('type'=>'varchar(255)', 'label'=>'Subject', 'visible'=>1, 'enabled'=>1, 'position'=>18, 'notnull'=>-1, 'searchall'=>1, 'help'=>"", 'css'=>'maxwidth200 tdoverflowmax200', 'autofocusoncreate'=>1),
		'type_code' => array('type'=>'varchar(32)', 'label'=>'Type', 'visible'=>1, 'enabled'=>1, 'position'=>20, 'notnull'=>-1, 'help'=>"", 'csslist'=>'maxwidth125 tdoverflowmax50'),
		'category_code' => array('type'=>'varchar(32)', 'label'=>'TicketCategory', 'visible'=>-1, 'enabled'=>1, 'position'=>21, 'notnull'=>-1, 'help'=>"", 'css'=>'maxwidth100 tdoverflowmax200'),
		'severity_code' => array('type'=>'varchar(32)', 'label'=>'Severity', 'visible'=>1, 'enabled'=>1, 'position'=>22, 'notnull'=>-1, 'help'=>"", 'css'=>'maxwidth100'),
		'fk_soc' => array('type'=>'integer:Societe:societe/class/societe.class.php', 'label'=>'ThirdParty', 'visible'=>1, 'enabled'=>'isModEnabled("societe")', 'position'=>50, 'notnull'=>-1, 'index'=>1, 'searchall'=>1, 'help'=>"OrganizationEventLinkToThirdParty", 'css'=>'tdoverflowmax150 maxwidth150onsmartphone'),
		'notify_tiers_at_create' => array('type'=>'integer', 'label'=>'NotifyThirdparty', 'visible'=>-1, 'enabled'=>0, 'position'=>51, 'notnull'=>1, 'index'=>1),
		'fk_project' => array('type'=>'integer:Project:projet/class/project.class.php', 'label'=>'Project', 'visible'=>-1, 'enabled'=>'$conf->project->enabled', 'position'=>52, 'notnull'=>-1, 'index'=>1, 'help'=>"LinkToProject"),
		'fk_contract' => array('type'=>'integer:Contrat:contrat/class/contrat.class.php', 'label'=>'Contract', 'visible'=>-1, 'enabled'=>'$conf->contract->enabled', 'position'=>53, 'notnull'=>-1, 'index'=>1, 'help'=>"LinkToContract"),
		//'timing' => array('type'=>'varchar(20)', 'label'=>'Timing', 'visible'=>-1, 'enabled'=>1, 'position'=>42, 'notnull'=>-1, 'help'=>""),	// what is this ?
		'datec' => array('type'=>'datetime', 'label'=>'DateCreation', 'visible'=>1, 'enabled'=>1, 'position'=>500, 'notnull'=>1, 'csslist'=>'nowraponall'),
		'date_read' => array('type'=>'datetime', 'label'=>'TicketReadOn', 'visible'=>-1, 'enabled'=>1, 'position'=>501, 'notnull'=>1),
		'date_last_msg_sent' => array('type'=>'datetime', 'label'=>'TicketLastMessageDate', 'visible'=>0, 'enabled'=>1, 'position'=>502, 'notnull'=>-1),
		'fk_user_assign' => array('type'=>'integer:User:user/class/user.class.php', 'label'=>'AssignedTo', 'visible'=>1, 'enabled'=>1, 'position'=>505, 'notnull'=>1, 'csslist'=>'tdoverflowmax100 maxwidth150onsmartphone'),
		'date_close' => array('type'=>'datetime', 'label'=>'TicketCloseOn', 'visible'=>-1, 'enabled'=>1, 'position'=>510, 'notnull'=>1),
		'tms' => array('type'=>'timestamp', 'label'=>'DateModification', 'visible'=>-1, 'enabled'=>1, 'position'=>520, 'notnull'=>1),
		'message' => array('type'=>'html', 'label'=>'Message', 'visible'=>-2, 'enabled'=>1, 'position'=>540, 'notnull'=>-1,),
		'email_msgid' => array('type'=>'varchar(255)', 'label'=>'EmailMsgID', 'visible'=>-2, 'enabled'=>1, 'position'=>540, 'notnull'=>-1, 'help'=>'EmailMsgIDDesc', 'csslist'=>'tdoverflowmax100'),
		'email_date' => array('type'=>'datetime', 'label'=>'EmailDate', 'visible'=>-2, 'enabled'=>1, 'position'=>541),
		'progress' => array('type'=>'integer', 'label'=>'Progression', 'visible'=>-1, 'enabled'=>1, 'position'=>540, 'notnull'=>-1, 'css'=>'right', 'help'=>"", 'isameasure'=>2, 'csslist'=>'width50'),
		'resolution' => array('type'=>'integer', 'label'=>'Resolution', 'visible'=>-1, 'enabled'=>'getDolGlobalString("TICKET_ENABLE_RESOLUTION")', 'position'=>550, 'notnull'=>1),
		'fk_statut' => array('type'=>'integer', 'label'=>'Status', 'visible'=>1, 'enabled'=>1, 'position'=>600, 'notnull'=>1, 'index'=>1, 'arrayofkeyval'=>array(0 => 'Unread', 1 => 'Read', 3 => 'Answered', 4 => 'Assigned', 5 => 'InProgress', 6 => 'Waiting', 8 => 'SolvedClosed', 9 => 'Deleted')),
		'import_key' =>array('type'=>'varchar(14)', 'label'=>'ImportId', 'enabled'=>1, 'visible'=>-2, 'position'=>900),
	);
	// END MODULEBUILDER PROPERTIES


	/**
	 *  Constructor
	 *
	 *  @param DoliDb $db Database handler
	 */
	public function __construct($db)
	{
		global $conf;

		$this->db = $db;

		$this->labelStatusShort = array(
			self::STATUS_NOT_READ => 'Unread',
			self::STATUS_READ => 'Read',
			self::STATUS_ASSIGNED => 'Assigned',
			self::STATUS_IN_PROGRESS => 'InProgress',
			self::STATUS_WAITING => 'OnHold',
			self::STATUS_NEED_MORE_INFO => 'NeedMoreInformationShort',
			self::STATUS_CLOSED => 'SolvedClosed',
			self::STATUS_CANCELED => 'Canceled'
		);
		$this->labelStatus = array(
			self::STATUS_NOT_READ => 'Unread',
			self::STATUS_READ => 'Read',
			self::STATUS_ASSIGNED => 'Assigned',
			self::STATUS_IN_PROGRESS => 'InProgress',
			self::STATUS_WAITING => 'OnHold',
			self::STATUS_NEED_MORE_INFO => 'NeedMoreInformation',
			self::STATUS_CLOSED => 'SolvedClosed',
			self::STATUS_CANCELED => 'Canceled'
		);
	}

	/**
	 *    Check properties of ticket are ok (like ref, track_id, ...).
	 *    All properties must be already loaded on object (this->ref, this->track_id, ...).
	 *
	 *    @return int        0 if OK, <0 if KO
	 */
	private function verify()
	{
		$this->errors = array();

		$result = 0;

		// Clean parameters
		if (isset($this->ref)) {
			$this->ref = trim($this->ref);
		}

		if (isset($this->track_id)) {
			$this->track_id = trim($this->track_id);
		}

		if (isset($this->fk_soc)) {
			$this->fk_soc = (int) $this->fk_soc;
		}

		if (isset($this->fk_project)) {
			$this->fk_project = (int) $this->fk_project;
		}

		if (isset($this->origin_email)) {
			$this->origin_email = trim($this->origin_email);
		}

		if (isset($this->fk_user_create)) {
			$this->fk_user_create = (int) $this->fk_user_create;
		}

		if (isset($this->fk_user_assign)) {
			$this->fk_user_assign = (int) $this->fk_user_assign;
		}

		if (isset($this->subject)) {
			$this->subject = trim($this->subject);
		}

		if (isset($this->message)) {
			$this->message = trim($this->message);
			if (dol_strlen($this->message) > 65000) {
				$this->errors[] = 'ErrorFieldTooLong';
				dol_syslog(get_class($this).'::create error -1 message too long', LOG_ERR);
				$result = -1;
			}
		}

		if (isset($this->fk_statut)) {
			$this->fk_statut = (int) $this->fk_statut;
		}

		if (isset($this->resolution)) {
			$this->resolution = trim($this->resolution);
		}

		if (isset($this->progress)) {
			$this->progress = trim($this->progress);
		}

		if (isset($this->timing)) {
			$this->timing = trim($this->timing);
		}

		if (isset($this->type_code)) {
			$this->type_code = trim($this->type_code);
		}

		if (isset($this->category_code)) {
			$this->category_code = trim($this->category_code);
		}

		if (isset($this->severity_code)) {
			$this->severity_code = trim($this->severity_code);
		}

		if (empty($this->ref)) {
			$this->errors[] = 'ErrorTicketRefRequired';
			dol_syslog(get_class($this)."::create error -1 ref null", LOG_ERR);
			$result = -1;
		}

		return $result;
	}

	/**
	 *  Create object into database
	 *
	 *  @param  User $user      User that creates
	 *  @param  int  $notrigger 0=launch triggers after, 1=disable triggers
	 *  @return int                      Return integer <0 if KO, Id of created object if OK
	 */
	public function create($user, $notrigger = 0)
	{
		global $conf;

		$error = 0;

		// Clean parameters
		$this->datec = dol_now();
		if (empty($this->track_id)) {
			$this->track_id = generate_random_id(16);
		}

		// Check more parameters
		// If error, this->errors[] is filled
		$result = $this->verify();

		if ($result >= 0) {
			$this->entity = ((isset($this->entity) && is_numeric($this->entity)) ? $this->entity : $conf->entity);

			// Insert request
			$sql = "INSERT INTO ".MAIN_DB_PREFIX."ticket(";
			$sql .= "ref,";
			$sql .= "track_id,";
			$sql .= "fk_soc,";
			$sql .= "fk_project,";
			$sql .= "fk_contract,";
			$sql .= "origin_email,";
			$sql .= "fk_user_create,";
			$sql .= "fk_user_assign,";
			$sql .= "email_msgid,";
			$sql .= "email_date,";
			$sql .= "subject,";
			$sql .= "message,";
			$sql .= "fk_statut,";
			$sql .= "resolution,";
			$sql .= "progress,";
			$sql .= "timing,";
			$sql .= "type_code,";
			$sql .= "category_code,";
			$sql .= "severity_code,";
			$sql .= "datec,";
			$sql .= "date_read,";
			$sql .= "date_close,";
			$sql .= "entity,";
			$sql .= "notify_tiers_at_create,";
			$sql .= "ip";
			$sql .= ") VALUES (";
			$sql .= " ".(!isset($this->ref) ? '' : "'".$this->db->escape($this->ref)."'").",";
			$sql .= " ".(!isset($this->track_id) ? 'NULL' : "'".$this->db->escape($this->track_id)."'").",";
			$sql .= " ".($this->fk_soc > 0 ? $this->db->escape($this->fk_soc) : "null").",";
			$sql .= " ".($this->fk_project > 0 ? $this->db->escape($this->fk_project) : "null").",";
			$sql .= " ".($this->fk_contract > 0 ? $this->db->escape($this->fk_contract) : "null").",";
			$sql .= " ".(!isset($this->origin_email) ? 'NULL' : "'".$this->db->escape($this->origin_email)."'").",";
			$sql .= " ".(!isset($this->fk_user_create) ? ($user->id > 0 ? $user->id : 'NULL') : ($this->fk_user_create > 0 ? $this->fk_user_create : 'NULL')).",";
			$sql .= " ".($this->fk_user_assign > 0 ? $this->fk_user_assign : 'NULL').",";
			$sql .= " ".(empty($this->email_msgid) ? 'NULL' : "'".$this->db->escape($this->email_msgid)."'").",";
			$sql .= " ".(empty($this->email_date) ? 'NULL' : "'".$this->db->idate($this->email_date)."'").",";
			$sql .= " ".(!isset($this->subject) ? 'NULL' : "'".$this->db->escape($this->subject)."'").",";
			$sql .= " ".(!isset($this->message) ? 'NULL' : "'".$this->db->escape($this->message)."'").",";
			$sql .= " ".(!isset($this->fk_statut) ? '0' : "'".$this->db->escape($this->fk_statut)."'").",";
			$sql .= " ".(!isset($this->resolution) ? 'NULL' : "'".$this->db->escape($this->resolution)."'").",";
			$sql .= " ".(!isset($this->progress) ? '0' : "'".$this->db->escape($this->progress)."'").",";
			$sql .= " ".(!isset($this->timing) ? 'NULL' : "'".$this->db->escape($this->timing)."'").",";
			$sql .= " ".(!isset($this->type_code) ? 'NULL' : "'".$this->db->escape($this->type_code)."'").",";
			$sql .= " ".(empty($this->category_code) || $this->category_code == '-1' ? 'NULL' : "'".$this->db->escape($this->category_code)."'").",";
			$sql .= " ".(!isset($this->severity_code) ? 'NULL' : "'".$this->db->escape($this->severity_code)."'").",";
			$sql .= " ".(!isset($this->datec) || dol_strlen($this->datec) == 0 ? 'NULL' : "'".$this->db->idate($this->datec)."'").",";
			$sql .= " ".(!isset($this->date_read) || dol_strlen($this->date_read) == 0 ? 'NULL' : "'".$this->db->idate($this->date_read)."'").",";
			$sql .= " ".(!isset($this->date_close) || dol_strlen($this->date_close) == 0 ? 'NULL' : "'".$this->db->idate($this->date_close)."'");
			$sql .= ", ".((int) $this->entity);
			$sql .= ", ".(!isset($this->notify_tiers_at_create) ? '1' : "'".$this->db->escape($this->notify_tiers_at_create)."'");
			$sql .= ", ".(!isset($this->ip) ? 'NULL' : "'".$this->db->escape($this->ip)."'");
			$sql .= ")";

			$this->db->begin();

			dol_syslog(get_class($this)."::create", LOG_DEBUG);
			$resql = $this->db->query($sql);
			if (!$resql) {
				$error++;
				$this->errors[] = "Error ".$this->db->lasterror();
			}

			if (!$error) {
				$this->id = $this->db->last_insert_id(MAIN_DB_PREFIX."ticket");
			}

			if (!$error && getDolGlobalString('TICKET_ADD_AUTHOR_AS_CONTACT')) {
				// add creator as contributor
				if ($this->add_contact($user->id, 'CONTRIBUTOR', 'internal') < 0) {
					$error++;
				}
			}

			if (!$error && $this->fk_user_assign > 0) {
				if ($this->add_contact($this->fk_user_assign, 'SUPPORTTEC', 'internal') < 0) {
					$error++;
				}
			}


			//Update extrafield
			if (!$error) {
				$result = $this->insertExtraFields();
				if ($result < 0) {
					$error++;
				}
			}

			if (!$error && !$notrigger) {
				// Call trigger
				$result = $this->call_trigger('TICKET_CREATE', $user);
				if ($result < 0) {
					$error++;
				}
				// End call triggers
			}

			// Commit or rollback
			if ($error) {
				foreach ($this->errors as $errmsg) {
					dol_syslog(get_class($this)."::create ".$errmsg, LOG_ERR);
					$this->error .= ($this->error ? ', '.$errmsg : $errmsg);
				}
				$this->db->rollback();
				return -1 * $error;
			} else {
				$this->db->commit();
				return $this->id;
			}
		} else {
			$this->db->rollback();
			dol_syslog(get_class($this)."::Create fails verify ".join(',', $this->errors), LOG_WARNING);
			return -3;
		}
	}

	/**
	 *  Load object in memory from the database
	 *
	 *  @param  int        	$id    			Id object
	 *  @param	string		$ref			Ref
	 *  @param	string		$track_id		Track id, a hash like ref
	 *  @param	string		$email_msgid	Email msgid
	 *  @return int              			Return integer <0 if KO, >0 if OK
	 */
	public function fetch($id = '', $ref = '', $track_id = '', $email_msgid = '')
	{
		global $langs;

		// Check parameters
		if (empty($id) && empty($ref) && empty($track_id) && empty($email_msgid)) {
			$this->error = 'ErrorWrongParameters';
			dol_print_error('', get_class($this)."::fetch ".$this->error);
			return -1;
		}

		$sql = "SELECT";
		$sql .= " t.rowid,";
		$sql .= " t.entity,";
		$sql .= " t.ref,";
		$sql .= " t.track_id,";
		$sql .= " t.fk_soc,";
		$sql .= " t.fk_project,";
		$sql .= " t.fk_contract,";
		$sql .= " t.origin_email,";
		$sql .= " t.fk_user_create,";
		$sql .= " t.fk_user_assign,";
		$sql .= " t.email_msgid,";
		$sql .= " t.email_date,";
		$sql .= " t.subject,";
		$sql .= " t.message,";
		$sql .= " t.fk_statut as status,";
		$sql .= " t.resolution,";
		$sql .= " t.progress,";
		$sql .= " t.timing,";
		$sql .= " t.type_code,";
		$sql .= " t.category_code,";
		$sql .= " t.severity_code,";
		$sql .= " t.datec,";
		$sql .= " t.date_read,";
		$sql .= " t.date_last_msg_sent,";
		$sql .= " t.date_close,";
		$sql .= " t.tms,";
		$sql .= " t.ip,";
		$sql .= " type.label as type_label, category.label as category_label, severity.label as severity_label";
		$sql .= " FROM ".MAIN_DB_PREFIX."ticket as t";
		$sql .= " LEFT JOIN ".MAIN_DB_PREFIX."c_ticket_type as type ON type.code=t.type_code";
		$sql .= " LEFT JOIN ".MAIN_DB_PREFIX."c_ticket_category as category ON category.code=t.category_code";
		$sql .= " LEFT JOIN ".MAIN_DB_PREFIX."c_ticket_severity as severity ON severity.code=t.severity_code";

		if ($id) {
			$sql .= " WHERE t.rowid = ".((int) $id);
		} else {
			$sql .= " WHERE t.entity IN (".getEntity($this->element, 1).")";
			if (!empty($ref)) {
				$sql .= " AND t.ref = '".$this->db->escape($ref)."'";
			} elseif ($track_id) {
				$sql .= " AND t.track_id = '".$this->db->escape($track_id)."'";
			} else {
				$sql .= " AND t.email_msgid = '".$this->db->escape($email_msgid)."'";
			}
		}

		dol_syslog(get_class($this)."::fetch", LOG_DEBUG);
		$resql = $this->db->query($sql);
		if ($resql) {
			if ($this->db->num_rows($resql)) {
				$obj = $this->db->fetch_object($resql);

				$this->id = $obj->rowid;
				$this->entity = $obj->entity;
				$this->ref = $obj->ref;
				$this->track_id = $obj->track_id;
				$this->fk_soc = $obj->fk_soc;
				$this->socid = $obj->fk_soc; // for fetch_thirdparty() method
				$this->fk_project = $obj->fk_project;
				$this->fk_contract = $obj->fk_contract;
				$this->origin_email = $obj->origin_email;
				$this->fk_user_create = $obj->fk_user_create;
				$this->fk_user_assign = $obj->fk_user_assign;
				$this->email_msgid = $obj->email_msgid;
				$this->email_date = $this->db->jdate($obj->email_date);
				$this->subject = $obj->subject;
				$this->message = $obj->message;
				$this->ip = $obj->ip;

				$this->status = $obj->status;
				$this->fk_statut = $this->status; // For backward compatibility

				$this->resolution = $obj->resolution;
				$this->progress = $obj->progress;
				$this->timing = $obj->timing;

				$this->type_code = $obj->type_code;
				$label_type = ($langs->trans("TicketTypeShort".$obj->type_code) != ("TicketTypeShort".$obj->type_code) ? $langs->trans("TicketTypeShort".$obj->type_code) : ($obj->type_label != '-' ? $obj->type_label : ''));
				$this->type_label = $label_type;

				$this->category_code = $obj->category_code;
				$label_category = ($langs->trans("TicketCategoryShort".$obj->category_code) != ("TicketCategoryShort".$obj->category_code) ? $langs->trans("TicketCategoryShort".$obj->category_code) : ($obj->category_label != '-' ? $obj->category_label : ''));
				$this->category_label = $label_category;

				$this->severity_code = $obj->severity_code;
				$label_severity = ($langs->trans("TicketSeverityShort".$obj->severity_code) != ("TicketSeverityShort".$obj->severity_code) ? $langs->trans("TicketSeverityShort".$obj->severity_code) : ($obj->severity_label != '-' ? $obj->severity_label : ''));
				$this->severity_label = $label_severity;

				$this->datec = $this->db->jdate($obj->datec);
				$this->date_creation = $this->db->jdate($obj->datec);
				$this->date_read = $this->db->jdate($obj->date_read);
				$this->date_validation = $this->db->jdate($obj->date_read);
				$this->date_last_msg_sent = $this->db->jdate($obj->date_last_msg_sent);
				$this->date_close = $this->db->jdate($obj->date_close);
				$this->tms = $this->db->jdate($obj->tms);
				$this->date_modification = $this->db->jdate($obj->tms);

				$this->fetch_optionals();

				$this->db->free($resql);
				return 1;
			} else {
				return 0;
			}
		} else {
			$this->error = "Error ".$this->db->lasterror();
			dol_syslog(get_class($this)."::fetch ".$this->error, LOG_ERR);
			return -1;
		}
	}

	/**
	 * Load all objects in memory from database
	 *
	 * @param  User   $user      	User for action
	 * @param  string $sortorder 	Sort order
	 * @param  string $sortfield 	Sort field
	 * @param  int    $limit     	page number
	 * @param  int    $offset    	Offset for query
	 * @param  int    $arch      	archive or not (not used)
	 * @param  array  $filter    	Filter for query
	 * @return int 					Return integer <0 if KO, >0 if OK
	 */
	public function fetchAll($user, $sortorder = 'ASC', $sortfield = 't.datec', $limit = '', $offset = 0, $arch = '', $filter = '')
	{
		global $langs, $extrafields;

		// fetch optionals attributes and labels
		$extrafields->fetch_name_optionals_label($this->table_element);

		$sql = "SELECT";
		$sql .= " t.rowid,";
		$sql .= " t.ref,";
		$sql .= " t.track_id,";
		$sql .= " t.fk_soc,";
		$sql .= " t.fk_project,";
		$sql .= " t.fk_contract,";
		$sql .= " t.origin_email,";
		$sql .= " t.fk_user_create, uc.lastname as user_create_lastname, uc.firstname as user_create_firstname,";
		$sql .= " t.fk_user_assign, ua.lastname as user_assign_lastname, ua.firstname as user_assign_firstname,";
		$sql .= " t.subject,";
		$sql .= " t.message,";
		$sql .= " t.fk_statut as status,";
		$sql .= " t.resolution,";
		$sql .= " t.progress,";
		$sql .= " t.timing,";
		$sql .= " t.type_code,";
		$sql .= " t.category_code,";
		$sql .= " t.severity_code,";
		$sql .= " t.datec,";
		$sql .= " t.date_read,";
		$sql .= " t.date_last_msg_sent,";
		$sql .= " t.date_close,";
		$sql .= " t.tms";
		$sql .= ", type.label as type_label, category.label as category_label, severity.label as severity_label";
		// Add fields for extrafields
		if ($extrafields->attributes[$this->table_element]['count']> 0) {
			foreach ($extrafields->attributes[$this->table_element]['label'] as $key => $val) {
				$sql .= ($extrafields->attributes[$this->table_element]['type'][$key] != 'separate' ? ",ef.".$key." as options_".$key : '');
			}
		}
		$sql .= " FROM ".MAIN_DB_PREFIX."ticket as t";
		$sql .= " LEFT JOIN ".MAIN_DB_PREFIX."c_ticket_type as type ON type.code=t.type_code";
		$sql .= " LEFT JOIN ".MAIN_DB_PREFIX."c_ticket_category as category ON category.code=t.category_code";
		$sql .= " LEFT JOIN ".MAIN_DB_PREFIX."c_ticket_severity as severity ON severity.code=t.severity_code";
		$sql .= " LEFT JOIN ".MAIN_DB_PREFIX."societe as s ON s.rowid=t.fk_soc";
		$sql .= " LEFT JOIN ".MAIN_DB_PREFIX."user as uc ON uc.rowid=t.fk_user_create";
		$sql .= " LEFT JOIN ".MAIN_DB_PREFIX."user as ua ON ua.rowid=t.fk_user_assign";
		if ($extrafields->attributes[$this->table_element]['count']> 0) {
			if (is_array($extrafields->attributes[$this->table_element]['label']) && count($extrafields->attributes[$this->table_element]['label'])) {
				$sql .= " LEFT JOIN ".MAIN_DB_PREFIX."ticket_extrafields as ef on (t.rowid = ef.fk_object)";
			}
		}
		if (!$user->hasRight('societe', 'client', 'voir') && !$user->socid) {
			$sql .= ", ".MAIN_DB_PREFIX."societe_commerciaux as sc";
		}

		$sql .= " WHERE t.entity IN (".getEntity('ticket').")";

		// Manage filter
		if (!empty($filter)) {
			foreach ($filter as $key => $value) {
				if (strpos($key, 'date')) { // To allow $filter['YEAR(s.dated)']=>$year
					$sql .= " AND ".$key." = '".$this->db->escape($value)."'";
				} elseif (($key == 't.fk_user_assign') || ($key == 't.type_code') || ($key == 't.category_code') || ($key == 't.severity_code') || ($key == 't.fk_soc')) {
					$sql .= " AND ".$key." = '".$this->db->escape($value)."'";
				} elseif ($key == 't.fk_statut') {
					if (is_array($value) && count($value) > 0) {
						$sql .= " AND ".$key." IN (".$this->db->sanitize(implode(',', $value)).")";
					} else {
						$sql .= " AND ".$key.' = '.((int) $value);
					}
				} elseif ($key == 't.fk_contract') {
					$sql .= " AND ".$key.' = '.((int) $value);
				} else {
					$sql .= " AND ".$key." LIKE '%".$this->db->escape($value)."%'";
				}
			}
		}
		if (!$user->hasRight('societe', 'client', 'voir') && !$user->socid) {
			$sql .= " AND t.fk_soc = sc.fk_soc AND sc.fk_user = ".((int) $user->id);
		} elseif ($user->socid) {
			$sql .= " AND t.fk_soc = ".((int) $user->socid);
		}

		$sql .= $this->db->order($sortfield, $sortorder);
		if (!empty($limit)) {
			$sql .= $this->db->plimit($limit + 1, $offset);
		}

		dol_syslog(get_class($this)."::fetchAll", LOG_DEBUG);
		$resql = $this->db->query($sql);

		if ($resql) {
			$this->lines = array();

			$num = $this->db->num_rows($resql);
			$i = 0;

			if ($num) {
				while ($i < $num) {
					$obj = $this->db->fetch_object($resql);

					$line = new self($this->db);

					$line->id = $obj->rowid;
					//$line->rowid = $obj->rowid;
					$line->ref = $obj->ref;
					$line->track_id = $obj->track_id;
					$line->fk_soc = $obj->fk_soc;
					$line->fk_project = $obj->fk_project;
					$line->fk_contract = $obj->fk_contract;
					$line->origin_email = $obj->origin_email;

					$line->fk_user_create = $obj->fk_user_create;
					$line->fk_user_assign = $obj->fk_user_assign;

					$line->subject = $obj->subject;
					$line->message = $obj->message;
					$line->fk_statut = $obj->status;
					$line->status = $obj->status;
					$line->resolution = $obj->resolution;
					$line->progress = $obj->progress;
					$line->timing = $obj->timing;

					$label_type = ($langs->trans("TicketTypeShort".$obj->type_code) != ("TicketTypeShort".$obj->type_code) ? $langs->trans("TicketTypeShort".$obj->type_code) : ($obj->type_label != '-' ? $obj->type_label : ''));
					$line->type_label = $label_type;

					$this->category_code = $obj->category_code;
					$label_category = ($langs->trans("TicketCategoryShort".$obj->category_code) != ("TicketCategoryShort".$obj->category_code) ? $langs->trans("TicketCategoryShort".$obj->category_code) : ($obj->category_label != '-' ? $obj->category_label : ''));
					$line->category_label = $label_category;

					$this->severity_code = $obj->severity_code;
					$label_severity = ($langs->trans("TicketSeverityShort".$obj->severity_code) != ("TicketSeverityShort".$obj->severity_code) ? $langs->trans("TicketSeverityShort".$obj->severity_code) : ($obj->severity_label != '-' ? $obj->severity_label : ''));
					$line->severity_label = $label_severity;

					$line->datec = $this->db->jdate($obj->datec);
					$line->date_read = $this->db->jdate($obj->date_read);
					$line->date_last_msg_sent = $this->db->jdate($obj->date_last_msg_sent);
					$line->date_close = $this->db->jdate($obj->date_close);

					// Extra fields
					if ($extrafields->attributes[$this->table_element]['count']> 0) {
						if (is_array($extrafields->attributes[$this->table_element]['label']) && count($extrafields->attributes[$this->table_element]['label'])) {
							foreach ($extrafields->attributes[$this->table_element]['label'] as $key => $val) {
								$tmpkey = 'options_'.$key;
								$line->{$tmpkey} = $obj->$tmpkey;
							}
						}
					}
					$this->lines[$i] = $line;
					$i++;
				}
			}
			$this->db->free($resql);
			return $num;
		} else {
			$this->error = "Error ".$this->db->lasterror();
			dol_syslog(get_class($this)."::fetchAll ".$this->error, LOG_ERR);
			return -1;
		}
	}

	/**
	 *  Update object into database
	 *
	 *  @param  User $user      User that modifies
	 *  @param  int  $notrigger 0=launch triggers after, 1=disable triggers
	 *  @return int                     Return integer <0 if KO, >0 if OK
	 */
	public function update($user = 0, $notrigger = 0)
	{
		$error = 0;

		// $this->oldcopy should have been set by the caller of update (here properties were already modified)
		//if (empty($this->oldcopy)) {
		//	$this->oldcopy = dol_clone($this);
		//}

		// Clean parameters
		if (isset($this->ref)) {
			$this->ref = trim($this->ref);
		}

		if (isset($this->track_id)) {
			$this->track_id = trim($this->track_id);
		}

		if (isset($this->fk_soc)) {
			$this->fk_soc = (int) $this->fk_soc;
		}

		if (isset($this->fk_project)) {
			$this->fk_project = (int) $this->fk_project;
		}

		if (isset($this->fk_contract)) {
			$this->fk_contract = (int) $this->fk_contract;
		}

		if (isset($this->origin_email)) {
			$this->origin_email = trim($this->origin_email);
		}

		if (isset($this->fk_user_create)) {
			$this->fk_user_create = (int) $this->fk_user_create;
		}

		if (isset($this->fk_user_assign)) {
			$this->fk_user_assign = (int) $this->fk_user_assign;
		}

		if (isset($this->subject)) {
			$this->subject = trim($this->subject);
		}

		if (isset($this->message)) {
			$this->message = trim($this->message);
			if (dol_strlen($this->message) > 65000) {
				$this->errors[] = 'ErrorFieldTooLong';
				dol_syslog(get_class($this).'::update error -1 message too long', LOG_ERR);
				return -1;
			}
		}

		if (isset($this->fk_statut)) {
			$this->fk_statut = (int) $this->fk_statut;
		}

		if (isset($this->resolution)) {
			$this->resolution = trim($this->resolution);
		}

		if (isset($this->progress)) {
			$this->progress = trim($this->progress);
		}

		if (isset($this->timing)) {
			$this->timing = trim($this->timing);
		}

		if (isset($this->type_code)) {
			$this->timing = trim($this->type_code);
		}

		if (isset($this->category_code)) {
			$this->timing = trim($this->category_code);
		}

		if (isset($this->severity_code)) {
			$this->timing = trim($this->severity_code);
		}

		// Check parameters
		// Put here code to add a control on parameters values
		// Update request
		$sql = "UPDATE ".MAIN_DB_PREFIX."ticket SET";
		$sql .= " ref=".(isset($this->ref) ? "'".$this->db->escape($this->ref)."'" : "").",";
		$sql .= " track_id=".(isset($this->track_id) ? "'".$this->db->escape($this->track_id)."'" : "null").",";
		$sql .= " fk_soc=".(isset($this->fk_soc) ? "'".$this->db->escape($this->fk_soc)."'" : "null").",";
		$sql .= " fk_project=".(isset($this->fk_project) ? "'".$this->db->escape($this->fk_project)."'" : "null").",";
		$sql .= " fk_contract=".(isset($this->fk_contract) ? "'".$this->db->escape($this->fk_contract)."'" : "null").",";
		$sql .= " origin_email=".(isset($this->origin_email) ? "'".$this->db->escape($this->origin_email)."'" : "null").",";
		$sql .= " fk_user_create=".(isset($this->fk_user_create) ? $this->fk_user_create : "null").",";
		$sql .= " fk_user_assign=".(isset($this->fk_user_assign) ? $this->fk_user_assign : "null").",";
		$sql .= " subject=".(isset($this->subject) ? "'".$this->db->escape($this->subject)."'" : "null").",";
		$sql .= " message=".(isset($this->message) ? "'".$this->db->escape($this->message)."'" : "null").",";
		$sql .= " fk_statut=".(isset($this->fk_statut) ? $this->fk_statut : "null").",";
		$sql .= " resolution=".(isset($this->resolution) ? $this->resolution : "null").",";
		$sql .= " progress=".(isset($this->progress) ? "'".$this->db->escape($this->progress)."'" : "null").",";
		$sql .= " timing=".(isset($this->timing) ? "'".$this->db->escape($this->timing)."'" : "null").",";
		$sql .= " type_code=".(isset($this->type_code) ? "'".$this->db->escape($this->type_code)."'" : "null").",";
		$sql .= " category_code=".(isset($this->category_code) ? "'".$this->db->escape($this->category_code)."'" : "null").",";
		$sql .= " severity_code=".(isset($this->severity_code) ? "'".$this->db->escape($this->severity_code)."'" : "null").",";
		$sql .= " datec=".(dol_strlen($this->datec) != 0 ? "'".$this->db->idate($this->datec)."'" : 'null').",";
		$sql .= " date_read=".(dol_strlen($this->date_read) != 0 ? "'".$this->db->idate($this->date_read)."'" : 'null').",";
		$sql .= " date_last_msg_sent=".(dol_strlen($this->date_last_msg_sent) != 0 ? "'".$this->db->idate($this->date_last_msg_sent)."'" : 'null').",";
		$sql .= " date_close=".(dol_strlen($this->date_close) != 0 ? "'".$this->db->idate($this->date_close)."'" : 'null');
		$sql .= " WHERE rowid=".((int) $this->id);

		$this->db->begin();

		$resql = $this->db->query($sql);
		if (!$resql) {
			$error++;
			$this->errors[] = "Error ".$this->db->lasterror();
		}

		if (!$error) {
			// Update extrafields
			$result = $this->insertExtraFields();
			if ($result < 0) {
				$error++;
			}
		}

		if (!$error && !$notrigger) {
			// Call trigger
			$result = $this->call_trigger('TICKET_MODIFY', $user);
			if ($result < 0) {
				$error++;
			}
			// End call triggers
		}

		// Commit or rollback
		if ($error) {
			foreach ($this->errors as $errmsg) {
				dol_syslog(get_class($this)."::update ".$errmsg, LOG_ERR);
				$this->error .= ($this->error ? ', '.$errmsg : $errmsg);
			}
			$this->db->rollback();
			return -1 * $error;
		} else {
			$this->db->commit();
			return 1;
		}
	}

	/**
	 *  Delete object in database
	 *
	 *     @param  User $user      User that deletes
	 *  @param  int  $notrigger 0=launch triggers after, 1=disable triggers
	 *  @return int                     Return integer <0 if KO, >0 if OK
	 */
	public function delete($user, $notrigger = 0)
	{
		global $conf, $langs;
		$error = 0;

		$this->db->begin();

		if (!$error) {
			if (!$notrigger) {
				// Call trigger
				$result = $this->call_trigger('TICKET_DELETE', $user);
				if ($result < 0) {
					$error++;
				}
				// End call triggers
			}
		}

		if (!$error) {
			// Delete linked contacts
			$res = $this->delete_linked_contact();
			if ($res < 0) {
				dol_syslog(get_class($this)."::delete error", LOG_ERR);
				$error++;
			}
		}

		if (!$error) {
			// Delete linked object
			$res = $this->deleteObjectLinked();
			if ($res < 0) {
				$error++;
			}
		}

		// Removed extrafields
		if (!$error) {
			$result = $this->deleteExtraFields();
			if ($result < 0) {
				$error++;
				dol_syslog(get_class($this)."::delete error -3 ".$this->error, LOG_ERR);
			}
		}

		// Delete all child tables

		if (!$error) {
			$sql = "DELETE FROM ".MAIN_DB_PREFIX."categorie_ticket";
			$sql .= " WHERE fk_ticket = ".(int) $this->id;

			$result = $this->db->query($sql);
			if (!$result) {
				$error++;
				$this->errors[] = $this->db->lasterror();
			}
		}

		if (!$error) {
			$sql = "DELETE FROM ".MAIN_DB_PREFIX."ticket";
			$sql .= " WHERE rowid=".((int) $this->id);

			dol_syslog(get_class($this)."::delete sql=".$sql);
			$resql = $this->db->query($sql);
			if (!$resql) {
				$error++;
				$this->errors[] = "Error ".$this->db->lasterror();
			}
		}

		// Commit or rollback
		if ($error) {
			foreach ($this->errors as $errmsg) {
				dol_syslog(get_class($this)."::delete ".$errmsg, LOG_ERR);
				$this->error .= ($this->error ? ', '.$errmsg : $errmsg);
			}
			$this->db->rollback();
			return -1 * $error;
		} else {
			$this->db->commit();
			return 1;
		}
	}

	/**
	 *     Load an object from its id and create a new one in database
	 *
	 *     @param   User    $user       User that clone
	 *     @param   int     $fromid     Id of object to clone
	 *     @return  int                 New id of clone
	 */
	public function createFromClone(User $user, $fromid)
	{
		$error = 0;

		$object = new Ticket($this->db);

		$this->db->begin();

		// Load source object
		$object->fetch($fromid);
		$object->id = 0;
		$object->statut = 0;

		// Clear fields
		// ...
		// Create clone
		$object->context['createfromclone'] = 'createfromclone';
		$result = $object->create($user);

		// Other options
		if ($result < 0) {
			$this->error = $object->error;
			$error++;
		}

		if (!$error) {
		}

		unset($object->context['createfromclone']);

		// End
		if (!$error) {
			$this->db->commit();
			return $object->id;
		} else {
			$this->db->rollback();
			return -1;
		}
	}

	/**
	 *     Initialise object with example values
	 *     Id must be 0 if object instance is a specimen
	 *
	 *     @return int
	 */
	public function initAsSpecimen()
	{
		$this->id = 0;
		$this->entity = 1;
		$this->ref = 'TI0501-001';
		$this->track_id = 'XXXXaaaa';
		$this->origin_email = 'email@email.com';
		$this->fk_project = 1;
		$this->fk_user_create = 1;
		$this->fk_user_assign = 1;
		$this->subject = 'Subject of ticket';
		$this->message = 'Message of ticket';
		$this->status = 0;
		$this->resolution = '1';
		$this->progress = '10';
		//$this->timing = '30';
		$this->type_code = 'TYPECODE';
		$this->category_code = 'CATEGORYCODE';
		$this->severity_code = 'SEVERITYCODE';
		$this->datec = '';
		$this->date_read = '';
		$this->date_last_msg_sent = '';
		$this->date_close = '';
		$this->tms = '';
		return 1;
	}

	/**
	 * Print selected status
	 *
	 * @param 	string    $selected   	Selected status
	 * @return 	void
	 */
	public function printSelectStatus($selected = "")
	{
		print Form::selectarray('search_fk_statut', $this->labelStatusShort, $selected, $show_empty = 1, $key_in_label = 0, $value_as_key = 0, $option = '', $translate = 1, $maxlen = 0, $disabled = 0, $sort = '', $morecss = '');
	}


	/**
	 * Load into a cache the types of tickets (setup done into dictionaries)
	 *
	 * @return 	int       Number of lines loaded, 0 if already loaded, <0 if KO
	 */
	public function loadCacheTypesTickets()
	{
		global $langs;

		if (!empty($this->cache_types_tickets) && count($this->cache_types_tickets)) {
			return 0;
		}
		// Cache deja charge

		$sql = "SELECT rowid, code, label, use_default, pos, description";
		$sql .= " FROM ".MAIN_DB_PREFIX."c_ticket_type";
		$sql .= " WHERE entity IN (".getEntity('c_ticket_type').")";
		$sql .= " AND active > 0";
		$sql .= " ORDER BY pos";
		dol_syslog(get_class($this)."::load_cache_type_tickets", LOG_DEBUG);
		$resql = $this->db->query($sql);
		if ($resql) {
			$num = $this->db->num_rows($resql);
			$i = 0;
			while ($i < $num) {
				$obj = $this->db->fetch_object($resql);
				$label = ($langs->trans("TicketTypeShort".$obj->code) != ("TicketTypeShort".$obj->code) ? $langs->trans("TicketTypeShort".$obj->code) : ($obj->label != '-' ? $obj->label : ''));
				$this->cache_types_tickets[$obj->rowid]['code'] = $obj->code;
				$this->cache_types_tickets[$obj->rowid]['label'] = $label;
				$this->cache_types_tickets[$obj->rowid]['use_default'] = $obj->use_default;
				$this->cache_types_tickets[$obj->rowid]['pos'] = $obj->pos;
				$i++;
			}
			return $num;
		} else {
			dol_print_error($this->db);
			return -1;
		}
	}

	/**
	 *      Load into a cache array, the list of ticket categories (setup done into dictionary)
	 *
	 *      @param	int		$publicgroup	0=No public group, 1=Public group only, -1=All
	 *      @return int             		Number of lines loaded, 0 if already loaded, <0 if KO
	 */
	public function loadCacheCategoriesTickets($publicgroup = -1)
	{
		global $conf, $langs;

		if ($publicgroup == -1 && !empty($this->cache_category_ticket) && count($this->cache_category_tickets)) {
			// Cache already loaded
			return 0;
		}

		$sql = "SELECT rowid, code, label, use_default, pos, description, public, active, force_severity, fk_parent";
		$sql .= " FROM ".MAIN_DB_PREFIX."c_ticket_category";
		$sql .= " WHERE entity IN (".getEntity('c_ticket_category').")";
		$sql .= " AND active > 0";
		if ($publicgroup > -1) {
			$sql .= " AND public = ".((int) $publicgroup);
		}
		$sql .= " ORDER BY pos";

		dol_syslog(get_class($this)."::load_cache_categories_tickets", LOG_DEBUG);

		$resql = $this->db->query($sql);
		if ($resql) {
			$num = $this->db->num_rows($resql);
			$i = 0;
			while ($i < $num) {
				$obj = $this->db->fetch_object($resql);
				$this->cache_category_tickets[$obj->rowid]['code'] = $obj->code;
				$this->cache_category_tickets[$obj->rowid]['use_default'] = $obj->use_default;
				$this->cache_category_tickets[$obj->rowid]['pos'] = $obj->pos;
				$this->cache_category_tickets[$obj->rowid]['public'] = $obj->public;
				$this->cache_category_tickets[$obj->rowid]['active'] = $obj->active;
				$this->cache_category_tickets[$obj->rowid]['force_severity'] = $obj->force_severity;
				$this->cache_category_tickets[$obj->rowid]['fk_parent'] = $obj->fk_parent;

				// If  translation exists, we use it to store already translated string.
				// Warning: You should not use this and recompute the translated string into caller code to get the value into expected language
				$label = ($langs->trans("TicketCategoryShort".$obj->code) != ("TicketCategoryShort".$obj->code) ? $langs->trans("TicketCategoryShort".$obj->code) : ($obj->label != '-' ? $obj->label : ''));
				$this->cache_category_tickets[$obj->rowid]['label'] = $label;

				$i++;
			}
			return $num;
		} else {
			dol_print_error($this->db);
			return -1;
		}
	}

	/**
	 *      Charge dans cache la liste des sévérité de tickets (paramétrable dans dictionnaire)
	 *
	 *      @return int             Number of lines loaded, 0 if already loaded, <0 if KO
	 */
	public function loadCacheSeveritiesTickets()
	{
		global $langs;

		if (!empty($this->cache_severity_tickets) && count($this->cache_severity_tickets)) {
			return 0;
		}
		// Cache deja charge

		$sql = "SELECT rowid, code, label, use_default, pos, description";
		$sql .= " FROM ".MAIN_DB_PREFIX."c_ticket_severity";
		$sql .= " WHERE entity IN (".getEntity('c_ticket_severity').")";
		$sql .= " AND active > 0";
		$sql .= " ORDER BY pos";
		dol_syslog(get_class($this)."::loadCacheSeveritiesTickets", LOG_DEBUG);
		$resql = $this->db->query($sql);
		if ($resql) {
			$num = $this->db->num_rows($resql);
			$i = 0;
			while ($i < $num) {
				$obj = $this->db->fetch_object($resql);

				$this->cache_severity_tickets[$obj->rowid]['code'] = $obj->code;
				$label = ($langs->trans("TicketSeverityShort".$obj->code) != ("TicketSeverityShort".$obj->code) ? $langs->trans("TicketSeverityShort".$obj->code) : ($obj->label != '-' ? $obj->label : ''));
				$this->cache_severity_tickets[$obj->rowid]['label'] = $label;
				$this->cache_severity_tickets[$obj->rowid]['use_default'] = $obj->use_default;
				$this->cache_severity_tickets[$obj->rowid]['pos'] = $obj->pos;
				$i++;
			}
			return $num;
		} else {
			dol_print_error($this->db);
			return -1;
		}
	}


	/**
	 * Return status label of object
	 *
	 * @param      	int		$mode     	0=long label, 1=short label, 2=Picto + short label, 3=Picto, 4=Picto + long label, 5=Short label + Picto, 6=Long label + Picto
	 * @return     	string    			Label
	 */
	public function getLibStatut($mode = 0)
	{
		return $this->LibStatut($this->fk_statut, $mode, 0, $this->progress);
	}


	// phpcs:disable PEAR.NamingConventions.ValidFunctionName.ScopeNotCamelCaps
	/**
	 *    Return status label of object
	 *
	 *    @param      string 	$status      Id status
	 *    @param      int		$mode        0=long label, 1=short label, 2=Picto + short label, 3=Picto, 4=Picto + long label, 5=Short label + Picto, 6=Long label + Picto
	 *    @param	  int		$notooltip	 1=No tooltip
	 *    @param	  int		$progress	 Progression (0 to 100)
	 *    @return     string     			 Label
	 */
	public function LibStatut($status, $mode = 0, $notooltip = 0, $progress = 0)
	{
		// phpcs:enable
		global $langs, $hookmanager;

		$labelStatus = $this->labelStatus[$status];
		$labelStatusShort = $this->labelStatusShort[$status];

		if ($status == self::STATUS_NOT_READ) {
			$statusType = 'status0';
		} elseif ($status == self::STATUS_READ) {
			$statusType = 'status1';
		} elseif ($status == self::STATUS_ASSIGNED) {
			$statusType = 'status2';
		} elseif ($status == self::STATUS_IN_PROGRESS) {
			$statusType = 'status4';
		} elseif ($status == self::STATUS_WAITING) {
			$statusType = 'status7';
		} elseif ($status == self::STATUS_NEED_MORE_INFO) {
			$statusType = 'status3';
		} elseif ($status == self::STATUS_CANCELED) {
			$statusType = 'status9';
		} elseif ($status == self::STATUS_CLOSED) {
			$statusType = 'status6';
		} else {
			$labelStatus = 'Unknown';
			$labelStatusShort = 'Unknown';
			$statusType = 'status0';
			$mode = 0;
		}

		$parameters = array(
			'status'          => $status,
			'mode'            => $mode,
		);

		// Note that $action and $object may have been modified by hook
		$reshook = $hookmanager->executeHooks('LibStatut', $parameters, $this);

		if ($reshook > 0) {
			return $hookmanager->resPrint;
		}

		$params = array();
		if ($notooltip) {
			$params = array('tooltip' => 'no');
		}

		$labelStatus = $langs->transnoentitiesnoconv($labelStatus);
		$labelStatusShort = $langs->transnoentitiesnoconv($labelStatusShort);

		if ($status == self::STATUS_IN_PROGRESS && $progress > 0) {
			$labelStatus .= ' ('.round($progress).'%)';
			$labelStatusShort .= ' ('.round($progress).'%)';
		}

		return dolGetStatus($labelStatus, $labelStatusShort, '', $statusType, $mode, '', $params);
	}

	/**
	 * getTooltipContentArray
	 *
	 * @param array $params ex option, infologin
	 * @since v18
	 * @return array
	 */
	public function getTooltipContentArray($params)
	{
		global $langs;

		$langs->load('ticket');
		$nofetch = !empty($params['nofetch']);

		$datas = array();
		$datas['picto'] = img_picto('', $this->picto).' <u class="paddingrightonly">'.$langs->trans("Ticket").'</u>';
		$datas['picto'] .= ' '.$this->getLibStatut(4);
		$datas['ref'] = '<br><b>'.$langs->trans('Ref').':</b> '.$this->ref;
		$datas['track_id'] = '<br><b>'.$langs->trans('TicketTrackId').':</b> '.$this->track_id;
		$datas['subject'] = '<br><b>'.$langs->trans('Subject').':</b> '.$this->subject;
		if ($this->date_creation) {
			$datas['date_creation'] = '<br><b>'.$langs->trans('DateCreation').':</b> '.dol_print_date($this->date_creation, 'dayhour');
		}
		if ($this->date_modification) {
			$datas['date_modification'] = '<br><b>'.$langs->trans('DateModification').':</b> '.dol_print_date($this->date_modification, 'dayhour');
		}
		// show categories for this record only in ajax to not overload lists
		if (isModEnabled('categorie') && !$nofetch) {
			require_once DOL_DOCUMENT_ROOT . '/categories/class/categorie.class.php';
			$form = new Form($this->db);
			$datas['categories'] = '<br>' . $form->showCategories($this->id, Categorie::TYPE_TICKET, 1);
		}

		return $datas;
	}

	/**
	 *  Return a link to the object card (with optionaly the picto)
	 *
	 *	@param	int		$withpicto					Include picto in link (0=No picto, 1=Include picto into link, 2=Only picto)
	 *	@param	string	$option						On what the link point to ('nolink', ...)
	 *  @param	int  	$notooltip					1=Disable tooltip
	 *  @param  string  $morecss            		Add more css on link
	 *  @param  int     $save_lastsearch_value    	-1=Auto, 0=No save of lastsearch_values when clicking, 1=Save lastsearch_values whenclicking
	 *	@return	string								String with URL
	 */
	public function getNomUrl($withpicto = 0, $option = '', $notooltip = 0, $morecss = '', $save_lastsearch_value = -1)
	{
		global $conf, $langs;

		if (!empty($conf->dol_no_mouse_hover)) {
			$notooltip = 1; // Force disable tooltips
		}

		$result = '';

		$params = [
			'id' => $this->id,
			'objecttype' => $this->element,
			'option' => $option,
			'nofetch' => 1,
		];
		$classfortooltip = 'classfortooltip';
		$dataparams = '';
		if (getDolGlobalInt('MAIN_ENABLE_AJAX_TOOLTIP')) {
			$classfortooltip = 'classforajaxtooltip';
			$dataparams = ' data-params="'.dol_escape_htmltag(json_encode($params)).'"';
			$label = '';
		} else {
			$label = implode($this->getTooltipContentArray($params));
		}

		$url = DOL_URL_ROOT.'/ticket/card.php?id='.$this->id;

		if ($option != 'nolink') {
			// Add param to save lastsearch_values or not
			$add_save_lastsearch_values = ($save_lastsearch_value == 1 ? 1 : 0);
			if ($save_lastsearch_value == -1 && isset($_SERVER["PHP_SELF"]) && preg_match('/list\.php/', $_SERVER["PHP_SELF"])) {
				$add_save_lastsearch_values = 1;
			}
			if ($add_save_lastsearch_values) {
				$url .= '&save_lastsearch_values=1';
			}
		}

		$linkclose = '';
		if (empty($notooltip)) {
			if (getDolGlobalString('MAIN_OPTIMIZEFORTEXTBROWSER')) {
				$label = $langs->trans("ShowTicket");
				$linkclose .= ' alt="'.dol_escape_htmltag($label, 1).'"';
			}
			$linkclose .= ($label ? ' title="'.dol_escape_htmltag($label, 1).'"' : ' title="tocomplete"');
			$linkclose .= $dataparams.' class="'.$classfortooltip.($morecss ? ' '.$morecss : '').'"';
		} else {
			$linkclose = ($morecss ? ' class="'.$morecss.'"' : '');
		}

		$linkstart = '<a href="'.$url.'"';
		$linkstart .= $linkclose.'>';
		$linkend = '</a>';

		$result .= $linkstart;
		if ($withpicto) {
			$result .= img_object(($notooltip ? '' : $label), ($this->picto ? $this->picto : 'generic'), (($withpicto != 2) ? 'class="paddingright"' : ''), 0, 0, $notooltip ? 0 : 1);
		}
		if ($withpicto != 2) {
			$result .= $this->ref;
		}
		$result .= $linkend;
		//if ($withpicto != 2) $result.=(($addlabel && $this->label) ? $sep . dol_trunc($this->label, ($addlabel > 1 ? $addlabel : 0)) : '');

		return $result;
	}


	/**
	 *    Mark a message as read
	 *
	 *    @param    User		$user			Object user
	 *    @param	int			$notrigger		No trigger
	 *    @return   int							Return integer <0 if KO, 0=nothing done, >0 if OK
	 */
	public function markAsRead($user, $notrigger = 0)
	{
		global $langs;

		$error = 0;

		if ($this->statut != self::STATUS_CANCELED) { // no closed
			$this->oldcopy = dol_clone($this);

			$this->db->begin();

			$sql = "UPDATE ".MAIN_DB_PREFIX."ticket";
			$sql .= " SET fk_statut = ".Ticket::STATUS_READ.", date_read = '".$this->db->idate(dol_now())."'";
			$sql .= " WHERE rowid = ".((int) $this->id);

			dol_syslog(get_class($this)."::markAsRead");
			$resql = $this->db->query($sql);
			if ($resql) {
				$this->context['actionmsg'] = $langs->trans('TicketLogMesgReadBy', $this->ref, $user->getFullName($langs));
				$this->context['actionmsg2'] = $langs->trans('TicketLogMesgReadBy', $this->ref, $user->getFullName($langs));

				if (!$error && !$notrigger) {
					// Call trigger
					$result = $this->call_trigger('TICKET_MODIFY', $user);
					if ($result < 0) {
						$error++;
					}
					// End call triggers
				}

				if (!$error) {
					$this->db->commit();
					return 1;
				} else {
					$this->db->rollback();
					$this->error = join(',', $this->errors);
					dol_syslog(get_class($this)."::markAsRead ".$this->error, LOG_ERR);
					return -1;
				}
			} else {
				$this->db->rollback();
				$this->error = $this->db->lasterror();
				dol_syslog(get_class($this)."::markAsRead ".$this->error, LOG_ERR);
				return -1;
			}
		}

		return 0;
	}

	/**
	 *    Set an assigned user to a ticket.
	 *
	 *    @param    User	$user				Object user
	 *    @param    int 	$id_assign_user		ID of user assigned
	 *    @param    int 	$notrigger        	Disable trigger
	 *    @return   int							Return integer <0 if KO, 0=Nothing done, >0 if OK
	 */
	public function assignUser($user, $id_assign_user, $notrigger = 0)
	{
		$error = 0;

		$this->oldcopy = dol_clone($this);

		$this->db->begin();

		$sql = "UPDATE ".MAIN_DB_PREFIX."ticket";
		if ($id_assign_user > 0) {
			$sql .= " SET fk_user_assign=".((int) $id_assign_user).", fk_statut = ".Ticket::STATUS_ASSIGNED;
		} else {
			$sql .= " SET fk_user_assign=null, fk_statut = ".Ticket::STATUS_READ;
		}
		$sql .= " WHERE rowid = ".((int) $this->id);

		dol_syslog(get_class($this)."::assignUser sql=".$sql);
		$resql = $this->db->query($sql);
		if ($resql) {
			$this->fk_user_assign = $id_assign_user; // May be used by trigger

			if (!$notrigger) {
				// Call trigger
				$result = $this->call_trigger('TICKET_ASSIGNED', $user);
				if ($result < 0) {
					$error++;
				}
				// End call triggers
			}

			if (!$error) {
				$this->db->commit();
				return 1;
			} else {
				$this->db->rollback();
				$this->error = join(',', $this->errors);
				dol_syslog(get_class($this)."::assignUser ".$this->error, LOG_ERR);
				return -1;
			}
		} else {
			$this->db->rollback();
			$this->error = $this->db->lasterror();
			dol_syslog(get_class($this)."::assignUser ".$this->error, LOG_ERR);
			return -1;
		}
	}

	/**
	 * Add message into database
	 *
	 * @param 	User 	$user      		  	User that creates
	 * @param 	int  	$notrigger 		  	0=launch triggers after, 1=disable triggers
	 * @param 	array	$filename_list      List of files to attach (full path of filename on file system)
	 * @param 	array	$mimetype_list      List of MIME type of attached files
	 * @param 	array	$mimefilename_list  List of attached file name in message
	 * @param 	boolean	$send_email      	Whether the message is sent by email
	 * @param   int     $public_area    	0=Default, 1 if we are creating the message from a public area (so we can search contact from email to add it as contact of ticket if TICKET_ASSIGN_CONTACT_TO_MESSAGE is set)
	 * @return 	int						  	Return integer <0 if KO, >0 if OK
	 */
	public function createTicketMessage($user, $notrigger = 0, $filename_list = array(), $mimetype_list = array(), $mimefilename_list = array(), $send_email = false, $public_area = 0)
	{
		global $conf, $langs;
		$error = 0;

		$now = dol_now();

		// Clean parameters
		if (isset($this->fk_track_id)) {
			$this->fk_track_id = trim($this->fk_track_id);
		}

		if (isset($this->message)) {
			$this->message = trim($this->message);
		}

		$this->db->begin();

		// Insert entry into agenda with code 'TICKET_MSG'
		include_once DOL_DOCUMENT_ROOT.'/comm/action/class/actioncomm.class.php';
		$actioncomm = new ActionComm($this->db);
		$actioncomm->type_code = 'AC_OTH_AUTO';	// This is not an entry that must appears into manual calendar but only into CRM calendar
		$actioncomm->code = 'TICKET_MSG';
		if ($this->private) {
			$actioncomm->code = 'TICKET_MSG_PRIVATE';
		}
		if ($send_email) {
			$actioncomm->code .= '_SENTBYMAIL';
		}
		if ((empty($user->id) || $user->id == 0) && isset($_SESSION['email_customer'])) {
			$actioncomm->email_from = $_SESSION['email_customer'];
		}
		$actioncomm->socid = $this->socid;
		$actioncomm->label = $this->subject;
		$actioncomm->note_private = $this->message;
		$actioncomm->userassigned = array($user->id);
		$actioncomm->userownerid = $user->id;
		$actioncomm->datep = $now;
		$actioncomm->percentage = -1; // percentage is not relevant for punctual events
		$actioncomm->elementtype = 'ticket';
		$actioncomm->fk_element = $this->id;
		$actioncomm->fk_project = $this->fk_project;

		// add contact id from author email on public interface
		if ($public_area && !empty($this->origin_email) && getDolGlobalString('TICKET_ASSIGN_CONTACT_TO_MESSAGE')) {
			$contacts = $this->searchContactByEmail($this->origin_email);
			if (!empty($contacts)) {
				// Ensure that contact is active and select first active contact
				foreach ($contacts as $contact) {
					if ((int) $contact->statut == 1) {
						$actioncomm->contact_id = $contact->id;
						break;
					}
				}
			}
		}

		$attachedfiles = array();
		$attachedfiles['paths'] = $filename_list;
		$attachedfiles['names'] = $mimefilename_list;
		$attachedfiles['mimes'] = $mimetype_list;
		if (is_array($attachedfiles) && count($attachedfiles) > 0) {
			$actioncomm->attachedfiles = $attachedfiles;
		}

		if (!empty($mimefilename_list) && is_array($mimefilename_list)) {
			$actioncomm->note_private = dol_concatdesc($actioncomm->note_private, "\n".$langs->transnoentities("AttachedFiles").': '.join(';', $mimefilename_list));
		}

		$actionid = $actioncomm->create($user);
		if ($actionid <= 0) {
			$error++;
			$this->error = $actioncomm->error;
			$this->errors = $actioncomm->errors;
		}

		// Commit or rollback
		if ($error) {
			$this->db->rollback();
			return -1 * $error;
		} else {
			$this->db->commit();
			return 1;
		}
	}

	/**
	 *      Load the list of event on ticket into ->cache_msgs_ticket
	 *
	 *      @return int             Number of lines loaded, 0 if already loaded, <0 if KO
	 */
	public function loadCacheMsgsTicket()
	{
		if (!empty($this->cache_msgs_ticket) && is_array($this->cache_msgs_ticket) && count($this->cache_msgs_ticket)) {
			return 0;
		}

		// Cache already loaded

		$sql = "SELECT id as rowid, fk_user_author, email_from, datec, datep, label, note as message, code";
		$sql .= " FROM ".MAIN_DB_PREFIX."actioncomm";
		$sql .= " WHERE fk_element = ".(int) $this->id;
		$sql .= " AND elementtype = 'ticket'";
		$sql .= " ORDER BY datep DESC";

		dol_syslog(get_class($this)."::load_cache_actions_ticket", LOG_DEBUG);
		$resql = $this->db->query($sql);
		if ($resql) {
			$num = $this->db->num_rows($resql);
			$i = 0;
			while ($i < $num) {
				$obj = $this->db->fetch_object($resql);
				$this->cache_msgs_ticket[$i]['id'] = $obj->rowid;
				$this->cache_msgs_ticket[$i]['fk_user_author'] = $obj->fk_user_author;
				if ($obj->code == 'TICKET_MSG' && empty($obj->fk_user_author)) {
					$this->cache_msgs_ticket[$i]['fk_contact_author'] = $obj->email_from;
				}
				$this->cache_msgs_ticket[$i]['datec'] = $this->db->jdate($obj->datec);
				$this->cache_msgs_ticket[$i]['datep'] = $this->db->jdate($obj->datep);
				$this->cache_msgs_ticket[$i]['subject'] = $obj->label;
				$this->cache_msgs_ticket[$i]['message'] = $obj->message;
				$this->cache_msgs_ticket[$i]['private'] = (preg_match('/^TICKET_MSG_PRIVATE/', $obj->code) ? 1 : 0);
				$i++;
			}
			return $num;
		} else {
			$this->error = "Error ".$this->db->lasterror();
			dol_syslog(get_class($this)."::load_cache_actions_ticket ".$this->error, LOG_ERR);
			return -1;
		}
	}

	/**
	 *    Close a ticket
	 *
	 *    @param    User    $user      	User that close
	 *    @param	int		$mode		0=Close solved, 1=Close abandonned
	 *    @return   int		           	Return integer <0 if KO, 0=nothing done, >0 if OK
	 */
	public function close(User $user, $mode = 0)
	{
		global $conf;

		if ($this->status != Ticket::STATUS_CLOSED && $this->status != Ticket::STATUS_CANCELED) { // not closed
			$this->db->begin();

			$sql = "UPDATE ".MAIN_DB_PREFIX."ticket";
			$sql .= " SET fk_statut=".($mode ? Ticket::STATUS_CANCELED : Ticket::STATUS_CLOSED).", progress=100, date_close='".$this->db->idate(dol_now())."'";
			$sql .= " WHERE rowid = ".((int) $this->id);

			dol_syslog(get_class($this)."::close mode=".$mode);
			$resql = $this->db->query($sql);
			if ($resql) {
				$error = 0;

				// Valid and close fichinter linked
				if (isModEnabled('ficheinter') && getDolGlobalString('WORKFLOW_TICKET_CLOSE_INTERVENTION')) {
					dol_syslog("We have closed the ticket, so we close all linked interventions");
					$this->fetchObjectLinked($this->id, $this->element, null, 'fichinter');
					if ($this->linkedObjectsIds) {
						foreach ($this->linkedObjectsIds['fichinter'] as $fichinter_id) {
							$fichinter = new Fichinter($this->db);
							$fichinter->fetch($fichinter_id);
							if ($fichinter->statut == 0) {
								$result = $fichinter->setValid($user);
								if (!$result) {
									$this->errors[] = $fichinter->error;
									$error++;
								}
							}
							if ($fichinter->statut < 3) {
								$result = $fichinter->setStatut(3);
								if (!$result) {
									$this->errors[] = $fichinter->error;
									$error++;
								}
							}
						}
					}
				}

				// Call trigger
				$result = $this->call_trigger('TICKET_CLOSE', $user);
				if ($result < 0) {
					$error++;
				}
				// End call triggers

				if (!$error) {
					$this->db->commit();
					return 1;
				} else {
					$this->db->rollback();
					$this->error = join(',', $this->errors);
					dol_syslog(get_class($this)."::close ".$this->error, LOG_ERR);
					return -1;
				}
			} else {
				$this->db->rollback();
				$this->error = $this->db->lasterror();
				dol_syslog(get_class($this)."::close ".$this->error, LOG_ERR);
				return -1;
			}
		}

		return 0;
	}

	/**
	 *     Search and fetch thirparties by email
	 *
	 *     @param  string 		$email   		Email
	 *     @param  int    		$type    		Type of thirdparties (0=any, 1=customer, 2=prospect, 3=supplier)
	 *     @param  array  		$filters 		Array of couple field name/value to filter the companies with the same name
	 *     @param  string 		$clause  		Clause for filters
	 *     @return array|int    		   		Array of thirdparties object
	 */
	public function searchSocidByEmail($email, $type = '0', $filters = array(), $clause = 'AND')
	{
		$thirdparties = array();
		$exact = 0;

		// Generation requete recherche
		$sql = "SELECT rowid FROM ".MAIN_DB_PREFIX."societe";
		$sql .= " WHERE entity IN (".getEntity('ticket', 1).")";
		if (!empty($type)) {
			if ($type == 1 || $type == 2) {
				$sql .= " AND client = ".((int) $type);
			} elseif ($type == 3) {
				$sql .= " AND fournisseur = 1";
			}
		}
		if (!empty($email)) {
			if (empty($exact)) {
				$regs = array();
				if (preg_match('/^([\*])?[^*]+([\*])?$/', $email, $regs) && count($regs) > 1) {
					$email = str_replace('*', '%', $email);
				} else {
					$email = '%'.$email.'%';
				}
			}
			$sql .= " AND ";
			if (is_array($filters) && !empty($filters)) {
				$sql .= "(";
			}

			$sql .= "email LIKE '".$this->db->escape($email)."'";
		}
		if (is_array($filters) && !empty($filters)) {
			foreach ($filters as $field => $value) {
				$sql .= " ".$clause." ".$field." LIKE '".$this->db->escape($value)."'";
			}
			if (!empty($email)) {
				$sql .= ")";
			}
		}

		$res = $this->db->query($sql);
		if ($res) {
			while ($rec = $this->db->fetch_array($res)) {
				$soc = new Societe($this->db);
				$soc->fetch($rec['rowid']);
				$thirdparties[] = $soc;
			}

			return $thirdparties;
		} else {
			$this->error = $this->db->error().' sql='.$sql;
			dol_syslog(get_class($this)."::searchSocidByEmail ".$this->error, LOG_ERR);
			return -1;
		}
	}

	/**
	 *     Search and fetch contacts by email
	 *
	 *     @param  string 		$email 		Email
	 *     @param  array  		$socid 		Limit to a thirdparty
	 *     @param  string 		$case  		Respect case
	 *     @return array|int        		Array of contacts object
	 */
	public function searchContactByEmail($email, $socid = '', $case = '')
	{
		$contacts = array();

		// Forge the search SQL
		$sql = "SELECT rowid FROM ".MAIN_DB_PREFIX."socpeople";
		$sql .= " WHERE entity IN (".getEntity('contact').")";
		if (!empty($socid)) {
			$sql .= " AND fk_soc = ".((int) $socid);
		}
		if (!empty($email)) {
			$sql .= " AND ";
			if (!$case) {
				$sql .= "email = '".$this->db->escape($email)."'";
			} else {
				$sql .= "email LIKE BINARY '".$this->db->escape($this->db->escapeforlike($email))."'";
			}
		}

		$res = $this->db->query($sql);
		if ($res) {
			while ($rec = $this->db->fetch_object($res)) {
				include_once DOL_DOCUMENT_ROOT.'/contact/class/contact.class.php';
				$contactstatic = new Contact($this->db);
				$contactstatic->fetch($rec->rowid);
				$contacts[] = $contactstatic;
			}

			return $contacts;
		} else {
			$this->error = $this->db->error().' sql='.$sql;
			dol_syslog(get_class($this)."::searchContactByEmail ".$this->error, LOG_ERR);
			return -1;
		}
	}

	/**
	 *    Define parent commany of current ticket
	 *
	 *    @param  int $id		Id of thirdparty to set or '' to remove
	 *    @return int           Return integer <0 if KO, >0 if OK
	 */
	public function setCustomer($id)
	{
		if ($this->id) {
			$sql = "UPDATE ".MAIN_DB_PREFIX."ticket";
			$sql .= " SET fk_soc = ".($id > 0 ? $id : "null");
			$sql .= " WHERE rowid = ".((int) $this->id);
			dol_syslog(get_class($this).'::setCustomer sql='.$sql);
			$resql = $this->db->query($sql);
			if ($resql) {
				return 1;
			} else {
				return -1;
			}
		} else {
			return -1;
		}
	}

	/**
	 *    Define progression of current ticket
	 *
	 *    @param  int $percent Progression percent
	 *    @return int             Return integer <0 if KO, >0 if OK
	 */
	public function setProgression($percent)
	{
		if ($this->id) {
			$sql = "UPDATE ".MAIN_DB_PREFIX."ticket";
			$sql .= " SET progress = ".($percent > 0 ? $percent : "null");
			$sql .= " WHERE rowid = ".((int) $this->id);
			dol_syslog(get_class($this).'::set_progression sql='.$sql);
			$resql = $this->db->query($sql);
			if ($resql) {
				return 1;
			} else {
				return -1;
			}
		} else {
			return -1;
		}
	}

	/**
	 *     Link element with a contract
	 *
	 *     @param  int $contractid Contract id to link element to
	 *     @return int                        Return integer <0 if KO, >0 if OK
	 */
	public function setContract($contractid)
	{
		if ($this->id) {
			$sql = "UPDATE ".MAIN_DB_PREFIX."ticket";
			$sql .= " SET fk_contract = ".($contractid > 0 ? $contractid : "null");
			$sql .= " WHERE rowid = ".((int) $this->id);
			dol_syslog(get_class($this).'::setContract sql='.$sql);
			$resql = $this->db->query($sql);
			if ($resql) {
				return 1;
			} else {
				return -1;
			}
		} else {
			return -1;
		}
	}

	/* gestion des contacts d'un ticket */

	/**
	 *  Return id des contacts interne de suivi
	 *
	 *  @return array       Liste des id contacts suivi ticket
	 */
	public function getIdTicketInternalContact()
	{
		return $this->getIdContact('internal', 'SUPPORTTEC');
	}

	/**
	 *  Retrieve informations about internal contacts
	 *
	 *  @param    int     $status     Status of user or company
	 *  @return array                 Array with datas : firstname, lastname, socid (-1 for internal users), email, code, libelle, status
	 */
	public function getInfosTicketInternalContact($status = -1)
	{
		return $this->listeContact(-1, 'internal', 0, '', $status);
	}

	/**
	 *  Return id des contacts clients pour le suivi ticket
	 *
	 *  @return array       Liste des id contacts suivi ticket
	 */
	public function getIdTicketCustomerContact()
	{
		return $this->getIdContact('external', 'SUPPORTCLI');
	}

	/**
	 * Retrieve informations about external contacts
	 *
	 *  @param    int     $status     Status of user or company
	 *  @return array                 Array with datas : firstname, lastname, socid (-1 for internal users), email, code, libelle, status
	 */
	public function getInfosTicketExternalContact($status = -1)
	{
		return $this->listeContact(-1, 'external', 0, '', $status);
	}

	/**
	 *  Return id des contacts clients des intervenants
	 *
	 *  @return array       Liste des id contacts intervenants
	 */
	public function getIdTicketInternalInvolvedContact()
	{
		return $this->getIdContact('internal', 'CONTRIBUTOR');
	}

	/**
	 *  Return id des contacts clients des intervenants
	 *
	 *  @return array       Liste des id contacts intervenants
	 */
	public function getIdTicketCustomerInvolvedContact()
	{
		return $this->getIdContact('external', 'CONTRIBUTOR');
	}

	/**
	 * Return id of all contacts for ticket
	 *
	 * @return	array		Array of contacts for tickets
	 */
	public function getTicketAllContacts()
	{
		$array_contact = array();

		$array_contact = $this->getIdTicketInternalContact();

		$array_contact = array_merge($array_contact, $this->getIdTicketCustomerContact());

		$array_contact = array_merge($array_contact, $this->getIdTicketInternalInvolvedContact());

		$array_contact = array_merge($array_contact, $this->getIdTicketCustomerInvolvedContact());

		return $array_contact;
	}

	/**
	 * Return id of all contacts for ticket
	 *
	 * @return	array		Array of contacts
	 */
	public function getTicketAllCustomerContacts()
	{
		$array_contact = array();

		$array_contact = array_merge($array_contact, $this->getIdTicketCustomerContact());

		$array_contact = array_merge($array_contact, $this->getIdTicketCustomerInvolvedContact());

		return $array_contact;
	}


	/**
	 *    Get array of all contacts for a ticket
	 *    Override method of file commonobject.class.php to add phone number
	 *
	 *    @param    int     $statusoflink   Status of lines to get (-1=all)
	 *    @param    string  $source         Source of contact: external or thirdparty (llx_socpeople) or internal (llx_user)
	 *    @param    int     $list           0:Return array contains all properties, 1:Return array contains just id
	 *    @param    string  $code           Filter on this code of contact type ('SHIPPING', 'BILLING', ...)
	 *    @param    int     $status         Status of user or company
	 *    @return   array|int               Array of contacts
	 */
	public function listeContact($statusoflink = -1, $source = 'external', $list = 0, $code = '', $status = -1)
	{
		global $langs;

		$tab = array();

		$sql = "SELECT ec.rowid, ec.statut  as statuslink, ec.fk_socpeople as id, ec.fk_c_type_contact"; // This field contains id of llx_socpeople or id of llx_user
		if ($source == 'internal') {
			$sql .= ", '-1' as socid, t.statut as statuscontact";
		}

		if ($source == 'external' || $source == 'thirdparty') {
			$sql .= ", t.fk_soc as socid, t.statut as statuscontact";
		}

		$sql .= ", t.civility, t.lastname as lastname, t.firstname, t.email";
		if ($source == 'internal') {
			$sql .= ", t.office_phone as phone, t.user_mobile as phone_mobile";
		}

		if ($source == 'external') {
			$sql .= ", t.phone as phone, t.phone_mobile as phone_mobile, t.phone_perso as phone_perso";
		}

		$sql .= ", tc.source, tc.element, tc.code, tc.libelle as type_contact_label";
		$sql .= " FROM ".MAIN_DB_PREFIX."c_type_contact tc";
		$sql .= ", ".MAIN_DB_PREFIX."element_contact ec";
		if ($source == 'internal') {
			$sql .= " LEFT JOIN ".MAIN_DB_PREFIX."user t on ec.fk_socpeople = t.rowid";
		}

		if ($source == 'external' || $source == 'thirdparty') {
			$sql .= " LEFT JOIN ".MAIN_DB_PREFIX."socpeople t on ec.fk_socpeople = t.rowid";
		}

		$sql .= " WHERE ec.element_id = ".((int) $this->id);
		$sql .= " AND ec.fk_c_type_contact=tc.rowid";
		$sql .= " AND tc.element='".$this->db->escape($this->element)."'";
		if ($source == 'internal') {
			$sql .= " AND tc.source = 'internal'";
			if ($status >= 0) {
				$sql .= " AND t.statut = ".((int) $status);
			}
		}

		if ($source == 'external' || $source == 'thirdparty') {
			$sql .= " AND tc.source = 'external'";
			if ($status >= 0) {
				$sql .= " AND t.statut = ".((int) $status);
			}
		}

		if (!empty($code)) {
			$sql .= " AND tc.code = '".$this->db->escape($code)."'";
		}

		$sql .= " AND tc.active=1";
		if ($statusoflink >= 0) {
			$sql .= " AND ec.statut = ".((int) $statusoflink);
		}

		$sql .= " ORDER BY t.lastname ASC";

		$resql = $this->db->query($sql);
		if ($resql) {
			$num = $this->db->num_rows($resql);
			$i = 0;
			while ($i < $num) {
				$obj = $this->db->fetch_object($resql);

				if (!$list) {
					$transkey = "TypeContact_".$obj->element."_".$obj->source."_".$obj->code;
					$libelle_type = ($langs->trans($transkey) != $transkey ? $langs->trans($transkey) : $obj->type_contact_label);
					$tab[$i] = array(
							'source' => $obj->source,
							'socid' => $obj->socid,
							'id' => $obj->id,
							'nom' => $obj->lastname, // For backward compatibility
							'civility' => $obj->civility,
							'lastname' => $obj->lastname,
							'firstname' => $obj->firstname,
							'email' => $obj->email,
							'rowid' => $obj->rowid,
							'code' => $obj->code,
							'libelle' => $libelle_type,
							'status' => $obj->statuslink,
							'statuscontact'=>$obj->statuscontact,
							'fk_c_type_contact' => $obj->fk_c_type_contact,
							'phone' => $obj->phone,
							'phone_mobile' => $obj->phone_mobile);
				} else {
					$tab[$i] = $obj->id;
				}

				$i++;
			}

			return $tab;
		} else {
			$this->error = $this->db->error();
			dol_print_error($this->db);
			return -1;
		}
	}

	/**
	 * Get a default reference.
	 *
	 * @param	Societe		$thirdparty		Thirdparty
	 * @return 	string   					Reference
	 */
	public function getDefaultRef($thirdparty = '')
	{
		global $conf;

		$defaultref = '';
		$modele = !getDolGlobalString('TICKET_ADDON') ? 'mod_ticket_simple' : $conf->global->TICKET_ADDON;

		// Search template files
		$file = '';
		$classname = '';
		$filefound = 0;
		$dirmodels = array_merge(array('/'), (array) $conf->modules_parts['models']);
		foreach ($dirmodels as $reldir) {
			$file = dol_buildpath($reldir."core/modules/ticket/".$modele.'.php', 0);
			if (file_exists($file)) {
				$filefound = 1;
				$classname = $modele;
				break;
			}
		}

		if ($filefound) {
			$result = dol_include_once($reldir."core/modules/ticket/".$modele.'.php');
			$modTicket = new $classname();

			$defaultref = $modTicket->getNextValue($thirdparty, $this);
		}

		if (is_numeric($defaultref) && $defaultref <= 0) {
			$defaultref = '';
		}

		return $defaultref;
	}


	// phpcs:disable PEAR.NamingConventions.ValidFunctionName.ScopeNotCamelCaps
	/**
	 *  Return if at least one photo is available
	 *
	 *  @param      string      $sdir       Directory to scan
	 *  @return     boolean                 True if at least one photo is available, False if not
	 */
	public function is_photo_available($sdir)
	{
		// phpcs:enable
		include_once DOL_DOCUMENT_ROOT.'/core/lib/files.lib.php';

		global $conf;

		$dir = $sdir.'/';
		$nbphoto = 0;

		$dir_osencoded = dol_osencode($dir);
		if (file_exists($dir_osencoded)) {
			$handle = opendir($dir_osencoded);
			if (is_resource($handle)) {
				while (($file = readdir($handle)) !== false) {
					if (!utf8_check($file)) {
						$file = mb_convert_encoding($file, 'UTF-8', 'ISO-8859-1');	// To be sure data is stored in UTF8 in memory
					}
					if (dol_is_file($dir.$file)) {
						return true;
					}
				}
			}
		}
		return false;
	}


	/**
	 * Copy files defined into $_SESSION array into the ticket directory of attached files.
	 * Used for files linked into messages.
	 * Files may be renamed during copy to avoid overwriting existing files.
	 *
	 * @param	string		$forcetrackid	Force trackid used for $keytoavoidconflict into get_attached_files()
	 * @return	array|int					Array with final path/name/mime of files.
	 */
	public function copyFilesForTicket($forcetrackid = null)
	{
		global $conf;

		// Create form object
		include_once DOL_DOCUMENT_ROOT.'/core/class/html.formmail.class.php';
		include_once DOL_DOCUMENT_ROOT.'/core/lib/files.lib.php';
		include_once DOL_DOCUMENT_ROOT.'/core/lib/images.lib.php';

		$maxwidthsmall = 270;
		$maxheightsmall = 150;
		$maxwidthmini = 128;
		$maxheightmini = 72;

		$formmail = new FormMail($this->db);
		$formmail->trackid = (is_null($forcetrackid) ? 'tic'.$this->id : '');
		$attachedfiles = $formmail->get_attached_files();

		$filepath = $attachedfiles['paths'];	// path is for example user->dir_temp.'/'.$user->id.'/'...
		$filename = $attachedfiles['names'];
		$mimetype = $attachedfiles['mimes'];

		// Copy files into ticket directory
		$destdir = $conf->ticket->dir_output.'/'.$this->ref;

		if (!dol_is_dir($destdir)) {
			dol_mkdir($destdir);
		}

		$listofpaths = array();
		$listofnames = array();
		foreach ($filename as $i => $val) {
			$destfile = $destdir.'/'.$filename[$i];
			// If destination file already exists, we add a suffix to avoid to overwrite
			if (is_file($destfile)) {
				$pathinfo = pathinfo($filename[$i]);
				$now = dol_now();
				$destfile = $destdir.'/'.$pathinfo['filename'].' - '.dol_print_date($now, 'dayhourlog').'.'.$pathinfo['extension'];
			}

			$moreinfo = array('description'=>'File saved by copyFilesForTicket', 'src_object_type' => $this->element, 'src_object_id' => $this->id);
			$res = dol_move($filepath[$i], $destfile, 0, 1, 0, 1, $moreinfo);
			if (!$res) {
				// Move has failed
				$this->error = "Failed to move file ".dirbasename($filepath[$i])." into ".dirbasename($destfile);
				return -1;
			} else {
				// If file is an image, we create thumbs
				if (image_format_supported($destfile) == 1) {
					// Create small thumbs for image (Ratio is near 16/9)
					// Used on logon for example
					$imgThumbSmall = vignette($destfile, $maxwidthsmall, $maxheightsmall, '_small', 50, "thumbs");
					// Create mini thumbs for image (Ratio is near 16/9)
					// Used on menu or for setup page for example
					$imgThumbMini = vignette($destfile, $maxwidthmini, $maxheightmini, '_mini', 50, "thumbs");
				}
			}

			// Clear variables into session
			$formmail->remove_attached_files($i);

			// Fill array with new names
			$listofpaths[$i] = $destfile;
			$listofnames[$i] = basename($destfile);
		}

		return array('listofpaths'=>$listofpaths, 'listofnames'=>$listofnames, 'listofmimes'=>$mimetype);
	}

	/**
	 * Sets object to supplied categories.
	 *
	 * Deletes object from existing categories not supplied.
	 * Adds it to non existing supplied categories.
	 * Existing categories are left untouch.
	 *
	 * @param  int[]|int 	$categories 	Category or categories IDs
	 * @return int							Return integer <0 if KO, >0 if OK
	 */
	public function setCategories($categories)
	{
		// Handle single category
		if (!is_array($categories)) {
			$categories = array($categories);
		}

		// Get current categories
		include_once DOL_DOCUMENT_ROOT.'/categories/class/categorie.class.php';
		$c = new Categorie($this->db);
		$existing = $c->containing($this->id, Categorie::TYPE_TICKET, 'id');

		// Diff
		if (is_array($existing)) {
			$to_del = array_diff($existing, $categories);
			$to_add = array_diff($categories, $existing);
		} else {
			$to_del = array(); // Nothing to delete
			$to_add = $categories;
		}

		// Process
		foreach ($to_del as $del) {
			if ($c->fetch($del) > 0) {
				$c->del_type($this, Categorie::TYPE_TICKET);
			}
		}
		foreach ($to_add as $add) {
			if ($c->fetch($add) > 0) {
				$c->add_type($this, Categorie::TYPE_TICKET);
			}
		}

		return 1;
	}

	/**
	 * Add new message on a ticket (private/public area).
	 * Can also send it by email if GETPOST('send_email', 'int') is set. For such email, header and footer is added.
	 *
	 * @param   User    $user       	User for action
	 * @param   string  $action     	Action string
	 * @param   int     $private    	1=Message is private (must not be visible by external users)
	 * @param   int     $public_area    0=Default,
	 * 									1=If we are creating the message from a public area, so confirmation email will be sent to the author
	 * 									and we can search contact from email to add it as contact of ticket if TICKET_ASSIGN_CONTACT_TO_MESSAGE is set
<<<<<<< HEAD
	 * @return  int						<0 if KO, >= 0 if OK
=======
	 * @return  int						Return integer <0 if KO, >= 0 if OK
>>>>>>> 603ec5e6
	 */
	public function newMessage($user, &$action, $private = 1, $public_area = 0)
	{
		global $mysoc, $conf, $langs;

		$error = 0;

		$object = new Ticket($this->db);

		$ret = $object->fetch('', '', GETPOST('track_id', 'alpha'));

		$object->socid = $object->fk_soc;
		$object->fetch_thirdparty();
		$object->fetch_project();

		if ($ret < 0) {
			$error++;
			array_push($this->errors, $langs->trans("ErrorTicketIsNotValid"));
			$action = '';
		}

		if (!GETPOST("message")) {
			$error++;
			array_push($this->errors, $langs->trans("ErrorFieldRequired", $langs->transnoentities("message")));
			$action = 'add_message';
		}

		if (!$error) {
			$object->subject = GETPOST('subject', 'alphanohtml');
			$object->message = GETPOST("message", "restricthtml");
			$object->private = GETPOST("private_message", "alpha");

			$send_email = GETPOST('send_email', 'int');

			// Copy attached files (saved into $_SESSION) as linked files to ticket. Return array with final name used.
			$resarray = $object->copyFilesForTicket();
			if (is_numeric($resarray) && $resarray == -1) {
				setEventMessages($object->error, $object->errors, 'errors');
				return -1;
			}

			$listofpaths = $resarray['listofpaths'];
			$listofnames = $resarray['listofnames'];
			$listofmimes = $resarray['listofmimes'];

			$id = $object->createTicketMessage($user, 0, $listofpaths, $listofmimes, $listofnames, $send_email, $public_area);
			if ($id <= 0) {
				$error++;
				$this->error = $object->error;
				$this->errors = $object->errors;
				$action = 'add_message';
			}

			if (!$error && $id > 0) {
				setEventMessages($langs->trans('TicketMessageSuccessfullyAdded'), null, 'mesgs');

				//var_dump($_SESSION);
				//var_dump($listofpaths);exit;

				if (!empty($public_area)) {
					/*
					 * Message created from the Public interface
					 *
					 * Send emails to assigned users (public area notification)
					 */
					if (getDolGlobalString('TICKET_PUBLIC_NOTIFICATION_NEW_MESSAGE_ENABLED')) {
						// Retrieve internal contact datas
						$internal_contacts = $object->getInfosTicketInternalContact(1);

						$assigned_user_dont_have_email = '';

						$sendto = array();

						if ($this->fk_user_assign > 0) {
							$assigned_user = new User($this->db);
							$assigned_user->fetch($this->fk_user_assign);
							if (!empty($assigned_user->email)) {
								$sendto[$assigned_user->email] = $assigned_user->getFullName($langs)." <".$assigned_user->email.">";
							} else {
								$assigned_user_dont_have_email = $assigned_user->getFullName($langs);
							}
						}

						// Build array to display recipient list
						foreach ($internal_contacts as $key => $info_sendto) {
							// Avoid duplicate notifications
							if ($info_sendto['id'] == $user->id) {
								continue;
							}

							if ($info_sendto['email'] != '') {
								if (!empty($info_sendto['email'])) {
									$sendto[] = dolGetFirstLastname($info_sendto['firstname'], $info_sendto['lastname'])." <".$info_sendto['email'].">";
								}
							}
						}

						if (empty($sendto)) {
							if (getDolGlobalString('TICKET_PUBLIC_NOTIFICATION_NEW_MESSAGE_DEFAULT_EMAIL')) {
								$sendto[getDolGlobalString('TICKET_PUBLIC_NOTIFICATION_NEW_MESSAGE_DEFAULT_EMAIL')] = $conf->global->TICKET_PUBLIC_NOTIFICATION_NEW_MESSAGE_DEFAULT_EMAIL;
							} elseif (getDolGlobalString('TICKET_NOTIFICATION_EMAIL_TO')) {
								$sendto[getDolGlobalString('TICKET_NOTIFICATION_EMAIL_TO')] = $conf->global->TICKET_NOTIFICATION_EMAIL_TO;
							}
						}

						// Add global email address recipient
						if (getDolGlobalString('TICKET_NOTIFICATION_ALSO_MAIN_ADDRESS') &&
							getDolGlobalString('TICKET_NOTIFICATION_EMAIL_TO') && !array_key_exists($conf->global->TICKET_NOTIFICATION_EMAIL_TO, $sendto)
						) {
							$sendto[getDolGlobalString('TICKET_NOTIFICATION_EMAIL_TO')] = $conf->global->TICKET_NOTIFICATION_EMAIL_TO;
						}

						if (!empty($sendto)) {
							$appli = getDolGlobalString('MAIN_APPLICATION_TITLE', $mysoc->name);

							$subject = '['.$appli.'- ticket #'.$object->track_id.'] '.$langs->trans('TicketNewMessage');

							// Message send
							$message = $langs->trans('TicketMessageMailIntroText');
							$message .= '<br><br>';
							$messagePost = GETPOST('message', 'restricthtml');
							if (!dol_textishtml($messagePost)) {
								$messagePost = dol_nl2br($messagePost);
							}
							$message .= $messagePost;

							// Customer company infos
							$message .= '<br><br>';
							$message .= "==============================================";
							$message .= !empty($object->thirdparty->name) ? '<br>'.$langs->trans('Thirdparty')." : ".$object->thirdparty->name : '';
							$message .= !empty($object->thirdparty->town) ? '<br>'.$langs->trans('Town')." : ".$object->thirdparty->town : '';
							$message .= !empty($object->thirdparty->phone) ? '<br>'.$langs->trans('Phone')." : ".$object->thirdparty->phone : '';

							// Email send to
							$message .= '<br><br>';
							if (!empty($assigned_user_dont_have_email)) {
								$message .= '<br>'.$langs->trans('NoEMail').' : '.$assigned_user_dont_have_email;
							}
							foreach ($sendto as $val) {
								$message .= '<br>'.$langs->trans('TicketNotificationRecipient').' : '.$val;
							}

							// URL ticket
							$url_internal_ticket = dol_buildpath('/ticket/card.php', 2).'?track_id='.$object->track_id;
							$message .= '<br><br>';
							$message .= $langs->trans('TicketNotificationEmailBodyInfosTrackUrlinternal').' : <a href="'.$url_internal_ticket.'">'.$object->track_id.'</a>';

							$this->sendTicketMessageByEmail($subject, $message, '', $sendto, $listofpaths, $listofmimes, $listofnames);
						}
					}
				} else {
					/*
					 * Message send from the Backoffice / Private area
					 *
					 * Send emails to internal users (linked contacts) then, if private is not set, to external users (linked contacts or thirdparty email if no contact set)
					 */
					if ($send_email > 0) {
						// Retrieve internal contact datas
						$internal_contacts = $object->getInfosTicketInternalContact(1);

						$sendto = array();
						if (is_array($internal_contacts) && count($internal_contacts) > 0) {
							// Set default subject
							$appli = getDolGlobalString('MAIN_APPLICATION_TITLE', $mysoc->name);

							$subject = GETPOST('subject', 'alphanohtml') ? GETPOST('subject', 'alphanohtml') : '['.$appli.' - '.$langs->trans("Ticket").' #'.$object->track_id.'] '.$langs->trans('TicketNewMessage');

							$message_intro = $langs->trans('TicketNotificationEmailBody', "#".$object->id);
							$message_signature = GETPOST('mail_signature') ? GETPOST('mail_signature') : getDolGlobalString('TICKET_MESSAGE_MAIL_SIGNATURE');

							$message = $langs->trans('TicketMessageMailIntroText');
							$message .= '<br><br>';
							$messagePost = GETPOST('message', 'restricthtml');
							if (!dol_textishtml($messagePost)) {
								$messagePost = dol_nl2br($messagePost);
							}
							$message .= $messagePost;

							// Data about customer
							$message .= '<br><br>';
							$message .= "==============================================<br>";
							$message .= !empty($object->thirdparty->name) ? $langs->trans('Thirdparty')." : ".$object->thirdparty->name : '';
							$message .= !empty($object->thirdparty->town) ? '<br>'.$langs->trans('Town')." : ".$object->thirdparty->town : '';
							$message .= !empty($object->thirdparty->phone) ? '<br>'.$langs->trans('Phone')." : ".$object->thirdparty->phone : '';

							// Build array to display recipient list
							foreach ($internal_contacts as $key => $info_sendto) {
								// Avoid duplicate notifications
								if ($info_sendto['id'] == $user->id) {
									continue;
								}

								if ($info_sendto['email'] != '') {
									if (!empty($info_sendto['email'])) {
										$sendto[$info_sendto['email']] = dolGetFirstLastname($info_sendto['firstname'], $info_sendto['lastname'])." <".$info_sendto['email'].">";
									}

									// Contact type
									$recipient = dolGetFirstLastname($info_sendto['firstname'], $info_sendto['lastname'], '-1').' ('.strtolower($info_sendto['libelle']).')';
									$message .= (!empty($recipient) ? $langs->trans('TicketNotificationRecipient').' : '.$recipient.'<br>' : '');
								}
							}
							$message .= '<br>';
							// URL ticket
							$url_internal_ticket = dol_buildpath('/ticket/card.php', 2).'?track_id='.$object->track_id;

							// Add html link on url
							$message .= '<br>'.$langs->trans('TicketNotificationEmailBodyInfosTrackUrlinternal').' : <a href="'.$url_internal_ticket.'">'.$object->track_id.'</a><br>';

							// Add global email address recipient
							if (getDolGlobalString('TICKET_NOTIFICATION_ALSO_MAIN_ADDRESS') !== '' && !array_key_exists(getDolGlobalString('TICKET_NOTIFICATION_EMAIL_TO'), $sendto)) {
								if (getDolGlobalString('TICKET_NOTIFICATION_EMAIL_TO') !== '') {
									$sendto[getDolGlobalString('TICKET_NOTIFICATION_EMAIL_TO')] = getDolGlobalString('TICKET_NOTIFICATION_EMAIL_TO');
								}
							}

							// dont try to send email if no recipient
							if (!empty($sendto)) {
								$this->sendTicketMessageByEmail($subject, $message, '', $sendto, $listofpaths, $listofmimes, $listofnames);
							}
						}

						/*
						 * Send emails for externals users if not private (linked contacts)
						 */
						if (empty($object->private)) {
							// Retrieve email of all contacts (external)
							$external_contacts = $object->getInfosTicketExternalContact(1);

							// If no contact, get email from thirdparty
							if (is_array($external_contacts) && count($external_contacts) === 0) {
								if (!empty($object->fk_soc)) {
									$object->fetch_thirdparty($object->fk_soc);
									$array_company = array(array('firstname' => '', 'lastname' => $object->thirdparty->name, 'email' => $object->thirdparty->email, 'libelle' => $langs->transnoentities('Customer'), 'socid' => $object->thirdparty->id));
									$external_contacts = array_merge($external_contacts, $array_company);
								} elseif (empty($object->fk_soc) && !empty($object->origin_email)) {
									$array_external = array(array('firstname' => '', 'lastname' => $object->origin_email, 'email' => $object->thirdparty->email, 'libelle' => $langs->transnoentities('Customer'), 'socid' => $object->thirdparty->id));
									$external_contacts = array_merge($external_contacts, $array_external);
								}
							}

							$sendto = array();
							if (is_array($external_contacts) && count($external_contacts) > 0) {
								// Get default subject for email to external contacts
								$appli = getDolGlobalString('MAIN_APPLICATION_TITLE', $mysoc->name);

								$subject = GETPOST('subject') ? GETPOST('subject') : '['.$appli.' - '.$langs->trans("Ticket").' #'.$object->track_id.'] '.$langs->trans('TicketNewMessage');

								$message_intro = GETPOST('mail_intro') ? GETPOST('mail_intro', 'restricthtml') : getDolGlobalString('TICKET_MESSAGE_MAIL_INTRO');
								$message_signature = GETPOST('mail_signature') ? GETPOST('mail_signature', 'restricthtml') : getDolGlobalString('TICKET_MESSAGE_MAIL_SIGNATURE');
								if (!dol_textishtml($message_intro)) {
									$message_intro = dol_nl2br($message_intro);
								}
								if (!dol_textishtml($message_signature)) {
									$message_signature = dol_nl2br($message_signature);
								}

								// We put intro after
								$messagePost = GETPOST('message', 'restricthtml');
								if (!dol_textishtml($messagePost)) {
									$messagePost = dol_nl2br($messagePost);
								}
								$message = $messagePost;
								$message .= '<br><br>';

								foreach ($external_contacts as $key => $info_sendto) {
									// altairis: avoid duplicate emails to external contacts
									if ($info_sendto['id'] == $user->contact_id) {
										continue;
									}

									if ($info_sendto['email'] != '' && $info_sendto['email'] != $object->origin_email) {
										if (!empty($info_sendto['email'])) {
											$sendto[$info_sendto['email']] = trim($info_sendto['firstname']." ".$info_sendto['lastname'])." <".$info_sendto['email'].">";
										}

										$recipient = dolGetFirstLastname($info_sendto['firstname'], $info_sendto['lastname'], '-1').' ('.strtolower($info_sendto['libelle']).')';
										$message .= (!empty($recipient) ? $langs->trans('TicketNotificationRecipient').' : '.$recipient.'<br>' : '');
									}
								}

								// If public interface is not enable, use link to internal page into mail
								$url_public_ticket = (getDolGlobalInt('TICKET_ENABLE_PUBLIC_INTERFACE') ?
										(getDolGlobalString('TICKET_URL_PUBLIC_INTERFACE') !== '' ? getDolGlobalString('TICKET_URL_PUBLIC_INTERFACE') . '/view.php' : dol_buildpath('/public/ticket/view.php', 2)) : dol_buildpath('/ticket/card.php', 2)).'?track_id='.$object->track_id;
								$message .= '<br>'.$langs->trans('TicketNewEmailBodyInfosTrackUrlCustomer').' : <a href="'.$url_public_ticket.'">'.$object->track_id.'</a><br>';

								// Build final message
								$message = $message_intro.'<br><br>'.$message;

								// Add signature
								$message .= '<br>'.$message_signature;

								if (!empty($object->origin_email)) {
									$sendto[$object->origin_email] = $object->origin_email;
								}

								if ($object->fk_soc > 0 && !array_key_exists($object->origin_email, $sendto)) {
									$object->socid = $object->fk_soc;
									$object->fetch_thirdparty();
									if (!empty($object->thirdparty->email)) {
										$sendto[$object->thirdparty->email] = $object->thirdparty->email;
									}
								}

								// Add global email address recipient
								if (getDolGlobalString('TICKET_NOTIFICATION_ALSO_MAIN_ADDRESS') !== '' && !array_key_exists(getDolGlobalString('TICKET_NOTIFICATION_EMAIL_TO'), $sendto)) {
									if (getDolGlobalString('TICKET_NOTIFICATION_EMAIL_TO') !== '') {
										$sendto[getDolGlobalString('TICKET_NOTIFICATION_EMAIL_TO')] = getDolGlobalString('TICKET_NOTIFICATION_EMAIL_TO');
									}
								}

								// Dont try to send email when no recipient
								if (!empty($sendto)) {
									$result = $this->sendTicketMessageByEmail($subject, $message, '', $sendto, $listofpaths, $listofmimes, $listofnames);
									if ($result) {
										// update last_msg_sent date (for last message sent to external users)
										$this->date_last_msg_sent = dol_now();
										$this->update($user, 1);	// disable trigger when updating date_last_msg_sent. sendTicketMessageByEmail already create an event in actioncomm table.
									}
								}
							}
						}
					}
				}

				// Set status back to "In progress" if not set yet, but only if internal user and not a private message
				// Or set status to "In porgress" if the client has answered and if the ticket has started
				// So we are sure to leave the STATUS_DRAFT, STATUS_NEED_INFO.
				if (($object->status < self::STATUS_IN_PROGRESS && !$user->socid && !$private) ||
					($object->status > self::STATUS_IN_PROGRESS && $public_area)
				) {
					$object->setStatut($object::STATUS_IN_PROGRESS);
				}
				return 1;
			} else {
				setEventMessages($object->error, $object->errors, 'errors');
				return -1;
			}
		} else {
			setEventMessages($this->error, $this->errors, 'errors');
			return -1;
		}
	}


	/**
	 * Send ticket by email to linked contacts
	 *
	 * @param string $subject          	  Email subject
	 * @param string $message          	  Email message
	 * @param int    $send_internal_cc 	  Receive a copy on internal email ($conf->global->TICKET_NOTIFICATION_EMAIL_FROM)
	 * @param array  $array_receiver   	  Array of receiver. exemple array('name' => 'John Doe', 'email' => 'john@doe.com', etc...)
	 * @param array	 $filename_list       List of files to attach (full path of filename on file system)
	 * @param array	 $mimetype_list       List of MIME type of attached files
	 * @param array	 $mimefilename_list   List of attached file name in message
	 * @return boolean     					True if mail sent to at least one receiver, false otherwise
	 */
	public function sendTicketMessageByEmail($subject, $message, $send_internal_cc = 0, $array_receiver = array(), $filename_list = array(), $mimetype_list = array(), $mimefilename_list = array())
	{
		global $conf, $langs, $user;

		if (getDolGlobalInt('TICKET_DISABLE_ALL_MAILS')) {
			dol_syslog(get_class($this).'::sendTicketMessageByEmail: Emails are disable into ticket setup by option TICKET_DISABLE_ALL_MAILS', LOG_WARNING);
			return false;
		}

		$langs->load("mails");

		include_once DOL_DOCUMENT_ROOT.'/contact/class/contact.class.php';
		//$contactstatic = new Contact($this->db);

		// If no receiver defined, load all ticket linked contacts
		if (!is_array($array_receiver) || !count($array_receiver) > 0) {
			$array_receiver = $this->getInfosTicketInternalContact(1);
			$array_receiver = array_merge($array_receiver, $this->getInfosTicketExternalContact(1));
		}

		if ($send_internal_cc) {
			$sendtocc = getDolGlobalString('TICKET_NOTIFICATION_EMAIL_FROM');
		} else {
			$sendtocc = '';
		}

		$from = getDolGlobalString('TICKET_NOTIFICATION_EMAIL_FROM');
		$is_sent = false;
		if (is_array($array_receiver) && count($array_receiver) > 0) {
			foreach ($array_receiver as $key => $receiver) {
				$deliveryreceipt = 0;
				$filepath = $filename_list;
				$filename = $mimefilename_list;
				$mimetype = $mimetype_list;

				// Send email

				$old_MAIN_MAIL_AUTOCOPY_TO = getDolGlobalString('MAIN_MAIL_AUTOCOPY_TO');

				if (getDolGlobalString('TICKET_DISABLE_MAIL_AUTOCOPY_TO') !== '') {
					$conf->global->MAIN_MAIL_AUTOCOPY_TO = '';
				}

				$upload_dir_tmp = $conf->user->dir_output."/".$user->id.'/temp';

				include_once DOL_DOCUMENT_ROOT.'/core/class/CMailFile.class.php';
				$trackid = "tic".$this->id;

				$moreinheader = 'X-Dolibarr-Info: sendTicketMessageByEmail'."\r\n";
				if (!empty($this->email_msgid)) {
					$moreinheader .= 'References <'.$this->email_msgid.'>'."\r\n";
				}

				$mailfile = new CMailFile($subject, $receiver, $from, $message, $filepath, $mimetype, $filename, $sendtocc, '', $deliveryreceipt, -1, '', '', $trackid, $moreinheader, 'ticket', '', $upload_dir_tmp);
				if ($mailfile->error) {
					setEventMessages($mailfile->error, null, 'errors');
				} else {
					$result = $mailfile->sendfile();
					if ($result) {
						setEventMessages($langs->trans('MailSuccessfulySent', $mailfile->getValidAddress($from, 2), $mailfile->getValidAddress($receiver, 2)), null, 'mesgs');
						$is_sent = true;
					} else {
						$langs->load("other");
						if ($mailfile->error) {
							setEventMessages($langs->trans('ErrorFailedToSendMail', $from, $receiver), null, 'errors');
							dol_syslog($langs->trans('ErrorFailedToSendMail', $from, $receiver).' : '.$mailfile->error);
						} else {
							setEventMessages('No mail sent. Feature is disabled by option MAIN_DISABLE_ALL_MAILS', null, 'errors');
						}
					}
				}

				if (getDolGlobalString('TICKET_DISABLE_MAIL_AUTOCOPY_TO') !== '') {
					$conf->global->MAIN_MAIL_AUTOCOPY_TO = $old_MAIN_MAIL_AUTOCOPY_TO;
				}
			}
		} else {
			$langs->load("other");
			setEventMessages($langs->trans('ErrorMailRecipientIsEmptyForSendTicketMessage'), null, 'warnings');
		}

		return $is_sent;
	}

	// phpcs:disable PEAR.NamingConventions.ValidFunctionName.ScopeNotCamelCaps
	/**
	 *	Load indicators for dashboard (this->nbtodo and this->nbtodolate)
	 *
	 *  @param          User	$user   Object user
	 *  @param          int		$mode   "opened" for askprice to close, "signed" for proposal to invoice
<<<<<<< HEAD
	 *  @return         WorkboardResponse|int             <0 if KO, WorkboardResponse if OK
=======
	 *  @return         WorkboardResponse|int             Return integer <0 if KO, WorkboardResponse if OK
>>>>>>> 603ec5e6
	 */
	public function load_board($user, $mode)
	{
		// phpcs:enable
		global $user, $langs;

		$now = dol_now();
		$delay_warning = 0;

		$clause = " WHERE";

		$sql = "SELECT p.rowid, p.ref, p.datec as datec";
		$sql .= " FROM ".MAIN_DB_PREFIX."ticket as p";
		if (isModEnabled('societe') && !$user->hasRight('societe', 'client', 'voir') && !$user->socid) {
			$sql .= " LEFT JOIN ".MAIN_DB_PREFIX."societe_commerciaux as sc ON p.fk_soc = sc.fk_soc";
			$sql .= " WHERE sc.fk_user = ".((int) $user->id);
			$clause = " AND";
		}
		$sql .= $clause." p.entity IN (".getEntity('ticket').")";
		if ($mode == 'opened') {
			$sql .= " AND p.fk_statut NOT IN (".Ticket::STATUS_CLOSED.", ".Ticket::STATUS_CANCELED.")";
		}
		if ($user->socid) {
			$sql .= " AND p.fk_soc = ".((int) $user->socid);
		}

		$resql = $this->db->query($sql);
		if ($resql) {
			$label = $labelShort = '';
			$status = '';
			if ($mode == 'opened') {
				$status = 'openall';
				//$delay_warning = $conf->ticket->warning_delay;
				$delay_warning = 0;
				$label = $langs->trans("MenuListNonClosed");
				$labelShort = $langs->trans("MenuListNonClosed");
			}

			$response = new WorkboardResponse();
			//$response->warning_delay = $delay_warning / 60 / 60 / 24;
			$response->label = $label;
			$response->labelShort = $labelShort;
			$response->url = DOL_URL_ROOT.'/ticket/list.php?search_fk_statut[]='.$status;
			$response->img = img_object('', "ticket");

			// This assignment in condition is not a bug. It allows walking the results.
			while ($obj = $this->db->fetch_object($resql)) {
				$response->nbtodo++;
				if ($mode == 'opened') {
					$datelimit = $this->db->jdate($obj->datec) + $delay_warning;
					if ($datelimit < $now) {
						//$response->nbtodolate++;
					}
				}
			}
			return $response;
		} else {
			$this->error = $this->db->lasterror();
			return -1;
		}
	}

	// phpcs:disable PEAR.NamingConventions.ValidFunctionName.ScopeNotCamelCaps
	/**
	 *      Load indicator this->nb of global stats widget
	 *
	 *      @return     int         Return integer <0 if ko, >0 if ok
	 */
	public function load_state_board()
	{
		// phpcs:enable
		global $conf, $user;

		$this->nb = array();
		$clause = "WHERE";

		$sql = "SELECT count(p.rowid) as nb";
		$sql .= " FROM ".MAIN_DB_PREFIX."ticket as p";
		$sql .= " LEFT JOIN ".MAIN_DB_PREFIX."societe as s ON p.fk_soc = s.rowid";
		if (!$user->hasRight('societe', 'client', 'voir') && !$user->socid) {
			$sql .= " LEFT JOIN ".MAIN_DB_PREFIX."societe_commerciaux as sc ON s.rowid = sc.fk_soc";
			$sql .= " WHERE sc.fk_user = ".((int) $user->id);
			$clause = "AND";
		}
		$sql .= " ".$clause." p.entity IN (".getEntity('ticket').")";

		$resql = $this->db->query($sql);
		if ($resql) {
			// This assignment in condition is not a bug. It allows walking the results.
			while ($obj = $this->db->fetch_object($resql)) {
				$this->nb["ticket"] = $obj->nb;
			}
			$this->db->free($resql);
			return 1;
		} else {
			dol_print_error($this->db);
			$this->error = $this->db->lasterror();
			return -1;
		}
	}

	/**
	 * Function used to replace a thirdparty id with another one.
	 *
	 * @param DoliDB 	$db 			Database handler
	 * @param int 		$origin_id 		Old thirdparty id
	 * @param int 		$dest_id 		New thirdparty id
	 * @return bool
	 */
	public static function replaceThirdparty($db, $origin_id, $dest_id)
	{
		$tables = array('ticket');

		return CommonObject::commonReplaceThirdparty($db, $origin_id, $dest_id, $tables);
	}

	/**
	 *	Return clicable link of object (with eventually picto)
	 *
	 *	@param      string	    $option                 Where point the link (0=> main card, 1,2 => shipment, 'nolink'=>No link)
	 *  @param		array		$arraydata				Array of data
	 *  @return		string								HTML Code for Kanban thumb.
	 */
	public function getKanbanView($option = '', $arraydata = null)
	{
		global $langs;

		$selected = (empty($arraydata['selected']) ? 0 : $arraydata['selected']);

		$return = '<div class="box-flex-item box-flex-grow-zero">';
		$return .= '<div class="info-box info-box-sm">';
		$return .= '<span class="info-box-icon bg-infobox-action">';
		$return .= img_picto('', $this->picto);
		$return .= '</span>';
		$return .= '<div class="info-box-content">';
		$return .= '<span class="info-box-ref inline-block tdoverflowmax150 valignmiddle">'.(method_exists($this, 'getNomUrl') ? $this->getNomUrl(1) : $this->ref).'</span>';
		if ($selected >= 0) {
			$return .= '<input id="cb'.$this->id.'" class="flat checkforselect fright" type="checkbox" name="toselect[]" value="'.$this->id.'"'.($selected ? ' checked="checked"' : '').'>';
		}
		if (!empty($arraydata['user_assignment'])) {
			$return .= '<br><span class="info-box-label" title="'.dol_escape_htmltag($langs->trans("AssignedTo")).'">'.$arraydata['user_assignment'].'</span>';
		}
		if (property_exists($this, 'type_code') && !empty($this->type_code)) {
			$return .= '<br>';
			$return .= '<div class="tdoverflowmax125 inline-block">'.$langs->getLabelFromKey($this->db, 'TicketTypeShort'.$this->type_code, 'c_ticket_type', 'code', 'label', $this->type_code).'</div>';
		}
		if (method_exists($this, 'getLibStatut')) {
			$return .= '<br><div class="info-box-status margintoponly">'.$this->getLibStatut(3).'</div>';
		}
		$return .= '</div>';
		$return .= '</div>';
		$return .= '</div>';
		return $return;
	}
}<|MERGE_RESOLUTION|>--- conflicted
+++ resolved
@@ -2532,11 +2532,7 @@
 	 * @param   int     $public_area    0=Default,
 	 * 									1=If we are creating the message from a public area, so confirmation email will be sent to the author
 	 * 									and we can search contact from email to add it as contact of ticket if TICKET_ASSIGN_CONTACT_TO_MESSAGE is set
-<<<<<<< HEAD
-	 * @return  int						<0 if KO, >= 0 if OK
-=======
 	 * @return  int						Return integer <0 if KO, >= 0 if OK
->>>>>>> 603ec5e6
 	 */
 	public function newMessage($user, &$action, $private = 1, $public_area = 0)
 	{
@@ -2984,11 +2980,7 @@
 	 *
 	 *  @param          User	$user   Object user
 	 *  @param          int		$mode   "opened" for askprice to close, "signed" for proposal to invoice
-<<<<<<< HEAD
-	 *  @return         WorkboardResponse|int             <0 if KO, WorkboardResponse if OK
-=======
 	 *  @return         WorkboardResponse|int             Return integer <0 if KO, WorkboardResponse if OK
->>>>>>> 603ec5e6
 	 */
 	public function load_board($user, $mode)
 	{
