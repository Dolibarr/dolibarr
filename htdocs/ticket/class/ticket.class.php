<?php
/* Copyright (C) 2013-2018 Jean-François Ferry <hello@librethic.io>
 * Copyright (C) 2016      Christophe Battarel <christophe@altairis.fr>
 * Copyright (C) 2019-2023 Frédéric France     <frederic.france@netlogic.fr>
 * Copyright (C) 2020      Laurent Destailleur <eldy@users.sourceforge.net>
 * Copyright (C) 2023      Charlene Benke 	   <charlene@patas-monkey.com>
 * Copyright (C) 2023	   Benjamin Falière	   <benjamin.faliere@altairis.fr>
 * Copyright (C) 2024		William Mead		<william.mead@manchenumerique.fr>
 *
 * This program is free software; you can redistribute it and/or modify
 * it under the terms of the GNU General Public License as published by
 * the Free Software Foundation; either version 3 of the License, or
 * (at your option) any later version.
 *
 * This program is distributed in the hope that it will be useful,
 * but WITHOUT ANY WARRANTY; without even the implied warranty of
 * MERCHANTABILITY or FITNESS FOR A PARTICULAR PURPOSE.  See the
 * GNU General Public License for more details.
 *
 * You should have received a copy of the GNU General Public License
 * along with this program. If not, see <https://www.gnu.org/licenses/>.
 */

/**
 *  \file       ticket/class/ticket.class.php
 *  \ingroup    ticket
 *  \brief      Class file for object ticket
 */

// Put here all includes required by your class file
require_once DOL_DOCUMENT_ROOT."/core/class/commonobject.class.php";
require_once DOL_DOCUMENT_ROOT.'/fichinter/class/fichinter.class.php';
require_once DOL_DOCUMENT_ROOT.'/core/lib/ticket.lib.php';


/**
 *    Class to manage ticket
 */
class Ticket extends CommonObject
{
	/**
	 * @var DoliDb Database handler
	 */
	public $db;

	/**
	 * @var string ID to identify managed object
	 */
	public $element = 'ticket';

	/**
	 * @var string Name of table without prefix where object is stored
	 */
	public $table_element = 'ticket';

	/**
	 * @var string Name of field for link to tickets
	 */
	public $fk_element = 'fk_ticket';

	/**
	 * @var int  Does ticketcore support multicompany module ? 0=No test on entity, 1=Test with field entity, 2=Test with link by societe
	 */
	public $ismultientitymanaged = 1;

	/**
	 * @var int  Does ticketcore support extrafields ? 0=No, 1=Yes
	 */
	public $isextrafieldmanaged = 1;

	/**
	 * @var string String with name of icon for ticketcore. Must be the part after the 'object_' into object_ticketcore.png
	 */
	public $picto = 'ticket';


	/**
	 * @var string Hash to identify ticket publically
	 */
	public $track_id;

	/**
	 * @var int Thirdparty ID
	 */
	public $fk_soc;
	public $socid;

	/**
	 * @var int Project ID
	 */
	public $fk_project;

	/**
	 * @var int Contract ID
	 */
	public $fk_contract;

	/**
	 * @var string Person email who have create ticket
	 */
	public $origin_email;

	/**
	 * @var int User id who have create ticket
	 */
	public $fk_user_create;

	/**
	 * @var int User id who have ticket assigned
	 */
	public $fk_user_assign;

	/**
	 * var string Ticket subject
	 */
	public $subject;

	/**
	 * @var string Ticket message
	 */
	public $message;

	/**
	 * @var string Private message
	 */
	public $private;

	/**
	 * @var int  Ticket statut
	 * @deprecated use status
	 * @see $status
	 */
	public $fk_statut;

	/**
	 * @var int  Ticket status
	 */
	public $status;

	/**
	 * @var string State resolution
	 */
	public $resolution;

	/**
	 * @var int Progress in percent
	 */
	public $progress;

	/**
	 * @var string Duration for ticket
	 */
	public $timing;

	/**
	 * @var string Type code
	 */
	public $type_code;

	/**
	 * @var string Category code
	 */
	public $category_code;

	/**
	 * @var string Severity code
	 */
	public $severity_code;

	/**
	 * Type label
	 */
	public $type_label;

	/**
	 * Category label
	 */
	public $category_label;

	/**
	 * Severity label
	 */
	public $severity_label;

	/**
	 * Email from user
	 */
	public $email_from;

	/**
	 * @var int Creation date
	 */
	public $datec = '';

	/**
	 * @var int Last modification date
	 */
	public $tms = '';

	/**
	 * @var int Read date
	 */
	public $date_read = '';

	/**
	 * @var int Last message date
	 */
	public $date_last_msg_sent = '';

	/**
	 * @var int Close ticket date
	 */
	public $date_close = '';

	/**
	 * @var array cache_types_tickets
	 */
	public $cache_types_tickets;

	/**
	 * @var array tickets categories
	 */
	public $cache_category_tickets;

	/**
	 * @var array tickets severity
	 */
	public $cache_severity_tickets;

	/**
	 * @var array cache msgs ticket
	 */
	public $cache_msgs_ticket;

	/**
	 * @var array status labels
	 */
	public $labelStatus;

	/**
	 * @var array status short labels
	 */
	public $labelStatusShort;

	/**
	 * @var int Notify thirdparty at create
	 */
	public $notify_tiers_at_create;

	/**
	 * @var string 	Email MSGID
	 */
	public $email_msgid;

	/**
	 * @var string 	Email Date
	 */
	public $email_date;

	/**
	 * @var string 	IP address
	 */
	public $ip;

	/**
	 * @var Ticket $oldcopy  State of this ticket as it was stored before an update operation (for triggers)
	 */
	public $oldcopy;

	/**
	 * @var Ticket[] array of Tickets
	 */
	public $lines;


	/**
	 * @var string Regex pour les images
	 */
	public $regeximgext = '\.gif|\.jpg|\.jpeg|\.png|\.bmp|\.webp|\.xpm|\.xbm'; // See also into images.lib.php

	/**
	 * Status
	 */
	const STATUS_NOT_READ = 0;
	const STATUS_READ = 1;
	const STATUS_ASSIGNED = 2;
	const STATUS_IN_PROGRESS = 3;
	const STATUS_NEED_MORE_INFO = 5;	// waiting requester feedback
	const STATUS_WAITING = 7;			// on hold
	const STATUS_CLOSED = 8;			// Closed - Solved
	const STATUS_CANCELED = 9;			// Closed - Not solved


	/**
	 *  'type' field format ('integer', 'integer:ObjectClass:PathToClass[:AddCreateButtonOrNot[:Filter]]', 'sellist:TableName:LabelFieldName[:KeyFieldName[:KeyFieldParent[:Filter]]]', 'varchar(x)', 'double(24,8)', 'real', 'price', 'text', 'text:none', 'html', 'date', 'datetime', 'timestamp', 'duration', 'mail', 'phone', 'url', 'password')
	 *         Note: Filter can be a string like "(t.ref:like:'SO-%') or (t.date_creation:<:'20160101') or (t.nature:is:NULL)"
	 *  'label' the translation key.
	 *  'picto' is code of a picto to show before value in forms
	 *  'enabled' is a condition when the field must be managed (Example: 1 or 'getDolGlobalString('MY_SETUP_PARAM'))
	 *  'position' is the sort order of field.
	 *  'notnull' is set to 1 if not null in database. Set to -1 if we must set data to null if empty ('' or 0).
	 *  'visible' says if field is visible in list (Examples: 0=Not visible, 1=Visible on list and create/update/view forms, 2=Visible on list only, 3=Visible on create/update/view form only (not list), 4=Visible on list and update/view form only (not create). 5=Visible on list and view only (not create/not update). Using a negative value means field is not shown by default on list but can be selected for viewing)
	 *  'noteditable' says if field is not editable (1 or 0)
	 *  'default' is a default value for creation (can still be overwrote by the Setup of Default Values if field is editable in creation form). Note: If default is set to '(PROV)' and field is 'ref', the default value will be set to '(PROVid)' where id is rowid when a new record is created.
	 *  'index' if we want an index in database.
	 *  'foreignkey'=>'tablename.field' if the field is a foreign key (it is recommanded to name the field fk_...).
	 *  'searchall' is 1 if we want to search in this field when making a search from the quick search button.
	 *  'isameasure' must be set to 1 if you want to have a total on list for this field. Field type must be summable like integer or double(24,8).
	 *  'css' and 'cssview' and 'csslist' is the CSS style to use on field. 'css' is used in creation and update. 'cssview' is used in view mode. 'csslist' is used for columns in lists. For example: 'maxwidth200', 'wordbreak', 'tdoverflowmax200'
	 *  'help' is a 'TranslationString' to use to show a tooltip on field. You can also use 'TranslationString:keyfortooltiponlick' for a tooltip on click.
	 *  'showoncombobox' if value of the field must be visible into the label of the combobox that list record
	 *  'disabled' is 1 if we want to have the field locked by a 'disabled' attribute. In most cases, this is never set into the definition of $fields into class, but is set dynamically by some part of code.
	 *  'arrayofkeyval' to set list of value if type is a list of predefined values. For example: array("0"=>"Draft","1"=>"Active","-1"=>"Cancel")
	 *  'autofocusoncreate' to have field having the focus on a create form. Only 1 field should have this property set to 1.
	 *  'comment' is not used. You can store here any text of your choice. It is not used by application.
	 *
	 *  Note: To have value dynamic, you can set value to 0 in definition and edit the value on the fly into the constructor.
	 */

	// BEGIN MODULEBUILDER PROPERTIES
	public $fields = array(
		'rowid' => array('type'=>'integer', 'label'=>'TechnicalID', 'visible'=>-2, 'enabled'=>1, 'position'=>1, 'notnull'=>1, 'index'=>1, 'comment'=>"Id"),
		'entity' => array('type'=>'integer', 'label'=>'Entity', 'visible'=>0, 'enabled'=>1, 'position'=>5, 'notnull'=>1, 'index'=>1),
		'ref' => array('type'=>'varchar(128)', 'label'=>'Ref', 'visible'=>1, 'enabled'=>1, 'position'=>10, 'notnull'=>1, 'index'=>1, 'searchall'=>1, 'comment'=>"Reference of object", 'css'=>'', 'showoncombobox'=>1),
		'track_id' => array('type'=>'varchar(255)', 'label'=>'TicketTrackId', 'visible'=>-2, 'enabled'=>1, 'position'=>11, 'notnull'=>-1, 'searchall'=>1, 'help'=>"Help text"),
		'fk_user_create' => array('type'=>'integer:User:user/class/user.class.php', 'label'=>'Author', 'visible'=>1, 'enabled'=>1, 'position'=>15, 'notnull'=>1, 'csslist'=>'tdoverflowmax100 maxwidth150onsmartphone'),
		'origin_email' => array('type'=>'mail', 'label'=>'OriginEmail', 'visible'=>-2, 'enabled'=>1, 'position'=>16, 'notnull'=>1, 'index'=>1, 'searchall'=>1, 'comment'=>"Reference of object", 'csslist'=>'tdoverflowmax150'),
		'subject' => array('type'=>'varchar(255)', 'label'=>'Subject', 'visible'=>1, 'enabled'=>1, 'position'=>18, 'notnull'=>-1, 'searchall'=>1, 'help'=>"", 'css'=>'maxwidth200 tdoverflowmax200', 'autofocusoncreate'=>1),
		'type_code' => array('type'=>'varchar(32)', 'label'=>'Type', 'visible'=>1, 'enabled'=>1, 'position'=>20, 'notnull'=>-1, 'help'=>"", 'csslist'=>'maxwidth125 tdoverflowmax50'),
		'category_code' => array('type'=>'varchar(32)', 'label'=>'TicketCategory', 'visible'=>-1, 'enabled'=>1, 'position'=>21, 'notnull'=>-1, 'help'=>"", 'css'=>'maxwidth100 tdoverflowmax200'),
		'severity_code' => array('type'=>'varchar(32)', 'label'=>'Severity', 'visible'=>1, 'enabled'=>1, 'position'=>22, 'notnull'=>-1, 'help'=>"", 'css'=>'maxwidth100'),
		'fk_soc' => array('type'=>'integer:Societe:societe/class/societe.class.php', 'label'=>'ThirdParty', 'visible'=>1, 'enabled'=>'isModEnabled("societe")', 'position'=>50, 'notnull'=>-1, 'index'=>1, 'searchall'=>1, 'help'=>"OrganizationEventLinkToThirdParty", 'css'=>'tdoverflowmax150 maxwidth150onsmartphone'),
		'notify_tiers_at_create' => array('type'=>'integer', 'label'=>'NotifyThirdparty', 'visible'=>-1, 'enabled'=>0, 'position'=>51, 'notnull'=>1, 'index'=>1),
		'fk_project' => array('type'=>'integer:Project:projet/class/project.class.php', 'label'=>'Project', 'visible'=>-1, 'enabled'=>'$conf->project->enabled', 'position'=>52, 'notnull'=>-1, 'index'=>1, 'help'=>"LinkToProject"),
		'fk_contract' => array('type'=>'integer:Contrat:contrat/class/contrat.class.php', 'label'=>'Contract', 'visible'=>-1, 'enabled'=>'$conf->contract->enabled', 'position'=>53, 'notnull'=>-1, 'index'=>1, 'help'=>"LinkToContract"),
		//'timing' => array('type'=>'varchar(20)', 'label'=>'Timing', 'visible'=>-1, 'enabled'=>1, 'position'=>42, 'notnull'=>-1, 'help'=>""),	// what is this ?
		'datec' => array('type'=>'datetime', 'label'=>'DateCreation', 'visible'=>1, 'enabled'=>1, 'position'=>500, 'notnull'=>1, 'csslist'=>'nowraponall'),
		'date_read' => array('type'=>'datetime', 'label'=>'TicketReadOn', 'visible'=>-1, 'enabled'=>1, 'position'=>501, 'notnull'=>1, 'csslist'=>'nowraponall'),
		'date_last_msg_sent' => array('type'=>'datetime', 'label'=>'TicketLastMessageDate', 'visible'=>0, 'enabled'=>1, 'position'=>502, 'notnull'=>-1),
		'fk_user_assign' => array('type'=>'integer:User:user/class/user.class.php', 'label'=>'AssignedTo', 'visible'=>1, 'enabled'=>1, 'position'=>505, 'notnull'=>1, 'csslist'=>'tdoverflowmax100 maxwidth150onsmartphone'),
		'date_close' => array('type'=>'datetime', 'label'=>'TicketCloseOn', 'visible'=>-1, 'enabled'=>1, 'position'=>510, 'notnull'=>1),
		'tms' => array('type'=>'timestamp', 'label'=>'DateModification', 'visible'=>-1, 'enabled'=>1, 'position'=>520, 'notnull'=>1),
		'message' => array('type'=>'html', 'label'=>'Message', 'visible'=>-2, 'enabled'=>1, 'position'=>540, 'notnull'=>-1,),
		'email_msgid' => array('type'=>'varchar(255)', 'label'=>'EmailMsgID', 'visible'=>-2, 'enabled'=>1, 'position'=>540, 'notnull'=>-1, 'help'=>'EmailMsgIDDesc', 'csslist'=>'tdoverflowmax100'),
		'email_date' => array('type'=>'datetime', 'label'=>'EmailDate', 'visible'=>-2, 'enabled'=>1, 'position'=>541),
		'progress' => array('type'=>'integer', 'label'=>'Progression', 'visible'=>-1, 'enabled'=>1, 'position'=>540, 'notnull'=>-1, 'css'=>'right', 'help'=>"", 'isameasure'=>2, 'csslist'=>'width50'),
		'resolution' => array('type'=>'integer', 'label'=>'Resolution', 'visible'=>-1, 'enabled'=>'getDolGlobalString("TICKET_ENABLE_RESOLUTION")', 'position'=>550, 'notnull'=>1),
		'fk_statut' => array('type'=>'integer', 'label'=>'Status', 'visible'=>1, 'enabled'=>1, 'position'=>600, 'notnull'=>1, 'index'=>1, 'arrayofkeyval'=>array(0 => 'Unread', 1 => 'Read', 2 => 'Assigned', 3 => 'InProgress', 5 => 'NeedMoreInformation', 7 => 'OnHold', 8 => 'SolvedClosed', 9 => 'Deleted')),
		'import_key' =>array('type'=>'varchar(14)', 'label'=>'ImportId', 'enabled'=>1, 'visible'=>-2, 'position'=>900),
	);
	// END MODULEBUILDER PROPERTIES


	/**
	 *  Constructor
	 *
	 *  @param DoliDb $db Database handler
	 */
	public function __construct($db)
	{
		global $conf;

		$this->db = $db;

		$this->labelStatusShort = array(
			self::STATUS_NOT_READ => 'Unread',
			self::STATUS_READ => 'Read',
			self::STATUS_ASSIGNED => 'Assigned',
			self::STATUS_IN_PROGRESS => 'InProgress',
			self::STATUS_WAITING => 'OnHold',
			self::STATUS_NEED_MORE_INFO => 'NeedMoreInformationShort',
			self::STATUS_CLOSED => 'SolvedClosed',
			self::STATUS_CANCELED => 'Canceled'
		);
		$this->labelStatus = array(
			self::STATUS_NOT_READ => 'Unread',
			self::STATUS_READ => 'Read',
			self::STATUS_ASSIGNED => 'Assigned',
			self::STATUS_IN_PROGRESS => 'InProgress',
			self::STATUS_WAITING => 'OnHold',
			self::STATUS_NEED_MORE_INFO => 'NeedMoreInformation',
			self::STATUS_CLOSED => 'SolvedClosed',
			self::STATUS_CANCELED => 'Canceled'
		);
	}

	/**
	 *    Check properties of ticket are ok (like ref, track_id, ...).
	 *    All properties must be already loaded on object (this->ref, this->track_id, ...).
	 *
	 *    @return int        0 if OK, <0 if KO
	 */
	private function verify()
	{
		$this->errors = array();

		$result = 0;

		// Clean parameters
		if (isset($this->ref)) {
			$this->ref = trim($this->ref);
		}

		if (isset($this->track_id)) {
			$this->track_id = trim($this->track_id);
		}

		if (isset($this->fk_soc)) {
			$this->fk_soc = (int) $this->fk_soc;
		}

		if (isset($this->fk_project)) {
			$this->fk_project = (int) $this->fk_project;
		}

		if (isset($this->origin_email)) {
			$this->origin_email = trim($this->origin_email);
		}

		if (isset($this->fk_user_create)) {
			$this->fk_user_create = (int) $this->fk_user_create;
		}

		if (isset($this->fk_user_assign)) {
			$this->fk_user_assign = (int) $this->fk_user_assign;
		}

		if (isset($this->subject)) {
			$this->subject = trim($this->subject);
		}

		if (isset($this->message)) {
			$this->message = trim($this->message);
			if (dol_strlen($this->message) > 65000) {
				$this->errors[] = 'ErrorFieldTooLong';
				dol_syslog(get_class($this).'::create error -1 message too long', LOG_ERR);
				$result = -1;
			}
		}

		if (isset($this->fk_statut)) {
			$this->fk_statut = (int) $this->fk_statut;
		}

		if (isset($this->resolution)) {
			$this->resolution = trim($this->resolution);
		}

		if (isset($this->progress)) {
			$this->progress = trim($this->progress);
		}

		if (isset($this->timing)) {
			$this->timing = trim($this->timing);
		}

		if (isset($this->type_code)) {
			$this->type_code = trim($this->type_code);
		}

		if (isset($this->category_code)) {
			$this->category_code = trim($this->category_code);
		}

		if (isset($this->severity_code)) {
			$this->severity_code = trim($this->severity_code);
		}

		if (empty($this->ref)) {
			$this->errors[] = 'ErrorTicketRefRequired';
			dol_syslog(get_class($this)."::create error -1 ref null", LOG_ERR);
			$result = -1;
		}

		return $result;
	}

	/**
	 *  Create object into database
	 *
	 *  @param  User $user      User that creates
	 *  @param  int  $notrigger 0=launch triggers after, 1=disable triggers
	 *  @return int                      Return integer <0 if KO, Id of created object if OK
	 */
	public function create($user, $notrigger = 0)
	{
		global $conf;

		$error = 0;

		// Clean parameters
		$this->datec = dol_now();
		if (empty($this->track_id)) {
			$this->track_id = generate_random_id(16);
		}

		// Check more parameters
		// If error, this->errors[] is filled
		$result = $this->verify();

		if ($result >= 0) {
			$this->entity = ((isset($this->entity) && is_numeric($this->entity)) ? $this->entity : $conf->entity);

			// Insert request
			$sql = "INSERT INTO ".MAIN_DB_PREFIX."ticket(";
			$sql .= "ref,";
			$sql .= "track_id,";
			$sql .= "fk_soc,";
			$sql .= "fk_project,";
			$sql .= "fk_contract,";
			$sql .= "origin_email,";
			$sql .= "fk_user_create,";
			$sql .= "fk_user_assign,";
			$sql .= "email_msgid,";
			$sql .= "email_date,";
			$sql .= "subject,";
			$sql .= "message,";
			$sql .= "fk_statut,";
			$sql .= "resolution,";
			$sql .= "progress,";
			$sql .= "timing,";
			$sql .= "type_code,";
			$sql .= "category_code,";
			$sql .= "severity_code,";
			$sql .= "datec,";
			$sql .= "date_read,";
			$sql .= "date_close,";
			$sql .= "entity,";
			$sql .= "notify_tiers_at_create,";
			$sql .= "ip";
			$sql .= ") VALUES (";
			$sql .= " ".(!isset($this->ref) ? '' : "'".$this->db->escape($this->ref)."'").",";
			$sql .= " ".(!isset($this->track_id) ? 'NULL' : "'".$this->db->escape($this->track_id)."'").",";
			$sql .= " ".($this->fk_soc > 0 ? $this->db->escape($this->fk_soc) : "null").",";
			$sql .= " ".($this->fk_project > 0 ? $this->db->escape($this->fk_project) : "null").",";
			$sql .= " ".($this->fk_contract > 0 ? $this->db->escape($this->fk_contract) : "null").",";
			$sql .= " ".(!isset($this->origin_email) ? 'NULL' : "'".$this->db->escape($this->origin_email)."'").",";
			$sql .= " ".(!isset($this->fk_user_create) ? ($user->id > 0 ? $user->id : 'NULL') : ($this->fk_user_create > 0 ? $this->fk_user_create : 'NULL')).",";
			$sql .= " ".($this->fk_user_assign > 0 ? $this->fk_user_assign : 'NULL').",";
			$sql .= " ".(empty($this->email_msgid) ? 'NULL' : "'".$this->db->escape($this->email_msgid)."'").",";
			$sql .= " ".(empty($this->email_date) ? 'NULL' : "'".$this->db->idate($this->email_date)."'").",";
			$sql .= " ".(!isset($this->subject) ? 'NULL' : "'".$this->db->escape($this->subject)."'").",";
			$sql .= " ".(!isset($this->message) ? 'NULL' : "'".$this->db->escape($this->message)."'").",";
			$sql .= " ".(!isset($this->fk_statut) ? '0' : "'".$this->db->escape($this->fk_statut)."'").",";
			$sql .= " ".(!isset($this->resolution) ? 'NULL' : "'".$this->db->escape($this->resolution)."'").",";
			$sql .= " ".(!isset($this->progress) ? '0' : "'".$this->db->escape($this->progress)."'").",";
			$sql .= " ".(!isset($this->timing) ? 'NULL' : "'".$this->db->escape($this->timing)."'").",";
			$sql .= " ".(!isset($this->type_code) ? 'NULL' : "'".$this->db->escape($this->type_code)."'").",";
			$sql .= " ".(empty($this->category_code) || $this->category_code == '-1' ? 'NULL' : "'".$this->db->escape($this->category_code)."'").",";
			$sql .= " ".(!isset($this->severity_code) ? 'NULL' : "'".$this->db->escape($this->severity_code)."'").",";
			$sql .= " ".(!isset($this->datec) || dol_strlen($this->datec) == 0 ? 'NULL' : "'".$this->db->idate($this->datec)."'").",";
			$sql .= " ".(!isset($this->date_read) || dol_strlen($this->date_read) == 0 ? 'NULL' : "'".$this->db->idate($this->date_read)."'").",";
			$sql .= " ".(!isset($this->date_close) || dol_strlen($this->date_close) == 0 ? 'NULL' : "'".$this->db->idate($this->date_close)."'");
			$sql .= ", ".((int) $this->entity);
			$sql .= ", ".(!isset($this->notify_tiers_at_create) ? '1' : "'".$this->db->escape($this->notify_tiers_at_create)."'");
			$sql .= ", ".(!isset($this->ip) ? 'NULL' : "'".$this->db->escape($this->ip)."'");
			$sql .= ")";

			$this->db->begin();

			dol_syslog(get_class($this)."::create", LOG_DEBUG);
			$resql = $this->db->query($sql);
			if (!$resql) {
				$error++;
				$this->errors[] = "Error ".$this->db->lasterror();
			}

			if (!$error) {
				$this->id = $this->db->last_insert_id(MAIN_DB_PREFIX."ticket");
			}

			if (!$error && getDolGlobalString('TICKET_ADD_AUTHOR_AS_CONTACT')) {
				// add creator as contributor
				if ($this->add_contact($user->id, 'CONTRIBUTOR', 'internal') < 0) {
					$error++;
				}
			}

			if (!$error && $this->fk_user_assign > 0) {
				if ($this->add_contact($this->fk_user_assign, 'SUPPORTTEC', 'internal') < 0) {
					$error++;
				}
			}


			//Update extrafield
			if (!$error) {
				$result = $this->insertExtraFields();
				if ($result < 0) {
					$error++;
				}
			}

			if (!$error && !$notrigger) {
				// Call trigger
				$result = $this->call_trigger('TICKET_CREATE', $user);
				if ($result < 0) {
					$error++;
				}
				// End call triggers
			}

			// Commit or rollback
			if ($error) {
				foreach ($this->errors as $errmsg) {
					dol_syslog(get_class($this)."::create ".$errmsg, LOG_ERR);
					$this->error .= ($this->error ? ', '.$errmsg : $errmsg);
				}
				$this->db->rollback();
				return -1 * $error;
			} else {
				$this->db->commit();
				return $this->id;
			}
		} else {
			$this->db->rollback();
			dol_syslog(get_class($this)."::Create fails verify ".join(',', $this->errors), LOG_WARNING);
			return -3;
		}
	}

	/**
	 *  Load object in memory from the database
	 *
	 *  @param  int        	$id    			Id object
	 *  @param	string		$ref			Ref
	 *  @param	string		$track_id		Track id, a hash like ref
	 *  @param	string		$email_msgid	Email msgid
	 *  @return int              			Return integer <0 if KO, >0 if OK
	 */
	public function fetch($id = '', $ref = '', $track_id = '', $email_msgid = '')
	{
		global $langs;

		// Check parameters
		if (empty($id) && empty($ref) && empty($track_id) && empty($email_msgid)) {
			$this->error = 'ErrorWrongParameters';
			dol_print_error('', get_class($this)."::fetch ".$this->error);
			return -1;
		}

		$sql = "SELECT";
		$sql .= " t.rowid,";
		$sql .= " t.entity,";
		$sql .= " t.ref,";
		$sql .= " t.track_id,";
		$sql .= " t.fk_soc,";
		$sql .= " t.fk_project,";
		$sql .= " t.fk_contract,";
		$sql .= " t.origin_email,";
		$sql .= " t.fk_user_create,";
		$sql .= " t.fk_user_assign,";
		$sql .= " t.email_msgid,";
		$sql .= " t.email_date,";
		$sql .= " t.subject,";
		$sql .= " t.message,";
		$sql .= " t.fk_statut as status,";
		$sql .= " t.resolution,";
		$sql .= " t.progress,";
		$sql .= " t.timing,";
		$sql .= " t.type_code,";
		$sql .= " t.category_code,";
		$sql .= " t.severity_code,";
		$sql .= " t.datec,";
		$sql .= " t.date_read,";
		$sql .= " t.date_last_msg_sent,";
		$sql .= " t.date_close,";
		$sql .= " t.tms,";
		$sql .= " t.ip,";
		$sql .= " type.label as type_label, category.label as category_label, severity.label as severity_label";
		$sql .= " FROM ".MAIN_DB_PREFIX."ticket as t";
		$sql .= " LEFT JOIN ".MAIN_DB_PREFIX."c_ticket_type as type ON type.code=t.type_code";
		$sql .= " LEFT JOIN ".MAIN_DB_PREFIX."c_ticket_category as category ON category.code=t.category_code";
		$sql .= " LEFT JOIN ".MAIN_DB_PREFIX."c_ticket_severity as severity ON severity.code=t.severity_code";

		if ($id) {
			$sql .= " WHERE t.rowid = ".((int) $id);
		} else {
			$sql .= " WHERE t.entity IN (".getEntity($this->element, 1).")";
			if (!empty($ref)) {
				$sql .= " AND t.ref = '".$this->db->escape($ref)."'";
			} elseif ($track_id) {
				$sql .= " AND t.track_id = '".$this->db->escape($track_id)."'";
			} else {
				$sql .= " AND t.email_msgid = '".$this->db->escape($email_msgid)."'";
			}
		}

		dol_syslog(get_class($this)."::fetch", LOG_DEBUG);
		$resql = $this->db->query($sql);
		if ($resql) {
			if ($this->db->num_rows($resql)) {
				$obj = $this->db->fetch_object($resql);

				$this->id = $obj->rowid;
				$this->entity = $obj->entity;
				$this->ref = $obj->ref;
				$this->track_id = $obj->track_id;
				$this->fk_soc = $obj->fk_soc;
				$this->socid = $obj->fk_soc; // for fetch_thirdparty() method
				$this->fk_project = $obj->fk_project;
				$this->fk_contract = $obj->fk_contract;
				$this->origin_email = $obj->origin_email;
				$this->fk_user_create = $obj->fk_user_create;
				$this->fk_user_assign = $obj->fk_user_assign;
				$this->email_msgid = $obj->email_msgid;
				$this->email_date = $this->db->jdate($obj->email_date);
				$this->subject = $obj->subject;
				$this->message = $obj->message;
				$this->ip = $obj->ip;

				$this->status = $obj->status;
				$this->fk_statut = $this->status; // For backward compatibility

				$this->resolution = $obj->resolution;
				$this->progress = $obj->progress;
				$this->timing = $obj->timing;

				$this->type_code = $obj->type_code;
				$label_type = ($langs->trans("TicketTypeShort".$obj->type_code) != "TicketTypeShort".$obj->type_code ? $langs->trans("TicketTypeShort".$obj->type_code) : ($obj->type_label != '-' ? $obj->type_label : ''));
				$this->type_label = $label_type;

				$this->category_code = $obj->category_code;
				$label_category = ($langs->trans("TicketCategoryShort".$obj->category_code) != "TicketCategoryShort".$obj->category_code ? $langs->trans("TicketCategoryShort".$obj->category_code) : ($obj->category_label != '-' ? $obj->category_label : ''));
				$this->category_label = $label_category;

				$this->severity_code = $obj->severity_code;
				$label_severity = ($langs->trans("TicketSeverityShort".$obj->severity_code) != "TicketSeverityShort".$obj->severity_code ? $langs->trans("TicketSeverityShort".$obj->severity_code) : ($obj->severity_label != '-' ? $obj->severity_label : ''));
				$this->severity_label = $label_severity;

				$this->datec = $this->db->jdate($obj->datec);
				$this->date_creation = $this->db->jdate($obj->datec);
				$this->date_read = $this->db->jdate($obj->date_read);
				$this->date_validation = $this->db->jdate($obj->date_read);
				$this->date_last_msg_sent = $this->db->jdate($obj->date_last_msg_sent);
				$this->date_close = $this->db->jdate($obj->date_close);
				$this->tms = $this->db->jdate($obj->tms);
				$this->date_modification = $this->db->jdate($obj->tms);

				$this->fetch_optionals();

				$this->db->free($resql);
				return 1;
			} else {
				return 0;
			}
		} else {
			$this->error = "Error ".$this->db->lasterror();
			dol_syslog(get_class($this)."::fetch ".$this->error, LOG_ERR);
			return -1;
		}
	}

	/**
	 * Load all objects in memory from database
	 *
	 * @param  User   $user      	User for action
	 * @param  string $sortorder 	Sort order
	 * @param  string $sortfield 	Sort field
	 * @param  int    $limit     	page number
	 * @param  int    $offset    	Offset for query
	 * @param  int    $arch      	archive or not (not used)
	 * @param  array  $filter    	Filter for query
	 * @return int 					Return integer <0 if KO, >0 if OK
	 */
	public function fetchAll($user, $sortorder = 'ASC', $sortfield = 't.datec', $limit = '', $offset = 0, $arch = '', $filter = '')
	{
		global $langs, $extrafields;

		// fetch optionals attributes and labels
		$extrafields->fetch_name_optionals_label($this->table_element);

		$sql = "SELECT";
		$sql .= " t.rowid,";
		$sql .= " t.ref,";
		$sql .= " t.track_id,";
		$sql .= " t.fk_soc,";
		$sql .= " t.fk_project,";
		$sql .= " t.fk_contract,";
		$sql .= " t.origin_email,";
		$sql .= " t.fk_user_create, uc.lastname as user_create_lastname, uc.firstname as user_create_firstname,";
		$sql .= " t.fk_user_assign, ua.lastname as user_assign_lastname, ua.firstname as user_assign_firstname,";
		$sql .= " t.subject,";
		$sql .= " t.message,";
		$sql .= " t.fk_statut as status,";
		$sql .= " t.resolution,";
		$sql .= " t.progress,";
		$sql .= " t.timing,";
		$sql .= " t.type_code,";
		$sql .= " t.category_code,";
		$sql .= " t.severity_code,";
		$sql .= " t.datec,";
		$sql .= " t.date_read,";
		$sql .= " t.date_last_msg_sent,";
		$sql .= " t.date_close,";
		$sql .= " t.tms";
		$sql .= ", type.label as type_label, category.label as category_label, severity.label as severity_label";
		// Add fields for extrafields
		if ($extrafields->attributes[$this->table_element]['count']> 0) {
			foreach ($extrafields->attributes[$this->table_element]['label'] as $key => $val) {
				$sql .= ($extrafields->attributes[$this->table_element]['type'][$key] != 'separate' ? ",ef.".$key." as options_".$key : '');
			}
		}
		$sql .= " FROM ".MAIN_DB_PREFIX."ticket as t";
		$sql .= " LEFT JOIN ".MAIN_DB_PREFIX."c_ticket_type as type ON type.code=t.type_code";
		$sql .= " LEFT JOIN ".MAIN_DB_PREFIX."c_ticket_category as category ON category.code=t.category_code";
		$sql .= " LEFT JOIN ".MAIN_DB_PREFIX."c_ticket_severity as severity ON severity.code=t.severity_code";
		$sql .= " LEFT JOIN ".MAIN_DB_PREFIX."societe as s ON s.rowid=t.fk_soc";
		$sql .= " LEFT JOIN ".MAIN_DB_PREFIX."user as uc ON uc.rowid=t.fk_user_create";
		$sql .= " LEFT JOIN ".MAIN_DB_PREFIX."user as ua ON ua.rowid=t.fk_user_assign";
		if ($extrafields->attributes[$this->table_element]['count']> 0) {
			if (is_array($extrafields->attributes[$this->table_element]['label']) && count($extrafields->attributes[$this->table_element]['label'])) {
				$sql .= " LEFT JOIN ".MAIN_DB_PREFIX."ticket_extrafields as ef on (t.rowid = ef.fk_object)";
			}
		}
		if (!$user->hasRight('societe', 'client', 'voir') && !$user->socid) {
			$sql .= ", ".MAIN_DB_PREFIX."societe_commerciaux as sc";
		}

		$sql .= " WHERE t.entity IN (".getEntity('ticket').")";

		// Manage filter
		if (!empty($filter)) {
			foreach ($filter as $key => $value) {
				if (strpos($key, 'date')) { // To allow $filter['YEAR(s.dated)']=>$year
					$sql .= " AND ".$key." = '".$this->db->escape($value)."'";
				} elseif (($key == 't.fk_user_assign') || ($key == 't.type_code') || ($key == 't.category_code') || ($key == 't.severity_code') || ($key == 't.fk_soc')) {
					$sql .= " AND ".$key." = '".$this->db->escape($value)."'";
				} elseif ($key == 't.fk_statut') {
					if (is_array($value) && count($value) > 0) {
						$sql .= " AND ".$key." IN (".$this->db->sanitize(implode(',', $value)).")";
					} else {
						$sql .= " AND ".$key.' = '.((int) $value);
					}
				} elseif ($key == 't.fk_contract') {
					$sql .= " AND ".$key.' = '.((int) $value);
				} else {
					$sql .= " AND ".$key." LIKE '%".$this->db->escape($value)."%'";
				}
			}
		}
		if (!$user->hasRight('societe', 'client', 'voir') && !$user->socid) {
			$sql .= " AND t.fk_soc = sc.fk_soc AND sc.fk_user = ".((int) $user->id);
		} elseif ($user->socid) {
			$sql .= " AND t.fk_soc = ".((int) $user->socid);
		}

		$sql .= $this->db->order($sortfield, $sortorder);
		if (!empty($limit)) {
			$sql .= $this->db->plimit($limit + 1, $offset);
		}

		dol_syslog(get_class($this)."::fetchAll", LOG_DEBUG);
		$resql = $this->db->query($sql);

		if ($resql) {
			$this->lines = array();

			$num = $this->db->num_rows($resql);
			$i = 0;

			if ($num) {
				while ($i < $num) {
					$obj = $this->db->fetch_object($resql);

					$line = new self($this->db);

					$line->id = $obj->rowid;
					//$line->rowid = $obj->rowid;
					$line->ref = $obj->ref;
					$line->track_id = $obj->track_id;
					$line->fk_soc = $obj->fk_soc;
					$line->fk_project = $obj->fk_project;
					$line->fk_contract = $obj->fk_contract;
					$line->origin_email = $obj->origin_email;

					$line->fk_user_create = $obj->fk_user_create;
					$line->fk_user_assign = $obj->fk_user_assign;

					$line->subject = $obj->subject;
					$line->message = $obj->message;
					$line->fk_statut = $obj->status;
					$line->status = $obj->status;
					$line->resolution = $obj->resolution;
					$line->progress = $obj->progress;
					$line->timing = $obj->timing;

					$label_type = ($langs->trans("TicketTypeShort".$obj->type_code) != "TicketTypeShort".$obj->type_code ? $langs->trans("TicketTypeShort".$obj->type_code) : ($obj->type_label != '-' ? $obj->type_label : ''));
					$line->type_label = $label_type;

					$this->category_code = $obj->category_code;
					$label_category = ($langs->trans("TicketCategoryShort".$obj->category_code) != "TicketCategoryShort".$obj->category_code ? $langs->trans("TicketCategoryShort".$obj->category_code) : ($obj->category_label != '-' ? $obj->category_label : ''));
					$line->category_label = $label_category;

					$this->severity_code = $obj->severity_code;
					$label_severity = ($langs->trans("TicketSeverityShort".$obj->severity_code) != "TicketSeverityShort".$obj->severity_code ? $langs->trans("TicketSeverityShort".$obj->severity_code) : ($obj->severity_label != '-' ? $obj->severity_label : ''));
					$line->severity_label = $label_severity;

					$line->datec = $this->db->jdate($obj->datec);
					$line->date_read = $this->db->jdate($obj->date_read);
					$line->date_last_msg_sent = $this->db->jdate($obj->date_last_msg_sent);
					$line->date_close = $this->db->jdate($obj->date_close);

					// Extra fields
					if ($extrafields->attributes[$this->table_element]['count']> 0) {
						if (is_array($extrafields->attributes[$this->table_element]['label']) && count($extrafields->attributes[$this->table_element]['label'])) {
							foreach ($extrafields->attributes[$this->table_element]['label'] as $key => $val) {
								$tmpkey = 'options_'.$key;
								$line->{$tmpkey} = $obj->$tmpkey;
							}
						}
					}
					$this->lines[$i] = $line;
					$i++;
				}
			}
			$this->db->free($resql);
			return $num;
		} else {
			$this->error = "Error ".$this->db->lasterror();
			dol_syslog(get_class($this)."::fetchAll ".$this->error, LOG_ERR);
			return -1;
		}
	}

	/**
	 *  Update object into database
	 *
	 *  @param  User $user      User that modifies
	 *  @param  int  $notrigger 0=launch triggers after, 1=disable triggers
	 *  @return int                     Return integer <0 if KO, >0 if OK
	 */
	public function update($user, $notrigger = 0)
	{
		$error = 0;

		// $this->oldcopy should have been set by the caller of update (here properties were already modified)
		//if (empty($this->oldcopy)) {
		//	$this->oldcopy = dol_clone($this);
		//}

		// Clean parameters
		if (isset($this->ref)) {
			$this->ref = trim($this->ref);
		}

		if (isset($this->track_id)) {
			$this->track_id = trim($this->track_id);
		}

		if (isset($this->fk_soc)) {
			$this->fk_soc = (int) $this->fk_soc;
		}

		if (isset($this->fk_project)) {
			$this->fk_project = (int) $this->fk_project;
		}

		if (isset($this->fk_contract)) {
			$this->fk_contract = (int) $this->fk_contract;
		}

		if (isset($this->origin_email)) {
			$this->origin_email = trim($this->origin_email);
		}

		if (isset($this->fk_user_create)) {
			$this->fk_user_create = (int) $this->fk_user_create;
		}

		if (isset($this->fk_user_assign)) {
			$this->fk_user_assign = (int) $this->fk_user_assign;
		}

		if (isset($this->subject)) {
			$this->subject = trim($this->subject);
		}

		if (isset($this->message)) {
			$this->message = trim($this->message);
			if (dol_strlen($this->message) > 65000) {
				$this->errors[] = 'ErrorFieldTooLong';
				dol_syslog(get_class($this).'::update error -1 message too long', LOG_ERR);
				return -1;
			}
		}

		if (isset($this->fk_statut)) {
			$this->fk_statut = (int) $this->fk_statut;
		}

		if (isset($this->resolution)) {
			$this->resolution = trim($this->resolution);
		}

		if (isset($this->progress)) {
			$this->progress = trim($this->progress);
		}

		if (isset($this->timing)) {
			$this->timing = trim($this->timing);
		}

		if (isset($this->type_code)) {
			$this->timing = trim($this->type_code);
		}

		if (isset($this->category_code)) {
			$this->timing = trim($this->category_code);
		}

		if (isset($this->severity_code)) {
			$this->timing = trim($this->severity_code);
		}

		// Check parameters
		// Put here code to add a control on parameters values
		// Update request
		$sql = "UPDATE ".MAIN_DB_PREFIX."ticket SET";
		$sql .= " ref=".(isset($this->ref) ? "'".$this->db->escape($this->ref)."'" : "").",";
		$sql .= " track_id=".(isset($this->track_id) ? "'".$this->db->escape($this->track_id)."'" : "null").",";
		$sql .= " fk_soc=".(isset($this->fk_soc) ? "'".$this->db->escape($this->fk_soc)."'" : "null").",";
		$sql .= " fk_project=".(isset($this->fk_project) ? "'".$this->db->escape($this->fk_project)."'" : "null").",";
		$sql .= " fk_contract=".(isset($this->fk_contract) ? "'".$this->db->escape($this->fk_contract)."'" : "null").",";
		$sql .= " origin_email=".(isset($this->origin_email) ? "'".$this->db->escape($this->origin_email)."'" : "null").",";
		$sql .= " fk_user_create=".(isset($this->fk_user_create) ? $this->fk_user_create : "null").",";
		$sql .= " fk_user_assign=".(isset($this->fk_user_assign) ? $this->fk_user_assign : "null").",";
		$sql .= " subject=".(isset($this->subject) ? "'".$this->db->escape($this->subject)."'" : "null").",";
		$sql .= " message=".(isset($this->message) ? "'".$this->db->escape($this->message)."'" : "null").",";
		$sql .= " fk_statut=".(isset($this->fk_statut) ? $this->fk_statut : "0").",";
		$sql .= " resolution=".(isset($this->resolution) ? $this->resolution : "null").",";
		$sql .= " progress=".(isset($this->progress) ? "'".$this->db->escape($this->progress)."'" : "null").",";
		$sql .= " timing=".(isset($this->timing) ? "'".$this->db->escape($this->timing)."'" : "null").",";
		$sql .= " type_code=".(isset($this->type_code) ? "'".$this->db->escape($this->type_code)."'" : "null").",";
		$sql .= " category_code=".(isset($this->category_code) ? "'".$this->db->escape($this->category_code)."'" : "null").",";
		$sql .= " severity_code=".(isset($this->severity_code) ? "'".$this->db->escape($this->severity_code)."'" : "null").",";
		$sql .= " datec=".(dol_strlen($this->datec) != 0 ? "'".$this->db->idate($this->datec)."'" : 'null').",";
		$sql .= " date_read=".(dol_strlen($this->date_read) != 0 ? "'".$this->db->idate($this->date_read)."'" : 'null').",";
		$sql .= " date_last_msg_sent=".(dol_strlen($this->date_last_msg_sent) != 0 ? "'".$this->db->idate($this->date_last_msg_sent)."'" : 'null').",";
		$sql .= " date_close=".(dol_strlen($this->date_close) != 0 ? "'".$this->db->idate($this->date_close)."'" : 'null');
		$sql .= " WHERE rowid=".((int) $this->id);

		$this->db->begin();

		$resql = $this->db->query($sql);
		if (!$resql) {
			$error++;
			$this->errors[] = "Error ".$this->db->lasterror();
		}

		if (!$error) {
			// Update extrafields
			$result = $this->insertExtraFields();
			if ($result < 0) {
				$error++;
			}
		}

		if (!$error && !$notrigger) {
			// Call trigger
			$result = $this->call_trigger('TICKET_MODIFY', $user);
			if ($result < 0) {
				$error++;
			}
			// End call triggers
		}

		// Commit or rollback
		if ($error) {
			foreach ($this->errors as $errmsg) {
				dol_syslog(get_class($this)."::update ".$errmsg, LOG_ERR);
				$this->error .= ($this->error ? ', '.$errmsg : $errmsg);
			}
			$this->db->rollback();
			return -1 * $error;
		} else {
			$this->db->commit();
			return 1;
		}
	}

	/**
	 *  Delete object in database
	 *
	 *     @param  User $user      User that deletes
	 *  @param  int  $notrigger 0=launch triggers after, 1=disable triggers
	 *  @return int                     Return integer <0 if KO, >0 if OK
	 */
	public function delete($user, $notrigger = 0)
	{
		global $conf, $langs;
		$error = 0;

		$this->db->begin();

		if (!$error) {
			if (!$notrigger) {
				// Call trigger
				$result = $this->call_trigger('TICKET_DELETE', $user);
				if ($result < 0) {
					$error++;
				}
				// End call triggers
			}
		}

		if (!$error) {
			// Delete linked contacts
			$res = $this->delete_linked_contact();
			if ($res < 0) {
				dol_syslog(get_class($this)."::delete error", LOG_ERR);
				$error++;
			}
		}

		if (!$error) {
			// Delete linked object
			$res = $this->deleteObjectLinked();
			if ($res < 0) {
				$error++;
			}
		}

		// Removed extrafields
		if (!$error) {
			$result = $this->deleteExtraFields();
			if ($result < 0) {
				$error++;
				dol_syslog(get_class($this)."::delete error -3 ".$this->error, LOG_ERR);
			}
		}

		// Delete all child tables

		if (!$error) {
			$sql = "DELETE FROM ".MAIN_DB_PREFIX."categorie_ticket";
			$sql .= " WHERE fk_ticket = ".(int) $this->id;

			$result = $this->db->query($sql);
			if (!$result) {
				$error++;
				$this->errors[] = $this->db->lasterror();
			}
		}

		if (!$error) {
			$sql = "DELETE FROM ".MAIN_DB_PREFIX."ticket";
			$sql .= " WHERE rowid=".((int) $this->id);

			dol_syslog(get_class($this)."::delete sql=".$sql);
			$resql = $this->db->query($sql);
			if (!$resql) {
				$error++;
				$this->errors[] = "Error ".$this->db->lasterror();
			}
		}

		// Commit or rollback
		if ($error) {
			foreach ($this->errors as $errmsg) {
				dol_syslog(get_class($this)."::delete ".$errmsg, LOG_ERR);
				$this->error .= ($this->error ? ', '.$errmsg : $errmsg);
			}
			$this->db->rollback();
			return -1 * $error;
		} else {
			$this->db->commit();
			return 1;
		}
	}

	/**
	 *     Load an object from its id and create a new one in database
	 *
	 *     @param   User    $user       User that clone
	 *     @param   int     $fromid     Id of object to clone
	 *     @return  int                 New id of clone
	 */
	public function createFromClone(User $user, $fromid)
	{
		$error = 0;

		$object = new Ticket($this->db);

		$this->db->begin();

		// Load source object
		$object->fetch($fromid);
		$object->id = 0;
		$object->statut = 0;

		// Clear fields
		// ...
		// Create clone
		$object->context['createfromclone'] = 'createfromclone';
		$result = $object->create($user);

		// Other options
		if ($result < 0) {
			$this->error = $object->error;
			$error++;
		}

		if (!$error) {
		}

		unset($object->context['createfromclone']);

		// End
		if (!$error) {
			$this->db->commit();
			return $object->id;
		} else {
			$this->db->rollback();
			return -1;
		}
	}

	/**
	 *     Initialise object with example values
	 *     Id must be 0 if object instance is a specimen
	 *
	 *     @return int
	 */
	public function initAsSpecimen()
	{
		$this->id = 0;
		$this->entity = 1;
		$this->ref = 'TI0501-001';
		$this->track_id = 'XXXXaaaa';
		$this->origin_email = 'email@email.com';
		$this->fk_project = 1;
		$this->fk_user_create = 1;
		$this->fk_user_assign = 1;
		$this->subject = 'Subject of ticket';
		$this->message = 'Message of ticket';
		$this->status = 0;
		$this->resolution = '1';
		$this->progress = '10';
		//$this->timing = '30';
		$this->type_code = 'TYPECODE';
		$this->category_code = 'CATEGORYCODE';
		$this->severity_code = 'SEVERITYCODE';
		$this->datec = '';
		$this->date_read = '';
		$this->date_last_msg_sent = '';
		$this->date_close = '';
		$this->tms = '';
		return 1;
	}

	/**
	 * Print selected status
	 *
	 * @param 	string    $selected   	Selected status
	 * @return 	void
	 */
	public function printSelectStatus($selected = "")
	{
		print Form::selectarray('search_fk_statut', $this->labelStatusShort, $selected, $show_empty = 1, $key_in_label = 0, $value_as_key = 0, $option = '', $translate = 1, $maxlen = 0, $disabled = 0, $sort = '', $morecss = '');
	}


	/**
	 * Load into a cache the types of tickets (setup done into dictionaries)
	 *
	 * @return 	int       Number of lines loaded, 0 if already loaded, <0 if KO
	 */
	public function loadCacheTypesTickets()
	{
		global $langs;

		if (!empty($this->cache_types_tickets) && count($this->cache_types_tickets)) {
			return 0;
		}
		// Cache deja charge

		$sql = "SELECT rowid, code, label, use_default, pos, description";
		$sql .= " FROM ".MAIN_DB_PREFIX."c_ticket_type";
		$sql .= " WHERE entity IN (".getEntity('c_ticket_type').")";
		$sql .= " AND active > 0";
		$sql .= " ORDER BY pos";
		dol_syslog(get_class($this)."::load_cache_type_tickets", LOG_DEBUG);
		$resql = $this->db->query($sql);
		if ($resql) {
			$num = $this->db->num_rows($resql);
			$i = 0;
			while ($i < $num) {
				$obj = $this->db->fetch_object($resql);
				$label = ($langs->trans("TicketTypeShort".$obj->code) != "TicketTypeShort".$obj->code ? $langs->trans("TicketTypeShort".$obj->code) : ($obj->label != '-' ? $obj->label : ''));
				$this->cache_types_tickets[$obj->rowid]['code'] = $obj->code;
				$this->cache_types_tickets[$obj->rowid]['label'] = $label;
				$this->cache_types_tickets[$obj->rowid]['use_default'] = $obj->use_default;
				$this->cache_types_tickets[$obj->rowid]['pos'] = $obj->pos;
				$i++;
			}
			return $num;
		} else {
			dol_print_error($this->db);
			return -1;
		}
	}

	/**
	 *      Load into a cache array, the list of ticket categories (setup done into dictionary)
	 *
	 *      @param	int		$publicgroup	0=No public group, 1=Public group only, -1=All
	 *      @return int             		Number of lines loaded, 0 if already loaded, <0 if KO
	 */
	public function loadCacheCategoriesTickets($publicgroup = -1)
	{
		global $conf, $langs;

		if ($publicgroup == -1 && !empty($this->cache_category_ticket) && count($this->cache_category_tickets)) {
			// Cache already loaded
			return 0;
		}

		$sql = "SELECT rowid, code, label, use_default, pos, description, public, active, force_severity, fk_parent";
		$sql .= " FROM ".MAIN_DB_PREFIX."c_ticket_category";
		$sql .= " WHERE entity IN (".getEntity('c_ticket_category').")";
		$sql .= " AND active > 0";
		if ($publicgroup > -1) {
			$sql .= " AND public = ".((int) $publicgroup);
		}
		$sql .= " ORDER BY pos";

		dol_syslog(get_class($this)."::load_cache_categories_tickets", LOG_DEBUG);

		$resql = $this->db->query($sql);
		if ($resql) {
			$num = $this->db->num_rows($resql);
			$i = 0;
			while ($i < $num) {
				$obj = $this->db->fetch_object($resql);
				$this->cache_category_tickets[$obj->rowid]['code'] = $obj->code;
				$this->cache_category_tickets[$obj->rowid]['use_default'] = $obj->use_default;
				$this->cache_category_tickets[$obj->rowid]['pos'] = $obj->pos;
				$this->cache_category_tickets[$obj->rowid]['public'] = $obj->public;
				$this->cache_category_tickets[$obj->rowid]['active'] = $obj->active;
				$this->cache_category_tickets[$obj->rowid]['force_severity'] = $obj->force_severity;
				$this->cache_category_tickets[$obj->rowid]['fk_parent'] = $obj->fk_parent;

				// If  translation exists, we use it to store already translated string.
				// Warning: You should not use this and recompute the translated string into caller code to get the value into expected language
				$label = ($langs->trans("TicketCategoryShort".$obj->code) != "TicketCategoryShort".$obj->code ? $langs->trans("TicketCategoryShort".$obj->code) : ($obj->label != '-' ? $obj->label : ''));
				$this->cache_category_tickets[$obj->rowid]['label'] = $label;

				$i++;
			}
			return $num;
		} else {
			dol_print_error($this->db);
			return -1;
		}
	}

	/**
	 *      Charge dans cache la liste des sévérité de tickets (paramétrable dans dictionnaire)
	 *
	 *      @return int             Number of lines loaded, 0 if already loaded, <0 if KO
	 */
	public function loadCacheSeveritiesTickets()
	{
		global $langs;

		if (!empty($this->cache_severity_tickets) && count($this->cache_severity_tickets)) {
			return 0;
		}
		// Cache deja charge

		$sql = "SELECT rowid, code, label, use_default, pos, description";
		$sql .= " FROM ".MAIN_DB_PREFIX."c_ticket_severity";
		$sql .= " WHERE entity IN (".getEntity('c_ticket_severity').")";
		$sql .= " AND active > 0";
		$sql .= " ORDER BY pos";
		dol_syslog(get_class($this)."::loadCacheSeveritiesTickets", LOG_DEBUG);
		$resql = $this->db->query($sql);
		if ($resql) {
			$num = $this->db->num_rows($resql);
			$i = 0;
			while ($i < $num) {
				$obj = $this->db->fetch_object($resql);

				$this->cache_severity_tickets[$obj->rowid]['code'] = $obj->code;
				$label = ($langs->trans("TicketSeverityShort".$obj->code) != "TicketSeverityShort".$obj->code ? $langs->trans("TicketSeverityShort".$obj->code) : ($obj->label != '-' ? $obj->label : ''));
				$this->cache_severity_tickets[$obj->rowid]['label'] = $label;
				$this->cache_severity_tickets[$obj->rowid]['use_default'] = $obj->use_default;
				$this->cache_severity_tickets[$obj->rowid]['pos'] = $obj->pos;
				$i++;
			}
			return $num;
		} else {
			dol_print_error($this->db);
			return -1;
		}
	}


	/**
	 * Return status label of object
	 *
	 * @param      	int		$mode     	0=long label, 1=short label, 2=Picto + short label, 3=Picto, 4=Picto + long label, 5=Short label + Picto, 6=Long label + Picto
	 * @return     	string    			Label
	 */
	public function getLibStatut($mode = 0)
	{
		return $this->LibStatut($this->fk_statut, $mode, 0, $this->progress);
	}


	// phpcs:disable PEAR.NamingConventions.ValidFunctionName.ScopeNotCamelCaps
	/**
	 * Return status label of object
	 *
	 * @param	string		$status			Id status
	 * @param	int			$mode			0=long label, 1=short label, 2=Picto + short label, 3=Picto, 4=Picto + long label, 5=Short label + Picto, 6=Long label + Picto
	 * @param	int			$notooltip		1=No tooltip
	 * @param	int			$progress		Progression (0 to 100)
	 * @return	string						Label
	 */
	public function LibStatut($status, $mode = 0, $notooltip = 0, $progress = 0)
	{
		// phpcs:enable
		global $langs, $hookmanager;

		$labelStatus = (isset($status) && !empty($this->labelStatus[$status])) ? $this->labelStatus[$status] : '';
		$labelStatusShort = (isset($status) && !empty($this->labelStatusShort[$status]))? $this->labelStatusShort[$status] : '';

		switch ($status) {
			case self::STATUS_NOT_READ:
				$statusType = 'status0';
				break;
			case self::STATUS_READ:
				$statusType = 'status1';
				break;
			case self::STATUS_ASSIGNED:
				$statusType = 'status2';
				break;
			case self::STATUS_IN_PROGRESS:
				$statusType = 'status4';
				break;
			case self::STATUS_WAITING:
				$statusType = 'status7';
				break;
			case self::STATUS_NEED_MORE_INFO:
				$statusType = 'status3';
				break;
			case self::STATUS_CANCELED:
				$statusType = 'status9';
				break;
			case self::STATUS_CLOSED:
				$statusType = 'status6';
				break;
			default:
				$labelStatus = 'Unknown';
				$labelStatusShort = 'Unknown';
				$statusType = 'status0';
				$mode = 0;
		}

		$parameters = array(
			'status'          => $status,
			'mode'            => $mode,
		);

		// Note that $action and $object may have been modified by hook
		$reshook = $hookmanager->executeHooks('LibStatut', $parameters, $this);

		if ($reshook > 0) {
			return $hookmanager->resPrint;
		}

		$params = array();
		if ($notooltip) {
			$params = array('tooltip' => 'no');
		}

		$labelStatus = $langs->transnoentitiesnoconv($labelStatus);
		$labelStatusShort = $langs->transnoentitiesnoconv($labelStatusShort);

		if ($status == self::STATUS_IN_PROGRESS && $progress > 0) {
			$labelStatus .= ' ('.round($progress).'%)';
			$labelStatusShort .= ' ('.round($progress).'%)';
		}

		return dolGetStatus($labelStatus, $labelStatusShort, '', $statusType, $mode, '', $params);
	}

	/**
	 * getTooltipContentArray
	 *
	 * @param array $params ex option, infologin
	 * @since v18
	 * @return array
	 */
	public function getTooltipContentArray($params)
	{
		global $langs;

		$langs->load('ticket');
		$nofetch = !empty($params['nofetch']);

		$datas = array();
		$datas['picto'] = img_picto('', $this->picto).' <u class="paddingrightonly">'.$langs->trans("Ticket").'</u>';
		$datas['picto'] .= ' '.$this->getLibStatut(4);
		$datas['ref'] = '<br><b>'.$langs->trans('Ref').':</b> '.$this->ref;
		$datas['track_id'] = '<br><b>'.$langs->trans('TicketTrackId').':</b> '.$this->track_id;
		$datas['subject'] = '<br><b>'.$langs->trans('Subject').':</b> '.$this->subject;
		if ($this->date_creation) {
			$datas['date_creation'] = '<br><b>'.$langs->trans('DateCreation').':</b> '.dol_print_date($this->date_creation, 'dayhour');
		}
		if ($this->date_modification) {
			$datas['date_modification'] = '<br><b>'.$langs->trans('DateModification').':</b> '.dol_print_date($this->date_modification, 'dayhour');
		}
		// show categories for this record only in ajax to not overload lists
		if (isModEnabled('categorie') && !$nofetch) {
			require_once DOL_DOCUMENT_ROOT . '/categories/class/categorie.class.php';
			$form = new Form($this->db);
			$datas['categories'] = '<br>' . $form->showCategories($this->id, Categorie::TYPE_TICKET, 1);
		}

		return $datas;
	}

	/**
	 *  Return a link to the object card (with optionaly the picto)
	 *
	 *	@param	int		$withpicto					Include picto in link (0=No picto, 1=Include picto into link, 2=Only picto)
	 *	@param	string	$option						On what the link point to ('nolink', ...)
	 *  @param	int  	$notooltip					1=Disable tooltip
	 *  @param  string  $morecss            		Add more css on link
	 *  @param  int     $save_lastsearch_value    	-1=Auto, 0=No save of lastsearch_values when clicking, 1=Save lastsearch_values whenclicking
	 *	@return	string								String with URL
	 */
	public function getNomUrl($withpicto = 0, $option = '', $notooltip = 0, $morecss = '', $save_lastsearch_value = -1)
	{
		global $conf, $langs;

		if (!empty($conf->dol_no_mouse_hover)) {
			$notooltip = 1; // Force disable tooltips
		}

		$result = '';

		$params = [
			'id' => $this->id,
			'objecttype' => $this->element,
			'option' => $option,
			'nofetch' => 1,
		];
		$classfortooltip = 'classfortooltip';
		$dataparams = '';
		if (getDolGlobalInt('MAIN_ENABLE_AJAX_TOOLTIP')) {
			$classfortooltip = 'classforajaxtooltip';
			$dataparams = ' data-params="'.dol_escape_htmltag(json_encode($params)).'"';
			$label = '';
		} else {
			$label = implode($this->getTooltipContentArray($params));
		}

		$url = DOL_URL_ROOT.'/ticket/card.php?id='.$this->id;

		if ($option != 'nolink') {
			// Add param to save lastsearch_values or not
			$add_save_lastsearch_values = ($save_lastsearch_value == 1 ? 1 : 0);
			if ($save_lastsearch_value == -1 && isset($_SERVER["PHP_SELF"]) && preg_match('/list\.php/', $_SERVER["PHP_SELF"])) {
				$add_save_lastsearch_values = 1;
			}
			if ($add_save_lastsearch_values) {
				$url .= '&save_lastsearch_values=1';
			}
		}

		$linkclose = '';
		if (empty($notooltip)) {
			if (getDolGlobalString('MAIN_OPTIMIZEFORTEXTBROWSER')) {
				$label = $langs->trans("ShowTicket");
				$linkclose .= ' alt="'.dol_escape_htmltag($label, 1).'"';
			}
			$linkclose .= ($label ? ' title="'.dol_escape_htmltag($label, 1).'"' : ' title="tocomplete"');
			$linkclose .= $dataparams.' class="'.$classfortooltip.($morecss ? ' '.$morecss : '').'"';
		} else {
			$linkclose = ($morecss ? ' class="'.$morecss.'"' : '');
		}

		$linkstart = '<a href="'.$url.'"';
		$linkstart .= $linkclose.'>';
		$linkend = '</a>';

		$result .= $linkstart;
		if ($withpicto) {
			$result .= img_object(($notooltip ? '' : $label), ($this->picto ? $this->picto : 'generic'), (($withpicto != 2) ? 'class="paddingright"' : ''), 0, 0, $notooltip ? 0 : 1);
		}
		if ($withpicto != 2) {
			$result .= $this->ref;
		}
		$result .= $linkend;
		//if ($withpicto != 2) $result.=(($addlabel && $this->label) ? $sep . dol_trunc($this->label, ($addlabel > 1 ? $addlabel : 0)) : '');

		return $result;
	}


	/**
	 *    Mark a message as read
	 *
	 *    @param    User		$user			Object user
	 *    @param	int			$notrigger		No trigger
	 *    @return   int							Return integer <0 if KO, 0=nothing done, >0 if OK
	 */
	public function markAsRead($user, $notrigger = 0)
	{
		global $langs;

		$error = 0;

		if ($this->statut != self::STATUS_CANCELED) { // no closed
			$this->oldcopy = dol_clone($this);

			$this->db->begin();

			$sql = "UPDATE ".MAIN_DB_PREFIX."ticket";
			$sql .= " SET fk_statut = ".Ticket::STATUS_READ.", date_read = '".$this->db->idate(dol_now())."'";
			$sql .= " WHERE rowid = ".((int) $this->id);

			dol_syslog(get_class($this)."::markAsRead");
			$resql = $this->db->query($sql);
			if ($resql) {
				$this->context['actionmsg'] = $langs->trans('TicketLogMesgReadBy', $this->ref, $user->getFullName($langs));
				$this->context['actionmsg2'] = $langs->trans('TicketLogMesgReadBy', $this->ref, $user->getFullName($langs));

				if (!$error && !$notrigger) {
					// Call trigger
					$result = $this->call_trigger('TICKET_MODIFY', $user);
					if ($result < 0) {
						$error++;
					}
					// End call triggers
				}

				if (!$error) {
					$this->db->commit();
					return 1;
				} else {
					$this->db->rollback();
					$this->error = join(',', $this->errors);
					dol_syslog(get_class($this)."::markAsRead ".$this->error, LOG_ERR);
					return -1;
				}
			} else {
				$this->db->rollback();
				$this->error = $this->db->lasterror();
				dol_syslog(get_class($this)."::markAsRead ".$this->error, LOG_ERR);
				return -1;
			}
		}

		return 0;
	}

	/**
	 *    Set an assigned user to a ticket.
	 *
	 *    @param    User	$user				Object user
	 *    @param    int 	$id_assign_user		ID of user assigned
	 *    @param    int 	$notrigger        	Disable trigger
	 *    @return   int							Return integer <0 if KO, 0=Nothing done, >0 if OK
	 */
	public function assignUser($user, $id_assign_user, $notrigger = 0)
	{
		$error = 0;

		$this->oldcopy = dol_clone($this);

		$this->db->begin();

		$sql = "UPDATE ".MAIN_DB_PREFIX."ticket";
		if ($id_assign_user > 0) {
			$sql .= " SET fk_user_assign=".((int) $id_assign_user).", fk_statut = ".Ticket::STATUS_ASSIGNED;
		} else {
			$sql .= " SET fk_user_assign=null, fk_statut = ".Ticket::STATUS_READ;
		}
		$sql .= " WHERE rowid = ".((int) $this->id);

		dol_syslog(get_class($this)."::assignUser sql=".$sql);
		$resql = $this->db->query($sql);
		if ($resql) {
			$this->fk_user_assign = $id_assign_user; // May be used by trigger

			if (!$notrigger) {
				// Call trigger
				$result = $this->call_trigger('TICKET_ASSIGNED', $user);
				if ($result < 0) {
					$error++;
				}
				// End call triggers
			}

			if (!$error) {
				$this->db->commit();
				return 1;
			} else {
				$this->db->rollback();
				$this->error = join(',', $this->errors);
				dol_syslog(get_class($this)."::assignUser ".$this->error, LOG_ERR);
				return -1;
			}
		} else {
			$this->db->rollback();
			$this->error = $this->db->lasterror();
			dol_syslog(get_class($this)."::assignUser ".$this->error, LOG_ERR);
			return -1;
		}
	}

	/**
	 * Add message into database
	 *
	 * @param 	User 	$user      		  	User that creates
	 * @param 	int  	$notrigger 		  	0=launch triggers after, 1=disable triggers
	 * @param 	array	$filename_list      List of files to attach (full path of filename on file system)
	 * @param 	array	$mimetype_list      List of MIME type of attached files
	 * @param 	array	$mimefilename_list  List of attached file name in message
	 * @param 	boolean	$send_email      	Whether the message is sent by email
	 * @param   int     $public_area    	0=Default, 1 if we are creating the message from a public area (so we can search contact from email to add it as contact of ticket if TICKET_ASSIGN_CONTACT_TO_MESSAGE is set)
	 * @return 	int						  	Return integer <0 if KO, >0 if OK
	 */
	public function createTicketMessage($user, $notrigger = 0, $filename_list = array(), $mimetype_list = array(), $mimefilename_list = array(), $send_email = false, $public_area = 0)
	{
		global $conf, $langs;
		$error = 0;

		$now = dol_now();

		// Clean parameters
		if (isset($this->fk_track_id)) {
			$this->fk_track_id = trim($this->fk_track_id);
		}

		if (isset($this->message)) {
			$this->message = trim($this->message);
		}

		$this->db->begin();

		// Insert entry into agenda with code 'TICKET_MSG'
		include_once DOL_DOCUMENT_ROOT.'/comm/action/class/actioncomm.class.php';
		$actioncomm = new ActionComm($this->db);
		$actioncomm->type_code = 'AC_OTH_AUTO';	// This is not an entry that must appears into manual calendar but only into CRM calendar
		$actioncomm->code = 'TICKET_MSG';
		if ($this->private) {
			$actioncomm->code = 'TICKET_MSG_PRIVATE';
		}
		if ($send_email) {
			$actioncomm->code .= '_SENTBYMAIL';
		}
		if ((empty($user->id) || $user->id == 0) && isset($_SESSION['email_customer'])) {
			$actioncomm->email_from = $_SESSION['email_customer'];
		}
		$actioncomm->socid = $this->socid;
		$actioncomm->label = $this->subject;
		$actioncomm->note_private = $this->message;
		$actioncomm->userassigned = array($user->id);
		$actioncomm->userownerid = $user->id;
		$actioncomm->datep = $now;
		$actioncomm->percentage = -1; // percentage is not relevant for punctual events
		$actioncomm->elementtype = 'ticket';
		$actioncomm->fk_element = $this->id;
		$actioncomm->fk_project = $this->fk_project;

		// add contact id from author email on public interface
		if ($public_area && !empty($this->origin_email) && getDolGlobalString('TICKET_ASSIGN_CONTACT_TO_MESSAGE')) {
			$contacts = $this->searchContactByEmail($this->origin_email);
			if (!empty($contacts)) {
				// Ensure that contact is active and select first active contact
				foreach ($contacts as $contact) {
					if ((int) $contact->statut == 1) {
						$actioncomm->contact_id = $contact->id;
						break;
					}
				}
			}
		}

		$attachedfiles = array();
		$attachedfiles['paths'] = $filename_list;
		$attachedfiles['names'] = $mimefilename_list;
		$attachedfiles['mimes'] = $mimetype_list;
		if (is_array($attachedfiles) && count($attachedfiles) > 0) {
			$actioncomm->attachedfiles = $attachedfiles;
		}

		if (!empty($mimefilename_list) && is_array($mimefilename_list)) {
			$actioncomm->note_private = dol_concatdesc($actioncomm->note_private, "\n".$langs->transnoentities("AttachedFiles").': '.join(';', $mimefilename_list));
		}

		$actionid = $actioncomm->create($user);
		if ($actionid <= 0) {
			$error++;
			$this->error = $actioncomm->error;
			$this->errors = $actioncomm->errors;
		}

		// Commit or rollback
		if ($error) {
			$this->db->rollback();
			return -1 * $error;
		} else {
			$this->db->commit();
			return 1;
		}
	}

	/**
	 *      Load the list of event on ticket into ->cache_msgs_ticket
	 *
	 *      @return int             Number of lines loaded, 0 if already loaded, <0 if KO
	 */
	public function loadCacheMsgsTicket()
	{
		if (!empty($this->cache_msgs_ticket) && is_array($this->cache_msgs_ticket) && count($this->cache_msgs_ticket)) {
			return 0;
		}

		// Cache already loaded

		$sql = "SELECT id as rowid, fk_user_author, email_from, datec, datep, label, note as message, code";
		$sql .= " FROM ".MAIN_DB_PREFIX."actioncomm";
		$sql .= " WHERE fk_element = ".(int) $this->id;
		$sql .= " AND elementtype = 'ticket'";
		$sql .= " ORDER BY datep DESC";

		dol_syslog(get_class($this)."::load_cache_actions_ticket", LOG_DEBUG);
		$resql = $this->db->query($sql);
		if ($resql) {
			$num = $this->db->num_rows($resql);
			$i = 0;
			while ($i < $num) {
				$obj = $this->db->fetch_object($resql);
				$this->cache_msgs_ticket[$i]['id'] = $obj->rowid;
				$this->cache_msgs_ticket[$i]['fk_user_author'] = $obj->fk_user_author;
				if ($obj->code == 'TICKET_MSG' && empty($obj->fk_user_author)) {
					$this->cache_msgs_ticket[$i]['fk_contact_author'] = $obj->email_from;
				}
				$this->cache_msgs_ticket[$i]['datec'] = $this->db->jdate($obj->datec);
				$this->cache_msgs_ticket[$i]['datep'] = $this->db->jdate($obj->datep);
				$this->cache_msgs_ticket[$i]['subject'] = $obj->label;
				$this->cache_msgs_ticket[$i]['message'] = $obj->message;
				$this->cache_msgs_ticket[$i]['private'] = (preg_match('/^TICKET_MSG_PRIVATE/', $obj->code) ? 1 : 0);
				$i++;
			}
			return $num;
		} else {
			$this->error = "Error ".$this->db->lasterror();
			dol_syslog(get_class($this)."::load_cache_actions_ticket ".$this->error, LOG_ERR);
			return -1;
		}
	}

	/**
	 *    Close a ticket
	 *
	 *    @param    User    $user      	User that close
	 *    @param	int		$mode		0=Close solved, 1=Close abandonned
	 *    @return   int		           	Return integer <0 if KO, 0=nothing done, >0 if OK
	 */
	public function close(User $user, $mode = 0)
	{
		global $conf;

		if ($this->status != Ticket::STATUS_CLOSED && $this->status != Ticket::STATUS_CANCELED) { // not closed
			$this->db->begin();

			$sql = "UPDATE ".MAIN_DB_PREFIX."ticket";
			$sql .= " SET fk_statut=".($mode ? Ticket::STATUS_CANCELED : Ticket::STATUS_CLOSED).", progress=100, date_close='".$this->db->idate(dol_now())."'";
			$sql .= " WHERE rowid = ".((int) $this->id);

			dol_syslog(get_class($this)."::close mode=".$mode);
			$resql = $this->db->query($sql);
			if ($resql) {
				$error = 0;

				// Valid and close fichinter linked
				if (isModEnabled('ficheinter') && getDolGlobalString('WORKFLOW_TICKET_CLOSE_INTERVENTION')) {
					dol_syslog("We have closed the ticket, so we close all linked interventions");
					$this->fetchObjectLinked($this->id, $this->element, null, 'fichinter');
					if ($this->linkedObjectsIds) {
						foreach ($this->linkedObjectsIds['fichinter'] as $fichinter_id) {
							$fichinter = new Fichinter($this->db);
							$fichinter->fetch($fichinter_id);
							if ($fichinter->statut == 0) {
								$result = $fichinter->setValid($user);
								if (!$result) {
									$this->errors[] = $fichinter->error;
									$error++;
								}
							}
							if ($fichinter->statut < 3) {
								$result = $fichinter->setStatut(3);
								if (!$result) {
									$this->errors[] = $fichinter->error;
									$error++;
								}
							}
						}
					}
				}

				// Call trigger
				$result = $this->call_trigger('TICKET_CLOSE', $user);
				if ($result < 0) {
					$error++;
				}
				// End call triggers

				if (!$error) {
					$this->db->commit();
					return 1;
				} else {
					$this->db->rollback();
					$this->error = join(',', $this->errors);
					dol_syslog(get_class($this)."::close ".$this->error, LOG_ERR);
					return -1;
				}
			} else {
				$this->db->rollback();
				$this->error = $this->db->lasterror();
				dol_syslog(get_class($this)."::close ".$this->error, LOG_ERR);
				return -1;
			}
		}

		return 0;
	}

	/**
	 *     Search and fetch thirparties by email
	 *
	 *     @param  string 		$email   		Email
	 *     @param  int    		$type    		Type of thirdparties (0=any, 1=customer, 2=prospect, 3=supplier)
	 *     @param  array  		$filters 		Array of couple field name/value to filter the companies with the same name
	 *     @param  string 		$clause  		Clause for filters
	 *     @return array|int    		   		Array of thirdparties object
	 */
	public function searchSocidByEmail($email, $type = '0', $filters = array(), $clause = 'AND')
	{
		$thirdparties = array();
		$exact = 0;

		// Generation requete recherche
		$sql = "SELECT rowid FROM ".MAIN_DB_PREFIX."societe";
		$sql .= " WHERE entity IN (".getEntity('ticket', 1).")";
		if (!empty($type)) {
			if ($type == 1 || $type == 2) {
				$sql .= " AND client = ".((int) $type);
			} elseif ($type == 3) {
				$sql .= " AND fournisseur = 1";
			}
		}
		if (!empty($email)) {
			if (empty($exact)) {
				$regs = array();
				if (preg_match('/^([\*])?[^*]+([\*])?$/', $email, $regs) && count($regs) > 1) {
					$email = str_replace('*', '%', $email);
				} else {
					$email = '%'.$email.'%';
				}
			}
			$sql .= " AND ";
			if (is_array($filters) && !empty($filters)) {
				$sql .= "(";
			}

			$sql .= "email LIKE '".$this->db->escape($email)."'";
		}
		if (is_array($filters) && !empty($filters)) {
			foreach ($filters as $field => $value) {
				$sql .= " ".$clause." ".$field." LIKE '".$this->db->escape($value)."'";
			}
			if (!empty($email)) {
				$sql .= ")";
			}
		}

		$res = $this->db->query($sql);
		if ($res) {
			while ($rec = $this->db->fetch_array($res)) {
				$soc = new Societe($this->db);
				$soc->fetch($rec['rowid']);
				$thirdparties[] = $soc;
			}

			return $thirdparties;
		} else {
			$this->error = $this->db->error().' sql='.$sql;
			dol_syslog(get_class($this)."::searchSocidByEmail ".$this->error, LOG_ERR);
			return -1;
		}
	}

	/**
	 *     Search and fetch contacts by email
	 *
	 *     @param  string 		$email 		Email
	 *     @param  array  		$socid 		Limit to a thirdparty
	 *     @param  string 		$case  		Respect case
	 *     @return array|int        		Array of contacts object
	 */
	public function searchContactByEmail($email, $socid = '', $case = '')
	{
		$contacts = array();

		// Forge the search SQL
		$sql = "SELECT rowid FROM ".MAIN_DB_PREFIX."socpeople";
		$sql .= " WHERE entity IN (".getEntity('contact').")";
		if (!empty($socid)) {
			$sql .= " AND fk_soc = ".((int) $socid);
		}
		if (!empty($email)) {
			$sql .= " AND ";
			if (!$case) {
				$sql .= "email = '".$this->db->escape($email)."'";
			} else {
				$sql .= "email LIKE BINARY '".$this->db->escape($this->db->escapeforlike($email))."'";
			}
		}

		$res = $this->db->query($sql);
		if ($res) {
			while ($rec = $this->db->fetch_object($res)) {
				include_once DOL_DOCUMENT_ROOT.'/contact/class/contact.class.php';
				$contactstatic = new Contact($this->db);
				$contactstatic->fetch($rec->rowid);
				$contacts[] = $contactstatic;
			}

			return $contacts;
		} else {
			$this->error = $this->db->error().' sql='.$sql;
			dol_syslog(get_class($this)."::searchContactByEmail ".$this->error, LOG_ERR);
			return -1;
		}
	}

	/**
	 *    Define parent commany of current ticket
	 *
	 *    @param  int $id		Id of thirdparty to set or '' to remove
	 *    @return int           Return integer <0 if KO, >0 if OK
	 */
	public function setCustomer($id)
	{
		if ($this->id) {
			$sql = "UPDATE ".MAIN_DB_PREFIX."ticket";
			$sql .= " SET fk_soc = ".($id > 0 ? $id : "null");
			$sql .= " WHERE rowid = ".((int) $this->id);
			dol_syslog(get_class($this).'::setCustomer sql='.$sql);
			$resql = $this->db->query($sql);
			if ($resql) {
				return 1;
			} else {
				return -1;
			}
		} else {
			return -1;
		}
	}

	/**
	 *    Define progression of current ticket
	 *
	 *    @param  int $percent Progression percent
	 *    @return int             Return integer <0 if KO, >0 if OK
	 */
	public function setProgression($percent)
	{
		if ($this->id) {
			$sql = "UPDATE ".MAIN_DB_PREFIX."ticket";
			$sql .= " SET progress = ".($percent > 0 ? $percent : "null");
			$sql .= " WHERE rowid = ".((int) $this->id);
			dol_syslog(get_class($this).'::set_progression sql='.$sql);
			$resql = $this->db->query($sql);
			if ($resql) {
				return 1;
			} else {
				return -1;
			}
		} else {
			return -1;
		}
	}

	/**
	 *     Link element with a contract
	 *
	 *     @param  int $contractid Contract id to link element to
	 *     @return int                        Return integer <0 if KO, >0 if OK
	 */
	public function setContract($contractid)
	{
		if ($this->id) {
			$sql = "UPDATE ".MAIN_DB_PREFIX."ticket";
			$sql .= " SET fk_contract = ".($contractid > 0 ? $contractid : "null");
			$sql .= " WHERE rowid = ".((int) $this->id);
			dol_syslog(get_class($this).'::setContract sql='.$sql);
			$resql = $this->db->query($sql);
			if ($resql) {
				return 1;
			} else {
				return -1;
			}
		} else {
			return -1;
		}
	}

	/* gestion des contacts d'un ticket */

	/**
	 *  Return id des contacts interne de suivi
	 *
	 *  @return array       Liste des id contacts suivi ticket
	 */
	public function getIdTicketInternalContact()
	{
		return $this->getIdContact('internal', 'SUPPORTTEC');
	}

	/**
	 *  Retrieve informations about internal contacts
	 *
	 *  @param    int     $status     Status of user or company
	 *  @return array                 Array with datas : firstname, lastname, socid (-1 for internal users), email, code, libelle, status
	 */
	public function getInfosTicketInternalContact($status = -1)
	{
		return $this->listeContact(-1, 'internal', 0, '', $status);
	}

	/**
	 *  Return id des contacts clients pour le suivi ticket
	 *
	 *  @return array       Liste des id contacts suivi ticket
	 */
	public function getIdTicketCustomerContact()
	{
		return $this->getIdContact('external', 'SUPPORTCLI');
	}

	/**
	 * Retrieve informations about external contacts
	 *
	 *  @param    int     $status     Status of user or company
	 *  @return array                 Array with datas : firstname, lastname, socid (-1 for internal users), email, code, libelle, status
	 */
	public function getInfosTicketExternalContact($status = -1)
	{
		return $this->listeContact(-1, 'external', 0, '', $status);
	}

	/**
	 *  Return id des contacts clients des intervenants
	 *
	 *  @return array       Liste des id contacts intervenants
	 */
	public function getIdTicketInternalInvolvedContact()
	{
		return $this->getIdContact('internal', 'CONTRIBUTOR');
	}

	/**
	 *  Return id des contacts clients des intervenants
	 *
	 *  @return array       Liste des id contacts intervenants
	 */
	public function getIdTicketCustomerInvolvedContact()
	{
		return $this->getIdContact('external', 'CONTRIBUTOR');
	}

	/**
	 * Return id of all contacts for ticket
	 *
	 * @return	array		Array of contacts for tickets
	 */
	public function getTicketAllContacts()
	{
		$array_contact = array();

		$array_contact = $this->getIdTicketInternalContact();

		$array_contact = array_merge($array_contact, $this->getIdTicketCustomerContact());

		$array_contact = array_merge($array_contact, $this->getIdTicketInternalInvolvedContact());

		$array_contact = array_merge($array_contact, $this->getIdTicketCustomerInvolvedContact());

		return $array_contact;
	}

	/**
	 * Return id of all contacts for ticket
	 *
	 * @return	array		Array of contacts
	 */
	public function getTicketAllCustomerContacts()
	{
		$array_contact = array();

		$array_contact = array_merge($array_contact, $this->getIdTicketCustomerContact());

		$array_contact = array_merge($array_contact, $this->getIdTicketCustomerInvolvedContact());

		return $array_contact;
	}


	/**
	 *    Get array of all contacts for a ticket
	 *    Override method of file commonobject.class.php to add phone number
	 *
	 *    @param    int     $statusoflink   Status of lines to get (-1=all)
	 *    @param    string  $source         Source of contact: external or thirdparty (llx_socpeople) or internal (llx_user)
	 *    @param    int     $list           0:Return array contains all properties, 1:Return array contains just id
	 *    @param    string  $code           Filter on this code of contact type ('SHIPPING', 'BILLING', ...)
	 *    @param    int     $status         Status of user or company
	 *    @return   array|int               Array of contacts
	 */
	public function listeContact($statusoflink = -1, $source = 'external', $list = 0, $code = '', $status = -1)
	{
		global $langs;

		$tab = array();

		$sql = "SELECT ec.rowid, ec.statut  as statuslink, ec.fk_socpeople as id, ec.fk_c_type_contact"; // This field contains id of llx_socpeople or id of llx_user
		if ($source == 'internal') {
			$sql .= ", '-1' as socid, t.statut as statuscontact";
		}

		if ($source == 'external' || $source == 'thirdparty') {
			$sql .= ", t.fk_soc as socid, t.statut as statuscontact";
		}

		$sql .= ", t.civility, t.lastname as lastname, t.firstname, t.email";
		if ($source == 'internal') {
			$sql .= ", t.office_phone as phone, t.user_mobile as phone_mobile";
		}

		if ($source == 'external') {
			$sql .= ", t.phone as phone, t.phone_mobile as phone_mobile, t.phone_perso as phone_perso";
		}

		$sql .= ", tc.source, tc.element, tc.code, tc.libelle as type_contact_label";
		$sql .= " FROM ".MAIN_DB_PREFIX."c_type_contact tc";
		$sql .= ", ".MAIN_DB_PREFIX."element_contact ec";
		if ($source == 'internal') {
			$sql .= " LEFT JOIN ".MAIN_DB_PREFIX."user t on ec.fk_socpeople = t.rowid";
		}

		if ($source == 'external' || $source == 'thirdparty') {
			$sql .= " LEFT JOIN ".MAIN_DB_PREFIX."socpeople t on ec.fk_socpeople = t.rowid";
		}

		$sql .= " WHERE ec.element_id = ".((int) $this->id);
		$sql .= " AND ec.fk_c_type_contact=tc.rowid";
		$sql .= " AND tc.element='".$this->db->escape($this->element)."'";
		if ($source == 'internal') {
			$sql .= " AND tc.source = 'internal'";
			if ($status >= 0) {
				$sql .= " AND t.statut = ".((int) $status);
			}
		}

		if ($source == 'external' || $source == 'thirdparty') {
			$sql .= " AND tc.source = 'external'";
			if ($status >= 0) {
				$sql .= " AND t.statut = ".((int) $status);
			}
		}

		if (!empty($code)) {
			$sql .= " AND tc.code = '".$this->db->escape($code)."'";
		}

		$sql .= " AND tc.active=1";
		if ($statusoflink >= 0) {
			$sql .= " AND ec.statut = ".((int) $statusoflink);
		}

		$sql .= " ORDER BY t.lastname ASC";

		$resql = $this->db->query($sql);
		if ($resql) {
			$num = $this->db->num_rows($resql);
			$i = 0;
			while ($i < $num) {
				$obj = $this->db->fetch_object($resql);

				if (!$list) {
					$transkey = "TypeContact_".$obj->element."_".$obj->source."_".$obj->code;
					$libelle_type = ($langs->trans($transkey) != $transkey ? $langs->trans($transkey) : $obj->type_contact_label);
					$tab[$i] = array(
							'source' => $obj->source,
							'socid' => $obj->socid,
							'id' => $obj->id,
							'nom' => $obj->lastname, // For backward compatibility
							'civility' => $obj->civility,
							'lastname' => $obj->lastname,
							'firstname' => $obj->firstname,
							'email' => $obj->email,
							'rowid' => $obj->rowid,
							'code' => $obj->code,
							'libelle' => $libelle_type,
							'status' => $obj->statuslink,
							'statuscontact'=>$obj->statuscontact,
							'fk_c_type_contact' => $obj->fk_c_type_contact,
							'phone' => $obj->phone,
							'phone_mobile' => $obj->phone_mobile);
				} else {
					$tab[$i] = $obj->id;
				}

				$i++;
			}

			return $tab;
		} else {
			$this->error = $this->db->error();
			dol_print_error($this->db);
			return -1;
		}
	}

	/**
	 * Get a default reference.
	 *
	 * @param	Societe		$thirdparty		Thirdparty
	 * @return 	string   					Reference
	 */
	public function getDefaultRef($thirdparty = '')
	{
		global $conf;

		$defaultref = '';
<<<<<<< HEAD
		$modele = !getDolGlobalString('TICKET_ADDON') ? 'mod_ticket_simple' : $conf->global->TICKET_ADDON;
=======
		$modele = getDolGlobalString('TICKET_ADDON', 'mod_ticket_simple');
>>>>>>> a7223719

		// Search template files
		$file = '';
		$classname = '';
		$filefound = 0;
		$dirmodels = array_merge(array('/'), (array) $conf->modules_parts['models']);
		foreach ($dirmodels as $reldir) {
			$file = dol_buildpath($reldir."core/modules/ticket/".$modele.'.php', 0);
			if (file_exists($file)) {
				$filefound = 1;
				$classname = $modele;
				break;
			}
		}

		if ($filefound) {
			$result = dol_include_once($reldir."core/modules/ticket/".$modele.'.php');
			$modTicket = new $classname();

			$defaultref = $modTicket->getNextValue($thirdparty, $this);
		}

		if (is_numeric($defaultref) && $defaultref <= 0) {
			$defaultref = '';
		}

		return $defaultref;
	}


	// phpcs:disable PEAR.NamingConventions.ValidFunctionName.ScopeNotCamelCaps
	/**
	 *  Return if at least one photo is available
	 *
	 *  @param      string      $sdir       Directory to scan
	 *  @return     boolean                 True if at least one photo is available, False if not
	 */
	public function is_photo_available($sdir)
	{
		// phpcs:enable
		include_once DOL_DOCUMENT_ROOT.'/core/lib/files.lib.php';

		global $conf;

		$dir = $sdir.'/';
		$nbphoto = 0;

		$dir_osencoded = dol_osencode($dir);
		if (file_exists($dir_osencoded)) {
			$handle = opendir($dir_osencoded);
			if (is_resource($handle)) {
				while (($file = readdir($handle)) !== false) {
					if (!utf8_check($file)) {
						$file = mb_convert_encoding($file, 'UTF-8', 'ISO-8859-1');	// To be sure data is stored in UTF8 in memory
					}
					if (dol_is_file($dir.$file)) {
						return true;
					}
				}
			}
		}
		return false;
	}


	/**
	 * Copy files defined into $_SESSION array into the ticket directory of attached files.
	 * Used for files linked into messages.
	 * Files may be renamed during copy to avoid overwriting existing files.
	 *
	 * @param	string		$forcetrackid	Force trackid used for $keytoavoidconflict into get_attached_files()
	 * @return	array|int					Array with final path/name/mime of files.
	 */
	public function copyFilesForTicket($forcetrackid = null)
	{
		global $conf;

		// Create form object
		include_once DOL_DOCUMENT_ROOT.'/core/class/html.formmail.class.php';
		include_once DOL_DOCUMENT_ROOT.'/core/lib/files.lib.php';
		include_once DOL_DOCUMENT_ROOT.'/core/lib/images.lib.php';

		$maxwidthsmall = 270;
		$maxheightsmall = 150;
		$maxwidthmini = 128;
		$maxheightmini = 72;

		$formmail = new FormMail($this->db);
		$formmail->trackid = (is_null($forcetrackid) ? 'tic'.$this->id : '');
		$attachedfiles = $formmail->get_attached_files();

		$filepath = $attachedfiles['paths'];	// path is for example user->dir_temp.'/'.$user->id.'/'...
		$filename = $attachedfiles['names'];
		$mimetype = $attachedfiles['mimes'];

		// Copy files into ticket directory
		$destdir = $conf->ticket->dir_output.'/'.$this->ref;

		if (!dol_is_dir($destdir)) {
			dol_mkdir($destdir);
		}

		$listofpaths = array();
		$listofnames = array();
		foreach ($filename as $i => $val) {
			$destfile = $destdir.'/'.$filename[$i];
			// If destination file already exists, we add a suffix to avoid to overwrite
			if (is_file($destfile)) {
				$pathinfo = pathinfo($filename[$i]);
				$now = dol_now();
				$destfile = $destdir.'/'.$pathinfo['filename'].' - '.dol_print_date($now, 'dayhourlog').'.'.$pathinfo['extension'];
			}

			$moreinfo = array('description'=>'File saved by copyFilesForTicket', 'src_object_type' => $this->element, 'src_object_id' => $this->id);
			$res = dol_move($filepath[$i], $destfile, 0, 1, 0, 1, $moreinfo);
			if (!$res) {
				// Move has failed
				$this->error = "Failed to move file ".dirbasename($filepath[$i])." into ".dirbasename($destfile);
				return -1;
			} else {
				// If file is an image, we create thumbs
				if (image_format_supported($destfile) == 1) {
					// Create small thumbs for image (Ratio is near 16/9)
					// Used on logon for example
					$imgThumbSmall = vignette($destfile, $maxwidthsmall, $maxheightsmall, '_small', 50, "thumbs");
					// Create mini thumbs for image (Ratio is near 16/9)
					// Used on menu or for setup page for example
					$imgThumbMini = vignette($destfile, $maxwidthmini, $maxheightmini, '_mini', 50, "thumbs");
				}
			}

			// Clear variables into session
			$formmail->remove_attached_files($i);

			// Fill array with new names
			$listofpaths[$i] = $destfile;
			$listofnames[$i] = basename($destfile);
		}

		return array('listofpaths'=>$listofpaths, 'listofnames'=>$listofnames, 'listofmimes'=>$mimetype);
	}

	/**
	 * Sets object to supplied categories.
	 *
	 * Deletes object from existing categories not supplied.
	 * Adds it to non existing supplied categories.
	 * Existing categories are left untouch.
	 *
	 * @param  int[]|int 	$categories 	Category or categories IDs
	 * @return int							Return integer <0 if KO, >0 if OK
	 */
	public function setCategories($categories)
	{
		// Handle single category
		if (!is_array($categories)) {
			$categories = array($categories);
		}

		// Get current categories
		include_once DOL_DOCUMENT_ROOT.'/categories/class/categorie.class.php';
		$c = new Categorie($this->db);
		$existing = $c->containing($this->id, Categorie::TYPE_TICKET, 'id');

		// Diff
		if (is_array($existing)) {
			$to_del = array_diff($existing, $categories);
			$to_add = array_diff($categories, $existing);
		} else {
			$to_del = array(); // Nothing to delete
			$to_add = $categories;
		}

		// Process
		foreach ($to_del as $del) {
			if ($c->fetch($del) > 0) {
				$c->del_type($this, Categorie::TYPE_TICKET);
			}
		}
		foreach ($to_add as $add) {
			if ($c->fetch($add) > 0) {
				$c->add_type($this, Categorie::TYPE_TICKET);
			}
		}

		return 1;
	}

	/**
	 * Add new message on a ticket (private/public area).
	 * Can also send it by email if GETPOST('send_email', 'int') is set. For such email, header and footer is added.
	 *
	 * @param   User    $user       	User for action
	 * @param   string  $action     	Action string
	 * @param   int     $private    	1=Message is private (must not be visible by external users)
	 * @param   int     $public_area    0=Default,
	 * 									1=If we are creating the message from a public area, so confirmation email will be sent to the author
	 * 									and we can search contact from email to add it as contact of ticket if TICKET_ASSIGN_CONTACT_TO_MESSAGE is set
	 * @return  int						Return integer <0 if KO, >= 0 if OK
	 */
	public function newMessage($user, &$action, $private = 1, $public_area = 0)
	{
		global $mysoc, $conf, $langs;

		$error = 0;

		$object = new Ticket($this->db);

		$ret = $object->fetch('', '', GETPOST('track_id', 'alpha'));

		$object->socid = $object->fk_soc;
		$object->fetch_thirdparty();
		$object->fetch_project();

		if ($ret < 0) {
			$error++;
			array_push($this->errors, $langs->trans("ErrorTicketIsNotValid"));
			$action = '';
		}

		if (!GETPOST("message")) {
			$error++;
			array_push($this->errors, $langs->trans("ErrorFieldRequired", $langs->transnoentities("message")));
			$action = 'add_message';
		}

		if (!$error) {
			$object->subject = GETPOST('subject', 'alphanohtml');
			$object->message = GETPOST("message", "restricthtml");
			$object->private = GETPOST("private_message", "alpha");

			$send_email = GETPOST('send_email', 'int');

			// Copy attached files (saved into $_SESSION) as linked files to ticket. Return array with final name used.
			$resarray = $object->copyFilesForTicket();
			if (is_numeric($resarray) && $resarray == -1) {
				setEventMessages($object->error, $object->errors, 'errors');
				return -1;
			}

			$listofpaths = $resarray['listofpaths'];
			$listofnames = $resarray['listofnames'];
			$listofmimes = $resarray['listofmimes'];

			$id = $object->createTicketMessage($user, 0, $listofpaths, $listofmimes, $listofnames, $send_email, $public_area);
			if ($id <= 0) {
				$error++;
				$this->error = $object->error;
				$this->errors = $object->errors;
				$action = 'add_message';
			}

			if (!$error && $id > 0) {
				setEventMessages($langs->trans('TicketMessageSuccessfullyAdded'), null, 'mesgs');

				//var_dump($_SESSION);
				//var_dump($listofpaths);exit;

				if (!empty($public_area)) {
					/*
					 * Message created from the Public interface
					 *
					 * Send emails to assigned users (public area notification)
					 */
					if (getDolGlobalString('TICKET_PUBLIC_NOTIFICATION_NEW_MESSAGE_ENABLED')) {
						// Retrieve internal contact datas
						$internal_contacts = $object->getInfosTicketInternalContact(1);

						$assigned_user_dont_have_email = '';

						$sendto = array();

						if ($this->fk_user_assign > 0) {
							$assigned_user = new User($this->db);
							$assigned_user->fetch($this->fk_user_assign);
							if (!empty($assigned_user->email)) {
								$sendto[$assigned_user->email] = $assigned_user->getFullName($langs)." <".$assigned_user->email.">";
							} else {
								$assigned_user_dont_have_email = $assigned_user->getFullName($langs);
							}
						}

						// Build array to display recipient list
						foreach ($internal_contacts as $key => $info_sendto) {
							// Avoid duplicate notifications
							if ($info_sendto['id'] == $user->id) {
								continue;
							}

							if ($info_sendto['email'] != '') {
								if (!empty($info_sendto['email'])) {
									$sendto[] = dolGetFirstLastname($info_sendto['firstname'], $info_sendto['lastname'])." <".$info_sendto['email'].">";
								}
							}
						}

						if (empty($sendto)) {
							if (getDolGlobalString('TICKET_PUBLIC_NOTIFICATION_NEW_MESSAGE_DEFAULT_EMAIL')) {
<<<<<<< HEAD
								$sendto[getDolGlobalString('TICKET_PUBLIC_NOTIFICATION_NEW_MESSAGE_DEFAULT_EMAIL')] = $conf->global->TICKET_PUBLIC_NOTIFICATION_NEW_MESSAGE_DEFAULT_EMAIL;
							} elseif (getDolGlobalString('TICKET_NOTIFICATION_EMAIL_TO')) {
								$sendto[getDolGlobalString('TICKET_NOTIFICATION_EMAIL_TO')] = $conf->global->TICKET_NOTIFICATION_EMAIL_TO;
=======
								$sendto[getDolGlobalString('TICKET_PUBLIC_NOTIFICATION_NEW_MESSAGE_DEFAULT_EMAIL')] = getDolGlobalString('TICKET_PUBLIC_NOTIFICATION_NEW_MESSAGE_DEFAULT_EMAIL');
							} elseif (getDolGlobalString('TICKET_NOTIFICATION_EMAIL_TO')) {
								$sendto[getDolGlobalString('TICKET_NOTIFICATION_EMAIL_TO')] = getDolGlobalString('TICKET_NOTIFICATION_EMAIL_TO');
>>>>>>> a7223719
							}
						}

						// Add global email address recipient
						if (getDolGlobalString('TICKET_NOTIFICATION_ALSO_MAIN_ADDRESS') &&
<<<<<<< HEAD
							getDolGlobalString('TICKET_NOTIFICATION_EMAIL_TO') && !array_key_exists($conf->global->TICKET_NOTIFICATION_EMAIL_TO, $sendto)
						) {
							$sendto[getDolGlobalString('TICKET_NOTIFICATION_EMAIL_TO')] = $conf->global->TICKET_NOTIFICATION_EMAIL_TO;
						}

						if (!empty($sendto)) {
							$appli = getDolGlobalString('MAIN_APPLICATION_TITLE', $mysoc->name);

							$subject = '['.$appli.'- ticket #'.$object->track_id.'] '.$langs->trans('TicketNewMessage');
=======
							getDolGlobalString('TICKET_NOTIFICATION_EMAIL_TO') && !array_key_exists(getDolGlobalString('TICKET_NOTIFICATION_EMAIL_TO'), $sendto)
						) {
							$sendto[getDolGlobalString('TICKET_NOTIFICATION_EMAIL_TO')] = getDolGlobalString('TICKET_NOTIFICATION_EMAIL_TO');
						}

						if (!empty($sendto)) {
							$label_title = getDolGlobalString('MAIN_APPLICATION_TITLE', $mysoc->name);
							$subject = '['.$label_title.'- ticket #'.$object->track_id.'] '.$langs->trans('TicketNewMessage');
>>>>>>> a7223719

							// Message send
							$message = $langs->trans('TicketMessageMailIntroText');
							$message .= '<br><br>';
							$messagePost = GETPOST('message', 'restricthtml');
							if (!dol_textishtml($messagePost)) {
								$messagePost = dol_nl2br($messagePost);
							}
							$message .= $messagePost;

							// Customer company infos
							$message .= '<br><br>';
							$message .= "==============================================";
							$message .= !empty($object->thirdparty->name) ? '<br>'.$langs->trans('Thirdparty')." : ".$object->thirdparty->name : '';
							$message .= !empty($object->thirdparty->town) ? '<br>'.$langs->trans('Town')." : ".$object->thirdparty->town : '';
							$message .= !empty($object->thirdparty->phone) ? '<br>'.$langs->trans('Phone')." : ".$object->thirdparty->phone : '';

							// Email send to
							$message .= '<br><br>';
							if (!empty($assigned_user_dont_have_email)) {
								$message .= '<br>'.$langs->trans('NoEMail').' : '.$assigned_user_dont_have_email;
							}
							foreach ($sendto as $val) {
								$message .= '<br>'.$langs->trans('TicketNotificationRecipient').' : '.$val;
							}

							// URL ticket
							$url_internal_ticket = dol_buildpath('/ticket/card.php', 2).'?track_id='.$object->track_id;
							$message .= '<br><br>';
							$message .= $langs->trans('TicketNotificationEmailBodyInfosTrackUrlinternal').' : <a href="'.$url_internal_ticket.'">'.$object->track_id.'</a>';

							$this->sendTicketMessageByEmail($subject, $message, '', $sendto, $listofpaths, $listofmimes, $listofnames);
						}
					}
				} else {
					/*
					 * Message send from the Backoffice / Private area
					 *
					 * Send emails to internal users (linked contacts) then, if private is not set, to external users (linked contacts or thirdparty email if no contact set)
					 */
					if ($send_email > 0) {
						// Retrieve internal contact datas
						$internal_contacts = $object->getInfosTicketInternalContact(1);

						$sendto = array();
						if (is_array($internal_contacts) && count($internal_contacts) > 0) {
							// Set default subject
<<<<<<< HEAD
							$appli = getDolGlobalString('MAIN_APPLICATION_TITLE', $mysoc->name);

=======
							$label_title = getDolGlobalString('MAIN_APPLICATION_TITLE', $mysoc->name);
							$appli = $label_title;
>>>>>>> a7223719
							$subject = GETPOST('subject', 'alphanohtml') ? GETPOST('subject', 'alphanohtml') : '['.$appli.' - '.$langs->trans("Ticket").' #'.$object->track_id.'] '.$langs->trans('TicketNewMessage');

							$message_intro = $langs->trans('TicketNotificationEmailBody', "#".$object->id);
							$message_signature = GETPOST('mail_signature') ? GETPOST('mail_signature') : getDolGlobalString('TICKET_MESSAGE_MAIL_SIGNATURE');

							$message = $langs->trans('TicketMessageMailIntroText');
							$message .= '<br><br>';
							$messagePost = GETPOST('message', 'restricthtml');
							if (!dol_textishtml($messagePost)) {
								$messagePost = dol_nl2br($messagePost);
							}
							$message .= $messagePost;

							// Data about customer
							$message .= '<br><br>';
							$message .= "==============================================<br>";
							$message .= !empty($object->thirdparty->name) ? $langs->trans('Thirdparty')." : ".$object->thirdparty->name : '';
							$message .= !empty($object->thirdparty->town) ? '<br>'.$langs->trans('Town')." : ".$object->thirdparty->town : '';
							$message .= !empty($object->thirdparty->phone) ? '<br>'.$langs->trans('Phone')." : ".$object->thirdparty->phone : '';

							// Build array to display recipient list
							foreach ($internal_contacts as $key => $info_sendto) {
								// Avoid duplicate notifications
								if ($info_sendto['id'] == $user->id) {
									continue;
								}

								if ($info_sendto['email'] != '') {
									if (!empty($info_sendto['email'])) {
										$sendto[$info_sendto['email']] = dolGetFirstLastname($info_sendto['firstname'], $info_sendto['lastname'])." <".$info_sendto['email'].">";
									}

									// Contact type
									$recipient = dolGetFirstLastname($info_sendto['firstname'], $info_sendto['lastname'], '-1').' ('.strtolower($info_sendto['libelle']).')';
									$message .= (!empty($recipient) ? $langs->trans('TicketNotificationRecipient').' : '.$recipient.'<br>' : '');
								}
							}
							$message .= '<br>';
							// URL ticket
							$url_internal_ticket = dol_buildpath('/ticket/card.php', 2).'?track_id='.$object->track_id;

							// Add html link on url
							$message .= '<br>'.$langs->trans('TicketNotificationEmailBodyInfosTrackUrlinternal').' : <a href="'.$url_internal_ticket.'">'.$object->track_id.'</a><br>';

							// Add global email address recipient
<<<<<<< HEAD
							if (getDolGlobalString('TICKET_NOTIFICATION_ALSO_MAIN_ADDRESS') !== '' && !array_key_exists(getDolGlobalString('TICKET_NOTIFICATION_EMAIL_TO'), $sendto)) {
								if (getDolGlobalString('TICKET_NOTIFICATION_EMAIL_TO') !== '') {
=======
							if (getDolGlobalString('TICKET_NOTIFICATION_ALSO_MAIN_ADDRESS') && !array_key_exists(getDolGlobalString('TICKET_NOTIFICATION_EMAIL_TO'), $sendto)) {
								if (getDolGlobalString('TICKET_NOTIFICATION_EMAIL_TO')) {
>>>>>>> a7223719
									$sendto[getDolGlobalString('TICKET_NOTIFICATION_EMAIL_TO')] = getDolGlobalString('TICKET_NOTIFICATION_EMAIL_TO');
								}
							}

							// dont try to send email if no recipient
							if (!empty($sendto)) {
								$this->sendTicketMessageByEmail($subject, $message, '', $sendto, $listofpaths, $listofmimes, $listofnames);
							}
						}

						/*
						 * Send emails for externals users if not private (linked contacts)
						 */
						if (empty($object->private)) {
							// Retrieve email of all contacts (external)
							$external_contacts = $object->getInfosTicketExternalContact(1);

							// If no contact, get email from thirdparty
							if (is_array($external_contacts) && count($external_contacts) === 0) {
								if (!empty($object->fk_soc)) {
									$object->fetch_thirdparty($object->fk_soc);
									$array_company = array(array('firstname' => '', 'lastname' => $object->thirdparty->name, 'email' => $object->thirdparty->email, 'libelle' => $langs->transnoentities('Customer'), 'socid' => $object->thirdparty->id));
									$external_contacts = array_merge($external_contacts, $array_company);
								} elseif (empty($object->fk_soc) && !empty($object->origin_email)) {
									$array_external = array(array('firstname' => '', 'lastname' => $object->origin_email, 'email' => $object->thirdparty->email, 'libelle' => $langs->transnoentities('Customer'), 'socid' => $object->thirdparty->id));
									$external_contacts = array_merge($external_contacts, $array_external);
								}
							}

							$sendto = array();
							if (is_array($external_contacts) && count($external_contacts) > 0) {
								// Get default subject for email to external contacts
<<<<<<< HEAD
								$appli = getDolGlobalString('MAIN_APPLICATION_TITLE', $mysoc->name);

=======
								$label_title = getDolGlobalString('MAIN_APPLICATION_TITLE', $mysoc->name);
								$appli = $mysoc->name;
>>>>>>> a7223719
								$subject = GETPOST('subject') ? GETPOST('subject') : '['.$appli.' - '.$langs->trans("Ticket").' #'.$object->track_id.'] '.$langs->trans('TicketNewMessage');

								$message_intro = GETPOST('mail_intro') ? GETPOST('mail_intro', 'restricthtml') : getDolGlobalString('TICKET_MESSAGE_MAIL_INTRO');
								$message_signature = GETPOST('mail_signature') ? GETPOST('mail_signature', 'restricthtml') : getDolGlobalString('TICKET_MESSAGE_MAIL_SIGNATURE');
								if (!dol_textishtml($message_intro)) {
									$message_intro = dol_nl2br($message_intro);
								}
								if (!dol_textishtml($message_signature)) {
									$message_signature = dol_nl2br($message_signature);
								}

								// We put intro after
								$messagePost = GETPOST('message', 'restricthtml');
								if (!dol_textishtml($messagePost)) {
									$messagePost = dol_nl2br($messagePost);
								}
								$message = $messagePost;
								$message .= '<br><br>';

								foreach ($external_contacts as $key => $info_sendto) {
									// altairis: avoid duplicate emails to external contacts
									if ($info_sendto['id'] == $user->contact_id) {
										continue;
									}

									if ($info_sendto['email'] != '' && $info_sendto['email'] != $object->origin_email) {
										if (!empty($info_sendto['email'])) {
											$sendto[$info_sendto['email']] = trim($info_sendto['firstname']." ".$info_sendto['lastname'])." <".$info_sendto['email'].">";
										}

										$recipient = dolGetFirstLastname($info_sendto['firstname'], $info_sendto['lastname'], '-1').' ('.strtolower($info_sendto['libelle']).')';
										$message .= (!empty($recipient) ? $langs->trans('TicketNotificationRecipient').' : '.$recipient.'<br>' : '');
									}
								}

								// If public interface is not enable, use link to internal page into mail
<<<<<<< HEAD
								$url_public_ticket = (getDolGlobalInt('TICKET_ENABLE_PUBLIC_INTERFACE') ?
										(getDolGlobalString('TICKET_URL_PUBLIC_INTERFACE') !== '' ? getDolGlobalString('TICKET_URL_PUBLIC_INTERFACE') . '/view.php' : dol_buildpath('/public/ticket/view.php', 2)) : dol_buildpath('/ticket/card.php', 2)).'?track_id='.$object->track_id;
=======
								$url_public_ticket = getDolGlobalString('TICKET_URL_PUBLIC_INTERFACE', dol_buildpath('/public/ticket/view.php', 2)) . '/view.php?track_id='.$object->track_id;
>>>>>>> a7223719
								$message .= '<br>'.$langs->trans('TicketNewEmailBodyInfosTrackUrlCustomer').' : <a href="'.$url_public_ticket.'">'.$object->track_id.'</a><br>';

								// Build final message
								$message = $message_intro.'<br><br>'.$message;

								// Add signature
								$message .= '<br>'.$message_signature;

								if (!empty($object->origin_email)) {
									$sendto[$object->origin_email] = $object->origin_email;
								}

								if ($object->fk_soc > 0 && !array_key_exists($object->origin_email, $sendto)) {
									$object->socid = $object->fk_soc;
									$object->fetch_thirdparty();
									if (!empty($object->thirdparty->email)) {
										$sendto[$object->thirdparty->email] = $object->thirdparty->email;
									}
								}

								// Add global email address recipient
<<<<<<< HEAD
								if (getDolGlobalString('TICKET_NOTIFICATION_ALSO_MAIN_ADDRESS') !== '' && !array_key_exists(getDolGlobalString('TICKET_NOTIFICATION_EMAIL_TO'), $sendto)) {
									if (getDolGlobalString('TICKET_NOTIFICATION_EMAIL_TO') !== '') {
=======
								if (getDolGlobalString('TICKET_NOTIFICATION_ALSO_MAIN_ADDRESS') && !array_key_exists(getDolGlobalString('TICKET_NOTIFICATION_EMAIL_TO'), $sendto)) {
									if (getDolGlobalString('TICKET_NOTIFICATION_EMAIL_TO')) {
>>>>>>> a7223719
										$sendto[getDolGlobalString('TICKET_NOTIFICATION_EMAIL_TO')] = getDolGlobalString('TICKET_NOTIFICATION_EMAIL_TO');
									}
								}

								// Dont try to send email when no recipient
								if (!empty($sendto)) {
									$result = $this->sendTicketMessageByEmail($subject, $message, '', $sendto, $listofpaths, $listofmimes, $listofnames);
									if ($result) {
										// update last_msg_sent date (for last message sent to external users)
										$this->date_last_msg_sent = dol_now();
										$this->update($user, 1);	// disable trigger when updating date_last_msg_sent. sendTicketMessageByEmail already create an event in actioncomm table.
									}
								}
							}
						}
					}
				}

				// Set status back to "In progress" if not set yet, but only if internal user and not a private message
				// Or set status to "In porgress" if the client has answered and if the ticket has started
				// So we are sure to leave the STATUS_DRAFT, STATUS_NEED_INFO.
				if (($object->status < self::STATUS_IN_PROGRESS && !$user->socid && !$private) ||
					($object->status > self::STATUS_IN_PROGRESS && $public_area)
				) {
					$object->setStatut($object::STATUS_IN_PROGRESS);
				}
				return 1;
			} else {
				setEventMessages($object->error, $object->errors, 'errors');
				return -1;
			}
		} else {
			setEventMessages($this->error, $this->errors, 'errors');
			return -1;
		}
	}


	/**
	 * Send ticket by email to linked contacts
	 *
	 * @param string $subject          	  Email subject
	 * @param string $message          	  Email message
	 * @param int    $send_internal_cc 	  Receive a copy on internal email (getDolGlobalString('TICKET_NOTIFICATION_EMAIL_FROM')
	 * @param array  $array_receiver   	  Array of receiver. exemple array('name' => 'John Doe', 'email' => 'john@doe.com', etc...)
	 * @param array	 $filename_list       List of files to attach (full path of filename on file system)
	 * @param array	 $mimetype_list       List of MIME type of attached files
	 * @param array	 $mimefilename_list   List of attached file name in message
	 * @return boolean     					True if mail sent to at least one receiver, false otherwise
	 */
	public function sendTicketMessageByEmail($subject, $message, $send_internal_cc = 0, $array_receiver = array(), $filename_list = array(), $mimetype_list = array(), $mimefilename_list = array())
	{
		global $conf, $langs, $user;

<<<<<<< HEAD
		if (getDolGlobalInt('TICKET_DISABLE_ALL_MAILS')) {
=======
		if (getDolGlobalString('TICKET_DISABLE_ALL_MAILS')) {
>>>>>>> a7223719
			dol_syslog(get_class($this).'::sendTicketMessageByEmail: Emails are disable into ticket setup by option TICKET_DISABLE_ALL_MAILS', LOG_WARNING);
			return false;
		}

		$langs->load("mails");

		include_once DOL_DOCUMENT_ROOT.'/contact/class/contact.class.php';
		//$contactstatic = new Contact($this->db);

		// If no receiver defined, load all ticket linked contacts
		if (!is_array($array_receiver) || !count($array_receiver) > 0) {
			$array_receiver = $this->getInfosTicketInternalContact(1);
			$array_receiver = array_merge($array_receiver, $this->getInfosTicketExternalContact(1));
		}

		$sendtocc = "";
		if ($send_internal_cc) {
			$sendtocc = getDolGlobalString('TICKET_NOTIFICATION_EMAIL_FROM');
<<<<<<< HEAD
		} else {
			$sendtocc = '';
=======
>>>>>>> a7223719
		}

		$from = getDolGlobalString('TICKET_NOTIFICATION_EMAIL_FROM');
		$is_sent = false;
		if (is_array($array_receiver) && count($array_receiver) > 0) {
			foreach ($array_receiver as $key => $receiver) {
				$deliveryreceipt = 0;
				$filepath = $filename_list;
				$filename = $mimefilename_list;
				$mimetype = $mimetype_list;

				// Send email

				$old_MAIN_MAIL_AUTOCOPY_TO = getDolGlobalString('MAIN_MAIL_AUTOCOPY_TO');

<<<<<<< HEAD
				if (getDolGlobalString('TICKET_DISABLE_MAIL_AUTOCOPY_TO') !== '') {
=======
				if (getDolGlobalString('TICKET_DISABLE_MAIL_AUTOCOPY_TO')) {
>>>>>>> a7223719
					$conf->global->MAIN_MAIL_AUTOCOPY_TO = '';
				}

				$upload_dir_tmp = $conf->user->dir_output."/".$user->id.'/temp';

				include_once DOL_DOCUMENT_ROOT.'/core/class/CMailFile.class.php';
				$trackid = "tic".$this->id;

				$moreinheader = 'X-Dolibarr-Info: sendTicketMessageByEmail'."\r\n";
				if (!empty($this->email_msgid)) {
					// We must also add 1 entry In-Reply-To: <$this->email_msgid> with Message-ID we respond from (See RFC5322).
					$moreinheader .= 'In-Reply-To: <'.$this->email_msgid.'>'."\r\n";
				}

				$mailfile = new CMailFile($subject, $receiver, $from, $message, $filepath, $mimetype, $filename, $sendtocc, '', $deliveryreceipt, -1, '', '', $trackid, $moreinheader, 'ticket', '', $upload_dir_tmp);

				if ($mailfile->error) {
					setEventMessages($mailfile->error, null, 'errors');
				} else {
					$result = $mailfile->sendfile();
					if ($result) {
						setEventMessages($langs->trans('MailSuccessfulySent', $mailfile->getValidAddress($from, 2), $mailfile->getValidAddress($receiver, 2)), null, 'mesgs');
						$is_sent = true;
					} else {
						$langs->load("other");
						if ($mailfile->error) {
							setEventMessages($langs->trans('ErrorFailedToSendMail', $from, $receiver), null, 'errors');
							dol_syslog($langs->trans('ErrorFailedToSendMail', $from, $receiver).' : '.$mailfile->error);
						} else {
							setEventMessages('No mail sent. Feature is disabled by option MAIN_DISABLE_ALL_MAILS', null, 'errors');
						}
					}
				}

<<<<<<< HEAD
				if (getDolGlobalString('TICKET_DISABLE_MAIL_AUTOCOPY_TO') !== '') {
=======
				if (getDolGlobalString('TICKET_DISABLE_MAIL_AUTOCOPY_TO')) {
>>>>>>> a7223719
					$conf->global->MAIN_MAIL_AUTOCOPY_TO = $old_MAIN_MAIL_AUTOCOPY_TO;
				}
			}
		} else {
			$langs->load("other");
			setEventMessages($langs->trans('ErrorMailRecipientIsEmptyForSendTicketMessage'), null, 'warnings');
		}

		return $is_sent;
	}

	// phpcs:disable PEAR.NamingConventions.ValidFunctionName.ScopeNotCamelCaps
	/**
	 *	Load indicators for dashboard (this->nbtodo and this->nbtodolate)
	 *
	 *  @param          User	$user   Object user
	 *  @param          int		$mode   "opened" for askprice to close, "signed" for proposal to invoice
	 *  @return         WorkboardResponse|int             Return integer <0 if KO, WorkboardResponse if OK
	 */
	public function load_board($user, $mode)
	{
		// phpcs:enable
		global $user, $langs;

		$now = dol_now();
		$delay_warning = 0;

		$clause = " WHERE";

		$sql = "SELECT p.rowid, p.ref, p.datec as datec";
		$sql .= " FROM ".MAIN_DB_PREFIX."ticket as p";
		if (isModEnabled('societe') && !$user->hasRight('societe', 'client', 'voir') && !$user->socid) {
			$sql .= " LEFT JOIN ".MAIN_DB_PREFIX."societe_commerciaux as sc ON p.fk_soc = sc.fk_soc";
			$sql .= " WHERE sc.fk_user = ".((int) $user->id);
			$clause = " AND";
		}
		$sql .= $clause." p.entity IN (".getEntity('ticket').")";
		if ($mode == 'opened') {
			$sql .= " AND p.fk_statut NOT IN (".Ticket::STATUS_CLOSED.", ".Ticket::STATUS_CANCELED.")";
		}
		if ($user->socid) {
			$sql .= " AND p.fk_soc = ".((int) $user->socid);
		}

		$resql = $this->db->query($sql);
		if ($resql) {
			$label = $labelShort = '';
			$status = '';
			if ($mode == 'opened') {
				$status = 'openall';
				//$delay_warning = $conf->ticket->warning_delay;
				$delay_warning = 0;
				$label = $langs->trans("MenuListNonClosed");
				$labelShort = $langs->trans("MenuListNonClosed");
			}

			$response = new WorkboardResponse();
			//$response->warning_delay = $delay_warning / 60 / 60 / 24;
			$response->label = $label;
			$response->labelShort = $labelShort;
			$response->url = DOL_URL_ROOT.'/ticket/list.php?search_fk_statut[]='.$status;
			$response->img = img_object('', "ticket");

			// This assignment in condition is not a bug. It allows walking the results.
			while ($obj = $this->db->fetch_object($resql)) {
				$response->nbtodo++;
				if ($mode == 'opened') {
					$datelimit = $this->db->jdate($obj->datec) + $delay_warning;
					if ($datelimit < $now) {
						//$response->nbtodolate++;
					}
				}
			}
			return $response;
		} else {
			$this->error = $this->db->lasterror();
			return -1;
		}
	}

	// phpcs:disable PEAR.NamingConventions.ValidFunctionName.ScopeNotCamelCaps
	/**
	 *      Load indicator this->nb of global stats widget
	 *
	 *      @return     int         Return integer <0 if ko, >0 if ok
	 */
	public function load_state_board()
	{
		// phpcs:enable
		global $conf, $user;

		$this->nb = array();
		$clause = "WHERE";

		$sql = "SELECT count(p.rowid) as nb";
		$sql .= " FROM ".MAIN_DB_PREFIX."ticket as p";
		$sql .= " LEFT JOIN ".MAIN_DB_PREFIX."societe as s ON p.fk_soc = s.rowid";
		if (!$user->hasRight('societe', 'client', 'voir') && !$user->socid) {
			$sql .= " LEFT JOIN ".MAIN_DB_PREFIX."societe_commerciaux as sc ON s.rowid = sc.fk_soc";
			$sql .= " WHERE sc.fk_user = ".((int) $user->id);
			$clause = "AND";
		}
		$sql .= " ".$clause." p.entity IN (".getEntity('ticket').")";

		$resql = $this->db->query($sql);
		if ($resql) {
			// This assignment in condition is not a bug. It allows walking the results.
			while ($obj = $this->db->fetch_object($resql)) {
				$this->nb["ticket"] = $obj->nb;
			}
			$this->db->free($resql);
			return 1;
		} else {
			dol_print_error($this->db);
			$this->error = $this->db->lasterror();
			return -1;
		}
	}

	/**
	 * Function used to replace a thirdparty id with another one.
	 *
	 * @param DoliDB 	$db 			Database handler
	 * @param int 		$origin_id 		Old thirdparty id
	 * @param int 		$dest_id 		New thirdparty id
	 * @return bool
	 */
	public static function replaceThirdparty($db, $origin_id, $dest_id)
	{
		$tables = array('ticket');

		return CommonObject::commonReplaceThirdparty($db, $origin_id, $dest_id, $tables);
	}

	/**
	 *	Return clicable link of object (with eventually picto)
	 *
	 *	@param      string	    $option                 Where point the link (0=> main card, 1,2 => shipment, 'nolink'=>No link)
	 *  @param		array		$arraydata				Array of data
	 *  @return		string								HTML Code for Kanban thumb.
	 */
	public function getKanbanView($option = '', $arraydata = null)
	{
		global $langs;

		$selected = (empty($arraydata['selected']) ? 0 : $arraydata['selected']);

		$return = '<div class="box-flex-item box-flex-grow-zero">';
		$return .= '<div class="info-box info-box-sm">';
		$return .= '<span class="info-box-icon bg-infobox-action">';
		$return .= img_picto('', $this->picto);
		$return .= '</span>';
		$return .= '<div class="info-box-content">';
		$return .= '<span class="info-box-ref inline-block tdoverflowmax150 valignmiddle">'.(method_exists($this, 'getNomUrl') ? $this->getNomUrl(1) : $this->ref).'</span>';
		if ($selected >= 0) {
			$return .= '<input id="cb'.$this->id.'" class="flat checkforselect fright" type="checkbox" name="toselect[]" value="'.$this->id.'"'.($selected ? ' checked="checked"' : '').'>';
		}
		if (!empty($arraydata['user_assignment'])) {
			$return .= '<br><span class="info-box-label" title="'.dol_escape_htmltag($langs->trans("AssignedTo")).'">'.$arraydata['user_assignment'].'</span>';
		}
		if (property_exists($this, 'type_code') && !empty($this->type_code)) {
			$return .= '<br>';
			$return .= '<div class="tdoverflowmax125 inline-block">'.$langs->getLabelFromKey($this->db, 'TicketTypeShort'.$this->type_code, 'c_ticket_type', 'code', 'label', $this->type_code).'</div>';
		}
		if (method_exists($this, 'getLibStatut')) {
			$return .= '<br><div class="info-box-status">'.$this->getLibStatut(3).'</div>';
		}
		$return .= '</div>';
		$return .= '</div>';
		$return .= '</div>';
		return $return;
	}
}<|MERGE_RESOLUTION|>--- conflicted
+++ resolved
@@ -2343,11 +2343,7 @@
 		global $conf;
 
 		$defaultref = '';
-<<<<<<< HEAD
-		$modele = !getDolGlobalString('TICKET_ADDON') ? 'mod_ticket_simple' : $conf->global->TICKET_ADDON;
-=======
 		$modele = getDolGlobalString('TICKET_ADDON', 'mod_ticket_simple');
->>>>>>> a7223719
 
 		// Search template files
 		$file = '';
@@ -2646,40 +2642,23 @@
 
 						if (empty($sendto)) {
 							if (getDolGlobalString('TICKET_PUBLIC_NOTIFICATION_NEW_MESSAGE_DEFAULT_EMAIL')) {
-<<<<<<< HEAD
-								$sendto[getDolGlobalString('TICKET_PUBLIC_NOTIFICATION_NEW_MESSAGE_DEFAULT_EMAIL')] = $conf->global->TICKET_PUBLIC_NOTIFICATION_NEW_MESSAGE_DEFAULT_EMAIL;
-							} elseif (getDolGlobalString('TICKET_NOTIFICATION_EMAIL_TO')) {
-								$sendto[getDolGlobalString('TICKET_NOTIFICATION_EMAIL_TO')] = $conf->global->TICKET_NOTIFICATION_EMAIL_TO;
-=======
 								$sendto[getDolGlobalString('TICKET_PUBLIC_NOTIFICATION_NEW_MESSAGE_DEFAULT_EMAIL')] = getDolGlobalString('TICKET_PUBLIC_NOTIFICATION_NEW_MESSAGE_DEFAULT_EMAIL');
 							} elseif (getDolGlobalString('TICKET_NOTIFICATION_EMAIL_TO')) {
 								$sendto[getDolGlobalString('TICKET_NOTIFICATION_EMAIL_TO')] = getDolGlobalString('TICKET_NOTIFICATION_EMAIL_TO');
->>>>>>> a7223719
 							}
 						}
 
 						// Add global email address recipient
 						if (getDolGlobalString('TICKET_NOTIFICATION_ALSO_MAIN_ADDRESS') &&
-<<<<<<< HEAD
-							getDolGlobalString('TICKET_NOTIFICATION_EMAIL_TO') && !array_key_exists($conf->global->TICKET_NOTIFICATION_EMAIL_TO, $sendto)
-						) {
-							$sendto[getDolGlobalString('TICKET_NOTIFICATION_EMAIL_TO')] = $conf->global->TICKET_NOTIFICATION_EMAIL_TO;
-						}
-
-						if (!empty($sendto)) {
-							$appli = getDolGlobalString('MAIN_APPLICATION_TITLE', $mysoc->name);
-
-							$subject = '['.$appli.'- ticket #'.$object->track_id.'] '.$langs->trans('TicketNewMessage');
-=======
 							getDolGlobalString('TICKET_NOTIFICATION_EMAIL_TO') && !array_key_exists(getDolGlobalString('TICKET_NOTIFICATION_EMAIL_TO'), $sendto)
 						) {
 							$sendto[getDolGlobalString('TICKET_NOTIFICATION_EMAIL_TO')] = getDolGlobalString('TICKET_NOTIFICATION_EMAIL_TO');
 						}
 
 						if (!empty($sendto)) {
-							$label_title = getDolGlobalString('MAIN_APPLICATION_TITLE', $mysoc->name);
-							$subject = '['.$label_title.'- ticket #'.$object->track_id.'] '.$langs->trans('TicketNewMessage');
->>>>>>> a7223719
+							$appli = getDolGlobalString('MAIN_APPLICATION_TITLE', $mysoc->name);
+
+							$subject = '['.$appli.'- ticket #'.$object->track_id.'] '.$langs->trans('TicketNewMessage');
 
 							// Message send
 							$message = $langs->trans('TicketMessageMailIntroText');
@@ -2727,13 +2706,8 @@
 						$sendto = array();
 						if (is_array($internal_contacts) && count($internal_contacts) > 0) {
 							// Set default subject
-<<<<<<< HEAD
 							$appli = getDolGlobalString('MAIN_APPLICATION_TITLE', $mysoc->name);
 
-=======
-							$label_title = getDolGlobalString('MAIN_APPLICATION_TITLE', $mysoc->name);
-							$appli = $label_title;
->>>>>>> a7223719
 							$subject = GETPOST('subject', 'alphanohtml') ? GETPOST('subject', 'alphanohtml') : '['.$appli.' - '.$langs->trans("Ticket").' #'.$object->track_id.'] '.$langs->trans('TicketNewMessage');
 
 							$message_intro = $langs->trans('TicketNotificationEmailBody', "#".$object->id);
@@ -2779,13 +2753,8 @@
 							$message .= '<br>'.$langs->trans('TicketNotificationEmailBodyInfosTrackUrlinternal').' : <a href="'.$url_internal_ticket.'">'.$object->track_id.'</a><br>';
 
 							// Add global email address recipient
-<<<<<<< HEAD
-							if (getDolGlobalString('TICKET_NOTIFICATION_ALSO_MAIN_ADDRESS') !== '' && !array_key_exists(getDolGlobalString('TICKET_NOTIFICATION_EMAIL_TO'), $sendto)) {
-								if (getDolGlobalString('TICKET_NOTIFICATION_EMAIL_TO') !== '') {
-=======
 							if (getDolGlobalString('TICKET_NOTIFICATION_ALSO_MAIN_ADDRESS') && !array_key_exists(getDolGlobalString('TICKET_NOTIFICATION_EMAIL_TO'), $sendto)) {
 								if (getDolGlobalString('TICKET_NOTIFICATION_EMAIL_TO')) {
->>>>>>> a7223719
 									$sendto[getDolGlobalString('TICKET_NOTIFICATION_EMAIL_TO')] = getDolGlobalString('TICKET_NOTIFICATION_EMAIL_TO');
 								}
 							}
@@ -2818,13 +2787,8 @@
 							$sendto = array();
 							if (is_array($external_contacts) && count($external_contacts) > 0) {
 								// Get default subject for email to external contacts
-<<<<<<< HEAD
 								$appli = getDolGlobalString('MAIN_APPLICATION_TITLE', $mysoc->name);
 
-=======
-								$label_title = getDolGlobalString('MAIN_APPLICATION_TITLE', $mysoc->name);
-								$appli = $mysoc->name;
->>>>>>> a7223719
 								$subject = GETPOST('subject') ? GETPOST('subject') : '['.$appli.' - '.$langs->trans("Ticket").' #'.$object->track_id.'] '.$langs->trans('TicketNewMessage');
 
 								$message_intro = GETPOST('mail_intro') ? GETPOST('mail_intro', 'restricthtml') : getDolGlobalString('TICKET_MESSAGE_MAIL_INTRO');
@@ -2861,12 +2825,9 @@
 								}
 
 								// If public interface is not enable, use link to internal page into mail
-<<<<<<< HEAD
 								$url_public_ticket = (getDolGlobalInt('TICKET_ENABLE_PUBLIC_INTERFACE') ?
 										(getDolGlobalString('TICKET_URL_PUBLIC_INTERFACE') !== '' ? getDolGlobalString('TICKET_URL_PUBLIC_INTERFACE') . '/view.php' : dol_buildpath('/public/ticket/view.php', 2)) : dol_buildpath('/ticket/card.php', 2)).'?track_id='.$object->track_id;
-=======
-								$url_public_ticket = getDolGlobalString('TICKET_URL_PUBLIC_INTERFACE', dol_buildpath('/public/ticket/view.php', 2)) . '/view.php?track_id='.$object->track_id;
->>>>>>> a7223719
+
 								$message .= '<br>'.$langs->trans('TicketNewEmailBodyInfosTrackUrlCustomer').' : <a href="'.$url_public_ticket.'">'.$object->track_id.'</a><br>';
 
 								// Build final message
@@ -2888,13 +2849,8 @@
 								}
 
 								// Add global email address recipient
-<<<<<<< HEAD
-								if (getDolGlobalString('TICKET_NOTIFICATION_ALSO_MAIN_ADDRESS') !== '' && !array_key_exists(getDolGlobalString('TICKET_NOTIFICATION_EMAIL_TO'), $sendto)) {
-									if (getDolGlobalString('TICKET_NOTIFICATION_EMAIL_TO') !== '') {
-=======
 								if (getDolGlobalString('TICKET_NOTIFICATION_ALSO_MAIN_ADDRESS') && !array_key_exists(getDolGlobalString('TICKET_NOTIFICATION_EMAIL_TO'), $sendto)) {
 									if (getDolGlobalString('TICKET_NOTIFICATION_EMAIL_TO')) {
->>>>>>> a7223719
 										$sendto[getDolGlobalString('TICKET_NOTIFICATION_EMAIL_TO')] = getDolGlobalString('TICKET_NOTIFICATION_EMAIL_TO');
 									}
 								}
@@ -2949,11 +2905,7 @@
 	{
 		global $conf, $langs, $user;
 
-<<<<<<< HEAD
-		if (getDolGlobalInt('TICKET_DISABLE_ALL_MAILS')) {
-=======
 		if (getDolGlobalString('TICKET_DISABLE_ALL_MAILS')) {
->>>>>>> a7223719
 			dol_syslog(get_class($this).'::sendTicketMessageByEmail: Emails are disable into ticket setup by option TICKET_DISABLE_ALL_MAILS', LOG_WARNING);
 			return false;
 		}
@@ -2972,11 +2924,8 @@
 		$sendtocc = "";
 		if ($send_internal_cc) {
 			$sendtocc = getDolGlobalString('TICKET_NOTIFICATION_EMAIL_FROM');
-<<<<<<< HEAD
 		} else {
 			$sendtocc = '';
-=======
->>>>>>> a7223719
 		}
 
 		$from = getDolGlobalString('TICKET_NOTIFICATION_EMAIL_FROM');
@@ -2991,12 +2940,7 @@
 				// Send email
 
 				$old_MAIN_MAIL_AUTOCOPY_TO = getDolGlobalString('MAIN_MAIL_AUTOCOPY_TO');
-
-<<<<<<< HEAD
-				if (getDolGlobalString('TICKET_DISABLE_MAIL_AUTOCOPY_TO') !== '') {
-=======
 				if (getDolGlobalString('TICKET_DISABLE_MAIL_AUTOCOPY_TO')) {
->>>>>>> a7223719
 					$conf->global->MAIN_MAIL_AUTOCOPY_TO = '';
 				}
 
@@ -3031,11 +2975,7 @@
 					}
 				}
 
-<<<<<<< HEAD
-				if (getDolGlobalString('TICKET_DISABLE_MAIL_AUTOCOPY_TO') !== '') {
-=======
 				if (getDolGlobalString('TICKET_DISABLE_MAIL_AUTOCOPY_TO')) {
->>>>>>> a7223719
 					$conf->global->MAIN_MAIL_AUTOCOPY_TO = $old_MAIN_MAIL_AUTOCOPY_TO;
 				}
 			}
