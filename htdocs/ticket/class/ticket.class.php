--- conflicted
+++ resolved
@@ -2428,11 +2428,7 @@
 			}
 		}
 
-<<<<<<< HEAD
 		if ($classname !== '') {
-=======
-		if ($classname) {
->>>>>>> c933ca44
 			$result = dol_include_once($reldir."core/modules/ticket/".$modele.'.php');
 			$modTicket = new $classname();
 
@@ -2994,10 +2990,7 @@
 			$array_receiver = array_merge($array_receiver, $this->getInfosTicketExternalContact(1));
 		}
 
-<<<<<<< HEAD
-=======
 		$sendtocc = '';
->>>>>>> c933ca44
 		if ($send_internal_cc) {
 			$sendtocc = getDolGlobalString('TICKET_NOTIFICATION_EMAIL_FROM');
 		}
