--- conflicted
+++ resolved
@@ -93,11 +93,7 @@
 	 * @var int Contract ID
 	 */
 	public $fk_contract;
-<<<<<<< HEAD
 	
-=======
-
->>>>>>> 6d63f464
 	/**
 	 * @var string Person email who have create ticket
 	 */
