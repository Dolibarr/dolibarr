--- conflicted
+++ resolved
@@ -2019,41 +2019,6 @@
 	}
 
 	/**
-<<<<<<< HEAD
-	 *     Link element with a project
-	 * 	   Override core function because of key name 'fk_project' used for this module
-	 *
-	 *     @param  int 		$projectid 			Project id to link element to
-	 *     @return int                   	   <0 if KO, >0 if OK
-	 */
-	public function setProject($user, $projectid, $notrigger = 0)
-	{
-		if (!$this->table_element) {
-			dol_syslog(get_class($this)."::setProject was called on objet with property table_element not defined", LOG_ERR);
-			return -1;
-		}
-
-		$sql = 'UPDATE '.MAIN_DB_PREFIX.$this->table_element;
-		if ($projectid) {
-			$sql .= ' SET fk_project = '.((int) $projectid);
-		} else {
-			$sql .= ' SET fk_project = NULL';
-		}
-		$sql .= ' WHERE rowid = '.((int) $this->id);
-
-		dol_syslog(get_class($this)."::setProject sql=".$sql);
-		if ($this->db->query($sql)) {
-			$this->fk_project = ((int) $projectid);
-			return 1;
-		} else {
-			dol_print_error($this->db);
-			return -1;
-		}
-	}
-
-	/**
-=======
->>>>>>> 0dda1d7e
 	 *     Link element with a contract
 	 *
 	 *     @param  int $contractid Contract id to link element to
