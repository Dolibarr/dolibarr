<?php
/* Copyright (C) 2013-2018 Jean-François Ferry <hello@librethic.io>
 * Copyright (C) 2016      Christophe Battarel <christophe@altairis.fr>
 * Copyright (C) 2019-2023 Frédéric France     <frederic.france@netlogic.fr>
 * Copyright (C) 2020      Laurent Destailleur <eldy@users.sourceforge.net>
 * Copyright (C) 2023      Charlene Benke 	   <charlene@patas-monkey.com>
<<<<<<< HEAD
 * Copyright (C) 2023	   Benjamin Falière	   <benjamin.faliere@altairis.fr>
=======
>>>>>>> 005bab38
 *
 * This program is free software; you can redistribute it and/or modify
 * it under the terms of the GNU General Public License as published by
 * the Free Software Foundation; either version 3 of the License, or
 * (at your option) any later version.
 *
 * This program is distributed in the hope that it will be useful,
 * but WITHOUT ANY WARRANTY; without even the implied warranty of
 * MERCHANTABILITY or FITNESS FOR A PARTICULAR PURPOSE.  See the
 * GNU General Public License for more details.
 *
 * You should have received a copy of the GNU General Public License
 * along with this program. If not, see <https://www.gnu.org/licenses/>.
 */

/**
 *  \file       ticket/class/ticket.class.php
 *  \ingroup    ticket
 *  \brief      Class file for object ticket
 */

// Put here all includes required by your class file
require_once DOL_DOCUMENT_ROOT."/core/class/commonobject.class.php";
require_once DOL_DOCUMENT_ROOT.'/fichinter/class/fichinter.class.php';
require_once DOL_DOCUMENT_ROOT.'/core/lib/ticket.lib.php';


/**
 *    Class to manage ticket
 */
class Ticket extends CommonObject
{

	/**
	 * @var db connector
	 */
	public $db;

	/**
	 * @var string ID to identify managed object
	 */
	public $element = 'ticket';

	/**
	 * @var string Name of table without prefix where object is stored
	 */
	public $table_element = 'ticket';

	/**
	 * @var string Name of field for link to tickets
	 */
	public $fk_element = 'fk_ticket';

	/**
	 * @var int  Does ticketcore support multicompany module ? 0=No test on entity, 1=Test with field entity, 2=Test with link by societe
	 */
	public $ismultientitymanaged = 1;

	/**
	 * @var int  Does ticketcore support extrafields ? 0=No, 1=Yes
	 */
	public $isextrafieldmanaged = 1;

	/**
	 * @var string String with name of icon for ticketcore. Must be the part after the 'object_' into object_ticketcore.png
	 */
	public $picto = 'ticket';


	/**
	 * @var string Hash to identify ticket publically
	 */
	public $track_id;

	/**
	 * @var int Thirdparty ID
	 */
	public $fk_soc;
	public $socid;

	/**
	 * @var int Project ID
	 */
	public $fk_project;

	/**
	 * @var int Contract ID
	 */
	public $fk_contract;

	/**
	 * @var string Person email who have create ticket
	 */
	public $origin_email;

	/**
	 * @var int User id who have create ticket
	 */
	public $fk_user_create;

	/**
	 * @var int User id who have ticket assigned
	 */
	public $fk_user_assign;

	/**
	 * var string Ticket subject
	 */
	public $subject;

	/**
	 * @var string Ticket message
	 */
	public $message;

	/**
	 * @var string Private message
	 */
	public $private;

	/**
	 * @var int  Ticket statut
	 * @deprecated use status
	 * @see $status
	 */
	public $fk_statut;

	/**
	 * @var int  Ticket status
	 */
	public $status;

	/**
	 * @var string State resolution
	 */
	public $resolution;

	/**
	 * @var int Progress in percent
	 */
	public $progress;

	/**
	 * @var string Duration for ticket
	 */
	public $timing;

	/**
	 * @var string Type code
	 */
	public $type_code;

	/**
	 * @var string Category code
	 */
	public $category_code;

	/**
	 * @var string Severity code
	 */
	public $severity_code;

	/**
	 * Type label
	 */
	public $type_label;

	/**
	 * Category label
	 */
	public $category_label;

	/**
	 * Severity label
	 */
	public $severity_label;

	/**
	 * Email from user
	 */
	public $email_from;

	/**
	 * @var int Creation date
	 */
	public $datec = '';

	/**
	 * @var int Last modification date
	 */
	public $tms = '';

	/**
	 * @var int Read date
	 */
	public $date_read = '';

	/**
	 * @var int Last message date
	 */
	public $date_last_msg_sent = '';

	/**
	 * @var int Close ticket date
	 */
	public $date_close = '';

	/**
	 * @var array cache_types_tickets
	 */
	public $cache_types_tickets;

	/**
	 * @var array tickets categories
	 */
	public $cache_category_tickets;

	/**
	 * @var array tickets severity
	 */
	public $cache_severity_tickets;

	/**
	 * @var array cache msgs ticket
	 */
	public $cache_msgs_ticket;

	/**
	 * @var array statuts labels
	 */
	public $statuts;

	/**
	 * @var array statuts short labels
	 */
	public $statuts_short;

	/**
	 * @var int Notify thirdparty at create
	 */
	public $notify_tiers_at_create;

	/**
	 * @var string 	Email MSGID
	 */
	public $email_msgid;

	/**
	 * @var string 	Email Date
	 */
	public $email_date;

	/**
	 * @var string 	IP address
	 */
	public $ip;

	/**
	 * @var Ticket $oldcopy  State of this ticket as it was stored before an update operation (for triggers)
	 */
	public $oldcopy;

	/**
	 * @var Tickets[] array of Tickets
	 */
	public $lines;


	/**
	 * @var string Regex pour les images
	 */
	public $regeximgext = '\.gif|\.jpg|\.jpeg|\.png|\.bmp|\.webp|\.xpm|\.xbm'; // See also into images.lib.php

	/**
	 * Status
	 */
	const STATUS_NOT_READ = 0;
	const STATUS_READ = 1;
	const STATUS_ASSIGNED = 2;
	const STATUS_IN_PROGRESS = 3;
	const STATUS_NEED_MORE_INFO = 5;	// waiting requester feedback
	const STATUS_WAITING = 7;			// on hold
	const STATUS_CLOSED = 8;			// Closed - Solved
	const STATUS_CANCELED = 9;			// Closed - Not solved


	/**
	 *  'type' field format ('integer', 'integer:ObjectClass:PathToClass[:AddCreateButtonOrNot[:Filter]]', 'sellist:TableName:LabelFieldName[:KeyFieldName[:KeyFieldParent[:Filter]]]', 'varchar(x)', 'double(24,8)', 'real', 'price', 'text', 'text:none', 'html', 'date', 'datetime', 'timestamp', 'duration', 'mail', 'phone', 'url', 'password')
	 *         Note: Filter can be a string like "(t.ref:like:'SO-%') or (t.date_creation:<:'20160101') or (t.nature:is:NULL)"
	 *  'label' the translation key.
	 *  'picto' is code of a picto to show before value in forms
	 *  'enabled' is a condition when the field must be managed (Example: 1 or '$conf->global->MY_SETUP_PARAM)
	 *  'position' is the sort order of field.
	 *  'notnull' is set to 1 if not null in database. Set to -1 if we must set data to null if empty ('' or 0).
	 *  'visible' says if field is visible in list (Examples: 0=Not visible, 1=Visible on list and create/update/view forms, 2=Visible on list only, 3=Visible on create/update/view form only (not list), 4=Visible on list and update/view form only (not create). 5=Visible on list and view only (not create/not update). Using a negative value means field is not shown by default on list but can be selected for viewing)
	 *  'noteditable' says if field is not editable (1 or 0)
	 *  'default' is a default value for creation (can still be overwrote by the Setup of Default Values if field is editable in creation form). Note: If default is set to '(PROV)' and field is 'ref', the default value will be set to '(PROVid)' where id is rowid when a new record is created.
	 *  'index' if we want an index in database.
	 *  'foreignkey'=>'tablename.field' if the field is a foreign key (it is recommanded to name the field fk_...).
	 *  'searchall' is 1 if we want to search in this field when making a search from the quick search button.
	 *  'isameasure' must be set to 1 if you want to have a total on list for this field. Field type must be summable like integer or double(24,8).
	 *  'css' and 'cssview' and 'csslist' is the CSS style to use on field. 'css' is used in creation and update. 'cssview' is used in view mode. 'csslist' is used for columns in lists. For example: 'maxwidth200', 'wordbreak', 'tdoverflowmax200'
	 *  'help' is a 'TranslationString' to use to show a tooltip on field. You can also use 'TranslationString:keyfortooltiponlick' for a tooltip on click.
	 *  'showoncombobox' if value of the field must be visible into the label of the combobox that list record
	 *  'disabled' is 1 if we want to have the field locked by a 'disabled' attribute. In most cases, this is never set into the definition of $fields into class, but is set dynamically by some part of code.
	 *  'arrayofkeyval' to set list of value if type is a list of predefined values. For example: array("0"=>"Draft","1"=>"Active","-1"=>"Cancel")
	 *  'autofocusoncreate' to have field having the focus on a create form. Only 1 field should have this property set to 1.
	 *  'comment' is not used. You can store here any text of your choice. It is not used by application.
	 *
	 *  Note: To have value dynamic, you can set value to 0 in definition and edit the value on the fly into the constructor.
	 */

	// BEGIN MODULEBUILDER PROPERTIES
	public $fields = array(
		'rowid' => array('type'=>'integer', 'label'=>'TechnicalID', 'visible'=>-2, 'enabled'=>1, 'position'=>1, 'notnull'=>1, 'index'=>1, 'comment'=>"Id"),
		'entity' => array('type'=>'integer', 'label'=>'Entity', 'visible'=>0, 'enabled'=>1, 'position'=>5, 'notnull'=>1, 'index'=>1),
		'ref' => array('type'=>'varchar(128)', 'label'=>'Ref', 'visible'=>1, 'enabled'=>1, 'position'=>10, 'notnull'=>1, 'index'=>1, 'searchall'=>1, 'comment'=>"Reference of object", 'css'=>'', 'showoncombobox'=>1),
		'track_id' => array('type'=>'varchar(255)', 'label'=>'TicketTrackId', 'visible'=>-2, 'enabled'=>1, 'position'=>11, 'notnull'=>-1, 'searchall'=>1, 'help'=>"Help text"),
		'fk_user_create' => array('type'=>'integer:User:user/class/user.class.php', 'label'=>'Author', 'visible'=>1, 'enabled'=>1, 'position'=>15, 'notnull'=>1, 'csslist'=>'tdoverflowmax100 maxwidth150onsmartphone'),
		'origin_email' => array('type'=>'mail', 'label'=>'OriginEmail', 'visible'=>-2, 'enabled'=>1, 'position'=>16, 'notnull'=>1, 'index'=>1, 'searchall'=>1, 'comment'=>"Reference of object", 'csslist'=>'tdoverflowmax150'),
		'subject' => array('type'=>'varchar(255)', 'label'=>'Subject', 'visible'=>1, 'enabled'=>1, 'position'=>18, 'notnull'=>-1, 'searchall'=>1, 'help'=>"", 'css'=>'maxwidth200 tdoverflowmax200', 'autofocusoncreate'=>1),
		'type_code' => array('type'=>'varchar(32)', 'label'=>'Type', 'visible'=>1, 'enabled'=>1, 'position'=>20, 'notnull'=>-1, 'help'=>"", 'csslist'=>'maxwidth125 tdoverflowmax50'),
		'category_code' => array('type'=>'varchar(32)', 'label'=>'TicketCategory', 'visible'=>-1, 'enabled'=>1, 'position'=>21, 'notnull'=>-1, 'help'=>"", 'css'=>'maxwidth100 tdoverflowmax200'),
		'severity_code' => array('type'=>'varchar(32)', 'label'=>'Severity', 'visible'=>1, 'enabled'=>1, 'position'=>22, 'notnull'=>-1, 'help'=>"", 'css'=>'maxwidth100'),
		'fk_soc' => array('type'=>'integer:Societe:societe/class/societe.class.php', 'label'=>'ThirdParty', 'visible'=>1, 'enabled'=>'isModEnabled("societe")', 'position'=>50, 'notnull'=>-1, 'index'=>1, 'searchall'=>1, 'help'=>"OrganizationEventLinkToThirdParty", 'css'=>'tdoverflowmax150 maxwidth150onsmartphone'),
		'notify_tiers_at_create' => array('type'=>'integer', 'label'=>'NotifyThirdparty', 'visible'=>-1, 'enabled'=>0, 'position'=>51, 'notnull'=>1, 'index'=>1),
		'fk_project' => array('type'=>'integer:Project:projet/class/project.class.php', 'label'=>'Project', 'visible'=>-1, 'enabled'=>'$conf->project->enabled', 'position'=>52, 'notnull'=>-1, 'index'=>1, 'help'=>"LinkToProject"),
		'fk_contract' => array('type'=>'integer:Contrat:contrat/class/contrat.class.php', 'label'=>'Contract', 'visible'=>-1, 'enabled'=>'$conf->contract->enabled', 'position'=>53, 'notnull'=>-1, 'index'=>1, 'help'=>"LinkToContract"),
		//'timing' => array('type'=>'varchar(20)', 'label'=>'Timing', 'visible'=>-1, 'enabled'=>1, 'position'=>42, 'notnull'=>-1, 'help'=>""),	// what is this ?
		'datec' => array('type'=>'datetime', 'label'=>'DateCreation', 'visible'=>1, 'enabled'=>1, 'position'=>500, 'notnull'=>1, 'csslist'=>'nowraponall'),
		'date_read' => array('type'=>'datetime', 'label'=>'TicketReadOn', 'visible'=>-1, 'enabled'=>1, 'position'=>501, 'notnull'=>1),
		'date_last_msg_sent' => array('type'=>'datetime', 'label'=>'TicketLastMessageDate', 'visible'=>0, 'enabled'=>1, 'position'=>502, 'notnull'=>-1),
		'fk_user_assign' => array('type'=>'integer:User:user/class/user.class.php', 'label'=>'AssignedTo', 'visible'=>1, 'enabled'=>1, 'position'=>505, 'notnull'=>1, 'csslist'=>'tdoverflowmax100 maxwidth150onsmartphone'),
		'date_close' => array('type'=>'datetime', 'label'=>'TicketCloseOn', 'visible'=>-1, 'enabled'=>1, 'position'=>510, 'notnull'=>1),
		'tms' => array('type'=>'timestamp', 'label'=>'DateModification', 'visible'=>-1, 'enabled'=>1, 'position'=>520, 'notnull'=>1),
		'message' => array('type'=>'html', 'label'=>'Message', 'visible'=>-2, 'enabled'=>1, 'position'=>540, 'notnull'=>-1,),
		'email_msgid' => array('type'=>'varchar(255)', 'label'=>'EmailMsgID', 'visible'=>-2, 'enabled'=>1, 'position'=>540, 'notnull'=>-1, 'help'=>'EmailMsgIDDesc', 'csslist'=>'tdoverflowmax100'),
		'email_date' => array('type'=>'datetime', 'label'=>'EmailDate', 'visible'=>-2, 'enabled'=>1, 'position'=>541),
		'progress' => array('type'=>'integer', 'label'=>'Progression', 'visible'=>-1, 'enabled'=>1, 'position'=>540, 'notnull'=>-1, 'css'=>'right', 'help'=>"", 'isameasure'=>2, 'csslist'=>'width50'),
		'resolution' => array('type'=>'integer', 'label'=>'Resolution', 'visible'=>-1, 'enabled'=>'getDolGlobalString("TICKET_ENABLE_RESOLUTION")', 'position'=>550, 'notnull'=>1),
		'fk_statut' => array('type'=>'integer', 'label'=>'Status', 'visible'=>1, 'enabled'=>1, 'position'=>600, 'notnull'=>1, 'index'=>1, 'arrayofkeyval'=>array(0 => 'Unread', 1 => 'Read', 3 => 'Answered', 4 => 'Assigned', 5 => 'InProgress', 6 => 'Waiting', 8 => 'SolvedClosed', 9 => 'Deleted')),
		'import_key' =>array('type'=>'varchar(14)', 'label'=>'ImportId', 'enabled'=>1, 'visible'=>-2, 'position'=>900),
	);
	// END MODULEBUILDER PROPERTIES


	/**
	 *  Constructor
	 *
	 *  @param DoliDb $db Database handler
	 */
	public function __construct($db)
	{
		global $conf;

		$this->db = $db;

		$this->statuts_short = array(
			self::STATUS_NOT_READ => 'Unread',
			self::STATUS_READ => 'Read',
			self::STATUS_ASSIGNED => 'Assigned',
			self::STATUS_IN_PROGRESS => 'InProgress',
			self::STATUS_WAITING => 'OnHold',
			self::STATUS_NEED_MORE_INFO => 'NeedMoreInformationShort',
			self::STATUS_CLOSED => 'SolvedClosed',
			self::STATUS_CANCELED => 'Canceled'
		);
		$this->statuts = array(
			self::STATUS_NOT_READ => 'Unread',
			self::STATUS_READ => 'Read',
			self::STATUS_ASSIGNED => 'Assigned',
			self::STATUS_IN_PROGRESS => 'InProgress',
			self::STATUS_WAITING => 'OnHold',
			self::STATUS_NEED_MORE_INFO => 'NeedMoreInformation',
			self::STATUS_CLOSED => 'SolvedClosed',
			self::STATUS_CANCELED => 'Canceled'
		);
	}

	/**
	 *    Check properties of ticket are ok (like ref, track_id, ...).
	 *    All properties must be already loaded on object (this->ref, this->track_id, ...).
	 *
	 *    @return int        0 if OK, <0 if KO
	 */
	private function verify()
	{
		$this->errors = array();

		$result = 0;

		// Clean parameters
		if (isset($this->ref)) {
			$this->ref = trim($this->ref);
		}

		if (isset($this->track_id)) {
			$this->track_id = trim($this->track_id);
		}

		if (isset($this->fk_soc)) {
			$this->fk_soc = (int) $this->fk_soc;
		}

		if (isset($this->fk_project)) {
			$this->fk_project = (int) $this->fk_project;
		}

		if (isset($this->origin_email)) {
			$this->origin_email = trim($this->origin_email);
		}

		if (isset($this->fk_user_create)) {
			$this->fk_user_create = (int) $this->fk_user_create;
		}

		if (isset($this->fk_user_assign)) {
			$this->fk_user_assign = (int) $this->fk_user_assign;
		}

		if (isset($this->subject)) {
			$this->subject = trim($this->subject);
		}

		if (isset($this->message)) {
			$this->message = trim($this->message);
			if (dol_strlen($this->message) > 65000) {
				$this->errors[] = 'ErrorFieldTooLong';
				dol_syslog(get_class($this).'::create error -1 message too long', LOG_ERR);
				$result = -1;
			}
		}

		if (isset($this->fk_statut)) {
			$this->fk_statut = (int) $this->fk_statut;
		}

		if (isset($this->resolution)) {
			$this->resolution = trim($this->resolution);
		}

		if (isset($this->progress)) {
			$this->progress = trim($this->progress);
		}

		if (isset($this->timing)) {
			$this->timing = trim($this->timing);
		}

		if (isset($this->type_code)) {
			$this->type_code = trim($this->type_code);
		}

		if (isset($this->category_code)) {
			$this->category_code = trim($this->category_code);
		}

		if (isset($this->severity_code)) {
			$this->severity_code = trim($this->severity_code);
		}

		if (empty($this->ref)) {
			$this->errors[] = 'ErrorTicketRefRequired';
			dol_syslog(get_class($this)."::create error -1 ref null", LOG_ERR);
			$result = -1;
		}

		return $result;
	}

	/**
	 *  Create object into database
	 *
	 *  @param  User $user      User that creates
	 *  @param  int  $notrigger 0=launch triggers after, 1=disable triggers
	 *  @return int                      <0 if KO, Id of created object if OK
	 */
	public function create($user, $notrigger = 0)
	{
		global $conf;

		$error = 0;

		// Clean parameters
		$this->datec = dol_now();
		if (empty($this->track_id)) {
			$this->track_id = generate_random_id(16);
		}

		// Check more parameters
		// If error, this->errors[] is filled
		$result = $this->verify();

		if ($result >= 0) {
			$this->entity = ((isset($this->entity) && is_numeric($this->entity)) ? $this->entity : $conf->entity);

			// Insert request
			$sql = "INSERT INTO ".MAIN_DB_PREFIX."ticket(";
			$sql .= "ref,";
			$sql .= "track_id,";
			$sql .= "fk_soc,";
			$sql .= "fk_project,";
			$sql .= "fk_contract,";
			$sql .= "origin_email,";
			$sql .= "fk_user_create,";
			$sql .= "fk_user_assign,";
			$sql .= "email_msgid,";
			$sql .= "email_date,";
			$sql .= "subject,";
			$sql .= "message,";
			$sql .= "fk_statut,";
			$sql .= "resolution,";
			$sql .= "progress,";
			$sql .= "timing,";
			$sql .= "type_code,";
			$sql .= "category_code,";
			$sql .= "severity_code,";
			$sql .= "datec,";
			$sql .= "date_read,";
			$sql .= "date_close,";
			$sql .= "entity,";
			$sql .= "notify_tiers_at_create,";
			$sql .= "ip";
			$sql .= ") VALUES (";
			$sql .= " ".(!isset($this->ref) ? '' : "'".$this->db->escape($this->ref)."'").",";
			$sql .= " ".(!isset($this->track_id) ? 'NULL' : "'".$this->db->escape($this->track_id)."'").",";
			$sql .= " ".($this->fk_soc > 0 ? $this->db->escape($this->fk_soc) : "null").",";
			$sql .= " ".($this->fk_project > 0 ? $this->db->escape($this->fk_project) : "null").",";
			$sql .= " ".($this->fk_contract > 0 ? $this->db->escape($this->fk_contract) : "null").",";
			$sql .= " ".(!isset($this->origin_email) ? 'NULL' : "'".$this->db->escape($this->origin_email)."'").",";
			$sql .= " ".(!isset($this->fk_user_create) ? ($user->id > 0 ? $user->id : 'NULL') : ($this->fk_user_create > 0 ? $this->fk_user_create : 'NULL')).",";
			$sql .= " ".($this->fk_user_assign > 0 ? $this->fk_user_assign : 'NULL').",";
			$sql .= " ".(empty($this->email_msgid) ? 'NULL' : "'".$this->db->escape($this->email_msgid)."'").",";
			$sql .= " ".(empty($this->email_date) ? 'NULL' : "'".$this->db->idate($this->email_date)."'").",";
			$sql .= " ".(!isset($this->subject) ? 'NULL' : "'".$this->db->escape($this->subject)."'").",";
			$sql .= " ".(!isset($this->message) ? 'NULL' : "'".$this->db->escape($this->message)."'").",";
			$sql .= " ".(!isset($this->fk_statut) ? '0' : "'".$this->db->escape($this->fk_statut)."'").",";
			$sql .= " ".(!isset($this->resolution) ? 'NULL' : "'".$this->db->escape($this->resolution)."'").",";
			$sql .= " ".(!isset($this->progress) ? '0' : "'".$this->db->escape($this->progress)."'").",";
			$sql .= " ".(!isset($this->timing) ? 'NULL' : "'".$this->db->escape($this->timing)."'").",";
			$sql .= " ".(!isset($this->type_code) ? 'NULL' : "'".$this->db->escape($this->type_code)."'").",";
			$sql .= " ".(empty($this->category_code) || $this->category_code == '-1' ? 'NULL' : "'".$this->db->escape($this->category_code)."'").",";
			$sql .= " ".(!isset($this->severity_code) ? 'NULL' : "'".$this->db->escape($this->severity_code)."'").",";
			$sql .= " ".(!isset($this->datec) || dol_strlen($this->datec) == 0 ? 'NULL' : "'".$this->db->idate($this->datec)."'").",";
			$sql .= " ".(!isset($this->date_read) || dol_strlen($this->date_read) == 0 ? 'NULL' : "'".$this->db->idate($this->date_read)."'").",";
			$sql .= " ".(!isset($this->date_close) || dol_strlen($this->date_close) == 0 ? 'NULL' : "'".$this->db->idate($this->date_close)."'");
			$sql .= ", ".((int) $this->entity);
			$sql .= ", ".(!isset($this->notify_tiers_at_create) ? '1' : "'".$this->db->escape($this->notify_tiers_at_create)."'");
			$sql .= ", ".(!isset($this->ip) ? 'NULL' : "'".$this->db->escape($this->ip)."'");
			$sql .= ")";

			$this->db->begin();

			dol_syslog(get_class($this)."::create", LOG_DEBUG);
			$resql = $this->db->query($sql);
			if (!$resql) {
				$error++;
				$this->errors[] = "Error ".$this->db->lasterror();
			}

			if (!$error) {
				$this->id = $this->db->last_insert_id(MAIN_DB_PREFIX."ticket");
			}

			if (!$error && !empty($conf->global->TICKET_ADD_AUTHOR_AS_CONTACT)) {
				// add creator as contributor
				if ($this->add_contact($user->id, 'CONTRIBUTOR', 'internal') < 0) {
					$error++;
				}
			}

			if (!$error && $this->fk_user_assign > 0) {
				if ($this->add_contact($this->fk_user_assign, 'SUPPORTTEC', 'internal') < 0) {
					$error++;
				}
			}


			//Update extrafield
			if (!$error) {
				$result = $this->insertExtraFields();
				if ($result < 0) {
					$error++;
				}
			}

			if (!$error && !$notrigger) {
				// Call trigger
				$result = $this->call_trigger('TICKET_CREATE', $user);
				if ($result < 0) {
					$error++;
				}
				// End call triggers
			}

			// Commit or rollback
			if ($error) {
				foreach ($this->errors as $errmsg) {
					dol_syslog(get_class($this)."::create ".$errmsg, LOG_ERR);
					$this->error .= ($this->error ? ', '.$errmsg : $errmsg);
				}
				$this->db->rollback();
				return -1 * $error;
			} else {
				$this->db->commit();
				return $this->id;
			}
		} else {
			$this->db->rollback();
			dol_syslog(get_class($this)."::Create fails verify ".join(',', $this->errors), LOG_WARNING);
			return -3;
		}
	}

	/**
	 *  Load object in memory from the database
	 *
	 *  @param  int        	$id    			Id object
	 *  @param	string		$ref			Ref
	 *  @param	string		$track_id		Track id, a hash like ref
	 *  @param	string		$email_msgid	Email msgid
	 *  @return int              			<0 if KO, >0 if OK
	 */
	public function fetch($id = '', $ref = '', $track_id = '', $email_msgid = '')
	{
		global $langs;

		// Check parameters
		if (empty($id) && empty($ref) && empty($track_id) && empty($email_msgid)) {
			$this->error = 'ErrorWrongParameters';
			dol_print_error('', get_class($this)."::fetch ".$this->error);
			return -1;
		}

		$sql = "SELECT";
		$sql .= " t.rowid,";
		$sql .= " t.entity,";
		$sql .= " t.ref,";
		$sql .= " t.track_id,";
		$sql .= " t.fk_soc,";
		$sql .= " t.fk_project,";
		$sql .= " t.fk_contract,";
		$sql .= " t.origin_email,";
		$sql .= " t.fk_user_create,";
		$sql .= " t.fk_user_assign,";
		$sql .= " t.email_msgid,";
		$sql .= " t.email_date,";
		$sql .= " t.subject,";
		$sql .= " t.message,";
		$sql .= " t.fk_statut as status,";
		$sql .= " t.resolution,";
		$sql .= " t.progress,";
		$sql .= " t.timing,";
		$sql .= " t.type_code,";
		$sql .= " t.category_code,";
		$sql .= " t.severity_code,";
		$sql .= " t.datec,";
		$sql .= " t.date_read,";
		$sql .= " t.date_last_msg_sent,";
		$sql .= " t.date_close,";
		$sql .= " t.tms,";
		$sql .= " t.ip,";
		$sql .= " type.label as type_label, category.label as category_label, severity.label as severity_label";
		$sql .= " FROM ".MAIN_DB_PREFIX."ticket as t";
		$sql .= " LEFT JOIN ".MAIN_DB_PREFIX."c_ticket_type as type ON type.code=t.type_code";
		$sql .= " LEFT JOIN ".MAIN_DB_PREFIX."c_ticket_category as category ON category.code=t.category_code";
		$sql .= " LEFT JOIN ".MAIN_DB_PREFIX."c_ticket_severity as severity ON severity.code=t.severity_code";

		if ($id) {
			$sql .= " WHERE t.rowid = ".((int) $id);
		} else {
			$sql .= " WHERE t.entity IN (".getEntity($this->element, 1).")";
			if (!empty($ref)) {
				$sql .= " AND t.ref = '".$this->db->escape($ref)."'";
			} elseif ($track_id) {
				$sql .= " AND t.track_id = '".$this->db->escape($track_id)."'";
			} else {
				$sql .= " AND t.email_msgid = '".$this->db->escape($email_msgid)."'";
			}
		}

		dol_syslog(get_class($this)."::fetch", LOG_DEBUG);
		$resql = $this->db->query($sql);
		if ($resql) {
			if ($this->db->num_rows($resql)) {
				$obj = $this->db->fetch_object($resql);

				$this->id = $obj->rowid;
				$this->entity = $obj->entity;
				$this->ref = $obj->ref;
				$this->track_id = $obj->track_id;
				$this->fk_soc = $obj->fk_soc;
				$this->socid = $obj->fk_soc; // for fetch_thirdparty() method
				$this->fk_project = $obj->fk_project;
				$this->fk_contract = $obj->fk_contract;
				$this->origin_email = $obj->origin_email;
				$this->fk_user_create = $obj->fk_user_create;
				$this->fk_user_assign = $obj->fk_user_assign;
				$this->email_msgid = $obj->email_msgid;
				$this->email_date = $this->db->jdate($obj->email_date);
				$this->subject = $obj->subject;
				$this->message = $obj->message;
				$this->ip = $obj->ip;

				$this->status = $obj->status;
				$this->fk_statut = $this->status; // For backward compatibility

				$this->resolution = $obj->resolution;
				$this->progress = $obj->progress;
				$this->timing = $obj->timing;

				$this->type_code = $obj->type_code;
				$label_type = ($langs->trans("TicketTypeShort".$obj->type_code) != ("TicketTypeShort".$obj->type_code) ? $langs->trans("TicketTypeShort".$obj->type_code) : ($obj->type_label != '-' ? $obj->type_label : ''));
				$this->type_label = $label_type;

				$this->category_code = $obj->category_code;
				$label_category = ($langs->trans("TicketCategoryShort".$obj->category_code) != ("TicketCategoryShort".$obj->category_code) ? $langs->trans("TicketCategoryShort".$obj->category_code) : ($obj->category_label != '-' ? $obj->category_label : ''));
				$this->category_label = $label_category;

				$this->severity_code = $obj->severity_code;
				$label_severity = ($langs->trans("TicketSeverityShort".$obj->severity_code) != ("TicketSeverityShort".$obj->severity_code) ? $langs->trans("TicketSeverityShort".$obj->severity_code) : ($obj->severity_label != '-' ? $obj->severity_label : ''));
				$this->severity_label = $label_severity;

				$this->datec = $this->db->jdate($obj->datec);
				$this->date_creation = $this->db->jdate($obj->datec);
				$this->date_read = $this->db->jdate($obj->date_read);
				$this->date_validation = $this->db->jdate($obj->date_read);
				$this->date_last_msg_sent = $this->db->jdate($obj->date_last_msg_sent);
				$this->date_close = $this->db->jdate($obj->date_close);
				$this->tms = $this->db->jdate($obj->tms);
				$this->date_modification = $this->db->jdate($obj->tms);

				$this->fetch_optionals();

				$this->db->free($resql);
				return 1;
			} else {
				return 0;
			}
		} else {
			$this->error = "Error ".$this->db->lasterror();
			dol_syslog(get_class($this)."::fetch ".$this->error, LOG_ERR);
			return -1;
		}
	}

	/**
	 * Load all objects in memory from database
	 *
	 * @param  User   $user      	User for action
	 * @param  string $sortorder 	Sort order
	 * @param  string $sortfield 	Sort field
	 * @param  int    $limit     	page number
	 * @param  int    $offset    	Offset for query
	 * @param  int    $arch      	archive or not (not used)
	 * @param  array  $filter    	Filter for query
	 * @return int 					<0 if KO, >0 if OK
	 */
	public function fetchAll($user, $sortorder = 'ASC', $sortfield = 't.datec', $limit = '', $offset = 0, $arch = '', $filter = '')
	{
		global $langs, $extrafields;

		// fetch optionals attributes and labels
		$extrafields->fetch_name_optionals_label($this->table_element);

		$sql = "SELECT";
		$sql .= " t.rowid,";
		$sql .= " t.ref,";
		$sql .= " t.track_id,";
		$sql .= " t.fk_soc,";
		$sql .= " t.fk_project,";
		$sql .= " t.fk_contract,";
		$sql .= " t.origin_email,";
		$sql .= " t.fk_user_create, uc.lastname as user_create_lastname, uc.firstname as user_create_firstname,";
		$sql .= " t.fk_user_assign, ua.lastname as user_assign_lastname, ua.firstname as user_assign_firstname,";
		$sql .= " t.subject,";
		$sql .= " t.message,";
		$sql .= " t.fk_statut as status,";
		$sql .= " t.resolution,";
		$sql .= " t.progress,";
		$sql .= " t.timing,";
		$sql .= " t.type_code,";
		$sql .= " t.category_code,";
		$sql .= " t.severity_code,";
		$sql .= " t.datec,";
		$sql .= " t.date_read,";
		$sql .= " t.date_last_msg_sent,";
		$sql .= " t.date_close,";
		$sql .= " t.tms";
		$sql .= ", type.label as type_label, category.label as category_label, severity.label as severity_label";
		// Add fields for extrafields
		if ($extrafields->attributes[$this->table_element]['count']> 0) {
			foreach ($extrafields->attributes[$this->table_element]['label'] as $key => $val) {
				$sql .= ($extrafields->attributes[$this->table_element]['type'][$key] != 'separate' ? ",ef.".$key." as options_".$key : '');
			}
		}
		$sql .= " FROM ".MAIN_DB_PREFIX."ticket as t";
		$sql .= " LEFT JOIN ".MAIN_DB_PREFIX."c_ticket_type as type ON type.code=t.type_code";
		$sql .= " LEFT JOIN ".MAIN_DB_PREFIX."c_ticket_category as category ON category.code=t.category_code";
		$sql .= " LEFT JOIN ".MAIN_DB_PREFIX."c_ticket_severity as severity ON severity.code=t.severity_code";
		$sql .= " LEFT JOIN ".MAIN_DB_PREFIX."societe as s ON s.rowid=t.fk_soc";
		$sql .= " LEFT JOIN ".MAIN_DB_PREFIX."user as uc ON uc.rowid=t.fk_user_create";
		$sql .= " LEFT JOIN ".MAIN_DB_PREFIX."user as ua ON ua.rowid=t.fk_user_assign";
		if ($extrafields->attributes[$this->table_element]['count']> 0) {
			if (is_array($extrafields->attributes[$this->table_element]['label']) && count($extrafields->attributes[$this->table_element]['label'])) {
				$sql .= " LEFT JOIN ".MAIN_DB_PREFIX."ticket_extrafields as ef on (t.rowid = ef.fk_object)";
			}
		}
		if (empty($user->rights->societe->client->voir) && !$user->socid) {
			$sql .= ", ".MAIN_DB_PREFIX."societe_commerciaux as sc";
		}

		$sql .= " WHERE t.entity IN (".getEntity('ticket').")";

		// Manage filter
		if (!empty($filter)) {
			foreach ($filter as $key => $value) {
				if (strpos($key, 'date')) { // To allow $filter['YEAR(s.dated)']=>$year
					$sql .= " AND ".$key." = '".$this->db->escape($value)."'";
				} elseif (($key == 't.fk_user_assign') || ($key == 't.type_code') || ($key == 't.category_code') || ($key == 't.severity_code') || ($key == 't.fk_soc')) {
					$sql .= " AND ".$key." = '".$this->db->escape($value)."'";
				} elseif ($key == 't.fk_statut') {
					if (is_array($value) && count($value) > 0) {
						$sql .= " AND ".$key." IN (".$this->db->sanitize(implode(',', $value)).")";
					} else {
						$sql .= " AND ".$key.' = '.((int) $value);
					}
				} elseif ($key == 't.fk_contract') {
					$sql .= " AND ".$key.' = '.((int) $value);
				} else {
					$sql .= " AND ".$key." LIKE '%".$this->db->escape($value)."%'";
				}
			}
		}
		if (empty($user->rights->societe->client->voir) && !$user->socid) {
			$sql .= " AND t.fk_soc = sc.fk_soc AND sc.fk_user = ".((int) $user->id);
		} elseif ($user->socid) {
			$sql .= " AND t.fk_soc = ".((int) $user->socid);
		}

		$sql .= $this->db->order($sortfield, $sortorder);
		if (!empty($limit)) {
			$sql .= $this->db->plimit($limit + 1, $offset);
		}

		dol_syslog(get_class($this)."::fetchAll", LOG_DEBUG);
		$resql = $this->db->query($sql);

		if ($resql) {
			$this->lines = array();

			$num = $this->db->num_rows($resql);
			$i = 0;

			if ($num) {
				while ($i < $num) {
					$obj = $this->db->fetch_object($resql);

					$line = new self($this->db);

					$line->id = $obj->rowid;
					//$line->rowid = $obj->rowid;
					$line->ref = $obj->ref;
					$line->track_id = $obj->track_id;
					$line->fk_soc = $obj->fk_soc;
					$line->fk_project = $obj->fk_project;
					$line->fk_contract = $obj->fk_contract;
					$line->origin_email = $obj->origin_email;

					$line->fk_user_create = $obj->fk_user_create;
					$line->fk_user_assign = $obj->fk_user_assign;

					$line->subject = $obj->subject;
					$line->message = $obj->message;
					$line->fk_statut = $obj->status;
					$line->status = $obj->status;
					$line->resolution = $obj->resolution;
					$line->progress = $obj->progress;
					$line->timing = $obj->timing;

					$label_type = ($langs->trans("TicketTypeShort".$obj->type_code) != ("TicketTypeShort".$obj->type_code) ? $langs->trans("TicketTypeShort".$obj->type_code) : ($obj->type_label != '-' ? $obj->type_label : ''));
					$line->type_label = $label_type;

					$this->category_code = $obj->category_code;
					$label_category = ($langs->trans("TicketCategoryShort".$obj->category_code) != ("TicketCategoryShort".$obj->category_code) ? $langs->trans("TicketCategoryShort".$obj->category_code) : ($obj->category_label != '-' ? $obj->category_label : ''));
					$line->category_label = $label_category;

					$this->severity_code = $obj->severity_code;
					$label_severity = ($langs->trans("TicketSeverityShort".$obj->severity_code) != ("TicketSeverityShort".$obj->severity_code) ? $langs->trans("TicketSeverityShort".$obj->severity_code) : ($obj->severity_label != '-' ? $obj->severity_label : ''));
					$line->severity_label = $label_severity;

					$line->datec = $this->db->jdate($obj->datec);
					$line->date_read = $this->db->jdate($obj->date_read);
					$line->date_last_msg_sent = $this->db->jdate($obj->date_last_msg_sent);
					$line->date_close = $this->db->jdate($obj->date_close);

					// Extra fields
					if ($extrafields->attributes[$this->table_element]['count']> 0) {
						if (is_array($extrafields->attributes[$this->table_element]['label']) && count($extrafields->attributes[$this->table_element]['label'])) {
							foreach ($extrafields->attributes[$this->table_element]['label'] as $key => $val) {
								$tmpkey = 'options_'.$key;
								$line->{$tmpkey} = $obj->$tmpkey;
							}
						}
					}
					$this->lines[$i] = $line;
					$i++;
				}
			}
			$this->db->free($resql);
			return $num;
		} else {
			$this->error = "Error ".$this->db->lasterror();
			dol_syslog(get_class($this)."::fetchAll ".$this->error, LOG_ERR);
			return -1;
		}
	}

	/**
	 *  Update object into database
	 *
	 *  @param  User $user      User that modifies
	 *  @param  int  $notrigger 0=launch triggers after, 1=disable triggers
	 *  @return int                     <0 if KO, >0 if OK
	 */
	public function update($user = 0, $notrigger = 0)
	{
		$error = 0;

		// $this->oldcopy should have been set by the caller of update (here properties were already modified)
		//if (empty($this->oldcopy)) {
		//	$this->oldcopy = dol_clone($this);
		//}

		// Clean parameters
		if (isset($this->ref)) {
			$this->ref = trim($this->ref);
		}

		if (isset($this->track_id)) {
			$this->track_id = trim($this->track_id);
		}

		if (isset($this->fk_soc)) {
			$this->fk_soc = (int) $this->fk_soc;
		}

		if (isset($this->fk_project)) {
			$this->fk_project = (int) $this->fk_project;
		}

		if (isset($this->fk_contract)) {
			$this->fk_contract = (int) $this->fk_contract;
		}

		if (isset($this->origin_email)) {
			$this->origin_email = trim($this->origin_email);
		}

		if (isset($this->fk_user_create)) {
			$this->fk_user_create = (int) $this->fk_user_create;
		}

		if (isset($this->fk_user_assign)) {
			$this->fk_user_assign = (int) $this->fk_user_assign;
		}

		if (isset($this->subject)) {
			$this->subject = trim($this->subject);
		}

		if (isset($this->message)) {
			$this->message = trim($this->message);
			if (dol_strlen($this->message) > 65000) {
				$this->errors[] = 'ErrorFieldTooLong';
				dol_syslog(get_class($this).'::update error -1 message too long', LOG_ERR);
				return -1;
			}
		}

		if (isset($this->fk_statut)) {
			$this->fk_statut = (int) $this->fk_statut;
		}

		if (isset($this->resolution)) {
			$this->resolution = trim($this->resolution);
		}

		if (isset($this->progress)) {
			$this->progress = trim($this->progress);
		}

		if (isset($this->timing)) {
			$this->timing = trim($this->timing);
		}

		if (isset($this->type_code)) {
			$this->timing = trim($this->type_code);
		}

		if (isset($this->category_code)) {
			$this->timing = trim($this->category_code);
		}

		if (isset($this->severity_code)) {
			$this->timing = trim($this->severity_code);
		}

		// Check parameters
		// Put here code to add a control on parameters values
		// Update request
		$sql = "UPDATE ".MAIN_DB_PREFIX."ticket SET";
		$sql .= " ref=".(isset($this->ref) ? "'".$this->db->escape($this->ref)."'" : "").",";
		$sql .= " track_id=".(isset($this->track_id) ? "'".$this->db->escape($this->track_id)."'" : "null").",";
		$sql .= " fk_soc=".(isset($this->fk_soc) ? "'".$this->db->escape($this->fk_soc)."'" : "null").",";
		$sql .= " fk_project=".(isset($this->fk_project) ? "'".$this->db->escape($this->fk_project)."'" : "null").",";
		$sql .= " fk_contract=".(isset($this->fk_contract) ? "'".$this->db->escape($this->fk_contract)."'" : "null").",";
		$sql .= " origin_email=".(isset($this->origin_email) ? "'".$this->db->escape($this->origin_email)."'" : "null").",";
		$sql .= " fk_user_create=".(isset($this->fk_user_create) ? $this->fk_user_create : "null").",";
		$sql .= " fk_user_assign=".(isset($this->fk_user_assign) ? $this->fk_user_assign : "null").",";
		$sql .= " subject=".(isset($this->subject) ? "'".$this->db->escape($this->subject)."'" : "null").",";
		$sql .= " message=".(isset($this->message) ? "'".$this->db->escape($this->message)."'" : "null").",";
		$sql .= " fk_statut=".(isset($this->fk_statut) ? $this->fk_statut : "null").",";
		$sql .= " resolution=".(isset($this->resolution) ? $this->resolution : "null").",";
		$sql .= " progress=".(isset($this->progress) ? "'".$this->db->escape($this->progress)."'" : "null").",";
		$sql .= " timing=".(isset($this->timing) ? "'".$this->db->escape($this->timing)."'" : "null").",";
		$sql .= " type_code=".(isset($this->type_code) ? "'".$this->db->escape($this->type_code)."'" : "null").",";
		$sql .= " category_code=".(isset($this->category_code) ? "'".$this->db->escape($this->category_code)."'" : "null").",";
		$sql .= " severity_code=".(isset($this->severity_code) ? "'".$this->db->escape($this->severity_code)."'" : "null").",";
		$sql .= " datec=".(dol_strlen($this->datec) != 0 ? "'".$this->db->idate($this->datec)."'" : 'null').",";
		$sql .= " date_read=".(dol_strlen($this->date_read) != 0 ? "'".$this->db->idate($this->date_read)."'" : 'null').",";
		$sql .= " date_last_msg_sent=".(dol_strlen($this->date_last_msg_sent) != 0 ? "'".$this->db->idate($this->date_last_msg_sent)."'" : 'null').",";
		$sql .= " date_close=".(dol_strlen($this->date_close) != 0 ? "'".$this->db->idate($this->date_close)."'" : 'null');
		$sql .= " WHERE rowid=".((int) $this->id);

		$this->db->begin();

		$resql = $this->db->query($sql);
		if (!$resql) {
			$error++;
			$this->errors[] = "Error ".$this->db->lasterror();
		}

		if (!$error) {
			// Update extrafields
			$result = $this->insertExtraFields();
			if ($result < 0) {
				$error++;
			}
		}

		if (!$error && !$notrigger) {
			// Call trigger
			$result = $this->call_trigger('TICKET_MODIFY', $user);
			if ($result < 0) {
				$error++;
			}
			  // End call triggers
		}

		// Commit or rollback
		if ($error) {
			foreach ($this->errors as $errmsg) {
				dol_syslog(get_class($this)."::update ".$errmsg, LOG_ERR);
				$this->error .= ($this->error ? ', '.$errmsg : $errmsg);
			}
			$this->db->rollback();
			return -1 * $error;
		} else {
			$this->db->commit();
			return 1;
		}
	}

	/**
	 *  Delete object in database
	 *
	 *     @param  User $user      User that deletes
	 *  @param  int  $notrigger 0=launch triggers after, 1=disable triggers
	 *  @return int                     <0 if KO, >0 if OK
	 */
	public function delete($user, $notrigger = 0)
	{
		global $conf, $langs;
		$error = 0;

		$this->db->begin();

		if (!$error) {
			if (!$notrigger) {
				// Call trigger
				$result = $this->call_trigger('TICKET_DELETE', $user);
				if ($result < 0) {
					$error++;
				}
				// End call triggers
			}
		}

		if (!$error) {
			// Delete linked contacts
			$res = $this->delete_linked_contact();
			if ($res < 0) {
				dol_syslog(get_class($this)."::delete error", LOG_ERR);
				$error++;
			}
		}

		if (!$error) {
			// Delete linked object
			$res = $this->deleteObjectLinked();
			if ($res < 0) {
				$error++;
			}
		}

		// Removed extrafields
		if (!$error) {
			$result = $this->deleteExtraFields();
			if ($result < 0) {
				$error++;
				dol_syslog(get_class($this)."::delete error -3 ".$this->error, LOG_ERR);
			}
		}

		// Delete all child tables

		if (!$error) {
			$sql = "DELETE FROM ".MAIN_DB_PREFIX."categorie_ticket";
			$sql .= " WHERE fk_ticket = ".(int) $this->id;

			$result = $this->db->query($sql);
			if (!$result) {
				$error++;
				$this->errors[] = $this->db->lasterror();
			}
		}

		if (!$error) {
			$sql = "DELETE FROM ".MAIN_DB_PREFIX."ticket";
			$sql .= " WHERE rowid=".((int) $this->id);

			dol_syslog(get_class($this)."::delete sql=".$sql);
			$resql = $this->db->query($sql);
			if (!$resql) {
				$error++;
				$this->errors[] = "Error ".$this->db->lasterror();
			}
		}

		// Commit or rollback
		if ($error) {
			foreach ($this->errors as $errmsg) {
				dol_syslog(get_class($this)."::delete ".$errmsg, LOG_ERR);
				$this->error .= ($this->error ? ', '.$errmsg : $errmsg);
			}
			$this->db->rollback();
			return -1 * $error;
		} else {
			$this->db->commit();
			return 1;
		}
	}

	/**
	 *     Load an object from its id and create a new one in database
	 *
	 *     @param   User    $user       User that clone
	 *     @param   int     $fromid     Id of object to clone
	 *     @return  int                 New id of clone
	 */
	public function createFromClone(User $user, $fromid)
	{
		$error = 0;

		$object = new Ticket($this->db);

		$this->db->begin();

		// Load source object
		$object->fetch($fromid);
		$object->id = 0;
		$object->statut = 0;

		// Clear fields
		// ...
		// Create clone
		$object->context['createfromclone'] = 'createfromclone';
		$result = $object->create($user);

		// Other options
		if ($result < 0) {
			$this->error = $object->error;
			$error++;
		}

		if (!$error) {
		}

		unset($object->context['createfromclone']);

		// End
		if (!$error) {
			$this->db->commit();
			return $object->id;
		} else {
			$this->db->rollback();
			return -1;
		}
	}

	/**
	 *     Initialise object with example values
	 *     Id must be 0 if object instance is a specimen
	 *
	 *     @return int
	 */
	public function initAsSpecimen()
	{
		$this->id = 0;
		$this->entity = 1;
		$this->ref = 'TI0501-001';
		$this->track_id = 'XXXXaaaa';
		$this->origin_email = 'email@email.com';
		$this->fk_project = 1;
		$this->fk_user_create = 1;
		$this->fk_user_assign = 1;
		$this->subject = 'Subject of ticket';
		$this->message = 'Message of ticket';
		$this->status = 0;
		$this->resolution = '1';
		$this->progress = '10';
		//$this->timing = '30';
		$this->type_code = 'TYPECODE';
		$this->category_code = 'CATEGORYCODE';
		$this->severity_code = 'SEVERITYCODE';
		$this->datec = '';
		$this->date_read = '';
		$this->date_last_msg_sent = '';
		$this->date_close = '';
		$this->tms = '';
		return 1;
	}

	/**
	 * Print selected status
	 *
	 * @param 	string    $selected   	Selected status
	 * @return 	void
	 */
	public function printSelectStatus($selected = "")
	{
		print Form::selectarray('search_fk_statut', $this->statuts_short, $selected, $show_empty = 1, $key_in_label = 0, $value_as_key = 0, $option = '', $translate = 1, $maxlen = 0, $disabled = 0, $sort = '', $morecss = '');
	}


	/**
	 * Load into a cache the types of tickets (setup done into dictionaries)
	 *
	 * @return 	int       Number of lines loaded, 0 if already loaded, <0 if KO
	 */
	public function loadCacheTypesTickets()
	{
		global $langs;

		if (!empty($this->cache_types_tickets) && count($this->cache_types_tickets)) {
			return 0;
		}
		// Cache deja charge

		$sql = "SELECT rowid, code, label, use_default, pos, description";
		$sql .= " FROM ".MAIN_DB_PREFIX."c_ticket_type";
		$sql .= " WHERE entity IN (".getEntity('c_ticket_type').")";
		$sql .= " AND active > 0";
		$sql .= " ORDER BY pos";
		dol_syslog(get_class($this)."::load_cache_type_tickets", LOG_DEBUG);
		$resql = $this->db->query($sql);
		if ($resql) {
			$num = $this->db->num_rows($resql);
			$i = 0;
			while ($i < $num) {
				$obj = $this->db->fetch_object($resql);
				$label = ($langs->trans("TicketTypeShort".$obj->code) != ("TicketTypeShort".$obj->code) ? $langs->trans("TicketTypeShort".$obj->code) : ($obj->label != '-' ? $obj->label : ''));
				$this->cache_types_tickets[$obj->rowid]['code'] = $obj->code;
				$this->cache_types_tickets[$obj->rowid]['label'] = $label;
				$this->cache_types_tickets[$obj->rowid]['use_default'] = $obj->use_default;
				$this->cache_types_tickets[$obj->rowid]['pos'] = $obj->pos;
				$i++;
			}
			return $num;
		} else {
			dol_print_error($this->db);
			return -1;
		}
	}

	/**
	 *      Load into a cache array, the list of ticket categories (setup done into dictionary)
	 *
	 *      @param	int		$publicgroup	0=No public group, 1=Public group only, -1=All
	 *      @return int             		Number of lines loaded, 0 if already loaded, <0 if KO
	 */
	public function loadCacheCategoriesTickets($publicgroup = -1)
	{
		global $conf, $langs;

		if ($publicgroup == -1 && !empty($this->cache_category_ticket) && count($this->cache_category_tickets)) {
			// Cache already loaded
			return 0;
		}

		$sql = "SELECT rowid, code, label, use_default, pos, description, public, active, force_severity, fk_parent";
		$sql .= " FROM ".MAIN_DB_PREFIX."c_ticket_category";
		$sql .= " WHERE entity IN (".getEntity('c_ticket_category').")";
		$sql .= " AND active > 0";
		if ($publicgroup > -1) {
			$sql .= " AND public = ".((int) $publicgroup);
		}
		$sql .= " ORDER BY pos";

		dol_syslog(get_class($this)."::load_cache_categories_tickets", LOG_DEBUG);

		$resql = $this->db->query($sql);
		if ($resql) {
			$num = $this->db->num_rows($resql);
			$i = 0;
			while ($i < $num) {
				$obj = $this->db->fetch_object($resql);
				$this->cache_category_tickets[$obj->rowid]['code'] = $obj->code;
				$this->cache_category_tickets[$obj->rowid]['use_default'] = $obj->use_default;
				$this->cache_category_tickets[$obj->rowid]['pos'] = $obj->pos;
				$this->cache_category_tickets[$obj->rowid]['public'] = $obj->public;
				$this->cache_category_tickets[$obj->rowid]['active'] = $obj->active;
				$this->cache_category_tickets[$obj->rowid]['force_severity'] = $obj->force_severity;
				$this->cache_category_tickets[$obj->rowid]['fk_parent'] = $obj->fk_parent;

				// If  translation exists, we use it to store already translated string.
				// Warning: You should not use this and recompute the translated string into caller code to get the value into expected language
				$label = ($langs->trans("TicketCategoryShort".$obj->code) != ("TicketCategoryShort".$obj->code) ? $langs->trans("TicketCategoryShort".$obj->code) : ($obj->label != '-' ? $obj->label : ''));
				$this->cache_category_tickets[$obj->rowid]['label'] = $label;

				$i++;
			}
			return $num;
		} else {
			dol_print_error($this->db);
			return -1;
		}
	}

	/**
	 *      Charge dans cache la liste des sévérité de tickets (paramétrable dans dictionnaire)
	 *
	 *      @return int             Number of lines loaded, 0 if already loaded, <0 if KO
	 */
	public function loadCacheSeveritiesTickets()
	{
		global $langs;

		if (!empty($this->cache_severity_tickets) && count($this->cache_severity_tickets)) {
			return 0;
		}
		// Cache deja charge

		$sql = "SELECT rowid, code, label, use_default, pos, description";
		$sql .= " FROM ".MAIN_DB_PREFIX."c_ticket_severity";
		$sql .= " WHERE entity IN (".getEntity('c_ticket_severity').")";
		$sql .= " AND active > 0";
		$sql .= " ORDER BY pos";
		dol_syslog(get_class($this)."::loadCacheSeveritiesTickets", LOG_DEBUG);
		$resql = $this->db->query($sql);
		if ($resql) {
			$num = $this->db->num_rows($resql);
			$i = 0;
			while ($i < $num) {
				$obj = $this->db->fetch_object($resql);

				$this->cache_severity_tickets[$obj->rowid]['code'] = $obj->code;
				$label = ($langs->trans("TicketSeverityShort".$obj->code) != ("TicketSeverityShort".$obj->code) ? $langs->trans("TicketSeverityShort".$obj->code) : ($obj->label != '-' ? $obj->label : ''));
				$this->cache_severity_tickets[$obj->rowid]['label'] = $label;
				$this->cache_severity_tickets[$obj->rowid]['use_default'] = $obj->use_default;
				$this->cache_severity_tickets[$obj->rowid]['pos'] = $obj->pos;
				$i++;
			}
			return $num;
		} else {
			dol_print_error($this->db);
			return -1;
		}
	}


	/**
	 * Return status label of object
	 *
	 * @param      	int		$mode     	0=long label, 1=short label, 2=Picto + short label, 3=Picto, 4=Picto + long label, 5=Short label + Picto, 6=Long label + Picto
	 * @return     	string    			Label
	 */
	public function getLibStatut($mode = 0)
	{
		return $this->LibStatut($this->fk_statut, $mode, 0, $this->progress);
	}


	// phpcs:disable PEAR.NamingConventions.ValidFunctionName.ScopeNotCamelCaps
	/**
	 *    Return status label of object
	 *
	 *    @param      string 	$status      Id status
	 *    @param      int		$mode        0=long label, 1=short label, 2=Picto + short label, 3=Picto, 4=Picto + long label, 5=Short label + Picto, 6=Long label + Picto
	 *    @param	  int		$notooltip	 1=No tooltip
	 *    @param	  int		$progress	 Progression (0 to 100)
	 *    @return     string     			 Label
	 */
	public function LibStatut($status, $mode = 0, $notooltip = 0, $progress = 0)
	{
		// phpcs:enable
		global $langs, $hookmanager;

		$labelStatus = $this->statuts[$status];
		$labelStatusShort = $this->statuts_short[$status];

		if ($status == self::STATUS_NOT_READ) {
			$statusType = 'status0';
		} elseif ($status == self::STATUS_READ) {
			$statusType = 'status1';
		} elseif ($status == self::STATUS_ASSIGNED) {
			$statusType = 'status2';
		} elseif ($status == self::STATUS_IN_PROGRESS) {
			$statusType = 'status4';
		} elseif ($status == self::STATUS_WAITING) {
			$statusType = 'status7';
		} elseif ($status == self::STATUS_NEED_MORE_INFO) {
			$statusType = 'status3';
		} elseif ($status == self::STATUS_CANCELED) {
			$statusType = 'status9';
		} elseif ($status == self::STATUS_CLOSED) {
			$statusType = 'status6';
		} else {
			$labelStatus = 'Unknown';
			$labelStatusShort = 'Unknown';
			$statusType = 'status0';
			$mode = 0;
		}

		$parameters = array(
			'status'          => $status,
			'mode'            => $mode,
		);

		// Note that $action and $object may have been modified by hook
		$reshook = $hookmanager->executeHooks('LibStatut', $parameters, $this);

		if ($reshook > 0) {
			return $hookmanager->resPrint;
		}

		$params = array();
		if ($notooltip) {
			$params = array('tooltip' => 'no');
		}

		$labelStatus = $langs->transnoentitiesnoconv($labelStatus);
		$labelStatusShort = $langs->transnoentitiesnoconv($labelStatusShort);

		if ($status == self::STATUS_IN_PROGRESS && $progress > 0) {
			$labelStatus .= ' ('.round($progress).'%)';
			$labelStatusShort .= ' ('.round($progress).'%)';
		}

		return dolGetStatus($labelStatus, $labelStatusShort, '', $statusType, $mode, '', $params);
	}

	/**
	 * getTooltipContentArray
	 *
	 * @param array $params ex option, infologin
	 * @since v18
	 * @return array
	 */
	public function getTooltipContentArray($params)
	{
		global $langs;

		$langs->load('ticket');
		$nofetch = !empty($params['nofetch']);

		$datas = array();
		$datas['picto'] = img_picto('', $this->picto).' <u class="paddingrightonly">'.$langs->trans("Ticket").'</u>';
		$datas['picto'] .= ' '.$this->getLibStatut(4);
		$datas['ref'] = '<br><b>'.$langs->trans('Ref').':</b> '.$this->ref;
		$datas['track_id'] = '<br><b>'.$langs->trans('TicketTrackId').':</b> '.$this->track_id;
		$datas['subject'] = '<br><b>'.$langs->trans('Subject').':</b> '.$this->subject;
		if ($this->date_creation) {
			$datas['date_creation'] = '<br><b>'.$langs->trans('DateCreation').':</b> '.dol_print_date($this->date_creation, 'dayhour');
		}
		if ($this->date_modification) {
			$datas['date_modification'] = '<br><b>'.$langs->trans('DateModification').':</b> '.dol_print_date($this->date_modification, 'dayhour');
		}
		// show categories for this record only in ajax to not overload lists
		if (isModEnabled('categorie') && !$nofetch) {
			require_once DOL_DOCUMENT_ROOT . '/categories/class/categorie.class.php';
			$form = new Form($this->db);
			$datas['categories'] = '<br>' . $form->showCategories($this->id, Categorie::TYPE_TICKET, 1);
		}

		return $datas;
	}

	/**
	 *  Return a link to the object card (with optionaly the picto)
	 *
	 *	@param	int		$withpicto					Include picto in link (0=No picto, 1=Include picto into link, 2=Only picto)
	 *	@param	string	$option						On what the link point to ('nolink', ...)
	 *  @param	int  	$notooltip					1=Disable tooltip
	 *  @param  string  $morecss            		Add more css on link
	 *  @param  int     $save_lastsearch_value    	-1=Auto, 0=No save of lastsearch_values when clicking, 1=Save lastsearch_values whenclicking
	 *	@return	string								String with URL
	 */
	public function getNomUrl($withpicto = 0, $option = '', $notooltip = 0, $morecss = '', $save_lastsearch_value = -1)
	{
		global $conf, $langs;

		if (!empty($conf->dol_no_mouse_hover)) {
			$notooltip = 1; // Force disable tooltips
		}

		$result = '';

		$params = [
			'id' => $this->id,
			'objecttype' => $this->element,
			'option' => $option,
			'nofetch' => 1,
		];
		$classfortooltip = 'classfortooltip';
		$dataparams = '';
		if (getDolGlobalInt('MAIN_ENABLE_AJAX_TOOLTIP')) {
			$classfortooltip = 'classforajaxtooltip';
			$dataparams = ' data-params="'.dol_escape_htmltag(json_encode($params)).'"';
			$label = '';
		} else {
			$label = implode($this->getTooltipContentArray($params));
		}

		$url = DOL_URL_ROOT.'/ticket/card.php?id='.$this->id;

		if ($option != 'nolink') {
			// Add param to save lastsearch_values or not
			$add_save_lastsearch_values = ($save_lastsearch_value == 1 ? 1 : 0);
			if ($save_lastsearch_value == -1 && isset($_SERVER["PHP_SELF"]) && preg_match('/list\.php/', $_SERVER["PHP_SELF"])) {
				$add_save_lastsearch_values = 1;
			}
			if ($add_save_lastsearch_values) {
				$url .= '&save_lastsearch_values=1';
			}
		}

		$linkclose = '';
		if (empty($notooltip)) {
			if (!empty($conf->global->MAIN_OPTIMIZEFORTEXTBROWSER)) {
				$label = $langs->trans("ShowTicket");
				$linkclose .= ' alt="'.dol_escape_htmltag($label, 1).'"';
			}
			$linkclose .= ($label ? ' title="'.dol_escape_htmltag($label, 1).'"' :  ' title="tocomplete"');
			$linkclose .= $dataparams.' class="'.$classfortooltip.($morecss ? ' '.$morecss : '').'"';
		} else {
			$linkclose = ($morecss ? ' class="'.$morecss.'"' : '');
		}

		$linkstart = '<a href="'.$url.'"';
		$linkstart .= $linkclose.'>';
		$linkend = '</a>';

		$result .= $linkstart;
		if ($withpicto) {
			$result .= img_object(($notooltip ? '' : $label), ($this->picto ? $this->picto : 'generic'), (($withpicto != 2) ? 'class="paddingright"' : ''), 0, 0, $notooltip ? 0 : 1);
		}
		if ($withpicto != 2) {
			$result .= $this->ref;
		}
		$result .= $linkend;
		//if ($withpicto != 2) $result.=(($addlabel && $this->label) ? $sep . dol_trunc($this->label, ($addlabel > 1 ? $addlabel : 0)) : '');

		return $result;
	}


	/**
	 *    Mark a message as read
	 *
	 *    @param    User		$user			Object user
	 *    @param	int			$notrigger		No trigger
	 *    @return   int							<0 if KO, 0=nothing done, >0 if OK
	 */
	public function markAsRead($user, $notrigger = 0)
	{
		global $langs;

		$error = 0;

		if ($this->statut != self::STATUS_CANCELED) { // no closed
			$this->oldcopy = dol_clone($this);

			$this->db->begin();

			$sql = "UPDATE ".MAIN_DB_PREFIX."ticket";
			$sql .= " SET fk_statut = ".Ticket::STATUS_READ.", date_read = '".$this->db->idate(dol_now())."'";
			$sql .= " WHERE rowid = ".((int) $this->id);

			dol_syslog(get_class($this)."::markAsRead");
			$resql = $this->db->query($sql);
			if ($resql) {
				$this->context['actionmsg'] = $langs->trans('TicketLogMesgReadBy', $this->ref, $user->getFullName($langs));
				$this->context['actionmsg2'] = $langs->trans('TicketLogMesgReadBy', $this->ref, $user->getFullName($langs));

				if (!$error && !$notrigger) {
					// Call trigger
					$result = $this->call_trigger('TICKET_MODIFY', $user);
					if ($result < 0) {
						$error++;
					}
					// End call triggers
				}

				if (!$error) {
					$this->db->commit();
					return 1;
				} else {
					$this->db->rollback();
					$this->error = join(',', $this->errors);
					dol_syslog(get_class($this)."::markAsRead ".$this->error, LOG_ERR);
					return -1;
				}
			} else {
				$this->db->rollback();
				$this->error = $this->db->lasterror();
				dol_syslog(get_class($this)."::markAsRead ".$this->error, LOG_ERR);
				return -1;
			}
		}

		return 0;
	}

	/**
	 *    Set an assigned user to a ticket.
	 *
	 *    @param    User	$user				Object user
	 *    @param    int 	$id_assign_user		ID of user assigned
	 *    @param    int 	$notrigger        	Disable trigger
	 *    @return   int							<0 if KO, 0=Nothing done, >0 if OK
	 */
	public function assignUser($user, $id_assign_user, $notrigger = 0)
	{
		$error = 0;

		$this->oldcopy = dol_clone($this);

		$this->db->begin();

		$sql = "UPDATE ".MAIN_DB_PREFIX."ticket";
		if ($id_assign_user > 0) {
			$sql .= " SET fk_user_assign=".((int) $id_assign_user).", fk_statut = ".Ticket::STATUS_ASSIGNED;
		} else {
			$sql .= " SET fk_user_assign=null, fk_statut = ".Ticket::STATUS_READ;
		}
		$sql .= " WHERE rowid = ".((int) $this->id);

		dol_syslog(get_class($this)."::assignUser sql=".$sql);
		$resql = $this->db->query($sql);
		if ($resql) {
			$this->fk_user_assign = $id_assign_user; // May be used by trigger

			if (!$notrigger) {
				// Call trigger
				$result = $this->call_trigger('TICKET_ASSIGNED', $user);
				if ($result < 0) {
					$error++;
				}
				// End call triggers
			}

			if (!$error) {
				$this->db->commit();
				return 1;
			} else {
				$this->db->rollback();
				$this->error = join(',', $this->errors);
				dol_syslog(get_class($this)."::assignUser ".$this->error, LOG_ERR);
				return -1;
			}
		} else {
			$this->db->rollback();
			$this->error = $this->db->lasterror();
			dol_syslog(get_class($this)."::assignUser ".$this->error, LOG_ERR);
			return -1;
		}
	}

	/**
	 * Add message into database
	 *
	 * @param User 	 $user      		  User that creates
	 * @param int  	 $notrigger 		  0=launch triggers after, 1=disable triggers
	 * @param array	 $filename_list       List of files to attach (full path of filename on file system)
	 * @param array	 $mimetype_list       List of MIME type of attached files
	 * @param array	 $mimefilename_list   List of attached file name in message
	 * @param boolean	 $send_email      Whether the message is sent by email
	 * @param boolean	$public_area	  1=Is the public area
	 * @return int						  <0 if KO, >0 if OK
	 */
	public function createTicketMessage($user, $notrigger = 0, $filename_list = array(), $mimetype_list = array(), $mimefilename_list = array(), $send_email = false, $public_area = false)
	{
		global $conf, $langs;
		$error = 0;

		$now = dol_now();

		// Clean parameters
		if (isset($this->fk_track_id)) {
			$this->fk_track_id = trim($this->fk_track_id);
		}

		if (isset($this->message)) {
			$this->message = trim($this->message);
		}

		$this->db->begin();

		// Insert entry into agenda with code 'TICKET_MSG'
		include_once DOL_DOCUMENT_ROOT.'/comm/action/class/actioncomm.class.php';
		$actioncomm = new ActionComm($this->db);
		$actioncomm->type_code = 'AC_OTH_AUTO';	// This is not an entry that must appears into manual calendar but only into CRM calendar
		$actioncomm->code = 'TICKET_MSG';
		if ($this->private) {
			$actioncomm->code = 'TICKET_MSG_PRIVATE';
		}
		if ($send_email) {
			$actioncomm->code .= '_SENTBYMAIL';
		}
		if ((empty($user->id) || $user->id == 0) && isset($_SESSION['email_customer'])) {
			$actioncomm->email_from = $_SESSION['email_customer'];
		}
		$actioncomm->socid = $this->socid;
		$actioncomm->label = $this->subject;
		$actioncomm->note_private = $this->message;
		$actioncomm->userassigned = array($user->id);
		$actioncomm->userownerid = $user->id;
		$actioncomm->datep = $now;
		$actioncomm->percentage = -1; // percentage is not relevant for punctual events
		$actioncomm->elementtype = 'ticket';
		$actioncomm->fk_element = $this->id;
		$actioncomm->fk_project = $this->fk_project;

		// add contact id from author email on public interface
		if ($public_area && !empty($this->origin_email) && !empty($conf->global->TICKET_ASSIGN_CONTACT_TO_MESSAGE)) {
			$contacts = $this->searchContactByEmail($this->origin_email);
			if (!empty($contacts)) {
				// Ensure that contact is active and select first active contact
				foreach ($contacts as $contact) {
					if ((int) $contact->statut == 1) {
						$actioncomm->contact_id = $contact->id;
						break;
					}
				}
			}
		}

		$attachedfiles = array();
		$attachedfiles['paths'] = $filename_list;
		$attachedfiles['names'] = $mimefilename_list;
		$attachedfiles['mimes'] = $mimetype_list;
		if (is_array($attachedfiles) && count($attachedfiles) > 0) {
			$actioncomm->attachedfiles = $attachedfiles;
		}

		if (!empty($mimefilename_list) && is_array($mimefilename_list)) {
			$actioncomm->note_private = dol_concatdesc($actioncomm->note_private, "\n".$langs->transnoentities("AttachedFiles").': '.join(';', $mimefilename_list));
		}

		$actionid = $actioncomm->create($user);
		if ($actionid <= 0) {
			$error++;
			$this->error = $actioncomm->error;
			$this->errors = $actioncomm->errors;
		}

		// Commit or rollback
		if ($error) {
			$this->db->rollback();
			return -1 * $error;
		} else {
			$this->db->commit();
			return 1;
		}
	}

	/**
	 *      Load the list of event on ticket into ->cache_msgs_ticket
	 *
	 *      @return int             Number of lines loaded, 0 if already loaded, <0 if KO
	 */
	public function loadCacheMsgsTicket()
	{
		if (!empty($this->cache_msgs_ticket) && is_array($this->cache_msgs_ticket) && count($this->cache_msgs_ticket)) {
			return 0;
		}

		// Cache already loaded

		$sql = "SELECT id as rowid, fk_user_author, email_from, datec, datep, label, note as message, code";
		$sql .= " FROM ".MAIN_DB_PREFIX."actioncomm";
		$sql .= " WHERE fk_element = ".(int) $this->id;
		$sql .= " AND elementtype = 'ticket'";
		$sql .= " ORDER BY datep DESC";

		dol_syslog(get_class($this)."::load_cache_actions_ticket", LOG_DEBUG);
		$resql = $this->db->query($sql);
		if ($resql) {
			$num = $this->db->num_rows($resql);
			$i = 0;
			while ($i < $num) {
				$obj = $this->db->fetch_object($resql);
				$this->cache_msgs_ticket[$i]['id'] = $obj->rowid;
				$this->cache_msgs_ticket[$i]['fk_user_author'] = $obj->fk_user_author;
				if ($obj->code == 'TICKET_MSG' && empty($obj->fk_user_author)) {
					$this->cache_msgs_ticket[$i]['fk_contact_author'] = $obj->email_from;
				}
				$this->cache_msgs_ticket[$i]['datec'] = $this->db->jdate($obj->datec);
				$this->cache_msgs_ticket[$i]['datep'] = $this->db->jdate($obj->datep);
				$this->cache_msgs_ticket[$i]['subject'] = $obj->label;
				$this->cache_msgs_ticket[$i]['message'] = $obj->message;
				$this->cache_msgs_ticket[$i]['private'] = (preg_match('/^TICKET_MSG_PRIVATE/', $obj->code) ? 1 : 0);
				$i++;
			}
			return $num;
		} else {
			$this->error = "Error ".$this->db->lasterror();
			dol_syslog(get_class($this)."::load_cache_actions_ticket ".$this->error, LOG_ERR);
			return -1;
		}
	}

	/**
	 *    Close a ticket
	 *
	 *    @param    User    $user      	User that close
	 *    @param	int		$mode		0=Close solved, 1=Close abandonned
	 *    @return   int		           	<0 if KO, 0=nothing done, >0 if OK
	 */
	public function close(User $user, $mode = 0)
	{
		global $conf;

		if ($this->status != Ticket::STATUS_CLOSED && $this->status != Ticket::STATUS_CANCELED) { // not closed
			$this->db->begin();

			$sql = "UPDATE ".MAIN_DB_PREFIX."ticket";
			$sql .= " SET fk_statut=".($mode ? Ticket::STATUS_CANCELED : Ticket::STATUS_CLOSED).", progress=100, date_close='".$this->db->idate(dol_now())."'";
			$sql .= " WHERE rowid = ".((int) $this->id);

			dol_syslog(get_class($this)."::close mode=".$mode);
			$resql = $this->db->query($sql);
			if ($resql) {
				$error = 0;

				// Valid and close fichinter linked
				if (isModEnabled('ficheinter') && !empty($conf->global->WORKFLOW_TICKET_CLOSE_INTERVENTION)) {
					dol_syslog("We have closed the ticket, so we close all linked interventions");
					$this->fetchObjectLinked($this->id, $this->element, null, 'fichinter');
					if ($this->linkedObjectsIds) {
						foreach ($this->linkedObjectsIds['fichinter'] as $fichinter_id) {
							$fichinter = new Fichinter($this->db);
							$fichinter->fetch($fichinter_id);
							if ($fichinter->statut == 0) {
								$result = $fichinter->setValid($user);
								if (!$result) {
									$this->errors[] = $fichinter->error;
									$error++;
								}
							}
							if ($fichinter->statut < 3) {
								$result = $fichinter->setStatut(3);
								if (!$result) {
									$this->errors[] = $fichinter->error;
									$error++;
								}
							}
						}
					}
				}

				// Call trigger
				$result = $this->call_trigger('TICKET_CLOSE', $user);
				if ($result < 0) {
					$error++;
				}
				// End call triggers

				if (!$error) {
					$this->db->commit();
					return 1;
				} else {
					$this->db->rollback();
					$this->error = join(',', $this->errors);
					dol_syslog(get_class($this)."::close ".$this->error, LOG_ERR);
					return -1;
				}
			} else {
				$this->db->rollback();
				$this->error = $this->db->lasterror();
				dol_syslog(get_class($this)."::close ".$this->error, LOG_ERR);
				return -1;
			}
		}

		return 0;
	}

	/**
	 *     Search and fetch thirparties by email
	 *
	 *     @param  string 		$email   		Email
	 *     @param  int    		$type    		Type of thirdparties (0=any, 1=customer, 2=prospect, 3=supplier)
	 *     @param  array  		$filters 		Array of couple field name/value to filter the companies with the same name
	 *     @param  string 		$clause  		Clause for filters
	 *     @return array|int    		   		Array of thirdparties object
	 */
	public function searchSocidByEmail($email, $type = '0', $filters = array(), $clause = 'AND')
	{
		$thirdparties = array();
		$exact = 0;

		// Generation requete recherche
		$sql = "SELECT rowid FROM ".MAIN_DB_PREFIX."societe";
		$sql .= " WHERE entity IN (".getEntity('ticket', 1).")";
		if (!empty($type)) {
			if ($type == 1 || $type == 2) {
				$sql .= " AND client = ".((int) $type);
			} elseif ($type == 3) {
				$sql .= " AND fournisseur = 1";
			}
		}
		if (!empty($email)) {
			if (empty($exact)) {
				$regs = array();
				if (preg_match('/^([\*])?[^*]+([\*])?$/', $email, $regs) && count($regs) > 1) {
					$email = str_replace('*', '%', $email);
				} else {
					$email = '%'.$email.'%';
				}
			}
			$sql .= " AND ";
			if (is_array($filters) && !empty($filters)) {
				$sql .= "(";
			}

			$sql .= "email LIKE '".$this->db->escape($email)."'";
		}
		if (is_array($filters) && !empty($filters)) {
			foreach ($filters as $field => $value) {
				$sql .= " ".$clause." ".$field." LIKE '".$this->db->escape($value)."'";
			}
			if (!empty($email)) {
				$sql .= ")";
			}
		}

		$res = $this->db->query($sql);
		if ($res) {
			while ($rec = $this->db->fetch_array($res)) {
				$soc = new Societe($this->db);
				$soc->fetch($rec['rowid']);
				$thirdparties[] = $soc;
			}

			return $thirdparties;
		} else {
			$this->error = $this->db->error().' sql='.$sql;
			dol_syslog(get_class($this)."::searchSocidByEmail ".$this->error, LOG_ERR);
			return -1;
		}
	}

	/**
	 *     Search and fetch contacts by email
	 *
	 *     @param  string 		$email 		Email
	 *     @param  array  		$socid 		Limit to a thirdparty
	 *     @param  string 		$case  		Respect case
	 *     @return array|int        		Array of contacts object
	 */
	public function searchContactByEmail($email, $socid = '', $case = '')
	{
		$contacts = array();

		// Forge the search SQL
		$sql = "SELECT rowid FROM ".MAIN_DB_PREFIX."socpeople";
		$sql .= " WHERE entity IN (".getEntity('contact').")";
		if (!empty($socid)) {
			$sql .= " AND fk_soc = ".((int) $socid);
		}
		if (!empty($email)) {
			$sql .= " AND ";
			if (!$case) {
				$sql .= "email = '".$this->db->escape($email)."'";
			} else {
				$sql .= "email LIKE BINARY '".$this->db->escape($this->db->escapeforlike($email))."'";
			}
		}

		$res = $this->db->query($sql);
		if ($res) {
			while ($rec = $this->db->fetch_object($res)) {
				include_once DOL_DOCUMENT_ROOT.'/contact/class/contact.class.php';
				$contactstatic = new Contact($this->db);
				$contactstatic->fetch($rec->rowid);
				$contacts[] = $contactstatic;
			}

			return $contacts;
		} else {
			$this->error = $this->db->error().' sql='.$sql;
			dol_syslog(get_class($this)."::searchContactByEmail ".$this->error, LOG_ERR);
			return -1;
		}
	}

	/**
	 *    Define parent commany of current ticket
	 *
	 *    @param  int $id		Id of thirdparty to set or '' to remove
	 *    @return int           <0 if KO, >0 if OK
	 */
	public function setCustomer($id)
	{
		if ($this->id) {
			$sql = "UPDATE ".MAIN_DB_PREFIX."ticket";
			$sql .= " SET fk_soc = ".($id > 0 ? $id : "null");
			$sql .= " WHERE rowid = ".((int) $this->id);
			dol_syslog(get_class($this).'::setCustomer sql='.$sql);
			$resql = $this->db->query($sql);
			if ($resql) {
				return 1;
			} else {
				return -1;
			}
		} else {
			return -1;
		}
	}

	/**
	 *    Define progression of current ticket
	 *
	 *    @param  int $percent Progression percent
	 *    @return int             <0 if KO, >0 if OK
	 */
	public function setProgression($percent)
	{
		if ($this->id) {
			$sql = "UPDATE ".MAIN_DB_PREFIX."ticket";
			$sql .= " SET progress = ".($percent > 0 ? $percent : "null");
			$sql .= " WHERE rowid = ".((int) $this->id);
			dol_syslog(get_class($this).'::set_progression sql='.$sql);
			$resql = $this->db->query($sql);
			if ($resql) {
				return 1;
			} else {
				return -1;
			}
		} else {
			return -1;
		}
	}

	/**
	 *     Link element with a contract
	 *
	 *     @param  int $contractid Contract id to link element to
	 *     @return int                        <0 if KO, >0 if OK
	 */
	public function setContract($contractid)
	{
		if ($this->id) {
			$sql = "UPDATE ".MAIN_DB_PREFIX."ticket";
			$sql .= " SET fk_contract = ".($contractid > 0 ? $contractid : "null");
			$sql .= " WHERE rowid = ".((int) $this->id);
			dol_syslog(get_class($this).'::setContract sql='.$sql);
			$resql = $this->db->query($sql);
			if ($resql) {
				return 1;
			} else {
				return -1;
			}
		} else {
			return -1;
		}
	}

	/* gestion des contacts d'un ticket */

	/**
	 *  Return id des contacts interne de suivi
	 *
	 *  @return array       Liste des id contacts suivi ticket
	 */
	public function getIdTicketInternalContact()
	{
		return $this->getIdContact('internal', 'SUPPORTTEC');
	}

	/**
	 *  Retrieve informations about internal contacts
	 *
	 *  @param    int     $status     Status of user or company
	 *  @return array                 Array with datas : firstname, lastname, socid (-1 for internal users), email, code, libelle, status
	 */
	public function getInfosTicketInternalContact($status = -1)
	{
		return $this->listeContact(-1, 'internal', 0, '', $status);
	}

	/**
	 *  Return id des contacts clients pour le suivi ticket
	 *
	 *  @return array       Liste des id contacts suivi ticket
	 */
	public function getIdTicketCustomerContact()
	{
		return $this->getIdContact('external', 'SUPPORTCLI');
	}

	/**
	 * Retrieve informations about external contacts
	 *
	 *  @param    int     $status     Status of user or company
	 *  @return array                 Array with datas : firstname, lastname, socid (-1 for internal users), email, code, libelle, status
	 */
	public function getInfosTicketExternalContact($status = -1)
	{
		return $this->listeContact(-1, 'external', 0, '', $status);
	}

	/**
	 *  Return id des contacts clients des intervenants
	 *
	 *  @return array       Liste des id contacts intervenants
	 */
	public function getIdTicketInternalInvolvedContact()
	{
		return $this->getIdContact('internal', 'CONTRIBUTOR');
	}

	/**
	 *  Return id des contacts clients des intervenants
	 *
	 *  @return array       Liste des id contacts intervenants
	 */
	public function getIdTicketCustomerInvolvedContact()
	{
		return $this->getIdContact('external', 'CONTRIBUTOR');
	}

	/**
	 * Return id of all contacts for ticket
	 *
	 * @return	array		Array of contacts for tickets
	 */
	public function getTicketAllContacts()
	{
		$array_contact = array();

		$array_contact = $this->getIdTicketInternalContact();

		$array_contact = array_merge($array_contact, $this->getIdTicketCustomerContact());

		$array_contact = array_merge($array_contact, $this->getIdTicketInternalInvolvedContact());

		$array_contact = array_merge($array_contact, $this->getIdTicketCustomerInvolvedContact());

		return $array_contact;
	}

	/**
	 * Return id of all contacts for ticket
	 *
	 * @return	array		Array of contacts
	 */
	public function getTicketAllCustomerContacts()
	{
		$array_contact = array();

		$array_contact = array_merge($array_contact, $this->getIdTicketCustomerContact());

		$array_contact = array_merge($array_contact, $this->getIdTicketCustomerInvolvedContact());

		return $array_contact;
	}


	/**
	 *    Get array of all contacts for a ticket
	 *    Override method of file commonobject.class.php to add phone number
	 *
	 *    @param    int     $statusoflink   Status of lines to get (-1=all)
	 *    @param    string  $source         Source of contact: external or thirdparty (llx_socpeople) or internal (llx_user)
	 *    @param    int     $list           0:Return array contains all properties, 1:Return array contains just id
	 *    @param    string  $code           Filter on this code of contact type ('SHIPPING', 'BILLING', ...)
	 *    @param    int     $status         Status of user or company
	 *    @return   array|int               Array of contacts
	 */
	public function listeContact($statusoflink = -1, $source = 'external', $list = 0, $code = '', $status = -1)
	{
		global $langs;

		$tab = array();

		$sql = "SELECT ec.rowid, ec.statut  as statuslink, ec.fk_socpeople as id, ec.fk_c_type_contact"; // This field contains id of llx_socpeople or id of llx_user
		if ($source == 'internal') {
			$sql .= ", '-1' as socid, t.statut as statuscontact";
		}

		if ($source == 'external' || $source == 'thirdparty') {
			$sql .= ", t.fk_soc as socid, t.statut as statuscontact";
		}

		$sql .= ", t.civility, t.lastname as lastname, t.firstname, t.email";
		if ($source == 'internal') {
			$sql .= ", t.office_phone as phone, t.user_mobile as phone_mobile";
		}

		if ($source == 'external') {
			$sql .= ", t.phone as phone, t.phone_mobile as phone_mobile, t.phone_perso as phone_perso";
		}

		$sql .= ", tc.source, tc.element, tc.code, tc.libelle as type_contact_label";
		$sql .= " FROM ".MAIN_DB_PREFIX."c_type_contact tc";
		$sql .= ", ".MAIN_DB_PREFIX."element_contact ec";
		if ($source == 'internal') {
			$sql .= " LEFT JOIN ".MAIN_DB_PREFIX."user t on ec.fk_socpeople = t.rowid";
		}

		if ($source == 'external' || $source == 'thirdparty') {
			$sql .= " LEFT JOIN ".MAIN_DB_PREFIX."socpeople t on ec.fk_socpeople = t.rowid";
		}

		$sql .= " WHERE ec.element_id = ".((int) $this->id);
		$sql .= " AND ec.fk_c_type_contact=tc.rowid";
		$sql .= " AND tc.element='".$this->db->escape($this->element)."'";
		if ($source == 'internal') {
			$sql .= " AND tc.source = 'internal'";
			if ($status >= 0) {
				$sql .= " AND t.statut = ".((int) $status);
			}
		}

		if ($source == 'external' || $source == 'thirdparty') {
			$sql .= " AND tc.source = 'external'";
			if ($status >= 0) {
				$sql .= " AND t.statut = ".((int) $status);
			}
		}

		if (!empty($code)) {
			$sql .= " AND tc.code = '".$this->db->escape($code)."'";
		}

		$sql .= " AND tc.active=1";
		if ($statusoflink >= 0) {
			$sql .= " AND ec.statut = ".((int) $statusoflink);
		}

		$sql .= " ORDER BY t.lastname ASC";

		$resql = $this->db->query($sql);
		if ($resql) {
			$num = $this->db->num_rows($resql);
			$i = 0;
			while ($i < $num) {
				$obj = $this->db->fetch_object($resql);

				if (!$list) {
					$transkey = "TypeContact_".$obj->element."_".$obj->source."_".$obj->code;
					$libelle_type = ($langs->trans($transkey) != $transkey ? $langs->trans($transkey) : $obj->type_contact_label);
					$tab[$i] = array(
							'source' => $obj->source,
							'socid' => $obj->socid,
							'id' => $obj->id,
							'nom' => $obj->lastname, // For backward compatibility
							'civility' => $obj->civility,
							'lastname' => $obj->lastname,
							'firstname' => $obj->firstname,
							'email' => $obj->email,
							'rowid' => $obj->rowid,
							'code' => $obj->code,
							'libelle' => $libelle_type,
							'status' => $obj->statuslink,
							'statuscontact'=>$obj->statuscontact,
							'fk_c_type_contact' => $obj->fk_c_type_contact,
							'phone' => $obj->phone,
							'phone_mobile' => $obj->phone_mobile);
				} else {
					$tab[$i] = $obj->id;
				}

				$i++;
			}

			return $tab;
		} else {
			$this->error = $this->db->error();
			dol_print_error($this->db);
			return -1;
		}
	}

	/**
	 * Get a default reference.
	 *
	 * @param	Societe		$thirdparty		Thirdparty
	 * @return 	string   					Reference
	 */
	public function getDefaultRef($thirdparty = '')
	{
		global $conf;

		$defaultref = '';
		$modele = empty($conf->global->TICKET_ADDON) ? 'mod_ticket_simple' : $conf->global->TICKET_ADDON;

		// Search template files
		$file = '';
		$classname = '';
		$filefound = 0;
		$dirmodels = array_merge(array('/'), (array) $conf->modules_parts['models']);
		foreach ($dirmodels as $reldir) {
			$file = dol_buildpath($reldir."core/modules/ticket/".$modele.'.php', 0);
			if (file_exists($file)) {
				$filefound = 1;
				$classname = $modele;
				break;
			}
		}

		if ($filefound) {
			$result = dol_include_once($reldir."core/modules/ticket/".$modele.'.php');
			$modTicket = new $classname;

			$defaultref = $modTicket->getNextValue($thirdparty, $this);
		}

		if (is_numeric($defaultref) && $defaultref <= 0) {
			$defaultref = '';
		}

		return $defaultref;
	}


	// phpcs:disable PEAR.NamingConventions.ValidFunctionName.ScopeNotCamelCaps
	/**
	 *  Return if at least one photo is available
	 *
	 *  @param      string      $sdir       Directory to scan
	 *  @return     boolean                 True if at least one photo is available, False if not
	 */
	public function is_photo_available($sdir)
	{
		// phpcs:enable
		include_once DOL_DOCUMENT_ROOT.'/core/lib/files.lib.php';

		global $conf;

		$dir = $sdir.'/';
		$nbphoto = 0;

		$dir_osencoded = dol_osencode($dir);
		if (file_exists($dir_osencoded)) {
			$handle = opendir($dir_osencoded);
			if (is_resource($handle)) {
				while (($file = readdir($handle)) !== false) {
					if (!utf8_check($file)) {
						$file = utf8_encode($file);	// To be sure data is stored in UTF8 in memory
					}
					if (dol_is_file($dir.$file)) {
						return true;
					}
				}
			}
		}
		return false;
	}


	/**
	 * Copy files defined into $_SESSION array into the ticket directory of attached files.
	 * Used for files linked into messages.
	 * Files may be renamed during copy to avoid overwriting existing files.
	 *
	 * @param	string		$forcetrackid	Force trackid used for $keytoavoidconflict into get_attached_files()
	 * @return	array|int					Array with final path/name/mime of files.
	 */
	public function copyFilesForTicket($forcetrackid = null)
	{
		global $conf;

		// Create form object
		include_once DOL_DOCUMENT_ROOT.'/core/class/html.formmail.class.php';
		include_once DOL_DOCUMENT_ROOT.'/core/lib/files.lib.php';
		include_once DOL_DOCUMENT_ROOT.'/core/lib/images.lib.php';

		$maxwidthsmall = 270;
		$maxheightsmall = 150;
		$maxwidthmini = 128;
		$maxheightmini = 72;

		$formmail = new FormMail($this->db);
		$formmail->trackid = (is_null($forcetrackid) ? 'tic'.$this->id : '');
		$attachedfiles = $formmail->get_attached_files();

		$filepath = $attachedfiles['paths'];	// path is for example user->dir_temp.'/'.$user->id.'/'...
		$filename = $attachedfiles['names'];
		$mimetype = $attachedfiles['mimes'];

		// Copy files into ticket directory
		$destdir = $conf->ticket->dir_output.'/'.$this->ref;

		if (!dol_is_dir($destdir)) {
			dol_mkdir($destdir);
		}

		$listofpaths = array();
		$listofnames = array();
		foreach ($filename as $i => $val) {
			$destfile = $destdir.'/'.$filename[$i];
			// If destination file already exists, we add a suffix to avoid to overwrite
			if (is_file($destfile)) {
				$pathinfo = pathinfo($filename[$i]);
				$now = dol_now();
				$destfile = $destdir.'/'.$pathinfo['filename'].' - '.dol_print_date($now, 'dayhourlog').'.'.$pathinfo['extension'];
			}

			$res = dol_move($filepath[$i], $destfile, 0, 1, 0, 1);
			if (!$res) {
				// Move has failed
				$this->error = "Failed to move file ".dirbasename($filepath[$i])." into ".dirbasename($destfile);
				return -1;
			} else {
				// If file is an image, we create thumbs
				if (image_format_supported($destfile) == 1) {
					// Create small thumbs for image (Ratio is near 16/9)
					// Used on logon for example
					$imgThumbSmall = vignette($destfile, $maxwidthsmall, $maxheightsmall, '_small', 50, "thumbs");
					// Create mini thumbs for image (Ratio is near 16/9)
					// Used on menu or for setup page for example
					$imgThumbMini = vignette($destfile, $maxwidthmini, $maxheightmini, '_mini', 50, "thumbs");
				}
			}

			// Clear variables into session
			$formmail->remove_attached_files($i);

			// Fill array with new names
			$listofpaths[$i] = $destfile;
			$listofnames[$i] = basename($destfile);
		}

		return array('listofpaths'=>$listofpaths, 'listofnames'=>$listofnames, 'listofmimes'=>$mimetype);
	}

	/**
	 * Sets object to supplied categories.
	 *
	 * Deletes object from existing categories not supplied.
	 * Adds it to non existing supplied categories.
	 * Existing categories are left untouch.
	 *
	 * @param  int[]|int 	$categories 	Category or categories IDs
	 * @return int							<0 if KO, >0 if OK
	 */
	public function setCategories($categories)
	{
		// Handle single category
		if (!is_array($categories)) {
			$categories = array($categories);
		}

		// Get current categories
		include_once DOL_DOCUMENT_ROOT.'/categories/class/categorie.class.php';
		$c = new Categorie($this->db);
		$existing = $c->containing($this->id, Categorie::TYPE_TICKET, 'id');

		// Diff
		if (is_array($existing)) {
			$to_del = array_diff($existing, $categories);
			$to_add = array_diff($categories, $existing);
		} else {
			$to_del = array(); // Nothing to delete
			$to_add = $categories;
		}

		// Process
		foreach ($to_del as $del) {
			if ($c->fetch($del) > 0) {
				$c->del_type($this, Categorie::TYPE_TICKET);
			}
		}
		foreach ($to_add as $add) {
			if ($c->fetch($add) > 0) {
				$c->add_type($this, Categorie::TYPE_TICKET);
			}
		}

		return 1;
	}

	/**
	 * Add new message on a ticket (private/public area).
	 * Can also send it by email if GETPOST('send_email', 'int') is set. For such email, header and footer is added.
	 *
	 * @param   User    $user       	User for action
	 * @param   string  $action     	Action string
	 * @param   int     $private    	1=Message is private. TODO Implement this. What does this means ?
	 * @param   int     $public_area    1=Is the public area
	 * @return  int						<0 if KO, >= 0 if OK
	 */
	public function newMessage($user, &$action, $private = 1, $public_area = 0)
	{
		global $mysoc, $conf, $langs;

		$error = 0;

		$object = new Ticket($this->db);

		$ret = $object->fetch('', '', GETPOST('track_id', 'alpha'));

		$object->socid = $object->fk_soc;
		$object->fetch_thirdparty();
		$object->fetch_project();

		if ($ret < 0) {
			$error++;
			array_push($this->errors, $langs->trans("ErrorTicketIsNotValid"));
			$action = '';
		}

		if (!GETPOST("message")) {
			$error++;
			array_push($this->errors, $langs->trans("ErrorFieldRequired", $langs->transnoentities("message")));
			$action = 'add_message';
		}

		if (!$error) {
			$object->subject = GETPOST('subject', 'alphanohtml');
			$object->message = GETPOST("message", "restricthtml");
			$object->private = GETPOST("private_message", "alpha");

			$send_email = GETPOST('send_email', 'int');

			// Copy attached files (saved into $_SESSION) as linked files to ticket. Return array with final name used.
			$resarray = $object->copyFilesForTicket();
			if (is_numeric($resarray) && $resarray == -1) {
				setEventMessages($object->error, $object->errors, 'errors');
				return -1;
			}

			$listofpaths = $resarray['listofpaths'];
			$listofnames = $resarray['listofnames'];
			$listofmimes = $resarray['listofmimes'];

			$id = $object->createTicketMessage($user, 0, $listofpaths, $listofmimes, $listofnames, $send_email, $public_area);
			if ($id <= 0) {
				$error++;
				$this->error = $object->error;
				$this->errors = $object->errors;
				$action = 'add_message';
			}

			if (!$error && $id > 0) {
				setEventMessages($langs->trans('TicketMessageSuccessfullyAdded'), null, 'mesgs');

				//var_dump($_SESSION);
				//var_dump($listofpaths);exit;

				if (!empty($public_area)) {
					/*
					 * Message created from the Public interface
					 *
					 * Send emails to assigned users (public area notification)
					 */
					if (!empty($conf->global->TICKET_PUBLIC_NOTIFICATION_NEW_MESSAGE_ENABLED)) {
						// Retrieve internal contact datas
						$internal_contacts = $object->getInfosTicketInternalContact(1);

						$assigned_user_dont_have_email = '';

						$sendto = array();

						if ($this->fk_user_assign > 0) {
							$assigned_user = new User($this->db);
							$assigned_user->fetch($this->fk_user_assign);
							if (!empty($assigned_user->email)) {
								$sendto[$assigned_user->email] = $assigned_user->getFullName($langs)." <".$assigned_user->email.">";
							} else {
								$assigned_user_dont_have_email = $assigned_user->getFullName($langs);
							}
						}

						// Build array to display recipient list
						foreach ($internal_contacts as $key => $info_sendto) {
							// Avoid duplicate notifications
							if ($info_sendto['id'] == $user->id) {
								continue;
							}

							if ($info_sendto['email'] != '') {
								if (!empty($info_sendto['email'])) {
									$sendto[] = dolGetFirstLastname($info_sendto['firstname'], $info_sendto['lastname'])." <".$info_sendto['email'].">";
								}
							}
						}

						if (empty($sendto)) {
							if (!empty($conf->global->TICKET_PUBLIC_NOTIFICATION_NEW_MESSAGE_DEFAULT_EMAIL)) {
								$sendto[$conf->global->TICKET_PUBLIC_NOTIFICATION_NEW_MESSAGE_DEFAULT_EMAIL] = $conf->global->TICKET_PUBLIC_NOTIFICATION_NEW_MESSAGE_DEFAULT_EMAIL;
							} elseif (!empty($conf->global->TICKET_NOTIFICATION_EMAIL_TO)) {
								$sendto[$conf->global->TICKET_NOTIFICATION_EMAIL_TO] = $conf->global->TICKET_NOTIFICATION_EMAIL_TO;
							}
						}

						// Add global email address recipient
						if (!empty($conf->global->TICKET_NOTIFICATION_ALSO_MAIN_ADDRESS) &&
							!empty($conf->global->TICKET_NOTIFICATION_EMAIL_TO) && !array_key_exists($conf->global->TICKET_NOTIFICATION_EMAIL_TO, $sendto)
						) {
							$sendto[$conf->global->TICKET_NOTIFICATION_EMAIL_TO] = $conf->global->TICKET_NOTIFICATION_EMAIL_TO;
						}

						if (!empty($sendto)) {
							$appli = getDolGlobalString('MAIN_APPLICATION_TITLE', $mysoc->name);

							$subject = '['.$appli.'- ticket #'.$object->track_id.'] '.$langs->trans('TicketNewMessage');

							// Message send
							$message = $langs->trans('TicketMessageMailIntroText');
							$message .= '<br><br>';
							$messagePost = GETPOST('message', 'restricthtml');
							if (!dol_textishtml($messagePost)) {
								$messagePost = dol_nl2br($messagePost);
							}
							$message .= $messagePost;

							// Customer company infos
							$message .= '<br><br>';
							$message .= "==============================================";
							$message .= !empty($object->thirdparty->name) ? '<br>'.$langs->trans('Thirdparty')." : ".$object->thirdparty->name : '';
							$message .= !empty($object->thirdparty->town) ? '<br>'.$langs->trans('Town')." : ".$object->thirdparty->town : '';
							$message .= !empty($object->thirdparty->phone) ? '<br>'.$langs->trans('Phone')." : ".$object->thirdparty->phone : '';

							// Email send to
							$message .= '<br><br>';
							if (!empty($assigned_user_dont_have_email)) {
								$message .= '<br>'.$langs->trans('NoEMail').' : '.$assigned_user_dont_have_email;
							}
							foreach ($sendto as $val) {
								$message .= '<br>'.$langs->trans('TicketNotificationRecipient').' : '.$val;
							}

							// URL ticket
							$url_internal_ticket = dol_buildpath('/ticket/card.php', 2).'?track_id='.$object->track_id;
							$message .= '<br><br>';
							$message .= $langs->trans('TicketNotificationEmailBodyInfosTrackUrlinternal').' : <a href="'.$url_internal_ticket.'">'.$object->track_id.'</a>';

							$this->sendTicketMessageByEmail($subject, $message, '', $sendto, $listofpaths, $listofmimes, $listofnames);
						}
					}
				} else {
					/*
					 * Message send from the Backoffice / Private area
					 *
					 * Send emails to internal users (linked contacts) then, if private is not set, to external users (linked contacts or thirdparty email if no contact set)
					 */
					if ($send_email > 0) {
						// Retrieve internal contact datas
						$internal_contacts = $object->getInfosTicketInternalContact(1);

						$sendto = array();
						if (is_array($internal_contacts) && count($internal_contacts) > 0) {
							// Set default subject
							$appli = getDolGlobalString('MAIN_APPLICATION_TITLE', $mysoc->name);

							$subject = GETPOST('subject', 'alphanohtml') ? GETPOST('subject', 'alphanohtml') : '['.$appli.' - '.$langs->trans("Ticket").' #'.$object->track_id.'] '.$langs->trans('TicketNewMessage');

							$message_intro = $langs->trans('TicketNotificationEmailBody', "#".$object->id);
							$message_signature = GETPOST('mail_signature') ? GETPOST('mail_signature') : getDolGlobalString('TICKET_MESSAGE_MAIL_SIGNATURE');

							$message = $langs->trans('TicketMessageMailIntroText');
							$message .= '<br><br>';
							$messagePost = GETPOST('message', 'restricthtml');
							if (!dol_textishtml($messagePost)) {
								$messagePost = dol_nl2br($messagePost);
							}
							$message .= $messagePost;

							// Data about customer
							$message .= '<br><br>';
							$message .= "==============================================<br>";
							$message .= !empty($object->thirdparty->name) ? $langs->trans('Thirdparty')." : ".$object->thirdparty->name : '';
							$message .= !empty($object->thirdparty->town) ? '<br>'.$langs->trans('Town')." : ".$object->thirdparty->town : '';
							$message .= !empty($object->thirdparty->phone) ? '<br>'.$langs->trans('Phone')." : ".$object->thirdparty->phone : '';

							// Build array to display recipient list
							foreach ($internal_contacts as $key => $info_sendto) {
								// Avoid duplicate notifications
								if ($info_sendto['id'] == $user->id) {
									continue;
								}

								if ($info_sendto['email'] != '') {
									if (!empty($info_sendto['email'])) {
										$sendto[$info_sendto['email']] = dolGetFirstLastname($info_sendto['firstname'], $info_sendto['lastname'])." <".$info_sendto['email'].">";
									}

									// Contact type
									$recipient = dolGetFirstLastname($info_sendto['firstname'], $info_sendto['lastname'], '-1').' ('.strtolower($info_sendto['libelle']).')';
									$message .= (!empty($recipient) ? $langs->trans('TicketNotificationRecipient').' : '.$recipient.'<br>' : '');
								}
							}
							$message .= '<br>';
							// URL ticket
							$url_internal_ticket = dol_buildpath('/ticket/card.php', 2).'?track_id='.$object->track_id;

							// Add html link on url
							$message .= '<br>'.$langs->trans('TicketNotificationEmailBodyInfosTrackUrlinternal').' : <a href="'.$url_internal_ticket.'">'.$object->track_id.'</a><br>';

							// Add global email address recipient
							if ($conf->global->TICKET_NOTIFICATION_ALSO_MAIN_ADDRESS && !array_key_exists($conf->global->TICKET_NOTIFICATION_EMAIL_TO, $sendto)) {
								if (!empty($conf->global->TICKET_NOTIFICATION_EMAIL_TO)) {
									$sendto[$conf->global->TICKET_NOTIFICATION_EMAIL_TO] = $conf->global->TICKET_NOTIFICATION_EMAIL_TO;
								}
							}

							// dont try to send email if no recipient
							if (!empty($sendto)) {
								$this->sendTicketMessageByEmail($subject, $message, '', $sendto, $listofpaths, $listofmimes, $listofnames);
							}
						}

						/*
						 * Send emails for externals users if not private (linked contacts)
						 */
						if (empty($object->private)) {
							// Retrieve email of all contacts (external)
							$external_contacts = $object->getInfosTicketExternalContact(1);

							// If no contact, get email from thirdparty
							if (is_array($external_contacts) && count($external_contacts) === 0) {
								if (!empty($object->fk_soc)) {
									$object->fetch_thirdparty($object->fk_soc);
									$array_company = array(array('firstname' => '', 'lastname' => $object->thirdparty->name, 'email' => $object->thirdparty->email, 'libelle' => $langs->transnoentities('Customer'), 'socid' => $object->thirdparty->id));
									$external_contacts = array_merge($external_contacts, $array_company);
								} elseif (empty($object->fk_soc) && !empty($object->origin_email)) {
									$array_external = array(array('firstname' => '', 'lastname' => $object->origin_email, 'email' => $object->thirdparty->email, 'libelle' => $langs->transnoentities('Customer'), 'socid' => $object->thirdparty->id));
									$external_contacts = array_merge($external_contacts, $array_external);
								}
							}

							$sendto = array();
							if (is_array($external_contacts) && count($external_contacts) > 0) {
								// Get default subject for email to external contacts
								$appli = getDolGlobalString('MAIN_APPLICATION_TITLE', $mysoc->name);

								$subject = GETPOST('subject') ? GETPOST('subject') : '['.$appli.' - '.$langs->trans("Ticket").' #'.$object->track_id.'] '.$langs->trans('TicketNewMessage');

								$message_intro = GETPOST('mail_intro') ? GETPOST('mail_intro', 'restricthtml') : getDolGlobalString('TICKET_MESSAGE_MAIL_INTRO');
								$message_signature = GETPOST('mail_signature') ? GETPOST('mail_signature', 'restricthtml') : getDolGlobalString('TICKET_MESSAGE_MAIL_SIGNATURE');
								if (!dol_textishtml($message_intro)) {
									$message_intro = dol_nl2br($message_intro);
								}
								if (!dol_textishtml($message_signature)) {
									$message_signature = dol_nl2br($message_signature);
								}

								// We put intro after
								$messagePost = GETPOST('message', 'restricthtml');
								if (!dol_textishtml($messagePost)) {
									$messagePost = dol_nl2br($messagePost);
								}
								$message = $messagePost;
								$message .= '<br><br>';

								foreach ($external_contacts as $key => $info_sendto) {
									// altairis: avoid duplicate emails to external contacts
									if ($info_sendto['id'] == $user->contact_id) {
										continue;
									}

									if ($info_sendto['email'] != '' && $info_sendto['email'] != $object->origin_email) {
										if (!empty($info_sendto['email'])) {
											$sendto[$info_sendto['email']] = trim($info_sendto['firstname']." ".$info_sendto['lastname'])." <".$info_sendto['email'].">";
										}

										$recipient = dolGetFirstLastname($info_sendto['firstname'], $info_sendto['lastname'], '-1').' ('.strtolower($info_sendto['libelle']).')';
										$message .= (!empty($recipient) ? $langs->trans('TicketNotificationRecipient').' : '.$recipient.'<br>' : '');
									}
								}

								// If public interface is not enable, use link to internal page into mail
								$url_public_ticket = (!empty($conf->global->TICKET_ENABLE_PUBLIC_INTERFACE) ?
										(!empty($conf->global->TICKET_URL_PUBLIC_INTERFACE) ? $conf->global->TICKET_URL_PUBLIC_INTERFACE.'/view.php' : dol_buildpath('/public/ticket/view.php', 2)) : dol_buildpath('/ticket/card.php', 2)).'?track_id='.$object->track_id;
								$message .= '<br>'.$langs->trans('TicketNewEmailBodyInfosTrackUrlCustomer').' : <a href="'.$url_public_ticket.'">'.$object->track_id.'</a><br>';

								// Build final message
								$message = $message_intro.'<br><br>'.$message;

								// Add signature
								$message .= '<br>'.$message_signature;

								if (!empty($object->origin_email)) {
									$sendto[$object->origin_email] = $object->origin_email;
								}

								if ($object->fk_soc > 0 && !array_key_exists($object->origin_email, $sendto)) {
									$object->socid = $object->fk_soc;
									$object->fetch_thirdparty();
									if (!empty($object->thirdparty->email)) {
										$sendto[$object->thirdparty->email] = $object->thirdparty->email;
									}
								}

								// Add global email address recipient
								if ($conf->global->TICKET_NOTIFICATION_ALSO_MAIN_ADDRESS && !array_key_exists($conf->global->TICKET_NOTIFICATION_EMAIL_TO, $sendto)) {
									if (!empty($conf->global->TICKET_NOTIFICATION_EMAIL_TO)) {
										$sendto[$conf->global->TICKET_NOTIFICATION_EMAIL_TO] = $conf->global->TICKET_NOTIFICATION_EMAIL_TO;
									}
								}

								// Dont try to send email when no recipient
								if (!empty($sendto)) {
									$result = $this->sendTicketMessageByEmail($subject, $message, '', $sendto, $listofpaths, $listofmimes, $listofnames);
									if ($result) {
										// update last_msg_sent date (for last message sent to external users)
										$this->date_last_msg_sent = dol_now();
										$this->update($user, 1);	// disable trigger when updating date_last_msg_sent. sendTicketMessageByEmail already create an event in actioncomm table.
									}
								}
							}
						}
					}
				}

				// Set status to "answered" if not set yet, but only if internal user and not private message
				// Or set status to "answered" if the client has answered and if the ticket has started
				if (($object->status < self::STATUS_IN_PROGRESS && !$user->socid && !$private) ||
					($object->status > self::STATUS_IN_PROGRESS && $public_area)
				) {
					$object->setStatut(3);
				}
				return 1;
			} else {
				setEventMessages($object->error, $object->errors, 'errors');
				return -1;
			}
		} else {
			setEventMessages($this->error, $this->errors, 'errors');
			return -1;
		}
	}


	/**
	 * Send ticket by email to linked contacts
	 *
	 * @param string $subject          	  Email subject
	 * @param string $message          	  Email message
	 * @param int    $send_internal_cc 	  Receive a copy on internal email ($conf->global->TICKET_NOTIFICATION_EMAIL_FROM)
	 * @param array  $array_receiver   	  Array of receiver. exemple array('name' => 'John Doe', 'email' => 'john@doe.com', etc...)
	 * @param array	 $filename_list       List of files to attach (full path of filename on file system)
	 * @param array	 $mimetype_list       List of MIME type of attached files
	 * @param array	 $mimefilename_list   List of attached file name in message
	 * @return boolean     					True if mail sent to at least one receiver, false otherwise
	 */
	public function sendTicketMessageByEmail($subject, $message, $send_internal_cc = 0, $array_receiver = array(), $filename_list = array(), $mimetype_list = array(), $mimefilename_list = array())
	{
		global $conf, $langs;

		if ($conf->global->TICKET_DISABLE_ALL_MAILS) {
			dol_syslog(get_class($this).'::sendTicketMessageByEmail: Emails are disable into ticket setup by option TICKET_DISABLE_ALL_MAILS', LOG_WARNING);
			return false;
		}

		$langs->load("mails");

		include_once DOL_DOCUMENT_ROOT.'/contact/class/contact.class.php';
		//$contactstatic = new Contact($this->db);

		// If no receiver defined, load all ticket linked contacts
		if (!is_array($array_receiver) || !count($array_receiver) > 0) {
			$array_receiver = $this->getInfosTicketInternalContact(1);
			$array_receiver = array_merge($array_receiver, $this->getInfosTicketExternalContact(1));
		}

		if ($send_internal_cc) {
			$sendtocc = $conf->global->TICKET_NOTIFICATION_EMAIL_FROM;
		}

		$from = $conf->global->TICKET_NOTIFICATION_EMAIL_FROM;
		$is_sent = false;
		if (is_array($array_receiver) && count($array_receiver) > 0) {
			foreach ($array_receiver as $key => $receiver) {
				$deliveryreceipt = 0;
				$filepath = $filename_list;
				$filename = $mimefilename_list;
				$mimetype = $mimetype_list;

				// Send email

				$old_MAIN_MAIL_AUTOCOPY_TO = getDolGlobalString('MAIN_MAIL_AUTOCOPY_TO');

				if (!empty($conf->global->TICKET_DISABLE_MAIL_AUTOCOPY_TO)) {
					$conf->global->MAIN_MAIL_AUTOCOPY_TO = '';
				}

				$upload_dir_tmp = $conf->user->dir_output."/".$user->id.'/temp';

				include_once DOL_DOCUMENT_ROOT.'/core/class/CMailFile.class.php';
				$trackid = "tic".$this->id;

				$moreinheader = 'X-Dolibarr-Info: sendTicketMessageByEmail'."\r\n";
				if (!empty($this->email_msgid)) {
					$moreinheader .= 'References <'.$this->email_msgid.'>'."\r\n";
				}

				$mailfile = new CMailFile($subject, $receiver, $from, $message, $filepath, $mimetype, $filename, $sendtocc, '', $deliveryreceipt, -1, '', '', $trackid, $moreinheader, 'ticket', '', $upload_dir_tmp);
				if ($mailfile->error) {
					setEventMessages($mailfile->error, null, 'errors');
				} else {
					$result = $mailfile->sendfile();
					if ($result) {
						setEventMessages($langs->trans('MailSuccessfulySent', $mailfile->getValidAddress($from, 2), $mailfile->getValidAddress($receiver, 2)), null, 'mesgs');
						$is_sent = true;
					} else {
						$langs->load("other");
						if ($mailfile->error) {
							setEventMessages($langs->trans('ErrorFailedToSendMail', $from, $receiver), null, 'errors');
							dol_syslog($langs->trans('ErrorFailedToSendMail', $from, $receiver).' : '.$mailfile->error);
						} else {
							setEventMessages('No mail sent. Feature is disabled by option MAIN_DISABLE_ALL_MAILS', null, 'errors');
						}
					}
				}

				if (!empty($conf->global->TICKET_DISABLE_MAIL_AUTOCOPY_TO)) {
					$conf->global->MAIN_MAIL_AUTOCOPY_TO = $old_MAIN_MAIL_AUTOCOPY_TO;
				}
			}
		} else {
			$langs->load("other");
			setEventMessages($langs->trans('ErrorMailRecipientIsEmptyForSendTicketMessage'), null, 'warnings');
		}

		return $is_sent;
	}

	// phpcs:disable PEAR.NamingConventions.ValidFunctionName.ScopeNotCamelCaps
	/**
	 *	Load indicators for dashboard (this->nbtodo and this->nbtodolate)
	 *
	 *  @param          User	$user   Object user
	 *  @param          int		$mode   "opened" for askprice to close, "signed" for proposal to invoice
	 *  @return         WorkboardResponse|int             <0 if KO, WorkboardResponse if OK
	 */
	public function load_board($user, $mode)
	{
		// phpcs:enable
		global $user, $langs;

		$now = dol_now();
		$delay_warning = 0;

		$clause = " WHERE";

		$sql = "SELECT p.rowid, p.ref, p.datec as datec";
		$sql .= " FROM ".MAIN_DB_PREFIX."ticket as p";
		if (isModEnabled('societe') && empty($user->rights->societe->client->voir) && !$user->socid) {
			$sql .= " LEFT JOIN ".MAIN_DB_PREFIX."societe_commerciaux as sc ON p.fk_soc = sc.fk_soc";
			$sql .= " WHERE sc.fk_user = ".((int) $user->id);
			$clause = " AND";
		}
		$sql .= $clause." p.entity IN (".getEntity('ticket').")";
		if ($mode == 'opened') {
			$sql .= " AND p.fk_statut NOT IN (".Ticket::STATUS_CLOSED.", ".Ticket::STATUS_CANCELED.")";
		}
		if ($user->socid) {
			$sql .= " AND p.fk_soc = ".((int) $user->socid);
		}

		$resql = $this->db->query($sql);
		if ($resql) {
			$label = $labelShort = '';
			$status = '';
			if ($mode == 'opened') {
				$status = 'openall';
				//$delay_warning = $conf->ticket->warning_delay;
				$delay_warning = 0;
				$label = $langs->trans("MenuListNonClosed");
				$labelShort = $langs->trans("MenuListNonClosed");
			}

			$response = new WorkboardResponse();
			//$response->warning_delay = $delay_warning / 60 / 60 / 24;
			$response->label = $label;
			$response->labelShort = $labelShort;
			$response->url = DOL_URL_ROOT.'/ticket/list.php?search_fk_statut[]='.$status;
			$response->img = img_object('', "ticket");

			// This assignment in condition is not a bug. It allows walking the results.
			while ($obj = $this->db->fetch_object($resql)) {
				$response->nbtodo++;
				if ($mode == 'opened') {
					$datelimit = $this->db->jdate($obj->datec) + $delay_warning;
					if ($datelimit < $now) {
						//$response->nbtodolate++;
					}
				}
			}
			return $response;
		} else {
			$this->error = $this->db->lasterror();
			return -1;
		}
	}

	// phpcs:disable PEAR.NamingConventions.ValidFunctionName.ScopeNotCamelCaps
	/**
	 *      Load indicator this->nb of global stats widget
	 *
	 *      @return     int         <0 if ko, >0 if ok
	 */
	public function load_state_board()
	{
		// phpcs:enable
		global $conf, $user;

		$this->nb = array();
		$clause = "WHERE";

		$sql = "SELECT count(p.rowid) as nb";
		$sql .= " FROM ".MAIN_DB_PREFIX."ticket as p";
		$sql .= " LEFT JOIN ".MAIN_DB_PREFIX."societe as s ON p.fk_soc = s.rowid";
		if (empty($user->rights->societe->client->voir) && !$user->socid) {
			$sql .= " LEFT JOIN ".MAIN_DB_PREFIX."societe_commerciaux as sc ON s.rowid = sc.fk_soc";
			$sql .= " WHERE sc.fk_user = ".((int) $user->id);
			$clause = "AND";
		}
		$sql .= " ".$clause." p.entity IN (".getEntity('ticket').")";

		$resql = $this->db->query($sql);
		if ($resql) {
			// This assignment in condition is not a bug. It allows walking the results.
			while ($obj = $this->db->fetch_object($resql)) {
				$this->nb["ticket"] = $obj->nb;
			}
			$this->db->free($resql);
			return 1;
		} else {
			dol_print_error($this->db);
			$this->error = $this->db->lasterror();
			return -1;
		}
	}

	/**
	 * Function used to replace a thirdparty id with another one.
	 *
	 * @param DoliDB 	$db 			Database handler
	 * @param int 		$origin_id 		Old thirdparty id
	 * @param int 		$dest_id 		New thirdparty id
	 * @return bool
	 */
	public static function replaceThirdparty($db, $origin_id, $dest_id)
	{
		$tables = array('ticket');

		return CommonObject::commonReplaceThirdparty($db, $origin_id, $dest_id, $tables);
	}

	/**
	 *	Return clicable link of object (with eventually picto)
	 *
	 *	@param      string	    $option                 Where point the link (0=> main card, 1,2 => shipment, 'nolink'=>No link)
	 *  @param		array		$arraydata				Array of data
	 *  @return		string								HTML Code for Kanban thumb.
	 */
	public function getKanbanView($option = '', $arraydata = null)
	{
		global $langs;

		$selected = (empty($arraydata['selected']) ? 0 : $arraydata['selected']);

		$return = '<div class="box-flex-item box-flex-grow-zero">';
		$return .= '<div class="info-box info-box-sm">';
		$return .= '<span class="info-box-icon bg-infobox-action">';
		$return .= img_picto('', $this->picto);
		$return .= '</span>';
		$return .= '<div class="info-box-content">';
		$return .= '<span class="info-box-ref inline-block tdoverflowmax150 valignmiddle">'.(method_exists($this, 'getNomUrl') ? $this->getNomUrl(1) : $this->ref).'</span>';
		$return .= '<input id="cb'.$this->id.'" class="flat checkforselect fright" type="checkbox" name="toselect[]" value="'.$this->id.'"'.($selected ? ' checked="checked"' : '').'>';
		if (!empty($arraydata['user_assignment'])) {
			$return .= '<br><span class="info-box-label" title="'.dol_escape_htmltag($langs->trans("AssignedTo")).'">'.$arraydata['user_assignment'].'</span>';
		}
		if (property_exists($this, 'type_code') && !empty($this->type_code)) {
			$return .= '<br>';
			$return .= '<div class="tdoverflowmax125 inline-block">'.$langs->getLabelFromKey($this->db, 'TicketTypeShort'.$this->type_code, 'c_ticket_type', 'code', 'label', $this->type_code).'</div>';
		}
		if (method_exists($this, 'getLibStatut')) {
			$return .= '<br><div class="info-box-status margintoponly">'.$this->getLibStatut(3).'</div>';
		}
		$return .= '</div>';
		$return .= '</div>';
		$return .= '</div>';
		return $return;
	}
}<|MERGE_RESOLUTION|>--- conflicted
+++ resolved
@@ -4,10 +4,7 @@
  * Copyright (C) 2019-2023 Frédéric France     <frederic.france@netlogic.fr>
  * Copyright (C) 2020      Laurent Destailleur <eldy@users.sourceforge.net>
  * Copyright (C) 2023      Charlene Benke 	   <charlene@patas-monkey.com>
-<<<<<<< HEAD
  * Copyright (C) 2023	   Benjamin Falière	   <benjamin.faliere@altairis.fr>
-=======
->>>>>>> 005bab38
  *
  * This program is free software; you can redistribute it and/or modify
  * it under the terms of the GNU General Public License as published by
