--- conflicted
+++ resolved
@@ -37,12 +37,6 @@
  */
 class Ticket extends CommonObject
 {
-
-	/**
-	 * @var DoliDb Database handler
-	 */
-	public $db;
-
 	/**
 	 * @var DoliDb Database handler
 	 */
@@ -766,11 +760,7 @@
 	 * @param  int    $offset    	Offset for query
 	 * @param  int    $arch      	archive or not (not used)
 	 * @param  array  $filter    	Filter for query
-<<<<<<< HEAD
-	 * @return int 					<0 if KO, >0 if OK
-=======
 	 * @return int 					Return integer <0 if KO, >0 if OK
->>>>>>> 729451fa
 	 */
 	public function fetchAll($user, $sortorder = 'ASC', $sortfield = 't.datec', $limit = '', $offset = 0, $arch = '', $filter = '')
 	{
@@ -1724,11 +1714,7 @@
 	 * @param 	array	$mimefilename_list  List of attached file name in message
 	 * @param 	boolean	$send_email      	Whether the message is sent by email
 	 * @param   int     $public_area    	0=Default, 1 if we are creating the message from a public area (so we can search contact from email to add it as contact of ticket if TICKET_ASSIGN_CONTACT_TO_MESSAGE is set)
-<<<<<<< HEAD
-	 * @return 	int						  	<0 if KO, >0 if OK
-=======
 	 * @return 	int						  	Return integer <0 if KO, >0 if OK
->>>>>>> 729451fa
 	 */
 	public function createTicketMessage($user, $notrigger = 0, $filename_list = array(), $mimetype_list = array(), $mimefilename_list = array(), $send_email = false, $public_area = 0)
 	{
@@ -1774,11 +1760,7 @@
 		$actioncomm->fk_project = $this->fk_project;
 
 		// add contact id from author email on public interface
-<<<<<<< HEAD
-		if ($public_area && !empty($this->origin_email) && !empty($conf->global->TICKET_ASSIGN_CONTACT_TO_MESSAGE)) {
-=======
 		if ($public_area && !empty($this->origin_email) && getDolGlobalString('TICKET_ASSIGN_CONTACT_TO_MESSAGE')) {
->>>>>>> 729451fa
 			$contacts = $this->searchContactByEmail($this->origin_email);
 			if (!empty($contacts)) {
 				// Ensure that contact is active and select first active contact
@@ -2649,15 +2631,9 @@
 						}
 
 						if (empty($sendto)) {
-<<<<<<< HEAD
-							if (!empty($conf->global->TICKET_PUBLIC_NOTIFICATION_NEW_MESSAGE_DEFAULT_EMAIL)) {
-								$sendto[getDolGlobalString('TICKET_PUBLIC_NOTIFICATION_NEW_MESSAGE_DEFAULT_EMAIL')] = $conf->global->TICKET_PUBLIC_NOTIFICATION_NEW_MESSAGE_DEFAULT_EMAIL;
-							} elseif (!empty($conf->global->TICKET_NOTIFICATION_EMAIL_TO)) {
-=======
 							if (getDolGlobalString('TICKET_PUBLIC_NOTIFICATION_NEW_MESSAGE_DEFAULT_EMAIL')) {
 								$sendto[getDolGlobalString('TICKET_PUBLIC_NOTIFICATION_NEW_MESSAGE_DEFAULT_EMAIL')] = $conf->global->TICKET_PUBLIC_NOTIFICATION_NEW_MESSAGE_DEFAULT_EMAIL;
 							} elseif (getDolGlobalString('TICKET_NOTIFICATION_EMAIL_TO')) {
->>>>>>> 729451fa
 								$sendto[getDolGlobalString('TICKET_NOTIFICATION_EMAIL_TO')] = $conf->global->TICKET_NOTIFICATION_EMAIL_TO;
 							}
 						}
