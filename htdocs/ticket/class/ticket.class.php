--- conflicted
+++ resolved
@@ -2827,16 +2827,11 @@
 								// If public interface is not enable, use link to internal page into mail
 								$url_public_ticket = (getDolGlobalInt('TICKET_ENABLE_PUBLIC_INTERFACE') ?
 										(getDolGlobalString('TICKET_URL_PUBLIC_INTERFACE') !== '' ? getDolGlobalString('TICKET_URL_PUBLIC_INTERFACE') . '/view.php' : dol_buildpath('/public/ticket/view.php', 2)) : dol_buildpath('/ticket/card.php', 2)).'?track_id='.$object->track_id;
-<<<<<<< HEAD
 								/**DEBUT SPECIFIQUE ATM **/
 								if (empty($conf->global->TICKET_REMOVE_TRACK_URL)) {
 									$message .= '<br>' . $langs->trans('TicketNewEmailBodyInfosTrackUrlCustomer') . ' : <a href="' . $url_public_ticket . '">' . $object->track_id . '</a><br>';
 								}
 								/**FIN SPECIFIQUE ATM **/
-=======
-
-								$message .= '<br>'.$langs->trans('TicketNewEmailBodyInfosTrackUrlCustomer').' : <a href="'.$url_public_ticket.'">'.$object->track_id.'</a><br>';
->>>>>>> b9cf6fcf
 
 								// Build final message
 								$message = $message_intro.'<br><br>'.$message;
