--- conflicted
+++ resolved
@@ -21,11 +21,7 @@
 	exit;
 }
 
-<<<<<<< HEAD
-print "<!-- BEGIN PHP TEMPLATE ticket/tpl/linkedopjectblock.tpl.php -->\n";
-=======
 print "<!-- BEGIN PHP TEMPLATE ticket/tpl/linkedobjectblock.tpl.php -->\n";
->>>>>>> 503d1a04
 
 
 global $user;
