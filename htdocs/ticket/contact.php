--- conflicted
+++ resolved
@@ -252,11 +252,7 @@
 
 		$linkback = '<a href="'.dol_buildpath('/ticket/list.php', 1).'"><strong>'.$langs->trans("BackToList").'</strong></a> ';
 
-<<<<<<< HEAD
-		dol_banner_tab($object, 'ref', $linkback, ($user->socid ? 0 : 1), 'ref', 'ref', $morehtmlref, '', 0, '', '', 1, '');
-=======
-		dol_banner_tab($object, 'ref', $linkback, (!empty($user->socid) ? 0 : 1), 'ref', 'ref', $morehtmlref, '', 0, '', '', 1, '');
->>>>>>> 14a59483
+		dol_banner_tab($object, 'ref', $linkback, (empty($user->socid) ? 1 : 0), 'ref', 'ref', $morehtmlref, '', 0, '', '', 1, '');
 
 		print dol_get_fiche_end();
 
