--- conflicted
+++ resolved
@@ -506,11 +506,7 @@
 
 		global $action, $hookmanager;
 		$hookmanager->initHooks(array('establishmentdao'));
-<<<<<<< HEAD
-		$parameters = array('id'=>$this->id, 'getnomurl'=>$result);
-=======
 		$parameters = array('id'=>$this->id, 'getnomurl' => &$result);
->>>>>>> 95dc2558
 		$reshook = $hookmanager->executeHooks('getNomUrl', $parameters, $this, $action); // Note that $action and $object may have been modified by some hooks
 		if ($reshook > 0) {
 			$result = $hookmanager->resPrint;
