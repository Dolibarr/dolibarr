<?php
/* Copyright (C) 2017  Laurent Destailleur <eldy@users.sourceforge.net>
 * Copyright (C) 2021 Gauthier VERDOL <gauthier.verdol@atm-consulting.fr>
 * Copyright (C) 2021 Greg Rastklan <greg.rastklan@atm-consulting.fr>
 * Copyright (C) 2021 Jean-Pascal BOUDET <jean-pascal.boudet@atm-consulting.fr>
 * Copyright (C) 2021 Grégory BLEMAND <gregory.blemand@atm-consulting.fr>
 * Copyright (C) 2024       Frédéric France             <frederic.france@free.fr>
 * Copyright (C) 2024		MDW							<mdeweerd@users.noreply.github.com>
 *
 * This program is free software; you can redistribute it and/or modify
 * it under the terms of the GNU General Public License as published by
 * the Free Software Foundation; either version 3 of the License, or
 * (at your option) any later version.
 *
 * This program is distributed in the hope that it will be useful,
 * but WITHOUT ANY WARRANTY; without even the implied warranty of
 * MERCHANTABILITY or FITNESS FOR A PARTICULAR PURPOSE.  See the
 * GNU General Public License for more details.
 *
 * You should have received a copy of the GNU General Public License
 * along with this program. If not, see <https://www.gnu.org/licenses/>.
 */

/**
 * \file        htdocs/hrm/class/skill.class.php
 * \ingroup     hrm
 * \brief       This file is a CRUD class file for Skill (Create/Read/Update/Delete)
 */

// Put here all includes required by your class file
require_once DOL_DOCUMENT_ROOT.'/core/class/commonobject.class.php';

/**
 * Class for Skill
 */
class Skill extends CommonObject
{
	/**
	 * @var string ID of module.
	 */
	public $module = 'hrm';

	/**
	 * @var string ID to identify managed object.
	 */
	public $element = 'skill';

	/**
	 * @var string Name of table without prefix where object is stored. This is also the key used for extrafields management.
	 */
	public $table_element = 'hrm_skill';


	/**
	 * @var string Name of subtable line
	 */
	public $table_element_line = 'skilldet';

	/**
	 * @var int  Does this object support multicompany module ?
	 * 0=No test on entity, 1=Test with field entity, 'field@table'=Test with link by field@table
	 */
	public $ismultientitymanaged = 0;

	/**
	 * @var int  Does object support extrafields ? 0=No, 1=Yes
	 */
	public $isextrafieldmanaged = 1;

	/**
	 * @var string String with name of icon for skill. Must be the part after the 'object_' into object_skill.png
	 */
	public $picto = 'shapes';


	const STATUS_DRAFT = 0;
	const STATUS_VALIDATED = 1;
	const STATUS_CANCELED = 9;
	const DEFAULT_MAX_RANK_PER_SKILL = 3;

	/**
	 *  'type' field format ('integer', 'integer:ObjectClass:PathToClass[:AddCreateButtonOrNot[:Filter]]', 'sellist:TableName:LabelFieldName[:KeyFieldName[:KeyFieldParent[:Filter]]]', 'varchar(x)', 'double(24,8)', 'real', 'price', 'text', 'text:none', 'html', 'date', 'datetime', 'timestamp', 'duration', 'mail', 'phone', 'url', 'password')
	 *         Note: Filter can be a string like "(t.ref:like:'SO-%') or (t.date_creation:<:'20160101') or (t.nature:is:NULL)"
	 *  'label' the translation key.
	 *  'picto' is code of a picto to show before value in forms
	 *  'enabled' is a condition when the field must be managed (Example: 1 or 'getDolGlobalString("MY_SETUP_PARAM")')
	 *  'position' is the sort order of field.
	 *  'notnull' is set to 1 if not null in database. Set to -1 if we must set data to null if empty ('' or 0).
	 *  'visible' says if field is visible in list (Examples: 0=Not visible, 1=Visible on list and create/update/view forms, 2=Visible on list only, 3=Visible on create/update/view form only (not list), 4=Visible on list and update/view form only (not create). 5=Visible on list and view only (not create/not update). Using a negative value means field is not shown by default on list but can be selected for viewing)
	 *  'noteditable' says if field is not editable (1 or 0)
	 *  'default' is a default value for creation (can still be overwrote by the Setup of Default Values if field is editable in creation form). Note: If default is set to '(PROV)' and field is 'ref', the default value will be set to '(PROVid)' where id is rowid when a new record is created.
	 *  'index' if we want an index in database.
	 *  'foreignkey'=>'tablename.field' if the field is a foreign key (it is recommended to name the field fk_...).
	 *  'searchall' is 1 if we want to search in this field when making a search from the quick search button.
	 *  'isameasure' must be set to 1 if you want to have a total on list for this field. Field type must be summable like integer or double(24,8).
	 *  'css' and 'cssview' and 'csslist' is the CSS style to use on field. 'css' is used in creation and update. 'cssview' is used in view mode. 'csslist' is used for columns in lists. For example: 'css'=>'minwidth300 maxwidth500 widthcentpercentminusx', 'cssview'=>'wordbreak', 'csslist'=>'tdoverflowmax200'
	 *  'help' is a 'TranslationString' to use to show a tooltip on field. You can also use 'TranslationString:keyfortooltiponlick' for a tooltip on click.
	 *  'showoncombobox' if value of the field must be visible into the label of the combobox that list record
	 *  'disabled' is 1 if we want to have the field locked by a 'disabled' attribute. In most cases, this is never set into the definition of $fields into class, but is set dynamically by some part of code.
	 *  'arrayofkeyval' to set a list of values if type is a list of predefined values. For example: array("0"=>"Draft","1"=>"Active","-1"=>"Cancel"). Note that type can be 'integer' or 'varchar'
	 *  'autofocusoncreate' to have field having the focus on a create form. Only 1 field should have this property set to 1.
	 *  'comment' is not used. You can store here any text of your choice. It is not used by application.
	 *
	 *  Note: To have value dynamic, you can set value to 0 in definition and edit the value on the fly into the constructor.
	 */

	// BEGIN MODULEBUILDER PROPERTIES
	/**
	 * @var array<string,array{type:string,label:string,enabled:int<0,2>|string,position:int,notnull?:int,visible:int,noteditable?:int,default?:string,index?:int,foreignkey?:string,searchall?:int,isameasure?:int,css?:string,csslist?:string,help?:string,showoncombobox?:int,disabled?:int,arrayofkeyval?:array<int,string>,comment?:string}>  Array with all fields and their property. Do not use it as a static var. It may be modified by constructor.
	 */
	public $fields = array(
		'rowid' => array('type' => 'integer', 'label' => 'TechnicalID', 'enabled' => 1, 'position' => 1, 'notnull' => 1, 'visible' => 0, 'noteditable' => 1, 'index' => 1, 'css' => 'left', 'comment' => "Id"),
		'label' => array('type' => 'varchar(255)', 'label' => 'Label', 'enabled' => 1, 'position' => 30, 'notnull' => 1, 'visible' => 1, 'searchall' => 1, 'css' => 'minwidth300', 'cssview' => 'wordbreak', 'showoncombobox' => 2,),
		'description' => array('type' => 'text', 'label' => 'Description', 'enabled' => 1, 'position' => 60, 'notnull' => 0, 'visible' => 3,),
		'date_creation' => array('type' => 'datetime', 'label' => 'DateCreation', 'enabled' => 1, 'position' => 500, 'notnull' => 1, 'visible' => -2,),
		'tms' => array('type' => 'timestamp', 'label' => 'DateModification', 'enabled' => 1, 'position' => 501, 'notnull' => 0, 'visible' => -2,),
		'fk_user_creat' => array('type' => 'integer:User:user/class/user.class.php:0', 'label' => 'UserAuthor', 'enabled' => 1, 'position' => 510, 'notnull' => 1, 'visible' => -2, 'foreignkey' => 'user.rowid',),
		'fk_user_modif' => array('type' => 'integer:User:user/class/user.class.php:0', 'label' => 'UserModif', 'enabled' => 1, 'position' => 511, 'notnull' => -1, 'visible' => -2,),
		'required_level' => array('type' => 'integer', 'label' => 'requiredLevel', 'enabled' => 1, 'position' => 50, 'notnull' => 1, 'visible' => 0,),
		'date_validite' => array('type' => 'integer', 'label' => 'date_validite', 'enabled' => 1, 'position' => 52, 'notnull' => 1, 'visible' => 0,),
		'temps_theorique' => array('type' => 'double(24,8)', 'label' => 'temps_theorique', 'enabled' => 1, 'position' => 54, 'notnull' => 1, 'visible' => 0,),
		'skill_type' => array('type' => 'integer', 'label' => 'SkillType', 'enabled' => 1, 'position' => 55, 'notnull' => 1, 'visible' => 1, 'index' => 1, 'css' => 'minwidth200', 'arrayofkeyval' => array('0' => 'TypeKnowHow', '1' => 'TypeHowToBe', '9' => 'TypeKnowledge'), 'default' => '0'),
		'note_public' => array('type' => 'html', 'label' => 'NotePublic', 'enabled' => 1, 'position' => 70, 'notnull' => 0, 'visible' => 0,),
		'note_private' => array('type' => 'html', 'label' => 'NotePrivate', 'enabled' => 1, 'position' => 71, 'notnull' => 0, 'visible' => 0,),
	);
	public $rowid;
	public $label;
	public $description;
	public $date_creation;
	public $fk_user_creat;
	public $fk_user_modif;
	public $required_level;
	public $date_validite;
	public $temps_theorique;
	public $skill_type;
	// END MODULEBUILDER PROPERTIES


	// If this object has a subtable with lines

	// /**
	//  * @var string    Name of subtable line
	//  */
	// public $table_element_line = 'hrm_skillline';

	/**
	 * @var string    Field with ID of parent key if this object has a parent
	 */
	public $fk_element = 'fk_skill';

	// /**
	//  * @var string    Name of subtable class that manage subtable lines
	//  */
	// public $class_element_line = 'Skillline';

	/**
	 * @var array<string,string[]>	List of child tables. To test if we can delete object.
	 */
	protected $childtables = array(
		'hrm_skillrank' => ['name' => 'SkillRank'],
		'hrm_evaluationdet' => ['name' => 'EvaluationDet'],
	);

	/**
	 * @var string[]    List of child tables. To know object to delete on cascade.
	 *                  If name matches '@ClassNAme:FilePathClass;ParentFkFieldName' it will
	 *                  call method deleteByParentField(parentId, ParentFkFieldName) to fetch and delete child object
	 */
	protected $childtablesoncascade = array('hrm_skilldet');

	// /**
	//  * @var SkillLine[]     Array of subtable lines
	//  */
	// public $lines = array();



	/**
	 * Constructor
	 *
	 * @param DoliDB $db Database handler
	 */
	public function __construct(DoliDB $db)
	{
		global $conf, $langs;

		$this->db = $db;

		if (!getDolGlobalString('MAIN_SHOW_TECHNICAL_ID') && isset($this->fields['rowid'])) {
			$this->fields['rowid']['visible'] = 0;
		}
		if (!isModEnabled('multicompany') && isset($this->fields['entity'])) {
			$this->fields['entity']['enabled'] = 0;
		}

		// Example to show how to set values of fields definition dynamically
		/*if ($user->rights->hrm->skill->read) {
			$this->fields['myfield']['visible'] = 1;
			$this->fields['myfield']['noteditable'] = 0;
		}*/

		// Unset fields that are disabled
		foreach ($this->fields as $key => $val) {
			if (isset($val['enabled']) && empty($val['enabled'])) {
				unset($this->fields[$key]);
			}
		}

		// Translate some data of arrayofkeyval
		if (is_object($langs)) {
			foreach ($this->fields as $key => $val) {
				if (!empty($val['arrayofkeyval']) && is_array($val['arrayofkeyval'])) {
					foreach ($val['arrayofkeyval'] as $key2 => $val2) {
						$this->fields[$key]['arrayofkeyval'][$key2] = $langs->trans($val2);
					}
				}
			}
		}
	}

	/**
	 * Create object into database
	 *
	 * @param  User $user      User that creates
	 * @param  int 	$notrigger 0=launch triggers after, 1=disable triggers
	 * @return int             Return integer <0 if KO, Id of created object if OK
	 */
	public function create(User $user, $notrigger = 0)
	{
		global $langs,$conf;

		$resultcreate = $this->createCommon($user, $notrigger);


		if ($resultcreate > 0) {
			// skillDet create
			$this->createSkills();
		}

		return $resultcreate;
	}

	/**
	 * createSkills
	 *
	 * @param int 	$i 		Rank from which we want to create skilldets (level $i to HRM_MAXRANK will be created)
	 * @return int          Return integer <0 if KO, Id of created object if OK
	 */
	public function createSkills($i = 1)
	{
		global $conf, $user, $langs;

		$MaxNumberSkill = getDolGlobalInt('HRM_MAXRANK', self::DEFAULT_MAX_RANK_PER_SKILL);
		$defaultSkillDesc = getDolGlobalString('HRM_DEFAULT_SKILL_DESCRIPTION', $langs->trans("NoDescription"));

		$error = 0;

		require_once __DIR__ . '/skilldet.class.php';

		$this->db->begin();

		// Create level of skills
		while ($i <= $MaxNumberSkill) {
			$skilldet = new Skilldet($this->db);
			$skilldet->description = $defaultSkillDesc . " " . $i;
			$skilldet->rankorder = $i;
			$skilldet->fk_skill = $this->id;

			$result =  $skilldet->create($user);
			if ($result <= 0) {
				$error++;
			}
			$i++;
		}

		if (!$error) {
			$this->db->commit();

			setEventMessage($langs->trans('SkillCreated'), $i);
			return 1;
		} else {
			$this->db->rollback();
			return -1;
		}
	}

	/**
	 * Clone an object into another one
	 *
	 * @param  	User 	$user      	User that creates
	 * @param  	int 	$fromid     Id of object to clone
	 * @return 	mixed 				New object created, <0 if KO
	 */
	public function createFromClone(User $user, $fromid)
	{
		global $langs, $extrafields;
		$error = 0;

		dol_syslog(__METHOD__, LOG_DEBUG);

		$object = new self($this->db);

		$this->db->begin();

		// Load source object
		$result = $object->fetchCommon($fromid);
		if ($result > 0 && !empty($object->table_element_line)) {
			$object->fetchLines();
		}

		// get lines so they will be clone
		//foreach($this->lines as $line)
		//	$line->fetch_optionals();

		// Reset some properties
		unset($object->id);
		unset($object->fk_user_creat);
		unset($object->import_key);

		// Clear fields
		if (property_exists($object, 'ref')) {
			$object->ref = empty($this->fields['ref']['default']) ? "Copy_Of_".$object->ref : $this->fields['ref']['default'];
		}
		if (property_exists($object, 'label')) {
			$object->label = empty($this->fields['label']['default']) ? $langs->trans("CopyOf")." ".$object->label : $this->fields['label']['default'];
		}
		if (property_exists($object, 'status')) {
			$object->status = self::STATUS_DRAFT;
		}
		if (property_exists($object, 'date_creation')) {
			$object->date_creation = dol_now();
		}
		if (property_exists($object, 'date_modification')) {
			$object->date_modification = null;
		}
		// ...
		// Clear extrafields that are unique
		if (is_array($object->array_options) && count($object->array_options) > 0) {
			$extrafields->fetch_name_optionals_label($this->table_element);
			foreach ($object->array_options as $key => $option) {
				$shortkey = preg_replace('/options_/', '', $key);
				if (!empty($extrafields->attributes[$this->table_element]['unique'][$shortkey])) {
					//var_dump($key); var_dump($clonedObj->array_options[$key]); exit;
					unset($object->array_options[$key]);
				}
			}
		}

		// Create clone
		$object->context['createfromclone'] = 'createfromclone';
		$result = $object->createCommon($user);
		if ($result < 0) {
			$error++;
			$this->setErrorsFromObject($object);
		}

		if (!$error) {
			// copy internal contacts
			if ($this->copy_linked_contact($object, 'internal') < 0) {
				$error++;
			}
		}

		if (!$error) {
			// copy external contacts if same company
			if (property_exists($this, 'fk_soc') && $this->fk_soc == $object->socid) {
				if ($this->copy_linked_contact($object, 'external') < 0) {
					$error++;
				}
			}
		}

		unset($object->context['createfromclone']);

		// End
		if (!$error) {
			$this->db->commit();
			return $object;
		} else {
			$this->db->rollback();
			return -1;
		}
	}

	/**
	 * Load object in memory from the database
	 *
	 * @param int    $id   Id object
	 * @param string $ref  Ref
	 * @return int         Return integer <0 if KO, 0 if not found, >0 if OK
	 */
	public function fetch($id, $ref = null)
	{
		$result = $this->fetchCommon($id, $ref);
		if ($result > 0 && !empty($this->table_element_line)) {
			$this->fetchLines();
		}
		return $result;
	}

	/**
	 * Load object lines in memory from the database
	 *
	 * @return array|int         Return integer <0 if KO, array of skill level found
	 */
	public function fetchLines()
	{
		$this->lines = array();
		require_once __DIR__ . '/skilldet.class.php';
		$skilldet = new Skilldet($this->db);
<<<<<<< HEAD
		$this->lines = $skilldet->fetchAll('ASC', '', '', '', 'fk_skill:=:'.$this->id, '');
=======
		$this->lines = $skilldet->fetchAll('ASC', '', 0, 0, array('fk_skill' => $this->id));
>>>>>>> 8d13cfaf

		if (is_array($this->lines)) {
			return (count($this->lines) > 0) ? $this->lines : array();
		} elseif ($this->lines < 0) {
			$this->setErrorsFromObject($skilldet);
			return $this->lines;
		}
		return [];
	}


	/**
	 * Load list of objects in memory from the database.
	 *
	 * @param  string      	$sortorder    	Sort Order
	 * @param  string      	$sortfield    	Sort field
	 * @param  int         	$limit        	limit
	 * @param  int         	$offset       	Offset
	 * @param  string		$filter       	Filter as an Universal Search string.
	 * 										Example: '((client:=:1) OR ((client:>=:2) AND (client:<=:3))) AND (client:!=:8) AND (nom:like:'a%')'
	 * @param  string      	$filtermode   	No more used
	 * @return array|int                 	int <0 if KO, array of pages if OK
	 */
	public function fetchAll($sortorder = '', $sortfield = '', $limit = 0, $offset = 0, $filter = '', $filtermode = 'AND')
	{
		dol_syslog(__METHOD__, LOG_DEBUG);

		$records = array();

		$sql = 'SELECT ';
		$sql .= $this->getFieldList('t');
		$sql .= ' FROM '.MAIN_DB_PREFIX.$this->table_element.' as t';
		if (isset($this->ismultientitymanaged) && $this->ismultientitymanaged == 1) {
			$sql .= ' WHERE t.entity IN ('.getEntity($this->element).')';
		} else {
			$sql .= ' WHERE 1 = 1';
		}

		// Manage filter
		$errormessage = '';
		$sql .= forgeSQLFromUniversalSearchCriteria($filter, $errormessage);
		if ($errormessage) {
			$this->errors[] = $errormessage;
			dol_syslog(__METHOD__.' '.implode(',', $this->errors), LOG_ERR);
			return -1;
		}

		if (!empty($sortfield)) {
			$sql .= $this->db->order($sortfield, $sortorder);
		}
		if (!empty($limit)) {
			$sql .= ' '.$this->db->plimit($limit, $offset);
		}

		$resql = $this->db->query($sql);
		if ($resql) {
			$num = $this->db->num_rows($resql);
			$i = 0;
			while ($i < ($limit ? min($limit, $num) : $num)) {
				$obj = $this->db->fetch_object($resql);

				$record = new self($this->db);
				$record->setVarsFromFetchObj($obj);

				$records[$record->id] = $record;

				$i++;
			}
			$this->db->free($resql);

			return $records;
		} else {
			$this->errors[] = 'Error '.$this->db->lasterror();
			dol_syslog(__METHOD__.' '.implode(',', $this->errors), LOG_ERR);

			return -1;
		}
	}

	/**
	 * Update object into database
	 *
	 * @param  User $user      User that modifies
	 * @param  int 	$notrigger 0=launch triggers after, 1=disable triggers
	 * @return int             Return integer <0 if KO, >0 if OK
	 */
	public function update(User $user, $notrigger = 0)
	{
		return $this->updateCommon($user, $notrigger);
	}

	/**
	 * Delete object in database
	 *
	 * @param User 	$user       User that deletes
	 * @param int 	$notrigger  0=launch triggers after, 1=disable triggers
	 * @return int             	Return integer <0 if KO, >0 if OK
	 */
	public function delete(User $user, $notrigger = 0)
	{
		return $this->deleteCommon($user, $notrigger);
	}

	/**
	 *  Delete a line of object in database
	 *
	 *	@param  User	$user       User that delete
	 *  @param	int		$idline		Id of line to delete
	 *  @param 	int 	$notrigger  0=launch triggers after, 1=disable triggers
	 *  @return int         		Return >0 if OK, <0 if KO
	 */
	public function deleteLine(User $user, $idline, $notrigger = 0)
	{
		if ($this->status < 0) {
			$this->error = 'ErrorDeleteLineNotAllowedByObjectStatus';
			return -2;
		}

		return $this->deleteLineCommon($user, $idline, $notrigger);
	}


	/**
	 *	Validate object
	 *
	 *	@param		User	$user     		User making status change
	 *  @param		int		$notrigger		1=Does not execute triggers, 0= execute triggers
	 *	@return  	int						Return integer <=0 if OK, 0=Nothing done, >0 if KO
	 */
	public function validate($user, $notrigger = 0)
	{
		global $conf;

		require_once DOL_DOCUMENT_ROOT.'/core/lib/files.lib.php';

		$error = 0;

		// Protection
		if ($this->status == self::STATUS_VALIDATED) {
			dol_syslog(get_class($this)."::validate action abandoned: already validated", LOG_WARNING);
			return 0;
		}

		/*if (! ((empty($conf->global->MAIN_USE_ADVANCED_PERMS) && !empty($user->rights->hrm->skill->write))
		 || (!empty($conf->global->MAIN_USE_ADVANCED_PERMS) && !empty($user->rights->hrm->skill->skill_advance->validate))))
		 {
		 $this->error='NotEnoughPermissions';
		 dol_syslog(get_class($this)."::valid ".$this->error, LOG_ERR);
		 return -1;
		 }*/

		$now = dol_now();

		$this->db->begin();

		// Define new ref
		if (!$error && (preg_match('/^[\(]?PROV/i', $this->ref) || empty($this->ref))) { // empty should not happened, but when it occurs, the test save life
			$num = $this->getNextNumRef();
		} else {
			$num = $this->ref;
		}
		$this->newref = $num;

		if (!empty($num)) {
			// Validate
			$sql = "UPDATE ".MAIN_DB_PREFIX.$this->table_element;
			$sql .= " SET ref = '".$this->db->escape($num)."',";
			$sql .= " status = ".self::STATUS_VALIDATED;
			if (!empty($this->fields['date_validation'])) {
				$sql .= ", date_validation = '".$this->db->idate($now)."'";
			}
			if (!empty($this->fields['fk_user_valid'])) {
				$sql .= ", fk_user_valid = ".((int) $user->id);
			}
			$sql .= " WHERE rowid = ".((int) $this->id);

			dol_syslog(get_class($this)."::validate()", LOG_DEBUG);
			$resql = $this->db->query($sql);
			if (!$resql) {
				dol_print_error($this->db);
				$this->error = $this->db->lasterror();
				$error++;
			}

			if (!$error && !$notrigger) {
				// Call trigger
				$result = $this->call_trigger('HRM_SKILL_VALIDATE', $user);
				if ($result < 0) {
					$error++;
				}
				// End call triggers
			}
		}

		if (!$error) {
			$this->oldref = $this->ref;

			// Rename directory if dir was a temporary ref
			if (preg_match('/^[\(]?PROV/i', $this->ref)) {
				// Now we rename also files into index
				$sql = 'UPDATE '.MAIN_DB_PREFIX."ecm_files set filename = CONCAT('".$this->db->escape($this->newref)."', SUBSTR(filename, ".(strlen($this->ref) + 1).")), filepath = 'skill/".$this->db->escape($this->newref)."'";
				$sql .= " WHERE filename LIKE '".$this->db->escape($this->ref)."%' AND filepath = 'skill/".$this->db->escape($this->ref)."' and entity = ".$conf->entity;
				$resql = $this->db->query($sql);
				if (!$resql) {
					$error++;
					$this->error = $this->db->lasterror();
				}
				$sql = 'UPDATE '.MAIN_DB_PREFIX."ecm_files set filepath = 'skill/".$this->db->escape($this->newref)."'";
				$sql .= " WHERE filepath = 'skill/".$this->db->escape($this->ref)."' and entity = ".$conf->entity;
				$resql = $this->db->query($sql);
				if (!$resql) {
					$error++;
					$this->error = $this->db->lasterror();
				}

				// We rename directory ($this->ref = old ref, $num = new ref) in order not to lose the attachments
				$oldref = dol_sanitizeFileName($this->ref);
				$newref = dol_sanitizeFileName($num);
				$dirsource = $conf->hrm->dir_output.'/skill/'.$oldref;
				$dirdest = $conf->hrm->dir_output.'/skill/'.$newref;
				if (!$error && file_exists($dirsource)) {
					dol_syslog(get_class($this)."::validate() rename dir ".$dirsource." into ".$dirdest);

					if (@rename($dirsource, $dirdest)) {
						dol_syslog("Rename ok");
						// Rename docs starting with $oldref with $newref
						$listoffiles = dol_dir_list($conf->hrm->dir_output.'/skill/'.$newref, 'files', 1, '^'.preg_quote($oldref, '/'));
						foreach ($listoffiles as $fileentry) {
							$dirsource = $fileentry['name'];
							$dirdest = preg_replace('/^'.preg_quote($oldref, '/').'/', $newref, $dirsource);
							$dirsource = $fileentry['path'].'/'.$dirsource;
							$dirdest = $fileentry['path'].'/'.$dirdest;
							@rename($dirsource, $dirdest);
						}
					}
				}
			}
		}

		// Set new ref and current status
		if (!$error) {
			$this->ref = $num;
			$this->status = self::STATUS_VALIDATED;
		}

		if (!$error) {
			$this->db->commit();
			return 1;
		} else {
			$this->db->rollback();
			return -1;
		}
	}


	/**
	 *	Set draft status
	 *
	 *	@param	User	$user			Object user that modify
	 *  @param	int		$notrigger		1=Does not execute triggers, 0=Execute triggers
	 *	@return	int						Return integer <0 if KO, >0 if OK
	 */
	public function setDraft($user, $notrigger = 0)
	{
		// Protection
		if ($this->status <= self::STATUS_DRAFT) {
			return 0;
		}

		/*if (! ((empty($conf->global->MAIN_USE_ADVANCED_PERMS) && !empty($user->rights->hrm->write))
		 || (!empty($conf->global->MAIN_USE_ADVANCED_PERMS) && !empty($user->rights->hrm->hrm_advance->validate))))
		 {
		 $this->error='Permission denied';
		 return -1;
		 }*/

		return $this->setStatusCommon($user, self::STATUS_DRAFT, $notrigger, 'SKILL_UNVALIDATE');
	}

	/**
	 *	Set cancel status
	 *
	 *	@param	User	$user			Object user that modify
	 *  @param	int		$notrigger		1=Does not execute triggers, 0=Execute triggers
	 *	@return	int						Return integer <0 if KO, 0=Nothing done, >0 if OK
	 */
	public function cancel($user, $notrigger = 0)
	{
		// Protection
		if ($this->status != self::STATUS_VALIDATED) {
			return 0;
		}

		/*if (! ((empty($conf->global->MAIN_USE_ADVANCED_PERMS) && !empty($user->rights->hrm->write))
		 || (!empty($conf->global->MAIN_USE_ADVANCED_PERMS) && !empty($user->rights->hrm->hrm_advance->validate))))
		 {
		 $this->error='Permission denied';
		 return -1;
		 }*/

		return $this->setStatusCommon($user, self::STATUS_CANCELED, $notrigger, 'SKILL_CANCEL');
	}

	/**
	 *	Set back to validated status
	 *
	 *	@param	User	$user			Object user that modify
	 *  @param	int		$notrigger		1=Does not execute triggers, 0=Execute triggers
	 *	@return	int						Return integer <0 if KO, 0=Nothing done, >0 if OK
	 */
	public function reopen($user, $notrigger = 0)
	{
		// Protection
		if ($this->status != self::STATUS_CANCELED) {
			return 0;
		}

		/*if (! ((empty($conf->global->MAIN_USE_ADVANCED_PERMS) && !empty($user->rights->hrm->write))
		 || (!empty($conf->global->MAIN_USE_ADVANCED_PERMS) && !empty($user->rights->hrm->hrm_advance->validate))))
		 {
		 $this->error='Permission denied';
		 return -1;
		 }*/

		return $this->setStatusCommon($user, self::STATUS_VALIDATED, $notrigger, 'SKILL_REOPEN');
	}

	/**
	 *  Return a link to the object card (with optionally the picto)
	 *
	 *  @param  int     $withpicto                  Include picto in link (0=No picto, 1=Include picto into link, 2=Only picto)
	 *  @param  string  $option                     On what the link point to ('nolink', ...)
	 *  @param  int     $notooltip                  1=Disable tooltip
	 *  @param  string  $morecss                    Add more css on link
	 *  @param  int     $save_lastsearch_value      -1=Auto, 0=No save of lastsearch_values when clicking, 1=Save lastsearch_values whenclicking
	 *  @return	string                              String with URL
	 */
	/**
	 *  Return a link to the object card (with optionally the picto)
	 *
	 *  @param  int     $withpicto                  Include picto in link (0=No picto, 1=Include picto into link, 2=Only picto)
	 *  @param  string  $option                     On what the link point to ('nolink', ...)
	 *  @param  int     $notooltip                  1=Disable tooltip
	 *  @param  string  $morecss                    Add more css on link
	 *  @param  int     $save_lastsearch_value      -1=Auto, 0=No save of lastsearch_values when clicking, 1=Save lastsearch_values whenclicking
	 *  @return	string                              String with URL
	 */
	public function getNomUrl($withpicto = 0, $option = '', $notooltip = 0, $morecss = '', $save_lastsearch_value = -1)
	{
		global $conf, $langs, $hookmanager;

		if (!empty($conf->dol_no_mouse_hover)) {
			$notooltip = 1; // Force disable tooltips
		}

		$result = '';

		$label = img_picto('', $this->picto).' <u>'.$langs->trans("Skill").'</u>';
		if (isset($this->status)) {
			$label .= ' '.$this->getLibStatut(5);
		}
		$label .= '<br>';
		$label .= '<b>'.$langs->trans('Label').':</b> '.$this->label;
		$label .= '<br><b>'.$langs->trans('Description').':</b> '.dol_htmlentitiesbr(dolGetFirstLineOfText($this->description, 10), 1);

		$url = dol_buildpath('/hrm/skill_card.php', 1).'?id='.$this->id;

		if ($option != 'nolink') {
			// Add param to save lastsearch_values or not
			$add_save_lastsearch_values = ($save_lastsearch_value == 1 ? 1 : 0);
			if ($save_lastsearch_value == -1 && isset($_SERVER["PHP_SELF"]) && preg_match('/list\.php/', $_SERVER["PHP_SELF"])) {
				$add_save_lastsearch_values = 1;
			}
			if ($add_save_lastsearch_values) {
				$url .= '&save_lastsearch_values=1';
			}
		}

		$linkclose = '';
		if (empty($notooltip)) {
			if (getDolGlobalString('MAIN_OPTIMIZEFORTEXTBROWSER')) {
				$label = $langs->trans("ShowSkill");
				$linkclose .= ' alt="'.dol_escape_htmltag($label, 1).'"';
			}
			$linkclose .= ' title="'.dol_escape_htmltag($label, 1).'"';
			$linkclose .= ' class="classfortooltip'.($morecss ? ' '.$morecss : '').'"';
		} else {
			$linkclose = ($morecss ? ' class="'.$morecss.'"' : '');
		}

		if ($option == 'nolink') {
			$linkstart = '<span';
		} else {
			$linkstart = '<a href="'.$url.'"';
		}
		$linkstart .= $linkclose.'>';
		if ($option == 'nolink') {
			$linkend = '</span>';
		} else {
			$linkend = '</a>';
		}

		$result .= $linkstart;

		if (empty($this->showphoto_on_popup)) {
			if ($withpicto) {
				$result .= img_object(($notooltip ? '' : $label), ($this->picto ? $this->picto : 'generic'), ($notooltip ? (($withpicto != 2) ? 'class="paddingright"' : '') : 'class="'.(($withpicto != 2) ? 'paddingright ' : '').'classfortooltip"'), 0, 0, $notooltip ? 0 : 1);
			}
		} else {
			if ($withpicto) {
				require_once DOL_DOCUMENT_ROOT.'/core/lib/files.lib.php';

				list($class, $module) = explode('@', $this->picto);
				$upload_dir = $conf->$module->multidir_output[$conf->entity]."/$class/".dol_sanitizeFileName($this->ref);
				$filearray = dol_dir_list($upload_dir, "files");
				$filename = $filearray[0]['name'];
				if (!empty($filename)) {
					$pospoint = strpos($filearray[0]['name'], '.');

					$pathtophoto = $class.'/'.$this->ref.'/thumbs/'.substr($filename, 0, $pospoint).'_mini'.substr($filename, $pospoint);
					if (!getDolGlobalString(strtoupper($module.'_'.$class).'_FORMATLISTPHOTOSASUSERS')) {
						$result .= '<div class="floatleft inline-block valignmiddle divphotoref"><div class="photoref"><img class="photo'.$module.'" alt="No photo" border="0" src="'.DOL_URL_ROOT.'/viewimage.php?modulepart='.$module.'&entity='.$conf->entity.'&file='.urlencode($pathtophoto).'"></div></div>';
					} else {
						$result .= '<div class="floatleft inline-block valignmiddle divphotoref"><img class="photouserphoto userphoto" alt="No photo" border="0" src="'.DOL_URL_ROOT.'/viewimage.php?modulepart='.$module.'&entity='.$conf->entity.'&file='.urlencode($pathtophoto).'"></div>';
					}

					$result .= '</div>';
				} else {
					$result .= img_object(($notooltip ? '' : $label), ($this->picto ? $this->picto : 'generic'), ($notooltip ? (($withpicto != 2) ? 'class="paddingright"' : '') : 'class="'.(($withpicto != 2) ? 'paddingright ' : '').'classfortooltip"'), 0, 0, $notooltip ? 0 : 1);
				}
			}
		}

		if ($withpicto != 2) {
			$result .= $this->label;
		}

		$result .= $linkend;
		//if ($withpicto != 2) $result.=(($addlabel && $this->label) ? $sep . dol_trunc($this->label, ($addlabel > 1 ? $addlabel : 0)) : '');

		global $action, $hookmanager;
		$hookmanager->initHooks(array('skilldao'));
		$parameters = array('id' => $this->id, 'getnomurl' => &$result);
		$reshook = $hookmanager->executeHooks('getNomUrl', $parameters, $this, $action); // Note that $action and $object may have been modified by some hooks
		if ($reshook > 0) {
			$result = $hookmanager->resPrint;
		} else {
			$result .= $hookmanager->resPrint;
		}

		return $result;
	}

	/**
	 *  Return the label of the status
	 *
	 *  @param  int		$mode          0=long label, 1=short label, 2=Picto + short label, 3=Picto, 4=Picto + long label, 5=Short label + Picto, 6=Long label + Picto
	 *  @return	string 			       Label of status
	 */
	public function getLibStatut($mode = 0)
	{
		return $this->LibStatut($this->status, $mode);
	}

	// phpcs:disable PEAR.NamingConventions.ValidFunctionName.ScopeNotCamelCaps
	/**
	 *  Return the status
	 *
	 *  @param	int		$status        Id status
	 *  @param  int		$mode          0=long label, 1=short label, 2=Picto + short label, 3=Picto, 4=Picto + long label, 5=Short label + Picto, 6=Long label + Picto
	 *  @return string 			       Label of status
	 */
	public function LibStatut($status, $mode = 0)
	{
		if (empty($status)) {
			$status = 0;
		}

		// phpcs:enable
		if (empty($this->labelStatus) || empty($this->labelStatusShort)) {
			global $langs;
			//$langs->load("hrm");
			$this->labelStatus[self::STATUS_DRAFT] = $langs->transnoentitiesnoconv('Draft');
			$this->labelStatus[self::STATUS_VALIDATED] = $langs->transnoentitiesnoconv('Enabled');
			$this->labelStatus[self::STATUS_CANCELED] = $langs->transnoentitiesnoconv('Disabled');
			$this->labelStatusShort[self::STATUS_DRAFT] = $langs->transnoentitiesnoconv('Draft');
			$this->labelStatusShort[self::STATUS_VALIDATED] = $langs->transnoentitiesnoconv('Enabled');
			$this->labelStatusShort[self::STATUS_CANCELED] = $langs->transnoentitiesnoconv('Disabled');
		}

		$statusType = 'status'.$status;
		//if ($status == self::STATUS_VALIDATED) $statusType = 'status1';
		if ($status == self::STATUS_CANCELED) {
			$statusType = 'status6';
		}

		return dolGetStatus($this->labelStatus[$status], $this->labelStatusShort[$status], '', $statusType, $mode);
	}

	/**
	 *	Load the info information in the object
	 *
	 *	@param  int		$id       Id of object
	 *	@return	void
	 */
	public function info($id)
	{
		$sql = 'SELECT rowid, date_creation as datec, tms as datem,';
		$sql .= ' fk_user_creat, fk_user_modif';
		$sql .= ' FROM '.MAIN_DB_PREFIX.$this->table_element.' as t';
		$sql .= ' WHERE t.rowid = '.((int) $id);
		$result = $this->db->query($sql);
		if ($result) {
			if ($this->db->num_rows($result)) {
				$obj = $this->db->fetch_object($result);

				$this->id = $obj->rowid;

				$this->user_creation_id = $obj->fk_user_creat;
				$this->user_modification_id = $obj->fk_user_modif;
				$this->date_creation     = $this->db->jdate($obj->datec);
				$this->date_modification = empty($obj->datem) ? '' : $this->db->jdate($obj->datem);
			}

			$this->db->free($result);
		} else {
			dol_print_error($this->db);
		}
	}

	/**
	 * Initialise object with example values
	 * Id must be 0 if object instance is a specimen
	 *
	 * @return int
	 */
	public function initAsSpecimen()
	{
		// Set here init that are not commonf fields
		// $this->property1 = ...
		// $this->property2 = ...

		return $this->initAsSpecimenCommon();
	}

	/**
	 * 	Create an array of lines
	 *
	 * 	@return array|int		array of lines if OK, <0 if KO
	 */
	public function getLinesArray()
	{
		$this->lines = array();

		$objectline = new Skilldet($this->db);
		$result = $objectline->fetchAll('ASC', 'rankorder', 0, 0, '(fk_skill:=:'.((int) $this->id).')');

		if (is_numeric($result)) {
			$this->setErrorsFromObject($objectline);
			return $result;
		} else {
			$this->lines = $result;
			return $this->lines;
		}
	}

	/**
	 *  Returns the reference to the following non used object depending on the active numbering module.
	 *
	 *  @return string      		Object free reference
	 */
	public function getNextNumRef()
	{
		global $langs, $conf;
		$langs->load("hrm");

		if (!getDolGlobalString('hrm_SKILL_ADDON')) {
			$conf->global->hrm_SKILL_ADDON = 'mod_skill_standard';
		}

		if (getDolGlobalString('hrm_SKILL_ADDON')) {
			$mybool = false;

			$file = getDolGlobalString('hrm_SKILL_ADDON') . ".php";
			$classname = getDolGlobalString('hrm_SKILL_ADDON');

			// Include file with class
			$dirmodels = array_merge(array('/'), (array) $conf->modules_parts['models']);
			foreach ($dirmodels as $reldir) {
				$dir = dol_buildpath($reldir."core/modules/hrm/");

				// Load file with numbering class (if found)
				$mybool = ((bool) @include_once $dir.$file) || $mybool;
			}

			if ($mybool === false) {
				dol_print_error(null, "Failed to include file ".$file);
				return '';
			}

			if (class_exists($classname)) {
				$obj = new $classname();
				$numref = $obj->getNextValue($this);

				if ($numref != '' && $numref != '-1') {
					return $numref;
				} else {
					$this->error = $obj->error;
					//dol_print_error($this->db,get_class($this)."::getNextNumRef ".$obj->error);
					return "";
				}
			} else {
				print $langs->trans("Error")." ".$langs->trans("ClassNotFound").' '.$classname;
				return "";
			}
		} else {
			print $langs->trans("ErrorNumberingModuleNotSetup", $this->element);
			return "";
		}
	}

	/**
	 *  Create a document onto disk according to template module.
	 *
	 *  @param	    string		$modele			Force template to use ('' to not force)
	 *  @param		Translate	$outputlangs	object lang a utiliser pour traduction
	 *  @param      int			$hidedetails    Hide details of lines
	 *  @param      int			$hidedesc       Hide description
	 *  @param      int			$hideref        Hide ref
	 *  @param      null|array  $moreparams     Array to provide more information
	 *  @return     int         				0 if KO, 1 if OK
	 */
	public function generateDocument($modele, $outputlangs, $hidedetails = 0, $hidedesc = 0, $hideref = 0, $moreparams = null)
	{
		global $conf, $langs;

		$result = 0;
		$includedocgeneration = 0;

		$langs->load("hrm");

		if (!dol_strlen($modele)) {
			$modele = 'standard_skill';

			if (!empty($this->model_pdf)) {
				$modele = $this->model_pdf;
			} elseif (getDolGlobalString('SKILL_ADDON_PDF')) {
				$modele = getDolGlobalString('SKILL_ADDON_PDF');
			}
		}

		$modelpath = "core/modules/hrm/doc/";

		if ($includedocgeneration && !empty($modele)) {
			$result = $this->commonGenerateDocument($modelpath, $modele, $outputlangs, $hidedetails, $hidedesc, $hideref, $moreparams);
		}

		return $result;
	}

	/**
	 * @param int $code number of code label
	 * @return int|string
	 */
	public static function typeCodeToLabel($code)
	{
		global $langs;
		$result = '';
		switch ($code) {
			case 0: $result = $langs->trans("TypeKnowHow");
				break; //"Savoir Faire"
			case 1: $result = $langs->trans("TypeHowToBe");
				break; // "Savoir être"
			case 9: $result = $langs->trans("TypeKnowledge");
				break; //"Savoir"
		}
		return $result;
	}

	/**
	 *	Return clicable link of object (with eventually picto)
	 *
	 *	@param      string	    $option                 Where point the link (0=> main card, 1,2 => shipment, 'nolink'=>No link)
	 *  @param		array		$arraydata				Array of data
	 *  @return		string								HTML Code for Kanban thumb.
	 */
	public function getKanbanView($option = '', $arraydata = null)
	{
		global $selected, $langs;

		$selected = (empty($arraydata['selected']) ? 0 : $arraydata['selected']);

		$return = '<div class="box-flex-item box-flex-grow-zero">';
		$return .= '<div class="info-box info-box-sm">';
		$return .= '<span class="info-box-icon bg-infobox-action">';
		$return .= img_picto('', $this->picto);
		$return .= '</span>';
		$return .= '<div class="info-box-content">';
		$return .= '<span class="info-box-ref inline-block tdoverflowmax150 valignmiddle">'.(method_exists($this, 'getNomUrl') ? $this->getNomUrl() : $this->ref).'</span>';
		if ($selected >= 0) {
			$return .= '<input id="cb'.$this->id.'" class="flat checkforselect fright" type="checkbox" name="toselect[]" value="'.$this->id.'"'.($selected ? ' checked="checked"' : '').'>';
		}
		if (property_exists($this, 'skill_type')) {
			$return .= '<br><span class="opacitymedium">'.$langs->trans("Type").'</span>';
			$return .= ' : <span class="info-box-label ">'.$this->fields['skill_type']['arrayofkeyval'][$this->skill_type].'</span>';
		}
		if (property_exists($this, 'description')) {
			$return .= '<br><span class="info-box-label opacitymedium">'.$langs->trans("Description").'</span> : ';
			$return .= '<br><span class="info-box-label ">'.(strlen($this->description) > 30 ? dol_substr($this->description, 0, 25).'...' : $this->description).'</span>';
		}
		$return .= '</div>';
		$return .= '</div>';
		$return .= '</div>';
		return $return;
	}
}<|MERGE_RESOLUTION|>--- conflicted
+++ resolved
@@ -408,11 +408,7 @@
 		$this->lines = array();
 		require_once __DIR__ . '/skilldet.class.php';
 		$skilldet = new Skilldet($this->db);
-<<<<<<< HEAD
-		$this->lines = $skilldet->fetchAll('ASC', '', '', '', 'fk_skill:=:'.$this->id, '');
-=======
-		$this->lines = $skilldet->fetchAll('ASC', '', 0, 0, array('fk_skill' => $this->id));
->>>>>>> 8d13cfaf
+		$this->lines = $skilldet->fetchAll('ASC', '', 0, 0, '(fk_skill:=:'.$this->id.')');
 
 		if (is_array($this->lines)) {
 			return (count($this->lines) > 0) ? $this->lines : array();
