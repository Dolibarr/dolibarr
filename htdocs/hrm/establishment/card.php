--- conflicted
+++ resolved
@@ -407,9 +407,6 @@
     print '</div>';
 }
 
-<<<<<<< HEAD
-=======
 // End of page
->>>>>>> d9b8a8c8
 llxFooter();
 $db->close();