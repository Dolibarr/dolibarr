--- conflicted
+++ resolved
@@ -570,11 +570,7 @@
 			$arrayfields['t.' . $key] = array(
 				'label' => $val['label'],
 				'checked' => (($visible < 0) ? 0 : 1),
-<<<<<<< HEAD
-				'enabled' => (abs($visible) != 3 && (int) dol_eval($val['enabled'], 1, 1, '1')),
-=======
 				'enabled' => (abs($visible) != 3 && (bool) dol_eval($val['enabled'], 1)),
->>>>>>> 263c1e54
 				'position' => $val['position'],
 				'help' => isset($val['help']) ? $val['help'] : ''
 			);
