<?php
/* Copyright (C) 2010-2013	Regis Houssin		<regis.houssin@inodbox.com>
 * Copyright (C) 2010-2011	Laurent Destailleur	<eldy@users.sourceforge.net>
 * Copyright (C) 2012-2013	Christophe Battarel	<christophe.battarel@altairis.fr>
 * Copyright (C) 2012       Cédric Salvador     <csalvador@gpcsolutions.fr>
 * Copyright (C) 2012-2014  Raphaël Doursenaud  <rdoursenaud@gpcsolutions.fr>
 * Copyright (C) 2013		Florian Henry		<florian.henry@open-concept.pro>
 * Copyright (C) 2017		Juanjo Menent		<jmenent@2byte.es>
 * Copyright (C) 2021 Gauthier VERDOL <gauthier.verdol@atm-consulting.fr>
 * Copyright (C) 2021 Greg Rastklan <greg.rastklan@atm-consulting.fr>
 * Copyright (C) 2021 Jean-Pascal BOUDET <jean-pascal.boudet@atm-consulting.fr>
 * Copyright (C) 2021 Grégory BLEMAND <gregory.blemand@atm-consulting.fr>
 *
 * This program is free software; you can redistribute it and/or modify
 * it under the terms of the GNU General Public License as published by
 * the Free Software Foundation; either version 3 of the License, or
 * (at your option) any later version.
 *
 * This program is distributed in the hope that it will be useful,
 * but WITHOUT ANY WARRANTY; without even the implied warranty of
 * MERCHANTABILITY or FITNESS FOR A PARTICULAR PURPOSE.  See the
 * GNU General Public License for more details.
 *
 * You should have received a copy of the GNU General Public License
 * along with this program. If not, see <https://www.gnu.org/licenses/>.
 *
 * Need to have following variables defined:
 * $object (invoice, order, ...)
 * $conf
 * $langs
 * $dateSelector
 * $forceall (0 by default, 1 for supplier invoices/orders)
 * $element     (used to test $user->rights->$element->creer)
 * $permtoedit  (used to replace test $user->rights->$element->creer)
 * $senderissupplier (0 by default, 1 for supplier invoices/orders)
 * $inputalsopricewithtax (0 by default, 1 to also show column with unit price including tax)
 * $outputalsopricetotalwithtax
 * $usemargins (0 to disable all margins columns, 1 to show according to margin setup)
 * $object_rights->creer initialized from = $object->getRights()
 * $disableedit, $disablemove, $disableremove
 *
 * $text, $description, $line
 */

// Protection to avoid direct call of template
if (empty($object) || !is_object($object)) {
	print "Error, template page can't be called as URL";
	exit;
}

global $mysoc;
global $forceall, $senderissupplier, $inputalsopricewithtax, $outputalsopricetotalwithtax;

// add html5 elements
$domData  = ' data-element="'.$line->element.'"';
$domData .= ' data-id="'.$line->id.'"';
$domData .= ' data-qty="'.$line->qty.'"';
$domData .= ' data-product_type="'.$line->product_type.'"';

$coldisplay = 0;
?>
<!-- BEGIN PHP TEMPLATE htm/core/tpl/objectline_view.tpl.php -->
<tr  id="row-<?php print $line->id?>" class="drag drop oddeven" <?php print $domData; ?> >
<?php if (getDolGlobalString('MAIN_VIEW_LINE_NUMBER')) { ?>
	<td class="linecolnum center"><span class="opacitymedium"><?php $coldisplay++; ?><?php print($i + 1); ?></span></td>
<?php } ?>
	<td class="linecollabel"><?php $coldisplay++; ?><div id="line_<?php print $line->id; ?>"></div>
<?php
if ($line->fk_skill > 0) {
	$skill = new Skill($this->db);
	$resSkill = $skill->fetch($line->fk_skill);
	if ($resSkill > 0) {
		print Skill::typeCodeToLabel($skill->skill_type);
	}
}
?>
	</td>
	<td>
<?php
if ($line->fk_skill > 0) {
	print $skill->getNomUrl(1);
}
?>
	</td>

	<td class="linecoldescription minwidth300imp"><?php $coldisplay++; ?>
<?php

// Add description in form
if ($line->fk_skill > 0 && $resSkill > 0) {
	//print $skill->description;
}

?>
	</td>
	<td class="linecolrank nowrap right"><?php $coldisplay++; ?>

<?php
	global $permissiontoadd;

	// Show evaluation boxes
	print displayRankInfos($line->rankorder, $line->fk_skill, 'TNote', ($this->status == 0 && $permissiontoadd) ? 'edit' : 'view');

?>

	</td>

<?php

if ($this->statut == 0 && !empty($object_rights->creer) && $action != 'selectlines') {
	print '<td class="linecoledit center">';
	$coldisplay++;
	if (($line->info_bits & 2) == 2 || !empty($disableedit)) {
	} else { ?>
		<a class="editfielda reposition" href="<?php print $_SERVER["PHP_SELF"].'?id='.$this->id.'&amp;action=editline&amp;lineid='.$line->id.'#line_'.$line->id; ?>">
		<?php print img_edit().'</a>';
	}
	print '</td>';

	/*
	if ($num > 1 && $conf->browser->layout != 'phone' && ($this->situation_counter == 1 || !$this->situation_cycle_ref) && empty($disablemove)) {
<<<<<<< HEAD
		print '<td class="linecolmove tdlineupdown center">';
		$coldisplay++;
		if ($i > 0) { ?>
			<a class="lineupdown" href="<?php print $_SERVER["PHP_SELF"].'?id='.$this->id.'&amp;action=up&amp;rowid='.$line->id; ?>">
			<?php print img_up('default', 0, 'imgupforline'); ?>
			</a>
		<?php }
		if ($i < $num - 1) { ?>
			<a class="lineupdown" href="<?php print $_SERVER["PHP_SELF"].'?id='.$this->id.'&amp;action=down&amp;rowid='.$line->id; ?>">
			<?php print img_down('default', 0, 'imgdownforline'); ?>
			</a>
		<?php }
		print '</td>';
=======
	print '<td class="linecolmove tdlineupdown center">';
	$coldisplay++;
	if ($i > 0) { ?>
		<a class="lineupdown" href="<?php print $_SERVER["PHP_SELF"].'?id='.$this->id.'&amp;action=up&amp;rowid='.$line->id; ?>">
		<?php print img_up('default', 0, 'imgupforline'); ?>
		</a>
	<?php }
	if ($i < $num - 1) { ?>
		<a class="lineupdown" href="<?php print $_SERVER["PHP_SELF"].'?id='.$this->id.'&amp;action=down&amp;rowid='.$line->id; ?>">
		<?php print img_down('default', 0, 'imgdownforline'); ?>
		</a>
	<?php }
	print '</td>';
>>>>>>> 729451fa
	} else {
	print '<td '.(($conf->browser->layout != 'phone' && empty($disablemove)) ? ' class="linecolmove tdlineupdown center"' : ' class="linecolmove center"').'></td>';
	$coldisplay++;
	}*/
} else {
	//print '<td colspan="3"></td>';
	$coldisplay = $coldisplay + 3;
}

if ($action == 'selectlines') { ?>
	<td class="linecolcheck center"><input type="checkbox" class="linecheckbox" name="line_checkbox[<?php print $i + 1; ?>]" value="<?php print $line->id; ?>" ></td>
<?php }

print "</tr>\n";

print "<!-- END PHP TEMPLATE objectline_view.tpl.php -->\n";<|MERGE_RESOLUTION|>--- conflicted
+++ resolved
@@ -119,21 +119,6 @@
 
 	/*
 	if ($num > 1 && $conf->browser->layout != 'phone' && ($this->situation_counter == 1 || !$this->situation_cycle_ref) && empty($disablemove)) {
-<<<<<<< HEAD
-		print '<td class="linecolmove tdlineupdown center">';
-		$coldisplay++;
-		if ($i > 0) { ?>
-			<a class="lineupdown" href="<?php print $_SERVER["PHP_SELF"].'?id='.$this->id.'&amp;action=up&amp;rowid='.$line->id; ?>">
-			<?php print img_up('default', 0, 'imgupforline'); ?>
-			</a>
-		<?php }
-		if ($i < $num - 1) { ?>
-			<a class="lineupdown" href="<?php print $_SERVER["PHP_SELF"].'?id='.$this->id.'&amp;action=down&amp;rowid='.$line->id; ?>">
-			<?php print img_down('default', 0, 'imgdownforline'); ?>
-			</a>
-		<?php }
-		print '</td>';
-=======
 	print '<td class="linecolmove tdlineupdown center">';
 	$coldisplay++;
 	if ($i > 0) { ?>
@@ -147,7 +132,6 @@
 		</a>
 	<?php }
 	print '</td>';
->>>>>>> 729451fa
 	} else {
 	print '<td '.(($conf->browser->layout != 'phone' && empty($disablemove)) ? ' class="linecolmove tdlineupdown center"' : ' class="linecolmove center"').'></td>';
 	$coldisplay++;
