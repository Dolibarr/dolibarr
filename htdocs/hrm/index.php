--- conflicted
+++ resolved
@@ -112,11 +112,7 @@
 
 print '<div class="fichecenter"><div class="fichethirdleft">';
 
-<<<<<<< HEAD
-if (!empty($conf->global->MAIN_SEARCH_FORM_ON_HOME_AREAS)) {     // This is useless due to the global search combo
-=======
 if (getDolGlobalString('MAIN_SEARCH_FORM_ON_HOME_AREAS')) {     // This is useless due to the global search combo
->>>>>>> 729451fa
 	if (isModEnabled('holiday') && $user->hasRight('holiday', 'read')) {
 		$langs->load("holiday");
 		$listofsearchfields['search_holiday'] = array('text'=>'TitreRequestCP');
