<?php
/* Copyright (C) 2014-2022 Laurent Destailleur  <eldy@users.sourceforge.net>
 * Copyright (C) 2018  	   Ferran Marcet 		<fmarcet@2byte.es>
 * Copyright (C) 2024		MDW							<mdeweerd@users.noreply.github.com>
 *
 * This program is free software; you can redistribute it and/or modify
 * it under the terms of the GNU General Public License as published by
 * the Free Software Foundation; either version 3 of the License, or
 * (at your option) any later version.
 *
 * This program is distributed in the hope that it will be useful,
 * but WITHOUT ANY WARRANTY; without even the implied warranty of
 * MERCHANTABILITY or FITNESS FOR A PARTICULAR PURPOSE.  See the
 * GNU General Public License for more details.
 *
 * You should have received a copy of the GNU General Public License
 * along with this program. If not, see <https://www.gnu.org/licenses/>.
 */

/**
 *	\file 		htdocs/barcode/codeinit.php
 *	\ingroup    member
 *	\brief      Page to make mass init of barcode
 */

// Load Dolibarr environment
require '../main.inc.php';
require_once DOL_DOCUMENT_ROOT.'/societe/class/societe.class.php';
require_once DOL_DOCUMENT_ROOT.'/product/class/product.class.php';

// Load translation files required by the page
$langs->loadLangs(array('admin', 'members', 'errors', 'other'));

// Choice of print year or current year.
$now = dol_now();
$year = dol_print_date($now, '%Y');
$month = dol_print_date($now, '%m');
$day = dol_print_date($now, '%d');
$forbarcode = GETPOST('forbarcode');
$fk_barcode_type = GETPOST('fk_barcode_type');
$eraseallproductbarcode = GETPOST('eraseallproductbarcode');
$eraseallthirdpartybarcode = GETPOST('eraseallthirdpartybarcode');

$action = GETPOST('action', 'aZ09');

$producttmp = new Product($db);
$thirdpartytmp = new Societe($db);

$modBarCodeProduct = '';
$modBarCodeThirdparty = '';

$maxperinit = !getDolGlobalString('BARCODE_INIT_MAX') ? 1000 : $conf->global->BARCODE_INIT_MAX;

// Security check (enable the most restrictive one)
//if ($user->socid > 0) accessforbidden();
//if ($user->socid > 0) $socid = $user->socid;
if (!isModEnabled('barcode')) {
	accessforbidden('Module not enabled');
}
//restrictedArea($user, 'barcode');
if (empty($user->admin)) {
	accessforbidden('Must be admin');
}


/*
 * Actions
 */

// Define barcode template for third-party
if (getDolGlobalString('BARCODE_THIRDPARTY_ADDON_NUM')) {
	$dirbarcodenum = array_merge(array('/core/modules/barcode/'), $conf->modules_parts['barcode']);

	foreach ($dirbarcodenum as $dirroot) {
		$dir = dol_buildpath($dirroot, 0);

		$handle = @opendir($dir);
		if (is_resource($handle)) {
			while (($file = readdir($handle)) !== false) {
				if (preg_match('/^mod_barcode_thirdparty_.*php$/', $file)) {
					$file = substr($file, 0, dol_strlen($file) - 4);

					try {
						dol_include_once($dirroot.$file.'.php');
					} catch (Exception $e) {
						dol_syslog($e->getMessage(), LOG_ERR);
					}

					$modBarCodeThirdparty = new $file();
<<<<<<< HEAD
					'@phan-var-force ModeleNumRefBarCode $module';
=======
					'@phan-var-force ModeleNumRefBarCode $modBarCodeThirdparty';
>>>>>>> cc80841a
					break;
				}
			}
			closedir($handle);
		}
	}
}

if ($action == 'initbarcodethirdparties' && $user->hasRight('societe', 'lire')) {
	if (!is_object($modBarCodeThirdparty)) {
		$error++;
		setEventMessages($langs->trans("NoBarcodeNumberingTemplateDefined"), null, 'errors');
	}

	if (!$error) {
		$thirdpartystatic = new Societe($db);

		$db->begin();

		$nbok = 0;
		if (!empty($eraseallthirdpartybarcode)) {
			$sql = "UPDATE ".MAIN_DB_PREFIX."societe";
			$sql .= " AND entity IN (".getEntity('societe').")";
			$sql .= " SET barcode = NULL";
			$resql = $db->query($sql);
			if ($resql) {
				setEventMessages($langs->trans("AllBarcodeReset"), null, 'mesgs');
			} else {
				$error++;
				dol_print_error($db);
			}
		} else {
			$sql = "SELECT rowid";
			$sql .= " FROM ".MAIN_DB_PREFIX."societe";
			$sql .= " WHERE barcode IS NULL or barcode = ''";
			$sql .= " AND entity IN (".getEntity('societe').")";
			$sql .= $db->order("datec", "ASC");
			$sql .= $db->plimit($maxperinit);

			dol_syslog("codeinit", LOG_DEBUG);
			$resql = $db->query($sql);
			if ($resql) {
				$num = $db->num_rows($resql);

				$i = 0;
				$nbok = $nbtry = 0;
				while ($i < min($num, $maxperinit)) {
					$obj = $db->fetch_object($resql);
					if ($obj) {
						$thirdpartystatic->id = $obj->rowid;
						$nextvalue = $modBarCodeThirdparty->getNextValue($thirdpartystatic, '');

						$result = $thirdpartystatic->setValueFrom('barcode', $nextvalue, '', '', 'text', '', $user, 'THIRDPARTY_MODIFY');

						$nbtry++;
						if ($result > 0) {
							$nbok++;
						}
					}

					$i++;
				}
			} else {
				$error++;
				dol_print_error($db);
			}

			if (!$error) {
				setEventMessages($langs->trans("RecordsModified", $nbok), null, 'mesgs');
			}
		}

		if (!$error) {
			//$db->rollback();
			$db->commit();
		} else {
			$db->rollback();
		}
	}

	$action = '';
}

// Define barcode template for products
if (getDolGlobalString('BARCODE_PRODUCT_ADDON_NUM')) {
	$dirbarcodenum = array_merge(array('/core/modules/barcode/'), $conf->modules_parts['barcode']);

	foreach ($dirbarcodenum as $dirroot) {
		$dir = dol_buildpath($dirroot, 0);

		$handle = @opendir($dir);
		if (is_resource($handle)) {
			while (($file = readdir($handle)) !== false) {
				if (preg_match('/^mod_barcode_product_.*php$/', $file)) {
					$file = substr($file, 0, dol_strlen($file) - 4);

					if ($file == getDolGlobalString('BARCODE_PRODUCT_ADDON_NUM')) {
						try {
							dol_include_once($dirroot.$file.'.php');
						} catch (Exception $e) {
							dol_syslog($e->getMessage(), LOG_ERR);
						}

						$modBarCodeProduct = new $file();
<<<<<<< HEAD
						'@phan-var-force ModeleNumRefBarCode $module';
=======
						'@phan-var-force ModeleNumRefBarCode $modBarCodeProduct';
>>>>>>> cc80841a
						break;
					}
				}
			}
			closedir($handle);
		}
	}
}

if ($action == 'initbarcodeproducts' && $user->hasRight('produit', 'lire')) {
	if (!is_object($modBarCodeProduct)) {
		$error++;
		setEventMessages($langs->trans("NoBarcodeNumberingTemplateDefined"), null, 'errors');
	}

	if (!$error) {
		$productstatic = new Product($db);

		$db->begin();

		$nbok = 0;
		if (!empty($eraseallproductbarcode)) {
			$sql = "UPDATE ".MAIN_DB_PREFIX."product";
			$sql .= " SET barcode = NULL";
			$sql .= " WHERE entity IN (".getEntity('product').")";
			$resql = $db->query($sql);
			if ($resql) {
				setEventMessages($langs->trans("AllBarcodeReset"), null, 'mesgs');
			} else {
				$error++;
				dol_print_error($db);
			}
		} else {
			$sql = "SELECT rowid, ref, fk_product_type";
			$sql .= " FROM ".MAIN_DB_PREFIX."product";
			$sql .= " WHERE barcode IS NULL or barcode = ''";
			$sql .= " AND entity IN (".getEntity('product').")";
			$sql .= $db->order("datec", "ASC");
			$sql .= $db->plimit($maxperinit);

			dol_syslog("codeinit", LOG_DEBUG);
			$resql = $db->query($sql);
			if ($resql) {
				$num = $db->num_rows($resql);

				$i = 0;
				$nbok = $nbtry = 0;
				while ($i < min($num, $maxperinit)) {
					$obj = $db->fetch_object($resql);
					if ($obj) {
						$productstatic->id = $obj->rowid;
						$productstatic->ref = $obj->ref;
						$productstatic->type = $obj->fk_product_type;
						$nextvalue = $modBarCodeProduct->getNextValue($productstatic, '');

						//print 'Set value '.$nextvalue.' to product '.$productstatic->id." ".$productstatic->ref." ".$productstatic->type."<br>\n";
						$result = $productstatic->setValueFrom('barcode', $nextvalue, '', '', 'text', '', $user, 'PRODUCT_MODIFY');

						$nbtry++;
						if ($result > 0) {
							$nbok++;
						}
					}

					$i++;
				}
			} else {
				$error++;
				dol_print_error($db);
			}

			if (!$error) {
				setEventMessages($langs->trans("RecordsModified", $nbok), null, 'mesgs');
			}
		}

		if (!$error) {
			//$db->rollback();
			$db->commit();
		} else {
			$db->rollback();
		}
	}

	$action = '';
}


/*
 * View
 */

<<<<<<< HEAD
$form = new Form($db);

=======
>>>>>>> cc80841a
llxHeader('', $langs->trans("MassBarcodeInit"), '', '', 0, 0, '', '', '', 'mod-barcode page-codeinit');

print load_fiche_titre($langs->trans("MassBarcodeInit"), '', 'title_setup.png');
print '<br>';

print '<span class="opacitymedium">'.$langs->trans("MassBarcodeInitDesc").'</span><br>';
print '<br>';

//print img_picto('','puce').' '.$langs->trans("PrintsheetForOneBarCode").'<br>';
//print '<br>';

print '<br>';



// Example 1 : Adding jquery code
print '<script type="text/javascript">
function confirm_erase() {
	return confirm("'.dol_escape_js($langs->trans("ConfirmEraseAllCurrentBarCode")).'");
}
</script>';


// For thirdparty
if (isModEnabled('societe')) {
	print '<form action="'.$_SERVER["PHP_SELF"].'" method="POST">';
	print '<input type="hidden" name="mode" value="label">';
	print '<input type="hidden" name="action" value="initbarcodethirdparties">';
	print '<input type="hidden" name="token" value="'.newToken().'">';
	$nbthirdpartyno = $nbthirdpartytotal = 0;
<<<<<<< HEAD
=======

	print '<div class="divsection">';
>>>>>>> cc80841a

	print load_fiche_titre($langs->trans("BarcodeInitForThirdparties"), '', 'company');

	$sql = "SELECT count(rowid) as nb FROM ".MAIN_DB_PREFIX."societe where barcode IS NULL or barcode = ''";
	$resql = $db->query($sql);
	if ($resql) {
		$obj = $db->fetch_object($resql);
		$nbthirdpartyno = $obj->nb;
	} else {
		dol_print_error($db);
	}

	$sql = "SELECT count(rowid) as nb FROM ".MAIN_DB_PREFIX."societe";
	$sql .= " WHERE entity IN (".getEntity('societe').")";
	$resql = $db->query($sql);
	if ($resql) {
		$obj = $db->fetch_object($resql);
		$nbthirdpartytotal = $obj->nb;
	} else {
		dol_print_error($db);
	}

	print $langs->trans("CurrentlyNWithoutBarCode", $nbthirdpartyno, $nbthirdpartytotal, $langs->transnoentitiesnoconv("ThirdParties"))."\n";

	$disabledthirdparty = $disabledthirdparty1 = 0;
<<<<<<< HEAD
=======
	$titleno = '';
>>>>>>> cc80841a

	if (is_object($modBarCodeThirdparty)) {
		print '<br>'.$langs->trans("BarCodeNumberManager").": ";
		$objthirdparty = new Societe($db);
		print '<b>'.(isset($modBarCodeThirdparty->name) ? $modBarCodeThirdparty->name : $modBarCodeThirdparty->nom).'</b> - '.$langs->trans("NextValue").': <b>'.$modBarCodeThirdparty->getNextValue($objthirdparty).'</b><br>';
		$disabledthirdparty = 0;
		print '<br>';
	} else {
		$disabledthirdparty = 1;
		$titleno = $langs->trans("NoBarcodeNumberingTemplateDefined");
		print '<div class="warning">'.$langs->trans("NoBarcodeNumberingTemplateDefined");
		print '<br><a href="'.DOL_URL_ROOT.'/admin/barcode.php">'.$langs->trans("ToGenerateCodeDefineAutomaticRuleFirst").'</a>';
		print '</div>';
	}
	if (empty($nbthirdpartyno)) {
		$disabledthirdparty1 = 1;
	}

	$moretagsthirdparty1 = (($disabledthirdparty || $disabledthirdparty1) ? ' disabled title="'.dol_escape_htmltag($titleno).'"' : '');
<<<<<<< HEAD
	print '<br><input class="button button-add" type="submit" id="submitformbarcodethirdpartygen" value="'.$langs->trans("InitEmptyBarCode", $nbthirdpartyno).'"'.$moretagsthirdparty1.'>';
	$moretagsthirdparty2 = (($nbthirdpartyno == $nbthirdpartytotal) ? ' disabled' : '');
	print ' &nbsp; ';
	print '<input type="submit" class="button butActionDelete" name="eraseallthirdpartybarcode" id="eraseallthirdpartybarcode" value="'.$langs->trans("EraseAllCurrentBarCode").'"'.$moretagsthirdparty2.' onClick="return confirm_erase();">';
	print '<br><br><br><br>';
=======
	print '<input class="button button-add" type="submit" id="submitformbarcodethirdpartygen" value="'.$langs->trans("InitEmptyBarCode", $nbthirdpartyno).'"'.$moretagsthirdparty1.'>';
	$moretagsthirdparty2 = (($nbthirdpartyno == $nbthirdpartytotal) ? ' disabled' : '');
	print ' &nbsp; ';
	print '<input type="submit" class="button butActionDelete" name="eraseallthirdpartybarcode" id="eraseallthirdpartybarcode" value="'.$langs->trans("EraseAllCurrentBarCode").'"'.$moretagsthirdparty2.' onClick="return confirm_erase();">';
	print '<br><br>';
	print '</div>';
	print '<br>';
>>>>>>> cc80841a
	print '</form>';
}


// For products
if (isModEnabled('product') || isModEnabled('service')) {
	print '<form action="'.$_SERVER["PHP_SELF"].'" method="POST">';
	print '<input type="hidden" name="mode" value="label">';
	print '<input type="hidden" name="action" value="initbarcodeproducts">';
	print '<input type="hidden" name="token" value="'.newToken().'">';
<<<<<<< HEAD

	$nbproductno = $nbproducttotal = 0;
=======

	$nbproductno = $nbproducttotal = 0;

	print '<div class="divsection">';
>>>>>>> cc80841a

	print load_fiche_titre($langs->trans("BarcodeInitForProductsOrServices"), '', 'product');

	$sql = "SELECT count(rowid) as nb, fk_product_type, datec";
	$sql .= " FROM ".MAIN_DB_PREFIX."product";
	$sql .= " WHERE barcode IS NULL OR barcode = ''";
	$sql .= " AND entity IN (".getEntity('product').")";
	$sql .= " GROUP BY fk_product_type, datec";
	$sql .= " ORDER BY datec";
	$resql = $db->query($sql);
	if ($resql) {
		$num = $db->num_rows($resql);

		$i = 0;
		while ($i < $num) {
			$obj = $db->fetch_object($resql);
			$nbproductno += $obj->nb;

			$i++;
		}
	} else {
		dol_print_error($db);
	}

	$sql = "SELECT count(rowid) as nb FROM ".MAIN_DB_PREFIX."product";
	$sql .= " WHERE entity IN (".getEntity('product').")";
	$resql = $db->query($sql);
	if ($resql) {
		$obj = $db->fetch_object($resql);
		$nbproducttotal = $obj->nb;
	} else {
		dol_print_error($db);
	}

	print $langs->trans("CurrentlyNWithoutBarCode", $nbproductno, $nbproducttotal, $langs->transnoentitiesnoconv("ProductsOrServices"))."\n";

	$disabledproduct = $disabledproduct1 = 0;

	$titleno = '';
	if (is_object($modBarCodeProduct)) {
		print '<br>'.$langs->trans("BarCodeNumberManager").": ";
		$objproduct = new Product($db);
		print '<b>'.(isset($modBarCodeProduct->name) ? $modBarCodeProduct->name : $modBarCodeProduct->nom).'</b> - '.$langs->trans("NextValue").': <b>'.$modBarCodeProduct->getNextValue($objproduct).'</b><br>';
		$disabledproduct = 0;
		print '<br>';
	} else {
		$disabledproduct = 1;
		$titleno = $langs->trans("NoBarcodeNumberingTemplateDefined");
		print '<br><div class="warning">'.$langs->trans("NoBarcodeNumberingTemplateDefined");
		print '<br><a href="'.DOL_URL_ROOT.'/admin/barcode.php">'.$langs->trans("ToGenerateCodeDefineAutomaticRuleFirst").'</a>';
		print '</div>';
	}
	if (empty($nbproductno)) {
		$disabledproduct1 = 1;
	}

	//print '<input type="checkbox" id="erasealreadyset" name="erasealreadyset"> '.$langs->trans("ResetBarcodeForAllRecords").'<br>';
	$moretagsproduct1 = (($disabledproduct || $disabledproduct1) ? ' disabled title="'.dol_escape_htmltag($titleno).'"' : '');
	print '<input type="submit" class="button" name="submitformbarcodeproductgen" id="submitformbarcodeproductgen" value="'.$langs->trans("InitEmptyBarCode", min($maxperinit, $nbproductno)).'"'.$moretagsproduct1.'>';
	$moretagsproduct2 = (($nbproductno == $nbproducttotal) ? ' disabled' : '');
	print ' &nbsp; ';
	print '<input type="submit" class="button butActionDelete" name="eraseallproductbarcode" id="eraseallproductbarcode" value="'.$langs->trans("EraseAllCurrentBarCode").'"'.$moretagsproduct2.' onClick="return confirm_erase();">';
<<<<<<< HEAD
	print '<br><br><br><br>';
=======
	print '<br><br>';
	print '</div>';
	print '<br>';
>>>>>>> cc80841a
	print '</form>';
}


print '<div class="divsection">';

print load_fiche_titre($langs->trans("BarCodePrintsheet"), '', 'generic');
print $langs->trans("ClickHereToGoTo").' : <a href="'.DOL_URL_ROOT.'/barcode/printsheet.php">'.$langs->trans("BarCodePrintsheet").'</a>';
print '<br>'."\n";

print '<br>';

print '</div>';

<<<<<<< HEAD
print '<br>';
=======
>>>>>>> cc80841a

// End of page
llxFooter();
$db->close();<|MERGE_RESOLUTION|>--- conflicted
+++ resolved
@@ -87,11 +87,7 @@
 					}
 
 					$modBarCodeThirdparty = new $file();
-<<<<<<< HEAD
-					'@phan-var-force ModeleNumRefBarCode $module';
-=======
 					'@phan-var-force ModeleNumRefBarCode $modBarCodeThirdparty';
->>>>>>> cc80841a
 					break;
 				}
 			}
@@ -196,11 +192,7 @@
 						}
 
 						$modBarCodeProduct = new $file();
-<<<<<<< HEAD
-						'@phan-var-force ModeleNumRefBarCode $module';
-=======
 						'@phan-var-force ModeleNumRefBarCode $modBarCodeProduct';
->>>>>>> cc80841a
 						break;
 					}
 				}
@@ -293,11 +285,6 @@
  * View
  */
 
-<<<<<<< HEAD
-$form = new Form($db);
-
-=======
->>>>>>> cc80841a
 llxHeader('', $langs->trans("MassBarcodeInit"), '', '', 0, 0, '', '', '', 'mod-barcode page-codeinit');
 
 print load_fiche_titre($langs->trans("MassBarcodeInit"), '', 'title_setup.png');
@@ -328,11 +315,8 @@
 	print '<input type="hidden" name="action" value="initbarcodethirdparties">';
 	print '<input type="hidden" name="token" value="'.newToken().'">';
 	$nbthirdpartyno = $nbthirdpartytotal = 0;
-<<<<<<< HEAD
-=======
 
 	print '<div class="divsection">';
->>>>>>> cc80841a
 
 	print load_fiche_titre($langs->trans("BarcodeInitForThirdparties"), '', 'company');
 
@@ -358,10 +342,7 @@
 	print $langs->trans("CurrentlyNWithoutBarCode", $nbthirdpartyno, $nbthirdpartytotal, $langs->transnoentitiesnoconv("ThirdParties"))."\n";
 
 	$disabledthirdparty = $disabledthirdparty1 = 0;
-<<<<<<< HEAD
-=======
 	$titleno = '';
->>>>>>> cc80841a
 
 	if (is_object($modBarCodeThirdparty)) {
 		print '<br>'.$langs->trans("BarCodeNumberManager").": ";
@@ -381,13 +362,6 @@
 	}
 
 	$moretagsthirdparty1 = (($disabledthirdparty || $disabledthirdparty1) ? ' disabled title="'.dol_escape_htmltag($titleno).'"' : '');
-<<<<<<< HEAD
-	print '<br><input class="button button-add" type="submit" id="submitformbarcodethirdpartygen" value="'.$langs->trans("InitEmptyBarCode", $nbthirdpartyno).'"'.$moretagsthirdparty1.'>';
-	$moretagsthirdparty2 = (($nbthirdpartyno == $nbthirdpartytotal) ? ' disabled' : '');
-	print ' &nbsp; ';
-	print '<input type="submit" class="button butActionDelete" name="eraseallthirdpartybarcode" id="eraseallthirdpartybarcode" value="'.$langs->trans("EraseAllCurrentBarCode").'"'.$moretagsthirdparty2.' onClick="return confirm_erase();">';
-	print '<br><br><br><br>';
-=======
 	print '<input class="button button-add" type="submit" id="submitformbarcodethirdpartygen" value="'.$langs->trans("InitEmptyBarCode", $nbthirdpartyno).'"'.$moretagsthirdparty1.'>';
 	$moretagsthirdparty2 = (($nbthirdpartyno == $nbthirdpartytotal) ? ' disabled' : '');
 	print ' &nbsp; ';
@@ -395,7 +369,6 @@
 	print '<br><br>';
 	print '</div>';
 	print '<br>';
->>>>>>> cc80841a
 	print '</form>';
 }
 
@@ -406,15 +379,10 @@
 	print '<input type="hidden" name="mode" value="label">';
 	print '<input type="hidden" name="action" value="initbarcodeproducts">';
 	print '<input type="hidden" name="token" value="'.newToken().'">';
-<<<<<<< HEAD
 
 	$nbproductno = $nbproducttotal = 0;
-=======
-
-	$nbproductno = $nbproducttotal = 0;
 
 	print '<div class="divsection">';
->>>>>>> cc80841a
 
 	print load_fiche_titre($langs->trans("BarcodeInitForProductsOrServices"), '', 'product');
 
@@ -477,13 +445,9 @@
 	$moretagsproduct2 = (($nbproductno == $nbproducttotal) ? ' disabled' : '');
 	print ' &nbsp; ';
 	print '<input type="submit" class="button butActionDelete" name="eraseallproductbarcode" id="eraseallproductbarcode" value="'.$langs->trans("EraseAllCurrentBarCode").'"'.$moretagsproduct2.' onClick="return confirm_erase();">';
-<<<<<<< HEAD
-	print '<br><br><br><br>';
-=======
 	print '<br><br>';
 	print '</div>';
 	print '<br>';
->>>>>>> cc80841a
 	print '</form>';
 }
 
@@ -498,10 +462,6 @@
 
 print '</div>';
 
-<<<<<<< HEAD
-print '<br>';
-=======
->>>>>>> cc80841a
 
 // End of page
 llxFooter();
