--- conflicted
+++ resolved
@@ -82,6 +82,7 @@
 /*
  * Actions
  */
+
 if (empty($reshook)) {
 	if (GETPOST('submitproduct') && GETPOST('submitproduct')) {
 		$action = ''; // We reset because we don't want to build doc
@@ -93,44 +94,15 @@
 			$forbarcode = $producttmp->barcode;
 			$fk_barcode_type = $producttmp->barcode_type;
 
-<<<<<<< HEAD
-if (GETPOST('submitproduct') && GETPOST('submitproduct')) {
-	$action = ''; // We reset because we don't want to build doc
-	if (GETPOST('productid', 'int') > 0) {
-		$result = $producttmp->fetch(GETPOST('productid', 'int'));
-		if ($result < 0) {
-			setEventMessage($producttmp->error, 'errors');
-		}
-		$forbarcode = $producttmp->barcode;
-		$fk_barcode_type = $producttmp->barcode_type;
-
-		if (empty($fk_barcode_type) && getDolGlobalString('PRODUIT_DEFAULT_BARCODE_TYPE')) {
-			$fk_barcode_type = getDolGlobalString('PRODUIT_DEFAULT_BARCODE_TYPE');
-		}
-=======
-			if (empty($fk_barcode_type) && !empty($conf->global->PRODUIT_DEFAULT_BARCODE_TYPE)) {
-				$fk_barcode_type = $conf->global->PRODUIT_DEFAULT_BARCODE_TYPE;
-			}
->>>>>>> 575c6238
+			if (empty($fk_barcode_type) && getDolGlobalString('PRODUIT_DEFAULT_BARCODE_TYPE')) {
+				$fk_barcode_type = getDolGlobalString('PRODUIT_DEFAULT_BARCODE_TYPE');
+			}
 
 			if (empty($forbarcode) || empty($fk_barcode_type)) {
 				setEventMessages($langs->trans("DefinitionOfBarCodeForProductNotComplete", $producttmp->getNomUrl()), null, 'warnings');
 			}
 		}
 	}
-<<<<<<< HEAD
-}
-if (GETPOST('submitthirdparty') && GETPOST('submitthirdparty')) {
-	$action = ''; // We reset because we don't want to build doc
-	if (GETPOST('socid', 'int') > 0) {
-		$thirdpartytmp->fetch(GETPOST('socid', 'int'));
-		$forbarcode = $thirdpartytmp->barcode;
-		$fk_barcode_type = $thirdpartytmp->barcode_type_code;
-
-		if (empty($fk_barcode_type) && getDolGlobalString('GENBARCODE_BARCODETYPE_THIRDPARTY')) {
-			$fk_barcode_type = getDolGlobalString('GENBARCODE_BARCODETYPE_THIRDPARTY');
-		}
-=======
 	if (GETPOST('submitthirdparty') && GETPOST('submitthirdparty')) {
 		$action = ''; // We reset because we don't want to build doc
 		if (GETPOST('socid', 'int') > 0) {
@@ -138,27 +110,19 @@
 			$forbarcode = $thirdpartytmp->barcode;
 			$fk_barcode_type = $thirdpartytmp->barcode_type_code;
 
-			if (empty($fk_barcode_type) && !empty($conf->global->GENBARCODE_BARCODETYPE_THIRDPARTY)) {
-				$fk_barcode_type = $conf->global->GENBARCODE_BARCODETYPE_THIRDPARTY;
-			}
->>>>>>> 575c6238
+			if (empty($fk_barcode_type) && getDolGlobalString('GENBARCODE_BARCODETYPE_THIRDPARTY')) {
+				$fk_barcode_type = getDolGlobalString('GENBARCODE_BARCODETYPE_THIRDPARTY');
+			}
 
 			if (empty($forbarcode) || empty($fk_barcode_type)) {
 				setEventMessages($langs->trans("DefinitionOfBarCodeForThirdpartyNotComplete", $thirdpartytmp->getNomUrl()), null, 'warnings');
 			}
 		}
 	}
-<<<<<<< HEAD
-}
-
-if ($action == 'builddoc') {
-	$result = 0;
-	$error = 0;
-=======
->>>>>>> 575c6238
 
 	if ($action == 'builddoc') {
-		$result = 0; $error = 0;
+		$result = 0;
+		$error = 0;
 
 		if (empty($forbarcode)) {			// barcode value
 			setEventMessages($langs->trans("ErrorFieldRequired", $langs->transnoentitiesnoconv("BarcodeValue")), null, 'errors');
@@ -239,50 +203,6 @@
 			}
 		}
 
-<<<<<<< HEAD
-	if (!$error) {
-		// List of values to scan for a replacement
-		$substitutionarray = array(
-			'%LOGIN%' => $user->login,
-			'%COMPANY%' => $mysoc->name,
-			'%ADDRESS%' => $mysoc->address,
-			'%ZIP%' => $mysoc->zip,
-			'%TOWN%' => $mysoc->town,
-			'%COUNTRY%' => $mysoc->country,
-			'%COUNTRY_CODE%' => $mysoc->country_code,
-			'%EMAIL%' => $mysoc->email,
-			'%YEAR%' => $year,
-			'%MONTH%' => $month,
-			'%DAY%' => $day,
-			'%DOL_MAIN_URL_ROOT%' => DOL_MAIN_URL_ROOT,
-			'%SERVER%' => "http://".$_SERVER["SERVER_NAME"]."/",
-		);
-		complete_substitutions_array($substitutionarray, $langs);
-
-		// For labels
-		if ($mode == 'label') {
-			$txtforsticker = "%PHOTO%"; // Photo will be barcode image, %BARCODE% posible when using TCPDF generator
-			$textleft = make_substitutions((!getDolGlobalString('BARCODE_LABEL_LEFT_TEXT') ? $txtforsticker : $conf->global->BARCODE_LABEL_LEFT_TEXT), $substitutionarray);
-			$textheader = make_substitutions((!getDolGlobalString('BARCODE_LABEL_HEADER_TEXT') ? '' : $conf->global->BARCODE_LABEL_HEADER_TEXT), $substitutionarray);
-			$textfooter = make_substitutions((!getDolGlobalString('BARCODE_LABEL_FOOTER_TEXT') ? '' : $conf->global->BARCODE_LABEL_FOOTER_TEXT), $substitutionarray);
-			$textright = make_substitutions((!getDolGlobalString('BARCODE_LABEL_RIGHT_TEXT') ? '' : $conf->global->BARCODE_LABEL_RIGHT_TEXT), $substitutionarray);
-			$forceimgscalewidth = (!getDolGlobalString('BARCODE_FORCEIMGSCALEWIDTH') ? 1 : $conf->global->BARCODE_FORCEIMGSCALEWIDTH);
-			$forceimgscaleheight = (!getDolGlobalString('BARCODE_FORCEIMGSCALEHEIGHT') ? 1 : $conf->global->BARCODE_FORCEIMGSCALEHEIGHT);
-
-			$MAXSTICKERS = 1000;
-			if ($numberofsticker <= $MAXSTICKERS) {
-				for ($i = 0; $i < $numberofsticker; $i++) {
-					$arrayofrecords[] = array(
-						'textleft'=>$textleft,
-						'textheader'=>$textheader,
-						'textfooter'=>$textfooter,
-						'textright'=>$textright,
-						'code'=>$code,
-						'encoding'=>$encoding,
-						'is2d'=>$is2d,
-						'photo'=>!empty($barcodeimage) ? $barcodeimage : ''	// Photo must be a file that exists with format supported by TCPDF
-					);
-=======
 		if (!$error) {
 			// List of values to scan for a replacement
 			$substitutionarray = array(
@@ -301,15 +221,16 @@
 				'%SERVER%' => "http://".$_SERVER["SERVER_NAME"]."/",
 			);
 			complete_substitutions_array($substitutionarray, $langs);
+
 			// For labels
 			if ($mode == 'label') {
 				$txtforsticker = "%PHOTO%"; // Photo will be barcode image, %BARCODE% posible when using TCPDF generator
-				$textleft = make_substitutions((empty($conf->global->BARCODE_LABEL_LEFT_TEXT) ? $txtforsticker : $conf->global->BARCODE_LABEL_LEFT_TEXT), $substitutionarray);
-				$textheader = make_substitutions((empty($conf->global->BARCODE_LABEL_HEADER_TEXT) ? '' : $conf->global->BARCODE_LABEL_HEADER_TEXT), $substitutionarray);
-				$textfooter = make_substitutions((empty($conf->global->BARCODE_LABEL_FOOTER_TEXT) ? '' : $conf->global->BARCODE_LABEL_FOOTER_TEXT), $substitutionarray);
-				$textright = make_substitutions((empty($conf->global->BARCODE_LABEL_RIGHT_TEXT) ? '' : $conf->global->BARCODE_LABEL_RIGHT_TEXT), $substitutionarray);
-				$forceimgscalewidth = (empty($conf->global->BARCODE_FORCEIMGSCALEWIDTH) ? 1 : $conf->global->BARCODE_FORCEIMGSCALEWIDTH);
-				$forceimgscaleheight = (empty($conf->global->BARCODE_FORCEIMGSCALEHEIGHT) ? 1 : $conf->global->BARCODE_FORCEIMGSCALEHEIGHT);
+				$textleft = make_substitutions((!getDolGlobalString('BARCODE_LABEL_LEFT_TEXT') ? $txtforsticker : $conf->global->BARCODE_LABEL_LEFT_TEXT), $substitutionarray);
+				$textheader = make_substitutions((!getDolGlobalString('BARCODE_LABEL_HEADER_TEXT') ? '' : $conf->global->BARCODE_LABEL_HEADER_TEXT), $substitutionarray);
+				$textfooter = make_substitutions((!getDolGlobalString('BARCODE_LABEL_FOOTER_TEXT') ? '' : $conf->global->BARCODE_LABEL_FOOTER_TEXT), $substitutionarray);
+				$textright = make_substitutions((!getDolGlobalString('BARCODE_LABEL_RIGHT_TEXT') ? '' : $conf->global->BARCODE_LABEL_RIGHT_TEXT), $substitutionarray);
+				$forceimgscalewidth = (!getDolGlobalString('BARCODE_FORCEIMGSCALEWIDTH') ? 1 : $conf->global->BARCODE_FORCEIMGSCALEWIDTH);
+				$forceimgscaleheight = (!getDolGlobalString('BARCODE_FORCEIMGSCALEHEIGHT') ? 1 : $conf->global->BARCODE_FORCEIMGSCALEHEIGHT);
 
 				$MAXSTICKERS = 1000;
 				if ($numberofsticker <= $MAXSTICKERS) {
@@ -322,13 +243,12 @@
 							'code'=>$code,
 							'encoding'=>$encoding,
 							'is2d'=>$is2d,
-							'photo'=>$barcodeimage	// Photo must be a file that exists with format supported by TCPDF
+							'photo'=>!empty($barcodeimage) ? $barcodeimage : ''	// Photo must be a file that exists with format supported by TCPDF
 						);
 					}
 				} else {
 					$mesg = $langs->trans("ErrorQuantityIsLimitedTo", $MAXSTICKERS);
 					$error++;
->>>>>>> 575c6238
 				}
 			}
 
