--- conflicted
+++ resolved
@@ -267,30 +267,22 @@
 
 				$outfile = $langs->trans("BarCode").'_sheets_'.dol_print_date(dol_now(), 'dayhourlog').'.pdf';
 
-<<<<<<< HEAD
 				if (!$mesg) {
 					$outputlangs = $langs;
 
+					$previousConf = getDolGlobalInt('TCPDF_THROW_ERRORS_INSTEAD_OF_DIE');
+					$conf->global->TCPDF_THROW_ERRORS_INSTEAD_OF_DIE = 1;
+
 					// This generates and send PDF to output
 					// TODO Move
-					$result = doc_label_pdf_create($db, $arrayofrecords, $modellabel, $outputlangs, $diroutput, $template, dol_sanitizeFileName($outfile));
-				}
-=======
-			if (!$mesg) {
-				$outputlangs = $langs;
-				$previousConf = getDolGlobalInt('TCPDF_THROW_ERRORS_INSTEAD_OF_DIE');
-				$conf->global->TCPDF_THROW_ERRORS_INSTEAD_OF_DIE = 1;
-
-
-				// This generates and send PDF to output
-				// TODO Move
-				try {
-					$result = doc_label_pdf_create($db, $arrayofrecords, $modellabel, $outputlangs, $diroutput, $template, dol_sanitizeFileName($outfile));
-				} catch (Exception $e) {
-					$mesg = $langs->trans('ErrorGeneratingBarcode');
-				}
-				$conf->global->TCPDF_THROW_ERRORS_INSTEAD_OF_DIE = $previousConf;
->>>>>>> 07fb11e0
+					try {
+						$result = doc_label_pdf_create($db, $arrayofrecords, $modellabel, $outputlangs, $diroutput, $template, dol_sanitizeFileName($outfile));
+					} catch (Exception $e) {
+						$mesg = $langs->trans('ErrorGeneratingBarcode');
+					}
+
+					$conf->global->TCPDF_THROW_ERRORS_INSTEAD_OF_DIE = $previousConf;
+				}
 			}
 
 			if ($result <= 0 || $mesg || $error) {
