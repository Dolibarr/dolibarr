--- conflicted
+++ resolved
@@ -160,10 +160,7 @@
 				{
 					$error++;
 					setEventMessages('Failed to generate image file of barcode for code='.$code.' encoding='.$encoding.' file='.basename($barcodeimage), null, 'errors');
-<<<<<<< HEAD
-=======
 					setEventMessages($module->error, null, 'errors');
->>>>>>> 3f5d67d4
 				}
 			}
 			else
