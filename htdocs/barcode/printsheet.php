<?php
/* Copyright (C) 2003	   Rodolphe Quiedeville <rodolphe@quiedeville.org>
 * Copyright (C) 2003	   Jean-Louis Bergamo	<jlb@j1b.org>
 * Copyright (C) 2006-2017 Laurent Destailleur	<eldy@users.sourceforge.net>
 *
 * This program is free software; you can redistribute it and/or modify
 * it under the terms of the GNU General Public License as published by
 * the Free Software Foundation; either version 3 of the License, or
 * (at your option) any later version.
 *
 * This program is distributed in the hope that it will be useful,
 * but WITHOUT ANY WARRANTY; without even the implied warranty of
 * MERCHANTABILITY or FITNESS FOR A PARTICULAR PURPOSE.	 See the
 * GNU General Public License for more details.
 *
 * You should have received a copy of the GNU General Public License
 * along with this program. If not, see <https://www.gnu.org/licenses/>.
 */

/**
 *	\file		htdocs/barcode/printsheet.php
 *	\ingroup	member
 *	\brief		Page to print sheets with barcodes using the document templates into core/modules/printsheets
 */

if (!empty($_POST['mode']) && $_POST['mode'] === 'label') {	// Page is called to build a PDF and output, we must not renew the token.
	if (!defined('NOTOKENRENEWAL')) {
		define('NOTOKENRENEWAL', '1'); // Do not roll the Anti CSRF token (used if MAIN_SECURITY_CSRF_WITH_TOKEN is on)
	}
}

// Load Dolibarr environment
require '../main.inc.php';
require_once DOL_DOCUMENT_ROOT.'/core/lib/format_cards.lib.php';
require_once DOL_DOCUMENT_ROOT.'/core/lib/files.lib.php';
require_once DOL_DOCUMENT_ROOT.'/core/modules/printsheet/modules_labels.php';
require_once DOL_DOCUMENT_ROOT.'/core/class/genericobject.class.php';

// Load translation files required by the page
$langs->loadLangs(array('admin', 'members', 'errors'));

// Choice of print year or current year.
$now = dol_now();
$year = dol_print_date($now, '%Y');
$month = dol_print_date($now, '%m');
$day = dol_print_date($now, '%d');
$forbarcode = GETPOST('forbarcode', 'alphanohtml');
$fk_barcode_type = GETPOST('fk_barcode_type', 'int');
$mode = GETPOST('mode', 'aZ09');
$modellabel = GETPOST("modellabel", 'aZ09'); // Doc template to use
$numberofsticker = GETPOST('numberofsticker', 'int');

$mesg = '';

$action = GETPOST('action', 'aZ09');

$producttmp = new Product($db);
$thirdpartytmp = new Societe($db);

// Security check (enable the most restrictive one)
//if ($user->socid > 0) accessforbidden();
//if ($user->socid > 0) $socid = $user->socid;
if (!isModEnabled('barcode')) {
	accessforbidden('Module not enabled');
}
if (!$user->hasRight('barcode', 'read')) {
	accessforbidden();
}
restrictedArea($user, 'barcode');


/*
 * Actions
 */

if (GETPOST('submitproduct') && GETPOST('submitproduct')) {
	$action = ''; // We reset because we don't want to build doc
	if (GETPOST('productid', 'int') > 0) {
		$result = $producttmp->fetch(GETPOST('productid', 'int'));
		if ($result < 0) {
			setEventMessage($producttmp->error, 'errors');
		}
		$forbarcode = $producttmp->barcode;
		$fk_barcode_type = $producttmp->barcode_type;

		if (empty($fk_barcode_type) && !empty($conf->global->PRODUIT_DEFAULT_BARCODE_TYPE)) {
			$fk_barcode_type = $conf->global->PRODUIT_DEFAULT_BARCODE_TYPE;
		}

		if (empty($forbarcode) || empty($fk_barcode_type)) {
			setEventMessages($langs->trans("DefinitionOfBarCodeForProductNotComplete", $producttmp->getNomUrl()), null, 'warnings');
		}
	}
}
if (GETPOST('submitthirdparty') && GETPOST('submitthirdparty')) {
	$action = ''; // We reset because we don't want to build doc
	if (GETPOST('socid', 'int') > 0) {
		$thirdpartytmp->fetch(GETPOST('socid', 'int'));
		$forbarcode = $thirdpartytmp->barcode;
		$fk_barcode_type = $thirdpartytmp->barcode_type_code;

		if (empty($fk_barcode_type) && !empty($conf->global->GENBARCODE_BARCODETYPE_THIRDPARTY)) {
			$fk_barcode_type = $conf->global->GENBARCODE_BARCODETYPE_THIRDPARTY;
		}

		if (empty($forbarcode) || empty($fk_barcode_type)) {
			setEventMessages($langs->trans("DefinitionOfBarCodeForThirdpartyNotComplete", $thirdpartytmp->getNomUrl()), null, 'warnings');
		}
	}
}

if ($action == 'builddoc') {
	$result = 0; $error = 0;

	if (empty($forbarcode)) {			// barcode value
		setEventMessages($langs->trans("ErrorFieldRequired", $langs->transnoentitiesnoconv("BarcodeValue")), null, 'errors');
		$error++;
	}
	$MAXLENGTH = 51200;	// Limit set to 50Ko
	if (dol_strlen($forbarcode) > $MAXLENGTH) {			// barcode value
		setEventMessages($langs->trans("ErrorFieldTooLong", $langs->transnoentitiesnoconv("BarcodeValue")).' ('.$langs->trans("RequireXStringMax", $MAXLENGTH).')', null, 'errors');
		$error++;
	}
	if (empty($fk_barcode_type)) {		// barcode type = barcode encoding
		setEventMessages($langs->trans("ErrorFieldRequired", $langs->transnoentitiesnoconv("BarcodeType")), null, 'errors');
		$error++;
	}

	if (!$error) {
		// Get encoder (barcode_type_coder) from barcode type id (barcode_type)
		$stdobject = new GenericObject($db);
		$stdobject->barcode_type = $fk_barcode_type;
		$result = $stdobject->fetch_barcode();
		if ($result <= 0) {
			$error++;
			setEventMessages('Failed to get bar code type information '.$stdobject->error, $stdobject->errors, 'errors');
		}
	}

	if (!$error) {
		$code = $forbarcode;
		$generator = $stdobject->barcode_type_coder; // coder (loaded by fetch_barcode). Engine.
		$encoding = strtoupper($stdobject->barcode_type_code); // code (loaded by fetch_barcode). Example 'ean', 'isbn', ...

		$diroutput = $conf->barcode->dir_temp;
		dol_mkdir($diroutput);

		// Generate barcode
		$dirbarcode = array_merge(array("/core/modules/barcode/doc/"), $conf->modules_parts['barcode']);

		foreach ($dirbarcode as $reldir) {
			$dir = dol_buildpath($reldir, 0);
			$newdir = dol_osencode($dir);

			// Check if directory exists (we do not use dol_is_dir to avoid loading files.lib.php)
			if (!is_dir($newdir)) {
				continue;
			}

			$result = @include_once $newdir.$generator.'.modules.php';
			if ($result) {
				break;
			}
		}

		// Load barcode class for generating barcode image
		$classname = "mod".ucfirst($generator);
		$module = new $classname($db);
		if ($generator != 'tcpdfbarcode') {
			// May be phpbarcode
			$template = 'standardlabel';
			$is2d = false;
			if ($module->encodingIsSupported($encoding)) {
				$barcodeimage = $conf->barcode->dir_temp.'/barcode_'.$code.'_'.$encoding.'.png';
				dol_delete_file($barcodeimage);
				// File is created with full name $barcodeimage = $conf->barcode->dir_temp.'/barcode_'.$code.'_'.$encoding.'.png';
				$result = $module->writeBarCode($code, $encoding, 'Y', 4, 1);
				if ($result <= 0 || !dol_is_file($barcodeimage)) {
					$error++;
					setEventMessages('Failed to generate image file of barcode for code='.$code.' encoding='.$encoding.' file='.basename($barcodeimage), null, 'errors');
					setEventMessages($module->error, null, 'errors');
				}
			} else {
				$error++;
				setEventMessages("Error, encoding ".$encoding." is not supported by encoder ".$generator.'. You must choose another barcode type or install a barcode generation engine that support '.$encoding, null, 'errors');
			}
		} else {
			$template = 'tcpdflabel';
			$encoding = $module->getTcpdfEncodingType($encoding); //convert to TCPDF compatible encoding types
			$is2d = $module->is2d;
		}
	}

	if (!$error) {
		// List of values to scan for a replacement
		$substitutionarray = array(
			'%LOGIN%' => $user->login,
			'%COMPANY%' => $mysoc->name,
			'%ADDRESS%' => $mysoc->address,
			'%ZIP%' => $mysoc->zip,
			'%TOWN%' => $mysoc->town,
			'%COUNTRY%' => $mysoc->country,
			'%COUNTRY_CODE%' => $mysoc->country_code,
			'%EMAIL%' => $mysoc->email,
			'%YEAR%' => $year,
			'%MONTH%' => $month,
			'%DAY%' => $day,
			'%DOL_MAIN_URL_ROOT%' => DOL_MAIN_URL_ROOT,
			'%SERVER%' => "http://".$_SERVER["SERVER_NAME"]."/",
		);
		complete_substitutions_array($substitutionarray, $langs);

		// For labels
		if ($mode == 'label') {
			$txtforsticker = "%PHOTO%"; // Photo will be barcode image, %BARCODE% posible when using TCPDF generator
			$textleft = make_substitutions((empty($conf->global->BARCODE_LABEL_LEFT_TEXT) ? $txtforsticker : $conf->global->BARCODE_LABEL_LEFT_TEXT), $substitutionarray);
			$textheader = make_substitutions((empty($conf->global->BARCODE_LABEL_HEADER_TEXT) ? '' : $conf->global->BARCODE_LABEL_HEADER_TEXT), $substitutionarray);
			$textfooter = make_substitutions((empty($conf->global->BARCODE_LABEL_FOOTER_TEXT) ? '' : $conf->global->BARCODE_LABEL_FOOTER_TEXT), $substitutionarray);
			$textright = make_substitutions((empty($conf->global->BARCODE_LABEL_RIGHT_TEXT) ? '' : $conf->global->BARCODE_LABEL_RIGHT_TEXT), $substitutionarray);
			$forceimgscalewidth = (empty($conf->global->BARCODE_FORCEIMGSCALEWIDTH) ? 1 : $conf->global->BARCODE_FORCEIMGSCALEWIDTH);
			$forceimgscaleheight = (empty($conf->global->BARCODE_FORCEIMGSCALEHEIGHT) ? 1 : $conf->global->BARCODE_FORCEIMGSCALEHEIGHT);

			$MAXSTICKERS = 1000;
			if ($numberofsticker <= $MAXSTICKERS) {
				for ($i = 0; $i < $numberofsticker; $i++) {
					$arrayofrecords[] = array(
						'textleft'=>$textleft,
						'textheader'=>$textheader,
						'textfooter'=>$textfooter,
						'textright'=>$textright,
						'code'=>$code,
						'encoding'=>$encoding,
						'is2d'=>$is2d,
<<<<<<< HEAD
						'photo'=>!empty($barcodeimage) ? $barcodeimage : ''	// Photo must be a file that exists with format supported by TCPDF
=======
						'photo'=>$barcodeimage ??  ''	// Photo must be a file that exists with format supported by TCPDF
>>>>>>> 36873b9f
					);
				}
			} else {
				$mesg = $langs->trans("ErrorQuantityIsLimitedTo", $MAXSTICKERS);
				$error++;
			}
		}

		$i++;

		// Build and output PDF
		if (!$error && $mode == 'label') {
			if (!count($arrayofrecords)) {
				$mesg = $langs->trans("ErrorRecordNotFound");
			}
			if (empty($modellabel) || $modellabel == '-1') {
				$mesg = $langs->trans("ErrorFieldRequired", $langs->transnoentitiesnoconv("DescADHERENT_ETIQUETTE_TYPE"));
			}

			$outfile = $langs->trans("BarCode").'_sheets_'.dol_print_date(dol_now(), 'dayhourlog').'.pdf';

			if (!$mesg) {
				$outputlangs = $langs;
				$previousConf = getDolGlobalInt('TCPDF_THROW_ERRORS_INSTEAD_OF_DIE');
				$conf->global->TCPDF_THROW_ERRORS_INSTEAD_OF_DIE = 1;


				// This generates and send PDF to output
				// TODO Move
				try {
					$result = doc_label_pdf_create($db, $arrayofrecords, $modellabel, $outputlangs, $diroutput, $template, dol_sanitizeFileName($outfile));
				} catch (Exception $e) {
					$mesg = $langs->trans('ErrorGeneratingBarcode');
				}
				$conf->global->TCPDF_THROW_ERRORS_INSTEAD_OF_DIE = $previousConf;
			}
		}

		if ($result <= 0 || $mesg || $error) {
			if (empty($mesg)) {
				$mesg = 'Error '.$result;
			}

			setEventMessages($mesg, null, 'errors');
		} else {
			$db->close();
			exit;
		}
	}
}


/*
 * View
 */

$form = new Form($db);

llxHeader('', $langs->trans("BarCodePrintsheet"));

print load_fiche_titre($langs->trans("BarCodePrintsheet"), '', 'barcode');
print '<br>';

print '<span class="opacitymedium">'.$langs->trans("PageToGenerateBarCodeSheets", $langs->transnoentitiesnoconv("BuildPageToPrint")).'</span><br>';
print '<br>';

//print img_picto('','puce').' '.$langs->trans("PrintsheetForOneBarCode").'<br>';
//print '<br>';

print '<form action="'.$_SERVER["PHP_SELF"].'" method="POST">'; // The target is for brothers that open the file instead of downloading it
print '<input type="hidden" name="mode" value="label">';
print '<input type="hidden" name="action" value="builddoc">';
print '<input type="hidden" name="token" value="'.currentToken().'">'; // The page will not renew the token but force download of a file, so we must use here currentToken

print '<div class="tagtable">';

// Sheet format
print '	<div class="tagtr">';
print '	<div class="tagtd">';
print $langs->trans("DescADHERENT_ETIQUETTE_TYPE").' &nbsp; ';
print '</div><div class="tagtd maxwidthonsmartphone" style="overflow: hidden; white-space: nowrap;">';
// List of possible labels (defined into $_Avery_Labels variable set into core/lib/format_cards.lib.php)
$arrayoflabels = array();
foreach (array_keys($_Avery_Labels) as $codecards) {
	$labeltoshow = $_Avery_Labels[$codecards]['name'];
	//$labeltoshow.=' ('.$_Avery_Labels[$row['code']]['paper-size'].')';
	$arrayoflabels[$codecards] = $labeltoshow;
}
asort($arrayoflabels);
print $form->selectarray('modellabel', $arrayoflabels, (GETPOST('modellabel') ? GETPOST('modellabel') : getDolGlobalString('ADHERENT_ETIQUETTE_TYPE')), 1, 0, 0, '', 0, 0, 0, '', '', 1);
print '</div></div>';

// Number of stickers to print
print '	<div class="tagtr">';
print '	<div class="tagtd">';
print $langs->trans("NumberOfStickers").' &nbsp; ';
print '</div><div class="tagtd maxwidthonsmartphone" style="overflow: hidden; white-space: nowrap;">';
print '<input size="4" type="text" name="numberofsticker" value="'.(GETPOST('numberofsticker') ?GETPOST('numberofsticker', 'int') : 10).'">';
print '</div></div>';

print '</div>';


print '<br>';


// Add javascript to make choice dynamic
print '<script type="text/javascript">
jQuery(document).ready(function() {
	function init_selectors()
	{
		if (jQuery("#fillmanually:checked").val() == "fillmanually")
		{
			jQuery("#submitproduct").prop("disabled", true);
			jQuery("#submitthirdparty").prop("disabled", true);
			jQuery("#search_productid").prop("disabled", true);
			jQuery("#socid").prop("disabled", true);
			jQuery(".showforproductselector").hide();
			jQuery(".showforthirdpartyselector").hide();
		}
		if (jQuery("#fillfromproduct:checked").val() == "fillfromproduct")
		{
			jQuery("#submitproduct").removeAttr("disabled");
			jQuery("#submitthirdparty").prop("disabled", true);
			jQuery("#search_productid").removeAttr("disabled");
			jQuery("#socid").prop("disabled", true);
			jQuery(".showforproductselector").show();
			jQuery(".showforthirdpartyselector").hide();
		}
		if (jQuery("#fillfromthirdparty:checked").val() == "fillfromthirdparty")
		{
			jQuery("#submitproduct").prop("disabled", true);
			jQuery("#submitthirdparty").removeAttr("disabled");
			jQuery("#search_productid").prop("disabled", true);
			jQuery("#socid").removeAttr("disabled");
			jQuery(".showforproductselector").hide();
			jQuery(".showforthirdpartyselector").show();
		}
	}
	init_selectors();
	jQuery(".radiobarcodeselect").click(function() {
		init_selectors();
	});

	function init_gendoc_button()
	{
		if (jQuery("#select_fk_barcode_type").val() > 0 && jQuery("#forbarcode").val())
		{
			jQuery("#submitformbarcodegen").removeAttr("disabled");
		}
		else
		{
			jQuery("#submitformbarcodegen").prop("disabled", true);
		}
	}
	init_gendoc_button();
	jQuery("#select_fk_barcode_type").change(function() {
		init_gendoc_button();
	});
	jQuery("#forbarcode").keyup(function() {
		init_gendoc_button()
	});
});
</script>';

// Checkbox to select from free text
print '<input id="fillmanually" type="radio" '.((!GETPOST("selectorforbarcode") || GETPOST("selectorforbarcode") == 'fillmanually') ? 'checked ' : '').'name="selectorforbarcode" value="fillmanually" class="radiobarcodeselect"><label for="fillmanually"> '.$langs->trans("FillBarCodeTypeAndValueManually").'</label>';
print '<br>';

if (!empty($user->rights->produit->lire) || $user->hasRight('service', 'lire')) {
	print '<input id="fillfromproduct" type="radio" '.((GETPOST("selectorforbarcode") == 'fillfromproduct') ? 'checked ' : '').'name="selectorforbarcode" value="fillfromproduct" class="radiobarcodeselect"><label for="fillfromproduct"> '.$langs->trans("FillBarCodeTypeAndValueFromProduct").'</label>';
	print '<br>';
	print '<div class="showforproductselector">';
	$form->select_produits(GETPOST('productid', 'int'), 'productid', '', '', 0, -1, 2, '', 0, array(), 0, '1', 0, 'minwidth400imp', 1);
	print ' &nbsp; <input type="submit" class="button small" id="submitproduct" name="submitproduct" value="'.(dol_escape_htmltag($langs->trans("GetBarCode"))).'">';
	print '</div>';
}

if ($user->hasRight('societe', 'lire')) {
	print '<input id="fillfromthirdparty" type="radio" '.((GETPOST("selectorforbarcode") == 'fillfromthirdparty') ? 'checked ' : '').'name="selectorforbarcode" value="fillfromthirdparty" class="radiobarcodeselect"><label for="fillfromthirdparty"> '.$langs->trans("FillBarCodeTypeAndValueFromThirdParty").'</label>';
	print '<br>';
	print '<div class="showforthirdpartyselector">';
	print $form->select_company(GETPOST('socid', 'int'), 'socid', '', 'SelectThirdParty', 0, 0, array(), 0, 'minwidth300');
	print ' &nbsp; <input type="submit" id="submitthirdparty" name="submitthirdparty" class="button showforthirdpartyselector small" value="'.(dol_escape_htmltag($langs->trans("GetBarCode"))).'">';
	print '</div>';
}

print '<br>';

if ($producttmp->id > 0) {
	print $langs->trans("BarCodeDataForProduct", '').' '.$producttmp->getNomUrl(1).'<br>';
}
if ($thirdpartytmp->id > 0) {
	print $langs->trans("BarCodeDataForThirdparty", '').' '.$thirdpartytmp->getNomUrl(1).'<br>';
}

print '<div class="tagtable">';

// Barcode type
print '	<div class="tagtr">';
print '	<div class="tagtd" style="overflow: hidden; white-space: nowrap; max-width: 300px;">';
print $langs->trans("BarcodeType").' &nbsp; ';
print '</div><div class="tagtd" style="overflow: hidden; white-space: nowrap; max-width: 300px;">';
require_once DOL_DOCUMENT_ROOT.'/core/class/html.formbarcode.class.php';
$formbarcode = new FormBarCode($db);
print $formbarcode->selectBarcodeType($fk_barcode_type, 'fk_barcode_type', 1);
print '</div></div>';

// Barcode value
print '	<div class="tagtr">';
print '	<div class="tagtd" style="overflow: hidden; white-space: nowrap; max-width: 300px;">';
print $langs->trans("BarcodeValue").' &nbsp; ';
print '</div><div class="tagtd" style="overflow: hidden; white-space: nowrap; max-width: 300px;">';
print '<input size="16" type="text" name="forbarcode" id="forbarcode" value="'.$forbarcode.'">';
print '</div></div>';

/*
$barcodestickersmask=GETPOST('barcodestickersmask');
print '<br>'.$langs->trans("BarcodeStickersMask").':<br>';
print '<textarea cols="40" type="text" name="barcodestickersmask" value="'.GETPOST('barcodestickersmask').'">'.$barcodestickersmask.'</textarea>';
print '<br>';
*/

print '</div>';

print '<br><input type="submit" class="button" id="submitformbarcodegen" '.((GETPOST("selectorforbarcode") && GETPOST("selectorforbarcode")) ? '' : 'disabled ').'value="'.$langs->trans("BuildPageToPrint").'">';

print '</form>';
print '<br>';

// End of page
llxFooter();
$db->close();<|MERGE_RESOLUTION|>--- conflicted
+++ resolved
@@ -231,11 +231,7 @@
 						'code'=>$code,
 						'encoding'=>$encoding,
 						'is2d'=>$is2d,
-<<<<<<< HEAD
 						'photo'=>!empty($barcodeimage) ? $barcodeimage : ''	// Photo must be a file that exists with format supported by TCPDF
-=======
-						'photo'=>$barcodeimage ??  ''	// Photo must be a file that exists with format supported by TCPDF
->>>>>>> 36873b9f
 					);
 				}
 			} else {
