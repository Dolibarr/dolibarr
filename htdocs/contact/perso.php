<?php
<<<<<<< HEAD
/* Copyright (C) 2004       Rodolphe Quiedeville    <rodolphe@quiedeville.org>
 * Copyright (C) 2004-2011  Laurent Destailleur     <eldy@users.sourceforge.net>
 * Copyright (C) 2005-2012  Regis Houssin           <regis.houssin@inodbox.com>
 * Copyright (C) 2018-2021  Frédéric France         <frederic.france@netlogic.fr>
 * Copyright (C) 2024		MDW							<mdeweerd@users.noreply.github.com>
=======
/* Copyright (C) 2004		Rodolphe Quiedeville		<rodolphe@quiedeville.org>
 * Copyright (C) 2004-2011	Laurent Destailleur			<eldy@users.sourceforge.net>
 * Copyright (C) 2005-2012	Regis Houssin				<regis.houssin@inodbox.com>
 * Copyright (C) 2018-2021	Frédéric France				<frederic.france@free.fr>
 * Copyright (C) 2024		MDW							<mdeweerd@users.noreply.github.com>
 * Copyright (C) 2024		Alexandre Spangaro			<alexandre@inovea-conseil.com>
>>>>>>> cc80841a
 *
 * This program is free software; you can redistribute it and/or modify
 * it under the terms of the GNU General Public License as published by
 * the Free Software Foundation; either version 3 of the License, or
 * (at your option) any later version.
 *
 * This program is distributed in the hope that it will be useful,
 * but WITHOUT ANY WARRANTY; without even the implied warranty of
 * MERCHANTABILITY or FITNESS FOR A PARTICULAR PURPOSE.  See the
 * GNU General Public License for more details.
 *
 * You should have received a copy of the GNU General Public License
 * along with this program. If not, see <https://www.gnu.org/licenses/>.
 */

/**
 *       \file       htdocs/contact/perso.php
 *       \ingroup    societe
<<<<<<< HEAD
 *       \brief      Onglet information personnelles d'un contact
=======
 *       \brief      Contact personal information tab
>>>>>>> cc80841a
 */

// Load Dolibarr environment
require '../main.inc.php';
require_once DOL_DOCUMENT_ROOT.'/contact/class/contact.class.php';
require_once DOL_DOCUMENT_ROOT.'/core/class/html.formcompany.class.php';
require_once DOL_DOCUMENT_ROOT.'/core/lib/contact.lib.php';

// Load translation files required by the page
$langs->loadLangs(array('companies', 'other'));

$id = GETPOSTINT('id');
$action = GETPOST('action', 'aZ09');

// Security check
if ($user->socid) {
	$socid = $user->socid;
}
$result = restrictedArea($user, 'contact', $id, 'socpeople&societe');
$object = new Contact($db);

$errors = array();


/*
 * Action
 */

if ($action == 'update' && !GETPOST("cancel") && $user->hasRight('societe', 'contact', 'creer')) {
	$ret = $object->fetch($id);

	// Note: Correct date should be completed with location to have exact GM time of birth.
	$object->birthday = dol_mktime(0, 0, 0, GETPOST("birthdaymonth"), GETPOST("birthdayday"), GETPOST("birthdayyear"));
	$object->birthday_alert = GETPOSTINT("birthday_alert");

	if (GETPOST('deletephoto')) {
		$object->photo = '';
	} elseif (!empty($_FILES['photo']['name'])) {
		$object->photo = dol_sanitizeFileName($_FILES['photo']['name']);
	}

	$result = $object->update_perso($id, $user);
	if ($result > 0) {
		$object->oldcopy = dol_clone($object, 2);

		// Logo/Photo save
		$dir = $conf->societe->dir_output.'/contact/'.get_exdir($object->id, 0, 0, 1, $object, 'contact').'/photos';

		$file_OK = is_uploaded_file($_FILES['photo']['tmp_name']);
		if ($file_OK) {
			require_once DOL_DOCUMENT_ROOT.'/core/lib/files.lib.php';
			require_once DOL_DOCUMENT_ROOT.'/core/lib/images.lib.php';
			if (GETPOST('deletephoto')) {
				$fileimg = $conf->societe->dir_output.'/contact/'.get_exdir($object->id, 0, 0, 1, $object, 'contact').'/photos/'.$object->photo;
				$dirthumbs = $conf->societe->dir_output.'/contact/'.get_exdir($object->id, 0, 0, 1, $object, 'contact').'/photos/thumbs';
				dol_delete_file($fileimg);
				dol_delete_dir_recursive($dirthumbs);
			}

			if (image_format_supported($_FILES['photo']['name']) > 0) {
				dol_mkdir($dir);

				if (@is_dir($dir)) {
					$newfile = $dir.'/'.dol_sanitizeFileName($_FILES['photo']['name']);
					if (!dol_move_uploaded_file($_FILES['photo']['tmp_name'], $newfile, 1, 0, $_FILES['photo']['error']) > 0) {
						setEventMessages($langs->trans("ErrorFailedToSaveFile"), null, 'errors');
					} else {
						// Create thumbs
						$object->addThumbs($newfile);
					}
				}
			} else {
				setEventMessages("ErrorBadImageFormat", null, 'errors');
			}
		} else {
			switch ($_FILES['photo']['error']) {
				case 1: //uploaded file exceeds the upload_max_filesize directive in php.ini
				case 2: //uploaded file exceeds the MAX_FILE_SIZE directive that was specified in the html form
					$errors[] = "ErrorFileSizeTooLarge";
					break;
				case 3: //uploaded file was only partially uploaded
					$errors[] = "ErrorFilePartiallyUploaded";
					break;
			}
		}
	} else {
		$error = $object->error;
	}
}


/*
 *	View
 */

$now = dol_now();

$title = $langs->trans("ContactPersonalData");
if (getDolGlobalString('MAIN_HTML_TITLE') && preg_match('/contactnameonly/', getDolGlobalString('MAIN_HTML_TITLE')) && $object->lastname) {
	$title = $object->lastname;
}
$help_url = 'EN:Module_Third_Parties|FR:Module_Tiers|ES:Empresas';

llxHeader('', $title, $help_url, '', 0, 0, '', '', '', 'mod-societe page-contact-card_perso');

$form = new Form($db);
$formcompany = new FormCompany($db);

$object->fetch($id, $user);

$head = contact_prepare_head($object);

if ($action == 'edit') {
	/*
	 * Card in edit mode
	 */

	print '<form name="perso" method="POST" enctype="multipart/form-data" action="'.$_SERVER['PHP_SELF'].'?id='.$object->id.'">';
	print '<input type="hidden" name="token" value="'.newToken().'">';
	print '<input type="hidden" name="action" value="update">';
	print '<input type="hidden" name="id" value="'.$object->id.'">';

	print dol_get_fiche_head($head, 'perso', $title, 0, 'contact');

	print '<table class="border centpercent">';

	// Ref
	print '<tr><td class="titlefieldcreate">'.$langs->trans("Ref").'</td><td>';
	print $object->id;
	print '</td>';

	// Name
	print '<tr><td>'.$langs->trans("Lastname").' / '.$langs->trans("Label").'</td><td>'.$object->lastname.'</td></tr>';
	print '<tr><td>'.$langs->trans("Firstname").'</td><td>'.$object->firstname.'</td>';

	// Company
	if (!getDolGlobalString('SOCIETE_DISABLE_CONTACTS')) {
		if ($object->socid > 0) {
			$objsoc = new Societe($db);
			$objsoc->fetch($object->socid);

			print '<tr><td>'.$langs->trans("ThirdParty").'</td><td>'.$objsoc->getNomUrl(1).'</td>';
		} else {
			print '<tr><td>'.$langs->trans("ThirdParty").'</td><td>';
			print $langs->trans("ContactNotLinkedToCompany");
			print '</td></tr>';
		}
	}

	// Civility
	print '<tr><td><label for="civility_code">'.$langs->trans("UserTitle").'</label></td><td>';
	print $object->getCivilityLabel();
	//print $formcompany->select_civility(GETPOSTISSET("civility_code") ? GETPOST("civility_code", 'alpha') : $object->civility_code, 'civility_code');
	print '</td></tr>';

	// Photo
	print '<tr class="hideonsmartphone">';
	print '<td>'.$form->editfieldkey('PhotoFile', 'photoinput', '', $object, 0).'</td>';
	print '<td>';
	if ($object->photo) {
		print $form->showphoto('contact', $object);
	}
	$caneditfield = 1;
	if ($caneditfield) {
		if ($object->photo) {
			print "<br>\n";
		}
		print '<table class="nobordernopadding">';
		if ($object->photo) {
			print '<tr><td><input type="checkbox" class="flat photodelete" name="deletephoto" id="photodelete"> <label for="photodelete">'.$langs->trans("Delete").'</photo><br><br></td></tr>';
		}
		//print '<tr><td>'.$langs->trans("PhotoFile").'</td></tr>';
		print '<tr><td>';
		$maxfilesizearray = getMaxFileSizeArray();
		$maxmin = $maxfilesizearray['maxmin'];
		if ($maxmin > 0) {
			print '<input type="hidden" name="MAX_FILE_SIZE" value="'.($maxmin * 1024).'">';	// MAX_FILE_SIZE must precede the field type=file
		}
		print '<input type="file" class="flat" name="photo" id="photoinput">';
		print '</td></tr>';
		print '</table>';
	}
	print '</td>';
	print '</tr>';

	// Date To Birth
	print '<tr><td>'.$langs->trans("DateOfBirth").'</td><td>';
	$form = new Form($db);
	print $form->selectDate($object->birthday, 'birthday', 0, 0, 1, "perso", 1, 0);
	print ' &nbsp; &nbsp; ';
	print '<label for="birthday_alert">'.$langs->trans("BirthdayAlert").':</label> ';
	if (!empty($object->birthday_alert)) {
		print '<input type="checkbox" id="birthday_alert" name="birthday_alert" checked>';
	} else {
		print '<input type="checkbox" id="birthday_alert" name="birthday_alert">';
	}
	print '</td>';
	print '</tr>';

	print "</table>";

	print dol_get_fiche_end();

	print $form->buttonsSaveCancel();

	print "</form>";
} else {
	// View mode

	print dol_get_fiche_head($head, 'perso', $title, -1, 'contact');

	$linkback = '<a href="'.DOL_URL_ROOT.'/contact/list.php?restore_lastsearch_values=1">'.$langs->trans("BackToList").'</a>';

	$morehtmlref = '<a href="'.DOL_URL_ROOT.'/contact/vcard.php?id='.$object->id.'" class="refid">';
	$morehtmlref .= img_picto($langs->trans("Download").' '.$langs->trans("VCard"), 'vcard.png', 'class="valignmiddle marginleftonly paddingrightonly"');
	$morehtmlref .= '</a>';

	$morehtmlref .= '<div class="refidno">';
	if (!getDolGlobalString('SOCIETE_DISABLE_CONTACTS')) {
		$objsoc = new Societe($db);
		$objsoc->fetch($object->socid);
		// Thirdparty
		if ($objsoc->id > 0) {
			$morehtmlref .= $objsoc->getNomUrl(1);
		} else {
			$morehtmlref .= '<span class="opacitymedium">'.$langs->trans("ContactNotLinkedToCompany").'</span>';
		}
	}
	$morehtmlref .= '</div>';


	dol_banner_tab($object, 'id', $linkback, 1, 'rowid', 'ref', $morehtmlref);


	print '<div class="fichecenter">';

	print '<div class="underbanner clearboth"></div>';
	print '<table class="border centpercent tableforfield">';

	// Company
	/*
	if (empty($conf->global->SOCIETE_DISABLE_CONTACTS))
	{
		if ($object->socid > 0)
		{
			$objsoc = new Societe($db);
			$objsoc->fetch($object->socid);

			print '<tr><td>'.$langs->trans("ThirdParty").'</td><td colspan="3">'.$objsoc->getNomUrl(1).'</td></tr>';
		}

		else
		{
			print '<tr><td>'.$langs->trans("ThirdParty").'</td><td colspan="3">';
			print $langs->trans("ContactNotLinkedToCompany");
			print '</td></tr>';
		}
	}*/

	// Civility
	print '<tr><td class="titlefield">'.$langs->trans("UserTitle").'</td><td colspan="3">';
	print $object->getCivilityLabel();
	print '</td></tr>';

	// Date To Birth
	print '<tr>';
	if (!empty($object->birthday)) {
		include_once DOL_DOCUMENT_ROOT.'/core/lib/date.lib.php';

		print '<td>'.$langs->trans("DateOfBirth").'</td><td colspan="3">'.dol_print_date($object->birthday, "day");

		print ' &nbsp; ';
		//var_dump($birthdatearray);
		$ageyear = (int) convertSecondToTime($now - $object->birthday, 'year') - 1970;
		$agemonth = (int) convertSecondToTime($now - $object->birthday, 'month') - 1;
		if ($ageyear >= 2) {
			print '('.$ageyear.' '.$langs->trans("DurationYears").')';
		} elseif ($agemonth >= 2) {
			print '('.$agemonth.' '.$langs->trans("DurationMonths").')';
		} else {
			print '('.$agemonth.' '.$langs->trans("DurationMonth").')';
		}


		print ' &nbsp; - &nbsp; ';
		if ($object->birthday_alert) {
			print $langs->trans("BirthdayAlertOn");
		} else {
			print $langs->trans("BirthdayAlertOff");
		}
		print '</td>';
	} else {
		print '<td>'.$langs->trans("DateOfBirth").'</td><td colspan="3"></td>';
	}
	print "</tr>";

	print "</table>";

	print '</div>';

	print dol_get_fiche_end();
}


if ($action != 'edit') {
	/*
	 * Action bar
	 */
	if ($user->socid == 0) {
		print '<div class="tabsAction">';

		if ($user->hasRight('societe', 'contact', 'creer')) {
			print '<a class="butAction" href="'.$_SERVER['PHP_SELF'].'?id='.$object->id.'&action=edit&token='.newToken().'">'.$langs->trans('Modify').'</a>';
		}

		print "</div>";
	}
}


llxFooter();

$db->close();<|MERGE_RESOLUTION|>--- conflicted
+++ resolved
@@ -1,18 +1,10 @@
 <?php
-<<<<<<< HEAD
-/* Copyright (C) 2004       Rodolphe Quiedeville    <rodolphe@quiedeville.org>
- * Copyright (C) 2004-2011  Laurent Destailleur     <eldy@users.sourceforge.net>
- * Copyright (C) 2005-2012  Regis Houssin           <regis.houssin@inodbox.com>
- * Copyright (C) 2018-2021  Frédéric France         <frederic.france@netlogic.fr>
- * Copyright (C) 2024		MDW							<mdeweerd@users.noreply.github.com>
-=======
 /* Copyright (C) 2004		Rodolphe Quiedeville		<rodolphe@quiedeville.org>
  * Copyright (C) 2004-2011	Laurent Destailleur			<eldy@users.sourceforge.net>
  * Copyright (C) 2005-2012	Regis Houssin				<regis.houssin@inodbox.com>
  * Copyright (C) 2018-2021	Frédéric France				<frederic.france@free.fr>
  * Copyright (C) 2024		MDW							<mdeweerd@users.noreply.github.com>
  * Copyright (C) 2024		Alexandre Spangaro			<alexandre@inovea-conseil.com>
->>>>>>> cc80841a
  *
  * This program is free software; you can redistribute it and/or modify
  * it under the terms of the GNU General Public License as published by
@@ -31,11 +23,7 @@
 /**
  *       \file       htdocs/contact/perso.php
  *       \ingroup    societe
-<<<<<<< HEAD
- *       \brief      Onglet information personnelles d'un contact
-=======
  *       \brief      Contact personal information tab
->>>>>>> cc80841a
  */
 
 // Load Dolibarr environment
