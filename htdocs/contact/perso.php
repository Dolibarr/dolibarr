--- conflicted
+++ resolved
@@ -229,11 +229,8 @@
 {
     // View mode
     
-<<<<<<< HEAD
-=======
     dol_fiche_head($head, 'perso', $title, 0, 'contact');
     
->>>>>>> 3f5d67d4
     $linkback = '<a href="'.DOL_URL_ROOT.'/contact/list.php">'.$langs->trans("BackToList").'</a>';
     
     dol_banner_tab($object, 'id', $linkback, 1, 'rowid', 'ref', '');
@@ -299,11 +296,8 @@
     print "</table>";
 
     print '</div>';
-<<<<<<< HEAD
-=======
 
     dol_fiche_end();
->>>>>>> 3f5d67d4
 }
 
 
