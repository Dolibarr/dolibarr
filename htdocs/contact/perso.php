<?php
/* Copyright (C) 2004      Rodolphe Quiedeville <rodolphe@quiedeville.org>
 * Copyright (C) 2004-2011 Laurent Destailleur  <eldy@users.sourceforge.net>
 *
 * This program is free software; you can redistribute it and/or modify
 * it under the terms of the GNU General Public License as published by
 * the Free Software Foundation; either version 2 of the License, or
 * (at your option) any later version.
 *
 * This program is distributed in the hope that it will be useful,
 * but WITHOUT ANY WARRANTY; without even the implied warranty of
 * MERCHANTABILITY or FITNESS FOR A PARTICULAR PURPOSE.  See the
 * GNU General Public License for more details.
 *
 * You should have received a copy of the GNU General Public License
 * along with this program. If not, see <http://www.gnu.org/licenses/>.
 */

/**
 *       \file       htdocs/contact/perso.php
 *       \ingroup    societe
 *       \brief      Onglet informations personnelles d'un contact
<<<<<<< HEAD
 *       \version    $Id: perso.php,v 1.65 2011/07/31 23:54:12 eldy Exp $
=======
 *       \version    $Id: perso.php,v 1.66 2011/08/20 15:11:32 eldy Exp $
>>>>>>> 19bde3ab
 */

require("../main.inc.php");
require_once(DOL_DOCUMENT_ROOT."/contact/class/contact.class.php");
require_once(DOL_DOCUMENT_ROOT."/lib/contact.lib.php");

$langs->load("companies");
$langs->load("other");

// Security check
$contactid = isset($_GET["id"])?$_GET["id"]:'';
if ($user->societe_id) $socid=$user->societe_id;
$result = restrictedArea($user, 'contact', $contactid, 'socpeople');


/*
 * Action
 */

if ($user->rights->societe->contact->creer)
{
    if ($_POST["action"] == 'update' && ! $_POST["cancel"])
    {
        $contact = new Contact($db);
        $contact->fetch($_POST["contactid"]);

        // Note: Correct date should be completed with location to have exact GM time of birth.
        $contact->birthday = dol_mktime(0,0,0,$_POST["birthdaymonth"],$_POST["birthdayday"],$_POST["birthdayyear"]);
        $contact->birthday_alert = $_POST["birthday_alert"];

        $result = $contact->update_perso($_POST["contactid"], $user);

        if ($result > 0)
        {
            $contact->old_name='';
            $contact->old_firstname='';
        }
        else
        {
            $error = $contact->error;
        }
    }
}


/*
 *	View
 */

$now=dol_now();

llxHeader('',$langs->trans("ContactsAddresses"),'EN:Module_Third_Parties|FR:Module_Tiers|ES:M&oacute;dulo_Empresas');

$form = new Form($db);

$contact = new Contact($db);
$contact->fetch($_GET["id"], $user);

$head = contact_prepare_head($contact);

dol_fiche_head($head, 'perso', $langs->trans("ContactsAddresses"), 0, 'contact');



if ($_GET["action"] == 'edit')
{
    /*
     * Fiche en mode edition
     */

    print '<table class="border" width="100%">';

    print '<form name="perso" method="post" action="perso.php?id='.$_GET["id"].'">';
    print '<input type="hidden" name="token" value="'.$_SESSION['newtoken'].'">';
    print '<input type="hidden" name="action" value="update">';
    print '<input type="hidden" name="contactid" value="'.$contact->id.'">';

    // Ref
    print '<tr><td width="20%">'.$langs->trans("Ref").'</td><td colspan="3">';
    print $contact->id;
    print '</td></tr>';

    // Name
    print '<tr><td width="20%">'.$langs->trans("Lastname").' / '.$langs->trans("Label").'</td><td width="30%">'.$contact->nom.'</td>';
    print '<td width="20%">'.$langs->trans("Firstname").'</td><td width="30%">'.$contact->prenom.'</td>';

    // Company
    if (empty($conf->global->SOCIETE_DISABLE_CONTACTS))
    {
        if ($contact->socid > 0)
        {
            $objsoc = new Societe($db);
            $objsoc->fetch($contact->socid);

            print '<tr><td>'.$langs->trans("Company").'</td><td colspan="3">'.$objsoc->getNomUrl(1).'</td>';
        }
        else
        {
            print '<tr><td>'.$langs->trans("Company").'</td><td colspan="3">';
            print $langs->trans("ContactNotLinkedToCompany");
            print '</td></tr>';
        }
    }

    // Civility
    print '<tr><td>'.$langs->trans("UserTitle").'</td><td colspan="3">';
    print $contact->getCivilityLabel();
    print '</td></tr>';

    // Date To Birth
    print '<tr><td>'.$langs->trans("DateToBirth").'</td><td>';
    $html=new Form($db);
    print $html->select_date($contact->birthday,'birthday',0,0,1,"perso");
    print '</td>';

    print '<td colspan="2">'.$langs->trans("Alert").': ';
    if ($contact->birthday_alert)
    {
        print '<input type="checkbox" name="birthday_alert" checked="true"></td>';
    }
    else
    {
        print '<input type="checkbox" name="birthday_alert"></td>';
    }
    print '</tr>';

    print "</table><br>";

    print '<center>';
    print '<input type="submit" class="button" name="save" value="'.$langs->trans("Save").'">';
    print ' &nbsp; ';
    print '<input type="submit" class="button" name="cancel" value="'.$langs->trans("Cancel").'">';
    print '</center>';

    print "</form>";
}
else
{
    /*
     * Fiche en mode visu
     */
    print '<table class="border" width="100%">';

    // Ref
    print '<tr><td width="20%">'.$langs->trans("Ref").'</td><td colspan="3">';
    print $form->showrefnav($contact,'id');
    print '</td></tr>';

    // Name
    print '<tr><td width="20%">'.$langs->trans("Lastname").' / '.$langs->trans("Label").'</td><td width="30%">'.$contact->name.'</td>';
    print '<td width="20%">'.$langs->trans("Firstname").'</td><td width="30%">'.$contact->firstname.'</td></tr>';

    // Company
    if (empty($conf->global->SOCIETE_DISABLE_CONTACTS))
    {
        if ($contact->socid > 0)
        {
            $objsoc = new Societe($db);
            $objsoc->fetch($contact->socid);

            print '<tr><td>'.$langs->trans("Company").'</td><td colspan="3">'.$objsoc->getNomUrl(1).'</td></tr>';
        }

        else
        {
            print '<tr><td>'.$langs->trans("Company").'</td><td colspan="3">';
            print $langs->trans("ContactNotLinkedToCompany");
            print '</td></tr>';
        }
    }

    // Civility
    print '<tr><td>'.$langs->trans("UserTitle").'</td><td colspan="3">';
    print $contact->getCivilityLabel();
    print '</td></tr>';

    // Date To Birth
    if ($contact->birthday != '')
    {
        include_once(DOL_DOCUMENT_ROOT.'/lib/date.lib.php');

        print '<tr><td>'.$langs->trans("DateToBirth").'</td><td colspan="3">'.dol_print_date($contact->birthday,"day");

        print ' &nbsp; ';
        //var_dump($birthdatearray);
        //print ($now-$birthdate).' - '.ConvertSecondToTime($now-$birthdate,'year').'<br>';
        $ageyear=ConvertSecondToTime($now-$contact->birthday,'year')-1970;
        $agemonth=ConvertSecondToTime($now-$contact->birthday,'month')-1;
        if ($ageyear >= 2) print '('.$ageyear.' '.$langs->trans("DurationYears").')';
        else if ($agemonth >= 2) print '('.$agemonth.' '.$langs->trans("DurationMonths").')';
        else print '('.$agemonth.' '.$langs->trans("DurationMonth").')';


        print ' &nbsp; - &nbsp; ';
        if ($contact->birthday_alert) print $langs->trans("BirthdayAlertOn");
        else print $langs->trans("BirthdayAlertOff");
        print '</td>';
    }
    else
    {
        print '<tr><td>'.$langs->trans("DateToBirth").'</td><td colspan="3">'.$langs->trans("Unknown")."</td>";
    }
    print "</tr>";

    print "</table>";

    print "</div>";


    // Barre d'actions
    if ($user->societe_id == 0)
    {
        print '<div class="tabsAction">';

        if ($user->rights->societe->contact->creer)
        {
            print '<a class="butAction" href="perso.php?id='.$_GET["id"].'&amp;action=edit">'.$langs->trans('Modify').'</a>';
        }

        print "</div>";
    }

}

$db->close();

<<<<<<< HEAD
llxFooter('$Date: 2011/07/31 23:54:12 $ - $Revision: 1.65 $');
=======
llxFooter('$Date: 2011/08/20 15:11:32 $ - $Revision: 1.66 $');
>>>>>>> 19bde3ab
?><|MERGE_RESOLUTION|>--- conflicted
+++ resolved
@@ -20,11 +20,7 @@
  *       \file       htdocs/contact/perso.php
  *       \ingroup    societe
  *       \brief      Onglet informations personnelles d'un contact
-<<<<<<< HEAD
- *       \version    $Id: perso.php,v 1.65 2011/07/31 23:54:12 eldy Exp $
-=======
  *       \version    $Id: perso.php,v 1.66 2011/08/20 15:11:32 eldy Exp $
->>>>>>> 19bde3ab
  */
 
 require("../main.inc.php");
@@ -251,9 +247,5 @@
 
 $db->close();
 
-<<<<<<< HEAD
-llxFooter('$Date: 2011/07/31 23:54:12 $ - $Revision: 1.65 $');
-=======
 llxFooter('$Date: 2011/08/20 15:11:32 $ - $Revision: 1.66 $');
->>>>>>> 19bde3ab
 ?>