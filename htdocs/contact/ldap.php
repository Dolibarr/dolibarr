<?php
/* Copyright (C) 2006-2010	Laurent Destailleur  <eldy@users.sourceforge.net>
 * Copyright (C) 2006-2012	Regis Houssin        <regis.houssin@capnetworks.com>
 *
 * This program is free software; you can redistribute it and/or modify
 * it under the terms of the GNU General Public License as published by
 * the Free Software Foundation; either version 3 of the License, or
 * (at your option) any later version.
 *
 * This program is distributed in the hope that it will be useful,
 * but WITHOUT ANY WARRANTY; without even the implied warranty of
 * MERCHANTABILITY or FITNESS FOR A PARTICULAR PURPOSE.  See the
 * GNU General Public License for more details.
 *
 * You should have received a copy of the GNU General Public License
 * along with this program. If not, see <http://www.gnu.org/licenses/>.
 */

/**
 *       \file       htdocs/contact/ldap.php
 *       \ingroup    ldap
 *       \brief      Page fiche LDAP contact
 */

require '../main.inc.php';
require_once DOL_DOCUMENT_ROOT.'/contact/class/contact.class.php';
require_once DOL_DOCUMENT_ROOT.'/core/lib/contact.lib.php';
require_once DOL_DOCUMENT_ROOT.'/core/class/ldap.class.php';
require_once DOL_DOCUMENT_ROOT.'/core/lib/ldap.lib.php';

$langs->load("companies");
$langs->load("ldap");
$langs->load("admin");

$action=GETPOST('action');

// Security check
$id = GETPOST('id', 'int');
if ($user->societe_id) $socid=$user->societe_id;
$result = restrictedArea($user, 'contact', $id, 'socpeople&societe');

$contact = new Contact($db);

if ($id > 0)
{
	$contact->fetch($id, $user);

	/*
	 * Actions
	 */

<<<<<<< HEAD
if ($action == 'dolibarr2ldap')
{
	$db->begin();
=======
	if ($action == 'dolibarr2ldap')
	{
		$message="";

		$db->begin();
>>>>>>> fbc0b5b3

		$ldap=new Ldap();
		$result=$ldap->connect_bind();

		$info=$contact->_load_ldap_info();
		$dn=$contact->_load_ldap_dn($info);
		$olddn=$dn;	// We can say that old dn = dn as we force synchro

		$result=$ldap->update($dn,$info,$user,$olddn);

<<<<<<< HEAD
	if ($result >= 0)
	{
		setEventMessage($langs->trans("ContactSynchronized"));
		$db->commit();
	}
	else
	{
		setEventMessage($ldap->error, 'errors');
		$db->rollback();
=======
		if ($result >= 0)
		{
			$message.='<div class="ok">'.$langs->trans("ContactSynchronized").'</div>';
			$db->commit();
		}
		else
		{
			$message.='<div class="error">'.$ldap->error.'</div>';
			$db->rollback();
		}
>>>>>>> fbc0b5b3
	}
}


/*
 *	View
 */

$form = new Form($db);

$title = (! empty($conf->global->SOCIETE_ADDRESSES_MANAGEMENT) ? $langs->trans("Contacts") : $langs->trans("ContactsAddresses"));

llxHeader('',$title,'EN:Module_Third_Parties|FR:Module_Tiers|ES:M&oacute;dulo_Empresas');

if ($id > 0)
{
	$head = contact_prepare_head($contact);

	dol_fiche_head($head, 'ldap', $title, 0, 'contact');


	print '<table class="border" width="100%">';

	// Ref
	print '<tr><td width="20%">'.$langs->trans("Ref").'</td><td colspan="3">';
	print $form->showrefnav($contact,'id');
	print '</td></tr>';

	// Name
	print '<tr><td>'.$langs->trans("Lastname").' / '.$langs->trans("Label").'</td><td>'.$contact->lastname.'</td>';
	print '<td>'.$langs->trans("Firstname").'</td><td width="25%">'.$contact->firstname.'</td></tr>';

	// Company
	if ($contact->socid > 0)
	{
		$objsoc = new Societe($db);
		$objsoc->fetch($contact->socid);

		print '<tr><td width="20%">'.$langs->trans("Company").'</td><td colspan="3">'.$objsoc->getNomUrl(1).'</td></tr>';
	}
	else
	{
		print '<tr><td width="20%">'.$langs->trans("Company").'</td><td colspan="3">';
		print $langs->trans("ContactNotLinkedToCompany");
		print '</td></tr>';
	}

<<<<<<< HEAD
	print '<tr><td width="20%">'.$langs->trans("ThirdParty").'</td><td colspan="3">'.$objsoc->getNomUrl(1).'</td></tr>';
}
else
{
	print '<tr><td width="20%">'.$langs->trans("ThirdParty").'</td><td colspan="3">';
	print $langs->trans("ContactNotLinkedToCompany");
=======
	// Civility
	print '<tr><td>'.$langs->trans("UserTitle").'</td><td colspan="3">';
	print $contact->getCivilityLabel();
>>>>>>> fbc0b5b3
	print '</td></tr>';

	// LDAP DN
	print '<tr><td>LDAP '.$langs->trans("LDAPContactDn").'</td><td class="valeur" colspan="3">'.$conf->global->LDAP_CONTACT_DN."</td></tr>\n";

	// LDAP Cle
	print '<tr><td>LDAP '.$langs->trans("LDAPNamingAttribute").'</td><td class="valeur" colspan="3">'.$conf->global->LDAP_KEY_CONTACTS."</td></tr>\n";

	// LDAP Server
	print '<tr><td>LDAP '.$langs->trans("LDAPPrimaryServer").'</td><td class="valeur" colspan="3">'.$conf->global->LDAP_SERVER_HOST."</td></tr>\n";
	print '<tr><td>LDAP '.$langs->trans("LDAPSecondaryServer").'</td><td class="valeur" colspan="3">'.$conf->global->LDAP_SERVER_HOST_SLAVE."</td></tr>\n";
	print '<tr><td>LDAP '.$langs->trans("LDAPServerPort").'</td><td class="valeur" colspan="3">'.$conf->global->LDAP_SERVER_PORT."</td></tr>\n";

	print '</table>';

	print '</div>';

<<<<<<< HEAD
/*
 * Barre d'actions
 */
=======

	dol_htmloutput_mesg($message);


	/*
	 * Barre d'actions
	 */
>>>>>>> fbc0b5b3

	print '<div class="tabsAction">';

	if (! empty($conf->global->LDAP_CONTACT_ACTIVE) && $conf->global->LDAP_CONTACT_ACTIVE != 'ldap2dolibarr')
	{
		print '<a class="butAction" href="'.$_SERVER["PHP_SELF"].'?id='.$contact->id.'&amp;action=dolibarr2ldap">'.$langs->trans("ForceSynchronize").'</a>';
	}

	print "</div>\n";

	if (! empty($conf->global->LDAP_CONTACT_ACTIVE) && $conf->global->LDAP_CONTACT_ACTIVE != 'ldap2dolibarr') print "<br>\n";



	// Affichage attributs LDAP
	print_titre($langs->trans("LDAPInformationsForThisContact"));

	print '<table width="100%" class="noborder">';

	print '<tr class="liste_titre">';
	print '<td>'.$langs->trans("LDAPAttributes").'</td>';
	print '<td>'.$langs->trans("Value").'</td>';
	print '</tr>';

	// Lecture LDAP
	$ldap=new Ldap();
	$result=$ldap->connect_bind();
	if ($result > 0)
	{
		$info=$contact->_load_ldap_info();
		$dn=$contact->_load_ldap_dn($info,1);
		$search = "(".$contact->_load_ldap_dn($info,2).")";
		$records=$ldap->getAttribute($dn,$search);

		//var_dump($records);

		// Affichage arbre
		if (count($records) && $records != false && (! isset($records['count']) || $records['count'] > 0))
		{
			if (! is_array($records))
			{
				print '<tr '.$bc[false].'><td colspan="2"><font class="error">'.$langs->trans("ErrorFailedToReadLDAP").'</font></td></tr>';
			}
			else
			{
				$result=show_ldap_content($records,0,$records['count'],true);
			}
		}
		else
		{
			print '<tr '.$bc[false].'><td colspan="2">'.$langs->trans("LDAPRecordNotFound").' (dn='.$dn.' - search='.$search.')</td></tr>';
		}

		$ldap->unbind();
		$ldap->close();
	}
	else
	{
		dol_print_error('',$ldap->error);
	}


	print '</table>';

}


$db->close();

llxFooter();<|MERGE_RESOLUTION|>--- conflicted
+++ resolved
@@ -40,37 +40,29 @@
 $result = restrictedArea($user, 'contact', $id, 'socpeople&societe');
 
 $contact = new Contact($db);
-
 if ($id > 0)
 {
 	$contact->fetch($id, $user);
-
-	/*
-	 * Actions
-	 */
-
-<<<<<<< HEAD
+}
+
+
+/*
+ * Actions
+ */
+
 if ($action == 'dolibarr2ldap')
 {
 	$db->begin();
-=======
-	if ($action == 'dolibarr2ldap')
-	{
-		$message="";
-
-		$db->begin();
->>>>>>> fbc0b5b3
-
-		$ldap=new Ldap();
-		$result=$ldap->connect_bind();
-
-		$info=$contact->_load_ldap_info();
-		$dn=$contact->_load_ldap_dn($info);
-		$olddn=$dn;	// We can say that old dn = dn as we force synchro
-
-		$result=$ldap->update($dn,$info,$user,$olddn);
-
-<<<<<<< HEAD
+
+	$ldap=new Ldap();
+	$result=$ldap->connect_bind();
+
+	$info=$contact->_load_ldap_info();
+	$dn=$contact->_load_ldap_dn($info);
+	$olddn=$dn;	// We can say that old dn = dn as we force synchro
+
+	$result=$ldap->update($dn,$info,$user,$olddn);
+
 	if ($result >= 0)
 	{
 		setEventMessage($langs->trans("ContactSynchronized"));
@@ -80,174 +72,142 @@
 	{
 		setEventMessage($ldap->error, 'errors');
 		$db->rollback();
-=======
-		if ($result >= 0)
+	}
+}
+
+
+/*
+ *	View
+ */
+
+$title = (! empty($conf->global->SOCIETE_ADDRESSES_MANAGEMENT) ? $langs->trans("Contacts") : $langs->trans("ContactsAddresses"));
+
+llxHeader('',$title,'EN:Module_Third_Parties|FR:Module_Tiers|ES:M&oacute;dulo_Empresas');
+
+$form = new Form($db);
+
+$head = contact_prepare_head($contact);
+
+dol_fiche_head($head, 'ldap', $title, 0, 'contact');
+
+
+print '<table class="border" width="100%">';
+
+// Ref
+print '<tr><td width="20%">'.$langs->trans("Ref").'</td><td colspan="3">';
+print $form->showrefnav($contact,'id');
+print '</td></tr>';
+
+// Name
+print '<tr><td>'.$langs->trans("Lastname").' / '.$langs->trans("Label").'</td><td>'.$contact->lastname.'</td>';
+print '<td>'.$langs->trans("Firstname").'</td><td width="25%">'.$contact->firstname.'</td></tr>';
+
+// Company
+if ($contact->socid > 0)
+{
+	$objsoc = new Societe($db);
+	$objsoc->fetch($contact->socid);
+
+	print '<tr><td width="20%">'.$langs->trans("ThirdParty").'</td><td colspan="3">'.$objsoc->getNomUrl(1).'</td></tr>';
+}
+else
+{
+	print '<tr><td width="20%">'.$langs->trans("ThirdParty").'</td><td colspan="3">';
+	print $langs->trans("ContactNotLinkedToCompany");
+	print '</td></tr>';
+}
+
+// Civility
+print '<tr><td>'.$langs->trans("UserTitle").'</td><td colspan="3">';
+print $contact->getCivilityLabel();
+print '</td></tr>';
+
+// LDAP DN
+print '<tr><td>LDAP '.$langs->trans("LDAPContactDn").'</td><td class="valeur" colspan="3">'.$conf->global->LDAP_CONTACT_DN."</td></tr>\n";
+
+// LDAP Cle
+print '<tr><td>LDAP '.$langs->trans("LDAPNamingAttribute").'</td><td class="valeur" colspan="3">'.$conf->global->LDAP_KEY_CONTACTS."</td></tr>\n";
+
+// LDAP Server
+print '<tr><td>LDAP '.$langs->trans("LDAPPrimaryServer").'</td><td class="valeur" colspan="3">'.$conf->global->LDAP_SERVER_HOST."</td></tr>\n";
+print '<tr><td>LDAP '.$langs->trans("LDAPSecondaryServer").'</td><td class="valeur" colspan="3">'.$conf->global->LDAP_SERVER_HOST_SLAVE."</td></tr>\n";
+print '<tr><td>LDAP '.$langs->trans("LDAPServerPort").'</td><td class="valeur" colspan="3">'.$conf->global->LDAP_SERVER_PORT."</td></tr>\n";
+
+print '</table>';
+
+dol_fiche_end();
+
+
+/*
+ * Barre d'actions
+ */
+
+print '<div class="tabsAction">';
+
+if (! empty($conf->global->LDAP_CONTACT_ACTIVE) && $conf->global->LDAP_CONTACT_ACTIVE != 'ldap2dolibarr')
+{
+	print '<a class="butAction" href="'.$_SERVER["PHP_SELF"].'?id='.$contact->id.'&amp;action=dolibarr2ldap">'.$langs->trans("ForceSynchronize").'</a>';
+}
+
+print "</div>\n";
+
+if (! empty($conf->global->LDAP_CONTACT_ACTIVE) && $conf->global->LDAP_CONTACT_ACTIVE != 'ldap2dolibarr') print "<br>\n";
+
+
+
+// Affichage attributs LDAP
+print_titre($langs->trans("LDAPInformationsForThisContact"));
+
+print '<table width="100%" class="noborder">';
+
+print '<tr class="liste_titre">';
+print '<td>'.$langs->trans("LDAPAttributes").'</td>';
+print '<td>'.$langs->trans("Value").'</td>';
+print '</tr>';
+
+// Lecture LDAP
+$ldap=new Ldap();
+$result=$ldap->connect_bind();
+if ($result > 0)
+{
+	$info=$contact->_load_ldap_info();
+	$dn=$contact->_load_ldap_dn($info,1);
+	$search = "(".$contact->_load_ldap_dn($info,2).")";
+	$records=$ldap->getAttribute($dn,$search);
+
+	//var_dump($records);
+
+	// Affichage arbre
+	if (count($records) && $records != false && (! isset($records['count']) || $records['count'] > 0))
+	{
+		if (! is_array($records))
 		{
-			$message.='<div class="ok">'.$langs->trans("ContactSynchronized").'</div>';
-			$db->commit();
+			print '<tr '.$bc[false].'><td colspan="2"><font class="error">'.$langs->trans("ErrorFailedToReadLDAP").'</font></td></tr>';
 		}
 		else
 		{
-			$message.='<div class="error">'.$ldap->error.'</div>';
-			$db->rollback();
+			$result=show_ldap_content($records,0,$records['count'],true);
 		}
->>>>>>> fbc0b5b3
-	}
-}
-
-
-/*
- *	View
- */
-
-$form = new Form($db);
-
-$title = (! empty($conf->global->SOCIETE_ADDRESSES_MANAGEMENT) ? $langs->trans("Contacts") : $langs->trans("ContactsAddresses"));
-
-llxHeader('',$title,'EN:Module_Third_Parties|FR:Module_Tiers|ES:M&oacute;dulo_Empresas');
-
-if ($id > 0)
-{
-	$head = contact_prepare_head($contact);
-
-	dol_fiche_head($head, 'ldap', $title, 0, 'contact');
-
-
-	print '<table class="border" width="100%">';
-
-	// Ref
-	print '<tr><td width="20%">'.$langs->trans("Ref").'</td><td colspan="3">';
-	print $form->showrefnav($contact,'id');
-	print '</td></tr>';
-
-	// Name
-	print '<tr><td>'.$langs->trans("Lastname").' / '.$langs->trans("Label").'</td><td>'.$contact->lastname.'</td>';
-	print '<td>'.$langs->trans("Firstname").'</td><td width="25%">'.$contact->firstname.'</td></tr>';
-
-	// Company
-	if ($contact->socid > 0)
-	{
-		$objsoc = new Societe($db);
-		$objsoc->fetch($contact->socid);
-
-		print '<tr><td width="20%">'.$langs->trans("Company").'</td><td colspan="3">'.$objsoc->getNomUrl(1).'</td></tr>';
 	}
 	else
 	{
-		print '<tr><td width="20%">'.$langs->trans("Company").'</td><td colspan="3">';
-		print $langs->trans("ContactNotLinkedToCompany");
-		print '</td></tr>';
-	}
-
-<<<<<<< HEAD
-	print '<tr><td width="20%">'.$langs->trans("ThirdParty").'</td><td colspan="3">'.$objsoc->getNomUrl(1).'</td></tr>';
+		print '<tr '.$bc[false].'><td colspan="2">'.$langs->trans("LDAPRecordNotFound").' (dn='.$dn.' - search='.$search.')</td></tr>';
+	}
+
+	$ldap->unbind();
+	$ldap->close();
 }
 else
 {
-	print '<tr><td width="20%">'.$langs->trans("ThirdParty").'</td><td colspan="3">';
-	print $langs->trans("ContactNotLinkedToCompany");
-=======
-	// Civility
-	print '<tr><td>'.$langs->trans("UserTitle").'</td><td colspan="3">';
-	print $contact->getCivilityLabel();
->>>>>>> fbc0b5b3
-	print '</td></tr>';
-
-	// LDAP DN
-	print '<tr><td>LDAP '.$langs->trans("LDAPContactDn").'</td><td class="valeur" colspan="3">'.$conf->global->LDAP_CONTACT_DN."</td></tr>\n";
-
-	// LDAP Cle
-	print '<tr><td>LDAP '.$langs->trans("LDAPNamingAttribute").'</td><td class="valeur" colspan="3">'.$conf->global->LDAP_KEY_CONTACTS."</td></tr>\n";
-
-	// LDAP Server
-	print '<tr><td>LDAP '.$langs->trans("LDAPPrimaryServer").'</td><td class="valeur" colspan="3">'.$conf->global->LDAP_SERVER_HOST."</td></tr>\n";
-	print '<tr><td>LDAP '.$langs->trans("LDAPSecondaryServer").'</td><td class="valeur" colspan="3">'.$conf->global->LDAP_SERVER_HOST_SLAVE."</td></tr>\n";
-	print '<tr><td>LDAP '.$langs->trans("LDAPServerPort").'</td><td class="valeur" colspan="3">'.$conf->global->LDAP_SERVER_PORT."</td></tr>\n";
-
-	print '</table>';
-
-	print '</div>';
-
-<<<<<<< HEAD
-/*
- * Barre d'actions
- */
-=======
-
-	dol_htmloutput_mesg($message);
-
-
-	/*
-	 * Barre d'actions
-	 */
->>>>>>> fbc0b5b3
-
-	print '<div class="tabsAction">';
-
-	if (! empty($conf->global->LDAP_CONTACT_ACTIVE) && $conf->global->LDAP_CONTACT_ACTIVE != 'ldap2dolibarr')
-	{
-		print '<a class="butAction" href="'.$_SERVER["PHP_SELF"].'?id='.$contact->id.'&amp;action=dolibarr2ldap">'.$langs->trans("ForceSynchronize").'</a>';
-	}
-
-	print "</div>\n";
-
-	if (! empty($conf->global->LDAP_CONTACT_ACTIVE) && $conf->global->LDAP_CONTACT_ACTIVE != 'ldap2dolibarr') print "<br>\n";
-
-
-
-	// Affichage attributs LDAP
-	print_titre($langs->trans("LDAPInformationsForThisContact"));
-
-	print '<table width="100%" class="noborder">';
-
-	print '<tr class="liste_titre">';
-	print '<td>'.$langs->trans("LDAPAttributes").'</td>';
-	print '<td>'.$langs->trans("Value").'</td>';
-	print '</tr>';
-
-	// Lecture LDAP
-	$ldap=new Ldap();
-	$result=$ldap->connect_bind();
-	if ($result > 0)
-	{
-		$info=$contact->_load_ldap_info();
-		$dn=$contact->_load_ldap_dn($info,1);
-		$search = "(".$contact->_load_ldap_dn($info,2).")";
-		$records=$ldap->getAttribute($dn,$search);
-
-		//var_dump($records);
-
-		// Affichage arbre
-		if (count($records) && $records != false && (! isset($records['count']) || $records['count'] > 0))
-		{
-			if (! is_array($records))
-			{
-				print '<tr '.$bc[false].'><td colspan="2"><font class="error">'.$langs->trans("ErrorFailedToReadLDAP").'</font></td></tr>';
-			}
-			else
-			{
-				$result=show_ldap_content($records,0,$records['count'],true);
-			}
-		}
-		else
-		{
-			print '<tr '.$bc[false].'><td colspan="2">'.$langs->trans("LDAPRecordNotFound").' (dn='.$dn.' - search='.$search.')</td></tr>';
-		}
-
-		$ldap->unbind();
-		$ldap->close();
-	}
-	else
-	{
-		dol_print_error('',$ldap->error);
-	}
-
-
-	print '</table>';
-
-}
-
-
-$db->close();
-
-llxFooter();+	dol_print_error('',$ldap->error);
+}
+
+
+print '</table>';
+
+
+
+
+llxFooter();
+
+$db->close();