<?php
/* Copyright (C) 2006-2010	Laurent Destailleur  <eldy@users.sourceforge.net>
<<<<<<< HEAD
 * Copyright (C) 2006-2017	Regis Houssin        <regis.houssin@capnetworks.com>
=======
 * Copyright (C) 2006-2017	Regis Houssin        <regis.houssin@inodbox.com>
>>>>>>> d9b8a8c8
 *
 * This program is free software; you can redistribute it and/or modify
 * it under the terms of the GNU General Public License as published by
 * the Free Software Foundation; either version 3 of the License, or
 * (at your option) any later version.
 *
 * This program is distributed in the hope that it will be useful,
 * but WITHOUT ANY WARRANTY; without even the implied warranty of
 * MERCHANTABILITY or FITNESS FOR A PARTICULAR PURPOSE.  See the
 * GNU General Public License for more details.
 *
 * You should have received a copy of the GNU General Public License
 * along with this program. If not, see <http://www.gnu.org/licenses/>.
 */

/**
 *       \file       htdocs/contact/ldap.php
 *       \ingroup    ldap
 *       \brief      Page fiche LDAP contact
 */

require '../main.inc.php';
require_once DOL_DOCUMENT_ROOT.'/contact/class/contact.class.php';
require_once DOL_DOCUMENT_ROOT.'/core/lib/contact.lib.php';
require_once DOL_DOCUMENT_ROOT.'/core/class/ldap.class.php';
require_once DOL_DOCUMENT_ROOT.'/core/lib/ldap.lib.php';

// Load translation files required by the page
$langs->loadLangs(array('companies', 'ldap'));
$langs->load("admin");

$action=GETPOST('action','aZ09');

// Security check
$id = GETPOST('id', 'int');
if ($user->societe_id) $socid=$user->societe_id;
$result = restrictedArea($user, 'contact', $id, 'socpeople&societe');

$object = new Contact($db);
if ($id > 0)
{
	$object->fetch($id, $user);
}


/*
 * Actions
 */

if ($action == 'dolibarr2ldap')
{
	$db->begin();

	$ldap=new Ldap();
	$result=$ldap->connect_bind();

	$info=$object->_load_ldap_info();
	$dn=$object->_load_ldap_dn($info);
	$olddn=$dn;	// We can say that old dn = dn as we force synchro

	$result=$ldap->update($dn,$info,$user,$olddn);

	if ($result >= 0)
	{
		setEventMessages($langs->trans("ContactSynchronized"), null, 'mesgs');
		$db->commit();
	}
	else
	{
		setEventMessages($ldap->error, $ldap->errors, 'errors');
		$db->rollback();
	}
}


/*
 *	View
 */

$title = (! empty($conf->global->SOCIETE_ADDRESSES_MANAGEMENT) ? $langs->trans("Contacts") : $langs->trans("ContactsAddresses"));

llxHeader('',$title,'EN:Module_Third_Parties|FR:Module_Tiers|ES:M&oacute;dulo_Empresas');

$form = new Form($db);

$head = contact_prepare_head($object);

dol_fiche_head($head, 'ldap', $title, -1, 'contact');

$linkback = '<a href="'.DOL_URL_ROOT.'/contact/list.php?restore_lastsearch_values=1">'.$langs->trans("BackToList").'</a>';

dol_banner_tab($object, 'id', $linkback, 1, 'rowid', 'ref', '');

print '<div class="fichecenter">';

print '<div class="underbanner clearboth"></div>';
print '<table class="border centpercent">';

// Company
if ($object->socid > 0)
{
	$thirdparty = new Societe($db);
	$thirdparty->fetch($object->socid);

	print '<tr><td class="titlefield">'.$langs->trans("ThirdParty").'</td><td colspan="3">'.$thirdparty->getNomUrl(1).'</td></tr>';
}
else
{
	print '<tr><td class="titlefield">'.$langs->trans("ThirdParty").'</td><td colspan="3">';
	print $langs->trans("ContactNotLinkedToCompany");
	print '</td></tr>';
}

// Civility
print '<tr><td class="titlefield">'.$langs->trans("UserTitle").'</td><td colspan="3">';
print $object->getCivilityLabel();
print '</td></tr>';

// LDAP DN
print '<tr><td>LDAP '.$langs->trans("LDAPContactDn").'</td><td class="valeur" colspan="3">'.$conf->global->LDAP_CONTACT_DN."</td></tr>\n";

// LDAP Cle
print '<tr><td>LDAP '.$langs->trans("LDAPNamingAttribute").'</td><td class="valeur" colspan="3">'.$conf->global->LDAP_KEY_CONTACTS."</td></tr>\n";

// LDAP Server
print '<tr><td>LDAP '.$langs->trans("LDAPPrimaryServer").'</td><td class="valeur" colspan="3">'.$conf->global->LDAP_SERVER_HOST."</td></tr>\n";
print '<tr><td>LDAP '.$langs->trans("LDAPSecondaryServer").'</td><td class="valeur" colspan="3">'.$conf->global->LDAP_SERVER_HOST_SLAVE."</td></tr>\n";
print '<tr><td>LDAP '.$langs->trans("LDAPServerPort").'</td><td class="valeur" colspan="3">'.$conf->global->LDAP_SERVER_PORT."</td></tr>\n";

print '</table>';

print '</div>';

dol_fiche_end();


/*
 * Barre d'actions
 */

print '<div class="tabsAction">';

if (! empty($conf->global->LDAP_CONTACT_ACTIVE) && $conf->global->LDAP_CONTACT_ACTIVE != 'ldap2dolibarr')
{
	print '<a class="butAction" href="'.$_SERVER["PHP_SELF"].'?id='.$object->id.'&amp;action=dolibarr2ldap">'.$langs->trans("ForceSynchronize").'</a>';
}

print "</div>\n";

if (! empty($conf->global->LDAP_CONTACT_ACTIVE) && $conf->global->LDAP_CONTACT_ACTIVE != 'ldap2dolibarr') print "<br>\n";



// Affichage attributs LDAP
print load_fiche_titre($langs->trans("LDAPInformationsForThisContact"));

print '<table width="100%" class="noborder">';

print '<tr class="liste_titre">';
print '<td>'.$langs->trans("LDAPAttributes").'</td>';
print '<td>'.$langs->trans("Value").'</td>';
print '</tr>';

// Lecture LDAP
$ldap=new Ldap();
$result=$ldap->connect_bind();
if ($result > 0)
{
	$info=$object->_load_ldap_info();
	$dn=$object->_load_ldap_dn($info,1);
	$search = "(".$object->_load_ldap_dn($info,2).")";
	$records = $ldap->getAttribute($dn,$search);

	//var_dump($records);

	// Affichage arbre
    if ((! is_numeric($records) || $records != 0) && (! isset($records['count']) || $records['count'] > 0))
	{
		if (! is_array($records))
		{
			print '<tr '.$bc[false].'><td colspan="2"><font class="error">'.$langs->trans("ErrorFailedToReadLDAP").'</font></td></tr>';
		}
		else
		{
			$result=show_ldap_content($records,0,$records['count'],true);
		}
	}
	else
	{
		print '<tr '.$bc[false].'><td colspan="2">'.$langs->trans("LDAPRecordNotFound").' (dn='.$dn.' - search='.$search.')</td></tr>';
	}

	$ldap->unbind();
	$ldap->close();
}
else
{
	setEventMessages($ldap->error, $ldap->errors, 'errors');
}


print '</table>';

llxFooter();
$db->close();<|MERGE_RESOLUTION|>--- conflicted
+++ resolved
@@ -1,10 +1,6 @@
 <?php
 /* Copyright (C) 2006-2010	Laurent Destailleur  <eldy@users.sourceforge.net>
-<<<<<<< HEAD
- * Copyright (C) 2006-2017	Regis Houssin        <regis.houssin@capnetworks.com>
-=======
  * Copyright (C) 2006-2017	Regis Houssin        <regis.houssin@inodbox.com>
->>>>>>> d9b8a8c8
  *
  * This program is free software; you can redistribute it and/or modify
  * it under the terms of the GNU General Public License as published by
