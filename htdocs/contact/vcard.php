<?php
/* Copyright (C) 2004      Rodolphe Quiedeville <rodolphe@quiedeville.org>
 * Copyright (C) 2004-2010 Laurent Destailleur  <eldy@users.sourceforge.net>
 * Copyright (C) 2005-2012 Regis Houssin        <regis.houssin@inodbox.com>
 *
 * This program is free software; you can redistribute it and/or modify
 * it under the terms of the GNU General Public License as published by
 * the Free Software Foundation; either version 3 of the License, or
 * (at your option) any later version.
 *
 * This program is distributed in the hope that it will be useful,
 * but WITHOUT ANY WARRANTY; without even the implied warranty of
 * MERCHANTABILITY or FITNESS FOR A PARTICULAR PURPOSE.  See the
 * GNU General Public License for more details.
 *
 * You should have received a copy of the GNU General Public License
 * along with this program. If not, see <https://www.gnu.org/licenses/>.
 */

/**
 *	    \file       htdocs/contact/vcard.php
 *      \ingroup    societe
 *		\brief      Onglet vcard d'un contact
 */

require '../main.inc.php';
require_once DOL_DOCUMENT_ROOT.'/contact/class/contact.class.php';
require_once DOL_DOCUMENT_ROOT.'/societe/class/societe.class.php';
require_once DOL_DOCUMENT_ROOT.'/core/class/vcard.class.php';

$contact = new Contact($db);


$id = GETPOST('id', 'int');

// Security check
$result = restrictedArea($user, 'contact', $id, 'socpeople&societe');


$result = $contact->fetch($id);
if ($result <= 0)
{
	dol_print_error($contact->error);
	exit;
}

$physicalperson = 1;

$company = new Societe($db);
if ($contact->socid)
{
	$result = $company->fetch($contact->socid);
}

// We create VCard
$v = new vCard();
$v->setProdId('Dolibarr '.DOL_VERSION);

$v->setUid('DOLIBARR-CONTACTID-'.$contact->id);
$v->setName($contact->lastname, $contact->firstname, "", "", "");
$v->setFormattedName($contact->getFullName($langs));

// By default, all informations are for work (except phone_perso and phone_mobile)
$v->setPhoneNumber($contact->phone_pro, "TYPE=WORK;VOICE");
$v->setPhoneNumber($contact->phone_mobile, "TYPE=CELL;VOICE");
$v->setPhoneNumber($contact->fax, "TYPE=WORK;FAX");

$v->setAddress("", "", $contact->address, $contact->town, "", $contact->zip, ($contact->country_code ? $contact->country : ''), "TYPE=WORK;POSTAL");
$v->setLabel("", "", $contact->address, $contact->town, "", $contact->zip, ($contact->country_code ? $contact->country : ''), "TYPE=WORK");
$v->setEmail($contact->email, 'TYPE=PREF,INTERNET');
$v->setNote($contact->note);

$v->setTitle($contact->poste);

// Data from linked company
if ($company->id)
{
	$v->setURL($company->url, "TYPE=WORK");
<<<<<<< HEAD
	if (!$contact->phone_pro) $v->setPhoneNumber($company->phone, "TYPE=WORK;VOICE");
	if (!$contact->fax)       $v->setPhoneNumber($company->fax, "TYPE=WORK;FAX");
	if (!$contact->zip)        $v->setAddress("", "", $company->address, $company->town, "", $company->zip, $company->country, "TYPE=WORK;POSTAL");
	if ($company->email != $contact->email) $v->setEmail($company->email, 'TYPE=PREF,INTERNET');
=======
	if (! $contact->phone_pro) $v->setPhoneNumber($company->phone, "TYPE=WORK;VOICE");
	if (! $contact->fax)       $v->setPhoneNumber($company->fax, "TYPE=WORK;FAX");
	if (! $contact->zip)        $v->setAddress("", "", $company->address, $company->town, "", $company->zip, $company->country, "TYPE=WORK;POSTAL");
	if (empty($contact->email)) $v->setEmail($company->email, 'TYPE=PREF,INTERNET');
>>>>>>> b8e68a5e
	// Si contact lie a un tiers non de type "particulier"
	if ($contact->typent_code != 'TE_PRIVATE') $v->setOrg($company->name);
}

// Personal informations
$v->setPhoneNumber($contact->phone_perso, "TYPE=HOME;VOICE");
if ($contact->birthday) $v->setBirthday($contact->birthday);

$db->close();


// Renvoi la VCard au navigateur

$output = $v->getVCard();

$filename = trim(urldecode($v->getFileName())); // "Nom prenom.vcf"
$filenameurlencoded = dol_sanitizeFileName(urlencode($filename));
//$filename = dol_sanitizeFileName($filename);


header("Content-Disposition: attachment; filename=\"".$filename."\"");
header("Content-Length: ".dol_strlen($output));
header("Connection: close");
header("Content-Type: text/x-vcard; name=\"".$filename."\"");

print $output;<|MERGE_RESOLUTION|>--- conflicted
+++ resolved
@@ -76,17 +76,10 @@
 if ($company->id)
 {
 	$v->setURL($company->url, "TYPE=WORK");
-<<<<<<< HEAD
 	if (!$contact->phone_pro) $v->setPhoneNumber($company->phone, "TYPE=WORK;VOICE");
 	if (!$contact->fax)       $v->setPhoneNumber($company->fax, "TYPE=WORK;FAX");
 	if (!$contact->zip)        $v->setAddress("", "", $company->address, $company->town, "", $company->zip, $company->country, "TYPE=WORK;POSTAL");
-	if ($company->email != $contact->email) $v->setEmail($company->email, 'TYPE=PREF,INTERNET');
-=======
-	if (! $contact->phone_pro) $v->setPhoneNumber($company->phone, "TYPE=WORK;VOICE");
-	if (! $contact->fax)       $v->setPhoneNumber($company->fax, "TYPE=WORK;FAX");
-	if (! $contact->zip)        $v->setAddress("", "", $company->address, $company->town, "", $company->zip, $company->country, "TYPE=WORK;POSTAL");
 	if (empty($contact->email)) $v->setEmail($company->email, 'TYPE=PREF,INTERNET');
->>>>>>> b8e68a5e
 	// Si contact lie a un tiers non de type "particulier"
 	if ($contact->typent_code != 'TE_PRIVATE') $v->setOrg($company->name);
 }
