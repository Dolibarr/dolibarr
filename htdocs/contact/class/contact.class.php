--- conflicted
+++ resolved
@@ -284,14 +284,10 @@
 	 */
 	public $oldcopy; // To contains a clone of this when we need to save old properties of object
 
-<<<<<<< HEAD
 	/**
 	 * @var array roles
 	 */
-	public $roles = array();
-=======
-	public $roles = null;
->>>>>>> 93ca27d8
+	public $roles;
 
 	public $cacheprospectstatus = array();
 	public $fk_prospectlevel;
