--- conflicted
+++ resolved
@@ -1,7 +1,7 @@
 <?php
 /* Copyright (C) 2002-2004 Rodolphe Quiedeville        <rodolphe@quiedeville.org>
  * Copyright (C) 2004      Benoit Mortier              <benoit.mortier@opensides.be>
- * Copyright (C) 2004-2010 Laurent Destailleur         <eldy@users.sourceforge.net>
+ * Copyright (C) 2004-2013 Laurent Destailleur         <eldy@users.sourceforge.net>
  * Copyright (C) 2005-2012 Regis Houssin               <regis.houssin@capnetworks.com>
  * Copyright (C) 2007      Franky Van Liedekerke       <franky.van.liedekerker@telenet.be>
  * Copyright (C) 2008      Raphael Bertrand (Resultic) <raphael.bertrand@resultic.fr>
@@ -219,9 +219,10 @@
 		$this->phone_pro=trim($this->phone_pro);
 		$this->phone_perso=trim($this->phone_perso);
 		$this->phone_mobile=trim($this->phone_mobile);
+		$this->jabberid=trim($this->jabberid);
 		$this->fax=trim($this->fax);
-		$this->zip=($this->zip?$this->zip:$this->zip);
-		$this->town=($this->town?$this->town:$this->town);
+		$this->zip=(empty($this->zip)?'':$this->zip);
+		$this->town=(empty($this->town)?'':$this->town);
 		$this->country_id=($this->country_id > 0?$this->country_id:$this->country_id);
 		$this->state_id=($this->state_id > 0?$this->state_id:$this->fk_departement);
 
@@ -241,23 +242,15 @@
 		$sql .= ", poste='".$this->db->escape($this->poste)."'";
 		$sql .= ", fax='".$this->db->escape($this->fax)."'";
 		$sql .= ", email='".$this->db->escape($this->email)."'";
-<<<<<<< HEAD
 		$sql .= ", note_private='".$this->db->escape($this->note_private)."'";
 		$sql .= ", note_public='".$this->db->escape($this->note_public)."'";
 		$sql .= ", phone = '".$this->db->escape($this->phone_pro)."'";
 		$sql .= ", phone_perso = '".$this->db->escape($this->phone_perso)."'";
 		$sql .= ", phone_mobile = '".$this->db->escape($this->phone_mobile)."'";
 		$sql .= ", jabberid = '".$this->db->escape($this->jabberid)."'";
-=======
-		$sql .= ", note='".(isset($this->note)?"'".$this->db->escape($this->note)."'":"null")."'";
-		$sql .= ", phone = '".(isset($this->phone_pro)?"'".$this->db->escape($this->phone_pro)."'":"null")."'";
-		$sql .= ", phone_perso = '".(isset($this->phone_perso)?"'".$this->db->escape($this->phone_perso)."'":"null")."'";
-		$sql .= ", phone_mobile = '".(isset($this->phone_mobile)?"'".$this->db->escape($this->phone_mobile)."'":"null")."'";
-		$sql .= ", jabberid = '".(isset($this->jabberid)?"'".$this->db->escape($this->jabberid)."'":"null")."'";
->>>>>>> 46873503
 		$sql .= ", priv = '".$this->priv."'";
-		$sql .= ", fk_user_modif=".($user->id > 0 ? "'".$user->id."'":"null");
-		$sql .= ", default_lang=".($this->default_lang?"'".$this->default_lang."'":"null");
+		$sql .= ", fk_user_modif=".($user->id > 0 ? "'".$user->id."'":"NULL");
+		$sql .= ", default_lang=".($this->default_lang?"'".$this->default_lang."'":"NULL");
 		$sql .= ", no_email=".($this->no_email?"'".$this->no_email."'":"0");
 		$sql .= " WHERE rowid=".$id;
 
@@ -1016,13 +1009,13 @@
 		$this->country = 'France';
 		$this->email = 'specimen@specimen.com';
 
-		$this->phone_pro = '0909090901';
-		$this->phone_perso = '0909090902';
-		$this->phone_mobile = '0909090903';
-		$this->fax = '0909090909';
-
-		$this->note_public='This is a comment (public)';
-		$this->note_private='This is a comment (private)';
+		$this->phone_pro = '0909090901';
+		$this->phone_perso = '0909090902';
+		$this->phone_mobile = '0909090903';
+		$this->fax = '0909090909';
+
+		$this->note_public='This is a comment (public)';
+		$this->note_private='This is a comment (private)';
 
 		$socid = rand(1, $num_socs);
 		$this->socid = $socids[$socid];
