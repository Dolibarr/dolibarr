<?php
/* Copyright (C) 2002-2004 Rodolphe Quiedeville        <rodolphe@quiedeville.org>
 * Copyright (C) 2004      Benoit Mortier              <benoit.mortier@opensides.be>
 * Copyright (C) 2004-2013 Laurent Destailleur         <eldy@users.sourceforge.net>
 * Copyright (C) 2005-2012 Regis Houssin               <regis.houssin@capnetworks.com>
 * Copyright (C) 2007      Franky Van Liedekerke       <franky.van.liedekerker@telenet.be>
 * Copyright (C) 2008      Raphael Bertrand (Resultic) <raphael.bertrand@resultic.fr>
 * Copyright (C) 2013      Florian Henry		  	       <florian.henry@open-concept.pro>
 * Copyright (C) 2013      Alexandre Spangaro 	       <aspangaro.dolibarr@gmail.com>
 * Copyright (C) 2013      Juanjo Menent	 	       <jmenent@2byte.es>
 * Copyright (C) 2015      Marcos García               <marcosgdf@gmail.com>
 *
 * This program is free software; you can redistribute it and/or modify
 * it under the terms of the GNU General Public License as published by
 * the Free Software Foundation; either version 3 of the License, or
 * (at your option) any later version.
 *
 * This program is distributed in the hope that it will be useful,
 * but WITHOUT ANY WARRANTY; without even the implied warranty of
 * MERCHANTABILITY or FITNESS FOR A PARTICULAR PURPOSE.  See the
 * GNU General Public License for more details.
 *
 * You should have received a copy of the GNU General Public License
 * along with this program. If not, see <http://www.gnu.org/licenses/>.
 */

/**
 *	\file       htdocs/contact/class/contact.class.php
 *	\ingroup    societe
 *	\brief      File of contacts class
 */
require_once DOL_DOCUMENT_ROOT .'/core/class/commonobject.class.php';


/**
 *	Class to manage contact/addresses
 */
class Contact extends CommonObject
{
	public $element='contact';
	public $table_element='socpeople';
	public $ismultientitymanaged = 1;	// 0=No test on entity, 1=Test with field entity, 2=Test with link by societe
	public $picto = 'contact';


	// BEGIN MODULEBUILDER PROPERTIES
	/**
	 * @var array  Array with all fields and their property. Do not use it as a static var. It may be modified by constructor.
	 */
	public $fields=array(
		'rowid'         =>array('type'=>'integer',      'label'=>'TechnicalID',      'enabled'=>1, 'visible'=>-2, 'notnull'=>1,  'index'=>1, 'position'=>1, 'comment'=>'Id'),
		'lastname'      =>array('type'=>'varchar(128)', 'label'=>'Name',             'enabled'=>1, 'visible'=>1,  'notnull'=>1,  'showoncombobox'=>1, 'index'=>1, 'position'=>10, 'searchall'=>1),
		'firstname'     =>array('type'=>'varchar(128)', 'label'=>'Firstname',        'enabled'=>1, 'visible'=>1,  'notnull'=>1,  'showoncombobox'=>1, 'index'=>1, 'position'=>11, 'searchall'=>1),
		'entity'        =>array('type'=>'integer',      'label'=>'Entity',           'enabled'=>1, 'visible'=>0,  'default'=>1, 'notnull'=>1,  'index'=>1, 'position'=>20),
		'note_public'   =>array('type'=>'text',			'label'=>'NotePublic',		 'enabled'=>1, 'visible'=>0,  'position'=>60),
		'note_private'  =>array('type'=>'text',			'label'=>'NotePrivate',		 'enabled'=>1, 'visible'=>0,  'position'=>61),
		'datec'         =>array('type'=>'datetime',     'label'=>'DateCreation',     'enabled'=>1, 'visible'=>-2, 'notnull'=>1,  'position'=>500),
		'tms'           =>array('type'=>'timestamp',    'label'=>'DateModification', 'enabled'=>1, 'visible'=>-2, 'notnull'=>1,  'position'=>501),
		//'date_valid'    =>array('type'=>'datetime',     'label'=>'DateCreation',     'enabled'=>1, 'visible'=>-2, 'position'=>502),
		'fk_user_creat' =>array('type'=>'integer',      'label'=>'UserAuthor',       'enabled'=>1, 'visible'=>-2, 'notnull'=>1,  'position'=>510),
		'fk_user_modif' =>array('type'=>'integer',      'label'=>'UserModif',        'enabled'=>1, 'visible'=>-2, 'notnull'=>-1, 'position'=>511),
		//'fk_user_valid' =>array('type'=>'integer',      'label'=>'UserValidation',        'enabled'=>1, 'visible'=>-1, 'position'=>512),
		'import_key'    =>array('type'=>'varchar(14)',  'label'=>'ImportId',         'enabled'=>1, 'visible'=>-2, 'notnull'=>-1, 'index'=>1,  'position'=>1000),
	);

	public $civility_id;      // In fact we store civility_code
	public $civility_code;
	public $address;
	public $zip;
	public $town;

	/**
	 * @deprecated
	 * @see state_id
	 */
	public $fk_departement;
	/**
	 * @deprecated
	 * @see state_code
	 */
	public $departement_code;
	/**
	 * @deprecated
	 * @see state
	 */
	public $departement;
	public $state_id;	        	// Id of department
	public $state_code;		    // Code of department
	public $state;			        // Label of department

    	public $poste;                 // Position

	public $socid;					// fk_soc
	public $statut;				// 0=inactif, 1=actif

	public $code;
	public $email;
	public $skype;
	public $photo;
	public $jabberid;
	public $phone_pro;
	public $phone_perso;
	public $phone_mobile;
	public $fax;

	public $priv;

	public $birthday;
	public $default_lang;
	public $no_email;				// 1=Don't send e-mail to this contact, 0=do

	public $ref_facturation;       // Reference number of invoice for which it is contact
	public $ref_contrat;           // Nb de reference contrat pour lequel il est contact
	public $ref_commande;          // Nb de reference commande pour lequel il est contact
	public $ref_propal;            // Nb de reference propal pour lequel il est contact

	public $user_id;
	public $user_login;

	// END MODULEBUILDER PROPERTIES


	public $oldcopy;				// To contains a clone of this when we need to save old properties of object





	/**
	 *	Constructor
	 *
	 *  @param		DoliDB		$db      Database handler
	 */
	function __construct($db)
	{
		$this->db = $db;
		$this->statut = 1;	// By default, status is enabled
	}

	/**
	 *  Load indicators into this->nb for board
	 *
	 *  @return     int         <0 if KO, >0 if OK
	 */
	function load_state_board()
	{
		global $user;

		$this->nb=array();
		$clause = "WHERE";

		$sql = "SELECT count(sp.rowid) as nb";
		$sql.= " FROM ".MAIN_DB_PREFIX."socpeople as sp";
		if (!$user->rights->societe->client->voir && !$user->societe_id)
		{
		    $sql.= ", ".MAIN_DB_PREFIX."societe as s";
		    $sql.= ", ".MAIN_DB_PREFIX."societe_commerciaux as sc";
			$sql.= " WHERE sp.fk_soc = s.rowid AND s.rowid = sc.fk_soc AND sc.fk_user = " .$user->id;
			$clause = "AND";
		}
		$sql.= ' '.$clause.' sp.entity IN ('.getEntity($this->element).')';
		$sql.= " AND (sp.priv='0' OR (sp.priv='1' AND sp.fk_user_creat=".$user->id."))";
        if ($user->societe_id > 0) $sql.=" AND sp.fk_soc = ".$user->societe_id;

		$resql=$this->db->query($sql);
		if ($resql)
		{
			while ($obj=$this->db->fetch_object($resql))
			{
				$this->nb["contacts"]=$obj->nb;
			}
			$this->db->free($resql);
			return 1;
		}
		else
		{
			dol_print_error($this->db);
			$this->error=$this->db->lasterror();
			return -1;
		}
	}

	/**
	 *  Add a contact into database
	 *
	 *  @param      User	$user       Object user that create
	 *  @return     int      			<0 if KO, >0 if OK
	 */
	function create($user)
	{
		global $conf, $langs;

		$error=0;
		$now=dol_now();

		$this->db->begin();

		// Clean parameters
		$this->lastname=$this->lastname?trim($this->lastname):trim($this->name);
        $this->firstname=trim($this->firstname);
        if (! empty($conf->global->MAIN_FIRST_TO_UPPER)) $this->lastname=ucwords($this->lastname);
        if (! empty($conf->global->MAIN_FIRST_TO_UPPER)) $this->firstname=ucwords($this->firstname);
        if (empty($this->socid)) $this->socid = 0;
		if (empty($this->priv)) $this->priv = 0;
		if (empty($this->statut)) $this->statut = 0; // This is to convert '' into '0' to avoid bad sql request

		$entity = ((isset($this->entity) && is_numeric($this->entity))?$this->entity:$conf->entity);

		$sql = "INSERT INTO ".MAIN_DB_PREFIX."socpeople (";
		$sql.= " datec";
		$sql.= ", fk_soc";
        $sql.= ", lastname";
        $sql.= ", firstname";
        $sql.= ", fk_user_creat";
		$sql.= ", priv";
		$sql.= ", statut";
		$sql.= ", canvas";
		$sql.= ", entity";
		$sql.= ", ref_ext";
		$sql.= ", import_key";
		$sql.= ") VALUES (";
		$sql.= "'".$this->db->idate($now)."',";
		if ($this->socid > 0) $sql.= " ".$this->socid.",";
		else $sql.= "null,";
		$sql.= "'".$this->db->escape($this->lastname)."',";
        $sql.= "'".$this->db->escape($this->firstname)."',";
		$sql.= " ".($user->id > 0 ? "'".$user->id."'":"null").",";
		$sql.= " ".$this->priv.",";
		$sql.= " ".$this->statut.",";
        $sql.= " ".(! empty($this->canvas)?"'".$this->db->escape($this->canvas)."'":"null").",";
        $sql.= " ".$entity.",";
        $sql.= "'".$this->db->escape($this->ref_ext)."',";
        $sql.= " ".(! empty($this->import_key)?"'".$this->db->escape($this->import_key)."'":"null");
		$sql.= ")";

		dol_syslog(get_class($this)."::create", LOG_DEBUG);
		$resql=$this->db->query($sql);
		if ($resql)
		{
			$this->id = $this->db->last_insert_id(MAIN_DB_PREFIX."socpeople");

			if (! $error)
			{
                $result=$this->update($this->id, $user, 1, 'add');
                if ($result < 0)
                {
                    $error++;
				    $this->error=$this->db->lasterror();
                }
			}

			if (! $error)
            {
                $result=$this->update_perso($this->id, $user, 1);   // TODO Remove function update_perso, should be same than update
                if ($result < 0)
                {
                    $error++;
                    $this->error=$this->db->lasterror();
                }
            }

			if (! $error)
            {
                // Call trigger
                $result=$this->call_trigger('CONTACT_CREATE',$user);
                if ($result < 0) { $error++; }
                // End call triggers
            }

            if (! $error)
            {
                $this->db->commit();
                return $this->id;
            }
            else
            {
                $this->db->rollback();
                dol_syslog(get_class($this)."::create ".$this->error, LOG_ERR);
                return -2;
            }
		}
		else
		{
			$this->error=$this->db->lasterror();

			$this->db->rollback();
			dol_syslog(get_class($this)."::create ".$this->error, LOG_ERR);
			return -1;
		}
	}

	/**
	 *      Update informations into database
	 *
	 *      @param      int		$id          	Id of contact/address to update
	 *      @param      User	$user        	Objet user making change
	 *      @param      int		$notrigger	    0=no, 1=yes
	 *      @param		string	$action			Current action for hookmanager
	 *      @param		int		$nosyncuser		No sync linked user (external users and contacts are linked)
	 *      @return     int      			   	<0 if KO, >0 if OK
	 */
	function update($id, $user=null, $notrigger=0, $action='update', $nosyncuser=0)
	{
		global $conf, $langs, $hookmanager;

		$error=0;

		$this->id = $id;

		// Clean parameters
		$this->lastname=trim($this->lastname)?trim($this->lastname):trim($this->lastname);
		$this->firstname=trim($this->firstname);
		$this->email=trim($this->email);
		$this->phone_pro=trim($this->phone_pro);
		$this->phone_perso=trim($this->phone_perso);
		$this->phone_mobile=trim($this->phone_mobile);
		$this->jabberid=trim($this->jabberid);
		$this->skype=trim($this->skype);
		$this->photo=trim($this->photo);
		$this->fax=trim($this->fax);
		$this->zip=(empty($this->zip)?'':$this->zip);
		$this->town=(empty($this->town)?'':$this->town);
		$this->country_id=($this->country_id > 0?$this->country_id:$this->country_id);
		$this->state_id=($this->state_id > 0?$this->state_id:$this->fk_departement);
		if (empty($this->statut)) $this->statut = 0;

		$this->db->begin();

		$sql = "UPDATE ".MAIN_DB_PREFIX."socpeople SET ";
		if ($this->socid > 0) $sql .= " fk_soc='".$this->db->escape($this->socid)."',";
		else if ($this->socid == -1) $sql .= " fk_soc=null,";
		$sql .= "  civility='".$this->db->escape($this->civility_id)."'";
		$sql .= ", lastname='".$this->db->escape($this->lastname)."'";
		$sql .= ", firstname='".$this->db->escape($this->firstname)."'";
		$sql .= ", address='".$this->db->escape($this->address)."'";
		$sql .= ", zip='".$this->db->escape($this->zip)."'";
		$sql .= ", town='".$this->db->escape($this->town)."'";
		$sql .= ", fk_pays=".($this->country_id>0?$this->country_id:'NULL');
		$sql .= ", fk_departement=".($this->state_id>0?$this->state_id:'NULL');
		$sql .= ", poste='".$this->db->escape($this->poste)."'";
		$sql .= ", fax='".$this->db->escape($this->fax)."'";
		$sql .= ", email='".$this->db->escape($this->email)."'";
		$sql .= ", skype='".$this->db->escape($this->skype)."'";
		$sql .= ", photo='".$this->db->escape($this->photo)."'";
		$sql .= ", note_private = ".(isset($this->note_private)?"'".$this->db->escape($this->note_private)."'":"null");
		$sql .= ", note_public = ".(isset($this->note_public)?"'".$this->db->escape($this->note_public)."'":"null");
		$sql .= ", phone = ".(isset($this->phone_pro)?"'".$this->db->escape($this->phone_pro)."'":"null");
		$sql .= ", phone_perso = ".(isset($this->phone_perso)?"'".$this->db->escape($this->phone_perso)."'":"null");
		$sql .= ", phone_mobile = ".(isset($this->phone_mobile)?"'".$this->db->escape($this->phone_mobile)."'":"null");
		$sql .= ", jabberid = ".(isset($this->jabberid)?"'".$this->db->escape($this->jabberid)."'":"null");
		$sql .= ", priv = '".$this->db->escape($this->priv)."'";
		$sql .= ", statut = ".$this->statut;
		$sql .= ", fk_user_modif=".($user->id > 0 ? "'".$this->db->escape($user->id)."'":"NULL");
		$sql .= ", default_lang=".($this->default_lang?"'".$this->db->escape($this->default_lang)."'":"NULL");
		$sql .= ", no_email=".($this->no_email?"'".$this->db->escape($this->no_email)."'":"0");
		$sql .= " WHERE rowid=".$this->db->escape($id);

		dol_syslog(get_class($this)."::update", LOG_DEBUG);
		$result = $this->db->query($sql);
		if ($result)
		{
		    unset($this->country_code);
		    unset($this->country);
		    unset($this->state_code);
		    unset($this->state);

		    $action='update';

		    // Actions on extra fields (by external module or standard code)
		    $hookmanager->initHooks(array('contactdao'));
		    $parameters=array('socid'=>$this->id);
		    $reshook=$hookmanager->executeHooks('insertExtraFields',$parameters,$this,$action);    // Note that $action and $object may have been modified by some hooks
		    if (empty($reshook))
		    {
		    	if (empty($conf->global->MAIN_EXTRAFIELDS_DISABLED)) // For avoid conflicts if trigger used
		    	{
		    		$result=$this->insertExtraFields();
		    		if ($result < 0)
		    		{
		    			$error++;
		    		}
		    	}
		    }
		    else if ($reshook < 0) $error++;

			if (! $error && $this->user_id > 0)
			{
				$tmpobj = new User($this->db);
				$tmpobj->fetch($this->user_id);
				$usermustbemodified = 0;
				if ($tmpobj->office_phone != $this->phone_pro)
				{
					$tmpobj->office_phone = $this->phone_pro;
					$usermustbemodified++;
				}
				if ($tmpobj->office_fax != $this->fax)
				{
					$tmpobj->office_fax = $this->fax;
					$usermustbemodified++;
				}
				if ($tmpobj->address != $this->address)
				{
					$tmpobj->address = $this->address;
					$usermustbemodified++;
				}
				if ($tmpobj->town != $this->town)
				{
					$tmpobj->town = $this->town;
					$usermustbemodified++;
				}
				if ($tmpobj->zip != $this->zip)
				{
					$tmpobj->zip = $this->zip;
					$usermustbemodified++;
				}
				if ($tmpobj->zip != $this->zip)
				{
					$tmpobj->state_id=$this->state_id;
					$usermustbemodified++;
				}
				if ($tmpobj->country_id != $this->country_id)
				{
					$tmpobj->country_id = $this->country_id;
					$usermustbemodified++;
				}
				if ($tmpobj->email != $this->email)
				{
					$tmpobj->email = $this->email;
					$usermustbemodified++;
				}
				if ($tmpobj->skype != $this->skype)
				{
					$tmpobj->skype = $this->skype;
					$usermustbemodified++;
				}
				if ($usermustbemodified)
				{
					$result=$tmpobj->update($user, 0, 1, 1, 1);
					if ($result < 0) { $error++; }
				}
			}

			if (! $error && ! $notrigger)
			{
				// Call trigger
				$result=$this->call_trigger('CONTACT_MODIFY',$user);
				if ($result < 0) { $error++; }
				// End call triggers
			}

			if (! $error)
			{
				$this->db->commit();
				return 1;
			}
			else
			{
				dol_syslog(get_class($this)."::update Error ".$this->error,LOG_ERR);
				$this->db->rollback();
				return -$error;
			}
		}
		else
		{
			$this->error=$this->db->lasterror().' sql='.$sql;
            $this->db->rollback();
			return -1;
		}
	}


	/**
	 *	Retourne chaine DN complete dans l'annuaire LDAP pour l'objet
	 *
	 *	@param		array	$info		Info string loaded by _load_ldap_info
	 *	@param		int		$mode		0=Return full DN (uid=qqq,ou=xxx,dc=aaa,dc=bbb)
	 *									1=Return DN without key inside (ou=xxx,dc=aaa,dc=bbb)
	 *									2=Return key only (uid=qqq)
	 *	@return		string				DN
	 */
	function _load_ldap_dn($info,$mode=0)
	{
		global $conf;
		$dn='';
		if ($mode==0) $dn=$conf->global->LDAP_KEY_CONTACTS."=".$info[$conf->global->LDAP_KEY_CONTACTS].",".$conf->global->LDAP_CONTACT_DN;
		if ($mode==1) $dn=$conf->global->LDAP_CONTACT_DN;
		if ($mode==2) $dn=$conf->global->LDAP_KEY_CONTACTS."=".$info[$conf->global->LDAP_KEY_CONTACTS];
		return $dn;
	}


	/**
	 *	Initialise tableau info (tableau des attributs LDAP)
	 *
	 *	@return		array		Tableau info des attributs
	 */
	function _load_ldap_info()
	{
		global $conf,$langs;

        $info = array();

        // Object classes
		$info["objectclass"]=explode(',',$conf->global->LDAP_CONTACT_OBJECT_CLASS);

		$this->fullname=$this->getFullName($langs);

		// Fields
		if ($this->fullname && ! empty($conf->global->LDAP_CONTACT_FIELD_FULLNAME)) $info[$conf->global->LDAP_CONTACT_FIELD_FULLNAME] = $this->fullname;
		if ($this->lastname && ! empty($conf->global->LDAP_CONTACT_FIELD_NAME)) $info[$conf->global->LDAP_CONTACT_FIELD_NAME] = $this->lastname;
		if ($this->firstname && ! empty($conf->global->LDAP_CONTACT_FIELD_FIRSTNAME)) $info[$conf->global->LDAP_CONTACT_FIELD_FIRSTNAME] = $this->firstname;

		if ($this->poste) $info["title"] = $this->poste;
		if ($this->socid > 0)
		{
			$soc = new Societe($this->db);
			$soc->fetch($this->socid);

			$info[$conf->global->LDAP_CONTACT_FIELD_COMPANY] = $soc->name;
			if ($soc->client == 1)      $info["businessCategory"] = "Customers";
			if ($soc->client == 2)      $info["businessCategory"] = "Prospects";
			if ($soc->fournisseur == 1) $info["businessCategory"] = "Suppliers";
		}
		if ($this->address && ! empty($conf->global->LDAP_CONTACT_FIELD_ADDRESS)) $info[$conf->global->LDAP_CONTACT_FIELD_ADDRESS] = $this->address;
		if ($this->zip && ! empty($conf->global->LDAP_CONTACT_FIELD_ZIP))          $info[$conf->global->LDAP_CONTACT_FIELD_ZIP] = $this->zip;
		if ($this->town && ! empty($conf->global->LDAP_CONTACT_FIELD_TOWN))      $info[$conf->global->LDAP_CONTACT_FIELD_TOWN] = $this->town;
		if ($this->country_code && ! empty($conf->global->LDAP_CONTACT_FIELD_COUNTRY))      $info[$conf->global->LDAP_CONTACT_FIELD_COUNTRY] = $this->country_code;
		if ($this->phone_pro && ! empty($conf->global->LDAP_CONTACT_FIELD_PHONE)) $info[$conf->global->LDAP_CONTACT_FIELD_PHONE] = $this->phone_pro;
		if ($this->phone_perso && ! empty($conf->global->LDAP_CONTACT_FIELD_HOMEPHONE)) $info[$conf->global->LDAP_CONTACT_FIELD_HOMEPHONE] = $this->phone_perso;
		if ($this->phone_mobile && ! empty($conf->global->LDAP_CONTACT_FIELD_MOBILE)) $info[$conf->global->LDAP_CONTACT_FIELD_MOBILE] = $this->phone_mobile;
		if ($this->fax && ! empty($conf->global->LDAP_CONTACT_FIELD_FAX))	    $info[$conf->global->LDAP_CONTACT_FIELD_FAX] = $this->fax;
        if ($this->skype && ! empty($conf->global->LDAP_CONTACT_FIELD_SKYPE))	    $info[$conf->global->LDAP_CONTACT_FIELD_SKYPE] = $this->skype;
		if ($this->note_private && ! empty($conf->global->LDAP_CONTACT_FIELD_DESCRIPTION)) $info[$conf->global->LDAP_CONTACT_FIELD_DESCRIPTION] = $this->note_private;
		if ($this->email && ! empty($conf->global->LDAP_CONTACT_FIELD_MAIL))     $info[$conf->global->LDAP_CONTACT_FIELD_MAIL] = $this->email;

		if ($conf->global->LDAP_SERVER_TYPE == 'egroupware')
		{
			$info["objectclass"][4] = "phpgwContact"; // compatibilite egroupware

			$info['uidnumber'] = $this->id;

			$info['phpgwTz']      = 0;
			$info['phpgwMailType'] = 'INTERNET';
			$info['phpgwMailHomeType'] = 'INTERNET';

			$info["phpgwContactTypeId"] = 'n';
			$info["phpgwContactCatId"] = 0;
			$info["phpgwContactAccess"] = "public";

			if (dol_strlen($this->egroupware_id) == 0)
			{
				$this->egroupware_id = 1;
			}

			$info["phpgwContactOwner"] = $this->egroupware_id;

			if ($this->email) $info["rfc822Mailbox"] = $this->email;
			if ($this->phone_mobile) $info["phpgwCellTelephoneNumber"] = $this->phone_mobile;
		}

		return $info;
	}


	/**
	 *  Update field alert birthday
	 *
	 *  @param      int			$id         Id of contact
	 *  @param      User		$user		User asking to change alert or birthday
	 *  @param      int		    $notrigger	0=no, 1=yes
     *  @return     int         			<0 if KO, >=0 if OK
	 */
	function update_perso($id, $user=null, $notrigger=0)
	{
	    $error=0;
	    $result=false;

	    $this->db->begin();

		// Mis a jour contact
		$sql = "UPDATE ".MAIN_DB_PREFIX."socpeople SET";
		$sql.= " birthday=".($this->birthday ? "'".$this->db->idate($this->birthday)."'" : "null");
		$sql.= ", photo = ".($this->photo? "'".$this->db->escape($this->photo)."'" : "null");
		if ($user) $sql .= ", fk_user_modif=".$user->id;
		$sql.= " WHERE rowid=".$this->db->escape($id);

		dol_syslog(get_class($this)."::update_perso this->birthday=".$this->birthday." -", LOG_DEBUG);
		$resql = $this->db->query($sql);
		if (! $resql)
		{
            $error++;
		    $this->error=$this->db->lasterror();
		}

		// Mis a jour alerte birthday
		if ($this->birthday_alert)
		{
			//check existing
			$sql_check = "SELECT * FROM ".MAIN_DB_PREFIX."user_alert WHERE type=1 AND fk_contact=".$this->db->escape($id)." AND fk_user=".$user->id;
			$result_check = $this->db->query($sql_check);
			if (! $result_check || ($this->db->num_rows($result_check)<1))
			{
				//insert
				$sql = "INSERT INTO ".MAIN_DB_PREFIX."user_alert(type,fk_contact,fk_user) ";
				$sql.= "VALUES (1,".$this->db->escape($id).",".$user->id.")";
				$result = $this->db->query($sql);
				if (! $result)
				{
                    $error++;
                    $this->error=$this->db->lasterror();
				}
			}
			else
			{
				$result = true;
			}
		}
		else
		{
			$sql = "DELETE FROM ".MAIN_DB_PREFIX."user_alert ";
			$sql.= "WHERE type=1 AND fk_contact=".$this->db->escape($id)." AND fk_user=".$user->id;
			$result = $this->db->query($sql);
			if (! $result)
			{
                $error++;
                $this->error=$this->db->lasterror();
			}
		}

		if (! $error && ! $notrigger)
		{
		    // Call trigger
		    $result=$this->call_trigger('CONTACT_MODIFY',$user);
		    if ($result < 0) { $error++; }
		    // End call triggers
		}

		if (! $error)
		{
		    $this->db->commit();
		    return 1;
		}
		else
		{
		    dol_syslog(get_class($this)."::update Error ".$this->error,LOG_ERR);
		    $this->db->rollback();
		    return -$error;
		}
	}


	/**
	 *  Load object contact
	 *
	 *  @param      int		$id          id du contact
	 *  @param      User	$user        Utilisateur (abonnes aux alertes) qui veut les alertes de ce contact
     *  @param      string  $ref_ext     External reference, not given by Dolibarr
	 *  @return     int     		     -1 if KO, 0 if OK but not found, 1 if OK
	 */
	function fetch($id, $user=0, $ref_ext='')
	{
		global $langs;

		dol_syslog(get_class($this)."::fetch id=".$id, LOG_DEBUG);

		if (empty($id) && empty($ref_ext))
		{
			$this->error='BadParameter';
			return -1;
		}

		$langs->load("companies");

		$sql = "SELECT c.rowid, c.entity, c.fk_soc, c.ref_ext, c.civility as civility_id, c.lastname, c.firstname,";
		$sql.= " c.address, c.statut, c.zip, c.town,";
		$sql.= " c.fk_pays as country_id,";
		$sql.= " c.fk_departement,";
		$sql.= " c.birthday,";
		$sql.= " c.poste, c.phone, c.phone_perso, c.phone_mobile, c.fax, c.email, c.jabberid, c.skype,";
        $sql.= " c.photo,";
		$sql.= " c.priv, c.note_private, c.note_public, c.default_lang, c.no_email, c.canvas,";
		$sql.= " c.import_key,";
		$sql.= " co.label as country, co.code as country_code,";
		$sql.= " d.nom as state, d.code_departement as state_code,";
		$sql.= " u.rowid as user_id, u.login as user_login,";
		$sql.= " s.nom as socname, s.address as socaddress, s.zip as soccp, s.town as soccity, s.default_lang as socdefault_lang";
		$sql.= " FROM ".MAIN_DB_PREFIX."socpeople as c";
		$sql.= " LEFT JOIN ".MAIN_DB_PREFIX."c_country as co ON c.fk_pays = co.rowid";
		$sql.= " LEFT JOIN ".MAIN_DB_PREFIX."c_departements as d ON c.fk_departement = d.rowid";
		$sql.= " LEFT JOIN ".MAIN_DB_PREFIX."user as u ON c.rowid = u.fk_socpeople";
		$sql.= " LEFT JOIN ".MAIN_DB_PREFIX."societe as s ON c.fk_soc = s.rowid";
		if ($id) $sql.= " WHERE c.rowid = ". $id;
		elseif ($ref_ext) $sql .= " WHERE c.ref_ext = '".$this->db->escape($ref_ext)."'";

		$resql=$this->db->query($sql);
		if ($resql)
		{
			if ($this->db->num_rows($resql))
			{
				$obj = $this->db->fetch_object($resql);

				$this->id				= $obj->rowid;
				$this->entity			= $obj->entity;
				$this->ref				= $obj->rowid;
				$this->ref_ext			= $obj->ref_ext;
				$this->civility_id		= $obj->civility_id;
				$this->civility_code		= $obj->civility_id;
				$this->lastname			= $obj->lastname;
				$this->firstname			= $obj->firstname;
				$this->address			= $obj->address;
				$this->zip				= $obj->zip;
				$this->town				= $obj->town;

				$this->fk_departement	= $obj->fk_departement;    // deprecated
				$this->state_id			= $obj->fk_departement;
				$this->departement_code	= $obj->state_code;	       // deprecated
				$this->state_code		= $obj->state_code;
				$this->departement		= $obj->state;	           // deprecated
				$this->state				= $obj->state;

				$this->country_id 		= $obj->country_id;
				$this->country_code		= $obj->country_id?$obj->country_code:'';
				$this->country			= $obj->country_id?($langs->trans('Country'.$obj->country_code)!='Country'.$obj->country_code?$langs->transnoentities('Country'.$obj->country_code):$obj->country):'';

				$this->socid				= $obj->fk_soc;
				$this->socname			= $obj->socname;
				$this->poste				= $obj->poste;
				$this->statut			= $obj->statut;

				$this->phone_pro			= trim($obj->phone);
				$this->fax				= trim($obj->fax);
				$this->phone_perso		= trim($obj->phone_perso);
				$this->phone_mobile		= trim($obj->phone_mobile);

				$this->email				= $obj->email;
				$this->jabberid			= $obj->jabberid;
				$this->skype				= $obj->skype;
				$this->photo				= $obj->photo;
				$this->priv				= $obj->priv;
				$this->mail				= $obj->email;

				$this->birthday			= $this->db->jdate($obj->birthday);
				$this->note				= $obj->note_private;		// deprecated
				$this->note_private		= $obj->note_private;
				$this->note_public		= $obj->note_public;
				$this->default_lang		= $obj->default_lang;
				$this->no_email			= $obj->no_email;
				$this->user_id			= $obj->user_id;
				$this->user_login		= $obj->user_login;
				$this->canvas			= $obj->canvas;

				$this->import_key		= $obj->import_key;

				// Define gender according to civility
				$this->setGenderFromCivility();

				// Search Dolibarr user linked to this contact
				$sql = "SELECT u.rowid ";
				$sql .= " FROM ".MAIN_DB_PREFIX."user as u";
				$sql .= " WHERE u.fk_socpeople = ". $this->id;

				$resql=$this->db->query($sql);
				if ($resql)
				{
					if ($this->db->num_rows($resql))
					{
						$uobj = $this->db->fetch_object($resql);

						$this->user_id = $uobj->rowid;
					}
					$this->db->free($resql);
				}
				else
				{
					$this->error=$this->db->error();
					return -1;
				}

				// Charge alertes du user
				if ($user)
				{
					$sql = "SELECT fk_user";
					$sql .= " FROM ".MAIN_DB_PREFIX."user_alert";
					$sql .= " WHERE fk_user = ".$user->id." AND fk_contact = ".$this->db->escape($id);

					$resql=$this->db->query($sql);
					if ($resql)
					{
						if ($this->db->num_rows($resql))
						{
							$obj = $this->db->fetch_object($resql);

							$this->birthday_alert = 1;
						}
						$this->db->free($resql);
					}
					else
					{
						$this->error=$this->db->error();
						return -1;
					}
				}

				// Retreive all extrafield for contact
                // fetch optionals attributes and labels
                require_once(DOL_DOCUMENT_ROOT.'/core/class/extrafields.class.php');
                $extrafields=new ExtraFields($this->db);
                $extralabels=$extrafields->fetch_name_optionals_label($this->table_element,true);
               	$this->fetch_optionals($this->id,$extralabels);

				return 1;
			}
			else
			{
				$this->error=$langs->trans("RecordNotFound");
				return 0;
			}
		}
		else
		{
			$this->error=$this->db->error();
			return -1;
		}
	}


	/**
	 * Set property ->gender from property ->civility_id
	 *
	 * @return void
	 */
	function setGenderFromCivility()
	{
	    unset($this->gender);
    	if (in_array($this->civility_id, array('MR'))) {
    	    $this->gender = 'man';
    	} else if(in_array($this->civility_id, array('MME','MLE'))) {
    	    $this->gender = 'woman';
    	}
	}

	/**
	 *  Load number of elements the contact is used as a link for
	 *  ref_facturation
	 *  ref_contrat
	 *  ref_commande (for order and/or shipments)
	 *  ref_propale
	 *
     *  @return     int             					<0 if KO, >=0 if OK
	 */
	function load_ref_elements()
	{
		// Compte les elements pour lesquels il est contact
		$sql ="SELECT tc.element, count(ec.rowid) as nb";
		$sql.=" FROM ".MAIN_DB_PREFIX."element_contact as ec, ".MAIN_DB_PREFIX."c_type_contact as tc";
		$sql.=" WHERE ec.fk_c_type_contact = tc.rowid";
		$sql.=" AND fk_socpeople = ". $this->id;
		$sql.=" GROUP BY tc.element";

		dol_syslog(get_class($this)."::load_ref_elements", LOG_DEBUG);

		$resql=$this->db->query($sql);
		if ($resql)
		{
			while($obj=$this->db->fetch_object($resql))
			{
				if ($obj->nb)
				{
					if ($obj->element=='facture')  $this->ref_facturation = $obj->nb;
					if ($obj->element=='contrat')  $this->ref_contrat = $obj->nb;
					if ($obj->element=='commande') $this->ref_commande = $obj->nb;
					if ($obj->element=='propal')   $this->ref_propal = $obj->nb;
				}
			}
			$this->db->free($resql);
			return 0;
		}
		else
		{
			$this->error=$this->db->lasterror();
			return -1;
		}
	}

	/**
	 *   	Efface le contact de la base
	 *
	 *   	@param		int		$notrigger		Disable all trigger
	 *		@return		int						<0 if KO, >0 if OK
	 */
	function delete($notrigger=0)
	{
		global $conf, $langs, $user;

		$error=0;

		$this->old_lastname       = $obj->lastname;
		$this->old_firstname      = $obj->firstname;

		$this->db->begin();

		if (! $error)
		{
			// Get all rowid of element_contact linked to a type that is link to llx_socpeople
			$sql = "SELECT ec.rowid";
			$sql.= " FROM ".MAIN_DB_PREFIX."element_contact ec,";
			$sql.= " ".MAIN_DB_PREFIX."c_type_contact tc";
			$sql.= " WHERE ec.fk_socpeople=".$this->id;
			$sql.= " AND ec.fk_c_type_contact=tc.rowid";
			$sql.= " AND tc.source='external'";
			dol_syslog(get_class($this)."::delete", LOG_DEBUG);
			$resql = $this->db->query($sql);
			if ($resql)
			{
				$num=$this->db->num_rows($resql);

				$i=0;
				while ($i < $num && ! $error)
				{
					$obj = $this->db->fetch_object($resql);

					$sqldel = "DELETE FROM ".MAIN_DB_PREFIX."element_contact";
					$sqldel.=" WHERE rowid = ".$obj->rowid;
					dol_syslog(get_class($this)."::delete", LOG_DEBUG);
					$result = $this->db->query($sqldel);
					if (! $result)
					{
						$error++;
						$this->error=$this->db->error().' sql='.$sqldel;
					}

					$i++;
				}
			}
			else
			{
				$error++;
				$this->error=$this->db->error().' sql='.$sql;
			}
		}

		if (! $error)
		{
			// Remove category
			$sql = "DELETE FROM ".MAIN_DB_PREFIX."categorie_contact WHERE fk_socpeople = ".$this->id;
			dol_syslog(get_class($this)."::delete", LOG_DEBUG);
			$resql=$this->db->query($sql);
			if (! $resql)
			{
				$error++;
				$this->error .= $this->db->lasterror();
				$errorflag=-1;
			}
		}

		if (! $error)
		{
			$sql = "DELETE FROM ".MAIN_DB_PREFIX."socpeople";
			$sql .= " WHERE rowid=".$this->id;
			dol_syslog(get_class($this)."::delete", LOG_DEBUG);
			$result = $this->db->query($sql);
			if (! $result)
			{
				$error++;
				$this->error=$this->db->error().' sql='.$sql;
			}
		}

		// Removed extrafields
		 if ((! $error) && (empty($conf->global->MAIN_EXTRAFIELDS_DISABLED))) { // For avoid conflicts if trigger used
			$result=$this->deleteExtraFields($this);
			if ($result < 0) $error++;
		}

		if (! $error && ! $notrigger)
		{
            // Call trigger
            $result=$this->call_trigger('CONTACT_DELETE',$user);
            if ($result < 0) { $error++; }
            // End call triggers
		}

		if (! $error)
		{

			$this->db->commit();
			return 1;
		}
		else
		{
			$this->db->rollback();
			dol_syslog("Error ".$this->error,LOG_ERR);
			return -1;
		}
	}


	/**
	 *  Charge les informations sur le contact, depuis la base
	 *
	 *  @param		int		$id      Id du contact a charger
	 *  @return		void
	 */
	function info($id)
	{
		$sql = "SELECT c.rowid, c.datec as datec, c.fk_user_creat,";
		$sql.= " c.tms as tms, c.fk_user_modif";
		$sql.= " FROM ".MAIN_DB_PREFIX."socpeople as c";
		$sql.= " WHERE c.rowid = ".$this->db->escape($id);

		$resql=$this->db->query($sql);
		if ($resql)
		{
			if ($this->db->num_rows($resql))
			{
				$obj = $this->db->fetch_object($resql);

				$this->id                = $obj->rowid;

				if ($obj->fk_user_creat) {
					$cuser = new User($this->db);
					$cuser->fetch($obj->fk_user_creat);
					$this->user_creation     = $cuser;
				}

				if ($obj->fk_user_modif) {
					$muser = new User($this->db);
					$muser->fetch($obj->fk_user_modif);
					$this->user_modification = $muser;
				}

				$this->date_creation     = $this->db->jdate($obj->datec);
				$this->date_modification = $this->db->jdate($obj->tms);
			}

			$this->db->free($resql);
		}
		else
		{
			print $this->db->error();
		}
	}

	/**
	 *  Return number of mass Emailing received by this contacts with its email
	 *
	 *  @return       int     Number of EMailings
	 */
	function getNbOfEMailings()
	{
		$sql = "SELECT count(mc.email) as nb";
		$sql.= " FROM ".MAIN_DB_PREFIX."mailing_cibles as mc";
		$sql.= " WHERE mc.email = '".$this->db->escape($this->email)."'";
		$sql.= " AND mc.statut NOT IN (-1,0)";      // -1 erreur, 0 non envoye, 1 envoye avec succes

		dol_syslog(get_class($this)."::getNbOfEMailings", LOG_DEBUG);

		$resql=$this->db->query($sql);

		if ($resql)
		{
			$obj = $this->db->fetch_object($resql);
			$nb=$obj->nb;

			$this->db->free($resql);
			return $nb;
		}
		else
		{
			$this->error=$this->db->error();
			return -1;
		}
	}

	/**
	 *  Return name of contact with link (and eventually picto)
	 *	Use $this->id, $this->lastname, $this->firstname, this->civility_id
	 *
<<<<<<< HEAD
	 *	@param		int			$withpicto					Include picto with link
	 *	@param		string		$option						Where the link point to
	 *	@param		int			$maxlen						Max length of
	 *  @param		string		$moreparam					Add more param into URL
     *  @param      int     	$save_lastsearch_value		-1=Auto, 0=No save of lastsearch_values when clicking, 1=Save lastsearch_values whenclicking
	 *	@return		string									String with URL
	 */
	function getNomUrl($withpicto=0, $option='', $maxlen=0, $moreparam='', $save_lastsearch_value=-1)
=======
	 *	@param		int			$withpicto		Include picto with link
	 *	@param		string		$option			Where the link point to
	 *	@param		int			$maxlen			Max length of
	 *  @param		string		$moreparam		Add more param into URL
	 *	@param		int			$notooltip		1=Disable tooltip
	 *	@return		string						String with URL
	 */
	function getNomUrl($withpicto=0,$option='',$maxlen=0,$moreparam='',$notooltip=0)
>>>>>>> 95e7062c
	{
		global $conf, $langs, $hookmanager;

		$result='';
<<<<<<< HEAD

        $label = '<u>' . $langs->trans("ShowContact") . '</u>';
        $label.= '<br><b>' . $langs->trans("Name") . ':</b> '.$this->getFullName($langs);
        //if ($this->civility_id) $label.= '<br><b>' . $langs->trans("Civility") . ':</b> '.$this->civility_id;		// TODO Translate cibilty_id code
        if (! empty($this->poste)) $label.= '<br><b>' . $langs->trans("Poste") . ':</b> '.$this->poste;
        $label.= '<br><b>' . $langs->trans("EMail") . ':</b> '.$this->email;
        $phonelist=array();
        if ($this->phone_pro) $phonelist[]=$this->phone_pro;
        if ($this->phone_mobile) $phonelist[]=$this->phone_mobile;
        if ($this->phone_perso) $phonelist[]=$this->phone_perso;
        $label.= '<br><b>' . $langs->trans("Phone") . ':</b> '.join(', ',$phonelist);
        $label.= '<br><b>' . $langs->trans("Address") . ':</b> '.dol_format_address($this, 1, ' ', $langs);

        $url = DOL_URL_ROOT.'/contact/card.php?id='.$this->id;

        if ($option !== 'nolink')
        {
        	// Add param to save lastsearch_values or not
        	$add_save_lastsearch_values=($save_lastsearch_value == 1 ? 1 : 0);
        	if ($save_lastsearch_value == -1 && preg_match('/list\.php/',$_SERVER["PHP_SELF"])) $add_save_lastsearch_values=1;
        	if ($add_save_lastsearch_values) $url.='&save_lastsearch_values=1';
        }

        $url .= $moreparam;

        $linkstart = '<a href="'.$url.'"';
        $linkclose="";
    	if (! empty($conf->global->MAIN_OPTIMIZEFORTEXTBROWSER))
        {
            $label=$langs->trans("ShowContact");
            $linkclose.=' alt="'.dol_escape_htmltag($label, 1).'"';
        }
       	$linkclose.= ' title="'.dol_escape_htmltag($label, 1).'"';
       	$linkclose.= ' class="classfortooltip">';
=======
	        $label = '<u>' . $langs->trans("ShowContact") . '</u>';
	        $label.= '<br><b>' . $langs->trans("Name") . ':</b> '.$this->getFullName($langs);
	        //if ($this->civility_id) $label.= '<br><b>' . $langs->trans("Civility") . ':</b> '.$this->civility_id;		// TODO Translate cibilty_id code
	        if (! empty($this->poste)) $label.= '<br><b>' . $langs->trans("Poste") . ':</b> '.$this->poste;
	        $label.= '<br><b>' . $langs->trans("EMail") . ':</b> '.$this->email;
	        $phonelist=array();
	        if ($this->phone_pro) $phonelist[]=$this->phone_pro;
	        if ($this->phone_mobile) $phonelist[]=$this->phone_mobile;
	        if ($this->phone_perso) $phonelist[]=$this->phone_perso;
	        $label.= '<br><b>' . $langs->trans("Phone") . ':</b> '.join(', ',$phonelist);
	        $label.= '<br><b>' . $langs->trans("Address") . ':</b> '.dol_format_address($this, 1, ' ', $langs);

	        $link = '<a href="'.DOL_URL_ROOT.'/contact/card.php?id='.$this->id.$moreparam.'"';
	        $linkclose="";
			if (empty($notooltip)) {
		    	if (! empty($conf->global->MAIN_OPTIMIZEFORTEXTBROWSER))
		        {
		            $label=$langs->trans("ShowContact");
		            $linkclose.=' alt="'.dol_escape_htmltag($label, 1).'"';
		        }
		       	$linkclose.= ' title="'.dol_escape_htmltag($label, 1).'"';
		       	$linkclose.= ' class="classfortooltip"';
	       	}
>>>>>>> 95e7062c

		if (! is_object($hookmanager))
		{
			include_once DOL_DOCUMENT_ROOT.'/core/class/hookmanager.class.php';
			$hookmanager=new HookManager($this->db);
		}
		$hookmanager->initHooks(array('contactdao'));
		$parameters=array('id'=>$this->id);
		$reshook=$hookmanager->executeHooks('getnomurltooltip',$parameters,$this,$action);    // Note that $action and $object may have been modified by some hooks
		if ($reshook > 0) $linkclose = $hookmanager->resPrint;

<<<<<<< HEAD
		$linkstart.=$linkclose;
=======
		$link.=$linkclose.'>';

>>>>>>> 95e7062c
		$linkend='</a>';

		if ($option == 'xxx')
		{
			$linkstart = '<a href="'.DOL_URL_ROOT.'/contact/card.php?id='.$this->id.$moreparam.'" title="'.dol_escape_htmltag($label, 1).'" class="classfortooltip">';
			$linkend='</a>';
		}


		$result.=$linkstart;
		if ($withpicto) $result.=img_object(($notooltip?'':$label), ($this->picto?$this->picto:'generic'), ($notooltip?(($withpicto != 2) ? 'class="paddingright"' : ''):'class="'.(($withpicto != 2) ? 'paddingright ' : '').'classfortooltip valigntextbottom"'), 0, 0, $notooltip?0:1);
		if ($withpicto != 2) $result.=($maxlen?dol_trunc($this->getFullName($langs),$maxlen):$this->getFullName($langs));
		$result.=$linkend;

		return $result;
	}

	/**
	 *    Return civility label of contact
	 *
	 *    @return	string      			Translated name of civility
	 */
	function getCivilityLabel()
	{
		global $langs;
		$langs->load("dict");

		$code=(! empty($this->civility_id)?$this->civility_id:(! empty($this->civilite_id)?$this->civilite_id:''));
		if (empty($code)) return '';
        return $langs->getLabelFromKey($this->db, "Civility".$code, "c_civility", "code", "label", $code);
	}

	/**
	 *	Return label of contact status
	 *
	 *	@param      int			$mode       0=libelle long, 1=libelle court, 2=Picto + Libelle court, 3=Picto, 4=Picto + Libelle long, 5=Libelle court + Picto
	 * 	@return 	string					Label of contact status
	 */
	function getLibStatut($mode)
	{
		return $this->LibStatut($this->statut,$mode);
	}

	/**
	 *	Renvoi le libelle d'un statut donne
	 *
	 *  @param      int			$statut     Id statut
	 *  @param      int			$mode       0=libelle long, 1=libelle court, 2=Picto + Libelle court, 3=Picto, 4=Picto + Libelle long, 5=Libelle court + Picto
	 *  @return     string					Libelle
	 */
	function LibStatut($statut,$mode)
	{
		global $langs;

		if ($mode == 0)
		{
			if ($statut==0 || $statut==5) return $langs->trans('Disabled');
			elseif ($statut==1 || $statut==4) return $langs->trans('Enabled');
		}
		elseif ($mode == 1)
		{
			if ($statut==0 || $statut==5) return $langs->trans('Disabled');
			elseif ($statut==1 || $statut==4) return $langs->trans('Enabled');
		}
		elseif ($mode == 2)
		{
			if ($statut==0 || $statut==5) return img_picto($langs->trans('Disabled'),'statut5', 'class="pictostatus"').' '.$langs->trans('Disabled');
			elseif ($statut==1 || $statut==4) return img_picto($langs->trans('Enabled'),'statut4', 'class="pictostatus"').' '.$langs->trans('Enabled');

		}
		elseif ($mode == 3)
		{
			if ($statut==0 || $statut==5) return img_picto($langs->trans('Disabled'),'statut5', 'class="pictostatus"');
			elseif ($statut==1 || $statut==4) return img_picto($langs->trans('Enabled'),'statut4', 'class="pictostatus"');
		}
		elseif ($mode == 4)
		{
			if ($statut==0) return img_picto($langs->trans('Disabled'),'statut5', 'class="pictostatus"').' '.$langs->trans('Disabled');
			elseif ($statut==1 || $statut==4) return img_picto($langs->trans('Enabled'),'statut4', 'class="pictostatus"').' '.$langs->trans('Enabled');
		}
		elseif ($mode == 5)
		{
			if ($statut==0 || $statut==5) return '<span class="hideonsmartphone">'.$langs->trans('Disabled').' </span>'.img_picto($langs->trans('Disabled'),'statut5', 'class="pictostatus"');
			elseif ($statut==1 || $statut==4) return '<span class="hideonsmartphone">'.$langs->trans('Enabled').' </span>'.img_picto($langs->trans('Enabled'),'statut4', 'class="pictostatus"');
		}
	}


	/**
	 *	Return translated label of Public or Private
	 *
	 * 	@param      int			$statut		Type (0 = public, 1 = private)
	 *  @return     string					Label translated
	 */
	function LibPubPriv($statut)
	{
		global $langs;
		if ($statut=='1') return $langs->trans('ContactPrivate');
		else return $langs->trans('ContactPublic');
	}


	/**
     *  Initialise an instance with random values.
     *  Used to build previews or test instances.
     *	id must be 0 if object instance is a specimen.
     *
     *  @return	void
	 */
	function initAsSpecimen()
	{
		// Get first id of existing company and save it into $socid
		$socid = 0;
		$sql = "SELECT rowid FROM ".MAIN_DB_PREFIX."societe ORDER BY rowid LIMIT 1";
		$resql = $this->db->query($sql);
		if ($resql)
		{
			$obj = $this->db->fetch_object($resql);
			if ($obj) $socid=$obj->rowid;
		}

		// Initialise parameters
		$this->id=0;
		$this->specimen=1;
		$this->lastname = 'DOLIBARR';
		$this->firstname = 'SPECIMEN';
		$this->address = '21 jump street';
		$this->zip = '99999';
		$this->town = 'MyTown';
		$this->country_id = 1;
		$this->country_code = 'FR';
		$this->country = 'France';
		$this->email = 'specimen@specimen.com';
    	$this->skype = 'tom.hanson';

		$this->phone_pro = '0909090901';
		$this->phone_perso = '0909090902';
		$this->phone_mobile = '0909090903';
		$this->fax = '0909090909';

		$this->note_public='This is a comment (public)';
		$this->note_private='This is a comment (private)';

		$this->socid = $socid;
		$this->statut=1;
	}

	/**
	 *  Change status of a user
	 *
	 *	@param	int		$statut		Status to set
	 *  @return int     			<0 if KO, 0 if nothing is done, >0 if OK
	 */
	function setstatus($statut)
	{
		global $conf,$langs,$user;

		$error=0;

		// Check parameters
		if ($this->statut == $statut) return 0;
		else $this->statut = $statut;

		$this->db->begin();

		// Desactive utilisateur
		$sql = "UPDATE ".MAIN_DB_PREFIX."socpeople";
		$sql.= " SET statut = ".$this->statut;
		$sql.= " WHERE rowid = ".$this->id;
		$result = $this->db->query($sql);

		dol_syslog(get_class($this)."::setstatus", LOG_DEBUG);
		if ($result)
		{
            // Call trigger
            $result=$this->call_trigger('CONTACT_ENABLEDISABLE',$user);
            if ($result < 0) { $error++; }
            // End call triggers
		}

		if ($error)
		{
			$this->db->rollback();
			return -$error;
		}
		else
		{
			$this->db->commit();
			return 1;
		}
	}

	/**
	 * Sets object to supplied categories.
	 *
	 * Deletes object from existing categories not supplied.
	 * Adds it to non existing supplied categories.
	 * Existing categories are left untouch.
	 *
	 * @param int[]|int $categories Category or categories IDs
	 */
	public function setCategories($categories)
	{
		// Handle single category
		if (!is_array($categories)) {
			$categories = array($categories);
		}

		// Get current categories
		require_once DOL_DOCUMENT_ROOT . '/categories/class/categorie.class.php';
		$c = new Categorie($this->db);
		$existing = $c->containing($this->id, Categorie::TYPE_CONTACT, 'id');

		// Diff
		if (is_array($existing)) {
			$to_del = array_diff($existing, $categories);
			$to_add = array_diff($categories, $existing);
		} else {
			$to_del = array(); // Nothing to delete
			$to_add = $categories;
		}

		// Process
		foreach ($to_del as $del) {
			if ($c->fetch($del) > 0) {
				$c->del_type($this, 'contact');
			}
		}
		foreach ($to_add as $add) {
			if ($c->fetch($add) > 0) {
				$c->add_type($this, 'contact');
			}
		}

		return;
	}

	/**
	 * Function used to replace a thirdparty id with another one.
	 *
	 * @param DoliDB $db Database handler
	 * @param int $origin_id Old thirdparty id
	 * @param int $dest_id New thirdparty id
	 * @return bool
	 */
	public static function replaceThirdparty(DoliDB $db, $origin_id, $dest_id)
	{
		$tables = array(
			'socpeople'
		);

		return CommonObject::commonReplaceThirdparty($db, $origin_id, $dest_id, $tables);
	}
}<|MERGE_RESOLUTION|>--- conflicted
+++ resolved
@@ -1076,30 +1076,19 @@
 	 *  Return name of contact with link (and eventually picto)
 	 *	Use $this->id, $this->lastname, $this->firstname, this->civility_id
 	 *
-<<<<<<< HEAD
 	 *	@param		int			$withpicto					Include picto with link
 	 *	@param		string		$option						Where the link point to
 	 *	@param		int			$maxlen						Max length of
 	 *  @param		string		$moreparam					Add more param into URL
      *  @param      int     	$save_lastsearch_value		-1=Auto, 0=No save of lastsearch_values when clicking, 1=Save lastsearch_values whenclicking
+	 *	@param		int			$notooltip					1=Disable tooltip
 	 *	@return		string									String with URL
 	 */
-	function getNomUrl($withpicto=0, $option='', $maxlen=0, $moreparam='', $save_lastsearch_value=-1)
-=======
-	 *	@param		int			$withpicto		Include picto with link
-	 *	@param		string		$option			Where the link point to
-	 *	@param		int			$maxlen			Max length of
-	 *  @param		string		$moreparam		Add more param into URL
-	 *	@param		int			$notooltip		1=Disable tooltip
-	 *	@return		string						String with URL
-	 */
-	function getNomUrl($withpicto=0,$option='',$maxlen=0,$moreparam='',$notooltip=0)
->>>>>>> 95e7062c
+	function getNomUrl($withpicto=0, $option='', $maxlen=0, $moreparam='', $save_lastsearch_value=-1, $notooltip=0)
 	{
 		global $conf, $langs, $hookmanager;
 
 		$result='';
-<<<<<<< HEAD
 
         $label = '<u>' . $langs->trans("ShowContact") . '</u>';
         $label.= '<br><b>' . $langs->trans("Name") . ':</b> '.$this->getFullName($langs);
@@ -1127,38 +1116,16 @@
 
         $linkstart = '<a href="'.$url.'"';
         $linkclose="";
-    	if (! empty($conf->global->MAIN_OPTIMIZEFORTEXTBROWSER))
-        {
-            $label=$langs->trans("ShowContact");
-            $linkclose.=' alt="'.dol_escape_htmltag($label, 1).'"';
-        }
-       	$linkclose.= ' title="'.dol_escape_htmltag($label, 1).'"';
-       	$linkclose.= ' class="classfortooltip">';
-=======
-	        $label = '<u>' . $langs->trans("ShowContact") . '</u>';
-	        $label.= '<br><b>' . $langs->trans("Name") . ':</b> '.$this->getFullName($langs);
-	        //if ($this->civility_id) $label.= '<br><b>' . $langs->trans("Civility") . ':</b> '.$this->civility_id;		// TODO Translate cibilty_id code
-	        if (! empty($this->poste)) $label.= '<br><b>' . $langs->trans("Poste") . ':</b> '.$this->poste;
-	        $label.= '<br><b>' . $langs->trans("EMail") . ':</b> '.$this->email;
-	        $phonelist=array();
-	        if ($this->phone_pro) $phonelist[]=$this->phone_pro;
-	        if ($this->phone_mobile) $phonelist[]=$this->phone_mobile;
-	        if ($this->phone_perso) $phonelist[]=$this->phone_perso;
-	        $label.= '<br><b>' . $langs->trans("Phone") . ':</b> '.join(', ',$phonelist);
-	        $label.= '<br><b>' . $langs->trans("Address") . ':</b> '.dol_format_address($this, 1, ' ', $langs);
-
-	        $link = '<a href="'.DOL_URL_ROOT.'/contact/card.php?id='.$this->id.$moreparam.'"';
-	        $linkclose="";
-			if (empty($notooltip)) {
-		    	if (! empty($conf->global->MAIN_OPTIMIZEFORTEXTBROWSER))
-		        {
-		            $label=$langs->trans("ShowContact");
-		            $linkclose.=' alt="'.dol_escape_htmltag($label, 1).'"';
-		        }
-		       	$linkclose.= ' title="'.dol_escape_htmltag($label, 1).'"';
-		       	$linkclose.= ' class="classfortooltip"';
-	       	}
->>>>>>> 95e7062c
+		if (empty($notooltip)) {
+	    	if (! empty($conf->global->MAIN_OPTIMIZEFORTEXTBROWSER))
+    	    {
+        	    $label=$langs->trans("ShowContact");
+            	$linkclose.=' alt="'.dol_escape_htmltag($label, 1).'"';
+        	}
+	       	$linkclose.= ' title="'.dol_escape_htmltag($label, 1).'"';
+    	   	$linkclose.= ' class="classfortooltip"';
+		}
+		$linkclose.='>';
 
 		if (! is_object($hookmanager))
 		{
@@ -1170,12 +1137,7 @@
 		$reshook=$hookmanager->executeHooks('getnomurltooltip',$parameters,$this,$action);    // Note that $action and $object may have been modified by some hooks
 		if ($reshook > 0) $linkclose = $hookmanager->resPrint;
 
-<<<<<<< HEAD
 		$linkstart.=$linkclose;
-=======
-		$link.=$linkclose.'>';
-
->>>>>>> 95e7062c
 		$linkend='</a>';
 
 		if ($option == 'xxx')
