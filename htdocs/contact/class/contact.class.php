<?php
/* Copyright (C) 2002-2004 Rodolphe Quiedeville        <rodolphe@quiedeville.org>
 * Copyright (C) 2004      Benoit Mortier              <benoit.mortier@opensides.be>
 * Copyright (C) 2004-2013 Laurent Destailleur         <eldy@users.sourceforge.net>
 * Copyright (C) 2005-2012 Regis Houssin               <regis.houssin@capnetworks.com>
 * Copyright (C) 2007      Franky Van Liedekerke       <franky.van.liedekerker@telenet.be>
 * Copyright (C) 2008      Raphael Bertrand (Resultic) <raphael.bertrand@resultic.fr>
 * Copyright (C) 2013      Florian Henry		  	       <florian.henry@open-concept.pro>
 * Copyright (C) 2013      Alexandre Spangaro 	       <alexandre.spangaro@gmail.com>
 * Copyright (C) 2013      Juanjo Menent	 	       <jmenent@2byte.es>
 *
 * This program is free software; you can redistribute it and/or modify
 * it under the terms of the GNU General Public License as published by
 * the Free Software Foundation; either version 3 of the License, or
 * (at your option) any later version.
 *
 * This program is distributed in the hope that it will be useful,
 * but WITHOUT ANY WARRANTY; without even the implied warranty of
 * MERCHANTABILITY or FITNESS FOR A PARTICULAR PURPOSE.  See the
 * GNU General Public License for more details.
 *
 * You should have received a copy of the GNU General Public License
 * along with this program. If not, see <http://www.gnu.org/licenses/>.
 */

/**
 *	\file       htdocs/contact/class/contact.class.php
 *	\ingroup    societe
 *	\brief      File of contacts class
 */
require_once DOL_DOCUMENT_ROOT .'/core/class/commonobject.class.php';


/**
 *	Class to manage contact/addresses
 */
class Contact extends CommonObject
{
	public $element='contact';
	public $table_element='socpeople';
	protected $ismultientitymanaged = 1;	// 0=No test on entity, 1=Test with field entity, 2=Test with link by societe

	var $id;
    var $ref_ext;
	var $civility_id;  // In fact we store civility_code
    var $lastname;
	var $firstname;
	var $address;
	var $zip;
	var $town;

	var $fk_departement;		// deprecated
	var $departement_code;		// deprecated
	var $departement;			// deprecated
	var $state_id;	        	// Id of department
	var $state_code;		    // Code of department
	var $state;			        // Label of department

	var $country_id;			// Id of country
	var $country_code;			// Code of country
	var $country;				// Label of country

    var $poste;                 // Position

	var $socid;					// fk_soc
	var $statut;				// 0=inactif, 1=actif

	var $code;
	var $email;
	var $skype;
    var $jabberid;
	var $phone_pro;
	var $phone_perso;
	var $phone_mobile;
    var $fax;

    var $priv;

	var $birthday;
	var $default_lang;
    var $note_public;           // Public note
	var $note;                  // deprecated
	var $note_private;			// Private note
    var $no_email;				// 1=Don't send e-mail to this contact, 0=do

	var $ref_facturation;       // Nb de reference facture pour lequel il est contact
	var $ref_contrat;           // Nb de reference contrat pour lequel il est contact
	var $ref_commande;          // Nb de reference commande pour lequel il est contact
	var $ref_propal;            // Nb de reference propal pour lequel il est contact

	var $user_id;
	var $user_login;
	var $import_key;

	var $oldcopy;				// To contains a clone of this when we need to save old properties of object


	/**
	 *	Constructor
	 *
	 *  @param		DoliDB		$db      Database handler
	 */
	function __construct($db)
	{
		$this->db = $db;
		$this->statut = 1;	// By default, status is enabled
	}

	/**
	 *  Add a contact into database
	 *
	 *  @param      User	$user       Object user that create
	 *  @return     int      			<0 if KO, >0 if OK
	 */
	function create($user)
	{
		global $conf, $langs;

		$error=0;
		$now=dol_now();

		$this->db->begin();

		// Clean parameters
		$this->lastname=$this->lastname?trim($this->lastname):trim($this->name);
        $this->firstname=trim($this->firstname);
        if (! empty($conf->global->MAIN_FIRST_TO_UPPER)) $this->lastname=ucwords($this->lastname);
        if (! empty($conf->global->MAIN_FIRST_TO_UPPER)) $this->firstname=ucwords($this->firstname);
        if (empty($this->socid)) $this->socid = 0;
		if (empty($this->priv)) $this->priv = 0;
		if (empty($this->statut)) $this->statut = 0; // This is to convert '' into '0' to avoid bad sql request

		$sql = "INSERT INTO ".MAIN_DB_PREFIX."socpeople (";
		$sql.= " datec";
		$sql.= ", fk_soc";
        $sql.= ", lastname";
        $sql.= ", firstname";
        $sql.= ", fk_user_creat";
		$sql.= ", priv";
		$sql.= ", statut";
		$sql.= ", canvas";
		$sql.= ", entity";
		$sql.= ", import_key";
		$sql.= ") VALUES (";
		$sql.= "'".$this->db->idate($now)."',";
		if ($this->socid > 0) $sql.= " ".$this->socid.",";
		else $sql.= "null,";
		$sql.= "'".$this->db->escape($this->lastname)."',";
        $sql.= "'".$this->db->escape($this->firstname)."',";
		$sql.= " ".($user->id > 0 ? "'".$user->id."'":"null").",";
		$sql.= " ".$this->priv.",";
		$sql.= " ".$this->statut.",";
        $sql.= " ".(! empty($this->canvas)?"'".$this->canvas."'":"null").",";
        $sql.= " ".$conf->entity.",";
        $sql.= " ".(! empty($this->import_key)?"'".$this->import_key."'":"null");
		$sql.= ")";

		dol_syslog(get_class($this)."::create", LOG_DEBUG);
		$resql=$this->db->query($sql);
		if ($resql)
		{
			$this->id = $this->db->last_insert_id(MAIN_DB_PREFIX."socpeople");

			if (! $error)
			{
                $result=$this->update($this->id, $user, 1, 'add');
                if ($result < 0)
                {
                    $error++;
				    $this->error=$this->db->lasterror();
                }
			}

            if (! $error)
            {
                $result=$this->update_perso($this->id, $user);
                if ($result < 0)
                {
                    $error++;
                    $this->error=$this->db->lasterror();
                }
            }

            if (! $error)
            {
                // Call trigger
                $result=$this->call_trigger('CONTACT_CREATE',$user);
                if ($result < 0) { $error++; }
                // End call triggers
            }

            if (! $error)
            {
                $this->db->commit();
                return $this->id;
            }
            else
            {
                $this->db->rollback();
                dol_syslog(get_class($this)."::create ".$this->error, LOG_ERR);
                return -2;
            }
		}
		else
		{
			$this->error=$this->db->lasterror();

			$this->db->rollback();
			dol_syslog(get_class($this)."::create ".$this->error, LOG_ERR);
			return -1;
		}
	}

	/**
	 *      Update informations into database
	 *
	 *      @param      int		$id          	Id of contact/address to update
	 *      @param      User	$user        	Objet user making change
	 *      @param      int		$notrigger	    0=no, 1=yes
	 *      @param		string	$action			Current action for hookmanager
	 *      @return     int      			   	<0 if KO, >0 if OK
	 */
	function update($id, $user=0, $notrigger=0, $action='update')
	{
		global $conf, $langs, $hookmanager;

		$error=0;

		$this->id = $id;

		// Clean parameters
		$this->lastname=trim($this->lastname)?trim($this->lastname):trim($this->lastname);
		$this->firstname=trim($this->firstname);
		$this->email=trim($this->email);
		$this->phone_pro=trim($this->phone_pro);
		$this->phone_perso=trim($this->phone_perso);
		$this->phone_mobile=trim($this->phone_mobile);
		$this->jabberid=trim($this->jabberid);
		$this->skype=trim($this->skype);
		$this->fax=trim($this->fax);
		$this->zip=(empty($this->zip)?'':$this->zip);
		$this->town=(empty($this->town)?'':$this->town);
		$this->country_id=($this->country_id > 0?$this->country_id:$this->country_id);
		$this->state_id=($this->state_id > 0?$this->state_id:$this->fk_departement);
		if (empty($this->statut)) $this->statut = 0;

		$this->db->begin();

		$sql = "UPDATE ".MAIN_DB_PREFIX."socpeople SET ";
		if ($this->socid > 0) $sql .= " fk_soc='".$this->db->escape($this->socid)."',";
		else if ($this->socid == -1) $sql .= " fk_soc=null,";
		$sql .= "  civility='".$this->db->escape($this->civility_id)."'";
		$sql .= ", lastname='".$this->db->escape($this->lastname)."'";
		$sql .= ", firstname='".$this->db->escape($this->firstname)."'";
		$sql .= ", address='".$this->db->escape($this->address)."'";
		$sql .= ", zip='".$this->db->escape($this->zip)."'";
		$sql .= ", town='".$this->db->escape($this->town)."'";
		$sql .= ", fk_pays=".($this->country_id>0?$this->country_id:'NULL');
		$sql .= ", fk_departement=".($this->state_id>0?$this->state_id:'NULL');
		$sql .= ", poste='".$this->db->escape($this->poste)."'";
		$sql .= ", fax='".$this->db->escape($this->fax)."'";
		$sql .= ", email='".$this->db->escape($this->email)."'";
		$sql .= ", skype='".$this->db->escape($this->skype)."'";
		$sql .= ", note_private = ".(isset($this->note_private)?"'".$this->db->escape($this->note_private)."'":"null");
		$sql .= ", note_public = ".(isset($this->note_public)?"'".$this->db->escape($this->note_public)."'":"null");
		$sql .= ", phone = ".(isset($this->phone_pro)?"'".$this->db->escape($this->phone_pro)."'":"null");
		$sql .= ", phone_perso = ".(isset($this->phone_perso)?"'".$this->db->escape($this->phone_perso)."'":"null");
		$sql .= ", phone_mobile = ".(isset($this->phone_mobile)?"'".$this->db->escape($this->phone_mobile)."'":"null");
		$sql .= ", jabberid = ".(isset($this->jabberid)?"'".$this->db->escape($this->jabberid)."'":"null");
		$sql .= ", priv = '".$this->priv."'";
		$sql .= ", statut = ".$this->statut;
		$sql .= ", fk_user_modif=".($user->id > 0 ? "'".$user->id."'":"NULL");
		$sql .= ", default_lang=".($this->default_lang?"'".$this->default_lang."'":"NULL");
		$sql .= ", no_email=".($this->no_email?"'".$this->no_email."'":"0");
		$sql .= " WHERE rowid=".$this->db->escape($id);

		dol_syslog(get_class($this)."::update", LOG_DEBUG);
		$result = $this->db->query($sql);
		if ($result)
		{
		    unset($this->country_code);
		    unset($this->country);
		    unset($this->state_code);
		    unset($this->state);

		    // Actions on extra fields (by external module or standard code)
		    $hookmanager->initHooks(array('contactdao'));
		    $parameters=array('socid'=>$this->id);
		    $reshook=$hookmanager->executeHooks('insertExtraFields',$parameters,$this,$action);    // Note that $action and $object may have been modified by some hooks
		    if (empty($reshook))
		    {
		    	if (empty($conf->global->MAIN_EXTRAFIELDS_DISABLED)) // For avoid conflicts if trigger used
		    	{
		    		$result=$this->insertExtraFields();
		    		if ($result < 0)
		    		{
		    			$error++;
		    		}
		    	}
		    }
		    else if ($reshook < 0) $error++;

			if (! $error && ! $notrigger)
			{
                // Call trigger
                $result=$this->call_trigger('CONTACT_MODIFY',$user);
                if ($result < 0) { $error++; }
                // End call triggers
			}

			if (! $error)
			{
				$this->db->commit();
				return 1;
			}
			else
			{
				dol_syslog(get_class($this)."::update Error ".$this->error,LOG_ERR);
				$this->db->rollback();
				return -$error;
			}
		}
		else
		{
			$this->error=$this->db->lasterror().' sql='.$sql;
            $this->db->rollback();
			return -1;
		}
	}


	/**
	 *	Retourne chaine DN complete dans l'annuaire LDAP pour l'objet
	 *
	 *	@param		array	$info		Info string loaded by _load_ldap_info
	 *	@param		int		$mode		0=Return full DN (uid=qqq,ou=xxx,dc=aaa,dc=bbb)
	 *									1=Return DN without key inside (ou=xxx,dc=aaa,dc=bbb)
	 *									2=Return key only (uid=qqq)
	 *	@return		string				DN
	 */
	function _load_ldap_dn($info,$mode=0)
	{
		global $conf;
		$dn='';
		if ($mode==0) $dn=$conf->global->LDAP_KEY_CONTACTS."=".$info[$conf->global->LDAP_KEY_CONTACTS].",".$conf->global->LDAP_CONTACT_DN;
		if ($mode==1) $dn=$conf->global->LDAP_CONTACT_DN;
		if ($mode==2) $dn=$conf->global->LDAP_KEY_CONTACTS."=".$info[$conf->global->LDAP_KEY_CONTACTS];
		return $dn;
	}


	/**
	 *	Initialise tableau info (tableau des attributs LDAP)
	 *
	 *	@return		array		Tableau info des attributs
	 */
	function _load_ldap_info()
	{
		global $conf,$langs;

		// Object classes
		$info["objectclass"]=explode(',',$conf->global->LDAP_CONTACT_OBJECT_CLASS);

		$this->fullname=$this->getFullName($langs);

		// Fields
		if ($this->fullname && ! empty($conf->global->LDAP_CONTACT_FIELD_FULLNAME)) $info[$conf->global->LDAP_CONTACT_FIELD_FULLNAME] = $this->fullname;
		if ($this->lastname && ! empty($conf->global->LDAP_CONTACT_FIELD_NAME)) $info[$conf->global->LDAP_CONTACT_FIELD_NAME] = $this->lastname;
		if ($this->firstname && ! empty($conf->global->LDAP_CONTACT_FIELD_FIRSTNAME)) $info[$conf->global->LDAP_CONTACT_FIELD_FIRSTNAME] = $this->firstname;

		if ($this->poste) $info["title"] = $this->poste;
		if ($this->socid > 0)
		{
			$soc = new Societe($this->db);
			$soc->fetch($this->socid);

			$info[$conf->global->LDAP_CONTACT_FIELD_COMPANY] = $soc->name;
			if ($soc->client == 1)      $info["businessCategory"] = "Customers";
			if ($soc->client == 2)      $info["businessCategory"] = "Prospects";
			if ($soc->fournisseur == 1) $info["businessCategory"] = "Suppliers";
		}
		if ($this->address && ! empty($conf->global->LDAP_CONTACT_FIELD_ADDRESS)) $info[$conf->global->LDAP_CONTACT_FIELD_ADDRESS] = $this->address;
		if ($this->zip && ! empty($conf->global->LDAP_CONTACT_FIELD_ZIP))          $info[$conf->global->LDAP_CONTACT_FIELD_ZIP] = $this->zip;
		if ($this->town && ! empty($conf->global->LDAP_CONTACT_FIELD_TOWN))      $info[$conf->global->LDAP_CONTACT_FIELD_TOWN] = $this->town;
		if ($this->country_code && ! empty($conf->global->LDAP_CONTACT_FIELD_COUNTRY))      $info[$conf->global->LDAP_CONTACT_FIELD_COUNTRY] = $this->country_code;
		if ($this->phone_pro && ! empty($conf->global->LDAP_CONTACT_FIELD_PHONE)) $info[$conf->global->LDAP_CONTACT_FIELD_PHONE] = $this->phone_pro;
		if ($this->phone_perso && ! empty($conf->global->LDAP_CONTACT_FIELD_HOMEPHONE)) $info[$conf->global->LDAP_CONTACT_FIELD_HOMEPHONE] = $this->phone_perso;
		if ($this->phone_mobile && ! empty($conf->global->LDAP_CONTACT_FIELD_MOBILE)) $info[$conf->global->LDAP_CONTACT_FIELD_MOBILE] = $this->phone_mobile;
		if ($this->fax && ! empty($conf->global->LDAP_CONTACT_FIELD_FAX))	    $info[$conf->global->LDAP_CONTACT_FIELD_FAX] = $this->fax;
    if ($this->skype && ! empty($conf->global->LDAP_CONTACT_FIELD_SKYPE))	    $info[$conf->global->LDAP_CONTACT_FIELD_SKYPE] = $this->skype;
		if ($this->note_private && ! empty($conf->global->LDAP_CONTACT_FIELD_DESCRIPTION)) $info[$conf->global->LDAP_CONTACT_FIELD_DESCRIPTION] = $this->note_private;
		if ($this->email && ! empty($conf->global->LDAP_CONTACT_FIELD_MAIL))     $info[$conf->global->LDAP_CONTACT_FIELD_MAIL] = $this->email;

		if ($conf->global->LDAP_SERVER_TYPE == 'egroupware')
		{
			$info["objectclass"][4] = "phpgwContact"; // compatibilite egroupware

			$info['uidnumber'] = $this->id;

			$info['phpgwTz']      = 0;
			$info['phpgwMailType'] = 'INTERNET';
			$info['phpgwMailHomeType'] = 'INTERNET';

			$info["phpgwContactTypeId"] = 'n';
			$info["phpgwContactCatId"] = 0;
			$info["phpgwContactAccess"] = "public";

			if (dol_strlen($this->egroupware_id) == 0)
			{
				$this->egroupware_id = 1;
			}

			$info["phpgwContactOwner"] = $this->egroupware_id;

			if ($this->email) $info["rfc822Mailbox"] = $this->email;
			if ($this->phone_mobile) $info["phpgwCellTelephoneNumber"] = $this->phone_mobile;
		}

		return $info;
	}


	/**
	 *  Update field alert birthday
	 *
	 *  @param      int			$id         Id of contact
	 *  @param      User		$user		User asking to change alert or birthday
     *  @return     int         			<0 if KO, >=0 if OK
	 */
	function update_perso($id, $user=0)
	{
	    $error=0;
	    $result=false;

		// Mis a jour contact
		$sql = "UPDATE ".MAIN_DB_PREFIX."socpeople SET";
		$sql.= " birthday=".($this->birthday ? "'".$this->db->idate($this->birthday)."'" : "null");
		if ($user) $sql .= ", fk_user_modif=".$user->id;
		$sql.= " WHERE rowid=".$this->db->escape($id);

		dol_syslog(get_class($this)."::update_perso this->birthday=".$this->birthday." -", LOG_DEBUG);
		$resql = $this->db->query($sql);
		if (! $resql)
		{
            $error++;
		    $this->error=$this->db->lasterror();
		}

		// Mis a jour alerte birthday
		if ($this->birthday_alert)
		{
			//check existing
			$sql_check = "SELECT * FROM ".MAIN_DB_PREFIX."user_alert WHERE type=1 AND fk_contact=".$this->db->escape($id)." AND fk_user=".$user->id;
			$result_check = $this->db->query($sql_check);
			if (! $result_check || ($this->db->num_rows($result_check)<1))
			{
				//insert
				$sql = "INSERT INTO ".MAIN_DB_PREFIX."user_alert(type,fk_contact,fk_user) ";
				$sql.= "VALUES (1,".$this->db->escape($id).",".$user->id.")";
				$result = $this->db->query($sql);
				if (! $result)
				{
                    $error++;
                    $this->error=$this->db->lasterror();
				}
			}
			else
			{
				$result = true;
			}
		}
		else
		{
			$sql = "DELETE FROM ".MAIN_DB_PREFIX."user_alert ";
			$sql.= "WHERE type=1 AND fk_contact=".$this->db->escape($id)." AND fk_user=".$user->id;
			$result = $this->db->query($sql);
			if (! $result)
			{
                $error++;
                $this->error=$this->db->lasterror();
			}
		}

		return $result;
	}


	/**
	 *  Load object contact
	 *
	 *  @param      int		$id          id du contact
	 *  @param      User	$user        Utilisateur (abonnes aux alertes) qui veut les alertes de ce contact
	 *  @return     int     		    -1 if KO, 0 if OK but not found, 1 if OK
	 */
	function fetch($id, $user=0)
	{
		global $langs;

		$langs->load("companies");

		$sql = "SELECT c.rowid, c.fk_soc, c.ref_ext, c.civility as civility_id, c.lastname, c.firstname,";
		$sql.= " c.address, c.statut, c.zip, c.town,";
		$sql.= " c.fk_pays as country_id,";
		$sql.= " c.fk_departement,";
		$sql.= " c.birthday,";
		$sql.= " c.poste, c.phone, c.phone_perso, c.phone_mobile, c.fax, c.email, c.jabberid, c.skype,";
		$sql.= " c.priv, c.note_private, c.note_public, c.default_lang, c.no_email, c.canvas,";
		$sql.= " c.import_key,";
		$sql.= " co.label as country, co.code as country_code,";
		$sql.= " d.nom as state, d.code_departement as state_code,";
		$sql.= " u.rowid as user_id, u.login as user_login,";
		$sql.= " s.nom as socname, s.address as socaddress, s.zip as soccp, s.town as soccity, s.default_lang as socdefault_lang";
		$sql.= " FROM ".MAIN_DB_PREFIX."socpeople as c";
		$sql.= " LEFT JOIN ".MAIN_DB_PREFIX."c_country as co ON c.fk_pays = co.rowid";
		$sql.= " LEFT JOIN ".MAIN_DB_PREFIX."c_departements as d ON c.fk_departement = d.rowid";
		$sql.= " LEFT JOIN ".MAIN_DB_PREFIX."user as u ON c.rowid = u.fk_socpeople";
		$sql.= " LEFT JOIN ".MAIN_DB_PREFIX."societe as s ON c.fk_soc = s.rowid";
		$sql.= " WHERE c.rowid = ". $id;

		dol_syslog(get_class($this)."::fetch", LOG_DEBUG);
		$resql=$this->db->query($sql);
		if ($resql)
		{
			if ($this->db->num_rows($resql))
			{
				$obj = $this->db->fetch_object($resql);

				$this->id				= $obj->rowid;
				$this->ref				= $obj->rowid;
				$this->ref_ext			= $obj->ref_ext;
				$this->civility_id		= $obj->civility_id;
				$this->lastname			= $obj->lastname;
				$this->firstname		= $obj->firstname;
				$this->address			= $obj->address;
				$this->zip				= $obj->zip;
				$this->town				= $obj->town;

				$this->fk_departement	= $obj->fk_departement;    // deprecated
				$this->state_id			= $obj->fk_departement;
				$this->departement_code = $obj->state_code;	       // deprecated
				$this->state_code       = $obj->state_code;
				$this->departement		= $obj->state;	           // deprecated
				$this->state			= $obj->state;

				$this->country_id 		= $obj->country_id;
				$this->country_code		= $obj->country_id?$obj->country_code:'';
				$this->country			= ($obj->country_id > 0)?$langs->transnoentitiesnoconv("Country".$obj->country_code):'';

				$this->socid			= $obj->fk_soc;
				$this->socname			= $obj->socname;
				$this->poste			= $obj->poste;
				$this->statut			= $obj->statut;

				$this->phone_pro		= trim($obj->phone);
				$this->fax				= trim($obj->fax);
				$this->phone_perso		= trim($obj->phone_perso);
				$this->phone_mobile		= trim($obj->phone_mobile);

				$this->email			= $obj->email;
				$this->jabberid			= $obj->jabberid;
        $this->skype			= $obj->skype;
				$this->priv				= $obj->priv;
				$this->mail				= $obj->email;

				$this->birthday			= $this->db->jdate($obj->birthday);
				$this->note				= $obj->note_private;		// deprecated
				$this->note_private		= $obj->note_private;
				$this->note_public		= $obj->note_public;
				$this->default_lang		= $obj->default_lang;
				$this->no_email			= $obj->no_email;
				$this->user_id			= $obj->user_id;
				$this->user_login		= $obj->user_login;
				$this->canvas			= $obj->canvas;

				$this->import_key		= $obj->import_key;

				// Recherche le user Dolibarr lie a ce contact
				$sql = "SELECT u.rowid ";
				$sql .= " FROM ".MAIN_DB_PREFIX."user as u";
				$sql .= " WHERE u.fk_socpeople = ". $this->id;

				$resql=$this->db->query($sql);
				if ($resql)
				{
					if ($this->db->num_rows($resql))
					{
						$uobj = $this->db->fetch_object($resql);

						$this->user_id = $uobj->rowid;
					}
					$this->db->free($resql);
				}
				else
				{
					$this->error=$this->db->error();
					return -1;
				}

				// Charge alertes du user
				if ($user)
				{
					$sql = "SELECT fk_user";
					$sql .= " FROM ".MAIN_DB_PREFIX."user_alert";
					$sql .= " WHERE fk_user = ".$user->id." AND fk_contact = ".$this->db->escape($id);

					$resql=$this->db->query($sql);
					if ($resql)
					{
						if ($this->db->num_rows($resql))
						{
							$obj = $this->db->fetch_object($resql);

							$this->birthday_alert = 1;
						}
						$this->db->free($resql);
					}
					else
					{
						$this->error=$this->db->error();
						return -1;
					}
				}

				return 1;
			}
			else
			{
				$this->error=$langs->trans("RecordNotFound");
				return 0;
			}
		}
		else
		{
			$this->error=$this->db->error();
			return -1;
		}
	}


	/**
	 *  Charge le nombre d'elements auquel est lie ce contact
	 *  ref_facturation
	 *  ref_contrat
	 *  ref_commande
	 *  ref_propale
	 *
     *  @return     int             					<0 if KO, >=0 if OK
	 */
	function load_ref_elements()
	{
		// Compte les elements pour lesquels il est contact
		$sql ="SELECT tc.element, count(ec.rowid) as nb";
		$sql.=" FROM ".MAIN_DB_PREFIX."element_contact as ec, ".MAIN_DB_PREFIX."c_type_contact as tc";
		$sql.=" WHERE ec.fk_c_type_contact = tc.rowid";
		$sql.=" AND fk_socpeople = ". $this->id;
		$sql.=" GROUP BY tc.element";

		dol_syslog(get_class($this)."::load_ref_elements", LOG_DEBUG);

		$resql=$this->db->query($sql);
		if ($resql)
		{
			while($obj=$this->db->fetch_object($resql))
			{
				if ($obj->nb)
				{
					if ($obj->element=='facture')  $this->ref_facturation = $obj->nb;
					if ($obj->element=='contrat')  $this->ref_contrat = $obj->nb;
					if ($obj->element=='commande') $this->ref_commande = $obj->nb;
					if ($obj->element=='propal')   $this->ref_propal = $obj->nb;
				}
			}
			$this->db->free($resql);
			return 0;
		}
		else
		{
			$this->error=$this->db->error()." - ".$sql;
			return -1;
		}
	}

	/**
	 *   	Efface le contact de la base
	 *
	 *   	@param		int		$notrigger		Disable all trigger
	 *		@return		int						<0 if KO, >0 if OK
	 */
	function delete($notrigger=0)
	{
		global $conf, $langs, $user;

		$error=0;

		$this->old_lastname       = $obj->lastname;
		$this->old_firstname      = $obj->firstname;

		$this->db->begin();

		if (! $error)
		{
			// Get all rowid of element_contact linked to a type that is link to llx_socpeople
			$sql = "SELECT ec.rowid";
			$sql.= " FROM ".MAIN_DB_PREFIX."element_contact ec,";
			$sql.= " ".MAIN_DB_PREFIX."c_type_contact tc";
			$sql.= " WHERE ec.fk_socpeople=".$this->id;
			$sql.= " AND ec.fk_c_type_contact=tc.rowid";
			$sql.= " AND tc.source='external'";
			dol_syslog(get_class($this)."::delete", LOG_DEBUG);
			$resql = $this->db->query($sql);
			if ($resql)
			{
				$num=$this->db->num_rows($resql);

				$i=0;
				while ($i < $num && ! $error)
				{
					$obj = $this->db->fetch_object($resql);

					$sqldel = "DELETE FROM ".MAIN_DB_PREFIX."element_contact";
					$sqldel.=" WHERE rowid = ".$obj->rowid;
					dol_syslog(get_class($this)."::delete", LOG_DEBUG);
					$result = $this->db->query($sqldel);
					if (! $result)
					{
						$error++;
						$this->error=$this->db->error().' sql='.$sqldel;
					}

					$i++;
				}
			}
			else
			{
				$error++;
				$this->error=$this->db->error().' sql='.$sql;
			}
		}

		if (! $error)
		{
			// Remove category
			$sql = "DELETE FROM ".MAIN_DB_PREFIX."categorie_contact WHERE fk_socpeople = ".$this->id;
			dol_syslog(get_class($this)."::delete", LOG_DEBUG);
			$resql=$this->db->query($sql);
			if (! $resql)
			{
				$error++;
				$this->error .= $this->db->lasterror();
				$errorflag=-1;
			}
		}

		if (! $error)
		{
			$sql = "DELETE FROM ".MAIN_DB_PREFIX."socpeople";
			$sql .= " WHERE rowid=".$this->id;
			dol_syslog(get_class($this)."::delete", LOG_DEBUG);
			$result = $this->db->query($sql);
			if (! $result)
			{
				$error++;
				$this->error=$this->db->error().' sql='.$sql;
			}
		}

		// Removed extrafields
		 if ((! $error) && (empty($conf->global->MAIN_EXTRAFIELDS_DISABLED))) { // For avoid conflicts if trigger used
			$result=$this->deleteExtraFields($this);
			if ($result < 0) $error++;
		}

		if (! $error && ! $notrigger)
		{
            // Call trigger
            $result=$this->call_trigger('CONTACT_DELETE',$user);
            if ($result < 0) { $error++; }
            // End call triggers
		}

		if (! $error)
		{

			$this->db->commit();
			return 1;
		}
		else
		{
			$this->db->rollback();
			dol_syslog("Error ".$this->error,LOG_ERR);
			return -1;
		}
	}


	/**
	 *  Charge les informations sur le contact, depuis la base
	 *
	 *  @param		int		$id      Id du contact a charger
	 *  @return		void
	 */
	function info($id)
	{
		$sql = "SELECT c.rowid, c.datec as datec, c.fk_user_creat,";
		$sql.= " c.tms as tms, c.fk_user_modif";
		$sql.= " FROM ".MAIN_DB_PREFIX."socpeople as c";
		$sql.= " WHERE c.rowid = ".$this->db->escape($id);

		$resql=$this->db->query($sql);
		if ($resql)
		{
			if ($this->db->num_rows($resql))
			{
				$obj = $this->db->fetch_object($resql);

				$this->id                = $obj->rowid;

				if ($obj->fk_user_creat) {
					$cuser = new User($this->db);
					$cuser->fetch($obj->fk_user_creat);
					$this->user_creation     = $cuser;
				}

				if ($obj->fk_user_modif) {
					$muser = new User($this->db);
					$muser->fetch($obj->fk_user_modif);
					$this->user_modification = $muser;
				}

				$this->date_creation     = $this->db->jdate($obj->datec);
				$this->date_modification = $this->db->jdate($obj->tms);
			}

			$this->db->free($resql);
		}
		else
		{
			print $this->db->error();
		}
	}

	/**
	 *  Return number of mass Emailing received by this contacts with its email
	 *
	 *  @return       int     Number of EMailings
	 */
	function getNbOfEMailings()
	{
		$sql = "SELECT count(mc.email) as nb";
		$sql.= " FROM ".MAIN_DB_PREFIX."mailing_cibles as mc";
		$sql.= " WHERE mc.email = '".$this->db->escape($this->email)."'";
		$sql.= " AND mc.statut NOT IN (-1,0)";      // -1 erreur, 0 non envoye, 1 envoye avec succes

		dol_syslog(get_class($this)."::getNbOfEMailings", LOG_DEBUG);

		$resql=$this->db->query($sql);

		if ($resql)
		{
			$obj = $this->db->fetch_object($resql);
			$nb=$obj->nb;

			$this->db->free($resql);
			return $nb;
		}
		else
		{
			$this->error=$this->db->error();
			return -1;
		}
	}

	/**
	 *  Return name of contact with link (and eventually picto)
	 *	Use $this->id, $this->lastname, $this->firstname, this->civility_id
	 *
	 *	@param		int			$withpicto		Include picto with link
	 *	@param		string		$option			Where the link point to
	 *	@param		int			$maxlen			Max length of
	 *  @param		string		$moreparam		Add more param into URL
	 *	@return		string						String with URL
	 */
<<<<<<< HEAD
	function getNameUrl($withpicto=0,$option='',$maxlen=0)
=======
	function getNomUrl($withpicto=0,$option='',$maxlen=0,$moreparam='')
>>>>>>> 3bac7c9e
	{
		global $langs;

		$result='';

		$lien = '<a href="'.DOL_URL_ROOT.'/contact/card.php?id='.$this->id.$moreparam.'">';
		$lienfin='</a>';

		if ($option == 'xxx')
		{
			$lien = '<a href="'.DOL_URL_ROOT.'/contact/card.php?id='.$this->id.$moreparam.'">';
			$lienfin='</a>';
		}

		if ($withpicto) $result.=($lien.img_object($langs->trans("ShowContact").': '.$this->getFullName($langs),'contact').$lienfin.' ');
		$result.=$lien.($maxlen?dol_trunc($this->getFullName($langs),$maxlen):$this->getFullName($langs)).$lienfin;
		return $result;
	}

	/**
	 *    Return civility label of contact
	 *
	 *    @return	string      			Translated name of civility
	 */
	function getCivilityLabel()
	{
		global $langs;
		$langs->load("dict");

		$code=(! empty($this->civility_id)?$this->civility_id:(! empty($this->civility_id)?$this->civility_id:''));
		if (empty($code)) return '';
        return $langs->getLabelFromKey($this->db, "Civility".$code, "c_civility", "code", "label", $code);
	}

	/**
	 *	Return label of contact status
	 *
	 *	@param      int			$mode       0=libelle long, 1=libelle court, 2=Picto + Libelle court, 3=Picto, 4=Picto + Libelle long, 5=Libelle court + Picto
	 * 	@return 	string					Label of contact status
	 */
	function getLibStatut($mode)
	{
		return $this->LibStatut($this->statut,$mode);
	}

	/**
	 *	Renvoi le libelle d'un statut donne
	 *
	 *  @param      int			$statut     Id statut
	 *  @param      int			$mode       0=libelle long, 1=libelle court, 2=Picto + Libelle court, 3=Picto, 4=Picto + Libelle long, 5=Libelle court + Picto
	 *  @return     string					Libelle
	 */
	function LibStatut($statut,$mode)
	{
		global $langs;

		if ($mode == 0)
		{
			if ($statut==0 || $statut==5) return $langs->trans('Disabled');
			elseif ($statut==1 || $statut==4) return $langs->trans('Enabled');
		}
		elseif ($mode == 1)
		{
			if ($statut==0 || $statut==5) return $langs->trans('Disabled');
			elseif ($statut==1 || $statut==4) return $langs->trans('Enabled');
		}
		elseif ($mode == 2)
		{
			if ($statut==0 || $statut==5) return img_picto($langs->trans('Disabled'),'statut5').' '.$langs->trans('Disabled');
			elseif ($statut==1 || $statut==4) return img_picto($langs->trans('Enabled'),'statut4').' '.$langs->trans('Enabled');

		}
		elseif ($mode == 3)
		{
			if ($statut==0 || $statut==5) return img_picto($langs->trans('Disabled'),'statut5');
			elseif ($statut==1 || $statut==4) return img_picto($langs->trans('Enabled'),'statut4');
		}
		elseif ($mode == 4)
		{
			if ($statut==0) return img_picto($langs->trans('Disabled'),'statut5').' '.$langs->trans('StatusContactDraft');
			elseif ($statut==1 || $statut==4) return img_picto($langs->trans('Enabled'),'statut4').' '.$langs->trans('Enabled');
		}
		elseif ($mode == 5)
		{
			if ($statut==0 || $statut==5) return '<span class="hideonsmartphone">'.$langs->trans('Disabled').' </span>'.img_picto($langs->trans('Disabled'),'statut5');
			elseif ($statut==1 || $statut==4) return '<span class="hideonsmartphone">'.$langs->trans('Enabled').' </span>'.img_picto($langs->trans('Enabled'),'statut4');
		}
	}


	/**
	 *	Return translated label of Public or Private
	 *
	 * 	@param      int			$statut		Type (0 = public, 1 = private)
	 *  @return     string					Label translated
	 */
	function LibPubPriv($statut)
	{
		global $langs;
		if ($statut=='1') return $langs->trans('ContactPrivate');
		else return $langs->trans('ContactPublic');
	}


	/**
     *  Initialise an instance with random values.
     *  Used to build previews or test instances.
     *	id must be 0 if object instance is a specimen.
     *
     *  @return	void
	 */
	function initAsSpecimen()
	{
		global $user,$langs;

		// Get first id of existing company and save it into $socid
		$socid = 0;
		$sql = "SELECT rowid FROM ".MAIN_DB_PREFIX."societe ORDER BY rowid LIMIT 1";
		$resql = $this->db->query($sql);
		if ($resql)
		{
			$obj = $this->db->fetch_object($resql);
			if ($obj) $socid=$obj->rowid;
		}

		// Initialise parameters
		$this->id=0;
		$this->specimen=1;
		$this->lastname = 'DOLIBARR';
		$this->firstname = 'SPECIMEN';
		$this->address = '21 jump street';
		$this->zip = '99999';
		$this->town = 'MyTown';
		$this->country_id = 1;
		$this->country_code = 'FR';
		$this->country = 'France';
		$this->email = 'specimen@specimen.com';
    	$this->skype = 'tom.hanson';

		$this->phone_pro = '0909090901';
		$this->phone_perso = '0909090902';
		$this->phone_mobile = '0909090903';
		$this->fax = '0909090909';

		$this->note_public='This is a comment (public)';
		$this->note_private='This is a comment (private)';

		$this->socid = $socid;
		$this->statut=1;
	}

	/**
	 *  Change status of a user
	 *
	 *	@param	int		$statut		Status to set
	 *  @return int     			<0 if KO, 0 if nothing is done, >0 if OK
	 */
	function setstatus($statut)
	{
		global $conf,$langs,$user;

		$error=0;

		// Check parameters
		if ($this->statut == $statut) return 0;
		else $this->statut = $statut;

		$this->db->begin();

		// Desactive utilisateur
		$sql = "UPDATE ".MAIN_DB_PREFIX."socpeople";
		$sql.= " SET statut = ".$this->statut;
		$sql.= " WHERE rowid = ".$this->id;
		$result = $this->db->query($sql);

		dol_syslog(get_class($this)."::setstatus", LOG_DEBUG);
		if ($result)
		{
            // Call trigger
            $result=$this->call_trigger('CONTACT_ENABLEDISABLE',$user);
            if ($result < 0) { $error++; }
            // End call triggers
		}

		if ($error)
		{
			$this->db->rollback();
			return -$error;
		}
		else
		{
			$this->db->commit();
			return 1;
		}
	}

}<|MERGE_RESOLUTION|>--- conflicted
+++ resolved
@@ -880,11 +880,7 @@
 	 *  @param		string		$moreparam		Add more param into URL
 	 *	@return		string						String with URL
 	 */
-<<<<<<< HEAD
-	function getNameUrl($withpicto=0,$option='',$maxlen=0)
-=======
-	function getNomUrl($withpicto=0,$option='',$maxlen=0,$moreparam='')
->>>>>>> 3bac7c9e
+	function getNameUrl($withpicto=0,$option='',$maxlen=0,$moreparam='')
 	{
 		global $langs;
 
