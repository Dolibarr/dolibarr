--- conflicted
+++ resolved
@@ -988,11 +988,7 @@
         $label.= '<br><b>' . $langs->trans("Name") . ':</b> '.$this->getFullName($langs);
         //if ($this->civility_id) $label.= '<br><b>' . $langs->trans("Civility") . ':</b> '.$this->civility_id;		// TODO Translate cibilty_id code
         if (! empty($this->poste)) $label.= '<br><b>' . $langs->trans("Poste") . ':</b> '.$this->poste;
-<<<<<<< HEAD
-        if (! empty($this->email)) $label.= '<br><b>' . $langs->trans("EMail") . ':</b> '.$this->email;
-=======
         $label.= '<br><b>' . $langs->trans("EMail") . ':</b> '.$this->email;
->>>>>>> 3f5d67d4
         $phonelist=array();
         if ($this->phone_pro) $phonelist[]=$this->phone_pro;
         if ($this->phone_mobile) $phonelist[]=$this->phone_mobile;
