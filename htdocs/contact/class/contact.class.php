<?php
/* Copyright (C) 2002-2004 Rodolphe Quiedeville        <rodolphe@quiedeville.org>
 * Copyright (C) 2004      Benoit Mortier              <benoit.mortier@opensides.be>
 * Copyright (C) 2004-2013 Laurent Destailleur         <eldy@users.sourceforge.net>
 * Copyright (C) 2005-2012 Regis Houssin               <regis.houssin@inodbox.com>
 * Copyright (C) 2007      Franky Van Liedekerke       <franky.van.liedekerker@telenet.be>
 * Copyright (C) 2008      Raphael Bertrand (Resultic) <raphael.bertrand@resultic.fr>
 * Copyright (C) 2013      Florian Henry		  	   <florian.henry@open-concept.pro>
 * Copyright (C) 2013      Alexandre Spangaro 	       <aspangaro@open-dsi.fr>
 * Copyright (C) 2013      Juanjo Menent	 	       <jmenent@2byte.es>
 * Copyright (C) 2015      Marcos García               <marcosgdf@gmail.com>
 * Copyright (C) 2019      Nicolas ZABOURI 	           <info@inovea-conseil.com>
 * Copyright (C) 2020      Open-Dsi  	               <support@open-dsi.fr>
 *
 * This program is free software; you can redistribute it and/or modify
 * it under the terms of the GNU General Public License as published by
 * the Free Software Foundation; either version 3 of the License, or
 * (at your option) any later version.
 *
 * This program is distributed in the hope that it will be useful,
 * but WITHOUT ANY WARRANTY; without even the implied warranty of
 * MERCHANTABILITY or FITNESS FOR A PARTICULAR PURPOSE.  See the
 * GNU General Public License for more details.
 *
 * You should have received a copy of the GNU General Public License
 * along with this program. If not, see <https://www.gnu.org/licenses/>.
 */

/**
 *	\file       htdocs/contact/class/contact.class.php
 *	\ingroup    societe
 *	\brief      File of contacts class
 */
require_once DOL_DOCUMENT_ROOT.'/core/class/commonobject.class.php';
require_once DOL_DOCUMENT_ROOT.'/core/class/commonsocialnetworks.class.php';
require_once DOL_DOCUMENT_ROOT.'/core/class/commonpeople.class.php';


/**
 *	Class to manage contact/addresses
 */
class Contact extends CommonObject
{
	use CommonSocialNetworks;
	use CommonPeople;

	/**
	 * @var string ID to identify managed object
	 */
	public $element = 'contact';

	/**
	 * @var string Name of table without prefix where object is stored
	 */
	public $table_element = 'socpeople';

	/**
	 * 0=No test on entity, 1=Test with field entity, 2=Test with link by societe
	 * @var int
	 */
	public $ismultientitymanaged = 1;

	/**
	 * @var string String with name of icon for myobject. Must be the part after the 'object_' into object_myobject.png
	 */
	public $picto = 'contact';

	/**
	 *  'type' if the field format ('integer', 'integer:ObjectClass:PathToClass[:AddCreateButtonOrNot[:Filter]]', 'varchar(x)', 'double(24,8)', 'real', 'price', 'text', 'html', 'date', 'datetime', 'timestamp', 'duration', 'mail', 'phone', 'url', 'password')
	 *         Note: Filter can be a string like "(t.ref:like:'SO-%') or (t.date_creation:<:'20160101') or (t.nature:is:NULL)"
	 *  'label' the translation key.
	 *  'enabled' is a condition when the field must be managed.
	 *  'position' is the sort order of field.
	 *  'notnull' is set to 1 if not null in database. Set to -1 if we must set data to null if empty ('' or 0).
	 *  'visible' says if field is visible in list (Examples: 0=Not visible, 1=Visible on list and create/update/view forms, 2=Visible on list only, 3=Visible on create/update/view form only (not list), 4=Visible on list and update/view form only (not create). 5=Visible on list and view only (not create/not update). Using a negative value means field is not shown by default on list but can be selected for viewing)
	 *  'noteditable' says if field is not editable (1 or 0)
	 *  'default' is a default value for creation (can still be overwrote by the Setup of Default Values if field is editable in creation form). Note: If default is set to '(PROV)' and field is 'ref', the default value will be set to '(PROVid)' where id is rowid when a new record is created.
	 *  'index' if we want an index in database.
	 *  'foreignkey'=>'tablename.field' if the field is a foreign key (it is recommanded to name the field fk_...).
	 *  'searchall' is 1 if we want to search in this field when making a search from the quick search button.
	 *  'isameasure' must be set to 1 if you want to have a total on list for this field. Field type must be summable like integer or double(24,8).
	 *  'css' is the CSS style to use on field. For example: 'maxwidth200'
	 *  'help' is a string visible as a tooltip on field
	 *  'showoncombobox' if value of the field must be visible into the label of the combobox that list record
	 *  'disabled' is 1 if we want to have the field locked by a 'disabled' attribute. In most cases, this is never set into the definition of $fields into class, but is set dynamically by some part of code.
	 *  'arrayofkeyval' to set list of value if type is a list of predefined values. For example: array("0"=>"Draft","1"=>"Active","-1"=>"Cancel")
	 *  'comment' is not used. You can store here any text of your choice. It is not used by application.
	 *
	 *  Note: To have value dynamic, you can set value to 0 in definition and edit the value on the fly into the constructor.
	 */

	// BEGIN MODULEBUILDER PROPERTIES
	/**
	 * @var array  Array with all fields and their property. Do not use it as a static var. It may be modified by constructor.
	 */
	public $fields = array(
		'rowid' =>array('type'=>'integer', 'label'=>'TechnicalID', 'enabled'=>1, 'visible'=>-1, 'notnull'=>1, 'position'=>10),
		'entity' =>array('type'=>'integer', 'label'=>'Entity', 'default'=>1, 'enabled'=>1, 'visible'=>3, 'notnull'=>1, 'position'=>30, 'index'=>1),
		'ref_ext' =>array('type'=>'varchar(255)', 'label'=>'Ref ext', 'enabled'=>1, 'visible'=>3, 'position'=>35),
		'civility' =>array('type'=>'varchar(6)', 'label'=>'Civility', 'enabled'=>1, 'visible'=>3, 'position'=>40),
		'lastname' =>array('type'=>'varchar(50)', 'label'=>'Lastname', 'enabled'=>1, 'visible'=>1, 'position'=>45, 'showoncombobox'=>1, 'searchall'=>1),
		'firstname' =>array('type'=>'varchar(50)', 'label'=>'Firstname', 'enabled'=>1, 'visible'=>1, 'position'=>50, 'showoncombobox'=>1, 'searchall'=>1),
		'poste' =>array('type'=>'varchar(80)', 'label'=>'PostOrFunction', 'enabled'=>1, 'visible'=>-1, 'position'=>52),
		'address' =>array('type'=>'varchar(255)', 'label'=>'Address', 'enabled'=>1, 'visible'=>-1, 'position'=>55),
		'zip' =>array('type'=>'varchar(25)', 'label'=>'Zip', 'enabled'=>1, 'visible'=>1, 'position'=>60),
		'town' =>array('type'=>'varchar(50)', 'label'=>'Town', 'enabled'=>1, 'visible'=>-1, 'position'=>65),
		'fk_departement' =>array('type'=>'integer', 'label'=>'Fk departement', 'enabled'=>1, 'visible'=>3, 'position'=>70),
		'fk_pays' =>array('type'=>'integer', 'label'=>'Fk pays', 'enabled'=>1, 'visible'=>3, 'position'=>75),
		'fk_soc' =>array('type'=>'integer', 'label'=>'ThirdParty', 'enabled'=>1, 'visible'=>1, 'position'=>77, 'searchall'=>1),
		'birthday' =>array('type'=>'date', 'label'=>'Birthday', 'enabled'=>1, 'visible'=>3, 'position'=>80),
		'phone' =>array('type'=>'varchar(30)', 'label'=>'Phone', 'enabled'=>1, 'visible'=>1, 'position'=>90, 'searchall'=>1),
		'phone_perso' =>array('type'=>'varchar(30)', 'label'=>'PhonePerso', 'enabled'=>1, 'visible'=>-1, 'position'=>95, 'searchall'=>1),
		'phone_mobile' =>array('type'=>'varchar(30)', 'label'=>'PhoneMobile', 'enabled'=>1, 'visible'=>1, 'position'=>100, 'searchall'=>1),
		'fax' =>array('type'=>'varchar(30)', 'label'=>'Fax', 'enabled'=>1, 'visible'=>-1, 'position'=>105, 'searchall'=>1),
		'email' =>array('type'=>'varchar(255)', 'label'=>'Email', 'enabled'=>1, 'visible'=>1, 'position'=>110, 'searchall'=>1),
		'socialnetworks' =>array('type'=>'text', 'label'=>'SocialNetworks', 'enabled'=>1, 'visible'=>3, 'position'=>115),
		'photo' =>array('type'=>'varchar(255)', 'label'=>'Photo', 'enabled'=>1, 'visible'=>3, 'position'=>170),
		'priv' =>array('type'=>'smallint(6)', 'label'=>'ContactVisibility', 'enabled'=>1, 'visible'=>1, 'notnull'=>1, 'position'=>175),
		'fk_stcommcontact' =>array('type'=>'integer', 'label'=>'ProspectStatus', 'enabled'=>1, 'visible'=>-1, 'notnull'=>1, 'position'=>220),
		'fk_prospectcontactlevel' =>array('type'=>'varchar(12)', 'label'=>'ProspectLevel', 'enabled'=>1, 'visible'=>-1, 'position'=>255),
		'no_email' =>array('type'=>'smallint(6)', 'label'=>'No_Email', 'enabled'=>1, 'visible'=>-1, 'notnull'=>1, 'position'=>180),
		'note_private' =>array('type'=>'html', 'label'=>'NotePrivate', 'enabled'=>1, 'visible'=>3, 'position'=>195, 'searchall'=>1),
		'note_public' =>array('type'=>'html', 'label'=>'NotePublic', 'enabled'=>1, 'visible'=>3, 'position'=>200, 'searchall'=>1),
		'default_lang' =>array('type'=>'varchar(6)', 'label'=>'Default lang', 'enabled'=>1, 'visible'=>3, 'position'=>205),
		'canvas' =>array('type'=>'varchar(32)', 'label'=>'Canvas', 'enabled'=>1, 'visible'=>3, 'position'=>210),
		'datec' =>array('type'=>'datetime', 'label'=>'DateCreation', 'enabled'=>1, 'visible'=>-1, 'position'=>300),
		'tms' =>array('type'=>'timestamp', 'label'=>'DateModification', 'enabled'=>1, 'visible'=>-1, 'notnull'=>1, 'position'=>305),
		'fk_user_creat' =>array('type'=>'integer', 'label'=>'UserAuthor', 'enabled'=>1, 'visible'=>3, 'position'=>310),
		'fk_user_modif' =>array('type'=>'integer', 'label'=>'UserModif', 'enabled'=>1, 'visible'=>3, 'position'=>315),
		'statut' =>array('type'=>'tinyint(4)', 'label'=>'Status', 'enabled'=>1, 'visible'=>1, 'notnull'=>1, 'position'=>500),
		'import_key' =>array('type'=>'varchar(14)', 'label'=>'ImportId', 'enabled'=>1, 'visible'=>-1, 'position'=>1000),
	);

	public $civility_id; // In fact we store civility_code
	public $civility_code;
	public $civility;

	/**
	 * @var string gender
	 */
	public $gender;

	/**
	 * @var int egroupware_id
	 */
	public $egroupware_id;

	/**
	 * @var int birthday_alert
	 */
	public $birthday_alert;

	/**
	 * @var string The civilite code, not an integer
	 * @deprecated
	 * @see $civility_code
	 */
	public $civilite;

	/**
	 * @var string fullname
	 */
	public $fullname;

	/**
	 * @var string Address
	 */
	public $address;

	/**
	 * @var string zip code
	 */
	public $zip;

	/**
	 * @var string Town
	 */
	public $town;

	/**
	 * @var int // Id of department
	 */
	public $state_id;

	/**
	 * @var string // Code of department
	 */
	public $state_code;

	/**
	 * @var string // Label of department
	 */
	public $state;

	public $poste; // Position

	/**
	 * @var int Thirdparty ID
	 */
	public $socid;		// both socid and fk_soc are used
	public $fk_soc;		// both socid and fk_soc are used

	/**
	 * @var string thirdparty name
	 */
	public $socname;

	/**
	 * @var int 0=inactive, 1=active
	 */
	public $statut;

	public $code;

	/**
	 * Email
	 * @var string
	 */
	public $email;

	/**
	 * Email
	 * @var string
	 * @deprecated
	 * @see $email
	 */
	public $mail;

	/**
	 * URL
	 * @var string
	 */
	public $url;

	/**
	 * Unsuscribe all : 1 = contact has globaly unsubscribe of all mass emailings
	 * @var int
	 */
	public $no_email;

	/**
	 * @var array array of socialnetworks
	 */
	public $socialnetworks;

	/**
	 * Skype username
	 * @var string
	 * @deprecated
	 */
	public $skype;

	/**
	 * Twitter username
	 * @var string
	 * @deprecated
	 */
	public $twitter;

	 /**
	  * Facebook username
	  * @var string
	  * @deprecated
	  */
	public $facebook;

	 /**
	  * Linkedin username
	  * @var string
	  * @deprecated
	  */
	public $linkedin;

	/**
	 * Jabber username
	 * @var string
	 * @deprecated
	 */
	public $jabberid;

	/**
	 * @var string filename for photo
	 */
	public $photo;

	/**
	 * @var string phone pro
	 */
	public $phone_pro;

	/**
	 * @var string phone perso
	 */
	public $phone_perso;

	/**
	 * @var string phone mobile
	 */
	public $phone_mobile;

	/**
	 * @var string fax
	 */
	public $fax;

	/**
	 * Private or public
	 * @var int
	 */
	public $priv;

	public $birthday;
	public $default_lang;

	/**
	 * @var int Number of invoices for which he is contact
	 */
	public $ref_facturation;

	/**
	 * @var int  Number of contracts for which he is contact
	 */
	public $ref_contrat;

	/**
	 * @var int Number of orders for which he is contact
	 */
	public $ref_commande;

	/**
	 * @var int Number of proposals for which he is contact
	 */
	public $ref_propal;

	/**
	 * @var int user ID
	 */
	public $user_id;

	/**
	 * @var string user login
	 */
	public $user_login;

	// END MODULEBUILDER PROPERTIES


	/**
	 * Old copy
	 * @var Contact
	 */
	public $oldcopy; // To contains a clone of this when we need to save old properties of object

	/**
	 * @var array roles
	 */
	public $roles;

	public $cacheprospectstatus = array();
	public $fk_prospectlevel;
	public $stcomm_id;
	public $statut_commercial;

	/**
	 * @var string picto
	 */
	public $stcomm_picto;


	/**
	 *	Constructor
	 *
	 *  @param		DoliDB		$db      Database handler
	 */
	public function __construct($db)
	{
		global $conf, $langs;

		$this->db = $db;
		$this->statut = 1; // By default, status is enabled

		if (empty($conf->global->MAIN_SHOW_TECHNICAL_ID)) {
			$this->fields['rowid']['visible'] = 0;
		}
		if (!isModEnabled('mailing')) {
			$this->fields['no_email']['enabled'] = 0;
		}
		// typical ['s.nom'] is used for third-parties
		if (empty($conf->global->SOCIETE_DISABLE_CONTACTS)) {
			$this->fields['fk_soc']['enabled'] = 0;
			$this->fields['fk_soc']['searchall'] = 0;
		}

<<<<<<< HEAD
		if (!empty($conf->global->SOCIETE_DISABLE_PROSPECTS) || empty($conf->global->THIRDPARTY_ENABLE_PROSPECTION_ON_ALTERNATIVE_ADRESSES)) {	// Default behaviour
			$this->fields['fk_stcommcontact']['enabled'] = 0;
			$this->fields['fk_prospectlevel']['enabled'] = 0;
=======
		if (empty($conf->global->THIRDPARTY_ENABLE_PROSPECTION_ON_ALTERNATIVE_ADRESSES)) {	// Default behaviour
			$this->fields['fk_stcommcontact']['enabled'] = 0;
			$this->fields['fk_prospectcontactlevel']['enabled'] = 0;
>>>>>>> 492bdd4a
		}

		// Unset fields that are disabled
		foreach ($this->fields as $key => $val) {
			if (isset($val['enabled']) && empty($val['enabled'])) {
				unset($this->fields[$key]);
			}
		}

		// Translate some data of arrayofkeyval
		/*if (is_object($langs))
		{
			foreach($this->fields as $key => $val)
			{
				if (!empty($val['arrayofkeyval']) && is_array($val['arrayofkeyval']))
				{
					foreach($val['arrayofkeyval'] as $key2 => $val2)
					{
						$this->fields[$key]['arrayofkeyval'][$key2]=$langs->trans($val2);
					}
				}
			}
		}*/
	}

	// phpcs:disable PEAR.NamingConventions.ValidFunctionName.ScopeNotCamelCaps
	/**
	 *  Load indicators into this->nb for board
	 *
	 *  @return     int         <0 if KO, >0 if OK
	 */
	public function load_state_board()
	{
		// phpcs:enable
		global $user, $hookmanager;

		$this->nb = array();
		$clause = "WHERE";

		$sql = "SELECT count(sp.rowid) as nb";
		$sql .= " FROM ".MAIN_DB_PREFIX."socpeople as sp";
		if (empty($user->rights->societe->client->voir) && !$user->socid) {
			$sql .= ", ".MAIN_DB_PREFIX."societe as s";
			$sql .= ", ".MAIN_DB_PREFIX."societe_commerciaux as sc";
			$sql .= " WHERE sp.fk_soc = s.rowid AND s.rowid = sc.fk_soc AND sc.fk_user = ".((int) $user->id);
			$clause = "AND";
		}
		$sql .= " ".$clause." sp.entity IN (".getEntity($this->element).")";
		$sql .= " AND (sp.priv='0' OR (sp.priv='1' AND sp.fk_user_creat = ".((int) $user->id)."))";
		if ($user->socid > 0) {
			$sql .= " AND sp.fk_soc = ".((int) $user->socid);
		}
		// Add where from hooks
		if (is_object($hookmanager)) {
			$parameters = array();
			$reshook = $hookmanager->executeHooks('printFieldListWhere', $parameters, $this); // Note that $action and $object may have been modified by hook
			$sql .= $hookmanager->resPrint;
		}

		$resql = $this->db->query($sql);
		if ($resql) {
			while ($obj = $this->db->fetch_object($resql)) {
				$this->nb["contacts"] = $obj->nb;
			}
			$this->db->free($resql);
			return 1;
		} else {
			dol_print_error($this->db);
			$this->error = $this->db->lasterror();
			return -1;
		}
	}

	/**
	 *  Add a contact into database
	 *
	 *  @param      User	$user           Object user that create
	 *  @param      int     $notrigger	    1=Does not execute triggers, 0= execute triggers
	 *  @return     int      			    <0 if KO, >0 if OK
	 */
	public function create($user, $notrigger = 0)
	{
		global $conf;

		$error = 0;
		$now = dol_now();

		$this->db->begin();

		// Clean parameters
		$this->lastname = $this->lastname ?trim($this->lastname) : trim($this->name);
		$this->firstname = trim($this->firstname);
		$this->setUpperOrLowerCase();
		if (empty($this->socid)) {
			$this->socid = 0;
		}
		if (empty($this->priv)) {
			$this->priv = 0;
		}
		if (empty($this->statut)) {
			$this->statut = 0; // This is to convert '' into '0' to avoid bad sql request
		}

		$this->entity = ((isset($this->entity) && is_numeric($this->entity)) ? $this->entity : $conf->entity);

		$sql = "INSERT INTO ".MAIN_DB_PREFIX."socpeople (";
		$sql .= " datec";
		$sql .= ", fk_soc";
		$sql .= ", lastname";
		$sql .= ", firstname";
		$sql .= ", fk_user_creat";
		$sql .= ", priv";
		$sql .= ", fk_stcommcontact";
		$sql .= ", statut";
		$sql .= ", canvas";
		$sql .= ", entity";
		$sql .= ", ref_ext";
		$sql .= ", import_key";
		$sql .= ") VALUES (";
		$sql .= "'".$this->db->idate($now)."',";
		if ($this->socid > 0) {
			$sql .= " ".((int) $this->socid).",";
		} else {
			$sql .= "null,";
		}
		$sql .= "'".$this->db->escape($this->lastname)."',";
		$sql .= "'".$this->db->escape($this->firstname)."',";
		$sql .= " ".($user->id > 0 ? ((int) $user->id) : "null").",";
		$sql .= " ".((int) $this->priv).",";
		$sql .= " 0,";
		$sql .= " ".((int) $this->statut).",";
		$sql .= " ".(!empty($this->canvas) ? "'".$this->db->escape($this->canvas)."'" : "null").",";
		$sql .= " ".((int) $this->entity).",";
		$sql .= "'".$this->db->escape($this->ref_ext)."',";
		$sql .= " ".(!empty($this->import_key) ? "'".$this->db->escape($this->import_key)."'" : "null");
		$sql .= ")";

		dol_syslog(get_class($this)."::create", LOG_DEBUG);
		$resql = $this->db->query($sql);
		if ($resql) {
			$this->id = $this->db->last_insert_id(MAIN_DB_PREFIX."socpeople");

			if (!$error) {
				$result = $this->update($this->id, $user, 1, 'add'); // This include updateRoles(), ...
				if ($result < 0) {
					$error++;
					$this->error = $this->db->lasterror();
				}
			}

			if (!$error) {
				$result = $this->update_perso($this->id, $user, 1); // TODO Remove function update_perso, should be same than update
				if ($result < 0) {
					$error++;
					$this->error = $this->db->lasterror();
				}
			}

			if (!$error && !$notrigger) {
				// Call trigger
				$result = $this->call_trigger('CONTACT_CREATE', $user);
				if ($result < 0) {
					$error++;
				}
				// End call triggers
			}

			if (!$error) {
				$this->db->commit();
				return $this->id;
			} else {
				$this->db->rollback();
				dol_syslog(get_class($this)."::create ".$this->error, LOG_ERR);
				return -2;
			}
		} else {
			$this->error = $this->db->lasterror();

			$this->db->rollback();
			dol_syslog(get_class($this)."::create ".$this->error, LOG_ERR);
			return -1;
		}
	}

	/**
	 *      Update informations into database
	 *
	 *      @param      int		$id          	Id of contact/address to update
	 *      @param      User	$user        	Objet user making change
	 *      @param      int		$notrigger	    0=no, 1=yes
	 *      @param		string	$action			Current action for hookmanager
	 *      @param		int		$nosyncuser		No sync linked user (external users and contacts are linked)
	 *      @return     int      			   	<0 if KO, >0 if OK
	 */
	public function update($id, $user = null, $notrigger = 0, $action = 'update', $nosyncuser = 0)
	{
		global $conf, $langs, $hookmanager;

		$error = 0;

		$this->id = $id;

		$this->entity = ((isset($this->entity) && is_numeric($this->entity)) ? $this->entity : $conf->entity);

		// Clean parameters
		$this->ref_ext = trim($this->ref_ext);
		$this->lastname = trim($this->lastname) ?trim($this->lastname) : trim($this->lastname);
		$this->firstname = trim($this->firstname);
		$this->email = trim($this->email);
		$this->phone_pro = trim($this->phone_pro);
		$this->phone_perso = trim($this->phone_perso);
		$this->phone_mobile = trim($this->phone_mobile);
		$this->photo = trim($this->photo);
		$this->fax = trim($this->fax);
		$this->zip = (empty($this->zip) ? '' : trim($this->zip));
		$this->town = (empty($this->town) ? '' : trim($this->town));
		$this->country_id = ($this->country_id > 0 ? $this->country_id : $this->country_id);
		if (empty($this->statut)) {
			$this->statut = 0;
		}
		if (empty($this->civility_code) && !is_numeric($this->civility_id)) {
			$this->civility_code = $this->civility_id; // For backward compatibility
		}
		$this->setUpperOrLowerCase();
		$this->db->begin();

		$sql = "UPDATE ".MAIN_DB_PREFIX."socpeople SET";
		if ($this->socid > 0) {
			$sql .= " fk_soc = ".((int) $this->socid).",";
		} elseif ($this->socid == -1) {
			$sql .= " fk_soc = NULL,";
		}
		$sql .= " civility='".$this->db->escape($this->civility_code)."'";
		$sql .= ", lastname='".$this->db->escape($this->lastname)."'";
		$sql .= ", firstname='".$this->db->escape($this->firstname)."'";
		$sql .= ", address='".$this->db->escape($this->address)."'";
		$sql .= ", zip='".$this->db->escape($this->zip)."'";
		$sql .= ", town='".$this->db->escape($this->town)."'";
		$sql .= ", ref_ext = ".(!empty($this->ref_ext) ? "'".$this->db->escape($this->ref_ext)."'" : "NULL");
		$sql .= ", fk_pays=".($this->country_id > 0 ? $this->country_id : 'NULL');
		$sql .= ", fk_departement=".($this->state_id > 0 ? $this->state_id : 'NULL');
		$sql .= ", poste='".$this->db->escape($this->poste)."'";
		$sql .= ", fax='".$this->db->escape($this->fax)."'";
		$sql .= ", email='".$this->db->escape($this->email)."'";
		$sql .= ", socialnetworks = '".$this->db->escape(json_encode($this->socialnetworks))."'";
		$sql .= ", photo='".$this->db->escape($this->photo)."'";
		$sql .= ", birthday=".($this->birthday ? "'".$this->db->idate($this->birthday)."'" : "null");
		$sql .= ", note_private = ".(isset($this->note_private) ? "'".$this->db->escape($this->note_private)."'" : "NULL");
		$sql .= ", note_public = ".(isset($this->note_public) ? "'".$this->db->escape($this->note_public)."'" : "NULL");
		$sql .= ", phone = ".(isset($this->phone_pro) ? "'".$this->db->escape($this->phone_pro)."'" : "NULL");
		$sql .= ", phone_perso = ".(isset($this->phone_perso) ? "'".$this->db->escape($this->phone_perso)."'" : "NULL");
		$sql .= ", phone_mobile = ".(isset($this->phone_mobile) ? "'".$this->db->escape($this->phone_mobile)."'" : "NULL");
		$sql .= ", priv = '".$this->db->escape($this->priv)."'";
		$sql .= ", fk_prospectlevel = '".$this->db->escape($this->fk_prospectlevel)."'";
		if (isset($this->stcomm_id)) {
			$sql .= ", fk_stcommcontact = ".($this->stcomm_id > 0 || $this->stcomm_id == -1 ? $this->stcomm_id : "0");
		}
		$sql .= ", statut = ".((int) $this->statut);
		$sql .= ", fk_user_modif=".($user->id > 0 ? "'".$this->db->escape($user->id)."'" : "NULL");
		$sql .= ", default_lang=".($this->default_lang ? "'".$this->db->escape($this->default_lang)."'" : "NULL");
		$sql .= ", entity = ".((int) $this->entity);
		$sql .= " WHERE rowid = ".((int) $id);

		dol_syslog(get_class($this)."::update", LOG_DEBUG);
		$result = $this->db->query($sql);
		if ($result) {
			unset($this->country_code);
			unset($this->country);
			unset($this->state_code);
			unset($this->state);

			$action = 'update';

			// Actions on extra fields
			if (!$error) {
				$result = $this->insertExtraFields();
				if ($result < 0) {
					$error++;
				}
			}

			if (!$error) {
				$result = $this->updateRoles();
				if ($result < 0) {
					$error++;
				}
			}

			if (!$error && $this->user_id > 0) {
				// If contact is linked to a user
				$tmpobj = new User($this->db);
				$tmpobj->fetch($this->user_id);
				$usermustbemodified = 0;
				if ($tmpobj->office_phone != $this->phone_pro) {
					$tmpobj->office_phone = $this->phone_pro;
					$usermustbemodified++;
				}
				if ($tmpobj->office_fax != $this->fax) {
					$tmpobj->office_fax = $this->fax;
					$usermustbemodified++;
				}
				if ($tmpobj->address != $this->address) {
					$tmpobj->address = $this->address;
					$usermustbemodified++;
				}
				if ($tmpobj->town != $this->town) {
					$tmpobj->town = $this->town;
					$usermustbemodified++;
				}
				if ($tmpobj->zip != $this->zip) {
					$tmpobj->zip = $this->zip;
					$usermustbemodified++;
				}
				if ($tmpobj->zip != $this->zip) {
					$tmpobj->state_id = $this->state_id;
					$usermustbemodified++;
				}
				if ($tmpobj->country_id != $this->country_id) {
					$tmpobj->country_id = $this->country_id;
					$usermustbemodified++;
				}
				if ($tmpobj->email != $this->email) {
					$tmpobj->email = $this->email;
					$usermustbemodified++;
				}
				if (!empty(array_diff($tmpobj->socialnetworks, $this->socialnetworks))) {
					$tmpobj->socialnetworks = $this->socialnetworks;
					$usermustbemodified++;
				}
				if ($usermustbemodified) {
					$result = $tmpobj->update($user, 0, 1, 1, 1);
					if ($result < 0) {
						$error++;
					}
				}
			}

			if (!$error && !$notrigger) {
				// Call trigger
				$result = $this->call_trigger('CONTACT_MODIFY', $user);
				if ($result < 0) {
					$error++;
				}
				// End call triggers
			}

			if (!$error) {
				$this->db->commit();
				return 1;
			} else {
				dol_syslog(get_class($this)."::update Error ".$this->error, LOG_ERR);
				$this->db->rollback();
				return -$error;
			}
		} else {
			$this->error = $this->db->lasterror().' sql='.$sql;
			$this->db->rollback();
			return -1;
		}
	}


	// phpcs:disable PEAR.NamingConventions.ValidFunctionName.ScopeNotCamelCaps
	// phpcs:disable PEAR.NamingConventions.ValidFunctionName.PublicUnderscore
	/**
	 *	Retourne chaine DN complete dans l'annuaire LDAP pour l'objet
	 *
	 *	@param		array	$info		Info string loaded by _load_ldap_info
	 *	@param		int		$mode		0=Return full DN (uid=qqq,ou=xxx,dc=aaa,dc=bbb)
	 *									1=Return DN without key inside (ou=xxx,dc=aaa,dc=bbb)
	 *									2=Return key only (uid=qqq)
	 *	@return		string				DN
	 */
	public function _load_ldap_dn($info, $mode = 0)
	{
		// phpcs:enable
		global $conf;
		$dn = '';
		if ($mode == 0) {
			$dn = $conf->global->LDAP_KEY_CONTACTS."=".$info[$conf->global->LDAP_KEY_CONTACTS].",".$conf->global->LDAP_CONTACT_DN;
		} elseif ($mode == 1) {
			$dn = $conf->global->LDAP_CONTACT_DN;
		} elseif ($mode == 2) {
			$dn = $conf->global->LDAP_KEY_CONTACTS."=".$info[$conf->global->LDAP_KEY_CONTACTS];
		}
		return $dn;
	}


	// phpcs:disable PEAR.NamingConventions.ValidFunctionName.ScopeNotCamelCaps
	// phpcs:disable PEAR.NamingConventions.ValidFunctionName.PublicUnderscore
	/**
	 *	Initialise tableau info (tableau des attributs LDAP)
	 *
	 *	@return		array		Tableau info des attributs
	 */
	public function _load_ldap_info()
	{
		// phpcs:enable
		global $conf, $langs;

		$info = array();

		// Object classes
		$info["objectclass"] = explode(',', $conf->global->LDAP_CONTACT_OBJECT_CLASS);

		$this->fullname = $this->getFullName($langs);

		// Fields
		if ($this->fullname && !empty($conf->global->LDAP_CONTACT_FIELD_FULLNAME)) {
			$info[$conf->global->LDAP_CONTACT_FIELD_FULLNAME] = $this->fullname;
		}
		if ($this->lastname && !empty($conf->global->LDAP_CONTACT_FIELD_NAME)) {
			$info[$conf->global->LDAP_CONTACT_FIELD_NAME] = $this->lastname;
		}
		if ($this->firstname && !empty($conf->global->LDAP_CONTACT_FIELD_FIRSTNAME)) {
			$info[$conf->global->LDAP_CONTACT_FIELD_FIRSTNAME] = $this->firstname;
		}

		if ($this->poste) {
			$info["title"] = $this->poste;
		}
		if ($this->socid > 0) {
			$soc = new Societe($this->db);
			$soc->fetch($this->socid);

			$info[$conf->global->LDAP_CONTACT_FIELD_COMPANY] = $soc->name;
			if ($soc->client == 1) {
				$info["businessCategory"] = "Customers";
			}
			if ($soc->client == 2) {
				$info["businessCategory"] = "Prospects";
			}
			if ($soc->fournisseur == 1) {
				$info["businessCategory"] = "Suppliers";
			}
		}
		if ($this->address && !empty($conf->global->LDAP_CONTACT_FIELD_ADDRESS)) {
			$info[$conf->global->LDAP_CONTACT_FIELD_ADDRESS] = $this->address;
		}
		if ($this->zip && !empty($conf->global->LDAP_CONTACT_FIELD_ZIP)) {
			$info[$conf->global->LDAP_CONTACT_FIELD_ZIP] = $this->zip;
		}
		if ($this->town && !empty($conf->global->LDAP_CONTACT_FIELD_TOWN)) {
			$info[$conf->global->LDAP_CONTACT_FIELD_TOWN] = $this->town;
		}
		if ($this->country_code && !empty($conf->global->LDAP_CONTACT_FIELD_COUNTRY)) {
			$info[$conf->global->LDAP_CONTACT_FIELD_COUNTRY] = $this->country_code;
		}
		if ($this->phone_pro && !empty($conf->global->LDAP_CONTACT_FIELD_PHONE)) {
			$info[$conf->global->LDAP_CONTACT_FIELD_PHONE] = $this->phone_pro;
		}
		if ($this->phone_perso && !empty($conf->global->LDAP_CONTACT_FIELD_HOMEPHONE)) {
			$info[$conf->global->LDAP_CONTACT_FIELD_HOMEPHONE] = $this->phone_perso;
		}
		if ($this->phone_mobile && !empty($conf->global->LDAP_CONTACT_FIELD_MOBILE)) {
			$info[$conf->global->LDAP_CONTACT_FIELD_MOBILE] = $this->phone_mobile;
		}
		if ($this->fax && !empty($conf->global->LDAP_CONTACT_FIELD_FAX)) {
			$info[$conf->global->LDAP_CONTACT_FIELD_FAX] = $this->fax;
		}
		if ($this->note_private && !empty($conf->global->LDAP_CONTACT_FIELD_DESCRIPTION)) {
			$info[$conf->global->LDAP_CONTACT_FIELD_DESCRIPTION] = dol_string_nohtmltag($this->note_private, 2);
		}
		if ($this->email && !empty($conf->global->LDAP_CONTACT_FIELD_MAIL)) {
			$info[$conf->global->LDAP_CONTACT_FIELD_MAIL] = $this->email;
		}

		if ($conf->global->LDAP_SERVER_TYPE == 'egroupware') {
			$info["objectclass"][4] = "phpgwContact"; // compatibilite egroupware

			$info['uidnumber'] = $this->id;

			$info['phpgwTz'] = 0;
			$info['phpgwMailType'] = 'INTERNET';
			$info['phpgwMailHomeType'] = 'INTERNET';

			$info["phpgwContactTypeId"] = 'n';
			$info["phpgwContactCatId"] = 0;
			$info["phpgwContactAccess"] = "public";

			if (dol_strlen($this->egroupware_id) == 0) {
				$this->egroupware_id = 1;
			}

			$info["phpgwContactOwner"] = $this->egroupware_id;

			if ($this->email) {
				$info["rfc822Mailbox"] = $this->email;
			}
			if ($this->phone_mobile) {
				$info["phpgwCellTelephoneNumber"] = $this->phone_mobile;
			}
		}

		return $info;
	}


	// phpcs:disable PEAR.NamingConventions.ValidFunctionName.ScopeNotCamelCaps
	/**
	 *  Update field alert birthday
	 *
	 *  @param      int			$id         Id of contact
	 *  @param      User		$user		User asking to change alert or birthday
	 *  @param      int		    $notrigger	0=no, 1=yes
	 *  @return     int         			<0 if KO, >=0 if OK
	 */
	public function update_perso($id, $user = null, $notrigger = 0)
	{
		// phpcs:enable
		$error = 0;
		$result = false;

		$this->db->begin();

		// Mis a jour contact
		$sql = "UPDATE ".MAIN_DB_PREFIX."socpeople SET";
		$sql .= " birthday = ".($this->birthday ? "'".$this->db->idate($this->birthday)."'" : "null");
		$sql .= ", photo = ".($this->photo ? "'".$this->db->escape($this->photo)."'" : "null");
		if ($user) {
			$sql .= ", fk_user_modif = ".((int) $user->id);
		}
		$sql .= " WHERE rowid = ".((int) $id);

		dol_syslog(get_class($this)."::update_perso this->birthday=".$this->birthday." -", LOG_DEBUG);
		$resql = $this->db->query($sql);
		if (!$resql) {
			$error++;
			$this->error = $this->db->lasterror();
		}

		if ($user) {
			// Update birthday alert
			if (!empty($this->birthday_alert)) {
				//check existing
				$sql_check = "SELECT rowid FROM " . MAIN_DB_PREFIX . "user_alert WHERE type = 1 AND fk_contact = " . ((int) $id) . " AND fk_user = " . ((int) $user->id);
				$result_check = $this->db->query($sql_check);
				if (!$result_check || ($this->db->num_rows($result_check) < 1)) {
					//insert
					$sql = "INSERT INTO " . MAIN_DB_PREFIX . "user_alert(type, fk_contact, fk_user) ";
					$sql .= "VALUES (1," . ((int) $id) . "," . ((int) $user->id) . ")";
					$result = $this->db->query($sql);
					if (!$result) {
						$error++;
						$this->error = $this->db->lasterror();
					}
				} else {
					$result = true;
				}
			} else {
				$sql = "DELETE FROM " . MAIN_DB_PREFIX . "user_alert ";
				$sql .= "WHERE type=1 AND fk_contact=" . ((int) $id) . " AND fk_user=" . ((int) $user->id);
				$result = $this->db->query($sql);
				if (!$result) {
					$error++;
					$this->error = $this->db->lasterror();
				}
			}
		}

		if (!$error && !$notrigger) {
			// Call trigger
			$result = $this->call_trigger('CONTACT_MODIFY', $user);
			if ($result < 0) {
				$error++;
			}
			// End call triggers
		}

		if (!$error) {
			$this->db->commit();
			return 1;
		} else {
			dol_syslog(get_class($this)."::update Error ".$this->error, LOG_ERR);
			$this->db->rollback();
			return -$error;
		}
	}


	/**
	 *  Load object contact.
	 *
	 *  @param      int		$id         	Id of contact
	 *  @param      User	$user       	Load also alerts of this user (subscribing to alerts) that want alerts about this contact
	 *  @param      string  $ref_ext    	External reference, not given by Dolibarr
	 *  @param		string	$email			Email
	 *  @param		int		$loadalsoroles	Load also roles. Try to always 0 here and load roles with a separate call of fetchRoles().
	 *  @return     int     		    	>0 if OK, <0 if KO or if two records found for same ref or idprof, 0 if not found.
	 */
	public function fetch($id, $user = null, $ref_ext = '', $email = '', $loadalsoroles = 0)
	{
		global $langs;

		dol_syslog(get_class($this)."::fetch id=".$id." ref_ext=".$ref_ext." email=".$email, LOG_DEBUG);

		if (empty($id) && empty($ref_ext) && empty($email)) {
			$this->error = 'BadParameter';
			return -1;
		}

		$langs->loadLangs(array("dict", "companies"));

		$sql = "SELECT c.rowid, c.entity, c.fk_soc, c.ref_ext, c.civility as civility_code, c.lastname, c.firstname,";
		$sql .= " c.address, c.statut, c.zip, c.town,";
		$sql .= " c.fk_pays as country_id,";
		$sql .= " c.fk_departement as state_id,";
		$sql .= " c.birthday,";
		$sql .= " c.poste, c.phone, c.phone_perso, c.phone_mobile, c.fax, c.email,";
		$sql .= " c.socialnetworks,";
		$sql .= " c.photo,";
		$sql .= " c.priv, c.note_private, c.note_public, c.default_lang, c.canvas,";
		$sql .= " c.fk_prospectlevel, c.fk_stcommcontact, st.libelle as stcomm, st.picto as stcomm_picto,";
		$sql .= " c.import_key,";
		$sql .= " c.datec as date_creation, c.tms as date_modification,";
		$sql .= " co.label as country, co.code as country_code,";
		$sql .= " d.nom as state, d.code_departement as state_code,";
		$sql .= " u.rowid as user_id, u.login as user_login,";
		$sql .= " s.nom as socname, s.address as socaddress, s.zip as soccp, s.town as soccity, s.default_lang as socdefault_lang";
		$sql .= " FROM ".MAIN_DB_PREFIX."socpeople as c";
		$sql .= " LEFT JOIN ".MAIN_DB_PREFIX."c_country as co ON c.fk_pays = co.rowid";
		$sql .= " LEFT JOIN ".MAIN_DB_PREFIX."c_departements as d ON c.fk_departement = d.rowid";
		$sql .= " LEFT JOIN ".MAIN_DB_PREFIX."user as u ON c.rowid = u.fk_socpeople";
		$sql .= " LEFT JOIN ".MAIN_DB_PREFIX."societe as s ON c.fk_soc = s.rowid";
		$sql .= ' LEFT JOIN '.MAIN_DB_PREFIX.'c_stcommcontact as st ON c.fk_stcommcontact = st.id';
		if ($id) {
			$sql .= " WHERE c.rowid = ".((int) $id);
		} else {
			$sql .= " WHERE c.entity IN (".getEntity($this->element).")";
			if ($ref_ext) {
				$sql .= " AND c.ref_ext = '".$this->db->escape($ref_ext)."'";
			}
			if ($email) {
				$sql .= " AND c.email = '".$this->db->escape($email)."'";
			}
		}

		$resql = $this->db->query($sql);
		if ($resql) {
			$num = $this->db->num_rows($resql);
			if ($num > 1) {
				$this->error = 'Fetch found several records. Rename one of contact to avoid duplicate.';
				dol_syslog($this->error, LOG_ERR);

				return 2;
			} elseif ($num) {   // $num = 1
				$obj = $this->db->fetch_object($resql);

				$this->id = $obj->rowid;
				$this->entity = $obj->entity;
				$this->ref = $obj->rowid;
				$this->ref_ext = $obj->ref_ext;

				$this->civility_code    = $obj->civility_code;
				$this->civility	        = $obj->civility_code ? ($langs->trans("Civility".$obj->civility_code) != ("Civility".$obj->civility_code) ? $langs->trans("Civility".$obj->civility_code) : $obj->civility_code) : '';

				$this->lastname = $obj->lastname;
				$this->firstname = $obj->firstname;
				$this->address = $obj->address;
				$this->zip = $obj->zip;
				$this->town = $obj->town;

				$this->date_creation     = $this->db->jdate($obj->date_creation);
				$this->date_modification = $this->db->jdate($obj->date_modification);

				$this->state_id = $obj->state_id;
				$this->state_code = $obj->state_code;
				$this->state = $obj->state;

				$this->country_id = $obj->country_id;
				$this->country_code = $obj->country_id ? $obj->country_code : '';
				$this->country = $obj->country_id ? ($langs->trans('Country'.$obj->country_code) != 'Country'.$obj->country_code ? $langs->transnoentities('Country'.$obj->country_code) : $obj->country) : '';

				$this->fk_soc = $obj->fk_soc;		// Both fk_soc and socid are used
				$this->socid = $obj->fk_soc;		// Both fk_soc and socid are used
				$this->socname = $obj->socname;
				$this->poste = $obj->poste;
				$this->statut = $obj->statut;

				$this->fk_prospectlevel = $obj->fk_prospectlevel;

				$transcode = $langs->trans('StatusProspect'.$obj->fk_stcommcontact);
				$libelle = ($transcode != 'StatusProspect'.$obj->fk_stcommcontact ? $transcode : $obj->stcomm);
				$this->stcomm_id = $obj->fk_stcommcontact; // id statut commercial
				$this->statut_commercial = $libelle; // libelle statut commercial
				$this->stcomm_picto = $obj->stcomm_picto; // Picto statut commercial

				$this->phone_pro = trim($obj->phone);
				$this->fax = trim($obj->fax);
				$this->phone_perso = trim($obj->phone_perso);
				$this->phone_mobile = trim($obj->phone_mobile);

				$this->email = $obj->email;
				$this->socialnetworks = ($obj->socialnetworks ? (array) json_decode($obj->socialnetworks, true) : array());
				$this->photo = $obj->photo;
				$this->priv = $obj->priv;
				$this->mail = $obj->email;

				$this->birthday = $this->db->jdate($obj->birthday);
				$this->note = $obj->note_private; // deprecated
				$this->note_private = $obj->note_private;
				$this->note_public = $obj->note_public;
				$this->default_lang = $obj->default_lang;
				$this->user_id = $obj->user_id;
				$this->user_login = $obj->user_login;
				$this->canvas = $obj->canvas;

				$this->import_key = $obj->import_key;

				// Define gender according to civility
				$this->setGenderFromCivility();

				// Search Dolibarr user linked to this contact
				$sql = "SELECT u.rowid ";
				$sql .= " FROM ".MAIN_DB_PREFIX."user as u";
				$sql .= " WHERE u.fk_socpeople = ".((int) $this->id);

				$resql = $this->db->query($sql);
				if ($resql) {
					if ($this->db->num_rows($resql)) {
						$uobj = $this->db->fetch_object($resql);

						$this->user_id = $uobj->rowid;
					}
					$this->db->free($resql);
				} else {
					$this->error = $this->db->error();
					return -1;
				}

				// Retrieve all extrafield
				// fetch optionals attributes and labels
				$this->fetch_optionals();

				// Load also alerts of this user
				if ($user) {
					$sql = "SELECT fk_user";
					$sql .= " FROM ".MAIN_DB_PREFIX."user_alert";
					$sql .= " WHERE fk_user = ".((int) $user->id)." AND fk_contact = ".((int) $id);

					$resql = $this->db->query($sql);
					if ($resql) {
						if ($this->db->num_rows($resql)) {
							$obj = $this->db->fetch_object($resql);

							$this->birthday_alert = 1;
						}
						$this->db->free($resql);
					} else {
						$this->error = $this->db->error();
						return -1;
					}
				}

				// Load also roles of this address
				if ($loadalsoroles) {
					$resultRole = $this->fetchRoles();
					if ($resultRole < 0) {
						return $resultRole;
					}
				}

				return 1;
			} else {
				$this->error = $langs->trans("RecordNotFound");
				return 0;
			}
		} else {
			$this->error = $this->db->error();
			return -1;
		}
	}



	/**
	 * Set the property "gender" of this class, based on the property "civility_id"
	 * or use property "civility_code" as fallback, when "civility_id" is not available.
	 *
	 * @return void
	 */
	public function setGenderFromCivility()
	{
		unset($this->gender);

		if (in_array($this->civility_id, array('MR')) || in_array($this->civility_code, array('MR'))) {
			$this->gender = 'man';
		} elseif (in_array($this->civility_id, array('MME', 'MLE')) || in_array($this->civility_code, array('MME', 'MLE'))) {
			$this->gender = 'woman';
		}
	}

	// phpcs:disable PEAR.NamingConventions.ValidFunctionName.ScopeNotCamelCaps
	/**
	 *  Load number of elements the contact is used as a link for
	 *  ref_facturation
	 *  ref_contrat
	 *  ref_commande (for order and/or shipments)
	 *  ref_propale
	 *
	 *  @return     int             					<0 if KO, >=0 if OK
	 */
	public function load_ref_elements()
	{
		// phpcs:enable
		// Compte les elements pour lesquels il est contact
		$sql = "SELECT tc.element, count(ec.rowid) as nb";
		$sql .= " FROM ".MAIN_DB_PREFIX."element_contact as ec, ".MAIN_DB_PREFIX."c_type_contact as tc";
		$sql .= " WHERE ec.fk_c_type_contact = tc.rowid";
		$sql .= " AND fk_socpeople = ".((int) $this->id);
		$sql .= " AND tc.source = 'external'";
		$sql .= " GROUP BY tc.element";

		dol_syslog(get_class($this)."::load_ref_elements", LOG_DEBUG);

		$resql = $this->db->query($sql);
		if ($resql) {
			while ($obj = $this->db->fetch_object($resql)) {
				if ($obj->nb) {
					if ($obj->element == 'facture') {
						$this->ref_facturation = $obj->nb;
					} elseif ($obj->element == 'contrat') {
						$this->ref_contrat = $obj->nb;
					} elseif ($obj->element == 'commande') {
						$this->ref_commande = $obj->nb;
					} elseif ($obj->element == 'propal') {
						$this->ref_propal = $obj->nb;
					}
				}
			}
			$this->db->free($resql);
			return 0;
		} else {
			$this->error = $this->db->lasterror();
			return -1;
		}
	}

	/**
	 *	Delete a contact from database
	 *  // TODO Add $user as first param
	 *
	 *  @param		int		$notrigger		Disable all trigger
	 *	@return		int						<0 if KO, >0 if OK
	 */
	public function delete($notrigger = 0)
	{
		global $conf, $langs, $user;

		$error = 0;

		$this->db->begin();

		if (!$error && !$notrigger) {
			// Call trigger
			$result = $this->call_trigger('CONTACT_DELETE', $user);
			if ($result < 0) {
				$error++;
			}
			// End call triggers
		}

		if (!$error) {
			// Get all rowid of element_contact linked to a type that is link to llx_socpeople
			$sql = "SELECT ec.rowid";
			$sql .= " FROM ".MAIN_DB_PREFIX."element_contact ec,";
			$sql .= " ".MAIN_DB_PREFIX."c_type_contact tc";
			$sql .= " WHERE ec.fk_socpeople=".((int) $this->id);
			$sql .= " AND ec.fk_c_type_contact=tc.rowid";
			$sql .= " AND tc.source='external'";
			dol_syslog(__METHOD__, LOG_DEBUG);
			$resql = $this->db->query($sql);
			if ($resql) {
				$num = $this->db->num_rows($resql);

				$i = 0;
				while ($i < $num && !$error) {
					$obj = $this->db->fetch_object($resql);

					$sqldel = "DELETE FROM ".MAIN_DB_PREFIX."element_contact";
					$sqldel .= " WHERE rowid = ".((int) $obj->rowid);
					dol_syslog(__METHOD__, LOG_DEBUG);
					$result = $this->db->query($sqldel);
					if (!$result) {
						$error++;
						$this->error = $this->db->error().' sql='.$sqldel;
					}

					$i++;
				}
			} else {
				$error++;
				$this->error = $this->db->error().' sql='.$sql;
			}
		}

		if (!$error) {
			// Remove Roles
			$sql = "DELETE FROM ".MAIN_DB_PREFIX."societe_contacts WHERE fk_socpeople = ".((int) $this->id);
			dol_syslog(__METHOD__, LOG_DEBUG);
			$resql = $this->db->query($sql);
			if (!$resql) {
				$error++;
				$this->error .= $this->db->lasterror();
				$errorflag = -1;
			}
		}

		if (!$error) {
			// Remove Roles
			$sql = "DELETE FROM ".MAIN_DB_PREFIX."societe_contacts WHERE fk_socpeople = ".((int) $this->id);
			dol_syslog(__METHOD__, LOG_DEBUG);
			$resql = $this->db->query($sql);
			if (!$resql) {
				$error++;
				$this->error .= $this->db->lasterror();
				$errorflag = -1;
			}
		}

		if (!$error) {
			// Remove category
			$sql = "DELETE FROM ".MAIN_DB_PREFIX."categorie_contact WHERE fk_socpeople = ".((int) $this->id);
			dol_syslog(__METHOD__, LOG_DEBUG);
			$resql = $this->db->query($sql);
			if (!$resql) {
				$error++;
				$this->error .= $this->db->lasterror();
				$errorflag = -1;
			}
		}

		if (!$error) {
			$sql = "DELETE FROM ".MAIN_DB_PREFIX."socpeople";
			$sql .= " WHERE rowid = ".((int) $this->id);
			dol_syslog(__METHOD__, LOG_DEBUG);
			$result = $this->db->query($sql);
			if (!$result) {
				$error++;
				$this->error = $this->db->error().' sql='.$sql;
			}
		}

		// Removed extrafields
		if (!$error) {
			// For avoid conflicts if trigger used
			$result = $this->deleteExtraFields();
			if ($result < 0) {
				$error++;
			}
		}

		if (!$error) {
			$this->db->commit();
			return 1;
		} else {
			$this->db->rollback();
			dol_syslog("Error ".$this->error, LOG_ERR);
			return -1;
		}
	}


	/**
	 *  Charge les informations sur le contact, depuis la base
	 *
	 *  @param		int		$id      Id du contact a charger
	 *  @return		void
	 */
	public function info($id)
	{
		$sql = "SELECT c.rowid, c.datec as datec, c.fk_user_creat,";
		$sql .= " c.tms as tms, c.fk_user_modif";
		$sql .= " FROM ".MAIN_DB_PREFIX."socpeople as c";
		$sql .= " WHERE c.rowid = ".((int) $id);

		$resql = $this->db->query($sql);
		if ($resql) {
			if ($this->db->num_rows($resql)) {
				$obj = $this->db->fetch_object($resql);

				$this->id = $obj->rowid;

				if ($obj->fk_user_creat) {
					$cuser = new User($this->db);
					$cuser->fetch($obj->fk_user_creat);
					$this->user_creation = $cuser;
				}

				if ($obj->fk_user_modif) {
					$muser = new User($this->db);
					$muser->fetch($obj->fk_user_modif);
					$this->user_modification = $muser;
				}

				$this->date_creation     = $this->db->jdate($obj->datec);
				$this->date_modification = $this->db->jdate($obj->tms);
			}

			$this->db->free($resql);
		} else {
			print $this->db->error();
		}
	}

	/**
	 *  Return number of mass Emailing received by this contacts with its email
	 *
	 *  @return       int     Number of EMailings
	 */
	public function getNbOfEMailings()
	{
		$sql = "SELECT count(mc.email) as nb";
		$sql .= " FROM ".MAIN_DB_PREFIX."mailing_cibles as mc, ".MAIN_DB_PREFIX."mailing as m";
		$sql .= " WHERE mc.fk_mailing=m.rowid AND mc.email = '".$this->db->escape($this->email)."' ";
		$sql .= " AND m.entity IN (".getEntity($this->element).") AND mc.statut NOT IN (-1,0)"; // -1 error, 0 not sent, 1 sent with success

		$resql = $this->db->query($sql);
		if ($resql) {
			$obj = $this->db->fetch_object($resql);
			$nb = $obj->nb;

			$this->db->free($resql);
			return $nb;
		} else {
			$this->error = $this->db->error();
			return -1;
		}
	}

	/**
	 * getTooltipContentArray
	 * @param array $params params to construct tooltip data
	 * @since v18
	 * @return array
	 */
	public function getTooltipContentArray($params)
	{
		global $conf, $langs, $user;

		$datas = [];

		if (!empty($conf->global->MAIN_OPTIMIZEFORTEXTBROWSER)) {
			return ['optimize' => $langs->trans("ShowContact")];
		}
		if (!empty($this->photo) && class_exists('Form')) {
			$photo = '<div class="photointooltip floatright">';
			$photo .= Form::showphoto('contact', $this, 0, 40, 0, 'photoref', 'mini', 0); // Important, we must force height so image will have height tags and if image is inside a tooltip, the tooltip manager can calculate height and position correctly the tooltip.
			$photo .= '</div>';
			$datas['photo'] = $photo;
		}

		$datas['picto'] = img_picto('', $this->picto).' <u class="paddingrightonly">'.$langs->trans("Contact").'</u> ' . $this->getLibStatut(4);
		$datas['name'] = '<br><b>'.$langs->trans("Name").':</b> '.$this->getFullName($langs);
		// if ($this->civility_id) $datas['civility'] = '<br><b>' . $langs->trans("Civility") . ':</b> '.$this->civility_id;		// TODO Translate civilty_id code
		if (!empty($this->poste)) {
			$datas['job'] = '<br><b>'.$langs->trans("Poste").':</b> '.$this->poste;
		}
		$datas['email'] = '<br><b>'.$langs->trans("EMail").':</b> '.$this->email;
		$phonelist = array();
		$country_code = empty($this->country_code) ? '': $this->country_code;
		if ($this->phone_pro) {
			$phonelist[] = dol_print_phone($this->phone_pro, $country_code, $this->id, 0, '', '&nbsp;', 'phone');
		}
		if ($this->phone_mobile) {
			$phonelist[] = dol_print_phone($this->phone_mobile, $country_code, $this->id, 0, '', '&nbsp;', 'mobile');
		}
		if ($this->phone_perso) {
			$phonelist[] = dol_print_phone($this->phone_perso, $country_code, $this->id, 0, '', '&nbsp;', 'phone');
		}
		$datas['phonelist'] = '<br><b>'.$langs->trans("Phone").':</b> '.implode('&nbsp;', $phonelist);
		$datas['address'] = '<br><b>'.$langs->trans("Address").':</b> '.dol_format_address($this, 1, ' ', $langs);

		return $datas;
	}

	/**
	 *  Return name of contact with link (and eventually picto)
	 *	Use $this->id, $this->lastname, $this->firstname, this->civility_id
	 *
	 *	@param		int			$withpicto					Include picto with link (1=picto + name, 2=picto only, -1=photo+name, -2=photo only)
	 *	@param		string		$option						Where the link point to
	 *	@param		int			$maxlen						Max length of
	 *  @param		string		$moreparam					Add more param into URL
	 *  @param      int     	$save_lastsearch_value		-1=Auto, 0=No save of lastsearch_values when clicking, 1=Save lastsearch_values whenclicking
	 *	@param		int			$notooltip					1=Disable tooltip
	 *  @param  	string  	$morecss            		Add more css on link
	 *	@return		string									String with URL
	 */
	public function getNomUrl($withpicto = 0, $option = '', $maxlen = 0, $moreparam = '', $save_lastsearch_value = -1, $notooltip = 0, $morecss = '')
	{
		global $conf, $langs, $hookmanager;

		if (!empty($conf->dol_no_mouse_hover)) {
			$notooltip = 1; // Force disable tooltips
		}

		$result = '';
		$params = [
			'id' => $this->id,
			'objecttype' => $this->element,
			'option' => $option,
		];
		$classfortooltip = 'classfortooltip';
		$dataparams = '';
		if (getDolGlobalInt('MAIN_ENABLE_AJAX_TOOLTIP')) {
			$classfortooltip = 'classforajaxtooltip';
			$dataparams = ' data-params="'.dol_escape_htmltag(json_encode($params)).'"';
			$label = '';
		} else {
			$label = implode($this->getTooltipContentArray($params));
		}

		$url = DOL_URL_ROOT.'/contact/card.php?id='.$this->id;

		if ($option !== 'nolink') {
			// Add param to save lastsearch_values or not
			$add_save_lastsearch_values = ($save_lastsearch_value == 1 ? 1 : 0);
			if ($save_lastsearch_value == -1 && preg_match('/list\.php/', $_SERVER["PHP_SELF"])) {
				$add_save_lastsearch_values = 1;
			}
			if ($url && $add_save_lastsearch_values) {
				$url .= '&save_lastsearch_values=1';
			}
		}

		$url .= $moreparam;

		$linkclose = '';
		if (empty($notooltip)) {
			if (!empty($conf->global->MAIN_OPTIMIZEFORTEXTBROWSER)) {
				$label = $langs->trans("ShowContact");
				$linkclose .= ' alt="'.dol_escape_htmltag($label, 1).'"';
			}
			$linkclose .= ($label ? ' title="'.dol_escape_htmltag($label, 1).'"' :  ' title="tocomplete"');
			$linkclose .= $dataparams.' class="'.$classfortooltip.($morecss ? ' '.$morecss : '').'"';
		} else {
			$linkclose = ($morecss ? ' class="'.$morecss.'"' : '');
		}

		if ($option == 'nolink' || empty($url)) {
			$linkstart = '<span';
		} else {
			$linkstart = '<a href="'.$url.'"';
		}
		$linkstart .= $linkclose.'>';
		if ($option == 'nolink' || empty($url)) {
			$linkend = '</span>';
		} else {
			$linkend = '</a>';
		}

		$result .= $linkstart;

		if ($withpicto) {
			if ($withpicto < 0) {
				$result .= '<!-- picto photo user --><span class="nopadding userimg'.($morecss ? ' '.$morecss : '').'">'.Form::showphoto('contact', $this, 0, 0, 0, 'userphoto'.($withpicto == -3 ? 'small' : ''), 'mini', 0, 1).'</span>';
				if ($withpicto != 2 && $withpicto != -2) {
					$result .= ' ';
				}
			} else {
				$result .= img_object(($notooltip ? '' : $label), ($this->picto ? $this->picto : 'generic'), ($notooltip ? (($withpicto != 2) ? 'class="pictofixedwidth"' : '') : 'class="'.(($withpicto != 2) ? 'pictofixedwidth ' : '').'"'), 0, 0, $notooltip ? 0 : 1);
			}
		}
		if ($withpicto != 2 && $withpicto != -2) {
			$result .= '<span class="valigmiddle">'.($maxlen ? dol_trunc($this->getFullName($langs), $maxlen) : $this->getFullName($langs)).'</span>';
		}

		$result .= $linkend;

		global $action;
		$hookmanager->initHooks(array('contactdao'));
		$parameters = array('id' => $this->id, 'getnomurl' => &$result);
		$reshook = $hookmanager->executeHooks('getNomUrl', $parameters, $this, $action); // Note that $action and $object may have been modified by some hooks
		if ($reshook > 0) {
			$result = $hookmanager->resPrint;
		} else {
			$result .= $hookmanager->resPrint;
		}

		return $result;
	}

	/**
	 *    Return civility label of contact
	 *
	 *    @return	string      			Translated name of civility
	 */
	public function getCivilityLabel()
	{
		global $langs;

		$code = ($this->civility_code ? $this->civility_code : (!empty($this->civility_id) ? $this->civility : (!empty($this->civilite) ? $this->civilite : '')));
		if (empty($code)) {
			return '';
		}

		$langs->load("dict");
		return $langs->getLabelFromKey($this->db, "Civility".$code, "c_civility", "code", "label", $code);
	}

	/**
	 *  Return the label of the status
	 *
	 *  @param  int		$mode          0=long label, 1=short label, 2=Picto + short label, 3=Picto, 4=Picto + long label, 5=Short label + Picto, 6=Long label + Picto
	 *  @return	string 			       Label of status
	 */
	public function getLibStatut($mode)
	{
		return $this->LibStatut($this->statut, $mode);
	}

	// phpcs:disable PEAR.NamingConventions.ValidFunctionName.ScopeNotCamelCaps
	/**
	 *  Return the label of a given status
	 *
	 *  @param	int		$status        Id status
	 *  @param  int		$mode          0=long label, 1=short label, 2=Picto + short label, 3=Picto, 4=Picto + long label, 5=Short label + Picto, 6=Long label + Picto
	 *  @return string 			       Label of status
	 */
	public function LibStatut($status, $mode)
	{
		// phpcs:enable
		global $langs;

		$labelStatus = array(
			0 => 'ActivityCeased',
			1 => 'InActivity',
			4 => 'InActivity',
			5 => 'ActivityCeased',
		);
		$labelStatusShort = array(
			0 => 'ActivityCeased',
			1 => 'InActivity',
			4 => 'InActivity',
			5 => 'ActivityCeased',
		);

		$statusType = 'status4';
		if ($status == 0 || $status == 5) {
			$statusType = 'status5';
		}

		$label = $langs->transnoentitiesnoconv($labelStatus[$status]);
		$labelshort = $langs->transnoentitiesnoconv($labelStatusShort[$status]);

		return dolGetStatus($label, $labelshort, '', $statusType, $mode);
	}


	// phpcs:disable PEAR.NamingConventions.ValidFunctionName.ScopeNotCamelCaps
	/**
	 *	Return translated label of Public or Private
	 *
	 * 	@param      int			$status		Type (0 = public, 1 = private)
	 *  @return     string					Label translated
	 */
	public function LibPubPriv($status)
	{
		// phpcs:enable
		global $langs;
		if ($status == '1') {
			return $langs->trans('ContactPrivate');
		} else {
			return $langs->trans('ContactPublic');
		}
	}


	/**
	 *  Initialise an instance with random values.
	 *  Used to build previews or test instances.
	 *	id must be 0 if object instance is a specimen.
	 *
	 *  @return	int >0 if ok
	 */
	public function initAsSpecimen()
	{
		// Get first id of existing company and save it into $socid
		$socid = 0;
		$sql = "SELECT rowid FROM ".MAIN_DB_PREFIX."societe ORDER BY rowid LIMIT 1";
		$resql = $this->db->query($sql);
		if ($resql) {
			$obj = $this->db->fetch_object($resql);
			if ($obj) {
				$socid = $obj->rowid;
			}
		}

		// Initialise parameters
		$this->id = 0;
		$this->entity = 1;
		$this->specimen = 1;
		$this->lastname = 'DOLIBARR';
		$this->firstname = 'SPECIMEN';
		$this->address = '21 jump street';
		$this->zip = '99999';
		$this->town = 'MyTown';
		$this->country_id = 1;
		$this->country_code = 'FR';
		$this->country = 'France';
		$this->email = 'specimen@specimen.com';
		$this->socialnetworks = array(
			'skype' => 'tom.hanson',
		);
		$this->phone_pro = '0909090901';
		$this->phone_perso = '0909090902';
		$this->phone_mobile = '0909090903';
		$this->fax = '0909090909';

		$this->note_public = 'This is a comment (public)';
		$this->note_private = 'This is a comment (private)';

		$this->socid = $socid;
		$this->statut = 1;
		return 1;
	}

	/**
	 *  Change status of a user
	 *
	 *	@param	int		$status		Status to set
	 *  @return int     			<0 if KO, 0 if nothing is done, >0 if OK
	 */
	public function setstatus($status)
	{
		global $conf, $langs, $user;

		$error = 0;

		// Check parameters
		if ($this->statut == $status) {
			return 0;
		} else {
			$this->statut = $status;
		}

		$this->db->begin();

		// Desactive utilisateur
		$sql = "UPDATE ".MAIN_DB_PREFIX."socpeople";
		$sql .= " SET statut = ".((int) $this->statut);
		$sql .= ", fk_user_modif = ".((int) $user->id);
		$sql .= " WHERE rowid = ".((int) $this->id);
		$result = $this->db->query($sql);

		dol_syslog(get_class($this)."::setstatus", LOG_DEBUG);
		if ($result) {
			// Call trigger
			$result = $this->call_trigger('CONTACT_ENABLEDISABLE', $user);
			if ($result < 0) {
				$error++;
			}
			// End call triggers
		}

		if ($error) {
			$this->db->rollback();
			return -$error;
		} else {
			$this->db->commit();
			return 1;
		}
	}

	/**
	 * Sets object to supplied categories.
	 *
	 * Deletes object from existing categories not supplied.
	 * Adds it to non existing supplied categories.
	 * Existing categories are left untouch.
	 *
	 * @param 	int[]|int 	$categories 	Category or categories IDs
	 * @return 	int							<0 if KO, >0 if OK
	 */
	public function setCategories($categories)
	{
		require_once DOL_DOCUMENT_ROOT.'/categories/class/categorie.class.php';
		return parent::setCategoriesCommon($categories, Categorie::TYPE_CONTACT);
	}

	/**
	 * Function used to replace a thirdparty id with another one.
	 *
	 * @param 	DoliDB 	$dbs 		Database handler, because function is static we name it $dbs not $db to avoid breaking coding test
	 * @param 	int 	$origin_id 	Old thirdparty id
	 * @param 	int 	$dest_id 	New thirdparty id
	 * @return 	bool
	 */
	public static function replaceThirdparty(DoliDB $dbs, $origin_id, $dest_id)
	{
		$tables = array(
			'socpeople', 'societe_contacts'
		);

		return CommonObject::commonReplaceThirdparty($dbs, $origin_id, $dest_id, $tables);
	}

	/**
	 * Fetch roles (default contact of some companies) for the current contact.
	 * This load the array ->roles.
	 *
	 * @return 	int			<0 if KO, Nb of roles found if OK
	 * @see updateRoles()
	 */
	public function fetchRoles()
	{
		global $langs;
		$error = 0;
		$num = 0;

		$sql = "SELECT tc.rowid, tc.element, tc.source, tc.code, tc.libelle as label, sc.rowid as contactroleid, sc.fk_soc as socid";
		$sql .= " FROM ".MAIN_DB_PREFIX."societe_contacts as sc, ".MAIN_DB_PREFIX."c_type_contact as tc";
		$sql .= " WHERE tc.rowid = sc.fk_c_type_contact";
		$sql .= " AND tc.source = 'external' AND tc.active=1";
		$sql .= " AND sc.fk_socpeople = ".((int) $this->id);
		$sql .= " AND sc.entity IN (".getEntity('societe').')';

		$resql = $this->db->query($sql);
		if ($resql) {
			$this->roles = array();

			$num = $this->db->num_rows($resql);
			if ($num > 0) {
				while ($obj = $this->db->fetch_object($resql)) {
					$transkey = "TypeContact_".$obj->element."_".$obj->source."_".$obj->code;
					$libelle_element = $langs->trans('ContactDefault_'.$obj->element);
					$this->roles[$obj->contactroleid] = array('id'=>$obj->rowid, 'socid'=>$obj->socid, 'element'=>$obj->element, 'source'=>$obj->source, 'code'=>$obj->code, 'label'=>$libelle_element.' - '.($langs->trans($transkey) != $transkey ? $langs->trans($transkey) : $obj->label));
				}
			}
		} else {
			$error++;
			$this->error = $this->db->lasterror();
			$this->errors[] = $this->db->lasterror();
		}

		if (empty($error)) {
			return $num;
		} else {
			return $error * -1;
		}
	}

	/**
	 * Get thirdparty contact roles of a given contact
	 *
	 * @param  string 	$element 	Element type
	 * @return array|int			Array of contact roles or -1
	 * @throws Exception
	 */
	public function getContactRoles($element = '')
	{
		$tab = array();

		if ($element == 'action') {
			$element = 'agenda';
		}

		$sql = "SELECT sc.fk_socpeople as id, sc.fk_c_type_contact";
		$sql .= " FROM ".MAIN_DB_PREFIX."c_type_contact tc";
		$sql .= ", ".MAIN_DB_PREFIX."societe_contacts sc";
		$sql .= " INNER JOIN ".MAIN_DB_PREFIX."socpeople sp";
		$sql .= " ON sc.fk_socpeople = sp.rowid AND sp.statut = 1";
		$sql .= " WHERE sc.fk_soc =".((int) $this->socid);
		$sql .= " AND sc.fk_c_type_contact=tc.rowid";
		$sql .= " AND tc.element = '".$this->db->escape($element)."'";
		$sql .= " AND tc.active = 1";

		dol_syslog(__METHOD__, LOG_DEBUG);
		$resql = $this->db->query($sql);
		if ($resql) {
			$num = $this->db->num_rows($resql);
			$i = 0;
			while ($i < $num) {
				$obj = $this->db->fetch_object($resql);
				$tab[] = array('fk_socpeople'=>$obj->id, 'type_contact'=>$obj->fk_c_type_contact);

				$i++;
			}

			return $tab;
		} else {
			$this->error = $this->db->error();
			dol_print_error($this->db);
			return -1;
		}
	}

	/**
	 * Updates all roles (default contact for companies) according to values inside the ->roles array.
	 * This is called by update of contact.
	 *
	 * @return int
	 * @see fetchRoles()
	 */
	public function updateRoles()
	{
		global $conf;

		$error = 0;

		if (!isset($this->roles)) {
			return 0;	// Avoid to loose roles when property not set
		}

		$this->db->begin();

		$sql = "DELETE FROM ".MAIN_DB_PREFIX."societe_contacts WHERE fk_socpeople=".((int) $this->id)." AND entity IN (".getEntity("contact").")";

		$result = $this->db->query($sql);
		if (!$result) {
			$this->errors[] = $this->db->lasterror().' sql='.$sql;
			$error++;
		} else {
			if (count($this->roles) > 0) {
				foreach ($this->roles as $keyRoles => $valRoles) {
					$idrole = 0;
					if (is_array($valRoles)) {
						$idrole = $valRoles['id'];
					} else {
						$idrole = $valRoles;
					}

					$socid = 0;
					if (is_array($valRoles)) {
						$socid = $valRoles['socid'];
					} else {
						$socid = $this->socid;
					}

					if ($socid > 0) {
						$sql = "INSERT INTO ".MAIN_DB_PREFIX."societe_contacts";
						$sql .= " (entity,";
						$sql .= "date_creation,";
						$sql .= "fk_soc,";
						$sql .= "fk_c_type_contact,";
						$sql .= "fk_socpeople) ";
						$sql .= " VALUES (".$conf->entity.",";
						$sql .= "'".$this->db->idate(dol_now())."',";
						$sql .= $socid.", ";
						$sql .= $idrole." , ";
						$sql .= $this->id;
						$sql .= ")";

						$result = $this->db->query($sql);
						if (!$result) {
							$this->errors[] = $this->db->lasterror().' sql='.$sql;
							$error++;
						}
					}
				}
			}
		}
		if (empty($error)) {
			$this->db->commit();
			return 1;
		} else {
			$this->error = implode(' ', $this->errors);
			$this->db->rollback();
			return $error * -1;
		}
	}

	/**
	 *  Load array of prospect status
	 *
	 *  @param	int		$active     1=Active only, 0=Not active only, -1=All
	 *  @return int					<0 if KO, >0 if OK
	 */
	public function loadCacheOfProspStatus($active = 1)
	{
		global $langs;

		$sql = "SELECT id, code, libelle as label, picto FROM ".MAIN_DB_PREFIX."c_stcommcontact";
		if ($active >= 0) {
			$sql .= " WHERE active = ".((int) $active);
		}
		$resql = $this->db->query($sql);
		$num = $this->db->num_rows($resql);
		$i = 0;
		while ($i < $num) {
			$obj = $this->db->fetch_object($resql);
			$this->cacheprospectstatus[$obj->id] = array('id' => $obj->id, 'code' => $obj->code, 'label' => ($langs->trans("ST_".strtoupper($obj->code)) == "ST_".strtoupper($obj->code)) ? $obj->label : $langs->trans("ST_".strtoupper($obj->code)), 'picto' => $obj->picto);
			$i++;
		}
		return 1;
	}

	/**
	 *	Return prostect level
	 *
	 *  @return     string        Libelle
	 */
	public function getLibProspLevel()
	{
		return $this->libProspLevel($this->fk_prospectlevel);
	}

	/**
	 *  Return label of prospect level
	 *
	 *  @param	int		$fk_prospectlevel   	Prospect level
	 *  @return string        					label of level
	 */
	public function libProspLevel($fk_prospectlevel)
	{
		global $langs;

		$lib = $langs->trans("ProspectLevel".$fk_prospectlevel);
		// If lib not found in language file, we get label from cache/databse
		if ($lib == $langs->trans("ProspectLevel".$fk_prospectlevel)) {
			$lib = $langs->getLabelFromKey($this->db, $fk_prospectlevel, 'c_prospectlevel', 'code', 'label');
		}
		return $lib;
	}


	/**
	 *  Set prospect level
	 *
	 *  @param  User	$user		Utilisateur qui definie la remise
	 *	@return	int					<0 if KO, >0 if OK
	 * @deprecated Use update function instead
	 */
	public function setProspectLevel(User $user)
	{
		return $this->update($this->id, $user);
	}

	/**
	 *  Return status of prospect
	 *
	 *  @param	int		$mode       0=label long, 1=label short, 2=Picto + Label short, 3=Picto, 4=Picto + Label long
	 *  @param	string	$label		Label to use for status for added status
	 *  @return string        		Label
	 */
	public function getLibProspCommStatut($mode = 0, $label = '')
	{
		return $this->libProspCommStatut($this->stcomm_id, $mode, $label, $this->stcomm_picto);
	}

	/**
	 *  Return label of a given status
	 *
	 *  @param	int|string	$statut        	Id or code for prospection status
	 *  @param  int			$mode          	0=long label, 1=short label, 2=Picto + short label, 3=Picto, 4=Picto + long label, 5=Short label + Picto
	 *  @param	string		$label			Label to use for status for added status
	 *	@param 	string		$picto      	Name of image file to show ('filenew', ...)
	 *                                      If no extension provided, we use '.png'. Image must be stored into theme/xxx/img directory.
	 *                                      Example: picto.png                  if picto.png is stored into htdocs/theme/mytheme/img
	 *                                      Example: picto.png@mymodule         if picto.png is stored into htdocs/mymodule/img
	 *                                      Example: /mydir/mysubdir/picto.png  if picto.png is stored into htdocs/mydir/mysubdir (pictoisfullpath must be set to 1)
	 *  @return string       	 			Label of status
	 */
	public function libProspCommStatut($statut, $mode = 0, $label = '', $picto = '')
	{
		global $langs;
		$langs->load('customers');

		if ($mode == 2) {
			if ($statut == '-1' || $statut == 'ST_NO') {
				return img_action($langs->trans("StatusProspect-1"), -1, $picto).' '.$langs->trans("StatusProspect-1");
			} elseif ($statut == '0' || $statut == 'ST_NEVER') {
				return img_action($langs->trans("StatusProspect0"), 0, $picto).' '.$langs->trans("StatusProspect0");
			} elseif ($statut == '1' || $statut == 'ST_TODO') {
				return img_action($langs->trans("StatusProspect1"), 1, $picto).' '.$langs->trans("StatusProspect1");
			} elseif ($statut == '2' || $statut == 'ST_PEND') {
				return img_action($langs->trans("StatusProspect2"), 2, $picto).' '.$langs->trans("StatusProspect2");
			} elseif ($statut == '3' || $statut == 'ST_DONE') {
				return img_action($langs->trans("StatusProspect3"), 3, $picto).' '.$langs->trans("StatusProspect3");
			} else {
				return img_action(($langs->trans("StatusProspect".$statut) != "StatusProspect".$statut) ? $langs->trans("StatusProspect".$statut) : $label, 0, $picto).' '.(($langs->trans("StatusProspect".$statut) != "StatusProspect".$statut) ? $langs->trans("StatusProspect".$statut) : $label);
			}
		}
		if ($mode == 3) {
			if ($statut == '-1' || $statut == 'ST_NO') {
				return img_action($langs->trans("StatusProspect-1"), -1, $picto);
			} elseif ($statut == '0' || $statut == 'ST_NEVER') {
				return img_action($langs->trans("StatusProspect0"), 0, $picto);
			} elseif ($statut == '1' || $statut == 'ST_TODO') {
				return img_action($langs->trans("StatusProspect1"), 1, $picto);
			} elseif ($statut == '2' || $statut == 'ST_PEND') {
				return img_action($langs->trans("StatusProspect2"), 2, $picto);
			} elseif ($statut == '3' || $statut == 'ST_DONE') {
				return img_action($langs->trans("StatusProspect3"), 3, $picto);
			} else {
				return img_action(($langs->trans("StatusProspect".$statut) != "StatusProspect".$statut) ? $langs->trans("StatusProspect".$statut) : $label, 0, $picto);
			}
		}
		if ($mode == 4) {
			if ($statut == '-1' || $statut == 'ST_NO') {
				return img_action($langs->trans("StatusProspect-1"), -1, $picto).' '.$langs->trans("StatusProspect-1");
			} elseif ($statut == '0' || $statut == 'ST_NEVER') {
				return img_action($langs->trans("StatusProspect0"), 0, $picto).' '.$langs->trans("StatusProspect0");
			} elseif ($statut == '1' || $statut == 'ST_TODO') {
				return img_action($langs->trans("StatusProspect1"), 1, $picto).' '.$langs->trans("StatusProspect1");
			} elseif ($statut == '2' || $statut == 'ST_PEND') {
				return img_action($langs->trans("StatusProspect2"), 2, $picto).' '.$langs->trans("StatusProspect2");
			} elseif ($statut == '3' || $statut == 'ST_DONE') {
				return img_action($langs->trans("StatusProspect3"), 3, $picto).' '.$langs->trans("StatusProspect3");
			} else {
				return img_action(($langs->trans("StatusProspect".$statut) != "StatusProspect".$statut) ? $langs->trans("StatusProspect".$statut) : $label, 0, $picto).' '.(($langs->trans("StatusProspect".$statut) != "StatusProspect".$statut) ? $langs->trans("StatusProspect".$statut) : $label);
			}
		}

		return "Error, mode/status not found";
	}


	/**
	 *  Set "blacklist" mailing status
	 *
	 *  @param	int		$no_email	1=Do not send mailing, 0=Ok to recieve mailling
	 *  @return int					<0 if KO, >0 if OK
	 */
	public function setNoEmail($no_email)
	{
		$error = 0;

		// Update mass emailing flag into table mailing_unsubscribe
		if ($this->email) {
			$this->db->begin();

			if ($no_email) {
				$sql = "SELECT COUNT(rowid) as nb FROM ".MAIN_DB_PREFIX."mailing_unsubscribe WHERE entity IN (".getEntity('mailing', 0).") AND email = '".$this->db->escape($this->email)."'";
				$resql = $this->db->query($sql);
				if ($resql) {
					$obj = $this->db->fetch_object($resql);
					$noemail = $obj->nb;
					if (empty($noemail)) {
						$sql = "INSERT INTO ".MAIN_DB_PREFIX."mailing_unsubscribe(email, entity, date_creat) VALUES ('".$this->db->escape($this->email)."', ".getEntity('mailing', 0).", '".$this->db->idate(dol_now())."')";
						$resql = $this->db->query($sql);
						if (!$resql) {
							$error++;
							$this->error = $this->db->lasterror();
							$this->errors[] = $this->error;
						}
					}
				} else {
					$error++;
					$this->error = $this->db->lasterror();
					$this->errors[] = $this->error;
				}
			} else {
				$sql = "DELETE FROM ".MAIN_DB_PREFIX."mailing_unsubscribe WHERE email = '".$this->db->escape($this->email)."' AND entity IN (".getEntity('mailing', 0).")";
				$resql = $this->db->query($sql);
				if (!$resql) {
					$error++;
					$this->error = $this->db->lasterror();
					$this->errors[] = $this->error;
				}
			}

			if (empty($error)) {
				$this->no_email = $no_email;
				$this->db->commit();
				return 1;
			} else {
				$this->db->rollback();
				return $error * -1;
			}
		}

		return 0;
	}

	/**
	 *  get "blacklist" mailing status
	 * 	set no_email attribut to 1 or 0
	 *
	 *  @return int					<0 if KO, >0 if OK
	 */
	public function getNoEmail()
	{
		if ($this->email) {
			$sql = "SELECT COUNT(rowid) as nb FROM ".MAIN_DB_PREFIX."mailing_unsubscribe WHERE entity IN (".getEntity('mailing').") AND email = '".$this->db->escape($this->email)."'";
			$resql = $this->db->query($sql);
			if ($resql) {
				$obj = $this->db->fetch_object($resql);
				$this->no_email = $obj->nb;
				return 1;
			} else {
				$this->error = $this->db->lasterror();
				$this->errors[] = $this->error;
				return -1;
			}
		}
		return 0;
	}


	/**
	 *	Return clicable link of object (with eventually picto)
	 *
	 *	@param      string	    $option                 Where point the link (0=> main card, 1,2 => shipment, 'nolink'=>No link)
	 *  @param		array		$arraydata				Array of data
	 *  @return		string								HTML Code for Kanban thumb.
	 */
	public function getKanbanView($option = '', $arraydata = null)
	{
		$selected = (empty($arraydata['selected']) ? 0 : $arraydata['selected']);

		$return = '<div class="box-flex-item box-flex-grow-zero">';
		$return .= '<div class="info-box info-box-sm">';
		$return .= '<span class="info-box-icon bg-infobox-action">';
		//var_dump($this->photo);exit;
		if (property_exists($this, 'photo') && !is_null($this->photo)) {
			$return.= Form::showphoto('contact', $this, 0, 60, 0, 'photokanban photoref photowithmargin photologintooltip', 'small', 0, 1);
		} else {
			$return .= img_picto('', $this->picto);
		}
		$return .= '</span>';
		$return .= '<div class="info-box-content">';
		$return .= '<div class="info-box-ref">'.(method_exists($this, 'getNomUrl') ? $this->getNomUrl(1) : $this->ref).'</div>';
		$return .= '<input id="cb'.$this->id.'" class="flat checkforselect fright" type="checkbox" name="toselect[]" value="'.$this->id.'"'.($selected ? ' checked="checked"' : '').'>';

		if (property_exists($this, 'thirdparty') && is_object($this->thirdparty)) {
			$return .= '<div class="info-box-ref tdoverflowmax150">'.$this->thirdparty->getNomUrl(1).'</div>';
		}
		/*if (property_exists($this, 'phone_pro') && !empty($this->phone_pro)) {
			$return .= '<br>'.img_picto($langs->trans("Phone"), 'phone');
			$return .= ' <span class="info-box-label">'.$this->phone_pro.'</span>';
		}*/
		/*if (method_exists($this, 'LibPubPriv')) {
			$return .= '<br><span class="info-box-label opacitymedium">'.$langs->trans("Visibility").'</span>';
			$return .= '<span> : '.$this->LibPubPriv($this->priv).'</span>';
		}*/
		if (method_exists($this, 'getLibStatut')) {
			$return .= '<br><div class="info-box-status margintoponly">'.$this->getLibStatut(3).'</div>';
		}
		$return .= '</div>';
		$return .= '</div>';
		$return .= '</div>';
		return $return;
	}
}<|MERGE_RESOLUTION|>--- conflicted
+++ resolved
@@ -391,15 +391,10 @@
 			$this->fields['fk_soc']['searchall'] = 0;
 		}
 
-<<<<<<< HEAD
+		// If THIRDPARTY_ENABLE_PROSPECTION_ON_ALTERNATIVE_ADRESSES not set, there is no prospect level on contact level, only on thirdparty
 		if (!empty($conf->global->SOCIETE_DISABLE_PROSPECTS) || empty($conf->global->THIRDPARTY_ENABLE_PROSPECTION_ON_ALTERNATIVE_ADRESSES)) {	// Default behaviour
 			$this->fields['fk_stcommcontact']['enabled'] = 0;
-			$this->fields['fk_prospectlevel']['enabled'] = 0;
-=======
-		if (empty($conf->global->THIRDPARTY_ENABLE_PROSPECTION_ON_ALTERNATIVE_ADRESSES)) {	// Default behaviour
-			$this->fields['fk_stcommcontact']['enabled'] = 0;
 			$this->fields['fk_prospectcontactlevel']['enabled'] = 0;
->>>>>>> 492bdd4a
 		}
 
 		// Unset fields that are disabled
