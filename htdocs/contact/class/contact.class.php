<?php
/* Copyright (C) 2002-2004 Rodolphe Quiedeville        <rodolphe@quiedeville.org>
 * Copyright (C) 2004      Benoit Mortier              <benoit.mortier@opensides.be>
 * Copyright (C) 2004-2013 Laurent Destailleur         <eldy@users.sourceforge.net>
 * Copyright (C) 2005-2012 Regis Houssin               <regis.houssin@inodbox.com>
 * Copyright (C) 2007      Franky Van Liedekerke       <franky.van.liedekerker@telenet.be>
 * Copyright (C) 2008      Raphael Bertrand (Resultic) <raphael.bertrand@resultic.fr>
 * Copyright (C) 2013      Florian Henry		  	   <florian.henry@open-concept.pro>
 * Copyright (C) 2013      Alexandre Spangaro 	       <aspangaro@open-dsi.fr>
 * Copyright (C) 2013      Juanjo Menent	 	       <jmenent@2byte.es>
 * Copyright (C) 2015      Marcos García               <marcosgdf@gmail.com>
 * Copyright (C) 2019       Nicolas ZABOURI 		<info@inovea-conseil.com>
 *
 * This program is free software; you can redistribute it and/or modify
 * it under the terms of the GNU General Public License as published by
 * the Free Software Foundation; either version 3 of the License, or
 * (at your option) any later version.
 *
 * This program is distributed in the hope that it will be useful,
 * but WITHOUT ANY WARRANTY; without even the implied warranty of
 * MERCHANTABILITY or FITNESS FOR A PARTICULAR PURPOSE.  See the
 * GNU General Public License for more details.
 *
 * You should have received a copy of the GNU General Public License
 * along with this program. If not, see <http://www.gnu.org/licenses/>.
 */

/**
 *	\file       htdocs/contact/class/contact.class.php
 *	\ingroup    societe
 *	\brief      File of contacts class
 */
require_once DOL_DOCUMENT_ROOT .'/core/class/commonobject.class.php';


/**
 *	Class to manage contact/addresses
 */
class Contact extends CommonObject
{
	/**
	 * @var string ID to identify managed object
	 */
	public $element='contact';

	/**
	 * @var string Name of table without prefix where object is stored
	 */
	public $table_element='socpeople';

	/**
	 * 0=No test on entity, 1=Test with field entity, 2=Test with link by societe
	 * @var int
	 */
	public $ismultientitymanaged = 1;

	/**
	 * @var string String with name of icon for myobject. Must be the part after the 'object_' into object_myobject.png
	 */
	public $picto = 'contact';


	// BEGIN MODULEBUILDER PROPERTIES
	/**
	 * @var array  Array with all fields and their property. Do not use it as a static var. It may be modified by constructor.
	 */
	public $fields=array(
		'rowid'         =>array('type'=>'integer',      'label'=>'TechnicalID',      'enabled'=>1, 'visible'=>-2, 'notnull'=>1,  'index'=>1, 'position'=>1, 'comment'=>'Id'),
		'lastname'      =>array('type'=>'varchar(128)', 'label'=>'Name',             'enabled'=>1, 'visible'=>1,  'notnull'=>1,  'showoncombobox'=>1, 'index'=>1, 'position'=>10, 'searchall'=>1),
		'firstname'     =>array('type'=>'varchar(128)', 'label'=>'Firstname',        'enabled'=>1, 'visible'=>1,  'notnull'=>1,  'showoncombobox'=>1, 'index'=>1, 'position'=>11, 'searchall'=>1),
		'entity'        =>array('type'=>'integer',      'label'=>'Entity',           'enabled'=>1, 'visible'=>0,  'default'=>1, 'notnull'=>1,  'index'=>1, 'position'=>20),
		'note_public'   =>array('type'=>'text',			'label'=>'NotePublic',		 'enabled'=>1, 'visible'=>0,  'position'=>60),
		'note_private'  =>array('type'=>'text',			'label'=>'NotePrivate',		 'enabled'=>1, 'visible'=>0,  'position'=>61),
		'datec'         =>array('type'=>'datetime',     'label'=>'DateCreation',     'enabled'=>1, 'visible'=>-2, 'notnull'=>1,  'position'=>500),
		'tms'           =>array('type'=>'timestamp',    'label'=>'DateModification', 'enabled'=>1, 'visible'=>-2, 'notnull'=>1,  'position'=>501),
		//'date_valid'    =>array('type'=>'datetime',     'label'=>'DateCreation',     'enabled'=>1, 'visible'=>-2, 'position'=>502),
		'fk_user_creat' =>array('type'=>'integer',      'label'=>'UserAuthor',       'enabled'=>1, 'visible'=>-2, 'notnull'=>1,  'position'=>510),
		'fk_user_modif' =>array('type'=>'integer',      'label'=>'UserModif',        'enabled'=>1, 'visible'=>-2, 'notnull'=>-1, 'position'=>511),
		//'fk_user_valid' =>array('type'=>'integer',      'label'=>'UserValidation',        'enabled'=>1, 'visible'=>-1, 'position'=>512),
		'import_key'    =>array('type'=>'varchar(14)',  'label'=>'ImportId',         'enabled'=>1, 'visible'=>-2, 'notnull'=>-1, 'index'=>1,  'position'=>1000),
	);

	public $civility_id;      // In fact we store civility_code
	public $civility_code;
	public $civility;
	public $address;
	public $zip;
	public $town;

<<<<<<< HEAD
	/**
	 * @deprecated
	 * @see $state_id
	 */
	public $fk_state;
	/**
	 * @deprecated
	 * @see $state_code
	 */
	public $departement_code;
	/**
	 * @deprecated
	 * @see $state
	 */
	public $departement;
=======
>>>>>>> 4ecbc171
	public $state_id;	        	// Id of department
	public $state_code;		    // Code of department
	public $state;			        // Label of department

    public $poste;                 // Position

	public $socid;					// fk_soc
	public $statut;				// 0=inactif, 1=actif

	public $code;
	public $email;
	public $skype;
	public $photo;
	public $jabberid;
	public $phone_pro;
	public $phone_perso;
	public $phone_mobile;
	public $fax;

	public $priv;

	public $birthday;
	public $default_lang;

	public $ref_facturation;       // Reference number of invoice for which it is contact
	public $ref_contrat;           // Nb de reference contrat pour lequel il est contact
	public $ref_commande;          // Nb de reference commande pour lequel il est contact
	public $ref_propal;            // Nb de reference propal pour lequel il est contact

	public $user_id;
	public $user_login;

	// END MODULEBUILDER PROPERTIES


	public $oldcopy;				// To contains a clone of this when we need to save old properties of object


	/**
	 *	Constructor
	 *
	 *  @param		DoliDB		$db      Database handler
	 */
	public function __construct($db)
	{
		$this->db = $db;
		$this->statut = 1;	// By default, status is enabled
	}

    // phpcs:disable PEAR.NamingConventions.ValidFunctionName.ScopeNotCamelCaps
	/**
	 *  Load indicators into this->nb for board
	 *
	 *  @return     int         <0 if KO, >0 if OK
	 */
	public function load_state_board()
	{
        // phpcs:enable
		global $user;

		$this->nb=array();
		$clause = "WHERE";

		$sql = "SELECT count(sp.rowid) as nb";
		$sql.= " FROM ".MAIN_DB_PREFIX."socpeople as sp";
		if (!$user->rights->societe->client->voir && !$user->societe_id)
		{
		    $sql.= ", ".MAIN_DB_PREFIX."societe as s";
		    $sql.= ", ".MAIN_DB_PREFIX."societe_commerciaux as sc";
			$sql.= " WHERE sp.fk_soc = s.rowid AND s.rowid = sc.fk_soc AND sc.fk_user = " .$user->id;
			$clause = "AND";
		}
		$sql.= ' '.$clause.' sp.entity IN ('.getEntity($this->element).')';
		$sql.= " AND (sp.priv='0' OR (sp.priv='1' AND sp.fk_user_creat=".$user->id."))";
        if ($user->societe_id > 0) $sql.=" AND sp.fk_soc = ".$user->societe_id;

		$resql=$this->db->query($sql);
		if ($resql)
		{
			while ($obj=$this->db->fetch_object($resql))
			{
				$this->nb["contacts"]=$obj->nb;
			}
			$this->db->free($resql);
			return 1;
		}
		else
		{
			dol_print_error($this->db);
			$this->error=$this->db->lasterror();
			return -1;
		}
	}

	/**
	 *  Add a contact into database
	 *
	 *  @param      User	$user       Object user that create
	 *  @return     int      			<0 if KO, >0 if OK
	 */
	public function create($user)
	{
		global $conf, $langs;

		$error=0;
		$now=dol_now();

		$this->db->begin();

		// Clean parameters
		$this->lastname=$this->lastname?trim($this->lastname):trim($this->name);
        $this->firstname=trim($this->firstname);
        if (! empty($conf->global->MAIN_FIRST_TO_UPPER)) $this->lastname=ucwords($this->lastname);
        if (! empty($conf->global->MAIN_FIRST_TO_UPPER)) $this->firstname=ucwords($this->firstname);
        if (empty($this->socid)) $this->socid = 0;
		if (empty($this->priv)) $this->priv = 0;
		if (empty($this->statut)) $this->statut = 0; // This is to convert '' into '0' to avoid bad sql request

		$this->entity = ((isset($this->entity) && is_numeric($this->entity))?$this->entity:$conf->entity);

		$sql = "INSERT INTO ".MAIN_DB_PREFIX."socpeople (";
		$sql.= " datec";
		$sql.= ", fk_soc";
        $sql.= ", lastname";
        $sql.= ", firstname";
        $sql.= ", fk_user_creat";
		$sql.= ", priv";
		$sql.= ", statut";
		$sql.= ", canvas";
		$sql.= ", entity";
		$sql.= ", ref_ext";
		$sql.= ", import_key";
		$sql.= ") VALUES (";
		$sql.= "'".$this->db->idate($now)."',";
		if ($this->socid > 0) $sql.= " ".$this->db->escape($this->socid).",";
		else $sql.= "null,";
		$sql.= "'".$this->db->escape($this->lastname)."',";
        $sql.= "'".$this->db->escape($this->firstname)."',";
        $sql.= " ".($user->id > 0 ? "'".$this->db->escape($user->id)."'":"null").",";
		$sql.= " ".$this->db->escape($this->priv).",";
		$sql.= " ".$this->db->escape($this->statut).",";
        $sql.= " ".(! empty($this->canvas)?"'".$this->db->escape($this->canvas)."'":"null").",";
        $sql.= " ".$this->db->escape($this->entity).",";
        $sql.= "'".$this->db->escape($this->ref_ext)."',";
        $sql.= " ".(! empty($this->import_key)?"'".$this->db->escape($this->import_key)."'":"null");
		$sql.= ")";

		dol_syslog(get_class($this)."::create", LOG_DEBUG);
		$resql=$this->db->query($sql);
		if ($resql)
		{
			$this->id = $this->db->last_insert_id(MAIN_DB_PREFIX."socpeople");

			if (! $error)
			{
                $result=$this->update($this->id, $user, 1, 'add');
                if ($result < 0)
                {
                    $error++;
				    $this->error=$this->db->lasterror();
                }
			}

			if (! $error)
            {
                $result=$this->update_perso($this->id, $user, 1);   // TODO Remove function update_perso, should be same than update
                if ($result < 0)
                {
                    $error++;
                    $this->error=$this->db->lasterror();
                }
            }

            if (! $error)
            {
                // Call trigger
                $result=$this->call_trigger('CONTACT_CREATE', $user);
                if ($result < 0) { $error++; }
                // End call triggers
            }

            if (! $error)
            {
                $this->db->commit();
                return $this->id;
            }
            else
            {
                $this->db->rollback();
                dol_syslog(get_class($this)."::create ".$this->error, LOG_ERR);
                return -2;
            }
		}
		else
		{
			$this->error=$this->db->lasterror();

			$this->db->rollback();
			dol_syslog(get_class($this)."::create ".$this->error, LOG_ERR);
			return -1;
		}
	}

	/**
	 *      Update informations into database
	 *
	 *      @param      int		$id          	Id of contact/address to update
	 *      @param      User	$user        	Objet user making change
	 *      @param      int		$notrigger	    0=no, 1=yes
	 *      @param		string	$action			Current action for hookmanager
	 *      @param		int		$nosyncuser		No sync linked user (external users and contacts are linked)
	 *      @return     int      			   	<0 if KO, >0 if OK
	 */
	public function update($id, $user = null, $notrigger = 0, $action = 'update', $nosyncuser = 0)
	{
		global $conf, $langs, $hookmanager;

		$error=0;

		$this->id = $id;

		$this->entity = ((isset($this->entity) && is_numeric($this->entity))?$this->entity:$conf->entity);

		// Clean parameters
		$this->lastname=trim($this->lastname)?trim($this->lastname):trim($this->lastname);
		$this->firstname=trim($this->firstname);
		$this->email=trim($this->email);
		$this->phone_pro=trim($this->phone_pro);
		$this->phone_perso=trim($this->phone_perso);
		$this->phone_mobile=trim($this->phone_mobile);
		$this->jabberid=trim($this->jabberid);
		$this->skype=trim($this->skype);
		$this->photo=trim($this->photo);
		$this->fax=trim($this->fax);
		$this->zip=(empty($this->zip)?'':$this->zip);
		$this->town=(empty($this->town)?'':$this->town);
		$this->country_id=($this->country_id > 0?$this->country_id:$this->country_id);
		if (empty($this->statut)) $this->statut = 0;

		$this->db->begin();

		$sql = "UPDATE ".MAIN_DB_PREFIX."socpeople SET ";
		if ($this->socid > 0) $sql .= " fk_soc='".$this->db->escape($this->socid)."',";
		elseif ($this->socid == -1) $sql .= " fk_soc=null,";
		$sql .= "  civility='".$this->db->escape($this->civility_id)."'";
		$sql .= ", lastname='".$this->db->escape($this->lastname)."'";
		$sql .= ", firstname='".$this->db->escape($this->firstname)."'";
		$sql .= ", address='".$this->db->escape($this->address)."'";
		$sql .= ", zip='".$this->db->escape($this->zip)."'";
		$sql .= ", town='".$this->db->escape($this->town)."'";
		$sql .= ", fk_country=".($this->country_id>0?$this->country_id:'NULL');
		$sql .= ", fk_state=".($this->state_id>0?$this->state_id:'NULL');
		$sql .= ", poste='".$this->db->escape($this->poste)."'";
		$sql .= ", fax='".$this->db->escape($this->fax)."'";
		$sql .= ", email='".$this->db->escape($this->email)."'";
		$sql .= ", skype='".$this->db->escape($this->skype)."'";
		$sql .= ", twitter='".$this->db->escape($this->twitter)."'";
		$sql .= ", facebook='".$this->db->escape($this->facebook)."'";
		$sql .= ", linkedin='".$this->db->escape($this->linkedin)."'";
		$sql .= ", photo='".$this->db->escape($this->photo)."'";
		$sql .= ", birthday=".($this->birthday ? "'".$this->db->idate($this->birthday)."'" : "null");
		$sql .= ", note_private = ".(isset($this->note_private)?"'".$this->db->escape($this->note_private)."'":"null");
		$sql .= ", note_public = ".(isset($this->note_public)?"'".$this->db->escape($this->note_public)."'":"null");
		$sql .= ", phone = ".(isset($this->phone_pro)?"'".$this->db->escape($this->phone_pro)."'":"null");
		$sql .= ", phone_perso = ".(isset($this->phone_perso)?"'".$this->db->escape($this->phone_perso)."'":"null");
		$sql .= ", phone_mobile = ".(isset($this->phone_mobile)?"'".$this->db->escape($this->phone_mobile)."'":"null");
		$sql .= ", jabberid = ".(isset($this->jabberid)?"'".$this->db->escape($this->jabberid)."'":"null");
		$sql .= ", priv = '".$this->db->escape($this->priv)."'";
		$sql .= ", statut = ".$this->db->escape($this->statut);
		$sql .= ", fk_user_modif=".($user->id > 0 ? "'".$this->db->escape($user->id)."'":"NULL");
		$sql .= ", default_lang=".($this->default_lang?"'".$this->db->escape($this->default_lang)."'":"NULL");
		$sql .= ", entity = " . $this->db->escape($this->entity);
		$sql .= " WHERE rowid=".$this->db->escape($id);

		dol_syslog(get_class($this)."::update", LOG_DEBUG);
		$result = $this->db->query($sql);
		if ($result)
		{
		    unset($this->country_code);
		    unset($this->country);
		    unset($this->state_code);
		    unset($this->state);

		    $action='update';

		    // Actions on extra fields
		    if (! $error && empty($conf->global->MAIN_EXTRAFIELDS_DISABLED))
		    {
		    	$result=$this->insertExtraFields();
		    	if ($result < 0)
		    	{
		    		$error++;
		    	}
		    }

			if (! $error && $this->user_id > 0)
			{
				$tmpobj = new User($this->db);
				$tmpobj->fetch($this->user_id);
				$usermustbemodified = 0;
				if ($tmpobj->office_phone != $this->phone_pro)
				{
					$tmpobj->office_phone = $this->phone_pro;
					$usermustbemodified++;
				}
				if ($tmpobj->office_fax != $this->fax)
				{
					$tmpobj->office_fax = $this->fax;
					$usermustbemodified++;
				}
				if ($tmpobj->address != $this->address)
				{
					$tmpobj->address = $this->address;
					$usermustbemodified++;
				}
				if ($tmpobj->town != $this->town)
				{
					$tmpobj->town = $this->town;
					$usermustbemodified++;
				}
				if ($tmpobj->zip != $this->zip)
				{
					$tmpobj->zip = $this->zip;
					$usermustbemodified++;
				}
				if ($tmpobj->zip != $this->zip)
				{
					$tmpobj->state_id=$this->state_id;
					$usermustbemodified++;
				}
				if ($tmpobj->country_id != $this->country_id)
				{
					$tmpobj->country_id = $this->country_id;
					$usermustbemodified++;
				}
				if ($tmpobj->email != $this->email)
				{
					$tmpobj->email = $this->email;
					$usermustbemodified++;
				}
				if ($tmpobj->skype != $this->skype)
				{
					$tmpobj->skype = $this->skype;
					$usermustbemodified++;
				}
				if ($tmpobj->twitter != $this->twitter)
				{
					$tmpobj->twitter = $this->twitter;
					$usermustbemodified++;
				}
				if ($tmpobj->facebook != $this->facebook)
				{
					$tmpobj->facebook = $this->facebook;
					$usermustbemodified++;
				}
				if ($tmpobj->linkedin != $this->linkedin)
				{
				    $tmpobj->linkedin = $this->linkedin;
				    $usermustbemodified++;
				}
				if ($usermustbemodified)
				{
					$result=$tmpobj->update($user, 0, 1, 1, 1);
					if ($result < 0) { $error++; }
				}
			}

			if (! $error && ! $notrigger)
			{
				// Call trigger
				$result=$this->call_trigger('CONTACT_MODIFY', $user);
				if ($result < 0) { $error++; }
				// End call triggers
			}

			if (! $error)
			{
				$this->db->commit();
				return 1;
			}
			else
			{
				dol_syslog(get_class($this)."::update Error ".$this->error, LOG_ERR);
				$this->db->rollback();
				return -$error;
			}
		}
		else
		{
			$this->error=$this->db->lasterror().' sql='.$sql;
            $this->db->rollback();
			return -1;
		}
	}


    // phpcs:disable PEAR.NamingConventions.ValidFunctionName.ScopeNotCamelCaps
    // phpcs:disable PEAR.NamingConventions.ValidFunctionName.PublicUnderscore
	/**
	 *	Retourne chaine DN complete dans l'annuaire LDAP pour l'objet
	 *
	 *	@param		array	$info		Info string loaded by _load_ldap_info
	 *	@param		int		$mode		0=Return full DN (uid=qqq,ou=xxx,dc=aaa,dc=bbb)
	 *									1=Return DN without key inside (ou=xxx,dc=aaa,dc=bbb)
	 *									2=Return key only (uid=qqq)
	 *	@return		string				DN
	 */
	public function _load_ldap_dn($info, $mode = 0)
	{
        // phpcs:enable
		global $conf;
		$dn='';
		if ($mode==0) $dn=$conf->global->LDAP_KEY_CONTACTS."=".$info[$conf->global->LDAP_KEY_CONTACTS].",".$conf->global->LDAP_CONTACT_DN;
		elseif ($mode==1) $dn=$conf->global->LDAP_CONTACT_DN;
		elseif ($mode==2) $dn=$conf->global->LDAP_KEY_CONTACTS."=".$info[$conf->global->LDAP_KEY_CONTACTS];
		return $dn;
	}


    // phpcs:disable PEAR.NamingConventions.ValidFunctionName.ScopeNotCamelCaps
    // phpcs:disable PEAR.NamingConventions.ValidFunctionName.PublicUnderscore
	/**
	 *	Initialise tableau info (tableau des attributs LDAP)
	 *
	 *	@return		array		Tableau info des attributs
	 */
	public function _load_ldap_info()
	{
        // phpcs:enable
		global $conf, $langs;

        $info = array();

        // Object classes
		$info["objectclass"]=explode(',', $conf->global->LDAP_CONTACT_OBJECT_CLASS);

		$this->fullname=$this->getFullName($langs);

		// Fields
		if ($this->fullname && ! empty($conf->global->LDAP_CONTACT_FIELD_FULLNAME)) $info[$conf->global->LDAP_CONTACT_FIELD_FULLNAME] = $this->fullname;
		if ($this->lastname && ! empty($conf->global->LDAP_CONTACT_FIELD_NAME)) $info[$conf->global->LDAP_CONTACT_FIELD_NAME] = $this->lastname;
		if ($this->firstname && ! empty($conf->global->LDAP_CONTACT_FIELD_FIRSTNAME)) $info[$conf->global->LDAP_CONTACT_FIELD_FIRSTNAME] = $this->firstname;

		if ($this->poste) $info["title"] = $this->poste;
		if ($this->socid > 0)
		{
			$soc = new Societe($this->db);
			$soc->fetch($this->socid);

			$info[$conf->global->LDAP_CONTACT_FIELD_COMPANY] = $soc->name;
			if ($soc->client == 1)      $info["businessCategory"] = "Customers";
			if ($soc->client == 2)      $info["businessCategory"] = "Prospects";
			if ($soc->fournisseur == 1) $info["businessCategory"] = "Suppliers";
		}
		if ($this->address && ! empty($conf->global->LDAP_CONTACT_FIELD_ADDRESS)) $info[$conf->global->LDAP_CONTACT_FIELD_ADDRESS] = $this->address;
		if ($this->zip && ! empty($conf->global->LDAP_CONTACT_FIELD_ZIP))          $info[$conf->global->LDAP_CONTACT_FIELD_ZIP] = $this->zip;
		if ($this->town && ! empty($conf->global->LDAP_CONTACT_FIELD_TOWN))      $info[$conf->global->LDAP_CONTACT_FIELD_TOWN] = $this->town;
		if ($this->country_code && ! empty($conf->global->LDAP_CONTACT_FIELD_COUNTRY))      $info[$conf->global->LDAP_CONTACT_FIELD_COUNTRY] = $this->country_code;
		if ($this->phone_pro && ! empty($conf->global->LDAP_CONTACT_FIELD_PHONE)) $info[$conf->global->LDAP_CONTACT_FIELD_PHONE] = $this->phone_pro;
		if ($this->phone_perso && ! empty($conf->global->LDAP_CONTACT_FIELD_HOMEPHONE)) $info[$conf->global->LDAP_CONTACT_FIELD_HOMEPHONE] = $this->phone_perso;
		if ($this->phone_mobile && ! empty($conf->global->LDAP_CONTACT_FIELD_MOBILE)) $info[$conf->global->LDAP_CONTACT_FIELD_MOBILE] = $this->phone_mobile;
		if ($this->fax && ! empty($conf->global->LDAP_CONTACT_FIELD_FAX))	    $info[$conf->global->LDAP_CONTACT_FIELD_FAX] = $this->fax;
        if ($this->skype && ! empty($conf->global->LDAP_CONTACT_FIELD_SKYPE))	    $info[$conf->global->LDAP_CONTACT_FIELD_SKYPE] = $this->skype;
        if ($this->note_private && ! empty($conf->global->LDAP_CONTACT_FIELD_DESCRIPTION)) $info[$conf->global->LDAP_CONTACT_FIELD_DESCRIPTION] = dol_string_nohtmltag($this->note_private, 2);
		if ($this->email && ! empty($conf->global->LDAP_CONTACT_FIELD_MAIL))     $info[$conf->global->LDAP_CONTACT_FIELD_MAIL] = $this->email;

		if ($conf->global->LDAP_SERVER_TYPE == 'egroupware')
		{
			$info["objectclass"][4] = "phpgwContact"; // compatibilite egroupware

			$info['uidnumber'] = $this->id;

			$info['phpgwTz']      = 0;
			$info['phpgwMailType'] = 'INTERNET';
			$info['phpgwMailHomeType'] = 'INTERNET';

			$info["phpgwContactTypeId"] = 'n';
			$info["phpgwContactCatId"] = 0;
			$info["phpgwContactAccess"] = "public";

			if (dol_strlen($this->egroupware_id) == 0)
			{
				$this->egroupware_id = 1;
			}

			$info["phpgwContactOwner"] = $this->egroupware_id;

			if ($this->email) $info["rfc822Mailbox"] = $this->email;
			if ($this->phone_mobile) $info["phpgwCellTelephoneNumber"] = $this->phone_mobile;
		}

		return $info;
	}


    // phpcs:disable PEAR.NamingConventions.ValidFunctionName.ScopeNotCamelCaps
	/**
	 *  Update field alert birthday
	 *
	 *  @param      int			$id         Id of contact
	 *  @param      User		$user		User asking to change alert or birthday
	 *  @param      int		    $notrigger	0=no, 1=yes
     *  @return     int         			<0 if KO, >=0 if OK
	 */
	public function update_perso($id, $user = null, $notrigger = 0)
	{
        // phpcs:enable
	    $error=0;
	    $result=false;

	    $this->db->begin();

		// Mis a jour contact
		$sql = "UPDATE ".MAIN_DB_PREFIX."socpeople SET";
		$sql.= " birthday=".($this->birthday ? "'".$this->db->idate($this->birthday)."'" : "null");
		$sql.= ", photo = ".($this->photo? "'".$this->db->escape($this->photo)."'" : "null");
		if ($user) $sql .= ", fk_user_modif=".$user->id;
		$sql.= " WHERE rowid=".$this->db->escape($id);

		dol_syslog(get_class($this)."::update_perso this->birthday=".$this->birthday." -", LOG_DEBUG);
		$resql = $this->db->query($sql);
		if (! $resql)
		{
			$error++;
			$this->error=$this->db->lasterror();
		}

		// Mis a jour alerte birthday
		if ($this->birthday_alert)
		{
			//check existing
			$sql_check = "SELECT * FROM ".MAIN_DB_PREFIX."user_alert WHERE type=1 AND fk_contact=".$this->db->escape($id)." AND fk_user=".$user->id;
			$result_check = $this->db->query($sql_check);
			if (! $result_check || ($this->db->num_rows($result_check)<1))
			{
				//insert
				$sql = "INSERT INTO ".MAIN_DB_PREFIX."user_alert(type,fk_contact,fk_user) ";
				$sql.= "VALUES (1,".$this->db->escape($id).",".$user->id.")";
				$result = $this->db->query($sql);
				if (! $result)
				{
                    $error++;
                    $this->error=$this->db->lasterror();
				}
			}
			else
			{
				$result = true;
			}
		}
		else
		{
			$sql = "DELETE FROM ".MAIN_DB_PREFIX."user_alert ";
			$sql.= "WHERE type=1 AND fk_contact=".$this->db->escape($id)." AND fk_user=".$user->id;
			$result = $this->db->query($sql);
			if (! $result)
			{
                $error++;
                $this->error=$this->db->lasterror();
			}
		}

		if (! $error && ! $notrigger)
		{
		    // Call trigger
		    $result=$this->call_trigger('CONTACT_MODIFY', $user);
		    if ($result < 0) { $error++; }
		    // End call triggers
		}

		if (! $error)
		{
		    $this->db->commit();
		    return 1;
		}
		else
		{
		    dol_syslog(get_class($this)."::update Error ".$this->error, LOG_ERR);
		    $this->db->rollback();
		    return -$error;
		}
	}


	/**
	 *  Load object contact
	 *
	 *  @param      int		$id         id du contact
	 *  @param      User	$user       Utilisateur (abonnes aux alertes) qui veut les alertes de ce contact
     *  @param      string  $ref_ext    External reference, not given by Dolibarr
     *  @param		string	$email		Email
	 *  @return     int     		    -1 if KO, 0 if OK but not found, 1 if OK
	 */
	public function fetch($id, $user = null, $ref_ext = '', $email = '')
	{
		global $langs;

        $langs->load("dict");

		dol_syslog(get_class($this) . "::fetch id=" . $id . " ref_ext=" . $ref_ext . " email=" . $email, LOG_DEBUG);

		if (empty($id) && empty($ref_ext) && empty($email))
		{
			$this->error='BadParameter';
			return -1;
		}

		$langs->load("companies");

		$sql = "SELECT c.rowid, c.entity, c.fk_soc, c.ref_ext, c.civility as civility_code, c.lastname, c.firstname,";
		$sql.= " c.address, c.statut, c.zip, c.town,";
		$sql.= " c.fk_country as country_id,";
		$sql.= " c.fk_state as state_id,";
		$sql.= " c.birthday,";
		$sql.= " c.poste, c.phone, c.phone_perso, c.phone_mobile, c.fax, c.email, c.jabberid, c.skype, c.twitter, c.facebook, c.linkedin,";
        $sql.= " c.photo,";
		$sql.= " c.priv, c.note_private, c.note_public, c.default_lang, c.canvas,";
		$sql.= " c.import_key,";
		$sql.= " c.datec as date_creation, c.tms as date_modification,";
		$sql.= " co.label as country, co.code as country_code,";
		$sql.= " d.nom as state, d.code_departement as state_code,";
		$sql.= " u.rowid as user_id, u.login as user_login,";
		$sql.= " s.nom as socname, s.address as socaddress, s.zip as soccp, s.town as soccity, s.default_lang as socdefault_lang";
		$sql.= " FROM ".MAIN_DB_PREFIX."socpeople as c";
		$sql.= " LEFT JOIN ".MAIN_DB_PREFIX."c_country as co ON c.fk_country = co.rowid";
		$sql.= " LEFT JOIN ".MAIN_DB_PREFIX."c_departements as d ON c.fk_state = d.rowid";
		$sql.= " LEFT JOIN ".MAIN_DB_PREFIX."user as u ON c.rowid = u.fk_socpeople";
		$sql.= " LEFT JOIN ".MAIN_DB_PREFIX."societe as s ON c.fk_soc = s.rowid";
		if ($id) $sql.= " WHERE c.rowid = ". $id;
		else
		{
			$sql .= " WHERE c.entity IN (".getEntity($this->element).")";
			if ($ref_ext) {
				$sql .= " AND c.ref_ext = '".$this->db->escape($ref_ext)."'";
			}
			if ($email) {
				$sql .= " AND c.email = '".$this->db->escape($email)."'";
			}
		}

		$resql=$this->db->query($sql);
		if ($resql)
		{
			if ($this->db->num_rows($resql))
			{
				$obj = $this->db->fetch_object($resql);

				$this->id				= $obj->rowid;
				$this->entity			= $obj->entity;
				$this->ref				= $obj->rowid;
				$this->ref_ext			= $obj->ref_ext;
                
                $this->civility_id      = $obj->civility_code;
				$this->civility_code    = $obj->civility_code;
				$this->civility	        = $obj->civility_code?($langs->trans("Civility".$obj->civility_code) != ("Civility".$obj->civility_code) ? $langs->trans("Civility".$obj->civility_code) : $obj->civility_code):'';

                $this->lastname			= $obj->lastname;
				$this->firstname		= $obj->firstname;
				$this->address			= $obj->address;
				$this->zip				= $obj->zip;
				$this->town				= $obj->town;

				$this->date_creation     = $this->db->jdate($obj->date_creation);
				$this->date_modification = $this->db->jdate($obj->date_modification);

				$this->state_id			= $obj->state_id;
				$this->state_code		= $obj->state_code;
				$this->state			= $obj->state;

				$this->country_id 		= $obj->country_id;
				$this->country_code		= $obj->country_id?$obj->country_code:'';
				$this->country			= $obj->country_id?($langs->trans('Country'.$obj->country_code)!='Country'.$obj->country_code?$langs->transnoentities('Country'.$obj->country_code):$obj->country):'';

				$this->socid			= $obj->fk_soc;
				$this->socname			= $obj->socname;
				$this->poste			= $obj->poste;
				$this->statut			= $obj->statut;

				$this->phone_pro		= trim($obj->phone);
				$this->fax				= trim($obj->fax);
				$this->phone_perso		= trim($obj->phone_perso);
				$this->phone_mobile		= trim($obj->phone_mobile);

				$this->email			= $obj->email;
				$this->jabberid			= $obj->jabberid;
				$this->skype			= $obj->skype;
				$this->twitter			= $obj->twitter;
				$this->facebook			= $obj->facebook;
				$this->linkedin			= $obj->linkedin;
				$this->photo			= $obj->photo;
				$this->priv				= $obj->priv;
				$this->mail				= $obj->email;

				$this->birthday			= $this->db->jdate($obj->birthday);
				$this->note				= $obj->note_private;		// deprecated
				$this->note_private		= $obj->note_private;
				$this->note_public		= $obj->note_public;
				$this->default_lang		= $obj->default_lang;
				$this->user_id			= $obj->user_id;
				$this->user_login		= $obj->user_login;
				$this->canvas			= $obj->canvas;

				$this->import_key		= $obj->import_key;

				// Define gender according to civility
				$this->setGenderFromCivility();

				// Search Dolibarr user linked to this contact
				$sql = "SELECT u.rowid ";
				$sql .= " FROM ".MAIN_DB_PREFIX."user as u";
				$sql .= " WHERE u.fk_socpeople = ". $this->id;

				$resql=$this->db->query($sql);
				if ($resql)
				{
					if ($this->db->num_rows($resql))
					{
						$uobj = $this->db->fetch_object($resql);

						$this->user_id = $uobj->rowid;
					}
					$this->db->free($resql);
				}
				else
				{
					$this->error=$this->db->error();
					return -1;
				}

				// Charge alertes du user
				if ($user)
				{
					$sql = "SELECT fk_user";
					$sql .= " FROM ".MAIN_DB_PREFIX."user_alert";
					$sql .= " WHERE fk_user = ".$user->id." AND fk_contact = ".$this->db->escape($id);

					$resql=$this->db->query($sql);
					if ($resql)
					{
						if ($this->db->num_rows($resql))
						{
							$obj = $this->db->fetch_object($resql);

							$this->birthday_alert = 1;
						}
						$this->db->free($resql);
					}
					else
					{
						$this->error=$this->db->error();
						return -1;
					}
				}

				// Retreive all extrafield
				// fetch optionals attributes and labels
				$this->fetch_optionals();

				return 1;
			}
			else
			{
				$this->error=$langs->trans("RecordNotFound");
				return 0;
			}
		}
		else
		{
			$this->error=$this->db->error();
			return -1;
		}
	}


	/**
	 * Set property ->gender from property ->civility_id
	 *
	 * @return void
	 */
	public function setGenderFromCivility()
	{
	    unset($this->gender);
    	if (in_array($this->civility_id, array('MR'))) {
    	    $this->gender = 'man';
    	} elseif(in_array($this->civility_id, array('MME','MLE'))) {
    	    $this->gender = 'woman';
    	}
	}

    // phpcs:disable PEAR.NamingConventions.ValidFunctionName.ScopeNotCamelCaps
	/**
	 *  Load number of elements the contact is used as a link for
	 *  ref_facturation
	 *  ref_contrat
	 *  ref_commande (for order and/or shipments)
	 *  ref_propale
	 *
     *  @return     int             					<0 if KO, >=0 if OK
	 */
	public function load_ref_elements()
	{
        // phpcs:enable
		// Compte les elements pour lesquels il est contact
		$sql ="SELECT tc.element, count(ec.rowid) as nb";
		$sql.=" FROM ".MAIN_DB_PREFIX."element_contact as ec, ".MAIN_DB_PREFIX."c_type_contact as tc";
		$sql.=" WHERE ec.fk_c_type_contact = tc.rowid";
		$sql.=" AND fk_socpeople = ". $this->id;
		$sql.=" AND tc.source = 'external'";
		$sql.=" GROUP BY tc.element";

		dol_syslog(get_class($this)."::load_ref_elements", LOG_DEBUG);

		$resql=$this->db->query($sql);
		if ($resql)
		{
			while($obj=$this->db->fetch_object($resql))
			{
				if ($obj->nb)
				{
					if ($obj->element=='facture')  $this->ref_facturation = $obj->nb;
					elseif ($obj->element=='contrat')  $this->ref_contrat = $obj->nb;
					elseif ($obj->element=='commande') $this->ref_commande = $obj->nb;
					elseif ($obj->element=='propal')   $this->ref_propal = $obj->nb;
				}
			}
			$this->db->free($resql);
			return 0;
		}
		else
		{
			$this->error=$this->db->lasterror();
			return -1;
		}
	}

	/**
	 *   	Efface le contact de la base
	 *
	 *   	@param		int		$notrigger		Disable all trigger
	 *		@return		int						<0 if KO, >0 if OK
	 */
	public function delete($notrigger = 0)
	{
		global $conf, $langs, $user;

		$error=0;

		//$this->old_lastname = $obj->lastname;
		//$this->old_firstname = $obj->firstname;

		$this->db->begin();

		if (! $error)
		{
			// Get all rowid of element_contact linked to a type that is link to llx_socpeople
			$sql = "SELECT ec.rowid";
			$sql.= " FROM ".MAIN_DB_PREFIX."element_contact ec,";
			$sql.= " ".MAIN_DB_PREFIX."c_type_contact tc";
			$sql.= " WHERE ec.fk_socpeople=".$this->id;
			$sql.= " AND ec.fk_c_type_contact=tc.rowid";
			$sql.= " AND tc.source='external'";
			dol_syslog(get_class($this)."::delete", LOG_DEBUG);
			$resql = $this->db->query($sql);
			if ($resql)
			{
				$num=$this->db->num_rows($resql);

				$i=0;
				while ($i < $num && ! $error)
				{
					$obj = $this->db->fetch_object($resql);

					$sqldel = "DELETE FROM ".MAIN_DB_PREFIX."element_contact";
					$sqldel.=" WHERE rowid = ".$obj->rowid;
					dol_syslog(get_class($this)."::delete", LOG_DEBUG);
					$result = $this->db->query($sqldel);
					if (! $result)
					{
						$error++;
						$this->error=$this->db->error().' sql='.$sqldel;
					}

					$i++;
				}
			}
			else
			{
				$error++;
				$this->error=$this->db->error().' sql='.$sql;
			}
		}

		if (! $error)
		{
			// Remove category
			$sql = "DELETE FROM ".MAIN_DB_PREFIX."categorie_contact WHERE fk_socpeople = ".$this->id;
			dol_syslog(get_class($this)."::delete", LOG_DEBUG);
			$resql=$this->db->query($sql);
			if (! $resql)
			{
				$error++;
				$this->error .= $this->db->lasterror();
				$errorflag=-1;
			}
		}

		if (! $error)
		{
			$sql = "DELETE FROM ".MAIN_DB_PREFIX."socpeople";
			$sql .= " WHERE rowid=".$this->id;
			dol_syslog(get_class($this)."::delete", LOG_DEBUG);
			$result = $this->db->query($sql);
			if (! $result)
			{
				$error++;
				$this->error=$this->db->error().' sql='.$sql;
			}
		}

		// Removed extrafields
        if ((! $error) && (empty($conf->global->MAIN_EXTRAFIELDS_DISABLED))) {
            // For avoid conflicts if trigger used
			$result=$this->deleteExtraFields();
			if ($result < 0) $error++;
		}

		if (! $error && ! $notrigger)
		{
            // Call trigger
            $result=$this->call_trigger('CONTACT_DELETE', $user);
            if ($result < 0) { $error++; }
            // End call triggers
		}

		if (! $error)
		{

			$this->db->commit();
			return 1;
		}
		else
		{
			$this->db->rollback();
			dol_syslog("Error ".$this->error, LOG_ERR);
			return -1;
		}
	}


	/**
	 *  Charge les informations sur le contact, depuis la base
	 *
	 *  @param		int		$id      Id du contact a charger
	 *  @return		void
	 */
	public function info($id)
	{
		$sql = "SELECT c.rowid, c.datec as datec, c.fk_user_creat,";
		$sql.= " c.tms as tms, c.fk_user_modif";
		$sql.= " FROM ".MAIN_DB_PREFIX."socpeople as c";
		$sql.= " WHERE c.rowid = ".$this->db->escape($id);

		$resql=$this->db->query($sql);
		if ($resql)
		{
			if ($this->db->num_rows($resql))
			{
				$obj = $this->db->fetch_object($resql);

				$this->id = $obj->rowid;

				if ($obj->fk_user_creat) {
					$cuser = new User($this->db);
					$cuser->fetch($obj->fk_user_creat);
					$this->user_creation     = $cuser;
				}

				if ($obj->fk_user_modif) {
					$muser = new User($this->db);
					$muser->fetch($obj->fk_user_modif);
					$this->user_modification = $muser;
				}

				$this->date_creation     = $this->db->jdate($obj->datec);
				$this->date_modification = $this->db->jdate($obj->tms);
			}

			$this->db->free($resql);
		}
		else
		{
			print $this->db->error();
		}
	}

	/**
	 *  Return number of mass Emailing received by this contacts with its email
	 *
	 *  @return       int     Number of EMailings
	 */
	public function getNbOfEMailings()
	{
		$sql = "SELECT count(mc.email) as nb";
		$sql.= " FROM ".MAIN_DB_PREFIX."mailing_cibles as mc, ".MAIN_DB_PREFIX."mailing as m";
		$sql.= " WHERE mc.fk_mailing=m.rowid AND mc.email = '".$this->db->escape($this->email)."' ";
		$sql.= " AND m.entity IN (".getEntity($this->element).") AND mc.statut NOT IN (-1,0)";      // -1 error, 0 not sent, 1 sent with success

		$resql=$this->db->query($sql);
		if ($resql)
		{
			$obj = $this->db->fetch_object($resql);
			$nb=$obj->nb;

			$this->db->free($resql);
			return $nb;
		}
		else
		{
			$this->error=$this->db->error();
			return -1;
		}
	}

	/**
	 *  Return name of contact with link (and eventually picto)
	 *	Use $this->id, $this->lastname, $this->firstname, this->civility_id
	 *
	 *	@param		int			$withpicto					Include picto with link
	 *	@param		string		$option						Where the link point to
	 *	@param		int			$maxlen						Max length of
	 *  @param		string		$moreparam					Add more param into URL
     *  @param      int     	$save_lastsearch_value		-1=Auto, 0=No save of lastsearch_values when clicking, 1=Save lastsearch_values whenclicking
	 *	@param		int			$notooltip					1=Disable tooltip
	 *	@return		string									String with URL
	 */
	public function getNomUrl($withpicto = 0, $option = '', $maxlen = 0, $moreparam = '', $save_lastsearch_value = -1, $notooltip = 0)
	{
		global $conf, $langs, $hookmanager;

		$result='';

        $label = '<u>' . $langs->trans("ShowContact") . '</u>';
        $label.= '<br><b>' . $langs->trans("Name") . ':</b> '.$this->getFullName($langs);
        //if ($this->civility_id) $label.= '<br><b>' . $langs->trans("Civility") . ':</b> '.$this->civility_id;		// TODO Translate cibilty_id code
        if (! empty($this->poste)) $label.= '<br><b>' . $langs->trans("Poste") . ':</b> '.$this->poste;
        $label.= '<br><b>' . $langs->trans("EMail") . ':</b> '.$this->email;
        $phonelist=array();
        if ($this->phone_pro) $phonelist[]=$this->phone_pro;
        if ($this->phone_mobile) $phonelist[]=$this->phone_mobile;
        if ($this->phone_perso) $phonelist[]=$this->phone_perso;
        $label.= '<br><b>' . $langs->trans("Phone") . ':</b> '.join(', ', $phonelist);
        $label.= '<br><b>' . $langs->trans("Address") . ':</b> '.dol_format_address($this, 1, ' ', $langs);

        $url = DOL_URL_ROOT.'/contact/card.php?id='.$this->id;

        if ($option !== 'nolink')
        {
        	// Add param to save lastsearch_values or not
        	$add_save_lastsearch_values=($save_lastsearch_value == 1 ? 1 : 0);
        	if ($save_lastsearch_value == -1 && preg_match('/list\.php/', $_SERVER["PHP_SELF"])) $add_save_lastsearch_values=1;
        	if ($add_save_lastsearch_values) $url.='&save_lastsearch_values=1';
        }

        $url .= $moreparam;

        $linkclose="";
		if (empty($notooltip)) {
	    	if (! empty($conf->global->MAIN_OPTIMIZEFORTEXTBROWSER))
    	    {
        	    $label=$langs->trans("ShowContact");
            	$linkclose.=' alt="'.dol_escape_htmltag($label, 1).'"';
        	}
	       	$linkclose.= ' title="'.dol_escape_htmltag($label, 1).'"';
    	   	$linkclose.= ' class="classfortooltip"';

    	   	/*
    	   	 $hookmanager->initHooks(array('contactdao'));
    	   	 $parameters=array('id'=>$this->id);
    	   	 $reshook=$hookmanager->executeHooks('getnomurltooltip',$parameters,$this,$action);    // Note that $action and $object may have been modified by some hooks
    	   	 if ($reshook > 0) $linkclose = $hookmanager->resPrint;
    	   	 */
		}

		$linkstart = '<a href="'.$url.'"';
		$linkstart.=$linkclose.'>';
		$linkend='</a>';

		if ($option == 'xxx')
		{
			$linkstart = '<a href="'.DOL_URL_ROOT.'/contact/card.php?id='.$this->id.$moreparam.'" title="'.dol_escape_htmltag($label, 1).'" class="classfortooltip">';
			$linkend='</a>';
		}

		$result.=$linkstart;
		if ($withpicto) $result.=img_object(($notooltip?'':$label), ($this->picto?$this->picto:'generic'), ($notooltip?(($withpicto != 2) ? 'class="paddingright"' : ''):'class="'.(($withpicto != 2) ? 'paddingright ' : '').'classfortooltip valigntextbottom"'), 0, 0, $notooltip?0:1);
		if ($withpicto != 2) $result.=($maxlen?dol_trunc($this->getFullName($langs), $maxlen):$this->getFullName($langs));
		$result.=$linkend;

		global $action;
		$hookmanager->initHooks(array('contactdao'));
		$parameters=array('id'=>$this->id, 'getnomurl'=>$result);
		$reshook=$hookmanager->executeHooks('getNomUrl', $parameters, $this, $action);    // Note that $action and $object may have been modified by some hooks
		if ($reshook > 0) $result = $hookmanager->resPrint;
		else $result .= $hookmanager->resPrint;

		return $result;
	}

	/**
	 *    Return civility label of contact
	 *
	 *    @return	string      			Translated name of civility
	 */
	public function getCivilityLabel()
	{
		global $langs;

		$code=($this->civility_code ? $this->civility_code : (! empty($this->civility_id)?$this->civility:(! empty($this->civilite)?$this->civilite:'')));
		if (empty($code)) return '';

		$langs->load("dict");
		return $langs->getLabelFromKey($this->db, "Civility".$code, "c_civility", "code", "label", $code);
	}

	/**
	 *	Return label of contact status
	 *
	 *	@param      int			$mode       0=libelle long, 1=libelle court, 2=Picto + Libelle court, 3=Picto, 4=Picto + Libelle long, 5=Libelle court + Picto
	 * 	@return 	string					Label of contact status
	 */
	public function getLibStatut($mode)
	{
		return $this->LibStatut($this->statut, $mode);
	}

    // phpcs:disable PEAR.NamingConventions.ValidFunctionName.ScopeNotCamelCaps
	/**
	 *	Renvoi le libelle d'un statut donne
	 *
	 *  @param      int			$statut     Id statut
	 *  @param      int			$mode       0=libelle long, 1=libelle court, 2=Picto + Libelle court, 3=Picto, 4=Picto + Libelle long, 5=Libelle court + Picto
	 *  @return     string					Libelle
	 */
	public function LibStatut($statut, $mode)
	{
        // phpcs:enable
		global $langs;

		if ($mode == 0)
		{
			if ($statut==0 || $statut==5) return $langs->trans('Disabled');
			elseif ($statut==1 || $statut==4) return $langs->trans('Enabled');
		}
		elseif ($mode == 1)
		{
			if ($statut==0 || $statut==5) return $langs->trans('Disabled');
			elseif ($statut==1 || $statut==4) return $langs->trans('Enabled');
		}
		elseif ($mode == 2)
		{
			if ($statut==0 || $statut==5) return img_picto($langs->trans('Disabled'), 'statut5', 'class="pictostatus"').' '.$langs->trans('Disabled');
			elseif ($statut==1 || $statut==4) return img_picto($langs->trans('Enabled'), 'statut4', 'class="pictostatus"').' '.$langs->trans('Enabled');
		}
		elseif ($mode == 3)
		{
			if ($statut==0 || $statut==5) return img_picto($langs->trans('Disabled'), 'statut5', 'class="pictostatus"');
			elseif ($statut==1 || $statut==4) return img_picto($langs->trans('Enabled'), 'statut4', 'class="pictostatus"');
		}
		elseif ($mode == 4)
		{
			if ($statut==0) return img_picto($langs->trans('Disabled'), 'statut5', 'class="pictostatus"').' '.$langs->trans('Disabled');
			elseif ($statut==1 || $statut==4) return img_picto($langs->trans('Enabled'), 'statut4', 'class="pictostatus"').' '.$langs->trans('Enabled');
		}
		elseif ($mode == 5)
		{
			if ($statut==0 || $statut==5) return '<span class="hideonsmartphone">'.$langs->trans('Disabled').' </span>'.img_picto($langs->trans('Disabled'), 'statut5', 'class="pictostatus"');
			elseif ($statut==1 || $statut==4) return '<span class="hideonsmartphone">'.$langs->trans('Enabled').' </span>'.img_picto($langs->trans('Enabled'), 'statut4', 'class="pictostatus"');
		}
	}


    // phpcs:disable PEAR.NamingConventions.ValidFunctionName.ScopeNotCamelCaps
	/**
	 *	Return translated label of Public or Private
	 *
	 * 	@param      int			$statut		Type (0 = public, 1 = private)
	 *  @return     string					Label translated
	 */
	public function LibPubPriv($statut)
	{
        // phpcs:enable
		global $langs;
		if ($statut=='1') return $langs->trans('ContactPrivate');
		else return $langs->trans('ContactPublic');
	}


	/**
     *  Initialise an instance with random values.
     *  Used to build previews or test instances.
     *	id must be 0 if object instance is a specimen.
     *
     *  @return	void
	 */
	public function initAsSpecimen()
	{
		// Get first id of existing company and save it into $socid
		$socid = 0;
		$sql = "SELECT rowid FROM ".MAIN_DB_PREFIX."societe ORDER BY rowid LIMIT 1";
		$resql = $this->db->query($sql);
		if ($resql) {
			$obj = $this->db->fetch_object($resql);
			if ($obj) $socid=$obj->rowid;
		}

		// Initialise parameters
		$this->id=0;
		$this->specimen=1;
		$this->lastname = 'DOLIBARR';
		$this->firstname = 'SPECIMEN';
		$this->address = '21 jump street';
		$this->zip = '99999';
		$this->town = 'MyTown';
		$this->country_id = 1;
		$this->country_code = 'FR';
		$this->country = 'France';
		$this->email = 'specimen@specimen.com';
    	$this->skype = 'tom.hanson';

		$this->phone_pro = '0909090901';
		$this->phone_perso = '0909090902';
		$this->phone_mobile = '0909090903';
		$this->fax = '0909090909';

		$this->note_public='This is a comment (public)';
		$this->note_private='This is a comment (private)';

		$this->socid = $socid;
		$this->statut=1;
	}

	/**
	 *  Change status of a user
	 *
	 *	@param	int		$statut		Status to set
	 *  @return int     			<0 if KO, 0 if nothing is done, >0 if OK
	 */
	public function setstatus($statut)
	{
		global $conf,$langs,$user;

		$error=0;

		// Check parameters
		if ($this->statut == $statut) return 0;
		else $this->statut = $statut;

		$this->db->begin();

		// Desactive utilisateur
		$sql = "UPDATE ".MAIN_DB_PREFIX."socpeople";
		$sql.= " SET statut = ".$this->statut;
		$sql.= " WHERE rowid = ".$this->id;
		$result = $this->db->query($sql);

		dol_syslog(get_class($this)."::setstatus", LOG_DEBUG);
		if ($result)
		{
            // Call trigger
            $result=$this->call_trigger('CONTACT_ENABLEDISABLE', $user);
            if ($result < 0) { $error++; }
            // End call triggers
		}

		if ($error)
		{
			$this->db->rollback();
			return -$error;
		}
		else
		{
			$this->db->commit();
			return 1;
		}
	}

	/**
	 * Sets object to supplied categories.
	 *
	 * Deletes object from existing categories not supplied.
	 * Adds it to non existing supplied categories.
	 * Existing categories are left untouch.
	 *
	 * @param int[]|int $categories Category or categories IDs
     * @return void
	 */
	public function setCategories($categories)
	{
		// Handle single category
		if (!is_array($categories)) {
			$categories = array($categories);
		}

		// Get current categories
		require_once DOL_DOCUMENT_ROOT . '/categories/class/categorie.class.php';
		$c = new Categorie($this->db);
		$existing = $c->containing($this->id, Categorie::TYPE_CONTACT, 'id');

		// Diff
		if (is_array($existing)) {
			$to_del = array_diff($existing, $categories);
			$to_add = array_diff($categories, $existing);
		} else {
			$to_del = array(); // Nothing to delete
			$to_add = $categories;
		}

		// Process
		foreach ($to_del as $del) {
			if ($c->fetch($del) > 0) {
				$c->del_type($this, 'contact');
			}
		}
		foreach ($to_add as $add) {
			if ($c->fetch($add) > 0) {
				$c->add_type($this, 'contact');
			}
		}

		return;
	}

	/**
	 * Function used to replace a thirdparty id with another one.
	 *
	 * @param DoliDB $db Database handler
	 * @param int $origin_id Old thirdparty id
	 * @param int $dest_id New thirdparty id
	 * @return bool
	 */
	public static function replaceThirdparty(DoliDB $db, $origin_id, $dest_id)
	{
		$tables = array(
			'socpeople'
		);

		return CommonObject::commonReplaceThirdparty($db, $origin_id, $dest_id, $tables);
	}
}<|MERGE_RESOLUTION|>--- conflicted
+++ resolved
@@ -87,24 +87,6 @@
 	public $zip;
 	public $town;
 
-<<<<<<< HEAD
-	/**
-	 * @deprecated
-	 * @see $state_id
-	 */
-	public $fk_state;
-	/**
-	 * @deprecated
-	 * @see $state_code
-	 */
-	public $departement_code;
-	/**
-	 * @deprecated
-	 * @see $state
-	 */
-	public $departement;
-=======
->>>>>>> 4ecbc171
 	public $state_id;	        	// Id of department
 	public $state_code;		    // Code of department
 	public $state;			        // Label of department
