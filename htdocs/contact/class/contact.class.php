--- conflicted
+++ resolved
@@ -242,20 +242,12 @@
 		$sql .= ", poste='".$this->db->escape($this->poste)."'";
 		$sql .= ", fax='".$this->db->escape($this->fax)."'";
 		$sql .= ", email='".$this->db->escape($this->email)."'";
-<<<<<<< HEAD
-		$sql .= ", note_private='".$this->db->escape($this->note_private)."'";
-		$sql .= ", note_public='".$this->db->escape($this->note_public)."'";
-		$sql .= ", phone = '".$this->db->escape($this->phone_pro)."'";
-		$sql .= ", phone_perso = '".$this->db->escape($this->phone_perso)."'";
-		$sql .= ", phone_mobile = '".$this->db->escape($this->phone_mobile)."'";
-		$sql .= ", jabberid = '".$this->db->escape($this->jabberid)."'";
-=======
-		$sql .= ", note = ".(isset($this->note)?"'".$this->db->escape($this->note)."'":"null");
+		$sql .= ", note_private = ".(isset($this->note_private)?"'".$this->db->escape($this->note_private)."'":"null");
+		$sql .= ", note_public = ".(isset($this->note_public)?"'".$this->db->escape($this->note_public)."'":"null");
 		$sql .= ", phone = ".(isset($this->phone_pro)?"'".$this->db->escape($this->phone_pro)."'":"null");
 		$sql .= ", phone_perso = ".(isset($this->phone_perso)?"'".$this->db->escape($this->phone_perso)."'":"null");
 		$sql .= ", phone_mobile = ".(isset($this->phone_mobile)?"'".$this->db->escape($this->phone_mobile)."'":"null");
 		$sql .= ", jabberid = ".(isset($this->jabberid)?"'".$this->db->escape($this->jabberid)."'":"null");
->>>>>>> 3aa049b6
 		$sql .= ", priv = '".$this->priv."'";
 		$sql .= ", fk_user_modif=".($user->id > 0 ? "'".$user->id."'":"NULL");
 		$sql .= ", default_lang=".($this->default_lang?"'".$this->default_lang."'":"NULL");
@@ -1017,13 +1009,13 @@
 		$this->country = 'France';
 		$this->email = 'specimen@specimen.com';
 
-		$this->phone_pro = '0909090901';
-		$this->phone_perso = '0909090902';
-		$this->phone_mobile = '0909090903';
-		$this->fax = '0909090909';
-
-		$this->note_public='This is a comment (public)';
-		$this->note_private='This is a comment (private)';
+		$this->phone_pro = '0909090901';
+		$this->phone_perso = '0909090902';
+		$this->phone_mobile = '0909090903';
+		$this->fax = '0909090909';
+
+		$this->note_public='This is a comment (public)';
+		$this->note_private='This is a comment (private)';
 
 		$socid = rand(1, $num_socs);
 		$this->socid = $socids[$socid];
