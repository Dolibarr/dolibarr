<?php
/* Copyright (C) 2002-2004 Rodolphe Quiedeville        <rodolphe@quiedeville.org>
 * Copyright (C) 2004      Benoit Mortier              <benoit.mortier@opensides.be>
 * Copyright (C) 2004-2013 Laurent Destailleur         <eldy@users.sourceforge.net>
 * Copyright (C) 2005-2012 Regis Houssin               <regis.houssin@inodbox.com>
 * Copyright (C) 2007      Franky Van Liedekerke       <franky.van.liedekerker@telenet.be>
 * Copyright (C) 2008      Raphael Bertrand (Resultic) <raphael.bertrand@resultic.fr>
 * Copyright (C) 2013      Florian Henry		  	   <florian.henry@open-concept.pro>
 * Copyright (C) 2013      Alexandre Spangaro 	       <aspangaro@open-dsi.fr>
 * Copyright (C) 2013      Juanjo Menent	 	       <jmenent@2byte.es>
 * Copyright (C) 2015      Marcos García               <marcosgdf@gmail.com>
 *
 * This program is free software; you can redistribute it and/or modify
 * it under the terms of the GNU General Public License as published by
 * the Free Software Foundation; either version 3 of the License, or
 * (at your option) any later version.
 *
 * This program is distributed in the hope that it will be useful,
 * but WITHOUT ANY WARRANTY; without even the implied warranty of
 * MERCHANTABILITY or FITNESS FOR A PARTICULAR PURPOSE.  See the
 * GNU General Public License for more details.
 *
 * You should have received a copy of the GNU General Public License
 * along with this program. If not, see <http://www.gnu.org/licenses/>.
 */

/**
 *	\file       htdocs/contact/class/contact.class.php
 *	\ingroup    societe
 *	\brief      File of contacts class
 */
require_once DOL_DOCUMENT_ROOT .'/core/class/commonobject.class.php';


/**
 *	Class to manage contact/addresses
 */
class Contact extends CommonObject
{
	/**
	 * @var string ID to identify managed object
	 */
	public $element='contact';

	/**
	 * @var string Name of table without prefix where object is stored
	 */
	public $table_element='socpeople';

	/**
	 * 0=No test on entity, 1=Test with field entity, 2=Test with link by societe
	 * @var int
	 */
	public $ismultientitymanaged = 1;

	/**
	 * @var string String with name of icon for myobject. Must be the part after the 'object_' into object_myobject.png
	 */
	public $picto = 'contact';


	// BEGIN MODULEBUILDER PROPERTIES
	/**
	 * @var array  Array with all fields and their property. Do not use it as a static var. It may be modified by constructor.
	 */
	public $fields=array(
		'rowid'         =>array('type'=>'integer',      'label'=>'TechnicalID',      'enabled'=>1, 'visible'=>-2, 'notnull'=>1,  'index'=>1, 'position'=>1, 'comment'=>'Id'),
		'lastname'      =>array('type'=>'varchar(128)', 'label'=>'Name',             'enabled'=>1, 'visible'=>1,  'notnull'=>1,  'showoncombobox'=>1, 'index'=>1, 'position'=>10, 'searchall'=>1),
		'firstname'     =>array('type'=>'varchar(128)', 'label'=>'Firstname',        'enabled'=>1, 'visible'=>1,  'notnull'=>1,  'showoncombobox'=>1, 'index'=>1, 'position'=>11, 'searchall'=>1),
		'entity'        =>array('type'=>'integer',      'label'=>'Entity',           'enabled'=>1, 'visible'=>0,  'default'=>1, 'notnull'=>1,  'index'=>1, 'position'=>20),
		'note_public'   =>array('type'=>'text',			'label'=>'NotePublic',		 'enabled'=>1, 'visible'=>0,  'position'=>60),
		'note_private'  =>array('type'=>'text',			'label'=>'NotePrivate',		 'enabled'=>1, 'visible'=>0,  'position'=>61),
		'datec'         =>array('type'=>'datetime',     'label'=>'DateCreation',     'enabled'=>1, 'visible'=>-2, 'notnull'=>1,  'position'=>500),
		'tms'           =>array('type'=>'timestamp',    'label'=>'DateModification', 'enabled'=>1, 'visible'=>-2, 'notnull'=>1,  'position'=>501),
		//'date_valid'    =>array('type'=>'datetime',     'label'=>'DateCreation',     'enabled'=>1, 'visible'=>-2, 'position'=>502),
		'fk_user_creat' =>array('type'=>'integer',      'label'=>'UserAuthor',       'enabled'=>1, 'visible'=>-2, 'notnull'=>1,  'position'=>510),
		'fk_user_modif' =>array('type'=>'integer',      'label'=>'UserModif',        'enabled'=>1, 'visible'=>-2, 'notnull'=>-1, 'position'=>511),
		//'fk_user_valid' =>array('type'=>'integer',      'label'=>'UserValidation',        'enabled'=>1, 'visible'=>-1, 'position'=>512),
		'import_key'    =>array('type'=>'varchar(14)',  'label'=>'ImportId',         'enabled'=>1, 'visible'=>-2, 'notnull'=>-1, 'index'=>1,  'position'=>1000),
	);

	public $civility_id;      // In fact we store civility_code
	public $civility_code;
  public $civility;
	public $address;
	public $zip;
	public $town;

	/**
	 * @deprecated
	 * @see $state_id
	 */
	public $fk_departement;
	/**
	 * @deprecated
	 * @see $state_code
	 */
	public $departement_code;
	/**
	 * @deprecated
	 * @see $state
	 */
	public $departement;
	public $state_id;	        	// Id of department
	public $state_code;		    // Code of department
	public $state;			        // Label of department

    public $poste;                 // Position

	public $socid;					// fk_soc
	public $statut;				// 0=inactif, 1=actif

	public $code;
	public $email;
	public $skype;
	public $photo;
	public $jabberid;
	public $phone_pro;
	public $phone_perso;
	public $phone_mobile;
	public $fax;

	public $priv;

	public $birthday;
	public $default_lang;

	public $ref_facturation;       // Reference number of invoice for which it is contact
	public $ref_contrat;           // Nb de reference contrat pour lequel il est contact
	public $ref_commande;          // Nb de reference commande pour lequel il est contact
	public $ref_propal;            // Nb de reference propal pour lequel il est contact

	public $user_id;
	public $user_login;

	// END MODULEBUILDER PROPERTIES


	public $oldcopy;				// To contains a clone of this when we need to save old properties of object


	/**
	 *	Constructor
	 *
	 *  @param		DoliDB		$db      Database handler
	 */
	public function __construct($db)
	{
		$this->db = $db;
		$this->statut = 1;	// By default, status is enabled
	}

    // phpcs:disable PEAR.NamingConventions.ValidFunctionName.ScopeNotCamelCaps
	/**
	 *  Load indicators into this->nb for board
	 *
	 *  @return     int         <0 if KO, >0 if OK
	 */
	public function load_state_board()
	{
        // phpcs:enable
		global $user;

		$this->nb=array();
		$clause = "WHERE";

		$sql = "SELECT count(sp.rowid) as nb";
		$sql.= " FROM ".MAIN_DB_PREFIX."socpeople as sp";
		if (!$user->rights->societe->client->voir && !$user->societe_id)
		{
		    $sql.= ", ".MAIN_DB_PREFIX."societe as s";
		    $sql.= ", ".MAIN_DB_PREFIX."societe_commerciaux as sc";
			$sql.= " WHERE sp.fk_soc = s.rowid AND s.rowid = sc.fk_soc AND sc.fk_user = " .$user->id;
			$clause = "AND";
		}
		$sql.= ' '.$clause.' sp.entity IN ('.getEntity($this->element).')';
		$sql.= " AND (sp.priv='0' OR (sp.priv='1' AND sp.fk_user_creat=".$user->id."))";
        if ($user->societe_id > 0) $sql.=" AND sp.fk_soc = ".$user->societe_id;

		$resql=$this->db->query($sql);
		if ($resql)
		{
			while ($obj=$this->db->fetch_object($resql))
			{
				$this->nb["contacts"]=$obj->nb;
			}
			$this->db->free($resql);
			return 1;
		}
		else
		{
			dol_print_error($this->db);
			$this->error=$this->db->lasterror();
			return -1;
		}
	}

	/**
	 *  Add a contact into database
	 *
	 *  @param      User	$user       Object user that create
	 *  @return     int      			<0 if KO, >0 if OK
	 */
	public function create($user)
	{
		global $conf, $langs;
    
		$error=0;
		$now=dol_now();

		$this->db->begin();

		// Clean parameters
		$this->lastname=$this->lastname?trim($this->lastname):trim($this->name);
        $this->firstname=trim($this->firstname);
        if (! empty($conf->global->MAIN_FIRST_TO_UPPER)) $this->lastname=ucwords($this->lastname);
        if (! empty($conf->global->MAIN_FIRST_TO_UPPER)) $this->firstname=ucwords($this->firstname);
        if (empty($this->socid)) $this->socid = 0;
		if (empty($this->priv)) $this->priv = 0;
		if (empty($this->statut)) $this->statut = 0; // This is to convert '' into '0' to avoid bad sql request

		$this->entity = ((isset($this->entity) && is_numeric($this->entity))?$this->entity:$conf->entity);

		$sql = "INSERT INTO ".MAIN_DB_PREFIX."socpeople (";
		$sql.= " datec";
		$sql.= ", fk_soc";
        $sql.= ", lastname";
        $sql.= ", firstname";
        $sql.= ", fk_user_creat";
		$sql.= ", priv";
		$sql.= ", statut";
		$sql.= ", canvas";
		$sql.= ", entity";
		$sql.= ", ref_ext";
		$sql.= ", import_key";
		$sql.= ") VALUES (";
		$sql.= "'".$this->db->idate($now)."',";
		if ($this->socid > 0) $sql.= " ".$this->db->escape($this->socid).",";
		else $sql.= "null,";
		$sql.= "'".$this->db->escape($this->lastname)."',";
        $sql.= "'".$this->db->escape($this->firstname)."',";
        $sql.= " ".($user->id > 0 ? "'".$this->db->escape($user->id)."'":"null").",";
		$sql.= " ".$this->db->escape($this->priv).",";
		$sql.= " ".$this->db->escape($this->statut).",";
        $sql.= " ".(! empty($this->canvas)?"'".$this->db->escape($this->canvas)."'":"null").",";
        $sql.= " ".$this->db->escape($this->entity).",";
        $sql.= "'".$this->db->escape($this->ref_ext)."',";
        $sql.= " ".(! empty($this->import_key)?"'".$this->db->escape($this->import_key)."'":"null");
		$sql.= ")";

		dol_syslog(get_class($this)."::create", LOG_DEBUG);
		$resql=$this->db->query($sql);
		if ($resql)
		{
			$this->id = $this->db->last_insert_id(MAIN_DB_PREFIX."socpeople");

			if (! $error)
			{
                $result=$this->update($this->id, $user, 1, 'add');
                if ($result < 0)
                {
                    $error++;
				    $this->error=$this->db->lasterror();
                }
			}

			if (! $error)
            {
                $result=$this->update_perso($this->id, $user, 1);   // TODO Remove function update_perso, should be same than update
                if ($result < 0)
                {
                    $error++;
                    $this->error=$this->db->lasterror();
                }
            }

            if (! $error)
            {
                // Call trigger
                $result=$this->call_trigger('CONTACT_CREATE', $user);
                if ($result < 0) { $error++; }
                // End call triggers
            }

            if (! $error)
            {
                $this->db->commit();
                return $this->id;
            }
            else
            {
                $this->db->rollback();
                dol_syslog(get_class($this)."::create ".$this->error, LOG_ERR);
                return -2;
            }
		}
		else
		{
			$this->error=$this->db->lasterror();

			$this->db->rollback();
			dol_syslog(get_class($this)."::create ".$this->error, LOG_ERR);
			return -1;
		}
	}

	/**
	 *      Update informations into database
	 *
	 *      @param      int		$id          	Id of contact/address to update
	 *      @param      User	$user        	Objet user making change
	 *      @param      int		$notrigger	    0=no, 1=yes
	 *      @param		string	$action			Current action for hookmanager
	 *      @param		int		$nosyncuser		No sync linked user (external users and contacts are linked)
	 *      @return     int      			   	<0 if KO, >0 if OK
	 */
	public function update($id, $user = null, $notrigger = 0, $action = 'update', $nosyncuser = 0)
	{
		global $conf, $langs, $hookmanager;

		$error=0;

		$this->id = $id;

		$this->entity = ((isset($this->entity) && is_numeric($this->entity))?$this->entity:$conf->entity);

		// Clean parameters
		$this->lastname=trim($this->lastname)?trim($this->lastname):trim($this->lastname);
		$this->firstname=trim($this->firstname);
		$this->email=trim($this->email);
		$this->phone_pro=trim($this->phone_pro);
		$this->phone_perso=trim($this->phone_perso);
		$this->phone_mobile=trim($this->phone_mobile);
		$this->jabberid=trim($this->jabberid);
		$this->skype=trim($this->skype);
		$this->photo=trim($this->photo);
		$this->fax=trim($this->fax);
		$this->zip=(empty($this->zip)?'':$this->zip);
		$this->town=(empty($this->town)?'':$this->town);
		$this->country_id=($this->country_id > 0?$this->country_id:$this->country_id);
		if (empty($this->statut)) $this->statut = 0;

		$this->db->begin();

		$sql = "UPDATE ".MAIN_DB_PREFIX."socpeople SET ";
		if ($this->socid > 0) $sql .= " fk_soc='".$this->db->escape($this->socid)."',";
		elseif ($this->socid == -1) $sql .= " fk_soc=null,";
		$sql .= "  civility='".$this->db->escape($this->civility_id)."'";
		$sql .= ", lastname='".$this->db->escape($this->lastname)."'";
		$sql .= ", firstname='".$this->db->escape($this->firstname)."'";
		$sql .= ", address='".$this->db->escape($this->address)."'";
		$sql .= ", zip='".$this->db->escape($this->zip)."'";
		$sql .= ", town='".$this->db->escape($this->town)."'";
		$sql .= ", fk_pays=".($this->country_id>0?$this->country_id:'NULL');
		$sql .= ", fk_departement=".($this->state_id>0?$this->state_id:'NULL');
		$sql .= ", poste='".$this->db->escape($this->poste)."'";
		$sql .= ", fax='".$this->db->escape($this->fax)."'";
		$sql .= ", email='".$this->db->escape($this->email)."'";
		$sql .= ", skype='".$this->db->escape($this->skype)."'";
		$sql .= ", twitter='".$this->db->escape($this->twitter)."'";
		$sql .= ", facebook='".$this->db->escape($this->facebook)."'";
		$sql .= ", linkedin='".$this->db->escape($this->linkedin)."'";
		$sql .= ", photo='".$this->db->escape($this->photo)."'";
		$sql .= ", birthday=".($this->birthday ? "'".$this->db->idate($this->birthday)."'" : "null");
		$sql .= ", note_private = ".(isset($this->note_private)?"'".$this->db->escape($this->note_private)."'":"null");
		$sql .= ", note_public = ".(isset($this->note_public)?"'".$this->db->escape($this->note_public)."'":"null");
		$sql .= ", phone = ".(isset($this->phone_pro)?"'".$this->db->escape($this->phone_pro)."'":"null");
		$sql .= ", phone_perso = ".(isset($this->phone_perso)?"'".$this->db->escape($this->phone_perso)."'":"null");
		$sql .= ", phone_mobile = ".(isset($this->phone_mobile)?"'".$this->db->escape($this->phone_mobile)."'":"null");
		$sql .= ", jabberid = ".(isset($this->jabberid)?"'".$this->db->escape($this->jabberid)."'":"null");
		$sql .= ", priv = '".$this->db->escape($this->priv)."'";
		$sql .= ", statut = ".$this->db->escape($this->statut);
		$sql .= ", fk_user_modif=".($user->id > 0 ? "'".$this->db->escape($user->id)."'":"NULL");
		$sql .= ", default_lang=".($this->default_lang?"'".$this->db->escape($this->default_lang)."'":"NULL");
		$sql .= ", entity = " . $this->db->escape($this->entity);
		$sql .= " WHERE rowid=".$this->db->escape($id);

		dol_syslog(get_class($this)."::update", LOG_DEBUG);
		$result = $this->db->query($sql);
		if ($result)
		{
		    unset($this->country_code);
		    unset($this->country);
		    unset($this->state_code);
		    unset($this->state);

		    $action='update';

		    // Actions on extra fields
		    if (! $error && empty($conf->global->MAIN_EXTRAFIELDS_DISABLED))
		    {
		    	$result=$this->insertExtraFields();
		    	if ($result < 0)
		    	{
		    		$error++;
		    	}
		    }

			if (! $error && $this->user_id > 0)
			{
				$tmpobj = new User($this->db);
				$tmpobj->fetch($this->user_id);
				$usermustbemodified = 0;
				if ($tmpobj->office_phone != $this->phone_pro)
				{
					$tmpobj->office_phone = $this->phone_pro;
					$usermustbemodified++;
				}
				if ($tmpobj->office_fax != $this->fax)
				{
					$tmpobj->office_fax = $this->fax;
					$usermustbemodified++;
				}
				if ($tmpobj->address != $this->address)
				{
					$tmpobj->address = $this->address;
					$usermustbemodified++;
				}
				if ($tmpobj->town != $this->town)
				{
					$tmpobj->town = $this->town;
					$usermustbemodified++;
				}
				if ($tmpobj->zip != $this->zip)
				{
					$tmpobj->zip = $this->zip;
					$usermustbemodified++;
				}
				if ($tmpobj->zip != $this->zip)
				{
					$tmpobj->state_id=$this->state_id;
					$usermustbemodified++;
				}
				if ($tmpobj->country_id != $this->country_id)
				{
					$tmpobj->country_id = $this->country_id;
					$usermustbemodified++;
				}
				if ($tmpobj->email != $this->email)
				{
					$tmpobj->email = $this->email;
					$usermustbemodified++;
				}
				if ($tmpobj->skype != $this->skype)
				{
					$tmpobj->skype = $this->skype;
					$usermustbemodified++;
				}
				if ($tmpobj->twitter != $this->twitter)
				{
					$tmpobj->twitter = $this->twitter;
					$usermustbemodified++;
				}
				if ($tmpobj->facebook != $this->facebook)
				{
					$tmpobj->facebook = $this->facebook;
					$usermustbemodified++;
				}
				if ($tmpobj->linkedin != $this->linkedin)
				{
				    $tmpobj->linkedin = $this->linkedin;
				    $usermustbemodified++;
				}
				if ($usermustbemodified)
				{
					$result=$tmpobj->update($user, 0, 1, 1, 1);
					if ($result < 0) { $error++; }
				}
			}

			if (! $error && ! $notrigger)
			{
				// Call trigger
				$result=$this->call_trigger('CONTACT_MODIFY', $user);
				if ($result < 0) { $error++; }
				// End call triggers
			}

			if (! $error)
			{
				$this->db->commit();
				return 1;
			}
			else
			{
				dol_syslog(get_class($this)."::update Error ".$this->error, LOG_ERR);
				$this->db->rollback();
				return -$error;
			}
		}
		else
		{
			$this->error=$this->db->lasterror().' sql='.$sql;
            $this->db->rollback();
			return -1;
		}
	}


    // phpcs:disable PEAR.NamingConventions.ValidFunctionName.ScopeNotCamelCaps
	/**
	 *	Retourne chaine DN complete dans l'annuaire LDAP pour l'objet
	 *
	 *	@param		array	$info		Info string loaded by _load_ldap_info
	 *	@param		int		$mode		0=Return full DN (uid=qqq,ou=xxx,dc=aaa,dc=bbb)
	 *									1=Return DN without key inside (ou=xxx,dc=aaa,dc=bbb)
	 *									2=Return key only (uid=qqq)
	 *	@return		string				DN
	 */
	private function _load_ldap_dn($info, $mode = 0)
	{
        // phpcs:enable
		global $conf;
		$dn='';
		if ($mode==0) $dn=$conf->global->LDAP_KEY_CONTACTS."=".$info[$conf->global->LDAP_KEY_CONTACTS].",".$conf->global->LDAP_CONTACT_DN;
		elseif ($mode==1) $dn=$conf->global->LDAP_CONTACT_DN;
		elseif ($mode==2) $dn=$conf->global->LDAP_KEY_CONTACTS."=".$info[$conf->global->LDAP_KEY_CONTACTS];
		return $dn;
	}


    // phpcs:disable PEAR.NamingConventions.ValidFunctionName.ScopeNotCamelCaps
	/**
	 *	Initialise tableau info (tableau des attributs LDAP)
	 *
	 *	@return		array		Tableau info des attributs
	 */
	private function _load_ldap_info()
	{
        // phpcs:enable
		global $conf, $langs;

        $info = array();

        // Object classes
		$info["objectclass"]=explode(',', $conf->global->LDAP_CONTACT_OBJECT_CLASS);

		$this->fullname=$this->getFullName($langs);

		// Fields
		if ($this->fullname && ! empty($conf->global->LDAP_CONTACT_FIELD_FULLNAME)) $info[$conf->global->LDAP_CONTACT_FIELD_FULLNAME] = $this->fullname;
		if ($this->lastname && ! empty($conf->global->LDAP_CONTACT_FIELD_NAME)) $info[$conf->global->LDAP_CONTACT_FIELD_NAME] = $this->lastname;
		if ($this->firstname && ! empty($conf->global->LDAP_CONTACT_FIELD_FIRSTNAME)) $info[$conf->global->LDAP_CONTACT_FIELD_FIRSTNAME] = $this->firstname;

		if ($this->poste) $info["title"] = $this->poste;
		if ($this->socid > 0)
		{
			$soc = new Societe($this->db);
			$soc->fetch($this->socid);

			$info[$conf->global->LDAP_CONTACT_FIELD_COMPANY] = $soc->name;
			if ($soc->client == 1)      $info["businessCategory"] = "Customers";
			if ($soc->client == 2)      $info["businessCategory"] = "Prospects";
			if ($soc->fournisseur == 1) $info["businessCategory"] = "Suppliers";
		}
		if ($this->address && ! empty($conf->global->LDAP_CONTACT_FIELD_ADDRESS)) $info[$conf->global->LDAP_CONTACT_FIELD_ADDRESS] = $this->address;
		if ($this->zip && ! empty($conf->global->LDAP_CONTACT_FIELD_ZIP))          $info[$conf->global->LDAP_CONTACT_FIELD_ZIP] = $this->zip;
		if ($this->town && ! empty($conf->global->LDAP_CONTACT_FIELD_TOWN))      $info[$conf->global->LDAP_CONTACT_FIELD_TOWN] = $this->town;
		if ($this->country_code && ! empty($conf->global->LDAP_CONTACT_FIELD_COUNTRY))      $info[$conf->global->LDAP_CONTACT_FIELD_COUNTRY] = $this->country_code;
		if ($this->phone_pro && ! empty($conf->global->LDAP_CONTACT_FIELD_PHONE)) $info[$conf->global->LDAP_CONTACT_FIELD_PHONE] = $this->phone_pro;
		if ($this->phone_perso && ! empty($conf->global->LDAP_CONTACT_FIELD_HOMEPHONE)) $info[$conf->global->LDAP_CONTACT_FIELD_HOMEPHONE] = $this->phone_perso;
		if ($this->phone_mobile && ! empty($conf->global->LDAP_CONTACT_FIELD_MOBILE)) $info[$conf->global->LDAP_CONTACT_FIELD_MOBILE] = $this->phone_mobile;
		if ($this->fax && ! empty($conf->global->LDAP_CONTACT_FIELD_FAX))	    $info[$conf->global->LDAP_CONTACT_FIELD_FAX] = $this->fax;
        if ($this->skype && ! empty($conf->global->LDAP_CONTACT_FIELD_SKYPE))	    $info[$conf->global->LDAP_CONTACT_FIELD_SKYPE] = $this->skype;
        if ($this->note_private && ! empty($conf->global->LDAP_CONTACT_FIELD_DESCRIPTION)) $info[$conf->global->LDAP_CONTACT_FIELD_DESCRIPTION] = dol_string_nohtmltag($this->note_private, 2);
		if ($this->email && ! empty($conf->global->LDAP_CONTACT_FIELD_MAIL))     $info[$conf->global->LDAP_CONTACT_FIELD_MAIL] = $this->email;

		if ($conf->global->LDAP_SERVER_TYPE == 'egroupware')
		{
			$info["objectclass"][4] = "phpgwContact"; // compatibilite egroupware

			$info['uidnumber'] = $this->id;

			$info['phpgwTz']      = 0;
			$info['phpgwMailType'] = 'INTERNET';
			$info['phpgwMailHomeType'] = 'INTERNET';

			$info["phpgwContactTypeId"] = 'n';
			$info["phpgwContactCatId"] = 0;
			$info["phpgwContactAccess"] = "public";

			if (dol_strlen($this->egroupware_id) == 0)
			{
				$this->egroupware_id = 1;
			}

			$info["phpgwContactOwner"] = $this->egroupware_id;

			if ($this->email) $info["rfc822Mailbox"] = $this->email;
			if ($this->phone_mobile) $info["phpgwCellTelephoneNumber"] = $this->phone_mobile;
		}

		return $info;
	}


    // phpcs:disable PEAR.NamingConventions.ValidFunctionName.ScopeNotCamelCaps
	/**
	 *  Update field alert birthday
	 *
	 *  @param      int			$id         Id of contact
	 *  @param      User		$user		User asking to change alert or birthday
	 *  @param      int		    $notrigger	0=no, 1=yes
     *  @return     int         			<0 if KO, >=0 if OK
	 */
	public function update_perso($id, $user = null, $notrigger = 0)
	{
        // phpcs:enable
	    $error=0;
	    $result=false;

	    $this->db->begin();

		// Mis a jour contact
		$sql = "UPDATE ".MAIN_DB_PREFIX."socpeople SET";
		$sql.= " birthday=".($this->birthday ? "'".$this->db->idate($this->birthday)."'" : "null");
		$sql.= ", photo = ".($this->photo? "'".$this->db->escape($this->photo)."'" : "null");
		if ($user) $sql .= ", fk_user_modif=".$user->id;
		$sql.= " WHERE rowid=".$this->db->escape($id);

		dol_syslog(get_class($this)."::update_perso this->birthday=".$this->birthday." -", LOG_DEBUG);
		$resql = $this->db->query($sql);
		if (! $resql)
		{
			$error++;
			$this->error=$this->db->lasterror();
		}

		// Mis a jour alerte birthday
		if ($this->birthday_alert)
		{
			//check existing
			$sql_check = "SELECT * FROM ".MAIN_DB_PREFIX."user_alert WHERE type=1 AND fk_contact=".$this->db->escape($id)." AND fk_user=".$user->id;
			$result_check = $this->db->query($sql_check);
			if (! $result_check || ($this->db->num_rows($result_check)<1))
			{
				//insert
				$sql = "INSERT INTO ".MAIN_DB_PREFIX."user_alert(type,fk_contact,fk_user) ";
				$sql.= "VALUES (1,".$this->db->escape($id).",".$user->id.")";
				$result = $this->db->query($sql);
				if (! $result)
				{
                    $error++;
                    $this->error=$this->db->lasterror();
				}
			}
			else
			{
				$result = true;
			}
		}
		else
		{
			$sql = "DELETE FROM ".MAIN_DB_PREFIX."user_alert ";
			$sql.= "WHERE type=1 AND fk_contact=".$this->db->escape($id)." AND fk_user=".$user->id;
			$result = $this->db->query($sql);
			if (! $result)
			{
                $error++;
                $this->error=$this->db->lasterror();
			}
		}

		if (! $error && ! $notrigger)
		{
		    // Call trigger
		    $result=$this->call_trigger('CONTACT_MODIFY', $user);
		    if ($result < 0) { $error++; }
		    // End call triggers
		}

		if (! $error)
		{
		    $this->db->commit();
		    return 1;
		}
		else
		{
		    dol_syslog(get_class($this)."::update Error ".$this->error, LOG_ERR);
		    $this->db->rollback();
		    return -$error;
		}
	}


	/**
	 *  Load object contact
	 *
	 *  @param      int		$id         id du contact
	 *  @param      User	$user       Utilisateur (abonnes aux alertes) qui veut les alertes de ce contact
     *  @param      string  $ref_ext    External reference, not given by Dolibarr
     *  @param		string	$email		Email
	 *  @return     int     		    -1 if KO, 0 if OK but not found, 1 if OK
	 */
	public function fetch($id, $user = null, $ref_ext = '', $email = '')
	{
		global $langs;
        
        $langs->load("dict");

		dol_syslog(get_class($this)."::fetch id=".$id, LOG_DEBUG);

		if (empty($id) && empty($ref_ext))
		{
			$this->error='BadParameter';
			return -1;
		}

		$langs->load("companies");

		$sql = "SELECT c.rowid, c.entity, c.fk_soc, c.ref_ext, c.civility as civility_id, c.lastname, c.firstname,";
		$sql.= " c.address, c.statut, c.zip, c.town,";
		$sql.= " c.fk_pays as country_id,";
		$sql.= " c.fk_departement as state_id,";
		$sql.= " c.birthday,";
		$sql.= " c.poste, c.phone, c.phone_perso, c.phone_mobile, c.fax, c.email, c.jabberid, c.skype, c.twitter, c.facebook, c.linkedin,";
        $sql.= " c.photo,";
		$sql.= " c.priv, c.note_private, c.note_public, c.default_lang, c.canvas,";
		$sql.= " c.import_key,";
		$sql.= " c.datec as date_creation, c.tms as date_modification,";
		$sql.= " co.label as country, co.code as country_code,";
		$sql.= " d.nom as state, d.code_departement as state_code,";
		$sql.= " u.rowid as user_id, u.login as user_login,";
		$sql.= " s.nom as socname, s.address as socaddress, s.zip as soccp, s.town as soccity, s.default_lang as socdefault_lang";
		$sql.= " FROM ".MAIN_DB_PREFIX."socpeople as c";
		$sql.= " LEFT JOIN ".MAIN_DB_PREFIX."c_country as co ON c.fk_pays = co.rowid";
		$sql.= " LEFT JOIN ".MAIN_DB_PREFIX."c_departements as d ON c.fk_departement = d.rowid";
		$sql.= " LEFT JOIN ".MAIN_DB_PREFIX."user as u ON c.rowid = u.fk_socpeople";
		$sql.= " LEFT JOIN ".MAIN_DB_PREFIX."societe as s ON c.fk_soc = s.rowid";
		if ($id) $sql.= " WHERE c.rowid = ". $id;
		else
		{
			$sql .= " WHERE c.entity IN (".getEntity($this->element).")";
			if ($ref_ext) {
				$sql .= " AND c.ref_ext = '".$this->db->escape($ref_ext)."'";
			}
			if ($email) {
				$sql .= " AND c.email = '".$this->db->escape($email)."'";
			}
		}

		$resql=$this->db->query($sql);
		if ($resql)
		{
			if ($this->db->num_rows($resql))
			{
				$obj = $this->db->fetch_object($resql);

				$this->id				= $obj->rowid;
				$this->entity			= $obj->entity;
				$this->ref				= $obj->rowid;
				$this->ref_ext			= $obj->ref_ext;
				$this->civility_id		= $obj->civility_id;
				$this->civility_code    = $obj->civility_id;
                $this->civility	        = $langs->trans("Civility".$obj->civility_id);
				$this->lastname			= $obj->lastname;
				$this->firstname		= $obj->firstname;
				$this->address			= $obj->address;
				$this->zip				= $obj->zip;
				$this->town				= $obj->town;

				$this->date_creation     = $this->db->jdate($obj->date_creation);
				$this->date_modification = $this->db->jdate($obj->date_modification);

				$this->state_id			= $obj->state_id;
				$this->state_code		= $obj->state_code;
<<<<<<< HEAD
				$this->departement		= $obj->state;	           // deprecated
=======
>>>>>>> b8d31102
				$this->state			= $obj->state;

				$this->country_id 		= $obj->country_id;
				$this->country_code		= $obj->country_id?$obj->country_code:'';
				$this->country			= $obj->country_id?($langs->trans('Country'.$obj->country_code)!='Country'.$obj->country_code?$langs->transnoentities('Country'.$obj->country_code):$obj->country):'';

				$this->socid			= $obj->fk_soc;
				$this->socname			= $obj->socname;
				$this->poste			= $obj->poste;
				$this->statut			= $obj->statut;

				$this->phone_pro		= trim($obj->phone);
				$this->fax				= trim($obj->fax);
				$this->phone_perso		= trim($obj->phone_perso);
				$this->phone_mobile		= trim($obj->phone_mobile);

				$this->email			= $obj->email;
				$this->jabberid			= $obj->jabberid;
				$this->skype			= $obj->skype;
				$this->twitter			= $obj->twitter;
				$this->facebook			= $obj->facebook;
				$this->linkedin			= $obj->linkedin;
				$this->photo			= $obj->photo;
				$this->priv				= $obj->priv;
				$this->mail				= $obj->email;

				$this->birthday			= $this->db->jdate($obj->birthday);
				$this->note				= $obj->note_private;		// deprecated
				$this->note_private		= $obj->note_private;
				$this->note_public		= $obj->note_public;
				$this->default_lang		= $obj->default_lang;
				$this->user_id			= $obj->user_id;
				$this->user_login		= $obj->user_login;
				$this->canvas			= $obj->canvas;

				$this->import_key		= $obj->import_key;

				// Define gender according to civility
				$this->setGenderFromCivility();

				// Search Dolibarr user linked to this contact
				$sql = "SELECT u.rowid ";
				$sql .= " FROM ".MAIN_DB_PREFIX."user as u";
				$sql .= " WHERE u.fk_socpeople = ". $this->id;

				$resql=$this->db->query($sql);
				if ($resql)
				{
					if ($this->db->num_rows($resql))
					{
						$uobj = $this->db->fetch_object($resql);

						$this->user_id = $uobj->rowid;
					}
					$this->db->free($resql);
				}
				else
				{
					$this->error=$this->db->error();
					return -1;
				}

				// Charge alertes du user
				if ($user)
				{
					$sql = "SELECT fk_user";
					$sql .= " FROM ".MAIN_DB_PREFIX."user_alert";
					$sql .= " WHERE fk_user = ".$user->id." AND fk_contact = ".$this->db->escape($id);

					$resql=$this->db->query($sql);
					if ($resql)
					{
						if ($this->db->num_rows($resql))
						{
							$obj = $this->db->fetch_object($resql);

							$this->birthday_alert = 1;
						}
						$this->db->free($resql);
					}
					else
					{
						$this->error=$this->db->error();
						return -1;
					}
				}

				// Retreive all extrafield
				// fetch optionals attributes and labels
				$this->fetch_optionals();

				return 1;
			}
			else
			{
				$this->error=$langs->trans("RecordNotFound");
				return 0;
			}
		}
		else
		{
			$this->error=$this->db->error();
			return -1;
		}
	}


	/**
	 * Set property ->gender from property ->civility_id
	 *
	 * @return void
	 */
	public function setGenderFromCivility()
	{
	    unset($this->gender);
    	if (in_array($this->civility_id, array('MR'))) {
    	    $this->gender = 'man';
    	} elseif(in_array($this->civility_id, array('MME','MLE'))) {
    	    $this->gender = 'woman';
    	}
	}

    // phpcs:disable PEAR.NamingConventions.ValidFunctionName.ScopeNotCamelCaps
	/**
	 *  Load number of elements the contact is used as a link for
	 *  ref_facturation
	 *  ref_contrat
	 *  ref_commande (for order and/or shipments)
	 *  ref_propale
	 *
     *  @return     int             					<0 if KO, >=0 if OK
	 */
	public function load_ref_elements()
	{
        // phpcs:enable
		// Compte les elements pour lesquels il est contact
		$sql ="SELECT tc.element, count(ec.rowid) as nb";
		$sql.=" FROM ".MAIN_DB_PREFIX."element_contact as ec, ".MAIN_DB_PREFIX."c_type_contact as tc";
		$sql.=" WHERE ec.fk_c_type_contact = tc.rowid";
		$sql.=" AND fk_socpeople = ". $this->id;
		$sql.=" AND tc.source = 'external'";
		$sql.=" GROUP BY tc.element";

		dol_syslog(get_class($this)."::load_ref_elements", LOG_DEBUG);

		$resql=$this->db->query($sql);
		if ($resql)
		{
			while($obj=$this->db->fetch_object($resql))
			{
				if ($obj->nb)
				{
					if ($obj->element=='facture')  $this->ref_facturation = $obj->nb;
					elseif ($obj->element=='contrat')  $this->ref_contrat = $obj->nb;
					elseif ($obj->element=='commande') $this->ref_commande = $obj->nb;
					elseif ($obj->element=='propal')   $this->ref_propal = $obj->nb;
				}
			}
			$this->db->free($resql);
			return 0;
		}
		else
		{
			$this->error=$this->db->lasterror();
			return -1;
		}
	}

	/**
	 *   	Efface le contact de la base
	 *
	 *   	@param		int		$notrigger		Disable all trigger
	 *		@return		int						<0 if KO, >0 if OK
	 */
	public function delete($notrigger = 0)
	{
		global $conf, $langs, $user;

		$error=0;

		//$this->old_lastname = $obj->lastname;
		//$this->old_firstname = $obj->firstname;

		$this->db->begin();

		if (! $error)
		{
			// Get all rowid of element_contact linked to a type that is link to llx_socpeople
			$sql = "SELECT ec.rowid";
			$sql.= " FROM ".MAIN_DB_PREFIX."element_contact ec,";
			$sql.= " ".MAIN_DB_PREFIX."c_type_contact tc";
			$sql.= " WHERE ec.fk_socpeople=".$this->id;
			$sql.= " AND ec.fk_c_type_contact=tc.rowid";
			$sql.= " AND tc.source='external'";
			dol_syslog(get_class($this)."::delete", LOG_DEBUG);
			$resql = $this->db->query($sql);
			if ($resql)
			{
				$num=$this->db->num_rows($resql);

				$i=0;
				while ($i < $num && ! $error)
				{
					$obj = $this->db->fetch_object($resql);

					$sqldel = "DELETE FROM ".MAIN_DB_PREFIX."element_contact";
					$sqldel.=" WHERE rowid = ".$obj->rowid;
					dol_syslog(get_class($this)."::delete", LOG_DEBUG);
					$result = $this->db->query($sqldel);
					if (! $result)
					{
						$error++;
						$this->error=$this->db->error().' sql='.$sqldel;
					}

					$i++;
				}
			}
			else
			{
				$error++;
				$this->error=$this->db->error().' sql='.$sql;
			}
		}

		if (! $error)
		{
			// Remove category
			$sql = "DELETE FROM ".MAIN_DB_PREFIX."categorie_contact WHERE fk_socpeople = ".$this->id;
			dol_syslog(get_class($this)."::delete", LOG_DEBUG);
			$resql=$this->db->query($sql);
			if (! $resql)
			{
				$error++;
				$this->error .= $this->db->lasterror();
				$errorflag=-1;
			}
		}

		if (! $error)
		{
			$sql = "DELETE FROM ".MAIN_DB_PREFIX."socpeople";
			$sql .= " WHERE rowid=".$this->id;
			dol_syslog(get_class($this)."::delete", LOG_DEBUG);
			$result = $this->db->query($sql);
			if (! $result)
			{
				$error++;
				$this->error=$this->db->error().' sql='.$sql;
			}
		}

		// Removed extrafields
        if ((! $error) && (empty($conf->global->MAIN_EXTRAFIELDS_DISABLED))) {
            // For avoid conflicts if trigger used
			$result=$this->deleteExtraFields($this);
			if ($result < 0) $error++;
		}

		if (! $error && ! $notrigger)
		{
            // Call trigger
            $result=$this->call_trigger('CONTACT_DELETE', $user);
            if ($result < 0) { $error++; }
            // End call triggers
		}

		if (! $error)
		{

			$this->db->commit();
			return 1;
		}
		else
		{
			$this->db->rollback();
			dol_syslog("Error ".$this->error, LOG_ERR);
			return -1;
		}
	}


	/**
	 *  Charge les informations sur le contact, depuis la base
	 *
	 *  @param		int		$id      Id du contact a charger
	 *  @return		void
	 */
	public function info($id)
	{
		$sql = "SELECT c.rowid, c.datec as datec, c.fk_user_creat,";
		$sql.= " c.tms as tms, c.fk_user_modif";
		$sql.= " FROM ".MAIN_DB_PREFIX."socpeople as c";
		$sql.= " WHERE c.rowid = ".$this->db->escape($id);

		$resql=$this->db->query($sql);
		if ($resql)
		{
			if ($this->db->num_rows($resql))
			{
				$obj = $this->db->fetch_object($resql);

				$this->id = $obj->rowid;

				if ($obj->fk_user_creat) {
					$cuser = new User($this->db);
					$cuser->fetch($obj->fk_user_creat);
					$this->user_creation     = $cuser;
				}

				if ($obj->fk_user_modif) {
					$muser = new User($this->db);
					$muser->fetch($obj->fk_user_modif);
					$this->user_modification = $muser;
				}

				$this->date_creation     = $this->db->jdate($obj->datec);
				$this->date_modification = $this->db->jdate($obj->tms);
			}

			$this->db->free($resql);
		}
		else
		{
			print $this->db->error();
		}
	}

	/**
	 *  Return number of mass Emailing received by this contacts with its email
	 *
	 *  @return       int     Number of EMailings
	 */
	public function getNbOfEMailings()
	{
		$sql = "SELECT count(mc.email) as nb";
		$sql.= " FROM ".MAIN_DB_PREFIX."mailing_cibles as mc, ".MAIN_DB_PREFIX."mailing as m";
		$sql.= " WHERE mc.fk_mailing=m.rowid AND mc.email = '".$this->db->escape($this->email)."' ";
		$sql.= " AND m.entity IN (".getEntity($this->element).") AND mc.statut NOT IN (-1,0)";      // -1 error, 0 not sent, 1 sent with success

		$resql=$this->db->query($sql);
		if ($resql)
		{
			$obj = $this->db->fetch_object($resql);
			$nb=$obj->nb;

			$this->db->free($resql);
			return $nb;
		}
		else
		{
			$this->error=$this->db->error();
			return -1;
		}
	}

	/**
	 *  Return name of contact with link (and eventually picto)
	 *	Use $this->id, $this->lastname, $this->firstname, this->civility_id
	 *
	 *	@param		int			$withpicto					Include picto with link
	 *	@param		string		$option						Where the link point to
	 *	@param		int			$maxlen						Max length of
	 *  @param		string		$moreparam					Add more param into URL
     *  @param      int     	$save_lastsearch_value		-1=Auto, 0=No save of lastsearch_values when clicking, 1=Save lastsearch_values whenclicking
	 *	@param		int			$notooltip					1=Disable tooltip
	 *	@return		string									String with URL
	 */
	public function getNomUrl($withpicto = 0, $option = '', $maxlen = 0, $moreparam = '', $save_lastsearch_value = -1, $notooltip = 0)
	{
		global $conf, $langs, $hookmanager;

		$result='';

        $label = '<u>' . $langs->trans("ShowContact") . '</u>';
        $label.= '<br><b>' . $langs->trans("Name") . ':</b> '.$this->getFullName($langs);
        //if ($this->civility_id) $label.= '<br><b>' . $langs->trans("Civility") . ':</b> '.$this->civility_id;		// TODO Translate cibilty_id code
        if (! empty($this->poste)) $label.= '<br><b>' . $langs->trans("Poste") . ':</b> '.$this->poste;
        $label.= '<br><b>' . $langs->trans("EMail") . ':</b> '.$this->email;
        $phonelist=array();
        if ($this->phone_pro) $phonelist[]=$this->phone_pro;
        if ($this->phone_mobile) $phonelist[]=$this->phone_mobile;
        if ($this->phone_perso) $phonelist[]=$this->phone_perso;
        $label.= '<br><b>' . $langs->trans("Phone") . ':</b> '.join(', ', $phonelist);
        $label.= '<br><b>' . $langs->trans("Address") . ':</b> '.dol_format_address($this, 1, ' ', $langs);

        $url = DOL_URL_ROOT.'/contact/card.php?id='.$this->id;

        if ($option !== 'nolink')
        {
        	// Add param to save lastsearch_values or not
        	$add_save_lastsearch_values=($save_lastsearch_value == 1 ? 1 : 0);
        	if ($save_lastsearch_value == -1 && preg_match('/list\.php/', $_SERVER["PHP_SELF"])) $add_save_lastsearch_values=1;
        	if ($add_save_lastsearch_values) $url.='&save_lastsearch_values=1';
        }

        $url .= $moreparam;

        $linkclose="";
		if (empty($notooltip)) {
	    	if (! empty($conf->global->MAIN_OPTIMIZEFORTEXTBROWSER))
    	    {
        	    $label=$langs->trans("ShowContact");
            	$linkclose.=' alt="'.dol_escape_htmltag($label, 1).'"';
        	}
	       	$linkclose.= ' title="'.dol_escape_htmltag($label, 1).'"';
    	   	$linkclose.= ' class="classfortooltip"';

    	   	/*
    	   	 $hookmanager->initHooks(array('contactdao'));
    	   	 $parameters=array('id'=>$this->id);
    	   	 $reshook=$hookmanager->executeHooks('getnomurltooltip',$parameters,$this,$action);    // Note that $action and $object may have been modified by some hooks
    	   	 if ($reshook > 0) $linkclose = $hookmanager->resPrint;
    	   	 */
		}

		$linkstart = '<a href="'.$url.'"';
		$linkstart.=$linkclose.'>';
		$linkend='</a>';

		if ($option == 'xxx')
		{
			$linkstart = '<a href="'.DOL_URL_ROOT.'/contact/card.php?id='.$this->id.$moreparam.'" title="'.dol_escape_htmltag($label, 1).'" class="classfortooltip">';
			$linkend='</a>';
		}

		$result.=$linkstart;
		if ($withpicto) $result.=img_object(($notooltip?'':$label), ($this->picto?$this->picto:'generic'), ($notooltip?(($withpicto != 2) ? 'class="paddingright"' : ''):'class="'.(($withpicto != 2) ? 'paddingright ' : '').'classfortooltip valigntextbottom"'), 0, 0, $notooltip?0:1);
		if ($withpicto != 2) $result.=($maxlen?dol_trunc($this->getFullName($langs), $maxlen):$this->getFullName($langs));
		$result.=$linkend;

		global $action;
		$hookmanager->initHooks(array('contactdao'));
		$parameters=array('id'=>$this->id, 'getnomurl'=>$result);
		$reshook=$hookmanager->executeHooks('getNomUrl', $parameters, $this, $action);    // Note that $action and $object may have been modified by some hooks
		if ($reshook > 0) $result = $hookmanager->resPrint;
		else $result .= $hookmanager->resPrint;

		return $result;
	}

	/**
	 *    Return civility label of contact
	 *
	 *    @return	string      			Translated name of civility
	 */
	public function getCivilityLabel()
	{
		global $langs;
		$langs->load("dict");

		$code=(! empty($this->civility_id)?$this->civility_id:(! empty($this->civilite_id)?$this->civilite_id:''));
		if (empty($code)) return '';
        return $langs->getLabelFromKey($this->db, "Civility".$code, "c_civility", "code", "label", $code);
	}

	/**
	 *	Return label of contact status
	 *
	 *	@param      int			$mode       0=libelle long, 1=libelle court, 2=Picto + Libelle court, 3=Picto, 4=Picto + Libelle long, 5=Libelle court + Picto
	 * 	@return 	string					Label of contact status
	 */
	public function getLibStatut($mode)
	{
		return $this->LibStatut($this->statut, $mode);
	}

    // phpcs:disable PEAR.NamingConventions.ValidFunctionName.ScopeNotCamelCaps
	/**
	 *	Renvoi le libelle d'un statut donne
	 *
	 *  @param      int			$statut     Id statut
	 *  @param      int			$mode       0=libelle long, 1=libelle court, 2=Picto + Libelle court, 3=Picto, 4=Picto + Libelle long, 5=Libelle court + Picto
	 *  @return     string					Libelle
	 */
	public function LibStatut($statut, $mode)
	{
        // phpcs:enable
		global $langs;

		if ($mode == 0)
		{
			if ($statut==0 || $statut==5) return $langs->trans('Disabled');
			elseif ($statut==1 || $statut==4) return $langs->trans('Enabled');
		}
		elseif ($mode == 1)
		{
			if ($statut==0 || $statut==5) return $langs->trans('Disabled');
			elseif ($statut==1 || $statut==4) return $langs->trans('Enabled');
		}
		elseif ($mode == 2)
		{
			if ($statut==0 || $statut==5) return img_picto($langs->trans('Disabled'), 'statut5', 'class="pictostatus"').' '.$langs->trans('Disabled');
			elseif ($statut==1 || $statut==4) return img_picto($langs->trans('Enabled'), 'statut4', 'class="pictostatus"').' '.$langs->trans('Enabled');
		}
		elseif ($mode == 3)
		{
			if ($statut==0 || $statut==5) return img_picto($langs->trans('Disabled'), 'statut5', 'class="pictostatus"');
			elseif ($statut==1 || $statut==4) return img_picto($langs->trans('Enabled'), 'statut4', 'class="pictostatus"');
		}
		elseif ($mode == 4)
		{
			if ($statut==0) return img_picto($langs->trans('Disabled'), 'statut5', 'class="pictostatus"').' '.$langs->trans('Disabled');
			elseif ($statut==1 || $statut==4) return img_picto($langs->trans('Enabled'), 'statut4', 'class="pictostatus"').' '.$langs->trans('Enabled');
		}
		elseif ($mode == 5)
		{
			if ($statut==0 || $statut==5) return '<span class="hideonsmartphone">'.$langs->trans('Disabled').' </span>'.img_picto($langs->trans('Disabled'), 'statut5', 'class="pictostatus"');
			elseif ($statut==1 || $statut==4) return '<span class="hideonsmartphone">'.$langs->trans('Enabled').' </span>'.img_picto($langs->trans('Enabled'), 'statut4', 'class="pictostatus"');
		}
	}


    // phpcs:disable PEAR.NamingConventions.ValidFunctionName.ScopeNotCamelCaps
	/**
	 *	Return translated label of Public or Private
	 *
	 * 	@param      int			$statut		Type (0 = public, 1 = private)
	 *  @return     string					Label translated
	 */
	public function LibPubPriv($statut)
	{
        // phpcs:enable
		global $langs;
		if ($statut=='1') return $langs->trans('ContactPrivate');
		else return $langs->trans('ContactPublic');
	}


	/**
     *  Initialise an instance with random values.
     *  Used to build previews or test instances.
     *	id must be 0 if object instance is a specimen.
     *
     *  @return	void
	 */
	public function initAsSpecimen()
	{
		// Get first id of existing company and save it into $socid
		$socid = 0;
		$sql = "SELECT rowid FROM ".MAIN_DB_PREFIX."societe ORDER BY rowid LIMIT 1";
		$resql = $this->db->query($sql);
		if ($resql) {
			$obj = $this->db->fetch_object($resql);
			if ($obj) $socid=$obj->rowid;
		}

		// Initialise parameters
		$this->id=0;
		$this->specimen=1;
		$this->lastname = 'DOLIBARR';
		$this->firstname = 'SPECIMEN';
		$this->address = '21 jump street';
		$this->zip = '99999';
		$this->town = 'MyTown';
		$this->country_id = 1;
		$this->country_code = 'FR';
		$this->country = 'France';
		$this->email = 'specimen@specimen.com';
    	$this->skype = 'tom.hanson';

		$this->phone_pro = '0909090901';
		$this->phone_perso = '0909090902';
		$this->phone_mobile = '0909090903';
		$this->fax = '0909090909';

		$this->note_public='This is a comment (public)';
		$this->note_private='This is a comment (private)';

		$this->socid = $socid;
		$this->statut=1;
	}

	/**
	 *  Change status of a user
	 *
	 *	@param	int		$statut		Status to set
	 *  @return int     			<0 if KO, 0 if nothing is done, >0 if OK
	 */
	public function setstatus($statut)
	{
		global $conf,$langs,$user;

		$error=0;

		// Check parameters
		if ($this->statut == $statut) return 0;
		else $this->statut = $statut;

		$this->db->begin();

		// Desactive utilisateur
		$sql = "UPDATE ".MAIN_DB_PREFIX."socpeople";
		$sql.= " SET statut = ".$this->statut;
		$sql.= " WHERE rowid = ".$this->id;
		$result = $this->db->query($sql);

		dol_syslog(get_class($this)."::setstatus", LOG_DEBUG);
		if ($result)
		{
            // Call trigger
            $result=$this->call_trigger('CONTACT_ENABLEDISABLE', $user);
            if ($result < 0) { $error++; }
            // End call triggers
		}

		if ($error)
		{
			$this->db->rollback();
			return -$error;
		}
		else
		{
			$this->db->commit();
			return 1;
		}
	}

	/**
	 * Sets object to supplied categories.
	 *
	 * Deletes object from existing categories not supplied.
	 * Adds it to non existing supplied categories.
	 * Existing categories are left untouch.
	 *
	 * @param int[]|int $categories Category or categories IDs
     * @return void
	 */
	public function setCategories($categories)
	{
		// Handle single category
		if (!is_array($categories)) {
			$categories = array($categories);
		}

		// Get current categories
		require_once DOL_DOCUMENT_ROOT . '/categories/class/categorie.class.php';
		$c = new Categorie($this->db);
		$existing = $c->containing($this->id, Categorie::TYPE_CONTACT, 'id');

		// Diff
		if (is_array($existing)) {
			$to_del = array_diff($existing, $categories);
			$to_add = array_diff($categories, $existing);
		} else {
			$to_del = array(); // Nothing to delete
			$to_add = $categories;
		}

		// Process
		foreach ($to_del as $del) {
			if ($c->fetch($del) > 0) {
				$c->del_type($this, 'contact');
			}
		}
		foreach ($to_add as $add) {
			if ($c->fetch($add) > 0) {
				$c->add_type($this, 'contact');
			}
		}

		return;
	}

	/**
	 * Function used to replace a thirdparty id with another one.
	 *
	 * @param DoliDB $db Database handler
	 * @param int $origin_id Old thirdparty id
	 * @param int $dest_id New thirdparty id
	 * @return bool
	 */
	public static function replaceThirdparty(DoliDB $db, $origin_id, $dest_id)
	{
		$tables = array(
			'socpeople'
		);

		return CommonObject::commonReplaceThirdparty($db, $origin_id, $dest_id, $tables);
	}
}<|MERGE_RESOLUTION|>--- conflicted
+++ resolved
@@ -764,10 +764,6 @@
 
 				$this->state_id			= $obj->state_id;
 				$this->state_code		= $obj->state_code;
-<<<<<<< HEAD
-				$this->departement		= $obj->state;	           // deprecated
-=======
->>>>>>> b8d31102
 				$this->state			= $obj->state;
 
 				$this->country_id 		= $obj->country_id;
