<?php
/* Copyright (C) 2004-2005  Rodolphe Quiedeville    <rodolphe@quiedeville.org>
 * Copyright (C) 2004-2019  Laurent Destailleur     <eldy@users.sourceforge.net>
 * Copyright (C) 2004       Benoit Mortier          <benoit.mortier@opensides.be>
 * Copyright (C) 2005-2017  Regis Houssin           <regis.houssin@inodbox.com>
 * Copyright (C) 2007       Franky Van Liedekerke   <franky.van.liedekerke@telenet.be>
 * Copyright (C) 2013       Florian Henry           <florian.henry@open-concept.pro>
 * Copyright (C) 2013-2016  Alexandre Spangaro      <aspangaro@open-dsi.fr>
 * Copyright (C) 2014       Juanjo Menent           <jmenent@2byte.es>
 * Copyright (C) 2015       Jean-François Ferry     <jfefe@aternatik.fr>
 * Copyright (C) 2018-2021  Frédéric France         <frederic.france@netlogic.fr>
 * Copyright (C) 2019       Josep Lluís Amador      <joseplluis@lliuretic.cat>
 * Copyright (C) 2020       Open-Dsi     			<support@open-dsi.fr>
 *
 * This program is free software; you can redistribute it and/or modify
 * it under the terms of the GNU General Public License as published by
 * the Free Software Foundation; either version 3 of the License, or
 * (at your option) any later version.
 *
 * This program is distributed in the hope that it will be useful,
 * but WITHOUT ANY WARRANTY; without even the implied warranty of
 * MERCHANTABILITY or FITNESS FOR A PARTICULAR PURPOSE.  See the
 * GNU General Public License for more details.
 *
 * You should have received a copy of the GNU General Public License
 * along with this program. If not, see <https://www.gnu.org/licenses/>.
 */

/**
 *       \file       htdocs/contact/card.php
 *       \ingroup    societe
 *       \brief      Card of a contact
 */

require '../main.inc.php';
require_once DOL_DOCUMENT_ROOT.'/comm/action/class/actioncomm.class.php';
require_once DOL_DOCUMENT_ROOT.'/contact/class/contact.class.php';
require_once DOL_DOCUMENT_ROOT.'/core/lib/contact.lib.php';
require_once DOL_DOCUMENT_ROOT.'/core/lib/company.lib.php';
require_once DOL_DOCUMENT_ROOT.'/core/lib/images.lib.php';
require_once DOL_DOCUMENT_ROOT.'/core/lib/files.lib.php';
require_once DOL_DOCUMENT_ROOT.'/core/class/html.formcompany.class.php';
require_once DOL_DOCUMENT_ROOT.'/core/class/html.formadmin.class.php';
require_once DOL_DOCUMENT_ROOT.'/core/class/extrafields.class.php';
require_once DOL_DOCUMENT_ROOT.'/core/class/doleditor.class.php';
require_once DOL_DOCUMENT_ROOT.'/core/class/html.form.class.php';
require_once DOL_DOCUMENT_ROOT.'/user/class/user.class.php';
require_once DOL_DOCUMENT_ROOT.'/categories/class/categorie.class.php';

// Load translation files required by the page
$langs->loadLangs(array('companies', 'users', 'other', 'commercial'));

$mesg = ''; $error = 0; $errors = array();

$action = (GETPOST('action', 'alpha') ? GETPOST('action', 'alpha') : 'view');
$confirm = GETPOST('confirm', 'alpha');
$backtopage = GETPOST('backtopage', 'alpha');
$cancel = GETPOST('cancel', 'alpha');

$id = GETPOST('id', 'int');
$socid = GETPOST('socid', 'int');

$object = new Contact($db);
$extrafields = new ExtraFields($db);

// fetch optionals attributes and labels
$extrafields->fetch_name_optionals_label($object->table_element);

$socialnetworks = getArrayOfSocialNetworks();

// Get object canvas (By default, this is not defined, so standard usage of dolibarr)
$object->getCanvas($id);
$objcanvas = null;
$canvas = (!empty($object->canvas) ? $object->canvas : GETPOST("canvas"));
if (!empty($canvas)) {
	require_once DOL_DOCUMENT_ROOT.'/core/class/canvas.class.php';
	$objcanvas = new Canvas($db, $action);
	$objcanvas->getCanvas('contact', 'contactcard', $canvas);
}

// Initialize technical object to manage hooks of page. Note that conf->hooks_modules contains array of hook context
$hookmanager->initHooks(array('contactcard', 'globalcard'));

if ($id > 0) {
	$object->fetch($id);
}

if (!($object->id > 0) && $action == 'view') {
	$langs->load("errors");
	print($langs->trans('ErrorRecordNotFound'));
	exit;
}

$triggermodname = 'CONTACT_MODIFY';
$permissiontoadd = $user->rights->societe->contact->creer;

// Security check
if ($user->socid) {
	$socid = $user->socid;
}
$result = restrictedArea($user, 'contact', $id, 'socpeople&societe', '', '', 'rowid', 0); // If we create a contact with no company (shared contacts), no check on write permission


/*
 *	Actions
 */

$parameters = array('id'=>$id, 'objcanvas'=>$objcanvas);
$reshook = $hookmanager->executeHooks('doActions', $parameters, $object, $action); // Note that $action and $object may have been modified by some hooks
if ($reshook < 0) {
	setEventMessages($hookmanager->error, $hookmanager->errors, 'errors');
}

if (empty($reshook)) {
	$backurlforlist = DOL_URL_ROOT.'/contact/list.php';

	if (empty($backtopage) || ($cancel && empty($id))) {
		if (empty($backtopage) || ($cancel && strpos($backtopage, '__ID__'))) {
			if (empty($id) && (($action != 'add' && $action != 'create') || $cancel)) {
				$backtopage = $backurlforlist;
			} else {
				$backtopage = DOL_URL_ROOT.'/contact/card.php?id='.((!empty($id) && $id > 0) ? $id : '__ID__');
			}
		}
	}

	if ($cancel) {
		if (!empty($backtopageforcancel)) {
			header("Location: ".$backtopageforcancel);
			exit;
		} elseif (!empty($backtopage)) {
			header("Location: ".$backtopage);
			exit;
		}
		$action = '';
	}

	// Creation utilisateur depuis contact
	if ($action == 'confirm_create_user' && $confirm == 'yes' && $user->rights->user->user->creer) {
		// Recuperation contact actuel
		$result = $object->fetch($id);

		if ($result > 0) {
			$db->begin();

			// Creation user
			$nuser = new User($db);
			$result = $nuser->create_from_contact($object, GETPOST("login")); // Do not use GETPOST(alpha)

			if ($result > 0) {
				$result2 = $nuser->setPassword($user, GETPOST("password"), 0, 0, 1); // Do not use GETPOST(alpha)
				if ($result2) {
					$db->commit();
				} else {
					$error = $nuser->error; $errors = $nuser->errors;
					$db->rollback();
				}
			} else {
				$error = $nuser->error; $errors = $nuser->errors;
				$db->rollback();
			}
		} else {
			$error = $object->error; $errors = $object->errors;
		}
	}


	// Confirmation desactivation
	if ($action == 'disable' && !empty($permissiontoadd)) {
		$object->fetch($id);
		if ($object->setstatus(0) < 0) {
			setEventMessages($object->error, $object->errors, 'errors');
		} else {
			header("Location: ".$_SERVER['PHP_SELF'].'?id='.$id);
			exit;
		}
	}

	// Confirmation activation
	if ($action == 'enable' && !empty($permissiontoadd)) {
		$object->fetch($id);
		if ($object->setstatus(1) < 0) {
			setEventMessages($object->error, $object->errors, 'errors');
		} else {
			header("Location: ".$_SERVER['PHP_SELF'].'?id='.$id);
			exit;
		}
	}

	// Add contact
	if ($action == 'add' && !empty($permissiontoadd)) {
		$db->begin();

		if ($canvas) {
			$object->canvas = $canvas;
		}

		$object->entity = (GETPOSTISSET('entity') ?GETPOST('entity', 'int') : $conf->entity);
		$object->socid = GETPOST("socid", 'int');
		$object->lastname = (string) GETPOST("lastname", 'alpha');
		$object->firstname = (string) GETPOST("firstname", 'alpha');
		$object->civility_code = (string) GETPOST("civility_code", 'alpha');
		$object->poste = (string) GETPOST("poste", 'alpha');
		$object->address = (string) GETPOST("address", 'alpha');
		$object->zip = (string) GETPOST("zipcode", 'alpha');
		$object->town = (string) GETPOST("town", 'alpha');
		$object->country_id = (int) GETPOST("country_id", 'int');
		$object->state_id = (int) GETPOST("state_id", 'int');
		//$object->jabberid		= GETPOST("jabberid", 'alpha');
		//$object->skype		= GETPOST("skype", 'alpha');
		//$object->twitter		= GETPOST("twitter", 'alpha');
		//$object->facebook		= GETPOST("facebook", 'alpha');
		//$object->linkedin		= GETPOST("linkedin", 'alpha');
		$object->socialnetworks = array();
		if (!empty($conf->socialnetworks->enabled)) {
			foreach ($socialnetworks as $key => $value) {
				if (GETPOSTISSET($key) && GETPOST($key, 'alphanohtml') != '') {
					$object->socialnetworks[$key] = (string) GETPOST($key, 'alphanohtml');
				}
			}
		}
		$object->email = (string) GETPOST('email', 'custom', 0, FILTER_SANITIZE_EMAIL);
		$object->no_email = GETPOST("no_email", "int");
		$object->phone_pro = (string) GETPOST("phone_pro", 'alpha');
		$object->phone_perso = (string) GETPOST("phone_perso", 'alpha');
		$object->phone_mobile = (string) GETPOST("phone_mobile", 'alpha');
		$object->fax = (string) GETPOST("fax", 'alpha');
		$object->priv = GETPOST("priv", 'int');
		$object->note_public = (string) GETPOST("note_public", 'restricthtml');
		$object->note_private = (string) GETPOST("note_private", 'restricthtml');
		$object->roles = GETPOST("roles", 'array');

		$object->statut = 1; //Default status to Actif

		// Note: Correct date should be completed with location to have exact GM time of birth.
		$object->birthday = dol_mktime(0, 0, 0, GETPOST("birthdaymonth", 'int'), GETPOST("birthdayday", 'int'), GETPOST("birthdayyear", 'int'));
		$object->birthday_alert = GETPOST("birthday_alert", 'alpha');

		//Default language
		$object->default_lang = GETPOST('default_lang');

		// Fill array 'array_options' with data from add form
		$ret = $extrafields->setOptionalsFromPost(null, $object);
		if ($ret < 0) {
			$error++;
			$action = 'create';
		}

		if (!empty($conf->mailing->enabled) && $conf->global->MAILING_CONTACT_DEFAULT_BULK_STATUS == 2 && $object->no_email == -1 && !empty($object->email)) {
			$error++;
			$errors[] = $langs->trans("ErrorFieldRequired", $langs->transnoentities("No_Email"));
			$action = 'create';
		}

		if (!empty($object->email) && !isValidEMail($object->email)) {
			$langs->load("errors");
			$error++;
			$errors[] = $langs->trans("ErrorBadEMail", GETPOST('email', 'alpha'));
			$action = 'create';
		}

		if (empty($object->lastname)) {
			$error++;
			$errors[] = $langs->trans("ErrorFieldRequired", $langs->transnoentities("Lastname").' / '.$langs->transnoentities("Label"));
			$action = 'create';
		}

		if (empty($error)) {
			$id = $object->create($user);
			if ($id <= 0) {
				$error++;
				$errors = array_merge($errors, ($object->error ? array($object->error) : $object->errors));
				$action = 'create';
			}
		}

		if (empty($error)) {
			// Categories association
			$contcats = GETPOST('contcats', 'array');
			if (count($contcats) > 0) {
				$result = $object->setCategories($contcats);
				if ($result <= 0) {
					$error++;
					$errors = array_merge($errors, ($object->error ? array($object->error) : $object->errors));
					$action = 'create';
				}
			}
		}

		if (empty($error) && !empty($conf->mailing->enabled) && !empty($object->email)) {
			// Add mass emailing flag into table mailing_unsubscribe
			$result = $object->setNoEmail($object->no_email);
			if ($result < 0) {
				$error++;
				$errors = array_merge($errors, ($object->error ? array($object->error) : $object->errors));
				$action = 'create';
			}
		}

		if (empty($error) && $id > 0) {
			$db->commit();
			if (!empty($backtopage)) {
				$url = str_replace('__ID__', $id, $backtopage);
			} else {
				$url = 'card.php?id='.$id;
			}
			header("Location: ".$url);
			exit;
		} else {
			$db->rollback();
		}
	}

	if ($action == 'confirm_delete' && $confirm == 'yes' && $user->rights->societe->contact->supprimer) {
		$result = $object->fetch($id);
		$object->oldcopy = clone $object;

		$object->old_lastname = (string) GETPOST("old_lastname", 'alpha');
		$object->old_firstname = (string) GETPOST("old_firstname", 'alpha');

		$result = $object->delete(); // TODO Add $user as first param
		if ($result > 0) {
			setEventMessages("RecordDeleted", null, 'mesgs');
			if ($backurlforlist) {
				header("Location: ".$backurlforlist);
				exit;
			} else {
				header("Location: ".DOL_URL_ROOT.'/contact/list.php');
				exit;
			}
		} else {
			setEventMessages($object->error, $object->errors, 'errors');
		}
	}

	if ($action == 'update' && empty($cancel) && !empty($permissiontoadd)) {
		if (!GETPOST("lastname", 'alpha')) {
			$error++; $errors = array($langs->trans("ErrorFieldRequired", $langs->transnoentities("Name").' / '.$langs->transnoentities("Label")));
			$action = 'edit';
		}

		if (!empty($conf->mailing->enabled) && $conf->global->MAILING_CONTACT_DEFAULT_BULK_STATUS == 2 && GETPOST("no_email", "int") == -1 && !empty(GETPOST('email', 'custom', 0, FILTER_SANITIZE_EMAIL))) {
			$error++;
			$errors[] = $langs->trans("ErrorFieldRequired", $langs->transnoentities("No_Email"));
			$action = 'edit';
		}

		if (!empty(GETPOST('email', 'custom', 0, FILTER_SANITIZE_EMAIL)) && !isValidEMail(GETPOST('email', 'custom', 0, FILTER_SANITIZE_EMAIL))) {
			$langs->load("errors");
			$error++;
			$errors[] = $langs->trans("ErrorBadEMail", GETPOST('email', 'alpha'));
			$action = 'edit';
		}

		if (!$error) {
			$contactid = GETPOST("contactid", 'int');
			$object->fetch($contactid);
			$object->fetchRoles($contactid);

			// Photo save
			$dir = $conf->societe->multidir_output[$object->entity]."/contact/".$object->id."/photos";
			$file_OK = is_uploaded_file($_FILES['photo']['tmp_name']);
			if (GETPOST('deletephoto') && $object->photo) {
				$fileimg = $dir.'/'.$object->photo;
				$dirthumbs = $dir.'/thumbs';
				dol_delete_file($fileimg);
				dol_delete_dir_recursive($dirthumbs);
				$object->photo = '';
			}
			if ($file_OK) {
				if (image_format_supported($_FILES['photo']['name']) > 0) {
					dol_mkdir($dir);

					if (@is_dir($dir)) {
						$newfile = $dir.'/'.dol_sanitizeFileName($_FILES['photo']['name']);
						$result = dol_move_uploaded_file($_FILES['photo']['tmp_name'], $newfile, 1);

						if (!$result > 0) {
							$errors[] = "ErrorFailedToSaveFile";
						} else {
							$object->photo = dol_sanitizeFileName($_FILES['photo']['name']);

							// Create thumbs
							$object->addThumbs($newfile);
						}
					}
				} else {
					$errors[] = "ErrorBadImageFormat";
				}
			} else {
				switch ($_FILES['photo']['error']) {
					case 1: //uploaded file exceeds the upload_max_filesize directive in php.ini
					case 2: //uploaded file exceeds the MAX_FILE_SIZE directive that was specified in the html form
						$errors[] = "ErrorFileSizeTooLarge";
						break;
					case 3: //uploaded file was only partially uploaded
						$errors[] = "ErrorFilePartiallyUploaded";
						break;
				}
			}

			$object->oldcopy = clone $object;

			$object->old_lastname = (string) GETPOST("old_lastname", 'alpha');
			$object->old_firstname = (string) GETPOST("old_firstname", 'alpha');

			$object->socid = GETPOST("socid", 'int');
			$object->lastname = (string) GETPOST("lastname", 'alpha');
			$object->firstname = (string) GETPOST("firstname", 'alpha');
			$object->civility_code = (string) GETPOST("civility_code", 'alpha');
			$object->poste = (string) GETPOST("poste", 'alpha');

			$object->address = (string) GETPOST("address", 'alpha');
			$object->zip = (string) GETPOST("zipcode", 'alpha');
			$object->town = (string) GETPOST("town", 'alpha');
			$object->state_id = GETPOST("state_id", 'int');
			$object->country_id = GETPOST("country_id", 'int');

			$object->email = (string) GETPOST('email', 'custom', 0, FILTER_SANITIZE_EMAIL);
			$object->no_email = GETPOST("no_email", "int");
			//$object->jabberid		= GETPOST("jabberid", 'alpha');
			//$object->skype		= GETPOST("skype", 'alpha');
			//$object->twitter		= GETPOST("twitter", 'alpha');
			//$object->facebook		= GETPOST("facebook", 'alpha');
			//$object->linkedin		= GETPOST("linkedin", 'alpha');
			$object->socialnetworks = array();
			if (!empty($conf->socialnetworks->enabled)) {
				foreach ($socialnetworks as $key => $value) {
					if (GETPOSTISSET($key) && GETPOST($key, 'alphanohtml') != '') {
						$object->socialnetworks[$key] = (string) GETPOST($key, 'alphanohtml');
					}
				}
			}
			$object->phone_pro = (string) GETPOST("phone_pro", 'alpha');
			$object->phone_perso = (string) GETPOST("phone_perso", 'alpha');
			$object->phone_mobile = (string) GETPOST("phone_mobile", 'alpha');
			$object->fax = (string) GETPOST("fax", 'alpha');
			$object->priv = (string) GETPOST("priv", 'int');
			$object->note_public = (string) GETPOST("note_public", 'restricthtml');
			$object->note_private = (string) GETPOST("note_private", 'restricthtml');

			$object->roles = GETPOST("roles", 'array'); // Note GETPOSTISSET("role") is null when combo is empty

			//Default language
			$object->default_lang = GETPOST('default_lang');

			// Fill array 'array_options' with data from add form
			$ret = $extrafields->setOptionalsFromPost(null, $object, '@GETPOSTISSET');
			if ($ret < 0) {
				$error++;
			}

			if (!$error) {
				$result = $object->update($contactid, $user);

				if ($result > 0) {
					// Categories association
					$categories = GETPOST('contcats', 'array');
					$object->setCategories($categories);

					// Update mass emailing flag into table mailing_unsubscribe
					if (GETPOSTISSET('no_email') && $object->email) {
						$no_email = GETPOST('no_email', 'int');
						$result = $object->setNoEmail($no_email);
						if ($result < 0) {
							setEventMessages($object->error, $object->errors, 'errors');
							$action = 'edit';
						}
					}

					$action = 'view';
				} else {
					setEventMessages($object->error, $object->errors, 'errors');
					$action = 'edit';
				}
			}
		}

		if (!$error && empty($errors)) {
			if (!empty($backtopage)) {
				header("Location: ".$backtopage);
				exit;
			}
		}
	}

	if ($action == 'setprospectcontactlevel' && !empty($permissiontoadd)) {
		$object->fetch($id);
		$object->fk_prospectlevel = GETPOST('prospect_contact_level_id', 'alpha');
		$result = $object->update($object->id, $user);
		if ($result < 0) {
			setEventMessages($object->error, $object->errors, 'errors');
		}
	}

	// set communication status
	if ($action == 'setstcomm' && !empty($permissiontoadd)) {
		$object->fetch($id);
		$object->stcomm_id = dol_getIdFromCode($db, GETPOST('stcomm', 'alpha'), 'c_stcommcontact');
		$result = $object->update($object->id, $user);
		if ($result < 0) {
			setEventMessages($object->error, $object->errors, 'errors');
		}
	}

	// Update extrafields
	if ($action == "update_extras" && !empty($permissiontoadd)) {
		$object->fetch(GETPOST('id', 'int'));

		$attributekey = GETPOST('attribute', 'alpha');
		$attributekeylong = 'options_'.$attributekey;

		if (GETPOSTISSET($attributekeylong.'day') && GETPOSTISSET($attributekeylong.'month') && GETPOSTISSET($attributekeylong.'year')) {
			// This is properties of a date
			$object->array_options['options_'.$attributekey] = dol_mktime(GETPOST($attributekeylong.'hour', 'int'), GETPOST($attributekeylong.'min', 'int'), GETPOST($attributekeylong.'sec', 'int'), GETPOST($attributekeylong.'month', 'int'), GETPOST($attributekeylong.'day', 'int'), GETPOST($attributekeylong.'year', 'int'));
			//var_dump(dol_print_date($object->array_options['options_'.$attributekey]));exit;
		} else {
			$object->array_options['options_'.$attributekey] = GETPOST($attributekeylong, 'alpha');
		}

		$result = $object->insertExtraFields(empty($triggermodname) ? '' : $triggermodname, $user);
		if ($result > 0) {
			setEventMessages($langs->trans('RecordSaved'), null, 'mesgs');
			$action = 'view';
		} else {
			setEventMessages($object->error, $object->errors, 'errors');
			$action = 'edit_extras';
		}
	}

	// Update extrafields
	if ($action == 'update_extras' && ! empty($user->rights->societe->contact->creer)) {
		$object->oldcopy = dol_clone($object);

		// Fill array 'array_options' with data from update form
		$ret = $extrafields->setOptionalsFromPost(null, $object, GETPOST('attribute', 'restricthtml'));
		if ($ret < 0) {
			$error++;
		}

		if (!$error) {
			$result = $object->insertExtraFields('CONTACT_MODIFY');
			if ($result < 0) {
				setEventMessages($object->error, $object->errors, 'errors');
				$error++;
			}
		}

		if ($error) {
			$action = 'edit_extras';
		}
	}

	// Actions to send emails
	$triggersendname = 'CONTACT_SENTBYMAIL';
	$paramname = 'id';
	$mode = 'emailfromcontact';
	include DOL_DOCUMENT_ROOT.'/core/actions_sendmails.inc.php';
}


/*
 *	View
 */

$form = new Form($db);
<<<<<<< HEAD
=======
$formadmin = new FormAdmin($db);
>>>>>>> 503d1a04
$formcompany = new FormCompany($db);

$title = (!empty($conf->global->SOCIETE_ADDRESSES_MANAGEMENT) ? $langs->trans("Contacts") : $langs->trans("ContactsAddresses"));
if (!empty($conf->global->MAIN_HTML_TITLE) && preg_match('/contactnameonly/', $conf->global->MAIN_HTML_TITLE) && $object->lastname) {
	$title = $object->lastname;
}
$help_url = 'EN:Module_Third_Parties|FR:Module_Tiers|ES:Empresas';
llxHeader('', $title, $help_url);

$countrynotdefined = $langs->trans("ErrorSetACountryFirst").' ('.$langs->trans("SeeAbove").')';

$objsoc = new Societe($db);
if ($socid > 0) {
	$objsoc->fetch($socid);
}

if (is_object($objcanvas) && $objcanvas->displayCanvasExists($action)) {
	// -----------------------------------------
	// When used with CANVAS
	// -----------------------------------------
	if (empty($object->error) && $id) {
		$object = new Contact($db);
		$result = $object->fetch($id);
		if ($result <= 0) {
			dol_print_error('', $object->error);
		}
	}
	$objcanvas->assign_values($action, $object->id, $object->ref); // Set value for templates
	$objcanvas->display_canvas($action); // Show template
} else {
	// -----------------------------------------
	// When used in standard mode
	// -----------------------------------------

	// Confirm deleting contact
	if ($user->rights->societe->contact->supprimer) {
		if ($action == 'delete') {
			print $form->formconfirm($_SERVER["PHP_SELF"]."?id=".$id.($backtopage ? '&backtopage='.$backtopage : ''), $langs->trans("DeleteContact"), $langs->trans("ConfirmDeleteContact"), "confirm_delete", '', 0, 1);
		}
	}

	/*
	 * Onglets
	 */
	$head = array();
	if ($id > 0) {
		// Si edition contact deja existant
		$object = new Contact($db);
		$res = $object->fetch($id, $user);
		if ($res < 0) {
			setEventMessages($object->error, $object->errors, 'errors');
		}

		$object->fetchRoles();

		// Show tabs
		$head = contact_prepare_head($object);

		$title = (!empty($conf->global->SOCIETE_ADDRESSES_MANAGEMENT) ? $langs->trans("Contacts") : $langs->trans("ContactsAddresses"));
	}

	if ($user->rights->societe->contact->creer) {
		if ($action == 'create') {
			/*
			 * Fiche en mode creation
			 */
			$object->canvas = $canvas;

			$object->state_id = GETPOST("state_id", "int");

			// We set country_id, country_code and label for the selected country
			$object->country_id = GETPOST("country_id") ? GETPOST("country_id", "int") : (empty($objsoc->country_id) ? $mysoc->country_id : $objsoc->country_id);
			if ($object->country_id) {
				$tmparray = getCountry($object->country_id, 'all');
				$object->country_code = $tmparray['code'];
				$object->country      = $tmparray['label'];
			}

			$title = (!empty($conf->global->SOCIETE_ADDRESSES_MANAGEMENT) ? $langs->trans("NewContact") : $langs->trans("NewContactAddress"));
			$linkback = '';
			print load_fiche_titre($title, $linkback, 'address');

			// Show errors
			dol_htmloutput_errors(is_numeric($error) ? '' : $error, $errors);

			if ($conf->use_javascript_ajax) {
				print "\n".'<script type="text/javascript">'."\n";
				print 'jQuery(document).ready(function () {
							jQuery("#selectcountry_id").change(function() {
								document.formsoc.action.value="create";
								document.formsoc.submit();
							});

							$("#copyaddressfromsoc").click(function() {
								$(\'textarea[name="address"]\').val("'.dol_escape_js($objsoc->address).'");
								$(\'input[name="zipcode"]\').val("'.dol_escape_js($objsoc->zip).'");
								$(\'input[name="town"]\').val("'.dol_escape_js($objsoc->town).'");
								console.log("Set state_id to '.dol_escape_js($objsoc->state_id).'");
								$(\'select[name="state_id"]\').val("'.dol_escape_js($objsoc->state_id).'").trigger("change");
								/* set country at end because it will trigger page refresh */
								console.log("Set country id to '.dol_escape_js($objsoc->country_id).'");
								$(\'select[name="country_id"]\').val("'.dol_escape_js($objsoc->country_id).'").trigger("change");   /* trigger required to update select2 components */
                            });
						})'."\n";
				print '</script>'."\n";
			}

			print '<form method="post" name="formsoc" action="'.$_SERVER["PHP_SELF"].'">';
			print '<input type="hidden" name="token" value="'.newToken().'">';
			print '<input type="hidden" name="action" value="add">';
			print '<input type="hidden" name="backtopage" value="'.$backtopage.'">';
			if (!empty($objsoc)) {
				print '<input type="hidden" name="entity" value="'.$objsoc->entity.'">';
			}

			print dol_get_fiche_head($head, 'card', '', 0, '');

			print '<table class="border centpercent">';

			// Name
			print '<tr><td class="titlefieldcreate fieldrequired"><label for="lastname">'.$langs->trans("Lastname").' / '.$langs->trans("Label").'</label></td>';
			print '<td colspan="3"><input name="lastname" id="lastname" type="text" class="maxwidth100onsmartphone" maxlength="80" value="'.dol_escape_htmltag(GETPOST("lastname", 'alpha') ?GETPOST("lastname", 'alpha') : $object->lastname).'" autofocus="autofocus"></td>';
			print '</tr>';

			print '<tr>';
			print '<td><label for="firstname">';
			print $form->textwithpicto($langs->trans("Firstname"), $langs->trans("KeepEmptyIfGenericAddress")).'</label></td>';
			print '<td colspan="3"><input name="firstname" id="firstname"type="text" class="maxwidth100onsmartphone" maxlength="80" value="'.dol_escape_htmltag(GETPOST("firstname", 'alpha') ?GETPOST("firstname", 'alpha') : $object->firstname).'"></td>';
			print '</tr>';

			// Company
			if (empty($conf->global->SOCIETE_DISABLE_CONTACTS)) {
				if ($socid > 0) {
					print '<tr><td><label for="socid">'.$langs->trans("ThirdParty").'</label></td>';
					print '<td colspan="3" class="maxwidthonsmartphone">';
					print $objsoc->getNomUrl(1, 'contact');
					print '</td>';
					print '<input type="hidden" name="socid" id="socid" value="'.$objsoc->id.'">';
					print '</td></tr>';
				} else {
					print '<tr><td><label for="socid">'.$langs->trans("ThirdParty").'</label></td><td colspan="3" class="maxwidthonsmartphone">';
					print img_picto('', 'company').$form->select_company($socid, 'socid', '', 'SelectThirdParty', 0, 0, null, 0, 'minwidth300 maxwidth500 widthcentpercentminusxx');
					print '</td></tr>';
				}
			}

			// Civility
			print '<tr><td><label for="civility_code">'.$langs->trans("UserTitle").'</label></td><td colspan="3">';
			print $formcompany->select_civility(GETPOSTISSET("civility_code") ? GETPOST("civility_code", 'alpha') : $object->civility_code, 'civility_code');
			print '</td></tr>';

			// Job position
			print '<tr><td><label for="title">'.$langs->trans("PostOrFunction").'</label></td>';
			print '<td colspan="3"><input name="poste" id="title" type="text" class="minwidth100" maxlength="255" value="'.dol_escape_htmltag(GETPOSTISSET("poste") ?GETPOST("poste", 'alphanohtml') : $object->poste).'"></td>';

			$colspan = 3;
			if ($conf->use_javascript_ajax && $socid > 0) {
				$colspan = 2;
			}

			// Address
			if (((isset($objsoc->typent_code) && $objsoc->typent_code == 'TE_PRIVATE') || !empty($conf->global->CONTACT_USE_COMPANY_ADDRESS)) && dol_strlen(trim($object->address)) == 0) {
				$object->address = $objsoc->address; // Predefined with third party
			}
			print '<tr><td><label for="address">'.$langs->trans("Address").'</label></td>';
			print '<td colspan="'.$colspan.'"><textarea class="flat quatrevingtpercent" name="address" id="address" rows="'.ROWS_2.'">'.(GETPOST("address", 'alpha') ?GETPOST("address", 'alpha') : $object->address).'</textarea></td>';

			if ($conf->use_javascript_ajax && $socid > 0) {
				$rowspan = 3;
				if (empty($conf->global->SOCIETE_DISABLE_STATE)) {
					$rowspan++;
				}

				print '<td class="valignmiddle center" rowspan="'.$rowspan.'">';
				print '<a href="#" id="copyaddressfromsoc">'.$langs->trans('CopyAddressFromSoc').'</a>';
				print '</td>';
			}
			print '</tr>';

			// Zip / Town
			if (((isset($objsoc->typent_code) && $objsoc->typent_code == 'TE_PRIVATE') || !empty($conf->global->CONTACT_USE_COMPANY_ADDRESS)) && dol_strlen(trim($object->zip)) == 0) {
				$object->zip = $objsoc->zip; // Predefined with third party
			}
			if (((isset($objsoc->typent_code) && $objsoc->typent_code == 'TE_PRIVATE') || !empty($conf->global->CONTACT_USE_COMPANY_ADDRESS)) && dol_strlen(trim($object->town)) == 0) {
				$object->town = $objsoc->town; // Predefined with third party
			}
			print '<tr><td><label for="zipcode">'.$langs->trans("Zip").'</label> / <label for="town">'.$langs->trans("Town").'</label></td><td colspan="'.$colspan.'" class="maxwidthonsmartphone">';
			print $formcompany->select_ziptown((GETPOST("zipcode", 'alpha') ? GETPOST("zipcode", 'alpha') : $object->zip), 'zipcode', array('town', 'selectcountry_id', 'state_id'), 6).'&nbsp;';
			print $formcompany->select_ziptown((GETPOST("town", 'alpha') ? GETPOST("town", 'alpha') : $object->town), 'town', array('zipcode', 'selectcountry_id', 'state_id'));
			print '</td></tr>';

			// Country
			print '<tr><td><label for="selectcountry_id">'.$langs->trans("Country").'</label></td><td colspan="'.$colspan.'" class="maxwidthonsmartphone">';
			print img_picto('', 'globe-americas', 'class="paddingrightonly"');
			print $form->select_country((GETPOST("country_id", 'alpha') ? GETPOST("country_id", 'alpha') : $object->country_id), 'country_id');
			if ($user->admin) {
				print info_admin($langs->trans("YouCanChangeValuesForThisListFromDictionarySetup"), 1);
			}
			print '</td></tr>';

			// State
			if (empty($conf->global->SOCIETE_DISABLE_STATE)) {
				if (!empty($conf->global->MAIN_SHOW_REGION_IN_STATE_SELECT) && ($conf->global->MAIN_SHOW_REGION_IN_STATE_SELECT == 1 || $conf->global->MAIN_SHOW_REGION_IN_STATE_SELECT == 2)) {
					print '<tr><td><label for="state_id">'.$langs->trans('Region-State').'</label></td><td colspan="'.$colspan.'" class="maxwidthonsmartphone">';
				} else {
					print '<tr><td><label for="state_id">'.$langs->trans('State').'</label></td><td colspan="'.$colspan.'" class="maxwidthonsmartphone">';
				}

				if ($object->country_id) {
					print img_picto('', 'state', 'class="pictofixedwidth"');
					print $formcompany->select_state(GETPOST("state_id", 'alpha') ? GETPOST("state_id", 'alpha') : $object->state_id, $object->country_code, 'state_id');
				} else {
					print $countrynotdefined;
				}
				print '</td></tr>';
			}

			if (((isset($objsoc->typent_code) && $objsoc->typent_code == 'TE_PRIVATE') || !empty($conf->global->CONTACT_USE_COMPANY_ADDRESS)) && dol_strlen(trim($object->phone_pro)) == 0) {
				$object->phone_pro = $objsoc->phone; // Predefined with third party
			}
			if (((isset($objsoc->typent_code) && $objsoc->typent_code == 'TE_PRIVATE') || !empty($conf->global->CONTACT_USE_COMPANY_ADDRESS)) && dol_strlen(trim($object->fax)) == 0) {
				$object->fax = $objsoc->fax; // Predefined with third party
			}

			// Phone / Fax
			print '<tr><td>'.$form->editfieldkey('PhonePro', 'phone_pro', '', $object, 0).'</td>';
			print '<td>';
			print img_picto('', 'object_phoning');
			print '<input type="text" name="phone_pro" id="phone_pro" class="maxwidth200" value="'.(GETPOSTISSET('phone_pro') ? GETPOST('phone_pro', 'alpha') : $object->phone_pro).'"></td>';
			if ($conf->browser->layout == 'phone') {
				print '</tr><tr>';
			}
			print '<td>'.$form->editfieldkey('PhonePerso', 'phone_perso', '', $object, 0).'</td>';
			print '<td>';
			print img_picto('', 'object_phoning');
			print '<input type="text" name="phone_perso" id="phone_perso" class="maxwidth200" value="'.(GETPOSTISSET('phone_perso') ? GETPOST('phone_perso', 'alpha') : $object->phone_perso).'"></td></tr>';

			print '<tr><td>'.$form->editfieldkey('PhoneMobile', 'phone_mobile', '', $object, 0).'</td>';
			print '<td>';
			print img_picto('', 'object_phoning_mobile');
			print '<input type="text" name="phone_mobile" id="phone_mobile" class="maxwidth200" value="'.(GETPOSTISSET('phone_mobile') ? GETPOST('phone_mobile', 'alpha') : $object->phone_mobile).'"></td>';
			if ($conf->browser->layout == 'phone') {
				print '</tr><tr>';
			}
			print '<td>'.$form->editfieldkey('Fax', 'fax', '', $object, 0).'</td>';
			print '<td>';
			print img_picto('', 'object_phoning_fax');
			print '<input type="text" name="fax" id="fax" class="maxwidth200" value="'.(GETPOSTISSET('fax') ? GETPOST('fax', 'alpha') : $object->fax).'"></td>';
			print '</tr>';

			if (((isset($objsoc->typent_code) && $objsoc->typent_code == 'TE_PRIVATE') || !empty($conf->global->CONTACT_USE_COMPANY_ADDRESS)) && dol_strlen(trim($object->email)) == 0) {
				$object->email = $objsoc->email; // Predefined with third party
			}

			// Email
			print '<tr><td>'.$form->editfieldkey('EMail', 'email', '', $object, 0, 'string', '').'</td>';
			print '<td>';
			print img_picto('', 'object_email');
			print '<input type="text" name="email" id="email" value="'.(GETPOSTISSET('email') ? GETPOST('email', 'alpha') : $object->email).'"></td>';
			print '</tr>';

			// Unsubscribe
			if (!empty($conf->mailing->enabled)) {
				if ($conf->use_javascript_ajax && $conf->global->MAILING_CONTACT_DEFAULT_BULK_STATUS == 2) {
					print "\n".'<script type="text/javascript">'."\n";
					print '$(document).ready(function () {
							$("#email").keyup(function() {
								if ($(this).val()!="") {
									$(".noemail").addClass("fieldrequired");
								} else {
									$(".noemail").removeClass("fieldrequired");
								}
							});
						})'."\n";
					print '</script>'."\n";
				}
				if (!GETPOSTISSET("no_email") && !empty($object->email)) {
					$result = $object->getNoEmail();
					if ($result < 0) {
						setEventMessages($object->error, $object->errors, 'errors');
					}
				}
				print '<tr>';
				print '<td class="noemail"><label for="no_email">'.$langs->trans("No_Email").'</label></td>';
				print '<td>';
				print $form->selectyesno('no_email', (GETPOSTISSET("no_email") ? GETPOST("no_email", 'int') : $conf->global->MAILING_CONTACT_DEFAULT_BULK_STATUS), 1, false, ($conf->global->MAILING_CONTACT_DEFAULT_BULK_STATUS == 2));
				print '</td>';
				print '</tr>';
			}


			if (!empty($conf->socialnetworks->enabled)) {
				foreach ($socialnetworks as $key => $value) {
					if ($value['active']) {
						print '<tr>';
						print '<td><label for="'.$value['label'].'">'.$form->editfieldkey($value['label'], $key, '', $object, 0).'</label></td>';
						print '<td colspan="3">';
						if (!empty($value['icon'])) {
							print '<span class="fa '.$value['icon'].'"></span>';
						}
						print '<input type="text" name="'.$key.'" id="'.$key.'" class="minwidth100" maxlength="80" value="'.dol_escape_htmltag(GETPOSTISSET($key) ?GETPOST($key, 'alphanohtml') : (!empty($object->socialnetworks[$key]) ? $object->socialnetworks[$key] : "")).'">';
						print '</td>';
						print '</tr>';
					} elseif (!empty($object->socialnetworks[$key])) {
						print '<input type="hidden" name="'.$key.'" value="'.$object->socialnetworks[$key].'">';
					}
				}
			}

			// Visibility
			print '<tr><td><label for="priv">'.$langs->trans("ContactVisibility").'</label></td><td colspan="3">';
			$selectarray = array('0'=>$langs->trans("ContactPublic"), '1'=>$langs->trans("ContactPrivate"));
			print $form->selectarray('priv', $selectarray, (GETPOST("priv", 'alpha') ?GETPOST("priv", 'alpha') : $object->priv), 0);
			print '</td></tr>';

			//Default language
			if (!empty($conf->global->MAIN_MULTILANGS)) {
				print '<tr><td>'.$form->editfieldkey('DefaultLang', 'default_lang', '', $object, 0).'</td><td colspan="3" class="maxwidthonsmartphone">'."\n";
				print $formadmin->select_language(GETPOST('default_lang', 'alpha') ?GETPOST('default_lang', 'alpha') : ($object->default_lang ? $object->default_lang : ''), 'default_lang', 0, 0, 1, 0, 0, 'maxwidth200onsmartphone', 0, 0, 0, null, 1);

				print '</td>';
				print '</tr>';
			}

			// Categories
			if (!empty($conf->categorie->enabled) && !empty($user->rights->categorie->lire)) {
				print '<tr><td>'.$form->editfieldkey('Categories', 'contcats', '', $object, 0).'</td><td colspan="3">';
				$cate_arbo = $form->select_all_categories(Categorie::TYPE_CONTACT, null, 'parent', null, null, 1);
				print img_picto('', 'category').$form->multiselectarray('contcats', $cate_arbo, GETPOST('contcats', 'array'), null, null, null, null, '90%');
				print "</td></tr>";
			}

			// Contact by default
			if (!empty($socid)) {
				print '<tr><td>'.$langs->trans("ContactByDefaultFor").'</td>';
				print '<td colspan="3">';
				$contactType = $object->listeTypeContacts('external', '', 1);
				print $form->multiselectarray('roles', $contactType, array(), 0, 0, 'minwidth500');
				print '</td></tr>';
			}

			// Other attributes
			$parameters = array('socid' => $socid, 'objsoc' => $objsoc, 'colspan' => ' colspan="3"', 'cols' => 3, 'colspanvalue' => 3);
			include DOL_DOCUMENT_ROOT.'/core/tpl/extrafields_add.tpl.php';

			print "</table><br>";

			print '<hr style="margin-bottom: 20px">';

			// Add personnal information
			print load_fiche_titre('<div class="comboperso">'.$langs->trans("PersonalInformations").'</div>', '', '');

			print '<table class="border centpercent">';

			// Date To Birth
			print '<tr><td><label for="birthday">'.$langs->trans("DateOfBirth").'</label></td><td>';
			$form = new Form($db);
			if ($object->birthday) {
				print $form->selectDate($object->birthday, 'birthday', 0, 0, 0, "perso", 1, 0);
			} else {
				print $form->selectDate('', 'birthday', 0, 0, 1, "perso", 1, 0);
			}
			print '</td>';

			print '<td><label for="birthday_alert">'.$langs->trans("Alert").'</label>: ';
			if (!empty($object->birthday_alert)) {
				print '<input type="checkbox" name="birthday_alert" id="birthday_alert" checked>';
			} else {
				print '<input type="checkbox" name="birthday_alert" id="birthday_alert">';
			}
			print '</td>';
			print '</tr>';

			print "</table>";

			print dol_get_fiche_end();

			print $form->buttonsSaveCancel("Add");

			print "</form>";
		} elseif ($action == 'edit' && !empty($id)) {
			/*
			 * Fiche en mode edition
			 */

			// We set country_id, and country_code label of the chosen country
			if (GETPOSTISSET("country_id") || $object->country_id) {
				$tmparray = getCountry($object->country_id, 'all');
				$object->country_code = $tmparray['code'];
				$object->country      = $tmparray['label'];
			}

			$objsoc = new Societe($db);
			$objsoc->fetch($object->socid);

			// Show errors
			dol_htmloutput_errors(is_numeric($error) ? '' : $error, $errors);

			if ($conf->use_javascript_ajax) {
				print "\n".'<script type="text/javascript">'."\n";
				print 'jQuery(document).ready(function () {
							jQuery("#selectcountry_id").change(function() {
								document.formsoc.action.value="edit";
								document.formsoc.submit();
							});

							$("#copyaddressfromsoc").click(function() {
								$(\'textarea[name="address"]\').val("'.dol_escape_js($objsoc->address).'");
								$(\'input[name="zipcode"]\').val("'.dol_escape_js($objsoc->zip).'");
								$(\'input[name="town"]\').val("'.dol_escape_js($objsoc->town).'");
								console.log("Set state_id to '.dol_escape_js($objsoc->state_id).'");
								$(\'select[name="state_id"]\').val("'.dol_escape_js($objsoc->state_id).'").trigger("change");
								/* set country at end because it will trigger page refresh */
								console.log("Set country id to '.dol_escape_js($objsoc->country_id).'");
								$(\'select[name="country_id"]\').val("'.dol_escape_js($objsoc->country_id).'").trigger("change");   /* trigger required to update select2 components */
            				});
						})'."\n";
				print '</script>'."\n";
			}

			print '<form enctype="multipart/form-data" method="post" action="'.$_SERVER["PHP_SELF"].'?id='.$id.'" name="formsoc">';
			print '<input type="hidden" name="token" value="'.newToken().'">';
			print '<input type="hidden" name="id" value="'.$id.'">';
			print '<input type="hidden" name="action" value="update">';
			print '<input type="hidden" name="contactid" value="'.$object->id.'">';
			print '<input type="hidden" name="old_lastname" value="'.$object->lastname.'">';
			print '<input type="hidden" name="old_firstname" value="'.$object->firstname.'">';
			if (!empty($backtopage)) {
				print '<input type="hidden" name="backtopage" value="'.$backtopage.'">';
			}

			print dol_get_fiche_head($head, 'card', $title, 0, 'contact');

			print '<table class="border centpercent">';

			// Ref/ID
			if (!empty($conf->global->MAIN_SHOW_TECHNICAL_ID)) {
				print '<tr><td>'.$langs->trans("ID").'</td><td colspan="3">';
				print $object->ref;
				print '</td></tr>';
			}

			// Lastname
			print '<tr><td class="titlefieldcreate fieldrequired"><label for="lastname">'.$langs->trans("Lastname").' / '.$langs->trans("Label").'</label></td>';
			print '<td colspan="3"><input name="lastname" id="lastname" type="text" class="minwidth200" maxlength="80" value="'.(GETPOSTISSET("lastname") ? GETPOST("lastname") : $object->lastname).'" autofocus="autofocus"></td>';
			print '</tr>';
			print '<tr>';
			// Firstname
			print '<td><label for="firstname">'.$langs->trans("Firstname").'</label></td>';
			print '<td colspan="3"><input name="firstname" id="firstname" type="text" class="minwidth200" maxlength="80" value="'.(GETPOSTISSET("firstname") ? GETPOST("firstname") : $object->firstname).'"></td>';
			print '</tr>';

			// Company
			if (empty($conf->global->SOCIETE_DISABLE_CONTACTS)) {
				print '<tr><td><label for="socid">'.$langs->trans("ThirdParty").'</label></td>';
				print '<td colspan="3" class="maxwidthonsmartphone">';
				print img_picto('', 'company').$form->select_company(GETPOST('socid', 'int') ?GETPOST('socid', 'int') : ($object->socid ? $object->socid : -1), 'socid', '', $langs->trans("SelectThirdParty"));
				print '</td>';
				print '</tr>';
			}

			// Civility
			print '<tr><td><label for="civility_code">'.$langs->trans("UserTitle").'</label></td><td colspan="3">';
			print $formcompany->select_civility(GETPOSTISSET("civility_code") ? GETPOST("civility_code", "aZ09") : $object->civility_code, 'civility_code');
			print '</td></tr>';

			// Job position
			print '<tr><td><label for="title">'.$langs->trans("PostOrFunction").'</label></td>';
			print '<td colspan="3"><input name="poste" id="title" type="text" class="minwidth100" maxlength="255" value="'.dol_escape_htmltag(GETPOSTISSET("poste") ? GETPOST("poste", 'alphanohtml') : $object->poste).'"></td></tr>';

			// Address
			print '<tr><td><label for="address">'.$langs->trans("Address").'</label></td>';
			print '<td colspan="3">';
			print '<div class="paddingrightonly valignmiddle inline-block quatrevingtpercent">';
			print '<textarea class="flat minwidth200 centpercent" name="address" id="address">'.(GETPOSTISSET("address") ? GETPOST("address", 'nohtml') : $object->address).'</textarea>';
			print '</div><div class="paddingrightonly valignmiddle inline-block">';
			if ($conf->use_javascript_ajax) {
				print '<a href="#" id="copyaddressfromsoc">'.$langs->trans('CopyAddressFromSoc').'</a><br>';
			}
			print '</div>';
			print '</td>';

			// Zip / Town
			print '<tr><td><label for="zipcode">'.$langs->trans("Zip").'</label> / <label for="town">'.$langs->trans("Town").'</label></td><td colspan="3" class="maxwidthonsmartphone">';
			print $formcompany->select_ziptown((GETPOSTISSET("zipcode") ? GETPOST("zipcode") : $object->zip), 'zipcode', array('town', 'selectcountry_id', 'state_id'), 6).'&nbsp;';
			print $formcompany->select_ziptown((GETPOSTISSET("town") ? GETPOST("town") : $object->town), 'town', array('zipcode', 'selectcountry_id', 'state_id'));
			print '</td></tr>';

			// Country
			print '<tr><td><label for="selectcountry_id">'.$langs->trans("Country").'</label></td><td colspan="3" class="maxwidthonsmartphone">';
			print img_picto('', 'globe-americas', 'class="paddingrightonly"');
			print $form->select_country(GETPOSTISSET("country_id") ? GETPOST("country_id") : $object->country_id, 'country_id');
			if ($user->admin) {
				print info_admin($langs->trans("YouCanChangeValuesForThisListFromDictionarySetup"), 1);
			}
			print '</td></tr>';

			// State
			if (empty($conf->global->SOCIETE_DISABLE_STATE)) {
				if (!empty($conf->global->MAIN_SHOW_REGION_IN_STATE_SELECT) && ($conf->global->MAIN_SHOW_REGION_IN_STATE_SELECT == 1 || $conf->global->MAIN_SHOW_REGION_IN_STATE_SELECT == 2)) {
					print '<tr><td><label for="state_id">'.$langs->trans('Region-State').'</label></td><td colspan="3" class="maxwidthonsmartphone">';
				} else {
					print '<tr><td><label for="state_id">'.$langs->trans('State').'</label></td><td colspan="3" class="maxwidthonsmartphone">';
				}

				print img_picto('', 'state', 'class="pictofixedwidth"');
				print $formcompany->select_state(GETPOSTISSET('state_id') ? GETPOST('state_id', 'alpha') : $object->state_id, $object->country_code, 'state_id');
				print '</td></tr>';
			}

			// Phone
			print '<tr><td>'.$form->editfieldkey('PhonePro', 'phone_pro', GETPOST('phone_pro', 'alpha'), $object, 0).'</td>';
			print '<td>';
			print img_picto('', 'object_phoning');
			print '<input type="text" name="phone_pro" id="phone_pro" class="maxwidth200" maxlength="80" value="'.(GETPOSTISSET('phone_pro') ?GETPOST('phone_pro', 'alpha') : $object->phone_pro).'"></td>';
			print '<td>'.$form->editfieldkey('PhonePerso', 'fax', GETPOST('phone_perso', 'alpha'), $object, 0).'</td>';
			print '<td>';
			print img_picto('', 'object_phoning');
			print '<input type="text" name="phone_perso" id="phone_perso" class="maxwidth200" maxlength="80" value="'.(GETPOSTISSET('phone_perso') ?GETPOST('phone_perso', 'alpha') : $object->phone_perso).'"></td></tr>';

			print '<tr><td>'.$form->editfieldkey('PhoneMobile', 'phone_mobile', GETPOST('phone_mobile', 'alpha'), $object, 0, 'string', '').'</td>';
			print '<td>';
			print img_picto('', 'object_phoning_mobile');
			print '<input type="text" name="phone_mobile" id="phone_mobile" class="maxwidth200" maxlength="80" value="'.(GETPOSTISSET('phone_mobile') ?GETPOST('phone_mobile', 'alpha') : $object->phone_mobile).'"></td>';
			print '<td>'.$form->editfieldkey('Fax', 'fax', GETPOST('fax', 'alpha'), $object, 0).'</td>';
			print '<td>';
			print img_picto('', 'object_phoning_fax');
			print '<input type="text" name="fax" id="fax" class="maxwidth200" maxlength="80" value="'.(GETPOSTISSET('phone_fax') ?GETPOST('phone_fax', 'alpha') : $object->fax).'"></td></tr>';

			// EMail
			print '<tr><td>'.$form->editfieldkey('EMail', 'email', GETPOST('email', 'alpha'), $object, 0, 'string', '', (!empty($conf->global->SOCIETE_EMAIL_MANDATORY))).'</td>';
			print '<td>';
			print img_picto('', 'object_email');
			print '<input type="text" name="email" id="email" class="maxwidth100onsmartphone quatrevingtpercent" value="'.(GETPOSTISSET('email') ?GETPOST('email', 'alpha') : $object->email).'"></td>';
			if (!empty($conf->mailing->enabled)) {
				$langs->load("mails");
				print '<td class="nowrap">'.$langs->trans("NbOfEMailingsSend").'</td>';
				print '<td>'.$object->getNbOfEMailings().'</td>';
			} else {
				print '<td colspan="2"></td>';
			}
			print '</tr>';

			// Unsubscribe
			if (!empty($conf->mailing->enabled)) {
				if ($conf->use_javascript_ajax && isset($conf->global->MAILING_CONTACT_DEFAULT_BULK_STATUS) && $conf->global->MAILING_CONTACT_DEFAULT_BULK_STATUS == 2) {
					print "\n".'<script type="text/javascript">'."\n";

					print '
					jQuery(document).ready(function () {
						function init_check_no_email(input) {
							if (input.val()!="") {
								$(".noemail").addClass("fieldrequired");
							} else {
								$(".noemail").removeClass("fieldrequired");
							}
						}
						$("#email").keyup(function() {
							init_check_no_email($(this));
						});
						init_check_no_email($("#email"));
					})'."\n";
					print '</script>'."\n";
				}
				if (!GETPOSTISSET("no_email") && !empty($object->email)) {
					$result = $object->getNoEmail();
					if ($result < 0) {
						setEventMessages($object->error, $object->errors, 'errors');
					}
				}
				print '<tr>';
				print '<td class="noemail"><label for="no_email">'.$langs->trans("No_Email").'</label></td>';
				print '<td>';
				$useempty = (isset($conf->global->MAILING_CONTACT_DEFAULT_BULK_STATUS) && ($conf->global->MAILING_CONTACT_DEFAULT_BULK_STATUS == 2));
				print $form->selectyesno('no_email', (GETPOSTISSET("no_email") ? GETPOST("no_email", 'int') : $object->no_email), 1, false, $useempty);
				print '</td>';
				print '</tr>';
			}

			if (!empty($conf->socialnetworks->enabled)) {
				foreach ($socialnetworks as $key => $value) {
					if ($value['active']) {
						print '<tr>';
						print '<td><label for="'.$value['label'].'">'.$form->editfieldkey($value['label'], $key, '', $object, 0).'</label></td>';
						print '<td colspan="3">';
						if (!empty($value['icon'])) {
							print '<span class="fa '.$value['icon'].'"></span>';
						}
						print '<input type="text" name="'.$key.'" id="'.$key.'" class="minwidth100" maxlength="80" value="'.dol_escape_htmltag(GETPOSTISSET($key) ?GETPOST($key, 'alphanohtml') : (empty($object->socialnetworks[$key]) ? '' : $object->socialnetworks[$key])).'">';
						print '</td>';
						print '</tr>';
					} elseif (!empty($object->socialnetworks[$key])) {
						print '<input type="hidden" name="'.$key.'" value="'.$object->socialnetworks[$key].'">';
					}
				}
			}

			// Visibility
			print '<tr><td><label for="priv">'.$langs->trans("ContactVisibility").'</label></td><td colspan="3">';
			$selectarray = array('0'=>$langs->trans("ContactPublic"), '1'=>$langs->trans("ContactPrivate"));
			print $form->selectarray('priv', $selectarray, $object->priv, 0);
			print '</td></tr>';

			//Default language
			if (!empty($conf->global->MAIN_MULTILANGS)) {
				print '<tr><td>'.$form->editfieldkey('DefaultLang', 'default_lang', '', $object, 0).'</td><td colspan="3" class="maxwidthonsmartphone">'."\n";
				print $formadmin->select_language($object->default_lang, 'default_lang', 0, 0, 1, 0, 0, '', 0, 0, 0, null, 1);

				print '</td>';
				print '</tr>';
			}

			// Note Public
			print '<tr><td class="tdtop"><label for="note_public">'.$langs->trans("NotePublic").'</label></td><td colspan="3">';
			$doleditor = new DolEditor('note_public', $object->note_public, '', 80, 'dolibarr_notes', 'In', 0, false, empty($conf->global->FCKEDITOR_ENABLE_NOTE_PUBLIC) ? 0 : 1, ROWS_3, '90%');
			print $doleditor->Create(1);
			print '</td></tr>';

			// Note Private
			print '<tr><td class="tdtop"><label for="note_private">'.$langs->trans("NotePrivate").'</label></td><td colspan="3">';
			$doleditor = new DolEditor('note_private', $object->note_private, '', 80, 'dolibarr_notes', 'In', 0, false, empty($conf->global->FCKEDITOR_ENABLE_NOTE_PRIVATE) ? 0 : 1, ROWS_3, '90%');
			print $doleditor->Create(1);
			print '</td></tr>';

			// Status
			print '<tr><td>'.$langs->trans("Status").'</td>';
			print '<td colspan="3">';
			print $object->getLibStatut(4);
			print '</td></tr>';

			// Categories
			if (!empty($conf->categorie->enabled) && !empty($user->rights->categorie->lire)) {
				print '<tr><td>'.$form->editfieldkey('Categories', 'contcats', '', $object, 0).'</td>';
				print '<td colspan="3">';
				$cate_arbo = $form->select_all_categories(Categorie::TYPE_CONTACT, null, null, null, null, 1);
				$c = new Categorie($db);
				$cats = $c->containing($object->id, 'contact');
				foreach ($cats as $cat) {
					$arrayselected[] = $cat->id;
				}
				print img_picto('', 'category').$form->multiselectarray('contcats', $cate_arbo, $arrayselected, '', 0, '', 0, '90%');
				print "</td></tr>";
			}

			// Contact by default
			if (!empty($object->socid)) {
				print '<tr><td>'.$langs->trans("ContactByDefaultFor").'</td>';
				print '<td colspan="3">';
				print $formcompany->showRoles("roles", $object, 'edit', $object->roles);
				print '</td></tr>';
			}

			// Other attributes
			$parameters = array('colspan' => ' colspan="3"', 'cols'=> '3', 'colspanvalue'=> '3');
			include DOL_DOCUMENT_ROOT.'/core/tpl/extrafields_edit.tpl.php';

			$object->load_ref_elements();

			if (!empty($conf->commande->enabled)) {
				print '<tr><td>'.$langs->trans("ContactForOrders").'</td><td colspan="3">';
				print $object->ref_commande ? $object->ref_commande : ('<span class="opacitymedium">'.$langs->trans("NoContactForAnyOrder").'</span>');
				print '</td></tr>';
			}

			if (!empty($conf->propal->enabled)) {
				print '<tr><td>'.$langs->trans("ContactForProposals").'</td><td colspan="3">';
				print $object->ref_propal ? $object->ref_propal : ('<span class="opacitymedium">'.$langs->trans("NoContactForAnyProposal").'</span>');
				print '</td></tr>';
			}

			if (!empty($conf->contrat->enabled)) {
				print '<tr><td>'.$langs->trans("ContactForContracts").'</td><td colspan="3">';
				print $object->ref_contrat ? $object->ref_contrat : ('<span class="opacitymedium">'.$langs->trans("NoContactForAnyContract").'</span>');
				print '</td></tr>';
			}

			if (!empty($conf->facture->enabled)) {
				print '<tr><td>'.$langs->trans("ContactForInvoices").'</td><td colspan="3">';
				print $object->ref_facturation ? $object->ref_facturation : ('<span class="opacitymedium">'.$langs->trans("NoContactForAnyInvoice").'</span>');
				print '</td></tr>';
			}

			// Login Dolibarr
			print '<tr><td>'.$langs->trans("DolibarrLogin").'</td><td colspan="3">';
			if ($object->user_id) {
				$dolibarr_user = new User($db);
				$result = $dolibarr_user->fetch($object->user_id);
				print $dolibarr_user->getLoginUrl(1);
			} else {
				print '<span class="opacitymedium">'.$langs->trans("NoDolibarrAccess").'</span>';
			}
			print '</td></tr>';

			// Photo
			print '<tr>';
			print '<td>'.$langs->trans("PhotoFile").'</td>';
			print '<td colspan="3">';
			if ($object->photo) {
				print $form->showphoto('contact', $object);
				print "<br>\n";
			}
			print '<table class="nobordernopadding">';
			if ($object->photo) {
				print '<tr><td><input type="checkbox" class="flat photodelete" name="deletephoto" id="photodelete"> '.$langs->trans("Delete").'<br><br></td></tr>';
			}
			//print '<tr><td>'.$langs->trans("PhotoFile").'</td></tr>';
			print '<tr><td><input type="file" class="flat" name="photo" id="photoinput"></td></tr>';
			print '</table>';

			print '</td>';
			print '</tr>';

			print '</table>';

			print dol_get_fiche_end();

			print $form->buttonsSaveCancel();

			print "</form>";
		}
	}

	// Select mail models is same action as presend
	if (GETPOST('modelselected', 'alpha')) {
		$action = 'presend';
	}

	if (!empty($id) && $action != 'edit' && $action != 'create') {
		$objsoc = new Societe($db);

		// View mode

		// Show errors
		dol_htmloutput_errors(is_numeric($error) ? '' : $error, $errors);

		print dol_get_fiche_head($head, 'card', $title, -1, 'contact');

		if ($action == 'create_user') {
			// Full firstname and lastname separated with a dot : firstname.lastname
			include_once DOL_DOCUMENT_ROOT.'/core/lib/functions2.lib.php';
			$login = dol_buildlogin($object->lastname, $object->firstname);

			$generated_password = '';
			if (!$ldap_sid) { // TODO ldap_sid ?
				require_once DOL_DOCUMENT_ROOT.'/core/lib/security2.lib.php';
				$generated_password = getRandomPassword(false);
			}
			$password = $generated_password;

			// Create a form array
			$formquestion = array(
				array('label' => $langs->trans("LoginToCreate"), 'type' => 'text', 'name' => 'login', 'value' => $login),
				array('label' => $langs->trans("Password"), 'type' => 'text', 'name' => 'password', 'value' => $password),
				//array('label' => $form->textwithpicto($langs->trans("Type"),$langs->trans("InternalExternalDesc")), 'type' => 'select', 'name' => 'intern', 'default' => 1, 'values' => array(0=>$langs->trans('Internal'),1=>$langs->trans('External')))
			);
			$text = $langs->trans("ConfirmCreateContact").'<br>';
			if (!empty($conf->societe->enabled)) {
				if ($object->socid > 0) {
					$text .= $langs->trans("UserWillBeExternalUser");
				} else {
					$text .= $langs->trans("UserWillBeInternalUser");
				}
			}
			print $form->formconfirm($_SERVER["PHP_SELF"]."?id=".$object->id, $langs->trans("CreateDolibarrLogin"), $text, "confirm_create_user", $formquestion, 'yes');
		}

		$linkback = '<a href="'.DOL_URL_ROOT.'/contact/list.php?restore_lastsearch_values=1">'.$langs->trans("BackToList").'</a>';

		$morehtmlref = '<a href="'.DOL_URL_ROOT.'/contact/vcard.php?id='.$object->id.'" class="refid">';
		$morehtmlref .= img_picto($langs->trans("Download").' '.$langs->trans("VCard"), 'vcard.png', 'class="valignmiddle marginleftonly paddingrightonly"');
		$morehtmlref .= '</a>';

		$morehtmlref .= '<div class="refidno">';
		if (empty($conf->global->SOCIETE_DISABLE_CONTACTS)) {
			$objsoc->fetch($object->socid);
			// Thirdparty
			$morehtmlref .= $langs->trans('ThirdParty').' : ';
			if ($objsoc->id > 0) {
				$morehtmlref .= $objsoc->getNomUrl(1, 'contact');
			} else {
				$morehtmlref .= '<span class="opacitymedium">'.$langs->trans("ContactNotLinkedToCompany").'</span>';
			}
		}
		$morehtmlref .= '</div>';

		dol_banner_tab($object, 'id', $linkback, 1, 'rowid', 'ref', $morehtmlref);


		print '<div class="fichecenter">';
		print '<div class="fichehalfleft">';

		print '<div class="underbanner clearboth"></div>';
		print '<table class="border tableforfield" width="100%">';

		// Civility
		print '<tr><td class="titlefield">'.$langs->trans("UserTitle").'</td><td>';
		print $object->getCivilityLabel();
		print '</td></tr>';

		// Job / position
		print '<tr><td>'.$langs->trans("PostOrFunction").'</td><td>'.$object->poste.'</td></tr>';

		// Email
		if (!empty($conf->mailing->enabled)) {
			$langs->load("mails");
			print '<tr><td>'.$langs->trans("NbOfEMailingsSend").'</td>';
			print '<td><a href="'.DOL_URL_ROOT.'/comm/mailing/list.php?filteremail='.urlencode($object->email).'">'.$object->getNbOfEMailings().'</a></td></tr>';
		}

		// Unsubscribe opt-out
		if (!empty($conf->mailing->enabled)) {
			$result = $object->getNoEmail();
			if ($result < 0) {
				setEventMessages($object->error, $object->errors, 'errors');
			}
			print '<tr><td>'.$langs->trans("No_Email").'</td><td>';
			if ($object->email) {
				print yn($object->no_email);
			} else {
				print '<span class="opacitymedium">'.$langs->trans("EMailNotDefined").'</span>';
			}
			print '</td></tr>';
		}

		// Default language
		if (!empty($conf->global->MAIN_MULTILANGS)) {
			require_once DOL_DOCUMENT_ROOT.'/core/lib/functions2.lib.php';
			print '<tr><td>'.$langs->trans("DefaultLang").'</td><td>';
			//$s=picto_from_langcode($object->default_lang);
			//print ($s?$s.' ':'');
			$langs->load("languages");
			$labellang = ($object->default_lang ? $langs->trans('Language_'.$object->default_lang.'_'.strtoupper($object->default_lang)) : '');
			print $labellang;
			print '</td></tr>';
		}

		print '<tr><td>'.$langs->trans("ContactVisibility").'</td><td>';
		print $object->LibPubPriv($object->priv);
		print '</td></tr>';

		print '</table>';
		print '</div>';

		$object->fetch_thirdparty();

		if (!empty($conf->global->THIRDPARTY_ENABLE_PROSPECTION_ON_ALTERNATIVE_ADRESSES)) {
			if ($object->thirdparty->client == 2 || $object->thirdparty->client == 3) {
				print '<br>';

				print '<div class="underbanner clearboth"></div>';
				print '<table class="border" width="100%">';

				// Level of prospect
				print '<tr><td class="titlefield nowrap">';
				print '<table width="100%" class="nobordernopadding"><tr><td class="nowrap">';
				print $langs->trans('ProspectLevel');
				print '<td>';
				if ($action != 'editlevel' && $user->rights->societe->contact->creer) {
					print '<td align="right"><a href="'.$_SERVER["PHP_SELF"].'?action=editlevel&token='.newToken().'&id='.$object->id.'">'.img_edit($langs->trans('Modify'), 1).'</a></td>';
				}
				print '</tr></table>';
				print '</td><td>';
				if ($action == 'editlevel') {
					$formcompany->formProspectContactLevel($_SERVER['PHP_SELF'].'?id='.$object->id, $object->fk_prospectlevel, 'prospect_contact_level_id', 1);
				} else {
					print $object->getLibProspLevel();
				}
				print "</td>";
				print '</tr>';

				// Status of prospection
				$object->loadCacheOfProspStatus();
				print '<tr><td>'.$langs->trans("StatusProsp").'</td><td>'.$object->getLibProspCommStatut(4, $object->cacheprospectstatus[$object->stcomm_id]['label']);
				print ' &nbsp; &nbsp; ';
				print '<div class="floatright">';
				foreach ($object->cacheprospectstatus as $key => $val) {
					$titlealt = 'default';
					if (!empty($val['code']) && !in_array($val['code'], array('ST_NO', 'ST_NEVER', 'ST_TODO', 'ST_PEND', 'ST_DONE'))) {
						$titlealt = $val['label'];
					}
					if ($object->stcomm_id != $val['id']) {
						print '<a class="pictosubstatus" href="'.$_SERVER["PHP_SELF"].'?id='.$object->id.'&stcomm='.urlencode($val['code']).'&action=setstcomm&token='.newToken().'">'.img_action($titlealt, $val['code'], $val['picto']).'</a>';
					}
				}
				print '</div></td></tr>';

				print "</table>";
				print '</div>';
			}
		}

		print '<div class="fichehalfright">';

		print '<div class="underbanner clearboth"></div>';
		print '<table class="border tableforfield centpercent">';

		// Categories
		if (!empty($conf->categorie->enabled) && !empty($user->rights->categorie->lire)) {
			print '<tr><td class="titlefield">'.$langs->trans("Categories").'</td>';
			print '<td colspan="3">';
			print $form->showCategories($object->id, Categorie::TYPE_CONTACT, 1);
			print '</td></tr>';
		}

		if (!empty($object->socid)) {
			print '<tr><td class="titlefield">'.$langs->trans("ContactByDefaultFor").'</td>';
			print '<td colspan="3">';
			print $formcompany->showRoles("roles", $object, 'view', $object->roles);
			print '</td></tr>';
		}

		// Other attributes
		$cols = 3;
		$parameters = array('socid'=>$socid);
		include DOL_DOCUMENT_ROOT.'/core/tpl/extrafields_view.tpl.php';

		$object->load_ref_elements();

		if (!empty($conf->propal->enabled)) {
			print '<tr><td class="titlefield">'.$langs->trans("ContactForProposals").'</td><td colspan="3">';
			print $object->ref_propal ? $object->ref_propal : $langs->trans("NoContactForAnyProposal");
			print '</td></tr>';
		}

		if (!empty($conf->commande->enabled) || !empty($conf->expedition->enabled)) {
			print '<tr><td>';
			if (!empty($conf->expedition->enabled)) {
				print $langs->trans("ContactForOrdersOrShipments");
			} else {
				print $langs->trans("ContactForOrders");
			}
			print '</td><td colspan="3">';
			$none = $langs->trans("NoContactForAnyOrder");
			if (!empty($conf->expedition->enabled)) {
				$none = $langs->trans("NoContactForAnyOrderOrShipments");
			}
			print $object->ref_commande ? $object->ref_commande : $none;
			print '</td></tr>';
		}

		if (!empty($conf->contrat->enabled)) {
			print '<tr><td>'.$langs->trans("ContactForContracts").'</td><td colspan="3">';
			print $object->ref_contrat ? $object->ref_contrat : $langs->trans("NoContactForAnyContract");
			print '</td></tr>';
		}

		if (!empty($conf->facture->enabled)) {
			print '<tr><td>'.$langs->trans("ContactForInvoices").'</td><td colspan="3">';
			print $object->ref_facturation ? $object->ref_facturation : $langs->trans("NoContactForAnyInvoice");
			print '</td></tr>';
		}

		print '<tr><td>'.$langs->trans("DolibarrLogin").'</td><td colspan="3">';
		if ($object->user_id) {
			$dolibarr_user = new User($db);
			$result = $dolibarr_user->fetch($object->user_id);
			print $dolibarr_user->getLoginUrl(1);
		} else {
			print $langs->trans("NoDolibarrAccess");
		}
		print '</td></tr>';

		print "</table>";

		print '</div></div>';
		print '<div style="clear:both"></div>';

		print dol_get_fiche_end();

		/*
		 * Action bar
		 */
		print '<div class="tabsAction">';

		$parameters = array();
		$reshook = $hookmanager->executeHooks('addMoreActionsButtons', $parameters, $object, $action); // Note that $action and $object may have been modified by hook
		if (empty($reshook) && $action != 'presend') {
			if (empty($user->socid)) {
				if (!empty($object->email)) {
					$langs->load("mails");
					print '<div class="inline-block divButAction"><a class="butAction" href="'.$_SERVER['PHP_SELF'].'?id='.$object->id.'&action=presend&mode=init#formmailbeforetitle">'.$langs->trans('SendMail').'</a></div>';
				} else {
					$langs->load("mails");
					print '<div class="inline-block divButAction"><a class="butActionRefused" href="#" title="'.dol_escape_htmltag($langs->trans("NoEMail")).'">'.$langs->trans('SendMail').'</a></div>';
				}
			}

			if ($user->rights->societe->contact->creer) {
				print '<a class="butAction" href="'.$_SERVER['PHP_SELF'].'?id='.$object->id.'&action=edit&token='.newToken().'">'.$langs->trans('Modify').'</a>';
			}

			if (!$object->user_id && $user->rights->user->user->creer) {
				print '<a class="butAction" href="'.$_SERVER['PHP_SELF'].'?id='.$object->id.'&action=create_user&token='.newToken().'">'.$langs->trans("CreateDolibarrLogin").'</a>';
			}

			// Activer
			if ($object->statut == 0 && $user->rights->societe->contact->creer) {
				print '<a class="butAction" href="'.$_SERVER['PHP_SELF'].'?id='.$object->id.'&action=enable&token='.newToken().'">'.$langs->trans("Reactivate").'</a>';
			}
			// Desactiver
			if ($object->statut == 1 && $user->rights->societe->contact->creer) {
				print '<a class="butActionDelete" href="'.$_SERVER['PHP_SELF'].'?action=disable&id='.$object->id.'&token='.newToken().'">'.$langs->trans("DisableUser").'</a>';
			}

			// Delete
			if ($user->rights->societe->contact->supprimer) {
				print '<a class="butActionDelete" href="'.$_SERVER['PHP_SELF'].'?id='.$object->id.'&action=delete&token='.newToken().''.($backtopage ? '&backtopage='.urlencode($backtopage) : '').'">'.$langs->trans('Delete').'</a>';
			}
		}

		print "</div>";

		//Select mail models is same action as presend
		if (GETPOST('modelselected')) {
			$action = 'presend';
		}

		if ($action != 'presend') {
			print '<div class="fichecenter"><div class="fichehalfleft">';

			print '</div><div class="fichehalfright">';

			$MAXEVENT = 10;

			$morehtmlright = dolGetButtonTitle($langs->trans('SeeAll'), '', 'fa fa-bars imgforviewmode', DOL_URL_ROOT.'/contact/agenda.php?id='.$object->id);

			// List of actions on element
			include_once DOL_DOCUMENT_ROOT.'/core/class/html.formactions.class.php';
			$formactions = new FormActions($db);
			$somethingshown = $formactions->showactions($object, 'contact', $object->socid, 1, '', $MAXEVENT, '', $morehtmlright); // Show all action for thirdparty

			print '</div></div>';
		}

		// Presend form
		$modelmail = 'contact';
		$defaulttopic = 'Information';
		$diroutput = $conf->societe->dir_output.'/contact/';
		$trackid = 'ctc'.$object->id;

		include DOL_DOCUMENT_ROOT.'/core/tpl/card_presend.tpl.php';
	}
}


llxFooter();

$db->close();<|MERGE_RESOLUTION|>--- conflicted
+++ resolved
@@ -564,10 +564,7 @@
  */
 
 $form = new Form($db);
-<<<<<<< HEAD
-=======
 $formadmin = new FormAdmin($db);
->>>>>>> 503d1a04
 $formcompany = new FormCompany($db);
 
 $title = (!empty($conf->global->SOCIETE_ADDRESSES_MANAGEMENT) ? $langs->trans("Contacts") : $langs->trans("ContactsAddresses"));
