--- conflicted
+++ resolved
@@ -315,11 +315,7 @@
 
 	if ($action == 'update' && empty($cancel) && $user->rights->societe->contact->creer)
 	{
-<<<<<<< HEAD
-		if (empty(GETPOST("lastname", 'alpha')))
-=======
 		if (!GETPOST("lastname", 'alpha'))
->>>>>>> 93ca27d8
 		{
 			$error++; $errors = array($langs->trans("ErrorFieldRequired", $langs->transnoentities("Name").' / '.$langs->transnoentities("Label")));
 			$action = 'edit';
