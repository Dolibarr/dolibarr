--- conflicted
+++ resolved
@@ -1,15 +1,4 @@
 <?php
-<<<<<<< HEAD
-/* Copyright (C) 2004-2005 Rodolphe Quiedeville <rodolphe@quiedeville.org>
- * Copyright (C) 2004-2015 Laurent Destailleur  <eldy@users.sourceforge.net>
- * Copyright (C) 2004      Benoit Mortier       <benoit.mortier@opensides.be>
- * Copyright (C) 2005-2017 Regis Houssin        <regis.houssin@capnetworks.com>
- * Copyright (C) 2007      Franky Van Liedekerke <franky.van.liedekerke@telenet.be>
- * Copyright (C) 2013      Florian Henry		<florian.henry@open-concept.pro>
- * Copyright (C) 2013-2016 Alexandre Spangaro 	<aspangaro.dolibarr@gmail.com>
- * Copyright (C) 2014      Juanjo Menent	 	<jmenent@2byte.es>
- * Copyright (C) 2015      Jean-François Ferry	<jfefe@aternatik.fr>
-=======
 /* Copyright (C) 2004-2005  Rodolphe Quiedeville    <rodolphe@quiedeville.org>
  * Copyright (C) 2004-2015  Laurent Destailleur     <eldy@users.sourceforge.net>
  * Copyright (C) 2004       Benoit Mortier          <benoit.mortier@opensides.be>
@@ -20,7 +9,6 @@
  * Copyright (C) 2014       Juanjo Menent           <jmenent@2byte.es>
  * Copyright (C) 2015       Jean-François Ferry     <jfefe@aternatik.fr>
  * Copyright (C) 2018       Frédéric France         <frederic.france@netlogic.fr>
->>>>>>> d9b8a8c8
  *
  * This program is free software; you can redistribute it and/or modify
  * it under the terms of the GNU General Public License as published by
@@ -198,11 +186,8 @@
         $object->country_id		= GETPOST("country_id",'int');
         $object->state_id		= GETPOST("state_id",'int');
         $object->skype			= GETPOST("skype",'alpha');
-<<<<<<< HEAD
-=======
         $object->twitter		= GETPOST("twitter",'alpha');
         $object->facebook		= GETPOST("facebook",'alpha');
->>>>>>> d9b8a8c8
         $object->email			= GETPOST("email",'alpha');
         $object->phone_pro		= GETPOST("phone_pro",'alpha');
         $object->phone_perso	= GETPOST("phone_perso",'alpha');
@@ -375,11 +360,8 @@
 
             $object->email			= GETPOST("email",'alpha');
             $object->skype			= GETPOST("skype",'alpha');
-<<<<<<< HEAD
-=======
             $object->twitter		= GETPOST("twitter",'alpha');
             $object->facebook		= GETPOST("facebook",'alpha');
->>>>>>> d9b8a8c8
             $object->phone_pro		= GETPOST("phone_pro",'alpha');
             $object->phone_perso	= GETPOST("phone_perso",'alpha');
             $object->phone_mobile	= GETPOST("phone_mobile",'alpha');
@@ -680,18 +662,10 @@
 
             // Instant message and no email
             print '<tr><td><label for="jabberid">'.$langs->trans("IM").'</label></td>';
-<<<<<<< HEAD
-            print '<td colspan="3"><input name="jabberid" id="jabberid" type="text" class="minwidth100" maxlength="80" value="'.dol_escape_htmltag(GETPOST("jabberid",'alpha')?GETPOST("jabberid",'alpha'):$object->jabberid).'"></td></tr>';
-=======
             print '<td colspan="3"><input name="jabberid" id="jabberid" type="text" class="minwidth100" maxlength="80" value="'.dol_escape_htmltag(GETPOSTISSET("jabberid")?GETPOST("jabberid",'alpha'):$object->jabberid).'"></td></tr>';
->>>>>>> d9b8a8c8
 
             if (! empty($conf->socialnetworks->enabled))
             {
-<<<<<<< HEAD
-                print '<tr><td><label for="skype">'.$langs->trans("Skype").'</label></td>';
-                print '<td colspan="3"><input name="skype" id="skype" type="text" class="minwidth100" maxlength="80" value="'.dol_escape_htmltag(GETPOST("skype",'alpha')?GETPOST("skype",'alpha'):$object->skype).'"></td></tr>';
-=======
             	// Skype
             	if (! empty($conf->global->SOCIALNETWORKS_SKYPE))
             	{
@@ -710,7 +684,6 @@
             		print '<tr><td><label for="facebook">'.fieldLabel('Facebook','facebook').'</label></td>';
             		print '<td colspan="3"><input type="text" name="facebook" id="facebook" class="minwidth100" maxlength="80" value="'.dol_escape_htmltag(GETPOSTISSET("facebook")?GETPOST("facebook",'alpha'):$object->facebook).'"></td></tr>';
             	}
->>>>>>> d9b8a8c8
             }
 
             // Visibility
