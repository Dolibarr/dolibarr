--- conflicted
+++ resolved
@@ -843,11 +843,7 @@
 				print '<tr>';
 				print '<td class="noemail"><label for="no_email">'.$langs->trans("No_Email").'</label></td>';
 				print '<td>';
-<<<<<<< HEAD
 				print $form->selectyesno('no_email', (GETPOSTISSET("no_email") ? GETPOST("no_email", 'int') : getDolGlobalInt('MAILING_CONTACT_DEFAULT_BULK_STATUS')), 1, false, (getDolGlobalInt('MAILING_CONTACT_DEFAULT_BULK_STATUS') == 2));
-=======
-				print $form->selectyesno('no_email', (GETPOSTISSET("no_email") ? GETPOST("no_email", 'int') : $conf->global->MAILING_CONTACT_DEFAULT_BULK_STATUS), 1, false, (getDolGlobalInt('MAILING_CONTACT_DEFAULT_BULK_STATUS') == 2));
->>>>>>> f0d536ec
 				print '</td>';
 				print '</tr>';
 			}
@@ -1096,11 +1092,7 @@
 
 			// Unsubscribe
 			if (isModEnabled('mailing')) {
-<<<<<<< HEAD
 				if ($conf->use_javascript_ajax && getDolGlobalInt('MAILING_CONTACT_DEFAULT_BULK_STATUS') == 2) {
-=======
-				if ($conf->use_javascript_ajax && isset($conf->global->MAILING_CONTACT_DEFAULT_BULK_STATUS) && getDolGlobalInt('MAILING_CONTACT_DEFAULT_BULK_STATUS') == 2) {
->>>>>>> f0d536ec
 					print "\n".'<script type="text/javascript">'."\n";
 
 					print '
