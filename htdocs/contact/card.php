<?php
/* Copyright (C) 2004-2005  Rodolphe Quiedeville    <rodolphe@quiedeville.org>
 * Copyright (C) 2004-2015  Laurent Destailleur     <eldy@users.sourceforge.net>
 * Copyright (C) 2004       Benoit Mortier          <benoit.mortier@opensides.be>
 * Copyright (C) 2005-2017  Regis Houssin           <regis.houssin@inodbox.com>
 * Copyright (C) 2007       Franky Van Liedekerke   <franky.van.liedekerke@telenet.be>
 * Copyright (C) 2013       Florian Henry           <florian.henry@open-concept.pro>
 * Copyright (C) 2013-2016  Alexandre Spangaro      <aspangaro@open-dsi.fr>
 * Copyright (C) 2014       Juanjo Menent           <jmenent@2byte.es>
 * Copyright (C) 2015       Jean-François Ferry     <jfefe@aternatik.fr>
 * Copyright (C) 2018-2019  Frédéric France         <frederic.france@netlogic.fr>
 * Copyright (C) 2019       Josep Lluís Amador      <joseplluis@lliuretic.cat>
 *
 * This program is free software; you can redistribute it and/or modify
 * it under the terms of the GNU General Public License as published by
 * the Free Software Foundation; either version 3 of the License, or
 * (at your option) any later version.
 *
 * This program is distributed in the hope that it will be useful,
 * but WITHOUT ANY WARRANTY; without even the implied warranty of
 * MERCHANTABILITY or FITNESS FOR A PARTICULAR PURPOSE.  See the
 * GNU General Public License for more details.
 *
 * You should have received a copy of the GNU General Public License
 * along with this program. If not, see <http://www.gnu.org/licenses/>.
 */

/**
 *       \file       htdocs/contact/card.php
 *       \ingroup    societe
 *       \brief      Card of a contact
 */

require '../main.inc.php';
require_once DOL_DOCUMENT_ROOT.'/comm/action/class/actioncomm.class.php';
require_once DOL_DOCUMENT_ROOT.'/contact/class/contact.class.php';
require_once DOL_DOCUMENT_ROOT.'/core/lib/contact.lib.php';
require_once DOL_DOCUMENT_ROOT.'/core/lib/company.lib.php';
require_once DOL_DOCUMENT_ROOT.'/core/lib/images.lib.php';
require_once DOL_DOCUMENT_ROOT.'/core/lib/files.lib.php';
require_once DOL_DOCUMENT_ROOT.'/core/class/html.formcompany.class.php';
require_once DOL_DOCUMENT_ROOT.'/core/class/extrafields.class.php';
require_once DOL_DOCUMENT_ROOT.'/core/class/doleditor.class.php';
require_once DOL_DOCUMENT_ROOT.'/core/class/html.form.class.php';
require_once DOL_DOCUMENT_ROOT.'/user/class/user.class.php';
require_once DOL_DOCUMENT_ROOT.'/categories/class/categorie.class.php';

// Load translation files required by the page
$langs->loadLangs(array('companies', 'users', 'other', 'commercial'));

$mesg=''; $error=0; $errors=array();

$action		= (GETPOST('action', 'alpha') ? GETPOST('action', 'alpha') : 'view');
$confirm		= GETPOST('confirm', 'alpha');
$backtopage	= GETPOST('backtopage', 'alpha');
$id			= GETPOST('id', 'int');
$socid		= GETPOST('socid', 'int');

$object = new Contact($db);
$extrafields = new ExtraFields($db);

// fetch optionals attributes and labels
$extralabels=$extrafields->fetch_name_optionals_label($object->table_element);

// Get object canvas (By default, this is not defined, so standard usage of dolibarr)
$object->getCanvas($id);
$objcanvas=null;
$canvas = (! empty($object->canvas)?$object->canvas:GETPOST("canvas"));
if (! empty($canvas))
{
    require_once DOL_DOCUMENT_ROOT.'/core/class/canvas.class.php';
    $objcanvas = new Canvas($db, $action);
    $objcanvas->getCanvas('contact', 'contactcard', $canvas);
}

// Security check
if ($user->societe_id) $socid=$user->societe_id;
$result = restrictedArea($user, 'contact', $id, 'socpeople&societe', '', '', 'rowid', $objcanvas); // If we create a contact with no company (shared contacts), no check on write permission

// Initialize technical object to manage hooks of page. Note that conf->hooks_modules contains array of hook context
$hookmanager->initHooks(array('contactcard','globalcard'));


/*
 *	Actions
 */

$parameters=array('id'=>$id, 'objcanvas'=>$objcanvas);
$reshook=$hookmanager->executeHooks('doActions', $parameters, $object, $action);    // Note that $action and $object may have been modified by some hooks
if ($reshook < 0) setEventMessages($hookmanager->error, $hookmanager->errors, 'errors');

if (empty($reshook))
{
    // Cancel
    if (GETPOST('cancel', 'alpha') && ! empty($backtopage))
    {
        header("Location: ".$backtopage);
        exit;
    }

	// Creation utilisateur depuis contact
    if ($action == 'confirm_create_user' && $confirm == 'yes' && $user->rights->user->user->creer)
    {
        // Recuperation contact actuel
        $result = $object->fetch($id);

        if ($result > 0)
        {
            $db->begin();

            // Creation user
            $nuser = new User($db);
            $result=$nuser->create_from_contact($object, GETPOST("login"));	// Do not use GETPOST(alpha)

            if ($result > 0)
            {
                $result2=$nuser->setPassword($user, GETPOST("password"), 0, 0, 1);	// Do not use GETPOST(alpha)
                if ($result2)
                {
                    $db->commit();
                }
                else
                {
                    $error=$nuser->error; $errors=$nuser->errors;
                    $db->rollback();
                }
            }
            else
            {
                $error=$nuser->error; $errors=$nuser->errors;
                $db->rollback();
            }
        }
        else
        {
            $error=$object->error; $errors=$object->errors;
        }
    }


	// Confirmation desactivation
	if ($action == 'disable')
	{
		$object->fetch($id);
		if ($object->setstatus(0)<0)
		{
			setEventMessages($object->error, $object->errors, 'errors');
		}
		else
		{
			header("Location: ".$_SERVER['PHP_SELF'].'?id='.$id);
			exit;
		}
	}

	// Confirmation activation
	if ($action == 'enable')
	{
		$object->fetch($id);
		if ($object->setstatus(1)<0)
		{
			setEventMessages($object->error, $object->errors, 'errors');
		}
		else
		{
			header("Location: ".$_SERVER['PHP_SELF'].'?id='.$id);
			exit;
		}
	}

	// Add contact
	if ($action == 'add' && $user->rights->societe->contact->creer)
	{
		$db->begin();

        if ($canvas) $object->canvas=$canvas;

        $object->entity			= (GETPOSTISSET('entity')?GETPOST('entity', 'int'):$conf->entity);
        $object->socid			= GETPOST("socid", 'int');
        $object->lastname		= GETPOST("lastname", 'alpha');
        $object->firstname		= GETPOST("firstname", 'alpha');
        $object->civility_id	= GETPOST("civility_id", 'alpha');
        $object->poste			= GETPOST("poste", 'alpha');
        $object->address		= GETPOST("address", 'alpha');
        $object->zip			= GETPOST("zipcode", 'alpha');
        $object->town			= GETPOST("town", 'alpha');
        $object->country_id		= GETPOST("country_id", 'int');
        $object->state_id		= GETPOST("state_id", 'int');
        $object->skype			= GETPOST("skype", 'alpha');
        $object->twitter		= GETPOST("twitter", 'alpha');
        $object->facebook		= GETPOST("facebook", 'alpha');
        $object->linkedin		= GETPOST("linkedin", 'alpha');
        $object->email			= GETPOST("email", 'alpha');
        $object->phone_pro		= GETPOST("phone_pro", 'alpha');
        $object->phone_perso	= GETPOST("phone_perso", 'alpha');
        $object->phone_mobile	= GETPOST("phone_mobile", 'alpha');
        $object->fax			= GETPOST("fax", 'alpha');
        $object->jabberid		= GETPOST("jabberid", 'alpha');
        $object->priv			= GETPOST("priv", 'int');
        $object->note_public	= GETPOST("note_public", 'none');
        $object->note_private	= GETPOST("note_private", 'none');
        $object->statut			= 1; //Defult status to Actif

        // Note: Correct date should be completed with location to have exact GM time of birth.
        $object->birthday = dol_mktime(0, 0, 0, GETPOST("birthdaymonth", 'int'), GETPOST("birthdayday", 'int'), GETPOST("birthdayyear", 'int'));
        $object->birthday_alert = GETPOST("birthday_alert", 'alpha');

        // Fill array 'array_options' with data from add form
		$ret = $extrafields->setOptionalsFromPost($extralabels, $object);
		if ($ret < 0)
		{
			$error++;
			$action = 'create';
		}

        if (! GETPOST("lastname"))
        {
            $error++; $errors[]=$langs->trans("ErrorFieldRequired", $langs->transnoentities("Lastname").' / '.$langs->transnoentities("Label"));
            $action = 'create';
        }

        if (! $error)
        {
            $id =  $object->create($user);
            if ($id <= 0)
            {
                $error++; $errors=array_merge($errors, ($object->error?array($object->error):$object->errors));
                $action = 'create';
			} else {
				// Categories association
				$contcats = GETPOST('contcats', 'array');
				$object->setCategories($contcats);
			}
        }

        if (! $error && $id > 0)
        {
            $db->commit();
            if (! empty($backtopage)) $url=$backtopage;
            else $url='card.php?id='.$id;
            header("Location: ".$url);
            exit;
        }
        else
        {
            $db->rollback();
        }
    }

    if ($action == 'confirm_delete' && $confirm == 'yes' && $user->rights->societe->contact->supprimer)
    {
        $result=$object->fetch($id);

        $object->old_lastname      = GETPOST("old_lastname");
        $object->old_firstname = GETPOST("old_firstname");

        $result = $object->delete();
        if ($result > 0)
        {
        	if ($backtopage)
        	{
        		header("Location: ".$backtopage);
        		exit;
        	}
        	else
        	{
        		header("Location: ".DOL_URL_ROOT.'/contact/list.php');
        		exit;
        	}
        }
        else
        {
            setEventMessages($object->error, $object->errors, 'errors');
        }
    }

    if ($action == 'update' && ! $_POST["cancel"] && $user->rights->societe->contact->creer)
    {
        if (empty($_POST["lastname"]))
        {
            $error++; $errors=array($langs->trans("ErrorFieldRequired", $langs->transnoentities("Name").' / '.$langs->transnoentities("Label")));
            $action = 'edit';
        }

		if (! $error)
		{
			$contactid=GETPOST("contactid", 'int');
			$object->fetch($contactid);

			// Photo save
			$dir = $conf->societe->multidir_output[$object->entity]."/contact/".$object->id."/photos";
            $file_OK = is_uploaded_file($_FILES['photo']['tmp_name']);
            if (GETPOST('deletephoto') && $object->photo)
            {
                $fileimg=$dir.'/'.$object->photo;
                $dirthumbs=$dir.'/thumbs';
                dol_delete_file($fileimg);
                dol_delete_dir_recursive($dirthumbs);
                $object->photo = '';
            }
            if ($file_OK)
            {
                if (image_format_supported($_FILES['photo']['name']) > 0)
                {
                    dol_mkdir($dir);

                    if (@is_dir($dir))
                    {
                        $newfile=$dir.'/'.dol_sanitizeFileName($_FILES['photo']['name']);
                        $result = dol_move_uploaded_file($_FILES['photo']['tmp_name'], $newfile, 1);

                        if (! $result > 0)
                        {
                            $errors[] = "ErrorFailedToSaveFile";
                        }
                        else
                        {
                            $object->photo = dol_sanitizeFileName($_FILES['photo']['name']);

    					    // Create thumbs
    					    $object->addThumbs($newfile);
                        }
                    }
                }
                else
                {
                    $errors[] = "ErrorBadImageFormat";
                }
            }
            else
            {
                switch($_FILES['photo']['error'])
                {
                    case 1: //uploaded file exceeds the upload_max_filesize directive in php.ini
                    case 2: //uploaded file exceeds the MAX_FILE_SIZE directive that was specified in the html form
                        $errors[] = "ErrorFileSizeTooLarge";
                        break;
                    case 3: //uploaded file was only partially uploaded
                        $errors[] = "ErrorFilePartiallyUploaded";
                        break;
                }
            }

			$object->oldcopy = clone $object;

			$object->old_lastname	= GETPOST("old_lastname", 'alpha');
			$object->old_firstname	= GETPOST("old_firstname", 'alpha');

            $object->socid			= GETPOST("socid", 'int');
            $object->lastname		= GETPOST("lastname", 'alpha');
            $object->firstname		= GETPOST("firstname", 'alpha');
            $object->civility_id	= GETPOST("civility_id", 'alpha');
            $object->poste			= GETPOST("poste", 'alpha');

            $object->address		= GETPOST("address", 'alpha');
            $object->zip			= GETPOST("zipcode", 'alpha');
            $object->town			= GETPOST("town", 'alpha');
            $object->state_id   	= GETPOST("state_id", 'int');
            $object->country_id		= GETPOST("country_id", 'int');

            $object->email			= GETPOST("email", 'alpha');
            $object->skype			= GETPOST("skype", 'alpha');
            $object->twitter		= GETPOST("twitter", 'alpha');
            $object->facebook		= GETPOST("facebook", 'alpha');
            $object->linkedin		= GETPOST("linkedin", 'alpha');
            $object->phone_pro		= GETPOST("phone_pro", 'alpha');
            $object->phone_perso	= GETPOST("phone_perso", 'alpha');
            $object->phone_mobile	= GETPOST("phone_mobile", 'alpha');
            $object->fax			= GETPOST("fax", 'alpha');
            $object->jabberid		= GETPOST("jabberid", 'alpha');
            $object->priv			= GETPOST("priv", 'int');
            $object->note_public	= GETPOST("note_public", 'none');
       		$object->note_private	= GETPOST("note_private", 'none');

            // Fill array 'array_options' with data from add form
			$ret = $extrafields->setOptionalsFromPost($extralabels, $object);
			if ($ret < 0) $error++;

			if (! $error)
			{
                $result = $object->update($contactid, $user);

    			if ($result > 0) {
    				// Categories association
    				$categories = GETPOST('contcats', 'array');
    				$object->setCategories($categories);

    				$object->old_lastname='';
    				$object->old_firstname='';
    				$action = 'view';
    			}
    			else
    			{
    				setEventMessages($object->error, $object->errors, 'errors');
    				$action = 'edit';
    			}
			}
        }

        if (! $error && empty($errors))
        {
       		if (! empty($backtopage))
       		{
       			header("Location: ".$backtopage);
       			exit;
       		}
        }
    }

    // Actions to send emails
	$trigger_name='CONTACT_SENTBYMAIL';
	$paramname='id';
	$mode='emailfromcontact';
	include DOL_DOCUMENT_ROOT.'/core/actions_sendmails.inc.php';
}


/*
 *	View
 */


$title = (! empty($conf->global->SOCIETE_ADDRESSES_MANAGEMENT) ? $langs->trans("Contacts") : $langs->trans("ContactsAddresses"));
if (! empty($conf->global->MAIN_HTML_TITLE) && preg_match('/contactnameonly/', $conf->global->MAIN_HTML_TITLE) && $object->lastname) $title=$object->lastname;
$help_url='EN:Module_Third_Parties|FR:Module_Tiers|ES:Empresas';
llxHeader('', $title, $help_url);

$form = new Form($db);
$formcompany = new FormCompany($db);

$countrynotdefined=$langs->trans("ErrorSetACountryFirst").' ('.$langs->trans("SeeAbove").')';

if ($socid > 0)
{
    $objsoc = new Societe($db);
    $objsoc->fetch($socid);
}

if (is_object($objcanvas) && $objcanvas->displayCanvasExists($action))
{
    // -----------------------------------------
    // When used with CANVAS
    // -----------------------------------------
    if (empty($object->error) && $id)
 	{
 		$object = new Contact($db);
 		$result=$object->fetch($id);
		if ($result <= 0) dol_print_error('', $object->error);
 	}
   	$objcanvas->assign_values($action, $object->id, $object->ref);	// Set value for templates
    $objcanvas->display_canvas($action);							// Show template
}
else
{
    // -----------------------------------------
    // When used in standard mode
    // -----------------------------------------

    // Confirm deleting contact
    if ($user->rights->societe->contact->supprimer)
    {
        if ($action == 'delete')
        {
            print $form->formconfirm($_SERVER["PHP_SELF"]."?id=".$id.($backtopage?'&backtopage='.$backtopage:''), $langs->trans("DeleteContact"), $langs->trans("ConfirmDeleteContact"), "confirm_delete", '', 0, 1);
        }
    }

    /*
     * Onglets
     */
    $head=array();
    if ($id > 0)
    {
        // Si edition contact deja existant
        $object = new Contact($db);
        $res=$object->fetch($id, $user);
        if ($res < 0) { dol_print_error($db, $object->error); exit; }
        $res=$object->fetch_optionals();
        if ($res < 0) { dol_print_error($db, $object->error); exit; }

        // Show tabs
        $head = contact_prepare_head($object);

        $title = (! empty($conf->global->SOCIETE_ADDRESSES_MANAGEMENT) ? $langs->trans("Contacts") : $langs->trans("ContactsAddresses"));
    }

    if ($user->rights->societe->contact->creer)
    {
        if ($action == 'create')
        {
            /*
             * Fiche en mode creation
             */
            $object->canvas=$canvas;

            $object->state_id = GETPOST("state_id");

            // We set country_id, country_code and label for the selected country
            $object->country_id=$_POST["country_id"]?GETPOST("country_id"):(empty($objsoc->country_id)?$mysoc->country_id:$objsoc->country_id);
            if ($object->country_id)
            {
            	$tmparray=getCountry($object->country_id, 'all');
                $object->country_code = $tmparray['code'];
                $object->country      = $tmparray['label'];
            }

            $title = $addcontact = (! empty($conf->global->SOCIETE_ADDRESSES_MANAGEMENT) ? $langs->trans("AddContact") : $langs->trans("AddContactAddress"));
            $linkback='';
            print load_fiche_titre($title, $linkback, 'title_companies.png');

<<<<<<< HEAD
            // Affiche les erreurs
=======
            // Show errors
>>>>>>> f2088a08
            dol_htmloutput_errors(is_numeric($error)?'':$error, $errors);

            if ($conf->use_javascript_ajax)
            {
				print "\n".'<script type="text/javascript" language="javascript">'."\n";
				print 'jQuery(document).ready(function () {
							jQuery("#selectcountry_id").change(function() {
								document.formsoc.action.value="create";
								document.formsoc.submit();
							});

							$("#copyaddressfromsoc").click(function() {
								$(\'textarea[name="address"]\').val("'.dol_escape_js($objsoc->address).'");
								$(\'input[name="zipcode"]\').val("'.dol_escape_js($objsoc->zip).'");
								$(\'input[name="town"]\').val("'.dol_escape_js($objsoc->town).'");
								console.log("Set state_id to '.dol_escape_js($objsoc->state_id).'");
								$(\'select[name="state_id"]\').val("'.dol_escape_js($objsoc->state_id).'").trigger("change");
								/* set country at end because it will trigger page refresh */
								console.log("Set country id to '.dol_escape_js($objsoc->country_id).'");
								$(\'select[name="country_id"]\').val("'.dol_escape_js($objsoc->country_id).'").trigger("change");   /* trigger required to update select2 components */
                            });
						})'."\n";
				print '</script>'."\n";
            }

            print '<form method="post" name="formsoc" action="'.$_SERVER["PHP_SELF"].'">';
            print '<input type="hidden" name="token" value="'.$_SESSION['newtoken'].'">';
            print '<input type="hidden" name="action" value="add">';
            print '<input type="hidden" name="backtopage" value="'.$backtopage.'">';
			if (! empty($objsoc)) {
				print '<input type="hidden" name="entity" value="'.$objsoc->entity.'">';
            }

            dol_fiche_head($head, 'card', '', 0, '');

            print '<table class="border" width="100%">';

            // Name
            print '<tr><td class="titlefieldcreate fieldrequired"><label for="lastname">'.$langs->trans("Lastname").' / '.$langs->trans("Label").'</label></td>';
            print '<td><input name="lastname" id="lastname" type="text" class="maxwidth100onsmartphone" maxlength="80" value="'.dol_escape_htmltag(GETPOST("lastname", 'alpha')?GETPOST("lastname", 'alpha'):$object->lastname).'" autofocus="autofocus"></td>';
            print '<td><label for="firstname">'.$langs->trans("Firstname").'</label></td>';
            print '<td><input name="firstname" id="firstname"type="text" class="maxwidth100onsmartphone" maxlength="80" value="'.dol_escape_htmltag(GETPOST("firstname", 'alpha')?GETPOST("firstname", 'alpha'):$object->firstname).'"></td></tr>';

            // Company
            if (empty($conf->global->SOCIETE_DISABLE_CONTACTS))
            {
                if ($socid > 0)
                {
                    print '<tr><td><label for="socid">'.$langs->trans("ThirdParty").'</label></td>';
                    print '<td colspan="3" class="maxwidthonsmartphone">';
                    print $objsoc->getNomUrl(1, 'contact');
                    print '</td>';
                    print '<input type="hidden" name="socid" id="socid" value="'.$objsoc->id.'">';
                    print '</td></tr>';
                }
                else {
                    print '<tr><td><label for="socid">'.$langs->trans("ThirdParty").'</label></td><td colspan="3" class="maxwidthonsmartphone">';
                    print $form->select_company($socid, 'socid', '', 'SelectThirdParty');
                    print '</td></tr>';
                }
            }

            // Civility
            print '<tr><td><label for="civility_id">'.$langs->trans("UserTitle").'</label></td><td colspan="3">';
            print $formcompany->select_civility(GETPOST("civility_id", 'alpha')?GETPOST("civility_id", 'alpha'):$object->civility_id);
            print '</td></tr>';

            print '<tr><td><label for="title">'.$langs->trans("PostOrFunction").'</label></td>';
	        print '<td colspan="3"><input name="poste" id="title" type="text" class="minwidth100" maxlength="80" value="'.dol_escape_htmltag(GETPOST("poste", 'alpha')?GETPOST("poste", 'alpha'):$object->poste).'"></td>';

            $colspan=3;
            if ($conf->use_javascript_ajax && $socid > 0) $colspan=2;

            // Address
            if (($objsoc->typent_code == 'TE_PRIVATE' || ! empty($conf->global->CONTACT_USE_COMPANY_ADDRESS)) && dol_strlen(trim($object->address)) == 0) $object->address = $objsoc->address;	// Predefined with third party
            print '<tr><td><label for="address">'.$langs->trans("Address").'</label></td>';
            print '<td colspan="'.$colspan.'"><textarea class="flat quatrevingtpercent" name="address" id="address" rows="'.ROWS_2.'">'.(GETPOST("address", 'alpha')?GETPOST("address", 'alpha'):$object->address).'</textarea></td>';

            if ($conf->use_javascript_ajax && $socid > 0)
            {
	            $rowspan=3;
	    		if (empty($conf->global->SOCIETE_DISABLE_STATE)) $rowspan++;

	            print '<td class="valignmiddle center" rowspan="'.$rowspan.'">';
		        print '<a href="#" id="copyaddressfromsoc">'.$langs->trans('CopyAddressFromSoc').'</a>';
	            print '</td>';
            }
            print '</tr>';

            // Zip / Town
            if (($objsoc->typent_code == 'TE_PRIVATE' || ! empty($conf->global->CONTACT_USE_COMPANY_ADDRESS)) && dol_strlen(trim($object->zip)) == 0) $object->zip = $objsoc->zip;			// Predefined with third party
            if (($objsoc->typent_code == 'TE_PRIVATE' || ! empty($conf->global->CONTACT_USE_COMPANY_ADDRESS)) && dol_strlen(trim($object->town)) == 0) $object->town = $objsoc->town;	// Predefined with third party
            print '<tr><td><label for="zipcode">'.$langs->trans("Zip").'</label> / <label for="town">'.$langs->trans("Town").'</label></td><td colspan="'.$colspan.'" class="maxwidthonsmartphone">';
            print $formcompany->select_ziptown((GETPOST("zipcode", 'alpha')?GETPOST("zipcode", 'alpha'):$object->zip), 'zipcode', array('town','selectcountry_id','state_id'), 6).'&nbsp;';
            print $formcompany->select_ziptown((GETPOST("town", 'alpha')?GETPOST("town", 'alpha'):$object->town), 'town', array('zipcode','selectcountry_id','state_id'));
            print '</td></tr>';

            // Country
            print '<tr><td><label for="selectcountry_id">'.$langs->trans("Country").'</label></td><td colspan="'.$colspan.'" class="maxwidthonsmartphone">';
            print $form->select_country((GETPOST("country_id", 'alpha')?GETPOST("country_id", 'alpha'):$object->country_id), 'country_id');
            if ($user->admin) print info_admin($langs->trans("YouCanChangeValuesForThisListFromDictionarySetup"), 1);
            print '</td></tr>';

            // State
            if (empty($conf->global->SOCIETE_DISABLE_STATE))
            {
                if(!empty($conf->global->MAIN_SHOW_REGION_IN_STATE_SELECT) && ($conf->global->MAIN_SHOW_REGION_IN_STATE_SELECT == 1 || $conf->global->MAIN_SHOW_REGION_IN_STATE_SELECT == 2))
                {
                    print '<tr><td><label for="state_id">'.$langs->trans('Region-State').'</label></td><td colspan="'.$colspan.'" class="maxwidthonsmartphone">';
                }
                else
                {
                    print '<tr><td><label for="state_id">'.$langs->trans('State').'</label></td><td colspan="'.$colspan.'" class="maxwidthonsmartphone">';
                }

                if ($object->country_id)
                {
                    print $formcompany->select_state(GETPOST("state_id", 'alpha')?GETPOST("state_id", 'alpha'):$object->state_id, $object->country_code, 'state_id');
                }
                else
              {
                    print $countrynotdefined;
                }
                print '</td></tr>';
            }

            // Phone / Fax
            if (($objsoc->typent_code == 'TE_PRIVATE' || ! empty($conf->global->CONTACT_USE_COMPANY_ADDRESS)) && dol_strlen(trim($object->phone_pro)) == 0) $object->phone_pro = $objsoc->phone;	// Predefined with third party
            print '<tr><td><label for="phone_pro">'.$langs->trans("PhonePro").'</label></td>';
	        print '<td><input name="phone_pro" id="phone_pro" type="text" class="maxwidth100onsmartphone" maxlength="80" value="'.dol_escape_htmltag(GETPOST("phone_pro")?GETPOST("phone_pro"):$object->phone_pro).'"></td>';
            print '<td><label for="phone_perso">'.$langs->trans("PhonePerso").'</label></td>';
	        print '<td><input name="phone_perso" id="phone_perso" type="text" class="maxwidth100onsmartphone" maxlength="80" value="'.dol_escape_htmltag(GETPOST("phone_perso")?GETPOST("phone_perso"):$object->phone_perso).'"></td></tr>';

            if (($objsoc->typent_code == 'TE_PRIVATE' || ! empty($conf->global->CONTACT_USE_COMPANY_ADDRESS)) && dol_strlen(trim($object->fax)) == 0) $object->fax = $objsoc->fax;	// Predefined with third party
            print '<tr><td><label for="phone_mobile">'.$langs->trans("PhoneMobile").'</label></td>';
	        print '<td><input name="phone_mobile" id="phone_mobile" type="text" class="maxwidth100onsmartphone" maxlength="80" value="'.dol_escape_htmltag(GETPOST("phone_mobile")?GETPOST("phone_mobile"):$object->phone_mobile).'"></td>';
            print '<td><label for="fax">'.$langs->trans("Fax").'</label></td>';
	        print '<td><input name="fax" id="fax" type="text" class="maxwidth100onsmartphone" maxlength="80" value="'.dol_escape_htmltag(GETPOST("fax", 'alpha')?GETPOST("fax", 'alpha'):$object->fax).'"></td></tr>';

            // EMail
            if (($objsoc->typent_code == 'TE_PRIVATE' || ! empty($conf->global->CONTACT_USE_COMPANY_ADDRESS)) && dol_strlen(trim($object->email)) == 0) $object->email = $objsoc->email;	// Predefined with third party
            print '<tr><td><label for="email">'.$langs->trans("Email").'</label></td>';
	        print '<td><input name="email" id="email" type="text" class="maxwidth100onsmartphone" value="'.dol_escape_htmltag(GETPOST("email", 'alpha')?GETPOST("email", 'alpha'):$object->email).'"></td>';
            if (! empty($conf->mailing->enabled))
            {
            	$noemail = '';
            	if (empty($noemail) && ! empty($object->email))
            	{
            		$sql="SELECT COUNT(*) as nb FROM ".MAIN_DB_PREFIX."mailing_unsubscribe WHERE entity IN (".getEntity('mailing').") AND email = '".$db->escape($object->email)."'";
            		//print $sql;
            		$resql=$db->query($sql);
            		if ($resql)
            		{
            			$obj=$db->fetch_object($resql);
            			$noemail = $obj->nb;
            		}
            	}

            	print '<td><label for="no_email">'.$langs->trans("No_Email").'</label></td>';
	            print '<td>'.$form->selectyesno('no_email', (GETPOSTISSET("no_email")?GETPOST("no_email", 'alpha'):$noemail), 1).'</td>';
            }
            else
			      {
          		print '<td colspan="2">&nbsp;</td>';
            }
            print '</tr>';

            if (! empty($conf->socialnetworks->enabled))
            {
            	// Jabber
            	if (! empty($conf->global->SOCIALNETWORKS_JABBER))
            	{
            		print '<tr><td><label for="skype">'.$form->editfieldkey('Jabber', 'jabberid', '', $object, 0).'</label></td>';
            		print '<td colspan="3"><input type="text" name="jabberid" id="jabberid" class="minwidth100" maxlength="80" value="'.dol_escape_htmltag(GETPOSTISSET("jabberid")?GETPOST("jabberid", 'alpha'):$object->jabberid).'"></td></tr>';
            	}
            	// Skype
            	if (! empty($conf->global->SOCIALNETWORKS_SKYPE))
            	{
            		print '<tr><td><label for="skype">'.$form->editfieldkey('Skype', 'skype', '', $object, 0).'</label></td>';
            		print '<td colspan="3"><input type="text" name="skype" id="skype" class="minwidth100" maxlength="80" value="'.dol_escape_htmltag(GETPOSTISSET("skype")?GETPOST("skype", 'alpha'):$object->skype).'"></td></tr>';
            	}
            	// Twitter
            	if (! empty($conf->global->SOCIALNETWORKS_TWITTER))
            	{
            		print '<tr><td><label for="twitter">'.$form->editfieldkey('Twitter', 'twitter', '', $object, 0).'</label></td>';
            		print '<td colspan="3"><input type="text" name="twitter" id="twitter" class="minwidth100" maxlength="80" value="'.dol_escape_htmltag(GETPOSTISSET("twitter")?GETPOST("twitter", 'alpha'):$object->twitter).'"></td></tr>';
            	}
            	// Facebook
            	if (! empty($conf->global->SOCIALNETWORKS_FACEBOOK))
            	{
            		print '<tr><td><label for="facebook">'.$form->editfieldkey('Facebook', 'facebook', '', $object, 0).'</label></td>';
            		print '<td colspan="3"><input type="text" name="facebook" id="facebook" class="minwidth100" maxlength="80" value="'.dol_escape_htmltag(GETPOSTISSET("facebook")?GETPOST("facebook", 'alpha'):$object->facebook).'"></td></tr>';
            	}
                // LinkedIn
                if (! empty($conf->global->SOCIALNETWORKS_LINKEDIN))
                {
                    print '<tr><td><label for="linkedin">'.$form->editfieldkey('LinkedIn', 'linkedin', '', $object, 0).'</label></td>';
                    print '<td colspan="3"><input type="text" name="linkedin" id="linkedin" class="minwidth100" maxlength="80" value="'.dol_escape_htmltag(GETPOSTISSET("linkedin")?GETPOST("linkedin", 'alpha'):$object->linkedin).'"></td></tr>';
                }
            }

            // Visibility
            print '<tr><td><label for="priv">'.$langs->trans("ContactVisibility").'</label></td><td colspan="3">';
            $selectarray=array('0'=>$langs->trans("ContactPublic"),'1'=>$langs->trans("ContactPrivate"));
            print $form->selectarray('priv', $selectarray, (GETPOST("priv", 'alpha')?GETPOST("priv", 'alpha'):$object->priv), 0);
            print '</td></tr>';

			// Categories
			if (! empty($conf->categorie->enabled)  && ! empty($user->rights->categorie->lire)) {
				print '<tr><td>' . $form->editfieldkey('Categories', 'contcats', '', $object, 0) . '</td><td colspan="3">';
				$cate_arbo = $form->select_all_categories(Categorie::TYPE_CONTACT, null, 'parent', null, null, 1);
				print $form->multiselectarray('contcats', $cate_arbo, GETPOST('contcats', 'array'), null, null, null, null, '90%');
				print "</td></tr>";
			}

            // Other attributes
            $parameters=array('socid' => $socid, 'objsoc' => $objsoc, 'colspan' => ' colspan="3"', 'cols' => 3);
            $reshook=$hookmanager->executeHooks('formObjectOptions', $parameters, $object, $action);    // Note that $action and $object may have been modified by hook
            print $hookmanager->resPrint;
            if (empty($reshook))
            {
            	print $object->showOptionals($extrafields, 'edit');
            }

            print "</table><br>";

			print '<hr style="margin-bottom: 20px">';

            // Add personnal information
            print load_fiche_titre('<div class="comboperso">'.$langs->trans("PersonalInformations").'</div>', '', '');

            print '<table class="border" width="100%">';

            // Date To Birth
            print '<tr><td width="20%"><label for="birthday">'.$langs->trans("DateToBirth").'</label></td><td width="30%">';
            $form=new Form($db);
            if ($object->birthday)
            {
                print $form->selectDate($object->birthday, 'birthday', 0, 0, 0, "perso", 1, 0);
            }
            else
            {
                print $form->selectDate('', 'birthday', 0, 0, 1, "perso", 1, 0);
            }
            print '</td>';

            print '<td colspan="2"><label for="birthday_alert">'.$langs->trans("Alert").'</label>: ';
            if ($object->birthday_alert)
            {
                print '<input type="checkbox" name="birthday_alert" id="birthday_alert" checked></td>';
            }
            else
            {
                print '<input type="checkbox" name="birthday_alert" id="birthday_alert"></td>';
            }
            print '</tr>';

            print "</table>";

            dol_fiche_end();

            print '<div class="center">';
            print '<input type="submit" class="button" name="add" value="'.$langs->trans("Add").'">';
            if (! empty($backtopage))
            {
                print ' &nbsp; &nbsp; ';
                print '<input type="submit" class="button" name="cancel" value="'.$langs->trans("Cancel").'">';
            }
            else
            {
                print ' &nbsp; &nbsp; ';
                print '<input type="button" class="button" value="' . $langs->trans("Cancel") . '" onClick="javascript:history.go(-1)">';
            }
            print '</div>';

            print "</form>";
        }
        elseif ($action == 'edit' && ! empty($id))
        {
            /*
             * Fiche en mode edition
             */

            // We set country_id, and country_code label of the chosen country
            if (isset($_POST["country_id"]) || $object->country_id)
            {
	            $tmparray=getCountry($object->country_id, 'all');
	            $object->country_code =	$tmparray['code'];
	            $object->country      =	$tmparray['label'];
            }

			$objsoc = new Societe($db);
			$objsoc->fetch($object->socid);

<<<<<<< HEAD
            // Affiche les erreurs
            dol_htmloutput_errors($error, $errors);
=======
			// Show errors
			dol_htmloutput_errors(is_numeric($error)?'':$error, $errors);
>>>>>>> f2088a08

            if ($conf->use_javascript_ajax)
            {
				print "\n".'<script type="text/javascript" language="javascript">'."\n";
				print 'jQuery(document).ready(function () {
							jQuery("#selectcountry_id").change(function() {
								document.formsoc.action.value="edit";
								document.formsoc.submit();
							});

							$("#copyaddressfromsoc").click(function() {
								$(\'textarea[name="address"]\').val("'.dol_escape_js($objsoc->address).'");
								$(\'input[name="zipcode"]\').val("'.dol_escape_js($objsoc->zip).'");
								$(\'input[name="town"]\').val("'.dol_escape_js($objsoc->town).'");
								console.log("Set state_id to '.dol_escape_js($objsoc->state_id).'");
								$(\'select[name="state_id"]\').val("'.dol_escape_js($objsoc->state_id).'").trigger("change");
								/* set country at end because it will trigger page refresh */
								console.log("Set country id to '.dol_escape_js($objsoc->country_id).'");
								$(\'select[name="country_id"]\').val("'.dol_escape_js($objsoc->country_id).'").trigger("change");   /* trigger required to update select2 components */
            				});
						})'."\n";
				print '</script>'."\n";
            }

            print '<form enctype="multipart/form-data" method="post" action="'.$_SERVER["PHP_SELF"].'?id='.$id.'" name="formsoc">';
            print '<input type="hidden" name="token" value="'.$_SESSION['newtoken'].'">';
            print '<input type="hidden" name="id" value="'.$id.'">';
            print '<input type="hidden" name="action" value="update">';
            print '<input type="hidden" name="contactid" value="'.$object->id.'">';
            print '<input type="hidden" name="old_lastname" value="'.$object->lastname.'">';
            print '<input type="hidden" name="old_firstname" value="'.$object->firstname.'">';
            if (! empty($backtopage)) print '<input type="hidden" name="backtopage" value="'.$backtopage.'">';

            dol_fiche_head($head, 'card', $title, 0, 'contact');

            print '<table class="border" width="100%">';

            // Ref/ID
            if (! empty($conf->global->MAIN_SHOW_TECHNICAL_ID))
           	{
	            print '<tr><td>'.$langs->trans("ID").'</td><td colspan="3">';
	            print $object->ref;
	            print '</td></tr>';
           	}

            // Lastname
            print '<tr><td class="titlefieldcreate fieldrequired"><label for="lastname">'.$langs->trans("Lastname").' / '.$langs->trans("Label").'</label></td>';
            print '<td colspan="3"><input name="lastname" id="lastname" type="text" class="minwidth200" maxlength="80" value="'.(isset($_POST["lastname"])?GETPOST("lastname"):$object->lastname).'" autofocus="autofocus"></td>';
            print '</tr>';
            print '<tr>';
            // Firstname
            print '<td><label for="firstname">'.$langs->trans("Firstname").'</label></td>';
	        print '<td colspan="3"><input name="firstname" id="firstname" type="text" class="minwidth200" maxlength="80" value="'.(isset($_POST["firstname"])?GETPOST("firstname"):$object->firstname).'"></td>';
	        print '</tr>';

            // Company
            if (empty($conf->global->SOCIETE_DISABLE_CONTACTS))
            {
                print '<tr><td><label for="socid">'.$langs->trans("ThirdParty").'</label></td>';
                print '<td colspan="3" class="maxwidthonsmartphone">';
                print $form->select_company(GETPOST('socid', 'int')?GETPOST('socid', 'int'):($object->socid?$object->socid:-1), 'socid', '', $langs->trans("SelectThirdParty"));
                print '</td>';
                print '</tr>';
            }

            // Civility
            print '<tr><td><label for="civility_id">'.$langs->trans("UserTitle").'</label></td><td colspan="3">';
            print $formcompany->select_civility(isset($_POST["civility_id"])?GETPOST("civility_id"):$object->civility_id);
            print '</td></tr>';

            print '<tr><td><label for="title">'.$langs->trans("PostOrFunction").'</label></td>';
	        print '<td colspan="3"><input name="poste" id="title" type="text" class="minwidth100" maxlength="80" value="'.(isset($_POST["poste"])?GETPOST("poste"):$object->poste).'"></td></tr>';

            // Address
            print '<tr><td><label for="address">'.$langs->trans("Address").'</label></td>';
            print '<td colspan="3">';
            print '<div class="paddingrightonly valignmiddle inline-block">';
            print '<textarea class="flat minwidth200" name="address" id="address">'.(isset($_POST["address"])?GETPOST("address"):$object->address).'</textarea>';
            print '</div><div class="paddingrightonly valignmiddle inline-block">';
            if ($conf->use_javascript_ajax) print '<a href="#" id="copyaddressfromsoc">'.$langs->trans('CopyAddressFromSoc').'</a><br>';
            print '</div>';
            print '</td>';

            // Zip / Town
            print '<tr><td><label for="zipcode">'.$langs->trans("Zip").'</label> / <label for="town">'.$langs->trans("Town").'</label></td><td colspan="3" class="maxwidthonsmartphone">';
            print $formcompany->select_ziptown((isset($_POST["zipcode"])?GETPOST("zipcode"):$object->zip), 'zipcode', array('town','selectcountry_id','state_id'), 6).'&nbsp;';
            print $formcompany->select_ziptown((isset($_POST["town"])?GETPOST("town"):$object->town), 'town', array('zipcode','selectcountry_id','state_id'));
            print '</td></tr>';

            // Country
            print '<tr><td><label for="selectcountry_id">'.$langs->trans("Country").'</label></td><td colspan="3" class="maxwidthonsmartphone">';
            print $form->select_country(isset($_POST["country_id"])?GETPOST("country_id"):$object->country_id, 'country_id');
            if ($user->admin) print info_admin($langs->trans("YouCanChangeValuesForThisListFromDictionarySetup"), 1);
            print '</td></tr>';

            // State
            if (empty($conf->global->SOCIETE_DISABLE_STATE))
            {
                if(!empty($conf->global->MAIN_SHOW_REGION_IN_STATE_SELECT) && ($conf->global->MAIN_SHOW_REGION_IN_STATE_SELECT == 1 || $conf->global->MAIN_SHOW_REGION_IN_STATE_SELECT == 2))
                {
                    print '<tr><td><label for="state_id">'.$langs->trans('Region-State').'</label></td><td colspan="3" class="maxwidthonsmartphone">';
                }
                else
                {
                    print '<tr><td><label for="state_id">'.$langs->trans('State').'</label></td><td colspan="3" class="maxwidthonsmartphone">';
                }

                print $formcompany->select_state($object->state_id, isset($_POST["country_id"])?GETPOST("country_id"):$object->country_id, 'state_id');
                print '</td></tr>';
            }

            // Phone
            print '<tr><td><label for="phone_pro">'.$langs->trans("PhonePro").'</label></td>';
	        print '<td><input name="phone_pro" id="phone_pro" type="text" class="flat maxwidthonsmartphone" maxlength="80" value="'.(isset($_POST["phone_pro"])?GETPOST("phone_pro"):$object->phone_pro).'"></td>';
            print '<td><label for="phone_perso">'.$langs->trans("PhonePerso").'</label></td>';
	        print '<td><input name="phone_perso" id="phone_perso" type="text" class="flat maxwidthonsmartphone" maxlength="80" value="'.(isset($_POST["phone_perso"])?GETPOST("phone_perso"):$object->phone_perso).'"></td></tr>';

            print '<tr><td><label for="phone_mobile">'.$langs->trans("PhoneMobile").'</label></td>';
	        print '<td><input name="phone_mobile" id="phone_mobile" class="flat maxwidthonsmartphone" type="text" maxlength="80" value="'.(isset($_POST["phone_mobile"])?GETPOST("phone_mobile"):$object->phone_mobile).'"></td>';
            print '<td><label for="fax">'.$langs->trans("Fax").'</label></td>';
	        print '<td><input name="fax" id="fax" type="text" class="flat maxwidthonsmartphone" maxlength="80" value="'.(isset($_POST["fax"])?GETPOST("fax"):$object->fax).'"></td></tr>';

            // EMail
            print '<tr><td><label for="email">'.$langs->trans("EMail").'</label></td>';
	        print '<td><input name="email" id="email" type="text" class="flat maxwidthonsmartphone" value="'.(isset($_POST["email"])?GETPOST("email"):$object->email).'"></td>';
            if (! empty($conf->mailing->enabled))
            {
                $langs->load("mails");
                print '<td class="nowrap">'.$langs->trans("NbOfEMailingsSend").'</td>';
                print '<td>'.$object->getNbOfEMailings().'</td>';
            }
            else
			{
				print '<td colspan="2">&nbsp;</td>';
            }
            print '</tr>';

            // Unsubscribe
            print '<tr>';
            if (! empty($conf->mailing->enabled))
            {
            	$noemail = '';
            	if (empty($noemail) && ! empty($object->email))
            	{
            		$sql="SELECT COUNT(*) as nb FROM ".MAIN_DB_PREFIX."mailing_unsubscribe WHERE entity IN (".getEntity('mailing').") AND email = '".$db->escape($object->email)."'";
            		//print $sql;
            		$resql=$db->query($sql);
            		if ($resql)
            		{
            			$obj=$db->fetch_object($resql);
            			$noemail = $obj->nb;
            		}
            	}

            	print '<td><label for="no_email">'.$langs->trans("No_Email").'</label></td>';
	            print '<td>'.$form->selectyesno('no_email', (GETPOSTISSET("no_email")?GETPOST("no_email", 'alpha'):$noemail), 1).'</td>';
            }
            else
			{
				print '<td colspan="2">&nbsp;</td>';
			}
            print '</tr>';

            if (! empty($conf->socialnetworks->enabled))
            {
            	// Jabber ID
            	if (! empty($conf->global->SOCIALNETWORKS_JABBER))
            	{
            		print '<tr><td><label for="jabberid">'.$form->editfieldkey('Jabber', 'jabberid', '', $object, 0).'</label></td>';
            		print '<td><input type="text" name="jabberid" id="jabberid" class="minwidth100" maxlength="80" value="'.dol_escape_htmltag(GETPOSTISSET("jabberid")?GETPOST("jabberid", 'alpha'):$object->jabberid).'"></td></tr>';
            	}
            	// Skype
            	if (! empty($conf->global->SOCIALNETWORKS_SKYPE))
            	{
            		print '<tr><td><label for="skype">'.$form->editfieldkey('Skype', 'skype', '', $object, 0).'</label></td>';
            		print '<td><input type="text" name="skype" id="skype" class="minwidth100" maxlength="80" value="'.dol_escape_htmltag(GETPOSTISSET("skype")?GETPOST("skype", 'alpha'):$object->skype).'"></td></tr>';
            	}
            	// Twitter
            	if (! empty($conf->global->SOCIALNETWORKS_TWITTER))
            	{
            		print '<tr><td><label for="twitter">'.$form->editfieldkey('Twitter', 'twitter', '', $object, 0).'</label></td>';
            		print '<td><input type="text" name="twitter" id="twitter" class="minwidth100" maxlength="80" value="'.dol_escape_htmltag(GETPOSTISSET("twitter")?GETPOST("twitter", 'alpha'):$object->twitter).'"></td></tr>';
            	}
            	// Facebook
                if (! empty($conf->global->SOCIALNETWORKS_FACEBOOK))
                {
                    print '<tr><td><label for="facebook">'.$form->editfieldkey('Facebook', 'facebook', '', $object, 0).'</label></td>';
                    print '<td><input type="text" name="facebook" id="facebook" class="minwidth100" maxlength="80" value="'.dol_escape_htmltag(GETPOST("facebook")?GETPOST("facebook", 'alpha'):$object->facebook).'"></td></tr>';
                }
                // LinkedIn
                if (! empty($conf->global->SOCIALNETWORKS_LINKEDIN))
                {
                    print '<tr><td><label for="linkedin">'.$form->editfieldkey('LinkedIn', 'linkedin', '', $object, 0).'</label></td>';
                    print '<td><input type="text" name="linkedin" id="linkedin" class="minwidth100" maxlength="80" value="'.dol_escape_htmltag(GETPOST("linkedin")?GETPOST("linkedin", 'alpha'):$object->linkedin).'"></td></tr>';
                }
            }

            // Visibility
            print '<tr><td><label for="priv">'.$langs->trans("ContactVisibility").'</label></td><td colspan="3">';
            $selectarray=array('0'=>$langs->trans("ContactPublic"),'1'=>$langs->trans("ContactPrivate"));
            print $form->selectarray('priv', $selectarray, $object->priv, 0);
            print '</td></tr>';

            // Note Public
            print '<tr><td class="tdtop"><label for="note_public">'.$langs->trans("NotePublic").'</label></td><td colspan="3">';
            $doleditor = new DolEditor('note_public', $object->note_public, '', 80, 'dolibarr_notes', 'In', 0, false, true, ROWS_3, '90%');
            print $doleditor->Create(1);
            print '</td></tr>';

            // Note Private
            print '<tr><td class="tdtop"><label for="note_private">'.$langs->trans("NotePrivate").'</label></td><td colspan="3">';
            $doleditor = new DolEditor('note_private', $object->note_private, '', 80, 'dolibarr_notes', 'In', 0, false, true, ROWS_3, '90%');
            print $doleditor->Create(1);
            print '</td></tr>';

            // Status
            print '<tr><td>'.$langs->trans("Status").'</td>';
            print '<td colspan="3">';
            print $object->getLibStatut(4);
            print '</td></tr>';

			// Categories
			if (!empty($conf->categorie->enabled) && !empty($user->rights->categorie->lire)) {
				print '<tr><td>' . $form->editfieldkey('Categories', 'contcats', '', $object, 0) . '</td>';
				print '<td colspan="3">';
				$cate_arbo = $form->select_all_categories(Categorie::TYPE_CONTACT, null, null, null, null, 1);
				$c = new Categorie($db);
				$cats = $c->containing($object->id, 'contact');
				foreach ($cats as $cat) {
					$arrayselected[] = $cat->id;
				}
				print $form->multiselectarray('contcats', $cate_arbo, $arrayselected, '', 0, '', 0, '90%');
				print "</td></tr>";
			}

            // Other attributes
            $parameters=array('colspan' => ' colspan="3"', 'cols'=>3);
            $reshook=$hookmanager->executeHooks('formObjectOptions', $parameters, $object, $action);    // Note that $action and $object may have been modified by hook
            print $hookmanager->resPrint;
            if (empty($reshook))
            {
            	print $object->showOptionals($extrafields, 'edit');
            }

            $object->load_ref_elements();

            if (! empty($conf->commande->enabled))
            {
                print '<tr><td>'.$langs->trans("ContactForOrders").'</td><td colspan="3">';
                print $object->ref_commande?$object->ref_commande:$langs->trans("NoContactForAnyOrder");
                print '</td></tr>';
            }

            if (! empty($conf->propal->enabled))
            {
                print '<tr><td>'.$langs->trans("ContactForProposals").'</td><td colspan="3">';
                print $object->ref_propal?$object->ref_propal:$langs->trans("NoContactForAnyProposal");
                print '</td></tr>';
            }

            if (! empty($conf->contrat->enabled))
            {
                print '<tr><td>'.$langs->trans("ContactForContracts").'</td><td colspan="3">';
                print $object->ref_contrat?$object->ref_contrat:$langs->trans("NoContactForAnyContract");
                print '</td></tr>';
            }

            if (! empty($conf->facture->enabled))
            {
                print '<tr><td>'.$langs->trans("ContactForInvoices").'</td><td colspan="3">';
                print $object->ref_facturation?$object->ref_facturation:$langs->trans("NoContactForAnyInvoice");
                print '</td></tr>';
            }

            // Login Dolibarr
            print '<tr><td>'.$langs->trans("DolibarrLogin").'</td><td colspan="3">';
            if ($object->user_id)
            {
                $dolibarr_user=new User($db);
                $result=$dolibarr_user->fetch($object->user_id);
                print $dolibarr_user->getLoginUrl(1);
            }
            else print $langs->trans("NoDolibarrAccess");
            print '</td></tr>';

            // Photo
            print '<tr>';
            print '<td>'.$langs->trans("PhotoFile").'</td>';
            print '<td colspan="3">';
            if ($object->photo) {
                print $form->showphoto('contact', $object);
                print "<br>\n";
            }
            print '<table class="nobordernopadding">';
            if ($object->photo) print '<tr><td><input type="checkbox" class="flat photodelete" name="deletephoto" id="photodelete"> '.$langs->trans("Delete").'<br><br></td></tr>';
            //print '<tr><td>'.$langs->trans("PhotoFile").'</td></tr>';
            print '<tr><td><input type="file" class="flat" name="photo" id="photoinput"></td></tr>';
            print '</table>';

            print '</td>';
            print '</tr>';

            print '</table>';

            dol_fiche_end();

            print '<div class="center">';
            print '<input type="submit" class="button" name="save" value="'.$langs->trans("Save").'">';
            print ' &nbsp; &nbsp; ';
            print '<input type="submit" class="button" name="cancel" value="'.$langs->trans("Cancel").'">';
            print '</div>';

            print "</form>";
        }
    }

    if (! empty($id) && $action != 'edit' && $action != 'create')
    {
        $objsoc = new Societe($db);

        // View mode

<<<<<<< HEAD
        dol_htmloutput_errors($error, $errors);
=======
        // Show errors
        dol_htmloutput_errors(is_numeric($error)?'':$error, $errors);
>>>>>>> f2088a08

        dol_fiche_head($head, 'card', $title, -1, 'contact');

        if ($action == 'create_user')
        {
            // Full firstname and lastname separated with a dot : firstname.lastname
            include_once DOL_DOCUMENT_ROOT.'/core/lib/functions2.lib.php';
            $login=dol_buildlogin($object->lastname, $object->firstname);

            $generated_password='';
            if (! $ldap_sid) // TODO ldap_sid ?
            {
                require_once DOL_DOCUMENT_ROOT.'/core/lib/security2.lib.php';
                $generated_password=getRandomPassword(false);
            }
            $password=$generated_password;

            // Create a form array
            $formquestion = array(
                array('label' => $langs->trans("LoginToCreate"), 'type' => 'text', 'name' => 'login', 'value' => $login),
                array('label' => $langs->trans("Password"), 'type' => 'text', 'name' => 'password', 'value' => $password),
                //array('label' => $form->textwithpicto($langs->trans("Type"),$langs->trans("InternalExternalDesc")), 'type' => 'select', 'name' => 'intern', 'default' => 1, 'values' => array(0=>$langs->trans('Internal'),1=>$langs->trans('External')))
            );
            $text=$langs->trans("ConfirmCreateContact").'<br>';
            if (! empty($conf->societe->enabled))
            {
                if ($object->socid > 0) $text.=$langs->trans("UserWillBeExternalUser");
                else $text.=$langs->trans("UserWillBeInternalUser");
            }
            print $form->formconfirm($_SERVER["PHP_SELF"]."?id=".$object->id, $langs->trans("CreateDolibarrLogin"), $text, "confirm_create_user", $formquestion, 'yes');
        }

        $linkback = '<a href="'.DOL_URL_ROOT.'/contact/list.php?restore_lastsearch_values=1">'.$langs->trans("BackToList").'</a>';

        $morehtmlref='<div class="refidno">';
        if (empty($conf->global->SOCIETE_DISABLE_CONTACTS))
        {
            $objsoc->fetch($object->socid);
            // Thirdparty
            $morehtmlref.=$langs->trans('ThirdParty') . ' : ';
            if ($objsoc->id > 0) $morehtmlref.=$objsoc->getNomUrl(1, 'contact');
            else $morehtmlref.=$langs->trans("ContactNotLinkedToCompany");
        }
        $morehtmlref.='</div>';

        dol_banner_tab($object, 'id', $linkback, 1, 'rowid', 'ref', $morehtmlref);


        print '<div class="fichecenter">';
        print '<div class="fichehalfleft">';

        print '<div class="underbanner clearboth"></div>';
        print '<table class="border tableforfield" width="100%">';

        // Civility
        print '<tr><td class="titlefield">'.$langs->trans("UserTitle").'</td><td>';
        print $object->getCivilityLabel();
        print '</td></tr>';

        // Role
        print '<tr><td>'.$langs->trans("PostOrFunction").'</td><td>'.$object->poste.'</td></tr>';

        // Email
        if (! empty($conf->mailing->enabled))
        {
            $langs->load("mails");
            print '<tr><td>'.$langs->trans("NbOfEMailingsSend").'</td>';
            print '<td><a href="'.DOL_URL_ROOT.'/comm/mailing/list.php?filteremail='.urlencode($object->email).'">'.$object->getNbOfEMailings().'</a></td></tr>';
        }

        // Unsubscribe opt-out
        if (!empty($conf->mailing->enabled))
        {
        	//print 'eee'.$object->email;
        	$noemail = $object->no_email;
        	if (empty($noemail) && ! empty($object->email))
        	{
        		$sql="SELECT COUNT(*) as nb FROM ".MAIN_DB_PREFIX."mailing_unsubscribe WHERE entity IN (".getEntity('mailing').") AND email = '".$db->escape($object->email)."'";
        		//print $sql;
        		$resql=$db->query($sql);
        		if ($resql)
        		{
        			$obj=$db->fetch_object($resql);
        			$noemail = $obj->nb;
        		}
        	}
        	print '<tr><td>'.$langs->trans("No_Email").'</td><td>'.yn($noemail).'</td></tr>';
        }

        print '<tr><td>'.$langs->trans("ContactVisibility").'</td><td>';
        print $object->LibPubPriv($object->priv);
        print '</td></tr>';

        print '</table>';

        print '</div>';
        print '<div class="fichehalfright"><div class="ficheaddleft">';

        print '<div class="underbanner clearboth"></div>';
        print '<table class="border tableforfield" width="100%">';

		// Categories
		if (! empty($conf->categorie->enabled)  && ! empty($user->rights->categorie->lire)) {
			print '<tr><td class="titlefield">' . $langs->trans("Categories") . '</td>';
			print '<td colspan="3">';
			print $form->showCategories($object->id, 'contact', 1);
			print '</td></tr>';
		}

    	// Other attributes
    	$cols = 3;
    	$parameters=array('socid'=>$socid);
    	include DOL_DOCUMENT_ROOT . '/core/tpl/extrafields_view.tpl.php';

        $object->load_ref_elements();

        if (! empty($conf->propal->enabled))
        {
            print '<tr><td class="titlefield">'.$langs->trans("ContactForProposals").'</td><td colspan="3">';
            print $object->ref_propal?$object->ref_propal:$langs->trans("NoContactForAnyProposal");
            print '</td></tr>';
        }

        if (! empty($conf->commande->enabled) || ! empty($conf->expedition->enabled))
        {
            print '<tr><td>';
            if (! empty($conf->expedition->enabled)) { print $langs->trans("ContactForOrdersOrShipments"); }
            else print $langs->trans("ContactForOrders");
            print '</td><td colspan="3">';
            $none=$langs->trans("NoContactForAnyOrder");
            if  (! empty($conf->expedition->enabled)) { $none=$langs->trans("NoContactForAnyOrderOrShipments"); }
            print $object->ref_commande?$object->ref_commande:$none;
            print '</td></tr>';
        }

        if (! empty($conf->contrat->enabled))
        {
            print '<tr><td>'.$langs->trans("ContactForContracts").'</td><td colspan="3">';
            print $object->ref_contrat?$object->ref_contrat:$langs->trans("NoContactForAnyContract");
            print '</td></tr>';
        }

        if (! empty($conf->facture->enabled))
        {
            print '<tr><td>'.$langs->trans("ContactForInvoices").'</td><td colspan="3">';
            print $object->ref_facturation?$object->ref_facturation:$langs->trans("NoContactForAnyInvoice");
            print '</td></tr>';
        }

        print '<tr><td>'.$langs->trans("DolibarrLogin").'</td><td colspan="3">';
        if ($object->user_id)
        {
            $dolibarr_user=new User($db);
            $result=$dolibarr_user->fetch($object->user_id);
            print $dolibarr_user->getLoginUrl(1);
        }
        else print $langs->trans("NoDolibarrAccess");
        print '</td></tr>';

        print '<tr><td>';
        print $langs->trans("VCard").'</td><td colspan="3">';
		print '<a href="'.DOL_URL_ROOT.'/contact/vcard.php?id='.$object->id.'">';
		print img_picto($langs->trans("Download"), 'vcard.png').' ';
		print $langs->trans("Download");
		print '</a>';
        print '</td></tr>';

        print "</table>";

        print '</div></div></div>';
        print '<div style="clear:both"></div>';

        dol_fiche_end();

        // Barre d'actions
        print '<div class="tabsAction">';

		$parameters=array();
		$reshook=$hookmanager->executeHooks('addMoreActionsButtons', $parameters, $object, $action);    // Note that $action and $object may have been modified by hook
		if (empty($reshook) && $action!='presend')
		{
			if (! empty($object->email))
			{
				$langs->load("mails");
				print '<div class="inline-block divButAction"><a class="butAction" href="'.$_SERVER['PHP_SELF'].'?id='.$object->id.'&amp;action=presend&amp;mode=init#formmailbeforetitle">'.$langs->trans('SendMail').'</a></div>';
			}
			else
			{
				$langs->load("mails");
				print '<div class="inline-block divButAction"><a class="butActionRefused" href="#" title="'.dol_escape_htmltag($langs->trans("NoEMail")).'">'.$langs->trans('SendMail').'</a></div>';
			}

			if ($user->rights->societe->contact->creer)
            {
                print '<a class="butAction" href="'.$_SERVER['PHP_SELF'].'?id='.$object->id.'&action=edit">'.$langs->trans('Modify').'</a>';
            }

            if (! $object->user_id && $user->rights->user->user->creer)
            {
                print '<a class="butAction" href="'.$_SERVER['PHP_SELF'].'?id='.$object->id.'&action=create_user">'.$langs->trans("CreateDolibarrLogin").'</a>';
            }

            // Activer
            if ($object->statut == 0 && $user->rights->societe->contact->creer)
            {
                print '<a class="butAction" href="'.$_SERVER['PHP_SELF'].'?id='.$object->id.'&action=enable">'.$langs->trans("Reactivate").'</a>';
            }
            // Desactiver
            if ($object->statut == 1 && $user->rights->societe->contact->creer)
            {
                print '<a class="butActionDelete" href="'.$_SERVER['PHP_SELF'].'?action=disable&id='.$object->id.'">'.$langs->trans("DisableUser").'</a>';
            }

		    // Delete
		    if ($user->rights->societe->contact->supprimer)
            {
                print '<a class="butActionDelete" href="'.$_SERVER['PHP_SELF'].'?id='.$object->id.'&action=delete'.($backtopage?'&backtopage='.urlencode($backtopage):'').'">'.$langs->trans('Delete').'</a>';
            }
        }

        print "</div>";

	    // Presend form
	    $modelmail='contact';
	    $defaulttopic='Information';
	    $diroutput = $conf->contact->dir_output;
	    $trackid = 'con'.$object->id;

	    include DOL_DOCUMENT_ROOT.'/core/tpl/card_presend.tpl.php';
    }
}


llxFooter();

$db->close();<|MERGE_RESOLUTION|>--- conflicted
+++ resolved
@@ -508,11 +508,7 @@
             $linkback='';
             print load_fiche_titre($title, $linkback, 'title_companies.png');
 
-<<<<<<< HEAD
-            // Affiche les erreurs
-=======
             // Show errors
->>>>>>> f2088a08
             dol_htmloutput_errors(is_numeric($error)?'':$error, $errors);
 
             if ($conf->use_javascript_ajax)
@@ -807,13 +803,8 @@
 			$objsoc = new Societe($db);
 			$objsoc->fetch($object->socid);
 
-<<<<<<< HEAD
-            // Affiche les erreurs
-            dol_htmloutput_errors($error, $errors);
-=======
 			// Show errors
 			dol_htmloutput_errors(is_numeric($error)?'':$error, $errors);
->>>>>>> f2088a08
 
             if ($conf->use_javascript_ajax)
             {
@@ -1136,12 +1127,8 @@
 
         // View mode
 
-<<<<<<< HEAD
-        dol_htmloutput_errors($error, $errors);
-=======
         // Show errors
         dol_htmloutput_errors(is_numeric($error)?'':$error, $errors);
->>>>>>> f2088a08
 
         dol_fiche_head($head, 'card', $title, -1, 'contact');
 
