<?php
/* Copyright (C) 2004-2005  Rodolphe Quiedeville    <rodolphe@quiedeville.org>
 * Copyright (C) 2004-2019  Laurent Destailleur     <eldy@users.sourceforge.net>
 * Copyright (C) 2004       Benoit Mortier          <benoit.mortier@opensides.be>
 * Copyright (C) 2005-2017  Regis Houssin           <regis.houssin@inodbox.com>
 * Copyright (C) 2007       Franky Van Liedekerke   <franky.van.liedekerke@telenet.be>
 * Copyright (C) 2013       Florian Henry           <florian.henry@open-concept.pro>
 * Copyright (C) 2013-2016  Alexandre Spangaro      <aspangaro@open-dsi.fr>
 * Copyright (C) 2014       Juanjo Menent           <jmenent@2byte.es>
 * Copyright (C) 2015       Jean-François Ferry     <jfefe@aternatik.fr>
 * Copyright (C) 2018-2019  Frédéric France         <frederic.france@netlogic.fr>
 * Copyright (C) 2019       Josep Lluís Amador      <joseplluis@lliuretic.cat>
 *
 * This program is free software; you can redistribute it and/or modify
 * it under the terms of the GNU General Public License as published by
 * the Free Software Foundation; either version 3 of the License, or
 * (at your option) any later version.
 *
 * This program is distributed in the hope that it will be useful,
 * but WITHOUT ANY WARRANTY; without even the implied warranty of
 * MERCHANTABILITY or FITNESS FOR A PARTICULAR PURPOSE.  See the
 * GNU General Public License for more details.
 *
 * You should have received a copy of the GNU General Public License
 * along with this program. If not, see <https://www.gnu.org/licenses/>.
 */

/**
 *       \file       htdocs/contact/card.php
 *       \ingroup    societe
 *       \brief      Card of a contact
 */

require '../main.inc.php';
require_once DOL_DOCUMENT_ROOT.'/comm/action/class/actioncomm.class.php';
require_once DOL_DOCUMENT_ROOT.'/contact/class/contact.class.php';
require_once DOL_DOCUMENT_ROOT.'/core/lib/contact.lib.php';
require_once DOL_DOCUMENT_ROOT.'/core/lib/company.lib.php';
require_once DOL_DOCUMENT_ROOT.'/core/lib/images.lib.php';
require_once DOL_DOCUMENT_ROOT.'/core/lib/files.lib.php';
require_once DOL_DOCUMENT_ROOT.'/core/class/html.formcompany.class.php';
require_once DOL_DOCUMENT_ROOT.'/core/class/extrafields.class.php';
require_once DOL_DOCUMENT_ROOT.'/core/class/doleditor.class.php';
require_once DOL_DOCUMENT_ROOT.'/core/class/html.form.class.php';
require_once DOL_DOCUMENT_ROOT.'/user/class/user.class.php';
require_once DOL_DOCUMENT_ROOT.'/categories/class/categorie.class.php';

// Load translation files required by the page
$langs->loadLangs(array('companies', 'users', 'other', 'commercial'));

$mesg=''; $error=0; $errors=array();

$action		= (GETPOST('action', 'alpha') ? GETPOST('action', 'alpha') : 'view');
$confirm		= GETPOST('confirm', 'alpha');
$backtopage	= GETPOST('backtopage', 'alpha');
$id			= GETPOST('id', 'int');
$socid		= GETPOST('socid', 'int');

$object = new Contact($db);
$extrafields = new ExtraFields($db);

// fetch optionals attributes and labels
$extrafields->fetch_name_optionals_label($object->table_element);

$socialnetworks = getArrayOfSocialNetworks();

// Get object canvas (By default, this is not defined, so standard usage of dolibarr)
$object->getCanvas($id);
$objcanvas=null;
$canvas = (! empty($object->canvas)?$object->canvas:GETPOST("canvas"));
if (! empty($canvas))
{
    require_once DOL_DOCUMENT_ROOT.'/core/class/canvas.class.php';
    $objcanvas = new Canvas($db, $action);
    $objcanvas->getCanvas('contact', 'contactcard', $canvas);
}

// Security check
if ($user->societe_id) $socid=$user->societe_id;
$result = restrictedArea($user, 'contact', $id, 'socpeople&societe', '', '', 'rowid', $objcanvas); // If we create a contact with no company (shared contacts), no check on write permission

// Initialize technical object to manage hooks of page. Note that conf->hooks_modules contains array of hook context
$hookmanager->initHooks(array('contactcard','globalcard'));


/*
 *	Actions
 */

$parameters=array('id'=>$id, 'objcanvas'=>$objcanvas);
$reshook=$hookmanager->executeHooks('doActions', $parameters, $object, $action);    // Note that $action and $object may have been modified by some hooks
if ($reshook < 0) setEventMessages($hookmanager->error, $hookmanager->errors, 'errors');

if (empty($reshook))
{
    // Cancel
    if (GETPOST('cancel', 'alpha') && ! empty($backtopage))
    {
        header("Location: ".$backtopage);
        exit;
    }

	// Creation utilisateur depuis contact
    if ($action == 'confirm_create_user' && $confirm == 'yes' && $user->rights->user->user->creer)
    {
        // Recuperation contact actuel
        $result = $object->fetch($id);

        if ($result > 0)
        {
            $db->begin();

            // Creation user
            $nuser = new User($db);
            $result=$nuser->create_from_contact($object, GETPOST("login"));	// Do not use GETPOST(alpha)

            if ($result > 0)
            {
                $result2=$nuser->setPassword($user, GETPOST("password"), 0, 0, 1);	// Do not use GETPOST(alpha)
                if ($result2)
                {
                    $db->commit();
                }
                else
                {
                    $error=$nuser->error; $errors=$nuser->errors;
                    $db->rollback();
                }
            }
            else
            {
                $error=$nuser->error; $errors=$nuser->errors;
                $db->rollback();
            }
        }
        else
        {
            $error=$object->error; $errors=$object->errors;
        }
    }


	// Confirmation desactivation
	if ($action == 'disable')
	{
		$object->fetch($id);
		if ($object->setstatus(0)<0)
		{
			setEventMessages($object->error, $object->errors, 'errors');
		}
		else
		{
			header("Location: ".$_SERVER['PHP_SELF'].'?id='.$id);
			exit;
		}
	}

	// Confirmation activation
	if ($action == 'enable')
	{
		$object->fetch($id);
		if ($object->setstatus(1)<0)
		{
			setEventMessages($object->error, $object->errors, 'errors');
		}
		else
		{
			header("Location: ".$_SERVER['PHP_SELF'].'?id='.$id);
			exit;
		}
	}

	// Add contact
	if ($action == 'add' && $user->rights->societe->contact->creer)
	{
		$db->begin();

        if ($canvas) $object->canvas=$canvas;

        $object->entity			= (GETPOSTISSET('entity')?GETPOST('entity', 'int'):$conf->entity);
        $object->socid			= GETPOST("socid", 'int');
        $object->lastname		= GETPOST("lastname", 'alpha');
        $object->firstname		= GETPOST("firstname", 'alpha');
		$object->civility_id	= GETPOST("civility_id", 'alpha');
        $object->poste			= GETPOST("poste", 'alpha');
        $object->address		= GETPOST("address", 'alpha');
        $object->zip			= GETPOST("zipcode", 'alpha');
        $object->town			= GETPOST("town", 'alpha');
        $object->country_id		= GETPOST("country_id", 'int');
        $object->state_id		= GETPOST("state_id", 'int');
        //$object->jabberid		= GETPOST("jabberid", 'alpha');
        //$object->skype		= GETPOST("skype", 'alpha');
        //$object->twitter		= GETPOST("twitter", 'alpha');
        //$object->facebook		= GETPOST("facebook", 'alpha');
        //$object->linkedin		= GETPOST("linkedin", 'alpha');
        $object->socialnetworks = array();
        if (! empty($conf->socialnetworks->enabled)) {
            foreach ($socialnetworks as $key => $value) {
                if (GETPOSTISSET($key) && GETPOST($key, 'alphanohtml')!='') {
                    $object->socialnetworks[$key] = GETPOST($key, 'alphanohtml');
                }
            }
        }
        $object->email			= GETPOST("email", 'alpha');
        $object->no_email       = GETPOST("no_email", "int");
        $object->phone_pro		= GETPOST("phone_pro", 'alpha');
        $object->phone_perso	= GETPOST("phone_perso", 'alpha');
        $object->phone_mobile	= GETPOST("phone_mobile", 'alpha');
        $object->fax			= GETPOST("fax", 'alpha');
        $object->priv			= GETPOST("priv", 'int');
        $object->note_public	= GETPOST("note_public", 'none');
        $object->note_private	= GETPOST("note_private", 'none');
        $object->statut			= 1; //Defult status to Actif

        // Note: Correct date should be completed with location to have exact GM time of birth.
        $object->birthday = dol_mktime(0, 0, 0, GETPOST("birthdaymonth", 'int'), GETPOST("birthdayday", 'int'), GETPOST("birthdayyear", 'int'));
        $object->birthday_alert = GETPOST("birthday_alert", 'alpha');

        // Fill array 'array_options' with data from add form
		$ret = $extrafields->setOptionalsFromPost(null, $object);
		if ($ret < 0)
		{
			$error++;
			$action = 'create';
		}

        if (! GETPOST("lastname"))
        {
            $error++; $errors[]=$langs->trans("ErrorFieldRequired", $langs->transnoentities("Lastname").' / '.$langs->transnoentities("Label"));
            $action = 'create';
        }

        if (! $error)
        {
            $id =  $object->create($user);
            if ($id <= 0)
            {
                $error++; $errors=array_merge($errors, ($object->error?array($object->error):$object->errors));
                $action = 'create';
			} else {
				// Categories association
				$contcats = GETPOST('contcats', 'array');
				$object->setCategories($contcats);

				// Add mass emailing flag into table mailing_unsubscribe
				if (GETPOST('no_email', 'int') && $object->email)
				{
					$sql="SELECT COUNT(*) as nb FROM ".MAIN_DB_PREFIX."mailing_unsubscribe WHERE entity IN (".getEntity('mailing', 0).") AND email = '".$db->escape($object->email)."'";
					$resql=$db->query($sql);
					if ($resql)
					{
						$obj=$db->fetch_object($resql);
						if (empty($obj->nb))
						{
							$sql = "INSERT INTO ".MAIN_DB_PREFIX."mailing_unsubscribe(email, entity, date_creat) VALUES ('".$db->escape($object->email)."', ".$db->escape(getEntity('mailing', 0)).", '".$db->idate(dol_now())."')";
							$resql=$db->query($sql);
						}
					}
				}
			}
        }

        if (! $error && $id > 0)
        {
            $db->commit();
            if (! empty($backtopage)) $url=$backtopage;
            else $url='card.php?id='.$id;
            header("Location: ".$url);
            exit;
        }
        else
        {
            $db->rollback();
        }
    }

    if ($action == 'confirm_delete' && $confirm == 'yes' && $user->rights->societe->contact->supprimer)
    {
        $result=$object->fetch($id);
		$object->oldcopy = clone $object;

        $object->old_lastname      = GETPOST("old_lastname");
        $object->old_firstname = GETPOST("old_firstname");

        $result = $object->delete();
        if ($result > 0)
        {
        	if ($backtopage)
        	{
        		header("Location: ".$backtopage);
        		exit;
        	}
        	else
        	{
        		header("Location: ".DOL_URL_ROOT.'/contact/list.php');
        		exit;
        	}
        }
        else
        {
            setEventMessages($object->error, $object->errors, 'errors');
        }
    }

    if ($action == 'update' && ! $_POST["cancel"] && $user->rights->societe->contact->creer)
    {
        if (empty($_POST["lastname"]))
        {
            $error++; $errors=array($langs->trans("ErrorFieldRequired", $langs->transnoentities("Name").' / '.$langs->transnoentities("Label")));
            $action = 'edit';
        }

		if (! $error)
		{
			$contactid=GETPOST("contactid", 'int');
			$object->fetch($contactid);

			// Photo save
			$dir = $conf->societe->multidir_output[$object->entity]."/contact/".$object->id."/photos";
            $file_OK = is_uploaded_file($_FILES['photo']['tmp_name']);
            if (GETPOST('deletephoto') && $object->photo)
            {
                $fileimg=$dir.'/'.$object->photo;
                $dirthumbs=$dir.'/thumbs';
                dol_delete_file($fileimg);
                dol_delete_dir_recursive($dirthumbs);
                $object->photo = '';
            }
            if ($file_OK)
            {
                if (image_format_supported($_FILES['photo']['name']) > 0)
                {
                    dol_mkdir($dir);

                    if (@is_dir($dir))
                    {
                        $newfile=$dir.'/'.dol_sanitizeFileName($_FILES['photo']['name']);
                        $result = dol_move_uploaded_file($_FILES['photo']['tmp_name'], $newfile, 1);

                        if (! $result > 0)
                        {
                            $errors[] = "ErrorFailedToSaveFile";
                        }
                        else
                        {
                            $object->photo = dol_sanitizeFileName($_FILES['photo']['name']);

    					    // Create thumbs
    					    $object->addThumbs($newfile);
                        }
                    }
                }
                else
                {
                    $errors[] = "ErrorBadImageFormat";
                }
            }
            else
            {
                switch($_FILES['photo']['error'])
                {
                    case 1: //uploaded file exceeds the upload_max_filesize directive in php.ini
                    case 2: //uploaded file exceeds the MAX_FILE_SIZE directive that was specified in the html form
                        $errors[] = "ErrorFileSizeTooLarge";
                        break;
                    case 3: //uploaded file was only partially uploaded
                        $errors[] = "ErrorFilePartiallyUploaded";
                        break;
                }
            }

			$object->oldcopy = clone $object;

			$object->old_lastname	= GETPOST("old_lastname", 'alpha');
			$object->old_firstname	= GETPOST("old_firstname", 'alpha');

            $object->socid			= GETPOST("socid", 'int');
            $object->lastname		= GETPOST("lastname", 'alpha');
            $object->firstname		= GETPOST("firstname", 'alpha');
            $object->civility_id	= GETPOST("civility_id", 'alpha');
            $object->poste			= GETPOST("poste", 'alpha');

            $object->address		= GETPOST("address", 'alpha');
            $object->zip			= GETPOST("zipcode", 'alpha');
            $object->town			= GETPOST("town", 'alpha');
            $object->state_id   	= GETPOST("state_id", 'int');
            $object->country_id		= GETPOST("country_id", 'int');

            $object->email			= GETPOST("email", 'alpha');
<<<<<<< HEAD
            //$object->jabberid		= GETPOST("jabberid", 'alpha');
            //$object->skype		= GETPOST("skype", 'alpha');
            //$object->twitter		= GETPOST("twitter", 'alpha');
            //$object->facebook		= GETPOST("facebook", 'alpha');
            //$object->linkedin		= GETPOST("linkedin", 'alpha');
            if (! empty($conf->socialnetworks->enabled)) {
                foreach ($socialnetworks as $key => $value) {
                    if (GETPOSTISSET($key) && GETPOST($key, 'alphanohtml')!='') {
                        $object->socialnetworks[$key] = GETPOST($key, 'alphanohtml');
                    }
                }
            }
=======
            $object->no_email       = GETPOST("no_email", "int");
            $object->skype			= GETPOST("skype", 'alpha');
            $object->twitter		= GETPOST("twitter", 'alpha');
            $object->facebook		= GETPOST("facebook", 'alpha');
            $object->linkedin		= GETPOST("linkedin", 'alpha');
>>>>>>> 2814a5c0
            $object->phone_pro		= GETPOST("phone_pro", 'alpha');
            $object->phone_perso	= GETPOST("phone_perso", 'alpha');
            $object->phone_mobile	= GETPOST("phone_mobile", 'alpha');
            $object->fax			= GETPOST("fax", 'alpha');
            $object->priv			= GETPOST("priv", 'int');
            $object->note_public	= GETPOST("note_public", 'none');
            $object->note_private	= GETPOST("note_private", 'none');
            $object->roles			= GETPOST("roles", 'array');

            // Fill array 'array_options' with data from add form
			$ret = $extrafields->setOptionalsFromPost(null, $object);
			if ($ret < 0) $error++;

			if (! $error)
			{
                $result = $object->update($contactid, $user);

    			if ($result > 0) {
    				// Categories association
    				$categories = GETPOST('contcats', 'array');
    				$object->setCategories($categories);

    				$no_email = GETPOST('no_email', 'int');

    				// Update mass emailing flag into table mailing_unsubscribe
    				if (GETPOSTISSET('no_email') && $object->email)
    				{
    					if ($no_email)
	    				{
	    					$sql="SELECT COUNT(*) as nb FROM ".MAIN_DB_PREFIX."mailing_unsubscribe WHERE entity IN (".getEntity('mailing', 0).") AND email = '".$db->escape($object->email)."'";
	    					$resql=$db->query($sql);
	    					if ($resql)
	    					{
	    						$obj=$db->fetch_object($resql);
	    						$noemail = $obj->nb;
	    						if (empty($noemail))
	    						{
	    							$sql = "INSERT INTO ".MAIN_DB_PREFIX."mailing_unsubscribe(email, entity, date_creat) VALUES ('".$db->escape($object->email)."', ".$db->escape(getEntity('mailing', 0)).", '".$db->idate(dol_now())."')";
	    							$resql=$db->query($sql);
	    						}
	    					}
	    				}
	    				else
	    				{
	    					$sql = "DELETE FROM ".MAIN_DB_PREFIX."mailing_unsubscribe WHERE email = '".$db->escape($object->email)."' AND entity = ".$db->escape(getEntity('mailing', 0));
	    					$resql=$db->query($sql);
	    				}

	    				$object->no_email = $no_email;
    				}

    				$object->old_lastname='';
    				$object->old_firstname='';
    				$action = 'view';
    			}
    			else
    			{
    				setEventMessages($object->error, $object->errors, 'errors');
    				$action = 'edit';
    			}
			}
        }

        if (! $error && empty($errors))
        {
       		if (! empty($backtopage))
       		{
       			header("Location: ".$backtopage);
       			exit;
       		}
        }
    }

    // Actions to send emails
	$trigger_name='CONTACT_SENTBYMAIL';
	$paramname='id';
	$mode='emailfromcontact';
	include DOL_DOCUMENT_ROOT.'/core/actions_sendmails.inc.php';
}


/*
 *	View
 */


$title = (! empty($conf->global->SOCIETE_ADDRESSES_MANAGEMENT) ? $langs->trans("Contacts") : $langs->trans("ContactsAddresses"));
if (! empty($conf->global->MAIN_HTML_TITLE) && preg_match('/contactnameonly/', $conf->global->MAIN_HTML_TITLE) && $object->lastname) $title=$object->lastname;
$help_url='EN:Module_Third_Parties|FR:Module_Tiers|ES:Empresas';
llxHeader('', $title, $help_url);

$form = new Form($db);
$formcompany = new FormCompany($db);

$countrynotdefined=$langs->trans("ErrorSetACountryFirst").' ('.$langs->trans("SeeAbove").')';

if ($socid > 0)
{
    $objsoc = new Societe($db);
    $objsoc->fetch($socid);
}

if (is_object($objcanvas) && $objcanvas->displayCanvasExists($action))
{
    // -----------------------------------------
    // When used with CANVAS
    // -----------------------------------------
    if (empty($object->error) && $id)
 	{
 		$object = new Contact($db);
 		$result=$object->fetch($id);
		if ($result <= 0) dol_print_error('', $object->error);
 	}
   	$objcanvas->assign_values($action, $object->id, $object->ref);	// Set value for templates
    $objcanvas->display_canvas($action);							// Show template
}
else
{
    // -----------------------------------------
    // When used in standard mode
    // -----------------------------------------

    // Confirm deleting contact
    if ($user->rights->societe->contact->supprimer)
    {
        if ($action == 'delete')
        {
            print $form->formconfirm($_SERVER["PHP_SELF"]."?id=".$id.($backtopage?'&backtopage='.$backtopage:''), $langs->trans("DeleteContact"), $langs->trans("ConfirmDeleteContact"), "confirm_delete", '', 0, 1);
        }
    }

    /*
     * Onglets
     */
    $head=array();
    if ($id > 0)
    {
        // Si edition contact deja existant
        $object = new Contact($db);
        $res=$object->fetch($id, $user);
        if ($res<0) {
        	setEventMessages($object->error, $object->errors, 'errors');
        }

        // Show tabs
        $head = contact_prepare_head($object);

        $title = (! empty($conf->global->SOCIETE_ADDRESSES_MANAGEMENT) ? $langs->trans("Contacts") : $langs->trans("ContactsAddresses"));
    }

    if ($user->rights->societe->contact->creer)
    {
        if ($action == 'create')
        {
            /*
             * Fiche en mode creation
             */
            $object->canvas=$canvas;

            $object->state_id = GETPOST("state_id");

            // We set country_id, country_code and label for the selected country
            $object->country_id=$_POST["country_id"]?GETPOST("country_id"):(empty($objsoc->country_id)?$mysoc->country_id:$objsoc->country_id);
            if ($object->country_id)
            {
            	$tmparray=getCountry($object->country_id, 'all');
                $object->country_code = $tmparray['code'];
                $object->country      = $tmparray['label'];
            }

            $title = $addcontact = (! empty($conf->global->SOCIETE_ADDRESSES_MANAGEMENT) ? $langs->trans("AddContact") : $langs->trans("AddContactAddress"));
            $linkback='';
            print load_fiche_titre($title, $linkback, 'address');

            // Show errors
            dol_htmloutput_errors(is_numeric($error)?'':$error, $errors);

            if ($conf->use_javascript_ajax)
            {
				print "\n".'<script type="text/javascript" language="javascript">'."\n";
				print 'jQuery(document).ready(function () {
							jQuery("#selectcountry_id").change(function() {
								document.formsoc.action.value="create";
								document.formsoc.submit();
							});

							$("#copyaddressfromsoc").click(function() {
								$(\'textarea[name="address"]\').val("'.dol_escape_js($objsoc->address).'");
								$(\'input[name="zipcode"]\').val("'.dol_escape_js($objsoc->zip).'");
								$(\'input[name="town"]\').val("'.dol_escape_js($objsoc->town).'");
								console.log("Set state_id to '.dol_escape_js($objsoc->state_id).'");
								$(\'select[name="state_id"]\').val("'.dol_escape_js($objsoc->state_id).'").trigger("change");
								/* set country at end because it will trigger page refresh */
								console.log("Set country id to '.dol_escape_js($objsoc->country_id).'");
								$(\'select[name="country_id"]\').val("'.dol_escape_js($objsoc->country_id).'").trigger("change");   /* trigger required to update select2 components */
                            });
						})'."\n";
				print '</script>'."\n";
            }

            print '<form method="post" name="formsoc" action="'.$_SERVER["PHP_SELF"].'">';
            print '<input type="hidden" name="token" value="'.$_SESSION['newtoken'].'">';
            print '<input type="hidden" name="action" value="add">';
            print '<input type="hidden" name="backtopage" value="'.$backtopage.'">';
			if (! empty($objsoc)) {
				print '<input type="hidden" name="entity" value="'.$objsoc->entity.'">';
            }

            dol_fiche_head($head, 'card', '', 0, '');

            print '<table class="border" width="100%">';

            // Name
            print '<tr><td class="titlefieldcreate fieldrequired"><label for="lastname">'.$langs->trans("Lastname").' / '.$langs->trans("Label").'</label></td>';
            print '<td><input name="lastname" id="lastname" type="text" class="maxwidth100onsmartphone" maxlength="80" value="'.dol_escape_htmltag(GETPOST("lastname", 'alpha')?GETPOST("lastname", 'alpha'):$object->lastname).'" autofocus="autofocus"></td>';
            print '<td><label for="firstname">'.$langs->trans("Firstname").'</label></td>';
            print '<td><input name="firstname" id="firstname"type="text" class="maxwidth100onsmartphone" maxlength="80" value="'.dol_escape_htmltag(GETPOST("firstname", 'alpha')?GETPOST("firstname", 'alpha'):$object->firstname).'"></td></tr>';

            // Company
            if (empty($conf->global->SOCIETE_DISABLE_CONTACTS))
            {
                if ($socid > 0)
                {
                    print '<tr><td><label for="socid">'.$langs->trans("ThirdParty").'</label></td>';
                    print '<td colspan="3" class="maxwidthonsmartphone">';
                    print $objsoc->getNomUrl(1, 'contact');
                    print '</td>';
                    print '<input type="hidden" name="socid" id="socid" value="'.$objsoc->id.'">';
                    print '</td></tr>';
                }
                else {
                    print '<tr><td><label for="socid">'.$langs->trans("ThirdParty").'</label></td><td colspan="3" class="maxwidthonsmartphone">';
                    print $form->select_company($socid, 'socid', '', 'SelectThirdParty');
                    print '</td></tr>';
                }
            }

            // Civility
            print '<tr><td><label for="civility_id">'.$langs->trans("UserTitle").'</label></td><td colspan="3">';
            print $formcompany->select_civility(GETPOST("civility", 'alpha')?GETPOST("civility", 'alpha'):$object->civility_code);
            print '</td></tr>';

            print '<tr><td><label for="title">'.$langs->trans("PostOrFunction").'</label></td>';
	        print '<td colspan="3"><input name="poste" id="title" type="text" class="minwidth100" maxlength="80" value="'.dol_escape_htmltag(GETPOST("poste", 'alpha')?GETPOST("poste", 'alpha'):$object->poste).'"></td>';

            $colspan=3;
            if ($conf->use_javascript_ajax && $socid > 0) $colspan=2;

            // Address
            if (($objsoc->typent_code == 'TE_PRIVATE' || ! empty($conf->global->CONTACT_USE_COMPANY_ADDRESS)) && dol_strlen(trim($object->address)) == 0) $object->address = $objsoc->address;	// Predefined with third party
            print '<tr><td><label for="address">'.$langs->trans("Address").'</label></td>';
            print '<td colspan="'.$colspan.'"><textarea class="flat quatrevingtpercent" name="address" id="address" rows="'.ROWS_2.'">'.(GETPOST("address", 'alpha')?GETPOST("address", 'alpha'):$object->address).'</textarea></td>';

            if ($conf->use_javascript_ajax && $socid > 0)
            {
	            $rowspan=3;
	    		if (empty($conf->global->SOCIETE_DISABLE_STATE)) $rowspan++;

	            print '<td class="valignmiddle center" rowspan="'.$rowspan.'">';
		        print '<a href="#" id="copyaddressfromsoc">'.$langs->trans('CopyAddressFromSoc').'</a>';
	            print '</td>';
            }
            print '</tr>';

            // Zip / Town
            if (($objsoc->typent_code == 'TE_PRIVATE' || ! empty($conf->global->CONTACT_USE_COMPANY_ADDRESS)) && dol_strlen(trim($object->zip)) == 0) $object->zip = $objsoc->zip;			// Predefined with third party
            if (($objsoc->typent_code == 'TE_PRIVATE' || ! empty($conf->global->CONTACT_USE_COMPANY_ADDRESS)) && dol_strlen(trim($object->town)) == 0) $object->town = $objsoc->town;	// Predefined with third party
            print '<tr><td><label for="zipcode">'.$langs->trans("Zip").'</label> / <label for="town">'.$langs->trans("Town").'</label></td><td colspan="'.$colspan.'" class="maxwidthonsmartphone">';
            print $formcompany->select_ziptown((GETPOST("zipcode", 'alpha')?GETPOST("zipcode", 'alpha'):$object->zip), 'zipcode', array('town','selectcountry_id','state_id'), 6).'&nbsp;';
            print $formcompany->select_ziptown((GETPOST("town", 'alpha')?GETPOST("town", 'alpha'):$object->town), 'town', array('zipcode','selectcountry_id','state_id'));
            print '</td></tr>';

            // Country
            print '<tr><td><label for="selectcountry_id">'.$langs->trans("Country").'</label></td><td colspan="'.$colspan.'" class="maxwidthonsmartphone">';
            print $form->select_country((GETPOST("country_id", 'alpha')?GETPOST("country_id", 'alpha'):$object->country_id), 'country_id');
            if ($user->admin) print info_admin($langs->trans("YouCanChangeValuesForThisListFromDictionarySetup"), 1);
            print '</td></tr>';

            // State
            if (empty($conf->global->SOCIETE_DISABLE_STATE))
            {
                if(!empty($conf->global->MAIN_SHOW_REGION_IN_STATE_SELECT) && ($conf->global->MAIN_SHOW_REGION_IN_STATE_SELECT == 1 || $conf->global->MAIN_SHOW_REGION_IN_STATE_SELECT == 2))
                {
                    print '<tr><td><label for="state_id">'.$langs->trans('Region-State').'</label></td><td colspan="'.$colspan.'" class="maxwidthonsmartphone">';
                }
                else
                {
                    print '<tr><td><label for="state_id">'.$langs->trans('State').'</label></td><td colspan="'.$colspan.'" class="maxwidthonsmartphone">';
                }

                if ($object->country_id)
                {
                    print $formcompany->select_state(GETPOST("state_id", 'alpha')?GETPOST("state_id", 'alpha'):$object->state_id, $object->country_code, 'state_id');
                }
                else
              {
                    print $countrynotdefined;
                }
                print '</td></tr>';
            }

            if (($objsoc->typent_code == 'TE_PRIVATE' || ! empty($conf->global->CONTACT_USE_COMPANY_ADDRESS)) && dol_strlen(trim($object->phone_pro)) == 0) $object->phone_pro = $objsoc->phone;	// Predefined with third party
            if (($objsoc->typent_code == 'TE_PRIVATE' || ! empty($conf->global->CONTACT_USE_COMPANY_ADDRESS)) && dol_strlen(trim($object->fax)) == 0) $object->fax = $objsoc->fax;	// Predefined with third party

            // Phone / Fax
            print '<tr><td>'.img_picto('', 'object_phoning').' '.$form->editfieldkey('PhonePro', 'phone_pro', '', $object, 0).'</td>';
            print '<td><input type="text" name="phone_pro" id="phone_pro" class="maxwidth200" value="'.(GETPOSTISSET('phone_pro')?GETPOST('phone_pro', 'alpha'):$object->phone_pro).'"></td>';
            print '<td>'.img_picto('', 'object_phoning').' '.$form->editfieldkey('PhonePerso', 'phone_perso', '', $object, 0).'</td>';
            print '<td><input type="text" name="phone_perso" id="phone_perso" class="maxwidth200" value="'.(GETPOSTISSET('phone_perso')?GETPOST('phone_perso', 'alpha'):$object->phone_perso).'"></td></tr>';

            print '<tr><td>'.img_picto('', 'object_phoning_mobile').' '.$form->editfieldkey('PhoneMobile', 'phone_mobile', '', $object, 0).'</td>';
            print '<td><input type="text" name="phone_mobile" id="phone_mobile" class="maxwidth200" value="'.(GETPOSTISSET('phone_mobile')?GETPOST('phone_mobile', 'alpha'):$object->phone_mobile).'"></td>';
            print '<td>'.img_picto('', 'object_phoning_fax').' '.$form->editfieldkey('Fax', 'fax', '', $object, 0).'</td>';
            print '<td><input type="text" name="fax" id="fax" class="maxwidth200" value="'.(GETPOSTISSET('fax')?GETPOST('fax', 'alpha'):$object->fax).'"></td></tr>';

            if (($objsoc->typent_code == 'TE_PRIVATE' || ! empty($conf->global->CONTACT_USE_COMPANY_ADDRESS)) && dol_strlen(trim($object->email)) == 0) $object->email = $objsoc->email;	// Predefined with third party

            // Email
            print '<tr><td>'.img_picto('', 'object_email').' '.$form->editfieldkey('EMail', 'email', '', $object, 0, 'string', '').'</td>';
            print '<td><input type="text" name="email" id="email" value="'.(GETPOSTISSET('email')?GETPOST('email', 'alpha'):$object->email).'"></td>';
            if (! empty($conf->mailing->enabled))
            {
            	$noemail = '';
            	if (empty($noemail) && ! empty($object->email))
            	{
            		$sql="SELECT COUNT(*) as nb FROM ".MAIN_DB_PREFIX."mailing_unsubscribe WHERE entity IN (".getEntity('mailing').") AND email = '".$db->escape($object->email)."'";
            		//print $sql;
            		$resql=$db->query($sql);
            		if ($resql)
            		{
            			$obj=$db->fetch_object($resql);
            			$noemail = $obj->nb;
            		}
            	}

            	print '<td><label for="no_email">'.$langs->trans("No_Email").'</label></td>';
	            print '<td>'.$form->selectyesno('no_email', (GETPOSTISSET("no_email")?GETPOST("no_email", 'alpha'):$noemail), 1).'</td>';
            }
            else
			      {
          		print '<td colspan="2">&nbsp;</td>';
            }
            print '</tr>';

            if (! empty($conf->socialnetworks->enabled)) {
                foreach ($socialnetworks as $key => $value) {
                    if ($value['active']) {
                        print '<tr>';
                        print '<td><label for="'.$value['label'].'">'.$form->editfieldkey($value['label'], $key, '', $object, 0).'</label></td>';
                        print '<td colspan="3">';
                        print '<input type="text" name="'.$key.'" id="'.$key.'" class="minwidth100" maxlength="80" value="'.dol_escape_htmltag(GETPOSTISSET($key)?GETPOST($key, 'alphanohtml'):$object->socialnetworks[$key]).'">';
                        print '</td>';
                        print '</tr>';
                    } elseif (!empty($object->socialnetworks[$key])) {
                        print '<input type="hidden" name="'.$key.'" value="'.$object->socialnetworks[$key].'">';
                    }
                }
            }
            // if (! empty($conf->socialnetworks->enabled))
            // {
            // 	// Jabber
            // 	if (! empty($conf->global->SOCIALNETWORKS_JABBER))
            // 	{
            // 		print '<tr><td><label for="skype">'.$form->editfieldkey('Jabber', 'jabberid', '', $object, 0).'</label></td>';
            // 		print '<td colspan="3"><input type="text" name="jabberid" id="jabberid" class="minwidth100" maxlength="80" value="'.dol_escape_htmltag(GETPOSTISSET("jabberid")?GETPOST("jabberid", 'alpha'):$object->jabberid).'"></td></tr>';
            // 	}
            // 	// Skype
            // 	if (! empty($conf->global->SOCIALNETWORKS_SKYPE))
            // 	{
            // 		print '<tr><td><label for="skype">'.$form->editfieldkey('Skype', 'skype', '', $object, 0).'</label></td>';
            // 		print '<td colspan="3"><input type="text" name="skype" id="skype" class="minwidth100" maxlength="80" value="'.dol_escape_htmltag(GETPOSTISSET("skype")?GETPOST("skype", 'alpha'):$object->skype).'"></td></tr>';
            // 	}
            // 	// Twitter
            // 	if (! empty($conf->global->SOCIALNETWORKS_TWITTER))
            // 	{
            // 		print '<tr><td><label for="twitter">'.$form->editfieldkey('Twitter', 'twitter', '', $object, 0).'</label></td>';
            // 		print '<td colspan="3"><input type="text" name="twitter" id="twitter" class="minwidth100" maxlength="80" value="'.dol_escape_htmltag(GETPOSTISSET("twitter")?GETPOST("twitter", 'alpha'):$object->twitter).'"></td></tr>';
            // 	}
            // 	// Facebook
            // 	if (! empty($conf->global->SOCIALNETWORKS_FACEBOOK))
            // 	{
            // 		print '<tr><td><label for="facebook">'.$form->editfieldkey('Facebook', 'facebook', '', $object, 0).'</label></td>';
            // 		print '<td colspan="3"><input type="text" name="facebook" id="facebook" class="minwidth100" maxlength="80" value="'.dol_escape_htmltag(GETPOSTISSET("facebook")?GETPOST("facebook", 'alpha'):$object->facebook).'"></td></tr>';
            // 	}
            //     // LinkedIn
            //     if (! empty($conf->global->SOCIALNETWORKS_LINKEDIN))
            //     {
            //         print '<tr><td><label for="linkedin">'.$form->editfieldkey('LinkedIn', 'linkedin', '', $object, 0).'</label></td>';
            //         print '<td colspan="3"><input type="text" name="linkedin" id="linkedin" class="minwidth100" maxlength="80" value="'.dol_escape_htmltag(GETPOSTISSET("linkedin")?GETPOST("linkedin", 'alpha'):$object->linkedin).'"></td></tr>';
            //     }
            // }

            // Visibility
            print '<tr><td><label for="priv">'.$langs->trans("ContactVisibility").'</label></td><td colspan="3">';
            $selectarray=array('0'=>$langs->trans("ContactPublic"),'1'=>$langs->trans("ContactPrivate"));
            print $form->selectarray('priv', $selectarray, (GETPOST("priv", 'alpha')?GETPOST("priv", 'alpha'):$object->priv), 0);
            print '</td></tr>';

			// Categories
			if (! empty($conf->categorie->enabled)  && ! empty($user->rights->categorie->lire)) {
				print '<tr><td>' . $form->editfieldkey('Categories', 'contcats', '', $object, 0) . '</td><td colspan="3">';
				$cate_arbo = $form->select_all_categories(Categorie::TYPE_CONTACT, null, 'parent', null, null, 1);
				print $form->multiselectarray('contcats', $cate_arbo, GETPOST('contcats', 'array'), null, null, null, null, '90%');
				print "</td></tr>";
			}

	        // Contact by default
	        if (!empty($socid)) {
		        print '<tr><td>' . $langs->trans("ContactByDefaultFor") . '</td>';
		        print '<td colspan="3">';
		        $contactType = $object->listeTypeContacts('external', '', 1);
		        print $form->multiselectarray('roles', $contactType);
		        print '</td></tr>';
	        }

            // Other attributes
            $parameters=array('socid' => $socid, 'objsoc' => $objsoc, 'colspan' => ' colspan="3"', 'cols' => 3);
            $reshook=$hookmanager->executeHooks('formObjectOptions', $parameters, $object, $action);    // Note that $action and $object may have been modified by hook
            print $hookmanager->resPrint;
            if (empty($reshook))
            {
            	print $object->showOptionals($extrafields, 'edit');
            }

            print "</table><br>";

			print '<hr style="margin-bottom: 20px">';

            // Add personnal information
            print load_fiche_titre('<div class="comboperso">'.$langs->trans("PersonalInformations").'</div>', '', '');

            print '<table class="border" width="100%">';

            // Date To Birth
            print '<tr><td width="20%"><label for="birthday">'.$langs->trans("DateToBirth").'</label></td><td width="30%">';
            $form=new Form($db);
            if ($object->birthday)
            {
                print $form->selectDate($object->birthday, 'birthday', 0, 0, 0, "perso", 1, 0);
            }
            else
            {
                print $form->selectDate('', 'birthday', 0, 0, 1, "perso", 1, 0);
            }
            print '</td>';

            print '<td colspan="2"><label for="birthday_alert">'.$langs->trans("Alert").'</label>: ';
            if ($object->birthday_alert)
            {
                print '<input type="checkbox" name="birthday_alert" id="birthday_alert" checked></td>';
            }
            else
            {
                print '<input type="checkbox" name="birthday_alert" id="birthday_alert"></td>';
            }
            print '</tr>';

            print "</table>";

            dol_fiche_end();

            print '<div class="center">';
            print '<input type="submit" class="button" name="add" value="'.$langs->trans("Add").'">';
            if (! empty($backtopage))
            {
                print ' &nbsp; &nbsp; ';
                print '<input type="submit" class="button" name="cancel" value="'.$langs->trans("Cancel").'">';
            }
            else
            {
                print ' &nbsp; &nbsp; ';
                print '<input type="button" class="button" value="' . $langs->trans("Cancel") . '" onClick="javascript:history.go(-1)">';
            }
            print '</div>';

            print "</form>";
        }
        elseif ($action == 'edit' && ! empty($id))
        {
            /*
             * Fiche en mode edition
             */

            // We set country_id, and country_code label of the chosen country
            if (isset($_POST["country_id"]) || $object->country_id)
            {
	            $tmparray=getCountry($object->country_id, 'all');
	            $object->country_code =	$tmparray['code'];
	            $object->country      =	$tmparray['label'];
            }

			$objsoc = new Societe($db);
			$objsoc->fetch($object->socid);

			// Show errors
			dol_htmloutput_errors(is_numeric($error)?'':$error, $errors);

            if ($conf->use_javascript_ajax)
            {
				print "\n".'<script type="text/javascript" language="javascript">'."\n";
				print 'jQuery(document).ready(function () {
							jQuery("#selectcountry_id").change(function() {
								document.formsoc.action.value="edit";
								document.formsoc.submit();
							});

							$("#copyaddressfromsoc").click(function() {
								$(\'textarea[name="address"]\').val("'.dol_escape_js($objsoc->address).'");
								$(\'input[name="zipcode"]\').val("'.dol_escape_js($objsoc->zip).'");
								$(\'input[name="town"]\').val("'.dol_escape_js($objsoc->town).'");
								console.log("Set state_id to '.dol_escape_js($objsoc->state_id).'");
								$(\'select[name="state_id"]\').val("'.dol_escape_js($objsoc->state_id).'").trigger("change");
								/* set country at end because it will trigger page refresh */
								console.log("Set country id to '.dol_escape_js($objsoc->country_id).'");
								$(\'select[name="country_id"]\').val("'.dol_escape_js($objsoc->country_id).'").trigger("change");   /* trigger required to update select2 components */
            				});
						})'."\n";
				print '</script>'."\n";
            }

            print '<form enctype="multipart/form-data" method="post" action="'.$_SERVER["PHP_SELF"].'?id='.$id.'" name="formsoc">';
            print '<input type="hidden" name="token" value="'.$_SESSION['newtoken'].'">';
            print '<input type="hidden" name="id" value="'.$id.'">';
            print '<input type="hidden" name="action" value="update">';
            print '<input type="hidden" name="contactid" value="'.$object->id.'">';
            print '<input type="hidden" name="old_lastname" value="'.$object->lastname.'">';
            print '<input type="hidden" name="old_firstname" value="'.$object->firstname.'">';
            if (! empty($backtopage)) print '<input type="hidden" name="backtopage" value="'.$backtopage.'">';

            dol_fiche_head($head, 'card', $title, 0, 'contact');

            print '<table class="border" width="100%">';

            // Ref/ID
            if (! empty($conf->global->MAIN_SHOW_TECHNICAL_ID))
           	{
	            print '<tr><td>'.$langs->trans("ID").'</td><td colspan="3">';
	            print $object->ref;
	            print '</td></tr>';
           	}

            // Lastname
            print '<tr><td class="titlefieldcreate fieldrequired"><label for="lastname">'.$langs->trans("Lastname").' / '.$langs->trans("Label").'</label></td>';
            print '<td colspan="3"><input name="lastname" id="lastname" type="text" class="minwidth200" maxlength="80" value="'.(isset($_POST["lastname"])?GETPOST("lastname"):$object->lastname).'" autofocus="autofocus"></td>';
            print '</tr>';
            print '<tr>';
            // Firstname
            print '<td><label for="firstname">'.$langs->trans("Firstname").'</label></td>';
	        print '<td colspan="3"><input name="firstname" id="firstname" type="text" class="minwidth200" maxlength="80" value="'.(isset($_POST["firstname"])?GETPOST("firstname"):$object->firstname).'"></td>';
	        print '</tr>';

            // Company
            if (empty($conf->global->SOCIETE_DISABLE_CONTACTS))
            {
                print '<tr><td><label for="socid">'.$langs->trans("ThirdParty").'</label></td>';
                print '<td colspan="3" class="maxwidthonsmartphone">';
                print $form->select_company(GETPOST('socid', 'int')?GETPOST('socid', 'int'):($object->socid?$object->socid:-1), 'socid', '', $langs->trans("SelectThirdParty"));
                print '</td>';
                print '</tr>';
            }

            // Civility
            print '<tr><td><label for="civility_id">'.$langs->trans("UserTitle").'</label></td><td colspan="3">';
            print $formcompany->select_civility(isset($_POST["civility"])?GETPOST("civility"):$object->civility_code);
            print '</td></tr>';

            print '<tr><td><label for="title">'.$langs->trans("PostOrFunction").'</label></td>';
	        print '<td colspan="3"><input name="poste" id="title" type="text" class="minwidth100" maxlength="80" value="'.(isset($_POST["poste"])?GETPOST("poste"):$object->poste).'"></td></tr>';

            // Address
            print '<tr><td><label for="address">'.$langs->trans("Address").'</label></td>';
            print '<td colspan="3">';
            print '<div class="paddingrightonly valignmiddle inline-block">';
            print '<textarea class="flat minwidth200" name="address" id="address">'.(isset($_POST["address"])?GETPOST("address"):$object->address).'</textarea>';
            print '</div><div class="paddingrightonly valignmiddle inline-block">';
            if ($conf->use_javascript_ajax) print '<a href="#" id="copyaddressfromsoc">'.$langs->trans('CopyAddressFromSoc').'</a><br>';
            print '</div>';
            print '</td>';

            // Zip / Town
            print '<tr><td><label for="zipcode">'.$langs->trans("Zip").'</label> / <label for="town">'.$langs->trans("Town").'</label></td><td colspan="3" class="maxwidthonsmartphone">';
            print $formcompany->select_ziptown((isset($_POST["zipcode"])?GETPOST("zipcode"):$object->zip), 'zipcode', array('town','selectcountry_id','state_id'), 6).'&nbsp;';
            print $formcompany->select_ziptown((isset($_POST["town"])?GETPOST("town"):$object->town), 'town', array('zipcode','selectcountry_id','state_id'));
            print '</td></tr>';

            // Country
            print '<tr><td><label for="selectcountry_id">'.$langs->trans("Country").'</label></td><td colspan="3" class="maxwidthonsmartphone">';
            print $form->select_country(isset($_POST["country_id"])?GETPOST("country_id"):$object->country_id, 'country_id');
            if ($user->admin) print info_admin($langs->trans("YouCanChangeValuesForThisListFromDictionarySetup"), 1);
            print '</td></tr>';

            // State
            if (empty($conf->global->SOCIETE_DISABLE_STATE))
            {
                if(!empty($conf->global->MAIN_SHOW_REGION_IN_STATE_SELECT) && ($conf->global->MAIN_SHOW_REGION_IN_STATE_SELECT == 1 || $conf->global->MAIN_SHOW_REGION_IN_STATE_SELECT == 2))
                {
                    print '<tr><td><label for="state_id">'.$langs->trans('Region-State').'</label></td><td colspan="3" class="maxwidthonsmartphone">';
                }
                else
                {
                    print '<tr><td><label for="state_id">'.$langs->trans('State').'</label></td><td colspan="3" class="maxwidthonsmartphone">';
                }

                print $formcompany->select_state($object->state_id, isset($_POST["country_id"])?GETPOST("country_id"):$object->country_id, 'state_id');
                print '</td></tr>';
            }

            // Phone
            print '<tr><td>'.img_picto('', 'object_phoning').' '.$form->editfieldkey('PhonePro', 'phone_pro', GETPOST('phone_pro', 'alpha'), $object, 0).'</td>';
            print '<td><input type="text" name="phone_pro" id="phone_pro" class="maxwidth200" maxlength="80" value="'.(GETPOSTISSET('phone_pro')?GETPOST('phone_pro', 'alpha'):$object->phone_pro).'"></td>';
            print '<td>'.img_picto('', 'object_phoning').' '.$form->editfieldkey('PhonePerso', 'fax', GETPOST('phone_perso', 'alpha'), $object, 0).'</td>';
            print '<td><input type="text" name="phone_perso" id="phone_perso" class="maxwidth200" maxlength="80" value="'.(GETPOSTISSET('phone_perso')?GETPOST('phone_perso', 'alpha'):$object->phone_perso).'"></td></tr>';

            print '<tr><td>'.img_picto('', 'object_phoning_mobile').' '.$form->editfieldkey('PhoneMobile', 'phone_mobile', GETPOST('phone_mobile', 'alpha'), $object, 0, 'string', '').'</td>';
            print '<td><input type="text" name="phone_mobile" id="phone_mobile" class="maxwidth200" maxlength="80" value="'.(GETPOSTISSET('phone_mobile')?GETPOST('phone_mobile', 'alpha'):$object->phone_mobile).'"></td>';
            print '<td>'.img_picto('', 'object_phoning_fax').' '.$form->editfieldkey('Fax', 'fax', GETPOST('fax', 'alpha'), $object, 0).'</td>';
            print '<td><input type="text" name="fax" id="fax" class="maxwidth200" maxlength="80" value="'.(GETPOSTISSET('phone_fax')?GETPOST('phone_fax', 'alpha'):$object->fax).'"></td></tr>';

            // EMail
            print '<tr><td>'.img_picto('', 'object_email').' '.$form->editfieldkey('EMail', 'email', GETPOST('email', 'alpha'), $object, 0, 'string', '', (! empty($conf->global->SOCIETE_EMAIL_MANDATORY))).'</td>';
            print '<td><input type="text" name="email" id="email" class="maxwidth100onsmartphone quatrevingtpercent" value="'.(GETPOSTISSET('email')?GETPOST('email', 'alpha'):$object->email).'"></td>';
            if (! empty($conf->mailing->enabled))
            {
                $langs->load("mails");
                print '<td class="nowrap">'.$langs->trans("NbOfEMailingsSend").'</td>';
                print '<td>'.$object->getNbOfEMailings().'</td>';
            }
            else
			{
				print '<td colspan="2"></td>';
            }
            print '</tr>';

            // Unsubscribe
            print '<tr>';
            if (! empty($conf->mailing->enabled))
            {
            	$noemail = '';
            	if (empty($noemail) && ! empty($object->email))
            	{
            		$sql="SELECT COUNT(*) as nb FROM ".MAIN_DB_PREFIX."mailing_unsubscribe WHERE entity IN (".getEntity('mailing').") AND email = '".$db->escape($object->email)."'";
            		//print $sql;
            		$resql=$db->query($sql);
            		if ($resql)
            		{
            			$obj=$db->fetch_object($resql);
            			$noemail = $obj->nb;
            		}
            	}

            	print '<td><label for="no_email">'.$langs->trans("No_Email").'</label></td>';
	            print '<td>'.$form->selectyesno('no_email', (GETPOSTISSET("no_email")?GETPOST("no_email", 'alpha'):$noemail), 1).'</td>';
            }
            else
			{
				print '<td colspan="2"></td>';
			}
            print '</tr>';

            if (! empty($conf->socialnetworks->enabled)) {
                foreach ($socialnetworks as $key => $value) {
                    if ($value['active']) {
                        print '<tr>';
                        print '<td><label for="'.$value['label'].'">'.$form->editfieldkey($value['label'], $key, '', $object, 0).'</label></td>';
                        print '<td colspan="3">';
                        print '<input type="text" name="'.$key.'" id="'.$key.'" class="minwidth100" maxlength="80" value="'.dol_escape_htmltag(GETPOSTISSET($key)?GETPOST($key, 'alphanohtml'):$object->socialnetworks[$key]).'">';
                        print '</td>';
                        print '</tr>';
                    } elseif (!empty($object->socialnetworks[$key])) {
                        print '<input type="hidden" name="'.$key.'" value="'.$object->socialnetworks[$key].'">';
                    }
                }
            }
            // if (! empty($conf->socialnetworks->enabled))
            // {
            // 	// Jabber ID
            // 	if (! empty($conf->global->SOCIALNETWORKS_JABBER))
            // 	{
            // 		print '<tr><td><label for="jabberid">'.$form->editfieldkey('Jabber', 'jabberid', '', $object, 0).'</label></td>';
            // 		print '<td><input type="text" name="jabberid" id="jabberid" class="minwidth100" maxlength="80" value="'.dol_escape_htmltag(GETPOSTISSET("jabberid")?GETPOST("jabberid", 'alpha'):$object->jabberid).'"></td></tr>';
            // 	}
            // 	// Skype
            // 	if (! empty($conf->global->SOCIALNETWORKS_SKYPE))
            // 	{
            // 		print '<tr><td><label for="skype">'.$form->editfieldkey('Skype', 'skype', '', $object, 0).'</label></td>';
            // 		print '<td><input type="text" name="skype" id="skype" class="minwidth100" maxlength="80" value="'.dol_escape_htmltag(GETPOSTISSET("skype")?GETPOST("skype", 'alpha'):$object->skype).'"></td></tr>';
            // 	}
            // 	// Twitter
            // 	if (! empty($conf->global->SOCIALNETWORKS_TWITTER))
            // 	{
            // 		print '<tr><td><label for="twitter">'.$form->editfieldkey('Twitter', 'twitter', '', $object, 0).'</label></td>';
            // 		print '<td><input type="text" name="twitter" id="twitter" class="minwidth100" maxlength="80" value="'.dol_escape_htmltag(GETPOSTISSET("twitter")?GETPOST("twitter", 'alpha'):$object->twitter).'"></td></tr>';
            // 	}
            // 	// Facebook
            //     if (! empty($conf->global->SOCIALNETWORKS_FACEBOOK))
            //     {
            //         print '<tr><td><label for="facebook">'.$form->editfieldkey('Facebook', 'facebook', '', $object, 0).'</label></td>';
            //         print '<td><input type="text" name="facebook" id="facebook" class="minwidth100" maxlength="80" value="'.dol_escape_htmltag(GETPOST("facebook")?GETPOST("facebook", 'alpha'):$object->facebook).'"></td></tr>';
            //     }
            //     // LinkedIn
            //     if (! empty($conf->global->SOCIALNETWORKS_LINKEDIN))
            //     {
            //         print '<tr><td><label for="linkedin">'.$form->editfieldkey('LinkedIn', 'linkedin', '', $object, 0).'</label></td>';
            //         print '<td><input type="text" name="linkedin" id="linkedin" class="minwidth100" maxlength="80" value="'.dol_escape_htmltag(GETPOST("linkedin")?GETPOST("linkedin", 'alpha'):$object->linkedin).'"></td></tr>';
            //     }
            // }

            // Visibility
            print '<tr><td><label for="priv">'.$langs->trans("ContactVisibility").'</label></td><td colspan="3">';
            $selectarray=array('0'=>$langs->trans("ContactPublic"),'1'=>$langs->trans("ContactPrivate"));
            print $form->selectarray('priv', $selectarray, $object->priv, 0);
            print '</td></tr>';

            // Note Public
            print '<tr><td class="tdtop"><label for="note_public">'.$langs->trans("NotePublic").'</label></td><td colspan="3">';
            $doleditor = new DolEditor('note_public', $object->note_public, '', 80, 'dolibarr_notes', 'In', 0, false, true, ROWS_3, '90%');
            print $doleditor->Create(1);
            print '</td></tr>';

            // Note Private
            print '<tr><td class="tdtop"><label for="note_private">'.$langs->trans("NotePrivate").'</label></td><td colspan="3">';
            $doleditor = new DolEditor('note_private', $object->note_private, '', 80, 'dolibarr_notes', 'In', 0, false, true, ROWS_3, '90%');
            print $doleditor->Create(1);
            print '</td></tr>';

            // Status
            print '<tr><td>'.$langs->trans("Status").'</td>';
            print '<td colspan="3">';
            print $object->getLibStatut(4);
            print '</td></tr>';

			// Categories
			if (!empty($conf->categorie->enabled) && !empty($user->rights->categorie->lire)) {
				print '<tr><td>' . $form->editfieldkey('Categories', 'contcats', '', $object, 0) . '</td>';
				print '<td colspan="3">';
				$cate_arbo = $form->select_all_categories(Categorie::TYPE_CONTACT, null, null, null, null, 1);
				$c = new Categorie($db);
				$cats = $c->containing($object->id, 'contact');
				foreach ($cats as $cat) {
					$arrayselected[] = $cat->id;
				}
				print $form->multiselectarray('contcats', $cate_arbo, $arrayselected, '', 0, '', 0, '90%');
				print "</td></tr>";
			}

			// Contact by default
	        if (!empty($object->socid)) {
		        print '<tr><td>' . $langs->trans("ContactByDefaultFor") . '</td>';
		        print '<td colspan="3">';
		        print $formcompany->showRoles("roles", $object, 'edit', $object->roles);
		        print '</td></tr>';
	        }

            // Other attributes
            $parameters=array('colspan' => ' colspan="3"', 'cols'=>3);
            $reshook=$hookmanager->executeHooks('formObjectOptions', $parameters, $object, $action);    // Note that $action and $object may have been modified by hook
            print $hookmanager->resPrint;
            if (empty($reshook))
            {
            	print $object->showOptionals($extrafields, 'edit');
            }

            $object->load_ref_elements();

            if (! empty($conf->commande->enabled))
            {
                print '<tr><td>'.$langs->trans("ContactForOrders").'</td><td colspan="3">';
                print $object->ref_commande?$object->ref_commande:$langs->trans("NoContactForAnyOrder");
                print '</td></tr>';
            }

            if (! empty($conf->propal->enabled))
            {
                print '<tr><td>'.$langs->trans("ContactForProposals").'</td><td colspan="3">';
                print $object->ref_propal?$object->ref_propal:$langs->trans("NoContactForAnyProposal");
                print '</td></tr>';
            }

            if (! empty($conf->contrat->enabled))
            {
                print '<tr><td>'.$langs->trans("ContactForContracts").'</td><td colspan="3">';
                print $object->ref_contrat?$object->ref_contrat:$langs->trans("NoContactForAnyContract");
                print '</td></tr>';
            }

            if (! empty($conf->facture->enabled))
            {
                print '<tr><td>'.$langs->trans("ContactForInvoices").'</td><td colspan="3">';
                print $object->ref_facturation?$object->ref_facturation:$langs->trans("NoContactForAnyInvoice");
                print '</td></tr>';
            }

            // Login Dolibarr
            print '<tr><td>'.$langs->trans("DolibarrLogin").'</td><td colspan="3">';
            if ($object->user_id)
            {
                $dolibarr_user=new User($db);
                $result=$dolibarr_user->fetch($object->user_id);
                print $dolibarr_user->getLoginUrl(1);
            }
            else print $langs->trans("NoDolibarrAccess");
            print '</td></tr>';

            // Photo
            print '<tr>';
            print '<td>'.$langs->trans("PhotoFile").'</td>';
            print '<td colspan="3">';
            if ($object->photo) {
                print $form->showphoto('contact', $object);
                print "<br>\n";
            }
            print '<table class="nobordernopadding">';
            if ($object->photo) print '<tr><td><input type="checkbox" class="flat photodelete" name="deletephoto" id="photodelete"> '.$langs->trans("Delete").'<br><br></td></tr>';
            //print '<tr><td>'.$langs->trans("PhotoFile").'</td></tr>';
            print '<tr><td><input type="file" class="flat" name="photo" id="photoinput"></td></tr>';
            print '</table>';

            print '</td>';
            print '</tr>';

            print '</table>';

            dol_fiche_end();

            print '<div class="center">';
            print '<input type="submit" class="button" name="save" value="'.$langs->trans("Save").'">';
            print ' &nbsp; &nbsp; ';
            print '<input type="submit" class="button" name="cancel" value="'.$langs->trans("Cancel").'">';
            print '</div>';

            print "</form>";
        }
    }

    if (! empty($id) && $action != 'edit' && $action != 'create')
    {
        $objsoc = new Societe($db);

        // View mode

        // Show errors
        dol_htmloutput_errors(is_numeric($error)?'':$error, $errors);

        dol_fiche_head($head, 'card', $title, -1, 'contact');

        if ($action == 'create_user')
        {
            // Full firstname and lastname separated with a dot : firstname.lastname
            include_once DOL_DOCUMENT_ROOT.'/core/lib/functions2.lib.php';
            $login=dol_buildlogin($object->lastname, $object->firstname);

            $generated_password='';
            if (! $ldap_sid) // TODO ldap_sid ?
            {
                require_once DOL_DOCUMENT_ROOT.'/core/lib/security2.lib.php';
                $generated_password=getRandomPassword(false);
            }
            $password=$generated_password;

            // Create a form array
            $formquestion = array(
                array('label' => $langs->trans("LoginToCreate"), 'type' => 'text', 'name' => 'login', 'value' => $login),
                array('label' => $langs->trans("Password"), 'type' => 'text', 'name' => 'password', 'value' => $password),
                //array('label' => $form->textwithpicto($langs->trans("Type"),$langs->trans("InternalExternalDesc")), 'type' => 'select', 'name' => 'intern', 'default' => 1, 'values' => array(0=>$langs->trans('Internal'),1=>$langs->trans('External')))
            );
            $text=$langs->trans("ConfirmCreateContact").'<br>';
            if (! empty($conf->societe->enabled))
            {
                if ($object->socid > 0) $text.=$langs->trans("UserWillBeExternalUser");
                else $text.=$langs->trans("UserWillBeInternalUser");
            }
            print $form->formconfirm($_SERVER["PHP_SELF"]."?id=".$object->id, $langs->trans("CreateDolibarrLogin"), $text, "confirm_create_user", $formquestion, 'yes');
        }

        $linkback = '<a href="'.DOL_URL_ROOT.'/contact/list.php?restore_lastsearch_values=1">'.$langs->trans("BackToList").'</a>';

        $morehtmlref='<div class="refidno">';
        if (empty($conf->global->SOCIETE_DISABLE_CONTACTS))
        {
            $objsoc->fetch($object->socid);
            // Thirdparty
            $morehtmlref.=$langs->trans('ThirdParty') . ' : ';
            if ($objsoc->id > 0) $morehtmlref.=$objsoc->getNomUrl(1, 'contact');
            else $morehtmlref.=$langs->trans("ContactNotLinkedToCompany");
        }
        $morehtmlref.='</div>';

        dol_banner_tab($object, 'id', $linkback, 1, 'rowid', 'ref', $morehtmlref);


        print '<div class="fichecenter">';
        print '<div class="fichehalfleft">';

        print '<div class="underbanner clearboth"></div>';
        print '<table class="border tableforfield" width="100%">';

        // Civility
        print '<tr><td class="titlefield">'.$langs->trans("UserTitle").'</td><td>';
        print $object->getCivilityLabel();
        print '</td></tr>';

        // Job / position
        print '<tr><td>'.$langs->trans("PostOrFunction").'</td><td>'.$object->poste.'</td></tr>';

        // Email
        if (! empty($conf->mailing->enabled))
        {
            $langs->load("mails");
            print '<tr><td>'.$langs->trans("NbOfEMailingsSend").'</td>';
            print '<td><a href="'.DOL_URL_ROOT.'/comm/mailing/list.php?filteremail='.urlencode($object->email).'">'.$object->getNbOfEMailings().'</a></td></tr>';
        }

        // Unsubscribe opt-out
        if (!empty($conf->mailing->enabled))
        {
        	//print 'eee'.$object->email;
        	$noemail = $object->no_email;
        	if (empty($noemail) && ! empty($object->email))
        	{
        		$sql="SELECT COUNT(*) as nb FROM ".MAIN_DB_PREFIX."mailing_unsubscribe WHERE entity IN (".getEntity('mailing').") AND email = '".$db->escape($object->email)."'";
        		//print $sql;
        		$resql=$db->query($sql);
        		if ($resql)
        		{
        			$obj=$db->fetch_object($resql);
        			$noemail = $obj->nb;
        		}
        	}
        	print '<tr><td>'.$langs->trans("No_Email").'</td><td>'.yn($noemail).'</td></tr>';
        }

        print '<tr><td>'.$langs->trans("ContactVisibility").'</td><td>';
        print $object->LibPubPriv($object->priv);
        print '</td></tr>';

        print '</table>';

        print '</div>';
        print '<div class="fichehalfright"><div class="ficheaddleft">';

        print '<div class="underbanner clearboth"></div>';
        print '<table class="border tableforfield" width="100%">';

		// Categories
		if (! empty($conf->categorie->enabled)  && ! empty($user->rights->categorie->lire)) {
			print '<tr><td class="titlefield">' . $langs->trans("Categories") . '</td>';
			print '<td colspan="3">';
			print $form->showCategories($object->id, 'contact', 1);
			print '</td></tr>';
		}

	    if (!empty($object->socid)) {
		    print '<tr><td class="titlefield">' . $langs->trans("ContactByDefaultFor") . '</td>';
		    print '<td colspan="3">';
		    print $formcompany->showRoles("roles", $object, 'view');
		    print '</td></tr>';
	    }

    	// Other attributes
    	$cols = 3;
    	$parameters=array('socid'=>$socid);
    	include DOL_DOCUMENT_ROOT . '/core/tpl/extrafields_view.tpl.php';

        $object->load_ref_elements();

        if (! empty($conf->propal->enabled))
        {
            print '<tr><td class="titlefield">'.$langs->trans("ContactForProposals").'</td><td colspan="3">';
            print $object->ref_propal?$object->ref_propal:$langs->trans("NoContactForAnyProposal");
            print '</td></tr>';
        }

        if (! empty($conf->commande->enabled) || ! empty($conf->expedition->enabled))
        {
            print '<tr><td>';
            if (! empty($conf->expedition->enabled)) { print $langs->trans("ContactForOrdersOrShipments"); }
            else print $langs->trans("ContactForOrders");
            print '</td><td colspan="3">';
            $none=$langs->trans("NoContactForAnyOrder");
            if  (! empty($conf->expedition->enabled)) { $none=$langs->trans("NoContactForAnyOrderOrShipments"); }
            print $object->ref_commande?$object->ref_commande:$none;
            print '</td></tr>';
        }

        if (! empty($conf->contrat->enabled))
        {
            print '<tr><td>'.$langs->trans("ContactForContracts").'</td><td colspan="3">';
            print $object->ref_contrat?$object->ref_contrat:$langs->trans("NoContactForAnyContract");
            print '</td></tr>';
        }

        if (! empty($conf->facture->enabled))
        {
            print '<tr><td>'.$langs->trans("ContactForInvoices").'</td><td colspan="3">';
            print $object->ref_facturation?$object->ref_facturation:$langs->trans("NoContactForAnyInvoice");
            print '</td></tr>';
        }

        print '<tr><td>'.$langs->trans("DolibarrLogin").'</td><td colspan="3">';
        if ($object->user_id)
        {
            $dolibarr_user=new User($db);
            $result=$dolibarr_user->fetch($object->user_id);
            print $dolibarr_user->getLoginUrl(1);
        }
        else print $langs->trans("NoDolibarrAccess");
        print '</td></tr>';

        print '<tr><td>';
        print $langs->trans("VCard").'</td><td colspan="3">';
		print '<a href="'.DOL_URL_ROOT.'/contact/vcard.php?id='.$object->id.'">';
		print img_picto($langs->trans("Download"), 'vcard.png').' ';
		print $langs->trans("Download");
		print '</a>';
        print '</td></tr>';

        print "</table>";

        print '</div></div></div>';
        print '<div style="clear:both"></div>';

        dol_fiche_end();

        // Barre d'actions
        print '<div class="tabsAction">';

		$parameters=array();
		$reshook=$hookmanager->executeHooks('addMoreActionsButtons', $parameters, $object, $action);    // Note that $action and $object may have been modified by hook
		if (empty($reshook) && $action!='presend')
		{
			if (! empty($object->email))
			{
				$langs->load("mails");
				print '<div class="inline-block divButAction"><a class="butAction" href="'.$_SERVER['PHP_SELF'].'?id='.$object->id.'&amp;action=presend&amp;mode=init#formmailbeforetitle">'.$langs->trans('SendMail').'</a></div>';
			}
			else
			{
				$langs->load("mails");
				print '<div class="inline-block divButAction"><a class="butActionRefused" href="#" title="'.dol_escape_htmltag($langs->trans("NoEMail")).'">'.$langs->trans('SendMail').'</a></div>';
			}

			if ($user->rights->societe->contact->creer)
            {
                print '<a class="butAction" href="'.$_SERVER['PHP_SELF'].'?id='.$object->id.'&action=edit">'.$langs->trans('Modify').'</a>';
            }

            if (! $object->user_id && $user->rights->user->user->creer)
            {
                print '<a class="butAction" href="'.$_SERVER['PHP_SELF'].'?id='.$object->id.'&action=create_user">'.$langs->trans("CreateDolibarrLogin").'</a>';
            }

            // Activer
            if ($object->statut == 0 && $user->rights->societe->contact->creer)
            {
                print '<a class="butAction" href="'.$_SERVER['PHP_SELF'].'?id='.$object->id.'&action=enable">'.$langs->trans("Reactivate").'</a>';
            }
            // Desactiver
            if ($object->statut == 1 && $user->rights->societe->contact->creer)
            {
                print '<a class="butActionDelete" href="'.$_SERVER['PHP_SELF'].'?action=disable&id='.$object->id.'">'.$langs->trans("DisableUser").'</a>';
            }

		    // Delete
		    if ($user->rights->societe->contact->supprimer)
            {
                print '<a class="butActionDelete" href="'.$_SERVER['PHP_SELF'].'?id='.$object->id.'&action=delete'.($backtopage?'&backtopage='.urlencode($backtopage):'').'">'.$langs->trans('Delete').'</a>';
            }
        }

        print "</div>";

	    // Presend form
	    $modelmail='contact';
	    $defaulttopic='Information';
	    $diroutput = $conf->contact->dir_output;
	    $trackid = 'con'.$object->id;

	    include DOL_DOCUMENT_ROOT.'/core/tpl/card_presend.tpl.php';
    }
}


llxFooter();

$db->close();<|MERGE_RESOLUTION|>--- conflicted
+++ resolved
@@ -387,7 +387,7 @@
             $object->country_id		= GETPOST("country_id", 'int');
 
             $object->email			= GETPOST("email", 'alpha');
-<<<<<<< HEAD
+            $object->no_email       = GETPOST("no_email", "int");
             //$object->jabberid		= GETPOST("jabberid", 'alpha');
             //$object->skype		= GETPOST("skype", 'alpha');
             //$object->twitter		= GETPOST("twitter", 'alpha');
@@ -400,13 +400,6 @@
                     }
                 }
             }
-=======
-            $object->no_email       = GETPOST("no_email", "int");
-            $object->skype			= GETPOST("skype", 'alpha');
-            $object->twitter		= GETPOST("twitter", 'alpha');
-            $object->facebook		= GETPOST("facebook", 'alpha');
-            $object->linkedin		= GETPOST("linkedin", 'alpha');
->>>>>>> 2814a5c0
             $object->phone_pro		= GETPOST("phone_pro", 'alpha');
             $object->phone_perso	= GETPOST("phone_perso", 'alpha');
             $object->phone_mobile	= GETPOST("phone_mobile", 'alpha');
