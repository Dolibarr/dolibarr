--- conflicted
+++ resolved
@@ -22,7 +22,7 @@
  * GNU General Public License for more details.
  *
  * You should have received a copy of the GNU General Public License
- * along with this program. If not, see <https://www.gnu.org/licenses/>.
+ * along with this program. If not, see <http://www.gnu.org/licenses/>.
  */
 
 /**
@@ -48,27 +48,25 @@
 // Load translation files required by the page
 $langs->loadLangs(array('companies', 'users', 'other', 'commercial'));
 
-$mesg = ''; $error = 0; $errors = array();
-
-$action = (GETPOST('action', 'alpha') ? GETPOST('action', 'alpha') : 'view');
-$confirm = GETPOST('confirm', 'alpha');
-$backtopage = GETPOST('backtopage', 'alpha');
-$id = GETPOST('id', 'int');
+$mesg=''; $error=0; $errors=array();
+
+$action		= (GETPOST('action', 'alpha') ? GETPOST('action', 'alpha') : 'view');
+$confirm		= GETPOST('confirm', 'alpha');
+$backtopage	= GETPOST('backtopage', 'alpha');
+$id			= GETPOST('id', 'int');
 $socid		= GETPOST('socid', 'int');
 
 $object = new Contact($db);
 $extrafields = new ExtraFields($db);
 
 // fetch optionals attributes and labels
-$extrafields->fetch_name_optionals_label($object->table_element);
-
-$socialnetworks = getArrayOfSocialNetworks();
+$extralabels=$extrafields->fetch_name_optionals_label($object->table_element);
 
 // Get object canvas (By default, this is not defined, so standard usage of dolibarr)
 $object->getCanvas($id);
-$objcanvas = null;
-$canvas = (!empty($object->canvas) ? $object->canvas : GETPOST("canvas"));
-if (!empty($canvas))
+$objcanvas=null;
+$canvas = (! empty($object->canvas)?$object->canvas:GETPOST("canvas"));
+if (! empty($canvas))
 {
     require_once DOL_DOCUMENT_ROOT.'/core/class/canvas.class.php';
     $objcanvas = new Canvas($db, $action);
@@ -76,15 +74,15 @@
 }
 
 // Security check
-if ($user->socid) $socid = $user->socid;
+if ($user->societe_id) $socid=$user->societe_id;
 $result = restrictedArea($user, 'contact', $id, 'socpeople&societe', '', '', 'rowid', $objcanvas); // If we create a contact with no company (shared contacts), no check on write permission
 
 // Initialize technical object to manage hooks of page. Note that conf->hooks_modules contains array of hook context
-$hookmanager->initHooks(array('contactcard', 'globalcard'));
+$hookmanager->initHooks(array('contactcard','globalcard'));
 
 if ($id > 0) $object->fetch($id);
 
-if (!($object->id > 0) && $action == 'view')
+if (! ($object->id > 0) && $action == 'view')
 {
 	$langs->load("errors");
 	print($langs->trans('ErrorRecordNotFound'));
@@ -95,14 +93,14 @@
  *	Actions
  */
 
-$parameters = array('id'=>$id, 'objcanvas'=>$objcanvas);
-$reshook = $hookmanager->executeHooks('doActions', $parameters, $object, $action); // Note that $action and $object may have been modified by some hooks
+$parameters=array('id'=>$id, 'objcanvas'=>$objcanvas);
+$reshook=$hookmanager->executeHooks('doActions', $parameters, $object, $action);    // Note that $action and $object may have been modified by some hooks
 if ($reshook < 0) setEventMessages($hookmanager->error, $hookmanager->errors, 'errors');
 
 if (empty($reshook))
 {
     // Cancel
-    if (GETPOST('cancel', 'alpha') && !empty($backtopage))
+    if (GETPOST('cancel', 'alpha') && ! empty($backtopage))
     {
         header("Location: ".$backtopage);
         exit;
@@ -120,30 +118,30 @@
 
             // Creation user
             $nuser = new User($db);
-            $result = $nuser->create_from_contact($object, GETPOST("login")); // Do not use GETPOST(alpha)
+            $result=$nuser->create_from_contact($object, GETPOST("login"));	// Do not use GETPOST(alpha)
 
             if ($result > 0)
             {
-                $result2 = $nuser->setPassword($user, GETPOST("password"), 0, 0, 1); // Do not use GETPOST(alpha)
+                $result2=$nuser->setPassword($user, GETPOST("password"), 0, 0, 1);	// Do not use GETPOST(alpha)
                 if ($result2)
                 {
                     $db->commit();
                 }
                 else
                 {
-                    $error = $nuser->error; $errors = $nuser->errors;
+                    $error=$nuser->error; $errors=$nuser->errors;
                     $db->rollback();
                 }
             }
             else
             {
-                $error = $nuser->error; $errors = $nuser->errors;
+                $error=$nuser->error; $errors=$nuser->errors;
                 $db->rollback();
             }
         }
         else
         {
-            $error = $object->error; $errors = $object->errors;
+            $error=$object->error; $errors=$object->errors;
         }
     }
 
@@ -152,7 +150,7 @@
 	if ($action == 'disable')
 	{
 		$object->fetch($id);
-		if ($object->setstatus(0) < 0)
+		if ($object->setstatus(0)<0)
 		{
 			setEventMessages($object->error, $object->errors, 'errors');
 		}
@@ -167,7 +165,7 @@
 	if ($action == 'enable')
 	{
 		$object->fetch($id);
-		if ($object->setstatus(1) < 0)
+		if ($object->setstatus(1)<0)
 		{
 			setEventMessages($object->error, $object->errors, 'errors');
 		}
@@ -183,43 +181,33 @@
 	{
 		$db->begin();
 
-        if ($canvas) $object->canvas = $canvas;
-
-        $object->entity = (GETPOSTISSET('entity') ?GETPOST('entity', 'int') : $conf->entity);
+        if ($canvas) $object->canvas=$canvas;
+
+        $object->entity			= (GETPOSTISSET('entity')?GETPOST('entity', 'int'):$conf->entity);
         $object->socid			= GETPOST("socid", 'int');
-        $object->lastname = GETPOST("lastname", 'alpha');
-        $object->firstname = GETPOST("firstname", 'alpha');
+        $object->lastname		= GETPOST("lastname", 'alpha');
+        $object->firstname		= GETPOST("firstname", 'alpha');
 		$object->civility_code	= GETPOST("civility_code", 'alpha');
         $object->poste			= GETPOST("poste", 'alpha');
-        $object->address = GETPOST("address", 'alpha');
-        $object->zip = GETPOST("zipcode", 'alpha');
-        $object->town = GETPOST("town", 'alpha');
-        $object->country_id = GETPOST("country_id", 'int');
-        $object->state_id = GETPOST("state_id", 'int');
-        //$object->jabberid		= GETPOST("jabberid", 'alpha');
-        //$object->skype		= GETPOST("skype", 'alpha');
-        //$object->twitter		= GETPOST("twitter", 'alpha');
-        //$object->facebook		= GETPOST("facebook", 'alpha');
-        //$object->linkedin		= GETPOST("linkedin", 'alpha');
-        $object->socialnetworks = array();
-        if (!empty($conf->socialnetworks->enabled)) {
-            foreach ($socialnetworks as $key => $value) {
-                if (GETPOSTISSET($key) && GETPOST($key, 'alphanohtml') != '') {
-                    $object->socialnetworks[$key] = GETPOST($key, 'alphanohtml');
-                }
-            }
-        }
-        $object->email = GETPOST("email", 'alpha');
-        $object->no_email = GETPOST("no_email", "int");
-        $object->phone_pro = GETPOST("phone_pro", 'alpha');
-        $object->phone_perso = GETPOST("phone_perso", 'alpha');
-        $object->phone_mobile = GETPOST("phone_mobile", 'alpha');
-        $object->fax = GETPOST("fax", 'alpha');
-        $object->priv = GETPOST("priv", 'int');
-        $object->note_public = GETPOST("note_public", 'none');
-        $object->note_private = GETPOST("note_private", 'none');
-        $object->roles = GETPOST("roles", 'array');
-
+        $object->address		= GETPOST("address", 'alpha');
+        $object->zip			= GETPOST("zipcode", 'alpha');
+        $object->town			= GETPOST("town", 'alpha');
+        $object->country_id		= GETPOST("country_id", 'int');
+        $object->state_id		= GETPOST("state_id", 'int');
+        $object->skype			= GETPOST("skype", 'alpha');
+        $object->twitter		= GETPOST("twitter", 'alpha');
+        $object->facebook		= GETPOST("facebook", 'alpha');
+        $object->linkedin		= GETPOST("linkedin", 'alpha');
+        $object->email			= GETPOST("email", 'alpha');
+        $object->no_email       = GETPOST("no_email", "int");
+        $object->phone_pro		= GETPOST("phone_pro", 'alpha');
+        $object->phone_perso	= GETPOST("phone_perso", 'alpha');
+        $object->phone_mobile	= GETPOST("phone_mobile", 'alpha');
+        $object->fax			= GETPOST("fax", 'alpha');
+        $object->jabberid		= GETPOST("jabberid", 'alpha');
+        $object->priv			= GETPOST("priv", 'int');
+        $object->note_public	= GETPOST("note_public", 'none');
+        $object->note_private	= GETPOST("note_private", 'none');
         $object->statut			= 1; //Defult status to Actif
 
         // Note: Correct date should be completed with location to have exact GM time of birth.
@@ -227,25 +215,25 @@
         $object->birthday_alert = GETPOST("birthday_alert", 'alpha');
 
         // Fill array 'array_options' with data from add form
-		$ret = $extrafields->setOptionalsFromPost(null, $object);
+		$ret = $extrafields->setOptionalsFromPost($extralabels, $object);
 		if ($ret < 0)
 		{
 			$error++;
 			$action = 'create';
 		}
 
-        if (!GETPOST("lastname"))
-        {
-            $error++; $errors[] = $langs->trans("ErrorFieldRequired", $langs->transnoentities("Lastname").' / '.$langs->transnoentities("Label"));
+        if (! GETPOST("lastname"))
+        {
+            $error++; $errors[]=$langs->trans("ErrorFieldRequired", $langs->transnoentities("Lastname").' / '.$langs->transnoentities("Label"));
             $action = 'create';
         }
 
-        if (!$error)
-        {
-            $id = $object->create($user);
+        if (! $error)
+        {
+            $id =  $object->create($user);
             if ($id <= 0)
             {
-                $error++; $errors = array_merge($errors, ($object->error ? array($object->error) : $object->errors));
+                $error++; $errors=array_merge($errors, ($object->error?array($object->error):$object->errors));
                 $action = 'create';
 			} else {
 				// Categories association
@@ -255,26 +243,26 @@
 				// Add mass emailing flag into table mailing_unsubscribe
 				if (GETPOST('no_email', 'int') && $object->email)
 				{
-					$sql = "SELECT COUNT(*) as nb FROM ".MAIN_DB_PREFIX."mailing_unsubscribe WHERE entity IN (".getEntity('mailing', 0).") AND email = '".$db->escape($object->email)."'";
-					$resql = $db->query($sql);
+					$sql="SELECT COUNT(*) as nb FROM ".MAIN_DB_PREFIX."mailing_unsubscribe WHERE entity IN (".getEntity('mailing', 0).") AND email = '".$db->escape($object->email)."'";
+					$resql=$db->query($sql);
 					if ($resql)
 					{
-						$obj = $db->fetch_object($resql);
+						$obj=$db->fetch_object($resql);
 						if (empty($obj->nb))
 						{
 							$sql = "INSERT INTO ".MAIN_DB_PREFIX."mailing_unsubscribe(email, entity, date_creat) VALUES ('".$db->escape($object->email)."', ".$db->escape(getEntity('mailing', 0)).", '".$db->idate(dol_now())."')";
-							$resql = $db->query($sql);
+							$resql=$db->query($sql);
 						}
 					}
 				}
 			}
         }
 
-        if (!$error && $id > 0)
+        if (! $error && $id > 0)
         {
             $db->commit();
-            if (!empty($backtopage)) $url = $backtopage;
-            else $url = 'card.php?id='.$id;
+            if (! empty($backtopage)) $url=$backtopage;
+            else $url='card.php?id='.$id;
             header("Location: ".$url);
             exit;
         }
@@ -286,10 +274,9 @@
 
     if ($action == 'confirm_delete' && $confirm == 'yes' && $user->rights->societe->contact->supprimer)
     {
-        $result = $object->fetch($id);
-		$object->oldcopy = clone $object;
-
-        $object->old_lastname = GETPOST("old_lastname");
+        $result=$object->fetch($id);
+
+        $object->old_lastname      = GETPOST("old_lastname");
         $object->old_firstname = GETPOST("old_firstname");
 
         $result = $object->delete();
@@ -312,17 +299,17 @@
         }
     }
 
-    if ($action == 'update' && !$_POST["cancel"] && $user->rights->societe->contact->creer)
+    if ($action == 'update' && ! $_POST["cancel"] && $user->rights->societe->contact->creer)
     {
         if (empty($_POST["lastname"]))
         {
-            $error++; $errors = array($langs->trans("ErrorFieldRequired", $langs->transnoentities("Name").' / '.$langs->transnoentities("Label")));
+            $error++; $errors=array($langs->trans("ErrorFieldRequired", $langs->transnoentities("Name").' / '.$langs->transnoentities("Label")));
             $action = 'edit';
         }
 
-		if (!$error)
+		if (! $error)
 		{
-			$contactid = GETPOST("contactid", 'int');
+			$contactid=GETPOST("contactid", 'int');
 			$object->fetch($contactid);
 
 			// Photo save
@@ -330,8 +317,8 @@
             $file_OK = is_uploaded_file($_FILES['photo']['tmp_name']);
             if (GETPOST('deletephoto') && $object->photo)
             {
-                $fileimg = $dir.'/'.$object->photo;
-                $dirthumbs = $dir.'/thumbs';
+                $fileimg=$dir.'/'.$object->photo;
+                $dirthumbs=$dir.'/thumbs';
                 dol_delete_file($fileimg);
                 dol_delete_dir_recursive($dirthumbs);
                 $object->photo = '';
@@ -344,10 +331,10 @@
 
                     if (@is_dir($dir))
                     {
-                        $newfile = $dir.'/'.dol_sanitizeFileName($_FILES['photo']['name']);
+                        $newfile=$dir.'/'.dol_sanitizeFileName($_FILES['photo']['name']);
                         $result = dol_move_uploaded_file($_FILES['photo']['tmp_name'], $newfile, 1);
 
-                        if (!$result > 0)
+                        if (! $result > 0)
                         {
                             $errors[] = "ErrorFailedToSaveFile";
                         }
@@ -367,7 +354,7 @@
             }
             else
             {
-                switch ($_FILES['photo']['error'])
+                switch($_FILES['photo']['error'])
                 {
                     case 1: //uploaded file exceeds the upload_max_filesize directive in php.ini
                     case 2: //uploaded file exceeds the MAX_FILE_SIZE directive that was specified in the html form
@@ -381,49 +368,41 @@
 
 			$object->oldcopy = clone $object;
 
-			$object->old_lastname = GETPOST("old_lastname", 'alpha');
-			$object->old_firstname = GETPOST("old_firstname", 'alpha');
-
-            $object->socid = GETPOST("socid", 'int');
-            $object->lastname = GETPOST("lastname", 'alpha');
-            $object->firstname = GETPOST("firstname", 'alpha');
-            $object->civility_code = GETPOST("civility_code", 'alpha');
-            $object->poste = GETPOST("poste", 'alpha');
-
-            $object->address = GETPOST("address", 'alpha');
-            $object->zip = GETPOST("zipcode", 'alpha');
-            $object->town = GETPOST("town", 'alpha');
+			$object->old_lastname	= GETPOST("old_lastname", 'alpha');
+			$object->old_firstname	= GETPOST("old_firstname", 'alpha');
+
+            $object->socid			= GETPOST("socid", 'int');
+            $object->lastname		= GETPOST("lastname", 'alpha');
+            $object->firstname		= GETPOST("firstname", 'alpha');
+            $object->civility_code	= GETPOST("civility_code", 'alpha');
+            $object->poste			= GETPOST("poste", 'alpha');
+
+            $object->address		= GETPOST("address", 'alpha');
+            $object->zip			= GETPOST("zipcode", 'alpha');
+            $object->town			= GETPOST("town", 'alpha');
             $object->state_id   	= GETPOST("state_id", 'int');
             $object->country_id		= GETPOST("country_id", 'int');
 
-            $object->email = GETPOST("email", 'alpha');
-            $object->no_email = GETPOST("no_email", "int");
-            //$object->jabberid		= GETPOST("jabberid", 'alpha');
-            //$object->skype		= GETPOST("skype", 'alpha');
-            //$object->twitter		= GETPOST("twitter", 'alpha');
-            //$object->facebook		= GETPOST("facebook", 'alpha');
-            //$object->linkedin		= GETPOST("linkedin", 'alpha');
-            if (!empty($conf->socialnetworks->enabled)) {
-                foreach ($socialnetworks as $key => $value) {
-                    if (GETPOSTISSET($key) && GETPOST($key, 'alphanohtml') != '') {
-                        $object->socialnetworks[$key] = GETPOST($key, 'alphanohtml');
-                    }
-                }
-            }
-            $object->phone_pro = GETPOST("phone_pro", 'alpha');
-            $object->phone_perso = GETPOST("phone_perso", 'alpha');
-            $object->phone_mobile = GETPOST("phone_mobile", 'alpha');
-            $object->fax = GETPOST("fax", 'alpha');
-            $object->priv = GETPOST("priv", 'int');
-            $object->note_public = GETPOST("note_public", 'none');
-            $object->note_private = GETPOST("note_private", 'none');
-            $object->roles = GETPOST("roles", 'array');
+            $object->email			= GETPOST("email", 'alpha');
+            $object->no_email       = GETPOST("no_email", "int");
+            $object->skype			= GETPOST("skype", 'alpha');
+            $object->twitter		= GETPOST("twitter", 'alpha');
+            $object->facebook		= GETPOST("facebook", 'alpha');
+            $object->linkedin		= GETPOST("linkedin", 'alpha');
+            $object->phone_pro		= GETPOST("phone_pro", 'alpha');
+            $object->phone_perso	= GETPOST("phone_perso", 'alpha');
+            $object->phone_mobile	= GETPOST("phone_mobile", 'alpha');
+            $object->fax			= GETPOST("fax", 'alpha');
+            $object->jabberid		= GETPOST("jabberid", 'alpha');
+            $object->priv			= GETPOST("priv", 'int');
+            $object->note_public	= GETPOST("note_public", 'none');
+       		$object->note_private	= GETPOST("note_private", 'none');
 
             // Fill array 'array_options' with data from add form
-			$ret = $extrafields->setOptionalsFromPost(null, $object);
+			$ret = $extrafields->setOptionalsFromPost($extralabels, $object);
 			if ($ret < 0) $error++;
 
-			if (!$error)
+			if (! $error)
 			{
                 $result = $object->update($contactid, $user);
 
@@ -439,30 +418,30 @@
     				{
     					if ($no_email)
 	    				{
-	    					$sql = "SELECT COUNT(*) as nb FROM ".MAIN_DB_PREFIX."mailing_unsubscribe WHERE entity IN (".getEntity('mailing', 0).") AND email = '".$db->escape($object->email)."'";
-	    					$resql = $db->query($sql);
+	    					$sql="SELECT COUNT(*) as nb FROM ".MAIN_DB_PREFIX."mailing_unsubscribe WHERE entity IN (".getEntity('mailing', 0).") AND email = '".$db->escape($object->email)."'";
+	    					$resql=$db->query($sql);
 	    					if ($resql)
 	    					{
-	    						$obj = $db->fetch_object($resql);
+	    						$obj=$db->fetch_object($resql);
 	    						$noemail = $obj->nb;
 	    						if (empty($noemail))
 	    						{
 	    							$sql = "INSERT INTO ".MAIN_DB_PREFIX."mailing_unsubscribe(email, entity, date_creat) VALUES ('".$db->escape($object->email)."', ".$db->escape(getEntity('mailing', 0)).", '".$db->idate(dol_now())."')";
-	    							$resql = $db->query($sql);
+	    							$resql=$db->query($sql);
 	    						}
 	    					}
 	    				}
 	    				else
 	    				{
 	    					$sql = "DELETE FROM ".MAIN_DB_PREFIX."mailing_unsubscribe WHERE email = '".$db->escape($object->email)."' AND entity = ".$db->escape(getEntity('mailing', 0));
-	    					$resql = $db->query($sql);
+	    					$resql=$db->query($sql);
 	    				}
 
 	    				$object->no_email = $no_email;
     				}
 
-    				$object->old_lastname = '';
-    				$object->old_firstname = '';
+    				$object->old_lastname='';
+    				$object->old_firstname='';
     				$action = 'view';
     			}
     			else
@@ -473,9 +452,9 @@
 			}
         }
 
-        if (!$error && empty($errors))
-        {
-       		if (!empty($backtopage))
+        if (! $error && empty($errors))
+        {
+       		if (! empty($backtopage))
        		{
        			header("Location: ".$backtopage);
        			exit;
@@ -484,9 +463,9 @@
     }
 
     // Actions to send emails
-	$triggersendname = 'CONTACT_SENTBYMAIL';
-	$paramname = 'id';
-	$mode = 'emailfromcontact';
+	$trigger_name='CONTACT_SENTBYMAIL';
+	$paramname='id';
+	$mode='emailfromcontact';
 	include DOL_DOCUMENT_ROOT.'/core/actions_sendmails.inc.php';
 }
 
@@ -496,15 +475,15 @@
  */
 
 
-$title = (!empty($conf->global->SOCIETE_ADDRESSES_MANAGEMENT) ? $langs->trans("Contacts") : $langs->trans("ContactsAddresses"));
-if (!empty($conf->global->MAIN_HTML_TITLE) && preg_match('/contactnameonly/', $conf->global->MAIN_HTML_TITLE) && $object->lastname) $title = $object->lastname;
-$help_url = 'EN:Module_Third_Parties|FR:Module_Tiers|ES:Empresas';
+$title = (! empty($conf->global->SOCIETE_ADDRESSES_MANAGEMENT) ? $langs->trans("Contacts") : $langs->trans("ContactsAddresses"));
+if (! empty($conf->global->MAIN_HTML_TITLE) && preg_match('/contactnameonly/', $conf->global->MAIN_HTML_TITLE) && $object->lastname) $title=$object->lastname;
+$help_url='EN:Module_Third_Parties|FR:Module_Tiers|ES:Empresas';
 llxHeader('', $title, $help_url);
 
 $form = new Form($db);
 $formcompany = new FormCompany($db);
 
-$countrynotdefined = $langs->trans("ErrorSetACountryFirst").' ('.$langs->trans("SeeAbove").')';
+$countrynotdefined=$langs->trans("ErrorSetACountryFirst").' ('.$langs->trans("SeeAbove").')';
 
 if ($socid > 0)
 {
@@ -520,11 +499,11 @@
     if (empty($object->error) && $id)
  	{
  		$object = new Contact($db);
- 		$result = $object->fetch($id);
+ 		$result=$object->fetch($id);
 		if ($result <= 0) dol_print_error('', $object->error);
  	}
-   	$objcanvas->assign_values($action, $object->id, $object->ref); // Set value for templates
-    $objcanvas->display_canvas($action); // Show template
+   	$objcanvas->assign_values($action, $object->id, $object->ref);	// Set value for templates
+    $objcanvas->display_canvas($action);							// Show template
 }
 else
 {
@@ -537,29 +516,27 @@
     {
         if ($action == 'delete')
         {
-            print $form->formconfirm($_SERVER["PHP_SELF"]."?id=".$id.($backtopage ? '&backtopage='.$backtopage : ''), $langs->trans("DeleteContact"), $langs->trans("ConfirmDeleteContact"), "confirm_delete", '', 0, 1);
+            print $form->formconfirm($_SERVER["PHP_SELF"]."?id=".$id.($backtopage?'&backtopage='.$backtopage:''), $langs->trans("DeleteContact"), $langs->trans("ConfirmDeleteContact"), "confirm_delete", '', 0, 1);
         }
     }
 
     /*
      * Onglets
      */
-    $head = array();
+    $head=array();
     if ($id > 0)
     {
         // Si edition contact deja existant
         $object = new Contact($db);
-        $res = $object->fetch($id, $user);
-        if ($res < 0) {
-        	setEventMessages($object->error, $object->errors, 'errors');
-        }
-
-        $object->fetchRoles();
+        $res=$object->fetch($id, $user);
+        if ($res < 0) { dol_print_error($db, $object->error); exit; }
+        $res=$object->fetch_optionals();
+        if ($res < 0) { dol_print_error($db, $object->error); exit; }
 
         // Show tabs
         $head = contact_prepare_head($object);
 
-        $title = (!empty($conf->global->SOCIETE_ADDRESSES_MANAGEMENT) ? $langs->trans("Contacts") : $langs->trans("ContactsAddresses"));
+        $title = (! empty($conf->global->SOCIETE_ADDRESSES_MANAGEMENT) ? $langs->trans("Contacts") : $langs->trans("ContactsAddresses"));
     }
 
     if ($user->rights->societe->contact->creer)
@@ -569,25 +546,25 @@
             /*
              * Fiche en mode creation
              */
-            $object->canvas = $canvas;
+            $object->canvas=$canvas;
 
             $object->state_id = GETPOST("state_id");
 
             // We set country_id, country_code and label for the selected country
-            $object->country_id = $_POST["country_id"] ?GETPOST("country_id") : (empty($objsoc->country_id) ? $mysoc->country_id : $objsoc->country_id);
+            $object->country_id=$_POST["country_id"]?GETPOST("country_id"):(empty($objsoc->country_id)?$mysoc->country_id:$objsoc->country_id);
             if ($object->country_id)
             {
-            	$tmparray = getCountry($object->country_id, 'all');
+            	$tmparray=getCountry($object->country_id, 'all');
                 $object->country_code = $tmparray['code'];
                 $object->country      = $tmparray['label'];
             }
 
-            $title = (!empty($conf->global->SOCIETE_ADDRESSES_MANAGEMENT) ? $langs->trans("AddContact") : $langs->trans("AddContactAddress"));
-            $linkback = '';
-            print load_fiche_titre($title, $linkback, 'address');
+            $title = $addcontact = (! empty($conf->global->SOCIETE_ADDRESSES_MANAGEMENT) ? $langs->trans("AddContact") : $langs->trans("AddContactAddress"));
+            $linkback='';
+            print load_fiche_titre($title, $linkback, 'title_companies.png');
 
             // Show errors
-            dol_htmloutput_errors(is_numeric($error) ? '' : $error, $errors);
+            dol_htmloutput_errors(is_numeric($error)?'':$error, $errors);
 
             if ($conf->use_javascript_ajax)
             {
@@ -613,27 +590,22 @@
             }
 
             print '<form method="post" name="formsoc" action="'.$_SERVER["PHP_SELF"].'">';
-            print '<input type="hidden" name="token" value="'.newToken().'">';
+            print '<input type="hidden" name="token" value="'.$_SESSION['newtoken'].'">';
             print '<input type="hidden" name="action" value="add">';
             print '<input type="hidden" name="backtopage" value="'.$backtopage.'">';
-			if (!empty($objsoc)) {
+			if (! empty($objsoc)) {
 				print '<input type="hidden" name="entity" value="'.$objsoc->entity.'">';
             }
 
             dol_fiche_head($head, 'card', '', 0, '');
 
-            print '<table class="border centpercent">';
+            print '<table class="border" width="100%">';
 
             // Name
             print '<tr><td class="titlefieldcreate fieldrequired"><label for="lastname">'.$langs->trans("Lastname").' / '.$langs->trans("Label").'</label></td>';
-            print '<td colspan="3"><input name="lastname" id="lastname" type="text" class="maxwidth100onsmartphone" maxlength="80" value="'.dol_escape_htmltag(GETPOST("lastname", 'alpha') ?GETPOST("lastname", 'alpha') : $object->lastname).'" autofocus="autofocus"></td>';
-            print '</tr>';
-
-            print '<tr>';
-            print '<td><label for="firstname">';
-            print $form->textwithpicto($langs->trans("Firstname"), $langs->trans("KeepEmptyIfGenericAddress")).'</label></td>';
-            print '<td colspan="3"><input name="firstname" id="firstname"type="text" class="maxwidth100onsmartphone" maxlength="80" value="'.dol_escape_htmltag(GETPOST("firstname", 'alpha') ?GETPOST("firstname", 'alpha') : $object->firstname).'"></td>';
-            print '</tr>';
+            print '<td><input name="lastname" id="lastname" type="text" class="maxwidth100onsmartphone" maxlength="80" value="'.dol_escape_htmltag(GETPOST("lastname", 'alpha')?GETPOST("lastname", 'alpha'):$object->lastname).'" autofocus="autofocus"></td>';
+            print '<td><label for="firstname">'.$langs->trans("Firstname").'</label></td>';
+            print '<td><input name="firstname" id="firstname"type="text" class="maxwidth100onsmartphone" maxlength="80" value="'.dol_escape_htmltag(GETPOST("firstname", 'alpha')?GETPOST("firstname", 'alpha'):$object->firstname).'"></td></tr>';
 
             // Company
             if (empty($conf->global->SOCIETE_DISABLE_CONTACTS))
@@ -656,23 +628,23 @@
 
             // Civility
             print '<tr><td><label for="civility_code">'.$langs->trans("UserTitle").'</label></td><td colspan="3">';
-            print $formcompany->select_civility(GETPOSTISSET("civility_code") ? GETPOST("civility_code", 'alpha') : $object->civility_code, 'civility_code');
+            print $formcompany->select_civility(GETPOSTISSET("civility_code")?GETPOST("civility_code", 'alpha'):$object->civility_code, 'civility_code');
             print '</td></tr>';
 
             print '<tr><td><label for="title">'.$langs->trans("PostOrFunction").'</label></td>';
-	        print '<td colspan="3"><input name="poste" id="title" type="text" class="minwidth100" maxlength="80" value="'.dol_escape_htmltag(GETPOST("poste", 'alpha') ?GETPOST("poste", 'alpha') : $object->poste).'"></td>';
-
-            $colspan = 3;
-            if ($conf->use_javascript_ajax && $socid > 0) $colspan = 2;
+	        print '<td colspan="3"><input name="poste" id="title" type="text" class="minwidth100" maxlength="80" value="'.dol_escape_htmltag(GETPOST("poste", 'alpha')?GETPOST("poste", 'alpha'):$object->poste).'"></td>';
+
+            $colspan=3;
+            if ($conf->use_javascript_ajax && $socid > 0) $colspan=2;
 
             // Address
-            if (($objsoc->typent_code == 'TE_PRIVATE' || !empty($conf->global->CONTACT_USE_COMPANY_ADDRESS)) && dol_strlen(trim($object->address)) == 0) $object->address = $objsoc->address; // Predefined with third party
+            if (($objsoc->typent_code == 'TE_PRIVATE' || ! empty($conf->global->CONTACT_USE_COMPANY_ADDRESS)) && dol_strlen(trim($object->address)) == 0) $object->address = $objsoc->address;	// Predefined with third party
             print '<tr><td><label for="address">'.$langs->trans("Address").'</label></td>';
-            print '<td colspan="'.$colspan.'"><textarea class="flat quatrevingtpercent" name="address" id="address" rows="'.ROWS_2.'">'.(GETPOST("address", 'alpha') ?GETPOST("address", 'alpha') : $object->address).'</textarea></td>';
+            print '<td colspan="'.$colspan.'"><textarea class="flat quatrevingtpercent" name="address" id="address" rows="'.ROWS_2.'">'.(GETPOST("address", 'alpha')?GETPOST("address", 'alpha'):$object->address).'</textarea></td>';
 
             if ($conf->use_javascript_ajax && $socid > 0)
             {
-	            $rowspan = 3;
+	            $rowspan=3;
 	    		if (empty($conf->global->SOCIETE_DISABLE_STATE)) $rowspan++;
 
 	            print '<td class="valignmiddle center" rowspan="'.$rowspan.'">';
@@ -682,24 +654,23 @@
             print '</tr>';
 
             // Zip / Town
-            if (($objsoc->typent_code == 'TE_PRIVATE' || !empty($conf->global->CONTACT_USE_COMPANY_ADDRESS)) && dol_strlen(trim($object->zip)) == 0) $object->zip = $objsoc->zip; // Predefined with third party
-            if (($objsoc->typent_code == 'TE_PRIVATE' || !empty($conf->global->CONTACT_USE_COMPANY_ADDRESS)) && dol_strlen(trim($object->town)) == 0) $object->town = $objsoc->town; // Predefined with third party
+            if (($objsoc->typent_code == 'TE_PRIVATE' || ! empty($conf->global->CONTACT_USE_COMPANY_ADDRESS)) && dol_strlen(trim($object->zip)) == 0) $object->zip = $objsoc->zip;			// Predefined with third party
+            if (($objsoc->typent_code == 'TE_PRIVATE' || ! empty($conf->global->CONTACT_USE_COMPANY_ADDRESS)) && dol_strlen(trim($object->town)) == 0) $object->town = $objsoc->town;	// Predefined with third party
             print '<tr><td><label for="zipcode">'.$langs->trans("Zip").'</label> / <label for="town">'.$langs->trans("Town").'</label></td><td colspan="'.$colspan.'" class="maxwidthonsmartphone">';
-            print $formcompany->select_ziptown((GETPOST("zipcode", 'alpha') ? GETPOST("zipcode", 'alpha') : $object->zip), 'zipcode', array('town', 'selectcountry_id', 'state_id'), 6).'&nbsp;';
-            print $formcompany->select_ziptown((GETPOST("town", 'alpha') ? GETPOST("town", 'alpha') : $object->town), 'town', array('zipcode', 'selectcountry_id', 'state_id'));
+            print $formcompany->select_ziptown((GETPOST("zipcode", 'alpha')?GETPOST("zipcode", 'alpha'):$object->zip), 'zipcode', array('town','selectcountry_id','state_id'), 6).'&nbsp;';
+            print $formcompany->select_ziptown((GETPOST("town", 'alpha')?GETPOST("town", 'alpha'):$object->town), 'town', array('zipcode','selectcountry_id','state_id'));
             print '</td></tr>';
 
             // Country
             print '<tr><td><label for="selectcountry_id">'.$langs->trans("Country").'</label></td><td colspan="'.$colspan.'" class="maxwidthonsmartphone">';
-            print img_picto('', 'globe-americas', 'class="paddingrightonly"');
-            print $form->select_country((GETPOST("country_id", 'alpha') ? GETPOST("country_id", 'alpha') : $object->country_id), 'country_id');
+            print $form->select_country((GETPOST("country_id", 'alpha')?GETPOST("country_id", 'alpha'):$object->country_id), 'country_id');
             if ($user->admin) print info_admin($langs->trans("YouCanChangeValuesForThisListFromDictionarySetup"), 1);
             print '</td></tr>';
 
             // State
             if (empty($conf->global->SOCIETE_DISABLE_STATE))
             {
-                if (!empty($conf->global->MAIN_SHOW_REGION_IN_STATE_SELECT) && ($conf->global->MAIN_SHOW_REGION_IN_STATE_SELECT == 1 || $conf->global->MAIN_SHOW_REGION_IN_STATE_SELECT == 2))
+                if(!empty($conf->global->MAIN_SHOW_REGION_IN_STATE_SELECT) && ($conf->global->MAIN_SHOW_REGION_IN_STATE_SELECT == 1 || $conf->global->MAIN_SHOW_REGION_IN_STATE_SELECT == 2))
                 {
                     print '<tr><td><label for="state_id">'.$langs->trans('Region-State').'</label></td><td colspan="'.$colspan.'" class="maxwidthonsmartphone">';
                 }
@@ -710,149 +681,111 @@
 
                 if ($object->country_id)
                 {
-                    print $formcompany->select_state(GETPOST("state_id", 'alpha') ? GETPOST("state_id", 'alpha') : $object->state_id, $object->country_code, 'state_id');
+                    print $formcompany->select_state(GETPOST("state_id", 'alpha')?GETPOST("state_id", 'alpha'):$object->state_id, $object->country_code, 'state_id');
                 }
                 else
-                {
+              {
                     print $countrynotdefined;
                 }
                 print '</td></tr>';
             }
 
-            if (($objsoc->typent_code == 'TE_PRIVATE' || !empty($conf->global->CONTACT_USE_COMPANY_ADDRESS)) && dol_strlen(trim($object->phone_pro)) == 0) $object->phone_pro = $objsoc->phone; // Predefined with third party
-            if (($objsoc->typent_code == 'TE_PRIVATE' || !empty($conf->global->CONTACT_USE_COMPANY_ADDRESS)) && dol_strlen(trim($object->fax)) == 0) $object->fax = $objsoc->fax; // Predefined with third party
-
             // Phone / Fax
-            print '<tr><td>'.$form->editfieldkey('PhonePro', 'phone_pro', '', $object, 0).'</td>';
-            print '<td>';
-            print img_picto('', 'object_phoning');
-            print '<input type="text" name="phone_pro" id="phone_pro" class="maxwidth200" value="'.(GETPOSTISSET('phone_pro') ? GETPOST('phone_pro', 'alpha') : $object->phone_pro).'"></td>';
-            if ($conf->browser->layout == 'phone') print '</tr><tr>';
-            print '<td>'.$form->editfieldkey('PhonePerso', 'phone_perso', '', $object, 0).'</td>';
-            print '<td>';
-            print img_picto('', 'object_phoning');
-            print '<input type="text" name="phone_perso" id="phone_perso" class="maxwidth200" value="'.(GETPOSTISSET('phone_perso') ? GETPOST('phone_perso', 'alpha') : $object->phone_perso).'"></td></tr>';
-
-            print '<tr><td>'.$form->editfieldkey('PhoneMobile', 'phone_mobile', '', $object, 0).'</td>';
-            print '<td>';
-            print img_picto('', 'object_phoning_mobile');
-            print '<input type="text" name="phone_mobile" id="phone_mobile" class="maxwidth200" value="'.(GETPOSTISSET('phone_mobile') ? GETPOST('phone_mobile', 'alpha') : $object->phone_mobile).'"></td>';
-            if ($conf->browser->layout == 'phone') print '</tr><tr>';
-            print '<td>'.$form->editfieldkey('Fax', 'fax', '', $object, 0).'</td>';
-            print '<td>';
-            print img_picto('', 'object_phoning_fax');
-            print '<input type="text" name="fax" id="fax" class="maxwidth200" value="'.(GETPOSTISSET('fax') ? GETPOST('fax', 'alpha') : $object->fax).'"></td>';
-            print '</tr>';
-
-            if (($objsoc->typent_code == 'TE_PRIVATE' || !empty($conf->global->CONTACT_USE_COMPANY_ADDRESS)) && dol_strlen(trim($object->email)) == 0) $object->email = $objsoc->email; // Predefined with third party
-
-            // Email
-            print '<tr><td>'.$form->editfieldkey('EMail', 'email', '', $object, 0, 'string', '').'</td>';
-            print '<td>';
-            print img_picto('', 'object_email');
-            print '<input type="text" name="email" id="email" value="'.(GETPOSTISSET('email') ? GETPOST('email', 'alpha') : $object->email).'"></td>';
-			print '</tr>';
-
-            if (!empty($conf->mailing->enabled))
+            if (($objsoc->typent_code == 'TE_PRIVATE' || ! empty($conf->global->CONTACT_USE_COMPANY_ADDRESS)) && dol_strlen(trim($object->phone_pro)) == 0) $object->phone_pro = $objsoc->phone;	// Predefined with third party
+            print '<tr><td><label for="phone_pro">'.$langs->trans("PhonePro").'</label></td>';
+	        print '<td><input name="phone_pro" id="phone_pro" type="text" class="maxwidth100onsmartphone" maxlength="80" value="'.dol_escape_htmltag(GETPOST("phone_pro")?GETPOST("phone_pro"):$object->phone_pro).'"></td>';
+            print '<td><label for="phone_perso">'.$langs->trans("PhonePerso").'</label></td>';
+	        print '<td><input name="phone_perso" id="phone_perso" type="text" class="maxwidth100onsmartphone" maxlength="80" value="'.dol_escape_htmltag(GETPOST("phone_perso")?GETPOST("phone_perso"):$object->phone_perso).'"></td></tr>';
+
+            if (($objsoc->typent_code == 'TE_PRIVATE' || ! empty($conf->global->CONTACT_USE_COMPANY_ADDRESS)) && dol_strlen(trim($object->fax)) == 0) $object->fax = $objsoc->fax;	// Predefined with third party
+            print '<tr><td><label for="phone_mobile">'.$langs->trans("PhoneMobile").'</label></td>';
+	        print '<td><input name="phone_mobile" id="phone_mobile" type="text" class="maxwidth100onsmartphone" maxlength="80" value="'.dol_escape_htmltag(GETPOST("phone_mobile")?GETPOST("phone_mobile"):$object->phone_mobile).'"></td>';
+            print '<td><label for="fax">'.$langs->trans("Fax").'</label></td>';
+	        print '<td><input name="fax" id="fax" type="text" class="maxwidth100onsmartphone" maxlength="80" value="'.dol_escape_htmltag(GETPOST("fax", 'alpha')?GETPOST("fax", 'alpha'):$object->fax).'"></td></tr>';
+
+            // EMail
+            if (($objsoc->typent_code == 'TE_PRIVATE' || ! empty($conf->global->CONTACT_USE_COMPANY_ADDRESS)) && dol_strlen(trim($object->email)) == 0) $object->email = $objsoc->email;	// Predefined with third party
+            print '<tr><td><label for="email">'.$langs->trans("Email").'</label></td>';
+	        print '<td><input name="email" id="email" type="text" class="maxwidth100onsmartphone" value="'.dol_escape_htmltag(GETPOST("email", 'alpha')?GETPOST("email", 'alpha'):$object->email).'"></td>';
+            if (! empty($conf->mailing->enabled))
             {
             	$noemail = '';
-            	if (empty($noemail) && !empty($object->email))
+            	if (empty($noemail) && ! empty($object->email))
             	{
-            		$sql = "SELECT COUNT(*) as nb FROM ".MAIN_DB_PREFIX."mailing_unsubscribe WHERE entity IN (".getEntity('mailing').") AND email = '".$db->escape($object->email)."'";
+            		$sql="SELECT COUNT(*) as nb FROM ".MAIN_DB_PREFIX."mailing_unsubscribe WHERE entity IN (".getEntity('mailing').") AND email = '".$db->escape($object->email)."'";
             		//print $sql;
-            		$resql = $db->query($sql);
+            		$resql=$db->query($sql);
             		if ($resql)
             		{
-            			$obj = $db->fetch_object($resql);
+            			$obj=$db->fetch_object($resql);
             			$noemail = $obj->nb;
             		}
             	}
 
-            	print '<tr>';
             	print '<td><label for="no_email">'.$langs->trans("No_Email").'</label></td>';
-	            print '<td>'.$form->selectyesno('no_email', (GETPOSTISSET("no_email") ? GETPOST("no_email", 'alpha') : $noemail), 1).'</td>';
-	            print '</tr>';
+	            print '<td>'.$form->selectyesno('no_email', (GETPOSTISSET("no_email")?GETPOST("no_email", 'alpha'):$noemail), 1).'</td>';
+            }
+            else
+			      {
+          		print '<td colspan="2">&nbsp;</td>';
             }
             print '</tr>';
 
-            if (!empty($conf->socialnetworks->enabled)) {
-                foreach ($socialnetworks as $key => $value) {
-                    if ($value['active']) {
-                        print '<tr>';
-                        print '<td><label for="'.$value['label'].'">'.$form->editfieldkey($value['label'], $key, '', $object, 0).'</label></td>';
-                        print '<td colspan="3">';
-                        print '<input type="text" name="'.$key.'" id="'.$key.'" class="minwidth100" maxlength="80" value="'.dol_escape_htmltag(GETPOSTISSET($key) ?GETPOST($key, 'alphanohtml') : $object->socialnetworks[$key]).'">';
-                        print '</td>';
-                        print '</tr>';
-                    } elseif (!empty($object->socialnetworks[$key])) {
-                        print '<input type="hidden" name="'.$key.'" value="'.$object->socialnetworks[$key].'">';
-                    }
-                }
-            }
-            // if (! empty($conf->socialnetworks->enabled))
-            // {
-            // 	// Jabber
-            // 	if (! empty($conf->global->SOCIALNETWORKS_JABBER))
-            // 	{
-            // 		print '<tr><td><label for="skype">'.$form->editfieldkey('Jabber', 'jabberid', '', $object, 0).'</label></td>';
-            // 		print '<td colspan="3"><input type="text" name="jabberid" id="jabberid" class="minwidth100" maxlength="80" value="'.dol_escape_htmltag(GETPOSTISSET("jabberid")?GETPOST("jabberid", 'alpha'):$object->jabberid).'"></td></tr>';
-            // 	}
-            // 	// Skype
-            // 	if (! empty($conf->global->SOCIALNETWORKS_SKYPE))
-            // 	{
-            // 		print '<tr><td><label for="skype">'.$form->editfieldkey('Skype', 'skype', '', $object, 0).'</label></td>';
-            // 		print '<td colspan="3"><input type="text" name="skype" id="skype" class="minwidth100" maxlength="80" value="'.dol_escape_htmltag(GETPOSTISSET("skype")?GETPOST("skype", 'alpha'):$object->skype).'"></td></tr>';
-            // 	}
-            // 	// Twitter
-            // 	if (! empty($conf->global->SOCIALNETWORKS_TWITTER))
-            // 	{
-            // 		print '<tr><td><label for="twitter">'.$form->editfieldkey('Twitter', 'twitter', '', $object, 0).'</label></td>';
-            // 		print '<td colspan="3"><input type="text" name="twitter" id="twitter" class="minwidth100" maxlength="80" value="'.dol_escape_htmltag(GETPOSTISSET("twitter")?GETPOST("twitter", 'alpha'):$object->twitter).'"></td></tr>';
-            // 	}
-            // 	// Facebook
-            // 	if (! empty($conf->global->SOCIALNETWORKS_FACEBOOK))
-            // 	{
-            // 		print '<tr><td><label for="facebook">'.$form->editfieldkey('Facebook', 'facebook', '', $object, 0).'</label></td>';
-            // 		print '<td colspan="3"><input type="text" name="facebook" id="facebook" class="minwidth100" maxlength="80" value="'.dol_escape_htmltag(GETPOSTISSET("facebook")?GETPOST("facebook", 'alpha'):$object->facebook).'"></td></tr>';
-            // 	}
-            //     // LinkedIn
-            //     if (! empty($conf->global->SOCIALNETWORKS_LINKEDIN))
-            //     {
-            //         print '<tr><td><label for="linkedin">'.$form->editfieldkey('LinkedIn', 'linkedin', '', $object, 0).'</label></td>';
-            //         print '<td colspan="3"><input type="text" name="linkedin" id="linkedin" class="minwidth100" maxlength="80" value="'.dol_escape_htmltag(GETPOSTISSET("linkedin")?GETPOST("linkedin", 'alpha'):$object->linkedin).'"></td></tr>';
-            //     }
-            // }
+            if (! empty($conf->socialnetworks->enabled))
+            {
+            	// Jabber
+            	if (! empty($conf->global->SOCIALNETWORKS_JABBER))
+            	{
+            		print '<tr><td><label for="skype">'.$form->editfieldkey('Jabber', 'jabberid', '', $object, 0).'</label></td>';
+            		print '<td colspan="3"><input type="text" name="jabberid" id="jabberid" class="minwidth100" maxlength="80" value="'.dol_escape_htmltag(GETPOSTISSET("jabberid")?GETPOST("jabberid", 'alpha'):$object->jabberid).'"></td></tr>';
+            	}
+            	// Skype
+            	if (! empty($conf->global->SOCIALNETWORKS_SKYPE))
+            	{
+            		print '<tr><td><label for="skype">'.$form->editfieldkey('Skype', 'skype', '', $object, 0).'</label></td>';
+            		print '<td colspan="3"><input type="text" name="skype" id="skype" class="minwidth100" maxlength="80" value="'.dol_escape_htmltag(GETPOSTISSET("skype")?GETPOST("skype", 'alpha'):$object->skype).'"></td></tr>';
+            	}
+            	// Twitter
+            	if (! empty($conf->global->SOCIALNETWORKS_TWITTER))
+            	{
+            		print '<tr><td><label for="twitter">'.$form->editfieldkey('Twitter', 'twitter', '', $object, 0).'</label></td>';
+            		print '<td colspan="3"><input type="text" name="twitter" id="twitter" class="minwidth100" maxlength="80" value="'.dol_escape_htmltag(GETPOSTISSET("twitter")?GETPOST("twitter", 'alpha'):$object->twitter).'"></td></tr>';
+            	}
+            	// Facebook
+            	if (! empty($conf->global->SOCIALNETWORKS_FACEBOOK))
+            	{
+            		print '<tr><td><label for="facebook">'.$form->editfieldkey('Facebook', 'facebook', '', $object, 0).'</label></td>';
+            		print '<td colspan="3"><input type="text" name="facebook" id="facebook" class="minwidth100" maxlength="80" value="'.dol_escape_htmltag(GETPOSTISSET("facebook")?GETPOST("facebook", 'alpha'):$object->facebook).'"></td></tr>';
+            	}
+                // LinkedIn
+                if (! empty($conf->global->SOCIALNETWORKS_LINKEDIN))
+                {
+                    print '<tr><td><label for="linkedin">'.$form->editfieldkey('LinkedIn', 'linkedin', '', $object, 0).'</label></td>';
+                    print '<td colspan="3"><input type="text" name="linkedin" id="linkedin" class="minwidth100" maxlength="80" value="'.dol_escape_htmltag(GETPOSTISSET("linkedin")?GETPOST("linkedin", 'alpha'):$object->linkedin).'"></td></tr>';
+                }
+            }
 
             // Visibility
             print '<tr><td><label for="priv">'.$langs->trans("ContactVisibility").'</label></td><td colspan="3">';
-            $selectarray = array('0'=>$langs->trans("ContactPublic"), '1'=>$langs->trans("ContactPrivate"));
-            print $form->selectarray('priv', $selectarray, (GETPOST("priv", 'alpha') ?GETPOST("priv", 'alpha') : $object->priv), 0);
+            $selectarray=array('0'=>$langs->trans("ContactPublic"),'1'=>$langs->trans("ContactPrivate"));
+            print $form->selectarray('priv', $selectarray, (GETPOST("priv", 'alpha')?GETPOST("priv", 'alpha'):$object->priv), 0);
             print '</td></tr>';
 
 			// Categories
-			if (!empty($conf->categorie->enabled) && !empty($user->rights->categorie->lire)) {
-				print '<tr><td>'.$form->editfieldkey('Categories', 'contcats', '', $object, 0).'</td><td colspan="3">';
+			if (! empty($conf->categorie->enabled)  && ! empty($user->rights->categorie->lire)) {
+				print '<tr><td>' . $form->editfieldkey('Categories', 'contcats', '', $object, 0) . '</td><td colspan="3">';
 				$cate_arbo = $form->select_all_categories(Categorie::TYPE_CONTACT, null, 'parent', null, null, 1);
 				print $form->multiselectarray('contcats', $cate_arbo, GETPOST('contcats', 'array'), null, null, null, null, '90%');
 				print "</td></tr>";
 			}
 
-	        // Contact by default
-	        if (!empty($socid)) {
-		        print '<tr><td>'.$langs->trans("ContactByDefaultFor").'</td>';
-		        print '<td colspan="3">';
-		        $contactType = $object->listeTypeContacts('external', '', 1);
-		        print $form->multiselectarray('roles', $contactType);
-		        print '</td></tr>';
-	        }
-
             // Other attributes
-            $parameters = array('socid' => $socid, 'objsoc' => $objsoc, 'colspan' => ' colspan="3"', 'cols' => 3);
-            $reshook = $hookmanager->executeHooks('formObjectOptions', $parameters, $object, $action); // Note that $action and $object may have been modified by hook
+            $parameters=array('socid' => $socid, 'objsoc' => $objsoc, 'colspan' => ' colspan="3"', 'cols' => 3);
+            $reshook=$hookmanager->executeHooks('formObjectOptions', $parameters, $object, $action);    // Note that $action and $object may have been modified by hook
             print $hookmanager->resPrint;
             if (empty($reshook))
             {
-            	print $object->showOptionals($extrafields, 'edit', $parameters);
+            	print $object->showOptionals($extrafields, 'edit');
             }
 
             print "</table><br>";
@@ -862,11 +795,11 @@
             // Add personnal information
             print load_fiche_titre('<div class="comboperso">'.$langs->trans("PersonalInformations").'</div>', '', '');
 
-            print '<table class="border centpercent">';
+            print '<table class="border" width="100%">';
 
             // Date To Birth
-            print '<tr><td><label for="birthday">'.$langs->trans("DateToBirth").'</label></td><td>';
-            $form = new Form($db);
+            print '<tr><td width="20%"><label for="birthday">'.$langs->trans("DateToBirth").'</label></td><td width="30%">';
+            $form=new Form($db);
             if ($object->birthday)
             {
                 print $form->selectDate($object->birthday, 'birthday', 0, 0, 0, "perso", 1, 0);
@@ -877,16 +810,15 @@
             }
             print '</td>';
 
-            print '<td><label for="birthday_alert">'.$langs->trans("Alert").'</label>: ';
+            print '<td colspan="2"><label for="birthday_alert">'.$langs->trans("Alert").'</label>: ';
             if ($object->birthday_alert)
             {
-                print '<input type="checkbox" name="birthday_alert" id="birthday_alert" checked>';
+                print '<input type="checkbox" name="birthday_alert" id="birthday_alert" checked></td>';
             }
             else
             {
-                print '<input type="checkbox" name="birthday_alert" id="birthday_alert">';
-            }
-            print '</td>';
+                print '<input type="checkbox" name="birthday_alert" id="birthday_alert"></td>';
+            }
             print '</tr>';
 
             print "</table>";
@@ -895,7 +827,7 @@
 
             print '<div class="center">';
             print '<input type="submit" class="button" name="add" value="'.$langs->trans("Add").'">';
-            if (!empty($backtopage))
+            if (! empty($backtopage))
             {
                 print ' &nbsp; &nbsp; ';
                 print '<input type="submit" class="button" name="cancel" value="'.$langs->trans("Cancel").'">';
@@ -903,13 +835,13 @@
             else
             {
                 print ' &nbsp; &nbsp; ';
-                print '<input type="button" class="button" value="'.$langs->trans("Cancel").'" onClick="javascript:history.go(-1)">';
+                print '<input type="button" class="button" value="' . $langs->trans("Cancel") . '" onClick="javascript:history.go(-1)">';
             }
             print '</div>';
 
             print "</form>";
         }
-        elseif ($action == 'edit' && !empty($id))
+        elseif ($action == 'edit' && ! empty($id))
         {
             /*
              * Fiche en mode edition
@@ -918,16 +850,16 @@
             // We set country_id, and country_code label of the chosen country
             if (isset($_POST["country_id"]) || $object->country_id)
             {
-	            $tmparray = getCountry($object->country_id, 'all');
-	            $object->country_code = $tmparray['code'];
-	            $object->country      = $tmparray['label'];
+	            $tmparray=getCountry($object->country_id, 'all');
+	            $object->country_code =	$tmparray['code'];
+	            $object->country      =	$tmparray['label'];
             }
 
 			$objsoc = new Societe($db);
 			$objsoc->fetch($object->socid);
 
 			// Show errors
-			dol_htmloutput_errors(is_numeric($error) ? '' : $error, $errors);
+			dol_htmloutput_errors(is_numeric($error)?'':$error, $errors);
 
             if ($conf->use_javascript_ajax)
             {
@@ -953,20 +885,20 @@
             }
 
             print '<form enctype="multipart/form-data" method="post" action="'.$_SERVER["PHP_SELF"].'?id='.$id.'" name="formsoc">';
-            print '<input type="hidden" name="token" value="'.newToken().'">';
+            print '<input type="hidden" name="token" value="'.$_SESSION['newtoken'].'">';
             print '<input type="hidden" name="id" value="'.$id.'">';
             print '<input type="hidden" name="action" value="update">';
             print '<input type="hidden" name="contactid" value="'.$object->id.'">';
             print '<input type="hidden" name="old_lastname" value="'.$object->lastname.'">';
             print '<input type="hidden" name="old_firstname" value="'.$object->firstname.'">';
-            if (!empty($backtopage)) print '<input type="hidden" name="backtopage" value="'.$backtopage.'">';
+            if (! empty($backtopage)) print '<input type="hidden" name="backtopage" value="'.$backtopage.'">';
 
             dol_fiche_head($head, 'card', $title, 0, 'contact');
 
-            print '<table class="border centpercent">';
+            print '<table class="border" width="100%">';
 
             // Ref/ID
-            if (!empty($conf->global->MAIN_SHOW_TECHNICAL_ID))
+            if (! empty($conf->global->MAIN_SHOW_TECHNICAL_ID))
            	{
 	            print '<tr><td>'.$langs->trans("ID").'</td><td colspan="3">';
 	            print $object->ref;
@@ -975,12 +907,12 @@
 
             // Lastname
             print '<tr><td class="titlefieldcreate fieldrequired"><label for="lastname">'.$langs->trans("Lastname").' / '.$langs->trans("Label").'</label></td>';
-            print '<td colspan="3"><input name="lastname" id="lastname" type="text" class="minwidth200" maxlength="80" value="'.(GETPOSTISSET("lastname") ? GETPOST("lastname") : $object->lastname).'" autofocus="autofocus"></td>';
+            print '<td colspan="3"><input name="lastname" id="lastname" type="text" class="minwidth200" maxlength="80" value="'.(isset($_POST["lastname"])?GETPOST("lastname"):$object->lastname).'" autofocus="autofocus"></td>';
             print '</tr>';
             print '<tr>';
             // Firstname
             print '<td><label for="firstname">'.$langs->trans("Firstname").'</label></td>';
-	        print '<td colspan="3"><input name="firstname" id="firstname" type="text" class="minwidth200" maxlength="80" value="'.(GETPOSTISSET("firstname") ? GETPOST("firstname") : $object->firstname).'"></td>';
+	        print '<td colspan="3"><input name="firstname" id="firstname" type="text" class="minwidth200" maxlength="80" value="'.(isset($_POST["firstname"])?GETPOST("firstname"):$object->firstname).'"></td>';
 	        print '</tr>';
 
             // Company
@@ -988,24 +920,24 @@
             {
                 print '<tr><td><label for="socid">'.$langs->trans("ThirdParty").'</label></td>';
                 print '<td colspan="3" class="maxwidthonsmartphone">';
-                print $form->select_company(GETPOST('socid', 'int') ?GETPOST('socid', 'int') : ($object->socid ? $object->socid : -1), 'socid', '', $langs->trans("SelectThirdParty"));
+                print $form->select_company(GETPOST('socid', 'int')?GETPOST('socid', 'int'):($object->socid?$object->socid:-1), 'socid', '', $langs->trans("SelectThirdParty"));
                 print '</td>';
                 print '</tr>';
             }
 
             // Civility
             print '<tr><td><label for="civility_code">'.$langs->trans("UserTitle").'</label></td><td colspan="3">';
-            print $formcompany->select_civility(GETPOSTISSET("civility_code") ? GETPOST("civility_code", "aZ09") : $object->civility_code, 'civility_code');
+            print $formcompany->select_civility(GETPOSTISSET("civility_code")?GETPOST("civility_code", "aZ09"):$object->civility_code, 'civility_code');
             print '</td></tr>';
 
             print '<tr><td><label for="title">'.$langs->trans("PostOrFunction").'</label></td>';
-	        print '<td colspan="3"><input name="poste" id="title" type="text" class="minwidth100" maxlength="80" value="'.(GETPOSTISSET("poste") ? GETPOST("poste") : $object->poste).'"></td></tr>';
+	        print '<td colspan="3"><input name="poste" id="title" type="text" class="minwidth100" maxlength="80" value="'.(isset($_POST["poste"])?GETPOST("poste"):$object->poste).'"></td></tr>';
 
             // Address
             print '<tr><td><label for="address">'.$langs->trans("Address").'</label></td>';
             print '<td colspan="3">';
-            print '<div class="paddingrightonly valignmiddle inline-block quatrevingtpercent">';
-            print '<textarea class="flat minwidth200 centpercent" name="address" id="address">'.(GETPOSTISSET("address") ? GETPOST("address", 'nohtml') : $object->address).'</textarea>';
+            print '<div class="paddingrightonly valignmiddle inline-block">';
+            print '<textarea class="flat minwidth200" name="address" id="address">'.(isset($_POST["address"])?GETPOST("address"):$object->address).'</textarea>';
             print '</div><div class="paddingrightonly valignmiddle inline-block">';
             if ($conf->use_javascript_ajax) print '<a href="#" id="copyaddressfromsoc">'.$langs->trans('CopyAddressFromSoc').'</a><br>';
             print '</div>';
@@ -1013,21 +945,20 @@
 
             // Zip / Town
             print '<tr><td><label for="zipcode">'.$langs->trans("Zip").'</label> / <label for="town">'.$langs->trans("Town").'</label></td><td colspan="3" class="maxwidthonsmartphone">';
-            print $formcompany->select_ziptown((GETPOSTISSET("zipcode") ? GETPOST("zipcode") : $object->zip), 'zipcode', array('town', 'selectcountry_id', 'state_id'), 6).'&nbsp;';
-            print $formcompany->select_ziptown((GETPOSTISSET("town") ? GETPOST("town") : $object->town), 'town', array('zipcode', 'selectcountry_id', 'state_id'));
+            print $formcompany->select_ziptown((isset($_POST["zipcode"])?GETPOST("zipcode"):$object->zip), 'zipcode', array('town','selectcountry_id','state_id'), 6).'&nbsp;';
+            print $formcompany->select_ziptown((isset($_POST["town"])?GETPOST("town"):$object->town), 'town', array('zipcode','selectcountry_id','state_id'));
             print '</td></tr>';
 
             // Country
             print '<tr><td><label for="selectcountry_id">'.$langs->trans("Country").'</label></td><td colspan="3" class="maxwidthonsmartphone">';
-            print img_picto('', 'globe-americas', 'class="paddingrightonly"');
-            print $form->select_country(GETPOSTISSET("country_id") ? GETPOST("country_id") : $object->country_id, 'country_id');
+            print $form->select_country(isset($_POST["country_id"])?GETPOST("country_id"):$object->country_id, 'country_id');
             if ($user->admin) print info_admin($langs->trans("YouCanChangeValuesForThisListFromDictionarySetup"), 1);
             print '</td></tr>';
 
             // State
             if (empty($conf->global->SOCIETE_DISABLE_STATE))
             {
-                if (!empty($conf->global->MAIN_SHOW_REGION_IN_STATE_SELECT) && ($conf->global->MAIN_SHOW_REGION_IN_STATE_SELECT == 1 || $conf->global->MAIN_SHOW_REGION_IN_STATE_SELECT == 2))
+                if(!empty($conf->global->MAIN_SHOW_REGION_IN_STATE_SELECT) && ($conf->global->MAIN_SHOW_REGION_IN_STATE_SELECT == 1 || $conf->global->MAIN_SHOW_REGION_IN_STATE_SELECT == 2))
                 {
                     print '<tr><td><label for="state_id">'.$langs->trans('Region-State').'</label></td><td colspan="3" class="maxwidthonsmartphone">';
                 }
@@ -1036,35 +967,25 @@
                     print '<tr><td><label for="state_id">'.$langs->trans('State').'</label></td><td colspan="3" class="maxwidthonsmartphone">';
                 }
 
-                print $formcompany->select_state(GETPOSTISSET('state_id') ? GETPOST('state_id', 'alpha') : $object->state_id, $object->country_code, 'state_id');
+                print $formcompany->select_state(GETPOSTISSET('state_id')?GETPOST('state_id', 'alpha'):$object->state_id, $object->country_code, 'state_id');
                 print '</td></tr>';
             }
 
             // Phone
-            print '<tr><td>'.$form->editfieldkey('PhonePro', 'phone_pro', GETPOST('phone_pro', 'alpha'), $object, 0).'</td>';
-            print '<td>';
-            print img_picto('', 'object_phoning');
-            print '<input type="text" name="phone_pro" id="phone_pro" class="maxwidth200" maxlength="80" value="'.(GETPOSTISSET('phone_pro') ?GETPOST('phone_pro', 'alpha') : $object->phone_pro).'"></td>';
-            print '<td>'.$form->editfieldkey('PhonePerso', 'fax', GETPOST('phone_perso', 'alpha'), $object, 0).'</td>';
-            print '<td>';
-            print img_picto('', 'object_phoning');
-            print '<input type="text" name="phone_perso" id="phone_perso" class="maxwidth200" maxlength="80" value="'.(GETPOSTISSET('phone_perso') ?GETPOST('phone_perso', 'alpha') : $object->phone_perso).'"></td></tr>';
-
-            print '<tr><td>'.$form->editfieldkey('PhoneMobile', 'phone_mobile', GETPOST('phone_mobile', 'alpha'), $object, 0, 'string', '').'</td>';
-            print '<td>';
-            print img_picto('', 'object_phoning_mobile');
-            print '<input type="text" name="phone_mobile" id="phone_mobile" class="maxwidth200" maxlength="80" value="'.(GETPOSTISSET('phone_mobile') ?GETPOST('phone_mobile', 'alpha') : $object->phone_mobile).'"></td>';
-            print '<td>'.$form->editfieldkey('Fax', 'fax', GETPOST('fax', 'alpha'), $object, 0).'</td>';
-            print '<td>';
-            print img_picto('', 'object_phoning_fax');
-            print '<input type="text" name="fax" id="fax" class="maxwidth200" maxlength="80" value="'.(GETPOSTISSET('phone_fax') ?GETPOST('phone_fax', 'alpha') : $object->fax).'"></td></tr>';
+            print '<tr><td><label for="phone_pro">'.$langs->trans("PhonePro").'</label></td>';
+	        print '<td><input name="phone_pro" id="phone_pro" type="text" class="flat maxwidthonsmartphone" maxlength="80" value="'.(isset($_POST["phone_pro"])?GETPOST("phone_pro"):$object->phone_pro).'"></td>';
+            print '<td><label for="phone_perso">'.$langs->trans("PhonePerso").'</label></td>';
+	        print '<td><input name="phone_perso" id="phone_perso" type="text" class="flat maxwidthonsmartphone" maxlength="80" value="'.(isset($_POST["phone_perso"])?GETPOST("phone_perso"):$object->phone_perso).'"></td></tr>';
+
+            print '<tr><td><label for="phone_mobile">'.$langs->trans("PhoneMobile").'</label></td>';
+	        print '<td><input name="phone_mobile" id="phone_mobile" class="flat maxwidthonsmartphone" type="text" maxlength="80" value="'.(isset($_POST["phone_mobile"])?GETPOST("phone_mobile"):$object->phone_mobile).'"></td>';
+            print '<td><label for="fax">'.$langs->trans("Fax").'</label></td>';
+	        print '<td><input name="fax" id="fax" type="text" class="flat maxwidthonsmartphone" maxlength="80" value="'.(isset($_POST["fax"])?GETPOST("fax"):$object->fax).'"></td></tr>';
 
             // EMail
-            print '<tr><td>'.$form->editfieldkey('EMail', 'email', GETPOST('email', 'alpha'), $object, 0, 'string', '', (!empty($conf->global->SOCIETE_EMAIL_MANDATORY))).'</td>';
-            print '<td>';
-            print img_picto('', 'object_email');
-            print '<input type="text" name="email" id="email" class="maxwidth100onsmartphone quatrevingtpercent" value="'.(GETPOSTISSET('email') ?GETPOST('email', 'alpha') : $object->email).'"></td>';
-            if (!empty($conf->mailing->enabled))
+            print '<tr><td><label for="email">'.$langs->trans("EMail").'</label></td>';
+	        print '<td><input name="email" id="email" type="text" class="flat maxwidthonsmartphone" value="'.(isset($_POST["email"])?GETPOST("email"):$object->email).'"></td>';
+            if (! empty($conf->mailing->enabled))
             {
                 $langs->load("mails");
                 print '<td class="nowrap">'.$langs->trans("NbOfEMailingsSend").'</td>';
@@ -1072,87 +993,73 @@
             }
             else
 			{
-				print '<td colspan="2"></td>';
+				print '<td colspan="2">&nbsp;</td>';
             }
             print '</tr>';
 
             // Unsubscribe
             print '<tr>';
-            if (!empty($conf->mailing->enabled))
+            if (! empty($conf->mailing->enabled))
             {
             	$noemail = '';
-            	if (empty($noemail) && !empty($object->email))
+            	if (empty($noemail) && ! empty($object->email))
             	{
-            		$sql = "SELECT COUNT(*) as nb FROM ".MAIN_DB_PREFIX."mailing_unsubscribe WHERE entity IN (".getEntity('mailing').") AND email = '".$db->escape($object->email)."'";
+            		$sql="SELECT COUNT(*) as nb FROM ".MAIN_DB_PREFIX."mailing_unsubscribe WHERE entity IN (".getEntity('mailing').") AND email = '".$db->escape($object->email)."'";
             		//print $sql;
-            		$resql = $db->query($sql);
+            		$resql=$db->query($sql);
             		if ($resql)
             		{
-            			$obj = $db->fetch_object($resql);
+            			$obj=$db->fetch_object($resql);
             			$noemail = $obj->nb;
             		}
             	}
 
             	print '<td><label for="no_email">'.$langs->trans("No_Email").'</label></td>';
-	            print '<td>'.$form->selectyesno('no_email', (GETPOSTISSET("no_email") ?GETPOST("no_email", 'alpha') : $noemail), 1).'</td>';
+	            print '<td>'.$form->selectyesno('no_email', (GETPOSTISSET("no_email")?GETPOST("no_email", 'alpha'):$noemail), 1).'</td>';
             }
             else
 			{
-				print '<td colspan="2"></td>';
+				print '<td colspan="2">&nbsp;</td>';
 			}
             print '</tr>';
 
-            if (!empty($conf->socialnetworks->enabled)) {
-                foreach ($socialnetworks as $key => $value) {
-                    if ($value['active']) {
-                        print '<tr>';
-                        print '<td><label for="'.$value['label'].'">'.$form->editfieldkey($value['label'], $key, '', $object, 0).'</label></td>';
-                        print '<td colspan="3">';
-                        print '<input type="text" name="'.$key.'" id="'.$key.'" class="minwidth100" maxlength="80" value="'.dol_escape_htmltag(GETPOSTISSET($key) ?GETPOST($key, 'alphanohtml') : $object->socialnetworks[$key]).'">';
-                        print '</td>';
-                        print '</tr>';
-                    } elseif (!empty($object->socialnetworks[$key])) {
-                        print '<input type="hidden" name="'.$key.'" value="'.$object->socialnetworks[$key].'">';
-                    }
-                }
-            }
-            // if (! empty($conf->socialnetworks->enabled))
-            // {
-            // 	// Jabber ID
-            // 	if (! empty($conf->global->SOCIALNETWORKS_JABBER))
-            // 	{
-            // 		print '<tr><td><label for="jabberid">'.$form->editfieldkey('Jabber', 'jabberid', '', $object, 0).'</label></td>';
-            // 		print '<td><input type="text" name="jabberid" id="jabberid" class="minwidth100" maxlength="80" value="'.dol_escape_htmltag(GETPOSTISSET("jabberid")?GETPOST("jabberid", 'alpha'):$object->jabberid).'"></td></tr>';
-            // 	}
-            // 	// Skype
-            // 	if (! empty($conf->global->SOCIALNETWORKS_SKYPE))
-            // 	{
-            // 		print '<tr><td><label for="skype">'.$form->editfieldkey('Skype', 'skype', '', $object, 0).'</label></td>';
-            // 		print '<td><input type="text" name="skype" id="skype" class="minwidth100" maxlength="80" value="'.dol_escape_htmltag(GETPOSTISSET("skype")?GETPOST("skype", 'alpha'):$object->skype).'"></td></tr>';
-            // 	}
-            // 	// Twitter
-            // 	if (! empty($conf->global->SOCIALNETWORKS_TWITTER))
-            // 	{
-            // 		print '<tr><td><label for="twitter">'.$form->editfieldkey('Twitter', 'twitter', '', $object, 0).'</label></td>';
-            // 		print '<td><input type="text" name="twitter" id="twitter" class="minwidth100" maxlength="80" value="'.dol_escape_htmltag(GETPOSTISSET("twitter")?GETPOST("twitter", 'alpha'):$object->twitter).'"></td></tr>';
-            // 	}
-            // 	// Facebook
-            //     if (! empty($conf->global->SOCIALNETWORKS_FACEBOOK))
-            //     {
-            //         print '<tr><td><label for="facebook">'.$form->editfieldkey('Facebook', 'facebook', '', $object, 0).'</label></td>';
-            //         print '<td><input type="text" name="facebook" id="facebook" class="minwidth100" maxlength="80" value="'.dol_escape_htmltag(GETPOST("facebook")?GETPOST("facebook", 'alpha'):$object->facebook).'"></td></tr>';
-            //     }
-            //     // LinkedIn
-            //     if (! empty($conf->global->SOCIALNETWORKS_LINKEDIN))
-            //     {
-            //         print '<tr><td><label for="linkedin">'.$form->editfieldkey('LinkedIn', 'linkedin', '', $object, 0).'</label></td>';
-            //         print '<td><input type="text" name="linkedin" id="linkedin" class="minwidth100" maxlength="80" value="'.dol_escape_htmltag(GETPOST("linkedin")?GETPOST("linkedin", 'alpha'):$object->linkedin).'"></td></tr>';
-            //     }
-            // }
+            if (! empty($conf->socialnetworks->enabled))
+            {
+            	// Jabber ID
+            	if (! empty($conf->global->SOCIALNETWORKS_JABBER))
+            	{
+            		print '<tr><td><label for="jabberid">'.$form->editfieldkey('Jabber', 'jabberid', '', $object, 0).'</label></td>';
+            		print '<td><input type="text" name="jabberid" id="jabberid" class="minwidth100" maxlength="80" value="'.dol_escape_htmltag(GETPOSTISSET("jabberid")?GETPOST("jabberid", 'alpha'):$object->jabberid).'"></td></tr>';
+            	}
+            	// Skype
+            	if (! empty($conf->global->SOCIALNETWORKS_SKYPE))
+            	{
+            		print '<tr><td><label for="skype">'.$form->editfieldkey('Skype', 'skype', '', $object, 0).'</label></td>';
+            		print '<td><input type="text" name="skype" id="skype" class="minwidth100" maxlength="80" value="'.dol_escape_htmltag(GETPOSTISSET("skype")?GETPOST("skype", 'alpha'):$object->skype).'"></td></tr>';
+            	}
+            	// Twitter
+            	if (! empty($conf->global->SOCIALNETWORKS_TWITTER))
+            	{
+            		print '<tr><td><label for="twitter">'.$form->editfieldkey('Twitter', 'twitter', '', $object, 0).'</label></td>';
+            		print '<td><input type="text" name="twitter" id="twitter" class="minwidth100" maxlength="80" value="'.dol_escape_htmltag(GETPOSTISSET("twitter")?GETPOST("twitter", 'alpha'):$object->twitter).'"></td></tr>';
+            	}
+            	// Facebook
+                if (! empty($conf->global->SOCIALNETWORKS_FACEBOOK))
+                {
+                    print '<tr><td><label for="facebook">'.$form->editfieldkey('Facebook', 'facebook', '', $object, 0).'</label></td>';
+                    print '<td><input type="text" name="facebook" id="facebook" class="minwidth100" maxlength="80" value="'.dol_escape_htmltag(GETPOST("facebook")?GETPOST("facebook", 'alpha'):$object->facebook).'"></td></tr>';
+                }
+                // LinkedIn
+                if (! empty($conf->global->SOCIALNETWORKS_LINKEDIN))
+                {
+                    print '<tr><td><label for="linkedin">'.$form->editfieldkey('LinkedIn', 'linkedin', '', $object, 0).'</label></td>';
+                    print '<td><input type="text" name="linkedin" id="linkedin" class="minwidth100" maxlength="80" value="'.dol_escape_htmltag(GETPOST("linkedin")?GETPOST("linkedin", 'alpha'):$object->linkedin).'"></td></tr>';
+                }
+            }
 
             // Visibility
             print '<tr><td><label for="priv">'.$langs->trans("ContactVisibility").'</label></td><td colspan="3">';
-            $selectarray = array('0'=>$langs->trans("ContactPublic"), '1'=>$langs->trans("ContactPrivate"));
+            $selectarray=array('0'=>$langs->trans("ContactPublic"),'1'=>$langs->trans("ContactPrivate"));
             print $form->selectarray('priv', $selectarray, $object->priv, 0);
             print '</td></tr>';
 
@@ -1176,7 +1083,7 @@
 
 			// Categories
 			if (!empty($conf->categorie->enabled) && !empty($user->rights->categorie->lire)) {
-				print '<tr><td>'.$form->editfieldkey('Categories', 'contcats', '', $object, 0).'</td>';
+				print '<tr><td>' . $form->editfieldkey('Categories', 'contcats', '', $object, 0) . '</td>';
 				print '<td colspan="3">';
 				$cate_arbo = $form->select_all_categories(Categorie::TYPE_CONTACT, null, null, null, null, 1);
 				$c = new Categorie($db);
@@ -1188,50 +1095,42 @@
 				print "</td></tr>";
 			}
 
-			// Contact by default
-	        if (!empty($object->socid)) {
-		        print '<tr><td>'.$langs->trans("ContactByDefaultFor").'</td>';
-		        print '<td colspan="3">';
-		        print $formcompany->showRoles("roles", $object, 'edit', $object->roles);
-		        print '</td></tr>';
-	        }
-
             // Other attributes
-            $parameters = array('colspan' => ' colspan="3"', 'cols'=> '3');
-            $reshook = $hookmanager->executeHooks('formObjectOptions', $parameters, $object, $action); // Note that $action and $object may have been modified by hook
+            $parameters=array('colspan' => ' colspan="3"', 'cols'=>3);
+            $reshook=$hookmanager->executeHooks('formObjectOptions', $parameters, $object, $action);    // Note that $action and $object may have been modified by hook
             print $hookmanager->resPrint;
             if (empty($reshook))
             {
-            	print $object->showOptionals($extrafields, 'edit', $parameters);
+            	print $object->showOptionals($extrafields, 'edit');
             }
 
             $object->load_ref_elements();
 
-            if (!empty($conf->commande->enabled))
+            if (! empty($conf->commande->enabled))
             {
                 print '<tr><td>'.$langs->trans("ContactForOrders").'</td><td colspan="3">';
-                print $object->ref_commande ? $object->ref_commande : $langs->trans("NoContactForAnyOrder");
+                print $object->ref_commande?$object->ref_commande:$langs->trans("NoContactForAnyOrder");
                 print '</td></tr>';
             }
 
-            if (!empty($conf->propal->enabled))
+            if (! empty($conf->propal->enabled))
             {
                 print '<tr><td>'.$langs->trans("ContactForProposals").'</td><td colspan="3">';
-                print $object->ref_propal ? $object->ref_propal : $langs->trans("NoContactForAnyProposal");
+                print $object->ref_propal?$object->ref_propal:$langs->trans("NoContactForAnyProposal");
                 print '</td></tr>';
             }
 
-            if (!empty($conf->contrat->enabled))
+            if (! empty($conf->contrat->enabled))
             {
                 print '<tr><td>'.$langs->trans("ContactForContracts").'</td><td colspan="3">';
-                print $object->ref_contrat ? $object->ref_contrat : $langs->trans("NoContactForAnyContract");
+                print $object->ref_contrat?$object->ref_contrat:$langs->trans("NoContactForAnyContract");
                 print '</td></tr>';
             }
 
-            if (!empty($conf->facture->enabled))
+            if (! empty($conf->facture->enabled))
             {
                 print '<tr><td>'.$langs->trans("ContactForInvoices").'</td><td colspan="3">';
-                print $object->ref_facturation ? $object->ref_facturation : $langs->trans("NoContactForAnyInvoice");
+                print $object->ref_facturation?$object->ref_facturation:$langs->trans("NoContactForAnyInvoice");
                 print '</td></tr>';
             }
 
@@ -1239,8 +1138,8 @@
             print '<tr><td>'.$langs->trans("DolibarrLogin").'</td><td colspan="3">';
             if ($object->user_id)
             {
-                $dolibarr_user = new User($db);
-                $result = $dolibarr_user->fetch($object->user_id);
+                $dolibarr_user=new User($db);
+                $result=$dolibarr_user->fetch($object->user_id);
                 print $dolibarr_user->getLoginUrl(1);
             }
             else print $langs->trans("NoDolibarrAccess");
@@ -1277,23 +1176,19 @@
         }
     }
 
-<<<<<<< HEAD
-    if (!empty($id) && $action != 'edit' && $action != 'create')
-=======
     // Select mail models is same action as presend
     if (GETPOST('modelselected', 'alpha')) {
         $action = 'presend';
     }
 
     if (! empty($id) && $action != 'edit' && $action != 'create')
->>>>>>> 6bbc25e8
     {
         $objsoc = new Societe($db);
 
         // View mode
 
         // Show errors
-        dol_htmloutput_errors(is_numeric($error) ? '' : $error, $errors);
+        dol_htmloutput_errors(is_numeric($error)?'':$error, $errors);
 
         dol_fiche_head($head, 'card', $title, -1, 'contact');
 
@@ -1301,15 +1196,15 @@
         {
             // Full firstname and lastname separated with a dot : firstname.lastname
             include_once DOL_DOCUMENT_ROOT.'/core/lib/functions2.lib.php';
-            $login = dol_buildlogin($object->lastname, $object->firstname);
-
-            $generated_password = '';
-            if (!$ldap_sid) // TODO ldap_sid ?
+            $login=dol_buildlogin($object->lastname, $object->firstname);
+
+            $generated_password='';
+            if (! $ldap_sid) // TODO ldap_sid ?
             {
                 require_once DOL_DOCUMENT_ROOT.'/core/lib/security2.lib.php';
-                $generated_password = getRandomPassword(false);
-            }
-            $password = $generated_password;
+                $generated_password=getRandomPassword(false);
+            }
+            $password=$generated_password;
 
             // Create a form array
             $formquestion = array(
@@ -1317,27 +1212,27 @@
                 array('label' => $langs->trans("Password"), 'type' => 'text', 'name' => 'password', 'value' => $password),
                 //array('label' => $form->textwithpicto($langs->trans("Type"),$langs->trans("InternalExternalDesc")), 'type' => 'select', 'name' => 'intern', 'default' => 1, 'values' => array(0=>$langs->trans('Internal'),1=>$langs->trans('External')))
             );
-            $text = $langs->trans("ConfirmCreateContact").'<br>';
-            if (!empty($conf->societe->enabled))
-            {
-                if ($object->socid > 0) $text .= $langs->trans("UserWillBeExternalUser");
-                else $text .= $langs->trans("UserWillBeInternalUser");
+            $text=$langs->trans("ConfirmCreateContact").'<br>';
+            if (! empty($conf->societe->enabled))
+            {
+                if ($object->socid > 0) $text.=$langs->trans("UserWillBeExternalUser");
+                else $text.=$langs->trans("UserWillBeInternalUser");
             }
             print $form->formconfirm($_SERVER["PHP_SELF"]."?id=".$object->id, $langs->trans("CreateDolibarrLogin"), $text, "confirm_create_user", $formquestion, 'yes');
         }
 
         $linkback = '<a href="'.DOL_URL_ROOT.'/contact/list.php?restore_lastsearch_values=1">'.$langs->trans("BackToList").'</a>';
 
-        $morehtmlref = '<div class="refidno">';
+        $morehtmlref='<div class="refidno">';
         if (empty($conf->global->SOCIETE_DISABLE_CONTACTS))
         {
             $objsoc->fetch($object->socid);
             // Thirdparty
-            $morehtmlref .= $langs->trans('ThirdParty').' : ';
-            if ($objsoc->id > 0) $morehtmlref .= $objsoc->getNomUrl(1, 'contact');
-            else $morehtmlref .= $langs->trans("ContactNotLinkedToCompany");
-        }
-        $morehtmlref .= '</div>';
+            $morehtmlref.=$langs->trans('ThirdParty') . ' : ';
+            if ($objsoc->id > 0) $morehtmlref.=$objsoc->getNomUrl(1, 'contact');
+            else $morehtmlref.=$langs->trans("ContactNotLinkedToCompany");
+        }
+        $morehtmlref.='</div>';
 
         dol_banner_tab($object, 'id', $linkback, 1, 'rowid', 'ref', $morehtmlref);
 
@@ -1353,11 +1248,11 @@
         print $object->getCivilityLabel();
         print '</td></tr>';
 
-        // Job / position
+        // Role
         print '<tr><td>'.$langs->trans("PostOrFunction").'</td><td>'.$object->poste.'</td></tr>';
 
         // Email
-        if (!empty($conf->mailing->enabled))
+        if (! empty($conf->mailing->enabled))
         {
             $langs->load("mails");
             print '<tr><td>'.$langs->trans("NbOfEMailingsSend").'</td>';
@@ -1369,14 +1264,14 @@
         {
         	//print 'eee'.$object->email;
         	$noemail = $object->no_email;
-        	if (empty($noemail) && !empty($object->email))
+        	if (empty($noemail) && ! empty($object->email))
         	{
-        		$sql = "SELECT COUNT(*) as nb FROM ".MAIN_DB_PREFIX."mailing_unsubscribe WHERE entity IN (".getEntity('mailing').") AND email = '".$db->escape($object->email)."'";
+        		$sql="SELECT COUNT(*) as nb FROM ".MAIN_DB_PREFIX."mailing_unsubscribe WHERE entity IN (".getEntity('mailing').") AND email = '".$db->escape($object->email)."'";
         		//print $sql;
-        		$resql = $db->query($sql);
+        		$resql=$db->query($sql);
         		if ($resql)
         		{
-        			$obj = $db->fetch_object($resql);
+        			$obj=$db->fetch_object($resql);
         			$noemail = $obj->nb;
         		}
         	}
@@ -1396,65 +1291,58 @@
         print '<table class="border tableforfield" width="100%">';
 
 		// Categories
-		if (!empty($conf->categorie->enabled) && !empty($user->rights->categorie->lire)) {
-			print '<tr><td class="titlefield">'.$langs->trans("Categories").'</td>';
+		if (! empty($conf->categorie->enabled)  && ! empty($user->rights->categorie->lire)) {
+			print '<tr><td class="titlefield">' . $langs->trans("Categories") . '</td>';
 			print '<td colspan="3">';
-			print $form->showCategories($object->id, Categorie::TYPE_CONTACT, 1);
+			print $form->showCategories($object->id, 'contact', 1);
 			print '</td></tr>';
 		}
 
-	    if (!empty($object->socid)) {
-		    print '<tr><td class="titlefield">'.$langs->trans("ContactByDefaultFor").'</td>';
-		    print '<td colspan="3">';
-		    print $formcompany->showRoles("roles", $object, 'view');
-		    print '</td></tr>';
-	    }
-
     	// Other attributes
     	$cols = 3;
-    	$parameters = array('socid'=>$socid);
-    	include DOL_DOCUMENT_ROOT.'/core/tpl/extrafields_view.tpl.php';
+    	$parameters=array('socid'=>$socid);
+    	include DOL_DOCUMENT_ROOT . '/core/tpl/extrafields_view.tpl.php';
 
         $object->load_ref_elements();
 
-        if (!empty($conf->propal->enabled))
+        if (! empty($conf->propal->enabled))
         {
             print '<tr><td class="titlefield">'.$langs->trans("ContactForProposals").'</td><td colspan="3">';
-            print $object->ref_propal ? $object->ref_propal : $langs->trans("NoContactForAnyProposal");
-            print '</td></tr>';
-        }
-
-        if (!empty($conf->commande->enabled) || !empty($conf->expedition->enabled))
+            print $object->ref_propal?$object->ref_propal:$langs->trans("NoContactForAnyProposal");
+            print '</td></tr>';
+        }
+
+        if (! empty($conf->commande->enabled) || ! empty($conf->expedition->enabled))
         {
             print '<tr><td>';
-            if (!empty($conf->expedition->enabled)) { print $langs->trans("ContactForOrdersOrShipments"); }
+            if (! empty($conf->expedition->enabled)) { print $langs->trans("ContactForOrdersOrShipments"); }
             else print $langs->trans("ContactForOrders");
             print '</td><td colspan="3">';
-            $none = $langs->trans("NoContactForAnyOrder");
-            if (!empty($conf->expedition->enabled)) { $none = $langs->trans("NoContactForAnyOrderOrShipments"); }
-            print $object->ref_commande ? $object->ref_commande : $none;
-            print '</td></tr>';
-        }
-
-        if (!empty($conf->contrat->enabled))
+            $none=$langs->trans("NoContactForAnyOrder");
+            if  (! empty($conf->expedition->enabled)) { $none=$langs->trans("NoContactForAnyOrderOrShipments"); }
+            print $object->ref_commande?$object->ref_commande:$none;
+            print '</td></tr>';
+        }
+
+        if (! empty($conf->contrat->enabled))
         {
             print '<tr><td>'.$langs->trans("ContactForContracts").'</td><td colspan="3">';
-            print $object->ref_contrat ? $object->ref_contrat : $langs->trans("NoContactForAnyContract");
-            print '</td></tr>';
-        }
-
-        if (!empty($conf->facture->enabled))
+            print $object->ref_contrat?$object->ref_contrat:$langs->trans("NoContactForAnyContract");
+            print '</td></tr>';
+        }
+
+        if (! empty($conf->facture->enabled))
         {
             print '<tr><td>'.$langs->trans("ContactForInvoices").'</td><td colspan="3">';
-            print $object->ref_facturation ? $object->ref_facturation : $langs->trans("NoContactForAnyInvoice");
+            print $object->ref_facturation?$object->ref_facturation:$langs->trans("NoContactForAnyInvoice");
             print '</td></tr>';
         }
 
         print '<tr><td>'.$langs->trans("DolibarrLogin").'</td><td colspan="3">';
         if ($object->user_id)
         {
-            $dolibarr_user = new User($db);
-            $result = $dolibarr_user->fetch($object->user_id);
+            $dolibarr_user=new User($db);
+            $result=$dolibarr_user->fetch($object->user_id);
             print $dolibarr_user->getLoginUrl(1);
         }
         else print $langs->trans("NoDolibarrAccess");
@@ -1478,29 +1366,27 @@
         // Barre d'actions
         print '<div class="tabsAction">';
 
-		$parameters = array();
-		$reshook = $hookmanager->executeHooks('addMoreActionsButtons', $parameters, $object, $action); // Note that $action and $object may have been modified by hook
-		if (empty($reshook) && $action != 'presend')
+		$parameters=array();
+		$reshook=$hookmanager->executeHooks('addMoreActionsButtons', $parameters, $object, $action);    // Note that $action and $object may have been modified by hook
+		if (empty($reshook) && $action!='presend')
 		{
-			if (empty($user->socid)) {
-				if (!empty($object->email))
-				{
-					$langs->load("mails");
-					print '<div class="inline-block divButAction"><a class="butAction" href="'.$_SERVER['PHP_SELF'].'?id='.$object->id.'&action=presend&mode=init#formmailbeforetitle">'.$langs->trans('SendMail').'</a></div>';
-				}
-				else
-				{
-					$langs->load("mails");
-					print '<div class="inline-block divButAction"><a class="butActionRefused" href="#" title="'.dol_escape_htmltag($langs->trans("NoEMail")).'">'.$langs->trans('SendMail').'</a></div>';
-				}
+			if (! empty($object->email))
+			{
+				$langs->load("mails");
+				print '<div class="inline-block divButAction"><a class="butAction" href="'.$_SERVER['PHP_SELF'].'?id='.$object->id.'&amp;action=presend&amp;mode=init#formmailbeforetitle">'.$langs->trans('SendMail').'</a></div>';
 			}
+			else
+			{
+				$langs->load("mails");
+				print '<div class="inline-block divButAction"><a class="butActionRefused" href="#" title="'.dol_escape_htmltag($langs->trans("NoEMail")).'">'.$langs->trans('SendMail').'</a></div>';
+			}
 
 			if ($user->rights->societe->contact->creer)
             {
                 print '<a class="butAction" href="'.$_SERVER['PHP_SELF'].'?id='.$object->id.'&action=edit">'.$langs->trans('Modify').'</a>';
             }
 
-            if (!$object->user_id && $user->rights->user->user->creer)
+            if (! $object->user_id && $user->rights->user->user->creer)
             {
                 print '<a class="butAction" href="'.$_SERVER['PHP_SELF'].'?id='.$object->id.'&action=create_user">'.$langs->trans("CreateDolibarrLogin").'</a>';
             }
@@ -1519,15 +1405,15 @@
 		    // Delete
 		    if ($user->rights->societe->contact->supprimer)
             {
-                print '<a class="butActionDelete" href="'.$_SERVER['PHP_SELF'].'?id='.$object->id.'&action=delete'.($backtopage ? '&backtopage='.urlencode($backtopage) : '').'">'.$langs->trans('Delete').'</a>';
+                print '<a class="butActionDelete" href="'.$_SERVER['PHP_SELF'].'?id='.$object->id.'&action=delete'.($backtopage?'&backtopage='.urlencode($backtopage):'').'">'.$langs->trans('Delete').'</a>';
             }
         }
 
         print "</div>";
 
 	    // Presend form
-	    $modelmail = 'contact';
-	    $defaulttopic = 'Information';
+	    $modelmail='contact';
+	    $defaulttopic='Information';
 	    $diroutput = $conf->contact->dir_output;
 	    $trackid = 'con'.$object->id;
 
