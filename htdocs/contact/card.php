<?php
/* Copyright (C) 2004-2005  Rodolphe Quiedeville    <rodolphe@quiedeville.org>
 * Copyright (C) 2004-2019  Laurent Destailleur     <eldy@users.sourceforge.net>
 * Copyright (C) 2004       Benoit Mortier          <benoit.mortier@opensides.be>
 * Copyright (C) 2005-2017  Regis Houssin           <regis.houssin@inodbox.com>
 * Copyright (C) 2007       Franky Van Liedekerke   <franky.van.liedekerke@telenet.be>
 * Copyright (C) 2013       Florian Henry           <florian.henry@open-concept.pro>
 * Copyright (C) 2013-2016  Alexandre Spangaro      <aspangaro@open-dsi.fr>
 * Copyright (C) 2014       Juanjo Menent           <jmenent@2byte.es>
 * Copyright (C) 2015       Jean-François Ferry     <jfefe@aternatik.fr>
 * Copyright (C) 2018-2021  Frédéric France         <frederic.france@netlogic.fr>
 * Copyright (C) 2019       Josep Lluís Amador      <joseplluis@lliuretic.cat>
 * Copyright (C) 2020       Open-Dsi     			<support@open-dsi.fr>
 *
 * This program is free software; you can redistribute it and/or modify
 * it under the terms of the GNU General Public License as published by
 * the Free Software Foundation; either version 3 of the License, or
 * (at your option) any later version.
 *
 * This program is distributed in the hope that it will be useful,
 * but WITHOUT ANY WARRANTY; without even the implied warranty of
 * MERCHANTABILITY or FITNESS FOR A PARTICULAR PURPOSE.  See the
 * GNU General Public License for more details.
 *
 * You should have received a copy of the GNU General Public License
 * along with this program. If not, see <https://www.gnu.org/licenses/>.
 */

/**
 *       \file       htdocs/contact/card.php
 *       \ingroup    societe
 *       \brief      Card of a contact
 */

require '../main.inc.php';
require_once DOL_DOCUMENT_ROOT.'/comm/action/class/actioncomm.class.php';
require_once DOL_DOCUMENT_ROOT.'/contact/class/contact.class.php';
require_once DOL_DOCUMENT_ROOT.'/core/lib/contact.lib.php';
require_once DOL_DOCUMENT_ROOT.'/core/lib/company.lib.php';
require_once DOL_DOCUMENT_ROOT.'/core/lib/images.lib.php';
require_once DOL_DOCUMENT_ROOT.'/core/lib/files.lib.php';
require_once DOL_DOCUMENT_ROOT.'/core/class/html.formcompany.class.php';
require_once DOL_DOCUMENT_ROOT.'/core/class/extrafields.class.php';
require_once DOL_DOCUMENT_ROOT.'/core/class/doleditor.class.php';
require_once DOL_DOCUMENT_ROOT.'/core/class/html.form.class.php';
require_once DOL_DOCUMENT_ROOT.'/user/class/user.class.php';
require_once DOL_DOCUMENT_ROOT.'/categories/class/categorie.class.php';

// Load translation files required by the page
$langs->loadLangs(array('companies', 'users', 'other', 'commercial'));

$mesg = ''; $error = 0; $errors = array();

$action = (GETPOST('action', 'alpha') ? GETPOST('action', 'alpha') : 'view');
$confirm = GETPOST('confirm', 'alpha');
$backtopage = GETPOST('backtopage', 'alpha');
$cancel = GETPOST('cancel', 'alpha');

$id = GETPOST('id', 'int');
$socid = GETPOST('socid', 'int');

$object = new Contact($db);
$extrafields = new ExtraFields($db);

// fetch optionals attributes and labels
$extrafields->fetch_name_optionals_label($object->table_element);

$socialnetworks = getArrayOfSocialNetworks();

// Get object canvas (By default, this is not defined, so standard usage of dolibarr)
$object->getCanvas($id);
$objcanvas = null;
$canvas = (!empty($object->canvas) ? $object->canvas : GETPOST("canvas"));
if (!empty($canvas)) {
	require_once DOL_DOCUMENT_ROOT.'/core/class/canvas.class.php';
	$objcanvas = new Canvas($db, $action);
	$objcanvas->getCanvas('contact', 'contactcard', $canvas);
}

// Initialize technical object to manage hooks of page. Note that conf->hooks_modules contains array of hook context
$hookmanager->initHooks(array('contactcard', 'globalcard'));

if ($id > 0) {
	$object->fetch($id);
}

if (!($object->id > 0) && $action == 'view') {
	$langs->load("errors");
	print($langs->trans('ErrorRecordNotFound'));
	exit;
}

$triggermodname = 'CONTACT_MODIFY';
$permissiontoadd = $user->rights->societe->contact->creer;

// Security check
if ($user->socid) {
	$socid = $user->socid;
}
$result = restrictedArea($user, 'contact', $id, 'socpeople&societe', '', '', 'rowid', 0); // If we create a contact with no company (shared contacts), no check on write permission


/*
 *	Actions
 */

$parameters = array('id'=>$id, 'objcanvas'=>$objcanvas);
$reshook = $hookmanager->executeHooks('doActions', $parameters, $object, $action); // Note that $action and $object may have been modified by some hooks
if ($reshook < 0) {
	setEventMessages($hookmanager->error, $hookmanager->errors, 'errors');
}

if (empty($reshook)) {
	$backurlforlist = DOL_URL_ROOT.'/contact/list.php';

	if (empty($backtopage) || ($cancel && empty($id))) {
		if (empty($backtopage) || ($cancel && strpos($backtopage, '__ID__'))) {
			if (empty($id) && (($action != 'add' && $action != 'create') || $cancel)) {
				$backtopage = $backurlforlist;
			} else {
				$backtopage = DOL_URL_ROOT.'/contact/card.php?id='.((!empty($id) && $id > 0) ? $id : '__ID__');
			}
		}
	}

	if ($cancel) {
		if (!empty($backtopageforcancel)) {
			header("Location: ".$backtopageforcancel);
			exit;
		} elseif (!empty($backtopage)) {
			header("Location: ".$backtopage);
			exit;
		}
		$action = '';
	}

	// Creation utilisateur depuis contact
	if ($action == 'confirm_create_user' && $confirm == 'yes' && $user->rights->user->user->creer) {
		// Recuperation contact actuel
		$result = $object->fetch($id);

		if ($result > 0) {
			$db->begin();

			// Creation user
			$nuser = new User($db);
			$result = $nuser->create_from_contact($object, GETPOST("login")); // Do not use GETPOST(alpha)

			if ($result > 0) {
				$result2 = $nuser->setPassword($user, GETPOST("password"), 0, 0, 1); // Do not use GETPOST(alpha)
				if ($result2) {
					$db->commit();
				} else {
					$error = $nuser->error; $errors = $nuser->errors;
					$db->rollback();
				}
			} else {
				$error = $nuser->error; $errors = $nuser->errors;
				$db->rollback();
			}
		} else {
			$error = $object->error; $errors = $object->errors;
		}
	}


	// Confirmation desactivation
	if ($action == 'disable' && !empty($permissiontoadd)) {
		$object->fetch($id);
		if ($object->setstatus(0) < 0) {
			setEventMessages($object->error, $object->errors, 'errors');
		} else {
			header("Location: ".$_SERVER['PHP_SELF'].'?id='.$id);
			exit;
		}
	}

	// Confirmation activation
	if ($action == 'enable' && !empty($permissiontoadd)) {
		$object->fetch($id);
		if ($object->setstatus(1) < 0) {
			setEventMessages($object->error, $object->errors, 'errors');
		} else {
			header("Location: ".$_SERVER['PHP_SELF'].'?id='.$id);
			exit;
		}
	}

	// Add contact
	if ($action == 'add' && !empty($permissiontoadd)) {
		$db->begin();

		if ($canvas) {
			$object->canvas = $canvas;
		}

		$object->entity = (GETPOSTISSET('entity') ?GETPOST('entity', 'int') : $conf->entity);
		$object->socid = GETPOST("socid", 'int');
		$object->lastname = (string) GETPOST("lastname", 'alpha');
		$object->firstname = (string) GETPOST("firstname", 'alpha');
		$object->civility_code = (string) GETPOST("civility_code", 'alpha');
		$object->poste = (string) GETPOST("poste", 'alpha');
		$object->address = (string) GETPOST("address", 'alpha');
		$object->zip = (string) GETPOST("zipcode", 'alpha');
		$object->town = (string) GETPOST("town", 'alpha');
		$object->country_id = (int) GETPOST("country_id", 'int');
		$object->state_id = (int) GETPOST("state_id", 'int');
		//$object->jabberid		= GETPOST("jabberid", 'alpha');
		//$object->skype		= GETPOST("skype", 'alpha');
		//$object->twitter		= GETPOST("twitter", 'alpha');
		//$object->facebook		= GETPOST("facebook", 'alpha');
		//$object->linkedin		= GETPOST("linkedin", 'alpha');
		$object->socialnetworks = array();
		if (!empty($conf->socialnetworks->enabled)) {
			foreach ($socialnetworks as $key => $value) {
				if (GETPOSTISSET($key) && GETPOST($key, 'alphanohtml') != '') {
					$object->socialnetworks[$key] = (string) GETPOST($key, 'alphanohtml');
				}
			}
		}
		$object->email = (string) GETPOST('email', 'custom', 0, FILTER_SANITIZE_EMAIL);
		$object->no_email = GETPOST("no_email", "int");
		$object->phone_pro = (string) GETPOST("phone_pro", 'alpha');
		$object->phone_perso = (string) GETPOST("phone_perso", 'alpha');
		$object->phone_mobile = (string) GETPOST("phone_mobile", 'alpha');
		$object->fax = (string) GETPOST("fax", 'alpha');
		$object->priv = GETPOST("priv", 'int');
		$object->note_public = (string) GETPOST("note_public", 'restricthtml');
		$object->note_private = (string) GETPOST("note_private", 'restricthtml');
		$object->roles = GETPOST("roles", 'array');

		$object->statut = 1; //Default status to Actif

		// Note: Correct date should be completed with location to have exact GM time of birth.
		$object->birthday = dol_mktime(0, 0, 0, GETPOST("birthdaymonth", 'int'), GETPOST("birthdayday", 'int'), GETPOST("birthdayyear", 'int'));
		$object->birthday_alert = GETPOST("birthday_alert", 'alpha');

		// Fill array 'array_options' with data from add form
		$ret = $extrafields->setOptionalsFromPost(null, $object);
		if ($ret < 0) {
			$error++;
			$action = 'create';
		}

		if (!empty($conf->mailing->enabled) && $conf->global->MAILING_CONTACT_DEFAULT_BULK_STATUS == 2 && $object->no_email == -1 && !empty($object->email)) {
			$error++;
			$errors[] = $langs->trans("ErrorFieldRequired", $langs->transnoentities("No_Email"));
			$action = 'create';
		}

		if (!empty($object->email) && !isValidEMail($object->email)) {
			$langs->load("errors");
			$error++;
			$errors[] = $langs->trans("ErrorBadEMail", GETPOST('email', 'alpha'));
			$action = 'create';
		}

		if (empty($object->lastname)) {
			$error++;
			$errors[] = $langs->trans("ErrorFieldRequired", $langs->transnoentities("Lastname").' / '.$langs->transnoentities("Label"));
			$action = 'create';
		}

		if (empty($error)) {
			$id = $object->create($user);
			if ($id <= 0) {
				$error++;
				$errors = array_merge($errors, ($object->error ? array($object->error) : $object->errors));
				$action = 'create';
			}
		}

		if (empty($error)) {
			// Categories association
			$contcats = GETPOST('contcats', 'array');
			if (count($contcats) > 0) {
				$result = $object->setCategories($contcats);
				if ($result <= 0) {
					$error++;
					$errors = array_merge($errors, ($object->error ? array($object->error) : $object->errors));
					$action = 'create';
				}
			}
		}

		if (empty($error) && !empty($conf->mailing->enabled) && !empty($object->email)) {
			// Add mass emailing flag into table mailing_unsubscribe
			$result = $object->setNoEmail($object->no_email);
			if ($result < 0) {
				$error++;
				$errors = array_merge($errors, ($object->error ? array($object->error) : $object->errors));
				$action = 'create';
			}
		}

		if (empty($error) && $id > 0) {
			$db->commit();
			if (!empty($backtopage)) {
				$url = str_replace('__ID__', $id, $backtopage);
			} else {
				$url = 'card.php?id='.$id;
			}
			header("Location: ".$url);
			exit;
		} else {
			$db->rollback();
		}
	}

	if ($action == 'confirm_delete' && $confirm == 'yes' && $user->rights->societe->contact->supprimer) {
		$result = $object->fetch($id);
		$object->oldcopy = clone $object;

		$object->old_lastname = (string) GETPOST("old_lastname", 'alpha');
		$object->old_firstname = (string) GETPOST("old_firstname", 'alpha');

		$result = $object->delete(); // TODO Add $user as first param
		if ($result > 0) {
			if ($backtopage) {
				header("Location: ".$backtopage);
				exit;
			} else {
				header("Location: ".DOL_URL_ROOT.'/contact/list.php');
				exit;
			}
		} else {
			setEventMessages($object->error, $object->errors, 'errors');
		}
	}

	if ($action == 'update' && empty($cancel) && !empty($permissiontoadd)) {
		if (!GETPOST("lastname", 'alpha')) {
			$error++; $errors = array($langs->trans("ErrorFieldRequired", $langs->transnoentities("Name").' / '.$langs->transnoentities("Label")));
			$action = 'edit';
		}

		if (!empty($conf->mailing->enabled) && $conf->global->MAILING_CONTACT_DEFAULT_BULK_STATUS == 2 && GETPOST("no_email", "int") == -1 && !empty(GETPOST('email', 'custom', 0, FILTER_SANITIZE_EMAIL))) {
			$error++;
			$errors[] = $langs->trans("ErrorFieldRequired", $langs->transnoentities("No_Email"));
			$action = 'edit';
		}

		if (!empty(GETPOST('email', 'custom', 0, FILTER_SANITIZE_EMAIL)) && !isValidEMail(GETPOST('email', 'custom', 0, FILTER_SANITIZE_EMAIL))) {
			$langs->load("errors");
			$error++;
			$errors[] = $langs->trans("ErrorBadEMail", GETPOST('email', 'alpha'));
			$action = 'edit';
		}

		if (!$error) {
			$contactid = GETPOST("contactid", 'int');
			$object->fetch($contactid);
			$object->fetchRoles($contactid);

			// Photo save
			$dir = $conf->societe->multidir_output[$object->entity]."/contact/".$object->id."/photos";
			$file_OK = is_uploaded_file($_FILES['photo']['tmp_name']);
			if (GETPOST('deletephoto') && $object->photo) {
				$fileimg = $dir.'/'.$object->photo;
				$dirthumbs = $dir.'/thumbs';
				dol_delete_file($fileimg);
				dol_delete_dir_recursive($dirthumbs);
				$object->photo = '';
			}
			if ($file_OK) {
				if (image_format_supported($_FILES['photo']['name']) > 0) {
					dol_mkdir($dir);

					if (@is_dir($dir)) {
						$newfile = $dir.'/'.dol_sanitizeFileName($_FILES['photo']['name']);
						$result = dol_move_uploaded_file($_FILES['photo']['tmp_name'], $newfile, 1);

						if (!$result > 0) {
							$errors[] = "ErrorFailedToSaveFile";
						} else {
							$object->photo = dol_sanitizeFileName($_FILES['photo']['name']);

							// Create thumbs
							$object->addThumbs($newfile);
						}
					}
				} else {
					$errors[] = "ErrorBadImageFormat";
				}
			} else {
				switch ($_FILES['photo']['error']) {
					case 1: //uploaded file exceeds the upload_max_filesize directive in php.ini
					case 2: //uploaded file exceeds the MAX_FILE_SIZE directive that was specified in the html form
						$errors[] = "ErrorFileSizeTooLarge";
						break;
					case 3: //uploaded file was only partially uploaded
						$errors[] = "ErrorFilePartiallyUploaded";
						break;
				}
			}

			$object->oldcopy = clone $object;

			$object->old_lastname = (string) GETPOST("old_lastname", 'alpha');
			$object->old_firstname = (string) GETPOST("old_firstname", 'alpha');

			$object->socid = GETPOST("socid", 'int');
			$object->lastname = (string) GETPOST("lastname", 'alpha');
			$object->firstname = (string) GETPOST("firstname", 'alpha');
			$object->civility_code = (string) GETPOST("civility_code", 'alpha');
			$object->poste = (string) GETPOST("poste", 'alpha');

			$object->address = (string) GETPOST("address", 'alpha');
			$object->zip = (string) GETPOST("zipcode", 'alpha');
			$object->town = (string) GETPOST("town", 'alpha');
			$object->state_id = GETPOST("state_id", 'int');
			$object->country_id = GETPOST("country_id", 'int');

			$object->email = (string) GETPOST('email', 'custom', 0, FILTER_SANITIZE_EMAIL);
			$object->no_email = GETPOST("no_email", "int");
			//$object->jabberid		= GETPOST("jabberid", 'alpha');
			//$object->skype		= GETPOST("skype", 'alpha');
			//$object->twitter		= GETPOST("twitter", 'alpha');
			//$object->facebook		= GETPOST("facebook", 'alpha');
			//$object->linkedin		= GETPOST("linkedin", 'alpha');
			$object->socialnetworks = array();
			if (!empty($conf->socialnetworks->enabled)) {
				foreach ($socialnetworks as $key => $value) {
					if (GETPOSTISSET($key) && GETPOST($key, 'alphanohtml') != '') {
						$object->socialnetworks[$key] = (string) GETPOST($key, 'alphanohtml');
					}
				}
			}
			$object->phone_pro = (string) GETPOST("phone_pro", 'alpha');
			$object->phone_perso = (string) GETPOST("phone_perso", 'alpha');
			$object->phone_mobile = (string) GETPOST("phone_mobile", 'alpha');
			$object->fax = (string) GETPOST("fax", 'alpha');
			$object->priv = (string) GETPOST("priv", 'int');
			$object->note_public = (string) GETPOST("note_public", 'restricthtml');
			$object->note_private = (string) GETPOST("note_private", 'restricthtml');

			$object->roles = GETPOST("roles", 'array'); // Note GETPOSTISSET("role") is null when combo is empty

			// Fill array 'array_options' with data from add form
			$ret = $extrafields->setOptionalsFromPost(null, $object, '@GETPOSTISSET');
			if ($ret < 0) {
				$error++;
			}

			if (!$error) {
				$result = $object->update($contactid, $user);

				if ($result > 0) {
					// Categories association
					$categories = GETPOST('contcats', 'array');
					$object->setCategories($categories);

					// Update mass emailing flag into table mailing_unsubscribe
					if (GETPOSTISSET('no_email') && $object->email) {
						$no_email = GETPOST('no_email', 'int');
						$result = $object->setNoEmail($no_email);
						if ($result < 0) {
							setEventMessages($object->error, $object->errors, 'errors');
							$action = 'edit';
						}
					}

					$action = 'view';
				} else {
					setEventMessages($object->error, $object->errors, 'errors');
					$action = 'edit';
				}
			}
		}

		if (!$error && empty($errors)) {
			if (!empty($backtopage)) {
				header("Location: ".$backtopage);
				exit;
			}
		}
	}

	if ($action == 'setprospectcontactlevel' && !empty($permissiontoadd)) {
		$object->fetch($id);
		$object->fk_prospectlevel = GETPOST('prospect_contact_level_id', 'alpha');
		$result = $object->update($object->id, $user);
		if ($result < 0) {
			setEventMessages($object->error, $object->errors, 'errors');
		}
	}

	// set communication status
	if ($action == 'setstcomm' && !empty($permissiontoadd)) {
		$object->fetch($id);
		$object->stcomm_id = dol_getIdFromCode($db, GETPOST('stcomm', 'alpha'), 'c_stcommcontact');
		$result = $object->update($object->id, $user);
		if ($result < 0) {
			setEventMessages($object->error, $object->errors, 'errors');
		}
	}

	// Update extrafields
	if ($action == "update_extras" && !empty($permissiontoadd)) {
		$object->fetch(GETPOST('id', 'int'));

		$attributekey = GETPOST('attribute', 'alpha');
		$attributekeylong = 'options_'.$attributekey;

		if (GETPOSTISSET($attributekeylong.'day') && GETPOSTISSET($attributekeylong.'month') && GETPOSTISSET($attributekeylong.'year')) {
			// This is properties of a date
			$object->array_options['options_'.$attributekey] = dol_mktime(GETPOST($attributekeylong.'hour', 'int'), GETPOST($attributekeylong.'min', 'int'), GETPOST($attributekeylong.'sec', 'int'), GETPOST($attributekeylong.'month', 'int'), GETPOST($attributekeylong.'day', 'int'), GETPOST($attributekeylong.'year', 'int'));
			//var_dump(dol_print_date($object->array_options['options_'.$attributekey]));exit;
		} else {
			$object->array_options['options_'.$attributekey] = GETPOST($attributekeylong, 'alpha');
		}

		$result = $object->insertExtraFields(empty($triggermodname) ? '' : $triggermodname, $user);
		if ($result > 0) {
			setEventMessages($langs->trans('RecordSaved'), null, 'mesgs');
			$action = 'view';
		} else {
			setEventMessages($object->error, $object->errors, 'errors');
			$action = 'edit_extras';
		}
	}

	// Actions to send emails
	$triggersendname = 'CONTACT_SENTBYMAIL';
	$paramname = 'id';
	$mode = 'emailfromcontact';
	include DOL_DOCUMENT_ROOT.'/core/actions_sendmails.inc.php';
}


/*
 *	View
 */

$form = new Form($db);
$formcompany = new FormCompany($db);

$title = (!empty($conf->global->SOCIETE_ADDRESSES_MANAGEMENT) ? $langs->trans("Contacts") : $langs->trans("ContactsAddresses"));
if (!empty($conf->global->MAIN_HTML_TITLE) && preg_match('/contactnameonly/', $conf->global->MAIN_HTML_TITLE) && $object->lastname) {
	$title = $object->lastname;
}
$help_url = 'EN:Module_Third_Parties|FR:Module_Tiers|ES:Empresas';
llxHeader('', $title, $help_url);

$countrynotdefined = $langs->trans("ErrorSetACountryFirst").' ('.$langs->trans("SeeAbove").')';

$objsoc = new Societe($db);
if ($socid > 0) {
	$objsoc->fetch($socid);
}

if (is_object($objcanvas) && $objcanvas->displayCanvasExists($action)) {
	// -----------------------------------------
	// When used with CANVAS
	// -----------------------------------------
	if (empty($object->error) && $id) {
		$object = new Contact($db);
		$result = $object->fetch($id);
		if ($result <= 0) {
			dol_print_error('', $object->error);
		}
	}
	$objcanvas->assign_values($action, $object->id, $object->ref); // Set value for templates
	$objcanvas->display_canvas($action); // Show template
} else {
	// -----------------------------------------
	// When used in standard mode
	// -----------------------------------------

	// Confirm deleting contact
	if ($user->rights->societe->contact->supprimer) {
		if ($action == 'delete') {
			print $form->formconfirm($_SERVER["PHP_SELF"]."?id=".$id.($backtopage ? '&backtopage='.$backtopage : ''), $langs->trans("DeleteContact"), $langs->trans("ConfirmDeleteContact"), "confirm_delete", '', 0, 1);
		}
	}

	/*
	 * Onglets
	 */
	$head = array();
	if ($id > 0) {
		// Si edition contact deja existant
		$object = new Contact($db);
		$res = $object->fetch($id, $user);
		if ($res < 0) {
			setEventMessages($object->error, $object->errors, 'errors');
		}

		$object->fetchRoles();

		// Show tabs
		$head = contact_prepare_head($object);

		$title = (!empty($conf->global->SOCIETE_ADDRESSES_MANAGEMENT) ? $langs->trans("Contacts") : $langs->trans("ContactsAddresses"));
	}

	if ($user->rights->societe->contact->creer) {
		if ($action == 'create') {
			/*
			 * Fiche en mode creation
			 */
			$object->canvas = $canvas;

			$object->state_id = GETPOST("state_id");

			// We set country_id, country_code and label for the selected country
			$object->country_id = GETPOST("country_id") ? GETPOST("country_id", "int") : (empty($objsoc->country_id) ? $mysoc->country_id : $objsoc->country_id);
			if ($object->country_id) {
				$tmparray = getCountry($object->country_id, 'all');
				$object->country_code = $tmparray['code'];
				$object->country      = $tmparray['label'];
			}

			$title = (!empty($conf->global->SOCIETE_ADDRESSES_MANAGEMENT) ? $langs->trans("AddContact") : $langs->trans("AddContactAddress"));
			$linkback = '';
			print load_fiche_titre($title, $linkback, 'address');

			// Show errors
			dol_htmloutput_errors(is_numeric($error) ? '' : $error, $errors);

			if ($conf->use_javascript_ajax) {
				print "\n".'<script type="text/javascript">'."\n";
				print 'jQuery(document).ready(function () {
							jQuery("#selectcountry_id").change(function() {
								document.formsoc.action.value="create";
								document.formsoc.submit();
							});

							$("#copyaddressfromsoc").click(function() {
								$(\'textarea[name="address"]\').val("'.dol_escape_js($objsoc->address).'");
								$(\'input[name="zipcode"]\').val("'.dol_escape_js($objsoc->zip).'");
								$(\'input[name="town"]\').val("'.dol_escape_js($objsoc->town).'");
								console.log("Set state_id to '.dol_escape_js($objsoc->state_id).'");
								$(\'select[name="state_id"]\').val("'.dol_escape_js($objsoc->state_id).'").trigger("change");
								/* set country at end because it will trigger page refresh */
								console.log("Set country id to '.dol_escape_js($objsoc->country_id).'");
								$(\'select[name="country_id"]\').val("'.dol_escape_js($objsoc->country_id).'").trigger("change");   /* trigger required to update select2 components */
                            });
						})'."\n";
				print '</script>'."\n";
			}

			print '<form method="post" name="formsoc" action="'.$_SERVER["PHP_SELF"].'">';
			print '<input type="hidden" name="token" value="'.newToken().'">';
			print '<input type="hidden" name="action" value="add">';
			print '<input type="hidden" name="backtopage" value="'.$backtopage.'">';
			if (!empty($objsoc)) {
				print '<input type="hidden" name="entity" value="'.$objsoc->entity.'">';
			}

			print dol_get_fiche_head($head, 'card', '', 0, '');

			print '<table class="border centpercent">';

			// Name
			print '<tr><td class="titlefieldcreate fieldrequired"><label for="lastname">'.$langs->trans("Lastname").' / '.$langs->trans("Label").'</label></td>';
			print '<td colspan="3"><input name="lastname" id="lastname" type="text" class="maxwidth100onsmartphone" maxlength="80" value="'.dol_escape_htmltag(GETPOST("lastname", 'alpha') ?GETPOST("lastname", 'alpha') : $object->lastname).'" autofocus="autofocus"></td>';
			print '</tr>';

			print '<tr>';
			print '<td><label for="firstname">';
			print $form->textwithpicto($langs->trans("Firstname"), $langs->trans("KeepEmptyIfGenericAddress")).'</label></td>';
			print '<td colspan="3"><input name="firstname" id="firstname"type="text" class="maxwidth100onsmartphone" maxlength="80" value="'.dol_escape_htmltag(GETPOST("firstname", 'alpha') ?GETPOST("firstname", 'alpha') : $object->firstname).'"></td>';
			print '</tr>';

			// Company
			if (empty($conf->global->SOCIETE_DISABLE_CONTACTS)) {
				if ($socid > 0) {
					print '<tr><td><label for="socid">'.$langs->trans("ThirdParty").'</label></td>';
					print '<td colspan="3" class="maxwidthonsmartphone">';
					print $objsoc->getNomUrl(1, 'contact');
					print '</td>';
					print '<input type="hidden" name="socid" id="socid" value="'.$objsoc->id.'">';
					print '</td></tr>';
				} else {
					print '<tr><td><label for="socid">'.$langs->trans("ThirdParty").'</label></td><td colspan="3" class="maxwidthonsmartphone">';
					print img_picto('', 'company').$form->select_company($socid, 'socid', '', 'SelectThirdParty');
					print '</td></tr>';
				}
			}

			// Civility
			print '<tr><td><label for="civility_code">'.$langs->trans("UserTitle").'</label></td><td colspan="3">';
			print $formcompany->select_civility(GETPOSTISSET("civility_code") ? GETPOST("civility_code", 'alpha') : $object->civility_code, 'civility_code');
			print '</td></tr>';

			// Job position
			print '<tr><td><label for="title">'.$langs->trans("PostOrFunction").'</label></td>';
			print '<td colspan="3"><input name="poste" id="title" type="text" class="minwidth100" maxlength="255" value="'.dol_escape_htmltag(GETPOSTISSET("poste") ?GETPOST("poste", 'alphanohtml') : $object->poste).'"></td>';

			$colspan = 3;
			if ($conf->use_javascript_ajax && $socid > 0) {
				$colspan = 2;
			}

			// Address
			if (((isset($objsoc->typent_code) && $objsoc->typent_code == 'TE_PRIVATE') || !empty($conf->global->CONTACT_USE_COMPANY_ADDRESS)) && dol_strlen(trim($object->address)) == 0) {
				$object->address = $objsoc->address; // Predefined with third party
			}
			print '<tr><td><label for="address">'.$langs->trans("Address").'</label></td>';
			print '<td colspan="'.$colspan.'"><textarea class="flat quatrevingtpercent" name="address" id="address" rows="'.ROWS_2.'">'.(GETPOST("address", 'alpha') ?GETPOST("address", 'alpha') : $object->address).'</textarea></td>';

			if ($conf->use_javascript_ajax && $socid > 0) {
				$rowspan = 3;
				if (empty($conf->global->SOCIETE_DISABLE_STATE)) {
					$rowspan++;
				}

				print '<td class="valignmiddle center" rowspan="'.$rowspan.'">';
				print '<a href="#" id="copyaddressfromsoc">'.$langs->trans('CopyAddressFromSoc').'</a>';
				print '</td>';
			}
			print '</tr>';

			// Zip / Town
			if (((isset($objsoc->typent_code) && $objsoc->typent_code == 'TE_PRIVATE') || !empty($conf->global->CONTACT_USE_COMPANY_ADDRESS)) && dol_strlen(trim($object->zip)) == 0) {
				$object->zip = $objsoc->zip; // Predefined with third party
			}
			if (((isset($objsoc->typent_code) && $objsoc->typent_code == 'TE_PRIVATE') || !empty($conf->global->CONTACT_USE_COMPANY_ADDRESS)) && dol_strlen(trim($object->town)) == 0) {
				$object->town = $objsoc->town; // Predefined with third party
			}
			print '<tr><td><label for="zipcode">'.$langs->trans("Zip").'</label> / <label for="town">'.$langs->trans("Town").'</label></td><td colspan="'.$colspan.'" class="maxwidthonsmartphone">';
			print $formcompany->select_ziptown((GETPOST("zipcode", 'alpha') ? GETPOST("zipcode", 'alpha') : $object->zip), 'zipcode', array('town', 'selectcountry_id', 'state_id'), 6).'&nbsp;';
			print $formcompany->select_ziptown((GETPOST("town", 'alpha') ? GETPOST("town", 'alpha') : $object->town), 'town', array('zipcode', 'selectcountry_id', 'state_id'));
			print '</td></tr>';

			// Country
			print '<tr><td><label for="selectcountry_id">'.$langs->trans("Country").'</label></td><td colspan="'.$colspan.'" class="maxwidthonsmartphone">';
			print img_picto('', 'globe-americas', 'class="paddingrightonly"');
			print $form->select_country((GETPOST("country_id", 'alpha') ? GETPOST("country_id", 'alpha') : $object->country_id), 'country_id');
			if ($user->admin) {
				print info_admin($langs->trans("YouCanChangeValuesForThisListFromDictionarySetup"), 1);
			}
			print '</td></tr>';

			// State
			if (empty($conf->global->SOCIETE_DISABLE_STATE)) {
				if (!empty($conf->global->MAIN_SHOW_REGION_IN_STATE_SELECT) && ($conf->global->MAIN_SHOW_REGION_IN_STATE_SELECT == 1 || $conf->global->MAIN_SHOW_REGION_IN_STATE_SELECT == 2)) {
					print '<tr><td><label for="state_id">'.$langs->trans('Region-State').'</label></td><td colspan="'.$colspan.'" class="maxwidthonsmartphone">';
				} else {
					print '<tr><td><label for="state_id">'.$langs->trans('State').'</label></td><td colspan="'.$colspan.'" class="maxwidthonsmartphone">';
				}

				if ($object->country_id) {
					print img_picto('', 'state', 'class="pictofixedwidth"');
					print $formcompany->select_state(GETPOST("state_id", 'alpha') ? GETPOST("state_id", 'alpha') : $object->state_id, $object->country_code, 'state_id');
				} else {
					print $countrynotdefined;
				}
				print '</td></tr>';
			}

			if (((isset($objsoc->typent_code) && $objsoc->typent_code == 'TE_PRIVATE') || !empty($conf->global->CONTACT_USE_COMPANY_ADDRESS)) && dol_strlen(trim($object->phone_pro)) == 0) {
				$object->phone_pro = $objsoc->phone; // Predefined with third party
			}
			if (((isset($objsoc->typent_code) && $objsoc->typent_code == 'TE_PRIVATE') || !empty($conf->global->CONTACT_USE_COMPANY_ADDRESS)) && dol_strlen(trim($object->fax)) == 0) {
				$object->fax = $objsoc->fax; // Predefined with third party
			}

			// Phone / Fax
			print '<tr><td>'.$form->editfieldkey('PhonePro', 'phone_pro', '', $object, 0).'</td>';
			print '<td>';
			print img_picto('', 'object_phoning');
			print '<input type="text" name="phone_pro" id="phone_pro" class="maxwidth200" value="'.(GETPOSTISSET('phone_pro') ? GETPOST('phone_pro', 'alpha') : $object->phone_pro).'"></td>';
			if ($conf->browser->layout == 'phone') {
				print '</tr><tr>';
			}
			print '<td>'.$form->editfieldkey('PhonePerso', 'phone_perso', '', $object, 0).'</td>';
			print '<td>';
			print img_picto('', 'object_phoning');
			print '<input type="text" name="phone_perso" id="phone_perso" class="maxwidth200" value="'.(GETPOSTISSET('phone_perso') ? GETPOST('phone_perso', 'alpha') : $object->phone_perso).'"></td></tr>';

			print '<tr><td>'.$form->editfieldkey('PhoneMobile', 'phone_mobile', '', $object, 0).'</td>';
			print '<td>';
			print img_picto('', 'object_phoning_mobile');
			print '<input type="text" name="phone_mobile" id="phone_mobile" class="maxwidth200" value="'.(GETPOSTISSET('phone_mobile') ? GETPOST('phone_mobile', 'alpha') : $object->phone_mobile).'"></td>';
			if ($conf->browser->layout == 'phone') {
				print '</tr><tr>';
			}
			print '<td>'.$form->editfieldkey('Fax', 'fax', '', $object, 0).'</td>';
			print '<td>';
			print img_picto('', 'object_phoning_fax');
			print '<input type="text" name="fax" id="fax" class="maxwidth200" value="'.(GETPOSTISSET('fax') ? GETPOST('fax', 'alpha') : $object->fax).'"></td>';
			print '</tr>';

			if (((isset($objsoc->typent_code) && $objsoc->typent_code == 'TE_PRIVATE') || !empty($conf->global->CONTACT_USE_COMPANY_ADDRESS)) && dol_strlen(trim($object->email)) == 0) {
				$object->email = $objsoc->email; // Predefined with third party
			}

			// Email
			print '<tr><td>'.$form->editfieldkey('EMail', 'email', '', $object, 0, 'string', '').'</td>';
			print '<td>';
			print img_picto('', 'object_email');
			print '<input type="text" name="email" id="email" value="'.(GETPOSTISSET('email') ? GETPOST('email', 'alpha') : $object->email).'"></td>';
			print '</tr>';

			// Unsubscribe
			if (!empty($conf->mailing->enabled)) {
				if ($conf->use_javascript_ajax && $conf->global->MAILING_CONTACT_DEFAULT_BULK_STATUS == 2) {
					print "\n".'<script type="text/javascript">'."\n";
					print '$(document).ready(function () {
							$("#email").keyup(function() {
								if ($(this).val()!="") {
									$(".noemail").addClass("fieldrequired");
								} else {
									$(".noemail").removeClass("fieldrequired");
								}
							});
						})'."\n";
					print '</script>'."\n";
				}
				if (!GETPOSTISSET("no_email") && !empty($object->email)) {
					$result = $object->getNoEmail();
					if ($result < 0) {
						setEventMessages($object->error, $object->errors, 'errors');
					}
				}
				print '<tr>';
				print '<td class="noemail"><label for="no_email">'.$langs->trans("No_Email").'</label></td>';
				print '<td>';
				print $form->selectyesno('no_email', (GETPOSTISSET("no_email") ? GETPOST("no_email", 'int') : $conf->global->MAILING_CONTACT_DEFAULT_BULK_STATUS), 1, false, ($conf->global->MAILING_CONTACT_DEFAULT_BULK_STATUS == 2));
				print '</td>';
				print '</tr>';
			}


			if (!empty($conf->socialnetworks->enabled)) {
				foreach ($socialnetworks as $key => $value) {
					if ($value['active']) {
						print '<tr>';
						print '<td><label for="'.$value['label'].'">'.$form->editfieldkey($value['label'], $key, '', $object, 0).'</label></td>';
						print '<td colspan="3">';
						if (!empty($value['icon'])) {
							print '<span class="fa '.$value['icon'].'"></span>';
						}
						print '<input type="text" name="'.$key.'" id="'.$key.'" class="minwidth100" maxlength="80" value="'.dol_escape_htmltag(GETPOSTISSET($key) ?GETPOST($key, 'alphanohtml') : $object->socialnetworks[$key]).'">';
						print '</td>';
						print '</tr>';
					} elseif (!empty($object->socialnetworks[$key])) {
						print '<input type="hidden" name="'.$key.'" value="'.$object->socialnetworks[$key].'">';
					}
				}
			}

			// Visibility
			print '<tr><td><label for="priv">'.$langs->trans("ContactVisibility").'</label></td><td colspan="3">';
			$selectarray = array('0'=>$langs->trans("ContactPublic"), '1'=>$langs->trans("ContactPrivate"));
			print $form->selectarray('priv', $selectarray, (GETPOST("priv", 'alpha') ?GETPOST("priv", 'alpha') : $object->priv), 0);
			print '</td></tr>';

			// Categories
			if (!empty($conf->categorie->enabled) && !empty($user->rights->categorie->lire)) {
				print '<tr><td>'.$form->editfieldkey('Categories', 'contcats', '', $object, 0).'</td><td colspan="3">';
				$cate_arbo = $form->select_all_categories(Categorie::TYPE_CONTACT, null, 'parent', null, null, 1);
				print img_picto('', 'category').$form->multiselectarray('contcats', $cate_arbo, GETPOST('contcats', 'array'), null, null, null, null, '90%');
				print "</td></tr>";
			}

			// Contact by default
			if (!empty($socid)) {
				print '<tr><td>'.$langs->trans("ContactByDefaultFor").'</td>';
				print '<td colspan="3">';
				$contactType = $object->listeTypeContacts('external', '', 1);
				print $form->multiselectarray('roles', $contactType, array(), 0, 0, 'minwidth500');
				print '</td></tr>';
			}

			// Other attributes
			$parameters = array('socid' => $socid, 'objsoc' => $objsoc, 'colspan' => ' colspan="3"', 'cols' => 3, 'colspanvalue' => 3);
			include DOL_DOCUMENT_ROOT.'/core/tpl/extrafields_add.tpl.php';

			print "</table><br>";

			print '<hr style="margin-bottom: 20px">';

			// Add personnal information
			print load_fiche_titre('<div class="comboperso">'.$langs->trans("PersonalInformations").'</div>', '', '');

			print '<table class="border centpercent">';

			// Date To Birth
			print '<tr><td><label for="birthday">'.$langs->trans("DateOfBirth").'</label></td><td>';
			$form = new Form($db);
			if ($object->birthday) {
				print $form->selectDate($object->birthday, 'birthday', 0, 0, 0, "perso", 1, 0);
			} else {
				print $form->selectDate('', 'birthday', 0, 0, 1, "perso", 1, 0);
			}
			print '</td>';

			print '<td><label for="birthday_alert">'.$langs->trans("Alert").'</label>: ';
			if (!empty($object->birthday_alert)) {
				print '<input type="checkbox" name="birthday_alert" id="birthday_alert" checked>';
			} else {
				print '<input type="checkbox" name="birthday_alert" id="birthday_alert">';
			}
			print '</td>';
			print '</tr>';

			print "</table>";

			print dol_get_fiche_end();

			print $form->buttonsSaveCancel("Add");

			print "</form>";
		} elseif ($action == 'edit' && !empty($id)) {
			/*
			 * Fiche en mode edition
			 */

			// We set country_id, and country_code label of the chosen country
			if (GETPOSTISSET("country_id") || $object->country_id) {
				$tmparray = getCountry($object->country_id, 'all');
				$object->country_code = $tmparray['code'];
				$object->country      = $tmparray['label'];
			}

			$objsoc = new Societe($db);
			$objsoc->fetch($object->socid);

			// Show errors
			dol_htmloutput_errors(is_numeric($error) ? '' : $error, $errors);

			if ($conf->use_javascript_ajax) {
				print "\n".'<script type="text/javascript">'."\n";
				print 'jQuery(document).ready(function () {
							jQuery("#selectcountry_id").change(function() {
								document.formsoc.action.value="edit";
								document.formsoc.submit();
							});

							$("#copyaddressfromsoc").click(function() {
								$(\'textarea[name="address"]\').val("'.dol_escape_js($objsoc->address).'");
								$(\'input[name="zipcode"]\').val("'.dol_escape_js($objsoc->zip).'");
								$(\'input[name="town"]\').val("'.dol_escape_js($objsoc->town).'");
								console.log("Set state_id to '.dol_escape_js($objsoc->state_id).'");
								$(\'select[name="state_id"]\').val("'.dol_escape_js($objsoc->state_id).'").trigger("change");
								/* set country at end because it will trigger page refresh */
								console.log("Set country id to '.dol_escape_js($objsoc->country_id).'");
								$(\'select[name="country_id"]\').val("'.dol_escape_js($objsoc->country_id).'").trigger("change");   /* trigger required to update select2 components */
            				});
						})'."\n";
				print '</script>'."\n";
			}

			print '<form enctype="multipart/form-data" method="post" action="'.$_SERVER["PHP_SELF"].'?id='.$id.'" name="formsoc">';
			print '<input type="hidden" name="token" value="'.newToken().'">';
			print '<input type="hidden" name="id" value="'.$id.'">';
			print '<input type="hidden" name="action" value="update">';
			print '<input type="hidden" name="contactid" value="'.$object->id.'">';
			print '<input type="hidden" name="old_lastname" value="'.$object->lastname.'">';
			print '<input type="hidden" name="old_firstname" value="'.$object->firstname.'">';
			if (!empty($backtopage)) {
				print '<input type="hidden" name="backtopage" value="'.$backtopage.'">';
			}

			print dol_get_fiche_head($head, 'card', $title, 0, 'contact');

			print '<table class="border centpercent">';

			// Ref/ID
			if (!empty($conf->global->MAIN_SHOW_TECHNICAL_ID)) {
				print '<tr><td>'.$langs->trans("ID").'</td><td colspan="3">';
				print $object->ref;
				print '</td></tr>';
			}

			// Lastname
			print '<tr><td class="titlefieldcreate fieldrequired"><label for="lastname">'.$langs->trans("Lastname").' / '.$langs->trans("Label").'</label></td>';
			print '<td colspan="3"><input name="lastname" id="lastname" type="text" class="minwidth200" maxlength="80" value="'.(GETPOSTISSET("lastname") ? GETPOST("lastname") : $object->lastname).'" autofocus="autofocus"></td>';
			print '</tr>';
			print '<tr>';
			// Firstname
			print '<td><label for="firstname">'.$langs->trans("Firstname").'</label></td>';
			print '<td colspan="3"><input name="firstname" id="firstname" type="text" class="minwidth200" maxlength="80" value="'.(GETPOSTISSET("firstname") ? GETPOST("firstname") : $object->firstname).'"></td>';
			print '</tr>';

			// Company
			if (empty($conf->global->SOCIETE_DISABLE_CONTACTS)) {
				print '<tr><td><label for="socid">'.$langs->trans("ThirdParty").'</label></td>';
				print '<td colspan="3" class="maxwidthonsmartphone">';
				print img_picto('', 'company').$form->select_company(GETPOST('socid', 'int') ?GETPOST('socid', 'int') : ($object->socid ? $object->socid : -1), 'socid', '', $langs->trans("SelectThirdParty"));
				print '</td>';
				print '</tr>';
			}

			// Civility
			print '<tr><td><label for="civility_code">'.$langs->trans("UserTitle").'</label></td><td colspan="3">';
			print $formcompany->select_civility(GETPOSTISSET("civility_code") ? GETPOST("civility_code", "aZ09") : $object->civility_code, 'civility_code');
			print '</td></tr>';

			// Job position
			print '<tr><td><label for="title">'.$langs->trans("PostOrFunction").'</label></td>';
			print '<td colspan="3"><input name="poste" id="title" type="text" class="minwidth100" maxlength="255" value="'.dol_escape_htmltag(GETPOSTISSET("poste") ? GETPOST("poste", 'alphanohtml') : $object->poste).'"></td></tr>';

			// Address
			print '<tr><td><label for="address">'.$langs->trans("Address").'</label></td>';
			print '<td colspan="3">';
			print '<div class="paddingrightonly valignmiddle inline-block quatrevingtpercent">';
			print '<textarea class="flat minwidth200 centpercent" name="address" id="address">'.(GETPOSTISSET("address") ? GETPOST("address", 'nohtml') : $object->address).'</textarea>';
			print '</div><div class="paddingrightonly valignmiddle inline-block">';
			if ($conf->use_javascript_ajax) {
				print '<a href="#" id="copyaddressfromsoc">'.$langs->trans('CopyAddressFromSoc').'</a><br>';
			}
			print '</div>';
			print '</td>';

			// Zip / Town
			print '<tr><td><label for="zipcode">'.$langs->trans("Zip").'</label> / <label for="town">'.$langs->trans("Town").'</label></td><td colspan="3" class="maxwidthonsmartphone">';
			print $formcompany->select_ziptown((GETPOSTISSET("zipcode") ? GETPOST("zipcode") : $object->zip), 'zipcode', array('town', 'selectcountry_id', 'state_id'), 6).'&nbsp;';
			print $formcompany->select_ziptown((GETPOSTISSET("town") ? GETPOST("town") : $object->town), 'town', array('zipcode', 'selectcountry_id', 'state_id'));
			print '</td></tr>';

			// Country
			print '<tr><td><label for="selectcountry_id">'.$langs->trans("Country").'</label></td><td colspan="3" class="maxwidthonsmartphone">';
			print img_picto('', 'globe-americas', 'class="paddingrightonly"');
			print $form->select_country(GETPOSTISSET("country_id") ? GETPOST("country_id") : $object->country_id, 'country_id');
			if ($user->admin) {
				print info_admin($langs->trans("YouCanChangeValuesForThisListFromDictionarySetup"), 1);
			}
			print '</td></tr>';

			// State
			if (empty($conf->global->SOCIETE_DISABLE_STATE)) {
				if (!empty($conf->global->MAIN_SHOW_REGION_IN_STATE_SELECT) && ($conf->global->MAIN_SHOW_REGION_IN_STATE_SELECT == 1 || $conf->global->MAIN_SHOW_REGION_IN_STATE_SELECT == 2)) {
					print '<tr><td><label for="state_id">'.$langs->trans('Region-State').'</label></td><td colspan="3" class="maxwidthonsmartphone">';
				} else {
					print '<tr><td><label for="state_id">'.$langs->trans('State').'</label></td><td colspan="3" class="maxwidthonsmartphone">';
				}

				print img_picto('', 'state', 'class="pictofixedwidth"');
				print $formcompany->select_state(GETPOSTISSET('state_id') ? GETPOST('state_id', 'alpha') : $object->state_id, $object->country_code, 'state_id');
				print '</td></tr>';
			}

			// Phone
			print '<tr><td>'.$form->editfieldkey('PhonePro', 'phone_pro', GETPOST('phone_pro', 'alpha'), $object, 0).'</td>';
			print '<td>';
			print img_picto('', 'object_phoning');
			print '<input type="text" name="phone_pro" id="phone_pro" class="maxwidth200" maxlength="80" value="'.(GETPOSTISSET('phone_pro') ?GETPOST('phone_pro', 'alpha') : $object->phone_pro).'"></td>';
			print '<td>'.$form->editfieldkey('PhonePerso', 'fax', GETPOST('phone_perso', 'alpha'), $object, 0).'</td>';
			print '<td>';
			print img_picto('', 'object_phoning');
			print '<input type="text" name="phone_perso" id="phone_perso" class="maxwidth200" maxlength="80" value="'.(GETPOSTISSET('phone_perso') ?GETPOST('phone_perso', 'alpha') : $object->phone_perso).'"></td></tr>';

			print '<tr><td>'.$form->editfieldkey('PhoneMobile', 'phone_mobile', GETPOST('phone_mobile', 'alpha'), $object, 0, 'string', '').'</td>';
			print '<td>';
			print img_picto('', 'object_phoning_mobile');
			print '<input type="text" name="phone_mobile" id="phone_mobile" class="maxwidth200" maxlength="80" value="'.(GETPOSTISSET('phone_mobile') ?GETPOST('phone_mobile', 'alpha') : $object->phone_mobile).'"></td>';
			print '<td>'.$form->editfieldkey('Fax', 'fax', GETPOST('fax', 'alpha'), $object, 0).'</td>';
			print '<td>';
			print img_picto('', 'object_phoning_fax');
			print '<input type="text" name="fax" id="fax" class="maxwidth200" maxlength="80" value="'.(GETPOSTISSET('phone_fax') ?GETPOST('phone_fax', 'alpha') : $object->fax).'"></td></tr>';

			// EMail
			print '<tr><td>'.$form->editfieldkey('EMail', 'email', GETPOST('email', 'alpha'), $object, 0, 'string', '', (!empty($conf->global->SOCIETE_EMAIL_MANDATORY))).'</td>';
			print '<td>';
			print img_picto('', 'object_email');
			print '<input type="text" name="email" id="email" class="maxwidth100onsmartphone quatrevingtpercent" value="'.(GETPOSTISSET('email') ?GETPOST('email', 'alpha') : $object->email).'"></td>';
			if (!empty($conf->mailing->enabled)) {
				$langs->load("mails");
				print '<td class="nowrap">'.$langs->trans("NbOfEMailingsSend").'</td>';
				print '<td>'.$object->getNbOfEMailings().'</td>';
			} else {
				print '<td colspan="2"></td>';
			}
			print '</tr>';

			// Unsubscribe
			if (!empty($conf->mailing->enabled)) {
<<<<<<< HEAD
				if ($conf->use_javascript_ajax && isset($conf->global->MAILING_CONTACT_DEFAULT_BULK_STATUS) && $conf->global->MAILING_CONTACT_DEFAULT_BULK_STATUS == -1) {
					print "\n".'<script type="text/javascript" language="javascript">'."\n";
=======
				if ($conf->use_javascript_ajax && isset($conf->global->MAILING_CONTACT_DEFAULT_BULK_STATUS) && $conf->global->MAILING_CONTACT_DEFAULT_BULK_STATUS == 2) {
					print "\n".'<script type="text/javascript">'."\n";
>>>>>>> 95dc2558

					print '
					jQuery(document).ready(function () {
						function init_check_no_email(input) {
							if (input.val()!="") {
								$(".noemail").addClass("fieldrequired");
							} else {
								$(".noemail").removeClass("fieldrequired");
							}
						}
						$("#email").keyup(function() {
							init_check_no_email($(this));
						});
						init_check_no_email($("#email"));
					})'."\n";
					print '</script>'."\n";
				}
				if (!GETPOSTISSET("no_email") && !empty($object->email)) {
					$result = $object->getNoEmail();
					if ($result < 0) {
						setEventMessages($object->error, $object->errors, 'errors');
					}
				}
				print '<tr>';
				print '<td class="noemail"><label for="no_email">'.$langs->trans("No_Email").'</label></td>';
<<<<<<< HEAD
				$useempty = (isset($conf->global->MAILING_CONTACT_DEFAULT_BULK_STATUS) && ($conf->global->MAILING_CONTACT_DEFAULT_BULK_STATUS == -1));
				print '<td>'.$form->selectyesno('no_email', (GETPOSTISSET("no_email") ? GETPOST("no_email", 'int') : $object->no_email), 1, false, $useempty).'</td>';
=======
				print '<td>';
				$useempty = (isset($conf->global->MAILING_CONTACT_DEFAULT_BULK_STATUS) && ($conf->global->MAILING_CONTACT_DEFAULT_BULK_STATUS == 2));
				print $form->selectyesno('no_email', (GETPOSTISSET("no_email") ? GETPOST("no_email", 'int') : $object->no_email), 1, false, $useempty);
				print '</td>';
>>>>>>> 95dc2558
				print '</tr>';
			}

			if (!empty($conf->socialnetworks->enabled)) {
				foreach ($socialnetworks as $key => $value) {
					if ($value['active']) {
						print '<tr>';
						print '<td><label for="'.$value['label'].'">'.$form->editfieldkey($value['label'], $key, '', $object, 0).'</label></td>';
						print '<td colspan="3">';
						if (!empty($value['icon'])) {
							print '<span class="fa '.$value['icon'].'"></span>';
						}
						print '<input type="text" name="'.$key.'" id="'.$key.'" class="minwidth100" maxlength="80" value="'.dol_escape_htmltag(GETPOSTISSET($key) ?GETPOST($key, 'alphanohtml') : (empty($object->socialnetworks[$key]) ? '' : $object->socialnetworks[$key])).'">';
						print '</td>';
						print '</tr>';
					} elseif (!empty($object->socialnetworks[$key])) {
						print '<input type="hidden" name="'.$key.'" value="'.$object->socialnetworks[$key].'">';
					}
				}
			}

			// Visibility
			print '<tr><td><label for="priv">'.$langs->trans("ContactVisibility").'</label></td><td colspan="3">';
			$selectarray = array('0'=>$langs->trans("ContactPublic"), '1'=>$langs->trans("ContactPrivate"));
			print $form->selectarray('priv', $selectarray, $object->priv, 0);
			print '</td></tr>';

			// Note Public
			print '<tr><td class="tdtop"><label for="note_public">'.$langs->trans("NotePublic").'</label></td><td colspan="3">';
			$doleditor = new DolEditor('note_public', $object->note_public, '', 80, 'dolibarr_notes', 'In', 0, false, empty($conf->global->FCKEDITOR_ENABLE_NOTE_PUBLIC) ? 0 : 1, ROWS_3, '90%');
			print $doleditor->Create(1);
			print '</td></tr>';

			// Note Private
			print '<tr><td class="tdtop"><label for="note_private">'.$langs->trans("NotePrivate").'</label></td><td colspan="3">';
			$doleditor = new DolEditor('note_private', $object->note_private, '', 80, 'dolibarr_notes', 'In', 0, false, empty($conf->global->FCKEDITOR_ENABLE_NOTE_PRIVATE) ? 0 : 1, ROWS_3, '90%');
			print $doleditor->Create(1);
			print '</td></tr>';

			// Status
			print '<tr><td>'.$langs->trans("Status").'</td>';
			print '<td colspan="3">';
			print $object->getLibStatut(4);
			print '</td></tr>';

			// Categories
			if (!empty($conf->categorie->enabled) && !empty($user->rights->categorie->lire)) {
				print '<tr><td>'.$form->editfieldkey('Categories', 'contcats', '', $object, 0).'</td>';
				print '<td colspan="3">';
				$cate_arbo = $form->select_all_categories(Categorie::TYPE_CONTACT, null, null, null, null, 1);
				$c = new Categorie($db);
				$cats = $c->containing($object->id, 'contact');
				foreach ($cats as $cat) {
					$arrayselected[] = $cat->id;
				}
				print img_picto('', 'category').$form->multiselectarray('contcats', $cate_arbo, $arrayselected, '', 0, '', 0, '90%');
				print "</td></tr>";
			}

			// Contact by default
			if (!empty($object->socid)) {
				print '<tr><td>'.$langs->trans("ContactByDefaultFor").'</td>';
				print '<td colspan="3">';
				print $formcompany->showRoles("roles", $object, 'edit', $object->roles);
				print '</td></tr>';
			}

			// Other attributes
			$parameters = array('colspan' => ' colspan="3"', 'cols'=> '3', 'colspanvalue'=> '3');
			include DOL_DOCUMENT_ROOT.'/core/tpl/extrafields_edit.tpl.php';

			$object->load_ref_elements();

			if (!empty($conf->commande->enabled)) {
				print '<tr><td>'.$langs->trans("ContactForOrders").'</td><td colspan="3">';
				print $object->ref_commande ? $object->ref_commande : ('<span class="opacitymedium">'.$langs->trans("NoContactForAnyOrder").'</span>');
				print '</td></tr>';
			}

			if (!empty($conf->propal->enabled)) {
				print '<tr><td>'.$langs->trans("ContactForProposals").'</td><td colspan="3">';
				print $object->ref_propal ? $object->ref_propal : ('<span class="opacitymedium">'.$langs->trans("NoContactForAnyProposal").'</span>');
				print '</td></tr>';
			}

			if (!empty($conf->contrat->enabled)) {
				print '<tr><td>'.$langs->trans("ContactForContracts").'</td><td colspan="3">';
				print $object->ref_contrat ? $object->ref_contrat : ('<span class="opacitymedium">'.$langs->trans("NoContactForAnyContract").'</span>');
				print '</td></tr>';
			}

			if (!empty($conf->facture->enabled)) {
				print '<tr><td>'.$langs->trans("ContactForInvoices").'</td><td colspan="3">';
				print $object->ref_facturation ? $object->ref_facturation : ('<span class="opacitymedium">'.$langs->trans("NoContactForAnyInvoice").'</span>');
				print '</td></tr>';
			}

			// Login Dolibarr
			print '<tr><td>'.$langs->trans("DolibarrLogin").'</td><td colspan="3">';
			if ($object->user_id) {
				$dolibarr_user = new User($db);
				$result = $dolibarr_user->fetch($object->user_id);
				print $dolibarr_user->getLoginUrl(1);
			} else {
				print '<span class="opacitymedium">'.$langs->trans("NoDolibarrAccess").'</span>';
			}
			print '</td></tr>';

			// Photo
			print '<tr>';
			print '<td>'.$langs->trans("PhotoFile").'</td>';
			print '<td colspan="3">';
			if ($object->photo) {
				print $form->showphoto('contact', $object);
				print "<br>\n";
			}
			print '<table class="nobordernopadding">';
			if ($object->photo) {
				print '<tr><td><input type="checkbox" class="flat photodelete" name="deletephoto" id="photodelete"> '.$langs->trans("Delete").'<br><br></td></tr>';
			}
			//print '<tr><td>'.$langs->trans("PhotoFile").'</td></tr>';
			print '<tr><td><input type="file" class="flat" name="photo" id="photoinput"></td></tr>';
			print '</table>';

			print '</td>';
			print '</tr>';

			print '</table>';

			print dol_get_fiche_end();

			print $form->buttonsSaveCancel();

			print "</form>";
		}
	}

	// Select mail models is same action as presend
	if (GETPOST('modelselected', 'alpha')) {
		$action = 'presend';
	}

	if (!empty($id) && $action != 'edit' && $action != 'create') {
		$objsoc = new Societe($db);

		// View mode

		// Show errors
		dol_htmloutput_errors(is_numeric($error) ? '' : $error, $errors);

		print dol_get_fiche_head($head, 'card', $title, -1, 'contact');

		if ($action == 'create_user') {
			// Full firstname and lastname separated with a dot : firstname.lastname
			include_once DOL_DOCUMENT_ROOT.'/core/lib/functions2.lib.php';
			$login = dol_buildlogin($object->lastname, $object->firstname);

			$generated_password = '';
			if (!$ldap_sid) { // TODO ldap_sid ?
				require_once DOL_DOCUMENT_ROOT.'/core/lib/security2.lib.php';
				$generated_password = getRandomPassword(false);
			}
			$password = $generated_password;

			// Create a form array
			$formquestion = array(
				array('label' => $langs->trans("LoginToCreate"), 'type' => 'text', 'name' => 'login', 'value' => $login),
				array('label' => $langs->trans("Password"), 'type' => 'text', 'name' => 'password', 'value' => $password),
				//array('label' => $form->textwithpicto($langs->trans("Type"),$langs->trans("InternalExternalDesc")), 'type' => 'select', 'name' => 'intern', 'default' => 1, 'values' => array(0=>$langs->trans('Internal'),1=>$langs->trans('External')))
			);
			$text = $langs->trans("ConfirmCreateContact").'<br>';
			if (!empty($conf->societe->enabled)) {
				if ($object->socid > 0) {
					$text .= $langs->trans("UserWillBeExternalUser");
				} else {
					$text .= $langs->trans("UserWillBeInternalUser");
				}
			}
			print $form->formconfirm($_SERVER["PHP_SELF"]."?id=".$object->id, $langs->trans("CreateDolibarrLogin"), $text, "confirm_create_user", $formquestion, 'yes');
		}

		$linkback = '<a href="'.DOL_URL_ROOT.'/contact/list.php?restore_lastsearch_values=1">'.$langs->trans("BackToList").'</a>';

		$morehtmlref = '<a href="'.DOL_URL_ROOT.'/contact/vcard.php?id='.$object->id.'" class="refid">';
		$morehtmlref .= img_picto($langs->trans("Download").' '.$langs->trans("VCard"), 'vcard.png', 'class="valignmiddle marginleftonly paddingrightonly"');
		$morehtmlref .= '</a>';

		$morehtmlref .= '<div class="refidno">';
		if (empty($conf->global->SOCIETE_DISABLE_CONTACTS)) {
			$objsoc->fetch($object->socid);
			// Thirdparty
			$morehtmlref .= $langs->trans('ThirdParty').' : ';
			if ($objsoc->id > 0) {
				$morehtmlref .= $objsoc->getNomUrl(1, 'contact');
			} else {
				$morehtmlref .= '<span class="opacitymedium">'.$langs->trans("ContactNotLinkedToCompany").'</span>';
			}
		}
		$morehtmlref .= '</div>';

		dol_banner_tab($object, 'id', $linkback, 1, 'rowid', 'ref', $morehtmlref);


		print '<div class="fichecenter">';
		print '<div class="fichehalfleft">';

		print '<div class="underbanner clearboth"></div>';
		print '<table class="border tableforfield" width="100%">';

		// Civility
		print '<tr><td class="titlefield">'.$langs->trans("UserTitle").'</td><td>';
		print $object->getCivilityLabel();
		print '</td></tr>';

		// Job / position
		print '<tr><td>'.$langs->trans("PostOrFunction").'</td><td>'.$object->poste.'</td></tr>';

		// Email
		if (!empty($conf->mailing->enabled)) {
			$langs->load("mails");
			print '<tr><td>'.$langs->trans("NbOfEMailingsSend").'</td>';
			print '<td><a href="'.DOL_URL_ROOT.'/comm/mailing/list.php?filteremail='.urlencode($object->email).'">'.$object->getNbOfEMailings().'</a></td></tr>';
		}

		// Unsubscribe opt-out
		if (!empty($conf->mailing->enabled)) {
			$result = $object->getNoEmail();
			if ($result < 0) {
				setEventMessages($object->error, $object->errors, 'errors');
			}
			print '<tr><td>'.$langs->trans("No_Email").'</td><td>';
			if ($object->email) {
				print yn($object->no_email);
			} else {
				print '<span class="opacitymedium">'.$langs->trans("EMailNotDefined").'</span>';
			}
			print '</td></tr>';
		}

		print '<tr><td>'.$langs->trans("ContactVisibility").'</td><td>';
		print $object->LibPubPriv($object->priv);
		print '</td></tr>';

		print '</table>';
		print '</div>';

		$object->fetch_thirdparty();

		if (!empty($conf->global->THIRDPARTY_ENABLE_PROSPECTION_ON_ALTERNATIVE_ADRESSES)) {
			if ($object->thirdparty->client == 2 || $object->thirdparty->client == 3) {
				print '<br>';

				print '<div class="underbanner clearboth"></div>';
				print '<table class="border" width="100%">';

				// Level of prospect
				print '<tr><td class="titlefield nowrap">';
				print '<table width="100%" class="nobordernopadding"><tr><td class="nowrap">';
				print $langs->trans('ProspectLevel');
				print '<td>';
				if ($action != 'editlevel' && $user->rights->societe->contact->creer) {
					print '<td align="right"><a href="'.$_SERVER["PHP_SELF"].'?action=editlevel&token='.newToken().'&id='.$object->id.'">'.img_edit($langs->trans('Modify'), 1).'</a></td>';
				}
				print '</tr></table>';
				print '</td><td>';
				if ($action == 'editlevel') {
					$formcompany->formProspectContactLevel($_SERVER['PHP_SELF'].'?id='.$object->id, $object->fk_prospectlevel, 'prospect_contact_level_id', 1);
				} else {
					print $object->getLibProspLevel();
				}
				print "</td>";
				print '</tr>';

				// Status of prospection
				$object->loadCacheOfProspStatus();
				print '<tr><td>'.$langs->trans("StatusProsp").'</td><td>'.$object->getLibProspCommStatut(4, $object->cacheprospectstatus[$object->stcomm_id]['label']);
				print ' &nbsp; &nbsp; ';
				print '<div class="floatright">';
				foreach ($object->cacheprospectstatus as $key => $val) {
					$titlealt = 'default';
					if (!empty($val['code']) && !in_array($val['code'], array('ST_NO', 'ST_NEVER', 'ST_TODO', 'ST_PEND', 'ST_DONE'))) {
						$titlealt = $val['label'];
					}
					if ($object->stcomm_id != $val['id']) {
						print '<a class="pictosubstatus" href="'.$_SERVER["PHP_SELF"].'?id='.$object->id.'&stcomm='.urlencode($val['code']).'&action=setstcomm&token='.newToken().'">'.img_action($titlealt, $val['code'], $val['picto']).'</a>';
					}
				}
				print '</div></td></tr>';

				print "</table>";
				print '</div>';
			}
		}

		print '<div class="fichehalfright">';

		print '<div class="underbanner clearboth"></div>';
		print '<table class="border tableforfield centpercent">';

		// Categories
		if (!empty($conf->categorie->enabled) && !empty($user->rights->categorie->lire)) {
			print '<tr><td class="titlefield">'.$langs->trans("Categories").'</td>';
			print '<td colspan="3">';
			print $form->showCategories($object->id, Categorie::TYPE_CONTACT, 1);
			print '</td></tr>';
		}

		if (!empty($object->socid)) {
			print '<tr><td class="titlefield">'.$langs->trans("ContactByDefaultFor").'</td>';
			print '<td colspan="3">';
			print $formcompany->showRoles("roles", $object, 'view', $object->roles);
			print '</td></tr>';
		}

		// Other attributes
		$cols = 3;
		$parameters = array('socid'=>$socid);
		include DOL_DOCUMENT_ROOT.'/core/tpl/extrafields_view.tpl.php';

		$object->load_ref_elements();

		if (!empty($conf->propal->enabled)) {
			print '<tr><td class="titlefield">'.$langs->trans("ContactForProposals").'</td><td colspan="3">';
			print $object->ref_propal ? $object->ref_propal : $langs->trans("NoContactForAnyProposal");
			print '</td></tr>';
		}

		if (!empty($conf->commande->enabled) || !empty($conf->expedition->enabled)) {
			print '<tr><td>';
			if (!empty($conf->expedition->enabled)) {
				print $langs->trans("ContactForOrdersOrShipments");
			} else {
				print $langs->trans("ContactForOrders");
			}
			print '</td><td colspan="3">';
			$none = $langs->trans("NoContactForAnyOrder");
			if (!empty($conf->expedition->enabled)) {
				$none = $langs->trans("NoContactForAnyOrderOrShipments");
			}
			print $object->ref_commande ? $object->ref_commande : $none;
			print '</td></tr>';
		}

		if (!empty($conf->contrat->enabled)) {
			print '<tr><td>'.$langs->trans("ContactForContracts").'</td><td colspan="3">';
			print $object->ref_contrat ? $object->ref_contrat : $langs->trans("NoContactForAnyContract");
			print '</td></tr>';
		}

		if (!empty($conf->facture->enabled)) {
			print '<tr><td>'.$langs->trans("ContactForInvoices").'</td><td colspan="3">';
			print $object->ref_facturation ? $object->ref_facturation : $langs->trans("NoContactForAnyInvoice");
			print '</td></tr>';
		}

		print '<tr><td>'.$langs->trans("DolibarrLogin").'</td><td colspan="3">';
		if ($object->user_id) {
			$dolibarr_user = new User($db);
			$result = $dolibarr_user->fetch($object->user_id);
			print $dolibarr_user->getLoginUrl(1);
		} else {
			print $langs->trans("NoDolibarrAccess");
		}
		print '</td></tr>';

		print "</table>";

		print '</div></div>';
		print '<div style="clear:both"></div>';

		print dol_get_fiche_end();

		/*
		 * Action bar
		 */
		print '<div class="tabsAction">';

		$parameters = array();
		$reshook = $hookmanager->executeHooks('addMoreActionsButtons', $parameters, $object, $action); // Note that $action and $object may have been modified by hook
		if (empty($reshook) && $action != 'presend') {
			if (empty($user->socid)) {
				if (!empty($object->email)) {
					$langs->load("mails");
					print '<div class="inline-block divButAction"><a class="butAction" href="'.$_SERVER['PHP_SELF'].'?id='.$object->id.'&action=presend&mode=init#formmailbeforetitle">'.$langs->trans('SendMail').'</a></div>';
				} else {
					$langs->load("mails");
					print '<div class="inline-block divButAction"><a class="butActionRefused" href="#" title="'.dol_escape_htmltag($langs->trans("NoEMail")).'">'.$langs->trans('SendMail').'</a></div>';
				}
			}

			if ($user->rights->societe->contact->creer) {
				print '<a class="butAction" href="'.$_SERVER['PHP_SELF'].'?id='.$object->id.'&action=edit&token='.newToken().'">'.$langs->trans('Modify').'</a>';
			}

			if (!$object->user_id && $user->rights->user->user->creer) {
				print '<a class="butAction" href="'.$_SERVER['PHP_SELF'].'?id='.$object->id.'&action=create_user&token='.newToken().'">'.$langs->trans("CreateDolibarrLogin").'</a>';
			}

			// Activer
			if ($object->statut == 0 && $user->rights->societe->contact->creer) {
				print '<a class="butAction" href="'.$_SERVER['PHP_SELF'].'?id='.$object->id.'&action=enable&token='.newToken().'">'.$langs->trans("Reactivate").'</a>';
			}
			// Desactiver
			if ($object->statut == 1 && $user->rights->societe->contact->creer) {
				print '<a class="butActionDelete" href="'.$_SERVER['PHP_SELF'].'?action=disable&id='.$object->id.'&token='.newToken().'">'.$langs->trans("DisableUser").'</a>';
			}

			// Delete
			if ($user->rights->societe->contact->supprimer) {
				print '<a class="butActionDelete" href="'.$_SERVER['PHP_SELF'].'?id='.$object->id.'&action=delete&token='.newToken().''.($backtopage ? '&backtopage='.urlencode($backtopage) : '').'">'.$langs->trans('Delete').'</a>';
			}
		}

		print "</div>";

		//Select mail models is same action as presend
		if (GETPOST('modelselected')) {
			$action = 'presend';
		}

		if ($action != 'presend') {
			print '<div class="fichecenter"><div class="fichehalfleft">';

			print '</div><div class="fichehalfright">';

			$MAXEVENT = 10;

			$morehtmlright = dolGetButtonTitle($langs->trans('SeeAll'), '', 'fa fa-list-alt imgforviewmode', DOL_URL_ROOT.'/contact/agenda.php?id='.$object->id);

			// List of actions on element
			include_once DOL_DOCUMENT_ROOT.'/core/class/html.formactions.class.php';
			$formactions = new FormActions($db);
			$somethingshown = $formactions->showactions($object, 'contact', $object->socid, 1, '', $MAXEVENT, '', $morehtmlright); // Show all action for thirdparty

			print '</div></div>';
		}

		// Presend form
		$modelmail = 'contact';
		$defaulttopic = 'Information';
		$diroutput = $conf->societe->dir_output.'/contact/';
		$trackid = 'ctc'.$object->id;

		include DOL_DOCUMENT_ROOT.'/core/tpl/card_presend.tpl.php';
	}
}


llxFooter();

$db->close();<|MERGE_RESOLUTION|>--- conflicted
+++ resolved
@@ -1069,13 +1069,8 @@
 
 			// Unsubscribe
 			if (!empty($conf->mailing->enabled)) {
-<<<<<<< HEAD
-				if ($conf->use_javascript_ajax && isset($conf->global->MAILING_CONTACT_DEFAULT_BULK_STATUS) && $conf->global->MAILING_CONTACT_DEFAULT_BULK_STATUS == -1) {
-					print "\n".'<script type="text/javascript" language="javascript">'."\n";
-=======
 				if ($conf->use_javascript_ajax && isset($conf->global->MAILING_CONTACT_DEFAULT_BULK_STATUS) && $conf->global->MAILING_CONTACT_DEFAULT_BULK_STATUS == 2) {
 					print "\n".'<script type="text/javascript">'."\n";
->>>>>>> 95dc2558
 
 					print '
 					jQuery(document).ready(function () {
@@ -1101,15 +1096,10 @@
 				}
 				print '<tr>';
 				print '<td class="noemail"><label for="no_email">'.$langs->trans("No_Email").'</label></td>';
-<<<<<<< HEAD
-				$useempty = (isset($conf->global->MAILING_CONTACT_DEFAULT_BULK_STATUS) && ($conf->global->MAILING_CONTACT_DEFAULT_BULK_STATUS == -1));
-				print '<td>'.$form->selectyesno('no_email', (GETPOSTISSET("no_email") ? GETPOST("no_email", 'int') : $object->no_email), 1, false, $useempty).'</td>';
-=======
 				print '<td>';
 				$useempty = (isset($conf->global->MAILING_CONTACT_DEFAULT_BULK_STATUS) && ($conf->global->MAILING_CONTACT_DEFAULT_BULK_STATUS == 2));
 				print $form->selectyesno('no_email', (GETPOSTISSET("no_email") ? GETPOST("no_email", 'int') : $object->no_email), 1, false, $useempty);
 				print '</td>';
->>>>>>> 95dc2558
 				print '</tr>';
 			}
 
