<?php
<<<<<<< HEAD
/* Copyright (C) 2004-2005  Rodolphe Quiedeville    <rodolphe@quiedeville.org>
 * Copyright (C) 2004-2019  Laurent Destailleur     <eldy@users.sourceforge.net>
 * Copyright (C) 2004       Benoit Mortier          <benoit.mortier@opensides.be>
 * Copyright (C) 2005-2017  Regis Houssin           <regis.houssin@inodbox.com>
 * Copyright (C) 2007       Franky Van Liedekerke   <franky.van.liedekerke@telenet.be>
 * Copyright (C) 2013       Florian Henry           <florian.henry@open-concept.pro>
 * Copyright (C) 2013-2016  Alexandre Spangaro      <aspangaro@open-dsi.fr>
 * Copyright (C) 2014       Juanjo Menent           <jmenent@2byte.es>
 * Copyright (C) 2015       Jean-François Ferry     <jfefe@aternatik.fr>
 * Copyright (C) 2018-2023  Frédéric France         <frederic.france@netlogic.fr>
 * Copyright (C) 2019       Josep Lluís Amador      <joseplluis@lliuretic.cat>
 * Copyright (C) 2020       Open-Dsi     			<support@open-dsi.fr>
=======
/* Copyright (C) 2004-2005	Rodolphe Quiedeville		<rodolphe@quiedeville.org>
 * Copyright (C) 2004-2019	Laurent Destailleur			<eldy@users.sourceforge.net>
 * Copyright (C) 2004		Benoit Mortier				<benoit.mortier@opensides.be>
 * Copyright (C) 2005-2017	Regis Houssin				<regis.houssin@inodbox.com>
 * Copyright (C) 2007		Franky Van Liedekerke		<franky.van.liedekerke@telenet.be>
 * Copyright (C) 2013		Florian Henry				<florian.henry@open-concept.pro>
 * Copyright (C) 2013-2024	Alexandre Spangaro			<alexandre@inovea-conseil.com>
 * Copyright (C) 2014		Juanjo Menent				<jmenent@2byte.es>
 * Copyright (C) 2015		Jean-François Ferry			<jfefe@aternatik.fr>
 * Copyright (C) 2018-2024	Frédéric France				<frederic.france@free.fr>
 * Copyright (C) 2019		Josep Lluís Amador			<joseplluis@lliuretic.cat>
 * Copyright (C) 2020		Open-Dsi					<support@open-dsi.fr>
>>>>>>> cc80841a
 * Copyright (C) 2024		MDW							<mdeweerd@users.noreply.github.com>
 *
 * This program is free software; you can redistribute it and/or modify
 * it under the terms of the GNU General Public License as published by
 * the Free Software Foundation; either version 3 of the License, or
 * (at your option) any later version.
 *
 * This program is distributed in the hope that it will be useful,
 * but WITHOUT ANY WARRANTY; without even the implied warranty of
 * MERCHANTABILITY or FITNESS FOR A PARTICULAR PURPOSE.  See the
 * GNU General Public License for more details.
 *
 * You should have received a copy of the GNU General Public License
 * along with this program. If not, see <https://www.gnu.org/licenses/>.
 */

/**
 *       \file       htdocs/contact/card.php
 *       \ingroup    societe
 *       \brief      Card of a contact
 */


// Load Dolibarr environment
require '../main.inc.php';
require_once DOL_DOCUMENT_ROOT.'/comm/action/class/actioncomm.class.php';
require_once DOL_DOCUMENT_ROOT.'/contact/class/contact.class.php';
require_once DOL_DOCUMENT_ROOT.'/core/lib/contact.lib.php';
require_once DOL_DOCUMENT_ROOT.'/core/lib/company.lib.php';
require_once DOL_DOCUMENT_ROOT.'/core/lib/images.lib.php';
require_once DOL_DOCUMENT_ROOT.'/core/lib/files.lib.php';
require_once DOL_DOCUMENT_ROOT.'/core/class/html.formcompany.class.php';
require_once DOL_DOCUMENT_ROOT.'/core/class/html.formadmin.class.php';
require_once DOL_DOCUMENT_ROOT.'/core/class/extrafields.class.php';
require_once DOL_DOCUMENT_ROOT.'/core/class/doleditor.class.php';
require_once DOL_DOCUMENT_ROOT.'/core/class/html.form.class.php';
require_once DOL_DOCUMENT_ROOT.'/user/class/user.class.php';
require_once DOL_DOCUMENT_ROOT.'/categories/class/categorie.class.php';

// Load translation files required by the page
$langs->loadLangs(array('companies', 'users', 'other', 'commercial'));

$error = 0;
$errors = array();

// Get parameters
$action = (GETPOST('action', 'alpha') ? GETPOST('action', 'alpha') : 'view');
$confirm = GETPOST('confirm', 'alpha');
$backtopage = GETPOST('backtopage', 'alpha');
$cancel = GETPOST('cancel', 'alpha');
$id = GETPOSTINT('id');
$socid = GETPOSTINT('socid');

<<<<<<< HEAD
// Initialize technical object
=======
// Initialize a technical object
>>>>>>> cc80841a
$object = new Contact($db);
$extrafields = new ExtraFields($db);

// fetch optionals attributes and labels
$extrafields->fetch_name_optionals_label($object->table_element);

$socialnetworks = getArrayOfSocialNetworks();

// Get object canvas (By default, this is not defined, so standard usage of dolibarr)
$object->getCanvas($id);
$objcanvas = null;
$canvas = (!empty($object->canvas) ? $object->canvas : GETPOST("canvas"));
if (!empty($canvas)) {
	require_once DOL_DOCUMENT_ROOT.'/core/class/canvas.class.php';
	$objcanvas = new Canvas($db, $action);
	$objcanvas->getCanvas('contact', 'contactcard', $canvas);
}

// Initialize a technical object to manage hooks of page. Note that conf->hooks_modules contains an array of hook context
$hookmanager->initHooks(array('contactcard', 'globalcard'));

if ($id > 0) {
	$object->fetch($id);
	$object->info($id);
}

if (!($object->id > 0) && $action == 'view') {
	$langs->load("errors");
	print($langs->trans('ErrorRecordNotFound'));
	exit;
}

$triggermodname = 'CONTACT_MODIFY';
$permissiontoadd = $user->hasRight('societe', 'contact', 'creer');

// Security check
if ($user->socid) {
	$socid = $user->socid;
}
if ($object->priv && $object->user_creation_id != $user->id) {
	accessforbidden();
}
$result = restrictedArea($user, 'contact', $id, 'socpeople&societe', '', '', 'rowid', 0); // If we create a contact with no company (shared contacts), no check on write permission


/*
 *	Actions
 */

$parameters = array('id' => $id, 'objcanvas' => $objcanvas);
$reshook = $hookmanager->executeHooks('doActions', $parameters, $object, $action); // Note that $action and $object may have been modified by some hooks
if ($reshook < 0) {
	setEventMessages($hookmanager->error, $hookmanager->errors, 'errors');
}

if (empty($reshook)) {
	$backurlforlist = DOL_URL_ROOT.'/contact/list.php';

	if (empty($backtopage) || ($cancel && empty($id))) {
		if (empty($backtopage) || ($cancel && strpos($backtopage, '__ID__'))) {
			if (empty($id) && (($action != 'add' && $action != 'create') || $cancel)) {
				$backtopage = $backurlforlist;
			} else {
				$backtopage = DOL_URL_ROOT.'/contact/card.php?id='.((!empty($id) && $id > 0) ? $id : '__ID__');
			}
		}
	}

	if ($cancel) {
		if (!empty($backtopageforcancel)) {
			header("Location: ".$backtopageforcancel);
			exit;
		} elseif (!empty($backtopage)) {
			header("Location: ".$backtopage);
			exit;
		}
		$action = '';
	}

	// Create user from contact
	if ($action == 'confirm_create_user' && $confirm == 'yes' && $user->hasRight('user', 'user', 'creer')) {
		// Recuperation contact actuel
		$result = $object->fetch($id);

		if ($result > 0) {
			$db->begin();

			// Creation user
			$nuser = new User($db);
			$result = $nuser->create_from_contact($object, GETPOST("login")); // Do not use GETPOST(alpha)

			if ($result > 0) {
				$result2 = $nuser->setPassword($user, GETPOST("password"), 0, 0, 1); // Do not use GETPOST(alpha)
				if (is_int($result2) && $result2 < 0) {
					$error = $nuser->error;
					$errors = $nuser->errors;
					$db->rollback();
				} else {
					$db->commit();
				}
			} else {
				$error = $nuser->error;
				$errors = $nuser->errors;
				$db->rollback();
			}
		} else {
			$error = $object->error;
			$errors = $object->errors;
		}
	}


	// Confirmation deactivation
	if ($action == 'disable' && $permissiontoadd) {
		$object->fetch($id);
		if ($object->setstatus(0) < 0) {
			setEventMessages($object->error, $object->errors, 'errors');
		} else {
			header("Location: ".$_SERVER['PHP_SELF'].'?id='.$id);
			exit;
		}
	}

	// Confirmation activation
	if ($action == 'enable' && $permissiontoadd) {
		$object->fetch($id);
		if ($object->setstatus(1) < 0) {
			setEventMessages($object->error, $object->errors, 'errors');
		} else {
			header("Location: ".$_SERVER['PHP_SELF'].'?id='.$id);
			exit;
		}
	}

	// Add contact
	if ($action == 'add' && $permissiontoadd) {
		$db->begin();

		if ($canvas) {
			$object->canvas = $canvas;
		}

		$object->entity = ((GETPOSTISSET('entity') && GETPOST('entity') != '') ? GETPOSTINT('entity') : $conf->entity);
		$object->socid = $socid;
		$object->lastname = (string) GETPOST("lastname", 'alpha');
		$object->firstname = (string) GETPOST("firstname", 'alpha');
		$object->civility_code = (string) GETPOST("civility_code", 'alpha');
		$object->poste = (string) GETPOST("poste", 'alpha');
		$object->address = (string) GETPOST("address", 'alpha');
		$object->zip = (string) GETPOST("zipcode", 'alpha');
		$object->town = (string) GETPOST("town", 'alpha');
		$object->country_id = GETPOSTINT("country_id");
		$object->state_id = GETPOSTINT("state_id");
		$object->socialnetworks = array();
		if (isModEnabled('socialnetworks')) {
			foreach ($socialnetworks as $key => $value) {
				if (GETPOSTISSET($key) && GETPOST($key, 'alphanohtml') != '') {
					$object->socialnetworks[$key] = (string) GETPOST($key, 'alphanohtml');
				}
			}
		}
		$object->email = (string) GETPOST('email', 'custom', 0, FILTER_SANITIZE_EMAIL);
		$object->no_email = GETPOSTINT("no_email");
		$object->phone_pro = (string) GETPOST("phone_pro", 'alpha');
		$object->phone_perso = (string) GETPOST("phone_perso", 'alpha');
		$object->phone_mobile = (string) GETPOST("phone_mobile", 'alpha');
		$object->fax = (string) GETPOST("fax", 'alpha');
		$object->priv = GETPOSTINT("priv");
		$object->note_public = (string) GETPOST("note_public", 'restricthtml');
		$object->note_private = (string) GETPOST("note_private", 'restricthtml');
		$object->roles = GETPOST("roles", 'array');

		$object->statut = 1; //Default status to Actif

		// Note: Correct date should be completed with location to have exact GM time of birth.
		$object->birthday = dol_mktime(0, 0, 0, GETPOSTINT("birthdaymonth"), GETPOSTINT("birthdayday"), GETPOSTINT("birthdayyear"));
		$object->birthday_alert = GETPOSTINT("birthday_alert");

		//Default language
		$object->default_lang = GETPOST('default_lang');

		// Fill array 'array_options' with data from add form
		$ret = $extrafields->setOptionalsFromPost(null, $object);
		if ($ret < 0) {
			$error++;
			$action = 'create';
		}

		if (isModEnabled('mailing') && getDolGlobalInt('MAILING_CONTACT_DEFAULT_BULK_STATUS') == 2 && $object->no_email == -1 && !empty($object->email)) {
			$error++;
			$errors[] = $langs->trans("ErrorFieldRequired", $langs->transnoentities("No_Email"));
			$action = 'create';
		}

		if (!empty($object->email) && !isValidEmail($object->email)) {
			$langs->load("errors");
			$error++;
			$errors[] = $langs->trans("ErrorBadEMail", GETPOST('email', 'alpha'));
			$action = 'create';
		}

		if (empty($object->lastname)) {
			$error++;
			$errors[] = $langs->trans("ErrorFieldRequired", $langs->transnoentities("Lastname").' / '.$langs->transnoentities("Label"));
			$action = 'create';
		}

		if (empty($error)) {
			$id = $object->create($user);
			if ($id <= 0) {
				$error++;
				$errors = array_merge($errors, ($object->error ? array($object->error) : $object->errors));
				$action = 'create';
			}
		}

		if (empty($error)) {
			// Categories association
			$contcats = GETPOST('contcats', 'array');
			if (count($contcats) > 0) {
				$result = $object->setCategories($contcats);
				if ($result <= 0) {
					$error++;
					$errors = array_merge($errors, ($object->error ? array($object->error) : $object->errors));
					$action = 'create';
				}
			}
		}

		if (empty($error) && isModEnabled('mailing') && !empty($object->email)) {
			// Add mass emailing flag into table mailing_unsubscribe
			$result = $object->setNoEmail($object->no_email);
			if ($result < 0) {
				$error++;
				$errors = array_merge($errors, ($object->error ? array($object->error) : $object->errors));
				$action = 'create';
			}
		}

		if (empty($error) && $id > 0) {
			$db->commit();
			if (!empty($backtopage)) {
				$url = str_replace('__ID__', (string) $id, $backtopage);
			} else {
				$url = 'card.php?id='.$id;
			}
			header("Location: ".$url);
			exit;
		} else {
			$db->rollback();
		}
	}

	if ($action == 'confirm_delete' && $confirm == 'yes' && $user->hasRight('societe', 'contact', 'supprimer')) {
		$result = $object->fetch($id);
		$object->oldcopy = clone $object;

		$result = $object->delete($user);
		if ($result > 0) {
			setEventMessages("RecordDeleted", null, 'mesgs');
			if ($backurlforlist) {
				header("Location: ".$backurlforlist);
				exit;
			} else {
				header("Location: ".DOL_URL_ROOT.'/contact/list.php');
				exit;
			}
		} else {
			setEventMessages($object->error, $object->errors, 'errors');
		}
	}

	if ($action == 'update' && empty($cancel) && $permissiontoadd) {
		if (!GETPOST("lastname", 'alpha')) {
			$error++;
			$errors = array($langs->trans("ErrorFieldRequired", $langs->transnoentities("Name").' / '.$langs->transnoentities("Label")));
			$action = 'edit';
		}

		if (isModEnabled('mailing') && getDolGlobalInt('MAILING_CONTACT_DEFAULT_BULK_STATUS') == 2 && GETPOSTINT("no_email") == -1 && !empty(GETPOST('email', 'custom', 0, FILTER_SANITIZE_EMAIL))) {
			$error++;
			$errors[] = $langs->trans("ErrorFieldRequired", $langs->transnoentities("No_Email"));
			$action = 'edit';
		}

		if (!empty(GETPOST('email', 'custom', 0, FILTER_SANITIZE_EMAIL)) && !isValidEmail(GETPOST('email', 'custom', 0, FILTER_SANITIZE_EMAIL))) {
			$langs->load("errors");
			$error++;
			$errors[] = $langs->trans("ErrorBadEMail", GETPOST('email', 'alpha'));
			$action = 'edit';
		}

		if (!$error) {
			$contactid = GETPOSTINT("contactid");
			$object->fetch($contactid);
			$object->fetchRoles();

			// Photo save
			$dir = $conf->societe->multidir_output[$object->entity]."/contact/".$object->id."/photos";
			$file_OK = is_uploaded_file($_FILES['photo']['tmp_name']);
			if (GETPOST('deletephoto') && $object->photo) {
				$fileimg = $dir.'/'.$object->photo;
				$dirthumbs = $dir.'/thumbs';
				dol_delete_file($fileimg);
				dol_delete_dir_recursive($dirthumbs);
				$object->photo = '';
			}
			if ($file_OK) {
				if (image_format_supported($_FILES['photo']['name']) > 0) {
					dol_mkdir($dir);

					if (@is_dir($dir)) {
						$newfile = $dir.'/'.dol_sanitizeFileName($_FILES['photo']['name']);
						$result = dol_move_uploaded_file($_FILES['photo']['tmp_name'], $newfile, 1);

						if (!($result > 0)) {
							$errors[] = "ErrorFailedToSaveFile";
						} else {
							$object->photo = dol_sanitizeFileName($_FILES['photo']['name']);

							// Create thumbs
							$object->addThumbs($newfile);
						}
					}
				} else {
					$errors[] = "ErrorBadImageFormat";
				}
			} else {
				switch ($_FILES['photo']['error']) {
					case 1: //uploaded file exceeds the upload_max_filesize directive in php.ini
					case 2: //uploaded file exceeds the MAX_FILE_SIZE directive that was specified in the html form
						$errors[] = "ErrorFileSizeTooLarge";
						break;
					case 3: //uploaded file was only partially uploaded
						$errors[] = "ErrorFilePartiallyUploaded";
						break;
				}
			}

			$object->oldcopy = clone $object;

			$object->socid = $socid;
			$object->lastname = (string) GETPOST("lastname", 'alpha');
			$object->firstname = (string) GETPOST("firstname", 'alpha');
			$object->civility_code = (string) GETPOST("civility_code", 'alpha');
			$object->poste = (string) GETPOST("poste", 'alpha');

			$object->address = (string) GETPOST("address", 'alpha');
			$object->zip = (string) GETPOST("zipcode", 'alpha');
			$object->town = (string) GETPOST("town", 'alpha');
			$object->state_id = GETPOSTINT("state_id");
			$object->country_id = GETPOSTINT("country_id");

			$object->email = (string) GETPOST('email', 'custom', 0, FILTER_SANITIZE_EMAIL);
			$object->no_email = GETPOSTINT("no_email");
			$object->socialnetworks = array();
			if (isModEnabled('socialnetworks')) {
				foreach ($socialnetworks as $key => $value) {
					if (GETPOSTISSET($key) && GETPOST($key, 'alphanohtml') != '') {
						$object->socialnetworks[$key] = (string) GETPOST($key, 'alphanohtml');
					}
				}
			}
			$object->phone_pro = (string) GETPOST("phone_pro", 'alpha');
			$object->phone_perso = (string) GETPOST("phone_perso", 'alpha');
			$object->phone_mobile = (string) GETPOST("phone_mobile", 'alpha');
			$object->fax = (string) GETPOST("fax", 'alpha');
			$object->priv = (string) GETPOSTINT("priv");
			$object->note_public = (string) GETPOST("note_public", 'restricthtml');
			$object->note_private = (string) GETPOST("note_private", 'restricthtml');

			$object->roles = GETPOST("roles", 'array'); // Note GETPOSTISSET("role") is null when combo is empty

			//Default language
			$object->default_lang = GETPOST('default_lang');

			// Fill array 'array_options' with data from add form
			$ret = $extrafields->setOptionalsFromPost(null, $object, '@GETPOSTISSET');
			if ($ret < 0) {
				$error++;
			}

			if (!$error) {
				$result = $object->update($contactid, $user);

				if ($result > 0) {
					// Categories association
					$categories = GETPOST('contcats', 'array');
					$object->setCategories($categories);

					// Update mass emailing flag into table mailing_unsubscribe
					if (GETPOSTISSET('no_email') && $object->email) {
						$no_email = GETPOSTINT('no_email');
						$result = $object->setNoEmail($no_email);
						if ($result < 0) {
							$error++;
							setEventMessages($object->error, $object->errors, 'errors');
						}
					}
				} else {
					$error++;
					setEventMessages($object->error, $object->errors, 'errors');
				}
			}
		}

		if (!$error && empty($errors)) {
			if (!empty($backtopage)) {
				header("Location: ".$backtopage);
				exit;
			}
			$action = 'view';
		} else {
			$action = 'edit';
		}
	}

	if ($action == 'setprospectcontactlevel' && $permissiontoadd) {
		$object->fetch($id);
		$object->fk_prospectlevel = GETPOST('prospect_contact_level_id', 'alpha');
		$result = $object->update($object->id, $user);
		if ($result < 0) {
			setEventMessages($object->error, $object->errors, 'errors');
		}
	}

	// set communication status
	if ($action == 'setstcomm' && $permissiontoadd) {
		$object->fetch($id);
		$object->stcomm_id = dol_getIdFromCode($db, GETPOST('stcomm', 'alpha'), 'c_stcommcontact');
		$result = $object->update($object->id, $user);
		if ($result < 0) {
			setEventMessages($object->error, $object->errors, 'errors');
		}
	}

	// Update extrafields
	if ($action == "update_extras" && $permissiontoadd) {
		$object->fetch(GETPOSTINT('id'));

		$attributekey = GETPOST('attribute', 'alpha');
		$attributekeylong = 'options_'.$attributekey;

		if (GETPOSTISSET($attributekeylong.'day') && GETPOSTISSET($attributekeylong.'month') && GETPOSTISSET($attributekeylong.'year')) {
			// This is properties of a date
			$object->array_options['options_'.$attributekey] = dol_mktime(GETPOSTINT($attributekeylong.'hour'), GETPOSTINT($attributekeylong.'min'), GETPOSTINT($attributekeylong.'sec'), GETPOSTINT($attributekeylong.'month'), GETPOSTINT($attributekeylong.'day'), GETPOSTINT($attributekeylong.'year'));
			//var_dump(dol_print_date($object->array_options['options_'.$attributekey]));exit;
		} else {
			$object->array_options['options_'.$attributekey] = GETPOST($attributekeylong, 'alpha');
		}

		$result = $object->insertExtraFields(empty($triggermodname) ? '' : $triggermodname, $user);
		if ($result > 0) {
			setEventMessages($langs->trans('RecordSaved'), null, 'mesgs');
			$action = 'view';
		} else {
			setEventMessages($object->error, $object->errors, 'errors');
			$action = 'edit_extras';
		}
	}

	// Update extrafields
	if ($action == 'update_extras' && $user->hasRight('societe', 'contact', 'creer')) {
		$object->oldcopy = dol_clone($object, 2);

		// Fill array 'array_options' with data from update form
		$ret = $extrafields->setOptionalsFromPost(null, $object, GETPOST('attribute', 'restricthtml'));
		if ($ret < 0) {
			$error++;
		}

		if (!$error) {
			$result = $object->insertExtraFields('CONTACT_MODIFY');
			if ($result < 0) {
				setEventMessages($object->error, $object->errors, 'errors');
				$error++;
			}
		}

		if ($error) {
			$action = 'edit_extras';
		}
	}

	// Actions to send emails
	$triggersendname = 'CONTACT_SENTBYMAIL';
	$paramname = 'id';
	$mode = 'emailfromcontact';
	include DOL_DOCUMENT_ROOT.'/core/actions_sendmails.inc.php';
}


/*
 *	View
 */

$form = new Form($db);
$formadmin = new FormAdmin($db);
$formcompany = new FormCompany($db);

$objsoc = new Societe($db);
if ($socid > 0) {
	$objsoc->fetch($socid);
}

$title = (getDolGlobalString('SOCIETE_ADDRESSES_MANAGEMENT') ? $langs->trans("Contacts") : $langs->trans("ContactsAddresses"));
if (getDolGlobalString('MAIN_HTML_TITLE') && preg_match('/contactnameonly/', getDolGlobalString('MAIN_HTML_TITLE')) && $object->lastname) {
	$title = $object->lastname;
}
if (empty($object->id)) {
	$title = (getDolGlobalString('SOCIETE_ADDRESSES_MANAGEMENT') ? $langs->trans("NewContact") : $langs->trans("NewContactAddress"));
}
$help_url = 'EN:Module_Third_Parties|FR:Module_Tiers|ES:Empresas';

<<<<<<< HEAD
llxHeader('', $title, $help_url);
=======
llxHeader('', $title, $help_url, '', 0, 0, '', '', '', 'mod-societe page-contact-card');
>>>>>>> cc80841a

$countrynotdefined = $langs->trans("ErrorSetACountryFirst").' ('.$langs->trans("SeeAbove").')';

if (is_object($objcanvas) && $objcanvas->displayCanvasExists($action)) {
	// -----------------------------------------
	// When used with CANVAS
	// -----------------------------------------
	if (empty($object->error) && $id) {
		$object = new Contact($db);
		$result = $object->fetch($id);
		if ($result <= 0) {
			dol_print_error(null, $object->error);
		}
	}
	$objcanvas->assign_values($action, $object->id, $object->ref); // Set value for templates
	$objcanvas->display_canvas($action); // Show template
} else {
	// -----------------------------------------
	// When used in standard mode
	// -----------------------------------------

	// Confirm deleting contact
	if ($user->hasRight('societe', 'contact', 'supprimer')) {
		if ($action == 'delete') {
			print $form->formconfirm($_SERVER["PHP_SELF"]."?id=".$id.($backtopage ? '&backtopage='.$backtopage : ''), $langs->trans("DeleteContact"), $langs->trans("ConfirmDeleteContact"), "confirm_delete", '', 0, 1);
		}
	}

	/*
	 * Onglets
	 */
	$head = array();
	if ($id > 0) {
		// Si edition contact deja existent
		$object = new Contact($db);
		$res = $object->fetch($id, $user);
		if ($res < 0) {
			setEventMessages($object->error, $object->errors, 'errors');
		}

		$object->fetchRoles();

		// Show tabs
		$head = contact_prepare_head($object);
	}

	if ($user->hasRight('societe', 'contact', 'creer')) {
		if ($action == 'create') {
			/*
			 * Card in create mode
			 */
			$object->canvas = $canvas;

			$object->state_id = GETPOSTINT("state_id");

			// We set country_id, country_code and label for the selected country
			$object->country_id = GETPOST("country_id") ? GETPOSTINT("country_id") : (empty($objsoc->country_id) ? $mysoc->country_id : $objsoc->country_id);
			if ($object->country_id) {
				$tmparray = getCountry($object->country_id, 'all');
				$object->country_code = $tmparray['code'];
				$object->country      = $tmparray['label'];
			}

			$linkback = '';

			print load_fiche_titre($title, $linkback, 'address');

			// Show errors
			dol_htmloutput_errors(is_numeric($error) ? '' : $error, $errors);

			if ($conf->use_javascript_ajax) {
				print "\n".'<script type="text/javascript">'."\n";
				print 'jQuery(document).ready(function () {
							jQuery("#selectcountry_id").change(function() {
								document.formsoc.action.value="create";
								document.formsoc.submit();
							});

							$("#copyaddressfromsoc").click(function() {
								$(\'textarea[name="address"]\').val("'.dol_escape_js($objsoc->address).'");
								$(\'input[name="zipcode"]\').val("'.dol_escape_js($objsoc->zip).'");
								$(\'input[name="town"]\').val("'.dol_escape_js($objsoc->town).'");
								console.log("Set state_id to '.dol_escape_js((string) $objsoc->state_id).'");
								$(\'select[name="state_id"]\').val("'.dol_escape_js((string) $objsoc->state_id).'").trigger("change");
								/* set country at end because it will trigger page refresh */
								console.log("Set country id to '.dol_escape_js((string) $objsoc->country_id).'");
								$(\'select[name="country_id"]\').val("'.dol_escape_js((string) $objsoc->country_id).'").trigger("change");   /* trigger required to update select2 components */
                            });
						})'."\n";
				print '</script>'."\n";
			}

			print '<form method="post" name="formsoc" action="'.$_SERVER["PHP_SELF"].'">';
			print '<input type="hidden" name="token" value="'.newToken().'">';
			print '<input type="hidden" name="action" value="add">';
			print '<input type="hidden" name="backtopage" value="'.$backtopage.'">';
			if (!empty($objsoc)) {
				print '<input type="hidden" name="entity" value="'.$objsoc->entity.'">';
			}

			print dol_get_fiche_head($head, 'card', '', 0, '');

			print '<table class="border centpercent">';

			// Name
			print '<tr><td class="titlefieldcreate fieldrequired"><label for="lastname">'.$langs->trans("Lastname").' / '.$langs->trans("Label").'</label></td>';
			print '<td colspan="3"><input name="lastname" id="lastname" type="text" class="maxwidth100onsmartphone" maxlength="80" value="'.dol_escape_htmltag(GETPOST("lastname", 'alpha') ? GETPOST("lastname", 'alpha') : $object->lastname).'" autofocus="autofocus"></td>';
			print '</tr>';

			// Firstname
			print '<tr>';
			print '<td><label for="firstname">';
			print $form->textwithpicto($langs->trans("Firstname"), $langs->trans("KeepEmptyIfGenericAddress")).'</label></td>';
			print '<td colspan="3"><input name="firstname" id="firstname"type="text" class="maxwidth100onsmartphone" maxlength="80" value="'.dol_escape_htmltag(GETPOST("firstname", 'alpha') ? GETPOST("firstname", 'alpha') : $object->firstname).'"></td>';
			print '</tr>';

			// Company
			if (!getDolGlobalString('SOCIETE_DISABLE_CONTACTS')) {
				if ($socid > 0) {
					print '<tr><td><label for="socid">'.$langs->trans("ThirdParty").'</label></td>';
					print '<td colspan="3" class="maxwidthonsmartphone">';
					print $objsoc->getNomUrl(1, 'contact');
					print '</td>';
					print '<input type="hidden" name="socid" id="socid" value="'.$objsoc->id.'">';
					print '</td></tr>';
				} else {
					print '<tr><td><label for="socid">'.$langs->trans("ThirdParty").'</label></td><td colspan="3" class="maxwidthonsmartphone">';
					print img_picto('', 'company', 'class="pictofixedwidth"').$form->select_company($socid, 'socid', '', 'SelectThirdParty', 0, 0, null, 0, 'minwidth300 maxwidth500 widthcentpercentminusxx');
					print '</td></tr>';
				}
			}

			// Civility
			print '<tr><td><label for="civility_code">'.$langs->trans("UserTitle").'</label></td><td colspan="3">';
			print $formcompany->select_civility(GETPOSTISSET("civility_code") ? GETPOST("civility_code", 'alpha') : $object->civility_code, 'civility_code');
			print '</td></tr>';

			// Job position
			print '<tr><td><label for="title">'.$langs->trans("PostOrFunction").'</label></td>';
			print '<td colspan="3"><input name="poste" id="title" type="text" class="minwidth100" maxlength="255" value="'.dol_escape_htmltag(GETPOSTISSET("poste") ? GETPOST("poste", 'alphanohtml') : $object->poste).'"></td>';
<<<<<<< HEAD
=======

			$colspan = ($conf->browser->layout == 'phone' ? 2 : 4);
			print '<tr><td'.($colspan ? ' colspan="'.$colspan.'"' : '').'><hr></td></tr>';
>>>>>>> cc80841a

			$colspan = 3;
			if ($conf->use_javascript_ajax && $socid > 0) {
				$colspan = 2;
			}

			// Address
			if (((isset($objsoc->typent_code) && $objsoc->typent_code == 'TE_PRIVATE') || getDolGlobalString('CONTACT_USE_COMPANY_ADDRESS')) && dol_strlen(trim($object->address)) == 0) {
				$object->address = $objsoc->address; // Predefined with third party
			}
			print '<tr><td><label for="address">'.$langs->trans("Address").'</label></td>';
			print '<td colspan="'.$colspan.'"><textarea class="flat quatrevingtpercent" name="address" id="address" rows="'.ROWS_2.'">'.(GETPOST("address", 'alpha') ? GETPOST("address", 'alpha') : $object->address).'</textarea></td>';

			if ($conf->use_javascript_ajax && $socid > 0) {
				$rowspan = 3;
				if (!getDolGlobalString('SOCIETE_DISABLE_STATE')) {
					$rowspan++;
				}

				print '<td class="valignmiddle center" rowspan="'.$rowspan.'">';
				print '<a href="#" id="copyaddressfromsoc">'.$langs->trans('CopyAddressFromSoc').'</a>';
				print '</td>';
			}
			print '</tr>';

			// Zip / Town
			if (((isset($objsoc->typent_code) && $objsoc->typent_code == 'TE_PRIVATE') || getDolGlobalString('CONTACT_USE_COMPANY_ADDRESS')) && dol_strlen(trim($object->zip)) == 0) {
				$object->zip = $objsoc->zip; // Predefined with third party
			}
			if (((isset($objsoc->typent_code) && $objsoc->typent_code == 'TE_PRIVATE') || getDolGlobalString('CONTACT_USE_COMPANY_ADDRESS')) && dol_strlen(trim($object->town)) == 0) {
				$object->town = $objsoc->town; // Predefined with third party
			}
			print '<tr><td><label for="zipcode">'.$langs->trans("Zip").'</label> / <label for="town">'.$langs->trans("Town").'</label></td><td colspan="'.$colspan.'" class="maxwidthonsmartphone">';
			print $formcompany->select_ziptown((GETPOST("zipcode", 'alpha') ? GETPOST("zipcode", 'alpha') : $object->zip), 'zipcode', array('town', 'selectcountry_id', 'state_id'), 6).'&nbsp;';
			print $formcompany->select_ziptown((GETPOST("town", 'alpha') ? GETPOST("town", 'alpha') : $object->town), 'town', array('zipcode', 'selectcountry_id', 'state_id'));
			print '</td></tr>';

			// Country
			print '<tr><td><label for="selectcountry_id">'.$langs->trans("Country").'</label></td><td colspan="'.$colspan.'" class="maxwidthonsmartphone">';
			print img_picto('', 'globe-americas', 'class="pictofixedwidth"');
			print $form->select_country((GETPOST("country_id", 'alpha') ? GETPOST("country_id", 'alpha') : $object->country_id), 'country_id');
			if ($user->admin) {
				print info_admin($langs->trans("YouCanChangeValuesForThisListFromDictionarySetup"), 1);
			}
			print '</td></tr>';

			// State
			if (!getDolGlobalString('SOCIETE_DISABLE_STATE')) {
				if (getDolGlobalString('MAIN_SHOW_REGION_IN_STATE_SELECT') && (getDolGlobalInt('MAIN_SHOW_REGION_IN_STATE_SELECT') == 1 || getDolGlobalInt('MAIN_SHOW_REGION_IN_STATE_SELECT') == 2)) {
					print '<tr><td><label for="state_id">'.$langs->trans('Region-State').'</label></td><td colspan="'.$colspan.'" class="maxwidthonsmartphone">';
				} else {
					print '<tr><td><label for="state_id">'.$langs->trans('State').'</label></td><td colspan="'.$colspan.'" class="maxwidthonsmartphone">';
				}

				if ($object->country_id) {
					print img_picto('', 'state', 'class="pictofixedwidth"');
					print $formcompany->select_state(GETPOST("state_id", 'alpha') ? GETPOST("state_id", 'alpha') : $object->state_id, $object->country_code, 'state_id');
				} else {
					print $countrynotdefined;
				}
				print '</td></tr>';
			}

			if (((isset($objsoc->typent_code) && $objsoc->typent_code == 'TE_PRIVATE') || getDolGlobalString('CONTACT_USE_COMPANY_ADDRESS')) && dol_strlen(trim($object->phone_pro)) == 0) {
				$object->phone_pro = $objsoc->phone; // Predefined with third party
			}
			if (((isset($objsoc->typent_code) && $objsoc->typent_code == 'TE_PRIVATE') || getDolGlobalString('CONTACT_USE_COMPANY_ADDRESS')) && dol_strlen(trim($object->fax)) == 0) {
				$object->fax = $objsoc->fax; // Predefined with third party
			}

			// Phone / Fax
			print '<tr><td>'.$form->editfieldkey('PhonePro', 'phone_pro', '', $object, 0).'</td>';
			print '<td>';
			print img_picto('', 'object_phoning', 'class="pictofixedwidth"');
			print '<input type="text" name="phone_pro" id="phone_pro" class="maxwidth200" value="'.(GETPOSTISSET('phone_pro') ? GETPOST('phone_pro', 'alpha') : $object->phone_pro).'"></td>';
			if ($conf->browser->layout == 'phone') {
				print '</tr><tr>';
			}
			print '<td>'.$form->editfieldkey('PhonePerso', 'phone_perso', '', $object, 0).'</td>';
			print '<td>';
			print img_picto('', 'object_phoning', 'class="pictofixedwidth"');
			print '<input type="text" name="phone_perso" id="phone_perso" class="maxwidth200" value="'.(GETPOSTISSET('phone_perso') ? GETPOST('phone_perso', 'alpha') : $object->phone_perso).'"></td>';
			print '</tr>';

			print '<tr><td>'.$form->editfieldkey('PhoneMobile', 'phone_mobile', '', $object, 0).'</td>';
			print '<td>';
			print img_picto('', 'object_phoning_mobile', 'class="pictofixedwidth"');
			print '<input type="text" name="phone_mobile" id="phone_mobile" class="maxwidth200" value="'.(GETPOSTISSET('phone_mobile') ? GETPOST('phone_mobile', 'alpha') : $object->phone_mobile).'"></td>';
			if ($conf->browser->layout == 'phone') {
				print '</tr><tr>';
			}
			print '<td>'.$form->editfieldkey('Fax', 'fax', '', $object, 0).'</td>';
			print '<td>';
			print img_picto('', 'object_phoning_fax', 'class="pictofixedwidth"');
			print '<input type="text" name="fax" id="fax" class="maxwidth200" value="'.(GETPOSTISSET('fax') ? GETPOST('fax', 'alpha') : $object->fax).'"></td>';
			print '</tr>';

			if (((isset($objsoc->typent_code) && $objsoc->typent_code == 'TE_PRIVATE') || getDolGlobalString('CONTACT_USE_COMPANY_ADDRESS')) && dol_strlen(trim($object->email)) == 0) {
				$object->email = $objsoc->email; // Predefined with third party
			}

			// Email
			print '<tr><td>'.$form->editfieldkey('EMail', 'email', '', $object, 0, 'string', '').'</td>';
			print '<td>';
			print img_picto('', 'object_email', 'class="pictofixedwidth"');
			print '<input type="text" name="email" id="email" value="'.(GETPOSTISSET('email') ? GETPOST('email', 'alpha') : $object->email).'"></td>';
			print '</tr>';

			// Unsubscribe
			if (isModEnabled('mailing')) {
				if ($conf->use_javascript_ajax && getDolGlobalInt('MAILING_CONTACT_DEFAULT_BULK_STATUS') == 2) {
					print "\n".'<script type="text/javascript">'."\n";
					print '$(document).ready(function () {
							$("#email").keyup(function() {
								if ($(this).val()!="") {
									$(".noemail").addClass("fieldrequired");
								} else {
									$(".noemail").removeClass("fieldrequired");
								}
							});
						})'."\n";
					print '</script>'."\n";
				}
				if (!GETPOSTISSET("no_email") && !empty($object->email)) {
					$result = $object->getNoEmail();
					if ($result < 0) {
						setEventMessages($object->error, $object->errors, 'errors');
					}
				}
				print '<tr>';
				print '<td class="noemail"><label for="no_email">'.$langs->trans("No_Email").'</label></td>';
				print '<td>';
				// Default value is in MAILING_CONTACT_DEFAULT_BULK_STATUS that you can modify in setup of module emailing
				print $form->selectyesno('no_email', (GETPOSTISSET("no_email") ? GETPOSTINT("no_email") : getDolGlobalInt('MAILING_CONTACT_DEFAULT_BULK_STATUS')), 1, false, (getDolGlobalInt('MAILING_CONTACT_DEFAULT_BULK_STATUS') == 2));
				print '</td>';
				print '</tr>';
			}

			// Social network
			if (isModEnabled('socialnetworks')) {
<<<<<<< HEAD
				$object->showSocialNetwork($socialnetworks, ($conf->browser->layout == 'phone' ? 2 : 4));
=======
				$colspan = ($conf->browser->layout == 'phone' ? 2 : 4);

				$object->showSocialNetwork($socialnetworks, $colspan);

				print '<tr><td'.($colspan ? ' colspan="'.$colspan.'"' : '').'><hr></td></tr>';
>>>>>>> cc80841a
			}

			// Visibility
			print '<tr><td><label for="priv">'.$langs->trans("ContactVisibility").'</label></td><td colspan="3">';
			$selectarray = array('0' => $langs->trans("ContactPublic"), '1' => $langs->trans("ContactPrivate"));
			print $form->selectarray('priv', $selectarray, (GETPOST("priv", 'alpha') ? GETPOST("priv", 'alpha') : $object->priv), 0);
			print '</td></tr>';

<<<<<<< HEAD
			//Default language
=======
			// Default language
>>>>>>> cc80841a
			if (getDolGlobalInt('MAIN_MULTILANGS')) {
				print '<tr><td>'.$form->editfieldkey('DefaultLang', 'default_lang', '', $object, 0).'</td><td colspan="3" class="maxwidthonsmartphone">'."\n";
				print img_picto('', 'language', 'class="pictofixedwidth"').$formadmin->select_language(GETPOST('default_lang', 'alpha') ? GETPOST('default_lang', 'alpha') : ($object->default_lang ? $object->default_lang : ''), 'default_lang', 0, 0, 1, 0, 0, 'maxwidth200onsmartphone');
				print '</td>';
				print '</tr>';
			}

			// Categories
			if (isModEnabled('category') && $user->hasRight('categorie', 'lire')) {
				print '<tr><td>'.$form->editfieldkey('Categories', 'contcats', '', $object, 0).'</td><td colspan="3">';
				$cate_arbo = $form->select_all_categories(Categorie::TYPE_CONTACT, '', 'parent', 64, 0, 3);
				print img_picto('', 'category', 'class="pictofixedwidth"').$form->multiselectarray('contcats', $cate_arbo, GETPOST('contcats', 'array'), null, null, null, null, '90%');
				print "</td></tr>";
			}

			// Contact by default
			if (!empty($socid)) {
				print '<tr><td>'.$langs->trans("ContactByDefaultFor").'</td>';
				print '<td colspan="3">';
				$contactType = $object->listeTypeContacts('external', '', 1);
				print img_picto('', 'contact', 'class="pictofixedwidth"').$form->multiselectarray('roles', $contactType, array(), 0, 0, '', 0, '90%');
				print '</td></tr>';
			}

			// Other attributes
			$parameters = array('socid' => $socid, 'objsoc' => $objsoc, 'colspan' => ' colspan="3"', 'cols' => 3, 'colspanvalue' => 3);
			include DOL_DOCUMENT_ROOT.'/core/tpl/extrafields_add.tpl.php';

			print "</table><br>";

			print '<hr style="margin-bottom: 20px">';

			// Add personal information
			print load_fiche_titre('<div class="comboperso">'.$langs->trans("PersonalInformations").'</div>', '', '');

			print '<table class="border centpercent">';

			// Date To Birth
			print '<tr><td><label for="birthday">'.$langs->trans("DateOfBirth").'</label></td><td>';
			$form = new Form($db);
			if ($object->birthday) {
				print $form->selectDate($object->birthday, 'birthday', 0, 0, 0, "perso", 1, 0);
			} else {
				print $form->selectDate('', 'birthday', 0, 0, 1, "perso", 1, 0);
			}
			print '</td>';

			print '<td><label for="birthday_alert">'.$langs->trans("Alert").'</label>: ';
			if (!empty($object->birthday_alert)) {
				print '<input type="checkbox" name="birthday_alert" id="birthday_alert" checked>';
			} else {
				print '<input type="checkbox" name="birthday_alert" id="birthday_alert">';
			}
			print '</td>';
			print '</tr>';

			print "</table>";

			print dol_get_fiche_end();

			print $form->buttonsSaveCancel("Add");

			print "</form>";
		} elseif ($action == 'edit' && !empty($id)) {
			/*
			 * Card in edit mode
			 */

			// We set country_id, and country_code label of the chosen country
			if (GETPOSTISSET("country_id") || $object->country_id) {
				$tmparray = getCountry($object->country_id, 'all');
				$object->country_code = $tmparray['code'];
				$object->country      = $tmparray['label'];
			}

			$objsoc = new Societe($db);
			$objsoc->fetch($object->socid);

			// Show errors
			dol_htmloutput_errors(is_numeric($error) ? '' : $error, $errors);

			if ($conf->use_javascript_ajax) {
				print "\n".'<script type="text/javascript">'."\n";
				print 'jQuery(document).ready(function () {
							jQuery("#selectcountry_id").change(function() {
								document.formsoc.action.value="edit";
								document.formsoc.submit();
							});

							$("#copyaddressfromsoc").click(function() {
								$(\'textarea[name="address"]\').val("'.dol_escape_js($objsoc->address).'");
								$(\'input[name="zipcode"]\').val("'.dol_escape_js($objsoc->zip).'");
								$(\'input[name="town"]\').val("'.dol_escape_js($objsoc->town).'");
								console.log("Set state_id to '.dol_escape_js((string) $objsoc->state_id).'");
								$(\'select[name="state_id"]\').val("'.dol_escape_js((string) $objsoc->state_id).'").trigger("change");
								/* set country at end because it will trigger page refresh */
<<<<<<< HEAD
								console.log("Set country id to '.dol_escape_js($objsoc->country_id).'");
								$(\'select[name="country_id"]\').val("'.dol_escape_js($objsoc->country_id).'").trigger("change");   /* trigger required to update select2 components */
=======
								console.log("Set country id to '.dol_escape_js((string) $objsoc->country_id).'");
								$(\'select[name="country_id"]\').val("'.dol_escape_js((string) $objsoc->country_id).'").trigger("change");   /* trigger required to update select2 components */
>>>>>>> cc80841a
							});
						})'."\n";
				print '</script>'."\n";
			}

			print '<form enctype="multipart/form-data" method="post" action="'.$_SERVER["PHP_SELF"].'?id='.$id.'" name="formsoc">';
			print '<input type="hidden" name="token" value="'.newToken().'">';
			print '<input type="hidden" name="id" value="'.$id.'">';
			print '<input type="hidden" name="action" value="update">';
			print '<input type="hidden" name="contactid" value="'.$object->id.'">';
			if (!empty($backtopage)) {
				print '<input type="hidden" name="backtopage" value="'.$backtopage.'">';
			}

			print dol_get_fiche_head($head, 'card', $title, 0, 'contact');

			print '<table class="border centpercent">';

			// Ref/ID
			if (getDolGlobalString('MAIN_SHOW_TECHNICAL_ID')) {
				print '<tr><td>'.$langs->trans("ID").'</td><td colspan="3">';
				print $object->ref;
				print '</td></tr>';
			}

			// Lastname
			print '<tr><td class="titlefieldcreate fieldrequired"><label for="lastname">'.$langs->trans("Lastname").' / '.$langs->trans("Label").'</label></td>';
			print '<td colspan="3"><input name="lastname" id="lastname" type="text" class="minwidth200" maxlength="80" value="'.(GETPOSTISSET("lastname") ? GETPOST("lastname") : $object->lastname).'" autofocus="autofocus"></td>';
			print '</tr>';
			print '<tr>';
			// Firstname
			print '<td><label for="firstname">'.$langs->trans("Firstname").'</label></td>';
			print '<td colspan="3"><input name="firstname" id="firstname" type="text" class="minwidth200" maxlength="80" value="'.(GETPOSTISSET("firstname") ? GETPOST("firstname") : $object->firstname).'"></td>';
			print '</tr>';

			// Company
			if (!getDolGlobalString('SOCIETE_DISABLE_CONTACTS')) {
				print '<tr><td><label for="socid">'.$langs->trans("ThirdParty").'</label></td>';
				print '<td colspan="3" class="maxwidthonsmartphone">';
				print img_picto('', 'company', 'class="pictofixedwidth"').$form->select_company(GETPOSTINT('socid') ? GETPOSTINT('socid') : ($object->socid ? $object->socid : -1), 'socid', '', $langs->trans("SelectThirdParty"));
				print '</td>';
				print '</tr>';
			}

			// Civility
			print '<tr><td><label for="civility_code">'.$langs->trans("UserTitle").'</label></td><td colspan="3">';
			print $formcompany->select_civility(GETPOSTISSET("civility_code") ? GETPOST("civility_code", "aZ09") : $object->civility_code, 'civility_code');
			print '</td></tr>';

			// Job position
			print '<tr><td><label for="title">'.$langs->trans("PostOrFunction").'</label></td>';
			print '<td colspan="3"><input name="poste" id="title" type="text" class="minwidth100" maxlength="255" value="'.dol_escape_htmltag(GETPOSTISSET("poste") ? GETPOST("poste", 'alphanohtml') : $object->poste).'"></td></tr>';

			$colspan = ($conf->browser->layout == 'phone' ? 2 : 4);
			print '<tr><td'.($colspan ? ' colspan="'.$colspan.'"' : '').'><hr></td></tr>';

			// Address
			print '<tr><td><label for="address">'.$langs->trans("Address").'</label></td>';
			print '<td colspan="3">';
			print '<div class="paddingrightonly valignmiddle inline-block quatrevingtpercent">';
			print '<textarea class="flat minwidth200 centpercent" name="address" id="address">'.(GETPOSTISSET("address") ? GETPOST("address", 'alphanohtml') : $object->address).'</textarea>';
			print '</div><div class="paddingrightonly valignmiddle inline-block">';
			if (!empty($conf->use_javascript_ajax)) {
				print '<a href="#" id="copyaddressfromsoc">'.$langs->trans('CopyAddressFromSoc').'</a><br>';
			}
			print '</div>';
			print '</td>';

			// Zip / Town
			print '<tr><td><label for="zipcode">'.$langs->trans("Zip").'</label> / <label for="town">'.$langs->trans("Town").'</label></td><td colspan="3" class="maxwidthonsmartphone">';
			print $formcompany->select_ziptown((GETPOSTISSET("zipcode") ? GETPOST("zipcode") : $object->zip), 'zipcode', array('town', 'selectcountry_id', 'state_id'), 6).'&nbsp;';
			print $formcompany->select_ziptown((GETPOSTISSET("town") ? GETPOST("town") : $object->town), 'town', array('zipcode', 'selectcountry_id', 'state_id'));
			print '</td></tr>';

			// Country
			print '<tr><td><label for="selectcountry_id">'.$langs->trans("Country").'</label></td><td colspan="3" class="maxwidthonsmartphone">';
			print img_picto('', 'globe-americas', 'class="pictofixedwidth"');
			print $form->select_country(GETPOSTISSET("country_id") ? GETPOST("country_id") : $object->country_id, 'country_id');
			if ($user->admin) {
				print info_admin($langs->trans("YouCanChangeValuesForThisListFromDictionarySetup"), 1);
			}
			print '</td></tr>';

			// State
			if (!getDolGlobalString('SOCIETE_DISABLE_STATE')) {
				if (getDolGlobalString('MAIN_SHOW_REGION_IN_STATE_SELECT') && (getDolGlobalInt('MAIN_SHOW_REGION_IN_STATE_SELECT') == 1 || getDolGlobalInt('MAIN_SHOW_REGION_IN_STATE_SELECT') == 2)) {
					print '<tr><td><label for="state_id">'.$langs->trans('Region-State').'</label></td><td colspan="3" class="maxwidthonsmartphone">';
				} else {
					print '<tr><td><label for="state_id">'.$langs->trans('State').'</label></td><td colspan="3" class="maxwidthonsmartphone">';
				}

				print img_picto('', 'state', 'class="pictofixedwidth"');
				print $formcompany->select_state(GETPOSTISSET('state_id') ? GETPOST('state_id', 'alpha') : $object->state_id, $object->country_code, 'state_id');
				print '</td></tr>';
			}

			// Phone
			print '<tr><td>'.$form->editfieldkey('PhonePro', 'phone_pro', GETPOST('phone_pro', 'alpha'), $object, 0).'</td>';
			print '<td>';
			print img_picto('', 'object_phoning', 'class="pictofixedwidth"');
			print '<input type="text" name="phone_pro" id="phone_pro" class="maxwidth200" maxlength="80" value="'.(GETPOSTISSET('phone_pro') ? GETPOST('phone_pro', 'alpha') : $object->phone_pro).'"></td>';
			if ($conf->browser->layout == 'phone') {
				print '</tr><tr>';
			}
			print '<td>'.$form->editfieldkey('PhonePerso', 'fax', GETPOST('phone_perso', 'alpha'), $object, 0).'</td>';
			print '<td>';
			print img_picto('', 'object_phoning', 'class="pictofixedwidth"');
			print '<input type="text" name="phone_perso" id="phone_perso" class="maxwidth200" maxlength="80" value="'.(GETPOSTISSET('phone_perso') ? GETPOST('phone_perso', 'alpha') : $object->phone_perso).'"></td></tr>';

			print '<tr><td>'.$form->editfieldkey('PhoneMobile', 'phone_mobile', GETPOST('phone_mobile', 'alpha'), $object, 0, 'string', '').'</td>';
			print '<td>';
			print img_picto('', 'object_phoning_mobile', 'class="pictofixedwidth"');
			print '<input type="text" name="phone_mobile" id="phone_mobile" class="maxwidth200" maxlength="80" value="'.(GETPOSTISSET('phone_mobile') ? GETPOST('phone_mobile', 'alpha') : $object->phone_mobile).'"></td>';
			if ($conf->browser->layout == 'phone') {
				print '</tr><tr>';
			}
			print '<td>'.$form->editfieldkey('Fax', 'fax', GETPOST('fax', 'alpha'), $object, 0).'</td>';
			print '<td>';
			print img_picto('', 'object_phoning_fax', 'class="pictofixedwidth"');
			print '<input type="text" name="fax" id="fax" class="maxwidth200" maxlength="80" value="'.(GETPOSTISSET('phone_fax') ? GETPOST('phone_fax', 'alpha') : $object->fax).'"></td></tr>';

			// EMail
			print '<tr><td>'.$form->editfieldkey('EMail', 'email', GETPOST('email', 'alpha'), $object, 0, 'string', '', (getDolGlobalString('SOCIETE_EMAIL_MANDATORY'))).'</td>';
			print '<td>';
			print img_picto('', 'object_email', 'class="pictofixedwidth"');
			print '<input type="text" name="email" id="email" class="maxwidth100onsmartphone quatrevingtpercent" value="'.(GETPOSTISSET('email') ? GETPOST('email', 'alpha') : $object->email).'"></td>';
			if (isModEnabled('mailing')) {
				if ($conf->browser->layout == 'phone') {
					print '</tr><tr>';
				}
				$langs->load("mails");
				print '<td class="nowrap">'.$langs->trans("NbOfEMailingsSend").'</td>';
				print '<td>'.$object->getNbOfEMailings().'</td>';
			} else {
				print '<td colspan="2"></td>';
			}
			print '</tr>';

			// Unsubscribe
			if (isModEnabled('mailing')) {
				if ($conf->use_javascript_ajax && getDolGlobalInt('MAILING_CONTACT_DEFAULT_BULK_STATUS') == 2) {
					print "\n".'<script type="text/javascript">'."\n";

					print '
					jQuery(document).ready(function () {
						function init_check_no_email(input) {
							if (input.val()!="") {
								$(".noemail").addClass("fieldrequired");
							} else {
								$(".noemail").removeClass("fieldrequired");
							}
						}
						$("#email").keyup(function() {
							init_check_no_email($(this));
						});
						init_check_no_email($("#email"));
					})'."\n";
					print '</script>'."\n";
				}
				if (!GETPOSTISSET("no_email") && !empty($object->email)) {
					$result = $object->getNoEmail();
					if ($result < 0) {
						setEventMessages($object->error, $object->errors, 'errors');
					}
				}
				print '<tr>';
				print '<td class="noemail"><label for="no_email">'.$langs->trans("No_Email").'</label></td>';
				print '<td>';
				$useempty = (getDolGlobalInt('MAILING_CONTACT_DEFAULT_BULK_STATUS') == 2);
				print $form->selectyesno('no_email', (GETPOSTISSET("no_email") ? GETPOSTINT("no_email") : $object->no_email), 1, false, $useempty);
				print '</td>';
				print '</tr>';
			}

			// Social network
			if (isModEnabled('socialnetworks')) {
<<<<<<< HEAD
				$object->showSocialNetwork($socialnetworks, ($conf->browser->layout == 'phone' ? 2 : 4));
=======
				$colspan = ($conf->browser->layout == 'phone' ? 2 : 4);

				$object->showSocialNetwork($socialnetworks, $colspan);

				print '<tr><td'.($colspan ? ' colspan="'.$colspan.'"' : '').'><hr></td></tr>';
>>>>>>> cc80841a
			}

			// Visibility
			print '<tr><td><label for="priv">'.$langs->trans("ContactVisibility").'</label></td><td colspan="3">';
			$selectarray = array('0' => $langs->trans("ContactPublic"), '1' => $langs->trans("ContactPrivate"));
			print $form->selectarray('priv', $selectarray, $object->priv, 0, 0, 0, '', 0, 0, 0, '', 'maxwidth150');
			print '</td></tr>';

			// Default language
			if (getDolGlobalInt('MAIN_MULTILANGS')) {
				print '<tr><td>'.$form->editfieldkey('DefaultLang', 'default_lang', '', $object, 0).'</td><td colspan="3" class="maxwidthonsmartphone">'."\n";
				print img_picto('', 'language', 'class="pictofixedwidth"').$formadmin->select_language(GETPOST('default_lang', 'alpha') ? GETPOST('default_lang', 'alpha') : ($object->default_lang ? $object->default_lang : ''), 'default_lang', 0, 0, 1, 0, 0, 'maxwidth200onsmartphone');
				print '</td>';
				print '</tr>';
			}

			// Note Public
			print '<tr><td class="tdtop"><label for="note_public">'.$langs->trans("NotePublic").'</label></td><td colspan="3">';
			$doleditor = new DolEditor('note_public', $object->note_public, '', 80, 'dolibarr_notes', 'In', 0, false, !getDolGlobalString('FCKEDITOR_ENABLE_NOTE_PUBLIC') ? 0 : 1, ROWS_3, '90%');
			print $doleditor->Create(1);
			print '</td></tr>';

			// Note Private
			print '<tr><td class="tdtop"><label for="note_private">'.$langs->trans("NotePrivate").'</label></td><td colspan="3">';
			$doleditor = new DolEditor('note_private', $object->note_private, '', 80, 'dolibarr_notes', 'In', 0, false, !getDolGlobalString('FCKEDITOR_ENABLE_NOTE_PRIVATE') ? 0 : 1, ROWS_3, '90%');
			print $doleditor->Create(1);
			print '</td></tr>';

			// Status
			print '<tr><td>'.$langs->trans("Status").'</td>';
			print '<td colspan="3">';
			print $object->getLibStatut(4);
			print '</td></tr>';

			// Categories
			if (isModEnabled('category') && $user->hasRight('categorie', 'lire')) {
				$arrayselected = array();
				print '<tr><td>'.$form->editfieldkey('Categories', 'contcats', '', $object, 0).'</td>';
				print '<td colspan="3">';
				$cate_arbo = $form->select_all_categories(Categorie::TYPE_CONTACT, '', '', 64, 0, 3);
				$c = new Categorie($db);
				$cats = $c->containing($object->id, 'contact');
				foreach ($cats as $cat) {
					$arrayselected[] = $cat->id;
				}
				print img_picto('', 'category', 'class="pictofixedwidth"').$form->multiselectarray('contcats', $cate_arbo, $arrayselected, '', 0, '', 0, '90%');
				print "</td></tr>";
			}

			// Contact by default
			if (!empty($object->socid)) {
				print '<tr><td>'.$langs->trans("ContactByDefaultFor").'</td>';
				print '<td colspan="3">';
				print img_picto('', 'category', 'class="pictofixedwidth"').$formcompany->showRoles("roles", $object, 'edit', $object->roles, '');
				print '</td></tr>';
			}

			// Other attributes
			$parameters = array('colspan' => ' colspan="3"', 'cols' => '3', 'colspanvalue' => '3');
			include DOL_DOCUMENT_ROOT.'/core/tpl/extrafields_edit.tpl.php';

			$object->load_ref_elements();

			if (isModEnabled('order')) {
				print '<tr><td>'.$langs->trans("ContactForOrders").'</td><td colspan="3">';
				print $object->ref_commande ? $object->ref_commande : ('<span class="opacitymedium">'.$langs->trans("NoContactForAnyOrder").'</span>');
				print '</td></tr>';
			}

			if (isModEnabled("propal")) {
				print '<tr><td>'.$langs->trans("ContactForProposals").'</td><td colspan="3">';
				print $object->ref_propal ? $object->ref_propal : ('<span class="opacitymedium">'.$langs->trans("NoContactForAnyProposal").'</span>');
				print '</td></tr>';
			}

			if (isModEnabled('contract')) {
				print '<tr><td>'.$langs->trans("ContactForContracts").'</td><td colspan="3">';
				print $object->ref_contrat ? $object->ref_contrat : ('<span class="opacitymedium">'.$langs->trans("NoContactForAnyContract").'</span>');
				print '</td></tr>';
			}

			if (isModEnabled('invoice')) {
				print '<tr><td>'.$langs->trans("ContactForInvoices").'</td><td colspan="3">';
				print $object->ref_facturation ? $object->ref_facturation : ('<span class="opacitymedium">'.$langs->trans("NoContactForAnyInvoice").'</span>');
				print '</td></tr>';
			}

			// Login Dolibarr
			print '<tr><td>'.$langs->trans("DolibarrLogin").'</td><td colspan="3">';
			if ($object->user_id) {
				$dolibarr_user = new User($db);
				$result = $dolibarr_user->fetch($object->user_id);
				print $dolibarr_user->getLoginUrl(1);
			} else {
				print '<span class="opacitymedium">'.$langs->trans("NoDolibarrAccess").'</span>';
			}
			print '</td></tr>';

			// Photo
			print '<tr>';
			print '<td>'.$langs->trans("PhotoFile").'</td>';
			print '<td colspan="3">';
			if ($object->photo) {
				print $form->showphoto('contact', $object);
				print "<br>\n";
			}
			print '<table class="nobordernopadding">';
			if ($object->photo) {
				print '<tr><td><input type="checkbox" class="flat photodelete" name="deletephoto" id="photodelete"> '.$langs->trans("Delete").'<br><br></td></tr>';
			}
			//print '<tr><td>'.$langs->trans("PhotoFile").'</td></tr>';
			print '<tr><td>';
			$maxfilesizearray = getMaxFileSizeArray();
			$maxmin = $maxfilesizearray['maxmin'];
			if ($maxmin > 0) {
				print '<input type="hidden" name="MAX_FILE_SIZE" value="'.($maxmin * 1024).'">';	// MAX_FILE_SIZE must precede the field type=file
			}
			print '<input type="file" class="flat maxwidth200" name="photo" id="photoinput">';
			print '</td></tr>';
			print '</table>';

			print '</td>';
			print '</tr>';

			print '</table>';

			print dol_get_fiche_end();

			print $form->buttonsSaveCancel();

			print "</form>";
		}
	}

	// Select mail models is same action as presend
	if (GETPOST('modelselected', 'alpha')) {
		$action = 'presend';
	}

	// View mode
	if (!empty($id) && $action != 'edit' && $action != 'create') {
		$objsoc = new Societe($db);

		// Show errors
		dol_htmloutput_errors(is_numeric($error) ? '' : $error, $errors);

		print dol_get_fiche_head($head, 'card', $title, -1, 'contact');

		if ($action == 'create_user') {
			// Full firstname and lastname separated with a dot : firstname.lastname
			include_once DOL_DOCUMENT_ROOT.'/core/lib/functions2.lib.php';
			$login = dol_buildlogin($object->lastname, $object->firstname);

			$generated_password = '';
			if (empty($ldap_sid)) { // TODO ldap_sid ?
				require_once DOL_DOCUMENT_ROOT.'/core/lib/security2.lib.php';
				$generated_password = getRandomPassword(false);
			}
			$password = $generated_password;

			// Create a form array
			$formquestion = array(
				array('label' => $langs->trans("LoginToCreate"), 'type' => 'text', 'name' => 'login', 'value' => $login),
				array('label' => $langs->trans("Password"), 'type' => 'text', 'name' => 'password', 'value' => $password),
				//array('label' => $form->textwithpicto($langs->trans("Type"),$langs->trans("InternalExternalDesc")), 'type' => 'select', 'name' => 'intern', 'default' => 1, 'values' => array(0=>$langs->trans('Internal'),1=>$langs->trans('External')))
			);
			$text = $langs->trans("ConfirmCreateContact").'<br>';
			if (isModEnabled("societe")) {
				if ($object->socid > 0) {
					$text .= $langs->trans("UserWillBeExternalUser");
				} else {
					$text .= $langs->trans("UserWillBeInternalUser");
				}
			}
			print $form->formconfirm($_SERVER["PHP_SELF"]."?id=".$object->id, $langs->trans("CreateDolibarrLogin"), $text, "confirm_create_user", $formquestion, 'yes');
		}

		$linkback = '<a href="'.DOL_URL_ROOT.'/contact/list.php?restore_lastsearch_values=1">'.$langs->trans("BackToList").'</a>';

		$morehtmlref = '<a href="'.DOL_URL_ROOT.'/contact/vcard.php?id='.$object->id.'" class="refid">';
		$morehtmlref .= img_picto($langs->trans("Download").' '.$langs->trans("VCard"), 'vcard.png', 'class="valignmiddle marginleftonly paddingrightonly"');
		$morehtmlref .= '</a>';

		$morehtmlref .= '<div class="refidno">';
		if (!getDolGlobalString('SOCIETE_DISABLE_CONTACTS')) {
			$objsoc->fetch($object->socid);
			// Thirdparty
			if ($objsoc->id > 0) {
				$morehtmlref .= $objsoc->getNomUrl(1, 'contact');
			} else {
				$morehtmlref .= '<span class="opacitymedium">'.$langs->trans("ContactNotLinkedToCompany").'</span>';
			}
		}
		$morehtmlref .= '</div>';

		dol_banner_tab($object, 'id', $linkback, 1, 'rowid', 'ref', $morehtmlref);


		print '<div class="fichecenter">';
		print '<div class="fichehalfleft">';

		print '<div class="underbanner clearboth"></div>';
		print '<table class="border tableforfield" width="100%">';

		// Civility
		print '<tr><td class="titlefield">'.$langs->trans("UserTitle").'</td><td>';
		print $object->getCivilityLabel();
		print '</td></tr>';

		// Job / position
		print '<tr><td>'.$langs->trans("PostOrFunction").'</td><td>'.$object->poste.'</td></tr>';

		// Email
		if (isModEnabled('mailing')) {
			$langs->load("mails");
			print '<tr><td>'.$langs->trans("NbOfEMailingsSend").'</td>';
			print '<td><a href="'.DOL_URL_ROOT.'/comm/mailing/list.php?filteremail='.urlencode($object->email).'">'.$object->getNbOfEMailings().'</a></td></tr>';
		}

		// Unsubscribe opt-out
		if (isModEnabled('mailing')) {
			$result = $object->getNoEmail();
			if ($result < 0) {
				setEventMessages($object->error, $object->errors, 'errors');
			}
			print '<tr><td>'.$langs->trans("No_Email").'</td><td>';
			if ($object->email) {
				print yn($object->no_email);
			} else {
				print '<span class="opacitymedium">'.$langs->trans("EMailNotDefined").'</span>';
			}
			print '</td></tr>';
		}

		// Default language
		if (getDolGlobalInt('MAIN_MULTILANGS')) {
			require_once DOL_DOCUMENT_ROOT.'/core/lib/functions2.lib.php';
			print '<tr><td>'.$langs->trans("DefaultLang").'</td><td>';
			//$s=picto_from_langcode($object->default_lang);
			//print ($s?$s.' ':'');
			$langs->load("languages");
			$labellang = ($object->default_lang ? $langs->trans('Language_'.$object->default_lang) : '');
			print picto_from_langcode($object->default_lang, 'class="paddingrightonly saturatemedium opacitylow"');
			print $labellang;
			print '</td></tr>';
		}

		print '<tr><td>'.$langs->trans("ContactVisibility").'</td><td>';
		print $object->LibPubPriv($object->priv);
		print '</td></tr>';

		print '</table>';
		print '</div>';

		$object->fetch_thirdparty();


		print '<div class="fichehalfright">';
<<<<<<< HEAD

		print '<div class="underbanner clearboth"></div>';
		print '<table class="border tableforfield centpercent">';


=======

		print '<div class="underbanner clearboth"></div>';
		print '<table class="border tableforfield centpercent">';


>>>>>>> cc80841a
		if (getDolGlobalString('THIRDPARTY_ENABLE_PROSPECTION_ON_ALTERNATIVE_ADRESSES')) {
			if ($object->thirdparty->client == 2 || $object->thirdparty->client == 3) {
				// Level of prospect
				print '<tr><td class="titlefield">';
				print '<table width="100%" class="nobordernopadding"><tr><td class="nowrap">';
				print $langs->trans('ProspectLevel');
				print '<td>';
				if ($action != 'editlevel' && $user->hasRight('societe', 'contact', 'creer')) {
					print '<td align="right"><a href="'.$_SERVER["PHP_SELF"].'?action=editlevel&token='.newToken().'&id='.$object->id.'">'.img_edit($langs->trans('Modify'), 1).'</a></td>';
				}
				print '</tr></table>';
				print '</td><td>';
				if ($action == 'editlevel') {
					$formcompany->formProspectContactLevel($_SERVER['PHP_SELF'].'?id='.$object->id, $object->fk_prospectlevel, 'prospect_contact_level_id', 1);
				} else {
					print $object->getLibProspLevel();
				}
				print "</td>";
				print '</tr>';

				// Status of prospection
				$object->loadCacheOfProspStatus();
				print '<tr><td>'.$langs->trans("StatusProsp").'</td><td>'.$object->getLibProspCommStatut(4, $object->cacheprospectstatus[$object->stcomm_id]['label']);
				print ' &nbsp; &nbsp; ';
				print '<div class="floatright">';
				foreach ($object->cacheprospectstatus as $key => $val) {
					$titlealt = 'default';
					if (!empty($val['code']) && !in_array($val['code'], array('ST_NO', 'ST_NEVER', 'ST_TODO', 'ST_PEND', 'ST_DONE'))) {
						$titlealt = $val['label'];
					}
					if ($object->stcomm_id != $val['id']) {
						print '<a class="pictosubstatus" href="'.$_SERVER["PHP_SELF"].'?id='.$object->id.'&stcomm='.urlencode($val['code']).'&action=setstcomm&token='.newToken().'">'.img_action($titlealt, $val['code'], $val['picto']).'</a>';
					}
				}
				print '</div></td></tr>';
			}
		}

		// Categories
		if (isModEnabled('category') && $user->hasRight('categorie', 'lire')) {
			print '<tr><td class="titlefield">'.$langs->trans("Categories").'</td>';
			print '<td>';
			print $form->showCategories($object->id, Categorie::TYPE_CONTACT, 1);
			print '</td></tr>';
		}

		// Contact by default for
		if (!empty($object->socid)) {
			print '<tr><td class="titlefield">'.$langs->trans("ContactByDefaultFor").'</td>';
			print '<td>';
			print $formcompany->showRoles("roles", $object, 'view', $object->roles, '');
			print '</td></tr>';
		}

		// Other attributes
		$parameters = array('socid' => $socid);
		include DOL_DOCUMENT_ROOT.'/core/tpl/extrafields_view.tpl.php';

		$object->load_ref_elements();

		if (isModEnabled("propal")) {
			print '<tr><td class="titlefield tdoverflow">'.$langs->trans("ContactForProposals").'</td><td>';
			print $object->ref_propal ? $object->ref_propal : '<span class="opacitymedium">'.$langs->trans("NoContactForAnyProposal").'<span>';
			print '</td></tr>';
		}

		if (isModEnabled('order') || isModEnabled("shipping")) {
			print '<tr><td class="titlefield tdoverflow">';
			if (isModEnabled("shipping")) {
				print $langs->trans("ContactForOrdersOrShipments");
			} else {
				print $langs->trans("ContactForOrders");
			}
			print '</td><td>';
			$none = '<span class="opacitymedium">'.$langs->trans("NoContactForAnyOrder").'</span>';
			if (isModEnabled("shipping")) {
				$none = '<span class="opacitymedium">'.$langs->trans("NoContactForAnyOrderOrShipments").'</span>';
			}
			print $object->ref_commande ? $object->ref_commande : $none;
			print '</td></tr>';
		}

		if (isModEnabled('contract')) {
			print '<tr><td class="tdoverflow">'.$langs->trans("ContactForContracts").'</td><td>';
			print $object->ref_contrat ? $object->ref_contrat : '<span class="opacitymedium">'.$langs->trans("NoContactForAnyContract").'</span>';
			print '</td></tr>';
		}

		if (isModEnabled('invoice')) {
			print '<tr><td class="tdoverflow">'.$langs->trans("ContactForInvoices").'</td><td>';
			print $object->ref_facturation ? $object->ref_facturation : '<span class="opacitymedium">'.$langs->trans("NoContactForAnyInvoice").'</span>';
			print '</td></tr>';
		}

		print '<tr><td>'.$langs->trans("DolibarrLogin").'</td><td>';
		if ($object->user_id) {
			$dolibarr_user = new User($db);
			$result = $dolibarr_user->fetch($object->user_id);
			print $dolibarr_user->getLoginUrl(-1);
		} else {
			//print '<span class="opacitymedium">'.$langs->trans("NoDolibarrAccess").'</span>';
			if (!$object->user_id && $user->hasRight('user', 'user', 'creer')) {
				print '<a class="aaa" href="'.$_SERVER['PHP_SELF'].'?id='.$object->id.'&action=create_user&token='.newToken().'">'.img_picto($langs->trans("CreateDolibarrLogin"), 'add', 'class="pictofixedwidth"').$langs->trans("CreateDolibarrLogin").'</a>';
			}
		}
		print '</td></tr>';

		print "</table>";

		print '</div></div>';
		print '<div class="clearboth"></div>';

		print dol_get_fiche_end();

		/*
		 * Action bar
		 */
		print '<div class="tabsAction">';

		$parameters = array();
		$reshook = $hookmanager->executeHooks('addMoreActionsButtons', $parameters, $object, $action); // Note that $action and $object may have been modified by hook
		if (empty($reshook) && $action != 'presend') {
			if (empty($user->socid)) {
				if (!empty($object->email)) {
					$langs->load("mails");
					print '<div class="inline-block divButAction"><a class="butAction" href="'.$_SERVER['PHP_SELF'].'?id='.$object->id.'&action=presend&mode=init#formmailbeforetitle">'.$langs->trans('SendMail').'</a></div>';
				} else {
					$langs->load("mails");
					print '<div class="inline-block divButAction"><a class="butActionRefused" href="#" title="'.dol_escape_htmltag($langs->trans("NoEMail")).'">'.$langs->trans('SendMail').'</a></div>';
				}
			}

			if ($user->hasRight('societe', 'contact', 'creer')) {
				print '<a class="butAction" href="'.$_SERVER['PHP_SELF'].'?id='.$object->id.'&action=edit&token='.newToken().'">'.$langs->trans('Modify').'</a>';
			}

			// Activer
			if ($object->statut == 0 && $user->hasRight('societe', 'contact', 'creer')) {
				print '<a class="butAction" href="'.$_SERVER['PHP_SELF'].'?id='.$object->id.'&action=enable&token='.newToken().'">'.$langs->trans("Reactivate").'</a>';
			}
			// Desactiver
			if ($object->statut == 1 && $user->hasRight('societe', 'contact', 'creer')) {
				print '<a class="butActionDelete" href="'.$_SERVER['PHP_SELF'].'?action=disable&id='.$object->id.'&token='.newToken().'">'.$langs->trans("DisableUser").'</a>';
			}

			// Delete
			if ($user->hasRight('societe', 'contact', 'supprimer')) {
				print dolGetButtonAction($langs->trans("Delete"), '', 'delete', $_SERVER["PHP_SELF"].'?id='.$object->id.'&action=delete&token='.newToken().($backtopage ? '&backtopage='.urlencode($backtopage) : ''), 'delete', $user->hasRight('societe', 'contact', 'supprimer'));
			}
		}

		print "</div>";

		//Select mail models is same action as presend
		if (GETPOST('modelselected')) {
			$action = 'presend';
		}

		if ($action != 'presend') {
			print '<div class="fichecenter"><div class="fichehalfleft">';

			print '</div><div class="fichehalfright">';

			$MAXEVENT = 10;

			$morehtmlright = dolGetButtonTitle($langs->trans('SeeAll'), '', 'fa fa-bars imgforviewmode', DOL_URL_ROOT.'/contact/agenda.php?id='.$object->id);

			// List of actions on element
			include_once DOL_DOCUMENT_ROOT.'/core/class/html.formactions.class.php';
			$formactions = new FormActions($db);
			$somethingshown = $formactions->showactions($object, 'contact', $object->socid, 1, '', $MAXEVENT, '', $morehtmlright); // Show all action for thirdparty

			print '</div></div>';
		}

		// Presend form
		$modelmail = 'contact';
		$defaulttopic = 'Information';
		$diroutput = $conf->societe->dir_output.'/contact/';
		$trackid = 'ctc'.$object->id;

		include DOL_DOCUMENT_ROOT.'/core/tpl/card_presend.tpl.php';
	}
}


llxFooter();

$db->close();<|MERGE_RESOLUTION|>--- conflicted
+++ resolved
@@ -1,18 +1,4 @@
 <?php
-<<<<<<< HEAD
-/* Copyright (C) 2004-2005  Rodolphe Quiedeville    <rodolphe@quiedeville.org>
- * Copyright (C) 2004-2019  Laurent Destailleur     <eldy@users.sourceforge.net>
- * Copyright (C) 2004       Benoit Mortier          <benoit.mortier@opensides.be>
- * Copyright (C) 2005-2017  Regis Houssin           <regis.houssin@inodbox.com>
- * Copyright (C) 2007       Franky Van Liedekerke   <franky.van.liedekerke@telenet.be>
- * Copyright (C) 2013       Florian Henry           <florian.henry@open-concept.pro>
- * Copyright (C) 2013-2016  Alexandre Spangaro      <aspangaro@open-dsi.fr>
- * Copyright (C) 2014       Juanjo Menent           <jmenent@2byte.es>
- * Copyright (C) 2015       Jean-François Ferry     <jfefe@aternatik.fr>
- * Copyright (C) 2018-2023  Frédéric France         <frederic.france@netlogic.fr>
- * Copyright (C) 2019       Josep Lluís Amador      <joseplluis@lliuretic.cat>
- * Copyright (C) 2020       Open-Dsi     			<support@open-dsi.fr>
-=======
 /* Copyright (C) 2004-2005	Rodolphe Quiedeville		<rodolphe@quiedeville.org>
  * Copyright (C) 2004-2019	Laurent Destailleur			<eldy@users.sourceforge.net>
  * Copyright (C) 2004		Benoit Mortier				<benoit.mortier@opensides.be>
@@ -25,7 +11,6 @@
  * Copyright (C) 2018-2024	Frédéric France				<frederic.france@free.fr>
  * Copyright (C) 2019		Josep Lluís Amador			<joseplluis@lliuretic.cat>
  * Copyright (C) 2020		Open-Dsi					<support@open-dsi.fr>
->>>>>>> cc80841a
  * Copyright (C) 2024		MDW							<mdeweerd@users.noreply.github.com>
  *
  * This program is free software; you can redistribute it and/or modify
@@ -79,11 +64,7 @@
 $id = GETPOSTINT('id');
 $socid = GETPOSTINT('socid');
 
-<<<<<<< HEAD
-// Initialize technical object
-=======
 // Initialize a technical object
->>>>>>> cc80841a
 $object = new Contact($db);
 $extrafields = new ExtraFields($db);
 
@@ -598,11 +579,7 @@
 }
 $help_url = 'EN:Module_Third_Parties|FR:Module_Tiers|ES:Empresas';
 
-<<<<<<< HEAD
-llxHeader('', $title, $help_url);
-=======
 llxHeader('', $title, $help_url, '', 0, 0, '', '', '', 'mod-societe page-contact-card');
->>>>>>> cc80841a
 
 $countrynotdefined = $langs->trans("ErrorSetACountryFirst").' ('.$langs->trans("SeeAbove").')';
 
@@ -743,12 +720,9 @@
 			// Job position
 			print '<tr><td><label for="title">'.$langs->trans("PostOrFunction").'</label></td>';
 			print '<td colspan="3"><input name="poste" id="title" type="text" class="minwidth100" maxlength="255" value="'.dol_escape_htmltag(GETPOSTISSET("poste") ? GETPOST("poste", 'alphanohtml') : $object->poste).'"></td>';
-<<<<<<< HEAD
-=======
 
 			$colspan = ($conf->browser->layout == 'phone' ? 2 : 4);
 			print '<tr><td'.($colspan ? ' colspan="'.$colspan.'"' : '').'><hr></td></tr>';
->>>>>>> cc80841a
 
 			$colspan = 3;
 			if ($conf->use_javascript_ajax && $socid > 0) {
@@ -889,15 +863,11 @@
 
 			// Social network
 			if (isModEnabled('socialnetworks')) {
-<<<<<<< HEAD
-				$object->showSocialNetwork($socialnetworks, ($conf->browser->layout == 'phone' ? 2 : 4));
-=======
 				$colspan = ($conf->browser->layout == 'phone' ? 2 : 4);
 
 				$object->showSocialNetwork($socialnetworks, $colspan);
 
 				print '<tr><td'.($colspan ? ' colspan="'.$colspan.'"' : '').'><hr></td></tr>';
->>>>>>> cc80841a
 			}
 
 			// Visibility
@@ -906,11 +876,7 @@
 			print $form->selectarray('priv', $selectarray, (GETPOST("priv", 'alpha') ? GETPOST("priv", 'alpha') : $object->priv), 0);
 			print '</td></tr>';
 
-<<<<<<< HEAD
-			//Default language
-=======
 			// Default language
->>>>>>> cc80841a
 			if (getDolGlobalInt('MAIN_MULTILANGS')) {
 				print '<tr><td>'.$form->editfieldkey('DefaultLang', 'default_lang', '', $object, 0).'</td><td colspan="3" class="maxwidthonsmartphone">'."\n";
 				print img_picto('', 'language', 'class="pictofixedwidth"').$formadmin->select_language(GETPOST('default_lang', 'alpha') ? GETPOST('default_lang', 'alpha') : ($object->default_lang ? $object->default_lang : ''), 'default_lang', 0, 0, 1, 0, 0, 'maxwidth200onsmartphone');
@@ -1007,13 +973,8 @@
 								console.log("Set state_id to '.dol_escape_js((string) $objsoc->state_id).'");
 								$(\'select[name="state_id"]\').val("'.dol_escape_js((string) $objsoc->state_id).'").trigger("change");
 								/* set country at end because it will trigger page refresh */
-<<<<<<< HEAD
-								console.log("Set country id to '.dol_escape_js($objsoc->country_id).'");
-								$(\'select[name="country_id"]\').val("'.dol_escape_js($objsoc->country_id).'").trigger("change");   /* trigger required to update select2 components */
-=======
 								console.log("Set country id to '.dol_escape_js((string) $objsoc->country_id).'");
 								$(\'select[name="country_id"]\').val("'.dol_escape_js((string) $objsoc->country_id).'").trigger("change");   /* trigger required to update select2 components */
->>>>>>> cc80841a
 							});
 						})'."\n";
 				print '</script>'."\n";
@@ -1190,15 +1151,11 @@
 
 			// Social network
 			if (isModEnabled('socialnetworks')) {
-<<<<<<< HEAD
-				$object->showSocialNetwork($socialnetworks, ($conf->browser->layout == 'phone' ? 2 : 4));
-=======
 				$colspan = ($conf->browser->layout == 'phone' ? 2 : 4);
 
 				$object->showSocialNetwork($socialnetworks, $colspan);
 
 				print '<tr><td'.($colspan ? ' colspan="'.$colspan.'"' : '').'><hr></td></tr>';
->>>>>>> cc80841a
 			}
 
 			// Visibility
@@ -1457,19 +1414,11 @@
 
 
 		print '<div class="fichehalfright">';
-<<<<<<< HEAD
 
 		print '<div class="underbanner clearboth"></div>';
 		print '<table class="border tableforfield centpercent">';
 
 
-=======
-
-		print '<div class="underbanner clearboth"></div>';
-		print '<table class="border tableforfield centpercent">';
-
-
->>>>>>> cc80841a
 		if (getDolGlobalString('THIRDPARTY_ENABLE_PROSPECTION_ON_ALTERNATIVE_ADRESSES')) {
 			if ($object->thirdparty->client == 2 || $object->thirdparty->client == 3) {
 				// Level of prospect
