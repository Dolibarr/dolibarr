--- conflicted
+++ resolved
@@ -206,11 +206,7 @@
 		}
 
 		$object->entity = (GETPOSTISSET('entity') ? GETPOST('entity', 'int') : $conf->entity);
-<<<<<<< HEAD
-		$object->socid = GETPOSTINT("socid");
-=======
 		$object->socid = $socid;
->>>>>>> eccc6005
 		$object->lastname = (string) GETPOST("lastname", 'alpha');
 		$object->firstname = (string) GETPOST("firstname", 'alpha');
 		$object->civility_code = (string) GETPOST("civility_code", 'alpha');
