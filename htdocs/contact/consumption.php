<?php
/* Copyright (C) 2012-2013 Philippe Berthet     <berthet@systune.be>
 * Copyright (C) 2004-2016 Laurent Destailleur  <eldy@users.sourceforge.net>
 * Copyright (C) 2013-2015 Juanjo Menent		<jmenent@2byte.es>
 * Copyright (C) 2015      Marcos García        <marcosgdf@gmail.com>
 * Copyright (C) 2015-2017 Ferran Marcet		<fmarcet@2byte.es>
 *
 * This program is free software; you can redistribute it and/or modify
 * it under the terms of the GNU General Public License as published by
 * the Free Software Foundation; either version 3 of the License, or
 * (at your option) any later version.
 *
 * This program is distributed in the hope that it will be useful,
 * but WITHOUT ANY WARRANTY; without even the implied warranty of
 * MERCHANTABILITY or FITNESS FOR A PARTICULAR PURPOSE.  See the
 * GNU General Public License for more details.
 *
 * You should have received a copy of the GNU General Public License
 * along with this program. If not, see <http://www.gnu.org/licenses/>.
 */

/**
 *	\file       htdocs/societe/consumption.php
 *  \ingroup    societe
 *	\brief      Add a tab on thirpdarty view to list all products/services bought or sells by thirdparty
 */

require "../main.inc.php";
require_once DOL_DOCUMENT_ROOT.'/core/lib/contact.lib.php';
require_once DOL_DOCUMENT_ROOT.'/core/class/html.formother.class.php';
require_once DOL_DOCUMENT_ROOT.'/core/lib/date.lib.php';
require_once DOL_DOCUMENT_ROOT.'/fourn/class/fournisseur.class.php';
require_once DOL_DOCUMENT_ROOT.'/contact/class/contact.class.php';

// Security check
$id = GETPOST('id', 'int');

$result = restrictedArea($user, 'contact', $id, 'socpeople&societe');
$object = new Contact($db);
if ($id > 0) $object->fetch($id);
if(empty($object->thirdparty)) $object->fetch_thirdparty();
$socid = $object->thirdparty->id;

// Sort & Order fields
$limit = GETPOST('limit', 'int')?GETPOST('limit', 'int'):$conf->liste_limit;
$sortfield = GETPOST("sortfield", 'alpha');
$sortorder = GETPOST("sortorder", 'alpha');
$page = GETPOST("page", 'int');
if (empty($page) || $page == -1) { $page = 0; }     // If $page is not defined, or '' or -1
$offset = $limit * $page;
$pageprev = $page - 1;
$pagenext = $page + 1;
if (! $sortorder) $sortorder='DESC';
if (! $sortfield) $sortfield='dateprint';

// Search fields
$sref=GETPOST("sref");
$sprod_fulldescr=GETPOST("sprod_fulldescr");
$month	= GETPOST('month', 'int');
$year	= GETPOST('year', 'int');

// Clean up on purge search criteria ?
if (GETPOST('button_removefilter_x', 'alpha') || GETPOST('button_removefilter.x', 'alpha') || GETPOST('button_removefilter', 'alpha')) // Both test are required to be compatible with all browsers
{
    $sref='';
    $sprod_fulldescr='';
    $year='';
    $month='';
}
// Customer or supplier selected in drop box
$thirdTypeSelect = GETPOST("third_select_id");
$type_element = GETPOST('type_element')?GETPOST('type_element'):'';

// Load translation files required by the page
$langs->loadLangs(array("companies", "bills", "orders", "suppliers", "propal", "interventions", "contracts", "products"));

// Initialize technical object to manage hooks of page. Note that conf->hooks_modules contains array of hook context
$hookmanager->initHooks(array('consumptioncontact'));


/*
 * Actions
 */

$parameters=array('id'=>$id);
$reshook=$hookmanager->executeHooks('doActions', $parameters, $object, $action);    // Note that $action and $object may have been modified by some hooks
if ($reshook < 0) setEventMessages($hookmanager->error, $hookmanager->errors, 'errors');


/*
 * View
 */
$form = new Form($db);
$formother = new FormOther($db);
$productstatic=new Product($db);
$objsoc = new Societe($db);

$title = (! empty($conf->global->SOCIETE_ADDRESSES_MANAGEMENT) ? $langs->trans("Contacts") : $langs->trans("ContactsAddresses"));
$help_url='EN:Module_Third_Parties|FR:Module_Tiers|ES:Empresas';
llxHeader('', $title, $help_url);

if (empty($id))
{
	dol_print_error($db);
	exit;
}

$head = contact_prepare_head($object);
dol_fiche_head($head, 'consumption', $langs->trans("ContactsAddresses"), -1, 'contact');

$linkback = '<a href="'.DOL_URL_ROOT.'/contact/list.php?restore_lastsearch_values=1">'.$langs->trans("BackToList").'</a>';

$morehtmlref='<div class="refidno">';
if (empty($conf->global->SOCIETE_DISABLE_CONTACTS))
{
    $objsoc->fetch($socid);
    // Thirdparty
    $morehtmlref.=$langs->trans('ThirdParty') . ' : ';
    if ($objsoc->id > 0) $morehtmlref.=$objsoc->getNomUrl(1, 'contact');
    else $morehtmlref.=$langs->trans("ContactNotLinkedToCompany");
}
$morehtmlref.='</div>';

dol_banner_tab($object, 'id', $linkback, ($user->societe_id?0:1), 'rowid', 'nom', $morehtmlref);

print '<div class="fichecenter">';

print '<div class="underbanner clearboth"></div>';
print '<table class="border" width="100%">';

// Civility
print '<tr><td class="titlefield">'.$langs->trans("UserTitle").'</td><td>';
print $object->getCivilityLabel();
print '</td></tr>';

if ($object->thirdparty->client)
{
	$thirdTypeArray['customer']=$langs->trans("customer");
	if ($conf->propal->enabled && $user->rights->propal->lire) $elementTypeArray['propal']=$langs->transnoentitiesnoconv('Proposals');
	if ($conf->commande->enabled && $user->rights->commande->lire) $elementTypeArray['order']=$langs->transnoentitiesnoconv('Orders');
	if ($conf->facture->enabled && $user->rights->facture->lire) $elementTypeArray['invoice']=$langs->transnoentitiesnoconv('Invoices');
	if ($conf->contrat->enabled && $user->rights->contrat->lire) $elementTypeArray['contract']=$langs->transnoentitiesnoconv('Contracts');
}

if ($conf->ficheinter->enabled && $user->rights->ficheinter->lire) $elementTypeArray['fichinter']=$langs->transnoentitiesnoconv('Interventions');

if ($object->thirdparty->fournisseur)
{
	$thirdTypeArray['supplier']=$langs->trans("supplier");
	if ($conf->fournisseur->enabled && $user->rights->fournisseur->facture->lire) $elementTypeArray['supplier_invoice']=$langs->transnoentitiesnoconv('SuppliersInvoices');
	if ($conf->fournisseur->enabled && $user->rights->fournisseur->commande->lire) $elementTypeArray['supplier_order']=$langs->transnoentitiesnoconv('SuppliersOrders');

    // There no contact type for supplier proposals
//	if ($conf->fournisseur->enabled && $user->rights->supplier_proposal->lire) $elementTypeArray['supplier_proposal']=$langs->transnoentitiesnoconv('SupplierProposals');
}

print '</table>';

print '</div>';

dol_fiche_end();
print '<br>';


print '<form method="POST" action="'.$_SERVER['PHP_SELF'].'?id='.$id.'">';
print '<input type="hidden" name="token" value="'.$_SESSION['newtoken'].'">';

$sql_select='';
if ($type_element == 'fichinter')
{ 	// Customer : show products from invoices
	require_once DOL_DOCUMENT_ROOT.'/fichinter/class/fichinter.class.php';
	$documentstatic=new Fichinter($db);
	$sql_select = 'SELECT f.rowid as doc_id, f.ref as doc_number, \'1\' as doc_type, f.datec as dateprint, f.fk_statut as status, tc.libelle, ';
	$tables_from = MAIN_DB_PREFIX.'fichinterdet d';
    $tables_from.= ' LEFT JOIN '.MAIN_DB_PREFIX.'fichinter as f ON d.fk_fichinter=f.rowid';
    $tables_from.= ' INNER JOIN '.MAIN_DB_PREFIX.'element_contact ec ON ec.element_id=f.rowid';
    $tables_from.= ' INNER JOIN '.MAIN_DB_PREFIX."c_type_contact tc ON (ec.fk_c_type_contact=tc.rowid and tc.element='fichinter' and tc.source='external' and tc.active=1)";
	$where = ' WHERE f.entity IN ('.getEntity('ficheinter').')';
	$dateprint = 'f.datec';
	$doc_number='f.ref';
}
if ($type_element == 'invoice')
{ 	// Customer : show products from invoices
	require_once DOL_DOCUMENT_ROOT.'/compta/facture/class/facture.class.php';
	$documentstatic=new Facture($db);
	$sql_select = 'SELECT f.rowid as doc_id, f.ref as doc_number, f.type as doc_type, f.datef as dateprint, f.fk_statut as status, f.paye as paid, tc.libelle, ';
	$tables_from = MAIN_DB_PREFIX.'facturedet d';
    $tables_from.= ' LEFT JOIN '.MAIN_DB_PREFIX.'facture as f ON d.fk_facture=f.rowid';
    $tables_from.= ' LEFT JOIN '.MAIN_DB_PREFIX.'product p ON d.fk_product=p.rowid';
    $tables_from.= ' INNER JOIN '.MAIN_DB_PREFIX.'element_contact ec ON ec.element_id=f.rowid';
    $tables_from.= ' INNER JOIN '.MAIN_DB_PREFIX."c_type_contact tc ON (ec.fk_c_type_contact=tc.rowid and tc.element='facture' and tc.source='external' and tc.active=1)";
	$where = " WHERE f.entity IN (".getEntity('invoice').")";
	$dateprint = 'f.datef';
	$doc_number='f.ref';
	$thirdTypeSelect='customer';
}
if ($type_element == 'propal')
{
	require_once DOL_DOCUMENT_ROOT.'/comm/propal/class/propal.class.php';
	$documentstatic=new Propal($db);
	$sql_select = 'SELECT c.rowid as doc_id, c.ref as doc_number, \'1\' as doc_type, c.datep as dateprint, c.fk_statut as status, tc.libelle, ';
	$tables_from = MAIN_DB_PREFIX.'propaldet d';
    $tables_from.= ' LEFT JOIN '.MAIN_DB_PREFIX.'propal as c ON d.fk_propal=c.rowid';
    $tables_from.= ' LEFT JOIN '.MAIN_DB_PREFIX.'product p ON d.fk_product=p.rowid';
    $tables_from.= ' INNER JOIN '.MAIN_DB_PREFIX.'element_contact ec ON ec.element_id=c.rowid';
    $tables_from.= ' INNER JOIN '.MAIN_DB_PREFIX."c_type_contact tc ON (ec.fk_c_type_contact=tc.rowid and tc.element='propal' and tc.source='external' and tc.active=1)";
	$where = ' WHERE c.entity IN ('.getEntity('propal').')';
	$datePrint = 'c.datep';
	$doc_number='c.ref';
	$thirdTypeSelect='customer';
}
if ($type_element == 'order')
{
	require_once DOL_DOCUMENT_ROOT.'/commande/class/commande.class.php';
	$documentstatic=new Commande($db);
	$sql_select = 'SELECT c.rowid as doc_id, c.ref as doc_number, \'1\' as doc_type, c.date_commande as dateprint, c.fk_statut as status, tc.libelle, ';
	$tables_from = MAIN_DB_PREFIX.'commandedet d';
    $tables_from.= ' LEFT JOIN '.MAIN_DB_PREFIX.'commande as c ON d.fk_commande=c.rowid';
    $tables_from.= ' LEFT JOIN '.MAIN_DB_PREFIX.'product p ON d.fk_product=p.rowid';
    $tables_from.= ' INNER JOIN '.MAIN_DB_PREFIX.'element_contact ec ON ec.element_id=c.rowid';
    $tables_from.= ' INNER JOIN '.MAIN_DB_PREFIX."c_type_contact tc ON (ec.fk_c_type_contact=tc.rowid and tc.element='commande' and tc.source='external' and tc.active=1)";
	$where = ' WHERE c.entity IN ('.getEntity('order').')';
	$dateprint = 'c.date_commande';
	$doc_number='c.ref';
	$thirdTypeSelect='customer';
}
if ($type_element == 'supplier_invoice')
{ 	// Supplier : Show products from invoices.
	require_once DOL_DOCUMENT_ROOT.'/fourn/class/fournisseur.facture.class.php';
	$documentstatic=new FactureFournisseur($db);
	$sql_select = 'SELECT f.rowid as doc_id, f.ref as doc_number, \'1\' as doc_type, f.datef as dateprint, f.fk_statut as status, f.paye as paid, tc.libelle, ';
	$tables_from = MAIN_DB_PREFIX.'facture_fourn_det d';
    $tables_from.= ' LEFT JOIN '.MAIN_DB_PREFIX.'facture_fourn as f ON d.fk_facture_fourn=f.rowid';
    $tables_from.= ' LEFT JOIN '.MAIN_DB_PREFIX.'product p ON d.fk_product=p.rowid';
    $tables_from.= ' INNER JOIN '.MAIN_DB_PREFIX.'element_contact ec ON ec.element_id=f.rowid';
    $tables_from.= ' INNER JOIN '.MAIN_DB_PREFIX."c_type_contact tc ON (ec.fk_c_type_contact=tc.rowid and tc.element='invoice_supplier' and tc.source='external' and tc.active=1)";
	$where = ' WHERE f.entity IN ('.getEntity($documentstatic->element).')';
	$dateprint = 'f.datef';
	$doc_number='f.ref';
	$thirdTypeSelect='supplier';
}
//if ($type_element == 'supplier_proposal')
//{
//    require_once DOL_DOCUMENT_ROOT.'/supplier_proposal/class/supplier_proposal.class.php';
//    $documentstatic=new SupplierProposal($db);
//    $sql_select = 'SELECT c.rowid as doc_id, c.ref as doc_number, \'1\' as doc_type, c.date_valid as dateprint, c.fk_statut as status, ';
//    $tables_from = MAIN_DB_PREFIX."supplier_proposal as c,".MAIN_DB_PREFIX."supplier_proposaldet as d";
//    $where = " WHERE c.fk_soc = s.rowid AND s.rowid = ".$socid;
//    $where.= " AND d.fk_supplier_proposal = c.rowid";
//    $where.= " AND c.entity = ".$conf->entity;
//    $dateprint = 'c.date_valid';
//    $doc_number='c.ref';
//    $thirdTypeSelect='supplier';
//}
if ($type_element == 'supplier_order')
{ 	// Supplier : Show products from orders.
	require_once DOL_DOCUMENT_ROOT.'/fourn/class/fournisseur.commande.class.php';
	$documentstatic=new CommandeFournisseur($db);
	$sql_select = 'SELECT c.rowid as doc_id, c.ref as doc_number, \'1\' as doc_type, c.date_valid as dateprint, c.fk_statut as status, tc.libelle, ';
	$tables_from = MAIN_DB_PREFIX.'commande_fournisseurdet d';
    $tables_from.= ' LEFT JOIN '.MAIN_DB_PREFIX.'commande_fournisseur as c ON d.fk_commande=c.rowid';
    $tables_from.= ' LEFT JOIN '.MAIN_DB_PREFIX.'product p ON d.fk_product=p.rowid';
    $tables_from.= ' INNER JOIN '.MAIN_DB_PREFIX.'element_contact ec ON ec.element_id=c.rowid';
    $tables_from.= ' INNER JOIN '.MAIN_DB_PREFIX."c_type_contact tc ON (ec.fk_c_type_contact=tc.rowid and tc.element='order_supplier' and tc.source='external' and tc.active=1)";
	$where = ' WHERE c.entity IN ('.getEntity($documentstatic->element).')';
	$dateprint = 'c.date_valid';
	$doc_number='c.ref';
	$thirdTypeSelect='supplier';
}
if ($type_element == 'contract')
{ 	// Order
	require_once DOL_DOCUMENT_ROOT.'/contrat/class/contrat.class.php';
	$documentstatic=new Contrat($db);
	$documentstaticline=new ContratLigne($db);
	$sql_select = 'SELECT c.rowid as doc_id, c.ref as doc_number, \'1\' as doc_type, c.date_contrat as dateprint, d.statut as status, tc.libelle, ';
	$tables_from = MAIN_DB_PREFIX.'contratdet d';
    $tables_from.= ' LEFT JOIN '.MAIN_DB_PREFIX.'contrat as c ON d.fk_contrat=c.rowid';
    $tables_from.= ' LEFT JOIN '.MAIN_DB_PREFIX.'product p ON d.fk_product=p.rowid';
    $tables_from.= ' INNER JOIN '.MAIN_DB_PREFIX.'element_contact ec ON ec.element_id=c.rowid';
    $tables_from.= ' INNER JOIN '.MAIN_DB_PREFIX."c_type_contact tc ON (ec.fk_c_type_contact=tc.rowid and tc.element='contrat' and tc.source='external' and tc.active=1)";
	$where = ' WHERE c.entity IN ('.getEntity('contrat').')';
	$dateprint = 'c.date_valid';
	$doc_number='c.ref';
	$thirdTypeSelect='customer';
}

$parameters=array();
$reshook=$hookmanager->executeHooks('printFieldListSelect', $parameters);    // Note that $action and $object may have been modified by hook

if (!empty($sql_select))
{
	$sql = $sql_select;
	$sql.= ' d.description as description';
	if ($type_element != 'fichinter' && $type_element != 'contract' && $type_element != 'supplier_proposal') $sql.= ', d.label, d.fk_product as product_id, d.fk_product as fk_product, d.info_bits, d.date_start, d.date_end, d.qty, d.qty as prod_qty, d.total_ht as total_ht, ';
	if ($type_element == 'supplier_proposal') $sql.= ', d.label, d.fk_product as product_id, d.fk_product as fk_product, d.info_bits, d.qty, d.qty as prod_qty, d.total_ht as total_ht, ';
	if ($type_element == 'contract') $sql.= ', d.label, d.fk_product as product_id, d.fk_product as fk_product, d.info_bits, d.date_ouverture as date_start, d.date_cloture as date_end, d.qty, d.qty as prod_qty, d.total_ht as total_ht, ';
	if ($type_element != 'fichinter') $sql.= ' p.ref as ref, p.rowid as prod_id, p.rowid as fk_product, p.fk_product_type as prod_type, p.fk_product_type as fk_product_type, p.entity as pentity';
	$sql.= " ";
	if ($type_element != 'fichinter') $sql.= ", p.ref as prod_ref, p.label as product_label";
	$sql.= " FROM "/*.MAIN_DB_PREFIX."societe as s, "*/.$tables_from;
//	if ($type_element != 'fichinter') $sql.= ' LEFT JOIN '.MAIN_DB_PREFIX.'product as p ON d.fk_product = p.rowid ';
	$sql.= $where;
	if ($month > 0) {
		if ($year > 0) {
			$start = dol_mktime(0, 0, 0, $month, 1, $year);
			$end = dol_time_plus_duree($start, 1, 'm') - 1;
			$sql.= " AND ".$dateprint." BETWEEN '".$db->idate($start)."' AND '".$db->idate($end)."'";
		} else {
			$sql.= " AND date_format(".$dateprint.", '%m') = '".sprintf('%02d', $month)."'";
		}
	} elseif ($year > 0) {
		$start = dol_mktime(0, 0, 0, 1, 1, $year);
		$end = dol_time_plus_duree($start, 1, 'y') - 1;
		$sql.= " AND ".$dateprint." BETWEEN '".$db->idate($start)."' AND '".$db->idate($end)."'";
	}
	if ($sref) $sql.= " AND ".$doc_number." LIKE '%".$db->escape($sref)."%'";
	if ($sprod_fulldescr)
	{
	    $sql.= " AND (d.description LIKE '%".$db->escape($sprod_fulldescr)."%'";
	    if (GETPOST('type_element') != 'fichinter') $sql.= " OR p.ref LIKE '%".$db->escape($sprod_fulldescr)."%'";
	    if (GETPOST('type_element') != 'fichinter') $sql.= " OR p.label LIKE '%".$db->escape($sprod_fulldescr)."%'";
	    $sql.=")";
	}
	$sql.= $db->order($sortfield, $sortorder);
	$resql=$db->query($sql);
	$totalnboflines = $db->num_rows($resql);

	$sql.= $db->plimit($limit + 1, $offset);
}

$disabled=0;
$showempty=2;
if (empty($elementTypeArray) && ! $object->thirdparty->client && ! $object->thirdparty->fournisseur) {
    $showempty=$langs->trans("ThirdpartyNotCustomerNotSupplierSoNoRef");
    $disabled=1;
}

// Define type of elements
$typeElementString = $form->selectarray("type_element", $elementTypeArray, GETPOST('type_element'), $showempty, 0, 0, '', 0, 0, $disabled, '', 'maxwidth150onsmartphone');
$button = '<input type="submit" class="button" name="button_third" value="'.dol_escape_htmltag($langs->trans("Search")).'" title="'.dol_escape_htmltag($langs->trans("Search")).'">';

$param='';
$param.="&sref=".urlencode($sref);
$param.="&month=".urlencode($month);
$param.="&year=".urlencode($year);
$param.="&sprod_fulldescr=".urlencode($sprod_fulldescr);
$param.="&socid=".urlencode($socid);
$param.="&type_element=".urlencode($type_element);

$total_qty=0;

if ($sql_select)
{
	$resql=$db->query($sql);
	if (!$resql) dol_print_error($db);

	$num = $db->num_rows($resql);

	$param="&socid=".$socid."&type_element=".$type_element;
    if (! empty($contextpage) && $contextpage != $_SERVER["PHP_SELF"]) $param.='&contextpage='.$contextpage;
	if ($limit > 0 && $limit != $conf->liste_limit) $param.='&limit='.$limit;
	if ($sprod_fulldescr) $param.= "&sprod_fulldescr=".urlencode($sprod_fulldescr);
	if ($sref) $param.= "&sref=".urlencode($sref);
	if ($month) $param.= "&month=".$month;
	if ($year) $param.= "&year=".$year;
	if ($optioncss != '') $param.='&optioncss='.$optioncss;

    print_barre_liste($langs->trans('ProductsIntoElements').' '.$typeElementString.' '.$button, $page, $_SERVER["PHP_SELF"], $param, $sortfield, $sortorder, '', $num, $totalnboflines, '', 0, '', '', $limit);

    print '<div class="div-table-responsive-no-min">';
    print '<table class="liste" width="100%">'."\n";

    // Filters
    print '<tr class="liste_titre">';
    print '<td class="liste_titre" align="left">';
    print '<input class="flat" type="text" name="sref" size="8" value="'.$sref.'">';
    print '</td>';
    print '<td class="liste_titre nowrap center">'; // date
    print $formother->select_month($month?$month:-1, 'month', 1, 0, 'valignmiddle');
    $formother->select_year($year?$year:-1, 'year', 1, 20, 1);
    print '</td>';
    print '<td class="liste_titre" align="center">';
    print '</td>';
    print '<td class="liste_titre" align="left">';
    print '<input class="flat" type="text" name="sprod_fulldescr" size="15" value="'.dol_escape_htmltag($sprod_fulldescr).'">';
    print '</td>';
    print '<td class="liste_titre" align="center">';    // TODO: Add filters !
    print '</td>';
    print '<td class="liste_titre" align="center">';
    print '</td>';
    print '<td class="liste_titre" align="center">';
    print '</td>';
    print '<td class="liste_titre" align="right">';
    $searchpicto=$form->showFilterAndCheckAddButtons(0);
    print $searchpicto;
    print '</td>';
    print '</tr>';

    // Titles with sort buttons
    print '<tr class="liste_titre">';
    print_liste_field_titre('Ref', $_SERVER['PHP_SELF'], 'doc_number', '', $param, 'align="left"', $sortfield, $sortorder);
    print_liste_field_titre('Date', $_SERVER['PHP_SELF'], 'dateprint', '', $param, 'align="center" width="150"', $sortfield, $sortorder);
    print_liste_field_titre('Status', $_SERVER['PHP_SELF'], 'fk_statut', '', $param, 'align="center"', $sortfield, $sortorder);
    print_liste_field_titre('Product', $_SERVER['PHP_SELF'], '', '', $param, 'align="left"', $sortfield, $sortorder);
    print_liste_field_titre('ContactType', $_SERVER['PHP_SELF'], '', '', $param, 'align="left"', $sortfield, $sortorder);
    print_liste_field_titre('Quantity', $_SERVER['PHP_SELF'], 'prod_qty', '', $param, 'align="right"', $sortfield, $sortorder);
    print_liste_field_titre('TotalHT', $_SERVER['PHP_SELF'], 'total_ht', '', $param, 'align="right"', $sortfield, $sortorder);
    print_liste_field_titre('UnitPrice', $_SERVER['PHP_SELF'], '', '', $param, 'align="right"', $sortfield, $sortorder);
    print "</tr>\n";


	$i = 0;
	while (($objp = $db->fetch_object($resql)) && $i < min($num, $limit))
	{
		$documentstatic->id=$objp->doc_id;
		$documentstatic->ref=$objp->doc_number;
		$documentstatic->type=$objp->doc_type;
		$documentstatic->fk_statut=$objp->status;
		$documentstatic->fk_status=$objp->status;
		$documentstatic->statut=$objp->status;
		$documentstatic->status=$objp->status;
		$documentstatic->paye=$objp->paid;

		if (is_object($documentstaticline)) $documentstaticline->statut=$objp->status;

		print '<tr class="oddeven">';
		print '<td class="nobordernopadding nowrap" width="100">';
		print $documentstatic->getNomUrl(1);
		print '</td>';
		print '<td align="center" width="80">'.dol_print_date($db->jdate($objp->dateprint), 'day').'</td>';

		// Status
		print '<td align="center">';
		if ($type_element == 'contract')
		{
			print $documentstaticline->getLibStatut(2);
		}
		else
		{
			print $documentstatic->getLibStatut(2);
		}
		print '</td>';

		print '<td>';

		// Define text, description and type
		$text=''; $description=''; $type=0;

		// Code to show product duplicated from commonobject->printObjectLine
		if ($objp->fk_product > 0)
		{
			$product_static = new Product($db);

			$product_static->type=$objp->fk_product_type;
			$product_static->id=$objp->fk_product;
			$product_static->ref=$objp->ref;
			$product_static->entity=$objp->pentity;
			$text=$product_static->getNomUrl(1);
		}

		// Product
		if ($objp->fk_product > 0)
		{
			// Define output language
			if (! empty($conf->global->MAIN_MULTILANGS) && ! empty($conf->global->PRODUIT_TEXTS_IN_THIRDPARTY_LANGUAGE))
			{
				$prod = new Product($db);
				$prod->fetch($objp->fk_product);

				$outputlangs = $langs;
				$newlang='';
				if (empty($newlang) && GETPOST('lang_id', 'aZ09')) $newlang=GETPOST('lang_id', 'aZ09');
				if (empty($newlang)) $newlang=$object->default_lang;
				if (! empty($newlang))
				{
					$outputlangs = new Translate("", $conf);
					$outputlangs->setDefaultLang($newlang);
				}

				$label = (! empty($prod->multilangs[$outputlangs->defaultlang]["label"])) ? $prod->multilangs[$outputlangs->defaultlang]["label"] : $objp->product_label;
			}
			else
			{
				$label = $objp->product_label;
			}

			$text.= ' - '.(! empty($objp->label)?$objp->label:$label);
			$description=(! empty($conf->global->PRODUIT_DESC_IN_FORM)?'':dol_htmlentitiesbr($objp->description));
		}

<<<<<<< HEAD
		if (($objp->info_bits & 2) == 2) {
=======
		if (($objp->info_bits & 2) == 2)
		{
>>>>>>> 42bb96dc
			print '<a href="'.DOL_URL_ROOT.'/comm/remx.php?id='.$object->id.'">';
			$txt='';
			print img_object($langs->trans("ShowReduc"), 'reduc').' ';
			if ($objp->description == '(DEPOSIT)') $txt=$langs->trans("Deposit");
			elseif ($objp->description == '(EXCESS RECEIVED)') $txt=$langs->trans("ExcessReceived");
			elseif ($objp->description == '(EXCESS PAID)') $txt=$langs->trans("ExcessPaid");
			//else $txt=$langs->trans("Discount");
			print $txt;
            print '</a>';
			if ($objp->description)
			{
				if ($objp->description == '(CREDIT_NOTE)' && $objp->fk_remise_except > 0)
				{
					$discount=new DiscountAbsolute($db);
					$discount->fetch($objp->fk_remise_except);
					echo ($txt?' - ':'').$langs->transnoentities("DiscountFromCreditNote", $discount->getNomUrl(0));
				}
				if ($objp->description == '(EXCESS RECEIVED)' && $objp->fk_remise_except > 0)
				{
					$discount=new DiscountAbsolute($db);
					$discount->fetch($objp->fk_remise_except);
					echo ($txt?' - ':'').$langs->transnoentities("DiscountFromExcessReceived", $discount->getNomUrl(0));
				}
				elseif ($objp->description == '(EXCESS PAID)' && $objp->fk_remise_except > 0)
				{
					$discount=new DiscountAbsolute($db);
					$discount->fetch($objp->fk_remise_except);
					echo ($txt?' - ':'').$langs->transnoentities("DiscountFromExcessPaid", $discount->getNomUrl(0));
				}
				elseif ($objp->description == '(DEPOSIT)' && $objp->fk_remise_except > 0)
				{
					$discount=new DiscountAbsolute($db);
					$discount->fetch($objp->fk_remise_except);
					echo ($txt?' - ':'').$langs->transnoentities("DiscountFromDeposit", $discount->getNomUrl(0));
					// Add date of deposit
					if (! empty($conf->global->INVOICE_ADD_DEPOSIT_DATE)) echo ' ('.dol_print_date($discount->datec).')';
				}
				else
				{
					echo ($txt?' - ':'').dol_htmlentitiesbr($objp->description);
				}
			}
		}
		else
		{
			if ($objp->fk_product > 0) {

				echo $form->textwithtooltip($text, $description, 3, '', '', $i, 0, '');

				// Show range
				echo get_date_range($objp->date_start, $objp->date_end);

				// Add description in form
				if (! empty($conf->global->PRODUIT_DESC_IN_FORM))
				{
					print (! empty($objp->description) && $objp->description!=$objp->product_label)?'<br>'.dol_htmlentitiesbr($objp->description):'';
				}
			} else {

				if (! empty($objp->label) || ! empty($objp->description))
				{
					if ($type==1) $text = img_object($langs->trans('Service'), 'service');
					else $text = img_object($langs->trans('Product'), 'product');

					if (! empty($objp->label)) {
						$text.= ' <strong>'.$objp->label.'</strong>';
						echo $form->textwithtooltip($text, dol_htmlentitiesbr($objp->description), 3, '', '', $i, 0, '');
					} else {
						echo $text.' '.dol_htmlentitiesbr($objp->description);
					}
				}

				// Show range
				echo get_date_range($objp->date_start, $objp->date_end);
			}
		}

		/*
		$prodreftxt='';
		if ($objp->prod_id > 0)
		{
			$productstatic->id = $objp->prod_id;
			$productstatic->ref = $objp->prod_ref;
			$productstatic->status = $objp->prod_type;
			$prodreftxt = $productstatic->getNomUrl(0);
			if(!empty($objp->product_label)) $prodreftxt .= ' - '.$objp->product_label;
		}
		// Show range
		$prodreftxt .= get_date_range($objp->date_start, $objp->date_end);
		// Add description in form
		if (! empty($conf->global->PRODUIT_DESC_IN_FORM))
		{
			$prodreftxt .= (! empty($objp->description) && $objp->description!=$objp->product_label)?'<br>'.dol_htmlentitiesbr($objp->description):'';
		}
		*/
		print '</td>';

		//print '<td class="left">'.$prodreftxt.'</td>';
        print '<td>'.$objp->libelle.'</td>';

		print '<td align="right">'.$objp->prod_qty.'</td>';
		$total_qty+=$objp->prod_qty;

		print '<td align="right">'.price($objp->total_ht).'</td>';
		$total_ht+=$objp->total_ht;

		print '<td align="right">'.price($objp->total_ht/(empty($objp->prod_qty)?1:$objp->prod_qty)).'</td>';

		print "</tr>\n";
		$i++;
	}

	print '<tr class="liste_total">';
	print '<td>' . $langs->trans('Total') . '</td>';
	print '<td colspan="3"></td>';
    print '<td></td>';
	print '<td align="right">' . $total_qty . '</td>';
	print '<td align="right">' . price($total_ht) . '</td>';
	print '<td align="right">' . price($total_ht/(empty($total_qty)?1:$total_qty)) . '</td>';
	print "</table>";
	print '</div>';

	if ($num > $limit) {
		print_barre_liste('', $page, $_SERVER["PHP_SELF"], $param, $sortfield, $sortorder, '', $num);
	}
	$db->free($resql);
}
elseif (empty($type_element) || $type_element == -1)
{
    print_barre_liste($langs->trans('ProductsIntoElements').' '.$typeElementString.' '.$button, $page, $_SERVER["PHP_SELF"], $param, $sortfield, $sortorder, '', $num, '', '');

    print '<table class="liste" width="100%">'."\n";
    // Titles with sort buttons
    print '<tr class="liste_titre">';
    print_liste_field_titre('Ref', $_SERVER['PHP_SELF'], 'doc_number', '', $param, 'align="left"', $sortfield, $sortorder);
    print_liste_field_titre('Date', $_SERVER['PHP_SELF'], 'dateprint', '', $param, 'align="center" width="150"', $sortfield, $sortorder);
    print_liste_field_titre('Status', $_SERVER['PHP_SELF'], 'fk_status', '', $param, 'align="center"', $sortfield, $sortorder);
    print_liste_field_titre('Product', $_SERVER['PHP_SELF'], '', '', $param, 'align="left"', $sortfield, $sortorder);
    print_liste_field_titre('Quantity', $_SERVER['PHP_SELF'], 'prod_qty', '', $param, 'align="right"', $sortfield, $sortorder);
    print "</tr>\n";

	print '<tr class="oddeven"><td class="opacitymedium" colspan="5">'.$langs->trans("SelectElementAndClick", $langs->transnoentitiesnoconv("Search")).'</td></tr>';

	print "</table>";
}
else {
    print_barre_liste($langs->trans('ProductsIntoElements').' '.$typeElementString.' '.$button, $page, $_SERVER["PHP_SELF"], $param, $sortfield, $sortorder, '', $num, '', '');

    print '<table class="liste" width="100%">'."\n";

	print '<tr class="oddeven"><td class="opacitymedium" colspan="5">'.$langs->trans("FeatureNotYetAvailable").'</td></tr>';

	print "</table>";
}

print "</form>";

// End of page
llxFooter();
$db->close();<|MERGE_RESOLUTION|>--- conflicted
+++ resolved
@@ -488,12 +488,8 @@
 			$description=(! empty($conf->global->PRODUIT_DESC_IN_FORM)?'':dol_htmlentitiesbr($objp->description));
 		}
 
-<<<<<<< HEAD
-		if (($objp->info_bits & 2) == 2) {
-=======
 		if (($objp->info_bits & 2) == 2)
 		{
->>>>>>> 42bb96dc
 			print '<a href="'.DOL_URL_ROOT.'/comm/remx.php?id='.$object->id.'">';
 			$txt='';
 			print img_object($langs->trans("ShowReduc"), 'reduc').' ';
