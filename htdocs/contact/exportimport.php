--- conflicted
+++ resolved
@@ -62,30 +62,10 @@
 
 	$linkback = '<a href="'.DOL_URL_ROOT.'/contact/list.php">'.$langs->trans("BackToList").'</a>';
 
-<<<<<<< HEAD
-// Company
-if (empty($conf->global->SOCIETE_DISABLE_CONTACTS))
-{
-    if ($contact->socid > 0)
-    {
-    	$objsoc = new Societe($db);
-    	$objsoc->fetch($contact->socid);
-
-    	print '<tr><td width="15%">'.$langs->trans("ThirdParty").'</td><td colspan="3">'.$objsoc->getNomUrl(1).'</td></tr>';
-    }
-    else
-    {
-    	print '<tr><td width="15%">'.$langs->trans("ThirdParty").'</td><td colspan="3">';
-    	print $langs->trans("ContactNotLinkedToCompany");
-    	print '</td></tr>';
-    }
-}
-=======
 	// Ref
 	print '<tr><td>'.$langs->trans("Ref").'</td><td colspan="3">';
 	print $form->showrefnav($contact, 'id', $linkback);
 	print '</td></tr>';
->>>>>>> fbc0b5b3
 
 	// Name
 	print '<tr><td width="20%">'.$langs->trans("Lastname").' / '.$langs->trans("Label").'</td><td>'.$contact->lastname.'</td>';
@@ -99,11 +79,11 @@
 	        $objsoc = new Societe($db);
 	        $objsoc->fetch($contact->socid);
 
-	        print '<tr><td width="15%">'.$langs->trans("Company").'</td><td colspan="3">'.$objsoc->getNomUrl(1).'</td></tr>';
+	        print '<tr><td width="15%">'.$langs->trans("ThirdParty").'</td><td colspan="3">'.$objsoc->getNomUrl(1).'</td></tr>';
 	    }
 	    else
 	    {
-	        print '<tr><td width="15%">'.$langs->trans("Company").'</td><td colspan="3">';
+	        print '<tr><td width="15%">'.$langs->trans("ThirdParty").'</td><td colspan="3">';
 	        print $langs->trans("ContactNotLinkedToCompany");
 	        print '</td></tr>';
 	    }
@@ -116,7 +96,7 @@
 
 	print '</table>';
 
-	print '</div>';
+	dol_fiche_end();
 
 	print '<br>';
 
@@ -127,6 +107,6 @@
 	print '</a>';
 }
 
-$db->close();
+llxFooter();
 
-llxFooter();+$db->close();