<?php
/* Copyright (C) 2010-2012 Regis Houssin  <regis.houssin@inodbox.com>
 *
 * This program is free software; you can redistribute it and/or modify
 * it under the terms of the GNU General Public License as published by
 * the Free Software Foundation; either version 3 of the License, or
 * (at your option) any later version.
 *
 * This program is distributed in the hope that it will be useful,
 * but WITHOUT ANY WARRANTY; without even the implied warranty of
 * MERCHANTABILITY or FITNESS FOR A PARTICULAR PURPOSE.  See the
 * GNU General Public License for more details.
 *
 * You should have received a copy of the GNU General Public License
 * along with this program. If not, see <https://www.gnu.org/licenses/>.
 */

/**
 *	\file       htdocs/contact/canvas/actions_contactcard_common.class.php
 *	\ingroup    thirdparty
 *	\brief      Fichier de la classe Thirdparty contact card controller (common)
 */

/**
 *	\class      ActionsContactCardCommon
 *	\brief      Classe permettant la gestion des contacts par defaut
 */
abstract class ActionsContactCardCommon
{
	/**
	 * @var DoliDB Database handler.
	 */
	public $db;

	public $dirmodule;
	public $targetmodule;
	public $canvas;
	public $card;

	//! Template container
	public $tpl = array();
	//! Object container
	public $object;

	/**
	 * @var string Error code (or message)
	 */
	public $error = '';


	/**
	 * @var string[] Error codes (or messages)
	 */
	public $errors = array();


	/**
	 *  Get object
	 *
	 *  @param	int		$id		Object id
	 *  @return	object			Object loaded
	 */
	public function getObject($id)
	{
		/*$ret = $this->getInstanceDao();

		if (is_object($this->object) && method_exists($this->object,'fetch'))
		{
			if (! empty($id)) $this->object->fetch($id);
		}
		else
		{*/
			$object = new Contact($this->db);
		if (!empty($id)) {
			$object->fetch($id);
		}
			$this->object = $object;
		//}
	}

	// phpcs:disable PEAR.NamingConventions.ValidFunctionName.ScopeNotCamelCaps
	/**
	 *  Set content of ->tpl array, to use into template
	 *
	 *  @param	string		$action    Type of action
	 *  @param	int			$id			Id
	 *  @return	string					HTML output
	 */
	public function assign_values(&$action, $id)
	{
		// phpcs:enable
		global $conf, $langs, $user, $canvas;
		global $form, $formcompany, $objsoc;

		if ($action == 'add' || $action == 'update') {
			$this->assign_post();
		}

		foreach ($this->object as $key => $value) {
			$this->tpl[$key] = $value;
		}

		$this->tpl['error'] = $this->error;
		$this->tpl['errors'] = $this->errors;

		if ($action == 'create' || $action == 'edit') {
			if ($conf->use_javascript_ajax) {
				$this->tpl['ajax_selectcountry'] = "\n".'<script type="text/javascript">
				jQuery(document).ready(function () {
						jQuery("#selectcountry_id").change(function() {
							document.formsoc.action.value="'.$action.'";
							document.formsoc.canvas.value="'.$canvas.'";
							document.formsoc.submit();
						});
					})
				</script>'."\n";
			}

			if (is_object($objsoc) && $objsoc->id > 0) {
				$this->tpl['company'] = $objsoc->getNomUrl(1);
				$this->tpl['company_id'] = $objsoc->id;
			} else {
				$this->tpl['company'] = $form->select_company($this->object->socid, 'socid', '', 1);
			}

			// Civility
			$this->tpl['select_civility'] = $formcompany->select_civility($this->object->civility_id);

			// Predefined with third party
			if ((isset($objsoc->typent_code) && $objsoc->typent_code == 'TE_PRIVATE') || !empty($conf->global->CONTACT_USE_COMPANY_ADDRESS)) {
				if (dol_strlen(trim($this->object->address)) == 0) {
					$this->tpl['address'] = $objsoc->address;
				}
				if (dol_strlen(trim($this->object->zip)) == 0) {
					$this->object->zip = $objsoc->zip;
				}
				if (dol_strlen(trim($this->object->town)) == 0) {
					$this->object->town = $objsoc->town;
				}
				if (dol_strlen(trim($this->object->phone_pro)) == 0) {
					$this->object->phone_pro = $objsoc->phone;
				}
				if (dol_strlen(trim($this->object->fax)) == 0) {
					$this->object->fax = $objsoc->fax;
				}
				if (dol_strlen(trim($this->object->email)) == 0) {
					$this->object->email = $objsoc->email;
				}
			}

			// Zip
			$this->tpl['select_zip'] = $formcompany->select_ziptown($this->object->zip, 'zipcode', array('town', 'selectcountry_id', 'state_id'), 6);

			// Town
			$this->tpl['select_town'] = $formcompany->select_ziptown($this->object->town, 'town', array('zipcode', 'selectcountry_id', 'state_id'));

			if (dol_strlen(trim($this->object->country_id)) == 0) {
				$this->object->country_id = $objsoc->country_id;
			}

			// Country
			$this->tpl['select_country'] = $form->select_country($this->object->country_id, 'country_id');
			$countrynotdefined = $langs->trans("ErrorSetACountryFirst").' ('.$langs->trans("SeeAbove").')';

			if ($user->admin) {
				$this->tpl['info_admin'] = info_admin($langs->trans("YouCanChangeValuesForThisListFromDictionarySetup"), 1);
			}

			// State
			if ($this->object->country_id) {
				$this->tpl['select_state'] = $formcompany->select_state($this->object->state_id, $this->object->country_code);
			} else {
				$this->tpl['select_state'] = $countrynotdefined;
			}

			// Public or private
			$selectarray = array('0'=>$langs->trans("ContactPublic"), '1'=>$langs->trans("ContactPrivate"));
			$this->tpl['select_visibility'] = $form->selectarray('priv', $selectarray, $this->object->priv, 0);
		}

		if ($action == 'view' || $action == 'edit' || $action == 'delete') {
			// Emailing
			if (!empty($conf->mailing->enabled)) {
				$langs->load("mails");
				$this->tpl['nb_emailing'] = $this->object->getNbOfEMailings();
			}

			// Linked element
			$this->tpl['contact_element'] = array();
			$i = 0;

			$this->object->load_ref_elements();

			if (!empty($conf->commande->enabled)) {
				$this->tpl['contact_element'][$i]['linked_element_label'] = $langs->trans("ContactForOrders");
				$this->tpl['contact_element'][$i]['linked_element_value'] = $this->object->ref_commande ? $this->object->ref_commande : $langs->trans("NoContactForAnyOrder");
				$i++;
			}
			if (!empty($conf->propal->enabled)) {
				$this->tpl['contact_element'][$i]['linked_element_label'] = $langs->trans("ContactForProposals");
				$this->tpl['contact_element'][$i]['linked_element_value'] = $this->object->ref_propal ? $this->object->ref_propal : $langs->trans("NoContactForAnyProposal");
				$i++;
			}
			if (!empty($conf->contrat->enabled)) {
				$this->tpl['contact_element'][$i]['linked_element_label'] = $langs->trans("ContactForContracts");
				$this->tpl['contact_element'][$i]['linked_element_value'] = $this->object->ref_contrat ? $this->object->ref_contrat : $langs->trans("NoContactForAnyContract");
				$i++;
			}
			if (!empty($conf->facture->enabled)) {
				$this->tpl['contact_element'][$i]['linked_element_label'] = $langs->trans("ContactForInvoices");
				$this->tpl['contact_element'][$i]['linked_element_value'] = $this->object->ref_facturation ? $this->object->ref_facturation : $langs->trans("NoContactForAnyInvoice");
				$i++;
			}

			// Dolibarr user
			if ($this->object->user_id) {
				$dolibarr_user = new User($this->db);
				$result = $dolibarr_user->fetch($this->object->user_id);
				$this->tpl['dolibarr_user'] = $dolibarr_user->getLoginUrl(1);
			} else {
				$this->tpl['dolibarr_user'] = $langs->trans("NoDolibarrAccess");
			}
		}

		if ($action == 'view' || $action == 'delete') {
			$this->tpl['showrefnav'] = $form->showrefnav($this->object, 'id');

			if ($this->object->socid > 0) {
				$objsoc = new Societe($this->db);

				$objsoc->fetch($this->object->socid);
				$this->tpl['company'] = $objsoc->getNomUrl(1);
			} else {
				$this->tpl['company'] = $langs->trans("ContactNotLinkedToCompany");
			}

			$this->tpl['civility'] = $this->object->getCivilityLabel();

			$this->tpl['address'] = dol_nl2br($this->object->address);

			$this->tpl['zip'] = ($this->object->zip ? $this->object->zip.'&nbsp;' : '');

			$img = picto_from_langcode($this->object->country_code);
			$this->tpl['country'] = ($img ? $img.' ' : '').$this->object->country;

			$this->tpl['phone_pro'] = dol_print_phone($this->object->phone_pro, $this->object->country_code, 0, $this->object->id, 'AC_TEL');
			$this->tpl['phone_perso'] = dol_print_phone($this->object->phone_perso, $this->object->country_code, 0, $this->object->id, 'AC_TEL');
			$this->tpl['phone_mobile'] = dol_print_phone($this->object->phone_mobile, $this->object->country_code, 0, $this->object->id, 'AC_TEL');
			$this->tpl['fax'] = dol_print_phone($this->object->fax, $this->object->country_code, 0, $this->object->id, 'AC_FAX');
			$this->tpl['email'] = dol_print_email($this->object->email, 0, $this->object->id, 'AC_EMAIL');

			$this->tpl['visibility'] = $this->object->LibPubPriv($this->object->priv);

			$this->tpl['note'] = nl2br($this->object->note);
		}

		if ($action == 'create_user') {
			// Full firstname and lastname separated with a dot : firstname.lastname
			include_once DOL_DOCUMENT_ROOT.'/core/lib/functions2.lib.php';
			require_once DOL_DOCUMENT_ROOT.'/core/lib/security2.lib.php';
			$login = dol_buildlogin($this->object->lastname, $this->object->firstname);

			$generated_password = getRandomPassword(false);
			$password = $generated_password;

			// Create a form array
			$formquestion = array(
			array('label' => $langs->trans("LoginToCreate"), 'type' => 'text', 'name' => 'login', 'value' => $login),
			array('label' => $langs->trans("Password"), 'type' => 'text', 'name' => 'password', 'value' => $password));

			$this->tpl['action_create_user'] = $form->formconfirm($_SERVER["PHP_SELF"]."?id=".$this->object->id, $langs->trans("CreateDolibarrLogin"), $langs->trans("ConfirmCreateContact"), "confirm_create_user", $formquestion, 'no');
		}
	}

	// phpcs:disable PEAR.NamingConventions.ValidFunctionName.ScopeNotCamelCaps
	/**
	 *  Assign POST values into object
	 *
	 *  @return		string					HTML output
	 */
	private function assign_post()
	{
		// phpcs:enable
		global $langs, $mysoc;

<<<<<<< HEAD
		$this->object->old_name = GETPOST("old_name");
		$this->object->old_firstname = GETPOST("old_firstname");

		$this->object->socid = GETPOST("socid");
=======
		$this->object->socid = GETPOST("socid", 'int');
>>>>>>> 95dc2558
		$this->object->lastname			= GETPOST("name");
		$this->object->firstname		= GETPOST("firstname");
		$this->object->civility_id = GETPOST("civility_id");
		$this->object->poste			= GETPOST("poste");
		$this->object->address = GETPOST("address");
		$this->object->zip = GETPOST("zipcode");
		$this->object->town				= GETPOST("town");
		$this->object->country_id = GETPOST("country_id") ? GETPOST("country_id") : $mysoc->country_id;
		$this->object->state_id = GETPOST("state_id");
		$this->object->phone_pro = GETPOST("phone_pro");
		$this->object->phone_perso = GETPOST("phone_perso");
		$this->object->phone_mobile = GETPOST("phone_mobile");
		$this->object->fax = GETPOST("fax");
		$this->object->email			= GETPOST("email");
<<<<<<< HEAD
		$this->object->jabberid = GETPOST("jabberid");
=======
>>>>>>> 95dc2558
		$this->object->priv				= GETPOST("priv");
		$this->object->note				= GETPOST("note", "restricthtml");
		$this->object->canvas = GETPOST("canvas");

		// We set country_id, and country_code label of the chosen country
		if ($this->object->country_id) {
			$sql = "SELECT code, label FROM ".MAIN_DB_PREFIX."c_country WHERE rowid = ".((int) $this->object->country_id);
			$resql = $this->db->query($sql);
			if ($resql) {
				$obj = $this->db->fetch_object($resql);
			} else {
				dol_print_error($this->db);
			}
			$this->object->country_id = $langs->trans("Country".$obj->code) ? $langs->trans("Country".$obj->code) : $obj->label;
			$this->object->country_code = $obj->code;
			$this->object->country = $langs->trans("Country".$obj->code) ? $langs->trans("Country".$obj->code) : $obj->label;
		}
	}
}<|MERGE_RESOLUTION|>--- conflicted
+++ resolved
@@ -283,14 +283,7 @@
 		// phpcs:enable
 		global $langs, $mysoc;
 
-<<<<<<< HEAD
-		$this->object->old_name = GETPOST("old_name");
-		$this->object->old_firstname = GETPOST("old_firstname");
-
-		$this->object->socid = GETPOST("socid");
-=======
 		$this->object->socid = GETPOST("socid", 'int');
->>>>>>> 95dc2558
 		$this->object->lastname			= GETPOST("name");
 		$this->object->firstname		= GETPOST("firstname");
 		$this->object->civility_id = GETPOST("civility_id");
@@ -305,10 +298,6 @@
 		$this->object->phone_mobile = GETPOST("phone_mobile");
 		$this->object->fax = GETPOST("fax");
 		$this->object->email			= GETPOST("email");
-<<<<<<< HEAD
-		$this->object->jabberid = GETPOST("jabberid");
-=======
->>>>>>> 95dc2558
 		$this->object->priv				= GETPOST("priv");
 		$this->object->note				= GETPOST("note", "restricthtml");
 		$this->object->canvas = GETPOST("canvas");
