--- conflicted
+++ resolved
@@ -49,15 +49,12 @@
 
 
 	/**
-<<<<<<< HEAD
-=======
 	 * @var string[] Error codes (or messages)
 	 */
 	public $errors = array();
 
 
 	/**
->>>>>>> d9b8a8c8
      *  Get object
 	 *
      *  @param	int		$id		Object id
@@ -79,12 +76,8 @@
     	//}
     }
 
-<<<<<<< HEAD
-	/**
-=======
     // phpcs:disable PEAR.NamingConventions.ValidFunctionName.NotCamelCaps
     /**
->>>>>>> d9b8a8c8
      *  Set content of ->tpl array, to use into template
      *
      *  @param	string		$action    Type of action
