<?php
/* Copyright (C) 2010-2011 Regis Houssin  <regis@dolibarr.fr>
 *
 * This program is free software; you can redistribute it and/or modify
 * it under the terms of the GNU General Public License as published by
 * the Free Software Foundation; either version 2 of the License, or
 * (at your option) any later version.
 *
 * This program is distributed in the hope that it will be useful,
 * but WITHOUT ANY WARRANTY; without even the implied warranty of
 * MERCHANTABILITY or FITNESS FOR A PARTICULAR PURPOSE.  See the
 * GNU General Public License for more details.
 *
 * You should have received a copy of the GNU General Public License
 * along with this program. If not, see <http://www.gnu.org/licenses/>.
 */

/**
 *	\file       htdocs/contact/canvas/actions_contactcard_common.class.php
 *	\ingroup    thirdparty
 *	\brief      Fichier de la classe Thirdparty contact card controller (common)
 */

/**
 *	\class      ActionsContactCardCommon
 *	\brief      Classe permettant la gestion des contacts par defaut
 */
abstract class ActionsContactCardCommon
{
    var $db;
    var $dirmodule;
    var $targetmodule;
    var $canvas;
    var $card;

	//! Template container
	var $tpl = array();
	//! Object container
	var $object;
	//! Error string
	var $error;
	//! Error array
	var $errors=array();

    /**
	 *    Constructor
	 *
     *    @param	DoliDB	$DB				Handler acces base de donnees
     *    @param	string	$dirmodule		Name of directory of module
     *    @param	string	$targetmodule	Name of directory where canvas is stored
     *    @param	string	$canvas			Name of canvas
     *    @param	string	$card			Name of tab (sub-canvas)
	 */
	function __construct($DB, $dirmodule, $targetmodule, $canvas, $card)
	{
        $this->db				= $DB;
<<<<<<< HEAD
        $this->dirmodule		= $dirmodule;
=======
        $this->dirmodule		= $targetmodule;
>>>>>>> 7c3fc4cd
        $this->targetmodule		= $targetmodule;
        $this->canvas			= $canvas;
        $this->card				= $card;
	}
	
	/**
	 * 	Instantiation of DAO class
	 * 
	 * 	@return	void
	 */
	private function getInstanceDao()
	{
		if (! is_object($this->object))
		{
			$modelclassfile = dol_buildpath('/'.$this->dirmodule.'/canvas/'.$this->canvas.'/dao_'.$this->targetmodule.'_'.$this->canvas.'.class.php');
	        if (file_exists($modelclassfile))
	        {
	            // Include dataservice class (model)
	            $ret = require_once($modelclassfile);
	            if ($ret)
	            {
	            	// Instantiate dataservice class (model)
	            	$modelclassname = 'Dao'.ucfirst($this->targetmodule).ucfirst($this->canvas);
	            	$this->object = new $modelclassname($this->db);
	            }
	        }
		}
	}
	
	/**
     *  Get object
	 *
     *  @param		int			Object id
     *  @return		object		Object loaded
     */
    function getObject($id)
    {
    	$ret = $this->getInstanceDao();
    	
    	if (is_object($this->object) && method_exists($this->object,'fetch'))
    	{
    		if (! empty($id)) $this->object->fetch($id);
    	}
    	else
    	{
    		$object = new Contact($this->db);
    		if (! empty($id)) $object->fetch($id);
            $this->object = $object;
    	}
    }

    /**
     *  Load data control
     *
     *	@param	int		$id		Id of object
     *	@return	void
     */
    function doActions(&$action)
    {
        global $conf, $user, $langs;

        // Creation utilisateur depuis contact
        if ($action == 'confirm_create_user' && GETPOST("confirm") == 'yes')
        {
            // Recuperation contact actuel
            $result = $this->object->fetch($id);

            if ($result > 0)
            {
                $this->db->begin();

                // Creation user
                $nuser = new User($this->db);
                $result=$nuser->create_from_contact($this->object,$_POST["login"]);

                if ($result > 0)
                {
                    $result2=$nuser->setPassword($user,$_POST["password"],0,1,1);
                    if ($result2)
                    {
                        $this->db->commit();
                    }
                    else
                    {
                        $this->db->rollback();
                    }
                }
                else
                {
                    $this->errors=$nuser->error;

                    $this->db->rollback();
                }
            }
            else
            {
                $this->errors=$this->object->errors;
            }
        }

        // Creation contact
        if ($action == 'add')
        {
            $this->assign_post();

            if (! $_POST["name"])
            {
                array_push($this->errors,$langs->trans("ErrorFieldRequired",$langs->transnoentities("Lastname").' / '.$langs->transnoentities("Label")));
                $action = 'create';
            }

            if ($_POST["name"])
            {
                $id =  $this->object->create($user);
                if ($id > 0)
                {
                    Header("Location: ".$_SERVER["PHP_SELF"]."?id=".$id);
                    exit;
                }
                else
                {
                    $this->errors=$this->object->errors;
                    $action = 'create';
                }
            }
        }

        if ($action == 'confirm_delete' && GETPOST("confirm") == 'yes')
        {
            $result=$this->object->fetch($id);

            $this->object->old_name = $_POST["old_name"];
            $this->object->old_firstname = $_POST["old_firstname"];

            $result = $this->object->delete();
            if ($result > 0)
            {
                Header("Location: list.php");
                exit;
            }
            else
            {
                $this->errors=$this->object->errors;
            }
        }

        if ($action == 'update')
        {
        	if ($_POST["cancel"])
        	{
        		Header("Location: ".$_SERVER["PHP_SELF"]."?id=".$this->object->id);
        		exit;
        	}
        	
            if (empty($_POST["name"]))
            {
                $this->error=array($langs->trans("ErrorFieldRequired",$langs->transnoentities("Name").' / '.$langs->transnoentities("Label")));
                $action = 'edit';
            }

            if (empty($this->error))
            {
                $this->object->fetch($_POST["contactid"]);

                $this->object->oldcopy=dol_clone($this->object);

                $this->assign_post();

                $result = $this->object->update($_POST["contactid"], $user);

                if ($result > 0)
                {
                    Header("Location: ".$_SERVER["PHP_SELF"]."?id=".$this->object->id);
                    exit;
                }
                else
                {
                    $this->errors=$this->object->errors;
                    $action = 'edit';
                }
            }
        }
    }

	/**
     *  Set content of ->tpl array, to use into template
     *
     *  @param      string		$action     Type of action
     *  @return		string					HTML output
     */
    function assign_values(&$action)
    {
        global $conf, $langs, $user, $canvas;
        global $form, $formcompany, $objsoc;

        if ($action == 'add' || $action == 'update') $this->assign_post();

        foreach($this->object as $key => $value)
        {
            $this->tpl[$key] = $value;
        }

        $this->tpl['error']=$this->error;
        $this->tpl['errors']=$this->errors;

        if ($action == 'create' || $action == 'edit')
        {
        	if ($conf->use_javascript_ajax)
			{
				$this->tpl['ajax_selectcountry'] = "\n".'<script type="text/javascript" language="javascript">
				jQuery(document).ready(function () {
						jQuery("#selectpays_id").change(function() {
							document.formsoc.action.value="'.$action.'";
							document.formsoc.canvas.value="'.$canvas.'";
							document.formsoc.submit();
						});
					})
				</script>'."\n";
			}

        	if (is_object($objsoc) && $objsoc->id > 0)
        	{
        		$this->tpl['company'] = $objsoc->getNomUrl(1);
        		$this->tpl['company_id'] = $objsoc->id;
        	}
        	else
        	{
        		$this->tpl['company'] = $form->select_company($this->object->socid,'socid','',1);
        	}

        	// Civility
        	$this->tpl['select_civility'] = $formcompany->select_civility($this->object->civilite_id);

        	// Predefined with third party
        	if ($objsoc->typent_code == 'TE_PRIVATE' || ! empty($conf->global->CONTACT_USE_COMPANY_ADDRESS))
        	{
        		if (dol_strlen(trim($this->object->address)) == 0) $this->tpl['address'] = $objsoc->address;
        		if (dol_strlen(trim($this->object->zip)) == 0) $this->object->zip = $objsoc->zip;
        		if (dol_strlen(trim($this->object->town)) == 0) $this->object->town = $objsoc->town;
        		if (dol_strlen(trim($this->object->phone_pro)) == 0) $this->object->phone_pro = $objsoc->phone;
        		if (dol_strlen(trim($this->object->fax)) == 0) $this->object->fax = $objsoc->fax;
        		if (dol_strlen(trim($this->object->email)) == 0) $this->object->email = $objsoc->email;
        	}

            // Zip
            $this->tpl['select_zip'] = $formcompany->select_ziptown($this->object->zip,'zipcode',array('town','selectpays_id','departement_id'),6);

            // Town
            $this->tpl['select_town'] = $formcompany->select_ziptown($this->object->town,'town',array('zipcode','selectpays_id','departement_id'));

            if (dol_strlen(trim($this->object->fk_pays)) == 0) $this->object->fk_pays = $objsoc->pays_id;

            // Country
            $this->tpl['select_country'] = $form->select_country($this->object->fk_pays,'pays_id');
            $countrynotdefined = $langs->trans("ErrorSetACountryFirst").' ('.$langs->trans("SeeAbove").')';

            if ($user->admin) $this->tpl['info_admin'] = info_admin($langs->trans("YouCanChangeValuesForThisListFromDictionnarySetup"),1);

            // State
            if ($this->object->fk_pays) $this->tpl['select_state'] = $formcompany->select_state($this->object->fk_departement,$this->object->pays_code);
            else $this->tpl['select_state'] = $countrynotdefined;

            // Public or private
            $selectarray=array('0'=>$langs->trans("ContactPublic"),'1'=>$langs->trans("ContactPrivate"));
            $this->tpl['select_visibility'] = $form->selectarray('priv',$selectarray,$this->object->priv,0);
        }

        if ($action == 'view' || $action == 'edit' || $action == 'delete')
        {
        	// Emailing
        	if ($conf->mailing->enabled)
			{
				$langs->load("mails");
				$this->tpl['nb_emailing'] = $this->object->getNbOfEMailings();
			}

        	// Linked element
        	$this->tpl['contact_element'] = array();
        	$i=0;

        	$this->object->load_ref_elements();

        	if ($conf->commande->enabled)
        	{
        		$this->tpl['contact_element'][$i]['linked_element_label'] = $langs->trans("ContactForOrders");
        		$this->tpl['contact_element'][$i]['linked_element_value'] = $this->object->ref_commande?$this->object->ref_commande:$langs->trans("NoContactForAnyOrder");
        		$i++;
        	}
        	if ($conf->propal->enabled)
        	{
        		$this->tpl['contact_element'][$i]['linked_element_label'] = $langs->trans("ContactForProposals");
        		$this->tpl['contact_element'][$i]['linked_element_value'] = $this->object->ref_propal?$this->object->ref_propal:$langs->trans("NoContactForAnyProposal");
        		$i++;
        	}
        	if ($conf->contrat->enabled)
        	{
        		$this->tpl['contact_element'][$i]['linked_element_label'] = $langs->trans("ContactForContracts");
        		$this->tpl['contact_element'][$i]['linked_element_value'] = $this->object->ref_contrat?$this->object->ref_contrat:$langs->trans("NoContactForAnyContract");
        		$i++;
        	}
        	if ($conf->facture->enabled)
        	{
        		$this->tpl['contact_element'][$i]['linked_element_label'] = $langs->trans("ContactForInvoices");
        		$this->tpl['contact_element'][$i]['linked_element_value'] = $this->object->ref_facturation?$this->object->ref_facturation:$langs->trans("NoContactForAnyInvoice");
        		$i++;
        	}

        	// Dolibarr user
        	if ($this->object->user_id)
			{
				$dolibarr_user=new User($this->db);
				$result=$dolibarr_user->fetch($this->object->user_id);
				$this->tpl['dolibarr_user'] = $dolibarr_user->getLoginUrl(1);
			}
			else $this->tpl['dolibarr_user'] = $langs->trans("NoDolibarrAccess");
        }

        if ($action == 'view' || $action == 'delete')
        {
        	$this->tpl['showrefnav'] = $form->showrefnav($this->object,'id');

        	if ($this->object->socid > 0)
        	{
        		$objsoc = new Societe($this->db);

        		$objsoc->fetch($this->object->socid);
        		$this->tpl['company'] = $objsoc->getNomUrl(1);
        	}
        	else
        	{
        		$this->tpl['company'] = $langs->trans("ContactNotLinkedToCompany");
        	}

        	$this->tpl['civility'] = $this->object->getCivilityLabel();

            $this->tpl['address'] = dol_nl2br($this->object->address);

            $this->tpl['zip'] = ($this->object->zip?$this->object->zip.'&nbsp;':'');

            $img=picto_from_langcode($this->object->pays_code);
            $this->tpl['country'] = ($img?$img.' ':'').$this->object->pays;

            $this->tpl['phone_pro'] 	= dol_print_phone($this->object->phone_pro,$this->object->pays_code,0,$this->object->id,'AC_TEL');
            $this->tpl['phone_perso'] 	= dol_print_phone($this->object->phone_perso,$this->object->pays_code,0,$this->object->id,'AC_TEL');
            $this->tpl['phone_mobile'] 	= dol_print_phone($this->object->phone_mobile,$this->object->pays_code,0,$this->object->id,'AC_TEL');
            $this->tpl['fax'] 			= dol_print_phone($this->object->fax,$this->object->pays_code,0,$this->object->id,'AC_FAX');
            $this->tpl['email'] 		= dol_print_email($this->object->email,0,$this->object->id,'AC_EMAIL');

            $this->tpl['visibility'] = $this->object->LibPubPriv($this->object->priv);

            $this->tpl['note'] = nl2br($this->object->note);
        }
        
        if ($action == 'create_user')
        {
        	// Full firstname and name separated with a dot : firstname.name
        	include_once(DOL_DOCUMENT_ROOT.'/lib/functions2.lib.php');
        	$login=dol_buildlogin($this->object->nom, $this->object->prenom);
        	
        	$generated_password='';
        	if (! $ldap_sid)
        	{
        		$generated_password=getRandomPassword('');
        	}
        	$password=$generated_password;
        	
        	// Create a form array
        	$formquestion=array(
        	array('label' => $langs->trans("LoginToCreate"), 'type' => 'text', 'name' => 'login', 'value' => $login),
        	array('label' => $langs->trans("Password"), 'type' => 'text', 'name' => 'password', 'value' => $password));
        	
        	$this->tpl['action_create_user'] = $form->formconfirm($_SERVER["PHP_SELF"]."?id=".$this->object->id,$langs->trans("CreateDolibarrLogin"),$langs->trans("ConfirmCreateContact"),"confirm_create_user",$formquestion,'no');
        }
    }

    /**
     *  Assign POST values into object
     *
     *  @return		string					HTML output
     */
    private function assign_post()
    {
        global $langs, $mysoc;

        $this->object->old_name 			= 	$_POST["old_name"];
        $this->object->old_firstname 		= 	$_POST["old_firstname"];

        $this->object->socid				=	$_POST["socid"];
        $this->object->name					=	$_POST["name"];
        $this->object->firstname			= 	$_POST["firstname"];
        $this->object->civilite_id			= 	$_POST["civilite_id"];
        $this->object->poste				= 	$_POST["poste"];
        $this->object->address				=	$_POST["address"];
        $this->object->zip					=	$_POST["zipcode"];
        $this->object->town					=	$_POST["town"];
        $this->object->fk_pays				=	$_POST["pays_id"]?$_POST["pays_id"]:$mysoc->pays_id;
        $this->object->fk_departement		=	$_POST["departement_id"];
        $this->object->phone_pro			= 	$_POST["phone_pro"];
        $this->object->phone_perso			= 	$_POST["phone_perso"];
        $this->object->phone_mobile			= 	$_POST["phone_mobile"];
        $this->object->fax					=	$_POST["fax"];
        $this->object->email				=	$_POST["email"];
        $this->object->jabberid				= 	$_POST["jabberid"];
        $this->object->priv					= 	$_POST["priv"];
        $this->object->note					=	$_POST["note"];
        $this->object->canvas				=	$_POST["canvas"];

        // We set pays_id, and pays_code label of the chosen country
        if ($this->object->fk_pays)
        {
            $sql = "SELECT code, libelle FROM ".MAIN_DB_PREFIX."c_pays WHERE rowid = ".$this->object->fk_pays;
            $resql=$this->db->query($sql);
            if ($resql)
            {
                $obj = $this->db->fetch_object($resql);
            }
            else
            {
                dol_print_error($this->db);
            }
            $this->object->pays_code	=	$obj->code;
            $this->object->pays			=	$langs->trans("Country".$obj->code)?$langs->trans("Country".$obj->code):$obj->libelle;
        }
    }

}

?><|MERGE_RESOLUTION|>--- conflicted
+++ resolved
@@ -54,11 +54,7 @@
 	function __construct($DB, $dirmodule, $targetmodule, $canvas, $card)
 	{
         $this->db				= $DB;
-<<<<<<< HEAD
         $this->dirmodule		= $dirmodule;
-=======
-        $this->dirmodule		= $targetmodule;
->>>>>>> 7c3fc4cd
         $this->targetmodule		= $targetmodule;
         $this->canvas			= $canvas;
         $this->card				= $card;
