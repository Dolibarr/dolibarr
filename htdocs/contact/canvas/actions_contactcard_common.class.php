--- conflicted
+++ resolved
@@ -318,9 +318,4 @@
             $this->object->country		=	$langs->trans("Country".$obj->code)?$langs->trans("Country".$obj->code):$obj->label;
         }
     }
-<<<<<<< HEAD
-
-}
-=======
-}
->>>>>>> 59a27085
+}