<?php
/* Copyright (C) 2010-2012	Regis Houssin		<regis.houssin@inodbox.com>
 * Copyright (C) 2011		Laurent Destailleur	<eldy@users.sourceforge.net>
 *
 * This program is free software; you can redistribute it and/or modify
 * it under the terms of the GNU General Public License as published by
 * the Free Software Foundation; either version 3 of the License, or
 * (at your option) any later version.
 *
 * This program is distributed in the hope that it will be useful,
 * but WITHOUT ANY WARRANTY; without even the implied warranty of
 * MERCHANTABILITY or FITNESS FOR A PARTICULAR PURPOSE.  See the
 * GNU General Public License for more details.
 *
 * You should have received a copy of the GNU General Public License
 * along with this program. If not, see <http://www.gnu.org/licenses/>.
 */

/**
 *	\file       htdocs/contact/canvas/default/actions_contactcard_default.class.php
 *	\ingroup    thirdparty
 *	\brief      Fichier de la classe Thirdparty contact card controller (default canvas)
 */
include_once DOL_DOCUMENT_ROOT.'/contact/canvas/actions_contactcard_common.class.php';

/**
 *	\class      ActionsContactCardDefault
 *	\brief      Classe permettant la gestion des contacts par defaut
 */
class ActionsContactCardDefault extends ActionsContactCardCommon
{
    /**
     *  Constructor
     *
     *	@param	DoliDB	$db				Handler acces base de donnees
     *	@param	string	$dirmodule		Name of directory of module
     *	@param	string	$targetmodule	Name of directory of module where canvas is stored
     *	@param	string	$canvas			Name of canvas
     *	@param	string	$card			Name of tab (sub-canvas)
	 */
	function __construct($db, $dirmodule, $targetmodule, $canvas, $card)
	{
        $this->db               = $db;
        $this->dirmodule		= $dirmodule;
        $this->targetmodule     = $targetmodule;
        $this->canvas           = $canvas;
        $this->card             = $card;
	}

	/**
	 * 	Return the title of card
	 *
	 * 	@param	string	$action		Code action
	 * 	@return	string				Title
	 */
	private function getTitle($action)
	{
		global $langs;

		$out='';

		if ($action == 'view') 		$out.= (! empty($conf->global->SOCIETE_ADDRESSES_MANAGEMENT) ? $langs->trans("Contact") : $langs->trans("ContactAddress"));
		if ($action == 'edit') 		$out.= (! empty($conf->global->SOCIETE_ADDRESSES_MANAGEMENT) ? $langs->trans("EditContact") : $langs->trans("EditContactAddress"));
		if ($action == 'create')	$out.= (! empty($conf->global->SOCIETE_ADDRESSES_MANAGEMENT) ? $langs->trans("NewContact") : $langs->trans("NewContactAddress"));

		return $out;
	}

    // phpcs:disable PEAR.NamingConventions.ValidFunctionName.NotCamelCaps
	/**
	 *  Assign custom values for canvas
	 *
	 *  @param	string		$action    	Type of action
	 *  @param	int			$id				Id
	 *  @return	void
	 */
	function assign_values(&$action, $id)
	{
<<<<<<< HEAD
=======
        // phpcs:enable
>>>>>>> d9b8a8c8
		global $limit, $offset, $sortfield, $sortorder;
		global $conf, $db, $langs, $user;
		global $form;

		$ret = $this->getObject($id);

        parent::assign_values($action, $id);

        $this->tpl['title'] = $this->getTitle($action);
        $this->tpl['error'] = $this->error;
        $this->tpl['errors']= $this->errors;

		if ($action == 'view')
		{
            // Card header
            $head = contact_prepare_head($this->object);
            $title = $this->getTitle($action);

		    $this->tpl['showhead']=dol_get_fiche_head($head, 'card', $title, 0, 'contact');
		    $this->tpl['showend']=dol_get_fiche_end();

        	$objsoc = new Societe($db);
            $objsoc->fetch($this->object->socid);

            $this->tpl['actionstodo']=show_actions_todo($conf,$langs,$db,$objsoc,$this->object,1);

            $this->tpl['actionsdone']=show_actions_done($conf,$langs,$db,$objsoc,$this->object,1);
		}
		else
		{
			// Confirm delete contact
        	if ($action == 'delete' && $user->rights->societe->contact->supprimer)
        	{
        		$this->tpl['action_delete'] = $form->formconfirm($_SERVER["PHP_SELF"]."?id=".$this->object->id,$langs->trans("DeleteContact"),$langs->trans("ConfirmDeleteContact"),"confirm_delete",'',0,1);
        	}
		}

		if ($action == 'list')
		{
	        $this->LoadListDatas($limit, $offset, $sortfield, $sortorder);
		}
	}


    // phpcs:disable PEAR.NamingConventions.ValidFunctionName.NotCamelCaps
	/**
	 * 	Fetch datas list and save into ->list_datas
	 *
	 *  @param	int		$limit		Limit number of responses
	 *  @param	int		$offset		Offset for first response
	 *  @param	string	$sortfield	Sort field
	 *  @param	string	$sortorder	Sort order ('ASC' or 'DESC')
	 *  @return	void
	 */
	function LoadListDatas($limit, $offset, $sortfield, $sortorder)
	{
        // phpcs:enable
		global $conf, $langs;

        //$this->getFieldList();

        $this->list_datas = array();
	}
}<|MERGE_RESOLUTION|>--- conflicted
+++ resolved
@@ -76,10 +76,7 @@
 	 */
 	function assign_values(&$action, $id)
 	{
-<<<<<<< HEAD
-=======
         // phpcs:enable
->>>>>>> d9b8a8c8
 		global $limit, $offset, $sortfield, $sortorder;
 		global $conf, $db, $langs, $user;
 		global $form;
