--- conflicted
+++ resolved
@@ -255,23 +255,6 @@
 
     	//print '<div class="tabsAction">';
         //print '</div>';
-<<<<<<< HEAD
-
-
-    	$morehtmlcenter='';
-        if (! empty($conf->agenda->enabled))
-        {
-        	if (! empty($user->rights->agenda->myactions->create) || ! empty($user->rights->agenda->allactions->create))
-        	{
-            	$morehtmlcenter.= '<a class="butAction" href="'.DOL_URL_ROOT.'/comm/action/card.php?action=create'.$out.'">'.$langs->trans("AddAction").'</a>';
-        	}
-        	else
-        	{
-            	$morehtmlcenter.= '<a class="butActionRefused" href="#">'.$langs->trans("AddAction").'</a>';
-        	}
-        }
-
-=======
 
     	$newcardbutton='';
     	if (! empty($conf->agenda->enabled))
@@ -283,7 +266,6 @@
     			$newcardbutton.= '</a>';
     		}
     	}
->>>>>>> d9b8a8c8
 
         if (! empty($conf->agenda->enabled) && (!empty($user->rights->agenda->myactions->read) || !empty($user->rights->agenda->allactions->read) ))
        	{
@@ -293,12 +275,8 @@
             if (! empty($contextpage) && $contextpage != $_SERVER["PHP_SELF"]) $param.='&contextpage='.$contextpage;
             if ($limit > 0 && $limit != $conf->liste_limit) $param.='&limit='.$limit;
 
-<<<<<<< HEAD
-            print_barre_liste($langs->trans("ActionsOnCompany"), 0, $_SERVER["PHP_SELF"], '', $sortfield, $sortorder, $morehtmlcenter, 0, -1, '', '', '', '', 0, 1, 1);
-=======
             print load_fiche_titre($langs->trans("ActionsOnContact"), $newcardbutton, '');
             //print_barre_liste($langs->trans("ActionsOnCompany"), 0, $_SERVER["PHP_SELF"], '', $sortfield, $sortorder, $morehtmlcenter, 0, -1, '', '', '', '', 0, 1, 1);
->>>>>>> d9b8a8c8
 
             // List of all actions
     		$filters=array();
