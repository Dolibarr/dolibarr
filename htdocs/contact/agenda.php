<?php
/* Copyright (C) 2004-2005	Rodolphe Quiedeville		<rodolphe@quiedeville.org>
 * Copyright (C) 2004-2018	Laurent Destailleur			<eldy@users.sourceforge.net>
 * Copyright (C) 2004		Benoit Mortier				<benoit.mortier@opensides.be>
 * Copyright (C) 2005-2012	Regis Houssin				<regis.houssin@inodbox.com>
 * Copyright (C) 2007		Franky Van Liedekerke		<franky.van.liedekerke@telenet.be>
 * Copyright (C) 2013		Florian Henry				<florian.henry@open-concept.pro>
 * Copyright (C) 2013-2024	Alexandre Spangaro			<alexandre@inovea-conseil.com>
 * Copyright (C) 2014		Juanjo Menent				<jmenent@2byte.es>
 * Copyright (C) 2015		Jean-François Ferry			<jfefe@aternatik.fr>
 * Copyright (C) 2024		Frédéric France			<frederic.france@free.fr>
 *
 * This program is free software; you can redistribute it and/or modify
 * it under the terms of the GNU General Public License as published by
 * the Free Software Foundation; either version 3 of the License, or
 * (at your option) any later version.
 *
 * This program is distributed in the hope that it will be useful,
 * but WITHOUT ANY WARRANTY; without even the implied warranty of
 * MERCHANTABILITY or FITNESS FOR A PARTICULAR PURPOSE.  See the
 * GNU General Public License for more details.
 *
 * You should have received a copy of the GNU General Public License
 * along with this program. If not, see <https://www.gnu.org/licenses/>.
 */

/**
 *       \file       htdocs/contact/agenda.php
 *       \ingroup    societe
 *       \brief      Card agenda of a contact
 */


// Load Dolibarr environment
require '../main.inc.php';
require_once DOL_DOCUMENT_ROOT.'/comm/action/class/actioncomm.class.php';
require_once DOL_DOCUMENT_ROOT.'/contact/class/contact.class.php';
require_once DOL_DOCUMENT_ROOT.'/core/lib/contact.lib.php';
require_once DOL_DOCUMENT_ROOT.'/core/lib/company.lib.php';
require_once DOL_DOCUMENT_ROOT.'/core/lib/images.lib.php';
require_once DOL_DOCUMENT_ROOT.'/core/lib/files.lib.php';
require_once DOL_DOCUMENT_ROOT.'/core/class/html.formcompany.class.php';
require_once DOL_DOCUMENT_ROOT.'/core/class/extrafields.class.php';
require_once DOL_DOCUMENT_ROOT.'/core/class/doleditor.class.php';
require_once DOL_DOCUMENT_ROOT.'/core/class/html.form.class.php';
require_once DOL_DOCUMENT_ROOT.'/user/class/user.class.php';
require_once DOL_DOCUMENT_ROOT.'/categories/class/categorie.class.php';
require_once DOL_DOCUMENT_ROOT.'/core/lib/functions2.lib.php';

// Load translation files required by the page
$langs->loadLangs(array('companies', 'users', 'other', 'commercial'));

$mesg = ''; $error = 0; $errors = array();

// Get parameters
$action		= (GETPOST('action', 'alpha') ? GETPOST('action', 'alpha') : 'view');
$confirm	= GETPOST('confirm', 'alpha');
$backtopage = GETPOST('backtopage', 'alpha');
$id = GETPOSTINT('id');
$socid		= GETPOSTINT('socid');

// Initialize objects
$object = new Contact($db);
$extrafields = new ExtraFields($db);

// fetch optionals attributes and labels
$extrafields->fetch_name_optionals_label($object->table_element);

// Get object canvas (By default, this is not defined, so standard usage of dolibarr)
$object->getCanvas($id);
$objcanvas = null;
$canvas = (!empty($object->canvas) ? $object->canvas : GETPOST("canvas"));
if (!empty($canvas)) {
	require_once DOL_DOCUMENT_ROOT.'/core/class/canvas.class.php';
	$objcanvas = new Canvas($db, $action);
	$objcanvas->getCanvas('contact', 'contactcard', $canvas);
}

if (GETPOST('actioncode', 'array')) {
	$actioncode = GETPOST('actioncode', 'array', 3);
	if (!count($actioncode)) {
		$actioncode = '0';
	}
} else {
	$actioncode = GETPOST("actioncode", "alpha", 3) ? GETPOST("actioncode", "alpha", 3) : (GETPOST("actioncode") == '0' ? '0' : getDolGlobalString('AGENDA_DEFAULT_FILTER_TYPE_FOR_OBJECT'));
}
$search_rowid = GETPOST('search_rowid');
$search_agenda_label = GETPOST('search_agenda_label');

// Security check
if ($user->socid) {
	$socid = $user->socid;
}

// Initialize a technical object to manage hooks of page. Note that conf->hooks_modules contains an array of hook context
$hookmanager->initHooks(array('contactagenda', 'globalcard'));

$result = restrictedArea($user, 'contact', $id, 'socpeople&societe', '', '', 'rowid', 0); // If we create a contact with no company (shared contacts), no check on write permission

$limit = GETPOSTINT('limit') ? GETPOSTINT('limit') : $conf->liste_limit;
$sortfield = GETPOST('sortfield', 'aZ09comma');
$sortorder = GETPOST('sortorder', 'aZ09comma');
$page = GETPOSTISSET('pageplusone') ? (GETPOSTINT('pageplusone') - 1) : GETPOSTINT("page");
if (empty($page) || $page == -1) {
	$page = 0;
}     // If $page is not defined, or '' or -1
$offset = $limit * $page;
$pageprev = $page - 1;
$pagenext = $page + 1;
if (!$sortfield) {
	$sortfield = 'a.datep, a.id';
}
if (!$sortorder) {
	$sortorder = 'DESC';
}


/*
 *	Actions
 */

$parameters = array('id'=>$id, 'objcanvas'=>$objcanvas);
$reshook = $hookmanager->executeHooks('doActions', $parameters, $object, $action); // Note that $action and $object may have been modified by some hooks
if ($reshook < 0) {
	setEventMessages($hookmanager->error, $hookmanager->errors, 'errors');
}

if (empty($reshook)) {
	// Cancel
	if (GETPOST('cancel', 'alpha') && !empty($backtopage)) {
		header("Location: ".$backtopage);
		exit;
	}

	// Purge search criteria
	if (GETPOST('button_removefilter_x', 'alpha') || GETPOST('button_removefilter.x', 'alpha') || GETPOST('button_removefilter', 'alpha')) { // All test are required to be compatible with all browsers
		$actioncode = '';
		$search_agenda_label = '';
	}
}


/*
 *	View
 */

$form = new Form($db);

$title = $langs->trans("ContactEvents");
if (getDolGlobalString('MAIN_HTML_TITLE') && preg_match('/contactnameonly/', getDolGlobalString('MAIN_HTML_TITLE')) && $object->lastname) {
	$title = $object->lastname;
}
$help_url = 'EN:Module_Third_Parties|FR:Module_Tiers|ES:Empresas|DE:Modul_Partner';

llxHeader('', $title, $help_url, '', 0, 0, '', '', '', 'mod-societe page-contact-card_agenda');


if ($socid > 0) {
	$objsoc = new Societe($db);
	$objsoc->fetch($socid);
}

if (is_object($objcanvas) && $objcanvas->displayCanvasExists($action)) {
	// -----------------------------------------
	// When used with CANVAS
	// -----------------------------------------
	if (empty($object->error) && $id) {
		$object = new Contact($db);
		$result = $object->fetch($id);
		if ($result <= 0) {
			dol_print_error(null, $object->error);
		}
	}
	$objcanvas->assign_values($action, $object->id, $object->ref); // Set value for templates
	$objcanvas->display_canvas($action); // Show template
} else {
	// -----------------------------------------
	// When used in standard mode
	// -----------------------------------------

	// Confirm deleting contact
	if ($user->hasRight('societe', 'contact', 'supprimer')) {
		if ($action == 'delete') {
			print $form->formconfirm($_SERVER["PHP_SELF"]."?id=".$id.($backtopage ? '&backtopage='.$backtopage : ''), $langs->trans("DeleteContact"), $langs->trans("ConfirmDeleteContact"), "confirm_delete", '', 0, 1);
		}
	}

	/*
	 * Onglets
	 */
	$head = array();
	if ($id > 0) {
		// Si edition contact deja existent
		$object = new Contact($db);
		$res = $object->fetch($id, $user);
		if ($res < 0) {
			dol_print_error($db, $object->error);
			exit;
		}
		$res = $object->fetch_optionals();
		if ($res < 0) {
			dol_print_error($db, $object->error);
			exit;
		}

		// Show tabs
		$head = contact_prepare_head($object);

		$title = (getDolGlobalString('SOCIETE_ADDRESSES_MANAGEMENT') ? $langs->trans("Contacts") : $langs->trans("ContactsAddresses"));
	}

	if (!empty($id) && $action != 'edit' && $action != 'create') {
		$objsoc = new Societe($db);

		/*
		 * Card in view mode
		 */

		dol_htmloutput_errors((string) $error, $errors);

		print dol_get_fiche_head($head, 'agenda', $title, -1, 'contact');

		$linkback = '<a href="'.DOL_URL_ROOT.'/contact/list.php?restore_lastsearch_values=1">'.$langs->trans("BackToList").'</a>';

		$morehtmlref = '<a href="'.DOL_URL_ROOT.'/contact/vcard.php?id='.$object->id.'" class="refid">';
		$morehtmlref .= img_picto($langs->trans("Download").' '.$langs->trans("VCard"), 'vcard.png', 'class="valignmiddle marginleftonly paddingrightonly"');
		$morehtmlref .= '</a>';

		$morehtmlref .= '<div class="refidno">';
		if (!getDolGlobalString('SOCIETE_DISABLE_CONTACTS')) {
			$objsoc = new Societe($db);
			$objsoc->fetch($object->socid);
			// Thirdparty
			if ($objsoc->id > 0) {
				$morehtmlref .= $objsoc->getNomUrl(1);
			} else {
				$morehtmlref .= '<span class="opacitymedium">'.$langs->trans("ContactNotLinkedToCompany").'</span>';
			}
		}
		$morehtmlref .= '</div>';

		dol_banner_tab($object, 'id', $linkback, 1, 'rowid', 'ref', $morehtmlref);

		print '<div class="fichecenter">';

		print '<div class="underbanner clearboth"></div>';

		$object->info($id);
		dol_print_object_info($object, 1);

		print '</div>';

		print dol_get_fiche_end();


		// Actions buttons

		$objcon = $object;
		$object->fetch_thirdparty();
		$objthirdparty = $object->thirdparty;

		$out = '';
		$newcardbutton = '';
<<<<<<< HEAD
=======
		$messagingUrl = DOL_URL_ROOT.'/contact/messaging.php?id='.$object->id;
		$newcardbutton .= dolGetButtonTitle($langs->trans('ShowAsConversation'), '', 'fa fa-comments imgforviewmode', $messagingUrl, '', 1);
		$messagingUrl = DOL_URL_ROOT.'/contact/agenda.php?id='.$object->id;
		$newcardbutton .= dolGetButtonTitle($langs->trans('MessageListViewType'), '', 'fa fa-bars imgforviewmode', $messagingUrl, '', 2);

>>>>>>> cc80841a
		if (isModEnabled('agenda')) {
			$permok = $user->hasRight('agenda', 'myactions', 'create');
			if ((!empty($objthirdparty->id) || !empty($objcon->id)) && $permok) {
				if (is_object($objthirdparty) && get_class($objthirdparty) == 'Societe') {
					$out .= '&amp;originid='.$objthirdparty->id.($objthirdparty->id > 0 ? '&amp;socid='.$objthirdparty->id : '');
				}
				$out .= (!empty($objcon->id) ? '&amp;contactid='.$objcon->id : '').'&amp;origin=contact&amp;originid='.$object->id.'&amp;backtopage='.urlencode($_SERVER['PHP_SELF'].($objcon->id > 0 ? '?id='.$objcon->id : ''));
				$out .= '&amp;datep='.urlencode(dol_print_date(dol_now(), 'dayhourlog'));
			}

			if ($user->hasRight('agenda', 'myactions', 'create') || $user->hasRight('agenda', 'allactions', 'create')) {
				$newcardbutton .= dolGetButtonTitle($langs->trans('AddAction'), '', 'fa fa-plus-circle', DOL_URL_ROOT.'/comm/action/card.php?action=create'.$out);
			}
		}

		if (isModEnabled('agenda') && ($user->hasRight('agenda', 'myactions', 'read') || $user->hasRight('agenda', 'allactions', 'read'))) {
			print '<br>';

			$param = '&id='.$id;
			if (!empty($contextpage) && $contextpage != $_SERVER["PHP_SELF"]) {
				$param .= '&contextpage='.$contextpage;
			}
			if ($limit > 0 && $limit != $conf->liste_limit) {
				$param .= '&limit='.$limit;
			}

			print load_fiche_titre($langs->trans("ActionsOnContact"), $newcardbutton, '');
			//print_barre_liste($langs->trans("ActionsOnCompany"), 0, $_SERVER["PHP_SELF"], '', $sortfield, $sortorder, $morehtmlcenter, 0, -1, '', '', '', '', 0, 1, 1);

			// List of all actions
			$filters = array();
			$filters['search_agenda_label'] = $search_agenda_label;
			$filters['search_rowid'] = $search_rowid;

			show_actions_done($conf, $langs, $db, $objthirdparty, $object, 0, $actioncode, '', $filters, $sortfield, $sortorder);
		}
	}
}


llxFooter();

$db->close();<|MERGE_RESOLUTION|>--- conflicted
+++ resolved
@@ -261,14 +261,11 @@
 
 		$out = '';
 		$newcardbutton = '';
-<<<<<<< HEAD
-=======
 		$messagingUrl = DOL_URL_ROOT.'/contact/messaging.php?id='.$object->id;
 		$newcardbutton .= dolGetButtonTitle($langs->trans('ShowAsConversation'), '', 'fa fa-comments imgforviewmode', $messagingUrl, '', 1);
 		$messagingUrl = DOL_URL_ROOT.'/contact/agenda.php?id='.$object->id;
 		$newcardbutton .= dolGetButtonTitle($langs->trans('MessageListViewType'), '', 'fa fa-bars imgforviewmode', $messagingUrl, '', 2);
 
->>>>>>> cc80841a
 		if (isModEnabled('agenda')) {
 			$permok = $user->hasRight('agenda', 'myactions', 'create');
 			if ((!empty($objthirdparty->id) || !empty($objcon->id)) && $permok) {
