<?php
/* Copyright (C) 2004-2005 Rodolphe Quiedeville <rodolphe@quiedeville.org>
 * Copyright (C) 2004-2013 Laurent Destailleur  <eldy@users.sourceforge.net>
 * Copyright (C) 2004      Benoit Mortier       <benoit.mortier@opensides.be>
 * Copyright (C) 2005-2012 Regis Houssin        <regis.houssin@capnetworks.com>
 * Copyright (C) 2007      Franky Van Liedekerke <franky.van.liedekerke@telenet.be>
 * Copyright (C) 2013      Florian Henry		  	<florian.henry@open-concept.pro>
 * Copyright (C) 2013      Alexandre Spangaro 	<alexandre.spangaro@gmail.com>
 * Copyright (C) 2014      Juanjo Menent	 	<jmenent@2byte.es>
 *
 * This program is free software; you can redistribute it and/or modify
 * it under the terms of the GNU General Public License as published by
 * the Free Software Foundation; either version 3 of the License, or
 * (at your option) any later version.
 *
 * This program is distributed in the hope that it will be useful,
 * but WITHOUT ANY WARRANTY; without even the implied warranty of
 * MERCHANTABILITY or FITNESS FOR A PARTICULAR PURPOSE.  See the
 * GNU General Public License for more details.
 *
 * You should have received a copy of the GNU General Public License
 * along with this program. If not, see <http://www.gnu.org/licenses/>.
 */

/**
 *       \file       htdocs/contact/fiche.php
 *       \ingroup    societe
 *       \brief      Card of a contact
 */

require '../main.inc.php';
require_once DOL_DOCUMENT_ROOT.'/comm/action/class/actioncomm.class.php';
require_once DOL_DOCUMENT_ROOT.'/contact/class/contact.class.php';
require_once DOL_DOCUMENT_ROOT.'/core/lib/contact.lib.php';
require_once DOL_DOCUMENT_ROOT.'/core/lib/company.lib.php';
require_once DOL_DOCUMENT_ROOT.'/core/lib/images.lib.php';
require_once DOL_DOCUMENT_ROOT.'/core/class/html.formcompany.class.php';
require_once DOL_DOCUMENT_ROOT.'/core/class/extrafields.class.php';
require_once DOL_DOCUMENT_ROOT.'/core/class/doleditor.class.php';
require_once DOL_DOCUMENT_ROOT. '/core/class/html.form.class.php';
require_once DOL_DOCUMENT_ROOT.'/user/class/user.class.php';
$langs->load("companies");
$langs->load("users");
$langs->load("other");
$langs->load("commercial");

$mesg=''; $error=0; $errors=array();

$action		= (GETPOST('action','alpha') ? GETPOST('action','alpha') : 'view');
$confirm	= GETPOST('confirm','alpha');
$backtopage = GETPOST('backtopage','alpha');
$id			= GETPOST('id','int');
$socid		= GETPOST('socid','int');
if ($user->societe_id) $socid=$user->societe_id;

$object = new Contact($db);
$extrafields = new ExtraFields($db);

// fetch optionals attributes and labels
$extralabels=$extrafields->fetch_name_optionals_label($object->table_element);

// Get object canvas (By default, this is not defined, so standard usage of dolibarr)
$object->getCanvas($id);
$objcanvas=null;
$canvas = (! empty($object->canvas)?$object->canvas:GETPOST("canvas"));
if (! empty($canvas))
{
    require_once DOL_DOCUMENT_ROOT.'/core/class/canvas.class.php';
    $objcanvas = new Canvas($db, $action);
    $objcanvas->getCanvas('contact', 'contactcard', $canvas);
}

// Security check
$result = restrictedArea($user, 'contact', $id, 'socpeople&societe', '', '', 'rowid', $objcanvas); // If we create a contact with no company (shared contacts), no check on write permission

// Initialize technical object to manage hooks of thirdparties. Note that conf->hooks_modules contains array array
$hookmanager->initHooks(array('contactcard'));


/*
 *	Actions
 */

$parameters=array('id'=>$id, 'objcanvas'=>$objcanvas);
$reshook=$hookmanager->executeHooks('doActions',$parameters,$object,$action);    // Note that $action and $object may have been modified by some hooks
$error=$hookmanager->error; $errors=array_merge($errors, (array) $hookmanager->errors);

if (empty($reshook))
{
    // Cancel
    if (GETPOST("cancel") && ! empty($backtopage))
    {
        header("Location: ".$backtopage);
        exit;
    }

	// Creation utilisateur depuis contact
    if ($action == 'confirm_create_user' && $confirm == 'yes' && $user->rights->user->user->creer)
    {
        // Recuperation contact actuel
        $result = $object->fetch($id);

        if ($result > 0)
        {
            $db->begin();

            // Creation user
            $nuser = new User($db);
            $result=$nuser->create_from_contact($object,GETPOST("login"));	// Do not use GETPOST(alpha)

            if ($result > 0)
            {
                $result2=$nuser->setPassword($user,GETPOST("password"),0,0,1);	// Do not use GETPOST(alpha)
                if ($result2)
                {
                    $db->commit();
                }
                else
                {
                    $error=$nuser->error; $errors=$nuser->errors;
                    $db->rollback();
                }
            }
            else
            {
                $error=$nuser->error; $errors=$nuser->errors;
                $db->rollback();
            }
        }
        else
        {
            $error=$object->error; $errors=$object->errors;
        }
    }


    // Confirmation desactivation
    if ($action == 'disable')
    {
    	$object->fetch($id);
    	$object->setstatus(0);
    	header("Location: ".$_SERVER['PHP_SELF'].'?id='.$id);
    	exit;
    }

    // Confirmation activation
    if ($action == 'enable')
    {
    	$object->fetch($id);
    	$object->setstatus(1);
    	header("Location: ".$_SERVER['PHP_SELF'].'?id='.$id);
    	exit;

    }

    // Add contact
    if ($action == 'add' && $user->rights->societe->contact->creer)
    {
        $db->begin();

        if ($canvas) $object->canvas=$canvas;

        $object->socid			= GETPOST("socid",'int');
        $object->lastname		= GETPOST("lastname");
        $object->firstname		= GETPOST("firstname");
        $object->civility_id	= GETPOST("civility_id",'alpha');
        $object->poste			= GETPOST("poste");
        $object->address		= GETPOST("address");
        $object->zip			= GETPOST("zipcode");
        $object->town			= GETPOST("town");
        $object->country_id		= GETPOST("country_id",'int');
        $object->state_id       = GETPOST("state_id",'int');
        $object->skype			= GETPOST("skype");
        $object->email			= GETPOST("email",'alpha');
        $object->phone_pro		= GETPOST("phone_pro");
        $object->phone_perso	= GETPOST("phone_perso");
        $object->phone_mobile	= GETPOST("phone_mobile");
        $object->fax			= GETPOST("fax");
        $object->jabberid		= GETPOST("jabberid",'alpha');
		$object->no_email		= GETPOST("no_email",'int');
        $object->priv			= GETPOST("priv",'int');
        $object->note_public	= GETPOST("note_public");
        $object->note_private	= GETPOST("note_private");
        $object->statut			= 1; //Defult status to Actif

        // Note: Correct date should be completed with location to have exact GM time of birth.
        $object->birthday = dol_mktime(0,0,0,GETPOST("birthdaymonth",'int'),GETPOST("birthdayday",'int'),GETPOST("birthdayyear",'int'));
        $object->birthday_alert = GETPOST("birthday_alert",'alpha');

        // Fill array 'array_options' with data from add form
		$ret = $extrafields->setOptionalsFromPost($extralabels,$object);

        if (! GETPOST("lastname"))
        {
            $error++; $errors[]=$langs->trans("ErrorFieldRequired",$langs->transnoentities("Lastname").' / '.$langs->transnoentities("Label"));
            $action = 'create';
        }

        if (! $error)
        {
            $id =  $object->create($user);
            if ($id <= 0)
            {
                $error++; $errors=array_merge($errors,($object->error?array($object->error):$object->errors));
                $action = 'create';
            }
        }

        if (! $error && $id > 0)
        {
            $db->commit();
            if (! empty($backtopage)) $url=$backtopage;
            else $url='fiche.php?id='.$id;
            header("Location: ".$url);
            exit;
        }
        else
        {
            $db->rollback();
        }
    }

    if ($action == 'confirm_delete' && $confirm == 'yes' && $user->rights->societe->contact->supprimer)
    {
        $result=$object->fetch($id);

        $object->old_lastname      = GETPOST("old_lastname");
        $object->old_firstname = GETPOST("old_firstname");

        $result = $object->delete();
        if ($result > 0)
        {
            header("Location: ".DOL_URL_ROOT.'/contact/list.php');
            exit;
        }
        else
        {
            $error=$object->error; $errors=$object->errors;
        }
    }

    if ($action == 'update' && ! $_POST["cancel"] && $user->rights->societe->contact->creer)
    {
        if (empty($_POST["lastname"]))
        {
            $error++; $errors=array($langs->trans("ErrorFieldRequired",$langs->transnoentities("Name").' / '.$langs->transnoentities("Label")));
            $action = 'edit';
        }

        if (! $error)
        {
        	$contactid=GETPOST("contactid",'int');

            $object->fetch($contactid);

            $object->oldcopy=dol_clone($object);

            $object->old_lastname	= GETPOST("old_lastname");
            $object->old_firstname	= GETPOST("old_firstname");

            $object->socid			= GETPOST("socid",'int');
            $object->lastname		= GETPOST("lastname");
            $object->firstname		= GETPOST("firstname");
            $object->civility_id	= GETPOST("civility_id",'alpha');
            $object->poste			= GETPOST("poste");

            $object->address		= GETPOST("address");
            $object->zip			= GETPOST("zipcode");
            $object->town			= GETPOST("town");
            $object->state_id   	= GETPOST("state_id",'int');
            $object->country_id		= GETPOST("country_id",'int');

            $object->email			= GETPOST("email",'alpha');
            $object->skype			= GETPOST("skype",'alpha');
            $object->phone_pro		= GETPOST("phone_pro");
            $object->phone_perso	= GETPOST("phone_perso");
            $object->phone_mobile	= GETPOST("phone_mobile");
            $object->fax			= GETPOST("fax");
            $object->jabberid		= GETPOST("jabberid",'alpha');
			$object->no_email		= GETPOST("no_email",'int');
            $object->priv			= GETPOST("priv",'int');
        	$object->note_public	= GETPOST("note_public");
       		$object->note_private	= GETPOST("note_private");

            // Fill array 'array_options' with data from add form
			$ret = $extrafields->setOptionalsFromPost($extralabels,$object);

            $result = $object->update($contactid, $user);

            if ($result > 0)
            {
                $object->old_lastname='';
                $object->old_firstname='';
                $action = 'view';
            }
            else
            {
                $error=$object->error; $errors=$object->errors;
                $action = 'edit';
            }
        }
    }
}


/*
 *	View
 */


$help_url='EN:Module_Third_Parties|FR:Module_Tiers|ES:Empresas';
llxHeader('',$langs->trans("ContactsAddresses"),$help_url);

$form = new Form($db);
$formcompany = new FormCompany($db);

$countrynotdefined=$langs->trans("ErrorSetACountryFirst").' ('.$langs->trans("SeeAbove").')';

if ($socid > 0)
{
    $objsoc = new Societe($db);
    $objsoc->fetch($socid);
}

if (is_object($objcanvas) && $objcanvas->displayCanvasExists($action))
{
    // -----------------------------------------
    // When used with CANVAS
    // -----------------------------------------
    if (empty($object->error) && $id)
 	{
 		$object = new Contact($db);
 		$result=$object->fetch($id);
		if ($result <= 0) dol_print_error('',$object->error);
 	}
   	$objcanvas->assign_values($action, $object->id, $object->ref);	// Set value for templates
    $objcanvas->display_canvas($action);							// Show template
}
else
{
    // -----------------------------------------
    // When used in standard mode
    // -----------------------------------------

    // Confirm deleting contact
    if ($user->rights->societe->contact->supprimer)
    {
        if ($action == 'delete')
        {
            print $form->formconfirm($_SERVER["PHP_SELF"]."?id=".$id,$langs->trans("DeleteContact"),$langs->trans("ConfirmDeleteContact"),"confirm_delete",'',0,1);
        }
    }

    /*
     * Onglets
     */
    if ($id > 0)
    {
        // Si edition contact deja existant
        $object = new Contact($db);
        $res=$object->fetch($id, $user);
        if ($res < 0) { dol_print_error($db,$object->error); exit; }
        $res=$object->fetch_optionals($object->id,$extralabels);

        // Show tabs
        $head = contact_prepare_head($object);

        $title = (! empty($conf->global->SOCIETE_ADDRESSES_MANAGEMENT) ? $langs->trans("Contacts") : $langs->trans("ContactsAddresses"));
        dol_fiche_head($head, 'card', $title, 0, 'contact');
    }

    if ($user->rights->societe->contact->creer)
    {
        if ($action == 'create')
        {
            /*
             * Fiche en mode creation
             */
            $object->canvas=$canvas;

            $object->state_id = $_POST["state_id"];

            // We set country_id, country_code and label for the selected country
            $object->country_id=$_POST["country_id"]?$_POST["country_id"]:(empty($objsoc->country_id)?$mysoc->country_id:$objsoc->country_id);
            if ($object->country_id)
            {
            	$tmparray=getCountry($object->country_id,'all');
                $object->country_code = $tmparray['code'];
                $object->country      = $tmparray['label'];
            }

            $title = $addcontact = (! empty($conf->global->SOCIETE_ADDRESSES_MANAGEMENT) ? $langs->trans("AddContact") : $langs->trans("AddContactAddress"));
            print_fiche_titre($title);

            // Affiche les erreurs
            dol_htmloutput_errors(is_numeric($error)?'':$error,$errors);

            if ($conf->use_javascript_ajax)
            {
				print "\n".'<script type="text/javascript" language="javascript">'."\n";
				print 'jQuery(document).ready(function () {
							jQuery("#selectcountry_id").change(function() {
								document.formsoc.action.value="create";
								document.formsoc.submit();
							});

							$("#copyaddressfromsoc").click(function() {
								$(\'textarea[name="address"]\').val("'.dol_escape_js($objsoc->address).'");
								$(\'input[name="zipcode"]\').val("'.dol_escape_js($objsoc->zip).'");
								$(\'input[name="town"]\').val("'.dol_escape_js($objsoc->town).'");
								$(\'select[name="country_id"]\').val("'.dol_escape_js($objsoc->country_id).'");
								$(\'select[name="state_id"]\').val("'.dol_escape_js($objsoc->state_id).'");
								$(\'input[name="email"]\').val("'.dol_escape_js($objsoc->email).'");
            			});
						})'."\n";
				print '</script>'."\n";
            }

            print '<br>';
            print '<form method="post" name="formsoc" action="'.$_SERVER["PHP_SELF"].'">';
            print '<input type="hidden" name="token" value="'.$_SESSION['newtoken'].'">';
            print '<input type="hidden" name="action" value="add">';
            print '<input type="hidden" name="backtopage" value="'.$backtopage.'">';
            print '<table class="border" width="100%">';

            // Name
            print '<tr><td width="20%" class="fieldrequired">'.$langs->trans("Lastname").' / '.$langs->trans("Label").'</td><td width="30%"><input name="lastname" type="text" size="30" maxlength="80" value="'.dol_escape_htmltag(GETPOST("lastname")?GETPOST("lastname"):$object->lastname).'"></td>';
            print '<td width="20%">'.$langs->trans("Firstname").'</td><td width="30%"><input name="firstname" type="text" size="30" maxlength="80" value="'.dol_escape_htmltag(GETPOST("firstname")?GETPOST("firstname"):$object->firstname).'"></td></tr>';

            // Company
            if (empty($conf->global->SOCIETE_DISABLE_CONTACTS))
            {
                if ($socid > 0)
                {
                    print '<tr><td>'.$langs->trans("Company").'</td>';
                    print '<td colspan="3" class="maxwidthonsmartphone">';
                    print $objsoc->getNomUrl(1);
                    print '</td>';
                    print '<input type="hidden" name="socid" value="'.$objsoc->id.'">';
                    print '</td></tr>';
                }
                else {
                    print '<tr><td>'.$langs->trans("Company").'</td><td colspan="3" class="maxwidthonsmartphone">';
                    print $form->select_company($socid,'socid','',1);
                    print '</td></tr>';
                }
            }

            // Civility
            print '<tr><td width="15%">'.$langs->trans("UserTitle").'</td><td colspan="3">';
            print $formcompany->select_civility(GETPOST("civility_id",'alpha')?GETPOST("civility_id",'alpha'):$object->civility_id);
            print '</td></tr>';

            print '<tr><td>'.$langs->trans("PostOrFunction").'</td><td colspan="3"><input name="poste" type="text" size="50" maxlength="80" value="'.dol_escape_htmltag(GETPOST("poste",'alpha')?GETPOST("poste",'alpha'):$object->poste).'"></td>';

            $colspan=3;
            if ($conf->use_javascript_ajax && $socid > 0) $colspan=2;

            // Address
            if (($objsoc->typent_code == 'TE_PRIVATE' || ! empty($conf->global->CONTACT_USE_COMPANY_ADDRESS)) && dol_strlen(trim($object->address)) == 0) $object->address = $objsoc->address;	// Predefined with third party
            print '<tr><td>'.$langs->trans("Address");
            print '</td><td colspan="'.$colspan.'"><textarea class="flat" name="address" cols="70">'.(GETPOST("address",'alpha')?GETPOST("address",'alpha'):$object->address).'</textarea></td>';

            if ($conf->use_javascript_ajax && $socid > 0)
            {
	            $rowspan=3;
	    		if (empty($conf->global->SOCIETE_DISABLE_STATE)) $rowspan++;

	            print '<td valign="middle" align="center" rowspan="'.$rowspan.'">';
		        print '<a href="#" id="copyaddressfromsoc">'.$langs->trans('CopyAddressFromSoc').'</a>';
	            print '</td>';
            }
            print '</tr>';

            // Zip / Town
            if (($objsoc->typent_code == 'TE_PRIVATE' || ! empty($conf->global->CONTACT_USE_COMPANY_ADDRESS)) && dol_strlen(trim($object->zip)) == 0) $object->zip = $objsoc->zip;			// Predefined with third party
            if (($objsoc->typent_code == 'TE_PRIVATE' || ! empty($conf->global->CONTACT_USE_COMPANY_ADDRESS)) && dol_strlen(trim($object->town)) == 0) $object->town = $objsoc->town;	// Predefined with third party
            print '<tr><td>'.$langs->trans("Zip").' / '.$langs->trans("Town").'</td><td colspan="'.$colspan.'" class="maxwidthonsmartphone">';
            print $formcompany->select_ziptown((GETPOST("zipcode")?GETPOST("zipcode"):$object->zip),'zipcode',array('town','selectcountry_id','state_id'),6).'&nbsp;';
            print $formcompany->select_ziptown((GETPOST("town")?GETPOST("town"):$object->town),'town',array('zipcode','selectcountry_id','state_id'));
            print '</td></tr>';

            // Country
            print '<tr><td>'.$langs->trans("Country").'</td><td colspan="'.$colspan.'" class="maxwidthonsmartphone">';
            print $form->select_country((GETPOST("country_id",'alpha')?GETPOST("country_id",'alpha'):$object->country_id),'country_id');
            if ($user->admin) print info_admin($langs->trans("YouCanChangeValuesForThisListFromDictionarySetup"),1);
            print '</td></tr>';

            // State
            if (empty($conf->global->SOCIETE_DISABLE_STATE))
            {
                print '<tr><td>'.$langs->trans('State').'</td><td colspan="'.$colspan.'" class="maxwidthonsmartphone">';
                if ($object->country_id)
                {
                    print $formcompany->select_state(GETPOST("state_id",'alpha')?GETPOST("state_id",'alpha'):$object->state_id,$object->country_code,'state_id');
                }
                else
              {
                    print $countrynotdefined;
                }
                print '</td></tr>';
            }

            // Phone / Fax
            if (($objsoc->typent_code == 'TE_PRIVATE' || ! empty($conf->global->CONTACT_USE_COMPANY_ADDRESS)) && dol_strlen(trim($object->phone_pro)) == 0) $object->phone_pro = $objsoc->phone;	// Predefined with third party
            print '<tr><td>'.$langs->trans("PhonePro").'</td><td><input name="phone_pro" id="phone_pro" type="text" size="18" maxlength="80" value="'.dol_escape_htmltag(GETPOST("phone_pro")?GETPOST("phone_pro"):$object->phone_pro).'"></td>';
            print '<td>'.$langs->trans("PhonePerso").'</td><td><input name="phone_perso" id="phone_perso" type="text" size="18" maxlength="80" value="'.dol_escape_htmltag(GETPOST("phone_perso")?GETPOST("phone_perso"):$object->phone_perso).'"></td></tr>';

            if (($objsoc->typent_code == 'TE_PRIVATE' || ! empty($conf->global->CONTACT_USE_COMPANY_ADDRESS)) && dol_strlen(trim($object->fax)) == 0) $object->fax = $objsoc->fax;	// Predefined with third party
            print '<tr><td>'.$langs->trans("PhoneMobile").'</td><td><input name="phone_mobile" id="phone_mobile" type="text" size="18" maxlength="80" value="'.dol_escape_htmltag(GETPOST("phone_mobile")?GETPOST("phone_mobile"):$object->phone_mobile).'"></td>';
            print '<td>'.$langs->trans("Fax").'</td><td><input name="fax" id="fax" type="text" size="18" maxlength="80" value="'.dol_escape_htmltag(GETPOST("fax",'alpha')?GETPOST("fax",'alpha'):$object->fax).'"></td></tr>';

            // EMail
            if (($objsoc->typent_code == 'TE_PRIVATE' || ! empty($conf->global->CONTACT_USE_COMPANY_ADDRESS)) && dol_strlen(trim($object->email)) == 0) $object->email = $objsoc->email;	// Predefined with third party
            print '<tr><td>'.$langs->trans("Email").'</td><td><input name="email" id="email" type="text" size="50" maxlength="80" value="'.(GETPOST("email",'alpha')?GETPOST("email",'alpha'):$object->email).'"></td>';
            if (! empty($conf->mailing->enabled))
            {
            	print '<td>'.$langs->trans("No_Email").'</td><td>'.$form->selectyesno('no_email',(GETPOST("no_email",'alpha')?GETPOST("no_email",'alpha'):$object->no_email), 1).'</td>';
            }
            else
			      {
          		print '<td colspan="2">&nbsp;</td>';
            }
            print '</tr>';

            // Instant message and no email
            print '<tr><td>'.$langs->trans("IM").'</td><td colspan="3"><input name="jabberid" type="text" size="50" maxlength="80" value="'.(GETPOST("jabberid",'alpha')?GETPOST("jabberid",'alpha'):$object->jabberid).'"></td></tr>';

            // Skype
            if (! empty($conf->skype->enabled))
            {
                print '<tr><td>'.$langs->trans("Skype").'</td><td colspan="3"><input name="skype" type="text" size="50" maxlength="80" value="'.(GETPOST("skype",'alpha')?GETPOST("skype",'alpha'):$object->skype).'"></td></tr>';
            }

            // Visibility
            print '<tr><td>'.$langs->trans("ContactVisibility").'</td><td colspan="3">';
            $selectarray=array('0'=>$langs->trans("ContactPublic"),'1'=>$langs->trans("ContactPrivate"));
            print $form->selectarray('priv',$selectarray,(GETPOST("priv",'alpha')?GETPOST("priv",'alpha'):$object->priv),0);
            print '</td></tr>';

            // Other attributes
            $parameters=array('colspan' => ' colspan="3"');
            $reshook=$hookmanager->executeHooks('formObjectOptions',$parameters,$object,$action);    // Note that $action and $object may have been modified by hook
            if (empty($reshook) && ! empty($extrafields->attribute_label))
            {
            	print $object->showOptionals($extrafields,'edit');
            }

            print "</table><br>";


            // Add personnal information
            print_fiche_titre('<div class="comboperso">'.$langs->trans("PersonalInformations").'</div>','','');

            print '<table class="border" width="100%">';

            // Date To Birth
            print '<tr><td width="20%">'.$langs->trans("DateToBirth").'</td><td width="30%">';
            $form=new Form($db);
            if ($object->birthday)
            {
                print $form->select_date($object->birthday,'birthday',0,0,0,"perso");
            }
            else
            {
                print $form->select_date('','birthday',0,0,1,"perso");
            }
            print '</td>';

            print '<td colspan="2">'.$langs->trans("Alert").': ';
            if ($object->birthday_alert)
            {
                print '<input type="checkbox" name="birthday_alert" checked></td>';
            }
            else
            {
                print '<input type="checkbox" name="birthday_alert"></td>';
            }
            print '</tr>';

            print "</table><br><br>";


            print '<center>';
            print '<input type="submit" class="button" name="add" value="'.$langs->trans("Add").'">';
            if (! empty($backtopage))
            {
                print ' &nbsp; &nbsp; ';
                print '<input type="submit" class="button" name="cancel" value="'.$langs->trans("Cancel").'">';
            }
            print '</center>';

            print "</form>";
        }
        elseif ($action == 'edit' && ! empty($id))
        {
            /*
             * Fiche en mode edition
             */

            // We set country_id, and country_code label of the chosen country
            if (isset($_POST["country_id"]) || $object->country_id)
            {
	            $tmparray=getCountry($object->country_id,'all');
	            $object->country_code =	$tmparray['code'];
	            $object->country      =	$tmparray['label'];
            }

			$objsoc = new Societe($db);
			$objsoc->fetch($object->socid);

            // Affiche les erreurs
            dol_htmloutput_errors($error,$errors);

            if ($conf->use_javascript_ajax)
            {
				print "\n".'<script type="text/javascript" language="javascript">'."\n";
				print 'jQuery(document).ready(function () {
							jQuery("#selectcountry_id").change(function() {
								document.formsoc.action.value="edit";
								document.formsoc.submit();
							});

							$("#copyaddressfromsoc").click(function() {
								$(\'textarea[name="address"]\').text("'.dol_escape_js($objsoc->address).'");
								$(\'input[name="zipcode"]\').val("'.dol_escape_js($objsoc->zip).'");
								$(\'input[name="town"]\').val("'.dol_escape_js($objsoc->town).'");
								$(\'select[name="country_id"]\').val("'.dol_escape_js($objsoc->country_id).'");
								$(\'select[name="state_id"]\').val("'.dol_escape_js($objsoc->state_id).'");
            				});
						})'."\n";
				print '</script>'."\n";
            }

            print '<form method="post" action="'.$_SERVER["PHP_SELF"].'?id='.$id.'" name="formsoc">';
            print '<input type="hidden" name="token" value="'.$_SESSION['newtoken'].'">';
            print '<input type="hidden" name="id" value="'.$id.'">';
            print '<input type="hidden" name="action" value="update">';
            print '<input type="hidden" name="contactid" value="'.$object->id.'">';
            print '<input type="hidden" name="old_lastname" value="'.$object->lastname.'">';
            print '<input type="hidden" name="old_firstname" value="'.$object->firstname.'">';
            if (! empty($backtopage)) print '<input type="hidden" name="backtopage" value="'.$backtopage.'">';

            print '<table class="border" width="100%">';

            // Ref
            print '<tr><td>'.$langs->trans("Ref").'</td><td colspan="3">';
            print $object->ref;
            print '</td></tr>';

            // Lastname
            print '<tr><td width="20%" class="fieldrequired">'.$langs->trans("Lastname").' / '.$langs->trans("Label").'</td><td width="30%"><input name="lastname" type="text" size="20" maxlength="80" value="'.(isset($_POST["lastname"])?$_POST["lastname"]:$object->lastname).'"></td>';
            print '<td width="20%">'.$langs->trans("Firstname").'</td><td width="30%"><input name="firstname" type="text" size="20" maxlength="80" value="'.(isset($_POST["firstname"])?$_POST["firstname"]:$object->firstname).'"></td></tr>';

            // Company
            if (empty($conf->global->SOCIETE_DISABLE_CONTACTS))
            {
                print '<tr><td>'.$langs->trans("Company").'</td>';
                print '<td colspan="3" class="maxwidthonsmartphone">';
                print $form->select_company(GETPOST('socid','int')?GETPOST('socid','int'):($object->socid?$object->socid:-1),'socid','',1);
                print '</td>';
                print '</tr>';
            }

            // Civility
            print '<tr><td>'.$langs->trans("UserTitle").'</td><td colspan="3">';
            print $formcompany->select_civility(isset($_POST["civility_id"])?$_POST["civility_id"]:$object->civility_id);
            print '</td></tr>';

            print '<tr><td>'.$langs->trans("PostOrFunction").'</td><td colspan="3"><input name="poste" type="text" size="50" maxlength="80" value="'.(isset($_POST["poste"])?$_POST["poste"]:$object->poste).'"></td></tr>';

            // Address
            print '<tr><td>'.$langs->trans("Address");
            print '</td><td colspan="2"><textarea class="flat" name="address" cols="70">'.(isset($_POST["address"])?$_POST["address"]:$object->address).'</textarea></td>';

            $rowspan=3;
    		if (empty($conf->global->SOCIETE_DISABLE_STATE)) $rowspan++;

            print '<td valign="middle" align="center" rowspan="'.$rowspan.'">';
            if ($conf->use_javascript_ajax) print '<a href="#" id="copyaddressfromsoc">'.$langs->trans('CopyAddressFromSoc').'</a>';
            print '</td></tr>';

            // Zip / Town
            print '<tr><td>'.$langs->trans("Zip").' / '.$langs->trans("Town").'</td><td colspan="2" class="maxwidthonsmartphone">';
            print $formcompany->select_ziptown((isset($_POST["zipcode"])?$_POST["zipcode"]:$object->zip),'zipcode',array('town','selectcountry_id','state_id'),6).'&nbsp;';
            print $formcompany->select_ziptown((isset($_POST["town"])?$_POST["town"]:$object->town),'town',array('zipcode','selectcountry_id','state_id'));
            print '</td></tr>';

            // Country
            print '<tr><td>'.$langs->trans("Country").'</td><td colspan="2" class="maxwidthonsmartphone">';
            print $form->select_country(isset($_POST["country_id"])?$_POST["country_id"]:$object->country_id,'country_id');
            if ($user->admin) print info_admin($langs->trans("YouCanChangeValuesForThisListFromDictionarySetup"),1);
            print '</td></tr>';

            // State
            if (empty($conf->global->SOCIETE_DISABLE_STATE))
            {
                print '<tr><td>'.$langs->trans('State').'</td><td colspan="2" class="maxwidthonsmartphone">';
                print $formcompany->select_state($object->state_id,isset($_POST["country_id"])?$_POST["country_id"]:$object->country_id,'state_id');
                print '</td></tr>';
            }

            // Phone
            print '<tr><td>'.$langs->trans("PhonePro").'</td><td><input name="phone_pro" type="text" size="18" maxlength="80" value="'.(isset($_POST["phone_pro"])?$_POST["phone_pro"]:$object->phone_pro).'"></td>';
            print '<td>'.$langs->trans("PhonePerso").'</td><td><input name="phone_perso" type="text" size="18" maxlength="80" value="'.(isset($_POST["phone_perso"])?$_POST["phone_perso"]:$object->phone_perso).'"></td></tr>';

            print '<tr><td>'.$langs->trans("PhoneMobile").'</td><td><input name="phone_mobile" type="text" size="18" maxlength="80" value="'.(isset($_POST["phone_mobile"])?$_POST["phone_mobile"]:$object->phone_mobile).'"></td>';
            print '<td>'.$langs->trans("Fax").'</td><td><input name="fax" type="text" size="18" maxlength="80" value="'.(isset($_POST["fax"])?$_POST["fax"]:$object->fax).'"></td></tr>';

            // EMail
            print '<tr><td>'.$langs->trans("EMail").'</td><td><input name="email" type="text" size="40" maxlength="80" value="'.(isset($_POST["email"])?$_POST["email"]:$object->email).'"></td>';
            if (! empty($conf->mailing->enabled))
            {
                $langs->load("mails");
                print '<td class="nowrap">'.$langs->trans("NbOfEMailingsSend").'</td>';
                print '<td>'.$object->getNbOfEMailings().'</td>';
            }
            else
			{
				print '<td colspan="2">&nbsp;</td>';
            }
            print '</tr>';

            // Jabberid
            print '<tr><td>'.$langs->trans("Jabberid").'</td><td><input name="jabberid" type="text" size="40" maxlength="80" value="'.(isset($_POST["jabberid"])?$_POST["jabberid"]:$object->jabberid).'"></td>';
            if (! empty($conf->mailing->enabled))
            {
            	print '<td>'.$langs->trans("No_Email").'</td><td>'.$form->selectyesno('no_email',(isset($_POST["no_email"])?$_POST["no_email"]:$object->no_email), 1).'</td>';
            }
            else
			{
				print '<td colspan="2">&nbsp;</td>';
			}
            print '</tr>';

            // Skype
            if (! empty($conf->skype->enabled))
            {
                print '<tr><td>'.$langs->trans("Skype").'</td><td><input name="skype" type="text" size="40" maxlength="80" value="'.(isset($_POST["skype"])?$_POST["skype"]:$object->skype).'"></td></tr>';
            }

            // Visibility
            print '<tr><td>'.$langs->trans("ContactVisibility").'</td><td colspan="3">';
            $selectarray=array('0'=>$langs->trans("ContactPublic"),'1'=>$langs->trans("ContactPrivate"));
            print $form->selectarray('priv',$selectarray,$object->priv,0);
            print '</td></tr>';

             // Note Public
            print '<tr><td valign="top">'.$langs->trans("NotePublic").'</td><td colspan="3">';
            $doleditor = new DolEditor('note_public', $object->note_public, '', 80, 'dolibarr_notes', 'In', 0, false, true, ROWS_3, 70);
            print $doleditor->Create(1);
            print '</td></tr>';

            // Note Private
            print '<tr><td valign="top">'.$langs->trans("NotePrivate").'</td><td colspan="3">';
            $doleditor = new DolEditor('note_private', $object->note_private, '', 80, 'dolibarr_notes', 'In', 0, false, true, ROWS_3, 70);
            print $doleditor->Create(1);
            print '</td></tr>';

            // Statut
            print '<tr><td valign="top">'.$langs->trans("Status").'</td>';
            print '<td>';
            print $object->getLibStatut(5);
            print '</td></tr>';

            // Other attributes
            $parameters=array('colspan' => ' colspan="3"');
            $reshook=$hookmanager->executeHooks('formObjectOptions',$parameters,$object,$action);    // Note that $action and $object may have been modified by hook
            if (empty($reshook) && ! empty($extrafields->attribute_label))
            {
            	print $object->showOptionals($extrafields,'edit');
            }

            $object->load_ref_elements();

            if (! empty($conf->commande->enabled))
            {
                print '<tr><td>'.$langs->trans("ContactForOrders").'</td><td colspan="3">';
                print $object->ref_commande?$object->ref_commande:$langs->trans("NoContactForAnyOrder");
                print '</td></tr>';
            }

            if (! empty($conf->propal->enabled))
            {
                print '<tr><td>'.$langs->trans("ContactForProposals").'</td><td colspan="3">';
                print $object->ref_propal?$object->ref_propal:$langs->trans("NoContactForAnyProposal");
                print '</td></tr>';
            }

            if (! empty($conf->contrat->enabled))
            {
                print '<tr><td>'.$langs->trans("ContactForContracts").'</td><td colspan="3">';
                print $object->ref_contrat?$object->ref_contrat:$langs->trans("NoContactForAnyContract");
                print '</td></tr>';
            }

            if (! empty($conf->facture->enabled))
            {
                print '<tr><td>'.$langs->trans("ContactForInvoices").'</td><td colspan="3">';
                print $object->ref_facturation?$object->ref_facturation:$langs->trans("NoContactForAnyInvoice");
                print '</td></tr>';
            }

            // Login Dolibarr
            print '<tr><td>'.$langs->trans("DolibarrLogin").'</td><td colspan="3">';
            if ($object->user_id)
            {
                $dolibarr_user=new User($db);
                $result=$dolibarr_user->fetch($object->user_id);
                print $dolibarr_user->getLoginUrl(1);
            }
            else print $langs->trans("NoDolibarrAccess");
            print '</td></tr>';

            print '</table><br>';

            print '<center>';
            print '<input type="submit" class="button" name="save" value="'.$langs->trans("Save").'">';
            print ' &nbsp; ';
            print '<input type="submit" class="button" name="cancel" value="'.$langs->trans("Cancel").'">';
            print '</center>';

            print "</form>";
        }
    }

    if (! empty($id) && $action != 'edit' && $action != 'create')
    {
        $objsoc = new Societe($db);

        /*
         * Fiche en mode visualisation
         */

        dol_htmloutput_errors($error,$errors);

        if ($action == 'create_user')
        {
            // Full firstname and lastname separated with a dot : firstname.lastname
            include_once DOL_DOCUMENT_ROOT.'/core/lib/functions2.lib.php';
            $login=dol_buildlogin($object->lastname,$object->firstname);

            $generated_password='';
            if (! $ldap_sid) // TODO ldap_sid ?
            {
                require_once DOL_DOCUMENT_ROOT.'/core/lib/security2.lib.php';
                $generated_password=getRandomPassword(false);
            }
            $password=$generated_password;

            // Create a form array
            $formquestion=array(
            array('label' => $langs->trans("LoginToCreate"), 'type' => 'text', 'name' => 'login', 'value' => $login),
            array('label' => $langs->trans("Password"), 'type' => 'text', 'name' => 'password', 'value' => $password),
            //array('label' => $form->textwithpicto($langs->trans("Type"),$langs->trans("InternalExternalDesc")), 'type' => 'select', 'name' => 'intern', 'default' => 1, 'values' => array(0=>$langs->trans('Internal'),1=>$langs->trans('External')))
            );
            $text=$langs->trans("ConfirmCreateContact").'<br>';
            if (! empty($conf->societe->enabled))
            {
                if ($object->socid > 0) $text.=$langs->trans("UserWillBeExternalUser");
                else $text.=$langs->trans("UserWillBeInternalUser");
            }
            print $form->formconfirm($_SERVER["PHP_SELF"]."?id=".$object->id,$langs->trans("CreateDolibarrLogin"),$text,"confirm_create_user",$formquestion,'yes');

        }

        print '<table class="border" width="100%">';

        $linkback = '<a href="'.DOL_URL_ROOT.'/contact/list.php">'.$langs->trans("BackToList").'</a>';

        // Ref
        print '<tr><td width="20%">'.$langs->trans("Ref").'</td><td colspan="3">';
        print $form->showrefnav($object, 'id', $linkback);
        print '</td></tr>';

        // Name
        print '<tr><td width="20%">'.$langs->trans("Lastname").' / '.$langs->trans("Label").'</td><td width="30%">'.$object->lastname.'</td>';
        print '<td width="20%">'.$langs->trans("Firstname").'</td><td width="30%">'.$object->firstname.'</td></tr>';

        // Company
        if (empty($conf->global->SOCIETE_DISABLE_CONTACTS))
        {
            print '<tr><td>'.$langs->trans("Company").'</td><td colspan="3">';
            if ($object->socid > 0)
            {
                $objsoc->fetch($object->socid);
                print $objsoc->getNomUrl(1);
            }
            else
            {
                print $langs->trans("ContactNotLinkedToCompany");
            }
            print '</td></tr>';
        }

        // Civility
        print '<tr><td width="15%">'.$langs->trans("UserTitle").'</td><td colspan="3">';
        print $object->getCivilityLabel();
        print '</td></tr>';

        // Role
        print '<tr><td>'.$langs->trans("PostOrFunction").'</td><td colspan="3">'.$object->poste.'</td>';

        // Address
        print '<tr><td>'.$langs->trans("Address").'</td><td colspan="3">';
        dol_print_address($object->address,'gmap','contact',$object->id);
        print '</td></tr>';

        // Zip/Town
        print '<tr><td>'.$langs->trans("Zip").' / '.$langs->trans("Town").'</td><td colspan="3">';
        print $object->zip;
        if ($object->zip) print '&nbsp;';
        print $object->town.'</td></tr>';

        // Country
        print '<tr><td>'.$langs->trans("Country").'</td><td colspan="3">';
        $img=picto_from_langcode($object->country_code);
        if ($img) print $img.' ';
        print $object->country;
        print '</td></tr>';

        // State
        if (empty($conf->global->SOCIETE_DISABLE_STATE))
        {
            print '<tr><td>'.$langs->trans('State').'</td><td colspan="3">'.$object->state.'</td>';
        }

        // Phone
        print '<tr><td>'.$langs->trans("PhonePro").'</td><td>'.dol_print_phone($object->phone_pro,$object->country_code,$object->id,$object->socid,'AC_TEL').'</td>';
        print '<td>'.$langs->trans("PhonePerso").'</td><td>'.dol_print_phone($object->phone_perso,$object->country_code,$object->id,$object->socid,'AC_TEL').'</td></tr>';

        print '<tr><td>'.$langs->trans("PhoneMobile").'</td><td>'.dol_print_phone($object->phone_mobile,$object->country_code,$object->id,$object->socid,'AC_TEL').'</td>';
        print '<td>'.$langs->trans("Fax").'</td><td>'.dol_print_phone($object->fax,$object->country_code,$object->id,$object->socid,'AC_FAX').'</td></tr>';

        // Email
        print '<tr><td>'.$langs->trans("EMail").'</td><td>'.dol_print_email($object->email,$object->id,$object->socid,'AC_EMAIL').'</td>';
        if (! empty($conf->mailing->enabled))
        {
            $langs->load("mails");
            print '<td class="nowrap">'.$langs->trans("NbOfEMailingsSend").'</td>';
            print '<td><a href="'.DOL_URL_ROOT.'/comm/mailing/liste.php?filteremail='.urlencode($object->email).'">'.$object->getNbOfEMailings().'</a></td>';
        }
        else
        {
            print '<td colspan="2">&nbsp;</td>';
        }
        print '</tr>';

        // Instant message and no email
        print '<tr><td>'.$langs->trans("IM").'</td><td>'.$object->jabberid.'</td>';
        if (!empty($conf->mailing->enabled))
        {
        	print '<td>'.$langs->trans("No_Email").'</td><td>'.yn($object->no_email).'</td>';
        }
        else
       {
	       	print '<td colspan="2">&nbsp;</td>';
        }
        print '</tr>';

        // Skype
        if (! empty($conf->skype->enabled))
        {
            print '<tr><td>'.$langs->trans("Skype").'</td><td colspan="3">'.dol_print_skype($object->skype,0,$object->fk_soc,1).'</td></tr>';
        }

        print '<tr><td>'.$langs->trans("ContactVisibility").'</td><td colspan="3">';
        print $object->LibPubPriv($object->priv);
        print '</td></tr>';

        // Note Public
        print '<tr><td valign="top">'.$langs->trans("NotePublic").'</td><td colspan="3">';
        print nl2br($object->note_public);
        print '</td></tr>';

        // Note Private
        print '<tr><td valign="top">'.$langs->trans("NotePrivate").'</td><td colspan="3">';
        print nl2br($object->note_private);

	 	// Statut
		print '<tr><td valign="top">'.$langs->trans("Status").'</td>';
		print '<td>';
		print $object->getLibStatut(5);
		print '</td>';
		print '</tr>'."\n";
        // Other attributes
        $parameters=array('socid'=>$socid, 'colspan' => ' colspan="3"');
        $reshook=$hookmanager->executeHooks('formObjectOptions',$parameters,$object,$action);    // Note that $action and $object may have been modified by hook
        print $hookmanager->resPrint;
        if (empty($reshook) && ! empty($extrafields->attribute_label))
        {
        	print $object->showOptionals($extrafields);
        }

        $object->load_ref_elements();

        if (! empty($conf->commande->enabled))
        {
            print '<tr><td>'.$langs->trans("ContactForOrders").'</td><td colspan="3">';
            print $object->ref_commande?$object->ref_commande:$langs->trans("NoContactForAnyOrder");
            print '</td></tr>';
        }

        if (! empty($conf->propal->enabled))
        {
            print '<tr><td>'.$langs->trans("ContactForProposals").'</td><td colspan="3">';
            print $object->ref_propal?$object->ref_propal:$langs->trans("NoContactForAnyProposal");
            print '</td></tr>';
        }

        if (! empty($conf->contrat->enabled))
        {
            print '<tr><td>'.$langs->trans("ContactForContracts").'</td><td colspan="3">';
            print $object->ref_contrat?$object->ref_contrat:$langs->trans("NoContactForAnyContract");
            print '</td></tr>';
        }

        if (! empty($conf->facture->enabled))
        {
            print '<tr><td>'.$langs->trans("ContactForInvoices").'</td><td colspan="3">';
            print $object->ref_facturation?$object->ref_facturation:$langs->trans("NoContactForAnyInvoice");
            print '</td></tr>';
        }

        print '<tr><td>'.$langs->trans("DolibarrLogin").'</td><td colspan="3">';
        if ($object->user_id)
        {
            $dolibarr_user=new User($db);
            $result=$dolibarr_user->fetch($object->user_id);
            print $dolibarr_user->getLoginUrl(1);
        }
        else print $langs->trans("NoDolibarrAccess");
        print '</td></tr>';

        print "</table>";

        print "</div>";

        // Barre d'actions
        print '<div class="tabsAction">';

		$parameters=array();
		$reshook=$hookmanager->executeHooks('addMoreActionsButtons',$parameters,$object,$action);    // Note that $action and $object may have been modified by hook
		if (empty($reshook))
		{
        	if ($user->rights->societe->contact->creer)
            {
                print '<a class="butAction" href="fiche.php?id='.$object->id.'&amp;action=edit">'.$langs->trans('Modify').'</a>';
            }

            if (! $object->user_id && $user->rights->user->user->creer)
            {
                print '<a class="butAction" href="fiche.php?id='.$object->id.'&amp;action=create_user">'.$langs->trans("CreateDolibarrLogin").'</a>';
            }

            if ($user->rights->societe->contact->supprimer)
            {
                print '<a class="butActionDelete" href="fiche.php?id='.$object->id.'&amp;action=delete">'.$langs->trans('Delete').'</a>';
            }
            // Activer
            if ($object->statut == 0 && $user->rights->societe->contact->creer)
            {
                print '<a class="butAction" href="'.$_SERVER['PHP_SELF'].'?id='.$object->id.'&amp;action=enable">'.$langs->trans("Reactivate").'</a>';
            }
            // Desactiver
            if ($object->statut == 1 && $user->rights->societe->contact->creer)
            {
                print '<a class="butActionDelete" href="'.$_SERVER['PHP_SELF'].'?action=disable&amp;id='.$object->id.'">'.$langs->trans("DisableUser").'</a>';
            }
        }

<<<<<<< HEAD
        print "</div><br>";

        print load_fiche_titre($langs->trans("TasksHistoryForThisContact"),'','');
=======
		if (! empty($conf->agenda->enabled))
		{
        	print load_fiche_titre($langs->trans("TasksHistoryForThisContact"),'','');
>>>>>>> f22a0481

        	print show_actions_todo($conf,$langs,$db,$objsoc,$object);

        	print show_actions_done($conf,$langs,$db,$objsoc,$object);
		}
    }
}


llxFooter();

$db->close();<|MERGE_RESOLUTION|>--- conflicted
+++ resolved
@@ -1069,15 +1069,11 @@
             }
         }
 
-<<<<<<< HEAD
         print "</div><br>";
 
-        print load_fiche_titre($langs->trans("TasksHistoryForThisContact"),'','');
-=======
 		if (! empty($conf->agenda->enabled))
 		{
         	print load_fiche_titre($langs->trans("TasksHistoryForThisContact"),'','');
->>>>>>> f22a0481
 
         	print show_actions_todo($conf,$langs,$db,$objsoc,$object);
 
