<?php
/* Copyright (C) 2004-2005 Rodolphe Quiedeville <rodolphe@quiedeville.org>
 * Copyright (C) 2004-2011 Laurent Destailleur  <eldy@users.sourceforge.net>
 * Copyright (C) 2004      Benoit Mortier       <benoit.mortier@opensides.be>
 * Copyright (C) 2005-2011 Regis Houssin        <regis@dolibarr.fr>
 * Copyright (C) 2007      Franky Van Liedekerke <franky.van.liedekerke@telenet.be>
 *
 * This program is free software; you can redistribute it and/or modify
 * it under the terms of the GNU General Public License as published by
 * the Free Software Foundation; either version 2 of the License, or
 * (at your option) any later version.
 *
 * This program is distributed in the hope that it will be useful,
 * but WITHOUT ANY WARRANTY; without even the implied warranty of
 * MERCHANTABILITY or FITNESS FOR A PARTICULAR PURPOSE.  See the
 * GNU General Public License for more details.
 *
 * You should have received a copy of the GNU General Public License
 * along with this program. If not, see <http://www.gnu.org/licenses/>.
 */

/**
 *       \file       htdocs/contact/fiche.php
 *       \ingroup    societe
 *       \brief      Card of a contact
<<<<<<< HEAD
 *       \version    $Id: fiche.php,v 1.222 2011/07/31 23:54:12 eldy Exp $
=======
 *       \version    $Id: fiche.php,v 1.227 2011/08/23 20:45:41 eldy Exp $
>>>>>>> 19bde3ab
 */

require("../main.inc.php");
require_once(DOL_DOCUMENT_ROOT."/comm/action/class/actioncomm.class.php");
require_once(DOL_DOCUMENT_ROOT."/contact/class/contact.class.php");
require_once(DOL_DOCUMENT_ROOT."/lib/contact.lib.php");
require_once(DOL_DOCUMENT_ROOT."/lib/company.lib.php");
require_once(DOL_DOCUMENT_ROOT."/core/class/html.formcompany.class.php");

$langs->load("companies");
$langs->load("users");
$langs->load("other");
$langs->load("commercial");

$mesg=''; $error=0; $errors=array();

$action = GETPOST('action');
$id = GETPOST("id");
$socid = GETPOST("socid");
if ($user->societe_id) $socid=$user->societe_id;

$object = new Contact($db);

// Get object canvas (By default, this is not defined, so standard usage of dolibarr)
if ($id) $object->getCanvas($id);
$canvas = $object->canvas?$object->canvas:GETPOST("canvas");
if (! empty($canvas))
{
    require_once(DOL_DOCUMENT_ROOT."/core/class/canvas.class.php");
    $objcanvas = new Canvas($db,$action);
    $objcanvas->getCanvas('contact','contactcard',$canvas);

    // Security check
    $result = $objcanvas->restrictedArea($user, 'contact', $id, 'socpeople');
}
else
{
    // Security check
    $result = restrictedArea($user, 'contact', $id, 'socpeople'); // If we create a contact with no company (shared contacts), no check on write permission
}

<<<<<<< HEAD
// Instantiate hooks of thirdparty module
if (is_array($conf->hooks_modules) && !empty($conf->hooks_modules))
{
    $object->callHooks('contactcard');
}
=======
// Initialize technical object to manage hooks of thirdparties. Note that conf->hooks_modules contains array array
include_once(DOL_DOCUMENT_ROOT.'/core/class/hookmanager.class.php');
$hookmanager=new HookManager($db);
$hookmanager->callHooks(array('contactcard'));
>>>>>>> 19bde3ab


/*
 *	Actions
 */

<<<<<<< HEAD
$reshook=0;

// Hook of actions. After that, reshook is 0 if we need to process standard actions, >0 otherwise.
if (! empty($object->hooks))
{
    foreach($object->hooks as $hook)
    {
        if (! empty($hook['modules']))
        {
            foreach($hook['modules'] as $module)
            {
                if (method_exists($module,'doActions'))
                {
                    $resaction+=$module->doActions($object,$action,$id); // object is deprecated, action can be changed by method (to go back to other action for example), id can be changed/set by method (during creation for example)
                    if ($resaction < 0 || ! empty($module->error) || (! empty($module->errors) && sizeof($module->errors) > 0))
                    {
                        $error=$module->error; $errors=$module->errors;
                        if ($action=='add')    $action='create';
                        if ($action=='update') $action='edit';
                    }
                    else $reshook+=$resaction;
                }
            }
        }
    }
}
=======
$parameters=array('id'=>$id);
$reshook=$hookmanager->executeHooks('doActions',$parameters,$object,$action);    // Note that $action and $object may have been modified by some hooks

>>>>>>> 19bde3ab

// ---------- start deprecated. Use hook to hook actions.
// If canvas actions are defined, because on url, or because contact was created with canvas feature on, we use the canvas feature.
// If canvas actions are not defined, we use standard feature.
if (method_exists($objcanvas->control,'doActions'))
{
    $objcanvas->doActions($id);
    if (! empty($objcanvas->error) || (! empty($objcanvas->errors) && sizeof($objcanvas->errors) > 0))
    {
        $error=$objcanvas->error; $errors=$objcanvas->errors;
        if ($action=='add')    { $objcanvas->action='create'; $action='create'; }
        if ($action=='update') { $objcanvas->action='edit';   $action='edit'; }
    }
}
// ---------- end deprecated.

if (empty($reshook))
{
    // Cancel
    if (GETPOST("cancel") && GETPOST('backtopage'))
    {
        header("Location: ".GETPOST('backtopage'));
        exit;
    }

	// Creation utilisateur depuis contact
    if ($_POST["action"] == 'confirm_create_user' && $_POST["confirm"] == 'yes' && $user->rights->user->user->creer)
    {
        // Recuperation contact actuel
        $result = $object->fetch($_GET["id"]);

        if ($result > 0)
        {
            $db->begin();

            // Creation user
            $nuser = new User($db);
            $result=$nuser->create_from_contact($object,$_POST["login"]);

            if ($result > 0)
            {
                $result2=$nuser->setPassword($user,$_POST["password"],0,1,1);
                if ($result2)
                {
                    $db->commit();
                }
                else
                {
                    $error=$nuser->error; $errors=$nuser->errors;
                    $db->rollback();
                }
            }
            else
            {
                $error=$nuser->error; $errors=$nuser->errors;
                $db->rollback();
            }
        }
        else
        {
            $error=$object->error; $errors=$object->errors;
        }
    }

    // Add contact
    if (GETPOST("action") == 'add' && $user->rights->societe->contact->creer)
    {
        $db->begin();

        if ($canvas) $object->canvas=$canvas;

        $object->socid			= $_POST["socid"];
        $object->name			= $_POST["name"];
        $object->firstname		= $_POST["firstname"];
        $object->civilite_id	= $_POST["civilite_id"];
        $object->poste			= $_POST["poste"];
        $object->address		= $_POST["address"];
        $object->zip			= $_POST["zipcode"];
        $object->town			= $_POST["town"];
        $object->fk_pays		= $_POST["pays_id"];
        $object->fk_departement = $_POST["departement_id"];
        $object->email			= $_POST["email"];
        $object->phone_pro		= $_POST["phone_pro"];
        $object->phone_perso	= $_POST["phone_perso"];
        $object->phone_mobile	= $_POST["phone_mobile"];
        $object->fax			= $_POST["fax"];
        $object->jabberid		= $_POST["jabberid"];
        $object->priv			= $_POST["priv"];
        $object->note			= $_POST["note"];

        // Note: Correct date should be completed with location to have exact GM time of birth.
        $object->birthday = dol_mktime(0,0,0,$_POST["birthdaymonth"],$_POST["birthdayday"],$_POST["birthdayyear"]);
        $object->birthday_alert = $_POST["birthday_alert"];

        if (! $_POST["name"])
        {
            $error++; $errors[]=$langs->trans("ErrorFieldRequired",$langs->transnoentities("Lastname").' / '.$langs->transnoentities("Label"));
            $_GET["action"] = $_POST["action"] = 'create';
        }

        if ($_POST["name"])
        {
            $id =  $object->create($user);
            if ($id <= 0)
            {
                $error++; $errors[]=($object->error?array($object->error):$object->errors);
                $_GET["action"] = $_POST["action"] = 'create';
            }
        }

        if (! $error && $id > 0)
        {
            $db->commit();
            if (GETPOST('backtopage')) $url=GETPOST('backtopage');
            else $url='fiche.php?id='.$id;
            Header("Location: ".$url);
            exit;
        }
        else
        {
            $db->rollback();
        }
    }

    if (GETPOST("action") == 'confirm_delete' && GETPOST("confirm") == 'yes' && $user->rights->societe->contact->supprimer)
    {
        $result=$object->fetch($_GET["id"]);

        $object->old_name      = $_POST["old_name"];
        $object->old_firstname = $_POST["old_firstname"];

        $result = $object->delete();
        if ($result > 0)
        {
            Header("Location: ".DOL_URL_ROOT.'/contact/list.php');
            exit;
        }
        else
        {
            $error=$object->error; $errors[]=$object->errors;
        }
    }

    if ($_POST["action"] == 'update' && ! $_POST["cancel"] && $user->rights->societe->contact->creer)
    {
        if (empty($_POST["name"]))
        {
            $error++; $errors=array($langs->trans("ErrorFieldRequired",$langs->transnoentities("Name").' / '.$langs->transnoentities("Label")));
            $_GET["action"] = $_POST["action"] = 'edit';
        }

        if (! sizeof($errors))
        {
            $object->fetch($_POST["contactid"]);

            $object->oldcopy=dol_clone($object);

            $object->old_name		= $_POST["old_name"];
            $object->old_firstname	= $_POST["old_firstname"];

            $object->socid			= $_POST["socid"];
            $object->name			= $_POST["name"];
            $object->firstname		= $_POST["firstname"];
            $object->civilite_id	= $_POST["civilite_id"];
            $object->poste			= $_POST["poste"];

            $object->address		= $_POST["address"];
            $object->zip			= $_POST["zipcode"];
            $object->town			= $_POST["town"];
            $object->fk_departement	= $_POST["departement_id"];
            $object->fk_pays		= $_POST["pays_id"];

            $object->email			= $_POST["email"];
            $object->phone_pro		= $_POST["phone_pro"];
            $object->phone_perso	= $_POST["phone_perso"];
            $object->phone_mobile	= $_POST["phone_mobile"];
            $object->fax			= $_POST["fax"];
            $object->jabberid		= $_POST["jabberid"];
            $object->priv			= $_POST["priv"];
            $object->note			= $_POST["note"];

            $result = $object->update($_POST["contactid"], $user);

            if ($result > 0)
            {
                $object->old_name='';
                $object->old_firstname='';
            }
            else
            {
                $error=$object->error; $errors=$object->errors;
            }
        }
    }
}


/*
 *	View
 */

$help_url='EN:Module_Third_Parties|FR:Module_Tiers|ES:Empresas';
llxHeader('',$langs->trans("ContactsAddresses"),$help_url);

$form = new Form($db);
$formcompany = new FormCompany($db);

$countrynotdefined=$langs->trans("ErrorSetACountryFirst").' ('.$langs->trans("SeeAbove").')';

if ($socid > 0)
{
    $objsoc = new Societe($db);
    $objsoc->fetch($socid);
}

if (is_object($objcanvas) && $objcanvas->displayCanvasExists($action))
{
    // -----------------------------------------
    // When used with CANVAS
    // -----------------------------------------
    if ($action == 'create')
    {
        $objcanvas->assign_post();            // TODO: Put code of assign_post into assign_values to keep only assign_values
        $objcanvas->assign_values($action);   // Set value for templates
        $objcanvas->display_canvas($action);  // Show template
    }
    else if ($action == 'edit')
    {
        $objcanvas->control->object=$objcanvas->getObject($id);  // TODO: Getting and storing object should be done into assign_values (for template with no code) or into tpl
        if (empty($objcanvas->control->object))
        {
            $object = new Contact($db);
            $object->fetch($id,$user);
            $objcanvas->control->object=$object;
        }
       	$objcanvas->assign_post();            // TODO: Put code of assign_post into assign_values to keep only assign_values
        $objcanvas->assign_values($action);   // Set value for templates
        $objcanvas->display_canvas($action);  // Show template
    }
    else
    {
        $objcanvas->control->object=$objcanvas->getObject($id);  // TODO: Getting and storing object should be done into assign_values (for template with no code) or into tpl
        if (empty($objcanvas->control->object))
        {
            $object = new Contact($db);
            $object->fetch($id,$user);
            $objcanvas->control->object=$object;
        }
        $objcanvas->assign_values('view');  // Assign values
        $objcanvas->display_canvas('view'); // Show template
    }
}
else
{
    // -----------------------------------------
    // When used in standard mode
    // -----------------------------------------

    // Confirm deleting contact
    if ($user->rights->societe->contact->supprimer)
    {
        if ($_GET["action"] == 'delete')
        {
            $ret=$form->form_confirm($_SERVER["PHP_SELF"]."?id=".$_GET["id"],$langs->trans("DeleteContact"),$langs->trans("ConfirmDeleteContact"),"confirm_delete",'',0,1);
            if ($ret == 'html') print '<br>';
        }
    }

    /*
     * Onglets
     */
    if (GETPOST("id") > 0)
    {
        // Si edition contact deja existant
        $object = new Contact($db);
        $return=$object->fetch($id, $user);
        if ($return <= 0)
        {
            dol_print_error('',$object->error);
            $_GET["id"]=0;
        }

        // Show tabs
        $head = contact_prepare_head($object);

        dol_fiche_head($head, 'card', $langs->trans("ContactsAddresses"), 0, 'contact');
    }

    if ($user->rights->societe->contact->creer)
    {
        if (GETPOST("action") == 'create')
        {
            /*
             * Fiche en mode creation
             */
            $object->fk_departement = $_POST["departement_id"];

            // We set pays_id, pays_code and label for the selected country
            $object->fk_pays=$_POST["pays_id"]?$_POST["pays_id"]:$mysoc->pays_id;
            if ($object->fk_pays)
            {
                $sql = "SELECT code, libelle";
                $sql.= " FROM ".MAIN_DB_PREFIX."c_pays";
                $sql.= " WHERE rowid = ".$object->fk_pays;
                $resql=$db->query($sql);
                if ($resql)
                {
                    $obj = $db->fetch_object($resql);
                }
                else
                {
                    dol_print_error($db);
                }
                $object->pays_code=$obj->code;
                $object->pays=$obj->libelle;
            }

            print_fiche_titre($langs->trans("AddContact"));

            // Affiche les erreurs
            dol_htmloutput_errors($error,$errors);

            if ($conf->use_javascript_ajax)
            {
                print "\n".'<script type="text/javascript" language="javascript">';
                print 'jQuery(document).ready(function () {
							jQuery("#selectpays_id").change(function() {
								document.formsoc.action.value="create";
								document.formsoc.submit();
                        	});
						})';
                print '</script>'."\n";
            }

            print '<br>';
            print '<form method="post" name="formsoc" action="'.$_SERVER["PHP_SELF"].'">';
            print '<input type="hidden" name="token" value="'.$_SESSION['newtoken'].'">';
            print '<input type="hidden" name="action" value="add">';
            print '<input type="hidden" name="backtopage" value="'.GETPOST('backtopage').'">';
            print '<table class="border" width="100%">';

            // Name
            print '<tr><td width="20%" class="fieldrequired">'.$langs->trans("Lastname").' / '.$langs->trans("Label").'</td><td width="30%"><input name="name" type="text" size="30" maxlength="80" value="'.(isset($_POST["name"])?$_POST["name"]:$object->name).'"></td>';
            print '<td width="20%">'.$langs->trans("Firstname").'</td><td width="30%"><input name="firstname" type="text" size="30" maxlength="80" value="'.(isset($_POST["firstname"])?$_POST["firstname"]:$object->firstname).'"></td></tr>';

            // Company
            if (empty($conf->global->SOCIETE_DISABLE_CONTACTS))
            {
                if ($socid > 0)
                {
                    print '<tr><td>'.$langs->trans("Company").'</td>';
                    print '<td colspan="3">';
                    print $objsoc->getNomUrl(1);
                    print '</td>';
                    print '<input type="hidden" name="socid" value="'.$objsoc->id.'">';
                    print '</td></tr>';
                }
                else {
                    print '<tr><td>'.$langs->trans("Company").'</td><td colspan="3">';
                    print $form->select_societes(isset($_POST["socid"])?$_POST["socid"]:'','socid','',1);
                    //print $form->select_societes('','socid','');
                    //print $langs->trans("ContactNotLinkedToCompany");
                    print '</td></tr>';
                }
            }

            // Civility
            print '<tr><td width="15%">'.$langs->trans("UserTitle").'</td><td colspan="3">';
            print $formcompany->select_civilite(isset($_POST["civilite_id"])?$_POST["civilite_id"]:$object->civilite_id);
            print '</td></tr>';

            print '<tr><td>'.$langs->trans("PostOrFunction").'</td><td colspan="3"><input name="poste" type="text" size="50" maxlength="80" value="'.(isset($_POST["poste"])?$_POST["poste"]:$object->poste).'"></td>';

            // Address
            if (($objsoc->typent_code == 'TE_PRIVATE' || ! empty($conf->global->CONTACT_USE_COMPANY_ADDRESS)) && dol_strlen(trim($object->address)) == 0) $object->address = $objsoc->address;	// Predefined with third party
            print '<tr><td>'.$langs->trans("Address").'</td><td colspan="3"><textarea class="flat" name="address" cols="70">'.(isset($_POST["address"])?$_POST["address"]:$object->address).'</textarea></td>';

            // Zip / Town
            if (($objsoc->typent_code == 'TE_PRIVATE' || ! empty($conf->global->CONTACT_USE_COMPANY_ADDRESS)) && dol_strlen(trim($object->zip)) == 0) $object->zip = $objsoc->zip;			// Predefined with third party
            if (($objsoc->typent_code == 'TE_PRIVATE' || ! empty($conf->global->CONTACT_USE_COMPANY_ADDRESS)) && dol_strlen(trim($object->town)) == 0) $object->town = $objsoc->town;	// Predefined with third party
            print '<tr><td>'.$langs->trans("Zip").' / '.$langs->trans("Town").'</td><td colspan="3">';
            print $formcompany->select_ziptown((isset($_POST["zipcode"])?$_POST["zipcode"]:$object->zip),'zipcode',array('town','selectpays_id','departement_id'),6).'&nbsp;';
            print $formcompany->select_ziptown((isset($_POST["town"])?$_POST["town"]:$object->town),'town',array('zipcode','selectpays_id','departement_id'));
            print '</td></tr>';

            // Country
            if (dol_strlen(trim($object->fk_pays)) == 0) $object->fk_pays = $objsoc->pays_id;	// Predefined with third party
            print '<tr><td>'.$langs->trans("Country").'</td><td colspan="3">';
            $form->select_pays((isset($_POST["pays_id"])?$_POST["pays_id"]:$object->fk_pays),'pays_id');
            if ($user->admin) print info_admin($langs->trans("YouCanChangeValuesForThisListFromDictionnarySetup"),1);
            print '</td></tr>';

            // State
            if (empty($conf->global->SOCIETE_DISABLE_STATE))
            {
                print '<tr><td>'.$langs->trans('State').'</td><td colspan="3">';
                if ($object->fk_pays)
                {
                    $formcompany->select_departement(isset($_POST["departement_id"])?$_POST["departement_id"]:$object->fk_departement,$object->pays_code);
                }
                else
                {
                    print $countrynotdefined;
                }
                print '</td></tr>';
            }

            // Phone / Fax
            if (($objsoc->typent_code == 'TE_PRIVATE' || ! empty($conf->global->CONTACT_USE_COMPANY_ADDRESS)) && dol_strlen(trim($object->phone_pro)) == 0) $object->phone_pro = $objsoc->tel;	// Predefined with third party
            print '<tr><td>'.$langs->trans("PhonePro").'</td><td><input name="phone_pro" type="text" size="18" maxlength="80" value="'.(isset($_POST["phone_pro"])?$_POST["phone_pro"]:$object->phone_pro).'"></td>';
            print '<td>'.$langs->trans("PhonePerso").'</td><td><input name="phone_perso" type="text" size="18" maxlength="80" value="'.(isset($_POST["phone_perso"])?$_POST["phone_perso"]:$object->phone_perso).'"></td></tr>';

            if (($objsoc->typent_code == 'TE_PRIVATE' || ! empty($conf->global->CONTACT_USE_COMPANY_ADDRESS)) && dol_strlen(trim($object->fax)) == 0) $object->fax = $objsoc->fax;	// Predefined with third party
            print '<tr><td>'.$langs->trans("PhoneMobile").'</td><td><input name="phone_mobile" type="text" size="18" maxlength="80" value="'.(isset($_POST["phone_mobile"])?$_POST["phone_mobile"]:$object->phone_mobile).'"></td>';
            print '<td>'.$langs->trans("Fax").'</td><td><input name="fax" type="text" size="18" maxlength="80" value="'.(isset($_POST["fax"])?$_POST["fax"]:$object->fax).'"></td></tr>';

            // EMail
            if (($objsoc->typent_code == 'TE_PRIVATE' || ! empty($conf->global->CONTACT_USE_COMPANY_ADDRESS)) && dol_strlen(trim($object->email)) == 0) $object->email = $objsoc->email;	// Predefined with third party
            print '<tr><td>'.$langs->trans("Email").'</td><td colspan="3"><input name="email" type="text" size="50" maxlength="80" value="'.(isset($_POST["email"])?$_POST["email"]:$object->email).'"></td></tr>';

            // Instant message
            print '<tr><td>'.$langs->trans("IM").'</td><td colspan="3"><input name="jabberid" type="text" size="50" maxlength="80" value="'.(isset($_POST["jabberid"])?$_POST["jabberid"]:$object->jabberid).'"></td></tr>';

            // Visibility
            print '<tr><td>'.$langs->trans("ContactVisibility").'</td><td colspan="3">';
            $selectarray=array('0'=>$langs->trans("ContactPublic"),'1'=>$langs->trans("ContactPrivate"));
            print $form->selectarray('priv',$selectarray,(isset($_POST["priv"])?$_POST["priv"]:$object->priv),0);
            print '</td></tr>';

            // Note
            print '<tr><td valign="top">'.$langs->trans("Note").'</td><td colspan="3" valign="top"><textarea name="note" cols="70" rows="'.ROWS_3.'">'.(isset($_POST["note"])?$_POST["note"]:$object->note).'</textarea></td></tr>';

            print "</table><br>";


            // Add personnal information
            print_fiche_titre('<div class="comboperso">'.$langs->trans("PersonalInformations").'</div>','','');

            print '<table class="border" width="100%">';

            // Date To Birth
            print '<tr><td width="20%">'.$langs->trans("DateToBirth").'</td><td width="30%">';
            $html=new Form($db);
            if ($object->birthday)
            {
                print $html->select_date($object->birthday,'birthday',0,0,0,"perso");
            }
            else
            {
                print $html->select_date('','birthday',0,0,1,"perso");
            }
            print '</td>';

            print '<td colspan="2">'.$langs->trans("Alert").': ';
            if ($object->birthday_alert)
            {
                print '<input type="checkbox" name="birthday_alert" checked></td>';
            }
            else
            {
                print '<input type="checkbox" name="birthday_alert"></td>';
            }
            print '</tr>';

            print "</table><br><br>";


            print '<center>';
            print '<input type="submit" class="button" name="add" value="'.$langs->trans("Add").'">';
            if (GETPOST('backtopage'))
            {
                print ' &nbsp; &nbsp; ';
                print '<input type="submit" class="button" name="cancel" value="'.$langs->trans("Cancel").'">';
            }
            print '</center>';

            print "</form>";
        }
        elseif (GETPOST("action") == 'edit' && GETPOST("id"))
        {
            /*
             * Fiche en mode edition
             */

            // We set pays_id, and pays_code label of the chosen country
            if (isset($_POST["pays_id"]) || $object->fk_pays)
            {
                $sql = "SELECT code, libelle from ".MAIN_DB_PREFIX."c_pays where rowid = ".(isset($_POST["pays_id"])?$_POST["pays_id"]:$object->fk_pays);
                $resql=$db->query($sql);
                if ($resql)
                {
                    $obj = $db->fetch_object($resql);
                }
                else
                {
                    dol_print_error($db);
                }
                $object->pays_code=$obj->code;
                $object->pays=$langs->trans("Country".$obj->code)?$langs->trans("Country".$obj->code):$obj->libelle;
            }

            // Affiche les erreurs
            dol_htmloutput_errors($error,$errors);

            if ($conf->use_javascript_ajax)
            {
                print '<script type="text/javascript" language="javascript">';
                print 'jQuery(document).ready(function () {
							jQuery("#selectpays_id").change(function() {
								document.formsoc.action.value="edit";
								document.formsoc.submit();
							});
						})';
                print '</script>';
            }

            print '<form method="post" action="'.$_SERVER["PHP_SELF"].'?id='.GETPOST("id").'" name="formsoc">';
            print '<input type="hidden" name="token" value="'.$_SESSION['newtoken'].'">';
            print '<input type="hidden" name="id" value="'.GETPOST("id").'">';
            print '<input type="hidden" name="action" value="update">';
            print '<input type="hidden" name="backtopage" value="'.GETPOST('backtopage').'">';
            print '<input type="hidden" name="contactid" value="'.$object->id.'">';
            print '<input type="hidden" name="old_name" value="'.$object->name.'">';
            print '<input type="hidden" name="old_firstname" value="'.$object->firstname.'">';
            print '<table class="border" width="100%">';

            // Ref
            print '<tr><td>'.$langs->trans("Ref").'</td><td colspan="3">';
            print $object->ref;
            print '</td></tr>';

            // Name
            print '<tr><td width="20%" class="fieldrequired">'.$langs->trans("Lastname").' / '.$langs->trans("Label").'</td><td width="30%"><input name="name" type="text" size="20" maxlength="80" value="'.(isset($_POST["name"])?$_POST["name"]:$object->name).'"></td>';
            print '<td width="20%">'.$langs->trans("Firstname").'</td><td width="30%"><input name="firstname" type="text" size="20" maxlength="80" value="'.(isset($_POST["firstname"])?$_POST["firstname"]:$object->firstname).'"></td></tr>';

            // Company
            if (empty($conf->global->SOCIETE_DISABLE_CONTACTS))
            {
                print '<tr><td>'.$langs->trans("Company").'</td>';
                print '<td colspan="3">';
                print $form->select_societes(isset($_POST["socid"])?$_POST["socid"]:($object->socid?$object->socid:-1),'socid','',1);
                print '</td>';
                print '</tr>';
            }

            // Civility
            print '<tr><td>'.$langs->trans("UserTitle").'</td><td colspan="3">';
            print $formcompany->select_civilite(isset($_POST["civilite_id"])?$_POST["civilite_id"]:$object->civilite_id);
            print '</td></tr>';

            print '<tr><td>'.$langs->trans("PostOrFunction" ).'</td><td colspan="3"><input name="poste" type="text" size="50" maxlength="80" value="'.(isset($_POST["poste"])?$_POST["poste"]:$object->poste).'"></td></tr>';

            // Address
            print '<tr><td>'.$langs->trans("Address").'</td><td colspan="3"><textarea class="flat" name="address" cols="70">'.(isset($_POST["address"])?$_POST["address"]:$object->address).'</textarea></td>';

            // Zip / Town
            print '<tr><td>'.$langs->trans("Zip").' / '.$langs->trans("Town").'</td><td colspan="3">';
            print $formcompany->select_ziptown((isset($_POST["zipcode"])?$_POST["zipcode"]:$object->zip),'zipcode',array('town','selectpays_id','departement_id'),6).'&nbsp;';
            print $formcompany->select_ziptown((isset($_POST["town"])?$_POST["town"]:$object->town),'town',array('zipcode','selectpays_id','departement_id'));
            print '</td></tr>';

            // Country
            print '<tr><td>'.$langs->trans("Country").'</td><td colspan="3">';
            $form->select_pays(isset($_POST["pays_id"])?$_POST["pays_id"]:$object->fk_pays,'pays_id');
            if ($user->admin) print info_admin($langs->trans("YouCanChangeValuesForThisListFromDictionnarySetup"),1);
            print '</td></tr>';

            // State
            if (empty($conf->global->SOCIETE_DISABLE_STATE))
            {
                print '<tr><td>'.$langs->trans('State').'</td><td colspan="3">';
                $formcompany->select_departement($object->fk_departement,$object->pays_code);
                print '</td></tr>';
            }

            // Phone
            print '<tr><td>'.$langs->trans("PhonePro").'</td><td><input name="phone_pro" type="text" size="18" maxlength="80" value="'.(isset($_POST["phone_pro"])?$_POST["phone_pro"]:$object->phone_pro).'"></td>';
            print '<td>'.$langs->trans("PhonePerso").'</td><td><input name="phone_perso" type="text" size="18" maxlength="80" value="'.(isset($_POST["phone_perso"])?$_POST["phone_perso"]:$object->phone_perso).'"></td></tr>';

            print '<tr><td>'.$langs->trans("PhoneMobile").'</td><td><input name="phone_mobile" type="text" size="18" maxlength="80" value="'.(isset($_POST["phone_mobile"])?$_POST["phone_mobile"]:$object->phone_mobile).'"></td>';
            print '<td>'.$langs->trans("Fax").'</td><td><input name="fax" type="text" size="18" maxlength="80" value="'.(isset($_POST["fax"])?$_POST["fax"]:$object->fax).'"></td></tr>';

            // EMail
            print '<tr><td>'.$langs->trans("EMail").'</td><td><input name="email" type="text" size="40" maxlength="80" value="'.(isset($_POST["email"])?$_POST["email"]:$object->email).'"></td>';
            if ($conf->mailing->enabled)
            {
                $langs->load("mails");
                print '<td nowrap>'.$langs->trans("NbOfEMailingsReceived").'</td>';
                print '<td>'.$object->getNbOfEMailings().'</td>';
            }
            else
            {
                print '<td colspan="2">&nbsp;</td>';
            }
            print '</tr>';

            // Jabberid
            print '<tr><td>Jabberid</td><td colspan="3"><input name="jabberid" type="text" size="40" maxlength="80" value="'.(isset($_POST["jabberid"])?$_POST["jabberid"]:$object->jabberid).'"></td></tr>';

            // Visibility
            print '<tr><td>'.$langs->trans("ContactVisibility").'</td><td colspan="3">';
            $selectarray=array('0'=>$langs->trans("ContactPublic"),'1'=>$langs->trans("ContactPrivate"));
            print $form->selectarray('priv',$selectarray,$object->priv,0);
            print '</td></tr>';

            print '<tr><td valign="top">'.$langs->trans("Note").'</td><td colspan="3">';
            print '<textarea name="note" cols="70" rows="'.ROWS_3.'">';
            print isset($_POST["note"])?$_POST["note"]:$object->note;
            print '</textarea></td></tr>';

            $object->load_ref_elements();

            if ($conf->commande->enabled)
            {
                print '<tr><td>'.$langs->trans("ContactForOrders").'</td><td colspan="3">';
                print $object->ref_commande?$object->ref_commande:$langs->trans("NoContactForAnyOrder");
                print '</td></tr>';
            }

            if ($conf->propal->enabled)
            {
                print '<tr><td>'.$langs->trans("ContactForProposals").'</td><td colspan="3">';
                print $object->ref_propal?$object->ref_propal:$langs->trans("NoContactForAnyProposal");
                print '</td></tr>';
            }

            if ($conf->contrat->enabled)
            {
                print '<tr><td>'.$langs->trans("ContactForContracts").'</td><td colspan="3">';
                print $object->ref_contrat?$object->ref_contrat:$langs->trans("NoContactForAnyContract");
                print '</td></tr>';
            }

            if ($conf->facture->enabled)
            {
                print '<tr><td>'.$langs->trans("ContactForInvoices").'</td><td colspan="3">';
                print $object->ref_facturation?$object->ref_facturation:$langs->trans("NoContactForAnyInvoice");
                print '</td></tr>';
            }

            // Login Dolibarr
            print '<tr><td>'.$langs->trans("DolibarrLogin").'</td><td colspan="3">';
            if ($object->user_id)
            {
                $dolibarr_user=new User($db);
                $result=$dolibarr_user->fetch($object->user_id);
                print $dolibarr_user->getLoginUrl(1);
            }
            else print $langs->trans("NoDolibarrAccess");
            print '</td></tr>';

            print '</table><br>';

            print '<center>';
            print '<input type="submit" class="button" name="save" value="'.$langs->trans("Save").'">';
            print ' &nbsp; ';
            print '<input type="submit" class="button" name="cancel" value="'.$langs->trans("Cancel").'">';
            print '</center>';

            print "</form>";
        }
    }

    if (GETPOST("id") && GETPOST("action") != 'edit')
    {
        $objsoc = new Societe($db);

        /*
         * Fiche en mode visualisation
         */

        dol_htmloutput_errors($error,$errors);

        if ($_GET["action"] == 'create_user')
        {
            // Full firstname and name separated with a dot : firstname.name
            include_once(DOL_DOCUMENT_ROOT.'/lib/functions2.lib.php');
            $login=dol_buildlogin($object->nom,$object->prenom);

            $generated_password='';
            if (! $ldap_sid) // TODO ldap_sid ?
            {
				include_once(DOL_DOCUMENT_ROOT.'/lib/security.lib.php');
	        	$generated_password=getRandomPassword('');
            }
            $password=$generated_password;

            // Create a form array
            $formquestion=array(
            array('label' => $langs->trans("LoginToCreate"), 'type' => 'text', 'name' => 'login', 'value' => $login),
            array('label' => $langs->trans("Password"), 'type' => 'text', 'name' => 'password', 'value' => $password),
            //array('label' => $form->textwithpicto($langs->trans("Type"),$langs->trans("InternalExternalDesc")), 'type' => 'select', 'name' => 'intern', 'default' => 1, 'values' => array(0=>$langs->trans('Internal'),1=>$langs->trans('External')))
            );
            $text=$langs->trans("ConfirmCreateContact").'<br>';
            if ($conf->societe->enabled)
            {
                if ($object->socid > 0) $text.=$langs->trans("UserWillBeExternalUser");
                else $text.=$langs->trans("UserWillBeInternalUser");
            }
            $ret=$form->form_confirm($_SERVER["PHP_SELF"]."?id=".$object->id,$langs->trans("CreateDolibarrLogin"),$text,"confirm_create_user",$formquestion,'yes');
            if ($ret == 'html') print '<br>';
        }

        print '<table class="border" width="100%">';

        // Ref
        print '<tr><td width="20%">'.$langs->trans("Ref").'</td><td colspan="3">';
        print $form->showrefnav($object,'id');
        print '</td></tr>';

        // Name
        print '<tr><td width="20%">'.$langs->trans("Lastname").' / '.$langs->trans("Label").'</td><td width="30%">'.$object->name.'</td>';
        print '<td width="20%">'.$langs->trans("Firstname").'</td><td width="30%">'.$object->firstname.'</td></tr>';

        // Company
        if (empty($conf->global->SOCIETE_DISABLE_CONTACTS))
        {
            print '<tr><td>'.$langs->trans("Company").'</td><td colspan="3">';
            if ($object->socid > 0)
            {
                $objsoc->fetch($object->socid);
                print $objsoc->getNomUrl(1);
            }
            else
            {
                print $langs->trans("ContactNotLinkedToCompany");
            }
            print '</td></tr>';
        }

        // Civility
        print '<tr><td width="15%">'.$langs->trans("UserTitle").'</td><td colspan="3">';
        print $object->getCivilityLabel();
        print '</td></tr>';

        // Role
        print '<tr><td>'.$langs->trans("PostOrFunction" ).'</td><td colspan="3">'.$object->poste.'</td>';

        // Address
        print '<tr><td>'.$langs->trans("Address").'</td><td colspan="3">';
        dol_print_address($object->address,'gmap','contact',$object->id);
        print '</td></tr>';

        // Zip Town
        print '<tr><td>'.$langs->trans("Zip").' / '.$langs->trans("Town").'</td><td colspan="3">';
        print $object->cp;
        if ($object->cp) print '&nbsp;';
        print $object->ville.'</td></tr>';

        // Country
        print '<tr><td>'.$langs->trans("Country").'</td><td colspan="3">';
        $img=picto_from_langcode($object->pays_code);
        if ($img) print $img.' ';
        print $object->pays;
        print '</td></tr>';

        // State
        if (empty($conf->global->SOCIETE_DISABLE_STATE))
        {
            print '<tr><td>'.$langs->trans('State').'</td><td colspan="3">'.$object->departement.'</td>';
        }

        // Phone
        print '<tr><td>'.$langs->trans("PhonePro").'</td><td>'.dol_print_phone($object->phone_pro,$object->pays_code,$object->id,$object->socid,'AC_TEL').'</td>';
        print '<td>'.$langs->trans("PhonePerso").'</td><td>'.dol_print_phone($object->phone_perso,$object->pays_code,$object->id,$object->socid,'AC_TEL').'</td></tr>';

        print '<tr><td>'.$langs->trans("PhoneMobile").'</td><td>'.dol_print_phone($object->phone_mobile,$object->pays_code,$object->id,$object->socid,'AC_TEL').'</td>';
        print '<td>'.$langs->trans("Fax").'</td><td>'.dol_print_phone($object->fax,$object->pays_code,$object->id,$object->socid,'AC_FAX').'</td></tr>';

        // Email
        print '<tr><td>'.$langs->trans("EMail").'</td><td>'.dol_print_email($object->email,$object->id,$object->socid,'AC_EMAIL').'</td>';
        if ($conf->mailing->enabled)
        {
            $langs->load("mails");
            print '<td nowrap>'.$langs->trans("NbOfEMailingsReceived").'</td>';
            print '<td><a href="'.DOL_URL_ROOT.'/comm/mailing/liste.php?filteremail='.urlencode($object->email).'">'.$object->getNbOfEMailings().'</a></td>';
        }
        else
        {
            print '<td colspan="2">&nbsp;</td>';
        }
        print '</tr>';

        // Instant message
        print '<tr><td>'.$langs->trans("IM").'</td><td colspan="3">'.$object->jabberid.'</td></tr>';

        print '<tr><td>'.$langs->trans("ContactVisibility").'</td><td colspan="3">';
        print $object->LibPubPriv($object->priv);
        print '</td></tr>';

        print '<tr><td valign="top">'.$langs->trans("Note").'</td><td colspan="3">';
        print nl2br($object->note);
        print '</td></tr>';

        $object->load_ref_elements();

        if ($conf->commande->enabled)
        {
            print '<tr><td>'.$langs->trans("ContactForOrders").'</td><td colspan="3">';
            print $object->ref_commande?$object->ref_commande:$langs->trans("NoContactForAnyOrder");
            print '</td></tr>';
        }

        if ($conf->propal->enabled)
        {
            print '<tr><td>'.$langs->trans("ContactForProposals").'</td><td colspan="3">';
            print $object->ref_propal?$object->ref_propal:$langs->trans("NoContactForAnyProposal");
            print '</td></tr>';
        }

        if ($conf->contrat->enabled)
        {
            print '<tr><td>'.$langs->trans("ContactForContracts").'</td><td colspan="3">';
            print $object->ref_contrat?$object->ref_contrat:$langs->trans("NoContactForAnyContract");
            print '</td></tr>';
        }

        if ($conf->facture->enabled)
        {
            print '<tr><td>'.$langs->trans("ContactForInvoices").'</td><td colspan="3">';
            print $object->ref_facturation?$object->ref_facturation:$langs->trans("NoContactForAnyInvoice");
            print '</td></tr>';
        }

        print '<tr><td>'.$langs->trans("DolibarrLogin").'</td><td colspan="3">';
        if ($object->user_id)
        {
            $dolibarr_user=new User($db);
            $result=$dolibarr_user->fetch($object->user_id);
            print $dolibarr_user->getLoginUrl(1);
        }
        else print $langs->trans("NoDolibarrAccess");
        print '</td></tr>';

        print "</table>";

        print "</div>";

        // Barre d'actions
        if (! $user->societe_id)
        {
            print '<div class="tabsAction">';

            if ($user->rights->societe->contact->creer)
            {
                print '<a class="butAction" href="fiche.php?id='.$object->id.'&amp;action=edit">'.$langs->trans('Modify').'</a>';
            }

            if (! $object->user_id && $user->rights->user->user->creer)
            {
                print '<a class="butAction" href="fiche.php?id='.$object->id.'&amp;action=create_user">'.$langs->trans("CreateDolibarrLogin").'</a>';
            }

            if ($user->rights->societe->contact->supprimer)
            {
                print '<a class="butActionDelete" href="fiche.php?id='.$object->id.'&amp;action=delete">'.$langs->trans('Delete').'</a>';
            }

            print "</div><br>";
        }

        print show_actions_todo($conf,$langs,$db,$objsoc,$object);

        print show_actions_done($conf,$langs,$db,$objsoc,$object);
    }
}

$db->close();

<<<<<<< HEAD
llxFooter('$Date: 2011/07/31 23:54:12 $ - $Revision: 1.222 $');
=======
llxFooter('$Date: 2011/08/23 20:45:41 $ - $Revision: 1.227 $');
>>>>>>> 19bde3ab
?><|MERGE_RESOLUTION|>--- conflicted
+++ resolved
@@ -23,11 +23,7 @@
  *       \file       htdocs/contact/fiche.php
  *       \ingroup    societe
  *       \brief      Card of a contact
-<<<<<<< HEAD
- *       \version    $Id: fiche.php,v 1.222 2011/07/31 23:54:12 eldy Exp $
-=======
  *       \version    $Id: fiche.php,v 1.227 2011/08/23 20:45:41 eldy Exp $
->>>>>>> 19bde3ab
  */
 
 require("../main.inc.php");
@@ -69,56 +65,19 @@
     $result = restrictedArea($user, 'contact', $id, 'socpeople'); // If we create a contact with no company (shared contacts), no check on write permission
 }
 
-<<<<<<< HEAD
-// Instantiate hooks of thirdparty module
-if (is_array($conf->hooks_modules) && !empty($conf->hooks_modules))
-{
-    $object->callHooks('contactcard');
-}
-=======
 // Initialize technical object to manage hooks of thirdparties. Note that conf->hooks_modules contains array array
 include_once(DOL_DOCUMENT_ROOT.'/core/class/hookmanager.class.php');
 $hookmanager=new HookManager($db);
 $hookmanager->callHooks(array('contactcard'));
->>>>>>> 19bde3ab
 
 
 /*
  *	Actions
  */
 
-<<<<<<< HEAD
-$reshook=0;
-
-// Hook of actions. After that, reshook is 0 if we need to process standard actions, >0 otherwise.
-if (! empty($object->hooks))
-{
-    foreach($object->hooks as $hook)
-    {
-        if (! empty($hook['modules']))
-        {
-            foreach($hook['modules'] as $module)
-            {
-                if (method_exists($module,'doActions'))
-                {
-                    $resaction+=$module->doActions($object,$action,$id); // object is deprecated, action can be changed by method (to go back to other action for example), id can be changed/set by method (during creation for example)
-                    if ($resaction < 0 || ! empty($module->error) || (! empty($module->errors) && sizeof($module->errors) > 0))
-                    {
-                        $error=$module->error; $errors=$module->errors;
-                        if ($action=='add')    $action='create';
-                        if ($action=='update') $action='edit';
-                    }
-                    else $reshook+=$resaction;
-                }
-            }
-        }
-    }
-}
-=======
 $parameters=array('id'=>$id);
 $reshook=$hookmanager->executeHooks('doActions',$parameters,$object,$action);    // Note that $action and $object may have been modified by some hooks
 
->>>>>>> 19bde3ab
 
 // ---------- start deprecated. Use hook to hook actions.
 // If canvas actions are defined, because on url, or because contact was created with canvas feature on, we use the canvas feature.
@@ -988,9 +947,5 @@
 
 $db->close();
 
-<<<<<<< HEAD
-llxFooter('$Date: 2011/07/31 23:54:12 $ - $Revision: 1.222 $');
-=======
 llxFooter('$Date: 2011/08/23 20:45:41 $ - $Revision: 1.227 $');
->>>>>>> 19bde3ab
 ?>