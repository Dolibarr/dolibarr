--- conflicted
+++ resolved
@@ -526,13 +526,8 @@
             print '<tr><td>'.$langs->trans("IM").'</td><td colspan="3"><input name="jabberid" type="text" size="50" maxlength="80" value="'.(isset($_POST["jabberid"])?$_POST["jabberid"]:$object->jabberid).'"></td></tr>';
 
             // Skype
-<<<<<<< HEAD
             if (! empty($conf->skype->enabled) && $user->rights->skype->view)
-            {   
-=======
-            if (! empty($conf->skype->enabled))
-            {
->>>>>>> 684be448
+            {
                 print '<tr><td>'.$langs->trans("Skype").'</td><td colspan="3"><input name="skype" type="text" size="50" maxlength="80" value="'.(isset($_POST["skype"])?$_POST["skype"]:$object->skype).'"></td></tr>';
             }
 
