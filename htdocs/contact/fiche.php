<?php
/* Copyright (C) 2004-2005 Rodolphe Quiedeville <rodolphe@quiedeville.org>
 * Copyright (C) 2004-2013 Laurent Destailleur  <eldy@users.sourceforge.net>
 * Copyright (C) 2004      Benoit Mortier       <benoit.mortier@opensides.be>
 * Copyright (C) 2005-2012 Regis Houssin        <regis.houssin@capnetworks.com>
 * Copyright (C) 2007      Franky Van Liedekerke <franky.van.liedekerke@telenet.be>
 * Copyright (C) 2013      Florian Henry		  	<florian.henry@open-concept.pro>
 *
 * This program is free software; you can redistribute it and/or modify
 * it under the terms of the GNU General Public License as published by
 * the Free Software Foundation; either version 3 of the License, or
 * (at your option) any later version.
 *
 * This program is distributed in the hope that it will be useful,
 * but WITHOUT ANY WARRANTY; without even the implied warranty of
 * MERCHANTABILITY or FITNESS FOR A PARTICULAR PURPOSE.  See the
 * GNU General Public License for more details.
 *
 * You should have received a copy of the GNU General Public License
 * along with this program. If not, see <http://www.gnu.org/licenses/>.
 */

/**
 *       \file       htdocs/contact/fiche.php
 *       \ingroup    societe
 *       \brief      Card of a contact
 */

require '../main.inc.php';
require_once DOL_DOCUMENT_ROOT.'/comm/action/class/actioncomm.class.php';
require_once DOL_DOCUMENT_ROOT.'/contact/class/contact.class.php';
require_once DOL_DOCUMENT_ROOT.'/core/lib/contact.lib.php';
require_once DOL_DOCUMENT_ROOT.'/core/lib/company.lib.php';
require_once DOL_DOCUMENT_ROOT.'/core/lib/images.lib.php';
require_once DOL_DOCUMENT_ROOT.'/core/class/html.formcompany.class.php';
require_once DOL_DOCUMENT_ROOT.'/core/class/extrafields.class.php';
require_once DOL_DOCUMENT_ROOT.'/core/class/doleditor.class.php';
require_once DOL_DOCUMENT_ROOT. '/core/class/html.form.class.php';
require_once DOL_DOCUMENT_ROOT.'/user/class/user.class.php';
$langs->load("companies");
$langs->load("users");
$langs->load("other");
$langs->load("commercial");

$mesg=''; $error=0; $errors=array();

$action		= (GETPOST('action','alpha') ? GETPOST('action','alpha') : 'view');
$confirm	= GETPOST('confirm','alpha');
$backtopage = GETPOST('backtopage','alpha');
$id			= GETPOST('id','int');
$socid		= GETPOST('socid','int');
if ($user->societe_id) $socid=$user->societe_id;

$object = new Contact($db);
$extrafields = new ExtraFields($db);

// fetch optionals attributes and labels
$extralabels=$extrafields->fetch_name_optionals_label($object->table_element);

// Get object canvas (By default, this is not defined, so standard usage of dolibarr)
$object->getCanvas($id);
$objcanvas=null;
$canvas = (! empty($object->canvas)?$object->canvas:GETPOST("canvas"));
if (! empty($canvas))
{
    require_once DOL_DOCUMENT_ROOT.'/core/class/canvas.class.php';
    $objcanvas = new Canvas($db, $action);
    $objcanvas->getCanvas('contact', 'contactcard', $canvas);
}

// Security check
$result = restrictedArea($user, 'contact', $id, 'socpeople&societe', '', '', 'rowid', $objcanvas); // If we create a contact with no company (shared contacts), no check on write permission

// Initialize technical object to manage hooks of thirdparties. Note that conf->hooks_modules contains array array
$hookmanager->initHooks(array('contactcard'));


/*
 *	Actions
 */

$parameters=array('id'=>$id, 'objcanvas'=>$objcanvas);
$reshook=$hookmanager->executeHooks('doActions',$parameters,$object,$action);    // Note that $action and $object may have been modified by some hooks
$error=$hookmanager->error; $errors=array_merge($errors, (array) $hookmanager->errors);

if (empty($reshook))
{
    // Cancel
    if (GETPOST("cancel") && ! empty($backtopage))
    {
        header("Location: ".$backtopage);
        exit;
    }

	// Creation utilisateur depuis contact
    if ($action == 'confirm_create_user' && $confirm == 'yes' && $user->rights->user->user->creer)
    {
        // Recuperation contact actuel
        $result = $object->fetch($id);

        if ($result > 0)
        {
            $db->begin();

            // Creation user
            $nuser = new User($db);
            $result=$nuser->create_from_contact($object,$_POST["login"]);

            if ($result > 0)
            {
                $result2=$nuser->setPassword($user,$_POST["password"],0,0,1);
                if ($result2)
                {
                    $db->commit();
                }
                else
                {
                    $error=$nuser->error; $errors=$nuser->errors;
                    $db->rollback();
                }
            }
            else
            {
                $error=$nuser->error; $errors=$nuser->errors;
                $db->rollback();
            }
        }
        else
        {
            $error=$object->error; $errors=$object->errors;
        }
    }


        /*
         * Confirmation desactivation
         */
        if ($action == 'disable')
        {
            $object->fetch($id);
			$object->setstatus(0);
			header("Location: ".$_SERVER['PHP_SELF'].'?id='.$id);
			exit;
        }

        /*
         * Confirmation activation
         */
        if ($action == 'enable')
        {
			$object->fetch($id);
			$object->setstatus(1);
			header("Location: ".$_SERVER['PHP_SELF'].'?id='.$id);
			exit;

        }
    // Add contact
    if ($action == 'add' && $user->rights->societe->contact->creer)
    {
        $db->begin();

        if ($canvas) $object->canvas=$canvas;

        $object->socid			= $_POST["socid"];
        $object->lastname		= $_POST["lastname"];
        $object->firstname		= $_POST["firstname"];
        $object->civilite_id	= $_POST["civilite_id"];
        $object->poste			= $_POST["poste"];
        $object->address		= $_POST["address"];
        $object->zip			= $_POST["zipcode"];
        $object->town			= $_POST["town"];
        $object->country_id		= $_POST["country_id"];
        $object->state_id       = $_POST["state_id"];
        $object->email			= $_POST["email"];
        $object->phone_pro		= $_POST["phone_pro"];
        $object->phone_perso	= $_POST["phone_perso"];
        $object->phone_mobile	= $_POST["phone_mobile"];
        $object->fax			= $_POST["fax"];
        $object->jabberid		= $_POST["jabberid"];
		$object->no_email		= $_POST["no_email"];
        $object->priv			= $_POST["priv"];
        $object->note_public	= GETPOST("note_public");
        $object->note_private	= GETPOST("note_private");

        // Note: Correct date should be completed with location to have exact GM time of birth.
        $object->birthday = dol_mktime(0,0,0,$_POST["birthdaymonth"],$_POST["birthdayday"],$_POST["birthdayyear"]);
        $object->birthday_alert = $_POST["birthday_alert"];

        // Fill array 'array_options' with data from add form
		$ret = $extrafields->setOptionalsFromPost($extralabels,$object);

        if (! $_POST["lastname"])
        {
            $error++; $errors[]=$langs->trans("ErrorFieldRequired",$langs->transnoentities("Lastname").' / '.$langs->transnoentities("Label"));
            $action = 'create';
        }

        if (! $error)
        {
            $id =  $object->create($user);
            if ($id <= 0)
            {
                $error++; $errors=array_merge($errors,($object->error?array($object->error):$object->errors));
                $action = 'create';
            }
        }

        if (! $error && $id > 0)
        {
            $db->commit();
            if (! empty($backtopage)) $url=$backtopage;
            else $url='fiche.php?id='.$id;
            header("Location: ".$url);
            exit;
        }
        else
        {
            $db->rollback();
        }
    }

    if ($action == 'confirm_delete' && $confirm == 'yes' && $user->rights->societe->contact->supprimer)
    {
        $result=$object->fetch($id);

        $object->old_lastname      = $_POST["old_lastname"];
        $object->old_firstname = $_POST["old_firstname"];

        $result = $object->delete();
        if ($result > 0)
        {
            header("Location: ".DOL_URL_ROOT.'/contact/list.php');
            exit;
        }
        else
        {
            $error=$object->error; $errors=$object->errors;
        }
    }

    if ($action == 'update' && ! $_POST["cancel"] && $user->rights->societe->contact->creer)
    {
        if (empty($_POST["lastname"]))
        {
            $error++; $errors=array($langs->trans("ErrorFieldRequired",$langs->transnoentities("Name").' / '.$langs->transnoentities("Label")));
            $action = 'edit';
        }

        if (! $error)
        {
        	$contactid=GETPOST("contactid",'int');

            $object->fetch($contactid);

            $object->oldcopy=dol_clone($object);

            $object->old_lastname	= $_POST["old_lastname"];
            $object->old_firstname	= $_POST["old_firstname"];

            $object->socid			= $_POST["socid"];
            $object->lastname		= $_POST["lastname"];
            $object->firstname		= $_POST["firstname"];
            $object->civilite_id	= $_POST["civilite_id"];
            $object->poste			= $_POST["poste"];

            $object->address		= $_POST["address"];
            $object->zip			= $_POST["zipcode"];
            $object->town			= $_POST["town"];
            $object->state_id   	= $_POST["state_id"];
            $object->country_id		= $_POST["country_id"];

            $object->email			= $_POST["email"];
            $object->phone_pro		= $_POST["phone_pro"];
            $object->phone_perso	= $_POST["phone_perso"];
            $object->phone_mobile	= $_POST["phone_mobile"];
            $object->fax			= $_POST["fax"];
            $object->jabberid		= $_POST["jabberid"];
			$object->no_email		= $_POST["no_email"];
            $object->priv			= $_POST["priv"];
        	$object->note_public	= GETPOST("note_public");
       		$object->note_private	= GETPOST("note_private");

            // Fill array 'array_options' with data from add form
			$ret = $extrafields->setOptionalsFromPost($extralabels,$object);

            $result = $object->update($contactid, $user);

            if ($result > 0)
            {
                $object->old_lastname='';
                $object->old_firstname='';
                $action = 'view';
            }
            else
            {
                $error=$object->error; $errors=$object->errors;
                $action = 'edit';
            }
        }
    }
}


/*
 *	View
 */


$help_url='EN:Module_Third_Parties|FR:Module_Tiers|ES:Empresas';
llxHeader('',$langs->trans("ContactsAddresses"),$help_url);

$form = new Form($db);
$formcompany = new FormCompany($db);

$countrynotdefined=$langs->trans("ErrorSetACountryFirst").' ('.$langs->trans("SeeAbove").')';

if ($socid > 0)
{
    $objsoc = new Societe($db);
    $objsoc->fetch($socid);
}

if (is_object($objcanvas) && $objcanvas->displayCanvasExists($action))
{
    // -----------------------------------------
    // When used with CANVAS
    // -----------------------------------------
    if (empty($object->error) && $id)
 	{
 		$object = new Contact($db);
 		$result=$object->fetch($id);
		if ($result <= 0) dol_print_error('',$object->error);
 	}
   	$objcanvas->assign_values($action, $object->id, $object->ref);	// Set value for templates
    $objcanvas->display_canvas($action);							// Show template
}
else
{
    // -----------------------------------------
    // When used in standard mode
    // -----------------------------------------

    // Confirm deleting contact
    if ($user->rights->societe->contact->supprimer)
    {
        if ($action == 'delete')
        {
<<<<<<< HEAD
            print $form->formconfirm($_SERVER["PHP_SELF"]."?id=".$_GET["id"],$langs->trans("DeleteContact"),$langs->trans("ConfirmDeleteContact"),"confirm_delete",'',0,1);

=======
            $ret=$form->form_confirm($_SERVER["PHP_SELF"]."?id=".$id,$langs->trans("DeleteContact"),$langs->trans("ConfirmDeleteContact"),"confirm_delete",'',0,1);
            if ($ret == 'html') print '<br>';
>>>>>>> c235c4e4
        }
    }

    /*
     * Onglets
     */
    if ($id > 0)
    {
        // Si edition contact deja existant
        $object = new Contact($db);
        $res=$object->fetch($id, $user);
        if ($res < 0) { dol_print_error($db,$object->error); exit; }
        $res=$object->fetch_optionals($object->id,$extralabels);

        // Show tabs
        $head = contact_prepare_head($object);

        $title = (! empty($conf->global->SOCIETE_ADDRESSES_MANAGEMENT) ? $langs->trans("Contacts") : $langs->trans("ContactsAddresses"));
        dol_fiche_head($head, 'card', $title, 0, 'contact');
    }

    if ($user->rights->societe->contact->creer)
    {
        if ($action == 'create')
        {
            /*
             * Fiche en mode creation
             */
            $object->canvas=$canvas;

            $object->state_id = $_POST["state_id"];

            // We set country_id, country_code and label for the selected country
            $object->country_id=$_POST["country_id"]?$_POST["country_id"]:(empty($objsoc->country_id)?$mysoc->country_id:$objsoc->country_id);
            if ($object->country_id)
            {
            	$tmparray=getCountry($object->country_id,'all');
                $object->country_code = $tmparray['code'];
                $object->country      = $tmparray['label'];
            }

            $title = $addcontact = (! empty($conf->global->SOCIETE_ADDRESSES_MANAGEMENT) ? $langs->trans("AddContact") : $langs->trans("AddContactAddress"));
            print_fiche_titre($title);

            // Affiche les erreurs
            dol_htmloutput_errors(is_numeric($error)?'':$error,$errors);

            if ($conf->use_javascript_ajax)
            {
				print "\n".'<script type="text/javascript" language="javascript">'."\n";
				print 'jQuery(document).ready(function () {
							jQuery("#selectcountry_id").change(function() {
								document.formsoc.action.value="create";
								document.formsoc.submit();
							});

							$("#copyaddressfromsoc").click(function() {
								$(\'textarea[name="address"]\').val("'.dol_escape_js($objsoc->address).'");
								$(\'input[name="zipcode"]\').val("'.dol_escape_js($objsoc->zip).'");
								$(\'input[name="town"]\').val("'.dol_escape_js($objsoc->town).'");
								$(\'select[name="country_id"]\').val("'.dol_escape_js($objsoc->country_id).'");
								$(\'select[name="state_id"]\').val("'.dol_escape_js($objsoc->state_id).'");
								$(\'input[name="email"]\').val("'.dol_escape_js($objsoc->email).'");
            			});
						})'."\n";
				print '</script>'."\n";
            }

            print '<br>';
            print '<form method="post" name="formsoc" action="'.$_SERVER["PHP_SELF"].'">';
            print '<input type="hidden" name="token" value="'.$_SESSION['newtoken'].'">';
            print '<input type="hidden" name="action" value="add">';
            print '<input type="hidden" name="backtopage" value="'.$backtopage.'">';
            print '<table class="border" width="100%">';

            // Name
            print '<tr><td width="20%" class="fieldrequired">'.$langs->trans("Lastname").' / '.$langs->trans("Label").'</td><td width="30%"><input name="lastname" type="text" size="30" maxlength="80" value="'.(isset($_POST["lastname"])?$_POST["lastname"]:$object->lastname).'"></td>';
            print '<td width="20%">'.$langs->trans("Firstname").'</td><td width="30%"><input name="firstname" type="text" size="30" maxlength="80" value="'.(isset($_POST["firstname"])?$_POST["firstname"]:$object->firstname).'"></td></tr>';

            // Company
            if (empty($conf->global->SOCIETE_DISABLE_CONTACTS))
            {
                if ($socid > 0)
                {
                    print '<tr><td>'.$langs->trans("Company").'</td>';
                    print '<td colspan="3">';
                    print $objsoc->getNomUrl(1);
                    print '</td>';
                    print '<input type="hidden" name="socid" value="'.$objsoc->id.'">';
                    print '</td></tr>';
                }
                else {
                    print '<tr><td>'.$langs->trans("Company").'</td><td colspan="3">';
                    print $form->select_company($socid,'socid','',1);
                    print '</td></tr>';
                }
            }

            // Civility
            print '<tr><td width="15%">'.$langs->trans("UserTitle").'</td><td colspan="3">';
            print $formcompany->select_civility(isset($_POST["civilite_id"])?$_POST["civilite_id"]:$object->civilite_id);
            print '</td></tr>';

            print '<tr><td>'.$langs->trans("PostOrFunction").'</td><td colspan="3"><input name="poste" type="text" size="50" maxlength="80" value="'.(isset($_POST["poste"])?$_POST["poste"]:$object->poste).'"></td>';

            $colspan=3;
            if ($conf->use_javascript_ajax && $socid > 0) $colspan=2;

            // Address
            if (($objsoc->typent_code == 'TE_PRIVATE' || ! empty($conf->global->CONTACT_USE_COMPANY_ADDRESS)) && dol_strlen(trim($object->address)) == 0) $object->address = $objsoc->address;	// Predefined with third party
            print '<tr><td>'.$langs->trans("Address");
            print '</td><td colspan="'.$colspan.'"><textarea class="flat" name="address" cols="70">'.(isset($_POST["address"])?$_POST["address"]:$object->address).'</textarea></td>';

            if ($conf->use_javascript_ajax && $socid > 0)
            {
	            $rowspan=3;
	    		if (empty($conf->global->SOCIETE_DISABLE_STATE)) $rowspan++;

	            print '<td valign="middle" align="center" rowspan="'.$rowspan.'">';
		        print '<a href="#" id="copyaddressfromsoc">'.$langs->trans('CopyAddressFromSoc').'</a>';
	            print '</td>';
            }
            print '</tr>';

            // Zip / Town
            if (($objsoc->typent_code == 'TE_PRIVATE' || ! empty($conf->global->CONTACT_USE_COMPANY_ADDRESS)) && dol_strlen(trim($object->zip)) == 0) $object->zip = $objsoc->zip;			// Predefined with third party
            if (($objsoc->typent_code == 'TE_PRIVATE' || ! empty($conf->global->CONTACT_USE_COMPANY_ADDRESS)) && dol_strlen(trim($object->town)) == 0) $object->town = $objsoc->town;	// Predefined with third party
            print '<tr><td>'.$langs->trans("Zip").' / '.$langs->trans("Town").'</td><td colspan="'.$colspan.'">';
            print $formcompany->select_ziptown((isset($_POST["zipcode"])?$_POST["zipcode"]:$object->zip),'zipcode',array('town','selectcountry_id','state_id'),6).'&nbsp;';
            print $formcompany->select_ziptown((isset($_POST["town"])?$_POST["town"]:$object->town),'town',array('zipcode','selectcountry_id','state_id'));
            print '</td></tr>';

            // Country
            print '<tr><td>'.$langs->trans("Country").'</td><td colspan="'.$colspan.'">';
            print $form->select_country((isset($_POST["country_id"])?$_POST["country_id"]:$object->country_id),'country_id');
            if ($user->admin) print info_admin($langs->trans("YouCanChangeValuesForThisListFromDictionnarySetup"),1);
            print '</td></tr>';

            // State
            if (empty($conf->global->SOCIETE_DISABLE_STATE))
            {
                print '<tr><td>'.$langs->trans('State').'</td><td colspan="'.$colspan.'">';
                if ($object->country_id)
                {
                    print $formcompany->select_state(isset($_POST["state_id"])?$_POST["state_id"]:$object->state_id,$object->country_code,'state_id');
                }
                else
              {
                    print $countrynotdefined;
                }
                print '</td></tr>';
            }

            // Phone / Fax
            if (($objsoc->typent_code == 'TE_PRIVATE' || ! empty($conf->global->CONTACT_USE_COMPANY_ADDRESS)) && dol_strlen(trim($object->phone_pro)) == 0) $object->phone_pro = $objsoc->phone;	// Predefined with third party
            print '<tr><td>'.$langs->trans("PhonePro").'</td><td><input name="phone_pro" id="phone_pro" type="text" size="18" maxlength="80" value="'.(isset($_POST["phone_pro"])?$_POST["phone_pro"]:$object->phone_pro).'"></td>';
            print '<td>'.$langs->trans("PhonePerso").'</td><td><input name="phone_perso" id="phone_perso" type="text" size="18" maxlength="80" value="'.(isset($_POST["phone_perso"])?$_POST["phone_perso"]:$object->phone_perso).'"></td></tr>';

            if (($objsoc->typent_code == 'TE_PRIVATE' || ! empty($conf->global->CONTACT_USE_COMPANY_ADDRESS)) && dol_strlen(trim($object->fax)) == 0) $object->fax = $objsoc->fax;	// Predefined with third party
            print '<tr><td>'.$langs->trans("PhoneMobile").'</td><td><input name="phone_mobile" id="phone_mobile" type="text" size="18" maxlength="80" value="'.(isset($_POST["phone_mobile"])?$_POST["phone_mobile"]:$object->phone_mobile).'"></td>';
            print '<td>'.$langs->trans("Fax").'</td><td><input name="fax" id="fax" type="text" size="18" maxlength="80" value="'.(isset($_POST["fax"])?$_POST["fax"]:$object->fax).'"></td></tr>';

            // EMail
            if (($objsoc->typent_code == 'TE_PRIVATE' || ! empty($conf->global->CONTACT_USE_COMPANY_ADDRESS)) && dol_strlen(trim($object->email)) == 0) $object->email = $objsoc->email;	// Predefined with third party
            print '<tr><td>'.$langs->trans("Email").'</td><td><input name="email" id="email" type="text" size="50" maxlength="80" value="'.(isset($_POST["email"])?$_POST["email"]:$object->email).'"></td>';
            if (! empty($conf->mailing->enabled))
            {
            	print '<td>'.$langs->trans("No_Email").'</td><td>'.$form->selectyesno('no_email',(isset($_POST["no_email"])?$_POST["no_email"]:$object->no_email), 1).'</td>';
            }
            else
			{
          		print '<td colspan="2">&nbsp;</td>';
            }
            print '</tr>';

            // Instant message and no email
            print '<tr><td>'.$langs->trans("IM").'</td><td colspan="3"><input name="jabberid" type="text" size="50" maxlength="80" value="'.(isset($_POST["jabberid"])?$_POST["jabberid"]:$object->jabberid).'"></td></tr>';

            // Visibility
            print '<tr><td>'.$langs->trans("ContactVisibility").'</td><td colspan="3">';
            $selectarray=array('0'=>$langs->trans("ContactPublic"),'1'=>$langs->trans("ContactPrivate"));
            print $form->selectarray('priv',$selectarray,(isset($_POST["priv"])?$_POST["priv"]:$object->priv),0);
            print '</td></tr>';

            // Other attributes
            $parameters=array('colspan' => ' colspan="3"');
            $reshook=$hookmanager->executeHooks('formObjectOptions',$parameters,$object,$action);    // Note that $action and $object may have been modified by hook
            if (empty($reshook) && ! empty($extrafields->attribute_label))
            {
            	print $object->showOptionals($extrafields,'edit');
            }

            print "</table><br>";


            // Add personnal information
            print_fiche_titre('<div class="comboperso">'.$langs->trans("PersonalInformations").'</div>','','');

            print '<table class="border" width="100%">';

            // Date To Birth
            print '<tr><td width="20%">'.$langs->trans("DateToBirth").'</td><td width="30%">';
            $form=new Form($db);
            if ($object->birthday)
            {
                print $form->select_date($object->birthday,'birthday',0,0,0,"perso");
            }
            else
            {
                print $form->select_date('','birthday',0,0,1,"perso");
            }
            print '</td>';

            print '<td colspan="2">'.$langs->trans("Alert").': ';
            if ($object->birthday_alert)
            {
                print '<input type="checkbox" name="birthday_alert" checked></td>';
            }
            else
            {
                print '<input type="checkbox" name="birthday_alert"></td>';
            }
            print '</tr>';

            print "</table><br><br>";


            print '<center>';
            print '<input type="submit" class="button" name="add" value="'.$langs->trans("Add").'">';
            if (! empty($backtopage))
            {
                print ' &nbsp; &nbsp; ';
                print '<input type="submit" class="button" name="cancel" value="'.$langs->trans("Cancel").'">';
            }
            print '</center>';

            print "</form>";
        }
        elseif ($action == 'edit' && ! empty($id))
        {
            /*
             * Fiche en mode edition
             */

            // We set country_id, and country_code label of the chosen country
            if (isset($_POST["country_id"]) || $object->country_id)
            {
	            $tmparray=getCountry($object->country_id,'all');
	            $object->country_code =	$tmparray['code'];
	            $object->country      =	$tmparray['label'];
            }

			$objsoc = new Societe($db);
			$objsoc->fetch($object->socid);

            // Affiche les erreurs
            dol_htmloutput_errors($error,$errors);

            if ($conf->use_javascript_ajax)
            {
				print "\n".'<script type="text/javascript" language="javascript">'."\n";
				print 'jQuery(document).ready(function () {
							jQuery("#selectcountry_id").change(function() {
								document.formsoc.action.value="edit";
								document.formsoc.submit();
							});

							$("#copyaddressfromsoc").click(function() {
								$(\'textarea[name="address"]\').text("'.dol_escape_js($objsoc->address).'");
								$(\'input[name="zipcode"]\').val("'.dol_escape_js($objsoc->zip).'");
								$(\'input[name="town"]\').val("'.dol_escape_js($objsoc->town).'");
								$(\'select[name="country_id"]\').val("'.dol_escape_js($objsoc->country_id).'");
								$(\'select[name="state_id"]\').val("'.dol_escape_js($objsoc->state_id).'");
            				});
						})'."\n";
				print '</script>'."\n";
            }

            print '<form method="post" action="'.$_SERVER["PHP_SELF"].'?id='.$id.'" name="formsoc">';
            print '<input type="hidden" name="token" value="'.$_SESSION['newtoken'].'">';
            print '<input type="hidden" name="id" value="'.$id.'">';
            print '<input type="hidden" name="action" value="update">';
            print '<input type="hidden" name="contactid" value="'.$object->id.'">';
            print '<input type="hidden" name="old_lastname" value="'.$object->lastname.'">';
            print '<input type="hidden" name="old_firstname" value="'.$object->firstname.'">';
            if (! empty($backtopage)) print '<input type="hidden" name="backtopage" value="'.$backtopage.'">';

            print '<table class="border" width="100%">';

            // Ref
            print '<tr><td>'.$langs->trans("Ref").'</td><td colspan="3">';
            print $object->ref;
            print '</td></tr>';

            // Lastname
            print '<tr><td width="20%" class="fieldrequired">'.$langs->trans("Lastname").' / '.$langs->trans("Label").'</td><td width="30%"><input name="lastname" type="text" size="20" maxlength="80" value="'.(isset($_POST["lastname"])?$_POST["lastname"]:$object->lastname).'"></td>';
            print '<td width="20%">'.$langs->trans("Firstname").'</td><td width="30%"><input name="firstname" type="text" size="20" maxlength="80" value="'.(isset($_POST["firstname"])?$_POST["firstname"]:$object->firstname).'"></td></tr>';

            // Company
            if (empty($conf->global->SOCIETE_DISABLE_CONTACTS))
            {
                print '<tr><td>'.$langs->trans("Company").'</td>';
                print '<td colspan="3">';
                print $form->select_company(GETPOST('socid','int')?GETPOST('socid','int'):($object->socid?$object->socid:-1),'socid','',1);
                print '</td>';
                print '</tr>';
            }

            // Civility
            print '<tr><td>'.$langs->trans("UserTitle").'</td><td colspan="3">';
            print $formcompany->select_civility(isset($_POST["civilite_id"])?$_POST["civilite_id"]:$object->civilite_id);
            print '</td></tr>';

            print '<tr><td>'.$langs->trans("PostOrFunction").'</td><td colspan="3"><input name="poste" type="text" size="50" maxlength="80" value="'.(isset($_POST["poste"])?$_POST["poste"]:$object->poste).'"></td></tr>';

            // Address
            print '<tr><td>'.$langs->trans("Address");
            print '</td><td colspan="2"><textarea class="flat" name="address" cols="70">'.(isset($_POST["address"])?$_POST["address"]:$object->address).'</textarea></td>';

            $rowspan=3;
    		if (empty($conf->global->SOCIETE_DISABLE_STATE)) $rowspan++;

            print '<td valign="middle" align="center" rowspan="'.$rowspan.'">';
            if ($conf->use_javascript_ajax) print '<a href="#" id="copyaddressfromsoc">'.$langs->trans('CopyAddressFromSoc').'</a>';
            print '</td></tr>';

            // Zip / Town
            print '<tr><td>'.$langs->trans("Zip").' / '.$langs->trans("Town").'</td><td colspan="2">';
            print $formcompany->select_ziptown((isset($_POST["zipcode"])?$_POST["zipcode"]:$object->zip),'zipcode',array('town','selectcountry_id','state_id'),6).'&nbsp;';
            print $formcompany->select_ziptown((isset($_POST["town"])?$_POST["town"]:$object->town),'town',array('zipcode','selectcountry_id','state_id'));
            print '</td></tr>';

            // Country
            print '<tr><td>'.$langs->trans("Country").'</td><td colspan="2">';
            print $form->select_country(isset($_POST["country_id"])?$_POST["country_id"]:$object->country_id,'country_id');
            if ($user->admin) print info_admin($langs->trans("YouCanChangeValuesForThisListFromDictionnarySetup"),1);
            print '</td></tr>';

            // State
            if (empty($conf->global->SOCIETE_DISABLE_STATE))
            {
                print '<tr><td>'.$langs->trans('State').'</td><td colspan="2">';
                print $formcompany->select_state($object->state_id,isset($_POST["country_id"])?$_POST["country_id"]:$object->country_id,'state_id');
                print '</td></tr>';
            }

            // Phone
            print '<tr><td>'.$langs->trans("PhonePro").'</td><td><input name="phone_pro" type="text" size="18" maxlength="80" value="'.(isset($_POST["phone_pro"])?$_POST["phone_pro"]:$object->phone_pro).'"></td>';
            print '<td>'.$langs->trans("PhonePerso").'</td><td><input name="phone_perso" type="text" size="18" maxlength="80" value="'.(isset($_POST["phone_perso"])?$_POST["phone_perso"]:$object->phone_perso).'"></td></tr>';

            print '<tr><td>'.$langs->trans("PhoneMobile").'</td><td><input name="phone_mobile" type="text" size="18" maxlength="80" value="'.(isset($_POST["phone_mobile"])?$_POST["phone_mobile"]:$object->phone_mobile).'"></td>';
            print '<td>'.$langs->trans("Fax").'</td><td><input name="fax" type="text" size="18" maxlength="80" value="'.(isset($_POST["fax"])?$_POST["fax"]:$object->fax).'"></td></tr>';

            // EMail
            print '<tr><td>'.$langs->trans("EMail").'</td><td><input name="email" type="text" size="40" maxlength="80" value="'.(isset($_POST["email"])?$_POST["email"]:$object->email).'"></td>';
            if (! empty($conf->mailing->enabled))
            {
                $langs->load("mails");
                print '<td class="nowrap">'.$langs->trans("NbOfEMailingsReceived").'</td>';
                print '<td>'.$object->getNbOfEMailings().'</td>';
            }
            else
			{
				print '<td colspan="2">&nbsp;</td>';
            }
            print '</tr>';

            // Jabberid
            print '<tr><td>Jabberid</td><td><input name="jabberid" type="text" size="40" maxlength="80" value="'.(isset($_POST["jabberid"])?$_POST["jabberid"]:$object->jabberid).'"></td>';
            if (! empty($conf->mailing->enabled))
            {
            	print '<td>'.$langs->trans("No_Email").'</td><td>'.$form->selectyesno('no_email',(isset($_POST["no_email"])?$_POST["no_email"]:$object->no_email), 1).'</td>';
            }
            else
			{
				print '<td colspan="2">&nbsp;</td>';
			}
            print '</tr>';

            // Visibility
            print '<tr><td>'.$langs->trans("ContactVisibility").'</td><td colspan="3">';
            $selectarray=array('0'=>$langs->trans("ContactPublic"),'1'=>$langs->trans("ContactPrivate"));
            print $form->selectarray('priv',$selectarray,$object->priv,0);
            print '</td></tr>';

            // Note
            print '<tr><td valign="top">'.$langs->trans("Note").'</td><td colspan="3">';
            print '<textarea name="note" cols="70" rows="'.ROWS_3.'">';
            print isset($_POST["note"])?$_POST["note"]:$object->note;
            print '</textarea></td></tr>';

            // Statut
            print '<tr><td valign="top">'.$langs->trans("Status").'</td>';
            print '<td>';
            print $object->getLibStatut(5);
            print '</td></tr>';

            // Other attributes
            $parameters=array('colspan' => ' colspan="3"');
            $reshook=$hookmanager->executeHooks('formObjectOptions',$parameters,$object,$action);    // Note that $action and $object may have been modified by hook
            if (empty($reshook) && ! empty($extrafields->attribute_label))
            {
            	print $object->showOptionals($extrafields,'edit');
            }

            $object->load_ref_elements();

            if (! empty($conf->commande->enabled))
            {
                print '<tr><td>'.$langs->trans("ContactForOrders").'</td><td colspan="3">';
                print $object->ref_commande?$object->ref_commande:$langs->trans("NoContactForAnyOrder");
                print '</td></tr>';
            }

            if (! empty($conf->propal->enabled))
            {
                print '<tr><td>'.$langs->trans("ContactForProposals").'</td><td colspan="3">';
                print $object->ref_propal?$object->ref_propal:$langs->trans("NoContactForAnyProposal");
                print '</td></tr>';
            }

            if (! empty($conf->contrat->enabled))
            {
                print '<tr><td>'.$langs->trans("ContactForContracts").'</td><td colspan="3">';
                print $object->ref_contrat?$object->ref_contrat:$langs->trans("NoContactForAnyContract");
                print '</td></tr>';
            }

            if (! empty($conf->facture->enabled))
            {
                print '<tr><td>'.$langs->trans("ContactForInvoices").'</td><td colspan="3">';
                print $object->ref_facturation?$object->ref_facturation:$langs->trans("NoContactForAnyInvoice");
                print '</td></tr>';
            }

            // Login Dolibarr
            print '<tr><td>'.$langs->trans("DolibarrLogin").'</td><td colspan="3">';
            if ($object->user_id)
            {
                $dolibarr_user=new User($db);
                $result=$dolibarr_user->fetch($object->user_id);
                print $dolibarr_user->getLoginUrl(1);
            }
            else print $langs->trans("NoDolibarrAccess");
            print '</td></tr>';

            print '</table><br>';

            print '<center>';
            print '<input type="submit" class="button" name="save" value="'.$langs->trans("Save").'">';
            print ' &nbsp; ';
            print '<input type="submit" class="button" name="cancel" value="'.$langs->trans("Cancel").'">';
            print '</center>';

            print "</form>";
        }
    }

    if (! empty($id) && $action != 'edit' && $action != 'create')
    {
        $objsoc = new Societe($db);

        /*
         * Fiche en mode visualisation
         */

        dol_htmloutput_errors($error,$errors);

        if ($action == 'create_user')
        {
            // Full firstname and lastname separated with a dot : firstname.lastname
            include_once DOL_DOCUMENT_ROOT.'/core/lib/functions2.lib.php';
            $login=dol_buildlogin($object->lastname,$object->firstname);

            $generated_password='';
            if (! $ldap_sid) // TODO ldap_sid ?
            {
                require_once DOL_DOCUMENT_ROOT.'/core/lib/security2.lib.php';
                $generated_password=getRandomPassword('');
            }
            $password=$generated_password;

            // Create a form array
            $formquestion=array(
            array('label' => $langs->trans("LoginToCreate"), 'type' => 'text', 'name' => 'login', 'value' => $login),
            array('label' => $langs->trans("Password"), 'type' => 'text', 'name' => 'password', 'value' => $password),
            //array('label' => $form->textwithpicto($langs->trans("Type"),$langs->trans("InternalExternalDesc")), 'type' => 'select', 'name' => 'intern', 'default' => 1, 'values' => array(0=>$langs->trans('Internal'),1=>$langs->trans('External')))
            );
            $text=$langs->trans("ConfirmCreateContact").'<br>';
            if (! empty($conf->societe->enabled))
            {
                if ($object->socid > 0) $text.=$langs->trans("UserWillBeExternalUser");
                else $text.=$langs->trans("UserWillBeInternalUser");
            }
            print $form->formconfirm($_SERVER["PHP_SELF"]."?id=".$object->id,$langs->trans("CreateDolibarrLogin"),$text,"confirm_create_user",$formquestion,'yes');

        }

        print '<table class="border" width="100%">';

        $linkback = '<a href="'.DOL_URL_ROOT.'/contact/list.php">'.$langs->trans("BackToList").'</a>';

        // Ref
        print '<tr><td width="20%">'.$langs->trans("Ref").'</td><td colspan="3">';
        print $form->showrefnav($object, 'id', $linkback);
        print '</td></tr>';

        // Name
        print '<tr><td width="20%">'.$langs->trans("Lastname").' / '.$langs->trans("Label").'</td><td width="30%">'.$object->lastname.'</td>';
        print '<td width="20%">'.$langs->trans("Firstname").'</td><td width="30%">'.$object->firstname.'</td></tr>';

        // Company
        if (empty($conf->global->SOCIETE_DISABLE_CONTACTS))
        {
            print '<tr><td>'.$langs->trans("Company").'</td><td colspan="3">';
            if ($object->socid > 0)
            {
                $objsoc->fetch($object->socid);
                print $objsoc->getNomUrl(1);
            }
            else
            {
                print $langs->trans("ContactNotLinkedToCompany");
            }
            print '</td></tr>';
        }

        // Civility
        print '<tr><td width="15%">'.$langs->trans("UserTitle").'</td><td colspan="3">';
        print $object->getCivilityLabel();
        print '</td></tr>';

        // Role
        print '<tr><td>'.$langs->trans("PostOrFunction").'</td><td colspan="3">'.$object->poste.'</td>';

        // Address
        print '<tr><td>'.$langs->trans("Address").'</td><td colspan="3">';
        dol_print_address($object->address,'gmap','contact',$object->id);
        print '</td></tr>';

        // Zip/Town
        print '<tr><td>'.$langs->trans("Zip").' / '.$langs->trans("Town").'</td><td colspan="3">';
        print $object->zip;
        if ($object->zip) print '&nbsp;';
        print $object->town.'</td></tr>';

        // Country
        print '<tr><td>'.$langs->trans("Country").'</td><td colspan="3">';
        $img=picto_from_langcode($object->country_code);
        if ($img) print $img.' ';
        print $object->country;
        print '</td></tr>';

        // State
        if (empty($conf->global->SOCIETE_DISABLE_STATE))
        {
            print '<tr><td>'.$langs->trans('State').'</td><td colspan="3">'.$object->state.'</td>';
        }

        // Phone
        print '<tr><td>'.$langs->trans("PhonePro").'</td><td>'.dol_print_phone($object->phone_pro,$object->country_code,$object->id,$object->socid,'AC_TEL').'</td>';
        print '<td>'.$langs->trans("PhonePerso").'</td><td>'.dol_print_phone($object->phone_perso,$object->country_code,$object->id,$object->socid,'AC_TEL').'</td></tr>';

        print '<tr><td>'.$langs->trans("PhoneMobile").'</td><td>'.dol_print_phone($object->phone_mobile,$object->country_code,$object->id,$object->socid,'AC_TEL').'</td>';
        print '<td>'.$langs->trans("Fax").'</td><td>'.dol_print_phone($object->fax,$object->country_code,$object->id,$object->socid,'AC_FAX').'</td></tr>';

        // Email
        print '<tr><td>'.$langs->trans("EMail").'</td><td>'.dol_print_email($object->email,$object->id,$object->socid,'AC_EMAIL').'</td>';
        if (! empty($conf->mailing->enabled))
        {
            $langs->load("mails");
            print '<td class="nowrap">'.$langs->trans("NbOfEMailingsReceived").'</td>';
            print '<td><a href="'.DOL_URL_ROOT.'/comm/mailing/liste.php?filteremail='.urlencode($object->email).'">'.$object->getNbOfEMailings().'</a></td>';
        }
        else
        {
            print '<td colspan="2">&nbsp;</td>';
        }
        print '</tr>';

        // Instant message and no email
        print '<tr><td>'.$langs->trans("IM").'</td><td>'.$object->jabberid.'</td>';
        if (!empty($conf->mailing->enabled))
        {
        	print '<td>'.$langs->trans("No_Email").'</td><td>'.yn($object->no_email).'</td>';
        }
        else
       {
	       	print '<td colspan="2">&nbsp;</td>';
        }
        print '</tr>';

        print '<tr><td>'.$langs->trans("ContactVisibility").'</td><td colspan="3">';
        print $object->LibPubPriv($object->priv);
        print '</td></tr>';

        // Note
        print '<tr><td valign="top">'.$langs->trans("Note").'</td><td colspan="3">';
        print nl2br($object->note);
        print '</td></tr>';

	 	// Statut
		print '<tr><td valign="top">'.$langs->trans("Status").'</td>';
		print '<td>';
		print $object->getLibStatut(5);
		print '</td>';
		print '</tr>'."\n";
        // Other attributes
        $parameters=array('socid'=>$socid, 'colspan' => ' colspan="3"');
        $reshook=$hookmanager->executeHooks('formObjectOptions',$parameters,$object,$action);    // Note that $action and $object may have been modified by hook
        print $hookmanager->resPrint;
        if (empty($reshook) && ! empty($extrafields->attribute_label))
        {
        	print $object->showOptionals($extrafields);
        }

        $object->load_ref_elements();

        if (! empty($conf->commande->enabled))
        {
            print '<tr><td>'.$langs->trans("ContactForOrders").'</td><td colspan="3">';
            print $object->ref_commande?$object->ref_commande:$langs->trans("NoContactForAnyOrder");
            print '</td></tr>';
        }

        if (! empty($conf->propal->enabled))
        {
            print '<tr><td>'.$langs->trans("ContactForProposals").'</td><td colspan="3">';
            print $object->ref_propal?$object->ref_propal:$langs->trans("NoContactForAnyProposal");
            print '</td></tr>';
        }

        if (! empty($conf->contrat->enabled))
        {
            print '<tr><td>'.$langs->trans("ContactForContracts").'</td><td colspan="3">';
            print $object->ref_contrat?$object->ref_contrat:$langs->trans("NoContactForAnyContract");
            print '</td></tr>';
        }

        if (! empty($conf->facture->enabled))
        {
            print '<tr><td>'.$langs->trans("ContactForInvoices").'</td><td colspan="3">';
            print $object->ref_facturation?$object->ref_facturation:$langs->trans("NoContactForAnyInvoice");
            print '</td></tr>';
        }

        print '<tr><td>'.$langs->trans("DolibarrLogin").'</td><td colspan="3">';
        if ($object->user_id)
        {
            $dolibarr_user=new User($db);
            $result=$dolibarr_user->fetch($object->user_id);
            print $dolibarr_user->getLoginUrl(1);
        }
        else print $langs->trans("NoDolibarrAccess");
        print '</td></tr>';

        print "</table>";

        print "</div>";

        // Barre d'actions
        if (! $user->societe_id)
        {
            print '<div class="tabsAction">';

            if ($user->rights->societe->contact->creer)
            {
                print '<a class="butAction" href="fiche.php?id='.$object->id.'&amp;action=edit">'.$langs->trans('Modify').'</a>';
            }

            if (! $object->user_id && $user->rights->user->user->creer)
            {
                print '<a class="butAction" href="fiche.php?id='.$object->id.'&amp;action=create_user">'.$langs->trans("CreateDolibarrLogin").'</a>';
            }

            if ($user->rights->societe->contact->supprimer)
            {
                print '<a class="butActionDelete" href="fiche.php?id='.$object->id.'&amp;action=delete">'.$langs->trans('Delete').'</a>';
            }
            // Activer
            if ($object->statut == 0 && $user->rights->societe->contact->creer)
            {
                print '<a class="butAction" href="'.$_SERVER['PHP_SELF'].'?id='.$object->id.'&amp;action=enable">'.$langs->trans("Reactivate").'</a>';
            }
            // Desactiver
            if ($object->statut == 1 && $user->rights->societe->contact->creer)
            {
                print '<a class="butActionDelete" href="'.$_SERVER['PHP_SELF'].'?action=disable&amp;id='.$object->id.'">'.$langs->trans("DisableUser").'</a>';
            }

            print "</div><br>";
        }

        print load_fiche_titre($langs->trans("TasksHistoryForThisContact"),'','');

        print show_actions_todo($conf,$langs,$db,$objsoc,$object);

        print show_actions_done($conf,$langs,$db,$objsoc,$object);
    }
}


llxFooter();

$db->close();
?><|MERGE_RESOLUTION|>--- conflicted
+++ resolved
@@ -345,13 +345,7 @@
     {
         if ($action == 'delete')
         {
-<<<<<<< HEAD
-            print $form->formconfirm($_SERVER["PHP_SELF"]."?id=".$_GET["id"],$langs->trans("DeleteContact"),$langs->trans("ConfirmDeleteContact"),"confirm_delete",'',0,1);
-
-=======
-            $ret=$form->form_confirm($_SERVER["PHP_SELF"]."?id=".$id,$langs->trans("DeleteContact"),$langs->trans("ConfirmDeleteContact"),"confirm_delete",'',0,1);
-            if ($ret == 'html') print '<br>';
->>>>>>> c235c4e4
+            print $form->formconfirm($_SERVER["PHP_SELF"]."?id=".$id,$langs->trans("DeleteContact"),$langs->trans("ConfirmDeleteContact"),"confirm_delete",'',0,1);
         }
     }
 
