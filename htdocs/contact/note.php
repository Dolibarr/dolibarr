<?php
/* Copyright (C) 2001-2003,2005 Rodolphe Quiedeville <rodolphe@quiedeville.org>
 * Copyright (C) 2004-2011      Laurent Destailleur  <eldy@users.sourceforge.net>
 * Copyright (C) 2005-2012      Regis Houssin        <regis.houssin@inodbox.com>
 * Copyright (C) 2010           Juanjo Menent        <jmenent@2byte.es>
 * Copyright (C) 2013           Florian Henry		 <florian.henry@open-concept.pro>
 * Copyright (C) 2020           Bailly Benjamin      <benjamin@netlogic.fr>
 *
 * This program is free software; you can redistribute it and/or modify
 * it under the terms of the GNU General Public License as published by
 * the Free Software Foundation; either version 3 of the License, or
 * (at your option) any later version.
 *
 * This program is distributed in the hope that it will be useful,
 * but WITHOUT ANY WARRANTY; without even the implied warranty of
 * MERCHANTABILITY or FITNESS FOR A PARTICULAR PURPOSE.  See the
 * GNU General Public License for more details.
 *
 * You should have received a copy of the GNU General Public License
 * along with this program. If not, see <https://www.gnu.org/licenses/>.
 */

/**
 *   \file       htdocs/contact/note.php
 *   \brief      Tab for notes on contact
 *   \ingroup    societe
 */

require '../main.inc.php';
require_once DOL_DOCUMENT_ROOT.'/core/lib/contact.lib.php';
require_once DOL_DOCUMENT_ROOT.'/contact/class/contact.class.php';

$action = GETPOST('action', 'aZ09');

// Load translation files required by the page
$langs->load("companies");

// Security check
$id = GETPOST('id', 'int');
if ($user->socid) $id = $user->socid;
$result = restrictedArea($user, 'contact', $id, 'socpeople&societe');

$object = new Contact($db);
if ($id > 0) $object->fetch($id);

$permissionnote = $user->rights->societe->creer; // Used by the include of actions_setnotes.inc.php


/*
 * Actions
 */

include DOL_DOCUMENT_ROOT.'/core/actions_setnotes.inc.php'; // Must be include, not includ_once


/*
 *	View
 */

$now = dol_now();

$title = (!empty($conf->global->SOCIETE_ADDRESSES_MANAGEMENT) ? $langs->trans("Contacts") : $langs->trans("ContactsAddresses"));

$form = new Form($db);

$help_url = 'EN:Module_Third_Parties|FR:Module_Tiers|ES:Empresas';
llxHeader('', $title, $help_url);

if ($id > 0)
{
	/*
     * Affichage onglets
     */
	if (!empty($conf->notification->enabled)) $langs->load("mails");

	$head = contact_prepare_head($object);

	print dol_get_fiche_head($head, 'note', $title, -1, 'contact');

	$linkback = '<a href="'.DOL_URL_ROOT.'/contact/list.php?restore_lastsearch_values=1">'.$langs->trans("BackToList").'</a>';

<<<<<<< HEAD
    $morehtmlref = '<div class="refidno">';

    // Code added here, resolving issue when users who have no access rights to see for fournisseurs can access to them anyway by passing trough contacts  //
    $sql = "SELECT fournisseur, client FROM " . MAIN_DB_PREFIX . "societe WHERE nom = '" . $object->socname . "'";
    $resql = $db->query($sql);
	if ($resql) {
		$result = $resql->fetch_object();
	}
	if ($result->client == 0 && $result->fournisseur > 0) {
		if (!empty($user->rights->fournisseur->lire)) {
			if (empty($conf->global->SOCIETE_DISABLE_CONTACTS)) {
				$objsoc = new Societe($db);
				$objsoc->fetch($object->socid);
				// Thirdparty
				$morehtmlref .= $langs->trans('ThirdParty') . ' : ';
				if ($objsoc->id > 0) $morehtmlref .= $objsoc->getNomUrl(1, 'contact');
				else $morehtmlref .= $langs->trans("ContactNotLinkedToCompany");
			}
		}
	}

	if (empty($conf->global->SOCIETE_DISABLE_CONTACTS) && $result->client > 0)
        {
=======
	$morehtmlref = '<div class="refidno">';
	if (empty($conf->global->SOCIETE_DISABLE_CONTACTS))
	{
>>>>>>> 00ad6df3
		$objsoc = new Societe($db);
		$objsoc->fetch($object->socid);
		// Thirdparty
		$morehtmlref .= $langs->trans('ThirdParty').' : ';
<<<<<<< HEAD
		if ($objsoc->id > 0) $morehtmlref .= $objsoc->getNomUrl(1, 'contact');
		else $morehtmlref .= $langs->trans("ContactNotLinkedToCompany");
	}

    $morehtmlref .= '</div>';
=======
		if ($objsoc->id > 0) $morehtmlref .= $objsoc->getNomUrl(1);
		else $morehtmlref .= $langs->trans("ContactNotLinkedToCompany");
	}
	$morehtmlref .= '</div>';
>>>>>>> 00ad6df3

	dol_banner_tab($object, 'id', $linkback, 1, 'rowid', 'ref', $morehtmlref);

	$cssclass = 'titlefield';
	//if ($action == 'editnote_public') $cssclass='titlefieldcreate';
	//if ($action == 'editnote_private') $cssclass='titlefieldcreate';

	print '<div class="fichecenter">';
	print '<div class="underbanner clearboth"></div>';

	print '<table class="border centpercent tableforfield">';

	// Civility
	print '<tr><td class="'.$cssclass.'">'.$langs->trans("UserTitle").'</td><td>';
	print $object->getCivilityLabel();
	print '</td></tr>';

	print "</table>";


	$cssclass = "titlefield";
	include DOL_DOCUMENT_ROOT.'/core/tpl/notes.tpl.php';

	print '</div>';

	print dol_get_fiche_end();
}

llxFooter();
$db->close();<|MERGE_RESOLUTION|>--- conflicted
+++ resolved
@@ -79,11 +79,10 @@
 
 	$linkback = '<a href="'.DOL_URL_ROOT.'/contact/list.php?restore_lastsearch_values=1">'.$langs->trans("BackToList").'</a>';
 
-<<<<<<< HEAD
     $morehtmlref = '<div class="refidno">';
 
     // Code added here, resolving issue when users who have no access rights to see for fournisseurs can access to them anyway by passing trough contacts  //
-    $sql = "SELECT fournisseur, client FROM " . MAIN_DB_PREFIX . "societe WHERE nom = '" . $object->socname . "'";
+    $sql = "SELECT fournisseur, client FROM " . MAIN_DB_PREFIX . "societe WHERE rowid = '" . $object->socid . "'";
     $resql = $db->query($sql);
 	if ($resql) {
 		$result = $resql->fetch_object();
@@ -103,27 +102,15 @@
 
 	if (empty($conf->global->SOCIETE_DISABLE_CONTACTS) && $result->client > 0)
         {
-=======
-	$morehtmlref = '<div class="refidno">';
-	if (empty($conf->global->SOCIETE_DISABLE_CONTACTS))
-	{
->>>>>>> 00ad6df3
 		$objsoc = new Societe($db);
 		$objsoc->fetch($object->socid);
 		// Thirdparty
 		$morehtmlref .= $langs->trans('ThirdParty').' : ';
-<<<<<<< HEAD
 		if ($objsoc->id > 0) $morehtmlref .= $objsoc->getNomUrl(1, 'contact');
 		else $morehtmlref .= $langs->trans("ContactNotLinkedToCompany");
 	}
 
     $morehtmlref .= '</div>';
-=======
-		if ($objsoc->id > 0) $morehtmlref .= $objsoc->getNomUrl(1);
-		else $morehtmlref .= $langs->trans("ContactNotLinkedToCompany");
-	}
-	$morehtmlref .= '</div>';
->>>>>>> 00ad6df3
 
 	dol_banner_tab($object, 'id', $linkback, 1, 'rowid', 'ref', $morehtmlref);
 
