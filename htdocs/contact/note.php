--- conflicted
+++ resolved
@@ -53,13 +53,9 @@
 $permissionnote = $user->rights->societe->creer; // Used by the include of actions_setnotes.inc.php
 
 // Initialize technical object to manage hooks of page. Note that conf->hooks_modules contains array of hook context
-<<<<<<< HEAD
-$hookmanager->initHooks(array('contactcard'));
-=======
 // $hookmanager->initHooks(array('contactcard')); -> Name conflict with product/card.php
 $hookmanager->initHooks(array('contactnote'));
 
->>>>>>> 95dc2558
 
 /*
  * Actions
