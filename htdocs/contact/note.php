--- conflicted
+++ resolved
@@ -49,17 +49,6 @@
 		accessforbidden();
 	}
 }
-<<<<<<< HEAD
-$result = restrictedArea($user, 'contact', $id, 'socpeople&societe');
-
-
-$permissionnote = $user->hasRight('societe', 'creer'); // Used by the include of actions_setnotes.inc.php
-
-// Initialize technical object to manage hooks of page. Note that conf->hooks_modules contains array of hook context
-// $hookmanager->initHooks(array('contactcard')); -> Name conflict with product/card.php
-$hookmanager->initHooks(array('contactnote'));
-
-=======
 
 // Initialize a technical object to manage hooks of page. Note that conf->hooks_modules contains an array of hook context
 $hookmanager->initHooks(array('contactnote'));
@@ -67,7 +56,6 @@
 $result = restrictedArea($user, 'contact', $id, 'socpeople&societe');
 
 $permissionnote = $user->hasRight('societe', 'creer'); // Used by the include of actions_setnotes.inc.php
->>>>>>> cc80841a
 
 /*
  * Actions
@@ -79,11 +67,7 @@
 	setEventMessages($hookmanager->error, $hookmanager->errors, 'errors');
 }
 if (empty($reshook)) {
-<<<<<<< HEAD
-	include DOL_DOCUMENT_ROOT.'/core/actions_setnotes.inc.php'; // Must be include, not include_once
-=======
 	include DOL_DOCUMENT_ROOT.'/core/actions_setnotes.inc.php'; // Must be 'include', not 'include_once'
->>>>>>> cc80841a
 }
 
 
