<?php
/* Copyright (C) 2001-2004  Rodolphe Quiedeville    <rodolphe@quiedeville.org>
 * Copyright (C) 2003       Eric Seigne             <erics@rycks.com>
 * Copyright (C) 2004-2012  Laurent Destailleur     <eldy@users.sourceforge.net>
 * Copyright (C) 2005-2012  Regis Houssin           <regis.houssin@inodbox.com>
 * Copyright (C) 2013-2015  Raphaël Doursenaud      <rdoursenaud@gpcsolutions.fr>
 * Copyright (C) 2013       Cédric Salvador         <csalvador@gpcsolutions.fr>
 * Copyright (C) 2013       Alexandre Spangaro      <aspangaro.dolibarr@gmail.com>
 * Copyright (C) 2015       Jean-François Ferry     <jfefe@aternatik.fr>
 * Copyright (C) 2018       Nicolas ZABOURI         <info@inovea-conseil.com>
 * Copyright (C) 2018       Juanjo Menent			<jmenent@2byte.es>
 *
 * This program is free software; you can redistribute it and/or modify
 * it under the terms of the GNU General Public License as published by
 * the Free Software Foundation; either version 3 of the License, or
 * (at your option) any later version.
 *
 * This program is distributed in the hope that it will be useful,
 * but WITHOUT ANY WARRANTY; without even the implied warranty of
 * MERCHANTABILITY or FITNESS FOR A PARTICULAR PURPOSE.  See the
 * GNU General Public License for more details.
 *
 * You should have received a copy of the GNU General Public License
 * along with this program. If not, see <http://www.gnu.org/licenses/>.
 */

/**
 *	    \file       htdocs/contact/list.php
 *      \ingroup    societe
 *		\brief      Page to list all contacts
 */

require '../main.inc.php';
require_once DOL_DOCUMENT_ROOT.'/contact/class/contact.class.php';
require_once DOL_DOCUMENT_ROOT.'/core/lib/company.lib.php';
require_once DOL_DOCUMENT_ROOT.'/core/class/html.formother.class.php';

// Load translation files required by the page
$langs->loadLangs(array("companies", "suppliers"));

$action=GETPOST('action','alpha');
$massaction=GETPOST('massaction','alpha');
$show_files=GETPOST('show_files','int');
$confirm=GETPOST('confirm','alpha');
$toselect = GETPOST('toselect', 'array');
$contextpage=GETPOST('contextpage','aZ')?GETPOST('contextpage','aZ'):'contactlist';

// Security check
$id = GETPOST('id','int');
$contactid = GETPOST('id','int');
$ref = '';  // There is no ref for contacts
if ($user->societe_id) $socid=$user->societe_id;
$result = restrictedArea($user, 'contact', $contactid,'');

$sall=trim((GETPOST('search_all', 'alphanohtml')!='')?GETPOST('search_all', 'alphanohtml'):GETPOST('sall', 'alphanohtml'));
$search_cti=preg_replace('/^0+/', '', preg_replace('/[^0-9]/', '', GETPOST('search_cti', 'alphanohtml')));	// Phone number without any special chars
$search_phone=GETPOST("search_phone",'alpha');

$search_id=trim(GETPOST("search_id","int"));
$search_firstlast_only=GETPOST("search_firstlast_only",'alpha');
$search_lastname=GETPOST("search_lastname",'alpha');
$search_firstname=GETPOST("search_firstname",'alpha');
$search_societe=GETPOST("search_societe",'alpha');
$search_poste=GETPOST("search_poste",'alpha');
$search_phone_perso=GETPOST("search_phone_perso",'alpha');
$search_phone_pro=GETPOST("search_phone_pro",'alpha');
$search_phone_mobile=GETPOST("search_phone_mobile",'alpha');
$search_fax=GETPOST("search_fax",'alpha');
$search_email=GETPOST("search_email",'alpha');
$search_skype=GETPOST("search_skype",'alpha');
$search_twitter=GETPOST("search_twitter",'alpha');
$search_facebook=GETPOST("search_facebook",'alpha');
$search_priv=GETPOST("search_priv",'alpha');
$search_categ=GETPOST("search_categ",'int');
$search_categ_thirdparty=GETPOST("search_categ_thirdparty",'int');
$search_categ_supplier=GETPOST("search_categ_supplier",'int');
$search_status=GETPOST("search_status",'int');
$search_type=GETPOST('search_type','alpha');
$search_zip=GETPOST('search_zip','alpha');
$search_town=GETPOST('search_town','alpha');
$search_import_key=GETPOST("search_import_key","alpha");
$search_country=GETPOST("search_country",'intcomma');

if ($search_status=='') $search_status=1; // always display activ customer first

$optioncss = GETPOST('optioncss','alpha');


$type=GETPOST("type",'aZ');
$view=GETPOST("view",'alpha');

$limit = GETPOST('limit','int')?GETPOST('limit','int'):$conf->liste_limit;
$sortfield = GETPOST('sortfield', 'alpha');
$sortorder = GETPOST('sortorder', 'alpha');
$page = GETPOST('page', 'int');
$userid=GETPOST('userid','int');
$begin=GETPOST('begin');
if (! $sortorder) $sortorder="ASC";
if (! $sortfield) $sortfield="p.lastname";
if (empty($page) || $page < 0) { $page = 0; }
$offset = $limit * $page;

$titre = (! empty($conf->global->SOCIETE_ADDRESSES_MANAGEMENT) ? $langs->trans("ListOfContacts") : $langs->trans("ListOfContactsAddresses"));
if ($type == "p")
{
	if (empty($contextpage) || $contextpage == 'contactlist') $contextpage='contactprospectlist';
	$titre.='  ('.$langs->trans("ThirdPartyProspects").')';
	$urlfiche="card.php";
}
if ($type == "c")
{
	if (empty($contextpage) || $contextpage == 'contactlist') $contextpage='contactcustomerlist';
	$titre.='  ('.$langs->trans("ThirdPartyCustomers").')';
	$urlfiche="card.php";
}
else if ($type == "f")
{
	if (empty($contextpage) || $contextpage == 'contactlist') $contextpage='contactsupplierlist';
	$titre.=' ('.$langs->trans("ThirdPartySuppliers").')';
	$urlfiche="card.php";
}
else if ($type == "o")
{
	if (empty($contextpage) || $contextpage == 'contactlist') $contextpage='contactotherlist';
	$titre.=' ('.$langs->trans("OthersNotLinkedToThirdParty").')';
	$urlfiche="";
}

// Initialize technical object to manage hooks of page. Note that conf->hooks_modules contains array of hook context
$object = new Contact($db);
$hookmanager->initHooks(array('contactlist'));
$extrafields = new ExtraFields($db);

// fetch optionals attributes and labels
$extralabels = $extrafields->fetch_name_optionals_label('contact');
$search_array_options=$extrafields->getOptionalsFromPost($object->table_element,'','search_');

// List of fields to search into when doing a "search in all"
$fieldstosearchall = array(
	'p.lastname'=>'Lastname',
	'p.firstname'=>'Firstname',
	'p.email'=>'EMail',
	's.nom'=>"ThirdParty",
	'p.phone'=>"Phone",
);

// Definition of fields for list
$arrayfields=array(
	'p.rowid'=>array('label'=>"TechnicalID", 'checked'=>($conf->global->MAIN_SHOW_TECHNICAL_ID?1:0), 'enabled'=>($conf->global->MAIN_SHOW_TECHNICAL_ID?1:0)),
	'p.lastname'=>array('label'=>"Lastname", 'checked'=>1),
	'p.firstname'=>array('label'=>"Firstname", 'checked'=>1),
	'p.poste'=>array('label'=>"PostOrFunction", 'checked'=>1),
	'p.town'=>array('label'=>"Town", 'checked'=>0),
	'p.zip'=>array('label'=>"Zip", 'checked'=>0),
	'country.code_iso'=>array('label'=>"Country", 'checked'=>0),
	'p.phone'=>array('label'=>"Phone", 'checked'=>1),
	'p.phone_perso'=>array('label'=>"PhonePerso", 'checked'=>0),
	'p.phone_mobile'=>array('label'=>"PhoneMobile", 'checked'=>1),
	'p.fax'=>array('label'=>"Fax", 'checked'=>0),
	'p.email'=>array('label'=>"EMail", 'checked'=>1),
	'p.skype'=>array('label'=>"Skype", 'checked'=>1, 'enabled'=>(! empty($conf->socialnetworks->enabled))),
	'p.twitter'=>array('label'=>"Twitter", 'checked'=>1, 'enabled'=>(! empty($conf->socialnetworks->enabled))),
	'p.facebook'=>array('label'=>"Facebook", 'checked'=>1, 'enabled'=>(! empty($conf->socialnetworks->enabled))),
	'p.thirdparty'=>array('label'=>"ThirdParty", 'checked'=>1, 'enabled'=>empty($conf->global->SOCIETE_DISABLE_CONTACTS)),
	'p.priv'=>array('label'=>"ContactVisibility", 'checked'=>1, 'position'=>200),
	'p.datec'=>array('label'=>"DateCreationShort", 'checked'=>0, 'position'=>500),
	'p.tms'=>array('label'=>"DateModificationShort", 'checked'=>0, 'position'=>500),
	'p.statut'=>array('label'=>"Status", 'checked'=>1, 'position'=>1000),
	'p.import_key'=>array('label'=>"ImportId", 'checked'=>0, 'position'=>1100),
);
// Extra fields
if (is_array($extrafields->attribute_label) && count($extrafields->attribute_label))
{
   foreach($extrafields->attribute_label as $key => $val)
   {
		if (! empty($extrafields->attribute_list[$key])) $arrayfields["ef.".$key]=array('label'=>$extrafields->attribute_label[$key], 'checked'=>(($extrafields->attribute_list[$key]<0)?0:1), 'position'=>$extrafields->attribute_pos[$key], 'enabled'=>(abs($extrafields->attribute_list[$key])!=3 && $extrafields->attribute_perms[$key]));
   }
}

$object=new Contact($db);
if (($id > 0 || ! empty($ref)) && $action != 'add')
{
	$result=$object->fetch($id,$ref);
	if ($result < 0) dol_print_error($db);
}


/*
 * Actions
 */

if (GETPOST('cancel','alpha')) { $action='list'; $massaction=''; }
if (! GETPOST('confirmmassaction','alpha') && $massaction != 'presend' && $massaction != 'confirm_presend') { $massaction=''; }

$parameters=array();
$reshook=$hookmanager->executeHooks('doActions',$parameters, $object, $action);    // Note that $action and $object may have been modified by some hooks
if ($reshook < 0) setEventMessages($hookmanager->error, $hookmanager->errors, 'errors');

if (empty($reshook))
{
	// Selection of new fields
	include DOL_DOCUMENT_ROOT.'/core/actions_changeselectedfields.inc.php';

	// Did we click on purge search criteria ?
	if (GETPOST('button_removefilter_x', 'alpha') || GETPOST('button_removefilter.x', 'alpha') || GETPOST('button_removefilter', 'alpha'))	// All tests are required to be compatible with all browsers
	{
		$sall="";
		$search_id='';
		$search_firstlast_only="";
		$search_lastname="";
		$search_firstname="";
		$search_societe="";
		$search_town="";
		$search_zip="";
		$search_country="";
		$search_poste="";
		$search_phone="";
		$search_phone_perso="";
		$search_phone_pro="";
		$search_phone_mobile="";
		$search_fax="";
		$search_email="";
		$search_skype="";
		$search_twitter="";
		$search_facebook="";
		$search_priv="";
		$search_status=-1;
		$search_categ='';
		$search_categ_thirdparty='';
		$search_categ_supplier='';
		$search_import_key='';
		$toselect='';
		$search_array_options=array();
	}

	// Mass actions
	$objectclass='Contact';
	$objectlabel='Contact';
	$permtoread = $user->rights->societe->lire;
	$permtodelete = $user->rights->societe->supprimer;
	$uploaddir = $conf->societe->dir_output;
	include DOL_DOCUMENT_ROOT.'/core/actions_massactions.inc.php';
}

if ($search_priv < 0) $search_priv='';


/*
 * View
 */

$form=new Form($db);
$formother=new FormOther($db);
$contactstatic=new Contact($db);

$title = (! empty($conf->global->SOCIETE_ADDRESSES_MANAGEMENT) ? $langs->trans("Contacts") : $langs->trans("ContactsAddresses"));

$sql = "SELECT s.rowid as socid, s.nom as name,";
$sql.= " p.rowid, p.lastname as lastname, p.statut, p.firstname, p.zip, p.town, p.poste, p.email, p.skype,";
$sql.= " p.phone as phone_pro, p.phone_mobile, p.phone_perso, p.fax, p.fk_pays, p.priv, p.datec as date_creation, p.tms as date_update,";
$sql.= " co.code as country_code";
// Add fields from extrafields
foreach ($extrafields->attribute_label as $key => $val) $sql.=($extrafields->attribute_type[$key] != 'separate' ? ",ef.".$key.' as options_'.$key : '');
// Add fields from hooks
$parameters=array();
$reshook=$hookmanager->executeHooks('printFieldListSelect',$parameters);    // Note that $action and $object may have been modified by hook
$sql.=$hookmanager->resPrint;
$sql.= " FROM ".MAIN_DB_PREFIX."socpeople as p";
if (is_array($extrafields->attribute_label) && count($extrafields->attribute_label)) $sql.= " LEFT JOIN ".MAIN_DB_PREFIX."socpeople_extrafields as ef on (p.rowid = ef.fk_object)";
$sql.= " LEFT JOIN ".MAIN_DB_PREFIX."c_country as co ON co.rowid = p.fk_pays";
$sql.= " LEFT JOIN ".MAIN_DB_PREFIX."societe as s ON s.rowid = p.fk_soc";
if (! empty($search_categ)) $sql.= ' LEFT JOIN '.MAIN_DB_PREFIX."categorie_contact as cc ON p.rowid = cc.fk_socpeople"; // We need this table joined to the select in order to filter by categ
if (! empty($search_categ_thirdparty)) $sql.= ' LEFT JOIN '.MAIN_DB_PREFIX."categorie_societe as cs ON s.rowid = cs.fk_soc";       // We need this table joined to the select in order to filter by categ
if (! empty($search_categ_supplier)) $sql.= ' LEFT JOIN '.MAIN_DB_PREFIX."categorie_fournisseur as cs2 ON s.rowid = cs2.fk_soc";       // We need this table joined to the select in order to filter by categ
if (!$user->rights->societe->client->voir && !$socid) $sql .= " LEFT JOIN ".MAIN_DB_PREFIX."societe_commerciaux as sc ON s.rowid = sc.fk_soc";
$sql.= ' WHERE p.entity IN ('.getEntity('socpeople').')';
if (!$user->rights->societe->client->voir && !$socid) //restriction
{
	$sql .= " AND (sc.fk_user = " .$user->id." OR p.fk_soc IS NULL)";
}
if (! empty($userid))    // propre au commercial
{
	$sql .= " AND p.fk_user_creat=".$db->escape($userid);
}

// Filter to exclude not owned private contacts
if ($search_priv != '0' && $search_priv != '1')
{
	$sql .= " AND (p.priv='0' OR (p.priv='1' AND p.fk_user_creat=".$user->id."))";
}
else
{
	if ($search_priv == '0') $sql .= " AND p.priv='0'";
	if ($search_priv == '1') $sql .= " AND (p.priv='1' AND p.fk_user_creat=".$user->id.")";
}

if ($search_categ > 0)   $sql.= " AND cc.fk_categorie = ".$db->escape($search_categ);
if ($search_categ == -2) $sql.= " AND cc.fk_categorie IS NULL";
if ($search_categ_thirdparty > 0)   $sql.= " AND cs.fk_categorie = ".$db->escape($search_categ_thirdparty);
if ($search_categ_thirdparty == -2) $sql.= " AND cs.fk_categorie IS NULL";
if ($search_categ_supplier > 0)     $sql.= " AND cs2.fk_categorie = ".$db->escape($search_categ_supplier);
if ($search_categ_supplier == -2)   $sql.= " AND cs2.fk_categorie IS NULL";

if ($sall)                          $sql.= natural_search(array_keys($fieldstosearchall), $sall);
if (strlen($search_phone))          $sql.= natural_search(array('p.phone', 'p.phone_perso', 'p.phone_mobile'), $search_phone);
if (strlen($search_cti))            $sql.= natural_search(array('p.phone', 'p.phone_perso', 'p.phone_mobile'), $search_cti);
if (strlen($search_firstlast_only)) $sql.= natural_search(array('p.lastname', 'p.firstname'), $search_firstlast_only);

if ($search_id > 0)                 $sql.= natural_search("p.rowid",$search_id,1);
if ($search_lastname)               $sql.= natural_search('p.lastname', $search_lastname);
if ($search_firstname)              $sql.= natural_search('p.firstname', $search_firstname);
if ($search_societe)                $sql.= natural_search('s.nom', $search_societe);
if ($search_country)                $sql .= " AND p.fk_pays IN (".$search_country.')';
if (strlen($search_poste))          $sql.= natural_search('p.poste', $search_poste);
if (strlen($search_phone_perso))    $sql.= natural_search('p.phone_perso', $search_phone_perso);
if (strlen($search_phone_pro))      $sql.= natural_search('p.phone', $search_phone_pro);
if (strlen($search_phone_mobile))   $sql.= natural_search('p.phone_mobile', $search_phone_mobile);
if (strlen($search_fax))            $sql.= natural_search('p.fax', $search_fax);
if (strlen($search_skype))          $sql.= natural_search('p.skype', $search_skype);
if (strlen($search_twitter))        $sql.= natural_search('p.twitter', $search_twitter);
if (strlen($search_facebook))       $sql.= natural_search('p.facebook', $search_facebook);
if (strlen($search_email))          $sql.= natural_search('p.email', $search_email);
if (strlen($search_zip))   			$sql.= natural_search("p.zip",$search_zip);
if (strlen($search_town))   		$sql.= natural_search("p.town",$search_town);
<<<<<<< HEAD
=======

>>>>>>> cb9ada21
if ($search_status != '' && $search_status >= 0) $sql.= " AND p.statut = ".$db->escape($search_status);
if ($search_import_key)             $sql.= natural_search("p.import_key",$search_import_key);
if ($type == "o")        // filtre sur type
{
	$sql .= " AND p.fk_soc IS NULL";
}
else if ($type == "f")        // filtre sur type
{
	$sql .= " AND s.fournisseur = 1";
}
else if ($type == "c")        // filtre sur type
{
	$sql .= " AND s.client IN (1, 3)";
}
else if ($type == "p")        // filtre sur type
{
	$sql .= " AND s.client IN (2, 3)";
}
if (! empty($socid))
{
	$sql .= " AND s.rowid = ".$socid;
}
// Add where from extra fields
include DOL_DOCUMENT_ROOT.'/core/tpl/extrafields_list_search_sql.tpl.php';
// Add where from hooks
$parameters=array();
$reshook=$hookmanager->executeHooks('printFieldListWhere',$parameters);    // Note that $action and $object may have been modified by hook
$sql.=$hookmanager->resPrint;
// Add order
if ($view == "recent")
{
	$sql.= $db->order("p.datec","DESC");
}
else
{
	$sql.= $db->order($sortfield,$sortorder);
}

// Count total nb of records
$nbtotalofrecords = '';
if (empty($conf->global->MAIN_DISABLE_FULL_SCANLIST))
{
	$result = $db->query($sql);
	$nbtotalofrecords = $db->num_rows($result);
	if (($page * $limit) > $nbtotalofrecords)	// if total resultset is smaller then paging size (filtering), goto and load page 0
	{
		$page = 0;
		$offset = 0;
	}
}

$sql.= $db->plimit($limit+1, $offset);

$result = $db->query($sql);
if (! $result)
{
	dol_print_error($db);
	exit;
}

$num = $db->num_rows($result);

$arrayofselected=is_array($toselect)?$toselect:array();

if ($num == 1 && ! empty($conf->global->MAIN_SEARCH_DIRECT_OPEN_IF_ONLY_ONE) && ($sall != '' || $seearch_cti != ''))
{
	$obj = $db->fetch_object($resql);
	$id = $obj->rowid;
	header("Location: ".DOL_URL_ROOT.'/contact/card.php?id='.$id);
	exit;
}

$help_url='EN:Module_Third_Parties|FR:Module_Tiers|ES:M&oacute;dulo_Empresas';
llxHeader('',$title,$help_url);

$param='';
if (! empty($contextpage) && $contextpage != $_SERVER["PHP_SELF"]) $param.='&contextpage='.$contextpage;
if ($limit > 0 && $limit != $conf->liste_limit) $param.='&limit='.$limit;
$param.='&begin='.urlencode($begin).'&view='.urlencode($view).'&userid='.urlencode($userid).'&contactname='.urlencode($sall);
$param.='&type='.urlencode($type).'&view='.urlencode($view);
if (!empty($search_categ)) $param.='&search_categ='.urlencode($search_categ);
if (!empty($search_categ_thirdparty)) $param.='&search_categ_thirdparty='.urlencode($search_categ_thirdparty);
if (!empty($search_categ_supplier)) $param.='&search_categ_supplier='.urlencode($search_categ_supplier);
if ($sall != '') $param.='&amp;sall='.urlencode($sall);
if ($search_id > 0) $param.= "&search_id=".urlencode($search_id);
if ($search_lastname != '') $param.='&amp;search_lastname='.urlencode($search_lastname);
if ($search_firstname != '') $param.='&amp;search_firstname='.urlencode($search_firstname);
if ($search_societe != '') $param.='&amp;search_societe='.urlencode($search_societe);
if ($search_zip != '') $param.='&amp;search_zip='.urlencode($search_zip);
if ($search_town != '') $param.='&amp;search_town='.urlencode($search_town);
if ($search_country != '') $param.= "&search_country=".urlencode($search_country);
if ($search_job != '') $param.='&amp;search_job='.urlencode($search_job);
if ($search_phone_pro != '') $param.='&amp;search_phone_pro='.urlencode($search_phone_pro);
if ($search_phone_perso != '') $param.='&amp;search_phone_perso='.urlencode($search_phone_perso);
if ($search_phone_mobile != '') $param.='&amp;search_phone_mobile='.urlencode($search_phone_mobile);
if ($search_fax != '') $param.='&amp;search_fax='.urlencode($search_fax);
if ($search_email != '') $param.='&amp;search_email='.urlencode($search_email);
if ($search_status != '') $param.='&amp;search_status='.urlencode($search_status);
if ($search_priv == '0' || $search_priv == '1') $param.="&search_priv=".urlencode($search_priv);
if ($search_import_key != '') $param.='&search_import_key='.urlencode($search_import_key);
if ($optioncss != '') $param.='&optioncss='.$optioncss;

// Add $param from extra fields
include DOL_DOCUMENT_ROOT.'/core/tpl/extrafields_list_search_param.tpl.php';

// List of mass actions available
$arrayofmassactions =  array(
//    'presend'=>$langs->trans("SendByMail"),
//    'builddoc'=>$langs->trans("PDFMerge"),
);
//if($user->rights->societe->creer) $arrayofmassactions['createbills']=$langs->trans("CreateInvoiceForThisCustomer");
if ($user->rights->societe->supprimer) $arrayofmassactions['predelete']=$langs->trans("Delete");
if (in_array($massaction, array('presend','predelete'))) $arrayofmassactions=array();
$massactionbutton=$form->selectMassAction('', $arrayofmassactions);

$newcardbutton='';
if ($user->rights->societe->contact->creer)
{
	$newcardbutton='<a class="butActionNew" href="'.DOL_URL_ROOT.'/contact/card.php?action=create"><span class="valignmiddle">'.$langs->trans('NewContactAddress').'</span>';
	$newcardbutton.= '<span class="fa fa-plus-circle valignmiddle"></span>';
	$newcardbutton.= '</a>';
}

print '<form method="post" action="'.$_SERVER["PHP_SELF"].'" name="formfilter">';
if ($optioncss != '') print '<input type="hidden" name="optioncss" value="'.$optioncss.'">';
print '<input type="hidden" name="token" value="'.$_SESSION['newtoken'].'">';
print '<input type="hidden" name="formfilteraction" id="formfilteraction" value="list">';
print '<input type="hidden" name="sortfield" value="'.$sortfield.'">';
print '<input type="hidden" name="sortorder" value="'.$sortorder.'">';
print '<input type="hidden" name="page" value="'.$page.'">';
print '<input type="hidden" name="type" value="'.$type.'">';
print '<input type="hidden" name="view" value="'.dol_escape_htmltag($view).'">';

print_barre_liste($titre, $page, $_SERVER["PHP_SELF"], $param, $sortfield, $sortorder, $massactionbutton, $num, $nbtotalofrecords, 'title_companies.png', 0, $newcardbutton, '', $limit);

$topicmail="Information";
$modelmail="contact";
$objecttmp=new Contact($db);
$trackid='ctc'.$object->id;
include DOL_DOCUMENT_ROOT.'/core/tpl/massactions_pre.tpl.php';

if ($sall)
{
	foreach($fieldstosearchall as $key => $val) $fieldstosearchall[$key]=$langs->trans($val);
	print '<div class="divsearchfieldfilter">'.$langs->trans("FilterOnInto", $sall) . join(', ',$fieldstosearchall).'</div>';
}
if ($search_firstlast_only)
{
	print '<div class="divsearchfieldfilter">'.$langs->trans("FilterOnInto", $search_firstlast_only) . $langs->trans("Lastname").", ".$langs->trans("Firstname").'</div>';
}

$moreforfilter='';
if (! empty($conf->categorie->enabled))
{
	require_once DOL_DOCUMENT_ROOT . '/categories/class/categorie.class.php';
	$moreforfilter.='<div class="divsearchfield">';
	$moreforfilter.=$langs->trans('Categories'). ': ';
	$moreforfilter.=$formother->select_categories(Categorie::TYPE_CONTACT,$search_categ,'search_categ',1);
	$moreforfilter.='</div>';
	if (empty($type) || $type == 'c' || $type == 'p')
	{
		$moreforfilter.='<div class="divsearchfield">';
		if ($type == 'c') $moreforfilter.=$langs->trans('CustomersCategoriesShort'). ': ';
		else if ($type == 'p') $moreforfilter.=$langs->trans('ProspectsCategoriesShort'). ': ';
		else $moreforfilter.=$langs->trans('CustomersProspectsCategoriesShort'). ': ';
		$moreforfilter.=$formother->select_categories(Categorie::TYPE_CUSTOMER,$search_categ_thirdparty,'search_categ_thirdparty',1);
		$moreforfilter.='</div>';
	}
	if (empty($type) || $type == 'f')
	{
		$moreforfilter.='<div class="divsearchfield">';
		$moreforfilter.=$langs->trans('SuppliersCategoriesShort'). ': ';
		$moreforfilter.=$formother->select_categories(Categorie::TYPE_SUPPLIER,$search_categ_supplier,'search_categ_supplier',1);
		$moreforfilter.='</div>';
	}
}
if ($moreforfilter)
{
	print '<div class="liste_titre liste_titre_bydiv centpercent">';
	print $moreforfilter;
	$parameters=array('type'=>$type);
	$reshook=$hookmanager->executeHooks('printFieldPreListTitle',$parameters);    // Note that $action and $object may have been modified by hook
	print $hookmanager->resPrint;
	print '</div>';
}

$varpage=empty($contextpage)?$_SERVER["PHP_SELF"]:$contextpage;
$selectedfields=$form->multiSelectArrayWithCheckbox('selectedfields', $arrayfields, $varpage);	// This also change content of $arrayfields
if ($massactionbutton) $selectedfields.=$form->showCheckAddButtons('checkforselect', 1);

print '<div class="div-table-responsive">';
print '<table class="tagtable liste'.($moreforfilter?" listwithfilterbefore":"").'">'."\n";

// Lines for filter fields
print '<tr class="liste_titre_filter">';
if (! empty($arrayfields['p.rowid']['checked']))
{
	print '<td class="liste_titre">';
	print '<input class="flat searchstring" type="text" name="search_id" size="1" value="'.dol_escape_htmltag($search_id).'">';
	print '</td>';
}
if (! empty($arrayfields['p.lastname']['checked']))
{
	print '<td class="liste_titre">';
	print '<input class="flat" type="text" name="search_lastname" size="6" value="'.dol_escape_htmltag($search_lastname).'">';
	print '</td>';
}
if (! empty($arrayfields['p.firstname']['checked']))
{
	print '<td class="liste_titre">';
	print '<input class="flat" type="text" name="search_firstname" size="6" value="'.dol_escape_htmltag($search_firstname).'">';
	print '</td>';
}
if (! empty($arrayfields['p.poste']['checked']))
{
	print '<td class="liste_titre">';
	print '<input class="flat" type="text" name="search_poste" size="5" value="'.dol_escape_htmltag($search_poste).'">';
	print '</td>';
}
if (! empty($arrayfields['p.zip']['checked']))
{
	print '<td class="liste_titre">';
	print '<input class="flat" type="text" name="search_zip" size="3" value="'.dol_escape_htmltag($search_zip).'">';
	print '</td>';
}
if (! empty($arrayfields['p.town']['checked']))
{
	print '<td class="liste_titre">';
	print '<input class="flat" type="text" name="search_town" size="5" value="'.dol_escape_htmltag($search_town).'">';
	print '</td>';
}
// State
/*if (! empty($arrayfields['state.nom']['checked']))
 {
 print '<td class="liste_titre">';
 print '<input class="flat searchstring" size="4" type="text" name="search_state" value="'.dol_escape_htmltag($search_state).'">';
 print '</td>';
 }
 // Region
 if (! empty($arrayfields['region.nom']['checked']))
 {
 print '<td class="liste_titre">';
 print '<input class="flat searchstring" size="4" type="text" name="search_region" value="'.dol_escape_htmltag($search_region).'">';
 print '</td>';
 }*/
// Country
if (! empty($arrayfields['country.code_iso']['checked']))
{
	print '<td class="liste_titre" align="center">';
	print $form->select_country($search_country,'search_country','',0,'maxwidth100');
	print '</td>';
}
if (! empty($arrayfields['p.phone']['checked']))
{
	print '<td class="liste_titre">';
	print '<input class="flat" type="text" name="search_phone_pro" size="6" value="'.dol_escape_htmltag($search_phone_pro).'">';
	print '</td>';
}
if (! empty($arrayfields['p.phone_perso']['checked']))
{
	print '<td class="liste_titre">';
	print '<input class="flat" type="text" name="search_phone_perso" size="6" value="'.dol_escape_htmltag($search_phone_perso).'">';
	print '</td>';
}
if (! empty($arrayfields['p.phone_mobile']['checked']))
{
	print '<td class="liste_titre">';
	print '<input class="flat" type="text" name="search_phone_mobile" size="6" value="'.dol_escape_htmltag($search_phone_mobile).'">';
	print '</td>';
}
if (! empty($arrayfields['p.fax']['checked']))
{
	print '<td class="liste_titre">';
	print '<input class="flat" type="text" name="search_fax" size="6" value="'.dol_escape_htmltag($search_fax).'">';
	print '</td>';
}
if (! empty($arrayfields['p.email']['checked']))
{
	print '<td class="liste_titre">';
	print '<input class="flat" type="text" name="search_email" size="6" value="'.dol_escape_htmltag($search_email).'">';
	print '</td>';
}
if (! empty($arrayfields['p.skype']['checked']))
{
	print '<td class="liste_titre">';
	print '<input class="flat" type="text" name="search_skype" size="6" value="'.dol_escape_htmltag($search_skype).'">';
	print '</td>';
}
if (! empty($arrayfields['p.twitter']['checked']))
{
	print '<td class="liste_titre">';
	print '<input class="flat" type="text" name="search_twitter" size="6" value="'.dol_escape_htmltag($search_twitter).'">';
	print '</td>';
}
if (! empty($arrayfields['p.facebook']['checked']))
{
	print '<td class="liste_titre">';
	print '<input class="flat" type="text" name="search_facebook" size="6" value="'.dol_escape_htmltag($search_facebook).'">';
	print '</td>';
}
if (! empty($arrayfields['p.thirdparty']['checked']))
{
	print '<td class="liste_titre">';
	print '<input class="flat" type="text" name="search_societe" size="8" value="'.dol_escape_htmltag($search_societe).'">';
	print '</td>';
}
if (! empty($arrayfields['p.priv']['checked']))
{
	print '<td class="liste_titre" align="center">';
   $selectarray=array('0'=>$langs->trans("ContactPublic"),'1'=>$langs->trans("ContactPrivate"));
   print $form->selectarray('search_priv',$selectarray,$search_priv,1);
   print '</td>';
}
// Extra fields
include DOL_DOCUMENT_ROOT.'/core/tpl/extrafields_list_search_input.tpl.php';

// Fields from hook
$parameters=array('arrayfields'=>$arrayfields);
$reshook=$hookmanager->executeHooks('printFieldListOption',$parameters);    // Note that $action and $object may have been modified by hook
print $hookmanager->resPrint;
// Date creation
if (! empty($arrayfields['p.datec']['checked']))
{
	print '<td class="liste_titre">';
	print '</td>';
}
// Date modification
if (! empty($arrayfields['p.tms']['checked']))
{
	print '<td class="liste_titre">';
	print '</td>';
}
// Status
if (! empty($arrayfields['p.statut']['checked']))
{
	print '<td class="liste_titre center">';
	print $form->selectarray('search_status', array('-1'=>'', '0'=>$langs->trans('ActivityCeased'),'1'=>$langs->trans('InActivity')),$search_status);
	print '</td>';
}
if (! empty($arrayfields['p.import_key']['checked']))
{
	print '<td class="liste_titre center">';
	print '<input class="flat searchstring" type="text" name="search_import_key" size="3" value="'.dol_escape_htmltag($search_import_key).'">';
	print '</td>';
}
// Action column
print '<td class="liste_titre" align="right">';
$searchpicto=$form->showFilterButtons();
print $searchpicto;
print '</td>';

print '</tr>';

// Ligne des titres
print '<tr class="liste_titre">';
if (! empty($arrayfields['p.rowid']['checked']))               print_liste_field_titre($arrayfields['p.rowid']['label'], $_SERVER["PHP_SELF"],"p.rowid","",$param,"",$sortfield,$sortorder);
if (! empty($arrayfields['p.lastname']['checked']))            print_liste_field_titre($arrayfields['p.lastname']['label'],$_SERVER["PHP_SELF"],"p.lastname", $begin, $param, '', $sortfield,$sortorder);
if (! empty($arrayfields['p.firstname']['checked']))           print_liste_field_titre($arrayfields['p.firstname']['label'],$_SERVER["PHP_SELF"],"p.firstname", $begin, $param, '', $sortfield,$sortorder);
if (! empty($arrayfields['p.poste']['checked']))               print_liste_field_titre($arrayfields['p.poste']['label'],$_SERVER["PHP_SELF"],"p.poste", $begin, $param, '', $sortfield,$sortorder);
if (! empty($arrayfields['p.zip']['checked']))                 print_liste_field_titre($arrayfields['p.zip']['label'],$_SERVER["PHP_SELF"],"p.zip", $begin, $param, '', $sortfield,$sortorder);
if (! empty($arrayfields['p.town']['checked']))                print_liste_field_titre($arrayfields['p.town']['label'],$_SERVER["PHP_SELF"],"p.town", $begin, $param, '', $sortfield,$sortorder);
//if (! empty($arrayfields['state.nom']['checked']))           print_liste_field_titre($arrayfields['state.nom']['label'],$_SERVER["PHP_SELF"],"state.nom","",$param,'',$sortfield,$sortorder);
//if (! empty($arrayfields['region.nom']['checked']))          print_liste_field_titre($arrayfields['region.nom']['label'],$_SERVER["PHP_SELF"],"region.nom","",$param,'',$sortfield,$sortorder);
if (! empty($arrayfields['country.code_iso']['checked']))      print_liste_field_titre($arrayfields['country.code_iso']['label'],$_SERVER["PHP_SELF"],"co.code_iso","",$param,'align="center"',$sortfield,$sortorder);
if (! empty($arrayfields['p.phone']['checked']))               print_liste_field_titre($arrayfields['p.phone']['label'],$_SERVER["PHP_SELF"],"p.phone", $begin, $param, '', $sortfield,$sortorder);
if (! empty($arrayfields['p.phone_perso']['checked']))         print_liste_field_titre($arrayfields['p.phone_perso']['label'],$_SERVER["PHP_SELF"],"p.phone_perso", $begin, $param, '', $sortfield,$sortorder);
if (! empty($arrayfields['p.phone_mobile']['checked']))        print_liste_field_titre($arrayfields['p.phone_mobile']['label'],$_SERVER["PHP_SELF"],"p.phone_mobile", $begin, $param, '', $sortfield,$sortorder);
if (! empty($arrayfields['p.fax']['checked']))                 print_liste_field_titre($arrayfields['p.fax']['label'],$_SERVER["PHP_SELF"],"p.fax", $begin, $param, '', $sortfield,$sortorder);
if (! empty($arrayfields['p.email']['checked']))               print_liste_field_titre($arrayfields['p.email']['label'],$_SERVER["PHP_SELF"],"p.email", $begin, $param, '', $sortfield,$sortorder);
if (! empty($arrayfields['p.skype']['checked']))               print_liste_field_titre($arrayfields['p.skype']['label'],$_SERVER["PHP_SELF"],"p.skype", $begin, $param, '', $sortfield,$sortorder);
if (! empty($arrayfields['p.twitter']['checked']))             print_liste_field_titre($arrayfields['p.twitter']['label'],$_SERVER["PHP_SELF"],"p.twitter", $begin, $param, '', $sortfield,$sortorder);
if (! empty($arrayfields['p.facebook']['checked']))            print_liste_field_titre($arrayfields['p.facebook']['label'],$_SERVER["PHP_SELF"],"p.facebook", $begin, $param, '', $sortfield,$sortorder);
if (! empty($arrayfields['p.thirdparty']['checked']))          print_liste_field_titre($arrayfields['p.thirdparty']['label'],$_SERVER["PHP_SELF"],"s.nom", $begin, $param, '', $sortfield,$sortorder);
if (! empty($arrayfields['p.priv']['checked']))                print_liste_field_titre($arrayfields['p.priv']['label'],$_SERVER["PHP_SELF"],"p.priv", $begin, $param, 'align="center"', $sortfield,$sortorder);
// Extra fields
include DOL_DOCUMENT_ROOT.'/core/tpl/extrafields_list_search_title.tpl.php';
// Hook fields
$parameters=array('arrayfields'=>$arrayfields,'param'=>$param,'sortfield'=>$sortfield,'sortorder'=>$sortorder);
$reshook=$hookmanager->executeHooks('printFieldListTitle',$parameters);    // Note that $action and $object may have been modified by hook
print $hookmanager->resPrint;
if (! empty($arrayfields['p.datec']['checked']))      print_liste_field_titre($arrayfields['p.datec']['label'],$_SERVER["PHP_SELF"],"p.datec","",$param,'align="center" class="nowrap"',$sortfield,$sortorder);
if (! empty($arrayfields['p.tms']['checked']))        print_liste_field_titre($arrayfields['p.tms']['label'],$_SERVER["PHP_SELF"],"p.tms","",$param,'align="center" class="nowrap"',$sortfield,$sortorder);
if (! empty($arrayfields['p.statut']['checked']))     print_liste_field_titre($arrayfields['p.statut']['label'],$_SERVER["PHP_SELF"],"p.statut","",$param,'align="center"',$sortfield,$sortorder);
if (! empty($arrayfields['p.import_key']['checked'])) print_liste_field_titre($arrayfields['p.import_key']['label'],$_SERVER["PHP_SELF"],"p.import_key","",$param,'align="center"',$sortfield,$sortorder);
print_liste_field_titre($selectedfields, $_SERVER["PHP_SELF"],"",'','','align="center"',$sortfield,$sortorder,'maxwidthsearch ');
print "</tr>\n";


$i = 0;
$totalarray=array();
while ($i < min($num,$limit))
{
	$obj = $db->fetch_object($result);

	print '<tr class="oddeven">';

	$contactstatic->lastname=$obj->lastname;
	$contactstatic->firstname='';
	$contactstatic->id=$obj->rowid;
	$contactstatic->statut=$obj->statut;
	$contactstatic->poste=$obj->poste;
	$contactstatic->email=$obj->email;
	$contactstatic->phone_pro=$obj->phone_pro;
	$contactstatic->phone_perso=$obj->phone_perso;
	$contactstatic->phone_mobile=$obj->phone_mobile;
	$contactstatic->zip=$obj->zip;
	$contactstatic->town=$obj->town;

	// ID
	if (! empty($arrayfields['p.rowid']['checked']))
	{
		print '<td class="tdoverflowmax50">';
		print $obj->rowid;
		print "</td>\n";
		if (! $i) $totalarray['nbfield']++;
	}
	// Name
	if (! empty($arrayfields['p.lastname']['checked']))
	{
		print '<td valign="middle">';
		print $contactstatic->getNomUrl(1,'',0);
		print '</td>';
		if (! $i) $totalarray['nbfield']++;
	}
	// Firstname
	if (! empty($arrayfields['p.firstname']['checked']))
	{
		print '<td>'.$obj->firstname.'</td>';
		if (! $i) $totalarray['nbfield']++;
	}
	// Job position
	if (! empty($arrayfields['p.poste']['checked']))
	{
		print '<td class="tdoverflowmax100">'.$obj->poste.'</td>';
		if (! $i) $totalarray['nbfield']++;
	}
	// Zip
	if (! empty($arrayfields['p.zip']['checked']))
	{
		print '<td>'.$obj->zip.'</td>';
		if (! $i) $totalarray['nbfield']++;
	}
	// Town
	if (! empty($arrayfields['p.town']['checked']))
	{
		print '<td>'.$obj->town.'</td>';
		if (! $i) $totalarray['nbfield']++;
	}
	// State
	/*if (! empty($arrayfields['state.nom']['checked']))
	{
		print "<td>".$obj->state_name."</td>\n";
		if (! $i) $totalarray['nbfield']++;
	}
	// Region
	if (! empty($arrayfields['region.nom']['checked']))
	{
		print "<td>".$obj->region_name."</td>\n";
		if (! $i) $totalarray['nbfield']++;
	}*/
	// Country
	if (! empty($arrayfields['country.code_iso']['checked']))
	{
		print '<td align="center">';
		$tmparray=getCountry($obj->fk_pays,'all');
		print $tmparray['label'];
		print '</td>';
		if (! $i) $totalarray['nbfield']++;
	}
	// Phone
	if (! empty($arrayfields['p.phone']['checked']))
	{
		print '<td>'.dol_print_phone($obj->phone_pro,$obj->country_code,$obj->rowid,$obj->socid,'AC_TEL').'</td>';
		if (! $i) $totalarray['nbfield']++;
	}
	// Phone perso
	if (! empty($arrayfields['p.phone_perso']['checked']))
	{
		print '<td>'.dol_print_phone($obj->phone_perso,$obj->country_code,$obj->rowid,$obj->socid,'AC_TEL').'</td>';
		if (! $i) $totalarray['nbfield']++;
	}
	// Phone mobile
	if (! empty($arrayfields['p.phone_mobile']['checked']))
	{
		print '<td>'.dol_print_phone($obj->phone_mobile,$obj->country_code,$obj->rowid,$obj->socid,'AC_TEL').'</td>';
		if (! $i) $totalarray['nbfield']++;
	}
	// Fax
	if (! empty($arrayfields['p.fax']['checked']))
	{
		print '<td>'.dol_print_phone($obj->fax,$obj->country_code,$obj->rowid,$obj->socid,'AC_TEL').'</td>';
		if (! $i) $totalarray['nbfield']++;
	}
	// EMail
	if (! empty($arrayfields['p.email']['checked']))
	{
		print '<td>'.dol_print_email($obj->email,$obj->rowid,$obj->socid,'AC_EMAIL',18).'</td>';
		if (! $i) $totalarray['nbfield']++;
	}
	// Skype
	if (! empty($arrayfields['p.skype']['checked']))
	{
		if (! empty($conf->socialnetworks->enabled)) { print '<td>'.dol_print_socialnetworks($obj->skype,$obj->rowid,$obj->socid,'skype').'</td>'; }
		if (! $i) $totalarray['nbfield']++;
	}
	// Twitter
	if (! empty($arrayfields['p.twitter']['checked']))
	{
		if (! empty($conf->socialnetworks->enabled)) { print '<td>'.dol_print_socialnetworks($obj->twitter,$obj->rowid,$obj->socid,'twitter').'</td>'; }
		if (! $i) $totalarray['nbfield']++;
	}
	// Facebook
	if (! empty($arrayfields['p.facebook']['checked']))
	{
		if (! empty($conf->socialnetworks->enabled)) { print '<td>'.dol_print_socialnetworks($obj->facebook,$obj->rowid,$obj->socid,'facebook').'</td>'; }
		if (! $i) $totalarray['nbfield']++;
	}
	// Company
	if (! empty($arrayfields['p.thirdparty']['checked']))
	{
		print '<td>';
		if ($obj->socid)
		{
		$objsoc = new Societe($db);
		$objsoc->fetch($obj->socid);
		print $objsoc->getNomUrl(1);
		}
		else
			print '&nbsp;';
		print '</td>';
		if (! $i) $totalarray['nbfield']++;
	}

	// Private/Public
	if (! empty($arrayfields['p.priv']['checked']))
	{
		print '<td align="center">'.$contactstatic->LibPubPriv($obj->priv).'</td>';
		if (! $i) $totalarray['nbfield']++;
	}

	// Extra fields
	include DOL_DOCUMENT_ROOT.'/core/tpl/extrafields_list_print_fields.tpl.php';
	// Fields from hook
	$parameters=array('arrayfields'=>$arrayfields, 'obj'=>$obj);
	$reshook=$hookmanager->executeHooks('printFieldListValue',$parameters);    // Note that $action and $object may have been modified by hook
	print $hookmanager->resPrint;
	// Date creation
	if (! empty($arrayfields['p.datec']['checked']))
	{
		print '<td align="center">';
		print dol_print_date($db->jdate($obj->date_creation), 'dayhour', 'tzuser');
		print '</td>';
		if (! $i) $totalarray['nbfield']++;
	}
	// Date modification
	if (! empty($arrayfields['p.tms']['checked']))
	{
		print '<td align="center">';
		print dol_print_date($db->jdate($obj->date_update), 'dayhour', 'tzuser');
		print '</td>';
		if (! $i) $totalarray['nbfield']++;
	}
	// Status
	if (! empty($arrayfields['p.statut']['checked']))
	{
		print '<td align="center">'.$contactstatic->getLibStatut(3).'</td>';
		if (! $i) $totalarray['nbfield']++;
	}
	if (! empty($arrayfields['p.import_key']['checked']))
	{
		print '<td class="tdoverflowmax100">';
		print $obj->import_key;
		print "</td>\n";
		if (! $i) $totalarray['nbfield']++;
	}

	// Action column
	print '<td class="nowrap" align="center">';
	if ($massactionbutton || $massaction)   // If we are in select mode (massactionbutton defined) or if we have already selected and sent an action ($massaction) defined
	{
		$selected=0;
		if (in_array($obj->rowid, $arrayofselected)) $selected=1;
		print '<input id="cb'.$obj->rowid.'" class="flat checkforselect" type="checkbox" name="toselect[]" value="'.$obj->rowid.'"'.($selected?' checked="checked"':'').'>';
	}
	print '</td>';
	if (! $i) $totalarray['nbfield']++;

	print "</tr>\n";
	$i++;
}

$db->free($result);

$parameters=array('arrayfields'=>$arrayfields, 'sql'=>$sql);
$reshook=$hookmanager->executeHooks('printFieldListFooter',$parameters);    // Note that $action and $object may have been modified by hook
print $hookmanager->resPrint;

print "</table>";
print "</div>";

//if ($num > $limit || $page) print_barre_liste('', $page, $_SERVER["PHP_SELF"], $param, $sortfield, $sortorder, '', $num, $nbtotalofrecords, 'title_companies.png', 0, '', '', $limit, 1);

print '</form>';


llxFooter();
$db->close();<|MERGE_RESOLUTION|>--- conflicted
+++ resolved
@@ -322,10 +322,7 @@
 if (strlen($search_email))          $sql.= natural_search('p.email', $search_email);
 if (strlen($search_zip))   			$sql.= natural_search("p.zip",$search_zip);
 if (strlen($search_town))   		$sql.= natural_search("p.town",$search_town);
-<<<<<<< HEAD
-=======
-
->>>>>>> cb9ada21
+
 if ($search_status != '' && $search_status >= 0) $sql.= " AND p.statut = ".$db->escape($search_status);
 if ($search_import_key)             $sql.= natural_search("p.import_key",$search_import_key);
 if ($type == "o")        // filtre sur type
