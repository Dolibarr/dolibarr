--- conflicted
+++ resolved
@@ -787,7 +787,7 @@
     print '<td align="right">';
     print '<a href="'.DOL_URL_ROOT.'/comm/action/card.php?action=create&amp;backtopage=1&amp;contactid='.$obj->cidp.'&amp;socid='.$obj->socid.'">'.img_object($langs->trans("AddAction"),"action").'</a>';
     print ' &nbsp; ';
-    print '<a data-ajax="false" href="'.DOL_URL_ROOT.'/contact/vcard.php?id='.$obj->cidp.'">';
+    print '<a href="'.DOL_URL_ROOT.'/contact/vcard.php?id='.$obj->cidp.'">';
     print img_picto($langs->trans("VCard"),'vcard.png').' ';
     print '</a></td>';
 
@@ -795,64 +795,8 @@
     $i++;
 }
 
-<<<<<<< HEAD
 print "</table>";
 print "</div>";
-=======
-		// Extra fields
-		if (is_array($extrafields->attribute_label) && count($extrafields->attribute_label))
-		{
-		   foreach($extrafields->attribute_label as $key => $val) 
-		   {
-				if (! empty($arrayfields["ef.".$key]['checked'])) 
-				{
-					print '<td';
-					$align=$extrafields->getAlignFlag($key);
-					if ($align) print ' align="'.$align.'"';
-					print '>';
-					$tmpkey='options_'.$key;
-					print $extrafields->showOutputField($key, $obj->$tmpkey, '', 1);
-					print '</td>';
-				}
-		   }
-		}
-        // Fields from hook
-	    $parameters=array('arrayfields'=>$arrayfields, 'obj'=>$obj);
-		$reshook=$hookmanager->executeHooks('printFieldListValue',$parameters);    // Note that $action and $object may have been modified by hook
-        print $hookmanager->resPrint;
-        // Date creation
-        if (! empty($arrayfields['p.datec']['checked']))
-        {
-            print '<td align="center">';
-            print dol_print_date($db->jdate($obj->date_creation), 'dayhour');
-            print '</td>';
-        }
-        // Date modification
-        if (! empty($arrayfields['p.tms']['checked']))
-        {
-            print '<td align="center">';
-            print dol_print_date($db->jdate($obj->date_update), 'dayhour');
-            print '</td>';
-        }
-	    // Status
-        if (! empty($arrayfields['p.statut']['checked']))
-        {
-            print '<td align="center">'.$contactstatic->getLibStatut(3).'</td>';
-        }
-        // Action column - Links Add action and Export vcard
-        print '<td align="right">';
-        if ($user->rights->agenda->myactions->create) {
-        	print '<a href="'.DOL_URL_ROOT.'/comm/action/card.php?action=create&amp;backtopage=1&amp;contactid='.$obj->cidp.'&amp;socid='.$obj->socid.'">'.img_object($langs->trans("AddAction"),"action").'</a>';
-	        print ' &nbsp; ';
-        }
-        print '<a data-ajax="false" href="'.DOL_URL_ROOT.'/contact/vcard.php?id='.$obj->cidp.'">';
-        print img_picto($langs->trans("VCard"),'vcard.png').' ';
-        print '</a></td>';
-
-        print "</tr>\n";
-        $i++;
-    }
->>>>>>> 17da4f64
 
 if ($num > $limit || $page) print_barre_liste('', $page, $_SERVER["PHP_SELF"], $param, $sortfield, $sortorder, '', $num, $nbtotalofrecords, 'title_companies.png', 0, '', '', $limit, 1);
 
