--- conflicted
+++ resolved
@@ -23,7 +23,7 @@
  * GNU General Public License for more details.
  *
  * You should have received a copy of the GNU General Public License
- * along with this program. If not, see <https://www.gnu.org/licenses/>.
+ * along with this program. If not, see <http://www.gnu.org/licenses/>.
  */
 
 /**
@@ -36,105 +36,98 @@
 require_once DOL_DOCUMENT_ROOT.'/contact/class/contact.class.php';
 require_once DOL_DOCUMENT_ROOT.'/core/lib/company.lib.php';
 require_once DOL_DOCUMENT_ROOT.'/core/class/html.formother.class.php';
-require_once DOL_DOCUMENT_ROOT.'/core/class/html.formcompany.class.php';
 
 // Load translation files required by the page
 $langs->loadLangs(array("companies", "suppliers", "categories"));
 
-$socialnetworks = getArrayOfSocialNetworks();
-
-$action = GETPOST('action', 'alpha');
-$massaction = GETPOST('massaction', 'alpha');
-$show_files = GETPOST('show_files', 'int');
-$confirm = GETPOST('confirm', 'alpha');
+$action=GETPOST('action', 'alpha');
+$massaction=GETPOST('massaction', 'alpha');
+$show_files=GETPOST('show_files', 'int');
+$confirm=GETPOST('confirm', 'alpha');
 $toselect = GETPOST('toselect', 'array');
-$contextpage = GETPOST('contextpage', 'aZ') ?GETPOST('contextpage', 'aZ') : 'contactlist';
+$contextpage=GETPOST('contextpage', 'aZ')?GETPOST('contextpage', 'aZ'):'contactlist';
 
 // Security check
 $id = GETPOST('id', 'int');
 $contactid = GETPOST('id', 'int');
-$ref = ''; // There is no ref for contacts
-if ($user->socid) $socid = $user->socid;
+$ref = '';  // There is no ref for contacts
+if ($user->societe_id) $socid=$user->societe_id;
 $result = restrictedArea($user, 'contact', $contactid, '');
 
-$sall = trim((GETPOST('search_all', 'alphanohtml') != '') ?GETPOST('search_all', 'alphanohtml') : GETPOST('sall', 'alphanohtml'));
-$search_cti = preg_replace('/^0+/', '', preg_replace('/[^0-9]/', '', GETPOST('search_cti', 'alphanohtml'))); // Phone number without any special chars
-$search_phone = GETPOST("search_phone", 'alpha');
-
-$search_id = trim(GETPOST("search_id", "int"));
-$search_firstlast_only = GETPOST("search_firstlast_only", 'alpha');
-$search_lastname = GETPOST("search_lastname", 'alpha');
-$search_firstname = GETPOST("search_firstname", 'alpha');
-$search_societe = GETPOST("search_societe", 'alpha');
-$search_poste = GETPOST("search_poste", 'alpha');
-$search_phone_perso = GETPOST("search_phone_perso", 'alpha');
-$search_phone_pro = GETPOST("search_phone_pro", 'alpha');
-$search_phone_mobile = GETPOST("search_phone_mobile", 'alpha');
-$search_fax = GETPOST("search_fax", 'alpha');
-$search_email = GETPOST("search_email", 'alpha');
-$search_no_email = GETPOST("search_no_email", 'int');
-if (!empty($conf->socialnetworks->enabled)) {
-	foreach ($socialnetworks as $key => $value) {
-		if ($value['active']) {
-			$search_{$key} = GETPOST("search_".$key, 'alpha');
-		}
-	}
-}
-$search_priv = GETPOST("search_priv", 'alpha');
-$search_categ = GETPOST("search_categ", 'int');
-$search_categ_thirdparty = GETPOST("search_categ_thirdparty", 'int');
-$search_categ_supplier = GETPOST("search_categ_supplier", 'int');
-$search_status = GETPOST("search_status", 'int');
-$search_type = GETPOST('search_type', 'alpha');
-$search_zip = GETPOST('search_zip', 'alpha');
-$search_town = GETPOST('search_town', 'alpha');
-$search_import_key = GETPOST("search_import_key", "alpha");
-$search_country = GETPOST("search_country", 'intcomma');
-$search_roles = GETPOST("search_roles", 'array');
-
-if ($search_status == '') $search_status = 1; // always display active customer first
+$sall=trim((GETPOST('search_all', 'alphanohtml')!='')?GETPOST('search_all', 'alphanohtml'):GETPOST('sall', 'alphanohtml'));
+$search_cti=preg_replace('/^0+/', '', preg_replace('/[^0-9]/', '', GETPOST('search_cti', 'alphanohtml')));	// Phone number without any special chars
+$search_phone=GETPOST("search_phone", 'alpha');
+
+$search_id=trim(GETPOST("search_id", "int"));
+$search_firstlast_only=GETPOST("search_firstlast_only", 'alpha');
+$search_lastname=GETPOST("search_lastname", 'alpha');
+$search_firstname=GETPOST("search_firstname", 'alpha');
+$search_societe=GETPOST("search_societe", 'alpha');
+$search_poste=GETPOST("search_poste", 'alpha');
+$search_phone_perso=GETPOST("search_phone_perso", 'alpha');
+$search_phone_pro=GETPOST("search_phone_pro", 'alpha');
+$search_phone_mobile=GETPOST("search_phone_mobile", 'alpha');
+$search_fax=GETPOST("search_fax", 'alpha');
+$search_email=GETPOST("search_email", 'alpha');
+$search_no_email=GETPOST("search_no_email", 'int');
+$search_skype=GETPOST("search_skype", 'alpha');
+$search_twitter=GETPOST("search_twitter", 'alpha');
+$search_facebook=GETPOST("search_facebook", 'alpha');
+$search_linkedin=GETPOST("search_linkedin", 'alpha');
+$search_priv=GETPOST("search_priv", 'alpha');
+$search_categ=GETPOST("search_categ", 'int');
+$search_categ_thirdparty=GETPOST("search_categ_thirdparty", 'int');
+$search_categ_supplier=GETPOST("search_categ_supplier", 'int');
+$search_status=GETPOST("search_status", 'int');
+$search_type=GETPOST('search_type', 'alpha');
+$search_zip=GETPOST('search_zip', 'alpha');
+$search_town=GETPOST('search_town', 'alpha');
+$search_import_key=GETPOST("search_import_key", "alpha");
+$search_country=GETPOST("search_country", 'intcomma');
+
+if ($search_status=='') $search_status=1; // always display active customer first
 
 $optioncss = GETPOST('optioncss', 'alpha');
 
 
-$type = GETPOST("type", 'aZ');
-$view = GETPOST("view", 'alpha');
-
-$limit = GETPOST('limit', 'int') ?GETPOST('limit', 'int') : $conf->liste_limit;
+$type=GETPOST("type", 'aZ');
+$view=GETPOST("view", 'alpha');
+
+$limit = GETPOST('limit', 'int')?GETPOST('limit', 'int'):$conf->liste_limit;
 $sortfield = GETPOST('sortfield', 'alpha');
 $sortorder = GETPOST('sortorder', 'alpha');
-$page = GETPOSTISSET('pageplusone') ? (GETPOST('pageplusone') - 1) : GETPOST("page", 'int');
-$userid = GETPOST('userid', 'int');
-$begin = GETPOST('begin');
-if (!$sortorder) $sortorder = "ASC";
-if (!$sortfield) $sortfield = "p.lastname";
-if (empty($page) || $page < 0 || GETPOST('button_search', 'alpha') || GETPOST('button_removefilter', 'alpha')) { $page = 0; }
+$page = GETPOST('page', 'int');
+$userid=GETPOST('userid', 'int');
+$begin=GETPOST('begin');
+if (! $sortorder) $sortorder="ASC";
+if (! $sortfield) $sortfield="p.lastname";
+if (empty($page) || $page < 0) { $page = 0; }
 $offset = $limit * $page;
 
-$titre = (!empty($conf->global->SOCIETE_ADDRESSES_MANAGEMENT) ? $langs->trans("ListOfContacts") : $langs->trans("ListOfContactsAddresses"));
+$titre = (! empty($conf->global->SOCIETE_ADDRESSES_MANAGEMENT) ? $langs->trans("ListOfContacts") : $langs->trans("ListOfContactsAddresses"));
 if ($type == "p")
 {
-	if (empty($contextpage) || $contextpage == 'contactlist') $contextpage = 'contactprospectlist';
-	$titre .= '  ('.$langs->trans("ThirdPartyProspects").')';
-	$urlfiche = "card.php";
+	if (empty($contextpage) || $contextpage == 'contactlist') $contextpage='contactprospectlist';
+	$titre.='  ('.$langs->trans("ThirdPartyProspects").')';
+	$urlfiche="card.php";
 }
 if ($type == "c")
 {
-	if (empty($contextpage) || $contextpage == 'contactlist') $contextpage = 'contactcustomerlist';
-	$titre .= '  ('.$langs->trans("ThirdPartyCustomers").')';
-	$urlfiche = "card.php";
+	if (empty($contextpage) || $contextpage == 'contactlist') $contextpage='contactcustomerlist';
+	$titre.='  ('.$langs->trans("ThirdPartyCustomers").')';
+	$urlfiche="card.php";
 }
 elseif ($type == "f")
 {
-	if (empty($contextpage) || $contextpage == 'contactlist') $contextpage = 'contactsupplierlist';
-	$titre .= ' ('.$langs->trans("ThirdPartySuppliers").')';
-	$urlfiche = "card.php";
+	if (empty($contextpage) || $contextpage == 'contactlist') $contextpage='contactsupplierlist';
+	$titre.=' ('.$langs->trans("ThirdPartySuppliers").')';
+	$urlfiche="card.php";
 }
 elseif ($type == "o")
 {
-	if (empty($contextpage) || $contextpage == 'contactlist') $contextpage = 'contactotherlist';
-	$titre .= ' ('.$langs->trans("OthersNotLinkedToThirdParty").')';
-	$urlfiche = "";
+	if (empty($contextpage) || $contextpage == 'contactlist') $contextpage='contactotherlist';
+	$titre.=' ('.$langs->trans("OthersNotLinkedToThirdParty").')';
+	$urlfiche="";
 }
 
 // Initialize technical object to manage hooks of page. Note that conf->hooks_modules contains array of hook context
@@ -143,9 +136,8 @@
 $extrafields = new ExtraFields($db);
 
 // fetch optionals attributes and labels
-$extrafields->fetch_name_optionals_label('contact');
-
-$search_array_options = $extrafields->getOptionalsFromPost($object->table_element, '', 'search_');
+$extralabels = $extrafields->fetch_name_optionals_label('contact');
+$search_array_options=$extrafields->getOptionalsFromPost($object->table_element, '', 'search_');
 
 // List of fields to search into when doing a "search in all"
 $fieldstosearchall = array(
@@ -154,62 +146,50 @@
 	'p.email'=>'EMail',
 	's.nom'=>"ThirdParty",
 	'p.phone'=>"Phone",
-	'p.phone_perso'=>"PhonePerso",
-	'p.phone_mobile'=>"PhoneMobile",
-	'p.fax'=>"Fax",
     'p.note_public'=>"NotePublic",
     'p.note_private'=>"NotePrivate",
 );
 
 // Definition of fields for list
-$arrayfields = array(
-	'p.rowid'=>array('label'=>"TechnicalID", 'position'=>1, 'checked'=>($conf->global->MAIN_SHOW_TECHNICAL_ID ? 1 : 0), 'enabled'=>($conf->global->MAIN_SHOW_TECHNICAL_ID ? 1 : 0)),
-	'p.lastname'=>array('label'=>"Lastname", 'position'=>2, 'checked'=>1),
-	'p.firstname'=>array('label'=>"Firstname", 'position'=>3, 'checked'=>1),
-	'p.poste'=>array('label'=>"PostOrFunction", 'position'=>10, 'checked'=>1),
-	'p.town'=>array('label'=>"Town", 'position'=>20, 'checked'=>0),
-	'p.zip'=>array('label'=>"Zip", 'position'=>21, 'checked'=>0),
-	'country.code_iso'=>array('label'=>"Country", 'position'=>22, 'checked'=>0),
-	'p.phone'=>array('label'=>"Phone", 'position'=>30, 'checked'=>1),
-	'p.phone_perso'=>array('label'=>"PhonePerso", 'position'=>31, 'checked'=>0),
-	'p.phone_mobile'=>array('label'=>"PhoneMobile", 'position'=>32, 'checked'=>1),
-	'p.fax'=>array('label'=>"Fax", 'position'=>33, 'checked'=>0),
-	'p.email'=>array('label'=>"EMail", 'position'=>40, 'checked'=>1),
-	'p.no_email'=>array('label'=>"No_Email", 'position'=>41, 'checked'=>0, 'enabled'=>(!empty($conf->mailing->enabled))),
-	'p.thirdparty'=>array('label'=>"ThirdParty", 'position'=>50, 'checked'=>1, 'enabled'=>empty($conf->global->SOCIETE_DISABLE_CONTACTS)),
+$arrayfields=array(
+	'p.rowid'=>array('label'=>"TechnicalID", 'checked'=>($conf->global->MAIN_SHOW_TECHNICAL_ID?1:0), 'enabled'=>($conf->global->MAIN_SHOW_TECHNICAL_ID?1:0)),
+	'p.lastname'=>array('label'=>"Lastname", 'checked'=>1),
+	'p.firstname'=>array('label'=>"Firstname", 'checked'=>1),
+	'p.poste'=>array('label'=>"PostOrFunction", 'checked'=>1),
+	'p.town'=>array('label'=>"Town", 'checked'=>0),
+	'p.zip'=>array('label'=>"Zip", 'checked'=>0),
+	'country.code_iso'=>array('label'=>"Country", 'checked'=>0),
+	'p.phone'=>array('label'=>"Phone", 'checked'=>1),
+	'p.phone_perso'=>array('label'=>"PhonePerso", 'checked'=>0),
+	'p.phone_mobile'=>array('label'=>"PhoneMobile", 'checked'=>1),
+	'p.fax'=>array('label'=>"Fax", 'checked'=>0),
+	'p.email'=>array('label'=>"EMail", 'checked'=>1),
+	'p.no_email'=>array('label'=>"No_Email", 'checked'=>0, 'enabled'=>(! empty($conf->mailing->enabled))),
+	'p.skype'=>array('label'=>"Skype", 'checked'=>1, 'enabled'=>(! empty($conf->socialnetworks->enabled))),
+	'p.jabberid'=>array('label'=>"Jabber", 'checked'=>1, 'enabled'=>(! empty($conf->socialnetworks->enabled))),
+	'p.twitter'=>array('label'=>"Twitter", 'checked'=>1, 'enabled'=>(! empty($conf->socialnetworks->enabled))),
+	'p.facebook'=>array('label'=>"Facebook", 'checked'=>1, 'enabled'=>(! empty($conf->socialnetworks->enabled))),
+    'p.linkedin'=>array('label'=>"LinkedIn", 'checked'=>1, 'enabled'=>(! empty($conf->socialnetworks->enabled))),
+	'p.thirdparty'=>array('label'=>"ThirdParty", 'checked'=>1, 'enabled'=>empty($conf->global->SOCIETE_DISABLE_CONTACTS)),
 	'p.priv'=>array('label'=>"ContactVisibility", 'checked'=>1, 'position'=>200),
 	'p.datec'=>array('label'=>"DateCreationShort", 'checked'=>0, 'position'=>500),
 	'p.tms'=>array('label'=>"DateModificationShort", 'checked'=>0, 'position'=>500),
 	'p.statut'=>array('label'=>"Status", 'checked'=>1, 'position'=>1000),
 	'p.import_key'=>array('label'=>"ImportId", 'checked'=>0, 'position'=>1100),
 );
-if (!empty($conf->socialnetworks->enabled)) {
-	foreach ($socialnetworks as $key => $value) {
-		if ($value['active']) {
-			$arrayfields['p.'.$key] = array(
-				'label' => $value['label'],
-				'checked' => 0,
-				'position' => 300
-			);
-		}
-	}
-}
 // Extra fields
-if (is_array($extrafields->attributes[$object->table_element]['label']) && count($extrafields->attributes[$object->table_element]['label']) > 0)
-{
-	foreach ($extrafields->attributes[$object->table_element]['label'] as $key => $val)
-	{
-		if (!empty($extrafields->attributes[$object->table_element]['list'][$key]))
-			$arrayfields["ef.".$key] = array('label'=>$extrafields->attributes[$object->table_element]['label'][$key], 'checked'=>(($extrafields->attributes[$object->table_element]['list'][$key] < 0) ? 0 : 1), 'position'=>$extrafields->attributes[$object->table_element]['pos'][$key], 'enabled'=>(abs($extrafields->attributes[$object->table_element]['list'][$key]) != 3 && $extrafields->attributes[$object->table_element]['perms'][$key]));
-	}
-}
-$object->fields = dol_sort_array($object->fields, 'position');
-$arrayfields = dol_sort_array($arrayfields, 'position');
-
-
-if (($id > 0 || !empty($ref)) && $action != 'add')
-{
-	$result = $object->fetch($id, $ref);
+if (is_array($extrafields->attribute_label) && count($extrafields->attribute_label))
+{
+   foreach($extrafields->attribute_label as $key => $val)
+   {
+		if (! empty($extrafields->attribute_list[$key])) $arrayfields["ef.".$key]=array('label'=>$extrafields->attribute_label[$key], 'checked'=>(($extrafields->attribute_list[$key]<0)?0:1), 'position'=>$extrafields->attribute_pos[$key], 'enabled'=>(abs($extrafields->attribute_list[$key])!=3 && $extrafields->attribute_perms[$key]));
+   }
+}
+
+$object=new Contact($db);
+if (($id > 0 || ! empty($ref)) && $action != 'add')
+{
+	$result=$object->fetch($id, $ref);
 	if ($result < 0) dol_print_error($db);
 }
 
@@ -218,11 +198,11 @@
  * Actions
  */
 
-if (GETPOST('cancel', 'alpha')) { $action = 'list'; $massaction = ''; }
-if (!GETPOST('confirmmassaction', 'alpha') && $massaction != 'presend' && $massaction != 'confirm_presend') { $massaction = ''; }
-
-$parameters = array();
-$reshook = $hookmanager->executeHooks('doActions', $parameters, $object, $action); // Note that $action and $object may have been modified by some hooks
+if (GETPOST('cancel', 'alpha')) { $action='list'; $massaction=''; }
+if (! GETPOST('confirmmassaction', 'alpha') && $massaction != 'presend' && $massaction != 'confirm_presend') { $massaction=''; }
+
+$parameters=array();
+$reshook=$hookmanager->executeHooks('doActions', $parameters, $object, $action);    // Note that $action and $object may have been modified by some hooks
 if ($reshook < 0) setEventMessages($hookmanager->error, $hookmanager->errors, 'errors');
 
 if (empty($reshook))
@@ -233,91 +213,83 @@
 	// Did we click on purge search criteria ?
 	if (GETPOST('button_removefilter_x', 'alpha') || GETPOST('button_removefilter.x', 'alpha') || GETPOST('button_removefilter', 'alpha'))	// All tests are required to be compatible with all browsers
 	{
-		$sall = "";
-		$search_id = '';
-		$search_firstlast_only = "";
-		$search_lastname = "";
-		$search_firstname = "";
-		$search_societe = "";
-		$search_town = "";
-		$search_zip = "";
-		$search_country = "";
-		$search_poste = "";
-		$search_phone = "";
-		$search_phone_perso = "";
-		$search_phone_pro = "";
-		$search_phone_mobile = "";
-		$search_fax = "";
-		$search_email = "";
-		$search_no_email = -1;
-		if (!empty($conf->socialnetworks->enabled)) {
-			foreach ($socialnetworks as $key => $value) {
-				if ($value['active']) {
-					$search_{$key} = "";
-				}
-			}
-		}
-		$search_priv = "";
-		$search_status = -1;
-		$search_categ = '';
-		$search_categ_thirdparty = '';
-		$search_categ_supplier = '';
-		$search_import_key = '';
-		$toselect = '';
-		$search_array_options = array();
-		$search_roles = array();
+		$sall="";
+		$search_id='';
+		$search_firstlast_only="";
+		$search_lastname="";
+		$search_firstname="";
+		$search_societe="";
+		$search_town="";
+		$search_zip="";
+		$search_country="";
+		$search_poste="";
+		$search_phone="";
+		$search_phone_perso="";
+		$search_phone_pro="";
+		$search_phone_mobile="";
+		$search_fax="";
+		$search_email="";
+		$search_no_email=-1;
+		$search_skype="";
+		$search_twitter="";
+		$search_facebook="";
+		$search_linkedin="";
+		$search_priv="";
+		$search_status=-1;
+		$search_categ='';
+		$search_categ_thirdparty='';
+		$search_categ_supplier='';
+		$search_import_key='';
+		$toselect='';
+		$search_array_options=array();
 	}
 
 	// Mass actions
-	$objectclass = 'Contact';
-	$objectlabel = 'Contact';
-	$permissiontoread = $user->rights->societe->lire;
-	$permissiontodelete = $user->rights->societe->supprimer;
+	$objectclass='Contact';
+	$objectlabel='Contact';
+	$permtoread = $user->rights->societe->lire;
+	$permtodelete = $user->rights->societe->supprimer;
 	$uploaddir = $conf->societe->dir_output;
 	include DOL_DOCUMENT_ROOT.'/core/actions_massactions.inc.php';
 }
 
-if ($search_priv < 0) $search_priv = '';
+if ($search_priv < 0) $search_priv='';
 
 
 /*
  * View
  */
 
-$form = new Form($db);
-$formother = new FormOther($db);
-$formcompany = new FormCompany($db);
-$contactstatic = new Contact($db);
-
-$title = (!empty($conf->global->SOCIETE_ADDRESSES_MANAGEMENT) ? $langs->trans("Contacts") : $langs->trans("ContactsAddresses"));
+$form=new Form($db);
+$formother=new FormOther($db);
+$contactstatic=new Contact($db);
+
+$title = (! empty($conf->global->SOCIETE_ADDRESSES_MANAGEMENT) ? $langs->trans("Contacts") : $langs->trans("ContactsAddresses"));
 
 $sql = "SELECT s.rowid as socid, s.nom as name,";
-$sql .= " p.rowid, p.lastname as lastname, p.statut, p.firstname, p.zip, p.town, p.poste, p.email, p.no_email,";
-$sql .= " p.socialnetworks, p.photo,";
-$sql .= " p.phone as phone_pro, p.phone_mobile, p.phone_perso, p.fax, p.fk_pays, p.priv, p.datec as date_creation, p.tms as date_update,";
-$sql .= " co.label as country, co.code as country_code";
+$sql.= " p.rowid, p.lastname as lastname, p.statut, p.firstname, p.zip, p.town, p.poste, p.email, p.no_email, p.skype,";
+$sql.= " p.phone as phone_pro, p.phone_mobile, p.phone_perso, p.fax, p.fk_pays, p.priv, p.datec as date_creation, p.tms as date_update,";
+$sql.= " co.code as country_code";
 // Add fields from extrafields
-if (!empty($extrafields->attributes[$object->table_element]['label'])) {
-	foreach ($extrafields->attributes[$object->table_element]['label'] as $key => $val) $sql .= ($extrafields->attributes[$object->table_element]['type'][$key] != 'separate' ? ", ef.".$key.' as options_'.$key : '');
-}
+foreach ($extrafields->attribute_label as $key => $val) $sql.=($extrafields->attribute_type[$key] != 'separate' ? ",ef.".$key.' as options_'.$key : '');
 // Add fields from hooks
-$parameters = array();
-$reshook = $hookmanager->executeHooks('printFieldListSelect', $parameters); // Note that $action and $object may have been modified by hook
-$sql .= $hookmanager->resPrint;
-$sql .= " FROM ".MAIN_DB_PREFIX."socpeople as p";
-if (is_array($extrafields->attributes[$object->table_element]['label']) && count($extrafields->attributes[$object->table_element]['label'])) $sql .= " LEFT JOIN ".MAIN_DB_PREFIX.$object->table_element."_extrafields as ef on (p.rowid = ef.fk_object)";
-$sql .= " LEFT JOIN ".MAIN_DB_PREFIX."c_country as co ON co.rowid = p.fk_pays";
-$sql .= " LEFT JOIN ".MAIN_DB_PREFIX."societe as s ON s.rowid = p.fk_soc";
-if (!empty($search_categ)) $sql .= ' LEFT JOIN '.MAIN_DB_PREFIX."categorie_contact as cc ON p.rowid = cc.fk_socpeople"; // We need this table joined to the select in order to filter by categ
-if (!empty($search_categ_thirdparty)) $sql .= ' LEFT JOIN '.MAIN_DB_PREFIX."categorie_societe as cs ON s.rowid = cs.fk_soc"; // We need this table joined to the select in order to filter by categ
-if (!empty($search_categ_supplier)) $sql .= ' LEFT JOIN '.MAIN_DB_PREFIX."categorie_fournisseur as cs2 ON s.rowid = cs2.fk_soc"; // We need this table joined to the select in order to filter by categ
+$parameters=array();
+$reshook=$hookmanager->executeHooks('printFieldListSelect', $parameters);    // Note that $action and $object may have been modified by hook
+$sql.=$hookmanager->resPrint;
+$sql.= " FROM ".MAIN_DB_PREFIX."socpeople as p";
+if (is_array($extrafields->attribute_label) && count($extrafields->attribute_label)) $sql.= " LEFT JOIN ".MAIN_DB_PREFIX."socpeople_extrafields as ef on (p.rowid = ef.fk_object)";
+$sql.= " LEFT JOIN ".MAIN_DB_PREFIX."c_country as co ON co.rowid = p.fk_pays";
+$sql.= " LEFT JOIN ".MAIN_DB_PREFIX."societe as s ON s.rowid = p.fk_soc";
+if (! empty($search_categ)) $sql.= ' LEFT JOIN '.MAIN_DB_PREFIX."categorie_contact as cc ON p.rowid = cc.fk_socpeople"; // We need this table joined to the select in order to filter by categ
+if (! empty($search_categ_thirdparty)) $sql.= ' LEFT JOIN '.MAIN_DB_PREFIX."categorie_societe as cs ON s.rowid = cs.fk_soc";       // We need this table joined to the select in order to filter by categ
+if (! empty($search_categ_supplier)) $sql.= ' LEFT JOIN '.MAIN_DB_PREFIX."categorie_fournisseur as cs2 ON s.rowid = cs2.fk_soc";       // We need this table joined to the select in order to filter by categ
 if (!$user->rights->societe->client->voir && !$socid) $sql .= " LEFT JOIN ".MAIN_DB_PREFIX."societe_commerciaux as sc ON s.rowid = sc.fk_soc";
-$sql .= ' WHERE p.entity IN ('.getEntity('socpeople').')';
+$sql.= ' WHERE p.entity IN ('.getEntity('socpeople').')';
 if (!$user->rights->societe->client->voir && !$socid) //restriction
 {
-	$sql .= " AND (sc.fk_user = ".$user->id." OR p.fk_soc IS NULL)";
-}
-if (!empty($userid))    // propre au commercial
+	$sql .= " AND (sc.fk_user = " .$user->id." OR p.fk_soc IS NULL)";
+}
+if (! empty($userid))    // propre au commercial
 {
 	$sql .= " AND p.fk_user_creat=".$db->escape($userid);
 }
@@ -333,46 +305,39 @@
 	if ($search_priv == '1') $sql .= " AND (p.priv='1' AND p.fk_user_creat=".$user->id.")";
 }
 
-if ($search_categ > 0)   $sql .= " AND cc.fk_categorie = ".$db->escape($search_categ);
-if ($search_categ == -2) $sql .= " AND cc.fk_categorie IS NULL";
-if ($search_categ_thirdparty > 0)   $sql .= " AND cs.fk_categorie = ".$db->escape($search_categ_thirdparty);
-if ($search_categ_thirdparty == -2) $sql .= " AND cs.fk_categorie IS NULL";
-if ($search_categ_supplier > 0)     $sql .= " AND cs2.fk_categorie = ".$db->escape($search_categ_supplier);
-if ($search_categ_supplier == -2)   $sql .= " AND cs2.fk_categorie IS NULL";
-
-if ($sall)                          $sql .= natural_search(array_keys($fieldstosearchall), $sall);
-if (strlen($search_phone))          $sql .= natural_search(array('p.phone', 'p.phone_perso', 'p.phone_mobile'), $search_phone);
-if (strlen($search_cti))            $sql .= natural_search(array('p.phone', 'p.phone_perso', 'p.phone_mobile'), $search_cti);
-if (strlen($search_firstlast_only)) $sql .= natural_search(array('p.lastname', 'p.firstname'), $search_firstlast_only);
-
-if ($search_id > 0)                 $sql .= natural_search("p.rowid", $search_id, 1);
-if ($search_lastname)               $sql .= natural_search('p.lastname', $search_lastname);
-if ($search_firstname)              $sql .= natural_search('p.firstname', $search_firstname);
-if ($search_societe)                $sql .= natural_search('s.nom', $search_societe);
+if ($search_categ > 0)   $sql.= " AND cc.fk_categorie = ".$db->escape($search_categ);
+if ($search_categ == -2) $sql.= " AND cc.fk_categorie IS NULL";
+if ($search_categ_thirdparty > 0)   $sql.= " AND cs.fk_categorie = ".$db->escape($search_categ_thirdparty);
+if ($search_categ_thirdparty == -2) $sql.= " AND cs.fk_categorie IS NULL";
+if ($search_categ_supplier > 0)     $sql.= " AND cs2.fk_categorie = ".$db->escape($search_categ_supplier);
+if ($search_categ_supplier == -2)   $sql.= " AND cs2.fk_categorie IS NULL";
+
+if ($sall)                          $sql.= natural_search(array_keys($fieldstosearchall), $sall);
+if (strlen($search_phone))          $sql.= natural_search(array('p.phone', 'p.phone_perso', 'p.phone_mobile'), $search_phone);
+if (strlen($search_cti))            $sql.= natural_search(array('p.phone', 'p.phone_perso', 'p.phone_mobile'), $search_cti);
+if (strlen($search_firstlast_only)) $sql.= natural_search(array('p.lastname', 'p.firstname'), $search_firstlast_only);
+
+if ($search_id > 0)                 $sql.= natural_search("p.rowid", $search_id, 1);
+if ($search_lastname)               $sql.= natural_search('p.lastname', $search_lastname);
+if ($search_firstname)              $sql.= natural_search('p.firstname', $search_firstname);
+if ($search_societe)                $sql.= natural_search('s.nom', $search_societe);
 if ($search_country)                $sql .= " AND p.fk_pays IN (".$search_country.')';
-if (strlen($search_poste))          $sql .= natural_search('p.poste', $search_poste);
-if (strlen($search_phone_perso))    $sql .= natural_search('p.phone_perso', $search_phone_perso);
-if (strlen($search_phone_pro))      $sql .= natural_search('p.phone', $search_phone_pro);
-if (strlen($search_phone_mobile))   $sql .= natural_search('p.phone_mobile', $search_phone_mobile);
-if (strlen($search_fax))            $sql .= natural_search('p.fax', $search_fax);
-if (!empty($conf->socialnetworks->enabled)) {
-	foreach ($socialnetworks as $key => $value) {
-		if ($value['active'] && strlen($search_{$key})) {
-			//$sql.= natural_search("p.socialnetworks->'$.".$key."'", $search_{$key});
-			$sql .= ' AND p.socialnetworks LIKE \'%"'.$key.'":"'.$search_{$key}.'%\'';
-		}
-	}
-}
-if (strlen($search_email))          $sql .= natural_search('p.email', $search_email);
-if (strlen($search_zip))   			$sql .= natural_search("p.zip", $search_zip);
-if (strlen($search_town))   		$sql .= natural_search("p.town", $search_town);
-if (count($search_roles) > 0) {
-	$sql .= " AND p.rowid IN (SELECT sc.fk_socpeople FROM ".MAIN_DB_PREFIX."societe_contacts as sc WHERE sc.fk_c_type_contact IN (".implode(',', $search_roles)."))";
-}
-
-if ($search_no_email != '' && $search_no_email >= 0) $sql .= " AND p.no_email = ".$db->escape($search_no_email);
-if ($search_status != '' && $search_status >= 0) $sql .= " AND p.statut = ".$db->escape($search_status);
-if ($search_import_key)             $sql .= natural_search("p.import_key", $search_import_key);
+if (strlen($search_poste))          $sql.= natural_search('p.poste', $search_poste);
+if (strlen($search_phone_perso))    $sql.= natural_search('p.phone_perso', $search_phone_perso);
+if (strlen($search_phone_pro))      $sql.= natural_search('p.phone', $search_phone_pro);
+if (strlen($search_phone_mobile))   $sql.= natural_search('p.phone_mobile', $search_phone_mobile);
+if (strlen($search_fax))            $sql.= natural_search('p.fax', $search_fax);
+if (strlen($search_skype))          $sql.= natural_search('p.skype', $search_skype);
+if (strlen($search_twitter))        $sql.= natural_search('p.twitter', $search_twitter);
+if (strlen($search_facebook))       $sql.= natural_search('p.facebook', $search_facebook);
+if (strlen($search_linkedin))       $sql.= natural_search('p.linkedin', $search_linkedin);
+if (strlen($search_email))          $sql.= natural_search('p.email', $search_email);
+if (strlen($search_zip))   			$sql.= natural_search("p.zip", $search_zip);
+if (strlen($search_town))   		$sql.= natural_search("p.town", $search_town);
+
+if ($search_no_email != '' && $search_no_email >= 0) $sql.= " AND p.no_email = ".$db->escape($search_no_email);
+if ($search_status != '' && $search_status >= 0) $sql.= " AND p.statut = ".$db->escape($search_status);
+if ($search_import_key)             $sql.= natural_search("p.import_key", $search_import_key);
 if ($type == "o")        // filtre sur type
 {
 	$sql .= " AND p.fk_soc IS NULL";
@@ -389,24 +354,24 @@
 {
 	$sql .= " AND s.client IN (2, 3)";
 }
-if (!empty($socid))
+if (! empty($socid))
 {
 	$sql .= " AND s.rowid = ".$socid;
 }
 // Add where from extra fields
 include DOL_DOCUMENT_ROOT.'/core/tpl/extrafields_list_search_sql.tpl.php';
 // Add where from hooks
-$parameters = array();
-$reshook = $hookmanager->executeHooks('printFieldListWhere', $parameters); // Note that $action and $object may have been modified by hook
-$sql .= $hookmanager->resPrint;
+$parameters=array();
+$reshook=$hookmanager->executeHooks('printFieldListWhere', $parameters);    // Note that $action and $object may have been modified by hook
+$sql.=$hookmanager->resPrint;
 // Add order
 if ($view == "recent")
 {
-	$sql .= $db->order("p.datec", "DESC");
+	$sql.= $db->order("p.datec", "DESC");
 }
 else
 {
-	$sql .= $db->order($sortfield, $sortorder);
+	$sql.= $db->order($sortfield, $sortorder);
 }
 
 // Count total nb of records
@@ -422,15 +387,10 @@
 	}
 }
 
-$sql .= $db->plimit($limit + 1, $offset);
-
-<<<<<<< HEAD
-$result = $db->query($sql);
-if (!$result)
-=======
+$sql.= $db->plimit($limit+1, $offset);
+
 $resql = $db->query($sql);
 if (! $resql)
->>>>>>> 6bbc25e8
 {
 	dol_print_error($db);
 	exit;
@@ -438,9 +398,9 @@
 
 $num = $db->num_rows($resql);
 
-$arrayofselected = is_array($toselect) ? $toselect : array();
-
-if ($num == 1 && !empty($conf->global->MAIN_SEARCH_DIRECT_OPEN_IF_ONLY_ONE) && ($sall != '' || $search_cti != ''))
+$arrayofselected=is_array($toselect)?$toselect:array();
+
+if ($num == 1 && ! empty($conf->global->MAIN_SEARCH_DIRECT_OPEN_IF_ONLY_ONE) && ($sall != '' || $search_cti != ''))
 {
 	$obj = $db->fetch_object($resql);
 	$id = $obj->rowid;
@@ -448,164 +408,159 @@
 	exit;
 }
 
-$help_url = 'EN:Module_Third_Parties|FR:Module_Tiers|ES:M&oacute;dulo_Empresas';
+$help_url='EN:Module_Third_Parties|FR:Module_Tiers|ES:M&oacute;dulo_Empresas';
 llxHeader('', $title, $help_url);
 
-$param = '';
-if (!empty($contextpage) && $contextpage != $_SERVER["PHP_SELF"]) $param .= '&amp;contextpage='.$contextpage;
-if ($limit > 0 && $limit != $conf->liste_limit) $param .= '&amp;limit='.$limit;
-$param .= '&amp;begin='.urlencode($begin).'&amp;userid='.urlencode($userid).'&amp;contactname='.urlencode($sall);
-$param .= '&amp;type='.urlencode($type).'&amp;view='.urlencode($view);
-if (!empty($search_categ)) $param .= '&amp;search_categ='.urlencode($search_categ);
-if (!empty($search_categ_thirdparty)) $param .= '&amp;search_categ_thirdparty='.urlencode($search_categ_thirdparty);
-if (!empty($search_categ_supplier)) $param .= '&amp;search_categ_supplier='.urlencode($search_categ_supplier);
-if ($sall != '') $param .= '&amp;sall='.urlencode($sall);
-if ($search_id > 0) $param .= "&amp;search_id=".urlencode($search_id);
-if ($search_lastname != '') $param .= '&amp;search_lastname='.urlencode($search_lastname);
-if ($search_firstname != '') $param .= '&amp;search_firstname='.urlencode($search_firstname);
-if ($search_societe != '') $param .= '&amp;search_societe='.urlencode($search_societe);
-if ($search_zip != '') $param .= '&amp;search_zip='.urlencode($search_zip);
-if ($search_town != '') $param .= '&amp;search_town='.urlencode($search_town);
-if ($search_country != '') $param .= "&search_country=".urlencode($search_country);
-if ($search_poste != '') $param .= '&amp;search_poste='.urlencode($search_poste);
-if ($search_phone_pro != '') $param .= '&amp;search_phone_pro='.urlencode($search_phone_pro);
-if ($search_phone_perso != '') $param .= '&amp;search_phone_perso='.urlencode($search_phone_perso);
-if ($search_phone_mobile != '') $param .= '&amp;search_phone_mobile='.urlencode($search_phone_mobile);
-if ($search_fax != '') $param .= '&amp;search_fax='.urlencode($search_fax);
-if ($search_email != '') $param .= '&amp;search_email='.urlencode($search_email);
-if ($search_no_email != '') $param .= '&amp;search_no_email='.urlencode($search_no_email);
-if ($search_status != '') $param .= '&amp;search_status='.urlencode($search_status);
-if ($search_priv == '0' || $search_priv == '1') $param .= "&amp;search_priv=".urlencode($search_priv);
-if ($search_import_key != '') $param .= '&amp;search_import_key='.urlencode($search_import_key);
-if ($optioncss != '') $param .= '&amp;optioncss='.$optioncss;
-if (count($search_roles) > 0) $param .= implode('&search_roles[]=', $search_roles);
+$param='';
+if (! empty($contextpage) && $contextpage != $_SERVER["PHP_SELF"]) $param.='&amp;contextpage='.$contextpage;
+if ($limit > 0 && $limit != $conf->liste_limit) $param.='&amp;limit='.$limit;
+$param.='&amp;begin='.urlencode($begin).'&amp;userid='.urlencode($userid).'&amp;contactname='.urlencode($sall);
+$param.='&amp;type='.urlencode($type).'&amp;view='.urlencode($view);
+if (!empty($search_categ)) $param.='&amp;search_categ='.urlencode($search_categ);
+if (!empty($search_categ_thirdparty)) $param.='&amp;search_categ_thirdparty='.urlencode($search_categ_thirdparty);
+if (!empty($search_categ_supplier)) $param.='&amp;search_categ_supplier='.urlencode($search_categ_supplier);
+if ($sall != '') $param.='&amp;sall='.urlencode($sall);
+if ($search_id > 0) $param.= "&amp;search_id=".urlencode($search_id);
+if ($search_lastname != '') $param.='&amp;search_lastname='.urlencode($search_lastname);
+if ($search_firstname != '') $param.='&amp;search_firstname='.urlencode($search_firstname);
+if ($search_societe != '') $param.='&amp;search_societe='.urlencode($search_societe);
+if ($search_zip != '') $param.='&amp;search_zip='.urlencode($search_zip);
+if ($search_town != '') $param.='&amp;search_town='.urlencode($search_town);
+if ($search_country != '') $param.= "&search_country=".urlencode($search_country);
+if ($search_poste != '') $param.='&amp;search_poste='.urlencode($search_poste);
+if ($search_phone_pro != '') $param.='&amp;search_phone_pro='.urlencode($search_phone_pro);
+if ($search_phone_perso != '') $param.='&amp;search_phone_perso='.urlencode($search_phone_perso);
+if ($search_phone_mobile != '') $param.='&amp;search_phone_mobile='.urlencode($search_phone_mobile);
+if ($search_fax != '') $param.='&amp;search_fax='.urlencode($search_fax);
+if ($search_email != '') $param.='&amp;search_email='.urlencode($search_email);
+if ($search_no_email != '') $param.='&amp;search_no_email='.urlencode($search_no_email);
+if ($search_status != '') $param.='&amp;search_status='.urlencode($search_status);
+if ($search_priv == '0' || $search_priv == '1') $param.="&amp;search_priv=".urlencode($search_priv);
+if ($search_import_key != '') $param.='&amp;search_import_key='.urlencode($search_import_key);
+if ($optioncss != '') $param.='&amp;optioncss='.$optioncss;
 
 // Add $param from extra fields
 include DOL_DOCUMENT_ROOT.'/core/tpl/extrafields_list_search_param.tpl.php';
 
 // List of mass actions available
-$arrayofmassactions = array(
+$arrayofmassactions =  array(
 //    'presend'=>$langs->trans("SendByMail"),
 //    'builddoc'=>$langs->trans("PDFMerge"),
 );
 //if($user->rights->societe->creer) $arrayofmassactions['createbills']=$langs->trans("CreateInvoiceForThisCustomer");
-if ($user->rights->societe->supprimer) $arrayofmassactions['predelete'] = '<span class="fa fa-trash paddingrightonly"></span>'.$langs->trans("Delete");
-if (in_array($massaction, array('presend', 'predelete'))) $arrayofmassactions = array();
-$massactionbutton = $form->selectMassAction('', $arrayofmassactions);
-
-$newcardbutton = '';
+if ($user->rights->societe->supprimer) $arrayofmassactions['predelete']='<span class="fa fa-trash paddingrightonly"></span>'.$langs->trans("Delete");
+if (in_array($massaction, array('presend','predelete'))) $arrayofmassactions=array();
+$massactionbutton=$form->selectMassAction('', $arrayofmassactions);
+
+$newcardbutton='';
 if ($user->rights->societe->contact->creer)
 {
-    $newcardbutton .= dolGetButtonTitle($langs->trans('NewContactAddress'), '', 'fa fa-plus-circle', DOL_URL_ROOT.'/contact/card.php?action=create');
+    $newcardbutton.= dolGetButtonTitle($langs->trans('NewContactAddress'), '', 'fa fa-plus-circle', DOL_URL_ROOT.'/contact/card.php?action=create');
 }
 
 print '<form method="post" action="'.$_SERVER["PHP_SELF"].'" name="formfilter">';
 if ($optioncss != '') print '<input type="hidden" name="optioncss" value="'.$optioncss.'">';
-print '<input type="hidden" name="token" value="'.newToken().'">';
+print '<input type="hidden" name="token" value="'.$_SESSION['newtoken'].'">';
 print '<input type="hidden" name="formfilteraction" id="formfilteraction" value="list">';
 print '<input type="hidden" name="sortfield" value="'.$sortfield.'">';
 print '<input type="hidden" name="sortorder" value="'.$sortorder.'">';
-//print '<input type="hidden" name="page" value="'.$page.'">';
+print '<input type="hidden" name="page" value="'.$page.'">';
 print '<input type="hidden" name="type" value="'.$type.'">';
 print '<input type="hidden" name="view" value="'.dol_escape_htmltag($view).'">';
 
-print_barre_liste($titre, $page, $_SERVER["PHP_SELF"], $param, $sortfield, $sortorder, $massactionbutton, $num, $nbtotalofrecords, 'address', 0, $newcardbutton, '', $limit, 0, 0, 1);
-
-$topicmail = "Information";
-$modelmail = "contact";
-$objecttmp = new Contact($db);
-$trackid = 'ctc'.$object->id;
+print_barre_liste($titre, $page, $_SERVER["PHP_SELF"], $param, $sortfield, $sortorder, $massactionbutton, $num, $nbtotalofrecords, 'title_companies.png', 0, $newcardbutton, '', $limit);
+
+$topicmail="Information";
+$modelmail="contact";
+$objecttmp=new Contact($db);
+$trackid='ctc'.$object->id;
 include DOL_DOCUMENT_ROOT.'/core/tpl/massactions_pre.tpl.php';
 
 if ($sall)
 {
-	foreach ($fieldstosearchall as $key => $val) $fieldstosearchall[$key] = $langs->trans($val);
-	print '<div class="divsearchfieldfilter">'.$langs->trans("FilterOnInto", $sall).join(', ', $fieldstosearchall).'</div>';
+	foreach($fieldstosearchall as $key => $val) $fieldstosearchall[$key]=$langs->trans($val);
+	print '<div class="divsearchfieldfilter">'.$langs->trans("FilterOnInto", $sall) . join(', ', $fieldstosearchall).'</div>';
 }
 if ($search_firstlast_only)
 {
-	print '<div class="divsearchfieldfilter">'.$langs->trans("FilterOnInto", $search_firstlast_only).$langs->trans("Lastname").", ".$langs->trans("Firstname").'</div>';
-}
-
-$moreforfilter = '';
-if (!empty($conf->categorie->enabled))
-{
-	require_once DOL_DOCUMENT_ROOT.'/categories/class/categorie.class.php';
-	$moreforfilter .= '<div class="divsearchfield">';
-	$moreforfilter .= $langs->trans('Categories').': ';
-	$moreforfilter .= $formother->select_categories(Categorie::TYPE_CONTACT, $search_categ, 'search_categ', 1);
-	$moreforfilter .= '</div>';
+	print '<div class="divsearchfieldfilter">'.$langs->trans("FilterOnInto", $search_firstlast_only) . $langs->trans("Lastname").", ".$langs->trans("Firstname").'</div>';
+}
+
+$moreforfilter='';
+if (! empty($conf->categorie->enabled))
+{
+	require_once DOL_DOCUMENT_ROOT . '/categories/class/categorie.class.php';
+	$moreforfilter.='<div class="divsearchfield">';
+	$moreforfilter.=$langs->trans('Categories'). ': ';
+	$moreforfilter.=$formother->select_categories(Categorie::TYPE_CONTACT, $search_categ, 'search_categ', 1);
+	$moreforfilter.='</div>';
 	if (empty($type) || $type == 'c' || $type == 'p')
 	{
-		$moreforfilter .= '<div class="divsearchfield">';
-		if ($type == 'c') $moreforfilter .= $langs->trans('CustomersCategoriesShort').': ';
-		elseif ($type == 'p') $moreforfilter .= $langs->trans('ProspectsCategoriesShort').': ';
-		else $moreforfilter .= $langs->trans('CustomersProspectsCategoriesShort').': ';
-		$moreforfilter .= $formother->select_categories(Categorie::TYPE_CUSTOMER, $search_categ_thirdparty, 'search_categ_thirdparty', 1);
-		$moreforfilter .= '</div>';
+		$moreforfilter.='<div class="divsearchfield">';
+		if ($type == 'c') $moreforfilter.=$langs->trans('CustomersCategoriesShort'). ': ';
+		elseif ($type == 'p') $moreforfilter.=$langs->trans('ProspectsCategoriesShort'). ': ';
+		else $moreforfilter.=$langs->trans('CustomersProspectsCategoriesShort'). ': ';
+		$moreforfilter.=$formother->select_categories(Categorie::TYPE_CUSTOMER, $search_categ_thirdparty, 'search_categ_thirdparty', 1);
+		$moreforfilter.='</div>';
 	}
 	if (empty($type) || $type == 'f')
 	{
-		$moreforfilter .= '<div class="divsearchfield">';
-		$moreforfilter .= $langs->trans('SuppliersCategoriesShort').': ';
-		$moreforfilter .= $formother->select_categories(Categorie::TYPE_SUPPLIER, $search_categ_supplier, 'search_categ_supplier', 1);
-		$moreforfilter .= '</div>';
-	}
-	$moreforfilter .= '<div class="divsearchfield">';
-	$moreforfilter .= $langs->trans('Roles').': ';
-	$moreforfilter .= $formcompany->showRoles("search_roles", $objecttmp, 'edit', $search_roles);
-	$moreforfilter .= '</div>';
+		$moreforfilter.='<div class="divsearchfield">';
+		$moreforfilter.=$langs->trans('SuppliersCategoriesShort'). ': ';
+		$moreforfilter.=$formother->select_categories(Categorie::TYPE_SUPPLIER, $search_categ_supplier, 'search_categ_supplier', 1);
+		$moreforfilter.='</div>';
+	}
 }
 if ($moreforfilter)
 {
 	print '<div class="liste_titre liste_titre_bydiv centpercent">';
 	print $moreforfilter;
-	$parameters = array('type'=>$type);
-	$reshook = $hookmanager->executeHooks('printFieldPreListTitle', $parameters); // Note that $action and $object may have been modified by hook
+	$parameters=array('type'=>$type);
+	$reshook=$hookmanager->executeHooks('printFieldPreListTitle', $parameters);    // Note that $action and $object may have been modified by hook
 	print $hookmanager->resPrint;
 	print '</div>';
 }
 
-$varpage = empty($contextpage) ? $_SERVER["PHP_SELF"] : $contextpage;
-$selectedfields = $form->multiSelectArrayWithCheckbox('selectedfields', $arrayfields, $varpage); // This also change content of $arrayfields
-if ($massactionbutton) $selectedfields .= $form->showCheckAddButtons('checkforselect', 1);
+$varpage=empty($contextpage)?$_SERVER["PHP_SELF"]:$contextpage;
+$selectedfields=$form->multiSelectArrayWithCheckbox('selectedfields', $arrayfields, $varpage);	// This also change content of $arrayfields
+if ($massactionbutton) $selectedfields.=$form->showCheckAddButtons('checkforselect', 1);
 
 print '<div class="div-table-responsive">';
-print '<table class="tagtable liste'.($moreforfilter ? " listwithfilterbefore" : "").'">'."\n";
+print '<table class="tagtable liste'.($moreforfilter?" listwithfilterbefore":"").'">'."\n";
 
 // Lines for filter fields
 print '<tr class="liste_titre_filter">';
-if (!empty($arrayfields['p.rowid']['checked']))
+if (! empty($arrayfields['p.rowid']['checked']))
 {
 	print '<td class="liste_titre">';
 	print '<input class="flat searchstring" type="text" name="search_id" size="1" value="'.dol_escape_htmltag($search_id).'">';
 	print '</td>';
 }
-if (!empty($arrayfields['p.lastname']['checked']))
+if (! empty($arrayfields['p.lastname']['checked']))
 {
 	print '<td class="liste_titre">';
 	print '<input class="flat" type="text" name="search_lastname" size="6" value="'.dol_escape_htmltag($search_lastname).'">';
 	print '</td>';
 }
-if (!empty($arrayfields['p.firstname']['checked']))
+if (! empty($arrayfields['p.firstname']['checked']))
 {
 	print '<td class="liste_titre">';
 	print '<input class="flat" type="text" name="search_firstname" size="6" value="'.dol_escape_htmltag($search_firstname).'">';
 	print '</td>';
 }
-if (!empty($arrayfields['p.poste']['checked']))
+if (! empty($arrayfields['p.poste']['checked']))
 {
 	print '<td class="liste_titre">';
 	print '<input class="flat" type="text" name="search_poste" size="5" value="'.dol_escape_htmltag($search_poste).'">';
 	print '</td>';
 }
-if (!empty($arrayfields['p.zip']['checked']))
+if (! empty($arrayfields['p.zip']['checked']))
 {
 	print '<td class="liste_titre">';
 	print '<input class="flat" type="text" name="search_zip" size="3" value="'.dol_escape_htmltag($search_zip).'">';
 	print '</td>';
 }
-if (!empty($arrayfields['p.town']['checked']))
+if (! empty($arrayfields['p.town']['checked']))
 {
 	print '<td class="liste_titre">';
 	print '<input class="flat" type="text" name="search_town" size="5" value="'.dol_escape_htmltag($search_town).'">';
@@ -626,100 +581,118 @@
  print '</td>';
  }*/
 // Country
-if (!empty($arrayfields['country.code_iso']['checked']))
+if (! empty($arrayfields['country.code_iso']['checked']))
 {
 	print '<td class="liste_titre center">';
 	print $form->select_country($search_country, 'search_country', '', 0, 'minwidth100imp maxwidth100');
 	print '</td>';
 }
-if (!empty($arrayfields['p.phone']['checked']))
+if (! empty($arrayfields['p.phone']['checked']))
 {
 	print '<td class="liste_titre">';
 	print '<input class="flat" type="text" name="search_phone_pro" size="6" value="'.dol_escape_htmltag($search_phone_pro).'">';
 	print '</td>';
 }
-if (!empty($arrayfields['p.phone_perso']['checked']))
+if (! empty($arrayfields['p.phone_perso']['checked']))
 {
 	print '<td class="liste_titre">';
 	print '<input class="flat" type="text" name="search_phone_perso" size="6" value="'.dol_escape_htmltag($search_phone_perso).'">';
 	print '</td>';
 }
-if (!empty($arrayfields['p.phone_mobile']['checked']))
+if (! empty($arrayfields['p.phone_mobile']['checked']))
 {
 	print '<td class="liste_titre">';
 	print '<input class="flat" type="text" name="search_phone_mobile" size="6" value="'.dol_escape_htmltag($search_phone_mobile).'">';
 	print '</td>';
 }
-if (!empty($arrayfields['p.fax']['checked']))
+if (! empty($arrayfields['p.fax']['checked']))
 {
 	print '<td class="liste_titre">';
 	print '<input class="flat" type="text" name="search_fax" size="6" value="'.dol_escape_htmltag($search_fax).'">';
 	print '</td>';
 }
-if (!empty($arrayfields['p.email']['checked']))
+if (! empty($arrayfields['p.email']['checked']))
 {
 	print '<td class="liste_titre">';
 	print '<input class="flat" type="text" name="search_email" size="6" value="'.dol_escape_htmltag($search_email).'">';
 	print '</td>';
 }
-if (!empty($arrayfields['p.no_email']['checked']))
+if (! empty($arrayfields['p.no_email']['checked']))
 {
 	print '<td class="liste_titre center">';
 	print $form->selectarray('search_no_email', array('-1'=>'', '0'=>$langs->trans('No'), '1'=>$langs->trans('Yes')), $search_no_email);
 	print '</td>';
 }
-if (!empty($conf->socialnetworks->enabled)) {
-	foreach ($socialnetworks as $key => $value) {
-		if ($value['active']) {
-			if (!empty($arrayfields['p.'.$key]['checked']))
-			{
-				print '<td class="liste_titre">';
-				print '<input class="flat" type="text" name="search_'.$key.'" size="6" value="'.dol_escape_htmltag($search_{$key}).'">';
-				print '</td>';
-			}
-		}
-	}
-}
-if (!empty($arrayfields['p.thirdparty']['checked']))
+if (! empty($arrayfields['p.skype']['checked']))
+{
+	print '<td class="liste_titre">';
+	print '<input class="flat" type="text" name="search_skype" size="6" value="'.dol_escape_htmltag($search_skype).'">';
+	print '</td>';
+}
+if (! empty($arrayfields['p.jabberid']['checked']))
+{
+	print '<td class="liste_titre">';
+	print '<input class="flat" type="text" name="search_jabberid" size="6" value="'.dol_escape_htmltag($search_jabberid).'">';
+	print '</td>';
+}
+if (! empty($arrayfields['p.twitter']['checked']))
+{
+	print '<td class="liste_titre">';
+	print '<input class="flat" type="text" name="search_twitter" size="6" value="'.dol_escape_htmltag($search_twitter).'">';
+	print '</td>';
+}
+if (! empty($arrayfields['p.facebook']['checked']))
+{
+	print '<td class="liste_titre">';
+	print '<input class="flat" type="text" name="search_facebook" size="6" value="'.dol_escape_htmltag($search_facebook).'">';
+	print '</td>';
+}
+if (! empty($arrayfields['p.linkedin']['checked']))
+{
+    print '<td class="liste_titre">';
+    print '<input class="flat" type="text" name="search_linkedin" size="6" value="'.dol_escape_htmltag($search_linkedin).'">';
+    print '</td>';
+}
+if (! empty($arrayfields['p.thirdparty']['checked']))
 {
 	print '<td class="liste_titre">';
 	print '<input class="flat" type="text" name="search_societe" size="8" value="'.dol_escape_htmltag($search_societe).'">';
 	print '</td>';
 }
-if (!empty($arrayfields['p.priv']['checked']))
+if (! empty($arrayfields['p.priv']['checked']))
 {
 	print '<td class="liste_titre center">';
-    $selectarray = array('0'=>$langs->trans("ContactPublic"), '1'=>$langs->trans("ContactPrivate"));
-    print $form->selectarray('search_priv', $selectarray, $search_priv, 1);
-    print '</td>';
+   $selectarray=array('0'=>$langs->trans("ContactPublic"),'1'=>$langs->trans("ContactPrivate"));
+   print $form->selectarray('search_priv', $selectarray, $search_priv, 1);
+   print '</td>';
 }
 // Extra fields
 include DOL_DOCUMENT_ROOT.'/core/tpl/extrafields_list_search_input.tpl.php';
 
 // Fields from hook
-$parameters = array('arrayfields'=>$arrayfields);
-$reshook = $hookmanager->executeHooks('printFieldListOption', $parameters); // Note that $action and $object may have been modified by hook
+$parameters=array('arrayfields'=>$arrayfields);
+$reshook=$hookmanager->executeHooks('printFieldListOption', $parameters);    // Note that $action and $object may have been modified by hook
 print $hookmanager->resPrint;
 // Date creation
-if (!empty($arrayfields['p.datec']['checked']))
+if (! empty($arrayfields['p.datec']['checked']))
 {
 	print '<td class="liste_titre">';
 	print '</td>';
 }
 // Date modification
-if (!empty($arrayfields['p.tms']['checked']))
+if (! empty($arrayfields['p.tms']['checked']))
 {
 	print '<td class="liste_titre">';
 	print '</td>';
 }
 // Status
-if (!empty($arrayfields['p.statut']['checked']))
+if (! empty($arrayfields['p.statut']['checked']))
 {
 	print '<td class="liste_titre center">';
-	print $form->selectarray('search_status', array('-1'=>'', '0'=>$langs->trans('ActivityCeased'), '1'=>$langs->trans('InActivity')), $search_status);
-	print '</td>';
-}
-if (!empty($arrayfields['p.import_key']['checked']))
+	print $form->selectarray('search_status', array('-1'=>'', '0'=>$langs->trans('ActivityCeased'),'1'=>$langs->trans('InActivity')), $search_status);
+	print '</td>';
+}
+if (! empty($arrayfields['p.import_key']['checked']))
 {
 	print '<td class="liste_titre center">';
 	print '<input class="flat searchstring" type="text" name="search_import_key" size="3" value="'.dol_escape_htmltag($search_import_key).'">';
@@ -727,7 +700,7 @@
 }
 // Action column
 print '<td class="liste_titre maxwidthsearch">';
-$searchpicto = $form->showFilterAndCheckAddButtons(0);
+$searchpicto=$form->showFilterAndCheckAddButtons(0);
 print $searchpicto;
 print '</td>';
 
@@ -735,32 +708,30 @@
 
 // Ligne des titres
 print '<tr class="liste_titre">';
-if (!empty($arrayfields['p.rowid']['checked']))               print_liste_field_titre($arrayfields['p.rowid']['label'], $_SERVER["PHP_SELF"], "p.rowid", "", $param, "", $sortfield, $sortorder);
-if (!empty($arrayfields['p.lastname']['checked']))            print_liste_field_titre($arrayfields['p.lastname']['label'], $_SERVER["PHP_SELF"], "p.lastname", $begin, $param, '', $sortfield, $sortorder);
-if (!empty($arrayfields['p.firstname']['checked']))           print_liste_field_titre($arrayfields['p.firstname']['label'], $_SERVER["PHP_SELF"], "p.firstname", $begin, $param, '', $sortfield, $sortorder);
-if (!empty($arrayfields['p.poste']['checked']))               print_liste_field_titre($arrayfields['p.poste']['label'], $_SERVER["PHP_SELF"], "p.poste", $begin, $param, '', $sortfield, $sortorder);
-if (!empty($arrayfields['p.zip']['checked']))                 print_liste_field_titre($arrayfields['p.zip']['label'], $_SERVER["PHP_SELF"], "p.zip", $begin, $param, '', $sortfield, $sortorder);
-if (!empty($arrayfields['p.town']['checked']))                print_liste_field_titre($arrayfields['p.town']['label'], $_SERVER["PHP_SELF"], "p.town", $begin, $param, '', $sortfield, $sortorder);
+if (! empty($arrayfields['p.rowid']['checked']))               print_liste_field_titre($arrayfields['p.rowid']['label'], $_SERVER["PHP_SELF"], "p.rowid", "", $param, "", $sortfield, $sortorder);
+if (! empty($arrayfields['p.lastname']['checked']))            print_liste_field_titre($arrayfields['p.lastname']['label'], $_SERVER["PHP_SELF"], "p.lastname", $begin, $param, '', $sortfield, $sortorder);
+if (! empty($arrayfields['p.firstname']['checked']))           print_liste_field_titre($arrayfields['p.firstname']['label'], $_SERVER["PHP_SELF"], "p.firstname", $begin, $param, '', $sortfield, $sortorder);
+if (! empty($arrayfields['p.poste']['checked']))               print_liste_field_titre($arrayfields['p.poste']['label'], $_SERVER["PHP_SELF"], "p.poste", $begin, $param, '', $sortfield, $sortorder);
+if (! empty($arrayfields['p.zip']['checked']))                 print_liste_field_titre($arrayfields['p.zip']['label'], $_SERVER["PHP_SELF"], "p.zip", $begin, $param, '', $sortfield, $sortorder);
+if (! empty($arrayfields['p.town']['checked']))                print_liste_field_titre($arrayfields['p.town']['label'], $_SERVER["PHP_SELF"], "p.town", $begin, $param, '', $sortfield, $sortorder);
 //if (! empty($arrayfields['state.nom']['checked']))           print_liste_field_titre($arrayfields['state.nom']['label'],$_SERVER["PHP_SELF"],"state.nom","",$param,'',$sortfield,$sortorder);
 //if (! empty($arrayfields['region.nom']['checked']))          print_liste_field_titre($arrayfields['region.nom']['label'],$_SERVER["PHP_SELF"],"region.nom","",$param,'',$sortfield,$sortorder);
-if (!empty($arrayfields['country.code_iso']['checked'])) {
+if (! empty($arrayfields['country.code_iso']['checked'])) {
     print_liste_field_titre($arrayfields['country.code_iso']['label'], $_SERVER["PHP_SELF"], "co.code_iso", "", $param, '', $sortfield, $sortorder, 'center ');
 }
-if (!empty($arrayfields['p.phone']['checked']))               print_liste_field_titre($arrayfields['p.phone']['label'], $_SERVER["PHP_SELF"], "p.phone", $begin, $param, '', $sortfield, $sortorder);
-if (!empty($arrayfields['p.phone_perso']['checked']))         print_liste_field_titre($arrayfields['p.phone_perso']['label'], $_SERVER["PHP_SELF"], "p.phone_perso", $begin, $param, '', $sortfield, $sortorder);
-if (!empty($arrayfields['p.phone_mobile']['checked']))        print_liste_field_titre($arrayfields['p.phone_mobile']['label'], $_SERVER["PHP_SELF"], "p.phone_mobile", $begin, $param, '', $sortfield, $sortorder);
-if (!empty($arrayfields['p.fax']['checked']))                 print_liste_field_titre($arrayfields['p.fax']['label'], $_SERVER["PHP_SELF"], "p.fax", $begin, $param, '', $sortfield, $sortorder);
-if (!empty($arrayfields['p.email']['checked']))               print_liste_field_titre($arrayfields['p.email']['label'], $_SERVER["PHP_SELF"], "p.email", $begin, $param, '', $sortfield, $sortorder);
-if (!empty($arrayfields['p.no_email']['checked']))            print_liste_field_titre($arrayfields['p.no_email']['label'], $_SERVER["PHP_SELF"], "p.no_email", $begin, $param, '', $sortfield, $sortorder, 'center ');
-if (!empty($conf->socialnetworks->enabled)) {
-	foreach ($socialnetworks as $key => $value) {
-		if ($value['active'] && !empty($arrayfields['p.'.$key]['checked'])) {
-			print_liste_field_titre($arrayfields['p.'.$key]['label'], $_SERVER["PHP_SELF"], "p.".$key, $begin, $param, '', $sortfield, $sortorder);
-		}
-	}
-}
-if (!empty($arrayfields['p.thirdparty']['checked']))          print_liste_field_titre($arrayfields['p.thirdparty']['label'], $_SERVER["PHP_SELF"], "s.nom", $begin, $param, '', $sortfield, $sortorder);
-if (!empty($arrayfields['p.priv']['checked']))                print_liste_field_titre($arrayfields['p.priv']['label'], $_SERVER["PHP_SELF"], "p.priv", $begin, $param, '', $sortfield, $sortorder, 'center ');
+if (! empty($arrayfields['p.phone']['checked']))               print_liste_field_titre($arrayfields['p.phone']['label'], $_SERVER["PHP_SELF"], "p.phone", $begin, $param, '', $sortfield, $sortorder);
+if (! empty($arrayfields['p.phone_perso']['checked']))         print_liste_field_titre($arrayfields['p.phone_perso']['label'], $_SERVER["PHP_SELF"], "p.phone_perso", $begin, $param, '', $sortfield, $sortorder);
+if (! empty($arrayfields['p.phone_mobile']['checked']))        print_liste_field_titre($arrayfields['p.phone_mobile']['label'], $_SERVER["PHP_SELF"], "p.phone_mobile", $begin, $param, '', $sortfield, $sortorder);
+if (! empty($arrayfields['p.fax']['checked']))                 print_liste_field_titre($arrayfields['p.fax']['label'], $_SERVER["PHP_SELF"], "p.fax", $begin, $param, '', $sortfield, $sortorder);
+if (! empty($arrayfields['p.email']['checked']))               print_liste_field_titre($arrayfields['p.email']['label'], $_SERVER["PHP_SELF"], "p.email", $begin, $param, '', $sortfield, $sortorder);
+if (! empty($arrayfields['p.no_email']['checked']))            print_liste_field_titre($arrayfields['p.no_email']['label'], $_SERVER["PHP_SELF"], "p.no_email", $begin, $param, '', $sortfield, $sortorder, 'center ');
+if (! empty($arrayfields['p.skype']['checked']))               print_liste_field_titre($arrayfields['p.skype']['label'], $_SERVER["PHP_SELF"], "p.skype", $begin, $param, '', $sortfield, $sortorder);
+if (! empty($arrayfields['p.jabberid']['checked']))            print_liste_field_titre($arrayfields['p.jabberid']['label'], $_SERVER["PHP_SELF"], "p.jabberid", $begin, $param, '', $sortfield, $sortorder);
+if (! empty($arrayfields['p.twitter']['checked']))             print_liste_field_titre($arrayfields['p.twitter']['label'], $_SERVER["PHP_SELF"], "p.twitter", $begin, $param, '', $sortfield, $sortorder);
+if (! empty($arrayfields['p.facebook']['checked']))            print_liste_field_titre($arrayfields['p.facebook']['label'], $_SERVER["PHP_SELF"], "p.facebook", $begin, $param, '', $sortfield, $sortorder);
+if (! empty($arrayfields['p.linkedin']['checked']))            print_liste_field_titre($arrayfields['p.linkedin']['label'], $_SERVER["PHP_SELF"], "p.linkedin", $begin, $param, '', $sortfield, $sortorder);
+if (! empty($arrayfields['p.thirdparty']['checked']))          print_liste_field_titre($arrayfields['p.thirdparty']['label'], $_SERVER["PHP_SELF"], "s.nom", $begin, $param, '', $sortfield, $sortorder);
+if (! empty($arrayfields['p.priv']['checked']))                print_liste_field_titre($arrayfields['p.priv']['label'], $_SERVER["PHP_SELF"], "p.priv", $begin, $param, '', $sortfield, $sortorder, 'center ');
 // Extra fields
 include DOL_DOCUMENT_ROOT.'/core/tpl/extrafields_list_search_title.tpl.php';
 // Hook fields
@@ -770,18 +741,18 @@
     'sortfield'=>$sortfield,
     'sortorder'=>$sortorder,
 );
-$reshook = $hookmanager->executeHooks('printFieldListTitle', $parameters); // Note that $action and $object may have been modified by hook
+$reshook=$hookmanager->executeHooks('printFieldListTitle', $parameters);    // Note that $action and $object may have been modified by hook
 print $hookmanager->resPrint;
-if (!empty($arrayfields['p.datec']['checked'])) {
+if (! empty($arrayfields['p.datec']['checked'])) {
     print_liste_field_titre($arrayfields['p.datec']['label'], $_SERVER["PHP_SELF"], "p.datec", "", $param, '', $sortfield, $sortorder, 'center nowrap ');
 }
-if (!empty($arrayfields['p.tms']['checked'])) {
+if (! empty($arrayfields['p.tms']['checked'])) {
     print_liste_field_titre($arrayfields['p.tms']['label'], $_SERVER["PHP_SELF"], "p.tms", "", $param, '', $sortfield, $sortorder, 'center nowrap ');
 }
-if (!empty($arrayfields['p.statut']['checked'])) {
+if (! empty($arrayfields['p.statut']['checked'])) {
     print_liste_field_titre($arrayfields['p.statut']['label'], $_SERVER["PHP_SELF"], "p.statut", "", $param, '', $sortfield, $sortorder, 'center ');
 }
-if (!empty($arrayfields['p.import_key']['checked'])) {
+if (! empty($arrayfields['p.import_key']['checked'])) {
     print_liste_field_titre($arrayfields['p.import_key']['label'], $_SERVER["PHP_SELF"], "p.import_key", "", $param, '', $sortfield, $sortorder, 'center ');
 }
 print_liste_field_titre($selectedfields, $_SERVER["PHP_SELF"], "", '', '', '', $sortfield, $sortorder, 'center maxwidthsearch ');
@@ -789,69 +760,64 @@
 
 
 $i = 0;
-$totalarray = array();
+$totalarray=array();
 while ($i < min($num, $limit))
 {
 	$obj = $db->fetch_object($resql);
 
-	$arraysocialnetworks = (array) json_decode($obj->socialnetworks, true);
-	$contactstatic->lastname = $obj->lastname;
-	$contactstatic->firstname = '';
-	$contactstatic->id = $obj->rowid;
-	$contactstatic->statut = $obj->statut;
-	$contactstatic->poste = $obj->poste;
-	$contactstatic->email = $obj->email;
-	$contactstatic->phone_pro = $obj->phone_pro;
-	$contactstatic->phone_perso = $obj->phone_perso;
-	$contactstatic->phone_mobile = $obj->phone_mobile;
-	$contactstatic->zip = $obj->zip;
-	$contactstatic->town = $obj->town;
-	$contactstatic->socialnetworks = $arraysocialnetworks;
-	$contactstatic->country = $obj->country;
-	$contactstatic->country_code = $obj->country_code;
-	$contactstatic->photo = $obj->photo;
-
 	print '<tr class="oddeven">';
 
+	$contactstatic->lastname=$obj->lastname;
+	$contactstatic->firstname='';
+	$contactstatic->id=$obj->rowid;
+	$contactstatic->statut=$obj->statut;
+	$contactstatic->poste=$obj->poste;
+	$contactstatic->email=$obj->email;
+	$contactstatic->phone_pro=$obj->phone_pro;
+	$contactstatic->phone_perso=$obj->phone_perso;
+	$contactstatic->phone_mobile=$obj->phone_mobile;
+	$contactstatic->zip=$obj->zip;
+	$contactstatic->town=$obj->town;
+
 	// ID
-	if (!empty($arrayfields['p.rowid']['checked']))
+	if (! empty($arrayfields['p.rowid']['checked']))
 	{
 		print '<td class="tdoverflowmax50">';
 		print $obj->rowid;
 		print "</td>\n";
-		if (!$i) $totalarray['nbfield']++;
+		if (! $i) $totalarray['nbfield']++;
 	}
 	// Name
-	if (!empty($arrayfields['p.lastname']['checked']))
+	if (! empty($arrayfields['p.lastname']['checked']))
 	{
 		print '<td class="middle tdoverflowmax200">';
 		print $contactstatic->getNomUrl(1, '', 0);
 		print '</td>';
-		if (!$i) $totalarray['nbfield']++;
+		if (! $i) $totalarray['nbfield']++;
 	}
 	// Firstname
-	if (!empty($arrayfields['p.firstname']['checked']))
+	if (! empty($arrayfields['p.firstname']['checked']))
 	{
 		print '<td class="tdoverflowmax200">'.$obj->firstname.'</td>';
-		if (!$i) $totalarray['nbfield']++;
+		if (! $i) $totalarray['nbfield']++;
 	}
 	// Job position
-	if (!empty($arrayfields['p.poste']['checked']))
+	if (! empty($arrayfields['p.poste']['checked']))
 	{
 		print '<td class="tdoverflowmax100">'.$obj->poste.'</td>';
-		if (!$i) $totalarray['nbfield']++;
+		if (! $i) $totalarray['nbfield']++;
 	}
 	// Zip
-	if (!empty($arrayfields['p.zip']['checked']))
+	if (! empty($arrayfields['p.zip']['checked']))
 	{
 		print '<td>'.$obj->zip.'</td>';
-		if (!$i) $totalarray['nbfield']++;
+		if (! $i) $totalarray['nbfield']++;
 	}
 	// Town
-	if (!empty($arrayfields['p.town']['checked']))
+	if (! empty($arrayfields['p.town']['checked']))
 	{
 		print '<td>'.$obj->town.'</td>';
-		if (!$i) $totalarray['nbfield']++;
+		if (! $i) $totalarray['nbfield']++;
 	}
 	// State
 	/*if (! empty($arrayfields['state.nom']['checked']))
@@ -866,127 +832,149 @@
 		if (! $i) $totalarray['nbfield']++;
 	}*/
 	// Country
-	if (!empty($arrayfields['country.code_iso']['checked']))
+	if (! empty($arrayfields['country.code_iso']['checked']))
 	{
 		print '<td class="center">';
-		$tmparray = getCountry($obj->fk_pays, 'all');
+		$tmparray=getCountry($obj->fk_pays, 'all');
 		print $tmparray['label'];
 		print '</td>';
-		if (!$i) $totalarray['nbfield']++;
+		if (! $i) $totalarray['nbfield']++;
 	}
 	// Phone
-	if (!empty($arrayfields['p.phone']['checked']))
+	if (! empty($arrayfields['p.phone']['checked']))
 	{
 		print '<td>'.dol_print_phone($obj->phone_pro, $obj->country_code, $obj->rowid, $obj->socid, 'AC_TEL').'</td>';
-		if (!$i) $totalarray['nbfield']++;
+		if (! $i) $totalarray['nbfield']++;
 	}
 	// Phone perso
-	if (!empty($arrayfields['p.phone_perso']['checked']))
+	if (! empty($arrayfields['p.phone_perso']['checked']))
 	{
 		print '<td>'.dol_print_phone($obj->phone_perso, $obj->country_code, $obj->rowid, $obj->socid, 'AC_TEL').'</td>';
-		if (!$i) $totalarray['nbfield']++;
+		if (! $i) $totalarray['nbfield']++;
 	}
 	// Phone mobile
-	if (!empty($arrayfields['p.phone_mobile']['checked']))
+	if (! empty($arrayfields['p.phone_mobile']['checked']))
 	{
 		print '<td>'.dol_print_phone($obj->phone_mobile, $obj->country_code, $obj->rowid, $obj->socid, 'AC_TEL').'</td>';
-		if (!$i) $totalarray['nbfield']++;
+		if (! $i) $totalarray['nbfield']++;
 	}
 	// Fax
-	if (!empty($arrayfields['p.fax']['checked']))
+	if (! empty($arrayfields['p.fax']['checked']))
 	{
 		print '<td>'.dol_print_phone($obj->fax, $obj->country_code, $obj->rowid, $obj->socid, 'AC_TEL').'</td>';
-		if (!$i) $totalarray['nbfield']++;
+		if (! $i) $totalarray['nbfield']++;
 	}
 	// EMail
-	if (!empty($arrayfields['p.email']['checked']))
+	if (! empty($arrayfields['p.email']['checked']))
 	{
 		print '<td>'.dol_print_email($obj->email, $obj->rowid, $obj->socid, 'AC_EMAIL', 18).'</td>';
-		if (!$i) $totalarray['nbfield']++;
+		if (! $i) $totalarray['nbfield']++;
 	}
 	// No EMail
-	if (!empty($arrayfields['p.no_email']['checked']))
-	{
-		print '<td class="center">'.yn($obj->no_email).'</td>';
-		if (!$i) $totalarray['nbfield']++;
-	}
-	if (!empty($conf->socialnetworks->enabled)) {
-		foreach ($socialnetworks as $key => $value) {
-			if ($value['active'] && !empty($arrayfields['p.'.$key]['checked'])) {
-				print '<td>'.dol_print_socialnetworks($arraysocialnetworks[$key], $obj->rowid, $obj->socid, $key).'</td>';
-				if (!$i) $totalarray['nbfield']++;
-			}
-		}
-	}
+	if (! empty($arrayfields['p.no_email']['checked']))
+	{
+		print '<td align="center">'.yn($obj->no_email).'</td>';
+		if (! $i) $totalarray['nbfield']++;
+	}
+	// Skype
+	if (! empty($arrayfields['p.skype']['checked']))
+	{
+		if (! empty($conf->socialnetworks->enabled)) { print '<td>'.dol_print_socialnetworks($obj->skype, $obj->rowid, $obj->socid, 'skype').'</td>'; }
+		if (! $i) $totalarray['nbfield']++;
+	}
+	// Jabber
+	if (! empty($arrayfields['p.jabberid']['checked']))
+	{
+		if (! empty($conf->socialnetworks->enabled)) { print '<td>'.dol_print_socialnetworks($obj->jabberid, $obj->rowid, $obj->socid, 'jabberid').'</td>'; }
+		if (! $i) $totalarray['nbfield']++;
+	}
+	// Twitter
+	if (! empty($arrayfields['p.twitter']['checked']))
+	{
+		if (! empty($conf->socialnetworks->enabled)) { print '<td>'.dol_print_socialnetworks($obj->twitter, $obj->rowid, $obj->socid, 'twitter').'</td>'; }
+		if (! $i) $totalarray['nbfield']++;
+	}
+	// Facebook
+    if (! empty($arrayfields['p.facebook']['checked']))
+    {
+        if (! empty($conf->socialnetworks->enabled)) { print '<td>'.dol_print_socialnetworks($obj->facebook, $obj->rowid, $obj->socid, 'facebook').'</td>'; }
+        if (! $i) $totalarray['nbfield']++;
+    }
+    // LinkedIn
+    if (! empty($arrayfields['p.linkedin']['checked']))
+    {
+        if (! empty($conf->socialnetworks->enabled)) { print '<td>'.dol_print_socialnetworks($obj->linkedin, $obj->rowid, $obj->socid, 'linkedin').'</td>'; }
+        if (! $i) $totalarray['nbfield']++;
+    }
     // Company
-	if (!empty($arrayfields['p.thirdparty']['checked']))
+	if (! empty($arrayfields['p.thirdparty']['checked']))
 	{
 		print '<td>';
 		if ($obj->socid)
 		{
-		    $objsoc = new Societe($db);
-		    $objsoc->fetch($obj->socid);
-		    print $objsoc->getNomUrl(1);
+		$objsoc = new Societe($db);
+		$objsoc->fetch($obj->socid);
+		print $objsoc->getNomUrl(1);
 		}
 		else
 			print '&nbsp;';
 		print '</td>';
-		if (!$i) $totalarray['nbfield']++;
+		if (! $i) $totalarray['nbfield']++;
 	}
 
 	// Private/Public
-	if (!empty($arrayfields['p.priv']['checked']))
+	if (! empty($arrayfields['p.priv']['checked']))
 	{
 		print '<td class="center">'.$contactstatic->LibPubPriv($obj->priv).'</td>';
-		if (!$i) $totalarray['nbfield']++;
+		if (! $i) $totalarray['nbfield']++;
 	}
 
 	// Extra fields
 	include DOL_DOCUMENT_ROOT.'/core/tpl/extrafields_list_print_fields.tpl.php';
 	// Fields from hook
-	$parameters = array('arrayfields'=>$arrayfields, 'obj'=>$obj);
-	$reshook = $hookmanager->executeHooks('printFieldListValue', $parameters); // Note that $action and $object may have been modified by hook
+	$parameters=array('arrayfields'=>$arrayfields, 'obj'=>$obj);
+	$reshook=$hookmanager->executeHooks('printFieldListValue', $parameters);    // Note that $action and $object may have been modified by hook
 	print $hookmanager->resPrint;
 	// Date creation
-	if (!empty($arrayfields['p.datec']['checked']))
+	if (! empty($arrayfields['p.datec']['checked']))
 	{
 		print '<td class="center">';
 		print dol_print_date($db->jdate($obj->date_creation), 'dayhour', 'tzuser');
 		print '</td>';
-		if (!$i) $totalarray['nbfield']++;
+		if (! $i) $totalarray['nbfield']++;
 	}
 	// Date modification
-	if (!empty($arrayfields['p.tms']['checked']))
+	if (! empty($arrayfields['p.tms']['checked']))
 	{
 		print '<td class="center">';
 		print dol_print_date($db->jdate($obj->date_update), 'dayhour', 'tzuser');
 		print '</td>';
-		if (!$i) $totalarray['nbfield']++;
+		if (! $i) $totalarray['nbfield']++;
 	}
 	// Status
-	if (!empty($arrayfields['p.statut']['checked']))
-	{
-		print '<td class="center">'.$contactstatic->getLibStatut(5).'</td>';
-		if (!$i) $totalarray['nbfield']++;
-	}
-	if (!empty($arrayfields['p.import_key']['checked']))
+	if (! empty($arrayfields['p.statut']['checked']))
+	{
+		print '<td class="center">'.$contactstatic->getLibStatut(3).'</td>';
+		if (! $i) $totalarray['nbfield']++;
+	}
+	if (! empty($arrayfields['p.import_key']['checked']))
 	{
 		print '<td class="tdoverflowmax100">';
 		print $obj->import_key;
 		print "</td>\n";
-		if (!$i) $totalarray['nbfield']++;
+		if (! $i) $totalarray['nbfield']++;
 	}
 
 	// Action column
 	print '<td class="nowrap center">';
 	if ($massactionbutton || $massaction)   // If we are in select mode (massactionbutton defined) or if we have already selected and sent an action ($massaction) defined
 	{
-		$selected = 0;
-		if (in_array($obj->rowid, $arrayofselected)) $selected = 1;
-		print '<input id="cb'.$obj->rowid.'" class="flat checkforselect" type="checkbox" name="toselect[]" value="'.$obj->rowid.'"'.($selected ? ' checked="checked"' : '').'>';
-	}
-	print '</td>';
-	if (!$i) $totalarray['nbfield']++;
+		$selected=0;
+		if (in_array($obj->rowid, $arrayofselected)) $selected=1;
+		print '<input id="cb'.$obj->rowid.'" class="flat checkforselect" type="checkbox" name="toselect[]" value="'.$obj->rowid.'"'.($selected?' checked="checked"':'').'>';
+	}
+	print '</td>';
+	if (! $i) $totalarray['nbfield']++;
 
 	print "</tr>\n";
 	$i++;
@@ -994,8 +982,8 @@
 
 $db->free($resql);
 
-$parameters = array('arrayfields'=>$arrayfields, 'sql'=>$sql);
-$reshook = $hookmanager->executeHooks('printFieldListFooter', $parameters); // Note that $action and $object may have been modified by hook
+$parameters=array('arrayfields'=>$arrayfields, 'sql'=>$sql);
+$reshook=$hookmanager->executeHooks('printFieldListFooter', $parameters);    // Note that $action and $object may have been modified by hook
 print $hookmanager->resPrint;
 
 print "</table>";
