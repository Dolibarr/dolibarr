<?php
/* Copyright (C) 2001-2004  Rodolphe Quiedeville    <rodolphe@quiedeville.org>
 * Copyright (C) 2003       Eric Seigne             <erics@rycks.com>
 * Copyright (C) 2004-2012  Laurent Destailleur     <eldy@users.sourceforge.net>
 * Copyright (C) 2005-2012  Regis Houssin           <regis.houssin@capnetworks.com>
 * Copyright (C) 2013-2015  Raphaël Doursenaud      <rdoursenaud@gpcsolutions.fr>
 * Copyright (C) 2013       Cédric Salvador         <csalvador@gpcsolutions.fr>
 * Copyright (C) 2013       Alexandre Spangaro      <aspangaro.dolibarr@gmail.com>
 * Copyright (C) 2015       Jean-François Ferry     <jfefe@aternatik.fr>
 *
 * This program is free software; you can redistribute it and/or modify
 * it under the terms of the GNU General Public License as published by
 * the Free Software Foundation; either version 3 of the License, or
 * (at your option) any later version.
 *
 * This program is distributed in the hope that it will be useful,
 * but WITHOUT ANY WARRANTY; without even the implied warranty of
 * MERCHANTABILITY or FITNESS FOR A PARTICULAR PURPOSE.  See the
 * GNU General Public License for more details.
 *
 * You should have received a copy of the GNU General Public License
 * along with this program. If not, see <http://www.gnu.org/licenses/>.
 */

/**
 *	    \file       htdocs/contact/list.php
 *      \ingroup    societe
 *		\brief      Page to list all contacts
 */

require '../main.inc.php';
require_once DOL_DOCUMENT_ROOT.'/contact/class/contact.class.php';
require_once DOL_DOCUMENT_ROOT.'/core/class/html.formother.class.php';

$langs->load("companies");
$langs->load("suppliers");

// Security check
$id = GETPOST('id','int');
$contactid = GETPOST('id','int');
$ref = '';  // There is no ref for contacts
if ($user->societe_id) $socid=$user->societe_id;
$result = restrictedArea($user, 'contact', $contactid,'');

$sall=GETPOST("sall");
$search_firstlast_only=GETPOST("search_firstlast_only");
$search_lastname=GETPOST("search_lastname");
$search_firstname=GETPOST("search_firstname");
$search_societe=GETPOST("search_societe");
$search_poste=GETPOST("search_poste");
$search_phone=GETPOST("search_phone");
$search_phone_perso=GETPOST("search_phone_perso");
$search_phone_pro=GETPOST("search_phone_pro");
$search_phone_mobile=GETPOST("search_phone_mobile");
$search_fax=GETPOST("search_fax");
$search_email=GETPOST("search_email");
$search_skype=GETPOST("search_skype");
$search_priv=GETPOST("search_priv");
$search_categ=GETPOST("search_categ",'int');
$search_categ_thirdparty=GETPOST("search_categ_thirdparty",'int');
$search_categ_supplier=GETPOST("search_categ_supplier",'int');
$search_status=GETPOST("search_status",'int');
$search_type=GETPOST('search_type','alpha');
if ($search_status=='') $search_status=1; // always display activ customer first

$optioncss = GETPOST('optioncss','alpha');


$type=GETPOST("type");
$view=GETPOST("view");

<<<<<<< HEAD
=======
$limit = GETPOST("limit")?GETPOST("limit","int"):$conf->liste_limit;
>>>>>>> 3f5d67d4
$sortfield = GETPOST('sortfield', 'alpha');
$sortorder = GETPOST('sortorder', 'alpha');
$page = GETPOST('page', 'int');
$userid=GETPOST('userid','int');
$begin=GETPOST('begin');
if (! $sortorder) $sortorder="ASC";
if (! $sortfield) $sortfield="p.lastname";
if ($page < 0) { $page = 0; }
<<<<<<< HEAD
$limit = GETPOST('limit')?GETPOST('limit','int'):$conf->liste_limit;
=======
>>>>>>> 3f5d67d4
$offset = $limit * $page;

$langs->load("companies");

$contextpage='contactlist';
$titre = (! empty($conf->global->SOCIETE_ADDRESSES_MANAGEMENT) ? $langs->trans("ListOfContacts") : $langs->trans("ListOfContactsAddresses"));
if ($type == "p")
{
    $contextpage='contactprospectlist';
	$titre.='  ('.$langs->trans("ThirdPartyProspects").')';
	$urlfiche="card.php";
}
if ($type == "c")
{
    $contextpage='contactcustomerlist';
	$titre.='  ('.$langs->trans("ThirdPartyCustomers").')';
	$urlfiche="card.php";
}
else if ($type == "f")
{
    $contextpage='contactsupplierlist';
	$titre.=' ('.$langs->trans("ThirdPartySuppliers").')';
	$urlfiche="card.php";
}
else if ($type == "o")
{
    $contextpage='contactotherlist';
	$titre.=' ('.$langs->trans("OthersNotLinkedToThirdParty").')';
	$urlfiche="";
}

// Initialize technical object to manage hooks of thirdparties. Note that conf->hooks_modules contains array array
$hookmanager->initHooks(array($contextpage));
$extrafields = new ExtraFields($db);

// fetch optionals attributes and labels
$extralabels = $extrafields->fetch_name_optionals_label('contact');
$search_array_options=$extrafields->getOptionalsFromPost($extralabels,'','search_');

// List of fields to search into when doing a "search in all"
$fieldstosearchall = array(
    'p.lastname'=>'Lastname',
    'p.firstname'=>'Firstname',
    'p.email'=>'EMail',
    's.nom'=>"ThirdParty",
);

// Definition of fields for list
$arrayfields=array(
    'p.lastname'=>array('label'=>$langs->trans("Lastname"), 'checked'=>1),
    'p.firstname'=>array('label'=>$langs->trans("Firstname"), 'checked'=>1),
    'p.poste'=>array('label'=>$langs->trans("Post"), 'checked'=>1),
    'p.town'=>array('label'=>$langs->trans("Town"), 'checked'=>0),
    'p.zip'=>array('label'=>$langs->trans("Zip"), 'checked'=>0),
    'p.phone'=>array('label'=>$langs->trans("PhonePro"), 'checked'=>1),
    'p.phone_perso'=>array('label'=>$langs->trans("PhonePerso"), 'checked'=>0),
    'p.phone_mobile'=>array('label'=>$langs->trans("PhoneMobile"), 'checked'=>1),
    'p.fax'=>array('label'=>$langs->trans("Fax"), 'checked'=>1),
    'p.email'=>array('label'=>$langs->trans("Email"), 'checked'=>1),
    'p.skype'=>array('label'=>$langs->trans("Skype"), 'checked'=>1, 'enabled'=>(! empty($conf->skype->enabled))),
    'p.thirdparty'=>array('label'=>$langs->trans("ThirdParty"), 'checked'=>1, 'enabled'=>empty($conf->global->SOCIETE_DISABLE_CONTACTS)),
    'p.priv'=>array('label'=>$langs->trans("ContactVisibility"), 'checked'=>1, 'position'=>200),
    'p.datec'=>array('label'=>$langs->trans("DateCreation"), 'checked'=>0, 'position'=>500),
    'p.tms'=>array('label'=>$langs->trans("DateModificationShort"), 'checked'=>0, 'position'=>500),
    'p.statut'=>array('label'=>$langs->trans("Status"), 'checked'=>1, 'position'=>1000),
);
// Extra fields
if (is_array($extrafields->attribute_label) && count($extrafields->attribute_label))
{
   foreach($extrafields->attribute_label as $key => $val) 
   {
       $arrayfields["ef.".$key]=array('label'=>$extrafields->attribute_label[$key], 'checked'=>$extrafields->attribute_list[$key], 'position'=>$extrafields->attribute_pos[$key], 'enabled'=>$extrafields->attribute_perms[$key]);
   }
}

$object=new Contact($db);
if (($id > 0 || ! empty($ref)) && $action != 'add')
{
    $result=$object->fetch($id,$ref);
    if ($result < 0) dol_print_error($db);
}


/*
 * Actions
 */

$parameters=array();
$reshook=$hookmanager->executeHooks('doActions',$parameters, $object, $action);    // Note that $action and $object may have been modified by some hooks
if ($reshook < 0) setEventMessages($hookmanager->error, $hookmanager->errors, 'errors');

include DOL_DOCUMENT_ROOT.'/core/actions_changeselectedfields.inc.php';

if (empty($reshook))
{

}

if (GETPOST('button_removefilter_x') || GETPOST('button_removefilter.x') || GETPOST('button_removefilter'))	// All tests are required to be compatible with all browsers
{
    $sall="";
    $search_firstlast_only="";
    $search_lastname="";
    $search_firstname="";
    $search_societe="";
    $search_poste="";
    $search_phone="";
    $search_phone_perso="";
    $search_phone_pro="";
    $search_phone_mobile="";
    $search_fax="";
    $search_email="";
    $search_skype="";
    $search_priv="";
    $search_status=-1;
<<<<<<< HEAD
=======
    $search_categ='';
    $search_categ_thirdparty='';
    $search_categ_supplier='';
    $search_array_options=array();
>>>>>>> 3f5d67d4
}
if ($search_priv < 0) $search_priv='';


/*
 * View
 */

$form=new Form($db);
$formother=new FormOther($db);
$contactstatic=new Contact($db);

$title = (! empty($conf->global->SOCIETE_ADDRESSES_MANAGEMENT) ? $langs->trans("Contacts") : $langs->trans("ContactsAddresses"));
llxHeader('',$title,'EN:Module_Third_Parties|FR:Module_Tiers|ES:M&oacute;dulo_Empresas');

$sql = "SELECT s.rowid as socid, s.nom as name,";
$sql.= " p.rowid as cidp, p.lastname as lastname, p.statut, p.firstname, p.zip, p.town, p.poste, p.email, p.skype,";
$sql.= " p.phone as phone_pro, p.phone_mobile, p.phone_perso, p.fax, p.fk_pays, p.priv, p.datec as date_creation, p.tms as date_update,";
$sql.= " co.code as country_code";
// Add fields from extrafields
foreach ($extrafields->attribute_label as $key => $val) $sql.=($extrafields->attribute_type[$key] != 'separate' ? ",ef.".$key.' as options_'.$key : '');
// Add fields from hooks
$parameters=array();
$reshook=$hookmanager->executeHooks('printFieldListSelect',$parameters);    // Note that $action and $object may have been modified by hook
$sql.=$hookmanager->resPrint;
$sql.= " FROM ".MAIN_DB_PREFIX."socpeople as p";
if (is_array($extrafields->attribute_label) && count($extrafields->attribute_label)) $sql.= " LEFT JOIN ".MAIN_DB_PREFIX."socpeople_extrafields as ef on (p.rowid = ef.fk_object)";
$sql.= " LEFT JOIN ".MAIN_DB_PREFIX."c_country as co ON co.rowid = p.fk_pays";
$sql.= " LEFT JOIN ".MAIN_DB_PREFIX."societe as s ON s.rowid = p.fk_soc";
if (! empty($search_categ)) $sql.= ' LEFT JOIN '.MAIN_DB_PREFIX."categorie_contact as cc ON p.rowid = cc.fk_socpeople"; // We need this table joined to the select in order to filter by categ
if (! empty($search_categ_thirdparty)) $sql.= ' LEFT JOIN '.MAIN_DB_PREFIX."categorie_societe as cs ON s.rowid = cs.fk_soc";       // We need this table joined to the select in order to filter by categ
if (! empty($search_categ_supplier)) $sql.= ' LEFT JOIN '.MAIN_DB_PREFIX."categorie_fournisseur as cs2 ON s.rowid = cs2.fk_soc";       // We need this table joined to the select in order to filter by categ
if (!$user->rights->societe->client->voir && !$socid) $sql .= " LEFT JOIN ".MAIN_DB_PREFIX."societe_commerciaux as sc ON s.rowid = sc.fk_soc";
$sql.= ' WHERE p.entity IN ('.getEntity('societe', 1).')';
if (!$user->rights->societe->client->voir && !$socid) //restriction
{
	$sql .= " AND (sc.fk_user = " .$user->id." OR p.fk_soc IS NULL)";
}
if (! empty($userid))    // propre au commercial
{
    $sql .= " AND p.fk_user_creat=".$db->escape($userid);
}

// Filter to exclude not owned private contacts
if ($search_priv != '0' && $search_priv != '1')
{
	$sql .= " AND (p.priv='0' OR (p.priv='1' AND p.fk_user_creat=".$user->id."))";
}
else
{
	if ($search_priv == '0') $sql .= " AND p.priv='0'";
	if ($search_priv == '1') $sql .= " AND (p.priv='1' AND p.fk_user_creat=".$user->id.")";
}

if ($search_categ > 0)   $sql.= " AND cc.fk_categorie = ".$db->escape($search_categ);
if ($search_categ == -2) $sql.= " AND cc.fk_categorie IS NULL";
if ($search_categ_thirdparty > 0)   $sql.= " AND cs.fk_categorie = ".$db->escape($search_categ_thirdparty);
if ($search_categ_thirdparty == -2) $sql.= " AND cs.fk_categorie IS NULL";
if ($search_categ_supplier > 0)   $sql.= " AND cs2.fk_categorie = ".$db->escape($search_categ_supplier);
if ($search_categ_supplier == -2) $sql.= " AND cs2.fk_categorie IS NULL";

if ($search_firstlast_only) {
    $sql .= natural_search(array('p.lastname','p.firstname'), $search_firstlast_only);
}
if ($search_lastname) {      // filter on lastname
    $sql .= natural_search('p.lastname', $search_lastname);
}
if ($search_firstname) {   // filter on firstname
    $sql .= natural_search('p.firstname', $search_firstname);
}
if ($search_societe) {  // filtre sur la societe
    $sql .= natural_search('s.nom', $search_societe);
}
if (strlen($search_poste)) {  // filtre sur la societe
    $sql .= natural_search('p.poste', $search_poste);
}
if (strlen($search_phone))
{
    $sql .= " AND (p.phone LIKE '%".$db->escape($search_phone)."%' OR p.phone_perso LIKE '%".$db->escape($search_phone)."%' OR p.phone_mobile LIKE '%".$db->escape($search_phone)."%')";
}
if (strlen($search_phone_perso))
{
    $sql .= " AND p.phone_perso LIKE '%".$db->escape($search_phone_perso)."%'";
}
if (strlen($search_phone_pro))
{
    $sql .= " AND p.phone LIKE '%".$db->escape($search_phone_pro)."%'";
}
if (strlen($search_phone_mobile))
{
    $sql .= " AND p.phone_mobile LIKE '%".$db->escape($search_phone_mobile)."%'";
}
if (strlen($search_fax))
{
    $sql .= " AND p.fax LIKE '%".$db->escape($search_fax)."%'";
}
if (strlen($search_email))      // filtre sur l'email
{
    $sql .= " AND p.email LIKE '%".$db->escape($search_email)."%'";
}
if (strlen($search_skype))      // filtre sur skype
{
    $sql .= " AND p.skype LIKE '%".$db->escape($search_skype)."%'";
}
if ($search_status != '' && $search_status >= 0) $sql .= " AND p.statut = ".$db->escape($search_status);
if ($type == "o")        // filtre sur type
{
    $sql .= " AND p.fk_soc IS NULL";
}
else if ($type == "f")        // filtre sur type
{
    $sql .= " AND s.fournisseur = 1";
}
else if ($type == "c")        // filtre sur type
{
    $sql .= " AND s.client IN (1, 3)";
}
else if ($type == "p")        // filtre sur type
{
    $sql .= " AND s.client IN (2, 3)";
}
if ($sall)
{
    $sql .= natural_search(array_keys($fieldstosearchall), $sall);
}
if (! empty($socid))
{
    $sql .= " AND s.rowid = ".$socid;
}
// Add where from extra fields
foreach ($search_array_options as $key => $val)
<<<<<<< HEAD
{
    $crit=$val;
    $tmpkey=preg_replace('/search_options_/','',$key);
    $typ=$extrafields->attribute_type[$tmpkey];
    $mode=0;
    if (in_array($typ, array('int','double'))) $mode=1;    // Search on a numeric
    if ($val && ( ($crit != '' && ! in_array($typ, array('select'))) || ! empty($crit))) 
    {
        $sql .= natural_search('ef.'.$tmpkey, $crit, $mode);
    }
}
// Add where from hooks
$parameters=array();
$reshook=$hookmanager->executeHooks('printFieldListWhere',$parameters);    // Note that $action and $object may have been modified by hook
$sql.=$hookmanager->resPrint;

// Count total nb of records
$nbtotalofrecords = 0;
if (empty($conf->global->MAIN_DISABLE_FULL_SCANLIST))
=======
>>>>>>> 3f5d67d4
{
    $crit=$val;
    $tmpkey=preg_replace('/search_options_/','',$key);
    $typ=$extrafields->attribute_type[$tmpkey];
    $mode=0;
    if (in_array($typ, array('int','double'))) $mode=1;    // Search on a numeric
    if ($val && ( ($crit != '' && ! in_array($typ, array('select'))) || ! empty($crit))) 
    {
        $sql .= natural_search('ef.'.$tmpkey, $crit, $mode);
    }
}
<<<<<<< HEAD

// Add order and limit
if($view == "recent")
{
    $sql.= $db->order("p.datec","DESC");
    $sql.= $db->plimit($conf->liste_limit+1, $offset);
=======
// Add where from hooks
$parameters=array();
$reshook=$hookmanager->executeHooks('printFieldListWhere',$parameters);    // Note that $action and $object may have been modified by hook
$sql.=$hookmanager->resPrint;

// Add order
if ($view == "recent")
{
    $sql.= $db->order("p.datec","DESC");
>>>>>>> 3f5d67d4
}
else
{
    $sql.= $db->order($sortfield,$sortorder);
<<<<<<< HEAD
    $sql.= $db->plimit($conf->liste_limit+1, $offset);
=======
>>>>>>> 3f5d67d4
}

// Count total nb of records
$nbtotalofrecords = 0;
if (empty($conf->global->MAIN_DISABLE_FULL_SCANLIST))
{
    $result = $db->query($sql);
    $nbtotalofrecords = $db->num_rows($result);
}

$sql.= $db->plimit($limit+1, $offset);

//print $sql;
dol_syslog("contact/list.php", LOG_DEBUG);
$result = $db->query($sql);
if ($result)
{
	$num = $db->num_rows($result);
    $i = 0;

<<<<<<< HEAD
	$param ='&begin='.urlencode($begin).'&view='.urlencode($view).'&userid='.urlencode($userid).'&contactname='.urlencode($sall);
    $param.='&type='.urlencode($type).'&view='.urlencode($view).'&search_lastname='.urlencode($search_lastname).'&search_firstname='.urlencode($search_firstname).'&search_societe='.urlencode($search_societe).'&search_email='.urlencode($search_email);
    if (!empty($search_categ)) $param.='&search_categ='.urlencode($search_categ);
    if ($sall != '') $param.='&amp;sall='.urlencode($sall);
    if ($search_lastname != '') $param.='&amp;search_lastname='.urlencode($search_lastname);
    if ($search_firstname != '') $param.='&amp;search_firstname='.urlencode($search_firstname);
=======
    $param='';
    if (! empty($contextpage) && $contextpage != $_SERVER["PHP_SELF"]) $param.='&contextpage='.$contextpage;
    if ($limit > 0 && $limit != $conf->liste_limit) $param.='&limit='.$limit;
    $param.='&begin='.urlencode($begin).'&view='.urlencode($view).'&userid='.urlencode($userid).'&contactname='.urlencode($sall);
    $param.='&type='.urlencode($type).'&view='.urlencode($view);
    if (!empty($search_categ)) $param.='&search_categ='.urlencode($search_categ);
    if (!empty($search_categ_thirdparty)) $param.='&search_categ_thirdparty='.urlencode($search_categ_thirdparty);
    if (!empty($search_categ_supplier)) $param.='&search_categ_supplier='.urlencode($search_categ_supplier);
    if ($sall != '') $param.='&amp;sall='.urlencode($sall);
    if ($search_lastname != '') $param.='&amp;search_lastname='.urlencode($search_lastname);
    if ($search_firstname != '') $param.='&amp;search_firstname='.urlencode($search_firstname);
    if ($search_societe != '') $param.='&amp;search_societe='.urlencode($search_societe);
>>>>>>> 3f5d67d4
    if ($search_zip != '') $param.='&amp;search_zip='.urlencode($search_zip);
    if ($search_town != '') $param.='&amp;search_town='.urlencode($search_town);
    if ($search_job != '') $param.='&amp;search_job='.urlencode($search_job);
    if ($search_phone_pro != '') $param.='&amp;search_phone_pro='.urlencode($search_phone_pro);
    if ($search_phone_perso != '') $param.='&amp;search_phone_perso='.urlencode($search_phone_perso);
    if ($search_phone_mobile != '') $param.='&amp;search_phone_mobile='.urlencode($search_phone_mobile);
    if ($search_fax != '') $param.='&amp;search_fax='.urlencode($search_fax);
    if ($search_email != '') $param.='&amp;search_email='.urlencode($search_email);
    if ($search_status != '') $param.='&amp;search_status='.urlencode($search_status);
    if ($search_priv == '0' || $search_priv == '1') $param.="&search_priv=".urlencode($search_priv);
    if ($optioncss != '') $param.='&optioncss='.$optioncss;
    // Add $param from extra fields
    foreach ($search_array_options as $key => $val)
    {
        $crit=$val;
        $tmpkey=preg_replace('/search_options_/','',$key);
        if ($val != '') $param.='&search_options_'.$tmpkey.'='.urlencode($val);
    } 	
    
<<<<<<< HEAD
    print_barre_liste($titre, $page, $_SERVER["PHP_SELF"], $param, $sortfield, $sortorder, '', $num, $nbtotalofrecords,'title_companies.png');

=======
>>>>>>> 3f5d67d4
    print '<form method="post" action="'.$_SERVER["PHP_SELF"].'">';
    if ($optioncss != '') print '<input type="hidden" name="optioncss" value="'.$optioncss.'">';
    print '<input type="hidden" name="token" value="'.$_SESSION['newtoken'].'">';
	print '<input type="hidden" name="formfilteraction" id="formfilteraction" value="list">';
    print '<input type="hidden" name="view" value="'.dol_escape_htmltag($view).'">';
    print '<input type="hidden" name="sortfield" value="'.$sortfield.'">';
    print '<input type="hidden" name="sortorder" value="'.$sortorder.'">';

<<<<<<< HEAD
=======
    print_barre_liste($titre, $page, $_SERVER["PHP_SELF"], $param, $sortfield, $sortorder, '', $num, $nbtotalofrecords, 'title_companies.png', 0, '', '', $limit);

>>>>>>> 3f5d67d4
    if ($sall)
    {
        foreach($fieldstosearchall as $key => $val) $fieldstosearchall[$key]=$langs->trans($val);
        print $langs->trans("FilterOnInto", $sall) . join(', ',$fieldstosearchall);
    }
	if ($search_firstlast_only)
	{
        print $langs->trans("FilterOnInto", $search_firstlast_only) . $langs->trans("Lastname").", ".$langs->trans("Firstname");
	}
    
    if (! empty($conf->categorie->enabled))
    {
		require_once DOL_DOCUMENT_ROOT . '/categories/class/categorie.class.php';
        $moreforfilter.='<div class="divsearchfield">';
		$moreforfilter.=$langs->trans('Categories'). ': ';
    	$moreforfilter.=$formother->select_categories(Categorie::TYPE_CONTACT,$search_categ,'search_categ',1);
    	$moreforfilter.='</div>';
<<<<<<< HEAD
=======
    	if (empty($type) || $type == 'c' || $type == 'p')
    	{
	        $moreforfilter.='<div class="divsearchfield">';
	        if ($type == 'c') $moreforfilter.=$langs->trans('CustomersCategoriesShort'). ': ';
	    	else if ($type == 'p') $moreforfilter.=$langs->trans('ProspectsCategoriesShort'). ': ';
	    	else $moreforfilter.=$langs->trans('CustomersProspectsCategoriesShort'). ': ';
	    	$moreforfilter.=$formother->select_categories(Categorie::TYPE_CUSTOMER,$search_categ_thirdparty,'search_categ_thirdparty',1);
	    	$moreforfilter.='</div>';
    	}
    	if (empty($type) || $type == 'f')
    	{
	    	$moreforfilter.='<div class="divsearchfield">';
			$moreforfilter.=$langs->trans('SuppliersCategoriesShort'). ': ';
	    	$moreforfilter.=$formother->select_categories(Categorie::TYPE_SUPPLIER,$search_categ_supplier,'search_categ_supplier',1);
	    	$moreforfilter.='</div>';
    	}
>>>>>>> 3f5d67d4
    }
    if ($moreforfilter)
    {
    	print '<div class="liste_titre liste_titre_bydiv centpercent">';
    	print $moreforfilter;
    	$parameters=array('type'=>$type);
    	$reshook=$hookmanager->executeHooks('printFieldPreListTitle',$parameters);    // Note that $action and $object may have been modified by hook
	    print $hookmanager->resPrint;
    	print '</div>';
    }

    $varpage=empty($contextpage)?$_SERVER["PHP_SELF"]:$contextpage;
    $selectedfields=$form->multiSelectArrayWithCheckbox('selectedfields', $arrayfields, $varpage);	// This also change content of $arrayfields
    
    print '<table class="liste '.($moreforfilter?"listwithfilterbefore":"").'">';

    // Ligne des titres
    print '<tr class="liste_titre">';
    if (! empty($arrayfields['p.lastname']['checked']))            print_liste_field_titre($langs->trans("Lastname"),$_SERVER["PHP_SELF"],"p.lastname", $begin, $param, '', $sortfield,$sortorder);
    if (! empty($arrayfields['p.firstname']['checked']))            print_liste_field_titre($langs->trans("Firstname"),$_SERVER["PHP_SELF"],"p.firstname", $begin, $param, '', $sortfield,$sortorder);
    if (! empty($arrayfields['p.zip']['checked']))            print_liste_field_titre($langs->trans("Zip"),$_SERVER["PHP_SELF"],"p.zip", $begin, $param, '', $sortfield,$sortorder);
    if (! empty($arrayfields['p.town']['checked']))            print_liste_field_titre($langs->trans("Town"),$_SERVER["PHP_SELF"],"p.town", $begin, $param, '', $sortfield,$sortorder);
    if (! empty($arrayfields['p.poste']['checked']))            print_liste_field_titre($langs->trans("PostOrFunction"),$_SERVER["PHP_SELF"],"p.poste", $begin, $param, '', $sortfield,$sortorder);
    if (! empty($arrayfields['p.phone']['checked']))            print_liste_field_titre($langs->trans("Phone"),$_SERVER["PHP_SELF"],"p.phone", $begin, $param, '', $sortfield,$sortorder);
    if (! empty($arrayfields['p.phone_perso']['checked']))            print_liste_field_titre($langs->trans("PhonePerso"),$_SERVER["PHP_SELF"],"p.phone_perso", $begin, $param, '', $sortfield,$sortorder);
    if (! empty($arrayfields['p.phone_mobile']['checked']))            print_liste_field_titre($langs->trans("PhoneMobile"),$_SERVER["PHP_SELF"],"p.phone_mobile", $begin, $param, '', $sortfield,$sortorder);
    if (! empty($arrayfields['p.fax']['checked']))            print_liste_field_titre($langs->trans("Fax"),$_SERVER["PHP_SELF"],"p.fax", $begin, $param, '', $sortfield,$sortorder);
    if (! empty($arrayfields['p.email']['checked']))            print_liste_field_titre($langs->trans("EMail"),$_SERVER["PHP_SELF"],"p.email", $begin, $param, '', $sortfield,$sortorder);
    if (! empty($arrayfields['p.skype']['checked']))            print_liste_field_titre($langs->trans("Skype"),$_SERVER["PHP_SELF"],"p.skype", $begin, $param, '', $sortfield,$sortorder);
    if (! empty($arrayfields['p.thirdparty']['checked']))            print_liste_field_titre($langs->trans("ThirdParty"),$_SERVER["PHP_SELF"],"s.nom", $begin, $param, '', $sortfield,$sortorder);
    if (! empty($arrayfields['p.priv']['checked']))            print_liste_field_titre($langs->trans("ContactVisibility"),$_SERVER["PHP_SELF"],"p.priv", $begin, $param, 'align="center"', $sortfield,$sortorder);
	// Extra fields
	if (is_array($extrafields->attribute_label) && count($extrafields->attribute_label))
	{
	   foreach($extrafields->attribute_label as $key => $val) 
	   {
           if (! empty($arrayfields["ef.".$key]['checked'])) 
           {
				$align=$extrafields->getAlignFlag($key);
				print_liste_field_titre($extralabels[$key],$_SERVER["PHP_SELF"],"ef.".$key,"",$param,($align?'align="'.$align.'"':''),$sortfield,$sortorder);
           }
	   }
	}
	// Hook fields
	$parameters=array('arrayfields'=>$arrayfields);
    $reshook=$hookmanager->executeHooks('printFieldListTitle',$parameters);    // Note that $action and $object may have been modified by hook
    print $hookmanager->resPrint;
	if (! empty($arrayfields['p.datec']['checked']))  print_liste_field_titre($langs->trans("DateCreationShort"),$_SERVER["PHP_SELF"],"p.datec","",$param,'align="center" class="nowrap"',$sortfield,$sortorder);
	if (! empty($arrayfields['p.tms']['checked']))    print_liste_field_titre($langs->trans("DateModificationShort"),$_SERVER["PHP_SELF"],"p.tms","",$param,'align="center" class="nowrap"',$sortfield,$sortorder);
	if (! empty($arrayfields['p.statut']['checked'])) print_liste_field_titre($langs->trans("Status"),$_SERVER["PHP_SELF"],"p.statut","",$param,'align="center"',$sortfield,$sortorder);
	print_liste_field_titre($selectedfields, $_SERVER["PHP_SELF"],"",'','','align="right"',$sortfield,$sortorder,'maxwidthsearch ');
    print "</tr>\n";

    // Lines for filter fields
    print '<tr class="liste_titre">';
    if (! empty($arrayfields['p.lastname']['checked']))
    {
        print '<td class="liste_titre">';
        print '<input class="flat" type="text" name="search_lastname" size="6" value="'.dol_escape_htmltag($search_lastname).'">';
        print '</td>';
    }
<<<<<<< HEAD
    if (! empty($arrayfields['p.lastname']['checked']))
=======
    if (! empty($arrayfields['p.firstname']['checked']))
>>>>>>> 3f5d67d4
    {
        print '<td class="liste_titre">';
        print '<input class="flat" type="text" name="search_firstname" size="6" value="'.dol_escape_htmltag($search_firstname).'">';
        print '</td>';
    }
    if (! empty($arrayfields['p.poste']['checked']))
    {
        print '<td class="liste_titre">';
        print '<input class="flat" type="text" name="search_poste" size="5" value="'.dol_escape_htmltag($search_poste).'">';
        print '</td>';
    }
    if (! empty($arrayfields['p.zip']['checked']))
    {
        print '<td class="liste_titre">';
        print '<input class="flat" type="text" name="search_zip" size="3" value="'.dol_escape_htmltag($search_zip).'">';
        print '</td>';
    }
    if (! empty($arrayfields['p.town']['checked']))
    {
        print '<td class="liste_titre">';
        print '<input class="flat" type="text" name="search_town" size="5" value="'.dol_escape_htmltag($search_town).'">';
        print '</td>';
    }
    if (! empty($arrayfields['p.phone']['checked'])) 
    {
        print '<td class="liste_titre">';
        print '<input class="flat" type="text" name="search_phone_pro" size="6" value="'.dol_escape_htmltag($search_phone_pro).'">';
        print '</td>';
    }
    if (! empty($arrayfields['p.phone_perso']['checked'])) 
    {
        print '<td class="liste_titre">';
        print '<input class="flat" type="text" name="search_phone_perso" size="6" value="'.dol_escape_htmltag($search_phone_perso).'">';
        print '</td>';
    }
    if (! empty($arrayfields['p.phone_mobile']['checked']))
    {
        print '<td class="liste_titre">';
        print '<input class="flat" type="text" name="search_phone_mobile" size="6" value="'.dol_escape_htmltag($search_phone_mobile).'">';
        print '</td>';
    }
    if (! empty($arrayfields['p.fax']['checked']))
    {
        print '<td class="liste_titre">';
        print '<input class="flat" type="text" name="search_fax" size="6" value="'.dol_escape_htmltag($search_fax).'">';
        print '</td>';
    }
    if (! empty($arrayfields['p.email']['checked']))
    {
        print '<td class="liste_titre">';
        print '<input class="flat" type="text" name="search_email" size="6" value="'.dol_escape_htmltag($search_email).'">';
        print '</td>';
    }
    if (! empty($arrayfields['p.skype']['checked']))
    {
        print '<td class="liste_titre">';
        print '<input class="flat" type="text" name="search_skype" size="6" value="'.dol_escape_htmltag($search_skype).'">';
        print '</td>';
    }
    if (! empty($arrayfields['p.thirdparty']['checked']))
    {
        print '<td class="liste_titre">';
        print '<input class="flat" type="text" name="search_societe" size="8" value="'.dol_escape_htmltag($search_societe).'">';
        print '</td>';
    }
    if (! empty($arrayfields['p.priv']['checked']))
    {
        print '<td class="liste_titre" align="center">';
	   $selectarray=array('0'=>$langs->trans("ContactPublic"),'1'=>$langs->trans("ContactPrivate"));
	   print $form->selectarray('search_priv',$selectarray,$search_priv,1);
	   print '</td>';
    }
	// Extra fields
	if (is_array($extrafields->attribute_label) && count($extrafields->attribute_label))
	{
	   foreach($extrafields->attribute_label as $key => $val) 
	   {
			if (! empty($arrayfields["ef.".$key]['checked'])) 
			{
				print '<td class="liste_titre">';
				print '</td>';
			}
	   }
	}
    // Fields from hook
	$parameters=array('arrayfields'=>$arrayfields);
    $reshook=$hookmanager->executeHooks('printFieldListOption',$parameters);    // Note that $action and $object may have been modified by hook
    print $hookmanager->resPrint;
    // Date creation
    if (! empty($arrayfields['p.datec']['checked']))
    {
        print '<td class="liste_titre">';
        print '</td>';
    }
    // Date modification
    if (! empty($arrayfields['p.tms']['checked']))
    {
        print '<td class="liste_titre">';
        print '</td>';
    }
    if (! empty($arrayfields['p.statut']['checked']))
    {
        print '<td class="liste_titre" align="center">';
        print $form->selectarray('search_status', array('-1'=>'', '0'=>$langs->trans('ActivityCeased'),'1'=>$langs->trans('InActivity')),$search_status);
        print '</td>';
    }
    print '<td class="liste_titre" align="right">';
    print '<input type="image" name="button_search" class="liste_titre" src="'.img_picto($langs->trans("Search"),'search.png','','',1).'" value="'.dol_escape_htmltag($langs->trans("Search")).'" title="'.dol_escape_htmltag($langs->trans("Search")).'">';
    print '<input type="image" name="button_removefilter" class="liste_titre" src="'.img_picto($langs->trans("RemoveFilter"),'searchclear.png','','',1).'" value="'.dol_escape_htmltag($langs->trans("RemoveFilter")).'" title="'.dol_escape_htmltag($langs->trans("RemoveFilter")).'">';
    print '</td>';
    
    print '</tr>';

    $var=True;
    while ($i < min($num,$limit))
    {
        $obj = $db->fetch_object($result);

		$var=!$var;
        print "<tr ".$bc[$var].">";

		$contactstatic->lastname=$obj->lastname;
		$contactstatic->firstname='';
		$contactstatic->id=$obj->cidp;
		$contactstatic->statut=$obj->statut;
		$contactstatic->poste=$obj->poste;
		$contactstatic->phone_pro=$obj->phone_pro;
		$contactstatic->phone_perso=$obj->phone_perso;
		$contactstatic->phone_mobile=$obj->phone_mobile;
		$contactstatic->zip=$obj->zip;
		$contactstatic->town=$obj->town;
        
        // Name
        if (! empty($arrayfields['p.lastname']['checked']))
        {
            print '<td valign="middle">';
		  print $contactstatic->getNomUrl(1,'',0);
		  print '</td>';
        }
		// Firstname
        if (! empty($arrayfields['p.firstname']['checked']))
        {
            print '<td>'.$obj->firstname.'</td>';
        }
    	// Zip
        if (! empty($arrayfields['p.zip']['checked']))
        {
            print '<td>'.$obj->zip.'</td>';
        }
    	// Town
        if (! empty($arrayfields['p.town']['checked']))
        {
            print '<td>'.$obj->town.'</td>';
        }
        // Function
        if (! empty($arrayfields['p.poste']['checked']))
        {
            print '<td>'.dol_trunc($obj->poste,20).'</td>';
        }
        // Phone
        if (! empty($arrayfields['p.phone']['checked']))
        {
            print '<td>'.dol_print_phone($obj->phone_pro,$obj->country_code,$obj->cidp,$obj->socid,'AC_TEL').'</td>';
        }
        // Phone perso
        if (! empty($arrayfields['p.phone_perso']['checked']))
        {
            print '<td>'.dol_print_phone($obj->phone_perso,$obj->country_code,$obj->cidp,$obj->socid,'AC_TEL').'</td>';
        }
        // Phone mobile
        if (! empty($arrayfields['p.phone_mobile']['checked']))
        {
            print '<td>'.dol_print_phone($obj->phone_mobile,$obj->country_code,$obj->cidp,$obj->socid,'AC_TEL').'</td>';
        }
        // Fax
        if (! empty($arrayfields['p.fax']['checked']))
        {
            print '<td>'.dol_print_phone($obj->fax,$obj->country_code,$obj->cidp,$obj->socid,'AC_TEL').'</td>';
        }
        // EMail
        if (! empty($arrayfields['p.email']['checked']))
        {
            print '<td>'.dol_print_email($obj->email,$obj->cidp,$obj->socid,'AC_EMAIL',18).'</td>';
        }
        // Skype
        if (! empty($arrayfields['p.skype']['checked']))
        {
            if (! empty($conf->skype->enabled)) { print '<td>'.dol_print_skype($obj->skype,$obj->cidp,$obj->socid,'AC_SKYPE',18).'</td>'; }
        }
        // Company
        if (! empty($arrayfields['p.thirdparty']['checked']))
        {
    		print '<td>';
            if ($obj->socid)
            {
                print '<a href="'.DOL_URL_ROOT.'/comm/card.php?socid='.$obj->socid.'">';
                print img_object($langs->trans("ShowCompany"),"company").' '.dol_trunc($obj->name,20).'</a>';
            }
            else
            {
                print '&nbsp;';
            }
            print '</td>';
        }

        // Private/Public
        if (! empty($arrayfields['p.priv']['checked']))
        {
		    print '<td align="center">'.$contactstatic->LibPubPriv($obj->priv).'</td>';
        }

		// Extra fields
		if (is_array($extrafields->attribute_label) && count($extrafields->attribute_label))
		{
		   foreach($extrafields->attribute_label as $key => $val) 
		   {
				if (! empty($arrayfields["ef.".$key]['checked'])) 
				{
					print '<td';
					$align=$extrafields->getAlignFlag($key);
					if ($align) print ' align="'.$align.'"';
					print '>';
					$tmpkey='options_'.$key;
					print $extrafields->showOutputField($key, $obj->$tmpkey, '', 1);
					print '</td>';
				}
		   }
		}
        // Fields from hook
	    $parameters=array('arrayfields'=>$arrayfields, 'obj'=>$obj);
		$reshook=$hookmanager->executeHooks('printFieldListValue',$parameters);    // Note that $action and $object may have been modified by hook
        print $hookmanager->resPrint;
        // Date creation
        if (! empty($arrayfields['p.datec']['checked']))
        {
            print '<td align="center">';
            print dol_print_date($db->jdate($obj->date_creation), 'dayhour');
            print '</td>';
        }
        // Date modification
        if (! empty($arrayfields['p.tms']['checked']))
        {
            print '<td align="center">';
            print dol_print_date($db->jdate($obj->date_update), 'dayhour');
            print '</td>';
        }
	    // Status
        if (! empty($arrayfields['p.statut']['checked']))
        {
            print '<td align="center">'.$contactstatic->getLibStatut(3).'</td>';
        }
        // Action column - Links Add action and Export vcard
        print '<td align="right">';
        print '<a href="'.DOL_URL_ROOT.'/comm/action/card.php?action=create&amp;backtopage=1&amp;contactid='.$obj->cidp.'&amp;socid='.$obj->socid.'">'.img_object($langs->trans("AddAction"),"action").'</a>';
        print ' &nbsp; ';
        print '<a data-ajax="false" href="'.DOL_URL_ROOT.'/contact/vcard.php?id='.$obj->cidp.'">';
        print img_picto($langs->trans("VCard"),'vcard.png').' ';
        print '</a></td>';

        print "</tr>\n";
        $i++;
    }

    print "</table>";

    if ($num > $limit || $page) print_barre_liste('', $page, $_SERVER["PHP_SELF"], $param, $sortfield, $sortorder, '', $num, $nbtotalofrecords, 'title_companies.png', 0, '', '', $limit, 1);
    
    print '</form>';
    
    $db->free($result);
}
else
{
    dol_print_error($db);
}

print '<br>';


llxFooter();
$db->close();<|MERGE_RESOLUTION|>--- conflicted
+++ resolved
@@ -69,10 +69,7 @@
 $type=GETPOST("type");
 $view=GETPOST("view");
 
-<<<<<<< HEAD
-=======
 $limit = GETPOST("limit")?GETPOST("limit","int"):$conf->liste_limit;
->>>>>>> 3f5d67d4
 $sortfield = GETPOST('sortfield', 'alpha');
 $sortorder = GETPOST('sortorder', 'alpha');
 $page = GETPOST('page', 'int');
@@ -81,10 +78,6 @@
 if (! $sortorder) $sortorder="ASC";
 if (! $sortfield) $sortfield="p.lastname";
 if ($page < 0) { $page = 0; }
-<<<<<<< HEAD
-$limit = GETPOST('limit')?GETPOST('limit','int'):$conf->liste_limit;
-=======
->>>>>>> 3f5d67d4
 $offset = $limit * $page;
 
 $langs->load("companies");
@@ -200,13 +193,10 @@
     $search_skype="";
     $search_priv="";
     $search_status=-1;
-<<<<<<< HEAD
-=======
     $search_categ='';
     $search_categ_thirdparty='';
     $search_categ_supplier='';
     $search_array_options=array();
->>>>>>> 3f5d67d4
 }
 if ($search_priv < 0) $search_priv='';
 
@@ -338,7 +328,6 @@
 }
 // Add where from extra fields
 foreach ($search_array_options as $key => $val)
-<<<<<<< HEAD
 {
     $crit=$val;
     $tmpkey=preg_replace('/search_options_/','',$key);
@@ -355,48 +344,14 @@
 $reshook=$hookmanager->executeHooks('printFieldListWhere',$parameters);    // Note that $action and $object may have been modified by hook
 $sql.=$hookmanager->resPrint;
 
-// Count total nb of records
-$nbtotalofrecords = 0;
-if (empty($conf->global->MAIN_DISABLE_FULL_SCANLIST))
-=======
->>>>>>> 3f5d67d4
-{
-    $crit=$val;
-    $tmpkey=preg_replace('/search_options_/','',$key);
-    $typ=$extrafields->attribute_type[$tmpkey];
-    $mode=0;
-    if (in_array($typ, array('int','double'))) $mode=1;    // Search on a numeric
-    if ($val && ( ($crit != '' && ! in_array($typ, array('select'))) || ! empty($crit))) 
-    {
-        $sql .= natural_search('ef.'.$tmpkey, $crit, $mode);
-    }
-}
-<<<<<<< HEAD
-
-// Add order and limit
-if($view == "recent")
-{
-    $sql.= $db->order("p.datec","DESC");
-    $sql.= $db->plimit($conf->liste_limit+1, $offset);
-=======
-// Add where from hooks
-$parameters=array();
-$reshook=$hookmanager->executeHooks('printFieldListWhere',$parameters);    // Note that $action and $object may have been modified by hook
-$sql.=$hookmanager->resPrint;
-
 // Add order
 if ($view == "recent")
 {
     $sql.= $db->order("p.datec","DESC");
->>>>>>> 3f5d67d4
 }
 else
 {
     $sql.= $db->order($sortfield,$sortorder);
-<<<<<<< HEAD
-    $sql.= $db->plimit($conf->liste_limit+1, $offset);
-=======
->>>>>>> 3f5d67d4
 }
 
 // Count total nb of records
@@ -417,14 +372,6 @@
 	$num = $db->num_rows($result);
     $i = 0;
 
-<<<<<<< HEAD
-	$param ='&begin='.urlencode($begin).'&view='.urlencode($view).'&userid='.urlencode($userid).'&contactname='.urlencode($sall);
-    $param.='&type='.urlencode($type).'&view='.urlencode($view).'&search_lastname='.urlencode($search_lastname).'&search_firstname='.urlencode($search_firstname).'&search_societe='.urlencode($search_societe).'&search_email='.urlencode($search_email);
-    if (!empty($search_categ)) $param.='&search_categ='.urlencode($search_categ);
-    if ($sall != '') $param.='&amp;sall='.urlencode($sall);
-    if ($search_lastname != '') $param.='&amp;search_lastname='.urlencode($search_lastname);
-    if ($search_firstname != '') $param.='&amp;search_firstname='.urlencode($search_firstname);
-=======
     $param='';
     if (! empty($contextpage) && $contextpage != $_SERVER["PHP_SELF"]) $param.='&contextpage='.$contextpage;
     if ($limit > 0 && $limit != $conf->liste_limit) $param.='&limit='.$limit;
@@ -437,7 +384,6 @@
     if ($search_lastname != '') $param.='&amp;search_lastname='.urlencode($search_lastname);
     if ($search_firstname != '') $param.='&amp;search_firstname='.urlencode($search_firstname);
     if ($search_societe != '') $param.='&amp;search_societe='.urlencode($search_societe);
->>>>>>> 3f5d67d4
     if ($search_zip != '') $param.='&amp;search_zip='.urlencode($search_zip);
     if ($search_town != '') $param.='&amp;search_town='.urlencode($search_town);
     if ($search_job != '') $param.='&amp;search_job='.urlencode($search_job);
@@ -457,11 +403,6 @@
         if ($val != '') $param.='&search_options_'.$tmpkey.'='.urlencode($val);
     } 	
     
-<<<<<<< HEAD
-    print_barre_liste($titre, $page, $_SERVER["PHP_SELF"], $param, $sortfield, $sortorder, '', $num, $nbtotalofrecords,'title_companies.png');
-
-=======
->>>>>>> 3f5d67d4
     print '<form method="post" action="'.$_SERVER["PHP_SELF"].'">';
     if ($optioncss != '') print '<input type="hidden" name="optioncss" value="'.$optioncss.'">';
     print '<input type="hidden" name="token" value="'.$_SESSION['newtoken'].'">';
@@ -470,11 +411,8 @@
     print '<input type="hidden" name="sortfield" value="'.$sortfield.'">';
     print '<input type="hidden" name="sortorder" value="'.$sortorder.'">';
 
-<<<<<<< HEAD
-=======
     print_barre_liste($titre, $page, $_SERVER["PHP_SELF"], $param, $sortfield, $sortorder, '', $num, $nbtotalofrecords, 'title_companies.png', 0, '', '', $limit);
 
->>>>>>> 3f5d67d4
     if ($sall)
     {
         foreach($fieldstosearchall as $key => $val) $fieldstosearchall[$key]=$langs->trans($val);
@@ -492,8 +430,6 @@
 		$moreforfilter.=$langs->trans('Categories'). ': ';
     	$moreforfilter.=$formother->select_categories(Categorie::TYPE_CONTACT,$search_categ,'search_categ',1);
     	$moreforfilter.='</div>';
-<<<<<<< HEAD
-=======
     	if (empty($type) || $type == 'c' || $type == 'p')
     	{
 	        $moreforfilter.='<div class="divsearchfield">';
@@ -510,7 +446,6 @@
 	    	$moreforfilter.=$formother->select_categories(Categorie::TYPE_SUPPLIER,$search_categ_supplier,'search_categ_supplier',1);
 	    	$moreforfilter.='</div>';
     	}
->>>>>>> 3f5d67d4
     }
     if ($moreforfilter)
     {
@@ -572,11 +507,7 @@
         print '<input class="flat" type="text" name="search_lastname" size="6" value="'.dol_escape_htmltag($search_lastname).'">';
         print '</td>';
     }
-<<<<<<< HEAD
-    if (! empty($arrayfields['p.lastname']['checked']))
-=======
     if (! empty($arrayfields['p.firstname']['checked']))
->>>>>>> 3f5d67d4
     {
         print '<td class="liste_titre">';
         print '<input class="flat" type="text" name="search_firstname" size="6" value="'.dol_escape_htmltag($search_firstname).'">';
