<?php
/* Copyright (C) 2001-2004  Rodolphe Quiedeville    <rodolphe@quiedeville.org>
 * Copyright (C) 2003       Eric Seigne             <erics@rycks.com>
 * Copyright (C) 2004-2012  Laurent Destailleur     <eldy@users.sourceforge.net>
 * Copyright (C) 2005-2012  Regis Houssin           <regis.houssin@inodbox.com>
 * Copyright (C) 2013-2015  Raphaël Doursenaud      <rdoursenaud@gpcsolutions.fr>
 * Copyright (C) 2013       Cédric Salvador         <csalvador@gpcsolutions.fr>
 * Copyright (C) 2013       Alexandre Spangaro      <aspangaro@open-dsi.fr>
 * Copyright (C) 2015       Jean-François Ferry     <jfefe@aternatik.fr>
 * Copyright (C) 2018       Nicolas ZABOURI         <info@inovea-conseil.com>
 * Copyright (C) 2018       Juanjo Menent			<jmenent@2byte.es>
 * Copyright (C) 2019       Frédéric France         <frederic.france@netlogic.fr>
 * Copyright (C) 2019       Josep Lluís Amador      <joseplluis@lliuretic.cat>
 * Copyright (C) 2020       Open-Dsi      			<support@open-dsi.fr>
 *
 * This program is free software; you can redistribute it and/or modify
 * it under the terms of the GNU General Public License as published by
 * the Free Software Foundation; either version 3 of the License, or
 * (at your option) any later version.
 *
 * This program is distributed in the hope that it will be useful,
 * but WITHOUT ANY WARRANTY; without even the implied warranty of
 * MERCHANTABILITY or FITNESS FOR A PARTICULAR PURPOSE.  See the
 * GNU General Public License for more details.
 *
 * You should have received a copy of the GNU General Public License
 * along with this program. If not, see <https://www.gnu.org/licenses/>.
 */

/**
 *	    \file       htdocs/contact/list.php
 *      \ingroup    societe
 *		\brief      Page to list all contacts
 */

require '../main.inc.php';
require_once DOL_DOCUMENT_ROOT.'/contact/class/contact.class.php';
require_once DOL_DOCUMENT_ROOT.'/core/lib/company.lib.php';
require_once DOL_DOCUMENT_ROOT.'/core/class/html.formother.class.php';
require_once DOL_DOCUMENT_ROOT.'/core/class/html.formcompany.class.php';

// Load translation files required by the page
$langs->loadLangs(array("companies", "suppliers", "categories"));

$socialnetworks = getArrayOfSocialNetworks();

$action = GETPOST('action', 'aZ09');
$massaction = GETPOST('massaction', 'alpha');
$show_files = GETPOST('show_files', 'int');
$confirm = GETPOST('confirm', 'alpha');
$toselect = GETPOST('toselect', 'array');
$contextpage = GETPOST('contextpage', 'aZ') ?GETPOST('contextpage', 'aZ') : 'contactlist';

// Security check
$id = GETPOST('id', 'int');
$contactid = GETPOST('id', 'int');
$ref = ''; // There is no ref for contacts
if ($user->socid) {
	$socid = $user->socid;
}
$result = restrictedArea($user, 'contact', $contactid, '');

$sall = trim((GETPOST('search_all', 'alphanohtml') != '') ?GETPOST('search_all', 'alphanohtml') : GETPOST('sall', 'alphanohtml'));
$search_cti = preg_replace('/^0+/', '', preg_replace('/[^0-9]/', '', GETPOST('search_cti', 'alphanohtml'))); // Phone number without any special chars
$search_phone = GETPOST("search_phone", 'alpha');

$search_id = GETPOST("search_id", "int");
$search_firstlast_only = GETPOST("search_firstlast_only", 'alpha');
$search_lastname = GETPOST("search_lastname", 'alpha');
$search_firstname = GETPOST("search_firstname", 'alpha');
$search_societe = GETPOST("search_societe", 'alpha');
$search_poste = GETPOST("search_poste", 'alpha');
$search_phone_perso = GETPOST("search_phone_perso", 'alpha');
$search_phone_pro = GETPOST("search_phone_pro", 'alpha');
$search_phone_mobile = GETPOST("search_phone_mobile", 'alpha');
$search_fax = GETPOST("search_fax", 'alpha');
$search_email = GETPOST("search_email", 'alpha');
if (!empty($conf->mailing->enabled)) {
	$search_no_email = GETPOSTISSET("search_no_email") ? GETPOST("search_no_email", 'int') : -1;
} else {
	$search_no_email = -1;
}
if (!empty($conf->socialnetworks->enabled)) {
	foreach ($socialnetworks as $key => $value) {
		if ($value['active']) {
			$search_[$key] = GETPOST("search_".$key, 'alpha');
		}
	}
}
$search_priv = GETPOST("search_priv", 'alpha');
$search_categ = GETPOST("search_categ", 'int');
$search_categ_thirdparty = GETPOST("search_categ_thirdparty", 'int');
$search_categ_supplier = GETPOST("search_categ_supplier", 'int');
$search_status = GETPOST("search_status", 'int');
$search_type = GETPOST('search_type', 'alpha');
$search_address = GETPOST('search_address', 'alpha');
$search_zip = GETPOST('search_zip', 'alpha');
$search_town = GETPOST('search_town', 'alpha');
$search_import_key = GETPOST("search_import_key", "alpha");
$search_country = GETPOST("search_country", 'intcomma');
$search_roles = GETPOST("search_roles", 'array');
$search_level = GETPOST("search_level", "array");
$search_stcomm = GETPOST('search_stcomm', 'int');

if ($search_status === '') {
	$search_status = 1; // always display active customer first
}
if ($search_no_email === '') {
	$search_no_email = -1;
}

$optioncss = GETPOST('optioncss', 'alpha');


$type = GETPOST("type", 'aZ');
$view = GETPOST("view", 'alpha');

$limit = GETPOST('limit', 'int') ?GETPOST('limit', 'int') : $conf->liste_limit;
$sortfield = GETPOST('sortfield', 'aZ09comma');
$sortorder = GETPOST('sortorder', 'aZ09comma');
$page = GETPOSTISSET('pageplusone') ? (GETPOST('pageplusone') - 1) : GETPOST("page", 'int');
$userid = GETPOST('userid', 'int');
$begin = GETPOST('begin');
if (!$sortorder) {
	$sortorder = "ASC";
}
if (!$sortfield) {
	$sortfield = "p.lastname";
}
if (empty($page) || $page < 0 || GETPOST('button_search', 'alpha') || GETPOST('button_removefilter', 'alpha')) {
	$page = 0;
}
$offset = $limit * $page;

$title = (!empty($conf->global->SOCIETE_ADDRESSES_MANAGEMENT) ? $langs->trans("Contacts") : $langs->trans("ContactsAddresses"));
if ($type == "p") {
	if (empty($contextpage) || $contextpage == 'contactlist') {
		$contextpage = 'contactprospectlist';
	}
	$title .= '  ('.$langs->trans("ThirdPartyProspects").')';
	$urlfiche = "card.php";
}
if ($type == "c") {
	if (empty($contextpage) || $contextpage == 'contactlist') {
		$contextpage = 'contactcustomerlist';
	}
	$title .= '  ('.$langs->trans("ThirdPartyCustomers").')';
	$urlfiche = "card.php";
} elseif ($type == "f") {
	if (empty($contextpage) || $contextpage == 'contactlist') {
		$contextpage = 'contactsupplierlist';
	}
	$title .= ' ('.$langs->trans("ThirdPartySuppliers").')';
	$urlfiche = "card.php";
} elseif ($type == "o") {
	if (empty($contextpage) || $contextpage == 'contactlist') {
		$contextpage = 'contactotherlist';
	}
	$title .= ' ('.$langs->trans("OthersNotLinkedToThirdParty").')';
	$urlfiche = "";
}

// Initialize technical object to manage hooks of page. Note that conf->hooks_modules contains array of hook context
$object = new Contact($db);
$hookmanager->initHooks(array('contactlist'));
$extrafields = new ExtraFields($db);

// fetch optionals attributes and labels
$extrafields->fetch_name_optionals_label($object->table_element);

$search_array_options = $extrafields->getOptionalsFromPost($object->table_element, '', 'search_');

// List of fields to search into when doing a "search in all"
$fieldstosearchall = array();
foreach ($object->fields as $key => $val) {
	// don't allow search in private notes for external users when doing "search in all"
	if (!empty($user->socid) && $key == "note_private") {
		continue;
	}

	if (empty($val['searchall'])) {
		continue;
	}

	$fieldstosearchall['p.'.$key] = $val['label'];
}

// Add none object fields for "search in all"
if (empty($conf->global->SOCIETE_DISABLE_CONTACTS)) {
	$fieldstosearchall['s.nom'] = "ThirdParty";
}

// Definition of fields for list
$arrayfields = array();
foreach ($object->fields as $key => $val) {
	// If $val['visible']==0, then we never show the field
	if (empty($val['visible'])) {
		continue;
	}

	$arrayfields['p.'.$key] = array(
		'label'=>$val['label'],
		'checked'=>(($val['visible'] < 0) ? 0 : 1),
		'enabled'=>($val['enabled'] && ($val['visible'] != 3)),
		'position'=>$val['position']);
}

// Add none object fields to fields for list
$arrayfields['country.code_iso'] = array('label'=>"Country", 'position'=>22, 'checked'=>0);
if (empty($conf->global->SOCIETE_DISABLE_CONTACTS)) {
	$arrayfields['s.nom'] = array('label'=>"ThirdParty", 'position'=>25, 'checked'=>1);
}

$arrayfields['unsubscribed'] = array(
		'label'=>'No_Email',
		'checked'=>0,
		'enabled'=>(!empty($conf->mailing->enabled)),
		'position'=>41);

if (!empty($conf->socialnetworks->enabled)) {
	foreach ($socialnetworks as $key => $value) {
		if ($value['active']) {
			$arrayfields['p.'.$key] = array(
				'label' => $value['label'],
				'checked' => 0,
				'position' => 300
			);
		}
	}
}

// Extra fields
include DOL_DOCUMENT_ROOT.'/core/tpl/extrafields_list_array_fields.tpl.php';

$object->fields = dol_sort_array($object->fields, 'position');
$arrayfields = dol_sort_array($arrayfields, 'position');


if (($id > 0 || !empty($ref)) && $action != 'add') {
	$result = $object->fetch($id, $ref);
	if ($result < 0) {
		dol_print_error($db);
	}
}


/*
 * Actions
 */

if (GETPOST('cancel', 'alpha')) {
	$action = 'list'; $massaction = '';
}
if (!GETPOST('confirmmassaction', 'alpha') && $massaction != 'presend' && $massaction != 'confirm_presend') {
	$massaction = '';
}

$parameters = array();
$reshook = $hookmanager->executeHooks('doActions', $parameters, $object, $action); // Note that $action and $object may have been modified by some hooks
if ($reshook < 0) {
	setEventMessages($hookmanager->error, $hookmanager->errors, 'errors');
}

if (empty($reshook)) {
	// Selection of new fields
	include DOL_DOCUMENT_ROOT.'/core/actions_changeselectedfields.inc.php';

	// Did we click on purge search criteria ?
	if (GETPOST('button_removefilter_x', 'alpha') || GETPOST('button_removefilter.x', 'alpha') || GETPOST('button_removefilter', 'alpha')) {	// All tests are required to be compatible with all browsers
		$sall = "";
		$search_id = '';
		$search_firstlast_only = "";
		$search_lastname = "";
		$search_firstname = "";
		$search_societe = "";
		$search_town = "";
		$search_address = "";
		$search_zip = "";
		$search_country = "";
		$search_poste = "";
		$search_phone = "";
		$search_phone_perso = "";
		$search_phone_pro = "";
		$search_phone_mobile = "";
		$search_fax = "";
		$search_email = "";
		$search_no_email = -1;
		if (!empty($conf->socialnetworks->enabled)) {
			foreach ($socialnetworks as $key => $value) {
				if ($value['active']) {
					$search_[$key] = "";
				}
			}
		}
		$search_priv = "";
		$search_stcomm = '';
		$search_level = '';
		$search_status = -1;
		$search_categ = '';
		$search_categ_thirdparty = '';
		$search_categ_supplier = '';
		$search_import_key = '';
		$toselect = array();
		$search_array_options = array();
		$search_roles = array();
	}

	// Mass actions
	$objectclass = 'Contact';
	$objectlabel = 'Contact';
	$permissiontoread = $user->rights->societe->lire;
	$permissiontodelete = $user->rights->societe->supprimer;
	$permissiontoadd = $user->rights->societe->creer;
	$uploaddir = $conf->societe->dir_output;
	include DOL_DOCUMENT_ROOT.'/core/actions_massactions.inc.php';

	if ($action == 'setstcomm') {
		$object = new Contact($db);
		$result = $object->fetch(GETPOST('stcommcontactid'));
		$object->stcomm_id = dol_getIdFromCode($db, GETPOST('stcomm', 'alpha'), 'c_stcommcontact');
		$result = $object->update($object->id, $user);
		if ($result < 0) {
			setEventMessages($object->error, $object->errors, 'errors');
		}

		$action = '';
	}
}

if ($search_priv < 0) {
	$search_priv = '';
}


/*
 * View
 */

$form = new Form($db);
$formother = new FormOther($db);
$formcompany = new FormCompany($db);
$contactstatic = new Contact($db);

if (!empty($conf->global->THIRDPARTY_ENABLE_PROSPECTION_ON_ALTERNATIVE_ADRESSES)) {
	$contactstatic->loadCacheOfProspStatus();
}

$title = (!empty($conf->global->SOCIETE_ADDRESSES_MANAGEMENT) ? $langs->trans("Contacts") : $langs->trans("ContactsAddresses"));

// Select every potentiels, and note each potentiels which fit in search parameters
$tab_level = array();
$sql = "SELECT code, label, sortorder";
$sql .= " FROM ".MAIN_DB_PREFIX."c_prospectcontactlevel";
$sql .= " WHERE active > 0";
$sql .= " ORDER BY sortorder";
$resql = $db->query($sql);
if ($resql) {
	while ($obj = $db->fetch_object($resql)) {
		// Compute level text
		$level = $langs->trans($obj->code);
		if ($level == $obj->code) {
			$level = $langs->trans($obj->label);
		}
		$tab_level[$obj->code] = $level;
	}
} else {
	dol_print_error($db);
}

$sql = "SELECT s.rowid as socid, s.nom as name,";
$sql .= " p.rowid, p.lastname as lastname, p.statut, p.firstname, p.address, p.zip, p.town, p.poste, p.email,";
$sql .= " p.socialnetworks, p.photo,";
$sql .= " p.phone as phone_pro, p.phone_mobile, p.phone_perso, p.fax, p.fk_pays, p.priv, p.datec as date_creation, p.tms as date_update,";
$sql .= " st.libelle as stcomm, st.picto as stcomm_picto, p.fk_stcommcontact as stcomm_id, p.fk_prospectcontactlevel,";
$sql .= " co.label as country, co.code as country_code";
// Add fields from extrafields
if (!empty($extrafields->attributes[$object->table_element]['label'])) {
	foreach ($extrafields->attributes[$object->table_element]['label'] as $key => $val) {
		$sql .= ($extrafields->attributes[$object->table_element]['type'][$key] != 'separate' ? ", ef.".$key." as options_".$key : '');
	}
}
if (!empty($conf->mailing->enabled)) {
	$sql .= ", (SELECT count(*) FROM ".MAIN_DB_PREFIX."mailing_unsubscribe WHERE email = p.email) as unsubscribed";
}
// Add fields from hooks
$parameters = array();
$reshook = $hookmanager->executeHooks('printFieldListSelect', $parameters, $object, $action); // Note that $action and $object may have been modified by hook
$sql .= $hookmanager->resPrint;
$sql .= " FROM ".MAIN_DB_PREFIX."socpeople as p";
if (isset($extrafields->attributes[$object->table_element]['label']) && is_array($extrafields->attributes[$object->table_element]['label']) && count($extrafields->attributes[$object->table_element]['label'])) {
	$sql .= " LEFT JOIN ".MAIN_DB_PREFIX.$object->table_element."_extrafields as ef on (p.rowid = ef.fk_object)";
}
$sql .= " LEFT JOIN ".MAIN_DB_PREFIX."c_country as co ON co.rowid = p.fk_pays";
$sql .= " LEFT JOIN ".MAIN_DB_PREFIX."societe as s ON s.rowid = p.fk_soc";
$sql .= " LEFT JOIN ".MAIN_DB_PREFIX."c_stcommcontact as st ON st.id = p.fk_stcommcontact";
if (!empty($search_categ) && $search_categ != '-1') {
	$sql .= ' LEFT JOIN '.MAIN_DB_PREFIX."categorie_contact as cc ON p.rowid = cc.fk_socpeople"; // We need this table joined to the select in order to filter by categ
}
if (!empty($search_categ_thirdparty) && $search_categ_thirdparty != '-1') {
	$sql .= ' LEFT JOIN '.MAIN_DB_PREFIX."categorie_societe as cs ON s.rowid = cs.fk_soc"; // We need this table joined to the select in order to filter by categ
}
if (!empty($search_categ_supplier) && $search_categ_supplier != '-1') {
	$sql .= ' LEFT JOIN '.MAIN_DB_PREFIX."categorie_fournisseur as cs2 ON s.rowid = cs2.fk_soc"; // We need this table joined to the select in order to filter by categ
}
if (empty($user->rights->societe->client->voir) && !$socid) {
	$sql .= " LEFT JOIN ".MAIN_DB_PREFIX."societe_commerciaux as sc ON s.rowid = sc.fk_soc";
}
<<<<<<< HEAD
$sql .= ' WHERE p.entity IN ('.getEntity('socpeople').')';
=======
$sql .= ' WHERE p.entity IN ('.getEntity('contact').')';
>>>>>>> 503d1a04
if (empty($user->rights->societe->client->voir) && !$socid) { //restriction
	$sql .= " AND (sc.fk_user = ".((int) $user->id)." OR p.fk_soc IS NULL)";
}
if (!empty($userid)) {    // propre au commercial
	$sql .= " AND p.fk_user_creat=".((int) $userid);
}
if ($search_level) {
	$sql .= natural_search("p.fk_prospectcontactlevel", join(',', $search_level), 3);
}
if ($search_stcomm != '' && $search_stcomm != -2) {
	$sql .= natural_search("p.fk_stcommcontact", $search_stcomm, 2);
}

// Filter to exclude not owned private contacts
if ($search_priv != '0' && $search_priv != '1') {
	$sql .= " AND (p.priv='0' OR (p.priv='1' AND p.fk_user_creat=".((int) $user->id)."))";
} else {
	if ($search_priv == '0') {
		$sql .= " AND p.priv='0'";
	}
	if ($search_priv == '1') {
		$sql .= " AND (p.priv='1' AND p.fk_user_creat=".((int) $user->id).")";
	}
}

if ($search_categ > 0) {
	$sql .= " AND cc.fk_categorie = ".((int) $search_categ);
}
if ($search_categ == -2) {
	$sql .= " AND cc.fk_categorie IS NULL";
}
if ($search_categ_thirdparty > 0) {
	$sql .= " AND cs.fk_categorie = ".((int) $search_categ_thirdparty);
}
if ($search_categ_thirdparty == -2) {
	$sql .= " AND cs.fk_categorie IS NULL";
}
if ($search_categ_supplier > 0) {
	$sql .= " AND cs2.fk_categorie = ".((int) $search_categ_supplier);
}
if ($search_categ_supplier == -2) {
	$sql .= " AND cs2.fk_categorie IS NULL";
}

if ($sall) {
	$sql .= natural_search(array_keys($fieldstosearchall), $sall);
}
if (strlen($search_phone)) {
	$sql .= natural_search(array('p.phone', 'p.phone_perso', 'p.phone_mobile'), $search_phone);
}
if (strlen($search_cti)) {
	$sql .= natural_search(array('p.phone', 'p.phone_perso', 'p.phone_mobile'), $search_cti);
}
if (strlen($search_firstlast_only)) {
	$sql .= natural_search(array('p.lastname', 'p.firstname'), $search_firstlast_only);
}

if ($search_id > 0) {
	$sql .= natural_search('p.rowid', $search_id, 1);
}
if ($search_lastname) {
	$sql .= natural_search('p.lastname', $search_lastname);
}
if ($search_firstname) {
	$sql .= natural_search('p.firstname', $search_firstname);
}
if ($search_societe) {
	$sql .= natural_search(empty($conf->global->SOCIETE_DISABLE_CONTACTS) ? 's.nom' : 'p.fk_soc', $search_societe);
}
if ($search_country) {
	$sql .= " AND p.fk_pays IN (".$db->sanitize($search_country).')';
}
if (strlen($search_poste)) {
	$sql .= natural_search('p.poste', $search_poste);
}
if (strlen($search_phone_perso)) {
	$sql .= natural_search('p.phone_perso', $search_phone_perso);
}
if (strlen($search_phone_pro)) {
	$sql .= natural_search('p.phone', $search_phone_pro);
}
if (strlen($search_phone_mobile)) {
	$sql .= natural_search('p.phone_mobile', $search_phone_mobile);
}
if (strlen($search_fax)) {
	$sql .= natural_search('p.fax', $search_fax);
}
if (!empty($conf->socialnetworks->enabled)) {
	foreach ($socialnetworks as $key => $value) {
		if ($value['active'] && strlen($search_[$key])) {
			$sql .= " AND p.socialnetworks LIKE '%\"".$key."\":\"".$search_[$key]."%'";
		}
	}
}
if (strlen($search_email)) {
	$sql .= natural_search('p.email', $search_email);
}
if (strlen($search_address)) {
	$sql .= natural_search("p.address", $search_address);
}
if (strlen($search_zip)) {
	$sql .= natural_search("p.zip", $search_zip);
}
if (strlen($search_town)) {
	$sql .= natural_search("p.town", $search_town);
}
if (count($search_roles) > 0) {
	$sql .= " AND p.rowid IN (SELECT sc.fk_socpeople FROM ".MAIN_DB_PREFIX."societe_contacts as sc WHERE sc.fk_c_type_contact IN (".$db->sanitize(implode(',', $search_roles))."))";
}
if ($search_no_email != -1 && $search_no_email > 0) {
	$sql .= " AND (SELECT count(*) FROM ".MAIN_DB_PREFIX."mailing_unsubscribe WHERE email = p.email) > 0";
}
if ($search_no_email != -1 && $search_no_email == 0) {
	$sql .= " AND (SELECT count(*) FROM ".MAIN_DB_PREFIX."mailing_unsubscribe WHERE email = p.email) = 0 AND p.email IS NOT NULL  AND p.email <> ''";
}
if ($search_status != '' && $search_status >= 0) {
	$sql .= " AND p.statut = ".((int) $search_status);
}
if ($search_import_key) {
	$sql .= natural_search("p.import_key", $search_import_key);
}
if ($type == "o") {        // filtre sur type
	$sql .= " AND p.fk_soc IS NULL";
} elseif ($type == "f") {        // filtre sur type
	$sql .= " AND s.fournisseur = 1";
} elseif ($type == "c") {        // filtre sur type
	$sql .= " AND s.client IN (1, 3)";
} elseif ($type == "p") {        // filtre sur type
	$sql .= " AND s.client IN (2, 3)";
}
if (!empty($socid)) {
	$sql .= " AND s.rowid = ".((int) $socid);
}
// Add where from extra fields
include DOL_DOCUMENT_ROOT.'/core/tpl/extrafields_list_search_sql.tpl.php';
// Add where from hooks
$parameters = array();
$reshook = $hookmanager->executeHooks('printFieldListWhere', $parameters, $object, $action); // Note that $action and $object may have been modified by hook
$sql .= $hookmanager->resPrint;
// Add order
if ($view == "recent") {
	$sql .= $db->order("p.datec", "DESC");
} else {
	$sql .= $db->order($sortfield, $sortorder);
}

// Count total nb of records
$nbtotalofrecords = '';
if (empty($conf->global->MAIN_DISABLE_FULL_SCANLIST)) {
	$resql = $db->query($sql);
	$nbtotalofrecords = $db->num_rows($resql);
	if (($page * $limit) > $nbtotalofrecords) {	// if total resultset is smaller then paging size (filtering), goto and load page 0
		$page = 0;
		$offset = 0;
	}
}

$sql .= $db->plimit($limit + 1, $offset);

$resql = $db->query($sql);
if (!$resql) {
	dol_print_error($db);
	exit;
}

$num = $db->num_rows($resql);

$arrayofselected = is_array($toselect) ? $toselect : array();

if ($num == 1 && !empty($conf->global->MAIN_SEARCH_DIRECT_OPEN_IF_ONLY_ONE) && ($sall != '' || $search_cti != '')) {
	$obj = $db->fetch_object($resql);
	$id = $obj->rowid;
	header("Location: ".DOL_URL_ROOT.'/contact/card.php?id='.$id);
	exit;
}

$help_url = 'EN:Module_Third_Parties|FR:Module_Tiers|ES:M&oacute;dulo_Empresas';
llxHeader('', $title, $help_url);

$param = '';
if (!empty($contextpage) && $contextpage != $_SERVER["PHP_SELF"]) {
	$param .= '&contextpage='.urlencode($contextpage);
}
if ($limit > 0 && $limit != $conf->liste_limit) {
	$param .= '&limit='.((int) $limit);
}
$param .= '&begin='.urlencode($begin).'&userid='.urlencode($userid).'&contactname='.urlencode($sall);
$param .= '&type='.urlencode($type).'&view='.urlencode($view);
if (!empty($search_categ) && $search_categ != '-1') {
	$param .= '&search_categ='.urlencode($search_categ);
}
if (!empty($search_categ_thirdparty) && $search_categ_thirdparty != '-1') {
	$param .= '&search_categ_thirdparty='.urlencode($search_categ_thirdparty);
}
if (!empty($search_categ_supplier) && $search_categ_supplier != '-1') {
	$param .= '&search_categ_supplier='.urlencode($search_categ_supplier);
}
if ($sall != '') {
	$param .= '&sall='.urlencode($sall);
}
if ($search_id > 0) {
	$param .= "&search_id=".urlencode($search_id);
}
if ($search_lastname != '') {
	$param .= '&search_lastname='.urlencode($search_lastname);
}
if ($search_firstname != '') {
	$param .= '&search_firstname='.urlencode($search_firstname);
}
if ($search_societe != '') {
	$param .= '&search_societe='.urlencode($search_societe);
}
if ($search_address != '') {
	$param .= '&search_address='.urlencode($search_address);
}
if ($search_zip != '') {
	$param .= '&search_zip='.urlencode($search_zip);
}
if ($search_town != '') {
	$param .= '&search_town='.urlencode($search_town);
}
if ($search_country != '') {
	$param .= "&search_country=".urlencode($search_country);
}
if ($search_poste != '') {
	$param .= '&search_poste='.urlencode($search_poste);
}
if ($search_phone_pro != '') {
	$param .= '&search_phone_pro='.urlencode($search_phone_pro);
}
if ($search_phone_perso != '') {
	$param .= '&search_phone_perso='.urlencode($search_phone_perso);
}
if ($search_phone_mobile != '') {
	$param .= '&search_phone_mobile='.urlencode($search_phone_mobile);
}
if ($search_fax != '') {
	$param .= '&search_fax='.urlencode($search_fax);
}
if ($search_email != '') {
	$param .= '&search_email='.urlencode($search_email);
}
if ($search_no_email != '') {
	$param .= '&search_no_email='.urlencode($search_no_email);
}
if ($search_status != '') {
	$param .= '&search_status='.urlencode($search_status);
}
if ($search_priv == '0' || $search_priv == '1') {
	$param .= "&search_priv=".urlencode($search_priv);
}
if ($search_stcomm != '') {
	$param .= '&search_stcomm='.urlencode($search_stcomm);
}
if (is_array($search_level) && count($search_level)) {
	foreach ($search_level as $slevel) {
		$param .= '&search_level[]='.urlencode($slevel);
	}
}
if ($search_import_key != '') {
	$param .= '&amp;search_import_key='.urlencode($search_import_key);
}
if ($optioncss != '') {
	$param .= '&amp;optioncss='.urlencode($optioncss);
}
if (count($search_roles) > 0) {
	$param .= implode('&search_roles[]=', $search_roles);
}

// Add $param from extra fields
include DOL_DOCUMENT_ROOT.'/core/tpl/extrafields_list_search_param.tpl.php';

// List of mass actions available
$arrayofmassactions = array(
//    'presend'=>img_picto('', 'email', 'class="pictofixedwidth"').$langs->trans("SendByMail"),
//    'builddoc'=>img_picto('', 'pdf', 'class="pictofixedwidth"').$langs->trans("PDFMerge"),
);
//if($user->rights->societe->creer) $arrayofmassactions['createbills']=$langs->trans("CreateInvoiceForThisCustomer");
if ($user->rights->societe->supprimer) {
	$arrayofmassactions['predelete'] = img_picto('', 'delete', 'class="pictofixedwidth"').$langs->trans("Delete");
}
if ($user->rights->societe->creer) {
	$arrayofmassactions['preaffecttag'] = img_picto('', 'category', 'class="pictofixedwidth"').$langs->trans("AffectTag");
}
if (in_array($massaction, array('presend', 'predelete','preaffecttag'))) {
	$arrayofmassactions = array();
}
$massactionbutton = $form->selectMassAction('', $arrayofmassactions);

$newcardbutton = dolGetButtonTitle($langs->trans('NewContactAddress'), '', 'fa fa-plus-circle', DOL_URL_ROOT.'/contact/card.php?action=create', '', $user->rights->societe->contact->creer);

print '<form method="post" action="'.$_SERVER["PHP_SELF"].'" name="formfilter">';
if ($optioncss != '') {
	print '<input type="hidden" name="optioncss" value="'.$optioncss.'">';
}
print '<input type="hidden" name="token" value="'.newToken().'">';
print '<input type="hidden" name="formfilteraction" id="formfilteraction" value="list">';
print '<input type="hidden" name="sortfield" value="'.$sortfield.'">';
print '<input type="hidden" name="sortorder" value="'.$sortorder.'">';
//print '<input type="hidden" name="page" value="'.$page.'">';
print '<input type="hidden" name="type" value="'.$type.'">';
print '<input type="hidden" name="view" value="'.dol_escape_htmltag($view).'">';

print_barre_liste($title, $page, $_SERVER["PHP_SELF"], $param, $sortfield, $sortorder, $massactionbutton, $num, $nbtotalofrecords, 'address', 0, $newcardbutton, '', $limit, 0, 0, 1);

$topicmail = "Information";
$modelmail = "contact";
$objecttmp = new Contact($db);
$trackid = 'ctc'.$object->id;
include DOL_DOCUMENT_ROOT.'/core/tpl/massactions_pre.tpl.php';

if ($sall) {
	foreach ($fieldstosearchall as $key => $val) {
		$fieldstosearchall[$key] = $langs->trans($val);
	}
	print '<div class="divsearchfieldfilter">'.$langs->trans("FilterOnInto", $sall).join(', ', $fieldstosearchall).'</div>';
}
if ($search_firstlast_only) {
	print '<div class="divsearchfieldfilter">'.$langs->trans("FilterOnInto", $search_firstlast_only).$langs->trans("Lastname").", ".$langs->trans("Firstname").'</div>';
}

$moreforfilter = '';
if (!empty($conf->categorie->enabled) && $user->rights->categorie->lire) {
	require_once DOL_DOCUMENT_ROOT.'/categories/class/categorie.class.php';
	$moreforfilter .= '<div class="divsearchfield">';
	$tmptitle = $langs->trans('ContactCategoriesShort');
	$moreforfilter .= img_picto($tmptitle, 'category', 'class="pictofixedwidth"');
	$moreforfilter .= $formother->select_categories(Categorie::TYPE_CONTACT, $search_categ, 'search_categ', 1, $tmptitle);
	$moreforfilter .= '</div>';
	if (empty($type) || $type == 'c' || $type == 'p') {
		$moreforfilter .= '<div class="divsearchfield">';
		$tmptitle = '';
		if ($type == 'c') {
			$tmptitle .= $langs->trans('CustomersCategoriesShort');
		} elseif ($type == 'p') {
			$tmptitle .= $langs->trans('ProspectsCategoriesShort');
		} else {
			$tmptitle .= $langs->trans('CustomersProspectsCategoriesShort');
		}
		$moreforfilter .= img_picto($tmptitle, 'category', 'class="pictofixedwidth"');
		$moreforfilter .= $formother->select_categories(Categorie::TYPE_CUSTOMER, $search_categ_thirdparty, 'search_categ_thirdparty', 1, $tmptitle);
		$moreforfilter .= '</div>';
	}

	if (!empty($conf->fournisseur->enabled) && (empty($type) || $type == 'f')) {
		$moreforfilter .= '<div class="divsearchfield">';
		$tmptitle = $langs->trans('SuppliersCategoriesShort');
		$moreforfilter .= img_picto($tmptitle, 'category', 'class="pictofixedwidth"');
		$moreforfilter .= $formother->select_categories(Categorie::TYPE_SUPPLIER, $search_categ_supplier, 'search_categ_supplier', 1, $tmptitle);
		$moreforfilter .= '</div>';
	}
}

$moreforfilter .= '<div class="divsearchfield">';
$moreforfilter .= $langs->trans('Roles').': ';
$moreforfilter .= $formcompany->showRoles("search_roles", $objecttmp, 'edit', $search_roles);
$moreforfilter .= '</div>';

print '<div class="liste_titre liste_titre_bydiv centpercent">';
print $moreforfilter;
$parameters = array('type'=>$type);
$reshook = $hookmanager->executeHooks('printFieldPreListTitle', $parameters, $object, $action); // Note that $action and $object may have been modified by hook
print $hookmanager->resPrint;
print '</div>';

$varpage = empty($contextpage) ? $_SERVER["PHP_SELF"] : $contextpage;
$selectedfields = $form->multiSelectArrayWithCheckbox('selectedfields', $arrayfields, $varpage); // This also change content of $arrayfields
if ($massactionbutton) {
	$selectedfields .= $form->showCheckAddButtons('checkforselect', 1);
}

print '<div class="div-table-responsive">';
print '<table class="tagtable liste'.($moreforfilter ? " listwithfilterbefore" : "").'">'."\n";

// Lines for filter fields
print '<tr class="liste_titre_filter">';
if (!empty($arrayfields['p.rowid']['checked'])) {
	print '<td class="liste_titre">';
	print '<input class="flat searchstring" type="text" name="search_id" size="1" value="'.dol_escape_htmltag($search_id).'">';
	print '</td>';
}
if (!empty($arrayfields['p.lastname']['checked'])) {
	print '<td class="liste_titre">';
	print '<input class="flat" type="text" name="search_lastname" size="6" value="'.dol_escape_htmltag($search_lastname).'">';
	print '</td>';
}
if (!empty($arrayfields['p.firstname']['checked'])) {
	print '<td class="liste_titre">';
	print '<input class="flat" type="text" name="search_firstname" size="6" value="'.dol_escape_htmltag($search_firstname).'">';
	print '</td>';
}
if (!empty($arrayfields['p.poste']['checked'])) {
	print '<td class="liste_titre">';
	print '<input class="flat" type="text" name="search_poste" size="5" value="'.dol_escape_htmltag($search_poste).'">';
	print '</td>';
}
if (!empty($arrayfields['p.address']['checked'])) {
	print '<td class="liste_titre">';
	print '<input class="flat" type="text" name="search_address" size="6" value="'.dol_escape_htmltag($search_address).'">';
	print '</td>';
}
if (!empty($arrayfields['p.zip']['checked'])) {
	print '<td class="liste_titre">';
	print '<input class="flat" type="text" name="search_zip" size="3" value="'.dol_escape_htmltag($search_zip).'">';
	print '</td>';
}
if (!empty($arrayfields['p.town']['checked'])) {
	print '<td class="liste_titre">';
	print '<input class="flat" type="text" name="search_town" size="5" value="'.dol_escape_htmltag($search_town).'">';
	print '</td>';
}
// State
/*if (! empty($arrayfields['state.nom']['checked']))
 {
 print '<td class="liste_titre">';
 print '<input class="flat searchstring" size="4" type="text" name="search_state" value="'.dol_escape_htmltag($search_state).'">';
 print '</td>';
 }
 // Region
 if (! empty($arrayfields['region.nom']['checked']))
 {
 print '<td class="liste_titre">';
 print '<input class="flat searchstring" size="4" type="text" name="search_region" value="'.dol_escape_htmltag($search_region).'">';
 print '</td>';
 }*/
// Country
if (!empty($arrayfields['country.code_iso']['checked'])) {
	print '<td class="liste_titre center">';
	print $form->select_country($search_country, 'search_country', '', 0, 'minwidth100imp maxwidth100');
	print '</td>';
}
if (!empty($arrayfields['p.phone']['checked'])) {
	print '<td class="liste_titre">';
	print '<input class="flat" type="text" name="search_phone_pro" size="6" value="'.dol_escape_htmltag($search_phone_pro).'">';
	print '</td>';
}
if (!empty($arrayfields['p.phone_perso']['checked'])) {
	print '<td class="liste_titre">';
	print '<input class="flat" type="text" name="search_phone_perso" size="6" value="'.dol_escape_htmltag($search_phone_perso).'">';
	print '</td>';
}
if (!empty($arrayfields['p.phone_mobile']['checked'])) {
	print '<td class="liste_titre">';
	print '<input class="flat" type="text" name="search_phone_mobile" size="6" value="'.dol_escape_htmltag($search_phone_mobile).'">';
	print '</td>';
}
if (!empty($arrayfields['p.fax']['checked'])) {
	print '<td class="liste_titre">';
	print '<input class="flat" type="text" name="search_fax" size="6" value="'.dol_escape_htmltag($search_fax).'">';
	print '</td>';
}
if (!empty($arrayfields['p.email']['checked'])) {
	print '<td class="liste_titre">';
	print '<input class="flat" type="text" name="search_email" size="6" value="'.dol_escape_htmltag($search_email).'">';
	print '</td>';
}
if (!empty($arrayfields['unsubscribed']['checked'])) {
	print '<td class="liste_titre center">';
	print $form->selectarray('search_no_email', array('-1'=>'', '0'=>$langs->trans('No'), '1'=>$langs->trans('Yes')), $search_no_email);
	print '</td>';
}
if (!empty($conf->socialnetworks->enabled)) {
	foreach ($socialnetworks as $key => $value) {
		if ($value['active']) {
			if (!empty($arrayfields['p.'.$key]['checked'])) {
				print '<td class="liste_titre">';
				print '<input class="flat" type="text" name="search_'.$key.'" size="6" value="'.dol_escape_htmltag($search_[$key]).'">';
				print '</td>';
			}
		}
	}
}
if (!empty($arrayfields['p.fk_soc']['checked']) || !empty($arrayfields['s.nom']['checked'])) {
	print '<td class="liste_titre">';
	print '<input class="flat" type="text" name="search_societe" size="8" value="'.dol_escape_htmltag($search_societe).'">';
	print '</td>';
}
if (!empty($arrayfields['p.priv']['checked'])) {
	print '<td class="liste_titre center">';
	$selectarray = array('0'=>$langs->trans("ContactPublic"), '1'=>$langs->trans("ContactPrivate"));
	print $form->selectarray('search_priv', $selectarray, $search_priv, 1);
	print '</td>';
}
// Prospect level
if (!empty($arrayfields['p.fk_prospectcontactlevel']['checked'])) {
	print '<td class="liste_titre center">';
	print $form->multiselectarray('search_level', $tab_level, $search_level, 0, 0, 'width75', 0, 0, '', '', '', 2);
	print '</td>';
}
// Prospect status
if (!empty($arrayfields['p.fk_stcommcontact']['checked'])) {
	print '<td class="liste_titre maxwidthonsmartphone center">';
	$arraystcomm = array();
	foreach ($contactstatic->cacheprospectstatus as $key => $val) {
		$arraystcomm[$val['id']] = ($langs->trans("StatusProspect".$val['id']) != "StatusProspect".$val['id'] ? $langs->trans("StatusProspect".$val['id']) : $val['label']);
	}
	print $form->selectarray('search_stcomm', $arraystcomm, $search_stcomm, -2, 0, 0, '', 0, 0, 0, '', 'nowrap ');
	print '</td>';
}
// Extra fields
include DOL_DOCUMENT_ROOT.'/core/tpl/extrafields_list_search_input.tpl.php';

// Fields from hook
$parameters = array('arrayfields'=>$arrayfields);
$reshook = $hookmanager->executeHooks('printFieldListOption', $parameters, $object, $action); // Note that $action and $object may have been modified by hook
print $hookmanager->resPrint;
// Date creation
if (!empty($arrayfields['p.datec']['checked'])) {
	print '<td class="liste_titre">';
	print '</td>';
}
// Date modification
if (!empty($arrayfields['p.tms']['checked'])) {
	print '<td class="liste_titre">';
	print '</td>';
}
// Status
if (!empty($arrayfields['p.statut']['checked'])) {
	print '<td class="liste_titre center">';
	print $form->selectarray('search_status', array('-1'=>'', '0'=>$langs->trans('ActivityCeased'), '1'=>$langs->trans('InActivity')), $search_status);
	print '</td>';
}
if (!empty($arrayfields['p.import_key']['checked'])) {
	print '<td class="liste_titre center">';
	print '<input class="flat searchstring" type="text" name="search_import_key" size="3" value="'.dol_escape_htmltag($search_import_key).'">';
	print '</td>';
}
// Action column
print '<td class="liste_titre maxwidthsearch">';
$searchpicto = $form->showFilterAndCheckAddButtons(0);
print $searchpicto;
print '</td>';

print '</tr>';

// Ligne des titres
print '<tr class="liste_titre">';
if (!empty($arrayfields['p.rowid']['checked'])) {
	print_liste_field_titre($arrayfields['p.rowid']['label'], $_SERVER["PHP_SELF"], "p.rowid", "", $param, "", $sortfield, $sortorder);
}
if (!empty($arrayfields['p.lastname']['checked'])) {
	print_liste_field_titre($arrayfields['p.lastname']['label'], $_SERVER["PHP_SELF"], "p.lastname", $begin, $param, '', $sortfield, $sortorder);
}
if (!empty($arrayfields['p.firstname']['checked'])) {
	print_liste_field_titre($arrayfields['p.firstname']['label'], $_SERVER["PHP_SELF"], "p.firstname", $begin, $param, '', $sortfield, $sortorder);
}
if (!empty($arrayfields['p.poste']['checked'])) {
	print_liste_field_titre($arrayfields['p.poste']['label'], $_SERVER["PHP_SELF"], "p.poste", $begin, $param, '', $sortfield, $sortorder);
}
if (!empty($arrayfields['p.address']['checked'])) {
	print_liste_field_titre($arrayfields['p.address']['label'], $_SERVER["PHP_SELF"], "p.address", $begin, $param, '', $sortfield, $sortorder);
}
if (!empty($arrayfields['p.zip']['checked'])) {
	print_liste_field_titre($arrayfields['p.zip']['label'], $_SERVER["PHP_SELF"], "p.zip", $begin, $param, '', $sortfield, $sortorder);
}
if (!empty($arrayfields['p.town']['checked'])) {
	print_liste_field_titre($arrayfields['p.town']['label'], $_SERVER["PHP_SELF"], "p.town", $begin, $param, '', $sortfield, $sortorder);
}
//if (! empty($arrayfields['state.nom']['checked']))           print_liste_field_titre($arrayfields['state.nom']['label'],$_SERVER["PHP_SELF"],"state.nom","",$param,'',$sortfield,$sortorder);
//if (! empty($arrayfields['region.nom']['checked']))          print_liste_field_titre($arrayfields['region.nom']['label'],$_SERVER["PHP_SELF"],"region.nom","",$param,'',$sortfield,$sortorder);
if (!empty($arrayfields['country.code_iso']['checked'])) {
	print_liste_field_titre($arrayfields['country.code_iso']['label'], $_SERVER["PHP_SELF"], "co.code_iso", "", $param, '', $sortfield, $sortorder, 'center ');
}
if (!empty($arrayfields['p.phone']['checked'])) {
	print_liste_field_titre($arrayfields['p.phone']['label'], $_SERVER["PHP_SELF"], "p.phone", $begin, $param, '', $sortfield, $sortorder);
}
if (!empty($arrayfields['p.phone_perso']['checked'])) {
	print_liste_field_titre($arrayfields['p.phone_perso']['label'], $_SERVER["PHP_SELF"], "p.phone_perso", $begin, $param, '', $sortfield, $sortorder);
}
if (!empty($arrayfields['p.phone_mobile']['checked'])) {
	print_liste_field_titre($arrayfields['p.phone_mobile']['label'], $_SERVER["PHP_SELF"], "p.phone_mobile", $begin, $param, '', $sortfield, $sortorder);
}
if (!empty($arrayfields['p.fax']['checked'])) {
	print_liste_field_titre($arrayfields['p.fax']['label'], $_SERVER["PHP_SELF"], "p.fax", $begin, $param, '', $sortfield, $sortorder);
}
if (!empty($arrayfields['p.email']['checked'])) {
	print_liste_field_titre($arrayfields['p.email']['label'], $_SERVER["PHP_SELF"], "p.email", $begin, $param, '', $sortfield, $sortorder);
}
if (!empty($arrayfields['unsubscribed']['checked'])) {
	print_liste_field_titre($arrayfields['unsubscribed']['label'], $_SERVER["PHP_SELF"], "unsubscribed", $begin, $param, '', $sortfield, $sortorder, 'center ');
}
if (!empty($conf->socialnetworks->enabled)) {
	foreach ($socialnetworks as $key => $value) {
		if ($value['active'] && !empty($arrayfields['p.'.$key]['checked'])) {
			print_liste_field_titre($arrayfields['p.'.$key]['label'], $_SERVER["PHP_SELF"], "p.".$key, $begin, $param, '', $sortfield, $sortorder);
		}
	}
}
if (!empty($arrayfields['p.fk_soc']['checked'])) {
	print_liste_field_titre($arrayfields['p.fk_soc']['label'], $_SERVER["PHP_SELF"], "p.fk_soc", $begin, $param, '', $sortfield, $sortorder);
}
if (!empty($arrayfields['s.nom']['checked'])) {
	print_liste_field_titre($arrayfields['s.nom']['label'], $_SERVER["PHP_SELF"], "s.nom", $begin, $param, '', $sortfield, $sortorder);
}
if (!empty($arrayfields['p.priv']['checked'])) {
	print_liste_field_titre($arrayfields['p.priv']['label'], $_SERVER["PHP_SELF"], "p.priv", $begin, $param, '', $sortfield, $sortorder, 'center ');
}
if (!empty($arrayfields['p.fk_prospectcontactlevel']['checked'])) {
	print_liste_field_titre($arrayfields['p.fk_prospectcontactlevel']['label'], $_SERVER["PHP_SELF"], "p.fk_prospectcontactlevel", "", $param, '', $sortfield, $sortorder, 'center ');
}
if (!empty($arrayfields['p.fk_stcommcontact']['checked'])) {
	print_liste_field_titre($arrayfields['p.fk_stcommcontact']['label'], $_SERVER["PHP_SELF"], "p.fk_stcommcontact", "", $param, '', $sortfield, $sortorder, 'center ');
}
// Extra fields
include DOL_DOCUMENT_ROOT.'/core/tpl/extrafields_list_search_title.tpl.php';
// Hook fields
$parameters = array(
	'arrayfields'=>$arrayfields,
	'param'=>$param,
	'sortfield'=>$sortfield,
	'sortorder'=>$sortorder,
);
$reshook = $hookmanager->executeHooks('printFieldListTitle', $parameters, $object, $action); // Note that $action and $object may have been modified by hook
print $hookmanager->resPrint;
if (!empty($arrayfields['p.datec']['checked'])) {
	print_liste_field_titre($arrayfields['p.datec']['label'], $_SERVER["PHP_SELF"], "p.datec", "", $param, '', $sortfield, $sortorder, 'center nowrap ');
}
if (!empty($arrayfields['p.tms']['checked'])) {
	print_liste_field_titre($arrayfields['p.tms']['label'], $_SERVER["PHP_SELF"], "p.tms", "", $param, '', $sortfield, $sortorder, 'center nowrap ');
}
if (!empty($arrayfields['p.statut']['checked'])) {
	print_liste_field_titre($arrayfields['p.statut']['label'], $_SERVER["PHP_SELF"], "p.statut", "", $param, '', $sortfield, $sortorder, 'center ');
}
if (!empty($arrayfields['p.import_key']['checked'])) {
	print_liste_field_titre($arrayfields['p.import_key']['label'], $_SERVER["PHP_SELF"], "p.import_key", "", $param, '', $sortfield, $sortorder, 'center ');
}
print_liste_field_titre($selectedfields, $_SERVER["PHP_SELF"], "", '', '', '', $sortfield, $sortorder, 'center maxwidthsearch ');
print "</tr>\n";


$i = 0;
$totalarray = array();
$totalarray['nbfield'] = 0;
while ($i < min($num, $limit)) {
	$obj = $db->fetch_object($resql);

	$arraysocialnetworks = (array) json_decode($obj->socialnetworks, true);
	$contactstatic->lastname = $obj->lastname;
	$contactstatic->firstname = '';
	$contactstatic->id = $obj->rowid;
	$contactstatic->statut = $obj->statut;
	$contactstatic->poste = $obj->poste;
	$contactstatic->email = $obj->email;
	$contactstatic->phone_pro = $obj->phone_pro;
	$contactstatic->phone_perso = $obj->phone_perso;
	$contactstatic->phone_mobile = $obj->phone_mobile;
	$contactstatic->address = $obj->address;
	$contactstatic->zip = $obj->zip;
	$contactstatic->town = $obj->town;
	$contactstatic->socialnetworks = $arraysocialnetworks;
	$contactstatic->country = $obj->country;
	$contactstatic->country_code = $obj->country_code;
	$contactstatic->photo = $obj->photo;

	$contactstatic->fk_prospectlevel = $obj->fk_prospectcontactlevel;

	print '<tr class="oddeven">';

	// ID
	if (!empty($arrayfields['p.rowid']['checked'])) {
		print '<td class="tdoverflowmax50">';
		print $obj->rowid;
		print "</td>\n";
		if (!$i) {
			$totalarray['nbfield']++;
		}
	}
	// Name
	if (!empty($arrayfields['p.lastname']['checked'])) {
		print '<td class="middle tdoverflowmax200">';
		print $contactstatic->getNomUrl(1);
		print '</td>';
		if (!$i) {
			$totalarray['nbfield']++;
		}
	}
	// Firstname
	if (!empty($arrayfields['p.firstname']['checked'])) {
		print '<td class="tdoverflowmax200">'.$obj->firstname.'</td>';
		if (!$i) {
			$totalarray['nbfield']++;
		}
	}
	// Job position
	if (!empty($arrayfields['p.poste']['checked'])) {
		print '<td class="tdoverflowmax100">'.$obj->poste.'</td>';
		if (!$i) {
			$totalarray['nbfield']++;
		}
	}
	// Address
	if (!empty($arrayfields['p.address']['checked'])) {
		print '<td>'.$obj->address.'</td>';
		if (!$i) {
			$totalarray['nbfield']++;
		}
	}
	// Zip
	if (!empty($arrayfields['p.zip']['checked'])) {
		print '<td>'.$obj->zip.'</td>';
		if (!$i) {
			$totalarray['nbfield']++;
		}
	}
	// Town
	if (!empty($arrayfields['p.town']['checked'])) {
		print '<td>'.$obj->town.'</td>';
		if (!$i) {
			$totalarray['nbfield']++;
		}
	}
	// State
	/*if (! empty($arrayfields['state.nom']['checked']))
	{
		print "<td>".$obj->state_name."</td>\n";
		if (! $i) $totalarray['nbfield']++;
	}
	// Region
	if (! empty($arrayfields['region.nom']['checked']))
	{
		print "<td>".$obj->region_name."</td>\n";
		if (! $i) $totalarray['nbfield']++;
	}*/
	// Country
	if (!empty($arrayfields['country.code_iso']['checked'])) {
		print '<td class="center">';
		$tmparray = getCountry($obj->fk_pays, 'all');
		print $tmparray['label'];
		print '</td>';
		if (!$i) {
			$totalarray['nbfield']++;
		}
	}
	// Phone
	if (!empty($arrayfields['p.phone']['checked'])) {
		print '<td class="nowraponall tdoverflowmax150">'.dol_print_phone($obj->phone_pro, $obj->country_code, $obj->rowid, $obj->socid, 'AC_TEL', ' ', 'phone').'</td>';
		if (!$i) {
			$totalarray['nbfield']++;
		}
	}
	// Phone perso
	if (!empty($arrayfields['p.phone_perso']['checked'])) {
		print '<td class="nowraponall tdoverflowmax150">'.dol_print_phone($obj->phone_perso, $obj->country_code, $obj->rowid, $obj->socid, 'AC_TEL', ' ', 'phone').'</td>';
		if (!$i) {
			$totalarray['nbfield']++;
		}
	}
	// Phone mobile
	if (!empty($arrayfields['p.phone_mobile']['checked'])) {
		print '<td class="nowraponall tdoverflowmax150">'.dol_print_phone($obj->phone_mobile, $obj->country_code, $obj->rowid, $obj->socid, 'AC_TEL', ' ', 'mobile').'</td>';
		if (!$i) {
			$totalarray['nbfield']++;
		}
	}
	// Fax
	if (!empty($arrayfields['p.fax']['checked'])) {
		print '<td class="nowraponall tdoverflowmax150">'.dol_print_phone($obj->fax, $obj->country_code, $obj->rowid, $obj->socid, 'AC_TEL', ' ', 'fax').'</td>';
		if (!$i) {
			$totalarray['nbfield']++;
		}
	}
	// EMail
	if (!empty($arrayfields['p.email']['checked'])) {
		print '<td class="nowraponall tdoverflowmax300">'.dol_print_email($obj->email, $obj->rowid, $obj->socid, 'AC_EMAIL', 18, 0, 1).'</td>';
		if (!$i) {
			$totalarray['nbfield']++;
		}
	}
	// No EMail
	if (!empty($arrayfields['unsubscribed']['checked'])) {
		print '<td class="center">';
		if (empty($obj->email)) {
			//print '<span class="opacitymedium">'.$langs->trans("NoEmail").'</span>';
		} else {
			print yn(($obj->unsubscribed > 0) ? 1 : 0);
		}
		print '</td>';
		if (!$i) {
			$totalarray['nbfield']++;
		}
	}
	if (!empty($conf->socialnetworks->enabled)) {
		foreach ($socialnetworks as $key => $value) {
			if ($value['active'] && !empty($arrayfields['p.'.$key]['checked'])) {
				print '<td>'.dol_print_socialnetworks($arraysocialnetworks[$key], $obj->rowid, $obj->socid, $key, $socialnetworks).'</td>';
				if (!$i) {
					$totalarray['nbfield']++;
				}
			}
		}
	}
	// Company
	if (!empty($arrayfields['p.fk_soc']['checked']) || !empty($arrayfields['s.nom']['checked'])) {
		print '<td class="tdoverflowmax200">';
		if ($obj->socid) {
			$objsoc = new Societe($db);
			$objsoc->fetch($obj->socid);
			print $objsoc->getNomUrl(1);
		} else {
			print '&nbsp;';
		}
		print '</td>';
		if (!$i) {
			$totalarray['nbfield']++;
		}
	}

	// Private/Public
	if (!empty($arrayfields['p.priv']['checked'])) {
		print '<td class="center">'.$contactstatic->LibPubPriv($obj->priv).'</td>';
		if (!$i) {
			$totalarray['nbfield']++;
		}
	}

	if (!empty($arrayfields['p.fk_prospectcontactlevel']['checked'])) {
		// Prospect level
		print '<td class="center">';
		print $contactstatic->getLibProspLevel();
		print "</td>";
		if (!$i) {
			$totalarray['nbfield']++;
		}
	}

	if (!empty($arrayfields['p.fk_stcommcontact']['checked'])) {
		// Prospect status
		print '<td class="center nowrap"><div class="nowrap">';
		print '<div class="inline-block">'.$contactstatic->libProspCommStatut($obj->stcomm_id, 2, $contactstatic->cacheprospectstatus[$obj->stcomm_id]['label'], $obj->stcomm_picto);
		print '</div> - <div class="inline-block">';
		foreach ($contactstatic->cacheprospectstatus as $key => $val) {
			$titlealt = 'default';
			if (!empty($val['code']) && !in_array($val['code'], array('ST_NO', 'ST_NEVER', 'ST_TODO', 'ST_PEND', 'ST_DONE'))) {
				$titlealt = $val['label'];
			}
			if ($obj->stcomm_id != $val['id']) {
				print '<a class="pictosubstatus" href="'.$_SERVER["PHP_SELF"].'?stcommcontactid='.$obj->rowid.'&stcomm='.urlencode($val['code']).'&action=setstcomm&token='.newToken().$param.($page ? '&page='.urlencode($page) : '').'">'.img_action($titlealt, $val['code'], $val['picto']).'</a>';
			}
		}
		print '</div></div></td>';
		if (!$i) {
			$totalarray['nbfield']++;
		}
	}

	// Extra fields
	include DOL_DOCUMENT_ROOT.'/core/tpl/extrafields_list_print_fields.tpl.php';
	// Fields from hook
	$parameters = array('arrayfields'=>$arrayfields, 'obj'=>$obj, 'i'=>$i, 'totalarray'=>&$totalarray);
	$reshook = $hookmanager->executeHooks('printFieldListValue', $parameters, $object, $action); // Note that $action and $object may have been modified by hook
	print $hookmanager->resPrint;
	// Date creation
	if (!empty($arrayfields['p.datec']['checked'])) {
		print '<td class="center">';
		print dol_print_date($db->jdate($obj->date_creation), 'dayhour', 'tzuser');
		print '</td>';
		if (!$i) {
			$totalarray['nbfield']++;
		}
	}
	// Date modification
	if (!empty($arrayfields['p.tms']['checked'])) {
		print '<td class="center">';
		print dol_print_date($db->jdate($obj->date_update), 'dayhour', 'tzuser');
		print '</td>';
		if (!$i) {
			$totalarray['nbfield']++;
		}
	}
	// Status
	if (!empty($arrayfields['p.statut']['checked'])) {
		print '<td class="center">'.$contactstatic->getLibStatut(5).'</td>';
		if (!$i) {
			$totalarray['nbfield']++;
		}
	}
	if (!empty($arrayfields['p.import_key']['checked'])) {
		print '<td class="tdoverflowmax100">';
		print $obj->import_key;
		print "</td>\n";
		if (!$i) {
			$totalarray['nbfield']++;
		}
	}

	// Action column
	print '<td class="nowrap center">';
	if ($massactionbutton || $massaction) {   // If we are in select mode (massactionbutton defined) or if we have already selected and sent an action ($massaction) defined
		$selected = 0;
		if (in_array($obj->rowid, $arrayofselected)) {
			$selected = 1;
		}
		print '<input id="cb'.$obj->rowid.'" class="flat checkforselect" type="checkbox" name="toselect[]" value="'.$obj->rowid.'"'.($selected ? ' checked="checked"' : '').'>';
	}
	print '</td>';
	if (!$i) {
		$totalarray['nbfield']++;
	}

	print "</tr>\n";
	$i++;
}

// Show total line
include DOL_DOCUMENT_ROOT.'/core/tpl/list_print_total.tpl.php';

// If no record found
if ($num == 0) {
	$colspan = 1;
	foreach ($arrayfields as $key => $val) {
		if (!empty($val['checked'])) {
			$colspan++;
		}
	}
	print '<tr><td colspan="'.$colspan.'"><span class="opacitymedium">'.$langs->trans("NoRecordFound").'</span></td></tr>';
}

$db->free($resql);

$parameters = array('arrayfields'=>$arrayfields, 'sql'=>$sql);
$reshook = $hookmanager->executeHooks('printFieldListFooter', $parameters, $object, $action); // Note that $action and $object may have been modified by hook
print $hookmanager->resPrint;

print '</table>'."\n";
print '</div>'."\n";

print '</form>'."\n";

// End of page
llxFooter();
$db->close();<|MERGE_RESOLUTION|>--- conflicted
+++ resolved
@@ -405,11 +405,7 @@
 if (empty($user->rights->societe->client->voir) && !$socid) {
 	$sql .= " LEFT JOIN ".MAIN_DB_PREFIX."societe_commerciaux as sc ON s.rowid = sc.fk_soc";
 }
-<<<<<<< HEAD
-$sql .= ' WHERE p.entity IN ('.getEntity('socpeople').')';
-=======
 $sql .= ' WHERE p.entity IN ('.getEntity('contact').')';
->>>>>>> 503d1a04
 if (empty($user->rights->societe->client->voir) && !$socid) { //restriction
 	$sql .= " AND (sc.fk_user = ".((int) $user->id)." OR p.fk_soc IS NULL)";
 }
