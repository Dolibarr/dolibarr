<?php
/* Copyright (C) 2001-2004  Rodolphe Quiedeville    <rodolphe@quiedeville.org>
 * Copyright (C) 2003       Eric Seigne             <erics@rycks.com>
 * Copyright (C) 2004-2012  Laurent Destailleur     <eldy@users.sourceforge.net>
 * Copyright (C) 2005-2012  Regis Houssin           <regis.houssin@inodbox.com>
 * Copyright (C) 2013-2015  Raphaël Doursenaud      <rdoursenaud@gpcsolutions.fr>
 * Copyright (C) 2013       Cédric Salvador         <csalvador@gpcsolutions.fr>
 * Copyright (C) 2013       Alexandre Spangaro      <aspangaro@open-dsi.fr>
 * Copyright (C) 2015       Jean-François Ferry     <jfefe@aternatik.fr>
 * Copyright (C) 2018       Nicolas ZABOURI         <info@inovea-conseil.com>
 * Copyright (C) 2018       Juanjo Menent			<jmenent@2byte.es>
 * Copyright (C) 2019       Frédéric France         <frederic.france@netlogic.fr>
 * Copyright (C) 2019       Josep Lluís Amador      <joseplluis@lliuretic.cat>
 * Copyright (C) 2020       Open-Dsi      			<support@open-dsi.fr>
 *
 * This program is free software; you can redistribute it and/or modify
 * it under the terms of the GNU General Public License as published by
 * the Free Software Foundation; either version 3 of the License, or
 * (at your option) any later version.
 *
 * This program is distributed in the hope that it will be useful,
 * but WITHOUT ANY WARRANTY; without even the implied warranty of
 * MERCHANTABILITY or FITNESS FOR A PARTICULAR PURPOSE.  See the
 * GNU General Public License for more details.
 *
 * You should have received a copy of the GNU General Public License
 * along with this program. If not, see <https://www.gnu.org/licenses/>.
 */

/**
 *	    \file       htdocs/contact/list.php
 *      \ingroup    societe
 *		\brief      Page to list all contacts
 */

require '../main.inc.php';
require_once DOL_DOCUMENT_ROOT.'/contact/class/contact.class.php';
require_once DOL_DOCUMENT_ROOT.'/core/lib/company.lib.php';
require_once DOL_DOCUMENT_ROOT.'/core/class/html.formother.class.php';
require_once DOL_DOCUMENT_ROOT.'/core/class/html.formcompany.class.php';

// Load translation files required by the page
$langs->loadLangs(array("companies", "suppliers", "categories"));

$socialnetworks = getArrayOfSocialNetworks();

$action = GETPOST('action', 'aZ09');
$massaction = GETPOST('massaction', 'alpha');
$show_files = GETPOST('show_files', 'int');
$confirm = GETPOST('confirm', 'alpha');
$toselect = GETPOST('toselect', 'array');
$contextpage = GETPOST('contextpage', 'aZ') ?GETPOST('contextpage', 'aZ') : 'contactlist';

// Security check
$id = GETPOST('id', 'int');
$contactid = GETPOST('id', 'int');
$ref = ''; // There is no ref for contacts
if ($user->socid) {
	$socid = $user->socid;
}
$result = restrictedArea($user, 'contact', $contactid, '');

$sall = trim((GETPOST('search_all', 'alphanohtml') != '') ?GETPOST('search_all', 'alphanohtml') : GETPOST('sall', 'alphanohtml'));
$search_cti = preg_replace('/^0+/', '', preg_replace('/[^0-9]/', '', GETPOST('search_cti', 'alphanohtml'))); // Phone number without any special chars
$search_phone = GETPOST("search_phone", 'alpha');

$search_id = GETPOST("search_id", "int");
$search_firstlast_only = GETPOST("search_firstlast_only", 'alpha');
$search_lastname = GETPOST("search_lastname", 'alpha');
$search_firstname = GETPOST("search_firstname", 'alpha');
$search_societe = GETPOST("search_societe", 'alpha');
$search_poste = GETPOST("search_poste", 'alpha');
$search_phone_perso = GETPOST("search_phone_perso", 'alpha');
$search_phone_pro = GETPOST("search_phone_pro", 'alpha');
$search_phone_mobile = GETPOST("search_phone_mobile", 'alpha');
$search_fax = GETPOST("search_fax", 'alpha');
$search_email = GETPOST("search_email", 'alpha');
$search_no_email = GETPOST("search_no_email", 'int');
if (!empty($conf->socialnetworks->enabled)) {
	foreach ($socialnetworks as $key => $value) {
		if ($value['active']) {
			$search_[$key] = GETPOST("search_".$key, 'alpha');
		}
	}
}
$search_priv = GETPOST("search_priv", 'alpha');
$search_categ = GETPOST("search_categ", 'int');
$search_categ_thirdparty = GETPOST("search_categ_thirdparty", 'int');
$search_categ_supplier = GETPOST("search_categ_supplier", 'int');
$search_status = GETPOST("search_status", 'int');
$search_type = GETPOST('search_type', 'alpha');
$search_zip = GETPOST('search_zip', 'alpha');
$search_town = GETPOST('search_town', 'alpha');
$search_import_key = GETPOST("search_import_key", "alpha");
$search_country = GETPOST("search_country", 'intcomma');
$search_roles = GETPOST("search_roles", 'array');
$search_level = GETPOST("search_level", "array");
$search_stcomm = GETPOST('search_stcomm', 'int');

if ($search_status == '') {
	$search_status = 1; // always display active customer first
}

$optioncss = GETPOST('optioncss', 'alpha');


$type = GETPOST("type", 'aZ');
$view = GETPOST("view", 'alpha');

$limit = GETPOST('limit', 'int') ?GETPOST('limit', 'int') : $conf->liste_limit;
$sortfield = GETPOST('sortfield', 'aZ09comma');
$sortorder = GETPOST('sortorder', 'aZ09comma');
$page = GETPOSTISSET('pageplusone') ? (GETPOST('pageplusone') - 1) : GETPOST("page", 'int');
$userid = GETPOST('userid', 'int');
$begin = GETPOST('begin');
if (!$sortorder) {
	$sortorder = "ASC";
}
if (!$sortfield) {
	$sortfield = "p.lastname";
}
if (empty($page) || $page < 0 || GETPOST('button_search', 'alpha') || GETPOST('button_removefilter', 'alpha')) {
	$page = 0;
}
$offset = $limit * $page;

$titre = (!empty($conf->global->SOCIETE_ADDRESSES_MANAGEMENT) ? $langs->trans("ListOfContacts") : $langs->trans("ListOfContactsAddresses"));
if ($type == "p") {
	if (empty($contextpage) || $contextpage == 'contactlist') {
		$contextpage = 'contactprospectlist';
	}
	$titre .= '  ('.$langs->trans("ThirdPartyProspects").')';
	$urlfiche = "card.php";
}
if ($type == "c") {
	if (empty($contextpage) || $contextpage == 'contactlist') {
		$contextpage = 'contactcustomerlist';
	}
	$titre .= '  ('.$langs->trans("ThirdPartyCustomers").')';
	$urlfiche = "card.php";
} elseif ($type == "f") {
	if (empty($contextpage) || $contextpage == 'contactlist') {
		$contextpage = 'contactsupplierlist';
	}
	$titre .= ' ('.$langs->trans("ThirdPartySuppliers").')';
	$urlfiche = "card.php";
} elseif ($type == "o") {
	if (empty($contextpage) || $contextpage == 'contactlist') {
		$contextpage = 'contactotherlist';
	}
	$titre .= ' ('.$langs->trans("OthersNotLinkedToThirdParty").')';
	$urlfiche = "";
}

// Initialize technical object to manage hooks of page. Note that conf->hooks_modules contains array of hook context
$object = new Contact($db);
$hookmanager->initHooks(array('contactlist'));
$extrafields = new ExtraFields($db);

// fetch optionals attributes and labels
$extrafields->fetch_name_optionals_label($object->table_element);

$search_array_options = $extrafields->getOptionalsFromPost($object->table_element, '', 'search_');

// List of fields to search into when doing a "search in all"
$fieldstosearchall = array();
foreach ($object->fields as $key => $val) {
	// don't allow search in private notes for external users when doing "search in all"
	if (!empty($user->socid) && $key == "note_private") {
		continue;
	}

	if (empty($val['searchall'])) {
		continue;
	}

	$fieldstosearchall['p.'.$key] = $val['label'];
}

// Add none object fields for "search in all"
if (empty($conf->global->SOCIETE_DISABLE_CONTACTS)) {
	$fieldstosearchall['s.nom'] = "ThirdParty";
}

// Definition of fields for list
$arrayfields = array();
foreach ($object->fields as $key => $val) {
	// If $val['visible']==0, then we never show the field
	if (empty($val['visible'])) {
		continue;
	}

	$arrayfields['p.'.$key] = array(
		'label'=>$val['label'],
		'checked'=>(($val['visible'] < 0) ? 0 : 1),
		'enabled'=>($val['enabled'] && ($val['visible'] != 3)),
		'position'=>$val['position']);
}

// Add none object fields to fields for list
$arrayfields['country.code_iso'] = array('label'=>"Country", 'position'=>22, 'checked'=>0);
if (empty($conf->global->SOCIETE_DISABLE_CONTACTS)) {
	$arrayfields['s.nom'] = array('label'=>"ThirdParty", 'position'=>25, 'checked'=>1);
}

$arrayfields['unsubscribed'] = array(
		'label'=>'No_Email',
		'checked'=>0,
		'enabled'=>(!empty($conf->mailing->enabled)),
		'position'=>41);

if (!empty($conf->socialnetworks->enabled)) {
	foreach ($socialnetworks as $key => $value) {
		if ($value['active']) {
			$arrayfields['p.'.$key] = array(
				'label' => $value['label'],
				'checked' => 0,
				'position' => 300
			);
		}
	}
}

// Extra fields
include DOL_DOCUMENT_ROOT.'/core/tpl/extrafields_list_array_fields.tpl.php';

$object->fields = dol_sort_array($object->fields, 'position');
$arrayfields = dol_sort_array($arrayfields, 'position');


if (($id > 0 || !empty($ref)) && $action != 'add') {
	$result = $object->fetch($id, $ref);
	if ($result < 0) {
		dol_print_error($db);
	}
}


/*
 * Actions
 */

if (GETPOST('cancel', 'alpha')) {
	$action = 'list'; $massaction = '';
}
if (!GETPOST('confirmmassaction', 'alpha') && $massaction != 'presend' && $massaction != 'confirm_presend') {
	$massaction = '';
}

$parameters = array();
$reshook = $hookmanager->executeHooks('doActions', $parameters, $object, $action); // Note that $action and $object may have been modified by some hooks
if ($reshook < 0) {
	setEventMessages($hookmanager->error, $hookmanager->errors, 'errors');
}

if (empty($reshook)) {
	// Selection of new fields
	include DOL_DOCUMENT_ROOT.'/core/actions_changeselectedfields.inc.php';

	// Did we click on purge search criteria ?
	if (GETPOST('button_removefilter_x', 'alpha') || GETPOST('button_removefilter.x', 'alpha') || GETPOST('button_removefilter', 'alpha')) {	// All tests are required to be compatible with all browsers
		$sall = "";
		$search_id = '';
		$search_firstlast_only = "";
		$search_lastname = "";
		$search_firstname = "";
		$search_societe = "";
		$search_town = "";
		$search_zip = "";
		$search_country = "";
		$search_poste = "";
		$search_phone = "";
		$search_phone_perso = "";
		$search_phone_pro = "";
		$search_phone_mobile = "";
		$search_fax = "";
		$search_email = "";
		$search_no_email = -1;
		if (!empty($conf->socialnetworks->enabled)) {
			foreach ($socialnetworks as $key => $value) {
				if ($value['active']) {
					$search_[$key] = "";
				}
			}
		}
		$search_priv = "";
		$search_stcomm = '';
		$search_level = '';
		$search_status = -1;
		$search_categ = '';
		$search_categ_thirdparty = '';
		$search_categ_supplier = '';
		$search_import_key = '';
		$toselect = array();
		$search_array_options = array();
		$search_roles = array();
	}

	// Mass actions
	$objectclass = 'Contact';
	$objectlabel = 'Contact';
	$permissiontoread = $user->rights->societe->lire;
	$permissiontodelete = $user->rights->societe->supprimer;
	$permissiontoadd = $user->rights->societe->creer;
	$uploaddir = $conf->societe->dir_output;
	include DOL_DOCUMENT_ROOT.'/core/actions_massactions.inc.php';

	if ($action == 'setstcomm') {
		$object = new Contact($db);
		$result = $object->fetch(GETPOST('stcommcontactid'));
		$object->stcomm_id = dol_getIdFromCode($db, GETPOST('stcomm', 'alpha'), 'c_stcommcontact');
		$result = $object->update($object->id, $user);
		if ($result < 0) {
			setEventMessages($object->error, $object->errors, 'errors');
		}

		$action = '';
	}
}

if ($search_priv < 0) {
	$search_priv = '';
}


/*
 * View
 */

$form = new Form($db);
$formother = new FormOther($db);
$formcompany = new FormCompany($db);
$contactstatic = new Contact($db);

if (!empty($conf->global->THIRDPARTY_ENABLE_PROSPECTION_ON_ALTERNATIVE_ADRESSES)) {
	$contactstatic->loadCacheOfProspStatus();
}

$title = (!empty($conf->global->SOCIETE_ADDRESSES_MANAGEMENT) ? $langs->trans("Contacts") : $langs->trans("ContactsAddresses"));

// Select every potentiels, and note each potentiels which fit in search parameters
$tab_level = array();
$sql = "SELECT code, label, sortorder";
$sql .= " FROM ".MAIN_DB_PREFIX."c_prospectcontactlevel";
$sql .= " WHERE active > 0";
$sql .= " ORDER BY sortorder";
$resql = $db->query($sql);
if ($resql) {
	while ($obj = $db->fetch_object($resql)) {
		// Compute level text
		$level = $langs->trans($obj->code);
		if ($level == $obj->code) {
			$level = $langs->trans($obj->label);
		}
		$tab_level[$obj->code] = $level;
	}
} else {
	dol_print_error($db);
}

$sql = "SELECT s.rowid as socid, s.nom as name,";
$sql .= " p.rowid, p.lastname as lastname, p.statut, p.firstname, p.zip, p.town, p.poste, p.email,";
$sql .= " p.socialnetworks, p.photo,";
$sql .= " p.phone as phone_pro, p.phone_mobile, p.phone_perso, p.fax, p.fk_pays, p.priv, p.datec as date_creation, p.tms as date_update,";
$sql .= " st.libelle as stcomm, st.picto as stcomm_picto, p.fk_stcommcontact as stcomm_id, p.fk_prospectcontactlevel,";
$sql .= " co.label as country, co.code as country_code";
// Add fields from extrafields
if (!empty($extrafields->attributes[$object->table_element]['label'])) {
	foreach ($extrafields->attributes[$object->table_element]['label'] as $key => $val) {
		$sql .= ($extrafields->attributes[$object->table_element]['type'][$key] != 'separate' ? ", ef.".$key.' as options_'.$key : '');
	}
}
if(!empty($conf->mailing->enabled)) {
	$sql .= ", (SELECT count(*) FROM ".MAIN_DB_PREFIX."mailing_unsubscribe WHERE email = p.email) as unsubscribed";
}
// Add fields from hooks
$parameters = array();
$reshook = $hookmanager->executeHooks('printFieldListSelect', $parameters); // Note that $action and $object may have been modified by hook
$sql .= $hookmanager->resPrint;
$sql .= " FROM ".MAIN_DB_PREFIX."socpeople as p";
if (is_array($extrafields->attributes[$object->table_element]['label']) && count($extrafields->attributes[$object->table_element]['label'])) {
	$sql .= " LEFT JOIN ".MAIN_DB_PREFIX.$object->table_element."_extrafields as ef on (p.rowid = ef.fk_object)";
}
$sql .= " LEFT JOIN ".MAIN_DB_PREFIX."c_country as co ON co.rowid = p.fk_pays";
$sql .= " LEFT JOIN ".MAIN_DB_PREFIX."societe as s ON s.rowid = p.fk_soc";
$sql .= " LEFT JOIN ".MAIN_DB_PREFIX."c_stcommcontact as st ON st.id = p.fk_stcommcontact";
if (!empty($search_categ) && $search_categ != '-1') {
	$sql .= ' LEFT JOIN '.MAIN_DB_PREFIX."categorie_contact as cc ON p.rowid = cc.fk_socpeople"; // We need this table joined to the select in order to filter by categ
}
if (!empty($search_categ_thirdparty) && $search_categ_thirdparty != '-1') {
	$sql .= ' LEFT JOIN '.MAIN_DB_PREFIX."categorie_societe as cs ON s.rowid = cs.fk_soc"; // We need this table joined to the select in order to filter by categ
}
if (!empty($search_categ_supplier) && $search_categ_supplier != '-1') {
	$sql .= ' LEFT JOIN '.MAIN_DB_PREFIX."categorie_fournisseur as cs2 ON s.rowid = cs2.fk_soc"; // We need this table joined to the select in order to filter by categ
}
if (!$user->rights->societe->client->voir && !$socid) {
	$sql .= " LEFT JOIN ".MAIN_DB_PREFIX."societe_commerciaux as sc ON s.rowid = sc.fk_soc";
}
$sql .= ' WHERE p.entity IN ('.getEntity('socpeople').')';
if (!$user->rights->societe->client->voir && !$socid) { //restriction
	$sql .= " AND (sc.fk_user = ".((int) $user->id)." OR p.fk_soc IS NULL)";
}
if (!empty($userid)) {    // propre au commercial
	$sql .= " AND p.fk_user_creat=".((int) $userid);
}
if ($search_level) {
	$sql .= natural_search("p.fk_prospectcontactlevel", join(',', $search_level), 3);
}
if ($search_stcomm != '' && $search_stcomm != -2) {
	$sql .= natural_search("p.fk_stcommcontact", $search_stcomm, 2);
}

// Filter to exclude not owned private contacts
if ($search_priv != '0' && $search_priv != '1') {
	$sql .= " AND (p.priv='0' OR (p.priv='1' AND p.fk_user_creat=".((int) $user->id)."))";
} else {
	if ($search_priv == '0') {
		$sql .= " AND p.priv='0'";
	}
	if ($search_priv == '1') {
		$sql .= " AND (p.priv='1' AND p.fk_user_creat=".((int) $user->id).")";
	}
}

if ($search_categ > 0) {
	$sql .= " AND cc.fk_categorie = ".((int) $search_categ);
}
if ($search_categ == -2) {
	$sql .= " AND cc.fk_categorie IS NULL";
}
if ($search_categ_thirdparty > 0) {
	$sql .= " AND cs.fk_categorie = ".((int) $search_categ_thirdparty);
}
if ($search_categ_thirdparty == -2) {
	$sql .= " AND cs.fk_categorie IS NULL";
}
if ($search_categ_supplier > 0) {
	$sql .= " AND cs2.fk_categorie = ".((int) $search_categ_supplier);
}
if ($search_categ_supplier == -2) {
	$sql .= " AND cs2.fk_categorie IS NULL";
}

if ($sall) {
	$sql .= natural_search(array_keys($fieldstosearchall), $sall);
}
if (strlen($search_phone)) {
	$sql .= natural_search(array('p.phone', 'p.phone_perso', 'p.phone_mobile'), $search_phone);
}
if (strlen($search_cti)) {
	$sql .= natural_search(array('p.phone', 'p.phone_perso', 'p.phone_mobile'), $search_cti);
}
if (strlen($search_firstlast_only)) {
	$sql .= natural_search(array('p.lastname', 'p.firstname'), $search_firstlast_only);
}

if ($search_id > 0) {
	$sql .= natural_search('p.rowid', $search_id, 1);
}
if ($search_lastname) {
	$sql .= natural_search('p.lastname', $search_lastname);
}
if ($search_firstname) {
	$sql .= natural_search('p.firstname', $search_firstname);
}
if ($search_societe) {
	$sql .= natural_search(empty($conf->global->SOCIETE_DISABLE_CONTACTS) ? 's.nom' : 'p.fk_soc', $search_societe);
}
if ($search_country) {
	$sql .= " AND p.fk_pays IN (".$db->sanitize($search_country).')';
}
if (strlen($search_poste)) {
	$sql .= natural_search('p.poste', $search_poste);
}
if (strlen($search_phone_perso)) {
	$sql .= natural_search('p.phone_perso', $search_phone_perso);
}
if (strlen($search_phone_pro)) {
	$sql .= natural_search('p.phone', $search_phone_pro);
}
if (strlen($search_phone_mobile)) {
	$sql .= natural_search('p.phone_mobile', $search_phone_mobile);
}
if (strlen($search_fax)) {
	$sql .= natural_search('p.fax', $search_fax);
}
if (!empty($conf->socialnetworks->enabled)) {
	foreach ($socialnetworks as $key => $value) {
		if ($value['active'] && strlen($search_[$key])) {
			$sql .= ' AND p.socialnetworks LIKE \'%"'.$key.'":"'.$search_[$key].'%\'';
		}
	}
}
if (strlen($search_email)) {
	$sql .= natural_search('p.email', $search_email);
}
if (strlen($search_zip)) {
	$sql .= natural_search("p.zip", $search_zip);
}
if (strlen($search_town)) {
	$sql .= natural_search("p.town", $search_town);
}
if (count($search_roles) > 0) {
	$sql .= " AND p.rowid IN (SELECT sc.fk_socpeople FROM ".MAIN_DB_PREFIX."societe_contacts as sc WHERE sc.fk_c_type_contact IN (".$db->sanitize(implode(',', $search_roles))."))";
}
<<<<<<< HEAD
if ($search_no_email != '' && $search_no_email >= 0) {
	$sql .= " AND p.no_email = ".((int) $search_no_email);
}
if ($search_status != '' && $search_status >= 0) {
	$sql .= " AND p.statut = ".((int) $search_status);
}
if ($search_import_key) {
	$sql .= natural_search("p.import_key", $search_import_key);
}
if ($type == "o") {        // filtre sur type
=======
if ($search_no_email != -1 && $search_no_email > 0) $sql .= " AND (SELECT count(*) FROM ".MAIN_DB_PREFIX."mailing_unsubscribe WHERE email = p.email) > 0";
if ($search_no_email != -1 && $search_no_email == 0) $sql .= " AND (SELECT count(*) FROM ".MAIN_DB_PREFIX."mailing_unsubscribe WHERE email = p.email) = 0 AND p.email IS NOT NULL  AND p.email <> ''";
if ($search_status != '' && $search_status >= 0) $sql .= " AND p.statut = ".$db->escape($search_status);
if ($search_import_key)             $sql .= natural_search("p.import_key", $search_import_key);
if ($type == "o")        // filtre sur type
{
>>>>>>> fde44f27
	$sql .= " AND p.fk_soc IS NULL";
} elseif ($type == "f") {        // filtre sur type
	$sql .= " AND s.fournisseur = 1";
} elseif ($type == "c") {        // filtre sur type
	$sql .= " AND s.client IN (1, 3)";
} elseif ($type == "p") {        // filtre sur type
	$sql .= " AND s.client IN (2, 3)";
}
if (!empty($socid)) {
	$sql .= " AND s.rowid = ".((int) $socid);
}
// Add where from extra fields
include DOL_DOCUMENT_ROOT.'/core/tpl/extrafields_list_search_sql.tpl.php';
// Add where from hooks
$parameters = array();
$reshook = $hookmanager->executeHooks('printFieldListWhere', $parameters); // Note that $action and $object may have been modified by hook
$sql .= $hookmanager->resPrint;
// Add order
if ($view == "recent") {
	$sql .= $db->order("p.datec", "DESC");
} else {
	$sql .= $db->order($sortfield, $sortorder);
}

// Count total nb of records
$nbtotalofrecords = '';
if (empty($conf->global->MAIN_DISABLE_FULL_SCANLIST)) {
	$resql = $db->query($sql);
	$nbtotalofrecords = $db->num_rows($resql);
	if (($page * $limit) > $nbtotalofrecords) {	// if total resultset is smaller then paging size (filtering), goto and load page 0
		$page = 0;
		$offset = 0;
	}
}

$sql .= $db->plimit($limit + 1, $offset);

$resql = $db->query($sql);
if (!$resql) {
	dol_print_error($db);
	exit;
}

$num = $db->num_rows($resql);

$arrayofselected = is_array($toselect) ? $toselect : array();

if ($num == 1 && !empty($conf->global->MAIN_SEARCH_DIRECT_OPEN_IF_ONLY_ONE) && ($sall != '' || $search_cti != '')) {
	$obj = $db->fetch_object($resql);
	$id = $obj->rowid;
	header("Location: ".DOL_URL_ROOT.'/contact/card.php?id='.$id);
	exit;
}

$help_url = 'EN:Module_Third_Parties|FR:Module_Tiers|ES:M&oacute;dulo_Empresas';
llxHeader('', $title, $help_url);

$param = '';
if (!empty($contextpage) && $contextpage != $_SERVER["PHP_SELF"]) {
	$param .= '&amp;contextpage='.$contextpage;
}
if ($limit > 0 && $limit != $conf->liste_limit) {
	$param .= '&amp;limit='.$limit;
}
$param .= '&amp;begin='.urlencode($begin).'&amp;userid='.urlencode($userid).'&amp;contactname='.urlencode($sall);
$param .= '&amp;type='.urlencode($type).'&amp;view='.urlencode($view);
if (!empty($search_categ) && $search_categ != '-1') {
	$param .= '&amp;search_categ='.urlencode($search_categ);
}
if (!empty($search_categ_thirdparty) && $search_categ_thirdparty != '-1') {
	$param .= '&amp;search_categ_thirdparty='.urlencode($search_categ_thirdparty);
}
if (!empty($search_categ_supplier) && $search_categ_supplier != '-1') {
	$param .= '&amp;search_categ_supplier='.urlencode($search_categ_supplier);
}
if ($sall != '') {
	$param .= '&amp;sall='.urlencode($sall);
}
if ($search_id > 0) {
	$param .= "&amp;search_id=".urlencode($search_id);
}
if ($search_lastname != '') {
	$param .= '&amp;search_lastname='.urlencode($search_lastname);
}
if ($search_firstname != '') {
	$param .= '&amp;search_firstname='.urlencode($search_firstname);
}
if ($search_societe != '') {
	$param .= '&amp;search_societe='.urlencode($search_societe);
}
if ($search_zip != '') {
	$param .= '&amp;search_zip='.urlencode($search_zip);
}
if ($search_town != '') {
	$param .= '&amp;search_town='.urlencode($search_town);
}
if ($search_country != '') {
	$param .= "&search_country=".urlencode($search_country);
}
if ($search_poste != '') {
	$param .= '&amp;search_poste='.urlencode($search_poste);
}
if ($search_phone_pro != '') {
	$param .= '&amp;search_phone_pro='.urlencode($search_phone_pro);
}
if ($search_phone_perso != '') {
	$param .= '&amp;search_phone_perso='.urlencode($search_phone_perso);
}
if ($search_phone_mobile != '') {
	$param .= '&amp;search_phone_mobile='.urlencode($search_phone_mobile);
}
if ($search_fax != '') {
	$param .= '&amp;search_fax='.urlencode($search_fax);
}
if ($search_email != '') {
	$param .= '&amp;search_email='.urlencode($search_email);
}
if ($search_no_email != '') {
	$param .= '&amp;search_no_email='.urlencode($search_no_email);
}
if ($search_status != '') {
	$param .= '&amp;search_status='.urlencode($search_status);
}
if ($search_priv == '0' || $search_priv == '1') {
	$param .= "&amp;search_priv=".urlencode($search_priv);
}
if ($search_stcomm != '') {
	$param .= '&search_stcomm='.urlencode($search_stcomm);
}
if (is_array($search_level) && count($search_level)) {
	foreach ($search_level as $slevel) {
		$param .= '&search_level[]='.urlencode($slevel);
	}
}
if ($search_import_key != '') {
	$param .= '&amp;search_import_key='.urlencode($search_import_key);
}
if ($optioncss != '') {
	$param .= '&amp;optioncss='.urlencode($optioncss);
}
if (count($search_roles) > 0) {
	$param .= implode('&search_roles[]=', $search_roles);
}

// Add $param from extra fields
include DOL_DOCUMENT_ROOT.'/core/tpl/extrafields_list_search_param.tpl.php';

// List of mass actions available
$arrayofmassactions = array(
//    'presend'=>img_picto('', 'email', 'class="pictofixedwidth"').$langs->trans("SendByMail"),
//    'builddoc'=>img_picto('', 'pdf', 'class="pictofixedwidth"').$langs->trans("PDFMerge"),
);
//if($user->rights->societe->creer) $arrayofmassactions['createbills']=$langs->trans("CreateInvoiceForThisCustomer");
if ($user->rights->societe->supprimer) {
	$arrayofmassactions['predelete'] = img_picto('', 'delete', 'class="pictofixedwidth"').$langs->trans("Delete");
}
if ($user->rights->societe->creer) {
	$arrayofmassactions['preaffecttag'] = img_picto('', 'category', 'class="pictofixedwidth"').$langs->trans("AffectTag");
}
if (in_array($massaction, array('presend', 'predelete','preaffecttag'))) {
	$arrayofmassactions = array();
}
$massactionbutton = $form->selectMassAction('', $arrayofmassactions);

$newcardbutton = dolGetButtonTitle($langs->trans('NewContactAddress'), '', 'fa fa-plus-circle', DOL_URL_ROOT.'/contact/card.php?action=create', '', $user->rights->societe->contact->creer);

print '<form method="post" action="'.$_SERVER["PHP_SELF"].'" name="formfilter">';
if ($optioncss != '') {
	print '<input type="hidden" name="optioncss" value="'.$optioncss.'">';
}
print '<input type="hidden" name="token" value="'.newToken().'">';
print '<input type="hidden" name="formfilteraction" id="formfilteraction" value="list">';
print '<input type="hidden" name="sortfield" value="'.$sortfield.'">';
print '<input type="hidden" name="sortorder" value="'.$sortorder.'">';
//print '<input type="hidden" name="page" value="'.$page.'">';
print '<input type="hidden" name="type" value="'.$type.'">';
print '<input type="hidden" name="view" value="'.dol_escape_htmltag($view).'">';

print_barre_liste($titre, $page, $_SERVER["PHP_SELF"], $param, $sortfield, $sortorder, $massactionbutton, $num, $nbtotalofrecords, 'address', 0, $newcardbutton, '', $limit, 0, 0, 1);

$topicmail = "Information";
$modelmail = "contact";
$objecttmp = new Contact($db);
$trackid = 'ctc'.$object->id;
include DOL_DOCUMENT_ROOT.'/core/tpl/massactions_pre.tpl.php';

if ($sall) {
	foreach ($fieldstosearchall as $key => $val) {
		$fieldstosearchall[$key] = $langs->trans($val);
	}
	print '<div class="divsearchfieldfilter">'.$langs->trans("FilterOnInto", $sall).join(', ', $fieldstosearchall).'</div>';
}
if ($search_firstlast_only) {
	print '<div class="divsearchfieldfilter">'.$langs->trans("FilterOnInto", $search_firstlast_only).$langs->trans("Lastname").", ".$langs->trans("Firstname").'</div>';
}

$moreforfilter = '';
if (!empty($conf->categorie->enabled) && $user->rights->categorie->lire) {
	require_once DOL_DOCUMENT_ROOT.'/categories/class/categorie.class.php';
	$moreforfilter .= '<div class="divsearchfield">';
	$tmptitle = $langs->trans('ContactCategoriesShort');
	$moreforfilter .= img_picto($tmptitle, 'category', 'class="pictofixedwidth"');
	$moreforfilter .= $formother->select_categories(Categorie::TYPE_CONTACT, $search_categ, 'search_categ', 1, $tmptitle);
	$moreforfilter .= '</div>';
	if (empty($type) || $type == 'c' || $type == 'p') {
		$moreforfilter .= '<div class="divsearchfield">';
		$tmptitle = '';
		if ($type == 'c') {
			$tmptitle .= $langs->trans('CustomersCategoriesShort');
		} elseif ($type == 'p') {
			$tmptitle .= $langs->trans('ProspectsCategoriesShort');
		} else {
			$tmptitle .= $langs->trans('CustomersProspectsCategoriesShort');
		}
		$moreforfilter .= img_picto($tmptitle, 'category', 'class="pictofixedwidth"');
		$moreforfilter .= $formother->select_categories(Categorie::TYPE_CUSTOMER, $search_categ_thirdparty, 'search_categ_thirdparty', 1, $tmptitle);
		$moreforfilter .= '</div>';
	}

	if (!empty($conf->fournisseur->enabled) && (empty($type) || $type == 'f')) {
		$moreforfilter .= '<div class="divsearchfield">';
		$tmptitle = $langs->trans('SuppliersCategoriesShort');
		$moreforfilter .= img_picto($tmptitle, 'category', 'class="pictofixedwidth"');
		$moreforfilter .= $formother->select_categories(Categorie::TYPE_SUPPLIER, $search_categ_supplier, 'search_categ_supplier', 1, $tmptitle);
		$moreforfilter .= '</div>';
	}
}

$moreforfilter .= '<div class="divsearchfield">';
$moreforfilter .= $langs->trans('Roles').': ';
$moreforfilter .= $formcompany->showRoles("search_roles", $objecttmp, 'edit', $search_roles);
$moreforfilter .= '</div>';

print '<div class="liste_titre liste_titre_bydiv centpercent">';
print $moreforfilter;
$parameters = array('type'=>$type);
$reshook = $hookmanager->executeHooks('printFieldPreListTitle', $parameters); // Note that $action and $object may have been modified by hook
print $hookmanager->resPrint;
print '</div>';

$varpage = empty($contextpage) ? $_SERVER["PHP_SELF"] : $contextpage;
$selectedfields = $form->multiSelectArrayWithCheckbox('selectedfields', $arrayfields, $varpage); // This also change content of $arrayfields
if ($massactionbutton) {
	$selectedfields .= $form->showCheckAddButtons('checkforselect', 1);
}

print '<div class="div-table-responsive">';
print '<table class="tagtable liste'.($moreforfilter ? " listwithfilterbefore" : "").'">'."\n";

// Lines for filter fields
print '<tr class="liste_titre_filter">';
if (!empty($arrayfields['p.rowid']['checked'])) {
	print '<td class="liste_titre">';
	print '<input class="flat searchstring" type="text" name="search_id" size="1" value="'.dol_escape_htmltag($search_id).'">';
	print '</td>';
}
if (!empty($arrayfields['p.lastname']['checked'])) {
	print '<td class="liste_titre">';
	print '<input class="flat" type="text" name="search_lastname" size="6" value="'.dol_escape_htmltag($search_lastname).'">';
	print '</td>';
}
if (!empty($arrayfields['p.firstname']['checked'])) {
	print '<td class="liste_titre">';
	print '<input class="flat" type="text" name="search_firstname" size="6" value="'.dol_escape_htmltag($search_firstname).'">';
	print '</td>';
}
if (!empty($arrayfields['p.poste']['checked'])) {
	print '<td class="liste_titre">';
	print '<input class="flat" type="text" name="search_poste" size="5" value="'.dol_escape_htmltag($search_poste).'">';
	print '</td>';
}
if (!empty($arrayfields['p.zip']['checked'])) {
	print '<td class="liste_titre">';
	print '<input class="flat" type="text" name="search_zip" size="3" value="'.dol_escape_htmltag($search_zip).'">';
	print '</td>';
}
if (!empty($arrayfields['p.town']['checked'])) {
	print '<td class="liste_titre">';
	print '<input class="flat" type="text" name="search_town" size="5" value="'.dol_escape_htmltag($search_town).'">';
	print '</td>';
}
// State
/*if (! empty($arrayfields['state.nom']['checked']))
 {
 print '<td class="liste_titre">';
 print '<input class="flat searchstring" size="4" type="text" name="search_state" value="'.dol_escape_htmltag($search_state).'">';
 print '</td>';
 }
 // Region
 if (! empty($arrayfields['region.nom']['checked']))
 {
 print '<td class="liste_titre">';
 print '<input class="flat searchstring" size="4" type="text" name="search_region" value="'.dol_escape_htmltag($search_region).'">';
 print '</td>';
 }*/
// Country
if (!empty($arrayfields['country.code_iso']['checked'])) {
	print '<td class="liste_titre center">';
	print $form->select_country($search_country, 'search_country', '', 0, 'minwidth100imp maxwidth100');
	print '</td>';
}
if (!empty($arrayfields['p.phone']['checked'])) {
	print '<td class="liste_titre">';
	print '<input class="flat" type="text" name="search_phone_pro" size="6" value="'.dol_escape_htmltag($search_phone_pro).'">';
	print '</td>';
}
if (!empty($arrayfields['p.phone_perso']['checked'])) {
	print '<td class="liste_titre">';
	print '<input class="flat" type="text" name="search_phone_perso" size="6" value="'.dol_escape_htmltag($search_phone_perso).'">';
	print '</td>';
}
if (!empty($arrayfields['p.phone_mobile']['checked'])) {
	print '<td class="liste_titre">';
	print '<input class="flat" type="text" name="search_phone_mobile" size="6" value="'.dol_escape_htmltag($search_phone_mobile).'">';
	print '</td>';
}
if (!empty($arrayfields['p.fax']['checked'])) {
	print '<td class="liste_titre">';
	print '<input class="flat" type="text" name="search_fax" size="6" value="'.dol_escape_htmltag($search_fax).'">';
	print '</td>';
}
if (!empty($arrayfields['p.email']['checked'])) {
	print '<td class="liste_titre">';
	print '<input class="flat" type="text" name="search_email" size="6" value="'.dol_escape_htmltag($search_email).'">';
	print '</td>';
}
<<<<<<< HEAD
if (!empty($arrayfields['p.no_email']['checked'])) {
=======
if (!empty($arrayfields['unsubscribed']['checked']))
{
>>>>>>> fde44f27
	print '<td class="liste_titre center">';
	print $form->selectarray('search_no_email', array('-1'=>'', '0'=>$langs->trans('No'), '1'=>$langs->trans('Yes')), $search_no_email);
	print '</td>';
}
if (!empty($conf->socialnetworks->enabled)) {
	foreach ($socialnetworks as $key => $value) {
		if ($value['active']) {
			if (!empty($arrayfields['p.'.$key]['checked'])) {
				print '<td class="liste_titre">';
				print '<input class="flat" type="text" name="search_'.$key.'" size="6" value="'.dol_escape_htmltag($search_[$key]).'">';
				print '</td>';
			}
		}
	}
}
if (!empty($arrayfields['p.fk_soc']['checked']) || !empty($arrayfields['s.nom']['checked'])) {
	print '<td class="liste_titre">';
	print '<input class="flat" type="text" name="search_societe" size="8" value="'.dol_escape_htmltag($search_societe).'">';
	print '</td>';
}
if (!empty($arrayfields['p.priv']['checked'])) {
	print '<td class="liste_titre center">';
	$selectarray = array('0'=>$langs->trans("ContactPublic"), '1'=>$langs->trans("ContactPrivate"));
	print $form->selectarray('search_priv', $selectarray, $search_priv, 1);
	print '</td>';
}
// Prospect level
if (!empty($arrayfields['p.fk_prospectcontactlevel']['checked'])) {
	print '<td class="liste_titre center">';
	print $form->multiselectarray('search_level', $tab_level, $search_level, 0, 0, 'width75', 0, 0, '', '', '', 2);
	print '</td>';
}
// Prospect status
if (!empty($arrayfields['p.fk_stcommcontact']['checked'])) {
	print '<td class="liste_titre maxwidthonsmartphone center">';
	$arraystcomm = array();
	foreach ($contactstatic->cacheprospectstatus as $key => $val) {
		$arraystcomm[$val['id']] = ($langs->trans("StatusProspect".$val['id']) != "StatusProspect".$val['id'] ? $langs->trans("StatusProspect".$val['id']) : $val['label']);
	}
	print $form->selectarray('search_stcomm', $arraystcomm, $search_stcomm, -2, 0, 0, '', 0, 0, 0, '', 'nowrap ');
	print '</td>';
}
// Extra fields
include DOL_DOCUMENT_ROOT.'/core/tpl/extrafields_list_search_input.tpl.php';

// Fields from hook
$parameters = array('arrayfields'=>$arrayfields);
$reshook = $hookmanager->executeHooks('printFieldListOption', $parameters); // Note that $action and $object may have been modified by hook
print $hookmanager->resPrint;
// Date creation
if (!empty($arrayfields['p.datec']['checked'])) {
	print '<td class="liste_titre">';
	print '</td>';
}
// Date modification
if (!empty($arrayfields['p.tms']['checked'])) {
	print '<td class="liste_titre">';
	print '</td>';
}
// Status
if (!empty($arrayfields['p.statut']['checked'])) {
	print '<td class="liste_titre center">';
	print $form->selectarray('search_status', array('-1'=>'', '0'=>$langs->trans('ActivityCeased'), '1'=>$langs->trans('InActivity')), $search_status);
	print '</td>';
}
if (!empty($arrayfields['p.import_key']['checked'])) {
	print '<td class="liste_titre center">';
	print '<input class="flat searchstring" type="text" name="search_import_key" size="3" value="'.dol_escape_htmltag($search_import_key).'">';
	print '</td>';
}
// Action column
print '<td class="liste_titre maxwidthsearch">';
$searchpicto = $form->showFilterAndCheckAddButtons(0);
print $searchpicto;
print '</td>';

print '</tr>';

// Ligne des titres
print '<tr class="liste_titre">';
if (!empty($arrayfields['p.rowid']['checked'])) {
	print_liste_field_titre($arrayfields['p.rowid']['label'], $_SERVER["PHP_SELF"], "p.rowid", "", $param, "", $sortfield, $sortorder);
}
if (!empty($arrayfields['p.lastname']['checked'])) {
	print_liste_field_titre($arrayfields['p.lastname']['label'], $_SERVER["PHP_SELF"], "p.lastname", $begin, $param, '', $sortfield, $sortorder);
}
if (!empty($arrayfields['p.firstname']['checked'])) {
	print_liste_field_titre($arrayfields['p.firstname']['label'], $_SERVER["PHP_SELF"], "p.firstname", $begin, $param, '', $sortfield, $sortorder);
}
if (!empty($arrayfields['p.poste']['checked'])) {
	print_liste_field_titre($arrayfields['p.poste']['label'], $_SERVER["PHP_SELF"], "p.poste", $begin, $param, '', $sortfield, $sortorder);
}
if (!empty($arrayfields['p.zip']['checked'])) {
	print_liste_field_titre($arrayfields['p.zip']['label'], $_SERVER["PHP_SELF"], "p.zip", $begin, $param, '', $sortfield, $sortorder);
}
if (!empty($arrayfields['p.town']['checked'])) {
	print_liste_field_titre($arrayfields['p.town']['label'], $_SERVER["PHP_SELF"], "p.town", $begin, $param, '', $sortfield, $sortorder);
}
//if (! empty($arrayfields['state.nom']['checked']))           print_liste_field_titre($arrayfields['state.nom']['label'],$_SERVER["PHP_SELF"],"state.nom","",$param,'',$sortfield,$sortorder);
//if (! empty($arrayfields['region.nom']['checked']))          print_liste_field_titre($arrayfields['region.nom']['label'],$_SERVER["PHP_SELF"],"region.nom","",$param,'',$sortfield,$sortorder);
if (!empty($arrayfields['country.code_iso']['checked'])) {
	print_liste_field_titre($arrayfields['country.code_iso']['label'], $_SERVER["PHP_SELF"], "co.code_iso", "", $param, '', $sortfield, $sortorder, 'center ');
}
<<<<<<< HEAD
if (!empty($arrayfields['p.phone']['checked'])) {
	print_liste_field_titre($arrayfields['p.phone']['label'], $_SERVER["PHP_SELF"], "p.phone", $begin, $param, '', $sortfield, $sortorder);
}
if (!empty($arrayfields['p.phone_perso']['checked'])) {
	print_liste_field_titre($arrayfields['p.phone_perso']['label'], $_SERVER["PHP_SELF"], "p.phone_perso", $begin, $param, '', $sortfield, $sortorder);
}
if (!empty($arrayfields['p.phone_mobile']['checked'])) {
	print_liste_field_titre($arrayfields['p.phone_mobile']['label'], $_SERVER["PHP_SELF"], "p.phone_mobile", $begin, $param, '', $sortfield, $sortorder);
}
if (!empty($arrayfields['p.fax']['checked'])) {
	print_liste_field_titre($arrayfields['p.fax']['label'], $_SERVER["PHP_SELF"], "p.fax", $begin, $param, '', $sortfield, $sortorder);
}
if (!empty($arrayfields['p.email']['checked'])) {
	print_liste_field_titre($arrayfields['p.email']['label'], $_SERVER["PHP_SELF"], "p.email", $begin, $param, '', $sortfield, $sortorder);
}
if (!empty($arrayfields['p.no_email']['checked'])) {
	print_liste_field_titre($arrayfields['p.no_email']['label'], $_SERVER["PHP_SELF"], "p.no_email", $begin, $param, '', $sortfield, $sortorder, 'center ');
}
=======
if (!empty($arrayfields['p.phone']['checked']))               print_liste_field_titre($arrayfields['p.phone']['label'], $_SERVER["PHP_SELF"], "p.phone", $begin, $param, '', $sortfield, $sortorder);
if (!empty($arrayfields['p.phone_perso']['checked']))         print_liste_field_titre($arrayfields['p.phone_perso']['label'], $_SERVER["PHP_SELF"], "p.phone_perso", $begin, $param, '', $sortfield, $sortorder);
if (!empty($arrayfields['p.phone_mobile']['checked']))        print_liste_field_titre($arrayfields['p.phone_mobile']['label'], $_SERVER["PHP_SELF"], "p.phone_mobile", $begin, $param, '', $sortfield, $sortorder);
if (!empty($arrayfields['p.fax']['checked']))                 print_liste_field_titre($arrayfields['p.fax']['label'], $_SERVER["PHP_SELF"], "p.fax", $begin, $param, '', $sortfield, $sortorder);
if (!empty($arrayfields['p.email']['checked']))               print_liste_field_titre($arrayfields['p.email']['label'], $_SERVER["PHP_SELF"], "p.email", $begin, $param, '', $sortfield, $sortorder);
if (!empty($arrayfields['unsubscribed']['checked']))          print_liste_field_titre($arrayfields['unsubscribed']['label'], $_SERVER["PHP_SELF"], "unsubscribed", $begin, $param, '', $sortfield, $sortorder, 'center ');
>>>>>>> fde44f27
if (!empty($conf->socialnetworks->enabled)) {
	foreach ($socialnetworks as $key => $value) {
		if ($value['active'] && !empty($arrayfields['p.'.$key]['checked'])) {
			print_liste_field_titre($arrayfields['p.'.$key]['label'], $_SERVER["PHP_SELF"], "p.".$key, $begin, $param, '', $sortfield, $sortorder);
		}
	}
}
if (!empty($arrayfields['p.fk_soc']['checked'])) {
	print_liste_field_titre($arrayfields['p.fk_soc']['label'], $_SERVER["PHP_SELF"], "p.fk_soc", $begin, $param, '', $sortfield, $sortorder);
}
if (!empty($arrayfields['s.nom']['checked'])) {
	print_liste_field_titre($arrayfields['s.nom']['label'], $_SERVER["PHP_SELF"], "s.nom", $begin, $param, '', $sortfield, $sortorder);
}
if (!empty($arrayfields['p.priv']['checked'])) {
	print_liste_field_titre($arrayfields['p.priv']['label'], $_SERVER["PHP_SELF"], "p.priv", $begin, $param, '', $sortfield, $sortorder, 'center ');
}
if (!empty($arrayfields['p.fk_prospectcontactlevel']['checked'])) {
	print_liste_field_titre($arrayfields['p.fk_prospectcontactlevel']['label'], $_SERVER["PHP_SELF"], "p.fk_prospectcontactlevel", "", $param, '', $sortfield, $sortorder, 'center ');
}
if (!empty($arrayfields['p.fk_stcommcontact']['checked'])) {
	print_liste_field_titre($arrayfields['p.fk_stcommcontact']['label'], $_SERVER["PHP_SELF"], "p.fk_stcommcontact", "", $param, '', $sortfield, $sortorder, 'center ');
}
// Extra fields
include DOL_DOCUMENT_ROOT.'/core/tpl/extrafields_list_search_title.tpl.php';
// Hook fields
$parameters = array(
	'arrayfields'=>$arrayfields,
	'param'=>$param,
	'sortfield'=>$sortfield,
	'sortorder'=>$sortorder,
);
$reshook = $hookmanager->executeHooks('printFieldListTitle', $parameters); // Note that $action and $object may have been modified by hook
print $hookmanager->resPrint;
if (!empty($arrayfields['p.datec']['checked'])) {
	print_liste_field_titre($arrayfields['p.datec']['label'], $_SERVER["PHP_SELF"], "p.datec", "", $param, '', $sortfield, $sortorder, 'center nowrap ');
}
if (!empty($arrayfields['p.tms']['checked'])) {
	print_liste_field_titre($arrayfields['p.tms']['label'], $_SERVER["PHP_SELF"], "p.tms", "", $param, '', $sortfield, $sortorder, 'center nowrap ');
}
if (!empty($arrayfields['p.statut']['checked'])) {
	print_liste_field_titre($arrayfields['p.statut']['label'], $_SERVER["PHP_SELF"], "p.statut", "", $param, '', $sortfield, $sortorder, 'center ');
}
if (!empty($arrayfields['p.import_key']['checked'])) {
	print_liste_field_titre($arrayfields['p.import_key']['label'], $_SERVER["PHP_SELF"], "p.import_key", "", $param, '', $sortfield, $sortorder, 'center ');
}
print_liste_field_titre($selectedfields, $_SERVER["PHP_SELF"], "", '', '', '', $sortfield, $sortorder, 'center maxwidthsearch ');
print "</tr>\n";


$i = 0;
$totalarray = array();
while ($i < min($num, $limit)) {
	$obj = $db->fetch_object($resql);

	$arraysocialnetworks = (array) json_decode($obj->socialnetworks, true);
	$contactstatic->lastname = $obj->lastname;
	$contactstatic->firstname = '';
	$contactstatic->id = $obj->rowid;
	$contactstatic->statut = $obj->statut;
	$contactstatic->poste = $obj->poste;
	$contactstatic->email = $obj->email;
	$contactstatic->phone_pro = $obj->phone_pro;
	$contactstatic->phone_perso = $obj->phone_perso;
	$contactstatic->phone_mobile = $obj->phone_mobile;
	$contactstatic->zip = $obj->zip;
	$contactstatic->town = $obj->town;
	$contactstatic->socialnetworks = $arraysocialnetworks;
	$contactstatic->country = $obj->country;
	$contactstatic->country_code = $obj->country_code;
	$contactstatic->photo = $obj->photo;

	$contactstatic->fk_prospectlevel = $obj->fk_prospectcontactlevel;

	print '<tr class="oddeven">';

	// ID
	if (!empty($arrayfields['p.rowid']['checked'])) {
		print '<td class="tdoverflowmax50">';
		print $obj->rowid;
		print "</td>\n";
		if (!$i) {
			$totalarray['nbfield']++;
		}
	}
	// Name
	if (!empty($arrayfields['p.lastname']['checked'])) {
		print '<td class="middle tdoverflowmax200">';
		print $contactstatic->getNomUrl(1);
		print '</td>';
		if (!$i) {
			$totalarray['nbfield']++;
		}
	}
	// Firstname
	if (!empty($arrayfields['p.firstname']['checked'])) {
		print '<td class="tdoverflowmax200">'.$obj->firstname.'</td>';
		if (!$i) {
			$totalarray['nbfield']++;
		}
	}
	// Job position
	if (!empty($arrayfields['p.poste']['checked'])) {
		print '<td class="tdoverflowmax100">'.$obj->poste.'</td>';
		if (!$i) {
			$totalarray['nbfield']++;
		}
	}
	// Zip
	if (!empty($arrayfields['p.zip']['checked'])) {
		print '<td>'.$obj->zip.'</td>';
		if (!$i) {
			$totalarray['nbfield']++;
		}
	}
	// Town
	if (!empty($arrayfields['p.town']['checked'])) {
		print '<td>'.$obj->town.'</td>';
		if (!$i) {
			$totalarray['nbfield']++;
		}
	}
	// State
	/*if (! empty($arrayfields['state.nom']['checked']))
	{
		print "<td>".$obj->state_name."</td>\n";
		if (! $i) $totalarray['nbfield']++;
	}
	// Region
	if (! empty($arrayfields['region.nom']['checked']))
	{
		print "<td>".$obj->region_name."</td>\n";
		if (! $i) $totalarray['nbfield']++;
	}*/
	// Country
	if (!empty($arrayfields['country.code_iso']['checked'])) {
		print '<td class="center">';
		$tmparray = getCountry($obj->fk_pays, 'all');
		print $tmparray['label'];
		print '</td>';
		if (!$i) {
			$totalarray['nbfield']++;
		}
	}
	// Phone
	if (!empty($arrayfields['p.phone']['checked'])) {
		print '<td class="nowraponall tdoverflowmax150">'.dol_print_phone($obj->phone_pro, $obj->country_code, $obj->rowid, $obj->socid, 'AC_TEL', ' ', 'phone').'</td>';
		if (!$i) {
			$totalarray['nbfield']++;
		}
	}
	// Phone perso
	if (!empty($arrayfields['p.phone_perso']['checked'])) {
		print '<td class="nowraponall tdoverflowmax150">'.dol_print_phone($obj->phone_perso, $obj->country_code, $obj->rowid, $obj->socid, 'AC_TEL', ' ', 'phone').'</td>';
		if (!$i) {
			$totalarray['nbfield']++;
		}
	}
	// Phone mobile
	if (!empty($arrayfields['p.phone_mobile']['checked'])) {
		print '<td class="nowraponall tdoverflowmax150">'.dol_print_phone($obj->phone_mobile, $obj->country_code, $obj->rowid, $obj->socid, 'AC_TEL', ' ', 'mobile').'</td>';
		if (!$i) {
			$totalarray['nbfield']++;
		}
	}
	// Fax
	if (!empty($arrayfields['p.fax']['checked'])) {
		print '<td class="nowraponall tdoverflowmax150">'.dol_print_phone($obj->fax, $obj->country_code, $obj->rowid, $obj->socid, 'AC_TEL', ' ', 'fax').'</td>';
		if (!$i) {
			$totalarray['nbfield']++;
		}
	}
	// EMail
	if (!empty($arrayfields['p.email']['checked'])) {
		print '<td class="nowraponall tdmaxoverflow300">'.dol_print_email($obj->email, $obj->rowid, $obj->socid, 'AC_EMAIL', 18, 0, 1).'</td>';
		if (!$i) {
			$totalarray['nbfield']++;
		}
	}
	// No EMail
<<<<<<< HEAD
	if (!empty($arrayfields['p.no_email']['checked'])) {
		print '<td class="center">'.yn($obj->no_email).'</td>';
		if (!$i) {
			$totalarray['nbfield']++;
		}
=======
	if (!empty($arrayfields['unsubscribed']['checked']))
	{
		print '<td class="center">';
		if (empty($obj->email)) {
			//print '<span class="opacitymedium">'.$langs->trans("NoEmail").'</span>';
		} else {
			print yn(($obj->unsubscribed > 0) ? 1 : 0);
		}
		print '</td>';
		if (!$i) $totalarray['nbfield']++;
>>>>>>> fde44f27
	}
	if (!empty($conf->socialnetworks->enabled)) {
		foreach ($socialnetworks as $key => $value) {
			if ($value['active'] && !empty($arrayfields['p.'.$key]['checked'])) {
				print '<td>'.dol_print_socialnetworks($arraysocialnetworks[$key], $obj->rowid, $obj->socid, $key, $socialnetworks).'</td>';
				if (!$i) {
					$totalarray['nbfield']++;
				}
			}
		}
	}
	// Company
	if (!empty($arrayfields['p.fk_soc']['checked']) || !empty($arrayfields['s.nom']['checked'])) {
		print '<td class="tdoverflowmax200">';
		if ($obj->socid) {
			$objsoc = new Societe($db);
			$objsoc->fetch($obj->socid);
			print $objsoc->getNomUrl(1);
		} else {
			print '&nbsp;';
		}
		print '</td>';
		if (!$i) {
			$totalarray['nbfield']++;
		}
	}

	// Private/Public
	if (!empty($arrayfields['p.priv']['checked'])) {
		print '<td class="center">'.$contactstatic->LibPubPriv($obj->priv).'</td>';
		if (!$i) {
			$totalarray['nbfield']++;
		}
	}

	if (!empty($arrayfields['p.fk_prospectcontactlevel']['checked'])) {
		// Prospect level
		print '<td class="center">';
		print $contactstatic->getLibProspLevel();
		print "</td>";
		if (!$i) {
			$totalarray['nbfield']++;
		}
	}

	if (!empty($arrayfields['p.fk_stcommcontact']['checked'])) {
		// Prospect status
		print '<td class="center nowrap"><div class="nowrap">';
		print '<div class="inline-block">'.$contactstatic->libProspCommStatut($obj->stcomm_id, 2, $contactstatic->cacheprospectstatus[$obj->stcomm_id]['label'], $obj->stcomm_picto);
		print '</div> - <div class="inline-block">';
		foreach ($contactstatic->cacheprospectstatus as $key => $val) {
			$titlealt = 'default';
			if (!empty($val['code']) && !in_array($val['code'], array('ST_NO', 'ST_NEVER', 'ST_TODO', 'ST_PEND', 'ST_DONE'))) {
				$titlealt = $val['label'];
			}
			if ($obj->stcomm_id != $val['id']) {
				print '<a class="pictosubstatus" href="'.$_SERVER["PHP_SELF"].'?stcommcontactid='.$obj->rowid.'&stcomm='.$val['code'].'&action=setstcomm&token='.newToken().$param.($page ? '&page='.urlencode($page) : '').'">'.img_action($titlealt, $val['code'], $val['picto']).'</a>';
			}
		}
		print '</div></div></td>';
		if (!$i) {
			$totalarray['nbfield']++;
		}
	}

	// Extra fields
	include DOL_DOCUMENT_ROOT.'/core/tpl/extrafields_list_print_fields.tpl.php';
	// Fields from hook
	$parameters = array('arrayfields'=>$arrayfields, 'obj'=>$obj, 'i'=>$i, 'totalarray'=>&$totalarray);
	$reshook = $hookmanager->executeHooks('printFieldListValue', $parameters); // Note that $action and $object may have been modified by hook
	print $hookmanager->resPrint;
	// Date creation
	if (!empty($arrayfields['p.datec']['checked'])) {
		print '<td class="center">';
		print dol_print_date($db->jdate($obj->date_creation), 'dayhour', 'tzuser');
		print '</td>';
		if (!$i) {
			$totalarray['nbfield']++;
		}
	}
	// Date modification
	if (!empty($arrayfields['p.tms']['checked'])) {
		print '<td class="center">';
		print dol_print_date($db->jdate($obj->date_update), 'dayhour', 'tzuser');
		print '</td>';
		if (!$i) {
			$totalarray['nbfield']++;
		}
	}
	// Status
	if (!empty($arrayfields['p.statut']['checked'])) {
		print '<td class="center">'.$contactstatic->getLibStatut(5).'</td>';
		if (!$i) {
			$totalarray['nbfield']++;
		}
	}
	if (!empty($arrayfields['p.import_key']['checked'])) {
		print '<td class="tdoverflowmax100">';
		print $obj->import_key;
		print "</td>\n";
		if (!$i) {
			$totalarray['nbfield']++;
		}
	}

	// Action column
	print '<td class="nowrap center">';
	if ($massactionbutton || $massaction) {   // If we are in select mode (massactionbutton defined) or if we have already selected and sent an action ($massaction) defined
		$selected = 0;
		if (in_array($obj->rowid, $arrayofselected)) {
			$selected = 1;
		}
		print '<input id="cb'.$obj->rowid.'" class="flat checkforselect" type="checkbox" name="toselect[]" value="'.$obj->rowid.'"'.($selected ? ' checked="checked"' : '').'>';
	}
	print '</td>';
	if (!$i) {
		$totalarray['nbfield']++;
	}

	print "</tr>\n";
	$i++;
}

$db->free($resql);

$parameters = array('arrayfields'=>$arrayfields, 'sql'=>$sql);
$reshook = $hookmanager->executeHooks('printFieldListFooter', $parameters); // Note that $action and $object may have been modified by hook
print $hookmanager->resPrint;

print "</table>";
print "</div>";

//if ($num > $limit || $page) print_barre_liste('', $page, $_SERVER["PHP_SELF"], $param, $sortfield, $sortorder, '', $num, $nbtotalofrecords, 'title_companies.png', 0, '', '', $limit, 1);

print '</form>';


llxFooter();
$db->close();<|MERGE_RESOLUTION|>--- conflicted
+++ resolved
@@ -503,9 +503,11 @@
 if (count($search_roles) > 0) {
 	$sql .= " AND p.rowid IN (SELECT sc.fk_socpeople FROM ".MAIN_DB_PREFIX."societe_contacts as sc WHERE sc.fk_c_type_contact IN (".$db->sanitize(implode(',', $search_roles))."))";
 }
-<<<<<<< HEAD
-if ($search_no_email != '' && $search_no_email >= 0) {
-	$sql .= " AND p.no_email = ".((int) $search_no_email);
+if ($search_no_email != -1 && $search_no_email > 0) {
+	$sql .= " AND (SELECT count(*) FROM ".MAIN_DB_PREFIX."mailing_unsubscribe WHERE email = p.email) > 0";
+}
+if ($search_no_email != -1 && $search_no_email == 0) {
+	$sql .= " AND (SELECT count(*) FROM ".MAIN_DB_PREFIX."mailing_unsubscribe WHERE email = p.email) = 0 AND p.email IS NOT NULL  AND p.email <> ''";
 }
 if ($search_status != '' && $search_status >= 0) {
 	$sql .= " AND p.statut = ".((int) $search_status);
@@ -514,14 +516,6 @@
 	$sql .= natural_search("p.import_key", $search_import_key);
 }
 if ($type == "o") {        // filtre sur type
-=======
-if ($search_no_email != -1 && $search_no_email > 0) $sql .= " AND (SELECT count(*) FROM ".MAIN_DB_PREFIX."mailing_unsubscribe WHERE email = p.email) > 0";
-if ($search_no_email != -1 && $search_no_email == 0) $sql .= " AND (SELECT count(*) FROM ".MAIN_DB_PREFIX."mailing_unsubscribe WHERE email = p.email) = 0 AND p.email IS NOT NULL  AND p.email <> ''";
-if ($search_status != '' && $search_status >= 0) $sql .= " AND p.statut = ".$db->escape($search_status);
-if ($search_import_key)             $sql .= natural_search("p.import_key", $search_import_key);
-if ($type == "o")        // filtre sur type
-{
->>>>>>> fde44f27
 	$sql .= " AND p.fk_soc IS NULL";
 } elseif ($type == "f") {        // filtre sur type
 	$sql .= " AND s.fournisseur = 1";
@@ -848,12 +842,8 @@
 	print '<input class="flat" type="text" name="search_email" size="6" value="'.dol_escape_htmltag($search_email).'">';
 	print '</td>';
 }
-<<<<<<< HEAD
-if (!empty($arrayfields['p.no_email']['checked'])) {
-=======
 if (!empty($arrayfields['unsubscribed']['checked']))
 {
->>>>>>> fde44f27
 	print '<td class="liste_titre center">';
 	print $form->selectarray('search_no_email', array('-1'=>'', '0'=>$langs->trans('No'), '1'=>$langs->trans('Yes')), $search_no_email);
 	print '</td>';
@@ -957,7 +947,6 @@
 if (!empty($arrayfields['country.code_iso']['checked'])) {
 	print_liste_field_titre($arrayfields['country.code_iso']['label'], $_SERVER["PHP_SELF"], "co.code_iso", "", $param, '', $sortfield, $sortorder, 'center ');
 }
-<<<<<<< HEAD
 if (!empty($arrayfields['p.phone']['checked'])) {
 	print_liste_field_titre($arrayfields['p.phone']['label'], $_SERVER["PHP_SELF"], "p.phone", $begin, $param, '', $sortfield, $sortorder);
 }
@@ -973,17 +962,9 @@
 if (!empty($arrayfields['p.email']['checked'])) {
 	print_liste_field_titre($arrayfields['p.email']['label'], $_SERVER["PHP_SELF"], "p.email", $begin, $param, '', $sortfield, $sortorder);
 }
-if (!empty($arrayfields['p.no_email']['checked'])) {
-	print_liste_field_titre($arrayfields['p.no_email']['label'], $_SERVER["PHP_SELF"], "p.no_email", $begin, $param, '', $sortfield, $sortorder, 'center ');
-}
-=======
-if (!empty($arrayfields['p.phone']['checked']))               print_liste_field_titre($arrayfields['p.phone']['label'], $_SERVER["PHP_SELF"], "p.phone", $begin, $param, '', $sortfield, $sortorder);
-if (!empty($arrayfields['p.phone_perso']['checked']))         print_liste_field_titre($arrayfields['p.phone_perso']['label'], $_SERVER["PHP_SELF"], "p.phone_perso", $begin, $param, '', $sortfield, $sortorder);
-if (!empty($arrayfields['p.phone_mobile']['checked']))        print_liste_field_titre($arrayfields['p.phone_mobile']['label'], $_SERVER["PHP_SELF"], "p.phone_mobile", $begin, $param, '', $sortfield, $sortorder);
-if (!empty($arrayfields['p.fax']['checked']))                 print_liste_field_titre($arrayfields['p.fax']['label'], $_SERVER["PHP_SELF"], "p.fax", $begin, $param, '', $sortfield, $sortorder);
-if (!empty($arrayfields['p.email']['checked']))               print_liste_field_titre($arrayfields['p.email']['label'], $_SERVER["PHP_SELF"], "p.email", $begin, $param, '', $sortfield, $sortorder);
-if (!empty($arrayfields['unsubscribed']['checked']))          print_liste_field_titre($arrayfields['unsubscribed']['label'], $_SERVER["PHP_SELF"], "unsubscribed", $begin, $param, '', $sortfield, $sortorder, 'center ');
->>>>>>> fde44f27
+if (!empty($arrayfields['unsubscribed']['checked'])) {
+	print_liste_field_titre($arrayfields['unsubscribed']['label'], $_SERVER["PHP_SELF"], "unsubscribed", $begin, $param, '', $sortfield, $sortorder, 'center ');
+}
 if (!empty($conf->socialnetworks->enabled)) {
 	foreach ($socialnetworks as $key => $value) {
 		if ($value['active'] && !empty($arrayfields['p.'.$key]['checked'])) {
@@ -1163,13 +1144,6 @@
 		}
 	}
 	// No EMail
-<<<<<<< HEAD
-	if (!empty($arrayfields['p.no_email']['checked'])) {
-		print '<td class="center">'.yn($obj->no_email).'</td>';
-		if (!$i) {
-			$totalarray['nbfield']++;
-		}
-=======
 	if (!empty($arrayfields['unsubscribed']['checked']))
 	{
 		print '<td class="center">';
@@ -1179,8 +1153,9 @@
 			print yn(($obj->unsubscribed > 0) ? 1 : 0);
 		}
 		print '</td>';
-		if (!$i) $totalarray['nbfield']++;
->>>>>>> fde44f27
+		if (!$i) {
+			$totalarray['nbfield']++;
+		}
 	}
 	if (!empty($conf->socialnetworks->enabled)) {
 		foreach ($socialnetworks as $key => $value) {
