<?php
/* Copyright (C) 2001-2004  Rodolphe Quiedeville    <rodolphe@quiedeville.org>
 * Copyright (C) 2003       Eric Seigne             <erics@rycks.com>
 * Copyright (C) 2004-2012  Laurent Destailleur     <eldy@users.sourceforge.net>
 * Copyright (C) 2005-2012  Regis Houssin           <regis.houssin@inodbox.com>
 * Copyright (C) 2013-2015  Raphaël Doursenaud      <rdoursenaud@gpcsolutions.fr>
 * Copyright (C) 2013       Cédric Salvador         <csalvador@gpcsolutions.fr>
 * Copyright (C) 2013       Alexandre Spangaro      <aspangaro@open-dsi.fr>
 * Copyright (C) 2015       Jean-François Ferry     <jfefe@aternatik.fr>
 * Copyright (C) 2018       Nicolas ZABOURI         <info@inovea-conseil.com>
 * Copyright (C) 2018       Juanjo Menent			<jmenent@2byte.es>
 * Copyright (C) 2019       Frédéric France         <frederic.france@netlogic.fr>
 * Copyright (C) 2019       Josep Lluís Amador      <joseplluis@lliuretic.cat>
 *
 * This program is free software; you can redistribute it and/or modify
 * it under the terms of the GNU General Public License as published by
 * the Free Software Foundation; either version 3 of the License, or
 * (at your option) any later version.
 *
 * This program is distributed in the hope that it will be useful,
 * but WITHOUT ANY WARRANTY; without even the implied warranty of
 * MERCHANTABILITY or FITNESS FOR A PARTICULAR PURPOSE.  See the
 * GNU General Public License for more details.
 *
 * You should have received a copy of the GNU General Public License
 * along with this program. If not, see <https://www.gnu.org/licenses/>.
 */

/**
 *	    \file       htdocs/contact/list.php
 *      \ingroup    societe
 *		\brief      Page to list all contacts
 */

require '../main.inc.php';
require_once DOL_DOCUMENT_ROOT.'/contact/class/contact.class.php';
require_once DOL_DOCUMENT_ROOT.'/core/lib/company.lib.php';
require_once DOL_DOCUMENT_ROOT.'/core/class/html.formother.class.php';
require_once DOL_DOCUMENT_ROOT.'/core/class/html.formcompany.class.php';

// Load translation files required by the page
$langs->loadLangs(array("companies", "suppliers", "categories"));

$socialnetworks = getArrayOfSocialNetworks();

$action=GETPOST('action', 'alpha');
$massaction=GETPOST('massaction', 'alpha');
$show_files=GETPOST('show_files', 'int');
$confirm=GETPOST('confirm', 'alpha');
$toselect = GETPOST('toselect', 'array');
$contextpage=GETPOST('contextpage', 'aZ')?GETPOST('contextpage', 'aZ'):'contactlist';

// Security check
$id = GETPOST('id', 'int');
$contactid = GETPOST('id', 'int');
$ref = '';  // There is no ref for contacts
if ($user->socid) $socid=$user->socid;
$result = restrictedArea($user, 'contact', $contactid, '');

$sall=trim((GETPOST('search_all', 'alphanohtml')!='')?GETPOST('search_all', 'alphanohtml'):GETPOST('sall', 'alphanohtml'));
$search_cti=preg_replace('/^0+/', '', preg_replace('/[^0-9]/', '', GETPOST('search_cti', 'alphanohtml')));	// Phone number without any special chars
$search_phone=GETPOST("search_phone", 'alpha');

$search_id=trim(GETPOST("search_id", "int"));
$search_firstlast_only=GETPOST("search_firstlast_only", 'alpha');
$search_lastname=GETPOST("search_lastname", 'alpha');
$search_firstname=GETPOST("search_firstname", 'alpha');
$search_societe=GETPOST("search_societe", 'alpha');
$search_poste=GETPOST("search_poste", 'alpha');
$search_phone_perso=GETPOST("search_phone_perso", 'alpha');
$search_phone_pro=GETPOST("search_phone_pro", 'alpha');
$search_phone_mobile=GETPOST("search_phone_mobile", 'alpha');
$search_fax=GETPOST("search_fax", 'alpha');
$search_email=GETPOST("search_email", 'alpha');
$search_no_email=GETPOST("search_no_email", 'int');
if (! empty($conf->socialnetworks->enabled)) {
	foreach ($socialnetworks as $key => $value) {
		if ($value['active']) {
			$search_{$key} = GETPOST("search_".$key, 'alpha');
		}
	}
}
$search_priv=GETPOST("search_priv", 'alpha');
$search_categ=GETPOST("search_categ", 'int');
$search_categ_thirdparty=GETPOST("search_categ_thirdparty", 'int');
$search_categ_supplier=GETPOST("search_categ_supplier", 'int');
$search_status=GETPOST("search_status", 'int');
$search_type=GETPOST('search_type', 'alpha');
$search_zip=GETPOST('search_zip', 'alpha');
$search_town=GETPOST('search_town', 'alpha');
$search_import_key=GETPOST("search_import_key", "alpha");
$search_country=GETPOST("search_country", 'intcomma');
$search_roles=GETPOST("search_roles", 'array');

if ($search_status=='') $search_status=1; // always display active customer first

$optioncss = GETPOST('optioncss', 'alpha');


$type=GETPOST("type", 'aZ');
$view=GETPOST("view", 'alpha');

$limit = GETPOST('limit', 'int')?GETPOST('limit', 'int'):$conf->liste_limit;
$sortfield = GETPOST('sortfield', 'alpha');
$sortorder = GETPOST('sortorder', 'alpha');
$page = GETPOST('page', 'int');
$userid=GETPOST('userid', 'int');
$begin=GETPOST('begin');
if (! $sortorder) $sortorder="ASC";
if (! $sortfield) $sortfield="p.lastname";
if (empty($page) || $page < 0) { $page = 0; }
$offset = $limit * $page;

$titre = (! empty($conf->global->SOCIETE_ADDRESSES_MANAGEMENT) ? $langs->trans("ListOfContacts") : $langs->trans("ListOfContactsAddresses"));
if ($type == "p")
{
	if (empty($contextpage) || $contextpage == 'contactlist') $contextpage='contactprospectlist';
	$titre.='  ('.$langs->trans("ThirdPartyProspects").')';
	$urlfiche="card.php";
}
if ($type == "c")
{
	if (empty($contextpage) || $contextpage == 'contactlist') $contextpage='contactcustomerlist';
	$titre.='  ('.$langs->trans("ThirdPartyCustomers").')';
	$urlfiche="card.php";
}
elseif ($type == "f")
{
	if (empty($contextpage) || $contextpage == 'contactlist') $contextpage='contactsupplierlist';
	$titre.=' ('.$langs->trans("ThirdPartySuppliers").')';
	$urlfiche="card.php";
}
elseif ($type == "o")
{
	if (empty($contextpage) || $contextpage == 'contactlist') $contextpage='contactotherlist';
	$titre.=' ('.$langs->trans("OthersNotLinkedToThirdParty").')';
	$urlfiche="";
}

// Initialize technical object to manage hooks of page. Note that conf->hooks_modules contains array of hook context
$object = new Contact($db);
$hookmanager->initHooks(array('contactlist'));
$extrafields = new ExtraFields($db);

// fetch optionals attributes and labels
$extrafields->fetch_name_optionals_label('contact');

$search_array_options=$extrafields->getOptionalsFromPost($object->table_element, '', 'search_');

// List of fields to search into when doing a "search in all"
$fieldstosearchall = array(
	'p.lastname'=>'Lastname',
	'p.firstname'=>'Firstname',
	'p.email'=>'EMail',
	's.nom'=>"ThirdParty",
	'p.phone'=>"Phone",
    'p.note_public'=>"NotePublic",
    'p.note_private'=>"NotePrivate",
);

// Definition of fields for list
$arrayfields=array(
	'p.rowid'=>array('label'=>"TechnicalID", 'checked'=>($conf->global->MAIN_SHOW_TECHNICAL_ID?1:0), 'enabled'=>($conf->global->MAIN_SHOW_TECHNICAL_ID?1:0)),
	'p.lastname'=>array('label'=>"Lastname", 'checked'=>1),
	'p.firstname'=>array('label'=>"Firstname", 'checked'=>1),
	'p.poste'=>array('label'=>"PostOrFunction", 'checked'=>1),
	'p.town'=>array('label'=>"Town", 'checked'=>0),
	'p.zip'=>array('label'=>"Zip", 'checked'=>0),
	'country.code_iso'=>array('label'=>"Country", 'checked'=>0),
	'p.phone'=>array('label'=>"Phone", 'checked'=>1),
	'p.phone_perso'=>array('label'=>"PhonePerso", 'checked'=>0),
	'p.phone_mobile'=>array('label'=>"PhoneMobile", 'checked'=>1),
	'p.fax'=>array('label'=>"Fax", 'checked'=>0),
	'p.email'=>array('label'=>"EMail", 'checked'=>1),
	'p.no_email'=>array('label'=>"No_Email", 'checked'=>0, 'enabled'=>(! empty($conf->mailing->enabled))),
	'p.thirdparty'=>array('label'=>"ThirdParty", 'checked'=>1, 'enabled'=>empty($conf->global->SOCIETE_DISABLE_CONTACTS)),
	'p.priv'=>array('label'=>"ContactVisibility", 'checked'=>1, 'position'=>200),
	'p.datec'=>array('label'=>"DateCreationShort", 'checked'=>0, 'position'=>500),
	'p.tms'=>array('label'=>"DateModificationShort", 'checked'=>0, 'position'=>500),
	'p.statut'=>array('label'=>"Status", 'checked'=>1, 'position'=>1000),
	'p.import_key'=>array('label'=>"ImportId", 'checked'=>0, 'position'=>1100),
);
if (! empty($conf->socialnetworks->enabled)) {
	foreach ($socialnetworks as $key => $value) {
		if ($value['active']) {
			$arrayfields['p.'.$key] = array(
				'label' => $value['label'],
				'checked' => 0,
			);
		}
	}
}
// Extra fields
if (is_array($extrafields->attributes[$object->table_element]['label']) && count($extrafields->attributes[$object->table_element]['label']) > 0)
{
	foreach($extrafields->attributes[$object->table_element]['label'] as $key => $val)
	{
		if (! empty($extrafields->attributes[$object->table_element]['list'][$key]))
			$arrayfields["ef.".$key]=array('label'=>$extrafields->attributes[$object->table_element]['label'][$key], 'checked'=>(($extrafields->attributes[$object->table_element]['list'][$key]<0)?0:1), 'position'=>$extrafields->attributes[$object->table_element]['pos'][$key], 'enabled'=>(abs($extrafields->attributes[$object->table_element]['list'][$key])!=3 && $extrafields->attributes[$object->table_element]['perms'][$key]));
	}
}
$object->fields = dol_sort_array($object->fields, 'position');
$arrayfields = dol_sort_array($arrayfields, 'position');


if (($id > 0 || ! empty($ref)) && $action != 'add')
{
	$result=$object->fetch($id, $ref);
	if ($result < 0) dol_print_error($db);
}


/*
 * Actions
 */

if (GETPOST('cancel', 'alpha')) { $action='list'; $massaction=''; }
if (! GETPOST('confirmmassaction', 'alpha') && $massaction != 'presend' && $massaction != 'confirm_presend') { $massaction=''; }

$parameters=array();
$reshook=$hookmanager->executeHooks('doActions', $parameters, $object, $action);    // Note that $action and $object may have been modified by some hooks
if ($reshook < 0) setEventMessages($hookmanager->error, $hookmanager->errors, 'errors');

if (empty($reshook))
{
	// Selection of new fields
	include DOL_DOCUMENT_ROOT.'/core/actions_changeselectedfields.inc.php';

	// Did we click on purge search criteria ?
	if (GETPOST('button_removefilter_x', 'alpha') || GETPOST('button_removefilter.x', 'alpha') || GETPOST('button_removefilter', 'alpha'))	// All tests are required to be compatible with all browsers
	{
		$sall="";
		$search_id='';
		$search_firstlast_only="";
		$search_lastname="";
		$search_firstname="";
		$search_societe="";
		$search_town="";
		$search_zip="";
		$search_country="";
		$search_poste="";
		$search_phone="";
		$search_phone_perso="";
		$search_phone_pro="";
		$search_phone_mobile="";
		$search_fax="";
		$search_email="";
		$search_no_email=-1;
		if (! empty($conf->socialnetworks->enabled)) {
			foreach ($socialnetworks as $key => $value) {
				if ($value['active']) {
					$search_{$key} = "";
				}
			}
		}
		$search_priv="";
		$search_status=-1;
		$search_categ='';
		$search_categ_thirdparty='';
		$search_categ_supplier='';
		$search_import_key='';
		$toselect='';
		$search_array_options=array();
		$search_roles=array();
	}

	// Mass actions
	$objectclass='Contact';
	$objectlabel='Contact';
	$permissiontoread = $user->rights->societe->lire;
	$permissiontodelete = $user->rights->societe->supprimer;
	$uploaddir = $conf->societe->dir_output;
	include DOL_DOCUMENT_ROOT.'/core/actions_massactions.inc.php';
}

if ($search_priv < 0) $search_priv='';


/*
 * View
 */

$form=new Form($db);
$formother=new FormOther($db);
$formcompany=new FormCompany($db);
$contactstatic=new Contact($db);

$title = (! empty($conf->global->SOCIETE_ADDRESSES_MANAGEMENT) ? $langs->trans("Contacts") : $langs->trans("ContactsAddresses"));

$sql = "SELECT s.rowid as socid, s.nom as name,";
<<<<<<< HEAD
$sql.= " p.rowid, p.lastname as lastname, p.statut, p.firstname, p.zip, p.town, p.poste, p.email, p.no_email, p.skype,";
$sql.= " p.phone as phone_pro, p.phone_mobile, p.phone_perso, p.fax, p.fk_country, p.priv, p.datec as date_creation, p.tms as date_update,";
$sql.= " co.code as country_code";
=======
$sql.= " p.rowid, p.lastname as lastname, p.statut, p.firstname, p.zip, p.town, p.poste, p.email, p.no_email,";
$sql.= " p.socialnetworks,";
$sql.= " p.phone as phone_pro, p.phone_mobile, p.phone_perso, p.fax, p.fk_pays, p.priv, p.datec as date_creation, p.tms as date_update,";
$sql.= " co.label as country, co.code as country_code";
>>>>>>> 4d84ee20
// Add fields from extrafields
if (! empty($extrafields->attributes[$object->table_element]['label'])) {
	foreach ($extrafields->attributes[$object->table_element]['label'] as $key => $val) $sql.=($extrafields->attributes[$object->table_element]['type'][$key] != 'separate' ? ", ef.".$key.' as options_'.$key : '');
}
// Add fields from hooks
$parameters=array();
$reshook=$hookmanager->executeHooks('printFieldListSelect', $parameters);    // Note that $action and $object may have been modified by hook
$sql.=$hookmanager->resPrint;
$sql.= " FROM ".MAIN_DB_PREFIX."socpeople as p";
<<<<<<< HEAD
if (is_array($extrafields->attribute_label) && count($extrafields->attribute_label)) $sql.= " LEFT JOIN ".MAIN_DB_PREFIX."socpeople_extrafields as ef on (p.rowid = ef.fk_object)";
$sql.= " LEFT JOIN ".MAIN_DB_PREFIX."c_country as co ON co.rowid = p.fk_country";
=======
if (is_array($extrafields->attributes[$object->table_element]['label']) && count($extrafields->attributes[$object->table_element]['label'])) $sql.= " LEFT JOIN ".MAIN_DB_PREFIX.$object->table_element."_extrafields as ef on (p.rowid = ef.fk_object)";
$sql.= " LEFT JOIN ".MAIN_DB_PREFIX."c_country as co ON co.rowid = p.fk_pays";
>>>>>>> 4d84ee20
$sql.= " LEFT JOIN ".MAIN_DB_PREFIX."societe as s ON s.rowid = p.fk_soc";
if (! empty($search_categ)) $sql.= ' LEFT JOIN '.MAIN_DB_PREFIX."categorie_contact as cc ON p.rowid = cc.fk_socpeople"; // We need this table joined to the select in order to filter by categ
if (! empty($search_categ_thirdparty)) $sql.= ' LEFT JOIN '.MAIN_DB_PREFIX."categorie_societe as cs ON s.rowid = cs.fk_soc";       // We need this table joined to the select in order to filter by categ
if (! empty($search_categ_supplier)) $sql.= ' LEFT JOIN '.MAIN_DB_PREFIX."categorie_fournisseur as cs2 ON s.rowid = cs2.fk_soc";       // We need this table joined to the select in order to filter by categ
if (!$user->rights->societe->client->voir && !$socid) $sql .= " LEFT JOIN ".MAIN_DB_PREFIX."societe_commerciaux as sc ON s.rowid = sc.fk_soc";
$sql.= ' WHERE p.entity IN ('.getEntity('socpeople').')';
if (!$user->rights->societe->client->voir && !$socid) //restriction
{
	$sql .= " AND (sc.fk_user = " .$user->id." OR p.fk_soc IS NULL)";
}
if (! empty($userid))    // propre au commercial
{
	$sql .= " AND p.fk_user_creat=".$db->escape($userid);
}

// Filter to exclude not owned private contacts
if ($search_priv != '0' && $search_priv != '1')
{
	$sql .= " AND (p.priv='0' OR (p.priv='1' AND p.fk_user_creat=".$user->id."))";
}
else
{
	if ($search_priv == '0') $sql .= " AND p.priv='0'";
	if ($search_priv == '1') $sql .= " AND (p.priv='1' AND p.fk_user_creat=".$user->id.")";
}

if ($search_categ > 0)   $sql.= " AND cc.fk_categorie = ".$db->escape($search_categ);
if ($search_categ == -2) $sql.= " AND cc.fk_categorie IS NULL";
if ($search_categ_thirdparty > 0)   $sql.= " AND cs.fk_categorie = ".$db->escape($search_categ_thirdparty);
if ($search_categ_thirdparty == -2) $sql.= " AND cs.fk_categorie IS NULL";
if ($search_categ_supplier > 0)     $sql.= " AND cs2.fk_categorie = ".$db->escape($search_categ_supplier);
if ($search_categ_supplier == -2)   $sql.= " AND cs2.fk_categorie IS NULL";

if ($sall)                          $sql.= natural_search(array_keys($fieldstosearchall), $sall);
if (strlen($search_phone))          $sql.= natural_search(array('p.phone', 'p.phone_perso', 'p.phone_mobile'), $search_phone);
if (strlen($search_cti))            $sql.= natural_search(array('p.phone', 'p.phone_perso', 'p.phone_mobile'), $search_cti);
if (strlen($search_firstlast_only)) $sql.= natural_search(array('p.lastname', 'p.firstname'), $search_firstlast_only);

if ($search_id > 0)                 $sql.= natural_search("p.rowid", $search_id, 1);
if ($search_lastname)               $sql.= natural_search('p.lastname', $search_lastname);
if ($search_firstname)              $sql.= natural_search('p.firstname', $search_firstname);
if ($search_societe)                $sql.= natural_search('s.nom', $search_societe);
if ($search_country)                $sql .= " AND p.fk_country IN (".$search_country.')';
if (strlen($search_poste))          $sql.= natural_search('p.poste', $search_poste);
if (strlen($search_phone_perso))    $sql.= natural_search('p.phone_perso', $search_phone_perso);
if (strlen($search_phone_pro))      $sql.= natural_search('p.phone', $search_phone_pro);
if (strlen($search_phone_mobile))   $sql.= natural_search('p.phone_mobile', $search_phone_mobile);
if (strlen($search_fax))            $sql.= natural_search('p.fax', $search_fax);
if (! empty($conf->socialnetworks->enabled)) {
	foreach ($socialnetworks as $key => $value) {
		if ($value['active'] && strlen($search_{$key})) {
			//$sql.= natural_search("p.socialnetworks->'$.".$key."'", $search_{$key});
			$sql.= ' AND p.socialnetworks LIKE \'%"'.$key.'":"'.$search_{$key}.'%\'';
		}
	}
}
if (strlen($search_email))          $sql.= natural_search('p.email', $search_email);
if (strlen($search_zip))   			$sql.= natural_search("p.zip", $search_zip);
if (strlen($search_town))   		$sql.= natural_search("p.town", $search_town);
if (count($search_roles)>0) {
	$sql .= " AND p.rowid IN (SELECT sc.fk_socpeople FROM ".MAIN_DB_PREFIX."societe_contacts as sc WHERE sc.fk_c_type_contact IN (".implode(',', $search_roles)."))";
}

if ($search_no_email != '' && $search_no_email >= 0) $sql.= " AND p.no_email = ".$db->escape($search_no_email);
if ($search_status != '' && $search_status >= 0) $sql.= " AND p.statut = ".$db->escape($search_status);
if ($search_import_key)             $sql.= natural_search("p.import_key", $search_import_key);
if ($type == "o")        // filtre sur type
{
	$sql .= " AND p.fk_soc IS NULL";
}
elseif ($type == "f")        // filtre sur type
{
	$sql .= " AND s.fournisseur = 1";
}
elseif ($type == "c")        // filtre sur type
{
	$sql .= " AND s.client IN (1, 3)";
}
elseif ($type == "p")        // filtre sur type
{
	$sql .= " AND s.client IN (2, 3)";
}
if (! empty($socid))
{
	$sql .= " AND s.rowid = ".$socid;
}
// Add where from extra fields
include DOL_DOCUMENT_ROOT.'/core/tpl/extrafields_list_search_sql.tpl.php';
// Add where from hooks
$parameters=array();
$reshook=$hookmanager->executeHooks('printFieldListWhere', $parameters);    // Note that $action and $object may have been modified by hook
$sql.=$hookmanager->resPrint;
// Add order
if ($view == "recent")
{
	$sql.= $db->order("p.datec", "DESC");
}
else
{
	$sql.= $db->order($sortfield, $sortorder);
}

// Count total nb of records
$nbtotalofrecords = '';
if (empty($conf->global->MAIN_DISABLE_FULL_SCANLIST))
{
	$result = $db->query($sql);
	$nbtotalofrecords = $db->num_rows($result);
	if (($page * $limit) > $nbtotalofrecords)	// if total resultset is smaller then paging size (filtering), goto and load page 0
	{
		$page = 0;
		$offset = 0;
	}
}

$sql.= $db->plimit($limit+1, $offset);

$result = $db->query($sql);
if (! $result)
{
	dol_print_error($db);
	exit;
}

$num = $db->num_rows($result);

$arrayofselected=is_array($toselect)?$toselect:array();

if ($num == 1 && ! empty($conf->global->MAIN_SEARCH_DIRECT_OPEN_IF_ONLY_ONE) && ($sall != '' || $search_cti != ''))
{
	$obj = $db->fetch_object($resql);
	$id = $obj->rowid;
	header("Location: ".DOL_URL_ROOT.'/contact/card.php?id='.$id);
	exit;
}

$help_url='EN:Module_Third_Parties|FR:Module_Tiers|ES:M&oacute;dulo_Empresas';
llxHeader('', $title, $help_url);

$param='';
if (! empty($contextpage) && $contextpage != $_SERVER["PHP_SELF"]) $param.='&amp;contextpage='.$contextpage;
if ($limit > 0 && $limit != $conf->liste_limit) $param.='&amp;limit='.$limit;
$param.='&amp;begin='.urlencode($begin).'&amp;userid='.urlencode($userid).'&amp;contactname='.urlencode($sall);
$param.='&amp;type='.urlencode($type).'&amp;view='.urlencode($view);
if (!empty($search_categ)) $param.='&amp;search_categ='.urlencode($search_categ);
if (!empty($search_categ_thirdparty)) $param.='&amp;search_categ_thirdparty='.urlencode($search_categ_thirdparty);
if (!empty($search_categ_supplier)) $param.='&amp;search_categ_supplier='.urlencode($search_categ_supplier);
if ($sall != '') $param.='&amp;sall='.urlencode($sall);
if ($search_id > 0) $param.= "&amp;search_id=".urlencode($search_id);
if ($search_lastname != '') $param.='&amp;search_lastname='.urlencode($search_lastname);
if ($search_firstname != '') $param.='&amp;search_firstname='.urlencode($search_firstname);
if ($search_societe != '') $param.='&amp;search_societe='.urlencode($search_societe);
if ($search_zip != '') $param.='&amp;search_zip='.urlencode($search_zip);
if ($search_town != '') $param.='&amp;search_town='.urlencode($search_town);
if ($search_country != '') $param.= "&search_country=".urlencode($search_country);
if ($search_poste != '') $param.='&amp;search_poste='.urlencode($search_poste);
if ($search_phone_pro != '') $param.='&amp;search_phone_pro='.urlencode($search_phone_pro);
if ($search_phone_perso != '') $param.='&amp;search_phone_perso='.urlencode($search_phone_perso);
if ($search_phone_mobile != '') $param.='&amp;search_phone_mobile='.urlencode($search_phone_mobile);
if ($search_fax != '') $param.='&amp;search_fax='.urlencode($search_fax);
if ($search_email != '') $param.='&amp;search_email='.urlencode($search_email);
if ($search_no_email != '') $param.='&amp;search_no_email='.urlencode($search_no_email);
if ($search_status != '') $param.='&amp;search_status='.urlencode($search_status);
if ($search_priv == '0' || $search_priv == '1') $param.="&amp;search_priv=".urlencode($search_priv);
if ($search_import_key != '') $param.='&amp;search_import_key='.urlencode($search_import_key);
if ($optioncss != '') $param.='&amp;optioncss='.$optioncss;
if (count($search_roles)>0) $param.=implode('&search_roles[]=', $search_roles);

// Add $param from extra fields
include DOL_DOCUMENT_ROOT.'/core/tpl/extrafields_list_search_param.tpl.php';

// List of mass actions available
$arrayofmassactions =  array(
//    'presend'=>$langs->trans("SendByMail"),
//    'builddoc'=>$langs->trans("PDFMerge"),
);
//if($user->rights->societe->creer) $arrayofmassactions['createbills']=$langs->trans("CreateInvoiceForThisCustomer");
if ($user->rights->societe->supprimer) $arrayofmassactions['predelete']='<span class="fa fa-trash paddingrightonly"></span>'.$langs->trans("Delete");
if (in_array($massaction, array('presend','predelete'))) $arrayofmassactions=array();
$massactionbutton=$form->selectMassAction('', $arrayofmassactions);

$newcardbutton='';
if ($user->rights->societe->contact->creer)
{
    $newcardbutton.= dolGetButtonTitle($langs->trans('NewContactAddress'), '', 'fa fa-plus-circle', DOL_URL_ROOT.'/contact/card.php?action=create');
}

print '<form method="post" action="'.$_SERVER["PHP_SELF"].'" name="formfilter">';
if ($optioncss != '') print '<input type="hidden" name="optioncss" value="'.$optioncss.'">';
print '<input type="hidden" name="token" value="'.$_SESSION['newtoken'].'">';
print '<input type="hidden" name="formfilteraction" id="formfilteraction" value="list">';
print '<input type="hidden" name="sortfield" value="'.$sortfield.'">';
print '<input type="hidden" name="sortorder" value="'.$sortorder.'">';
print '<input type="hidden" name="page" value="'.$page.'">';
print '<input type="hidden" name="type" value="'.$type.'">';
print '<input type="hidden" name="view" value="'.dol_escape_htmltag($view).'">';

print_barre_liste($titre, $page, $_SERVER["PHP_SELF"], $param, $sortfield, $sortorder, $massactionbutton, $num, $nbtotalofrecords, 'address', 0, $newcardbutton, '', $limit);

$topicmail="Information";
$modelmail="contact";
$objecttmp=new Contact($db);
$trackid='ctc'.$object->id;
include DOL_DOCUMENT_ROOT.'/core/tpl/massactions_pre.tpl.php';

if ($sall)
{
	foreach($fieldstosearchall as $key => $val) $fieldstosearchall[$key]=$langs->trans($val);
	print '<div class="divsearchfieldfilter">'.$langs->trans("FilterOnInto", $sall) . join(', ', $fieldstosearchall).'</div>';
}
if ($search_firstlast_only)
{
	print '<div class="divsearchfieldfilter">'.$langs->trans("FilterOnInto", $search_firstlast_only) . $langs->trans("Lastname").", ".$langs->trans("Firstname").'</div>';
}

$moreforfilter='';
if (! empty($conf->categorie->enabled))
{
	require_once DOL_DOCUMENT_ROOT . '/categories/class/categorie.class.php';
	$moreforfilter.='<div class="divsearchfield">';
	$moreforfilter.=$langs->trans('Categories'). ': ';
	$moreforfilter.=$formother->select_categories(Categorie::TYPE_CONTACT, $search_categ, 'search_categ', 1);
	$moreforfilter.='</div>';
	if (empty($type) || $type == 'c' || $type == 'p')
	{
		$moreforfilter.='<div class="divsearchfield">';
		if ($type == 'c') $moreforfilter.=$langs->trans('CustomersCategoriesShort'). ': ';
		elseif ($type == 'p') $moreforfilter.=$langs->trans('ProspectsCategoriesShort'). ': ';
		else $moreforfilter.=$langs->trans('CustomersProspectsCategoriesShort'). ': ';
		$moreforfilter.=$formother->select_categories(Categorie::TYPE_CUSTOMER, $search_categ_thirdparty, 'search_categ_thirdparty', 1);
		$moreforfilter.='</div>';
	}
	if (empty($type) || $type == 'f')
	{
		$moreforfilter.='<div class="divsearchfield">';
		$moreforfilter.=$langs->trans('SuppliersCategoriesShort'). ': ';
		$moreforfilter.=$formother->select_categories(Categorie::TYPE_SUPPLIER, $search_categ_supplier, 'search_categ_supplier', 1);
		$moreforfilter.='</div>';
	}
	$moreforfilter.='<div class="divsearchfield">';
	$moreforfilter.=$langs->trans('Roles'). ': ';
	$moreforfilter.=$formcompany->showRoles("search_roles", $objecttmp, 'edit', $search_roles);
	$moreforfilter.='</div>';
}
if ($moreforfilter)
{
	print '<div class="liste_titre liste_titre_bydiv centpercent">';
	print $moreforfilter;
	$parameters=array('type'=>$type);
	$reshook=$hookmanager->executeHooks('printFieldPreListTitle', $parameters);    // Note that $action and $object may have been modified by hook
	print $hookmanager->resPrint;
	print '</div>';
}

$varpage=empty($contextpage)?$_SERVER["PHP_SELF"]:$contextpage;
$selectedfields=$form->multiSelectArrayWithCheckbox('selectedfields', $arrayfields, $varpage);	// This also change content of $arrayfields
if ($massactionbutton) $selectedfields.=$form->showCheckAddButtons('checkforselect', 1);

print '<div class="div-table-responsive">';
print '<table class="tagtable liste'.($moreforfilter?" listwithfilterbefore":"").'">'."\n";

// Lines for filter fields
print '<tr class="liste_titre_filter">';
if (! empty($arrayfields['p.rowid']['checked']))
{
	print '<td class="liste_titre">';
	print '<input class="flat searchstring" type="text" name="search_id" size="1" value="'.dol_escape_htmltag($search_id).'">';
	print '</td>';
}
if (! empty($arrayfields['p.lastname']['checked']))
{
	print '<td class="liste_titre">';
	print '<input class="flat" type="text" name="search_lastname" size="6" value="'.dol_escape_htmltag($search_lastname).'">';
	print '</td>';
}
if (! empty($arrayfields['p.firstname']['checked']))
{
	print '<td class="liste_titre">';
	print '<input class="flat" type="text" name="search_firstname" size="6" value="'.dol_escape_htmltag($search_firstname).'">';
	print '</td>';
}
if (! empty($arrayfields['p.poste']['checked']))
{
	print '<td class="liste_titre">';
	print '<input class="flat" type="text" name="search_poste" size="5" value="'.dol_escape_htmltag($search_poste).'">';
	print '</td>';
}
if (! empty($arrayfields['p.zip']['checked']))
{
	print '<td class="liste_titre">';
	print '<input class="flat" type="text" name="search_zip" size="3" value="'.dol_escape_htmltag($search_zip).'">';
	print '</td>';
}
if (! empty($arrayfields['p.town']['checked']))
{
	print '<td class="liste_titre">';
	print '<input class="flat" type="text" name="search_town" size="5" value="'.dol_escape_htmltag($search_town).'">';
	print '</td>';
}
// State
/*if (! empty($arrayfields['state.nom']['checked']))
 {
 print '<td class="liste_titre">';
 print '<input class="flat searchstring" size="4" type="text" name="search_state" value="'.dol_escape_htmltag($search_state).'">';
 print '</td>';
 }
 // Region
 if (! empty($arrayfields['region.nom']['checked']))
 {
 print '<td class="liste_titre">';
 print '<input class="flat searchstring" size="4" type="text" name="search_region" value="'.dol_escape_htmltag($search_region).'">';
 print '</td>';
 }*/
// Country
if (! empty($arrayfields['country.code_iso']['checked']))
{
	print '<td class="liste_titre center">';
	print $form->select_country($search_country, 'search_country', '', 0, 'minwidth100imp maxwidth100');
	print '</td>';
}
if (! empty($arrayfields['p.phone']['checked']))
{
	print '<td class="liste_titre">';
	print '<input class="flat" type="text" name="search_phone_pro" size="6" value="'.dol_escape_htmltag($search_phone_pro).'">';
	print '</td>';
}
if (! empty($arrayfields['p.phone_perso']['checked']))
{
	print '<td class="liste_titre">';
	print '<input class="flat" type="text" name="search_phone_perso" size="6" value="'.dol_escape_htmltag($search_phone_perso).'">';
	print '</td>';
}
if (! empty($arrayfields['p.phone_mobile']['checked']))
{
	print '<td class="liste_titre">';
	print '<input class="flat" type="text" name="search_phone_mobile" size="6" value="'.dol_escape_htmltag($search_phone_mobile).'">';
	print '</td>';
}
if (! empty($arrayfields['p.fax']['checked']))
{
	print '<td class="liste_titre">';
	print '<input class="flat" type="text" name="search_fax" size="6" value="'.dol_escape_htmltag($search_fax).'">';
	print '</td>';
}
if (! empty($arrayfields['p.email']['checked']))
{
	print '<td class="liste_titre">';
	print '<input class="flat" type="text" name="search_email" size="6" value="'.dol_escape_htmltag($search_email).'">';
	print '</td>';
}
if (! empty($arrayfields['p.no_email']['checked']))
{
	print '<td class="liste_titre center">';
	print $form->selectarray('search_no_email', array('-1'=>'', '0'=>$langs->trans('No'), '1'=>$langs->trans('Yes')), $search_no_email);
	print '</td>';
}
if (! empty($conf->socialnetworks->enabled)) {
	foreach ($socialnetworks as $key => $value) {
		if ($value['active']) {
			if (! empty($arrayfields['p.'.$key]['checked']))
			{
				print '<td class="liste_titre">';
				print '<input class="flat" type="text" name="search_'.$key.'" size="6" value="'.dol_escape_htmltag($search_{$key}).'">';
				print '</td>';
			}
		}
	}
}
if (! empty($arrayfields['p.thirdparty']['checked']))
{
	print '<td class="liste_titre">';
	print '<input class="flat" type="text" name="search_societe" size="8" value="'.dol_escape_htmltag($search_societe).'">';
	print '</td>';
}
if (! empty($arrayfields['p.priv']['checked']))
{
	print '<td class="liste_titre center">';
    $selectarray=array('0'=>$langs->trans("ContactPublic"),'1'=>$langs->trans("ContactPrivate"));
    print $form->selectarray('search_priv', $selectarray, $search_priv, 1);
    print '</td>';
}
// Extra fields
include DOL_DOCUMENT_ROOT.'/core/tpl/extrafields_list_search_input.tpl.php';

// Fields from hook
$parameters=array('arrayfields'=>$arrayfields);
$reshook=$hookmanager->executeHooks('printFieldListOption', $parameters);    // Note that $action and $object may have been modified by hook
print $hookmanager->resPrint;
// Date creation
if (! empty($arrayfields['p.datec']['checked']))
{
	print '<td class="liste_titre">';
	print '</td>';
}
// Date modification
if (! empty($arrayfields['p.tms']['checked']))
{
	print '<td class="liste_titre">';
	print '</td>';
}
// Status
if (! empty($arrayfields['p.statut']['checked']))
{
	print '<td class="liste_titre center">';
	print $form->selectarray('search_status', array('-1'=>'', '0'=>$langs->trans('ActivityCeased'),'1'=>$langs->trans('InActivity')), $search_status);
	print '</td>';
}
if (! empty($arrayfields['p.import_key']['checked']))
{
	print '<td class="liste_titre center">';
	print '<input class="flat searchstring" type="text" name="search_import_key" size="3" value="'.dol_escape_htmltag($search_import_key).'">';
	print '</td>';
}
// Action column
print '<td class="liste_titre maxwidthsearch">';
$searchpicto=$form->showFilterAndCheckAddButtons(0);
print $searchpicto;
print '</td>';

print '</tr>';

// Ligne des titres
print '<tr class="liste_titre">';
if (! empty($arrayfields['p.rowid']['checked']))               print_liste_field_titre($arrayfields['p.rowid']['label'], $_SERVER["PHP_SELF"], "p.rowid", "", $param, "", $sortfield, $sortorder);
if (! empty($arrayfields['p.lastname']['checked']))            print_liste_field_titre($arrayfields['p.lastname']['label'], $_SERVER["PHP_SELF"], "p.lastname", $begin, $param, '', $sortfield, $sortorder);
if (! empty($arrayfields['p.firstname']['checked']))           print_liste_field_titre($arrayfields['p.firstname']['label'], $_SERVER["PHP_SELF"], "p.firstname", $begin, $param, '', $sortfield, $sortorder);
if (! empty($arrayfields['p.poste']['checked']))               print_liste_field_titre($arrayfields['p.poste']['label'], $_SERVER["PHP_SELF"], "p.poste", $begin, $param, '', $sortfield, $sortorder);
if (! empty($arrayfields['p.zip']['checked']))                 print_liste_field_titre($arrayfields['p.zip']['label'], $_SERVER["PHP_SELF"], "p.zip", $begin, $param, '', $sortfield, $sortorder);
if (! empty($arrayfields['p.town']['checked']))                print_liste_field_titre($arrayfields['p.town']['label'], $_SERVER["PHP_SELF"], "p.town", $begin, $param, '', $sortfield, $sortorder);
//if (! empty($arrayfields['state.nom']['checked']))           print_liste_field_titre($arrayfields['state.nom']['label'],$_SERVER["PHP_SELF"],"state.nom","",$param,'',$sortfield,$sortorder);
//if (! empty($arrayfields['region.nom']['checked']))          print_liste_field_titre($arrayfields['region.nom']['label'],$_SERVER["PHP_SELF"],"region.nom","",$param,'',$sortfield,$sortorder);
if (! empty($arrayfields['country.code_iso']['checked'])) {
    print_liste_field_titre($arrayfields['country.code_iso']['label'], $_SERVER["PHP_SELF"], "co.code_iso", "", $param, '', $sortfield, $sortorder, 'center ');
}
if (! empty($arrayfields['p.phone']['checked']))               print_liste_field_titre($arrayfields['p.phone']['label'], $_SERVER["PHP_SELF"], "p.phone", $begin, $param, '', $sortfield, $sortorder);
if (! empty($arrayfields['p.phone_perso']['checked']))         print_liste_field_titre($arrayfields['p.phone_perso']['label'], $_SERVER["PHP_SELF"], "p.phone_perso", $begin, $param, '', $sortfield, $sortorder);
if (! empty($arrayfields['p.phone_mobile']['checked']))        print_liste_field_titre($arrayfields['p.phone_mobile']['label'], $_SERVER["PHP_SELF"], "p.phone_mobile", $begin, $param, '', $sortfield, $sortorder);
if (! empty($arrayfields['p.fax']['checked']))                 print_liste_field_titre($arrayfields['p.fax']['label'], $_SERVER["PHP_SELF"], "p.fax", $begin, $param, '', $sortfield, $sortorder);
if (! empty($arrayfields['p.email']['checked']))               print_liste_field_titre($arrayfields['p.email']['label'], $_SERVER["PHP_SELF"], "p.email", $begin, $param, '', $sortfield, $sortorder);
if (! empty($arrayfields['p.no_email']['checked']))            print_liste_field_titre($arrayfields['p.no_email']['label'], $_SERVER["PHP_SELF"], "p.no_email", $begin, $param, '', $sortfield, $sortorder, 'center ');
if (! empty($conf->socialnetworks->enabled)) {
	foreach ($socialnetworks as $key => $value) {
		if ($value['active'] && ! empty($arrayfields['p.'.$key]['checked'])) {
			print_liste_field_titre($arrayfields['p.'.$key]['label'], $_SERVER["PHP_SELF"], "p.".$key, $begin, $param, '', $sortfield, $sortorder);
		}
	}
}
if (! empty($arrayfields['p.thirdparty']['checked']))          print_liste_field_titre($arrayfields['p.thirdparty']['label'], $_SERVER["PHP_SELF"], "s.nom", $begin, $param, '', $sortfield, $sortorder);
if (! empty($arrayfields['p.priv']['checked']))                print_liste_field_titre($arrayfields['p.priv']['label'], $_SERVER["PHP_SELF"], "p.priv", $begin, $param, '', $sortfield, $sortorder, 'center ');
// Extra fields
include DOL_DOCUMENT_ROOT.'/core/tpl/extrafields_list_search_title.tpl.php';
// Hook fields
$parameters = array(
    'arrayfields'=>$arrayfields,
    'param'=>$param,
    'sortfield'=>$sortfield,
    'sortorder'=>$sortorder,
);
$reshook=$hookmanager->executeHooks('printFieldListTitle', $parameters);    // Note that $action and $object may have been modified by hook
print $hookmanager->resPrint;
if (! empty($arrayfields['p.datec']['checked'])) {
    print_liste_field_titre($arrayfields['p.datec']['label'], $_SERVER["PHP_SELF"], "p.datec", "", $param, '', $sortfield, $sortorder, 'center nowrap ');
}
if (! empty($arrayfields['p.tms']['checked'])) {
    print_liste_field_titre($arrayfields['p.tms']['label'], $_SERVER["PHP_SELF"], "p.tms", "", $param, '', $sortfield, $sortorder, 'center nowrap ');
}
if (! empty($arrayfields['p.statut']['checked'])) {
    print_liste_field_titre($arrayfields['p.statut']['label'], $_SERVER["PHP_SELF"], "p.statut", "", $param, '', $sortfield, $sortorder, 'center ');
}
if (! empty($arrayfields['p.import_key']['checked'])) {
    print_liste_field_titre($arrayfields['p.import_key']['label'], $_SERVER["PHP_SELF"], "p.import_key", "", $param, '', $sortfield, $sortorder, 'center ');
}
print_liste_field_titre($selectedfields, $_SERVER["PHP_SELF"], "", '', '', '', $sortfield, $sortorder, 'center maxwidthsearch ');
print "</tr>\n";


$i = 0;
$totalarray=array();
while ($i < min($num, $limit))
{
	$obj = $db->fetch_object($result);

	print '<tr class="oddeven">';
	$arraysocialnetworks = (array) json_decode($obj->socialnetworks, true);
	$contactstatic->lastname=$obj->lastname;
	$contactstatic->firstname='';
	$contactstatic->id=$obj->rowid;
	$contactstatic->statut=$obj->statut;
	$contactstatic->poste=$obj->poste;
	$contactstatic->email=$obj->email;
	$contactstatic->phone_pro=$obj->phone_pro;
	$contactstatic->phone_perso=$obj->phone_perso;
	$contactstatic->phone_mobile=$obj->phone_mobile;
	$contactstatic->zip=$obj->zip;
	$contactstatic->town=$obj->town;
	$contactstatic->socialnetworks = $arraysocialnetworks;
	$contactstatic->country = $obj->country;
	$contactstatic->country_code = $obj->country_code;

	// ID
	if (! empty($arrayfields['p.rowid']['checked']))
	{
		print '<td class="tdoverflowmax50">';
		print $obj->rowid;
		print "</td>\n";
		if (! $i) $totalarray['nbfield']++;
	}
	// Name
	if (! empty($arrayfields['p.lastname']['checked']))
	{
		print '<td class="middle tdoverflowmax200">';
		print $contactstatic->getNomUrl(1, '', 0);
		print '</td>';
		if (! $i) $totalarray['nbfield']++;
	}
	// Firstname
	if (! empty($arrayfields['p.firstname']['checked']))
	{
		print '<td class="tdoverflowmax200">'.$obj->firstname.'</td>';
		if (! $i) $totalarray['nbfield']++;
	}
	// Job position
	if (! empty($arrayfields['p.poste']['checked']))
	{
		print '<td class="tdoverflowmax100">'.$obj->poste.'</td>';
		if (! $i) $totalarray['nbfield']++;
	}
	// Zip
	if (! empty($arrayfields['p.zip']['checked']))
	{
		print '<td>'.$obj->zip.'</td>';
		if (! $i) $totalarray['nbfield']++;
	}
	// Town
	if (! empty($arrayfields['p.town']['checked']))
	{
		print '<td>'.$obj->town.'</td>';
		if (! $i) $totalarray['nbfield']++;
	}
	// State
	/*if (! empty($arrayfields['state.nom']['checked']))
	{
		print "<td>".$obj->state_name."</td>\n";
		if (! $i) $totalarray['nbfield']++;
	}
	// Region
	if (! empty($arrayfields['region.nom']['checked']))
	{
		print "<td>".$obj->region_name."</td>\n";
		if (! $i) $totalarray['nbfield']++;
	}*/
	// Country
	if (! empty($arrayfields['country.code_iso']['checked']))
	{
		print '<td class="center">';
		$tmparray=getCountry($obj->fk_country, 'all');
		print $tmparray['label'];
		print '</td>';
		if (! $i) $totalarray['nbfield']++;
	}
	// Phone
	if (! empty($arrayfields['p.phone']['checked']))
	{
		print '<td>'.dol_print_phone($obj->phone_pro, $obj->country_code, $obj->rowid, $obj->socid, 'AC_TEL').'</td>';
		if (! $i) $totalarray['nbfield']++;
	}
	// Phone perso
	if (! empty($arrayfields['p.phone_perso']['checked']))
	{
		print '<td>'.dol_print_phone($obj->phone_perso, $obj->country_code, $obj->rowid, $obj->socid, 'AC_TEL').'</td>';
		if (! $i) $totalarray['nbfield']++;
	}
	// Phone mobile
	if (! empty($arrayfields['p.phone_mobile']['checked']))
	{
		print '<td>'.dol_print_phone($obj->phone_mobile, $obj->country_code, $obj->rowid, $obj->socid, 'AC_TEL').'</td>';
		if (! $i) $totalarray['nbfield']++;
	}
	// Fax
	if (! empty($arrayfields['p.fax']['checked']))
	{
		print '<td>'.dol_print_phone($obj->fax, $obj->country_code, $obj->rowid, $obj->socid, 'AC_TEL').'</td>';
		if (! $i) $totalarray['nbfield']++;
	}
	// EMail
	if (! empty($arrayfields['p.email']['checked']))
	{
		print '<td>'.dol_print_email($obj->email, $obj->rowid, $obj->socid, 'AC_EMAIL', 18).'</td>';
		if (! $i) $totalarray['nbfield']++;
	}
	// No EMail
	if (! empty($arrayfields['p.no_email']['checked']))
	{
		print '<td align="center">'.yn($obj->no_email).'</td>';
		if (! $i) $totalarray['nbfield']++;
	}
	if (! empty($conf->socialnetworks->enabled)) {
		foreach ($socialnetworks as $key => $value) {
			if ($value['active'] && ! empty($arrayfields['p.'.$key]['checked'])) {
				print '<td>'.dol_print_socialnetworks($arraysocialnetworks[$key], $obj->rowid, $obj->socid, $key).'</td>';
				if (! $i) $totalarray['nbfield']++;
			}
		}
	}
    // Company
	if (! empty($arrayfields['p.thirdparty']['checked']))
	{
		print '<td>';
		if ($obj->socid)
		{
		    $objsoc = new Societe($db);
		    $objsoc->fetch($obj->socid);
		    print $objsoc->getNomUrl(1);
		}
		else
			print '&nbsp;';
		print '</td>';
		if (! $i) $totalarray['nbfield']++;
	}

	// Private/Public
	if (! empty($arrayfields['p.priv']['checked']))
	{
		print '<td class="center">'.$contactstatic->LibPubPriv($obj->priv).'</td>';
		if (! $i) $totalarray['nbfield']++;
	}

	// Extra fields
	include DOL_DOCUMENT_ROOT.'/core/tpl/extrafields_list_print_fields.tpl.php';
	// Fields from hook
	$parameters=array('arrayfields'=>$arrayfields, 'obj'=>$obj);
	$reshook=$hookmanager->executeHooks('printFieldListValue', $parameters);    // Note that $action and $object may have been modified by hook
	print $hookmanager->resPrint;
	// Date creation
	if (! empty($arrayfields['p.datec']['checked']))
	{
		print '<td class="center">';
		print dol_print_date($db->jdate($obj->date_creation), 'dayhour', 'tzuser');
		print '</td>';
		if (! $i) $totalarray['nbfield']++;
	}
	// Date modification
	if (! empty($arrayfields['p.tms']['checked']))
	{
		print '<td class="center">';
		print dol_print_date($db->jdate($obj->date_update), 'dayhour', 'tzuser');
		print '</td>';
		if (! $i) $totalarray['nbfield']++;
	}
	// Status
	if (! empty($arrayfields['p.statut']['checked']))
	{
		print '<td class="center">'.$contactstatic->getLibStatut(5).'</td>';
		if (! $i) $totalarray['nbfield']++;
	}
	if (! empty($arrayfields['p.import_key']['checked']))
	{
		print '<td class="tdoverflowmax100">';
		print $obj->import_key;
		print "</td>\n";
		if (! $i) $totalarray['nbfield']++;
	}

	// Action column
	print '<td class="nowrap center">';
	if ($massactionbutton || $massaction)   // If we are in select mode (massactionbutton defined) or if we have already selected and sent an action ($massaction) defined
	{
		$selected=0;
		if (in_array($obj->rowid, $arrayofselected)) $selected=1;
		print '<input id="cb'.$obj->rowid.'" class="flat checkforselect" type="checkbox" name="toselect[]" value="'.$obj->rowid.'"'.($selected?' checked="checked"':'').'>';
	}
	print '</td>';
	if (! $i) $totalarray['nbfield']++;

	print "</tr>\n";
	$i++;
}

$db->free($result);

$parameters=array('arrayfields'=>$arrayfields, 'sql'=>$sql);
$reshook=$hookmanager->executeHooks('printFieldListFooter', $parameters);    // Note that $action and $object may have been modified by hook
print $hookmanager->resPrint;

print "</table>";
print "</div>";

//if ($num > $limit || $page) print_barre_liste('', $page, $_SERVER["PHP_SELF"], $param, $sortfield, $sortorder, '', $num, $nbtotalofrecords, 'title_companies.png', 0, '', '', $limit, 1);

print '</form>';


llxFooter();
$db->close();<|MERGE_RESOLUTION|>--- conflicted
+++ resolved
@@ -288,16 +288,10 @@
 $title = (! empty($conf->global->SOCIETE_ADDRESSES_MANAGEMENT) ? $langs->trans("Contacts") : $langs->trans("ContactsAddresses"));
 
 $sql = "SELECT s.rowid as socid, s.nom as name,";
-<<<<<<< HEAD
-$sql.= " p.rowid, p.lastname as lastname, p.statut, p.firstname, p.zip, p.town, p.poste, p.email, p.no_email, p.skype,";
-$sql.= " p.phone as phone_pro, p.phone_mobile, p.phone_perso, p.fax, p.fk_country, p.priv, p.datec as date_creation, p.tms as date_update,";
-$sql.= " co.code as country_code";
-=======
 $sql.= " p.rowid, p.lastname as lastname, p.statut, p.firstname, p.zip, p.town, p.poste, p.email, p.no_email,";
 $sql.= " p.socialnetworks,";
-$sql.= " p.phone as phone_pro, p.phone_mobile, p.phone_perso, p.fax, p.fk_pays, p.priv, p.datec as date_creation, p.tms as date_update,";
+$sql.= " p.phone as phone_pro, p.phone_mobile, p.phone_perso, p.fax, p.fk_country, p.priv, p.datec as date_creation, p.tms as date_update,";
 $sql.= " co.label as country, co.code as country_code";
->>>>>>> 4d84ee20
 // Add fields from extrafields
 if (! empty($extrafields->attributes[$object->table_element]['label'])) {
 	foreach ($extrafields->attributes[$object->table_element]['label'] as $key => $val) $sql.=($extrafields->attributes[$object->table_element]['type'][$key] != 'separate' ? ", ef.".$key.' as options_'.$key : '');
@@ -307,13 +301,8 @@
 $reshook=$hookmanager->executeHooks('printFieldListSelect', $parameters);    // Note that $action and $object may have been modified by hook
 $sql.=$hookmanager->resPrint;
 $sql.= " FROM ".MAIN_DB_PREFIX."socpeople as p";
-<<<<<<< HEAD
-if (is_array($extrafields->attribute_label) && count($extrafields->attribute_label)) $sql.= " LEFT JOIN ".MAIN_DB_PREFIX."socpeople_extrafields as ef on (p.rowid = ef.fk_object)";
+if (is_array($extrafields->attributes[$object->table_element]['label']) && count($extrafields->attributes[$object->table_element]['label'])) $sql.= " LEFT JOIN ".MAIN_DB_PREFIX.$object->table_element."_extrafields as ef on (p.rowid = ef.fk_object)";
 $sql.= " LEFT JOIN ".MAIN_DB_PREFIX."c_country as co ON co.rowid = p.fk_country";
-=======
-if (is_array($extrafields->attributes[$object->table_element]['label']) && count($extrafields->attributes[$object->table_element]['label'])) $sql.= " LEFT JOIN ".MAIN_DB_PREFIX.$object->table_element."_extrafields as ef on (p.rowid = ef.fk_object)";
-$sql.= " LEFT JOIN ".MAIN_DB_PREFIX."c_country as co ON co.rowid = p.fk_pays";
->>>>>>> 4d84ee20
 $sql.= " LEFT JOIN ".MAIN_DB_PREFIX."societe as s ON s.rowid = p.fk_soc";
 if (! empty($search_categ)) $sql.= ' LEFT JOIN '.MAIN_DB_PREFIX."categorie_contact as cc ON p.rowid = cc.fk_socpeople"; // We need this table joined to the select in order to filter by categ
 if (! empty($search_categ_thirdparty)) $sql.= ' LEFT JOIN '.MAIN_DB_PREFIX."categorie_societe as cs ON s.rowid = cs.fk_soc";       // We need this table joined to the select in order to filter by categ
