--- conflicted
+++ resolved
@@ -101,14 +101,12 @@
 $search_level = GETPOST("search_level", "array");
 $search_stcomm = GETPOST('search_stcomm', 'int');
 
-<<<<<<< HEAD
-if ($search_status == '') {
+if ($search_status === '') {
 	$search_status = 1; // always display active customer first
 }
-=======
-if ($search_status === '') $search_status = 1; // always display active customer first
-if ($search_no_email === '') $search_no_email = -1;
->>>>>>> e47e3b97
+if ($search_no_email === '') {
+	$search_no_email = -1;
+}
 
 $optioncss = GETPOST('optioncss', 'alpha');
 
