--- conflicted
+++ resolved
@@ -1,21 +1,4 @@
 <?php
-<<<<<<< HEAD
-/* Copyright (C) 2001-2004  Rodolphe Quiedeville    <rodolphe@quiedeville.org>
- * Copyright (C) 2003       Eric Seigne             <erics@rycks.com>
- * Copyright (C) 2004-2012  Laurent Destailleur     <eldy@users.sourceforge.net>
- * Copyright (C) 2005-2012  Regis Houssin           <regis.houssin@inodbox.com>
- * Copyright (C) 2013-2015  Raphaël Doursenaud      <rdoursenaud@gpcsolutions.fr>
- * Copyright (C) 2013       Cédric Salvador         <csalvador@gpcsolutions.fr>
- * Copyright (C) 2013       Alexandre Spangaro      <aspangaro@open-dsi.fr>
- * Copyright (C) 2015       Jean-François Ferry     <jfefe@aternatik.fr>
- * Copyright (C) 2018       Nicolas ZABOURI         <info@inovea-conseil.com>
- * Copyright (C) 2018       Juanjo Menent			<jmenent@2byte.es>
- * Copyright (C) 2019       Frédéric France         <frederic.france@free.fr>
- * Copyright (C) 2019       Josep Lluís Amador      <joseplluis@lliuretic.cat>
- * Copyright (C) 2020       Open-Dsi      			<support@open-dsi.fr>
- * Copyright (C) 2024		MDW							<mdeweerd@users.noreply.github.com>
- * Copyright (C) 2024		Benjamin Falière		<benjamin.faliere@altairis.fr>
-=======
 /* Copyright (C) 2001-2004	Rodolphe Quiedeville		<rodolphe@quiedeville.org>
  * Copyright (C) 2003		Eric Seigne					<erics@rycks.com>
  * Copyright (C) 2004-2012	Laurent Destailleur			<eldy@users.sourceforge.net>
@@ -31,7 +14,6 @@
  * Copyright (C) 2020		Open-Dsi					<support@open-dsi.fr>
  * Copyright (C) 2024		MDW							<mdeweerd@users.noreply.github.com>
  * Copyright (C) 2024		Benjamin Falière			<benjamin.faliere@altairis.fr>
->>>>>>> cc80841a
  *
  * This program is free software; you can redistribute it and/or modify
  * it under the terms of the GNU General Public License as published by
@@ -83,13 +65,6 @@
 $id = GETPOSTINT('id');
 $contactid = GETPOSTINT('id');
 $ref = ''; // There is no ref for contacts
-<<<<<<< HEAD
-if ($user->socid > 0) {
-	$socid = $user->socid;
-}
-$result = restrictedArea($user, 'contact', $contactid, '');
-=======
->>>>>>> cc80841a
 
 $search_all = trim((GETPOST('search_all', 'alphanohtml') != '') ? GETPOST('search_all', 'alphanohtml') : GETPOST('sall', 'alphanohtml'));
 $search_cti = preg_replace('/^0+/', '', preg_replace('/[^0-9]/', '', GETPOST('search_cti', 'alphanohtml'))); // Phone number without any special chars
@@ -205,12 +180,6 @@
 	$urlfiche = "";
 }
 
-<<<<<<< HEAD
-// Initialize technical object
-$object = new Contact($db);
-$extrafields = new ExtraFields($db);
-$hookmanager->initHooks(array($contextpage));
-=======
 // Initialize a technical object
 $object = new Contact($db);
 $extrafields = new ExtraFields($db);
@@ -220,7 +189,6 @@
 	$socid = $user->socid;
 }
 $result = restrictedArea($user, 'contact', $contactid, '');
->>>>>>> cc80841a
 
 // fetch optionals attributes and labels
 $extrafields->fetch_name_optionals_label($object->table_element);
@@ -246,7 +214,6 @@
 if (!getDolGlobalString('SOCIETE_DISABLE_CONTACTS')) {
 	$fieldstosearchall['s.nom'] = "ThirdParty";
 	$fieldstosearchall['s.name_alias'] = "AliasNames";
-<<<<<<< HEAD
 }
 
 $parameters = array('fieldstosearchall' => $fieldstosearchall);
@@ -257,28 +224,12 @@
 	$fieldstosearchall = array_merge($fieldstosearchall, empty($hookmanager->resArray['fieldstosearchall']) ? array() : $hookmanager->resArray['fieldstosearchall']);
 }
 
-=======
-}
-
-$parameters = array('fieldstosearchall' => $fieldstosearchall);
-$reshook = $hookmanager->executeHooks('completeFieldsToSearchAll', $parameters, $object, $action); // Note that $action and $object may have been modified by some hooks
-if ($reshook > 0) {
-	$fieldstosearchall = empty($hookmanager->resArray['fieldstosearchall']) ? array() : $hookmanager->resArray['fieldstosearchall'];
-} elseif ($reshook == 0) {
-	$fieldstosearchall = array_merge($fieldstosearchall, empty($hookmanager->resArray['fieldstosearchall']) ? array() : $hookmanager->resArray['fieldstosearchall']);
-}
-
->>>>>>> cc80841a
 // Definition of array of fields for columns
 $arrayfields = array();
 foreach ($object->fields as $key => $val) {
 	// If $val['visible']==0, then we never show the field
 	if (!empty($val['visible'])) {
-<<<<<<< HEAD
-		$visible = (int) dol_eval($val['visible'], 1);
-=======
 		$visible = (int) dol_eval((string) $val['visible'], 1);
->>>>>>> cc80841a
 		$arrayfields['p.'.$key] = array(
 			'label' => $val['label'],
 			'checked' => (($visible < 0) ? 0 : 1),
@@ -869,11 +820,7 @@
 // Output page
 // --------------------------------------------------------------------
 
-<<<<<<< HEAD
-llxHeader('', $title, $help_url, '', 0, 0, $morejs, $morecss, '', 'bodyforlist');
-=======
 llxHeader('', $title, $help_url, '', 0, 0, $morejs, $morecss, '', 'mod-societe page-contact-list bodyforlist');
->>>>>>> cc80841a
 
 $arrayofselected = is_array($toselect) ? $toselect : array();
 
@@ -1020,7 +967,6 @@
 print '<input type="hidden" name="page_y" value="">';
 print '<input type="hidden" name="mode" value="'.$mode.'">';
 
-<<<<<<< HEAD
 
 $newcardbutton  = '';
 $newcardbutton .= dolGetButtonTitle($langs->trans('ViewList'), '', 'fa fa-bars imgforviewmode', $_SERVER["PHP_SELF"].'?mode=common'.preg_replace('/(&|\?)*mode=[^&]+/', '', $param), '', ((empty($mode) || $mode == 'common') ? 2 : 1), array('morecss' => 'reposition'));
@@ -1034,21 +980,6 @@
 	$newcardbutton .= dolGetButtonTitle($langs->trans($label), '', 'fa fa-plus-circle', $url);
 }
 
-=======
-
-$newcardbutton  = '';
-$newcardbutton .= dolGetButtonTitle($langs->trans('ViewList'), '', 'fa fa-bars imgforviewmode', $_SERVER["PHP_SELF"].'?mode=common'.preg_replace('/(&|\?)*mode=[^&]+/', '', $param), '', ((empty($mode) || $mode == 'common') ? 2 : 1), array('morecss' => 'reposition'));
-$newcardbutton .= dolGetButtonTitle($langs->trans('ViewKanban'), '', 'fa fa-th-list imgforviewmode', $_SERVER["PHP_SELF"].'?mode=kanban'.preg_replace('/(&|\?)*mode=[^&]+/', '', $param), '', ($mode == 'kanban' ? 2 : 1), array('morecss' => 'reposition'));
-$newcardbutton .= dolGetButtonTitleSeparator();
-if ($contextpage != 'poslist') {
-	$newcardbutton .= dolGetButtonTitle($langs->trans('NewContactAddress'), '', 'fa fa-plus-circle', DOL_URL_ROOT.'/contact/card.php?action=create', '', $permissiontoadd);
-} elseif ($user->hasRight('societe', 'contact', 'creer')) {
-	$url = DOL_URL_ROOT . '/contact/card.php?action=create&type=t&contextpage=poslist&optioncss=print&backtopage=' . urlencode($_SERVER["PHP_SELF"] . '?token=' . newToken() . 'type=t&contextpage=poslist&nomassaction=1&optioncss=print&place='.$place);
-	$label = 'MenuNewCustomer';
-	$newcardbutton .= dolGetButtonTitle($langs->trans($label), '', 'fa fa-plus-circle', $url);
-}
-
->>>>>>> cc80841a
 print_barre_liste($title, $page, $_SERVER["PHP_SELF"], $param, $sortfield, $sortorder, $massactionbutton, $num, $nbtotalofrecords, 'address', 0, $newcardbutton, '', $limit, 0, 0, 1);
 
 $topicmail = "Information";
