--- conflicted
+++ resolved
@@ -170,7 +170,6 @@
 }
 
 // Definition of fields for list
-<<<<<<< HEAD
 $arrayfields = array();
 foreach ($object->fields as $key => $val) {
 	// If $val['visible']==0, then we never show the field
@@ -191,29 +190,12 @@
 	$arrayfields['s.nom'] = array('label'=>"ThirdParty", 'position'=>25, 'checked'=>1);
 }
 
-=======
-$arrayfields = array(
-	'p.rowid'=>array('label'=>"TechnicalID", 'position'=>1, 'checked'=>($conf->global->MAIN_SHOW_TECHNICAL_ID ? 1 : 0), 'enabled'=>($conf->global->MAIN_SHOW_TECHNICAL_ID ? 1 : 0)),
-	'p.lastname'=>array('label'=>"Lastname", 'position'=>2, 'checked'=>1),
-	'p.firstname'=>array('label'=>"Firstname", 'position'=>3, 'checked'=>1),
-	'p.poste'=>array('label'=>"PostOrFunction", 'position'=>10, 'checked'=>1),
-	'p.town'=>array('label'=>"Town", 'position'=>20, 'checked'=>0),
-	'p.zip'=>array('label'=>"Zip", 'position'=>21, 'checked'=>0),
-	'country.code_iso'=>array('label'=>"Country", 'position'=>22, 'checked'=>0),
-	'p.phone'=>array('label'=>"Phone", 'position'=>30, 'checked'=>1),
-	'p.phone_perso'=>array('label'=>"PhonePerso", 'position'=>31, 'checked'=>0),
-	'p.phone_mobile'=>array('label'=>"PhoneMobile", 'position'=>32, 'checked'=>1),
-	'p.fax'=>array('label'=>"Fax", 'position'=>33, 'checked'=>0),
-	'p.email'=>array('label'=>"EMail", 'position'=>40, 'checked'=>1),
-	'unsubscribed'=>array('label'=>"No_Email", 'position'=>41, 'checked'=>0, 'enabled'=>(!empty($conf->mailing->enabled))),
-	'p.thirdparty'=>array('label'=>"ThirdParty", 'position'=>50, 'checked'=>1, 'enabled'=>empty($conf->global->SOCIETE_DISABLE_CONTACTS)),
-	'p.priv'=>array('label'=>"ContactVisibility", 'checked'=>1, 'position'=>200),
-	'p.datec'=>array('label'=>"DateCreationShort", 'checked'=>0, 'position'=>500),
-	'p.tms'=>array('label'=>"DateModificationShort", 'checked'=>0, 'position'=>500),
-	'p.statut'=>array('label'=>"Status", 'checked'=>1, 'position'=>1000),
-	'p.import_key'=>array('label'=>"ImportId", 'checked'=>0, 'position'=>1100),
-);
->>>>>>> 181991ee
+$arrayfields['unsubscribed'] = array(
+		'label'=>'No_Email',
+		'checked'=>0,
+		'enabled'=>(!empty($conf->mailing->enabled)),
+		'position'=>41);
+
 if (!empty($conf->socialnetworks->enabled)) {
 	foreach ($socialnetworks as $key => $value) {
 		if ($value['active']) {
@@ -436,7 +418,7 @@
 	$sql .= " AND p.rowid IN (SELECT sc.fk_socpeople FROM ".MAIN_DB_PREFIX."societe_contacts as sc WHERE sc.fk_c_type_contact IN (".implode(',', $search_roles)."))";
 }
 if ($search_no_email != -1 && $search_no_email > 0) $sql .= " AND (SELECT count(*) FROM ".MAIN_DB_PREFIX."mailing_unsubscribe WHERE email = p.email) > 0";
-if ($search_no_email != -1 && $search_no_email == 0) $sql .= " AND (SELECT count(*) FROM ".MAIN_DB_PREFIX."mailing_unsubscribe WHERE email = p.email) = 0";
+if ($search_no_email != -1 && $search_no_email == 0) $sql .= " AND (SELECT count(*) FROM ".MAIN_DB_PREFIX."mailing_unsubscribe WHERE email = p.email) = 0 AND p.email IS NOT NULL  AND p.email <> ''";
 if ($search_status != '' && $search_status >= 0) $sql .= " AND p.statut = ".$db->escape($search_status);
 if ($search_import_key)             $sql .= natural_search("p.import_key", $search_import_key);
 if ($type == "o")        // filtre sur type
@@ -988,7 +970,13 @@
 	// No EMail
 	if (!empty($arrayfields['unsubscribed']['checked']))
 	{
-		print '<td class="center">'.yn(($obj->unsubscribed > 0) ? 1 : 0).'</td>';
+		print '<td class="center">';
+		if (empty($obj->email)) {
+			//print '<span class="opacitymedium">'.$langs->trans("NoEmail").'</span>';
+		} else {
+			print yn(($obj->unsubscribed > 0) ? 1 : 0);
+		}
+		print '</td>';
 		if (!$i) $totalarray['nbfield']++;
 	}
 	if (!empty($conf->socialnetworks->enabled)) {
