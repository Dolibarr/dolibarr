--- conflicted
+++ resolved
@@ -1367,7 +1367,6 @@
 				}
 			}
 		}
-<<<<<<< HEAD
 		// Company
 		if (!empty($arrayfields['p.fk_soc']['checked']) || !empty($arrayfields['s.nom']['checked'])) {
 			print '<td class="tdoverflowmax200">';
@@ -1382,48 +1381,24 @@
 			if (!$i) {
 				$totalarray['nbfield']++;
 			}
-=======
-	}
-	// Company
-	if (!empty($arrayfields['p.fk_soc']['checked']) || !empty($arrayfields['s.nom']['checked'])) {
-		print '<td class="tdoverflowmax200">';
-		if ($obj->socid) {
-			$objsoc = new Societe($db);
-			$objsoc->fetch($obj->socid);
-			print $objsoc->getNomUrl(1, 'customer', 100, 0, 1, empty($arrayfields['s.name_alias']['checked']) ? 0 : 1);
-		} else {
-			print '&nbsp;';
-		}
-		print '</td>';
-		if (!$i) {
-			$totalarray['nbfield']++;
->>>>>>> 950b1506
-		}
-
-<<<<<<< HEAD
+		}
+
+		// Alias name
+		if (!empty($arrayfields['s.name_alias']['checked'])) {
+			print '<td class="nocellnopadd">';
+			print dol_escape_htmltag($obj->alias);
+			print '</td>';
+			if (!$i) {
+				$totalarray['nbfield']++;
+			}
+		}
+
 		// Private/Public
 		if (!empty($arrayfields['p.priv']['checked'])) {
 			print '<td class="center">'.$contactstatic->LibPubPriv($obj->priv).'</td>';
 			if (!$i) {
 				$totalarray['nbfield']++;
 			}
-=======
-	// Alias name
-	if (!empty($arrayfields['s.name_alias']['checked'])) {
-		print '<td class="nocellnopadd">';
-		print $obj->alias;
-		print '</td>';
-		if (!$i) {
-			$totalarray['nbfield']++;
-		}
-	}
-
-	// Private/Public
-	if (!empty($arrayfields['p.priv']['checked'])) {
-		print '<td class="center">'.$contactstatic->LibPubPriv($obj->priv).'</td>';
-		if (!$i) {
-			$totalarray['nbfield']++;
->>>>>>> 950b1506
 		}
 
 		if (!empty($arrayfields['p.fk_prospectlevel']['checked'])) {
