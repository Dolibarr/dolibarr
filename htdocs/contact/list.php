--- conflicted
+++ resolved
@@ -798,8 +798,8 @@
 	$contactstatic->phone_mobile=$obj->phone_mobile;
 	$contactstatic->zip=$obj->zip;
 	$contactstatic->town=$obj->town;
-<<<<<<< HEAD
-	
+	$contactstatic->country = $obj->country;
+	$contactstatic->country_code = $obj->country_code;
 	// Action column
 	print '<td class="center">';
 	if ($massactionbutton || $massaction)   // If we are in select mode (massactionbutton defined) or if we have already selected and sent an action ($massaction) defined
@@ -809,10 +809,6 @@
 		print '<input id="cb'.$obj->rowid.'" class="flat checkforselect" type="checkbox" name="toselect[]" value="'.$obj->rowid.'"'.($selected?' checked="checked"':'').'>';
 	}
 	print '</td>';
-=======
-	$contactstatic->country = $obj->country;
-	$contactstatic->country_code = $obj->country_code;
->>>>>>> b296f626
 
 	// ID
 	if (! empty($arrayfields['p.rowid']['checked']))
