--- conflicted
+++ resolved
@@ -1,5 +1,4 @@
 <?php
-<<<<<<< HEAD
 /* Copyright (C) 2001-2004  Rodolphe Quiedeville    <rodolphe@quiedeville.org>
  * Copyright (C) 2003       Eric Seigne             <erics@rycks.com>
  * Copyright (C) 2004-2012  Laurent Destailleur     <eldy@users.sourceforge.net>
@@ -8,15 +7,6 @@
  * Copyright (C) 2013       Cédric Salvador         <csalvador@gpcsolutions.fr>
  * Copyright (C) 2013       Alexandre Spangaro      <alexandre.spangaro@gmail.com>
  * Copyright (C) 2015       Jean-François Ferry     <jfefe@aternatik.fr>
-=======
-/* Copyright (C) 2001-2004 Rodolphe Quiedeville <rodolphe@quiedeville.org>
- * Copyright (C) 2003      Eric Seigne          <erics@rycks.com>
- * Copyright (C) 2004-2012 Laurent Destailleur  <eldy@users.sourceforge.net>
- * Copyright (C) 2005-2012 Regis Houssin        <regis.houssin@capnetworks.com>
- * Copyright (C) 2013-2015 Raphaël Doursenaud   <rdoursenaud@gpcsolutions.fr>
- * Copyright (C) 2013      Cédric Salvador      <csalvador@gpcsolutions.fr>
- * Copyright (C) 2013      Alexandre Spangaro   <alexandre.spangaro@gmail.com>
->>>>>>> 36de50f6
  *
  * This program is free software; you can redistribute it and/or modify
  * it under the terms of the GNU General Public License as published by
