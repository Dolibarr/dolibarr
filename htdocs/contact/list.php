<?php
/* Copyright (C) 2001-2004  Rodolphe Quiedeville    <rodolphe@quiedeville.org>
 * Copyright (C) 2003       Eric Seigne             <erics@rycks.com>
 * Copyright (C) 2004-2012  Laurent Destailleur     <eldy@users.sourceforge.net>
 * Copyright (C) 2005-2012  Regis Houssin           <regis.houssin@inodbox.com>
 * Copyright (C) 2013-2015  Raphaël Doursenaud      <rdoursenaud@gpcsolutions.fr>
 * Copyright (C) 2013       Cédric Salvador         <csalvador@gpcsolutions.fr>
 * Copyright (C) 2013       Alexandre Spangaro      <aspangaro@open-dsi.fr>
 * Copyright (C) 2015       Jean-François Ferry     <jfefe@aternatik.fr>
 * Copyright (C) 2018       Nicolas ZABOURI         <info@inovea-conseil.com>
 * Copyright (C) 2018       Juanjo Menent			<jmenent@2byte.es>
 * Copyright (C) 2019       Frédéric France         <frederic.france@netlogic.fr>
 * Copyright (C) 2019       Josep Lluís Amador      <joseplluis@lliuretic.cat>
 * Copyright (C) 2020       Open-Dsi      			<support@open-dsi.fr>
 *
 * This program is free software; you can redistribute it and/or modify
 * it under the terms of the GNU General Public License as published by
 * the Free Software Foundation; either version 3 of the License, or
 * (at your option) any later version.
 *
 * This program is distributed in the hope that it will be useful,
 * but WITHOUT ANY WARRANTY; without even the implied warranty of
 * MERCHANTABILITY or FITNESS FOR A PARTICULAR PURPOSE.  See the
 * GNU General Public License for more details.
 *
 * You should have received a copy of the GNU General Public License
 * along with this program. If not, see <https://www.gnu.org/licenses/>.
 */

/**
 *	    \file       htdocs/contact/list.php
 *      \ingroup    societe
 *		\brief      Page to list all contacts
 */


// Load Dolibarr environment
require '../main.inc.php';
require_once DOL_DOCUMENT_ROOT.'/contact/class/contact.class.php';
require_once DOL_DOCUMENT_ROOT.'/core/lib/company.lib.php';
require_once DOL_DOCUMENT_ROOT.'/core/class/html.formother.class.php';
require_once DOL_DOCUMENT_ROOT.'/core/class/html.formcompany.class.php';

// Load translation files required by the page
$langs->loadLangs(array("companies", "suppliers", "categories"));

$socialnetworks = getArrayOfSocialNetworks();

// Get parameters
$action = GETPOST('action', 'aZ09');
$massaction = GETPOST('massaction', 'alpha');
$show_files = GETPOST('show_files', 'int');
$confirm = GETPOST('confirm', 'alpha');
$toselect = GETPOST('toselect', 'array');
$contextpage = GETPOST('contextpage', 'aZ') ?GETPOST('contextpage', 'aZ') : 'contactlist';
$mode = GETPOST('mode', 'alpha');

if ($contextpage == 'poslist') {
	$_GET['optioncss'] = 'print';
}

// Security check
$id = GETPOST('id', 'int');
$contactid = GETPOST('id', 'int');
$ref = ''; // There is no ref for contacts
if ($user->socid) {
	$socid = $user->socid;
}
$result = restrictedArea($user, 'contact', $contactid, '');

$search_all = trim((GETPOST('search_all', 'alphanohtml') != '') ?GETPOST('search_all', 'alphanohtml') : GETPOST('sall', 'alphanohtml'));
$search_cti = preg_replace('/^0+/', '', preg_replace('/[^0-9]/', '', GETPOST('search_cti', 'alphanohtml'))); // Phone number without any special chars
$search_phone = GETPOST("search_phone", 'alpha');

$search_id = GETPOST("search_id", "int");
$search_firstlast_only = GETPOST("search_firstlast_only", 'alpha');
$search_lastname = GETPOST("search_lastname", 'alpha');
$search_firstname = GETPOST("search_firstname", 'alpha');
$search_societe = GETPOST("search_societe", 'alpha');
$search_societe_alias = GETPOST("search_societe_alias", 'alpha');
$search_poste = GETPOST("search_poste", 'alpha');
$search_phone_perso = GETPOST("search_phone_perso", 'alpha');
$search_phone_pro = GETPOST("search_phone_pro", 'alpha');
$search_phone_mobile = GETPOST("search_phone_mobile", 'alpha');
$search_fax = GETPOST("search_fax", 'alpha');
$search_email = GETPOST("search_email", 'alpha');
if (isModEnabled('mailing')) {
	$search_no_email = GETPOSTISSET("search_no_email") ? GETPOST("search_no_email", 'int') : -1;
} else {
	$search_no_email = -1;
}
if (isModEnabled('socialnetworks')) {
	foreach ($socialnetworks as $key => $value) {
		if ($value['active']) {
			$search_[$key] = GETPOST("search_".$key, 'alpha');
		}
	}
}
$search_priv = GETPOST("search_priv", 'alpha');
$search_categ = GETPOST("search_categ", 'int');
$search_categ_thirdparty = GETPOST("search_categ_thirdparty", 'int');
$search_categ_supplier = GETPOST("search_categ_supplier", 'int');
$search_status = GETPOST("search_status", 'int');
$search_type = GETPOST('search_type', 'alpha');
$search_address = GETPOST('search_address', 'alpha');
$search_zip = GETPOST('search_zip', 'alpha');
$search_town = GETPOST('search_town', 'alpha');
$search_import_key = GETPOST("search_import_key", 'alpha');
$search_country = GETPOST("search_country", 'intcomma');
$search_roles = GETPOST("search_roles", 'array');
$search_level = GETPOST("search_level", 'array');
$search_stcomm = GETPOST('search_stcomm', 'int');
$search_birthday_start = dol_mktime(0, 0, 0, GETPOST('search_birthday_startmonth', 'int'), GETPOST('search_birthday_startday', 'int'), GETPOST('search_birthday_startyear', 'int'));
$search_birthday_end = dol_mktime(23, 59, 59, GETPOST('search_birthday_endmonth', 'int'), GETPOST('search_birthday_endday', 'int'), GETPOST('search_birthday_endyear', 'int'));

if ($search_status === '') {
	$search_status = 1; // always display active customer first
}
if ($search_no_email === '') {
	$search_no_email = -1;
}

$optioncss = GETPOST('optioncss', 'alpha');

$place = GETPOST('place', 'aZ09') ? GETPOST('place', 'aZ09') : '0'; // $place is string id of table for Bar or Restaurant

$type = GETPOST("type", 'aZ');
$view = GETPOST("view", 'alpha');

$userid = GETPOST('userid', 'int');
$begin = GETPOST('begin');

// Load variable for pagination
$limit = GETPOST('limit', 'int') ?GETPOST('limit', 'int') : $conf->liste_limit;
$sortfield = GETPOST('sortfield', 'aZ09comma');
$sortorder = GETPOST('sortorder', 'aZ09comma');
$page = GETPOSTISSET('pageplusone') ? (GETPOST('pageplusone') - 1) : GETPOST("page", 'int');
if (!$sortorder) {
	$sortorder = "ASC";
}
if (!$sortfield) {
	$sortfield = "p.lastname";
}
if (empty($page) || $page < 0 || GETPOST('button_search', 'alpha') || GETPOST('button_removefilter', 'alpha')) {
	// If $page is not defined, or '' or -1 or if we click on clear filters
	$page = 0;
}
$offset = $limit * $page;
$pageprev = $page - 1;
$pagenext = $page + 1;


$title = (!empty($conf->global->SOCIETE_ADDRESSES_MANAGEMENT) ? $langs->trans("Contacts") : $langs->trans("ContactsAddresses"));
if ($type == "p") {
	if (empty($contextpage) || $contextpage == 'contactlist') {
		$contextpage = 'contactprospectlist';
	}
	$title .= '  ('.$langs->trans("ThirdPartyProspects").')';
	$urlfiche = "card.php";
}
if ($type == "c") {
	if (empty($contextpage) || $contextpage == 'contactlist') {
		$contextpage = 'contactcustomerlist';
	}
	$title .= '  ('.$langs->trans("ThirdPartyCustomers").')';
	$urlfiche = "card.php";
} elseif ($type == "f") {
	if (empty($contextpage) || $contextpage == 'contactlist') {
		$contextpage = 'contactsupplierlist';
	}
	$title .= ' ('.$langs->trans("ThirdPartySuppliers").')';
	$urlfiche = "card.php";
} elseif ($type == "o") {
	if (empty($contextpage) || $contextpage == 'contactlist') {
		$contextpage = 'contactotherlist';
	}
	$title .= ' ('.$langs->trans("OthersNotLinkedToThirdParty").')';
	$urlfiche = "";
}

// Initialize technical object
$object = new Contact($db);
$extrafields = new ExtraFields($db);
$hookmanager->initHooks(array($contextpage));

// fetch optionals attributes and labels
$extrafields->fetch_name_optionals_label($object->table_element);

$search_array_options = $extrafields->getOptionalsFromPost($object->table_element, '', 'search_');

// List of fields to search into when doing a "search in all"
$fieldstosearchall = array();
foreach ($object->fields as $key => $val) {
	// don't allow search in private notes for external users when doing "search in all"
	if (!empty($user->socid) && $key == "note_private") {
		continue;
	}

	if (empty($val['searchall'])) {
		continue;
	}

	$fieldstosearchall['p.'.$key] = $val['label'];
}

// Add none object fields for "search in all"
if (empty($conf->global->SOCIETE_DISABLE_CONTACTS)) {
	$fieldstosearchall['s.nom'] = "ThirdParty";
	$fieldstosearchall['s.name_alias'] = "AliasNames";
}

$parameters = array('fieldstosearchall'=>$fieldstosearchall);
$reshook = $hookmanager->executeHooks('completeFieldsToSearchAll', $parameters, $object, $action); // Note that $action and $object may have been modified by some hooks
if ($reshook > 0) {
	$fieldstosearchall = empty($hookmanager->resArray['fieldstosearchall']) ? array() : $hookmanager->resArray['fieldstosearchall'];
} elseif ($reshook == 0) {
	$fieldstosearchall = array_merge($fieldstosearchall, empty($hookmanager->resArray['fieldstosearchall']) ? array() : $hookmanager->resArray['fieldstosearchall']);
}

// Definition of array of fields for columns
$arrayfields = array();
foreach ($object->fields as $key => $val) {
	// If $val['visible']==0, then we never show the field
	if (!empty($val['visible'])) {
		$visible = (int) dol_eval($val['visible'], 1);
		$arrayfields['p.'.$key] = array(
			'label'=>$val['label'],
			'checked'=>(($visible < 0) ? 0 : 1),
			'enabled'=>(abs($visible) != 3 && dol_eval($val['enabled'], 1)),
			'position'=>$val['position'],
			'help'=> isset($val['help']) ? $val['help'] : ''
		);
	}
}

// Add none object fields to fields for list
$arrayfields['country.code_iso'] = array('label'=>"Country", 'position'=>66, 'checked'=>0);
if (empty($conf->global->SOCIETE_DISABLE_CONTACTS)) {
	$arrayfields['s.nom'] = array('label'=>"ThirdParty", 'position'=>113, 'checked'=> 1);
	$arrayfields['s.name_alias'] = array('label'=>"AliasNameShort", 'position'=>114, 'checked'=> 1);
}

$arrayfields['unsubscribed'] = array(
		'label'=>'No_Email',
		'checked'=>0,
		'enabled'=>(isModEnabled('mailing')),
		'position'=>111);

if (isModEnabled('socialnetworks')) {
	foreach ($socialnetworks as $key => $value) {
		if ($value['active']) {
			$arrayfields['p.'.$key] = array(
				'label' => $value['label'],
				'checked' => 0,
				'position' => 300
			);
		}
	}
}

// Extra fields
include DOL_DOCUMENT_ROOT.'/core/tpl/extrafields_list_array_fields.tpl.php';

$object->fields = dol_sort_array($object->fields, 'position');
//$arrayfields['anotherfield'] = array('type'=>'integer', 'label'=>'AnotherField', 'checked'=>1, 'enabled'=>1, 'position'=>90, 'csslist'=>'right');
$arrayfields = dol_sort_array($arrayfields, 'position');


if (($id > 0 || !empty($ref)) && $action != 'add') {
	$result = $object->fetch($id, $ref);
	if ($result < 0) {
		dol_print_error($db);
	}
}

$permissiontoread = $user->hasRight('societe', 'lire');
$permissiontodelete = $user->hasRight('societe', 'supprimer');
$permissiontoadd = $user->hasRight('societe', 'creer');

if (!$permissiontoread) accessforbidden();


/*
 * Actions
 */

if ($action == "change" && $user->hasRight('takepos', 'run')) {	// Change customer for TakePOS
	$idcustomer = GETPOST('idcustomer', 'int');
	$idcontact = GETPOST('idcontact', 'int');

	// Check if draft invoice already exists, if not create it
	$sql = "SELECT rowid FROM ".MAIN_DB_PREFIX."facture where ref='(PROV-POS".$_SESSION["takeposterminal"]."-".$place.")' AND entity IN (".getEntity('invoice').")";
	$result = $db->query($sql);
	$num_lines = $db->num_rows($result);
	if ($num_lines == 0) {
		require_once DOL_DOCUMENT_ROOT.'/compta/facture/class/facture.class.php';
		$invoice = new Facture($db);
		$constforthirdpartyid = 'CASHDESK_ID_THIRDPARTY'.$_SESSION["takeposterminal"];
		$invoice->socid = $conf->global->$constforthirdpartyid;
		$invoice->date = dol_now();
		$invoice->module_source = 'takepos';
		$invoice->pos_source = $_SESSION["takeposterminal"];
		$placeid = $invoice->create($user);
		$sql = "UPDATE ".MAIN_DB_PREFIX."facture set ref='(PROV-POS".$_SESSION["takeposterminal"]."-".$place.")' where rowid = ".((int) $placeid);
		$db->query($sql);
	}

	$sql = "UPDATE ".MAIN_DB_PREFIX."facture set fk_soc=".((int) $idcustomer)." where ref='(PROV-POS".$_SESSION["takeposterminal"]."-".$place.")'";
	$resql = $db->query($sql);

	// set contact on invoice
	if (!isset($invoice)) {
		require_once DOL_DOCUMENT_ROOT.'/compta/facture/class/facture.class.php';
		$invoice = new Facture($db);
		$invoice->fetch(null, "(PROV-POS".$_SESSION["takeposterminal"]."-".$place.")");
		$invoice->delete_linked_contact('external', 'BILLING');
	}
	$invoice->add_contact($idcontact, 'BILLING');
	?>
		<script>
		console.log("Reload page invoice.php with place=<?php print $place; ?>");
		parent.$("#poslines").load("invoice.php?place=<?php print $place; ?>", function() {
			//parent.$("#poslines").scrollTop(parent.$("#poslines")[0].scrollHeight);
			<?php if (!$resql) { ?>
				alert('Error failed to update customer on draft invoice.');
			<?php } ?>
			parent.$("#idcustomer").val(<?php echo $idcustomer; ?>);
			parent.$.colorbox.close(); /* Close the popup */
		});
		</script>
	<?php
	exit;
}

if (GETPOST('cancel', 'alpha')) {
	$action = 'list';
	$massaction = '';
}
if (!GETPOST('confirmmassaction', 'alpha') && $massaction != 'presend' && $massaction != 'confirm_presend') {
	$massaction = '';
}

$parameters = array();
$reshook = $hookmanager->executeHooks('doActions', $parameters, $object, $action); // Note that $action and $object may have been modified by some hooks
if ($reshook < 0) {
	setEventMessages($hookmanager->error, $hookmanager->errors, 'errors');
}

if (empty($reshook)) {
	// Selection of new fields
	include DOL_DOCUMENT_ROOT.'/core/actions_changeselectedfields.inc.php';

	// Purge search criteria
	if (GETPOST('button_removefilter_x', 'alpha') || GETPOST('button_removefilter.x', 'alpha') || GETPOST('button_removefilter', 'alpha')) {	// All tests are required to be compatible with all browsers
		$search_all = "";
		$search_id = '';
		$search_firstlast_only = "";
		$search_lastname = "";
		$search_firstname = "";
		$search_societe = "";
		$search_societe_alias = "";
		$search_town = "";
		$search_address = "";
		$search_zip = "";
		$search_country = "";
		$search_poste = "";
		$search_phone = "";
		$search_phone_perso = "";
		$search_phone_pro = "";
		$search_phone_mobile = "";
		$search_fax = "";
		$search_email = "";
		$search_no_email = -1;
		if (isModEnabled('socialnetworks')) {
			foreach ($socialnetworks as $key => $value) {
				if ($value['active']) {
					$search_[$key] = "";
				}
			}
		}
		$search_priv = "";
		$search_stcomm = '';
		$search_level = '';
		$search_status = -1;
		$search_categ = '';
		$search_categ_thirdparty = '';
		$search_categ_supplier = '';
		$search_import_key = '';
		$toselect = array();
		$search_array_options = array();
		$search_roles = array();
		$search_birthday_start = '';
		$search_birthday_end = '';
	}

	// Mass actions
	$objectclass = 'Contact';
	$objectlabel = 'Contact';
	$uploaddir = $conf->societe->dir_output;
	include DOL_DOCUMENT_ROOT.'/core/actions_massactions.inc.php';

	if ($action == 'setstcomm') {
		$object = new Contact($db);
		$result = $object->fetch(GETPOST('stcommcontactid'));
		$object->stcomm_id = dol_getIdFromCode($db, GETPOST('stcomm', 'alpha'), 'c_stcommcontact');
		$result = $object->update($object->id, $user);
		if ($result < 0) {
			setEventMessages($object->error, $object->errors, 'errors');
		}

		$action = '';
	}
}

if ($search_priv < 0) {
	$search_priv = '';
}


/*
 * View
 */

$form = new Form($db);
$formother = new FormOther($db);
$formcompany = new FormCompany($db);
$contactstatic = new Contact($db);

$now = dol_now();

$title = $langs->trans("Contacts")." - ".$langs->trans("List");
$help_url = 'EN:Module_Third_Parties|FR:Module_Tiers|ES:M&oacute;dulo_Empresas';
$morejs = array();
$morecss = array();

if (!empty($conf->global->THIRDPARTY_ENABLE_PROSPECTION_ON_ALTERNATIVE_ADRESSES)) {
	$contactstatic->loadCacheOfProspStatus();
}

$varpage = empty($contextpage) ? $_SERVER["PHP_SELF"] : $contextpage;
$selectedfields = $form->multiSelectArrayWithCheckbox('selectedfields', $arrayfields, $varpage); // This also change content of $arrayfields

// Select every potentiels, and note each potentiels which fit in search parameters
$tab_level = array();
$sql = "SELECT code, label, sortorder";
$sql .= " FROM ".MAIN_DB_PREFIX."c_prospectcontactlevel";
$sql .= " WHERE active > 0";
$sql .= " ORDER BY sortorder";
$resql = $db->query($sql);
if ($resql) {
	while ($obj = $db->fetch_object($resql)) {
		// Compute level text
		$level = $langs->trans($obj->code);
		if ($level == $obj->code) {
			$level = $langs->trans($obj->label);
		}
		$tab_level[$obj->code] = $level;
	}
} else {
	dol_print_error($db);
}

// Build and execute select
// --------------------------------------------------------------------
$sql = "SELECT s.rowid as socid, s.nom as name, s.name_alias as alias,";
$sql .= " p.rowid, p.lastname as lastname, p.statut, p.firstname, p.address, p.zip, p.town, p.poste, p.email, p.birthday,";
$sql .= " p.socialnetworks, p.photo,";
$sql .= " p.phone as phone_pro, p.phone_mobile, p.phone_perso, p.fax, p.fk_pays, p.priv, p.datec as date_creation, p.tms as date_update,";
$sql .= " p.import_key, p.fk_stcommcontact as stcomm_id, p.fk_prospectlevel,";
$sql .= " st.libelle as stcomm, st.picto as stcomm_picto,";
$sql .= " co.label as country, co.code as country_code";
// Add fields from extrafields
if (!empty($extrafields->attributes[$object->table_element]['label'])) {
	foreach ($extrafields->attributes[$object->table_element]['label'] as $key => $val) {
		$sql .= ($extrafields->attributes[$object->table_element]['type'][$key] != 'separate' ? ", ef.".$key." as options_".$key : '');
	}
}
if (isModEnabled('mailing')) {
	$sql .= ", (SELECT count(*) FROM ".MAIN_DB_PREFIX."mailing_unsubscribe WHERE email = p.email) as unsubscribed";
}

// Add fields from hooks
$parameters = array();
$reshook = $hookmanager->executeHooks('printFieldListSelect', $parameters, $object, $action); // Note that $action and $object may have been modified by hook
$sql .= $hookmanager->resPrint;
$sql = preg_replace('/,\s*$/', '', $sql);

$sqlfields = $sql; // $sql fields to remove for count total

$sql .= " FROM ".MAIN_DB_PREFIX."socpeople as p";
if (isset($extrafields->attributes[$object->table_element]['label']) && is_array($extrafields->attributes[$object->table_element]['label']) && count($extrafields->attributes[$object->table_element]['label'])) {
	$sql .= " LEFT JOIN ".MAIN_DB_PREFIX.$object->table_element."_extrafields as ef on (p.rowid = ef.fk_object)";
}
$sql .= " LEFT JOIN ".MAIN_DB_PREFIX."c_country as co ON co.rowid = p.fk_pays";
$sql .= " LEFT JOIN ".MAIN_DB_PREFIX."societe as s ON s.rowid = p.fk_soc";
$sql .= " LEFT JOIN ".MAIN_DB_PREFIX."c_stcommcontact as st ON st.id = p.fk_stcommcontact";
if (empty($user->rights->societe->client->voir) && !$socid) {
	$sql .= " LEFT JOIN ".MAIN_DB_PREFIX."societe_commerciaux as sc ON s.rowid = sc.fk_soc";
}

// Add fields from hooks - ListFrom
$parameters = array();
$reshook = $hookmanager->executeHooks('printFieldListFrom', $parameters, $object, $action);    // Note that $action and $object may have been modified by hook
$sql .= $hookmanager->resPrint;
$sql .= ' WHERE p.entity IN ('.getEntity('contact').')';
if (empty($user->rights->societe->client->voir) && !$socid) { //restriction
	$sql .= " AND (sc.fk_user = ".((int) $user->id)." OR p.fk_soc IS NULL)";
}
if (!empty($userid)) {    // propre au commercial
	$sql .= " AND p.fk_user_creat=".((int) $userid);
}
if ($search_level) {
	$sql .= natural_search("p.fk_prospectlevel", join(',', $search_level), 3);
}
if ($search_stcomm != '' && $search_stcomm != -2) {
	$sql .= natural_search("p.fk_stcommcontact", $search_stcomm, 2);
}

// Filter to exclude not owned private contacts
if ($search_priv != '0' && $search_priv != '1') {
	$sql .= " AND (p.priv='0' OR (p.priv='1' AND p.fk_user_creat=".((int) $user->id)."))";
} else {
	if ($search_priv == '0') {
		$sql .= " AND p.priv='0'";
	}
	if ($search_priv == '1') {
		$sql .= " AND (p.priv='1' AND p.fk_user_creat=".((int) $user->id).")";
	}
}


// Search Contact Categories
$searchCategoryContactList = $search_categ ? array($search_categ) : array();
$searchCategoryContactOperator = 0;
// Search for tag/category ($searchCategoryContactList is an array of ID)
if (!empty($searchCategoryContactList)) {
	$searchCategoryContactSqlList = array();
	$listofcategoryid = '';
	foreach ($searchCategoryContactList as $searchCategoryContact) {
		if (intval($searchCategoryContact) == -2) {
			$searchCategoryContactSqlList[] = "NOT EXISTS (SELECT ck.fk_socpeople FROM ".MAIN_DB_PREFIX."categorie_contact as ck WHERE p.rowid = ck.fk_socpeople)";
		} elseif (intval($searchCategoryContact) > 0) {
			if ($searchCategoryContactOperator == 0) {
				$searchCategoryContactSqlList[] = " EXISTS (SELECT ck.fk_socpeople FROM ".MAIN_DB_PREFIX."categorie_contact as ck WHERE p.rowid = ck.fk_socpeople AND ck.fk_categorie = ".((int) $searchCategoryContact).")";
			} else {
				$listofcategoryid .= ($listofcategoryid ? ', ' : '') .((int) $searchCategoryContact);
			}
		}
	}
	if ($listofcategoryid) {
		$searchCategoryContactSqlList[] = " EXISTS (SELECT ck.fk_socpeople FROM ".MAIN_DB_PREFIX."categorie_contact as ck WHERE p.rowid = ck.fk_socpeople AND ck.fk_categorie IN (".$db->sanitize($listofcategoryid)."))";
	}
	if ($searchCategoryContactOperator == 1) {
		if (!empty($searchCategoryContactSqlList)) {
			$sql .= " AND (".implode(' OR ', $searchCategoryContactSqlList).")";
		}
	} else {
		if (!empty($searchCategoryContactSqlList)) {
			$sql .= " AND (".implode(' AND ', $searchCategoryContactSqlList).")";
		}
	}
}

 // Search Customer Categories
$searchCategoryCustomerList = $search_categ_thirdparty ? array($search_categ_thirdparty) : array();
$searchCategoryCustomerOperator = 0;
 // Search for tag/category ($searchCategoryCustomerList is an array of ID)
if (!empty($searchCategoryCustomerList)) {
	$searchCategoryCustomerSqlList = array();
	$listofcategoryid = '';
	foreach ($searchCategoryCustomerList as $searchCategoryCustomer) {
		if (intval($searchCategoryCustomer) == -2) {
			$searchCategoryCustomerSqlList[] = "NOT EXISTS (SELECT ck.fk_soc FROM ".MAIN_DB_PREFIX."categorie_societe as ck WHERE s.rowid = ck.fk_soc)";
		} elseif (intval($searchCategoryCustomer) > 0) {
			if ($searchCategoryCustomerOperator == 0) {
				$searchCategoryCustomerSqlList[] = " EXISTS (SELECT ck.fk_soc FROM ".MAIN_DB_PREFIX."categorie_societe as ck WHERE s.rowid = ck.fk_soc AND ck.fk_categorie = ".((int) $searchCategoryCustomer).")";
			} else {
				$listofcategoryid .= ($listofcategoryid ? ', ' : '') .((int) $searchCategoryCustomer);
			}
		}
	}
	if ($listofcategoryid) {
		$searchCategoryCustomerSqlList[] = " EXISTS (SELECT ck.fk_soc FROM ".MAIN_DB_PREFIX."categorie_societe as ck WHERE s.rowid = ck.fk_soc AND ck.fk_categorie IN (".$db->sanitize($listofcategoryid)."))";
	}
	if ($searchCategoryCustomerOperator == 1) {
		if (!empty($searchCategoryCustomerSqlList)) {
			$sql .= " AND (".implode(' OR ', $searchCategoryCustomerSqlList).")";
		}
	} else {
		if (!empty($searchCategoryCustomerSqlList)) {
			$sql .= " AND (".implode(' AND ', $searchCategoryCustomerSqlList).")";
		}
	}
}

 // Search Supplier Categories
$searchCategorySupplierList = $search_categ_supplier ? array($search_categ_supplier) : array();
$searchCategorySupplierOperator = 0;
 // Search for tag/category ($searchCategorySupplierList is an array of ID)
if (!empty($searchCategorySupplierList)) {
	$searchCategorySupplierSqlList = array();
	$listofcategoryid = '';
	foreach ($searchCategorySupplierList as $searchCategorySupplier) {
		if (intval($searchCategorySupplier) == -2) {
			$searchCategorySupplierSqlList[] = "NOT EXISTS (SELECT ck.fk_soc FROM ".MAIN_DB_PREFIX."categorie_fournisseur as ck WHERE s.rowid = ck.fk_soc)";
		} elseif (intval($searchCategorySupplier) > 0) {
			if ($searchCategorySupplierOperator == 0) {
				$searchCategorySupplierSqlList[] = " EXISTS (SELECT ck.fk_soc FROM ".MAIN_DB_PREFIX."categorie_fournisseur as ck WHERE s.rowid = ck.fk_soc AND ck.fk_categorie = ".((int) $searchCategorySupplier).")";
			} else {
				$listofcategoryid .= ($listofcategoryid ? ', ' : '') .((int) $searchCategorySupplier);
			}
		}
	}
	if ($listofcategoryid) {
		$searchCategorySupplierSqlList[] = " EXISTS (SELECT ck.fk_soc FROM ".MAIN_DB_PREFIX."categorie_fournisseur as ck WHERE s.rowid = ck.fk_soc AND ck.fk_categorie IN (".$db->sanitize($listofcategoryid)."))";
	}
	if ($searchCategorySupplierOperator == 1) {
		if (!empty($searchCategorySupplierSqlList)) {
			$sql .= " AND (".implode(' OR ', $searchCategorySupplierSqlList).")";
		}
	} else {
		if (!empty($searchCategorySupplierSqlList)) {
			$sql .= " AND (".implode(' AND ', $searchCategorySupplierSqlList).")";
		}
	}
}

if ($search_all) {
	$sql .= natural_search(array_keys($fieldstosearchall), $search_all);
}
if (strlen($search_phone)) {
	$sql .= natural_search(array('p.phone', 'p.phone_perso', 'p.phone_mobile'), $search_phone);
}
if (strlen($search_cti)) {
	$sql .= natural_search(array('p.phone', 'p.phone_perso', 'p.phone_mobile'), $search_cti);
}
if (strlen($search_firstlast_only)) {
	$sql .= natural_search(array('p.lastname', 'p.firstname'), $search_firstlast_only);
}

if ($search_id > 0) {
	$sql .= natural_search('p.rowid', $search_id, 1);
}
if ($search_lastname) {
	$sql .= natural_search('p.lastname', $search_lastname);
}
if ($search_firstname) {
	$sql .= natural_search('p.firstname', $search_firstname);
}
if (empty($arrayfields['s.name_alias']['checked']) && $search_societe) {
	$sql .= natural_search(array("s.nom", "s.name_alias"), $search_societe);
} else {
	if ($search_societe) {
		$sql .= natural_search('s.nom', $search_societe);
	}
	if ($search_societe_alias) {
		$sql .= natural_search('s.name_alias', $search_societe_alias);
	}
}
if ($search_country) {
	$sql .= " AND p.fk_pays IN (".$db->sanitize($search_country).')';
}
if (strlen($search_poste)) {
	$sql .= natural_search('p.poste', $search_poste);
}
if (strlen($search_phone_perso)) {
	$sql .= natural_search('p.phone_perso', $search_phone_perso);
}
if (strlen($search_phone_pro)) {
	$sql .= natural_search('p.phone', $search_phone_pro);
}
if (strlen($search_phone_mobile)) {
	$sql .= natural_search('p.phone_mobile', $search_phone_mobile);
}
if (strlen($search_fax)) {
	$sql .= natural_search('p.fax', $search_fax);
}
if (isModEnabled('socialnetworks')) {
	foreach ($socialnetworks as $key => $value) {
		if ($value['active'] && strlen($search_[$key])) {
			$searchkeyinjsonformat = preg_replace('/"$/', '', preg_replace('/^"/', '', json_encode($search_[$key])));
			if (in_array($db->type, array('mysql', 'mysqli'))) {
				$sql .= " AND p.socialnetworks REGEXP '\"".$db->escape($db->escapeforlike($key))."\":\"[^\"]*".$db->escape($db->escapeforlike($searchkeyinjsonformat))."'";
			} elseif ($db->type == 'pgsql') {
				$sql .= " AND p.socialnetworks ~ '\"".$db->escape($db->escapeforlike($key))."\":\"[^\"]*".$db->escape($db->escapeforlike($searchkeyinjsonformat))."'";
			} else {
				// Works with all database but not reliable because search only for social network code starting with earched value
				$sql .= " AND p.socialnetworks LIKE '%\"".$db->escape($db->escapeforlike($key))."\":\"".$db->escape($db->escapeforlike($searchkeyinjsonformat))."%'";
			}
		}
	}
}
//print $sql;

if (strlen($search_email)) {
	$sql .= natural_search('p.email', $search_email);
}
if (strlen($search_address)) {
	$sql .= natural_search("p.address", $search_address);
}
if (strlen($search_zip)) {
	$sql .= natural_search("p.zip", $search_zip);
}
if (strlen($search_town)) {
	$sql .= natural_search("p.town", $search_town);
}
if (count($search_roles) > 0) {
	$sql .= " AND p.rowid IN (SELECT sc.fk_socpeople FROM ".MAIN_DB_PREFIX."societe_contacts as sc WHERE sc.fk_c_type_contact IN (".$db->sanitize(implode(',', $search_roles))."))";
}
if ($search_no_email != -1 && $search_no_email > 0) {
	$sql .= " AND (SELECT count(*) FROM ".MAIN_DB_PREFIX."mailing_unsubscribe WHERE email = p.email) > 0";
}
if ($search_no_email != -1 && $search_no_email == 0) {
	$sql .= " AND (SELECT count(*) FROM ".MAIN_DB_PREFIX."mailing_unsubscribe WHERE email = p.email) = 0 AND p.email IS NOT NULL  AND p.email <> ''";
}
if ($search_status != '' && $search_status >= 0) {
	$sql .= " AND p.statut = ".((int) $search_status);
}
if ($search_import_key) {
	$sql .= natural_search("p.import_key", $search_import_key);
}
if ($type == "o") {        // filter on type
	$sql .= " AND p.fk_soc IS NULL";
} elseif ($type == "f") {        // filter on type
	$sql .= " AND s.fournisseur = 1";
} elseif ($type == "c") {        // filter on type
	$sql .= " AND s.client IN (1, 3)";
} elseif ($type == "p") {        // filter on type
	$sql .= " AND s.client IN (2, 3)";
}
if (!empty($socid)) {
	$sql .= " AND s.rowid = ".((int) $socid);
}
if ($search_birthday_start) {
	$sql .= " AND p.birthday >= '".$db->idate($search_birthday_start)."'";
}
if ($search_birthday_end) {
	$sql .= " AND p.birthday <= '".$db->idate($search_birthday_end)."'";
}

// Add where from extra fields
include DOL_DOCUMENT_ROOT.'/core/tpl/extrafields_list_search_sql.tpl.php';

// Add where from hooks
$parameters = array();
$reshook = $hookmanager->executeHooks('printFieldListWhere', $parameters, $object, $action); // Note that $action and $object may have been modified by hook
$sql .= $hookmanager->resPrint;
//print $sql;

// Count total nb of records
$nbtotalofrecords = '';
if (!getDolGlobalInt('MAIN_DISABLE_FULL_SCANLIST')) {
	/* The fast and low memory method to get and count full list converts the sql into a sql count */
	$sqlforcount = preg_replace('/^'.preg_quote($sqlfields, '/').'/', 'SELECT COUNT(*) as nbtotalofrecords', $sql);
	$sqlforcount = preg_replace('/GROUP BY .*$/', '', $sqlforcount);
	$resql = $db->query($sqlforcount);
	if ($resql) {
		$objforcount = $db->fetch_object($resql);
		$nbtotalofrecords = $objforcount->nbtotalofrecords;
	} else {
		dol_print_error($db);
	}

	if (($page * $limit) > $nbtotalofrecords) {	// if total resultset is smaller than the paging size (filtering), goto and load page 0
		$page = 0;
		$offset = 0;
	}
	$db->free($resql);
}

// Complete request and execute it with limit
if ($view == "recent") {
	$sql .= $db->order("p.datec", "DESC");
} else {
	$sql .= $db->order($sortfield, $sortorder);
}
if ($limit) {
	$sql .= $db->plimit($limit + 1, $offset);
}

$resql = $db->query($sql);
if (!$resql) {
	dol_print_error($db);
	exit;
}

$num = $db->num_rows($resql);

// Direct jump if only one record found
if ($num == 1 && !empty($conf->global->MAIN_SEARCH_DIRECT_OPEN_IF_ONLY_ONE) && ($search_all != '' || $search_cti != '') && !$page) {
	$obj = $db->fetch_object($resql);
	$id = $obj->rowid;
	header("Location: ".DOL_URL_ROOT.'/contact/card.php?id='.$id);
	exit;
}


// Output page
// --------------------------------------------------------------------
// Page Header
llxHeader('', $title, $help_url, '', 0, 0, $morejs, $morecss, '', 'bodyforlist');

$arrayofselected = is_array($toselect) ? $toselect : array();

$param = '';
if (!empty($mode)) {
	$param .= '&mode='.urlencode($mode);
}
if (!empty($contextpage) && $contextpage != $_SERVER["PHP_SELF"]) {
	$param .= '&contextpage='.urlencode($contextpage);
}
if ($limit > 0 && $limit != $conf->liste_limit) {
	$param .= '&limit='.((int) $limit);
}
$param .= '&begin='.urlencode($begin).'&userid='.urlencode($userid).'&contactname='.urlencode($search_all);
$param .= '&type='.urlencode($type).'&view='.urlencode($view);
if (!empty($search_categ) && $search_categ != '-1') {
	$param .= '&search_categ='.urlencode($search_categ);
}
if (!empty($search_categ_thirdparty) && $search_categ_thirdparty != '-1') {
	$param .= '&search_categ_thirdparty='.urlencode($search_categ_thirdparty);
}
if (!empty($search_categ_supplier) && $search_categ_supplier != '-1') {
	$param .= '&search_categ_supplier='.urlencode($search_categ_supplier);
}
if ($search_all != '') {
	$param .= '&search_all='.urlencode($search_all);
}
if ($search_id > 0) {
	$param .= "&search_id=".urlencode($search_id);
}
if ($search_lastname != '') {
	$param .= '&search_lastname='.urlencode($search_lastname);
}
if ($search_firstname != '') {
	$param .= '&search_firstname='.urlencode($search_firstname);
}
if ($search_societe != '') {
	$param .= '&search_societe='.urlencode($search_societe);
}
if ($search_societe_alias != '') {
	$param .= '&search_societe_alias='.urlencode($search_societe_alias);
}
if ($search_address != '') {
	$param .= '&search_address='.urlencode($search_address);
}
if ($search_zip != '') {
	$param .= '&search_zip='.urlencode($search_zip);
}
if ($search_town != '') {
	$param .= '&search_town='.urlencode($search_town);
}
if ($search_country != '') {
	$param .= "&search_country=".urlencode($search_country);
}
if ($search_poste != '') {
	$param .= '&search_poste='.urlencode($search_poste);
}
if ($search_phone_pro != '') {
	$param .= '&search_phone_pro='.urlencode($search_phone_pro);
}
if ($search_phone_perso != '') {
	$param .= '&search_phone_perso='.urlencode($search_phone_perso);
}
if ($search_phone_mobile != '') {
	$param .= '&search_phone_mobile='.urlencode($search_phone_mobile);
}
if ($search_fax != '') {
	$param .= '&search_fax='.urlencode($search_fax);
}
if ($search_email != '') {
	$param .= '&search_email='.urlencode($search_email);
}
if ($search_no_email != '') {
	$param .= '&search_no_email='.urlencode($search_no_email);
}
if ($search_status != '') {
	$param .= '&search_status='.urlencode($search_status);
}
if ($search_priv == '0' || $search_priv == '1') {
	$param .= "&search_priv=".urlencode($search_priv);
}
if ($search_stcomm != '') {
	$param .= '&search_stcomm='.urlencode($search_stcomm);
}
if (is_array($search_level) && count($search_level)) {
	foreach ($search_level as $slevel) {
		$param .= '&search_level[]='.urlencode($slevel);
	}
}
if ($search_import_key != '') {
	$param .= '&search_import_key='.urlencode($search_import_key);
}
if ($optioncss != '') {
	$param .= '&optioncss='.urlencode($optioncss);
}
if (count($search_roles) > 0) {
	$param .= implode('&search_roles[]=', $search_roles);
}
if ($search_birthday_start)	{
	$param .= '&search_birthday_start='.urlencode(dol_print_date($search_birthday_start, '%d')).'&search_birthday_startmonth='.urlencode(dol_print_date($search_birthday_start, '%m')).'&search_birthday_startyear='.urlencode(dol_print_date($search_birthday_start, '%Y'));
}
if ($search_birthday_end) {
	$param .= '&search_birthday_end='.urlencode(dol_print_date($search_birthday_end, '%d')).'&search_birthday_endmonth='.urlencode(dol_print_date($search_birthday_end, '%m')).'&search_birthday_endyear='.urlencode(dol_print_date($search_birthday_end, '%Y'));
}
// Add $param from extra fields
include DOL_DOCUMENT_ROOT.'/core/tpl/extrafields_list_search_param.tpl.php';

// List of mass actions available
$arrayofmassactions = array(
	'presend' => img_picto('', 'email', 'class="pictofixedwidth"').$langs->trans("SendByMail"),
//    'builddoc'=>img_picto('', 'pdf', 'class="pictofixedwidth"').$langs->trans("PDFMerge"),
);
//if($user->rights->societe->creer) $arrayofmassactions['createbills']=$langs->trans("CreateInvoiceForThisCustomer");
if (!empty($permissiontodelete)) {
	$arrayofmassactions['predelete'] = img_picto('', 'delete', 'class="pictofixedwidth"').$langs->trans("Delete");
}
if (isModEnabled('category') && $user->hasRight('societe', 'creer')) {
	$arrayofmassactions['preaffecttag'] = img_picto('', 'category', 'class="pictofixedwidth"').$langs->trans("AffectTag");
}
if (GETPOST('nomassaction', 'int') || in_array($massaction, array('presend', 'predelete','preaffecttag'))) {
	$arrayofmassactions = array();
}
if ($contextpage != 'poslist') $massactionbutton = $form->selectMassAction('', $arrayofmassactions);

print '<form method="POST" id="searchFormList" action="'.$_SERVER["PHP_SELF"].'" name="formfilter">';
if ($optioncss != '') {
	print '<input type="hidden" name="optioncss" value="'.$optioncss.'">';
}
print '<input type="hidden" name="token" value="'.newToken().'">';
print '<input type="hidden" name="formfilteraction" id="formfilteraction" value="list">';
print '<input type="hidden" name="view" value="'.dol_escape_htmltag($view).'">';
print '<input type="hidden" name="sortfield" value="'.$sortfield.'">';
print '<input type="hidden" name="sortorder" value="'.$sortorder.'">';
//print '<input type="hidden" name="page" value="'.$page.'">';
print '<input type="hidden" name="type" value="'.$type.'">';
print '<input type="hidden" name="contextpage" value="'.$contextpage.'">';
print '<input type="hidden" name="page_y" value="">';
print '<input type="hidden" name="mode" value="'.$mode.'">';


$newcardbutton  = '';
$newcardbutton .= dolGetButtonTitle($langs->trans('ViewList'), '', 'fa fa-bars imgforviewmode', $_SERVER["PHP_SELF"].'?mode=common'.preg_replace('/(&|\?)*mode=[^&]+/', '', $param), '', ((empty($mode) || $mode == 'common') ? 2 : 1), array('morecss'=>'reposition'));
$newcardbutton .= dolGetButtonTitle($langs->trans('ViewKanban'), '', 'fa fa-th-list imgforviewmode', $_SERVER["PHP_SELF"].'?mode=kanban'.preg_replace('/(&|\?)*mode=[^&]+/', '', $param), '', ($mode == 'kanban' ? 2 : 1), array('morecss'=>'reposition'));
$newcardbutton .= dolGetButtonTitleSeparator();
if ($contextpage != 'poslist') {
	$newcardbutton .= dolGetButtonTitle($langs->trans('NewContactAddress'), '', 'fa fa-plus-circle', DOL_URL_ROOT.'/contact/card.php?action=create', '', $permissiontoadd);
} elseif ($user->hasRight('societe', 'contact', 'creer')) {
	$url = DOL_URL_ROOT . '/contact/card.php?action=create&type=t&contextpage=poslist&optioncss=print&backtopage=' . urlencode($_SERVER["PHP_SELF"] . '?token=' . newToken() . 'type=t&contextpage=poslist&nomassaction=1&optioncss=print&place='.$place);
	$label = 'MenuNewCustomer';
	$newcardbutton .= dolGetButtonTitle($langs->trans($label), '', 'fa fa-plus-circle', $url);
}
print_barre_liste($title, $page, $_SERVER["PHP_SELF"], $param, $sortfield, $sortorder, $massactionbutton, $num, $nbtotalofrecords, 'address', 0, $newcardbutton, '', $limit, 0, 0, 1);

$topicmail = "Information";
$modelmail = "contact";
$objecttmp = new Contact($db);
$trackid = 'ctc'.$object->id;
include DOL_DOCUMENT_ROOT.'/core/tpl/massactions_pre.tpl.php';

if ($search_all) {
	$setupstring = '';
	foreach ($fieldstosearchall as $key => $val) {
		$fieldstosearchall[$key] = $langs->trans($val);
		$setupstring .= $key."=".$val.";";
	}
	print '<!-- Search done like if CONTACT_QUICKSEARCH_ON_FIELDS = '.$setupstring.' -->'."\n";
	print '<div class="divsearchfieldfilter">'.$langs->trans("FilterOnInto", $search_all).join(', ', $fieldstosearchall).'</div>';
}
if ($search_firstlast_only) {
	print '<div class="divsearchfieldfilter">'.$langs->trans("FilterOnInto", $search_firstlast_only).$langs->trans("Lastname").", ".$langs->trans("Firstname").'</div>';
}

$moreforfilter = '';
if (isModEnabled('categorie') && $user->hasRight('categorie', 'lire')) {
	require_once DOL_DOCUMENT_ROOT.'/categories/class/categorie.class.php';
	$moreforfilter .= '<div class="divsearchfield">';
	$tmptitle = $langs->trans('ContactCategoriesShort');
	$moreforfilter .= img_picto($tmptitle, 'category', 'class="pictofixedwidth"');
	$moreforfilter .= $formother->select_categories(Categorie::TYPE_CONTACT, $search_categ, 'search_categ', 1, $tmptitle);
	$moreforfilter .= '</div>';
	if (empty($type) || $type == 'c' || $type == 'p') {
		$moreforfilter .= '<div class="divsearchfield">';
		$tmptitle = '';
		if ($type == 'c') {
			$tmptitle .= $langs->trans('CustomersCategoriesShort');
		} elseif ($type == 'p') {
			$tmptitle .= $langs->trans('ProspectsCategoriesShort');
		} else {
			$tmptitle .= $langs->trans('CustomersProspectsCategoriesShort');
		}
		$moreforfilter .= img_picto($tmptitle, 'category', 'class="pictofixedwidth"');
		$moreforfilter .= $formother->select_categories(Categorie::TYPE_CUSTOMER, $search_categ_thirdparty, 'search_categ_thirdparty', 1, $tmptitle);
		$moreforfilter .= '</div>';
	}

	if (isModEnabled("fournisseur") && (empty($type) || $type == 'f')) {
		$moreforfilter .= '<div class="divsearchfield">';
		$tmptitle = $langs->trans('SuppliersCategoriesShort');
		$moreforfilter .= img_picto($tmptitle, 'category', 'class="pictofixedwidth"');
		$moreforfilter .= $formother->select_categories(Categorie::TYPE_SUPPLIER, $search_categ_supplier, 'search_categ_supplier', 1, $tmptitle);
		$moreforfilter .= '</div>';
	}
}

$moreforfilter .= '<div class="divsearchfield">';
$moreforfilter .= $langs->trans('Roles').': ';
$moreforfilter .= $formcompany->showRoles("search_roles", $objecttmp, 'edit', $search_roles);
$moreforfilter .= '</div>';

print '<div class="liste_titre liste_titre_bydiv centpercent">';
print $moreforfilter;
$parameters = array('type'=>$type);
$reshook = $hookmanager->executeHooks('printFieldPreListTitle', $parameters, $object, $action); // Note that $action and $object may have been modified by hook
print $hookmanager->resPrint;
print '</div>';

$varpage = empty($contextpage) ? $_SERVER["PHP_SELF"] : $contextpage;
$selectedfields = $form->multiSelectArrayWithCheckbox('selectedfields', $arrayfields, $varpage, getDolGlobalString('MAIN_CHECKBOX_LEFT_COLUMN', '')); // This also change content of $arrayfields
$selectedfields .= count($arrayofmassactions) && $contextpage != 'poslist' ? $form->showCheckAddButtons('checkforselect', 1) : '';

print '<div class="div-table-responsive">';
print '<table class="tagtable nobottomiftotal liste'.($moreforfilter ? " listwithfilterbefore" : "").'">'."\n";

// Fields title search
// --------------------------------------------------------------------
print '<tr class="liste_titre_filter">';
// Action column
if (getDolGlobalString('MAIN_CHECKBOX_LEFT_COLUMN')) {
	print '<td class="liste_titre center maxwidthsearch">';
	$searchpicto = $form->showFilterButtons('left');
	print $searchpicto;
	print '</td>';
}
if (!empty($arrayfields['p.rowid']['checked'])) {
	print '<td class="liste_titre">';
	print '<input class="flat searchstring" type="text" name="search_id" size="1" value="'.dol_escape_htmltag($search_id).'">';
	print '</td>';
}
if (!empty($arrayfields['p.lastname']['checked'])) {
	print '<td class="liste_titre">';
	print '<input class="flat" type="text" name="search_lastname" size="6" value="'.dol_escape_htmltag($search_lastname).'">';
	print '</td>';
}
if (!empty($arrayfields['p.firstname']['checked'])) {
	print '<td class="liste_titre">';
	print '<input class="flat" type="text" name="search_firstname" size="6" value="'.dol_escape_htmltag($search_firstname).'">';
	print '</td>';
}
if (!empty($arrayfields['p.poste']['checked'])) {
	print '<td class="liste_titre">';
	print '<input class="flat" type="text" name="search_poste" size="5" value="'.dol_escape_htmltag($search_poste).'">';
	print '</td>';
}
if (!empty($arrayfields['p.address']['checked'])) {
	print '<td class="liste_titre">';
	print '<input class="flat" type="text" name="search_address" size="6" value="'.dol_escape_htmltag($search_address).'">';
	print '</td>';
}
if (!empty($arrayfields['p.zip']['checked'])) {
	print '<td class="liste_titre">';
	print '<input class="flat" type="text" name="search_zip" size="3" value="'.dol_escape_htmltag($search_zip).'">';
	print '</td>';
}
if (!empty($arrayfields['p.town']['checked'])) {
	print '<td class="liste_titre">';
	print '<input class="flat" type="text" name="search_town" size="5" value="'.dol_escape_htmltag($search_town).'">';
	print '</td>';
}

/*
// State
 if (!empty($arrayfields['state.nom']['checked']))
 {
 print '<td class="liste_titre">';
 print '<input class="flat searchstring" size="4" type="text" name="search_state" value="'.dol_escape_htmltag($search_state).'">';
 print '</td>';
 }

 // Region
 if (!empty($arrayfields['region.nom']['checked']))
 {
 print '<td class="liste_titre">';
 print '<input class="flat searchstring" size="4" type="text" name="search_region" value="'.dol_escape_htmltag($search_region).'">';
 print '</td>';
 }
*/

// Country
if (!empty($arrayfields['country.code_iso']['checked'])) {
	print '<td class="liste_titre center">';
	print $form->select_country($search_country, 'search_country', '', 0, 'minwidth100imp maxwidth100');
	print '</td>';
}
if (!empty($arrayfields['p.phone']['checked'])) {
	print '<td class="liste_titre">';
	print '<input class="flat" type="text" name="search_phone_pro" size="6" value="'.dol_escape_htmltag($search_phone_pro).'">';
	print '</td>';
}
if (!empty($arrayfields['p.phone_perso']['checked'])) {
	print '<td class="liste_titre">';
	print '<input class="flat" type="text" name="search_phone_perso" size="6" value="'.dol_escape_htmltag($search_phone_perso).'">';
	print '</td>';
}
if (!empty($arrayfields['p.phone_mobile']['checked'])) {
	print '<td class="liste_titre">';
	print '<input class="flat" type="text" name="search_phone_mobile" size="6" value="'.dol_escape_htmltag($search_phone_mobile).'">';
	print '</td>';
}
if (!empty($arrayfields['p.fax']['checked'])) {
	print '<td class="liste_titre">';
	print '<input class="flat" type="text" name="search_fax" size="6" value="'.dol_escape_htmltag($search_fax).'">';
	print '</td>';
}
if (!empty($arrayfields['p.email']['checked'])) {
	print '<td class="liste_titre">';
	print '<input class="flat" type="text" name="search_email" size="6" value="'.dol_escape_htmltag($search_email).'">';
	print '</td>';
}
if (!empty($arrayfields['unsubscribed']['checked'])) {
	print '<td class="liste_titre center">';
	print $form->selectarray('search_no_email', array('-1'=>'', '0'=>$langs->trans('No'), '1'=>$langs->trans('Yes')), $search_no_email);
	print '</td>';
}
if (isModEnabled('socialnetworks')) {
	foreach ($socialnetworks as $key => $value) {
		if ($value['active']) {
			if (!empty($arrayfields['p.'.$key]['checked'])) {
				print '<td class="liste_titre">';
				print '<input class="flat" type="text" name="search_'.$key.'" size="6" value="'.dol_escape_htmltag($search_[$key]).'">';
				print '</td>';
			}
		}
	}
}
if (!empty($arrayfields['p.fk_soc']['checked']) || !empty($arrayfields['s.nom']['checked'])) {
	print '<td class="liste_titre">';
	print '<input class="flat" type="text" name="search_societe" size="8" value="'.dol_escape_htmltag($search_societe).'">';
	print '</td>';
}
// Alias of ThirdParty
if (!empty($arrayfields['s.name_alias']['checked'])) {
	print '<td class="liste_titre" align="left">';
	print '<input class="flat maxwidth100" type="text" name="search_societe_alias" value="'.dol_escape_htmltag($search_societe_alias).'">';
	print '</td>';
}
if (!empty($arrayfields['p.priv']['checked'])) {
	print '<td class="liste_titre center">';
	$selectarray = array('0'=>$langs->trans("ContactPublic"), '1'=>$langs->trans("ContactPrivate"));
	print $form->selectarray('search_priv', $selectarray, $search_priv, 1);
	print '</td>';
}
// Prospect level
if (!empty($arrayfields['p.fk_prospectlevel']['checked'])) {
	print '<td class="liste_titre center">';
	print $form->multiselectarray('search_level', $tab_level, $search_level, 0, 0, 'width75', 0, 0, '', '', '', 2);
	print '</td>';
}
// Prospect status
if (!empty($arrayfields['p.fk_stcommcontact']['checked'])) {
	print '<td class="liste_titre maxwidthonsmartphone center">';
	$arraystcomm = array();
	foreach ($contactstatic->cacheprospectstatus as $key => $val) {
		$arraystcomm[$val['id']] = ($langs->trans("StatusProspect".$val['id']) != "StatusProspect".$val['id'] ? $langs->trans("StatusProspect".$val['id']) : $val['label']);
	}
	print $form->selectarray('search_stcomm', $arraystcomm, $search_stcomm, -2, 0, 0, '', 0, 0, 0, '', 'nowrap ');
	print '</td>';
}
if (!empty($arrayfields['p.birthday']['checked'])) {
	print '<td class="liste_titre center">';
	print '<div class="nowrap">';
	print $form->selectDate($search_birthday_start ? $search_birthday_start : -1, 'search_birthday_start', 0, 0, 1, '', 1, 0, 0, '', '', '', '', 1, '', $langs->trans('From'));
	print '</div>';
	print '<div class="nowrap">';
	print $form->selectDate($search_birthday_end ? $search_birthday_end : -1, 'search_birthday_end', 0, 0, 1, '', 1, 0, 0, '', '', '', '', 1, '', $langs->trans('to'));
	print '</div>';
	print '</td>';
}

// Extra fields
include DOL_DOCUMENT_ROOT.'/core/tpl/extrafields_list_search_input.tpl.php';

// Fields from hook
$parameters = array('arrayfields'=>$arrayfields);
$reshook = $hookmanager->executeHooks('printFieldListOption', $parameters, $object, $action); // Note that $action and $object may have been modified by hook
print $hookmanager->resPrint;
// Date creation
if (!empty($arrayfields['p.datec']['checked'])) {
	print '<td class="liste_titre">';
	print '</td>';
}
// Date modification
if (!empty($arrayfields['p.tms']['checked'])) {
	print '<td class="liste_titre">';
	print '</td>';
}
// Status
if (!empty($arrayfields['p.statut']['checked'])) {
	print '<td class="liste_titre center parentonrightofpage">';
	print $form->selectarray('search_status', array('-1'=>'', '0'=>$langs->trans('ActivityCeased'), '1'=>$langs->trans('InActivity')), $search_status, 0, 0, 0, '', 0, 0, 0, '', 'search_status width100 onrightofpage');
	print '</td>';
}
if (!empty($arrayfields['p.import_key']['checked'])) {
	print '<td class="liste_titre center">';
	print '<input class="flat searchstring" type="text" name="search_import_key" size="3" value="'.dol_escape_htmltag($search_import_key).'">';
	print '</td>';
}
// Action column
if (!getDolGlobalString('MAIN_CHECKBOX_LEFT_COLUMN')) {
	print '<td class="liste_titre center maxwidthsearch">';
	$searchpicto = $form->showFilterButtons();
	print $searchpicto;
	print '</td>';
}
print '</tr>'."\n";

$totalarray = array();
$totalarray['nbfield'] = 0;

// Fields title label
// --------------------------------------------------------------------
print '<tr class="liste_titre">';
if (getDolGlobalString('MAIN_CHECKBOX_LEFT_COLUMN')) {
	print getTitleFieldOfList(($mode != 'kanban' ? $selectedfields : ''), 0, $_SERVER["PHP_SELF"], '', '', '', '', $sortfield, $sortorder, 'center maxwidthsearch ')."\n";
	$totalarray['nbfield']++;
}
if (!empty($arrayfields['p.rowid']['checked'])) {
	print_liste_field_titre($arrayfields['p.rowid']['label'], $_SERVER["PHP_SELF"], "p.rowid", "", $param, "", $sortfield, $sortorder);
	$totalarray['nbfield']++;
}
if (!empty($arrayfields['p.lastname']['checked'])) {
	print_liste_field_titre($arrayfields['p.lastname']['label'], $_SERVER["PHP_SELF"], "p.lastname", $begin, $param, '', $sortfield, $sortorder);
	$totalarray['nbfield']++;
}
if (!empty($arrayfields['p.firstname']['checked'])) {
	print_liste_field_titre($arrayfields['p.firstname']['label'], $_SERVER["PHP_SELF"], "p.firstname", $begin, $param, '', $sortfield, $sortorder);
	$totalarray['nbfield']++;
}
if (!empty($arrayfields['p.poste']['checked'])) {
	print_liste_field_titre($arrayfields['p.poste']['label'], $_SERVER["PHP_SELF"], "p.poste", $begin, $param, '', $sortfield, $sortorder);
	$totalarray['nbfield']++;
}
if (!empty($arrayfields['p.address']['checked'])) {
	print_liste_field_titre($arrayfields['p.address']['label'], $_SERVER["PHP_SELF"], "p.address", $begin, $param, '', $sortfield, $sortorder);
	$totalarray['nbfield']++;
}
if (!empty($arrayfields['p.zip']['checked'])) {
	print_liste_field_titre($arrayfields['p.zip']['label'], $_SERVER["PHP_SELF"], "p.zip", $begin, $param, '', $sortfield, $sortorder);
	$totalarray['nbfield']++;
}
if (!empty($arrayfields['p.town']['checked'])) {
	print_liste_field_titre($arrayfields['p.town']['label'], $_SERVER["PHP_SELF"], "p.town", $begin, $param, '', $sortfield, $sortorder);
	$totalarray['nbfield']++;
}
//if (!empty($arrayfields['state.nom']['checked']))           print_liste_field_titre($arrayfields['state.nom']['label'],$_SERVER["PHP_SELF"],"state.nom","",$param,'',$sortfield,$sortorder);
//if (!empty($arrayfields['region.nom']['checked']))          print_liste_field_titre($arrayfields['region.nom']['label'],$_SERVER["PHP_SELF"],"region.nom","",$param,'',$sortfield,$sortorder);
if (!empty($arrayfields['country.code_iso']['checked'])) {
	print_liste_field_titre($arrayfields['country.code_iso']['label'], $_SERVER["PHP_SELF"], "co.code_iso", "", $param, '', $sortfield, $sortorder, 'center ');
	$totalarray['nbfield']++;
}
if (!empty($arrayfields['p.phone']['checked'])) {
	print_liste_field_titre($arrayfields['p.phone']['label'], $_SERVER["PHP_SELF"], "p.phone", $begin, $param, '', $sortfield, $sortorder);
	$totalarray['nbfield']++;
}
if (!empty($arrayfields['p.phone_perso']['checked'])) {
	print_liste_field_titre($arrayfields['p.phone_perso']['label'], $_SERVER["PHP_SELF"], "p.phone_perso", $begin, $param, '', $sortfield, $sortorder);
	$totalarray['nbfield']++;
}
if (!empty($arrayfields['p.phone_mobile']['checked'])) {
	print_liste_field_titre($arrayfields['p.phone_mobile']['label'], $_SERVER["PHP_SELF"], "p.phone_mobile", $begin, $param, '', $sortfield, $sortorder);
	$totalarray['nbfield']++;
}
if (!empty($arrayfields['p.fax']['checked'])) {
	print_liste_field_titre($arrayfields['p.fax']['label'], $_SERVER["PHP_SELF"], "p.fax", $begin, $param, '', $sortfield, $sortorder);
	$totalarray['nbfield']++;
}
if (!empty($arrayfields['p.email']['checked'])) {
	print_liste_field_titre($arrayfields['p.email']['label'], $_SERVER["PHP_SELF"], "p.email", $begin, $param, '', $sortfield, $sortorder);
	$totalarray['nbfield']++;
}
if (!empty($arrayfields['unsubscribed']['checked'])) {
	print_liste_field_titre($arrayfields['unsubscribed']['label'], $_SERVER["PHP_SELF"], "unsubscribed", $begin, $param, '', $sortfield, $sortorder, 'center ');
	$totalarray['nbfield']++;
}
if (isModEnabled('socialnetworks')) {
	foreach ($socialnetworks as $key => $value) {
		if ($value['active'] && !empty($arrayfields['p.'.$key]['checked'])) {
			print_liste_field_titre($arrayfields['p.'.$key]['label'], $_SERVER["PHP_SELF"], "p.".$key, $begin, $param, '', $sortfield, $sortorder);
			$totalarray['nbfield']++;
		}
	}
}
if (!empty($arrayfields['p.fk_soc']['checked'])) {
	print_liste_field_titre($arrayfields['p.fk_soc']['label'], $_SERVER["PHP_SELF"], "p.fk_soc", $begin, $param, '', $sortfield, $sortorder);
	$totalarray['nbfield']++;
}
if (!empty($arrayfields['s.nom']['checked'])) {
	print_liste_field_titre($arrayfields['s.nom']['label'], $_SERVER["PHP_SELF"], "s.nom", $begin, $param, '', $sortfield, $sortorder);
	$totalarray['nbfield']++;
}
if (!empty($arrayfields['s.name_alias']['checked'])) {
	print_liste_field_titre($arrayfields['s.name_alias']['label'], $_SERVER["PHP_SELF"], "s.name_alias", $begin, $param, '', $sortfield, $sortorder);
	$totalarray['nbfield']++;
}
if (!empty($arrayfields['p.priv']['checked'])) {
	print_liste_field_titre($arrayfields['p.priv']['label'], $_SERVER["PHP_SELF"], "p.priv", $begin, $param, '', $sortfield, $sortorder, 'center ');
	$totalarray['nbfield']++;
}
if (!empty($arrayfields['p.fk_prospectlevel']['checked'])) {
	print_liste_field_titre($arrayfields['p.fk_prospectlevel']['label'], $_SERVER["PHP_SELF"], "p.fk_prospectlevel", "", $param, '', $sortfield, $sortorder, 'center ');
	$totalarray['nbfield']++;
}
if (!empty($arrayfields['p.fk_stcommcontact']['checked'])) {
	print_liste_field_titre($arrayfields['p.fk_stcommcontact']['label'], $_SERVER["PHP_SELF"], "p.fk_stcommcontact", "", $param, '', $sortfield, $sortorder, 'center ');
	$totalarray['nbfield']++;
}
if (!empty($arrayfields['p.birthday']['checked'])) {
	print_liste_field_titre($arrayfields['p.birthday']['label'], $_SERVER["PHP_SELF"], "p.birthday", "", $param, '', $sortfield, $sortorder, 'center ');
	$totalarray['nbfield']++;
}
// Extra fields
include DOL_DOCUMENT_ROOT.'/core/tpl/extrafields_list_search_title.tpl.php';
// Hook fields
$parameters = array('arrayfields'=>$arrayfields, 'param'=>$param, 'sortfield'=>$sortfield, 'sortorder'=>$sortorder, 'totalarray'=>&$totalarray);
$reshook = $hookmanager->executeHooks('printFieldListTitle', $parameters, $object, $action); // Note that $action and $object may have been modified by hook
print $hookmanager->resPrint;
if (!empty($arrayfields['p.datec']['checked'])) {
	print_liste_field_titre($arrayfields['p.datec']['label'], $_SERVER["PHP_SELF"], "p.datec", "", $param, '', $sortfield, $sortorder, 'center nowrap ');
	$totalarray['nbfield']++;
}
if (!empty($arrayfields['p.tms']['checked'])) {
	print_liste_field_titre($arrayfields['p.tms']['label'], $_SERVER["PHP_SELF"], "p.tms", "", $param, '', $sortfield, $sortorder, 'center nowrap ');
	$totalarray['nbfield']++;
}
if (!empty($arrayfields['p.statut']['checked'])) {
	print_liste_field_titre($arrayfields['p.statut']['label'], $_SERVER["PHP_SELF"], "p.statut", "", $param, '', $sortfield, $sortorder, 'center ');
	$totalarray['nbfield']++;
}
if (!empty($arrayfields['p.import_key']['checked'])) {
	print_liste_field_titre($arrayfields['p.import_key']['label'], $_SERVER["PHP_SELF"], "p.import_key", "", $param, '', $sortfield, $sortorder, 'center ');
	$totalarray['nbfield']++;
}
if (empty($conf->global->MAIN_CHECKBOX_LEFT_COLUMN)) {
	print_liste_field_titre($selectedfields, $_SERVER["PHP_SELF"], "", '', '', '', $sortfield, $sortorder, 'center maxwidthsearch ');
	$totalarray['nbfield']++;
}
print "</tr>\n";


// Loop on record
// --------------------------------------------------------------------
$i = 0;
$savnbfield = $totalarray['nbfield'];
$totalarray = array();
$totalarray['nbfield'] = 0;
$imaxinloop = ($limit ? min($num, $limit) : $num);
while ($i < $imaxinloop) {
	$obj = $db->fetch_object($resql);
	if (empty($obj)) {
		break; // Should not happen
	}

	$arraysocialnetworks = (array) json_decode($obj->socialnetworks, true);
	$contactstatic->lastname = $obj->lastname;
	$contactstatic->firstname = '';
	$contactstatic->id = $obj->rowid;
	$contactstatic->statut = $obj->statut;
	$contactstatic->poste = $obj->poste;
	$contactstatic->email = $obj->email;
	$contactstatic->phone_pro = $obj->phone_pro;
	$contactstatic->phone_perso = $obj->phone_perso;
	$contactstatic->phone_mobile = $obj->phone_mobile;
	$contactstatic->address = $obj->address;
	$contactstatic->zip = $obj->zip;
	$contactstatic->town = $obj->town;
	$contactstatic->socialnetworks = $arraysocialnetworks;
	$contactstatic->country = $obj->country;
	$contactstatic->country_code = $obj->country_code;
	$contactstatic->photo = $obj->photo;
	$contactstatic->import_key = $obj->import_key;
	$contactstatic->photo = $obj->photo;
	$contactstatic->fk_prospectlevel = $obj->fk_prospectlevel;

	if ($mode == 'kanban') {
		if ($i == 0) {
			print '<tr class="trkanban"><td colspan="'.$savnbfield.'">';
			print '<div class="box-flex-container kanban">';
		}
		// Output Kanban
		if ($massactionbutton || $massaction) { // If we are in select mode (massactionbutton defined) or if we have already selected and sent an action ($massaction) defined
			$selected = 0;
			if (in_array($object->id, $arrayofselected)) {
				$selected = 1;
			}
		}
		if ($obj->socid > 0) {
			$contactstatic->fetch_thirdparty($obj->socid);
		}
		print $contactstatic->getKanbanView('', array('selected' => in_array($contactstatic->id, $arrayofselected)));
		if ($i == ($imaxinloop - 1)) {
			print '</div>';
			print '</td></tr>';
		}
	} else {
		// Show here line of result
		$j = 0;
		print '<tr data-rowid="'.$object->id.'" class="oddeven"';
		if ($contextpage == 'poslist') {
			print ' onclick="location.href=\'list.php?action=change&contextpage=poslist&idcustomer='.$obj->socid.'&idcontact='.$obj->rowid.'&place='.urlencode($place).'\'"';
		}
		print '>';

		// Action column
		if (getDolGlobalString('MAIN_CHECKBOX_LEFT_COLUMN')) {
			print '<td class="nowrap center">';
			if ($massactionbutton || $massaction) {   // If we are in select mode (massactionbutton defined) or if we have already selected and sent an action ($massaction) defined
				$selected = 0;
				if (in_array($obj->rowid, $arrayofselected)) {
					$selected = 1;
				}
				print '<input id="cb'.$obj->rowid.'" class="flat checkforselect" type="checkbox" name="toselect[]" value="'.$obj->rowid.'"'.($selected ? ' checked="checked"' : '').'>';
			}
			print '</td>';
			if (!$i) {
				$totalarray['nbfield']++;
			}
		}

		// ID
		if (!empty($arrayfields['p.rowid']['checked'])) {
			print '<td class="tdoverflowmax50">';
			print dol_escape_htmltag($obj->rowid);
			print "</td>\n";
			if (!$i) {
				$totalarray['nbfield']++;
			}
		}

		// (Last) Name
		if (!empty($arrayfields['p.lastname']['checked'])) {
			print '<td class="middle tdoverflowmax150">';
<<<<<<< HEAD
			if ($contextpage == 'poslist') {
				print $contactstatic->lastname;
			} else {
				print $contactstatic->getNomUrl(1);
			}
=======
			print $contactstatic->getNomUrl(-1);
>>>>>>> 09541d5d
			print '</td>';
			if (!$i) {
				$totalarray['nbfield']++;
			}
		}

		// Firstname
		if (!empty($arrayfields['p.firstname']['checked'])) {
			print '<td class="tdoverflowmax150" title="'.dol_escape_htmltag($obj->firstname).'">'.dol_escape_htmltag($obj->firstname).'</td>';
			if (!$i) {
				$totalarray['nbfield']++;
			}
		}

		// Job position
		if (!empty($arrayfields['p.poste']['checked'])) {
			print '<td class="tdoverflowmax100">'.dol_escape_htmltag($obj->poste).'</td>';
			if (!$i) {
				$totalarray['nbfield']++;
			}
		}

		// Address
		if (!empty($arrayfields['p.address']['checked'])) {
			print '<td>'.dol_escape_htmltag($obj->address).'</td>';
			if (!$i) {
				$totalarray['nbfield']++;
			}
		}

		// Zip
		if (!empty($arrayfields['p.zip']['checked'])) {
			print '<td>'.dol_escape_htmltag($obj->zip).'</td>';
			if (!$i) {
				$totalarray['nbfield']++;
			}
		}

		// Town
		if (!empty($arrayfields['p.town']['checked'])) {
			print '<td class="tdoverflowmax100" title="'.dol_escape_htmltag($obj->town).'">'.dol_escape_htmltag($obj->town).'</td>';
			if (!$i) {
				$totalarray['nbfield']++;
			}
		}

		/*
		// State
		if (!empty($arrayfields['state.nom']['checked']))
		{
			print "<td>".$obj->state_name."</td>\n";
			if (! $i) $totalarray['nbfield']++;
		}

		// Region
		if (!empty($arrayfields['region.nom']['checked']))
		{
			print "<td>".$obj->region_name."</td>\n";
			if (! $i) $totalarray['nbfield']++;
		}*/

		// Country
		if (!empty($arrayfields['country.code_iso']['checked'])) {
			print '<td class="center">';
			$tmparray = getCountry($obj->fk_pays, 'all');
			print dol_escape_htmltag($tmparray['label']);
			print '</td>';
			if (!$i) {
				$totalarray['nbfield']++;
			}
		}

		// Phone pro
		if (!empty($arrayfields['p.phone']['checked'])) {
			print '<td class="nowraponall tdoverflowmax150">'.dol_print_phone($obj->phone_pro, $obj->country_code, $obj->rowid, $obj->socid, 'AC_TEL', ' ', 'phone').'</td>';
			if (!$i) {
				$totalarray['nbfield']++;
			}
		}

		// Phone perso
		if (!empty($arrayfields['p.phone_perso']['checked'])) {
			print '<td class="nowraponall tdoverflowmax150">'.dol_print_phone($obj->phone_perso, $obj->country_code, $obj->rowid, $obj->socid, 'AC_TEL', ' ', 'phone').'</td>';
			if (!$i) {
				$totalarray['nbfield']++;
			}
		}

		// Phone mobile
		if (!empty($arrayfields['p.phone_mobile']['checked'])) {
			print '<td class="nowraponall tdoverflowmax150">'.dol_print_phone($obj->phone_mobile, $obj->country_code, $obj->rowid, $obj->socid, 'AC_TEL', ' ', 'mobile').'</td>';
			if (!$i) {
				$totalarray['nbfield']++;
			}
		}

		// Fax
		if (!empty($arrayfields['p.fax']['checked'])) {
			print '<td class="nowraponall tdoverflowmax150">'.dol_print_phone($obj->fax, $obj->country_code, $obj->rowid, $obj->socid, 'AC_TEL', ' ', 'fax').'</td>';
			if (!$i) {
				$totalarray['nbfield']++;
			}
		}

		// EMail
		if (!empty($arrayfields['p.email']['checked'])) {
			print '<td class="nowraponall tdoverflowmax300">';
			if ($contextpage == 'poslist') {
				print $obj->email;
			} else {
				print dol_print_email($obj->email, $obj->rowid, $obj->socid, 'AC_EMAIL', 18, 0, 1);
			}
			print '</td>';
			if (!$i) {
				$totalarray['nbfield']++;
			}
		}

		// No EMail Subscription
		if (!empty($arrayfields['unsubscribed']['checked'])) {
			print '<td class="center">';
			if (empty($obj->email)) {
				//print '<span class="opacitymedium">'.$langs->trans("NoEmail").'</span>';
			} else {
				print yn(($obj->unsubscribed > 0) ? 1 : 0);
			}
			print '</td>';
			if (!$i) {
				$totalarray['nbfield']++;
			}
		}

		// Social Networks
		if (isModEnabled('socialnetworks')) {
			foreach ($socialnetworks as $key => $value) {
				if ($value['active'] && !empty($arrayfields['p.'.$key]['checked'])) {
					print '<td class="tdoverflowmax100">'.(empty($arraysocialnetworks[$key]) ? '' : dol_print_socialnetworks($arraysocialnetworks[$key], $obj->rowid, $obj->socid, $key, $socialnetworks)).'</td>';
					if (!$i) {
						$totalarray['nbfield']++;
					}
				}
			}
		}

		// Company / Third Party
		if (!empty($arrayfields['p.fk_soc']['checked']) || !empty($arrayfields['s.nom']['checked'])) {
			print '<td class="tdoverflowmax200">';
			if ($obj->socid) {
				$objsoc = new Societe($db);
				$objsoc->fetch($obj->socid);
<<<<<<< HEAD
				if ($contextpage == 'poslist') {
					print $objsoc->name;
				} else {
					print $objsoc->getNomUrl(1, '', 100, 0, 1, empty($arrayfields['s.name_alias']['checked']) ? 0 : 1);
				}
=======
				$option_link = 'customer';
				if ($objsoc->client == 0 && $objsoc->fournisseur > 0) {
					$option_link = 'supplier';
				}
				print $objsoc->getNomUrl(1, $option_link, 100, 0, 1, empty($arrayfields['s.name_alias']['checked']) ? 0 : 1);
>>>>>>> 09541d5d
			} else {
				print '&nbsp;';
			}
			print '</td>';
			if (!$i) {
				$totalarray['nbfield']++;
			}
		}

		// Alias name
		if (!empty($arrayfields['s.name_alias']['checked'])) {
			print '<td class="tdoverflowmax100" title="'.dol_escape_htmltag($obj->alias).'">';
			print dol_escape_htmltag($obj->alias);
			print '</td>';
			if (!$i) {
				$totalarray['nbfield']++;
			}
		}

		// Private/Public
		if (!empty($arrayfields['p.priv']['checked'])) {
			print '<td class="center">'.$contactstatic->LibPubPriv($obj->priv).'</td>';
			if (!$i) {
				$totalarray['nbfield']++;
			}
		}

		// Prospect Level
		if (!empty($arrayfields['p.fk_prospectlevel']['checked'])) {
			print '<td class="center">';
			print $contactstatic->getLibProspLevel();
			print "</td>";
			if (!$i) {
				$totalarray['nbfield']++;
			}
		}

		// Prospect status
		if (!empty($arrayfields['p.fk_stcommcontact']['checked'])) {
			print '<td class="center nowrap"><div class="nowrap">';
			print '<div class="inline-block">'.$contactstatic->libProspCommStatut($obj->stcomm_id, 2, $contactstatic->cacheprospectstatus[$obj->stcomm_id]['label'], $obj->stcomm_picto);
			print '</div> - <div class="inline-block">';
			foreach ($contactstatic->cacheprospectstatus as $key => $val) {
				$titlealt = 'default';
				if (!empty($val['code']) && !in_array($val['code'], array('ST_NO', 'ST_NEVER', 'ST_TODO', 'ST_PEND', 'ST_DONE'))) {
					$titlealt = $val['label'];
				}
				if ($obj->stcomm_id != $val['id']) {
					print '<a class="pictosubstatus" href="'.$_SERVER["PHP_SELF"].'?stcommcontactid='.$obj->rowid.'&stcomm='.urlencode($val['code']).'&action=setstcomm&token='.newToken().$param.($page ? '&page='.urlencode($page) : '').'">'.img_action($titlealt, $val['code'], $val['picto']).'</a>';
				}
			}
			print '</div></div></td>';
			if (!$i) {
				$totalarray['nbfield']++;
			}
		}

		// Birthday
		if (!empty($arrayfields['p.birthday']['checked'])) {
			print '<td class="center nowraponall">';
			print dol_print_date($db->jdate($obj->birthday), 'day', 'tzuser');
			print '</td>';
			if (!$i) {
				$totalarray['nbfield']++;
			}
		}

		// Extra fields
		include DOL_DOCUMENT_ROOT.'/core/tpl/extrafields_list_print_fields.tpl.php';

		// Fields from hook
		$parameters = array('arrayfields'=>$arrayfields, 'object'=>$object, 'obj'=>$obj, 'i'=>$i, 'totalarray'=>&$totalarray);
		$reshook = $hookmanager->executeHooks('printFieldListValue', $parameters, $object, $action); // Note that $action and $object may have been modified by hook
		print $hookmanager->resPrint;
		// Date creation
		if (!empty($arrayfields['p.datec']['checked'])) {
			print '<td class="center nowraponall">';
			print dol_print_date($db->jdate($obj->date_creation), 'dayhour', 'tzuser');
			print '</td>';
			if (!$i) {
				$totalarray['nbfield']++;
			}
		}

		// Date modification
		if (!empty($arrayfields['p.tms']['checked'])) {
			print '<td class="center nowraponall">';
			print dol_print_date($db->jdate($obj->date_update), 'dayhour', 'tzuser');
			print '</td>';
			if (!$i) {
				$totalarray['nbfield']++;
			}
		}

		// Status
		if (!empty($arrayfields['p.statut']['checked'])) {
			print '<td class="center">'.$contactstatic->getLibStatut(5).'</td>';
			if (!$i) {
				$totalarray['nbfield']++;
			}
		}

		// Import key
		if (!empty($arrayfields['p.import_key']['checked'])) {
			print '<td class="tdoverflowmax100">';
			print dol_escape_htmltag($obj->import_key);
			print "</td>\n";
			if (!$i) {
				$totalarray['nbfield']++;
			}
		}

		// Action column
		if (!getDolGlobalString('MAIN_CHECKBOX_LEFT_COLUMN')) {
			print '<td class="nowrap center">';
			if ($massactionbutton || $massaction) {   // If we are in select mode (massactionbutton defined) or if we have already selected and sent an action ($massaction) defined
				$selected = 0;
				if (in_array($obj->rowid, $arrayofselected)) {
					$selected = 1;
				}
				print '<input id="cb'.$obj->rowid.'" class="flat checkforselect" type="checkbox" name="toselect[]" value="'.$obj->rowid.'"'.($selected ? ' checked="checked"' : '').'>';
			}
			print '</td>';
			if (!$i) {
				$totalarray['nbfield']++;
			}
		}

		print '</tr>'."\n";
	}
	$i++;
}

// Show total line
include DOL_DOCUMENT_ROOT.'/core/tpl/list_print_total.tpl.php';

// If no record found
if ($num == 0) {
	$colspan = 1;
	foreach ($arrayfields as $key => $val) {
		if (!empty($val['checked'])) {
			$colspan++;
		}
	}
	print '<tr><td colspan="'.$colspan.'"><span class="opacitymedium">'.$langs->trans("NoRecordFound").'</span></td></tr>';
}

$db->free($resql);

$parameters = array('arrayfields'=>$arrayfields, 'sql'=>$sql);
$reshook = $hookmanager->executeHooks('printFieldListFooter', $parameters, $object, $action); // Note that $action and $object may have been modified by hook
print $hookmanager->resPrint;

print '</table>'."\n";
print '</div>'."\n";

print '</form>'."\n";

// End of page
llxFooter();
$db->close();<|MERGE_RESOLUTION|>--- conflicted
+++ resolved
@@ -1439,15 +1439,11 @@
 		// (Last) Name
 		if (!empty($arrayfields['p.lastname']['checked'])) {
 			print '<td class="middle tdoverflowmax150">';
-<<<<<<< HEAD
 			if ($contextpage == 'poslist') {
 				print $contactstatic->lastname;
 			} else {
 				print $contactstatic->getNomUrl(1);
 			}
-=======
-			print $contactstatic->getNomUrl(-1);
->>>>>>> 09541d5d
 			print '</td>';
 			if (!$i) {
 				$totalarray['nbfield']++;
@@ -1598,19 +1594,15 @@
 			if ($obj->socid) {
 				$objsoc = new Societe($db);
 				$objsoc->fetch($obj->socid);
-<<<<<<< HEAD
-				if ($contextpage == 'poslist') {
-					print $objsoc->name;
-				} else {
-					print $objsoc->getNomUrl(1, '', 100, 0, 1, empty($arrayfields['s.name_alias']['checked']) ? 0 : 1);
-				}
-=======
 				$option_link = 'customer';
 				if ($objsoc->client == 0 && $objsoc->fournisseur > 0) {
 					$option_link = 'supplier';
 				}
-				print $objsoc->getNomUrl(1, $option_link, 100, 0, 1, empty($arrayfields['s.name_alias']['checked']) ? 0 : 1);
->>>>>>> 09541d5d
+				if ($contextpage == 'poslist') {
+					print $objsoc->name;
+				} else {
+  				print $objsoc->getNomUrl(1, $option_link, 100, 0, 1, empty($arrayfields['s.name_alias']['checked']) ? 0 : 1);
+        }
 			} else {
 				print '&nbsp;';
 			}
