<?php
/* Copyright (C) 2017 Laurent Destailleur  <eldy@users.sourceforge.net>
 * Copyright (C) 2018 Alexandre Spangaro   <aspangaro@open-dsi.fr>
 *
 * This program is free software; you can redistribute it and/or modify
 * it under the terms of the GNU General Public License as published by
 * the Free Software Foundation; either version 3 of the License, or
 * (at your option) any later version.
 *
 * This program is distributed in the hope that it will be useful,
 * but WITHOUT ANY WARRANTY; without even the implied warranty of
 * MERCHANTABILITY or FITNESS FOR A PARTICULAR PURPOSE.  See the
 * GNU General Public License for more details.
 *
 * You should have received a copy of the GNU General Public License
 * along with this program. If not, see <https://www.gnu.org/licenses/>.
 */

/**
 *  \file       htdocs/asset/card.php
 *  \ingroup    asset
 *  \brief      Page to create/edit/view asset
 */

require '../main.inc.php';
require_once DOL_DOCUMENT_ROOT.'/core/lib/asset.lib.php';
require_once DOL_DOCUMENT_ROOT.'/asset/class/asset.class.php';
require_once DOL_DOCUMENT_ROOT.'/core/class/html.formcompany.class.php';
require_once DOL_DOCUMENT_ROOT.'/core/class/html.formfile.class.php';

// Load translation files required by the page
$langs->loadLangs(array("assets", "other"));

// Get parameters
$id         = GETPOST('id', 'int');
$ref        = GETPOST('ref', 'alpha');
$action     = GETPOST('action', 'aZ09');
$confirm    = GETPOST('confirm', 'alpha');
$cancel     = GETPOST('cancel', 'aZ09');
$contextpage = GETPOST('contextpage', 'aZ') ?GETPOST('contextpage', 'aZ') : 'assetcard'; // To manage different context of search
$backtopage = GETPOST('backtopage', 'alpha');
$backtopageforcancel = GETPOST('backtopageforcancel', 'alpha');

// Initialize technical objects
$object = new Asset($db);
$extrafields = new ExtraFields($db);
$diroutputmassaction = $conf->asset->dir_output.'/temp/massgeneration/'.$user->id;
$hookmanager->initHooks(array('assetcard', 'globalcard')); // Note that conf->hooks_modules contains array

// Fetch optionals attributes and labels
$extrafields->fetch_name_optionals_label($object->table_element);

$search_array_options = $extrafields->getOptionalsFromPost($object->table_element, '', 'search_');

// Initialize array of search criterias
$search_all = GETPOST("search_all", 'alpha');
$search = array();
foreach ($object->fields as $key => $val) {
	if (GETPOST('search_'.$key, 'alpha')) {
		$search[$key] = GETPOST('search_'.$key, 'alpha');
	}
}

if (empty($action) && empty($id) && empty($ref)) {
	$action = 'view';
}

// Load object
include DOL_DOCUMENT_ROOT.'/core/actions_fetchobject.inc.php'; // Must be include, not include_once.

$permissiontoread = $user->rights->asset->read;
$permissiontoadd = $user->rights->asset->write; // Used by the include of actions_addupdatedelete.inc.php and actions_lineupdown.inc.php
$permissiontodelete = $user->rights->asset->delete || ($permissiontoadd && isset($object->status) && $object->status == $object::STATUS_DRAFT);
$permissionnote = $user->rights->asset->write; // Used by the include of actions_setnotes.inc.php
$permissiondellink = $user->rights->asset->write; // Used by the include of actions_dellink.inc.php
$upload_dir = $conf->asset->multidir_output[isset($object->entity) ? $object->entity : 1];

<<<<<<< HEAD
$error = 0;
=======
// Security check (enable the most restrictive one)
if ($user->socid > 0) accessforbidden();
if ($user->socid > 0) $socid = $user->socid;
$isdraft = (($object->status == $object::STATUS_DRAFT) ? 1 : 0);
restrictedArea($user, $object->element, $object->id, $object->table_element, '', 'fk_soc', 'rowid', $isdraft);
if (empty($conf->asset->enabled)) accessforbidden();
if (!$permissiontoread) accessforbidden();
>>>>>>> 503d1a04


/*
 * Actions
 */

$parameters = array();
$reshook = $hookmanager->executeHooks('doActions', $parameters, $object, $action); // Note that $action and $object may have been modified by some hooks
if ($reshook < 0) {
	setEventMessages($hookmanager->error, $hookmanager->errors, 'errors');
}

if (empty($reshook)) {
<<<<<<< HEAD
=======
	$error = 0;

>>>>>>> 503d1a04
	$backurlforlist = DOL_URL_ROOT.'/asset/list.php';

	if (empty($backtopage) || ($cancel && empty($id))) {
		if (empty($backtopage) || ($cancel && strpos($backtopage, '__ID__'))) {
			if (empty($id) && (($action != 'add' && $action != 'create') || $cancel)) {
				$backtopage = $backurlforlist;
			} else {
				$backtopage = DOL_URL_ROOT.'/asset/card.php?id='.((!empty($id) && $id > 0) ? $id : '__ID__');
			}
		}
	}
<<<<<<< HEAD
=======

	$object->oldcopy = dol_clone($object);
	$triggermodname = 'ASSET_MODIFY'; // Name of trigger action code to execute when we modify record

	// Action dispose object
	if ($action == 'confirm_disposal' && $confirm == 'yes' && $permissiontoadd) {
		$object->disposal_date = dol_mktime(12, 0, 0, GETPOST('disposal_datemonth', 'int'), GETPOST('disposal_dateday', 'int'), GETPOST('disposal_dateyear', 'int')); // for date without hour, we use gmt
		$object->disposal_amount_ht = GETPOST('disposal_amount', 'int');
		$object->fk_disposal_type = GETPOST('fk_disposal_type', 'int');
		$disposal_invoice_id = GETPOST('disposal_invoice_id', 'int');
		$object->disposal_depreciated = ((GETPOST('disposal_depreciated') == '1' || GETPOST('disposal_depreciated') == 'on') ? 1 : 0);
		$object->disposal_subject_to_vat = ((GETPOST('disposal_subject_to_vat') == '1' || GETPOST('disposal_subject_to_vat') == 'on') ? 1 : 0);

		$result = $object->dispose($user, $disposal_invoice_id);
		if ($result < 0) {
			setEventMessages($object->error, $object->errors, 'errors');
		}
		$action = '';
	} elseif ($action == "add") {
		$object->supplier_invoice_id = GETPOST('supplier_invoice_id', 'int');
	}
>>>>>>> 503d1a04

	// Actions cancel, add, update, update_extras, confirm_validate, confirm_delete, confirm_deleteline, confirm_clone, confirm_close, confirm_setdraft, confirm_reopen
	include DOL_DOCUMENT_ROOT.'/core/actions_addupdatedelete.inc.php';

	// Actions when linking object each other
	include DOL_DOCUMENT_ROOT.'/core/actions_dellink.inc.php';

	// Actions when printing a doc from card
	include DOL_DOCUMENT_ROOT.'/core/actions_printing.inc.php';

	// Action to move up and down lines of object
	//include DOL_DOCUMENT_ROOT.'/core/actions_lineupdown.inc.php';

	// Action to build doc
	include DOL_DOCUMENT_ROOT.'/core/actions_builddoc.inc.php';

	// Actions to send emails
	$triggersendname = 'ASSET_SENTBYMAIL';
	$autocopy = 'MAIN_MAIL_AUTOCOPY_ASSET_TO';
	$trackid = 'asset'.$object->id;
	include DOL_DOCUMENT_ROOT.'/core/actions_sendmails.inc.php';
}


/*
 * View
 *
 */

$form = new Form($db);
$formfile = new FormFile($db);

$title = $langs->trans("Asset").' - '.$langs->trans("Card");
$help_url = '';
llxHeader('', $title, $help_url);

// Part to create
if ($action == 'create') {
	print load_fiche_titre($langs->trans("NewObject", $langs->transnoentitiesnoconv("Asset")), '', 'object_'.$object->picto);

	print '<form method="POST" action="'.$_SERVER["PHP_SELF"].'">';
	print '<input type="hidden" name="token" value="'.newToken().'">';
	print '<input type="hidden" name="action" value="add">';
	if ($backtopage) {
		print '<input type="hidden" name="backtopage" value="'.$backtopage.'">';
	}
	if ($backtopageforcancel) {
		print '<input type="hidden" name="backtopageforcancel" value="'.$backtopageforcancel.'">';
	}
	if (GETPOSTISSET('supplier_invoice_id')) {
		$object->fields['supplier_invoice_id'] = array('type' => 'integer:FactureFournisseur:fourn/class/fournisseur.facture.class.php:1:entity IN (__SHARED_ENTITIES__)', 'label' => 'SupplierInvoice', 'enabled' => '1', 'noteditable' => '1', 'position' => 280, 'notnull' => 0, 'visible' => 1, 'index' => 1, 'validate' => '1',);
		print '<input type="hidden" name="supplier_invoice_id" value="' . GETPOST('supplier_invoice_id', 'int') . '">';
	}

	print dol_get_fiche_head(array(), '');

	// Set some default values
	//if (! GETPOSTISSET('fieldname')) $_POST['fieldname'] = 'myvalue';

	print '<table class="border centpercent tableforfieldcreate">'."\n";

	// Common attributes
	include DOL_DOCUMENT_ROOT.'/core/tpl/commonfields_add.tpl.php';

	// Other attributes
	include DOL_DOCUMENT_ROOT.'/core/tpl/extrafields_add.tpl.php';

	print '</table>'."\n";

	print dol_get_fiche_end();

	print $form->buttonsSaveCancel("Create");

	print '</form>';

	//dol_set_focus('input[name="ref"]');
}

// Part to edit record
if (($id || $ref) && $action == 'edit') {
	print load_fiche_titre($langs->trans("Asset"), '', 'object_'.$object->picto);

	print '<form method="POST" action="'.$_SERVER["PHP_SELF"].'">';
	print '<input type="hidden" name="token" value="'.newToken().'">';
	print '<input type="hidden" name="action" value="update">';
	print '<input type="hidden" name="id" value="'.$object->id.'">';
	if ($backtopage) {
		print '<input type="hidden" name="backtopage" value="'.$backtopage.'">';
	}
	if ($backtopageforcancel) {
		print '<input type="hidden" name="backtopageforcancel" value="'.$backtopageforcancel.'">';
	}

	print dol_get_fiche_head();

	print '<table class="border centpercent tableforfieldedit">'."\n";

	// Common attributes
	include DOL_DOCUMENT_ROOT.'/core/tpl/commonfields_edit.tpl.php';

	// Other attributes
	include DOL_DOCUMENT_ROOT.'/core/tpl/extrafields_edit.tpl.php';

	print '</table>';

	print dol_get_fiche_end();

	print $form->buttonsSaveCancel();

	print '</form>';
}

// Part to show record
if ($object->id > 0 && (empty($action) || ($action != 'edit' && $action != 'create'))) {
	$res = $object->fetch_optionals();

	$head = assetPrepareHead($object);
	print dol_get_fiche_head($head, 'card', $langs->trans("Asset"), -1, $object->picto);

	$formconfirm = '';

	// Confirmation to delete
	if ($action == 'delete') {
		$formconfirm = $form->formconfirm($_SERVER["PHP_SELF"].'?id='.$object->id, $langs->trans('DeleteAsset'), $langs->trans('ConfirmDeleteObject'), 'confirm_delete', '', 0, 1);
	} elseif ($action == 'disposal') {
		// Disposal
		$langs->load('bills');

		$disposal_date = dol_mktime(12, 0, 0, GETPOST('disposal_datemonth', 'int'), GETPOST('disposal_dateday', 'int'), GETPOST('disposal_dateyear', 'int')); // for date without hour, we use gmt
		$disposal_amount = GETPOST('disposal_amount', 'int');
		$fk_disposal_type = GETPOST('fk_disposal_type', 'int');
		$disposal_invoice_id = GETPOST('disposal_invoice_id', 'int');
		$disposal_depreciated = GETPOSTISSET('disposal_depreciated') ? GETPOST('disposal_depreciated') : 1;
		$disposal_depreciated = !empty($disposal_depreciated) ? 1 : 0;
		$disposal_subject_to_vat = GETPOSTISSET('disposal_subject_to_vat') ? GETPOST('disposal_subject_to_vat') : 1;
		$disposal_subject_to_vat = !empty($disposal_subject_to_vat) ? 1 : 0;

		$object->fields['fk_disposal_type']['visible'] = 1;
		$disposal_type_form = $object->showInputField(null, 'fk_disposal_type', $fk_disposal_type, '', '', '', 0);
		$object->fields['fk_disposal_type']['visible'] = -2;

		$object->fields['disposal_invoice_id'] = array('type' => 'integer:Facture:compta/facture/class/facture.class.php::entity IN (__SHARED_ENTITIES__)', 'enabled' => '1', 'notnull' => 1, 'visible' => 1, 'index' => 1, 'validate' => '1',);
		$disposal_invoice_form = $object->showInputField(null, 'disposal_invoice_id', $disposal_invoice_id, '', '', '', 0);
		unset($object->fields['disposal_invoice_id']);

		// Create an array for form
		$formquestion = array(
			array('type' => 'date', 'name' => 'disposal_date', 'tdclass' => 'fieldrequired', 'label' => $langs->trans("AssetDisposalDate"), 'value' => $disposal_date),
			array('type' => 'text', 'name' => 'disposal_amount', 'tdclass' => 'fieldrequired', 'label' => $langs->trans("AssetDisposalAmount"), 'value' => $disposal_amount),
			array('type' => 'other', 'name' => 'fk_disposal_type', 'tdclass' => 'fieldrequired', 'label' => $langs->trans("AssetDisposalType"), 'value' => $disposal_type_form),
			array('type' => 'other', 'name' => 'disposal_invoice_id', 'label' => $langs->trans("InvoiceCustomer"), 'value' => $disposal_invoice_form),
			array('type' => 'checkbox', 'name' => 'disposal_depreciated', 'label' => $langs->trans("AssetDisposalDepreciated"), 'value' => $disposal_depreciated),
			array('type' => 'checkbox', 'name' => 'disposal_subject_to_vat', 'label' => $langs->trans("AssetDisposalSubjectToVat"), 'value' => $disposal_subject_to_vat),
		);
		$formconfirm = $form->formconfirm($_SERVER["PHP_SELF"] . '?id=' . $object->id, $langs->trans('AssetDisposal'), $langs->trans('AssetConfirmDisposalAsk', $object->ref . ' - ' . $object->label), 'confirm_disposal', $formquestion, 'yes', 1);
	} elseif ($action == 'reopen') {
		// Re-open
		// Create an array for form
		$formquestion = array();
		$formconfirm = $form->formconfirm($_SERVER["PHP_SELF"].'?id='.$object->id, $langs->trans('ReOpen'), $langs->trans('AssetConfirmReOpenAsk', $object->ref), 'confirm_reopen', $formquestion, 'yes', 1);
	}
	// Clone confirmation
	/*  elseif ($action == 'clone') {
		// Create an array for form
		$formquestion = array();
		$formconfirm = $form->formconfirm($_SERVER["PHP_SELF"].'?id='.$object->id, $langs->trans('ToClone'), $langs->trans('ConfirmCloneAsk', $object->ref), 'confirm_clone', $formquestion, 'yes', 1);
	}*/

	// Call Hook formConfirm
	$parameters = array('formConfirm' => $formconfirm);
	$reshook = $hookmanager->executeHooks('formConfirm', $parameters, $object, $action); // Note that $action and $object may have been modified by hook
	if (empty($reshook)) {
		$formconfirm .= $hookmanager->resPrint;
	} elseif ($reshook > 0) {
		$formconfirm = $hookmanager->resPrint;
	}

	// Print form confirm
	print $formconfirm;


	// Object card
	// ------------------------------------------------------------
	$linkback = '<a href="'.DOL_URL_ROOT.'/asset/list.php?restore_lastsearch_values=1'.(!empty($socid) ? '&socid='.$socid : '').'">'.$langs->trans("BackToList").'</a>';

	$morehtmlref = '<div class="refidno">';
	$morehtmlref .= '</div>';


	dol_banner_tab($object, 'ref', $linkback, 1, 'ref', 'ref', $morehtmlref);


	print '<div class="fichecenter">';
	print '<div class="fichehalfleft">';
	print '<div class="underbanner clearboth"></div>';
	print '<table class="border centpercent tableforfield">'."\n";

	// Common attributes
	$keyforbreak='date_acquisition';	// We change column just before this field
	//unset($object->fields['fk_project']);				// Hide field already shown in banner
	//unset($object->fields['fk_soc']);					// Hide field already shown in banner
	include DOL_DOCUMENT_ROOT.'/core/tpl/commonfields_view.tpl.php';

	// Other attributes. Fields from hook formObjectOptions and Extrafields.
	include DOL_DOCUMENT_ROOT.'/core/tpl/extrafields_view.tpl.php';

	print '</table>';
	print '</div>';
	print '</div>';

	print '<div class="clearboth"></div>';

	print dol_get_fiche_end();

	// Buttons for actions
	if ($action != 'presend' && $action != 'editline') {
		print '<div class="tabsAction">' . "\n";
		$parameters = array();
		$reshook = $hookmanager->executeHooks('addMoreActionsButtons', $parameters, $object, $action); // Note that $action and $object may have been modified by hook
		if ($reshook < 0) {
			setEventMessages($hookmanager->error, $hookmanager->errors, 'errors');
		}

		if (empty($reshook)) {
<<<<<<< HEAD
			if ($user->rights->asset->write) {
				print '<a class="butAction" href="'.$_SERVER["PHP_SELF"].'?id='.$object->id.'&action=edit&token='.newToken().'">'.$langs->trans("Modify").'</a>'."\n";
			} else {
				print '<a class="butActionRefused classfortooltip" href="#" title="'.dol_escape_htmltag($langs->trans("NotEnoughPermissions")).'">'.$langs->trans('Modify').'</a>'."\n";
			}

			if ($user->rights->asset->delete) {
				print '<a class="butActionDelete" href="'.$_SERVER["PHP_SELF"].'?id='.$object->id.'&action=delete&token='.newToken().'">'.$langs->trans('Delete').'</a>'."\n";
=======
			// Send
			if (empty($user->socid)) {
				print dolGetButtonAction($langs->trans('SendMail'), '', 'default', $_SERVER["PHP_SELF"] . '?id=' . $object->id . '&action=presend&mode=init&token=' . newToken() . '#formmailbeforetitle');
			}

			if ($object->status == $object::STATUS_DRAFT) {
				print dolGetButtonAction($langs->trans('Modify'), '', 'default', $_SERVER["PHP_SELF"] . '?id=' . $object->id . '&action=edit&token=' . newToken(), '', $permissiontoadd);
			}

			// Clone
			//print dolGetButtonAction($langs->trans('ToClone'), '', 'default', $_SERVER['PHP_SELF'] . '?id=' . $object->id . '&action=clone&token=' . newToken(), '', false && $permissiontoadd);

			if ($object->status == $object::STATUS_DRAFT) {
				print dolGetButtonAction($langs->trans('AssetDisposal'), '', 'default', $_SERVER['PHP_SELF'] . '?id=' . $object->id . '&action=disposal&token=' . newToken(), '', $permissiontoadd);
>>>>>>> 503d1a04
			} else {
				print dolGetButtonAction($langs->trans('ReOpen'), '', 'default', $_SERVER['PHP_SELF'] . '?id=' . $object->id . '&action=reopen&token=' . newToken(), '', $permissiontoadd);
			}

			// Delete (need delete permission, or if draft, just need create/modify permission)
			print dolGetButtonAction($langs->trans('Delete'), '', 'delete', $_SERVER['PHP_SELF'] . '?id=' . $object->id . '&action=delete&token=' . newToken(), '', $permissiontodelete || ($object->status == $object::STATUS_DRAFT && $permissiontoadd));
		}
		print '</div>' . "\n";
	}

	// Select mail models is same action as presend
	if (GETPOST('modelselected')) {
		$action = 'presend';
	}

	if ($action != 'presend') {
		print '<div class="fichecenter"><div class="fichehalfleft">';
		print '<a name="builddoc"></a>'; // ancre

<<<<<<< HEAD
		// Documents
		$filename = dol_sanitizeFileName($object->ref);
		$filedir = $conf->contrat->dir_output."/".dol_sanitizeFileName($object->ref);
		$urlsource = $_SERVER["PHP_SELF"]."?id=".$object->id;
		$genallowed = $user->rights->asset->read; // If you can read, you can build the PDF to read content
		$delallowed = $user->rights->asset->write; // If you can create/edit, you can remove a file on card
=======
		$includedocgeneration = 0;
>>>>>>> 503d1a04

		// Documents
		if ($includedocgeneration) {
			$objref = dol_sanitizeFileName($object->ref);
			$relativepath = $objref.'/'.$objref.'.pdf';
			$filedir = $conf->asset->dir_output.'/'.$objref;
			$urlsource = $_SERVER["PHP_SELF"]."?id=".$object->id;
			$genallowed = $user->rights->asset->read; // If you can read, you can build the PDF to read content
			$delallowed = $user->rights->asset->write; // If you can create/edit, you can remove a file on card
			print $formfile->showdocuments('asset:Asset', $objref, $filedir, $urlsource, $genallowed, $delallowed, $object->model_pdf, 1, 0, 0, 28, 0, '', '', '', $langs->defaultlang);
		}

		// Show links to link elements
		$linktoelem = $form->showLinkToObjectBlock($object, null, array('asset'));
		$somethingshown = $form->showLinkedObjectBlock($object, $linktoelem);

<<<<<<< HEAD
=======

>>>>>>> 503d1a04
		print '</div><div class="fichehalfright">';

		$MAXEVENT = 10;

		$morehtmlcenter = dolGetButtonTitle($langs->trans('SeeAll'), '', 'fa fa-bars imgforviewmode', DOL_URL_ROOT.'/asset/agenda.php?id='.$object->id);

		// List of actions on element
		include_once DOL_DOCUMENT_ROOT.'/core/class/html.formactions.class.php';
		$formactions = new FormActions($db);
<<<<<<< HEAD
		$somethingshown = $formactions->showactions($object, $object->element, $socid, 1, '', $MAXEVENT, '', $morehtmlright);
=======
		$somethingshown = $formactions->showactions($object, $object->element, 0, 1, '', $MAXEVENT, '', $morehtmlright);
>>>>>>> 503d1a04

		print '</div></div>';
	}

	//Select mail models is same action as presend
	if (GETPOST('modelselected')) {
		$action = 'presend';
	}

	// Presend form
	$modelmail = 'asset';
	$defaulttopic = 'InformationMessage';
	$diroutput = $conf->asset->dir_output;
	$trackid = 'asset'.$object->id;

	include DOL_DOCUMENT_ROOT.'/core/tpl/card_presend.tpl.php';
}

// End of page
llxFooter();
$db->close();<|MERGE_RESOLUTION|>--- conflicted
+++ resolved
@@ -75,9 +75,6 @@
 $permissiondellink = $user->rights->asset->write; // Used by the include of actions_dellink.inc.php
 $upload_dir = $conf->asset->multidir_output[isset($object->entity) ? $object->entity : 1];
 
-<<<<<<< HEAD
-$error = 0;
-=======
 // Security check (enable the most restrictive one)
 if ($user->socid > 0) accessforbidden();
 if ($user->socid > 0) $socid = $user->socid;
@@ -85,7 +82,6 @@
 restrictedArea($user, $object->element, $object->id, $object->table_element, '', 'fk_soc', 'rowid', $isdraft);
 if (empty($conf->asset->enabled)) accessforbidden();
 if (!$permissiontoread) accessforbidden();
->>>>>>> 503d1a04
 
 
 /*
@@ -99,11 +95,8 @@
 }
 
 if (empty($reshook)) {
-<<<<<<< HEAD
-=======
 	$error = 0;
 
->>>>>>> 503d1a04
 	$backurlforlist = DOL_URL_ROOT.'/asset/list.php';
 
 	if (empty($backtopage) || ($cancel && empty($id))) {
@@ -115,8 +108,6 @@
 			}
 		}
 	}
-<<<<<<< HEAD
-=======
 
 	$object->oldcopy = dol_clone($object);
 	$triggermodname = 'ASSET_MODIFY'; // Name of trigger action code to execute when we modify record
@@ -138,7 +129,6 @@
 	} elseif ($action == "add") {
 		$object->supplier_invoice_id = GETPOST('supplier_invoice_id', 'int');
 	}
->>>>>>> 503d1a04
 
 	// Actions cancel, add, update, update_extras, confirm_validate, confirm_delete, confirm_deleteline, confirm_clone, confirm_close, confirm_setdraft, confirm_reopen
 	include DOL_DOCUMENT_ROOT.'/core/actions_addupdatedelete.inc.php';
@@ -363,16 +353,6 @@
 		}
 
 		if (empty($reshook)) {
-<<<<<<< HEAD
-			if ($user->rights->asset->write) {
-				print '<a class="butAction" href="'.$_SERVER["PHP_SELF"].'?id='.$object->id.'&action=edit&token='.newToken().'">'.$langs->trans("Modify").'</a>'."\n";
-			} else {
-				print '<a class="butActionRefused classfortooltip" href="#" title="'.dol_escape_htmltag($langs->trans("NotEnoughPermissions")).'">'.$langs->trans('Modify').'</a>'."\n";
-			}
-
-			if ($user->rights->asset->delete) {
-				print '<a class="butActionDelete" href="'.$_SERVER["PHP_SELF"].'?id='.$object->id.'&action=delete&token='.newToken().'">'.$langs->trans('Delete').'</a>'."\n";
-=======
 			// Send
 			if (empty($user->socid)) {
 				print dolGetButtonAction($langs->trans('SendMail'), '', 'default', $_SERVER["PHP_SELF"] . '?id=' . $object->id . '&action=presend&mode=init&token=' . newToken() . '#formmailbeforetitle');
@@ -387,7 +367,6 @@
 
 			if ($object->status == $object::STATUS_DRAFT) {
 				print dolGetButtonAction($langs->trans('AssetDisposal'), '', 'default', $_SERVER['PHP_SELF'] . '?id=' . $object->id . '&action=disposal&token=' . newToken(), '', $permissiontoadd);
->>>>>>> 503d1a04
 			} else {
 				print dolGetButtonAction($langs->trans('ReOpen'), '', 'default', $_SERVER['PHP_SELF'] . '?id=' . $object->id . '&action=reopen&token=' . newToken(), '', $permissiontoadd);
 			}
@@ -407,16 +386,7 @@
 		print '<div class="fichecenter"><div class="fichehalfleft">';
 		print '<a name="builddoc"></a>'; // ancre
 
-<<<<<<< HEAD
-		// Documents
-		$filename = dol_sanitizeFileName($object->ref);
-		$filedir = $conf->contrat->dir_output."/".dol_sanitizeFileName($object->ref);
-		$urlsource = $_SERVER["PHP_SELF"]."?id=".$object->id;
-		$genallowed = $user->rights->asset->read; // If you can read, you can build the PDF to read content
-		$delallowed = $user->rights->asset->write; // If you can create/edit, you can remove a file on card
-=======
 		$includedocgeneration = 0;
->>>>>>> 503d1a04
 
 		// Documents
 		if ($includedocgeneration) {
@@ -433,10 +403,7 @@
 		$linktoelem = $form->showLinkToObjectBlock($object, null, array('asset'));
 		$somethingshown = $form->showLinkedObjectBlock($object, $linktoelem);
 
-<<<<<<< HEAD
-=======
-
->>>>>>> 503d1a04
+
 		print '</div><div class="fichehalfright">';
 
 		$MAXEVENT = 10;
@@ -446,11 +413,7 @@
 		// List of actions on element
 		include_once DOL_DOCUMENT_ROOT.'/core/class/html.formactions.class.php';
 		$formactions = new FormActions($db);
-<<<<<<< HEAD
-		$somethingshown = $formactions->showactions($object, $object->element, $socid, 1, '', $MAXEVENT, '', $morehtmlright);
-=======
 		$somethingshown = $formactions->showactions($object, $object->element, 0, 1, '', $MAXEVENT, '', $morehtmlright);
->>>>>>> 503d1a04
 
 		print '</div></div>';
 	}
