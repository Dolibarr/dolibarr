<?php
/* Copyright (C) 2017  Laurent Destailleur <eldy@users.sourceforge.net>
 * Copyright (C) 2018  Alexandre Spangaro  <aspangaro@open-dsi.fr>
 *
 * This program is free software; you can redistribute it and/or modify
 * it under the terms of the GNU General Public License as published by
 * the Free Software Foundation; either version 3 of the License, or
 * (at your option) any later version.
 *
 * This program is distributed in the hope that it will be useful,
 * but WITHOUT ANY WARRANTY; without even the implied warranty of
 * MERCHANTABILITY or FITNESS FOR A PARTICULAR PURPOSE.  See the
 * GNU General Public License for more details.
 *
 * You should have received a copy of the GNU General Public License
 * along with this program. If not, see <https://www.gnu.org/licenses/>.
 */

/**
 * \file        asset/class/asset.class.php
 * \ingroup     asset
 * \brief       This file is a CRUD class file for Asset (Create/Read/Update/Delete)
 */

require_once DOL_DOCUMENT_ROOT.'/core/class/commonobject.class.php';

/**
 * Class for Asset
 */
class Asset extends CommonObject
{
	/**
	 * @var string ID of module.
	 */
	public $module = 'asset';

	/**
	 * @var string ID to identify managed object.
	 */
	public $element = 'asset';

	/**
	 * @var string Name of table without prefix where object is stored. This is also the key used for extrafields management.
	 */
	public $table_element = 'asset';

	/**
	 * @var int  Does this object support multicompany module ?
	 * 0=No test on entity, 1=Test with field entity, 'field@table'=Test with link by field@table
	 */
	public $ismultientitymanaged = 1;

	/**
	 * @var int  Does object support extrafields ? 0=No, 1=Yes
	 */
	public $isextrafieldmanaged = 1;

	/**
	 * @var string String with name of icon for asset. Must be the part after the 'object_' into object_asset.png
	 */
	public $picto = 'asset';

	const STATUS_DRAFT = 0; 	// In progress
	const STATUS_DISPOSED = 9;	// Disposed

	/**
	 *  'type' field format ('integer', 'integer:ObjectClass:PathToClass[:AddCreateButtonOrNot[:Filter[:Sortfield]]]', 'sellist:TableName:LabelFieldName[:KeyFieldName[:KeyFieldParent[:Filter[:Sortfield]]]]', 'varchar(x)', 'double(24,8)', 'real', 'price', 'text', 'text:none', 'html', 'date', 'datetime', 'timestamp', 'duration', 'mail', 'phone', 'url', 'password')
	 *         Note: Filter can be a string like "(t.ref:like:'SO-%') or (t.date_creation:<:'20160101') or (t.nature:is:NULL)"
	 *  'label' the translation key.
	 *  'picto' is code of a picto to show before value in forms
	 *  'enabled' is a condition when the field must be managed (Example: 1 or '$conf->global->MY_SETUP_PARAM)
	 *  'position' is the sort order of field.
	 *  'notnull' is set to 1 if not null in database. Set to -1 if we must set data to null if empty ('' or 0).
	 *  'visible' says if field is visible in list (Examples: 0=Not visible, 1=Visible on list and create/update/view forms, 2=Visible on list only, 3=Visible on create/update/view form only (not list), 4=Visible on list and update/view form only (not create). 5=Visible on list and view only (not create/not update). Using a negative value means field is not shown by default on list but can be selected for viewing)
	 *  'noteditable' says if field is not editable (1 or 0)
	 *  'default' is a default value for creation (can still be overwrote by the Setup of Default Values if field is editable in creation form). Note: If default is set to '(PROV)' and field is 'ref', the default value will be set to '(PROVid)' where id is rowid when a new record is created.
	 *  'index' if we want an index in database.
	 *  'foreignkey'=>'tablename.field' if the field is a foreign key (it is recommanded to name the field fk_...).
	 *  'searchall' is 1 if we want to search in this field when making a search from the quick search button.
	 *  'isameasure' must be set to 1 or 2 if field can be used for measure. Field type must be summable like integer or double(24,8). Use 1 in most cases, or 2 if you don't want to see the column total into list (for example for percentage)
	 *  'css' and 'cssview' and 'csslist' is the CSS style to use on field. 'css' is used in creation and update. 'cssview' is used in view mode. 'csslist' is used for columns in lists. For example: 'css'=>'minwidth300 maxwidth500 widthcentpercentminusx', 'cssview'=>'wordbreak', 'csslist'=>'tdoverflowmax200'
	 *  'help' is a 'TranslationString' to use to show a tooltip on field. You can also use 'TranslationString:keyfortooltiponlick' for a tooltip on click.
	 *  'showoncombobox' if value of the field must be visible into the label of the combobox that list record
	 *  'disabled' is 1 if we want to have the field locked by a 'disabled' attribute. In most cases, this is never set into the definition of $fields into class, but is set dynamically by some part of code.
	 *  'arrayofkeyval' to set a list of values if type is a list of predefined values. For example: array("0"=>"Draft","1"=>"Active","-1"=>"Cancel"). Note that type can be 'integer' or 'varchar'
	 *  'autofocusoncreate' to have field having the focus on a create form. Only 1 field should have this property set to 1.
	 *  'comment' is not used. You can store here any text of your choice. It is not used by application.
	 *	'validate' is 1 if need to validate with $this->validateField()
	 *  'copytoclipboard' is 1 or 2 to allow to add a picto to copy value into clipboard (1=picto after label, 2=picto after value)
	 *
	 *  Note: To have value dynamic, you can set value to 0 in definition and edit the value on the fly into the constructor.
	 */

	/**
	 * @var array  Array with all fields and their property. Do not use it as a static var. It may be modified by constructor.
	 */
	public $fields=array(
		'rowid' => array('type'=>'integer', 'label'=>'TechnicalID', 'enabled'=>'1', 'position'=>1, 'notnull'=>1, 'visible'=>0, 'noteditable'=>'1', 'index'=>1, 'css'=>'left', 'comment'=>"Id"),
		'ref' => array('type'=>'varchar(128)', 'label'=>'Ref', 'enabled'=>'1', 'position'=>20, 'notnull'=>1, 'visible'=>1, 'noteditable'=>'0', 'index'=>1, 'searchall'=>1, 'showoncombobox'=>'1', 'validate'=>'1', 'comment'=>"Reference of object"),
		'label' => array('type'=>'varchar(255)', 'label'=>'Label', 'enabled'=>'1', 'position'=>30, 'notnull'=>1, 'visible'=>1, 'searchall'=>1, 'css'=>'minwidth300', 'cssview'=>'wordbreak', 'showoncombobox'=>'2', 'validate'=>'1',),
		'fk_asset_model' => array('type'=>'integer:AssetModel:asset/class/assetmodel.class.php:1:((status:=:1) and (entity:IN:__SHARED_ENTITIES__))', 'label'=>'AssetModel', 'enabled'=>'1', 'position'=>40, 'notnull'=>0, 'visible'=>1, 'index'=>1, 'validate'=>'1',),
		'qty' => array('type'=>'real', 'label'=>'Qty', 'enabled'=>'1', 'position'=>50, 'notnull'=>1, 'visible'=>0, 'default'=>'1', 'isameasure'=>'1', 'css'=>'maxwidth75imp', 'validate'=>'1',),
		'acquisition_type' => array('type'=>'smallint', 'label'=>'AssetAcquisitionType', 'enabled'=>'1', 'position'=>60, 'notnull'=>1, 'visible'=>1, 'arrayofkeyval'=>array('0'=>'AssetAcquisitionTypeNew', '1'=>'AssetAcquisitionTypeOccasion'), 'validate'=>'1',),
		'asset_type' => array('type'=>'smallint', 'label'=>'AssetType', 'enabled'=>'1', 'position'=>70, 'notnull'=>1, 'visible'=>1, 'arrayofkeyval'=>array('0'=>'AssetTypeIntangible', '1'=>'AssetTypeTangible', '2'=>'AssetTypeInProgress', '3'=>'AssetTypeFinancial'), 'validate'=>'1',),
		'not_depreciated' => array('type'=>'boolean', 'label'=>'AssetNotDepreciated', 'enabled'=>'1', 'position'=>80, 'notnull'=>0, 'default'=>'0', 'visible'=>1, 'validate'=>'1',),
		'date_acquisition' => array('type'=>'date', 'label'=>'AssetDateAcquisition', 'enabled'=>'1', 'position'=>90, 'notnull'=>1, 'visible'=>1,),
		'date_start' => array('type'=>'date', 'label'=>'AssetDateStart', 'enabled'=>'1', 'position'=>100, 'notnull'=>0, 'visible'=>-1,),
		'acquisition_value_ht' => array('type'=>'price', 'label'=>'AssetAcquisitionValueHT', 'enabled'=>'1', 'position'=>110, 'notnull'=>1, 'visible'=>1, 'isameasure'=>'1', 'validate'=>'1',),
		'recovered_vat' => array('type'=>'price', 'label'=>'AssetRecoveredVAT', 'enabled'=>'1', 'position'=>120, 'notnull'=>0, 'visible'=>1, 'isameasure'=>'1', 'validate'=>'1',),
		'reversal_date' => array('type'=>'date', 'label'=>'AssetReversalDate', 'enabled'=>'1', 'position'=>130, 'notnull'=>0, 'visible'=>1,),
		'reversal_amount_ht' => array('type'=>'price', 'label'=>'AssetReversalAmountHT', 'enabled'=>'1', 'position'=>140, 'notnull'=>0, 'visible'=>1, 'isameasure'=>'1', 'validate'=>'1',),
		'disposal_date' => array('type'=>'date', 'label'=>'AssetDisposalDate', 'enabled'=>'1', 'position'=>200, 'notnull'=>0, 'visible'=>-2,),
		'disposal_amount_ht' => array('type'=>'price', 'label'=>'AssetDisposalAmount', 'enabled'=>'1', 'position'=>210, 'notnull'=>0, 'visible'=>-2, 'default'=>'0', 'isameasure'=>'1', 'validate'=>'1',),
		'fk_disposal_type' => array('type'=>'sellist:c_asset_disposal_type:label:rowid::active=1', 'label'=>'AssetDisposalType', 'enabled'=>'1', 'position'=>220, 'notnull'=>0, 'visible'=>-2, 'index'=>1, 'validate'=>'1',),
		'disposal_depreciated' => array('type'=>'boolean', 'label'=>'AssetDisposalDepreciated', 'enabled'=>'1', 'position'=>230, 'notnull'=>0, 'default'=>'0', 'visible'=>-2, 'validate'=>'1',),
		'disposal_subject_to_vat' => array('type'=>'boolean', 'label'=>'AssetDisposalSubjectToVat', 'enabled'=>'1', 'position'=>240, 'notnull'=>0, 'default'=>'0', 'visible'=>-2, 'validate'=>'1',),
		'note_public' => array('type'=>'html', 'label'=>'NotePublic', 'enabled'=>'1', 'position'=>300, 'notnull'=>0, 'visible'=>0, 'validate'=>'1',),
		'note_private' => array('type'=>'html', 'label'=>'NotePrivate', 'enabled'=>'1', 'position'=>301, 'notnull'=>0, 'visible'=>0, 'validate'=>'1',),
		'date_creation' => array('type'=>'datetime', 'label'=>'DateCreation', 'enabled'=>'1', 'position'=>500, 'notnull'=>1, 'visible'=>-2,),
		'tms' => array('type'=>'timestamp', 'label'=>'DateModification', 'enabled'=>'1', 'position'=>501, 'notnull'=>0, 'visible'=>-2,),
		'fk_user_creat' => array('type'=>'integer:User:user/class/user.class.php', 'label'=>'UserAuthor', 'enabled'=>'1', 'position'=>510, 'notnull'=>1, 'visible'=>-2, 'foreignkey'=>'user.rowid',),
		'fk_user_modif' => array('type'=>'integer:User:user/class/user.class.php', 'label'=>'UserModif', 'enabled'=>'1', 'position'=>511, 'notnull'=>-1, 'visible'=>-2,),
		'last_main_doc' => array('type'=>'varchar(255)', 'label'=>'LastMainDoc', 'enabled'=>'1', 'position'=>600, 'notnull'=>0, 'visible'=>0,),
		'import_key' => array('type'=>'varchar(14)', 'label'=>'ImportId', 'enabled'=>'1', 'position'=>1000, 'notnull'=>-1, 'visible'=>-2,),
		'model_pdf' => array('type'=>'varchar(255)', 'label'=>'Model pdf', 'enabled'=>'1', 'position'=>1010, 'notnull'=>-1, 'visible'=>0,),
		'status' => array('type'=>'smallint', 'label'=>'Status', 'enabled'=>'1', 'position'=>1000, 'notnull'=>1, 'default'=>'0', 'visible'=>2, 'index'=>1, 'arrayofkeyval'=>array('0'=>'Draft', '1'=>'Validated', '9'=>'Canceled'), 'validate'=>'1',),
	);
	public $rowid;
	public $ref;
	public $label;
	public $fk_asset_model;
	public $reversal_amount_ht;
	public $acquisition_value_ht;
	public $recovered_vat;
	public $reversal_date;
	public $date_acquisition;
	public $date_start;
	public $qty;
	public $acquisition_type;
	public $asset_type;
	public $not_depreciated;
	public $disposal_date;
	public $disposal_amount_ht;
	public $fk_disposal_type;
	public $disposal_depreciated;
	public $disposal_subject_to_vat;
	public $supplier_invoice_id;
	public $note_public;
	public $note_private;
	public $date_creation;
	public $tms;
	public $fk_user_creat;
	public $fk_user_modif;
	public $last_main_doc;
	public $import_key;
	public $model_pdf;
	public $status;

	/**
	 * @var Asset object oldcopy
	 */
	public $oldcopy;


	/**
	 * @var AssetDepreciationOptions	Used for computed fields of depreciation options class.
	 */
	public $asset_depreciation_options;
	/**
	 * @var array	List of depreciation lines for each mode (sort by depreciation date).
	 */
	public $depreciation_lines = array();

	/**
	 * Constructor
	 *
	 * @param DoliDb $db Database handler
	 */
	public function __construct(DoliDB $db)
	{
		global $conf, $langs;

		$this->db = $db;

		if (!getDolGlobalString('MAIN_SHOW_TECHNICAL_ID') && isset($this->fields['rowid'])) {
			$this->fields['rowid']['visible'] = 0;
		}
		if (!isModEnabled('multicompany') && isset($this->fields['entity'])) {
			$this->fields['entity']['enabled'] = 0;
		}

		// Unset fields that are disabled
		foreach ($this->fields as $key => $val) {
			if (isset($val['enabled']) && empty($val['enabled'])) {
				unset($this->fields[$key]);
			}
		}

		// Translate some data of arrayofkeyval
		if (is_object($langs)) {
			foreach ($this->fields as $key => $val) {
				if (!empty($val['arrayofkeyval']) && is_array($val['arrayofkeyval'])) {
					foreach ($val['arrayofkeyval'] as $key2 => $val2) {
						$this->fields[$key]['arrayofkeyval'][$key2] = $langs->trans($val2);
					}
				}
			}
		}
	}

	/**
	 * Create object into database
	 *
	 * @param  User $user      User that creates
	 * @param  bool $notrigger false=launch triggers after, true=disable triggers
	 * @return int             Return integer <0 if KO, Id of created object if OK
	 */
	public function create(User $user, $notrigger = false)
	{
		if (!isset($this->date_start) || $this->date_start === "") {
			$this->date_start = $this->date_acquisition;
		}

		$this->db->begin();

		$result = $result_create = $this->createCommon($user, $notrigger);
		if ($result > 0 && $this->fk_asset_model > 0) {
			$result = $this->setDataFromAssetModel($user, $notrigger);
		}
		if ($result > 0) {
			if ($this->supplier_invoice_id > 0) {
				$this->add_object_linked('invoice_supplier', $this->supplier_invoice_id);
			}
		}

		if ($result < 0) {
			$this->db->rollback();
		} else {
			$this->db->commit();
		}

		return $result > 0 ? $result_create : $result;
	}

	/**
	 * Clone an object into another one
	 *
	 * @param  	User 	$user      	User that creates
	 * @param  	int 	$fromid     Id of object to clone
	 * @return 	mixed 				New object created, <0 if KO
	 */
	public function createFromClone(User $user, $fromid)
	{
		global $langs, $extrafields;
		$error = 0;

		dol_syslog(__METHOD__, LOG_DEBUG);

		//      $object = new self($this->db);
		//
		//      $this->db->begin();
		//
		//      // Load source object
		//      $result = $object->fetchCommon($fromid);
		//      if ($result > 0 && !empty($object->table_element_line)) {
		//          $object->fetchLines();
		//      }
		//
		//      // get lines so they will be clone
		//      //foreach($this->lines as $line)
		//      //  $line->fetch_optionals();
		//
		//      // Reset some properties
		//      unset($object->id);
		//      unset($object->fk_user_creat);
		//      unset($object->import_key);
		//
		//      // Clear fields
		//      if (property_exists($object, 'ref')) {
		//          $object->ref = empty($this->fields['ref']['default']) ? "Copy_Of_".$object->ref : $this->fields['ref']['default'];
		//      }
		//      if (property_exists($object, 'label')) {
		//          $object->label = empty($this->fields['label']['default']) ? $langs->trans("CopyOf")." ".$object->label : $this->fields['label']['default'];
		//      }
		//      if (property_exists($object, 'status')) {
		//          $object->status = self::STATUS_DRAFT;
		//      }
		//      if (property_exists($object, 'date_creation')) {
		//          $object->date_creation = dol_now();
		//      }
		//      if (property_exists($object, 'date_modification')) {
		//          $object->date_modification = null;
		//      }
		//      // ...
		//      // Clear extrafields that are unique
		//      if (is_array($object->array_options) && count($object->array_options) > 0) {
		//          $extrafields->fetch_name_optionals_label($this->table_element);
		//          foreach ($object->array_options as $key => $option) {
		//              $shortkey = preg_replace('/options_/', '', $key);
		//              if (!empty($extrafields->attributes[$this->table_element]['unique'][$shortkey])) {
		//                  //var_dump($key); var_dump($clonedObj->array_options[$key]); exit;
		//                  unset($object->array_options[$key]);
		//              }
		//          }
		//      }
		//
		//      // Create clone
		//      $object->context['createfromclone'] = 'createfromclone';
		//      $result = $object->createCommon($user);
		//      if ($result < 0) {
		//          $error++;
		//          $this->error = $object->error;
		//          $this->errors = $object->errors;
		//      }
		//
		//      if (!$error) {
		//          // copy internal contacts
		//          if ($this->copy_linked_contact($object, 'internal') < 0) {
		//              $error++;
		//          }
		//      }
		//
		//      if (!$error) {
		//          // copy external contacts if same company
		//          if (property_exists($this, 'fk_soc') && $this->fk_soc == $object->socid) {
		//              if ($this->copy_linked_contact($object, 'external') < 0) {
		//                  $error++;
		//              }
		//          }
		//      }
		//
		//      unset($object->context['createfromclone']);
		//
		//      // End
		//      if (!$error) {
		//          $this->db->commit();
		//          return $object;
		//      } else {
		//          $this->db->rollback();
		//          return -1;
		//      }
		return -1;
	}

	/**
	 * Load object in memory from the database
	 *
	 * @param int    $id   Id object
	 * @param string $ref  Ref
	 * @return int         Return integer <0 if KO, 0 if not found, >0 if OK
	 */
	public function fetch($id, $ref = null)
	{
		$result = $this->fetchCommon($id, $ref);
		if ($result > 0) {
			if (!empty($this->table_element_line)) {
				$this->fetchLines();
			}

			$res = $this->hasDepreciationLinesInBookkeeping();
			if ($res < 0) {
				return -1;
			} elseif ($res > 0) {
				$this->fields['date_acquisition']['noteditable'] = '1';
				$this->fields['date_start']['noteditable'] = '1';
				$this->fields['acquisition_value_ht']['noteditable'] = '1';
				$this->fields['recovered_vat']['noteditable'] = '1';
				$this->fields['reversal_date']['noteditable'] = '1';
				$this->fields['reversal_amount_ht']['noteditable'] = '1';
			}
		}
		return $result;
	}

	/**
	 * Load object lines in memory from the database
	 *
	 * @return int         Return integer <0 if KO, 0 if not found, >0 if OK
	 */
	public function fetchLines()
	{
		$this->lines = array();

		return 1;
	}


	/**
	 * Load list of objects in memory from the database.
	 *
	 * @param  string      $sortorder    Sort Order
	 * @param  string      $sortfield    Sort field
	 * @param  int         $limit        limit
	 * @param  int         $offset       Offset
	 * @param  array       $filter       Filter array. Example array('field'=>'valueforlike', 'customurl'=>...)
	 * @param  string      $filtermode   Filter mode (AND or OR)
	 * @return array|int                 int <0 if KO, array of pages if OK
	 */
	public function fetchAll($sortorder = '', $sortfield = '', $limit = 0, $offset = 0, array $filter = array(), $filtermode = 'AND')
	{
		global $conf;

		dol_syslog(__METHOD__, LOG_DEBUG);

		$records = array();

		$sql = "SELECT ";
		$sql .= $this->getFieldList('t');
		$sql .= " FROM ".MAIN_DB_PREFIX.$this->table_element." as t";
		if (isset($this->ismultientitymanaged) && $this->ismultientitymanaged == 1) {
			$sql .= " WHERE t.entity IN (".getEntity($this->element).")";
		} else {
			$sql .= " WHERE 1 = 1";
		}
		// Manage filter
		$sqlwhere = array();
		if (count($filter) > 0) {
			foreach ($filter as $key => $value) {
				if ($key == 't.rowid') {
					$sqlwhere[] = $key." = ".((int) $value);
				} elseif (in_array($this->fields[$key]['type'], array('date', 'datetime', 'timestamp'))) {
					$sqlwhere[] = $key." = '".$this->db->idate($value)."'";
				} elseif ($key == 'customsql') {
					$sqlwhere[] = $value;
				} elseif (strpos($value, '%') === false) {
					$sqlwhere[] = $key." IN (".$this->db->sanitize($this->db->escape($value)).")";
				} else {
					$sqlwhere[] = $key." LIKE '%".$this->db->escape($value)."%'";
				}
			}
		}
		if (count($sqlwhere) > 0) {
			$sql .= " AND (".implode(" ".$filtermode." ", $sqlwhere).")";
		}

		if (!empty($sortfield)) {
			$sql .= $this->db->order($sortfield, $sortorder);
		}
		if (!empty($limit)) {
			$sql .= $this->db->plimit($limit, $offset);
		}

		$resql = $this->db->query($sql);
		if ($resql) {
			$num = $this->db->num_rows($resql);
			$i = 0;
			while ($i < ($limit ? min($limit, $num) : $num)) {
				$obj = $this->db->fetch_object($resql);

				$record = new self($this->db);
				$record->setVarsFromFetchObj($obj);

				$records[$record->id] = $record;

				$i++;
			}
			$this->db->free($resql);

			return $records;
		} else {
			$this->errors[] = 'Error '.$this->db->lasterror();
			dol_syslog(__METHOD__.' '.join(',', $this->errors), LOG_ERR);

			return -1;
		}
	}

	/**
	 * Update object into database
	 *
	 * @param  User $user      User that modifies
	 * @param  bool $notrigger false=launch triggers after, true=disable triggers
	 * @return int             Return integer <0 if KO, >0 if OK
	 */
	public function update(User $user, $notrigger = false)
	{
		if (!isset($this->date_start) || $this->date_start === "") {
			$this->date_start = $this->date_acquisition;
		}

		$this->db->begin();

		$result = $this->updateCommon($user, $notrigger);
		if ($result > 0 && $this->fk_asset_model > 0 && $this->fk_asset_model != $this->oldcopy->fk_asset_model) {
			$result = $this->setDataFromAssetModel($user, $notrigger);
		}
		if ($result > 0 && (
			$this->date_start != $this->oldcopy->date_start ||
				$this->acquisition_value_ht != $this->oldcopy->acquisition_value_ht ||
				$this->reversal_date != $this->oldcopy->reversal_date ||
				$this->reversal_amount_ht != $this->oldcopy->reversal_amount_ht ||
				($this->fk_asset_model > 0 && $this->fk_asset_model != $this->oldcopy->fk_asset_model)
		)
		) {
			$result = $this->calculationDepreciation();
		}

		if ($result < 0) {
			$this->db->rollback();
		} else {
			$this->db->commit();
		}

		return $result;
	}

	/**
	 * Delete object in database
	 *
	 * @param User $user       User that deletes
	 * @param bool $notrigger  false=launch triggers after, true=disable triggers
	 * @return int             Return integer <0 if KO, >0 if OK
	 */
	public function delete(User $user, $notrigger = false)
	{
		return $this->deleteCommon($user, $notrigger);
		//return $this->deleteCommon($user, $notrigger, 1);
	}

	/**
	 * Set asset model
	 *
	 * @param  User $user      User that creates
	 * @param  bool $notrigger false=launch triggers after, true=disable triggers
	 * @return int             Return integer <0 if KO, Id of created object if OK
	 */
	public function setDataFromAssetModel(User $user, $notrigger = false)
	{
		global $langs;
		$langs->load('assets');

		// Clean parameters
		$this->id = $this->id > 0 ? $this->id : 0;
		$this->fk_asset_model = $this->fk_asset_model > 0 ? $this->fk_asset_model : 0;

		// Check parameters
		$error = 0;
		if (empty($this->id)) {
			$this->errors[] = $langs->trans("ErrorFieldRequired", $langs->transnoentitiesnoconv("Asset") . ' (' . $langs->transnoentitiesnoconv("TechnicalID") . ')');
			$error++;
		}
		if (empty($this->fk_asset_model)) {
			$this->errors[] = $langs->trans("ErrorFieldRequired", $langs->transnoentitiesnoconv("AssetModel") . ' (' . $langs->transnoentitiesnoconv("TechnicalID") . ')');
			$error++;
		}
		if ($error) {
			return -1;
		}

		$this->db->begin();

		// Get depreciation options
		//---------------------------
		require_once DOL_DOCUMENT_ROOT . '/asset/class/assetdepreciationoptions.class.php';
		$options_model = new AssetDepreciationOptions($this->db);
		$result = $options_model->fetchDeprecationOptions(0, $this->fk_asset_model);
		if ($result < 0) {
			$this->error = $options_model->error;
			$this->errors = $options_model->errors;
			$error++;
		} elseif ($result > 0) {
			$options = new AssetDepreciationOptions($this->db);
			$result = $options->fetchDeprecationOptions($this->id);
			if ($result < 0) {
				$this->error = $options->error;
				$this->errors = $options->errors;
				$error++;
			}

			if (!$error) {
				foreach ($options_model->deprecation_options as $mode_key => $fields) {
					foreach ($fields as $field_key => $value) {
						$options->deprecation_options[$mode_key][$field_key] = $value;
					}
				}

				$result = $options->updateDeprecationOptions($user, $this->id, 0, $notrigger);
				if ($result < 0) {
					$this->error = $options->error;
					$this->errors = $options->errors;
					$error++;
				}
			}
		}

		// Get accountancy codes
		//---------------------------
		if (!$error) {
			require_once DOL_DOCUMENT_ROOT . '/asset/class/assetaccountancycodes.class.php';
			$accountancy_codes_model = new AssetAccountancyCodes($this->db);
			$result = $accountancy_codes_model->fetchAccountancyCodes(0, $this->fk_asset_model);
			if ($result < 0) {
				$this->error = $accountancy_codes_model->error;
				$this->errors = $accountancy_codes_model->errors;
				$error++;
			} elseif ($result > 0) {
				$accountancy_codes = new AssetAccountancyCodes($this->db);
				$result = $accountancy_codes->fetchAccountancyCodes($this->id);
				if ($result < 0) {
					$this->error = $accountancy_codes->error;
					$this->errors = $accountancy_codes->errors;
					$error++;
				}

				if (!$error) {
					foreach ($accountancy_codes_model->accountancy_codes as $mode_key => $fields) {
						foreach ($fields as $field_key => $value) {
							$accountancy_codes->accountancy_codes[$mode_key][$field_key] = $value;
						}
					}

					$result = $accountancy_codes->updateAccountancyCodes($user, $this->id, 0, $notrigger);
					if ($result < 0) {
						$this->error = $accountancy_codes->error;
						$this->errors = $accountancy_codes->errors;
						$error++;
					}
				}
			}
		}

		if ($error) {
			$this->db->rollback();
			return -1;
		} else {
			$this->db->commit();
			return 1;
		}
	}

	/**
	 * Fetch depreciation lines for each mode in $this->depreciation_lines (sort by depreciation date)
	 *
	 * @return	int							Return integer <0 if KO, Id of created object if OK
	 */
	public function fetchDepreciationLines()
	{
		global $langs;
		$langs->load('assets');
		$this->depreciation_lines = array();

		// Clean parameters
		$this->id = $this->id > 0 ? $this->id : 0;

		// Check parameters
		$error = 0;
		if (empty($this->id)) {
			$this->errors[] = $langs->trans("ErrorFieldRequired", $langs->transnoentitiesnoconv("Asset") . ' (' . $langs->transnoentitiesnoconv("TechnicalID") . ')');
			$error++;
		}
		if ($error) {
			return -1;
		}

		// Old request with 'WITH'
		/*
		$sql = "WITH in_accounting_bookkeeping(fk_docdet) AS (";
		$sql .= " SELECT DISTINCT fk_docdet";
		$sql .= " FROM " . MAIN_DB_PREFIX . "accounting_bookkeeping";
		$sql .= " WHERE doc_type = 'asset'";
		$sql .= ")";
		$sql .= "SELECT ad.rowid, ad.depreciation_mode, ad.ref, ad.depreciation_date, ad.depreciation_ht, ad.cumulative_depreciation_ht";
		$sql .= ", " . $this->db->ifsql('iab.fk_docdet IS NOT NULL', 1, 0) . " AS bookkeeping";
		$sql .= " FROM " . MAIN_DB_PREFIX . "asset_depreciation AS ad";
		$sql .= " LEFT JOIN in_accounting_bookkeeping as iab ON iab.fk_docdet = ad.rowid";
		$sql .= " WHERE ad.fk_asset = " . (int) $this->id;
		$sql .= " ORDER BY ad.depreciation_date ASC";
		*/

		$sql = "SELECT ad.rowid, ad.depreciation_mode, ad.ref, ad.depreciation_date, ad.depreciation_ht, ad.cumulative_depreciation_ht";
		$sql .= ", " . $this->db->ifsql('iab.fk_docdet IS NOT NULL', 1, 0) . " AS bookkeeping";
		$sql .= " FROM " . MAIN_DB_PREFIX . "asset_depreciation AS ad";
		$sql .= " LEFT JOIN (SELECT DISTINCT fk_docdet FROM " . MAIN_DB_PREFIX . "accounting_bookkeeping WHERE doc_type = 'asset') AS iab ON iab.fk_docdet = ad.rowid";
		$sql .= " WHERE ad.fk_asset = " . (int) $this->id;
		$sql .= " ORDER BY ad.depreciation_date ASC";

		$resql = $this->db->query($sql);
		if (!$resql) {
			$this->errors[] = $langs->trans('AssetErrorFetchDepreciationLines') . ': ' . $this->db->lasterror();
			return -1;
		}

		while ($obj = $this->db->fetch_object($resql)) {
			if (!isset($this->depreciation_lines[$obj->depreciation_mode])) {
				$this->depreciation_lines[$obj->depreciation_mode] = array();
			}
			$this->depreciation_lines[$obj->depreciation_mode][] = array(
				'id' => $obj->rowid,
				'ref' => $obj->ref,
				'depreciation_date' => $this->db->jdate($obj->depreciation_date),
				'depreciation_ht' => $obj->depreciation_ht,
				'cumulative_depreciation_ht' => $obj->cumulative_depreciation_ht,
				'bookkeeping' => $obj->bookkeeping,
			);
		}

		return 1;
	}

	/**
	 * If has depreciation lines in bookkeeping
	 *
	 * @return	int			<0 if KO, 0 if NO, 1 if Yes
	 */
	public function hasDepreciationLinesInBookkeeping()
	{
		global $langs;
		$langs->load('assets');

		// Clean parameters
		$this->id = $this->id > 0 ? $this->id : 0;

		// Check parameters
		$error = 0;
		if (empty($this->id)) {
			$this->errors[] = $langs->trans("ErrorFieldRequired", $langs->transnoentitiesnoconv("Asset") . ' (' . $langs->transnoentitiesnoconv("TechnicalID") . ')');
			$error++;
		}
		if ($error) {
			return -1;
		}

		// Old request with 'WITH'
		/*
		$sql = "WITH in_accounting_bookkeeping(fk_docdet) AS (";
		$sql .= " SELECT DISTINCT fk_docdet";
		$sql .= " FROM " . MAIN_DB_PREFIX . "accounting_bookkeeping";
		$sql .= " WHERE doc_type = 'asset'";
		$sql .= ")";
		$sql .= "SELECT COUNT(*) AS has_bookkeeping";
		$sql .= " FROM " . MAIN_DB_PREFIX . "asset_depreciation AS ad";
		$sql .= " LEFT JOIN in_accounting_bookkeeping as iab ON iab.fk_docdet = ad.rowid";
		$sql .= " WHERE ad.fk_asset = " . (int) $this->id;
		$sql .= " AND iab.fk_docdet IS NOT NULL";
		*/

		$sql = "SELECT COUNT(*) AS has_bookkeeping";
		$sql .= " FROM " . MAIN_DB_PREFIX . "asset_depreciation AS ad";
		$sql .= " LEFT JOIN (SELECT DISTINCT fk_docdet FROM " . MAIN_DB_PREFIX . "accounting_bookkeeping WHERE doc_type = 'asset') AS iab ON iab.fk_docdet = ad.rowid";
		$sql .= " WHERE ad.fk_asset = " . (int) $this->id;
		$sql .= " AND iab.fk_docdet IS NOT NULL";

		$resql = $this->db->query($sql);
		if (!$resql) {
			$this->errors[] = $langs->trans('AssetErrorFetchDepreciationLines') . ': ' . $this->db->lasterror();
			return -1;
		}

		if ($obj = $this->db->fetch_object($resql)) {
			return $obj->has_bookkeeping > 0 ? 1 : 0;
		}

		return 0;
	}

	/**
	 * Add depreciation line for a mode
	 *
	 * @param	string		$mode							Depreciation mode (economic, accelerated_depreciation, ...)
	 * @param	string		$ref							Ref line
	 * @param	int			$depreciation_date				Depreciation date
	 * @param	double		$depreciation_ht				Depreciation amount HT
	 * @param	double		$cumulative_depreciation_ht		Depreciation cumulative amount HT
	 * @param	string		$accountancy_code_debit			Accountancy code Debit
	 * @param	string		$accountancy_code_credit		Accountancy code Credit
	 * @return	int											<0 if KO, Id of created line if OK
	 */
	public function addDepreciationLine($mode, $ref, $depreciation_date, $depreciation_ht, $cumulative_depreciation_ht, $accountancy_code_debit, $accountancy_code_credit)
	{
		global $langs;
		$langs->load('assets');

		// Clean parameters
		$this->id = $this->id > 0 ? $this->id : 0;
		$mode = strtolower(trim($mode));
		$ref = trim($ref);
		$accountancy_code_debit = trim($accountancy_code_debit);
		$accountancy_code_credit = trim($accountancy_code_credit);

		// Check parameters
		$error = 0;
		if (empty($this->id)) {
			$this->errors[] = $langs->trans("ErrorFieldRequired", $langs->transnoentitiesnoconv("Asset") . ' (' . $langs->transnoentitiesnoconv("TechnicalID") . ')');
			$error++;
		}
		if ($error) {
			return -1;
		}

		$sql = "INSERT INTO " . MAIN_DB_PREFIX . "asset_depreciation(fk_asset, depreciation_mode, ref, depreciation_date, depreciation_ht, cumulative_depreciation_ht, accountancy_code_debit, accountancy_code_credit)";
		$sql .= " VALUES ( ";
		$sql .= " " . (int) $this->id;
		$sql .= ", '" . $this->db->escape($mode) . "'";
		$sql .= ", '" . $this->db->escape($ref) . "'";
		$sql .= ", '" . $this->db->idate($depreciation_date) . "'";
		$sql .= ", " . (float) $depreciation_ht;
		$sql .= ", " . (float) $cumulative_depreciation_ht;
		$sql .= ", '" . $this->db->escape($accountancy_code_debit) . "'";
		$sql .= ", '" . $this->db->escape($accountancy_code_credit) . "'";
		$sql .= ")";

		$resql = $this->db->query($sql);
		if (!$resql) {
			$this->errors[] = $langs->trans('AssetErrorAddDepreciationLine') . ': ' . $this->db->lasterror();
			return -1;
		}

		return 1;
	}

	/**
	 * Calculation depreciation lines (reversal and future) for each mode
	 *
	 * @return	int							Return integer <0 if KO, Id of created object if OK
	 */
	public function calculationDepreciation()
	{
		global $conf, $langs;
		$langs->load('assets');

		// Clean parameters
		$this->id = $this->id > 0 ? $this->id : 0;

		// Check parameters
		$error = 0;
		if (empty($this->id)) {
			$this->errors[] = $langs->trans("ErrorFieldRequired", $langs->transnoentitiesnoconv("Asset") . ' (' . $langs->transnoentitiesnoconv("TechnicalID") . ')');
			$error++;
		}
		if ($error) {
			return -1;
		}

		// Get depreciation options
		//---------------------------
		require_once DOL_DOCUMENT_ROOT . '/asset/class/assetdepreciationoptions.class.php';
		$options = new AssetDepreciationOptions($this->db);
		$result = $options->fetchDeprecationOptions($this->id);
		if ($result < 0) {
			$this->error = $options->error;
			$this->errors = $options->errors;
			return -1;
		}

		// Get accountancy codes
		//---------------------------
		require_once DOL_DOCUMENT_ROOT . '/asset/class/assetaccountancycodes.class.php';
		$accountancy_codes = new AssetAccountancyCodes($this->db);
		$result = $accountancy_codes->fetchAccountancyCodes($this->id);
		if ($result < 0) {
			$this->error = $accountancy_codes->error;
			$this->errors = $accountancy_codes->errors;
			return -1;
		}

		$this->db->begin();

		// Delete old lines
		$modes = array();
		foreach ($options->deprecation_options as $mode_key => $fields) {
			$modes[$mode_key] = $this->db->escape($mode_key);
		}
		$sql = "DELETE FROM " . MAIN_DB_PREFIX . "asset_depreciation";
		$sql .= " WHERE fk_asset = " . (int) $this->id;
		$sql .= " AND depreciation_mode NOT IN ('" . $this->db->sanitize(implode("', '", $modes)) . "')";

		$resql = $this->db->query($sql);
		if (!$resql) {
			$this->errors[] = $langs->trans('AssetErrorClearDepreciationLines') . ': ' . $this->db->lasterror();
			$error++;
		}

		if (!$error) {
			// Get fiscal period
			require_once DOL_DOCUMENT_ROOT . '/core/lib/date.lib.php';
			require_once DOL_DOCUMENT_ROOT . '/core/lib/accounting.lib.php';
			$dates = getDefaultDatesForTransfer();
			$init_fiscal_period_start = $dates['date_start'];
			$init_fiscal_period_end = $dates['date_end'];
			if (empty($init_fiscal_period_start) || empty($init_fiscal_period_end)) {
				$pastmonthyear = $dates['pastmonthyear'];
				$pastmonth = $dates['pastmonth'];
				$init_fiscal_period_start = dol_get_first_day($pastmonthyear, $pastmonth, false);
				$init_fiscal_period_end = dol_get_last_day($pastmonthyear, $pastmonth, false);
			}

			foreach ($options->deprecation_options as $mode_key => $fields) {
				// Get last depreciation lines save in bookkeeping
				//-----------------------------------------------------

				// Old request with 'WITH'
				/*
				$sql = "WITH in_accounting_bookkeeping(fk_docdet) AS (";
				$sql .= " SELECT fk_docdet";
				$sql .= " FROM " . MAIN_DB_PREFIX . "accounting_bookkeeping";
				$sql .= " WHERE doc_type = 'asset'";
				$sql .= ")";
				$sql .= "SELECT ad.depreciation_date, ad.cumulative_depreciation_ht";
				$sql .= " FROM " . MAIN_DB_PREFIX . "asset_depreciation AS ad";
				$sql .= " LEFT JOIN in_accounting_bookkeeping as iab ON iab.fk_docdet = ad.rowid";
				$sql .= " WHERE ad.fk_asset = " . (int) $this->id;
				$sql .= " AND ad.depreciation_mode = '" . $this->db->escape($mode_key) . "'";
				$sql .= " AND iab.fk_docdet IS NOT NULL";
				$sql .= " ORDER BY ad.depreciation_date DESC";
				$sql .= " LIMIT 1";
				*/

				$sql = "SELECT ad.depreciation_date, ad.cumulative_depreciation_ht";
				$sql .= " FROM " . MAIN_DB_PREFIX . "asset_depreciation AS ad";
				$sql .= " LEFT JOIN (SELECT DISTINCT fk_docdet FROM " . MAIN_DB_PREFIX . "accounting_bookkeeping WHERE doc_type = 'asset') AS iab ON iab.fk_docdet = ad.rowid";
				$sql .= " WHERE ad.fk_asset = " . (int) $this->id;
				$sql .= " AND ad.depreciation_mode = '" . $this->db->escape($mode_key) . "'";
				$sql .= " AND iab.fk_docdet IS NOT NULL";
				$sql .= " ORDER BY ad.depreciation_date DESC";
				$sql .= " LIMIT 1";

				$resql = $this->db->query($sql);
				if (!$resql) {
					$this->errors[] = $langs->trans('AssetErrorFetchMaxDepreciationDateForMode', $mode_key) . ': ' . $this->db->lasterror();
					$error++;
					break;
				}
				$last_depreciation_date = '';
				$last_cumulative_depreciation_ht = $this->reversal_amount_ht;
				if ($obj = $this->db->fetch_object($resql)) {
					$last_depreciation_date = $this->db->jdate($obj->depreciation_date);
					$last_cumulative_depreciation_ht = $obj->cumulative_depreciation_ht;
				}

				// Set last cumulative depreciation
				$sql = "UPDATE " . MAIN_DB_PREFIX . $options->deprecation_options_fields[$mode_key]['table'];
				$sql .= " SET total_amount_last_depreciation_ht = " . (empty($last_cumulative_depreciation_ht) ? 0 : $last_cumulative_depreciation_ht);
				$sql .= " WHERE fk_asset = " . (int) $this->id;
				$resql = $this->db->query($sql);
				if (!$resql) {
					$this->errors[] = $langs->trans('AssetErrorSetLastCumulativeDepreciation') . ': ' . $this->db->lasterror();
					$error++;
					break;
				}

				// Delete old lines
				$sql = "DELETE " . MAIN_DB_PREFIX . "asset_depreciation FROM " . MAIN_DB_PREFIX . "asset_depreciation";
				$sql .= " LEFT JOIN " . MAIN_DB_PREFIX . "accounting_bookkeeping as ab ON ab.doc_type = 'asset' AND ab.fk_docdet = " . MAIN_DB_PREFIX . "asset_depreciation.rowid";
				$sql .= " WHERE " . MAIN_DB_PREFIX . "asset_depreciation.fk_asset = " . (int) $this->id;
				$sql .= " AND " . MAIN_DB_PREFIX . "asset_depreciation.depreciation_mode = '" . $this->db->escape($mode_key) . "'";
				$sql .= " AND ab.fk_docdet IS NULL";
				if ($last_depreciation_date !== "") {
					$sql .= " AND " . MAIN_DB_PREFIX . "asset_depreciation.ref != ''";
				}
				$resql = $this->db->query($sql);
				if (!$resql) {
					$this->errors[] = $langs->trans('AssetErrorClearDepreciationLines') . ': ' . $this->db->lasterror();
					$error++;
					break;
				}

				// Get depreciation period
				$depreciation_date_start = $this->date_start > $this->date_acquisition ? $this->date_start : $this->date_acquisition;
				$depreciation_date_end = dol_time_plus_duree($depreciation_date_start, $fields['duration'], $fields['duration_type'] == 1 ? 'm' : ($fields['duration_type'] == 2 ? 'd' : 'y'));
				$depreciation_amount = $fields['amount_base_depreciation_ht'];
				if ($fields['duration_type'] == 2) { // Daily
					$fiscal_period_start = $depreciation_date_start;
					$fiscal_period_end = $depreciation_date_start;
				} elseif ($fields['duration_type'] == 1) { // Monthly
					$date_temp = dol_getdate($depreciation_date_start);
					$fiscal_period_start = dol_get_first_day($date_temp['year'], $date_temp['mon'], false);
					$fiscal_period_end = dol_get_last_day($date_temp['year'], $date_temp['mon'], false);
				} else { // Annually
					$fiscal_period_start = $init_fiscal_period_start;
					$fiscal_period_end = $init_fiscal_period_end;
				}
				$cumulative_depreciation_ht = $last_cumulative_depreciation_ht;
				$depreciation_period_amount = $depreciation_amount - $this->reversal_amount_ht;
				$start_date = $depreciation_date_start;
				$disposal_date = isset($this->disposal_date) && $this->disposal_date !== "" ? $this->disposal_date : "";
				$finish_date = $disposal_date !== "" ? $disposal_date : $depreciation_date_end;
				$accountancy_code_depreciation_debit_key = $accountancy_codes->accountancy_codes_fields[$mode_key]['depreciation_debit'];
				$accountancy_code_depreciation_debit = $accountancy_codes->accountancy_codes[$mode_key][$accountancy_code_depreciation_debit_key];
				$accountancy_code_depreciation_credit_key = $accountancy_codes->accountancy_codes_fields[$mode_key]['depreciation_credit'];
				$accountancy_code_credit = $accountancy_codes->accountancy_codes[$mode_key][$accountancy_code_depreciation_credit_key];

				// Reversal depreciation line
				//-----------------------------------------------------
				if ($last_depreciation_date === "" && ($depreciation_date_start < $fiscal_period_start || is_numeric($this->reversal_date))) {
					if (is_numeric($this->reversal_date)) {
						if ($this->reversal_date < $fiscal_period_start) {
							$this->errors[] = $langs->trans('AssetErrorReversalDateNotGreaterThanCurrentBeginFiscalDateForMode', $mode_key);
							$error++;
							break;
						}

						if (empty($this->reversal_amount_ht)) {
							$this->errors[] = $langs->trans('AssetErrorReversalAmountNotProvidedForMode', $mode_key);
							$error++;
							break;
						}

						$start_date = $this->reversal_date;
						$result = $this->addDepreciationLine($mode_key, '', $start_date, $this->reversal_amount_ht, $this->reversal_amount_ht, $accountancy_code_depreciation_debit, $accountancy_code_credit);
						if ($result < 0) {
							$error++;
							break;
						}
					} else {
						$this->errors[] = $langs->trans('AssetErrorReversalDateNotProvidedForMode', $mode_key);
						$error++;
						break;
					}
				}

				// futures depreciation lines
				//-----------------------------------------------------
				$nb_days_in_year = getDolGlobalString('ASSET_DEPRECIATION_DURATION_PER_YEAR') ? $conf->global->ASSET_DEPRECIATION_DURATION_PER_YEAR : 365;
				$nb_days_in_month = getDolGlobalString('ASSET_DEPRECIATION_DURATION_PER_MONTH') ? $conf->global->ASSET_DEPRECIATION_DURATION_PER_MONTH : 30;
<<<<<<< HEAD
				$period_amount = (double) price2num($depreciation_period_amount / $fields['duration'], 'MT');
=======
				$period_amount = (float) price2num($depreciation_period_amount / $fields['duration'], 'MT');
>>>>>>> 729451fa
				$first_period_found = false;
				$first_period_date = isset($begin_period) && $begin_period > $fiscal_period_start ? $begin_period : $fiscal_period_start;

				$ref_date_format = "%Y" . ($fields['duration_type'] == 1 || $fields['duration_type'] == 2 ? '-%m' : '') . ($fields['duration_type'] == 2 ? '-%d' : '');

				// Loop security
				$idx_loop = 0;
				$max_loop = $fields['duration'] + 2;
				do {
					// Loop security
					$idx_loop++;
					if ($idx_loop > $max_loop) {
						break;
					}

					if ($last_depreciation_date < $fiscal_period_end && ($first_period_date <= $start_date || $first_period_found)) {
						// Disposal not depreciated
						if ($fiscal_period_start <= $disposal_date && $disposal_date <= $fiscal_period_end && empty($this->disposal_depreciated)) {
							break;
						}

						$first_period_found = true;

						$period_begin = dol_print_date($fiscal_period_start, $ref_date_format);
						$period_end = dol_print_date($fiscal_period_end, $ref_date_format);
						$ref = $period_begin . ($period_begin != $period_end ? ' - ' . $period_end : '');
						if ($fiscal_period_start <= $disposal_date && $disposal_date <= $fiscal_period_end) {
							$ref .= ' - ' . $langs->transnoentitiesnoconv('AssetDisposal');
						}

						$begin_date = $fiscal_period_start < $start_date && $start_date <= $fiscal_period_end ? $start_date : $fiscal_period_start;
						$end_date = $fiscal_period_start < $finish_date && $finish_date <= $fiscal_period_end ? $finish_date : $fiscal_period_end;
						if ($fields['duration_type'] == 2) { // Daily
							$depreciation_ht = $period_amount;
						} elseif ($fields['duration_type'] == 1) { // Monthly
							$nb_days = min($nb_days_in_month, num_between_day($begin_date, $end_date, 1));
							if ($nb_days >= 28) {
								$date_temp = dol_getdate($begin_date);
								if ($date_temp['mon'] == 2) {
									$nb_days = 30;
								}
							}
							$depreciation_ht = (float) price2num($period_amount * $nb_days / $nb_days_in_month, 'MT');
						} else { // Annually
							$nb_days = min($nb_days_in_year, num_between_day($begin_date, $end_date, 1));
							$depreciation_ht = (float) price2num($period_amount * $nb_days / $nb_days_in_year, 'MT');
						}

						if ($fiscal_period_start <= $depreciation_date_end && $depreciation_date_end <= $fiscal_period_end) { // last period
							$depreciation_ht = (float) price2num($depreciation_amount - $cumulative_depreciation_ht, 'MT');
							$cumulative_depreciation_ht = $depreciation_amount;
						} else {
							$cumulative_depreciation_ht += $depreciation_ht;
						}

						$result = $this->addDepreciationLine($mode_key, $ref, $fiscal_period_end, $depreciation_ht, $cumulative_depreciation_ht, $accountancy_code_depreciation_debit, $accountancy_code_credit);
						if ($result < 0) {
							$error++;
							break;
						}
					}

					// Next fiscal period (+1 day/month/year)
					$fiscal_period_start = dol_time_plus_duree($fiscal_period_end, 1, 'd');
					if ($fields['duration_type'] == 2) { // Daily
						$fiscal_period_end = $fiscal_period_start;
					} elseif ($fields['duration_type'] == 1) { // Monthly
						$fiscal_period_end = dol_time_plus_duree(dol_time_plus_duree($fiscal_period_start, 1, 'm'), -1, 'd');
					} else { // Annually
						$fiscal_period_end = dol_time_plus_duree(dol_time_plus_duree($fiscal_period_start, 1, 'y'), -1, 'd');
					}
					$last_period_date = $disposal_date !== "" && $disposal_date < $depreciation_date_end ? $disposal_date : $depreciation_date_end;
				} while ($fiscal_period_start < $last_period_date);

				if ($error) {
					break;
				}
			}
		}

		if ($error) {
			$this->db->rollback();
			return -1;
		} else {
			$this->db->commit();
			return 1;
		}
	}

	/**
	 * Set last cumulative depreciation for each mode
	 *
	 * @param	int		$asset_depreciation_id		Asset depreciation line ID
	 * @return	int									Return integer <0 if KO, >0 if OK
	 */
	public function setLastCumulativeDepreciation($asset_depreciation_id)
	{
		global $langs;
		$langs->load('assets');

		// Clean parameters
		$asset_depreciation_id = $asset_depreciation_id > 0 ? $asset_depreciation_id : 0;

		// Check parameters
		$error = 0;
		if (empty($asset_depreciation_id)) {
			$this->errors[] = $langs->trans("ErrorFieldRequired", $langs->transnoentitiesnoconv("AssetDepreciation") . ' (' . $langs->transnoentitiesnoconv("TechnicalID") . ')');
			$error++;
		}
		if ($error) {
			return -1;
		}

		$this->db->begin();

		require_once DOL_DOCUMENT_ROOT . '/asset/class/assetdepreciationoptions.class.php';
		$options = new AssetDepreciationOptions($this->db);

		// Get last depreciation lines save in bookkeeping
		//-----------------------------------------------------
		$sql = "SELECT fk_asset, depreciation_mode, cumulative_depreciation_ht";
		$sql .= " FROM " . MAIN_DB_PREFIX . "asset_depreciation";
		$sql .= " WHERE rowid = " . (int) $asset_depreciation_id;
		$resql = $this->db->query($sql);
		if (!$resql) {
			$this->errors[] = $langs->trans('AssetErrorFetchCumulativeDepreciation') . ': ' . $this->db->lasterror();
			$error++;
		} else {
			if ($obj = $this->db->fetch_object($resql)) {
				$mode_key = $obj->depreciation_mode;
				if (!empty($options->deprecation_options_fields[$mode_key])) {
					$sql = "UPDATE " . MAIN_DB_PREFIX . $options->deprecation_options_fields[$mode_key]['table'];
					$sql .= " SET total_amount_last_depreciation_ht = " . $obj->cumulative_depreciation_ht;
					$sql .= " WHERE fk_asset = " . (int) $obj->fk_asset;
					$resql = $this->db->query($sql);
					if (!$resql) {
						$this->errors[] = $langs->trans('AssetErrorSetLastCumulativeDepreciation') . ': ' . $this->db->lasterror();
						$error++;
					}
				}
			}
		}

		if ($error) {
			$this->db->rollback();
			return -1;
		} else {
			$this->db->commit();
			return 1;
		}
	}

	/**
	 *	Set dispose status
	 *
	 *	@param	User	$user						Object user that dispose
	 *	@param	int		$disposal_invoice_id		Disposal invoice ID
	 *  @param	int		$notrigger					1=Does not execute triggers, 0=Execute triggers
	 *	@return	int									<0 if KO, 0=Nothing done, >0 if OK
	 */
	public function dispose($user, $disposal_invoice_id, $notrigger = 0)
	{
		global $conf, $langs;

		// Protection
		if ($this->status != self::STATUS_DRAFT || $this->status == self::STATUS_DISPOSED) {
			return 0;
		}

		$this->db->begin();

		$required_fields = array('disposal_date', 'disposal_date', 'fk_disposal_type');
		foreach ($required_fields as $field) {
			$this->fields[$field]['notnull'] = 1;
		}
		$result = $this->update($user, 1);
		foreach ($required_fields as $field) {
			$this->fields[$field]['notnull'] = 0;
		}
		if ($result > 0) {
			if ($disposal_invoice_id > 0) {
				$this->add_object_linked('facture', $disposal_invoice_id);
			}
			$result = $this->setStatusCommon($user, self::STATUS_DISPOSED, $notrigger, 'ASSET_DISPOSED');
		}
		if ($result > 0) {
			$result = $this->calculationDepreciation();
		}

		if ($result < 0) {
			$this->db->rollback();
		} else {
			$this->db->commit();
		}

		// Define output language
		if ($result > 0 && !getDolGlobalString('MAIN_DISABLE_PDF_AUTOUPDATE')) {
			if (method_exists($this, 'generateDocument')) {
				global $hidedetails, $hidedesc, $hideref;
				$outputlangs = $langs;
				$newlang = '';
				if (getDolGlobalInt('MAIN_MULTILANGS') && empty($newlang) && GETPOST('lang_id', 'aZ09')) {
					$newlang = GETPOST('lang_id', 'aZ09');
				}
				if (getDolGlobalInt('MAIN_MULTILANGS') && empty($newlang)) {
					$newlang = $this->thirdparty->default_lang;
				}
				if (!empty($newlang)) {
					$outputlangs = new Translate("", $conf);
					$outputlangs->setDefaultLang($newlang);
				}
				$model = $this->model_pdf;
				$ret = $this->fetch($this->id); // Reload to get new records

				$this->generateDocument($model, $outputlangs, $hidedetails, $hidedesc, $hideref);
			}
		}

		return $result;
	}

	/**
	 *	Set back to validated status
	 *
	 *	@param	User	$user			Object user that modify
	 *  @param	int		$notrigger		1=Does not execute triggers, 0=Execute triggers
	 *	@return	int						<0 if KO, 0=Nothing done, >0 if OK
	 */
	public function reopen($user, $notrigger = 0)
	{
		global $conf, $langs;

		// Protection
		if ($this->status != self::STATUS_DISPOSED || $this->status == self::STATUS_DRAFT) {
			return 0;
		}


		$this->db->begin();

		$this->disposal_date = null;
		$this->disposal_amount_ht = null;
		$this->fk_disposal_type = null;
		$this->disposal_depreciated = null;
		$this->disposal_subject_to_vat = null;
		$result = $this->update($user, 1);
		if ($result > 0) {
			$this->deleteObjectLinked(null, 'facture');
			$result = $this->setStatusCommon($user, self::STATUS_DRAFT, $notrigger, 'ASSET_REOPEN');
		}
		if ($result > 0) {
			$result = $this->calculationDepreciation();
		}

		if ($result < 0) {
			$this->db->rollback();
		} else {
			$this->db->commit();
		}

		// Define output language
		if ($result > 0 && !getDolGlobalString('MAIN_DISABLE_PDF_AUTOUPDATE')) {
			if (method_exists($this, 'generateDocument')) {
				global $hidedetails, $hidedesc, $hideref;
				$outputlangs = $langs;
				$newlang = '';
				if (getDolGlobalInt('MAIN_MULTILANGS') && empty($newlang) && GETPOST('lang_id', 'aZ09')) {
					$newlang = GETPOST('lang_id', 'aZ09');
				}
				if (getDolGlobalInt('MAIN_MULTILANGS') && empty($newlang)) {
					$newlang = $this->thirdparty->default_lang;
				}
				if (!empty($newlang)) {
					$outputlangs = new Translate("", $conf);
					$outputlangs->setDefaultLang($newlang);
				}
				$model = $this->model_pdf;
				$ret = $this->fetch($this->id); // Reload to get new records

				$this->generateDocument($model, $outputlangs, $hidedetails, $hidedesc, $hideref);
			}
		}

		return $result;
	}

	/**
	 *  Return a link to the object card (with optionaly the picto)
	 *
	 * @param	int     $withpicto                  Include picto in link (0=No picto, 1=Include picto into link, 2=Only picto)
	 * @param	string  $option                     On what the link point to ('nolink', ...)
	 * @param	int		$maxlen			          	Max length of name
	 * @param	int     $notooltip                  1=Disable tooltip
	 * @param	string  $morecss                    Add more css on link
	 * @param	int     $save_lastsearch_value      -1=Auto, 0=No save of lastsearch_values when clicking, 1=Save lastsearch_values whenclicking
	 * @return	string                              String with URL
	 */
	public function getNomUrl($withpicto = 0, $option = '', $maxlen = 0, $notooltip = 0, $morecss = '', $save_lastsearch_value = -1)
	{
		global $db, $conf, $langs, $hookmanager;
		global $dolibarr_main_authentication, $dolibarr_main_demo;
		global $menumanager;

		if (!empty($conf->dol_no_mouse_hover)) {
			$notooltip = 1; // Force disable tooltips
		}

		$result = '';

		$label = img_picto('', $this->picto).' <u>'.$langs->trans("Asset").'</u>';
		if (isset($this->status)) {
			$label .= ' '.$this->getLibStatut(5);
		}
		$label .= '<br>';
		$label .= '<b>'.$langs->trans('Ref').':</b> '.$this->ref;

		$url = dol_buildpath('/asset/card.php', 1).'?id='.$this->id;

		if ($option != 'nolink') {
			// Add param to save lastsearch_values or not
			$add_save_lastsearch_values = ($save_lastsearch_value == 1 ? 1 : 0);
			if ($save_lastsearch_value == -1 && isset($_SERVER["PHP_SELF"]) && preg_match('/list\.php/', $_SERVER["PHP_SELF"])) {
				$add_save_lastsearch_values = 1;
			}
			if ($add_save_lastsearch_values) {
				$url .= '&save_lastsearch_values=1';
			}
		}

		$linkclose = '';
		if (empty($notooltip)) {
			if (getDolGlobalString('MAIN_OPTIMIZEFORTEXTBROWSER')) {
				$label = $langs->trans("ShowAsset");
				$linkclose .= ' alt="'.dol_escape_htmltag($label, 1).'"';
			}
			$linkclose .= ' title="'.dol_escape_htmltag($label, 1).'"';
			$linkclose .= ' class="classfortooltip'.($morecss ? ' '.$morecss : '').'"';
		} else {
			$linkclose = ($morecss ? ' class="'.$morecss.'"' : '');
		}

		if ($option == 'nolink') {
			$linkstart = '<span';
		} else {
			$linkstart = '<a href="'.$url.'"';
		}
		$linkstart .= $linkclose.'>';
		if ($option == 'nolink') {
			$linkend = '</span>';
		} else {
			$linkend = '</a>';
		}

		$result .= $linkstart;

		if (empty($this->showphoto_on_popup)) {
			if ($withpicto) {
				$result .= img_object(($notooltip ? '' : $label), ($this->picto ? $this->picto : 'generic'), ($notooltip ? (($withpicto != 2) ? 'class="paddingright"' : '') : 'class="'.(($withpicto != 2) ? 'paddingright ' : '').'classfortooltip"'), 0, 0, $notooltip ? 0 : 1);
			}
		} else {
			if ($withpicto) {
				require_once DOL_DOCUMENT_ROOT.'/core/lib/files.lib.php';

				list($class, $module) = explode('@', $this->picto);
				$upload_dir = $conf->$module->multidir_output[$conf->entity]."/$class/".dol_sanitizeFileName($this->ref);
				$filearray = dol_dir_list($upload_dir, "files");
				$filename = $filearray[0]['name'];
				if (!empty($filename)) {
					$pospoint = strpos($filearray[0]['name'], '.');

					$pathtophoto = $class.'/'.$this->ref.'/thumbs/'.substr($filename, 0, $pospoint).'_mini'.substr($filename, $pospoint);
					if (!getDolGlobalString(strtoupper($module.'_'.$class).'_FORMATLISTPHOTOSASUSERS')) {
						$result .= '<div class="floatleft inline-block valignmiddle divphotoref"><div class="photoref"><img class="photo'.$module.'" alt="No photo" border="0" src="'.DOL_URL_ROOT.'/viewimage.php?modulepart='.$module.'&entity='.$conf->entity.'&file='.urlencode($pathtophoto).'"></div></div>';
					} else {
						$result .= '<div class="floatleft inline-block valignmiddle divphotoref"><img class="photouserphoto userphoto" alt="No photo" border="0" src="'.DOL_URL_ROOT.'/viewimage.php?modulepart='.$module.'&entity='.$conf->entity.'&file='.urlencode($pathtophoto).'"></div>';
					}

					$result .= '</div>';
				} else {
					$result .= img_object(($notooltip ? '' : $label), ($this->picto ? $this->picto : 'generic'), ($notooltip ? (($withpicto != 2) ? 'class="paddingright"' : '') : 'class="'.(($withpicto != 2) ? 'paddingright ' : '').'classfortooltip"'), 0, 0, $notooltip ? 0 : 1);
				}
			}
		}

		if ($withpicto != 2) {
			$name = $this->ref;
			if ($option == 'label') {
				$name = $this->label;
			} elseif ($option == 'with_label') {
				$name .= ' - ' . $this->label;
			}
			$result .= dol_escape_htmltag($maxlen ? dol_trunc($name, $maxlen) : $name);
		}

		$result .= $linkend;
		//if ($withpicto != 2) $result.=(($addlabel && $this->label) ? $sep . dol_trunc($this->label, ($addlabel > 1 ? $addlabel : 0)) : '');

		global $action;
		$hookmanager->initHooks(array($this->element . 'dao'));
		$parameters = array('id'=>$this->id, 'getnomurl' => &$result);
		$reshook = $hookmanager->executeHooks('getNomUrl', $parameters, $this, $action); // Note that $action and $object may have been modified by some hooks
		if ($reshook > 0) {
			$result = $hookmanager->resPrint;
		} else {
			$result .= $hookmanager->resPrint;
		}
		return $result;
	}

	/**
	 *  Return the label of the status
	 *
	 *  @param  int		$mode          0=long label, 1=short label, 2=Picto + short label, 3=Picto, 4=Picto + long label, 5=Short label + Picto, 6=Long label + Picto
	 *  @return	string 			       Label of status
	 */
	public function getLabelStatus($mode = 0)
	{
		return $this->LibStatut($this->status, $mode);
	}

	/**
	 *  Return the label of the status
	 *
	 *  @param  int		$mode          0=long label, 1=short label, 2=Picto + short label, 3=Picto, 4=Picto + long label, 5=Short label + Picto, 6=Long label + Picto
	 *  @return	string 			       Label of status
	 */
	public function getLibStatut($mode = 0)
	{
		return $this->LibStatut($this->status, $mode);
	}

	// phpcs:disable PEAR.NamingConventions.ValidFunctionName.ScopeNotCamelCaps
	/**
	 *  Return the status
	 *
	 *  @param	int		$status        Id status
	 *  @param  int		$mode          0=long label, 1=short label, 2=Picto + short label, 3=Picto, 4=Picto + long label, 5=Short label + Picto, 6=Long label + Picto
	 *  @return string 			       Label of status
	 */
	public function LibStatut($status, $mode = 0)
	{
		// phpcs:enable
		if (empty($this->labelStatus) || empty($this->labelStatusShort)) {
			global $langs;
			//$langs->load("assets");
			$this->labelStatus[self::STATUS_DRAFT] = $langs->transnoentitiesnoconv('AssetInProgress');
			$this->labelStatus[self::STATUS_DISPOSED] = $langs->transnoentitiesnoconv('AssetDisposed');
			$this->labelStatusShort[self::STATUS_DRAFT] = $langs->transnoentitiesnoconv('AssetInProgress');
			$this->labelStatusShort[self::STATUS_DISPOSED] = $langs->transnoentitiesnoconv('AssetDisposed');
		}

		$statusType = 'status4';
		if ($status == self::STATUS_DISPOSED) {
			$statusType = 'status6';
		}

		return dolGetStatus($this->labelStatus[$status], $this->labelStatusShort[$status], '', $statusType, $mode);
	}

	/**
	 *	Load the info information in the object
	 *
	 *	@param  int		$id       Id of object
	 *	@return	void
	 */
	public function info($id)
	{
		$sql = "SELECT rowid, date_creation as datec, tms as datem,";
		$sql .= " fk_user_creat, fk_user_modif";
		$sql .= " FROM ".MAIN_DB_PREFIX.$this->table_element." as t";
		$sql .= " WHERE t.rowid = ".((int) $id);

		$result = $this->db->query($sql);
		if ($result) {
			if ($this->db->num_rows($result)) {
				$obj = $this->db->fetch_object($result);
				$this->id = $obj->rowid;

				$this->user_creation_id = $obj->fk_user_creat;
				$this->user_modification_id = $obj->fk_user_modif;
				$this->date_creation     = $this->db->jdate($obj->datec);
				$this->date_modification = $this->db->jdate($obj->datem);
			}

			$this->db->free($result);
		} else {
			dol_print_error($this->db);
		}
	}

	/**
	 * Initialise object with example values
	 * Id must be 0 if object instance is a specimen
	 *
	 * @return void
	 */
	public function initAsSpecimen()
	{
		// Set here init that are not commonf fields
		// $this->property1 = ...
		// $this->property2 = ...

		$this->initAsSpecimenCommon();
	}

	/**
	 * 	Create an array of lines
	 *
	 * 	@return array|int		array of lines if OK, <0 if KO
	 */
	public function getLinesArray()
	{
		$this->lines = array();

		return $this->lines;
	}

	/**
	 *  Returns the reference to the following non used object depending on the active numbering module.
	 *
	 *  @return string      		Object free reference
	 */
	public function getNextNumRef()
	{
		global $langs, $conf;
		$langs->load("assets");

		if (!getDolGlobalString('ASSET_ASSET_ADDON')) {
			$conf->global->ASSET_ASSET_ADDON = 'mod_asset_standard';
		}

		if (getDolGlobalString('ASSET_ASSET_ADDON')) {
			$mybool = false;

			$file = getDolGlobalString('ASSET_ASSET_ADDON') . ".php";
			$classname = $conf->global->ASSET_ASSET_ADDON;

			// Include file with class
			$dirmodels = array_merge(array('/'), (array) $conf->modules_parts['models']);
			foreach ($dirmodels as $reldir) {
				$dir = dol_buildpath($reldir."core/modules/asset/");

				// Load file with numbering class (if found)
				$mybool |= @include_once $dir.$file;
			}

			if ($mybool === false) {
				dol_print_error('', "Failed to include file ".$file);
				return '';
			}

			if (class_exists($classname)) {
				$obj = new $classname();
				$numref = $obj->getNextValue($this);

				if ($numref != '' && $numref != '-1') {
					return $numref;
				} else {
					$this->error = $obj->error;
					//dol_print_error($this->db,get_class($this)."::getNextNumRef ".$obj->error);
					return "";
				}
			} else {
				print $langs->trans("Error")." ".$langs->trans("ClassNotFound").' '.$classname;
				return "";
			}
		} else {
			print $langs->trans("ErrorNumberingModuleNotSetup", $this->element);
			return "";
		}
	}

	/**
	 *  Create a document onto disk according to template module.
	 *
	 *  @param	    string		$modele			Force template to use ('' to not force)
	 *  @param		Translate	$outputlangs	objet lang a utiliser pour traduction
	 *  @param      int			$hidedetails    Hide details of lines
	 *  @param      int			$hidedesc       Hide description
	 *  @param      int			$hideref        Hide ref
	 *  @param      null|array  $moreparams     Array to provide more information
	 *  @return     int         				0 if KO, 1 if OK
	 */
	//  public function generateDocument($modele, $outputlangs, $hidedetails = 0, $hidedesc = 0, $hideref = 0, $moreparams = null)
	//  {
	//      global $conf, $langs;
	//
	//      $result = 0;
	//      $includedocgeneration = 1;
	//
	//      $langs->load("assets");
	//
	//      if (!dol_strlen($modele)) {
	//          $modele = 'standard_asset';
	//
	//          if (!empty($this->model_pdf)) {
	//              $modele = $this->model_pdf;
	//          } elseif (!empty($conf->global->ASSET_ADDON_PDF)) {
	//              $modele = $conf->global->ASSET_ADDON_PDF;
	//          }
	//      }
	//
	//      $modelpath = "core/modules/asset/doc/";
	//
	//      if ($includedocgeneration && !empty($modele)) {
	//          $result = $this->commonGenerateDocument($modelpath, $modele, $outputlangs, $hidedetails, $hidedesc, $hideref, $moreparams);
	//      }
	//
	//      return $result;
	//  }
}<|MERGE_RESOLUTION|>--- conflicted
+++ resolved
@@ -1012,11 +1012,7 @@
 				//-----------------------------------------------------
 				$nb_days_in_year = getDolGlobalString('ASSET_DEPRECIATION_DURATION_PER_YEAR') ? $conf->global->ASSET_DEPRECIATION_DURATION_PER_YEAR : 365;
 				$nb_days_in_month = getDolGlobalString('ASSET_DEPRECIATION_DURATION_PER_MONTH') ? $conf->global->ASSET_DEPRECIATION_DURATION_PER_MONTH : 30;
-<<<<<<< HEAD
-				$period_amount = (double) price2num($depreciation_period_amount / $fields['duration'], 'MT');
-=======
 				$period_amount = (float) price2num($depreciation_period_amount / $fields['duration'], 'MT');
->>>>>>> 729451fa
 				$first_period_found = false;
 				$first_period_date = isset($begin_period) && $begin_period > $fiscal_period_start ? $begin_period : $fiscal_period_start;
 
