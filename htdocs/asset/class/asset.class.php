--- conflicted
+++ resolved
@@ -98,21 +98,12 @@
 	public $rowid;
 	public $ref;
 	public $entity;
-<<<<<<< HEAD
-	
-	/**
-     	 * @var string proper name for given parameter
-     	 */
-    	public $label;
-    
-=======
-
-	/**
-     * @var string proper name for given parameter
-     */
-    public $label;
-
->>>>>>> 08bc81a7
+
+	/**
+   * @var string proper name for given parameter
+   */
+  public $label;
+  
 	public $amount;
 	public $fk_soc;
 	public $description;
