--- conflicted
+++ resolved
@@ -114,15 +114,11 @@
    	public $label;
 
 	public $amount;
-<<<<<<< HEAD
-	public $fk_soc;
-=======
 
 	/**
 	 * @var int Thirdparty ID
 	 */
     public $fk_soc;
->>>>>>> c5695db3
 
 	/**
 	 * @var string description
