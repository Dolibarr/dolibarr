<?php
/* Copyright (C) 2018      Alexandre Spangaro   <aspangaro@open-dsi.fr>
 *
 * This program is free software; you can redistribute it and/or modify
 * it under the terms of the GNU General Public License as published by
 * the Free Software Foundation; either version 3 of the License, or
 * (at your option) any later version.
 *
 * This program is distributed in the hope that it will be useful,
 * but WITHOUT ANY WARRANTY; without even the implied warranty of
 * MERCHANTABILITY or FITNESS FOR A PARTICULAR PURPOSE.  See the
 * GNU General Public License for more details.
 *
 * You should have received a copy of the GNU General Public License
 * along with this program. If not, see <https://www.gnu.org/licenses/>.
 */

/**
 *  \file       htdocs/asset/type.php
 *  \ingroup    asset
 *  \brief      Asset's type setup
 */

require '../main.inc.php';
require_once DOL_DOCUMENT_ROOT.'/core/lib/asset.lib.php';
require_once DOL_DOCUMENT_ROOT.'/asset/class/asset.class.php';
require_once DOL_DOCUMENT_ROOT.'/asset/class/asset_type.class.php';
require_once DOL_DOCUMENT_ROOT.'/core/class/extrafields.class.php';
if (!empty($conf->accounting->enabled)) {
	require_once DOL_DOCUMENT_ROOT.'/core/lib/accounting.lib.php';
}
if (!empty($conf->accounting->enabled)) {
	require_once DOL_DOCUMENT_ROOT.'/core/class/html.formaccounting.class.php';
}
if (!empty($conf->accounting->enabled)) {
	require_once DOL_DOCUMENT_ROOT.'/accountancy/class/accountingaccount.class.php';
}

// Load translation files required by the page
$langs->load("assets");

$rowid  = GETPOST('rowid', 'int');
$action = GETPOST('action', 'aZ09');
$cancel = GETPOST('cancel', 'alpha');
$backtopage = GETPOST('backtopage', 'alpha');

$type = GETPOST('type', 'alpha');

$limit = GETPOST('limit', 'int') ?GETPOST('limit', 'int') : $conf->liste_limit;
$sortfield = GETPOST("sortfield", 'alpha');
$sortorder = GETPOST("sortorder", 'alpha');
$page = GETPOSTISSET('pageplusone') ? (GETPOST('pageplusone') - 1) : GETPOST("page", 'int');
if (empty($page) || $page == -1) {
	$page = 0;
}     // If $page is not defined, or '' or -1
$offset = $limit * $page;
$pageprev = $page - 1;
$pagenext = $page + 1;
if (!$sortorder) {
	$sortorder = "DESC";
}
if (!$sortfield) {
	$sortfield = "a.label";
}

$label = GETPOST("label", "alpha");
$accountancy_code_asset = GETPOST('accountancy_code_asset', 'string');
$accountancy_code_depreciation_asset = GETPOST('accountancy_code_depreciation_asset', 'string');
$accountancy_code_depreciation_expense = GETPOST('accountancy_code_depreciation_expense', 'string');
$comment = GETPOST('comment', 'string');

// Security check
$result = restrictedArea($user, 'asset', $rowid, 'asset_type');

$object = new AssetType($db);

$extrafields = new ExtraFields($db);

// fetch optionals attributes and labels
$extrafields->fetch_name_optionals_label($object->table_element);

if (GETPOST('button_removefilter_x', 'alpha') || GETPOST('button_removefilter_x', 'alpha') || GETPOST('button_removefilter', 'alpha')) { // All tests are required to be compatible with all browsers
	$type = "";
	$sall = "";
}


// Initialize technical object to manage hooks of page. Note that conf->hooks_modules contains array of hook context
$hookmanager->initHooks(array('assettypecard', 'globalcard'));

$permissiontoadd = $user->rights->asset->setup_advance;

/*
 *	Actions
 */

if ($cancel) {
	$action = '';

	if (!empty($backtopage)) {
		header("Location: ".$backtopage);
		exit;
	}
}

if ($action == 'add' && $user->rights->asset->write) {
	$object->label = trim($label);
	$object->accountancy_code_asset = trim($accountancy_code_asset);
	$object->accountancy_code_depreciation_asset = trim($accountancy_code_depreciation_asset);
	$object->accountancy_code_depreciation_expense = trim($accountancy_code_depreciation_expense);
	$object->note = trim($comment);

	// Fill array 'array_options' with data from add form
	$ret = $extrafields->setOptionalsFromPost(null, $object);
	if ($ret < 0) {
		$error++;
	}

	if (empty($object->label)) {
		$error++;
		setEventMessages($langs->trans("ErrorFieldRequired", $langs->transnoentities("Label")), null, 'errors');
	} else {
		$sql = "SELECT label FROM ".MAIN_DB_PREFIX."asset_type WHERE label='".$db->escape($object->label)."'";
		$result = $db->query($sql);
		if ($result) {
			$num = $db->num_rows($result);
		}
		if ($num) {
			$error++;
			$langs->load("errors");
			setEventMessages($langs->trans("ErrorLabelAlreadyExists", $login), null, 'errors');
		}
	}

	if (!$error) {
		$id = $object->create($user);
		if ($id > 0) {
			header("Location: ".$_SERVER["PHP_SELF"]);
			exit;
		} else {
			setEventMessages($object->error, $object->errors, 'errors');
			$action = 'create';
		}
	} else {
		$action = 'create';
	}
}

if ($action == 'update' && $user->rights->asset->write) {
	$object->fetch($rowid);

	$object->oldcopy = clone $object;

	$object->label = trim($label);
	$object->accountancy_code_asset = trim($accountancy_code_asset);
	$object->accountancy_code_depreciation_asset = trim($accountancy_code_depreciation_asset);
	$object->accountancy_code_depreciation_expense = trim($accountancy_code_depreciation_expense);
	$object->note = trim($comment);

	// Fill array 'array_options' with data from add form
<<<<<<< HEAD
	$ret = $extrafields->setOptionalsFromPost(null, $object);
	if ($ret < 0) {
		$error++;
	}
=======
	$ret = $extrafields->setOptionalsFromPost(null, $object, '@GETPOSTISSET');
	if ($ret < 0) $error++;
>>>>>>> e47e3b97

	$ret = $object->update($user);

	if ($ret >= 0 && !count($object->errors)) {
		setEventMessages($langs->trans("AssetTypeModified"), null, 'mesgs');
	} else {
		setEventMessages($object->error, $object->errors, 'errors');
	}

	header("Location: ".$_SERVER["PHP_SELF"]."?rowid=".$object->id);
	exit;
}

if ($action == 'confirm_delete' && $user->rights->asset->write) {
	$object->fetch($rowid);
	$res = $object->delete();

	if ($res > 0) {
		setEventMessages($langs->trans("AssetsTypeDeleted"), null, 'mesgs');
		header("Location: ".$_SERVER["PHP_SELF"]);
		exit;
	} else {
		setEventMessages($langs->trans("AssetsTypeCanNotBeDeleted"), null, 'errors');
		$action = '';
	}
}


/*
 * View
 */

$form = new Form($db);

$help_url = '';

llxHeader('', $langs->trans("AssetsTypeSetup"), $help_url);


// List of asset type
if (!$rowid && $action != 'create' && $action != 'edit') {
	//print dol_get_fiche_head('');

	$sql = "SELECT d.rowid, d.label as label, d.accountancy_code_asset, d.accountancy_code_depreciation_asset, d.accountancy_code_depreciation_expense, d.note";
	$sql .= " FROM ".MAIN_DB_PREFIX."asset_type as d";
	$sql .= " WHERE d.entity IN (".getEntity('asset_type').")";

	$result = $db->query($sql);
	if ($result) {
		$num = $db->num_rows($result);
		$nbtotalofrecords = $num;

		$i = 0;

		$param = '';

		print '<form method="POST" action="'.$_SERVER["PHP_SELF"].'">';
		if ($optioncss != '') {
			print '<input type="hidden" name="optioncss" value="'.$optioncss.'">';
		}
		print '<input type="hidden" name="token" value="'.newToken().'">';
		print '<input type="hidden" name="formfilteraction" id="formfilteraction" value="list">';
		print '<input type="hidden" name="action" value="list">';
		print '<input type="hidden" name="sortfield" value="'.$sortfield.'">';
		print '<input type="hidden" name="page" value="'.$page.'">';
		print '<input type="hidden" name="sortorder" value="'.$sortorder.'">';

		$newcardbutton = dolGetButtonTitle($langs->trans('NewAssetType'), '', 'fa fa-plus-circle', dol_buildpath('/asset/type.php', 1).'?action=create&backtopage='.urlencode($_SERVER['PHP_SELF']), '', $permissiontoadd);

		print_barre_liste($langs->trans("AssetsTypes"), $page, $_SERVER["PHP_SELF"], $param, $sortfield, $sortorder, '', $num, $nbtotalofrecords, $object->picto, 0, $newcardbutton, '', $limit);

		$moreforfilter = '';

		print '<div class="div-table-responsive">';
		print '<table class="tagtable liste'.($moreforfilter ? " listwithfilterbefore" : "").'">'."\n";

		print '<tr class="liste_titre">';
		print '<th>'.$langs->trans("Ref").'</th>';
		print '<th>'.$langs->trans("Label").'</th>';
		print '<th class="center">'.$langs->trans("AccountancyCodeAsset").'</th>';
		print '<th class="center">'.$langs->trans("AccountancyCodeDepreciationAsset").'</th>';
		print '<th class="center">'.$langs->trans("AccountancyCodeDepreciationExpense").'</th>';
		print '<th>&nbsp;</th>';
		print "</tr>\n";

		$assettype = new AssetType($db);

		while ($i < $num) {
			$objp = $db->fetch_object($result);

			$assettype->id = $objp->rowid;
			$assettype->ref = $objp->rowid;
			$assettype->label = $objp->rowid;

			print '<tr class="oddeven">';
			print '<td>';
			print $assettype->getNomUrl(1);
			//<a href="'.$_SERVER["PHP_SELF"].'?rowid='.$objp->rowid.'">'.img_object($langs->trans("ShowType"),'group').' '.$objp->rowid.'</a>
			print '</td>';
			print '<td>'.dol_escape_htmltag($objp->label).'</td>';

			print '<td class="center">';
			if (!empty($conf->accounting->enabled)) {
				$accountingaccount = new AccountingAccount($db);
				$accountingaccount->fetch('', $objp->accountancy_code_asset, 1);

				print $accountingaccount->getNomUrl(0, 1, 1, '', 0);
			} else {
				print $objp->accountancy_code_asset;
			}
			print '</td>';

			print '<td class="center">';
			if (!empty($conf->accounting->enabled)) {
				$accountingaccount2 = new AccountingAccount($db);
				$accountingaccount2->fetch('', $objp->accountancy_code_depreciation_asset, 1);

				print $accountingaccount2->getNomUrl(0, 1, 1, '', 0);
			} else {
				print $objp->accountancy_code_depreciation_asset;
			}
			print '</td>';

			print '<td class="center">';
			if (!empty($conf->accounting->enabled)) {
				$accountingaccount3 = new AccountingAccount($db);
				$accountingaccount3->fetch('', $objp->accountancy_code_depreciation_expense, 1);

				print $accountingaccount3->getNomUrl(0, 1, 1, '', 0);
			} else {
				print $objp->accountancy_code_depreciation_expense;
			}
			print '</td>';

			if ($user->rights->asset->write) {
				print '<td class="right"><a class="editfielda" href="'.$_SERVER["PHP_SELF"].'?action=edit&rowid='.$objp->rowid.'">'.img_edit().'</a></td>';
			} else {
				print '<td class="right">&nbsp;</td>';
			}
			print "</tr>";
			$i++;
		}

		// If no record found
		if ($num == 0) {
			$colspan = 6;
			print '<tr><td colspan="'.$colspan.'" class="opacitymedium">'.$langs->trans("NoRecordFound").'</td></tr>';
		}

		print "</table>";
		print '</div>';

		print '</form>';
	} else {
		dol_print_error($db);
	}
}


/* ************************************************************************** */
/*                                                                            */
/* Creation mode                                                              */
/*                                                                            */
/* ************************************************************************** */
if ($action == 'create') {
	$object = new AssetType($db);
	if (!empty($conf->accounting->enabled)) {
		$formaccounting = new FormAccounting($db);
	}

	print load_fiche_titre($langs->trans("NewAssetType"), '', $object->picto);

	print '<form action="'.$_SERVER['PHP_SELF'].'" method="POST">';
	print '<input type="hidden" name="token" value="'.newToken().'">';
	print '<input type="hidden" name="action" value="add">';

	print dol_get_fiche_head('');

	print '<table class="border centpercent">';
	print '<tbody>';

	print '<tr><td class="titlefieldcreate fieldrequired">'.$langs->trans("Label").'</td><td><input type="text" name="label" size="40"></td></tr>';

	if (!empty($conf->accounting->enabled)) {
		// Accountancy_code_asset
		print '<tr><td class="titlefield">'.$langs->trans("AccountancyCodeAsset").'</td>';
		print '<td>';
		print $formaccounting->select_account($object->accountancy_code_asset, 'accountancy_code_asset', 1, '', 1, 1);
		print '</td></tr>';

		// Accountancy_code_depreciation_expense
		print '<tr><td class="titlefield">'.$langs->trans("AccountancyCodeDepreciationAsset").'</td>';
		print '<td>';
		print $formaccounting->select_account($object->accountancy_code_depreciation_asset, 'accountancy_code_depreciation_asset', 1, '', 1, 1);
		print '</td></tr>';

		// Accountancy_code_depreciation_expense
		print '<tr><td class="titlefield">'.$langs->trans("AccountancyCodeDepreciationExpense").'</td>';
		print '<td>';
		print $formaccounting->select_account($object->accountancy_code_depreciation_expense, 'accountancy_code_depreciation_expense', 1, '', 1, 1);
		print '</td></tr>';
	} else // For external software
	{
		// Accountancy_code_asset
		print '<tr><td class="titlefield">'.$langs->trans("AccountancyCodeAsset").'</td>';
		print '<td><input name="accountancy_code_asset" class="maxwidth200" value="'.$object->accountancy_code_asset.'">';
		print '</td></tr>';

		// Accountancy_code_depreciation_asset
		print '<tr><td class="titlefield">'.$langs->trans("AccountancyCodeDepreciationAsset").'</td>';
		print '<td><input name="accountancy_code_depreciation_asset" class="maxwidth200" value="'.$object->accountancy_code_depreciation_asset.'">';
		print '</td></tr>';

		// Accountancy_code_depreciation_expense
		print '<tr><td class="titlefield">'.$langs->trans("AccountancyCodeDepreciationExpense").'</td>';
		print '<td><input name="accountancy_code_depreciation_expense" class="maxwidth200" value="'.$object->accountancy_code_depreciation_expense.'">';
		print '</td></tr>';
	}

	print '<tr><td class="tdtop">'.$langs->trans("Description").'</td><td>';
	print '<textarea name="comment" wrap="soft" class="centpercent" rows="3"></textarea></td></tr>';

	// Other attributes
	$parameters = array();
	$reshook = $hookmanager->executeHooks('formObjectOptions', $parameters, $object, $action); // Note that $action and $object may have been modified by hook
	print $hookmanager->resPrint;
	if (empty($reshook)) {
		print $object->showOptionals($extrafields, 'create', $parameters);
	}
	print '<tbody>';
	print "</table>\n";

	print dol_get_fiche_end();

	print '<div class="center">';
	print '<input type="submit" name="button" class="button" value="'.$langs->trans("Add").'">';
	print '&nbsp;&nbsp;&nbsp;&nbsp;&nbsp;';
	print '<input type="submit" name="cancel" class="button button-cancel" value="'.$langs->trans("Cancel").'" onclick="history.go(-1)" />';
	print '</div>';

	print "</form>\n";
}

/* ************************************************************************** */
/*                                                                            */
/* View mode                                                                  */
/*                                                                            */
/* ************************************************************************** */
if ($rowid > 0) {
	if ($action != 'edit') {
		$object = new AssetType($db);
		$object->fetch($rowid);
		$object->fetch_optionals();

		/*
		 * Confirmation suppression
		 */
		if ($action == 'delete') {
			print $form->formconfirm($_SERVER['PHP_SELF']."?rowid=".$object->id, $langs->trans("DeleteAnAssetType"), $langs->trans("ConfirmDeleteAssetType", $object->label), "confirm_delete", '', 0, 1);
		}

		$head = asset_type_prepare_head($object);

		print dol_get_fiche_head($head, 'card', $langs->trans("AssetType"), -1, 'asset');

		$linkback = '<a href="'.DOL_URL_ROOT.'/asset/type.php?restore_lastsearch_values=1">'.$langs->trans("BackToList").'</a>';

		$morehtmlref = '<div class="refidno">';
		// Ref asset type
		$morehtmlref .= $form->editfieldkey("Label", 'label', $object->label, $object, $user->rights->asset->write, 'string', '', 0, 1);
		$morehtmlref .= $form->editfieldval("Label", 'label', $object->label, $object, $user->rights->asset->write, 'string', '', null, null, '', 1);
		$morehtmlref .= '</div>';

		dol_banner_tab($object, 'rowid', $linkback, 1, 'rowid', 'ref', $morehtmlref, '', 0, '', $morehtmlright);

		print '<div class="fichecenter">';
		print '<div class="underbanner clearboth"></div>';

		print '<table class="border centpercent tableforfield">';

		print '<tr>';
		print '<td class="nowrap titlefieldcreate">';
		print $langs->trans("AccountancyCodeAsset");
		print '</td><td>';
		if (!empty($conf->accounting->enabled)) {
			$accountingaccount = new AccountingAccount($db);
			$accountingaccount->fetch('', $object->accountancy_code_asset, 1);

			print $accountingaccount->getNomUrl(0, 1, 1, '', 1);
		} else {
			print $object->accountancy_code_asset;
		}
		print '</td>';
		print '</tr>';

		print '<tr>';
		print '<td class="nowrap">';
		print $langs->trans("AccountancyCodeDepreciationAsset");
		print '</td><td>';
		if (!empty($conf->accounting->enabled)) {
			$accountingaccount2 = new AccountingAccount($db);
			$accountingaccount2->fetch('', $object->accountancy_code_depreciation_asset, 1);

			print $accountingaccount2->getNomUrl(0, 1, 1, '', 1);
		} else {
			print $object->accountancy_code_depreciation_asset;
		}
		print '</td>';
		print '</tr>';

		print '<tr>';
		print '<td class="nowrap">';
		print $langs->trans("AccountancyCodeDepreciationExpense");
		print '</td><td>';
		if (!empty($conf->accounting->enabled)) {
			$accountingaccount3 = new AccountingAccount($db);
			$accountingaccount3->fetch('', $object->accountancy_code_depreciation_expense, 1);

			print $accountingaccount3->getNomUrl(0, 1, 1, '', 1);
		} else {
			print $object->accountancy_code_depreciation_expense;
		}
		print '</td>';
		print '</tr>';

		print '<tr><td class="tdtop">'.$langs->trans("Description").'</td><td>';
		print nl2br($object->note)."</td></tr>";

		// Other attributes
		include DOL_DOCUMENT_ROOT.'/core/tpl/extrafields_view.tpl.php';

		print '</table>';
		print '</div>';

		print dol_get_fiche_end();

		/*
		 * Buttons
		 */

		print '<div class="tabsAction">';

		// Edit
		if ($user->rights->asset->write) {
			print '<div class="inline-block divButAction"><a class="butAction" href="'.$_SERVER['PHP_SELF'].'?action=edit&amp;rowid='.$object->id.'">'.$langs->trans("Modify").'</a></div>';
		}

		// Delete
		if ($user->rights->asset->write) {
			print '<div class="inline-block divButAction"><a class="butActionDelete" href="'.$_SERVER['PHP_SELF'].'?action=delete&token='.newToken().'&rowid='.$object->id.'">'.$langs->trans("DeleteType").'</a></div>';
		}

		print "</div>";
	}

	/* ************************************************************************** */
	/*                                                                            */
	/* Edition mode                                                               */
	/*                                                                            */
	/* ************************************************************************** */

	if ($action == 'edit') {
		$object = new AssetType($db);
		$object->fetch($rowid);
		$object->fetch_optionals();
		if (!empty($conf->accounting->enabled)) {
			$formaccounting = new FormAccounting($db);
		}

		$head = asset_type_prepare_head($object);

		print '<form method="post" action="'.$_SERVER["PHP_SELF"].'?rowid='.$object->id.'">';
		print '<input type="hidden" name="token" value="'.newToken().'">';
		print '<input type="hidden" name="rowid" value="'.$object->id.'">';
		print '<input type="hidden" name="action" value="update">';

		print dol_get_fiche_head($head, 'card', $langs->trans("AssetsType"), -1, 'setup');

		print '<table class="border centpercent">';

		print '<tr><td class="titlefieldcreate">'.$langs->trans("Ref").'</td><td>'.$object->id.'</td></tr>';

		print '<tr><td class="fieldrequired">'.$langs->trans("Label").'</td><td><input type="text" name="label" size="40" value="'.dol_escape_htmltag($object->label).'"></td></tr>';

		if (!empty($conf->accounting->enabled)) {
			// Accountancy_code_asset
			print '<tr><td class="titlefield">'.$langs->trans("AccountancyCodeAsset").'</td>';
			print '<td>';
			print $formaccounting->select_account($object->accountancy_code_asset, 'accountancy_code_asset', 1, '', 1, 1);
			print '</td></tr>';

			// Accountancy_code_depreciation_expense
			print '<tr><td class="titlefield">'.$langs->trans("AccountancyCodeDepreciationAsset").'</td>';
			print '<td>';
			print $formaccounting->select_account($object->accountancy_code_depreciation_asset, 'accountancy_code_depreciation_asset', 1, '', 1, 1);
			print '</td></tr>';

			// Accountancy_code_depreciation_expense
			print '<tr><td class="titlefield">'.$langs->trans("AccountancyCodeDepreciationExpense").'</td>';
			print '<td>';
			print $formaccounting->select_account($object->accountancy_code_depreciation_expense, 'accountancy_code_depreciation_expense', 1, '', 1, 1);
			print '</td></tr>';
		} else // For external software
		{
			// Accountancy_code_asset
			print '<tr><td class="titlefield">'.$langs->trans("AccountancyCodeAsset").'</td>';
			print '<td><input name="accountancy_code_asset" class="maxwidth200" value="'.$object->accountancy_code_asset.'">';
			print '</td></tr>';

			// Accountancy_code_depreciation_asset
			print '<tr><td class="titlefield">'.$langs->trans("AccountancyCodeDepreciationAsset").'</td>';
			print '<td><input name="accountancy_code_depreciation_asset" class="maxwidth200" value="'.$object->accountancy_code_depreciation_asset.'">';
			print '</td></tr>';

			// Accountancy_code_depreciation_expense
			print '<tr><td class="titlefield">'.$langs->trans("AccountancyCodeDepreciationExpense").'</td>';
			print '<td><input name="accountancy_code_depreciation_expense" class="maxwidth200" value="'.$object->accountancy_code_depreciation_expense.'">';
			print '</td></tr>';
		}

		print '<tr><td class="tdtop">'.$langs->trans("Description").'</td><td>';
		print '<textarea name="comment" wrap="soft" class="centpercent" rows="3">'.$object->note.'</textarea></td></tr>';

		// Other attributes
		$parameters = array();
		$reshook = $hookmanager->executeHooks('formObjectOptions', $parameters, $act, $action); // Note that $action and $object may have been modified by hook
		print $hookmanager->resPrint;
		if (empty($reshook)) {
			print $object->showOptionals($extrafields, 'edit', $parameters);
		}

		// Other attributes
		include DOL_DOCUMENT_ROOT.'/core/tpl/extrafields_edit.tpl.php';

		print '</table>';

		print dol_get_fiche_end();

		print '<div class="center"><input type="submit" class="button button-save" name="save" value="'.$langs->trans("Save").'">';
		print ' &nbsp; <input type="submit" class="button button-cancel" name="cancel" value="'.$langs->trans("Cancel").'">';
		print '</div>';

		print "</form>";
	}
}

// End of page
llxFooter();
$db->close();<|MERGE_RESOLUTION|>--- conflicted
+++ resolved
@@ -158,15 +158,10 @@
 	$object->note = trim($comment);
 
 	// Fill array 'array_options' with data from add form
-<<<<<<< HEAD
-	$ret = $extrafields->setOptionalsFromPost(null, $object);
+	$ret = $extrafields->setOptionalsFromPost(null, $object, '@GETPOSTISSET');
 	if ($ret < 0) {
 		$error++;
 	}
-=======
-	$ret = $extrafields->setOptionalsFromPost(null, $object, '@GETPOSTISSET');
-	if ($ret < 0) $error++;
->>>>>>> e47e3b97
 
 	$ret = $object->update($user);
 
