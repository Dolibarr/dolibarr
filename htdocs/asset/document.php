--- conflicted
+++ resolved
@@ -64,8 +64,6 @@
 $hookmanager->initHooks(array('assetdocument', 'globalcard')); // Note that conf->hooks_modules contains array
 // Fetch optionals attributes and labels
 $extrafields->fetch_name_optionals_label($object->table_element);
-<<<<<<< HEAD
-=======
 
 // Load object
 include DOL_DOCUMENT_ROOT.'/core/actions_fetchobject.inc.php'; // Must be include, not include_once  // Must be include, not include_once. Include fetch and fetch_thirdparty but not fetch_optionals
@@ -73,20 +71,9 @@
 if ($id > 0 || !empty($ref)) {
 	$upload_dir = $conf->asset->multidir_output[$object->entity ? $object->entity : $conf->entity]."/".get_exdir(0, 0, 0, 1, $object);
 }
->>>>>>> 2f24ccaa
 
-// Load object
-include DOL_DOCUMENT_ROOT.'/core/actions_fetchobject.inc.php'; // Must be include, not include_once  // Must be include, not include_once. Include fetch and fetch_thirdparty but not fetch_optionals
+$permissiontoadd = $user->rights->asset->write; // Used by the include of actions_addupdatedelete.inc.php and actions_linkedfiles.inc.php
 
-<<<<<<< HEAD
-if ($id > 0 || !empty($ref)) {
-	$upload_dir = $conf->asset->multidir_output[$object->entity ? $object->entity : $conf->entity]."/".get_exdir(0, 0, 0, 1, $object);
-}
-
-$permissiontoadd = $user->rights->asset->asset->write; // Used by the include of actions_addupdatedelete.inc.php and actions_linkedfiles.inc.php
-
-=======
->>>>>>> 2f24ccaa
 // Security check (enable the most restrictive one)
 if ($user->socid > 0) accessforbidden();
 $isdraft = (($object->status == $object::STATUS_DRAFT) ? 1 : 0);
