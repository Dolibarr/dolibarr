<?php
/* Copyright (C) 2007-2017 Laurent Destailleur  <eldy@users.sourceforge.net>
 * Copyright (C) 2018-2021 Alexandre Spangaro   <aspangaro@open-dsi.fr>
 * Copyright (C) 2024		MDW							<mdeweerd@users.noreply.github.com>
 *
 * This program is free software; you can redistribute it and/or modify
 * it under the terms of the GNU General Public License as published by
 * the Free Software Foundation; either version 3 of the License, or
 * (at your option) any later version.
 *
 * This program is distributed in the hope that it will be useful,
 * but WITHOUT ANY WARRANTY; without even the implied warranty of
 * MERCHANTABILITY or FITNESS FOR A PARTICULAR PURPOSE.  See the
 * GNU General Public License for more details.
 *
 * You should have received a copy of the GNU General Public License
 * along with this program. If not, see <https://www.gnu.org/licenses/>.
 */

/**
 *  \file       htdocs/asset/document.php
 *  \ingroup    asset
 *  \brief      Page for attached files on assets
 */

// Load Dolibarr environment
require '../main.inc.php';
require_once DOL_DOCUMENT_ROOT.'/core/lib/asset.lib.php';
require_once DOL_DOCUMENT_ROOT.'/asset/class/asset.class.php';
require_once DOL_DOCUMENT_ROOT.'/core/lib/company.lib.php';
require_once DOL_DOCUMENT_ROOT.'/core/lib/files.lib.php';
require_once DOL_DOCUMENT_ROOT.'/core/lib/images.lib.php';
require_once DOL_DOCUMENT_ROOT.'/core/class/html.formfile.class.php';

// Load translation files required by the page
$langs->loadLangs(array('assets', 'companies', 'other', 'mails'));


$action = GETPOST('action', 'aZ09');
$confirm = GETPOST('confirm', 'alpha');
$id = GETPOSTINT('id');
$ref = GETPOST('ref', 'alpha');

// Get parameters
$limit = GETPOSTINT('limit') ? GETPOSTINT('limit') : $conf->liste_limit;
$sortfield = GETPOST("sortfield", 'alpha');
$sortorder = GETPOST("sortorder", 'alpha');
$page = GETPOSTISSET('pageplusone') ? (GETPOSTINT('pageplusone') - 1) : GETPOSTINT("page");
if (empty($page) || $page == -1) {
	$page = 0;
}     // If $page is not defined, or '' or -1
$offset = $limit * $page;
$pageprev = $page - 1;
$pagenext = $page + 1;
if (!$sortorder) {
	$sortorder = "ASC";
}
if (!$sortfield) {
	$sortfield = "name";
}

<<<<<<< HEAD
// Initialize technical objects
=======
// Initialize a technical objects
>>>>>>> cc80841a
$object = new Asset($db);
$extrafields = new ExtraFields($db);
$diroutputmassaction = $conf->asset->dir_output.'/temp/massgeneration/'.$user->id;
$hookmanager->initHooks(array('assetdocument', 'globalcard')); // Note that conf->hooks_modules contains array
// Fetch optionals attributes and labels
$extrafields->fetch_name_optionals_label($object->table_element);

// Load object
<<<<<<< HEAD
include DOL_DOCUMENT_ROOT.'/core/actions_fetchobject.inc.php'; // Must be include, not include_once  // Must be include, not include_once. Include fetch and fetch_thirdparty but not fetch_optionals

=======
include DOL_DOCUMENT_ROOT.'/core/actions_fetchobject.inc.php'; // Must be 'include', not 'include_once'. Include fetch and fetch_thirdparty but not fetch_optionals

$upload_dir = null;
>>>>>>> cc80841a
if ($id > 0 || !empty($ref)) {
	$upload_dir = $conf->asset->multidir_output[$object->entity ? $object->entity : $conf->entity]."/".get_exdir(0, 0, 0, 1, $object);
}

$permissiontoadd = $user->hasRight('asset', 'write'); // Used by the include of actions_addupdatedelete.inc.php and actions_linkedfiles.inc.php

// Security check (enable the most restrictive one)
if ($user->socid > 0) {
	accessforbidden();
}
$isdraft = (($object->status == $object::STATUS_DRAFT) ? 1 : 0);
restrictedArea($user, $object->element, $object->id, $object->table_element, '', 'fk_soc', 'rowid', $isdraft);
if (!isModEnabled('asset')) {
	accessforbidden();
}


/*
 * Actions
 */

include DOL_DOCUMENT_ROOT.'/core/actions_linkedfiles.inc.php';


/*
 * View
 */

$form = new Form($db);

$title = $langs->trans("Asset").' - '.$langs->trans("Files");
$help_url = '';
llxHeader('', $title, $help_url, '', 0, 0, '', '', '', 'mod-asset page-card_documents');

<<<<<<< HEAD
if ($object->id) {
=======
if ($object->id && $upload_dir !== null) {
>>>>>>> cc80841a
	/*
	 * Show tabs
	 */
	$head = assetPrepareHead($object);

	print dol_get_fiche_head($head, 'document', $langs->trans("Asset"), -1, $object->picto);


	// Build file list
	$filearray = dol_dir_list($upload_dir, "files", 0, '', '(\.meta|_preview.*\.png)$', $sortfield, (strtolower($sortorder) == 'desc' ? SORT_DESC : SORT_ASC), 1);
	$totalsize = 0;
	foreach ($filearray as $key => $file) {
		$totalsize += $file['size'];
	}

	// Object card
	// ------------------------------------------------------------
	$linkback = '<a href="' . dol_buildpath('/asset/asset_list.php', 1) . '?restore_lastsearch_values=1' . (!empty($socid) ? '&socid=' . $socid : '') . '">' . $langs->trans("BackToList") . '</a>';

	$morehtmlref = '<div class="refidno">';
	$morehtmlref .= '</div>';

	dol_banner_tab($object, 'ref', $linkback, 1, 'ref', 'ref', $morehtmlref);

	print '<div class="fichecenter">';

	print '<div class="underbanner clearboth"></div>';
	print '<table class="border centpercent tableforfield">';

	// Number of files
	print '<tr><td class="titlefield">' . $langs->trans("NbOfAttachedFiles") . '</td><td colspan="3">' . count($filearray) . '</td></tr>';

	// Total size
	print '<tr><td>' . $langs->trans("TotalSizeOfAttachedFiles") . '</td><td colspan="3">' . $totalsize . ' ' . $langs->trans("bytes") . '</td></tr>';

	print '</table>';

	print '</div>';

	print dol_get_fiche_end();

	$modulepart = 'asset';
	$permissiontoadd = $user->hasRight('asset', 'write');
	//  $permissiontoadd = 1;
	$permtoedit = $user->hasRight('asset', 'write');
	//  $permtoedit = 1;
	$param = '&id=' . $object->id;

	//$relativepathwithnofile='asset/' . dol_sanitizeFileName($object->id).'/';
	$relativepathwithnofile = dol_sanitizeFileName($object->ref) . '/';

	include DOL_DOCUMENT_ROOT . '/core/tpl/document_actions_post_headers.tpl.php';
} else {
	accessforbidden('', 0, 1);
}

// End of page
llxFooter();
$db->close();<|MERGE_RESOLUTION|>--- conflicted
+++ resolved
@@ -59,11 +59,7 @@
 	$sortfield = "name";
 }
 
-<<<<<<< HEAD
-// Initialize technical objects
-=======
 // Initialize a technical objects
->>>>>>> cc80841a
 $object = new Asset($db);
 $extrafields = new ExtraFields($db);
 $diroutputmassaction = $conf->asset->dir_output.'/temp/massgeneration/'.$user->id;
@@ -72,14 +68,9 @@
 $extrafields->fetch_name_optionals_label($object->table_element);
 
 // Load object
-<<<<<<< HEAD
-include DOL_DOCUMENT_ROOT.'/core/actions_fetchobject.inc.php'; // Must be include, not include_once  // Must be include, not include_once. Include fetch and fetch_thirdparty but not fetch_optionals
-
-=======
 include DOL_DOCUMENT_ROOT.'/core/actions_fetchobject.inc.php'; // Must be 'include', not 'include_once'. Include fetch and fetch_thirdparty but not fetch_optionals
 
 $upload_dir = null;
->>>>>>> cc80841a
 if ($id > 0 || !empty($ref)) {
 	$upload_dir = $conf->asset->multidir_output[$object->entity ? $object->entity : $conf->entity]."/".get_exdir(0, 0, 0, 1, $object);
 }
@@ -114,11 +105,7 @@
 $help_url = '';
 llxHeader('', $title, $help_url, '', 0, 0, '', '', '', 'mod-asset page-card_documents');
 
-<<<<<<< HEAD
-if ($object->id) {
-=======
 if ($object->id && $upload_dir !== null) {
->>>>>>> cc80841a
 	/*
 	 * Show tabs
 	 */
