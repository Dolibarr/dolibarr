--- conflicted
+++ resolved
@@ -579,7 +579,9 @@
 	}
 	print '</table>';
 
-	print $form->buttonsSaveCancel("Save", '');
+	print '<br><div class="center">';
+	print '<input class="button button-save" type="submit" value="'.$langs->trans("Save").'">';
+	print '</div>';
 
 	print '</form>';
 	print '<br>';
@@ -606,11 +608,6 @@
 					include_once DOL_DOCUMENT_ROOT . '/core/class/html.formmail.class.php';
 					$formmail = new FormMail($db);
 
-<<<<<<< HEAD
-	print '<div class="tabsAction">';
-	print '<a class="butAction" href="'.$_SERVER["PHP_SELF"].'?action=edit&token='.newToken().'">'.$langs->trans("Modify").'</a>';
-	print '</div>';
-=======
 					$tmp = explode(':', $val['type']);
 
 					$template = $formmail->getEMailTemplate($db, $tmp[1], $user, $langs, $conf->global->{$constname});
@@ -678,7 +675,6 @@
 
 if (empty($setupnotempty)) {
 	print '<br>'.$langs->trans("NothingToSetup");
->>>>>>> 503d1a04
 }
 
 // Page end
