<?php
/* Copyright (C) 2005		Matthieu Valleton	<mv@seeschloss.org>
 * Copyright (C) 2006-2021	Laurent Destailleur	<eldy@users.sourceforge.net>
 * Copyright (C) 2005-2014	Regis Houssin		<regis.houssin@inodbox.com>
 * Copyright (C) 2007		Patrick Raguin		<patrick.raguin@gmail.com>
 * Copyright (C) 2013		Florian Henry		<florian.henry@open-concept.pro>
 * Copyright (C) 2015       Raphaël Doursenaud  <rdoursenaud@gpcsolutions.fr>
 * Copyright (C) 2020       Frédéric France     <frederic.france@netlogic.fr>
 * Copyright (C) 2024		MDW							<mdeweerd@users.noreply.github.com>
 *
 * This program is free software; you can redistribute it and/or modify
 * it under the terms of the GNU General Public License as published by
 * the Free Software Foundation; either version 3 of the License, or
 * (at your option) any later version.
 *
 * This program is distributed in the hope that it will be useful,
 * but WITHOUT ANY WARRANTY; without even the implied warranty of
 * MERCHANTABILITY or FITNESS FOR A PARTICULAR PURPOSE.  See the
 * GNU General Public License for more details.
 *
 * You should have received a copy of the GNU General Public License
 * along with this program. If not, see <https://www.gnu.org/licenses/>.
 */

/**
 *		\file       htdocs/categories/card.php
 *		\ingroup    category
 *		\brief      Page to create a new category
 */

// Load Dolibarr environment
require '../main.inc.php';
require_once DOL_DOCUMENT_ROOT.'/categories/class/categorie.class.php';
require_once DOL_DOCUMENT_ROOT.'/core/class/extrafields.class.php';
require_once DOL_DOCUMENT_ROOT.'/core/class/html.formother.class.php';

// Load translation files required by the page
$langs->load("categories");

// Security check
$socid = GETPOSTINT('socid');
if (!$user->hasRight('categorie', 'lire')) {
	accessforbidden();
}

$action = GETPOST('action', 'alpha');
$cancel		= GETPOST('cancel', 'alpha');
$origin		= GETPOST('origin', 'alpha');
$catorigin  = GETPOSTINT('catorigin');
$type = GETPOST('type', 'aZ09');
$urlfrom = GETPOST('urlfrom', 'alpha');
$backtopage = GETPOST('backtopage', 'alpha');

$label = (string) GETPOST('label', 'alphanohtml');
$description = (string) GETPOST('description', 'restricthtml');
$color = preg_replace('/[^0-9a-f#]/i', '', (string) GETPOST('color', 'alphanohtml'));
$position = GETPOSTINT('position');
$visible = GETPOSTINT('visible');
$parent = GETPOSTINT('parent');
<<<<<<< HEAD
=======

$idProdOrigin = 0;
$idSupplierOrigin = 0;
$idCompanyOrigin = 0;
$idMemberOrigin = 0;
$idContactOrigin = 0;
$idProjectOrigin = 0;
$idProdOrigin = 0;
>>>>>>> cc80841a

if ($origin) {
	if ($type == Categorie::TYPE_PRODUCT) {
		$idProdOrigin     = $origin;
	}
	if ($type == Categorie::TYPE_SUPPLIER) {
		$idSupplierOrigin = $origin;
	}
	if ($type == Categorie::TYPE_CUSTOMER) {
		$idCompanyOrigin  = $origin;
	}
	if ($type == Categorie::TYPE_MEMBER) {
		$idMemberOrigin   = $origin;
	}
	if ($type == Categorie::TYPE_CONTACT) {
		$idContactOrigin  = $origin;
	}
	if ($type == Categorie::TYPE_PROJECT) {
		$idProjectOrigin  = $origin;
	}
}

if ($catorigin && $type == Categorie::TYPE_PRODUCT) {
	$idCatOrigin = $catorigin;
}
if (!GETPOSTISSET('parent') && $catorigin) {
	$parent = $catorigin;
}

$object = new Categorie($db);

$extrafields = new ExtraFields($db);
$extrafields->fetch_name_optionals_label($object->table_element);

// Initialize a technical object to manage hooks. Note that conf->hooks_modules contains array array
$hookmanager->initHooks(array('categorycard'));

$error = 0;


/*
 *	Actions
 */

$parameters = array('socid' => $socid, 'origin' => $origin, 'catorigin' => $catorigin, 'type' => $type, 'urlfrom' => $urlfrom, 'backtopage' => $backtopage, 'label' => $label, 'description' => $description, 'color' => $color, 'position' => $position, 'visible' => $visible, 'parent' => $parent);
// Note that $action and $object may be modified by some hooks
$reshook = $hookmanager->executeHooks('doActions', $parameters, $object, $action);
if ($reshook < 0) {
	setEventMessages($hookmanager->error, $hookmanager->errors, 'errors');
}

if (empty($reshook)) {
	// Add action
	if ($action == 'add' && $user->hasRight('categorie', 'creer')) {
		// Action add a category
		if ($cancel) {
			if ($urlfrom) {
				header("Location: ".$urlfrom);
				exit;
			} elseif ($backtopage) {
				header("Location: ".$backtopage);
				exit;
			} elseif ($idProdOrigin) {
				header("Location: ".DOL_URL_ROOT.'/categories/viewcat.php?id='.$idProdOrigin.'&type='.$type);
				exit;
			} elseif ($idCompanyOrigin) {
				header("Location: ".DOL_URL_ROOT.'/categories/viewcat.php?id='.$idCompanyOrigin.'&type='.$type);
				exit;
			} elseif ($idSupplierOrigin) {
				header("Location: ".DOL_URL_ROOT.'/categories/viewcat.php?id='.$idSupplierOrigin.'&type='.$type);
				exit;
			} elseif ($idMemberOrigin) {
				header("Location: ".DOL_URL_ROOT.'/categories/viewcat.php?id='.$idMemberOrigin.'&type='.$type);
				exit;
			} elseif ($idContactOrigin) {
				header("Location: ".DOL_URL_ROOT.'/categories/viewcat.php?id='.$idContactOrigin.'&type='.$type);
				exit;
			} elseif ($idProjectOrigin) {
				header("Location: ".DOL_URL_ROOT.'/categories/viewcat.php?id='.$idProjectOrigin.'&type='.$type);
				exit;
			} else {
				header("Location: ".DOL_URL_ROOT.'/categories/index.php?leftmenu=cat&type='.$type);
				exit;
			}
		}
		$object->label			= $label;
		$object->color			= $color;
		$object->position		= $position;
		$object->description = dol_htmlcleanlastbr($description);
		$object->socid			= ($socid > 0 ? $socid : 0);
		$object->visible = $visible;
		$object->type = $type;

		if ($parent != "-1") {
			$object->fk_parent = $parent;
		}

		$ret = $extrafields->setOptionalsFromPost(null, $object);
		if ($ret < 0) {
			$error++;
		}

		if (!$object->label) {
			$error++;
			setEventMessages($langs->trans("ErrorFieldRequired", $langs->transnoentities("Ref")), null, 'errors');
			$action = 'create';
		}

		// Create category in database
		if (!$error) {
			$result = $object->create($user);
			if ($result > 0) {
				$action = 'confirmed';
			} else {
				setEventMessages($object->error, $object->errors, 'errors');
			}
		}
	}
	// Action confirmation of creation category
	if ($action == 'confirmed' && $user->hasRight('categorie', 'creer')) {
		if ($urlfrom) {
			header("Location: ".$urlfrom);
			exit;
		} elseif ($backtopage) {
			header("Location: ".$backtopage);
			exit;
		} elseif ($idProdOrigin) {
			header("Location: ".DOL_URL_ROOT.'/categories/viewcat.php?id='.$idProdOrigin.'&type='.$type.'&mesg='.urlencode($langs->trans("CatCreated")));
			exit;
		} elseif ($idCompanyOrigin) {
			header("Location: ".DOL_URL_ROOT.'/categories/viewcat.php?id='.$idCompanyOrigin.'&type='.$type.'&mesg='.urlencode($langs->trans("CatCreated")));
			exit;
		} elseif ($idSupplierOrigin) {
			header("Location: ".DOL_URL_ROOT.'/categories/viewcat.php?id='.$idSupplierOrigin.'&type='.$type.'&mesg='.urlencode($langs->trans("CatCreated")));
			exit;
		} elseif ($idMemberOrigin) {
			header("Location: ".DOL_URL_ROOT.'/categories/viewcat.php?id='.$idMemberOrigin.'&type='.$type.'&mesg='.urlencode($langs->trans("CatCreated")));
			exit;
		} elseif ($idContactOrigin) {
			header("Location: ".DOL_URL_ROOT.'/categories/viewcat.php?id='.$idContactOrigin.'&type='.$type.'&mesg='.urlencode($langs->trans("CatCreated")));
			exit;
		} elseif ($idProjectOrigin) {
			header("Location: ".DOL_URL_ROOT.'/categories/viewcat.php?id='.$idProjectOrigin.'&type='.$type.'&mesg='.urlencode($langs->trans("CatCreated")));
			exit;
		}

		header("Location: ".DOL_URL_ROOT.'/categories/viewcat.php?id='.$result.'&type='.$type);
		exit;
	}
}


/*
 * View
 */

$form = new Form($db);
$formother = new FormOther($db);

$help_url = 'EN:Module_Categories|FR:Module_Catégories|DE:Modul_Kategorien';

llxHeader("", $langs->trans("Categories"), $help_url);

if ($user->hasRight('categorie', 'creer')) {
	// Create or add
	if ($action == 'create' || $action == 'add') {
		dol_set_focus('#label');

		print '<form action="'.$_SERVER['PHP_SELF'].'?type='.$type.'" method="POST">';
		print '<input type="hidden" name="token" value="'.newToken().'">';
		print '<input type="hidden" name="urlfrom" value="'.$urlfrom.'">';
		print '<input type="hidden" name="action" value="add">';
		print '<input type="hidden" name="id" value="'.GETPOST('origin', 'alpha').'">';
		print '<input type="hidden" name="type" value="'.$type.'">';
		print '<input type="hidden" name="backtopage" value="'.$backtopage.'">';
		if ($origin) {
			print '<input type="hidden" name="origin" value="'.$origin.'">';
		}
		if ($catorigin) {
			print '<input type="hidden" name="catorigin" value="'.$catorigin.'">';
		}

		print load_fiche_titre($langs->trans("CreateCat"));

		print dol_get_fiche_head();

		print '<table class="border centpercent">';

		// Ref
		print '<tr>';
		print '<td class="titlefieldcreate fieldrequired">'.$langs->trans("Ref").'</td><td><input id="label" class="minwidth100" name="label" value="'.dol_escape_htmltag($label).'">';
		print'</td></tr>';

		// Description
		print '<tr><td class="tdtop">'.$langs->trans("Description").'</td><td>';
		require_once DOL_DOCUMENT_ROOT.'/core/class/doleditor.class.php';
		$doleditor = new DolEditor('description', $description, '', 160, 'dolibarr_notes', '', false, true, isModEnabled('fckeditor') && getDolGlobalInt('FCKEDITOR_ENABLE_SOCIETE'), ROWS_5, '90%');
		$doleditor->Create();
		print '</td></tr>';

		// Color
		print '<tr><td>'.$langs->trans("Color").'</td><td>';
		print $formother->selectColor($color, 'color');
		print '</td></tr>';

		// Position
		print '<tr>';
		print '<td class="titlefieldcreate">'.$langs->trans("Position").'</td><td><input id="position" type="number" class="minwidth50 maxwidth50" name="position" value="'.$position.'">';
		print'</td></tr>';

		// Parent category
		print '<tr><td>'.$langs->trans("AddIn").'</td><td>';
		print img_picto($langs->trans("ParentCategory"), 'category', 'class="pictofixedwidth"');
		print $form->select_all_categories($type, $parent, 'parent');
		print ajax_combobox('parent');
		print '</td></tr>';

		$parameters = array();
		$reshook = $hookmanager->executeHooks('formObjectOptions', $parameters, $object, $action); // Note that $action and $object may have been modified by hook
		print $hookmanager->resPrint;
		if (empty($reshook)) {
			print $object->showOptionals($extrafields, 'create', $parameters);
		}

		print '</table>';

		print dol_get_fiche_end();

		print '<div class="center">';
		print '<input type="submit" class="button b" value="'.$langs->trans("CreateThisCat").'" name="creation" />';
		print '&nbsp; &nbsp; &nbsp;';
		print '<input type="submit" class="button button-cancel" value="'.$langs->trans("Cancel").'" name="cancel" />';
		print '</div>';

		print '</form>';
	}
}

// End of page
llxFooter();
$db->close();<|MERGE_RESOLUTION|>--- conflicted
+++ resolved
@@ -57,8 +57,6 @@
 $position = GETPOSTINT('position');
 $visible = GETPOSTINT('visible');
 $parent = GETPOSTINT('parent');
-<<<<<<< HEAD
-=======
 
 $idProdOrigin = 0;
 $idSupplierOrigin = 0;
@@ -67,7 +65,6 @@
 $idContactOrigin = 0;
 $idProjectOrigin = 0;
 $idProdOrigin = 0;
->>>>>>> cc80841a
 
 if ($origin) {
 	if ($type == Categorie::TYPE_PRODUCT) {
