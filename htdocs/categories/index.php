--- conflicted
+++ resolved
@@ -40,11 +40,7 @@
 $type = (GETPOST('type', 'aZ09') ? GETPOST('type', 'aZ09') : Categorie::TYPE_PRODUCT);
 $catname = GETPOST('catname', 'alpha');
 
-<<<<<<< HEAD
-if (is_numeric($type)) $type=Categorie::getMapIdToCodeFromDb($db, $type);	    // For backward compatibility
-=======
 if (is_numeric($type)) $type = Categorie::$MAP_ID_TO_CODE[$type]; // For backward compatibility
->>>>>>> 43ff0151
 
 
 /*
@@ -54,16 +50,16 @@
 $categstatic = new Categorie($db);
 $form = new Form($db);
 
-if ($type == Categorie::TYPE_ACCOUNT) {
-    $title = $langs->trans('AccountsCategoriesArea');
-    $typetext = $type;
-} elseif ($type == Categorie::TYPE_WAREHOUSE) {
-    $title = $langs->trans('StocksCategoriesArea');
-    $typetext = $type;
-} else {
-    $title = $langs->trans(ucfirst($type). 'sCategoriesArea');
-    $typetext = $type;
-}
+if ($type == Categorie::TYPE_PRODUCT)       { $title=$langs->trans("ProductsCategoriesArea");  $typetext='product'; }
+elseif ($type == Categorie::TYPE_SUPPLIER)  { $title=$langs->trans("SuppliersCategoriesArea"); $typetext='supplier'; }
+elseif ($type == Categorie::TYPE_CUSTOMER)  { $title=$langs->trans("CustomersCategoriesArea"); $typetext='customer'; }
+elseif ($type == Categorie::TYPE_MEMBER)    { $title=$langs->trans("MembersCategoriesArea");   $typetext='member'; }
+elseif ($type == Categorie::TYPE_CONTACT)   { $title=$langs->trans("ContactsCategoriesArea");  $typetext='contact'; }
+elseif ($type == Categorie::TYPE_ACCOUNT)   { $title=$langs->trans("AccountsCategoriesArea");  $typetext='bank_account'; }
+elseif ($type == Categorie::TYPE_PROJECT)   { $title=$langs->trans("ProjectsCategoriesArea");  $typetext='project'; }
+elseif ($type == Categorie::TYPE_USER)      { $title=$langs->trans("UsersCategoriesArea");     $typetext='user'; }
+elseif ($type == Categorie::TYPE_WAREHOUSE) { $title=$langs->trans("StocksCategoriesArea");    $typetext='warehouse'; }
+else                                        { $title=$langs->trans("CategoriesArea");          $typetext='unknown'; }
 
 $arrayofjs=array('/includes/jquery/plugins/jquerytreeview/jquery.treeview.js', '/includes/jquery/plugins/jquerytreeview/lib/jquery.cookie.js');
 $arrayofcss=array('/includes/jquery/plugins/jquerytreeview/jquery.treeview.css');
