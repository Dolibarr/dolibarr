<?php
/* Copyright (C) 2005       Matthieu Valleton   <mv@seeschloss.org>
 * Copyright (C) 2005       Eric Seigne         <eric.seigne@ryxeo.com>
 * Copyright (C) 2006-2016  Laurent Destailleur <eldy@users.sourceforge.net>
 * Copyright (C) 2007       Patrick Raguin      <patrick.raguin@gmail.com>
 * Copyright (C) 2005-2012  Regis Houssin       <regis.houssin@inodbox.com>
 * Copyright (C) 2015       Raphaël Doursenaud  <rdoursenaud@gpcsolutions.fr>
 * Copyright (C) 2021		Frédéric France		<frederic.france@netlogic.fr>
 *
 * This program is free software; you can redistribute it and/or modify
 * it under the terms of the GNU General Public License as published by
 * the Free Software Foundation; either version 3 of the License, or
 * (at your option) any later version.
 *
 * This program is distributed in the hope that it will be useful,
 * but WITHOUT ANY WARRANTY; without even the implied warranty of
 * MERCHANTABILITY or FITNESS FOR A PARTICULAR PURPOSE.  See the
 * GNU General Public License for more details.
 *
 * You should have received a copy of the GNU General Public License
 * along with this program. If not, see <https://www.gnu.org/licenses/>.
 */

/**
 *      \file       htdocs/categories/index.php
 *      \ingroup    category
 *      \brief      Home page of category area
 */

require '../main.inc.php';
require_once DOL_DOCUMENT_ROOT.'/categories/class/categorie.class.php';
require_once DOL_DOCUMENT_ROOT.'/core/lib/treeview.lib.php';
require_once DOL_DOCUMENT_ROOT.'/core/lib/functions2.lib.php';

// Load translation files required by the page
$langs->load("categories");

$id = GETPOST('id', 'int');
$type = (GETPOST('type', 'aZ09') ? GETPOST('type', 'aZ09') : Categorie::TYPE_PRODUCT);
$catname = GETPOST('catname', 'alpha');
$nosearch = GETPOST('nosearch', 'int');

$categstatic = new Categorie($db);
if (is_numeric($type)) {
	$type = Categorie::$MAP_ID_TO_CODE[$type]; // For backward compatibility
}

// Initialize technical object to manage hooks. Note that conf->hooks_modules contains array array
$hookmanager->initHooks(array('categoryindex'));
<<<<<<< HEAD
=======

if (!$user->rights->categorie->lire) {
	accessforbidden();
}

>>>>>>> 95dc2558

/*
 * View
 */

$form = new Form($db);

$moreparam = ($nosearch ? '&nosearch=1' : '');

$typetext = $type;
if ($type == Categorie::TYPE_ACCOUNT) {
	$title = $langs->trans('AccountsCategoriesArea');
} elseif ($type == Categorie::TYPE_WAREHOUSE) {
	$title = $langs->trans('StocksCategoriesArea');
} elseif ($type == Categorie::TYPE_ACTIONCOMM) {
	$title = $langs->trans('ActionCommCategoriesArea');
} elseif ($type == Categorie::TYPE_WEBSITE_PAGE) {
	$title = $langs->trans('WebsitePagesCategoriesArea');
} else {
	$title = $langs->trans(ucfirst($type).'sCategoriesArea');
}

$arrayofjs = array('/includes/jquery/plugins/jquerytreeview/jquery.treeview.js', '/includes/jquery/plugins/jquerytreeview/lib/jquery.cookie.js');
$arrayofcss = array('/includes/jquery/plugins/jquerytreeview/jquery.treeview.css');

llxHeader('', $title, '', '', 0, 0, $arrayofjs, $arrayofcss);

$newcardbutton = '';
if (!empty($user->rights->categorie->creer)) {
	$newcardbutton .= dolGetButtonTitle($langs->trans('NewCategory'), '', 'fa fa-plus-circle', DOL_URL_ROOT.'/categories/card.php?action=create&type='.$type.'&backtopage='.urlencode($_SERVER["PHP_SELF"].'?type='.$type.$moreparam).$moreparam);
}

print load_fiche_titre($title, $newcardbutton, 'object_category');

// Search categories
if (empty($nosearch)) {
	print '<div class="fichecenter"><div class="fichehalfleft">';


	print '<form method="post" action="index.php?type='.$type.'">';
	print '<input type="hidden" name="token" value="'.newToken().'">';
	print '<input type="hidden" name="type" value="'.$type.'">';
	print '<input type="hidden" name="nosearch" value="'.$nosearch.'">';


	print '<table class="noborder nohover centpercent">';
	print '<tr class="liste_titre">';
	print '<td colspan="3">'.$langs->trans("Search").'</td>';
	print '</tr>';
	print '<tr class="oddeven nohover"><td>';
	print $langs->trans("Name").':</td><td><input class="flat inputsearch" type="text" name="catname" value="'.$catname.'"/></td><td><input type="submit" class="button" value="'.$langs->trans("Search").'"></td></tr>';
	print '</table></form>';


	print '</div><div class="fichehalfright">';


	/*
	 * Categories found
	 */
	if ($catname || $id > 0) {
		$cats = $categstatic->rechercher($id, $catname, $typetext);

		print '<table class="noborder centpercent">';
		print '<tr class="liste_titre"><td colspan="2">'.$langs->trans("FoundCats").'</td></tr>';

		foreach ($cats as $cat) {
			$categstatic->id = $cat->id;
			$categstatic->ref = $cat->label;
			$categstatic->label = $cat->label;
			$categstatic->type = $cat->type;
			$categstatic->color = $cat->color;
			$color = $categstatic->color ? ' style="background: #'.sprintf("%06s", $categstatic->color).';"' : ' style="background: #bbb"';

			print "\t".'<tr class="oddeven">'."\n";
			print "\t\t<td>";
			print '<span class="noborderoncategories"'.$color.'>';
			print $categstatic->getNomUrl(1, '');
			print '</span>';
			print "</td>\n";
			print "\t\t<td>";
			$text = dolGetFirstLineOfText(dol_string_nohtmltag($cat->description, 1));
			$trunclength = 48;
			print $form->textwithtooltip(dol_trunc($text, $trunclength), $cat->description);
			print "</td>\n";
			print "\t</tr>\n";
		}
		print "</table>";
	} else {
		print '&nbsp;';
	}

	print '</div></div>';
}

print '<div class="fichecenter"><br>';


// Charge tableau des categories
$cate_arbo = $categstatic->get_full_arbo($typetext);

// Define fulltree array
$fulltree = $cate_arbo;

// Load possible missing includes
if (!empty($conf->global->CATEGORY_SHOW_COUNTS)) {
	if ($type == Categorie::TYPE_MEMBER) {
		require_once DOL_DOCUMENT_ROOT.'/adherents/class/adherent.class.php';
	}
	if ($type == Categorie::TYPE_ACCOUNT) {
		require_once DOL_DOCUMENT_ROOT.'/compta/bank/class/account.class.php';
	}
	if ($type == Categorie::TYPE_PROJECT) {
		require_once DOL_DOCUMENT_ROOT.'/projet/class/project.class.php';
	}
	if ($type == Categorie::TYPE_USER) {
		require_once DOL_DOCUMENT_ROOT.'/user/class/user.class.php';
	}
}

// Define data (format for treeview)
$data = array();
$data[] = array('rowid'=>0, 'fk_menu'=>-1, 'title'=>"racine", 'mainmenu'=>'', 'leftmenu'=>'', 'fk_mainmenu'=>'', 'fk_leftmenu'=>'');
foreach ($fulltree as $key => $val) {
	$categstatic->id = $val['id'];
	$categstatic->ref = $val['label'];
	$categstatic->color = $val['color'];
	$categstatic->type = $type;
	$desc = dol_htmlcleanlastbr($val['description']);

	$counter = '';
	if (!empty($conf->global->CATEGORY_SHOW_COUNTS)) {
		// we need only a count of the elements, so it is enough to consume only the id's from the database
		$elements = $type == Categorie::TYPE_ACCOUNT
			? $categstatic->getObjectsInCateg("account", 1)			// Categorie::TYPE_ACCOUNT is "bank_account" instead of "account"
			: $categstatic->getObjectsInCateg($type, 1);

		$counter = "<td class='left' width='40px;'>".(is_array($elements) ? count($elements) : '0')."</td>";
	}

	$color = $categstatic->color ? ' style="background: #'.sprintf("%06s", $categstatic->color).';"' : ' style="background: #bbb"';
	$li = $categstatic->getNomUrl(1, '', 60, '&backtolist='.urlencode($_SERVER["PHP_SELF"].'?type='.$type.$moreparam));

	$entry = '<table class="nobordernopadding centpercent">';
	$entry .= '<tr>';

	$entry .= '<td>';
	$entry .= '<span class="noborderoncategories" '.$color.'>'.$li.'</span>';
	$entry .= '</td>';

	$entry .= $counter;

	$entry .= '<td class="right" width="20px;">';
	$entry .= '<a href="'.DOL_URL_ROOT.'/categories/viewcat.php?id='.$val['id'].'&type='.$type.$moreparam.'&backtolist='.urlencode($_SERVER["PHP_SELF"].'?type='.$type).'">'.img_view().'</a>';
	$entry .= '</td>';
	$entry .= '<td class="right" width="20px;">';
	if ($user->rights->categorie->creer) {
		$entry .= '<a class="editfielda" href="' . DOL_URL_ROOT . '/categories/edit.php?id=' . $val['id'] . '&type=' . $type . $moreparam . '&backtopage=' . urlencode($_SERVER["PHP_SELF"] . '?type=' . $type) . '">' . img_edit() . '</a>';
	}
	$entry .= '</td>';
	$entry .= '<td class="right" width="20px;">';
	if ($user->rights->categorie->supprimer) {
		$entry .= '<a class="deletefilelink" href="' . DOL_URL_ROOT . '/categories/viewcat.php?action=delete&token=' . newToken() . '&id=' . $val['id'] . '&type=' . $type . $moreparam . '&backtopage=' . urlencode($_SERVER["PHP_SELF"] . '?type=' . $type . $moreparam) . '&backtolist=' . urlencode($_SERVER["PHP_SELF"] . '?type=' . $type . $moreparam) . '">' . img_delete() . '</a>';
	}
	$entry .= '</td>';

	$entry .= '</tr>';
	$entry .= '</table>';

	$data[] = array('rowid' => $val['rowid'], 'fk_menu' => $val['fk_parent'], 'entry' => $entry);
}


$nbofentries = (count($data) - 1);

$morethan1level = 0;
foreach ($data as $record) {
	if (!empty($record['fk_menu']) && $record['fk_menu'] > 0) {
		$morethan1level = 1;
	}
}


print '<table class="liste nohover centpercent">';
print '<tr class="liste_titre"><td>'.$langs->trans("Categories").'</td><td></td><td class="right">';
if ($morethan1level && !empty($conf->use_javascript_ajax)) {
	print '<div id="iddivjstreecontrol">';
	print '<a class="notasortlink" href="#">'.img_picto('', 'folder', 'class="paddingright"').'<span class="hideonsmartphone">'.$langs->trans("UndoExpandAll").'</span></a>';
	print ' | ';
	print '<a class="notasortlink" href="#">'.img_picto('', 'folder-open', 'class="paddingright"').'<span class="hideonsmartphone">'.$langs->trans("ExpandAll").'</span></a>';
	print '</div>';
}
print '</td></tr>';

if ($nbofentries > 0) {
	print '<tr class="pair"><td colspan="3">';
	tree_recur($data, $data[0], 0);
	print '</td></tr>';
} else {
	print '<tr class="pair">';
	print '<td colspan="3"><table class="nobordernopadding"><tr class="nobordernopadding"><td>'.img_picto_common('', 'treemenu/branchbottom.gif').'</td>';
	print '<td valign="middle">';
	print $langs->trans("NoCategoryYet");
	print '</td>';
	print '<td>&nbsp;</td>';
	print '</table></td>';
	print '</tr>';
}

print "</table>";

print '</div>';

// End of page
llxFooter();
$db->close();<|MERGE_RESOLUTION|>--- conflicted
+++ resolved
@@ -47,14 +47,11 @@
 
 // Initialize technical object to manage hooks. Note that conf->hooks_modules contains array array
 $hookmanager->initHooks(array('categoryindex'));
-<<<<<<< HEAD
-=======
 
 if (!$user->rights->categorie->lire) {
 	accessforbidden();
 }
 
->>>>>>> 95dc2558
 
 /*
  * View
