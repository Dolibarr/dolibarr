--- conflicted
+++ resolved
@@ -22,11 +22,7 @@
  *       \file       htdocs/categories/viewcat.php
  *       \ingroup    category
  *       \brief      Page to show a category card
-<<<<<<< HEAD
- *       \version    $Revision: 1.53 $
-=======
  *       \version    $Id: viewcat.php,v 1.54 2011/08/20 09:02:58 hregis Exp $
->>>>>>> 19bde3ab
  */
 
 require("../main.inc.php");
@@ -365,9 +361,5 @@
 
 $db->close();
 
-<<<<<<< HEAD
-llxFooter('$Date: 2011/08/03 00:46:31 $ - $Revision: 1.53 $');
-=======
 llxFooter('$Date: 2011/08/20 09:02:58 $ - $Revision: 1.54 $');
->>>>>>> 19bde3ab
 ?>