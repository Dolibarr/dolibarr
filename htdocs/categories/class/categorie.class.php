--- conflicted
+++ resolved
@@ -9,16 +9,10 @@
  * Copyright (C) 2013-2018  Philippe Grand          <philippe.grand@atoo-net.com>
  * Copyright (C) 2015       Marcos García           <marcosgdf@gmail.com>
  * Copyright (C) 2015       Raphaël Doursenaud      <rdoursenaud@gpcsolutions.fr>
-<<<<<<< HEAD
- * Copyright (C) 2016-2023  Charlene Benke          <charlene@patas-monkey.com>
- * Copyright (C) 2018-2023  Frédéric France         <frederic.france@netlogic.fr>
- * Copyright (C) 2023		Benjamin Falière		<benjamin.faliere@altairis.fr>
-=======
- * Copyright (C) 2016       Charlie Benke           <charlie@patas-monkey.com>
+ * Copyright (C) 2016-2024  Charlene Benke           <charlene@patas-monkey.com>
  * Copyright (C) 2018-2024  Frédéric France         <frederic.france@free.fr>
  * Copyright (C) 2023-2024	Benjamin Falière		<benjamin.faliere@altairis.fr>
  * Copyright (C) 2024		MDW	                    <mdeweerd@users.noreply.github.com>
->>>>>>> a4908abc
  *
  * This program is free software; you can redistribute it and/or modify
  * it under the terms of the GNU General Public License as published by
@@ -198,14 +192,9 @@
 		'contact'  => 'socpeople',
 		'account'  => 'bank_account', // old for bank account
 		'project'  => 'projet',
-<<<<<<< HEAD
 		'warehouse'=> 'entrepot',
 		'knowledgemanagement' => 'knowledgemanagement_knowledgerecord',
 		'fichinter' => 'fichinter'
-=======
-		'warehouse' => 'entrepot',
-		'knowledgemanagement' => 'knowledgemanagement_knowledgerecord'
->>>>>>> a4908abc
 	);
 
 	/**
