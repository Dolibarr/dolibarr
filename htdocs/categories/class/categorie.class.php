--- conflicted
+++ resolved
@@ -5,12 +5,8 @@
  * Copyright (C) 2006-2012 Regis Houssin        <regis.houssin@capnetworks.com>
  * Copyright (C) 2006-2012 Laurent Destailleur  <eldy@users.sourceforge.net>
  * Copyright (C) 2007      Patrick Raguin	  	<patrick.raguin@gmail.com>
-<<<<<<< HEAD
  * Copyright (C) 2013      Juanjo Menent      	<jmenent@2byte.es>
  * Copyright (C) 2013      Philippe Grand	  	<philippe.grand@atoo-net.com>
-=======
- * Copyright (C) 2013      Juanjo Menent	  	<jmenent@2byte.es>
->>>>>>> af22d386
  *
  * This program is free software; you can redistribute it and/or modify
  * it under the terms of the GNU General Public License as published by
@@ -426,12 +422,12 @@
 					{
 						$objparent = $this->db->fetch_object($resql);
 
-						if (!empty($objparent->fk_parent)) 
+						if (!empty($objparent->fk_parent))
 						{
 							$cat = new Categorie($this->db);
 							$cat->id=$objparent->fk_parent;
 							$result=$cat->add_type($obj, $type);
-							if ($result < 0) 
+							if ($result < 0)
 							{
 								$this->error=$cat->error;
 								$error++;
@@ -445,7 +441,7 @@
 					$this->error=$this->db->lasterror();
 				}
 
-				if ($error) 
+				if ($error)
 				{
 					return -1;
 				}
@@ -489,7 +485,7 @@
 	function del_type($obj,$type)
 	{
 		global $user,$langs,$conf;
-		
+
 		$error=0;
 
 		if ($type == 'company')     $type='societe';
@@ -617,10 +613,7 @@
 		$sql.= " FROM ".MAIN_DB_PREFIX."categorie";
 		$sql.= " WHERE fk_parent != 0";
 		$sql.= " AND entity IN (".getEntity('category',1).")";
-<<<<<<< HEAD
-=======
-		
->>>>>>> af22d386
+
 		dol_syslog(get_class($this)."::load_motherof sql=".$sql);
 		$resql = $this->db->query($sql);
 		if ($resql)
