--- conflicted
+++ resolved
@@ -1136,38 +1136,12 @@
 	{
 		$cats = array();
 
-<<<<<<< HEAD
 		$typeid=-1; $table='';;
-		if ($type == '0' || $type == 'product')	     { $typeid=0; $table='product';   $type='product'; }
+		if ($type == '0' || $type == 'product')	      { $typeid=0; $table='product';   $type='product'; }
 		else if ($type == '1' || $type == 'supplier') { $typeid=1; $table='societe';   $type='fournisseur'; }
 		else if ($type == '2' || $type == 'customer') { $typeid=2; $table='societe';   $type='societe'; }
 		else if ($type == '3' || $type == 'member')   { $typeid=3; $table='member';    $type='member'; }
-        else if ($type == '4' || $type == 'contact')	 { $typeid=4; $table='socpeople'; $type='contact'; }
-=======
-        $table = '';
-        $type = '';
-        if ($typeid === 0 || $typeid === '0' || $typeid == 'product') {
-            $typeid = 0;
-            $table = 'product';
-            $type = 'product';
-        } else if ($typeid === 1 || $typeid === '1' || $typeid == 'supplier') {
-            $typeid = 1;
-            $table = 'societe';
-            $type = 'fournisseur';
-        } else if ($typeid === 2 || $typeid === '2' || $typeid == 'customer') {
-            $typeid = 2;
-            $table = 'societe';
-            $type = 'societe';
-        } else if ($typeid === 3 || $typeid === '3' || $typeid == 'member') {
-            $typeid = 3;
-            $table = 'member';
-            $type = 'member';
-        } else if ($typeid === 4 || $typeid === '4' || $typeid == 'contact') {
-            $typeid = 4;
-            $table = 'socpeople';
-            $type = 'contact';
-        }
->>>>>>> b728ccb5
+        else if ($type == '4' || $type == 'contact')  { $typeid=4; $table='socpeople'; $type='contact'; }
 
 		$sql = "SELECT ct.fk_categorie, c.label";
 		$sql.= " FROM ".MAIN_DB_PREFIX."categorie_".$type." as ct, ".MAIN_DB_PREFIX."categorie as c";
