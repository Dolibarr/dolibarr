--- conflicted
+++ resolved
@@ -542,11 +542,8 @@
 	 */
 	public function update(User $user)
 	{
-<<<<<<< HEAD
-=======
 		global $langs;
 
->>>>>>> 603ec5e6
 		$error = 0;
 
 		// Clean parameters
