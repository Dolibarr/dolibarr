--- conflicted
+++ resolved
@@ -179,11 +179,7 @@
 	);
 
 	/**
-<<<<<<< HEAD
-	 * @var array 	Object table mapping from type string (table llx_...) when value of key does not match table name.
-=======
 	 * @var array<string,string> 	Object table mapping from type string (table llx_...) when value of key does not match table name.
->>>>>>> cc80841a
 	 * 				This array may be completed by external modules with hook "constructCategory"
 	 */
 	public $MAP_OBJ_TABLE = array(
@@ -291,8 +287,6 @@
 	 */
 	public $imgHeight;
 
-<<<<<<< HEAD
-=======
 	public $fields = array(
 		"rowid" => array("type" => "integer", "label" => "TechnicalID", "enabled" => "1", 'position' => 10, 'notnull' => 1, "visible" => "-1",),
 		"fk_parent" => array("type" => "integer", "label" => "Fkparent", "enabled" => "1", 'position' => 20, 'notnull' => 1, "visible" => "-1", "css" => "maxwidth500 widthcentpercentminusxx",),
@@ -311,7 +305,6 @@
 		"fk_user_modif" => array("type" => "integer:User:user/class/user.class.php", "label" => "UserModif", "enabled" => "1", 'position' => 85, 'notnull' => -1, "visible" => "-2", "alwayseditable" => "1", "css" => "maxwidth500 widthcentpercentminusxx", "csslist" => "tdoverflowmax150",),
 	);
 
->>>>>>> cc80841a
 	/**
 	 *	Constructor
 	 *
@@ -700,11 +693,7 @@
 			'categorie_ticket' => array('field' => 'fk_categorie', 'enabled' => isModEnabled('ticket')),
 			'categorie_warehouse' => 'fk_categorie',
 			'categorie_website_page' => array('field' => 'fk_categorie', 'enabled' => isModEnabled('website')),
-<<<<<<< HEAD
-			'bank_class' => 'fk_categ',
-=======
 			'category_bankline' => 'fk_categ',
->>>>>>> cc80841a
 			'categorie_lang' => 'fk_category',
 			'categorie' => 'rowid',
 		);
@@ -900,14 +889,6 @@
 	 * @param	string		$sortfield		Sort fields
 	 * @param	string		$sortorder		Sort order ('ASC' or 'DESC');
 	 * @param  	string		$filter       	Filter as an Universal Search string.
-<<<<<<< HEAD
-	 * 										Example: '((client:=:1) OR ((client:>=:2) AND (client:<=:3))) AND (client:!=:8) AND (nom:like:'a%')'
-	 * @param  	string      $filtermode   	No more used
-	 * @return  CommonObject[]|int[]|int    Return -1 if KO, array of instance of object if OK
-	 * @see containsObject()
-	 */
-	public function getObjectsInCateg($type, $onlyids = 0, $limit = 0, $offset = 0, $sortfield = '', $sortorder = 'ASC', $filter = '', $filtermode = 'AND')
-=======
 	 * 										Example: 	'((client:=:1) OR ((client:>=:2) AND (client:<=:3))) AND (client:!=:8) AND (nom:like:'a%')'
 	 * 										For multilingual fields, use: 	'(ol.label:like:'%value%')' and set $filterlang parameter
 	 * @param  	string      $filtermode   	No more used
@@ -916,7 +897,6 @@
 	 * @see containsObject()
 	 */
 	public function getObjectsInCateg($type, $onlyids = 0, $limit = 0, $offset = 0, $sortfield = '', $sortorder = 'ASC', $filter = '', $filtermode = 'AND', $filterlang = '')
->>>>>>> cc80841a
 	{
 		global $user;
 
@@ -939,13 +919,10 @@
 		} else {
 			$sql .= " AND c.fk_".(empty($this->MAP_CAT_FK[$type]) ? $type : $this->MAP_CAT_FK[$type])." = o.rowid";
 		}
-<<<<<<< HEAD
-=======
 		if (!empty($filterlang)) {
 			$sql .= " AND ol.fk_".(empty($this->MAP_OBJ_TABLE[$type]) ? $type : $this->MAP_OBJ_TABLE[$type])." = o.rowid";
 			$sql .= " AND ol.lang = '".$this->db->escape($filterlang)."'";
 		}
->>>>>>> cc80841a
 		// Protection for external users
 		if (($type == 'customer' || $type == 'supplier') && $user->socid > 0) {
 			$sql .= " AND o.rowid = ".((int) $user->socid);
@@ -1509,11 +1486,7 @@
 	/**
 	 *	Returns an array containing the list of parent categories
 	 *
-<<<<<<< HEAD
-	 *	@return	int|array Return integer <0 KO, array OK
-=======
 	 *	@return	int|Categorie[] Return integer <0 KO, array OK
->>>>>>> cc80841a
 	 */
 	public function get_meres()
 	{
@@ -1739,15 +1712,9 @@
 
 	/**
 	 * getTooltipContentArray
-<<<<<<< HEAD
-	 * @param array $params params to construct tooltip data
-	 * @since v18
-	 * @return array
-=======
 	 * @param array<string,mixed> $params params to construct tooltip data
 	 * @since v18
 	 * @return array{picto?:string,ref?:string,refsupplier?:string,label?:string,date?:string,date_echeance?:string,amountht?:string,total_ht?:string,totaltva?:string,amountlt1?:string,amountlt2?:string,amountrevenustamp?:string,totalttc?:string}|array{optimize:string}
->>>>>>> cc80841a
 	 */
 	public function getTooltipContentArray($params)
 	{
