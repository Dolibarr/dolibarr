<?php
/* Copyright (C) 2005       Matthieu Valleton       <mv@seeschloss.org>
 * Copyright (C) 2005       Davoleau Brice          <brice.davoleau@gmail.com>
 * Copyright (C) 2005       Rodolphe Quiedeville    <rodolphe@quiedeville.org>
 * Copyright (C) 2006-2012  Regis Houssin           <regis.houssin@inodbox.com>
 * Copyright (C) 2006-2012  Laurent Destailleur     <eldy@users.sourceforge.net>
 * Copyright (C) 2007       Patrick Raguin          <patrick.raguin@gmail.com>
 * Copyright (C) 2013-2016  Juanjo Menent           <jmenent@2byte.es>
 * Copyright (C) 2013-2018  Philippe Grand          <philippe.grand@atoo-net.com>
 * Copyright (C) 2015       Marcos García           <marcosgdf@gmail.com>
 * Copyright (C) 2015       Raphaël Doursenaud      <rdoursenaud@gpcsolutions.fr>
 * Copyright (C) 2016       Charlie Benke           <charlie@patas-monkey.com>
 * Copyright (C) 2018-2019  Frédéric France         <frederic.france@netlogic.fr>
 *
 * This program is free software; you can redistribute it and/or modify
 * it under the terms of the GNU General Public License as published by
 * the Free Software Foundation; either version 3 of the License, or
 * (at your option) any later version.
 *
 * This program is distributed in the hope that it will be useful,
 * but WITHOUT ANY WARRANTY; without even the implied warranty of
 * MERCHANTABILITY or FITNESS FOR A PARTICULAR PURPOSE.  See the
 * GNU General Public License for more details.
 *
 * You should have received a copy of the GNU General Public License
 * along with this program. If not, see <https://www.gnu.org/licenses/>.
 */

/**
 *	\file       htdocs/categories/class/categorie.class.php
 *	\ingroup    categorie
 *	\brief      File of class to manage categories
 */

require_once DOL_DOCUMENT_ROOT.'/core/class/commonobject.class.php';
require_once DOL_DOCUMENT_ROOT.'/product/class/product.class.php';
require_once DOL_DOCUMENT_ROOT.'/fourn/class/fournisseur.class.php';
require_once DOL_DOCUMENT_ROOT.'/contact/class/contact.class.php';


/**
 *	Class to manage categories
 */
class Categorie extends CommonObject
{
	// Categories types (we use string because we want to accept any modules/types in a future)
	const TYPE_PRODUCT   = 'product';
	const TYPE_SUPPLIER  = 'supplier';
	const TYPE_CUSTOMER  = 'customer';
	const TYPE_MEMBER    = 'member';
	const TYPE_CONTACT   = 'contact';
	const TYPE_USER      = 'user';
	const TYPE_PROJECT   = 'project';
	const TYPE_ACCOUNT   = 'bank_account';
    const TYPE_BANK_LINE = 'bank_line';
    const TYPE_WAREHOUSE = 'warehouse';
    const TYPE_ACTIONCOMM = 'actioncomm';

	/**
	 * @var string String with name of icon for myobject. Must be the part after the 'object_' into object_myobject.png
	 */
	public $picto = 'category';


	/**
	 * @var array ID mapping from type string
	 *
	 * @note This array should be remove in future, once previous constants are moved to the string value. Deprecated
	 */
	protected $MAP_ID = array(
		'product'      => 0,
		'supplier'     => 1,
		'customer'     => 2,
		'member'       => 3,
		'contact'      => 4,
		'bank_account' => 5,
        'project'      => 6,
		'user'         => 7,
		'bank_line'    => 8,
		'warehouse'    => 9,
        'actioncomm' => 10,
	);

    /**
	 * @var array Code mapping from ID
	 */
	public static $MAP_ID_TO_CODE = array(
		0 => 'product',
		1 => 'supplier',
		2 => 'customer',
		3 => 'member',
		4 => 'contact',
		5 => 'bank_account',
		6 => 'project',
		7 => 'user',
		8 => 'bank_line',
		9 => 'warehouse',
        10 => 'actioncomm',
	);

	/**
	 * @var array Foreign keys mapping from type string
	 *
	 * @todo Move to const array when PHP 5.6 will be our minimum target
	 */
	protected $MAP_CAT_FK = array(
		'product'  => 'product',
		'customer' => 'soc',
		'supplier' => 'soc',
		'member'   => 'member',
		'contact'  => 'socpeople',
		'user'     => 'user',
        'account'  => 'account', // old key for bank_account
        'bank_account' => 'account',
        'project'  => 'project',
        'warehouse'=> 'warehouse',
        'actioncomm' => 'actioncomm',
    );

    /**
	 * @var array Category tables mapping from type string (llx_categorie_...)
	 *
	 * @note Move to const array when PHP 5.6 will be our minimum target
	 */
	protected $MAP_CAT_TABLE = array(
		'product'  => 'product',
		'customer' => 'societe',
		'supplier' => 'fournisseur',
		'member'   => 'member',
		'contact'  => 'contact',
		'user'     => 'user',
        'account'  => 'account', // old key for bank_account
        'bank_account'=> 'account',
        'project'  => 'project',
        'warehouse'=> 'warehouse',
        'actioncomm' => 'actioncomm',
	);

    /**
	 * @var array Object class mapping from type string
	 *
	 * @note Move to const array when PHP 5.6 will be our minimum target
	 */
	protected $MAP_OBJ_CLASS = array(
		'product'  => 'Product',
		'customer' => 'Societe',
		'supplier' => 'Fournisseur',
		'member'   => 'Adherent',
		'contact'  => 'Contact',
		'user'     => 'User',
		'account'  => 'Account', // old for bank account
		'bank_account'  => 'Account',
        'project'  => 'Project',
        'warehouse'=> 'Entrepot',
        'actioncomm' => 'ActionComm',
	);

    /**
	 * @var array Object table mapping from type string (table llx_...)
	 *
	 * @note Move to const array when PHP 5.6 will be our minimum target
	 */
	protected $MAP_OBJ_TABLE = array(
		'product'  => 'product',
		'customer' => 'societe',
		'supplier' => 'societe',
		'member'   => 'adherent',
		'contact'  => 'socpeople',
		'user'     => 'user',
        'account'  => 'bank_account',
        'project'  => 'projet',
        'warehouse'=> 'entrepot',
        'actioncomm' => 'actioncomm',
	);

	/**
	 * @var string ID to identify managed object
	 */
	public $element = 'category';

	/**
	 * @var string Name of table without prefix where object is stored
	 */
	public $table_element = 'categorie';

	/**
     * @var int ID
     */
	public $fk_parent;

	/**
     * @var string Category label
     */
   	public $label;

	/**
	 * @var string description
	 */
	public $description;

	/**
	 * @var string     Color
	 */
	public $color;

	/**
	 * @var int		  Id of thirdparty when CATEGORY_ASSIGNED_TO_A_CUSTOMER is set
	 */
	public $socid;

	/**
	 * @var string	Category type
	 *
	 * @see Categorie::TYPE_ACCOUNT
	 * @see Categorie::TYPE_PRODUCT
	 * @see Categorie::TYPE_SUPPLIER
	 * @see Categorie::TYPE_CUSTOMER
	 * @see Categorie::TYPE_MEMBER
	 * @see Categorie::TYPE_CONTACT
	 * @see Categorie::TYPE_USER
	 * @see Categorie::TYPE_PROJECT
	 * @see Categorie::TYPE_BANK_LINE
     * @see Categorie::TYPE_WAREHOUSE
     * @see Categorie::TYPE_ACTIONCOMM
	 */
	public $type;

	/**
	 * @var array Categories table in memory
	 */
	public $cats = array();

    /**
	 * @var array Mother of table
	 */
	public $motherof = array();

	/**
	 *	Constructor
	 *
	 *  @param		DoliDB		$db     Database handler
	 */
	public function __construct($db)
	{
		$this->db = $db;
	}

	/**
	 * 	Load category into memory from database
	 *
	 * 	@param		int		$id      Id of category
	 *  @param		string	$label   Label of category
	 *  @param		string	$type    Type of category ('product', '...') or (0, 1, ...)
	 *  @param		string	$ref_ext External reference of object
	 * 	@return		int				<0 if KO, >0 if OK
	 */
	public function fetch($id, $label = '', $type = null, $ref_ext = '')
	{
		global $conf;

		// Check parameters
		if (empty($id) && empty($label) && empty($ref_ext)) return -1;
		if (!is_numeric($type)) $type = $this->MAP_ID[$type];

		$sql = "SELECT rowid, fk_parent, entity, label, description, color, fk_soc, visible, type, ref_ext";
		$sql .= " FROM ".MAIN_DB_PREFIX."categorie";
		if ($id > 0)
		{
			$sql .= " WHERE rowid = ".$id;
		}
		elseif (!empty($ref_ext))
		{
			$sql .= " WHERE ref_ext LIKE '".$this->db->escape($ref_ext)."'";
		}
		else
		{
			$sql .= " WHERE label = '".$this->db->escape($label)."' AND entity IN (".getEntity('category').")";
			if (!is_null($type)) $sql .= " AND type = ".$this->db->escape($type);
		}

		dol_syslog(get_class($this)."::fetch", LOG_DEBUG);
		$resql = $this->db->query($sql);
		if ($resql)
		{
			if ($this->db->num_rows($resql) > 0)
			{
				$res = $this->db->fetch_array($resql);

				$this->id = $res['rowid'];
				//$this->ref			= $res['rowid'];
				$this->fk_parent	= $res['fk_parent'];
				$this->label		= $res['label'];
				$this->description = $res['description'];
				$this->color    	= $res['color'];
				$this->socid		= $res['fk_soc'];
				$this->visible = $res['visible'];
				$this->type			= $res['type'];
				$this->ref_ext = $res['ref_ext'];
				$this->entity = $res['entity'];

				// Retreive all extrafield
				// fetch optionals attributes and labels
				$this->fetch_optionals();

				$this->db->free($resql);

				// multilangs
				if (!empty($conf->global->MAIN_MULTILANGS)) $this->getMultiLangs();

				return 1;
			}
			else
			{
				return 0;
			}
		}
		else
		{
			dol_print_error($this->db);
			return -1;
		}
	}

	/**
	 *  Add category into database
	 *
	 *  @param	User	$user		Object user
	 *  @return	int 				-1 : SQL error
	 *          					-2 : new ID unknown
	 *          					-3 : Invalid category
	 * 								-4 : category already exists
	 */
	public function create($user)
	{
		global $conf, $langs, $hookmanager;
		$langs->load('categories');

		$type = $this->type;

		if (!is_numeric($type)) $type = $this->MAP_ID[$type];

		$error = 0;

		dol_syslog(get_class($this).'::create', LOG_DEBUG);

		// Clean parameters
		$this->label = trim($this->label);
		$this->description = trim($this->description);
		$this->color = trim($this->color);
		$this->import_key = trim($this->import_key);
		$this->ref_ext = trim($this->ref_ext);
		if (empty($this->visible)) $this->visible = 0;
		$this->fk_parent = ($this->fk_parent != "" ? intval($this->fk_parent) : 0);

		if ($this->already_exists())
		{
			$this->error = $langs->trans("ImpossibleAddCat", $this->label);
			$this->error .= " : ".$langs->trans("CategoryExistsAtSameLevel");
			dol_syslog($this->error, LOG_WARNING);
			return -4;
		}

		$this->db->begin();

		$sql = "INSERT INTO ".MAIN_DB_PREFIX."categorie (";
		$sql .= "fk_parent,";
		$sql .= " label,";
		$sql .= " description,";
		$sql .= " color,";
		if (!empty($conf->global->CATEGORY_ASSIGNED_TO_A_CUSTOMER))
		{
			$sql .= "fk_soc,";
		}
		$sql .= " visible,";
		$sql .= " type,";
		$sql .= " import_key,";
		$sql .= " ref_ext,";
		$sql .= " entity";
		$sql .= ") VALUES (";
		$sql .= $this->db->escape($this->fk_parent).",";
		$sql .= "'".$this->db->escape($this->label)."',";
		$sql .= "'".$this->db->escape($this->description)."',";
		$sql .= "'".$this->db->escape($this->color)."',";
		if (!empty($conf->global->CATEGORY_ASSIGNED_TO_A_CUSTOMER))
		{
			$sql .= ($this->socid != -1 ? $this->socid : 'null').",";
		}
		$sql .= "'".$this->db->escape($this->visible)."',";
		$sql .= $this->db->escape($type).",";
		$sql .= (!empty($this->import_key) ? "'".$this->db->escape($this->import_key)."'" : 'null').",";
		$sql .= (!empty($this->ref_ext) ? "'".$this->db->escape($this->ref_ext)."'" : 'null').",";
		$sql .= $this->db->escape($conf->entity);
		$sql .= ")";

		$res = $this->db->query($sql);
		if ($res)
		{
			$id = $this->db->last_insert_id(MAIN_DB_PREFIX."categorie");

			if ($id > 0)
			{
				$this->id = $id;

				$action = 'create';

				// Actions on extra fields
				if (empty($conf->global->MAIN_EXTRAFIELDS_DISABLED)) // For avoid conflicts if trigger used
				{
					$result = $this->insertExtraFields();
					if ($result < 0)
					{
						$error++;
					}
				}

				if (!$error)
				{
	                // Call trigger
    	            $result = $this->call_trigger('CATEGORY_CREATE', $user);
        	        if ($result < 0) { $error++; }
            	    // End call triggers
				}

                if (!$error)
                {
    				$this->db->commit();
    				return $id;
                }
                else
              	{
                	$this->db->rollback();
                    return -3;
                }
			}
			else
			{
				$this->db->rollback();
				return -2;
			}
		}
		else
		{
			$this->error = $this->db->error();
			$this->db->rollback();
			return -1;
		}
	}

	/**
	 * 	Update category
	 *
	 *	@param	User	$user		Object user
	 * 	@return	int		 			1 : OK
	 *          					-1 : SQL error
	 *          					-2 : invalid category
	 */
	public function update(User $user)
	{
		global $conf, $langs, $hookmanager;

		$error = 0;

		// Clean parameters
		$this->label = trim($this->label);
		$this->description = trim($this->description);
		$this->ref_ext = trim($this->ref_ext);
		$this->fk_parent = ($this->fk_parent != "" ? intval($this->fk_parent) : 0);
		$this->visible = ($this->visible != "" ? intval($this->visible) : 0);

		if ($this->already_exists())
		{
			$this->error = $langs->trans("ImpossibleUpdateCat");
			$this->error .= " : ".$langs->trans("CategoryExistsAtSameLevel");
			return -1;
		}

		$this->db->begin();

		$sql = "UPDATE ".MAIN_DB_PREFIX."categorie";
		$sql .= " SET label = '".$this->db->escape($this->label)."',";
		$sql .= " description = '".$this->db->escape($this->description)."',";
		$sql .= " ref_ext = '".$this->db->escape($this->ref_ext)."',";
		$sql .= " color = '".$this->db->escape($this->color)."'";
		if (!empty($conf->global->CATEGORY_ASSIGNED_TO_A_CUSTOMER))
		{
			$sql .= ", fk_soc = ".($this->socid != -1 ? $this->socid : 'null');
		}
		$sql .= ", visible = '".$this->db->escape($this->visible)."'";
		$sql .= ", fk_parent = ".$this->fk_parent;
		$sql .= " WHERE rowid = ".$this->id;

		dol_syslog(get_class($this)."::update", LOG_DEBUG);
		if ($this->db->query($sql))
		{
			$action = 'update';

			// Actions on extra fields
			if (empty($conf->global->MAIN_EXTRAFIELDS_DISABLED)) // For avoid conflicts if trigger used
			{
				$result = $this->insertExtraFields();
				if ($result < 0)
				{
					$error++;
				}
			}

			if (!$error)
			{
	            // Call trigger
    	        $result = $this->call_trigger('CATEGORY_MODIFY', $user);
        	    if ($result < 0) { $error++; $this->db->rollback(); return -1; }
            	// End call triggers
			}

			$this->db->commit();

			return 1;
		}
		else
		{
			$this->db->rollback();
			dol_print_error($this->db);
			return -1;
		}
	}

	/**
	 * 	Delete a category from database
	 *
	 * 	@param	User	$user		Object user that ask to delete
     *	@param	int		$notrigger	1=Does not execute triggers, 0= execute triggers
	 *	@return	int                 <0 KO >0 OK
	 */
	public function delete($user, $notrigger = 0)
	{
		global $conf, $langs;

		$error = 0;

        // Clean parameters
		$this->fk_parent = ($this->fk_parent != "" ? intval($this->fk_parent) : 0);

		dol_syslog(get_class($this)."::remove");

		$this->db->begin();

		if (!$error && !$notrigger)
		{
		    // Call trigger
		    $result = $this->call_trigger('CATEGORY_DELETE', $user);
		    if ($result < 0) $error++;
		    // End call triggers
		}

		/* FIX #1317 : Check for child category and move up 1 level*/
		if (!$error)
		{
			$sql = "UPDATE ".MAIN_DB_PREFIX."categorie";
			$sql .= " SET fk_parent = ".$this->fk_parent;
			$sql .= " WHERE fk_parent = ".$this->id;

			if (!$this->db->query($sql))
			{
				$this->error = $this->db->lasterror();
				$error++;
			}
		}

        $arraydelete = array(
            'categorie_societe' => 'fk_categorie',
            'categorie_fournisseur' => 'fk_categorie',
            'categorie_product' => 'fk_categorie',
            'categorie_member' => 'fk_categorie',
            'categorie_contact' => 'fk_categorie',
            'categorie_account' => 'fk_categorie',
            'bank_class' => 'fk_categ',
            'categorie_lang' => 'fk_category',
            'categorie' => 'rowid',
        );
        foreach ($arraydelete as $key => $value) {
            $sql  = "DELETE FROM ".MAIN_DB_PREFIX.$key;
            $sql .= " WHERE ".$value." = ".$this->id;
            if (!$this->db->query($sql)) {
                $this->errors[] = $this->db->lasterror();
                dol_syslog("Error sql=".$sql." ".$this->error, LOG_ERR);
                $error++;
            }
        }

		// Removed extrafields
		if (!$error && empty($conf->global->MAIN_EXTRAFIELDS_DISABLED)) // For avoid conflicts if trigger used
		{
			$result = $this->deleteExtraFields();
			if ($result < 0)
			{
				$error++;
				dol_syslog(get_class($this)."::delete erreur ".$this->error, LOG_ERR);
			}
		}

		if (!$error)
		{
			$this->db->commit();
			return 1;
		}
		else
		{
			$this->db->rollback();
			return -1;
		}
	}

    // phpcs:disable PEAR.NamingConventions.ValidFunctionName.ScopeNotCamelCaps
	/**
	 * Link an object to the category
	 *
	 * @param   CommonObject 	$obj  	Object to link to category
	 * @param   string     		$type 	Type of category ('product', ...)
	 * @return  int                		1 : OK, -1 : erreur SQL, -2 : id not defined, -3 : Already linked
	 */
	public function add_type($obj, $type)
	{
        // phpcs:enable
		global $user, $langs, $conf;

		$error = 0;

		if ($this->id == -1) return -2;

        $this->db->begin();

		$sql = "INSERT INTO ".MAIN_DB_PREFIX."categorie_".$this->MAP_CAT_TABLE[$type];
		$sql .= " (fk_categorie, fk_".$this->MAP_CAT_FK[$type].")";
		$sql .= " VALUES (".$this->id.", ".$obj->id.")";

		dol_syslog(get_class($this).'::add_type', LOG_DEBUG);
		if ($this->db->query($sql))
		{
			if (!empty($conf->global->CATEGORIE_RECURSIV_ADD))
			{
				$sql = 'SELECT fk_parent FROM '.MAIN_DB_PREFIX.'categorie';
				$sql .= " WHERE rowid = ".$this->id;

				dol_syslog(get_class($this)."::add_type", LOG_DEBUG);
				$resql = $this->db->query($sql);
				if ($resql)
				{
					if ($this->db->num_rows($resql) > 0)
					{
                        $objparent = $this->db->fetch_object($resql);

						if (!empty($objparent->fk_parent))
						{
							$cat = new Categorie($this->db);
							$cat->id = $objparent->fk_parent;
							if (!$cat->containsObject($type, $obj->id)) {
								$result = $cat->add_type($obj, $type);
								if ($result < 0)
								{
									$this->error = $cat->error;
									$error++;
								}
							}
						}
					}
				}
				else
				{
					$error++;
					$this->error = $this->db->lasterror();
				}

				if ($error)
				{
				    $this->db->rollback();
					return -1;
				}
			}



            // Call trigger
			$this->context = array('linkto'=>$obj); // Save object we want to link category to into category instance to provide information to trigger
			$result = $this->call_trigger('CATEGORY_LINK', $user);
            if ($result < 0) { $error++; }
            // End call triggers

			if (!$error)
			{
			    $this->db->commit();
			    return 1;
			}
			else
			{
			    $this->db->rollback();
			    return -2;
			}
		}
		else
		{
		    $this->db->rollback();
			if ($this->db->lasterrno() == 'DB_ERROR_RECORD_ALREADY_EXISTS')
			{
				$this->error = $this->db->lasterrno();
				return -3;
			}
			else
			{
				$this->error = $this->db->lasterror();
			}
			return -1;
		}
	}

    // phpcs:disable PEAR.NamingConventions.ValidFunctionName.ScopeNotCamelCaps
	/**
	 * Delete object from category
	 *
	 * @param   CommonObject $obj  Object
	 * @param   string       $type Type of category ('customer', 'supplier', 'contact', 'product', 'member')
	 *
	 * @return  int          1 if OK, -1 if KO
	 */
	public function del_type($obj, $type)
	{
        // phpcs:enable
		global $user, $langs, $conf;

		$error = 0;

		// For backward compatibility
		if ($type == 'societe') {
			$type = 'customer';
			dol_syslog(get_class($this)."::del_type(): type 'societe' is deprecated, please use 'customer' instead", LOG_WARNING);
		} elseif ($type == 'fournisseur') {
			$type = 'supplier';
			dol_syslog(get_class($this)."::del_type(): type 'fournisseur' is deprecated, please use 'supplier' instead", LOG_WARNING);
		}

        $this->db->begin();

		$sql = "DELETE FROM ".MAIN_DB_PREFIX."categorie_".$this->MAP_CAT_TABLE[$type];
		$sql .= " WHERE fk_categorie = ".$this->id;
		$sql .= " AND   fk_".$this->MAP_CAT_FK[$type]."  = ".$obj->id;

		dol_syslog(get_class($this).'::del_type', LOG_DEBUG);
		if ($this->db->query($sql))
		{
            // Call trigger
			$this->context = array('unlinkoff'=>$obj); // Save object we want to link category to into category instance to provide information to trigger
			$result = $this->call_trigger('CATEGORY_UNLINK', $user);
            if ($result < 0) { $error++; }
            // End call triggers

			if (!$error)
			{
			    $this->db->commit();
			    return 1;
			}
			else
			{
			    $this->db->rollback();
                return -2;
			}
		}
		else
		{
		    $this->db->rollback();
			$this->error = $this->db->lasterror();
			return -1;
		}
	}

	/**
	 * Return list of fetched instance of elements having this category
	 *
<<<<<<< HEAD
	 * @param   string     $type       Type of category ('customer', 'supplier', 'contact', 'product', 'member')
	 * @param   int        $onlyids    Return only ids of objects (consume less memory)
	 * @param	string		$orderby	field for order
	 * @return  array|int              -1 if KO, array of instance of object if OK
	 * @see containsObject()
	 */
	public function getObjectsInCateg($type, $onlyids = 0, $orderby='')
=======
	 * @param   string     	$type       Type of category ('customer', 'supplier', 'contact', 'product', 'member')
	 * @param   int        	$onlyids    Return only ids of objects (consume less memory)
	 * @param	int			$limit		Limit
	 * @param	int			$offset		Offset
	 * @param	string		$sortfield	Sort fields
	 * @param	string		$sortorder	Sort order ('ASC' or 'DESC');
	 * @return  array|int              	-1 if KO, array of instance of object if OK
	 * @see containsObject()
	 */
	public function getObjectsInCateg($type, $onlyids = 0, $limit = 0, $offset = 0, $sortfield = '', $sortorder = 'ASC')
>>>>>>> 3baf0e66
	{
		global $user;

		$objs = array();

<<<<<<< HEAD
		$sql = "SELECT c.fk_" . $this->MAP_CAT_FK[$type];
		$sql .= " FROM " . MAIN_DB_PREFIX . "categorie_" . $this->MAP_CAT_TABLE[$type] . " as c";
		$sql .= ", " . MAIN_DB_PREFIX . $this->MAP_OBJ_TABLE[$type] . " as o";
		$sql .= " WHERE o.entity IN (" . getEntity($obj->element).")";
		$sql.= " AND c.fk_categorie = ".$this->id;
		$sql .= " AND c.fk_" . $this->MAP_CAT_FK[$type] . " = o.rowid";
		if ($orderby) {
			$prod = new Product($db);
			if(array_key_exists($orderby, $prod->fields)){
				$sql .= " ORDER BY $orderby";
			}
		}
=======
		$tmpclass = $this->MAP_OBJ_CLASS[$type];
		$obj = new $tmpclass($this->db);

		$sql = "SELECT c.fk_".$this->MAP_CAT_FK[$type];
		$sql .= " FROM ".MAIN_DB_PREFIX."categorie_".$this->MAP_CAT_TABLE[$type]." as c";
		$sql .= ", ".MAIN_DB_PREFIX.$this->MAP_OBJ_TABLE[$type]." as o";
		$sql .= " WHERE o.entity IN (".getEntity($obj->element).")";
		$sql .= " AND c.fk_categorie = ".$this->id;
		$sql .= " AND c.fk_".$this->MAP_CAT_FK[$type]." = o.rowid";
		// Protection for external users
		if (($type == 'customer' || $type == 'supplier') && $user->socid > 0)
		{
			$sql .= " AND o.rowid = ".$user->socid;
		}
		if ($limit > 0 || $offset > 0)  $sql .= $this->db->plimit($limit + 1, $offset);
		$sql .= $this->db->order($sortfield, $sortorder);
>>>>>>> 3baf0e66

		dol_syslog(get_class($this)."::getObjectsInCateg", LOG_DEBUG);
		$resql = $this->db->query($sql);
		if ($resql)
		{
			while ($rec = $this->db->fetch_array($resql))
			{
			    if ($onlyids)
			    {
			        $objs[] = $rec['fk_'.$this->MAP_CAT_FK[$type]];
			    }
			    else
			    {
				    $obj = new $this->MAP_OBJ_CLASS[$type]($this->db);
				    $obj->fetch($rec['fk_'.$this->MAP_CAT_FK[$type]]);
				    $objs[] = $obj;
			    }
			}
			return $objs;
		}
		else
		{
			$this->error = $this->db->error().' sql='.$sql;
			return -1;
		}
	}

	/**
	 * Check for the presence of an object in a category
	 *
	 * @param   string $type      		Type of category ('customer', 'supplier', 'contact', 'product', 'member')
	 * @param   int    $object_id 		Id of the object to search
	 * @return  int                     Number of occurrences
	 * @see getObjectsInCateg()
	 */
	public function containsObject($type, $object_id)
	{
		$sql = "SELECT COUNT(*) as nb FROM ".MAIN_DB_PREFIX."categorie_".$this->MAP_CAT_TABLE[$type];
		$sql .= " WHERE fk_categorie = ".$this->id." AND fk_".$this->MAP_CAT_FK[$type]." = ".$object_id;
		dol_syslog(get_class($this)."::containsObject", LOG_DEBUG);
		$resql = $this->db->query($sql);
		if ($resql) {
			return $this->db->fetch_object($resql)->nb;
		} else {
			$this->error = $this->db->error().' sql='.$sql;
			return -1;
		}
	}

	/**
	 * List categories of an element id
	 *
	 * @param	int		$id			Id of element
	 * @param	string	$type		Type of category ('member', 'customer', 'supplier', 'product', 'contact')
	 * @param	string	$sortfield	Sort field
	 * @param	string	$sortorder	Sort order
	 * @param	int		$limit		Limit for list
	 * @param	int		$page		Page number
	 * @return	array|int			Array of categories, 0 if no cat, -1 on error
	 */
	public function getListForItem($id, $type = 'customer', $sortfield = "s.rowid", $sortorder = 'ASC', $limit = 0, $page = 0)
	{
		global $conf;

		$categories = array();

		$sub_type = $type;
		$subcol_name = "fk_".$type;
		if ($type == "customer") {
			$sub_type = "societe";
			$subcol_name = "fk_soc";
		}
		if ($type == "supplier") {
			$sub_type = "fournisseur";
			$subcol_name = "fk_soc";
		}
		if ($type == "contact") {
			$subcol_name = "fk_socpeople";
		}

		$idoftype = array_search($type, self::$MAP_ID_TO_CODE);

		$sql = "SELECT s.rowid";
		$sql .= " FROM ".MAIN_DB_PREFIX."categorie as s";
		$sql .= " , ".MAIN_DB_PREFIX."categorie_".$sub_type." as sub ";
		$sql .= ' WHERE s.entity IN ('.getEntity('category').')';
		$sql .= ' AND s.type='.$idoftype;
		$sql .= ' AND s.rowid = sub.fk_categorie';
		$sql .= ' AND sub.'.$subcol_name.' = '.$id;

		$sql .= $this->db->order($sortfield, $sortorder);

		$offset = 0;
		$nbtotalofrecords = '';
		if (empty($conf->global->MAIN_DISABLE_FULL_SCANLIST))
		{
			$result = $this->db->query($sql);
			$nbtotalofrecords = $this->db->num_rows($result);
			if (($page * $limit) > $nbtotalofrecords)	// if total resultset is smaller then paging size (filtering), goto and load page 0
			{
				$page = 0;
				$offset = 0;
			}
		}

		if ($limit) {
			if ($page < 0)
			{
				$page = 0;
			}
			$offset = $limit * $page;

			$sql .= $this->db->plimit($limit + 1, $offset);
		}

		$result = $this->db->query($sql);
		if ($result)
		{
			$i = 0;
			$num = $this->db->num_rows($result);
			$min = min($num, ($limit <= 0 ? $num : $limit));
			while ($i < $min)
			{
				$obj = $this->db->fetch_object($result);
				$category_static = new Categorie($this->db);
				if ($category_static->fetch($obj->rowid))
				{
					$categories[$i]['id'] = $category_static->id;
					$categories[$i]['fk_parent']		= $category_static->fk_parent;
					$categories[$i]['label']			= $category_static->label;
					$categories[$i]['description'] = $category_static->description;
					$categories[$i]['color']    		= $category_static->color;
					$categories[$i]['socid']			= $category_static->socid;
					$categories[$i]['ref_ext'] = $category_static->ref_ext;
					$categories[$i]['visible'] = $category_static->visible;
					$categories[$i]['type'] = $category_static->type;
					$categories[$i]['entity'] = $category_static->entity;
					$categories[$i]['array_options'] = $category_static->array_options;

					// multilangs
					if (!empty($conf->global->MAIN_MULTILANGS)) {
						$categories[$i]['multilangs'] = $category_static->multilangs;
					}
				}
				$i++;
			}
		}
		else {
			$this->error = $this->db->lasterror();
			return -1;
		}
		if (!count($categories)) {
			return 0;
		}

		return $categories;
	}

    // phpcs:disable PEAR.NamingConventions.ValidFunctionName.ScopeNotCamelCaps
	/**
	 * Return direct childs id of a category into an array
	 *
	 * @return	array|int   <0 KO, array ok
	 */
	public function get_filles()
	{
        // phpcs:enable
		$sql = "SELECT rowid FROM ".MAIN_DB_PREFIX."categorie";
		$sql .= " WHERE fk_parent = ".$this->id;

		$res = $this->db->query($sql);
		if ($res)
		{
			$cats = array();
			while ($rec = $this->db->fetch_array($res))
			{
				$cat = new Categorie($this->db);
				$cat->fetch($rec['rowid']);
				$cats[] = $cat;
			}
			return $cats;
		}
		else
		{
			dol_print_error($this->db);
			return -1;
		}
	}

    // phpcs:disable PEAR.NamingConventions.ValidFunctionName.ScopeNotCamelCaps
	/**
	 * 	Load the array this->motherof that is array(id_son=>id_parent, ...)
	 *
	 *	@return		int		<0 if KO, >0 if OK
	 */
	protected function load_motherof()
	{
        // phpcs:enable
	    $this->motherof = array();

		// Load array[child]=parent
		$sql = "SELECT fk_parent as id_parent, rowid as id_son";
		$sql .= " FROM ".MAIN_DB_PREFIX."categorie";
		$sql .= " WHERE fk_parent != 0";
		$sql .= " AND entity IN (".getEntity('category').")";

		dol_syslog(get_class($this)."::load_motherof", LOG_DEBUG);
		$resql = $this->db->query($sql);
		if ($resql)
		{
			while ($obj = $this->db->fetch_object($resql))
			{
				$this->motherof[$obj->id_son] = $obj->id_parent;
			}
			return 1;
		}
		else
		{
			dol_print_error($this->db);
			return -1;
		}
	}

    // phpcs:disable PEAR.NamingConventions.ValidFunctionName.ScopeNotCamelCaps
	/**
	 * Rebuilding the category tree as an array
	 * Return an array of table('id','id_mere',...) trie selon arbre et avec:
	 *                id = id de la categorie
	 *                id_mere = id de la categorie mere
	 *                id_children = tableau des id enfant
	 *                label = nom de la categorie
	 *                fulllabel = nom avec chemin complet de la categorie
	 *                fullpath = chemin complet compose des id
	 *
	 * @param   string                  $type                   Type of categories ('customer', 'supplier', 'contact', 'product', 'member', ...)
	 * @param   int|string|array        $markafterid            Keep only or removed all categories including the leaf $markafterid in category tree (exclude) or Keep only of category is inside the leaf starting with this id.
     *                                                          $markafterid can be an :
     *                                                          - int (id of category)
     *                                                          - string (categories ids separated by comma)
     *                                                          - array (list of categories ids)
     * @param   int                     $include                [=0] Removed or 1=Keep only
	 * @return  array|int               Array of categories. this->cats and this->motherof are set, -1 on error
	 */
	public function get_full_arbo($type, $markafterid = 0, $include = 0)
	{
        // phpcs:enable
	    global $conf, $langs;

		if (!is_numeric($type)) $type = $this->MAP_ID[$type];

        if (is_string($markafterid))
        {
            $markafterid = explode(',', $markafterid);
        }
        elseif (is_numeric($markafterid))
        {
            if ($markafterid > 0)
            {
                $markafterid = array($markafterid);
            }
            else
            {
                $markafterid = array();
            }
        }
        elseif (!is_array($markafterid))
        {
            $markafterid = array();
        }

        $this->cats = array();

		// Init this->motherof that is array(id_son=>id_parent, ...)
		$this->load_motherof();
		$current_lang = $langs->getDefaultLang();

		// Init $this->cats array
		$sql = "SELECT DISTINCT c.rowid, c.label, c.description, c.color, c.fk_parent, c.visible"; // Distinct reduce pb with old tables with duplicates
		if (!empty($conf->global->MAIN_MULTILANGS)) $sql .= ", t.label as label_trans, t.description as description_trans";
		$sql .= " FROM ".MAIN_DB_PREFIX."categorie as c";
		if (!empty($conf->global->MAIN_MULTILANGS)) $sql .= " LEFT  JOIN ".MAIN_DB_PREFIX."categorie_lang as t ON t.fk_category=c.rowid AND t.lang='".$this->db->escape($current_lang)."'";
		$sql .= " WHERE c.entity IN (".getEntity('category').")";
		$sql .= " AND c.type = ".(int) $type;

		dol_syslog(get_class($this)."::get_full_arbo get category list", LOG_DEBUG);
		$resql = $this->db->query($sql);
		if ($resql)
		{
			$i = 0;
			while ($obj = $this->db->fetch_object($resql))
			{
				$this->cats[$obj->rowid]['rowid'] = $obj->rowid;
				$this->cats[$obj->rowid]['id'] = $obj->rowid;
				$this->cats[$obj->rowid]['fk_parent'] = $obj->fk_parent;
				$this->cats[$obj->rowid]['label'] = !empty($obj->label_trans) ? $obj->label_trans : $obj->label;
				$this->cats[$obj->rowid]['description'] = !empty($obj->description_trans) ? $obj->description_trans : $obj->description;
				$this->cats[$obj->rowid]['color'] = $obj->color;
				$this->cats[$obj->rowid]['visible'] = $obj->visible;
				$this->cats[$obj->rowid]['ref_ext'] = $obj->ref_ext;
				$i++;
			}
		}
		else
		{
			dol_print_error($this->db);
			return -1;
		}

		// We add the fullpath property to each elements of first level (no parent exists)
		dol_syslog(get_class($this)."::get_full_arbo call to build_path_from_id_categ", LOG_DEBUG);
		foreach ($this->cats as $key => $val)
		{
			//print 'key='.$key.'<br>'."\n";
			$this->build_path_from_id_categ($key, 0); // Process a branch from the root category key (this category has no parent)
		}

        // Include or exclude leaf including $markafterid from tree
        if (count($markafterid) > 0)
        {
            $keyfiltercatid = '(' . implode('|', $markafterid) . ')';

            //print "Look to discard category ".$markafterid."\n";
            $keyfilter1 = '^'.$keyfiltercatid.'$';
            $keyfilter2 = '_'.$keyfiltercatid.'$';
            $keyfilter3 = '^'.$keyfiltercatid.'_';
            $keyfilter4 = '_'.$keyfiltercatid.'_';
            foreach ($this->cats as $key => $val)
            {
                $test = (preg_match('/'.$keyfilter1.'/', $val['fullpath']) || preg_match('/'.$keyfilter2.'/', $val['fullpath'])
                    || preg_match('/'.$keyfilter3.'/', $val['fullpath']) || preg_match('/'.$keyfilter4.'/', $val['fullpath']));

                if (($test && !$include) || (!$test && $include))
                {
                    unset($this->cats[$key]);
                }
            }
        }

		dol_syslog(get_class($this)."::get_full_arbo dol_sort_array", LOG_DEBUG);
		$this->cats = dol_sort_array($this->cats, 'fulllabel', 'asc', true, false);

		//$this->debug_cats();

		return $this->cats;
	}

    // phpcs:disable PEAR.NamingConventions.ValidFunctionName.ScopeNotCamelCaps
	/**
	 *	For category id_categ and its childs available in this->cats, define property fullpath and fulllabel.
	 *  It is called by get_full_arbo()
	 *  This function is a memory scan only from $this->cats and $this->motherof, no database access must be done here.
	 *
	 * 	@param		int		$id_categ		id_categ entry to update
	 * 	@param		int		$protection		Deep counter to avoid infinite loop
	 *	@return		void
	 *  @see get_full_arbo()
	 */
    public function build_path_from_id_categ($id_categ, $protection = 1000)
    {
        // phpcs:enable
        dol_syslog(get_class($this)."::build_path_from_id_categ id_categ=".$id_categ." protection=".$protection, LOG_DEBUG);

		if (!empty($this->cats[$id_categ]['fullpath']))
		{
			// Already defined
			dol_syslog(get_class($this)."::build_path_from_id_categ fullpath and fulllabel already defined", LOG_WARNING);
			return;
		}

		// First build full array $motherof
		//$this->load_motherof();	// Disabled because already done by caller of build_path_from_id_categ

		// Define fullpath and fulllabel
		$this->cats[$id_categ]['fullpath'] = '_'.$id_categ;
		$this->cats[$id_categ]['fulllabel'] = $this->cats[$id_categ]['label'];
		$i = 0; $cursor_categ = $id_categ;
		//print 'Work for id_categ='.$id_categ.'<br>'."\n";
		while ((empty($protection) || $i < $protection) && !empty($this->motherof[$cursor_categ]))
		{
			//print '&nbsp; cursor_categ='.$cursor_categ.' i='.$i.' '.$this->motherof[$cursor_categ].'<br>'."\n";
			$this->cats[$id_categ]['fullpath'] = '_'.$this->motherof[$cursor_categ].$this->cats[$id_categ]['fullpath'];
			$this->cats[$id_categ]['fulllabel'] = $this->cats[$this->motherof[$cursor_categ]]['label'].' >> '.$this->cats[$id_categ]['fulllabel'];
			//print '&nbsp; Result for id_categ='.$id_categ.' : '.$this->cats[$id_categ]['fullpath'].' '.$this->cats[$id_categ]['fulllabel'].'<br>'."\n";
			$i++; $cursor_categ = $this->motherof[$cursor_categ];
		}
		//print 'Result for id_categ='.$id_categ.' : '.$this->cats[$id_categ]['fullpath'].'<br>'."\n";

		// We count number of _ to have level
		$this->cats[$id_categ]['level'] = dol_strlen(preg_replace('/[^_]/i', '', $this->cats[$id_categ]['fullpath']));

        return;
    }

    // phpcs:disable PEAR.NamingConventions.ValidFunctionName.ScopeNotCamelCaps
	/**
	 *	Display content of $this->cats
	 *
	 *	@return	void
	 */
	public function debug_cats()
	{
        // phpcs:enable
		// Display $this->cats
		foreach ($this->cats as $key => $val)
		{
			print 'id: '.$this->cats[$key]['id'];
			print ' label: '.$this->cats[$key]['label'];
			print ' mother: '.$this->cats[$key]['fk_parent'];
			//print ' children: '.(is_array($this->cats[$key]['id_children'])?join(',',$this->cats[$key]['id_children']):'');
			print ' fullpath: '.$this->cats[$key]['fullpath'];
			print ' fulllabel: '.$this->cats[$key]['fulllabel'];
			print "<br>\n";
		}
	}


    // phpcs:disable PEAR.NamingConventions.ValidFunctionName.ScopeNotCamelCaps
	/**
	 * 	Returns all categories
	 *
	 *	@param	int			$type		Type of category (0, 1, ...)
	 *	@param	boolean		$parent		Just parent categories if true
	 *	@return	array|int				Table of Object Category, -1 on error
	 */
	public function get_all_categories($type = null, $parent = false)
	{
        // phpcs:enable
		if (!is_numeric($type)) $type = $this->MAP_ID[$type];

		$sql = "SELECT rowid FROM ".MAIN_DB_PREFIX."categorie";
		$sql .= " WHERE entity IN (".getEntity('category').")";
		if (!is_null($type))
			$sql .= " AND type = ".$type;
		if ($parent)
			$sql .= " AND fk_parent = 0";

		$res = $this->db->query($sql);
		if ($res)
		{
			$cats = array();
			while ($rec = $this->db->fetch_array($res))
			{
				$cat = new Categorie($this->db);
				$cat->fetch($rec['rowid']);
				$cats[$rec['rowid']] = $cat;
			}
			return $cats;
		}
		else
		{
			dol_print_error($this->db);
			return -1;
		}
	}

	// phpcs:disable PEAR.NamingConventions.ValidFunctionName.ScopeNotCamelCaps
	/**
	 *	Returns the top level categories (which are not child)
	 *
	 *	@param		int		$type		Type of category (0, 1, ...)
	 *	@return		array
	 */
	public function get_main_categories($type = null)
	{
	    // phpcs:enable
	    return $this->get_all_categories($type, true);
	}

    // phpcs:disable PEAR.NamingConventions.ValidFunctionName.ScopeNotCamelCaps
	/**
	 * 	Check if no category with same label already exists for this cat's parent or root and for this cat's type
	 *
	 * 	@return		integer		1 if already exist, 0 otherwise, -1 if error
	 */
	public function already_exists()
	{
        // phpcs:enable
		$type = $this->type;

		if (!is_numeric($type)) $type = $this->MAP_ID[$type];

		/* We have to select any rowid from llx_categorie which category's mother and label
		 * are equals to those of the calling category
		 */
		$sql = "SELECT c.rowid";
		$sql .= " FROM ".MAIN_DB_PREFIX."categorie as c ";
		$sql .= " WHERE c.entity IN (".getEntity('category').")";
		$sql .= " AND c.type = ".$type;
		$sql .= " AND c.fk_parent = ".$this->fk_parent;
		$sql .= " AND c.label = '".$this->db->escape($this->label)."'";

		dol_syslog(get_class($this)."::already_exists", LOG_DEBUG);
		$resql = $this->db->query($sql);
		if ($resql)
		{
			if ($this->db->num_rows($resql) > 0)						// Checking for empty resql
			{
				$obj = $this->db->fetch_array($resql);
				/* If object called create, obj cannot have is id.
				 * If object called update, he mustn't have the same label as an other category for this mother.
				 * So if the result have the same id, update is not for label, and if result have an other one,
				 * update may be for label.
				 */
				if ($obj[0] > 0 && $obj[0] != $this->id)
				{
					dol_syslog(get_class($this)."::already_exists category with name=".$this->label." and parent ".$this->fk_parent." exists: rowid=".$obj[0]." current_id=".$this->id, LOG_DEBUG);
					return 1;
				}
			}
			dol_syslog(get_class($this)."::already_exists no category with same name=".$this->label." and same parent ".$this->fk_parent." than category id=".$this->id, LOG_DEBUG);
			return 0;
		}
		else
		{
			$this->error = $this->db->error();
			return -1;
		}
	}


    // phpcs:disable PEAR.NamingConventions.ValidFunctionName.ScopeNotCamelCaps
	/**
	 * Returns the path of the category, with the names of the categories
	 * separated by $sep (" >> " by default)
	 *
	 * @param	string	$sep	     Separator
	 * @param	string	$url	     Url
	 * @param   int     $nocolor     0
	 * @return	array
	 */
	public function print_all_ways($sep = " &gt;&gt; ", $url = '', $nocolor = 0)
	{
        // phpcs:enable
		$ways = array();

		$allways = $this->get_all_ways(); // Load array of categories
		foreach ($allways as $way)
		{
			$w = array();
			$i = 0;
			$forced_color = '';
			foreach ($way as $cat)
			{
			    $i++;

			    if (empty($nocolor))
			    {
    			    $forced_color = 'toreplace';
    			    if ($i == count($way))
    			    {
    			        // Check contrast with background and correct text color
    			        $forced_color = 'categtextwhite';
    			        if ($cat->color)
    			        {
    			            if (colorIsLight($cat->color)) $forced_color = 'categtextblack';
    			        }
    			    }
			    }

				if ($url == '')
				{
			        $link = '<a href="'.DOL_URL_ROOT.'/categories/viewcat.php?id='.$cat->id.'&type='.$cat->type.'" class="'.$forced_color.'">';
			        $linkend = '</a>';
				    $w[] = $link.$cat->label.$linkend;
				}
				else
				{
					$w[] = "<a href='".DOL_URL_ROOT."/$url?catid=".$cat->id."'>".$cat->label."</a>";
				}
			}
			$newcategwithpath = preg_replace('/toreplace/', $forced_color, implode($sep, $w));

			$ways[] = $newcategwithpath;
		}

		return $ways;
	}


    // phpcs:disable PEAR.NamingConventions.ValidFunctionName.ScopeNotCamelCaps
	/**
	 *	Returns an array containing the list of parent categories
	 *
	 *	@return	int|array <0 KO, array OK
	 */
	public function get_meres()
	{
        // phpcs:enable
		$parents = array();

		$sql = "SELECT fk_parent FROM ".MAIN_DB_PREFIX."categorie";
		$sql .= " WHERE rowid = ".$this->id;

		$res = $this->db->query($sql);

		if ($res)
		{
			while ($rec = $this->db->fetch_array($res))
			{
				if ($rec['fk_parent'] > 0)
				{
					$cat = new Categorie($this->db);
					$cat->fetch($rec['fk_parent']);
					$parents[] = $cat;
				}
			}
			return $parents;
		}
		else
		{
			dol_print_error($this->db);
			return -1;
		}
	}

    // phpcs:disable PEAR.NamingConventions.ValidFunctionName.ScopeNotCamelCaps
	/**
	 * 	Returns in a table all possible paths to get to the category
	 * 	starting with the major categories represented by Tables of categories
	 *
	 *	@return	array
	 */
	public function get_all_ways()
	{
        // phpcs:enable
		$ways = array();

		$parents = $this->get_meres();
		if (!empty($parents))
		{
			foreach ($parents as $parent)
			{
				$allways = $parent->get_all_ways();
				foreach ($allways as $way)
				{
					$w = $way;
					$w[] = $this;
					$ways[] = $w;
				}
			}
		}

		if (count($ways) == 0)
			$ways[0][0] = $this;

		return $ways;
	}

	/**
	 * Return list of categories (object instances or labels) linked to element of id $id and type $type
	 * Should be named getListOfCategForObject
	 *
	 * @param   int    		$id     Id of element
	 * @param   string|int	$type   Type of category ('customer', 'supplier', 'contact', 'product', 'member') or (0, 1, 2, ...)
	 * @param   string 		$mode   'id'=Get array of category ids, 'object'=Get array of fetched category instances, 'label'=Get array of category
	 *                      	    labels, 'id'= Get array of category IDs
	 * @return  Categorie[]|int     Array of category objects or < 0 if KO
	 */
	public function containing($id, $type, $mode = 'object')
	{
		$cats = array();

		if (is_numeric($type)) $type = Categorie::$MAP_ID_TO_CODE[$type];

		if ($type === Categorie::TYPE_BANK_LINE)   // TODO Remove this with standard category code
		{
		    // Load bank groups
		    $sql = "SELECT c.label, c.rowid";
		    $sql .= " FROM ".MAIN_DB_PREFIX."bank_class as a, ".MAIN_DB_PREFIX."bank_categ as c";
		    $sql .= " WHERE a.lineid=".$id." AND a.fk_categ = c.rowid";
		    $sql .= " ORDER BY c.label";

		    $res = $this->db->query($sql);
		    if ($res)
		    {
		        while ($obj = $this->db->fetch_object($res))
		        {
    				if ($mode == 'id') {
    				    $cats[] = $obj->rowid;
    				} elseif ($mode == 'label') {
    				    $cats[] = $obj->label;
    				} else {
    				    $cat = new Categorie($this->db);
    				    $cat->id = $obj->rowid;
    				    $cat->label = $obj->label;
    				    $cats[] = $cat;
    				}
		        }
		    }
		    else
		    {
		        dol_print_error($this->db);
		        return -1;
		    }
		}
        else
        {
    		$sql = "SELECT ct.fk_categorie, c.label, c.rowid";
    		$sql .= " FROM ".MAIN_DB_PREFIX."categorie_".$this->MAP_CAT_TABLE[$type]." as ct, ".MAIN_DB_PREFIX."categorie as c";
    		$sql .= " WHERE ct.fk_categorie = c.rowid AND ct.fk_".$this->MAP_CAT_FK[$type]." = ".(int) $id." AND c.type = ".$this->MAP_ID[$type];
    		$sql .= " AND c.entity IN (".getEntity('category').")";

    		$res = $this->db->query($sql);
    		if ($res)
    		{
    			while ($obj = $this->db->fetch_object($res))
    			{
    				if ($mode == 'id') {
    					$cats[] = $obj->rowid;
    				} elseif ($mode == 'label') {
    					$cats[] = $obj->label;
    				} else {
    					$cat = new Categorie($this->db);
    					$cat->fetch($obj->fk_categorie);
    					$cats[] = $cat;
    				}
    			}
    		}
    		else
    		{
    			dol_print_error($this->db);
    			return -1;
    		}
        }

        return $cats;
	}


	/**
	 * 	Returns categories whose id or name match
	 * 	add wildcards in the name unless $exact = true
	 *
	 * 	@param		int			$id			Id
	 * 	@param		string		$nom		Name
 	 * 	@param		string		$type		Type of category ('member', 'customer', 'supplier', 'product', 'contact'). Old mode (0, 1, 2, ...) is deprecated.
	 * 	@param		boolean		$exact		Exact string search (true/false)
	 * 	@param		boolean		$case		Case sensitive (true/false)
	 * 	@return		Categorie[]|int			Array of Categorie, -1 if error
	 */
	public function rechercher($id, $nom, $type, $exact = false, $case = false)
	{
		// Deprecation warning
		if (is_numeric($type)) {
			dol_syslog(__METHOD__.': using numeric types is deprecated.', LOG_WARNING);
		}

		$cats = array();

        // For backward compatibility
        if (is_numeric($type)) {
            // We want to reverse lookup
            $map_type = array_flip($this->MAP_ID);
            $type = $map_type[$type];
            dol_syslog(get_class($this)."::rechercher(): numeric types are deprecated, please use string instead", LOG_WARNING);
        }

        // Generation requete recherche
		$sql = "SELECT rowid FROM ".MAIN_DB_PREFIX."categorie";
		$sql .= " WHERE type = ".$this->MAP_ID[$type];
		$sql .= " AND entity IN (".getEntity('category').")";
		if ($nom)
		{
			if (!$exact)
				$nom = '%'.str_replace('*', '%', $nom).'%';
			if (!$case)
				$sql .= " AND label LIKE '".$this->db->escape($nom)."'";
			else
				$sql .= " AND label LIKE BINARY '".$this->db->escape($nom)."'";
		}
		if ($id)
		{
			$sql .= " AND rowid = '".$id."'";
		}

		$res = $this->db->query($sql);
		if ($res)
		{
			while ($rec = $this->db->fetch_array($res))
			{
				$cat = new Categorie($this->db);
				$cat->fetch($rec['rowid']);
				$cats[] = $cat;
			}

			return $cats;
		}
		else
		{
			$this->error = $this->db->error().' sql='.$sql;
			return -1;
		}
	}

	/**
	 *	Return name and link of category (with picto)
	 *  Use ->id, ->ref, ->label, ->color
	 *
	 *	@param		int		$withpicto		0=No picto, 1=Include picto into link, 2=Only picto
	 *	@param		string	$option			Sur quoi pointe le lien ('', 'xyz')
	 * 	@param		int		$maxlength		Max length of text
	 *	@return		string					Chaine avec URL
	 */
	public function getNomUrl($withpicto = 0, $option = '', $maxlength = 0)
	{
		global $langs;

		$result = '';
		$label = $langs->trans("ShowCategory").': '.($this->ref ? $this->ref : $this->label);

		// Check contrast with background and correct text color
		$forced_color = 'categtextwhite';
		if ($this->color)
		{
			if (colorIsLight($this->color)) $forced_color = 'categtextblack';
		}

		$link = '<a href="'.DOL_URL_ROOT.'/categories/viewcat.php?id='.$this->id.'&type='.$this->type.'&backtopage='.urlencode($_SERVER['PHP_SELF']).'" title="'.dol_escape_htmltag($label, 1).'" class="classfortooltip '.$forced_color.'">';
		$linkend = '</a>';

		$picto = 'category';


        if ($withpicto) $result .= ($link.img_object($label, $picto, 'class="classfortooltip"').$linkend);
		if ($withpicto && $withpicto != 2) $result .= ' ';
		if ($withpicto != 2) $result .= $link.dol_trunc(($this->ref ? $this->ref : $this->label), $maxlength).$linkend;
		return $result;
	}


    // phpcs:disable PEAR.NamingConventions.ValidFunctionName.ScopeNotCamelCaps
	/**
	 *  Deplace fichier uploade sous le nom $files dans le repertoire sdir
	 *
	 *  @param      string	$sdir       Repertoire destination finale
	 *  @param      string	$file		Nom du fichier uploade
	 *	@return		void
	 */
	public function add_photo($sdir, $file)
	{
        // phpcs:enable
		require_once DOL_DOCUMENT_ROOT.'/core/lib/files.lib.php';

		$dir = $sdir.'/'.get_exdir($this->id, 2, 0, 0, $this, 'category').$this->id."/";
		$dir .= "photos/";

		if (!file_exists($dir))
		{
			dol_mkdir($dir);
		}

		if (file_exists($dir)) {
			if (is_array($file['name']) && count($file['name']) > 0)
			{
				$nbfile = count($file['name']);
				for ($i = 0; $i <= $nbfile; $i++) {
					$originImage = $dir.$file['name'][$i];

					// Cree fichier en taille origine
					dol_move_uploaded_file($file['tmp_name'][$i], $originImage, 1, 0, 0);

					if (file_exists($originImage)) {
						// Create thumbs
						$this->addThumbs($originImage);
					}
				}
			} else {
				$originImage = $dir.$file['name'];

				// Cree fichier en taille origine
				dol_move_uploaded_file($file['tmp_name'], $originImage, 1, 0, 0);

				if (file_exists($originImage)) {
					// Create thumbs
					$this->addThumbs($originImage);
				}
			}
		}
	}

    // phpcs:disable PEAR.NamingConventions.ValidFunctionName.ScopeNotCamelCaps
	/**
	 *    Return tableau de toutes les photos de la categorie
	 *
	 *    @param      string	$dir        Repertoire a scanner
	 *    @param      int		$nbmax      Nombre maximum de photos (0=pas de max)
	 *    @return     array       			Tableau de photos
	 */
	public function liste_photos($dir, $nbmax = 0)
	{
        // phpcs:enable
		include_once DOL_DOCUMENT_ROOT.'/core/lib/files.lib.php';

		$nbphoto = 0;
		$tabobj = array();

		$dirthumb = $dir.'thumbs/';

		if (file_exists($dir))
		{
			$handle = opendir($dir);
            if (is_resource($handle))
            {
    			while (($file = readdir($handle)) !== false)
    			{
    				if (dol_is_file($dir.$file) && preg_match('/(\.jpeg|\.jpg|\.bmp|\.gif|\.png|\.tiff)$/i', $dir.$file))
    				{
    					$nbphoto++;
    					$photo = $file;

    					// On determine nom du fichier vignette
    					$photo_vignette = '';
    					if (preg_match('/(\.jpeg|\.jpg|\.bmp|\.gif|\.png|\.tiff)$/i', $photo, $regs))
    					{
    						$photo_vignette = preg_replace('/'.$regs[0].'/i', '', $photo).'_small'.$regs[0];
    					}

    					// Objet
    					$obj = array();
    					$obj['photo'] = $photo;
    					if ($photo_vignette && is_file($dirthumb.$photo_vignette)) $obj['photo_vignette'] = 'thumbs/'.$photo_vignette;
    					else $obj['photo_vignette'] = "";

    					$tabobj[$nbphoto - 1] = $obj;

    					// On continue ou on arrete de boucler
    					if ($nbmax && $nbphoto >= $nbmax) break;
    				}
    			}

    			closedir($handle);
            }
		}

		return $tabobj;
	}

    // phpcs:disable PEAR.NamingConventions.ValidFunctionName.ScopeNotCamelCaps
	/**
	 *    Efface la photo de la categorie et sa vignette
	 *
	 *    @param	string		$file		Path to file
	 *    @return	void
	 */
	public function delete_photo($file)
	{
        // phpcs:enable
        require_once DOL_DOCUMENT_ROOT.'/core/lib/files.lib.php';

	    $dir = dirname($file).'/'; // Chemin du dossier contenant l'image d'origine
		$dirthumb = $dir.'/thumbs/'; // Chemin du dossier contenant la vignette
		$filename = preg_replace('/'.preg_quote($dir, '/').'/i', '', $file); // Nom du fichier

		// On efface l'image d'origine
		dol_delete_file($file, 1);

		// Si elle existe, on efface la vignette
		if (preg_match('/(\.jpeg|\.jpg|\.bmp|\.gif|\.png|\.tiff)$/i', $filename, $regs))
		{
			$photo_vignette = preg_replace('/'.$regs[0].'/i', '', $filename).'_small'.$regs[0];
			if (file_exists($dirthumb.$photo_vignette))
			{
				dol_delete_file($dirthumb.$photo_vignette, 1);
			}
		}
	}

    // phpcs:disable PEAR.NamingConventions.ValidFunctionName.ScopeNotCamelCaps
	/**
	 *  Load size of image file
	 *
	 *  @param    	string	$file        Path to file
	 *  @return		void
	 */
	public function get_image_size($file)
	{
        // phpcs:enable
		$infoImg = getimagesize($file); // Recuperation des infos de l'image
		$this->imgWidth = $infoImg[0]; // Largeur de l'image
		$this->imgHeight = $infoImg[1]; // Hauteur de l'image
	}

	/**
	 *	Update ou cree les traductions des infos produits
	 *
	 *	@param	User	$user		Object user
	 *
	 *	@return		int		<0 if KO, >0 if OK
	 */
	public function setMultiLangs($user)
	{
	    global $langs;

	    $langs_available = $langs->get_available_languages();
	    $current_lang = $langs->getDefaultLang();

	    foreach ($langs_available as $key => $value)
	    {
	        $sql = "SELECT rowid";
	        $sql .= " FROM ".MAIN_DB_PREFIX."categorie_lang";
	        $sql .= " WHERE fk_category=".$this->id;
	        $sql .= " AND lang='".$key."'";

	        $result = $this->db->query($sql);

	        if ($key == $current_lang)
	        {
	            if ($this->db->num_rows($result)) // si aucune ligne dans la base
	            {
	                $sql2 = "UPDATE ".MAIN_DB_PREFIX."categorie_lang";
	                $sql2 .= " SET label='".$this->db->escape($this->label)."',";
	                $sql2 .= " description='".$this->db->escape($this->description)."'";
	                $sql2 .= " WHERE fk_category=".$this->id." AND lang='".$this->db->escape($key)."'";
	            }
	            else
	            {
	                $sql2 = "INSERT INTO ".MAIN_DB_PREFIX."categorie_lang (fk_category, lang, label, description)";
	                $sql2 .= " VALUES(".$this->id.",'".$key."','".$this->db->escape($this->label);
	                $sql2 .= "','".$this->db->escape($this->multilangs["$key"]["description"])."')";
	            }
	            dol_syslog(get_class($this).'::setMultiLangs', LOG_DEBUG);
	            if (!$this->db->query($sql2))
	            {
	                $this->error = $this->db->lasterror();
	                return -1;
	            }
	        }
	        elseif (isset($this->multilangs["$key"]))
	        {
	            if ($this->db->num_rows($result)) // si aucune ligne dans la base
	            {
	                $sql2 = "UPDATE ".MAIN_DB_PREFIX."categorie_lang";
	                $sql2 .= " SET label='".$this->db->escape($this->multilangs["$key"]["label"])."',";
	                $sql2 .= " description='".$this->db->escape($this->multilangs["$key"]["description"])."'";
	                $sql2 .= " WHERE fk_category=".$this->id." AND lang='".$this->db->escape($key)."'";
	            }
	            else
	            {
	                $sql2 = "INSERT INTO ".MAIN_DB_PREFIX."categorie_lang (fk_category, lang, label, description)";
	                $sql2 .= " VALUES(".$this->id.",'".$key."','".$this->db->escape($this->multilangs["$key"]["label"]);
	                $sql2 .= "','".$this->db->escape($this->multilangs["$key"]["description"])."')";
	            }

	            // on ne sauvegarde pas des champs vides
	            if ($this->multilangs["$key"]["label"] || $this->multilangs["$key"]["description"] || $this->multilangs["$key"]["note"])
	                dol_syslog(get_class($this).'::setMultiLangs', LOG_DEBUG);
	            if (!$this->db->query($sql2))
	            {
	                $this->error = $this->db->lasterror();
	                return -1;
	            }
	        }
	    }

		// Call trigger
		$result = $this->call_trigger('CATEGORY_SET_MULTILANGS', $user);
		if ($result < 0) {
			$this->error = $this->db->lasterror();
			return -1;
		}
		// End call triggers

	    return 1;
	}

	/**
	 *	Load array this->multilangs
	 *
	 *	@return		int		<0 if KO, >0 if OK
	 */
	public function getMultiLangs()
	{
	    global $langs;

	    $current_lang = $langs->getDefaultLang();

	    $sql = "SELECT lang, label, description";
	    $sql .= " FROM ".MAIN_DB_PREFIX."categorie_lang";
	    $sql .= " WHERE fk_category=".$this->id;

	    $result = $this->db->query($sql);
	    if ($result)
	    {
	        while ($obj = $this->db->fetch_object($result))
	        {
	            //print 'lang='.$obj->lang.' current='.$current_lang.'<br>';
	            if ($obj->lang == $current_lang) // si on a les traduct. dans la langue courante on les charge en infos principales.
	            {
	                $this->label = $obj->label;
	                $this->description = $obj->description;
	            }
	            $this->multilangs["$obj->lang"]["label"] = $obj->label;
	            $this->multilangs["$obj->lang"]["description"] = $obj->description;
	        }
	        return 1;
	    }
	    else
	    {
	        $this->error = $langs->trans("Error")." : ".$this->db->error()." - ".$sql;
	        return -1;
	    }
	}

	/**
	 *	Return label of contact status
	 *
	 *	@param      int			$mode       0=libelle long, 1=libelle court, 2=Picto + Libelle court, 3=Picto, 4=Picto + Libelle long, 5=Libelle court + Picto
	 * 	@return 	string					Label of contact status
	 */
	public function getLibStatut($mode)
	{
	    return '';
	}


    /**
     *  Initialise an instance with random values.
     *  Used to build previews or test instances.
     *	id must be 0 if object instance is a specimen.
     *
     *  @return	void
     */
    public function initAsSpecimen()
    {
        dol_syslog(get_class($this)."::initAsSpecimen");

        // Initialise parametres
        $this->id = 0;
        $this->fk_parent = 0;
        $this->label = 'SPECIMEN';
        $this->specimen = 1;
        $this->description = 'This is a description';
        $this->socid = 1;
        $this->type = self::TYPE_PRODUCT;
    }

    /**
     * Function used to replace a thirdparty id with another one.
     *
     * @param DoliDB $db Database handler
     * @param int $origin_id Old thirdparty id
     * @param int $dest_id New thirdparty id
     * @return bool
     */
    public static function replaceThirdparty(DoliDB $db, $origin_id, $dest_id)
    {
        $tables = array(
            'categorie_societe'
        );

        return CommonObject::commonReplaceThirdparty($db, $origin_id, $dest_id, $tables, 1);
    }
}<|MERGE_RESOLUTION|>--- conflicted
+++ resolved
@@ -774,15 +774,6 @@
 	/**
 	 * Return list of fetched instance of elements having this category
 	 *
-<<<<<<< HEAD
-	 * @param   string     $type       Type of category ('customer', 'supplier', 'contact', 'product', 'member')
-	 * @param   int        $onlyids    Return only ids of objects (consume less memory)
-	 * @param	string		$orderby	field for order
-	 * @return  array|int              -1 if KO, array of instance of object if OK
-	 * @see containsObject()
-	 */
-	public function getObjectsInCateg($type, $onlyids = 0, $orderby='')
-=======
 	 * @param   string     	$type       Type of category ('customer', 'supplier', 'contact', 'product', 'member')
 	 * @param   int        	$onlyids    Return only ids of objects (consume less memory)
 	 * @param	int			$limit		Limit
@@ -793,26 +784,11 @@
 	 * @see containsObject()
 	 */
 	public function getObjectsInCateg($type, $onlyids = 0, $limit = 0, $offset = 0, $sortfield = '', $sortorder = 'ASC')
->>>>>>> 3baf0e66
 	{
 		global $user;
 
 		$objs = array();
 
-<<<<<<< HEAD
-		$sql = "SELECT c.fk_" . $this->MAP_CAT_FK[$type];
-		$sql .= " FROM " . MAIN_DB_PREFIX . "categorie_" . $this->MAP_CAT_TABLE[$type] . " as c";
-		$sql .= ", " . MAIN_DB_PREFIX . $this->MAP_OBJ_TABLE[$type] . " as o";
-		$sql .= " WHERE o.entity IN (" . getEntity($obj->element).")";
-		$sql.= " AND c.fk_categorie = ".$this->id;
-		$sql .= " AND c.fk_" . $this->MAP_CAT_FK[$type] . " = o.rowid";
-		if ($orderby) {
-			$prod = new Product($db);
-			if(array_key_exists($orderby, $prod->fields)){
-				$sql .= " ORDER BY $orderby";
-			}
-		}
-=======
 		$tmpclass = $this->MAP_OBJ_CLASS[$type];
 		$obj = new $tmpclass($this->db);
 
@@ -829,7 +805,6 @@
 		}
 		if ($limit > 0 || $offset > 0)  $sql .= $this->db->plimit($limit + 1, $offset);
 		$sql .= $this->db->order($sortfield, $sortorder);
->>>>>>> 3baf0e66
 
 		dol_syslog(get_class($this)."::getObjectsInCateg", LOG_DEBUG);
 		$resql = $this->db->query($sql);
