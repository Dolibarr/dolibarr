--- conflicted
+++ resolved
@@ -875,16 +875,11 @@
 			    }
 			    else
 			    {
-<<<<<<< HEAD
-				    $obj = new $this->MAP_OBJ_CLASS[$type]($this->db);
+			        $classnameforobj = $this->MAP_OBJ_CLASS[$type];
+
+			        $obj = new $classnameforobj($this->db);
 				    $obj->fetch($rec['fk_'.(empty($this->MAP_CAT_FK[$type]) ? $type : $this->MAP_CAT_FK[$type])]);
-=======
-			        $classnameforobj = $this->MAP_OBJ_CLASS[$type];
-
-			        $obj = new $classnameforobj($this->db);
-				    $obj->fetch($rec['fk_' . $this->MAP_CAT_FK[$type]]);
-
->>>>>>> 5952ae28
+
 				    $objs[] = $obj;
 			    }
 			}
