<?php
/* Copyright (C) 2005       Matthieu Valleton       <mv@seeschloss.org>
 * Copyright (C) 2005       Davoleau Brice          <brice.davoleau@gmail.com>
 * Copyright (C) 2005       Rodolphe Quiedeville    <rodolphe@quiedeville.org>
 * Copyright (C) 2006-2012  Regis Houssin           <regis.houssin@inodbox.com>
 * Copyright (C) 2006-2012  Laurent Destailleur     <eldy@users.sourceforge.net>
 * Copyright (C) 2007       Patrick Raguin          <patrick.raguin@gmail.com>
 * Copyright (C) 2013-2016  Juanjo Menent           <jmenent@2byte.es>
 * Copyright (C) 2013-2018  Philippe Grand          <philippe.grand@atoo-net.com>
 * Copyright (C) 2015       Marcos García           <marcosgdf@gmail.com>
 * Copyright (C) 2015       Raphaël Doursenaud      <rdoursenaud@gpcsolutions.fr>
 * Copyright (C) 2016       Charlie Benke           <charlie@patas-monkey.com>
 * Copyright (C) 2018-2024  Frédéric France         <frederic.france@free.fr>
 * Copyright (C) 2023-2024	Benjamin Falière		<benjamin.faliere@altairis.fr>
 * Copyright (C) 2024		MDW	                    <mdeweerd@users.noreply.github.com>
 *
 * This program is free software; you can redistribute it and/or modify
 * it under the terms of the GNU General Public License as published by
 * the Free Software Foundation; either version 3 of the License, or
 * (at your option) any later version.
 *
 * This program is distributed in the hope that it will be useful,
 * but WITHOUT ANY WARRANTY; without even the implied warranty of
 * MERCHANTABILITY or FITNESS FOR A PARTICULAR PURPOSE.  See the
 * GNU General Public License for more details.
 *
 * You should have received a copy of the GNU General Public License
 * along with this program. If not, see <https://www.gnu.org/licenses/>.
 */

/**
 *	\file       htdocs/categories/class/categorie.class.php
 *	\ingroup    categorie
 *	\brief      File of class to manage categories
 */

require_once DOL_DOCUMENT_ROOT.'/core/class/commonobject.class.php';
require_once DOL_DOCUMENT_ROOT.'/product/class/product.class.php';
require_once DOL_DOCUMENT_ROOT.'/ticket/class/ticket.class.php';
require_once DOL_DOCUMENT_ROOT.'/fourn/class/fournisseur.class.php';
require_once DOL_DOCUMENT_ROOT.'/contact/class/contact.class.php';
require_once DOL_DOCUMENT_ROOT.'/knowledgemanagement/class/knowledgerecord.class.php';


/**
 *	Class to manage categories
 */
class Categorie extends CommonObject
{
	// Categories types (we use string because we want to accept any modules/types in a future)
	const TYPE_PRODUCT             = 'product';
	const TYPE_SUPPLIER            = 'supplier';
	const TYPE_CUSTOMER            = 'customer';
	const TYPE_MEMBER              = 'member';
	const TYPE_CONTACT             = 'contact';
	const TYPE_USER                = 'user';
	const TYPE_PROJECT             = 'project';
	const TYPE_ACCOUNT             = 'bank_account';
	const TYPE_BANK_LINE           = 'bank_line';
	const TYPE_WAREHOUSE           = 'warehouse';
	const TYPE_ACTIONCOMM          = 'actioncomm';
	const TYPE_WEBSITE_PAGE        = 'website_page';
	const TYPE_TICKET              = 'ticket';
	const TYPE_KNOWLEDGEMANAGEMENT = 'knowledgemanagement';
	const TYPE_ORDER               = 'order';

	/**
	 * @var string String with name of icon for myobject. Must be the part after the 'object_' into object_myobject.png
	 */
	public $picto = 'category';


	/**
	 * @var array Table of mapping between type string and ID used for field 'type' in table llx_categories
	 */
	protected $MAP_ID = array(
		'product'             => 0,
		'supplier'            => 1,
		'customer'            => 2,
		'member'              => 3,
		'contact'             => 4,
		'bank_account'        => 5,
		'project'             => 6,
		'user'                => 7,
		'bank_line'           => 8,
		'warehouse'           => 9,
		'actioncomm'          => 10,
		'website_page'        => 11,
		'ticket'              => 12,
		'knowledgemanagement' => 13,
		'order'               => 16
	);

	/**
	 * @var array Code mapping from ID
	 *
	 * @note This array should be removed in future, once previous constants are moved to the string value. Deprecated
	 */
	public static $MAP_ID_TO_CODE = array(
		0  => 'product',
		1  => 'supplier',
		2  => 'customer',
		3  => 'member',
		4  => 'contact',
		5  => 'bank_account',
		6  => 'project',
		7  => 'user',
		8  => 'bank_line',
		9  => 'warehouse',
		10 => 'actioncomm',
		11 => 'website_page',
		12 => 'ticket',
		13 => 'knowledgemanagement',
		16 => 'order'
	);

	/**
	 * @var array Foreign keys mapping from type string when value does not match
	 *
	 * @todo Move to const array when PHP 5.6 will be our minimum target
	 */
	public $MAP_CAT_FK = array(
		'customer'     => 'soc',
		'supplier'     => 'soc',
		'contact'      => 'socpeople',
		'bank_account' => 'account',
	);

	/**
	 * @var array Category tables mapping from type string (llx_categorie_...) when value does not match
	 *
	 * @note Move to const array when PHP 5.6 will be our minimum target
	 */
	public $MAP_CAT_TABLE = array(
<<<<<<< HEAD
		'customer'    => 'societe',
		'supplier'    => 'fournisseur',
		'bank_account'=> 'account',
=======
		'customer' => 'societe',
		'supplier' => 'fournisseur',
		'bank_account' => 'account',
>>>>>>> cbc28b0a
	);

	/**
	 * @var array Object class mapping from type string
	 *
	 * @note Move to const array when PHP 5.6 will be our minimum target
	 */
	public $MAP_OBJ_CLASS = array(
<<<<<<< HEAD
		'product'             => 'Product',
		'customer'            => 'Societe',
		'supplier'            => 'Fournisseur',
		'member'              => 'Adherent',
		'contact'             => 'Contact',
		'user'                => 'User',
		'account'             => 'Account', // old for bank account
		'bank_account'        => 'Account',
		'project'             => 'Project',
		'warehouse'           => 'Entrepot',
		'actioncomm'          => 'ActionComm',
		'website_page'        => 'WebsitePage',
		'ticket'              => 'Ticket',
		'knowledgemanagement' => 'KnowledgeRecord',
		'order'               => 'Commande'
=======
		'product'  => 'Product',
		'customer' => 'Societe',
		'supplier' => 'Fournisseur',
		'member'   => 'Adherent',
		'contact'  => 'Contact',
		'user'     => 'User',
		'account'  => 'Account', // old for bank account
		'bank_account'  => 'Account',
		'project'  => 'Project',
		'warehouse' => 'Entrepot',
		'actioncomm' => 'ActionComm',
		'website_page' => 'WebsitePage',
		'ticket' => 'Ticket',
		'knowledgemanagement' => 'KnowledgeRecord'
>>>>>>> cbc28b0a
	);

	/**
	 * @var array Title Area mapping from type string
	 *
	 * @note Move to const array when PHP 5.6 will be our minimum target
	 */
	public static $MAP_TYPE_TITLE_AREA = array(
<<<<<<< HEAD
		'product'        => 'ProductsCategoriesArea',
		'customer'       => 'CustomersCategoriesArea',
		'supplier'       => 'SuppliersCategoriesArea',
		'member'         => 'MembersCategoriesArea',
		'contact'        => 'ContactsCategoriesArea',
		'user'           => 'UsersCategoriesArea',
		'account'        => 'AccountsCategoriesArea', // old for bank account
		'bank_account'   => 'AccountsCategoriesArea',
		'project'        => 'ProjectsCategoriesArea',
		'warehouse'      => 'StocksCategoriesArea',
		'actioncomm'     => 'ActioncommCategoriesArea',
		'website_page'   => 'WebsitePageCategoriesArea',
		'order'          => 'OrderCategoriesArea'
=======
		'product' => 'ProductsCategoriesArea',
		'customer' => 'CustomersCategoriesArea',
		'supplier' => 'SuppliersCategoriesArea',
		'member' => 'MembersCategoriesArea',
		'contact' => 'ContactsCategoriesArea',
		'user' => 'UsersCategoriesArea',
		'account' => 'AccountsCategoriesArea', // old for bank account
		'bank_account' => 'AccountsCategoriesArea',
		'project' => 'ProjectsCategoriesArea',
		'warehouse' => 'StocksCategoriesArea',
		'actioncomm' => 'ActioncommCategoriesArea',
		'website_page' => 'WebsitePageCategoriesArea'
>>>>>>> cbc28b0a
	);

	/**
	 * @var array 	Object table mapping from type string (table llx_...) when value of key does not match table name.
	 * 				This array may be completed by external modules with hook "constructCategory"
	 */
	public $MAP_OBJ_TABLE = array(
<<<<<<< HEAD
		'customer'            => 'societe',
		'supplier'            => 'societe',
		'member'              => 'adherent',
		'contact'             => 'socpeople',
		'account'             => 'bank_account', // old for bank account
		'project'             => 'projet',
		'warehouse'           => 'entrepot',
		'knowledgemanagement' => 'knowledgemanagement_knowledgerecord',
		'order'               => 'commande'
=======
		'customer' => 'societe',
		'supplier' => 'societe',
		'member'   => 'adherent',
		'contact'  => 'socpeople',
		'account'  => 'bank_account', // old for bank account
		'project'  => 'projet',
		'warehouse' => 'entrepot',
		'knowledgemanagement' => 'knowledgemanagement_knowledgerecord'
>>>>>>> cbc28b0a
	);

	/**
	 * @var string ID to identify managed object
	 */
	public $element = 'category';

	/**
	 * @var string Name of table without prefix where object is stored
	 */
	public $table_element = 'categorie';

	/**
	 * @var int ID
	 */
	public $fk_parent;

	/**
	 * @var string Category label
	 */
	public $label;

	/**
	 * @var string description
	 */
	public $description;

	/**
	 * @var string     Color
	 */
	public $color;

	/**
	 * @var int Position
	 */
	public $position;

	/**
	 * @var int Visible
	 */
	public $visible;

	/**
	 * @var int		  Id of thirdparty when CATEGORY_ASSIGNED_TO_A_CUSTOMER is set
	 */
	public $socid;

	/**
	 * @var string	Category type
	 *
	 * @see Categorie::TYPE_PRODUCT
	 * @see Categorie::TYPE_SUPPLIER
	 * @see Categorie::TYPE_CUSTOMER
	 * @see Categorie::TYPE_MEMBER
	 * @see Categorie::TYPE_CONTACT
	 * @see Categorie::TYPE_USER
	 * @see Categorie::TYPE_PROJECT
	 * @see Categorie::TYPE_ACCOUNT
	 * @see Categorie::TYPE_BANK_LINE
	 * @see Categorie::TYPE_WAREHOUSE
	 * @see Categorie::TYPE_ACTIONCOMM
	 * @see Categorie::TYPE_WEBSITE_PAGE
	 * @see Categorie::TYPE_TICKET
	 * @see Categorie::TYPE_ORDER
	 */
	public $type;

	/**
	 * @var array<int,array{rowid:int,id:int,fk_parent:int,label:string,description:string,color:string,position:string,visible:int,ref_ext:string,picto:string,fullpath:string,fulllabel:string}>  Categories table in memory
	 */
	public $cats = array();

	/**
	 * @var array Mother of table
	 */
	public $motherof = array();

	/**
	 * @var array children
	 */
	public $childs = array();

	/**
	 * @var ?array{string,array{label:string,description:string,note?:string}} multilangs
	 */
	public $multilangs;

	/**
	 * @var int imgWidth
	 */
	public $imgWidth;

	/**
	 * @var int imgHeight
	 */
	public $imgHeight;

	/**
	 *	Constructor
	 *
	 *  @param		DoliDB		$db     Database handler
	 */
	public function __construct($db)
	{
		global $hookmanager;

		$this->db = $db;

		if (is_object($hookmanager)) {
			$hookmanager->initHooks(array('category'));
			$parameters = array();
			$reshook = $hookmanager->executeHooks('constructCategory', $parameters, $this); // Note that $action and $object may have been modified by some hooks
			if ($reshook >= 0 && !empty($hookmanager->resArray)) {
				foreach ($hookmanager->resArray as $mapList) {
					$mapId = $mapList['id'];
					$mapCode = $mapList['code'];
					self::$MAP_ID_TO_CODE[$mapId] = $mapCode;
					$this->MAP_ID[$mapCode] = $mapId;
					$this->MAP_CAT_FK[$mapCode] = isset($mapList['cat_fk']) ? $mapList['cat_fk'] : null;
					$this->MAP_CAT_TABLE[$mapCode] = isset($mapList['cat_table']) ? $mapList['cat_table'] : null;
					$this->MAP_OBJ_CLASS[$mapCode] = $mapList['obj_class'];
					$this->MAP_OBJ_TABLE[$mapCode] = $mapList['obj_table'];
				}
			}
		}
	}

	/**
	 * Get map list
	 *
	 * @return	array
	 */
	public function getMapList()
	{
		$mapList = array();

		foreach ($this->MAP_ID as $mapCode => $mapId) {
			$mapList[] = array(
				'id'        => $mapId,
				'code'      => $mapCode,
				'cat_fk'    => (empty($this->MAP_CAT_FK[$mapCode]) ? $mapCode : $this->MAP_CAT_FK[$mapCode]),
				'cat_table' => (empty($this->MAP_CAT_TABLE[$mapCode]) ? $mapCode : $this->MAP_CAT_TABLE[$mapCode]),
				'obj_class' => (empty($this->MAP_OBJ_CLASS[$mapCode]) ? $mapCode : $this->MAP_OBJ_CLASS[$mapCode]),
				'obj_table' => (empty($this->MAP_OBJ_TABLE[$mapCode]) ? $mapCode : $this->MAP_OBJ_TABLE[$mapCode])
			);
		}

		return $mapList;
	}

	/**
	 * 	Load category into memory from database
	 *
	 * 	@param		int		$id      Id of category
	 *  @param		string	$label   Label of category
	 *  @param		string	$type    Type of category ('product', '...') or (0, 1, ...)
	 *  @param		string	$ref_ext External reference of object
	 * 	@return		int				Return integer <0 if KO, >0 if OK
	 */
	public function fetch($id, $label = '', $type = null, $ref_ext = '')
	{
		// Check parameters
		if (empty($id) && empty($label) && empty($ref_ext)) {
			$this->error = "No category to search for";
			return -1;
		}
		if (!is_null($type) && !is_numeric($type)) {
			$type = $this->MAP_ID[$type];
		}

		$sql = "SELECT rowid, fk_parent, entity, label, description, color, position, fk_soc, visible, type, ref_ext";
		$sql .= ", date_creation, tms, fk_user_creat, fk_user_modif";
		$sql .= " FROM ".MAIN_DB_PREFIX."categorie";
		if ($id) {
			$sql .= " WHERE rowid = ".((int) $id);
		} elseif (!empty($ref_ext)) {
			$sql .= " WHERE ref_ext LIKE '".$this->db->escape($ref_ext)."'";
		} else {
			$sql .= " WHERE label = '".$this->db->escape($label)."' AND entity IN (".getEntity('category').")";
			if (!is_null($type)) {
				$sql .= " AND type = ".((int) $type);
			}
		}

		dol_syslog(get_class($this)."::fetch", LOG_DEBUG);
		$resql = $this->db->query($sql);
		if ($resql) {
			if ($this->db->num_rows($resql) > 0 && $res = $this->db->fetch_array($resql)) {
				$this->id = $res['rowid'];
				//$this->ref = $res['rowid'];
				$this->fk_parent = (int) $res['fk_parent'];
				$this->label = $res['label'];
				$this->description = $res['description'];
				$this->color = $res['color'];
				$this->position = $res['position'];
				$this->socid = (int) $res['fk_soc'];
				$this->visible = (int) $res['visible'];
				$this->type = $res['type'];
				$this->ref_ext = $res['ref_ext'];
				$this->entity = (int) $res['entity'];
				$this->date_creation = $this->db->jdate($res['date_creation']);
				$this->date_modification = $this->db->jdate($res['tms']);
				$this->user_creation_id = (int) $res['fk_user_creat'];
				$this->user_modification_id = (int) $res['fk_user_modif'];

				// Retrieve all extrafield
				// fetch optionals attributes and labels
				$this->fetch_optionals();

				$this->db->free($resql);

				// multilangs
				if (getDolGlobalInt('MAIN_MULTILANGS')) {
					$this->getMultiLangs();
				}

				return 1;
			} else {
				$this->error = "No category found";
				return 0;
			}
		} else {
			dol_print_error($this->db);
			$this->error = $this->db->lasterror;
			$this->errors[] = $this->db->lasterror;
			return -1;
		}
	}

	/**
	 *  Add category into database
	 *
	 *  @param	User	$user		Object user
	 *  @param	int		$notrigger	1=Does not execute triggers, 0= execute triggers
	 *  @return	int 				-1 : SQL error
	 *          					-2 : new ID unknown
	 *          					-3 : Invalid category
	 * 								-4 : category already exists
	 */
	public function create($user, $notrigger = 0)
	{
		global $conf, $langs, $hookmanager;
		$langs->load('categories');

		$type = $this->type;

		if (!is_numeric($type)) {
			$type = $this->MAP_ID[$type];
		}

		$error = 0;

		dol_syslog(get_class($this).'::create', LOG_DEBUG);

		// Clean parameters
		$this->label = trim($this->label);
		$this->description = trim($this->description);
		$this->color = trim($this->color);
		$this->position = (int) $this->position;
		$this->import_key = trim($this->import_key);
		$this->ref_ext = trim($this->ref_ext);
		if (empty($this->visible)) {
			$this->visible = 0;
		}
		$this->fk_parent = ($this->fk_parent != "" ? intval($this->fk_parent) : 0);

		if ($this->already_exists()) {
			$this->error = $langs->trans("ImpossibleAddCat", $this->label);
			$this->error .= " : ".$langs->trans("CategoryExistsAtSameLevel");
			dol_syslog($this->error, LOG_WARNING);
			return -4;
		}

		$this->db->begin();
		$now = dol_now();
		$sql = "INSERT INTO ".MAIN_DB_PREFIX."categorie (";
		$sql .= "fk_parent,";
		$sql .= " label,";
		$sql .= " description,";
		$sql .= " color,";
		$sql .= " position,";
		if (getDolGlobalString('CATEGORY_ASSIGNED_TO_A_CUSTOMER')) {
			$sql .= "fk_soc,";
		}
		$sql .= " visible,";
		$sql .= " type,";
		$sql .= " import_key,";
		$sql .= " ref_ext,";
		$sql .= " entity,";
		$sql .= " date_creation,";
		$sql .= " fk_user_creat";
		$sql .= ") VALUES (";
		$sql .= (int) $this->fk_parent.",";
		$sql .= "'".$this->db->escape($this->label)."', ";
		$sql .= "'".$this->db->escape($this->description)."', ";
		$sql .= "'".$this->db->escape($this->color)."', ";
		$sql .= (int) $this->position.",";
		if (getDolGlobalString('CATEGORY_ASSIGNED_TO_A_CUSTOMER')) {
			$sql .= ($this->socid > 0 ? $this->socid : 'null').", ";
		}
		$sql .= "'".$this->db->escape($this->visible)."', ";
		$sql .= ((int) $type).", ";
		$sql .= (!empty($this->import_key) ? "'".$this->db->escape($this->import_key)."'" : 'null').", ";
		$sql .= (!empty($this->ref_ext) ? "'".$this->db->escape($this->ref_ext)."'" : 'null').", ";
		$sql .= (int) $conf->entity.", ";
		$sql .= "'".$this->db->idate($now)."', ";
		$sql .= (int) $user->id;
		$sql .= ")";

		$res = $this->db->query($sql);
		if ($res) {
			$id = $this->db->last_insert_id(MAIN_DB_PREFIX."categorie");

			if ($id > 0) {
				$this->id = $id;

				$action = 'create';

				// Actions on extra fields
				if (!$error) {
					$result = $this->insertExtraFields();
					if ($result < 0) {
						$error++;
					}
				}

				if (!$error && !$notrigger) {
					// Call trigger
					$result = $this->call_trigger('CATEGORY_CREATE', $user);
					if ($result < 0) {
						$error++;
					}
					// End call triggers
				}

				if (!$error) {
					$this->db->commit();
					return $id;
				} else {
					$this->db->rollback();
					return -3;
				}
			} else {
				$this->db->rollback();
				return -2;
			}
		} else {
			$this->error = $this->db->error();
			$this->db->rollback();
			return -1;
		}
	}

	/**
	 * 	Update category
	 *
	 *	@param	User	$user		Object user
	 *  @param	int		$notrigger	1=Does not execute triggers, 0= execute triggers
	 * 	@return	int		 			1 : OK
	 *          					-1 : SQL error
	 *          					-2 : invalid category
	 */
	public function update(User $user, $notrigger = 0)
	{
		global $langs;

		$error = 0;

		// Clean parameters
		$this->label = trim($this->label);
		$this->description = trim($this->description);
		$this->ref_ext = trim($this->ref_ext);
		$this->fk_parent = ($this->fk_parent != "" ? intval($this->fk_parent) : 0);
		$this->visible = ($this->visible != "" ? intval($this->visible) : 0);

		if ($this->already_exists()) {
			$this->error = $langs->trans("ImpossibleUpdateCat");
			$this->error .= " : ".$langs->trans("CategoryExistsAtSameLevel");
			return -1;
		}

		$this->db->begin();

		$sql = "UPDATE ".MAIN_DB_PREFIX."categorie";
		$sql .= " SET label = '".$this->db->escape($this->label)."',";
		$sql .= " description = '".$this->db->escape($this->description)."',";
		$sql .= " ref_ext = '".$this->db->escape($this->ref_ext)."',";
		$sql .= " color = '".$this->db->escape($this->color)."'";
		$sql .= ", position = ".(int) $this->position;
		if (getDolGlobalString('CATEGORY_ASSIGNED_TO_A_CUSTOMER')) {
			$sql .= ", fk_soc = ".($this->socid > 0 ? $this->socid : 'null');
		}
		$sql .= ", visible = ".(int) $this->visible;
		$sql .= ", fk_parent = ".(int) $this->fk_parent;
		$sql .= ", fk_user_modif = ".(int) $user->id;
		$sql .= " WHERE rowid = ".((int) $this->id);

		dol_syslog(get_class($this)."::update", LOG_DEBUG);
		if ($this->db->query($sql)) {
			$action = 'update';

			// Actions on extra fields
			if (!$error) {
				$result = $this->insertExtraFields();
				if ($result < 0) {
					$error++;
				}
			}

			if (!$error && !$notrigger) {
				// Call trigger
				$result = $this->call_trigger('CATEGORY_MODIFY', $user);
				if ($result < 0) {
					$error++;
				}
				// End call triggers
			}

			if (!$error) {
				$this->db->commit();
				return 1;
			} else {
				$this->db->rollback();
				return -1;
			}
		} else {
			$this->db->rollback();
			dol_print_error($this->db);
			return -1;
		}
	}

	/**
	 * 	Delete a category from database
	 *
	 * 	@param	User	$user		Object user that ask to delete
	 *	@param	int		$notrigger	1=Does not execute triggers, 0= execute triggers
	 *	@return	int                 Return integer <0 KO >0 OK
	 */
	public function delete($user, $notrigger = 0)
	{
		$error = 0;

		// Clean parameters
		$this->fk_parent = ($this->fk_parent != "" ? intval($this->fk_parent) : 0);

		dol_syslog(get_class($this)."::remove");

		$this->db->begin();

		if (!$error && !$notrigger) {
			// Call trigger
			$result = $this->call_trigger('CATEGORY_DELETE', $user);
			if ($result < 0) {
				$error++;
			}
			// End call triggers
		}

		/* FIX #1317 : Check for child category and move up 1 level*/
		if (!$error) {
			$sql = "UPDATE ".MAIN_DB_PREFIX."categorie";
			$sql .= " SET fk_parent = ".((int) $this->fk_parent);
			$sql .= " WHERE fk_parent = ".((int) $this->id);

			if (!$this->db->query($sql)) {
				$this->error = $this->db->lasterror();
				$error++;
			}
		}

		$arraydelete = array(
			'categorie_account' => 'fk_categorie',
			'categorie_actioncomm' => 'fk_categorie',
			'categorie_contact' => 'fk_categorie',
			'categorie_fournisseur' => 'fk_categorie',
			'categorie_knowledgemanagement' => array('field' => 'fk_categorie', 'enabled' => isModEnabled('knowledgemanagement')),
			'categorie_member' => 'fk_categorie',
			'categorie_user' => 'fk_categorie',
			'categorie_product' => 'fk_categorie',
			'categorie_project' => 'fk_categorie',
			'categorie_societe' => 'fk_categorie',
			'categorie_ticket' => array('field' => 'fk_categorie', 'enabled' => isModEnabled('ticket')),
			'categorie_warehouse' => 'fk_categorie',
			'categorie_website_page' => array('field' => 'fk_categorie', 'enabled' => isModEnabled('website')),
			'category_bankline' => 'fk_categ',
			'categorie_lang' => 'fk_category',
			'categorie' => 'rowid',
		);
		foreach ($arraydelete as $key => $value) {
			if (is_array($value)) {
				if (empty($value['enabled'])) {
					continue;
				}
				$value = $value['field'];
			}
			$sql  = "DELETE FROM ".MAIN_DB_PREFIX.$key;
			$sql .= " WHERE ".$value." = ".((int) $this->id);
			if (!$this->db->query($sql)) {
				$this->errors[] = $this->db->lasterror();
				dol_syslog("Error sql=".$sql." ".$this->error, LOG_ERR);
				$error++;
			}
		}

		// Removed extrafields
		if (!$error) {
			$result = $this->deleteExtraFields();
			if ($result < 0) {
				$error++;
				dol_syslog(get_class($this)."::delete erreur ".$this->error, LOG_ERR);
			}
		}

		if (!$error) {
			$this->db->commit();
			return 1;
		} else {
			$this->db->rollback();
			return -1;
		}
	}

	// phpcs:disable PEAR.NamingConventions.ValidFunctionName.ScopeNotCamelCaps
	/**
	 * Link an object to the category
	 *
	 * @param   CommonObject 	$obj  	Object to link to category
	 * @param   string     		$type 	Type of category ('product', ...). Use '' to take $obj->element.
	 * @return  int                		1 : OK, -1 : erreur SQL, -2 : id not defined, -3 : Already linked
	 * @see del_type()
	 */
	public function add_type($obj, $type = '')
	{
		// phpcs:enable
		global $user;

		$error = 0;

		if ($this->id == -1) {
			return -2;
		}

		if (empty($type)) {
			$type = $obj->element;
		}

		dol_syslog(get_class($this).'::add_type', LOG_DEBUG);

		$this->db->begin();

		$sql = "INSERT INTO ".MAIN_DB_PREFIX."categorie_".(empty($this->MAP_CAT_TABLE[$type]) ? $type : $this->MAP_CAT_TABLE[$type]);
		$sql .= " (fk_categorie, fk_".(empty($this->MAP_CAT_FK[$type]) ? $type : $this->MAP_CAT_FK[$type]).")";
		$sql .= " VALUES (".((int) $this->id).", ".((int) $obj->id).")";

		if ($this->db->query($sql)) {
			if (getDolGlobalString('CATEGORIE_RECURSIV_ADD')) {
				$sql = 'SELECT fk_parent FROM '.MAIN_DB_PREFIX.'categorie';
				$sql .= " WHERE rowid = ".((int) $this->id);

				dol_syslog(get_class($this)."::add_type", LOG_DEBUG);
				$resql = $this->db->query($sql);
				if ($resql) {
					if ($this->db->num_rows($resql) > 0) {
						$objparent = $this->db->fetch_object($resql);

						if (!empty($objparent->fk_parent)) {
							$cat = new Categorie($this->db);
							$cat->id = $objparent->fk_parent;
							if (!$cat->containsObject($type, $obj->id)) {
								$result = $cat->add_type($obj, $type);
								if ($result < 0) {
									$this->error = $cat->error;
									$error++;
								}
							}
						}
					}
				} else {
					$error++;
					$this->error = $this->db->lasterror();
				}

				if ($error) {
					$this->db->rollback();
					return -1;
				}
			}

			// Call trigger
			$this->context = array('linkto' => $obj); // Save object we want to link category to into category instance to provide information to trigger
			$result = $this->call_trigger('CATEGORY_LINK', $user);
			if ($result < 0) {
				$error++;
			}
			// End call triggers

			if (!$error) {
				$this->db->commit();
				return 1;
			} else {
				$this->db->rollback();
				return -2;
			}
		} else {
			$this->db->rollback();
			if ($this->db->lasterrno() == 'DB_ERROR_RECORD_ALREADY_EXISTS') {
				$this->error = $this->db->lasterrno();
				return -3;
			} else {
				$this->error = $this->db->lasterror();
			}
			return -1;
		}
	}

	// phpcs:disable PEAR.NamingConventions.ValidFunctionName.ScopeNotCamelCaps
	/**
	 * Delete object from category
	 *
	 * @param   CommonObject $obj  Object
	 * @param   string       $type Type of category ('customer', 'supplier', 'contact', 'product', 'member')
	 * @return  int          1 if OK, -1 if KO
	 * @see add_type()
	 */
	public function del_type($obj, $type)
	{
		// phpcs:enable
		global $user;

		$error = 0;

		// For backward compatibility
		if ($type == 'societe') {
			$type = 'customer';
			dol_syslog(get_class($this)."::del_type(): type 'societe' is deprecated, please use 'customer' instead", LOG_WARNING);
		} elseif ($type == 'fournisseur') {
			$type = 'supplier';
			dol_syslog(get_class($this)."::del_type(): type 'fournisseur' is deprecated, please use 'supplier' instead", LOG_WARNING);
		}

		$this->db->begin();

		$sql = "DELETE FROM ".MAIN_DB_PREFIX."categorie_".(empty($this->MAP_CAT_TABLE[$type]) ? $type : $this->MAP_CAT_TABLE[$type]);
		$sql .= " WHERE fk_categorie = ".((int) $this->id);
		$sql .= " AND fk_".(empty($this->MAP_CAT_FK[$type]) ? $type : $this->MAP_CAT_FK[$type])." = ".((int) $obj->id);

		dol_syslog(get_class($this).'::del_type', LOG_DEBUG);
		if ($this->db->query($sql)) {
			// Call trigger
			$this->context = array('unlinkoff' => $obj); // Save object we want to link category to into category instance to provide information to trigger
			$result = $this->call_trigger('CATEGORY_UNLINK', $user);
			if ($result < 0) {
				$error++;
			}
			// End call triggers

			if (!$error) {
				$this->db->commit();
				return 1;
			} else {
				$this->db->rollback();
				return -2;
			}
		} else {
			$this->db->rollback();
			$this->error = $this->db->lasterror();
			return -1;
		}
	}

	/**
	 * Return list of fetched instance of elements having this category
	 *
	 * @param   string     	$type       	Type of category ('customer', 'supplier', 'contact', 'product', 'member', 'knowledge_management', ...)
	 * @param   int        	$onlyids    	Return only ids of objects (consume less memory)
	 * @param	int			$limit			Limit
	 * @param	int			$offset			Offset
	 * @param	string		$sortfield		Sort fields
	 * @param	string		$sortorder		Sort order ('ASC' or 'DESC');
	 * @param  	string		$filter       	Filter as an Universal Search string.
	 * 										Example: '((client:=:1) OR ((client:>=:2) AND (client:<=:3))) AND (client:!=:8) AND (nom:like:'a%')'
	 * @param  	string      $filtermode   	No more used
	 * @return  CommonObject[]|int[]|int    Return -1 if KO, array of instance of object if OK
	 * @see containsObject()
	 */
	public function getObjectsInCateg($type, $onlyids = 0, $limit = 0, $offset = 0, $sortfield = '', $sortorder = 'ASC', $filter = '', $filtermode = 'AND')
	{
		global $user;

		$objs = array();

		$classnameforobj = $this->MAP_OBJ_CLASS[$type];
		$obj = new $classnameforobj($this->db);

		$sql = "SELECT c.fk_".(empty($this->MAP_CAT_FK[$type]) ? $type : $this->MAP_CAT_FK[$type])." as fk_object";
		$sql .= " FROM ".MAIN_DB_PREFIX."categorie_".(empty($this->MAP_CAT_TABLE[$type]) ? $type : $this->MAP_CAT_TABLE[$type])." as c";
		$sql .= ", ".MAIN_DB_PREFIX.(empty($this->MAP_OBJ_TABLE[$type]) ? $type : $this->MAP_OBJ_TABLE[$type])." as o";
		$sql .= " WHERE o.entity IN (".getEntity($obj->element).")";
		$sql .= " AND c.fk_categorie = ".((int) $this->id);
		// Compatibility with actioncomm table which has id instead of rowid
		if ((array_key_exists($type, $this->MAP_OBJ_TABLE) && $this->MAP_OBJ_TABLE[$type] == "actioncomm") || $type == "actioncomm") {
			$sql .= " AND c.fk_".(empty($this->MAP_CAT_FK[$type]) ? $type : $this->MAP_CAT_FK[$type])." = o.id";
		} else {
			$sql .= " AND c.fk_".(empty($this->MAP_CAT_FK[$type]) ? $type : $this->MAP_CAT_FK[$type])." = o.rowid";
		}
		// Protection for external users
		if (($type == 'customer' || $type == 'supplier') && $user->socid > 0) {
			$sql .= " AND o.rowid = ".((int) $user->socid);
		}

		$errormessage = '';
		$sql .= forgeSQLFromUniversalSearchCriteria($filter, $errormessage);
		if ($errormessage) {
			$this->errors[] = $errormessage;
			dol_syslog(__METHOD__.' '.implode(',', $this->errors), LOG_ERR);
			return -1;
		}

		$sql .= $this->db->order($sortfield, $sortorder);
		if ($limit > 0 || $offset > 0) {
			$sql .= $this->db->plimit($limit + 1, $offset);
		}

		dol_syslog(get_class($this)."::getObjectsInCateg", LOG_DEBUG);

		$resql = $this->db->query($sql);
		if ($resql) {
			while ($rec = $this->db->fetch_array($resql)) {
				if ($onlyids) {
					$objs[] = $rec['fk_object'];
				} else {
					$classnameforobj = $this->MAP_OBJ_CLASS[$type];

					$obj = new $classnameforobj($this->db);
					$obj->fetch($rec['fk_object']);
					if ($obj->id > 0) {		// Failing fetch may happen for example when a category supplier was set and third party was moved as customer only. The object supplier can't be loaded.
						$objs[] = $obj;
					}
				}
			}
			return $objs;
		} else {
			$this->error = $this->db->error().' sql='.$sql;
			return -1;
		}
	}

	/**
	 * Check for the presence of an object in a category
	 *
	 * @param   string $type      		Type of category ('customer', 'supplier', 'contact', 'product', 'member')
	 * @param   int    $object_id 		Id of the object to search
	 * @return  int                     Number of occurrences
	 * @see getObjectsInCateg()
	 */
	public function containsObject($type, $object_id)
	{
		$sql = "SELECT COUNT(*) as nb FROM ".MAIN_DB_PREFIX."categorie_".(empty($this->MAP_CAT_TABLE[$type]) ? $type : $this->MAP_CAT_TABLE[$type]);
		$sql .= " WHERE fk_categorie = ".((int) $this->id)." AND fk_".(empty($this->MAP_CAT_FK[$type]) ? $type : $this->MAP_CAT_FK[$type])." = ".((int) $object_id);

		dol_syslog(get_class($this)."::containsObject", LOG_DEBUG);

		$resql = $this->db->query($sql);
		if ($resql) {
			return $this->db->fetch_object($resql)->nb;
		} else {
			$this->error = $this->db->error();
			return -1;
		}
	}

	/**
	 * List categories of an element id
	 *
	 * @param	int		$id			Id of element
	 * @param	string	$type		Type of category ('member', 'customer', 'supplier', 'product', 'contact')
	 * @param	string	$sortfield	Sort field
	 * @param	string	$sortorder	Sort order
	 * @param	int		$limit		Limit for list
	 * @param	int		$page		Page number
	 * @return  int<-1,0>|array<int,array{id:int,fk_parent:int,label:string,description:string,color:string,position:int,socid:int,type:string,entity:int,array_options:array<string,mixed>,visible:int,ref_ext:string,multilangs?:array{string,array{label:string,description:string,note?:string}}}> Array of categories, 0 if no cat, -1 on error
	 */
	public function getListForItem($id, $type = 'customer', $sortfield = "s.rowid", $sortorder = 'ASC', $limit = 0, $page = 0)
	{
		$categories = array();

		$type = sanitizeVal($type, 'aZ09');

		$sub_type = $type;
		$subcol_name = "fk_".$type;
		if ($type == "customer") {
			$sub_type = "societe";
			$subcol_name = "fk_soc";
		}
		if ($type == "supplier") {
			$sub_type = "fournisseur";
			$subcol_name = "fk_soc";
		}
		if ($type == "contact") {
			$subcol_name = "fk_socpeople";
		}

		$idoftype = array_search($type, self::$MAP_ID_TO_CODE);

		$sql = "SELECT s.rowid";
		$sql .= " FROM ".MAIN_DB_PREFIX."categorie as s, ".MAIN_DB_PREFIX."categorie_".$sub_type." as sub";
		$sql .= ' WHERE s.entity IN ('.getEntity('category').')';
		$sql .= ' AND s.type='.((int) $idoftype);
		$sql .= ' AND s.rowid = sub.fk_categorie';
		$sql .= " AND sub.".$subcol_name." = ".((int) $id);

		$sql .= $this->db->order($sortfield, $sortorder);

		$offset = 0;
		$nbtotalofrecords = '';
		if (!getDolGlobalInt('MAIN_DISABLE_FULL_SCANLIST')) {
			$result = $this->db->query($sql);
			$nbtotalofrecords = $this->db->num_rows($result);
			if (($page * $limit) > $nbtotalofrecords) {	// if total resultset is smaller then paging size (filtering), goto and load page 0
				$page = 0;
				$offset = 0;
			}
		}

		if ($limit) {
			if ($page < 0) {
				$page = 0;
			}
			$offset = $limit * $page;

			$sql .= $this->db->plimit($limit + 1, $offset);
		}

		$result = $this->db->query($sql);
		if ($result) {
			$i = 0;
			$num = $this->db->num_rows($result);
			$min = min($num, ($limit <= 0 ? $num : $limit));
			while ($i < $min) {
				$obj = $this->db->fetch_object($result);
				$category_static = new Categorie($this->db);
				if ($category_static->fetch($obj->rowid)) {
					$categories[$i]['id'] = $category_static->id;
					$categories[$i]['fk_parent']		= $category_static->fk_parent;
					$categories[$i]['label']			= $category_static->label;
					$categories[$i]['description'] = $category_static->description;
					$categories[$i]['color']    		= $category_static->color;
					$categories[$i]['position']    		= $category_static->position;
					$categories[$i]['socid']			= $category_static->socid;
					$categories[$i]['ref_ext'] = $category_static->ref_ext;
					$categories[$i]['visible'] = $category_static->visible;
					$categories[$i]['type'] = $category_static->type;
					$categories[$i]['entity'] = $category_static->entity;
					$categories[$i]['array_options'] = $category_static->array_options;

					// multilangs
					if (getDolGlobalInt('MAIN_MULTILANGS') && isset($category_static->multilangs)) {
						$categories[$i]['multilangs'] = $category_static->multilangs;
					}
				}
				$i++;
			}
		} else {
			$this->error = $this->db->lasterror();
			return -1;
		}
		if (!count($categories)) {
			return 0;
		}

		return $categories;
	}

	// phpcs:disable PEAR.NamingConventions.ValidFunctionName.ScopeNotCamelCaps
	/**
	 * Return direct children ids of a category into an array
	 *
	 * @return	array|int   Return integer <0 KO, array ok
	 */
	public function get_filles()
	{
		// phpcs:enable
		$sql = "SELECT rowid FROM ".MAIN_DB_PREFIX."categorie";
		$sql .= " WHERE fk_parent = ".((int) $this->id);
		$sql .= " AND entity IN (".getEntity('category').")";

		$res = $this->db->query($sql);
		if ($res) {
			$cats = array();
			while ($rec = $this->db->fetch_array($res)) {
				$cat = new Categorie($this->db);
				$cat->fetch($rec['rowid']);
				$cats[] = $cat;
			}
			return $cats;
		} else {
			dol_print_error($this->db);
			return -1;
		}
	}

	// phpcs:disable PEAR.NamingConventions.ValidFunctionName.ScopeNotCamelCaps
	/**
	 * 	Load the array this->motherof that is array(id_son=>id_parent, ...)
	 *
	 *	@return		int		Return integer <0 if KO, >0 if OK
	 */
	protected function load_motherof()
	{
		// phpcs:enable
		$this->motherof = array();

		// Load array[child]=parent
		$sql = "SELECT fk_parent as id_parent, rowid as id_son";
		$sql .= " FROM ".MAIN_DB_PREFIX."categorie";
		$sql .= " WHERE fk_parent != 0";
		$sql .= " AND entity IN (".getEntity('category').")";

		dol_syslog(get_class($this)."::load_motherof", LOG_DEBUG);
		$resql = $this->db->query($sql);
		if ($resql) {
			while ($obj = $this->db->fetch_object($resql)) {
				$this->motherof[$obj->id_son] = $obj->id_parent;
			}
			return 1;
		} else {
			dol_print_error($this->db);
			return -1;
		}
	}

	// phpcs:disable PEAR.NamingConventions.ValidFunctionName.ScopeNotCamelCaps
	/**
	 * Rebuilding the category tree as an array
	 * Return an array of table('id','id_mere',...) sorted to have a human readable tree, with
	 *                id = id of category
	 *                id_mere = id of parent category
	 *                id_children = array of child ids
	 *                label = name of category
	 *                fulllabel = Name with full path for the category
	 *                fullpath = Full path built with the id's
	 *
	 * @param   string              $type               Type of categories ('customer', 'supplier', 'contact', 'product', 'member', ...)
	 * @param   int|string|array	$fromid        		Keep only or Exclude (depending on $include parameter) all categories (including the leaf $fromid) into the tree after this id $fromid.
	 *                                                  $fromid can be an :
	 *                                                  - int (id of category)
	 *                                                  - string (categories ids separated by comma)
	 *                                                  - array (list of categories ids)
	 * @param   int                 $include            [=0] Removed or 1=Keep only
	 * @return  int<-1,-1>|array<int,array{rowid:int,id:int,fk_parent:int,label:string,description:string,color:string,position:string,visible:int,ref_ext:string,picto:string,fullpath:string,fulllabel:string}>              					Array of categories. this->cats and this->motherof are set, -1 on error
	 */
	public function get_full_arbo($type, $fromid = 0, $include = 0)
	{
		// phpcs:enable
		global $langs;

		if (!is_numeric($type)) {
			$type = $this->MAP_ID[$type];
		}
		if (is_null($type)) {
			$this->error = 'BadValueForParameterType';
			return -1;
		}

		if (is_string($fromid)) {
			$fromid = explode(',', $fromid);
		} elseif (is_numeric($fromid)) {
			if ($fromid > 0) {
				$fromid = array($fromid);
			} else {
				$fromid = array();
			}
		} elseif (!is_array($fromid)) {
			$fromid = array();
		}

		$this->cats = array();
		$nbcateg = 0;

		// Init this->motherof that is array(id_son=>id_parent, ...)
		$this->load_motherof();
		$current_lang = $langs->getDefaultLang();

		// Init $this->cats array
		$sql = "SELECT DISTINCT c.rowid, c.label, c.ref_ext, c.description, c.color, c.position, c.fk_parent, c.visible"; // Distinct reduce pb with old tables with duplicates
		if (getDolGlobalInt('MAIN_MULTILANGS')) {
			$sql .= ", t.label as label_trans, t.description as description_trans";
		}
		$sql .= " FROM ".MAIN_DB_PREFIX."categorie as c";
		if (getDolGlobalInt('MAIN_MULTILANGS')) {
			$sql .= " LEFT  JOIN ".MAIN_DB_PREFIX."categorie_lang as t ON t.fk_category=c.rowid AND t.lang='".$this->db->escape($current_lang)."'";
		}
		$sql .= " WHERE c.entity IN (".getEntity('category').")";
		$sql .= " AND c.type = ".(int) $type;

		dol_syslog(get_class($this)."::get_full_arbo get category list", LOG_DEBUG);
		$resql = $this->db->query($sql);
		if ($resql) {
			$i = 0;
			$nbcateg = $this->db->num_rows($resql);

			while ($obj = $this->db->fetch_object($resql)) {
				$this->cats[$obj->rowid]['rowid'] = $obj->rowid;
				$this->cats[$obj->rowid]['id'] = $obj->rowid;
				$this->cats[$obj->rowid]['fk_parent'] = $obj->fk_parent;
				$this->cats[$obj->rowid]['label'] = !empty($obj->label_trans) ? $obj->label_trans : $obj->label;
				$this->cats[$obj->rowid]['description'] = !empty($obj->description_trans) ? $obj->description_trans : $obj->description;
				$this->cats[$obj->rowid]['color'] = $obj->color;
				$this->cats[$obj->rowid]['position'] = $obj->position;
				$this->cats[$obj->rowid]['visible'] = $obj->visible;
				$this->cats[$obj->rowid]['ref_ext'] = $obj->ref_ext;
				$this->cats[$obj->rowid]['picto'] = 'category';
				// fields are filled with buildPathFromId
				$this->cats[$obj->rowid]['fullpath'] = '';
				$this->cats[$obj->rowid]['fulllabel'] = '';
				$i++;
			}
		} else {
			dol_print_error($this->db);
			return -1;
		}

		// We add the fullpath property to each elements of first level (no parent exists)
		dol_syslog(get_class($this)."::get_full_arbo call to buildPathFromId", LOG_DEBUG);
		foreach ($this->cats as $key => $val) {
			//print 'key='.$key.'<br>'."\n";
			$this->buildPathFromId($key, $nbcateg); // Process a branch from the root category key (this category has no parent)
		}

		// Include or exclude leaf (including $fromid) from tree
		if (count($fromid) > 0) {
			$keyfiltercatid = '('.implode('|', $fromid).')';

			//print "Look to discard category ".$fromid."\n";
			$keyfilter1 = '^'.$keyfiltercatid.'$';
			$keyfilter2 = '_'.$keyfiltercatid.'$';
			$keyfilter3 = '^'.$keyfiltercatid.'_';
			$keyfilter4 = '_'.$keyfiltercatid.'_';
			foreach (array_keys($this->cats) as $key) {
				$fullpath = (string) $this->cats[$key]['fullpath'];
				$test = (preg_match('/'.$keyfilter1.'/', $fullpath) || preg_match('/'.$keyfilter2.'/', $fullpath)
					|| preg_match('/'.$keyfilter3.'/', $fullpath) || preg_match('/'.$keyfilter4.'/', $fullpath));

				if (($test && !$include) || (!$test && $include)) {
					unset($this->cats[$key]);
				}
			}
		}

		dol_syslog(get_class($this)."::get_full_arbo dol_sort_array", LOG_DEBUG);
		$this->cats = dol_sort_array($this->cats, 'fulllabel', 'asc', true, false);

		return $this->cats;
	}

	/**
	 *	For category id_categ and its children available in this->cats, define property fullpath and fulllabel.
	 *  It is called by get_full_arbo()
	 *  This function is a memory scan only from $this->cats and $this->motherof, no database access must be done here.
	 *
	 * 	@param		int		$id_categ		id_categ entry to update
	 * 	@param		int		$protection		Deep counter to avoid infinite loop
	 *	@return		int<-1,1>				Return integer <0 if KO, >0 if OK
	 *  @see get_full_arbo()
	 */
	private function buildPathFromId($id_categ, $protection = 1000)
	{
		//dol_syslog(get_class($this)."::buildPathFromId id_categ=".$id_categ." protection=".$protection, LOG_DEBUG);

		if (!empty($this->cats[$id_categ]['fullpath'])) {
			// Already defined
			dol_syslog(get_class($this)."::buildPathFromId fullpath and fulllabel already defined", LOG_WARNING);
			return -1;
		}

		// First build full array $motherof
		//$this->load_motherof();	// Disabled because already done by caller of buildPathFromId

		// $this->cats[$id_categ] is supposed to be already an array. We just want to complete it with property fullpath and fulllabel

		// Define fullpath and fulllabel
		$this->cats[$id_categ]['fullpath'] = '_'.$id_categ;
		$this->cats[$id_categ]['fulllabel'] = $this->cats[$id_categ]['label'];
		$i = 0;
		$cursor_categ = $id_categ;
		//print 'Work for id_categ='.$id_categ.'<br>'."\n";
		while ((empty($protection) || $i < $protection) && !empty($this->motherof[$cursor_categ])) {
			//print '&nbsp; cursor_categ='.$cursor_categ.' i='.$i.' '.$this->motherof[$cursor_categ].'<br>'."\n";
			$this->cats[$id_categ]['fullpath'] = '_'.$this->motherof[$cursor_categ].$this->cats[$id_categ]['fullpath'];
			$this->cats[$id_categ]['fulllabel'] = (empty($this->cats[$this->motherof[$cursor_categ]]) ? 'NotFound' : $this->cats[$this->motherof[$cursor_categ]]['label']).' >> '.$this->cats[$id_categ]['fulllabel'];
			//print '&nbsp; Result for id_categ='.$id_categ.' : '.$this->cats[$id_categ]['fullpath'].' '.$this->cats[$id_categ]['fulllabel'].'<br>'."\n";
			$i++;
			$cursor_categ = $this->motherof[$cursor_categ];
		}
		//print 'Result for id_categ='.$id_categ.' : '.$this->cats[$id_categ]['fullpath'].'<br>'."\n";

		// We count number of _ to have level
		$nbunderscore = substr_count($this->cats[$id_categ]['fullpath'], '_');
		$this->cats[$id_categ]['level'] = ($nbunderscore ? $nbunderscore : null);

		return 1;
	}


	// phpcs:disable PEAR.NamingConventions.ValidFunctionName.ScopeNotCamelCaps
	/**
	 * 	Returns all categories
	 *
	 *	@param	int			$type		Type of category (0, 1, ...)
	 *	@param	boolean		$parent		Just parent categories if true
	 *	@return	array|int				Table of Object Category, -1 on error
	 */
	public function get_all_categories($type = null, $parent = false)
	{
		// phpcs:enable
		if (!is_numeric($type)) {
			$type = $this->MAP_ID[$type];
		}

		$sql = "SELECT rowid FROM ".MAIN_DB_PREFIX."categorie";
		$sql .= " WHERE entity IN (".getEntity('category').")";
		if (!is_null($type)) {
			$sql .= " AND type = ".(int) $type;
		}
		if ($parent) {
			$sql .= " AND fk_parent = 0";
		}

		$res = $this->db->query($sql);
		if ($res) {
			$cats = array();
			while ($rec = $this->db->fetch_array($res)) {
				$cat = new Categorie($this->db);
				$cat->fetch($rec['rowid']);
				$cats[$rec['rowid']] = $cat;
			}
			return $cats;
		} else {
			dol_print_error($this->db);
			return -1;
		}
	}

	// phpcs:disable PEAR.NamingConventions.ValidFunctionName.ScopeNotCamelCaps
	/**
	 *	Returns the top level categories (which are not child)
	 *
	 *	@param		int		$type		Type of category (0, 1, ...)
	 *	@return		array
	 */
	public function get_main_categories($type = null)
	{
		// phpcs:enable
		return $this->get_all_categories($type, true);
	}

	// phpcs:disable PEAR.NamingConventions.ValidFunctionName.ScopeNotCamelCaps
	/**
	 * 	Check if a category with same label already exists for this cat's parent or root and for this cat's type
	 *
	 * 	@return		integer		1 if record already exist, 0 otherwise, -1 if error
	 */
	public function already_exists()
	{
		// phpcs:enable
		$type = $this->type;

		if (!is_numeric($type)) {
			$type = $this->MAP_ID[$type];
		}

		/* We have to select any rowid from llx_categorie which category's mother and label
		 * are equals to those of the calling category
		 */
		$sql = "SELECT c.rowid";
		$sql .= " FROM ".MAIN_DB_PREFIX."categorie as c ";
		$sql .= " WHERE c.entity IN (".getEntity('category').")";
		$sql .= " AND c.type = ".((int) $type);
		$sql .= " AND c.fk_parent = ".((int) $this->fk_parent);
		$sql .= " AND c.label = '".$this->db->escape($this->label)."'";

		dol_syslog(get_class($this)."::already_exists", LOG_DEBUG);

		$resql = $this->db->query($sql);
		if ($resql) {
			if ($this->db->num_rows($resql) > 0) {						// Checking for empty resql
				$obj = $this->db->fetch_object($resql);
				/* If object called create, obj cannot have is id.
				 * If object called update, he mustn't have the same label as an other category for this mother.
				 * So if the result has the same id, update is not for label, and if result has an other one, update may be for label.
				 */
				if (!empty($obj) && $obj->rowid > 0 && $obj->rowid != $this->id) {
					dol_syslog(get_class($this)."::already_exists category with name=".$this->label." and parent ".$this->fk_parent." exists: rowid=".$obj->rowid." current_id=".$this->id, LOG_DEBUG);
					return 1;
				}
			}
			dol_syslog(get_class($this)."::already_exists no category with same name=".$this->label." and same parent ".$this->fk_parent." than category id=".$this->id, LOG_DEBUG);
			return 0;
		} else {
			$this->error = $this->db->error();
			return -1;
		}
	}


	// phpcs:disable PEAR.NamingConventions.ValidFunctionName.ScopeNotCamelCaps
	/**
	 * Returns the path of the category, with the names of the categories
	 * separated by $sep (" >> " by default)
	 *
	 * @param	string	$sep	     Separator
	 * @param	string	$url	     Url ('', 'none' or 'urltouse')
	 * @param   int     $nocolor     0
	 * @param	int		$addpicto	 Add picto into link
	 * @return	array
	 */
	public function print_all_ways($sep = '&gt;&gt;', $url = '', $nocolor = 0, $addpicto = 0)
	{
		// phpcs:enable
		$ways = array();

		$all_ways = $this->get_all_ways(); // Load array of categories
		foreach ($all_ways as $way) {
			$w = array();
			$i = 0;
			$forced_color = '';
			foreach ($way as $cat) {
				$i++;

				if (empty($nocolor)) {
					$forced_color = 'colortoreplace';
					if ($i == count($way)) {	// Last category in hierarchy
						// Check contrast with background and correct text color
						$forced_color = 'categtextwhite';
						if ($cat->color) {
							if (colorIsLight($cat->color)) {
								$forced_color = 'categtextblack';
							}
						}
					}
				}

				if ($url == '') {
					$link = '<a href="'.DOL_URL_ROOT.'/categories/viewcat.php?id='.$cat->id.'&type='.$cat->type.'" class="'.$forced_color.'">';
					$linkend = '</a>';
					$w[] = $link.(($addpicto && $i == 1) ? img_object('', 'category', 'class="paddingright"') : '').$cat->label.$linkend;
				} elseif ($url == 'none') {
					$link = '<span class="'.$forced_color.'">';
					$linkend = '</span>';
					$w[] = $link.(($addpicto && $i == 1) ? img_object('', 'category', 'class="paddingright"') : '').$cat->label.$linkend;
				} else {
					$w[] = '<a class="'.$forced_color.'" href="'.DOL_URL_ROOT.'/'.$url.'?catid='.$cat->id.'">'.($addpicto ? img_object('', 'category') : '').$cat->label.'</a>';
				}
			}
			$newcategwithpath = preg_replace('/colortoreplace/', $forced_color, implode('<span class="inline-block valignmiddle paddingleft paddingright '.$forced_color.'">'.$sep.'</span>', $w));

			$ways[] = $newcategwithpath;
		}

		return $ways;
	}


	// phpcs:disable PEAR.NamingConventions.ValidFunctionName.ScopeNotCamelCaps
	/**
	 *	Returns an array containing the list of parent categories
	 *
	 *	@return	int|array Return integer <0 KO, array OK
	 */
	public function get_meres()
	{
		// phpcs:enable
		$parents = array();

		$sql = "SELECT fk_parent FROM ".MAIN_DB_PREFIX."categorie";
		$sql .= " WHERE rowid = ".((int) $this->id);

		$res = $this->db->query($sql);

		if ($res) {
			while ($rec = $this->db->fetch_array($res)) {
				if ($rec['fk_parent'] > 0) {
					$cat = new Categorie($this->db);
					$cat->fetch($rec['fk_parent']);
					$parents[] = $cat;
				}
			}
			return $parents;
		} else {
			dol_print_error($this->db);
			return -1;
		}
	}

	// phpcs:disable PEAR.NamingConventions.ValidFunctionName.ScopeNotCamelCaps
	/**
	 * 	Returns in a table all possible paths to get to the category
	 * 	starting with the major categories represented by Tables of categories
	 *
	 *	@return	array
	 */
	public function get_all_ways()
	{
		// phpcs:enable
		$ways = array();

		$parents = $this->get_meres();
		if (is_array($parents)) {
			foreach ($parents as $parent) {
				$all_ways = $parent->get_all_ways();
				foreach ($all_ways as $way) {
					$w = $way;
					$w[] = $this;
					$ways[] = $w;
				}
			}
		}

		if (count($ways) == 0) {
			$ways[0][0] = $this;
		}

		return $ways;
	}

	/**
	 * Return list of categories (object instances or labels) linked to element of id $id and type $type
	 * Should be named getListOfCategForObject
	 *
	 * @param   int    		$id     Id of element
	 * @param   string|int	$type   Type of category ('customer', 'supplier', 'contact', 'product', 'member') or (0, 1, 2, ...)
	 * @param   string 		$mode   'id'=Get array of category ids, 'object'=Get array of fetched category instances, 'label'=Get array of category
	 *                      	    labels, 'id'= Get array of category IDs
	 * @return  Categorie[]|int     Array of category objects or < 0 if KO
	 */
	public function containing($id, $type, $mode = 'object')
	{
		$cats = array();

		if (is_numeric($type)) {
			$type = Categorie::$MAP_ID_TO_CODE[$type];
		}

		if ($type === Categorie::TYPE_BANK_LINE) {   // TODO Remove this with standard category code after migration of llx_category_bank into llx_categorie
			// Load bank categories
			$sql = "SELECT c.label, c.rowid";
			$sql .= " FROM ".MAIN_DB_PREFIX."category_bankline as a, ".MAIN_DB_PREFIX."category_bank as c";
			$sql .= " WHERE a.lineid=".((int) $id)." AND a.fk_categ = c.rowid";
			$sql .= " AND c.entity IN (".getEntity('category').")";
			$sql .= " ORDER BY c.label";

			$res = $this->db->query($sql);
			if ($res) {
				while ($obj = $this->db->fetch_object($res)) {
					if ($mode == 'id') {
						$cats[] = $obj->rowid;
					} elseif ($mode == 'label') {
						$cats[] = $obj->label;
					} else {
						$cat = new Categorie($this->db);
						$cat->id = $obj->rowid;
						$cat->label = $obj->label;
						$cats[] = $cat;
					}
				}
			} else {
				dol_print_error($this->db);
				return -1;
			}
		} else {
			$sql = "SELECT ct.fk_categorie, c.label, c.rowid";
			$sql .= " FROM ".MAIN_DB_PREFIX."categorie_".(empty($this->MAP_CAT_TABLE[$type]) ? $type : $this->MAP_CAT_TABLE[$type])." as ct, ".MAIN_DB_PREFIX."categorie as c";
			$sql .= " WHERE ct.fk_categorie = c.rowid AND ct.fk_".(empty($this->MAP_CAT_FK[$type]) ? $type : $this->MAP_CAT_FK[$type])." = ".(int) $id;
			// This seems useless because the table already contains id of category of 1 unique type. So commented.
			// So now it works also with external added categories.
			//$sql .= " AND c.type = ".((int) $this->MAP_ID[$type]);
			$sql .= " AND c.entity IN (".getEntity('category').")";

			$res = $this->db->query($sql);
			if ($res) {
				while ($obj = $this->db->fetch_object($res)) {
					if ($mode == 'id') {
						$cats[] = $obj->rowid;
					} elseif ($mode == 'label') {
						$cats[] = $obj->label;
					} else {
						$cat = new Categorie($this->db);
						$cat->fetch($obj->fk_categorie);
						$cats[] = $cat;
					}
				}
			} else {
				dol_print_error($this->db);
				return -1;
			}
		}

		return $cats;
	}

	/**
	 * 	Returns categories whose id or name match
	 * 	add wildcards in the name unless $exact = true
	 *
	 * 	@param		int			$id			Id
	 * 	@param		string		$nom		Name
	 * 	@param		string		$type		Type of category ('member', 'customer', 'supplier', 'product', 'contact'). Old mode (0, 1, 2, ...) is deprecated.
	 * 	@param		boolean		$exact		Exact string search (true/false)
	 * 	@param		boolean		$case		Case sensitive (true/false)
	 * 	@return		Categorie[]|int			Array of Categorie, -1 if error
	 */
	public function rechercher($id, $nom, $type, $exact = false, $case = false)
	{
		// Deprecation warning
		if (is_numeric($type)) {
			dol_syslog(__METHOD__.': using numeric types is deprecated.', LOG_WARNING);
		}

		$cats = array();

		// For backward compatibility
		if (is_numeric($type)) {
			// We want to reverse lookup
			$map_type = array_flip($this->MAP_ID);
			$type = $map_type[$type];
			dol_syslog(get_class($this)."::rechercher(): numeric types are deprecated, please use string instead", LOG_WARNING);
		}

		// Generation requete recherche
		$sql = "SELECT rowid FROM ".MAIN_DB_PREFIX."categorie";
		$sql .= " WHERE type = ".((int) $this->MAP_ID[$type]);
		$sql .= " AND entity IN (".getEntity('category').")";
		if ($nom) {
			if (!$exact) {
				$nom = '%'.$this->db->escape(str_replace('*', '%', $nom)).'%';
			}
			if (!$case) {
				$sql .= " AND label LIKE '".$this->db->escape($nom)."'";
			} else {
				$sql .= " AND label LIKE BINARY '".$this->db->escape($nom)."'";
			}
		}
		if ($id) {
			$sql .= " AND rowid = ".((int) $id);
		}

		$res = $this->db->query($sql);
		if ($res) {
			while ($rec = $this->db->fetch_array($res)) {
				$cat = new Categorie($this->db);
				$cat->fetch($rec['rowid']);
				$cats[] = $cat;
			}

			return $cats;
		} else {
			$this->error = $this->db->error().' sql='.$sql;
			return -1;
		}
	}

	/**
	 *  Return if at least one photo is available
	 *
	 * @param  string $sdir Directory to scan
	 * @return boolean                 True if at least one photo is available, False if not
	 */
	public function isAnyPhotoAvailable($sdir)
	{
		include_once DOL_DOCUMENT_ROOT . '/core/lib/files.lib.php';
		include_once DOL_DOCUMENT_ROOT . '/core/lib/images.lib.php';

		$sdir .= '/' . get_exdir($this->id, 2, 0, 0, $this, 'category') . $this->id . "/photos/";

		$dir_osencoded = dol_osencode($sdir);
		if (file_exists($dir_osencoded)) {
			$handle = opendir($dir_osencoded);
			if (is_resource($handle)) {
				while (($file = readdir($handle)) !== false) {
					if (!utf8_check($file)) {
						$file = mb_convert_encoding($file, 'UTF-8', 'ISO-8859-1'); // To be sure data is stored in UTF8 in memory
					}
					if (dol_is_file($sdir . $file) && image_format_supported($file) >= 0) {
						return true;
					}
				}
			}
		}
		return false;
	}

	/**
	 * getTooltipContentArray
	 * @param array $params params to construct tooltip data
	 * @since v18
	 * @return array
	 */
	public function getTooltipContentArray($params)
	{
		global $langs;

		$langs->load('categories');

		$datas = [];

		$datas['label'] = $langs->trans("ShowCategory").': '.($this->ref ? $this->ref : $this->label);

		return $datas;
	}

	/**
	 *	Return name and link of category (with picto)
	 *  Use ->id, ->ref, ->label, ->color
	 *
	 *	@param		int		$withpicto				0=No picto, 1=Include picto into link, 2=Only picto
	 *	@param		string	$option					On what the link point to ('nolink', ...)
	 * 	@param		int		$maxlength				Max length of text
	 *  @param		string	$moreparam				More param on URL link
	 *  @param  	int     $notooltip      		1=Disable tooltip
	 *  @param  	string  $morecss                Add more css on link
	 *  @param  	int     $save_lastsearch_value	-1=Auto, 0=No save of lastsearch_values when clicking, 1=Save lastsearch_values whenclicking
	 *	@return		string					Chaine avec URL
	 */
	public function getNomUrl($withpicto = 0, $option = '', $maxlength = 0, $moreparam = '', $notooltip = 0, $morecss = '', $save_lastsearch_value = 0)
	{
		global $conf, $langs, $hookmanager;

		if (!empty($conf->dol_no_mouse_hover)) {
			$notooltip = 1; // Force disable tooltips
		}

		$result = '';
		$params = [
			'id' => $this->id,
			'objecttype' => $this->element,
			'option' => $option,
		];
		$classfortooltip = 'classfortooltip';
		$dataparams = '';
		if (getDolGlobalInt('MAIN_ENABLE_AJAX_TOOLTIP')) {
			$classfortooltip = 'classforajaxtooltip';
			$dataparams = ' data-params="'.dol_escape_htmltag(json_encode($params)).'"';
			$label = '';
		} else {
			$label = implode($this->getTooltipContentArray($params));
		}

		$url = DOL_URL_ROOT.'/categories/viewcat.php?id='.$this->id.'&type='.$this->type.$moreparam.'&backtopage='.urlencode($_SERVER['PHP_SELF'].($moreparam ? '?'.$moreparam : ''));

		if ($option !== 'nolink') {
			// Add param to save lastsearch_values or not
			$add_save_lastsearch_values = ($save_lastsearch_value == 1 ? 1 : 0);
			if ($save_lastsearch_value == -1 && isset($_SERVER["PHP_SELF"]) && preg_match('/list\.php/', $_SERVER["PHP_SELF"])) {
				$add_save_lastsearch_values = 1;
			}
			if ($url && $add_save_lastsearch_values) {
				$url .= '&save_lastsearch_values=1';
			}
		}

		// Check contrast with background and correct text color
		$forced_color = 'categtextwhite';
		if ($this->color) {
			if (colorIsLight($this->color)) {
				$forced_color = 'categtextblack';
			}
		}

		$linkclose = '';
		if (empty($notooltip)) {
			if (getDolGlobalInt('MAIN_OPTIMIZEFORTEXTBROWSER')) {
				$label = $langs->trans("ShowMyObject");
				$linkclose .= ' alt="'.dol_escape_htmltag($label, 1).'"';
			}
			$linkclose .= ($label ? ' title="'.dol_escape_htmltag($label, 1).'"' : ' title="tocomplete"');
			$linkclose .= $dataparams.' class="'.$classfortooltip.' '.$forced_color.($morecss ? ' '.$morecss : '').'"';
		} else {
			$linkclose = ($morecss ? ' class="'.$forced_color.($morecss ? ' '.$morecss : '').'"' : '');
		}

		if ($option == 'nolink' || empty($url)) {
			$linkstart = '<span';
		} else {
			$linkstart = '<a href="'.$url.'"';
		}
		$linkstart .= $linkclose.'>';
		if ($option == 'nolink' || empty($url)) {
			$linkend = '</span>';
		} else {
			$linkend = '</a>';
		}

		$result .= $linkstart;

		if ($withpicto) {
			$result .= img_object(($notooltip ? '' : $label), ($this->picto ? $this->picto : 'generic'), ($notooltip ? (($withpicto != 2) ? 'class="paddingright"' : '') : 'class="'.(($withpicto != 2) ? 'paddingright ' : '').'"'), 0, 0, $notooltip ? 0 : 1);
		}

		if ($withpicto != 2) {
			$result .= dol_trunc(($this->ref ? $this->ref : $this->label), $maxlength);
		}

		$result .= $linkend;

		global $action;
		$hookmanager->initHooks(array($this->element . 'dao'));
		$parameters = array('id' => $this->id, 'getnomurl' => &$result);
		$reshook = $hookmanager->executeHooks('getNomUrl', $parameters, $this, $action); // Note that $action and $object may have been modified by some hooks
		if ($reshook > 0) {
			$result = $hookmanager->resPrint;
		} else {
			$result .= $hookmanager->resPrint;
		}
		return $result;
	}


	// phpcs:disable PEAR.NamingConventions.ValidFunctionName.ScopeNotCamelCaps
	/**
	 *  Add the image uploaded as $file to the directory $sdir/<category>-<id>/photos/
	 *
	 *  @param      string	$sdir       Root destination directory
	 *  @param      array	$file		Uploaded file name
	 *	@return		void
	 */
	public function add_photo($sdir, $file)
	{
		// phpcs:enable
		require_once DOL_DOCUMENT_ROOT.'/core/lib/files.lib.php';

		$dir = $sdir.'/'.get_exdir($this->id, 2, 0, 0, $this, 'category').$this->id."/";
		$dir .= "photos/";

		if (!file_exists($dir)) {
			dol_mkdir($dir);
		}

		if (file_exists($dir)) {
			if (is_array($file['name']) && count($file['name']) > 0) {
				$nbfile = count($file['name']);
				for ($i = 0; $i < $nbfile; $i++) {
					$originImage = $dir.$file['name'][$i];

					// Cree fichier en taille origine
					dol_move_uploaded_file($file['tmp_name'][$i], $originImage, 1, 0, 0);

					if (file_exists($originImage)) {
						// Create thumbs
						$this->addThumbs($originImage);
					}
				}
			} else {
				$originImage = $dir.$file['name'];

				// Cree fichier en taille origine
				dol_move_uploaded_file($file['tmp_name'], $originImage, 1, 0, 0);

				if (file_exists($originImage)) {
					// Create thumbs
					$this->addThumbs($originImage);
				}
			}
		}
	}

	// phpcs:disable PEAR.NamingConventions.ValidFunctionName.ScopeNotCamelCaps
	/**
	 *    Return an array with all photos inside the directory
	 *
	 *    @param      string	$dir        Dir to scan
	 *    @param      int		$nbmax      Nombre maximum de photos (0=pas de max)
	 *    @return     array       			Tableau de photos
	 */
	public function liste_photos($dir, $nbmax = 0)
	{
		// phpcs:enable
		include_once DOL_DOCUMENT_ROOT.'/core/lib/files.lib.php';

		$nbphoto = 0;
		$tabobj = array();

		$dirthumb = $dir.'thumbs/';

		if (file_exists($dir)) {
			$handle = opendir($dir);
			if (is_resource($handle)) {
				while (($file = readdir($handle)) !== false) {
					if (dol_is_file($dir.$file) && preg_match('/(\.jpeg|\.jpg|\.bmp|\.gif|\.png|\.tiff)$/i', $dir.$file)) {
						$nbphoto++;
						$photo = $file;

						// On determine nom du fichier vignette
						$photo_vignette = '';
						$regs = array();
						if (preg_match('/(\.jpeg|\.jpg|\.bmp|\.gif|\.png|\.tiff)$/i', $photo, $regs)) {
							$photo_vignette = preg_replace('/'.$regs[0].'/i', '', $photo).'_small'.$regs[0];
						}

						// Object
						$obj = array();
						$obj['photo'] = $photo;
						if ($photo_vignette && is_file($dirthumb.$photo_vignette)) {
							$obj['photo_vignette'] = 'thumbs/'.$photo_vignette;
						} else {
							$obj['photo_vignette'] = "";
						}

						$tabobj[$nbphoto - 1] = $obj;

						// On continue ou on arrete de boucler
						if ($nbmax && $nbphoto >= $nbmax) {
							break;
						}
					}
				}

				closedir($handle);
			}
		}

		return $tabobj;
	}

	// phpcs:disable PEAR.NamingConventions.ValidFunctionName.ScopeNotCamelCaps
	/**
	 *    Efface la photo de la categorie et sa vignette
	 *
	 *    @param	string		$file		Path to file
	 *    @return	void
	 */
	public function delete_photo($file)
	{
		// phpcs:enable
		require_once DOL_DOCUMENT_ROOT.'/core/lib/files.lib.php';

		$dir = dirname($file).'/'; // Chemin du dossier contenant l'image d'origine
		$dirthumb = $dir.'/thumbs/'; // Chemin du dossier contenant la vignette
		$filename = preg_replace('/'.preg_quote($dir, '/').'/i', '', $file); // Nom du fichier

		// On efface l'image d'origine
		dol_delete_file($file, 1);

		// Si elle existe, on efface la vignette
		$regs = array();
		if (preg_match('/(\.jpeg|\.jpg|\.bmp|\.gif|\.png|\.tiff)$/i', $filename, $regs)) {
			$photo_vignette = preg_replace('/'.$regs[0].'/i', '', $filename).'_small'.$regs[0];
			if (file_exists($dirthumb.$photo_vignette)) {
				dol_delete_file($dirthumb.$photo_vignette, 1);
			}
		}
	}

	// phpcs:disable PEAR.NamingConventions.ValidFunctionName.ScopeNotCamelCaps
	/**
	 *  Load size of image file
	 *
	 *  @param    	string	$file        Path to file
	 *  @return		void
	 */
	public function get_image_size($file)
	{
		// phpcs:enable
		$infoImg = getimagesize($file); // Recuperation des infos de l'image
		$this->imgWidth = $infoImg[0]; // Largeur de l'image
		$this->imgHeight = $infoImg[1]; // Hauteur de l'image
	}

	/**
	 *	Update ou cree les traductions des infos produits
	 *
	 *	@param	User	$user		Object user
	 *  @param	int		$notrigger	1=Does not execute triggers, 0= execute triggers
	 *
	 *	@return		int		Return integer <0 if KO, >0 if OK
	 */
	public function setMultiLangs(User $user, $notrigger = 0)
	{
		global $langs;

		$langs_available = $langs->get_available_languages();
		$current_lang = $langs->getDefaultLang();

		foreach ($langs_available as $key => $value) {
			$sql = "SELECT rowid";
			$sql .= " FROM ".MAIN_DB_PREFIX."categorie_lang";
			$sql .= " WHERE fk_category=".((int) $this->id);
			$sql .= " AND lang = '".$this->db->escape($key)."'";

			$result = $this->db->query($sql);

			if ($key == $current_lang) {
				$sql2 = '';
				if ($this->db->num_rows($result)) { // si aucune ligne dans la base
					$sql2 = "UPDATE ".MAIN_DB_PREFIX."categorie_lang";
					$sql2 .= " SET label = '".$this->db->escape($this->label)."',";
					$sql2 .= " description = '".$this->db->escape($this->description)."'";
					$sql2 .= " WHERE fk_category = ".((int) $this->id)." AND lang = '".$this->db->escape($key)."'";
				} elseif (isset($this->multilangs[$key])) {
					$sql2 = "INSERT INTO ".MAIN_DB_PREFIX."categorie_lang (fk_category, lang, label, description)";
					$sql2 .= " VALUES(".((int) $this->id).", '".$this->db->escape($key)."', '".$this->db->escape($this->label)."'";
					$sql2 .= ", '".$this->db->escape($this->multilangs[$key]["description"])."')";
				}
				dol_syslog(get_class($this).'::setMultiLangs', LOG_DEBUG);
				if ($sql2 && !$this->db->query($sql2)) {
					$this->error = $this->db->lasterror();
					return -1;
				}
			} elseif (isset($this->multilangs[$key])) {
				if ($this->db->num_rows($result)) { // si aucune ligne dans la base
					$sql2 = "UPDATE ".MAIN_DB_PREFIX."categorie_lang";
					$sql2 .= " SET label='".$this->db->escape($this->multilangs[$key]["label"])."',";
					$sql2 .= " description='".$this->db->escape($this->multilangs[$key]["description"])."'";
					$sql2 .= " WHERE fk_category=".((int) $this->id)." AND lang='".$this->db->escape($key)."'";
				} else {
					$sql2 = "INSERT INTO ".MAIN_DB_PREFIX."categorie_lang (fk_category, lang, label, description)";
					$sql2 .= " VALUES(".((int) $this->id).", '".$this->db->escape($key)."', '".$this->db->escape($this->multilangs[$key]["label"])."'";
					$sql2 .= ",'".$this->db->escape($this->multilangs[$key]["description"])."')";
				}

				// on ne sauvegarde pas des champs vides
				if ($this->multilangs[$key]["label"] || $this->multilangs[$key]["description"] || $this->multilangs[$key]["note"]) {
					dol_syslog(get_class($this).'::setMultiLangs', LOG_DEBUG);
				}
				if (!$this->db->query($sql2)) {
					$this->error = $this->db->lasterror();
					return -1;
				}
			}
		}

		// Call trigger
		if (!$notrigger) {
			$result = $this->call_trigger('CATEGORY_SET_MULTILANGS', $user);
			if ($result < 0) {
				$this->error = $this->db->lasterror();
				return -1;
			}
		}
		// End call triggers

		return 1;
	}

	/**
	 *	Load array this->multilangs
	 *
	 *	@return		int		Return integer <0 if KO, >0 if OK
	 */
	public function getMultiLangs()
	{
		global $langs;

		$current_lang = $langs->getDefaultLang();

		$sql = "SELECT lang, label, description";
		$sql .= " FROM ".MAIN_DB_PREFIX."categorie_lang";
		$sql .= " WHERE fk_category=".((int) $this->id);

		$result = $this->db->query($sql);
		if ($result) {
			while ($obj = $this->db->fetch_object($result)) {
				//print 'lang='.$obj->lang.' current='.$current_lang.'<br>';
				if ($obj->lang == $current_lang) { // si on a les traduct. dans la langue courante on les charge en infos principales.
					$this->label = $obj->label;
					$this->description = $obj->description;
				}
				$this->multilangs[$obj->lang]["label"] = $obj->label;
				$this->multilangs[$obj->lang]["description"] = $obj->description;
			}
			return 1;
		} else {
			$this->error = $langs->trans("Error")." : ".$this->db->error()." - ".$sql;
			return -1;
		}
	}

	/**
	 *	Return label of contact status
	 *
	 *	@param      int		$mode       0=Long label, 1=Short label, 2=Picto + Short label, 3=Picto, 4=Picto + Long label, 5=Short label + Picto, 6=Long label + Picto
	 * 	@return 	string				Label of contact status
	 */
	public function getLibStatut($mode)
	{
		return '';
	}


	/**
	 *  Initialise an instance with random values.
	 *  Used to build previews or test instances.
	 *	id must be 0 if object instance is a specimen.
	 *
	 *  @return	int
	 */
	public function initAsSpecimen()
	{
		dol_syslog(get_class($this)."::initAsSpecimen");

		// Initialise parameters
		$this->id = 0;
		$this->fk_parent = 0;
		$this->label = 'SPECIMEN';
		$this->specimen = 1;
		$this->description = 'This is a description';
		$this->socid = 1;
		$this->type = self::TYPE_PRODUCT;

		return 1;
	}

	/**
	 * Function used to replace a thirdparty id with another one.
	 *
	 * @param 	DoliDB 	$dbs 		Database handler, because function is static we name it $dbs not $db to avoid breaking coding test
	 * @param 	int 	$origin_id 	Old thirdparty id
	 * @param 	int 	$dest_id 	New thirdparty id
	 * @return 	bool
	 */
	public static function replaceThirdparty(DoliDB $dbs, $origin_id, $dest_id)
	{
		$tables = array(
			'categorie_societe'
		);

		return CommonObject::commonReplaceThirdparty($dbs, $origin_id, $dest_id, $tables, 1);
	}

	/**
	 * Return the additional SQL JOIN query for filtering a list by a category
	 *
	 * @param string	$type			The category type (e.g Categorie::TYPE_WAREHOUSE)
	 * @param string	$rowIdName		The name of the row id inside the whole sql query (e.g. "e.rowid")
	 * @return string					A additional SQL JOIN query
	 * @deprecated	search on some categories must be done using a WHERE EXISTS or NOT EXISTS and not a LEFT JOIN. @TODO Replace with getWhereQuery($type, $searchCategoryList)
	 */
	public static function getFilterJoinQuery($type, $rowIdName)
	{
		if ($type == 'bank_account') {
			$type = 'account';
		}

		return " LEFT JOIN ".MAIN_DB_PREFIX."categorie_".$type." as cp ON ".$rowIdName." = cp.fk_".$type;
	}

	/**
	 * Return the additional SQL SELECT query for filtering a list by a category
	 *
	 * @param string	$type			The category type (e.g Categorie::TYPE_WAREHOUSE)
	 * @param string	$rowIdName		The name of the row id inside the whole sql query (e.g. "e.rowid")
	 * @param Array		$searchList		A list with the selected categories
	 * @return string					A additional SQL SELECT query
	 * @deprecated	search on some categories must be done using a WHERE EXISTS or NOT EXISTS and not a LEFT JOIN
	 */
	public static function getFilterSelectQuery($type, $rowIdName, $searchList)
	{
		if ($type == 'bank_account') {
			$type = 'account';
		}
		if ($type == 'customer') {
			$type = 'societe';
		}
		if ($type == 'supplier') {
			$type = 'fournisseur';
		}

		if (empty($searchList) && !is_array($searchList)) {
			return "";
		}

		$searchCategorySqlList = array();
		foreach ($searchList as $searchCategory) {
			if (intval($searchCategory) == -2) {
				$searchCategorySqlList[] = " cp.fk_categorie IS NULL";
			} elseif (intval($searchCategory) > 0) {
				$searchCategorySqlList[] = " ".$rowIdName." IN (SELECT fk_".$type." FROM ".MAIN_DB_PREFIX."categorie_".$type." WHERE fk_categorie = ".((int) $searchCategory).")";
			}
		}

		if (!empty($searchCategorySqlList)) {
			return " AND (".implode(' AND ', $searchCategorySqlList).")";
		} else {
			return "";
		}
	}

	/**
	 *      Count all categories
	 *
	 *      @return int                             Number of categories, -1 on error
	 */
	public function countNbOfCategories()
	{
		dol_syslog(get_class($this)."::count_all_categories", LOG_DEBUG);
		$sql = "SELECT COUNT(rowid) FROM ".MAIN_DB_PREFIX."categorie";
		$sql .= " WHERE entity IN (".getEntity('category').")";

		$res = $this->db->query($sql);
		if ($res) {
			$obj = $this->db->fetch_object($res);
			return $obj->count;
		} else {
			dol_print_error($this->db);
			return -1;
		}
	}
}<|MERGE_RESOLUTION|>--- conflicted
+++ resolved
@@ -132,15 +132,9 @@
 	 * @note Move to const array when PHP 5.6 will be our minimum target
 	 */
 	public $MAP_CAT_TABLE = array(
-<<<<<<< HEAD
-		'customer'    => 'societe',
-		'supplier'    => 'fournisseur',
-		'bank_account'=> 'account',
-=======
-		'customer' => 'societe',
-		'supplier' => 'fournisseur',
+		'customer'     => 'societe',
+		'supplier'     => 'fournisseur',
 		'bank_account' => 'account',
->>>>>>> cbc28b0a
 	);
 
 	/**
@@ -149,7 +143,6 @@
 	 * @note Move to const array when PHP 5.6 will be our minimum target
 	 */
 	public $MAP_OBJ_CLASS = array(
-<<<<<<< HEAD
 		'product'             => 'Product',
 		'customer'            => 'Societe',
 		'supplier'            => 'Fournisseur',
@@ -165,22 +158,6 @@
 		'ticket'              => 'Ticket',
 		'knowledgemanagement' => 'KnowledgeRecord',
 		'order'               => 'Commande'
-=======
-		'product'  => 'Product',
-		'customer' => 'Societe',
-		'supplier' => 'Fournisseur',
-		'member'   => 'Adherent',
-		'contact'  => 'Contact',
-		'user'     => 'User',
-		'account'  => 'Account', // old for bank account
-		'bank_account'  => 'Account',
-		'project'  => 'Project',
-		'warehouse' => 'Entrepot',
-		'actioncomm' => 'ActionComm',
-		'website_page' => 'WebsitePage',
-		'ticket' => 'Ticket',
-		'knowledgemanagement' => 'KnowledgeRecord'
->>>>>>> cbc28b0a
 	);
 
 	/**
@@ -189,7 +166,6 @@
 	 * @note Move to const array when PHP 5.6 will be our minimum target
 	 */
 	public static $MAP_TYPE_TITLE_AREA = array(
-<<<<<<< HEAD
 		'product'        => 'ProductsCategoriesArea',
 		'customer'       => 'CustomersCategoriesArea',
 		'supplier'       => 'SuppliersCategoriesArea',
@@ -203,20 +179,6 @@
 		'actioncomm'     => 'ActioncommCategoriesArea',
 		'website_page'   => 'WebsitePageCategoriesArea',
 		'order'          => 'OrderCategoriesArea'
-=======
-		'product' => 'ProductsCategoriesArea',
-		'customer' => 'CustomersCategoriesArea',
-		'supplier' => 'SuppliersCategoriesArea',
-		'member' => 'MembersCategoriesArea',
-		'contact' => 'ContactsCategoriesArea',
-		'user' => 'UsersCategoriesArea',
-		'account' => 'AccountsCategoriesArea', // old for bank account
-		'bank_account' => 'AccountsCategoriesArea',
-		'project' => 'ProjectsCategoriesArea',
-		'warehouse' => 'StocksCategoriesArea',
-		'actioncomm' => 'ActioncommCategoriesArea',
-		'website_page' => 'WebsitePageCategoriesArea'
->>>>>>> cbc28b0a
 	);
 
 	/**
@@ -224,7 +186,6 @@
 	 * 				This array may be completed by external modules with hook "constructCategory"
 	 */
 	public $MAP_OBJ_TABLE = array(
-<<<<<<< HEAD
 		'customer'            => 'societe',
 		'supplier'            => 'societe',
 		'member'              => 'adherent',
@@ -234,16 +195,6 @@
 		'warehouse'           => 'entrepot',
 		'knowledgemanagement' => 'knowledgemanagement_knowledgerecord',
 		'order'               => 'commande'
-=======
-		'customer' => 'societe',
-		'supplier' => 'societe',
-		'member'   => 'adherent',
-		'contact'  => 'socpeople',
-		'account'  => 'bank_account', // old for bank account
-		'project'  => 'projet',
-		'warehouse' => 'entrepot',
-		'knowledgemanagement' => 'knowledgemanagement_knowledgerecord'
->>>>>>> cbc28b0a
 	);
 
 	/**
