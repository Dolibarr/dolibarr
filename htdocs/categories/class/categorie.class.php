--- conflicted
+++ resolved
@@ -54,12 +54,9 @@
 	const TYPE_ACCOUNT   = 'bank_account';
     const TYPE_BANK_LINE = 'bank_line';
 
-<<<<<<< HEAD
-=======
 	/**
 	 * @var string String with name of icon for myobject. Must be the part after the 'object_' into object_myobject.png
 	 */
->>>>>>> d9b8a8c8
 	public $picto = 'category';
 
 
@@ -79,13 +76,10 @@
 		'user'         => 7,
 		'bank_line'    => 8,
 	);
-<<<<<<< HEAD
-=======
 
     /**
 	 * @var array Code mapping from ID
 	 */
->>>>>>> d9b8a8c8
 	public static $MAP_ID_TO_CODE = array(
 		0 => 'product',
 		1 => 'supplier',
@@ -825,11 +819,7 @@
 	 * @param	string	$sortorder	Sort order
 	 * @param	int		$limit		Limit for list
 	 * @param	int		$page		Page number
-<<<<<<< HEAD
-	 * @return	array				Array of categories
-=======
 	 * @return	array|int			Array of categories, 0 if no cat, -1 on error
->>>>>>> d9b8a8c8
 	 */
 	function getListForItem($id, $type='customer', $sortfield = "s.rowid", $sortorder = 'ASC', $limit = 0, $page = 0)
 	{
@@ -917,10 +907,7 @@
 		return $categories;
 	}
 
-<<<<<<< HEAD
-=======
     // phpcs:disable PEAR.NamingConventions.ValidFunctionName.NotCamelCaps
->>>>>>> d9b8a8c8
 	/**
 	 * Return childs of a category
 	 *
@@ -1001,11 +988,7 @@
 	 * @param   string 	$type        	Type of categories ('customer', 'supplier', 'contact', 'product', 'member') or (0, 1, 2, ...).
 	 * @param   int    	$markafterid 	Removed all categories including the leaf $markafterid in category tree.
 	 *
-<<<<<<< HEAD
-	 * @return  array               	Array of categories. this->cats and this->motherof are set.
-=======
 	 * @return  array|int               Array of categories. this->cats and this->motherof are set, -1 on error
->>>>>>> d9b8a8c8
 	 */
 	function get_full_arbo($type, $markafterid=0)
 	{
@@ -1162,10 +1145,7 @@
 	 */
 	function get_all_categories($type=null, $parent=false)
 	{
-<<<<<<< HEAD
-=======
         // phpcs:enable
->>>>>>> d9b8a8c8
 		if (! is_numeric($type)) $type = $this->MAP_ID[$type];
 
 		$sql = "SELECT rowid FROM ".MAIN_DB_PREFIX."categorie";
@@ -1194,10 +1174,7 @@
 		}
 	}
 
-<<<<<<< HEAD
-=======
     // phpcs:disable PEAR.NamingConventions.ValidFunctionName.NotCamelCaps
->>>>>>> d9b8a8c8
 	/**
 	 * 	Check if no category with same label already exists for this cat's parent or root and for this cat's type
 	 *
@@ -1205,10 +1182,7 @@
 	 */
 	function already_exists()
 	{
-<<<<<<< HEAD
-=======
         // phpcs:enable
->>>>>>> d9b8a8c8
 		$type=$this->type;
 
 		if (! is_numeric($type)) $type=$this->MAP_ID[$type];
@@ -1400,11 +1374,7 @@
 	 * @param   string|int	$type   Type of category ('customer', 'supplier', 'contact', 'product', 'member') or (0, 1, 2, ...)
 	 * @param   string 		$mode   'id'=Get array of category ids, 'object'=Get array of fetched category instances, 'label'=Get array of category
 	 *                      	    labels, 'id'= Get array of category IDs
-<<<<<<< HEAD
-	 * @return  mixed           	Array of category objects or < 0 if KO
-=======
 	 * @return  array|int           Array of category objects or < 0 if KO
->>>>>>> d9b8a8c8
 	 */
 	function containing($id, $type, $mode='object')
 	{
