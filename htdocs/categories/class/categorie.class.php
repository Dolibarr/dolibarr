--- conflicted
+++ resolved
@@ -49,16 +49,11 @@
 	const TYPE_MEMBER = 3;     // TODO Replace this value with 'member'
 	const TYPE_CONTACT = 4;    // TODO Replace this value with 'contact'
 	const TYPE_USER = 4;       // categorie contact and user are same !   TODO Replace this value with 'user'
-<<<<<<< HEAD
+
     const TYPE_ACCOUNT = 5;    // TODO Replace this value with 'bank_account'
 	const TYPE_PROJECT = 6;
     const TYPE_BANK_LINE = 'bank_line';
 	public $picto = 'category';
-=======
-    const TYPE_ACCOUNT = 5;    // for bank account TODO Replace this value with 'account'
-    const TYPE_PROJECT = 6;
-    public $picto = 'category';
->>>>>>> 2aaf8b22
 
 
 	/**
