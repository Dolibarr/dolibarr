--- conflicted
+++ resolved
@@ -10,12 +10,8 @@
  * Copyright (C) 2015       Marcos García           <marcosgdf@gmail.com>
  * Copyright (C) 2015       Raphaël Doursenaud      <rdoursenaud@gpcsolutions.fr>
  * Copyright (C) 2016       Charlie Benke           <charlie@patas-monkey.com>
-<<<<<<< HEAD
  * Copyright (C) 2018-2023  Frédéric France         <frederic.france@netlogic.fr>
-=======
- * Copyright (C) 2018-2022  Frédéric France         <frederic.france@netlogic.fr>
  * Copyright (C) 2023		Benjamin Falière		<benjamin.faliere@altairis.fr>
->>>>>>> 0c855fbb
  *
  * This program is free software; you can redistribute it and/or modify
  * it under the terms of the GNU General Public License as published by
