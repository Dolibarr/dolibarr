--- conflicted
+++ resolved
@@ -10,14 +10,9 @@
  * Copyright (C) 2015       Marcos García           <marcosgdf@gmail.com>
  * Copyright (C) 2015       Raphaël Doursenaud      <rdoursenaud@gpcsolutions.fr>
  * Copyright (C) 2016       Charlie Benke           <charlie@patas-monkey.com>
-<<<<<<< HEAD
  * Copyright (C) 2018-2024  Frédéric France         <frederic.france@free.fr>
- * Copyright (C) 2023		Benjamin Falière		<benjamin.faliere@altairis.fr>
- * Copyright (C) 2024		MDW							<mdeweerd@users.noreply.github.com>
-=======
- * Copyright (C) 2018-2023  Frédéric France         <frederic.france@netlogic.fr>
  * Copyright (C) 2023-2024	Benjamin Falière		<benjamin.faliere@altairis.fr>
->>>>>>> 40815ec2
+ * Copyright (C) 2024		MDW	                    <mdeweerd@users.noreply.github.com>
  *
  * This program is free software; you can redistribute it and/or modify
  * it under the terms of the GNU General Public License as published by
