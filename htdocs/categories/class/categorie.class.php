<?php
/* Copyright (C) 2005       Matthieu Valleton       <mv@seeschloss.org>
 * Copyright (C) 2005       Davoleau Brice          <brice.davoleau@gmail.com>
 * Copyright (C) 2005       Rodolphe Quiedeville    <rodolphe@quiedeville.org>
 * Copyright (C) 2006-2012  Regis Houssin           <regis.houssin@inodbox.com>
 * Copyright (C) 2006-2012  Laurent Destailleur     <eldy@users.sourceforge.net>
 * Copyright (C) 2007       Patrick Raguin          <patrick.raguin@gmail.com>
 * Copyright (C) 2013-2016  Juanjo Menent           <jmenent@2byte.es>
 * Copyright (C) 2013-2018  Philippe Grand          <philippe.grand@atoo-net.com>
 * Copyright (C) 2015       Marcos García           <marcosgdf@gmail.com>
 * Copyright (C) 2015       Raphaël Doursenaud      <rdoursenaud@gpcsolutions.fr>
 * Copyright (C) 2016       Charlie Benke           <charlie@patas-monkey.com>
 * Copyright (C) 2018-2019  Frédéric France         <frederic.france@netlogic.fr>
 *
 * This program is free software; you can redistribute it and/or modify
 * it under the terms of the GNU General Public License as published by
 * the Free Software Foundation; either version 3 of the License, or
 * (at your option) any later version.
 *
 * This program is distributed in the hope that it will be useful,
 * but WITHOUT ANY WARRANTY; without even the implied warranty of
 * MERCHANTABILITY or FITNESS FOR A PARTICULAR PURPOSE.  See the
 * GNU General Public License for more details.
 *
 * You should have received a copy of the GNU General Public License
 * along with this program. If not, see <https://www.gnu.org/licenses/>.
 */

/**
 *	\file       htdocs/categories/class/categorie.class.php
 *	\ingroup    categorie
 *	\brief      File of class to manage categories
 */

require_once DOL_DOCUMENT_ROOT.'/core/class/commonobject.class.php';
require_once DOL_DOCUMENT_ROOT.'/product/class/product.class.php';
require_once DOL_DOCUMENT_ROOT.'/fourn/class/fournisseur.class.php';
require_once DOL_DOCUMENT_ROOT.'/contact/class/contact.class.php';


/**
 *	Class to manage categories
 */
class Categorie extends CommonObject
{
	// Categories types (we use string because we want to accept any modules/types in a future)
	const TYPE_PRODUCT   = 'product';
	const TYPE_SUPPLIER  = 'supplier';
	const TYPE_CUSTOMER  = 'customer';
	const TYPE_MEMBER    = 'member';
	const TYPE_CONTACT   = 'contact';
	const TYPE_USER      = 'user';
	const TYPE_PROJECT   = 'project';
	const TYPE_ACCOUNT   = 'bank_account';
    const TYPE_BANK_LINE = 'bank_line';
    const TYPE_WAREHOUSE = 'warehouse';
    const TYPE_ACTIONCOMM = 'actioncomm';
    const TYPE_WEBSITE_PAGE = 'website_page';

	/**
	 * @var string String with name of icon for myobject. Must be the part after the 'object_' into object_myobject.png
	 */
	public $picto = 'category';


	/**
	 * @var array Table of mapping between type string and ID used for field 'type' in table llx_categories
	 */
	protected $MAP_ID = array(
		'product'      => 0,
		'supplier'     => 1,
		'customer'     => 2,
		'member'       => 3,
		'contact'      => 4,
		'bank_account' => 5,
        'project'      => 6,
		'user'         => 7,
		'bank_line'    => 8,
		'warehouse'    => 9,
        'actioncomm'   => 10,
		'website_page' => 11
	);

    /**
	 * @var array Code mapping from ID
	 *
	 * @note This array should be removed in future, once previous constants are moved to the string value. Deprecated
	 */
	public static $MAP_ID_TO_CODE = array(
		0 => 'product',
		1 => 'supplier',
		2 => 'customer',
		3 => 'member',
		4 => 'contact',
		5 => 'bank_account',
		6 => 'project',
		7 => 'user',
		8 => 'bank_line',
		9 => 'warehouse',
        10 => 'actioncomm',
	);

	/**
	 * @var array Foreign keys mapping from type string when value does not match
	 *
	 * @todo Move to const array when PHP 5.6 will be our minimum target
	 */
	protected $MAP_CAT_FK = array(
		'customer' => 'soc',
		'supplier' => 'soc',
		'contact'  => 'socpeople',
        'bank_account' => 'account',
    );

    /**
	 * @var array Category tables mapping from type string (llx_categorie_...) when value does not match
	 *
	 * @note Move to const array when PHP 5.6 will be our minimum target
	 */
	protected $MAP_CAT_TABLE = array(
		'customer' => 'societe',
		'supplier' => 'fournisseur',
        'bank_account'=> 'account',
	);

    /**
	 * @var array Object class mapping from type string
	 *
	 * @note Move to const array when PHP 5.6 will be our minimum target
	 */
	protected $MAP_OBJ_CLASS = array(
		'product'  => 'Product',
		'customer' => 'Societe',
		'supplier' => 'Fournisseur',
		'member'   => 'Adherent',
		'contact'  => 'Contact',
		'user'     => 'User',
		'account'  => 'Account', // old for bank account
		'bank_account'  => 'Account',
        'project'  => 'Project',
        'warehouse'=> 'Entrepot',
        'actioncomm' => 'ActionComm',
		'website_page' => 'WebsitePage'
	);

    /**
     * @var array Title Area mapping from type string
     *
     * @note Move to const array when PHP 5.6 will be our minimum target
     */
    public static $MAP_TYPE_TITLE_AREA = array(
        'product' => 'ProductsCategoriesArea',
        'customer' => 'CustomersCategoriesArea',
        'supplier' => 'SuppliersCategoriesArea',
        'member' => 'MembersCategoriesArea',
        'contact' => 'ContactsCategoriesArea',
        'user' => 'UsersCategoriesArea',
        'account' => 'AccountsCategoriesArea', // old for bank account
        'bank_account' => 'AccountsCategoriesArea',
        'project' => 'ProjectsCategoriesArea',
        'warehouse'=> 'StocksCategoriesArea',
        'actioncomm' => 'ActioncommCategoriesArea',
        'website_page' => 'WebsitePageCategoriesArea'
    );

    /**
	 * @var array Object table mapping from type string (table llx_...) when value of key does not match table name.
	 *
	 * @note Move to const array when PHP 5.6 will be our minimum target
	 */
	protected $MAP_OBJ_TABLE = array(
		'customer' => 'societe',
		'supplier' => 'societe',
		'member'   => 'adherent',
		'contact'  => 'socpeople',
		'account'  => 'bank_account', // old for bank account
		'project'  => 'projet',
        'warehouse'=> 'entrepot'
	);

	/**
	 * @var string ID to identify managed object
	 */
	public $element = 'category';

	/**
	 * @var string Name of table without prefix where object is stored
	 */
	public $table_element = 'categorie';

	/**
     * @var int ID
     */
	public $fk_parent;

	/**
     * @var string Category label
     */
   	public $label;

	/**
	 * @var string description
	 */
	public $description;

	/**
	 * @var string     Color
	 */
	public $color;

	/**
	 * @var int		  Id of thirdparty when CATEGORY_ASSIGNED_TO_A_CUSTOMER is set
	 */
	public $socid;

	/**
	 * @var string	Category type
	 *
	 * @see Categorie::TYPE_ACCOUNT
	 * @see Categorie::TYPE_PRODUCT
	 * @see Categorie::TYPE_SUPPLIER
	 * @see Categorie::TYPE_CUSTOMER
	 * @see Categorie::TYPE_MEMBER
	 * @see Categorie::TYPE_CONTACT
	 * @see Categorie::TYPE_USER
	 * @see Categorie::TYPE_PROJECT
	 * @see Categorie::TYPE_BANK_LINE
     * @see Categorie::TYPE_WAREHOUSE
     * @see Categorie::TYPE_ACTIONCOMM
	 */
	public $type;

	/**
	 * @var array Categories table in memory
	 */
	public $cats = array();

    /**
	 * @var array Mother of table
	 */
	public $motherof = array();

	/**
	 *	Constructor
	 *
	 *  @param		DoliDB		$db     Database handler
	 */
	public function __construct($db)
	{
		global $hookmanager;

		$this->db = $db;

		if (is_object($hookmanager)) {
			$hookmanager->initHooks(array('category'));
			$parameters = array();
			$reshook = $hookmanager->executeHooks('constructCategory', $parameters, $this); // Note that $action and $object may have been modified by some hooks
			if ($reshook >= 0 && !empty($hookmanager->resArray)) {
				$mapList = $hookmanager->resArray;
				$mapId   = $mapList['id'];
				$mapCode = $mapList['code'];
				self::$MAP_ID_TO_CODE[$mapId]  = $mapCode;
				$this->MAP_ID[$mapCode]        = $mapId;
				$this->MAP_CAT_FK[$mapCode]    = $mapList['cat_fk'];
				$this->MAP_CAT_TABLE[$mapCode] = $mapList['cat_table'];
				$this->MAP_OBJ_CLASS[$mapCode] = $mapList['obj_class'];
				$this->MAP_OBJ_TABLE[$mapCode] = $mapList['obj_table'];
			}
		}
	}

	/**
	 * Get map list
	 *
	 * @return	array
	 */
	public function getMapList()
	{
		$mapList = array();

		foreach ($this->MAP_ID as $mapCode => $mapId) {
			$mapList[] = array(
				'id'        => $mapId,
				'code'      => $mapCode,
				'cat_fk'    => (empty($this->MAP_CAT_FK[$mapCode]) ? $mapCode : $this->MAP_CAT_FK[$mapCode]),
				'cat_table' => (empty($this->MAP_CAT_TABLE[$mapCode]) ? $mapCode : $this->MAP_CAT_TABLE[$mapCode]),
				'obj_class' => (empty($this->MAP_OBJ_CLASS[$mapCode]) ? $mapCode : $this->MAP_OBJ_CLASS[$mapCode]),
				'obj_table' => (empty($this->MAP_OBJ_TABLE[$mapCode]) ? $mapCode : $this->MAP_OBJ_TABLE[$mapCode])
			);
		}

		return $mapList;
	}

	/**
	 * 	Load category into memory from database
	 *
	 * 	@param		int		$id      Id of category
	 *  @param		string	$label   Label of category
	 *  @param		string	$type    Type of category ('product', '...') or (0, 1, ...)
	 *  @param		string	$ref_ext External reference of object
	 * 	@return		int				<0 if KO, >0 if OK
	 */
	public function fetch($id, $label = '', $type = null, $ref_ext = '')
	{
		global $conf;

		// Check parameters
		if (empty($id) && empty($label) && empty($ref_ext)) return -1;
		if (!is_numeric($type)) $type = $this->MAP_ID[$type];

		$sql = "SELECT rowid, fk_parent, entity, label, description, color, fk_soc, visible, type, ref_ext";
		$sql .= ", date_creation, tms, fk_user_creat, fk_user_modif";
		$sql .= " FROM ".MAIN_DB_PREFIX."categorie";
		if ($id > 0)
		{
			$sql .= " WHERE rowid = ".$id;
		} elseif (!empty($ref_ext))
		{
			$sql .= " WHERE ref_ext LIKE '".$this->db->escape($ref_ext)."'";
		} else {
			$sql .= " WHERE label = '".$this->db->escape($label)."' AND entity IN (".getEntity('category').")";
			if (!is_null($type)) $sql .= " AND type = ".$this->db->escape($type);
		}

		dol_syslog(get_class($this)."::fetch", LOG_DEBUG);
		$resql = $this->db->query($sql);
		if ($resql)
		{
			if ($this->db->num_rows($resql) > 0)
			{
				$res = $this->db->fetch_array($resql);

				$this->id = $res['rowid'];
				//$this->ref = $res['rowid'];
				$this->fk_parent	= $res['fk_parent'];
				$this->label		= $res['label'];
				$this->description = $res['description'];
				$this->color    	= $res['color'];
				$this->socid		= $res['fk_soc'];
				$this->visible = $res['visible'];
				$this->type = $res['type'];
				$this->ref_ext = $res['ref_ext'];
				$this->entity = $res['entity'];
				$this->date_creation = $this->db->jdate($res['date_creation']);
				$this->date_modification = $this->db->jdate($res['tms']);
				$this->user_creation = $res['fk_user_creat'];
				$this->user_modification = $res['fk_user_modif'];

				// Retreive all extrafield
				// fetch optionals attributes and labels
				$this->fetch_optionals();

				$this->db->free($resql);

				// multilangs
				if (!empty($conf->global->MAIN_MULTILANGS)) $this->getMultiLangs();

				return 1;
			} else {
				return 0;
			}
		} else {
			dol_print_error($this->db);
			return -1;
		}
	}

	/**
	 *  Add category into database
	 *
	 *  @param	User	$user		Object user
	 *  @return	int 				-1 : SQL error
	 *          					-2 : new ID unknown
	 *          					-3 : Invalid category
	 * 								-4 : category already exists
	 */
	public function create($user)
	{
		global $conf, $langs, $hookmanager;
		$langs->load('categories');

		$type = $this->type;

		if (!is_numeric($type)) $type = $this->MAP_ID[$type];

		$error = 0;

		dol_syslog(get_class($this).'::create', LOG_DEBUG);

		// Clean parameters
		$this->label = trim($this->label);
		$this->description = trim($this->description);
		$this->color = trim($this->color);
		$this->import_key = trim($this->import_key);
		$this->ref_ext = trim($this->ref_ext);
		if (empty($this->visible)) $this->visible = 0;
		$this->fk_parent = ($this->fk_parent != "" ? intval($this->fk_parent) : 0);

		if ($this->already_exists())
		{
			$this->error = $langs->trans("ImpossibleAddCat", $this->label);
			$this->error .= " : ".$langs->trans("CategoryExistsAtSameLevel");
			dol_syslog($this->error, LOG_WARNING);
			return -4;
		}

		$this->db->begin();
		$now = dol_now();
		$sql = "INSERT INTO ".MAIN_DB_PREFIX."categorie (";
		$sql .= "fk_parent,";
		$sql .= " label,";
		$sql .= " description,";
		$sql .= " color,";
		if (!empty($conf->global->CATEGORY_ASSIGNED_TO_A_CUSTOMER))
		{
			$sql .= "fk_soc,";
		}
		$sql .= " visible,";
		$sql .= " type,";
		$sql .= " import_key,";
		$sql .= " ref_ext,";
		$sql .= " entity,";
		$sql .= " date_creation,";
		$sql .= " fk_user_creat";
		$sql .= ") VALUES (";
		$sql .= $this->db->escape($this->fk_parent).",";
		$sql .= "'".$this->db->escape($this->label)."',";
		$sql .= "'".$this->db->escape($this->description)."',";
		$sql .= "'".$this->db->escape($this->color)."',";
		if (!empty($conf->global->CATEGORY_ASSIGNED_TO_A_CUSTOMER))
		{
			$sql .= ($this->socid != -1 ? $this->socid : 'null').",";
		}
		$sql .= "'".$this->db->escape($this->visible)."',";
		$sql .= $this->db->escape($type).",";
		$sql .= (!empty($this->import_key) ? "'".$this->db->escape($this->import_key)."'" : 'null').",";
		$sql .= (!empty($this->ref_ext) ? "'".$this->db->escape($this->ref_ext)."'" : 'null').",";
		$sql .= $this->db->escape($conf->entity).",";
		$sql .= "'".$this->db->idate($now)."', ";
		$sql .= (int) $user->id;
		$sql .= ")";

		$res = $this->db->query($sql);
		if ($res)
		{
			$id = $this->db->last_insert_id(MAIN_DB_PREFIX."categorie");

			if ($id > 0)
			{
				$this->id = $id;

				$action = 'create';

				// Actions on extra fields
				if (!$error)
				{
					$result = $this->insertExtraFields();
					if ($result < 0)
					{
						$error++;
					}
				}

				if (!$error)
				{
	                // Call trigger
    	            $result = $this->call_trigger('CATEGORY_CREATE', $user);
        	        if ($result < 0) { $error++; }
            	    // End call triggers
				}

                if (!$error)
                {
    				$this->db->commit();
    				return $id;
                } else {
                	$this->db->rollback();
                    return -3;
                }
			} else {
				$this->db->rollback();
				return -2;
			}
		} else {
			$this->error = $this->db->error();
			$this->db->rollback();
			return -1;
		}
	}

	/**
	 * 	Update category
	 *
	 *	@param	User	$user		Object user
	 * 	@return	int		 			1 : OK
	 *          					-1 : SQL error
	 *          					-2 : invalid category
	 */
	public function update(User $user)
	{
		global $conf, $langs, $hookmanager;

		$error = 0;

		// Clean parameters
		$this->label = trim($this->label);
		$this->description = trim($this->description);
		$this->ref_ext = trim($this->ref_ext);
		$this->fk_parent = ($this->fk_parent != "" ? intval($this->fk_parent) : 0);
		$this->visible = ($this->visible != "" ? intval($this->visible) : 0);

		if ($this->already_exists())
		{
			$this->error = $langs->trans("ImpossibleUpdateCat");
			$this->error .= " : ".$langs->trans("CategoryExistsAtSameLevel");
			return -1;
		}

		$this->db->begin();

		$sql = "UPDATE ".MAIN_DB_PREFIX."categorie";
		$sql .= " SET label = '".$this->db->escape($this->label)."',";
		$sql .= " description = '".$this->db->escape($this->description)."',";
		$sql .= " ref_ext = '".$this->db->escape($this->ref_ext)."',";
		$sql .= " color = '".$this->db->escape($this->color)."'";
		if (!empty($conf->global->CATEGORY_ASSIGNED_TO_A_CUSTOMER))
		{
			$sql .= ", fk_soc = ".($this->socid != -1 ? $this->socid : 'null');
		}
		$sql .= ", visible = '".$this->db->escape($this->visible)."'";
		$sql .= ", fk_parent = ".$this->fk_parent;
		$sql .= ", fk_user_modif = ".(int) $user->id;
		$sql .= " WHERE rowid = ".$this->id;

		dol_syslog(get_class($this)."::update", LOG_DEBUG);
		if ($this->db->query($sql))
		{
			$action = 'update';

			// Actions on extra fields
			if (!$error)
			{
				$result = $this->insertExtraFields();
				if ($result < 0)
				{
					$error++;
				}
			}

			if (!$error)
			{
	            // Call trigger
    	        $result = $this->call_trigger('CATEGORY_MODIFY', $user);
        	    if ($result < 0) { $error++; $this->db->rollback(); return -1; }
            	// End call triggers
			}

			$this->db->commit();

			return 1;
		} else {
			$this->db->rollback();
			dol_print_error($this->db);
			return -1;
		}
	}

	/**
	 * 	Delete a category from database
	 *
	 * 	@param	User	$user		Object user that ask to delete
     *	@param	int		$notrigger	1=Does not execute triggers, 0= execute triggers
	 *	@return	int                 <0 KO >0 OK
	 */
	public function delete($user, $notrigger = 0)
	{
		global $conf, $langs;

		$error = 0;

        // Clean parameters
		$this->fk_parent = ($this->fk_parent != "" ? intval($this->fk_parent) : 0);

		dol_syslog(get_class($this)."::remove");

		$this->db->begin();

		if (!$error && !$notrigger)
		{
		    // Call trigger
		    $result = $this->call_trigger('CATEGORY_DELETE', $user);
		    if ($result < 0) $error++;
		    // End call triggers
		}

		/* FIX #1317 : Check for child category and move up 1 level*/
		if (!$error)
		{
			$sql = "UPDATE ".MAIN_DB_PREFIX."categorie";
			$sql .= " SET fk_parent = ".$this->fk_parent;
			$sql .= " WHERE fk_parent = ".$this->id;

			if (!$this->db->query($sql))
			{
				$this->error = $this->db->lasterror();
				$error++;
			}
		}

        $arraydelete = array(
            'categorie_societe' => 'fk_categorie',
            'categorie_fournisseur' => 'fk_categorie',
            'categorie_product' => 'fk_categorie',
            'categorie_member' => 'fk_categorie',
            'categorie_contact' => 'fk_categorie',
            'categorie_account' => 'fk_categorie',
            'bank_class' => 'fk_categ',
            'categorie_lang' => 'fk_category',
            'categorie' => 'rowid',
        );
        foreach ($arraydelete as $key => $value) {
            $sql  = "DELETE FROM ".MAIN_DB_PREFIX.$key;
            $sql .= " WHERE ".$value." = ".$this->id;
            if (!$this->db->query($sql)) {
                $this->errors[] = $this->db->lasterror();
                dol_syslog("Error sql=".$sql." ".$this->error, LOG_ERR);
                $error++;
            }
        }

		// Removed extrafields
		if (!$error)
		{
			$result = $this->deleteExtraFields();
			if ($result < 0)
			{
				$error++;
				dol_syslog(get_class($this)."::delete erreur ".$this->error, LOG_ERR);
			}
		}

		if (!$error)
		{
			$this->db->commit();
			return 1;
		} else {
			$this->db->rollback();
			return -1;
		}
	}

    // phpcs:disable PEAR.NamingConventions.ValidFunctionName.ScopeNotCamelCaps
	/**
	 * Link an object to the category
	 *
	 * @param   CommonObject 	$obj  	Object to link to category
	 * @param   string     		$type 	Type of category ('product', ...). Use '' to take $obj->element.
	 * @return  int                		1 : OK, -1 : erreur SQL, -2 : id not defined, -3 : Already linked
	 */
	public function add_type($obj, $type = '')
	{
        // phpcs:enable
		global $user, $langs, $conf;

		$error = 0;

		if ($this->id == -1) return -2;

		if (empty($type)) $type = $obj->element;

        $this->db->begin();

        $sql = "INSERT INTO ".MAIN_DB_PREFIX."categorie_".(empty($this->MAP_CAT_TABLE[$type]) ? $type : $this->MAP_CAT_TABLE[$type]);
		$sql .= " (fk_categorie, fk_".(empty($this->MAP_CAT_FK[$type]) ? $type : $this->MAP_CAT_FK[$type]).")";
		$sql .= " VALUES (".$this->id.", ".$obj->id.")";

		dol_syslog(get_class($this).'::add_type', LOG_DEBUG);
		if ($this->db->query($sql))
		{
			if (!empty($conf->global->CATEGORIE_RECURSIV_ADD))
			{
				$sql = 'SELECT fk_parent FROM '.MAIN_DB_PREFIX.'categorie';
				$sql .= " WHERE rowid = ".$this->id;

				dol_syslog(get_class($this)."::add_type", LOG_DEBUG);
				$resql = $this->db->query($sql);
				if ($resql)
				{
					if ($this->db->num_rows($resql) > 0)
					{
                        $objparent = $this->db->fetch_object($resql);

						if (!empty($objparent->fk_parent))
						{
							$cat = new Categorie($this->db);
							$cat->id = $objparent->fk_parent;
							if (!$cat->containsObject($type, $obj->id)) {
								$result = $cat->add_type($obj, $type);
								if ($result < 0)
								{
									$this->error = $cat->error;
									$error++;
								}
							}
						}
					}
				} else {
					$error++;
					$this->error = $this->db->lasterror();
				}

				if ($error)
				{
				    $this->db->rollback();
					return -1;
				}
			}



            // Call trigger
			$this->context = array('linkto'=>$obj); // Save object we want to link category to into category instance to provide information to trigger
			$result = $this->call_trigger('CATEGORY_LINK', $user);
            if ($result < 0) { $error++; }
            // End call triggers

			if (!$error)
			{
			    $this->db->commit();
			    return 1;
			} else {
			    $this->db->rollback();
			    return -2;
			}
		} else {
		    $this->db->rollback();
			if ($this->db->lasterrno() == 'DB_ERROR_RECORD_ALREADY_EXISTS')
			{
				$this->error = $this->db->lasterrno();
				return -3;
			} else {
				$this->error = $this->db->lasterror();
			}
			return -1;
		}
	}

    // phpcs:disable PEAR.NamingConventions.ValidFunctionName.ScopeNotCamelCaps
	/**
	 * Delete object from category
	 *
	 * @param   CommonObject $obj  Object
	 * @param   string       $type Type of category ('customer', 'supplier', 'contact', 'product', 'member')
	 *
	 * @return  int          1 if OK, -1 if KO
	 */
	public function del_type($obj, $type)
	{
        // phpcs:enable
		global $user, $langs, $conf;

		$error = 0;

		// For backward compatibility
		if ($type == 'societe') {
			$type = 'customer';
			dol_syslog(get_class($this)."::del_type(): type 'societe' is deprecated, please use 'customer' instead", LOG_WARNING);
		} elseif ($type == 'fournisseur') {
			$type = 'supplier';
			dol_syslog(get_class($this)."::del_type(): type 'fournisseur' is deprecated, please use 'supplier' instead", LOG_WARNING);
		}

        $this->db->begin();

        $sql = "DELETE FROM ".MAIN_DB_PREFIX."categorie_".(empty($this->MAP_CAT_TABLE[$type]) ? $type : $this->MAP_CAT_TABLE[$type]);
		$sql .= " WHERE fk_categorie = ".$this->id;
		$sql .= " AND fk_".(empty($this->MAP_CAT_FK[$type]) ? $type : $this->MAP_CAT_FK[$type])." = ".$obj->id;

		dol_syslog(get_class($this).'::del_type', LOG_DEBUG);
		if ($this->db->query($sql))
		{
            // Call trigger
			$this->context = array('unlinkoff'=>$obj); // Save object we want to link category to into category instance to provide information to trigger
			$result = $this->call_trigger('CATEGORY_UNLINK', $user);
            if ($result < 0) { $error++; }
            // End call triggers

			if (!$error)
			{
			    $this->db->commit();
			    return 1;
			} else {
			    $this->db->rollback();
                return -2;
			}
		} else {
		    $this->db->rollback();
			$this->error = $this->db->lasterror();
			return -1;
		}
	}

	/**
	 * Return list of fetched instance of elements having this category
	 *
	 * @param   string     	$type       Type of category ('customer', 'supplier', 'contact', 'product', 'member', ...)
	 * @param   int        	$onlyids    Return only ids of objects (consume less memory)
	 * @param	int			$limit		Limit
	 * @param	int			$offset		Offset
	 * @param	string		$sortfield	Sort fields
	 * @param	string		$sortorder	Sort order ('ASC' or 'DESC');
	 * @return  array|int              	-1 if KO, array of instance of object if OK
	 * @see containsObject()
	 */
	public function getObjectsInCateg($type, $onlyids = 0, $limit = 0, $offset = 0, $sortfield = '', $sortorder = 'ASC')
	{
		global $user;

		$objs = array();

		$classnameforobj = $this->MAP_OBJ_CLASS[$type];
		$obj = new $classnameforobj($this->db);

		$sql = "SELECT c.fk_".(empty($this->MAP_CAT_FK[$type]) ? $type : $this->MAP_CAT_FK[$type]);
		$sql .= " FROM ".MAIN_DB_PREFIX."categorie_".(empty($this->MAP_CAT_TABLE[$type]) ? $type : $this->MAP_CAT_TABLE[$type])." as c";
		$sql .= ", ".MAIN_DB_PREFIX.(empty($this->MAP_OBJ_TABLE[$type]) ? $type : $this->MAP_OBJ_TABLE[$type])." as o";
		$sql .= " WHERE o.entity IN (".getEntity($obj->element).")";
		$sql .= " AND c.fk_categorie = ".$this->id;
		$sql .= " AND c.fk_".(empty($this->MAP_CAT_FK[$type]) ? $type : $this->MAP_CAT_FK[$type])." = o.rowid";
		// Protection for external users
		if (($type == 'customer' || $type == 'supplier') && $user->socid > 0)
		{
			$sql .= " AND o.rowid = ".$user->socid;
		}
		if ($limit > 0 || $offset > 0)  $sql .= $this->db->plimit($limit + 1, $offset);
		$sql .= $this->db->order($sortfield, $sortorder);

		dol_syslog(get_class($this)."::getObjectsInCateg", LOG_DEBUG);
		$resql = $this->db->query($sql);
		if ($resql)
		{
			while ($rec = $this->db->fetch_array($resql))
			{
			    if ($onlyids)
			    {
			    	$objs[] = $rec['fk_'.(empty($this->MAP_CAT_FK[$type]) ? $type : $this->MAP_CAT_FK[$type])];
<<<<<<< HEAD
			    } else {
				    $obj = new $this->MAP_OBJ_CLASS[$type]($this->db);
=======
			    }
			    else
			    {
			        $classnameforobj = $this->MAP_OBJ_CLASS[$type];

			        $obj = new $classnameforobj($this->db);
>>>>>>> c63d5463
				    $obj->fetch($rec['fk_'.(empty($this->MAP_CAT_FK[$type]) ? $type : $this->MAP_CAT_FK[$type])]);

				    $objs[] = $obj;
			    }
			}
			return $objs;
		} else {
			$this->error = $this->db->error().' sql='.$sql;
			return -1;
		}
	}

	/**
	 * Check for the presence of an object in a category
	 *
	 * @param   string $type      		Type of category ('customer', 'supplier', 'contact', 'product', 'member')
	 * @param   int    $object_id 		Id of the object to search
	 * @return  int                     Number of occurrences
	 * @see getObjectsInCateg()
	 */
	public function containsObject($type, $object_id)
	{
		$sql = "SELECT COUNT(*) as nb FROM ".MAIN_DB_PREFIX."categorie_".(empty($this->MAP_CAT_TABLE[$type]) ? $type : $this->MAP_CAT_TABLE[$type]);
		$sql .= " WHERE fk_categorie = ".$this->id." AND fk_".(empty($this->MAP_CAT_FK[$type]) ? $type : $this->MAP_CAT_FK[$type])." = ".$object_id;
		dol_syslog(get_class($this)."::containsObject", LOG_DEBUG);
		$resql = $this->db->query($sql);
		if ($resql) {
			return $this->db->fetch_object($resql)->nb;
		} else {
			$this->error = $this->db->error().' sql='.$sql;
			return -1;
		}
	}

	/**
	 * List categories of an element id
	 *
	 * @param	int		$id			Id of element
	 * @param	string	$type		Type of category ('member', 'customer', 'supplier', 'product', 'contact')
	 * @param	string	$sortfield	Sort field
	 * @param	string	$sortorder	Sort order
	 * @param	int		$limit		Limit for list
	 * @param	int		$page		Page number
	 * @return	array|int			Array of categories, 0 if no cat, -1 on error
	 */
	public function getListForItem($id, $type = 'customer', $sortfield = "s.rowid", $sortorder = 'ASC', $limit = 0, $page = 0)
	{
		global $conf;

		$categories = array();

		$sub_type = $type;
		$subcol_name = "fk_".$type;
		if ($type == "customer") {
			$sub_type = "societe";
			$subcol_name = "fk_soc";
		}
		if ($type == "supplier") {
			$sub_type = "fournisseur";
			$subcol_name = "fk_soc";
		}
		if ($type == "contact") {
			$subcol_name = "fk_socpeople";
		}

		$idoftype = array_search($type, self::$MAP_ID_TO_CODE);

		$sql = "SELECT s.rowid";
		$sql .= " FROM ".MAIN_DB_PREFIX."categorie as s";
		$sql .= " , ".MAIN_DB_PREFIX."categorie_".$sub_type." as sub ";
		$sql .= ' WHERE s.entity IN ('.getEntity('category').')';
		$sql .= ' AND s.type='.$idoftype;
		$sql .= ' AND s.rowid = sub.fk_categorie';
		$sql .= ' AND sub.'.$subcol_name.' = '.$id;

		$sql .= $this->db->order($sortfield, $sortorder);

		$offset = 0;
		$nbtotalofrecords = '';
		if (empty($conf->global->MAIN_DISABLE_FULL_SCANLIST))
		{
			$result = $this->db->query($sql);
			$nbtotalofrecords = $this->db->num_rows($result);
			if (($page * $limit) > $nbtotalofrecords)	// if total resultset is smaller then paging size (filtering), goto and load page 0
			{
				$page = 0;
				$offset = 0;
			}
		}

		if ($limit) {
			if ($page < 0)
			{
				$page = 0;
			}
			$offset = $limit * $page;

			$sql .= $this->db->plimit($limit + 1, $offset);
		}

		$result = $this->db->query($sql);
		if ($result)
		{
			$i = 0;
			$num = $this->db->num_rows($result);
			$min = min($num, ($limit <= 0 ? $num : $limit));
			while ($i < $min)
			{
				$obj = $this->db->fetch_object($result);
				$category_static = new Categorie($this->db);
				if ($category_static->fetch($obj->rowid))
				{
					$categories[$i]['id'] = $category_static->id;
					$categories[$i]['fk_parent']		= $category_static->fk_parent;
					$categories[$i]['label']			= $category_static->label;
					$categories[$i]['description'] = $category_static->description;
					$categories[$i]['color']    		= $category_static->color;
					$categories[$i]['socid']			= $category_static->socid;
					$categories[$i]['ref_ext'] = $category_static->ref_ext;
					$categories[$i]['visible'] = $category_static->visible;
					$categories[$i]['type'] = $category_static->type;
					$categories[$i]['entity'] = $category_static->entity;
					$categories[$i]['array_options'] = $category_static->array_options;

					// multilangs
					if (!empty($conf->global->MAIN_MULTILANGS)) {
						$categories[$i]['multilangs'] = $category_static->multilangs;
					}
				}
				$i++;
			}
		} else {
			$this->error = $this->db->lasterror();
			return -1;
		}
		if (!count($categories)) {
			return 0;
		}

		return $categories;
	}

    // phpcs:disable PEAR.NamingConventions.ValidFunctionName.ScopeNotCamelCaps
	/**
	 * Return direct childs id of a category into an array
	 *
	 * @return	array|int   <0 KO, array ok
	 */
	public function get_filles()
	{
        // phpcs:enable
		$sql = "SELECT rowid FROM ".MAIN_DB_PREFIX."categorie";
		$sql .= " WHERE fk_parent = ".$this->id;
		$sql .= " AND entity IN (".getEntity('category').")";

		$res = $this->db->query($sql);
		if ($res)
		{
			$cats = array();
			while ($rec = $this->db->fetch_array($res))
			{
				$cat = new Categorie($this->db);
				$cat->fetch($rec['rowid']);
				$cats[] = $cat;
			}
			return $cats;
		} else {
			dol_print_error($this->db);
			return -1;
		}
	}

    // phpcs:disable PEAR.NamingConventions.ValidFunctionName.ScopeNotCamelCaps
	/**
	 * 	Load the array this->motherof that is array(id_son=>id_parent, ...)
	 *
	 *	@return		int		<0 if KO, >0 if OK
	 */
	protected function load_motherof()
	{
        // phpcs:enable
	    $this->motherof = array();

		// Load array[child]=parent
		$sql = "SELECT fk_parent as id_parent, rowid as id_son";
		$sql .= " FROM ".MAIN_DB_PREFIX."categorie";
		$sql .= " WHERE fk_parent != 0";
		$sql .= " AND entity IN (".getEntity('category').")";

		dol_syslog(get_class($this)."::load_motherof", LOG_DEBUG);
		$resql = $this->db->query($sql);
		if ($resql)
		{
			while ($obj = $this->db->fetch_object($resql))
			{
				$this->motherof[$obj->id_son] = $obj->id_parent;
			}
			return 1;
		} else {
			dol_print_error($this->db);
			return -1;
		}
	}

    // phpcs:disable PEAR.NamingConventions.ValidFunctionName.ScopeNotCamelCaps
	/**
	 * Rebuilding the category tree as an array
	 * Return an array of table('id','id_mere',...) trie selon arbre et avec:
	 *                id = id de la categorie
	 *                id_mere = id de la categorie mere
	 *                id_children = tableau des id enfant
	 *                label = nom de la categorie
	 *                fulllabel = nom avec chemin complet de la categorie
	 *                fullpath = chemin complet compose des id
	 *
	 * @param   string                  $type                   Type of categories ('customer', 'supplier', 'contact', 'product', 'member', ...)
	 * @param   int|string|array        $markafterid            Keep only or removed all categories including the leaf $markafterid in category tree (exclude) or Keep only of category is inside the leaf starting with this id.
     *                                                          $markafterid can be an :
     *                                                          - int (id of category)
     *                                                          - string (categories ids separated by comma)
     *                                                          - array (list of categories ids)
     * @param   int                     $include                [=0] Removed or 1=Keep only
	 * @return  array|int               Array of categories. this->cats and this->motherof are set, -1 on error
	 */
	public function get_full_arbo($type, $markafterid = 0, $include = 0)
	{
        // phpcs:enable
	    global $conf, $langs;

		if (!is_numeric($type)) $type = $this->MAP_ID[$type];
		if (is_null($type)) {
			$this->error = 'BadValueForParameterType';
			return -1;
		}

        if (is_string($markafterid))
        {
            $markafterid = explode(',', $markafterid);
        } elseif (is_numeric($markafterid))
        {
            if ($markafterid > 0)
            {
                $markafterid = array($markafterid);
            } else {
                $markafterid = array();
            }
        } elseif (!is_array($markafterid))
        {
            $markafterid = array();
        }

        $this->cats = array();

		// Init this->motherof that is array(id_son=>id_parent, ...)
		$this->load_motherof();
		$current_lang = $langs->getDefaultLang();

		// Init $this->cats array
		$sql = "SELECT DISTINCT c.rowid, c.label, c.description, c.color, c.fk_parent, c.visible"; // Distinct reduce pb with old tables with duplicates
		if (!empty($conf->global->MAIN_MULTILANGS)) $sql .= ", t.label as label_trans, t.description as description_trans";
		$sql .= " FROM ".MAIN_DB_PREFIX."categorie as c";
		if (!empty($conf->global->MAIN_MULTILANGS)) $sql .= " LEFT  JOIN ".MAIN_DB_PREFIX."categorie_lang as t ON t.fk_category=c.rowid AND t.lang='".$this->db->escape($current_lang)."'";
		$sql .= " WHERE c.entity IN (".getEntity('category').")";
		$sql .= " AND c.type = ".(int) $type;

		dol_syslog(get_class($this)."::get_full_arbo get category list", LOG_DEBUG);
		$resql = $this->db->query($sql);
		if ($resql)
		{
			$i = 0;
			while ($obj = $this->db->fetch_object($resql))
			{
				$this->cats[$obj->rowid]['rowid'] = $obj->rowid;
				$this->cats[$obj->rowid]['id'] = $obj->rowid;
				$this->cats[$obj->rowid]['fk_parent'] = $obj->fk_parent;
				$this->cats[$obj->rowid]['label'] = !empty($obj->label_trans) ? $obj->label_trans : $obj->label;
				$this->cats[$obj->rowid]['description'] = !empty($obj->description_trans) ? $obj->description_trans : $obj->description;
				$this->cats[$obj->rowid]['color'] = $obj->color;
				$this->cats[$obj->rowid]['visible'] = $obj->visible;
				$this->cats[$obj->rowid]['ref_ext'] = $obj->ref_ext;
				$i++;
			}
		} else {
			dol_print_error($this->db);
			return -1;
		}

		// We add the fullpath property to each elements of first level (no parent exists)
		dol_syslog(get_class($this)."::get_full_arbo call to build_path_from_id_categ", LOG_DEBUG);
		foreach ($this->cats as $key => $val)
		{
			//print 'key='.$key.'<br>'."\n";
			$this->build_path_from_id_categ($key, 0); // Process a branch from the root category key (this category has no parent)
		}

        // Include or exclude leaf including $markafterid from tree
        if (count($markafterid) > 0)
        {
            $keyfiltercatid = '('.implode('|', $markafterid).')';

            //print "Look to discard category ".$markafterid."\n";
            $keyfilter1 = '^'.$keyfiltercatid.'$';
            $keyfilter2 = '_'.$keyfiltercatid.'$';
            $keyfilter3 = '^'.$keyfiltercatid.'_';
            $keyfilter4 = '_'.$keyfiltercatid.'_';
            foreach ($this->cats as $key => $val)
            {
                $test = (preg_match('/'.$keyfilter1.'/', $val['fullpath']) || preg_match('/'.$keyfilter2.'/', $val['fullpath'])
                    || preg_match('/'.$keyfilter3.'/', $val['fullpath']) || preg_match('/'.$keyfilter4.'/', $val['fullpath']));

                if (($test && !$include) || (!$test && $include))
                {
                    unset($this->cats[$key]);
                }
            }
        }

		dol_syslog(get_class($this)."::get_full_arbo dol_sort_array", LOG_DEBUG);
		$this->cats = dol_sort_array($this->cats, 'fulllabel', 'asc', true, false);

		//$this->debug_cats();

		return $this->cats;
	}

    // phpcs:disable PEAR.NamingConventions.ValidFunctionName.ScopeNotCamelCaps
	/**
	 *	For category id_categ and its childs available in this->cats, define property fullpath and fulllabel.
	 *  It is called by get_full_arbo()
	 *  This function is a memory scan only from $this->cats and $this->motherof, no database access must be done here.
	 *
	 * 	@param		int		$id_categ		id_categ entry to update
	 * 	@param		int		$protection		Deep counter to avoid infinite loop
	 *	@return		void
	 *  @see get_full_arbo()
	 */
    public function build_path_from_id_categ($id_categ, $protection = 1000)
    {
        // phpcs:enable
        dol_syslog(get_class($this)."::build_path_from_id_categ id_categ=".$id_categ." protection=".$protection, LOG_DEBUG);

		if (!empty($this->cats[$id_categ]['fullpath']))
		{
			// Already defined
			dol_syslog(get_class($this)."::build_path_from_id_categ fullpath and fulllabel already defined", LOG_WARNING);
			return;
		}

		// First build full array $motherof
		//$this->load_motherof();	// Disabled because already done by caller of build_path_from_id_categ

		// Define fullpath and fulllabel
		$this->cats[$id_categ]['fullpath'] = '_'.$id_categ;
		$this->cats[$id_categ]['fulllabel'] = $this->cats[$id_categ]['label'];
		$i = 0; $cursor_categ = $id_categ;
		//print 'Work for id_categ='.$id_categ.'<br>'."\n";
		while ((empty($protection) || $i < $protection) && !empty($this->motherof[$cursor_categ]))
		{
			//print '&nbsp; cursor_categ='.$cursor_categ.' i='.$i.' '.$this->motherof[$cursor_categ].'<br>'."\n";
			$this->cats[$id_categ]['fullpath'] = '_'.$this->motherof[$cursor_categ].$this->cats[$id_categ]['fullpath'];
			$this->cats[$id_categ]['fulllabel'] = $this->cats[$this->motherof[$cursor_categ]]['label'].' >> '.$this->cats[$id_categ]['fulllabel'];
			//print '&nbsp; Result for id_categ='.$id_categ.' : '.$this->cats[$id_categ]['fullpath'].' '.$this->cats[$id_categ]['fulllabel'].'<br>'."\n";
			$i++; $cursor_categ = $this->motherof[$cursor_categ];
		}
		//print 'Result for id_categ='.$id_categ.' : '.$this->cats[$id_categ]['fullpath'].'<br>'."\n";

		// We count number of _ to have level
		$nbunderscore = substr_count($this->cats[$id_categ]['fullpath'], '_');
		$this->cats[$id_categ]['level'] = ($nbunderscore ? $nbunderscore : null);

        return;
    }

    // phpcs:disable PEAR.NamingConventions.ValidFunctionName.ScopeNotCamelCaps
	/**
	 *	Display content of $this->cats
	 *
	 *	@return	void
	 */
	public function debug_cats()
	{
        // phpcs:enable
		// Display $this->cats
		foreach ($this->cats as $key => $val)
		{
			print 'id: '.$this->cats[$key]['id'];
			print ' label: '.$this->cats[$key]['label'];
			print ' mother: '.$this->cats[$key]['fk_parent'];
			//print ' children: '.(is_array($this->cats[$key]['id_children'])?join(',',$this->cats[$key]['id_children']):'');
			print ' fullpath: '.$this->cats[$key]['fullpath'];
			print ' fulllabel: '.$this->cats[$key]['fulllabel'];
			print "<br>\n";
		}
	}


    // phpcs:disable PEAR.NamingConventions.ValidFunctionName.ScopeNotCamelCaps
	/**
	 * 	Returns all categories
	 *
	 *	@param	int			$type		Type of category (0, 1, ...)
	 *	@param	boolean		$parent		Just parent categories if true
	 *	@return	array|int				Table of Object Category, -1 on error
	 */
	public function get_all_categories($type = null, $parent = false)
	{
        // phpcs:enable
		if (!is_numeric($type)) $type = $this->MAP_ID[$type];

		$sql = "SELECT rowid FROM ".MAIN_DB_PREFIX."categorie";
		$sql .= " WHERE entity IN (".getEntity('category').")";
		if (!is_null($type))
			$sql .= " AND type = ".$type;
		if ($parent)
			$sql .= " AND fk_parent = 0";

		$res = $this->db->query($sql);
		if ($res)
		{
			$cats = array();
			while ($rec = $this->db->fetch_array($res))
			{
				$cat = new Categorie($this->db);
				$cat->fetch($rec['rowid']);
				$cats[$rec['rowid']] = $cat;
			}
			return $cats;
		} else {
			dol_print_error($this->db);
			return -1;
		}
	}

	// phpcs:disable PEAR.NamingConventions.ValidFunctionName.ScopeNotCamelCaps
	/**
	 *	Returns the top level categories (which are not child)
	 *
	 *	@param		int		$type		Type of category (0, 1, ...)
	 *	@return		array
	 */
	public function get_main_categories($type = null)
	{
	    // phpcs:enable
	    return $this->get_all_categories($type, true);
	}

    // phpcs:disable PEAR.NamingConventions.ValidFunctionName.ScopeNotCamelCaps
	/**
	 * 	Check if no category with same label already exists for this cat's parent or root and for this cat's type
	 *
	 * 	@return		integer		1 if already exist, 0 otherwise, -1 if error
	 */
	public function already_exists()
	{
        // phpcs:enable
		$type = $this->type;

		if (!is_numeric($type)) $type = $this->MAP_ID[$type];

		/* We have to select any rowid from llx_categorie which category's mother and label
		 * are equals to those of the calling category
		 */
		$sql = "SELECT c.rowid";
		$sql .= " FROM ".MAIN_DB_PREFIX."categorie as c ";
		$sql .= " WHERE c.entity IN (".getEntity('category').")";
		$sql .= " AND c.type = ".$type;
		$sql .= " AND c.fk_parent = ".$this->fk_parent;
		$sql .= " AND c.label = '".$this->db->escape($this->label)."'";

		dol_syslog(get_class($this)."::already_exists", LOG_DEBUG);
		$resql = $this->db->query($sql);
		if ($resql)
		{
			if ($this->db->num_rows($resql) > 0)						// Checking for empty resql
			{
				$obj = $this->db->fetch_array($resql);
				/* If object called create, obj cannot have is id.
				 * If object called update, he mustn't have the same label as an other category for this mother.
				 * So if the result have the same id, update is not for label, and if result have an other one,
				 * update may be for label.
				 */
				if ($obj[0] > 0 && $obj[0] != $this->id)
				{
					dol_syslog(get_class($this)."::already_exists category with name=".$this->label." and parent ".$this->fk_parent." exists: rowid=".$obj[0]." current_id=".$this->id, LOG_DEBUG);
					return 1;
				}
			}
			dol_syslog(get_class($this)."::already_exists no category with same name=".$this->label." and same parent ".$this->fk_parent." than category id=".$this->id, LOG_DEBUG);
			return 0;
		} else {
			$this->error = $this->db->error();
			return -1;
		}
	}


    // phpcs:disable PEAR.NamingConventions.ValidFunctionName.ScopeNotCamelCaps
	/**
	 * Returns the path of the category, with the names of the categories
	 * separated by $sep (" >> " by default)
	 *
	 * @param	string	$sep	     Separator
	 * @param	string	$url	     Url ('', 'none' or 'urltouse')
	 * @param   int     $nocolor     0
	 * @param	string	$addpicto	 Add picto into link
	 * @return	array
	 */
	public function print_all_ways($sep = ' &gt;&gt; ', $url = '', $nocolor = 0, $addpicto = 0)
	{
        // phpcs:enable
		$ways = array();

		$allways = $this->get_all_ways(); // Load array of categories
		foreach ($allways as $way)
		{
			$w = array();
			$i = 0;
			$forced_color = '';
			foreach ($way as $cat)
			{
			    $i++;

			    if (empty($nocolor))
			    {
    			    $forced_color = 'toreplace';
    			    if ($i == count($way))
    			    {
    			        // Check contrast with background and correct text color
    			        $forced_color = 'categtextwhite';
    			        if ($cat->color)
    			        {
    			            if (colorIsLight($cat->color)) $forced_color = 'categtextblack';
    			        }
    			    }
			    }

				if ($url == '') {
			        $link = '<a href="'.DOL_URL_ROOT.'/categories/viewcat.php?id='.$cat->id.'&type='.$cat->type.'" class="'.$forced_color.'">';
			        $linkend = '</a>';
			        $w[] = $link.($addpicto ? img_object('', 'category', 'class="paddingright"') : '').$cat->label.$linkend;
				} elseif ($url == 'none') {
					$link = '<span class="'.$forced_color.'">';
					$linkend = '</span>';
					$w[] = $link.($addpicto ? img_object('', 'category', 'class="paddingright"') : '').$cat->label.$linkend;
				} else {
					$w[] = '<a class="'.$forced_color.'" href="'.DOL_URL_ROOT.'/'.$url.'?catid='.$cat->id.'">'.($addpicto ? img_object('', 'category') : '').$cat->label.'</a>';
				}
			}
			$newcategwithpath = preg_replace('/toreplace/', $forced_color, implode($sep, $w));

			$ways[] = $newcategwithpath;
		}

		return $ways;
	}


    // phpcs:disable PEAR.NamingConventions.ValidFunctionName.ScopeNotCamelCaps
	/**
	 *	Returns an array containing the list of parent categories
	 *
	 *	@return	int|array <0 KO, array OK
	 */
	public function get_meres()
	{
        // phpcs:enable
		$parents = array();

		$sql = "SELECT fk_parent FROM ".MAIN_DB_PREFIX."categorie";
		$sql .= " WHERE rowid = ".$this->id;

		$res = $this->db->query($sql);

		if ($res)
		{
			while ($rec = $this->db->fetch_array($res))
			{
				if ($rec['fk_parent'] > 0)
				{
					$cat = new Categorie($this->db);
					$cat->fetch($rec['fk_parent']);
					$parents[] = $cat;
				}
			}
			return $parents;
		} else {
			dol_print_error($this->db);
			return -1;
		}
	}

    // phpcs:disable PEAR.NamingConventions.ValidFunctionName.ScopeNotCamelCaps
	/**
	 * 	Returns in a table all possible paths to get to the category
	 * 	starting with the major categories represented by Tables of categories
	 *
	 *	@return	array
	 */
	public function get_all_ways()
	{
        // phpcs:enable
		$ways = array();

		$parents = $this->get_meres();
		if (!empty($parents))
		{
			foreach ($parents as $parent)
			{
				$allways = $parent->get_all_ways();
				foreach ($allways as $way)
				{
					$w = $way;
					$w[] = $this;
					$ways[] = $w;
				}
			}
		}

		if (count($ways) == 0)
			$ways[0][0] = $this;

		return $ways;
	}

	/**
	 * Return list of categories (object instances or labels) linked to element of id $id and type $type
	 * Should be named getListOfCategForObject
	 *
	 * @param   int    		$id     Id of element
	 * @param   string|int	$type   Type of category ('customer', 'supplier', 'contact', 'product', 'member') or (0, 1, 2, ...)
	 * @param   string 		$mode   'id'=Get array of category ids, 'object'=Get array of fetched category instances, 'label'=Get array of category
	 *                      	    labels, 'id'= Get array of category IDs
	 * @return  Categorie[]|int     Array of category objects or < 0 if KO
	 */
	public function containing($id, $type, $mode = 'object')
	{
		$cats = array();

		if (is_numeric($type)) $type = Categorie::$MAP_ID_TO_CODE[$type];

		if ($type === Categorie::TYPE_BANK_LINE)   // TODO Remove this with standard category code
		{
		    // Load bank groups
		    $sql = "SELECT c.label, c.rowid";
		    $sql .= " FROM ".MAIN_DB_PREFIX."bank_class as a, ".MAIN_DB_PREFIX."bank_categ as c";
		    $sql .= " WHERE a.lineid=".$id." AND a.fk_categ = c.rowid";
		    $sql .= " ORDER BY c.label";

		    $res = $this->db->query($sql);
		    if ($res)
		    {
		        while ($obj = $this->db->fetch_object($res))
		        {
    				if ($mode == 'id') {
    				    $cats[] = $obj->rowid;
    				} elseif ($mode == 'label') {
    				    $cats[] = $obj->label;
    				} else {
    				    $cat = new Categorie($this->db);
    				    $cat->id = $obj->rowid;
    				    $cat->label = $obj->label;
    				    $cats[] = $cat;
    				}
		        }
		    } else {
		        dol_print_error($this->db);
		        return -1;
		    }
		} else {
    		$sql = "SELECT ct.fk_categorie, c.label, c.rowid";
    		$sql .= " FROM ".MAIN_DB_PREFIX."categorie_".(empty($this->MAP_CAT_TABLE[$type]) ? $type : $this->MAP_CAT_TABLE[$type])." as ct, ".MAIN_DB_PREFIX."categorie as c";
    		$sql .= " WHERE ct.fk_categorie = c.rowid AND ct.fk_".(empty($this->MAP_CAT_FK[$type]) ? $type : $this->MAP_CAT_FK[$type])." = ".(int) $id." AND c.type = ".$this->MAP_ID[$type];
    		$sql .= " AND c.entity IN (".getEntity('category').")";

    		$res = $this->db->query($sql);
    		if ($res)
    		{
    			while ($obj = $this->db->fetch_object($res))
    			{
    				if ($mode == 'id') {
    					$cats[] = $obj->rowid;
    				} elseif ($mode == 'label') {
    					$cats[] = $obj->label;
    				} else {
    					$cat = new Categorie($this->db);
    					$cat->fetch($obj->fk_categorie);
    					$cats[] = $cat;
    				}
    			}
    		} else {
    			dol_print_error($this->db);
    			return -1;
    		}
        }

        return $cats;
	}


	/**
	 * 	Returns categories whose id or name match
	 * 	add wildcards in the name unless $exact = true
	 *
	 * 	@param		int			$id			Id
	 * 	@param		string		$nom		Name
 	 * 	@param		string		$type		Type of category ('member', 'customer', 'supplier', 'product', 'contact'). Old mode (0, 1, 2, ...) is deprecated.
	 * 	@param		boolean		$exact		Exact string search (true/false)
	 * 	@param		boolean		$case		Case sensitive (true/false)
	 * 	@return		Categorie[]|int			Array of Categorie, -1 if error
	 */
	public function rechercher($id, $nom, $type, $exact = false, $case = false)
	{
		// Deprecation warning
		if (is_numeric($type)) {
			dol_syslog(__METHOD__.': using numeric types is deprecated.', LOG_WARNING);
		}

		$cats = array();

        // For backward compatibility
        if (is_numeric($type)) {
            // We want to reverse lookup
            $map_type = array_flip($this->MAP_ID);
            $type = $map_type[$type];
            dol_syslog(get_class($this)."::rechercher(): numeric types are deprecated, please use string instead", LOG_WARNING);
        }

        // Generation requete recherche
		$sql = "SELECT rowid FROM ".MAIN_DB_PREFIX."categorie";
		$sql .= " WHERE type = ".$this->MAP_ID[$type];
		$sql .= " AND entity IN (".getEntity('category').")";
		if ($nom)
		{
			if (!$exact)
				$nom = '%'.str_replace('*', '%', $nom).'%';
			if (!$case)
				$sql .= " AND label LIKE '".$this->db->escape($nom)."'";
			else $sql .= " AND label LIKE BINARY '".$this->db->escape($nom)."'";
		}
		if ($id)
		{
			$sql .= " AND rowid = '".$id."'";
		}

		$res = $this->db->query($sql);
		if ($res)
		{
			while ($rec = $this->db->fetch_array($res))
			{
				$cat = new Categorie($this->db);
				$cat->fetch($rec['rowid']);
				$cats[] = $cat;
			}

			return $cats;
		} else {
			$this->error = $this->db->error().' sql='.$sql;
			return -1;
		}
	}

	/**
	 *	Return name and link of category (with picto)
	 *  Use ->id, ->ref, ->label, ->color
	 *
	 *	@param		int		$withpicto		0=No picto, 1=Include picto into link, 2=Only picto
	 *	@param		string	$option			Sur quoi pointe le lien ('', 'xyz')
	 * 	@param		int		$maxlength		Max length of text
	 *	@return		string					Chaine avec URL
	 */
	public function getNomUrl($withpicto = 0, $option = '', $maxlength = 0)
	{
		global $langs;

		$result = '';
		$label = $langs->trans("ShowCategory").': '.($this->ref ? $this->ref : $this->label);

		// Check contrast with background and correct text color
		$forced_color = 'categtextwhite';
		if ($this->color)
		{
			if (colorIsLight($this->color)) $forced_color = 'categtextblack';
		}

		$link = '<a href="'.DOL_URL_ROOT.'/categories/viewcat.php?id='.$this->id.'&type='.$this->type.'&backtopage='.urlencode($_SERVER['PHP_SELF']).'" title="'.dol_escape_htmltag($label, 1).'" class="classfortooltip '.$forced_color.'">';
		$linkend = '</a>';

		$picto = 'category';


        if ($withpicto) $result .= ($link.img_object($label, $picto, 'class="classfortooltip"').$linkend);
		if ($withpicto && $withpicto != 2) $result .= ' ';
		if ($withpicto != 2) $result .= $link.dol_trunc(($this->ref ? $this->ref : $this->label), $maxlength).$linkend;
		return $result;
	}


    // phpcs:disable PEAR.NamingConventions.ValidFunctionName.ScopeNotCamelCaps
	/**
	 *  Deplace fichier uploade sous le nom $files dans le repertoire sdir
	 *
	 *  @param      string	$sdir       Repertoire destination finale
	 *  @param      string	$file		Nom du fichier uploade
	 *	@return		void
	 */
	public function add_photo($sdir, $file)
	{
        // phpcs:enable
		require_once DOL_DOCUMENT_ROOT.'/core/lib/files.lib.php';

		$dir = $sdir.'/'.get_exdir($this->id, 2, 0, 0, $this, 'category').$this->id."/";
		$dir .= "photos/";

		if (!file_exists($dir))
		{
			dol_mkdir($dir);
		}

		if (file_exists($dir)) {
			if (is_array($file['name']) && count($file['name']) > 0)
			{
				$nbfile = count($file['name']);
				for ($i = 0; $i <= $nbfile; $i++) {
					$originImage = $dir.$file['name'][$i];

					// Cree fichier en taille origine
					dol_move_uploaded_file($file['tmp_name'][$i], $originImage, 1, 0, 0);

					if (file_exists($originImage)) {
						// Create thumbs
						$this->addThumbs($originImage);
					}
				}
			} else {
				$originImage = $dir.$file['name'];

				// Cree fichier en taille origine
				dol_move_uploaded_file($file['tmp_name'], $originImage, 1, 0, 0);

				if (file_exists($originImage)) {
					// Create thumbs
					$this->addThumbs($originImage);
				}
			}
		}
	}

    // phpcs:disable PEAR.NamingConventions.ValidFunctionName.ScopeNotCamelCaps
	/**
	 *    Return tableau de toutes les photos de la categorie
	 *
	 *    @param      string	$dir        Repertoire a scanner
	 *    @param      int		$nbmax      Nombre maximum de photos (0=pas de max)
	 *    @return     array       			Tableau de photos
	 */
	public function liste_photos($dir, $nbmax = 0)
	{
        // phpcs:enable
		include_once DOL_DOCUMENT_ROOT.'/core/lib/files.lib.php';

		$nbphoto = 0;
		$tabobj = array();

		$dirthumb = $dir.'thumbs/';

		if (file_exists($dir))
		{
			$handle = opendir($dir);
            if (is_resource($handle))
            {
    			while (($file = readdir($handle)) !== false)
    			{
    				if (dol_is_file($dir.$file) && preg_match('/(\.jpeg|\.jpg|\.bmp|\.gif|\.png|\.tiff)$/i', $dir.$file))
    				{
    					$nbphoto++;
    					$photo = $file;

    					// On determine nom du fichier vignette
    					$photo_vignette = '';
    					if (preg_match('/(\.jpeg|\.jpg|\.bmp|\.gif|\.png|\.tiff)$/i', $photo, $regs))
    					{
    						$photo_vignette = preg_replace('/'.$regs[0].'/i', '', $photo).'_small'.$regs[0];
    					}

    					// Objet
    					$obj = array();
    					$obj['photo'] = $photo;
    					if ($photo_vignette && is_file($dirthumb.$photo_vignette)) $obj['photo_vignette'] = 'thumbs/'.$photo_vignette;
    					else $obj['photo_vignette'] = "";

    					$tabobj[$nbphoto - 1] = $obj;

    					// On continue ou on arrete de boucler
    					if ($nbmax && $nbphoto >= $nbmax) break;
    				}
    			}

    			closedir($handle);
            }
		}

		return $tabobj;
	}

    // phpcs:disable PEAR.NamingConventions.ValidFunctionName.ScopeNotCamelCaps
	/**
	 *    Efface la photo de la categorie et sa vignette
	 *
	 *    @param	string		$file		Path to file
	 *    @return	void
	 */
	public function delete_photo($file)
	{
        // phpcs:enable
        require_once DOL_DOCUMENT_ROOT.'/core/lib/files.lib.php';

	    $dir = dirname($file).'/'; // Chemin du dossier contenant l'image d'origine
		$dirthumb = $dir.'/thumbs/'; // Chemin du dossier contenant la vignette
		$filename = preg_replace('/'.preg_quote($dir, '/').'/i', '', $file); // Nom du fichier

		// On efface l'image d'origine
		dol_delete_file($file, 1);

		// Si elle existe, on efface la vignette
		if (preg_match('/(\.jpeg|\.jpg|\.bmp|\.gif|\.png|\.tiff)$/i', $filename, $regs))
		{
			$photo_vignette = preg_replace('/'.$regs[0].'/i', '', $filename).'_small'.$regs[0];
			if (file_exists($dirthumb.$photo_vignette))
			{
				dol_delete_file($dirthumb.$photo_vignette, 1);
			}
		}
	}

    // phpcs:disable PEAR.NamingConventions.ValidFunctionName.ScopeNotCamelCaps
	/**
	 *  Load size of image file
	 *
	 *  @param    	string	$file        Path to file
	 *  @return		void
	 */
	public function get_image_size($file)
	{
        // phpcs:enable
		$infoImg = getimagesize($file); // Recuperation des infos de l'image
		$this->imgWidth = $infoImg[0]; // Largeur de l'image
		$this->imgHeight = $infoImg[1]; // Hauteur de l'image
	}

	/**
	 *	Update ou cree les traductions des infos produits
	 *
	 *	@param	User	$user		Object user
	 *
	 *	@return		int		<0 if KO, >0 if OK
	 */
	public function setMultiLangs($user)
	{
	    global $langs;

	    $langs_available = $langs->get_available_languages();
	    $current_lang = $langs->getDefaultLang();

	    foreach ($langs_available as $key => $value)
	    {
	        $sql = "SELECT rowid";
	        $sql .= " FROM ".MAIN_DB_PREFIX."categorie_lang";
	        $sql .= " WHERE fk_category=".$this->id;
	        $sql .= " AND lang='".$key."'";

	        $result = $this->db->query($sql);

	        if ($key == $current_lang)
	        {
	            if ($this->db->num_rows($result)) // si aucune ligne dans la base
	            {
	                $sql2 = "UPDATE ".MAIN_DB_PREFIX."categorie_lang";
	                $sql2 .= " SET label='".$this->db->escape($this->label)."',";
	                $sql2 .= " description='".$this->db->escape($this->description)."'";
	                $sql2 .= " WHERE fk_category=".$this->id." AND lang='".$this->db->escape($key)."'";
	            } else {
	                $sql2 = "INSERT INTO ".MAIN_DB_PREFIX."categorie_lang (fk_category, lang, label, description)";
	                $sql2 .= " VALUES(".$this->id.",'".$key."','".$this->db->escape($this->label);
	                $sql2 .= "','".$this->db->escape($this->multilangs["$key"]["description"])."')";
	            }
	            dol_syslog(get_class($this).'::setMultiLangs', LOG_DEBUG);
	            if (!$this->db->query($sql2))
	            {
	                $this->error = $this->db->lasterror();
	                return -1;
	            }
	        } elseif (isset($this->multilangs["$key"]))
	        {
	            if ($this->db->num_rows($result)) // si aucune ligne dans la base
	            {
	                $sql2 = "UPDATE ".MAIN_DB_PREFIX."categorie_lang";
	                $sql2 .= " SET label='".$this->db->escape($this->multilangs["$key"]["label"])."',";
	                $sql2 .= " description='".$this->db->escape($this->multilangs["$key"]["description"])."'";
	                $sql2 .= " WHERE fk_category=".$this->id." AND lang='".$this->db->escape($key)."'";
	            } else {
	                $sql2 = "INSERT INTO ".MAIN_DB_PREFIX."categorie_lang (fk_category, lang, label, description)";
	                $sql2 .= " VALUES(".$this->id.",'".$key."','".$this->db->escape($this->multilangs["$key"]["label"]);
	                $sql2 .= "','".$this->db->escape($this->multilangs["$key"]["description"])."')";
	            }

	            // on ne sauvegarde pas des champs vides
	            if ($this->multilangs["$key"]["label"] || $this->multilangs["$key"]["description"] || $this->multilangs["$key"]["note"])
	                dol_syslog(get_class($this).'::setMultiLangs', LOG_DEBUG);
	            if (!$this->db->query($sql2))
	            {
	                $this->error = $this->db->lasterror();
	                return -1;
	            }
	        }
	    }

		// Call trigger
		$result = $this->call_trigger('CATEGORY_SET_MULTILANGS', $user);
		if ($result < 0) {
			$this->error = $this->db->lasterror();
			return -1;
		}
		// End call triggers

	    return 1;
	}

	/**
	 *	Load array this->multilangs
	 *
	 *	@return		int		<0 if KO, >0 if OK
	 */
	public function getMultiLangs()
	{
	    global $langs;

	    $current_lang = $langs->getDefaultLang();

	    $sql = "SELECT lang, label, description";
	    $sql .= " FROM ".MAIN_DB_PREFIX."categorie_lang";
	    $sql .= " WHERE fk_category=".$this->id;

	    $result = $this->db->query($sql);
	    if ($result)
	    {
	        while ($obj = $this->db->fetch_object($result))
	        {
	            //print 'lang='.$obj->lang.' current='.$current_lang.'<br>';
	            if ($obj->lang == $current_lang) // si on a les traduct. dans la langue courante on les charge en infos principales.
	            {
	                $this->label = $obj->label;
	                $this->description = $obj->description;
	            }
	            $this->multilangs["$obj->lang"]["label"] = $obj->label;
	            $this->multilangs["$obj->lang"]["description"] = $obj->description;
	        }
	        return 1;
	    } else {
	        $this->error = $langs->trans("Error")." : ".$this->db->error()." - ".$sql;
	        return -1;
	    }
	}

	/**
	 *	Return label of contact status
	 *
	 *	@param      int		$mode       0=Long label, 1=Short label, 2=Picto + Short label, 3=Picto, 4=Picto + Long label, 5=Short label + Picto, 6=Long label + Picto
	 * 	@return 	string				Label of contact status
	 */
	public function getLibStatut($mode)
	{
	    return '';
	}


    /**
     *  Initialise an instance with random values.
     *  Used to build previews or test instances.
     *	id must be 0 if object instance is a specimen.
     *
     *  @return	void
     */
    public function initAsSpecimen()
    {
        dol_syslog(get_class($this)."::initAsSpecimen");

        // Initialise parametres
        $this->id = 0;
        $this->fk_parent = 0;
        $this->label = 'SPECIMEN';
        $this->specimen = 1;
        $this->description = 'This is a description';
        $this->socid = 1;
        $this->type = self::TYPE_PRODUCT;
    }

    /**
     * Function used to replace a thirdparty id with another one.
     *
     * @param DoliDB $db Database handler
     * @param int $origin_id Old thirdparty id
     * @param int $dest_id New thirdparty id
     * @return bool
     */
    public static function replaceThirdparty(DoliDB $db, $origin_id, $dest_id)
    {
        $tables = array(
            'categorie_societe'
        );

        return CommonObject::commonReplaceThirdparty($db, $origin_id, $dest_id, $tables, 1);
    }

	/**
	 * Return the addtional SQL JOIN query for filtering a list by a category
	 *
	 * @param string	$type			The category type (e.g Categorie::TYPE_WAREHOUSE)
	 * @param string	$rowIdName		The name of the row id inside the whole sql query (e.g. "e.rowid")
	 * @return string					A additional SQL JOIN query
	 */
	public static function getFilterJoinQuery($type, $rowIdName)
	{
		if ($type == 'bank_account') $type = 'account';

		return " LEFT JOIN ".MAIN_DB_PREFIX."categorie_".$type." as cp ON ".$rowIdName." = cp.fk_".$type;
	}

	/**
	 * Return the addtional SQL SELECT query for filtering a list by a category
	 *
	 * @param string	$type			The category type (e.g Categorie::TYPE_WAREHOUSE)
	 * @param string	$rowIdName		The name of the row id inside the whole sql query (e.g. "e.rowid")
	 * @param Array		$searchList		A list with the selected categories
	 * @return string					A additional SQL SELECT query
	 */
	public static function getFilterSelectQuery($type, $rowIdName, $searchList)
	{
		if ($type == 'bank_account') $type = 'account';

		if (empty($searchList) && !is_array($searchList))
		{
			return "";
		}

		foreach ($searchList as $searchCategory)
		{
			if (intval($searchCategory) == -2)
			{
				$searchCategorySqlList[] = " cp.fk_categorie IS NULL";
			} elseif (intval($searchCategory) > 0)
			{
				$searchCategorySqlList[] = " ".$rowIdName
										." IN (SELECT fk_".$type." FROM ".MAIN_DB_PREFIX."categorie_".$type
										." WHERE fk_categorie = ".$searchCategory.")";
			}
		}

		if (!empty($searchCategorySqlList))
		{
			return " AND (".implode(' AND ', $searchCategorySqlList).")";
		} else {
			return "";
		}
	}

	/**
	 *      Count all categories
	 *
	 *      @return int                             Number of categories, -1 on error
	 */
	public function countNbOfCategories()
	{
		dol_syslog(get_class($this)."::count_all_categories", LOG_DEBUG);
		$sql = "SELECT COUNT(rowid) FROM ".MAIN_DB_PREFIX."categorie";
		$sql .= " WHERE entity IN (".getEntity('category').")";

		$res = $this->db->query($sql);
		if ($res) {
			$obj = $this->db->fetch_object($res);
			return $obj->count;
		} else {
			dol_print_error($this->db);
			return -1;
		}
	}
}<|MERGE_RESOLUTION|>--- conflicted
+++ resolved
@@ -842,20 +842,12 @@
 		{
 			while ($rec = $this->db->fetch_array($resql))
 			{
-			    if ($onlyids)
-			    {
+			    if ($onlyids) {
 			    	$objs[] = $rec['fk_'.(empty($this->MAP_CAT_FK[$type]) ? $type : $this->MAP_CAT_FK[$type])];
-<<<<<<< HEAD
 			    } else {
-				    $obj = new $this->MAP_OBJ_CLASS[$type]($this->db);
-=======
-			    }
-			    else
-			    {
 			        $classnameforobj = $this->MAP_OBJ_CLASS[$type];
 
 			        $obj = new $classnameforobj($this->db);
->>>>>>> c63d5463
 				    $obj->fetch($rec['fk_'.(empty($this->MAP_CAT_FK[$type]) ? $type : $this->MAP_CAT_FK[$type])]);
 
 				    $objs[] = $obj;
