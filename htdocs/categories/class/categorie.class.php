--- conflicted
+++ resolved
@@ -779,15 +779,10 @@
 	{
 		global $user;
 
-<<<<<<< HEAD
 		$objs = array();
-=======
+
 		$classnameforobj = $this->MAP_OBJ_CLASS[$type];
 		$obj = new $classnameforobj($this->db);
->>>>>>> 03e8a073
-
-		$tmpclass = $this->MAP_OBJ_CLASS[$type];
-		$obj = new $tmpclass($this->db);
 
 		$sql = "SELECT c.fk_".$this->MAP_CAT_FK[$type];
 		$sql .= " FROM ".MAIN_DB_PREFIX."categorie_".$this->MAP_CAT_TABLE[$type]." as c";
@@ -815,15 +810,11 @@
 			    }
 			    else
 			    {
-<<<<<<< HEAD
-				    $obj = new $this->MAP_OBJ_CLASS[$type]($this->db);
-				    $obj->fetch($rec['fk_'.$this->MAP_CAT_FK[$type]]);
-=======
 			        $classnameforobj = $this->MAP_OBJ_CLASS[$type];
 
 			        $obj = new $classnameforobj($this->db);
 				    $obj->fetch($rec['fk_' . $this->MAP_CAT_FK[$type]]);
->>>>>>> 03e8a073
+
 				    $objs[] = $obj;
 			    }
 			}
