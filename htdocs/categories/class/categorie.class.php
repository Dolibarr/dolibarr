<?php
/* Copyright (C) 2005       Matthieu Valleton       <mv@seeschloss.org>
 * Copyright (C) 2005       Davoleau Brice          <brice.davoleau@gmail.com>
 * Copyright (C) 2005       Rodolphe Quiedeville    <rodolphe@quiedeville.org>
 * Copyright (C) 2006-2012  Regis Houssin           <regis.houssin@capnetworks.com>
 * Copyright (C) 2006-2012  Laurent Destailleur     <eldy@users.sourceforge.net>
 * Copyright (C) 2007       Patrick Raguin          <patrick.raguin@gmail.com>
 * Copyright (C) 2013-2016  Juanjo Menent           <jmenent@2byte.es>
 * Copyright (C) 2013-2018  Philippe Grand          <philippe.grand@atoo-net.com>
 * Copyright (C) 2015       Marcos García           <marcosgdf@gmail.com>
 * Copyright (C) 2015       Raphaël Doursenaud      <rdoursenaud@gpcsolutions.fr>
 * Copyright (C) 2016       Charlie Benke           <charlie@patas-monkey.com>
 *
 * This program is free software; you can redistribute it and/or modify
 * it under the terms of the GNU General Public License as published by
 * the Free Software Foundation; either version 3 of the License, or
 * (at your option) any later version.
 *
 * This program is distributed in the hope that it will be useful,
 * but WITHOUT ANY WARRANTY; without even the implied warranty of
 * MERCHANTABILITY or FITNESS FOR A PARTICULAR PURPOSE.  See the
 * GNU General Public License for more details.
 *
 * You should have received a copy of the GNU General Public License
 * along with this program. If not, see <http://www.gnu.org/licenses/>.
 */

/**
 *	\file       htdocs/categories/class/categorie.class.php
 *	\ingroup    categorie
 *	\brief      File of class to manage categories
 */

require_once DOL_DOCUMENT_ROOT.'/core/class/commonobject.class.php';
require_once DOL_DOCUMENT_ROOT.'/product/class/product.class.php';
require_once DOL_DOCUMENT_ROOT.'/fourn/class/fournisseur.class.php';
require_once DOL_DOCUMENT_ROOT.'/contact/class/contact.class.php';


/**
 *	Class to manage categories
 */
class Categorie extends CommonObject
{
	// Categories types (we use string because we want to accept any modules/types in a future)
	const TYPE_PRODUCT   = 'product';
	const TYPE_SUPPLIER  = 'supplier';
	const TYPE_CUSTOMER  = 'customer';
	const TYPE_MEMBER    = 'member';
	const TYPE_CONTACT   = 'contact';
	const TYPE_USER      = 'user';
	const TYPE_PROJECT   = 'project';
	const TYPE_ACCOUNT   = 'bank_account';
    	const TYPE_BANK_LINE = 'bank_line';

	public $picto = 'category';


	/**
	 * @var array ID mapping from type string
	 *
	 * @note This array should be remove in future, once previous constants are moved to the string value. Deprecated
	 */
	private $MAP_ID = array(
		'product'      => 0,
		'supplier'     => 1,
		'customer'     => 2,
		'member'       => 3,
		'contact'      => 4,
		'bank_account' => 5,
        'project'      => 6,
		'user'         => 7,
		'bank_line'    => 8,
	);
	public static $MAP_ID_TO_CODE = array(
		0 => 'product',
		1 => 'supplier',
		2 => 'customer',
		3 => 'member',
		4 => 'contact',
		5 => 'bank_account',
		6 => 'project',
		7 => 'user',
		8 => 'bank_line',
	);

	/**
	 * @var array Foreign keys mapping from type string
	 *
	 * @note Move to const array when PHP 5.6 will be our minimum target
	 */
	private $MAP_CAT_FK = array(
		'product'  => 'product',
		'customer' => 'soc',
		'supplier' => 'soc',
		'member'   => 'member',
		'contact'  => 'socpeople',
		'user'     => 'user',
        'account'  => 'account',		// old for bank_account
        'bank_account' => 'account',
        'project'  => 'project',
	);
	/**
	 * @var array Category tables mapping from type string
	 *
	 * @note Move to const array when PHP 5.6 will be our minimum target
	 */
	private $MAP_CAT_TABLE = array(
		'product'  => 'product',
		'customer' => 'societe',
		'supplier' => 'fournisseur',
		'member'   => 'member',
		'contact'  => 'contact',
		'user'     => 'user',
        'account'  => 'account',		// old for bank_account
        'bank_account'=> 'account',
        'project'  => 'project',
	);
	/**
	 * @var array Object class mapping from type string
	 *
	 * @note Move to const array when PHP 5.6 will be our minimum target
	 */
	private $MAP_OBJ_CLASS = array(
		'product'  => 'Product',
		'customer' => 'Societe',
		'supplier' => 'Fournisseur',
		'member'   => 'Adherent',
		'contact'  => 'Contact',
		'user'     => 'User',
		'account'  => 'Account',		// old for bank account
		'bank_account'  => 'Account',
        'project'  => 'Project',
	);
	/**
	 * @var array Object table mapping from type string
	 *
	 * @note Move to const array when PHP 5.6 will be our minimum target
	 */
	private $MAP_OBJ_TABLE = array(
		'product'  => 'product',
		'customer' => 'societe',
		'supplier' => 'societe',
		'member'   => 'adherent',
		'contact'  => 'socpeople',
		'user'     => 'user',
        'account'  => 'bank_account',
        'project'  => 'projet',
	);

	/**
	 * @var string ID to identify managed object
	 */
	public $element='category';

	/**
	 * @var string Name of table without prefix where object is stored
	 */
	public $table_element='categorie';

	public $fk_parent;

	/**
<<<<<<< HEAD
     * @var string proper name for given parameter
     */
    public $label;

	/**
     * @var string model description (short text)
     */
    public $description;
=======
   * @var string proper name for given parameter
   */
  public $label;
    
	/**
   * @var string model description (short text)
   */
  public $description;
>>>>>>> 5c06e744

	/**
	 * @var string     Color
	 */
	public $color;
	/**
	 * @var ???
	 */
	public $socid;
	/**
	 * @var string	Category type
	 *
	 * @see Categorie::TYPE_PRODUCT
	 * @see Categorie::TYPE_SUPPLIER
	 * @see Categorie::TYPE_CUSTOMER
	 * @see Categorie::TYPE_MEMBER
	 * @see Categorie::TYPE_CONTACT
	 * @see Categorie::TYPE_USER
	 * @see Categorie::TYPE_ACCOUNT
	 * @see Categorie::TYPE_PROJECT
	 */
	public $type;

	public $cats = array();			// Categories table in memory
	public $motherof = array();

	/**
	 *	Constructor
	 *
	 *  @param		DoliDB		$db     Database handler
	 */
	function __construct($db)
	{
		$this->db = $db;
	}

	/**
	 * 	Load category into memory from database
	 *
	 * 	@param		int		$id		Id of category
	 *  @param		string	$label	Label of category
	 *  @param		string	$type	Type of category ('product', '...') or (0, 1, ...)
	 * 	@return		int				<0 if KO, >0 if OK
	 */
	function fetch($id, $label='', $type=null)
	{
		global $conf;

		// Check parameters
		if (empty($id) && empty($label)) return -1;
		if (! is_numeric($type)) $type=$this->MAP_ID[$type];

		$sql = "SELECT rowid, fk_parent, entity, label, description, color, fk_soc, visible, type";
		$sql.= " FROM ".MAIN_DB_PREFIX."categorie";
		if ($id > 0)
		{
			$sql.= " WHERE rowid = ".$id;
		}
		else
		{
			$sql.= " WHERE label = '".$this->db->escape($label)."' AND entity IN (".getEntity('category').")";
			if (! is_null($type)) $sql.= " AND type = ".$this->db->escape($type);
		}

		dol_syslog(get_class($this)."::fetch", LOG_DEBUG);
		$resql = $this->db->query($sql);
		if ($resql)
		{
			if ($this->db->num_rows($resql) > 0)
			{
				$res = $this->db->fetch_array($resql);

				$this->id			= $res['rowid'];
				//$this->ref			= $res['rowid'];
				$this->fk_parent	= $res['fk_parent'];
				$this->label		= $res['label'];
				$this->description	= $res['description'];
				$this->color    	= $res['color'];
				$this->socid		= $res['fk_soc'];
				$this->visible		= $res['visible'];
				$this->type			= $res['type'];
				$this->entity		= $res['entity'];

				// Retreive all extrafield
				// fetch optionals attributes and labels
				$this->fetch_optionals();

				$this->db->free($resql);

				// multilangs
				if (! empty($conf->global->MAIN_MULTILANGS)) $this->getMultiLangs();

				return 1;
			}
			else
			{
				return 0;
			}
		}
		else
		{
			dol_print_error($this->db);
			return -1;
		}
	}

	/**
	 * 	Add category into database
	 *
	 * 	@param	User	$user		Object user
	 * 	@return	int 				-1 : SQL error
	 *          					-2 : new ID unknown
	 *          					-3 : Invalid category
	 * 								-4 : category already exists
	 */
	function create($user)
	{
		global $conf,$langs,$hookmanager;
		$langs->load('categories');

		$type=$this->type;

		if (! is_numeric($type)) $type=$this->MAP_ID[$type];

		$error=0;

		dol_syslog(get_class($this).'::create', LOG_DEBUG);

		// Clean parameters
		$this->label = trim($this->label);
		$this->description = trim($this->description);
		$this->color = trim($this->color);
		$this->import_key = trim($this->import_key);
		if (empty($this->visible)) $this->visible=0;
		$this->fk_parent = ($this->fk_parent != "" ? intval($this->fk_parent) : 0);

		if ($this->already_exists())
		{
			$this->error=$langs->trans("ImpossibleAddCat", $this->label);
			$this->error.=" : ".$langs->trans("CategoryExistsAtSameLevel");
			dol_syslog($this->error, LOG_WARNING);
			return -4;
		}

		$this->db->begin();

		$sql = "INSERT INTO ".MAIN_DB_PREFIX."categorie (";
		$sql.= "fk_parent,";
		$sql.= " label,";
		$sql.= " description,";
		$sql.= " color,";
		if (! empty($conf->global->CATEGORY_ASSIGNED_TO_A_CUSTOMER))
		{
			$sql.= "fk_soc,";
		}
		$sql.= " visible,";
		$sql.= " type,";
		$sql.= " import_key,";
		$sql.= " entity";
		$sql.= ") VALUES (";
		$sql.= $this->db->escape($this->fk_parent).",";
		$sql.= "'".$this->db->escape($this->label)."',";
		$sql.= "'".$this->db->escape($this->description)."',";
		$sql.= "'".$this->db->escape($this->color)."',";
		if (! empty($conf->global->CATEGORY_ASSIGNED_TO_A_CUSTOMER))
		{
			$sql.= ($this->socid != -1 ? $this->socid : 'null').",";
		}
		$sql.= "'".$this->db->escape($this->visible)."',";
		$sql.= $this->db->escape($type).",";
		$sql.= (! empty($this->import_key)?"'".$this->db->escape($this->import_key)."'":'null').",";
		$sql.= $this->db->escape($conf->entity);
		$sql.= ")";

		$res = $this->db->query($sql);
		if ($res)
		{
			$id = $this->db->last_insert_id(MAIN_DB_PREFIX."categorie");

			if ($id > 0)
			{
				$this->id = $id;

				$action='create';

				// Actions on extra fields
				if (empty($conf->global->MAIN_EXTRAFIELDS_DISABLED)) // For avoid conflicts if trigger used
				{
					$result=$this->insertExtraFields();
					if ($result < 0)
					{
						$error++;
					}
				}

				if (! $error)
				{
	                // Call trigger
    	            $result=$this->call_trigger('CATEGORY_CREATE',$user);
        	        if ($result < 0) { $error++; }
            	    // End call triggers
				}

                if ( ! $error )
                {
    				$this->db->commit();
    				return $id;
                }
                else
              	{
                	$this->db->rollback();
                    return -3;
                }
			}
			else
			{
				$this->db->rollback();
				return -2;
			}
		}
		else
		{
			$this->error=$this->db->error();
			$this->db->rollback();
			return -1;
		}
	}

	/**
	 * 	Update category
	 *
	 *	@param	User	$user		Object user
	 * 	@return	int		 			1 : OK
	 *          					-1 : SQL error
	 *          					-2 : invalid category
	 */
	function update(User $user)
	{
		global $conf, $langs,$hookmanager;

		$error=0;

		// Clean parameters
		$this->label=trim($this->label);
		$this->description=trim($this->description);
		$this->fk_parent = ($this->fk_parent != "" ? intval($this->fk_parent) : 0);
		$this->visible = ($this->visible != "" ? intval($this->visible) : 0);

		if ($this->already_exists())
		{
			$this->error=$langs->trans("ImpossibleUpdateCat");
			$this->error.=" : ".$langs->trans("CategoryExistsAtSameLevel");
			return -1;
		}

		$this->db->begin();

		$sql = "UPDATE ".MAIN_DB_PREFIX."categorie";
		$sql.= " SET label = '".$this->db->escape($this->label)."',";
		$sql.= " description = '".$this->db->escape($this->description)."',";
		$sql.= " color = '".$this->db->escape($this->color)."'";
		if (! empty($conf->global->CATEGORY_ASSIGNED_TO_A_CUSTOMER))
		{
			$sql .= ", fk_soc = ".($this->socid != -1 ? $this->socid : 'null');
		}
		$sql .= ", visible = '".$this->db->escape($this->visible)."'";
		$sql .= ", fk_parent = ".$this->fk_parent;
		$sql .= " WHERE rowid = ".$this->id;

		dol_syslog(get_class($this)."::update", LOG_DEBUG);
		if ($this->db->query($sql))
		{
			$action='update';

			// Actions on extra fields
			if (empty($conf->global->MAIN_EXTRAFIELDS_DISABLED)) // For avoid conflicts if trigger used
			{
				$result=$this->insertExtraFields();
				if ($result < 0)
				{
					$error++;
				}
			}

			if (! $error)
			{
	            // Call trigger
    	        $result=$this->call_trigger('CATEGORY_MODIFY',$user);
        	    if ($result < 0) { $error++; $this->db->rollback(); return -1; }
            	// End call triggers
			}

			$this->db->commit();

			return 1;
		}
		else
		{
			$this->db->rollback();
			dol_print_error($this->db);
			return -1;
		}
	}

	/**
	 * 	Delete a category from database
	 *
	 * 	@param	User	$user		Object user that ask to delete
     *	@param	int		$notrigger	1=Does not execute triggers, 0= execute triggers
	 *	@return	int                 <0 KO >0 OK
	 */
	function delete($user, $notrigger=0)
	{
		global $conf,$langs;

		$error=0;

        // Clean parameters
		$this->fk_parent = ($this->fk_parent != "" ? intval($this->fk_parent) : 0);

		dol_syslog(get_class($this)."::remove");

		$this->db->begin();

		if (! $error && ! $notrigger)
		{
		    // Call trigger
		    $result=$this->call_trigger('CATEGORY_DELETE',$user);
		    if ($result < 0) $error++;
		    // End call triggers
		}

		/* FIX #1317 : Check for child category and move up 1 level*/
		if (! $error)
		{
			$sql = "UPDATE ".MAIN_DB_PREFIX."categorie";
			$sql.= " SET fk_parent = ".$this->fk_parent;
			$sql.= " WHERE fk_parent = ".$this->id;

			if (!$this->db->query($sql))
			{
				$this->error=$this->db->lasterror();
				$error++;
			}
		}
		if (! $error)
		{
			$sql  = "DELETE FROM ".MAIN_DB_PREFIX."categorie_societe";
			$sql .= " WHERE fk_categorie = ".$this->id;
			if (!$this->db->query($sql))
			{
				$this->error=$this->db->lasterror();
				$error++;
			}
		}
		if (! $error)
		{
			$sql  = "DELETE FROM ".MAIN_DB_PREFIX."categorie_fournisseur";
			$sql .= " WHERE fk_categorie = ".$this->id;
			if (!$this->db->query($sql))
			{
				$this->error=$this->db->lasterror();
				$error++;
			}
		}
		if (! $error)
		{
			$sql  = "DELETE FROM ".MAIN_DB_PREFIX."categorie_product";
			$sql .= " WHERE fk_categorie = ".$this->id;
			if (!$this->db->query($sql))
			{
				$this->error=$this->db->lasterror();
				$error++;
			}
		}
		if (! $error)
		{
			$sql  = "DELETE FROM ".MAIN_DB_PREFIX."categorie_member";
			$sql .= " WHERE fk_categorie = ".$this->id;
			if (!$this->db->query($sql))
			{
				$this->error=$this->db->lasterror();
				$error++;
			}
		}
		if (! $error)
		{
			$sql  = "DELETE FROM ".MAIN_DB_PREFIX."categorie_contact";
			$sql .= " WHERE fk_categorie = ".$this->id;
			if (!$this->db->query($sql))
			{
				$this->error=$this->db->lasterror();
				$error++;
			}
		}
		if (! $error)
		{
			$sql  = "DELETE FROM ".MAIN_DB_PREFIX."categorie_contact";
			$sql .= " WHERE fk_categorie = ".$this->id;
			if (!$this->db->query($sql))
			{
				$this->error=$this->db->lasterror();
				$error++;
			}
		}
		if (! $error)
		{
			$sql  = "DELETE FROM ".MAIN_DB_PREFIX."categorie_account";
			$sql .= " WHERE fk_categorie = ".$this->id;
			if (!$this->db->query($sql))
			{
				$this->error=$this->db->lasterror();
				dol_syslog("Error sql=".$sql." ".$this->error, LOG_ERR);
				$error++;
			}
		}
		if (! $error)
		{
		    $sql  = "DELETE FROM ".MAIN_DB_PREFIX."bank_class";
		    $sql .= " WHERE fk_categ = ".$this->id;
		    if (!$this->db->query($sql))
		    {
		        $this->error=$this->db->lasterror();
		        dol_syslog("Error sql=".$sql." ".$this->error, LOG_ERR);
		        $error++;
		    }
		}

		if (! $error)
		{
			$sql  = "DELETE FROM ".MAIN_DB_PREFIX."categorie_lang";
			$sql .= " WHERE fk_category = ".$this->id;
			if (!$this->db->query($sql))
			{
				$this->error=$this->db->lasterror();
				dol_syslog("Error sql=".$sql." ".$this->error, LOG_ERR);
				$error++;
			}
		}

		// Delete category
		if (! $error)
		{
			$sql  = "DELETE FROM ".MAIN_DB_PREFIX."categorie";
			$sql .= " WHERE rowid = ".$this->id;
			if (!$this->db->query($sql))
			{
				$this->error=$this->db->lasterror();
				$error++;
			}
		}

		// Removed extrafields
		if (! $error && empty($conf->global->MAIN_EXTRAFIELDS_DISABLED)) // For avoid conflicts if trigger used
		{
			$result=$this->deleteExtraFields();
			if ($result < 0)
			{
				$error++;
				dol_syslog(get_class($this)."::delete erreur ".$this->error, LOG_ERR);
			}
		}

		if (! $error)
		{
			$this->db->commit();
			return 1;
		}
		else
		{
			$this->db->rollback();
			return -1;
		}
	}

	/**
	 * Link an object to the category
	 *
	 * @param   CommonObject 	$obj  	Object to link to category
	 * @param   string     		$type 	Type of category ('product', ...)
	 * @return  int                		1 : OK, -1 : erreur SQL, -2 : id not defined, -3 : Already linked
	 */
    // phpcs:ignore PEAR.NamingConventions.ValidFunctionName.NotCamelCaps
	function add_type($obj, $type)
	{
		global $user,$langs,$conf;

		$error=0;

		if ($this->id == -1) return -2;

        $this->db->begin();

		$sql = "INSERT INTO " . MAIN_DB_PREFIX . "categorie_" . $this->MAP_CAT_TABLE[$type];
		$sql .= " (fk_categorie, fk_" . $this->MAP_CAT_FK[$type] . ")";
		$sql .= " VALUES (" . $this->id . ", " . $obj->id . ")";

		dol_syslog(get_class($this).'::add_type', LOG_DEBUG);
		if ($this->db->query($sql))
		{
			if (! empty($conf->global->CATEGORIE_RECURSIV_ADD))
			{
				$sql = 'SELECT fk_parent FROM '.MAIN_DB_PREFIX.'categorie';
				$sql.= " WHERE rowid = ".$this->id;

				dol_syslog(get_class($this)."::add_type", LOG_DEBUG);
				$resql=$this->db->query($sql);
				if ($resql)
				{
					if ($this->db->num_rows($resql) > 0)
					{
                        $objparent = $this->db->fetch_object($resql);

						if (!empty($objparent->fk_parent))
						{
							$cat = new Categorie($this->db);
							$cat->id = $objparent->fk_parent;
							if (!$cat->containsObject($type, $obj->id)) {
								$result = $cat->add_type($obj, $type);
								if ($result < 0)
								{
									$this->error = $cat->error;
									$error++;
								}
							}
						}
					}
				}
				else
				{
					$error++;
					$this->error=$this->db->lasterror();
				}

				if ($error)
				{
				    $this->db->rollback();
					return -1;
				}
			}



            // Call trigger
			$this->context=array('linkto'=>$obj);	// Save object we want to link category to into category instance to provide information to trigger
			$result=$this->call_trigger('CATEGORY_LINK',$user);
            if ($result < 0) { $error++; }
            // End call triggers

			if (! $error)
			{
			    $this->db->commit();
			    return 1;
			}
			else
			{
			    $this->db->rollback();
			    return -2;
			}

		}
		else
		{
		    $this->db->rollback();
			if ($this->db->lasterrno() == 'DB_ERROR_RECORD_ALREADY_EXISTS')
			{
				$this->error=$this->db->lasterrno();
				return -3;
			}
			else
			{
				$this->error=$this->db->lasterror();
			}
			return -1;
		}
	}

	/**
	 * Delete object from category
	 *
	 * @param   CommonObject $obj  Object
	 * @param   string       $type Type of category ('customer', 'supplier', 'contact', 'product', 'member')
	 *
	 * @return  int          1 if OK, -1 if KO
	 */
    // phpcs:ignore PEAR.NamingConventions.ValidFunctionName.NotCamelCaps
	function del_type($obj,$type)
	{
		global $user,$langs,$conf;

		$error=0;

		// For backward compatibility
		if ($type == 'societe') {
			$type = 'customer';
			dol_syslog( get_class( $this ) . "::del_type(): type 'societe' is deprecated, please use 'customer' instead", LOG_WARNING);
		} elseif ($type == 'fournisseur') {
			$type = 'supplier';
			dol_syslog( get_class( $this ) . "::del_type(): type 'fournisseur' is deprecated, please use 'supplier' instead", LOG_WARNING);
		}

        $this->db->begin();

		$sql = "DELETE FROM " . MAIN_DB_PREFIX . "categorie_" . $this->MAP_CAT_TABLE[$type];
		$sql .= " WHERE fk_categorie = " . $this->id;
		$sql .= " AND   fk_" . $this->MAP_CAT_FK[$type] . "  = " . $obj->id;

		dol_syslog(get_class($this).'::del_type', LOG_DEBUG);
		if ($this->db->query($sql))
		{
            // Call trigger
			$this->context=array('unlinkoff'=>$obj);	// Save object we want to link category to into category instance to provide information to trigger
			$result=$this->call_trigger('CATEGORY_UNLINK',$user);
            if ($result < 0) { $error++; }
            // End call triggers

			if (! $error)
			{
			    $this->db->commit();
			    return 1;
			}
			else
			{
			    $this->db->rollback();
                return -2;
			}
		}
		else
		{
		    $this->db->rollback();
			$this->error=$this->db->lasterror();
			return -1;
		}
	}

	/**
	 * Return list of fetched instance of elements having this category
	 *
	 * @param   string     $type       Type of category ('customer', 'supplier', 'contact', 'product', 'member')
	 * @param   int        $onlyids    Return only ids of objects (consume less memory)
	 * @return  array|int              -1 if KO, array of instance of object if OK
	 * @see containsObject
	 */
	function getObjectsInCateg($type, $onlyids=0)
	{
		$objs = array();

		$obj = new $this->MAP_OBJ_CLASS[$type]( $this->db );

		$sql = "SELECT c.fk_" . $this->MAP_CAT_FK[$type];
		$sql .= " FROM " . MAIN_DB_PREFIX . "categorie_" . $this->MAP_CAT_TABLE[$type] . " as c";
		$sql .= ", " . MAIN_DB_PREFIX . $this->MAP_OBJ_TABLE[$type] . " as o";
		$sql .= " WHERE o.entity IN (" . getEntity( $obj->element).")";
		$sql.= " AND c.fk_categorie = ".$this->id;
		$sql .= " AND c.fk_" . $this->MAP_CAT_FK[$type] . " = o.rowid";

		dol_syslog(get_class($this)."::getObjectsInCateg", LOG_DEBUG);
		$resql = $this->db->query($sql);
		if ($resql)
		{
			while ($rec = $this->db->fetch_array($resql))
			{
			    if ($onlyids)
			    {
			        $objs[] = $rec['fk_' . $this->MAP_CAT_FK[$type]];
			    }
			    else
			    {
				    $obj = new $this->MAP_OBJ_CLASS[$type]( $this->db );
				    $obj->fetch( $rec['fk_' . $this->MAP_CAT_FK[$type]]);
				    $objs[] = $obj;
			    }
			}
			return $objs;
		}
		else
		{
			$this->error=$this->db->error().' sql='.$sql;
			return -1;
		}
	}

	/**
	 * Check for the presence of an object in a category
	 *
	 * @param   string $type      		Type of category ('customer', 'supplier', 'contact', 'product', 'member')
	 * @param   int    $object_id 		Id of the object to search
	 * @return  int                     Number of occurrences
	 * @see getObjectsInCateg
	 */
	function containsObject($type, $object_id)
	{
		$sql = "SELECT COUNT(*) as nb FROM " . MAIN_DB_PREFIX . "categorie_" . $this->MAP_CAT_TABLE[$type];
		$sql .= " WHERE fk_categorie = " . $this->id . " AND fk_" . $this->MAP_CAT_FK[$type] . " = " . $object_id;
		dol_syslog(get_class($this)."::containsObject", LOG_DEBUG);
		$resql = $this->db->query($sql);
		if ($resql) {
			return $this->db->fetch_object($resql)->nb;
		} else {
			$this->error=$this->db->error().' sql='.$sql;
			return -1;
		}
	}

	/**
	 * List categories of an element id
	 *
	 * @param	int		$id			Id of element
	 * @param	string	$type		Type of category ('member', 'customer', 'supplier', 'product', 'contact')
	 * @param	string	$sortfield	Sort field
	 * @param	string	$sortorder	Sort order
	 * @param	int		$limit		Limit for list
	 * @param	int		$page		Page number
	 * @return	array				Array of categories
	 */
	function getListForItem($id, $type='customer', $sortfield = "s.rowid", $sortorder = 'ASC', $limit = 0, $page = 0)
	{
		global $conf;

		$categories = array();

		$sub_type = $type;
		$subcol_name = "fk_".$type;
		if ($type=="customer") {
			$sub_type="societe";
			$subcol_name="fk_soc";
		}
		if ($type=="supplier") {
			$sub_type="fournisseur";
			$subcol_name="fk_soc";
		}
		if ($type=="contact") {
			$subcol_name="fk_socpeople";
		}
		$sql = "SELECT s.rowid";
		$sql.= " FROM ".MAIN_DB_PREFIX."categorie as s";
		$sql.= " , ".MAIN_DB_PREFIX."categorie_".$sub_type." as sub ";
		$sql.= ' WHERE s.entity IN ('.getEntity('category').')';
		$sql.= ' AND s.type='.array_search($type, self::$MAP_ID_TO_CODE);
		$sql.= ' AND s.rowid = sub.fk_categorie';
		$sql.= ' AND sub.'.$subcol_name.' = '.$id;

		$sql.= $this->db->order($sortfield, $sortorder);

		$offset = 0;
		$nbtotalofrecords = '';
		if (empty($conf->global->MAIN_DISABLE_FULL_SCANLIST))
		{
			$result = $this->db->query($sql);
			$nbtotalofrecords = $this->db->num_rows($result);
			if (($page * $limit) > $nbtotalofrecords)	// if total resultset is smaller then paging size (filtering), goto and load page 0
			{
				$page = 0;
				$offset = 0;
			}
		}

		$sql.= $this->db->plimit($limit + 1, $offset);

		$result = $this->db->query($sql);
		if ($result)
		{
			$i=0;
			$num = $this->db->num_rows($result);
			$min = min($num, ($limit <= 0 ? $num : $limit));
			while ($i < $min)
			{
				$obj = $this->db->fetch_object($result);
				$category_static = new Categorie($this->db);
				if ($category_static->fetch($obj->rowid))
				{
					$categories[$i]['id'] 				= $category_static->id;
					$categories[$i]['fk_parent']		= $category_static->fk_parent;
					$categories[$i]['label']			= $category_static->label;
					$categories[$i]['description']		= $category_static->description;
					$categories[$i]['color']    		= $category_static->color;
					$categories[$i]['socid']			= $category_static->socid;
					$categories[$i]['visible']			= $category_static->visible;
					$categories[$i]['type']			= $category_static->type;
					$categories[$i]['entity']			= $category_static->entity;
					$categories[$i]['array_options']	= $category_static->array_options;

					// multilangs
					if (! empty($conf->global->MAIN_MULTILANGS)) 	{
						$categories[$i]['multilangs']	= $category_static->multilangs;
					}
				}
				$i++;
			}
		}
		else {
			$this->error = $this->db->lasterror();
			return -1;
		}
		if ( ! count($categories)) {
			return 0;
		}

		return $categories;
	}

	/**
	 * Return childs of a category
	 *
	 * @return	array|int   <0 KO, array ok
	 */
    // phpcs:ignore PEAR.NamingConventions.ValidFunctionName.NotCamelCaps
	function get_filles()
	{
		$sql = "SELECT rowid FROM ".MAIN_DB_PREFIX."categorie";
		$sql.= " WHERE fk_parent = ".$this->id;

		$res  = $this->db->query($sql);
		if ($res)
		{
			$cats = array ();
			while ($rec = $this->db->fetch_array($res))
			{
				$cat = new Categorie($this->db);
				$cat->fetch($rec['rowid']);
				$cats[] = $cat;
			}
			return $cats;
		}
		else
		{
			dol_print_error($this->db);
			return -1;
		}
	}

	/**
	 * 	Load this->motherof that is array(id_son=>id_parent, ...)
	 *
	 *	@return		int		<0 if KO, >0 if OK
	 */
    // phpcs:ignore PEAR.NamingConventions.ValidFunctionName.ScopeNotCamelCaps
	private function load_motherof()
	{
		global $conf;

		$this->motherof=array();

		// Load array[child]=parent
		$sql = "SELECT fk_parent as id_parent, rowid as id_son";
		$sql.= " FROM ".MAIN_DB_PREFIX."categorie";
		$sql.= " WHERE fk_parent != 0";
		$sql.= " AND entity IN (".getEntity('category').")";

		dol_syslog(get_class($this)."::load_motherof", LOG_DEBUG);
		$resql = $this->db->query($sql);
		if ($resql)
		{
			while ($obj= $this->db->fetch_object($resql))
			{
				$this->motherof[$obj->id_son]=$obj->id_parent;
			}
			return 1;
		}
		else
		{
			dol_print_error($this->db);
			return -1;
		}
	}

	/**
	 * Rebuilding the category tree as an array
	 * Return an array of table('id','id_mere',...) trie selon arbre et avec:
	 *                id = id de la categorie
	 *                id_mere = id de la categorie mere
	 *                id_children = tableau des id enfant
	 *                label = nom de la categorie
	 *                fulllabel = nom avec chemin complet de la categorie
	 *                fullpath = chemin complet compose des id
	 *
	 * @param   string 	$type        	Type of categories ('customer', 'supplier', 'contact', 'product', 'member') or (0, 1, 2, ...).
	 * @param   int    	$markafterid 	Removed all categories including the leaf $markafterid in category tree.
	 *
	 * @return  array               	Array of categories. this->cats and this->motherof are set.
	 */
    // phpcs:ignore PEAR.NamingConventions.ValidFunctionName.NotCamelCaps
	function get_full_arbo($type, $markafterid=0)
	{
	    global $conf, $langs;

		if (! is_numeric($type)) $type = $this->MAP_ID[$type];

		$this->cats = array();

		// Init this->motherof that is array(id_son=>id_parent, ...)
		$this->load_motherof();
		$current_lang = $langs->getDefaultLang();

		// Init $this->cats array
		$sql = "SELECT DISTINCT c.rowid, c.label, c.description, c.color, c.fk_parent";	// Distinct reduce pb with old tables with duplicates
		if (! empty($conf->global->MAIN_MULTILANGS)) $sql.= ", t.label as label_trans, t.description as description_trans";
		$sql.= " FROM ".MAIN_DB_PREFIX."categorie as c";
		if (! empty($conf->global->MAIN_MULTILANGS)) $sql.= " LEFT  JOIN ".MAIN_DB_PREFIX."categorie_lang as t ON t.fk_category=c.rowid AND t.lang='".$current_lang."'";
		$sql .= " WHERE c.entity IN (" . getEntity( 'category') . ")";
		$sql .= " AND c.type = " . $type;

		dol_syslog(get_class($this)."::get_full_arbo get category list", LOG_DEBUG);
		$resql = $this->db->query($sql);
		if ($resql)
		{
			$i=0;
			while ($obj = $this->db->fetch_object($resql))
			{
				$this->cats[$obj->rowid]['rowid'] = $obj->rowid;
				$this->cats[$obj->rowid]['id'] = $obj->rowid;
				$this->cats[$obj->rowid]['fk_parent'] = $obj->fk_parent;
				$this->cats[$obj->rowid]['label'] = ! empty($obj->label_trans) ? $obj->label_trans : $obj->label;
				$this->cats[$obj->rowid]['description'] = ! empty($obj->description_trans) ? $obj->description_trans : $obj->description;
				$this->cats[$obj->rowid]['color'] = $obj->color;
				$i++;
			}
		}
		else
		{
			dol_print_error($this->db);
			return -1;
		}

		// We add the fullpath property to each elements of first level (no parent exists)
		dol_syslog(get_class($this)."::get_full_arbo call to build_path_from_id_categ", LOG_DEBUG);
		foreach($this->cats as $key => $val)
		{
			//print 'key='.$key.'<br>'."\n";
			$this->build_path_from_id_categ($key,0);	// Process a branch from the root category key (this category has no parent)
		}

        // Exclude leaf including $markafterid from tree
        if ($markafterid)
        {
            //print "Look to discard category ".$markafterid."\n";
            $keyfilter1='^'.$markafterid.'$';
            $keyfilter2='_'.$markafterid.'$';
            $keyfilter3='^'.$markafterid.'_';
            $keyfilter4='_'.$markafterid.'_';
            foreach($this->cats as $key => $val)
            {
                if (preg_match('/'.$keyfilter1.'/',$val['fullpath']) || preg_match('/'.$keyfilter2.'/',$val['fullpath'])
                || preg_match('/'.$keyfilter3.'/',$val['fullpath']) || preg_match('/'.$keyfilter4.'/',$val['fullpath']))
                {
                    unset($this->cats[$key]);
                }
            }
        }

		dol_syslog(get_class($this)."::get_full_arbo dol_sort_array", LOG_DEBUG);
		$this->cats=dol_sort_array($this->cats, 'fulllabel', 'asc', true, false);

		//$this->debug_cats();

		return $this->cats;
	}

	/**
	 *	For category id_categ and its childs available in this->cats, define property fullpath and fulllabel
	 *
	 * 	@param		int		$id_categ		id_categ entry to update
	 * 	@param		int		$protection		Deep counter to avoid infinite loop
	 *	@return		void
	 */
    // phpcs:ignore PEAR.NamingConventions.ValidFunctionName.NotCamelCaps
	function build_path_from_id_categ($id_categ,$protection=1000)
	{
		dol_syslog(get_class($this)."::build_path_from_id_categ id_categ=".$id_categ." protection=".$protection, LOG_DEBUG);

		if (! empty($this->cats[$id_categ]['fullpath']))
		{
			// Already defined
			dol_syslog(get_class($this)."::build_path_from_id_categ fullpath and fulllabel already defined", LOG_WARNING);
			return;
		}

		// First build full array $motherof
		//$this->load_motherof();	// Disabled because already done by caller of build_path_from_id_categ

		// Define fullpath and fulllabel
		$this->cats[$id_categ]['fullpath'] = '_'.$id_categ;
		$this->cats[$id_categ]['fulllabel'] = $this->cats[$id_categ]['label'];
		$i=0; $cursor_categ=$id_categ;
		//print 'Work for id_categ='.$id_categ.'<br>'."\n";
		while ((empty($protection) || $i < $protection) && ! empty($this->motherof[$cursor_categ]))
		{
			//print '&nbsp; cursor_categ='.$cursor_categ.' i='.$i.' '.$this->motherof[$cursor_categ].'<br>'."\n";
			$this->cats[$id_categ]['fullpath'] = '_'.$this->motherof[$cursor_categ].$this->cats[$id_categ]['fullpath'];
			$this->cats[$id_categ]['fulllabel'] = $this->cats[$this->motherof[$cursor_categ]]['label'].' >> '.$this->cats[$id_categ]['fulllabel'];
			//print '&nbsp; Result for id_categ='.$id_categ.' : '.$this->cats[$id_categ]['fullpath'].' '.$this->cats[$id_categ]['fulllabel'].'<br>'."\n";
			$i++; $cursor_categ=$this->motherof[$cursor_categ];
		}
		//print 'Result for id_categ='.$id_categ.' : '.$this->cats[$id_categ]['fullpath'].'<br>'."\n";

		// We count number of _ to have level
		$this->cats[$id_categ]['level']=dol_strlen(preg_replace('/[^_]/i','',$this->cats[$id_categ]['fullpath']));

		return;
	}

	/**
	 *	Display content of $this->cats
	 *
	 *	@return	void
	 */
    // phpcs:ignore PEAR.NamingConventions.ValidFunctionName.NotCamelCaps
	function debug_cats()
	{
		// Display $this->cats
		foreach($this->cats as $key => $val)
		{
			print 'id: '.$this->cats[$key]['id'];
			print ' label: '.$this->cats[$key]['label'];
			print ' mother: '.$this->cats[$key]['fk_parent'];
			//print ' children: '.(is_array($this->cats[$key]['id_children'])?join(',',$this->cats[$key]['id_children']):'');
			print ' fullpath: '.$this->cats[$key]['fullpath'];
			print ' fulllabel: '.$this->cats[$key]['fulllabel'];
			print "<br>\n";
		}
	}


	/**
	 * 	Returns all categories
	 *
	 *	@param	int			$type		Type of category (0, 1, ...)
	 *	@param	boolean		$parent		Just parent categories if true
	 *	@return	array					Table of Object Category
	 */
    // phpcs:ignore PEAR.NamingConventions.ValidFunctionName.NotCamelCaps
	function get_all_categories($type=null, $parent=false)
	{
		if (! is_numeric($type)) $type = $this->MAP_ID[$type];

		$sql = "SELECT rowid FROM ".MAIN_DB_PREFIX."categorie";
		$sql.= " WHERE entity IN (".getEntity('category').")";
		if (! is_null($type))
			$sql.= " AND type = ".$type;
		if ($parent)
			$sql.= " AND fk_parent = 0";

		$res = $this->db->query($sql);
		if ($res)
		{
			$cats = array ();
			while ($rec = $this->db->fetch_array($res))
			{
				$cat = new Categorie($this->db);
				$cat->fetch($rec['rowid']);
				$cats[$rec['rowid']] = $cat;
			}
			return $cats;
		}
		else
		{
			dol_print_error($this->db);
			return -1;
		}
	}

	/**
	 * 	Check if no category with same label already exists for this cat's parent or root and for this cat's type
	 *
	 * 	@return		integer		1 if already exist, 0 otherwise, -1 if error
	 */
    // phpcs:ignore PEAR.NamingConventions.ValidFunctionName.NotCamelCaps
	function already_exists()
	{
		$type=$this->type;

		if (! is_numeric($type)) $type=$this->MAP_ID[$type];

		/* We have to select any rowid from llx_categorie which category's mother and label
		 * are equals to those of the calling category
		 */
		$sql = "SELECT c.rowid";
		$sql.= " FROM ".MAIN_DB_PREFIX."categorie as c ";
		$sql.= " WHERE c.entity IN (".getEntity('category').")";
		$sql.= " AND c.type = ".$type;
		$sql.= " AND c.fk_parent = ".$this->fk_parent;
		$sql.= " AND c.label = '".$this->db->escape($this->label)."'";

		dol_syslog(get_class($this)."::already_exists", LOG_DEBUG);
		$resql = $this->db->query($sql);
		if ($resql)
		{
			if ($this->db->num_rows($resql) > 0)						// Checking for empty resql
			{
				$obj = $this->db->fetch_array($resql);
				/* If object called create, obj cannot have is id.
				 * If object called update, he mustn't have the same label as an other category for this mother.
				 * So if the result have the same id, update is not for label, and if result have an other one,
				 * update may be for label.
				 */
				if($obj[0] > 0 && $obj[0] != $this->id)
				{
					dol_syslog(get_class($this)."::already_exists category with name=".$this->label." and parent ".$this->fk_parent." exists: rowid=".$obj[0]." current_id=".$this->id, LOG_DEBUG);
					return 1;
				}
			}
			dol_syslog(get_class($this)."::already_exists no category with same name=".$this->label." and same parent ".$this->fk_parent." than category id=".$this->id, LOG_DEBUG);
			return 0;
		}
		else
		{
			$this->error=$this->db->error();
			return -1;
		}
	}

	/**
	 *	Returns the top level categories (which are not girls)
	 *
	 *	@param		int		$type		Type of category (0, 1, ...)
	 *	@return		array
	 */
    // phpcs:ignore PEAR.NamingConventions.ValidFunctionName.NotCamelCaps
	function get_main_categories($type=null)
	{
		return $this->get_all_categories($type, true);
	}

	/**
	 * Returns the path of the category, with the names of the categories
	 * separated by $sep (" >> " by default)
	 *
	 * @param	string	$sep	     Separator
	 * @param	string	$url	     Url
	 * @param   int     $nocolor     0
	 * @return	array
	 */
    // phpcs:ignore PEAR.NamingConventions.ValidFunctionName.NotCamelCaps
	function print_all_ways($sep = " &gt;&gt; ", $url='', $nocolor=0)
	{
		$ways = array();

		$allways = $this->get_all_ways(); // Load array of categories
		foreach ($allways as $way)
		{
			$w = array();
			$i = 0;
			$forced_color='';
			foreach ($way as $cat)
			{
			    $i++;

			    if (empty($nocolor))
			    {
    			    $forced_color='toreplace';
    			    if ($i == count($way))
    			    {
    			        // Check contrast with background and correct text color
    			        $forced_color='categtextwhite';
    			        if ($cat->color)
    			        {
    			            if (colorIsLight($cat->color)) $forced_color='categtextblack';
    			        }
    			    }
			    }

				if ($url == '')
				{
			        $link = '<a href="'.DOL_URL_ROOT.'/categories/viewcat.php?id='.$cat->id.'&type='.$cat->type.'" class="'.$forced_color .'">';
			        $linkend='</a>';
				    $w[] = $link.$cat->label.$linkend;
				}
				else
				{
					$w[] = "<a href='".DOL_URL_ROOT."/$url?catid=".$cat->id."'>".$cat->label."</a>";
				}
			}
			$newcategwithpath = preg_replace('/toreplace/', $forced_color, implode($sep, $w));

			$ways[] = $newcategwithpath;
		}

		return $ways;
	}


	/**
	 *	Returns an array containing the list of parent categories
	 *
	 *	@return	int|array <0 KO, array OK
	 */
    // phpcs:ignore PEAR.NamingConventions.ValidFunctionName.NotCamelCaps
	function get_meres()
	{
		$parents = array();

		$sql = "SELECT fk_parent FROM ".MAIN_DB_PREFIX."categorie";
		$sql.= " WHERE rowid = ".$this->id;

		$res  = $this->db->query($sql);

		if ($res)
		{
			while ($rec = $this->db->fetch_array($res))
			{
				if ($rec['fk_parent'] > 0)
				{
					$cat = new Categorie($this->db);
					$cat->fetch($rec['fk_parent']);
					$parents[] = $cat;
				}
			}
			return $parents;
		}
		else
		{
			dol_print_error($this->db);
			return -1;
		}
	}

	/**
	 * 	Returns in a table all possible paths to get to the category
	 * 	starting with the major categories represented by Tables of categories
	 *
	 *	@return	array
	 */
    // phpcs:ignore PEAR.NamingConventions.ValidFunctionName.NotCamelCaps
	function get_all_ways()
	{
		$ways = array();

		$parents=$this->get_meres();
		if (! empty($parents))
		{
			foreach ($parents as $parent)
			{
				$allways=$parent->get_all_ways();
				foreach ($allways as $way)
				{
					$w		= $way;
					$w[]	= $this;
					$ways[]	= $w;
				}
			}
		}

		if (count($ways) == 0)
			$ways[0][0] = $this;

		return $ways;
	}

	/**
	 * Return list of categories (object instances or labels) linked to element of id $id and type $type
	 * Should be named getListOfCategForObject
	 *
	 * @param   int    		$id     Id of element
	 * @param   string|int	$type   Type of category ('customer', 'supplier', 'contact', 'product', 'member') or (0, 1, 2, ...)
	 * @param   string 		$mode   'id'=Get array of category ids, 'object'=Get array of fetched category instances, 'label'=Get array of category
	 *                      	    labels, 'id'= Get array of category IDs
	 * @return  mixed           	Array of category objects or < 0 if KO
	 */
	function containing($id, $type, $mode='object')
	{
		$cats = array();

		if (is_numeric($type)) $type = Categorie::$MAP_ID_TO_CODE[$type];

		if ($type === Categorie::TYPE_BANK_LINE)   // TODO Remove this with standard category code
		{
		    // Load bank groups
		    $sql = "SELECT c.label, c.rowid";
		    $sql.= " FROM ".MAIN_DB_PREFIX."bank_class as a, ".MAIN_DB_PREFIX."bank_categ as c";
		    $sql.= " WHERE a.lineid=".$id." AND a.fk_categ = c.rowid";
		    $sql.= " ORDER BY c.label";

		    $res = $this->db->query($sql);
		    if ($res)
		    {
		        while ($obj = $this->db->fetch_object($res))
		        {
    				if ($mode == 'id') {
    				    $cats[] = $obj->rowid;
    				} else if ($mode == 'label') {
    				    $cats[] = $obj->label;
    				} else {
    				    $cat = new Categorie($this->db);
    				    $cat->id = $obj->rowid;
    				    $cat->label = $obj->label;
    				    $cats[] = $cat;
    				}
		        }
		    }
		    else
		    {
		        dol_print_error($this->db);
		        return -1;
		    }
		}
        else
        {
    		$sql = "SELECT ct.fk_categorie, c.label, c.rowid";
    		$sql .= " FROM " . MAIN_DB_PREFIX . "categorie_" . $this->MAP_CAT_TABLE[$type] . " as ct, " . MAIN_DB_PREFIX . "categorie as c";
    		$sql .= " WHERE ct.fk_categorie = c.rowid AND ct.fk_" . $this->MAP_CAT_FK[$type] . " = " . (int) $id . " AND c.type = " . $this->MAP_ID[$type];
    		$sql .= " AND c.entity IN (" . getEntity( 'category') . ")";

    		$res = $this->db->query($sql);
    		if ($res)
    		{
    			while ($obj = $this->db->fetch_object($res))
    			{
    				if ($mode == 'id') {
    					$cats[] = $obj->rowid;
    				} else if ($mode == 'label') {
    					$cats[] = $obj->label;
    				} else {
    					$cat = new Categorie($this->db);
    					$cat->fetch($obj->fk_categorie);
    					$cats[] = $cat;
    				}
    			}
    		}
    		else
    		{
    			dol_print_error($this->db);
    			return -1;
    		}
        }

        return $cats;
	}


	/**
	 * 	Returns categories whose id or name match
	 * 	add wildcards in the name unless $exact = true
	 *
	 * 	@param		int			$id			Id
	 * 	@param		string		$nom		Name
 	 * 	@param		string		$type		Type of category ('member', 'customer', 'supplier', 'product', 'contact'). Old mode (0, 1, 2, ...) is deprecated.
	 * 	@param		boolean		$exact		Exact string search (true/false)
	 * 	@param		boolean		$case		Case sensitive (true/false)
	 * 	@return		array					Array of category id
	 */
	function rechercher($id, $nom, $type, $exact = false, $case = false)
	{
		// Deprecation warning
		if (is_numeric($type)) {
			dol_syslog(__METHOD__ . ': using numeric types is deprecated.', LOG_WARNING);
		}

		$cats = array();

		// For backward compatibility
		if (is_numeric($type)) {
			// We want to reverse lookup
			$map_type = array_flip( $this->MAP_ID );
			$type = $map_type[$type];
			dol_syslog( get_class( $this ) . "::rechercher(): numeric types are deprecated, please use string instead",
				LOG_WARNING );
		}

		// Generation requete recherche
		$sql = "SELECT rowid FROM " . MAIN_DB_PREFIX . "categorie";
		$sql .= " WHERE type = " . $this->MAP_ID[$type];
		$sql .= " AND entity IN (" . getEntity( 'category') . ")";
		if ($nom)
		{
			if (! $exact)
				$nom = '%'.str_replace('*', '%', $nom).'%';
			if (! $case)
				$sql.= " AND label LIKE '".$this->db->escape($nom)."'";
			else
				$sql.= " AND label LIKE BINARY '".$this->db->escape($nom)."'";
		}
		if ($id)
		{
			$sql.=" AND rowid = '".$id."'";
		}

		$res  = $this->db->query($sql);
		if ($res)
		{
			while ($rec = $this->db->fetch_array($res))
			{
				$cat = new Categorie($this->db);
				$cat->fetch($rec['rowid']);
				$cats[] = $cat;
			}

			return $cats;
		}
		else
		{
			$this->error=$this->db->error().' sql='.$sql;
			return -1;
		}
	}

	/**
	 *	Return name and link of category (with picto)
	 *  Use ->id, ->ref, ->label, ->color
	 *
	 *	@param		int		$withpicto		0=No picto, 1=Include picto into link, 2=Only picto
	 *	@param		string	$option			Sur quoi pointe le lien ('', 'xyz')
	 * 	@param		int		$maxlength		Max length of text
	 *	@return		string					Chaine avec URL
	 */
	function getNomUrl($withpicto=0,$option='',$maxlength=0)
	{
		global $langs;

		$result='';
		$label=$langs->trans("ShowCategory").': '. ($this->ref?$this->ref:$this->label);

		// Check contrast with background and correct text color
		$forced_color='categtextwhite';
		if ($this->color)
		{
			if (colorIsLight($this->color)) $forced_color='categtextblack';
		}

        $link = '<a href="'.DOL_URL_ROOT.'/categories/viewcat.php?id='.$this->id.'&type='.$this->type.'" title="'.dol_escape_htmltag($label, 1).'" class="classfortooltip '.$forced_color .'">';
		$linkend='</a>';

		$picto='category';


        if ($withpicto) $result.=($link.img_object($label, $picto, 'class="classfortooltip"').$linkend);
		if ($withpicto && $withpicto != 2) $result.=' ';
		if ($withpicto != 2) $result.=$link.dol_trunc(($this->ref?$this->ref:$this->label),$maxlength).$linkend;
		return $result;
	}


	/**
	 *  Deplace fichier uploade sous le nom $files dans le repertoire sdir
	 *
	 *  @param      string	$sdir       Repertoire destination finale
	 *  @param      string	$file		Nom du fichier uploade
	 *	@return		void
	 */
    // phpcs:ignore PEAR.NamingConventions.ValidFunctionName.NotCamelCaps
	function add_photo($sdir, $file)
	{
		require_once DOL_DOCUMENT_ROOT.'/core/lib/files.lib.php';

		$dir = $sdir .'/'. get_exdir($this->id,2,0,0,$this,'category') . $this->id ."/";
		$dir .= "photos/";

		if (! file_exists($dir))
		{
			dol_mkdir($dir);
		}

		if (file_exists($dir)) {
			if (is_array($file['name']) && count($file['name']) > 0)
			{
				$nbfile = count($file['name']);
				for ($i = 0; $i <= $nbfile; $i ++) {

					$originImage = $dir . $file['name'][$i];

					// Cree fichier en taille origine
					dol_move_uploaded_file($file['tmp_name'][$i], $originImage, 1, 0, 0);

					if (file_exists($originImage)) {
						// Create thumbs
						$this->addThumbs($originImage);
					}
				}
			} else {
				$originImage = $dir . $file['name'];

				// Cree fichier en taille origine
				dol_move_uploaded_file($file['tmp_name'], $originImage, 1, 0, 0);

				if (file_exists($originImage)) {
					// Create thumbs
					$this->addThumbs($originImage);
				}
			}
		}
	}

	/**
	 *    Return tableau de toutes les photos de la categorie
	 *
	 *    @param      string	$dir        Repertoire a scanner
	 *    @param      int		$nbmax      Nombre maximum de photos (0=pas de max)
	 *    @return     array       			Tableau de photos
	 */
    // phpcs:ignore PEAR.NamingConventions.ValidFunctionName.NotCamelCaps
	function liste_photos($dir,$nbmax=0)
	{
		include_once DOL_DOCUMENT_ROOT .'/core/lib/files.lib.php';

		$nbphoto=0;
		$tabobj=array();

		$dirthumb = $dir.'thumbs/';

		if (file_exists($dir))
		{
			$handle=opendir($dir);
            if (is_resource($handle))
            {
    			while (($file = readdir($handle)) !== false)
    			{
    				if (dol_is_file($dir.$file) && preg_match('/(\.jpeg|\.jpg|\.bmp|\.gif|\.png|\.tiff)$/i',$dir.$file))
    				{
    					$nbphoto++;
    					$photo = $file;

    					// On determine nom du fichier vignette
    					$photo_vignette='';
    					if (preg_match('/(\.jpeg|\.jpg|\.bmp|\.gif|\.png|\.tiff)$/i',$photo,$regs))
    					{
    						$photo_vignette=preg_replace('/'.$regs[0].'/i','',$photo).'_small'.$regs[0];
    					}

    					// Objet
    					$obj=array();
    					$obj['photo']=$photo;
    					if ($photo_vignette && is_file($dirthumb.$photo_vignette)) $obj['photo_vignette']='thumbs/' . $photo_vignette;
    					else $obj['photo_vignette']="";

    					$tabobj[$nbphoto-1]=$obj;

    					// On continue ou on arrete de boucler
    					if ($nbmax && $nbphoto >= $nbmax) break;
    				}
    			}

    			closedir($handle);
            }
		}

		return $tabobj;
	}

	/**
	 *    Efface la photo de la categorie et sa vignette
	 *
	 *    @param	string		$file		Path to file
	 *    @return	void
	 */
    // phpcs:ignore PEAR.NamingConventions.ValidFunctionName.NotCamelCaps
	function delete_photo($file)
	{
        require_once DOL_DOCUMENT_ROOT.'/core/lib/files.lib.php';

	    $dir = dirname($file).'/'; // Chemin du dossier contenant l'image d'origine
		$dirthumb = $dir.'/thumbs/'; // Chemin du dossier contenant la vignette
		$filename = preg_replace('/'.preg_quote($dir,'/').'/i','',$file); // Nom du fichier

		// On efface l'image d'origine
		dol_delete_file($file,1);

		// Si elle existe, on efface la vignette
		if (preg_match('/(\.jpeg|\.jpg|\.bmp|\.gif|\.png|\.tiff)$/i',$filename,$regs))
		{
			$photo_vignette=preg_replace('/'.$regs[0].'/i','',$filename).'_small'.$regs[0];
			if (file_exists($dirthumb.$photo_vignette))
			{
				dol_delete_file($dirthumb.$photo_vignette,1);
			}
		}
	}

	/**
	 *  Load size of image file
	 *
	 *  @param    	string	$file        Path to file
	 *  @return		void
	 */
    // phpcs:ignore PEAR.NamingConventions.ValidFunctionName.NotCamelCaps
	function get_image_size($file)
	{
		$infoImg = getimagesize($file); // Recuperation des infos de l'image
		$this->imgWidth = $infoImg[0]; // Largeur de l'image
		$this->imgHeight = $infoImg[1]; // Hauteur de l'image
	}

	/**
	 *	Update ou cree les traductions des infos produits
	 *
	 *	@param	User	$user		Object user
	 *
	 *	@return		int		<0 if KO, >0 if OK
	 */
	function setMultiLangs($user)
	{
	    global $langs;

	    $langs_available = $langs->get_available_languages();
	    $current_lang = $langs->getDefaultLang();

	    foreach ($langs_available as $key => $value)
	    {
	        $sql = "SELECT rowid";
	        $sql.= " FROM ".MAIN_DB_PREFIX."categorie_lang";
	        $sql.= " WHERE fk_category=".$this->id;
	        $sql.= " AND lang='".$key."'";

	        $result = $this->db->query($sql);

	        if ($key == $current_lang)
	        {
	            if ($this->db->num_rows($result)) // si aucune ligne dans la base
	            {
	                $sql2 = "UPDATE ".MAIN_DB_PREFIX."categorie_lang";
	                $sql2.= " SET label='".$this->db->escape($this->label)."',";
	                $sql2.= " description='".$this->db->escape($this->description)."'";
	                $sql2.= " WHERE fk_category=".$this->id." AND lang='".$this->db->escape($key)."'";
	            }
	            else
	            {
	                $sql2 = "INSERT INTO ".MAIN_DB_PREFIX."categorie_lang (fk_category, lang, label, description)";
	                $sql2.= " VALUES(".$this->id.",'".$key."','". $this->db->escape($this->label);
	                $sql2.= "','".$this->db->escape($this->multilangs["$key"]["description"])."')";
	            }
	            dol_syslog(get_class($this).'::setMultiLangs', LOG_DEBUG);
	            if (! $this->db->query($sql2))
	            {
	                $this->error=$this->db->lasterror();
	                return -1;
	            }
	        }
	        else if (isset($this->multilangs["$key"]))
	        {
	            if ($this->db->num_rows($result)) // si aucune ligne dans la base
	            {
	                $sql2 = "UPDATE ".MAIN_DB_PREFIX."categorie_lang";
	                $sql2.= " SET label='".$this->db->escape($this->multilangs["$key"]["label"])."',";
	                $sql2.= " description='".$this->db->escape($this->multilangs["$key"]["description"])."'";
	                $sql2.= " WHERE fk_category=".$this->id." AND lang='".$this->db->escape($key)."'";
	            }
	            else
	            {
	                $sql2 = "INSERT INTO ".MAIN_DB_PREFIX."categorie_lang (fk_category, lang, label, description)";
	                $sql2.= " VALUES(".$this->id.",'".$key."','". $this->db->escape($this->multilangs["$key"]["label"]);
	                $sql2.= "','".$this->db->escape($this->multilangs["$key"]["description"])."')";
	            }

	            // on ne sauvegarde pas des champs vides
	            if ( $this->multilangs["$key"]["label"] || $this->multilangs["$key"]["description"] || $this->multilangs["$key"]["note"] )
	                dol_syslog(get_class($this).'::setMultiLangs', LOG_DEBUG);
	            if (! $this->db->query($sql2))
	            {
	                $this->error=$this->db->lasterror();
	                return -1;
	            }
	        }
	    }

			// Call trigger
			$result = $this->call_trigger('CATEGORY_SET_MULTILANGS',$user);
			if ($result < 0) {
				$this->error = $this->db->lasterror();
				return -1;
			}
			// End call triggers

	    return 1;
	}

	/**
	 *	Load array this->multilangs
	 *
	 *	@return		int		<0 if KO, >0 if OK
	 */
	function getMultiLangs()
	{
	    global $langs;

	    $current_lang = $langs->getDefaultLang();

	    $sql = "SELECT lang, label, description";
	    $sql.= " FROM ".MAIN_DB_PREFIX."categorie_lang";
	    $sql.= " WHERE fk_category=".$this->id;

	    $result = $this->db->query($sql);
	    if ($result)
	    {
	        while ( $obj = $this->db->fetch_object($result) )
	        {
	            //print 'lang='.$obj->lang.' current='.$current_lang.'<br>';
	            if( $obj->lang == $current_lang ) // si on a les traduct. dans la langue courante on les charge en infos principales.
	            {
	                $this->label		= $obj->label;
	                $this->description	= $obj->description;

	            }
	            $this->multilangs["$obj->lang"]["label"]		= $obj->label;
	            $this->multilangs["$obj->lang"]["description"]	= $obj->description;
	        }
	        return 1;
	    }
	    else
	    {
	        $this->error=$langs->trans("Error")." : ".$this->db->error()." - ".$sql;
	        return -1;
	    }
	}

	/**
	 *	Return label of contact status
	 *
	 *	@param      int			$mode       0=libelle long, 1=libelle court, 2=Picto + Libelle court, 3=Picto, 4=Picto + Libelle long, 5=Libelle court + Picto
	 * 	@return 	string					Label of contact status
	 */
	function getLibStatut($mode)
	{
	    return '';
	}


    /**
     *  Initialise an instance with random values.
     *  Used to build previews or test instances.
     *	id must be 0 if object instance is a specimen.
     *
     *  @return	void
     */
    function initAsSpecimen()
    {
        dol_syslog(get_class($this)."::initAsSpecimen");

        // Initialise parametres
        $this->id=0;
        $this->fk_parent=0;
        $this->label = 'SPECIMEN';
        $this->specimen=1;
        $this->description = 'This is a description';
        $this->socid = 1;
        $this->type = self::TYPE_PRODUCT;
    }

	/**
	 * Function used to replace a thirdparty id with another one.
	 *
	 * @param DoliDB $db Database handler
	 * @param int $origin_id Old thirdparty id
	 * @param int $dest_id New thirdparty id
	 * @return bool
	 */
	public static function replaceThirdparty(DoliDB $db, $origin_id, $dest_id)
	{
		$tables = array(
			'categorie_societe'
		);

		return CommonObject::commonReplaceThirdparty($db, $origin_id, $dest_id, $tables, 1);
	}
}<|MERGE_RESOLUTION|>--- conflicted
+++ resolved
@@ -161,7 +161,6 @@
 	public $fk_parent;
 
 	/**
-<<<<<<< HEAD
      * @var string proper name for given parameter
      */
     public $label;
@@ -170,16 +169,6 @@
      * @var string model description (short text)
      */
     public $description;
-=======
-   * @var string proper name for given parameter
-   */
-  public $label;
-    
-	/**
-   * @var string model description (short text)
-   */
-  public $description;
->>>>>>> 5c06e744
 
 	/**
 	 * @var string     Color
