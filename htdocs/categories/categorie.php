<?php
/* Copyright (C) 2001-2007 Rodolphe Quiedeville <rodolphe@quiedeville.org>
 * Copyright (C) 2005      Brice Davoleau       <brice.davoleau@gmail.com>
 * Copyright (C) 2005-2012 Regis Houssin        <regis.houssin@capnetworks.com>
 * Copyright (C) 2006-2014 Laurent Destailleur  <eldy@users.sourceforge.net>
 * Copyright (C) 2007      Patrick Raguin  		<patrick.raguin@gmail.com>
 * Copyright (C) 2010      Juanjo Menent        <jmenent@2byte.es>
 * Copyright (C) 2013      Florian Henry        <florian.henry@open-concept.pro>
<<<<<<< HEAD
 * Copyright (C) 2015      Marcos García        <marcosgdf@gmail.com>
=======
 * Copyright (C) 2015      Raphaël Doursenaud   <rdoursenaud@gpcsolutions.fr>
>>>>>>> 5ddcfce9
 *
 * This program is free software; you can redistribute it and/or modify
 * it under the terms of the GNU General Public License as published by
 * the Free Software Foundation; either version 3 of the License, or
 * (at your option) any later version.
 *
 * This program is distributed in the hope that it will be useful,
 * but WITHOUT ANY WARRANTY; without even the implied warranty of
 * MERCHANTABILITY or FITNESS FOR A PARTICULAR PURPOSE.  See the
 * GNU General Public License for more details.
 *
 * You should have received a copy of the GNU General Public License
 * along with this program. If not, see <http://www.gnu.org/licenses/>.
 */

/**
 *  \file       htdocs/categories/categorie.php
 *  \ingroup    category
 *  \brief      Page to show category tab
 */

require '../main.inc.php';
require_once DOL_DOCUMENT_ROOT.'/categories/class/categorie.class.php';

$langs->load("categories");
$langs->load("products");

$socid	= GETPOST('socid','int');
$id		= GETPOST('id','int');
$ref	= GETPOST('ref');
$type	= GETPOST('type');

$removecat = GETPOST('removecat','int');
$parent=GETPOST('parent','int');

$dbtablename = '';


// For categories on third parties
if (! empty($socid)) $id = $socid;
if (! isset($type)) $type = Categorie::TYPE_PRODUCT;
if ($type == Categorie::TYPE_SUPPLIER || $type == Categorie::TYPE_CUSTOMER) $socid = $id;

if ($id || $ref)
{
	if ($type == Categorie::TYPE_PRODUCT) {
		$elementtype = 'product';
		$objecttype = 'produit|service&categorie';
		$objectid = isset($id)?$id:(isset($ref)?$ref:'');
		$dbtablename = 'product';
		$fieldid = isset($ref)?'ref':'rowid';
	}
	elseif ($type == Categorie::TYPE_SUPPLIER) {
		$elementtype = 'fournisseur';
		$objecttype = 'societe&categorie';
		$objectid = isset($id)?$id:(isset($socid)?$socid:'');
		$dbtablename = '&societe';
		$fieldid = 'rowid';
	}
	elseif ($type == Categorie::TYPE_CUSTOMER) {
		$elementtype = 'societe';
		$objecttype = 'societe&categorie';
		$objectid = isset($id)?$id:(isset($socid)?$socid:'');
		$dbtablename = '&societe';
		$fieldid = 'rowid';
	}
	elseif ($type == Categorie::TYPE_MEMBER) {
		$elementtype = 'member';
		$objecttype = 'adherent&categorie';
		$objectid = isset($id)?$id:(isset($ref)?$ref:'');
		$dbtablename = 'adherent';
		$fieldid = ! empty($ref)?'ref':'rowid';
	}
	elseif ($type == Categorie::TYPE_CONTACT) {
		$elementtype = 'societe';
		$objecttype = 'contact';
		$objectid = isset($id)?$id:(isset($ref)?$ref:'');
		$dbtablename = 'socpeople&societe';
		$fieldid = ! empty($ref)?'ref':'rowid';
	}
}

// Security check
if ($user->societe_id) $socid=$user->societe_id;
$result = restrictedArea($user,$objecttype,$objectid,$dbtablename,'','',$fieldid);

// Initialize technical object to manage hooks of thirdparties. Note that conf->hooks_modules contains array array
$hookmanager->initHooks(array('categorycard','globalcard'));


/*
 *	Actions
 */

$parameters=array('id'=>$socid);
$reshook=$hookmanager->executeHooks('doActions',$parameters,$object,$action);    // Note that $action and $object may have been modified by some hooks
if ($reshook < 0) setEventMessages($hookmanager->error, $hookmanager->errors, 'errors');

if (empty($reshook))
{
	// Remove element from category
	if ($removecat > 0)
	{
		if ($type == Categorie::TYPE_PRODUCT && ($user->rights->produit->creer || $user->rights->service->creer))
		{
			require_once DOL_DOCUMENT_ROOT.'/product/class/product.class.php';
			$object = new Product($db);
			$result = $object->fetch($id, $ref);
			$elementtype = 'product';
		}
		if ($type == Categorie::TYPE_SUPPLIER && $user->rights->societe->creer)
		{
			require_once DOL_DOCUMENT_ROOT.'/fourn/class/fournisseur.class.php';
			$object = new Fournisseur($db);
			$result = $object->fetch($objectid);
			$elementtype = 'fournisseur';
		}
		if ($type == Categorie::TYPE_CUSTOMER && $user->rights->societe->creer)
		{
			$object = new Societe($db);
			$result = $object->fetch($objectid);
			$elementtype = 'societe';
		}
		if ($type == Categorie::TYPE_MEMBER && $user->rights->adherent->creer)
		{
			require_once DOL_DOCUMENT_ROOT.'/adherents/class/adherent.class.php';
			$object = new Adherent($db);
			$result = $object->fetch($objectid);
			$elementtype = 'member';
		}
		if ($type == Categorie::TYPE_CONTACT && $user->rights->societe->creer)
		{
			require_once DOL_DOCUMENT_ROOT.'/contact/class/contact.class.php';
			$object = new Contact($db);
			$result = $object->fetch($objectid);
			$elementtype = 'contact';
		}
		$cat = new Categorie($db);
		$result=$cat->fetch($removecat);

		$result=$cat->del_type($object,$elementtype);
		if ($result < 0)
		{
			setEventMessage($cat->error,'errors');
			setEventMessage($cat->errors,'errors');
		}
	}

	// Add object into a category
	if ($parent > 0)
	{
		if ($type == Categorie::TYPE_PRODUCT && ($user->rights->produit->creer || $user->rights->service->creer))
		{
			require_once DOL_DOCUMENT_ROOT.'/product/class/product.class.php';
			$object = new Product($db);
			$result = $object->fetch($id, $ref);
			$elementtype = 'product';
		}
		if ($type == Categorie::TYPE_SUPPLIER && $user->rights->societe->creer)
		{
			require_once DOL_DOCUMENT_ROOT.'/fourn/class/fournisseur.class.php';
			$object = new Fournisseur($db);
			$result = $object->fetch($objectid);
			$elementtype = 'fournisseur';
		}
		if ($type == Categorie::TYPE_CUSTOMER && $user->rights->societe->creer)
		{
			$object = new Societe($db);
			$result = $object->fetch($objectid);
			$elementtype = 'societe';
		}
		if ($type == Categorie::TYPE_MEMBER && $user->rights->adherent->creer)
		{
			require_once DOL_DOCUMENT_ROOT.'/adherents/class/adherent.class.php';
			$object = new Adherent($db);
			$result = $object->fetch($objectid);
			$elementtype = 'member';
		}
		if ($type == Categorie::TYPE_CONTACT && $user->rights->societe->creer)
		{
			require_once DOL_DOCUMENT_ROOT.'/contact/class/contact.class.php';
			$object = new Contact($db);
			$result = $object->fetch($objectid);
			$elementtype = 'contact';
		}
		$cat = new Categorie($db);
		$result=$cat->fetch($parent);

		$result=$cat->add_type($object,$elementtype);
		if ($result >= 0)
		{
			setEventMessage($langs->trans("WasAddedSuccessfully",$cat->label));
		}
		else
		{
			if ($cat->error == 'DB_ERROR_RECORD_ALREADY_EXISTS')
			{
				setEventMessage($langs->trans("ObjectAlreadyLinkedToCategory"),'warnings');
			}
			else
			{
				setEventMessages($cat->error,$this->errors,'errors');
			}
		}
	}
}


/*
 *	View
 */

$form = new Form($db);


/*
 * Fiche categorie de client et/ou fournisseur
 */
if ($socid)
{
	require_once DOL_DOCUMENT_ROOT.'/core/lib/company.lib.php';
	require_once DOL_DOCUMENT_ROOT.'/societe/class/societe.class.php';

	$langs->load("companies");
	if (! empty($conf->notification->enabled)) $langs->load("mails");

	$soc = new Societe($db);
	$result = $soc->fetch($socid);

	$title=$langs->trans("Category");
	if (! empty($conf->global->MAIN_HTML_TITLE) && preg_match('/thirdpartynameonly/',$conf->global->MAIN_HTML_TITLE) && $object->name) $title=$soc->name." - ".$title;
	llxHeader("",$title);

	// Show tabs
	$head = societe_prepare_head($soc);

	dol_fiche_head($head, 'category', $langs->trans("ThirdParty"),0,'company');

	print '<table class="border" width="100%">';

	print '<tr><td width="25%">'.$langs->trans("ThirdPartyName").'</td><td colspan="3">';
	print $form->showrefnav($soc,'socid','',($user->societe_id?0:1),'rowid','nom','','&type='.$type);
	print '</td></tr>';

	// Commercial name
	print '<tr><td valign="top">'.$langs->trans('CommercialName').'</td><td colspan="3">';
	print $soc->commercial_name;
	print "</td></tr>";

    if (! empty($conf->global->SOCIETE_USEPREFIX))  // Old not used prefix field
	{
	   print '<tr><td>'.$langs->trans('Prefix').'</td><td colspan="3">'.$soc->prefix_comm.'</td></tr>';
	}

	if ($soc->client)
	{
		print '<tr><td>';
		print $langs->trans('CustomerCode').'</td><td colspan="3">';
		print $soc->code_client;
		if ($soc->check_codeclient() <> 0) print ' <font class="error">('.$langs->trans("WrongCustomerCode").')</font>';
		print '</td></tr>';
	}

	if ($soc->fournisseur)
	{
		print '<tr><td>';
		print $langs->trans('SupplierCode').'</td><td colspan="3">';
		print $soc->code_fournisseur;
		if ($soc->check_codefournisseur() <> 0) print ' <font class="error">('.$langs->trans("WrongSupplierCode").')</font>';
		print '</td></tr>';
	}

	if (! empty($conf->barcode->enabled))
	{
		print '<tr><td>'.$langs->trans('Gencod').'</td><td colspan="3">'.$soc->barcode.'</td></tr>';
	}

	// Address
	print '<tr><td valign="top">'.$langs->trans('Address').'</td><td colspan="3">';
    dol_print_address($soc->address,'gmap','thirdparty',$soc->id);
    print '</td></tr>';

	// Zip / Town
	print '<tr><td width="25%">'.$langs->trans('Zip').'</td><td width="25%">'.$soc->zip."</td>";
	print '<td width="25%">'.$langs->trans('Town').'</td><td width="25%">'.$soc->town."</td></tr>";

	// Country
	if ($soc->country)
	{
		print '<tr><td>'.$langs->trans('Country').'</td><td colspan="3">';
		//$img=picto_from_langcode($soc->country_code);
		$img='';
		print ($img?$img.' ':'');
		print $soc->country;
		print '</td></tr>';
	}

	// EMail
	print '<tr><td>'.$langs->trans('EMail').'</td><td colspan="3">';
	print dol_print_email($soc->email,0,$soc->id,'AC_EMAIL');
	print '</td></tr>';

	// Web
	print '<tr><td>'.$langs->trans('Web').'</td><td colspan="3">';
	print dol_print_url($soc->url);
	print '</td></tr>';

	// Phone
	print '<tr><td>'.$langs->trans('Phone').'</td><td>'.dol_print_phone($soc->phone,$soc->country_code,0,$soc->id,'AC_TEL').'</td>';
	print '<td>'.$langs->trans('Fax').'</td><td>'.dol_print_phone($soc->fax,$soc->country_code,0,$soc->id,'AC_FAX').'</td></tr>';

	print '</table>';

	dol_fiche_end();

	if ($soc->client) formCategory($db,$soc,2,$socid,$user->rights->societe->creer);

	if ($soc->client && $soc->fournisseur) print '<br><br>';

	if ($soc->fournisseur) formCategory($db,$soc,1,$socid,$user->rights->societe->creer);
}
else if ($id || $ref)
{
	if ($type == Categorie::TYPE_PRODUCT)
	{
		$langs->load("products");

		/*
		 *  Category card for product
		 */
		require_once DOL_DOCUMENT_ROOT.'/core/lib/product.lib.php';
		require_once DOL_DOCUMENT_ROOT.'/product/class/product.class.php';

		// Product
		$product = new Product($db);
		$result = $product->fetch($id, $ref);

		llxHeader("","",$langs->trans("CardProduct".$product->type));


		$head=product_prepare_head($product);
		$titre=$langs->trans("CardProduct".$product->type);
		$picto=($product->type== Product::TYPE_SERVICE?'service':'product');
		dol_fiche_head($head, 'category', $titre,0,$picto);


		print '<table class="border" width="100%">';

		// Ref
		print "<tr>";
		print '<td width="15%">'.$langs->trans("Ref").'</td><td>';
		print $form->showrefnav($product,'ref','',1,'ref');
		print '</td>';
		print '</tr>';

		// Label
		print '<tr><td>'.$langs->trans("Label").'</td><td>'.$product->label.'</td>';
		print '</tr>';

		// Status (to sell)
		print '<tr><td>'.$langs->trans("Status").' ('.$langs->trans("Sell").')</td><td>';
		print $product->getLibStatut(2,0);
		print '</td></tr>';

		// Status (to buy)
		print '<tr><td>'.$langs->trans("Status").' ('.$langs->trans("Buy").')</td><td>';
		print $product->getLibStatut(2,1);
		print '</td></tr>';

		print '</table>';

		dol_fiche_end();

		formCategory($db,$product,0,$socid,($user->rights->produit->creer || $user->rights->service->creer));
	}

	if ($type == Categorie::TYPE_MEMBER)
	{
		$langs->load("members");

		/*
		 *  Category card for member
		 */
		require_once DOL_DOCUMENT_ROOT.'/core/lib/member.lib.php';
		require_once DOL_DOCUMENT_ROOT.'/adherents/class/adherent.class.php';
		require_once DOL_DOCUMENT_ROOT.'/adherents/class/adherent_type.class.php';

		// Produit
		$member = new Adherent($db);
		$result = $member->fetch($id, $ref);

		$membert = new AdherentType($db);
		$membert->fetch($member->typeid);

		llxHeader("","",$langs->trans("Member"));


		$head=member_prepare_head($member);
		$titre=$langs->trans("Member");
		$picto='user';
		dol_fiche_head($head, 'category', $titre,0,$picto);

        $rowspan=5;
        if (empty($conf->global->ADHERENT_LOGIN_NOT_REQUIRED)) $rowspan+=1;
        if (! empty($conf->societe->enabled)) $rowspan++;

		print '<table class="border" width="100%">';

		// Ref
		print '<tr><td width="20%">'.$langs->trans("Ref").'</td>';
		print '<td class="valeur">';
		print $form->showrefnav($member,'id');
		print '</td></tr>';

        // Login
        if (empty($conf->global->ADHERENT_LOGIN_NOT_REQUIRED))
        {
    		print '<tr><td>'.$langs->trans("Login").' / '.$langs->trans("Id").'</td><td class="valeur">'.$member->login.'&nbsp;</td></tr>';
        }

        // Morphy
        print '<tr><td>'.$langs->trans("Nature").'</td><td class="valeur" >'.$member->getmorphylib().'</td>';
        /*print '<td rowspan="'.$rowspan.'" align="center" valign="middle" width="25%">';
        print $form->showphoto('memberphoto',$member);
        print '</td>';*/
        print '</tr>';

        // Type
        print '<tr><td>'.$langs->trans("Type").'</td><td class="valeur">'.$membert->getNomUrl(1)."</td></tr>\n";

        // Company
        print '<tr><td>'.$langs->trans("Company").'</td><td class="valeur">'.$member->societe.'</td></tr>';

        // Civility
        print '<tr><td>'.$langs->trans("UserTitle").'</td><td class="valeur">'.$member->getCivilityLabel().'&nbsp;</td>';
        print '</tr>';

        // Lastname
		print '<tr><td>'.$langs->trans("Lastname").'</td><td class="valeur">'.$member->lastname.'&nbsp;</td>';
		print '</tr>';

		// Firstname
		print '<tr><td>'.$langs->trans("Firstname").'</td><td class="valeur">'.$member->firstname.'&nbsp;</td>';
		print '</tr>';

		// Status
		print '<tr><td>'.$langs->trans("Status").'</td><td class="valeur">'.$member->getLibStatut(4).'</td></tr>';

		print '</table>';

		dol_fiche_end();

		formCategory($db,$member,3,0,$user->rights->adherent->creer);
	}
	if ($type == Categorie::TYPE_CONTACT)
	{
		$langs->load("contact");

		/*
		 * Category card for contact
		 */
		require_once DOL_DOCUMENT_ROOT.'/core/lib/contact.lib.php';
		require_once DOL_DOCUMENT_ROOT.'/contact/class/contact.class.php';

		// Produit
		$object = new Contact($db);
		$result = $object->fetch($id, $ref);
		$object->fetch_thirdparty();

		llxHeader("","",$langs->trans("Contact"));


		$head=contact_prepare_head($object);
		$titre=$langs->trans("ContactsAddresses");
		$picto='contact';
		dol_fiche_head($head, 'category', $titre,0,$picto);

		$rowspan=5;
		if (! empty($conf->societe->enabled)) $rowspan++;

		print '<table class="border" width="100%">';

		// Ref
		print '<tr><td width="20%">'.$langs->trans("Ref").'</td>';
		print '<td class="valeur">';
		print $form->showrefnav($object,'rowid');
		print '</td></tr>';

	  // Name
        print '<tr><td width="20%">'.$langs->trans("Lastname").' / '.$langs->trans("Label").'</td><td width="30%">'.$object->lastname.'</td>';
        print '<td width="20%">'.$langs->trans("Firstname").'</td><td width="30%">'.$object->firstname.'</td></tr>';

        // Company
        if (empty($conf->global->SOCIETE_DISABLE_CONTACTS))
        {
            print '<tr><td>'.$langs->trans("Company").'</td><td colspan="3">';
            if (!empty($object->thirdparty->id))
            {
                print $object->thirdparty->getNomUrl(1);
            }
            else
            {
                print $langs->trans("ContactNotLinkedToCompany");
            }
            print '</td></tr>';
        }

        // Civility
        print '<tr><td width="15%">'.$langs->trans("UserTitle").'</td><td colspan="3">';
        print $object->getCivilityLabel();
        print '</td></tr>';

        // Role
        print '<tr><td>'.$langs->trans("PostOrFunction").'</td><td colspan="3">'.$object->poste.'</td>';

        // Address
        print '<tr><td>'.$langs->trans("Address").'</td><td colspan="3">';
        dol_print_address($object->address,'gmap','contact',$object->id);
        print '</td></tr>';

        // Zip/Town
        print '<tr><td>'.$langs->trans("Zip").' / '.$langs->trans("Town").'</td><td colspan="3">';
        print $object->zip;
        if ($object->zip) print '&nbsp;';
        print $object->town.'</td></tr>';

        // Country
        print '<tr><td>'.$langs->trans("Country").'</td><td colspan="3">';
        $img=picto_from_langcode($object->country_code);
        if ($img) print $img.' ';
        print $object->country;
        print '</td></tr>';

        // State
        if (empty($conf->global->SOCIETE_DISABLE_STATE))
        {
            print '<tr><td>'.$langs->trans('State').'</td><td colspan="3">'.$object->state.'</td>';
        }

        // Phone
        print '<tr><td>'.$langs->trans("PhonePro").'</td><td>'.dol_print_phone($object->phone_pro,$object->country_code,$object->id,$object->socid,'AC_TEL').'</td>';
        print '<td>'.$langs->trans("PhonePerso").'</td><td>'.dol_print_phone($object->phone_perso,$object->country_code,$object->id,$object->socid,'AC_TEL').'</td></tr>';

        print '<tr><td>'.$langs->trans("PhoneMobile").'</td><td>'.dol_print_phone($object->phone_mobile,$object->country_code,$object->id,$object->socid,'AC_TEL').'</td>';
        print '<td>'.$langs->trans("Fax").'</td><td>'.dol_print_phone($object->fax,$object->country_code,$object->id,$object->socid,'AC_FAX').'</td></tr>';

        // Email
        print '<tr><td>'.$langs->trans("EMail").'</td><td>'.dol_print_email($object->email,$object->id,$object->socid,'AC_EMAIL').'</td>';
        if (! empty($conf->mailing->enabled))
        {
            $langs->load("mails");
            print '<td class="nowrap">'.$langs->trans("NbOfEMailingsReceived").'</td>';
            print '<td><a href="'.DOL_URL_ROOT.'/comm/mailing/list.php?filteremail='.urlencode($object->email).'">'.$object->getNbOfEMailings().'</a></td>';
        }
        else
        {
            print '<td colspan="2">&nbsp;</td>';
        }
        print '</tr>';

        // Instant message and no email
        print '<tr><td>'.$langs->trans("IM").'</td><td>'.$object->jabberid.'</td>';
        if (!empty($conf->mailing->enabled))
        {
        	print '<td>'.$langs->trans("No_Email").'</td><td>'.yn($object->no_email).'</td>';
        }
        else
       {
	       	print '<td colspan="2">&nbsp;</td>';
        }
        print '</tr>';

        print '<tr><td>'.$langs->trans("ContactVisibility").'</td><td colspan="3">';
        print $object->LibPubPriv($object->priv);
        print '</td></tr>';

        // Note Public
        print '<tr><td valign="top">'.$langs->trans("NotePublic").'</td><td colspan="3">';
        print nl2br($object->note_public);
        print '</td></tr>';

        // Note Private
        print '<tr><td valign="top">'.$langs->trans("NotePrivate").'</td><td colspan="3">';
        print nl2br($object->note_private);
        print '</td></tr>';

        // Other attributes
        $parameters=array('socid'=>$socid, 'colspan' => ' colspan="3"');
        $reshook=$hookmanager->executeHooks('formObjectOptions',$parameters,$object,$action);    // Note that $action and $object may have been modified by hook
        if (empty($reshook) && ! empty($extrafields->attribute_label))
        {
        	print $object->showOptionals($extrafields);
        }

		print '</table>';

		dol_fiche_end();

		formCategory($db,$object,4,$socid, $user->rights->societe->creer);
	}
}


/**
 * 	Function to output a form to add object into a category
 *
 * 	@param		DoliDb		$db					Database handler
 * 	@param		Object		$object				Object we want to see categories it can be classified into
 * 	@param		int			$typeid				Type of category (0, 1, 2, 3)
 *  @param		int			$socid				Id thirdparty
 *  @param		int		$showclassifyform	1=Add form to 'Classify', 0=Do not show form to 'Classify'
 *  @return		int			0
 */
function formCategory($db,$object,$typeid,$socid=0,$showclassifyform=1)
{
	global $user,$langs,$form,$bc;

	if ($typeid == Categorie::TYPE_PRODUCT)     $title = $langs->trans("ProductsCategoriesShort");
	if ($typeid == Categorie::TYPE_SUPPLIER)    $title = $langs->trans("SuppliersCategoriesShort");
	if ($typeid == Categorie::TYPE_CUSTOMER)    $title = $langs->trans("CustomersProspectsCategoriesShort");
	if ($typeid == Categorie::TYPE_MEMBER)      $title = $langs->trans("MembersCategoriesShort");
	if ($typeid == Categorie::TYPE_CONTACT)     $title = $langs->trans("ContactCategoriesShort");

	$linktocreate='';
	if ($showclassifyform && $user->rights->categorie->creer)
	{
		$linktocreate='<a href="'.DOL_URL_ROOT.'/categories/card.php?action=create&amp;origin='.$object->id.'&type='.$typeid.'&urlfrom='.urlencode($_SERVER["PHP_SELF"].'?'.(($typeid==Categorie::TYPE_SUPPLIER||$typeid==Categorie::TYPE_CUSTOMER)?'socid':'id').'='.$object->id.'&type='.$typeid).'">';
		$linktocreate.=$langs->trans("CreateCat").' ';
		$linktocreate.=img_picto($langs->trans("Create"),'filenew');
		$linktocreate.="</a>";
	}

	print '<br>';
	print_fiche_titre($title,$linktocreate,'');

	// Form to add record into a category
	if ($showclassifyform)
	{
		print '<form method="post" action="'.$_SERVER["PHP_SELF"].'">';
		print '<input type="hidden" name="token" value="'.$_SESSION['newtoken'].'">';
		print '<input type="hidden" name="typeid" value="'.$typeid.'">';
		print '<input type="hidden" name="type" value="'.$typeid.'">';
		print '<input type="hidden" name="id" value="'.$object->id.'">';
		print '<table class="noborder" width="100%">';
		print '<tr class="liste_titre"><td width="40%">';
		print '<span class="hideonsmartphone">'.$langs->trans("ClassifyInCategory").' &nbsp;</span>';
		print $form->select_all_categories($typeid,'auto');
		print '</td>';
		print '<td><input type="submit" class="button" value="'.$langs->trans("Classify").'"></td>';
		print '</tr>';
		print '</table>';
		print '</form>';
		print '<br>';
	}


	$c = new Categorie($db);
	$cats = $c->containing($object->id,$typeid);

	if (count($cats) > 0)
	{
		if ($typeid == Categorie::TYPE_PRODUCT)     $title=$langs->trans("ProductIsInCategories");
		if ($typeid == Categorie::TYPE_SUPPLIER)    $title=$langs->trans("CompanyIsInSuppliersCategories");
		if ($typeid == Categorie::TYPE_CUSTOMER)    $title=$langs->trans("CompanyIsInCustomersCategories");
		if ($typeid == Categorie::TYPE_MEMBER)      $title=$langs->trans("MemberIsInCategories");
		if ($typeid == Categorie::TYPE_CONTACT)     $title=$langs->trans("ContactIsInCategories");
		print "\n";
		print '<table class="noborder" width="100%">';
		print '<tr class="liste_titre"><td colspan="2">'.$title.':</td></tr>';

		$var = true;
		foreach ($cats as $cat)
		{
			$ways = $cat->print_all_ways();

			foreach ($ways as $way)
			{
				$var = ! $var;
				print "<tr ".$bc[$var].">";

				// Categorie
				print "<td>".img_object('','category').' '.$way."</td>";

				// Link to delete from category
				print '<td align="right">';
				$permission=0;
				if ($typeid == Categorie::TYPE_PRODUCT)     $permission=($user->rights->produit->creer || $user->rights->service->creer);
				if ($typeid == Categorie::TYPE_SUPPLIER)    $permission=$user->rights->societe->creer;
				if ($typeid == Categorie::TYPE_CUSTOMER)    $permission=$user->rights->societe->creer;
				if ($typeid == Categorie::TYPE_MEMBER)      $permission=$user->rights->adherent->creer;
				if ($typeid == Categorie::TYPE_CONTACT)     $permission=$user->rights->societe->creer;
				if ($permission)
				{
					print "<a href= '".$_SERVER['PHP_SELF']."?".(empty($socid)?'id':'socid')."=".$object->id."&amp;type=".$typeid."&amp;removecat=".$cat->id."'>";
					print img_delete($langs->trans("DeleteFromCat")).' ';
					print $langs->trans("DeleteFromCat")."</a>";
				}
				else
				{
					print '&nbsp;';
				}
				print "</td>";

				print "</tr>\n";
			}
		}
		print "</table>\n";
	}
	else if ($cats < 0)
	{
		print $langs->trans("ErrorUnknown");
	}
	else
	{
		if ($typeid == Categorie::TYPE_PRODUCT)     $title=$langs->trans("ProductHasNoCategory");
		if ($typeid == Categorie::TYPE_SUPPLIER)    $title=$langs->trans("CompanyHasNoCategory");
		if ($typeid == Categorie::TYPE_CUSTOMER)    $title=$langs->trans("CompanyHasNoCategory");
		if ($typeid == Categorie::TYPE_MEMBER)      $title=$langs->trans("MemberHasNoCategory");
		if ($typeid == Categorie::TYPE_CONTACT)     $title=$langs->trans("ContactHasNoCategory");
		print $title;
		print "<br/>";
	}
	return 0;
}

llxFooter();

$db->close();<|MERGE_RESOLUTION|>--- conflicted
+++ resolved
@@ -6,11 +6,8 @@
  * Copyright (C) 2007      Patrick Raguin  		<patrick.raguin@gmail.com>
  * Copyright (C) 2010      Juanjo Menent        <jmenent@2byte.es>
  * Copyright (C) 2013      Florian Henry        <florian.henry@open-concept.pro>
-<<<<<<< HEAD
+ * Copyright (C) 2015      Raphaël Doursenaud   <rdoursenaud@gpcsolutions.fr>
  * Copyright (C) 2015      Marcos García        <marcosgdf@gmail.com>
-=======
- * Copyright (C) 2015      Raphaël Doursenaud   <rdoursenaud@gpcsolutions.fr>
->>>>>>> 5ddcfce9
  *
  * This program is free software; you can redistribute it and/or modify
  * it under the terms of the GNU General Public License as published by
