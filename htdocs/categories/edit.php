--- conflicted
+++ resolved
@@ -94,14 +94,8 @@
 		$action = 'edit';
 		setEventMessages($langs->trans("ErrorFieldRequired", $langs->transnoentities("Label")), null, 'errors');
 	}
-<<<<<<< HEAD
 	if (!$error && empty($object->error)) {
-		$ret = $extrafields->setOptionalsFromPost(null, $object);
-=======
-	if (!$error && empty($object->error))
-	{
 		$ret = $extrafields->setOptionalsFromPost(null, $object, '@GETPOSTISSET');
->>>>>>> 57ebcf94
 		if ($ret < 0) $error++;
 
 		if (!$error && $object->update($user) > 0) {
