<?php
/* Copyright (C) 2005      Matthieu Valleton    <mv@seeschloss.org>
 * Copyright (C) 2006-2016 Laurent Destailleur  <eldy@users.sourceforge.net>
 * Copyright (C) 2005-2012 Regis Houssin        <regis.houssin@inodbox.com>
 * Copyright (C) 2007      Patrick Raguin	  	<patrick.raguin@gmail.com>
 * Copyright (C) 2020      Frédéric France		<frederic.france@netlogic.fr>
 *
 * This program is free software; you can redistribute it and/or modify
 * it under the terms of the GNU General Public License as published by
 * the Free Software Foundation; either version 3 of the License, or
 * (at your option) any later version.
 *
 * This program is distributed in the hope that it will be useful,
 * but WITHOUT ANY WARRANTY; without even the implied warranty of
 * MERCHANTABILITY or FITNESS FOR A PARTICULAR PURPOSE.  See the
 * GNU General Public License for more details.
 *
 * You should have received a copy of the GNU General Public License
 * along with this program. If not, see <https://www.gnu.org/licenses/>.
 */

/**
 *      \file       htdocs/categories/edit.php
 *      \ingroup    category
 *      \brief      Page d'edition de categorie produit
 */

// Load Dolibarr environment
require '../main.inc.php';
require_once DOL_DOCUMENT_ROOT.'/categories/class/categorie.class.php';
require_once DOL_DOCUMENT_ROOT.'/core/class/extrafields.class.php';
require_once DOL_DOCUMENT_ROOT.'/core/class/html.formother.class.php';

// Load translation files required by the page
$langs->load("categories");

$id = GETPOST('id', 'int');
$ref = GETPOST('ref', 'alphanohtml');
$action = (GETPOST('action', 'aZ09') ?GETPOST('action', 'aZ09') : 'edit');
$confirm = GETPOST('confirm');
$cancel = GETPOST('cancel', 'alpha');
$backtopage = GETPOST('backtopage', 'alpha');

$socid = (int) GETPOST('socid', 'int');
$label = (string) GETPOST('label', 'alphanohtml');
$description = (string) GETPOST('description', 'restricthtml');
$color = preg_replace('/[^0-9a-f#]/i', '', (string) GETPOST('color', 'alphanohtml'));
$visible = (int) GETPOST('visible', 'int');
$parent = (int) GETPOST('parent', 'int');

if ($id == "") {
	dol_print_error('', 'Missing parameter id');
	exit();
}

// Security check
$result = restrictedArea($user, 'categorie', $id, '&category');

$object = new Categorie($db);
$result = $object->fetch($id, $label);
if ($result <= 0) {
	dol_print_error($db, $object->error); exit;
}

$type = $object->type;
if (is_numeric($type)) {
	$type = Categorie::$MAP_ID_TO_CODE[$type]; // For backward compatibility
}

$extrafields = new ExtraFields($db);
$extrafields->fetch_name_optionals_label($object->table_element);

// Initialize technical object to manage hooks. Note that conf->hooks_modules contains array array
$hookmanager->initHooks(array('categorycard'));

$error = 0;


/*
 * Actions
 */
$parameters = array('id' => $id, 'ref' => $ref, 'cancel'=> $cancel, 'backtopage' => $backtopage, 'socid' => $socid, 'label' => $label, 'description' => $description, 'color' => $color, 'visible' => $visible, 'parent' => $parent);
// Note that $action and $object may be modified by some hooks
$reshook = $hookmanager->executeHooks('doActions', $parameters, $object, $action);
if ($reshook < 0) {
	setEventMessages($hookmanager->error, $hookmanager->errors, 'errors');
}

if (empty($reshook)) {
	if ($cancel) {
		if ($backtopage) {
			header("Location: ".$backtopage);
			exit;
		} else {
			header('Location: '.DOL_URL_ROOT.'/categories/viewcat.php?id='.$object->id.'&type='.$type);
			exit;
		}
	}

	// Action mise a jour d'une categorie
<<<<<<< HEAD
	if ($action == 'update' && $user->hasRight('categorie', 'creer')) {
		$object->oldcopy = dol_clone($object, 2);
=======
	if ($action == 'update' && $user->rights->categorie->creer) {
		$object->oldcopy = dol_clone($object);
>>>>>>> cabd0937
		$object->label = $label;
		$object->description    = dol_htmlcleanlastbr($description);
		$object->color          = $color;
		$object->socid          = ($socid > 0 ? $socid : 0);
		$object->visible        = $visible;
		$object->fk_parent = $parent != -1 ? $parent : 0;

		if (empty($object->label)) {
			$error++;
			$action = 'edit';
			setEventMessages($langs->trans("ErrorFieldRequired", $langs->transnoentities("Label")), null, 'errors');
		}
		if (!$error && empty($object->error)) {
			$ret = $extrafields->setOptionalsFromPost(null, $object, '@GETPOSTISSET');
			if ($ret < 0) {
				$error++;
			}

			if (!$error && $object->update($user) > 0) {
				if ($backtopage) {
					header("Location: ".$backtopage);
					exit;
				} else {
					header('Location: '.DOL_URL_ROOT.'/categories/viewcat.php?id='.$object->id.'&type='.$type);
					exit;
				}
			} else {
				setEventMessages($object->error, $object->errors, 'errors');
			}
		} else {
			setEventMessages($object->error, $object->errors, 'errors');
		}
	}
}


/*
 * View
 */

$form = new Form($db);
$formother = new FormOther($db);

llxHeader("", "", $langs->trans("Categories"));

print load_fiche_titre($langs->trans("ModifCat"));

$object->fetch($id);


print "\n";
print '<form method="post" action="'.$_SERVER['PHP_SELF'].'">';
print '<input type="hidden" name="token" value="'.newToken().'">';
print '<input type="hidden" name="action" value="update">';
print '<input type="hidden" name="id" value="'.$object->id.'">';
print '<input type="hidden" name="type" value="'.$type.'">';
print '<input type="hidden" name="backtopage" value="'.$backtopage.'">';

print dol_get_fiche_head('');

print '<table class="border centpercent">';

// Ref
print '<tr><td class="titlefieldcreate fieldrequired">';
print $langs->trans("Ref").'</td>';
print '<td><input type="text" size="25" id="label" name ="label" value="'.$object->label.'" />';
print '</tr>';

// Description
print '<tr>';
print '<td>'.$langs->trans("Description").'</td>';
print '<td>';
require_once DOL_DOCUMENT_ROOT.'/core/class/doleditor.class.php';
$doleditor = new DolEditor('description', $object->description, '', 200, 'dolibarr_notes', '', false, true, isModEnabled('fckeditor'), ROWS_6, '90%');
$doleditor->Create();
print '</td></tr>';

// Color
print '<tr>';
print '<td>'.$langs->trans("Color").'</td>';
print '<td>';
print $formother->selectColor($object->color, 'color');
print '</td></tr>';

// Parent category
print '<tr><td>'.$langs->trans("In").'</td><td>';
print img_picto('', 'category', 'class="pictofixedwidth"');
print $form->select_all_categories($type, $object->fk_parent, 'parent', 64, $object->id);
print ajax_combobox('parent');
print '</td></tr>';

$parameters = array();
$reshook = $hookmanager->executeHooks('formObjectOptions', $parameters, $object, $action); // Note that $action and $object may have been modified by hook
print $hookmanager->resPrint;
if (empty($reshook)) {
	print $object->showOptionals($extrafields, 'edit', $parameters);
}

print '</table>';


print dol_get_fiche_end();


print '<div class="center"><input type="submit" class="button" name"submit" value="'.$langs->trans("Modify").'"> &nbsp; <input type="submit" class="button button-cancel" name="cancel" value="'.$langs->trans("Cancel").'"></div>';

print '</form>';

// End of page
llxFooter();
$db->close();<|MERGE_RESOLUTION|>--- conflicted
+++ resolved
@@ -98,13 +98,9 @@
 	}
 
 	// Action mise a jour d'une categorie
-<<<<<<< HEAD
 	if ($action == 'update' && $user->hasRight('categorie', 'creer')) {
 		$object->oldcopy = dol_clone($object, 2);
-=======
-	if ($action == 'update' && $user->rights->categorie->creer) {
-		$object->oldcopy = dol_clone($object);
->>>>>>> cabd0937
+
 		$object->label = $label;
 		$object->description    = dol_htmlcleanlastbr($description);
 		$object->color          = $color;
