--- conflicted
+++ resolved
@@ -42,11 +42,7 @@
 $action = GETPOST('action', 'aZ09');
 $confirm = GETPOST('confirm');
 
-<<<<<<< HEAD
-if (is_numeric($type)) $type=Categorie::getMapIdToCodeFromDb($db, $type);	    // For backward compatibility
-=======
-if (is_numeric($type)) $type = Categorie::$MAP_ID_TO_CODE[$type]; // For backward compatibility
->>>>>>> 43ff0151
+if (is_numeric($type)) $type = Categorie::getMapIdToCodeFromDb($db, $type);	    // For backward compatibility
 
 if ($id == "")
 {
