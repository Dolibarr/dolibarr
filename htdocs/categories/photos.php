--- conflicted
+++ resolved
@@ -48,15 +48,9 @@
 	exit();
 }
 
-<<<<<<< HEAD
 // Initialize a technical object to manage hooks. Note that conf->hooks_modules contains array array
 $hookmanager->initHooks(array('categorycard'));
 
-// Security check
-$result = restrictedArea($user, 'categorie', $id, '&category');
-
-=======
->>>>>>> b8dadd4b
 $object = new Categorie($db);
 $result = $object->fetch($id, $label);
 if ($result <= 0) {
@@ -71,17 +65,12 @@
 
 $upload_dir = $conf->categorie->multidir_output[$object->entity];
 
-<<<<<<< HEAD
-=======
-$hookmanager->initHooks(array('categorycard'));
-
 // Security check
 $result = restrictedArea($user, 'categorie', $id, '&category');
 
 $permissiontoadd = $user->hasRight('categorie', 'creer');
 
 
->>>>>>> b8dadd4b
 /*
  * Actions
  */
