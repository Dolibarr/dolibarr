--- conflicted
+++ resolved
@@ -48,12 +48,9 @@
 	exit();
 }
 
-<<<<<<< HEAD
-=======
 // Initialize a technical object to manage hooks. Note that conf->hooks_modules contains array array
 $hookmanager->initHooks(array('categorycard'));
 
->>>>>>> cc80841a
 $object = new Categorie($db);
 $result = $object->fetch($id, $label);
 if ($result <= 0) {
@@ -68,11 +65,6 @@
 
 $upload_dir = $conf->categorie->multidir_output[$object->entity];
 
-<<<<<<< HEAD
-$hookmanager->initHooks(array('categorycard'));
-
-=======
->>>>>>> cc80841a
 // Security check
 $result = restrictedArea($user, 'categorie', $id, '&category');
 
