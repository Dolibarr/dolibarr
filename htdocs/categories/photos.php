--- conflicted
+++ resolved
@@ -69,11 +69,7 @@
 /*
  * Actions
  */
-<<<<<<< HEAD
-$parameters = array('id' => $id,  'label' => $label, 'confirm' => $confirm, 'type' => $type, 'uploaddir' => $upload_dir, 'sendfile' => (GETPOST("sendit")?true:false));
-=======
 $parameters = array('id' => $id,  'label' => $label, 'confirm' => $confirm, 'type' => $type, 'uploaddir' => $upload_dir, 'sendfile' => (GETPOST("sendit") ? true : false));
->>>>>>> 729451fa
 // Note that $action and $object may be modified by some hooks
 $reshook = $hookmanager->executeHooks('doActions', $parameters, $object, $action);
 if ($reshook < 0) {
@@ -81,11 +77,7 @@
 }
 
 if (empty($reshook)) {
-<<<<<<< HEAD
-	if (isset($_FILES['userfile']) && $_FILES['userfile']['size'] > 0 && GETPOST("sendit") && !empty($conf->global->MAIN_UPLOAD_DOC)) {
-=======
 	if (isset($_FILES['userfile']) && $_FILES['userfile']['size'] > 0 && GETPOST("sendit") && getDolGlobalString('MAIN_UPLOAD_DOC')) {
->>>>>>> 729451fa
 		if ($object->id) {
 			$file = $_FILES['userfile'];
 			if (is_array($file['name']) && count($file['name']) > 0) {
@@ -178,11 +170,7 @@
 	print '<div class="tabsAction">'."\n";
 
 	if ($action != 'ajout_photo' && $user->hasRight('categorie', 'creer')) {
-<<<<<<< HEAD
-		if (!empty($conf->global->MAIN_UPLOAD_DOC)) {
-=======
 		if (getDolGlobalString('MAIN_UPLOAD_DOC')) {
->>>>>>> 729451fa
 			print '<a class="butAction hideonsmartphone" href="'.$_SERVER['PHP_SELF'].'?action=ajout_photo&amp;id='.$object->id.'&amp;type='.$type.'">';
 			print $langs->trans("AddPhoto").'</a>';
 		} else {
@@ -196,11 +184,7 @@
 	/*
 	 * Ajouter une photo
 	*/
-<<<<<<< HEAD
-	if ($action == 'ajout_photo' && $user->hasRight('categorie', 'creer') && !empty($conf->global->MAIN_UPLOAD_DOC)) {
-=======
 	if ($action == 'ajout_photo' && $user->hasRight('categorie', 'creer') && getDolGlobalString('MAIN_UPLOAD_DOC')) {
->>>>>>> 729451fa
 		// Affiche formulaire upload
 		$formfile = new FormFile($db);
 		$formfile->form_attach_new_file($_SERVER['PHP_SELF'].'?id='.$object->id.'&amp;type='.$type, $langs->trans("AddPhoto"), 1, '', $user->hasRight('categorie', 'creer'), 50, $object, '', false, '', 0);
