--- conflicted
+++ resolved
@@ -22,11 +22,7 @@
  *		\file       htdocs/categories/fiche.php
  *		\ingroup    category
  *		\brief      Page to create a new category
-<<<<<<< HEAD
- *		\version	$Id: fiche.php,v 1.85 2011/08/03 00:46:32 eldy Exp $
-=======
  *		\version	$Id: fiche.php,v 1.86 2011/08/24 11:16:43 eldy Exp $
->>>>>>> 19bde3ab
  */
 
 require("../main.inc.php");
@@ -238,9 +234,5 @@
 
 $db->close();
 
-<<<<<<< HEAD
-llxFooter('$Date: 2011/08/03 00:46:32 $ - $Revision: 1.85 $');
-=======
 llxFooter('$Date: 2011/08/24 11:16:43 $ - $Revision: 1.86 $');
->>>>>>> 19bde3ab
 ?>