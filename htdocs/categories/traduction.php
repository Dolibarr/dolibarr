--- conflicted
+++ resolved
@@ -41,11 +41,7 @@
 $cancel = GETPOST('cancel', 'alpha');
 $type   = GETPOST('type', 'aZ09');
 
-<<<<<<< HEAD
-if (is_numeric($type)) $type=Categorie::getMapIdToCodeFromDb($db, $type);	    // For backward compatibility
-=======
-if (is_numeric($type)) $type = Categorie::$MAP_ID_TO_CODE[$type]; // For backward compatibility
->>>>>>> 43ff0151
+if (is_numeric($type)) $type = Categorie::getMapIdToCodeFromDb($db, $type);	    // For backward compatibility
 
 // Security check
 $fieldvalue = (!empty($id) ? $id : (!empty($ref) ? $ref : ''));
@@ -218,7 +214,7 @@
 print '<div class="fichecenter">';
 print '<div class="underbanner clearboth"></div>';
 
-print '<table class="border centpercent">';
+print '<table class="border" width="100%">';
 
 // Description
 print '<tr><td class="titlefield notopnoleft">';
