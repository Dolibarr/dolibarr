<?php
/* Copyright (C) 2003-2008	Rodolphe Quiedeville	<rodolphe@quiedeville.org>
 * Copyright (C) 2005-2016	Laurent Destailleur		<eldy@users.sourceforge.net>
 * Copyright (C) 2005		Simon TOSSER			<simon@kornog-computing.com>
 * Copyright (C) 2005-2012	Regis Houssin			<regis.houssin@capnetworks.com>
 * Copyright (C) 2011-2017	Juanjo Menent			<jmenent@2byte.es>
 * Copyright (C) 2013       Florian Henry		  	<florian.henry@open-concept.pro>
 * Copyright (C) 2013       Marcos García           <marcosgdf@gmail.com>
 * Copyright (C) 2014		Cedric GROSS			<c.gross@kreiz-it.fr>
 * Copyright (C) 2014-2017	Francis Appels			<francis.appels@yahoo.com>
 * Copyright (C) 2015		Claudio Aschieri		<c.aschieri@19.coop>
 * Copyright (C) 2016		Ferran Marcet			<fmarcet@2byte.es>
 * Copyright (C) 2016		Yasser Carreón			<yacasia@gmail.com>
 * Copyright (C) 2018	    Quentin Vial-Gouteyron  <quentin.vial-gouteyron@atm-consulting.fr>
<<<<<<< HEAD
 * Copyright (C) 2024		MDW							<mdeweerd@users.noreply.github.com>
=======
 * Copyright (C) 2024		MDW						<mdeweerd@users.noreply.github.com>
 * Copyright (C) 2024       Frédéric France         <frederic.france@free.fr>
>>>>>>> cc80841a
 *
 * This program is free software; you can redistribute it and/or modify
 * it under the terms of the GNU General Public License as published by
 * the Free Software Foundation; either version 3 of the License, or
 * (at your option) any later version.
 *
 * This program is distributed in the hope that it will be useful,
 * but WITHOUT ANY WARRANTY; without even the implied warranty of
 * MERCHANTABILITY or FITNESS FOR A PARTICULAR PURPOSE.  See the
 * GNU General Public License for more details.
 *
 * You should have received a copy of the GNU General Public License
 * along with this program.  If not, see <https://www.gnu.org/licenses/>.
 */

/**
 *	\file       htdocs/reception/card.php
 *	\ingroup    reception
 *	\brief      Card of a reception
 */

// Load Dolibarr environment
require '../main.inc.php';
require_once DOL_DOCUMENT_ROOT.'/core/class/html.formfile.class.php';
require_once DOL_DOCUMENT_ROOT.'/reception/class/reception.class.php';
require_once DOL_DOCUMENT_ROOT.'/product/class/html.formproduct.class.php';
require_once DOL_DOCUMENT_ROOT.'/core/lib/product.lib.php';
require_once DOL_DOCUMENT_ROOT.'/core/lib/reception.lib.php';
require_once DOL_DOCUMENT_ROOT.'/core/modules/reception/modules_reception.php';
require_once DOL_DOCUMENT_ROOT.'/core/class/doleditor.class.php';
require_once DOL_DOCUMENT_ROOT.'/core/class/extrafields.class.php';
require_once DOL_DOCUMENT_ROOT.'/product/stock/class/entrepot.class.php';
require_once DOL_DOCUMENT_ROOT.'/product/stock/class/productlot.class.php';
if (isModEnabled("product") || isModEnabled("service")) {
	require_once DOL_DOCUMENT_ROOT.'/product/class/product.class.php';
}
if (isModEnabled("propal")) {
	require_once DOL_DOCUMENT_ROOT.'/comm/propal/class/propal.class.php';
}
require_once DOL_DOCUMENT_ROOT.'/fourn/class/fournisseur.commande.class.php';
require_once DOL_DOCUMENT_ROOT.'/fourn/class/fournisseur.commande.dispatch.class.php';
if (isModEnabled('productbatch')) {
	require_once DOL_DOCUMENT_ROOT.'/product/class/productbatch.class.php';
}
if (isModEnabled('project')) {
	require_once DOL_DOCUMENT_ROOT.'/projet/class/project.class.php';
	require_once DOL_DOCUMENT_ROOT.'/core/class/html.formprojet.class.php';
}

$langs->loadLangs(array("receptions", "companies", "bills", 'deliveries', 'orders', 'stocks', 'other', 'propal', 'sendings'));

if (isModEnabled('incoterm')) {
	$langs->load('incoterm');
}
if (isModEnabled('productbatch')) {
	$langs->load('productbatch');
}

$origin = GETPOST('origin', 'alpha') ? GETPOST('origin', 'alpha') : 'reception'; // Example: commande, propal
$origin_id = GETPOSTINT('id') ? GETPOSTINT('id') : '';
$id = $origin_id;
if (empty($origin_id)) {
	$origin_id  = GETPOSTINT('origin_id'); // Id of order or propal
}
if (empty($origin_id)) {
	$origin_id  = GETPOSTINT('object_id'); // Id of order or propal
}
if (empty($origin_id)) {
	$origin_id  = GETPOSTINT('originid'); // Id of order or propal
}
$ref = GETPOST('ref', 'alpha');
$line_id = GETPOSTINT('lineid') ? GETPOSTINT('lineid') : 0;
$facid = GETPOSTINT('facid');

$action	= GETPOST('action', 'alpha');
//Select mail models is same action as presend
if (GETPOST('modelselected')) {
	$action = 'presend';
}
$confirm = GETPOST('confirm', 'alpha');
$cancel = GETPOST('cancel', 'alpha');
$backtopage = GETPOST('backtopage', 'alpha');
$backtopageforcancel = GETPOST('backtopageforcancel', 'alpha');

//PDF
$hidedetails = (GETPOSTINT('hidedetails') ? GETPOSTINT('hidedetails') : (getDolGlobalString('MAIN_GENERATE_DOCUMENTS_HIDE_DETAILS') ? 1 : 0));
$hidedesc = (GETPOSTINT('hidedesc') ? GETPOSTINT('hidedesc') : (getDolGlobalString('MAIN_GENERATE_DOCUMENTS_HIDE_DESC') ? 1 : 0));
$hideref = (GETPOSTINT('hideref') ? GETPOSTINT('hideref') : (getDolGlobalString('MAIN_GENERATE_DOCUMENTS_HIDE_REF') ? 1 : 0));

$object = new Reception($db);
$objectorder = new CommandeFournisseur($db);
$extrafields = new ExtraFields($db);

// fetch optionals attributes and labels
$extrafields->fetch_name_optionals_label($object->table_element);
$extrafields->fetch_name_optionals_label($object->table_element_line);
$extrafields->fetch_name_optionals_label($objectorder->table_element_line);

// Load object. Make an object->fetch
include DOL_DOCUMENT_ROOT.'/core/actions_fetchobject.inc.php'; // Must be 'include', not 'include_once'

// Initialize a technical object to manage hooks of page. Note that conf->hooks_modules contains an array of hook context
$hookmanager->initHooks(array('receptioncard', 'globalcard'));

$date_delivery = dol_mktime(GETPOSTINT('date_deliveryhour'), GETPOSTINT('date_deliverymin'), 0, GETPOSTINT('date_deliverymonth'), GETPOSTINT('date_deliveryday'), GETPOSTINT('date_deliveryyear'));

if ($id > 0 || !empty($ref)) {
	$object->fetch($id, $ref);
	$object->fetch_thirdparty();

	$typeobject = '';
	if (!empty($object->origin)) {
		$origin = $object->origin;
		$typeobject = $object->origin;

		$object->fetch_origin();
	}

	// Set $origin_id and $objectsrc
	if (($origin == 'order_supplier' || $origin == 'supplier_order') && is_object($object->origin_object) && isModEnabled("supplier_order")) {
		$origin_id = $object->origin_object->id;
		$objectsrc = $object->origin_object;
	}
}

// Security check
$socid = '';
if ($user->socid) {
	$socid = $user->socid;
}

// TODO Test on reception module on only
if (isModEnabled("reception") || $origin == 'reception' || empty($origin)) {
	$result = restrictedArea($user, 'reception', $object->id);
} else {
	// We do not use the reception module, so we test permission on the supplier orders
	if ($origin == 'supplierorder' || $origin == 'order_supplier') {
		$result = restrictedArea($user, 'fournisseur', $origin_id, 'commande_fournisseur', 'commande');
	} elseif (!$user->hasRight($origin, 'lire') && !$user->hasRight($origin, 'read')) {
		accessforbidden();
	}
}

if (isModEnabled("reception")) {
	$permissiontoread = $user->hasRight('reception', 'lire');
	$permissiontoadd = $user->hasRight('reception', 'creer');
	$permissiondellink = $user->hasRight('reception', 'creer'); // Used by the include of actions_dellink.inc.php
	$permissiontovalidate = ((!getDolGlobalString('MAIN_USE_ADVANCED_PERMS') && $user->hasRight('reception', 'creer')) || (getDolGlobalString('MAIN_USE_ADVANCED_PERMS') && $user->hasRight('reception', 'reception_advance', 'validate')));
	$permissiontodelete = $user->hasRight('reception', 'supprimer');
} else {
	$permissiontoread = $user->hasRight('fournisseur', 'commande', 'receptionner');
	$permissiontoadd = $user->hasRight('fournisseur', 'commande', 'receptionner');
	$permissiondellink = $user->hasRight('fournisseur', 'commande', 'receptionner'); // Used by the include of actions_dellink.inc.php
	$permissiontovalidate = ((!getDolGlobalString('MAIN_USE_ADVANCED_PERMS') && $user->hasRight('fournisseur', 'commande', 'receptionner')) || (getDolGlobalString('MAIN_USE_ADVANCED_PERMS') && $user->hasRight('fournisseur', 'commande_advance', 'check')));
	$permissiontodelete = $user->hasRight('fournisseur', 'commande', 'receptionner');
}

<<<<<<< HEAD
=======
$error = 0;

>>>>>>> cc80841a

/*
 * Actions
 */

$parameters = array();
$reshook = $hookmanager->executeHooks('doActions', $parameters, $object, $action); // Note that $action and $object may have been modified by some hooks
if ($reshook < 0) {
	setEventMessages($hookmanager->error, $hookmanager->errors, 'errors');
}

if (empty($reshook)) {
	/*
	$backurlforlist = DOL_URL_ROOT.'/reception/list.php';

	if (empty($backtopage) || ($cancel && empty($id))) {
		if (empty($backtopage) || ($cancel && strpos($backtopage, '__ID__'))) {
			 if (empty($id) && (($action != 'add' && $action != 'create') || $cancel)) {
				 $backtopage = $backurlforlist;
			 } else {
				 $backtopage = dol_buildpath('/mymodule/myobject_card.php', 1).'?id='.((!empty($id) && $id > 0) ? $id : '__ID__');
			 }
		}
	}
	*/

	if ($cancel) {
		if (!empty($backtopageforcancel)) {
			header("Location: ".$backtopageforcancel);
			exit;
		} elseif (!empty($backtopage)) {
			header("Location: ".$backtopage);
			exit;
		}

		$action = '';
	}

	include DOL_DOCUMENT_ROOT.'/core/actions_dellink.inc.php'; // Must be 'include', not 'include_once'

	// Reopen
<<<<<<< HEAD
	if ($action == 'reopen' && $permissiontoadd) {
=======
	if ($action == 'reopen' && $permissiontoadd) {	// Test on permissions not required here
>>>>>>> cc80841a
		$result = $object->reOpen();
	}

	// Confirm back to draft status
	if ($action == 'modif' && $permissiontoadd) {
		$result = $object->setDraft($user);
		if ($result >= 0) {
			// Define output language
			if (!getDolGlobalString('MAIN_DISABLE_PDF_AUTOUPDATE')) {
				$outputlangs = $langs;
				$newlang = '';
				if (getDolGlobalInt('MAIN_MULTILANGS') && empty($newlang) && GETPOST('lang_id', 'aZ09')) {
					$newlang = GETPOST('lang_id', 'aZ09');
				}
				if (getDolGlobalInt('MAIN_MULTILANGS') && empty($newlang)) {
					$newlang = $object->thirdparty->default_lang;
				}
				if (!empty($newlang)) {
					$outputlangs = new Translate("", $conf);
					$outputlangs->setDefaultLang($newlang);
				}
				$model = $object->model_pdf;
				$ret = $object->fetch($id); // Reload to get new records
				$object->generateDocument($model, $outputlangs, $hidedetails, $hidedesc, $hideref);
			}
		} else {
			setEventMessages($object->error, $object->errors, 'errors');
		}
	}

	// Set incoterm
	if ($action == 'set_incoterms' && isModEnabled('incoterm') && $permissiontoadd) {
		$result = $object->setIncoterms(GETPOSTINT('incoterm_id'), GETPOSTINT('location_incoterms'));
	}

	if ($action == 'setref_supplier' && $permissiontoadd) {
		if ($result < 0) {
			setEventMessages($object->error, $object->errors, 'errors');
		}

		$result = $object->setValueFrom('ref_supplier', GETPOST('ref_supplier', 'alpha'), '', null, 'text', '', $user, 'RECEPTION_MODIFY');
		if ($result < 0) {
			setEventMessages($object->error, $object->errors, 'errors');
			$action = 'editref_supplier';
		} else {
			header("Location: ".$_SERVER['PHP_SELF']."?id=".$object->id);
			exit;
		}
	}

	if ($action == 'update_extras' && $permissiontoadd) {
		$object->oldcopy = dol_clone($object, 2);

		// Fill array 'array_options' with data from update form
		$ret = $extrafields->setOptionalsFromPost(null, $object, GETPOST('attribute', 'restricthtml'));
		if ($ret < 0) {
			$error++;
		}

		if (!$error) {
			// Actions on extra fields
			$result = $object->insertExtraFields('RECEPTION_MODIFY');
			if ($result < 0) {
				setEventMessages($object->error, $object->errors, 'errors');
				$error++;
			}
		}

		if ($error) {
			$action = 'edit_extras';
		}
	}

	// Create reception
	if ($action == 'add' && $permissiontoadd) {
		$error = 0;

		$db->begin();

		$object->note = GETPOST('note', 'alpha');
		$object->note_private = GETPOST('note', 'alpha');
		$object->origin = $origin;
		$object->origin_id = $origin_id;
		$object->fk_project = GETPOSTINT('projectid');
		$object->weight = GETPOSTINT('weight') == '' ? null : GETPOSTINT('weight');
		$object->trueHeight = GETPOSTINT('trueHeight') == '' ? null : GETPOSTINT('trueHeight');
		$object->trueWidth = GETPOSTINT('trueWidth') == '' ? null : GETPOSTINT('trueWidth');
		$object->trueDepth = GETPOSTINT('trueDepth') == '' ? null : GETPOSTINT('trueDepth');
		$object->size_units = GETPOSTINT('size_units');
		$object->weight_units = GETPOSTINT('weight_units');

		// On va boucler sur chaque ligne du document d'origine pour completer object reception
		// avec info diverses + qte a livrer

		if ($object->origin == "supplierorder") {
			$object->origin = 'order_supplier';
			$classname = 'CommandeFournisseur';
		} else {
			$classname = ucfirst($object->origin);
		}
		$objectsrc = new $classname($db);
		$objectsrc->fetch($object->origin_id);

		$object->socid = $objectsrc->socid;
		$object->ref_supplier = GETPOST('ref_supplier', 'alpha');
		$object->model_pdf = GETPOST('model');
		$object->date_delivery = $date_delivery; // Date delivery planned
		$object->fk_delivery_address = $objectsrc->fk_delivery_address;
		$object->shipping_method_id = GETPOSTINT('shipping_method_id');
		$object->tracking_number = GETPOST('tracking_number', 'alpha');
		$object->note_private = GETPOST('note_private', 'restricthtml');
		$object->note_public = GETPOST('note_public', 'restricthtml');
		$object->fk_incoterms = GETPOSTINT('incoterm_id');
		$object->location_incoterms = GETPOST('location_incoterms', 'alpha');

		$batch_line = array();
		$stockLine = array();
		$array_options = array();

		$totalqty = 0;

		$num = 0;
		foreach ($_POST as $key => $value) {
			// without batch module enabled

			if (strpos($key, 'qtyasked') !== false) {
				$num++;
			}
		}

		// Loop lines to calculate $totalqty
		for ($i = 1; $i <= $num; $i++) {
			$idl = "idl".$i;	// id line source

			//$sub_qty = array();
			//$subtotalqty = 0;

			//$j = 0;
			//$batch = "batchl".$i."_0";
			//$stockLocation = "ent1".$i."_0";
			$qty = "qtyl".$i;	// qty

			//reception line for product with no batch management and no multiple stock location
			if (GETPOST($qty, 'alpha') > 0) {
				$totalqty += price2num(GETPOST($qty, 'alpha'), 'MS');
			}

			// Extrafields
			$array_options[$i] = $extrafields->getOptionalsFromPost($object->table_element_line, $i);
		}


		if ($totalqty > 0) {  // There is at least one thing to ship
			for ($i = 1; $i <= $num; $i++) {
				$idl = "idl".$i;	// id line source
				$lineToTest = '';
				$lineId = GETPOSTINT($idl);
				foreach ($objectsrc->lines as $linesrc) {
					if ($linesrc->id == $lineId) {
						$lineToTest = $linesrc;
						break;
					}
				}
				if (empty($lineToTest)) {
					continue;
				}
				$qty = "qtyl".$i;
				$comment = "comment".$i;
				// EATBY <-> DLUO and SELLBY <-> DLC, see productbatch.class.php
				$eatby = "dluo".$i;
				$sellby = "dlc".$i;
				$batch = "batch".$i;
				$cost_price = "cost_price".$i;

				//var_dump(GETPOST("productl".$i, 'int').' '.GETPOST('entl'.$i, 'int').' '.GETPOST($idl, 'int').' '.GETPOST($qty, 'int').' '.GETPOST($batch, 'alpha'));

				//if (GETPOST($qty, 'int') > 0 || (GETPOST($qty, 'int') == 0 && getDolGlobalString('RECEPTION_GETS_ALL_ORDER_PRODUCTS')) || (GETPOST($qty, 'int') < 0 && getDolGlobalString('RECEPTION_ALLOW_NEGATIVE_QTY'))) {
				if (GETPOSTINT($qty) > 0 || (GETPOSTINT($qty) == 0 && getDolGlobalString('RECEPTION_GETS_ALL_ORDER_PRODUCTS'))) {
					$ent = "entl".$i;
					$idl = "idl".$i;

					$entrepot_id = is_numeric(GETPOST($ent)) ? GETPOSTINT($ent) : GETPOSTINT('entrepot_id');

					/*
					if (!empty($lineToTest)) {
						$fk_product = $lineToTest->fk_product;
					} else {
						$fk_product = $linesrc->fk_product;
					}*/
					$fk_product = GETPOSTINT("productl".$i);

					if ($entrepot_id < 0) {
						$entrepot_id = '';
					}
					if (!($fk_product > 0) && !getDolGlobalString('STOCK_SUPPORTS_SERVICES')) {
						$entrepot_id = 0;
					}

					$eatby = GETPOST($eatby, 'alpha');
					$sellby = GETPOST($sellby, 'alpha');
					$eatbydate = str_replace('/', '-', $eatby);
					$sellbydate = str_replace('/', '-', $sellby);

					if (getDolGlobalString('STOCK_CALCULATE_ON_RECEPTION') || getDolGlobalString('STOCK_CALCULATE_ON_RECEPTION_CLOSE')) {
						$ret = $object->addline($entrepot_id, GETPOSTINT($idl), price2num(GETPOST($qty), 'MS'), $array_options[$i], GETPOST($comment), strtotime($eatbydate), strtotime($sellbydate), GETPOST($batch), GETPOSTFLOAT($cost_price, 'MU'));
					} else {
						$ret = $object->addline($entrepot_id, GETPOSTINT($idl), price2num(GETPOST($qty), 'MS'), $array_options[$i], GETPOST($comment), strtotime($eatbydate), strtotime($sellbydate), GETPOST($batch));
					}
					if ($ret < 0) {
						setEventMessages($object->error, $object->errors, 'errors');
						$error++;
					}
				}
			}

			// Fill array 'array_options' with data from add form
			$ret = $extrafields->setOptionalsFromPost(null, $object);
			if ($ret < 0) {
				$error++;
			}
			if (!$error) {
				$ret = $object->create($user); // This create reception (like Odoo picking) and line of receptions. Stock movement will when validating reception.

				if ($ret <= 0) {
					setEventMessages($object->error, $object->errors, 'errors');
					$error++;
				} else {
					// Define output language
					if (!getDolGlobalString('MAIN_DISABLE_PDF_AUTOUPDATE')) {
						$object->fetch_thirdparty();
						$outputlangs = $langs;
						$newlang = '';
						if (getDolGlobalInt('MAIN_MULTILANGS') && empty($newlang) && GETPOST('lang_id', 'aZ09')) {
							$newlang = GETPOST('lang_id', 'aZ09');
						}
						if (getDolGlobalInt('MAIN_MULTILANGS') && empty($newlang)) {
							$newlang = $object->thirdparty->default_lang;
						}
						if (!empty($newlang)) {
							$outputlangs = new Translate("", $conf);
							$outputlangs->setDefaultLang($newlang);
						}
						$model = $object->model_pdf;
						$ret = $object->fetch($object->id); // Reload to get new records

						$result = $object->generateDocument($model, $outputlangs, $hidedetails, $hidedesc, $hideref);
						if ($result < 0) {
							dol_print_error($db, $object->error, $object->errors);
						}
					}
				}
			}
		} else {
			setEventMessages($langs->trans("ErrorFieldRequired", $langs->transnoentitiesnoconv("QtyToReceive").'/'.$langs->transnoentitiesnoconv("Warehouse")), null, 'errors');
			$error++;
		}

		if (!$error) {
			$db->commit();
			header("Location: card.php?id=".$object->id);
			exit;
		} else {
			$db->rollback();
			//$_GET["commande_id"] = GETPOSTINT('commande_id');
			$action = 'create';
		}
	} elseif ($action == 'confirm_valid' && $confirm == 'yes' && $permissiontovalidate) {
		$object->fetch_thirdparty();

		$result = $object->valid($user);

		if ($result < 0) {
			$langs->load("errors");
			setEventMessages($langs->trans($object->error), null, 'errors');
		} else {
			// Define output language
			if (!getDolGlobalString('MAIN_DISABLE_PDF_AUTOUPDATE')) {
				$outputlangs = $langs;
				$newlang = '';
				if (getDolGlobalInt('MAIN_MULTILANGS') && empty($newlang) && GETPOST('lang_id', 'aZ09')) {
					$newlang = GETPOST('lang_id', 'aZ09');
				}
				if (getDolGlobalInt('MAIN_MULTILANGS') && empty($newlang)) {
					$newlang = $object->thirdparty->default_lang;
				}
				if (!empty($newlang)) {
					$outputlangs = new Translate("", $conf);
					$outputlangs->setDefaultLang($newlang);
				}
				$model = $object->model_pdf;
				$ret = $object->fetch($id); // Reload to get new records

				$result = $object->generateDocument($model, $outputlangs, $hidedetails, $hidedesc, $hideref);
				if ($result < 0) {
					dol_print_error($db, $object->error, $object->errors);
				}
			}
		}
	} elseif ($action == 'confirm_delete' && $confirm == 'yes' && $permissiontodelete) {
		$result = $object->delete($user);
		if ($result > 0) {
			header("Location: ".DOL_URL_ROOT.'/reception/index.php');
			exit;
		} else {
			setEventMessages($object->error, $object->errors, 'errors');
		}

		// TODO add alternative status
<<<<<<< HEAD
		/*} elseif ($action == 'reopen' && (!empty($user->rights->reception->creer) || !empty($user->rights->reception->reception_advance->validate))) {
=======
		/*} elseif ($action == 'reopen' && ($user->hasRights('reception', 'creer') || $user->hasRights('reception', 'reception_advance', 'validate'))) {
>>>>>>> cc80841a
			$result = $object->setStatut(0);
			if ($result < 0) {
				setEventMessages($object->error, $object->errors, 'errors');
		}*/
	} elseif ($action == 'setdate_livraison' && $permissiontoadd) {
		$datedelivery = dol_mktime(GETPOSTINT('liv_hour'), GETPOSTINT('liv_min'), 0, GETPOSTINT('liv_month'), GETPOSTINT('liv_day'), GETPOSTINT('liv_year'));

		$object->fetch($id);
		$result = $object->setDeliveryDate($user, $datedelivery);
		if ($result < 0) {
			setEventMessages($object->error, $object->errors, 'errors');
		}
	} elseif (($action == 'settracking_number' || $action == 'settracking_url'
	|| $action == 'settrueWeight'
	|| $action == 'settrueWidth'
	|| $action == 'settrueHeight'
	|| $action == 'settrueDepth'
		|| $action == 'setshipping_method_id') && $permissiontoadd) {
		// Action update
		$error = 0;

		if ($action == 'settracking_number') {	// Test on permission to add
			$object->tracking_number = trim(GETPOST('tracking_number', 'alpha'));
		}
<<<<<<< HEAD
		if ($action == 'settracking_url') {
			$object->tracking_url = trim(GETPOST('tracking_url', 'restricthtml'));
		}
		if ($action == 'settrueWeight') {
			$object->trueWeight = GETPOSTINT('trueWeight');
			$object->weight_units = GETPOSTINT('weight_units');
		}
		if ($action == 'settrueWidth') {
			$object->trueWidth = GETPOSTINT('trueWidth');
		}
		if ($action == 'settrueHeight') {
			$object->trueHeight = GETPOSTINT('trueHeight');
			$object->size_units = GETPOSTINT('size_units');
		}
		if ($action == 'settrueDepth') {
			$object->trueDepth = GETPOSTINT('trueDepth');
		}
		if ($action == 'setshipping_method_id') {
=======
		if ($action == 'settracking_url') {		// Test on permission to add
			$object->tracking_url = trim(GETPOST('tracking_url', 'restricthtml'));
		}
		if ($action == 'settrueWeight') {		// Test on permission to add
			$object->trueWeight = GETPOSTINT('trueWeight');
			$object->weight_units = GETPOSTINT('weight_units');
		}
		if ($action == 'settrueWidth') {		// Test on permission to add
			$object->trueWidth = GETPOSTINT('trueWidth');
		}
		if ($action == 'settrueHeight') {		// Test on permission to add
			$object->trueHeight = GETPOSTINT('trueHeight');
			$object->size_units = GETPOSTINT('size_units');
		}
		if ($action == 'settrueDepth') {		// Test on permission to add
			$object->trueDepth = GETPOSTINT('trueDepth');
		}
		if ($action == 'setshipping_method_id') {	// Test on permission to add
>>>>>>> cc80841a
			$object->shipping_method_id = GETPOSTINT('shipping_method_id');
		}

		if (!$error) {
			if ($object->update($user) >= 0) {
				header("Location: card.php?id=".$object->id);
				exit;
			}
			setEventMessages($object->error, $object->errors, 'errors');
		}

		$action = "";
	} elseif ($action == 'builddoc' && $permissiontoread) {
		// Build document
		// En get ou en post
		// Save last template used to generate document
		if (GETPOST('model')) {
			$object->setDocModel($user, GETPOST('model', 'alpha'));
		}

		// Define output language
		$outputlangs = $langs;
		$newlang = '';
		if (getDolGlobalInt('MAIN_MULTILANGS') && empty($newlang) && GETPOST('lang_id', 'aZ09')) {
			$newlang = GETPOST('lang_id', 'aZ09');
		}
		if (getDolGlobalInt('MAIN_MULTILANGS') && empty($newlang)) {
			$newlang = $reception->thirdparty->default_lang;
		}
		if (!empty($newlang)) {
			$outputlangs = new Translate("", $conf);
			$outputlangs->setDefaultLang($newlang);
		}
		$result = $object->generateDocument($object->model_pdf, $outputlangs, $hidedetails, $hidedesc, $hideref);
		if ($result <= 0) {
			setEventMessages($object->error, $object->errors, 'errors');
			$action = '';
		}
	} elseif ($action == 'remove_file' && $permissiontoadd) {
		// Delete file in doc form
		require_once DOL_DOCUMENT_ROOT.'/core/lib/files.lib.php';

		$upload_dir = $conf->reception->dir_output;
		$file = $upload_dir.'/'.GETPOST('file');
		$ret = dol_delete_file($file, 0, 0, 0, $object);
		if ($ret) {
			setEventMessages($langs->trans("FileWasRemoved", GETPOST('urlfile')), null, 'mesgs');
		} else {
			setEventMessages($langs->trans("ErrorFailToDeleteFile", GETPOST('urlfile')), null, 'errors');
		}
	} elseif ($action == 'classifybilled' && $permissiontoadd) {
		$result = $object->setBilled();
		if ($result >= 0) {
			header('Location: '.$_SERVER["PHP_SELF"].'?id='.$object->id);
			exit();
		} else {
			setEventMessages($object->error, $object->errors, 'errors');
			$action = '';
		}
	} elseif ($action == 'classifyclosed' && $permissiontoread) {
		$result = $object->setClosed();
		if ($result >= 0) {
			header('Location: '.$_SERVER["PHP_SELF"].'?id='.$object->id);
			exit();
		} else {
			setEventMessages($object->error, $object->errors, 'errors');
			$action = '';
		}
	} elseif ($action == 'deleteline' && !empty($line_id) && $permissiontoread) {
		// delete a line
		$lines = $object->lines;
		$line = new CommandeFournisseurDispatch($db);

		$num_prod = count($lines);
		for ($i = 0; $i < $num_prod; $i++) {
			if ($lines[$i]->id == $line_id) {
				// delete single warehouse line
				$line->id = $line_id;
				if (!$error && $line->delete($user) < 0) {
					$error++;
				}
			}
			unset($_POST["lineid"]);
		}

		if (!$error) {
			header('Location: '.$_SERVER["PHP_SELF"].'?id='.$object->id);
			exit();
		} else {
			setEventMessages($line->error, $line->errors, 'errors');
		}
	} elseif ($action == 'updateline' && GETPOST('save') && $permissiontoadd) {
		// Update a line
		// Clean parameters
		$qty = 0;
		$entrepot_id = 0;
		$batch_id = 0;

		$lines = $object->lines;
		$num_prod = count($lines);
		for ($i = 0; $i < $num_prod; $i++) {
			if ($lines[$i]->id == $line_id) {  // we have found line to update
				$line = new CommandeFournisseurDispatch($db);
				$line->fetch($line_id);
				// Extrafields Lines
				$extrafields->fetch_name_optionals_label($object->table_element_line);
				$line->array_options = $extrafields->getOptionalsFromPost($object->table_element_line);


				$line->fk_product = $lines[$i]->fk_product;


				if ($lines[$i]->fk_product > 0) {
					// single warehouse reception line
					$stockLocation = "entl".$line_id;
					$qty = "qtyl".$line_id;
					$comment = "comment".$line_id;


					$line->id = $line_id;
					$line->fk_entrepot = GETPOSTINT($stockLocation);
					$line->qty = GETPOSTINT($qty);
					$line->comment = GETPOST($comment, 'alpha');

					if (isModEnabled('productbatch')) {
						$batch = "batch".$line_id;
						$dlc = "dlc".$line_id;
						$dluo = "dluo".$line_id;
						// EATBY <-> DLUO
						$eatby = GETPOST($dluo, 'alpha');
						$eatbydate = str_replace('/', '-', $eatby);
						// SELLBY <-> DLC
						$sellby = GETPOST($dlc, 'alpha');
						$sellbydate = str_replace('/', '-', $sellby);
						$line->batch = GETPOST($batch, 'alpha');
						$line->eatby = strtotime($eatbydate);
						$line->sellby = strtotime($sellbydate);
					}

					if ($line->update($user) < 0) {
						setEventMessages($line->error, $line->errors, 'errors');
						$error++;
					}
				} else { // Product no predefined
					$qty = "qtyl".$line_id;
					$line->id = $line_id;
					$line->qty = GETPOSTINT($qty);
					$line->fk_entrepot = 0;
					if ($line->update($user) < 0) {
						setEventMessages($line->error, $line->errors, 'errors');
						$error++;
					}
					unset($_POST[$qty]);
				}
			}
		}

		unset($_POST["lineid"]);

		if (!$error) {
			if (!getDolGlobalString('MAIN_DISABLE_PDF_AUTOUPDATE')) {
				// Define output language
				$outputlangs = $langs;
				$newlang = '';
				if (getDolGlobalInt('MAIN_MULTILANGS') && empty($newlang) && GETPOST('lang_id', 'aZ09')) {
					$newlang = GETPOST('lang_id', 'aZ09');
				}
				if (getDolGlobalInt('MAIN_MULTILANGS') && empty($newlang)) {
					$newlang = $object->thirdparty->default_lang;
				}
				if (!empty($newlang)) {
					$outputlangs = new Translate("", $conf);
					$outputlangs->setDefaultLang($newlang);
				}

				$ret = $object->fetch($object->id); // Reload to get new records
				$object->generateDocument($object->model_pdf, $outputlangs, $hidedetails, $hidedesc, $hideref);
			}
		} else {
			header('Location: '.$_SERVER['PHP_SELF'].'?id='.$object->id); // To reshow the record we edit
			exit();
		}
	} elseif ($action == 'updateline' && $permissiontoadd && GETPOST('cancel', 'alpha') == $langs->trans("Cancel")) {
		header('Location: '.$_SERVER['PHP_SELF'].'?id='.$object->id); // To reshow the record we edit
		exit();
	}

	include DOL_DOCUMENT_ROOT.'/core/actions_printing.inc.php';

	// Actions to send emails
	if (empty($id)) {
		$id = $facid;
	}
	$triggersendname = 'RECEPTION_SENTBYMAIL';
	$paramname = 'id';
	$mode = 'emailfromreception';
	$autocopy = 'MAIN_MAIL_AUTOCOPY_RECEPTION_TO';
	$trackid = 'rec'.$object->id;
	include DOL_DOCUMENT_ROOT.'/core/actions_sendmails.inc.php';
}


/*
 * View
 */

$title = $object->ref.' - '.$langs->trans('Reception');

llxHeader('', $title, 'Reception', '', 0, 0, '', '', '', 'mod-reception page-card');

$form = new Form($db);
$formfile = new FormFile($db);
$formproduct = new FormProduct($db);
if (isModEnabled('project')) {
	$formproject = new FormProjets($db);
}

$product_static = new Product($db);
$reception_static = new Reception($db);
$warehousestatic = new Entrepot($db);

if ($action == 'create2') {
	print load_fiche_titre($langs->trans("CreateReception"), '', 'dollyrevert');

	print '<br>'.$langs->trans("ReceptionCreationIsDoneFromOrder");
	$action = '';
	$id = '';
	$ref = '';
}

// Mode creation.
if ($action == 'create') {
	$recept = new Reception($db);

	print load_fiche_titre($langs->trans("CreateReception"));
	if (!$origin) {
		setEventMessages($langs->trans("ErrorBadParameters"), null, 'errors');
	}

	if ($origin) {
		if ($origin == 'supplierorder') {
			$classname = 'CommandeFournisseur';
		} else {
			$classname = ucfirst($origin);
		}

		$objectsrc = new $classname($db);
		if ($objectsrc->fetch($origin_id)) {	// This include the fetch_lines
			$soc = new Societe($db);
			$soc->fetch($objectsrc->socid);

			$author = new User($db);
			$author->fetch($objectsrc->user_author_id);

			if (isModEnabled('stock')) {
				$entrepot = new Entrepot($db);
			}

			print '<form action="'.$_SERVER["PHP_SELF"].'" method="post">';
			print '<input type="hidden" name="token" value="'.newToken().'">';
			print '<input type="hidden" name="action" value="add">';
			print '<input type="hidden" name="origin" value="'.$origin.'">';
			print '<input type="hidden" name="origin_id" value="'.$objectsrc->id.'">';
			print '<input type="hidden" name="backtopageforcancel" value="'.$backtopageforcancel.'">';
			print '<input type="hidden" name="backtopage" value="'.$backtopage.'">';
			if (GETPOSTINT('entrepot_id')) {
				print '<input type="hidden" name="entrepot_id" value="'.GETPOSTINT('entrepot_id').'">';
			}

			print dol_get_fiche_head();

			print '<table class="border centpercent">';

			// Ref
			print '<tr><td class="titlefieldcreate fieldrequired">';
			if ($origin == 'supplierorder' && isModEnabled("supplier_order")) {
				print $langs->trans("RefOrder").'</td><td colspan="3"><a href="'.DOL_URL_ROOT.'/fourn/commande/card.php?id='.$objectsrc->id.'">'.img_object($langs->trans("ShowOrder"), 'order').' '.$objectsrc->ref;
			}
			if ($origin == 'propal' && isModEnabled("propal")) {
				print $langs->trans("RefProposal").'</td><td colspan="3"><a href="'.DOL_URL_ROOT.'/comm/card.php?id='.$objectsrc->id.'">'.img_object($langs->trans("ShowProposal"), 'propal').' '.$objectsrc->ref;
			}
			print '</a></td>';
			print "</tr>\n";

			// Ref client
			print '<tr><td>';
			if ($origin == 'supplier_order') {
				print $langs->trans('SupplierOrder');
			} else {
				print $langs->trans('RefSupplier');
			}
			print '</td><td colspan="3">';
			print '<input type="text" name="ref_supplier" value="'.$objectsrc->ref_supplier.'" />';
			print '</td>';
			print '</tr>';

			// Tiers
			print '<tr><td class="titlefieldcreate fieldrequired">'.$langs->trans('Company').'</td>';
			print '<td colspan="3">'.$soc->getNomUrl(1).'</td>';
			print '</tr>';

			// Project
			if (isModEnabled('project')) {
				$projectid = GETPOSTINT('projectid') ? GETPOSTINT('projectid') : 0;
				if (empty($projectid) && !empty($objectsrc->fk_project)) {
					$projectid = $objectsrc->fk_project;
				}
				if ($origin == 'project') {
					$projectid = ($originid ? $originid : 0);
				}

				$langs->load("projects");
				print '<tr>';
				print '<td>'.$langs->trans("Project").'</td><td colspan="2">';
				print img_picto('', 'project', 'class="paddingright"');
				print $formproject->select_projects((!getDolGlobalString('PROJECT_CAN_ALWAYS_LINK_TO_ALL_SUPPLIERS') ? $soc->id : -1), $projectid, 'projectid', 0, 0, 1, 0, 1, 0, 0, '', 1, 0, 'maxwidth500');
				print ' &nbsp; <a href="'.DOL_URL_ROOT.'/projet/card.php?socid='.$soc->id.'&action=create&status=1&backtopage='.urlencode($_SERVER["PHP_SELF"].'?action=create&socid='.$soc->id).'"><span class="fa fa-plus-circle valignmiddle" title="'.$langs->trans("AddProject").'"></span></a>';
				print '</td>';
				print '</tr>';
			}

			// Date delivery planned
			print '<tr><td>'.$langs->trans("DateDeliveryPlanned").'</td>';
			print '<td colspan="3">';
			$date_delivery = ($date_delivery ? $date_delivery : $objectsrc->delivery_date); // $date_delivery comes from GETPOST
			print $form->selectDate($date_delivery ? $date_delivery : -1, 'date_delivery', 1, 1, 1);
			print "</td>\n";
			print '</tr>';

			// Note Public
			print '<tr><td>'.$langs->trans("NotePublic").'</td>';
			print '<td colspan="3">';
			$doleditor = new DolEditor('note_public', $objectsrc->note_public, '', 60, 'dolibarr_notes', 'In', 0, false, !getDolGlobalString('FCKEDITOR_ENABLE_NOTE_PUBLIC') ? 0 : 1, ROWS_3, '90%');
			print $doleditor->Create(1);
			print "</td></tr>";

			// Note Private
			if ($objectsrc->note_private && !$user->socid) {
				print '<tr><td>'.$langs->trans("NotePrivate").'</td>';
				print '<td colspan="3">';
				$doleditor = new DolEditor('note_private', $objectsrc->note_private, '', 60, 'dolibarr_notes', 'In', 0, false, !getDolGlobalString('FCKEDITOR_ENABLE_NOTE_PRIVATE') ? 0 : 1, ROWS_3, '90%');
				print $doleditor->Create(1);
				print "</td></tr>";
			}

			// Weight
			print '<tr><td>';
			print $langs->trans("Weight");
			print '</td><td colspan="3"><input name="weight" size="4" value="'.GETPOSTINT('weight').'"> ';
			$text = $formproduct->selectMeasuringUnits("weight_units", "weight", GETPOSTINT('weight_units'), 0, 2);
			$htmltext = $langs->trans("KeepEmptyForAutoCalculation");
			print $form->textwithpicto($text, $htmltext);
			print '</td></tr>';
			// Dim
			print '<tr><td>';
			print $langs->trans("Width").' x '.$langs->trans("Height").' x '.$langs->trans("Depth");
			print ' </td><td colspan="3"><input name="trueWidth" size="4" value="'.GETPOSTINT('trueWidth').'">';
			print ' x <input name="trueHeight" size="4" value="'.GETPOSTINT('trueHeight').'">';
			print ' x <input name="trueDepth" size="4" value="'.GETPOSTINT('trueDepth').'">';
			print ' ';
			$text = $formproduct->selectMeasuringUnits("size_units", "size", GETPOSTINT('size_units'), 0, 2);
			$htmltext = $langs->trans("KeepEmptyForAutoCalculation");
			print $form->textwithpicto($text, $htmltext);
			print '</td></tr>';

			// Delivery method
			print "<tr><td>".$langs->trans("ReceptionMethod")."</td>";
			print '<td colspan="3">';
			$recept->fetch_delivery_methods();
			print $form->selectarray("shipping_method_id", $recept->meths, GETPOSTINT('shipping_method_id'), 1, 0, 0, "", 1);
			if ($user->admin) {
				print info_admin($langs->trans("YouCanChangeValuesForThisListFromDictionarySetup"), 1);
			}
			print "</td></tr>\n";

			// Tracking number
			print "<tr><td>".$langs->trans("TrackingNumber")."</td>";
			print '<td colspan="3">';
			print '<input name="tracking_number" size="20" value="'.GETPOST('tracking_number', 'alpha').'">';
			print "</td></tr>\n";

			// Other attributes
			$parameters = array('objectsrc' => $objectsrc, 'colspan' => ' colspan="3"', 'cols' => '3', 'socid' => $socid);
			$reshook = $hookmanager->executeHooks('formObjectOptions', $parameters, $recept, $action); // Note that $action and $objectsrc may have been modified by hook
			print $hookmanager->resPrint;

			// Here $object can be of an object Reception
			$extrafields->fetch_name_optionals_label($object->table_element);
			if (empty($reshook) && !empty($extrafields->attributes[$object->table_element]['label'])) {
				// copy from order
				if ($objectsrc->fetch_optionals() > 0) {
					$recept->array_options = array_merge($recept->array_options, $objectsrc->array_options);
				}
				print $recept->showOptionals($extrafields, 'create', $parameters);
			}

			// Incoterms
			if (isModEnabled('incoterm')) {
				print '<tr>';
				print '<td><label for="incoterm_id">'.$form->textwithpicto($langs->trans("IncotermLabel"), $objectsrc->label_incoterms, 1).'</label></td>';
				print '<td colspan="3" class="maxwidthonsmartphone">';
				print $form->select_incoterms((!empty($objectsrc->fk_incoterms) ? $objectsrc->fk_incoterms : ''), (!empty($objectsrc->location_incoterms) ? $objectsrc->location_incoterms : ''));
				print '</td></tr>';
			}

			// Document model
			include_once DOL_DOCUMENT_ROOT.'/core/modules/reception/modules_reception.php';
			$list = ModelePdfReception::liste_modeles($db);

			if (is_countable($list) && count($list) > 1) {
				print "<tr><td>".$langs->trans("DefaultModel")."</td>";
				print '<td colspan="3">';
				print $form->selectarray('model', $list, getDolGlobalString('RECEPTION_ADDON_PDF'));
				print "</td></tr>\n";
			}

			print "</table>";

			print dol_get_fiche_end();

			// Number of lines show on the reception card
			$numAsked = 0;

			/**
			 * @var array $suffix2numAsked map HTTP query parameter suffixes (like '1_0') to line indices so that
			 *                             extrafields from HTTP query can be assigned to the correct dispatch line
			*/
			$suffix2numAsked = array();
			$dispatchLines = array();

			foreach ($_POST as $key => $value) {
				// If create form is coming from the button "Create Reception" of previous page

				// without batch module enabled or product with no lot/serial
				$reg = array();
				if (preg_match('/^product_([0-9]+)_([0-9]+)$/i', $key, $reg)) {
					$numAsked++;
					$paramSuffix = $reg[1] . '_' . $reg[2];
					$suffix2numAsked[$paramSuffix] = $numAsked;

					// $numline=$reg[2] + 1; // line of product
					$numline = $numAsked;

					$prod = "product_" . $paramSuffix;
					$qty = "qty_" . $paramSuffix;
					$ent = "entrepot_" . $paramSuffix;
					$pu = "pu_" . $paramSuffix; // This is unit price including discount
					$fk_commandefourndet = "fk_commandefourndet_" . $paramSuffix;
					$dispatchLines[$numAsked] = array('paramSuffix' => $paramSuffix, 'prod' => GETPOSTINT($prod), 'qty' => price2num(GETPOST($qty), 'MS'), 'ent' => GETPOSTINT($ent), 'pu' => price2num(GETPOST($pu), 'MU'), 'comment' => GETPOST('comment'), 'fk_commandefourndet' => GETPOSTINT($fk_commandefourndet));
				}

				// with batch module enabled and product with lot/serial
				if (preg_match('/^product_batch_([0-9]+)_([0-9]+)$/i', $key, $reg)) {
					$numAsked++;
					$paramSuffix = $reg[1] . '_' . $reg[2];
					$suffix2numAsked[$paramSuffix] = $numAsked;

					// eat-by date dispatch
					// $numline=$reg[2] + 1; // line of product
					$numline = $numAsked;

					$prod = 'product_batch_' . $paramSuffix;
					$qty = 'qty_' . $paramSuffix;
					$ent = 'entrepot_' . $paramSuffix;
					$pu = 'pu_' . $paramSuffix;
					$lot = 'lot_number_' . $paramSuffix;
					$dDLUO = dol_mktime(12, 0, 0, GETPOSTINT('dluo_'.$paramSuffix.'month'), GETPOSTINT('dluo_'.$paramSuffix.'day'), GETPOSTINT('dluo_'.$paramSuffix.'year'));
					$dDLC = dol_mktime(12, 0, 0, GETPOSTINT('dlc_'.$paramSuffix.'month'), GETPOSTINT('dlc_'.$paramSuffix.'day'), GETPOSTINT('dlc_'.$paramSuffix.'year'));
					$fk_commandefourndet = 'fk_commandefourndet_'.$paramSuffix;
					$dispatchLines[$numAsked] = array('paramSuffix' => $paramSuffix, 'prod' => GETPOSTINT($prod), 'qty' => price2num(GETPOST($qty), 'MS'), 'ent' => GETPOSTINT($ent), 'pu' => price2num(GETPOST($pu), 'MU'), 'comment' => GETPOST('comment'), 'fk_commandefourndet' => GETPOSTINT($fk_commandefourndet), 'DLC' => $dDLC, 'DLUO' => $dDLUO, 'lot' => GETPOST($lot));
				}

				// If create form is coming from same page, it means that post was sent but an error occurred
				if (preg_match('/^productl([0-9]+)$/i', $key, $reg)) {
					$numAsked++;
					$paramSuffix = $reg[1];
					$suffix2numAsked[$paramSuffix] = $numAsked;

					// eat-by date dispatch
					// $numline=$reg[2] + 1; // line of product
					$numline = $numAsked;

					$prod = 'productid'.$paramSuffix;
					$comment = 'comment'.$paramSuffix;
					$qty = 'qtyl'.$paramSuffix;
					$ent = 'entl'.$paramSuffix;
					$pu = 'pul'.$paramSuffix;
					$lot = 'batch'.$paramSuffix;
					$dDLUO = dol_mktime(12, 0, 0, GETPOSTINT('dluo'.$paramSuffix.'month'), GETPOSTINT('dluo'.$paramSuffix.'day'), GETPOSTINT('dluo'.$paramSuffix.'year'));
					$dDLC = dol_mktime(12, 0, 0, GETPOSTINT('dlc'.$paramSuffix.'month'), GETPOSTINT('dlc'.$paramSuffix.'day'), GETPOSTINT('dlc'.$paramSuffix.'year'));
					$fk_commandefourndet = 'fk_commandefournisseurdet'.$paramSuffix;
					$dispatchLines[$numAsked] = array('prod' => GETPOSTINT($prod), 'qty' => price2num(GETPOST($qty), 'MS'), 'ent' => GETPOSTINT($ent), 'pu' => price2num(GETPOST($pu), 'MU'), 'comment' => GETPOST($comment), 'fk_commandefourndet' => GETPOSTINT($fk_commandefourndet), 'DLC' => $dDLC, 'DLUO' => $dDLUO, 'lot' => GETPOSTINT($lot));
				}
			}

			// If extrafield values are passed in the HTTP query, assign them to the correct dispatch line
			// Note that if an extrafield with the same name exists in the origin supplier order line, the value
			// from the HTTP query will be ignored
			foreach ($suffix2numAsked as $suffix => $n) {
				$dispatchLines[$n]['array_options'] = $extrafields->getOptionalsFromPost('receptiondet_batch', '_' . $suffix, '');
			}

			print '<script type="text/javascript">
            jQuery(document).ready(function() {
	            jQuery("#autofill").click(function(event) {
					event.preventDefault();';
			$i = 1;
			while ($i <= $numAsked) {
				print 'jQuery("#qtyl'.$i.'").val(jQuery("#qtyasked'.$i.'").val() - jQuery("#qtydelivered'.$i.'").val());'."\n";
				$i++;
			}
			print '});
	            jQuery("#autoreset").click(function(event) {
					event.preventDefault();';
			$i = 1;
			while ($i <= $numAsked) {
				print 'jQuery("#qtyl'.$i.'").val(0);'."\n";
				$i++;
			}
			print '});
        	});
            </script>';

			print '<br>';

			print '<table class="noborder centpercent">';

			// Load receptions already done for same order
			$objectsrc->loadReceptions();

			if ($numAsked) {
				print '<tr class="liste_titre">';
				print '<td>'.$langs->trans("Description").'</td>';
				print '<td>'.$langs->trans("Comment").'</td>';
				print '<td class="center">'.$langs->trans("QtyOrdered").'</td>';
				print '<td class="center">'.$langs->trans("QtyReceived").'</td>';
				print '<td class="center">'.$langs->trans("QtyToReceive");
				if (getDolGlobalInt('STOCK_CALCULATE_ON_RECEPTION') || getDolGlobalInt('STOCK_CALCULATE_ON_RECEPTION_CLOSE')) {
					print '<td>'.$langs->trans("BuyingPrice").'</td>';
				}
				if (!isModEnabled('productbatch')) {
					print ' <br><center><a href="#" id="autofill"><span class="fas fa-fill pictofixedwidth" style=""></span> '.$langs->trans("Fill").'</a>';
					print ' &nbsp; &nbsp; <a href="#" id="autoreset"><span class="fas fa-eraser pictofixedwidth" style=""></span>'.$langs->trans("Reset").'</a></center><br>';
				}
				print '</td>';
				if (isModEnabled('stock')) {
					print '<td class="left">'.$langs->trans("Warehouse").' ('.$langs->trans("Stock").')</td>';
				}
				if (isModEnabled('productbatch')) {
					print '<td class="left">'.$langs->trans("batch_number").'</td>';
					if (!getDolGlobalInt('PRODUCT_DISABLE_SELLBY')) {
						print '<td class="left">'.$langs->trans("SellByDate").'</td>';
					}
					if (!getDolGlobalInt('PRODUCT_DISABLE_EATBY')) {
						print '<td class="left">'.$langs->trans("EatByDate").'</td>';
					}
				}
				print "</tr>\n";
			}

			// $objectsrc->lines contains the line of the purchase order
			// $dispatchLines is list of lines with dispatching detail (with product, qty and warehouse). One purchase order line may have n of this dispatch lines.

			$arrayofpurchaselinealreadyoutput = array();

			// $_POST contains fk_commandefourndet_X_Y    where Y is num of product line and X is number of split lines
			$indiceAsked = 1;
			while ($indiceAsked <= $numAsked) {	// Loop on $dispatchLines. Warning: $dispatchLines must be sorted by fk_commandefourndet (it is a regroupment key on output)
				$product = new Product($db);

				// We search the purchase order line that is linked to the dispatchLines
				foreach ($objectsrc->lines as $supplierLine) {
					if ($dispatchLines[$indiceAsked]['fk_commandefourndet'] == $supplierLine->id) {
						$line = $supplierLine;
						break;
					}
				}

				// Show product and description
				$type = $line->product_type ? $line->product_type : $line->fk_product_type;
				// Try to enhance type detection using date_start and date_end for free lines where type
				// was not saved.
				if (!empty($line->date_start)) {
					$type = 1;
				}
				if (!empty($line->date_end)) {
					$type = 1;
				}

				print '<!-- line fk_commandefourndet='.$line->id.' for product='.$line->fk_product.' -->'."\n";
				print '<tr class="oddeven">'."\n";

				// Product label
				if ($line->fk_product > 0) {  // If predefined product
					$product->fetch($line->fk_product);
					$product->load_stock('warehouseopen'); // Load all $product->stock_warehouse[idwarehouse]->detail_batch
					//var_dump($product->stock_warehouse[1]);
					//var_dump($dispatchLines[$indiceAsked]);

					print '<td>';
					print '<a name="'.$line->id.'"></a>'; // ancre pour retourner sur la ligne

					print '<input type="hidden" name="productl'.$indiceAsked.'" value="'.$line->fk_product.'">';

					if (! array_key_exists($line->id, $arrayofpurchaselinealreadyoutput)) {	// Add test to avoid to show qty twice
						print '<input type="hidden" name="productid'.$indiceAsked.'" value="'.$line->fk_product.'">';

						// Show product and description
						$product_static = $product;

						$text = $product_static->getNomUrl(1);
						$text .= ' - '.(!empty($line->label) ? $line->label : $line->product_label);
						$description = (getDolGlobalInt('PRODUIT_DESC_IN_FORM_ACCORDING_TO_DEVICE') ? '' : dol_htmlentitiesbr($line->desc));
						print $form->textwithtooltip($text, $description, 3, '', '', $i);

						// Show range
						print_date_range($db->jdate($line->date_start), $db->jdate($line->date_end));

						// Add description in form
						if (getDolGlobalInt('PRODUIT_DESC_IN_FORM_ACCORDING_TO_DEVICE')) {
							print ($line->desc && $line->desc != $line->product_label) ? '<br>'.dol_htmlentitiesbr($line->desc) : '';
						}
					}
					print '</td>';
				} else {
					print "<td>";
					if (! array_key_exists($line->id, $arrayofpurchaselinealreadyoutput)) {	// Add test to avoid to show qty twice
						if ($type == 1) {
							$text = img_object($langs->trans('Service'), 'service');
						} else {
							$text = img_object($langs->trans('Product'), 'product');
						}

						if (!empty($line->label)) {
							$text .= ' <strong>'.$line->label.'</strong>';
							print $form->textwithtooltip($text, $line->desc, 3, '', '', $i);
						} else {
							print $text.' '.nl2br($line->desc);
						}

						// Show range
						print_date_range($db->jdate($line->date_start), $db->jdate($line->date_end));
					}
					print "</td>\n";
				}

				// Comment
				//$defaultcomment = 'Line create from order line id '.$line->id;
				$defaultcomment = $dispatchLines[$indiceAsked]['comment'];
				print '<td>';
				print '<input type="text" class="maxwidth100" name="comment'.$indiceAsked.'" value="'.$defaultcomment.'">';
				print '</td>';

				// Qty in source purchase order line
				print '<td class="center">';
				if (! array_key_exists($line->id, $arrayofpurchaselinealreadyoutput)) {	// Add test to avoid to show qty twice
					print $line->qty;
				}
				print '<input type="hidden" name="fk_commandefournisseurdet'.$indiceAsked.'" value="'.$line->id.'">';
				print '<input type="hidden" name="pul'.$indiceAsked.'" value="'.$line->pu_ht.'">';
				print '<input name="qtyasked'.$indiceAsked.'" id="qtyasked'.$indiceAsked.'" type="hidden" value="'.$line->qty.'">';
				print '</td>';
				$qtyProdCom = $line->qty;

				// Qty already received
				print '<td class="center">';
				$quantityDelivered = $objectsrc->receptions[$line->id];
				if (! array_key_exists($line->id, $arrayofpurchaselinealreadyoutput)) {	// Add test to avoid to show qty twice
					print $quantityDelivered;
				}
				print '<input name="qtydelivered'.$indiceAsked.'" id="qtydelivered'.$indiceAsked.'" type="hidden" value="'.$quantityDelivered.'">';
				print '</td>';


				if ($line->product_type == 1 && !getDolGlobalString('STOCK_SUPPORTS_SERVICES')) {
					$quantityToBeDelivered = 0;
				} else {
					$quantityToBeDelivered = $dispatchLines[$indiceAsked]['qty'];
				}
				$warehouse_id = $dispatchLines[$indiceAsked]['ent'];


				$warehouseObject = null;
				if (isModEnabled('stock')) {
					// If warehouse was already selected or if product is not a predefined, we go into this part with no multiwarehouse selection
					print '<!-- Case warehouse already known or product not a predefined product -->';
					if (array_key_exists($dispatchLines[$indiceAsked]['ent'], $product->stock_warehouse)) {
						$stock = +$product->stock_warehouse[$dispatchLines[$indiceAsked]['ent']]->real; // Convert to number
					}
					$deliverableQty = $dispatchLines[$indiceAsked]['qty'];
					$cost_price = $dispatchLines[$indiceAsked]['pu'];

					// Quantity to send
					print '<td class="center">';
					if ($line->product_type == Product::TYPE_PRODUCT || getDolGlobalString('STOCK_SUPPORTS_SERVICES')) {
						if (GETPOSTINT('qtyl'.$indiceAsked)) {
							$defaultqty = GETPOSTINT('qtyl'.$indiceAsked);
						}
						print '<input name="idl'.$indiceAsked.'" type="hidden" value="'.$line->id.'">';
						print '<input class="right" name="qtyl'.$indiceAsked.'" id="qtyl'.$indiceAsked.'" type="text" size="4" value="'.$deliverableQty.'">';
					} else {
						print $langs->trans("NA");
					}
					print '</td>';

					if (getDolGlobalString('STOCK_CALCULATE_ON_RECEPTION') || getDolGlobalString('STOCK_CALCULATE_ON_RECEPTION_CLOSE')) {
						print '<td>';
						print '<input class="width75 right" name="cost_price'.$indiceAsked.'" id="cost_price'.$indiceAsked.'" value="'.$cost_price.'">';
						print '</td>';
					}

					// Stock
					if (isModEnabled('stock')) {
						print '<td class="left">';
						if ($line->product_type == Product::TYPE_PRODUCT || getDolGlobalString('STOCK_SUPPORTS_SERVICES')) {   // Type of product need stock change ?
							// Show warehouse combo list
							$ent = "entl".$indiceAsked;
							$idl = "idl".$indiceAsked;
							$tmpentrepot_id = is_numeric(GETPOST($ent)) ? GETPOSTINT($ent) : $warehouse_id;
							if ($line->fk_product > 0) {
								print '<!-- Show warehouse selection -->';
								print $formproduct->selectWarehouses($tmpentrepot_id, 'entl'.$indiceAsked, '', 0, 0, $line->fk_product, '', 1);
							}
						} else {
							print $langs->trans("Service");
						}
						print '</td>';
					}

					if (isModEnabled('productbatch')) {
						if (!empty($product->status_batch)) {
							print '<td><input name="batch'.$indiceAsked.'" value="'.$dispatchLines[$indiceAsked]['lot'].'"></td>';
							if (!getDolGlobalString('PRODUCT_DISABLE_SELLBY')) {
								print '<td class="nowraponall">';
								print $form->selectDate($dispatchLines[$indiceAsked]['DLC'], 'dlc'.$indiceAsked, 0, 0, 1, "");
								print '</td>';
							}
							if (!getDolGlobalString('PRODUCT_DISABLE_EATBY')) {
								print '<td class="nowraponall">';
								print $form->selectDate($dispatchLines[$indiceAsked]['DLUO'], 'dluo'.$indiceAsked, 0, 0, 1, "");
								print '</td>';
							}
						} else {
							print '<td colspan="3"></td>';
						}
					}
				}

				$arrayofpurchaselinealreadyoutput[$line->id] = $line->id;

				print "</tr>\n";

				// Display lines for extrafields of the Reception line
				// $line is a 'CommandeFournisseurLigne', $dispatchLines contains values of Reception lines so properties of CommandeFournisseurDispatch
				if (!empty($extrafields)) {
					$colspan = 5;
					if (isModEnabled('productbatch')) {
						$colspan += 2;
						if (!getDolGlobalString('PRODUCT_DISABLE_SELLBY')) {
							$colspan += 1;
						}
						if (!getDolGlobalString('PRODUCT_DISABLE_EATBY')) {
							$colspan += 1;
						}
					}
					$recLine = new CommandeFournisseurDispatch($db);

					$srcLine = new CommandeFournisseurLigne($db);
					$srcLine->id = $line->id;
					$srcLine->fetch_optionals(); // fetch extrafields also available in orderline

					if (empty($recLine->array_options) && !empty($dispatchLines[$indiceAsked]['array_options'])) {
						$recLine->array_options = $dispatchLines[$indiceAsked]['array_options'];
					}
					$recLine->array_options = array_merge($recLine->array_options, $srcLine->array_options);

					print $recLine->showOptionals($extrafields, 'edit', array('style' => 'class="oddeven"', 'colspan' => $colspan), $indiceAsked, '', 1);
				}

				$indiceAsked++;
			}

			print "</table>";

			print '<br>';

			print $form->buttonsSaveCancel("Create");

			print '</form>';

			print '<br>';
		} else {
			dol_print_error($db);
		}
	}
} elseif ($id || $ref) {
	/* *************************************************************************** */
	/*                                                                             */
	/* Edit and view mode                                                          */
	/*                                                                             */
	/* *************************************************************************** */
	$lines = $object->lines;

	$num_prod = count($lines);
	$indiceAsked = 0;

	if ($object->id <= 0) {
		print $langs->trans("NoRecordFound");
		llxFooter();
		exit;
	}
<<<<<<< HEAD

	if (!empty($object->origin) && $object->origin_id > 0) {
		$object->origin = 'CommandeFournisseur';
		$typeobject = $object->origin;
		$origin = $object->origin;
		$origin_id = $object->origin_id;
		$object->fetch_origin(); // Load property $object->origin_object, $object->commande, $object->propal, ...
	}

	$soc = new Societe($db);
	$soc->fetch($object->socid);

	$res = $object->fetch_optionals();

	$head = reception_prepare_head($object);
	print dol_get_fiche_head($head, 'reception', $langs->trans("Reception"), -1, 'dollyrevert');

=======

	if (!empty($object->origin) && $object->origin_id > 0) {
		$object->origin = 'CommandeFournisseur';
		$typeobject = $object->origin;
		$origin = $object->origin;
		$origin_id = $object->origin_id;
		$object->fetch_origin(); // Load property $object->origin_object, $object->commande, $object->propal, ...
	}

	$soc = new Societe($db);
	$soc->fetch($object->socid);

	$res = $object->fetch_optionals();

	$head = reception_prepare_head($object);
	print dol_get_fiche_head($head, 'reception', $langs->trans("Reception"), -1, 'dollyrevert');

>>>>>>> cc80841a
	$formconfirm = '';

	// Confirm deletion
	if ($action == 'delete') {
		$formconfirm = $form->formconfirm($_SERVER['PHP_SELF'].'?id='.$object->id, $langs->trans('DeleteReception'), $langs->trans("ConfirmDeleteReception", $object->ref), 'confirm_delete', '', 0, 1);
	}

	// Confirmation validation
	if ($action == 'valid') {
		$objectref = substr($object->ref, 1, 4);
		if ($objectref == 'PROV') {
			$numref = $object->getNextNumRef($soc);
		} else {
			$numref = $object->ref;
		}

		$text = $langs->trans("ConfirmValidateReception", $numref);
		if (getDolGlobalString('STOCK_CALCULATE_ON_RECEPTION')) {
			$text .= '<br>'.img_picto('', 'movement', 'class="pictofixedwidth"').$langs->trans("StockMovementWillBeRecorded").'.';
		} elseif (getDolGlobalString('STOCK_CALCULATE_ON_RECEPTION_CLOSE')) {
			$text .= '<br>'.img_picto('', 'movement', 'class="pictofixedwidth"').$langs->trans("StockMovementNotYetRecorded").'.';
		}

		if (isModEnabled('notification')) {
			require_once DOL_DOCUMENT_ROOT.'/core/class/notify.class.php';
			$notify = new Notify($db);
			$text .= '<br>';
			$text .= $notify->confirmMessage('RECEPTION_VALIDATE', $object->socid, $object);
		}

		$formconfirm = $form->formconfirm($_SERVER['PHP_SELF'].'?id='.$object->id, $langs->trans('ValidateReception'), $text, 'confirm_valid', '', 0, 1, 250);
	}

	// Confirm cancellation
	if ($action == 'annuler') {
		$formconfirm = $form->formconfirm($_SERVER['PHP_SELF'].'?id='.$object->id, $langs->trans('CancelReception'), $langs->trans("ConfirmCancelReception", $object->ref), 'confirm_cancel', '', 0, 1);
	}

	if (!$formconfirm) {
		$parameters = array('formConfirm' => $formconfirm);
		$reshook = $hookmanager->executeHooks('formConfirm', $parameters, $object, $action); // Note that $action and $object may have been modified by hook
		if (empty($reshook)) {
			$formconfirm .= $hookmanager->resPrint;
		} elseif ($reshook > 0) {
			$formconfirm = $hookmanager->resPrint;
		}
	}

	// Print form confirm
	print $formconfirm;


	// Calculate totalWeight and totalVolume for all products
	// by adding weight and volume of each product line.
	$tmparray = $object->getTotalWeightVolume();
	$totalWeight = $tmparray['weight'];
	$totalVolume = $tmparray['volume'];


	if ($typeobject == 'commande' && $object->origin_object->id && isModEnabled('order')) {
		$objectsrc = new Commande($db);
		$objectsrc->fetch($object->origin_object->id);
	}
	if ($typeobject == 'propal' && $object->origin_object->id && isModEnabled("propal")) {
		$objectsrc = new Propal($db);
		$objectsrc->fetch($object->origin_object->id);
	}
	if ($typeobject == 'CommandeFournisseur' && $object->origin_object->id && isModEnabled("supplier_order")) {
		$objectsrc = new CommandeFournisseur($db);
		$objectsrc->fetch($object->origin_object->id);
	}
	// Reception card
	$linkback = '<a href="'.DOL_URL_ROOT.'/reception/list.php?restore_lastsearch_values=1'.(!empty($socid) ? '&socid='.$socid : '').'">'.$langs->trans("BackToList").'</a>';
	$morehtmlref = '<div class="refidno">';
	// Ref customer reception

	$morehtmlref .= $form->editfieldkey("RefSupplier", 'ref_supplier', $object->ref_supplier, $object, $user->hasRight('reception', 'creer'), 'string', '', 0, 1);
	$morehtmlref .= $form->editfieldval("RefSupplier", 'ref_supplier', $object->ref_supplier, $object, $user->hasRight('reception', 'creer'), 'string', '', null, null, '', 1);

	// Thirdparty
	$morehtmlref .= '<br>'.$object->thirdparty->getNomUrl(1);
	// Project
	if (isModEnabled('project')) {
		$langs->load("projects");
		$morehtmlref .= '<br>';
		if (0) {    // Do not change on reception
			$morehtmlref .= img_picto($langs->trans("Project"), 'project', 'class="pictofixedwidth"');
			if ($action != 'classify' && $permissiontoadd) {
				$morehtmlref .= '<a class="editfielda" href="'.$_SERVER['PHP_SELF'].'?action=classify&token='.newToken().'&id='.$object->id.'">'.img_edit($langs->transnoentitiesnoconv('SetProject')).'</a> ';
			}
			$morehtmlref .= $form->form_project($_SERVER['PHP_SELF'].'?id='.$object->id, (!getDolGlobalString('PROJECT_CAN_ALWAYS_LINK_TO_ALL_SUPPLIERS') ? $object->socid : -1), $object->fk_project, ($action == 'classify' ? 'projectid' : 'none'), 0, 0, 0, 1, '', 'maxwidth300');
		} else {
			if (!empty($objectsrc) && !empty($objectsrc->fk_project)) {
				$proj = new Project($db);
				$proj->fetch($objectsrc->fk_project);
				$morehtmlref .= $proj->getNomUrl(1);
				if ($proj->title) {
					$morehtmlref .= '<span class="opacitymedium"> - '.dol_escape_htmltag($proj->title).'</span>';
				}
			}
		}
	}
	$morehtmlref .= '</div>';

	dol_banner_tab($object, 'ref', $linkback, 1, 'ref', 'ref', $morehtmlref);


	print '<div class="fichecenter">';
	print '<div class="fichehalfleft">';
	print '<div class="underbanner clearboth"></div>';

	print '<table class="border centpercent tableforfield">';

	// Linked documents
	if ($typeobject == 'commande' && $object->origin_object->id && isModEnabled('order')) {
		print '<tr><td>';
		print $langs->trans("RefOrder").'</td>';
		print '<td colspan="3">';
		print $objectsrc->getNomUrl(1, 'commande');
		print "</td>\n";
<<<<<<< HEAD
		print '</tr>';
	}
	if ($typeobject == 'propal' && $object->origin_object->id && isModEnabled("propal")) {
		print '<tr><td>';
		print $langs->trans("RefProposal").'</td>';
		print '<td colspan="3">';
		print $objectsrc->getNomUrl(1, 'reception');
		print "</td>\n";
		print '</tr>';
	}
=======
		print '</tr>';
	}
	if ($typeobject == 'propal' && $object->origin_object->id && isModEnabled("propal")) {
		print '<tr><td>';
		print $langs->trans("RefProposal").'</td>';
		print '<td colspan="3">';
		print $objectsrc->getNomUrl(1, 'reception');
		print "</td>\n";
		print '</tr>';
	}
>>>>>>> cc80841a
	if ($typeobject == 'CommandeFournisseur' && $object->origin_object->id && isModEnabled("propal")) {
		print '<tr><td>';
		print $langs->trans("SupplierOrder").'</td>';
		print '<td colspan="3">';
		print $objectsrc->getNomUrl(1, 'reception');
		print "</td>\n";
		print '</tr>';
	}

	// Date creation
	print '<tr><td class="titlefield">'.$langs->trans("DateCreation").'</td>';
	print '<td colspan="3">'.dol_print_date($object->date_creation, "dayhour", "tzuserrel")."</td>\n";
	print '</tr>';

	// Delivery date planned
	print '<tr><td height="10">';
	print '<table class="nobordernopadding" width="100%"><tr><td>';
	print $langs->trans('DateDeliveryPlanned');
	print '</td>';

	if ($action != 'editdate_livraison' && $permissiontoadd) {
		print '<td class="right"><a class="editfielda" href="'.$_SERVER["PHP_SELF"].'?action=editdate_livraison&token='.newToken().'&id='.$object->id.'">'.img_edit($langs->trans('SetDeliveryDate'), 1).'</a></td>';
	}
	print '</tr></table>';
	print '</td><td colspan="2">';
	if ($action == 'editdate_livraison') {
		print '<form name="setdate_livraison" action="'.$_SERVER["PHP_SELF"].'?id='.$object->id.'" method="post">';
		print '<input type="hidden" name="token" value="'.newToken().'">';
		print '<input type="hidden" name="action" value="setdate_livraison">';
		print $form->selectDate($object->date_delivery ? $object->date_delivery : -1, 'liv_', 1, 1, 0, "setdate_livraison", 1, 0);
		print '<input type="submit" class="button button-edit" value="'.$langs->trans('Modify').'">';
		print '</form>';
	} else {
		print $object->date_delivery ? dol_print_date($object->date_delivery, 'dayhour') : '&nbsp;';
	}
	print '</td>';
	print '</tr>';

	// Weight
	print '<tr><td>';
	print $form->editfieldkey("Weight", 'trueWeight', $object->trueWeight, $object, $user->hasRight('reception', 'creer'));
	print '</td><td colspan="3">';

	if ($action == 'edittrueWeight') {
		print '<form name="settrueweight" action="'.$_SERVER["PHP_SELF"].'" method="post">';
		print '<input name="action" value="settrueWeight" type="hidden">';
		print '<input name="id" value="'.$object->id.'" type="hidden">';
		print '<input type="hidden" name="token" value="'.newToken().'">';
		print '<input id="trueWeight" name="trueWeight" value="'.$object->trueWeight.'" type="text">';
		print $formproduct->selectMeasuringUnits("weight_units", "weight", $object->weight_units, 0, 2);
		print ' <input class="button" name="modify" value="'.$langs->trans("Modify").'" type="submit">';
		print ' <input class="button button-cancel" name="cancel" value="'.$langs->trans("Cancel").'" type="submit">';
		print '</form>';
	} else {
		print $object->trueWeight;
		print ($object->trueWeight && $object->weight_units != '') ? ' '.measuringUnitString(0, "weight", $object->weight_units) : '';
	}

	// Calculated
	if ($totalWeight > 0) {
		if (!empty($object->trueWeight)) {
			print ' ('.$langs->trans("SumOfProductWeights").': ';
		}
<<<<<<< HEAD
		print showDimensionInBestUnit($totalWeight, 0, "weight", $langs, isset($conf->global->MAIN_WEIGHT_DEFAULT_ROUND) ? $conf->global->MAIN_WEIGHT_DEFAULT_ROUND : -1, isset($conf->global->MAIN_WEIGHT_DEFAULT_UNIT) ? $conf->global->MAIN_WEIGHT_DEFAULT_UNIT : 'no');
=======
		print showDimensionInBestUnit($totalWeight, 0, "weight", $langs, getDolGlobalInt('MAIN_WEIGHT_DEFAULT_ROUND', -1), getDolGlobalString('MAIN_WEIGHT_DEFAULT_UNIT', 'no'));
>>>>>>> cc80841a
		if (!empty($object->trueWeight)) {
			print ')';
		}
	}
	print '</td></tr>';

	// Width
	print '<tr><td>'.$form->editfieldkey("Width", 'trueWidth', $object->trueWidth, $object, $user->hasRight('reception', 'creer')).'</td><td colspan="3">';
	print $form->editfieldval("Width", 'trueWidth', $object->trueWidth, $object, $user->hasRight('reception', 'creer'));
	print ($object->trueWidth && $object->width_units != '') ? ' '.measuringUnitString(0, "size", $object->width_units) : '';
	print '</td></tr>';

	// Height
	print '<tr><td>'.$form->editfieldkey("Height", 'trueHeight', $object->trueHeight, $object, $user->hasRight('reception', 'creer')).'</td><td colspan="3">';
	if ($action == 'edittrueHeight') {
		print '<form name="settrueHeight" action="'.$_SERVER["PHP_SELF"].'" method="post">';
		print '<input name="action" value="settrueHeight" type="hidden">';
		print '<input name="id" value="'.$object->id.'" type="hidden">';
		print '<input type="hidden" name="token" value="'.newToken().'">';
		print '<input id="trueHeight" name="trueHeight" value="'.$object->trueHeight.'" type="text">';
		print $formproduct->selectMeasuringUnits("size_units", "size", $object->size_units, 0, 2);
		print ' <input class="button" name="modify" value="'.$langs->trans("Modify").'" type="submit">';
		print ' <input class="button button-cancel" name="cancel" value="'.$langs->trans("Cancel").'" type="submit">';
		print '</form>';
	} else {
		print $object->trueHeight;
		print ($object->trueHeight && $object->height_units != '') ? ' '.measuringUnitString(0, "size", $object->height_units) : '';
	}

	print '</td></tr>';

	// Depth
	print '<tr><td>'.$form->editfieldkey("Depth", 'trueDepth', $object->trueDepth, $object, $user->hasRight('reception', 'creer')).'</td><td colspan="3">';
	print $form->editfieldval("Depth", 'trueDepth', $object->trueDepth, $object, $user->hasRight('reception', 'creer'));
	print ($object->trueDepth && $object->depth_units != '') ? ' '.measuringUnitString(0, "size", $object->depth_units) : '';
	print '</td></tr>';

	// Volume
	print '<tr><td>';
	print $langs->trans("Volume");
	print '</td>';
	print '<td colspan="3">';
	$calculatedVolume = 0;
	$volumeUnit = 0;
	if ($object->trueWidth && $object->trueHeight && $object->trueDepth) {
		$calculatedVolume = ($object->trueWidth * $object->trueHeight * $object->trueDepth);
		$volumeUnit = $object->size_units * 3;
	}
	// If reception volume not defined we use sum of products
	if ($calculatedVolume > 0) {
		if ($volumeUnit < 50) {
<<<<<<< HEAD
			print showDimensionInBestUnit($calculatedVolume, $volumeUnit, "volume", $langs, isset($conf->global->MAIN_VOLUME_DEFAULT_ROUND) ? $conf->global->MAIN_VOLUME_DEFAULT_ROUND : -1, isset($conf->global->MAIN_VOLUME_DEFAULT_UNIT) ? $conf->global->MAIN_VOLUME_DEFAULT_UNIT : 'no');
		} else {
			print $calculatedVolume.' '.measuringUnitString(0, "volume", $volumeUnit);
=======
			print showDimensionInBestUnit($calculatedVolume, $volumeUnit, "volume", $langs, getDolGlobalInt('MAIN_VOLUME_DEFAULT_ROUND', -1), getDolGlobalString("MAIN_VOLUME_DEFAULT_UNIT", 'no'));
		} else {
			print $calculatedVolume.' '.measuringUnitString(0, "volume", (string) $volumeUnit);
>>>>>>> cc80841a
		}
	}
	if ($totalVolume > 0) {
		if ($calculatedVolume) {
			print ' ('.$langs->trans("SumOfProductVolumes").': ';
		}
<<<<<<< HEAD
		print showDimensionInBestUnit($totalVolume, 0, "volume", $langs, isset($conf->global->MAIN_VOLUME_DEFAULT_ROUND) ? $conf->global->MAIN_VOLUME_DEFAULT_ROUND : -1, isset($conf->global->MAIN_VOLUME_DEFAULT_UNIT) ? $conf->global->MAIN_VOLUME_DEFAULT_UNIT : 'no');
=======
		print showDimensionInBestUnit($totalVolume, 0, "volume", $langs, getDolGlobalInt('MAIN_VOLUME_DEFAULT_ROUND', -1), getDolGlobalString('MAIN_VOLUME_DEFAULT_UNIT', 'no'));
>>>>>>> cc80841a
		//if (empty($calculatedVolume)) print ' ('.$langs->trans("Calculated").')';
		if ($calculatedVolume) {
			print ')';
		}
	}
	print "</td>\n";
	print '</tr>';

	// Other attributes
	$cols = 2;

	include DOL_DOCUMENT_ROOT.'/core/tpl/extrafields_view.tpl.php';

	print '</table>';

	print '</div>';
	print '<div class="fichehalfright">';
	print '<div class="underbanner clearboth"></div>';

	print '<table class="border centpercent tableforfield">';

	// Reception method
	print '<tr><td height="10">';
	print '<table class="nobordernopadding centpercent"><tr><td>';
	print $langs->trans('ReceptionMethod');
	print '</td>';

	if ($action != 'editshipping_method_id' && $permissiontoadd) {
		print '<td class="right"><a class="editfielda" href="'.$_SERVER["PHP_SELF"].'?action=editshipping_method_id&token='.newToken().'&id='.$object->id.'">'.img_edit($langs->trans('SetReceptionMethod'), 1).'</a></td>';
	}
	print '</tr></table>';
	print '</td><td colspan="2">';
	if ($action == 'editshipping_method_id') {
		print '<form name="setshipping_method_id" action="'.$_SERVER["PHP_SELF"].'?id='.$object->id.'" method="post">';
		print '<input type="hidden" name="token" value="'.newToken().'">';
		print '<input type="hidden" name="action" value="setshipping_method_id">';
		$object->fetch_delivery_methods();
		print $form->selectarray("shipping_method_id", $object->meths, $object->shipping_method_id, 1, 0, 0, "", 1);
		if ($user->admin) {
			print info_admin($langs->trans("YouCanChangeValuesForThisListFromDictionarySetup"), 1);
		}
		print '<input type="submit" class="button button-edit" value="'.$langs->trans('Modify').'">';
		print '</form>';
	} else {
		if ($object->shipping_method_id > 0) {
			// Get code using getLabelFromKey
			$code = $langs->getLabelFromKey($db, $object->shipping_method_id, 'c_shipment_mode', 'rowid', 'code');
			print $langs->trans("SendingMethod".strtoupper($code));
		}
	}
	print '</td>';
	print '</tr>';

	// Tracking Number
	print '<tr><td class="titlefield">'.$form->editfieldkey("TrackingNumber", 'tracking_number', $object->tracking_number, $object, $user->hasRight('reception', 'creer')).'</td><td colspan="3">';
	print $form->editfieldval("TrackingNumber", 'tracking_number', $object->tracking_url, $object, $user->hasRight('reception', 'creer'), 'safehtmlstring', $object->tracking_number);
	print '</td></tr>';

	// Incoterms
	if (isModEnabled('incoterm')) {
		print '<tr><td>';
		print '<table width="100%" class="nobordernopadding"><tr><td>';
		print $langs->trans('IncotermLabel');
		print '<td><td class="right">';
		if ($user->hasRight('reception', 'creer')) {
			print '<a class="editfielda" href="'.DOL_URL_ROOT.'/reception/card.php?id='.$object->id.'&action=editincoterm&token='.newToken().'">'.img_edit().'</a>';
		} else {
			print '&nbsp;';
		}
		print '</td></tr></table>';
		print '</td>';
		print '<td colspan="3">';
		if ($action != 'editincoterm') {
			print $form->textwithpicto($object->display_incoterms(), $object->label_incoterms, 1);
		} else {
			print $form->select_incoterms((!empty($object->fk_incoterms) ? $object->fk_incoterms : ''), (!empty($object->location_incoterms) ? $object->location_incoterms : ''), $_SERVER['PHP_SELF'].'?id='.$object->id);
		}
		print '</td></tr>';
	}

	print "</table>";

	print '</div>';
	print '</div>';

	print '<div class="clearboth"></div>';


	// Lines of products
	if ($action == 'editline') {
		print '<form name="updateline" id="updateline" action="'.$_SERVER["PHP_SELF"].'?id='.$object->id.'&amp;lineid='.$line_id.'" method="POST">
		<input type="hidden" name="token" value="' . newToken().'">
		<input type="hidden" name="action" value="updateline">
		<input type="hidden" name="mode" value="">
		<input type="hidden" name="id" value="' . $object->id.'">';
	}
	print '<br><br>';

	print '<div class="div-table-responsive-no-min">';
	print '<table id="tablelines" class="noborder centpercent">';
	print '<thead>';
	print '<tr class="liste_titre">';
	// #
	if (getDolGlobalString('MAIN_VIEW_LINE_NUMBER')) {
		print '<td width="5" class="center">&nbsp;</td>';
	}
	// Product/Service
	print '<td>'.$langs->trans("Products").'</td>';
	// Comment
	print '<td>'.$langs->trans("Comment").'</td>';
	// Qty
	print '<td class="center">'.$langs->trans("QtyOrdered").'</td>';
	if ($origin && $origin_id > 0) {
		print '<td class="center">'.$langs->trans("QtyInOtherReceptions").'</td>';
	}
	if ($action == 'editline') {
		$editColspan = 3;
		if (!isModEnabled('stock')) {
			$editColspan--;
		}
		if (empty($conf->productbatch->enabled)) {
			$editColspan--;
		}
		print '<td class="center" colspan="'.$editColspan.'">';
		if ($object->statut <= 1) {
			print $langs->trans("QtyToReceive").' - ';
		} else {
			print $langs->trans("QtyReceived").' - ';
		}
		if (isModEnabled('stock')) {
			print $langs->trans("WarehouseTarget").' - ';
		}
		if (isModEnabled('productbatch')) {
			print $langs->trans("Batch");
		}
		print '</td>';
	} else {
		$statusreceived = $object::STATUS_CLOSED;
		if (getDolGlobalInt("STOCK_CALCULATE_ON_RECEPTION")) {
			$statusreceived = $object::STATUS_VALIDATED;
		}
		if (getDolGlobalInt("STOCK_CALCULATE_ON_RECEPTION_CLOSE")) {
			$statusreceived = $object::STATUS_CLOSED;
		}
		if ($object->statut < $statusreceived) {
			print '<td class="center">'.$langs->trans("QtyToReceive").'</td>';
		} else {
			print '<td class="center">'.$langs->trans("QtyReceived").'</td>';
		}
		if (isModEnabled('stock')) {
			print '<td class="left">'.$langs->trans("WarehouseTarget").'</td>';
		}

		if (isModEnabled('productbatch')) {
			print '<td class="left">'.$langs->trans("Batch").'</td>';
		}
	}
	print '<td class="center">'.$langs->trans("CalculatedWeight").'</td>';
	print '<td class="center">'.$langs->trans("CalculatedVolume").'</td>';
	//print '<td class="center">'.$langs->trans("Size").'</td>';
	if ($object->statut == 0) {
		print '<td class="linecoledit"></td>';
		print '<td class="linecoldelete" width="10"></td>';
	}
	print "</tr>\n";
	print '</thead>';

	$var = false;

	if (getDolGlobalInt('MAIN_MULTILANGS') && getDolGlobalString('PRODUIT_TEXTS_IN_THIRDPARTY_LANGUAGE')) {
		$object->fetch_thirdparty();
		$outputlangs = $langs;
		$newlang = '';
		if (empty($newlang) && GETPOST('lang_id', 'aZ09')) {
			$newlang = GETPOST('lang_id', 'aZ09');
		}
		if (empty($newlang)) {
			$newlang = $object->thirdparty->default_lang;
		}
		if (!empty($newlang)) {
			$outputlangs = new Translate("", $conf);
			$outputlangs->setDefaultLang($newlang);
		}
	}

	// Get list of products already sent for same source object into $alreadysent
	$alreadysent = array();

	$origin = 'commande_fournisseur';

	if ($origin && $origin_id > 0) {
		$sql = "SELECT obj.rowid, obj.fk_product, obj.label, obj.description, obj.product_type as fk_product_type, obj.qty as qty_asked, obj.date_start, obj.date_end";
		$sql .= ", ed.rowid as receptionline_id, ed.qty, ed.fk_reception as reception_id,  ed.fk_entrepot";
		$sql .= ", e.rowid as reception_id, e.ref as reception_ref, e.date_creation, e.date_valid, e.date_delivery, e.date_reception";
		//if (getDolGlobalInt('MAIN_SUBMODULE_DELIVERY')) $sql .= ", l.rowid as livraison_id, l.ref as livraison_ref, l.date_delivery, ld.qty as qty_received";
		$sql .= ', p.label as product_label, p.ref, p.fk_product_type, p.rowid as prodid, p.tobatch as product_tobatch';
		$sql .= ', p.description as product_desc';
		$sql .= " FROM ".MAIN_DB_PREFIX."receptiondet_batch as ed";
		$sql .= ", ".MAIN_DB_PREFIX."reception as e";
		$sql .= ", ".MAIN_DB_PREFIX.$origin."det as obj";
		//if (getDolGlobalInt('MAIN_SUBMODULE_DELIVERY')) $sql .= " LEFT JOIN ".MAIN_DB_PREFIX."delivery as l ON l.fk_reception = e.rowid LEFT JOIN ".MAIN_DB_PREFIX."deliverydet as ld ON ld.fk_delivery = l.rowid  AND obj.rowid = ld.fk_origin_line";
		$sql .= " LEFT JOIN ".MAIN_DB_PREFIX."product as p ON obj.fk_product = p.rowid";
		$sql .= " WHERE e.entity IN (".getEntity('reception').")";
		$sql .= " AND obj.fk_commande = ".((int) $origin_id);
		$sql .= " AND obj.rowid = ed.fk_elementdet";
		$sql .= " AND ed.fk_reception = e.rowid";
		$sql .= " AND ed.fk_reception !=".((int) $object->id);
		//if ($filter) $sql.= $filter;
		$sql .= " ORDER BY obj.fk_product";

		dol_syslog("get list of reception lines", LOG_DEBUG);
		$resql = $db->query($sql);
		if ($resql) {
			$num = $db->num_rows($resql);
			$i = 0;

			while ($i < $num) {
				$obj = $db->fetch_object($resql);
				if ($obj) {
					// $obj->rowid is rowid in $origin."det" table
					$alreadysent[$obj->rowid][$obj->receptionline_id] = array('reception_ref' => $obj->reception_ref, 'reception_id' => $obj->reception_id, 'warehouse' => $obj->fk_entrepot, 'qty' => $obj->qty, 'date_valid' => $obj->date_valid, 'date_delivery' => $obj->date_delivery);
				}
				$i++;
			}
		}
		//var_dump($alreadysent);
	}

	$arrayofpurchaselinealreadyoutput = array();

	// Loop on each product to send/sent. Warning: $lines must be sorted by ->fk_commandefourndet (it is a regroupment key on output)
	print '<tbody>';
	for ($i = 0; $i < $num_prod; $i++) {
		print '<!-- origin line id = '.(!empty($lines[$i]->origin_line_id) ? $lines[$i]->origin_line_id : 0).' -->'; // id of order line
		print '<tr class="oddeven" id="row-'.$lines[$i]->id.'" data-id="'.$lines[$i]->id.'" data-element="'.$lines[$i]->element.'">';

		// #
		if (getDolGlobalString('MAIN_VIEW_LINE_NUMBER')) {
			print '<td class="center">'.($i + 1).'</td>';
		}

		// Predefined product or service
		if ($lines[$i]->fk_product > 0) {
			// Define output language
			if (getDolGlobalInt('MAIN_MULTILANGS') && getDolGlobalString('PRODUIT_TEXTS_IN_THIRDPARTY_LANGUAGE')) {
				$prod = new Product($db);
				$prod->fetch($lines[$i]->fk_product);
				$label = (!empty($prod->multilangs[$outputlangs->defaultlang]["label"])) ? $prod->multilangs[$outputlangs->defaultlang]["label"] : $lines[$i]->product->label;
			} else {
				$label = (!empty($lines[$i]->product->label) ? $lines[$i]->product->label : $lines[$i]->product->product_label);
			}

			print '<td class="linecoldescription">';
			if (!array_key_exists($lines[$i]->fk_commandefourndet, $arrayofpurchaselinealreadyoutput)) {
				$text = $lines[$i]->product->getNomUrl(1);
				$text .= ' - '.$label;
				$description = (getDolGlobalInt('PRODUIT_DESC_IN_FORM_ACCORDING_TO_DEVICE') ? '' : dol_htmlentitiesbr($lines[$i]->product->description));
				print $form->textwithtooltip($text, $description, 3, '', '', $i);
				print_date_range(!empty($lines[$i]->date_start) ? $lines[$i]->date_start : 0, !empty($lines[$i]->date_end) ? $lines[$i]->date_end : 0);
				if (getDolGlobalInt('PRODUIT_DESC_IN_FORM_ACCORDING_TO_DEVICE')) {
					print (!empty($lines[$i]->product->description) && $lines[$i]->description != $lines[$i]->product->description) ? '<br>'.dol_htmlentitiesbr($lines[$i]->description) : '';
				}
			}
			print "</td>\n";
		} else {
			print '<td class="linecoldescription">';
			if (!array_key_exists($lines[$i]->fk_commandefourndet, $arrayofpurchaselinealreadyoutput)) {
				if ($lines[$i]->product_type == Product::TYPE_SERVICE) {
					$text = img_object($langs->trans('Service'), 'service');
				} else {
					$text = img_object($langs->trans('Product'), 'product');
				}

				if (!empty($lines[$i]->label)) {
					$text .= ' <strong>'.$lines[$i]->label.'</strong>';
					print $form->textwithtooltip($text, $lines[$i]->description, 3, '', '', $i);
				} else {
					print $text.' '.nl2br($lines[$i]->description);
				}

				print_date_range($lines[$i]->date_start, $lines[$i]->date_end);
			}
			print "</td>\n";
		}

		if ($action == 'editline' && $lines[$i]->id == $line_id) {
			print '<td><input name="comment'.$line_id.'" id="comment'.$line_id.'" value="'.dol_escape_htmltag($lines[$i]->comment).'"></td>';
		} else {
			print '<td style="white-space: pre-wrap; max-width: 200px;">'.dol_escape_htmltag($lines[$i]->comment).'</td>';
		}


		// Qty ordered
		print '<td class="center linecolqty">';
		if (!array_key_exists($lines[$i]->fk_commandefourndet, $arrayofpurchaselinealreadyoutput)) {
			print $lines[$i]->qty_asked;
		}
		print '</td>';

		// Qty in other receptions (with reception and warehouse used)
		if ($origin && $origin_id > 0) {
			print '<td class="center nowrap linecolqtyinotherreceptions">';
			$htmltooltip = '';
			$qtyalreadyreceived = 0;
			if (!array_key_exists($lines[$i]->fk_commandefourndet, $arrayofpurchaselinealreadyoutput)) {
				foreach ($alreadysent as $key => $val) {
					if ($lines[$i]->fk_commandefourndet == $key) {
						$j = 0;
						foreach ($val as $receptionline_id => $receptionline_var) {
							if ($receptionline_var['reception_id'] == $lines[$i]->fk_reception) {
								continue; // We want to show only "other receptions"
							}

							$j++;
							if ($j > 1) {
								$htmltooltip .= '<br>';
							}
							$reception_static->fetch($receptionline_var['reception_id']);
							$htmltooltip .= $reception_static->getNomUrl(1, 0, 0, 0, 1);
							$htmltooltip .= ' - '.$receptionline_var['qty'];

							$htmltext = $langs->trans("DateValidation").' : '.(empty($receptionline_var['date_valid']) ? $langs->trans("Draft") : dol_print_date($receptionline_var['date_valid'], 'dayhour'));
							if (isModEnabled('stock') && $receptionline_var['warehouse'] > 0) {
								$warehousestatic->fetch($receptionline_var['warehouse']);
								$htmltext .= '<br>'.$langs->trans("From").' : '.$warehousestatic->getNomUrl(1, '', 0, 1);
							}
							$htmltooltip .= ' '.$form->textwithpicto('', $htmltext, 1);

							$qtyalreadyreceived += $receptionline_var['qty'];
						}
						if ($j) {
							$htmltooltip = $langs->trans("QtyInOtherReceptions").'...<br><br>'.$htmltooltip.'<br><input type="submit" name="dummyhiddenbuttontogetfocus" style="display:none" autofocus>';
						}
					}
				}
			}
			print $form->textwithpicto($qtyalreadyreceived, $htmltooltip, 1, 'info', '', 0, 3, 'tooltip'.$lines[$i]->id);
			print '</td>';
		}

		if ($action == 'editline' && $lines[$i]->id == $line_id) {
			// edit mode
			print '<td colspan="'.$editColspan.'" class="center"><table class="nobordernopadding">';
			if (isModEnabled('stock')) {
				if ($lines[$i]->fk_product > 0) {
					print '<!-- case edit 1 -->';
					print '<tr>';
					// Qty to receive or received
					print '<td><input name="qtyl'.$line_id.'" id="qtyl'.$line_id.'" type="text" size="4" value="'.$lines[$i]->qty.'"></td>';
					// Warehouse source
					print '<td>'.$formproduct->selectWarehouses($lines[$i]->fk_entrepot, 'entl'.$line_id, '', 1, 0, $lines[$i]->fk_product, '', 1).'</td>';
					// Batch number management
					if ($conf->productbatch->enabled && !empty($lines[$i]->product->status_batch)) {
						print '<td class="nowraponall left"><input name="batch'.$line_id.'" id="batch'.$line_id.'" type="text" value="'.$lines[$i]->batch.'"><br>';
						if (!getDolGlobalString('PRODUCT_DISABLE_SELLBY')) {
							print $langs->trans('SellByDate').' : ';
							print $form->selectDate($lines[$i]->sellby, 'dlc'.$line_id, 0, 0, 1, "").'</br>';
						}
						if (!getDolGlobalString('PRODUCT_DISABLE_EATBY')) {
							print $langs->trans('EatByDate').' : ';
							print $form->selectDate($lines[$i]->eatby, 'dluo'.$line_id, 0, 0, 1, "");
						}
						print '</td>';
					}
					print '</tr>';
				} else {
					print '<!-- case edit 2 -->';
					print '<tr>';
					// Qty to receive or received
					print '<td><input name="qtyl'.$line_id.'" id="qtyl'.$line_id.'" type="text" size="4" value="'.$lines[$i]->qty.'"></td>';
					// Warehouse source
					print '<td></td>';
					// Batch number management
					print '<td></td>';
					print '</tr>';
				}
			}
			print '</table></td>';
		} else {
			// Qty to receive or received
			print '<td class="center linecolqtytoreceive">'.$lines[$i]->qty.'</td>';

			// Warehouse source
			if (isModEnabled('stock')) {
				if ($lines[$i]->fk_entrepot > 0) {
					$entrepot = new Entrepot($db);
					$entrepot->fetch($lines[$i]->fk_entrepot);

					print '<td class="left tdoverflowmax150" title="'.dol_escape_htmltag($entrepot->label).'">';
					print $entrepot->getNomUrl(1);
					print '</td>';
				} else {
					print '<td></td>';
				}
			}

			// Batch number management
			if (isModEnabled('productbatch')) {
				if (isset($lines[$i]->batch)) {
					print '<!-- Detail of lot -->';
					print '<td class="linecolbatch nowrap">';
					$detail = $langs->trans("NA");
					if ($lines[$i]->product->status_batch > 0 && $lines[$i]->fk_product > 0) {
						require_once DOL_DOCUMENT_ROOT.'/product/stock/class/productlot.class.php';
						$productlot = new Productlot($db);
						$reslot = $productlot->fetch(0, $lines[$i]->fk_product, $lines[$i]->batch);
						if ($reslot > 0) {
							$detail = $productlot->getNomUrl(1);
						} else {
							// lot is not created and info is only in reception lines
							$batchinfo = $langs->trans("Batch").': '.$lines[$i]->batch;
							if (!getDolGlobalString('PRODUCT_DISABLE_SELLBY')) {
								$batchinfo .= ' - '.$langs->trans("SellByDate").': '.dol_print_date($lines[$i]->sellby, "day");
							}
							if (!getDolGlobalString('PRODUCT_DISABLE_EATBY')) {
								$batchinfo .= ' - '.$langs->trans("EatByDate").': '.dol_print_date($lines[$i]->eatby, "day");
							}
							$detail = $form->textwithtooltip(img_picto('', 'object_barcode').' '.$langs->trans("DetailBatchNumber"), $batchinfo);
						}
					}
					print $detail . '</td>';
				} else {
					print '<td></td>';
				}
			}
		}

		// Weight
		print '<td class="center linecolweight">';
		if (!empty($lines[$i]->fk_product_type) && $lines[$i]->fk_product_type == Product::TYPE_PRODUCT) {
			print $lines[$i]->product->weight * $lines[$i]->qty.' '.measuringUnitString(0, "weight", $lines[$i]->product->weight_units);
		} else {
			print '&nbsp;';
		}
		print '</td>';

		// Volume
		print '<td class="center linecolvolume">';
		if (!empty($lines[$i]->fk_product_type) && $lines[$i]->fk_product_type == Product::TYPE_PRODUCT) {
			print $lines[$i]->product->volume * $lines[$i]->qty.' '.measuringUnitString(0, "volume", $lines[$i]->product->volume_units);
		} else {
			print '&nbsp;';
		}
		print '</td>';


		if ($action == 'editline' && $lines[$i]->id == $line_id) {
			print '<td class="center valignmiddle" colspan="2">';
			print '<input type="submit" class="button small button-save" id="savelinebutton marginbottomonly" name="save" value="'.$langs->trans("Save").'"><br>';
			print '<input type="submit" class="button small button-cancel" id="cancellinebutton" name="cancel" value="'.$langs->trans("Cancel").'"><br>';
			print '</td>';
		} elseif ($object->statut == Reception::STATUS_DRAFT) {
			// edit-delete buttons
			print '<td class="linecoledit center">';
			print '<a class="editfielda" href="'.$_SERVER["PHP_SELF"].'?id='.$object->id.'&action=editline&token='.newToken().'&lineid='.$lines[$i]->id.'">'.img_edit().'</a>';
			print '</td>';
			print '<td class="linecoldelete" width="10">';
			print '<a class="reposition" href="'.$_SERVER["PHP_SELF"].'?id='.$object->id.'&action=deleteline&token='.newToken().'&lineid='.$lines[$i]->id.'">'.img_delete().'</a>';
			print '</td>';

			// Display lines extrafields
			if (!empty($rowExtrafieldsStart)) {
				print $rowExtrafieldsStart;
				print $rowExtrafieldsView;
				print $rowEnd;
			}
		}
		print "</tr>";

		$arrayofpurchaselinealreadyoutput[$lines[$i]->fk_commandefourndet] = $lines[$i]->fk_commandefourndet;

		// Display lines extrafields
		$extralabelslines = $extrafields->attributes[$lines[$i]->table_element];
		if (!empty($extralabelslines) && is_array($extralabelslines) && count($extralabelslines) > 0) {
			$colspan = 8;
			if (isModEnabled('stock')) {
				$colspan++;
			}
			if (isModEnabled('productbatch')) {
				$colspan++;
			}

			$line = new CommandeFournisseurDispatch($db);
			$line->id = $lines[$i]->id;
			$line->fetch_optionals();

			if ($action == 'editline' && $lines[$i]->id == $line_id) {
				print $line->showOptionals($extrafields, 'edit', array('colspan' => $colspan), '');
			} else {
				print $line->showOptionals($extrafields, 'view', array('colspan' => $colspan), '');
			}
		}
	}
	print '</tbody>';

	// TODO Show also lines ordered but not delivered

	print "</table>\n";
	print '</div>';


	print dol_get_fiche_end();


	$object->fetchObjectLinked($object->id, $object->element);


	/*
	 *    Boutons actions
	 */

	if (($user->socid == 0) && ($action != 'presend')) {
		print '<div class="tabsAction">';

		$parameters = array();
		$reshook = $hookmanager->executeHooks('addMoreActionsButtons', $parameters, $object, $action); // Note that $action and $object may have been modified by hook
		if (empty($reshook)) {
			if ($object->statut == Reception::STATUS_DRAFT && $num_prod > 0) {
				if ((!getDolGlobalString('MAIN_USE_ADVANCED_PERMS') && $user->hasRight('reception', 'creer'))
				 || (getDolGlobalString('MAIN_USE_ADVANCED_PERMS') && $user->hasRight('reception', 'reception_advance', 'validate'))) {
					print '<a class="butAction" href="'.$_SERVER["PHP_SELF"].'?id='.$object->id.'&action=valid&token='.newToken().'">'.$langs->trans("Validate").'</a>';
				} else {
					print '<a class="butActionRefused" href="#" title="'.$langs->trans("NotAllowed").'">'.$langs->trans("Validate").'</a>';
				}
			}
			// Back to draft
			if ($object->statut == Reception::STATUS_VALIDATED && $user->hasRight('reception', 'creer')) {
				print '<div class="inline-block divButAction"><a class="butAction" href="card.php?id='.$object->id.'&action=modif&token='.newToken().'">'.$langs->trans('SetToDraft').'</a></div>';
			}

			// TODO add alternative status
			// 0=draft, 1=validated, 2=billed, we miss a status "delivered" (only available on order)
			if ($object->statut == Reception::STATUS_CLOSED && $user->hasRight('reception', 'creer')) {
				print '<a class="butAction" href="'.$_SERVER["PHP_SELF"].'?id='.$object->id.'&action=reopen&token='.newToken().'">'.$langs->trans("ReOpen").'</a>';
			}

			// Send
			if (empty($user->socid)) {
				if ($object->statut > 0) {
					if (!getDolGlobalString('MAIN_USE_ADVANCED_PERMS') || $user->hasRight('reception', 'reception_advance', 'send')) {
						print '<a class="butAction" href="'.$_SERVER["PHP_SELF"].'?id='.$object->id.'&action=presend&mode=init#formmailbeforetitle">'.$langs->trans('SendByMail').'</a>';
					} else {
						print '<a class="butActionRefused" href="#">'.$langs->trans('SendByMail').'</a>';
					}
				}
			}

			// Create bill
			if (isModEnabled("supplier_invoice") && ($object->statut == Reception::STATUS_VALIDATED || $object->statut == Reception::STATUS_CLOSED)) {
				if ($user->hasRight('fournisseur', 'facture', 'creer') || $user->hasRight('supplier_invoice', 'creer')) {
					if (getDolGlobalString('WORKFLOW_BILL_ON_RECEPTION') !== '0') {
						print '<a class="butAction" href="'.DOL_URL_ROOT.'/fourn/facture/card.php?action=create&amp;origin='.$object->element.'&amp;originid='.$object->id.'&amp;socid='.$object->socid.'">'.$langs->trans("CreateBill").'</a>';
					}
				}
			}


			// Set Billed and Closed
			if ($object->statut == Reception::STATUS_VALIDATED) {
				if ($user->hasRight('reception', 'creer') && $object->statut > 0) {
					if (!$object->billed && getDolGlobalString('WORKFLOW_BILL_ON_RECEPTION') !== '0') {
						print '<a class="butAction" href="'.$_SERVER["PHP_SELF"].'?id='.$object->id.'&action=classifybilled&token='.newToken().'">'.$langs->trans('ClassifyBilled').'</a>';
					}
					print '<a class="butAction" href="'.$_SERVER["PHP_SELF"].'?id='.$object->id.'&action=classifyclosed&token='.newToken().'">'.$langs->trans("Close").'</a>';
				}
			}

			if ($user->hasRight('reception', 'supprimer')) {
				print '<a class="butActionDelete" href="'.$_SERVER["PHP_SELF"].'?id='.$object->id.'&action=delete&token='.newToken().'">'.$langs->trans("Delete").'</a>';
			}
		}

		print '</div>';
	}


	/*
	 * Documents generated
	 */

	if ($action != 'presend' && $action != 'editline') {
		print '<div class="fichecenter"><div class="fichehalfleft">';

		$objectref = dol_sanitizeFileName($object->ref);
		$filedir = $conf->reception->dir_output."/".$objectref;

		$urlsource = $_SERVER["PHP_SELF"]."?id=".$object->id;

		$genallowed = $user->hasRight('reception', 'lire');
		$delallowed = $user->hasRight('reception', 'creer');

		print $formfile->showdocuments('reception', $objectref, $filedir, $urlsource, $genallowed, $delallowed, $object->model_pdf, 1, 0, 0, 28, 0, '', '', '', $soc->default_lang);

		// Show links to link elements
		//$linktoelem = $form->showLinkToObjectBlock($object, null, array('order'));
		$somethingshown = $form->showLinkedObjectBlock($object, '');

		print '</div><div class="fichehalfright">';

		print '</div></div>';
	}

	// Presend form
	$modelmail = 'shipping_send';
	$defaulttopic = 'SendReceptionRef';
	$diroutput = $conf->reception->dir_output;
	$trackid = 'rec'.$object->id;

	include DOL_DOCUMENT_ROOT.'/core/tpl/card_presend.tpl.php';
}


llxFooter();

$db->close();<|MERGE_RESOLUTION|>--- conflicted
+++ resolved
@@ -12,12 +12,8 @@
  * Copyright (C) 2016		Ferran Marcet			<fmarcet@2byte.es>
  * Copyright (C) 2016		Yasser Carreón			<yacasia@gmail.com>
  * Copyright (C) 2018	    Quentin Vial-Gouteyron  <quentin.vial-gouteyron@atm-consulting.fr>
-<<<<<<< HEAD
- * Copyright (C) 2024		MDW							<mdeweerd@users.noreply.github.com>
-=======
  * Copyright (C) 2024		MDW						<mdeweerd@users.noreply.github.com>
  * Copyright (C) 2024       Frédéric France         <frederic.france@free.fr>
->>>>>>> cc80841a
  *
  * This program is free software; you can redistribute it and/or modify
  * it under the terms of the GNU General Public License as published by
@@ -175,11 +171,8 @@
 	$permissiontodelete = $user->hasRight('fournisseur', 'commande', 'receptionner');
 }
 
-<<<<<<< HEAD
-=======
 $error = 0;
 
->>>>>>> cc80841a
 
 /*
  * Actions
@@ -221,11 +214,7 @@
 	include DOL_DOCUMENT_ROOT.'/core/actions_dellink.inc.php'; // Must be 'include', not 'include_once'
 
 	// Reopen
-<<<<<<< HEAD
-	if ($action == 'reopen' && $permissiontoadd) {
-=======
 	if ($action == 'reopen' && $permissiontoadd) {	// Test on permissions not required here
->>>>>>> cc80841a
 		$result = $object->reOpen();
 	}
 
@@ -534,11 +523,7 @@
 		}
 
 		// TODO add alternative status
-<<<<<<< HEAD
-		/*} elseif ($action == 'reopen' && (!empty($user->rights->reception->creer) || !empty($user->rights->reception->reception_advance->validate))) {
-=======
 		/*} elseif ($action == 'reopen' && ($user->hasRights('reception', 'creer') || $user->hasRights('reception', 'reception_advance', 'validate'))) {
->>>>>>> cc80841a
 			$result = $object->setStatut(0);
 			if ($result < 0) {
 				setEventMessages($object->error, $object->errors, 'errors');
@@ -563,26 +548,6 @@
 		if ($action == 'settracking_number') {	// Test on permission to add
 			$object->tracking_number = trim(GETPOST('tracking_number', 'alpha'));
 		}
-<<<<<<< HEAD
-		if ($action == 'settracking_url') {
-			$object->tracking_url = trim(GETPOST('tracking_url', 'restricthtml'));
-		}
-		if ($action == 'settrueWeight') {
-			$object->trueWeight = GETPOSTINT('trueWeight');
-			$object->weight_units = GETPOSTINT('weight_units');
-		}
-		if ($action == 'settrueWidth') {
-			$object->trueWidth = GETPOSTINT('trueWidth');
-		}
-		if ($action == 'settrueHeight') {
-			$object->trueHeight = GETPOSTINT('trueHeight');
-			$object->size_units = GETPOSTINT('size_units');
-		}
-		if ($action == 'settrueDepth') {
-			$object->trueDepth = GETPOSTINT('trueDepth');
-		}
-		if ($action == 'setshipping_method_id') {
-=======
 		if ($action == 'settracking_url') {		// Test on permission to add
 			$object->tracking_url = trim(GETPOST('tracking_url', 'restricthtml'));
 		}
@@ -601,7 +566,6 @@
 			$object->trueDepth = GETPOSTINT('trueDepth');
 		}
 		if ($action == 'setshipping_method_id') {	// Test on permission to add
->>>>>>> cc80841a
 			$object->shipping_method_id = GETPOSTINT('shipping_method_id');
 		}
 
@@ -1413,7 +1377,6 @@
 		llxFooter();
 		exit;
 	}
-<<<<<<< HEAD
 
 	if (!empty($object->origin) && $object->origin_id > 0) {
 		$object->origin = 'CommandeFournisseur';
@@ -1431,25 +1394,6 @@
 	$head = reception_prepare_head($object);
 	print dol_get_fiche_head($head, 'reception', $langs->trans("Reception"), -1, 'dollyrevert');
 
-=======
-
-	if (!empty($object->origin) && $object->origin_id > 0) {
-		$object->origin = 'CommandeFournisseur';
-		$typeobject = $object->origin;
-		$origin = $object->origin;
-		$origin_id = $object->origin_id;
-		$object->fetch_origin(); // Load property $object->origin_object, $object->commande, $object->propal, ...
-	}
-
-	$soc = new Societe($db);
-	$soc->fetch($object->socid);
-
-	$res = $object->fetch_optionals();
-
-	$head = reception_prepare_head($object);
-	print dol_get_fiche_head($head, 'reception', $langs->trans("Reception"), -1, 'dollyrevert');
-
->>>>>>> cc80841a
 	$formconfirm = '';
 
 	// Confirm deletion
@@ -1570,7 +1514,6 @@
 		print '<td colspan="3">';
 		print $objectsrc->getNomUrl(1, 'commande');
 		print "</td>\n";
-<<<<<<< HEAD
 		print '</tr>';
 	}
 	if ($typeobject == 'propal' && $object->origin_object->id && isModEnabled("propal")) {
@@ -1581,18 +1524,6 @@
 		print "</td>\n";
 		print '</tr>';
 	}
-=======
-		print '</tr>';
-	}
-	if ($typeobject == 'propal' && $object->origin_object->id && isModEnabled("propal")) {
-		print '<tr><td>';
-		print $langs->trans("RefProposal").'</td>';
-		print '<td colspan="3">';
-		print $objectsrc->getNomUrl(1, 'reception');
-		print "</td>\n";
-		print '</tr>';
-	}
->>>>>>> cc80841a
 	if ($typeobject == 'CommandeFournisseur' && $object->origin_object->id && isModEnabled("propal")) {
 		print '<tr><td>';
 		print $langs->trans("SupplierOrder").'</td>';
@@ -1656,11 +1587,7 @@
 		if (!empty($object->trueWeight)) {
 			print ' ('.$langs->trans("SumOfProductWeights").': ';
 		}
-<<<<<<< HEAD
-		print showDimensionInBestUnit($totalWeight, 0, "weight", $langs, isset($conf->global->MAIN_WEIGHT_DEFAULT_ROUND) ? $conf->global->MAIN_WEIGHT_DEFAULT_ROUND : -1, isset($conf->global->MAIN_WEIGHT_DEFAULT_UNIT) ? $conf->global->MAIN_WEIGHT_DEFAULT_UNIT : 'no');
-=======
 		print showDimensionInBestUnit($totalWeight, 0, "weight", $langs, getDolGlobalInt('MAIN_WEIGHT_DEFAULT_ROUND', -1), getDolGlobalString('MAIN_WEIGHT_DEFAULT_UNIT', 'no'));
->>>>>>> cc80841a
 		if (!empty($object->trueWeight)) {
 			print ')';
 		}
@@ -1712,26 +1639,16 @@
 	// If reception volume not defined we use sum of products
 	if ($calculatedVolume > 0) {
 		if ($volumeUnit < 50) {
-<<<<<<< HEAD
-			print showDimensionInBestUnit($calculatedVolume, $volumeUnit, "volume", $langs, isset($conf->global->MAIN_VOLUME_DEFAULT_ROUND) ? $conf->global->MAIN_VOLUME_DEFAULT_ROUND : -1, isset($conf->global->MAIN_VOLUME_DEFAULT_UNIT) ? $conf->global->MAIN_VOLUME_DEFAULT_UNIT : 'no');
-		} else {
-			print $calculatedVolume.' '.measuringUnitString(0, "volume", $volumeUnit);
-=======
 			print showDimensionInBestUnit($calculatedVolume, $volumeUnit, "volume", $langs, getDolGlobalInt('MAIN_VOLUME_DEFAULT_ROUND', -1), getDolGlobalString("MAIN_VOLUME_DEFAULT_UNIT", 'no'));
 		} else {
 			print $calculatedVolume.' '.measuringUnitString(0, "volume", (string) $volumeUnit);
->>>>>>> cc80841a
 		}
 	}
 	if ($totalVolume > 0) {
 		if ($calculatedVolume) {
 			print ' ('.$langs->trans("SumOfProductVolumes").': ';
 		}
-<<<<<<< HEAD
-		print showDimensionInBestUnit($totalVolume, 0, "volume", $langs, isset($conf->global->MAIN_VOLUME_DEFAULT_ROUND) ? $conf->global->MAIN_VOLUME_DEFAULT_ROUND : -1, isset($conf->global->MAIN_VOLUME_DEFAULT_UNIT) ? $conf->global->MAIN_VOLUME_DEFAULT_UNIT : 'no');
-=======
 		print showDimensionInBestUnit($totalVolume, 0, "volume", $langs, getDolGlobalInt('MAIN_VOLUME_DEFAULT_ROUND', -1), getDolGlobalString('MAIN_VOLUME_DEFAULT_UNIT', 'no'));
->>>>>>> cc80841a
 		//if (empty($calculatedVolume)) print ' ('.$langs->trans("Calculated").')';
 		if ($calculatedVolume) {
 			print ')';
