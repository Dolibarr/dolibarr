<?php
/* Copyright (C) 2003-2008	Rodolphe Quiedeville	<rodolphe@quiedeville.org>
 * Copyright (C) 2005-2016	Laurent Destailleur		<eldy@users.sourceforge.net>
 * Copyright (C) 2005		Simon TOSSER			<simon@kornog-computing.com>
 * Copyright (C) 2005-2012	Regis Houssin			<regis.houssin@capnetworks.com>
 * Copyright (C) 2011-2017	Juanjo Menent			<jmenent@2byte.es>
 * Copyright (C) 2013       Florian Henry		  	<florian.henry@open-concept.pro>
 * Copyright (C) 2013       Marcos García           <marcosgdf@gmail.com>
 * Copyright (C) 2014		Cedric GROSS			<c.gross@kreiz-it.fr>
 * Copyright (C) 2014-2017	Francis Appels			<francis.appels@yahoo.com>
 * Copyright (C) 2015		Claudio Aschieri		<c.aschieri@19.coop>
 * Copyright (C) 2016		Ferran Marcet			<fmarcet@2byte.es>
 * Copyright (C) 2016		Yasser Carreón			<yacasia@gmail.com>
 * Copyright (C) 2018	    Quentin Vial-Gouteyron  <quentin.vial-gouteyron@atm-consulting.fr>
 *
 * This program is free software; you can redistribute it and/or modify
 * it under the terms of the GNU General Public License as published by
 * the Free Software Foundation; either version 3 of the License, or
 * (at your option) any later version.
 *
 * This program is distributed in the hope that it will be useful,
 * but WITHOUT ANY WARRANTY; without even the implied warranty of
 * MERCHANTABILITY or FITNESS FOR A PARTICULAR PURPOSE.  See the
 * GNU General Public License for more details.
 *
 * You should have received a copy of the GNU General Public License
 * along with this program.  If not, see <https://www.gnu.org/licenses/>.
 */

/**
 *	\file       htdocs/reception/card.php
 *	\ingroup    reception
 *	\brief      Card of a reception
 */

require '../main.inc.php';
require_once DOL_DOCUMENT_ROOT.'/core/class/html.formfile.class.php';
require_once DOL_DOCUMENT_ROOT.'/reception/class/reception.class.php';
require_once DOL_DOCUMENT_ROOT.'/product/class/html.formproduct.class.php';
require_once DOL_DOCUMENT_ROOT.'/core/lib/product.lib.php';
require_once DOL_DOCUMENT_ROOT.'/core/lib/reception.lib.php';
require_once DOL_DOCUMENT_ROOT.'/core/modules/reception/modules_reception.php';
require_once DOL_DOCUMENT_ROOT.'/core/class/doleditor.class.php';
require_once DOL_DOCUMENT_ROOT.'/core/class/extrafields.class.php';
require_once DOL_DOCUMENT_ROOT.'/product/stock/class/entrepot.class.php';
require_once DOL_DOCUMENT_ROOT.'/product/stock/class/productlot.class.php';
if (!empty($conf->product->enabled) || !empty($conf->service->enabled)) {
	require_once DOL_DOCUMENT_ROOT.'/product/class/product.class.php';
}
if (!empty($conf->propal->enabled)) {
	require_once DOL_DOCUMENT_ROOT.'/comm/propal/class/propal.class.php';
}
if ((!empty($conf->fournisseur->enabled) && empty($conf->global->MAIN_USE_NEW_SUPPLIERMOD)) || !empty($conf->supplier_order->enabled)) {
	require_once DOL_DOCUMENT_ROOT.'/fourn/class/fournisseur.commande.class.php';
	require_once DOL_DOCUMENT_ROOT.'/fourn/class/fournisseur.commande.dispatch.class.php';
}
if (!empty($conf->productbatch->enabled)) {
	require_once DOL_DOCUMENT_ROOT.'/product/class/productbatch.class.php';
}
if (!empty($conf->projet->enabled)) {
	require_once DOL_DOCUMENT_ROOT.'/projet/class/project.class.php';
	require_once DOL_DOCUMENT_ROOT.'/core/class/html.formprojet.class.php';
}

$langs->loadLangs(array("receptions", "companies", "bills", 'deliveries', 'orders', 'stocks', 'other', 'propal', 'sendings'));

if (!empty($conf->incoterm->enabled)) {
	$langs->load('incoterm');
}
if (!empty($conf->productbatch->enabled)) {
	$langs->load('productbatch');
}

$origin = GETPOST('origin', 'alpha') ?GETPOST('origin', 'alpha') : 'reception'; // Example: commande, propal
$origin_id = GETPOST('id', 'int') ? GETPOST('id', 'int') : '';
$id = $origin_id;
if (empty($origin_id)) {
	$origin_id  = GETPOST('origin_id', 'int'); // Id of order or propal
}
if (empty($origin_id)) {
	$origin_id  = GETPOST('object_id', 'int'); // Id of order or propal
}
if (empty($origin_id)) {
	$origin_id  = GETPOST('originid', 'int'); // Id of order or propal
}
$ref = GETPOST('ref', 'alpha');
$line_id = GETPOST('lineid', 'int') ?GETPOST('lineid', 'int') : '';

$action	= GETPOST('action', 'alpha');
//Select mail models is same action as presend
if (GETPOST('modelselected')) {
	$action = 'presend';
}
$confirm = GETPOST('confirm', 'alpha');
$cancel = GETPOST('cancel', 'alpha');

//PDF
$hidedetails = (GETPOST('hidedetails', 'int') ? GETPOST('hidedetails', 'int') : (!empty($conf->global->MAIN_GENERATE_DOCUMENTS_HIDE_DETAILS) ? 1 : 0));
$hidedesc = (GETPOST('hidedesc', 'int') ? GETPOST('hidedesc', 'int') : (!empty($conf->global->MAIN_GENERATE_DOCUMENTS_HIDE_DESC) ? 1 : 0));
$hideref = (GETPOST('hideref', 'int') ? GETPOST('hideref', 'int') : (!empty($conf->global->MAIN_GENERATE_DOCUMENTS_HIDE_REF) ? 1 : 0));

$object = new Reception($db);
$extrafields = new ExtraFields($db);

// fetch optionals attributes and labels
$extrafields->fetch_name_optionals_label($object->table_element);
$extrafields->fetch_name_optionals_label($object->table_element_line);

// Load object. Make an object->fetch
include DOL_DOCUMENT_ROOT.'/core/actions_fetchobject.inc.php'; // Must be include, not include_once

// Initialize technical object to manage hooks of page. Note that conf->hooks_modules contains array of hook context
$hookmanager->initHooks(array('receptioncard', 'globalcard'));

$permissiondellink = $user->rights->reception->creer; // Used by the include of actions_dellink.inc.php
//var_dump($object->lines[0]->detail_batch);

$date_delivery = dol_mktime(GETPOST('date_deliveryhour', 'int'), GETPOST('date_deliverymin', 'int'), 0, GETPOST('date_deliverymonth', 'int'), GETPOST('date_deliveryday', 'int'), GETPOST('date_deliveryyear', 'int'));

if ($id > 0 || !empty($ref)) {
	$object->fetch($id, $ref);
	$object->fetch_thirdparty();

	if (!empty($object->origin)) {
		$origin = $object->origin;

		$object->fetch_origin();
		$typeobject = $object->origin;
	}

	// Linked documents
	if ($origin == 'order_supplier' && $object->$typeobject->id && (!empty($conf->fournisseur->enabled) && empty($conf->global->MAIN_USE_NEW_SUPPLIERMOD) || !empty($conf->supplier_order->enabled))) {
		$origin_id = $object->$typeobject->id;
		$objectsrc = new CommandeFournisseur($db);
		$objectsrc->fetch($object->$typeobject->id);
	}
}

// Security check
$socid = '';
if ($user->socid) {
	$socid = $user->socid;
}

if ($origin == 'reception') {
	$result = restrictedArea($user, 'reception', $id);
} else {
	if ($origin == 'supplierorder' || $origin == 'order_supplier') {
		$result = restrictedArea($user, 'fournisseur', $origin_id, 'commande_fournisseur', 'commande');
	} elseif (empty($user->rights->{$origin}->lire) && empty($user->rights->{$origin}->read)) {
		accessforbidden();
	}
}


/*
 * Actions
 */

$parameters = array();
$reshook = $hookmanager->executeHooks('doActions', $parameters, $object, $action); // Note that $action and $object may have been modified by some hooks
if ($reshook < 0) {
	setEventMessages($hookmanager->error, $hookmanager->errors, 'errors');
}

if (empty($reshook)) {
	if ($cancel) {
		$action = '';
	}

	include DOL_DOCUMENT_ROOT.'/core/actions_dellink.inc.php'; // Must be include, not include_once

	// Reopen
	if ($action == 'reopen' && $user->rights->reception->creer) {
		$result = $object->reOpen();
	}

	// Confirm back to draft status
	if ($action == 'modif' && $user->rights->reception->creer) {
		$result = $object->setDraft($user);
		if ($result >= 0) {
			// Define output language
			if (empty($conf->global->MAIN_DISABLE_PDF_AUTOUPDATE)) {
				$outputlangs = $langs;
				$newlang = '';
				if ($conf->global->MAIN_MULTILANGS && empty($newlang) && GETPOST('lang_id', 'aZ09')) {
					$newlang = GETPOST('lang_id', 'aZ09');
				}
				if ($conf->global->MAIN_MULTILANGS && empty($newlang)) {
					$newlang = $object->thirdparty->default_lang;
				}
				if (!empty($newlang)) {
					$outputlangs = new Translate("", $conf);
					$outputlangs->setDefaultLang($newlang);
				}
				$model = $object->model_pdf;
				$ret = $object->fetch($id); // Reload to get new records
				$object->generateDocument($model, $outputlangs, $hidedetails, $hidedesc, $hideref);
			}
		}
	}

	// Set incoterm
	if ($action == 'set_incoterms' && !empty($conf->incoterm->enabled)) {
		$result = $object->setIncoterms(GETPOST('incoterm_id', 'int'), GETPOST('location_incoterms', 'alpha'));
	}

	if ($action == 'setref_supplier') {
		if ($result < 0) {
			setEventMessages($object->error, $object->errors, 'errors');
		}

		$result = $object->setValueFrom('ref_supplier', GETPOST('ref_supplier', 'alpha'), '', null, 'text', '', $user, 'RECEPTION_MODIFY');
		if ($result < 0) {
			setEventMessages($object->error, $object->errors, 'errors');
			$action = 'editref_supplier';
		} else {
			header("Location: ".$_SERVER['PHP_SELF']."?id=".$object->id);
			exit;
		}
	}

	if ($action == 'update_extras') {
		$object->oldcopy = dol_clone($object);

		// Fill array 'array_options' with data from update form
		$ret = $extrafields->setOptionalsFromPost(null, $object, GETPOST('attribute', 'restricthtml'));
		if ($ret < 0) {
			$error++;
		}

		if (!$error) {
			// Actions on extra fields
			$result = $object->insertExtraFields('RECEPTION_MODIFY');
			if ($result < 0) {
				setEventMessages($object->error, $object->errors, 'errors');
				$error++;
			}
		}

		if ($error) {
			$action = 'edit_extras';
		}
	}

	// Create reception
	if ($action == 'add' && $user->rights->reception->creer) {
		$error = 0;
		$predef = '';

		$db->begin();

		$object->note = GETPOST('note', 'alpha');
		$object->origin = $origin;
		$object->origin_id = $origin_id;
		$object->fk_project = GETPOST('projectid', 'int');
		$object->weight = GETPOST('weight', 'int') == '' ? "NULL" : GETPOST('weight', 'int');
		$object->sizeH = GETPOST('sizeH', 'int') == '' ? "NULL" : GETPOST('sizeH', 'int');
		$object->sizeW = GETPOST('sizeW', 'int') == '' ? "NULL" : GETPOST('sizeW', 'int');
		$object->sizeS = GETPOST('sizeS', 'int') == '' ? "NULL" : GETPOST('sizeS', 'int');
		$object->size_units = GETPOST('size_units', 'int');
		$object->weight_units = GETPOST('weight_units', 'int');

		// On va boucler sur chaque ligne du document d'origine pour completer objet reception
		// avec info diverses + qte a livrer

		if ($object->origin == "supplierorder") {
			$classname = 'CommandeFournisseur';
		} else {
			$classname = ucfirst($object->origin);
		}
		$objectsrc = new $classname($db);
		$objectsrc->fetch($object->origin_id);

		$object->socid = $objectsrc->socid;
		$object->ref_supplier = GETPOST('ref_supplier', 'alpha');
		$object->model_pdf = GETPOST('model');
		$object->date_delivery = $date_delivery; // Date delivery planed
		$object->fk_delivery_address = $objectsrc->fk_delivery_address;
		$object->shipping_method_id = GETPOST('shipping_method_id', 'int');
		$object->tracking_number = GETPOST('tracking_number', 'alpha');
		$object->note_private = GETPOST('note_private', 'restricthtml');
		$object->note_public = GETPOST('note_public', 'restricthtml');
		$object->fk_incoterms = GETPOST('incoterm_id', 'int');
		$object->location_incoterms = GETPOST('location_incoterms', 'alpha');

		$batch_line = array();
		$stockLine = array();
		$array_options = array();

		$totalqty = 0;

		$num = 0;
		foreach ($_POST as $key => $value) {
			// without batch module enabled

			if (strpos($key, 'qtyasked') !== false) {
				$num++;
			}
		}

		for ($i = 1; $i <= $num; $i++) {
			$idl = "idl".$i;

			$sub_qty = array();
			$subtotalqty = 0;

			$j = 0;
			$batch = "batchl".$i."_0";
			$stockLocation = "ent1".$i."_0";
			$qty = "qtyl".$i;

			//var_dump(GETPOST($qty,'int')); var_dump($_POST); var_dump($batch);exit;
			//reception line for product with no batch management and no multiple stock location
			if (GETPOST($qty, 'alpha') > 0) {
				$totalqty += price2num(GETPOST($qty, 'alpha'), 'MS');
			}

			// Extrafields
			$array_options[$i] = $extrafields->getOptionalsFromPost($object->table_element_line, $i);
		}


		if ($totalqty > 0) {  // There is at least one thing to ship
			//var_dump($_POST);exit;
			for ($i = 1; $i <= $num; $i++) {
				$lineToTest = '';
				$lineId = GETPOST($idl, 'int');
				foreach ($objectsrc->lines as $linesrc) {
					if ($linesrc->id == $lineId) {
						$lineToTest = $linesrc;
						break;
					}
				}
				if (empty($lineToTest)) {
					continue;
				}
				$qty = "qtyl".$i;
				$comment = "comment".$i;
				$eatby = "dlc".$i;
				$sellby = "dluo".$i;
				$batch = "batch".$i;

				if (GETPOST($qty, 'int') > 0 || (GETPOST($qty, 'int') == 0 && $conf->global->RECEPTION_GETS_ALL_ORDER_PRODUCTS)) {
					$ent = "entl".$i;

					$idl = "idl".$i;

					$entrepot_id = is_numeric(GETPOST($ent, 'int')) ? GETPOST($ent, 'int') : GETPOST('entrepot_id', 'int');

					if (!empty($lineToTest)) {
						$fk_product = $lineToTest->fk_product;
					} else {
						$fk_product = $linesrc->fk_product;
					}

					if ($entrepot_id < 0) {
						$entrepot_id = '';
					}
					if (!($fk_product > 0) && empty($conf->global->STOCK_SUPPORTS_SERVICES)) {
						$entrepot_id = 0;
					}
					$eatby = GETPOST($eatby, 'alpha');
					$sellby = GETPOST($sellby, 'alpha');
					$eatbydate = str_replace('/', '-', $eatby);
					$sellbydate = str_replace('/', '-', $sellby);

					$ret = $object->addline($entrepot_id, GETPOST($idl, 'int'), GETPOST($qty, 'int'), $array_options[$i], GETPOST($comment, 'alpha'), strtotime($eatbydate), strtotime($sellbydate), GETPOST($batch, 'alpha'));
					if ($ret < 0) {
						setEventMessages($object->error, $object->errors, 'errors');
						$error++;
					}
				}
			}


			// Fill array 'array_options' with data from add form
			$ret = $extrafields->setOptionalsFromPost(null, $object);
			if ($ret < 0) {
				$error++;
			}
			if (!$error) {
				$ret = $object->create($user); // This create reception (like Odoo picking) and line of receptions. Stock movement will when validating reception.

				if ($ret <= 0) {
					setEventMessages($object->error, $object->errors, 'errors');
					$error++;
				}
			}
		} else {
			setEventMessages($langs->trans("ErrorFieldRequired", $langs->transnoentitiesnoconv("QtyToReceive").'/'.$langs->transnoentitiesnoconv("Warehouse")), null, 'errors');
			$error++;
		}

		if (!$error) {
			$db->commit();
			header("Location: card.php?id=".$object->id);
			exit;
		} else {
			$db->rollback();
			$_GET["commande_id"] = GETPOST('commande_id', 'int');
			$action = 'create';
		}
	} elseif ($action == 'confirm_valid' && $confirm == 'yes' &&
		((empty($conf->global->MAIN_USE_ADVANCED_PERMS) && !empty($user->rights->reception->creer))
		|| (!empty($conf->global->MAIN_USE_ADVANCED_PERMS) && !empty($user->rights->reception->reception_advance->validate)))
	) {
		$object->fetch_thirdparty();

		$result = $object->valid($user);

		if ($result < 0) {
			$langs->load("errors");
			setEventMessages($langs->trans($object->error), null, 'errors');
		} else {
			// Define output language
			if (empty($conf->global->MAIN_DISABLE_PDF_AUTOUPDATE)) {
				$outputlangs = $langs;
				$newlang = '';
				if ($conf->global->MAIN_MULTILANGS && empty($newlang) && GETPOST('lang_id', 'aZ09')) {
					$newlang = GETPOST('lang_id', 'aZ09');
				}
				if ($conf->global->MAIN_MULTILANGS && empty($newlang)) {
					$newlang = $object->thirdparty->default_lang;
				}
				if (!empty($newlang)) {
					$outputlangs = new Translate("", $conf);
					$outputlangs->setDefaultLang($newlang);
				}
				$model = $object->model_pdf;
				$ret = $object->fetch($id); // Reload to get new records

				$result = $object->generateDocument($model, $outputlangs, $hidedetails, $hidedesc, $hideref);
				if ($result < 0) {
					dol_print_error($db, $result);
				}
			}
		}
	} elseif ($action == 'confirm_delete' && $confirm == 'yes' && $user->rights->reception->supprimer) {
		$result = $object->delete($user);
		if ($result > 0) {
			header("Location: ".DOL_URL_ROOT.'/reception/index.php');
			exit;
		} else {
			setEventMessages($object->error, $object->errors, 'errors');
		}

		// TODO add alternative status
		/*} elseif ($action == 'reopen' && (! empty($user->rights->reception->creer) || ! empty($user->rights->reception->reception_advance->validate))) {
			$result = $object->setStatut(0);
			if ($result < 0) {
				setEventMessages($object->error, $object->errors, 'errors');
		}*/
	} elseif ($action == 'setdate_livraison' && $user->rights->reception->creer) {
		//print "x ".$_POST['liv_month'].", ".$_POST['liv_day'].", ".$_POST['liv_year'];
		$datedelivery = dol_mktime(GETPOST('liv_hour', 'int'), GETPOST('liv_min', 'int'), 0, GETPOST('liv_month', 'int'), GETPOST('liv_day', 'int'), GETPOST('liv_year', 'int'));

		$object->fetch($id);
		$result = $object->setDeliveryDate($user, $datedelivery);
		if ($result < 0) {
			setEventMessages($object->error, $object->errors, 'errors');
		}
	} elseif ($action == 'settracking_number' || $action == 'settracking_url'
	|| $action == 'settrueWeight'
	|| $action == 'settrueWidth'
	|| $action == 'settrueHeight'
	|| $action == 'settrueDepth'
	|| $action == 'setshipping_method_id') {
		// Action update
		$error = 0;

		if ($action == 'settracking_number') {
			$object->tracking_number = trim(GETPOST('tracking_number', 'alpha'));
		}
		if ($action == 'settracking_url') {
			$object->tracking_url = trim(GETPOST('tracking_url', 'int'));
		}
		if ($action == 'settrueWeight') {
			$object->trueWeight = trim(GETPOST('trueWeight', 'int'));
			$object->weight_units = GETPOST('weight_units', 'int');
		}
		if ($action == 'settrueWidth') {
			$object->trueWidth = trim(GETPOST('trueWidth', 'int'));
		}
		if ($action == 'settrueHeight') {
						$object->trueHeight = trim(GETPOST('trueHeight', 'int'));
						$object->size_units = GETPOST('size_units', 'int');
		}
		if ($action == 'settrueDepth') {
			$object->trueDepth = trim(GETPOST('trueDepth', 'int'));
		}
		if ($action == 'setshipping_method_id') {
			$object->shipping_method_id = trim(GETPOST('shipping_method_id', 'int'));
		}

		if (!$error) {
			if ($object->update($user) >= 0) {
				header("Location: card.php?id=".$object->id);
				exit;
			}
			setEventMessages($object->error, $object->errors, 'errors');
		}

		$action = "";
	} elseif ($action == 'builddoc') {
		// Build document
		// En get ou en post
		// Save last template used to generate document
		if (GETPOST('model')) {
			$object->setDocModel($user, GETPOST('model', 'alpha'));
		}

		// Define output language
		$outputlangs = $langs;
		$newlang = '';
		if ($conf->global->MAIN_MULTILANGS && empty($newlang) && GETPOST('lang_id', 'aZ09')) {
			$newlang = GETPOST('lang_id', 'aZ09');
		}
		if ($conf->global->MAIN_MULTILANGS && empty($newlang)) {
			$newlang = $reception->thirdparty->default_lang;
		}
		if (!empty($newlang)) {
			$outputlangs = new Translate("", $conf);
			$outputlangs->setDefaultLang($newlang);
		}
		$result = $object->generateDocument($object->model_pdf, $outputlangs, $hidedetails, $hidedesc, $hideref);
		if ($result <= 0) {
			setEventMessages($object->error, $object->errors, 'errors');
			$action = '';
		}
	} elseif ($action == 'remove_file') {
		// Delete file in doc form
		require_once DOL_DOCUMENT_ROOT.'/core/lib/files.lib.php';

		$upload_dir = $conf->reception->dir_output;
		$file = $upload_dir.'/'.GETPOST('file');
		$ret = dol_delete_file($file, 0, 0, 0, $object);
		if ($ret) {
			setEventMessages($langs->trans("FileWasRemoved", GETPOST('urlfile')), null, 'mesgs');
		} else {
			setEventMessages($langs->trans("ErrorFailToDeleteFile", GETPOST('urlfile')), null, 'errors');
		}
	} elseif ($action == 'classifybilled') {
		$result = $object->setBilled();
		if ($result >= 0) {
			header('Location: '.$_SERVER["PHP_SELF"].'?id='.$object->id);
			exit();
		}
	} elseif ($action == 'classifyclosed') {
		$result = $object->setClosed();
		if ($result >= 0) {
			header('Location: '.$_SERVER["PHP_SELF"].'?id='.$object->id);
			exit();
		}
	} elseif ($action == 'deleteline' && !empty($line_id)) {
		// delete a line
		$lines = $object->lines;
		$line = new CommandeFournisseurDispatch($db);

		$num_prod = count($lines);
		for ($i = 0; $i < $num_prod; $i++) {
			if ($lines[$i]->id == $line_id) {
				// delete single warehouse line
				$line->id = $line_id;
				if (!$error && $line->delete($user) < 0) {
					$error++;
				}
			}
			unset($_POST["lineid"]);
		}

		if (!$error) {
			header('Location: '.$_SERVER["PHP_SELF"].'?id='.$object->id);
			exit();
		} else {
			setEventMessages($line->error, $line->errors, 'errors');
		}
	} elseif ($action == 'updateline' && $user->rights->reception->creer && GETPOST('save')) {
		// Update a line
		// Clean parameters
		$qty = 0;
		$entrepot_id = 0;
		$batch_id = 0;

		$lines = $object->lines;
		$num_prod = count($lines);
		for ($i = 0; $i < $num_prod; $i++) {
			if ($lines[$i]->id == $line_id) {  // we have found line to update
				$line = new CommandeFournisseurDispatch($db);
				$line->fetch($line_id);
				// Extrafields Lines
				$extrafields->fetch_name_optionals_label($object->table_element_line);
				$line->array_options = $extrafields->getOptionalsFromPost($object->table_element_line);


				$line->fk_product = $lines[$i]->fk_product;


				if ($lines[$i]->fk_product > 0) {
					// single warehouse reception line
					$stockLocation = "entl".$line_id;
					$qty = "qtyl".$line_id;
					$comment = "comment".$line_id;


					$line->id = $line_id;
					$line->fk_entrepot = GETPOST($stockLocation, 'int');
					$line->qty = GETPOST($qty, 'int');
					$line->comment = GETPOST($comment, 'alpha');

					if (!empty($conf->productbatch->enabled)) {
						$batch = "batch".$line_id;
						$dlc = "dlc".$line_id;
						$dluo = "dluo".$line_id;
						$eatby = GETPOST($dlc, 'alpha');
						$eatbydate = str_replace('/', '-', $eatby);
						$sellby = GETPOST($dluo, 'alpha');
						$sellbydate = str_replace('/', '-', $sellby);
						$line->batch = GETPOST($batch, 'alpha');
						$line->eatby = strtotime($eatbydate);
						$line->sellby = strtotime($sellbydate);
					}

					if ($line->update($user) < 0) {
						setEventMessages($line->error, $line->errors, 'errors');
						$error++;
					}
				} else // Product no predefined
				{
					$qty = "qtyl".$line_id;
					$line->id = $line_id;
					$line->qty = GETPOST($qty, 'int');
					$line->fk_entrepot = 0;
					if ($line->update($user) < 0) {
						setEventMessages($line->error, $line->errors, 'errors');
						$error++;
					}
					unset($_POST[$qty]);
				}
			}
		}

		unset($_POST["lineid"]);

		if (!$error) {
			if (empty($conf->global->MAIN_DISABLE_PDF_AUTOUPDATE)) {
				// Define output language
				$outputlangs = $langs;
				$newlang = '';
				if ($conf->global->MAIN_MULTILANGS && empty($newlang) && GETPOST('lang_id', 'aZ09')) {
					$newlang = GETPOST('lang_id', 'aZ09');
				}
				if ($conf->global->MAIN_MULTILANGS && empty($newlang)) {
					$newlang = $object->thirdparty->default_lang;
				}
				if (!empty($newlang)) {
					$outputlangs = new Translate("", $conf);
					$outputlangs->setDefaultLang($newlang);
				}

				$ret = $object->fetch($object->id); // Reload to get new records
				$object->generateDocument($object->model_pdf, $outputlangs, $hidedetails, $hidedesc, $hideref);
			}
		} else {
			header('Location: '.$_SERVER['PHP_SELF'].'?id='.$object->id); // Pour reaffichage de la fiche en cours d'edition
			exit();
		}
	} elseif ($action == 'updateline' && $user->rights->reception->creer && GETPOST('cancel', 'alpha') == $langs->trans("Cancel")) {
		header('Location: '.$_SERVER['PHP_SELF'].'?id='.$object->id); // Pour reaffichage de la fiche en cours d'edition
		exit();
	}

	include DOL_DOCUMENT_ROOT.'/core/actions_printing.inc.php';

	// Actions to send emails
	if (empty($id)) {
		$id = $facid;
	}
	$triggersendname = 'RECEPTION_SENTBYMAIL';
	$paramname = 'id';
	$mode = 'emailfromreception';
	$trackid = 'shi'.$object->id;
	include DOL_DOCUMENT_ROOT.'/core/actions_sendmails.inc.php';
}


/*
 * View
 */

llxHeader('', $langs->trans('Reception'), 'Reception');

$form = new Form($db);
$formfile = new FormFile($db);
$formproduct = new FormProduct($db);
if (!empty($conf->projet->enabled)) {
	$formproject = new FormProjets($db);
}

$product_static = new Product($db);
$reception_static = new Reception($db);
$warehousestatic = new Entrepot($db);

if ($action == 'create2') {
	print load_fiche_titre($langs->trans("CreateReception"), '', 'dollyrevert');

	print '<br>'.$langs->trans("ReceptionCreationIsDoneFromOrder");
	$action = ''; $id = ''; $ref = '';
}

// Mode creation.
if ($action == 'create') {
	$recept = new Reception($db);

	print load_fiche_titre($langs->trans("CreateReception"));
	if (!$origin) {
		setEventMessages($langs->trans("ErrorBadParameters"), null, 'errors');
	}

	if ($origin) {
		if ($origin == 'supplierorder') {
			$classname = 'CommandeFournisseur';
		} else {
			$classname = ucfirst($origin);
		}

		$objectsrc = new $classname($db);
		if ($objectsrc->fetch($origin_id)) {	// This include the fetch_lines
			$soc = new Societe($db);
			$soc->fetch($objectsrc->socid);

			$author = new User($db);
			$author->fetch($objectsrc->user_author_id);

			if (!empty($conf->stock->enabled)) {
				$entrepot = new Entrepot($db);
			}

			print '<form action="'.$_SERVER["PHP_SELF"].'" method="post">';
			print '<input type="hidden" name="token" value="'.newToken().'">';
			print '<input type="hidden" name="action" value="add">';
			print '<input type="hidden" name="origin" value="'.$origin.'">';
			print '<input type="hidden" name="origin_id" value="'.$objectsrc->id.'">';
			if (GETPOST('entrepot_id', 'int')) {
				print '<input type="hidden" name="entrepot_id" value="'.GETPOST('entrepot_id', 'int').'">';
			}

			print dol_get_fiche_head('');

			print '<table class="border centpercent">';

			// Ref
			print '<tr><td class="titlefieldcreate fieldrequired">';
			if ($origin == 'supplierorder' && ((!empty($conf->fournisseur->enabled) && empty($conf->global->MAIN_USE_NEW_SUPPLIERMOD)) || !empty($conf->supplier_order->enabled))) {
				print $langs->trans("RefOrder").'</td><td colspan="3"><a href="'.DOL_URL_ROOT.'/fourn/commande/card.php?id='.$objectsrc->id.'">'.img_object($langs->trans("ShowOrder"), 'order').' '.$objectsrc->ref;
			}
			if ($origin == 'propal' && !empty($conf->propal->enabled)) {
				print $langs->trans("RefProposal").'</td><td colspan="3"><a href="'.DOL_URL_ROOT.'/comm/card.php?id='.$objectsrc->id.'">'.img_object($langs->trans("ShowProposal"), 'propal').' '.$objectsrc->ref;
			}
			print '</a></td>';
			print "</tr>\n";

			// Ref client
			print '<tr><td>';
			if ($origin == 'supplier_order') {
				print $langs->trans('SupplierOrder');
			} else {
				print $langs->trans('RefSupplier');
			}
			print '</td><td colspan="3">';
			print '<input type="text" name="ref_supplier" value="'.$objectsrc->ref_supplier.'" />';
			print '</td>';
			print '</tr>';

			// Tiers
			print '<tr><td class="titlefieldcreate fieldrequired">'.$langs->trans('Company').'</td>';
			print '<td colspan="3">'.$soc->getNomUrl(1).'</td>';
			print '</tr>';

			// Project
			if (!empty($conf->projet->enabled)) {
				$projectid = GETPOST('projectid', 'int') ?GETPOST('projectid', 'int') : 0;
				if (empty($projectid) && !empty($objectsrc->fk_project)) {
					$projectid = $objectsrc->fk_project;
				}
				if ($origin == 'project') {
					$projectid = ($originid ? $originid : 0);
				}

				$langs->load("projects");
				print '<tr>';
				print '<td>'.$langs->trans("Project").'</td><td colspan="2">';
				print img_picto('', 'project', 'class="paddingright"');
				print $formproject->select_projects((empty($conf->global->PROJECT_CAN_ALWAYS_LINK_TO_ALL_SUPPLIERS) ? $soc->id : -1), $projectid, 'projectid', 0, 0, 1, 0, 1, 0, 0, '', 1, 0, 'maxwidth500');
				print ' &nbsp; <a href="'.DOL_URL_ROOT.'/projet/card.php?socid='.$soc->id.'&action=create&status=1&backtopage='.urlencode($_SERVER["PHP_SELF"].'?action=create&socid='.$soc->id).'"><span class="fa fa-plus-circle valignmiddle" title="'.$langs->trans("AddProject").'"></span></a>';
				print '</td>';
				print '</tr>';
			}

			// Date delivery planned
			print '<tr><td>'.$langs->trans("DateDeliveryPlanned").'</td>';
			print '<td colspan="3">';
			$date_delivery = ($date_delivery ? $date_delivery : $objectsrc->delivery_date); // $date_delivery comes from GETPOST
			print $form->selectDate($date_delivery ? $date_delivery : -1, 'date_delivery', 1, 1, 1);
			print "</td>\n";
			print '</tr>';

			// Note Public
			print '<tr><td>'.$langs->trans("NotePublic").'</td>';
			print '<td colspan="3">';
			$doleditor = new DolEditor('note_public', $objectsrc->note_public, '', 60, 'dolibarr_notes', 'In', 0, false, empty($conf->global->FCKEDITOR_ENABLE_NOTE_PUBLIC) ? 0 : 1, ROWS_3, '90%');
			print $doleditor->Create(1);
			print "</td></tr>";

			// Note Private
			if ($objectsrc->note_private && !$user->socid) {
				print '<tr><td>'.$langs->trans("NotePrivate").'</td>';
				print '<td colspan="3">';
				$doleditor = new DolEditor('note_private', $objectsrc->note_private, '', 60, 'dolibarr_notes', 'In', 0, false, empty($conf->global->FCKEDITOR_ENABLE_NOTE_PRIVATE) ? 0 : 1, ROWS_3, '90%');
				print $doleditor->Create(1);
				print "</td></tr>";
			}

			// Weight
			print '<tr><td>';
			print $langs->trans("Weight");
			print '</td><td colspan="3"><input name="weight" size="4" value="'.GETPOST('weight', 'int').'"> ';
			$text = $formproduct->selectMeasuringUnits("weight_units", "weight", GETPOST('weight_units', 'int'), 0, 2);
			$htmltext = $langs->trans("KeepEmptyForAutoCalculation");
			print $form->textwithpicto($text, $htmltext);
			print '</td></tr>';
			// Dim
			print '<tr><td>';
			print $langs->trans("Width").' x '.$langs->trans("Height").' x '.$langs->trans("Depth");
			print ' </td><td colspan="3"><input name="sizeW" size="4" value="'.GETPOST('sizeW', 'int').'">';
			print ' x <input name="sizeH" size="4" value="'.GETPOST('sizeH', 'int').'">';
			print ' x <input name="sizeS" size="4" value="'.GETPOST('sizeS', 'int').'">';
			print ' ';
			$text = $formproduct->selectMeasuringUnits("size_units", "size", GETPOST('size_units', 'int'), 0, 2);
			$htmltext = $langs->trans("KeepEmptyForAutoCalculation");
			print $form->textwithpicto($text, $htmltext);
			print '</td></tr>';

			// Delivery method
			print "<tr><td>".$langs->trans("ReceptionMethod")."</td>";
			print '<td colspan="3">';
			$recept->fetch_delivery_methods();
			print $form->selectarray("shipping_method_id", $recept->meths, GETPOST('shipping_method_id', 'int'), 1, 0, 0, "", 1);
			if ($user->admin) {
				print info_admin($langs->trans("YouCanChangeValuesForThisListFromDictionarySetup"), 1);
			}
			print "</td></tr>\n";

			// Tracking number
			print "<tr><td>".$langs->trans("TrackingNumber")."</td>";
			print '<td colspan="3">';
			print '<input name="tracking_number" size="20" value="'.GETPOST('tracking_number', 'alpha').'">';
			print "</td></tr>\n";

			// Other attributes
			$parameters = array('objectsrc' => $objectsrc, 'colspan' => ' colspan="3"', 'cols' => '3', 'socid'=>$socid);
			$reshook = $hookmanager->executeHooks('formObjectOptions', $parameters, $recept, $action); // Note that $action and $objectsrc may have been modified by hook
			print $hookmanager->resPrint;

			// Here $object can be of an object Reception
			$extrafields->fetch_name_optionals_label($object->table_element);
			if (empty($reshook) && !empty($extrafields->attributes[$object->table_element]['label'])) {
				// copy from order
				if ($objectsrc->fetch_optionals() > 0) {
					$recept->array_options = array_merge($recept->array_options, $objectsrc->array_options);
				}
				print $object->showOptionals($extrafields, 'edit', $parameters);
			}

			// Incoterms
			if (!empty($conf->incoterm->enabled)) {
				print '<tr>';
				print '<td><label for="incoterm_id">'.$form->textwithpicto($langs->trans("IncotermLabel"), $objectsrc->label_incoterms, 1).'</label></td>';
				print '<td colspan="3" class="maxwidthonsmartphone">';
				print $form->select_incoterms((!empty($objectsrc->fk_incoterms) ? $objectsrc->fk_incoterms : ''), (!empty($objectsrc->location_incoterms) ? $objectsrc->location_incoterms : ''));
				print '</td></tr>';
			}

			// Document model
			include_once DOL_DOCUMENT_ROOT.'/core/modules/reception/modules_reception.php';
			$list = ModelePdfReception::liste_modeles($db);

			if (count($list) > 1) {
				print "<tr><td>".$langs->trans("DefaultModel")."</td>";
				print '<td colspan="3">';
				print $form->selectarray('model', $list, $conf->global->RECEPTION_ADDON_PDF);
				print "</td></tr>\n";
			}

			print "</table>";

			print dol_get_fiche_end();

			// Reception lines
			$numAsked = 0;
			$dispatchLines = array();
			foreach ($_POST as $key => $value) {
				// If create form is coming from the button "Create Reception" of previous page

				// without batch module enabled
				$reg = array();
				if (preg_match('/^product_([0-9]+)_([0-9]+)$/i', $key, $reg)) {
					$numAsked++;

					// $numline=$reg[2] + 1; // line of product
					$numline = $numAsked;
					$prod = "product_".$reg[1].'_'.$reg[2];
					$qty = "qty_".$reg[1].'_'.$reg[2];
					$ent = "entrepot_".$reg[1].'_'.$reg[2];
					$pu = "pu_".$reg[1].'_'.$reg[2]; // This is unit price including discount
					$fk_commandefourndet = "fk_commandefourndet_".$reg[1].'_'.$reg[2];
					$dispatchLines[$numAsked] = array('prod' => GETPOST($prod, 'int'), 'qty' =>GETPOST($qty), 'ent' =>GETPOST($ent, 'int'), 'pu' =>GETPOST($pu), 'comment' =>GETPOST('comment'), 'fk_commandefourndet' => GETPOST($fk_commandefourndet, 'int'));
				}

				// with batch module enabled
				if (preg_match('/^product_batch_([0-9]+)_([0-9]+)$/i', $key, $reg)) {
					$numAsked++;

					// eat-by date dispatch
					// $numline=$reg[2] + 1; // line of product
					$numline = $numAsked;
					$prod = 'product_batch_'.$reg[1].'_'.$reg[2];
					$qty = 'qty_'.$reg[1].'_'.$reg[2];
					$ent = 'entrepot_'.$reg[1].'_'.$reg[2];
					$pu = 'pu_'.$reg[1].'_'.$reg[2];
					$lot = 'lot_number_'.$reg[1].'_'.$reg[2];
					$dDLUO = dol_mktime(12, 0, 0, $_POST['dluo_'.$reg[1].'_'.$reg[2].'month'], $_POST['dluo_'.$reg[1].'_'.$reg[2].'day'], $_POST['dluo_'.$reg[1].'_'.$reg[2].'year']);
					$dDLC = dol_mktime(12, 0, 0, $_POST['dlc_'.$reg[1].'_'.$reg[2].'month'], $_POST['dlc_'.$reg[1].'_'.$reg[2].'day'], $_POST['dlc_'.$reg[1].'_'.$reg[2].'year']);
					$fk_commandefourndet = 'fk_commandefourndet_'.$reg[1].'_'.$reg[2];
					$dispatchLines[$numAsked] = array('prod' => GETPOST($prod, 'int'), 'qty' =>GETPOST($qty), 'ent' =>GETPOST($ent, 'int'), 'pu' =>GETPOST($pu), 'comment' =>GETPOST('comment'), 'fk_commandefourndet' => GETPOST($fk_commandefourndet, 'int'), 'DLC'=> $dDLC, 'DLUO'=> $dDLUO, 'lot'=> GETPOST($lot, 'alpha'));
				}

				// If create form is coming from same page post was sent but an error occured
				if (preg_match('/^productid([0-9]+)$/i', $key, $reg)) {
					$numAsked++;

					// eat-by date dispatch
					// $numline=$reg[2] + 1; // line of product
					$numline = $numAsked;
					$prod = 'productid'.$reg[1];
					$comment = 'comment'.$reg[1];
					$qty = 'qtyl'.$reg[1];
					$ent = 'entl'.$reg[1];
					$pu = 'pul'.$reg[1];
					$lot = 'batch'.$reg[1];
					$dDLUO = dol_mktime(12, 0, 0, GETPOST('dluo'.$reg[1].'month', 'int'), GETPOST('dluo'.$reg[1].'day', 'int'), GETPOST('dluo'.$reg[1].'year', 'int'));
					$dDLC = dol_mktime(12, 0, 0, GETPOST('dlc'.$reg[1].'month', 'int'), GETPOST('dlc'.$reg[1].'day', 'int'), GETPOST('dlc'.$reg[1].'year', 'int'));
					$fk_commandefourndet = 'fk_commandefournisseurdet'.$reg[1];
					$dispatchLines[$numAsked] = array('prod' => GETPOST($prod, 'int'), 'qty' =>GETPOST($qty), 'ent' =>GETPOST($ent, 'int'), 'pu' =>GETPOST($pu), 'comment' =>GETPOST($comment), 'fk_commandefourndet' => GETPOST($fk_commandefourndet, 'int'), 'DLC'=> $dDLC, 'DLUO'=> $dDLUO, 'lot'=> GETPOST($lot, 'alpha'));
				}
			}


			print '<script type="text/javascript" language="javascript">
            jQuery(document).ready(function() {
	            jQuery("#autofill").click(function() {';
			$i = 1;
			while ($i <= $numAsked) {
				print 'jQuery("#qtyl'.$i.'").val(jQuery("#qtyasked'.$i.'").val() - jQuery("#qtydelivered'.$i.'").val());'."\n";
				$i++;
			}
			print '});
	            jQuery("#autoreset").click(function() {';
			$i = 1;
			while ($i <= $numAsked) {
				print 'jQuery("#qtyl'.$i.'").val(0);'."\n";
				$i++;
			}
			print '});
        	});
            </script>';

			print '<br>';

			print '<table class="noborder centpercent">';

			// Load receptions already done for same order
			$objectsrc->loadReceptions();

			if ($numAsked) {
				print '<tr class="liste_titre">';
				print '<td>'.$langs->trans("Description").'</td>';
				print '<td>'.$langs->trans("Comment").'</td>';
				print '<td class="center">'.$langs->trans("QtyOrdered").'</td>';
				print '<td class="center">'.$langs->trans("QtyReceived").'</td>';
				print '<td class="center">'.$langs->trans("QtyToReceive");
				if (empty($conf->productbatch->enabled)) {
					print ' <br>(<a href="#" id="autofill">'.$langs->trans("Fill").'</a>';
					print ' / <a href="#" id="autoreset">'.$langs->trans("Reset").'</a>)';
				}
				print '</td>';
				if (!empty($conf->stock->enabled)) {
					print '<td class="left">'.$langs->trans("Warehouse").' ('.$langs->trans("Stock").')</td>';
				}
				if (!empty($conf->productbatch->enabled)) {
					print '<td class="left">'.$langs->trans("batch_number").'</td>';
					if (empty($conf->global->PRODUCT_DISABLE_SELLBY)) {
						print '<td class="left">'.$langs->trans("SellByDate").'</td>';
					}
					if (empty($conf->global->PRODUCT_DISABLE_EATBY)) {
						print '<td class="left">'.$langs->trans("EatByDate").'</td>';
					}
				}
				print "</tr>\n";
			}

			$indiceAsked = 1;
			while ($indiceAsked <= $numAsked) {
				$product = new Product($db);
				foreach ($objectsrc->lines as $supplierLine) {
					if ($dispatchLines[$indiceAsked]['fk_commandefourndet'] == $supplierLine->id) {
						$line = $supplierLine;
						break;
					}
				}

				// Show product and description
				$type = $line->product_type ? $line->product_type : $line->fk_product_type;
				// Try to enhance type detection using date_start and date_end for free lines where type
				// was not saved.
				if (!empty($line->date_start)) {
					$type = 1;
				}
				if (!empty($line->date_end)) {
					$type = 1;
				}

				print '<!-- line fk_commandefourndet='.$line->id.' for product='.$line->fk_product.' -->'."\n";
				print '<tr class="oddeven">'."\n";


				// Product label
				if ($line->fk_product > 0) {  // If predefined product
					$product->fetch($line->fk_product);
					$product->load_stock('warehouseopen'); // Load all $product->stock_warehouse[idwarehouse]->detail_batch
					//var_dump($product->stock_warehouse[1]);

					print '<td>';
					print '<a name="'.$line->id.'"></a>'; // ancre pour retourner sur la ligne
					print '<input type="hidden" name="productid'.$indiceAsked.'" value="'.$line->fk_product.'">';

					// Show product and description
					$product_static = $product;

					$text = $product_static->getNomUrl(1);
					$text .= ' - '.(!empty($line->label) ? $line->label : $line->product_label);
					$description = ($conf->global->PRODUIT_DESC_IN_FORM ? '' : dol_htmlentitiesbr($line->desc));
					print $form->textwithtooltip($text, $description, 3, '', '', $i);

					// Show range
					print_date_range($db->jdate($line->date_start), $db->jdate($line->date_end));

					// Add description in form
					if (!empty($conf->global->PRODUIT_DESC_IN_FORM)) {
						print ($line->desc && $line->desc != $line->product_label) ? '<br>'.dol_htmlentitiesbr($line->desc) : '';
					}

					print '</td>';
				} else {
					print "<td>";
					if ($type == 1) {
						$text = img_object($langs->trans('Service'), 'service');
					} else {
						$text = img_object($langs->trans('Product'), 'product');
					}

					if (!empty($line->label)) {
						$text .= ' <strong>'.$line->label.'</strong>';
						print $form->textwithtooltip($text, $line->desc, 3, '', '', $i);
					} else {
						print $text.' '.nl2br($line->desc);
					}

					// Show range
					print_date_range($db->jdate($line->date_start), $db->jdate($line->date_end));
					print "</td>\n";
				}

				// Comment
				//$defaultcomment = 'Line create from order line id '.$line->id;
				$defaultcomment = $dispatchLines[$indiceAsked]['comment'];
				print '<td>';
				print '<input type="text" class="maxwidth100" name="comment'.$indiceAsked.'" value="'.$defaultcomment.'">';
				print '</td>';

				// Qty
				print '<td class="center">'.$line->qty;
				print '<input type="hidden" name="fk_commandefournisseurdet'.$indiceAsked.'" value="'.$line->id.'">';
				print '<input type="hidden" name="pul'.$indiceAsked.'" value="'.$line->pu_ht.'">';
				print '<input name="qtyasked'.$indiceAsked.'" id="qtyasked'.$indiceAsked.'" type="hidden" value="'.$line->qty.'">';
				print '</td>';
				$qtyProdCom = $line->qty;

				// Qty already received
				print '<td class="center">';
				$quantityDelivered = $objectsrc->receptions[$line->id];
				print $quantityDelivered;
				print '<input name="qtydelivered'.$indiceAsked.'" id="qtydelivered'.$indiceAsked.'" type="hidden" value="'.$quantityDelivered.'">';
				print '</td>';


				if ($line->product_type == 1 && empty($conf->global->STOCK_SUPPORTS_SERVICES)) {
					$quantityToBeDelivered = 0;
				} else {
					$quantityToBeDelivered = $dispatchLines[$indiceAsked]['qty'];
				}
				$warehouse_id = $dispatchLines[$indiceAsked]['ent'];


				$warehouseObject = null;
				if (!empty($conf->stock->enabled)) {     // If warehouse was already selected or if product is not a predefined, we go into this part with no multiwarehouse selection
					print '<!-- Case warehouse already known or product not a predefined product -->';

					$stock = + $product->stock_warehouse[$dispatchLines[$indiceAsked]['ent']]->real; // Convert to number
					$deliverableQty = $dispatchLines[$indiceAsked]['qty'];

					// Quantity to send
					print '<td class="center">';
					if ($line->product_type == Product::TYPE_PRODUCT || !empty($conf->global->STOCK_SUPPORTS_SERVICES)) {
						if (GETPOST('qtyl'.$indiceAsked, 'int')) {
							$defaultqty = GETPOST('qtyl'.$indiceAsked, 'int');
						}
						print '<input name="idl'.$indiceAsked.'" type="hidden" value="'.$line->id.'">';
						print '<input name="qtyl'.$indiceAsked.'" id="qtyl'.$indiceAsked.'" type="text" size="4" value="'.$deliverableQty.'">';
					} else {
						print $langs->trans("NA");
					}
					print '</td>';

					// Stock
					if (!empty($conf->stock->enabled)) {
						print '<td class="left">';
						if ($line->product_type == Product::TYPE_PRODUCT || !empty($conf->global->STOCK_SUPPORTS_SERVICES)) {   // Type of product need stock change ?
							// Show warehouse combo list
							$ent = "entl".$indiceAsked;
							$idl = "idl".$indiceAsked;
							$tmpentrepot_id = is_numeric(GETPOST($ent, 'int')) ?GETPOST($ent, 'int') : $warehouse_id;
							if ($line->fk_product > 0) {
								print '<!-- Show warehouse selection -->';
								print $formproduct->selectWarehouses($tmpentrepot_id, 'entl'.$indiceAsked, '', 0, 0, $line->fk_product, '', 1);
							}
						} else {
							print $langs->trans("Service");
						}
						print '</td>';
					}

					if (!empty($conf->productbatch->enabled)) {
						if (!empty($product->status_batch)) {
							print '<td><input name="batch'.$indiceAsked.'" value="'.$dispatchLines[$indiceAsked]['lot'].'"></td>';
<<<<<<< HEAD
							if (empty($conf->global->PRODUCT_DISABLE_EATBY)) {
								print '<td class="nowraponall">';
								print $form->selectDate($dispatchLines[$indiceAsked]['DLC'], 'dlc'.$indiceAsked, '', '', 1, "");
								print '</td>';
							}
							if (empty($conf->global->PRODUCT_DISABLE_SELLBY)) {
								print '<td class="nowraponall">';
=======
							if (empty($conf->global->PRODUCT_DISABLE_SELLBY)) {
								print '<td>';
								print $form->selectDate($dispatchLines[$indiceAsked]['DLC'], 'dlc'.$indiceAsked, '', '', 1, "");
								print '</td>';
							}
							if (empty($conf->global->PRODUCT_DISABLE_EATBY)) {
								print '<td>';
>>>>>>> c0a086fa
								print $form->selectDate($dispatchLines[$indiceAsked]['DLUO'], 'dluo'.$indiceAsked, '', '', 1, "");
								print '</td>';
							}
						} else {
							print '<td colspan="3"></td>';
						}
					}
				}
				print "</tr>\n";

				//Display lines extrafields
				if (is_array($extralabelslines) && count($extralabelslines) > 0) {
					$colspan = 5;
					if ($conf->productbatch->enabled) {
						$colspan += 3;
					}

					$srcLine = new CommandeFournisseurLigne($db);
					$line = new CommandeFournisseurDispatch($db);

					$extrafields->fetch_name_optionals_label($srcLine->table_element);
					$extrafields->fetch_name_optionals_label($line->table_element);

					$srcLine->id = $line->id;
					$srcLine->fetch_optionals(); // fetch extrafields also available in orderline
					$line->fetch_optionals();

					$line->array_options = array_merge($line->array_options, $srcLine->array_options);

					print $line->showOptionals($extrafields, 'edit', array('style'=>'class="oddeven"', 'colspan'=>$colspan), $indiceAsked);
				}

				$indiceAsked++;
			}

			print "</table>";

			print '<br>';

			print '<div class="center">';
			print '<input type="submit" class="button" name="add" value="'.dol_escape_htmltag($langs->trans("Create")).'">';
			print '&nbsp; ';
			print '<input type="'.($backtopage ? "submit" : "button").'" class="button button-cancel" name="cancel" value="'.dol_escape_htmltag($langs->trans("Cancel")).'"'.($backtopage ? '' : ' onclick="javascript:history.go(-1)"').'>'; // Cancel for create does not post form if we don't know the backtopage
			print '</div>';

			print '</form>';

			print '<br>';
		} else {
			dol_print_error($db);
		}
	}
} elseif ($id || $ref) {
	/* *************************************************************************** */
	/*                                                                             */
	/* Edit and view mode                                                          */
	/*                                                                             */
	/* *************************************************************************** */
	$lines = $object->lines;

	$num_prod = count($lines);

	if ($object->id > 0) {
		if (!empty($object->origin) && $object->origin_id > 0) {
			$object->origin = 'CommandeFournisseur';
			$typeobject = $object->origin;
			$origin = $object->origin;
			$origin_id = $object->origin_id;
			$object->fetch_origin(); // Load property $object->commande, $object->propal, ...
		}

		$soc = new Societe($db);
		$soc->fetch($object->socid);

		$res = $object->fetch_optionals();

		$head = reception_prepare_head($object);
		print dol_get_fiche_head($head, 'reception', $langs->trans("Reception"), -1, 'dollyrevert');

		$formconfirm = '';

		// Confirm deleteion
		if ($action == 'delete') {
			$formconfirm = $form->formconfirm($_SERVER['PHP_SELF'].'?id='.$object->id, $langs->trans('DeleteReception'), $langs->trans("ConfirmDeleteReception", $object->ref), 'confirm_delete', '', 0, 1);
		}

		// Confirmation validation
		if ($action == 'valid') {
			$objectref = substr($object->ref, 1, 4);
			if ($objectref == 'PROV') {
				$numref = $object->getNextNumRef($soc);
			} else {
				$numref = $object->ref;
			}

			$text = $langs->trans("ConfirmValidateReception", $numref);

			if (!empty($conf->notification->enabled)) {
				require_once DOL_DOCUMENT_ROOT.'/core/class/notify.class.php';
				$notify = new Notify($db);
				$text .= '<br>';
				$text .= $notify->confirmMessage('RECEPTION_VALIDATE', $object->socid, $object);
			}

			$formconfirm = $form->formconfirm($_SERVER['PHP_SELF'].'?id='.$object->id, $langs->trans('ValidateReception'), $text, 'confirm_valid', '', 0, 1);
		}

		// Confirm cancelation
		if ($action == 'annuler') {
			$formconfirm = $form->formconfirm($_SERVER['PHP_SELF'].'?id='.$object->id, $langs->trans('CancelReception'), $langs->trans("ConfirmCancelReception", $object->ref), 'confirm_cancel', '', 0, 1);
		}

		if (!$formconfirm) {
			$parameters = array('formConfirm' => $formconfirm);
			$reshook = $hookmanager->executeHooks('formConfirm', $parameters, $object, $action); // Note that $action and $object may have been modified by hook
			if (empty($reshook)) {
				$formconfirm .= $hookmanager->resPrint;
			} elseif ($reshook > 0) {
				$formconfirm = $hookmanager->resPrint;
			}
		}

		// Print form confirm
		print $formconfirm;


		// Calculate totalWeight and totalVolume for all products
		// by adding weight and volume of each product line.
		$tmparray = $object->getTotalWeightVolume();
		$totalWeight = $tmparray['weight'];
		$totalVolume = $tmparray['volume'];


		if ($typeobject == 'commande' && $object->$typeobject->id && !empty($conf->commande->enabled)) {
			$objectsrc = new Commande($db);
			$objectsrc->fetch($object->$typeobject->id);
		}
		if ($typeobject == 'propal' && $object->$typeobject->id && !empty($conf->propal->enabled)) {
			$objectsrc = new Propal($db);
			$objectsrc->fetch($object->$typeobject->id);
		}
		if ($typeobject == 'CommandeFournisseur' && $object->$typeobject->id && ((!empty($conf->fournisseur->enabled) && empty($conf->global->MAIN_USE_NEW_SUPPLIERMOD)) || !empty($conf->supplier_order->enabled))) {
			$objectsrc = new CommandeFournisseur($db);
			$objectsrc->fetch($object->$typeobject->id);
		}
		// Reception card
		$linkback = '<a href="'.DOL_URL_ROOT.'/reception/list.php?restore_lastsearch_values=1'.(!empty($socid) ? '&socid='.$socid : '').'">'.$langs->trans("BackToList").'</a>';
		$morehtmlref = '<div class="refidno">';
		// Ref customer reception

		$morehtmlref .= $form->editfieldkey("RefSupplier", 'ref_supplier', $object->ref_supplier, $object, $user->rights->reception->creer, 'string', '', 0, 1);
		$morehtmlref .= $form->editfieldval("RefSupplier", 'ref_supplier', $object->ref_supplier, $object, $user->rights->reception->creer, 'string', '', null, null, '', 1);

		// Thirdparty
		$morehtmlref .= '<br>'.$langs->trans('ThirdParty').' : '.$object->thirdparty->getNomUrl(1);
		// Project
		if (!empty($conf->projet->enabled)) {
			$langs->load("projects");
			$morehtmlref .= '<br>'.$langs->trans('Project').' ';
			if (0) {    // Do not change on reception
				if ($action != 'classify') {
					$morehtmlref .= '<a class="editfielda" href="'.$_SERVER['PHP_SELF'].'?action=classify&amp;id='.$object->id.'">'.img_edit($langs->transnoentitiesnoconv('SetProject')).'</a> : ';
				}
				if ($action == 'classify') {
					// $morehtmlref.=$form->form_project($_SERVER['PHP_SELF'] . '?id=' . $object->id, $object->socid, $object->fk_project, 'projectid', 0, 0, 1, 1);
					$morehtmlref .= '<form method="post" action="'.$_SERVER['PHP_SELF'].'?id='.$object->id.'">';
					$morehtmlref .= '<input type="hidden" name="action" value="classin">';
					$morehtmlref .= '<input type="hidden" name="token" value="'.newToken().'">';
					$morehtmlref .= $formproject->select_projects($object->socid, $object->fk_project, 'projectid', $maxlength, 0, 1, 0, 1, 0, 0, '', 1);
					$morehtmlref .= '<input type="submit" class="button" value="'.$langs->trans("Modify").'">';
					$morehtmlref .= '</form>';
				} else {
					$morehtmlref .= $form->form_project($_SERVER['PHP_SELF'].'?id='.$object->id, $object->socid, $object->fk_project, 'none', 0, 0, 0, 1);
				}
			} else {
				// We don't have project on reception, so we will use the project or source object instead
				// TODO Add project on reception
				$morehtmlref .= ' : ';
				if (!empty($objectsrc->fk_project)) {
					$proj = new Project($db);
					$proj->fetch($objectsrc->fk_project);
					$morehtmlref .= '<a href="'.DOL_URL_ROOT.'/projet/card.php?id='.$objectsrc->fk_project.'" title="'.$langs->trans('ShowProject').'">';
					$morehtmlref .= $proj->ref;
					$morehtmlref .= '</a>';
				} else {
					$morehtmlref .= '';
				}
			}
		}
		$morehtmlref .= '</div>';

		dol_banner_tab($object, 'ref', $linkback, 1, 'ref', 'ref', $morehtmlref);


		print '<div class="fichecenter">';
		print '<div class="fichehalfleft">';
		print '<div class="underbanner clearboth"></div>';

		print '<table class="border centpercent tableforfield">';

		// Linked documents
		if ($typeobject == 'commande' && $object->$typeobject->id && !empty($conf->commande->enabled)) {
			print '<tr><td>';
			print $langs->trans("RefOrder").'</td>';
			print '<td colspan="3">';
			print $objectsrc->getNomUrl(1, 'commande');
			print "</td>\n";
			print '</tr>';
		}
		if ($typeobject == 'propal' && $object->$typeobject->id && !empty($conf->propal->enabled)) {
			print '<tr><td>';
			print $langs->trans("RefProposal").'</td>';
			print '<td colspan="3">';
			print $objectsrc->getNomUrl(1, 'reception');
			print "</td>\n";
			print '</tr>';
		}
		if ($typeobject == 'CommandeFournisseur' && $object->$typeobject->id && !empty($conf->propal->enabled)) {
			print '<tr><td>';
			print $langs->trans("SupplierOrder").'</td>';
			print '<td colspan="3">';
			print $objectsrc->getNomUrl(1, 'reception');
			print "</td>\n";
			print '</tr>';
		}

		// Date creation
		print '<tr><td class="titlefield">'.$langs->trans("DateCreation").'</td>';
		print '<td colspan="3">'.dol_print_date($object->date_creation, "dayhour")."</td>\n";
		print '</tr>';

		// Delivery date planned
		print '<tr><td height="10">';
		print '<table class="nobordernopadding" width="100%"><tr><td>';
		print $langs->trans('DateDeliveryPlanned');
		print '</td>';

		if ($action != 'editdate_livraison') {
			print '<td class="right"><a class="editfielda" href="'.$_SERVER["PHP_SELF"].'?action=editdate_livraison&amp;id='.$object->id.'">'.img_edit($langs->trans('SetDeliveryDate'), 1).'</a></td>';
		}
		print '</tr></table>';
		print '</td><td colspan="2">';
		if ($action == 'editdate_livraison') {
			print '<form name="setdate_livraison" action="'.$_SERVER["PHP_SELF"].'?id='.$object->id.'" method="post">';
			print '<input type="hidden" name="token" value="'.newToken().'">';
			print '<input type="hidden" name="action" value="setdate_livraison">';
			print $form->selectDate($object->date_delivery ? $object->date_delivery : -1, 'liv_', 1, 1, '', "setdate_livraison", 1, 0);
			print '<input type="submit" class="button" value="'.$langs->trans('Modify').'">';
			print '</form>';
		} else {
			print $object->date_delivery ? dol_print_date($object->date_delivery, 'dayhour') : '&nbsp;';
		}
		print '</td>';
		print '</tr>';

		// Weight
		print '<tr><td>';
		print $form->editfieldkey("Weight", 'trueWeight', $object->trueWeight, $object, $user->rights->reception->creer);
		print '</td><td colspan="3">';

		if ($action == 'edittrueWeight') {
			print '<form name="settrueweight" action="'.$_SERVER["PHP_SELF"].'" method="post">';
			print '<input name="action" value="settrueWeight" type="hidden">';
			print '<input name="id" value="'.$object->id.'" type="hidden">';
			print '<input type="hidden" name="token" value="'.newToken().'">';
			print '<input id="trueWeight" name="trueWeight" value="'.$object->trueWeight.'" type="text">';
			print $formproduct->selectMeasuringUnits("weight_units", "weight", $object->weight_units, 0, 2);
			print ' <input class="button" name="modify" value="'.$langs->trans("Modify").'" type="submit">';
			print ' <input class="button button-cancel" name="cancel" value="'.$langs->trans("Cancel").'" type="submit">';
			print '</form>';
		} else {
			print $object->trueWeight;
			print ($object->trueWeight && $object->weight_units != '') ? ' '.measuringUnitString(0, "weight", $object->weight_units) : '';
		}

		// Calculated
		if ($totalWeight > 0) {
			if (!empty($object->trueWeight)) {
				print ' ('.$langs->trans("SumOfProductWeights").': ';
			}
			print showDimensionInBestUnit($totalWeight, 0, "weight", $langs, isset($conf->global->MAIN_WEIGHT_DEFAULT_ROUND) ? $conf->global->MAIN_WEIGHT_DEFAULT_ROUND : -1, isset($conf->global->MAIN_WEIGHT_DEFAULT_UNIT) ? $conf->global->MAIN_WEIGHT_DEFAULT_UNIT : 'no');
			if (!empty($object->trueWeight)) {
				print ')';
			}
		}
		print '</td></tr>';

		// Width
		print '<tr><td>'.$form->editfieldkey("Width", 'trueWidth', $object->trueWidth, $object, $user->rights->reception->creer).'</td><td colspan="3">';
		print $form->editfieldval("Width", 'trueWidth', $object->trueWidth, $object, $user->rights->reception->creer);
		print ($object->trueWidth && $object->width_units != '') ? ' '.measuringUnitString(0, "size", $object->width_units) : '';
		print '</td></tr>';

		// Height
		print '<tr><td>'.$form->editfieldkey("Height", 'trueHeight', $object->trueHeight, $object, $user->rights->reception->creer).'</td><td colspan="3">';
		if ($action == 'edittrueHeight') {
			print '<form name="settrueHeight" action="'.$_SERVER["PHP_SELF"].'" method="post">';
			print '<input name="action" value="settrueHeight" type="hidden">';
			print '<input name="id" value="'.$object->id.'" type="hidden">';
			print '<input type="hidden" name="token" value="'.newToken().'">';
			print '<input id="trueHeight" name="trueHeight" value="'.$object->trueHeight.'" type="text">';
			print $formproduct->selectMeasuringUnits("size_units", "size", $object->size_units, 0, 2);
			print ' <input class="button" name="modify" value="'.$langs->trans("Modify").'" type="submit">';
			print ' <input class="button button-cancel" name="cancel" value="'.$langs->trans("Cancel").'" type="submit">';
			print '</form>';
		} else {
			print $object->trueHeight;
			print ($object->trueHeight && $object->height_units != '') ? ' '.measuringUnitString(0, "size", $object->height_units) : '';
		}

		print '</td></tr>';

		// Depth
		print '<tr><td>'.$form->editfieldkey("Depth", 'trueDepth', $object->trueDepth, $object, $user->rights->reception->creer).'</td><td colspan="3">';
		print $form->editfieldval("Depth", 'trueDepth', $object->trueDepth, $object, $user->rights->reception->creer);
		print ($object->trueDepth && $object->depth_units != '') ? ' '.measuringUnitString(0, "size", $object->depth_units) : '';
		print '</td></tr>';

		// Volume
		print '<tr><td>';
		print $langs->trans("Volume");
		print '</td>';
		print '<td colspan="3">';
		$calculatedVolume = 0;
		$volumeUnit = 0;
		if ($object->trueWidth && $object->trueHeight && $object->trueDepth) {
			$calculatedVolume = ($object->trueWidth * $object->trueHeight * $object->trueDepth);
			$volumeUnit = $object->size_units * 3;
		}
		// If reception volume not defined we use sum of products
		if ($calculatedVolume > 0) {
			if ($volumeUnit < 50) {
				print showDimensionInBestUnit($calculatedVolume, $volumeUnit, "volume", $langs, isset($conf->global->MAIN_VOLUME_DEFAULT_ROUND) ? $conf->global->MAIN_VOLUME_DEFAULT_ROUND : -1, isset($conf->global->MAIN_VOLUME_DEFAULT_UNIT) ? $conf->global->MAIN_VOLUME_DEFAULT_UNIT : 'no');
			} else {
				print $calculatedVolume.' '.measuringUnitString(0, "volume", $volumeUnit);
			}
		}
		if ($totalVolume > 0) {
			if ($calculatedVolume) {
				print ' ('.$langs->trans("SumOfProductVolumes").': ';
			}
			print showDimensionInBestUnit($totalVolume, 0, "volume", $langs, isset($conf->global->MAIN_VOLUME_DEFAULT_ROUND) ? $conf->global->MAIN_VOLUME_DEFAULT_ROUND : -1, isset($conf->global->MAIN_VOLUME_DEFAULT_UNIT) ? $conf->global->MAIN_VOLUME_DEFAULT_UNIT : 'no');
			//if (empty($calculatedVolume)) print ' ('.$langs->trans("Calculated").')';
			if ($calculatedVolume) {
				print ')';
			}
		}
		print "</td>\n";
		print '</tr>';

		// Other attributes
		$cols = 2;

		include DOL_DOCUMENT_ROOT.'/core/tpl/extrafields_view.tpl.php';

		print '</table>';

		print '</div>';
		print '<div class="fichehalfright">';
		print '<div class="ficheaddleft">';
		print '<div class="underbanner clearboth"></div>';

		print '<table class="border centpercent tableforfield">';

		// Reception method
		print '<tr><td height="10">';
		print '<table class="nobordernopadding centpercent"><tr><td>';
		print $langs->trans('ReceptionMethod');
		print '</td>';

		if ($action != 'editshipping_method_id') {
			print '<td class="right"><a class="editfielda" href="'.$_SERVER["PHP_SELF"].'?action=editshipping_method_id&amp;id='.$object->id.'">'.img_edit($langs->trans('SetReceptionMethod'), 1).'</a></td>';
		}
		print '</tr></table>';
		print '</td><td colspan="2">';
		if ($action == 'editshipping_method_id') {
			print '<form name="setshipping_method_id" action="'.$_SERVER["PHP_SELF"].'?id='.$object->id.'" method="post">';
			print '<input type="hidden" name="token" value="'.newToken().'">';
			print '<input type="hidden" name="action" value="setshipping_method_id">';
			$object->fetch_delivery_methods();
			print $form->selectarray("shipping_method_id", $object->meths, $object->shipping_method_id, 1, 0, 0, "", 1);
			if ($user->admin) {
				print info_admin($langs->trans("YouCanChangeValuesForThisListFromDictionarySetup"), 1);
			}
			print '<input type="submit" class="button" value="'.$langs->trans('Modify').'">';
			print '</form>';
		} else {
			if ($object->shipping_method_id > 0) {
				// Get code using getLabelFromKey
				$code = $langs->getLabelFromKey($db, $object->shipping_method_id, 'c_shipment_mode', 'rowid', 'code');
				print $langs->trans("SendingMethod".strtoupper($code));
			}
		}
		print '</td>';
		print '</tr>';

		// Tracking Number

		print '<tr><td class="titlefield">'.$form->editfieldkey("TrackingNumber", 'tracking_number', $object->tracking_number, $object, $user->rights->reception->creer).'</td><td colspan="3">';
		print $form->editfieldval("TrackingNumber", 'tracking_number', $object->tracking_url, $object, $user->rights->reception->creer, 'string', $object->tracking_number);
		print '</td></tr>';

		// Incoterms
		if (!empty($conf->incoterm->enabled)) {
			print '<tr><td>';
			print '<table width="100%" class="nobordernopadding"><tr><td>';
			print $langs->trans('IncotermLabel');
			print '<td><td class="right">';
			if ($user->rights->reception->creer) {
				print '<a class="editfielda" href="'.DOL_URL_ROOT.'/reception/card.php?id='.$object->id.'&action=editincoterm">'.img_edit().'</a>';
			} else {
				print '&nbsp;';
			}
			print '</td></tr></table>';
			print '</td>';
			print '<td colspan="3">';
			if ($action != 'editincoterm') {
				print $form->textwithpicto($object->display_incoterms(), $object->label_incoterms, 1);
			} else {
				print $form->select_incoterms((!empty($object->fk_incoterms) ? $object->fk_incoterms : ''), (!empty($object->location_incoterms) ? $object->location_incoterms : ''), $_SERVER['PHP_SELF'].'?id='.$object->id);
			}
			print '</td></tr>';
		}

		print "</table>";

		print '</div>';
		print '</div>';
		print '</div>';

		print '<div class="clearboth"></div>';


		// Lines of products
		if ($action == 'editline') {
			print '<form name="updateline" id="updateline" action="'.$_SERVER["PHP_SELF"].'?id='.$object->id.'&amp;lineid='.$line_id.'" method="POST">
			<input type="hidden" name="token" value="' . newToken().'">
			<input type="hidden" name="action" value="updateline">
			<input type="hidden" name="mode" value="">
			<input type="hidden" name="id" value="' . $object->id.'">';
		}
		print '<br>';

		print '<div class="div-table-responsive-no-min">';
		print '<table class="noborder centpercent">';
		print '<tr class="liste_titre">';
		// #
		if (!empty($conf->global->MAIN_VIEW_LINE_NUMBER)) {
			print '<td width="5" class="center">&nbsp;</td>';
		}
		// Product/Service
		print '<td>'.$langs->trans("Products").'</td>';
		// Comment
		print '<td>'.$langs->trans("Comment").'</td>';
		// Qty
		print '<td class="center">'.$langs->trans("QtyOrdered").'</td>';
		if ($origin && $origin_id > 0) {
			print '<td class="center">'.$langs->trans("QtyInOtherReceptions").'</td>';
		}
		if ($action == 'editline') {
			$editColspan = 3;
			if (empty($conf->stock->enabled)) {
				$editColspan--;
			}
			if (empty($conf->productbatch->enabled)) {
				$editColspan--;
			}
			print '<td class="center" colspan="'.$editColspan.'">';
			if ($object->statut <= 1) {
				print $langs->trans("QtyToReceive").' - ';
			} else {
				print $langs->trans("QtyReceived").' - ';
			}
			if (!empty($conf->stock->enabled)) {
				print $langs->trans("WarehouseSource").' - ';
			}
			if (!empty($conf->productbatch->enabled)) {
				print $langs->trans("Batch");
			}
			print '</td>';
		} else {
			if ($object->statut <= 1) {
				print '<td class="center">'.$langs->trans("QtyToReceive").'</td>';
			} else {
				print '<td class="center">'.$langs->trans("QtyReceived").'</td>';
			}
			if (!empty($conf->stock->enabled)) {
				print '<td class="left">'.$langs->trans("WarehouseSource").'</td>';
			}

			if (!empty($conf->productbatch->enabled)) {
				print '<td class="left">'.$langs->trans("Batch").'</td>';
			}
		}
		print '<td class="center">'.$langs->trans("CalculatedWeight").'</td>';
		print '<td class="center">'.$langs->trans("CalculatedVolume").'</td>';
		//print '<td class="center">'.$langs->trans("Size").'</td>';
		if ($object->statut == 0) {
			print '<td class="linecoledit"></td>';
			print '<td class="linecoldelete" width="10"></td>';
		}
		print "</tr>\n";

		$var = false;

		if (!empty($conf->global->MAIN_MULTILANGS) && !empty($conf->global->PRODUIT_TEXTS_IN_THIRDPARTY_LANGUAGE)) {
			$object->fetch_thirdparty();
			$outputlangs = $langs;
			$newlang = '';
			if (empty($newlang) && GETPOST('lang_id', 'aZ09')) {
				$newlang = GETPOST('lang_id', 'aZ09');
			}
			if (empty($newlang)) {
				$newlang = $object->thirdparty->default_lang;
			}
			if (!empty($newlang)) {
				$outputlangs = new Translate("", $conf);
				$outputlangs->setDefaultLang($newlang);
			}
		}

		// Get list of products already sent for same source object into $alreadysent
		$alreadysent = array();

		$origin = 'commande_fournisseur';

		if ($origin && $origin_id > 0) {
			$sql = "SELECT obj.rowid, obj.fk_product, obj.label, obj.description, obj.product_type as fk_product_type, obj.qty as qty_asked, obj.date_start, obj.date_end";
			$sql .= ", ed.rowid as receptionline_id, ed.qty, ed.fk_reception as reception_id,  ed.fk_entrepot";
			$sql .= ", e.rowid as reception_id, e.ref as reception_ref, e.date_creation, e.date_valid, e.date_delivery, e.date_reception";
			//if ($conf->delivery_note->enabled) $sql .= ", l.rowid as livraison_id, l.ref as livraison_ref, l.date_delivery, ld.qty as qty_received";
			$sql .= ', p.label as product_label, p.ref, p.fk_product_type, p.rowid as prodid, p.tobatch as product_tobatch';
			$sql .= ', p.description as product_desc';
			$sql .= " FROM ".MAIN_DB_PREFIX."commande_fournisseur_dispatch as ed";
			$sql .= ", ".MAIN_DB_PREFIX."reception as e";
			$sql .= ", ".MAIN_DB_PREFIX.$origin."det as obj";
			//if ($conf->delivery_note->enabled) $sql .= " LEFT JOIN ".MAIN_DB_PREFIX."delivery as l ON l.fk_reception = e.rowid LEFT JOIN ".MAIN_DB_PREFIX."deliverydet as ld ON ld.fk_delivery = l.rowid  AND obj.rowid = ld.fk_origin_line";
			$sql .= " LEFT JOIN ".MAIN_DB_PREFIX."product as p ON obj.fk_product = p.rowid";
			$sql .= " WHERE e.entity IN (".getEntity('reception').")";
			$sql .= " AND obj.fk_commande = ".((int) $origin_id);
			$sql .= " AND obj.rowid = ed.fk_commandefourndet";
			$sql .= " AND ed.fk_reception = e.rowid";
			$sql .= " AND ed.fk_reception !=".((int) $object->id);
			//if ($filter) $sql.= $filter;
			$sql .= " ORDER BY obj.fk_product";

			dol_syslog("get list of reception lines", LOG_DEBUG);
			$resql = $db->query($sql);
			if ($resql) {
				$num = $db->num_rows($resql);
				$i = 0;

				while ($i < $num) {
					$obj = $db->fetch_object($resql);
					if ($obj) {
						// $obj->rowid is rowid in $origin."det" table
						$alreadysent[$obj->rowid][$obj->receptionline_id] = array('reception_ref'=>$obj->reception_ref, 'reception_id'=>$obj->reception_id, 'warehouse'=>$obj->fk_entrepot, 'qty'=>$obj->qty, 'date_valid'=>$obj->date_valid, 'date_delivery'=>$obj->date_delivery);
					}
					$i++;
				}
			}
			//var_dump($alreadysent);
		}

		// Loop on each product to send/sent
		for ($i = 0; $i < $num_prod; $i++) {
			print '<!-- origin line id = '.$lines[$i]->origin_line_id.' -->'; // id of order line
			print '<tr class="oddeven">';

			// #
			if (!empty($conf->global->MAIN_VIEW_LINE_NUMBER)) {
				print '<td class="center">'.($i + 1).'</td>';
			}

			// Predefined product or service
			if ($lines[$i]->fk_product > 0) {
				// Define output language
				if (!empty($conf->global->MAIN_MULTILANGS) && !empty($conf->global->PRODUIT_TEXTS_IN_THIRDPARTY_LANGUAGE)) {
					$prod = new Product($db);
					$prod->fetch($lines[$i]->fk_product);
					$label = (!empty($prod->multilangs[$outputlangs->defaultlang]["label"])) ? $prod->multilangs[$outputlangs->defaultlang]["label"] : $lines[$i]->product->label;
				} else {
					$label = (!empty($lines[$i]->product->label) ? $lines[$i]->product->label : $lines[$i]->product->product_label);
				}

				print '<td>';

				$text = $lines[$i]->product->getNomUrl(1);
				$text .= ' - '.$label;
				$description = (!empty($conf->global->PRODUIT_DESC_IN_FORM) ? '' : dol_htmlentitiesbr($lines[$i]->product->description));
				print $form->textwithtooltip($text, $description, 3, '', '', $i);
				print_date_range($lines[$i]->date_start, $lines[$i]->date_end);
				if (!empty($conf->global->PRODUIT_DESC_IN_FORM)) {
					print (!empty($lines[$i]->product->description) && $lines[$i]->description != $lines[$i]->product->description) ? '<br>'.dol_htmlentitiesbr($lines[$i]->description) : '';
				}
				print "</td>\n";
			} else {
				print "<td>";
				if ($lines[$i]->product_type == Product::TYPE_SERVICE) {
					$text = img_object($langs->trans('Service'), 'service');
				} else {
					$text = img_object($langs->trans('Product'), 'product');
				}

				if (!empty($lines[$i]->label)) {
					$text .= ' <strong>'.$lines[$i]->label.'</strong>';
					print $form->textwithtooltip($text, $lines[$i]->description, 3, '', '', $i);
				} else {
					print $text.' '.nl2br($lines[$i]->description);
				}

				print_date_range($lines[$i]->date_start, $lines[$i]->date_end);
				print "</td>\n";
			}

			if ($action == 'editline' && $lines[$i]->id == $line_id) {
				print '<td><input name="comment'.$line_id.'" id="comment'.$line_id.'" value="'.dol_escape_htmltag($lines[$i]->comment).'"></td>';
			} else {
				print '<td style="white-space: pre-wrap; max-width: 200px;">'.dol_escape_htmltag($lines[$i]->comment).'</td>';
			}


			// Qty ordered
			print '<td class="center">'.$lines[$i]->qty_asked.'</td>';

			// Qty in other receptions (with reception and warehouse used)
			if ($origin && $origin_id > 0) {
				print '<td class="center nowrap">';
				foreach ($alreadysent as $key => $val) {
					if ($lines[$i]->fk_commandefourndet == $key) {
						$j = 0;
						foreach ($val as $receptionline_id => $receptionline_var) {
							if ($receptionline_var['reception_id'] == $lines[$i]->fk_reception) {
								continue; // We want to show only "other receptions"
							}

							$j++;
							if ($j > 1) {
								print '<br>';
							}
							$reception_static->fetch($receptionline_var['reception_id']);
							print $reception_static->getNomUrl(1);
							print ' - '.$receptionline_var['qty'];

							$htmltext = $langs->trans("DateValidation").' : '.(empty($receptionline_var['date_valid']) ? $langs->trans("Draft") : dol_print_date($receptionline_var['date_valid'], 'dayhour'));
							if (!empty($conf->stock->enabled) && $receptionline_var['warehouse'] > 0) {
								$warehousestatic->fetch($receptionline_var['warehouse']);
								$htmltext .= '<br>'.$langs->trans("From").' : '.$warehousestatic->getNomUrl(1, '', 0, 1);
							}
							print ' '.$form->textwithpicto('', $htmltext, 1);
						}
					}
				}
			}
			print '</td>';

			if ($action == 'editline' && $lines[$i]->id == $line_id) {
				// edit mode
				print '<td colspan="'.$editColspan.'" class="center"><table class="nobordernopadding">';
				if (!empty($conf->stock->enabled)) {
					if ($lines[$i]->fk_product > 0) {
						print '<!-- case edit 1 -->';
						print '<tr>';
						// Qty to receive or received
						print '<td><input name="qtyl'.$line_id.'" id="qtyl'.$line_id.'" type="text" size="4" value="'.$lines[$i]->qty.'"></td>';
						// Warehouse source
						print '<td>'.$formproduct->selectWarehouses($lines[$i]->fk_entrepot, 'entl'.$line_id, '', 1, 0, $lines[$i]->fk_product, '', 1).'</td>';
						// Batch number managment
<<<<<<< HEAD
						if ($conf->productbatch->enabled && !empty($lines[$i]->product->status_batch)) {
							print '<td class="nowraponall"><input name="batch'.$line_id.'" id="batch'.$line_id.'" type="text" value="'.$lines[$i]->batch.'"></br>';
							if (empty($conf->global->PRODUCT_DISABLE_EATBY)) {
=======
						if ($conf->productbatch->enabled && !empty($lines[$i]->product->status_batch))
						{
							print '<td>  <input name="batch'.$line_id.'" id="batch'.$line_id.'" type="text" value="'.$lines[$i]->batch.'"> </br>';
							if (empty($conf->global->PRODUCT_DISABLE_SELLBY)) {
>>>>>>> c0a086fa
								print $langs->trans('EatByDate').' : ';
								print $form->selectDate($lines[$i]->eatby, 'dlc'.$line_id, '', '', 1, "").'</br>';
							}
							if (empty($conf->global->PRODUCT_DISABLE_EATBY)) {
								print $langs->trans('SellByDate').' : ';
								print $form->selectDate($lines[$i]->sellby, 'dluo'.$line_id, '', '', 1, "");
							}
							print '</td>';
						}
						print '</tr>';
					} else {
						print '<!-- case edit 2 -->';
						print '<tr>';
						// Qty to receive or received
						print '<td><input name="qtyl'.$line_id.'" id="qtyl'.$line_id.'" type="text" size="4" value="'.$lines[$i]->qty.'"></td>';
						// Warehouse source
						print '<td></td>';
						// Batch number managment
						print '<td></td>';
						print '</tr>';
					}
				}
				print '</table></td>';
			} else {
				// Qty to receive or received
				print '<td class="center">'.$lines[$i]->qty.'</td>';

				// Warehouse source
				if (!empty($conf->stock->enabled)) {
					print '<td class="left">';

					if ($lines[$i]->fk_entrepot > 0) {
						$entrepot = new Entrepot($db);
						$entrepot->fetch($lines[$i]->fk_entrepot);
						print $entrepot->getNomUrl(1);
					}

					print '</td>';
				}

				// Batch number managment
				if (!empty($conf->productbatch->enabled)) {
					if (isset($lines[$i]->batch)) {
						print '<!-- Detail of lot -->';
						print '<td>';
						$detail = '';
						if ($lines[$i]->product->status_batch) {
							$detail .= $langs->trans("Batch").': '.$lines[$i]->batch;
							if (empty($conf->global->PRODUCT_DISABLE_SELLBY)) {
								$detail .= ' - '.$langs->trans("SellByDate").': '.dol_print_date($lines[$i]->sellby, "day");
							}
							if (empty($conf->global->PRODUCT_DISABLE_EATBY)) {
								$detail .= ' - '.$langs->trans("EatByDate").': '.dol_print_date($lines[$i]->eatby, "day");
							}
							$detail .= '<br>';

							print $form->textwithtooltip(img_picto('', 'object_barcode').' '.$langs->trans("DetailBatchNumber"), $detail);
						} else {
							print $langs->trans("NA");
						}
						print '</td>';
					} else {
						print '<td></td>';
					}
				}
			}

			// Weight
			print '<td class="center">';
			if ($lines[$i]->fk_product_type == Product::TYPE_PRODUCT) {
				print $lines[$i]->product->weight * $lines[$i]->qty.' '.measuringUnitString(0, "weight", $lines[$i]->product->weight_units);
			} else {
				print '&nbsp;';
			}
			print '</td>';

			// Volume
			print '<td class="center">';
			if ($lines[$i]->fk_product_type == Product::TYPE_PRODUCT) {
				print $lines[$i]->product->volume * $lines[$i]->qty.' '.measuringUnitString(0, "volume", $lines[$i]->product->volume_units);
			} else {
				print '&nbsp;';
			}
			print '</td>';


			if ($action == 'editline' && $lines[$i]->id == $line_id) {
				print '<td class="center" colspan="2" valign="middle">';
				print '<input type="submit" class="button button-save" id="savelinebutton marginbottomonly" name="save" value="'.$langs->trans("Save").'"><br>';
				print '<input type="submit" class="button button-cancel" id="cancellinebutton" name="cancel" value="'.$langs->trans("Cancel").'"><br>';
			} elseif ($object->statut == Reception::STATUS_DRAFT) {
				// edit-delete buttons
				print '<td class="linecoledit center">';
				print '<a class="editfielda" href="'.$_SERVER["PHP_SELF"].'?id='.$object->id.'&amp;action=editline&amp;token='.newToken().'&amp;lineid='.$lines[$i]->id.'">'.img_edit().'</a>';
				print '</td>';
				print '<td class="linecoldelete" width="10">';
				print '<a class="reposition" href="'.$_SERVER["PHP_SELF"].'?id='.$object->id.'&amp;action=deleteline&amp;token='.newToken().'&amp;lineid='.$lines[$i]->id.'">'.img_delete().'</a>';
				print '</td>';

				// Display lines extrafields
				if (!empty($rowExtrafieldsStart)) {
					print $rowExtrafieldsStart;
					print $rowExtrafieldsView;
					print $rowEnd;
				}
			}
			print "</tr>";

			// Display lines extrafields
			if (is_array($extralabelslines) && count($extralabelslines) > 0) {
				$colspan = empty($conf->productbatch->enabled) ? 8 : 9;
				$line = new CommandeFournisseurDispatch($db);
				$line->id = $lines[$i]->id;
				$line->fetch_optionals();

				if ($action == 'editline' && $lines[$i]->id == $line_id) {
					print $line->showOptionals($extrafields, 'edit', array('colspan'=>$colspan), $indiceAsked);
				} else {
					print $line->showOptionals($extrafields, 'view', array('colspan'=>$colspan), $indiceAsked);
				}
			}
		}

		// TODO Show also lines ordered but not delivered

		print "</table>\n";
		print '</div>';
	}


	print dol_get_fiche_end();


	$object->fetchObjectLinked($object->id, $object->element);


	/*
	 *    Boutons actions
	 */

	if (($user->socid == 0) && ($action != 'presend')) {
		print '<div class="tabsAction">';

		$parameters = array();
		$reshook = $hookmanager->executeHooks('addMoreActionsButtons', $parameters, $object, $action); // Note that $action and $object may have been modified by hook
		if (empty($reshook)) {
			if ($object->statut == Reception::STATUS_DRAFT && $num_prod > 0) {
				if ((empty($conf->global->MAIN_USE_ADVANCED_PERMS) && !empty($user->rights->reception->creer))
				 || (!empty($conf->global->MAIN_USE_ADVANCED_PERMS) && !empty($user->rights->reception->reception_advance->validate))) {
					print '<a class="butAction" href="'.$_SERVER["PHP_SELF"].'?id='.$object->id.'&amp;action=valid">'.$langs->trans("Validate").'</a>';
				} else {
					print '<a class="butActionRefused" href="#" title="'.$langs->trans("NotAllowed").'">'.$langs->trans("Validate").'</a>';
				}
			}
			// Edit
			if ($object->statut == Reception::STATUS_VALIDATED && $user->rights->reception->creer) {
				print '<div class="inline-block divButAction"><a class="butAction" href="card.php?id='.$object->id.'&amp;action=modif">'.$langs->trans('Modify').'</a></div>';
			}

			// TODO add alternative status
			// 0=draft, 1=validated, 2=billed, we miss a status "delivered" (only available on order)
			if ($object->statut == Reception::STATUS_CLOSED && $user->rights->reception->creer) {
				if (!empty($conf->facture->enabled) && !empty($conf->global->WORKFLOW_BILL_ON_RECEPTION)) {  // Quand l'option est on, il faut avoir le bouton en plus et non en remplacement du Close ?
					print '<a class="butAction" href="'.$_SERVER["PHP_SELF"].'?id='.$object->id.'&amp;action=reopen">'.$langs->trans("ClassifyUnbilled").'</a>';
				} else {
					print '<a class="butAction" href="'.$_SERVER["PHP_SELF"].'?id='.$object->id.'&amp;action=reopen">'.$langs->trans("ReOpen").'</a>';
				}
			}

			// Send
			if (empty($user->socid)) {
				if ($object->statut > 0) {
					if (empty($conf->global->MAIN_USE_ADVANCED_PERMS) || $user->rights->reception->reception_advance->send) {
						print '<a class="butAction" href="'.$_SERVER["PHP_SELF"].'?id='.$object->id.'&action=presend&mode=init#formmailbeforetitle">'.$langs->trans('SendByMail').'</a>';
					} else {
						print '<a class="butActionRefused" href="#">'.$langs->trans('SendByMail').'</a>';
					}
				}
			}

			// Create bill
			if (((!empty($conf->fournisseur->enabled) && empty($conf->global->MAIN_USE_NEW_SUPPLIERMOD)) || !empty($conf->supplier_invoice->enabled)) && ($object->statut == Reception::STATUS_VALIDATED || $object->statut == Reception::STATUS_CLOSED)) {
				if ($user->rights->fournisseur->facture->creer || $user->rights->supplier_invoice->creer) {
					// TODO show button only   if (! empty($conf->global->WORKFLOW_BILL_ON_RECEPTION))
					// If we do that, we must also make this option official.
					print '<a class="butAction" href="'.DOL_URL_ROOT.'/fourn/facture/card.php?action=create&amp;origin='.$object->element.'&amp;originid='.$object->id.'&amp;socid='.$object->socid.'">'.$langs->trans("CreateBill").'</a>';
				}
			}


			// Close
			if ($object->statut == Reception::STATUS_VALIDATED) {
				if ($user->rights->reception->creer && $object->statut > 0 && !$object->billed) {
					$label = "Close"; $paramaction = 'classifyclosed'; // = Transferred/Received
					// Label here should be "Close" or "ClassifyBilled" if we decided to make bill on receptions instead of orders
					if (((!empty($conf->fournisseur->enabled) && empty($conf->global->MAIN_USE_NEW_SUPPLIERMOD)) || !empty($conf->supplier_order->enabled)) && !empty($conf->global->WORKFLOW_BILL_ON_RECEPTION)) {  // Quand l'option est on, il faut avoir le bouton en plus et non en remplacement du Close ?
						$label = "ClassifyBilled";
						$paramaction = 'classifybilled';
					}
					print '<a class="butAction" href="'.$_SERVER["PHP_SELF"].'?id='.$object->id.'&amp;action='.$paramaction.'">'.$langs->trans($label).'</a>';
				}
			}

			if ($user->rights->reception->supprimer) {
				print '<a class="butActionDelete" href="'.$_SERVER["PHP_SELF"].'?id='.$object->id.'&amp;action=delete&amp;token='.newToken().'">'.$langs->trans("Delete").'</a>';
			}
		}

		print '</div>';
	}


	/*
	 * Documents generated
	 */

	if ($action != 'presend' && $action != 'editline') {
		print '<div class="fichecenter"><div class="fichehalfleft">';

		$objectref = dol_sanitizeFileName($object->ref);
		$filedir = $conf->reception->dir_output."/".$objectref;

		$urlsource = $_SERVER["PHP_SELF"]."?id=".$object->id;

		$genallowed = $user->rights->reception->lire;
		$delallowed = $user->rights->reception->creer;

		print $formfile->showdocuments('reception', $objectref, $filedir, $urlsource, $genallowed, $delallowed, $object->model_pdf, 1, 0, 0, 28, 0, '', '', '', $soc->default_lang);

		// Show links to link elements
		//$linktoelem = $form->showLinkToObjectBlock($object, null, array('order'));
		$somethingshown = $form->showLinkedObjectBlock($object, '');

		print '</div><div class="fichehalfright"><div class="ficheaddleft">';
	}

	// Presend form
	$modelmail = 'shipping_send';
	$defaulttopic = 'SendReceptionRef';
	$diroutput = $conf->reception->dir_output;
	$trackid = 'rec'.$object->id;

	include DOL_DOCUMENT_ROOT.'/core/tpl/card_presend.tpl.php';
}


llxFooter();

$db->close();<|MERGE_RESOLUTION|>--- conflicted
+++ resolved
@@ -1153,23 +1153,13 @@
 					if (!empty($conf->productbatch->enabled)) {
 						if (!empty($product->status_batch)) {
 							print '<td><input name="batch'.$indiceAsked.'" value="'.$dispatchLines[$indiceAsked]['lot'].'"></td>';
-<<<<<<< HEAD
-							if (empty($conf->global->PRODUCT_DISABLE_EATBY)) {
+							if (empty($conf->global->PRODUCT_DISABLE_SELLBY)) {
 								print '<td class="nowraponall">';
 								print $form->selectDate($dispatchLines[$indiceAsked]['DLC'], 'dlc'.$indiceAsked, '', '', 1, "");
 								print '</td>';
 							}
-							if (empty($conf->global->PRODUCT_DISABLE_SELLBY)) {
+							if (empty($conf->global->PRODUCT_DISABLE_EATBY)) {
 								print '<td class="nowraponall">';
-=======
-							if (empty($conf->global->PRODUCT_DISABLE_SELLBY)) {
-								print '<td>';
-								print $form->selectDate($dispatchLines[$indiceAsked]['DLC'], 'dlc'.$indiceAsked, '', '', 1, "");
-								print '</td>';
-							}
-							if (empty($conf->global->PRODUCT_DISABLE_EATBY)) {
-								print '<td>';
->>>>>>> c0a086fa
 								print $form->selectDate($dispatchLines[$indiceAsked]['DLUO'], 'dluo'.$indiceAsked, '', '', 1, "");
 								print '</td>';
 							}
@@ -1838,22 +1828,15 @@
 						// Warehouse source
 						print '<td>'.$formproduct->selectWarehouses($lines[$i]->fk_entrepot, 'entl'.$line_id, '', 1, 0, $lines[$i]->fk_product, '', 1).'</td>';
 						// Batch number managment
-<<<<<<< HEAD
 						if ($conf->productbatch->enabled && !empty($lines[$i]->product->status_batch)) {
-							print '<td class="nowraponall"><input name="batch'.$line_id.'" id="batch'.$line_id.'" type="text" value="'.$lines[$i]->batch.'"></br>';
-							if (empty($conf->global->PRODUCT_DISABLE_EATBY)) {
-=======
-						if ($conf->productbatch->enabled && !empty($lines[$i]->product->status_batch))
-						{
-							print '<td>  <input name="batch'.$line_id.'" id="batch'.$line_id.'" type="text" value="'.$lines[$i]->batch.'"> </br>';
+							print '<td class="nowraponall"><input name="batch'.$line_id.'" id="batch'.$line_id.'" type="text" value="'.$lines[$i]->batch.'"><br>';
 							if (empty($conf->global->PRODUCT_DISABLE_SELLBY)) {
->>>>>>> c0a086fa
-								print $langs->trans('EatByDate').' : ';
-								print $form->selectDate($lines[$i]->eatby, 'dlc'.$line_id, '', '', 1, "").'</br>';
+								print $langs->trans('SellByDate').' : ';
+								print $form->selectDate($lines[$i]->sellby, 'dlc'.$line_id, '', '', 1, "").'</br>';
 							}
 							if (empty($conf->global->PRODUCT_DISABLE_EATBY)) {
-								print $langs->trans('SellByDate').' : ';
-								print $form->selectDate($lines[$i]->sellby, 'dluo'.$line_id, '', '', 1, "");
+								print $langs->trans('EatByDate').' : ';
+								print $form->selectDate($lines[$i]->eatby, 'dluo'.$line_id, '', '', 1, "");
 							}
 							print '</td>';
 						}
