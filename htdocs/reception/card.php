<?php
/* Copyright (C) 2003-2008	Rodolphe Quiedeville	<rodolphe@quiedeville.org>
 * Copyright (C) 2005-2016	Laurent Destailleur		<eldy@users.sourceforge.net>
 * Copyright (C) 2005		Simon TOSSER			<simon@kornog-computing.com>
 * Copyright (C) 2005-2012	Regis Houssin			<regis.houssin@capnetworks.com>
 * Copyright (C) 2011-2017	Juanjo Menent			<jmenent@2byte.es>
 * Copyright (C) 2013       Florian Henry		  	<florian.henry@open-concept.pro>
 * Copyright (C) 2013       Marcos García           <marcosgdf@gmail.com>
 * Copyright (C) 2014		Cedric GROSS			<c.gross@kreiz-it.fr>
 * Copyright (C) 2014-2017	Francis Appels			<francis.appels@yahoo.com>
 * Copyright (C) 2015		Claudio Aschieri		<c.aschieri@19.coop>
 * Copyright (C) 2016		Ferran Marcet			<fmarcet@2byte.es>
 * Copyright (C) 2016		Yasser Carreón			<yacasia@gmail.com>
 * Copyright (C) 2018	    Quentin Vial-Gouteyron  <quentin.vial-gouteyron@atm-consulting.fr>
 *
 * This program is free software; you can redistribute it and/or modify
 * it under the terms of the GNU General Public License as published by
 * the Free Software Foundation; either version 3 of the License, or
 * (at your option) any later version.
 *
 * This program is distributed in the hope that it will be useful,
 * but WITHOUT ANY WARRANTY; without even the implied warranty of
 * MERCHANTABILITY or FITNESS FOR A PARTICULAR PURPOSE.  See the
 * GNU General Public License for more details.
 *
 * You should have received a copy of the GNU General Public License
 * along with this program.  If not, see <https://www.gnu.org/licenses/>.
 */

/**
 *	\file       htdocs/reception/card.php
 *	\ingroup    reception
 *	\brief      Card of a reception
 */

require '../main.inc.php';
require_once DOL_DOCUMENT_ROOT.'/core/class/html.formfile.class.php';
require_once DOL_DOCUMENT_ROOT.'/reception/class/reception.class.php';
require_once DOL_DOCUMENT_ROOT.'/product/class/html.formproduct.class.php';
require_once DOL_DOCUMENT_ROOT.'/core/lib/product.lib.php';
require_once DOL_DOCUMENT_ROOT.'/core/lib/reception.lib.php';
require_once DOL_DOCUMENT_ROOT.'/core/modules/reception/modules_reception.php';
require_once DOL_DOCUMENT_ROOT.'/core/class/doleditor.class.php';
require_once DOL_DOCUMENT_ROOT.'/core/class/extrafields.class.php';
require_once DOL_DOCUMENT_ROOT.'/product/stock/class/entrepot.class.php';
require_once DOL_DOCUMENT_ROOT.'/product/stock/class/productlot.class.php';
if (!empty($conf->product->enabled) || !empty($conf->service->enabled)) {
	require_once DOL_DOCUMENT_ROOT.'/product/class/product.class.php';
}
if (!empty($conf->propal->enabled)) {
	require_once DOL_DOCUMENT_ROOT.'/comm/propal/class/propal.class.php';
}
if ((!empty($conf->fournisseur->enabled) && empty($conf->global->MAIN_USE_NEW_SUPPLIERMOD)) || !empty($conf->supplier_order->enabled)) {
	require_once DOL_DOCUMENT_ROOT.'/fourn/class/fournisseur.commande.class.php';
	require_once DOL_DOCUMENT_ROOT.'/fourn/class/fournisseur.commande.dispatch.class.php';
}
if (!empty($conf->productbatch->enabled)) {
	require_once DOL_DOCUMENT_ROOT.'/product/class/productbatch.class.php';
}
if (!empty($conf->projet->enabled)) {
	require_once DOL_DOCUMENT_ROOT.'/projet/class/project.class.php';
	require_once DOL_DOCUMENT_ROOT.'/core/class/html.formprojet.class.php';
}

$langs->loadLangs(array("receptions", "companies", "bills", 'deliveries', 'orders', 'stocks', 'other', 'propal', 'sendings'));

if (!empty($conf->incoterm->enabled)) {
	$langs->load('incoterm');
}
if (!empty($conf->productbatch->enabled)) {
	$langs->load('productbatch');
}

$origin = GETPOST('origin', 'alpha') ?GETPOST('origin', 'alpha') : 'reception'; // Example: commande, propal
$origin_id = GETPOST('id', 'int') ? GETPOST('id', 'int') : '';
$id = $origin_id;
if (empty($origin_id)) {
	$origin_id  = GETPOST('origin_id', 'int'); // Id of order or propal
}
if (empty($origin_id)) {
	$origin_id  = GETPOST('object_id', 'int'); // Id of order or propal
}
if (empty($origin_id)) {
	$origin_id  = GETPOST('originid', 'int'); // Id of order or propal
}
$ref = GETPOST('ref', 'alpha');
$line_id = GETPOST('lineid', 'int') ?GETPOST('lineid', 'int') : '';
$facid = GETPOST('facid', 'int');

$action	= GETPOST('action', 'alpha');
//Select mail models is same action as presend
if (GETPOST('modelselected')) {
	$action = 'presend';
}
$confirm = GETPOST('confirm', 'alpha');
$cancel = GETPOST('cancel', 'alpha');

//PDF
$hidedetails = (GETPOST('hidedetails', 'int') ? GETPOST('hidedetails', 'int') : (!empty($conf->global->MAIN_GENERATE_DOCUMENTS_HIDE_DETAILS) ? 1 : 0));
$hidedesc = (GETPOST('hidedesc', 'int') ? GETPOST('hidedesc', 'int') : (!empty($conf->global->MAIN_GENERATE_DOCUMENTS_HIDE_DESC) ? 1 : 0));
$hideref = (GETPOST('hideref', 'int') ? GETPOST('hideref', 'int') : (!empty($conf->global->MAIN_GENERATE_DOCUMENTS_HIDE_REF) ? 1 : 0));

$object = new Reception($db);
$extrafields = new ExtraFields($db);

// fetch optionals attributes and labels
$extrafields->fetch_name_optionals_label($object->table_element);
$extrafields->fetch_name_optionals_label($object->table_element_line);

// Load object. Make an object->fetch
include DOL_DOCUMENT_ROOT.'/core/actions_fetchobject.inc.php'; // Must be include, not include_once

// Initialize technical object to manage hooks of page. Note that conf->hooks_modules contains array of hook context
$hookmanager->initHooks(array('receptioncard', 'globalcard'));

$date_delivery = dol_mktime(GETPOST('date_deliveryhour', 'int'), GETPOST('date_deliverymin', 'int'), 0, GETPOST('date_deliverymonth', 'int'), GETPOST('date_deliveryday', 'int'), GETPOST('date_deliveryyear', 'int'));

if ($id > 0 || !empty($ref)) {
	$object->fetch($id, $ref);
	$object->fetch_thirdparty();

	if (!empty($object->origin)) {
		$origin = $object->origin;

		$object->fetch_origin();
		$typeobject = $object->origin;
	}

	// Linked documents
	if ($origin == 'order_supplier' && $object->$typeobject->id && (!empty($conf->fournisseur->enabled) && empty($conf->global->MAIN_USE_NEW_SUPPLIERMOD) || !empty($conf->supplier_order->enabled))) {
		$origin_id = $object->$typeobject->id;
		$objectsrc = new CommandeFournisseur($db);
		$objectsrc->fetch($object->$typeobject->id);
	}
}

// Security check
$socid = '';
if ($user->socid) {
	$socid = $user->socid;
}

if (!empty($conf->reception->enabled) || $origin == 'reception' || empty($origin)) {
	$result = restrictedArea($user, 'reception', $id);
} else {
	// We do not use the reception module, so we test permission on the supplier orders
	if ($origin == 'supplierorder' || $origin == 'order_supplier') {
		$result = restrictedArea($user, 'fournisseur', $origin_id, 'commande_fournisseur', 'commande');
	} elseif (empty($user->rights->{$origin}->lire) && empty($user->rights->{$origin}->read)) {
		accessforbidden();
	}
}

if (!empty($conf->reception->enabled)) {
	$permissiontoread = $user->rights->reception->lire;
	$permissiontoadd = $user->rights->reception->creer;
	$permissiondellink = $user->rights->reception->creer; // Used by the include of actions_dellink.inc.php
	$permissiontovalidate = ((empty($conf->global->MAIN_USE_ADVANCED_PERMS) && !empty($user->rights->reception->creer)) || (!empty($conf->global->MAIN_USE_ADVANCED_PERMS) && !empty($user->rights->reception->reception_advance->validate)));
	$permissiontodelete = $user->rights->reception->supprimer;
} else {
	$permissiontoread = $user->rights->fournisseur->commande->receptionner;
	$permissiontoadd = $user->rights->fournisseur->commande->receptionner;
	$permissiondellink = $user->rights->fournisseur->commande->receptionner; // Used by the include of actions_dellink.inc.php
	$permissiontovalidate = ((empty($conf->global->MAIN_USE_ADVANCED_PERMS) && !empty($user->rights->fournisseur->commande->receptionner)) || (!empty($conf->global->MAIN_USE_ADVANCED_PERMS) && !empty($user->rights->fournisseur->commande_advance->check)));
	$permissiontodelete = $user->rights->fournisseur->commande->receptionner;
}


/*
 * Actions
 */

$parameters = array();
$reshook = $hookmanager->executeHooks('doActions', $parameters, $object, $action); // Note that $action and $object may have been modified by some hooks
if ($reshook < 0) {
	setEventMessages($hookmanager->error, $hookmanager->errors, 'errors');
}

if (empty($reshook)) {
	if ($cancel) {
		$action = '';
	}

	include DOL_DOCUMENT_ROOT.'/core/actions_dellink.inc.php'; // Must be include, not include_once

	// Reopen
	if ($action == 'reopen' && $permissiontoadd) {
		$result = $object->reOpen();
	}

	// Confirm back to draft status
	if ($action == 'modif' && $permissiontoadd) {
		$result = $object->setDraft($user);
		if ($result >= 0) {
			// Define output language
			if (empty($conf->global->MAIN_DISABLE_PDF_AUTOUPDATE)) {
				$outputlangs = $langs;
				$newlang = '';
				if ($conf->global->MAIN_MULTILANGS && empty($newlang) && GETPOST('lang_id', 'aZ09')) {
					$newlang = GETPOST('lang_id', 'aZ09');
				}
				if ($conf->global->MAIN_MULTILANGS && empty($newlang)) {
					$newlang = $object->thirdparty->default_lang;
				}
				if (!empty($newlang)) {
					$outputlangs = new Translate("", $conf);
					$outputlangs->setDefaultLang($newlang);
				}
				$model = $object->model_pdf;
				$ret = $object->fetch($id); // Reload to get new records
				$object->generateDocument($model, $outputlangs, $hidedetails, $hidedesc, $hideref);
			}
		}
	}

	// Set incoterm
	if ($action == 'set_incoterms' && !empty($conf->incoterm->enabled) && $permissiontoadd) {
		$result = $object->setIncoterms(GETPOST('incoterm_id', 'int'), GETPOST('location_incoterms', 'alpha'));
	}

	if ($action == 'setref_supplier' && $permissiontoadd) {
		if ($result < 0) {
			setEventMessages($object->error, $object->errors, 'errors');
		}

		$result = $object->setValueFrom('ref_supplier', GETPOST('ref_supplier', 'alpha'), '', null, 'text', '', $user, 'RECEPTION_MODIFY');
		if ($result < 0) {
			setEventMessages($object->error, $object->errors, 'errors');
			$action = 'editref_supplier';
		} else {
			header("Location: ".$_SERVER['PHP_SELF']."?id=".$object->id);
			exit;
		}
	}

	if ($action == 'update_extras' && $permissiontoadd) {
		$object->oldcopy = dol_clone($object);

		// Fill array 'array_options' with data from update form
		$ret = $extrafields->setOptionalsFromPost(null, $object, GETPOST('attribute', 'restricthtml'));
		if ($ret < 0) {
			$error++;
		}

		if (!$error) {
			// Actions on extra fields
			$result = $object->insertExtraFields('RECEPTION_MODIFY');
			if ($result < 0) {
				setEventMessages($object->error, $object->errors, 'errors');
				$error++;
			}
		}

		if ($error) {
			$action = 'edit_extras';
		}
	}

	// Create reception
	if ($action == 'add' && $permissiontoadd) {
		$error = 0;
		$predef = '';

		$db->begin();

		$object->note = GETPOST('note', 'alpha');
		$object->origin = $origin;
		$object->origin_id = $origin_id;
		$object->fk_project = GETPOST('projectid', 'int');
		$object->weight = GETPOST('weight', 'int') == '' ? "NULL" : GETPOST('weight', 'int');
		$object->sizeH = GETPOST('sizeH', 'int') == '' ? "NULL" : GETPOST('sizeH', 'int');
		$object->sizeW = GETPOST('sizeW', 'int') == '' ? "NULL" : GETPOST('sizeW', 'int');
		$object->sizeS = GETPOST('sizeS', 'int') == '' ? "NULL" : GETPOST('sizeS', 'int');
		$object->size_units = GETPOST('size_units', 'int');
		$object->weight_units = GETPOST('weight_units', 'int');

		// On va boucler sur chaque ligne du document d'origine pour completer objet reception
		// avec info diverses + qte a livrer

		if ($object->origin == "supplierorder") {
			$classname = 'CommandeFournisseur';
		} else {
			$classname = ucfirst($object->origin);
		}
		$objectsrc = new $classname($db);
		$objectsrc->fetch($object->origin_id);

		$object->socid = $objectsrc->socid;
		$object->ref_supplier = GETPOST('ref_supplier', 'alpha');
		$object->model_pdf = GETPOST('model');
		$object->date_delivery = $date_delivery; // Date delivery planed
		$object->fk_delivery_address = $objectsrc->fk_delivery_address;
		$object->shipping_method_id = GETPOST('shipping_method_id', 'int');
		$object->tracking_number = GETPOST('tracking_number', 'alpha');
		$object->note_private = GETPOST('note_private', 'restricthtml');
		$object->note_public = GETPOST('note_public', 'restricthtml');
		$object->fk_incoterms = GETPOST('incoterm_id', 'int');
		$object->location_incoterms = GETPOST('location_incoterms', 'alpha');

		$batch_line = array();
		$stockLine = array();
		$array_options = array();

		$totalqty = 0;

		$num = 0;
		foreach ($_POST as $key => $value) {
			// without batch module enabled

			if (strpos($key, 'qtyasked') !== false) {
				$num++;
			}
		}

		for ($i = 1; $i <= $num; $i++) {
			$idl = "idl".$i;

			$sub_qty = array();
			$subtotalqty = 0;

			$j = 0;
			$batch = "batchl".$i."_0";
			$stockLocation = "ent1".$i."_0";
			$qty = "qtyl".$i;

			//var_dump(GETPOST($qty,'int')); var_dump($_POST); var_dump($batch);exit;
			//reception line for product with no batch management and no multiple stock location
			if (GETPOST($qty, 'alpha') > 0) {
				$totalqty += price2num(GETPOST($qty, 'alpha'), 'MS');
			}

			// Extrafields
			$array_options[$i] = $extrafields->getOptionalsFromPost($object->table_element_line, $i);
		}


		if ($totalqty > 0) {  // There is at least one thing to ship
			//var_dump($_POST);exit;
			for ($i = 1; $i <= $num; $i++) {
				$lineToTest = '';
				$lineId = GETPOST($idl, 'int');
				foreach ($objectsrc->lines as $linesrc) {
					if ($linesrc->id == $lineId) {
						$lineToTest = $linesrc;
						break;
					}
				}
				if (empty($lineToTest)) {
					continue;
				}
				$qty = "qtyl".$i;
				$comment = "comment".$i;
				$eatby = "dlc".$i;
				$sellby = "dluo".$i;
				$batch = "batch".$i;
				$cost_price = "cost_price".$i;

				if (GETPOST($qty, 'int') > 0 || (GETPOST($qty, 'int') == 0 && $conf->global->RECEPTION_GETS_ALL_ORDER_PRODUCTS)) {
					$ent = "entl".$i;

					$idl = "idl".$i;

					$entrepot_id = is_numeric(GETPOST($ent, 'int')) ? GETPOST($ent, 'int') : GETPOST('entrepot_id', 'int');

					if (!empty($lineToTest)) {
						$fk_product = $lineToTest->fk_product;
					} else {
						$fk_product = $linesrc->fk_product;
					}

					if ($entrepot_id < 0) {
						$entrepot_id = '';
					}
					if (!($fk_product > 0) && empty($conf->global->STOCK_SUPPORTS_SERVICES)) {
						$entrepot_id = 0;
					}
					$eatby = GETPOST($eatby, 'alpha');
					$sellby = GETPOST($sellby, 'alpha');
					$eatbydate = str_replace('/', '-', $eatby);
					$sellbydate = str_replace('/', '-', $sellby);
					if (!empty($conf->global->STOCK_CALCULATE_ON_RECEPTION) || !empty($conf->global->STOCK_CALCULATE_ON_RECEPTION_CLOSE)) {
						$ret = $object->addline($entrepot_id, GETPOST($idl, 'int'), GETPOST($qty, 'int'), $array_options[$i], GETPOST($comment, 'alpha'), strtotime($eatbydate), strtotime($sellbydate), GETPOST($batch, 'alpha'), price2num(GETPOST($cost_price, 'double'), 'MU'));
					} else {
						$ret = $object->addline($entrepot_id, GETPOST($idl, 'int'), GETPOST($qty, 'int'), $array_options[$i], GETPOST($comment, 'alpha'), strtotime($eatbydate), strtotime($sellbydate), GETPOST($batch, 'alpha'));
					}
					if ($ret < 0) {
						setEventMessages($object->error, $object->errors, 'errors');
						$error++;
					}
				}
			}


			// Fill array 'array_options' with data from add form
			$ret = $extrafields->setOptionalsFromPost(null, $object);
			if ($ret < 0) {
				$error++;
			}
			if (!$error) {
				$ret = $object->create($user); // This create reception (like Odoo picking) and line of receptions. Stock movement will when validating reception.

				if ($ret <= 0) {
					setEventMessages($object->error, $object->errors, 'errors');
					$error++;
				}
			}
		} else {
			setEventMessages($langs->trans("ErrorFieldRequired", $langs->transnoentitiesnoconv("QtyToReceive").'/'.$langs->transnoentitiesnoconv("Warehouse")), null, 'errors');
			$error++;
		}

		if (!$error) {
			$db->commit();
			header("Location: card.php?id=".$object->id);
			exit;
		} else {
			$db->rollback();
			$_GET["commande_id"] = GETPOST('commande_id', 'int');
			$action = 'create';
		}
	} elseif ($action == 'confirm_valid' && $confirm == 'yes' && $permissiontovalidate) {
		$object->fetch_thirdparty();

		$result = $object->valid($user);

		if ($result < 0) {
			$langs->load("errors");
			setEventMessages($langs->trans($object->error), null, 'errors');
		} else {
			// Define output language
			if (empty($conf->global->MAIN_DISABLE_PDF_AUTOUPDATE)) {
				$outputlangs = $langs;
				$newlang = '';
				if ($conf->global->MAIN_MULTILANGS && empty($newlang) && GETPOST('lang_id', 'aZ09')) {
					$newlang = GETPOST('lang_id', 'aZ09');
				}
				if ($conf->global->MAIN_MULTILANGS && empty($newlang)) {
					$newlang = $object->thirdparty->default_lang;
				}
				if (!empty($newlang)) {
					$outputlangs = new Translate("", $conf);
					$outputlangs->setDefaultLang($newlang);
				}
				$model = $object->model_pdf;
				$ret = $object->fetch($id); // Reload to get new records

				$result = $object->generateDocument($model, $outputlangs, $hidedetails, $hidedesc, $hideref);
				if ($result < 0) {
					dol_print_error($db, $result);
				}
			}
		}
	} elseif ($action == 'confirm_delete' && $confirm == 'yes' && $permissiontodelete) {
		$result = $object->delete($user);
		if ($result > 0) {
			header("Location: ".DOL_URL_ROOT.'/reception/index.php');
			exit;
		} else {
			setEventMessages($object->error, $object->errors, 'errors');
		}

		// TODO add alternative status
		/*} elseif ($action == 'reopen' && (! empty($user->rights->reception->creer) || ! empty($user->rights->reception->reception_advance->validate))) {
			$result = $object->setStatut(0);
			if ($result < 0) {
				setEventMessages($object->error, $object->errors, 'errors');
		}*/
	} elseif ($action == 'setdate_livraison' && $permissiontoadd) {
		//print "x ".$_POST['liv_month'].", ".$_POST['liv_day'].", ".$_POST['liv_year'];
		$datedelivery = dol_mktime(GETPOST('liv_hour', 'int'), GETPOST('liv_min', 'int'), 0, GETPOST('liv_month', 'int'), GETPOST('liv_day', 'int'), GETPOST('liv_year', 'int'));

		$object->fetch($id);
		$result = $object->setDeliveryDate($user, $datedelivery);
		if ($result < 0) {
			setEventMessages($object->error, $object->errors, 'errors');
		}
	} elseif ($action == 'settracking_number' || $action == 'settracking_url'
	|| $action == 'settrueWeight'
	|| $action == 'settrueWidth'
	|| $action == 'settrueHeight'
	|| $action == 'settrueDepth'
	|| $action == 'setshipping_method_id') {
		// Action update
		$error = 0;

		if ($action == 'settracking_number') {
			$object->tracking_number = trim(GETPOST('tracking_number', 'alpha'));
		}
		if ($action == 'settracking_url') {
			$object->tracking_url = trim(GETPOST('tracking_url', 'int'));
		}
		if ($action == 'settrueWeight') {
			$object->trueWeight = trim(GETPOST('trueWeight', 'int'));
			$object->weight_units = GETPOST('weight_units', 'int');
		}
		if ($action == 'settrueWidth') {
			$object->trueWidth = trim(GETPOST('trueWidth', 'int'));
		}
		if ($action == 'settrueHeight') {
						$object->trueHeight = trim(GETPOST('trueHeight', 'int'));
						$object->size_units = GETPOST('size_units', 'int');
		}
		if ($action == 'settrueDepth') {
			$object->trueDepth = trim(GETPOST('trueDepth', 'int'));
		}
		if ($action == 'setshipping_method_id') {
			$object->shipping_method_id = trim(GETPOST('shipping_method_id', 'int'));
		}

		if (!$error) {
			if ($object->update($user) >= 0) {
				header("Location: card.php?id=".$object->id);
				exit;
			}
			setEventMessages($object->error, $object->errors, 'errors');
		}

		$action = "";
	} elseif ($action == 'builddoc' && $permissiontoread) {
		// Build document
		// En get ou en post
		// Save last template used to generate document
		if (GETPOST('model')) {
			$object->setDocModel($user, GETPOST('model', 'alpha'));
		}

		// Define output language
		$outputlangs = $langs;
		$newlang = '';
		if ($conf->global->MAIN_MULTILANGS && empty($newlang) && GETPOST('lang_id', 'aZ09')) {
			$newlang = GETPOST('lang_id', 'aZ09');
		}
		if ($conf->global->MAIN_MULTILANGS && empty($newlang)) {
			$newlang = $reception->thirdparty->default_lang;
		}
		if (!empty($newlang)) {
			$outputlangs = new Translate("", $conf);
			$outputlangs->setDefaultLang($newlang);
		}
		$result = $object->generateDocument($object->model_pdf, $outputlangs, $hidedetails, $hidedesc, $hideref);
		if ($result <= 0) {
			setEventMessages($object->error, $object->errors, 'errors');
			$action = '';
		}
	} elseif ($action == 'remove_file' && $permissiontoadd) {
		// Delete file in doc form
		require_once DOL_DOCUMENT_ROOT.'/core/lib/files.lib.php';

		$upload_dir = $conf->reception->dir_output;
		$file = $upload_dir.'/'.GETPOST('file');
		$ret = dol_delete_file($file, 0, 0, 0, $object);
		if ($ret) {
			setEventMessages($langs->trans("FileWasRemoved", GETPOST('urlfile')), null, 'mesgs');
		} else {
			setEventMessages($langs->trans("ErrorFailToDeleteFile", GETPOST('urlfile')), null, 'errors');
		}
	} elseif ($action == 'classifybilled') {
		$result = $object->setBilled();
		if ($result >= 0) {
			header('Location: '.$_SERVER["PHP_SELF"].'?id='.$object->id);
			exit();
		}
	} elseif ($action == 'classifyclosed' && $permissiontoread) {
		$result = $object->setClosed();
		if ($result >= 0) {
			header('Location: '.$_SERVER["PHP_SELF"].'?id='.$object->id);
			exit();
		}
	} elseif ($action == 'deleteline' && !empty($line_id) && $permissiontoread) {
		// delete a line
		$lines = $object->lines;
		$line = new CommandeFournisseurDispatch($db);

		$num_prod = count($lines);
		for ($i = 0; $i < $num_prod; $i++) {
			if ($lines[$i]->id == $line_id) {
				// delete single warehouse line
				$line->id = $line_id;
				if (!$error && $line->delete($user) < 0) {
					$error++;
				}
			}
			unset($_POST["lineid"]);
		}

		if (!$error) {
			header('Location: '.$_SERVER["PHP_SELF"].'?id='.$object->id);
			exit();
		} else {
			setEventMessages($line->error, $line->errors, 'errors');
		}
	} elseif ($action == 'updateline' && GETPOST('save') && $permissiontoadd) {
		// Update a line
		// Clean parameters
		$qty = 0;
		$entrepot_id = 0;
		$batch_id = 0;

		$lines = $object->lines;
		$num_prod = count($lines);
		for ($i = 0; $i < $num_prod; $i++) {
			if ($lines[$i]->id == $line_id) {  // we have found line to update
				$line = new CommandeFournisseurDispatch($db);
				$line->fetch($line_id);
				// Extrafields Lines
				$extrafields->fetch_name_optionals_label($object->table_element_line);
				$line->array_options = $extrafields->getOptionalsFromPost($object->table_element_line);


				$line->fk_product = $lines[$i]->fk_product;


				if ($lines[$i]->fk_product > 0) {
					// single warehouse reception line
					$stockLocation = "entl".$line_id;
					$qty = "qtyl".$line_id;
					$comment = "comment".$line_id;


					$line->id = $line_id;
					$line->fk_entrepot = GETPOST($stockLocation, 'int');
					$line->qty = GETPOST($qty, 'int');
					$line->comment = GETPOST($comment, 'alpha');

					if (!empty($conf->productbatch->enabled)) {
						$batch = "batch".$line_id;
						$dlc = "dlc".$line_id;
						$dluo = "dluo".$line_id;
						$eatby = GETPOST($dlc, 'alpha');
						$eatbydate = str_replace('/', '-', $eatby);
						$sellby = GETPOST($dluo, 'alpha');
						$sellbydate = str_replace('/', '-', $sellby);
						$line->batch = GETPOST($batch, 'alpha');
						$line->eatby = strtotime($eatbydate);
						$line->sellby = strtotime($sellbydate);
					}

					if ($line->update($user) < 0) {
						setEventMessages($line->error, $line->errors, 'errors');
						$error++;
					}
				} else // Product no predefined
				{
					$qty = "qtyl".$line_id;
					$line->id = $line_id;
					$line->qty = GETPOST($qty, 'int');
					$line->fk_entrepot = 0;
					if ($line->update($user) < 0) {
						setEventMessages($line->error, $line->errors, 'errors');
						$error++;
					}
					unset($_POST[$qty]);
				}
			}
		}

		unset($_POST["lineid"]);

		if (!$error) {
			if (empty($conf->global->MAIN_DISABLE_PDF_AUTOUPDATE)) {
				// Define output language
				$outputlangs = $langs;
				$newlang = '';
				if ($conf->global->MAIN_MULTILANGS && empty($newlang) && GETPOST('lang_id', 'aZ09')) {
					$newlang = GETPOST('lang_id', 'aZ09');
				}
				if ($conf->global->MAIN_MULTILANGS && empty($newlang)) {
					$newlang = $object->thirdparty->default_lang;
				}
				if (!empty($newlang)) {
					$outputlangs = new Translate("", $conf);
					$outputlangs->setDefaultLang($newlang);
				}

				$ret = $object->fetch($object->id); // Reload to get new records
				$object->generateDocument($object->model_pdf, $outputlangs, $hidedetails, $hidedesc, $hideref);
			}
		} else {
			header('Location: '.$_SERVER['PHP_SELF'].'?id='.$object->id); // To reshow the record we edit
			exit();
		}
	} elseif ($action == 'updateline' && $permissiontoadd && GETPOST('cancel', 'alpha') == $langs->trans("Cancel")) {
		header('Location: '.$_SERVER['PHP_SELF'].'?id='.$object->id); // To reshow the record we edit
		exit();
	}

	include DOL_DOCUMENT_ROOT.'/core/actions_printing.inc.php';

	// Actions to send emails
	if (empty($id)) {
		$id = $facid;
	}
	$triggersendname = 'RECEPTION_SENTBYMAIL';
	$paramname = 'id';
	$mode = 'emailfromreception';
	$trackid = 'shi'.$object->id;
	include DOL_DOCUMENT_ROOT.'/core/actions_sendmails.inc.php';
}


/*
 * View
 */

llxHeader('', $langs->trans('Reception'), 'Reception');

$form = new Form($db);
$formfile = new FormFile($db);
$formproduct = new FormProduct($db);
if (!empty($conf->projet->enabled)) {
	$formproject = new FormProjets($db);
}

$product_static = new Product($db);
$reception_static = new Reception($db);
$warehousestatic = new Entrepot($db);

if ($action == 'create2') {
	print load_fiche_titre($langs->trans("CreateReception"), '', 'dollyrevert');

	print '<br>'.$langs->trans("ReceptionCreationIsDoneFromOrder");
	$action = ''; $id = ''; $ref = '';
}

// Mode creation.
if ($action == 'create') {
	$recept = new Reception($db);

	print load_fiche_titre($langs->trans("CreateReception"));
	if (!$origin) {
		setEventMessages($langs->trans("ErrorBadParameters"), null, 'errors');
	}

	if ($origin) {
		if ($origin == 'supplierorder') {
			$classname = 'CommandeFournisseur';
		} else {
			$classname = ucfirst($origin);
		}

		$objectsrc = new $classname($db);
		if ($objectsrc->fetch($origin_id)) {	// This include the fetch_lines
			$soc = new Societe($db);
			$soc->fetch($objectsrc->socid);

			$author = new User($db);
			$author->fetch($objectsrc->user_author_id);

			if (!empty($conf->stock->enabled)) {
				$entrepot = new Entrepot($db);
			}

			print '<form action="'.$_SERVER["PHP_SELF"].'" method="post">';
			print '<input type="hidden" name="token" value="'.newToken().'">';
			print '<input type="hidden" name="action" value="add">';
			print '<input type="hidden" name="origin" value="'.$origin.'">';
			print '<input type="hidden" name="origin_id" value="'.$objectsrc->id.'">';
			if (GETPOST('entrepot_id', 'int')) {
				print '<input type="hidden" name="entrepot_id" value="'.GETPOST('entrepot_id', 'int').'">';
			}

			print dol_get_fiche_head('');

			print '<table class="border centpercent">';

			// Ref
			print '<tr><td class="titlefieldcreate fieldrequired">';
			if ($origin == 'supplierorder' && ((!empty($conf->fournisseur->enabled) && empty($conf->global->MAIN_USE_NEW_SUPPLIERMOD)) || !empty($conf->supplier_order->enabled))) {
				print $langs->trans("RefOrder").'</td><td colspan="3"><a href="'.DOL_URL_ROOT.'/fourn/commande/card.php?id='.$objectsrc->id.'">'.img_object($langs->trans("ShowOrder"), 'order').' '.$objectsrc->ref;
			}
			if ($origin == 'propal' && !empty($conf->propal->enabled)) {
				print $langs->trans("RefProposal").'</td><td colspan="3"><a href="'.DOL_URL_ROOT.'/comm/card.php?id='.$objectsrc->id.'">'.img_object($langs->trans("ShowProposal"), 'propal').' '.$objectsrc->ref;
			}
			print '</a></td>';
			print "</tr>\n";

			// Ref client
			print '<tr><td>';
			if ($origin == 'supplier_order') {
				print $langs->trans('SupplierOrder');
			} else {
				print $langs->trans('RefSupplier');
			}
			print '</td><td colspan="3">';
			print '<input type="text" name="ref_supplier" value="'.$objectsrc->ref_supplier.'" />';
			print '</td>';
			print '</tr>';

			// Tiers
			print '<tr><td class="titlefieldcreate fieldrequired">'.$langs->trans('Company').'</td>';
			print '<td colspan="3">'.$soc->getNomUrl(1).'</td>';
			print '</tr>';

			// Project
			if (!empty($conf->projet->enabled)) {
				$projectid = GETPOST('projectid', 'int') ?GETPOST('projectid', 'int') : 0;
				if (empty($projectid) && !empty($objectsrc->fk_project)) {
					$projectid = $objectsrc->fk_project;
				}
				if ($origin == 'project') {
					$projectid = ($originid ? $originid : 0);
				}

				$langs->load("projects");
				print '<tr>';
				print '<td>'.$langs->trans("Project").'</td><td colspan="2">';
				print img_picto('', 'project', 'class="paddingright"');
				print $formproject->select_projects((empty($conf->global->PROJECT_CAN_ALWAYS_LINK_TO_ALL_SUPPLIERS) ? $soc->id : -1), $projectid, 'projectid', 0, 0, 1, 0, 1, 0, 0, '', 1, 0, 'maxwidth500');
				print ' &nbsp; <a href="'.DOL_URL_ROOT.'/projet/card.php?socid='.$soc->id.'&action=create&status=1&backtopage='.urlencode($_SERVER["PHP_SELF"].'?action=create&socid='.$soc->id).'"><span class="fa fa-plus-circle valignmiddle" title="'.$langs->trans("AddProject").'"></span></a>';
				print '</td>';
				print '</tr>';
			}

			// Date delivery planned
			print '<tr><td>'.$langs->trans("DateDeliveryPlanned").'</td>';
			print '<td colspan="3">';
			$date_delivery = ($date_delivery ? $date_delivery : $objectsrc->delivery_date); // $date_delivery comes from GETPOST
			print $form->selectDate($date_delivery ? $date_delivery : -1, 'date_delivery', 1, 1, 1);
			print "</td>\n";
			print '</tr>';

			// Note Public
			print '<tr><td>'.$langs->trans("NotePublic").'</td>';
			print '<td colspan="3">';
			$doleditor = new DolEditor('note_public', $objectsrc->note_public, '', 60, 'dolibarr_notes', 'In', 0, false, empty($conf->global->FCKEDITOR_ENABLE_NOTE_PUBLIC) ? 0 : 1, ROWS_3, '90%');
			print $doleditor->Create(1);
			print "</td></tr>";

			// Note Private
			if ($objectsrc->note_private && !$user->socid) {
				print '<tr><td>'.$langs->trans("NotePrivate").'</td>';
				print '<td colspan="3">';
				$doleditor = new DolEditor('note_private', $objectsrc->note_private, '', 60, 'dolibarr_notes', 'In', 0, false, empty($conf->global->FCKEDITOR_ENABLE_NOTE_PRIVATE) ? 0 : 1, ROWS_3, '90%');
				print $doleditor->Create(1);
				print "</td></tr>";
			}

			// Weight
			print '<tr><td>';
			print $langs->trans("Weight");
			print '</td><td colspan="3"><input name="weight" size="4" value="'.GETPOST('weight', 'int').'"> ';
			$text = $formproduct->selectMeasuringUnits("weight_units", "weight", GETPOST('weight_units', 'int'), 0, 2);
			$htmltext = $langs->trans("KeepEmptyForAutoCalculation");
			print $form->textwithpicto($text, $htmltext);
			print '</td></tr>';
			// Dim
			print '<tr><td>';
			print $langs->trans("Width").' x '.$langs->trans("Height").' x '.$langs->trans("Depth");
			print ' </td><td colspan="3"><input name="sizeW" size="4" value="'.GETPOST('sizeW', 'int').'">';
			print ' x <input name="sizeH" size="4" value="'.GETPOST('sizeH', 'int').'">';
			print ' x <input name="sizeS" size="4" value="'.GETPOST('sizeS', 'int').'">';
			print ' ';
			$text = $formproduct->selectMeasuringUnits("size_units", "size", GETPOST('size_units', 'int'), 0, 2);
			$htmltext = $langs->trans("KeepEmptyForAutoCalculation");
			print $form->textwithpicto($text, $htmltext);
			print '</td></tr>';

			// Delivery method
			print "<tr><td>".$langs->trans("ReceptionMethod")."</td>";
			print '<td colspan="3">';
			$recept->fetch_delivery_methods();
			print $form->selectarray("shipping_method_id", $recept->meths, GETPOST('shipping_method_id', 'int'), 1, 0, 0, "", 1);
			if ($user->admin) {
				print info_admin($langs->trans("YouCanChangeValuesForThisListFromDictionarySetup"), 1);
			}
			print "</td></tr>\n";

			// Tracking number
			print "<tr><td>".$langs->trans("TrackingNumber")."</td>";
			print '<td colspan="3">';
			print '<input name="tracking_number" size="20" value="'.GETPOST('tracking_number', 'alpha').'">';
			print "</td></tr>\n";

			// Other attributes
			$parameters = array('objectsrc' => $objectsrc, 'colspan' => ' colspan="3"', 'cols' => '3', 'socid'=>$socid);
			$reshook = $hookmanager->executeHooks('formObjectOptions', $parameters, $recept, $action); // Note that $action and $objectsrc may have been modified by hook
			print $hookmanager->resPrint;

			// Here $object can be of an object Reception
			$extrafields->fetch_name_optionals_label($object->table_element);
			if (empty($reshook) && !empty($extrafields->attributes[$object->table_element]['label'])) {
				// copy from order
				if ($objectsrc->fetch_optionals() > 0) {
					$recept->array_options = array_merge($recept->array_options, $objectsrc->array_options);
				}
				print $object->showOptionals($extrafields, 'create', $parameters);
			}

			// Incoterms
			if (!empty($conf->incoterm->enabled)) {
				print '<tr>';
				print '<td><label for="incoterm_id">'.$form->textwithpicto($langs->trans("IncotermLabel"), $objectsrc->label_incoterms, 1).'</label></td>';
				print '<td colspan="3" class="maxwidthonsmartphone">';
				print $form->select_incoterms((!empty($objectsrc->fk_incoterms) ? $objectsrc->fk_incoterms : ''), (!empty($objectsrc->location_incoterms) ? $objectsrc->location_incoterms : ''));
				print '</td></tr>';
			}

			// Document model
			include_once DOL_DOCUMENT_ROOT.'/core/modules/reception/modules_reception.php';
			$list = ModelePdfReception::liste_modeles($db);

			if (count($list) > 1) {
				print "<tr><td>".$langs->trans("DefaultModel")."</td>";
				print '<td colspan="3">';
				print $form->selectarray('model', $list, $conf->global->RECEPTION_ADDON_PDF);
				print "</td></tr>\n";
			}

			print "</table>";

			print dol_get_fiche_end();

			// Reception lines
			$numAsked = 0;

			/**
			 * @var array $suffix2numAsked map HTTP query parameter suffixes (like '1_0') to line indices so that
			 *                             extrafields from HTTP query can be assigned to the correct dispatch line
			*/
			$suffix2numAsked = array();
			$dispatchLines = array();

			foreach ($_POST as $key => $value) {
				// If create form is coming from the button "Create Reception" of previous page

				// without batch module enabled
				$reg = array();
				if (preg_match('/^product_([0-9]+)_([0-9]+)$/i', $key, $reg)) {
					$numAsked++;
					$paramSuffix = $reg[1] . '_' . $reg[2];
					$suffix2numAsked[$paramSuffix] = $numAsked;

					// $numline=$reg[2] + 1; // line of product
					$numline = $numAsked;

					$prod = "product_" . $paramSuffix;
					$qty = "qty_" . $paramSuffix;
					$ent = "entrepot_" . $paramSuffix;
					$pu = "pu_" . $paramSuffix; // This is unit price including discount
					$fk_commandefourndet = "fk_commandefourndet_" . $paramSuffix;
					$dispatchLines[$numAsked] = array('prod' => GETPOST($prod, 'int'), 'qty' => price2num(GETPOST($qty), 'MS'), 'ent' => GETPOST($ent, 'int'), 'pu' => price2num(GETPOST($pu), 'MU'), 'comment' => GETPOST('comment'), 'fk_commandefourndet' => GETPOST($fk_commandefourndet, 'int'));
				}

				// with batch module enabled
				if (preg_match('/^product_batch_([0-9]+)_([0-9]+)$/i', $key, $reg)) {
					$numAsked++;
					$paramSuffix = $reg[1] . '_' . $reg[2];
					$suffix2numAsked[$paramSuffix] = $numAsked;

					// eat-by date dispatch
					// $numline=$reg[2] + 1; // line of product
					$numline = $numAsked;

					$prod = 'product_batch_' . $paramSuffix;
					$qty = 'qty_' . $paramSuffix;
					$ent = 'entrepot_' . $paramSuffix;
					$pu = 'pu_' . $paramSuffix;
					$lot = 'lot_number_' . $paramSuffix;
					$dDLUO = dol_mktime(12, 0, 0, $_POST['dluo_'.$paramSuffix.'month'], $_POST['dluo_'.$paramSuffix.'day'], $_POST['dluo_'.$paramSuffix.'year']);
					$dDLC = dol_mktime(12, 0, 0, $_POST['dlc_'.$paramSuffix.'month'], $_POST['dlc_'.$paramSuffix.'day'], $_POST['dlc_'.$paramSuffix.'year']);
					$fk_commandefourndet = 'fk_commandefourndet_'.$paramSuffix;
					$dispatchLines[$numAsked] = array('prod' => GETPOST($prod, 'int'), 'qty' => price2num(GETPOST($qty), 'MS'), 'ent' =>GETPOST($ent, 'int'), 'pu' => price2num(GETPOST($pu), 'MU'), 'comment' =>GETPOST('comment'), 'fk_commandefourndet' => GETPOST($fk_commandefourndet, 'int'), 'DLC'=> $dDLC, 'DLUO'=> $dDLUO, 'lot'=> GETPOST($lot, 'alpha'));
				}

				// If create form is coming from same page, it means that post was sent but an error occured
				if (preg_match('/^productid([0-9]+)$/i', $key, $reg)) {
					$numAsked++;
					$paramSuffix = $reg[1];
					$suffix2numAsked[$paramSuffix] = $numAsked;

					// eat-by date dispatch
					// $numline=$reg[2] + 1; // line of product
					$numline = $numAsked;

					$prod = 'productid'.$paramSuffix;
					$comment = 'comment'.$paramSuffix;
					$qty = 'qtyl'.$paramSuffix;
					$ent = 'entl'.$paramSuffix;
					$pu = 'pul'.$paramSuffix;
					$lot = 'batch'.$paramSuffix;
					$dDLUO = dol_mktime(12, 0, 0, GETPOST('dluo'.$paramSuffix.'month', 'int'), GETPOST('dluo'.$paramSuffix.'day', 'int'), GETPOST('dluo'.$paramSuffix.'year', 'int'));
					$dDLC = dol_mktime(12, 0, 0, GETPOST('dlc'.$paramSuffix.'month', 'int'), GETPOST('dlc'.$paramSuffix.'day', 'int'), GETPOST('dlc'.$paramSuffix.'year', 'int'));
					$fk_commandefourndet = 'fk_commandefournisseurdet'.$paramSuffix;
					$dispatchLines[$numAsked] = array('prod' => GETPOST($prod, 'int'), 'qty' => price2num(GETPOST($qty), 'MS'), 'ent' =>GETPOST($ent, 'int'), 'pu' => price2num(GETPOST($pu), 'MU'), 'comment' =>GETPOST($comment), 'fk_commandefourndet' => GETPOST($fk_commandefourndet, 'int'), 'DLC'=> $dDLC, 'DLUO'=> $dDLUO, 'lot'=> GETPOST($lot, 'alpha'));
				}
			}

			// If extrafield values are passed in the HTTP query, assign them to the correct dispatch line
			// Note that if an extrafield with the same name exists in the origin supplier order line, the value
			// from the HTTP query will be ignored
			foreach ($suffix2numAsked as $suffix => $n) {
				$dispatchLines[$n]['array_options'] = $extrafields->getOptionalsFromPost('commande_fournisseur_dispatch', '_' . $suffix, '');
			}

			print '<script type="text/javascript">
            jQuery(document).ready(function() {
	            jQuery("#autofill").click(function() {';
			$i = 1;
			while ($i <= $numAsked) {
				print 'jQuery("#qtyl'.$i.'").val(jQuery("#qtyasked'.$i.'").val() - jQuery("#qtydelivered'.$i.'").val());'."\n";
				$i++;
			}
			print '});
	            jQuery("#autoreset").click(function() {';
			$i = 1;
			while ($i <= $numAsked) {
				print 'jQuery("#qtyl'.$i.'").val(0);'."\n";
				$i++;
			}
			print '});
        	});
            </script>';

			print '<br>';

			print '<table class="noborder centpercent">';

			// Load receptions already done for same order
			$objectsrc->loadReceptions();

			if ($numAsked) {
				print '<tr class="liste_titre">';
				print '<td>'.$langs->trans("Description").'</td>';
				print '<td>'.$langs->trans("Comment").'</td>';
				print '<td class="center">'.$langs->trans("QtyOrdered").'</td>';
				print '<td class="center">'.$langs->trans("QtyReceived").'</td>';
				print '<td class="center">'.$langs->trans("QtyToReceive");
				if (!empty($conf->global->STOCK_CALCULATE_ON_RECEPTION || $conf->global->STOCK_CALCULATE_ON_RECEPTION_CLOSE)) {
					print '<td>'.$langs->trans("ByingPrice").'</td>';
				}
				if (empty($conf->productbatch->enabled)) {
					print ' <br>(<a href="#" id="autofill">'.$langs->trans("Fill").'</a>';
					print ' / <a href="#" id="autoreset">'.$langs->trans("Reset").'</a>)';
				}
				print '</td>';
				if (!empty($conf->stock->enabled)) {
					print '<td class="left">'.$langs->trans("Warehouse").' ('.$langs->trans("Stock").')</td>';
				}
				if (!empty($conf->productbatch->enabled)) {
					print '<td class="left">'.$langs->trans("batch_number").'</td>';
					if (empty($conf->global->PRODUCT_DISABLE_SELLBY)) {
						print '<td class="left">'.$langs->trans("SellByDate").'</td>';
					}
					if (empty($conf->global->PRODUCT_DISABLE_EATBY)) {
						print '<td class="left">'.$langs->trans("EatByDate").'</td>';
					}
				}
				print "</tr>\n";
			}

			$indiceAsked = 1;
			while ($indiceAsked <= $numAsked) {
				$product = new Product($db);
				foreach ($objectsrc->lines as $supplierLine) {
					if ($dispatchLines[$indiceAsked]['fk_commandefourndet'] == $supplierLine->id) {
						$line = $supplierLine;
						break;
					}
				}

				// Show product and description
				$type = $line->product_type ? $line->product_type : $line->fk_product_type;
				// Try to enhance type detection using date_start and date_end for free lines where type
				// was not saved.
				if (!empty($line->date_start)) {
					$type = 1;
				}
				if (!empty($line->date_end)) {
					$type = 1;
				}

				print '<!-- line fk_commandefourndet='.$line->id.' for product='.$line->fk_product.' -->'."\n";
				print '<tr class="oddeven">'."\n";


				// Product label
				if ($line->fk_product > 0) {  // If predefined product
					$product->fetch($line->fk_product);
					$product->load_stock('warehouseopen'); // Load all $product->stock_warehouse[idwarehouse]->detail_batch
					//var_dump($product->stock_warehouse[1]);

					print '<td>';
					print '<a name="'.$line->id.'"></a>'; // ancre pour retourner sur la ligne
					print '<input type="hidden" name="productid'.$indiceAsked.'" value="'.$line->fk_product.'">';

					// Show product and description
					$product_static = $product;

					$text = $product_static->getNomUrl(1);
					$text .= ' - '.(!empty($line->label) ? $line->label : $line->product_label);
					$description = ($conf->global->PRODUIT_DESC_IN_FORM ? '' : dol_htmlentitiesbr($line->desc));
					print $form->textwithtooltip($text, $description, 3, '', '', $i);

					// Show range
					print_date_range($db->jdate($line->date_start), $db->jdate($line->date_end));

					// Add description in form
					if (!empty($conf->global->PRODUIT_DESC_IN_FORM)) {
						print ($line->desc && $line->desc != $line->product_label) ? '<br>'.dol_htmlentitiesbr($line->desc) : '';
					}

					print '</td>';
				} else {
					print "<td>";
					if ($type == 1) {
						$text = img_object($langs->trans('Service'), 'service');
					} else {
						$text = img_object($langs->trans('Product'), 'product');
					}

					if (!empty($line->label)) {
						$text .= ' <strong>'.$line->label.'</strong>';
						print $form->textwithtooltip($text, $line->desc, 3, '', '', $i);
					} else {
						print $text.' '.nl2br($line->desc);
					}

					// Show range
					print_date_range($db->jdate($line->date_start), $db->jdate($line->date_end));
					print "</td>\n";
				}

				// Comment
				//$defaultcomment = 'Line create from order line id '.$line->id;
				$defaultcomment = $dispatchLines[$indiceAsked]['comment'];
				print '<td>';
				print '<input type="text" class="maxwidth100" name="comment'.$indiceAsked.'" value="'.$defaultcomment.'">';
				print '</td>';

				// Qty
				print '<td class="center">'.$line->qty;
				print '<input type="hidden" name="fk_commandefournisseurdet'.$indiceAsked.'" value="'.$line->id.'">';
				print '<input type="hidden" name="pul'.$indiceAsked.'" value="'.$line->pu_ht.'">';
				print '<input name="qtyasked'.$indiceAsked.'" id="qtyasked'.$indiceAsked.'" type="hidden" value="'.$line->qty.'">';
				print '</td>';
				$qtyProdCom = $line->qty;

				// Qty already received
				print '<td class="center">';
				$quantityDelivered = $objectsrc->receptions[$line->id];
				print $quantityDelivered;
				print '<input name="qtydelivered'.$indiceAsked.'" id="qtydelivered'.$indiceAsked.'" type="hidden" value="'.$quantityDelivered.'">';
				print '</td>';


				if ($line->product_type == 1 && empty($conf->global->STOCK_SUPPORTS_SERVICES)) {
					$quantityToBeDelivered = 0;
				} else {
					$quantityToBeDelivered = $dispatchLines[$indiceAsked]['qty'];
				}
				$warehouse_id = $dispatchLines[$indiceAsked]['ent'];


				$warehouseObject = null;
				if (!empty($conf->stock->enabled)) {     // If warehouse was already selected or if product is not a predefined, we go into this part with no multiwarehouse selection
					print '<!-- Case warehouse already known or product not a predefined product -->';

					$stock = + $product->stock_warehouse[$dispatchLines[$indiceAsked]['ent']]->real; // Convert to number
					$deliverableQty = $dispatchLines[$indiceAsked]['qty'];
					$cost_price = $dispatchLines[$indiceAsked]['pu'];

					// Quantity to send
					print '<td class="center">';
					if ($line->product_type == Product::TYPE_PRODUCT || !empty($conf->global->STOCK_SUPPORTS_SERVICES)) {
						if (GETPOST('qtyl'.$indiceAsked, 'int')) {
							$defaultqty = GETPOST('qtyl'.$indiceAsked, 'int');
						}
						print '<input name="idl'.$indiceAsked.'" type="hidden" value="'.$line->id.'">';
						print '<input name="qtyl'.$indiceAsked.'" id="qtyl'.$indiceAsked.'" type="text" size="4" value="'.$deliverableQty.'">';
					} else {
						print $langs->trans("NA");
					}
					print '</td>';

					if (!empty($conf->global->STOCK_CALCULATE_ON_RECEPTION) || !empty($conf->global->STOCK_CALCULATE_ON_RECEPTION_CLOSE)) {
						print '<td>';
						print '<input name="cost_price'.$indiceAsked.'" id="cost_price'.$indiceAsked.'" value="'.$cost_price.'">';
						print '</td>';
					}

					// Stock
					if (!empty($conf->stock->enabled)) {
						print '<td class="left">';
						if ($line->product_type == Product::TYPE_PRODUCT || !empty($conf->global->STOCK_SUPPORTS_SERVICES)) {   // Type of product need stock change ?
							// Show warehouse combo list
							$ent = "entl".$indiceAsked;
							$idl = "idl".$indiceAsked;
							$tmpentrepot_id = is_numeric(GETPOST($ent, 'int')) ?GETPOST($ent, 'int') : $warehouse_id;
							if ($line->fk_product > 0) {
								print '<!-- Show warehouse selection -->';
								print $formproduct->selectWarehouses($tmpentrepot_id, 'entl'.$indiceAsked, '', 0, 0, $line->fk_product, '', 1);
							}
						} else {
							print $langs->trans("Service");
						}
						print '</td>';
					}

					if (!empty($conf->productbatch->enabled)) {
						if (!empty($product->status_batch)) {
							print '<td><input name="batch'.$indiceAsked.'" value="'.$dispatchLines[$indiceAsked]['lot'].'"></td>';
							if (empty($conf->global->PRODUCT_DISABLE_SELLBY)) {
								print '<td class="nowraponall">';
								print $form->selectDate($dispatchLines[$indiceAsked]['DLC'], 'dlc'.$indiceAsked, '', '', 1, "");
								print '</td>';
							}
							if (empty($conf->global->PRODUCT_DISABLE_EATBY)) {
								print '<td class="nowraponall">';
								print $form->selectDate($dispatchLines[$indiceAsked]['DLUO'], 'dluo'.$indiceAsked, '', '', 1, "");
								print '</td>';
							}
						} else {
							print '<td colspan="3"></td>';
						}
					}
				}
				print "</tr>\n";

				$extralabelslines = $extrafields->attributes[$line->table_element];
				//Display lines extrafields
				if (is_array($extralabelslines) && count($extralabelslines) > 0) {
					$colspan = 5;
					if ($conf->productbatch->enabled) {
						$colspan += 3;
					}

					$srcLine = new CommandeFournisseurLigne($db);
					$line = new CommandeFournisseurDispatch($db);

					$extrafields->fetch_name_optionals_label($srcLine->table_element);
					$extrafields->fetch_name_optionals_label($line->table_element);

					$srcLine->id = $line->id;
					$srcLine->fetch_optionals(); // fetch extrafields also available in orderline
					$line->fetch_optionals();

					if (empty($line->array_options) && !empty($dispatchLines[$indiceAsked]['array_options'])) {
						$line->array_options = $dispatchLines[$indiceAsked]['array_options'];
					}
					$line->array_options = array_merge($line->array_options, $srcLine->array_options);

					print $line->showOptionals($extrafields, 'edit', array('style'=>'class="oddeven"', 'colspan'=>$colspan), $indiceAsked);
				}

				$indiceAsked++;
			}

			print "</table>";

			print '<br>';

			print $form->buttonsSaveCancel("Create");

			print '</form>';

			print '<br>';
		} else {
			dol_print_error($db);
		}
	}
} elseif ($id || $ref) {
	/* *************************************************************************** */
	/*                                                                             */
	/* Edit and view mode                                                          */
	/*                                                                             */
	/* *************************************************************************** */
	$lines = $object->lines;

	$num_prod = count($lines);

	if ($object->id > 0) {
		if (!empty($object->origin) && $object->origin_id > 0) {
			$object->origin = 'CommandeFournisseur';
			$typeobject = $object->origin;
			$origin = $object->origin;
			$origin_id = $object->origin_id;
			$object->fetch_origin(); // Load property $object->commande, $object->propal, ...
		}

		$soc = new Societe($db);
		$soc->fetch($object->socid);

		$res = $object->fetch_optionals();

		$head = reception_prepare_head($object);
		print dol_get_fiche_head($head, 'reception', $langs->trans("Reception"), -1, 'dollyrevert');

		$formconfirm = '';

		// Confirm deleteion
		if ($action == 'delete') {
			$formconfirm = $form->formconfirm($_SERVER['PHP_SELF'].'?id='.$object->id, $langs->trans('DeleteReception'), $langs->trans("ConfirmDeleteReception", $object->ref), 'confirm_delete', '', 0, 1);
		}

		// Confirmation validation
		if ($action == 'valid') {
			$objectref = substr($object->ref, 1, 4);
			if ($objectref == 'PROV') {
				$numref = $object->getNextNumRef($soc);
			} else {
				$numref = $object->ref;
			}

			$text = $langs->trans("ConfirmValidateReception", $numref);

			if (!empty($conf->notification->enabled)) {
				require_once DOL_DOCUMENT_ROOT.'/core/class/notify.class.php';
				$notify = new Notify($db);
				$text .= '<br>';
				$text .= $notify->confirmMessage('RECEPTION_VALIDATE', $object->socid, $object);
			}

			$formconfirm = $form->formconfirm($_SERVER['PHP_SELF'].'?id='.$object->id, $langs->trans('ValidateReception'), $text, 'confirm_valid', '', 0, 1);
		}

		// Confirm cancelation
		if ($action == 'annuler') {
			$formconfirm = $form->formconfirm($_SERVER['PHP_SELF'].'?id='.$object->id, $langs->trans('CancelReception'), $langs->trans("ConfirmCancelReception", $object->ref), 'confirm_cancel', '', 0, 1);
		}

		if (!$formconfirm) {
			$parameters = array('formConfirm' => $formconfirm);
			$reshook = $hookmanager->executeHooks('formConfirm', $parameters, $object, $action); // Note that $action and $object may have been modified by hook
			if (empty($reshook)) {
				$formconfirm .= $hookmanager->resPrint;
			} elseif ($reshook > 0) {
				$formconfirm = $hookmanager->resPrint;
			}
		}

		// Print form confirm
		print $formconfirm;


		// Calculate totalWeight and totalVolume for all products
		// by adding weight and volume of each product line.
		$tmparray = $object->getTotalWeightVolume();
		$totalWeight = $tmparray['weight'];
		$totalVolume = $tmparray['volume'];


		if ($typeobject == 'commande' && $object->$typeobject->id && !empty($conf->commande->enabled)) {
			$objectsrc = new Commande($db);
			$objectsrc->fetch($object->$typeobject->id);
		}
		if ($typeobject == 'propal' && $object->$typeobject->id && !empty($conf->propal->enabled)) {
			$objectsrc = new Propal($db);
			$objectsrc->fetch($object->$typeobject->id);
		}
		if ($typeobject == 'CommandeFournisseur' && $object->$typeobject->id && ((!empty($conf->fournisseur->enabled) && empty($conf->global->MAIN_USE_NEW_SUPPLIERMOD)) || !empty($conf->supplier_order->enabled))) {
			$objectsrc = new CommandeFournisseur($db);
			$objectsrc->fetch($object->$typeobject->id);
		}
		// Reception card
		$linkback = '<a href="'.DOL_URL_ROOT.'/reception/list.php?restore_lastsearch_values=1'.(!empty($socid) ? '&socid='.$socid : '').'">'.$langs->trans("BackToList").'</a>';
		$morehtmlref = '<div class="refidno">';
		// Ref customer reception

		$morehtmlref .= $form->editfieldkey("RefSupplier", 'ref_supplier', $object->ref_supplier, $object, $user->rights->reception->creer, 'string', '', 0, 1);
		$morehtmlref .= $form->editfieldval("RefSupplier", 'ref_supplier', $object->ref_supplier, $object, $user->rights->reception->creer, 'string', '', null, null, '', 1);

		// Thirdparty
		$morehtmlref .= '<br>'.$langs->trans('ThirdParty').' : '.$object->thirdparty->getNomUrl(1);
		// Project
		if (!empty($conf->projet->enabled)) {
			$langs->load("projects");
			$morehtmlref .= '<br>'.$langs->trans('Project').' ';
			if (0) {    // Do not change on reception
				if ($action != 'classify') {
					$morehtmlref .= '<a class="editfielda" href="'.$_SERVER['PHP_SELF'].'?action=classify&token='.newToken().'&id='.$object->id.'">'.img_edit($langs->transnoentitiesnoconv('SetProject')).'</a> : ';
				}
				if ($action == 'classify') {
					// $morehtmlref.=$form->form_project($_SERVER['PHP_SELF'] . '?id=' . $object->id, $object->socid, $object->fk_project, 'projectid', 0, 0, 1, 1);
					$morehtmlref .= '<form method="post" action="'.$_SERVER['PHP_SELF'].'?id='.$object->id.'">';
					$morehtmlref .= '<input type="hidden" name="action" value="classin">';
					$morehtmlref .= '<input type="hidden" name="token" value="'.newToken().'">';
					$morehtmlref .= $formproject->select_projects($object->socid, $object->fk_project, 'projectid', $maxlength, 0, 1, 0, 1, 0, 0, '', 1);
					$morehtmlref .= '<input type="submit" class="button button-edit" value="'.$langs->trans("Modify").'">';
					$morehtmlref .= '</form>';
				} else {
					$morehtmlref .= $form->form_project($_SERVER['PHP_SELF'].'?id='.$object->id, $object->socid, $object->fk_project, 'none', 0, 0, 0, 1);
				}
			} else {
				// We don't have project on reception, so we will use the project or source object instead
				// TODO Add project on reception
				$morehtmlref .= ' : ';
				if (!empty($objectsrc->fk_project)) {
					$proj = new Project($db);
					$proj->fetch($objectsrc->fk_project);
					$morehtmlref .= ' : '.$proj->getNomUrl(1);
					if ($proj->title) {
						$morehtmlref .= ' - '.$proj->title;
					}
				} else {
					$morehtmlref .= '';
				}
			}
		}
		$morehtmlref .= '</div>';

		dol_banner_tab($object, 'ref', $linkback, 1, 'ref', 'ref', $morehtmlref);


		print '<div class="fichecenter">';
		print '<div class="fichehalfleft">';
		print '<div class="underbanner clearboth"></div>';

		print '<table class="border centpercent tableforfield">';

		// Linked documents
		if ($typeobject == 'commande' && $object->$typeobject->id && !empty($conf->commande->enabled)) {
			print '<tr><td>';
			print $langs->trans("RefOrder").'</td>';
			print '<td colspan="3">';
			print $objectsrc->getNomUrl(1, 'commande');
			print "</td>\n";
			print '</tr>';
		}
		if ($typeobject == 'propal' && $object->$typeobject->id && !empty($conf->propal->enabled)) {
			print '<tr><td>';
			print $langs->trans("RefProposal").'</td>';
			print '<td colspan="3">';
			print $objectsrc->getNomUrl(1, 'reception');
			print "</td>\n";
			print '</tr>';
		}
		if ($typeobject == 'CommandeFournisseur' && $object->$typeobject->id && !empty($conf->propal->enabled)) {
			print '<tr><td>';
			print $langs->trans("SupplierOrder").'</td>';
			print '<td colspan="3">';
			print $objectsrc->getNomUrl(1, 'reception');
			print "</td>\n";
			print '</tr>';
		}

		// Date creation
		print '<tr><td class="titlefield">'.$langs->trans("DateCreation").'</td>';
		print '<td colspan="3">'.dol_print_date($object->date_creation, "dayhour")."</td>\n";
		print '</tr>';

		// Delivery date planned
		print '<tr><td height="10">';
		print '<table class="nobordernopadding" width="100%"><tr><td>';
		print $langs->trans('DateDeliveryPlanned');
		print '</td>';

		if ($action != 'editdate_livraison') {
			print '<td class="right"><a class="editfielda" href="'.$_SERVER["PHP_SELF"].'?action=editdate_livraison&token='.newToken().'&id='.$object->id.'">'.img_edit($langs->trans('SetDeliveryDate'), 1).'</a></td>';
		}
		print '</tr></table>';
		print '</td><td colspan="2">';
		if ($action == 'editdate_livraison') {
			print '<form name="setdate_livraison" action="'.$_SERVER["PHP_SELF"].'?id='.$object->id.'" method="post">';
			print '<input type="hidden" name="token" value="'.newToken().'">';
			print '<input type="hidden" name="action" value="setdate_livraison">';
			print $form->selectDate($object->date_delivery ? $object->date_delivery : -1, 'liv_', 1, 1, '', "setdate_livraison", 1, 0);
			print '<input type="submit" class="button button-edit" value="'.$langs->trans('Modify').'">';
			print '</form>';
		} else {
			print $object->date_delivery ? dol_print_date($object->date_delivery, 'dayhour') : '&nbsp;';
		}
		print '</td>';
		print '</tr>';

		// Weight
		print '<tr><td>';
		print $form->editfieldkey("Weight", 'trueWeight', $object->trueWeight, $object, $user->rights->reception->creer);
		print '</td><td colspan="3">';

		if ($action == 'edittrueWeight') {
			print '<form name="settrueweight" action="'.$_SERVER["PHP_SELF"].'" method="post">';
			print '<input name="action" value="settrueWeight" type="hidden">';
			print '<input name="id" value="'.$object->id.'" type="hidden">';
			print '<input type="hidden" name="token" value="'.newToken().'">';
			print '<input id="trueWeight" name="trueWeight" value="'.$object->trueWeight.'" type="text">';
			print $formproduct->selectMeasuringUnits("weight_units", "weight", $object->weight_units, 0, 2);
			print ' <input class="button" name="modify" value="'.$langs->trans("Modify").'" type="submit">';
			print ' <input class="button button-cancel" name="cancel" value="'.$langs->trans("Cancel").'" type="submit">';
			print '</form>';
		} else {
			print $object->trueWeight;
			print ($object->trueWeight && $object->weight_units != '') ? ' '.measuringUnitString(0, "weight", $object->weight_units) : '';
		}

		// Calculated
		if ($totalWeight > 0) {
			if (!empty($object->trueWeight)) {
				print ' ('.$langs->trans("SumOfProductWeights").': ';
			}
			print showDimensionInBestUnit($totalWeight, 0, "weight", $langs, isset($conf->global->MAIN_WEIGHT_DEFAULT_ROUND) ? $conf->global->MAIN_WEIGHT_DEFAULT_ROUND : -1, isset($conf->global->MAIN_WEIGHT_DEFAULT_UNIT) ? $conf->global->MAIN_WEIGHT_DEFAULT_UNIT : 'no');
			if (!empty($object->trueWeight)) {
				print ')';
			}
		}
		print '</td></tr>';

		// Width
		print '<tr><td>'.$form->editfieldkey("Width", 'trueWidth', $object->trueWidth, $object, $user->rights->reception->creer).'</td><td colspan="3">';
		print $form->editfieldval("Width", 'trueWidth', $object->trueWidth, $object, $user->rights->reception->creer);
		print ($object->trueWidth && $object->width_units != '') ? ' '.measuringUnitString(0, "size", $object->width_units) : '';
		print '</td></tr>';

		// Height
		print '<tr><td>'.$form->editfieldkey("Height", 'trueHeight', $object->trueHeight, $object, $user->rights->reception->creer).'</td><td colspan="3">';
		if ($action == 'edittrueHeight') {
			print '<form name="settrueHeight" action="'.$_SERVER["PHP_SELF"].'" method="post">';
			print '<input name="action" value="settrueHeight" type="hidden">';
			print '<input name="id" value="'.$object->id.'" type="hidden">';
			print '<input type="hidden" name="token" value="'.newToken().'">';
			print '<input id="trueHeight" name="trueHeight" value="'.$object->trueHeight.'" type="text">';
			print $formproduct->selectMeasuringUnits("size_units", "size", $object->size_units, 0, 2);
			print ' <input class="button" name="modify" value="'.$langs->trans("Modify").'" type="submit">';
			print ' <input class="button button-cancel" name="cancel" value="'.$langs->trans("Cancel").'" type="submit">';
			print '</form>';
		} else {
			print $object->trueHeight;
			print ($object->trueHeight && $object->height_units != '') ? ' '.measuringUnitString(0, "size", $object->height_units) : '';
		}

		print '</td></tr>';

		// Depth
		print '<tr><td>'.$form->editfieldkey("Depth", 'trueDepth', $object->trueDepth, $object, $user->rights->reception->creer).'</td><td colspan="3">';
		print $form->editfieldval("Depth", 'trueDepth', $object->trueDepth, $object, $user->rights->reception->creer);
		print ($object->trueDepth && $object->depth_units != '') ? ' '.measuringUnitString(0, "size", $object->depth_units) : '';
		print '</td></tr>';

		// Volume
		print '<tr><td>';
		print $langs->trans("Volume");
		print '</td>';
		print '<td colspan="3">';
		$calculatedVolume = 0;
		$volumeUnit = 0;
		if ($object->trueWidth && $object->trueHeight && $object->trueDepth) {
			$calculatedVolume = ($object->trueWidth * $object->trueHeight * $object->trueDepth);
			$volumeUnit = $object->size_units * 3;
		}
		// If reception volume not defined we use sum of products
		if ($calculatedVolume > 0) {
			if ($volumeUnit < 50) {
				print showDimensionInBestUnit($calculatedVolume, $volumeUnit, "volume", $langs, isset($conf->global->MAIN_VOLUME_DEFAULT_ROUND) ? $conf->global->MAIN_VOLUME_DEFAULT_ROUND : -1, isset($conf->global->MAIN_VOLUME_DEFAULT_UNIT) ? $conf->global->MAIN_VOLUME_DEFAULT_UNIT : 'no');
			} else {
				print $calculatedVolume.' '.measuringUnitString(0, "volume", $volumeUnit);
			}
		}
		if ($totalVolume > 0) {
			if ($calculatedVolume) {
				print ' ('.$langs->trans("SumOfProductVolumes").': ';
			}
			print showDimensionInBestUnit($totalVolume, 0, "volume", $langs, isset($conf->global->MAIN_VOLUME_DEFAULT_ROUND) ? $conf->global->MAIN_VOLUME_DEFAULT_ROUND : -1, isset($conf->global->MAIN_VOLUME_DEFAULT_UNIT) ? $conf->global->MAIN_VOLUME_DEFAULT_UNIT : 'no');
			//if (empty($calculatedVolume)) print ' ('.$langs->trans("Calculated").')';
			if ($calculatedVolume) {
				print ')';
			}
		}
		print "</td>\n";
		print '</tr>';

		// Other attributes
		$cols = 2;

		include DOL_DOCUMENT_ROOT.'/core/tpl/extrafields_view.tpl.php';

		print '</table>';

		print '</div>';
		print '<div class="fichehalfright">';
		print '<div class="underbanner clearboth"></div>';

		print '<table class="border centpercent tableforfield">';

		// Reception method
		print '<tr><td height="10">';
		print '<table class="nobordernopadding centpercent"><tr><td>';
		print $langs->trans('ReceptionMethod');
		print '</td>';

		if ($action != 'editshipping_method_id') {
			print '<td class="right"><a class="editfielda" href="'.$_SERVER["PHP_SELF"].'?action=editshipping_method_id&token='.newToken().'&id='.$object->id.'">'.img_edit($langs->trans('SetReceptionMethod'), 1).'</a></td>';
		}
		print '</tr></table>';
		print '</td><td colspan="2">';
		if ($action == 'editshipping_method_id') {
			print '<form name="setshipping_method_id" action="'.$_SERVER["PHP_SELF"].'?id='.$object->id.'" method="post">';
			print '<input type="hidden" name="token" value="'.newToken().'">';
			print '<input type="hidden" name="action" value="setshipping_method_id">';
			$object->fetch_delivery_methods();
			print $form->selectarray("shipping_method_id", $object->meths, $object->shipping_method_id, 1, 0, 0, "", 1);
			if ($user->admin) {
				print info_admin($langs->trans("YouCanChangeValuesForThisListFromDictionarySetup"), 1);
			}
			print '<input type="submit" class="button button-edit" value="'.$langs->trans('Modify').'">';
			print '</form>';
		} else {
			if ($object->shipping_method_id > 0) {
				// Get code using getLabelFromKey
				$code = $langs->getLabelFromKey($db, $object->shipping_method_id, 'c_shipment_mode', 'rowid', 'code');
				print $langs->trans("SendingMethod".strtoupper($code));
			}
		}
		print '</td>';
		print '</tr>';

		// Tracking Number
		print '<tr><td class="titlefield">'.$form->editfieldkey("TrackingNumber", 'tracking_number', $object->tracking_number, $object, $user->rights->reception->creer).'</td><td colspan="3">';
		print $form->editfieldval("TrackingNumber", 'tracking_number', $object->tracking_url, $object, $user->rights->reception->creer, 'safehtmlstring', $object->tracking_number);
		print '</td></tr>';

		// Incoterms
		if (!empty($conf->incoterm->enabled)) {
			print '<tr><td>';
			print '<table width="100%" class="nobordernopadding"><tr><td>';
			print $langs->trans('IncotermLabel');
			print '<td><td class="right">';
			if ($user->rights->reception->creer) {
				print '<a class="editfielda" href="'.DOL_URL_ROOT.'/reception/card.php?id='.$object->id.'&action=editincoterm&token='.newToken().'">'.img_edit().'</a>';
			} else {
				print '&nbsp;';
			}
			print '</td></tr></table>';
			print '</td>';
			print '<td colspan="3">';
			if ($action != 'editincoterm') {
				print $form->textwithpicto($object->display_incoterms(), $object->label_incoterms, 1);
			} else {
				print $form->select_incoterms((!empty($object->fk_incoterms) ? $object->fk_incoterms : ''), (!empty($object->location_incoterms) ? $object->location_incoterms : ''), $_SERVER['PHP_SELF'].'?id='.$object->id);
			}
			print '</td></tr>';
		}

		print "</table>";

		print '</div>';
		print '</div>';

		print '<div class="clearboth"></div>';


		// Lines of products
		if ($action == 'editline') {
			print '<form name="updateline" id="updateline" action="'.$_SERVER["PHP_SELF"].'?id='.$object->id.'&amp;lineid='.$line_id.'" method="POST">
			<input type="hidden" name="token" value="' . newToken().'">
			<input type="hidden" name="action" value="updateline">
			<input type="hidden" name="mode" value="">
			<input type="hidden" name="id" value="' . $object->id.'">';
		}
		print '<br>';

		print '<div class="div-table-responsive-no-min">';
		print '<table class="noborder centpercent">';
		print '<tr class="liste_titre">';
		// #
		if (!empty($conf->global->MAIN_VIEW_LINE_NUMBER)) {
			print '<td width="5" class="center">&nbsp;</td>';
		}
		// Product/Service
		print '<td>'.$langs->trans("Products").'</td>';
		// Comment
		print '<td>'.$langs->trans("Comment").'</td>';
		// Qty
		print '<td class="center">'.$langs->trans("QtyOrdered").'</td>';
		if ($origin && $origin_id > 0) {
			print '<td class="center">'.$langs->trans("QtyInOtherReceptions").'</td>';
		}
		if ($action == 'editline') {
			$editColspan = 3;
			if (empty($conf->stock->enabled)) {
				$editColspan--;
			}
			if (empty($conf->productbatch->enabled)) {
				$editColspan--;
			}
			print '<td class="center" colspan="'.$editColspan.'">';
			if ($object->statut <= 1) {
				print $langs->trans("QtyToReceive").' - ';
			} else {
				print $langs->trans("QtyReceived").' - ';
			}
			if (!empty($conf->stock->enabled)) {
				print $langs->trans("WarehouseSource").' - ';
			}
			if (!empty($conf->productbatch->enabled)) {
				print $langs->trans("Batch");
			}
			print '</td>';
		} else {
			$statusreceived = $object::STATUS_CLOSED;
			if (getDolGlobalInt("STOCK_CALCULATE_ON_RECEPTION")) {
				$statusreceived = $object::STATUS_VALIDATED;
			}
			if (getDolGlobalInt("STOCK_CALCULATE_ON_RECEPTION_CLOSE")) {
				$statusreceived = $object::STATUS_CLOSED;
			}
			if ($object->statut < $statusreceived) {
				print '<td class="center">'.$langs->trans("QtyToReceive").'</td>';
			} else {
				print '<td class="center">'.$langs->trans("QtyReceived").'</td>';
			}
			if (!empty($conf->stock->enabled)) {
				print '<td class="left">'.$langs->trans("WarehouseSource").'</td>';
			}

			if (!empty($conf->productbatch->enabled)) {
				print '<td class="left">'.$langs->trans("Batch").'</td>';
			}
		}
		print '<td class="center">'.$langs->trans("CalculatedWeight").'</td>';
		print '<td class="center">'.$langs->trans("CalculatedVolume").'</td>';
		//print '<td class="center">'.$langs->trans("Size").'</td>';
		if ($object->statut == 0) {
			print '<td class="linecoledit"></td>';
			print '<td class="linecoldelete" width="10"></td>';
		}
		print "</tr>\n";

		$var = false;

		if (!empty($conf->global->MAIN_MULTILANGS) && !empty($conf->global->PRODUIT_TEXTS_IN_THIRDPARTY_LANGUAGE)) {
			$object->fetch_thirdparty();
			$outputlangs = $langs;
			$newlang = '';
			if (empty($newlang) && GETPOST('lang_id', 'aZ09')) {
				$newlang = GETPOST('lang_id', 'aZ09');
			}
			if (empty($newlang)) {
				$newlang = $object->thirdparty->default_lang;
			}
			if (!empty($newlang)) {
				$outputlangs = new Translate("", $conf);
				$outputlangs->setDefaultLang($newlang);
			}
		}

		// Get list of products already sent for same source object into $alreadysent
		$alreadysent = array();

		$origin = 'commande_fournisseur';

		if ($origin && $origin_id > 0) {
			$sql = "SELECT obj.rowid, obj.fk_product, obj.label, obj.description, obj.product_type as fk_product_type, obj.qty as qty_asked, obj.date_start, obj.date_end";
			$sql .= ", ed.rowid as receptionline_id, ed.qty, ed.fk_reception as reception_id,  ed.fk_entrepot";
			$sql .= ", e.rowid as reception_id, e.ref as reception_ref, e.date_creation, e.date_valid, e.date_delivery, e.date_reception";
			//if ($conf->delivery_note->enabled) $sql .= ", l.rowid as livraison_id, l.ref as livraison_ref, l.date_delivery, ld.qty as qty_received";
			$sql .= ', p.label as product_label, p.ref, p.fk_product_type, p.rowid as prodid, p.tobatch as product_tobatch';
			$sql .= ', p.description as product_desc';
			$sql .= " FROM ".MAIN_DB_PREFIX."commande_fournisseur_dispatch as ed";
			$sql .= ", ".MAIN_DB_PREFIX."reception as e";
			$sql .= ", ".MAIN_DB_PREFIX.$origin."det as obj";
			//if ($conf->delivery_note->enabled) $sql .= " LEFT JOIN ".MAIN_DB_PREFIX."delivery as l ON l.fk_reception = e.rowid LEFT JOIN ".MAIN_DB_PREFIX."deliverydet as ld ON ld.fk_delivery = l.rowid  AND obj.rowid = ld.fk_origin_line";
			$sql .= " LEFT JOIN ".MAIN_DB_PREFIX."product as p ON obj.fk_product = p.rowid";
			$sql .= " WHERE e.entity IN (".getEntity('reception').")";
			$sql .= " AND obj.fk_commande = ".((int) $origin_id);
			$sql .= " AND obj.rowid = ed.fk_commandefourndet";
			$sql .= " AND ed.fk_reception = e.rowid";
			$sql .= " AND ed.fk_reception !=".((int) $object->id);
			//if ($filter) $sql.= $filter;
			$sql .= " ORDER BY obj.fk_product";

			dol_syslog("get list of reception lines", LOG_DEBUG);
			$resql = $db->query($sql);
			if ($resql) {
				$num = $db->num_rows($resql);
				$i = 0;

				while ($i < $num) {
					$obj = $db->fetch_object($resql);
					if ($obj) {
						// $obj->rowid is rowid in $origin."det" table
						$alreadysent[$obj->rowid][$obj->receptionline_id] = array('reception_ref'=>$obj->reception_ref, 'reception_id'=>$obj->reception_id, 'warehouse'=>$obj->fk_entrepot, 'qty'=>$obj->qty, 'date_valid'=>$obj->date_valid, 'date_delivery'=>$obj->date_delivery);
					}
					$i++;
				}
			}
			//var_dump($alreadysent);
		}

		// Loop on each product to send/sent
		for ($i = 0; $i < $num_prod; $i++) {
			print '<!-- origin line id = '.(!empty($lines[$i]->origin_line_id) ? $lines[$i]->origin_line_id : 0).' -->'; // id of order line
			print '<tr class="oddeven">';

			// #
			if (!empty($conf->global->MAIN_VIEW_LINE_NUMBER)) {
				print '<td class="center">'.($i + 1).'</td>';
			}

			// Predefined product or service
			if ($lines[$i]->fk_product > 0) {
				// Define output language
				if (!empty($conf->global->MAIN_MULTILANGS) && !empty($conf->global->PRODUIT_TEXTS_IN_THIRDPARTY_LANGUAGE)) {
					$prod = new Product($db);
					$prod->fetch($lines[$i]->fk_product);
					$label = (!empty($prod->multilangs[$outputlangs->defaultlang]["label"])) ? $prod->multilangs[$outputlangs->defaultlang]["label"] : $lines[$i]->product->label;
				} else {
					$label = (!empty($lines[$i]->product->label) ? $lines[$i]->product->label : $lines[$i]->product->product_label);
				}

				print '<td>';

				$text = $lines[$i]->product->getNomUrl(1);
				$text .= ' - '.$label;
				$description = (!empty($conf->global->PRODUIT_DESC_IN_FORM) ? '' : dol_htmlentitiesbr($lines[$i]->product->description));
				print $form->textwithtooltip($text, $description, 3, '', '', $i);
				print_date_range(!empty($lines[$i]->date_start) ? $lines[$i]->date_start : 0, !empty($lines[$i]->date_end) ? $lines[$i]->date_end : 0);
				if (!empty($conf->global->PRODUIT_DESC_IN_FORM)) {
					print (!empty($lines[$i]->product->description) && $lines[$i]->description != $lines[$i]->product->description) ? '<br>'.dol_htmlentitiesbr($lines[$i]->description) : '';
				}
				print "</td>\n";
			} else {
				print "<td>";
				if ($lines[$i]->product_type == Product::TYPE_SERVICE) {
					$text = img_object($langs->trans('Service'), 'service');
				} else {
					$text = img_object($langs->trans('Product'), 'product');
				}

				if (!empty($lines[$i]->label)) {
					$text .= ' <strong>'.$lines[$i]->label.'</strong>';
					print $form->textwithtooltip($text, $lines[$i]->description, 3, '', '', $i);
				} else {
					print $text.' '.nl2br($lines[$i]->description);
				}

				print_date_range($lines[$i]->date_start, $lines[$i]->date_end);
				print "</td>\n";
			}

			if ($action == 'editline' && $lines[$i]->id == $line_id) {
				print '<td><input name="comment'.$line_id.'" id="comment'.$line_id.'" value="'.dol_escape_htmltag($lines[$i]->comment).'"></td>';
			} else {
				print '<td style="white-space: pre-wrap; max-width: 200px;">'.dol_escape_htmltag($lines[$i]->comment).'</td>';
			}


			// Qty ordered
			print '<td class="center">'.$lines[$i]->qty_asked.'</td>';

			// Qty in other receptions (with reception and warehouse used)
			if ($origin && $origin_id > 0) {
				print '<td class="center nowrap">';
				foreach ($alreadysent as $key => $val) {
					if ($lines[$i]->fk_commandefourndet == $key) {
						$j = 0;
						foreach ($val as $receptionline_id => $receptionline_var) {
							if ($receptionline_var['reception_id'] == $lines[$i]->fk_reception) {
								continue; // We want to show only "other receptions"
							}

							$j++;
							if ($j > 1) {
								print '<br>';
							}
							$reception_static->fetch($receptionline_var['reception_id']);
							print $reception_static->getNomUrl(1);
							print ' - '.$receptionline_var['qty'];

							$htmltext = $langs->trans("DateValidation").' : '.(empty($receptionline_var['date_valid']) ? $langs->trans("Draft") : dol_print_date($receptionline_var['date_valid'], 'dayhour'));
							if (!empty($conf->stock->enabled) && $receptionline_var['warehouse'] > 0) {
								$warehousestatic->fetch($receptionline_var['warehouse']);
								$htmltext .= '<br>'.$langs->trans("From").' : '.$warehousestatic->getNomUrl(1, '', 0, 1);
							}
							print ' '.$form->textwithpicto('', $htmltext, 1);
						}
					}
				}
			}
			print '</td>';

			if ($action == 'editline' && $lines[$i]->id == $line_id) {
				// edit mode
				print '<td colspan="'.$editColspan.'" class="center"><table class="nobordernopadding">';
				if (!empty($conf->stock->enabled)) {
					if ($lines[$i]->fk_product > 0) {
						print '<!-- case edit 1 -->';
						print '<tr>';
						// Qty to receive or received
						print '<td><input name="qtyl'.$line_id.'" id="qtyl'.$line_id.'" type="text" size="4" value="'.$lines[$i]->qty.'"></td>';
						// Warehouse source
						print '<td>'.$formproduct->selectWarehouses($lines[$i]->fk_entrepot, 'entl'.$line_id, '', 1, 0, $lines[$i]->fk_product, '', 1).'</td>';
						// Batch number managment
						if ($conf->productbatch->enabled && !empty($lines[$i]->product->status_batch)) {
							print '<td class="nowraponall"><input name="batch'.$line_id.'" id="batch'.$line_id.'" type="text" value="'.$lines[$i]->batch.'"><br>';
							if (empty($conf->global->PRODUCT_DISABLE_SELLBY)) {
								print $langs->trans('SellByDate').' : ';
								print $form->selectDate($lines[$i]->sellby, 'dlc'.$line_id, '', '', 1, "").'</br>';
							}
							if (empty($conf->global->PRODUCT_DISABLE_EATBY)) {
								print $langs->trans('EatByDate').' : ';
								print $form->selectDate($lines[$i]->eatby, 'dluo'.$line_id, '', '', 1, "");
							}
							print '</td>';
						}
						print '</tr>';
					} else {
						print '<!-- case edit 2 -->';
						print '<tr>';
						// Qty to receive or received
						print '<td><input name="qtyl'.$line_id.'" id="qtyl'.$line_id.'" type="text" size="4" value="'.$lines[$i]->qty.'"></td>';
						// Warehouse source
						print '<td></td>';
						// Batch number managment
						print '<td></td>';
						print '</tr>';
					}
				}
				print '</table></td>';
			} else {
				// Qty to receive or received
				print '<td class="center">'.$lines[$i]->qty.'</td>';

				// Warehouse source
				if (!empty($conf->stock->enabled)) {
					print '<td class="left">';

					if ($lines[$i]->fk_entrepot > 0) {
						$entrepot = new Entrepot($db);
						$entrepot->fetch($lines[$i]->fk_entrepot);
						print $entrepot->getNomUrl(1);
					}

					print '</td>';
				}

				// Batch number managment
				if (!empty($conf->productbatch->enabled)) {
					if (isset($lines[$i]->batch)) {
						print '<!-- Detail of lot -->';
						print '<td>';
						$detail = '';
						if ($lines[$i]->product->status_batch) {
							$detail .= $langs->trans("Batch").': '.$lines[$i]->batch;
							if (empty($conf->global->PRODUCT_DISABLE_SELLBY)) {
								$detail .= ' - '.$langs->trans("SellByDate").': '.dol_print_date($lines[$i]->sellby, "day");
							}
							if (empty($conf->global->PRODUCT_DISABLE_EATBY)) {
								$detail .= ' - '.$langs->trans("EatByDate").': '.dol_print_date($lines[$i]->eatby, "day");
							}
							$detail .= '<br>';

							print $form->textwithtooltip(img_picto('', 'object_barcode').' '.$langs->trans("DetailBatchNumber"), $detail);
						} else {
							print $langs->trans("NA");
						}
						print '</td>';
					} else {
						print '<td></td>';
					}
				}
			}

			// Weight
			print '<td class="center">';
			if (!empty($lines[$i]->fk_product_type) && $lines[$i]->fk_product_type == Product::TYPE_PRODUCT) {
				print $lines[$i]->product->weight * $lines[$i]->qty.' '.measuringUnitString(0, "weight", $lines[$i]->product->weight_units);
			} else {
				print '&nbsp;';
			}
			print '</td>';

			// Volume
			print '<td class="center">';
			if (!empty($lines[$i]->fk_product_type) && $lines[$i]->fk_product_type == Product::TYPE_PRODUCT) {
				print $lines[$i]->product->volume * $lines[$i]->qty.' '.measuringUnitString(0, "volume", $lines[$i]->product->volume_units);
			} else {
				print '&nbsp;';
			}
			print '</td>';


			if ($action == 'editline' && $lines[$i]->id == $line_id) {
				print '<td class="center" colspan="2" valign="middle">';
				print '<input type="submit" class="button button-save" id="savelinebutton marginbottomonly" name="save" value="'.$langs->trans("Save").'"><br>';
				print '<input type="submit" class="button button-cancel" id="cancellinebutton" name="cancel" value="'.$langs->trans("Cancel").'"><br>';
			} elseif ($object->statut == Reception::STATUS_DRAFT) {
				// edit-delete buttons
				print '<td class="linecoledit center">';
				print '<a class="editfielda" href="'.$_SERVER["PHP_SELF"].'?id='.$object->id.'&action=editline&token='.newToken().'&lineid='.$lines[$i]->id.'">'.img_edit().'</a>';
				print '</td>';
				print '<td class="linecoldelete" width="10">';
				print '<a class="reposition" href="'.$_SERVER["PHP_SELF"].'?id='.$object->id.'&action=deleteline&token='.newToken().'&lineid='.$lines[$i]->id.'">'.img_delete().'</a>';
				print '</td>';

				// Display lines extrafields
				if (!empty($rowExtrafieldsStart)) {
					print $rowExtrafieldsStart;
					print $rowExtrafieldsView;
					print $rowEnd;
				}
			}
			print "</tr>";

			// Display lines extrafields
<<<<<<< HEAD
			if (!empty($extralabelslines) && is_array($extralabelslines) && count($extralabelslines) > 0) {
=======
			$extralabelslines = $extrafields->attributes[$lines[$i]->table_element];
			if (is_array($extralabelslines) && count($extralabelslines) > 0) {
>>>>>>> 98ddfbf7
				$colspan = empty($conf->productbatch->enabled) ? 8 : 9;
				$line = new CommandeFournisseurDispatch($db);
				$line->id = $lines[$i]->id;
				$line->fetch_optionals();

				if ($action == 'editline' && $lines[$i]->id == $line_id) {
					print $line->showOptionals($extrafields, 'edit', array('colspan'=>$colspan), $indiceAsked);
				} else {
					print $line->showOptionals($extrafields, 'view', array('colspan'=>$colspan), $indiceAsked);
				}
			}
		}

		// TODO Show also lines ordered but not delivered

		print "</table>\n";
		print '</div>';
	}


	print dol_get_fiche_end();


	$object->fetchObjectLinked($object->id, $object->element);


	/*
	 *    Boutons actions
	 */

	if (($user->socid == 0) && ($action != 'presend')) {
		print '<div class="tabsAction">';

		$parameters = array();
		$reshook = $hookmanager->executeHooks('addMoreActionsButtons', $parameters, $object, $action); // Note that $action and $object may have been modified by hook
		if (empty($reshook)) {
			if ($object->statut == Reception::STATUS_DRAFT && $num_prod > 0) {
				if ((empty($conf->global->MAIN_USE_ADVANCED_PERMS) && !empty($user->rights->reception->creer))
				 || (!empty($conf->global->MAIN_USE_ADVANCED_PERMS) && !empty($user->rights->reception->reception_advance->validate))) {
					print '<a class="butAction" href="'.$_SERVER["PHP_SELF"].'?id='.$object->id.'&action=valid&token='.newToken().'">'.$langs->trans("Validate").'</a>';
				} else {
					print '<a class="butActionRefused" href="#" title="'.$langs->trans("NotAllowed").'">'.$langs->trans("Validate").'</a>';
				}
			}
			// Back to draft
			if ($object->statut == Reception::STATUS_VALIDATED && $user->rights->reception->creer) {
				print '<div class="inline-block divButAction"><a class="butAction" href="card.php?id='.$object->id.'&action=modif&token='.newToken().'">'.$langs->trans('SetToDraft').'</a></div>';
			}

			// TODO add alternative status
			// 0=draft, 1=validated, 2=billed, we miss a status "delivered" (only available on order)
			if ($object->statut == Reception::STATUS_CLOSED && $user->rights->reception->creer) {
				if (!empty($conf->facture->enabled) && !empty($conf->global->WORKFLOW_BILL_ON_RECEPTION)) {  // Quand l'option est on, il faut avoir le bouton en plus et non en remplacement du Close ?
					print '<a class="butAction" href="'.$_SERVER["PHP_SELF"].'?id='.$object->id.'&action=reopen&token='.newToken().'">'.$langs->trans("ClassifyUnbilled").'</a>';
				} else {
					print '<a class="butAction" href="'.$_SERVER["PHP_SELF"].'?id='.$object->id.'&action=reopen&token='.newToken().'">'.$langs->trans("ReOpen").'</a>';
				}
			}

			// Send
			if (empty($user->socid)) {
				if ($object->statut > 0) {
					if (empty($conf->global->MAIN_USE_ADVANCED_PERMS) || $user->rights->reception->reception_advance->send) {
						print '<a class="butAction" href="'.$_SERVER["PHP_SELF"].'?id='.$object->id.'&action=presend&mode=init#formmailbeforetitle">'.$langs->trans('SendByMail').'</a>';
					} else {
						print '<a class="butActionRefused" href="#">'.$langs->trans('SendByMail').'</a>';
					}
				}
			}

			// Create bill
			if (((!empty($conf->fournisseur->enabled) && empty($conf->global->MAIN_USE_NEW_SUPPLIERMOD)) || !empty($conf->supplier_invoice->enabled)) && ($object->statut == Reception::STATUS_VALIDATED || $object->statut == Reception::STATUS_CLOSED)) {
				if ($user->rights->fournisseur->facture->creer || $user->rights->supplier_invoice->creer) {
					// TODO show button only   if (! empty($conf->global->WORKFLOW_BILL_ON_RECEPTION))
					// If we do that, we must also make this option official.
					print '<a class="butAction" href="'.DOL_URL_ROOT.'/fourn/facture/card.php?action=create&amp;origin='.$object->element.'&amp;originid='.$object->id.'&amp;socid='.$object->socid.'">'.$langs->trans("CreateBill").'</a>';
				}
			}


			// Close
			if ($object->statut == Reception::STATUS_VALIDATED) {
				if ($user->rights->reception->creer && $object->statut > 0 && !$object->billed) {
					$label = "Close"; $paramaction = 'classifyclosed'; // = Transferred/Received
					// Label here should be "Close" or "ClassifyBilled" if we decided to make bill on receptions instead of orders
					if (((!empty($conf->fournisseur->enabled) && empty($conf->global->MAIN_USE_NEW_SUPPLIERMOD)) || !empty($conf->supplier_order->enabled)) && !empty($conf->global->WORKFLOW_BILL_ON_RECEPTION)) {  // Quand l'option est on, il faut avoir le bouton en plus et non en remplacement du Close ?
						$label = "ClassifyBilled";
						$paramaction = 'classifybilled';
					}
					print '<a class="butAction" href="'.$_SERVER["PHP_SELF"].'?id='.$object->id.'&action='.$paramaction.'&token='.newToken().'">'.$langs->trans($label).'</a>';
				}
			}

			if ($user->rights->reception->supprimer) {
				print '<a class="butActionDelete" href="'.$_SERVER["PHP_SELF"].'?id='.$object->id.'&action=delete&token='.newToken().'">'.$langs->trans("Delete").'</a>';
			}
		}

		print '</div>';
	}


	/*
	 * Documents generated
	 */

	if ($action != 'presend' && $action != 'editline') {
		print '<div class="fichecenter"><div class="fichehalfleft">';

		$objectref = dol_sanitizeFileName($object->ref);
		$filedir = $conf->reception->dir_output."/".$objectref;

		$urlsource = $_SERVER["PHP_SELF"]."?id=".$object->id;

		$genallowed = $user->rights->reception->lire;
		$delallowed = $user->rights->reception->creer;

		print $formfile->showdocuments('reception', $objectref, $filedir, $urlsource, $genallowed, $delallowed, $object->model_pdf, 1, 0, 0, 28, 0, '', '', '', $soc->default_lang);

		// Show links to link elements
		//$linktoelem = $form->showLinkToObjectBlock($object, null, array('order'));
		$somethingshown = $form->showLinkedObjectBlock($object, '');

		print '</div><div class="fichehalfright">';

		print '</div></div>';
	}

	// Presend form
	$modelmail = 'shipping_send';
	$defaulttopic = 'SendReceptionRef';
	$diroutput = $conf->reception->dir_output;
	$trackid = 'rec'.$object->id;

	include DOL_DOCUMENT_ROOT.'/core/tpl/card_presend.tpl.php';
}


llxFooter();

$db->close();<|MERGE_RESOLUTION|>--- conflicted
+++ resolved
@@ -1991,12 +1991,8 @@
 			print "</tr>";
 
 			// Display lines extrafields
-<<<<<<< HEAD
+			$extralabelslines = $extrafields->attributes[$lines[$i]->table_element];
 			if (!empty($extralabelslines) && is_array($extralabelslines) && count($extralabelslines) > 0) {
-=======
-			$extralabelslines = $extrafields->attributes[$lines[$i]->table_element];
-			if (is_array($extralabelslines) && count($extralabelslines) > 0) {
->>>>>>> 98ddfbf7
 				$colspan = empty($conf->productbatch->enabled) ? 8 : 9;
 				$line = new CommandeFournisseurDispatch($db);
 				$line->id = $lines[$i]->id;
