--- conflicted
+++ resolved
@@ -1817,26 +1817,15 @@
 				}
 
 				print '<td>';
-<<<<<<< HEAD
-
-				$text = $lines[$i]->product->getNomUrl(1);
-				$text .= ' - '.$label;
-				$description = (!empty($conf->global->PRODUIT_DESC_IN_FORM) ? '' : dol_htmlentitiesbr($lines[$i]->product->description));
-				print $form->textwithtooltip($text, $description, 3, '', '', $i);
-				print_date_range(!empty($lines[$i]->date_start) ? $lines[$i]->date_start : 0, !empty($lines[$i]->date_end) ? $lines[$i]->date_end : 0);
-				if (!empty($conf->global->PRODUIT_DESC_IN_FORM)) {
-					print (!empty($lines[$i]->product->description) && $lines[$i]->description != $lines[$i]->product->description) ? '<br>'.dol_htmlentitiesbr($lines[$i]->description) : '';
-=======
 				if (!array_key_exists($lines[$i]->fk_commandefourndet, $arrayofpurchaselinealreadyoutput)) {
 					$text = $lines[$i]->product->getNomUrl(1);
 					$text .= ' - '.$label;
 					$description = (!empty($conf->global->PRODUIT_DESC_IN_FORM) ? '' : dol_htmlentitiesbr($lines[$i]->product->description));
 					print $form->textwithtooltip($text, $description, 3, '', '', $i);
-					print_date_range($lines[$i]->date_start, $lines[$i]->date_end);
+					print_date_range(!empty($lines[$i]->date_start) ? $lines[$i]->date_start : 0, !empty($lines[$i]->date_end) ? $lines[$i]->date_end : 0);
 					if (!empty($conf->global->PRODUIT_DESC_IN_FORM)) {
 						print (!empty($lines[$i]->product->description) && $lines[$i]->description != $lines[$i]->product->description) ? '<br>'.dol_htmlentitiesbr($lines[$i]->description) : '';
 					}
->>>>>>> 4b579289
 				}
 				print "</td>\n";
 			} else {
