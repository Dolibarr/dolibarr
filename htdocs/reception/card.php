--- conflicted
+++ resolved
@@ -918,21 +918,13 @@
 
 					// $numline=$reg[2] + 1; // line of product
 					$numline = $numAsked;
-<<<<<<< HEAD
-					$prod = "product_".$reg[1].'_'.$reg[2];
-					$qty = "qty_".$reg[1].'_'.$reg[2];
-					$ent = "entrepot_".$reg[1].'_'.$reg[2];
-					$pu = "pu_".$reg[1].'_'.$reg[2]; // This is unit price including discount
-					$fk_commandefourndet = "fk_commandefourndet_".$reg[1].'_'.$reg[2];
-					$dispatchLines[$numAsked] = array('prod' => GETPOST($prod, 'int'), 'qty' => price2num(GETPOST($qty), 'MS'), 'ent' => GETPOST($ent, 'int'), 'pu' => price2num(GETPOST($pu), 'MU'), 'comment' => GETPOST('comment'), 'fk_commandefourndet' => GETPOST($fk_commandefourndet, 'int'));
-=======
+
 					$prod = "product_" . $paramSuffix;
 					$qty = "qty_" . $paramSuffix;
 					$ent = "entrepot_" . $paramSuffix;
 					$pu = "pu_" . $paramSuffix; // This is unit price including discount
 					$fk_commandefourndet = "fk_commandefourndet_" . $paramSuffix;
-					$dispatchLines[$numAsked] = array('prod' => GETPOST($prod, 'int'), 'qty' =>GETPOST($qty), 'ent' =>GETPOST($ent, 'int'), 'pu' =>GETPOST($pu), 'comment' =>GETPOST('comment'), 'fk_commandefourndet' => GETPOST($fk_commandefourndet, 'int'));
->>>>>>> baa9585f
+					$dispatchLines[$numAsked] = array('prod' => GETPOST($prod, 'int'), 'qty' => price2num(GETPOST($qty), 'MS'), 'ent' => GETPOST($ent, 'int'), 'pu' => price2num(GETPOST($pu), 'MU'), 'comment' => GETPOST('comment'), 'fk_commandefourndet' => GETPOST($fk_commandefourndet, 'int'));
 				}
 
 				// with batch module enabled
@@ -944,17 +936,7 @@
 					// eat-by date dispatch
 					// $numline=$reg[2] + 1; // line of product
 					$numline = $numAsked;
-<<<<<<< HEAD
-					$prod = 'product_batch_'.$reg[1].'_'.$reg[2];
-					$qty = 'qty_'.$reg[1].'_'.$reg[2];
-					$ent = 'entrepot_'.$reg[1].'_'.$reg[2];
-					$pu = 'pu_'.$reg[1].'_'.$reg[2];
-					$lot = 'lot_number_'.$reg[1].'_'.$reg[2];
-					$dDLUO = dol_mktime(12, 0, 0, GETPOST('dluo_'.$reg[1].'_'.$reg[2].'month', 'int'), GETPOST('dluo_'.$reg[1].'_'.$reg[2].'day', 'int'), GETPOST('dluo_'.$reg[1].'_'.$reg[2].'year', 'int'));
-					$dDLC = dol_mktime(12, 0, 0, GETPOST('dlc_'.$reg[1].'_'.$reg[2].'month', 'int'), GETPOST('dlc_'.$reg[1].'_'.$reg[2].'day', 'int'), GETPOST('dlc_'.$reg[1].'_'.$reg[2].'year', 'int'));
-					$fk_commandefourndet = 'fk_commandefourndet_'.$reg[1].'_'.$reg[2];
-					$dispatchLines[$numAsked] = array('prod' => GETPOST($prod, 'int'), 'qty' => price2num(GETPOST($qty), 'MS'), 'ent' =>GETPOST($ent, 'int'), 'pu' => price2num(GETPOST($pu), 'MU'), 'comment' =>GETPOST('comment'), 'fk_commandefourndet' => GETPOST($fk_commandefourndet, 'int'), 'DLC'=> $dDLC, 'DLUO'=> $dDLUO, 'lot'=> GETPOST($lot, 'alpha'));
-=======
+
 					$prod = 'product_batch_' . $paramSuffix;
 					$qty = 'qty_' . $paramSuffix;
 					$ent = 'entrepot_' . $paramSuffix;
@@ -963,8 +945,7 @@
 					$dDLUO = dol_mktime(12, 0, 0, $_POST['dluo_'.$paramSuffix.'month'], $_POST['dluo_'.$paramSuffix.'day'], $_POST['dluo_'.$paramSuffix.'year']);
 					$dDLC = dol_mktime(12, 0, 0, $_POST['dlc_'.$paramSuffix.'month'], $_POST['dlc_'.$paramSuffix.'day'], $_POST['dlc_'.$paramSuffix.'year']);
 					$fk_commandefourndet = 'fk_commandefourndet_'.$paramSuffix;
-					$dispatchLines[$numAsked] = array('prod' => GETPOST($prod, 'int'), 'qty' =>GETPOST($qty), 'ent' =>GETPOST($ent, 'int'), 'pu' =>GETPOST($pu), 'comment' =>GETPOST('comment'), 'fk_commandefourndet' => GETPOST($fk_commandefourndet, 'int'), 'DLC'=> $dDLC, 'DLUO'=> $dDLUO, 'lot'=> GETPOST($lot, 'alpha'));
->>>>>>> baa9585f
+					$dispatchLines[$numAsked] = array('prod' => GETPOST($prod, 'int'), 'qty' => price2num(GETPOST($qty), 'MS'), 'ent' =>GETPOST($ent, 'int'), 'pu' => price2num(GETPOST($pu), 'MU'), 'comment' =>GETPOST('comment'), 'fk_commandefourndet' => GETPOST($fk_commandefourndet, 'int'), 'DLC'=> $dDLC, 'DLUO'=> $dDLUO, 'lot'=> GETPOST($lot, 'alpha'));
 				}
 
 				// If create form is coming from same page, it means that post was sent but an error occured
@@ -976,18 +957,7 @@
 					// eat-by date dispatch
 					// $numline=$reg[2] + 1; // line of product
 					$numline = $numAsked;
-<<<<<<< HEAD
-					$prod = 'productid'.$reg[1];
-					$comment = 'comment'.$reg[1];
-					$qty = 'qtyl'.$reg[1];
-					$ent = 'entl'.$reg[1];
-					$pu = 'pul'.$reg[1];
-					$lot = 'batch'.$reg[1];
-					$dDLUO = dol_mktime(12, 0, 0, GETPOST('dluo'.$reg[1].'month', 'int'), GETPOST('dluo'.$reg[1].'day', 'int'), GETPOST('dluo'.$reg[1].'year', 'int'));
-					$dDLC = dol_mktime(12, 0, 0, GETPOST('dlc'.$reg[1].'month', 'int'), GETPOST('dlc'.$reg[1].'day', 'int'), GETPOST('dlc'.$reg[1].'year', 'int'));
-					$fk_commandefourndet = 'fk_commandefournisseurdet'.$reg[1];
-					$dispatchLines[$numAsked] = array('prod' => GETPOST($prod, 'int'), 'qty' => price2num(GETPOST($qty), 'MS'), 'ent' =>GETPOST($ent, 'int'), 'pu' => price2num(GETPOST($pu), 'MU'), 'comment' =>GETPOST($comment), 'fk_commandefourndet' => GETPOST($fk_commandefourndet, 'int'), 'DLC'=> $dDLC, 'DLUO'=> $dDLUO, 'lot'=> GETPOST($lot, 'alpha'));
-=======
+
 					$prod = 'productid'.$paramSuffix;
 					$comment = 'comment'.$paramSuffix;
 					$qty = 'qtyl'.$paramSuffix;
@@ -997,8 +967,7 @@
 					$dDLUO = dol_mktime(12, 0, 0, GETPOST('dluo'.$paramSuffix.'month', 'int'), GETPOST('dluo'.$paramSuffix.'day', 'int'), GETPOST('dluo'.$paramSuffix.'year', 'int'));
 					$dDLC = dol_mktime(12, 0, 0, GETPOST('dlc'.$paramSuffix.'month', 'int'), GETPOST('dlc'.$paramSuffix.'day', 'int'), GETPOST('dlc'.$paramSuffix.'year', 'int'));
 					$fk_commandefourndet = 'fk_commandefournisseurdet'.$paramSuffix;
-					$dispatchLines[$numAsked] = array('prod' => GETPOST($prod, 'int'), 'qty' =>GETPOST($qty), 'ent' =>GETPOST($ent, 'int'), 'pu' =>GETPOST($pu), 'comment' =>GETPOST($comment), 'fk_commandefourndet' => GETPOST($fk_commandefourndet, 'int'), 'DLC'=> $dDLC, 'DLUO'=> $dDLUO, 'lot'=> GETPOST($lot, 'alpha'));
->>>>>>> baa9585f
+					$dispatchLines[$numAsked] = array('prod' => GETPOST($prod, 'int'), 'qty' => price2num(GETPOST($qty), 'MS'), 'ent' =>GETPOST($ent, 'int'), 'pu' => price2num(GETPOST($pu), 'MU'), 'comment' =>GETPOST($comment), 'fk_commandefourndet' => GETPOST($fk_commandefourndet, 'int'), 'DLC'=> $dDLC, 'DLUO'=> $dDLUO, 'lot'=> GETPOST($lot, 'alpha'));
 				}
 			}
 
@@ -2003,13 +1972,8 @@
 			print "</tr>";
 
 			// Display lines extrafields
-<<<<<<< HEAD
+			$extralabelslines = $extrafields->attributes[$lines[$i]->table_element];
 			if (is_array($extralabelslines) && count($extralabelslines) > 0) {
-=======
-			$extralabelslines = $extrafields->attributes[$lines[$i]->table_element];
-			if (is_array($extralabelslines) && count($extralabelslines) > 0)
-			{
->>>>>>> baa9585f
 				$colspan = empty($conf->productbatch->enabled) ? 8 : 9;
 				$line = new CommandeFournisseurDispatch($db);
 				$line->id = $lines[$i]->id;
