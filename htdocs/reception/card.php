<?php
/* Copyright (C) 2003-2008	Rodolphe Quiedeville	<rodolphe@quiedeville.org>
 * Copyright (C) 2005-2016	Laurent Destailleur		<eldy@users.sourceforge.net>
 * Copyright (C) 2005		Simon TOSSER			<simon@kornog-computing.com>
 * Copyright (C) 2005-2012	Regis Houssin			<regis.houssin@capnetworks.com>
 * Copyright (C) 2011-2017	Juanjo Menent			<jmenent@2byte.es>
 * Copyright (C) 2013       Florian Henry		  	<florian.henry@open-concept.pro>
 * Copyright (C) 2013       Marcos García           <marcosgdf@gmail.com>
 * Copyright (C) 2014		Cedric GROSS			<c.gross@kreiz-it.fr>
 * Copyright (C) 2014-2017	Francis Appels			<francis.appels@yahoo.com>
 * Copyright (C) 2015		Claudio Aschieri		<c.aschieri@19.coop>
 * Copyright (C) 2016		Ferran Marcet			<fmarcet@2byte.es>
 * Copyright (C) 2016		Yasser Carreón			<yacasia@gmail.com>
 * Copyright (C) 2018	    Quentin Vial-Gouteyron  <quentin.vial-gouteyron@atm-consulting.fr>
 *
 * This program is free software; you can redistribute it and/or modify
 * it under the terms of the GNU General Public License as published by
 * the Free Software Foundation; either version 3 of the License, or
 * (at your option) any later version.
 *
 * This program is distributed in the hope that it will be useful,
 * but WITHOUT ANY WARRANTY; without even the implied warranty of
 * MERCHANTABILITY or FITNESS FOR A PARTICULAR PURPOSE.  See the
 * GNU General Public License for more details.
 *
 * You should have received a copy of the GNU General Public License
 * along with this program.  If not, see <https://www.gnu.org/licenses/>.
 */

/**
 *	\file       htdocs/reception/card.php
 *	\ingroup    reception
 *	\brief      Card of a reception
 */

require '../main.inc.php';
require_once DOL_DOCUMENT_ROOT.'/core/class/html.formfile.class.php';
require_once DOL_DOCUMENT_ROOT.'/reception/class/reception.class.php';
require_once DOL_DOCUMENT_ROOT.'/product/class/html.formproduct.class.php';
require_once DOL_DOCUMENT_ROOT.'/core/lib/product.lib.php';
require_once DOL_DOCUMENT_ROOT.'/core/lib/reception.lib.php';
require_once DOL_DOCUMENT_ROOT.'/core/modules/reception/modules_reception.php';
require_once DOL_DOCUMENT_ROOT.'/core/class/doleditor.class.php';
require_once DOL_DOCUMENT_ROOT.'/core/class/extrafields.class.php';
require_once DOL_DOCUMENT_ROOT.'/product/stock/class/entrepot.class.php';
require_once DOL_DOCUMENT_ROOT.'/product/stock/class/productlot.class.php';
if (!empty($conf->product->enabled) || !empty($conf->service->enabled)) {
	require_once DOL_DOCUMENT_ROOT.'/product/class/product.class.php';
}
if (!empty($conf->propal->enabled)) {
	require_once DOL_DOCUMENT_ROOT.'/comm/propal/class/propal.class.php';
}
if (!empty($conf->fournisseur->enabled)) {
	require_once DOL_DOCUMENT_ROOT.'/fourn/class/fournisseur.commande.class.php';
	require_once DOL_DOCUMENT_ROOT.'/fourn/class/fournisseur.commande.dispatch.class.php';
}
if (!empty($conf->productbatch->enabled)) {
	require_once DOL_DOCUMENT_ROOT.'/product/class/productbatch.class.php';
}
if (!empty($conf->projet->enabled)) {
	require_once DOL_DOCUMENT_ROOT.'/projet/class/project.class.php';
	require_once DOL_DOCUMENT_ROOT.'/core/class/html.formprojet.class.php';
}

$langs->loadLangs(array("receptions", "companies", "bills", 'deliveries', 'orders', 'stocks', 'other', 'propal', 'sendings'));

if (!empty($conf->incoterm->enabled)) {
	$langs->load('incoterm');
}
if (!empty($conf->productbatch->enabled)) {
	$langs->load('productbatch');
}

$origin = GETPOST('origin', 'alpha') ?GETPOST('origin', 'alpha') : 'reception'; // Example: commande, propal
$origin_id = GETPOST('id', 'int') ?GETPOST('id', 'int') : '';
$id = $origin_id;
if (empty($origin_id)) {
	$origin_id  = GETPOST('origin_id', 'int'); // Id of order or propal
}
if (empty($origin_id)) {
	$origin_id  = GETPOST('object_id', 'int'); // Id of order or propal
}
if (empty($origin_id)) {
	$origin_id  = GETPOST('originid', 'int'); // Id of order or propal
}
$ref = GETPOST('ref', 'alpha');
$line_id = GETPOST('lineid', 'int') ?GETPOST('lineid', 'int') : '';

$action		= GETPOST('action', 'alpha');
//Select mail models is same action as presend
if (GETPOST('modelselected')) {
	$action = 'presend';
}
$confirm	= GETPOST('confirm', 'alpha');
$cancel = GETPOST('cancel', 'alpha');

//PDF
$hidedetails = (GETPOST('hidedetails', 'int') ? GETPOST('hidedetails', 'int') : (!empty($conf->global->MAIN_GENERATE_DOCUMENTS_HIDE_DETAILS) ? 1 : 0));
$hidedesc = (GETPOST('hidedesc', 'int') ? GETPOST('hidedesc', 'int') : (!empty($conf->global->MAIN_GENERATE_DOCUMENTS_HIDE_DESC) ? 1 : 0));
$hideref = (GETPOST('hideref', 'int') ? GETPOST('hideref', 'int') : (!empty($conf->global->MAIN_GENERATE_DOCUMENTS_HIDE_REF) ? 1 : 0));

$object = new Reception($db);
$extrafields = new ExtraFields($db);

// fetch optionals attributes and labels
$extrafields->fetch_name_optionals_label($object->table_element);
$extrafields->fetch_name_optionals_label($object->table_element_line);

// Load object. Make an object->fetch
include DOL_DOCUMENT_ROOT.'/core/actions_fetchobject.inc.php'; // Must be include, not include_once

// Initialize technical object to manage hooks of page. Note that conf->hooks_modules contains array of hook context
$hookmanager->initHooks(array('receptioncard', 'globalcard'));

$permissiondellink = $user->rights->reception->creer; // Used by the include of actions_dellink.inc.php
//var_dump($object->lines[0]->detail_batch);

$date_delivery = dol_mktime(GETPOST('date_deliveryhour', 'int'), GETPOST('date_deliverymin', 'int'), 0, GETPOST('date_deliverymonth', 'int'), GETPOST('date_deliveryday', 'int'), GETPOST('date_deliveryyear', 'int'));

// Security check
$socid = '';
if ($user->socid) {
	$socid = $user->socid;
}

if ($origin == 'reception') {
	$result = restrictedArea($user, $origin, $id);
} else {
	$result = restrictedArea($user, 'reception');
	if ($origin == 'supplierorder') {
		if (empty($user->rights->fournisseur->commande->lire) && empty($user->rights->fournisseur->commande->read)) {
			accessforbidden();
		}
	} elseif (empty($user->rights->{$origin}->lire) && empty($user->rights->{$origin}->read)) {
		accessforbidden();
	}
}


/*
 * Actions
 */

$parameters = array();
$reshook = $hookmanager->executeHooks('doActions', $parameters, $object, $action); // Note that $action and $object may have been modified by some hooks
if ($reshook < 0) {
	setEventMessages($hookmanager->error, $hookmanager->errors, 'errors');
}

if (empty($reshook)) {
	if ($cancel) {
		$action = '';
		$object->fetch($id); // show reception also after canceling modification
	}

	include DOL_DOCUMENT_ROOT.'/core/actions_dellink.inc.php'; // Must be include, not include_once

	// Reopen
	if ($action == 'reopen' && $user->rights->reception->creer) {
		$object->fetch($id);
		$result = $object->reOpen();
	}

	// Confirm back to draft status
	if ($action == 'modif' && $user->rights->reception->creer) {
		$result = $object->setDraft($user);
		if ($result >= 0) {
			// Define output language
			if (empty($conf->global->MAIN_DISABLE_PDF_AUTOUPDATE)) {
				$outputlangs = $langs;
				$newlang = '';
				if ($conf->global->MAIN_MULTILANGS && empty($newlang) && GETPOST('lang_id', 'aZ09')) {
					$newlang = GETPOST('lang_id', 'aZ09');
				}
				if ($conf->global->MAIN_MULTILANGS && empty($newlang)) {
					$newlang = $object->thirdparty->default_lang;
				}
				if (!empty($newlang)) {
					$outputlangs = new Translate("", $conf);
					$outputlangs->setDefaultLang($newlang);
				}
				$model = $object->model_pdf;
				$ret = $object->fetch($id); // Reload to get new records
				$object->generateDocument($model, $outputlangs, $hidedetails, $hidedesc, $hideref);
			}
		}
	}

	// Set incoterm
	if ($action == 'set_incoterms' && !empty($conf->incoterm->enabled)) {
		$result = $object->setIncoterms(GETPOST('incoterm_id', 'int'), GETPOST('location_incoterms', 'alpha'));
	}

	if ($action == 'setref_supplier') {
		$result = $object->fetch($id);
		if ($result < 0) {
			setEventMessages($object->error, $object->errors, 'errors');
		}

		$result = $object->setValueFrom('ref_supplier', GETPOST('ref_supplier', 'alpha'), '', null, 'text', '', $user, 'RECEPTION_MODIFY');
		if ($result < 0) {
			setEventMessages($object->error, $object->errors, 'errors');
			$action = 'editref_supplier';
		} else {
			header("Location: ".$_SERVER['PHP_SELF']."?id=".$object->id);
			exit;
		}
	}

	if ($action == 'update_extras') {
		$object->oldcopy = dol_clone($object);

		// Fill array 'array_options' with data from update form
		$ret = $extrafields->setOptionalsFromPost(null, $object, GETPOST('attribute', 'restricthtml'));
		if ($ret < 0) {
			$error++;
		}

		if (!$error) {
			// Actions on extra fields
			$result = $object->insertExtraFields('RECEPTION_MODIFY');
			if ($result < 0) {
				setEventMessages($object->error, $object->errors, 'errors');
				$error++;
			}
		}

		if ($error) {
			$action = 'edit_extras';
		}
	}

	// Create reception
	if ($action == 'add' && $user->rights->reception->creer) {
		$error = 0;
		$predef = '';

		$db->begin();

		$object->note = GETPOST('note', 'alpha');
		$object->origin = $origin;
		$object->origin_id = $origin_id;
		$object->fk_project = GETPOST('projectid', 'int');
		$object->weight = GETPOST('weight', 'int') == '' ? "NULL" : GETPOST('weight', 'int');
		$object->sizeH = GETPOST('sizeH', 'int') == '' ? "NULL" : GETPOST('sizeH', 'int');
		$object->sizeW = GETPOST('sizeW', 'int') == '' ? "NULL" : GETPOST('sizeW', 'int');
		$object->sizeS = GETPOST('sizeS', 'int') == '' ? "NULL" : GETPOST('sizeS', 'int');
		$object->size_units = GETPOST('size_units', 'int');
		$object->weight_units = GETPOST('weight_units', 'int');

		// On va boucler sur chaque ligne du document d'origine pour completer objet reception
		// avec info diverses + qte a livrer

		if ($object->origin == "supplierorder") {
			$classname = 'CommandeFournisseur';
		} else {
			$classname = ucfirst($object->origin);
		}
		$objectsrc = new $classname($db);
		$objectsrc->fetch($object->origin_id);

		$object->socid = $objectsrc->socid;
		$object->ref_supplier = GETPOST('ref_supplier', 'alpha');
		$object->model_pdf = GETPOST('model');
		$object->date_delivery = $date_delivery; // Date delivery planed
		$object->fk_delivery_address = $objectsrc->fk_delivery_address;
		$object->shipping_method_id = GETPOST('shipping_method_id', 'int');
		$object->tracking_number = GETPOST('tracking_number', 'alpha');
		$object->note_private = GETPOST('note_private', 'restricthtml');
		$object->note_public = GETPOST('note_public', 'restricthtml');
		$object->fk_incoterms = GETPOST('incoterm_id', 'int');
		$object->location_incoterms = GETPOST('location_incoterms', 'alpha');

		$batch_line = array();
		$stockLine = array();
		$array_options = array();

		$totalqty = 0;

		$num = 0;
		foreach ($_POST as $key => $value) {
			// without batch module enabled

			if (strpos($key, 'qtyasked') !== false) {
				$num++;
			}
		}

		for ($i = 1; $i <= $num; $i++) {
			$idl = "idl".$i;

			$sub_qty = array();
			$subtotalqty = 0;

			$j = 0;
			$batch = "batchl".$i."_0";
			$stockLocation = "ent1".$i."_0";
			$qty = "qtyl".$i;

<<<<<<< HEAD


				//var_dump(GETPOST($qty,'int')); var_dump($_POST); var_dump($batch);exit;
				//reception line for product with no batch management and no multiple stock location
			if (GETPOST($qty, 'int') > 0) {
=======
			//var_dump(GETPOST($qty,'int')); var_dump($_POST); var_dump($batch);exit;
			//reception line for product with no batch management and no multiple stock location
			if (GETPOST($qty, 'int') > 0)
>>>>>>> 89dbd745
				$totalqty += GETPOST($qty, 'int');
			}


			// Extrafields
			$array_options[$i] = $extrafields->getOptionalsFromPost($object->table_element_line, $i);
		}


		if ($totalqty > 0) {  // There is at least one thing to ship
			//var_dump($_POST);exit;
			for ($i = 1; $i <= $num; $i++) {
				$lineToTest = '';
				$lineId = GETPOST($idl, 'int');
				foreach ($objectsrc->lines as $linesrc) {
					if ($linesrc->id == $lineId) {
						$lineToTest = $linesrc;
						break;
					}
				}
				if (empty($lineToTest)) {
					continue;
				}
				$qty = "qtyl".$i;
				$comment = "comment".$i;
				$eatby = "dlc".$i;
				$sellby = "dluo".$i;
				$batch = "batch".$i;

				$timeFormat = '%d/%m/%Y';

				if (GETPOST($qty, 'int') > 0 || (GETPOST($qty, 'int') == 0 && $conf->global->RECEPTION_GETS_ALL_ORDER_PRODUCTS)) {
					$ent = "entl".$i;

					$idl = "idl".$i;

					$entrepot_id = is_numeric(GETPOST($ent, 'int')) ? GETPOST($ent, 'int') : GETPOST('entrepot_id', 'int');

<<<<<<< HEAD
					if ($entrepot_id < 0) {
						$entrepot_id = '';
					}
					if (!($lineToTest->fk_product > 0) && empty($conf->global->STOCK_SUPPORTS_SERVICES)) {
=======
					if (!empty($lineToTest)) {
						$fk_product = $lineToTest->fk_product;
					} else {
						$fk_product = $linesrc->fk_product;
					}

					if ($entrepot_id < 0)
						$entrepot_id = '';
					if (!($fk_product > 0) && empty($conf->global->STOCK_SUPPORTS_SERVICES))
>>>>>>> 89dbd745
						$entrepot_id = 0;
					}
					$eatby = GETPOST($eatby, 'alpha');
					$sellby = GETPOST($sellby, 'alpha');
					$eatbydate = str_replace('/', '-', $eatby);
					$sellbydate = str_replace('/', '-', $sellby);


					$ret = $object->addline($entrepot_id, GETPOST($idl, 'int'), GETPOST($qty, 'int'), $array_options[$i], GETPOST($comment, 'alpha'), strtotime($eatbydate), strtotime($sellbydate), GETPOST($batch, 'alpha'));
					if ($ret < 0) {
						setEventMessages($object->error, $object->errors, 'errors');
						$error++;
					}
				}
			}


			// Fill array 'array_options' with data from add form
			$ret = $extrafields->setOptionalsFromPost(null, $object);
			if ($ret < 0) {
				$error++;
			}
			if (!$error) {
				$ret = $object->create($user); // This create reception (like Odoo picking) and line of receptions. Stock movement will when validating reception.

				if ($ret <= 0) {
					setEventMessages($object->error, $object->errors, 'errors');
					$error++;
				}
			}
		} else {
			setEventMessages($langs->trans("ErrorFieldRequired", $langs->transnoentitiesnoconv("QtyToReceive").'/'.$langs->transnoentitiesnoconv("Warehouse")), null, 'errors');
			$error++;
		}

		if (!$error) {
			$db->commit();
			header("Location: card.php?id=".$object->id);
			exit;
		} else {
			$db->rollback();
			$_GET["commande_id"] = GETPOST('commande_id', 'int');
			$action = 'create';
		}
	} elseif ($action == 'confirm_valid' && $confirm == 'yes' &&
		((empty($conf->global->MAIN_USE_ADVANCED_PERMS) && !empty($user->rights->reception->creer))
		|| (!empty($conf->global->MAIN_USE_ADVANCED_PERMS) && !empty($user->rights->reception->reception_advance->validate)))
	) {
		$object->fetch_thirdparty();

		$result = $object->valid($user);

		if ($result < 0) {
			$langs->load("errors");
			setEventMessages($langs->trans($object->error), null, 'errors');
		} else {
			// Define output language
			if (empty($conf->global->MAIN_DISABLE_PDF_AUTOUPDATE)) {
				$outputlangs = $langs;
				$newlang = '';
				if ($conf->global->MAIN_MULTILANGS && empty($newlang) && GETPOST('lang_id', 'aZ09')) {
					$newlang = GETPOST('lang_id', 'aZ09');
				}
				if ($conf->global->MAIN_MULTILANGS && empty($newlang)) {
					$newlang = $object->thirdparty->default_lang;
				}
				if (!empty($newlang)) {
					$outputlangs = new Translate("", $conf);
					$outputlangs->setDefaultLang($newlang);
				}
				$model = $object->model_pdf;
				$ret = $object->fetch($id); // Reload to get new records

				$result = $object->generateDocument($model, $outputlangs, $hidedetails, $hidedesc, $hideref);
				if ($result < 0) {
					dol_print_error($db, $result);
				}
			}
		}
	} elseif ($action == 'confirm_delete' && $confirm == 'yes' && $user->rights->reception->supprimer) {
		$result = $object->delete($user);
		if ($result > 0) {
			header("Location: ".DOL_URL_ROOT.'/reception/index.php');
			exit;
		} else {
			setEventMessages($object->error, $object->errors, 'errors');
		}

		// TODO add alternative status
		/*} elseif ($action == 'reopen' && (! empty($user->rights->reception->creer) || ! empty($user->rights->reception->reception_advance->validate))) {
			$result = $object->setStatut(0);
			if ($result < 0) {
				setEventMessages($object->error, $object->errors, 'errors');
		}*/
	} elseif ($action == 'setdate_livraison' && $user->rights->reception->creer) {
		//print "x ".$_POST['liv_month'].", ".$_POST['liv_day'].", ".$_POST['liv_year'];
		$datedelivery = dol_mktime(GETPOST('liv_hour', 'int'), GETPOST('liv_min', 'int'), 0, GETPOST('liv_month', 'int'), GETPOST('liv_day', 'int'), GETPOST('liv_year', 'int'));

		$object->fetch($id);
		$result = $object->setDeliveryDate($user, $datedelivery);
		if ($result < 0) {
			setEventMessages($object->error, $object->errors, 'errors');
		}
	} elseif ($action == 'settracking_number' || $action == 'settracking_url'
	|| $action == 'settrueWeight'
	|| $action == 'settrueWidth'
	|| $action == 'settrueHeight'
	|| $action == 'settrueDepth'
	|| $action == 'setshipping_method_id') {
		// Action update
		$error = 0;

		if ($action == 'settracking_number') {
			$object->tracking_number = trim(GETPOST('tracking_number', 'alpha'));
		}
		if ($action == 'settracking_url') {
			$object->tracking_url = trim(GETPOST('tracking_url', 'int'));
		}
		if ($action == 'settrueWeight') {
			$object->trueWeight = trim(GETPOST('trueWeight', 'int'));
			$object->weight_units = GETPOST('weight_units', 'int');
		}
		if ($action == 'settrueWidth') {
			$object->trueWidth = trim(GETPOST('trueWidth', 'int'));
		}
		if ($action == 'settrueHeight') {
						$object->trueHeight = trim(GETPOST('trueHeight', 'int'));
						$object->size_units = GETPOST('size_units', 'int');
		}
		if ($action == 'settrueDepth') {
			$object->trueDepth = trim(GETPOST('trueDepth', 'int'));
		}
		if ($action == 'setshipping_method_id') {
			$object->shipping_method_id = trim(GETPOST('shipping_method_id', 'int'));
		}

		if (!$error) {
			if ($object->update($user) >= 0) {
				header("Location: card.php?id=".$object->id);
				exit;
			}
			setEventMessages($object->error, $object->errors, 'errors');
		}

		$action = "";
	} elseif ($action == 'builddoc') {
		// Build document
		// En get ou en post
		// Save last template used to generate document
		if (GETPOST('model')) {
			$object->setDocModel($user, GETPOST('model', 'alpha'));
		}

		// Define output language
		$outputlangs = $langs;
		$newlang = '';
		if ($conf->global->MAIN_MULTILANGS && empty($newlang) && GETPOST('lang_id', 'aZ09')) {
			$newlang = GETPOST('lang_id', 'aZ09');
		}
		if ($conf->global->MAIN_MULTILANGS && empty($newlang)) {
			$newlang = $reception->thirdparty->default_lang;
		}
		if (!empty($newlang)) {
			$outputlangs = new Translate("", $conf);
			$outputlangs->setDefaultLang($newlang);
		}
		$result = $object->generateDocument($object->model_pdf, $outputlangs, $hidedetails, $hidedesc, $hideref);
		if ($result <= 0) {
			setEventMessages($object->error, $object->errors, 'errors');
			$action = '';
		}
	} elseif ($action == 'remove_file') {
		// Delete file in doc form
		require_once DOL_DOCUMENT_ROOT.'/core/lib/files.lib.php';

		$upload_dir = $conf->reception->dir_output;
		$file = $upload_dir.'/'.GETPOST('file');
		$ret = dol_delete_file($file, 0, 0, 0, $object);
		if ($ret) {
			setEventMessages($langs->trans("FileWasRemoved", GETPOST('urlfile')), null, 'mesgs');
		} else {
			setEventMessages($langs->trans("ErrorFailToDeleteFile", GETPOST('urlfile')), null, 'errors');
		}
	} elseif ($action == 'classifybilled') {
		$object->fetch($id);
		$result = $object->setBilled();
		if ($result >= 0) {
			header('Location: '.$_SERVER["PHP_SELF"].'?id='.$object->id);
			exit();
		}
	} elseif ($action == 'classifyclosed') {
		$object->fetch($id);
		$result = $object->setClosed();
		if ($result >= 0) {
			header('Location: '.$_SERVER["PHP_SELF"].'?id='.$object->id);
			exit();
		}
	} elseif ($action == 'deleteline' && !empty($line_id)) {
		// delete a line
		$object->fetch($id);
		$lines = $object->lines;
		$line = new CommandeFournisseurDispatch($db);

		$num_prod = count($lines);
		for ($i = 0; $i < $num_prod; $i++) {
			if ($lines[$i]->id == $line_id) {
				// delete single warehouse line
				$line->id = $line_id;
				if (!$error && $line->delete($user) < 0) {
					$error++;
				}
			}
			unset($_POST["lineid"]);
		}

		if (!$error) {
			header('Location: '.$_SERVER["PHP_SELF"].'?id='.$object->id);
			exit();
		} else {
			setEventMessages($line->error, $line->errors, 'errors');
		}
	} elseif ($action == 'updateline' && $user->rights->reception->creer && GETPOST('save')) {
		// Update a line
		// Clean parameters
		$qty = 0;
		$entrepot_id = 0;
		$batch_id = 0;

		$lines = $object->lines;
		$num_prod = count($lines);
		for ($i = 0; $i < $num_prod; $i++) {
			if ($lines[$i]->id == $line_id) {  // we have found line to update
				$line = new CommandeFournisseurDispatch($db);
				$line->fetch($line_id);
				// Extrafields Lines
				$extrafields->fetch_name_optionals_label($object->table_element_line);
				$line->array_options = $extrafields->getOptionalsFromPost($object->table_element_line);


				$line->fk_product = $lines[$i]->fk_product;


				if ($lines[$i]->fk_product > 0) {
					// single warehouse reception line
					$stockLocation = "entl".$line_id;
					$qty = "qtyl".$line_id;
					$comment = "comment".$line_id;


					$line->id = $line_id;
					$line->fk_entrepot = GETPOST($stockLocation, 'int');
					$line->qty = GETPOST($qty, 'int');
					$line->comment = GETPOST($comment, 'alpha');

					if (!empty($conf->productbatch->enabled)) {
						$batch = "batch".$line_id;
						$dlc = "dlc".$line_id;
						$dluo = "dluo".$line_id;
						$eatby = GETPOST($dlc, 'alpha');
						$eatbydate = str_replace('/', '-', $eatby);
						$sellby = GETPOST($dluo, 'alpha');
						$sellbydate = str_replace('/', '-', $sellby);
						$line->batch = GETPOST($batch, 'alpha');
						$line->eatby = strtotime($eatbydate);
						$line->sellby = strtotime($sellbydate);
					}

					if ($line->update($user) < 0) {
						setEventMessages($line->error, $line->errors, 'errors');
						$error++;
					}
				} else // Product no predefined
				{
					$qty = "qtyl".$line_id;
					$line->id = $line_id;
					$line->qty = GETPOST($qty, 'int');
					$line->fk_entrepot = 0;
					if ($line->update($user) < 0) {
						setEventMessages($line->error, $line->errors, 'errors');
						$error++;
					}
					unset($_POST[$qty]);
				}
			}
		}

		unset($_POST["lineid"]);

		if (!$error) {
			if (empty($conf->global->MAIN_DISABLE_PDF_AUTOUPDATE)) {
				// Define output language
				$outputlangs = $langs;
				$newlang = '';
				if ($conf->global->MAIN_MULTILANGS && empty($newlang) && GETPOST('lang_id', 'aZ09')) {
					$newlang = GETPOST('lang_id', 'aZ09');
				}
				if ($conf->global->MAIN_MULTILANGS && empty($newlang)) {
					$newlang = $object->thirdparty->default_lang;
				}
				if (!empty($newlang)) {
					$outputlangs = new Translate("", $conf);
					$outputlangs->setDefaultLang($newlang);
				}

				$ret = $object->fetch($object->id); // Reload to get new records
				$object->generateDocument($object->model_pdf, $outputlangs, $hidedetails, $hidedesc, $hideref);
			}
		} else {
			header('Location: '.$_SERVER['PHP_SELF'].'?id='.$object->id); // Pour reaffichage de la fiche en cours d'edition
			exit();
		}
	} elseif ($action == 'updateline' && $user->rights->reception->creer && GETPOST('cancel', 'alpha') == $langs->trans("Cancel")) {
		header('Location: '.$_SERVER['PHP_SELF'].'?id='.$object->id); // Pour reaffichage de la fiche en cours d'edition
		exit();
	}

	include DOL_DOCUMENT_ROOT.'/core/actions_printing.inc.php';

	// Actions to send emails
	if (empty($id)) {
		$id = $facid;
	}
	$triggersendname = 'RECEPTION_SENTBYMAIL';
	$paramname = 'id';
	$mode = 'emailfromreception';
	$trackid = 'shi'.$object->id;
	include DOL_DOCUMENT_ROOT.'/core/actions_sendmails.inc.php';
}


/*
 * View
 */

llxHeader('', $langs->trans('Reception'), 'Reception');

$form = new Form($db);
$formfile = new FormFile($db);
$formproduct = new FormProduct($db);
if (!empty($conf->projet->enabled)) {
	$formproject = new FormProjets($db);
}

$product_static = new Product($db);
$reception_static = new Reception($db);
$warehousestatic = new Entrepot($db);

if ($action == 'create2') {
	print load_fiche_titre($langs->trans("CreateReception"), '', 'dollyrevert');

	print '<br>'.$langs->trans("ReceptionCreationIsDoneFromOrder");
	$action = ''; $id = ''; $ref = '';
}

// Mode creation.
if ($action == 'create') {
	$recept = new Reception($db);

	print load_fiche_titre($langs->trans("CreateReception"));
	if (!$origin) {
		setEventMessages($langs->trans("ErrorBadParameters"), null, 'errors');
	}

	if ($origin) {
		if ($origin == 'supplierorder') {
			$classname = 'CommandeFournisseur';
		} else {
			$classname = ucfirst($origin);
		}

		$object = new $classname($db);
		if ($object->fetch($origin_id)) {	// This include the fetch_lines
			$soc = new Societe($db);
			$soc->fetch($object->socid);

			$author = new User($db);
			$author->fetch($object->user_author_id);

			if (!empty($conf->stock->enabled)) {
				$entrepot = new Entrepot($db);
			}

			print '<form action="'.$_SERVER["PHP_SELF"].'" method="post">';
			print '<input type="hidden" name="token" value="'.newToken().'">';
			print '<input type="hidden" name="action" value="add">';
			print '<input type="hidden" name="origin" value="'.$origin.'">';
			print '<input type="hidden" name="origin_id" value="'.$object->id.'">';
			print '<input type="hidden" name="ref_int" value="'.$object->ref_int.'">';
			if (GETPOST('entrepot_id', 'int')) {
				print '<input type="hidden" name="entrepot_id" value="'.GETPOST('entrepot_id', 'int').'">';
			}

			print dol_get_fiche_head('');

			print '<table class="border centpercent">';

			// Ref
			print '<tr><td class="titlefieldcreate fieldrequired">';
			if ($origin == 'supplierorder' && !empty($conf->fournisseur->enabled)) {
				print $langs->trans("RefOrder").'</td><td colspan="3"><a href="'.DOL_URL_ROOT.'/fourn/commande/card.php?id='.$object->id.'">'.img_object($langs->trans("ShowOrder"), 'order').' '.$object->ref;
			}
			if ($origin == 'propal' && !empty($conf->propal->enabled)) {
				print $langs->trans("RefProposal").'</td><td colspan="3"><a href="'.DOL_URL_ROOT.'/comm/card.php?id='.$object->id.'">'.img_object($langs->trans("ShowProposal"), 'propal').' '.$object->ref;
			}
			print '</a></td>';
			print "</tr>\n";

			// Ref client
			print '<tr><td>';
			if ($origin == 'supplier_order') {
				print $langs->trans('SupplierOrder');
			} else {
				print $langs->trans('RefSupplier');
			}
			print '</td><td colspan="3">';
			print '<input type="text" name="ref_supplier" value="'.$object->ref_supplier.'" />';
			print '</td>';
			print '</tr>';

			// Tiers
			print '<tr><td class="titlefieldcreate fieldrequired">'.$langs->trans('Company').'</td>';
			print '<td colspan="3">'.$soc->getNomUrl(1).'</td>';
			print '</tr>';

			// Project
			if (!empty($conf->projet->enabled)) {
				$projectid = GETPOST('projectid', 'int') ?GETPOST('projectid', 'int') : 0;
				if (empty($projectid) && !empty($object->fk_project)) {
					$projectid = $object->fk_project;
				}
				if ($origin == 'project') {
					$projectid = ($originid ? $originid : 0);
				}

				$langs->load("projects");
				print '<tr>';
				print '<td>'.$langs->trans("Project").'</td><td colspan="2">';
				$numprojet = $formproject->select_projects($soc->id, $projectid, 'projectid', 0);
				print ' &nbsp; <a href="'.DOL_URL_ROOT.'/projet/card.php?socid='.$soc->id.'&action=create&status=1&backtopage='.urlencode($_SERVER["PHP_SELF"].'?action=create&socid='.$soc->id).'"><span class="fa fa-plus-circle valignmiddle" title="'.$langs->trans("AddProject").'"></span></a>';
				print '</td>';
				print '</tr>';
			}

			// Date delivery planned
			print '<tr><td>'.$langs->trans("DateDeliveryPlanned").'</td>';
			print '<td colspan="3">';
			$date_delivery = ($date_delivery ? $date_delivery : $object->delivery_date); // $date_delivery comes from GETPOST
			print $form->selectDate($date_delivery ? $date_delivery : -1, 'date_delivery', 1, 1, 1);
			print "</td>\n";
			print '</tr>';

			// Note Public
			print '<tr><td>'.$langs->trans("NotePublic").'</td>';
			print '<td colspan="3">';
			$doleditor = new DolEditor('note_public', $object->note_public, '', 60, 'dolibarr_notes', 'In', 0, false, empty($conf->global->FCKEDITOR_ENABLE_NOTE_PUBLIC) ? 0 : 1, ROWS_3, '90%');
			print $doleditor->Create(1);
			print "</td></tr>";

			// Note Private
			if ($object->note_private && !$user->socid) {
				print '<tr><td>'.$langs->trans("NotePrivate").'</td>';
				print '<td colspan="3">';
				$doleditor = new DolEditor('note_private', $object->note_private, '', 60, 'dolibarr_notes', 'In', 0, false, empty($conf->global->FCKEDITOR_ENABLE_NOTE_PRIVATE) ? 0 : 1, ROWS_3, '90%');
				print $doleditor->Create(1);
				print "</td></tr>";
			}

			// Weight
			print '<tr><td>';
			print $langs->trans("Weight");
			print '</td><td colspan="3"><input name="weight" size="4" value="'.GETPOST('weight', 'int').'"> ';
			$text = $formproduct->selectMeasuringUnits("weight_units", "weight", GETPOST('weight_units', 'int'), 0, 2);
			$htmltext = $langs->trans("KeepEmptyForAutoCalculation");
			print $form->textwithpicto($text, $htmltext);
			print '</td></tr>';
			// Dim
			print '<tr><td>';
			print $langs->trans("Width").' x '.$langs->trans("Height").' x '.$langs->trans("Depth");
			print ' </td><td colspan="3"><input name="sizeW" size="4" value="'.GETPOST('sizeW', 'int').'">';
			print ' x <input name="sizeH" size="4" value="'.GETPOST('sizeH', 'int').'">';
			print ' x <input name="sizeS" size="4" value="'.GETPOST('sizeS', 'int').'">';
			print ' ';
			$text = $formproduct->selectMeasuringUnits("size_units", "size", GETPOST('size_units', 'int'), 0, 2);
			$htmltext = $langs->trans("KeepEmptyForAutoCalculation");
			print $form->textwithpicto($text, $htmltext);
			print '</td></tr>';

			// Delivery method
			print "<tr><td>".$langs->trans("ReceptionMethod")."</td>";
			print '<td colspan="3">';
			$recept->fetch_delivery_methods();
			print $form->selectarray("shipping_method_id", $recept->meths, GETPOST('shipping_method_id', 'int'), 1, 0, 0, "", 1);
			if ($user->admin) {
				print info_admin($langs->trans("YouCanChangeValuesForThisListFromDictionarySetup"), 1);
			}
			print "</td></tr>\n";

			// Tracking number
			print "<tr><td>".$langs->trans("TrackingNumber")."</td>";
			print '<td colspan="3">';
			print '<input name="tracking_number" size="20" value="'.GETPOST('tracking_number', 'alpha').'">';
			print "</td></tr>\n";

			// Other attributes
			$parameters = array('objectsrc' => $objectsrc, 'colspan' => ' colspan="3"', 'cols' => '3', 'socid'=>$socid);
			$reshook = $hookmanager->executeHooks('formObjectOptions', $parameters, $recept, $action); // Note that $action and $object may have been modified by hook
			print $hookmanager->resPrint;

			// Here $object can be of an object Order
			$extrafields->fetch_name_optionals_label($object->table_element);
			if (empty($reshook) && !empty($extrafields->attributes[$object->table_element]['label'])) {
				// copy from order
				if ($object->fetch_optionals() > 0) {
					$recept->array_options = array_merge($recept->array_options, $object->array_options);
				}
				print $object->showOptionals($extrafields, 'edit', $parameters);
			}

			// Incoterms
			if (!empty($conf->incoterm->enabled)) {
				print '<tr>';
				print '<td><label for="incoterm_id">'.$form->textwithpicto($langs->trans("IncotermLabel"), $object->label_incoterms, 1).'</label></td>';
				print '<td colspan="3" class="maxwidthonsmartphone">';
				print $form->select_incoterms((!empty($object->fk_incoterms) ? $object->fk_incoterms : ''), (!empty($object->location_incoterms) ? $object->location_incoterms : ''));
				print '</td></tr>';
			}

			// Document model
			include_once DOL_DOCUMENT_ROOT.'/core/modules/reception/modules_reception.php';
			$list = ModelePdfReception::liste_modeles($db);

			if (count($list) > 1) {
				print "<tr><td>".$langs->trans("DefaultModel")."</td>";
				print '<td colspan="3">';
				print $form->selectarray('model', $list, $conf->global->RECEPTION_ADDON_PDF);
				print "</td></tr>\n";
			}

			print "</table>";

			print dol_get_fiche_end();


			// Reception lines
			$numAsked = 0;
			$dispatchLines = array();
			foreach ($_POST as $key => $value) {
				// without batch module enabled
				if (preg_match('/^product_([0-9]+)_([0-9]+)$/i', $key, $reg)) {
					$numAsked++;

					// $numline=$reg[2] + 1; // line of product
					$numline = $numAsked;
					$prod = "product_".$reg[1].'_'.$reg[2];
					$qty = "qty_".$reg[1].'_'.$reg[2];
					$ent = "entrepot_".$reg[1].'_'.$reg[2];
					$pu = "pu_".$reg[1].'_'.$reg[2]; // This is unit price including discount
					$fk_commandefourndet = "fk_commandefourndet_".$reg[1].'_'.$reg[2];
					$dispatchLines[$numAsked] = array('prod' => GETPOST($prod, 'int'), 'qty' =>GETPOST($qty), 'ent' =>GETPOST($ent, 'int'), 'pu' =>GETPOST($pu), 'comment' =>GETPOST('comment'), 'fk_commandefourndet' => GETPOST($fk_commandefourndet, 'int'));
				}

				// with batch module enabled
				if (preg_match('/^product_batch_([0-9]+)_([0-9]+)$/i', $key, $reg)) {
					$numAsked++;

					// eat-by date dispatch
					// $numline=$reg[2] + 1; // line of product
					$numline = $numAsked;
					$prod = 'product_batch_'.$reg[1].'_'.$reg[2];
					$qty = 'qty_'.$reg[1].'_'.$reg[2];
					$ent = 'entrepot_'.$reg[1].'_'.$reg[2];
					$pu = 'pu_'.$reg[1].'_'.$reg[2];
					$lot = 'lot_number_'.$reg[1].'_'.$reg[2];
					$dDLUO = dol_mktime(12, 0, 0, $_POST['dluo_'.$reg[1].'_'.$reg[2].'month'], $_POST['dluo_'.$reg[1].'_'.$reg[2].'day'], $_POST['dluo_'.$reg[1].'_'.$reg[2].'year']);
					$dDLC = dol_mktime(12, 0, 0, $_POST['dlc_'.$reg[1].'_'.$reg[2].'month'], $_POST['dlc_'.$reg[1].'_'.$reg[2].'day'], $_POST['dlc_'.$reg[1].'_'.$reg[2].'year']);
					$fk_commandefourndet = 'fk_commandefourndet_'.$reg[1].'_'.$reg[2];
					$dispatchLines[$numAsked] = array('prod' => GETPOST($prod, 'int'), 'qty' =>GETPOST($qty), 'ent' =>GETPOST($ent, 'int'), 'pu' =>GETPOST($pu), 'comment' =>GETPOST('comment'), 'fk_commandefourndet' => GETPOST($fk_commandefourndet, 'int'), 'DLC'=> $dDLC, 'DLUO'=> $dDLUO, 'lot'=> GETPOST($lot, 'alpha'));
				}
			}


			print '<script type="text/javascript" language="javascript">
            jQuery(document).ready(function() {
	            jQuery("#autofill").click(function() {';
			$i = 1;
			while ($i <= $numAsked) {
				print 'jQuery("#qtyl'.$i.'").val(jQuery("#qtyasked'.$i.'").val() - jQuery("#qtydelivered'.$i.'").val());'."\n";
				$i++;
			}
			print '});
	            jQuery("#autoreset").click(function() {';
			$i = 1;
			while ($i <= $numAsked) {
				print 'jQuery("#qtyl'.$i.'").val(0);'."\n";
				$i++;
			}
			print '});
        	});
            </script>';

			print '<br>';

			print '<table class="noborder centpercent">';

			// Load receptions already done for same order
			$object->loadReceptions();

			if ($numAsked) {
				print '<tr class="liste_titre">';
				print '<td>'.$langs->trans("Description").'</td>';
				print '<td class="center">'.$langs->trans("QtyOrdered").'</td>';
				print '<td class="center">'.$langs->trans("QtyReceived").'</td>';
				print '<td class="center">'.$langs->trans("QtyToReceive");
				if (empty($conf->productbatch->enabled)) {
					print ' <br>(<a href="#" id="autofill">'.$langs->trans("Fill").'</a>';
					print ' / <a href="#" id="autoreset">'.$langs->trans("Reset").'</a>)';
				}
				print '</td>';
				if (!empty($conf->stock->enabled)) {
					print '<td class="left">'.$langs->trans("Warehouse").' ('.$langs->trans("Stock").')</td>';
				}
				if (!empty($conf->productbatch->enabled)) {
					print '<td class="left">'.$langs->trans("batch_number").'</td>';
					if (empty($conf->global->PRODUCT_DISABLE_EATBY)) {
						print '<td class="left">'.$langs->trans("EatByDate").'</td>';
					}
					if (empty($conf->global->PRODUCT_DISABLE_SELLBY)) {
						print '<td class="left">'.$langs->trans("SellByDate").'</td>';
					}
				}
				print "</tr>\n";
			}

			$indiceAsked = 1;
			while ($indiceAsked <= $numAsked) {
				$product = new Product($db);
				foreach ($object->lines as $supplierLine) {
					if ($dispatchLines[$indiceAsked]['fk_commandefourndet'] == $supplierLine->id) {
						$line = $supplierLine;
						break;
					}
				}


				// Show product and description
				$type = $line->product_type ? $line->product_type : $line->fk_product_type;
				// Try to enhance type detection using date_start and date_end for free lines where type
				// was not saved.
				if (!empty($line->date_start)) {
					$type = 1;
				}
				if (!empty($line->date_end)) {
					$type = 1;
				}

				print '<!-- line '.$line->rowid.' for product -->'."\n";
				print '<tr class="oddeven">'."\n";


				// Product label
				if ($line->fk_product > 0) {  // If predefined product
					$product->fetch($line->fk_product);
					$product->load_stock('warehouseopen'); // Load all $product->stock_warehouse[idwarehouse]->detail_batch
					//var_dump($product->stock_warehouse[1]);

					print '<td>';
					print '<a name="'.$line->id.'"></a>'; // ancre pour retourner sur la ligne

					// Show product and description
					$product_static->type = $line->fk_product_type;
					$product_static->id = $line->fk_product;
					$product_static->ref = $line->ref;
					$product_static->status_batch = $line->product_tobatch;

					$text = $product_static->getNomUrl(1);
					$text .= ' - '.(!empty($line->label) ? $line->label : $line->product_label);
					$description = ($conf->global->PRODUIT_DESC_IN_FORM ? '' : dol_htmlentitiesbr($line->desc));
					print $form->textwithtooltip($text, $description, 3, '', '', $i);

					// Show range
					print_date_range($db->jdate($line->date_start), $db->jdate($line->date_end));

					// Add description in form
					if (!empty($conf->global->PRODUIT_DESC_IN_FORM)) {
						print ($line->desc && $line->desc != $line->product_label) ? '<br>'.dol_htmlentitiesbr($line->desc) : '';
					}

					print '</td>';
				} else {
					print "<td>";
					if ($type == 1) {
						$text = img_object($langs->trans('Service'), 'service');
					} else {
						$text = img_object($langs->trans('Product'), 'product');
					}

					if (!empty($line->label)) {
						$text .= ' <strong>'.$line->label.'</strong>';
						print $form->textwithtooltip($text, $line->desc, 3, '', '', $i);
					} else {
						print $text.' '.nl2br($line->desc);
					}

					// Show range
					print_date_range($db->jdate($line->date_start), $db->jdate($line->date_end));
					print "</td>\n";
				}

				// Qty
				print '<td class="center">'.$line->qty;
				print '<input type="hidden" name="fk_commandefournisseurdet'.$indiceAsked.'" value=\''.$line->id.'\' />';
				print '<textarea style="display:none;"  name="comment'.$indiceAsked.'" >'.$line->desc.'</textarea>';
				print '<input name="qtyasked'.$indiceAsked.'" id="qtyasked'.$indiceAsked.'" type="hidden" value="'.$line->qty.'">';
				print '</td>';
				$qtyProdCom = $line->qty;

				// Qty already received
				print '<td class="center">';


				$quantityDelivered = $object->receptions[$line->id];
				print $quantityDelivered;
				print '<input name="qtydelivered'.$indiceAsked.'" id="qtydelivered'.$indiceAsked.'" type="hidden" value="'.$quantityDelivered.'">';
				print '</td>';


				if ($line->product_type == 1 && empty($conf->global->STOCK_SUPPORTS_SERVICES)) {
					$quantityToBeDelivered = 0;
				} else {
					$quantityToBeDelivered = $dispatchLines[$indiceAsked]['qty'];
				}
				$warehouse_id = $dispatchLines[$indiceAsked]['ent'];


				$warehouseObject = null;
				if (!empty($conf->stock->enabled)) {     // If warehouse was already selected or if product is not a predefined, we go into this part with no multiwarehouse selection
					print '<!-- Case warehouse already known or product not a predefined product -->';

					$stock = + $product->stock_warehouse[$dispatchLines[$indiceAsked]['ent']]->real; // Convert to number
					$deliverableQty = $dispatchLines[$indiceAsked]['qty'];

					// Quantity to send
					print '<td class="center">';
					if ($line->product_type == Product::TYPE_PRODUCT || !empty($conf->global->STOCK_SUPPORTS_SERVICES)) {
						if (GETPOST('qtyl'.$indiceAsked, 'int')) {
							$defaultqty = GETPOST('qtyl'.$indiceAsked, 'int');
						}
						print '<input name="idl'.$indiceAsked.'" type="hidden" value="'.$line->id.'">';
						print '<input name="qtyl'.$indiceAsked.'" id="qtyl'.$indiceAsked.'" type="text" size="4" value="'.$deliverableQty.'">';
					} else {
						print $langs->trans("NA");
					}
					print '</td>';

					// Stock
					if (!empty($conf->stock->enabled)) {
						print '<td class="left">';
						if ($line->product_type == Product::TYPE_PRODUCT || !empty($conf->global->STOCK_SUPPORTS_SERVICES)) {   // Type of product need stock change ?
							// Show warehouse combo list
							$ent = "entl".$indiceAsked;
							$idl = "idl".$indiceAsked;
							$tmpentrepot_id = is_numeric(GETPOST($ent, 'int')) ?GETPOST($ent, 'int') : $warehouse_id;
							if ($line->fk_product > 0) {
								print '<!-- Show warehouse selection -->';
								print $formproduct->selectWarehouses($tmpentrepot_id, 'entl'.$indiceAsked, '', 0, 0, $line->fk_product, '', 1);
							}
						} else {
							print $langs->trans("Service");
						}
						print '</td>';
					}

					if (!empty($conf->productbatch->enabled)) {
						if (!empty($product->status_batch)) {
							print '<td><input name="batch'.$indiceAsked.'" value="'.$dispatchLines[$indiceAsked]['lot'].'"></td>';
							if (empty($conf->global->PRODUCT_DISABLE_EATBY)) {
								print '<td class="nowraponall">';
								print $form->selectDate($dispatchLines[$indiceAsked]['DLC'], 'dlc'.$indiceAsked, '', '', 1, "");
								print '</td>';
							}
							if (empty($conf->global->PRODUCT_DISABLE_SELLBY)) {
								print '<td class="nowraponall">';
								print $form->selectDate($dispatchLines[$indiceAsked]['DLUO'], 'dluo'.$indiceAsked, '', '', 1, "");
								print '</td>';
							}
						} else {
							print '<td colspan="3"></td>';
						}
					}
					print "</tr>\n";
				}

				//Display lines extrafields
				if (is_array($extralabelslines) && count($extralabelslines) > 0) {
					$colspan = 5;
					if ($conf->productbatch->enabled) {
						$colspan += 3;
					}

					$srcLine = new CommandeFournisseurLigne($db);
					$line = new CommandeFournisseurDispatch($db);

					$extrafields->fetch_name_optionals_label($srcLine->table_element);
					$extrafields->fetch_name_optionals_label($line->table_element);

					$srcLine->id = $line->id;
					$srcLine->fetch_optionals(); // fetch extrafields also available in orderline
					$line->fetch_optionals();

					$line->array_options = array_merge($line->array_options, $srcLine->array_options);

					print $line->showOptionals($extrafields, 'edit', array('style'=>'class="oddeven"', 'colspan'=>$colspan), $indiceAsked);
				}

				$indiceAsked++;
			}

			print "</table>";

			print '<br>';

			print '<div class="center">';
			print '<input type="submit" class="button" name="add" value="'.dol_escape_htmltag($langs->trans("Create")).'">';
			print '&nbsp; ';
			print '<input type="'.($backtopage ? "submit" : "button").'" class="button button-cancel" name="cancel" value="'.dol_escape_htmltag($langs->trans("Cancel")).'"'.($backtopage ? '' : ' onclick="javascript:history.go(-1)"').'>'; // Cancel for create does not post form if we don't know the backtopage
			print '</div>';

			print '</form>';

			print '<br>';
		} else {
			dol_print_error($db);
		}
	}
} elseif ($id || $ref) {
	/* *************************************************************************** */
	/*                                                                             */
	/* Edit and view mode                                                          */
	/*                                                                             */
	/* *************************************************************************** */
	$lines = $object->lines;

	$num_prod = count($lines);

	if ($object->id > 0) {
		if (!empty($object->origin) && $object->origin_id > 0) {
			$object->origin = 'CommandeFournisseur';
			$typeobject = $object->origin;
			$origin = $object->origin;
			$origin_id = $object->origin_id;
			$object->fetch_origin(); // Load property $object->commande, $object->propal, ...
		}

		$soc = new Societe($db);
		$soc->fetch($object->socid);

		$res = $object->fetch_optionals();

		$head = reception_prepare_head($object);
		print dol_get_fiche_head($head, 'reception', $langs->trans("Reception"), -1, 'dollyrevert');

		$formconfirm = '';

		// Confirm deleteion
		if ($action == 'delete') {
			$formconfirm = $form->formconfirm($_SERVER['PHP_SELF'].'?id='.$object->id, $langs->trans('DeleteReception'), $langs->trans("ConfirmDeleteReception", $object->ref), 'confirm_delete', '', 0, 1);
		}

		// Confirmation validation
		if ($action == 'valid') {
			$objectref = substr($object->ref, 1, 4);
			if ($objectref == 'PROV') {
				$numref = $object->getNextNumRef($soc);
			} else {
				$numref = $object->ref;
			}

			$text = $langs->trans("ConfirmValidateReception", $numref);

			if (!empty($conf->notification->enabled)) {
				require_once DOL_DOCUMENT_ROOT.'/core/class/notify.class.php';
				$notify = new Notify($db);
				$text .= '<br>';
				$text .= $notify->confirmMessage('RECEPTION_VALIDATE', $object->socid, $object);
			}

			$formconfirm = $form->formconfirm($_SERVER['PHP_SELF'].'?id='.$object->id, $langs->trans('ValidateReception'), $text, 'confirm_valid', '', 0, 1);
		}

		// Confirm cancelation
		if ($action == 'annuler') {
			$formconfirm = $form->formconfirm($_SERVER['PHP_SELF'].'?id='.$object->id, $langs->trans('CancelReception'), $langs->trans("ConfirmCancelReception", $object->ref), 'confirm_cancel', '', 0, 1);
		}

		if (!$formconfirm) {
			$parameters = array('formConfirm' => $formconfirm);
			$reshook = $hookmanager->executeHooks('formConfirm', $parameters, $object, $action); // Note that $action and $object may have been modified by hook
			if (empty($reshook)) {
				$formconfirm .= $hookmanager->resPrint;
			} elseif ($reshook > 0) {
				$formconfirm = $hookmanager->resPrint;
			}
		}

		// Print form confirm
		print $formconfirm;


		// Calculate totalWeight and totalVolume for all products
		// by adding weight and volume of each product line.
		$tmparray = $object->getTotalWeightVolume();
		$totalWeight = $tmparray['weight'];
		$totalVolume = $tmparray['volume'];


		if ($typeobject == 'commande' && $object->$typeobject->id && !empty($conf->commande->enabled)) {
			$objectsrc = new Commande($db);
			$objectsrc->fetch($object->$typeobject->id);
		}
		if ($typeobject == 'propal' && $object->$typeobject->id && !empty($conf->propal->enabled)) {
			$objectsrc = new Propal($db);
			$objectsrc->fetch($object->$typeobject->id);
		}
		if ($typeobject == 'CommandeFournisseur' && $object->$typeobject->id && !empty($conf->fournisseur->enabled)) {
			$objectsrc = new CommandeFournisseur($db);
			$objectsrc->fetch($object->$typeobject->id);
		}
		// Reception card
		$linkback = '<a href="'.DOL_URL_ROOT.'/reception/list.php?restore_lastsearch_values=1'.(!empty($socid) ? '&socid='.$socid : '').'">'.$langs->trans("BackToList").'</a>';
		$morehtmlref = '<div class="refidno">';
		// Ref customer reception

		$morehtmlref .= $form->editfieldkey("RefSupplier", 'ref_supplier', $object->ref_supplier, $object, $user->rights->reception->creer, 'string', '', 0, 1);
		$morehtmlref .= $form->editfieldval("RefSupplier", 'ref_supplier', $object->ref_supplier, $object, $user->rights->reception->creer, 'string', '', null, null, '', 1);

		// Thirdparty
		$morehtmlref .= '<br>'.$langs->trans('ThirdParty').' : '.$object->thirdparty->getNomUrl(1);
		// Project
		if (!empty($conf->projet->enabled)) {
			$langs->load("projects");
			$morehtmlref .= '<br>'.$langs->trans('Project').' ';
			if (0) {    // Do not change on reception
				if ($action != 'classify') {
					$morehtmlref .= '<a class="editfielda" href="'.$_SERVER['PHP_SELF'].'?action=classify&amp;id='.$object->id.'">'.img_edit($langs->transnoentitiesnoconv('SetProject')).'</a> : ';
				}
				if ($action == 'classify') {
					// $morehtmlref.=$form->form_project($_SERVER['PHP_SELF'] . '?id=' . $object->id, $object->socid, $object->fk_project, 'projectid', 0, 0, 1, 1);
					$morehtmlref .= '<form method="post" action="'.$_SERVER['PHP_SELF'].'?id='.$object->id.'">';
					$morehtmlref .= '<input type="hidden" name="action" value="classin">';
					$morehtmlref .= '<input type="hidden" name="token" value="'.newToken().'">';
					$morehtmlref .= $formproject->select_projects($object->socid, $object->fk_project, 'projectid', $maxlength, 0, 1, 0, 1, 0, 0, '', 1);
					$morehtmlref .= '<input type="submit" class="button" value="'.$langs->trans("Modify").'">';
					$morehtmlref .= '</form>';
				} else {
					$morehtmlref .= $form->form_project($_SERVER['PHP_SELF'].'?id='.$object->id, $object->socid, $object->fk_project, 'none', 0, 0, 0, 1);
				}
			} else {
				// We don't have project on reception, so we will use the project or source object instead
				// TODO Add project on reception
				$morehtmlref .= ' : ';
				if (!empty($objectsrc->fk_project)) {
					$proj = new Project($db);
					$proj->fetch($objectsrc->fk_project);
					$morehtmlref .= '<a href="'.DOL_URL_ROOT.'/projet/card.php?id='.$objectsrc->fk_project.'" title="'.$langs->trans('ShowProject').'">';
					$morehtmlref .= $proj->ref;
					$morehtmlref .= '</a>';
				} else {
					$morehtmlref .= '';
				}
			}
		}
		$morehtmlref .= '</div>';

		$object->picto = 'sending';
		dol_banner_tab($object, 'ref', $linkback, 1, 'ref', 'ref', $morehtmlref);


		print '<div class="fichecenter">';
		print '<div class="fichehalfleft">';
		print '<div class="underbanner clearboth"></div>';

		print '<table class="border centpercent">';

		// Linked documents
		if ($typeobject == 'commande' && $object->$typeobject->id && !empty($conf->commande->enabled)) {
			print '<tr><td>';
			print $langs->trans("RefOrder").'</td>';
			print '<td colspan="3">';
			print $objectsrc->getNomUrl(1, 'commande');
			print "</td>\n";
			print '</tr>';
		}
		if ($typeobject == 'propal' && $object->$typeobject->id && !empty($conf->propal->enabled)) {
			print '<tr><td>';
			print $langs->trans("RefProposal").'</td>';
			print '<td colspan="3">';
			print $objectsrc->getNomUrl(1, 'reception');
			print "</td>\n";
			print '</tr>';
		}
		if ($typeobject == 'CommandeFournisseur' && $object->$typeobject->id && !empty($conf->propal->enabled)) {
			print '<tr><td>';
			print $langs->trans("SupplierOrder").'</td>';
			print '<td colspan="3">';
			print $objectsrc->getNomUrl(1, 'reception');
			print "</td>\n";
			print '</tr>';
		}

		// Date creation
		print '<tr><td class="titlefield">'.$langs->trans("DateCreation").'</td>';
		print '<td colspan="3">'.dol_print_date($object->date_creation, "dayhour")."</td>\n";
		print '</tr>';

		// Delivery date planned
		print '<tr><td height="10">';
		print '<table class="nobordernopadding" width="100%"><tr><td>';
		print $langs->trans('DateDeliveryPlanned');
		print '</td>';

		if ($action != 'editdate_livraison') {
			print '<td class="right"><a class="editfielda" href="'.$_SERVER["PHP_SELF"].'?action=editdate_livraison&amp;id='.$object->id.'">'.img_edit($langs->trans('SetDeliveryDate'), 1).'</a></td>';
		}
		print '</tr></table>';
		print '</td><td colspan="2">';
		if ($action == 'editdate_livraison') {
			print '<form name="setdate_livraison" action="'.$_SERVER["PHP_SELF"].'?id='.$object->id.'" method="post">';
			print '<input type="hidden" name="token" value="'.newToken().'">';
			print '<input type="hidden" name="action" value="setdate_livraison">';
			print $form->selectDate($object->date_delivery ? $object->date_delivery : -1, 'liv_', 1, 1, '', "setdate_livraison", 1, 0);
			print '<input type="submit" class="button" value="'.$langs->trans('Modify').'">';
			print '</form>';
		} else {
			print $object->date_delivery ? dol_print_date($object->date_delivery, 'dayhour') : '&nbsp;';
		}
		print '</td>';
		print '</tr>';

		// Weight
		print '<tr><td>';
		print $form->editfieldkey("Weight", 'trueWeight', $object->trueWeight, $object, $user->rights->reception->creer);
		print '</td><td colspan="3">';

		if ($action == 'edittrueWeight') {
			print '<form name="settrueweight" action="'.$_SERVER["PHP_SELF"].'" method="post">';
			print '<input name="action" value="settrueWeight" type="hidden">';
			print '<input name="id" value="'.$object->id.'" type="hidden">';
			print '<input type="hidden" name="token" value="'.newToken().'">';
			print '<input id="trueWeight" name="trueWeight" value="'.$object->trueWeight.'" type="text">';
			print $formproduct->selectMeasuringUnits("weight_units", "weight", $object->weight_units, 0, 2);
			print ' <input class="button" name="modify" value="'.$langs->trans("Modify").'" type="submit">';
			print ' <input class="button button-cancel" name="cancel" value="'.$langs->trans("Cancel").'" type="submit">';
			print '</form>';
		} else {
			print $object->trueWeight;
			print ($object->trueWeight && $object->weight_units != '') ? ' '.measuringUnitString(0, "weight", $object->weight_units) : '';
		}

		// Calculated
		if ($totalWeight > 0) {
			if (!empty($object->trueWeight)) {
				print ' ('.$langs->trans("SumOfProductWeights").': ';
			}
			print showDimensionInBestUnit($totalWeight, 0, "weight", $langs, isset($conf->global->MAIN_WEIGHT_DEFAULT_ROUND) ? $conf->global->MAIN_WEIGHT_DEFAULT_ROUND : -1, isset($conf->global->MAIN_WEIGHT_DEFAULT_UNIT) ? $conf->global->MAIN_WEIGHT_DEFAULT_UNIT : 'no');
			if (!empty($object->trueWeight)) {
				print ')';
			}
		}
		print '</td></tr>';

		// Width
		print '<tr><td>'.$form->editfieldkey("Width", 'trueWidth', $object->trueWidth, $object, $user->rights->reception->creer).'</td><td colspan="3">';
		print $form->editfieldval("Width", 'trueWidth', $object->trueWidth, $object, $user->rights->reception->creer);
		print ($object->trueWidth && $object->width_units != '') ? ' '.measuringUnitString(0, "size", $object->width_units) : '';
		print '</td></tr>';

		// Height
		print '<tr><td>'.$form->editfieldkey("Height", 'trueHeight', $object->trueHeight, $object, $user->rights->reception->creer).'</td><td colspan="3">';
		if ($action == 'edittrueHeight') {
			print '<form name="settrueHeight" action="'.$_SERVER["PHP_SELF"].'" method="post">';
			print '<input name="action" value="settrueHeight" type="hidden">';
			print '<input name="id" value="'.$object->id.'" type="hidden">';
			print '<input type="hidden" name="token" value="'.newToken().'">';
			print '<input id="trueHeight" name="trueHeight" value="'.$object->trueHeight.'" type="text">';
			print $formproduct->selectMeasuringUnits("size_units", "size", $object->size_units, 0, 2);
			print ' <input class="button" name="modify" value="'.$langs->trans("Modify").'" type="submit">';
			print ' <input class="button button-cancel" name="cancel" value="'.$langs->trans("Cancel").'" type="submit">';
			print '</form>';
		} else {
			print $object->trueHeight;
			print ($object->trueHeight && $object->height_units != '') ? ' '.measuringUnitString(0, "size", $object->height_units) : '';
		}

		print '</td></tr>';

		// Depth
		print '<tr><td>'.$form->editfieldkey("Depth", 'trueDepth', $object->trueDepth, $object, $user->rights->reception->creer).'</td><td colspan="3">';
		print $form->editfieldval("Depth", 'trueDepth', $object->trueDepth, $object, $user->rights->reception->creer);
		print ($object->trueDepth && $object->depth_units != '') ? ' '.measuringUnitString(0, "size", $object->depth_units) : '';
		print '</td></tr>';

		// Volume
		print '<tr><td>';
		print $langs->trans("Volume");
		print '</td>';
		print '<td colspan="3">';
		$calculatedVolume = 0;
		$volumeUnit = 0;
		if ($object->trueWidth && $object->trueHeight && $object->trueDepth) {
			$calculatedVolume = ($object->trueWidth * $object->trueHeight * $object->trueDepth);
			$volumeUnit = $object->size_units * 3;
		}
		// If reception volume not defined we use sum of products
		if ($calculatedVolume > 0) {
			if ($volumeUnit < 50) {
				print showDimensionInBestUnit($calculatedVolume, $volumeUnit, "volume", $langs, isset($conf->global->MAIN_VOLUME_DEFAULT_ROUND) ? $conf->global->MAIN_VOLUME_DEFAULT_ROUND : -1, isset($conf->global->MAIN_VOLUME_DEFAULT_UNIT) ? $conf->global->MAIN_VOLUME_DEFAULT_UNIT : 'no');
			} else {
				print $calculatedVolume.' '.measuringUnitString(0, "volume", $volumeUnit);
			}
		}
		if ($totalVolume > 0) {
			if ($calculatedVolume) {
				print ' ('.$langs->trans("SumOfProductVolumes").': ';
			}
			print showDimensionInBestUnit($totalVolume, 0, "volume", $langs, isset($conf->global->MAIN_VOLUME_DEFAULT_ROUND) ? $conf->global->MAIN_VOLUME_DEFAULT_ROUND : -1, isset($conf->global->MAIN_VOLUME_DEFAULT_UNIT) ? $conf->global->MAIN_VOLUME_DEFAULT_UNIT : 'no');
			//if (empty($calculatedVolume)) print ' ('.$langs->trans("Calculated").')';
			if ($calculatedVolume) {
				print ')';
			}
		}
		print "</td>\n";
		print '</tr>';

		// Other attributes
		$cols = 2;

		include DOL_DOCUMENT_ROOT.'/core/tpl/extrafields_view.tpl.php';

		print '</table>';

		print '</div>';
		print '<div class="fichehalfright">';
		print '<div class="ficheaddleft">';
		print '<div class="underbanner clearboth"></div>';

		print '<table class="border centpercent">';

		// Reception method
		print '<tr><td height="10">';
		print '<table class="nobordernopadding" width="100%"><tr><td>';
		print $langs->trans('ReceptionMethod');
		print '</td>';

		if ($action != 'editshipping_method_id') {
			print '<td class="right"><a class="editfielda" href="'.$_SERVER["PHP_SELF"].'?action=editshipping_method_id&amp;id='.$object->id.'">'.img_edit($langs->trans('SetReceptionMethod'), 1).'</a></td>';
		}
		print '</tr></table>';
		print '</td><td colspan="2">';
		if ($action == 'editshipping_method_id') {
			print '<form name="setshipping_method_id" action="'.$_SERVER["PHP_SELF"].'?id='.$object->id.'" method="post">';
			print '<input type="hidden" name="token" value="'.newToken().'">';
			print '<input type="hidden" name="action" value="setshipping_method_id">';
			$object->fetch_delivery_methods();
			print $form->selectarray("shipping_method_id", $object->meths, $object->shipping_method_id, 1, 0, 0, "", 1);
			if ($user->admin) {
				print info_admin($langs->trans("YouCanChangeValuesForThisListFromDictionarySetup"), 1);
			}
			print '<input type="submit" class="button" value="'.$langs->trans('Modify').'">';
			print '</form>';
		} else {
			if ($object->shipping_method_id > 0) {
				// Get code using getLabelFromKey
				$code = $langs->getLabelFromKey($db, $object->shipping_method_id, 'c_shipment_mode', 'rowid', 'code');
				print $langs->trans("SendingMethod".strtoupper($code));
			}
		}
		print '</td>';
		print '</tr>';

		// Tracking Number

		print '<tr><td class="titlefield">'.$form->editfieldkey("TrackingNumber", 'tracking_number', $object->tracking_number, $object, $user->rights->reception->creer).'</td><td colspan="3">';
		print $form->editfieldval("TrackingNumber", 'tracking_number', $object->tracking_url, $object, $user->rights->reception->creer, 'string', $object->tracking_number);
		print '</td></tr>';

		// Incoterms
		if (!empty($conf->incoterm->enabled)) {
			print '<tr><td>';
			print '<table width="100%" class="nobordernopadding"><tr><td>';
			print $langs->trans('IncotermLabel');
			print '<td><td class="right">';
			if ($user->rights->reception->creer) {
				print '<a class="editfielda" href="'.DOL_URL_ROOT.'/reception/card.php?id='.$object->id.'&action=editincoterm">'.img_edit().'</a>';
			} else {
				print '&nbsp;';
			}
			print '</td></tr></table>';
			print '</td>';
			print '<td colspan="3">';
			if ($action != 'editincoterm') {
				print $form->textwithpicto($object->display_incoterms(), $object->label_incoterms, 1);
			} else {
				print $form->select_incoterms((!empty($object->fk_incoterms) ? $object->fk_incoterms : ''), (!empty($object->location_incoterms) ? $object->location_incoterms : ''), $_SERVER['PHP_SELF'].'?id='.$object->id);
			}
			print '</td></tr>';
		}

		print "</table>";

		print '</div>';
		print '</div>';
		print '</div>';

		print '<div class="clearboth"></div>';


		// Lines of products
		if ($action == 'editline') {
			print '<form name="updateline" id="updateline" action="'.$_SERVER["PHP_SELF"].'?id='.$object->id.'&amp;lineid='.$line_id.'" method="POST">
			<input type="hidden" name="token" value="' . newToken().'">
			<input type="hidden" name="action" value="updateline">
			<input type="hidden" name="mode" value="">
			<input type="hidden" name="id" value="' . $object->id.'">';
		}
		print '<br>';

		print '<div class="div-table-responsive-no-min">';
		print '<table class="noborder centpercent">';
		print '<tr class="liste_titre">';
		// #
		if (!empty($conf->global->MAIN_VIEW_LINE_NUMBER)) {
			print '<td width="5" class="center">&nbsp;</td>';
		}
		// Product/Service
		print '<td>'.$langs->trans("Products").'</td>';
		// Comment
		print '<td>'.$langs->trans("Description").'</td>';
		// Qty
		print '<td class="center">'.$langs->trans("QtyOrdered").'</td>';
		if ($origin && $origin_id > 0) {
			print '<td class="center">'.$langs->trans("QtyInOtherReceptions").'</td>';
		}
		if ($action == 'editline') {
			$editColspan = 3;
			if (empty($conf->stock->enabled)) {
				$editColspan--;
			}
			if (empty($conf->productbatch->enabled)) {
				$editColspan--;
			}
			print '<td class="center" colspan="'.$editColspan.'">';
			if ($object->statut <= 1) {
				print $langs->trans("QtyToReceive").' - ';
			} else {
				print $langs->trans("QtyReceived").' - ';
			}
			if (!empty($conf->stock->enabled)) {
				print $langs->trans("WarehouseSource").' - ';
			}
			if (!empty($conf->productbatch->enabled)) {
				print $langs->trans("Batch");
			}
			print '</td>';
		} else {
			if ($object->statut <= 1) {
				print '<td class="center">'.$langs->trans("QtyToReceive").'</td>';
			} else {
				print '<td class="center">'.$langs->trans("QtyReceived").'</td>';
			}
			if (!empty($conf->stock->enabled)) {
				print '<td class="left">'.$langs->trans("WarehouseSource").'</td>';
			}

			if (!empty($conf->productbatch->enabled)) {
				print '<td class="left">'.$langs->trans("Batch").'</td>';
			}
		}
		print '<td class="center">'.$langs->trans("CalculatedWeight").'</td>';
		print '<td class="center">'.$langs->trans("CalculatedVolume").'</td>';
		//print '<td class="center">'.$langs->trans("Size").'</td>';
		if ($object->statut == 0) {
			print '<td class="linecoledit"></td>';
			print '<td class="linecoldelete" width="10"></td>';
		}
		print "</tr>\n";

		$var = false;

		if (!empty($conf->global->MAIN_MULTILANGS) && !empty($conf->global->PRODUIT_TEXTS_IN_THIRDPARTY_LANGUAGE)) {
			$object->fetch_thirdparty();
			$outputlangs = $langs;
			$newlang = '';
			if (empty($newlang) && GETPOST('lang_id', 'aZ09')) {
				$newlang = GETPOST('lang_id', 'aZ09');
			}
			if (empty($newlang)) {
				$newlang = $object->thirdparty->default_lang;
			}
			if (!empty($newlang)) {
				$outputlangs = new Translate("", $conf);
				$outputlangs->setDefaultLang($newlang);
			}
		}

		// Get list of products already sent for same source object into $alreadysent
		$alreadysent = array();

		$origin = 'commande_fournisseur';

		if ($origin && $origin_id > 0) {
			$sql = "SELECT obj.rowid, obj.fk_product, obj.label, obj.description, obj.product_type as fk_product_type, obj.qty as qty_asked, obj.date_start, obj.date_end";
			$sql .= ", ed.rowid as receptionline_id, ed.qty, ed.fk_reception as reception_id,  ed.fk_entrepot";
			$sql .= ", e.rowid as reception_id, e.ref as reception_ref, e.date_creation, e.date_valid, e.date_delivery, e.date_reception";
			//if ($conf->delivery_note->enabled) $sql .= ", l.rowid as livraison_id, l.ref as livraison_ref, l.date_delivery, ld.qty as qty_received";
			$sql .= ', p.label as product_label, p.ref, p.fk_product_type, p.rowid as prodid, p.tobatch as product_tobatch';
			$sql .= ', p.description as product_desc';
			$sql .= " FROM ".MAIN_DB_PREFIX."commande_fournisseur_dispatch as ed";
			$sql .= ", ".MAIN_DB_PREFIX."reception as e";
			$sql .= ", ".MAIN_DB_PREFIX.$origin."det as obj";
			//if ($conf->delivery_note->enabled) $sql .= " LEFT JOIN ".MAIN_DB_PREFIX."delivery as l ON l.fk_reception = e.rowid LEFT JOIN ".MAIN_DB_PREFIX."deliverydet as ld ON ld.fk_delivery = l.rowid  AND obj.rowid = ld.fk_origin_line";
			$sql .= " LEFT JOIN ".MAIN_DB_PREFIX."product as p ON obj.fk_product = p.rowid";
			$sql .= " WHERE e.entity IN (".getEntity('reception').")";
			$sql .= " AND obj.fk_commande = ".$origin_id;
			$sql .= " AND obj.rowid = ed.fk_commandefourndet";
			$sql .= " AND ed.fk_reception = e.rowid";
			$sql .= " AND ed.fk_reception !=".$object->id;
			//if ($filter) $sql.= $filter;
			$sql .= " ORDER BY obj.fk_product";

			dol_syslog("get list of reception lines", LOG_DEBUG);
			$resql = $db->query($sql);
			if ($resql) {
				$num = $db->num_rows($resql);
				$i = 0;

				while ($i < $num) {
					$obj = $db->fetch_object($resql);
					if ($obj) {
						// $obj->rowid is rowid in $origin."det" table
						$alreadysent[$obj->rowid][$obj->receptionline_id] = array('reception_ref'=>$obj->reception_ref, 'reception_id'=>$obj->reception_id, 'warehouse'=>$obj->fk_entrepot, 'qty'=>$obj->qty, 'date_valid'=>$obj->date_valid, 'date_delivery'=>$obj->date_delivery);
					}
					$i++;
				}
			}
			//var_dump($alreadysent);
		}

		// Loop on each product to send/sent
		for ($i = 0; $i < $num_prod; $i++) {
			print '<!-- origin line id = '.$lines[$i]->origin_line_id.' -->'; // id of order line
			print '<tr class="oddeven">';

			// #
			if (!empty($conf->global->MAIN_VIEW_LINE_NUMBER)) {
				print '<td class="center">'.($i + 1).'</td>';
			}

			// Predefined product or service
			if ($lines[$i]->fk_product > 0) {
				// Define output language
				if (!empty($conf->global->MAIN_MULTILANGS) && !empty($conf->global->PRODUIT_TEXTS_IN_THIRDPARTY_LANGUAGE)) {
					$prod = new Product($db);
					$prod->fetch($lines[$i]->fk_product);
					$label = (!empty($prod->multilangs[$outputlangs->defaultlang]["label"])) ? $prod->multilangs[$outputlangs->defaultlang]["label"] : $lines[$i]->product->label;
				} else {
					$label = (!empty($lines[$i]->product->label) ? $lines[$i]->product->label : $lines[$i]->product->product_label);
				}

				print '<td>';

				$text = $lines[$i]->product->getNomUrl(1);
				$text .= ' - '.$label;
				$description = (!empty($conf->global->PRODUIT_DESC_IN_FORM) ? '' : dol_htmlentitiesbr($lines[$i]->product->description));
				print $form->textwithtooltip($text, $description, 3, '', '', $i);
				print_date_range($lines[$i]->date_start, $lines[$i]->date_end);
				if (!empty($conf->global->PRODUIT_DESC_IN_FORM)) {
					print (!empty($lines[$i]->product->description) && $lines[$i]->description != $lines[$i]->product->description) ? '<br>'.dol_htmlentitiesbr($lines[$i]->description) : '';
				}
				print "</td>\n";
			} else {
				print "<td>";
				if ($lines[$i]->product_type == Product::TYPE_SERVICE) {
					$text = img_object($langs->trans('Service'), 'service');
				} else {
					$text = img_object($langs->trans('Product'), 'product');
				}

				if (!empty($lines[$i]->label)) {
					$text .= ' <strong>'.$lines[$i]->label.'</strong>';
					print $form->textwithtooltip($text, $lines[$i]->description, 3, '', '', $i);
				} else {
					print $text.' '.nl2br($lines[$i]->description);
				}

				print_date_range($lines[$i]->date_start, $lines[$i]->date_end);
				print "</td>\n";
			}

			if ($action == 'editline' && $lines[$i]->id == $line_id) {
				print '<td><textarea name="comment'.$line_id.'" id="comment'.$line_id.'" /> '.$lines[$i]->comment.'</textarea></td>';
			} else {
				print '<td style="white-space: pre-wrap;max-width: 200px;" >'.$lines[$i]->comment.'</td>';
			}


			// Qty ordered
			print '<td class="center">'.$lines[$i]->qty_asked.'</td>';

			// Qty in other receptions (with reception and warehouse used)
			if ($origin && $origin_id > 0) {
				print '<td class="center nowrap">';
				foreach ($alreadysent as $key => $val) {
					if ($lines[$i]->fk_commandefourndet == $key) {
						$j = 0;
						foreach ($val as $receptionline_id => $receptionline_var) {
							if ($receptionline_var['reception_id'] == $lines[$i]->fk_reception) {
								continue; // We want to show only "other receptions"
							}

							$j++;
							if ($j > 1) {
								print '<br>';
							}
							$reception_static->fetch($receptionline_var['reception_id']);
							print $reception_static->getNomUrl(1);
							print ' - '.$receptionline_var['qty'];

							$htmltext = $langs->trans("DateValidation").' : '.(empty($receptionline_var['date_valid']) ? $langs->trans("Draft") : dol_print_date($receptionline_var['date_valid'], 'dayhour'));
							if (!empty($conf->stock->enabled) && $receptionline_var['warehouse'] > 0) {
								$warehousestatic->fetch($receptionline_var['warehouse']);
								$htmltext .= '<br>'.$langs->trans("From").' : '.$warehousestatic->getNomUrl(1);
							}
							print ' '.$form->textwithpicto('', $htmltext, 1);
						}
					}
				}
			}
			print '</td>';

			if ($action == 'editline' && $lines[$i]->id == $line_id) {
				// edit mode
				print '<td colspan="'.$editColspan.'" class="center"><table class="nobordernopadding">';
				if (!empty($conf->stock->enabled)) {
					if ($lines[$i]->fk_product > 0) {
						print '<!-- case edit 1 -->';
						print '<tr>';
						// Qty to receive or received
						print '<td><input name="qtyl'.$line_id.'" id="qtyl'.$line_id.'" type="text" size="4" value="'.$lines[$i]->qty.'"></td>';
						// Warehouse source
						print '<td>'.$formproduct->selectWarehouses($lines[$i]->fk_entrepot, 'entl'.$line_id, '', 1, 0, $lines[$i]->fk_product, '', 1).'</td>';
						// Batch number managment
						if ($conf->productbatch->enabled && !empty($lines[$i]->product->status_batch)) {
							print '<td class="nowraponall"><input name="batch'.$line_id.'" id="batch'.$line_id.'" type="text" value="'.$lines[$i]->batch.'"></br>';
							if (empty($conf->global->PRODUCT_DISABLE_EATBY)) {
								print $langs->trans('EatByDate').' : ';
								print $form->selectDate($lines[$i]->eatby, 'dlc'.$line_id, '', '', 1, "").'</br>';
							}
							if (empty($conf->global->PRODUCT_DISABLE_SELLBY)) {
								print $langs->trans('SellByDate').' : ';
								print $form->selectDate($lines[$i]->sellby, 'dluo'.$line_id, '', '', 1, "");
							}
							print '</td>';
						}
						print '</tr>';
					} else {
						print '<!-- case edit 2 -->';
						print '<tr>';
						// Qty to receive or received
						print '<td><input name="qtyl'.$line_id.'" id="qtyl'.$line_id.'" type="text" size="4" value="'.$lines[$i]->qty.'"></td>';
						// Warehouse source
						print '<td></td>';
						// Batch number managment
						print '<td></td>';
						print '</tr>';
					}
				}
				print '</table></td>';
			} else {
				// Qty to receive or received
				print '<td class="center">'.$lines[$i]->qty.'</td>';

				// Warehouse source
				if (!empty($conf->stock->enabled)) {
					print '<td class="left">';

					if ($lines[$i]->fk_entrepot > 0) {
						$entrepot = new Entrepot($db);
						$entrepot->fetch($lines[$i]->fk_entrepot);
						print $entrepot->getNomUrl(1);
					}

					print '</td>';
				}

				// Batch number managment
				if (!empty($conf->productbatch->enabled)) {
					if (isset($lines[$i]->batch)) {
						print '<!-- Detail of lot -->';
						print '<td>';
						$detail = '';
						if ($lines[$i]->product->status_batch) {
							$detail .= $langs->trans("Batch").': '.$lines[$i]->batch;
							if (empty($conf->global->PRODUCT_DISABLE_SELLBY)) {
								$detail .= ' - '.$langs->trans("SellByDate").': '.dol_print_date($lines[$i]->sellby, "day");
							}
							if (empty($conf->global->PRODUCT_DISABLE_EATBY)) {
								$detail .= ' - '.$langs->trans("EatByDate").': '.dol_print_date($lines[$i]->eatby, "day");
							}
							$detail .= '<br>';

							print $form->textwithtooltip(img_picto('', 'object_barcode').' '.$langs->trans("DetailBatchNumber"), $detail);
						} else {
							print $langs->trans("NA");
						}
						print '</td>';
					} else {
						print '<td></td>';
					}
				}
			}

			// Weight
			print '<td class="center">';
			if ($lines[$i]->fk_product_type == Product::TYPE_PRODUCT) {
				print $lines[$i]->product->weight * $lines[$i]->qty.' '.measuringUnitString(0, "weight", $lines[$i]->product->weight_units);
			} else {
				print '&nbsp;';
			}
			print '</td>';

			// Volume
			print '<td class="center">';
			if ($lines[$i]->fk_product_type == Product::TYPE_PRODUCT) {
				print $lines[$i]->product->volume * $lines[$i]->qty.' '.measuringUnitString(0, "volume", $lines[$i]->product->volume_units);
			} else {
				print '&nbsp;';
			}
			print '</td>';


			if ($action == 'editline' && $lines[$i]->id == $line_id) {
				print '<td class="center" colspan="2" valign="middle">';
				print '<input type="submit" class="button button-save" id="savelinebutton marginbottomonly" name="save" value="'.$langs->trans("Save").'"><br>';
				print '<input type="submit" class="button button-cancel" id="cancellinebutton" name="cancel" value="'.$langs->trans("Cancel").'"><br>';
			} elseif ($object->statut == Reception::STATUS_DRAFT) {
				// edit-delete buttons
				print '<td class="linecoledit center">';
				print '<a class="editfielda" href="'.$_SERVER["PHP_SELF"].'?id='.$object->id.'&amp;action=editline&amp;token='.newToken().'&amp;lineid='.$lines[$i]->id.'">'.img_edit().'</a>';
				print '</td>';
				print '<td class="linecoldelete" width="10">';
				print '<a class="reposition" href="'.$_SERVER["PHP_SELF"].'?id='.$object->id.'&amp;action=deleteline&amp;token='.newToken().'&amp;lineid='.$lines[$i]->id.'">'.img_delete().'</a>';
				print '</td>';

				// Display lines extrafields
				if (!empty($rowExtrafieldsStart)) {
					print $rowExtrafieldsStart;
					print $rowExtrafieldsView;
					print $rowEnd;
				}
			}
			print "</tr>";

			// Display lines extrafields
			if (is_array($extralabelslines) && count($extralabelslines) > 0) {
				$colspan = empty($conf->productbatch->enabled) ? 8 : 9;
				$line = new CommandeFournisseurDispatch($db);
				$line->id = $lines[$i]->id;
				$line->fetch_optionals();

				if ($action == 'editline' && $lines[$i]->id == $line_id) {
					print $line->showOptionals($extrafields, 'edit', array('colspan'=>$colspan), $indiceAsked);
				} else {
					print $line->showOptionals($extrafields, 'view', array('colspan'=>$colspan), $indiceAsked);
				}
			}
		}

		// TODO Show also lines ordered but not delivered

		print "</table>\n";
		print '</div>';
	}


	print dol_get_fiche_end();


	$object->fetchObjectLinked($object->id, $object->element);


	/*
	 *    Boutons actions
	 */

	if (($user->socid == 0) && ($action != 'presend')) {
		print '<div class="tabsAction">';

		$parameters = array();
		$reshook = $hookmanager->executeHooks('addMoreActionsButtons', $parameters, $object, $action); // Note that $action and $object may have been modified by hook
		if (empty($reshook)) {
			if ($object->statut == Reception::STATUS_DRAFT && $num_prod > 0) {
				if ((empty($conf->global->MAIN_USE_ADVANCED_PERMS) && !empty($user->rights->reception->creer))
				 || (!empty($conf->global->MAIN_USE_ADVANCED_PERMS) && !empty($user->rights->reception->reception_advance->validate))) {
					print '<a class="butAction" href="'.$_SERVER["PHP_SELF"].'?id='.$object->id.'&amp;action=valid">'.$langs->trans("Validate").'</a>';
				} else {
					print '<a class="butActionRefused" href="#" title="'.$langs->trans("NotAllowed").'">'.$langs->trans("Validate").'</a>';
				}
			}
			// Edit
			if ($object->statut == Reception::STATUS_VALIDATED && $user->rights->reception->creer) {
				print '<div class="inline-block divButAction"><a class="butAction" href="card.php?id='.$object->id.'&amp;action=modif">'.$langs->trans('Modify').'</a></div>';
			}

			// TODO add alternative status
			// 0=draft, 1=validated, 2=billed, we miss a status "delivered" (only available on order)
			if ($object->statut == Reception::STATUS_CLOSED && $user->rights->reception->creer) {
				if (!empty($conf->facture->enabled) && !empty($conf->global->WORKFLOW_BILL_ON_RECEPTION)) {  // Quand l'option est on, il faut avoir le bouton en plus et non en remplacement du Close ?
					print '<a class="butAction" href="'.$_SERVER["PHP_SELF"].'?id='.$object->id.'&amp;action=reopen">'.$langs->trans("ClassifyUnbilled").'</a>';
				} else {
					print '<a class="butAction" href="'.$_SERVER["PHP_SELF"].'?id='.$object->id.'&amp;action=reopen">'.$langs->trans("ReOpen").'</a>';
				}
			}

			// Send
			if (empty($user->socid)) {
				if ($object->statut > 0) {
					if (empty($conf->global->MAIN_USE_ADVANCED_PERMS) || $user->rights->reception->reception_advance->send) {
						print '<a class="butAction" href="'.$_SERVER["PHP_SELF"].'?id='.$object->id.'&action=presend&mode=init#formmailbeforetitle">'.$langs->trans('SendByMail').'</a>';
					} else {
						print '<a class="butActionRefused" href="#">'.$langs->trans('SendByMail').'</a>';
					}
				}
			}

			// Create bill
			if (!empty($conf->fournisseur->enabled) && ($object->statut == Reception::STATUS_VALIDATED || $object->statut == Reception::STATUS_CLOSED)) {
				if ($user->rights->fournisseur->facture->creer) {
					// TODO show button only   if (! empty($conf->global->WORKFLOW_BILL_ON_RECEPTION))
					// If we do that, we must also make this option official.
					print '<a class="butAction" href="'.DOL_URL_ROOT.'/fourn/facture/card.php?action=create&amp;origin='.$object->element.'&amp;originid='.$object->id.'&amp;socid='.$object->socid.'">'.$langs->trans("CreateBill").'</a>';
				}
			}


			// Close
			if ($object->statut == Reception::STATUS_VALIDATED) {
				if ($user->rights->reception->creer && $object->statut > 0 && !$object->billed) {
					$label = "Close"; $paramaction = 'classifyclosed'; // = Transferred/Received
					// Label here should be "Close" or "ClassifyBilled" if we decided to make bill on receptions instead of orders
					if (!empty($conf->fournisseur->enabled) && !empty($conf->global->WORKFLOW_BILL_ON_RECEPTION)) {  // Quand l'option est on, il faut avoir le bouton en plus et non en remplacement du Close ?
						$label = "ClassifyBilled";
						$paramaction = 'classifybilled';
					}
					print '<a class="butAction" href="'.$_SERVER["PHP_SELF"].'?id='.$object->id.'&amp;action='.$paramaction.'">'.$langs->trans($label).'</a>';
				}
			}

			if ($user->rights->reception->supprimer) {
				print '<a class="butActionDelete" href="'.$_SERVER["PHP_SELF"].'?id='.$object->id.'&amp;action=delete&amp;token='.newToken().'">'.$langs->trans("Delete").'</a>';
			}
		}

		print '</div>';
	}


	/*
	 * Documents generated
	 */

	if ($action != 'presend' && $action != 'editline') {
		print '<div class="fichecenter"><div class="fichehalfleft">';

		$objectref = dol_sanitizeFileName($object->ref);
		$filedir = $conf->reception->dir_output."/".$objectref;

		$urlsource = $_SERVER["PHP_SELF"]."?id=".$object->id;

		$genallowed = $user->rights->reception->lire;
		$delallowed = $user->rights->reception->creer;

		print $formfile->showdocuments('reception', $objectref, $filedir, $urlsource, $genallowed, $delallowed, $object->model_pdf, 1, 0, 0, 28, 0, '', '', '', $soc->default_lang);

		// Show links to link elements
		//$linktoelem = $form->showLinkToObjectBlock($object, null, array('order'));
		$somethingshown = $form->showLinkedObjectBlock($object, '');

		print '</div><div class="fichehalfright"><div class="ficheaddleft">';
	}

	// Presend form
	$modelmail = 'shipping_send';
	$defaulttopic = 'SendReceptionRef';
	$diroutput = $conf->reception->dir_output;
	$trackid = 'rec'.$object->id;

	include DOL_DOCUMENT_ROOT.'/core/tpl/card_presend.tpl.php';
}


llxFooter();

$db->close();<|MERGE_RESOLUTION|>--- conflicted
+++ resolved
@@ -297,20 +297,11 @@
 			$stockLocation = "ent1".$i."_0";
 			$qty = "qtyl".$i;
 
-<<<<<<< HEAD
-
-
-				//var_dump(GETPOST($qty,'int')); var_dump($_POST); var_dump($batch);exit;
-				//reception line for product with no batch management and no multiple stock location
-			if (GETPOST($qty, 'int') > 0) {
-=======
 			//var_dump(GETPOST($qty,'int')); var_dump($_POST); var_dump($batch);exit;
 			//reception line for product with no batch management and no multiple stock location
-			if (GETPOST($qty, 'int') > 0)
->>>>>>> 89dbd745
-				$totalqty += GETPOST($qty, 'int');
-			}
-
+			if (GETPOST($qty, 'alpha') > 0) {
+				$totalqty += price2num(GETPOST($qty, 'alpha'), 'MS');
+			}
 
 			// Extrafields
 			$array_options[$i] = $extrafields->getOptionalsFromPost($object->table_element_line, $i);
@@ -346,22 +337,16 @@
 
 					$entrepot_id = is_numeric(GETPOST($ent, 'int')) ? GETPOST($ent, 'int') : GETPOST('entrepot_id', 'int');
 
-<<<<<<< HEAD
-					if ($entrepot_id < 0) {
-						$entrepot_id = '';
-					}
-					if (!($lineToTest->fk_product > 0) && empty($conf->global->STOCK_SUPPORTS_SERVICES)) {
-=======
 					if (!empty($lineToTest)) {
 						$fk_product = $lineToTest->fk_product;
 					} else {
 						$fk_product = $linesrc->fk_product;
 					}
 
-					if ($entrepot_id < 0)
+					if ($entrepot_id < 0) {
 						$entrepot_id = '';
-					if (!($fk_product > 0) && empty($conf->global->STOCK_SUPPORTS_SERVICES))
->>>>>>> 89dbd745
+					}
+					if (!($fk_product > 0) && empty($conf->global->STOCK_SUPPORTS_SERVICES)) {
 						$entrepot_id = 0;
 					}
 					$eatby = GETPOST($eatby, 'alpha');
