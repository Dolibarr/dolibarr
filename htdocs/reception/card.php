--- conflicted
+++ resolved
@@ -949,39 +949,6 @@
 
 				// with batch module enabled
 				if (preg_match('/^product_batch_([0-9]+)_([0-9]+)$/i', $key, $reg)) {
-<<<<<<< HEAD
-=======
-					$numAsked++;
-					$paramSuffix = $reg[1] . '_' . $reg[2];
-					$suffix2numAsked[$paramSuffix] = $numAsked;
->>>>>>> 8bb8b7b4
-
-					// eat-by date dispatch
-					// $numline=$reg[2] + 1; // line of product
-					$numline = $numAsked;
-<<<<<<< HEAD
-					$prod = 'product_batch_'.$reg[1].'_'.$reg[2];
-					$qty = 'qty_'.$reg[1].'_'.$reg[2];
-					$ent = 'entrepot_'.$reg[1].'_'.$reg[2];
-					$pu = 'pu_'.$reg[1].'_'.$reg[2];
-					$lot = 'lot_number_'.$reg[1].'_'.$reg[2];
-					$dDLUO = dol_mktime(12, 0, 0, GETPOST('dluo_'.$reg[1].'_'.$reg[2].'month', 'int'), GETPOST('dluo_'.$reg[1].'_'.$reg[2].'day', 'int'), GETPOST('dluo_'.$reg[1].'_'.$reg[2].'year', 'int'));
-					$dDLC = dol_mktime(12, 0, 0, GETPOST('dlc_'.$reg[1].'_'.$reg[2].'month', 'int'), GETPOST('dlc_'.$reg[1].'_'.$reg[2].'day', 'int'), GETPOST('dlc_'.$reg[1].'_'.$reg[2].'year', 'int'));
-					$fk_commandefourndet = 'fk_commandefourndet_'.$reg[1].'_'.$reg[2];
-					if (preg_match('/'.$conf->global->PRODUCTBATCH_SERIALS_SEPARATOR.'/', GETPOST($lot, 'alpha'))) {
-						$serials = explode($conf->global->PRODUCTBATCH_SERIALS_SEPARATOR, GETPOST($lot, 'alpha'));
-						foreach ($serials as $serialnumber) {
-							if (! empty($serialnumber)) {
-								$numAsked++;
-								$dispatchLines[$numAsked] = array('prod' => GETPOST($prod, 'int'), 'qty' => price2num(1, 'MS'), 'ent' =>GETPOST($ent, 'int'), 'pu' => price2num(GETPOST($pu), 'MU'), 'comment' =>GETPOST('comment'), 'fk_commandefourndet' => GETPOST($fk_commandefourndet, 'int'), 'DLC'=> $dDLC, 'DLUO'=> $dDLUO, 'lot'=> $serialnumber);
-							}
-						}
-					} else {
-						$numAsked++;
-						$dispatchLines[$numAsked] = array('prod' => GETPOST($prod, 'int'), 'qty' => price2num(GETPOST($qty), 'MS'), 'ent' =>GETPOST($ent, 'int'), 'pu' => price2num(GETPOST($pu), 'MU'), 'comment' =>GETPOST('comment'), 'fk_commandefourndet' => GETPOST($fk_commandefourndet, 'int'), 'DLC'=> $dDLC, 'DLUO'=> $dDLUO, 'lot'=> GETPOST($lot, 'alpha'));
-					}
-=======
-
 					$prod = 'product_batch_' . $paramSuffix;
 					$qty = 'qty_' . $paramSuffix;
 					$ent = 'entrepot_' . $paramSuffix;
@@ -990,8 +957,20 @@
 					$dDLUO = dol_mktime(12, 0, 0, GETPOST('dluo_'.$paramSuffix.'month', 'int'), GETPOST('dluo_'.$paramSuffix.'day', 'int'), GETPOST('dluo_'.$paramSuffix.'year', 'int'));
 					$dDLC = dol_mktime(12, 0, 0, GETPOST('dlc_'.$paramSuffix.'month', 'int'), GETPOST('dlc_'.$paramSuffix.'day', 'int'), GETPOST('dlc_'.$paramSuffix.'year', 'int'));
 					$fk_commandefourndet = 'fk_commandefourndet_'.$paramSuffix;
-					$dispatchLines[$numAsked] = array('prod' => GETPOST($prod, 'int'), 'qty' => price2num(GETPOST($qty), 'MS'), 'ent' => GETPOST($ent, 'int'), 'pu' => price2num(GETPOST($pu), 'MU'), 'comment' => GETPOST('comment'), 'fk_commandefourndet' => GETPOST($fk_commandefourndet, 'int'), 'DLC'=> $dDLC, 'DLUO'=> $dDLUO, 'lot'=> GETPOST($lot, 'alpha'));
->>>>>>> 8bb8b7b4
+					$serials = explode(getDolGlobalString('PRODUCTBATCH_SERIALS_SEPARATOR', "\n"), GETPOST($lot, 'alpha'));
+					if (count($serials) > 1) {
+						foreach ($serials as $serialnumber) {
+							if (! empty($serialnumber)) {
+								$numAsked++;
+                $suffix2numAsked[$paramSuffix] = $numAsked;
+								$dispatchLines[$numAsked] = array('prod' => GETPOST($prod, 'int'), 'qty' => price2num(1, 'MS'), 'ent' =>GETPOST($ent, 'int'), 'pu' => price2num(GETPOST($pu), 'MU'), 'comment' =>GETPOST('comment'), 'fk_commandefourndet' => GETPOST($fk_commandefourndet, 'int'), 'DLC'=> $dDLC, 'DLUO'=> $dDLUO, 'lot'=> $serialnumber);
+							}
+						}
+					} else {
+						$numAsked++;
+            $suffix2numAsked[$paramSuffix] = $numAsked;
+ 					  $dispatchLines[$numAsked] = array('prod' => GETPOST($prod, 'int'), 'qty' => price2num(GETPOST($qty), 'MS'), 'ent' => GETPOST($ent, 'int'), 'pu' => price2num(GETPOST($pu), 'MU'), 'comment' => GETPOST('comment'), 'fk_commandefourndet' => GETPOST($fk_commandefourndet, 'int'), 'DLC'=> $dDLC, 'DLUO'=> $dDLUO, 'lot'=> GETPOST($lot, 'alpha'));
+          }
 				}
 
 				// If create form is coming from same page, it means that post was sent but an error occured
@@ -1978,26 +1957,6 @@
 				if (isModEnabled('productbatch')) {
 					if (isset($lines[$i]->batch)) {
 						print '<!-- Detail of lot -->';
-<<<<<<< HEAD
-						print '<td>';
-						$detail = '';
-						if ($lines[$i]->product->status_batch) {
-							include_once DOL_DOCUMENT_ROOT.'/product/stock/class/productlot.class.php';
-							$lot = new Productlot($db);
-							$lot->fetch(0, $lines[$i]->fk_product, $lines[$i]->batch);
-							$detail .= $lot->getNomUrl(1);
-							if (empty($conf->global->PRODUCT_DISABLE_SELLBY)) {
-								$detail .= ' - '.$langs->trans("SellByDate").': '.dol_print_date($lines[$i]->sellby, "day");
-							}
-							if (empty($conf->global->PRODUCT_DISABLE_EATBY)) {
-								$detail .= ' - '.$langs->trans("EatByDate").': '.dol_print_date($lines[$i]->eatby, "day");
-							}
-							$detail .= '<br>';
-
-							print $detail;
-						} else {
-							print $langs->trans("NA");
-=======
 						print '<td class="linecolbatch nowrap">';
 						$detail = $langs->trans("NA");
 						if ($lines[$i]->product->status_batch && $lines[$i]->fk_product > 0) {
@@ -2017,7 +1976,6 @@
 								}
 								$detail = $form->textwithtooltip(img_picto('', 'object_barcode').' '.$langs->trans("DetailBatchNumber"), $batchinfo);
 							}
->>>>>>> 8bb8b7b4
 						}
 						print $detail . '</td>';
 					} else {
