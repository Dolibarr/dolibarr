--- conflicted
+++ resolved
@@ -380,10 +380,7 @@
 					$sellby = GETPOST($sellby, 'alpha');
 					$eatbydate = str_replace('/', '-', $eatby);
 					$sellbydate = str_replace('/', '-', $sellby);
-<<<<<<< HEAD
-=======
-
->>>>>>> 503d1a04
+
 					if (!empty($conf->global->STOCK_CALCULATE_ON_RECEPTION) || !empty($conf->global->STOCK_CALCULATE_ON_RECEPTION_CLOSE)) {
 						$ret = $object->addline($entrepot_id, GETPOST($idl, 'int'), GETPOST($qty, 'int'), $array_options[$i], GETPOST($comment, 'alpha'), strtotime($eatbydate), strtotime($sellbydate), GETPOST($batch, 'alpha'), price2num(GETPOST($cost_price, 'double'), 'MU'));
 					} else {
@@ -472,10 +469,6 @@
 				setEventMessages($object->error, $object->errors, 'errors');
 		}*/
 	} elseif ($action == 'setdate_livraison' && $permissiontoadd) {
-<<<<<<< HEAD
-		//print "x ".$_POST['liv_month'].", ".$_POST['liv_day'].", ".$_POST['liv_year'];
-=======
->>>>>>> 503d1a04
 		$datedelivery = dol_mktime(GETPOST('liv_hour', 'int'), GETPOST('liv_min', 'int'), 0, GETPOST('liv_month', 'int'), GETPOST('liv_day', 'int'), GETPOST('liv_year', 'int'));
 
 		$object->fetch($id);
@@ -1811,11 +1804,7 @@
 		print '<tbody>';
 		for ($i = 0; $i < $num_prod; $i++) {
 			print '<!-- origin line id = '.(!empty($lines[$i]->origin_line_id) ? $lines[$i]->origin_line_id : 0).' -->'; // id of order line
-<<<<<<< HEAD
-			print '<tr class="oddeven">';
-=======
 			print '<tr class="oddeven" id="row-'.$lines[$i]->id.'" data-id="'.$lines[$i]->id.'" data-element="'.$lines[$i]->element.'">';
->>>>>>> 503d1a04
 
 			// #
 			if (!empty($conf->global->MAIN_VIEW_LINE_NUMBER)) {
@@ -1997,11 +1986,7 @@
 			}
 
 			// Weight
-<<<<<<< HEAD
-			print '<td class="center">';
-=======
 			print '<td class="center linecolweight">';
->>>>>>> 503d1a04
 			if (!empty($lines[$i]->fk_product_type) && $lines[$i]->fk_product_type == Product::TYPE_PRODUCT) {
 				print $lines[$i]->product->weight * $lines[$i]->qty.' '.measuringUnitString(0, "weight", $lines[$i]->product->weight_units);
 			} else {
@@ -2010,11 +1995,7 @@
 			print '</td>';
 
 			// Volume
-<<<<<<< HEAD
-			print '<td class="center">';
-=======
 			print '<td class="center linecolvolume">';
->>>>>>> 503d1a04
 			if (!empty($lines[$i]->fk_product_type) && $lines[$i]->fk_product_type == Product::TYPE_PRODUCT) {
 				print $lines[$i]->product->volume * $lines[$i]->qty.' '.measuringUnitString(0, "volume", $lines[$i]->product->volume_units);
 			} else {
