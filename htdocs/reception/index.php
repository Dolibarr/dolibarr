<?php
/* Copyright (C) 2003-2005 Rodolphe Quiedeville     <rodolphe@quiedeville.org>
 * Copyright (C) 2004-2011 Laurent Destailleur      <eldy@users.sourceforge.net>
 * Copyright (C) 2005-2012 Regis Houssin            <regis.houssin@capnetworks.com>
 * Copyright (C) 2018	   Quentin Vial-Gouteyron   <quentin.vial-gouteyron@atm-consulting.fr>
 * Copyright (C) 2019      Nicolas ZABOURI          <info@inovea-conseil.com>
 *
 * This program is free software; you can redistribute it and/or modify
 * it under the terms of the GNU General Public License as published by
 * the Free Software Foundation; either version 3 of the License, or
 * (at your option) any later version.
 *
 * This program is distributed in the hope that it will be useful,
 * but WITHOUT ANY WARRANTY; without even the implied warranty of
 * MERCHANTABILITY or FITNESS FOR A PARTICULAR PURPOSE.  See the
 * GNU General Public License for more details.
 *
 * You should have received a copy of the GNU General Public License
 * along with this program. If not, see <https://www.gnu.org/licenses/>.
 */

/**
 *       \file       htdocs/reception/index.php
 *       \ingroup    reception
 *       \brief      Home page of reception area.
 */

require '../main.inc.php';
require_once DOL_DOCUMENT_ROOT.'/fourn/class/fournisseur.commande.class.php';
require_once DOL_DOCUMENT_ROOT.'/reception/class/reception.class.php';

$hookmanager = new HookManager($db);

// Initialize technical object to manage hooks. Note that conf->hooks_modules contains array
$hookmanager->initHooks(array('receptionindex'));

$langs->loadLangs(array("orders", "receptions"));

$reception = new Reception($db);

// Security check
<<<<<<< HEAD
=======
$socid = '';
>>>>>>> 95dc2558
if ($user->socid) {
	$socid = $user->socid;
}
$result = restrictedArea($user, 'reception', 0, '');


/*
 *	View
 */

$orderstatic = new CommandeFournisseur($db);
$companystatic = new Societe($db);

$helpurl = 'EN:Module_Receptions|FR:Module_Receptions|ES:M&oacute;dulo_Receptiones';
llxHeader('', $langs->trans("Reception"), $helpurl);

print load_fiche_titre($langs->trans("ReceptionsArea"), '', 'dollyrevert');


print '<div class="fichecenter"><div class="fichethirdleft">';


if (!empty($conf->global->MAIN_SEARCH_FORM_ON_HOME_AREAS)) {     // This may be useless due to the global search combo
	print '<form method="post" action="list.php">';
	print '<input type="hidden" name="token" value="'.newToken().'">';
	print '<div class="div-table-responsive-no-min">';
	print '<table class="noborder nohover centpercent">';
	print '<tr class="liste_titre"><td colspan="3">'.$langs->trans("Search").'</td></tr>';
	print '<tr class="oddeven"><td>';
	print $langs->trans("Reception").':</td><td><input type="text" class="flat" name="sall" size="18"></td><td><input type="submit" value="'.$langs->trans("Search").'" class="button"></td></tr>';
	print "</table></div></form><br>\n";
}


/*
 * Draft receptions
 */

$clause = " WHERE ";

$sql = "SELECT e.rowid, e.ref, e.ref_supplier,";
$sql .= " s.nom as name, s.rowid as socid,";
$sql .= " c.ref as commande_fournisseur_ref, c.rowid as commande_fournisseur_id";
$sql .= " FROM ".MAIN_DB_PREFIX."reception as e";
$sql .= " LEFT JOIN ".MAIN_DB_PREFIX."element_element as el ON e.rowid = el.fk_target AND el.targettype = 'reception'";
$sql .= " LEFT JOIN ".MAIN_DB_PREFIX."commande_fournisseur as c ON el.fk_source = c.rowid";
$sql .= " LEFT JOIN ".MAIN_DB_PREFIX."societe as s ON s.rowid = e.fk_soc";
if (empty($user->rights->societe->client->voir) && !$socid) {
	$sql .= " LEFT JOIN ".MAIN_DB_PREFIX."societe_commerciaux as sc ON e.fk_soc = sc.fk_soc";
	$sql .= $clause." sc.fk_user = ".((int) $user->id);
	$clause = " AND ";
}
$sql .= $clause." e.fk_statut = 0";
$sql .= " AND e.entity IN (".getEntity('reception').")";
if ($socid) {
	$sql .= " AND c.fk_soc = ".((int) $socid);
}

$resql = $db->query($sql);
if ($resql) {
	print '<div class="div-table-responsive-no-min">';
	print '<table class="noborder centpercent">';
	print '<tr class="liste_titre">';
	print '<th colspan="3">'.$langs->trans("ReceptionsToValidate").'</th></tr>';

	$num = $db->num_rows($resql);
	if ($num) {
		$i = 0;
		while ($i < $num) {
			$obj = $db->fetch_object($resql);

			$reception->id = $obj->rowid;
			$reception->ref = $obj->ref;
			$reception->ref_supplier = $obj->ref_supplier;

			print '<tr class="oddeven"><td class="nowrap">';
			print $reception->getNomUrl(1);
			print "</td>";
			print '<td>';
			print '<a href="'.DOL_URL_ROOT.'/comm/card.php?socid='.$obj->socid.'">'.$obj->name.'</a>';
			print '</td>';
			print '<td>';
			if ($obj->commande_fournisseur_id) {
				print '<a href="'.DOL_URL_ROOT.'/commande_fournisseur/card.php?id='.$obj->commande_fournisseur_id.'">'.$obj->commande_fournisseur_ref.'</a>';
			}
			print '</td></tr>';
			$i++;
		}
	} else {
		print '<tr><td><span class="opacitymedium">'.$langs->trans("None").'</span></td><td></td><td></td></tr>';
	}

	print "</table></div><br>";
}


print '</div><div class="fichetwothirdright">';

$max = 5;

/*
 * Latest receptions
 */

$sql = "SELECT e.rowid, e.ref, e.ref_supplier,";
$sql .= " s.nom as name, s.rowid as socid,";
$sql .= " c.ref as commande_fournisseur_ref, c.rowid as commande_fournisseur_id";
$sql .= " FROM ".MAIN_DB_PREFIX."reception as e";
$sql .= " LEFT JOIN ".MAIN_DB_PREFIX."element_element as el ON e.rowid = el.fk_target AND el.targettype = 'reception' AND el.sourcetype IN ('order_supplier')";
$sql .= " LEFT JOIN ".MAIN_DB_PREFIX."commande_fournisseur as c ON el.fk_source = c.rowid AND el.sourcetype IN ('order_supplier') AND el.targettype = 'reception'";
$sql .= " LEFT JOIN ".MAIN_DB_PREFIX."societe as s ON s.rowid = e.fk_soc";
if (empty($user->rights->societe->client->voir) && !$socid) {
	$sql .= " LEFT JOIN ".MAIN_DB_PREFIX."societe_commerciaux as sc ON e.fk_soc = sc.fk_soc";
}
$sql .= " WHERE e.entity IN (".getEntity('reception').")";
if (empty($user->rights->societe->client->voir) && !$socid) {
	$sql .= " AND sc.fk_user = ".((int) $user->id);
}
$sql .= " AND e.fk_statut = 1";
if ($socid) {
	$sql .= " AND c.fk_soc = ".((int) $socid);
}
$sql .= " ORDER BY e.date_delivery DESC";
$sql .= $db->plimit($max, 0);

$resql = $db->query($sql);
if ($resql) {
	$num = $db->num_rows($resql);
	if ($num) {
		$i = 0;
		print '<div class="div-table-responsive-no-min">';
		print '<table class="noborder centpercent">';
		print '<tr class="liste_titre">';
		print '<th colspan="3">'.$langs->trans("LastReceptions", $num).'</th></tr>';
		while ($i < $num) {
			$obj = $db->fetch_object($resql);

			$reception->id = $obj->rowid;
			$reception->ref = $obj->ref;
			$reception->ref_supplier = $obj->ref_supplier;

			print '<tr class="oddeven"><td>';
			print $reception->getNomUrl(1);
			print '</td>';
			print '<td><a href="'.DOL_URL_ROOT.'/comm/card.php?socid='.$obj->socid.'">'.img_object($langs->trans("ShowCompany"), "company").' '.$obj->name.'</a></td>';
			print '<td>';
			if ($obj->commande_fournisseur_id > 0) {
				$orderstatic->id = $obj->commande_fournisseur_id;
				$orderstatic->ref = $obj->commande_fournisseur_ref;
				print $orderstatic->getNomUrl(1);
			} else {
				print '&nbsp;';
			}
			print '</td></tr>';
			$i++;
		}
		print "</table></div><br>";
	}
	$db->free($resql);
} else {
	dol_print_error($db);
}



/*
 * Open pruchase orders to process
 */

$sql = "SELECT c.rowid, c.ref, c.ref_supplier as ref_supplier, c.fk_statut as status, c.billed as billed, s.nom as name, s.rowid as socid";
$sql .= " FROM ".MAIN_DB_PREFIX."commande_fournisseur as c,";
$sql .= " ".MAIN_DB_PREFIX."societe as s";
if (empty($user->rights->societe->client->voir) && !$socid) {
	$sql .= ", ".MAIN_DB_PREFIX."societe_commerciaux as sc";
}
$sql .= " WHERE c.fk_soc = s.rowid";
$sql .= " AND c.entity IN (".getEntity('supplier_order').")";
$sql .= " AND c.fk_statut IN (".CommandeFournisseur::STATUS_ORDERSENT.", ".CommandeFournisseur::STATUS_RECEIVED_PARTIALLY.")";
if ($socid > 0) {
	$sql .= " AND c.fk_soc = ".((int) $socid);
}
if (empty($user->rights->societe->client->voir) && !$socid) {
	$sql .= " AND s.rowid = sc.fk_soc AND sc.fk_user = ".((int) $user->id);
}
$sql .= " ORDER BY c.rowid ASC";
$resql = $db->query($sql);
if ($resql) {
	$num = $db->num_rows($resql);
	if ($num) {
		$langs->load("orders");

		$i = 0;
		print '<div class="div-table-responsive-no-min">';
		print '<table class="noborder centpercent">';
		print '<tr class="liste_titre">';
		print '<th colspan="3">'.$langs->trans("SuppliersOrdersToProcess").' <span class="badge">'.$num.'</span></th></tr>';
		while ($i < $num) {
			$obj = $db->fetch_object($resql);

			$orderstatic->id = $obj->rowid;
			$orderstatic->ref = $obj->ref;
			$orderstatic->ref_supplier = $obj->ref_supplier;
			$orderstatic->statut = $obj->status;
			$orderstatic->facturee = $obj->billed;

			$companystatic->name = $obj->name;
			$companystatic->id = $obj->socid;

			print '<tr class="oddeven">';
			print '<td class="nowrap">';
			print $orderstatic->getNomUrl(1);
			print '</td>';
			print '<td>';
			print $companystatic->getNomUrl(1, 'customer', 32);
			print '</td>';
			print '<td class="right">';
			print $orderstatic->getLibStatut(3);
			print '</td>';
			print '</tr>';
			$i++;
		}
		print "</table></div><br>";
	}
}

print '</div></div>';

$parameters = array('user' => $user);
$reshook = $hookmanager->executeHooks('dashboardWarehouseReceptions', $parameters, $object); // Note that $action and $object may have been modified by hook

llxFooter();
$db->close();<|MERGE_RESOLUTION|>--- conflicted
+++ resolved
@@ -39,10 +39,7 @@
 $reception = new Reception($db);
 
 // Security check
-<<<<<<< HEAD
-=======
 $socid = '';
->>>>>>> 95dc2558
 if ($user->socid) {
 	$socid = $user->socid;
 }
