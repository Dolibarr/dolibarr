<?php
/* Copyright (C) 2012 Regis Houssin       <regis.houssin@inodbox.com>
 * Copyright (C) 2014 Marcos García       <marcosgdf@gmail.com>
 * Copyright (C) 2019 Laurent Destailleur <eldy@users.sourceforge.net>
 * Copyright (C) 2024		MDW							<mdeweerd@users.noreply.github.com>
 *
 * This program is free software; you can redistribute it and/or modify
 * it under the terms of the GNU General Public License as published by
 * the Free Software Foundation; either version 3 of the License, or
 * (at your option) any later version.
 *
 * This program is distributed in the hope that it will be useful,
 * but WITHOUT ANY WARRANTY; without even the implied warranty of
 * MERCHANTABILITY or FITNESS FOR A PARTICULAR PURPOSE.  See the
 * GNU General Public License for more details.
 *
 * You should have received a copy of the GNU General Public License
 * along with this program. If not, see <https://www.gnu.org/licenses/>.
 */

// Protection to avoid direct call of template
if (empty($conf) || !is_object($conf)) {
	print "Error, template page can't be called as URL";
	exit(1);
}

?>

<!-- BEGIN PHP TEMPLATE reception/tpl/linkedobjectblock.tpl.php  -->

<?php

global $user;
global $noMoreLinkedObjectBlockAfter;

$langs = $GLOBALS['langs'];
'@phan-var-force Translate $langs';
$linkedObjectBlock = $GLOBALS['linkedObjectBlock'];
'@phan-var-force CommonObject[] $linkedObjectBlock';

// Load translation files required by the page
$langs->load("receptions");

$linkedObjectBlock = dol_sort_array($linkedObjectBlock, 'date', 'desc', 0, 0, 1);
'@phan-var-force CommonObject[] $linkedObjectBlock';  // Repeat because type lost after dol_sort_array)

$total = 0;
$ilink = 0;
foreach ($linkedObjectBlock as $key => $objectlink) {
	$ilink++;

	$trclass = 'oddeven';
	if ($ilink == count($linkedObjectBlock) && empty($noMoreLinkedObjectBlockAfter) && count($linkedObjectBlock) <= 1) {
		$trclass .= ' liste_sub_total';
	} ?>
	<tr class="<?php echo $trclass; ?>">
		<td class="linkedcol-element tdoverflowmax100"><?php echo $langs->trans("Reception"); ?>
		<?php if (!empty($showImportButton) && $conf->global->MAIN_ENABLE_IMPORT_LINKED_OBJECT_LINES) {
			print '<a class="objectlinked_importbtn" href="'.$objectlink->getNomUrl(0, '', 0, 1).'&amp;action=selectlines"  data-element="'.$objectlink->element.'"  data-id="'.$objectlink->id.'"  > <i class="fa fa-indent"></i> </a';
		} ?>
		</td>
		<td class="linkedcol-name tdoverflowmax150"><?php echo $objectlink->getNomUrl(1); ?></td>
		<td class="linkedcol-ref tdoverflowmax100" title="<?php echo dol_escape_htmltag($objectlink->ref_supplier); ?>"><?php echo dol_escape_htmltag($objectlink->ref_supplier); ?></td>
		<td class="linkedcol-date"><?php echo dol_print_date($objectlink->date_delivery, 'day'); ?></td>
		<td class="linkedcol-amount right"><?php
		if ($user->hasRight('reception', 'lire')) {
<<<<<<< HEAD
			$total = $total + $objectlink->total_ht;
=======
			$total += $objectlink->total_ht;
>>>>>>> cc80841a
			echo price($objectlink->total_ht);
		} ?></td>
		<td class="linkedcol-statut right"><?php echo $objectlink->getLibStatut(3); ?></td>
		<td class="linkedcol-action right">
		<?php
		// For now, receptions must stay linked to order, so link is not deletable
		if ($object->element != 'order_supplier') {
			?>
			<a class="reposition" href="<?php echo $_SERVER["PHP_SELF"].'?id='.$object->id.'&action=dellink&token='.newToken().'&dellinkid='.$key; ?>"><?php echo img_picto($langs->transnoentitiesnoconv("RemoveLink"), 'unlink'); ?></a>
			<?php
		} ?>
		   </td>
	</tr>
	<?php
}
if (count($linkedObjectBlock) > 1) {
	?>
	<tr class="liste_total <?php echo(empty($noMoreLinkedObjectBlockAfter) ? 'liste_sub_total' : ''); ?>">
		<td><?php echo $langs->trans("Total"); ?></td>
		<td></td>
		<td class="center"></td>
		<td class="center"></td>
		<td class="right"><?php echo price($total); ?></td>
		<td class="right"></td>
		<td class="right"></td>
	</tr>
	<?php
}
?>

<!-- END PHP TEMPLATE --><|MERGE_RESOLUTION|>--- conflicted
+++ resolved
@@ -64,11 +64,7 @@
 		<td class="linkedcol-date"><?php echo dol_print_date($objectlink->date_delivery, 'day'); ?></td>
 		<td class="linkedcol-amount right"><?php
 		if ($user->hasRight('reception', 'lire')) {
-<<<<<<< HEAD
-			$total = $total + $objectlink->total_ht;
-=======
 			$total += $objectlink->total_ht;
->>>>>>> cc80841a
 			echo price($objectlink->total_ht);
 		} ?></td>
 		<td class="linkedcol-statut right"><?php echo $objectlink->getLibStatut(3); ?></td>
