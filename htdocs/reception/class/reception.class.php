<?php
/* Copyright (C) 2003-2008	Rodolphe Quiedeville	<rodolphe@quiedeville.org>
 * Copyright (C) 2005-2012	Regis Houssin			<regis.houssin@capnetworks.com>
 * Copyright (C) 2007		Franky Van Liedekerke	<franky.van.liedekerke@telenet.be>
 * Copyright (C) 2006-2012	Laurent Destailleur		<eldy@users.sourceforge.net>
 * Copyright (C) 2011-2017	Juanjo Menent			<jmenent@2byte.es>
 * Copyright (C) 2013       Florian Henry		  	<florian.henry@open-concept.pro>
 * Copyright (C) 2014		Cedric GROSS			<c.gross@kreiz-it.fr>
 * Copyright (C) 2014-2015  Marcos García           <marcosgdf@gmail.com>
 * Copyright (C) 2014-2020  Francis Appels          <francis.appels@yahoo.com>
 * Copyright (C) 2015       Claudio Aschieri        <c.aschieri@19.coop>
 * Copyright (C) 2016-2022	Ferran Marcet			<fmarcet@2byte.es>
 * Copyright (C) 2018		Quentin Vial-Gouteyron  <quentin.vial-gouteyron@atm-consulting.fr>
 * Copyright (C) 2022-2023  Frédéric France         <frederic.france@netlogic.fr>
 *
 * This program is free software; you can redistribute it and/or modify
 * it under the terms of the GNU General Public License as published by
 * the Free Software Foundation; either version 3 of the License, or
 * (at your option) any later version.
 *
 * This program is distributed in the hope that it will be useful,
 * but WITHOUT ANY WARRANTY; without even the implied warranty of
 * MERCHANTABILITY or FITNESS FOR A PARTICULAR PURPOSE.  See the
 * GNU General Public License for more details.
 *
 * You should have received a copy of the GNU General Public License
 * along with this program.  If not, see <https://www.gnu.org/licenses/>.
 */

/**
 *  \file       htdocs/reception/class/reception.class.php
 *  \ingroup    reception
 *  \brief      Fichier de la classe de gestion des receptions
 */

require_once DOL_DOCUMENT_ROOT.'/core/class/commonobject.class.php';
require_once DOL_DOCUMENT_ROOT."/core/class/commonobjectline.class.php";
require_once DOL_DOCUMENT_ROOT.'/core/class/commonincoterm.class.php';
if (isModEnabled("propal")) {
	require_once DOL_DOCUMENT_ROOT.'/comm/propal/class/propal.class.php';
}
if (isModEnabled('commande')) {
	require_once DOL_DOCUMENT_ROOT.'/commande/class/commande.class.php';
}


/**
 *	Class to manage receptions
 */
class Reception extends CommonObject
{
	use CommonIncoterm;

	/**
	 * @var string code
	 */
	public $code = "";

	/**
	 * @var string element name
	 */
	public $element = "reception";

	/**
	 * @var string Fieldname with ID of parent key if this field has a parent
	 */
	public $fk_element = "fk_reception";
	public $table_element = "reception";
	public $table_element_line = "commande_fournisseur_dispatch";
	public $ismultientitymanaged = 1; // 0=No test on entity, 1=Test with field entity, 2=Test with link by societe

	/**
	 * @var string String with name of icon for myobject. Must be the part after the 'object_' into object_myobject.png
	 */
	public $picto = 'dollyrevert';

	public $socid;
	public $ref_supplier;

	public $entrepot_id;
	public $tracking_number;
	public $tracking_url;
	public $billed;
	public $model_pdf;

	public $weight;
	public $trueWeight;
	public $weight_units;
	public $trueWidth;
	public $width_units;
	public $trueHeight;
	public $height_units;
	public $trueDepth;
	public $depth_units;
	// A denormalized value
	public $trueSize;
	public $size_units;
	public $user_author_id;

	public $date_delivery; // Date delivery planed

	/**
	 * @var integer|string Effective delivery date
	 * @deprecated
	 * @see $date_reception
	 */
	public $date;

	/**
	 * @var integer|string Effective delivery date
	 */
	public $date_reception;

	/**
	 * @var integer|string date_creation
	 */
	public $date_creation;

	/**
	 * @var integer|string date_validation
	 */
	public $date_valid;

	public $meths;
	public $listmeths; // List of carriers

	/**
	 * @var CommandeFournisseur
	 */
	public $commandeFournisseur;

	/**
	 * @var CommandeFournisseurDispatch[]
	 */
	public $lines = array();


	// detail of lot and qty = array(id in llx_commande_fournisseur_dispatch, batch, qty)
	// We can use this to know warehouse planned to be used for each lot.
	public $detail_batch;

	const STATUS_DRAFT = 0;
	const STATUS_VALIDATED = 1;
	const STATUS_CLOSED = 2;



	/**
	 *	Constructor
	 *
	 *  @param		DoliDB		$db      Database handler
	 */
	public function __construct($db)
	{
		$this->db = $db;
	}

	/**
	 *	Return next contract ref
	 *
	 *	@param	Societe		$soc	Thirdparty object
	 *	@return string				Free reference for contract
	 */
	public function getNextNumRef($soc)
	{
		global $langs, $conf;
		$langs->load("receptions");

		if (getDolGlobalString('RECEPTION_ADDON_NUMBER')) {
			$mybool = false;

			$file = getDolGlobalString('RECEPTION_ADDON_NUMBER') . ".php";
			$classname = $conf->global->RECEPTION_ADDON_NUMBER;

			// Include file with class
			$dirmodels = array_merge(array('/'), (array) $conf->modules_parts['models']);

			foreach ($dirmodels as $reldir) {
				$dir = dol_buildpath($reldir."core/modules/reception/");

				// Load file with numbering class (if found)
				$mybool |= @include_once $dir.$file;
			}

			if (!$mybool) {
				dol_print_error('', "Failed to include file ".$file);
				return '';
			}

			$obj = new $classname();

			$numref = "";
			$numref = $obj->getNextValue($soc, $this);

			if ($numref != "") {
				return $numref;
			} else {
				dol_print_error($this->db, get_class($this)."::getNextNumRef ".$obj->error);
				return "";
			}
		} else {
			print $langs->trans("Error")." ".$langs->trans("Error_RECEPTION_ADDON_NUMBER_NotDefined");
			return "";
		}
	}

	/**
	 *  Create reception en base
	 *
	 *  @param	User	$user       Objet du user qui cree
	 *  @param	int		$notrigger	1=Does not execute triggers, 0= execute triggers
	 *  @return int 				<0 si erreur, id reception creee si ok
	 */
	public function create($user, $notrigger = 0)
	{
		global $conf;

		$now = dol_now();

		require_once DOL_DOCUMENT_ROOT.'/product/stock/class/mouvementstock.class.php';
		$error = 0;

		// Clean parameters
		$this->tracking_number = dol_sanitizeFileName($this->tracking_number);
		if (empty($this->fk_project)) {
			$this->fk_project = 0;
		}
		if (empty($this->weight_units)) {
			$this->weight_units = 0;
		}
		if (empty($this->size_units)) {
			$this->size_units = 0;
		}

		$this->user = $user;

		$this->db->begin();

		$sql = "INSERT INTO ".MAIN_DB_PREFIX."reception (";
		$sql .= "ref";
		$sql .= ", entity";
		$sql .= ", ref_supplier";
		$sql .= ", date_creation";
		$sql .= ", fk_user_author";
		$sql .= ", date_reception";
		$sql .= ", date_delivery";
		$sql .= ", fk_soc";
		$sql .= ", fk_projet";
		$sql .= ", fk_shipping_method";
		$sql .= ", tracking_number";
		$sql .= ", weight";
		$sql .= ", size";
		$sql .= ", width";
		$sql .= ", height";
		$sql .= ", weight_units";
		$sql .= ", size_units";
		$sql .= ", note_private";
		$sql .= ", note_public";
		$sql .= ", model_pdf";
		$sql .= ", fk_incoterms, location_incoterms";
		$sql .= ") VALUES (";
		$sql .= "'(PROV)'";
		$sql .= ", ".((int) $conf->entity);
		$sql .= ", ".($this->ref_supplier ? "'".$this->db->escape($this->ref_supplier)."'" : "null");
		$sql .= ", '".$this->db->idate($now)."'";
		$sql .= ", ".((int) $user->id);
		$sql .= ", ".($this->date_reception > 0 ? "'".$this->db->idate($this->date_reception)."'" : "null");
		$sql .= ", ".($this->date_delivery > 0 ? "'".$this->db->idate($this->date_delivery)."'" : "null");
		$sql .= ", ".((int) $this->socid);
		$sql .= ", ".((int) $this->fk_project);
		$sql .= ", ".($this->shipping_method_id > 0 ? ((int) $this->shipping_method_id) : "null");
		$sql .= ", '".$this->db->escape($this->tracking_number)."'";
		$sql .= ", ".(is_null($this->weight) ? "NULL" : ((float) $this->weight));
		$sql .= ", ".(is_null($this->trueDepth) ? "NULL" : ((float) $this->trueDepth));
		$sql .= ", ".(is_null($this->trueWidth) ? "NULL" : ((float) $this->trueWidth));
		$sql .= ", ".(is_null($this->trueHeight) ? "NULL" : ((float) $this->trueHeight));
		$sql .= ", ".(is_null($this->weight_units) ? "NULL" : ((float) $this->weight_units));
		$sql .= ", ".(is_null($this->size_units) ? "NULL" : ((float) $this->size_units));
		$sql .= ", ".(!empty($this->note_private) ? "'".$this->db->escape($this->note_private)."'" : "null");
		$sql .= ", ".(!empty($this->note_public) ? "'".$this->db->escape($this->note_public)."'" : "null");
		$sql .= ", ".(!empty($this->model_pdf) ? "'".$this->db->escape($this->model_pdf)."'" : "null");
		$sql .= ", ".(int) $this->fk_incoterms;
		$sql .= ", '".$this->db->escape($this->location_incoterms)."'";
		$sql .= ")";

		dol_syslog(get_class($this)."::create", LOG_DEBUG);

		$resql = $this->db->query($sql);

		if ($resql) {
			$this->id = $this->db->last_insert_id(MAIN_DB_PREFIX."reception");

			$sql = "UPDATE ".MAIN_DB_PREFIX."reception";
			$sql .= " SET ref = '(PROV".$this->id.")'";
			$sql .= " WHERE rowid = ".((int) $this->id);

			dol_syslog(get_class($this)."::create", LOG_DEBUG);
			if ($this->db->query($sql)) {
				// Insert of lines
				$num = count($this->lines);
				for ($i = 0; $i < $num; $i++) {
					$this->lines[$i]->fk_reception = $this->id;

					if (!$this->lines[$i]->create($user) > 0) {
						$error++;
					}
				}

				if (!$error && $this->id && $this->origin_id) {
					$ret = $this->add_object_linked();
					if (!$ret) {
						$error++;
					}
				}

				// Create extrafields
				if (!$error) {
					$result = $this->insertExtraFields();
					if ($result < 0) {
						$error++;
					}
				}

				if (!$error && !$notrigger) {
					// Call trigger
					$result = $this->call_trigger('RECEPTION_CREATE', $user);
					if ($result < 0) {
						$error++;
					}
					// End call triggers
				}

				if (!$error) {
					$this->db->commit();
					return $this->id;
				} else {
					foreach ($this->errors as $errmsg) {
						dol_syslog(get_class($this)."::create ".$errmsg, LOG_ERR);
						$this->error .= ($this->error ? ', '.$errmsg : $errmsg);
					}
					$this->db->rollback();
					return -1 * $error;
				}
			} else {
				$error++;
				$this->error = $this->db->lasterror()." - sql=$sql";
				$this->db->rollback();
				return -2;
			}
		} else {
			$error++;
			$this->error = $this->db->error()." - sql=$sql";
			$this->db->rollback();
			return -1;
		}
	}



	/**
	 *	Get object and lines from database
	 *
	 *	@param	int		$id       	Id of object to load
	 * 	@param	string	$ref		Ref of object
	 * 	@param	string	$ref_ext	External reference of object
	 *	@return int			        >0 if OK, 0 if not found, <0 if KO
	 */
	public function fetch($id, $ref = '', $ref_ext = '')
	{
		// Check parameters
		if (empty($id) && empty($ref) && empty($ref_ext)) {
			return -1;
		}

		$sql = "SELECT e.rowid, e.entity, e.ref, e.fk_soc as socid, e.date_creation, e.ref_supplier, e.ref_ext, e.fk_user_author, e.fk_statut as status, e.billed";
		$sql .= ", e.weight, e.weight_units, e.size, e.size_units, e.width, e.height";
		$sql .= ", e.date_reception as date_reception, e.model_pdf,  e.date_delivery";
		$sql .= ", e.fk_shipping_method, e.tracking_number";
		$sql .= ", el.fk_source as origin_id, el.sourcetype as origin";
		$sql .= ", e.note_private, e.note_public";
		$sql .= ', e.fk_incoterms, e.location_incoterms';
		$sql .= ', i.libelle as label_incoterms';
		$sql .= " FROM ".MAIN_DB_PREFIX."reception as e";
		$sql .= " LEFT JOIN ".MAIN_DB_PREFIX."element_element as el ON el.fk_target = e.rowid AND el.targettype = '".$this->db->escape($this->element)."'";
		$sql .= ' LEFT JOIN '.MAIN_DB_PREFIX.'c_incoterms as i ON e.fk_incoterms = i.rowid';
		$sql .= " WHERE e.entity IN (".getEntity('reception').")";
		if ($id) {
			$sql .= " AND e.rowid = ".((int) $id);
		}
		if ($ref) {
			$sql .= " AND e.ref = '".$this->db->escape($ref)."'";
		}
		if ($ref_ext) {
			$sql .= " AND e.ref_ext = '".$this->db->escape($ref_ext)."'";
		}

		dol_syslog(get_class($this)."::fetch", LOG_DEBUG);
		$result = $this->db->query($sql);
		if ($result) {
			if ($this->db->num_rows($result)) {
				$obj = $this->db->fetch_object($result);

				$this->id                   = $obj->rowid;
				$this->entity               = $obj->entity;
				$this->ref                  = $obj->ref;
				$this->socid                = $obj->socid;
				$this->ref_supplier = $obj->ref_supplier;
				$this->ref_ext = $obj->ref_ext;
				$this->statut               = $obj->status;
				$this->status               = $obj->status;
				$this->billed               = $obj->billed;

				$this->user_author_id       = $obj->fk_user_author;
				$this->date_creation        = $this->db->jdate($obj->date_creation);
				$this->date = $this->db->jdate($obj->date_reception); // TODO deprecated
				$this->date_reception = $this->db->jdate($obj->date_reception); // Date real
				$this->date_delivery        = $this->db->jdate($obj->date_delivery); // Date planed
				$this->model_pdf            = $obj->model_pdf;
				$this->shipping_method_id = $obj->fk_shipping_method;
				$this->tracking_number      = $obj->tracking_number;
				$this->origin               = ($obj->origin ? $obj->origin : 'commande'); // For compatibility
				$this->origin_id            = $obj->origin_id;

				$this->trueWeight           = $obj->weight;
				$this->weight_units         = $obj->weight_units;

				$this->trueWidth            = $obj->width;
				$this->width_units          = $obj->size_units;
				$this->trueHeight           = $obj->height;
				$this->height_units         = $obj->size_units;
				$this->trueDepth            = $obj->size;
				$this->depth_units          = $obj->size_units;

				$this->note_public          = $obj->note_public;
				$this->note_private         = $obj->note_private;

				// A denormalized value
				$this->trueSize = $obj->size."x".$obj->width."x".$obj->height;
				$this->size_units = $obj->size_units;

				//Incoterms
				$this->fk_incoterms = $obj->fk_incoterms;
				$this->location_incoterms = $obj->location_incoterms;
				$this->label_incoterms = $obj->label_incoterms;

				$this->db->free($result);

				//$file = $conf->reception->dir_output."/".get_exdir(0, 0, 0, 1, $this, 'reception')."/".$this->id.".pdf";
				//$this->pdf_filename = $file;

				// Tracking url
				$this->getUrlTrackingStatus($obj->tracking_number);

				/*
				 * Thirdparty
				 */
				$result = $this->fetch_thirdparty();


				// Retrieve all extrafields for reception
				// fetch optionals attributes and labels
				require_once DOL_DOCUMENT_ROOT.'/core/class/extrafields.class.php';
				$extrafields = new ExtraFields($this->db);
				$extrafields->fetch_name_optionals_label($this->table_element, true);
				$this->fetch_optionals();

				/*
				 * Lines
				 */
				$result = $this->fetch_lines();
				if ($result < 0) {
					return -3;
				}

				return 1;
			} else {
				dol_syslog(get_class($this).'::Fetch no reception found', LOG_ERR);
				$this->error = 'Reception with id '.$id.' not found';
				return 0;
			}
		} else {
			$this->error = $this->db->error();
			return -1;
		}
	}

	/**
	 *  Validate object and update stock if option enabled
	 *
	 *  @param      User		$user       Object user that validate
	 *  @param		int			$notrigger	1=Does not execute triggers, 0= execute triggers
	 *  @return     int						<0 if OK, >0 if KO
	 */
	public function valid($user, $notrigger = 0)
	{
		global $conf, $langs;

		require_once DOL_DOCUMENT_ROOT.'/core/lib/files.lib.php';

		dol_syslog(get_class($this)."::valid");

		// Protection
		if ($this->statut) {
			dol_syslog(get_class($this)."::valid no draft status", LOG_WARNING);
			return 0;
		}

<<<<<<< HEAD
		if (!((!getDolGlobalInt('MAIN_USE_ADVANCED_PERMS') && !empty($user->rights->reception->creer))
		|| (getDolGlobalInt('MAIN_USE_ADVANCED_PERMS') && !empty($user->rights->reception->reception_advance->validate)))) {
=======
		if (!((!getDolGlobalInt('MAIN_USE_ADVANCED_PERMS') && $user->hasRight('reception', 'creer'))
		|| (getDolGlobalInt('MAIN_USE_ADVANCED_PERMS') && $user->hasRight('reception', 'reception_advance', 'validate')))) {
>>>>>>> 729451fa
			$this->error = 'Permission denied';
			dol_syslog(get_class($this)."::valid ".$this->error, LOG_ERR);
			return -1;
		}

		$this->db->begin();

		$error = 0;

		// Define new ref
		$soc = new Societe($this->db);
		$soc->fetch($this->socid);


		// Define new ref
		if (!$error && (preg_match('/^[\(]?PROV/i', $this->ref) || empty($this->ref))) { // empty should not happened, but when it occurs, the test save life
			$numref = $this->getNextNumRef($soc);
		} else {
			$numref = $this->ref;
		}

		$this->newref = dol_sanitizeFileName($numref);

		$now = dol_now();

		// Validate
		$sql = "UPDATE ".MAIN_DB_PREFIX."reception SET";
		$sql .= " ref='".$this->db->escape($numref)."'";
		$sql .= ", fk_statut = 1";
		$sql .= ", date_valid = '".$this->db->idate($now)."'";
		$sql .= ", fk_user_valid = ".$user->id;
		$sql .= " WHERE rowid = ".((int) $this->id);
		dol_syslog(get_class($this)."::valid update reception", LOG_DEBUG);
		$resql = $this->db->query($sql);
		if (!$resql) {
			$this->error = $this->db->lasterror();
			$error++;
		}

		// If stock increment is done on reception (recommanded choice)
		if (!$error && isModEnabled('stock') && getDolGlobalInt('STOCK_CALCULATE_ON_RECEPTION')) {
			require_once DOL_DOCUMENT_ROOT.'/product/stock/class/mouvementstock.class.php';

			$langs->load("agenda");

			// Loop on each product line to add a stock movement
			// TODO in future, reception lines may not be linked to order line
			$sql = "SELECT cd.fk_product, cd.subprice, cd.remise_percent,";
			$sql .= " ed.rowid, ed.qty, ed.fk_entrepot,";
			$sql .= " ed.eatby, ed.sellby, ed.batch,";
			$sql .= " ed.cost_price";
			$sql .= " FROM ".MAIN_DB_PREFIX."commande_fournisseurdet as cd,";
			$sql .= " ".MAIN_DB_PREFIX."commande_fournisseur_dispatch as ed";
			$sql .= " WHERE ed.fk_reception = ".((int) $this->id);
			$sql .= " AND cd.rowid = ed.fk_commandefourndet";

			dol_syslog(get_class($this)."::valid select details", LOG_DEBUG);
			$resql = $this->db->query($sql);
			if ($resql) {
				$cpt = $this->db->num_rows($resql);
				for ($i = 0; $i < $cpt; $i++) {
					$obj = $this->db->fetch_object($resql);

					$qty = $obj->qty;

					if ($qty == 0 || ($qty < 0 && !getDolGlobalInt('RECEPTION_ALLOW_NEGATIVE_QTY'))) {
						continue;
					}
					dol_syslog(get_class($this)."::valid movement index ".$i." ed.rowid=".$obj->rowid." edb.rowid=".$obj->edbrowid);

					//var_dump($this->lines[$i]);
					$mouvS = new MouvementStock($this->db);
					$mouvS->origin = &$this;
					$mouvS->setOrigin($this->element, $this->id);

					if (empty($obj->batch)) {
						// line without batch detail

						// We decrement stock of product (and sub-products) -> update table llx_product_stock (key of this table is fk_product+fk_entrepot) and add a movement record.
						$inventorycode = '';
						$result = $mouvS->reception($user, $obj->fk_product, $obj->fk_entrepot, $qty, $obj->cost_price, $langs->trans("ReceptionValidatedInDolibarr", $numref), '', '', '', '', 0, $inventorycode);

						if (intval($result) < 0) {
							$error++;
							$this->errors[] = $mouvS->error;
							$this->errors = array_merge($this->errors, $mouvS->errors);
							break;
						}
					} else {
						// line with batch detail

						// We decrement stock of product (and sub-products) -> update table llx_product_stock (key of this table is fk_product+fk_entrepot) and add a movement record.
						// Note: ->fk_origin_stock = id into table llx_product_batch (may be rename into llx_product_stock_batch in another version)
						$inventorycode = '';
						$result = $mouvS->reception($user, $obj->fk_product, $obj->fk_entrepot, $qty, $obj->cost_price, $langs->trans("ReceptionValidatedInDolibarr", $numref), $this->db->jdate($obj->eatby), $this->db->jdate($obj->sellby), $obj->batch, '', 0, $inventorycode);

						if (intval($result) < 0) {
							$error++;
							$this->errors[] = $mouvS->error;
							$this->errors = array_merge($this->errors, $mouvS->errors);
							break;
						}
					}
				}
			} else {
				$this->db->rollback();
				$this->error = $this->db->error();
				return -2;
			}
		}

		// Change status of order to "reception in process" or "totally received"
		$status = $this->getStatusDispatch();
		if ($status < 0) {
			$error++;
		} else {
			$trigger_key = '';
			if ($status == CommandeFournisseur::STATUS_RECEIVED_COMPLETELY) {
				$ret = $this->commandeFournisseur->Livraison($user, dol_now(), 'tot', '');
				if ($ret < 0) {
					$error++;
					$this->errors = array_merge($this->errors, $this->commandeFournisseur->errors);
				}
			} else {
				$ret = $this->setStatut($status, $this->origin_id, 'commande_fournisseur', $trigger_key);
				if ($ret < 0) {
					$error++;
				}
			}
		}

		if (!$error && !$notrigger) {
			// Call trigger
			$result = $this->call_trigger('RECEPTION_VALIDATE', $user);
			if ($result < 0) {
				$error++;
			}
			// End call triggers
		}

		if (!$error) {
			$this->oldref = $this->ref;

			// Rename directory if dir was a temporary ref
			if (preg_match('/^[\(]?PROV/i', $this->ref)) {
				// Now we rename also files into index
				$sql = 'UPDATE '.MAIN_DB_PREFIX."ecm_files set filename = CONCAT('".$this->db->escape($this->newref)."', SUBSTR(filename, ".(strlen($this->ref) + 1).")), filepath = 'reception/".$this->db->escape($this->newref)."'";
				$sql .= " WHERE filename LIKE '".$this->db->escape($this->ref)."%' AND filepath = 'reception/".$this->db->escape($this->ref)."' AND entity = ".((int) $conf->entity);
				$resql = $this->db->query($sql);
				if (!$resql) {
					$error++;
					$this->error = $this->db->lasterror();
				}
				$sql = 'UPDATE '.MAIN_DB_PREFIX."ecm_files set filepath = 'reception/".$this->db->escape($this->newref)."'";
				$sql .= " WHERE filepath = 'reception/".$this->db->escape($this->ref)."' and entity = ".$conf->entity;
				$resql = $this->db->query($sql);
				if (!$resql) {
					$error++;
					$this->error = $this->db->lasterror();
				}

				// We rename directory ($this->ref = old ref, $num = new ref) in order not to lose the attachments
				$oldref = dol_sanitizeFileName($this->ref);
				$newref = dol_sanitizeFileName($numref);
				$dirsource = $conf->reception->dir_output.'/'.$oldref;
				$dirdest = $conf->reception->dir_output.'/'.$newref;
				if (!$error && file_exists($dirsource)) {
					dol_syslog(get_class($this)."::valid rename dir ".$dirsource." into ".$dirdest);

					if (@rename($dirsource, $dirdest)) {
						dol_syslog("Rename ok");
						// Rename docs starting with $oldref with $newref
						$listoffiles = dol_dir_list($conf->reception->dir_output.'/'.$newref, 'files', 1, '^'.preg_quote($oldref, '/'));
						foreach ($listoffiles as $fileentry) {
							$dirsource = $fileentry['name'];
							$dirdest = preg_replace('/^'.preg_quote($oldref, '/').'/', $newref, $dirsource);
							$dirsource = $fileentry['path'].'/'.$dirsource;
							$dirdest = $fileentry['path'].'/'.$dirdest;
							@rename($dirsource, $dirdest);
						}
					}
				}
			}
		}

		// Set new ref and current status
		if (!$error) {
			$this->ref = $numref;
			$this->statut = self::STATUS_VALIDATED;
			$this->status = self::STATUS_VALIDATED;
		}

		if (!$error) {
			$this->db->commit();
			return 1;
		} else {
			foreach ($this->errors as $errmsg) {
				dol_syslog(get_class($this)."::valid ".$errmsg, LOG_ERR);
				$this->error .= ($this->error ? ', '.$errmsg : $errmsg);
			}
			$this->db->rollback();
			return -1 * $error;
		}
	}

	/**
	 * Get status from all dispatched lines
	 *
	 * @return		int		                        <0 if KO, Status of reception if OK
	 */
	public function getStatusDispatch()
	{
		require_once DOL_DOCUMENT_ROOT.'/fourn/class/fournisseur.commande.class.php';
		require_once DOL_DOCUMENT_ROOT.'/fourn/class/fournisseur.commande.dispatch.class.php';

		$status = CommandeFournisseur::STATUS_RECEIVED_PARTIALLY;

		if (!empty($this->origin) && $this->origin_id > 0 && ($this->origin == 'order_supplier' || $this->origin == 'commandeFournisseur')) {
			if (empty($this->origin_object)) {
				$this->fetch_origin();
				if (empty($this->origin_object->lines)) {
					$res = $this->origin_object->fetch_lines();
					$this->commandeFournisseur = $this->origin_object;	// deprecated
					if ($res < 0) {
						return $res;
					}
				}
			}

			$qty_received = array();
			$qty_wished = array();

			$supplierorderdispatch = new CommandeFournisseurDispatch($this->db);
			$filter = array('t.fk_commande'=>$this->origin_id);
			if (getDolGlobalInt('SUPPLIER_ORDER_USE_DISPATCH_STATUS')) {
				$filter['t.status'] = 1; // Restrict to lines with status validated
			}

			$ret = $supplierorderdispatch->fetchAll('', '', 0, 0, $filter);
			if ($ret < 0) {
				$this->error = $supplierorderdispatch->error;
				$this->errors = $supplierorderdispatch->errors;
				return $ret;
			} else {
				// build array with quantity received by product in all supplier orders (origin)
				foreach ($supplierorderdispatch->lines as $dispatch_line) {
					if (array_key_exists($dispatch_line->fk_product, $qty_received)) {
						$qty_received[$dispatch_line->fk_product] += $dispatch_line->qty;
					} else {
						$qty_received[$dispatch_line->fk_product] = $dispatch_line->qty;
					}
				}

				// qty wished in order supplier (origin)
				foreach ($this->commandeFournisseur->lines as $origin_line) {
					// exclude lines not qualified for reception
					if (!getDolGlobalInt('STOCK_SUPPORTS_SERVICES') && $origin_line->product_type > 0) {
						continue;
					}

					$qty_wished[$origin_line->fk_product] += $origin_line->qty;
				}

				// compare array
				$diff_array = array_diff_assoc($qty_received, $qty_wished); // Warning: $diff_array is done only on common keys.
				$keys_in_wished_not_in_received = array_diff(array_keys($qty_wished), array_keys($qty_received));
				$keys_in_received_not_in_wished = array_diff(array_keys($qty_received), array_keys($qty_wished));

				if (count($diff_array) == 0 && count($keys_in_wished_not_in_received) == 0 && count($keys_in_received_not_in_wished) == 0) { // no diff => mean everything is received
					$status = CommandeFournisseur::STATUS_RECEIVED_COMPLETELY;
				} elseif (getDolGlobalInt('SUPPLIER_ORDER_MORE_THAN_WISHED')) {
					// set totally received if more products received than ordered
					$close = 0;

					if (count($diff_array) > 0) {
						// there are some difference between the two arrays
						// scan the array of results
						foreach ($diff_array as $key => $value) {
							// if the quantity delivered is greater or equal to ordered quantity
							if ($qty_received[$key] >= $qty_wished[$key]) {
								$close++;
							}
						}
					}

					if ($close == count($diff_array)) {
						// all the products are received equal or more than the ordered quantity
						$status = CommandeFournisseur::STATUS_RECEIVED_COMPLETELY;
					}
				}
			}
		}

		return $status;
	}

	/**
	 * Add an reception line.
	 * If STOCK_WAREHOUSE_NOT_REQUIRED_FOR_RECEPTIONS is set, you can add a reception line, with no stock source defined
	 * If STOCK_MUST_BE_ENOUGH_FOR_RECEPTION is not set, you can add a reception line, even if not enough into stock
	 *
	 * @param 	int			$entrepot_id		Id of warehouse
	 * @param 	int			$id					Id of source line (supplier order line)
	 * @param 	int			$qty				Quantity
	 * @param	array		$array_options		extrafields array
	 * @param	string		$comment				Comment for stock movement
	 * @param	integer		$eatby					eat-by date
	 * @param	integer		$sellby					sell-by date
	 * @param	string		$batch					Lot number
	 * @param	double		$cost_price			Line cost
	 * @return	int							<0 if KO, index of line if OK
	 */
	public function addline($entrepot_id, $id, $qty, $array_options = 0, $comment = '', $eatby = '', $sellby = '', $batch = '', $cost_price = 0)
	{
		global $conf, $langs, $user;

		$num = count($this->lines);
		$line = new CommandeFournisseurDispatch($this->db);

		$line->fk_entrepot = $entrepot_id;
		$line->fk_commandefourndet = $id;
		$line->qty = $qty;

		$supplierorderline = new CommandeFournisseurLigne($this->db);
		$result = $supplierorderline->fetch($id);
		if ($result <= 0) {
			$this->error = $supplierorderline->error;
			$this->errors = $supplierorderline->errors;
			return -1;
		}

		$fk_product = 0;
		if (isModEnabled('stock') && !empty($supplierorderline->fk_product)) {
			$fk_product = $supplierorderline->fk_product;

			if (!($entrepot_id > 0) && !getDolGlobalInt('STOCK_WAREHOUSE_NOT_REQUIRED_FOR_RECEPTIONS')) {
				$langs->load("errors");
				$this->error = $langs->trans("ErrorWarehouseRequiredIntoReceptionLine");
				return -1;
			}
		}

		// Check batch is set
		$product = new Product($this->db);
		$product->fetch($fk_product);
		if (isModEnabled('productbatch')) {
			$langs->load("errors");
			if (!empty($product->status_batch) && empty($batch)) {
				$this->error = $langs->trans('ErrorProductNeedBatchNumber', $product->ref);
				return -1;
			} elseif (empty($product->status_batch) && !empty($batch)) {
				$this->error = $langs->trans('ErrorProductDoesNotNeedBatchNumber', $product->ref);
				return -1;
			}
		}
		unset($product);

		// extrafields
		$line->array_options = $supplierorderline->array_options;
		if (!getDolGlobalInt('MAIN_EXTRAFIELDS_DISABLED') && is_array($array_options) && count($array_options) > 0) {
			foreach ($array_options as $key => $value) {
				$line->array_options[$key] = $value;
			}
		}

		$line->fk_product = $fk_product;
		$line->fk_commande = $supplierorderline->fk_commande;
		$line->fk_user = $user->id;
		$line->comment = $comment;
		$line->batch = $batch;
		$line->eatby = $eatby;
		$line->sellby = $sellby;
		$line->status = 1;
		$line->cost_price = $cost_price;
		$line->fk_reception = $this->id;

		$this->lines[$num] = $line;

		return $num;
	}


	/**
	 *  Update database
	 *
	 *  @param	User	$user        	User that modify
	 *  @param  int		$notrigger	    0=launch triggers after, 1=disable triggers
	 *  @return int 			       	Return integer <0 if KO, >0 if OK
	 */
	public function update($user = null, $notrigger = 0)
	{
		global $conf;
		$error = 0;

		// Clean parameters

		if (isset($this->ref)) {
			$this->ref = trim($this->ref);
		}
		if (isset($this->entity)) {
			$this->entity = trim($this->entity);
		}
		if (isset($this->ref_supplier)) {
			$this->ref_supplier = trim($this->ref_supplier);
		}
		if (isset($this->socid)) {
			$this->socid = trim($this->socid);
		}
		if (isset($this->fk_user_author)) {
			$this->fk_user_author = trim($this->fk_user_author);
		}
		if (isset($this->fk_user_valid)) {
			$this->fk_user_valid = trim($this->fk_user_valid);
		}
		if (isset($this->shipping_method_id)) {
			$this->shipping_method_id = trim($this->shipping_method_id);
		}
		if (isset($this->tracking_number)) {
			$this->tracking_number = trim($this->tracking_number);
		}
		if (isset($this->statut)) {
			$this->statut = (int) $this->statut;
		}
		if (isset($this->trueDepth)) {
			$this->trueDepth = trim($this->trueDepth);
		}
		if (isset($this->trueWidth)) {
			$this->trueWidth = trim($this->trueWidth);
		}
		if (isset($this->trueHeight)) {
			$this->trueHeight = trim($this->trueHeight);
		}
		if (isset($this->size_units)) {
			$this->size_units = trim($this->size_units);
		}
		if (isset($this->weight_units)) {
			$this->weight_units = trim($this->weight_units);
		}
		if (isset($this->trueWeight)) {
			$this->weight = trim($this->trueWeight);
		}
		if (isset($this->note_private)) {
			$this->note_private = trim($this->note_private);
		}
		if (isset($this->note_public)) {
			$this->note_public = trim($this->note_public);
		}
		if (isset($this->model_pdf)) {
			$this->model_pdf = trim($this->model_pdf);
		}


		// Check parameters
		// Put here code to add control on parameters values

		// Update request
		$sql = "UPDATE ".MAIN_DB_PREFIX."reception SET";

		$sql .= " ref=".(isset($this->ref) ? "'".$this->db->escape($this->ref)."'" : "null").",";
		$sql .= " ref_supplier=".(isset($this->ref_supplier) ? "'".$this->db->escape($this->ref_supplier)."'" : "null").",";
		$sql .= " fk_soc=".(isset($this->socid) ? $this->socid : "null").",";
		$sql .= " date_creation=".(dol_strlen($this->date_creation) != 0 ? "'".$this->db->idate($this->date_creation)."'" : 'null').",";
		$sql .= " fk_user_author=".(isset($this->fk_user_author) ? $this->fk_user_author : "null").",";
		$sql .= " date_valid=".(dol_strlen($this->date_valid) != 0 ? "'".$this->db->idate($this->date_valid)."'" : 'null').",";
		$sql .= " fk_user_valid=".(isset($this->fk_user_valid) ? $this->fk_user_valid : "null").",";
		$sql .= " date_reception=".(dol_strlen($this->date_reception) != 0 ? "'".$this->db->idate($this->date_reception)."'" : 'null').",";
		$sql .= " date_delivery=".(dol_strlen($this->date_delivery) != 0 ? "'".$this->db->idate($this->date_delivery)."'" : 'null').",";
		$sql .= " fk_shipping_method=".((isset($this->shipping_method_id) && $this->shipping_method_id > 0) ? $this->shipping_method_id : "null").",";
		$sql .= " tracking_number=".(isset($this->tracking_number) ? "'".$this->db->escape($this->tracking_number)."'" : "null").",";
		$sql .= " fk_statut=".(isset($this->statut) ? $this->statut : "null").",";
		$sql .= " height=".(($this->trueHeight != '') ? $this->trueHeight : "null").",";
		$sql .= " width=".(($this->trueWidth != '') ? $this->trueWidth : "null").",";
		$sql .= " size_units=".(isset($this->size_units) ? $this->size_units : "null").",";
		$sql .= " size=".(($this->trueDepth != '') ? $this->trueDepth : "null").",";
		$sql .= " weight_units=".(isset($this->weight_units) ? $this->weight_units : "null").",";
		$sql .= " weight=".(($this->trueWeight != '') ? $this->trueWeight : "null").",";
		$sql .= " note_private=".(isset($this->note_private) ? "'".$this->db->escape($this->note_private)."'" : "null").",";
		$sql .= " note_public=".(isset($this->note_public) ? "'".$this->db->escape($this->note_public)."'" : "null").",";
		$sql .= " model_pdf=".(isset($this->model_pdf) ? "'".$this->db->escape($this->model_pdf)."'" : "null").",";
		$sql .= " entity = ".((int) $conf->entity);
		$sql .= " WHERE rowid=".((int) $this->id);

		$this->db->begin();

		dol_syslog(get_class($this)."::update", LOG_DEBUG);
		$resql = $this->db->query($sql);
		if (!$resql) {
			$error++;
			$this->errors[] = "Error ".$this->db->lasterror();
		}

		if (!$error) {
			if (!$notrigger) {
				// Call trigger
				$result = $this->call_trigger('RECEPTION_MODIFY', $user);
				if ($result < 0) {
					$error++;
				}
				// End call triggers
			}
		}

		// Commit or rollback
		if ($error) {
			foreach ($this->errors as $errmsg) {
				dol_syslog(get_class($this)."::update ".$errmsg, LOG_ERR);
				$this->error .= ($this->error ? ', '.$errmsg : $errmsg);
			}
			$this->db->rollback();
			return -1 * $error;
		} else {
			$this->db->commit();
			return 1;
		}
	}

	/**
	 * 	Delete reception.
	 *
	 *	@param	User	$user	Object user
	 * 	@return	int				>0 if OK, 0 if deletion done but failed to delete files, <0 if KO
	 */
	public function delete(User $user)
	{
		global $conf, $langs, $user;
		require_once DOL_DOCUMENT_ROOT.'/core/lib/files.lib.php';

		$error = 0;
		$this->error = '';


		$this->db->begin();

		// Stock control
		if (isModEnabled('stock') && !getDolGlobalInt('STOCK_CALCULATE_ON_RECEPTION') && $this->statut > 0) {
			require_once DOL_DOCUMENT_ROOT."/product/stock/class/mouvementstock.class.php";

			$langs->load("agenda");

			// Loop on each product line to add a stock movement
			$sql = "SELECT cd.fk_product, cd.subprice, ed.qty, ed.fk_entrepot, ed.eatby, ed.sellby, ed.batch, ed.rowid as commande_fournisseur_dispatch_id";
			$sql .= " FROM ".MAIN_DB_PREFIX."commande_fournisseurdet as cd,";
			$sql .= " ".MAIN_DB_PREFIX."commande_fournisseur_dispatch as ed";
			$sql .= " WHERE ed.fk_reception = ".((int) $this->id);
			$sql .= " AND cd.rowid = ed.fk_commandefourndet";

			dol_syslog(get_class($this)."::delete select details", LOG_DEBUG);
			$resql = $this->db->query($sql);
			if ($resql) {
				$cpt = $this->db->num_rows($resql);
				for ($i = 0; $i < $cpt; $i++) {
					dol_syslog(get_class($this)."::delete movement index ".$i);
					$obj = $this->db->fetch_object($resql);

					$mouvS = new MouvementStock($this->db);
					// we do not log origin because it will be deleted
					$mouvS->origin = null;

					$result = $mouvS->livraison($user, $obj->fk_product, $obj->fk_entrepot, $obj->qty, 0, $langs->trans("ReceptionDeletedInDolibarr", $this->ref), '', $obj->eatby, $obj->sellby, $obj->batch); // Price is set to 0, because we don't want to see WAP changed
				}
			} else {
				$error++;
				$this->errors[] = "Error ".$this->db->lasterror();
			}
		}

		if (!$error) {
			$main = MAIN_DB_PREFIX.'commande_fournisseur_dispatch';
			$ef = $main."_extrafields";

			$sqlef = "DELETE FROM ".$ef." WHERE fk_object IN (SELECT rowid FROM ".$main." WHERE fk_reception = ".((int) $this->id).")";

			$sql = "DELETE FROM ".MAIN_DB_PREFIX."commande_fournisseur_dispatch";
			$sql .= " WHERE fk_reception = ".((int) $this->id);

			if ($this->db->query($sqlef) && $this->db->query($sql)) {
				// Delete linked object
				$res = $this->deleteObjectLinked();
				if ($res < 0) {
					$error++;
				}

				if (!$error) {
					$sql = "DELETE FROM ".MAIN_DB_PREFIX."reception";
					$sql .= " WHERE rowid = ".((int) $this->id);

					if ($this->db->query($sql)) {
						// Call trigger
						$result = $this->call_trigger('RECEPTION_DELETE', $user);
						if ($result < 0) {
							$error++;
						}
						// End call triggers

						if (!empty($this->origin) && $this->origin_id > 0) {
							$this->fetch_origin();
							$origin = $this->origin;
							if ($this->$origin->statut == 4) {     // If order source of reception is "partially received"
								// Check if there is no more reception. If not, we can move back status of order to "validated" instead of "reception in progress"
								$this->$origin->loadReceptions();
								//var_dump($this->$origin->receptions);exit;
								if (count($this->$origin->receptions) <= 0) {
									$this->$origin->setStatut(3); // ordered
								}
							}
						}

						if (!$error) {
							$this->db->commit();

							// We delete PDFs
							$ref = dol_sanitizeFileName($this->ref);
							if (!empty($conf->reception->dir_output)) {
								$dir = $conf->reception->dir_output.'/'.$ref;
								$file = $dir.'/'.$ref.'.pdf';
								if (file_exists($file)) {
									if (!dol_delete_file($file)) {
										return 0;
									}
								}
								if (file_exists($dir)) {
									if (!dol_delete_dir_recursive($dir)) {
										$this->error = $langs->trans("ErrorCanNotDeleteDir", $dir);
										return 0;
									}
								}
							}

							return 1;
						} else {
							$this->db->rollback();
							return -1;
						}
					} else {
						$this->error = $this->db->lasterror()." - sql=$sql";
						$this->db->rollback();
						return -3;
					}
				} else {
					$this->error = $this->db->lasterror()." - sql=$sql";
					$this->db->rollback();
					return -2;
				}
			} else {
				$this->error = $this->db->lasterror()." - sql=$sql";
				$this->db->rollback();
				return -1;
			}
		} else {
			$this->db->rollback();
			return -1;
		}
	}

	// phpcs:disable PEAR.NamingConventions.ValidFunctionName.ScopeNotCamelCaps
	/**
	 *	Load lines
	 *
	 *	@return	int		>0 if OK, Otherwise if KO
	 */
	public function fetch_lines()
	{
		// phpcs:enable
		$this->lines = array();

		require_once DOL_DOCUMENT_ROOT.'/fourn/class/fournisseur.commande.dispatch.class.php';

		$sql = "SELECT rowid FROM ".MAIN_DB_PREFIX."commande_fournisseur_dispatch WHERE fk_reception = ".((int) $this->id);
		$resql = $this->db->query($sql);

		if (!empty($resql)) {
			while ($obj = $this->db->fetch_object($resql)) {
				$line = new CommandeFournisseurDispatch($this->db);

				$line->fetch($obj->rowid);

				// TODO Remove or keep this ?
				$line->fetch_product();

				$sql_commfourndet = 'SELECT qty, ref, label, description, tva_tx, vat_src_code, subprice, multicurrency_subprice, remise_percent, total_ht, total_ttc, total_tva';
				$sql_commfourndet .= ' FROM '.MAIN_DB_PREFIX.'commande_fournisseurdet';
				$sql_commfourndet .= ' WHERE rowid = '.((int) $line->fk_commandefourndet);
				$sql_commfourndet .= ' ORDER BY rang';

				$resql_commfourndet = $this->db->query($sql_commfourndet);
				if (!empty($resql_commfourndet)) {
					$obj = $this->db->fetch_object($resql_commfourndet);
					$line->qty_asked = $obj->qty;
					$line->description = $obj->description;
					$line->desc = $obj->description;
					$line->tva_tx = $obj->tva_tx;
					$line->vat_src_code = $obj->vat_src_code;
					$line->subprice = $obj->subprice;
					$line->multicurrency_subprice = $obj->multicurrency_subprice;
					$line->remise_percent = $obj->remise_percent;
					$line->label = !empty($obj->label) ? $obj->label : $line->product->label;
					$line->ref_supplier = $obj->ref;
					$line->total_ht = $obj->total_ht;
					$line->total_ttc = $obj->total_ttc;
					$line->total_tva = $obj->total_tva;
				} else {
					$line->qty_asked = 0;
					$line->description = '';
					$line->desc = '';
					$line->label = $obj->label;
				}

				$pu_ht = ($line->subprice * $line->qty) * (100 - $line->remise_percent) / 100;
				$tva = $pu_ht * $line->tva_tx / 100;
				$this->total_ht += $pu_ht;
				$this->total_tva += $pu_ht * $line->tva_tx / 100;

				$this->total_ttc += $pu_ht + $tva;

				if (isModEnabled('productbatch') && !empty($line->batch)) {
					$detail_batch = new stdClass();
					$detail_batch->eatby = $line->eatby;
					$detail_batch->sellby = $line->sellby;
					$detail_batch->batch = $line->batch;
					$detail_batch->qty = $line->qty;
					$line->detail_batch[] = $detail_batch;
				}

				$this->lines[] = $line;
			}

			return 1;
		} else {
			return -1;
		}
	}

	/**
	 *	Return clicable link of object (with eventually picto)
	 *
	 *	@param      int			$withpicto      Add picto into link
	 *	@param      int			$option         Where point the link
	 *	@param      int			$max          	Max length to show
	 *	@param      int			$short			Use short labels
	 *  @param      int         $notooltip      1=No tooltip
	 *	@return     string          			String with URL
	 */
	public function getNomUrl($withpicto = 0, $option = 0, $max = 0, $short = 0, $notooltip = 0)
	{
		global $conf, $langs, $hookmanager;
		$result = '';
		$label = img_picto('', $this->picto).' <u>'.$langs->trans("Reception").'</u>';
		$label .= '<br><b>'.$langs->trans('Ref').':</b> '.$this->ref;
		$label .= '<br><b>'.$langs->trans('RefSupplier').':</b> '.($this->ref_supplier ? $this->ref_supplier : '');

		$url = DOL_URL_ROOT.'/reception/card.php?id='.$this->id;

		if ($short) {
			return $url;
		}

		$linkclose = '';
		if (empty($notooltip)) {
			if (getDolGlobalInt('MAIN_OPTIMIZEFORTEXTBROWSER')) {
				$label = $langs->trans("Reception");
				$linkclose .= ' alt="'.dol_escape_htmltag($label, 1).'"';
			}
			$linkclose .= ' title="'.dol_escape_htmltag($label, 1).'"';
			$linkclose .= ' class="classfortooltip"';
		}

		$linkstart = '<a href="'.$url.'"';
		$linkstart .= $linkclose.'>';
		$linkend = '</a>';

		$result .= $linkstart;
		if ($withpicto) {
			$result .= img_object(($notooltip ? '' : $label), $this->picto, '', 0, 0, $notooltip ? 0 : 1);
		}
		if ($withpicto != 2) {
			$result .= $this->ref;
		}

		$result .= $linkend;

		global $action;
		$hookmanager->initHooks(array($this->element . 'dao'));
		$parameters = array('id'=>$this->id, 'getnomurl' => &$result);
		$reshook = $hookmanager->executeHooks('getNomUrl', $parameters, $this, $action); // Note that $action and $object may have been modified by some hooks
		if ($reshook > 0) {
			$result = $hookmanager->resPrint;
		} else {
			$result .= $hookmanager->resPrint;
		}
		return $result;
	}

	/**
	 *	Return status label
	 *
	 *	@param      int		$mode      	0=Long label, 1=Short label, 2=Picto + Short label, 3=Picto, 4=Picto + Long label, 5=Short label + Picto
	 *	@return     string      		Libelle
	 */
	public function getLibStatut($mode = 0)
	{
		return $this->LibStatut($this->statut, $mode);
	}

	// phpcs:disable PEAR.NamingConventions.ValidFunctionName.ScopeNotCamelCaps
	/**
	 * Return label of a status
	 *
	 * @param      int		$status		Id status
	 * @param      int		$mode       0=Long label, 1=Short label, 2=Picto + Short label, 3=Picto, 4=Picto + Long label, 5=Short label + Picto
	 * @return     string				Label of status
	 */
	public function LibStatut($status, $mode)
	{
		// phpcs:enable
		global $langs;

		// List of long language codes for status
		$this->labelStatus[-1] = 'StatusReceptionCanceled';
		$this->labelStatus[0]  = 'StatusReceptionDraft';
		// product to receive if stock increase is on close or already received if stock increase is on validation
		$this->labelStatus[1]  = 'StatusReceptionValidated';
		if (getDolGlobalInt("STOCK_CALCULATE_ON_RECEPTION")) {
			$this->labelStatus[1]  = 'StatusReceptionValidatedReceived';
		}
		if (getDolGlobalInt("STOCK_CALCULATE_ON_RECEPTION_CLOSE")) {
			$this->labelStatus[1]  = 'StatusReceptionValidatedToReceive';
		}
		$this->labelStatus[2]  = 'StatusReceptionProcessed';

		// List of short language codes for status
		$this->labelStatusShort[-1] = 'StatusReceptionCanceledShort';
		$this->labelStatusShort[0]  = 'StatusReceptionDraftShort';
		$this->labelStatusShort[1]  = 'StatusReceptionValidatedShort';
		$this->labelStatusShort[2]  = 'StatusReceptionProcessedShort';

		$labelStatus = $langs->transnoentitiesnoconv($this->labelStatus[$status]);
		$labelStatusShort = $langs->transnoentitiesnoconv($this->labelStatusShort[$status]);

		$statusType = 'status'.$status;
		if ($status == self::STATUS_VALIDATED) {
			$statusType = 'status4';
		}
		if ($status == self::STATUS_CLOSED) {
			$statusType = 'status6';
		}

		return dolGetStatus($labelStatus, $labelStatusShort, '', $statusType, $mode);
	}

	/**
	 *  Initialise an instance with random values.
	 *  Used to build previews or test instances.
	 *	id must be 0 if object instance is a specimen.
	 *
	 *  @return	void
	 */
	public function initAsSpecimen()
	{
		global $langs;

		include_once DOL_DOCUMENT_ROOT.'/fourn/class/fournisseur.commande.class.php';
		include_once DOL_DOCUMENT_ROOT.'/fourn/class/fournisseur.commande.dispatch.class.php';
		$now = dol_now();

		dol_syslog(get_class($this)."::initAsSpecimen");

		$order = new CommandeFournisseur($this->db);
		$order->initAsSpecimen();

		// Initialise parametres
		$this->id = 0;
		$this->ref = 'SPECIMEN';
		$this->specimen = 1;
		$this->statut               = 1;
		$this->date                 = $now;
		$this->date_creation        = $now;
		$this->date_valid           = $now;
		$this->date_delivery        = $now;
		$this->date_reception = $now + 24 * 3600;

		$this->entrepot_id          = 0;
		$this->socid                = 1;

		$this->origin_id            = 1;
		$this->origin               = 'commande';
		$this->origin_object        = $order;
		$this->commandeFournisseur  = $order;	// deprecated

		$this->note_private = 'Private note';
		$this->note_public = 'Public note';

		$nbp = 5;
		$xnbp = 0;
		while ($xnbp < $nbp) {
			$line = new CommandeFournisseurDispatch($this->db);
			$line->desc = $langs->trans("Description")." ".$xnbp;
			$line->libelle = $langs->trans("Description")." ".$xnbp;	// deprecated
			$line->label = $langs->trans("Description")." ".$xnbp;
			$line->qty = 10;

			$line->fk_product = $this->origin_object->lines[$xnbp]->fk_product;

			$this->lines[] = $line;
			$xnbp++;
		}
	}

	/**
	 *	Set the planned delivery date
	 *
	 *	@param      User			$user        		Objet utilisateur qui modifie
	 *	@param      integer 		$delivery_date     Delivery date
	 *	@return     int         						Return integer <0 if KO, >0 if OK
	 */
	public function setDeliveryDate($user, $delivery_date)
	{
		// phpcs:enable
		if ($user->hasRight('reception', 'creer')) {
			$sql = "UPDATE ".MAIN_DB_PREFIX."reception";
			$sql .= " SET date_delivery = ".($delivery_date ? "'".$this->db->idate($delivery_date)."'" : 'null');
			$sql .= " WHERE rowid = ".((int) $this->id);

			dol_syslog(get_class($this)."::setDeliveryDate", LOG_DEBUG);
			$resql = $this->db->query($sql);
			if ($resql) {
				$this->date_delivery = $delivery_date;
				return 1;
			} else {
				$this->error = $this->db->error();
				return -1;
			}
		} else {
			return -2;
		}
	}

	// phpcs:disable PEAR.NamingConventions.ValidFunctionName.ScopeNotCamelCaps
	/**
	 *	Fetch deliveries method and return an array. Load array this->meths(rowid=>label).
	 *
	 * 	@return	void
	 */
	public function fetch_delivery_methods()
	{
		// phpcs:enable
		global $langs;
		$this->meths = array();

		$sql = "SELECT em.rowid, em.code, em.libelle";
		$sql .= " FROM ".MAIN_DB_PREFIX."c_shipment_mode as em";
		$sql .= " WHERE em.active = 1";
		$sql .= " ORDER BY em.libelle ASC";

		$resql = $this->db->query($sql);
		if ($resql) {
			while ($obj = $this->db->fetch_object($resql)) {
				$label = $langs->trans('ReceptionMethod'.$obj->code);
				$this->meths[$obj->rowid] = ($label != 'ReceptionMethod'.$obj->code ? $label : $obj->libelle);
			}
		}
	}

	// phpcs:disable PEAR.NamingConventions.ValidFunctionName.ScopeNotCamelCaps
	/**
	 *  Fetch all deliveries method and return an array. Load array this->listmeths.
	 *
	 *  @param  int      $id     only this carrier, all if none
	 *  @return void
	 */
	public function list_delivery_methods($id = '')
	{
		// phpcs:enable
		global $langs;

		$this->listmeths = array();
		$i = 0;

		$sql = "SELECT em.rowid, em.code, em.libelle, em.description, em.tracking, em.active";
		$sql .= " FROM ".MAIN_DB_PREFIX."c_shipment_mode as em";
		if ($id != '') {
			$sql .= " WHERE em.rowid = ".((int) $id);
		}

		$resql = $this->db->query($sql);
		if ($resql) {
			while ($obj = $this->db->fetch_object($resql)) {
				$this->listmeths[$i]['rowid'] = $obj->rowid;
				$this->listmeths[$i]['code'] = $obj->code;
				$label = $langs->trans('ReceptionMethod'.$obj->code);
				$this->listmeths[$i]['libelle'] = ($label != 'ReceptionMethod'.$obj->code ? $label : $obj->libelle);
				$this->listmeths[$i]['description'] = $obj->description;
				$this->listmeths[$i]['tracking'] = $obj->tracking;
				$this->listmeths[$i]['active'] = $obj->active;
				$i++;
			}
		}
	}

	/**
	 * Forge an set tracking url
	 *
	 * @param	string	$value		Value
	 * @return	void
	 */
	public function getUrlTrackingStatus($value = '')
	{
		if (!empty($this->shipping_method_id)) {
			$sql = "SELECT em.code, em.tracking";
			$sql .= " FROM ".MAIN_DB_PREFIX."c_shipment_mode as em";
			$sql .= " WHERE em.rowid = ".((int) $this->shipping_method_id);

			$resql = $this->db->query($sql);
			if ($resql) {
				if ($obj = $this->db->fetch_object($resql)) {
					$tracking = $obj->tracking;
				}
			}
		}

		if (!empty($tracking) && !empty($value)) {
			$url = str_replace('{TRACKID}', $value, $tracking);
			$this->tracking_url = sprintf('<a target="_blank" rel="noopener noreferrer" href="%s">'.($value ? $value : 'url').'</a>', $url, $url);
		} else {
			$this->tracking_url = $value;
		}
	}

	/**
	 *	Classify the reception as closed (this record also the stock movement)
	 *
	 *	@return     int     Return integer <0 if KO, >0 if OK
	 */
	public function setClosed()
	{
		global $conf, $langs, $user;

		$error = 0;

		// Protection. This avoid to move stock later when we should not
		if ($this->statut == Reception::STATUS_CLOSED) {
			dol_syslog(get_class($this)."::setClosed already in closed status", LOG_WARNING);
			return 0;
		}

		$this->db->begin();

		$sql = 'UPDATE '.MAIN_DB_PREFIX.'reception SET fk_statut = '.self::STATUS_CLOSED;
		$sql .= " WHERE rowid = ".((int) $this->id).' AND fk_statut > 0';

		$resql = $this->db->query($sql);
		if ($resql) {
			// Set order billed if 100% of order is received (qty in reception lines match qty in order lines)
			if ($this->origin == 'order_supplier' && $this->origin_id > 0) {
				$order = new CommandeFournisseur($this->db);
				$order->fetch($this->origin_id);

				$order->loadReceptions(self::STATUS_CLOSED); // Fill $order->receptions = array(orderlineid => qty)

				$receptions_match_order = 1;
				foreach ($order->lines as $line) {
					$lineid = $line->id;
					$qty = $line->qty;
					if (($line->product_type == 0 || getDolGlobalInt('STOCK_SUPPORTS_SERVICES')) && $order->receptions[$lineid] < $qty) {
						$receptions_match_order = 0;
						$text = 'Qty for order line id '.$lineid.' is '.$qty.'. However in the receptions with status Reception::STATUS_CLOSED='.self::STATUS_CLOSED.' we have qty = '.$order->receptions[$lineid].', so we can t close order';
						dol_syslog($text);
						break;
					}
				}
				if ($receptions_match_order) {
					dol_syslog("Qty for the ".count($order->lines)." lines of order have same value for receptions with status Reception::STATUS_CLOSED=".self::STATUS_CLOSED.', so we close order');
					$order->Livraison($user, dol_now(), 'tot', 'Reception '.$this->ref);
				}
			}

			$this->statut = self::STATUS_CLOSED;
			$this->status = self::STATUS_CLOSED;

			// If stock increment is done on closing
			if (!$error && isModEnabled('stock') && getDolGlobalInt('STOCK_CALCULATE_ON_RECEPTION_CLOSE')) {
				require_once DOL_DOCUMENT_ROOT.'/product/stock/class/mouvementstock.class.php';

				$langs->load("agenda");

				// Loop on each product line to add a stock movement
				// TODO possibilite de receptionner a partir d'une propale ou autre origine ?
				$sql = "SELECT cd.fk_product, cd.subprice,";
				$sql .= " ed.rowid, ed.qty, ed.fk_entrepot,";
				$sql .= " ed.eatby, ed.sellby, ed.batch,";
				$sql .= " ed.cost_price";
				$sql .= " FROM ".MAIN_DB_PREFIX."commande_fournisseurdet as cd,";
				$sql .= " ".MAIN_DB_PREFIX."commande_fournisseur_dispatch as ed";
				$sql .= " WHERE ed.fk_reception = ".((int) $this->id);
				$sql .= " AND cd.rowid = ed.fk_commandefourndet";

				dol_syslog(get_class($this)."::valid select details", LOG_DEBUG);
				$resql = $this->db->query($sql);

				if ($resql) {
					$cpt = $this->db->num_rows($resql);
					for ($i = 0; $i < $cpt; $i++) {
						$obj = $this->db->fetch_object($resql);

						$qty = $obj->qty;

						if ($qty <= 0) {
							continue;
						}
						dol_syslog(get_class($this)."::valid movement index ".$i." ed.rowid=".$obj->rowid." edb.rowid=".$obj->edbrowid);

						$mouvS = new MouvementStock($this->db);
						$mouvS->origin = &$this;
						$mouvS->setOrigin($this->element, $this->id);

						if (empty($obj->batch)) {
							// line without batch detail

							// We decrement stock of product (and sub-products) -> update table llx_product_stock (key of this table is fk_product+fk_entrepot) and add a movement record
							$inventorycode = '';
							$result = $mouvS->reception($user, $obj->fk_product, $obj->fk_entrepot, $qty, $obj->cost_price, $langs->trans("ReceptionClassifyClosedInDolibarr", $this->ref), '', '', '', '', 0, $inventorycode);
							if ($result < 0) {
								$this->error = $mouvS->error;
								$this->errors = $mouvS->errors;
								$error++;
								break;
							}
						} else {
							// line with batch detail

							// We decrement stock of product (and sub-products) -> update table llx_product_stock (key of this table is fk_product+fk_entrepot) and add a movement record
							$inventorycode = '';
							$result = $mouvS->reception($user, $obj->fk_product, $obj->fk_entrepot, $qty, $obj->cost_price, $langs->trans("ReceptionClassifyClosedInDolibarr", $this->ref), $this->db->jdate($obj->eatby), $this->db->jdate($obj->sellby), $obj->batch, '', 0, $inventorycode);

							if ($result < 0) {
								$this->error = $mouvS->error;
								$this->errors = $mouvS->errors;
								$error++;
								break;
							}
						}
					}
				} else {
					$this->error = $this->db->lasterror();
					$error++;
				}
			}

			// Call trigger
			if (!$error) {
				$result = $this->call_trigger('RECEPTION_CLOSED', $user);
				if ($result < 0) {
					$error++;
				}
			}
		} else {
			dol_print_error($this->db);
			$error++;
		}

		if (!$error) {
			$this->db->commit();
			return 1;
		} else {
			$this->db->rollback();
			return -1;
		}
	}

	/**
	 *	Classify the reception as invoiced (used for exemple by trigger when WORKFLOW_RECEPTION_CLASSIFY_BILLED_INVOICE is on)
	 *
	 *	@return     int     <0 if ko, >0 if ok
	 */
	public function setBilled()
	{
		global $user;
		$error = 0;

		$this->db->begin();

		if ($this->statut == Reception::STATUS_VALIDATED) {
			// do not close if already closed
			$this->setClosed();
		}

		$sql = 'UPDATE '.MAIN_DB_PREFIX.'reception SET billed=1';
		$sql .= " WHERE rowid = ".((int) $this->id).' AND fk_statut > 0';

		$resql = $this->db->query($sql);
		if ($resql) {
			$this->billed = 1;

			// Call trigger
			$result = $this->call_trigger('RECEPTION_BILLED', $user);
			if ($result < 0) {
				$this->billed = 0;
				$error++;
			}
		} else {
			$error++;
			$this->errors[] = $this->db->lasterror;
		}

		if (empty($error)) {
			$this->db->commit();
			return 1;
		} else {
			$this->db->rollback();
			return -1;
		}
	}

	/**
	 *	Classify the reception as validated/opened
	 *
	 *	@return     int     <0 if ko, >0 if ok
	 */
	public function reOpen()
	{
		global $conf, $langs, $user;

		$error = 0;

		$this->db->begin();

		$sql = 'UPDATE '.MAIN_DB_PREFIX.'reception SET fk_statut=1, billed=0';
		$sql .= " WHERE rowid = ".((int) $this->id).' AND fk_statut > 0';

		$resql = $this->db->query($sql);
		if ($resql) {
			$this->statut = self::STATUS_VALIDATED;
			$this->status = self::STATUS_VALIDATED;
			$this->billed = 0;

			// If stock increment is done on closing
			if (!$error && isModEnabled('stock') && getDolGlobalInt('STOCK_CALCULATE_ON_RECEPTION_CLOSE')) {
				require_once DOL_DOCUMENT_ROOT.'/product/stock/class/mouvementstock.class.php';
				$numref = $this->ref;
				$langs->load("agenda");

				// Loop on each product line to add a stock movement
				// TODO possibilite de receptionner a partir d'une propale ou autre origine
				$sql = "SELECT ed.fk_product, cd.subprice,";
				$sql .= " ed.rowid, ed.qty, ed.fk_entrepot,";
				$sql .= " ed.eatby, ed.sellby, ed.batch,";
				$sql .= " ed.cost_price";
				$sql .= " FROM ".MAIN_DB_PREFIX."commande_fournisseurdet as cd,";
				$sql .= " ".MAIN_DB_PREFIX."commande_fournisseur_dispatch as ed";
				$sql .= " WHERE ed.fk_reception = ".((int) $this->id);
				$sql .= " AND cd.rowid = ed.fk_commandefourndet";

				dol_syslog(get_class($this)."::valid select details", LOG_DEBUG);
				$resql = $this->db->query($sql);
				if ($resql) {
					$cpt = $this->db->num_rows($resql);
					for ($i = 0; $i < $cpt; $i++) {
						$obj = $this->db->fetch_object($resql);

						$qty = $obj->qty;

						if ($qty <= 0) {
							continue;
						}

						dol_syslog(get_class($this)."::reopen reception movement index ".$i." ed.rowid=".$obj->rowid);

						//var_dump($this->lines[$i]);
						$mouvS = new MouvementStock($this->db);
						$mouvS->origin = &$this;
						$mouvS->setOrigin($this->element, $this->id);

						if (empty($obj->batch)) {
							// line without batch detail

							// We decrement stock of product (and sub-products) -> update table llx_product_stock (key of this table is fk_product+fk_entrepot) and add a movement record
							$inventorycode = '';
							$result = $mouvS->livraison($user, $obj->fk_product, $obj->fk_entrepot, $qty, $obj->cost_price, $langs->trans("ReceptionUnClassifyCloseddInDolibarr", $numref), '', '', '', '', 0, $inventorycode);

							if ($result < 0) {
								$this->error = $mouvS->error;
								$this->errors = $mouvS->errors;
								$error++;
								break;
							}
						} else {
							// line with batch detail

							// We decrement stock of product (and sub-products) -> update table llx_product_stock (key of this table is fk_product+fk_entrepot) and add a movement record
							$inventorycode = '';
							$result = $mouvS->livraison($user, $obj->fk_product, $obj->fk_entrepot, $qty, $obj->cost_price, $langs->trans("ReceptionUnClassifyCloseddInDolibarr", $numref), '', $this->db->jdate($obj->eatby), $this->db->jdate($obj->sellby), $obj->batch, $obj->fk_origin_stock, $inventorycode);
							if ($result < 0) {
								$this->error = $mouvS->error;
								$this->errors = $mouvS->errors;
								$error++;
								break;
							}
						}
					}
				} else {
					$this->error = $this->db->lasterror();
					$error++;
				}
			}

			if (!$error) {
				// Call trigger
				$result = $this->call_trigger('RECEPTION_REOPEN', $user);
				if ($result < 0) {
					$error++;
				}
			}

			if (!$error && $this->origin == 'order_supplier') {
				$commande = new CommandeFournisseur($this->db);
				$commande->fetch($this->origin_id);
				$result = $commande->setStatus($user, 4);
				if ($result < 0) {
					$error++;
					$this->error = $commande->error;
					$this->errors = $commande->errors;
				}
			}
		} else {
			$error++;
			$this->errors[] = $this->db->lasterror();
		}

		if (!$error) {
			$this->db->commit();
			return 1;
		} else {
			$this->db->rollback();
			return -1;
		}
	}

	/**
	 *	Set draft status
	 *
	 *	@param	User	$user			Object user that modify
	 *	@return	int						Return integer <0 if KO, >0 if OK
	 */
	public function setDraft($user)
	{
		// phpcs:enable
		global $conf, $langs;

		$error = 0;

		// Protection
		if ($this->statut <= self::STATUS_DRAFT) {
			return 0;
		}

<<<<<<< HEAD
		if (!((!getDolGlobalInt('MAIN_USE_ADVANCED_PERMS') && !empty($user->rights->reception->creer))
		|| (getDolGlobalInt('MAIN_USE_ADVANCED_PERMS') && !empty($user->rights->reception->reception_advance->validate)))) {
=======
		if (!((!getDolGlobalInt('MAIN_USE_ADVANCED_PERMS') && $user->hasRight('reception', 'creer'))
		|| (getDolGlobalInt('MAIN_USE_ADVANCED_PERMS') && $user->hasRight('reception', 'reception_advance', 'validate')))) {
>>>>>>> 729451fa
			$this->error = 'Permission denied';
			return -1;
		}

		$this->db->begin();

		$sql = "UPDATE ".MAIN_DB_PREFIX."reception";
		$sql .= " SET fk_statut = ".self::STATUS_DRAFT;
		$sql .= " WHERE rowid = ".((int) $this->id);

		dol_syslog(__METHOD__, LOG_DEBUG);
		if ($this->db->query($sql)) {
			// If stock increment is done on closing
			if (!$error && isModEnabled('stock') && getDolGlobalInt('STOCK_CALCULATE_ON_RECEPTION')) {
				require_once DOL_DOCUMENT_ROOT.'/product/stock/class/mouvementstock.class.php';

				$langs->load("agenda");

				// Loop on each product line to add a stock movement
				// TODO possibilite de receptionner a partir d'une propale ou autre origine
				$sql = "SELECT cd.fk_product, cd.subprice,";
				$sql .= " ed.rowid, ed.qty, ed.fk_entrepot,";
				$sql .= " ed.eatby, ed.sellby, ed.batch,";
				$sql .= " ed.cost_price";
				$sql .= " FROM ".MAIN_DB_PREFIX."commande_fournisseurdet as cd,";
				$sql .= " ".MAIN_DB_PREFIX."commande_fournisseur_dispatch as ed";
				$sql .= " WHERE ed.fk_reception = ".((int) $this->id);
				$sql .= " AND cd.rowid = ed.fk_commandefourndet";

				dol_syslog(get_class($this)."::valid select details", LOG_DEBUG);
				$resql = $this->db->query($sql);
				if ($resql) {
					$cpt = $this->db->num_rows($resql);
					for ($i = 0; $i < $cpt; $i++) {
						$obj = $this->db->fetch_object($resql);

						$qty = $obj->qty;


						if ($qty <= 0) {
							continue;
						}
						dol_syslog(get_class($this)."::reopen reception movement index ".$i." ed.rowid=".$obj->rowid." edb.rowid=".$obj->edbrowid);

						//var_dump($this->lines[$i]);
						$mouvS = new MouvementStock($this->db);
						$mouvS->origin = &$this;
						$mouvS->setOrigin($this->element, $this->id);

						if (empty($obj->batch)) {
							// line without batch detail

							// We decrement stock of product (and sub-products) -> update table llx_product_stock (key of this table is fk_product+fk_entrepot) and add a movement record
							$inventorycode = '';
							$result = $mouvS->livraison($user, $obj->fk_product, $obj->fk_entrepot, $qty, $obj->cost_price, $langs->trans("ReceptionBackToDraftInDolibarr", $this->ref), '', '', '', '', 0, $inventorycode);
							if ($result < 0) {
								$this->error = $mouvS->error;
								$this->errors = $mouvS->errors;
								$error++;
								break;
							}
						} else {
							// line with batch detail

							// We decrement stock of product (and sub-products) -> update table llx_product_stock (key of this table is fk_product+fk_entrepot) and add a movement record
							$inventorycode = '';
							$result = $mouvS->livraison($user, $obj->fk_product, $obj->fk_entrepot, $qty, $obj->cost_price, $langs->trans("ReceptionBackToDraftInDolibarr", $this->ref), '', $this->db->jdate($obj->eatby), $this->db->jdate($obj->sellby), $obj->batch, 0, $inventorycode);
							if ($result < 0) {
								$this->error = $mouvS->error;
								$this->errors = $mouvS->errors;
								$error++;
								break;
							}
						}
					}
				} else {
					$this->error = $this->db->lasterror();
					$error++;
				}
			}

			if (!$error) {
				// Call trigger
				$result = $this->call_trigger('RECEPTION_UNVALIDATE', $user);
				if ($result < 0) {
					$error++;
				}
			}
			if ($this->origin == 'order_supplier') {
				if (!empty($this->origin) && $this->origin_id > 0) {
					$this->fetch_origin();
					$origin = $this->origin;
					if ($this->$origin->statut == 4) {  // If order source of reception is "partially received"
						// Check if there is no more reception validated.
						$this->$origin->fetchObjectLinked();
						$setStatut = 1;
						if (!empty($this->$origin->linkedObjects['reception'])) {
							foreach ($this->$origin->linkedObjects['reception'] as $rcption) {
								if ($rcption->statut > 0) {
									$setStatut = 0;
									break;
								}
							}
							//var_dump($this->$origin->receptions);exit;
							if ($setStatut) {
								$this->$origin->setStatut(3); // ordered
							}
						}
					}
				}
			}

			if (!$error) {
				$this->statut = self::STATUS_DRAFT;
				$this->status = self::STATUS_DRAFT;
				$this->db->commit();
				return 1;
			} else {
				$this->db->rollback();
				return -1;
			}
		} else {
			$this->error = $this->db->error();
			$this->db->rollback();
			return -1;
		}
	}

	/**
	 *  Create a document onto disk according to template module.
	 *
	 *  @param	    string		$modele			Force the model to using ('' to not force)
	 *  @param		Translate	$outputlangs	object lang to use for translations
	 *  @param      int			$hidedetails    Hide details of lines
	 *  @param      int			$hidedesc       Hide description
	 *  @param      int			$hideref        Hide ref
	 *  @return     int         				0 if KO, 1 if OK
	 */
	public function generateDocument($modele, $outputlangs, $hidedetails = 0, $hidedesc = 0, $hideref = 0)
	{
		global $conf, $langs;

		$langs->load("receptions");

		if (!dol_strlen($modele)) {
			$modele = 'squille';

			if ($this->model_pdf) {
				$modele = $this->model_pdf;
			} elseif (getDolGlobalString('RECEPTION_ADDON_PDF')) {
				$modele = $conf->global->RECEPTION_ADDON_PDF;
			}
		}

		$modelpath = "core/modules/reception/doc/";

		$this->fetch_origin();

		return $this->commonGenerateDocument($modelpath, $modele, $outputlangs, $hidedetails, $hidedesc, $hideref);
	}

	/**
	 * Function used to replace a thirdparty id with another one.
	 *
	 * @param 	DoliDB 	$dbs 		Database handler, because function is static we name it $dbs not $db to avoid breaking coding test
	 * @param 	int 	$origin_id 	Old thirdparty id
	 * @param 	int 	$dest_id 	New thirdparty id
	 * @return 	bool
	 */
	public static function replaceThirdparty(DoliDB $dbs, $origin_id, $dest_id)
	{
		$tables = array('reception');

		return CommonObject::commonReplaceThirdparty($dbs, $origin_id, $dest_id, $tables);
	}

	/**
	 * Function used to replace a product id with another one.
	 *
	 * @param 	DoliDB 	$dbs 		Database handler, because function is static we name it $dbs not $db to avoid breaking coding test
	 * @param 	int 	$origin_id 	Old thirdparty id
	 * @param 	int 	$dest_id 	New thirdparty id
	 * @return 	bool
	 */
	public static function replaceProduct(DoliDB $dbs, $origin_id, $dest_id)
	{
		$tables = array(
			'commande_fournisseur_dispatch'
		);

		return CommonObject::commonReplaceProduct($dbs, $origin_id, $dest_id, $tables);
	}
}<|MERGE_RESOLUTION|>--- conflicted
+++ resolved
@@ -505,13 +505,8 @@
 			return 0;
 		}
 
-<<<<<<< HEAD
-		if (!((!getDolGlobalInt('MAIN_USE_ADVANCED_PERMS') && !empty($user->rights->reception->creer))
-		|| (getDolGlobalInt('MAIN_USE_ADVANCED_PERMS') && !empty($user->rights->reception->reception_advance->validate)))) {
-=======
 		if (!((!getDolGlobalInt('MAIN_USE_ADVANCED_PERMS') && $user->hasRight('reception', 'creer'))
 		|| (getDolGlobalInt('MAIN_USE_ADVANCED_PERMS') && $user->hasRight('reception', 'reception_advance', 'validate')))) {
->>>>>>> 729451fa
 			$this->error = 'Permission denied';
 			dol_syslog(get_class($this)."::valid ".$this->error, LOG_ERR);
 			return -1;
@@ -1866,13 +1861,8 @@
 			return 0;
 		}
 
-<<<<<<< HEAD
-		if (!((!getDolGlobalInt('MAIN_USE_ADVANCED_PERMS') && !empty($user->rights->reception->creer))
-		|| (getDolGlobalInt('MAIN_USE_ADVANCED_PERMS') && !empty($user->rights->reception->reception_advance->validate)))) {
-=======
 		if (!((!getDolGlobalInt('MAIN_USE_ADVANCED_PERMS') && $user->hasRight('reception', 'creer'))
 		|| (getDolGlobalInt('MAIN_USE_ADVANCED_PERMS') && $user->hasRight('reception', 'reception_advance', 'validate')))) {
->>>>>>> 729451fa
 			$this->error = 'Permission denied';
 			return -1;
 		}
