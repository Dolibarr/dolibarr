<?php
/* Copyright (C) 2003-2008	Rodolphe Quiedeville	<rodolphe@quiedeville.org>
 * Copyright (C) 2005-2012	Regis Houssin			<regis.houssin@capnetworks.com>
 * Copyright (C) 2007		Franky Van Liedekerke	<franky.van.liedekerke@telenet.be>
 * Copyright (C) 2006-2012	Laurent Destailleur		<eldy@users.sourceforge.net>
 * Copyright (C) 2011-2017	Juanjo Menent			<jmenent@2byte.es>
 * Copyright (C) 2013       Florian Henry		  	<florian.henry@open-concept.pro>
 * Copyright (C) 2014		Cedric GROSS			<c.gross@kreiz-it.fr>
 * Copyright (C) 2014-2015  Marcos García           <marcosgdf@gmail.com>
 * Copyright (C) 2014-2020  Francis Appels          <francis.appels@yahoo.com>
 * Copyright (C) 2015       Claudio Aschieri        <c.aschieri@19.coop>
 * Copyright (C) 2016		Ferran Marcet			<fmarcet@2byte.es>
 * Copyright (C) 2018		Quentin Vial-Gouteyron  <quentin.vial-gouteyron@atm-consulting.fr>
 *
 * This program is free software; you can redistribute it and/or modify
 * it under the terms of the GNU General Public License as published by
 * the Free Software Foundation; either version 3 of the License, or
 * (at your option) any later version.
 *
 * This program is distributed in the hope that it will be useful,
 * but WITHOUT ANY WARRANTY; without even the implied warranty of
 * MERCHANTABILITY or FITNESS FOR A PARTICULAR PURPOSE.  See the
 * GNU General Public License for more details.
 *
 * You should have received a copy of the GNU General Public License
 * along with this program.  If not, see <https://www.gnu.org/licenses/>.
 */

/**
 *  \file       htdocs/reception/class/reception.class.php
 *  \ingroup    reception
 *  \brief      Fichier de la classe de gestion des receptions
 */

require_once DOL_DOCUMENT_ROOT.'/core/class/commonobject.class.php';
require_once DOL_DOCUMENT_ROOT."/core/class/commonobjectline.class.php";
require_once DOL_DOCUMENT_ROOT.'/core/class/commonincoterm.class.php';
if (!empty($conf->propal->enabled)) {
	require_once DOL_DOCUMENT_ROOT.'/comm/propal/class/propal.class.php';
}
if (!empty($conf->commande->enabled)) {
	require_once DOL_DOCUMENT_ROOT.'/commande/class/commande.class.php';
}


/**
 *	Class to manage receptions
 */
class Reception extends CommonObject
{
	use CommonIncoterm;

	/**
	 * @var string element name
	 */
	public $element = "reception";

	/**
	 * @var string Fieldname with ID of parent key if this field has a parent
	 */
	public $fk_element = "fk_reception";
	public $table_element = "reception";
	public $table_element_line = "commande_fournisseur_dispatch";
	public $ismultientitymanaged = 1; // 0=No test on entity, 1=Test with field entity, 2=Test with link by societe

	/**
	 * @var string String with name of icon for myobject. Must be the part after the 'object_' into object_myobject.png
	 */
	public $picto = 'dollyrevert';

	public $socid;
	public $ref_supplier;

	/**
	 * @var int		Ref int
	 * @deprecated
	 */
	public $ref_int;

	public $brouillon;
	public $entrepot_id;
	public $tracking_number;
	public $tracking_url;
	public $billed;
	public $model_pdf;

	public $trueWeight;
	public $weight_units;
	public $trueWidth;
	public $width_units;
	public $trueHeight;
	public $height_units;
	public $trueDepth;
	public $depth_units;
	// A denormalized value
	public $trueSize;

	public $date_delivery; // Date delivery planed


	/**
	 * @var integer|string Effective delivery date
	 */
	public $date_reception;

	/**
	 * @var integer|string date_creation
	 */
	public $date_creation;

	/**
	 * @var integer|string date_validation
	 */
	public $date_valid;

	public $meths;
	public $listmeths; // List of carriers

	public $lines = array();


	const STATUS_DRAFT = 0;
	const STATUS_VALIDATED = 1;
	const STATUS_CLOSED = 2;



	/**
	 *	Constructor
	 *
	 *  @param		DoliDB		$db      Database handler
	 */
	public function __construct($db)
	{
		$this->db = $db;

		// List of long language codes for status
		$this->statuts = array();
		$this->statuts[-1] = 'StatusReceptionCanceled';
		$this->statuts[0]  = 'StatusReceptionDraft';
		// product to receive if stock increase is on close or already received if stock increase is on validation
		$this->statuts[1]  = 'StatusReceptionValidated';
		if (getDolGlobalInt("STOCK_CALCULATE_ON_RECEPTION")) {
			$this->statuts[1]  = 'StatusReceptionValidatedReceived';
		}
		if (getDolGlobalInt("STOCK_CALCULATE_ON_RECEPTION_CLOSE")) {
			$this->statuts[1]  = 'StatusReceptionValidatedToReceive';
		}
		$this->statuts[2]  = 'StatusReceptionProcessed';

		// List of short language codes for status
		$this->statutshorts = array();
		$this->statutshorts[-1] = 'StatusReceptionCanceledShort';
		$this->statutshorts[0]  = 'StatusReceptionDraftShort';
		$this->statutshorts[1]  = 'StatusReceptionValidatedShort';
		$this->statutshorts[2]  = 'StatusReceptionProcessedShort';
	}

	/**
	 *	Return next contract ref
	 *
	 *	@param	Societe		$soc	Thirdparty object
	 *	@return string				Free reference for contract
	 */
	public function getNextNumRef($soc)
	{
		global $langs, $conf;
		$langs->load("receptions");

		if (!empty($conf->global->RECEPTION_ADDON_NUMBER)) {
			$mybool = false;

			$file = $conf->global->RECEPTION_ADDON_NUMBER.".php";
			$classname = $conf->global->RECEPTION_ADDON_NUMBER;

			// Include file with class
			$dirmodels = array_merge(array('/'), (array) $conf->modules_parts['models']);

			foreach ($dirmodels as $reldir) {
				$dir = dol_buildpath($reldir."core/modules/reception/");

				// Load file with numbering class (if found)
				$mybool |= @include_once $dir.$file;
			}

			if (!$mybool) {
				dol_print_error('', "Failed to include file ".$file);
				return '';
			}

			$obj = new $classname();

			$numref = "";
			$numref = $obj->getNextValue($soc, $this);

			if ($numref != "") {
				return $numref;
			} else {
				dol_print_error($this->db, get_class($this)."::getNextNumRef ".$obj->error);
				return "";
			}
		} else {
			print $langs->trans("Error")." ".$langs->trans("Error_RECEPTION_ADDON_NUMBER_NotDefined");
			return "";
		}
	}

	/**
	 *  Create reception en base
	 *
	 *  @param	User	$user       Objet du user qui cree
	 *  @param	int		$notrigger	1=Does not execute triggers, 0= execute triggers
	 *  @return int 				<0 si erreur, id reception creee si ok
	 */
	public function create($user, $notrigger = 0)
	{
		global $conf, $hookmanager;

		$now = dol_now();

		require_once DOL_DOCUMENT_ROOT.'/product/stock/class/mouvementstock.class.php';
		$error = 0;

		// Clean parameters
		$this->brouillon = 1;
		$this->tracking_number = dol_sanitizeFileName($this->tracking_number);
		if (empty($this->fk_project)) {
			$this->fk_project = 0;
		}
		if (empty($this->weight_units)) {
			$this->weight_units = 0;
		}
		if (empty($this->size_units)) {
			$this->size_units = 0;
		}

		$this->user = $user;

		$this->db->begin();

		$sql = "INSERT INTO ".MAIN_DB_PREFIX."reception (";
		$sql .= "ref";
		$sql .= ", entity";
		$sql .= ", ref_supplier";
		$sql .= ", date_creation";
		$sql .= ", fk_user_author";
		$sql .= ", date_reception";
		$sql .= ", date_delivery";
		$sql .= ", fk_soc";
		$sql .= ", fk_projet";
		$sql .= ", fk_shipping_method";
		$sql .= ", tracking_number";
		$sql .= ", weight";
		$sql .= ", size";
		$sql .= ", width";
		$sql .= ", height";
		$sql .= ", weight_units";
		$sql .= ", size_units";
		$sql .= ", note_private";
		$sql .= ", note_public";
		$sql .= ", model_pdf";
		$sql .= ", fk_incoterms, location_incoterms";
		$sql .= ") VALUES (";
		$sql .= "'(PROV)'";
		$sql .= ", ".((int) $conf->entity);
		$sql .= ", ".($this->ref_supplier ? "'".$this->db->escape($this->ref_supplier)."'" : "null");
		$sql .= ", '".$this->db->idate($now)."'";
		$sql .= ", ".((int) $user->id);
		$sql .= ", ".($this->date_reception > 0 ? "'".$this->db->idate($this->date_reception)."'" : "null");
		$sql .= ", ".($this->date_delivery > 0 ? "'".$this->db->idate($this->date_delivery)."'" : "null");
		$sql .= ", ".((int) $this->socid);
		$sql .= ", ".((int) $this->fk_project);
		$sql .= ", ".($this->shipping_method_id > 0 ? ((int) $this->shipping_method_id) : "null");
		$sql .= ", '".$this->db->escape($this->tracking_number)."'";
		$sql .= ", ".(is_null($this->weight) ? "NULL" : ((double) $this->weight));
		$sql .= ", ".(is_null($this->sizeS) ? "NULL" : ((double) $this->sizeS)); // TODO Should use this->trueDepth
		$sql .= ", ".(is_null($this->sizeW) ? "NULL" : ((double) $this->sizeW)); // TODO Should use this->trueWidth
		$sql .= ", ".(is_null($this->sizeH) ? "NULL" : ((double) $this->sizeH)); // TODO Should use this->trueHeight
		$sql .= ", ".(is_null($this->weight_units) ? "NULL" : ((double) $this->weight_units));
		$sql .= ", ".(is_null($this->size_units) ? "NULL" : ((double) $this->size_units));
		$sql .= ", ".(!empty($this->note_private) ? "'".$this->db->escape($this->note_private)."'" : "null");
		$sql .= ", ".(!empty($this->note_public) ? "'".$this->db->escape($this->note_public)."'" : "null");
		$sql .= ", ".(!empty($this->model_pdf) ? "'".$this->db->escape($this->model_pdf)."'" : "null");
		$sql .= ", ".(int) $this->fk_incoterms;
		$sql .= ", '".$this->db->escape($this->location_incoterms)."'";
		$sql .= ")";

		dol_syslog(get_class($this)."::create", LOG_DEBUG);

		$resql = $this->db->query($sql);

		if ($resql) {
			$this->id = $this->db->last_insert_id(MAIN_DB_PREFIX."reception");

			$sql = "UPDATE ".MAIN_DB_PREFIX."reception";
			$sql .= " SET ref = '(PROV".$this->id.")'";
			$sql .= " WHERE rowid = ".((int) $this->id);

			dol_syslog(get_class($this)."::create", LOG_DEBUG);
			if ($this->db->query($sql)) {
				// Insert of lines
				$num = count($this->lines);
				for ($i = 0; $i < $num; $i++) {
					$this->lines[$i]->fk_reception = $this->id;

					if (!$this->lines[$i]->create($user) > 0) {
						$error++;
					}
				}

				if (!$error && $this->id && $this->origin_id) {
					$ret = $this->add_object_linked();
					if (!$ret) {
						$error++;
					}
				}

				// Create extrafields
				if (!$error) {
					$result = $this->insertExtraFields();
					if ($result < 0) {
						$error++;
					}
				}

				if (!$error && !$notrigger) {
					// Call trigger
					$result = $this->call_trigger('RECEPTION_CREATE', $user);
					if ($result < 0) {
						$error++;
					}
					// End call triggers
				}

				if (!$error) {
					$this->db->commit();
					return $this->id;
				} else {
					foreach ($this->errors as $errmsg) {
						dol_syslog(get_class($this)."::create ".$errmsg, LOG_ERR);
						$this->error .= ($this->error ? ', '.$errmsg : $errmsg);
					}
					$this->db->rollback();
					return -1 * $error;
				}
			} else {
				$error++;
				$this->error = $this->db->lasterror()." - sql=$sql";
				$this->db->rollback();
				return -2;
			}
		} else {
			$error++;
			$this->error = $this->db->error()." - sql=$sql";
			$this->db->rollback();
			return -1;
		}
	}



	/**
	 *	Get object and lines from database
	 *
	 *	@param	int		$id       	Id of object to load
	 * 	@param	string	$ref		Ref of object
	 * 	@param	string	$ref_ext	External reference of object
	 * 	@param	string	$notused	Internal reference of other object
	 *	@return int			        >0 if OK, 0 if not found, <0 if KO
	 */
	public function fetch($id, $ref = '', $ref_ext = '', $notused = '')
	{
		global $conf;

		// Check parameters
		if (empty($id) && empty($ref) && empty($ref_ext)) {
			return -1;
		}

		$sql = "SELECT e.rowid, e.ref, e.fk_soc as socid, e.date_creation, e.ref_supplier, e.ref_ext, e.fk_user_author, e.fk_statut";
		$sql .= ", e.weight, e.weight_units, e.size, e.size_units, e.width, e.height";
		$sql .= ", e.date_reception as date_reception, e.model_pdf,  e.date_delivery";
		$sql .= ", e.fk_shipping_method, e.tracking_number";
		$sql .= ", el.fk_source as origin_id, el.sourcetype as origin";
		$sql .= ", e.note_private, e.note_public";
		$sql .= ', e.fk_incoterms, e.location_incoterms';
		$sql .= ', i.libelle as label_incoterms';
		$sql .= " FROM ".MAIN_DB_PREFIX."reception as e";
		$sql .= " LEFT JOIN ".MAIN_DB_PREFIX."element_element as el ON el.fk_target = e.rowid AND el.targettype = '".$this->db->escape($this->element)."'";
		$sql .= ' LEFT JOIN '.MAIN_DB_PREFIX.'c_incoterms as i ON e.fk_incoterms = i.rowid';
		$sql .= " WHERE e.entity IN (".getEntity('reception').")";
		if ($id) {
			$sql .= " AND e.rowid=".((int) $id);
		}
		if ($ref) {
			$sql .= " AND e.ref='".$this->db->escape($ref)."'";
		}
		if ($ref_ext) {
			$sql .= " AND e.ref_ext='".$this->db->escape($ref_ext)."'";
		}
		if ($notused) {
			$sql .= " AND e.ref_int='".$this->db->escape($notused)."'";
		}

		dol_syslog(get_class($this)."::fetch", LOG_DEBUG);
		$result = $this->db->query($sql);
		if ($result) {
			if ($this->db->num_rows($result)) {
				$obj = $this->db->fetch_object($result);

				$this->id                   = $obj->rowid;
				$this->ref                  = $obj->ref;
				$this->socid                = $obj->socid;
				$this->ref_supplier = $obj->ref_supplier;
				$this->ref_ext = $obj->ref_ext;
				$this->statut               = $obj->fk_statut;
				$this->user_author_id       = $obj->fk_user_author;
				$this->date_creation        = $this->db->jdate($obj->date_creation);
				$this->date                 = $this->db->jdate($obj->date_reception); // TODO deprecated
				$this->date_reception = $this->db->jdate($obj->date_reception); // TODO deprecated
				$this->date_reception = $this->db->jdate($obj->date_reception); // Date real
				$this->date_delivery        = $this->db->jdate($obj->date_delivery); // Date planed
				$this->model_pdf            = $obj->model_pdf;
				$this->modelpdf             = $obj->model_pdf; // deprecated
				$this->shipping_method_id = $obj->fk_shipping_method;
				$this->tracking_number      = $obj->tracking_number;
				$this->origin               = ($obj->origin ? $obj->origin : 'commande'); // For compatibility
				$this->origin_id            = $obj->origin_id;
				$this->billed = ($obj->fk_statut == 2 ? 1 : 0);

				$this->trueWeight           = $obj->weight;
				$this->weight_units         = $obj->weight_units;

				$this->trueWidth            = $obj->width;
				$this->width_units          = $obj->size_units;
				$this->trueHeight           = $obj->height;
				$this->height_units         = $obj->size_units;
				$this->trueDepth            = $obj->size;
				$this->depth_units          = $obj->size_units;

				$this->note_public          = $obj->note_public;
				$this->note_private         = $obj->note_private;

				// A denormalized value
				$this->trueSize = $obj->size."x".$obj->width."x".$obj->height;
				$this->size_units = $obj->size_units;

				//Incoterms
				$this->fk_incoterms = $obj->fk_incoterms;
				$this->location_incoterms = $obj->location_incoterms;
				$this->label_incoterms = $obj->label_incoterms;

				$this->db->free($result);

				if ($this->statut == 0) {
					$this->brouillon = 1;
				}

				$file = $conf->reception->dir_output."/".get_exdir($this->id, 2, 0, 0, $this, 'reception')."/".$this->id.".pdf";
				$this->pdf_filename = $file;

				// Tracking url
				$this->getUrlTrackingStatus($obj->tracking_number);

				/*
				 * Thirdparty
				 */
				$result = $this->fetch_thirdparty();


				// Retrieve all extrafields for reception
				// fetch optionals attributes and labels
				require_once DOL_DOCUMENT_ROOT.'/core/class/extrafields.class.php';
				$extrafields = new ExtraFields($this->db);
				$extrafields->fetch_name_optionals_label($this->table_element, true);
				$this->fetch_optionals();

				/*
				 * Lines
				 */
				$result = $this->fetch_lines();
				if ($result < 0) {
					return -3;
				}

				return 1;
			} else {
				dol_syslog(get_class($this).'::Fetch no reception found', LOG_ERR);
				$this->error = 'Delivery with id '.$id.' not found';
				return 0;
			}
		} else {
			$this->error = $this->db->error();
			return -1;
		}
	}

	/**
	 *  Validate object and update stock if option enabled
	 *
	 *  @param      User		$user       Object user that validate
	 *  @param		int			$notrigger	1=Does not execute triggers, 0= execute triggers
	 *  @return     int						<0 if OK, >0 if KO
	 */
	public function valid($user, $notrigger = 0)
	{
		global $conf, $langs;

		require_once DOL_DOCUMENT_ROOT.'/core/lib/files.lib.php';

		dol_syslog(get_class($this)."::valid");

		// Protection
		if ($this->statut) {
			dol_syslog(get_class($this)."::valid no draft status", LOG_WARNING);
			return 0;
		}

		if (!((empty($conf->global->MAIN_USE_ADVANCED_PERMS) && !empty($user->rights->reception->creer))
		|| (!empty($conf->global->MAIN_USE_ADVANCED_PERMS) && !empty($user->rights->reception->reception_advance->validate)))) {
			$this->error = 'Permission denied';
			dol_syslog(get_class($this)."::valid ".$this->error, LOG_ERR);
			return -1;
		}

		$this->db->begin();

		$error = 0;

		// Define new ref
		$soc = new Societe($this->db);
		$soc->fetch($this->socid);


		// Define new ref
		if (!$error && (preg_match('/^[\(]?PROV/i', $this->ref) || empty($this->ref))) { // empty should not happened, but when it occurs, the test save life
			$numref = $this->getNextNumRef($soc);
		} else {
			$numref = $this->ref;
		}

		$this->newref = dol_sanitizeFileName($numref);

		$now = dol_now();

		// Validate
		$sql = "UPDATE ".MAIN_DB_PREFIX."reception SET";
		$sql .= " ref='".$this->db->escape($numref)."'";
		$sql .= ", fk_statut = 1";
		$sql .= ", date_valid = '".$this->db->idate($now)."'";
		$sql .= ", fk_user_valid = ".$user->id;
		$sql .= " WHERE rowid = ".((int) $this->id);
		dol_syslog(get_class($this)."::valid update reception", LOG_DEBUG);
		$resql = $this->db->query($sql);
		if (!$resql) {
			$this->error = $this->db->lasterror();
			$error++;
		}

		// If stock increment is done on reception (recommanded choice)
		if (!$error && !empty($conf->stock->enabled) && !empty($conf->global->STOCK_CALCULATE_ON_RECEPTION)) {
			require_once DOL_DOCUMENT_ROOT.'/product/stock/class/mouvementstock.class.php';

			$langs->load("agenda");

			// Loop on each product line to add a stock movement
			// TODO in future, reception lines may not be linked to order line
			$sql = "SELECT cd.fk_product, cd.subprice, cd.remise_percent,";
			$sql .= " ed.rowid, ed.qty, ed.fk_entrepot,";
			$sql .= " ed.eatby, ed.sellby, ed.batch,";
			$sql .= " ed.cost_price";
			$sql .= " FROM ".MAIN_DB_PREFIX."commande_fournisseurdet as cd,";
			$sql .= " ".MAIN_DB_PREFIX."commande_fournisseur_dispatch as ed";
			$sql .= " WHERE ed.fk_reception = ".((int) $this->id);
			$sql .= " AND cd.rowid = ed.fk_commandefourndet";

			dol_syslog(get_class($this)."::valid select details", LOG_DEBUG);
			$resql = $this->db->query($sql);
			if ($resql) {
				$cpt = $this->db->num_rows($resql);
				for ($i = 0; $i < $cpt; $i++) {
					$obj = $this->db->fetch_object($resql);

					$qty = $obj->qty;

					if ($qty <= 0) {
						continue;
					}
					dol_syslog(get_class($this)."::valid movement index ".$i." ed.rowid=".$obj->rowid." edb.rowid=".$obj->edbrowid);

					//var_dump($this->lines[$i]);
					$mouvS = new MouvementStock($this->db);
					$mouvS->origin = &$this;

					// get unit price with discount
					$up_ht_disc = $obj->subprice;
					if (!empty($obj->remise_percent) && empty($conf->global->STOCK_EXCLUDE_DISCOUNT_FOR_PMP)) {
						$up_ht_disc = price2num($up_ht_disc * (100 - $obj->remise_percent) / 100, 'MU');
					}

					if (empty($obj->batch)) {
						// line without batch detail

						// We decrement stock of product (and sub-products) -> update table llx_product_stock (key of this table is fk_product+fk_entrepot) and add a movement record.
						$inventorycode = '';
<<<<<<< HEAD
						if (!empty($conf->global->STOCK_CALCULATE_ON_RECEPTION || $conf->global->STOCK_CALCULATE_ON_RECEPTION_CLOSE)) {
							$result = $mouvS->reception($user, $obj->fk_product, $obj->fk_entrepot, $qty, $obj->cost_price, $langs->trans("ReceptionValidatedInDolibarr", $numref), '', '', '', '', 0, $inventorycode);
						} else {
							$result = $mouvS->reception($user, $obj->fk_product, $obj->fk_entrepot, $qty, $obj->subprice, $langs->trans("ReceptionValidatedInDolibarr", $numref), '', '', '', '', 0, $inventorycode);
						}
=======
						$result = $mouvS->reception($user, $obj->fk_product, $obj->fk_entrepot, $qty, $up_ht_disc, $langs->trans("ReceptionValidatedInDolibarr", $numref), '', '', '', '', 0, $inventorycode);

>>>>>>> 32f2499c
						if ($result < 0) {
							$error++;
							$this->errors[] = $mouvS->error;
							$this->errors = array_merge($this->errors, $mouvS->errors);
							break;
						}
					} else {
						// line with batch detail

						// We decrement stock of product (and sub-products) -> update table llx_product_stock (key of this table is fk_product+fk_entrepot) and add a movement record.
						// Note: ->fk_origin_stock = id into table llx_product_batch (may be rename into llx_product_stock_batch in another version)
						$inventorycode = '';
<<<<<<< HEAD
						if (!empty($conf->global->STOCK_CALCULATE_ON_RECEPTION || $conf->global->STOCK_CALCULATE_ON_RECEPTION_CLOSE)) {
							$result = $mouvS->reception($user, $obj->fk_product, $obj->fk_entrepot, $qty, $obj->cost_price, $langs->trans("ReceptionValidatedInDolibarr", $numref), $this->db->jdate($obj->eatby), $this->db->jdate($obj->sellby), $obj->batch, '', 0, $inventorycode);
						} else {
							$result = $mouvS->reception($user, $obj->fk_product, $obj->fk_entrepot, $qty, $obj->subprice, $langs->trans("ReceptionValidatedInDolibarr", $numref), $this->db->jdate($obj->eatby), $this->db->jdate($obj->sellby), $obj->batch, '', 0, $inventorycode);
						}
=======
						$result = $mouvS->reception($user, $obj->fk_product, $obj->fk_entrepot, $qty, $up_ht_disc, $langs->trans("ReceptionValidatedInDolibarr", $numref), $this->db->jdate($obj->eatby), $this->db->jdate($obj->sellby), $obj->batch, '', 0, $inventorycode);

>>>>>>> 32f2499c
						if ($result < 0) {
							$error++;
							$this->errors[] = $mouvS->error;
							$this->errors = array_merge($this->errors, $mouvS->errors);
							break;
						}
					}
				}
			} else {
				$this->db->rollback();
				$this->error = $this->db->error();
				return -2;
			}
		}

		// Change status of order to "reception in process" or "totally received"
		$status = $this->getStatusDispatch();
		if ($status < 0) {
			$error++;
		} else {
			$trigger_key = '';
			if ($status == CommandeFournisseur::STATUS_RECEIVED_COMPLETELY) {
				$ret = $this->commandeFournisseur->Livraison($user, dol_now(), 'tot', '');
				if ($ret < 0) {
					$error++;
					$this->errors = array_merge($this->errors, $this->commandeFournisseur->errors);
				}
			} else {
				$ret = $this->setStatut($status, $this->origin_id, 'commande_fournisseur', $trigger_key);
				if ($ret < 0) {
					$error++;
				}
			}
		}

		if (!$error && !$notrigger) {
			// Call trigger
			$result = $this->call_trigger('RECEPTION_VALIDATE', $user);
			if ($result < 0) {
				$error++;
			}
			// End call triggers
		}

		if (!$error) {
			$this->oldref = $this->ref;

			// Rename directory if dir was a temporary ref
			if (preg_match('/^[\(]?PROV/i', $this->ref)) {
				// Now we rename also files into index
				$sql = 'UPDATE '.MAIN_DB_PREFIX."ecm_files set filename = CONCAT('".$this->db->escape($this->newref)."', SUBSTR(filename, ".(strlen($this->ref) + 1).")), filepath = 'reception/".$this->db->escape($this->newref)."'";
				$sql .= " WHERE filename LIKE '".$this->db->escape($this->ref)."%' AND filepath = 'reception/".$this->db->escape($this->ref)."' AND entity = ".((int) $conf->entity);
				$resql = $this->db->query($sql);
				if (!$resql) {
					$error++; $this->error = $this->db->lasterror();
				}

				// We rename directory ($this->ref = old ref, $num = new ref) in order not to lose the attachments
				$oldref = dol_sanitizeFileName($this->ref);
				$newref = dol_sanitizeFileName($numref);
				$dirsource = $conf->reception->dir_output.'/'.$oldref;
				$dirdest = $conf->reception->dir_output.'/'.$newref;
				if (!$error && file_exists($dirsource)) {
					dol_syslog(get_class($this)."::valid rename dir ".$dirsource." into ".$dirdest);

					if (@rename($dirsource, $dirdest)) {
						dol_syslog("Rename ok");
						// Rename docs starting with $oldref with $newref
						$listoffiles = dol_dir_list($conf->reception->dir_output.'/'.$newref, 'files', 1, '^'.preg_quote($oldref, '/'));
						foreach ($listoffiles as $fileentry) {
							$dirsource = $fileentry['name'];
							$dirdest = preg_replace('/^'.preg_quote($oldref, '/').'/', $newref, $dirsource);
							$dirsource = $fileentry['path'].'/'.$dirsource;
							$dirdest = $fileentry['path'].'/'.$dirdest;
							@rename($dirsource, $dirdest);
						}
					}
				}
			}
		}

		// Set new ref and current status
		if (!$error) {
			$this->ref = $numref;
			$this->statut = 1;
		}

		if (!$error) {
			$this->db->commit();
			return 1;
		} else {
			foreach ($this->errors as $errmsg) {
				dol_syslog(get_class($this)."::valid ".$errmsg, LOG_ERR);
				$this->error .= ($this->error ? ', '.$errmsg : $errmsg);
			}
			$this->db->rollback();
			return -1 * $error;
		}
	}

	/**
	 * Get status from all dispatched lines
	 *
	 * @return		int		                        <0 if KO, >0 if OK
	 */
	public function getStatusDispatch()
	{
		global $conf;

		require_once DOL_DOCUMENT_ROOT.'/fourn/class/fournisseur.commande.class.php';
		require_once DOL_DOCUMENT_ROOT.'/fourn/class/fournisseur.commande.dispatch.class.php';

		$status = CommandeFournisseur::STATUS_RECEIVED_PARTIALLY;

		if (!empty($this->origin) && $this->origin_id > 0 && ($this->origin == 'order_supplier' || $this->origin == 'commandeFournisseur')) {
			if (empty($this->commandeFournisseur)) {
				$this->commandeFournisseur = null;
				$this->fetch_origin();
				if (empty($this->commandeFournisseur->lines)) {
					$res = $this->commandeFournisseur->fetch_lines();
					if ($res < 0)	return $res;
				}
			}

			$qty_received = array();
			$qty_wished = array();

			$supplierorderdispatch = new CommandeFournisseurDispatch($this->db);
			$filter = array('t.fk_commande'=>$this->origin_id);
			if (!empty($conf->global->SUPPLIER_ORDER_USE_DISPATCH_STATUS)) {
				$filter['t.status'] = 1; // Restrict to lines with status validated
			}

			$ret = $supplierorderdispatch->fetchAll('', '', 0, 0, $filter);
			if ($ret < 0) {
				$this->error = $supplierorderdispatch->error;
				$this->errors = $supplierorderdispatch->errors;
				return $ret;
			} else {
				// build array with quantity received by product in all supplier orders (origin)
				foreach ($supplierorderdispatch->lines as $dispatch_line) {
					$qty_received[$dispatch_line->fk_product] += $dispatch_line->qty;
				}

				// qty wished in order supplier (origin)
				foreach ($this->commandeFournisseur->lines as $origin_line) {
					// exclude lines not qualified for reception
					if (empty($conf->global->STOCK_SUPPORTS_SERVICES) && $origin_line->product_type > 0) {
						continue;
					}

					$qty_wished[$origin_line->fk_product] += $origin_line->qty;
				}

				// compare array
				$diff_array = array_diff_assoc($qty_received, $qty_wished); // Warning: $diff_array is done only on common keys.
				$keys_in_wished_not_in_received = array_diff(array_keys($qty_wished), array_keys($qty_received));
				$keys_in_received_not_in_wished = array_diff(array_keys($qty_received), array_keys($qty_wished));

				if (count($diff_array) == 0 && count($keys_in_wished_not_in_received) == 0 && count($keys_in_received_not_in_wished) == 0) { // no diff => mean everything is received
					$status = CommandeFournisseur::STATUS_RECEIVED_COMPLETELY;
				} elseif (!empty($conf->global->SUPPLIER_ORDER_MORE_THAN_WISHED)) {
					// set totally received if more products received than ordered
					$close = 0;

					if (count($diff_array) > 0) {
						// there are some difference between the two arrays
						// scan the array of results
						foreach ($diff_array as $key => $value) {
							// if the quantity delivered is greater or equal to ordered quantity
							if ($qty_received[$key] >= $qty_wished[$key]) {
								$close++;
							}
						}
					}

					if ($close == count($diff_array)) {
						// all the products are received equal or more than the ordered quantity
						$status = CommandeFournisseur::STATUS_RECEIVED_COMPLETELY;
					}
				}
			}
		}

		return $status;
	}

	/**
	 * Add an reception line.
	 * If STOCK_WAREHOUSE_NOT_REQUIRED_FOR_RECEPTIONS is set, you can add a reception line, with no stock source defined
	 * If STOCK_MUST_BE_ENOUGH_FOR_RECEPTION is not set, you can add a reception line, even if not enough into stock
	 *
	 * @param 	int			$entrepot_id		Id of warehouse
	 * @param 	int			$id					Id of source line (supplier order line)
	 * @param 	int			$qty				Quantity
	 * @param	array		$array_options		extrafields array
	 * @param	string		$comment				Comment for stock movement
	 * @param	integer		$eatby					eat-by date
	 * @param	integer		$sellby					sell-by date
	 * @param	string		$batch					Lot number
	 * @param	double		$cost_price			Line cost
	 * @return	int							<0 if KO, index of line if OK
	 */
	public function addline($entrepot_id, $id, $qty, $array_options = 0, $comment = '', $eatby = '', $sellby = '', $batch = '', $cost_price = 0)
	{
		global $conf, $langs, $user;

		$num = count($this->lines);
		$line = new CommandeFournisseurDispatch($this->db);

		$line->fk_entrepot = $entrepot_id;
		$line->fk_commandefourndet = $id;
		$line->qty = $qty;

		$supplierorderline = new CommandeFournisseurLigne($this->db);
		$result = $supplierorderline->fetch($id);
		if ($result <= 0) {
			$this->error = $supplierorderline->error;
			$this->errors = $supplierorderline->errors;
			return -1;
		}

		$fk_product = 0;
		if (!empty($conf->stock->enabled) && !empty($supplierorderline->fk_product)) {
			$fk_product = $supplierorderline->fk_product;

			if (!($entrepot_id > 0) && empty($conf->global->STOCK_WAREHOUSE_NOT_REQUIRED_FOR_RECEPTIONS)) {
				$langs->load("errors");
				$this->error = $langs->trans("ErrorWarehouseRequiredIntoReceptionLine");
				return -1;
			}
		}

		// extrafields
		$line->array_options = $supplierorderline->array_options;
		if (empty($conf->global->MAIN_EXTRAFIELDS_DISABLED) && is_array($array_options) && count($array_options) > 0) {
			foreach ($array_options as $key => $value) {
				$line->array_options[$key] = $value;
			}
		}

		$line->fk_product = $fk_product;
		$line->fk_commande = $supplierorderline->fk_commande;
		$line->fk_user = $user->id;
		$line->comment = $comment;
		$line->batch = $batch;
		$line->eatby = $eatby;
		$line->sellby = $sellby;
		$line->status = 1;
		$line->cost_price = $cost_price;
		$line->fk_reception = $this->id;
		$this->lines[$num] = $line;

		return $num;
	}


	/**
	 *  Update database
	 *
	 *  @param	User	$user        	User that modify
	 *  @param  int		$notrigger	    0=launch triggers after, 1=disable triggers
	 *  @return int 			       	<0 if KO, >0 if OK
	 */
	public function update($user = null, $notrigger = 0)
	{
		global $conf;
		$error = 0;

		// Clean parameters

		if (isset($this->ref)) {
			$this->ref = trim($this->ref);
		}
		if (isset($this->entity)) {
			$this->entity = trim($this->entity);
		}
		if (isset($this->ref_supplier)) {
			$this->ref_supplier = trim($this->ref_supplier);
		}
		if (isset($this->socid)) {
			$this->socid = trim($this->socid);
		}
		if (isset($this->fk_user_author)) {
			$this->fk_user_author = trim($this->fk_user_author);
		}
		if (isset($this->fk_user_valid)) {
			$this->fk_user_valid = trim($this->fk_user_valid);
		}
		if (isset($this->shipping_method_id)) {
			$this->shipping_method_id = trim($this->shipping_method_id);
		}
		if (isset($this->tracking_number)) {
			$this->tracking_number = trim($this->tracking_number);
		}
		if (isset($this->statut)) {
			$this->statut = (int) $this->statut;
		}
		if (isset($this->trueDepth)) {
			$this->trueDepth = trim($this->trueDepth);
		}
		if (isset($this->trueWidth)) {
			$this->trueWidth = trim($this->trueWidth);
		}
		if (isset($this->trueHeight)) {
			$this->trueHeight = trim($this->trueHeight);
		}
		if (isset($this->size_units)) {
			$this->size_units = trim($this->size_units);
		}
		if (isset($this->weight_units)) {
			$this->weight_units = trim($this->weight_units);
		}
		if (isset($this->trueWeight)) {
			$this->weight = trim($this->trueWeight);
		}
		if (isset($this->note_private)) {
			$this->note_private = trim($this->note_private);
		}
		if (isset($this->note_public)) {
			$this->note_public = trim($this->note_public);
		}
		if (isset($this->model_pdf)) {
			$this->model_pdf = trim($this->model_pdf);
		}


		// Check parameters
		// Put here code to add control on parameters values

		// Update request
		$sql = "UPDATE ".MAIN_DB_PREFIX."reception SET";

		$sql .= " ref=".(isset($this->ref) ? "'".$this->db->escape($this->ref)."'" : "null").",";
		$sql .= " ref_supplier=".(isset($this->ref_supplier) ? "'".$this->db->escape($this->ref_supplier)."'" : "null").",";
		$sql .= " fk_soc=".(isset($this->socid) ? $this->socid : "null").",";
		$sql .= " date_creation=".(dol_strlen($this->date_creation) != 0 ? "'".$this->db->idate($this->date_creation)."'" : 'null').",";
		$sql .= " fk_user_author=".(isset($this->fk_user_author) ? $this->fk_user_author : "null").",";
		$sql .= " date_valid=".(dol_strlen($this->date_valid) != 0 ? "'".$this->db->idate($this->date_valid)."'" : 'null').",";
		$sql .= " fk_user_valid=".(isset($this->fk_user_valid) ? $this->fk_user_valid : "null").",";
		$sql .= " date_reception=".(dol_strlen($this->date_reception) != 0 ? "'".$this->db->idate($this->date_reception)."'" : 'null').",";
		$sql .= " date_delivery=".(dol_strlen($this->date_delivery) != 0 ? "'".$this->db->idate($this->date_delivery)."'" : 'null').",";
		$sql .= " fk_shipping_method=".((isset($this->shipping_method_id) && $this->shipping_method_id > 0) ? $this->shipping_method_id : "null").",";
		$sql .= " tracking_number=".(isset($this->tracking_number) ? "'".$this->db->escape($this->tracking_number)."'" : "null").",";
		$sql .= " fk_statut=".(isset($this->statut) ? $this->statut : "null").",";
		$sql .= " height=".(($this->trueHeight != '') ? $this->trueHeight : "null").",";
		$sql .= " width=".(($this->trueWidth != '') ? $this->trueWidth : "null").",";
		$sql .= " size_units=".(isset($this->size_units) ? $this->size_units : "null").",";
		$sql .= " size=".(($this->trueDepth != '') ? $this->trueDepth : "null").",";
		$sql .= " weight_units=".(isset($this->weight_units) ? $this->weight_units : "null").",";
		$sql .= " weight=".(($this->trueWeight != '') ? $this->trueWeight : "null").",";
		$sql .= " note_private=".(isset($this->note_private) ? "'".$this->db->escape($this->note_private)."'" : "null").",";
		$sql .= " note_public=".(isset($this->note_public) ? "'".$this->db->escape($this->note_public)."'" : "null").",";
		$sql .= " model_pdf=".(isset($this->model_pdf) ? "'".$this->db->escape($this->model_pdf)."'" : "null").",";
		$sql .= " entity = ".((int) $conf->entity);
		$sql .= " WHERE rowid=".((int) $this->id);

		$this->db->begin();

		dol_syslog(get_class($this)."::update", LOG_DEBUG);
		$resql = $this->db->query($sql);
		if (!$resql) {
			$error++; $this->errors[] = "Error ".$this->db->lasterror();
		}

		if (!$error) {
			if (!$notrigger) {
				// Call trigger
				$result = $this->call_trigger('RECEPTION_MODIFY', $user);
				if ($result < 0) {
					$error++;
				}
				// End call triggers
			}
		}

		// Commit or rollback
		if ($error) {
			foreach ($this->errors as $errmsg) {
				dol_syslog(get_class($this)."::update ".$errmsg, LOG_ERR);
				$this->error .= ($this->error ? ', '.$errmsg : $errmsg);
			}
			$this->db->rollback();
			return -1 * $error;
		} else {
			$this->db->commit();
			return 1;
		}
	}

	/**
	 * 	Delete reception.
	 *
	 *	@param	User	$user	Object user
	 * 	@return	int				>0 if OK, 0 if deletion done but failed to delete files, <0 if KO
	 */
	public function delete(User $user)
	{
		global $conf, $langs, $user;
		require_once DOL_DOCUMENT_ROOT.'/core/lib/files.lib.php';

		$error = 0;
		$this->error = '';


		$this->db->begin();

		// Stock control
		if ($conf->stock->enabled && $conf->global->STOCK_CALCULATE_ON_RECEPTION && $this->statut > 0) {
			require_once DOL_DOCUMENT_ROOT."/product/stock/class/mouvementstock.class.php";

			$langs->load("agenda");

			// Loop on each product line to add a stock movement
			$sql = "SELECT cd.fk_product, cd.subprice, ed.qty, ed.fk_entrepot, ed.eatby, ed.sellby, ed.batch, ed.rowid as commande_fournisseur_dispatch_id";
			$sql .= " FROM ".MAIN_DB_PREFIX."commande_fournisseurdet as cd,";
			$sql .= " ".MAIN_DB_PREFIX."commande_fournisseur_dispatch as ed";
			$sql .= " WHERE ed.fk_reception = ".((int) $this->id);
			$sql .= " AND cd.rowid = ed.fk_commandefourndet";

			dol_syslog(get_class($this)."::delete select details", LOG_DEBUG);
			$resql = $this->db->query($sql);
			if ($resql) {
				$cpt = $this->db->num_rows($resql);
				for ($i = 0; $i < $cpt; $i++) {
					dol_syslog(get_class($this)."::delete movement index ".$i);
					$obj = $this->db->fetch_object($resql);

					$mouvS = new MouvementStock($this->db);
					// we do not log origin because it will be deleted
					$mouvS->origin = null;

					$result = $mouvS->livraison($user, $obj->fk_product, $obj->fk_entrepot, $obj->qty, 0, $langs->trans("ReceptionDeletedInDolibarr", $this->ref), '', $obj->eatby, $obj->sellby, $obj->batch); // Price is set to 0, because we don't want to see WAP changed
				}
			} else {
				$error++; $this->errors[] = "Error ".$this->db->lasterror();
			}
		}

		if (!$error) {
			$main = MAIN_DB_PREFIX.'commande_fournisseur_dispatch';
			$ef = $main."_extrafields";

			$sqlef = "DELETE FROM ".$ef." WHERE fk_object IN (SELECT rowid FROM ".$main." WHERE fk_reception = ".((int) $this->id).")";

			$sql = "DELETE FROM ".MAIN_DB_PREFIX."commande_fournisseur_dispatch";
			$sql .= " WHERE fk_reception = ".((int) $this->id);

			if ($this->db->query($sqlef) && $this->db->query($sql)) {
				// Delete linked object
				$res = $this->deleteObjectLinked();
				if ($res < 0) {
					$error++;
				}

				if (!$error) {
					$sql = "DELETE FROM ".MAIN_DB_PREFIX."reception";
					$sql .= " WHERE rowid = ".((int) $this->id);

					if ($this->db->query($sql)) {
						// Call trigger
						$result = $this->call_trigger('RECEPTION_DELETE', $user);
						if ($result < 0) {
							$error++;
						}
						// End call triggers

						if (!empty($this->origin) && $this->origin_id > 0) {
							$this->fetch_origin();
							$origin = $this->origin;
							if ($this->$origin->statut == 4) {     // If order source of reception is "partially received"
								// Check if there is no more reception. If not, we can move back status of order to "validated" instead of "reception in progress"
								$this->$origin->loadReceptions();
								//var_dump($this->$origin->receptions);exit;
								if (count($this->$origin->receptions) <= 0) {
									$this->$origin->setStatut(3); // ordered
								}
							}
						}

						if (!$error) {
							$this->db->commit();

							// We delete PDFs
							$ref = dol_sanitizeFileName($this->ref);
							if (!empty($conf->reception->dir_output)) {
								$dir = $conf->reception->dir_output.'/'.$ref;
								$file = $dir.'/'.$ref.'.pdf';
								if (file_exists($file)) {
									if (!dol_delete_file($file)) {
										return 0;
									}
								}
								if (file_exists($dir)) {
									if (!dol_delete_dir_recursive($dir)) {
										$this->error = $langs->trans("ErrorCanNotDeleteDir", $dir);
										return 0;
									}
								}
							}

							return 1;
						} else {
							$this->db->rollback();
							return -1;
						}
					} else {
						$this->error = $this->db->lasterror()." - sql=$sql";
						$this->db->rollback();
						return -3;
					}
				} else {
					$this->error = $this->db->lasterror()." - sql=$sql";
					$this->db->rollback();
					return -2;
				}
			} else {
				$this->error = $this->db->lasterror()." - sql=$sql";
				$this->db->rollback();
				return -1;
			}
		} else {
			$this->db->rollback();
			return -1;
		}
	}

	// phpcs:disable PEAR.NamingConventions.ValidFunctionName.ScopeNotCamelCaps
	/**
	 *	Load lines
	 *
	 *	@return	int		>0 if OK, Otherwise if KO
	 */
	public function fetch_lines()
	{
		// phpcs:enable
		dol_include_once('/fourn/class/fournisseur.commande.dispatch.class.php');

		$sql = "SELECT rowid FROM ".MAIN_DB_PREFIX."commande_fournisseur_dispatch WHERE fk_reception = ".((int) $this->id);
		$resql = $this->db->query($sql);

		if (!empty($resql)) {
			$this->lines = array();
			while ($obj = $this->db->fetch_object($resql)) {
				$line = new CommandeFournisseurDispatch($this->db);
				$line->fetch($obj->rowid);
				$line->fetch_product();
				$sql_commfourndet = 'SELECT qty, ref,  label, description, tva_tx, vat_src_code, subprice, multicurrency_subprice, remise_percent';
				$sql_commfourndet .= ' FROM '.MAIN_DB_PREFIX.'commande_fournisseurdet';
				$sql_commfourndet .= ' WHERE rowid = '.((int) $line->fk_commandefourndet);
				$resql_commfourndet = $this->db->query($sql_commfourndet);
				if (!empty($resql_commfourndet)) {
					$obj = $this->db->fetch_object($resql_commfourndet);
					$line->qty_asked = $obj->qty;
					$line->description = $obj->description;
					$line->desc = $obj->description;
					$line->tva_tx = $obj->tva_tx;
					$line->vat_src_code = $obj->vat_src_code;
					$line->subprice = $obj->subprice;
					$line->multicurrency_subprice = $obj->multicurrency_subprice;
					$line->remise_percent = $obj->remise_percent;
					$line->label = !empty($obj->label) ? $obj->label : $line->product->label;
					$line->ref_supplier = $obj->ref;
				} else {
					$line->qty_asked = 0;
					$line->description = '';
					$line->desc = '';
					$line->label = $obj->label;
				}

				$pu_ht = ($line->subprice * $line->qty) * (100 - $line->remise_percent) / 100;
				$tva = $pu_ht * $line->tva_tx / 100;
				$this->total_ht += $pu_ht;
				$this->total_tva += $pu_ht * $line->tva_tx / 100;

				$this->total_ttc += $pu_ht + $tva;


				$this->lines[] = $line;
			}

			return 1;
		} else {
			return -1;
		}
	}

	/**
	 *	Return clicable link of object (with eventually picto)
	 *
	 *	@param      int			$withpicto      Add picto into link
	 *	@param      int			$option         Where point the link
	 *	@param      int			$max          	Max length to show
	 *	@param      int			$short			Use short labels
	 *  @param      int         $notooltip      1=No tooltip
	 *	@return     string          			String with URL
	 */
	public function getNomUrl($withpicto = 0, $option = 0, $max = 0, $short = 0, $notooltip = 0)
	{
		global $conf, $langs;
		$result = '';
		$label = img_picto('', $this->picto).' <u>'.$langs->trans("Reception").'</u>';
		$label .= '<br><b>'.$langs->trans('Ref').':</b> '.$this->ref;
		$label .= '<br><b>'.$langs->trans('RefSupplier').':</b> '.($this->ref_supplier ? $this->ref_supplier : '');

		$url = DOL_URL_ROOT.'/reception/card.php?id='.$this->id;

		if ($short) {
			return $url;
		}

		$linkclose = '';
		if (empty($notooltip)) {
			if (!empty($conf->global->MAIN_OPTIMIZEFORTEXTBROWSER)) {
				$label = $langs->trans("Reception");
				$linkclose .= ' alt="'.dol_escape_htmltag($label, 1).'"';
			}
			$linkclose .= ' title="'.dol_escape_htmltag($label, 1).'"';
			$linkclose .= ' class="classfortooltip"';
		}

		$linkstart = '<a href="'.$url.'"';
		$linkstart .= $linkclose.'>';
		$linkend = '</a>';

		if ($withpicto) {
			$result .= ($linkstart.img_object(($notooltip ? '' : $label), $this->picto, ($notooltip ? '' : 'class="classfortooltip"'), 0, 0, $notooltip ? 0 : 1).$linkend);
		}
		if ($withpicto && $withpicto != 2) {
			$result .= ' ';
		}
		$result .= $linkstart.$this->ref.$linkend;
		return $result;
	}

	/**
	 *	Return status label
	 *
	 *	@param      int		$mode      	0=Long label, 1=Short label, 2=Picto + Short label, 3=Picto, 4=Picto + Long label, 5=Short label + Picto
	 *	@return     string      		Libelle
	 */
	public function getLibStatut($mode = 0)
	{
		return $this->LibStatut($this->statut, $mode);
	}

	// phpcs:disable PEAR.NamingConventions.ValidFunctionName.ScopeNotCamelCaps
	/**
	 * Return label of a status
	 *
	 * @param      int		$status		Id status
	 * @param      int		$mode       0=Long label, 1=Short label, 2=Picto + Short label, 3=Picto, 4=Picto + Long label, 5=Short label + Picto
	 * @return     string				Label of status
	 */
	public function LibStatut($status, $mode)
	{
		// phpcs:enable
		global $langs;

		$labelStatus = $langs->transnoentitiesnoconv($this->statuts[$status]);
		$labelStatusShort = $langs->transnoentitiesnoconv($this->statutshorts[$status]);

		$statusType = 'status'.$status;
		if ($status == self::STATUS_VALIDATED) {
			$statusType = 'status4';
		}
		if ($status == self::STATUS_CLOSED) {
			$statusType = 'status6';
		}

		return dolGetStatus($labelStatus, $labelStatusShort, '', $statusType, $mode);
	}

	/**
	 *  Initialise an instance with random values.
	 *  Used to build previews or test instances.
	 *	id must be 0 if object instance is a specimen.
	 *
	 *  @return	void
	 */
	public function initAsSpecimen()
	{
		global $langs;

		include_once DOL_DOCUMENT_ROOT.'/fourn/class/fournisseur.commande.class.php';
		include_once DOL_DOCUMENT_ROOT.'/fourn/class/fournisseur.commande.dispatch.class.php';
		$now = dol_now();

		dol_syslog(get_class($this)."::initAsSpecimen");

		// Load array of products prodids
		$num_prods = 0;
		$prodids = array();
		$sql = "SELECT rowid";
		$sql .= " FROM ".MAIN_DB_PREFIX."product";
		$sql .= " WHERE entity IN (".getEntity('product').")";
		$sql .= $this->db->plimit(100);

		$resql = $this->db->query($sql);
		if ($resql) {
			$num_prods = $this->db->num_rows($resql);
			$i = 0;
			while ($i < $num_prods) {
				$i++;
				$row = $this->db->fetch_row($resql);
				$prodids[$i] = $row[0];
			}
		}

		$order = new CommandeFournisseur($this->db);
		$order->initAsSpecimen();

		// Initialise parametres
		$this->id = 0;
		$this->ref = 'SPECIMEN';
		$this->specimen = 1;
		$this->statut               = 1;
		$this->livraison_id         = 0;
		$this->date                 = $now;
		$this->date_creation        = $now;
		$this->date_valid           = $now;
		$this->date_delivery        = $now;
		$this->date_reception = $now + 24 * 3600;

		$this->entrepot_id          = 0;
		$this->socid                = 1;

		$this->commande_id          = 0;
		$this->commande             = $order;

		$this->origin_id            = 1;
		$this->origin               = 'commande';

		$this->note_private = 'Private note';
		$this->note_public = 'Public note';

		$nbp = 5;
		$xnbp = 0;
		while ($xnbp < $nbp) {
			$line = new CommandeFournisseurDispatch($this->db);
			$line->desc = $langs->trans("Description")." ".$xnbp;
			$line->libelle = $langs->trans("Description")." ".$xnbp;
			$line->qty = 10;

			$line->fk_product = $this->commande->lines[$xnbp]->fk_product;

			$this->lines[] = $line;
			$xnbp++;
		}
	}

	/**
	 *	Set the planned delivery date
	 *
	 *	@param      User			$user        		Objet utilisateur qui modifie
	 *	@param      integer 		$delivery_date     Delivery date
	 *	@return     int         						<0 if KO, >0 if OK
	 */
	public function setDeliveryDate($user, $delivery_date)
	{
		// phpcs:enable
		if ($user->rights->reception->creer) {
			$sql = "UPDATE ".MAIN_DB_PREFIX."reception";
			$sql .= " SET date_delivery = ".($delivery_date ? "'".$this->db->idate($delivery_date)."'" : 'null');
			$sql .= " WHERE rowid = ".((int) $this->id);

			dol_syslog(get_class($this)."::setDeliveryDate", LOG_DEBUG);
			$resql = $this->db->query($sql);
			if ($resql) {
				$this->date_delivery = $delivery_date;
				return 1;
			} else {
				$this->error = $this->db->error();
				return -1;
			}
		} else {
			return -2;
		}
	}

	// phpcs:disable PEAR.NamingConventions.ValidFunctionName.ScopeNotCamelCaps
	/**
	 *	Fetch deliveries method and return an array. Load array this->meths(rowid=>label).
	 *
	 * 	@return	void
	 */
	public function fetch_delivery_methods()
	{
		// phpcs:enable
		global $langs;
		$this->meths = array();

		$sql = "SELECT em.rowid, em.code, em.libelle";
		$sql .= " FROM ".MAIN_DB_PREFIX."c_shipment_mode as em";
		$sql .= " WHERE em.active = 1";
		$sql .= " ORDER BY em.libelle ASC";

		$resql = $this->db->query($sql);
		if ($resql) {
			while ($obj = $this->db->fetch_object($resql)) {
				$label = $langs->trans('ReceptionMethod'.$obj->code);
				$this->meths[$obj->rowid] = ($label != 'ReceptionMethod'.$obj->code ? $label : $obj->libelle);
			}
		}
	}

	// phpcs:disable PEAR.NamingConventions.ValidFunctionName.ScopeNotCamelCaps
	/**
	 *  Fetch all deliveries method and return an array. Load array this->listmeths.
	 *
	 *  @param  int      $id     only this carrier, all if none
	 *  @return void
	 */
	public function list_delivery_methods($id = '')
	{
		// phpcs:enable
		global $langs;

		$this->listmeths = array();
		$i = 0;

		$sql = "SELECT em.rowid, em.code, em.libelle, em.description, em.tracking, em.active";
		$sql .= " FROM ".MAIN_DB_PREFIX."c_shipment_mode as em";
		if ($id != '') {
			$sql .= " WHERE em.rowid = ".((int) $id);
		}

		$resql = $this->db->query($sql);
		if ($resql) {
			while ($obj = $this->db->fetch_object($resql)) {
				$this->listmeths[$i]['rowid'] = $obj->rowid;
				$this->listmeths[$i]['code'] = $obj->code;
				$label = $langs->trans('ReceptionMethod'.$obj->code);
				$this->listmeths[$i]['libelle'] = ($label != 'ReceptionMethod'.$obj->code ? $label : $obj->libelle);
				$this->listmeths[$i]['description'] = $obj->description;
				$this->listmeths[$i]['tracking'] = $obj->tracking;
				$this->listmeths[$i]['active'] = $obj->active;
				$i++;
			}
		}
	}

	// phpcs:disable PEAR.NamingConventions.ValidFunctionName.ScopeNotCamelCaps
	/**
	 *  Update/create delivery method.
	 *
	 *  @param	string      $id     id method to activate
	 *
	 *  @return void
	 */
	public function update_delivery_method($id = '')
	{
		// phpcs:enable
		if ($id == '') {
			$sql = "INSERT INTO ".MAIN_DB_PREFIX."c_shipment_mode (code, libelle, description, tracking)";
			$sql .= " VALUES ('".$this->db->escape($this->update['code'])."','".$this->db->escape($this->update['libelle'])."','".$this->db->escape($this->update['description'])."','".$this->db->escape($this->update['tracking'])."')";
			$resql = $this->db->query($sql);
		} else {
			$sql = "UPDATE ".MAIN_DB_PREFIX."c_shipment_mode SET";
			$sql .= " code='".$this->db->escape($this->update['code'])."'";
			$sql .= ",libelle='".$this->db->escape($this->update['libelle'])."'";
			$sql .= ",description='".$this->db->escape($this->update['description'])."'";
			$sql .= ",tracking='".$this->db->escape($this->update['tracking'])."'";
			$sql .= " WHERE rowid=".((int) $id);
			$resql = $this->db->query($sql);
		}
		if ($resql < 0) {
			dol_print_error($this->db, '');
		}
	}

	// phpcs:disable PEAR.NamingConventions.ValidFunctionName.ScopeNotCamelCaps
	/**
	 *  Activate delivery method.
	 *
	 *  @param      int      $id     id method to activate
	 *
	 *  @return void
	 */
	public function activ_delivery_method($id)
	{
		// phpcs:enable
		$sql = 'UPDATE '.MAIN_DB_PREFIX.'c_shipment_mode SET active=1';
		$sql .= " WHERE rowid = ".((int) $id);

		$resql = $this->db->query($sql);
	}

	// phpcs:disable PEAR.NamingConventions.ValidFunctionName.ScopeNotCamelCaps
	/**
	 *  DesActivate delivery method.
	 *
	 *  @param      int      $id     id method to desactivate
	 *
	 *  @return void
	 */
	public function disable_delivery_method($id)
	{
		// phpcs:enable
		$sql = 'UPDATE '.MAIN_DB_PREFIX.'c_shipment_mode SET active=0';
		$sql .= " WHERE rowid = ".((int) $id);

		$resql = $this->db->query($sql);
	}


	/**
	 * Forge an set tracking url
	 *
	 * @param	string	$value		Value
	 * @return	void
	 */
	public function getUrlTrackingStatus($value = '')
	{
		if (!empty($this->shipping_method_id)) {
			$sql = "SELECT em.code, em.tracking";
			$sql .= " FROM ".MAIN_DB_PREFIX."c_shipment_mode as em";
			$sql .= " WHERE em.rowid = ".((int) $this->shipping_method_id);

			$resql = $this->db->query($sql);
			if ($resql) {
				if ($obj = $this->db->fetch_object($resql)) {
					$tracking = $obj->tracking;
				}
			}
		}

		if (!empty($tracking) && !empty($value)) {
			$url = str_replace('{TRACKID}', $value, $tracking);
			$this->tracking_url = sprintf('<a target="_blank" rel="noopener noreferrer" href="%s">'.($value ? $value : 'url').'</a>', $url, $url);
		} else {
			$this->tracking_url = $value;
		}
	}

	/**
	 *	Classify the reception as closed (this record also the stock movement)
	 *
	 *	@return     int     <0 if KO, >0 if OK
	 */
	public function setClosed()
	{
		global $conf, $langs, $user;

		$error = 0;

		$this->db->begin();

		$sql = 'UPDATE '.MAIN_DB_PREFIX.'reception SET fk_statut='.self::STATUS_CLOSED;
		$sql .= " WHERE rowid = ".((int) $this->id).' AND fk_statut > 0';

		$resql = $this->db->query($sql);
		if ($resql) {
			// Set order billed if 100% of order is received (qty in reception lines match qty in order lines)
			if ($this->origin == 'order_supplier' && $this->origin_id > 0) {
				$order = new CommandeFournisseur($this->db);
				$order->fetch($this->origin_id);

				$order->loadReceptions(self::STATUS_CLOSED); // Fill $order->receptions = array(orderlineid => qty)

				$receptions_match_order = 1;
				foreach ($order->lines as $line) {
					$lineid = $line->id;
					$qty = $line->qty;
					if (($line->product_type == 0 || !empty($conf->global->STOCK_SUPPORTS_SERVICES)) && $order->receptions[$lineid] < $qty) {
						$receptions_match_order = 0;
						$text = 'Qty for order line id '.$lineid.' is '.$qty.'. However in the receptions with status Reception::STATUS_CLOSED='.self::STATUS_CLOSED.' we have qty = '.$order->receptions[$lineid].', so we can t close order';
						dol_syslog($text);
						break;
					}
				}
				if ($receptions_match_order) {
					dol_syslog("Qty for the ".count($order->lines)." lines of order have same value for receptions with status Reception::STATUS_CLOSED=".self::STATUS_CLOSED.', so we close order');
					$order->Livraison($user, dol_now(), 'tot', 'Reception '.$this->ref);
				}
			}

			$this->statut = self::STATUS_CLOSED;


			// If stock increment is done on closing
			if (!$error && !empty($conf->stock->enabled) && !empty($conf->global->STOCK_CALCULATE_ON_RECEPTION_CLOSE)) {
				require_once DOL_DOCUMENT_ROOT.'/product/stock/class/mouvementstock.class.php';

				$langs->load("agenda");

				// Loop on each product line to add a stock movement
				// TODO possibilite de receptionner a partir d'une propale ou autre origine ?
				$sql = "SELECT cd.fk_product, cd.subprice,";
				$sql .= " ed.rowid, ed.qty, ed.fk_entrepot,";
				$sql .= " ed.eatby, ed.sellby, ed.batch";
				$sql .= " FROM ".MAIN_DB_PREFIX."commande_fournisseurdet as cd,";
				$sql .= " ".MAIN_DB_PREFIX."commande_fournisseur_dispatch as ed";
				$sql .= " WHERE ed.fk_reception = ".((int) $this->id);
				$sql .= " AND cd.rowid = ed.fk_commandefourndet";

				dol_syslog(get_class($this)."::valid select details", LOG_DEBUG);
				$resql = $this->db->query($sql);

				if ($resql) {
					$cpt = $this->db->num_rows($resql);
					for ($i = 0; $i < $cpt; $i++) {
						$obj = $this->db->fetch_object($resql);

						$qty = $obj->qty;

						if ($qty <= 0) {
							continue;
						}
						dol_syslog(get_class($this)."::valid movement index ".$i." ed.rowid=".$obj->rowid." edb.rowid=".$obj->edbrowid);

						$mouvS = new MouvementStock($this->db);
						$mouvS->origin = &$this;

						if (empty($obj->batch)) {
							// line without batch detail

							// We decrement stock of product (and sub-products) -> update table llx_product_stock (key of this table is fk_product+fk_entrepot) and add a movement record
							$inventorycode = '';
							$result = $mouvS->reception($user, $obj->fk_product, $obj->fk_entrepot, $qty, $obj->subprice, $langs->trans("ReceptionClassifyClosedInDolibarr", $this->ref), '', '', '', '', 0, $inventorycode);
							if ($result < 0) {
								$this->error = $mouvS->error;
								$this->errors = $mouvS->errors;
								$error++; break;
							}
						} else {
							// line with batch detail

							// We decrement stock of product (and sub-products) -> update table llx_product_stock (key of this table is fk_product+fk_entrepot) and add a movement record
							$inventorycode = '';
							$result = $mouvS->reception($user, $obj->fk_product, $obj->fk_entrepot, $qty, $obj->subprice, $langs->trans("ReceptionClassifyClosedInDolibarr", $this->ref), $this->db->jdate($obj->eatby), $this->db->jdate($obj->sellby), $obj->batch, '', 0, $inventorycode);

							if ($result < 0) {
								$this->error = $mouvS->error;
								$this->errors = $mouvS->errors;
								$error++; break;
							}
						}
					}
				} else {
					$this->error = $this->db->lasterror();
					$error++;
				}
			}

			// Call trigger
			if (!$error) {
				$result = $this->call_trigger('RECEPTION_CLOSED', $user);
				if ($result < 0) {
					$error++;
				}
			}
		} else {
			dol_print_error($this->db);
			$error++;
		}

		if (!$error) {
			$this->db->commit();
			return 1;
		} else {
			$this->db->rollback();
			return -1;
		}
	}

	// phpcs:disable PEAR.NamingConventions.ValidFunctionName.ScopeNotCamelCaps
	/**
	 *	Classify the reception as invoiced (used when WORKFLOW_BILL_ON_RECEPTION is on)
	 *
	 *	@deprecated
	 *  @see setBilled()
	 *	@return     int     <0 if ko, >0 if ok
	 */
	public function set_billed()
	{
		// phpcs:enable
		dol_syslog(get_class($this)."::set_billed is deprecated, use setBilled instead", LOG_NOTICE);
		return $this->setBilled();
	}

	/**
	 *	Classify the reception as invoiced (used when WORKFLOW_BILL_ON_RECEPTION is on)
	 *
	 *	@return     int     <0 if ko, >0 if ok
	 */
	public function setBilled()
	{
		global $user;
		$error = 0;

		$this->db->begin();

		$this->setClosed();

		$sql = 'UPDATE '.MAIN_DB_PREFIX.'reception SET  billed=1';
		$sql .= " WHERE rowid = ".((int) $this->id).' AND fk_statut > 0';

		$resql = $this->db->query($sql);
		if ($resql) {
			$this->statut = 2;
			$this->billed = 1;

			// Call trigger
			$result = $this->call_trigger('RECEPTION_BILLED', $user);
			if ($result < 0) {
				$error++;
			}
		} else {
			$error++;
			$this->errors[] = $this->db->lasterror;
		}

		if (empty($error)) {
			$this->db->commit();
			return 1;
		} else {
			$this->db->rollback();
			return -1;
		}
	}

	/**
	 *	Classify the reception as validated/opened
	 *
	 *	@return     int     <0 if ko, >0 if ok
	 */
	public function reOpen()
	{
		global $conf, $langs, $user;

		$error = 0;

		$this->db->begin();

		$sql = 'UPDATE '.MAIN_DB_PREFIX.'reception SET fk_statut=1, billed=0';
		$sql .= " WHERE rowid = ".((int) $this->id).' AND fk_statut > 0';

		$resql = $this->db->query($sql);
		if ($resql) {
			$this->statut = 1;
			$this->billed = 0;

			// If stock increment is done on closing
			if (!$error && !empty($conf->stock->enabled) && !empty($conf->global->STOCK_CALCULATE_ON_RECEPTION_CLOSE)) {
				require_once DOL_DOCUMENT_ROOT.'/product/stock/class/mouvementstock.class.php';
				$numref = $this->ref;
				$langs->load("agenda");

				// Loop on each product line to add a stock movement
				// TODO possibilite de receptionner a partir d'une propale ou autre origine
				$sql = "SELECT ed.fk_product, cd.subprice,";
				$sql .= " ed.rowid, ed.qty, ed.fk_entrepot,";
				$sql .= " ed.eatby, ed.sellby, ed.batch";
				$sql .= " FROM ".MAIN_DB_PREFIX."commande_fournisseurdet as cd,";
				$sql .= " ".MAIN_DB_PREFIX."commande_fournisseur_dispatch as ed";
				$sql .= " WHERE ed.fk_reception = ".((int) $this->id);
				$sql .= " AND cd.rowid = ed.fk_commandefourndet";

				dol_syslog(get_class($this)."::valid select details", LOG_DEBUG);
				$resql = $this->db->query($sql);
				if ($resql) {
					$cpt = $this->db->num_rows($resql);
					for ($i = 0; $i < $cpt; $i++) {
						$obj = $this->db->fetch_object($resql);

						$qty = $obj->qty;

						if ($qty <= 0) {
							continue;
						}

						dol_syslog(get_class($this)."::reopen reception movement index ".$i." ed.rowid=".$obj->rowid);

						//var_dump($this->lines[$i]);
						$mouvS = new MouvementStock($this->db);
						$mouvS->origin = &$this;

						if (empty($obj->batch)) {
							// line without batch detail

							// We decrement stock of product (and sub-products) -> update table llx_product_stock (key of this table is fk_product+fk_entrepot) and add a movement record
							$inventorycode = '';
							$result = $mouvS->reception($user, $obj->fk_product, $obj->fk_entrepot, -$qty, $obj->subprice, $langs->trans("ReceptionUnClassifyCloseddInDolibarr", $numref), '', '', '', '', 0, $inventorycode);

							if ($result < 0) {
								$this->error = $mouvS->error;
								$this->errors = $mouvS->errors;
								$error++; break;
							}
						} else {
							// line with batch detail

							// We decrement stock of product (and sub-products) -> update table llx_product_stock (key of this table is fk_product+fk_entrepot) and add a movement record
							$inventorycode = '';
							$result = $mouvS->reception($user, $obj->fk_product, $obj->fk_entrepot, -$qty, $obj->subprice, $langs->trans("ReceptionUnClassifyCloseddInDolibarr", $numref), $this->db->jdate($obj->eatby), $this->db->jdate($obj->sellby), $obj->batch, '', $obj->fk_origin_stock, $inventorycode);
							if ($result < 0) {
								$this->error = $mouvS->error;
								$this->errors = $mouvS->errors;
								$error++; break;
							}
						}
					}
				} else {
					$this->error = $this->db->lasterror();
					$error++;
				}
			}

			if (!$error) {
				// Call trigger
				$result = $this->call_trigger('RECEPTION_REOPEN', $user);
				if ($result < 0) {
					$error++;
				}
			}

			if (!$error && $this->origin == 'order_supplier') {
				$commande = new CommandeFournisseur($this->db);
				$commande->fetch($this->origin_id);
				$result = $commande->setStatus($user, 4);
				if ($result < 0) {
					$error++;
					$this->error = $commande->error;
					$this->errors = $commande->errors;
				}
			}
		} else {
			$error++;
			$this->errors[] = $this->db->lasterror();
		}

		if (!$error) {
			$this->db->commit();
			return 1;
		} else {
			$this->db->rollback();
			return -1;
		}
	}

	 /**
	  *	Set draft status
	  *
	  *	@param	User	$user			Object user that modify
	  *	@return	int						<0 if KO, >0 if OK
	  */
	public function setDraft($user)
	{
		// phpcs:enable
		global $conf, $langs;

		$error = 0;

		// Protection
		if ($this->statut <= self::STATUS_DRAFT) {
			return 0;
		}

		if (!((empty($conf->global->MAIN_USE_ADVANCED_PERMS) && !empty($user->rights->reception->creer))
		|| (!empty($conf->global->MAIN_USE_ADVANCED_PERMS) && !empty($user->rights->reception->reception_advance->validate)))) {
			$this->error = 'Permission denied';
			return -1;
		}

		$this->db->begin();

		$sql = "UPDATE ".MAIN_DB_PREFIX."reception";
		$sql .= " SET fk_statut = ".self::STATUS_DRAFT;
		$sql .= " WHERE rowid = ".((int) $this->id);

		dol_syslog(__METHOD__, LOG_DEBUG);
		if ($this->db->query($sql)) {
			// If stock increment is done on closing
			if (!$error && !empty($conf->stock->enabled) && !empty($conf->global->STOCK_CALCULATE_ON_RECEPTION)) {
				require_once DOL_DOCUMENT_ROOT.'/product/stock/class/mouvementstock.class.php';

				$langs->load("agenda");

				// Loop on each product line to add a stock movement
				// TODO possibilite de receptionner a partir d'une propale ou autre origine
				$sql = "SELECT cd.fk_product, cd.subprice,";
				$sql .= " ed.rowid, ed.qty, ed.fk_entrepot,";
				$sql .= " ed.eatby, ed.sellby, ed.batch";
				$sql .= " FROM ".MAIN_DB_PREFIX."commande_fournisseurdet as cd,";
				$sql .= " ".MAIN_DB_PREFIX."commande_fournisseur_dispatch as ed";
				$sql .= " WHERE ed.fk_reception = ".((int) $this->id);
				$sql .= " AND cd.rowid = ed.fk_commandefourndet";

				dol_syslog(get_class($this)."::valid select details", LOG_DEBUG);
				$resql = $this->db->query($sql);
				if ($resql) {
					$cpt = $this->db->num_rows($resql);
					for ($i = 0; $i < $cpt; $i++) {
						$obj = $this->db->fetch_object($resql);

						$qty = $obj->qty;


						if ($qty <= 0) {
							continue;
						}
						dol_syslog(get_class($this)."::reopen reception movement index ".$i." ed.rowid=".$obj->rowid." edb.rowid=".$obj->edbrowid);

						//var_dump($this->lines[$i]);
						$mouvS = new MouvementStock($this->db);
						$mouvS->origin = &$this;

						if (empty($obj->batch)) {
							// line without batch detail

							// We decrement stock of product (and sub-products) -> update table llx_product_stock (key of this table is fk_product+fk_entrepot) and add a movement record
							$inventorycode = '';
							$result = $mouvS->reception($user, $obj->fk_product, $obj->fk_entrepot, -$qty, $obj->subprice, $langs->trans("ReceptionBackToDraftInDolibarr", $this->ref), '', '', '', '', 0, $inventorycode);
							if ($result < 0) {
								$this->error = $mouvS->error;
								$this->errors = $mouvS->errors;
								$error++;
								break;
							}
						} else {
							// line with batch detail

							// We decrement stock of product (and sub-products) -> update table llx_product_stock (key of this table is fk_product+fk_entrepot) and add a movement record
							$inventorycode = '';
							$result = $mouvS->reception($user, $obj->fk_product, $obj->fk_entrepot, -$qty, $obj->subprice, $langs->trans("ReceptionBackToDraftInDolibarr", $this->ref), $this->db->jdate($obj->eatby), $this->db->jdate($obj->sellby), $obj->batch, '', 0, $inventorycode);
							if ($result < 0) {
								$this->error = $mouvS->error;
								$this->errors = $mouvS->errors;
								$error++; break;
							}
						}
					}
				} else {
					$this->error = $this->db->lasterror();
					$error++;
				}
			}

			if (!$error) {
				// Call trigger
				$result = $this->call_trigger('RECEPTION_UNVALIDATE', $user);
				if ($result < 0) {
					$error++;
				}
			}
			if ($this->origin == 'order_supplier') {
				if (!empty($this->origin) && $this->origin_id > 0) {
					$this->fetch_origin();
					$origin = $this->origin;
					if ($this->$origin->statut == 4) {  // If order source of reception is "partially received"
						// Check if there is no more reception validated.
						$this->$origin->fetchObjectLinked();
						$setStatut = 1;
						if (!empty($this->$origin->linkedObjects['reception'])) {
							foreach ($this->$origin->linkedObjects['reception'] as $rcption) {
								if ($rcption->statut > 0) {
									$setStatut = 0;
									break;
								}
							}
							//var_dump($this->$origin->receptions);exit;
							if ($setStatut) {
								$this->$origin->setStatut(3); // ordered
							}
						}
					}
				}
			}

			if (!$error) {
				$this->statut = self::STATUS_DRAFT;
				$this->db->commit();
				return 1;
			} else {
				$this->db->rollback();
				return -1;
			}
		} else {
			$this->error = $this->db->error();
			$this->db->rollback();
			return -1;
		}
	}

	/**
	 *  Create a document onto disk according to template module.
	 *
	 *  @param	    string		$modele			Force the model to using ('' to not force)
	 *  @param		Translate	$outputlangs	object lang to use for translations
	 *  @param      int			$hidedetails    Hide details of lines
	 *  @param      int			$hidedesc       Hide description
	 *  @param      int			$hideref        Hide ref
	 *  @return     int         				0 if KO, 1 if OK
	 */
	public function generateDocument($modele, $outputlangs, $hidedetails = 0, $hidedesc = 0, $hideref = 0)
	{
		global $conf, $langs;

		$langs->load("receptions");

		if (!dol_strlen($modele)) {
			$modele = 'squille';

			if ($this->model_pdf) {
				$modele = $this->model_pdf;
			} elseif (!empty($conf->global->RECEPTION_ADDON_PDF)) {
				$modele = $conf->global->RECEPTION_ADDON_PDF;
			}
		}

		$modelpath = "core/modules/reception/doc/";

		$this->fetch_origin();

		return $this->commonGenerateDocument($modelpath, $modele, $outputlangs, $hidedetails, $hidedesc, $hideref);
	}

	/**
	 * Function used to replace a thirdparty id with another one.
	 *
	 * @param DoliDB $db Database handler
	 * @param int $origin_id Old thirdparty id
	 * @param int $dest_id New thirdparty id
	 * @return bool
	 */
	public static function replaceThirdparty(DoliDB $db, $origin_id, $dest_id)
	{
		$tables = array('reception');

		return CommonObject::commonReplaceThirdparty($db, $origin_id, $dest_id, $tables);
	}
}<|MERGE_RESOLUTION|>--- conflicted
+++ resolved
@@ -603,16 +603,12 @@
 
 						// We decrement stock of product (and sub-products) -> update table llx_product_stock (key of this table is fk_product+fk_entrepot) and add a movement record.
 						$inventorycode = '';
-<<<<<<< HEAD
 						if (!empty($conf->global->STOCK_CALCULATE_ON_RECEPTION || $conf->global->STOCK_CALCULATE_ON_RECEPTION_CLOSE)) {
 							$result = $mouvS->reception($user, $obj->fk_product, $obj->fk_entrepot, $qty, $obj->cost_price, $langs->trans("ReceptionValidatedInDolibarr", $numref), '', '', '', '', 0, $inventorycode);
 						} else {
-							$result = $mouvS->reception($user, $obj->fk_product, $obj->fk_entrepot, $qty, $obj->subprice, $langs->trans("ReceptionValidatedInDolibarr", $numref), '', '', '', '', 0, $inventorycode);
+							$result = $mouvS->reception($user, $obj->fk_product, $obj->fk_entrepot, $qty, $up_ht_disc, $langs->trans("ReceptionValidatedInDolibarr", $numref), '', '', '', '', 0, $inventorycode);
 						}
-=======
-						$result = $mouvS->reception($user, $obj->fk_product, $obj->fk_entrepot, $qty, $up_ht_disc, $langs->trans("ReceptionValidatedInDolibarr", $numref), '', '', '', '', 0, $inventorycode);
-
->>>>>>> 32f2499c
+
 						if ($result < 0) {
 							$error++;
 							$this->errors[] = $mouvS->error;
@@ -625,16 +621,12 @@
 						// We decrement stock of product (and sub-products) -> update table llx_product_stock (key of this table is fk_product+fk_entrepot) and add a movement record.
 						// Note: ->fk_origin_stock = id into table llx_product_batch (may be rename into llx_product_stock_batch in another version)
 						$inventorycode = '';
-<<<<<<< HEAD
 						if (!empty($conf->global->STOCK_CALCULATE_ON_RECEPTION || $conf->global->STOCK_CALCULATE_ON_RECEPTION_CLOSE)) {
 							$result = $mouvS->reception($user, $obj->fk_product, $obj->fk_entrepot, $qty, $obj->cost_price, $langs->trans("ReceptionValidatedInDolibarr", $numref), $this->db->jdate($obj->eatby), $this->db->jdate($obj->sellby), $obj->batch, '', 0, $inventorycode);
 						} else {
-							$result = $mouvS->reception($user, $obj->fk_product, $obj->fk_entrepot, $qty, $obj->subprice, $langs->trans("ReceptionValidatedInDolibarr", $numref), $this->db->jdate($obj->eatby), $this->db->jdate($obj->sellby), $obj->batch, '', 0, $inventorycode);
+							$result = $mouvS->reception($user, $obj->fk_product, $obj->fk_entrepot, $qty, $up_ht_disc, $langs->trans("ReceptionValidatedInDolibarr", $numref), $this->db->jdate($obj->eatby), $this->db->jdate($obj->sellby), $obj->batch, '', 0, $inventorycode);
 						}
-=======
-						$result = $mouvS->reception($user, $obj->fk_product, $obj->fk_entrepot, $qty, $up_ht_disc, $langs->trans("ReceptionValidatedInDolibarr", $numref), $this->db->jdate($obj->eatby), $this->db->jdate($obj->sellby), $obj->batch, '', 0, $inventorycode);
-
->>>>>>> 32f2499c
+
 						if ($result < 0) {
 							$error++;
 							$this->errors[] = $mouvS->error;
