--- conflicted
+++ resolved
@@ -592,30 +592,13 @@
 					$mouvS = new MouvementStock($this->db);
 					$mouvS->origin = &$this;
 					$mouvS->setOrigin($this->element, $this->id);
-<<<<<<< HEAD
-=======
-
-					// get unit price with discount
-					$up_ht_disc = $obj->subprice;
-					if (!empty($obj->remise_percent) && empty($conf->global->STOCK_EXCLUDE_DISCOUNT_FOR_PMP)) {
-						$up_ht_disc = price2num($up_ht_disc * (100 - $obj->remise_percent) / 100, 'MU');
-					}
->>>>>>> 503d1a04
 
 					if (empty($obj->batch)) {
 						// line without batch detail
 
 						// We decrement stock of product (and sub-products) -> update table llx_product_stock (key of this table is fk_product+fk_entrepot) and add a movement record.
 						$inventorycode = '';
-<<<<<<< HEAD
 						$result = $mouvS->reception($user, $obj->fk_product, $obj->fk_entrepot, $qty, $obj->cost_price, $langs->trans("ReceptionValidatedInDolibarr", $numref), '', '', '', '', 0, $inventorycode);
-=======
-						if (!empty($conf->global->STOCK_CALCULATE_ON_RECEPTION || $conf->global->STOCK_CALCULATE_ON_RECEPTION_CLOSE)) {
-							$result = $mouvS->reception($user, $obj->fk_product, $obj->fk_entrepot, $qty, $obj->cost_price, $langs->trans("ReceptionValidatedInDolibarr", $numref), '', '', '', '', 0, $inventorycode);
-						} else {
-							$result = $mouvS->reception($user, $obj->fk_product, $obj->fk_entrepot, $qty, $up_ht_disc, $langs->trans("ReceptionValidatedInDolibarr", $numref), '', '', '', '', 0, $inventorycode);
-						}
->>>>>>> 503d1a04
 
 						if ($result < 0) {
 							$error++;
@@ -629,15 +612,7 @@
 						// We decrement stock of product (and sub-products) -> update table llx_product_stock (key of this table is fk_product+fk_entrepot) and add a movement record.
 						// Note: ->fk_origin_stock = id into table llx_product_batch (may be rename into llx_product_stock_batch in another version)
 						$inventorycode = '';
-<<<<<<< HEAD
 						$result = $mouvS->reception($user, $obj->fk_product, $obj->fk_entrepot, $qty, $obj->cost_price, $langs->trans("ReceptionValidatedInDolibarr", $numref), $this->db->jdate($obj->eatby), $this->db->jdate($obj->sellby), $obj->batch, '', 0, $inventorycode);
-=======
-						if (!empty($conf->global->STOCK_CALCULATE_ON_RECEPTION || $conf->global->STOCK_CALCULATE_ON_RECEPTION_CLOSE)) {
-							$result = $mouvS->reception($user, $obj->fk_product, $obj->fk_entrepot, $qty, $obj->cost_price, $langs->trans("ReceptionValidatedInDolibarr", $numref), $this->db->jdate($obj->eatby), $this->db->jdate($obj->sellby), $obj->batch, '', 0, $inventorycode);
-						} else {
-							$result = $mouvS->reception($user, $obj->fk_product, $obj->fk_entrepot, $qty, $up_ht_disc, $langs->trans("ReceptionValidatedInDolibarr", $numref), $this->db->jdate($obj->eatby), $this->db->jdate($obj->sellby), $obj->batch, '', 0, $inventorycode);
-						}
->>>>>>> 503d1a04
 
 						if ($result < 0) {
 							$error++;
@@ -742,16 +717,11 @@
 	/**
 	 * Get status from all dispatched lines
 	 *
-<<<<<<< HEAD
-	 * @return		int		                        <0 if KO, >0 if OK
-=======
 	 * @return		int		                        <0 if KO, Status of reception if OK
->>>>>>> 503d1a04
 	 */
 	public function getStatusDispatch()
 	{
 		global $conf;
-<<<<<<< HEAD
 
 		require_once DOL_DOCUMENT_ROOT.'/fourn/class/fournisseur.commande.class.php';
 		require_once DOL_DOCUMENT_ROOT.'/fourn/class/fournisseur.commande.dispatch.class.php';
@@ -760,7 +730,6 @@
 
 		if (!empty($this->origin) && $this->origin_id > 0 && ($this->origin == 'order_supplier' || $this->origin == 'commandeFournisseur')) {
 			if (empty($this->commandeFournisseur)) {
-				$this->commandeFournisseur = null;
 				$this->fetch_origin();
 				if (empty($this->commandeFournisseur->lines)) {
 					$res = $this->commandeFournisseur->fetch_lines();
@@ -828,83 +797,6 @@
 			}
 		}
 
-=======
-
-		require_once DOL_DOCUMENT_ROOT.'/fourn/class/fournisseur.commande.class.php';
-		require_once DOL_DOCUMENT_ROOT.'/fourn/class/fournisseur.commande.dispatch.class.php';
-
-		$status = CommandeFournisseur::STATUS_RECEIVED_PARTIALLY;
-
-		if (!empty($this->origin) && $this->origin_id > 0 && ($this->origin == 'order_supplier' || $this->origin == 'commandeFournisseur')) {
-			if (empty($this->commandeFournisseur)) {
-				$this->fetch_origin();
-				if (empty($this->commandeFournisseur->lines)) {
-					$res = $this->commandeFournisseur->fetch_lines();
-					if ($res < 0)	return $res;
-				}
-			}
-
-			$qty_received = array();
-			$qty_wished = array();
-
-			$supplierorderdispatch = new CommandeFournisseurDispatch($this->db);
-			$filter = array('t.fk_commande'=>$this->origin_id);
-			if (!empty($conf->global->SUPPLIER_ORDER_USE_DISPATCH_STATUS)) {
-				$filter['t.status'] = 1; // Restrict to lines with status validated
-			}
-
-			$ret = $supplierorderdispatch->fetchAll('', '', 0, 0, $filter);
-			if ($ret < 0) {
-				$this->error = $supplierorderdispatch->error;
-				$this->errors = $supplierorderdispatch->errors;
-				return $ret;
-			} else {
-				// build array with quantity received by product in all supplier orders (origin)
-				foreach ($supplierorderdispatch->lines as $dispatch_line) {
-					$qty_received[$dispatch_line->fk_product] += $dispatch_line->qty;
-				}
-
-				// qty wished in order supplier (origin)
-				foreach ($this->commandeFournisseur->lines as $origin_line) {
-					// exclude lines not qualified for reception
-					if (empty($conf->global->STOCK_SUPPORTS_SERVICES) && $origin_line->product_type > 0) {
-						continue;
-					}
-
-					$qty_wished[$origin_line->fk_product] += $origin_line->qty;
-				}
-
-				// compare array
-				$diff_array = array_diff_assoc($qty_received, $qty_wished); // Warning: $diff_array is done only on common keys.
-				$keys_in_wished_not_in_received = array_diff(array_keys($qty_wished), array_keys($qty_received));
-				$keys_in_received_not_in_wished = array_diff(array_keys($qty_received), array_keys($qty_wished));
-
-				if (count($diff_array) == 0 && count($keys_in_wished_not_in_received) == 0 && count($keys_in_received_not_in_wished) == 0) { // no diff => mean everything is received
-					$status = CommandeFournisseur::STATUS_RECEIVED_COMPLETELY;
-				} elseif (!empty($conf->global->SUPPLIER_ORDER_MORE_THAN_WISHED)) {
-					// set totally received if more products received than ordered
-					$close = 0;
-
-					if (count($diff_array) > 0) {
-						// there are some difference between the two arrays
-						// scan the array of results
-						foreach ($diff_array as $key => $value) {
-							// if the quantity delivered is greater or equal to ordered quantity
-							if ($qty_received[$key] >= $qty_wished[$key]) {
-								$close++;
-							}
-						}
-					}
-
-					if ($close == count($diff_array)) {
-						// all the products are received equal or more than the ordered quantity
-						$status = CommandeFournisseur::STATUS_RECEIVED_COMPLETELY;
-					}
-				}
-			}
-		}
-
->>>>>>> 503d1a04
 		return $status;
 	}
 
@@ -1257,13 +1149,9 @@
 	public function fetch_lines()
 	{
 		// phpcs:enable
-<<<<<<< HEAD
-		dol_include_once('/fourn/class/fournisseur.commande.dispatch.class.php');
-=======
 		$this->lines = array();
 
 		require_once DOL_DOCUMENT_ROOT.'/fourn/class/fournisseur.commande.dispatch.class.php';
->>>>>>> 503d1a04
 
 		$sql = "SELECT rowid FROM ".MAIN_DB_PREFIX."commande_fournisseur_dispatch WHERE fk_reception = ".((int) $this->id);
 		$resql = $this->db->query($sql);
@@ -1582,73 +1470,6 @@
 		}
 	}
 
-<<<<<<< HEAD
-	// phpcs:disable PEAR.NamingConventions.ValidFunctionName.ScopeNotCamelCaps
-	/**
-	 *  Update/create delivery method.
-	 *
-	 *  @param	string      $id     id method to activate
-	 *
-	 *  @return void
-	 */
-	public function update_delivery_method($id = '')
-	{
-		// phpcs:enable
-		if ($id == '') {
-			$sql = "INSERT INTO ".MAIN_DB_PREFIX."c_shipment_mode (code, libelle, description, tracking)";
-			$sql .= " VALUES ('".$this->db->escape($this->update['code'])."','".$this->db->escape($this->update['libelle'])."','".$this->db->escape($this->update['description'])."','".$this->db->escape($this->update['tracking'])."')";
-			$resql = $this->db->query($sql);
-		} else {
-			$sql = "UPDATE ".MAIN_DB_PREFIX."c_shipment_mode SET";
-			$sql .= " code='".$this->db->escape($this->update['code'])."'";
-			$sql .= ",libelle='".$this->db->escape($this->update['libelle'])."'";
-			$sql .= ",description='".$this->db->escape($this->update['description'])."'";
-			$sql .= ",tracking='".$this->db->escape($this->update['tracking'])."'";
-			$sql .= " WHERE rowid=".((int) $id);
-			$resql = $this->db->query($sql);
-		}
-		if ($resql < 0) {
-			dol_print_error($this->db, '');
-		}
-	}
-
-	// phpcs:disable PEAR.NamingConventions.ValidFunctionName.ScopeNotCamelCaps
-	/**
-	 *  Activate delivery method.
-	 *
-	 *  @param      int      $id     id method to activate
-	 *
-	 *  @return void
-	 */
-	public function activ_delivery_method($id)
-	{
-		// phpcs:enable
-		$sql = 'UPDATE '.MAIN_DB_PREFIX.'c_shipment_mode SET active=1';
-		$sql .= " WHERE rowid = ".((int) $id);
-
-		$resql = $this->db->query($sql);
-	}
-
-	// phpcs:disable PEAR.NamingConventions.ValidFunctionName.ScopeNotCamelCaps
-	/**
-	 *  DesActivate delivery method.
-	 *
-	 *  @param      int      $id     id method to desactivate
-	 *
-	 *  @return void
-	 */
-	public function disable_delivery_method($id)
-	{
-		// phpcs:enable
-		$sql = 'UPDATE '.MAIN_DB_PREFIX.'c_shipment_mode SET active=0';
-		$sql .= " WHERE rowid = ".((int) $id);
-
-		$resql = $this->db->query($sql);
-	}
-
-
-=======
->>>>>>> 503d1a04
 	/**
 	 * Forge an set tracking url
 	 *
