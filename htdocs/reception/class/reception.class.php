<?php
/* Copyright (C) 2003-2008	Rodolphe Quiedeville	<rodolphe@quiedeville.org>
 * Copyright (C) 2005-2012	Regis Houssin			<regis.houssin@capnetworks.com>
 * Copyright (C) 2007		Franky Van Liedekerke	<franky.van.liedekerke@telenet.be>
 * Copyright (C) 2006-2012	Laurent Destailleur		<eldy@users.sourceforge.net>
 * Copyright (C) 2011-2017	Juanjo Menent			<jmenent@2byte.es>
 * Copyright (C) 2013       Florian Henry		  	<florian.henry@open-concept.pro>
 * Copyright (C) 2014		Cedric GROSS			<c.gross@kreiz-it.fr>
 * Copyright (C) 2014-2015  Marcos García           <marcosgdf@gmail.com>
 * Copyright (C) 2014-2020  Francis Appels          <francis.appels@yahoo.com>
 * Copyright (C) 2015       Claudio Aschieri        <c.aschieri@19.coop>
 * Copyright (C) 2016		Ferran Marcet			<fmarcet@2byte.es>
 * Copyright (C) 2018		Quentin Vial-Gouteyron  <quentin.vial-gouteyron@atm-consulting.fr>
 *
 * This program is free software; you can redistribute it and/or modify
 * it under the terms of the GNU General Public License as published by
 * the Free Software Foundation; either version 3 of the License, or
 * (at your option) any later version.
 *
 * This program is distributed in the hope that it will be useful,
 * but WITHOUT ANY WARRANTY; without even the implied warranty of
 * MERCHANTABILITY or FITNESS FOR A PARTICULAR PURPOSE.  See the
 * GNU General Public License for more details.
 *
 * You should have received a copy of the GNU General Public License
 * along with this program.  If not, see <https://www.gnu.org/licenses/>.
 */

/**
 *  \file       htdocs/reception/class/reception.class.php
 *  \ingroup    reception
 *  \brief      Fichier de la classe de gestion des receptions
 */

require_once DOL_DOCUMENT_ROOT.'/core/class/commonobject.class.php';
require_once DOL_DOCUMENT_ROOT."/core/class/commonobjectline.class.php";
require_once DOL_DOCUMENT_ROOT.'/core/class/commonincoterm.class.php';
if (!empty($conf->propal->enabled)) {
	require_once DOL_DOCUMENT_ROOT.'/comm/propal/class/propal.class.php';
}
if (!empty($conf->commande->enabled)) {
	require_once DOL_DOCUMENT_ROOT.'/commande/class/commande.class.php';
}


/**
 *	Class to manage receptions
 */
class Reception extends CommonObject
{
	use CommonIncoterm;

	/**
	 * @var string element name
	 */
	public $element = "reception";

	/**
	 * @var string Fieldname with ID of parent key if this field has a parent
	 */
	public $fk_element = "fk_reception";
	public $table_element = "reception";
	public $table_element_line = "commande_fournisseur_dispatch";
	public $ismultientitymanaged = 1; // 0=No test on entity, 1=Test with field entity, 2=Test with link by societe

	/**
	 * @var string String with name of icon for myobject. Must be the part after the 'object_' into object_myobject.png
	 */
	public $picto = 'dollyrevert';

	public $socid;
	public $ref_supplier;

	/**
	 * @var int		Ref int
	 * @deprecated
	 */
	public $ref_int;

	public $brouillon;
	public $entrepot_id;
	public $tracking_number;
	public $tracking_url;
	public $billed;
	public $model_pdf;

	public $trueWeight;
	public $weight_units;
	public $trueWidth;
	public $width_units;
	public $trueHeight;
	public $height_units;
	public $trueDepth;
	public $depth_units;
	// A denormalized value
	public $trueSize;

	public $date_delivery; // Date delivery planed


	/**
	 * @var integer|string Effective delivery date
	 */
	public $date_reception;

	/**
	 * @var integer|string date_creation
	 */
	public $date_creation;

	/**
	 * @var integer|string date_validation
	 */
	public $date_valid;

	public $meths;
	public $listmeths; // List of carriers

	public $lines = array();


	const STATUS_DRAFT = 0;
	const STATUS_VALIDATED = 1;
	const STATUS_CLOSED = 2;



	/**
	 *	Constructor
	 *
	 *  @param		DoliDB		$db      Database handler
	 */
	public function __construct($db)
	{
		$this->db = $db;

		// List of long language codes for status
		$this->statuts = array();
		$this->statuts[-1] = 'StatusReceptionCanceled';
		$this->statuts[0]  = 'StatusReceptionDraft';
		// product to receive if stock increase is on close or already received if stock increase is on validation
		$this->statuts[1]  = 'StatusReceptionValidated';
		if (getDolGlobalInt("STOCK_CALCULATE_ON_RECEPTION")) {
			$this->statuts[1]  = 'StatusReceptionValidatedReceived';
		}
		if (getDolGlobalInt("STOCK_CALCULATE_ON_RECEPTION_CLOSE")) {
			$this->statuts[1]  = 'StatusReceptionValidatedToReceive';
		}
		$this->statuts[2]  = 'StatusReceptionProcessed';

		// List of short language codes for status
		$this->statutshorts = array();
		$this->statutshorts[-1] = 'StatusReceptionCanceledShort';
		$this->statutshorts[0]  = 'StatusReceptionDraftShort';
		$this->statutshorts[1]  = 'StatusReceptionValidatedShort';
		$this->statutshorts[2]  = 'StatusReceptionProcessedShort';
	}

	/**
	 *	Return next contract ref
	 *
	 *	@param	Societe		$soc	Thirdparty object
	 *	@return string				Free reference for contract
	 */
	public function getNextNumRef($soc)
	{
		global $langs, $conf;
		$langs->load("receptions");

		if (!empty($conf->global->RECEPTION_ADDON_NUMBER)) {
			$mybool = false;

			$file = $conf->global->RECEPTION_ADDON_NUMBER.".php";
			$classname = $conf->global->RECEPTION_ADDON_NUMBER;

			// Include file with class
			$dirmodels = array_merge(array('/'), (array) $conf->modules_parts['models']);

			foreach ($dirmodels as $reldir) {
				$dir = dol_buildpath($reldir."core/modules/reception/");

				// Load file with numbering class (if found)
				$mybool |= @include_once $dir.$file;
			}

			if (!$mybool) {
				dol_print_error('', "Failed to include file ".$file);
				return '';
			}

			$obj = new $classname();

			$numref = "";
			$numref = $obj->getNextValue($soc, $this);

			if ($numref != "") {
				return $numref;
			} else {
				dol_print_error($this->db, get_class($this)."::getNextNumRef ".$obj->error);
				return "";
			}
		} else {
			print $langs->trans("Error")." ".$langs->trans("Error_RECEPTION_ADDON_NUMBER_NotDefined");
			return "";
		}
	}

	/**
	 *  Create reception en base
	 *
	 *  @param	User	$user       Objet du user qui cree
	 *  @param	int		$notrigger	1=Does not execute triggers, 0= execute triggers
	 *  @return int 				<0 si erreur, id reception creee si ok
	 */
	public function create($user, $notrigger = 0)
	{
		global $conf, $hookmanager;

		$now = dol_now();

		require_once DOL_DOCUMENT_ROOT.'/product/stock/class/mouvementstock.class.php';
		$error = 0;

		// Clean parameters
		$this->brouillon = 1;
		$this->tracking_number = dol_sanitizeFileName($this->tracking_number);
		if (empty($this->fk_project)) {
			$this->fk_project = 0;
		}
		if (empty($this->weight_units)) {
			$this->weight_units = 0;
		}
		if (empty($this->size_units)) {
			$this->size_units = 0;
		}

		$this->user = $user;

		$this->db->begin();

		$sql = "INSERT INTO ".MAIN_DB_PREFIX."reception (";
		$sql .= "ref";
		$sql .= ", entity";
		$sql .= ", ref_supplier";
		$sql .= ", date_creation";
		$sql .= ", fk_user_author";
		$sql .= ", date_reception";
		$sql .= ", date_delivery";
		$sql .= ", fk_soc";
		$sql .= ", fk_projet";
		$sql .= ", fk_shipping_method";
		$sql .= ", tracking_number";
		$sql .= ", weight";
		$sql .= ", size";
		$sql .= ", width";
		$sql .= ", height";
		$sql .= ", weight_units";
		$sql .= ", size_units";
		$sql .= ", note_private";
		$sql .= ", note_public";
		$sql .= ", model_pdf";
		$sql .= ", fk_incoterms, location_incoterms";
		$sql .= ") VALUES (";
		$sql .= "'(PROV)'";
		$sql .= ", ".((int) $conf->entity);
		$sql .= ", ".($this->ref_supplier ? "'".$this->db->escape($this->ref_supplier)."'" : "null");
		$sql .= ", '".$this->db->idate($now)."'";
		$sql .= ", ".((int) $user->id);
		$sql .= ", ".($this->date_reception > 0 ? "'".$this->db->idate($this->date_reception)."'" : "null");
		$sql .= ", ".($this->date_delivery > 0 ? "'".$this->db->idate($this->date_delivery)."'" : "null");
		$sql .= ", ".((int) $this->socid);
		$sql .= ", ".((int) $this->fk_project);
		$sql .= ", ".($this->shipping_method_id > 0 ? ((int) $this->shipping_method_id) : "null");
		$sql .= ", '".$this->db->escape($this->tracking_number)."'";
<<<<<<< HEAD
		$sql .= ", ".((double) $this->weight);
		$sql .= ", ".((double) $this->sizeS); // TODO Should use this->trueDepth
		$sql .= ", ".((double) $this->sizeW); // TODO Should use this->trueWidth
		$sql .= ", ".((double) $this->sizeH); // TODO Should use this->trueHeight
		$sql .= ", ".((double) $this->weight_units);
		$sql .= ", ".((double) $this->size_units);
=======
		$sql .= ", ".(is_null($this->weight) ? "NULL" : ((double) $this->weight));
		$sql .= ", ".(is_null($this->sizeS) ? "NULL" : ((double) $this->sizeS)); // TODO Should use this->trueDepth
		$sql .= ", ".(is_null($this->sizeW) ? "NULL" : ((double) $this->sizeW)); // TODO Should use this->trueWidth
		$sql .= ", ".(is_null($this->sizeH) ? "NULL" : ((double) $this->sizeH)); // TODO Should use this->trueHeight
		$sql .= ", ".(is_null($this->weight_units) ? "NULL" : ((double) $this->weight_units));
		$sql .= ", ".(is_null($this->size_units) ? "NULL" : ((double) $this->size_units));
>>>>>>> e46ee982
		$sql .= ", ".(!empty($this->note_private) ? "'".$this->db->escape($this->note_private)."'" : "null");
		$sql .= ", ".(!empty($this->note_public) ? "'".$this->db->escape($this->note_public)."'" : "null");
		$sql .= ", ".(!empty($this->model_pdf) ? "'".$this->db->escape($this->model_pdf)."'" : "null");
		$sql .= ", ".(int) $this->fk_incoterms;
		$sql .= ", '".$this->db->escape($this->location_incoterms)."'";
		$sql .= ")";

		dol_syslog(get_class($this)."::create", LOG_DEBUG);

		$resql = $this->db->query($sql);

		if ($resql) {
			$this->id = $this->db->last_insert_id(MAIN_DB_PREFIX."reception");

			$sql = "UPDATE ".MAIN_DB_PREFIX."reception";
			$sql .= " SET ref = '(PROV".$this->id.")'";
			$sql .= " WHERE rowid = ".((int) $this->id);

			dol_syslog(get_class($this)."::create", LOG_DEBUG);
			if ($this->db->query($sql)) {
				// Insert of lines
				$num = count($this->lines);
				for ($i = 0; $i < $num; $i++) {
					$this->lines[$i]->fk_reception = $this->id;

					if (!$this->lines[$i]->create($user) > 0) {
						$error++;
					}
				}

				if (!$error && $this->id && $this->origin_id) {
					$ret = $this->add_object_linked();
					if (!$ret) {
						$error++;
					}
				}

				// Create extrafields
				if (!$error) {
					$result = $this->insertExtraFields();
					if ($result < 0) {
						$error++;
					}
				}

				if (!$error && !$notrigger) {
					// Call trigger
					$result = $this->call_trigger('RECEPTION_CREATE', $user);
					if ($result < 0) {
						$error++;
					}
					// End call triggers
				}

				if (!$error) {
					$this->db->commit();
					return $this->id;
				} else {
					foreach ($this->errors as $errmsg) {
						dol_syslog(get_class($this)."::create ".$errmsg, LOG_ERR);
						$this->error .= ($this->error ? ', '.$errmsg : $errmsg);
					}
					$this->db->rollback();
					return -1 * $error;
				}
			} else {
				$error++;
				$this->error = $this->db->lasterror()." - sql=$sql";
				$this->db->rollback();
				return -2;
			}
		} else {
			$error++;
			$this->error = $this->db->error()." - sql=$sql";
			$this->db->rollback();
			return -1;
		}
	}



	/**
	 *	Get object and lines from database
	 *
	 *	@param	int		$id       	Id of object to load
	 * 	@param	string	$ref		Ref of object
	 * 	@param	string	$ref_ext	External reference of object
	 * 	@param	string	$notused	Internal reference of other object
	 *	@return int			        >0 if OK, 0 if not found, <0 if KO
	 */
	public function fetch($id, $ref = '', $ref_ext = '', $notused = '')
	{
		global $conf;

		// Check parameters
		if (empty($id) && empty($ref) && empty($ref_ext)) {
			return -1;
		}

		$sql = "SELECT e.rowid, e.ref, e.fk_soc as socid, e.date_creation, e.ref_supplier, e.ref_ext, e.fk_user_author, e.fk_statut";
		$sql .= ", e.weight, e.weight_units, e.size, e.size_units, e.width, e.height";
		$sql .= ", e.date_reception as date_reception, e.model_pdf,  e.date_delivery";
		$sql .= ", e.fk_shipping_method, e.tracking_number";
		$sql .= ", el.fk_source as origin_id, el.sourcetype as origin";
		$sql .= ", e.note_private, e.note_public";
		$sql .= ', e.fk_incoterms, e.location_incoterms';
		$sql .= ', i.libelle as label_incoterms';
		$sql .= " FROM ".MAIN_DB_PREFIX."reception as e";
		$sql .= " LEFT JOIN ".MAIN_DB_PREFIX."element_element as el ON el.fk_target = e.rowid AND el.targettype = '".$this->db->escape($this->element)."'";
		$sql .= ' LEFT JOIN '.MAIN_DB_PREFIX.'c_incoterms as i ON e.fk_incoterms = i.rowid';
		$sql .= " WHERE e.entity IN (".getEntity('reception').")";
		if ($id) {
			$sql .= " AND e.rowid=".((int) $id);
		}
		if ($ref) {
			$sql .= " AND e.ref='".$this->db->escape($ref)."'";
		}
		if ($ref_ext) {
			$sql .= " AND e.ref_ext='".$this->db->escape($ref_ext)."'";
		}
		if ($notused) {
			$sql .= " AND e.ref_int='".$this->db->escape($notused)."'";
		}

		dol_syslog(get_class($this)."::fetch", LOG_DEBUG);
		$result = $this->db->query($sql);
		if ($result) {
			if ($this->db->num_rows($result)) {
				$obj = $this->db->fetch_object($result);

				$this->id                   = $obj->rowid;
				$this->ref                  = $obj->ref;
				$this->socid                = $obj->socid;
				$this->ref_supplier = $obj->ref_supplier;
				$this->ref_ext = $obj->ref_ext;
				$this->statut               = $obj->fk_statut;
				$this->user_author_id       = $obj->fk_user_author;
				$this->date_creation        = $this->db->jdate($obj->date_creation);
				$this->date                 = $this->db->jdate($obj->date_reception); // TODO deprecated
				$this->date_reception = $this->db->jdate($obj->date_reception); // TODO deprecated
				$this->date_reception = $this->db->jdate($obj->date_reception); // Date real
				$this->date_delivery        = $this->db->jdate($obj->date_delivery); // Date planed
				$this->model_pdf            = $obj->model_pdf;
				$this->modelpdf             = $obj->model_pdf; // deprecated
				$this->shipping_method_id = $obj->fk_shipping_method;
				$this->tracking_number      = $obj->tracking_number;
				$this->origin               = ($obj->origin ? $obj->origin : 'commande'); // For compatibility
				$this->origin_id            = $obj->origin_id;
				$this->billed = ($obj->fk_statut == 2 ? 1 : 0);

				$this->trueWeight           = $obj->weight;
				$this->weight_units         = $obj->weight_units;

				$this->trueWidth            = $obj->width;
				$this->width_units          = $obj->size_units;
				$this->trueHeight           = $obj->height;
				$this->height_units         = $obj->size_units;
				$this->trueDepth            = $obj->size;
				$this->depth_units          = $obj->size_units;

				$this->note_public          = $obj->note_public;
				$this->note_private         = $obj->note_private;

				// A denormalized value
				$this->trueSize = $obj->size."x".$obj->width."x".$obj->height;
				$this->size_units = $obj->size_units;

				//Incoterms
				$this->fk_incoterms = $obj->fk_incoterms;
				$this->location_incoterms = $obj->location_incoterms;
				$this->label_incoterms = $obj->label_incoterms;

				$this->db->free($result);

				if ($this->statut == 0) {
					$this->brouillon = 1;
				}

				$file = $conf->reception->dir_output."/".get_exdir($this->id, 2, 0, 0, $this, 'reception')."/".$this->id.".pdf";
				$this->pdf_filename = $file;

				// Tracking url
				$this->getUrlTrackingStatus($obj->tracking_number);

				/*
				 * Thirdparty
				 */
				$result = $this->fetch_thirdparty();


				// Retrieve all extrafields for reception
				// fetch optionals attributes and labels
				require_once DOL_DOCUMENT_ROOT.'/core/class/extrafields.class.php';
				$extrafields = new ExtraFields($this->db);
				$extrafields->fetch_name_optionals_label($this->table_element, true);
				$this->fetch_optionals();

				/*
				 * Lines
				 */
				$result = $this->fetch_lines();
				if ($result < 0) {
					return -3;
				}

				return 1;
			} else {
				dol_syslog(get_class($this).'::Fetch no reception found', LOG_ERR);
				$this->error = 'Delivery with id '.$id.' not found';
				return 0;
			}
		} else {
			$this->error = $this->db->error();
			return -1;
		}
	}

	/**
	 *  Validate object and update stock if option enabled
	 *
	 *  @param      User		$user       Object user that validate
	 *  @param		int			$notrigger	1=Does not execute triggers, 0= execute triggers
	 *  @return     int						<0 if OK, >0 if KO
	 */
	public function valid($user, $notrigger = 0)
	{
		global $conf, $langs;

		require_once DOL_DOCUMENT_ROOT.'/core/lib/files.lib.php';

		dol_syslog(get_class($this)."::valid");

		// Protection
		if ($this->statut) {
			dol_syslog(get_class($this)."::valid no draft status", LOG_WARNING);
			return 0;
		}

		if (!((empty($conf->global->MAIN_USE_ADVANCED_PERMS) && !empty($user->rights->reception->creer))
		|| (!empty($conf->global->MAIN_USE_ADVANCED_PERMS) && !empty($user->rights->reception->reception_advance->validate)))) {
			$this->error = 'Permission denied';
			dol_syslog(get_class($this)."::valid ".$this->error, LOG_ERR);
			return -1;
		}

		$this->db->begin();

		$error = 0;

		// Define new ref
		$soc = new Societe($this->db);
		$soc->fetch($this->socid);


		// Define new ref
		if (!$error && (preg_match('/^[\(]?PROV/i', $this->ref) || empty($this->ref))) { // empty should not happened, but when it occurs, the test save life
			$numref = $this->getNextNumRef($soc);
		} else {
			$numref = $this->ref;
		}

		$this->newref = dol_sanitizeFileName($numref);

		$now = dol_now();

		// Validate
		$sql = "UPDATE ".MAIN_DB_PREFIX."reception SET";
		$sql .= " ref='".$this->db->escape($numref)."'";
		$sql .= ", fk_statut = 1";
		$sql .= ", date_valid = '".$this->db->idate($now)."'";
		$sql .= ", fk_user_valid = ".$user->id;
		$sql .= " WHERE rowid = ".((int) $this->id);
		dol_syslog(get_class($this)."::valid update reception", LOG_DEBUG);
		$resql = $this->db->query($sql);
		if (!$resql) {
			$this->error = $this->db->lasterror();
			$error++;
		}

		// If stock increment is done on reception (recommanded choice)
		if (!$error && !empty($conf->stock->enabled) && !empty($conf->global->STOCK_CALCULATE_ON_RECEPTION)) {
			require_once DOL_DOCUMENT_ROOT.'/product/stock/class/mouvementstock.class.php';

			$langs->load("agenda");

			// Loop on each product line to add a stock movement
			// TODO in future, reception lines may not be linked to order line
			$sql = "SELECT cd.fk_product, cd.subprice,";
			$sql .= " ed.rowid, ed.qty, ed.fk_entrepot,";
			$sql .= " ed.eatby, ed.sellby, ed.batch,";
			$sql .= " ed.cost_price";
			$sql .= " FROM ".MAIN_DB_PREFIX."commande_fournisseurdet as cd,";
			$sql .= " ".MAIN_DB_PREFIX."commande_fournisseur_dispatch as ed";
			$sql .= " WHERE ed.fk_reception = ".((int) $this->id);
			$sql .= " AND cd.rowid = ed.fk_commandefourndet";

			dol_syslog(get_class($this)."::valid select details", LOG_DEBUG);
			$resql = $this->db->query($sql);
			if ($resql) {
				$cpt = $this->db->num_rows($resql);
				for ($i = 0; $i < $cpt; $i++) {
					$obj = $this->db->fetch_object($resql);

					$qty = $obj->qty;

					if ($qty <= 0) {
						continue;
					}
					dol_syslog(get_class($this)."::valid movement index ".$i." ed.rowid=".$obj->rowid." edb.rowid=".$obj->edbrowid);

					//var_dump($this->lines[$i]);
					$mouvS = new MouvementStock($this->db);
					$mouvS->origin = &$this;

					if (empty($obj->batch)) {
						// line without batch detail

						// We decrement stock of product (and sub-products) -> update table llx_product_stock (key of this table is fk_product+fk_entrepot) and add a movement record.
						$inventorycode = '';
						if (!empty($conf->global->STOCK_CALCULATE_ON_RECEPTION || $conf->global->STOCK_CALCULATE_ON_RECEPTION_CLOSE)) {
							$result = $mouvS->reception($user, $obj->fk_product, $obj->fk_entrepot, $qty, $obj->cost_price, $langs->trans("ReceptionValidatedInDolibarr", $numref), '', '', '', '', 0, $inventorycode);
						} else {
							$result = $mouvS->reception($user, $obj->fk_product, $obj->fk_entrepot, $qty, $obj->subprice, $langs->trans("ReceptionValidatedInDolibarr", $numref), '', '', '', '', 0, $inventorycode);
						}
						if ($result < 0) {
							$error++;
							$this->errors[] = $mouvS->error;
							$this->errors = array_merge($this->errors, $mouvS->errors);
							break;
						}
					} else {
						// line with batch detail

						// We decrement stock of product (and sub-products) -> update table llx_product_stock (key of this table is fk_product+fk_entrepot) and add a movement record.
						// Note: ->fk_origin_stock = id into table llx_product_batch (may be rename into llx_product_stock_batch in another version)
						$inventorycode = '';
						if (!empty($conf->global->STOCK_CALCULATE_ON_RECEPTION || $conf->global->STOCK_CALCULATE_ON_RECEPTION_CLOSE)) {
							$result = $mouvS->reception($user, $obj->fk_product, $obj->fk_entrepot, $qty, $obj->cost_price, $langs->trans("ReceptionValidatedInDolibarr", $numref), $this->db->jdate($obj->eatby), $this->db->jdate($obj->sellby), $obj->batch, '', 0, $inventorycode);
						} else {
							$result = $mouvS->reception($user, $obj->fk_product, $obj->fk_entrepot, $qty, $obj->subprice, $langs->trans("ReceptionValidatedInDolibarr", $numref), $this->db->jdate($obj->eatby), $this->db->jdate($obj->sellby), $obj->batch, '', 0, $inventorycode);
						}
						if ($result < 0) {
							$error++;
							$this->errors[] = $mouvS->error;
							$this->errors = array_merge($this->errors, $mouvS->errors);
							break;
						}
					}
				}
			} else {
				$this->db->rollback();
				$this->error = $this->db->error();
				return -2;
			}
		}

		// Change status of order to "reception in process" or "totally received"
		$status = $this->getStatusDispatch();
		if ($status < 0) {
			$error++;
		} else {
			$trigger_key = '';
			if ($status == CommandeFournisseur::STATUS_RECEIVED_COMPLETELY) {
				$ret = $this->commandeFournisseur->Livraison($user, dol_now(), 'tot', '');
				if ($ret < 0) {
					$error++;
					$this->errors = array_merge($this->errors, $this->commandeFournisseur->errors);
				}
			} else {
				$ret = $this->setStatut($status, $this->origin_id, 'commande_fournisseur', $trigger_key);
				if ($ret < 0) {
					$error++;
				}
			}
		}

		if (!$error && !$notrigger) {
			// Call trigger
			$result = $this->call_trigger('RECEPTION_VALIDATE', $user);
			if ($result < 0) {
				$error++;
			}
			// End call triggers
		}

		if (!$error) {
			$this->oldref = $this->ref;

			// Rename directory if dir was a temporary ref
			if (preg_match('/^[\(]?PROV/i', $this->ref)) {
				// Now we rename also files into index
				$sql = 'UPDATE '.MAIN_DB_PREFIX."ecm_files set filename = CONCAT('".$this->db->escape($this->newref)."', SUBSTR(filename, ".(strlen($this->ref) + 1).")), filepath = 'reception/".$this->db->escape($this->newref)."'";
				$sql .= " WHERE filename LIKE '".$this->db->escape($this->ref)."%' AND filepath = 'reception/".$this->db->escape($this->ref)."' AND entity = ".((int) $conf->entity);
				$resql = $this->db->query($sql);
				if (!$resql) {
					$error++; $this->error = $this->db->lasterror();
				}

				// We rename directory ($this->ref = old ref, $num = new ref) in order not to lose the attachments
				$oldref = dol_sanitizeFileName($this->ref);
				$newref = dol_sanitizeFileName($numref);
				$dirsource = $conf->reception->dir_output.'/'.$oldref;
				$dirdest = $conf->reception->dir_output.'/'.$newref;
				if (!$error && file_exists($dirsource)) {
					dol_syslog(get_class($this)."::valid rename dir ".$dirsource." into ".$dirdest);

					if (@rename($dirsource, $dirdest)) {
						dol_syslog("Rename ok");
						// Rename docs starting with $oldref with $newref
						$listoffiles = dol_dir_list($conf->reception->dir_output.'/'.$newref, 'files', 1, '^'.preg_quote($oldref, '/'));
						foreach ($listoffiles as $fileentry) {
							$dirsource = $fileentry['name'];
							$dirdest = preg_replace('/^'.preg_quote($oldref, '/').'/', $newref, $dirsource);
							$dirsource = $fileentry['path'].'/'.$dirsource;
							$dirdest = $fileentry['path'].'/'.$dirdest;
							@rename($dirsource, $dirdest);
						}
					}
				}
			}
		}

		// Set new ref and current status
		if (!$error) {
			$this->ref = $numref;
			$this->statut = 1;
		}

		if (!$error) {
			$this->db->commit();
			return 1;
		} else {
			foreach ($this->errors as $errmsg) {
				dol_syslog(get_class($this)."::valid ".$errmsg, LOG_ERR);
				$this->error .= ($this->error ? ', '.$errmsg : $errmsg);
			}
			$this->db->rollback();
			return -1 * $error;
		}
	}

	/**
	 * Get status from all dispatched lines
	 *
	 * @return		int		                        <0 if KO, >0 if OK
	 */
	public function getStatusDispatch()
	{
		global $conf;

		require_once DOL_DOCUMENT_ROOT.'/fourn/class/fournisseur.commande.class.php';
		require_once DOL_DOCUMENT_ROOT.'/fourn/class/fournisseur.commande.dispatch.class.php';

		$status = CommandeFournisseur::STATUS_RECEIVED_PARTIALLY;

		if (!empty($this->origin) && $this->origin_id > 0 && ($this->origin == 'order_supplier' || $this->origin == 'commandeFournisseur')) {
			if (empty($this->commandeFournisseur)) {
				$this->commandeFournisseur = null;
				$this->fetch_origin();
				if (empty($this->commandeFournisseur->lines)) {
					$res = $this->commandeFournisseur->fetch_lines();
					if ($res < 0)	return $res;
				}
			}

			$qty_received = array();
			$qty_wished = array();

			$supplierorderdispatch = new CommandeFournisseurDispatch($this->db);
			$filter = array('t.fk_commande'=>$this->origin_id);
			if (!empty($conf->global->SUPPLIER_ORDER_USE_DISPATCH_STATUS)) {
				$filter['t.status'] = 1; // Restrict to lines with status validated
			}

			$ret = $supplierorderdispatch->fetchAll('', '', 0, 0, $filter);
			if ($ret < 0) {
				$this->error = $supplierorderdispatch->error;
				$this->errors = $supplierorderdispatch->errors;
				return $ret;
			} else {
				// build array with quantity received by product in all supplier orders (origin)
				foreach ($supplierorderdispatch->lines as $dispatch_line) {
					$qty_received[$dispatch_line->fk_product] += $dispatch_line->qty;
				}

				// qty wished in order supplier (origin)
				foreach ($this->commandeFournisseur->lines as $origin_line) {
					// exclude lines not qualified for reception
					if (empty($conf->global->STOCK_SUPPORTS_SERVICES) && $origin_line->product_type > 0) {
						continue;
					}

					$qty_wished[$origin_line->fk_product] += $origin_line->qty;
				}

				// compare array
				$diff_array = array_diff_assoc($qty_received, $qty_wished); // Warning: $diff_array is done only on common keys.
				$keys_in_wished_not_in_received = array_diff(array_keys($qty_wished), array_keys($qty_received));
				$keys_in_received_not_in_wished = array_diff(array_keys($qty_received), array_keys($qty_wished));

				if (count($diff_array) == 0 && count($keys_in_wished_not_in_received) == 0 && count($keys_in_received_not_in_wished) == 0) { // no diff => mean everything is received
					$status = CommandeFournisseur::STATUS_RECEIVED_COMPLETELY;
				} elseif (!empty($conf->global->SUPPLIER_ORDER_MORE_THAN_WISHED)) {
					// set totally received if more products received than ordered
					$close = 0;

					if (count($diff_array) > 0) {
						// there are some difference between the two arrays
						// scan the array of results
						foreach ($diff_array as $key => $value) {
							// if the quantity delivered is greater or equal to ordered quantity
							if ($qty_received[$key] >= $qty_wished[$key]) {
								$close++;
							}
						}
					}

					if ($close == count($diff_array)) {
						// all the products are received equal or more than the ordered quantity
						$status = CommandeFournisseur::STATUS_RECEIVED_COMPLETELY;
					}
				}
			}
		}

		return $status;
	}

	/**
	 * Add an reception line.
	 * If STOCK_WAREHOUSE_NOT_REQUIRED_FOR_RECEPTIONS is set, you can add a reception line, with no stock source defined
	 * If STOCK_MUST_BE_ENOUGH_FOR_RECEPTION is not set, you can add a reception line, even if not enough into stock
	 *
	 * @param 	int			$entrepot_id		Id of warehouse
	 * @param 	int			$id					Id of source line (supplier order line)
	 * @param 	int			$qty				Quantity
	 * @param	array		$array_options		extrafields array
	 * @param	string		$comment				Comment for stock movement
	 * @param	integer		$eatby					eat-by date
	 * @param	integer		$sellby					sell-by date
	 * @param	string		$batch					Lot number
	 * @param	double		$cost_price			Line cost
	 * @return	int							<0 if KO, index of line if OK
	 */
	public function addline($entrepot_id, $id, $qty, $array_options = 0, $comment = '', $eatby = '', $sellby = '', $batch = '', $cost_price = 0)
	{
		global $conf, $langs, $user;

		$num = count($this->lines);
		$line = new CommandeFournisseurDispatch($this->db);

		$line->fk_entrepot = $entrepot_id;
		$line->fk_commandefourndet = $id;
		$line->qty = $qty;

		$supplierorderline = new CommandeFournisseurLigne($this->db);
		$result = $supplierorderline->fetch($id);
		if ($result <= 0) {
			$this->error = $supplierorderline->error;
			$this->errors = $supplierorderline->errors;
			return -1;
		}

		$fk_product = 0;
		if (!empty($conf->stock->enabled) && !empty($supplierorderline->fk_product)) {
			$fk_product = $supplierorderline->fk_product;

			if (!($entrepot_id > 0) && empty($conf->global->STOCK_WAREHOUSE_NOT_REQUIRED_FOR_RECEPTIONS)) {
				$langs->load("errors");
				$this->error = $langs->trans("ErrorWarehouseRequiredIntoReceptionLine");
				return -1;
			}
		}

		// extrafields
		$line->array_options = $supplierorderline->array_options;
		if (empty($conf->global->MAIN_EXTRAFIELDS_DISABLED) && is_array($array_options) && count($array_options) > 0) {
			foreach ($array_options as $key => $value) {
				$line->array_options[$key] = $value;
			}
		}

		$line->fk_product = $fk_product;
		$line->fk_commande = $supplierorderline->fk_commande;
		$line->fk_user = $user->id;
		$line->comment = $comment;
		$line->batch = $batch;
		$line->eatby = $eatby;
		$line->sellby = $sellby;
		$line->status = 1;
		$line->cost_price = $cost_price;
		$line->fk_reception = $this->id;
		$this->lines[$num] = $line;

		return $num;
	}


	/**
	 *  Update database
	 *
	 *  @param	User	$user        	User that modify
	 *  @param  int		$notrigger	    0=launch triggers after, 1=disable triggers
	 *  @return int 			       	<0 if KO, >0 if OK
	 */
	public function update($user = null, $notrigger = 0)
	{
		global $conf;
		$error = 0;

		// Clean parameters

		if (isset($this->ref)) {
			$this->ref = trim($this->ref);
		}
		if (isset($this->entity)) {
			$this->entity = trim($this->entity);
		}
		if (isset($this->ref_supplier)) {
			$this->ref_supplier = trim($this->ref_supplier);
		}
		if (isset($this->socid)) {
			$this->socid = trim($this->socid);
		}
		if (isset($this->fk_user_author)) {
			$this->fk_user_author = trim($this->fk_user_author);
		}
		if (isset($this->fk_user_valid)) {
			$this->fk_user_valid = trim($this->fk_user_valid);
		}
		if (isset($this->shipping_method_id)) {
			$this->shipping_method_id = trim($this->shipping_method_id);
		}
		if (isset($this->tracking_number)) {
			$this->tracking_number = trim($this->tracking_number);
		}
		if (isset($this->statut)) {
			$this->statut = (int) $this->statut;
		}
		if (isset($this->trueDepth)) {
			$this->trueDepth = trim($this->trueDepth);
		}
		if (isset($this->trueWidth)) {
			$this->trueWidth = trim($this->trueWidth);
		}
		if (isset($this->trueHeight)) {
			$this->trueHeight = trim($this->trueHeight);
		}
		if (isset($this->size_units)) {
			$this->size_units = trim($this->size_units);
		}
		if (isset($this->weight_units)) {
			$this->weight_units = trim($this->weight_units);
		}
		if (isset($this->trueWeight)) {
			$this->weight = trim($this->trueWeight);
		}
		if (isset($this->note_private)) {
			$this->note_private = trim($this->note_private);
		}
		if (isset($this->note_public)) {
			$this->note_public = trim($this->note_public);
		}
		if (isset($this->model_pdf)) {
			$this->model_pdf = trim($this->model_pdf);
		}


		// Check parameters
		// Put here code to add control on parameters values

		// Update request
		$sql = "UPDATE ".MAIN_DB_PREFIX."reception SET";

		$sql .= " ref=".(isset($this->ref) ? "'".$this->db->escape($this->ref)."'" : "null").",";
		$sql .= " ref_supplier=".(isset($this->ref_supplier) ? "'".$this->db->escape($this->ref_supplier)."'" : "null").",";
		$sql .= " fk_soc=".(isset($this->socid) ? $this->socid : "null").",";
		$sql .= " date_creation=".(dol_strlen($this->date_creation) != 0 ? "'".$this->db->idate($this->date_creation)."'" : 'null').",";
		$sql .= " fk_user_author=".(isset($this->fk_user_author) ? $this->fk_user_author : "null").",";
		$sql .= " date_valid=".(dol_strlen($this->date_valid) != 0 ? "'".$this->db->idate($this->date_valid)."'" : 'null').",";
		$sql .= " fk_user_valid=".(isset($this->fk_user_valid) ? $this->fk_user_valid : "null").",";
		$sql .= " date_reception=".(dol_strlen($this->date_reception) != 0 ? "'".$this->db->idate($this->date_reception)."'" : 'null').",";
		$sql .= " date_delivery=".(dol_strlen($this->date_delivery) != 0 ? "'".$this->db->idate($this->date_delivery)."'" : 'null').",";
		$sql .= " fk_shipping_method=".((isset($this->shipping_method_id) && $this->shipping_method_id > 0) ? $this->shipping_method_id : "null").",";
		$sql .= " tracking_number=".(isset($this->tracking_number) ? "'".$this->db->escape($this->tracking_number)."'" : "null").",";
		$sql .= " fk_statut=".(isset($this->statut) ? $this->statut : "null").",";
		$sql .= " height=".(($this->trueHeight != '') ? $this->trueHeight : "null").",";
		$sql .= " width=".(($this->trueWidth != '') ? $this->trueWidth : "null").",";
		$sql .= " size_units=".(isset($this->size_units) ? $this->size_units : "null").",";
		$sql .= " size=".(($this->trueDepth != '') ? $this->trueDepth : "null").",";
		$sql .= " weight_units=".(isset($this->weight_units) ? $this->weight_units : "null").",";
		$sql .= " weight=".(($this->trueWeight != '') ? $this->trueWeight : "null").",";
		$sql .= " note_private=".(isset($this->note_private) ? "'".$this->db->escape($this->note_private)."'" : "null").",";
		$sql .= " note_public=".(isset($this->note_public) ? "'".$this->db->escape($this->note_public)."'" : "null").",";
		$sql .= " model_pdf=".(isset($this->model_pdf) ? "'".$this->db->escape($this->model_pdf)."'" : "null").",";
		$sql .= " entity = ".((int) $conf->entity);
		$sql .= " WHERE rowid=".((int) $this->id);

		$this->db->begin();

		dol_syslog(get_class($this)."::update", LOG_DEBUG);
		$resql = $this->db->query($sql);
		if (!$resql) {
			$error++; $this->errors[] = "Error ".$this->db->lasterror();
		}

		if (!$error) {
			if (!$notrigger) {
				// Call trigger
				$result = $this->call_trigger('RECEPTION_MODIFY', $user);
				if ($result < 0) {
					$error++;
				}
				// End call triggers
			}
		}

		// Commit or rollback
		if ($error) {
			foreach ($this->errors as $errmsg) {
				dol_syslog(get_class($this)."::update ".$errmsg, LOG_ERR);
				$this->error .= ($this->error ? ', '.$errmsg : $errmsg);
			}
			$this->db->rollback();
			return -1 * $error;
		} else {
			$this->db->commit();
			return 1;
		}
	}

	/**
	 * 	Delete reception.
	 *
	 *	@param	User	$user	Object user
	 * 	@return	int				>0 if OK, 0 if deletion done but failed to delete files, <0 if KO
	 */
	public function delete(User $user)
	{
		global $conf, $langs, $user;
		require_once DOL_DOCUMENT_ROOT.'/core/lib/files.lib.php';

		$error = 0;
		$this->error = '';


		$this->db->begin();

		// Stock control
		if ($conf->stock->enabled && $conf->global->STOCK_CALCULATE_ON_RECEPTION && $this->statut > 0) {
			require_once DOL_DOCUMENT_ROOT."/product/stock/class/mouvementstock.class.php";

			$langs->load("agenda");

			// Loop on each product line to add a stock movement
			$sql = "SELECT cd.fk_product, cd.subprice, ed.qty, ed.fk_entrepot, ed.eatby, ed.sellby, ed.batch, ed.rowid as commande_fournisseur_dispatch_id";
			$sql .= " FROM ".MAIN_DB_PREFIX."commande_fournisseurdet as cd,";
			$sql .= " ".MAIN_DB_PREFIX."commande_fournisseur_dispatch as ed";
			$sql .= " WHERE ed.fk_reception = ".((int) $this->id);
			$sql .= " AND cd.rowid = ed.fk_commandefourndet";

			dol_syslog(get_class($this)."::delete select details", LOG_DEBUG);
			$resql = $this->db->query($sql);
			if ($resql) {
				$cpt = $this->db->num_rows($resql);
				for ($i = 0; $i < $cpt; $i++) {
					dol_syslog(get_class($this)."::delete movement index ".$i);
					$obj = $this->db->fetch_object($resql);

					$mouvS = new MouvementStock($this->db);
					// we do not log origin because it will be deleted
					$mouvS->origin = null;

					$result = $mouvS->livraison($user, $obj->fk_product, $obj->fk_entrepot, $obj->qty, 0, $langs->trans("ReceptionDeletedInDolibarr", $this->ref), '', $obj->eatby, $obj->sellby, $obj->batch); // Price is set to 0, because we don't want to see WAP changed
				}
			} else {
				$error++; $this->errors[] = "Error ".$this->db->lasterror();
			}
		}

		if (!$error) {
			$main = MAIN_DB_PREFIX.'commande_fournisseur_dispatch';
			$ef = $main."_extrafields";

			$sqlef = "DELETE FROM ".$ef." WHERE fk_object IN (SELECT rowid FROM ".$main." WHERE fk_reception = ".((int) $this->id).")";

			$sql = "DELETE FROM ".MAIN_DB_PREFIX."commande_fournisseur_dispatch";
			$sql .= " WHERE fk_reception = ".((int) $this->id);

			if ($this->db->query($sqlef) && $this->db->query($sql)) {
				// Delete linked object
				$res = $this->deleteObjectLinked();
				if ($res < 0) {
					$error++;
				}

				if (!$error) {
					$sql = "DELETE FROM ".MAIN_DB_PREFIX."reception";
					$sql .= " WHERE rowid = ".((int) $this->id);

					if ($this->db->query($sql)) {
						// Call trigger
						$result = $this->call_trigger('RECEPTION_DELETE', $user);
						if ($result < 0) {
							$error++;
						}
						// End call triggers

						if (!empty($this->origin) && $this->origin_id > 0) {
							$this->fetch_origin();
							$origin = $this->origin;
							if ($this->$origin->statut == 4) {     // If order source of reception is "partially received"
								// Check if there is no more reception. If not, we can move back status of order to "validated" instead of "reception in progress"
								$this->$origin->loadReceptions();
								//var_dump($this->$origin->receptions);exit;
								if (count($this->$origin->receptions) <= 0) {
									$this->$origin->setStatut(3); // ordered
								}
							}
						}

						if (!$error) {
							$this->db->commit();

							// We delete PDFs
							$ref = dol_sanitizeFileName($this->ref);
							if (!empty($conf->reception->dir_output)) {
								$dir = $conf->reception->dir_output.'/'.$ref;
								$file = $dir.'/'.$ref.'.pdf';
								if (file_exists($file)) {
									if (!dol_delete_file($file)) {
										return 0;
									}
								}
								if (file_exists($dir)) {
									if (!dol_delete_dir_recursive($dir)) {
										$this->error = $langs->trans("ErrorCanNotDeleteDir", $dir);
										return 0;
									}
								}
							}

							return 1;
						} else {
							$this->db->rollback();
							return -1;
						}
					} else {
						$this->error = $this->db->lasterror()." - sql=$sql";
						$this->db->rollback();
						return -3;
					}
				} else {
					$this->error = $this->db->lasterror()." - sql=$sql";
					$this->db->rollback();
					return -2;
				}
			} else {
				$this->error = $this->db->lasterror()." - sql=$sql";
				$this->db->rollback();
				return -1;
			}
		} else {
			$this->db->rollback();
			return -1;
		}
	}

	// phpcs:disable PEAR.NamingConventions.ValidFunctionName.ScopeNotCamelCaps
	/**
	 *	Load lines
	 *
	 *	@return	int		>0 if OK, Otherwise if KO
	 */
	public function fetch_lines()
	{
		// phpcs:enable
		dol_include_once('/fourn/class/fournisseur.commande.dispatch.class.php');

		$sql = "SELECT rowid FROM ".MAIN_DB_PREFIX."commande_fournisseur_dispatch WHERE fk_reception = ".((int) $this->id);
		$resql = $this->db->query($sql);

		if (!empty($resql)) {
			$this->lines = array();
			while ($obj = $this->db->fetch_object($resql)) {
				$line = new CommandeFournisseurDispatch($this->db);
				$line->fetch($obj->rowid);
				$line->fetch_product();
				$sql_commfourndet = 'SELECT qty, ref,  label, description, tva_tx, vat_src_code, subprice, multicurrency_subprice, remise_percent';
				$sql_commfourndet .= ' FROM '.MAIN_DB_PREFIX.'commande_fournisseurdet';
				$sql_commfourndet .= ' WHERE rowid = '.((int) $line->fk_commandefourndet);
				$resql_commfourndet = $this->db->query($sql_commfourndet);
				if (!empty($resql_commfourndet)) {
					$obj = $this->db->fetch_object($resql_commfourndet);
					$line->qty_asked = $obj->qty;
					$line->description = $obj->description;
					$line->desc = $obj->description;
					$line->tva_tx = $obj->tva_tx;
					$line->vat_src_code = $obj->vat_src_code;
					$line->subprice = $obj->subprice;
					$line->multicurrency_subprice = $obj->multicurrency_subprice;
					$line->remise_percent = $obj->remise_percent;
					$line->label = !empty($obj->label) ? $obj->label : $line->product->label;
					$line->ref_supplier = $obj->ref;
				} else {
					$line->qty_asked = 0;
					$line->description = '';
					$line->desc = '';
					$line->label = $obj->label;
				}

				$pu_ht = ($line->subprice * $line->qty) * (100 - $line->remise_percent) / 100;
				$tva = $pu_ht * $line->tva_tx / 100;
				$this->total_ht += $pu_ht;
				$this->total_tva += $pu_ht * $line->tva_tx / 100;

				$this->total_ttc += $pu_ht + $tva;


				$this->lines[] = $line;
			}

			return 1;
		} else {
			return -1;
		}
	}

	/**
	 *	Return clicable link of object (with eventually picto)
	 *
	 *	@param      int			$withpicto      Add picto into link
	 *	@param      int			$option         Where point the link
	 *	@param      int			$max          	Max length to show
	 *	@param      int			$short			Use short labels
	 *  @param      int         $notooltip      1=No tooltip
	 *	@return     string          			String with URL
	 */
	public function getNomUrl($withpicto = 0, $option = 0, $max = 0, $short = 0, $notooltip = 0)
	{
		global $conf, $langs;
		$result = '';
		$label = img_picto('', $this->picto).' <u>'.$langs->trans("Reception").'</u>';
		$label .= '<br><b>'.$langs->trans('Ref').':</b> '.$this->ref;
		$label .= '<br><b>'.$langs->trans('RefSupplier').':</b> '.($this->ref_supplier ? $this->ref_supplier : '');

		$url = DOL_URL_ROOT.'/reception/card.php?id='.$this->id;

		if ($short) {
			return $url;
		}

		$linkclose = '';
		if (empty($notooltip)) {
			if (!empty($conf->global->MAIN_OPTIMIZEFORTEXTBROWSER)) {
				$label = $langs->trans("Reception");
				$linkclose .= ' alt="'.dol_escape_htmltag($label, 1).'"';
			}
			$linkclose .= ' title="'.dol_escape_htmltag($label, 1).'"';
			$linkclose .= ' class="classfortooltip"';
		}

		$linkstart = '<a href="'.$url.'"';
		$linkstart .= $linkclose.'>';
		$linkend = '</a>';

		if ($withpicto) {
			$result .= ($linkstart.img_object(($notooltip ? '' : $label), $this->picto, ($notooltip ? '' : 'class="classfortooltip"'), 0, 0, $notooltip ? 0 : 1).$linkend);
		}
		if ($withpicto && $withpicto != 2) {
			$result .= ' ';
		}
		$result .= $linkstart.$this->ref.$linkend;
		return $result;
	}

	/**
	 *	Return status label
	 *
	 *	@param      int		$mode      	0=Long label, 1=Short label, 2=Picto + Short label, 3=Picto, 4=Picto + Long label, 5=Short label + Picto
	 *	@return     string      		Libelle
	 */
	public function getLibStatut($mode = 0)
	{
		return $this->LibStatut($this->statut, $mode);
	}

	// phpcs:disable PEAR.NamingConventions.ValidFunctionName.ScopeNotCamelCaps
	/**
	 * Return label of a status
	 *
	 * @param      int		$status		Id status
	 * @param      int		$mode       0=Long label, 1=Short label, 2=Picto + Short label, 3=Picto, 4=Picto + Long label, 5=Short label + Picto
	 * @return     string				Label of status
	 */
	public function LibStatut($status, $mode)
	{
		// phpcs:enable
		global $langs;

		$labelStatus = $langs->transnoentitiesnoconv($this->statuts[$status]);
		$labelStatusShort = $langs->transnoentitiesnoconv($this->statutshorts[$status]);

		$statusType = 'status'.$status;
		if ($status == self::STATUS_VALIDATED) {
			$statusType = 'status4';
		}
		if ($status == self::STATUS_CLOSED) {
			$statusType = 'status6';
		}

		return dolGetStatus($labelStatus, $labelStatusShort, '', $statusType, $mode);
	}

	/**
	 *  Initialise an instance with random values.
	 *  Used to build previews or test instances.
	 *	id must be 0 if object instance is a specimen.
	 *
	 *  @return	void
	 */
	public function initAsSpecimen()
	{
		global $langs;

		include_once DOL_DOCUMENT_ROOT.'/fourn/class/fournisseur.commande.class.php';
		include_once DOL_DOCUMENT_ROOT.'/fourn/class/fournisseur.commande.dispatch.class.php';
		$now = dol_now();

		dol_syslog(get_class($this)."::initAsSpecimen");

		// Load array of products prodids
		$num_prods = 0;
		$prodids = array();
		$sql = "SELECT rowid";
		$sql .= " FROM ".MAIN_DB_PREFIX."product";
		$sql .= " WHERE entity IN (".getEntity('product').")";
		$sql .= $this->db->plimit(100);

		$resql = $this->db->query($sql);
		if ($resql) {
			$num_prods = $this->db->num_rows($resql);
			$i = 0;
			while ($i < $num_prods) {
				$i++;
				$row = $this->db->fetch_row($resql);
				$prodids[$i] = $row[0];
			}
		}

		$order = new CommandeFournisseur($this->db);
		$order->initAsSpecimen();

		// Initialise parametres
		$this->id = 0;
		$this->ref = 'SPECIMEN';
		$this->specimen = 1;
		$this->statut               = 1;
		$this->livraison_id         = 0;
		$this->date                 = $now;
		$this->date_creation        = $now;
		$this->date_valid           = $now;
		$this->date_delivery        = $now;
		$this->date_reception = $now + 24 * 3600;

		$this->entrepot_id          = 0;
		$this->socid                = 1;

		$this->commande_id          = 0;
		$this->commande             = $order;

		$this->origin_id            = 1;
		$this->origin               = 'commande';

		$this->note_private = 'Private note';
		$this->note_public = 'Public note';

		$nbp = 5;
		$xnbp = 0;
		while ($xnbp < $nbp) {
			$line = new CommandeFournisseurDispatch($this->db);
			$line->desc = $langs->trans("Description")." ".$xnbp;
			$line->libelle = $langs->trans("Description")." ".$xnbp;
			$line->qty = 10;

			$line->fk_product = $this->commande->lines[$xnbp]->fk_product;

			$this->lines[] = $line;
			$xnbp++;
		}
	}

	/**
	 *	Set the planned delivery date
	 *
	 *	@param      User			$user        		Objet utilisateur qui modifie
	 *	@param      integer 		$delivery_date     Delivery date
	 *	@return     int         						<0 if KO, >0 if OK
	 */
	public function setDeliveryDate($user, $delivery_date)
	{
		// phpcs:enable
		if ($user->rights->reception->creer) {
			$sql = "UPDATE ".MAIN_DB_PREFIX."reception";
			$sql .= " SET date_delivery = ".($delivery_date ? "'".$this->db->idate($delivery_date)."'" : 'null');
			$sql .= " WHERE rowid = ".((int) $this->id);

			dol_syslog(get_class($this)."::setDeliveryDate", LOG_DEBUG);
			$resql = $this->db->query($sql);
			if ($resql) {
				$this->date_delivery = $delivery_date;
				return 1;
			} else {
				$this->error = $this->db->error();
				return -1;
			}
		} else {
			return -2;
		}
	}

	// phpcs:disable PEAR.NamingConventions.ValidFunctionName.ScopeNotCamelCaps
	/**
	 *	Fetch deliveries method and return an array. Load array this->meths(rowid=>label).
	 *
	 * 	@return	void
	 */
	public function fetch_delivery_methods()
	{
		// phpcs:enable
		global $langs;
		$this->meths = array();

		$sql = "SELECT em.rowid, em.code, em.libelle";
		$sql .= " FROM ".MAIN_DB_PREFIX."c_shipment_mode as em";
		$sql .= " WHERE em.active = 1";
		$sql .= " ORDER BY em.libelle ASC";

		$resql = $this->db->query($sql);
		if ($resql) {
			while ($obj = $this->db->fetch_object($resql)) {
				$label = $langs->trans('ReceptionMethod'.$obj->code);
				$this->meths[$obj->rowid] = ($label != 'ReceptionMethod'.$obj->code ? $label : $obj->libelle);
			}
		}
	}

	// phpcs:disable PEAR.NamingConventions.ValidFunctionName.ScopeNotCamelCaps
	/**
	 *  Fetch all deliveries method and return an array. Load array this->listmeths.
	 *
	 *  @param  int      $id     only this carrier, all if none
	 *  @return void
	 */
	public function list_delivery_methods($id = '')
	{
		// phpcs:enable
		global $langs;

		$this->listmeths = array();
		$i = 0;

		$sql = "SELECT em.rowid, em.code, em.libelle, em.description, em.tracking, em.active";
		$sql .= " FROM ".MAIN_DB_PREFIX."c_shipment_mode as em";
		if ($id != '') {
			$sql .= " WHERE em.rowid = ".((int) $id);
		}

		$resql = $this->db->query($sql);
		if ($resql) {
			while ($obj = $this->db->fetch_object($resql)) {
				$this->listmeths[$i]['rowid'] = $obj->rowid;
				$this->listmeths[$i]['code'] = $obj->code;
				$label = $langs->trans('ReceptionMethod'.$obj->code);
				$this->listmeths[$i]['libelle'] = ($label != 'ReceptionMethod'.$obj->code ? $label : $obj->libelle);
				$this->listmeths[$i]['description'] = $obj->description;
				$this->listmeths[$i]['tracking'] = $obj->tracking;
				$this->listmeths[$i]['active'] = $obj->active;
				$i++;
			}
		}
	}

	// phpcs:disable PEAR.NamingConventions.ValidFunctionName.ScopeNotCamelCaps
	/**
	 *  Update/create delivery method.
	 *
	 *  @param	string      $id     id method to activate
	 *
	 *  @return void
	 */
	public function update_delivery_method($id = '')
	{
		// phpcs:enable
		if ($id == '') {
			$sql = "INSERT INTO ".MAIN_DB_PREFIX."c_shipment_mode (code, libelle, description, tracking)";
			$sql .= " VALUES ('".$this->db->escape($this->update['code'])."','".$this->db->escape($this->update['libelle'])."','".$this->db->escape($this->update['description'])."','".$this->db->escape($this->update['tracking'])."')";
			$resql = $this->db->query($sql);
		} else {
			$sql = "UPDATE ".MAIN_DB_PREFIX."c_shipment_mode SET";
			$sql .= " code='".$this->db->escape($this->update['code'])."'";
			$sql .= ",libelle='".$this->db->escape($this->update['libelle'])."'";
			$sql .= ",description='".$this->db->escape($this->update['description'])."'";
			$sql .= ",tracking='".$this->db->escape($this->update['tracking'])."'";
			$sql .= " WHERE rowid=".((int) $id);
			$resql = $this->db->query($sql);
		}
		if ($resql < 0) {
			dol_print_error($this->db, '');
		}
	}

	// phpcs:disable PEAR.NamingConventions.ValidFunctionName.ScopeNotCamelCaps
	/**
	 *  Activate delivery method.
	 *
	 *  @param      int      $id     id method to activate
	 *
	 *  @return void
	 */
	public function activ_delivery_method($id)
	{
		// phpcs:enable
		$sql = 'UPDATE '.MAIN_DB_PREFIX.'c_shipment_mode SET active=1';
		$sql .= " WHERE rowid = ".((int) $id);

		$resql = $this->db->query($sql);
	}

	// phpcs:disable PEAR.NamingConventions.ValidFunctionName.ScopeNotCamelCaps
	/**
	 *  DesActivate delivery method.
	 *
	 *  @param      int      $id     id method to desactivate
	 *
	 *  @return void
	 */
	public function disable_delivery_method($id)
	{
		// phpcs:enable
		$sql = 'UPDATE '.MAIN_DB_PREFIX.'c_shipment_mode SET active=0';
		$sql .= " WHERE rowid = ".((int) $id);

		$resql = $this->db->query($sql);
	}


	/**
	 * Forge an set tracking url
	 *
	 * @param	string	$value		Value
	 * @return	void
	 */
	public function getUrlTrackingStatus($value = '')
	{
		if (!empty($this->shipping_method_id)) {
			$sql = "SELECT em.code, em.tracking";
			$sql .= " FROM ".MAIN_DB_PREFIX."c_shipment_mode as em";
			$sql .= " WHERE em.rowid = ".((int) $this->shipping_method_id);

			$resql = $this->db->query($sql);
			if ($resql) {
				if ($obj = $this->db->fetch_object($resql)) {
					$tracking = $obj->tracking;
				}
			}
		}

		if (!empty($tracking) && !empty($value)) {
			$url = str_replace('{TRACKID}', $value, $tracking);
			$this->tracking_url = sprintf('<a target="_blank" rel="noopener noreferrer" href="%s">'.($value ? $value : 'url').'</a>', $url, $url);
		} else {
			$this->tracking_url = $value;
		}
	}

	/**
	 *	Classify the reception as closed (this record also the stock movement)
	 *
	 *	@return     int     <0 if KO, >0 if OK
	 */
	public function setClosed()
	{
		global $conf, $langs, $user;

		$error = 0;

		$this->db->begin();

		$sql = 'UPDATE '.MAIN_DB_PREFIX.'reception SET fk_statut='.self::STATUS_CLOSED;
		$sql .= " WHERE rowid = ".((int) $this->id).' AND fk_statut > 0';

		$resql = $this->db->query($sql);
		if ($resql) {
			// Set order billed if 100% of order is received (qty in reception lines match qty in order lines)
			if ($this->origin == 'order_supplier' && $this->origin_id > 0) {
				$order = new CommandeFournisseur($this->db);
				$order->fetch($this->origin_id);

				$order->loadReceptions(self::STATUS_CLOSED); // Fill $order->receptions = array(orderlineid => qty)

				$receptions_match_order = 1;
				foreach ($order->lines as $line) {
					$lineid = $line->id;
					$qty = $line->qty;
					if (($line->product_type == 0 || !empty($conf->global->STOCK_SUPPORTS_SERVICES)) && $order->receptions[$lineid] < $qty) {
						$receptions_match_order = 0;
						$text = 'Qty for order line id '.$lineid.' is '.$qty.'. However in the receptions with status Reception::STATUS_CLOSED='.self::STATUS_CLOSED.' we have qty = '.$order->receptions[$lineid].', so we can t close order';
						dol_syslog($text);
						break;
					}
				}
				if ($receptions_match_order) {
					dol_syslog("Qty for the ".count($order->lines)." lines of order have same value for receptions with status Reception::STATUS_CLOSED=".self::STATUS_CLOSED.', so we close order');
					$order->Livraison($user, dol_now(), 'tot', 'Reception '.$this->ref);
				}
			}

			$this->statut = self::STATUS_CLOSED;


			// If stock increment is done on closing
			if (!$error && !empty($conf->stock->enabled) && !empty($conf->global->STOCK_CALCULATE_ON_RECEPTION_CLOSE)) {
				require_once DOL_DOCUMENT_ROOT.'/product/stock/class/mouvementstock.class.php';

				$langs->load("agenda");

				// Loop on each product line to add a stock movement
				// TODO possibilite de receptionner a partir d'une propale ou autre origine ?
				$sql = "SELECT cd.fk_product, cd.subprice,";
				$sql .= " ed.rowid, ed.qty, ed.fk_entrepot,";
				$sql .= " ed.eatby, ed.sellby, ed.batch";
				$sql .= " FROM ".MAIN_DB_PREFIX."commande_fournisseurdet as cd,";
				$sql .= " ".MAIN_DB_PREFIX."commande_fournisseur_dispatch as ed";
				$sql .= " WHERE ed.fk_reception = ".((int) $this->id);
				$sql .= " AND cd.rowid = ed.fk_commandefourndet";

				dol_syslog(get_class($this)."::valid select details", LOG_DEBUG);
				$resql = $this->db->query($sql);

				if ($resql) {
					$cpt = $this->db->num_rows($resql);
					for ($i = 0; $i < $cpt; $i++) {
						$obj = $this->db->fetch_object($resql);

						$qty = $obj->qty;

						if ($qty <= 0) {
							continue;
						}
						dol_syslog(get_class($this)."::valid movement index ".$i." ed.rowid=".$obj->rowid." edb.rowid=".$obj->edbrowid);

						$mouvS = new MouvementStock($this->db);
						$mouvS->origin = &$this;

						if (empty($obj->batch)) {
							// line without batch detail

							// We decrement stock of product (and sub-products) -> update table llx_product_stock (key of this table is fk_product+fk_entrepot) and add a movement record
							$inventorycode = '';
							$result = $mouvS->reception($user, $obj->fk_product, $obj->fk_entrepot, $qty, $obj->subprice, $langs->trans("ReceptionClassifyClosedInDolibarr", $this->ref), '', '', '', '', 0, $inventorycode);
							if ($result < 0) {
								$this->error = $mouvS->error;
								$this->errors = $mouvS->errors;
								$error++; break;
							}
						} else {
							// line with batch detail

							// We decrement stock of product (and sub-products) -> update table llx_product_stock (key of this table is fk_product+fk_entrepot) and add a movement record
							$inventorycode = '';
							$result = $mouvS->reception($user, $obj->fk_product, $obj->fk_entrepot, $qty, $obj->subprice, $langs->trans("ReceptionClassifyClosedInDolibarr", $this->ref), $this->db->jdate($obj->eatby), $this->db->jdate($obj->sellby), $obj->batch, '', 0, $inventorycode);

							if ($result < 0) {
								$this->error = $mouvS->error;
								$this->errors = $mouvS->errors;
								$error++; break;
							}
						}
					}
				} else {
					$this->error = $this->db->lasterror();
					$error++;
				}
			}

			// Call trigger
			if (!$error) {
				$result = $this->call_trigger('RECEPTION_CLOSED', $user);
				if ($result < 0) {
					$error++;
				}
			}
		} else {
			dol_print_error($this->db);
			$error++;
		}

		if (!$error) {
			$this->db->commit();
			return 1;
		} else {
			$this->db->rollback();
			return -1;
		}
	}

	// phpcs:disable PEAR.NamingConventions.ValidFunctionName.ScopeNotCamelCaps
	/**
	 *	Classify the reception as invoiced (used when WORKFLOW_BILL_ON_RECEPTION is on)
	 *
	 *	@deprecated
	 *  @see setBilled()
	 *	@return     int     <0 if ko, >0 if ok
	 */
	public function set_billed()
	{
		// phpcs:enable
		dol_syslog(get_class($this)."::set_billed is deprecated, use setBilled instead", LOG_NOTICE);
		return $this->setBilled();
	}

	/**
	 *	Classify the reception as invoiced (used when WORKFLOW_BILL_ON_RECEPTION is on)
	 *
	 *	@return     int     <0 if ko, >0 if ok
	 */
	public function setBilled()
	{
		global $user;
		$error = 0;

		$this->db->begin();

		$this->setClosed();

		$sql = 'UPDATE '.MAIN_DB_PREFIX.'reception SET  billed=1';
		$sql .= " WHERE rowid = ".((int) $this->id).' AND fk_statut > 0';

		$resql = $this->db->query($sql);
		if ($resql) {
			$this->statut = 2;
			$this->billed = 1;

			// Call trigger
			$result = $this->call_trigger('RECEPTION_BILLED', $user);
			if ($result < 0) {
				$error++;
			}
		} else {
			$error++;
			$this->errors[] = $this->db->lasterror;
		}

		if (empty($error)) {
			$this->db->commit();
			return 1;
		} else {
			$this->db->rollback();
			return -1;
		}
	}

	/**
	 *	Classify the reception as validated/opened
	 *
	 *	@return     int     <0 if ko, >0 if ok
	 */
	public function reOpen()
	{
		global $conf, $langs, $user;

		$error = 0;

		$this->db->begin();

		$sql = 'UPDATE '.MAIN_DB_PREFIX.'reception SET fk_statut=1, billed=0';
		$sql .= " WHERE rowid = ".((int) $this->id).' AND fk_statut > 0';

		$resql = $this->db->query($sql);
		if ($resql) {
			$this->statut = 1;
			$this->billed = 0;

			// If stock increment is done on closing
			if (!$error && !empty($conf->stock->enabled) && !empty($conf->global->STOCK_CALCULATE_ON_RECEPTION_CLOSE)) {
				require_once DOL_DOCUMENT_ROOT.'/product/stock/class/mouvementstock.class.php';
				$numref = $this->ref;
				$langs->load("agenda");

				// Loop on each product line to add a stock movement
				// TODO possibilite de receptionner a partir d'une propale ou autre origine
				$sql = "SELECT ed.fk_product, cd.subprice,";
				$sql .= " ed.rowid, ed.qty, ed.fk_entrepot,";
				$sql .= " ed.eatby, ed.sellby, ed.batch";
				$sql .= " FROM ".MAIN_DB_PREFIX."commande_fournisseurdet as cd,";
				$sql .= " ".MAIN_DB_PREFIX."commande_fournisseur_dispatch as ed";
				$sql .= " WHERE ed.fk_reception = ".((int) $this->id);
				$sql .= " AND cd.rowid = ed.fk_commandefourndet";

				dol_syslog(get_class($this)."::valid select details", LOG_DEBUG);
				$resql = $this->db->query($sql);
				if ($resql) {
					$cpt = $this->db->num_rows($resql);
					for ($i = 0; $i < $cpt; $i++) {
						$obj = $this->db->fetch_object($resql);

						$qty = $obj->qty;

						if ($qty <= 0) {
							continue;
						}

						dol_syslog(get_class($this)."::reopen reception movement index ".$i." ed.rowid=".$obj->rowid);

						//var_dump($this->lines[$i]);
						$mouvS = new MouvementStock($this->db);
						$mouvS->origin = &$this;

						if (empty($obj->batch)) {
							// line without batch detail

							// We decrement stock of product (and sub-products) -> update table llx_product_stock (key of this table is fk_product+fk_entrepot) and add a movement record
							$inventorycode = '';
							$result = $mouvS->reception($user, $obj->fk_product, $obj->fk_entrepot, -$qty, $obj->subprice, $langs->trans("ReceptionUnClassifyCloseddInDolibarr", $numref), '', '', '', '', 0, $inventorycode);

							if ($result < 0) {
								$this->error = $mouvS->error;
								$this->errors = $mouvS->errors;
								$error++; break;
							}
						} else {
							// line with batch detail

							// We decrement stock of product (and sub-products) -> update table llx_product_stock (key of this table is fk_product+fk_entrepot) and add a movement record
							$inventorycode = '';
							$result = $mouvS->reception($user, $obj->fk_product, $obj->fk_entrepot, -$qty, $obj->subprice, $langs->trans("ReceptionUnClassifyCloseddInDolibarr", $numref), $this->db->jdate($obj->eatby), $this->db->jdate($obj->sellby), $obj->batch, '', $obj->fk_origin_stock, $inventorycode);
							if ($result < 0) {
								$this->error = $mouvS->error;
								$this->errors = $mouvS->errors;
								$error++; break;
							}
						}
					}
				} else {
					$this->error = $this->db->lasterror();
					$error++;
				}
			}

			if (!$error) {
				// Call trigger
				$result = $this->call_trigger('RECEPTION_REOPEN', $user);
				if ($result < 0) {
					$error++;
				}
			}

			if (!$error && $this->origin == 'order_supplier') {
				$commande = new CommandeFournisseur($this->db);
				$commande->fetch($this->origin_id);
				$result = $commande->setStatus($user, 4);
				if ($result < 0) {
					$error++;
					$this->error = $commande->error;
					$this->errors = $commande->errors;
				}
			}
		} else {
			$error++;
			$this->errors[] = $this->db->lasterror();
		}

		if (!$error) {
			$this->db->commit();
			return 1;
		} else {
			$this->db->rollback();
			return -1;
		}
	}

	 /**
	  *	Set draft status
	  *
	  *	@param	User	$user			Object user that modify
	  *	@return	int						<0 if KO, >0 if OK
	  */
	public function setDraft($user)
	{
		// phpcs:enable
		global $conf, $langs;

		$error = 0;

		// Protection
		if ($this->statut <= self::STATUS_DRAFT) {
			return 0;
		}

		if (!((empty($conf->global->MAIN_USE_ADVANCED_PERMS) && !empty($user->rights->reception->creer))
		|| (!empty($conf->global->MAIN_USE_ADVANCED_PERMS) && !empty($user->rights->reception->reception_advance->validate)))) {
			$this->error = 'Permission denied';
			return -1;
		}

		$this->db->begin();

		$sql = "UPDATE ".MAIN_DB_PREFIX."reception";
		$sql .= " SET fk_statut = ".self::STATUS_DRAFT;
		$sql .= " WHERE rowid = ".((int) $this->id);

		dol_syslog(__METHOD__, LOG_DEBUG);
		if ($this->db->query($sql)) {
			// If stock increment is done on closing
			if (!$error && !empty($conf->stock->enabled) && !empty($conf->global->STOCK_CALCULATE_ON_RECEPTION)) {
				require_once DOL_DOCUMENT_ROOT.'/product/stock/class/mouvementstock.class.php';

				$langs->load("agenda");

				// Loop on each product line to add a stock movement
				// TODO possibilite de receptionner a partir d'une propale ou autre origine
				$sql = "SELECT cd.fk_product, cd.subprice,";
				$sql .= " ed.rowid, ed.qty, ed.fk_entrepot,";
				$sql .= " ed.eatby, ed.sellby, ed.batch";
				$sql .= " FROM ".MAIN_DB_PREFIX."commande_fournisseurdet as cd,";
				$sql .= " ".MAIN_DB_PREFIX."commande_fournisseur_dispatch as ed";
				$sql .= " WHERE ed.fk_reception = ".((int) $this->id);
				$sql .= " AND cd.rowid = ed.fk_commandefourndet";

				dol_syslog(get_class($this)."::valid select details", LOG_DEBUG);
				$resql = $this->db->query($sql);
				if ($resql) {
					$cpt = $this->db->num_rows($resql);
					for ($i = 0; $i < $cpt; $i++) {
						$obj = $this->db->fetch_object($resql);

						$qty = $obj->qty;


						if ($qty <= 0) {
							continue;
						}
						dol_syslog(get_class($this)."::reopen reception movement index ".$i." ed.rowid=".$obj->rowid." edb.rowid=".$obj->edbrowid);

						//var_dump($this->lines[$i]);
						$mouvS = new MouvementStock($this->db);
						$mouvS->origin = &$this;

						if (empty($obj->batch)) {
							// line without batch detail

							// We decrement stock of product (and sub-products) -> update table llx_product_stock (key of this table is fk_product+fk_entrepot) and add a movement record
							$inventorycode = '';
							$result = $mouvS->reception($user, $obj->fk_product, $obj->fk_entrepot, -$qty, $obj->subprice, $langs->trans("ReceptionBackToDraftInDolibarr", $this->ref), '', '', '', '', 0, $inventorycode);
							if ($result < 0) {
								$this->error = $mouvS->error;
								$this->errors = $mouvS->errors;
								$error++;
								break;
							}
						} else {
							// line with batch detail

							// We decrement stock of product (and sub-products) -> update table llx_product_stock (key of this table is fk_product+fk_entrepot) and add a movement record
							$inventorycode = '';
							$result = $mouvS->reception($user, $obj->fk_product, $obj->fk_entrepot, -$qty, $obj->subprice, $langs->trans("ReceptionBackToDraftInDolibarr", $this->ref), $this->db->jdate($obj->eatby), $this->db->jdate($obj->sellby), $obj->batch, '', 0, $inventorycode);
							if ($result < 0) {
								$this->error = $mouvS->error;
								$this->errors = $mouvS->errors;
								$error++; break;
							}
						}
					}
				} else {
					$this->error = $this->db->lasterror();
					$error++;
				}
			}

			if (!$error) {
				// Call trigger
				$result = $this->call_trigger('RECEPTION_UNVALIDATE', $user);
				if ($result < 0) {
					$error++;
				}
			}
			if ($this->origin == 'order_supplier') {
				if (!empty($this->origin) && $this->origin_id > 0) {
					$this->fetch_origin();
					$origin = $this->origin;
					if ($this->$origin->statut == 4) {  // If order source of reception is "partially received"
						// Check if there is no more reception validated.
						$this->$origin->fetchObjectLinked();
						$setStatut = 1;
						if (!empty($this->$origin->linkedObjects['reception'])) {
							foreach ($this->$origin->linkedObjects['reception'] as $rcption) {
								if ($rcption->statut > 0) {
									$setStatut = 0;
									break;
								}
							}
							//var_dump($this->$origin->receptions);exit;
							if ($setStatut) {
								$this->$origin->setStatut(3); // ordered
							}
						}
					}
				}
			}

			if (!$error) {
				$this->statut = self::STATUS_DRAFT;
				$this->db->commit();
				return 1;
			} else {
				$this->db->rollback();
				return -1;
			}
		} else {
			$this->error = $this->db->error();
			$this->db->rollback();
			return -1;
		}
	}

	/**
	 *  Create a document onto disk according to template module.
	 *
	 *  @param	    string		$modele			Force the model to using ('' to not force)
	 *  @param		Translate	$outputlangs	object lang to use for translations
	 *  @param      int			$hidedetails    Hide details of lines
	 *  @param      int			$hidedesc       Hide description
	 *  @param      int			$hideref        Hide ref
	 *  @return     int         				0 if KO, 1 if OK
	 */
	public function generateDocument($modele, $outputlangs, $hidedetails = 0, $hidedesc = 0, $hideref = 0)
	{
		global $conf, $langs;

		$langs->load("receptions");

		if (!dol_strlen($modele)) {
			$modele = 'squille';

			if ($this->model_pdf) {
				$modele = $this->model_pdf;
			} elseif (!empty($conf->global->RECEPTION_ADDON_PDF)) {
				$modele = $conf->global->RECEPTION_ADDON_PDF;
			}
		}

		$modelpath = "core/modules/reception/doc/";

		$this->fetch_origin();

		return $this->commonGenerateDocument($modelpath, $modele, $outputlangs, $hidedetails, $hidedesc, $hideref);
	}

	/**
	 * Function used to replace a thirdparty id with another one.
	 *
	 * @param DoliDB $db Database handler
	 * @param int $origin_id Old thirdparty id
	 * @param int $dest_id New thirdparty id
	 * @return bool
	 */
	public static function replaceThirdparty(DoliDB $db, $origin_id, $dest_id)
	{
		$tables = array('reception');

		return CommonObject::commonReplaceThirdparty($db, $origin_id, $dest_id, $tables);
	}
}<|MERGE_RESOLUTION|>--- conflicted
+++ resolved
@@ -272,21 +272,12 @@
 		$sql .= ", ".((int) $this->fk_project);
 		$sql .= ", ".($this->shipping_method_id > 0 ? ((int) $this->shipping_method_id) : "null");
 		$sql .= ", '".$this->db->escape($this->tracking_number)."'";
-<<<<<<< HEAD
-		$sql .= ", ".((double) $this->weight);
-		$sql .= ", ".((double) $this->sizeS); // TODO Should use this->trueDepth
-		$sql .= ", ".((double) $this->sizeW); // TODO Should use this->trueWidth
-		$sql .= ", ".((double) $this->sizeH); // TODO Should use this->trueHeight
-		$sql .= ", ".((double) $this->weight_units);
-		$sql .= ", ".((double) $this->size_units);
-=======
 		$sql .= ", ".(is_null($this->weight) ? "NULL" : ((double) $this->weight));
 		$sql .= ", ".(is_null($this->sizeS) ? "NULL" : ((double) $this->sizeS)); // TODO Should use this->trueDepth
 		$sql .= ", ".(is_null($this->sizeW) ? "NULL" : ((double) $this->sizeW)); // TODO Should use this->trueWidth
 		$sql .= ", ".(is_null($this->sizeH) ? "NULL" : ((double) $this->sizeH)); // TODO Should use this->trueHeight
 		$sql .= ", ".(is_null($this->weight_units) ? "NULL" : ((double) $this->weight_units));
 		$sql .= ", ".(is_null($this->size_units) ? "NULL" : ((double) $this->size_units));
->>>>>>> e46ee982
 		$sql .= ", ".(!empty($this->note_private) ? "'".$this->db->escape($this->note_private)."'" : "null");
 		$sql .= ", ".(!empty($this->note_public) ? "'".$this->db->escape($this->note_public)."'" : "null");
 		$sql .= ", ".(!empty($this->model_pdf) ? "'".$this->db->escape($this->model_pdf)."'" : "null");
