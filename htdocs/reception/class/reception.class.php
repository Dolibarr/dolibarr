<?php
/* Copyright (C) 2003-2008	Rodolphe Quiedeville	<rodolphe@quiedeville.org>
 * Copyright (C) 2005-2012	Regis Houssin			<regis.houssin@capnetworks.com>
 * Copyright (C) 2007		Franky Van Liedekerke	<franky.van.liedekerke@telenet.be>
 * Copyright (C) 2006-2012	Laurent Destailleur		<eldy@users.sourceforge.net>
 * Copyright (C) 2011-2017	Juanjo Menent			<jmenent@2byte.es>
 * Copyright (C) 2013       Florian Henry		  	<florian.henry@open-concept.pro>
 * Copyright (C) 2014		Cedric GROSS			<c.gross@kreiz-it.fr>
 * Copyright (C) 2014-2015  Marcos García           <marcosgdf@gmail.com>
 * Copyright (C) 2014-2020  Francis Appels          <francis.appels@yahoo.com>
 * Copyright (C) 2015       Claudio Aschieri        <c.aschieri@19.coop>
 * Copyright (C) 2016-2022	Ferran Marcet			<fmarcet@2byte.es>
 * Copyright (C) 2018		Quentin Vial-Gouteyron  <quentin.vial-gouteyron@atm-consulting.fr>
 * Copyright (C) 2022-2023  Frédéric France         <frederic.france@netlogic.fr>
 *
 * This program is free software; you can redistribute it and/or modify
 * it under the terms of the GNU General Public License as published by
 * the Free Software Foundation; either version 3 of the License, or
 * (at your option) any later version.
 *
 * This program is distributed in the hope that it will be useful,
 * but WITHOUT ANY WARRANTY; without even the implied warranty of
 * MERCHANTABILITY or FITNESS FOR A PARTICULAR PURPOSE.  See the
 * GNU General Public License for more details.
 *
 * You should have received a copy of the GNU General Public License
 * along with this program.  If not, see <https://www.gnu.org/licenses/>.
 */

/**
 *  \file       htdocs/reception/class/reception.class.php
 *  \ingroup    reception
 *  \brief      Fichier de la classe de gestion des receptions
 */

require_once DOL_DOCUMENT_ROOT.'/core/class/commonobject.class.php';
require_once DOL_DOCUMENT_ROOT."/core/class/commonobjectline.class.php";
require_once DOL_DOCUMENT_ROOT.'/core/class/commonincoterm.class.php';
if (isModEnabled("propal")) {
	require_once DOL_DOCUMENT_ROOT.'/comm/propal/class/propal.class.php';
}
if (isModEnabled('commande')) {
	require_once DOL_DOCUMENT_ROOT.'/commande/class/commande.class.php';
}


/**
 *	Class to manage receptions
 */
class Reception extends CommonObject
{
	use CommonIncoterm;

	/**
	 * @var string code
	 */
	public $code = "";

	/**
	 * @var string element name
	 */
	public $element = "reception";

	/**
	 * @var string Fieldname with ID of parent key if this field has a parent
	 */
	public $fk_element = "fk_reception";
	public $table_element = "reception";
	public $table_element_line = "commande_fournisseur_dispatch";
	public $ismultientitymanaged = 1; // 0=No test on entity, 1=Test with field entity, 2=Test with link by societe

	/**
	 * @var string String with name of icon for myobject. Must be the part after the 'object_' into object_myobject.png
	 */
	public $picto = 'dollyrevert';

	public $socid;
	public $ref_supplier;

	public $entrepot_id;
	public $tracking_number;
	public $tracking_url;
	public $billed;
	public $model_pdf;

	public $trueWeight;
	public $weight_units;
	public $trueWidth;
	public $width_units;
	public $trueHeight;
	public $height_units;
	public $trueDepth;
	public $depth_units;
	// A denormalized value
	public $trueSize;
	public $size_units;

	public $date_delivery; // Date delivery planed

	/**
	 * @var integer|string Effective delivery date
	 * @deprecated
	 * @see $date_reception
	 */
	public $date;

	/**
	 * @var integer|string Effective delivery date
	 */
	public $date_reception;

	/**
	 * @var integer|string date_creation
	 */
	public $date_creation;

	/**
	 * @var integer|string date_validation
	 */
	public $date_valid;

	public $meths;
	public $listmeths; // List of carriers

	/**
	 * @var CommandeFournisseur
	 */
	public $commandeFournisseur;

	/**
	 * @var CommandeFournisseurDispatch[]
	 */
	public $lines = array();


	// detail of lot and qty = array(id in llx_commande_fournisseur_dispatch, batch, qty)
	// We can use this to know warehouse planned to be used for each lot.
	public $detail_batch;

	const STATUS_DRAFT = 0;
	const STATUS_VALIDATED = 1;
	const STATUS_CLOSED = 2;



	/**
	 *	Constructor
	 *
	 *  @param		DoliDB		$db      Database handler
	 */
	public function __construct($db)
	{
		$this->db = $db;
	}

	/**
	 *	Return next contract ref
	 *
	 *	@param	Societe		$soc	Thirdparty object
	 *	@return string				Free reference for contract
	 */
	public function getNextNumRef($soc)
	{
		global $langs, $conf;
		$langs->load("receptions");

		if (!empty($conf->global->RECEPTION_ADDON_NUMBER)) {
			$mybool = false;

			$file = $conf->global->RECEPTION_ADDON_NUMBER.".php";
			$classname = $conf->global->RECEPTION_ADDON_NUMBER;

			// Include file with class
			$dirmodels = array_merge(array('/'), (array) $conf->modules_parts['models']);

			foreach ($dirmodels as $reldir) {
				$dir = dol_buildpath($reldir."core/modules/reception/");

				// Load file with numbering class (if found)
				$mybool |= @include_once $dir.$file;
			}

			if (!$mybool) {
				dol_print_error('', "Failed to include file ".$file);
				return '';
			}

			$obj = new $classname();

			$numref = "";
			$numref = $obj->getNextValue($soc, $this);

			if ($numref != "") {
				return $numref;
			} else {
				dol_print_error($this->db, get_class($this)."::getNextNumRef ".$obj->error);
				return "";
			}
		} else {
			print $langs->trans("Error")." ".$langs->trans("Error_RECEPTION_ADDON_NUMBER_NotDefined");
			return "";
		}
	}

	/**
	 *  Create reception en base
	 *
	 *  @param	User	$user       Objet du user qui cree
	 *  @param	int		$notrigger	1=Does not execute triggers, 0= execute triggers
	 *  @return int 				<0 si erreur, id reception creee si ok
	 */
	public function create($user, $notrigger = 0)
	{
		global $conf;

		$now = dol_now();

		require_once DOL_DOCUMENT_ROOT.'/product/stock/class/mouvementstock.class.php';
		$error = 0;

		// Clean parameters
		$this->tracking_number = dol_sanitizeFileName($this->tracking_number);
		if (empty($this->fk_project)) {
			$this->fk_project = 0;
		}
		if (empty($this->weight_units)) {
			$this->weight_units = 0;
		}
		if (empty($this->size_units)) {
			$this->size_units = 0;
		}

		$this->user = $user;

		$this->db->begin();

		$sql = "INSERT INTO ".MAIN_DB_PREFIX."reception (";
		$sql .= "ref";
		$sql .= ", entity";
		$sql .= ", ref_supplier";
		$sql .= ", date_creation";
		$sql .= ", fk_user_author";
		$sql .= ", date_reception";
		$sql .= ", date_delivery";
		$sql .= ", fk_soc";
		$sql .= ", fk_projet";
		$sql .= ", fk_shipping_method";
		$sql .= ", tracking_number";
		$sql .= ", weight";
		$sql .= ", size";
		$sql .= ", width";
		$sql .= ", height";
		$sql .= ", weight_units";
		$sql .= ", size_units";
		$sql .= ", note_private";
		$sql .= ", note_public";
		$sql .= ", model_pdf";
		$sql .= ", fk_incoterms, location_incoterms";
		$sql .= ") VALUES (";
		$sql .= "'(PROV)'";
		$sql .= ", ".((int) $conf->entity);
		$sql .= ", ".($this->ref_supplier ? "'".$this->db->escape($this->ref_supplier)."'" : "null");
		$sql .= ", '".$this->db->idate($now)."'";
		$sql .= ", ".((int) $user->id);
		$sql .= ", ".($this->date_reception > 0 ? "'".$this->db->idate($this->date_reception)."'" : "null");
		$sql .= ", ".($this->date_delivery > 0 ? "'".$this->db->idate($this->date_delivery)."'" : "null");
		$sql .= ", ".((int) $this->socid);
		$sql .= ", ".((int) $this->fk_project);
		$sql .= ", ".($this->shipping_method_id > 0 ? ((int) $this->shipping_method_id) : "null");
		$sql .= ", '".$this->db->escape($this->tracking_number)."'";
		$sql .= ", ".(is_null($this->weight) ? "NULL" : ((double) $this->weight));
		$sql .= ", ".(is_null($this->trueDepth) ? "NULL" : ((double) $this->trueDepth));
		$sql .= ", ".(is_null($this->trueWidth) ? "NULL" : ((double) $this->trueWidth));
		$sql .= ", ".(is_null($this->trueHeight) ? "NULL" : ((double) $this->trueHeight));
		$sql .= ", ".(is_null($this->weight_units) ? "NULL" : ((double) $this->weight_units));
		$sql .= ", ".(is_null($this->size_units) ? "NULL" : ((double) $this->size_units));
		$sql .= ", ".(!empty($this->note_private) ? "'".$this->db->escape($this->note_private)."'" : "null");
		$sql .= ", ".(!empty($this->note_public) ? "'".$this->db->escape($this->note_public)."'" : "null");
		$sql .= ", ".(!empty($this->model_pdf) ? "'".$this->db->escape($this->model_pdf)."'" : "null");
		$sql .= ", ".(int) $this->fk_incoterms;
		$sql .= ", '".$this->db->escape($this->location_incoterms)."'";
		$sql .= ")";

		dol_syslog(get_class($this)."::create", LOG_DEBUG);

		$resql = $this->db->query($sql);

		if ($resql) {
			$this->id = $this->db->last_insert_id(MAIN_DB_PREFIX."reception");

			$sql = "UPDATE ".MAIN_DB_PREFIX."reception";
			$sql .= " SET ref = '(PROV".$this->id.")'";
			$sql .= " WHERE rowid = ".((int) $this->id);

			dol_syslog(get_class($this)."::create", LOG_DEBUG);
			if ($this->db->query($sql)) {
				// Insert of lines
				$num = count($this->lines);
				for ($i = 0; $i < $num; $i++) {
					$this->lines[$i]->fk_reception = $this->id;

					if (!$this->lines[$i]->create($user) > 0) {
						$error++;
					}
				}

				if (!$error && $this->id && $this->origin_id) {
					$ret = $this->add_object_linked();
					if (!$ret) {
						$error++;
					}
				}

				// Create extrafields
				if (!$error) {
					$result = $this->insertExtraFields();
					if ($result < 0) {
						$error++;
					}
				}

				if (!$error && !$notrigger) {
					// Call trigger
					$result = $this->call_trigger('RECEPTION_CREATE', $user);
					if ($result < 0) {
						$error++;
					}
					// End call triggers
				}

				if (!$error) {
					$this->db->commit();
					return $this->id;
				} else {
					foreach ($this->errors as $errmsg) {
						dol_syslog(get_class($this)."::create ".$errmsg, LOG_ERR);
						$this->error .= ($this->error ? ', '.$errmsg : $errmsg);
					}
					$this->db->rollback();
					return -1 * $error;
				}
			} else {
				$error++;
				$this->error = $this->db->lasterror()." - sql=$sql";
				$this->db->rollback();
				return -2;
			}
		} else {
			$error++;
			$this->error = $this->db->error()." - sql=$sql";
			$this->db->rollback();
			return -1;
		}
	}



	/**
	 *	Get object and lines from database
	 *
	 *	@param	int		$id       	Id of object to load
	 * 	@param	string	$ref		Ref of object
	 * 	@param	string	$ref_ext	External reference of object
	 *	@return int			        >0 if OK, 0 if not found, <0 if KO
	 */
	public function fetch($id, $ref = '', $ref_ext = '')
	{
		// Check parameters
		if (empty($id) && empty($ref) && empty($ref_ext)) {
			return -1;
		}

		$sql = "SELECT e.rowid, e.entity, e.ref, e.fk_soc as socid, e.date_creation, e.ref_supplier, e.ref_ext, e.fk_user_author, e.fk_statut as status";
		$sql .= ", e.weight, e.weight_units, e.size, e.size_units, e.width, e.height";
		$sql .= ", e.date_reception as date_reception, e.model_pdf,  e.date_delivery";
		$sql .= ", e.fk_shipping_method, e.tracking_number";
		$sql .= ", el.fk_source as origin_id, el.sourcetype as origin";
		$sql .= ", e.note_private, e.note_public";
		$sql .= ', e.fk_incoterms, e.location_incoterms';
		$sql .= ', i.libelle as label_incoterms';
		$sql .= " FROM ".MAIN_DB_PREFIX."reception as e";
		$sql .= " LEFT JOIN ".MAIN_DB_PREFIX."element_element as el ON el.fk_target = e.rowid AND el.targettype = '".$this->db->escape($this->element)."'";
		$sql .= ' LEFT JOIN '.MAIN_DB_PREFIX.'c_incoterms as i ON e.fk_incoterms = i.rowid';
		$sql .= " WHERE e.entity IN (".getEntity('reception').")";
		if ($id) {
			$sql .= " AND e.rowid=".((int) $id);
		}
		if ($ref) {
			$sql .= " AND e.ref='".$this->db->escape($ref)."'";
		}
		if ($ref_ext) {
			$sql .= " AND e.ref_ext='".$this->db->escape($ref_ext)."'";
		}

		dol_syslog(get_class($this)."::fetch", LOG_DEBUG);
		$result = $this->db->query($sql);
		if ($result) {
			if ($this->db->num_rows($result)) {
				$obj = $this->db->fetch_object($result);

				$this->id                   = $obj->rowid;
				$this->entity               = $obj->entity;
				$this->ref                  = $obj->ref;
				$this->socid                = $obj->socid;
				$this->ref_supplier = $obj->ref_supplier;
				$this->ref_ext = $obj->ref_ext;
				$this->statut               = $obj->status;
				$this->status               = $obj->status;
				$this->user_author_id       = $obj->fk_user_author;
				$this->date_creation        = $this->db->jdate($obj->date_creation);
				$this->date = $this->db->jdate($obj->date_reception); // TODO deprecated
				$this->date_reception = $this->db->jdate($obj->date_reception); // Date real
				$this->date_delivery        = $this->db->jdate($obj->date_delivery); // Date planed
				$this->model_pdf            = $obj->model_pdf;
				$this->modelpdf             = $obj->model_pdf; // deprecated
				$this->shipping_method_id = $obj->fk_shipping_method;
				$this->tracking_number      = $obj->tracking_number;
				$this->origin               = ($obj->origin ? $obj->origin : 'commande'); // For compatibility
				$this->origin_id            = $obj->origin_id;
				$this->billed = ($obj->fk_statut == 2 ? 1 : 0);

				$this->trueWeight           = $obj->weight;
				$this->weight_units         = $obj->weight_units;

				$this->trueWidth            = $obj->width;
				$this->width_units          = $obj->size_units;
				$this->trueHeight           = $obj->height;
				$this->height_units         = $obj->size_units;
				$this->trueDepth            = $obj->size;
				$this->depth_units          = $obj->size_units;

				$this->note_public          = $obj->note_public;
				$this->note_private         = $obj->note_private;

				// A denormalized value
				$this->trueSize = $obj->size."x".$obj->width."x".$obj->height;
				$this->size_units = $obj->size_units;

				//Incoterms
				$this->fk_incoterms = $obj->fk_incoterms;
				$this->location_incoterms = $obj->location_incoterms;
				$this->label_incoterms = $obj->label_incoterms;

				$this->db->free($result);

				//$file = $conf->reception->dir_output."/".get_exdir(0, 0, 0, 1, $this, 'reception')."/".$this->id.".pdf";
				//$this->pdf_filename = $file;

				// Tracking url
				$this->getUrlTrackingStatus($obj->tracking_number);

				/*
				 * Thirdparty
				 */
				$result = $this->fetch_thirdparty();


				// Retrieve all extrafields for reception
				// fetch optionals attributes and labels
				require_once DOL_DOCUMENT_ROOT.'/core/class/extrafields.class.php';
				$extrafields = new ExtraFields($this->db);
				$extrafields->fetch_name_optionals_label($this->table_element, true);
				$this->fetch_optionals();

				/*
				 * Lines
				 */
				$result = $this->fetch_lines();
				if ($result < 0) {
					return -3;
				}

				return 1;
			} else {
				dol_syslog(get_class($this).'::Fetch no reception found', LOG_ERR);
				$this->error = 'Reception with id '.$id.' not found';
				return 0;
			}
		} else {
			$this->error = $this->db->error();
			return -1;
		}
	}

	/**
	 *  Validate object and update stock if option enabled
	 *
	 *  @param      User		$user       Object user that validate
	 *  @param		int			$notrigger	1=Does not execute triggers, 0= execute triggers
	 *  @return     int						<0 if OK, >0 if KO
	 */
	public function valid($user, $notrigger = 0)
	{
		global $conf, $langs;

		require_once DOL_DOCUMENT_ROOT.'/core/lib/files.lib.php';

		dol_syslog(get_class($this)."::valid");

		// Protection
		if ($this->statut) {
			dol_syslog(get_class($this)."::valid no draft status", LOG_WARNING);
			return 0;
		}

		if (!((empty($conf->global->MAIN_USE_ADVANCED_PERMS) && !empty($user->rights->reception->creer))
		|| (!empty($conf->global->MAIN_USE_ADVANCED_PERMS) && !empty($user->rights->reception->reception_advance->validate)))) {
			$this->error = 'Permission denied';
			dol_syslog(get_class($this)."::valid ".$this->error, LOG_ERR);
			return -1;
		}

		$this->db->begin();

		$error = 0;

		// Define new ref
		$soc = new Societe($this->db);
		$soc->fetch($this->socid);


		// Define new ref
		if (!$error && (preg_match('/^[\(]?PROV/i', $this->ref) || empty($this->ref))) { // empty should not happened, but when it occurs, the test save life
			$numref = $this->getNextNumRef($soc);
		} else {
			$numref = $this->ref;
		}

		$this->newref = dol_sanitizeFileName($numref);

		$now = dol_now();

		// Validate
		$sql = "UPDATE ".MAIN_DB_PREFIX."reception SET";
		$sql .= " ref='".$this->db->escape($numref)."'";
		$sql .= ", fk_statut = 1";
		$sql .= ", date_valid = '".$this->db->idate($now)."'";
		$sql .= ", fk_user_valid = ".$user->id;
		$sql .= " WHERE rowid = ".((int) $this->id);
		dol_syslog(get_class($this)."::valid update reception", LOG_DEBUG);
		$resql = $this->db->query($sql);
		if (!$resql) {
			$this->error = $this->db->lasterror();
			$error++;
		}

		// If stock increment is done on reception (recommanded choice)
		if (!$error && isModEnabled('stock') && !empty($conf->global->STOCK_CALCULATE_ON_RECEPTION)) {
			require_once DOL_DOCUMENT_ROOT.'/product/stock/class/mouvementstock.class.php';

			$langs->load("agenda");

			// Loop on each product line to add a stock movement
			// TODO in future, reception lines may not be linked to order line
			$sql = "SELECT cd.fk_product, cd.subprice, cd.remise_percent,";
			$sql .= " ed.rowid, ed.qty, ed.fk_entrepot,";
			$sql .= " ed.eatby, ed.sellby, ed.batch,";
			$sql .= " ed.cost_price";
			$sql .= " FROM ".MAIN_DB_PREFIX."commande_fournisseurdet as cd,";
			$sql .= " ".MAIN_DB_PREFIX."commande_fournisseur_dispatch as ed";
			$sql .= " WHERE ed.fk_reception = ".((int) $this->id);
			$sql .= " AND cd.rowid = ed.fk_commandefourndet";

			dol_syslog(get_class($this)."::valid select details", LOG_DEBUG);
			$resql = $this->db->query($sql);
			if ($resql) {
				$cpt = $this->db->num_rows($resql);
				for ($i = 0; $i < $cpt; $i++) {
					$obj = $this->db->fetch_object($resql);

					$qty = $obj->qty;

					if ($qty == 0 || ($qty < 0 && !getDolGlobalInt('RECEPTION_ALLOW_NEGATIVE_QTY'))) {
						continue;
					}
					dol_syslog(get_class($this)."::valid movement index ".$i." ed.rowid=".$obj->rowid." edb.rowid=".$obj->edbrowid);

					//var_dump($this->lines[$i]);
					$mouvS = new MouvementStock($this->db);
					$mouvS->origin = &$this;
					$mouvS->setOrigin($this->element, $this->id);

					if (empty($obj->batch)) {
						// line without batch detail

						// We decrement stock of product (and sub-products) -> update table llx_product_stock (key of this table is fk_product+fk_entrepot) and add a movement record.
						$inventorycode = '';
						$result = $mouvS->reception($user, $obj->fk_product, $obj->fk_entrepot, $qty, $obj->cost_price, $langs->trans("ReceptionValidatedInDolibarr", $numref), '', '', '', '', 0, $inventorycode);

						if (intval($result) < 0) {
							$error++;
							$this->errors[] = $mouvS->error;
							$this->errors = array_merge($this->errors, $mouvS->errors);
							break;
						}
					} else {
						// line with batch detail

						// We decrement stock of product (and sub-products) -> update table llx_product_stock (key of this table is fk_product+fk_entrepot) and add a movement record.
						// Note: ->fk_origin_stock = id into table llx_product_batch (may be rename into llx_product_stock_batch in another version)
						$inventorycode = '';
						$result = $mouvS->reception($user, $obj->fk_product, $obj->fk_entrepot, $qty, $obj->cost_price, $langs->trans("ReceptionValidatedInDolibarr", $numref), $this->db->jdate($obj->eatby), $this->db->jdate($obj->sellby), $obj->batch, '', 0, $inventorycode);

						if (intval($result) < 0) {
							$error++;
							$this->errors[] = $mouvS->error;
							$this->errors = array_merge($this->errors, $mouvS->errors);
							break;
						}
					}
				}
			} else {
				$this->db->rollback();
				$this->error = $this->db->error();
				return -2;
			}
		}

		// Change status of order to "reception in process" or "totally received"
		$status = $this->getStatusDispatch();
		if ($status < 0) {
			$error++;
		} else {
			$trigger_key = '';
			if ($status == CommandeFournisseur::STATUS_RECEIVED_COMPLETELY) {
				$ret = $this->commandeFournisseur->Livraison($user, dol_now(), 'tot', '');
				if ($ret < 0) {
					$error++;
					$this->errors = array_merge($this->errors, $this->commandeFournisseur->errors);
				}
			} else {
				$ret = $this->setStatut($status, $this->origin_id, 'commande_fournisseur', $trigger_key);
				if ($ret < 0) {
					$error++;
				}
			}
		}

		if (!$error && !$notrigger) {
			// Call trigger
			$result = $this->call_trigger('RECEPTION_VALIDATE', $user);
			if ($result < 0) {
				$error++;
			}
			// End call triggers
		}

		if (!$error) {
			$this->oldref = $this->ref;

			// Rename directory if dir was a temporary ref
			if (preg_match('/^[\(]?PROV/i', $this->ref)) {
				// Now we rename also files into index
				$sql = 'UPDATE '.MAIN_DB_PREFIX."ecm_files set filename = CONCAT('".$this->db->escape($this->newref)."', SUBSTR(filename, ".(strlen($this->ref) + 1).")), filepath = 'reception/".$this->db->escape($this->newref)."'";
				$sql .= " WHERE filename LIKE '".$this->db->escape($this->ref)."%' AND filepath = 'reception/".$this->db->escape($this->ref)."' AND entity = ".((int) $conf->entity);
				$resql = $this->db->query($sql);
				if (!$resql) {
					$error++; $this->error = $this->db->lasterror();
				}

				// We rename directory ($this->ref = old ref, $num = new ref) in order not to lose the attachments
				$oldref = dol_sanitizeFileName($this->ref);
				$newref = dol_sanitizeFileName($numref);
				$dirsource = $conf->reception->dir_output.'/'.$oldref;
				$dirdest = $conf->reception->dir_output.'/'.$newref;
				if (!$error && file_exists($dirsource)) {
					dol_syslog(get_class($this)."::valid rename dir ".$dirsource." into ".$dirdest);

					if (@rename($dirsource, $dirdest)) {
						dol_syslog("Rename ok");
						// Rename docs starting with $oldref with $newref
						$listoffiles = dol_dir_list($conf->reception->dir_output.'/'.$newref, 'files', 1, '^'.preg_quote($oldref, '/'));
						foreach ($listoffiles as $fileentry) {
							$dirsource = $fileentry['name'];
							$dirdest = preg_replace('/^'.preg_quote($oldref, '/').'/', $newref, $dirsource);
							$dirsource = $fileentry['path'].'/'.$dirsource;
							$dirdest = $fileentry['path'].'/'.$dirdest;
							@rename($dirsource, $dirdest);
						}
					}
				}
			}
		}

		// Set new ref and current status
		if (!$error) {
			$this->ref = $numref;
			$this->statut = 1;
		}

		if (!$error) {
			$this->db->commit();
			return 1;
		} else {
			foreach ($this->errors as $errmsg) {
				dol_syslog(get_class($this)."::valid ".$errmsg, LOG_ERR);
				$this->error .= ($this->error ? ', '.$errmsg : $errmsg);
			}
			$this->db->rollback();
			return -1 * $error;
		}
	}

	/**
	 * Get status from all dispatched lines
	 *
	 * @return		int		                        <0 if KO, Status of reception if OK
	 */
	public function getStatusDispatch()
	{
		global $conf;

		require_once DOL_DOCUMENT_ROOT.'/fourn/class/fournisseur.commande.class.php';
		require_once DOL_DOCUMENT_ROOT.'/fourn/class/fournisseur.commande.dispatch.class.php';

		$status = CommandeFournisseur::STATUS_RECEIVED_PARTIALLY;

		if (!empty($this->origin) && $this->origin_id > 0 && ($this->origin == 'order_supplier' || $this->origin == 'commandeFournisseur')) {
			if (empty($this->commandeFournisseur)) {
				$this->fetch_origin();
				if (empty($this->commandeFournisseur->lines)) {
					$res = $this->commandeFournisseur->fetch_lines();
					if ($res < 0)	return $res;
				}
			}

			$qty_received = array();
			$qty_wished = array();

			$supplierorderdispatch = new CommandeFournisseurDispatch($this->db);
			$filter = array('t.fk_commande'=>$this->origin_id);
			if (!empty($conf->global->SUPPLIER_ORDER_USE_DISPATCH_STATUS)) {
				$filter['t.status'] = 1; // Restrict to lines with status validated
			}

			$ret = $supplierorderdispatch->fetchAll('', '', 0, 0, $filter);
			if ($ret < 0) {
				$this->error = $supplierorderdispatch->error;
				$this->errors = $supplierorderdispatch->errors;
				return $ret;
			} else {
				// build array with quantity received by product in all supplier orders (origin)
				foreach ($supplierorderdispatch->lines as $dispatch_line) {
					if (array_key_exists($dispatch_line->fk_product, $qty_received)) {
						$qty_received[$dispatch_line->fk_product] += $dispatch_line->qty;
					}
				}

				// qty wished in order supplier (origin)
				foreach ($this->commandeFournisseur->lines as $origin_line) {
					// exclude lines not qualified for reception
					if (empty($conf->global->STOCK_SUPPORTS_SERVICES) && $origin_line->product_type > 0) {
						continue;
					}

					$qty_wished[$origin_line->fk_product] += $origin_line->qty;
				}

				// compare array
				$diff_array = array_diff_assoc($qty_received, $qty_wished); // Warning: $diff_array is done only on common keys.
				$keys_in_wished_not_in_received = array_diff(array_keys($qty_wished), array_keys($qty_received));
				$keys_in_received_not_in_wished = array_diff(array_keys($qty_received), array_keys($qty_wished));

				if (count($diff_array) == 0 && count($keys_in_wished_not_in_received) == 0 && count($keys_in_received_not_in_wished) == 0) { // no diff => mean everything is received
					$status = CommandeFournisseur::STATUS_RECEIVED_COMPLETELY;
				} elseif (!empty($conf->global->SUPPLIER_ORDER_MORE_THAN_WISHED)) {
					// set totally received if more products received than ordered
					$close = 0;

					if (count($diff_array) > 0) {
						// there are some difference between the two arrays
						// scan the array of results
						foreach ($diff_array as $key => $value) {
							// if the quantity delivered is greater or equal to ordered quantity
							if ($qty_received[$key] >= $qty_wished[$key]) {
								$close++;
							}
						}
					}

					if ($close == count($diff_array)) {
						// all the products are received equal or more than the ordered quantity
						$status = CommandeFournisseur::STATUS_RECEIVED_COMPLETELY;
					}
				}
			}
		}

		return $status;
	}

	/**
	 * Add an reception line.
	 * If STOCK_WAREHOUSE_NOT_REQUIRED_FOR_RECEPTIONS is set, you can add a reception line, with no stock source defined
	 * If STOCK_MUST_BE_ENOUGH_FOR_RECEPTION is not set, you can add a reception line, even if not enough into stock
	 *
	 * @param 	int			$entrepot_id		Id of warehouse
	 * @param 	int			$id					Id of source line (supplier order line)
	 * @param 	int			$qty				Quantity
	 * @param	array		$array_options		extrafields array
	 * @param	string		$comment				Comment for stock movement
	 * @param	integer		$eatby					eat-by date
	 * @param	integer		$sellby					sell-by date
	 * @param	string		$batch					Lot number
	 * @param	double		$cost_price			Line cost
	 * @return	int							<0 if KO, index of line if OK
	 */
	public function addline($entrepot_id, $id, $qty, $array_options = 0, $comment = '', $eatby = '', $sellby = '', $batch = '', $cost_price = 0)
	{
		global $conf, $langs, $user;

		$num = count($this->lines);
		$line = new CommandeFournisseurDispatch($this->db);

		$line->fk_entrepot = $entrepot_id;
		$line->fk_commandefourndet = $id;
		$line->qty = $qty;

		$supplierorderline = new CommandeFournisseurLigne($this->db);
		$result = $supplierorderline->fetch($id);
		if ($result <= 0) {
			$this->error = $supplierorderline->error;
			$this->errors = $supplierorderline->errors;
			return -1;
		}

		$fk_product = 0;
		if (isModEnabled('stock') && !empty($supplierorderline->fk_product)) {
			$fk_product = $supplierorderline->fk_product;

			if (!($entrepot_id > 0) && empty($conf->global->STOCK_WAREHOUSE_NOT_REQUIRED_FOR_RECEPTIONS)) {
				$langs->load("errors");
				$this->error = $langs->trans("ErrorWarehouseRequiredIntoReceptionLine");
				return -1;
			}
		}

		// Check batch is set
		$product = new Product($this->db);
		$product->fetch($fk_product);
		if (isModEnabled('productbatch')) {
			$langs->load("errors");
			if (!empty($product->status_batch) && empty($batch)) {
				$this->error = $langs->trans('ErrorProductNeedBatchNumber', $product->ref);
				return -1;
			} elseif (empty($product->status_batch) && !empty($batch)) {
				$this->error = $langs->trans('ErrorProductDoesNotNeedBatchNumber', $product->ref);
				return -1;
			}
		}
		unset($product);

		// extrafields
		$line->array_options = $supplierorderline->array_options;
		if (empty($conf->global->MAIN_EXTRAFIELDS_DISABLED) && is_array($array_options) && count($array_options) > 0) {
			foreach ($array_options as $key => $value) {
				$line->array_options[$key] = $value;
			}
		}

		$line->fk_product = $fk_product;
		$line->fk_commande = $supplierorderline->fk_commande;
		$line->fk_user = $user->id;
		$line->comment = $comment;
		$line->batch = $batch;
		$line->eatby = $eatby;
		$line->sellby = $sellby;
		$line->status = 1;
		$line->cost_price = $cost_price;
		$line->fk_reception = $this->id;

		$this->lines[$num] = $line;

		return $num;
	}


	/**
	 *  Update database
	 *
	 *  @param	User	$user        	User that modify
	 *  @param  int		$notrigger	    0=launch triggers after, 1=disable triggers
	 *  @return int 			       	<0 if KO, >0 if OK
	 */
	public function update($user = null, $notrigger = 0)
	{
		global $conf;
		$error = 0;

		// Clean parameters

		if (isset($this->ref)) {
			$this->ref = trim($this->ref);
		}
		if (isset($this->entity)) {
			$this->entity = trim($this->entity);
		}
		if (isset($this->ref_supplier)) {
			$this->ref_supplier = trim($this->ref_supplier);
		}
		if (isset($this->socid)) {
			$this->socid = trim($this->socid);
		}
		if (isset($this->fk_user_author)) {
			$this->fk_user_author = trim($this->fk_user_author);
		}
		if (isset($this->fk_user_valid)) {
			$this->fk_user_valid = trim($this->fk_user_valid);
		}
		if (isset($this->shipping_method_id)) {
			$this->shipping_method_id = trim($this->shipping_method_id);
		}
		if (isset($this->tracking_number)) {
			$this->tracking_number = trim($this->tracking_number);
		}
		if (isset($this->statut)) {
			$this->statut = (int) $this->statut;
		}
		if (isset($this->trueDepth)) {
			$this->trueDepth = trim($this->trueDepth);
		}
		if (isset($this->trueWidth)) {
			$this->trueWidth = trim($this->trueWidth);
		}
		if (isset($this->trueHeight)) {
			$this->trueHeight = trim($this->trueHeight);
		}
		if (isset($this->size_units)) {
			$this->size_units = trim($this->size_units);
		}
		if (isset($this->weight_units)) {
			$this->weight_units = trim($this->weight_units);
		}
		if (isset($this->trueWeight)) {
			$this->weight = trim($this->trueWeight);
		}
		if (isset($this->note_private)) {
			$this->note_private = trim($this->note_private);
		}
		if (isset($this->note_public)) {
			$this->note_public = trim($this->note_public);
		}
		if (isset($this->model_pdf)) {
			$this->model_pdf = trim($this->model_pdf);
		}


		// Check parameters
		// Put here code to add control on parameters values

		// Update request
		$sql = "UPDATE ".MAIN_DB_PREFIX."reception SET";

		$sql .= " ref=".(isset($this->ref) ? "'".$this->db->escape($this->ref)."'" : "null").",";
		$sql .= " ref_supplier=".(isset($this->ref_supplier) ? "'".$this->db->escape($this->ref_supplier)."'" : "null").",";
		$sql .= " fk_soc=".(isset($this->socid) ? $this->socid : "null").",";
		$sql .= " date_creation=".(dol_strlen($this->date_creation) != 0 ? "'".$this->db->idate($this->date_creation)."'" : 'null').",";
		$sql .= " fk_user_author=".(isset($this->fk_user_author) ? $this->fk_user_author : "null").",";
		$sql .= " date_valid=".(dol_strlen($this->date_valid) != 0 ? "'".$this->db->idate($this->date_valid)."'" : 'null').",";
		$sql .= " fk_user_valid=".(isset($this->fk_user_valid) ? $this->fk_user_valid : "null").",";
		$sql .= " date_reception=".(dol_strlen($this->date_reception) != 0 ? "'".$this->db->idate($this->date_reception)."'" : 'null').",";
		$sql .= " date_delivery=".(dol_strlen($this->date_delivery) != 0 ? "'".$this->db->idate($this->date_delivery)."'" : 'null').",";
		$sql .= " fk_shipping_method=".((isset($this->shipping_method_id) && $this->shipping_method_id > 0) ? $this->shipping_method_id : "null").",";
		$sql .= " tracking_number=".(isset($this->tracking_number) ? "'".$this->db->escape($this->tracking_number)."'" : "null").",";
		$sql .= " fk_statut=".(isset($this->statut) ? $this->statut : "null").",";
		$sql .= " height=".(($this->trueHeight != '') ? $this->trueHeight : "null").",";
		$sql .= " width=".(($this->trueWidth != '') ? $this->trueWidth : "null").",";
		$sql .= " size_units=".(isset($this->size_units) ? $this->size_units : "null").",";
		$sql .= " size=".(($this->trueDepth != '') ? $this->trueDepth : "null").",";
		$sql .= " weight_units=".(isset($this->weight_units) ? $this->weight_units : "null").",";
		$sql .= " weight=".(($this->trueWeight != '') ? $this->trueWeight : "null").",";
		$sql .= " note_private=".(isset($this->note_private) ? "'".$this->db->escape($this->note_private)."'" : "null").",";
		$sql .= " note_public=".(isset($this->note_public) ? "'".$this->db->escape($this->note_public)."'" : "null").",";
		$sql .= " model_pdf=".(isset($this->model_pdf) ? "'".$this->db->escape($this->model_pdf)."'" : "null").",";
		$sql .= " entity = ".((int) $conf->entity);
		$sql .= " WHERE rowid=".((int) $this->id);

		$this->db->begin();

		dol_syslog(get_class($this)."::update", LOG_DEBUG);
		$resql = $this->db->query($sql);
		if (!$resql) {
			$error++; $this->errors[] = "Error ".$this->db->lasterror();
		}

		if (!$error) {
			if (!$notrigger) {
				// Call trigger
				$result = $this->call_trigger('RECEPTION_MODIFY', $user);
				if ($result < 0) {
					$error++;
				}
				// End call triggers
			}
		}

		// Commit or rollback
		if ($error) {
			foreach ($this->errors as $errmsg) {
				dol_syslog(get_class($this)."::update ".$errmsg, LOG_ERR);
				$this->error .= ($this->error ? ', '.$errmsg : $errmsg);
			}
			$this->db->rollback();
			return -1 * $error;
		} else {
			$this->db->commit();
			return 1;
		}
	}

	/**
	 * 	Delete reception.
	 *
	 *	@param	User	$user	Object user
	 * 	@return	int				>0 if OK, 0 if deletion done but failed to delete files, <0 if KO
	 */
	public function delete(User $user)
	{
		global $conf, $langs, $user;
		require_once DOL_DOCUMENT_ROOT.'/core/lib/files.lib.php';

		$error = 0;
		$this->error = '';


		$this->db->begin();

		// Stock control
		if (isModEnabled('stock') && $conf->global->STOCK_CALCULATE_ON_RECEPTION && $this->statut > 0) {
			require_once DOL_DOCUMENT_ROOT."/product/stock/class/mouvementstock.class.php";

			$langs->load("agenda");

			// Loop on each product line to add a stock movement
			$sql = "SELECT cd.fk_product, cd.subprice, ed.qty, ed.fk_entrepot, ed.eatby, ed.sellby, ed.batch, ed.rowid as commande_fournisseur_dispatch_id";
			$sql .= " FROM ".MAIN_DB_PREFIX."commande_fournisseurdet as cd,";
			$sql .= " ".MAIN_DB_PREFIX."commande_fournisseur_dispatch as ed";
			$sql .= " WHERE ed.fk_reception = ".((int) $this->id);
			$sql .= " AND cd.rowid = ed.fk_commandefourndet";

			dol_syslog(get_class($this)."::delete select details", LOG_DEBUG);
			$resql = $this->db->query($sql);
			if ($resql) {
				$cpt = $this->db->num_rows($resql);
				for ($i = 0; $i < $cpt; $i++) {
					dol_syslog(get_class($this)."::delete movement index ".$i);
					$obj = $this->db->fetch_object($resql);

					$mouvS = new MouvementStock($this->db);
					// we do not log origin because it will be deleted
					$mouvS->origin = null;

					$result = $mouvS->livraison($user, $obj->fk_product, $obj->fk_entrepot, $obj->qty, 0, $langs->trans("ReceptionDeletedInDolibarr", $this->ref), '', $obj->eatby, $obj->sellby, $obj->batch); // Price is set to 0, because we don't want to see WAP changed
				}
			} else {
				$error++; $this->errors[] = "Error ".$this->db->lasterror();
			}
		}

		if (!$error) {
			$main = MAIN_DB_PREFIX.'commande_fournisseur_dispatch';
			$ef = $main."_extrafields";

			$sqlef = "DELETE FROM ".$ef." WHERE fk_object IN (SELECT rowid FROM ".$main." WHERE fk_reception = ".((int) $this->id).")";

			$sql = "DELETE FROM ".MAIN_DB_PREFIX."commande_fournisseur_dispatch";
			$sql .= " WHERE fk_reception = ".((int) $this->id);

			if ($this->db->query($sqlef) && $this->db->query($sql)) {
				// Delete linked object
				$res = $this->deleteObjectLinked();
				if ($res < 0) {
					$error++;
				}

				if (!$error) {
					$sql = "DELETE FROM ".MAIN_DB_PREFIX."reception";
					$sql .= " WHERE rowid = ".((int) $this->id);

					if ($this->db->query($sql)) {
						// Call trigger
						$result = $this->call_trigger('RECEPTION_DELETE', $user);
						if ($result < 0) {
							$error++;
						}
						// End call triggers

						if (!empty($this->origin) && $this->origin_id > 0) {
							$this->fetch_origin();
							$origin = $this->origin;
							if ($this->$origin->statut == 4) {     // If order source of reception is "partially received"
								// Check if there is no more reception. If not, we can move back status of order to "validated" instead of "reception in progress"
								$this->$origin->loadReceptions();
								//var_dump($this->$origin->receptions);exit;
								if (count($this->$origin->receptions) <= 0) {
									$this->$origin->setStatut(3); // ordered
								}
							}
						}

						if (!$error) {
							$this->db->commit();

							// We delete PDFs
							$ref = dol_sanitizeFileName($this->ref);
							if (!empty($conf->reception->dir_output)) {
								$dir = $conf->reception->dir_output.'/'.$ref;
								$file = $dir.'/'.$ref.'.pdf';
								if (file_exists($file)) {
									if (!dol_delete_file($file)) {
										return 0;
									}
								}
								if (file_exists($dir)) {
									if (!dol_delete_dir_recursive($dir)) {
										$this->error = $langs->trans("ErrorCanNotDeleteDir", $dir);
										return 0;
									}
								}
							}

							return 1;
						} else {
							$this->db->rollback();
							return -1;
						}
					} else {
						$this->error = $this->db->lasterror()." - sql=$sql";
						$this->db->rollback();
						return -3;
					}
				} else {
					$this->error = $this->db->lasterror()." - sql=$sql";
					$this->db->rollback();
					return -2;
				}
			} else {
				$this->error = $this->db->lasterror()." - sql=$sql";
				$this->db->rollback();
				return -1;
			}
		} else {
			$this->db->rollback();
			return -1;
		}
	}

	// phpcs:disable PEAR.NamingConventions.ValidFunctionName.ScopeNotCamelCaps
	/**
	 *	Load lines
	 *
	 *	@return	int		>0 if OK, Otherwise if KO
	 */
	public function fetch_lines()
	{
		// phpcs:enable
		$this->lines = array();

		require_once DOL_DOCUMENT_ROOT.'/fourn/class/fournisseur.commande.dispatch.class.php';

		$sql = "SELECT rowid FROM ".MAIN_DB_PREFIX."commande_fournisseur_dispatch WHERE fk_reception = ".((int) $this->id);
		$resql = $this->db->query($sql);

		if (!empty($resql)) {
			while ($obj = $this->db->fetch_object($resql)) {
				$line = new CommandeFournisseurDispatch($this->db);

				$line->fetch($obj->rowid);

				// TODO Remove or keep this ?
				$line->fetch_product();

				$sql_commfourndet = 'SELECT qty, ref, label, description, tva_tx, vat_src_code, subprice, multicurrency_subprice, remise_percent, total_ht, total_ttc, total_tva';
				$sql_commfourndet .= ' FROM '.MAIN_DB_PREFIX.'commande_fournisseurdet';
				$sql_commfourndet .= ' WHERE rowid = '.((int) $line->fk_commandefourndet);
				$sql_commfourndet .= ' ORDER BY rang';

				$resql_commfourndet = $this->db->query($sql_commfourndet);
				if (!empty($resql_commfourndet)) {
					$obj = $this->db->fetch_object($resql_commfourndet);
					$line->qty_asked = $obj->qty;
					$line->description = $obj->description;
					$line->desc = $obj->description;
					$line->tva_tx = $obj->tva_tx;
					$line->vat_src_code = $obj->vat_src_code;
					$line->subprice = $obj->subprice;
					$line->multicurrency_subprice = $obj->multicurrency_subprice;
					$line->remise_percent = $obj->remise_percent;
					$line->label = !empty($obj->label) ? $obj->label : $line->product->label;
					$line->ref_supplier = $obj->ref;
					$line->total_ht = $obj->total_ht;
					$line->total_ttc = $obj->total_ttc;
					$line->total_tva = $obj->total_tva;
				} else {
					$line->qty_asked = 0;
					$line->description = '';
					$line->desc = '';
					$line->label = $obj->label;
				}

				$pu_ht = ($line->subprice * $line->qty) * (100 - $line->remise_percent) / 100;
				$tva = $pu_ht * $line->tva_tx / 100;
				$this->total_ht += $pu_ht;
				$this->total_tva += $pu_ht * $line->tva_tx / 100;

				$this->total_ttc += $pu_ht + $tva;

				if (isModEnabled('productbatch') && !empty($line->batch)) {
					$detail_batch = new stdClass();
					$detail_batch->eatby = $line->eatby;
					$detail_batch->sellby = $line->sellby;
					$detail_batch->batch = $line->batch;
					$detail_batch->qty = $line->qty;
					$line->detail_batch[] = $detail_batch;
				}

				$this->lines[] = $line;
			}

			return 1;
		} else {
			return -1;
		}
	}

	/**
	 *	Return clicable link of object (with eventually picto)
	 *
	 *	@param      int			$withpicto      Add picto into link
	 *	@param      int			$option         Where point the link
	 *	@param      int			$max          	Max length to show
	 *	@param      int			$short			Use short labels
	 *  @param      int         $notooltip      1=No tooltip
	 *	@return     string          			String with URL
	 */
	public function getNomUrl($withpicto = 0, $option = 0, $max = 0, $short = 0, $notooltip = 0)
	{
		global $conf, $langs, $hookmanager;
		$result = '';
		$label = img_picto('', $this->picto).' <u>'.$langs->trans("Reception").'</u>';
		$label .= '<br><b>'.$langs->trans('Ref').':</b> '.$this->ref;
		$label .= '<br><b>'.$langs->trans('RefSupplier').':</b> '.($this->ref_supplier ? $this->ref_supplier : '');

		$url = DOL_URL_ROOT.'/reception/card.php?id='.$this->id;

		if ($short) {
			return $url;
		}

		$linkclose = '';
		if (empty($notooltip)) {
			if (!empty($conf->global->MAIN_OPTIMIZEFORTEXTBROWSER)) {
				$label = $langs->trans("Reception");
				$linkclose .= ' alt="'.dol_escape_htmltag($label, 1).'"';
			}
			$linkclose .= ' title="'.dol_escape_htmltag($label, 1).'"';
			$linkclose .= ' class="classfortooltip"';
		}

		$linkstart = '<a href="'.$url.'"';
		$linkstart .= $linkclose.'>';
		$linkend = '</a>';

		$result .= $linkstart;
		if ($withpicto) {
			$result .= img_object(($notooltip ? '' : $label), $this->picto, '', 0, 0, $notooltip ? 0 : 1);
		}
		if ($withpicto != 2) {
			$result .= $this->ref;
		}

		$result .= $linkend;

		global $action;
		$hookmanager->initHooks(array($this->element . 'dao'));
		$parameters = array('id'=>$this->id, 'getnomurl' => &$result);
		$reshook = $hookmanager->executeHooks('getNomUrl', $parameters, $this, $action); // Note that $action and $object may have been modified by some hooks
		if ($reshook > 0) {
			$result = $hookmanager->resPrint;
		} else {
			$result .= $hookmanager->resPrint;
		}
		return $result;
	}

	/**
	 *	Return status label
	 *
	 *	@param      int		$mode      	0=Long label, 1=Short label, 2=Picto + Short label, 3=Picto, 4=Picto + Long label, 5=Short label + Picto
	 *	@return     string      		Libelle
	 */
	public function getLibStatut($mode = 0)
	{
		return $this->LibStatut($this->statut, $mode);
	}

	// phpcs:disable PEAR.NamingConventions.ValidFunctionName.ScopeNotCamelCaps
	/**
	 * Return label of a status
	 *
	 * @param      int		$status		Id status
	 * @param      int		$mode       0=Long label, 1=Short label, 2=Picto + Short label, 3=Picto, 4=Picto + Long label, 5=Short label + Picto
	 * @return     string				Label of status
	 */
	public function LibStatut($status, $mode)
	{
		// phpcs:enable
		global $langs;

		// List of long language codes for status
		$this->labelStatus[-1] = 'StatusReceptionCanceled';
		$this->labelStatus[0]  = 'StatusReceptionDraft';
		// product to receive if stock increase is on close or already received if stock increase is on validation
		$this->labelStatus[1]  = 'StatusReceptionValidated';
		if (getDolGlobalInt("STOCK_CALCULATE_ON_RECEPTION")) {
			$this->labelStatus[1]  = 'StatusReceptionValidatedReceived';
		}
		if (getDolGlobalInt("STOCK_CALCULATE_ON_RECEPTION_CLOSE")) {
			$this->labelStatus[1]  = 'StatusReceptionValidatedToReceive';
		}
		$this->labelStatus[2]  = 'StatusReceptionProcessed';

		// List of short language codes for status
		$this->labelStatusShort[-1] = 'StatusReceptionCanceledShort';
		$this->labelStatusShort[0]  = 'StatusReceptionDraftShort';
		$this->labelStatusShort[1]  = 'StatusReceptionValidatedShort';
		$this->labelStatusShort[2]  = 'StatusReceptionProcessedShort';

		$labelStatus = $langs->transnoentitiesnoconv($this->labelStatus[$status]);
		$labelStatusShort = $langs->transnoentitiesnoconv($this->labelStatusShort[$status]);

		$statusType = 'status'.$status;
		if ($status == self::STATUS_VALIDATED) {
			$statusType = 'status4';
		}
		if ($status == self::STATUS_CLOSED) {
			$statusType = 'status6';
		}

		return dolGetStatus($labelStatus, $labelStatusShort, '', $statusType, $mode);
	}

	/**
	 *  Initialise an instance with random values.
	 *  Used to build previews or test instances.
	 *	id must be 0 if object instance is a specimen.
	 *
	 *  @return	void
	 */
	public function initAsSpecimen()
	{
		global $langs;

		include_once DOL_DOCUMENT_ROOT.'/fourn/class/fournisseur.commande.class.php';
		include_once DOL_DOCUMENT_ROOT.'/fourn/class/fournisseur.commande.dispatch.class.php';
		$now = dol_now();

		dol_syslog(get_class($this)."::initAsSpecimen");

		$order = new CommandeFournisseur($this->db);
		$order->initAsSpecimen();

		// Initialise parametres
		$this->id = 0;
		$this->ref = 'SPECIMEN';
		$this->specimen = 1;
		$this->statut               = 1;
		$this->livraison_id         = 0;
		$this->date                 = $now;
		$this->date_creation        = $now;
		$this->date_valid           = $now;
		$this->date_delivery        = $now;
		$this->date_reception = $now + 24 * 3600;

		$this->entrepot_id          = 0;
		$this->socid                = 1;

		$this->commande_id          = 0;
		$this->commande             = $order;

		$this->origin_id            = 1;
		$this->origin               = 'commande';

		$this->note_private = 'Private note';
		$this->note_public = 'Public note';

		$nbp = 5;
		$xnbp = 0;
		while ($xnbp < $nbp) {
			$line = new CommandeFournisseurDispatch($this->db);
			$line->desc = $langs->trans("Description")." ".$xnbp;
			$line->libelle = $langs->trans("Description")." ".$xnbp;	// deprecated
			$line->label = $langs->trans("Description")." ".$xnbp;
			$line->qty = 10;

			$line->fk_product = $this->commande->lines[$xnbp]->fk_product;

			$this->lines[] = $line;
			$xnbp++;
		}
	}

	/**
	 *	Set the planned delivery date
	 *
	 *	@param      User			$user        		Objet utilisateur qui modifie
	 *	@param      integer 		$delivery_date     Delivery date
	 *	@return     int         						<0 if KO, >0 if OK
	 */
	public function setDeliveryDate($user, $delivery_date)
	{
		// phpcs:enable
		if ($user->rights->reception->creer) {
			$sql = "UPDATE ".MAIN_DB_PREFIX."reception";
			$sql .= " SET date_delivery = ".($delivery_date ? "'".$this->db->idate($delivery_date)."'" : 'null');
			$sql .= " WHERE rowid = ".((int) $this->id);

			dol_syslog(get_class($this)."::setDeliveryDate", LOG_DEBUG);
			$resql = $this->db->query($sql);
			if ($resql) {
				$this->date_delivery = $delivery_date;
				return 1;
			} else {
				$this->error = $this->db->error();
				return -1;
			}
		} else {
			return -2;
		}
	}

	// phpcs:disable PEAR.NamingConventions.ValidFunctionName.ScopeNotCamelCaps
	/**
	 *	Fetch deliveries method and return an array. Load array this->meths(rowid=>label).
	 *
	 * 	@return	void
	 */
	public function fetch_delivery_methods()
	{
		// phpcs:enable
		global $langs;
		$this->meths = array();

		$sql = "SELECT em.rowid, em.code, em.libelle";
		$sql .= " FROM ".MAIN_DB_PREFIX."c_shipment_mode as em";
		$sql .= " WHERE em.active = 1";
		$sql .= " ORDER BY em.libelle ASC";

		$resql = $this->db->query($sql);
		if ($resql) {
			while ($obj = $this->db->fetch_object($resql)) {
				$label = $langs->trans('ReceptionMethod'.$obj->code);
				$this->meths[$obj->rowid] = ($label != 'ReceptionMethod'.$obj->code ? $label : $obj->libelle);
			}
		}
	}

	// phpcs:disable PEAR.NamingConventions.ValidFunctionName.ScopeNotCamelCaps
	/**
	 *  Fetch all deliveries method and return an array. Load array this->listmeths.
	 *
	 *  @param  int      $id     only this carrier, all if none
	 *  @return void
	 */
	public function list_delivery_methods($id = '')
	{
		// phpcs:enable
		global $langs;

		$this->listmeths = array();
		$i = 0;

		$sql = "SELECT em.rowid, em.code, em.libelle, em.description, em.tracking, em.active";
		$sql .= " FROM ".MAIN_DB_PREFIX."c_shipment_mode as em";
		if ($id != '') {
			$sql .= " WHERE em.rowid = ".((int) $id);
		}

		$resql = $this->db->query($sql);
		if ($resql) {
			while ($obj = $this->db->fetch_object($resql)) {
				$this->listmeths[$i]['rowid'] = $obj->rowid;
				$this->listmeths[$i]['code'] = $obj->code;
				$label = $langs->trans('ReceptionMethod'.$obj->code);
				$this->listmeths[$i]['libelle'] = ($label != 'ReceptionMethod'.$obj->code ? $label : $obj->libelle);
				$this->listmeths[$i]['description'] = $obj->description;
				$this->listmeths[$i]['tracking'] = $obj->tracking;
				$this->listmeths[$i]['active'] = $obj->active;
				$i++;
			}
		}
	}

	/**
	 * Forge an set tracking url
	 *
	 * @param	string	$value		Value
	 * @return	void
	 */
	public function getUrlTrackingStatus($value = '')
	{
		if (!empty($this->shipping_method_id)) {
			$sql = "SELECT em.code, em.tracking";
			$sql .= " FROM ".MAIN_DB_PREFIX."c_shipment_mode as em";
			$sql .= " WHERE em.rowid = ".((int) $this->shipping_method_id);

			$resql = $this->db->query($sql);
			if ($resql) {
				if ($obj = $this->db->fetch_object($resql)) {
					$tracking = $obj->tracking;
				}
			}
		}

		if (!empty($tracking) && !empty($value)) {
			$url = str_replace('{TRACKID}', $value, $tracking);
			$this->tracking_url = sprintf('<a target="_blank" rel="noopener noreferrer" href="%s">'.($value ? $value : 'url').'</a>', $url, $url);
		} else {
			$this->tracking_url = $value;
		}
	}

	/**
	 *	Classify the reception as closed (this record also the stock movement)
	 *
	 *	@return     int     <0 if KO, >0 if OK
	 */
	public function setClosed()
	{
		global $conf, $langs, $user;

		$error = 0;

<<<<<<< HEAD
		// Protection. This avoid to move stock later when we should not
		if ($this->statut == self::STATUS_CLOSED) {
=======
		// Protection
		if ($this->statut == Reception::STATUS_CLOSED) {
			dol_syslog(get_class($this)."::Already in closed status", LOG_WARNING);
>>>>>>> 7acb5288
			return 0;
		}

		$this->db->begin();

		$sql = 'UPDATE '.MAIN_DB_PREFIX.'reception SET fk_statut = '.self::STATUS_CLOSED;
		$sql .= " WHERE rowid = ".((int) $this->id).' AND fk_statut > 0';

		$resql = $this->db->query($sql);
		if ($resql) {
			// Set order billed if 100% of order is received (qty in reception lines match qty in order lines)
			if ($this->origin == 'order_supplier' && $this->origin_id > 0) {
				$order = new CommandeFournisseur($this->db);
				$order->fetch($this->origin_id);

				$order->loadReceptions(self::STATUS_CLOSED); // Fill $order->receptions = array(orderlineid => qty)

				$receptions_match_order = 1;
				foreach ($order->lines as $line) {
					$lineid = $line->id;
					$qty = $line->qty;
					if (($line->product_type == 0 || !empty($conf->global->STOCK_SUPPORTS_SERVICES)) && $order->receptions[$lineid] < $qty) {
						$receptions_match_order = 0;
						$text = 'Qty for order line id '.$lineid.' is '.$qty.'. However in the receptions with status Reception::STATUS_CLOSED='.self::STATUS_CLOSED.' we have qty = '.$order->receptions[$lineid].', so we can t close order';
						dol_syslog($text);
						break;
					}
				}
				if ($receptions_match_order) {
					dol_syslog("Qty for the ".count($order->lines)." lines of order have same value for receptions with status Reception::STATUS_CLOSED=".self::STATUS_CLOSED.', so we close order');
					$order->Livraison($user, dol_now(), 'tot', 'Reception '.$this->ref);
				}
			}

			$this->statut = self::STATUS_CLOSED;
			$this->status = self::STATUS_CLOSED;

			// If stock increment is done on closing
			if (!$error && isModEnabled('stock') && !empty($conf->global->STOCK_CALCULATE_ON_RECEPTION_CLOSE)) {
				require_once DOL_DOCUMENT_ROOT.'/product/stock/class/mouvementstock.class.php';

				$langs->load("agenda");

				// Loop on each product line to add a stock movement
				// TODO possibilite de receptionner a partir d'une propale ou autre origine ?
				$sql = "SELECT cd.fk_product, cd.subprice,";
				$sql .= " ed.rowid, ed.qty, ed.fk_entrepot,";
				$sql .= " ed.eatby, ed.sellby, ed.batch,";
				$sql .= " ed.cost_price";
				$sql .= " FROM ".MAIN_DB_PREFIX."commande_fournisseurdet as cd,";
				$sql .= " ".MAIN_DB_PREFIX."commande_fournisseur_dispatch as ed";
				$sql .= " WHERE ed.fk_reception = ".((int) $this->id);
				$sql .= " AND cd.rowid = ed.fk_commandefourndet";

				dol_syslog(get_class($this)."::valid select details", LOG_DEBUG);
				$resql = $this->db->query($sql);

				if ($resql) {
					$cpt = $this->db->num_rows($resql);
					for ($i = 0; $i < $cpt; $i++) {
						$obj = $this->db->fetch_object($resql);

						$qty = $obj->qty;

						if ($qty <= 0) {
							continue;
						}
						dol_syslog(get_class($this)."::valid movement index ".$i." ed.rowid=".$obj->rowid." edb.rowid=".$obj->edbrowid);

						$mouvS = new MouvementStock($this->db);
						$mouvS->origin = &$this;
						$mouvS->setOrigin($this->element, $this->id);

						if (empty($obj->batch)) {
							// line without batch detail

							// We decrement stock of product (and sub-products) -> update table llx_product_stock (key of this table is fk_product+fk_entrepot) and add a movement record
							$inventorycode = '';
							$result = $mouvS->reception($user, $obj->fk_product, $obj->fk_entrepot, $qty, $obj->cost_price, $langs->trans("ReceptionClassifyClosedInDolibarr", $this->ref), '', '', '', '', 0, $inventorycode);
							if ($result < 0) {
								$this->error = $mouvS->error;
								$this->errors = $mouvS->errors;
								$error++; break;
							}
						} else {
							// line with batch detail

							// We decrement stock of product (and sub-products) -> update table llx_product_stock (key of this table is fk_product+fk_entrepot) and add a movement record
							$inventorycode = '';
							$result = $mouvS->reception($user, $obj->fk_product, $obj->fk_entrepot, $qty, $obj->cost_price, $langs->trans("ReceptionClassifyClosedInDolibarr", $this->ref), $this->db->jdate($obj->eatby), $this->db->jdate($obj->sellby), $obj->batch, '', 0, $inventorycode);

							if ($result < 0) {
								$this->error = $mouvS->error;
								$this->errors = $mouvS->errors;
								$error++; break;
							}
						}
					}
				} else {
					$this->error = $this->db->lasterror();
					$error++;
				}
			}

			// Call trigger
			if (!$error) {
				$result = $this->call_trigger('RECEPTION_CLOSED', $user);
				if ($result < 0) {
					$error++;
				}
			}
		} else {
			dol_print_error($this->db);
			$error++;
		}

		if (!$error) {
			$this->db->commit();
			return 1;
		} else {
			$this->db->rollback();
			return -1;
		}
	}

	/**
	 *	Classify the reception as invoiced (used for exemple by trigger when WORKFLOW_RECEPTION_CLASSIFY_BILLED_INVOICE is on)
	 *
	 *	@return     int     <0 if ko, >0 if ok
	 */
	public function setBilled()
	{
		global $user;
		$error = 0;

		$this->db->begin();

		if ($this->statut == Reception::STATUS_VALIDATED) {
			// do not close if already closed
			$this->setClosed();
		}

		$sql = 'UPDATE '.MAIN_DB_PREFIX.'reception SET billed=1';
		$sql .= " WHERE rowid = ".((int) $this->id).' AND fk_statut > 0';

		$resql = $this->db->query($sql);
		if ($resql) {
			$this->billed = 1;

			// Call trigger
			$result = $this->call_trigger('RECEPTION_BILLED', $user);
			if ($result < 0) {
				$this->billed = 0;
				$error++;
			}
		} else {
			$error++;
			$this->errors[] = $this->db->lasterror;
		}

		if (empty($error)) {
			$this->db->commit();
			return 1;
		} else {
			$this->db->rollback();
			return -1;
		}
	}

	/**
	 *	Classify the reception as validated/opened
	 *
	 *	@return     int     <0 if ko, >0 if ok
	 */
	public function reOpen()
	{
		global $conf, $langs, $user;

		$error = 0;

		$this->db->begin();

		$sql = 'UPDATE '.MAIN_DB_PREFIX.'reception SET fk_statut=1, billed=0';
		$sql .= " WHERE rowid = ".((int) $this->id).' AND fk_statut > 0';

		$resql = $this->db->query($sql);
		if ($resql) {
			$this->statut = 1;
			$this->billed = 0;

			// If stock increment is done on closing
			if (!$error && isModEnabled('stock') && !empty($conf->global->STOCK_CALCULATE_ON_RECEPTION_CLOSE)) {
				require_once DOL_DOCUMENT_ROOT.'/product/stock/class/mouvementstock.class.php';
				$numref = $this->ref;
				$langs->load("agenda");

				// Loop on each product line to add a stock movement
				// TODO possibilite de receptionner a partir d'une propale ou autre origine
				$sql = "SELECT ed.fk_product, cd.subprice,";
				$sql .= " ed.rowid, ed.qty, ed.fk_entrepot,";
				$sql .= " ed.eatby, ed.sellby, ed.batch,";
				$sql .= " ed.cost_price";
				$sql .= " FROM ".MAIN_DB_PREFIX."commande_fournisseurdet as cd,";
				$sql .= " ".MAIN_DB_PREFIX."commande_fournisseur_dispatch as ed";
				$sql .= " WHERE ed.fk_reception = ".((int) $this->id);
				$sql .= " AND cd.rowid = ed.fk_commandefourndet";

				dol_syslog(get_class($this)."::valid select details", LOG_DEBUG);
				$resql = $this->db->query($sql);
				if ($resql) {
					$cpt = $this->db->num_rows($resql);
					for ($i = 0; $i < $cpt; $i++) {
						$obj = $this->db->fetch_object($resql);

						$qty = $obj->qty;

						if ($qty <= 0) {
							continue;
						}

						dol_syslog(get_class($this)."::reopen reception movement index ".$i." ed.rowid=".$obj->rowid);

						//var_dump($this->lines[$i]);
						$mouvS = new MouvementStock($this->db);
						$mouvS->origin = &$this;
						$mouvS->setOrigin($this->element, $this->id);

						if (empty($obj->batch)) {
							// line without batch detail

							// We decrement stock of product (and sub-products) -> update table llx_product_stock (key of this table is fk_product+fk_entrepot) and add a movement record
							$inventorycode = '';
							$result = $mouvS->livraison($user, $obj->fk_product, $obj->fk_entrepot, $qty, $obj->cost_price, $langs->trans("ReceptionUnClassifyCloseddInDolibarr", $numref), '', '', '', '', 0, $inventorycode);

							if ($result < 0) {
								$this->error = $mouvS->error;
								$this->errors = $mouvS->errors;
								$error++; break;
							}
						} else {
							// line with batch detail

							// We decrement stock of product (and sub-products) -> update table llx_product_stock (key of this table is fk_product+fk_entrepot) and add a movement record
							$inventorycode = '';
							$result = $mouvS->livraison($user, $obj->fk_product, $obj->fk_entrepot, $qty, $obj->cost_price, $langs->trans("ReceptionUnClassifyCloseddInDolibarr", $numref), '', $this->db->jdate($obj->eatby), $this->db->jdate($obj->sellby), $obj->batch, $obj->fk_origin_stock, $inventorycode);
							if ($result < 0) {
								$this->error = $mouvS->error;
								$this->errors = $mouvS->errors;
								$error++; break;
							}
						}
					}
				} else {
					$this->error = $this->db->lasterror();
					$error++;
				}
			}

			if (!$error) {
				// Call trigger
				$result = $this->call_trigger('RECEPTION_REOPEN', $user);
				if ($result < 0) {
					$error++;
				}
			}

			if (!$error && $this->origin == 'order_supplier') {
				$commande = new CommandeFournisseur($this->db);
				$commande->fetch($this->origin_id);
				$result = $commande->setStatus($user, 4);
				if ($result < 0) {
					$error++;
					$this->error = $commande->error;
					$this->errors = $commande->errors;
				}
			}
		} else {
			$error++;
			$this->errors[] = $this->db->lasterror();
		}

		if (!$error) {
			$this->db->commit();
			return 1;
		} else {
			$this->db->rollback();
			return -1;
		}
	}

	 /**
	  *	Set draft status
	  *
	  *	@param	User	$user			Object user that modify
	  *	@return	int						<0 if KO, >0 if OK
	  */
	public function setDraft($user)
	{
		// phpcs:enable
		global $conf, $langs;

		$error = 0;

		// Protection
		if ($this->statut <= self::STATUS_DRAFT) {
			return 0;
		}

		if (!((empty($conf->global->MAIN_USE_ADVANCED_PERMS) && !empty($user->rights->reception->creer))
		|| (!empty($conf->global->MAIN_USE_ADVANCED_PERMS) && !empty($user->rights->reception->reception_advance->validate)))) {
			$this->error = 'Permission denied';
			return -1;
		}

		$this->db->begin();

		$sql = "UPDATE ".MAIN_DB_PREFIX."reception";
		$sql .= " SET fk_statut = ".self::STATUS_DRAFT;
		$sql .= " WHERE rowid = ".((int) $this->id);

		dol_syslog(__METHOD__, LOG_DEBUG);
		if ($this->db->query($sql)) {
			// If stock increment is done on closing
			if (!$error && isModEnabled('stock') && !empty($conf->global->STOCK_CALCULATE_ON_RECEPTION)) {
				require_once DOL_DOCUMENT_ROOT.'/product/stock/class/mouvementstock.class.php';

				$langs->load("agenda");

				// Loop on each product line to add a stock movement
				// TODO possibilite de receptionner a partir d'une propale ou autre origine
				$sql = "SELECT cd.fk_product, cd.subprice,";
				$sql .= " ed.rowid, ed.qty, ed.fk_entrepot,";
				$sql .= " ed.eatby, ed.sellby, ed.batch,";
				$sql .= " ed.cost_price";
				$sql .= " FROM ".MAIN_DB_PREFIX."commande_fournisseurdet as cd,";
				$sql .= " ".MAIN_DB_PREFIX."commande_fournisseur_dispatch as ed";
				$sql .= " WHERE ed.fk_reception = ".((int) $this->id);
				$sql .= " AND cd.rowid = ed.fk_commandefourndet";

				dol_syslog(get_class($this)."::valid select details", LOG_DEBUG);
				$resql = $this->db->query($sql);
				if ($resql) {
					$cpt = $this->db->num_rows($resql);
					for ($i = 0; $i < $cpt; $i++) {
						$obj = $this->db->fetch_object($resql);

						$qty = $obj->qty;


						if ($qty <= 0) {
							continue;
						}
						dol_syslog(get_class($this)."::reopen reception movement index ".$i." ed.rowid=".$obj->rowid." edb.rowid=".$obj->edbrowid);

						//var_dump($this->lines[$i]);
						$mouvS = new MouvementStock($this->db);
						$mouvS->origin = &$this;
						$mouvS->setOrigin($this->element, $this->id);

						if (empty($obj->batch)) {
							// line without batch detail

							// We decrement stock of product (and sub-products) -> update table llx_product_stock (key of this table is fk_product+fk_entrepot) and add a movement record
							$inventorycode = '';
							$result = $mouvS->livraison($user, $obj->fk_product, $obj->fk_entrepot, $qty, $obj->cost_price, $langs->trans("ReceptionBackToDraftInDolibarr", $this->ref), '', '', '', '', 0, $inventorycode);
							if ($result < 0) {
								$this->error = $mouvS->error;
								$this->errors = $mouvS->errors;
								$error++;
								break;
							}
						} else {
							// line with batch detail

							// We decrement stock of product (and sub-products) -> update table llx_product_stock (key of this table is fk_product+fk_entrepot) and add a movement record
							$inventorycode = '';
							$result = $mouvS->livraison($user, $obj->fk_product, $obj->fk_entrepot, $qty, $obj->cost_price, $langs->trans("ReceptionBackToDraftInDolibarr", $this->ref), '', $this->db->jdate($obj->eatby), $this->db->jdate($obj->sellby), $obj->batch, 0, $inventorycode);
							if ($result < 0) {
								$this->error = $mouvS->error;
								$this->errors = $mouvS->errors;
								$error++; break;
							}
						}
					}
				} else {
					$this->error = $this->db->lasterror();
					$error++;
				}
			}

			if (!$error) {
				// Call trigger
				$result = $this->call_trigger('RECEPTION_UNVALIDATE', $user);
				if ($result < 0) {
					$error++;
				}
			}
			if ($this->origin == 'order_supplier') {
				if (!empty($this->origin) && $this->origin_id > 0) {
					$this->fetch_origin();
					$origin = $this->origin;
					if ($this->$origin->statut == 4) {  // If order source of reception is "partially received"
						// Check if there is no more reception validated.
						$this->$origin->fetchObjectLinked();
						$setStatut = 1;
						if (!empty($this->$origin->linkedObjects['reception'])) {
							foreach ($this->$origin->linkedObjects['reception'] as $rcption) {
								if ($rcption->statut > 0) {
									$setStatut = 0;
									break;
								}
							}
							//var_dump($this->$origin->receptions);exit;
							if ($setStatut) {
								$this->$origin->setStatut(3); // ordered
							}
						}
					}
				}
			}

			if (!$error) {
				$this->statut = self::STATUS_DRAFT;
				$this->db->commit();
				return 1;
			} else {
				$this->db->rollback();
				return -1;
			}
		} else {
			$this->error = $this->db->error();
			$this->db->rollback();
			return -1;
		}
	}

	/**
	 *  Create a document onto disk according to template module.
	 *
	 *  @param	    string		$modele			Force the model to using ('' to not force)
	 *  @param		Translate	$outputlangs	object lang to use for translations
	 *  @param      int			$hidedetails    Hide details of lines
	 *  @param      int			$hidedesc       Hide description
	 *  @param      int			$hideref        Hide ref
	 *  @return     int         				0 if KO, 1 if OK
	 */
	public function generateDocument($modele, $outputlangs, $hidedetails = 0, $hidedesc = 0, $hideref = 0)
	{
		global $conf, $langs;

		$langs->load("receptions");

		if (!dol_strlen($modele)) {
			$modele = 'squille';

			if ($this->model_pdf) {
				$modele = $this->model_pdf;
			} elseif (!empty($conf->global->RECEPTION_ADDON_PDF)) {
				$modele = $conf->global->RECEPTION_ADDON_PDF;
			}
		}

		$modelpath = "core/modules/reception/doc/";

		$this->fetch_origin();

		return $this->commonGenerateDocument($modelpath, $modele, $outputlangs, $hidedetails, $hidedesc, $hideref);
	}

	/**
	 * Function used to replace a thirdparty id with another one.
	 *
	 * @param 	DoliDB 	$dbs 		Database handler, because function is static we name it $dbs not $db to avoid breaking coding test
	 * @param 	int 	$origin_id 	Old thirdparty id
	 * @param 	int 	$dest_id 	New thirdparty id
	 * @return 	bool
	 */
	public static function replaceThirdparty(DoliDB $dbs, $origin_id, $dest_id)
	{
		$tables = array('reception');

		return CommonObject::commonReplaceThirdparty($dbs, $origin_id, $dest_id, $tables);
	}

	/**
	 * Function used to replace a product id with another one.
	 *
	 * @param 	DoliDB 	$dbs 		Database handler, because function is static we name it $dbs not $db to avoid breaking coding test
	 * @param 	int 	$origin_id 	Old thirdparty id
	 * @param 	int 	$dest_id 	New thirdparty id
	 * @return 	bool
	 */
	public static function replaceProduct(DoliDB $dbs, $origin_id, $dest_id)
	{
		$tables = array(
			'commande_fournisseur_dispatch'
		);

		return CommonObject::commonReplaceProduct($dbs, $origin_id, $dest_id, $tables);
	}
}<|MERGE_RESOLUTION|>--- conflicted
+++ resolved
@@ -1531,14 +1531,9 @@
 
 		$error = 0;
 
-<<<<<<< HEAD
 		// Protection. This avoid to move stock later when we should not
-		if ($this->statut == self::STATUS_CLOSED) {
-=======
-		// Protection
 		if ($this->statut == Reception::STATUS_CLOSED) {
-			dol_syslog(get_class($this)."::Already in closed status", LOG_WARNING);
->>>>>>> 7acb5288
+			dol_syslog(get_class($this)."::setClosed already in closed status", LOG_WARNING);
 			return 0;
 		}
 
