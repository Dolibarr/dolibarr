--- conflicted
+++ resolved
@@ -499,14 +499,10 @@
 	 *
 	 * @param   int 	$id             Reception ID
 	 * @param   int 	$notrigger      1=Does not execute triggers, 0= execute triggers
-	 * @return  Object              	Object with cleaned properties
 	 *
 	 * @url POST    {id}/validate
 	 *
-<<<<<<< HEAD
 	 * @return  Object
-=======
->>>>>>> e67eac97
 	 * \todo An error 403 is returned if the request has an empty body.
 	 * Error message: "Forbidden: Content type `text/plain` is not supported."
 	 * Workaround: send this in the body
@@ -631,14 +627,10 @@
 	*
 	* @param   	int     $id             Reception ID
 	* @param   	int     $notrigger      Disabled triggers
-	* @return  	Object              	Object with cleaned properties
 	*
 	* @url POST    {id}/close
-<<<<<<< HEAD
 	*
 	* @return  Object
-=======
->>>>>>> e67eac97
 	*/
 	public function close($id, $notrigger = 0)
 	{
