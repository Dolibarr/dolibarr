<?php
<<<<<<< HEAD
/* Copyright (C) 2001-2005 Rodolphe Quiedeville <rodolphe@quiedeville.org>
 * Copyright (C) 2004-2015 Laurent Destailleur  <eldy@users.sourceforge.net>
 * Copyright (C) 2005-2010 Regis Houssin        <regis.houssin@capnetworks.com>
 * Copyright (C) 2016      Ferran Marcet        <fmarcet@2byte.es>
 * Copyright (C) 2023      Alexandre Spangaro   <aspangaro@open-dsi.fr>
 * Copyright (C) 2024		MDW							<mdeweerd@users.noreply.github.com>
 * Copyright (C) 2024		Benjamin Falière	<benjamin.faliere@altairis.fr>
=======
/* Copyright (C) 2001-2005	Rodolphe Quiedeville		<rodolphe@quiedeville.org>
 * Copyright (C) 2004-2015	Laurent Destailleur			<eldy@users.sourceforge.net>
 * Copyright (C) 2005-2010	Regis Houssin				<regis.houssin@capnetworks.com>
 * Copyright (C) 2016		Ferran Marcet				<fmarcet@2byte.es>
 * Copyright (C) 2023-2024	Alexandre Spangaro			<alexandre@inovea-conseil.com>
 * Copyright (C) 2024		MDW							<mdeweerd@users.noreply.github.com>
 * Copyright (C) 2024		Benjamin Falière			<benjamin.faliere@altairis.fr>
>>>>>>> 263c1e54
 *
 * This program is free software; you can redistribute it and/or modify
 * it under the terms of the GNU General Public License as published by
 * the Free Software Foundation; either version 3 of the License, or
 * (at your option) any later version.
 *
 * This program is distributed in the hope that it will be useful,
 * but WITHOUT ANY WARRANTY; without even the implied warranty of
 * MERCHANTABILITY or FITNESS FOR A PARTICULAR PURPOSE.  See the
 * GNU General Public License for more details.
 *
 * You should have received a copy of the GNU General Public License
 * along with this program. If not, see <https://www.gnu.org/licenses/>.
 */

/**
 *      \file       htdocs/reception/list.php
 *      \ingroup    reception
 *      \brief      Page to list all receptions
 */

// Load Dolibarr environment
require '../main.inc.php';
require_once DOL_DOCUMENT_ROOT.'/reception/class/reception.class.php';
require_once DOL_DOCUMENT_ROOT.'/fourn/class/fournisseur.facture.class.php';
require_once DOL_DOCUMENT_ROOT.'/fourn/class/fournisseur.commande.class.php';
require_once DOL_DOCUMENT_ROOT.'/fourn/class/fournisseur.product.class.php';
require_once DOL_DOCUMENT_ROOT.'/core/class/html.formcompany.class.php';
require_once DOL_DOCUMENT_ROOT.'/core/class/html.formfile.class.php';
require_once DOL_DOCUMENT_ROOT.'/core/lib/date.lib.php';
require_once DOL_DOCUMENT_ROOT.'/core/lib/company.lib.php';

$langs->loadLangs(array("sendings", "receptions", "deliveries", 'companies', 'bills', 'orders'));

$contextpage = GETPOST('contextpage', 'aZ') ? GETPOST('contextpage', 'aZ') : 'shipmentlist'; // To manage different context of search

$socid = GETPOSTINT('socid');

$action = GETPOST('action', 'alpha');
$massaction = GETPOST('massaction', 'alpha');
$toselect = GETPOST('toselect', 'array');
$optioncss = GETPOST('optioncss', 'alpha');
$mode = GETPOST('mode', 'alpha');


$search_ref_rcp = GETPOST("search_ref_rcp");
$search_ref_liv = GETPOST('search_ref_liv');
$search_ref_supplier = GETPOST('search_ref_supplier');
$search_company = GETPOST("search_company");
$search_town = GETPOST('search_town', 'alpha');
$search_zip = GETPOST('search_zip', 'alpha');
$search_state = GETPOST("search_state");
$search_country = GETPOST("search_country", 'aZ09');
$search_type_thirdparty = GETPOST("search_type_thirdparty", 'intcomma');
$search_date_delivery_startday = GETPOSTINT('search_date_delivery_startday');
$search_date_delivery_startmonth = GETPOSTINT('search_date_delivery_startmonth');
$search_date_delivery_startyear = GETPOSTINT('search_date_delivery_startyear');
$search_date_delivery_endday = GETPOSTINT('search_date_delivery_endday');
$search_date_delivery_endmonth = GETPOSTINT('search_date_delivery_endmonth');
$search_date_delivery_endyear = GETPOSTINT('search_date_delivery_endyear');
$search_date_delivery_start = dol_mktime(0, 0, 0, $search_date_delivery_startmonth, $search_date_delivery_startday, $search_date_delivery_startyear);	// Use tzserver
$search_date_delivery_end = dol_mktime(23, 59, 59, $search_date_delivery_endmonth, $search_date_delivery_endday, $search_date_delivery_endyear);
$search_date_create_startday = GETPOSTINT('search_date_create_startday');
$search_date_create_startmonth = GETPOSTINT('search_date_create_startmonth');
$search_date_create_startyear = GETPOSTINT('search_date_create_startyear');
$search_date_create_endday = GETPOSTINT('search_date_create_endday');
$search_date_create_endmonth = GETPOSTINT('search_date_create_endmonth');
$search_date_create_endyear = GETPOSTINT('search_date_create_endyear');
$search_date_create_start = dol_mktime(0, 0, 0, $search_date_create_startmonth, $search_date_create_startday, $search_date_create_startyear);	// Use tzserver
$search_date_create_end = dol_mktime(23, 59, 59, $search_date_create_endmonth, $search_date_create_endday, $search_date_create_endyear);
$search_billed = GETPOST("search_billed", 'intcomma');
$search_status = GETPOST('search_status', 'intcomma');
$search_all = GETPOST('search_all', 'alphanohtml') ? GETPOST('search_all', 'alphanohtml') : GETPOST('sall', 'alphanohtml');

$limit = GETPOSTINT('limit') ? GETPOSTINT('limit') : $conf->liste_limit;
$sortfield = GETPOST('sortfield', 'aZ09comma');
$sortorder = GETPOST('sortorder', 'aZ09comma');
$page = GETPOSTISSET('pageplusone') ? (GETPOSTINT('pageplusone') - 1) : GETPOSTINT("page");
if (!$sortfield) {
	$sortfield = "e.ref";
}
if (!$sortorder) {
	$sortorder = "DESC";
}
if (empty($page) || $page < 0 || GETPOST('button_search', 'alpha') || GETPOST('button_removefilter', 'alpha')) {
	// If $page is not defined, or '' or -1 or if we click on clear filters
	$page = 0;
}
$offset = $limit * $page;
$pageprev = $page - 1;
$pagenext = $page + 1;

$diroutputmassaction = $conf->reception->multidir_output[$conf->entity].'/temp/massgeneration/'.$user->id;
$object = new Reception($db);

// Initialize a technical object to manage hooks of page. Note that conf->hooks_modules contains an array of hook context
$hookmanager->initHooks(array('receptionlist'));
$extrafields = new ExtraFields($db);

// Fetch optionals attributes and labels
$extrafields->fetch_name_optionals_label($object->table_element);
$search_array_options = $extrafields->getOptionalsFromPost($object->table_element, '', 'search_');

// List of fields to search into when doing a "search in all"
$fieldstosearchall = array(
	'e.ref' => "Ref",
	'e.ref_supplier'=>"RefSupplier",
	's.nom' => "ThirdParty",
	'e.note_public' => 'NotePublic',
);
if (empty($user->socid)) {
	$fieldstosearchall["e.note_private"] = "NotePrivate";
}

$checkedtypetiers = 0;
$arrayfields = array(
	'e.ref' => array('label' => $langs->trans("Ref"), 'checked' => 1),
	'e.ref_supplier' => array('label' => $langs->trans("RefSupplier"), 'checked' => 1),
	's.nom' => array('label' => $langs->trans("ThirdParty"), 'checked' => 1),
	's.town' => array('label' => $langs->trans("Town"), 'checked' => 1),
	's.zip' => array('label' => $langs->trans("Zip"), 'checked' => 1),
	'state.nom' => array('label' => $langs->trans("StateShort"), 'checked' => 0),
	'country.code_iso' => array('label' => $langs->trans("Country"), 'checked' => 0),
	'typent.code' => array('label' => $langs->trans("ThirdPartyType"), 'checked' => $checkedtypetiers),
	'e.date_delivery' => array('label' => $langs->trans("DateDeliveryPlanned"), 'checked' => 1),
	'e.datec' => array('label' => $langs->trans("DateCreation"), 'checked' => 0, 'position' => 500),
	'e.tms' => array('label' => $langs->trans("DateModificationShort"), 'checked' => 0, 'position' => 500),
	'e.fk_statut' => array('label' => $langs->trans("Status"), 'checked' => 1, 'position' => 1000),
	'e.billed' => array('label' => $langs->trans("Billed"), 'checked' => 1, 'position' => 1000, 'enabled' => 'getDolGlobalString("WORKFLOW_BILL_ON_RECEPTION") !== "0"')
);

// Extra fields
include DOL_DOCUMENT_ROOT.'/core/tpl/extrafields_list_array_fields.tpl.php';

$object->fields = dol_sort_array($object->fields, 'position');
$arrayfields = dol_sort_array($arrayfields, 'position');
'@phan-var-force array<string,array{label:string,checked?:int<0,1>,position?:int,help?:string}> $arrayfields';  // dol_sort_array looses type for Phan

$error = 0;

// Security check
$receptionid = GETPOSTINT('id');
if ($user->socid) {
	$socid = $user->socid;
}
$result = restrictedArea($user, 'reception', $receptionid, '');


/*
 * Actions
 */

if (GETPOST('cancel', 'alpha')) {
	$action = 'list';
	$massaction = '';
}
if (!GETPOST('confirmmassaction', 'alpha') && $massaction != 'presend' && $massaction != 'confirm_createbills') {
	$massaction = '';
}

$parameters = array('socid' => $socid, 'arrayfields' => &$arrayfields);
$reshook = $hookmanager->executeHooks('doActions', $parameters, $object, $action); // Note that $action and $object may have been modified by some hooks
if ($reshook < 0) {
	setEventMessages($hookmanager->error, $hookmanager->errors, 'errors');
}

include DOL_DOCUMENT_ROOT.'/core/actions_changeselectedfields.inc.php';

// Purge search criteria
if (GETPOST('button_removefilter_x', 'alpha') || GETPOST('button_removefilter.x', 'alpha') || GETPOST('button_removefilter', 'alpha')) { // All tests are required to be compatible with all browsers
	$search_ref_supplier = '';
	$search_ref_rcp = '';
	$search_ref_liv = '';
	$search_company = '';
	$search_town = '';
	$search_zip = "";
	$search_state = "";
	$search_country = '';
	$search_type_thirdparty = '';
	$search_date_delivery_startday = '';
	$search_date_delivery_startmonth = '';
	$search_date_delivery_startyear = '';
	$search_date_delivery_endday = '';
	$search_date_delivery_endmonth = '';
	$search_date_delivery_endyear = '';
	$search_date_delivery_start = '';
	$search_date_delivery_end = '';
	$search_date_create_startday = '';
	$search_date_create_startmonth = '';
	$search_date_create_startyear = '';
	$search_date_create_endday = '';
	$search_date_create_endmonth = '';
	$search_date_create_endyear = '';
	$search_date_create_start = '';
	$search_date_create_end = '';
	$search_billed = '';
	$search_status = '';
	$toselect = array();
	$search_array_options = array();
}

if (empty($reshook)) {
	// Mass actions
	$objectclass = 'Reception';
	$objectlabel = 'Receptions';
	$permissiontoread = $user->hasRight('reception', 'lire');
	$permissiontoadd = $user->hasRight('reception', 'creer');
	$permissiontodelete = $user->hasRight('reception', 'supprimer');
	$uploaddir = $conf->reception->multidir_output[$conf->entity];
	include DOL_DOCUMENT_ROOT.'/core/actions_massactions.inc.php';

	if ($massaction == 'confirm_createbills' && ($user->hasRight("fournisseur", "facture", "creer") || $user->hasRight("supplier_invoice", "creer"))) {
		$receptions = GETPOST('toselect', 'array');
		$createbills_onebythird = GETPOSTINT('createbills_onebythird');
		$validate_invoices = GETPOSTINT('validate_invoices');

		$errors = array();

		$TFact = array();
		$TFactThird = array();
		$TFactThirdNbLines = array();

		$nb_bills_created = 0;
		$lastid = 0;
		$lastref = '';

		$db->begin();

		//sort ids to keep order if one bill per third
		sort($receptions);
		foreach ($receptions as $id_reception) {
			$rcp = new Reception($db);
			// We not allow invoice reception that are in draft status
			if ($rcp->fetch($id_reception) <= 0 || $rcp->statut == $rcp::STATUS_DRAFT) {
				$errors[] = $langs->trans('StatusOfRefMustBe', $rcp->ref, $langs->transnoentities("StatusReceptionValidatedShort"));
				$error++;
				continue;
			}

			$objecttmp = new FactureFournisseur($db);
			if (!empty($createbills_onebythird) && !empty($TFactThird[$rcp->socid])) {
				// If option "one bill per third" is set, and an invoice for this thirdparty was already created, we reuse it.
				$objecttmp = $TFactThird[$rcp->socid];

				// Add all links of this new reception to the existing invoice
				$objecttmp->fetchObjectLinked();
				$rcp->fetchObjectLinked();
				if (!empty($rcp->linkedObjectsIds['order_supplier']) && is_array($rcp->linkedObjectsIds['order_supplier'])) {
					foreach ($rcp->linkedObjectsIds['order_supplier'] as $key => $value) {
						if (empty($objecttmp->linkedObjectsIds['order_supplier']) || !in_array($value, $objecttmp->linkedObjectsIds['order_supplier'])) { //Don't try to link if already linked
							$objecttmp->add_object_linked('order_supplier', $value); // add supplier order linked object
						}
					}
				}
			} else {
				$cond_reglement_id = 0;
				$mode_reglement_id = 0;
				$fk_account = 0;
				$transport_mode_id = 0;
				if (!empty($rcp->cond_reglement_id)) {
					$cond_reglement_id = $rcp->cond_reglement_id;
				}
				if (!empty($rcp->mode_reglement_id)) {
					$mode_reglement_id = $rcp->mode_reglement_id;
				}
				if (!empty($rcp->fk_account)) {
					$fk_account = $rcp->fk_account;
				}
				if (!empty($rcp->transport_mode_id)) {
					$transport_mode_id = $rcp->transport_mode_id;
				}

				if (empty($cond_reglement_id)
					|| empty($mode_reglement_id)
					|| empty($fk_account)
					|| empty($transport_mode_id)
				) {
					if (!isset($rcp->supplier_order)) {
						$rcp->fetch_origin();
					}

					// try to get from source of reception (supplier order)
					if (!empty($rcp->origin_object)) {
						$supplierOrder = $rcp->origin_object;
						if (empty($cond_reglement_id) && !empty($supplierOrder->cond_reglement_id)) {
							$cond_reglement_id = $supplierOrder->cond_reglement_id;
						}
						if (empty($mode_reglement_id) && !empty($supplierOrder->mode_reglement_id)) {
							$mode_reglement_id = $supplierOrder->mode_reglement_id;
						}
						if (empty($fk_account) && !empty($supplierOrder->fk_account)) {
							$fk_account = $supplierOrder->fk_account;
						}
						if (empty($transport_mode_id) && !empty($supplierOrder->transport_mode_id)) {
							$transport_mode_id = $supplierOrder->transport_mode_id;
						}
					}

					// try get from third-party of reception
					if (!empty($rcp->thirdparty)) {
						$soc = $rcp->thirdparty;
						if (empty($cond_reglement_id) && !empty($soc->cond_reglement_supplier_id)) {
							$cond_reglement_id = $soc->cond_reglement_supplier_id;
						}
						if (empty($mode_reglement_id) && !empty($soc->mode_reglement_supplier_id)) {
							$mode_reglement_id = $soc->mode_reglement_supplier_id;
						}
						if (empty($fk_account) && !empty($soc->fk_account)) {
							$fk_account = $soc->fk_account;
						}
						if (empty($transport_mode_id) && !empty($soc->transport_mode_id)) {
							$transport_mode_id = $soc->transport_mode_id;
						}
					}
				}

				// If we want one invoice per reception or if there is no first invoice yet for this thirdparty.
				$objecttmp->socid = $rcp->socid;
				$objecttmp->type = $objecttmp::TYPE_STANDARD;
				$objecttmp->cond_reglement_id = $cond_reglement_id;
				$objecttmp->mode_reglement_id = $mode_reglement_id;
				$objecttmp->fk_account = $fk_account;
				$objecttmp->transport_mode_id = $transport_mode_id;

				// if the VAT reverse-charge is activated by default in supplier card to resume the information
				$objecttmp->vat_reverse_charge = $soc->vat_reverse_charge;

				$objecttmp->fk_project			= $rcp->fk_project;
				//$objecttmp->multicurrency_code = $rcp->multicurrency_code;
				if (empty($createbills_onebythird)) {
					$objecttmp->ref_supplier = $rcp->ref;
				} else {
					// Set a unique value for the invoice for the n reception
					$objecttmp->ref_supplier = $langs->trans("Reception").' '.dol_print_date(dol_now(), 'dayhourlog').'-'.$rcp->socid;
				}

				$datefacture = dol_mktime(12, 0, 0, GETPOSTINT('remonth'), GETPOSTINT('reday'), GETPOSTINT('reyear'));
				if (empty($datefacture)) {
					$datefacture = dol_now();
				}

				$objecttmp->date = $datefacture;
				$objecttmp->origin    = 'reception';
				$objecttmp->origin_id = $id_reception;

				// Auto calculation of date due if not filled by user
				if (empty($objecttmp->date_echeance)) {
					$objecttmp->date_echeance = $objecttmp->calculate_date_lim_reglement();
				}

				$objecttmp->array_options = $rcp->array_options; // Copy extrafields

				// Set $objecttmp->linked_objects with all links order_supplier existing on reception, so same links will be added to the generated supplier invoice
				$rcp->fetchObjectLinked();
				if (count($rcp->linkedObjectsIds['order_supplier']) > 0) {
					foreach ($rcp->linkedObjectsIds['order_supplier'] as $key => $value) {
						$objecttmp->linked_objects['order_supplier'] = $value;
					}
				}

				$res = $objecttmp->create($user);		// This should create the supplier invoice + links into $objecttmp->linked_objects + add a link to ->origin_id

				//var_dump($objecttmp->error);exit;
				if ($res > 0) {
					$nb_bills_created++;
					$lastref = $objecttmp->ref;
					$lastid = $objecttmp->id;

					$TFactThird[$rcp->socid] = $objecttmp;
					$TFactThirdNbLines[$rcp->socid] = 0; //init nblines to have lines ordered by expedition and rang
				} else {
					$langs->load("errors");
					$errors[] = $rcp->ref.' : '.$langs->trans($objecttmp->error);
					$error++;
				}
			}

			if ($objecttmp->id > 0) {
				$res = $objecttmp->add_object_linked($objecttmp->origin, $id_reception);

				if ($res == 0) {
					$errors[] = $objecttmp->error;
					$error++;
				}

				if (!$error) {
					$lines = $rcp->lines;
					if (empty($lines) && method_exists($rcp, 'fetch_lines')) {
						$rcp->fetch_lines();
						$lines = $rcp->lines;
					}

					$fk_parent_line = 0;
					$num = count($lines);

					for ($i = 0; $i < $num; $i++) {
						$desc = ($lines[$i]->desc ? $lines[$i]->desc : $lines[$i]->libelle);
						// If we build one invoice for several reception, we must put the ref of reception on the invoice line
						if (!empty($createbills_onebythird)) {
							$desc = dol_concatdesc($desc, $langs->trans("Reception").' '.$rcp->ref);
							$desc .= (!empty($rcp->date_reception) ? ' - '.dol_print_date($rcp->date_reception, 'day') : '');
						}

						if ($lines[$i]->subprice < 0) {
							// Negative line, we create a discount line
							$discount = new DiscountAbsolute($db);
							$discount->fk_soc = $objecttmp->socid;
							$discount->socid = $objecttmp->socid;
							$discount->amount_ht = abs($lines[$i]->total_ht);
							$discount->amount_tva = abs($lines[$i]->total_tva);
							$discount->amount_ttc = abs($lines[$i]->total_ttc);
							$discount->tva_tx = $lines[$i]->tva_tx;
							$discount->fk_user = $user->id;
							$discount->description = $desc;
							$discountid = $discount->create($user);
							if ($discountid > 0) {
								$result = $objecttmp->insert_discount($discountid);
								//$result=$discount->link_to_invoice($lineid,$id);
							} else {
								setEventMessages($discount->error, $discount->errors, 'errors');
								$error++;
								break;
							}
						} else {
							// Positive line
							$product_type = ($lines[$i]->product_type ? $lines[$i]->product_type : 0);
							// Date start
							$date_start = false;
							if ($lines[$i]->date_debut_prevue) {
								$date_start = $lines[$i]->date_debut_prevue;
							}
							if ($lines[$i]->date_debut_reel) {
								$date_start = $lines[$i]->date_debut_reel;
							}
							if ($lines[$i]->date_start) {
								$date_start = $lines[$i]->date_start;
							}
							//Date end
							$date_end = false;
							if ($lines[$i]->date_fin_prevue) {
								$date_end = $lines[$i]->date_fin_prevue;
							}
							if ($lines[$i]->date_fin_reel) {
								$date_end = $lines[$i]->date_fin_reel;
							}
							if ($lines[$i]->date_end) {
								$date_end = $lines[$i]->date_end;
							}
							// Reset fk_parent_line for no child products and special product
							if (($lines[$i]->product_type != 9 && empty($lines[$i]->fk_parent_line)) || $lines[$i]->product_type == 9) {
								$fk_parent_line = 0;
							}

							// Extrafields
							if (method_exists($lines[$i], 'fetch_optionals')) {
								$lines[$i]->fetch_optionals();
								$array_options = $lines[$i]->array_options;
							}

							$objecttmp->context['createfromclone'] = 'createfromclone';

							$rang = $i;
							//there may already be rows from previous receptions
							if (!empty($createbills_onebythird)) {
								$rang = $TFactThirdNbLines[$rcp->socid];
							}

							$result = $objecttmp->addline(
								$desc,
								$lines[$i]->subprice,
								$lines[$i]->tva_tx,
								$lines[$i]->localtax1_tx,
								$lines[$i]->localtax2_tx,
								$lines[$i]->qty,
								$lines[$i]->fk_product,
								$lines[$i]->remise_percent,
								$date_start,
								$date_end,
								0,
								$lines[$i]->info_bits,
								'HT',
								$product_type,
								$rang,
								false,
								array(),
								null,
								$lines[$i]->rowid,
								0,
								$lines[$i]->ref_supplier
							);

							$rcp->add_object_linked('facture_fourn_det', $result);

							if ($result > 0) {
								$lineid = $result;
								if (!empty($createbills_onebythird)) { //increment rang to keep order
									$TFactThirdNbLines[$rcp->socid]++;
								}
							} else {
								$lineid = 0;
								$error++;
								break;
							}
							// Defined the new fk_parent_line
							if ($result > 0 && $lines[$i]->product_type == 9) {
								$fk_parent_line = $result;
							}
						}
					}
				}
			}

			//$rcp->classifyBilled($user);        // Disabled. This behavior must be set or not using the workflow module.

			if (!empty($createbills_onebythird) && empty($TFactThird[$rcp->socid])) {
				$TFactThird[$rcp->socid] = $objecttmp;
			} else {
				$TFact[$objecttmp->id] = $objecttmp;
			}
		}

		// Build doc with all invoices
		$TAllFact = empty($createbills_onebythird) ? $TFact : $TFactThird;
		$toselect = array();

		if (!$error && $validate_invoices) {
			$massaction = $action = 'builddoc';
			foreach ($TAllFact as &$objecttmp) {
				$result = $objecttmp->validate($user);
				if ($result <= 0) {
					$error++;
					setEventMessages($objecttmp->error, $objecttmp->errors, 'errors');
					break;
				}

				$id = $objecttmp->id; // For builddoc action
				$lastref = $objecttmp->ref; // generated ref
				$object  = $objecttmp;

				// Fac builddoc
				$donotredirect = 1;
				$upload_dir = $conf->fournisseur->facture->dir_output;
				$permissiontoadd = ($user->hasRight('fournisseur', 'facture', 'creer') || $user->hasRight('supplier_invoice', 'creer'));

				// Call action to build doc
				$savobject = $object;
				$object = $objecttmp;
				include DOL_DOCUMENT_ROOT.'/core/actions_builddoc.inc.php';
				$object = $savobject;
			}

			$massaction = $action = 'confirm_createbills';
		}

		if (!$error) {
			$db->commit();

			if ($nb_bills_created == 1) {
				$texttoshow = $langs->trans('BillXCreated', '{s1}');
				$texttoshow = str_replace('{s1}', '<a href="'.DOL_URL_ROOT.'/fourn/facture/card.php?id='.urlencode((string) ($lastid)).'">'.$lastref.'</a>', $texttoshow);
				setEventMessages($texttoshow, null, 'mesgs');
			} else {
				setEventMessages($langs->trans('BillCreated', $nb_bills_created), null, 'mesgs');
			}
		} else {
			$db->rollback();

			$action = 'create';
			$_GET["origin"] = $_POST["origin"];		// Keep this ?
			$_GET["originid"] = $_POST["originid"];	// Keep this ?
			setEventMessages($object->error, $errors, 'errors');
			$error++;
		}
	}
}


/*
 * View
 */

$now = dol_now();

$form = new Form($db);
$companystatic = new Societe($db);
$reception = new Reception($db);
$formcompany = new FormCompany($db);
$formfile = new FormFile($db);


$helpurl = 'EN:Module_Receptions|FR:Module_Receptions|ES:M&oacute;dulo_Receptiones';
<<<<<<< HEAD
llxHeader('', $langs->trans('ListOfReceptions'), $helpurl, '', 0, 0, '', '', '', 'mod-reception page-list');
=======
llxHeader('', $langs->trans('ListOfReceptions'), $helpurl, '', 0, 0, '', '', '', 'bodyforlist mod-reception page-list');
>>>>>>> 263c1e54

$sql = "SELECT e.rowid, e.ref, e.ref_supplier, e.date_reception as date_reception, e.date_delivery as delivery_date, l.date_delivery as date_reception2, e.fk_statut as status, e.billed,";
$sql .= " s.rowid as socid, s.nom as name, s.town, s.zip, s.fk_pays, s.client, s.code_client,";
$sql .= " typent.code as typent_code,";
$sql .= " state.code_departement as state_code, state.nom as state_name,";
$sql .= " e.date_creation as date_creation, e.tms as date_modification";
// Add fields from extrafields
if (!empty($extrafields->attributes[$object->table_element]['label'])) {
	foreach ($extrafields->attributes[$object->table_element]['label'] as $key => $val) {
		$sql .= ($extrafields->attributes[$object->table_element]['type'][$key] != 'separate' ? ", ef.".$key." as options_".$key : '');
	}
}
// Add fields from hooks
$parameters = array();
$reshook = $hookmanager->executeHooks('printFieldListSelect', $parameters); // Note that $action and $object may have been modified by hook
$sql .= $hookmanager->resPrint;

$sqlfields = $sql; // $sql fields to remove for count total

$sql .= " FROM ".MAIN_DB_PREFIX."reception as e";
if (!empty($extrafields->attributes[$object->table_element]['label']) && is_array($extrafields->attributes[$object->table_element]['label']) && count($extrafields->attributes[$object->table_element]['label'])) {
	$sql .= " LEFT JOIN ".MAIN_DB_PREFIX.$object->table_element."_extrafields as ef on (e.rowid = ef.fk_object)";
}
$sql .= " LEFT JOIN ".MAIN_DB_PREFIX."societe as s ON s.rowid = e.fk_soc";
$sql .= " LEFT JOIN ".MAIN_DB_PREFIX."c_country as country on (country.rowid = s.fk_pays)";
$sql .= " LEFT JOIN ".MAIN_DB_PREFIX."c_typent as typent on (typent.id = s.fk_typent)";
$sql .= " LEFT JOIN ".MAIN_DB_PREFIX."c_departements as state on (state.rowid = s.fk_departement)";
$sql .= " LEFT JOIN ".MAIN_DB_PREFIX."element_element as ee ON e.rowid = ee.fk_source AND ee.sourcetype = 'reception' AND ee.targettype = 'delivery'";
$sql .= " LEFT JOIN ".MAIN_DB_PREFIX."delivery as l ON l.rowid = ee.fk_target";
// Add table from hooks
$parameters = array();
$reshook = $hookmanager->executeHooks('printFieldListFrom', $parameters, $object); // Note that $action and $object may have been modified by hook
$sql .= $hookmanager->resPrint;
$sql .= " WHERE e.entity IN (".getEntity('reception').")";
if ($socid) {
	$sql .= " AND e.fk_soc = ".((int) $socid);
}
if ($search_status != '' && $search_status >= 0) {
	$sql .= " AND e.fk_statut = ".((int) $search_status);
}
if ($search_billed != '' && $search_billed >= 0) {
	$sql .= ' AND e.billed = '.((int) $search_billed);
}
if ($search_town) {
	$sql .= natural_search('s.town', $search_town);
}
if ($search_zip) {
	$sql .= natural_search("s.zip", $search_zip);
}
if ($search_state) {
	$sql .= natural_search("state.nom", $search_state);
}
if ($search_country) {
	$sql .= " AND s.fk_pays IN (".$db->sanitize($search_country).')';
}
if ($search_type_thirdparty != '' && $search_type_thirdparty > 0) {
	$sql .= " AND s.fk_typent IN (".$db->sanitize($search_type_thirdparty).')';
}
if ($search_date_delivery_start) {
	$sql .= " AND e.date_delivery >= '".$db->idate($search_date_delivery_start)."'";
}
if ($search_date_delivery_end) {
	$sql .= " AND e.date_delivery <= '".$db->idate($search_date_delivery_end)."'";
}
if ($search_date_create_start) {
	$sql .= " AND e.date_creation >= '".$db->idate($search_date_create_start)."'";
}
if ($search_date_create_end) {
	$sql .= " AND e.date_creation <= '".$db->idate($search_date_create_end)."'";
}
if ($search_ref_rcp) {
	$sql .= natural_search('e.ref', $search_ref_rcp);
}
if ($search_ref_liv) {
	$sql .= natural_search('l.ref', $search_ref_liv);
}
if ($search_company) {
	$sql .= natural_search('s.nom', $search_company);
}
if ($search_ref_supplier) {
	$sql .= natural_search('e.ref_supplier', $search_ref_supplier);
}
if ($search_all) {
	$sql .= natural_search(array_keys($fieldstosearchall), $search_all);
}
// Search on sale representative
/*
if ($search_sale && $search_sale != '-1') {
	if ($search_sale == -2) {
		$sql .= " AND NOT EXISTS (SELECT sc.fk_soc FROM ".MAIN_DB_PREFIX."societe_commerciaux as sc WHERE sc.fk_soc = c.fk_soc)";
	} elseif ($search_sale > 0) {
		$sql .= " AND EXISTS (SELECT sc.fk_soc FROM ".MAIN_DB_PREFIX."societe_commerciaux as sc WHERE sc.fk_soc = c.fk_soc AND sc.fk_user = ".((int) $search_sale).")";
	}
}
*/
// Add where from extra fields
include DOL_DOCUMENT_ROOT.'/core/tpl/extrafields_list_search_sql.tpl.php';
// Add where from hooks
$parameters = array();
$reshook = $hookmanager->executeHooks('printFieldListWhere', $parameters); // Note that $action and $object may have been modified by hook
$sql .= $hookmanager->resPrint;

// Add HAVING from hooks
$parameters = array();
$reshook = $hookmanager->executeHooks('printFieldListHaving', $parameters, $object); // Note that $action and $object may have been modified by hook
$sql .= empty($hookmanager->resPrint) ? "" : " HAVING 1=1 ".$hookmanager->resPrint;

$nbtotalofrecords = '';
if (!getDolGlobalInt('MAIN_DISABLE_FULL_SCANLIST')) {
	/* The fast and low memory method to get and count full list converts the sql into a sql count */
	$sqlforcount = preg_replace('/^'.preg_quote($sqlfields, '/').'/', 'SELECT COUNT(*) as nbtotalofrecords', $sql);
	$sqlforcount = preg_replace('/GROUP BY .*$/', '', $sqlforcount);
	$resql = $db->query($sqlforcount);
	if ($resql) {
		$objforcount = $db->fetch_object($resql);
		$nbtotalofrecords = $objforcount->nbtotalofrecords;
	} else {
		dol_print_error($db);
	}

	if (($page * $limit) > $nbtotalofrecords) {	// if total resultset is smaller then paging size (filtering), goto and load page 0
		$page = 0;
		$offset = 0;
	}
	$db->free($resql);
}

// Complete request and execute it with limit
$sql .= $db->order($sortfield, $sortorder);
if ($limit) {
	$sql .= $db->plimit($limit + 1, $offset);
}

//print $sql;
$resql = $db->query($sql);
if (!$resql) {
	dol_print_error($db);
	exit;
}

$num = $db->num_rows($resql);

$reception = new Reception($db);

$arrayofselected = is_array($toselect) ? $toselect : array();

$param = '';
if (!empty($mode)) {
	$param .= '&mode='.urlencode($mode);
}
if (!empty($contextpage) && $contextpage != $_SERVER["PHP_SELF"]) {
	$param .= '&contextpage='.urlencode($contextpage);
}
if ($limit > 0 && $limit != $conf->liste_limit) {
	$param .= '&limit='.((int) $limit);
}
if ($search_all) {
	$param .= "&search_all=".urlencode($search_all);
}
if ($search_ref_rcp) {
	$param .= "&search_ref_rcp=".urlencode($search_ref_rcp);
}
if ($search_ref_liv) {
	$param .= "&search_ref_liv=".urlencode($search_ref_liv);
}
if ($search_company) {
	$param .= "&search_company=".urlencode($search_company);
}
if ($optioncss != '') {
	$param .= '&optioncss='.urlencode($optioncss);
}
if ($search_billed != '' && $search_billed >= 0) {
	$param .= "&search_billed=".urlencode((string) ($search_billed));
}
if ($search_town) {
	$param .= "&search_town=".urlencode($search_town);
}
if ($search_zip) {
	$param .= "&search_zip=".urlencode($search_zip);
}
if ($search_state) {
	$param .= "&search_state=".urlencode($search_state);
}
if ($search_status != '') {
	$param .= "&search_status=".urlencode($search_status);
}
if ($search_country) {
	$param .= "&search_country=".urlencode((string) ($search_country));
}
if ($search_type_thirdparty) {
	$param .= "&search_type_thirdparty=".urlencode((string) ($search_type_thirdparty));
}
if ($search_date_delivery_startday) {
	$param .= '&search_date_delivery_startday='.urlencode((string) ($search_date_delivery_startday));
}
if ($search_date_delivery_startmonth) {
	$param .= '&search_date_delivery_startmonth='.urlencode((string) ($search_date_delivery_startmonth));
}
if ($search_date_delivery_startyear) {
	$param .= '&search_date_delivery_startyear='.urlencode((string) ($search_date_delivery_startyear));
}
if ($search_date_delivery_endday) {
	$param .= '&search_date_delivery_endday='.urlencode((string) ($search_date_delivery_endday));
}
if ($search_date_delivery_endmonth) {
	$param .= '&search_date_delivery_endmonth='.urlencode((string) ($search_date_delivery_endmonth));
}
if ($search_date_delivery_endyear) {
	$param .= '&search_date_delivery_endyear='.urlencode((string) ($search_date_delivery_endyear));
}
if ($search_date_create_startday) {
	$param .= '&search_date_create_startday='.urlencode((string) ($search_date_create_startday));
}
if ($search_date_create_startmonth) {
	$param .= '&search_date_create_startmonth='.urlencode((string) ($search_date_create_startmonth));
}
if ($search_date_create_startyear) {
	$param .= '&search_date_create_startyear='.urlencode((string) ($search_date_create_startyear));
}
if ($search_date_create_endday) {
	$param .= '&search_date_create_endday='.urlencode((string) ($search_date_create_endday));
}
if ($search_date_create_endmonth) {
	$param .= '&search_date_create_endmonth='.urlencode((string) ($search_date_create_endmonth));
}
if ($search_date_create_endyear) {
	$param .= '&search_date_create_endyear='.urlencode((string) ($search_date_create_endyear));
}
if ($search_ref_supplier) {
	$param .= "&search_ref_supplier=".urlencode($search_ref_supplier);
}
// Add $param from extra fields
if ($search_array_options) {
	foreach ($search_array_options as $key => $val) {
		$crit = $val;
		$tmpkey = preg_replace('/search_options_/', '', $key);
		if (is_array($val) && array_key_exists('start', $val) && array_key_exists('end', $val)) {
			// date range from list filters is stored as array('start' => <timestamp>, 'end' => <timestamp>)
			// start date
			$param .= '&search_options_'.$tmpkey.'_startyear='.dol_print_date($val['start'], '%Y');
			$param .= '&search_options_'.$tmpkey.'_startmonth='.dol_print_date($val['start'], '%m');
			$param .= '&search_options_'.$tmpkey.'_startday='.dol_print_date($val['start'], '%d');
			$param .= '&search_options_'.$tmpkey.'_starthour='.dol_print_date($val['start'], '%H');
			$param .= '&search_options_'.$tmpkey.'_startmin='.dol_print_date($val['start'], '%M');
			// end date
			$param .= '&search_options_'.$tmpkey.'_endyear='.dol_print_date($val['end'], '%Y');
			$param .= '&search_options_'.$tmpkey.'_endmonth='.dol_print_date($val['end'], '%m');
			$param .= '&search_options_'.$tmpkey.'_endday='.dol_print_date($val['end'], '%d');
			$param .= '&search_options_'.$tmpkey.'_endhour='.dol_print_date($val['end'], '%H');
			$param .= '&search_options_'.$tmpkey.'_endmin='.dol_print_date($val['end'], '%M');
			$val = '';
		}
		if ($val != '') {
			$param .= '&search_options_'.$tmpkey.'='.urlencode($val);
		}
	}
}


$arrayofmassactions = array(
	'builddoc' => img_picto('', 'pdf', 'class="pictofixedwidth"').$langs->trans("PDFMerge"),
	// 'presend'=>img_picto('', 'email', 'class="pictofixedwidth"').$langs->trans("SendByMail"),
);

if ($user->hasRight('fournisseur', 'facture', 'creer') || $user->hasRight('supplier_invoice', 'creer')) {
	$arrayofmassactions['createbills'] = $langs->trans("CreateInvoiceForThisReceptions");
}
if (in_array($massaction, array('presend', 'createbills'))) {
	$arrayofmassactions = array();
}
$massactionbutton = $form->selectMassAction('', $arrayofmassactions);

// Currently: a sending can't create from sending list
// $url = DOL_URL_ROOT.'/expedition/card.php?action=create';
// if (!empty($socid)) $url .= '&socid='.$socid;
// $newcardbutton = dolGetButtonTitle($langs->trans('NewSending'), '', 'fa fa-plus-circle', $url, '', $user->rights->expedition->creer);
$newcardbutton  = '';
$newcardbutton .= dolGetButtonTitle($langs->trans('ViewList'), '', 'fa fa-bars imgforviewmode', $_SERVER["PHP_SELF"].'?mode=common'.preg_replace('/(&|\?)*mode=[^&]+/', '', $param), '', ((empty($mode) || $mode == 'common') ? 2 : 1), array('morecss' => 'reposition'));
$newcardbutton .= dolGetButtonTitle($langs->trans('ViewKanban'), '', 'fa fa-th-list imgforviewmode', $_SERVER["PHP_SELF"].'?mode=kanban'.preg_replace('/(&|\?)*mode=[^&]+/', '', $param), '', ($mode == 'kanban' ? 2 : 1), array('morecss' => 'reposition'));
$newcardbutton .= dolGetButtonTitleSeparator();
$newcardbutton .= dolGetButtonTitle($langs->trans('NewReception'), '', 'fa fa-plus-circle', DOL_URL_ROOT.'/reception/card.php?action=create2', '', $user->hasRight('reception', 'creer'));

$i = 0;
print '<form method="POST" action="'.$_SERVER["PHP_SELF"].'">'."\n";
if ($optioncss != '') {
	print '<input type="hidden" name="optioncss" value="'.$optioncss.'">';
}
print '<input type="hidden" name="token" value="'.newToken().'">';
print '<input type="hidden" name="formfilteraction" id="formfilteraction" value="list">';
print '<input type="hidden" name="action" value="list">';
print '<input type="hidden" name="sortfield" value="'.$sortfield.'">';
print '<input type="hidden" name="sortorder" value="'.$sortorder.'">';
print '<input type="hidden" name="mode" value="'.$mode.'">';

// @phan-suppress-next-line PhanPluginSuspiciousParamOrder
print_barre_liste($langs->trans('ListOfReceptions'), $page, $_SERVER["PHP_SELF"], $param, $sortfield, $sortorder, $massactionbutton, $num, $nbtotalofrecords, 'dollyrevert', 0, $newcardbutton, '', $limit, 0, 0, 1);

if ($massaction == 'createbills') {
	//var_dump($_REQUEST);
	print '<input type="hidden" name="massaction" value="confirm_createbills">';

	print '<table class="noborder" width="100%" >';
	print '<tr>';
	print '<td class="titlefieldmiddle">';
	print $langs->trans('DateInvoice');
	print '</td>';
	print '<td>';
	print $form->selectDate('', '', 0, 0, 0, '', 1, 1);
	print '</td>';
	print '</tr>';
	print '<tr>';
	print '<td>';
	print $langs->trans('CreateOneBillByThird');
	print '</td>';
	print '<td>';
	print $form->selectyesno('createbills_onebythird', '', 1);
	print '</td>';
	print '</tr>';
	print '<tr>';
	print '<td>';
	print $langs->trans('ValidateInvoices');
	print '</td>';
	print '<td>';
	if (isModEnabled('stock') && getDolGlobalString('STOCK_CALCULATE_ON_BILL')) {
		print $form->selectyesno('validate_invoices', 0, 1, 1);
		print ' ('.$langs->trans("AutoValidationNotPossibleWhenStockIsDecreasedOnInvoiceValidation").')';
	} else {
		print $form->selectyesno('validate_invoices', 0, 1);
	}
	print '</td>';
	print '</tr>';
	print '</table>';

	print '<br>';
	print '<div class="center">';
	print '<input type="submit" class="button" id="createbills" name="createbills" value="'.$langs->trans('CreateInvoiceForThisReceptions').'">  ';
	print '<input type="submit" class="button button-cancel" id="cancel" name="cancel" value="'.$langs->trans("Cancel").'">';
	print '</div>';
	print '<br>';
}

if ($search_all) {
	foreach ($fieldstosearchall as $key => $val) {
		$fieldstosearchall[$key] = $langs->trans($val);
	}
	print '<div class="divsearchfieldfilter">'.$langs->trans("FilterOnInto", $search_all).implode(', ', $fieldstosearchall).'</div>';
}

$moreforfilter = '';

if (!empty($moreforfilter)) {
	print '<div class="liste_titre liste_titre_bydiv centpercent">';
	print $moreforfilter;
	$parameters = array('type' => $type);
	$reshook = $hookmanager->executeHooks('printFieldPreListTitle', $parameters); // Note that $action and $object may have been modified by hook
	print $hookmanager->resPrint;
	print '</div>';
}

$varpage = empty($contextpage) ? $_SERVER["PHP_SELF"] : $contextpage;
$selectedfields = $form->multiSelectArrayWithCheckbox('selectedfields', $arrayfields, $varpage, getDolGlobalString('MAIN_CHECKBOX_LEFT_COLUMN'));
if ($massactionbutton) {
	$selectedfields .= $form->showCheckAddButtons('checkforselect', 1); // This also change content of $arrayfields
}

print '<div class="div-table-responsive">';
print '<table class="tagtable liste'.($moreforfilter ? " listwithfilterbefore" : "").'">'."\n";

// Fields title search
// --------------------------------------------------------------------
print '<tr class="liste_titre_filter">';
// Action column
if (getDolGlobalString('MAIN_CHECKBOX_LEFT_COLUMN')) {
	print '<td class="liste_titre center maxwidthsearch">';
	$searchpicto = $form->showFilterButtons('left');
	print $searchpicto;
	print '</td>';
}
// Ref
if (!empty($arrayfields['e.ref']['checked'])) {
	print '<td class="liste_titre">';
	print '<input class="flat" size="6" type="text" name="search_ref_rcp" value="'.$search_ref_rcp.'">';
	print '</td>';
}
// Ref customer
if (!empty($arrayfields['e.ref_supplier']['checked'])) {
	print '<td class="liste_titre">';
	print '<input class="flat" size="6" type="text" name="search_ref_supplier" value="'.$search_ref_supplier.'">';
	print '</td>';
}
// Thirdparty
if (!empty($arrayfields['s.nom']['checked'])) {
	print '<td class="liste_titre left">';
	print '<input class="flat" type="text" size="8" name="search_company" value="'.dol_escape_htmltag($search_company).'">';
	print '</td>';
}
// Town
if (!empty($arrayfields['s.town']['checked'])) {
	print '<td class="liste_titre"><input class="flat" type="text" size="6" name="search_town" value="'.$search_town.'"></td>';
}
// Zip
if (!empty($arrayfields['s.zip']['checked'])) {
	print '<td class="liste_titre"><input class="flat" type="text" size="6" name="search_zip" value="'.$search_zip.'"></td>';
}
// State
if (!empty($arrayfields['state.nom']['checked'])) {
	print '<td class="liste_titre">';
	print '<input class="flat" size="4" type="text" name="search_state" value="'.dol_escape_htmltag($search_state).'">';
	print '</td>';
}
// Country
if (!empty($arrayfields['country.code_iso']['checked'])) {
	print '<td class="liste_titre center">';
	print $form->select_country($search_country, 'search_country', '', 0, 'minwidth100imp maxwidth100');
	print '</td>';
}
// Company type
if (!empty($arrayfields['typent.code']['checked'])) {
	print '<td class="liste_titre maxwidthonsmartphone center">';
	print $form->selectarray("search_type_thirdparty", $formcompany->typent_array(0), $search_type_thirdparty, 1, 0, 0, '', 0, 0, 0, (!getDolGlobalString('SOCIETE_SORT_ON_TYPEENT') ? 'ASC' : $conf->global->SOCIETE_SORT_ON_TYPEENT), '', 1);
	print '</td>';
}
// Date delivery planned
if (!empty($arrayfields['e.date_delivery']['checked'])) {
	print '<td class="liste_titre center">';
	print '<div class="nowrapfordate">';
	print $form->selectDate($search_date_delivery_start ? $search_date_delivery_start : -1, 'search_date_delivery_start', 0, 0, 1, '', 1, 0, 0, '', '', '', '', 1, '', $langs->trans('From'));
	print '</div>';
	print '<div class="nowrapfordate">';
	print $form->selectDate($search_date_delivery_end ? $search_date_delivery_end : -1, 'search_date_delivery_end', 0, 0, 1, '', 1, 0, 0, '', '', '', '', 1, '', $langs->trans('to'));
	print '</div>';
	print '</td>';
}
if (!empty($arrayfields['l.ref']['checked'])) {
	// Delivery ref
	print '<td class="liste_titre">';
	print '<input class="flat" type="text" name="search_ref_liv" value="'.dol_escape_htmltag($search_ref_liv).'"';
	print '</td>';
}
if (!empty($arrayfields['l.date_delivery']['checked'])) {
	// Date received
	print '<td class="liste_titre center">&nbsp;</td>';
}
// Extra fields
include DOL_DOCUMENT_ROOT.'/core/tpl/extrafields_list_search_input.tpl.php';

// Fields from hook
$parameters = array('arrayfields' => $arrayfields);
$reshook = $hookmanager->executeHooks('printFieldListOption', $parameters); // Note that $action and $object may have been modified by hook
print $hookmanager->resPrint;
// Date creation
if (!empty($arrayfields['e.datec']['checked'])) {
	print '<td class="liste_titre center">';
	print '<div class="nowrapfordate">';
	print $form->selectDate($search_date_create_start ? $search_date_create_start : -1, 'search_date_create_start', 0, 0, 1, '', 1, 0, 0, '', '', '', '', 1, '', $langs->trans('From'));
	print '</div>';
	print '<div class="nowrapfordate">';
	print $form->selectDate($search_date_create_end ? $search_date_create_end : -1, 'search_date_create_end', 0, 0, 1, '', 1, 0, 0, '', '', '', '', 1, '', $langs->trans('to'));
	print '</div>';
	print '</td>';
}
// Date modification
if (!empty($arrayfields['e.tms']['checked'])) {
	print '<td class="liste_titre">';
	print '</td>';
}
// Status
if (!empty($arrayfields['e.fk_statut']['checked'])) {
	print '<td class="liste_titre right parentonrightofpage">';
	print $form->selectarray('search_status', array('0' => $langs->trans('StatusReceptionDraftShort'), '1' => $langs->trans('StatusReceptionValidatedShort'), '2' => $langs->trans('StatusReceptionProcessedShort')), $search_status, 1, 0, 0, '', 0, 0, 0, '', 'search_status width100 onrightofpage');
	print '</td>';
}
// Status billed
if (!empty($arrayfields['e.billed']['checked'])) {
	print '<td class="liste_titre maxwidthonsmartphone center">';
	print $form->selectyesno('search_billed', $search_billed, 1, 0, 1);
	print '</td>';
}
// Action column
if (!getDolGlobalString('MAIN_CHECKBOX_LEFT_COLUMN')) {
	print '<td class="liste_titre middle">';
	$searchpicto = $form->showFilterButtons();
	print $searchpicto;
	print '</td>';
}
print '</tr>'."\n";

$totalarray = array();
$totalarray['nbfield'] = 0;

// Fields title label
// --------------------------------------------------------------------
print '<tr class="liste_titre">';
// Action column
if (getDolGlobalString('MAIN_CHECKBOX_LEFT_COLUMN')) {
	print_liste_field_titre($selectedfields, $_SERVER["PHP_SELF"], "", '', '', '', $sortfield, $sortorder, 'center maxwidthsearch ');
	$totalarray['nbfield']++;
}
if (!empty($arrayfields['e.ref']['checked'])) {
	print_liste_field_titre($arrayfields['e.ref']['label'], $_SERVER["PHP_SELF"], "e.ref", "", $param, '', $sortfield, $sortorder);
	$totalarray['nbfield']++;
}
if (!empty($arrayfields['e.ref_supplier']['checked'])) {
	print_liste_field_titre($arrayfields['e.ref_supplier']['label'], $_SERVER["PHP_SELF"], "e.ref_supplier", "", $param, '', $sortfield, $sortorder);
	$totalarray['nbfield']++;
}
if (!empty($arrayfields['s.nom']['checked'])) {
	print_liste_field_titre($arrayfields['s.nom']['label'], $_SERVER["PHP_SELF"], "s.nom", "", $param, '', $sortfield, $sortorder, 'left ');
	$totalarray['nbfield']++;
}
if (!empty($arrayfields['s.town']['checked'])) {
	print_liste_field_titre($arrayfields['s.town']['label'], $_SERVER["PHP_SELF"], 's.town', '', $param, '', $sortfield, $sortorder);
	$totalarray['nbfield']++;
}
if (!empty($arrayfields['s.zip']['checked'])) {
	print_liste_field_titre($arrayfields['s.zip']['label'], $_SERVER["PHP_SELF"], 's.zip', '', $param, '', $sortfield, $sortorder);
	$totalarray['nbfield']++;
}
if (!empty($arrayfields['state.nom']['checked'])) {
	print_liste_field_titre($arrayfields['state.nom']['label'], $_SERVER["PHP_SELF"], "state.nom", "", $param, '', $sortfield, $sortorder);
	$totalarray['nbfield']++;
}
if (!empty($arrayfields['country.code_iso']['checked'])) {
	print_liste_field_titre($arrayfields['country.code_iso']['label'], $_SERVER["PHP_SELF"], "country.code_iso", "", $param, '', $sortfield, $sortorder, 'center ');
	$totalarray['nbfield']++;
}
if (!empty($arrayfields['typent.code']['checked'])) {
	print_liste_field_titre($arrayfields['typent.code']['label'], $_SERVER["PHP_SELF"], "typent.code", "", $param, '', $sortfield, $sortorder, 'center ');
	$totalarray['nbfield']++;
}
if (!empty($arrayfields['e.date_delivery']['checked'])) {
	print_liste_field_titre($arrayfields['e.date_delivery']['label'], $_SERVER["PHP_SELF"], "e.date_delivery", "", $param, '', $sortfield, $sortorder, 'center ');
	$totalarray['nbfield']++;
}
if (!empty($arrayfields['l.ref']['checked'])) {
	print_liste_field_titre($arrayfields['l.ref']['label'], $_SERVER["PHP_SELF"], "l.ref", "", $param, '', $sortfield, $sortorder);
	$totalarray['nbfield']++;
}
if (!empty($arrayfields['l.date_delivery']['checked'])) {
	print_liste_field_titre($arrayfields['l.date_delivery']['label'], $_SERVER["PHP_SELF"], "l.date_delivery", "", $param, '', $sortfield, $sortorder, 'center ');
	$totalarray['nbfield']++;
}
// Extra fields
include DOL_DOCUMENT_ROOT.'/core/tpl/extrafields_list_search_title.tpl.php';
// Hook fields
$parameters = array('arrayfields' => $arrayfields, 'param' => $param, 'sortfield' => $sortfield, 'sortorder' => $sortorder, '$totalarray' => &$totalarray);
$reshook = $hookmanager->executeHooks('printFieldListTitle', $parameters, $object); // Note that $action and $object may have been modified by hook
print $hookmanager->resPrint;
if (!empty($arrayfields['e.datec']['checked'])) {
	print_liste_field_titre($arrayfields['e.datec']['label'], $_SERVER["PHP_SELF"], "e.date_creation", "", $param, '', $sortfield, $sortorder, 'center nowrap ');
	$totalarray['nbfield']++;
}
if (!empty($arrayfields['e.tms']['checked'])) {
	print_liste_field_titre($arrayfields['e.tms']['label'], $_SERVER["PHP_SELF"], "e.tms", "", $param, '', $sortfield, $sortorder, 'center nowrap ');
	$totalarray['nbfield']++;
}
if (!empty($arrayfields['e.fk_statut']['checked'])) {
	print_liste_field_titre($arrayfields['e.fk_statut']['label'], $_SERVER["PHP_SELF"], "e.fk_statut", "", $param, '', $sortfield, $sortorder, 'right ');
	$totalarray['nbfield']++;
}
if (!empty($arrayfields['e.billed']['checked'])) {
	print_liste_field_titre($arrayfields['e.billed']['label'], $_SERVER["PHP_SELF"], "e.billed", "", $param, '', $sortfield, $sortorder, 'center ');
	$totalarray['nbfield']++;
}
// Action column
if (!getDolGlobalString('MAIN_CHECKBOX_LEFT_COLUMN')) {
	print_liste_field_titre($selectedfields, $_SERVER["PHP_SELF"], "", '', '', '', $sortfield, $sortorder, 'center maxwidthsearch ');
	$totalarray['nbfield']++;
}
print "</tr>\n";


// Loop on record
// --------------------------------------------------------------------
$i = 0;
$savnbfield = $totalarray['nbfield'];
$totalarray = array();
$totalarray['nbfield'] = 0;
$imaxinloop = ($limit ? min($num, $limit) : $num);
while ($i < $imaxinloop) {
	$obj = $db->fetch_object($resql);
	if (empty($obj)) {
		break; // Should not happen
	}

	$reception->id = $obj->rowid;
	$reception->ref = $obj->ref;
	//$reception->ref_supplier = $obj->ref_supplier;
	$reception->statut = $obj->status;
	$reception->status = $obj->status;
	$reception->socid = $obj->socid;
	$reception->billed = $obj->billed;

	$reception->fetch_thirdparty();

	$object = $reception;

	$companystatic->id = $obj->socid;
	$companystatic->ref = $obj->name;
	$companystatic->name = $obj->name;

	if ($mode == 'kanban') {
		if ($i == 0) {
			print '<tr class="trkanban"><td colspan="'.$savnbfield.'">';
			print '<div class="box-flex-container kanban">';
		}
		$object->date_delivery = $obj->delivery_date;
		$object->town = $obj->town;

		// Output Kanban
		$selected = -1;
		if ($massactionbutton || $massaction) { // If we are in select mode (massactionbutton defined) or if we have already selected and sent an action ($massaction) defined
			$selected = 0;
			if (in_array($object->id, $arrayofselected)) {
				$selected = 1;
			}
		}
		print $object->getKanbanView('', array('thirdparty' => $companystatic->getNomUrl(1), 'selected' => $selected));
		if ($i == min($num, $limit) - 1) {
			print '</div>';
			print '</td></tr>';
		}
	} else {
		print '<tr class="oddeven">';

		// Action column
		if (getDolGlobalString('MAIN_CHECKBOX_LEFT_COLUMN')) {
			print '<td class="nowrap center">';
			if ($massactionbutton || $massaction) {	// If we are in select mode (massactionbutton defined) or if we have already selected and sent an action ($massaction) defined
				$selected = 0;
				if (in_array($obj->rowid, $arrayofselected)) {
					$selected = 1;
				}
				print '<input id="cb'.$obj->rowid.'" class="flat checkforselect" type="checkbox" name="toselect[]" value="'.$obj->rowid.'"'.($selected ? ' checked="checked"' : '').'>';
			}
			print '</td>';
		}
		// Ref
		if (!empty($arrayfields['e.ref']['checked'])) {
			print '<td class="nowraponall">';
			print $reception->getNomUrl(1);
			$filename = dol_sanitizeFileName($reception->ref);
			$filedir = $conf->reception->dir_output.'/'.dol_sanitizeFileName($reception->ref);
			$urlsource = $_SERVER['PHP_SELF'].'?id='.$reception->id;
			print $formfile->getDocumentsLink($reception->element, $filename, $filedir);
			print "</td>\n";

			if (!$i) {
				$totalarray['nbfield']++;
			}
		}

		// Ref supplier
		if (!empty($arrayfields['e.ref_supplier']['checked'])) {
			print '<td class="tdoverflowmax200" title="'.dol_escape_htmltag($obj->ref_supplier).'">';
			print dol_escape_htmltag($obj->ref_supplier);
			print "</td>\n";
			if (!$i) {
				$totalarray['nbfield']++;
			}
		}

		// Third party
		if (!empty($arrayfields['s.nom']['checked'])) {
			print '<td class="tdoverflowmax150">';
			print $companystatic->getNomUrl(1);
			print '</td>';
			if (!$i) {
				$totalarray['nbfield']++;
			}
		}
		// Town
		if (!empty($arrayfields['s.town']['checked'])) {
			print '<td class="nocellnopadd tdoverflowmax200" title="'.dol_escape_htmltag($obj->town).'">';
			print dol_escape_htmltag($obj->town);
			print '</td>';
			if (!$i) {
				$totalarray['nbfield']++;
			}
		}
		// Zip
		if (!empty($arrayfields['s.zip']['checked'])) {
			print '<td class="nocellnopadd center"">';
			print dol_escape_htmltag($obj->zip);
			print '</td>';
			if (!$i) {
				$totalarray['nbfield']++;
			}
		}
		// State
		if (!empty($arrayfields['state.nom']['checked'])) {
			print "<td>".dol_escape_htmltag($obj->state_name)."</td>\n";
			if (!$i) {
				$totalarray['nbfield']++;
			}
		}
		// Country
		if (!empty($arrayfields['country.code_iso']['checked'])) {
			print '<td class="center">';
			$tmparray = getCountry($obj->fk_pays, 'all');
			print dol_escape_htmltag($tmparray['label']);
			print '</td>';
			if (!$i) {
				$totalarray['nbfield']++;
			}
		}
		// Type ent
		if (!empty($arrayfields['typent.code']['checked'])) {
			print '<td class="center">';
			if (!isset($typenArray) || empty($typenArray)) {
				$typenArray = $formcompany->typent_array(1);
			}
			if (isset($typenArray[$obj->typent_code])) {
				print $typenArray[$obj->typent_code];
			}
			print '</td>';
			if (!$i) {
				$totalarray['nbfield']++;
			}
		}

		// Date delivery planned
		if (!empty($arrayfields['e.date_delivery']['checked'])) {
			print '<td class="center">';
			print dol_print_date($db->jdate($obj->delivery_date), "day");
			/*$now = time();
			if ( ($now - $db->jdate($obj->date_reception)) > $conf->warnings->lim && $obj->statutid == 1 )
			{
			}*/
			print "</td>\n";
			if (!$i) {
				$totalarray['nbfield']++;
			}
		}

		if (!empty($arrayfields['l.ref']['checked']) || !empty($arrayfields['l.date_delivery']['checked'])) {
			$reception->fetchObjectLinked($reception->id, $reception->element);
			$receiving = '';
			if (count($reception->linkedObjects['delivery']) > 0) {
				$receiving = reset($reception->linkedObjects['delivery']);
			}

			if (!empty($arrayfields['l.ref']['checked'])) {
				// Ref
				print '<td>';
				print !empty($receiving) ? $receiving->getNomUrl($db) : '';
				print '</td>';
			}

			if (!empty($arrayfields['l.date_delivery']['checked'])) {
				// Date received
				print '<td class="center">';
				print dol_print_date($db->jdate($obj->date_reception), "day");
				print '</td>'."\n";
			}
		}

		// Extra fields
		include DOL_DOCUMENT_ROOT.'/core/tpl/extrafields_list_print_fields.tpl.php';

		// Fields from hook
		$parameters = array('arrayfields' => $arrayfields, 'obj' => $obj, 'i' => $i, 'totalarray' => &$totalarray);
		$reshook = $hookmanager->executeHooks('printFieldListValue', $parameters); // Note that $action and $object may have been modified by hook
		print $hookmanager->resPrint;
		// Date creation
		if (!empty($arrayfields['e.datec']['checked'])) {
			print '<td class="center nowraponall">';
			print dol_print_date($db->jdate($obj->date_creation), 'dayhour', 'tzuserrel');
			print '</td>';
			if (!$i) {
				$totalarray['nbfield']++;
			}
		}
		// Date modification
		if (!empty($arrayfields['e.tms']['checked'])) {
			print '<td class="center nowraponall">';
			print dol_print_date($db->jdate($obj->date_modification), 'dayhour', 'tzuserrel');
			print '</td>';
			if (!$i) {
				$totalarray['nbfield']++;
			}
		}
		// Status
		if (!empty($arrayfields['e.fk_statut']['checked'])) {
			print '<td class="right nowrap">'.$reception->LibStatut($obj->status, 5).'</td>';
			if (!$i) {
				$totalarray['nbfield']++;
			}
		}
		// Billed
		if (!empty($arrayfields['e.billed']['checked'])) {
			print '<td class="center">'.yn($obj->billed).'</td>';
			if (!$i) {
				$totalarray['nbfield']++;
			}
		}

		// Action column
		if (!getDolGlobalString('MAIN_CHECKBOX_LEFT_COLUMN')) {
			print '<td class="nowrap center">';
			if ($massactionbutton || $massaction) {
				// If we are in select mode (massactionbutton defined) or if we have already selected and sent an action ($massaction) defined
				$selected = 0;
				if (in_array($obj->rowid, $arrayofselected)) {
					$selected = 1;
				}
				print '<input id="cb'.$obj->rowid.'" class="flat checkforselect" type="checkbox" name="toselect[]" value="'.$obj->rowid.'"'.($selected ? ' checked="checked"' : '').'>';
			}
			print '</td>';
		}
		if (!$i) {
			$totalarray['nbfield']++;
		}

		print "</tr>\n";
	}
	$i++;
}

// If no record found
if ($num == 0) {
	$colspan = 1;
	foreach ($arrayfields as $key => $val) {
		if (!empty($val['checked'])) {
			$colspan++;
		}
	}
	print '<tr><td colspan="'.$colspan.'" class="opacitymedium">'.$langs->trans("NoRecordFound").'</td></tr>';
}

// Show total line
include DOL_DOCUMENT_ROOT.'/core/tpl/list_print_total.tpl.php';

$parameters = array('arrayfields' => $arrayfields, 'totalarray' => $totalarray, 'sql' => $sql);
$reshook = $hookmanager->executeHooks('printFieldListFooter', $parameters); // Note that $action and $object may have been modified by hook
print $hookmanager->resPrint;

print "</table>";
print "</div>";
print '</form>';

$db->free($resql);

$hidegeneratedfilelistifempty = 1;
if ($massaction == 'builddoc' || $action == 'remove_file' || $show_files) {
	$hidegeneratedfilelistifempty = 0;
}

// Show list of available documents
$urlsource  = $_SERVER['PHP_SELF'].'?sortfield='.$sortfield.'&sortorder='.$sortorder;
$urlsource .= str_replace('&amp;', '&', $param);

$filedir    = $diroutputmassaction;
$genallowed = $user->hasRight('reception', 'lire');
$delallowed = $user->hasRight('reception', 'creer');
$title      = '';

print $formfile->showdocuments('massfilesarea_receipts', '', $filedir, $urlsource, 0, $delallowed, '', 1, 1, 0, 48, 1, $param, $title, '', '', '', null, $hidegeneratedfilelistifempty);

// End of page
llxFooter();
$db->close();<|MERGE_RESOLUTION|>--- conflicted
+++ resolved
@@ -1,13 +1,4 @@
 <?php
-<<<<<<< HEAD
-/* Copyright (C) 2001-2005 Rodolphe Quiedeville <rodolphe@quiedeville.org>
- * Copyright (C) 2004-2015 Laurent Destailleur  <eldy@users.sourceforge.net>
- * Copyright (C) 2005-2010 Regis Houssin        <regis.houssin@capnetworks.com>
- * Copyright (C) 2016      Ferran Marcet        <fmarcet@2byte.es>
- * Copyright (C) 2023      Alexandre Spangaro   <aspangaro@open-dsi.fr>
- * Copyright (C) 2024		MDW							<mdeweerd@users.noreply.github.com>
- * Copyright (C) 2024		Benjamin Falière	<benjamin.faliere@altairis.fr>
-=======
 /* Copyright (C) 2001-2005	Rodolphe Quiedeville		<rodolphe@quiedeville.org>
  * Copyright (C) 2004-2015	Laurent Destailleur			<eldy@users.sourceforge.net>
  * Copyright (C) 2005-2010	Regis Houssin				<regis.houssin@capnetworks.com>
@@ -15,7 +6,6 @@
  * Copyright (C) 2023-2024	Alexandre Spangaro			<alexandre@inovea-conseil.com>
  * Copyright (C) 2024		MDW							<mdeweerd@users.noreply.github.com>
  * Copyright (C) 2024		Benjamin Falière			<benjamin.faliere@altairis.fr>
->>>>>>> 263c1e54
  *
  * This program is free software; you can redistribute it and/or modify
  * it under the terms of the GNU General Public License as published by
@@ -607,11 +597,7 @@
 
 
 $helpurl = 'EN:Module_Receptions|FR:Module_Receptions|ES:M&oacute;dulo_Receptiones';
-<<<<<<< HEAD
-llxHeader('', $langs->trans('ListOfReceptions'), $helpurl, '', 0, 0, '', '', '', 'mod-reception page-list');
-=======
 llxHeader('', $langs->trans('ListOfReceptions'), $helpurl, '', 0, 0, '', '', '', 'bodyforlist mod-reception page-list');
->>>>>>> 263c1e54
 
 $sql = "SELECT e.rowid, e.ref, e.ref_supplier, e.date_reception as date_reception, e.date_delivery as delivery_date, l.date_delivery as date_reception2, e.fk_statut as status, e.billed,";
 $sql .= " s.rowid as socid, s.nom as name, s.town, s.zip, s.fk_pays, s.client, s.code_client,";
