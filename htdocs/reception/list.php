--- conflicted
+++ resolved
@@ -529,10 +529,7 @@
 	dol_print_error($db);
 	exit;
 }
-<<<<<<< HEAD
-=======
-
->>>>>>> 87bc0f9c
+
 $num = $db->num_rows($resql);
 
 $reception = new Reception($db);
@@ -540,7 +537,6 @@
 $arrayofselected = is_array($toselect) ? $toselect : array();
 
 $param = '';
-<<<<<<< HEAD
 if (!empty($contextpage) && $contextpage != $_SERVER["PHP_SELF"]) {
 	$param .= '&contextpage='.urlencode($contextpage);
 }
@@ -584,44 +580,20 @@
 	$param .= "&amp;search_type_thirdparty=".urlencode($search_type_thirdparty);
 }
 if ($search_ref_supplier) {
-		$param .= "&amp;search_ref_supplier=".urlencode($search_ref_supplier);
-}
-	// Add $param from extra fields
+	$param .= "&amp;search_ref_supplier=".urlencode($search_ref_supplier);
+}
+// Add $param from extra fields
 foreach ($search_array_options as $key => $val) {
 	$crit = $val;
 	$tmpkey = preg_replace('/search_options_/', '', $key);
 	if ($val != '') {
 		$param .= '&search_options_'.$tmpkey.'='.urlencode($val);
 	}
-=======
-if (!empty($contextpage) && $contextpage != $_SERVER["PHP_SELF"]) $param .= '&contextpage='.urlencode($contextpage);
-if ($limit > 0 && $limit != $conf->liste_limit) $param .= '&limit='.urlencode($limit);
-if ($sall) $param .= "&amp;sall=".urlencode($sall);
-if ($search_ref_rcp) $param .= "&amp;search_ref_rcp=".urlencode($search_ref_rcp);
-if ($search_ref_liv) $param .= "&amp;search_ref_liv=".urlencode($search_ref_liv);
-if ($search_company) $param .= "&amp;search_company=".urlencode($search_company);
-if ($optioncss != '') $param .= '&amp;optioncss='.urlencode($optioncss);
-if ($search_billed != '' && $search_billed >= 0) $param .= "&amp;search_billed=".urlencode($search_billed);
-if ($search_town)  $param .= "&amp;search_town=".urlencode($search_town);
-if ($search_zip)  $param .= "&amp;search_zip=".urlencode($search_zip);
-if ($search_state) $param .= "&amp;search_state=".urlencode($search_state);
-if ($search_status != '') $param .= "&amp;search_status=".urlencode($search_status);
-if ($search_country) $param .= "&amp;search_country=".urlencode($search_country);
-if ($search_type_thirdparty) $param .= "&amp;search_type_thirdparty=".urlencode($search_type_thirdparty);
-if ($search_ref_supplier) $param .= "&amp;search_ref_supplier=".urlencode($search_ref_supplier);
-// Add $param from extra fields
-foreach ($search_array_options as $key => $val)
-{
-	$crit = $val;
-	$tmpkey = preg_replace('/search_options_/', '', $key);
-	if ($val != '') $param .= '&search_options_'.$tmpkey.'='.urlencode($val);
->>>>>>> 87bc0f9c
 }
 
 
 $arrayofmassactions = array(
-<<<<<<< HEAD
-// 'presend'=>$langs->trans("SendByMail"),
+	// 'presend'=>$langs->trans("SendByMail"),
 );
 
 if ($user->rights->fournisseur->facture->creer) {
@@ -645,28 +617,7 @@
 print '<input type="hidden" name="sortorder" value="'.$sortorder.'">';
 
 print_barre_liste($langs->trans('ListOfReceptions'), $page, $_SERVER["PHP_SELF"], $param, $sortfield, $sortorder, $massactionbutton, $num, $nbtotalofrecords, 'dollyrevert', 0, '', '', $limit, 0, 0, 1);
-=======
-	// 'presend'=>$langs->trans("SendByMail"),
-);
-
-if ($user->rights->fournisseur->facture->creer)$arrayofmassactions['createbills'] = $langs->trans("CreateInvoiceForThisSupplier");
-if ($massaction == 'createbills') $arrayofmassactions = array();
-$massactionbutton = $form->selectMassAction('', $arrayofmassactions);
-//$massactionbutton=$form->selectMassAction('', $massaction == 'presend' ? array() : array('presend'=>$langs->trans("SendByMail"), 'builddoc'=>$langs->trans("PDFMerge")));
-
-$i = 0;
-print '<form method="POST" action="'.$_SERVER["PHP_SELF"].'">'."\n";
-if ($optioncss != '') print '<input type="hidden" name="optioncss" value="'.$optioncss.'">';
-print '<input type="hidden" name="token" value="'.newToken().'">';
-print '<input type="hidden" name="formfilteraction" id="formfilteraction" value="list">';
-print '<input type="hidden" name="action" value="list">';
-print '<input type="hidden" name="sortfield" value="'.$sortfield.'">';
-print '<input type="hidden" name="sortorder" value="'.$sortorder.'">';
->>>>>>> 87bc0f9c
-
-print_barre_liste($langs->trans('ListOfReceptions'), $page, $_SERVER["PHP_SELF"], $param, $sortfield, $sortorder, $massactionbutton, $num, $nbtotalofrecords, 'dollyrevert', 0, '', '', $limit, 0, 0, 1);
-
-<<<<<<< HEAD
+
 if ($massaction == 'createbills') {
 	//var_dump($_REQUEST);
 	print '<input type="hidden" name="massaction" value="confirm_createbills">';
@@ -720,64 +671,6 @@
 
 $moreforfilter = '';
 if (!empty($moreforfilter)) {
-=======
-
-if ($massaction == 'createbills')
-{
-	//var_dump($_REQUEST);
-	print '<input type="hidden" name="massaction" value="confirm_createbills">';
-
-	print '<table class="noborder" width="100%" >';
-	print '<tr>';
-	print '<td class="titlefieldmiddle">';
-	print $langs->trans('DateInvoice');
-	print '</td>';
-	print '<td>';
-	print $form->selectDate('', '', '', '', '', '', 1, 1);
-	print '</td>';
-	print '</tr>';
-	print '<tr>';
-	print '<td>';
-	print $langs->trans('CreateOneBillByThird');
-	print '</td>';
-	print '<td>';
-	print $form->selectyesno('createbills_onebythird', '', 1);
-	print '</td>';
-	print '</tr>';
-	print '<tr>';
-	print '<td>';
-	print $langs->trans('ValidateInvoices');
-	print '</td>';
-	print '<td>';
-	if (!empty($conf->stock->enabled) && !empty($conf->global->STOCK_CALCULATE_ON_BILL))
-	{
-		print $form->selectyesno('validate_invoices', 0, 1, 1);
-		print ' ('.$langs->trans("AutoValidationNotPossibleWhenStockIsDecreasedOnInvoiceValidation").')';
-	} else {
-		print $form->selectyesno('validate_invoices', 0, 1);
-	}
-	print '</td>';
-	print '</tr>';
-	print '</table>';
-
-	print '<br>';
-	print '<div class="center">';
-	print '<input type="submit" class="button" id="createbills" name="createbills" value="'.$langs->trans('CreateInvoiceForThisSupplier').'">  ';
-	print '<input type="submit" class="button button-cancel" id="cancel" name="cancel" value="'.$langs->trans("Cancel").'">';
-	print '</div>';
-	print '<br>';
-}
-
-if ($sall)
-{
-	foreach ($fieldstosearchall as $key => $val) $fieldstosearchall[$key] = $langs->trans($val);
-	print $langs->trans("FilterOnInto", $sall).join(', ', $fieldstosearchall);
-}
-
-$moreforfilter = '';
-if (!empty($moreforfilter))
-{
->>>>>>> 87bc0f9c
 	print '<div class="liste_titre liste_titre_bydiv centpercent">';
 	print $moreforfilter;
 	$parameters = array('type'=>$type);
@@ -785,7 +678,6 @@
 	print $hookmanager->resPrint;
 	print '</div>';
 }
-<<<<<<< HEAD
 
 $varpage = empty($contextpage) ? $_SERVER["PHP_SELF"] : $contextpage;
 $selectedfields = $form->multiSelectArrayWithCheckbox('selectedfields', $arrayfields, $varpage); // This also change content of $arrayfields
@@ -964,167 +856,6 @@
 
 	// Ref
 	if (!empty($arrayfields['e.ref']['checked'])) {
-=======
-
-$varpage = empty($contextpage) ? $_SERVER["PHP_SELF"] : $contextpage;
-$selectedfields = $form->multiSelectArrayWithCheckbox('selectedfields', $arrayfields, $varpage); // This also change content of $arrayfields
-$selectedfields .= $form->showCheckAddButtons('checkforselect', 1);
-
-
-print '<div class="div-table-responsive">';
-print '<table class="tagtable liste'.($moreforfilter ? " listwithfilterbefore" : "").'">'."\n";
-
-// Fields title search
-// --------------------------------------------------------------------
-print '<tr class="liste_titre_filter">';
-// Ref
-if (!empty($arrayfields['e.ref']['checked']))
-{
-	print '<td class="liste_titre">';
-	print '<input class="flat" size="6" type="text" name="search_ref_rcp" value="'.$search_ref_rcp.'">';
-	print '</td>';
-}
-// Ref customer
-if (!empty($arrayfields['e.ref_supplier']['checked']))
-{
-	print '<td class="liste_titre">';
-	print '<input class="flat" size="6" type="text" name="search_ref_supplier" value="'.$search_ref_supplier.'">';
-	print '</td>';
-}
-// Thirdparty
-if (!empty($arrayfields['s.nom']['checked']))
-{
-	print '<td class="liste_titre left">';
-	print '<input class="flat" type="text" size="8" name="search_company" value="'.dol_escape_htmltag($search_company).'">';
-	print '</td>';
-}
-// Town
-if (!empty($arrayfields['s.town']['checked'])) print '<td class="liste_titre"><input class="flat" type="text" size="6" name="search_town" value="'.$search_town.'"></td>';
-// Zip
-if (!empty($arrayfields['s.zip']['checked'])) print '<td class="liste_titre"><input class="flat" type="text" size="6" name="search_zip" value="'.$search_zip.'"></td>';
-// State
-if (!empty($arrayfields['state.nom']['checked']))
-{
-	print '<td class="liste_titre">';
-	print '<input class="flat" size="4" type="text" name="search_state" value="'.dol_escape_htmltag($search_state).'">';
-	print '</td>';
-}
-// Country
-if (!empty($arrayfields['country.code_iso']['checked']))
-{
-	print '<td class="liste_titre center">';
-	print $form->select_country($search_country, 'search_country', '', 0, 'minwidth100imp maxwidth100');
-	print '</td>';
-}
-// Company type
-if (!empty($arrayfields['typent.code']['checked']))
-{
-	print '<td class="liste_titre maxwidthonsmartphone center">';
-	print $form->selectarray("search_type_thirdparty", $formcompany->typent_array(0), $search_type_thirdparty, 1, 0, 0, '', 0, 0, 0, (empty($conf->global->SOCIETE_SORT_ON_TYPEENT) ? 'ASC' : $conf->global->SOCIETE_SORT_ON_TYPEENT), '', 1);
-	print '</td>';
-}
-// Date delivery planned
-if (!empty($arrayfields['e.date_delivery']['checked']))
-{
-	print '<td class="liste_titre">&nbsp;</td>';
-}
-if (!empty($arrayfields['l.ref']['checked']))
-{
-	// Delivery ref
-	print '<td class="liste_titre">';
-	print '<input class="flat" size="10" type="text" name="search_ref_liv" value="'.$search_ref_liv.'"';
-	print '</td>';
-}
-if (!empty($arrayfields['l.date_delivery']['checked']))
-{
-	// Date received
-	print '<td class="liste_titre">&nbsp;</td>';
-}
-// Extra fields
-include DOL_DOCUMENT_ROOT.'/core/tpl/extrafields_list_search_input.tpl.php';
-
-// Fields from hook
-$parameters = array('arrayfields'=>$arrayfields);
-$reshook = $hookmanager->executeHooks('printFieldListOption', $parameters); // Note that $action and $object may have been modified by hook
-print $hookmanager->resPrint;
-// Date creation
-if (!empty($arrayfields['e.datec']['checked']))
-{
-	print '<td class="liste_titre">';
-	print '</td>';
-}
-// Date modification
-if (!empty($arrayfields['e.tms']['checked']))
-{
-	print '<td class="liste_titre">';
-	print '</td>';
-}
-// Status
-if (!empty($arrayfields['e.fk_statut']['checked']))
-{
-	print '<td class="liste_titre maxwidthonsmartphone right">';
-	print $form->selectarray('search_status', array('0'=>$langs->trans('StatusReceptionDraftShort'), '1'=>$langs->trans('StatusReceptionValidatedShort'), '2'=>$langs->trans('StatusReceptionProcessedShort')), $search_status, 1);
-	print '</td>';
-}
-// Status billed
-if (!empty($arrayfields['e.billed']['checked']))
-{
-	print '<td class="liste_titre maxwidthonsmartphone center">';
-	print $form->selectyesno('search_billed', $search_billed, 1, 0, 1);
-	print '</td>';
-}
-// Action column
-print '<td class="liste_titre middle">';
-$searchpicto = $form->showFilterAndCheckAddButtons(0);
-print $searchpicto;
-print '</td>';
-print "</tr>\n";
-
-print '<tr class="liste_titre">';
-if (!empty($arrayfields['e.ref']['checked']))            print_liste_field_titre($arrayfields['e.ref']['label'], $_SERVER["PHP_SELF"], "e.ref", "", $param, '', $sortfield, $sortorder);
-if (!empty($arrayfields['e.ref_supplier']['checked']))   print_liste_field_titre($arrayfields['e.ref_supplier']['label'], $_SERVER["PHP_SELF"], "e.ref_supplier", "", $param, '', $sortfield, $sortorder);
-if (!empty($arrayfields['s.nom']['checked']))            print_liste_field_titre($arrayfields['s.nom']['label'], $_SERVER["PHP_SELF"], "s.nom", "", $param, '', $sortfield, $sortorder, 'left ');
-if (!empty($arrayfields['s.town']['checked']))           print_liste_field_titre($arrayfields['s.town']['label'], $_SERVER["PHP_SELF"], 's.town', '', $param, '', $sortfield, $sortorder);
-if (!empty($arrayfields['s.zip']['checked']))            print_liste_field_titre($arrayfields['s.zip']['label'], $_SERVER["PHP_SELF"], 's.zip', '', $param, '', $sortfield, $sortorder);
-if (!empty($arrayfields['state.nom']['checked']))        print_liste_field_titre($arrayfields['state.nom']['label'], $_SERVER["PHP_SELF"], "state.nom", "", $param, '', $sortfield, $sortorder);
-if (!empty($arrayfields['country.code_iso']['checked'])) print_liste_field_titre($arrayfields['country.code_iso']['label'], $_SERVER["PHP_SELF"], "country.code_iso", "", $param, '', $sortfield, $sortorder, 'center ');
-if (!empty($arrayfields['typent.code']['checked']))      print_liste_field_titre($arrayfields['typent.code']['label'], $_SERVER["PHP_SELF"], "typent.code", "", $param, '', $sortfield, $sortorder, 'center ');
-if (!empty($arrayfields['e.date_delivery']['checked']))  print_liste_field_titre($arrayfields['e.date_delivery']['label'], $_SERVER["PHP_SELF"], "e.date_delivery", "", $param, '', $sortfield, $sortorder, 'center ');
-if (!empty($arrayfields['l.ref']['checked']))            print_liste_field_titre($arrayfields['l.ref']['label'], $_SERVER["PHP_SELF"], "l.ref", "", $param, '', $sortfield, $sortorder);
-if (!empty($arrayfields['l.date_delivery']['checked']))  print_liste_field_titre($arrayfields['l.date_delivery']['label'], $_SERVER["PHP_SELF"], "l.date_delivery", "", $param, '', $sortfield, $sortorder, 'center ');
-// Extra fields
-include DOL_DOCUMENT_ROOT.'/core/tpl/extrafields_list_search_title.tpl.php';
-// Hook fields
-$parameters = array('arrayfields'=>$arrayfields, 'param'=>$param, 'sortfield'=>$sortfield, 'sortorder'=>$sortorder);
-$reshook = $hookmanager->executeHooks('printFieldListTitle', $parameters, $object); // Note that $action and $object may have been modified by hook
-print $hookmanager->resPrint;
-if (!empty($arrayfields['e.datec']['checked']))  print_liste_field_titre($arrayfields['e.datec']['label'], $_SERVER["PHP_SELF"], "e.date_creation", "", $param, '', $sortfield, $sortorder, 'center nowrap ');
-if (!empty($arrayfields['e.tms']['checked']))    print_liste_field_titre($arrayfields['e.tms']['label'], $_SERVER["PHP_SELF"], "e.tms", "", $param, '', $sortfield, $sortorder, 'center nowrap ');
-if (!empty($arrayfields['e.fk_statut']['checked'])) print_liste_field_titre($arrayfields['e.fk_statut']['label'], $_SERVER["PHP_SELF"], "e.fk_statut", "", $param, '', $sortfield, $sortorder, 'right ');
-if (!empty($arrayfields['e.billed']['checked'])) print_liste_field_titre($arrayfields['e.billed']['label'], $_SERVER["PHP_SELF"], "e.billed", "", $param, '', $sortfield, $sortorder, 'center ');
-print_liste_field_titre($selectedfields, $_SERVER["PHP_SELF"], "", '', '', '', $sortfield, $sortorder, 'center maxwidthsearch ');
-print "</tr>\n";
-
-$i = 0;
-$totalarray = array();
-while ($i < min($num, $limit))
-{
-	$obj = $db->fetch_object($resql);
-
-	$reception->id = $obj->rowid;
-	$reception->ref = $obj->ref;
-
-	$companystatic->id = $obj->socid;
-	$companystatic->ref = $obj->name;
-	$companystatic->name = $obj->name;
-
-
-	print '<tr class="oddeven">';
-
-	// Ref
-	if (!empty($arrayfields['e.ref']['checked']))
-	{
->>>>>>> 87bc0f9c
 		print "<td>";
 		print $reception->getNomUrl(1);
 		$filename = dol_sanitizeFileName($reception->ref);
@@ -1133,7 +864,6 @@
 		print $formfile->getDocumentsLink($reception->element, $filename, $filedir);
 		print "</td>\n";
 
-<<<<<<< HEAD
 		if (!$i) {
 			$totalarray['nbfield']++;
 		}
@@ -1281,7 +1011,8 @@
 
 	// Action column
 	print '<td class="center">';
-	if ($massactionbutton || $massaction) {   // If we are in select mode (massactionbutton defined) or if we have already selected and sent an action ($massaction) defined
+	if ($massactionbutton || $massaction) {
+		// If we are in select mode (massactionbutton defined) or if we have already selected and sent an action ($massaction) defined
 		$selected = 0;
 		if (in_array($obj->rowid, $arrayofselected)) {
 			$selected = 1;
@@ -1292,153 +1023,6 @@
 	if (!$i) {
 		$totalarray['nbfield']++;
 	}
-
-	print "</tr>\n";
-
-	$i++;
-=======
-		if (!$i) $totalarray['nbfield']++;
-	}
-
-	// Ref customer
-	if (!empty($arrayfields['e.ref_supplier']['checked']))
-	{
-		print "<td>";
-		print $obj->ref_supplier;
-		print "</td>\n";
-		if (!$i) $totalarray['nbfield']++;
-	}
-
-	// Third party
-	if (!empty($arrayfields['s.nom']['checked']))
-	{
-		print '<td>';
-		print $companystatic->getNomUrl(1);
-		print '</td>';
-		if (!$i) $totalarray['nbfield']++;
-	}
-	// Town
-	if (!empty($arrayfields['s.town']['checked']))
-	{
-		print '<td class="nocellnopadd">';
-		print $obj->town;
-		print '</td>';
-		if (!$i) $totalarray['nbfield']++;
-	}
-	// Zip
-	if (!empty($arrayfields['s.zip']['checked']))
-	{
-		print '<td class="nocellnopadd">';
-		print $obj->zip;
-		print '</td>';
-		if (!$i) $totalarray['nbfield']++;
-	}
-	// State
-	if (!empty($arrayfields['state.nom']['checked']))
-	{
-		print "<td>".$obj->state_name."</td>\n";
-		if (!$i) $totalarray['nbfield']++;
-	}
-	// Country
-	if (!empty($arrayfields['country.code_iso']['checked']))
-	{
-		print '<td class="center">';
-		$tmparray = getCountry($obj->fk_pays, 'all');
-		print $tmparray['label'];
-		print '</td>';
-		if (!$i) $totalarray['nbfield']++;
-	}
-	// Type ent
-	if (!empty($arrayfields['typent.code']['checked']))
-	{
-		print '<td class="center">';
-		if (count($typenArray) == 0) $typenArray = $formcompany->typent_array(1);
-		print $typenArray[$obj->typent_code];
-		print '</td>';
-		if (!$i) $totalarray['nbfield']++;
-	}
-
-	// Date delivery planed
-	if (!empty($arrayfields['e.date_delivery']['checked']))
-	{
-		print '<td class="center">';
-		print dol_print_date($db->jdate($obj->delivery_date), "day");
-		/*$now = time();
-		 if ( ($now - $db->jdate($obj->date_reception)) > $conf->warnings->lim && $obj->statutid == 1 )
-		 {
-		 }*/
-		print "</td>\n";
-	}
-
-	if (!empty($arrayfields['l.ref']['checked']) || !empty($arrayfields['l.date_delivery']['checked']))
-	{
-		$reception->fetchObjectLinked($reception->id, $reception->element);
-		$receiving = '';
-		if (count($reception->linkedObjects['delivery']) > 0) $receiving = reset($reception->linkedObjects['delivery']);
-
-		if (!empty($arrayfields['l.ref']['checked']))
-		{
-			// Ref
-			print '<td>';
-			print !empty($receiving) ? $receiving->getNomUrl($db) : '';
-			print '</td>';
-		}
-
-		if (!empty($arrayfields['l.date_delivery']['checked']))
-		{
-			// Date received
-			print '<td class="center">';
-			print dol_print_date($db->jdate($obj->date_reception), "day");
-			print '</td>'."\n";
-		}
-	}
-
-	// Extra fields
-	include DOL_DOCUMENT_ROOT.'/core/tpl/extrafields_list_print_fields.tpl.php';
-
-	// Fields from hook
-	$parameters = array('arrayfields'=>$arrayfields, 'obj'=>$obj, 'i'=>$i, 'totalarray'=>&$totalarray);
-	$reshook = $hookmanager->executeHooks('printFieldListValue', $parameters); // Note that $action and $object may have been modified by hook
-	print $hookmanager->resPrint;
-	// Date creation
-	if (!empty($arrayfields['e.datec']['checked']))
-	{
-		print '<td class="center nowrap">';
-		print dol_print_date($db->jdate($obj->date_creation), 'dayhour');
-		print '</td>';
-		if (!$i) $totalarray['nbfield']++;
-	}
-	// Date modification
-	if (!empty($arrayfields['e.tms']['checked']))
-	{
-		print '<td class="center nowrap">';
-		print dol_print_date($db->jdate($obj->date_update), 'dayhour');
-		print '</td>';
-		if (!$i) $totalarray['nbfield']++;
-	}
-	// Status
-	if (!empty($arrayfields['e.fk_statut']['checked']))
-	{
-		print '<td class="right nowrap">'.$reception->LibStatut($obj->fk_statut, 5).'</td>';
-		if (!$i) $totalarray['nbfield']++;
-	}
-	// Billed
-	if (!empty($arrayfields['e.billed']['checked']))
-	{
-		print '<td class="center">'.yn($obj->billed).'</td>';
-		if (!$i) $totalarray['nbfield']++;
-	}
-
-	// Action column
-	print '<td class="center">';
-	if ($massactionbutton || $massaction)   // If we are in select mode (massactionbutton defined) or if we have already selected and sent an action ($massaction) defined
-	{
-		$selected = 0;
-		if (in_array($obj->rowid, $arrayofselected)) $selected = 1;
-		print '<input id="cb'.$obj->rowid.'" class="flat checkforselect" type="checkbox" name="toselect[]" value="'.$obj->rowid.'"'.($selected ? ' checked="checked"' : '').'>';
-	}
-	print '</td>';
-	if (!$i) $totalarray['nbfield']++;
 
 	print "</tr>\n";
 
@@ -1454,16 +1038,11 @@
 		}
 	}
 	print '<tr><td colspan="'.$colspan.'" class="opacitymedium">'.$langs->trans("NoRecordFound").'</td></tr>';
->>>>>>> 87bc0f9c
 }
 
 print "</table>";
 print "</div>";
 print '</form>';
-<<<<<<< HEAD
-=======
-
->>>>>>> 87bc0f9c
 $db->free($resql);
 
 llxFooter();
