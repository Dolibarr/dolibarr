<?php
/* Copyright (C) 2001-2005 Rodolphe Quiedeville <rodolphe@quiedeville.org>
 * Copyright (C) 2004-2015 Laurent Destailleur  <eldy@users.sourceforge.net>
 * Copyright (C) 2005-2010 Regis Houssin        <regis.houssin@capnetworks.com>
 * Copyright (C) 2016	   Ferran Marcet        <fmarcet@2byte.es>
 *
 * This program is free software; you can redistribute it and/or modify
 * it under the terms of the GNU General Public License as published by
 * the Free Software Foundation; either version 3 of the License, or
 * (at your option) any later version.
 *
 * This program is distributed in the hope that it will be useful,
 * but WITHOUT ANY WARRANTY; without even the implied warranty of
 * MERCHANTABILITY or FITNESS FOR A PARTICULAR PURPOSE.  See the
 * GNU General Public License for more details.
 *
 * You should have received a copy of the GNU General Public License
 * along with this program. If not, see <https://www.gnu.org/licenses/>.
 */

/**
 *      \file       htdocs/reception/list.php
 *      \ingroup    reception
 *      \brief      Page to list all receptions
 */

require '../main.inc.php';
require_once DOL_DOCUMENT_ROOT.'/reception/class/reception.class.php';
require_once DOL_DOCUMENT_ROOT.'/fourn/class/fournisseur.facture.class.php';
require_once DOL_DOCUMENT_ROOT.'/fourn/class/fournisseur.commande.class.php';
require_once DOL_DOCUMENT_ROOT.'/fourn/class/fournisseur.product.class.php';
require_once DOL_DOCUMENT_ROOT.'/core/class/html.formcompany.class.php';
require_once DOL_DOCUMENT_ROOT.'/core/class/html.formfile.class.php';
require_once DOL_DOCUMENT_ROOT.'/core/lib/date.lib.php';
require_once DOL_DOCUMENT_ROOT.'/core/lib/company.lib.php';

$langs->loadLangs(array("sendings", "receptions", "deliveries", 'companies', 'bills', 'orders'));

$socid = GETPOST('socid', 'int');
$massaction = GETPOST('massaction', 'alpha');
$toselect = GETPOST('toselect', 'array');

$diroutputmassaction = $conf->reception->dir_output.'/temp/massgeneration/'.$user->id;

$search_ref_rcp = GETPOST("search_ref_rcp");
$search_ref_liv = GETPOST('search_ref_liv');
$search_ref_supplier = GETPOST('search_ref_supplier');
$search_company = GETPOST("search_company");
$search_town = GETPOST('search_town', 'alpha');
$search_zip = GETPOST('search_zip', 'alpha');
$search_state = GETPOST("search_state");
$search_country = GETPOST("search_country", 'int');
$search_type_thirdparty = GETPOST("search_type_thirdparty", 'int');
$search_billed = GETPOST("search_billed", 'int');
$sall = GETPOST('sall', 'alphanohtml');
$optioncss = GETPOST('optioncss', 'alpha');

$limit = GETPOST('limit', 'int') ?GETPOST('limit', 'int') : $conf->liste_limit;
$sortfield = GETPOST('sortfield', 'aZ09comma');
$sortorder = GETPOST('sortorder', 'aZ09comma');
$page = GETPOSTISSET('pageplusone') ? (GETPOST('pageplusone') - 1) : GETPOST("page", 'int');
if (!$sortfield) {
	$sortfield = "e.ref";
}
if (!$sortorder) {
	$sortorder = "DESC";
}
if (empty($page) || $page == -1) {
	$page = 0;
}     // If $page is not defined, or '' or -1
$offset = $limit * $page;
$pageprev = $page - 1;
$pagenext = $page + 1;

// Initialize technical object to manage hooks of page. Note that conf->hooks_modules contains array of hook context
$contextpage = 'receptionlist';

$search_status = GETPOST('search_status', 'intcomma');

$object = new Reception($db);

// Initialize technical object to manage hooks of page. Note that conf->hooks_modules contains array of hook context
$hookmanager->initHooks(array('receptionlist'));
$extrafields = new ExtraFields($db);

// fetch optionals attributes and labels
$extrafields->fetch_name_optionals_label($object->table_element);
$search_array_options = $extrafields->getOptionalsFromPost($object->table_element, '', 'search_');

// List of fields to search into when doing a "search in all"
$fieldstosearchall = array(
	'e.ref'=>"Ref",
	's.nom'=>"ThirdParty",
	'e.note_public'=>'NotePublic',
);
if (empty($user->socid)) {
	$fieldstosearchall["e.note_private"] = "NotePrivate";
}

$checkedtypetiers = 0;
$arrayfields = array(
	'e.ref'=>array('label'=>$langs->trans("Ref"), 'checked'=>1),
	'e.ref_supplier'=>array('label'=>$langs->trans("RefSupplier"), 'checked'=>1),
	's.nom'=>array('label'=>$langs->trans("ThirdParty"), 'checked'=>1),
	's.town'=>array('label'=>$langs->trans("Town"), 'checked'=>1),
	's.zip'=>array('label'=>$langs->trans("Zip"), 'checked'=>1),
	'state.nom'=>array('label'=>$langs->trans("StateShort"), 'checked'=>0),
	'country.code_iso'=>array('label'=>$langs->trans("Country"), 'checked'=>0),
	'typent.code'=>array('label'=>$langs->trans("ThirdPartyType"), 'checked'=>$checkedtypetiers),
	'e.date_delivery'=>array('label'=>$langs->trans("DateDeliveryPlanned"), 'checked'=>1),
	'e.datec'=>array('label'=>$langs->trans("DateCreation"), 'checked'=>0, 'position'=>500),
	'e.tms'=>array('label'=>$langs->trans("DateModificationShort"), 'checked'=>0, 'position'=>500),
	'e.fk_statut'=>array('label'=>$langs->trans("Status"), 'checked'=>1, 'position'=>1000),
	'e.billed'=>array('label'=>$langs->trans("Billed"), 'checked'=>1, 'position'=>1000, 'enabled'=>(!empty($conf->global->WORKFLOW_BILL_ON_RECEPTION)))
);

// Extra fields
include DOL_DOCUMENT_ROOT.'/core/tpl/extrafields_list_array_fields.tpl.php';

$object->fields = dol_sort_array($object->fields, 'position');
$arrayfields = dol_sort_array($arrayfields, 'position');

$error = 0;

// Security check
$receptionid = GETPOST('id', 'int');
if ($user->socid) {
	$socid = $user->socid;
}
$result = restrictedArea($user, 'reception', $receptionid, '');


/*
 * Actions
 */

if (GETPOST('cancel')) {
	$action = 'list'; $massaction = '';
}
if (!GETPOST('confirmmassaction') && $massaction != 'confirm_createbills') {
	$massaction = '';
}

$parameters = array('socid'=>$socid);
$reshook = $hookmanager->executeHooks('doActions', $parameters, $object, $action); // Note that $action and $object may have been modified by some hooks
if ($reshook < 0) {
	setEventMessages($hookmanager->error, $hookmanager->errors, 'errors');
}

include DOL_DOCUMENT_ROOT.'/core/actions_changeselectedfields.inc.php';

// Purge search criteria
if (GETPOST('button_removefilter_x', 'alpha') || GETPOST('button_removefilter.x', 'alpha') || GETPOST('button_removefilter', 'alpha')) { // All tests are required to be compatible with all browsers
	$search_ref_supplier = '';
	$search_ref_rcp = '';
	$search_ref_liv = '';
	$search_company = '';
	$search_town = '';
	$search_zip = "";
	$search_state = "";
	$search_country = '';
	$search_type_thirdparty = '';
	$search_billed = '';
	$search_status = '';
	$search_array_options = array();
}

if (empty($reshook)) {
	if ($massaction == 'confirm_createbills') {
		$receptions = GETPOST('toselect', 'array');
		$createbills_onebythird = GETPOST('createbills_onebythird', 'int');
		$validate_invoices = GETPOST('validate_invoices', 'int');

		$errors = array();

		$TFact = array();
		$TFactThird = array();
		$TFactThirdNbLines = array();

		$nb_bills_created = 0;
		$lastid= 0;
		$lastref = '';

		$db->begin();

		//sort ids to keep order if one bill per third
		sort($receptions);
		foreach ($receptions as $id_reception) {
			$rcp = new Reception($db);
			 // We only invoice reception that are validated
			if ($rcp->fetch($id_reception) <= 0 || $rcp->statut != $rcp::STATUS_VALIDATED) {
				$errors[] = $langs->trans('StatusOfRefMustBe', $rcp->ref, $langs->transnoentities("StatusSupplierOrderValidatedShort"));
				$error++;
				continue;
			}

			$objecttmp = new FactureFournisseur($db);
			if (!empty($createbills_onebythird) && !empty($TFactThird[$rcp->socid])) {
				// If option "one bill per third" is set, and an invoice for this thirdparty was already created, we re-use it.
				$objecttmp = $TFactThird[$rcp->socid];

				// Add all links of this new reception to the existing invoice
				$objecttmp->fetchObjectLinked();
				$rcp->fetchObjectLinked();
				if (count($rcp->linkedObjectsIds['order_supplier']) > 0) {
					foreach ($rcp->linkedObjectsIds['order_supplier'] as $key => $value) {
						if (empty($objecttmp->linkedObjectsIds['order_supplier']) || !in_array($value, $objecttmp->linkedObjectsIds['order_supplier'])) { //Dont try to link if already linked
							$objecttmp->add_object_linked('order_supplier', $value); // add supplier order linked object
						}
					}
				}
			} else {
				// If we want one invoice per reception or if there is no first invoice yet for this thirdparty.
				$objecttmp->socid = $rcp->socid;
				$objecttmp->type = $objecttmp::TYPE_STANDARD;
				$objecttmp->cond_reglement_id	= $rcp->cond_reglement_id || $rcp->thirdparty->cond_reglement_supplier_id;
				$objecttmp->mode_reglement_id	= $rcp->mode_reglement_id || $rcp->thirdparty->mode_reglement_supplier_id;

				$objecttmp->fk_account = !empty($rcp->thirdparty->fk_account) ? $rcp->thirdparty->fk_account : 0;
				$objecttmp->remise_percent 	= !empty($rcp->thirdparty->remise_percent) ? $rcp->thirdparty->remise_percent : 0;
				$objecttmp->remise_absolue 	= !empty($rcp->thirdparty->remise_absolue) ? $rcp->thirdparty->remise_absolue : 0;

				$objecttmp->fk_project			= $rcp->fk_project;
				//$objecttmp->multicurrency_code = $rcp->multicurrency_code;
				if (empty($createbills_onebythird)) {
					$objecttmp->ref_supplier = $rcp->ref;
				} else {
					// Set a unique value for the invoice for the n reception
					$objecttmp->ref_supplier = $langs->trans("Reception").' '.dol_print_date(dol_now(), 'dayhourlog').'-'.$rcp->socid;
				}

				$datefacture = dol_mktime(12, 0, 0, GETPOST('remonth', 'int'), GETPOST('reday', 'int'), GETPOST('reyear', 'int'));
				if (empty($datefacture)) {
					$datefacture = dol_now();
				}

				$objecttmp->date = $datefacture;
				$objecttmp->origin    = 'reception';
				$objecttmp->origin_id = $id_reception;

				$objecttmp->array_options = $rcp->array_options; // Copy extrafields

				// Set $objecttmp->linked_objects with all links order_supplier existing on reception, so same links will be added to the generated supplier invoice
				$rcp->fetchObjectLinked();
				if (count($rcp->linkedObjectsIds['order_supplier']) > 0) {
					foreach ($rcp->linkedObjectsIds['order_supplier'] as $key => $value) {
						$objecttmp->linked_objects['order_supplier'] = $value;
					}
				}

				$res = $objecttmp->create($user);		// This should create the supplier invoice + links into $objecttmp->linked_objects + add a link to ->origin_id

				//var_dump($objecttmp->error);exit;
				if ($res > 0) {
					$nb_bills_created++;
					$lastref = $objecttmp->ref;
					$lastid = $objecttmp->id;

					$TFactThird[$rcp->socid] = $objecttmp;
					$TFactThirdNbLines[$rcp->socid] = 0; //init nblines to have lines ordered by expedition and rang
				} else {
					$langs->load("errors");
					$errors[] = $rcp->ref.' : '.$langs->trans($objecttmp->error);
					$error++;
				}
			}

			if ($objecttmp->id > 0) {
				$res = $objecttmp->add_object_linked($objecttmp->origin, $id_reception);

				if ($res == 0) {
					$errors[] = $objecttmp->error;
					$error++;
				}

				if (!$error) {
					$lines = $rcp->lines;
					if (empty($lines) && method_exists($rcp, 'fetch_lines')) {
						$rcp->fetch_lines();
						$lines = $rcp->lines;
					}

					$fk_parent_line = 0;
					$num = count($lines);

					for ($i = 0; $i < $num; $i++) {
						$desc = ($lines[$i]->desc ? $lines[$i]->desc : $lines[$i]->libelle);
						// If we build one invoice for several reception, we must put the ref of reception on the invoice line
						if (!empty($createbills_onebythird)) {
							$desc = dol_concatdesc($desc, $langs->trans("Reception").' '.$rcp->ref.' - '.dol_print_date($rcp->date, 'day'));
						}

						if ($lines[$i]->subprice < 0) {
							// Negative line, we create a discount line
							$discount = new DiscountAbsolute($db);
							$discount->fk_soc = $objecttmp->socid;
							$discount->amount_ht = abs($lines[$i]->total_ht);
							$discount->amount_tva = abs($lines[$i]->total_tva);
							$discount->amount_ttc = abs($lines[$i]->total_ttc);
							$discount->tva_tx = $lines[$i]->tva_tx;
							$discount->fk_user = $user->id;
							$discount->description = $desc;
							$discountid = $discount->create($user);
							if ($discountid > 0) {
								$result = $objecttmp->insert_discount($discountid);
								//$result=$discount->link_to_invoice($lineid,$id);
							} else {
								setEventMessages($discount->error, $discount->errors, 'errors');
								$error++;
								break;
							}
						} else {
							// Positive line
							$product_type = ($lines[$i]->product_type ? $lines[$i]->product_type : 0);
							// Date start
							$date_start = false;
							if ($lines[$i]->date_debut_prevue) {
								$date_start = $lines[$i]->date_debut_prevue;
							}
							if ($lines[$i]->date_debut_reel) {
								$date_start = $lines[$i]->date_debut_reel;
							}
							if ($lines[$i]->date_start) {
								$date_start = $lines[$i]->date_start;
							}
							//Date end
							$date_end = false;
							if ($lines[$i]->date_fin_prevue) {
								$date_end = $lines[$i]->date_fin_prevue;
							}
							if ($lines[$i]->date_fin_reel) {
								$date_end = $lines[$i]->date_fin_reel;
							}
							if ($lines[$i]->date_end) {
								$date_end = $lines[$i]->date_end;
							}
							// Reset fk_parent_line for no child products and special product
							if (($lines[$i]->product_type != 9 && empty($lines[$i]->fk_parent_line)) || $lines[$i]->product_type == 9) {
								$fk_parent_line = 0;
							}

							// Extrafields
							if (method_exists($lines[$i], 'fetch_optionals')) {
								$lines[$i]->fetch_optionals();
								$array_options = $lines[$i]->array_options;
							}

							$objecttmp->context['createfromclone'];

							$rang = $i;
							//there may already be rows from previous receptions
							if (!empty($createbills_onebythird))
								$rang = $TFactThirdNbLines[$rcp->socid];

							$result = $objecttmp->addline(
								$desc,
								$lines[$i]->subprice,
								$lines[$i]->tva_tx,
								$lines[$i]->localtax1_tx,
								$lines[$i]->localtax2_tx,
								$lines[$i]->qty,
								$lines[$i]->fk_product,
								$lines[$i]->remise_percent,
								$date_start,
								$date_end,
								0,
								$lines[$i]->info_bits,
								'HT',
								$product_type,
								$rang,
								false,
								0,
								null,
								$lines[$i]->rowid,
								0,
								$lines[$i]->ref_supplier
							);

							$rcp->add_object_linked('facture_fourn_det', $result);

							if ($result > 0) {
								$lineid = $result;
								if (!empty($createbills_onebythird)) //increment rang to keep order
									$TFactThirdNbLines[$rcp->socid]++;
							} else {
								$lineid = 0;
								$error++;
								break;
							}
							// Defined the new fk_parent_line
							if ($result > 0 && $lines[$i]->product_type == 9) {
								$fk_parent_line = $result;
							}
						}
					}
				}
			}

			//$rcp->classifyBilled($user);        // Disabled. This behavior must be set or not using the workflow module.

			if (!empty($createbills_onebythird) && empty($TFactThird[$rcp->socid])) {
				$TFactThird[$rcp->socid] = $objecttmp;
			} else {
				$TFact[$objecttmp->id] = $objecttmp;
			}
		}

		// Build doc with all invoices
		$TAllFact = empty($createbills_onebythird) ? $TFact : $TFactThird;
		$toselect = array();

		if (!$error && $validate_invoices) {
			$massaction = $action = 'builddoc';
			foreach ($TAllFact as &$objecttmp) {
				$result = $objecttmp->validate($user);
				if ($result <= 0) {
					$error++;
					setEventMessages($objecttmp->error, $objecttmp->errors, 'errors');
					break;
				}

				$id = $objecttmp->id; // For builddoc action
				$object  =$objecttmp;

				// Fac builddoc
				$donotredirect = 1;
				$upload_dir = $conf->fournisseur->facture->dir_output;
				$permissiontoadd = ($user->rights->fournisseur->facture->creer || $user->rights->supplier_invoice->creer);
<<<<<<< HEAD
=======

				// Call action to build doc
				$savobject = $object;
				$object = $objecttmp;
>>>>>>> 95dc2558
				include DOL_DOCUMENT_ROOT.'/core/actions_builddoc.inc.php';
				$object = $savobject;
			}

			$massaction = $action = 'confirm_createbills';
		}

		if (!$error) {
			$db->commit();

			if ($nb_bills_created == 1) {
				$texttoshow = $langs->trans('BillXCreated', '{s1}');
				$texttoshow = str_replace('{s1}', '<a href="'.DOL_URL_ROOT.'/fourn/facture/card.php?id='.urlencode($lastid).'">'.$lastref.'</a>', $texttoshow);
				setEventMessages($texttoshow, null, 'mesgs');
			} else {
				setEventMessages($langs->trans('BillCreated', $nb_bills_created), null, 'mesgs');
			}
		} else {
			$db->rollback();

			$action = 'create';
			$_GET["origin"] = $_POST["origin"];
			$_GET["originid"] = $_POST["originid"];
			setEventMessages($object->error, $errors, 'errors');
			$error++;
		}
	}
}


/*
 * View
 */

$form = new Form($db);
$companystatic = new Societe($db);
$reception = new Reception($db);
$formcompany = new FormCompany($db);
$formfile = new FormFile($db);


$helpurl = 'EN:Module_Receptions|FR:Module_Receptions|ES:M&oacute;dulo_Receptiones';
llxHeader('', $langs->trans('ListOfReceptions'), $helpurl);

$sql = "SELECT e.rowid, e.ref, e.ref_supplier, e.date_reception as date_reception, e.date_delivery as delivery_date, l.date_delivery as date_reception2, e.fk_statut, e.billed,";
$sql .= ' s.rowid as socid, s.nom as name, s.town, s.zip, s.fk_pays, s.client, s.code_client, ';
$sql .= " typent.code as typent_code,";
$sql .= " state.code_departement as state_code, state.nom as state_name,";
$sql .= ' e.date_creation as date_creation, e.tms as date_update';
// Add fields from extrafields
if (!empty($extrafields->attributes[$object->table_element]['label'])) {
	foreach ($extrafields->attributes[$object->table_element]['label'] as $key => $val) {
		$sql .= ($extrafields->attributes[$object->table_element]['type'][$key] != 'separate' ? ", ef.".$key." as options_".$key : '');
	}
}
// Add fields from hooks
$parameters = array();
$reshook = $hookmanager->executeHooks('printFieldListSelect', $parameters); // Note that $action and $object may have been modified by hook
$sql .= $hookmanager->resPrint;
$sql .= " FROM ".MAIN_DB_PREFIX."reception as e";
if (!empty($extrafields->attributes[$object->table_element]['label']) && is_array($extrafields->attributes[$object->table_element]['label']) && count($extrafields->attributes[$object->table_element]['label'])) {
	$sql .= " LEFT JOIN ".MAIN_DB_PREFIX.$object->table_element."_extrafields as ef on (e.rowid = ef.fk_object)";
}
$sql .= " LEFT JOIN ".MAIN_DB_PREFIX."societe as s ON s.rowid = e.fk_soc";
$sql .= " LEFT JOIN ".MAIN_DB_PREFIX."c_country as country on (country.rowid = s.fk_pays)";
$sql .= " LEFT JOIN ".MAIN_DB_PREFIX."c_typent as typent on (typent.id = s.fk_typent)";
$sql .= " LEFT JOIN ".MAIN_DB_PREFIX."c_departements as state on (state.rowid = s.fk_departement)";
$sql .= " LEFT JOIN ".MAIN_DB_PREFIX."element_element as ee ON e.rowid = ee.fk_source AND ee.sourcetype = 'reception' AND ee.targettype = 'delivery'";
$sql .= " LEFT JOIN ".MAIN_DB_PREFIX."delivery as l ON l.rowid = ee.fk_target";
if (empty($user->rights->societe->client->voir) && !$socid) {	// Internal user with no permission to see all
	$sql .= ", ".MAIN_DB_PREFIX."societe_commerciaux as sc";
}
// Add joins from hooks
$parameters = array();
$reshook = $hookmanager->executeHooks('printFieldListFrom', $parameters, $object); // Note that $action and $object may have been modified by hook
$sql .= $hookmanager->resPrint;
$sql .= " WHERE e.entity IN (".getEntity('reception').")";
if (empty($user->rights->societe->client->voir) && !$socid) {	// Internal user with no permission to see all
	$sql .= " AND e.fk_soc = sc.fk_soc";
	$sql .= " AND sc.fk_user = ".((int) $user->id);
}
if ($socid) {
	$sql .= " AND e.fk_soc = ".((int) $socid);
}
if ($search_status <> '' && $search_status >= 0) {
	$sql .= " AND e.fk_statut = ".((int) $search_status);
}
if ($search_billed != '' && $search_billed >= 0) {
	$sql .= ' AND e.billed = '.((int) $search_billed);
}
if ($search_town) {
	$sql .= natural_search('s.town', $search_town);
}
if ($search_zip) {
	$sql .= natural_search("s.zip", $search_zip);
}
if ($search_state) {
	$sql .= natural_search("state.nom", $search_state);
}
if ($search_country) {
	$sql .= " AND s.fk_pays IN (".$db->sanitize($search_country).')';
}
if ($search_type_thirdparty != '' && $search_type_thirdparty > 0) {
	$sql .= " AND s.fk_typent IN (".$db->sanitize($search_type_thirdparty).')';
}
if ($search_ref_rcp) {
	$sql .= natural_search('e.ref', $search_ref_rcp);
}
if ($search_ref_liv) {
	$sql .= natural_search('l.ref', $search_ref_liv);
}
if ($search_company) {
	$sql .= natural_search('s.nom', $search_company);
}
if ($search_ref_supplier) {
	$sql .= natural_search('e.ref_supplier', $search_ref_supplier);
}
if ($sall) {
	$sql .= natural_search(array_keys($fieldstosearchall), $sall);
}

// Add where from extra fields
include DOL_DOCUMENT_ROOT.'/core/tpl/extrafields_list_search_sql.tpl.php';
// Add where from hooks
$parameters = array();
$reshook = $hookmanager->executeHooks('printFieldListWhere', $parameters); // Note that $action and $object may have been modified by hook
$sql .= $hookmanager->resPrint;

$nbtotalofrecords = '';
if (empty($conf->global->MAIN_DISABLE_FULL_SCANLIST)) {
	$result = $db->query($sql);
	$nbtotalofrecords = $db->num_rows($result);
}

$sql .= $db->order($sortfield, $sortorder);
$sql .= $db->plimit($limit + 1, $offset);

//print $sql;
$resql = $db->query($sql);
if (!$resql) {
	dol_print_error($db);
	exit;
}

$num = $db->num_rows($resql);

$reception = new Reception($db);

$arrayofselected = is_array($toselect) ? $toselect : array();

$param = '';
if (!empty($contextpage) && $contextpage != $_SERVER["PHP_SELF"]) {
	$param .= '&contextpage='.urlencode($contextpage);
}
if ($limit > 0 && $limit != $conf->liste_limit) {
	$param .= '&limit='.urlencode($limit);
}
if ($sall) {
	$param .= "&sall=".urlencode($sall);
}
if ($search_ref_rcp) {
	$param .= "&search_ref_rcp=".urlencode($search_ref_rcp);
}
if ($search_ref_liv) {
	$param .= "&search_ref_liv=".urlencode($search_ref_liv);
}
if ($search_company) {
	$param .= "&search_company=".urlencode($search_company);
}
if ($optioncss != '') {
	$param .= '&optioncss='.urlencode($optioncss);
}
if ($search_billed != '' && $search_billed >= 0) {
	$param .= "&search_billed=".urlencode($search_billed);
}
if ($search_town) {
	$param .= "&search_town=".urlencode($search_town);
}
if ($search_zip) {
	$param .= "&search_zip=".urlencode($search_zip);
}
if ($search_state) {
	$param .= "&search_state=".urlencode($search_state);
}
if ($search_status != '') {
	$param .= "&search_status=".urlencode($search_status);
}
if ($search_country) {
	$param .= "&search_country=".urlencode($search_country);
}
if ($search_type_thirdparty) {
	$param .= "&search_type_thirdparty=".urlencode($search_type_thirdparty);
}
if ($search_ref_supplier) {
	$param .= "&search_ref_supplier=".urlencode($search_ref_supplier);
}
// Add $param from extra fields
if ($search_array_options) {
	foreach ($search_array_options as $key => $val) {
		$crit = $val;
		$tmpkey = preg_replace('/search_options_/', '', $key);
		if ($val != '') {
			$param .= '&search_options_'.$tmpkey.'='.urlencode($val);
		}
	}
}


$arrayofmassactions = array(
	// 'presend'=>img_picto('', 'email', 'class="pictofixedwidth"').$langs->trans("SendByMail"),
);

if ($user->rights->fournisseur->facture->creer || $user->rights->supplier_invoice->creer) {
<<<<<<< HEAD
	$arrayofmassactions['createbills'] = $langs->trans("CreateInvoiceForThisSupplier");
=======
	$arrayofmassactions['createbills'] = $langs->trans("CreateInvoiceForThisReceptions");
>>>>>>> 95dc2558
}
if ($massaction == 'createbills') {
	$arrayofmassactions = array();
}
$massactionbutton = $form->selectMassAction('', $arrayofmassactions);
//$massactionbutton=$form->selectMassAction('', $massaction == 'presend' ? array() : array('presend'=>$langs->trans("SendByMail"), 'builddoc'=>$langs->trans("PDFMerge")));

$i = 0;
print '<form method="POST" action="'.$_SERVER["PHP_SELF"].'">'."\n";
if ($optioncss != '') {
	print '<input type="hidden" name="optioncss" value="'.$optioncss.'">';
}
print '<input type="hidden" name="token" value="'.newToken().'">';
print '<input type="hidden" name="formfilteraction" id="formfilteraction" value="list">';
print '<input type="hidden" name="action" value="list">';
print '<input type="hidden" name="sortfield" value="'.$sortfield.'">';
print '<input type="hidden" name="sortorder" value="'.$sortorder.'">';

print_barre_liste($langs->trans('ListOfReceptions'), $page, $_SERVER["PHP_SELF"], $param, $sortfield, $sortorder, $massactionbutton, $num, $nbtotalofrecords, 'dollyrevert', 0, '', '', $limit, 0, 0, 1);

if ($massaction == 'createbills') {
	//var_dump($_REQUEST);
	print '<input type="hidden" name="massaction" value="confirm_createbills">';

	print '<table class="noborder" width="100%" >';
	print '<tr>';
	print '<td class="titlefieldmiddle">';
	print $langs->trans('DateInvoice');
	print '</td>';
	print '<td>';
	print $form->selectDate('', '', '', '', '', '', 1, 1);
	print '</td>';
	print '</tr>';
	print '<tr>';
	print '<td>';
	print $langs->trans('CreateOneBillByThird');
	print '</td>';
	print '<td>';
	print $form->selectyesno('createbills_onebythird', '', 1);
	print '</td>';
	print '</tr>';
	print '<tr>';
	print '<td>';
	print $langs->trans('ValidateInvoices');
	print '</td>';
	print '<td>';
	if (!empty($conf->stock->enabled) && !empty($conf->global->STOCK_CALCULATE_ON_BILL)) {
		print $form->selectyesno('validate_invoices', 0, 1, 1);
		print ' ('.$langs->trans("AutoValidationNotPossibleWhenStockIsDecreasedOnInvoiceValidation").')';
	} else {
		print $form->selectyesno('validate_invoices', 0, 1);
	}
	print '</td>';
	print '</tr>';
	print '</table>';

	print '<br>';
	print '<div class="center">';
	print '<input type="submit" class="button" id="createbills" name="createbills" value="'.$langs->trans('CreateInvoiceForThisReceptions').'">  ';
	print '<input type="submit" class="button button-cancel" id="cancel" name="cancel" value="'.$langs->trans("Cancel").'">';
	print '</div>';
	print '<br>';
}

if ($sall) {
	foreach ($fieldstosearchall as $key => $val) {
		$fieldstosearchall[$key] = $langs->trans($val);
	}
	print $langs->trans("FilterOnInto", $sall).join(', ', $fieldstosearchall);
}

$moreforfilter = '';
if (!empty($moreforfilter)) {
	print '<div class="liste_titre liste_titre_bydiv centpercent">';
	print $moreforfilter;
	$parameters = array('type'=>$type);
	$reshook = $hookmanager->executeHooks('printFieldPreListTitle', $parameters); // Note that $action and $object may have been modified by hook
	print $hookmanager->resPrint;
	print '</div>';
}

$varpage = empty($contextpage) ? $_SERVER["PHP_SELF"] : $contextpage;
$selectedfields = $form->multiSelectArrayWithCheckbox('selectedfields', $arrayfields, $varpage); // This also change content of $arrayfields
$selectedfields .= $form->showCheckAddButtons('checkforselect', 1);


print '<div class="div-table-responsive">';
print '<table class="tagtable liste'.($moreforfilter ? " listwithfilterbefore" : "").'">'."\n";

// Fields title search
// --------------------------------------------------------------------
print '<tr class="liste_titre_filter">';
// Ref
if (!empty($arrayfields['e.ref']['checked'])) {
	print '<td class="liste_titre">';
	print '<input class="flat" size="6" type="text" name="search_ref_rcp" value="'.$search_ref_rcp.'">';
	print '</td>';
}
// Ref customer
if (!empty($arrayfields['e.ref_supplier']['checked'])) {
	print '<td class="liste_titre">';
	print '<input class="flat" size="6" type="text" name="search_ref_supplier" value="'.$search_ref_supplier.'">';
	print '</td>';
}
// Thirdparty
if (!empty($arrayfields['s.nom']['checked'])) {
	print '<td class="liste_titre left">';
	print '<input class="flat" type="text" size="8" name="search_company" value="'.dol_escape_htmltag($search_company).'">';
	print '</td>';
}
// Town
if (!empty($arrayfields['s.town']['checked'])) {
	print '<td class="liste_titre"><input class="flat" type="text" size="6" name="search_town" value="'.$search_town.'"></td>';
}
// Zip
if (!empty($arrayfields['s.zip']['checked'])) {
	print '<td class="liste_titre"><input class="flat" type="text" size="6" name="search_zip" value="'.$search_zip.'"></td>';
}
// State
if (!empty($arrayfields['state.nom']['checked'])) {
	print '<td class="liste_titre">';
	print '<input class="flat" size="4" type="text" name="search_state" value="'.dol_escape_htmltag($search_state).'">';
	print '</td>';
}
// Country
if (!empty($arrayfields['country.code_iso']['checked'])) {
	print '<td class="liste_titre center">';
	print $form->select_country($search_country, 'search_country', '', 0, 'minwidth100imp maxwidth100');
	print '</td>';
}
// Company type
if (!empty($arrayfields['typent.code']['checked'])) {
	print '<td class="liste_titre maxwidthonsmartphone center">';
	print $form->selectarray("search_type_thirdparty", $formcompany->typent_array(0), $search_type_thirdparty, 1, 0, 0, '', 0, 0, 0, (empty($conf->global->SOCIETE_SORT_ON_TYPEENT) ? 'ASC' : $conf->global->SOCIETE_SORT_ON_TYPEENT), '', 1);
	print '</td>';
}
// Date delivery planned
if (!empty($arrayfields['e.date_delivery']['checked'])) {
	print '<td class="liste_titre">&nbsp;</td>';
}
if (!empty($arrayfields['l.ref']['checked'])) {
	// Delivery ref
	print '<td class="liste_titre">';
	print '<input class="flat" size="10" type="text" name="search_ref_liv" value="'.$search_ref_liv.'"';
	print '</td>';
}
if (!empty($arrayfields['l.date_delivery']['checked'])) {
	// Date received
	print '<td class="liste_titre">&nbsp;</td>';
}
// Extra fields
include DOL_DOCUMENT_ROOT.'/core/tpl/extrafields_list_search_input.tpl.php';

// Fields from hook
$parameters = array('arrayfields'=>$arrayfields);
$reshook = $hookmanager->executeHooks('printFieldListOption', $parameters); // Note that $action and $object may have been modified by hook
print $hookmanager->resPrint;
// Date creation
if (!empty($arrayfields['e.datec']['checked'])) {
	print '<td class="liste_titre">';
	print '</td>';
}
// Date modification
if (!empty($arrayfields['e.tms']['checked'])) {
	print '<td class="liste_titre">';
	print '</td>';
}
// Status
if (!empty($arrayfields['e.fk_statut']['checked'])) {
	print '<td class="liste_titre maxwidthonsmartphone right">';
	print $form->selectarray('search_status', array('0'=>$langs->trans('StatusReceptionDraftShort'), '1'=>$langs->trans('StatusReceptionValidatedShort'), '2'=>$langs->trans('StatusReceptionProcessedShort')), $search_status, 1);
	print '</td>';
}
// Status billed
if (!empty($arrayfields['e.billed']['checked'])) {
	print '<td class="liste_titre maxwidthonsmartphone center">';
	print $form->selectyesno('search_billed', $search_billed, 1, 0, 1);
	print '</td>';
}
// Action column
print '<td class="liste_titre middle">';
$searchpicto = $form->showFilterAndCheckAddButtons(0);
print $searchpicto;
print '</td>';
print "</tr>\n";

print '<tr class="liste_titre">';
if (!empty($arrayfields['e.ref']['checked'])) {
	print_liste_field_titre($arrayfields['e.ref']['label'], $_SERVER["PHP_SELF"], "e.ref", "", $param, '', $sortfield, $sortorder);
}
if (!empty($arrayfields['e.ref_supplier']['checked'])) {
	print_liste_field_titre($arrayfields['e.ref_supplier']['label'], $_SERVER["PHP_SELF"], "e.ref_supplier", "", $param, '', $sortfield, $sortorder);
}
if (!empty($arrayfields['s.nom']['checked'])) {
	print_liste_field_titre($arrayfields['s.nom']['label'], $_SERVER["PHP_SELF"], "s.nom", "", $param, '', $sortfield, $sortorder, 'left ');
}
if (!empty($arrayfields['s.town']['checked'])) {
	print_liste_field_titre($arrayfields['s.town']['label'], $_SERVER["PHP_SELF"], 's.town', '', $param, '', $sortfield, $sortorder);
}
if (!empty($arrayfields['s.zip']['checked'])) {
	print_liste_field_titre($arrayfields['s.zip']['label'], $_SERVER["PHP_SELF"], 's.zip', '', $param, '', $sortfield, $sortorder);
}
if (!empty($arrayfields['state.nom']['checked'])) {
	print_liste_field_titre($arrayfields['state.nom']['label'], $_SERVER["PHP_SELF"], "state.nom", "", $param, '', $sortfield, $sortorder);
}
if (!empty($arrayfields['country.code_iso']['checked'])) {
	print_liste_field_titre($arrayfields['country.code_iso']['label'], $_SERVER["PHP_SELF"], "country.code_iso", "", $param, '', $sortfield, $sortorder, 'center ');
}
if (!empty($arrayfields['typent.code']['checked'])) {
	print_liste_field_titre($arrayfields['typent.code']['label'], $_SERVER["PHP_SELF"], "typent.code", "", $param, '', $sortfield, $sortorder, 'center ');
}
if (!empty($arrayfields['e.date_delivery']['checked'])) {
	print_liste_field_titre($arrayfields['e.date_delivery']['label'], $_SERVER["PHP_SELF"], "e.date_delivery", "", $param, '', $sortfield, $sortorder, 'center ');
}
if (!empty($arrayfields['l.ref']['checked'])) {
	print_liste_field_titre($arrayfields['l.ref']['label'], $_SERVER["PHP_SELF"], "l.ref", "", $param, '', $sortfield, $sortorder);
}
if (!empty($arrayfields['l.date_delivery']['checked'])) {
	print_liste_field_titre($arrayfields['l.date_delivery']['label'], $_SERVER["PHP_SELF"], "l.date_delivery", "", $param, '', $sortfield, $sortorder, 'center ');
}
// Extra fields
include DOL_DOCUMENT_ROOT.'/core/tpl/extrafields_list_search_title.tpl.php';
// Hook fields
$parameters = array('arrayfields'=>$arrayfields, 'param'=>$param, 'sortfield'=>$sortfield, 'sortorder'=>$sortorder);
$reshook = $hookmanager->executeHooks('printFieldListTitle', $parameters, $object); // Note that $action and $object may have been modified by hook
print $hookmanager->resPrint;
if (!empty($arrayfields['e.datec']['checked'])) {
	print_liste_field_titre($arrayfields['e.datec']['label'], $_SERVER["PHP_SELF"], "e.date_creation", "", $param, '', $sortfield, $sortorder, 'center nowrap ');
}
if (!empty($arrayfields['e.tms']['checked'])) {
	print_liste_field_titre($arrayfields['e.tms']['label'], $_SERVER["PHP_SELF"], "e.tms", "", $param, '', $sortfield, $sortorder, 'center nowrap ');
}
if (!empty($arrayfields['e.fk_statut']['checked'])) {
	print_liste_field_titre($arrayfields['e.fk_statut']['label'], $_SERVER["PHP_SELF"], "e.fk_statut", "", $param, '', $sortfield, $sortorder, 'right ');
}
if (!empty($arrayfields['e.billed']['checked'])) {
	print_liste_field_titre($arrayfields['e.billed']['label'], $_SERVER["PHP_SELF"], "e.billed", "", $param, '', $sortfield, $sortorder, 'center ');
}
print_liste_field_titre($selectedfields, $_SERVER["PHP_SELF"], "", '', '', '', $sortfield, $sortorder, 'center maxwidthsearch ');
print "</tr>\n";

$i = 0;
$totalarray = array();
$totalarray['nbfield'] = 0;
while ($i < min($num, $limit)) {
	$obj = $db->fetch_object($resql);

	$reception->id = $obj->rowid;
	$reception->ref = $obj->ref;

	$companystatic->id = $obj->socid;
	$companystatic->ref = $obj->name;
	$companystatic->name = $obj->name;


	print '<tr class="oddeven">';

	// Ref
	if (!empty($arrayfields['e.ref']['checked'])) {
		print '<td class="nowraponall">';
		print $reception->getNomUrl(1);
		$filename = dol_sanitizeFileName($reception->ref);
		$filedir = $conf->reception->dir_output.'/'.dol_sanitizeFileName($reception->ref);
		$urlsource = $_SERVER['PHP_SELF'].'?id='.$reception->id;
		print $formfile->getDocumentsLink($reception->element, $filename, $filedir);
		print "</td>\n";

		if (!$i) {
			$totalarray['nbfield']++;
		}
	}

	// Ref supplier
	if (!empty($arrayfields['e.ref_supplier']['checked'])) {
		print '<td class="tdoverflowmax200" title="'.dol_escape_htmltag($obj->ref_supplier).'">';
		print dol_escape_htmltag($obj->ref_supplier);
		print "</td>\n";
		if (!$i) {
			$totalarray['nbfield']++;
		}
	}

	// Third party
	if (!empty($arrayfields['s.nom']['checked'])) {
		print '<td class="tdoverflowmax150">';
		print $companystatic->getNomUrl(1);
		print '</td>';
		if (!$i) {
			$totalarray['nbfield']++;
		}
	}
	// Town
	if (!empty($arrayfields['s.town']['checked'])) {
		print '<td class="nocellnopadd tdoverflowmax200" title="'.dol_escape_htmltag($obj->town).'">';
		print dol_escape_htmltag($obj->town);
		print '</td>';
		if (!$i) {
			$totalarray['nbfield']++;
		}
	}
	// Zip
	if (!empty($arrayfields['s.zip']['checked'])) {
		print '<td class="nocellnopadd center"">';
		print dol_escape_htmltag($obj->zip);
		print '</td>';
		if (!$i) {
			$totalarray['nbfield']++;
		}
	}
	// State
	if (!empty($arrayfields['state.nom']['checked'])) {
		print "<td>".dol_escape_htmltag($obj->state_name)."</td>\n";
		if (!$i) {
			$totalarray['nbfield']++;
		}
	}
	// Country
	if (!empty($arrayfields['country.code_iso']['checked'])) {
		print '<td class="center">';
		$tmparray = getCountry($obj->fk_pays, 'all');
		print dol_escape_htmltag($tmparray['label']);
		print '</td>';
		if (!$i) {
			$totalarray['nbfield']++;
		}
	}
	// Type ent
	if (!empty($arrayfields['typent.code']['checked'])) {
		print '<td class="center">';
		if (count($typenArray) == 0) {
			$typenArray = $formcompany->typent_array(1);
		}
		print $typenArray[$obj->typent_code];
		print '</td>';
		if (!$i) {
			$totalarray['nbfield']++;
		}
	}

	// Date delivery planed
	if (!empty($arrayfields['e.date_delivery']['checked'])) {
		print '<td class="center">';
		print dol_print_date($db->jdate($obj->delivery_date), "day");
		/*$now = time();
		if ( ($now - $db->jdate($obj->date_reception)) > $conf->warnings->lim && $obj->statutid == 1 )
		{
		}*/
		print "</td>\n";
		if (!$i) {
			$totalarray['nbfield']++;
		}
	}

	if (!empty($arrayfields['l.ref']['checked']) || !empty($arrayfields['l.date_delivery']['checked'])) {
		$reception->fetchObjectLinked($reception->id, $reception->element);
		$receiving = '';
		if (count($reception->linkedObjects['delivery']) > 0) {
			$receiving = reset($reception->linkedObjects['delivery']);
		}

		if (!empty($arrayfields['l.ref']['checked'])) {
			// Ref
			print '<td>';
			print !empty($receiving) ? $receiving->getNomUrl($db) : '';
			print '</td>';
		}

		if (!empty($arrayfields['l.date_delivery']['checked'])) {
			// Date received
			print '<td class="center">';
			print dol_print_date($db->jdate($obj->date_reception), "day");
			print '</td>'."\n";
		}
	}

	// Extra fields
	include DOL_DOCUMENT_ROOT.'/core/tpl/extrafields_list_print_fields.tpl.php';

	// Fields from hook
	$parameters = array('arrayfields'=>$arrayfields, 'obj'=>$obj, 'i'=>$i, 'totalarray'=>&$totalarray);
	$reshook = $hookmanager->executeHooks('printFieldListValue', $parameters); // Note that $action and $object may have been modified by hook
	print $hookmanager->resPrint;
	// Date creation
	if (!empty($arrayfields['e.datec']['checked'])) {
		print '<td class="center nowrap">';
		print dol_print_date($db->jdate($obj->date_creation), 'dayhour');
		print '</td>';
		if (!$i) {
			$totalarray['nbfield']++;
		}
	}
	// Date modification
	if (!empty($arrayfields['e.tms']['checked'])) {
		print '<td class="center nowrap">';
		print dol_print_date($db->jdate($obj->date_update), 'dayhour');
		print '</td>';
		if (!$i) {
			$totalarray['nbfield']++;
		}
	}
	// Status
	if (!empty($arrayfields['e.fk_statut']['checked'])) {
		print '<td class="right nowrap">'.$reception->LibStatut($obj->fk_statut, 5).'</td>';
		if (!$i) {
			$totalarray['nbfield']++;
		}
	}
	// Billed
	if (!empty($arrayfields['e.billed']['checked'])) {
		print '<td class="center">'.yn($obj->billed).'</td>';
		if (!$i) {
			$totalarray['nbfield']++;
		}
	}

	// Action column
	print '<td class="center">';
	if ($massactionbutton || $massaction) {
		// If we are in select mode (massactionbutton defined) or if we have already selected and sent an action ($massaction) defined
		$selected = 0;
		if (in_array($obj->rowid, $arrayofselected)) {
			$selected = 1;
		}
		print '<input id="cb'.$obj->rowid.'" class="flat checkforselect" type="checkbox" name="toselect[]" value="'.$obj->rowid.'"'.($selected ? ' checked="checked"' : '').'>';
	}
	print '</td>';
	if (!$i) {
		$totalarray['nbfield']++;
	}

	print "</tr>\n";

	$i++;
}

// If no record found
if ($num == 0) {
	$colspan = 1;
	foreach ($arrayfields as $key => $val) {
		if (!empty($val['checked'])) {
			$colspan++;
		}
	}
	print '<tr><td colspan="'.$colspan.'" class="opacitymedium">'.$langs->trans("NoRecordFound").'</td></tr>';
}

// Show total line
include DOL_DOCUMENT_ROOT.'/core/tpl/list_print_total.tpl.php';

$parameters = array('arrayfields'=>$arrayfields, 'sql'=>$sql);
$reshook = $hookmanager->executeHooks('printFieldListFooter', $parameters); // Note that $action and $object may have been modified by hook
print $hookmanager->resPrint;

print "</table>";
print "</div>";
print '</form>';
$db->free($resql);

llxFooter();
$db->close();<|MERGE_RESOLUTION|>--- conflicted
+++ resolved
@@ -426,13 +426,10 @@
 				$donotredirect = 1;
 				$upload_dir = $conf->fournisseur->facture->dir_output;
 				$permissiontoadd = ($user->rights->fournisseur->facture->creer || $user->rights->supplier_invoice->creer);
-<<<<<<< HEAD
-=======
 
 				// Call action to build doc
 				$savobject = $object;
 				$object = $objecttmp;
->>>>>>> 95dc2558
 				include DOL_DOCUMENT_ROOT.'/core/actions_builddoc.inc.php';
 				$object = $savobject;
 			}
@@ -646,11 +643,7 @@
 );
 
 if ($user->rights->fournisseur->facture->creer || $user->rights->supplier_invoice->creer) {
-<<<<<<< HEAD
-	$arrayofmassactions['createbills'] = $langs->trans("CreateInvoiceForThisSupplier");
-=======
 	$arrayofmassactions['createbills'] = $langs->trans("CreateInvoiceForThisReceptions");
->>>>>>> 95dc2558
 }
 if ($massaction == 'createbills') {
 	$arrayofmassactions = array();
