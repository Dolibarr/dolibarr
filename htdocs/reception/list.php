--- conflicted
+++ resolved
@@ -623,11 +623,7 @@
 		$crit = $val;
 		$tmpkey = preg_replace('/search_options_/', '', $key);
 		if ($val != '') {
-<<<<<<< HEAD
-			$param .= '&search_options_' . $tmpkey . '=' . urlencode($val);
-=======
 			$param .= '&search_options_'.$tmpkey.'='.urlencode($val);
->>>>>>> 46eed376
 		}
 	}
 }
