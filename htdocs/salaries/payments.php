--- conflicted
+++ resolved
@@ -129,12 +129,8 @@
 		$sql .= " INNER JOIN ".MAIN_DB_PREFIX."user as u ON (u.rowid = s.fk_user)";
 		$sql .= " LEFT JOIN ".MAIN_DB_PREFIX."c_paiement as pct ON ps.fk_typepayment = pct.id";
         $sql .= " WHERE s.entity IN (".getEntity('user').")";
-<<<<<<< HEAD
+	if(!empty($search_user)) $sql .= " AND u.rowid = ".$search_user;
 		/* if ($year > 0)
-=======
-	if(!empty($search_user)) $sql .= " AND u.rowid = ".$search_user;
-       /* if ($year > 0)
->>>>>>> a767bffc
         {
             $sql .= " AND (s.datesp between '".$db->idate(dol_get_first_day($year, 1, false))."' AND '".$db->idate(dol_get_last_day($year, 12, false))."'";
             $sql .= " OR s.dateep between '".$db->idate(dol_get_first_day($year, 1, false))."' AND '".$db->idate(dol_get_last_day($year, 12, false))."')";
