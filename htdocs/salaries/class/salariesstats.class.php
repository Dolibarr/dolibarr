--- conflicted
+++ resolved
@@ -30,7 +30,6 @@
  */
 class SalariesStats extends Stats
 {
-<<<<<<< HEAD
 	/**
 	 * @var string Name of table without prefix where object is stored
 	 */
@@ -82,7 +81,7 @@
 		$sql = "SELECT YEAR(datep) as dm, count(*)";
 		$sql .= " FROM ".$this->from;
 		$sql .= " GROUP BY dm DESC";
-		$sql .= " WHERE ".$this->where;
+        //$sql .= " WHERE ".$this->where;
 
 		return $this->_getNbByYear($sql);
 	}
@@ -100,7 +99,7 @@
 		$sql = "SELECT MONTH(datep) as dm, count(*)";
 		$sql .= " FROM ".$this->from;
 		$sql .= " WHERE YEAR(datep) = ".$year;
-		$sql .= " AND ".$this->where;
+        //$sql .= " AND ".$this->where;
 		$sql .= " GROUP BY dm";
 		$sql .= $this->db->order('dm', 'DESC');
 
@@ -122,7 +121,7 @@
 		$sql = "SELECT date_format(datep,'%m') as dm, sum(".$this->field.")";
 		$sql .= " FROM ".$this->from;
 		$sql .= " WHERE date_format(datep,'%Y') = '".$this->db->escape($year)."'";
-		$sql .= " AND ".$this->where;
+		//$sql .= " AND ".$this->where;
 		$sql .= " GROUP BY dm";
 		$sql .= $this->db->order('dm', 'DESC');
 
@@ -143,7 +142,7 @@
 		$sql = "SELECT date_format(datep,'%m') as dm, avg(".$this->field.")";
 		$sql .= " FROM ".$this->from;
 		$sql .= " WHERE date_format(datep,'%Y') = '".$this->db->escape($year)."'";
-		$sql .= " AND ".$this->where;
+		//$sql .= " AND ".$this->where;
 		$sql .= " GROUP BY dm";
 		$sql .= $this->db->order('dm', 'DESC');
 
@@ -159,146 +158,10 @@
 	{
 		$sql = "SELECT date_format(datep,'%Y') as year, count(*) as nb, sum(".$this->field.") as total, avg(".$this->field.") as avg";
 		$sql .= " FROM ".$this->from;
-		$sql .= " WHERE ".$this->where;
+		//$sql .= " WHERE ".$this->where;
 		$sql .= " GROUP BY year";
 		$sql .= $this->db->order('year', 'DESC');
 
 		return $this->_getAllByYear($sql);
 	}
-=======
-    /**
-     * @var string Name of table without prefix where object is stored
-     */
-    public $table_element;
-
-    public $socid;
-    public $userid;
-
-    public $from;
-    public $field;
-    public $where;
-
-    /**
-     * Constructor
-     *
-     * @param   DoliDB      $db        Database handler
-     * @param   int         $socid     Id third party
-     * @param   mixed       $userid    Id user for filter or array of user ids
-     * @return  void
-     */
-    public function __construct($db, $socid = 0, $userid = 0)
-    {
-        global $conf;
-
-        $this->db = $db;
-        $this->socid = $socid;
-        $this->userid = $userid;
-
-        $object = new PaymentSalary($this->db);
-        $this->from = MAIN_DB_PREFIX.$object->table_element;
-        $this->field = 'amount';
-
-        $this->where .= " entity = ".$conf->entity;
-        if ($this->socid) {
-            $this->where .= " AND fk_soc = ".$this->socid;
-        }
-        if (is_array($this->userid) && count($this->userid) > 0) $this->where .= ' AND fk_user IN ('.join(',', $this->userid).')';
-        elseif ($this->userid > 0) $this->where .= ' AND fk_user = '.$this->userid;
-    }
-
-
-    /**
-     *  Return the number of salary by year
-     *
-     *	@return		array	Array of values
-     */
-    public function getNbByYear()
-    {
-        $sql = "SELECT YEAR(datep) as dm, count(*)";
-        $sql .= " FROM ".$this->from;
-        $sql .= " GROUP BY dm DESC";
-        //$sql .= " WHERE ".$this->where;
-
-        return $this->_getNbByYear($sql);
-    }
-
-
-    /**
-     *  Return the number of salary by month, for a given year
-     *
-     *	@param	string	$year		Year to scan
-     *	@param	int		$format		0=Label of abscissa is a translated text, 1=Label of abscissa is month number, 2=Label of abscissa is first letter of month
-     *	@return	array				Array of values
-     */
-    public function getNbByMonth($year, $format = 0)
-    {
-        $sql = "SELECT MONTH(datep) as dm, count(*)";
-        $sql .= " FROM ".$this->from;
-        $sql .= " WHERE YEAR(datep) = ".$year;
-        //$sql .= " AND ".$this->where;
-        $sql .= " GROUP BY dm";
-        $sql .= $this->db->order('dm', 'DESC');
-
-        $res = $this->_getNbByMonth($year, $sql, $format);
-        //var_dump($res);print '<br>';
-        return $res;
-    }
-
-
-    /**
-     * 	Return amount of salaries by month for a given year
-     *
-     *	@param	int		$year		Year to scan
-    *	@param	int		$format		0=Label of abscissa is a translated text, 1=Label of abscissa is month number, 2=Label of abscissa is first letter of month
-     *	@return	array				Array of values
-     */
-    public function getAmountByMonth($year, $format = 0)
-    {
-        $sql = "SELECT date_format(datep,'%m') as dm, sum(".$this->field.")";
-        $sql .= " FROM ".$this->from;
-        $sql .= " WHERE date_format(datep,'%Y') = '".$year."'";
-        //$sql .= " AND ".$this->where;
-        $sql .= " GROUP BY dm";
-        $sql .= $this->db->order('dm', 'DESC');
-
-        $res = $this->_getAmountByMonth($year, $sql, $format);
-        //var_dump($res);print '<br>';
-
-        return $res;
-    }
-
-    /**
-     *	Return average amount
-     *
-     *	@param	int		$year		Year to scan
-     *	@return	array				Array of values
-     */
-    public function getAverageByMonth($year)
-    {
-        $sql = "SELECT date_format(datep,'%m') as dm, avg(".$this->field.")";
-        $sql .= " FROM ".$this->from;
-        $sql .= " WHERE date_format(datep,'%Y') = '".$year."'";
-        //$sql .= " AND ".$this->where;
-        $sql .= " GROUP BY dm";
-        $sql .= $this->db->order('dm', 'DESC');
-
-        return $this->_getAverageByMonth($year, $sql);
-    }
-
-    /**
-     *	Return nb, total and average
-     *
-     *	@return	array				Array of values
-     */
-    public function getAllByYear()
-    {
-        $sql = "SELECT date_format(datep,'%Y') as year, count(*) as nb, sum(".$this->field.") as total, avg(".$this->field.") as avg";
-        $sql .= " FROM ".$this->from;
-        //$sql .= " WHERE ".$this->where;
-        $sql .= " GROUP BY year";
-        $sql .= $this->db->order('year', 'DESC');
-
-        return $this->_getAllByYear($sql);
-    }
->>>>>>> e188ec6c
 }