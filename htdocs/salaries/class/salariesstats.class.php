<?php
/* Copyright (C) 2018      Alexandre Spangaro   <aspangaro@open-dsi.fr>
 * Copyright (c) 2018      Fidesio              <contact@fidesio.com>
 * Copyright (C) 2021		Gauthier VERDOL         <gauthier.verdol@atm-consulting.fr>
 *
 * This program is free software; you can redistribute it and/or modify
 * it under the terms of the GNU General Public License as published by
 * the Free Software Foundation; either version 3 of the License, or
 * (at your option) any later version.
 *
 * This program is distributed in the hope that it will be useful,
 * but WITHOUT ANY WARRANTY; without even the implied warranty of
 * MERCHANTABILITY or FITNESS FOR A PARTICULAR PURPOSE.  See the
 * GNU General Public License for more details.
 *
 * You should have received a copy of the GNU General Public License
 * along with this program. If not, see <https://www.gnu.org/licenses/>.
 */

/**
 *  \file       htdocs/salaries/class/salariesstats.class.php
 *  \ingroup    salaries
 *  \brief      File of class for statistics on salaries
 */
include_once DOL_DOCUMENT_ROOT.'/core/class/stats.class.php';
include_once DOL_DOCUMENT_ROOT.'/salaries/class/salary.class.php';

/**
 *	Classe permettant la gestion des stats des salaires
 */
class SalariesStats extends Stats
{
	/**
	 * @var string Name of table without prefix where object is stored
	 */
	public $table_element;

	public $socid;
	public $userid;

	public $from;
	public $field;
	public $where;

	/**
	 * Constructor
	 *
	 * @param   DoliDB      $db        Database handler
	 * @param   int         $socid     Id third party
	 * @param   mixed       $userid    Id user for filter or array of user ids
	 * @return  void
	 */
	public function __construct($db, $socid = 0, $userid = 0)
	{
		global $conf;

		$this->db = $db;
		$this->socid = $socid;
		$this->userid = $userid;

		$object = new Salary($this->db);
		$this->from = MAIN_DB_PREFIX.$object->table_element;
		$this->field = 'amount';

		$this->where = " entity = ".$conf->entity;
		if ($this->socid > 0) {
			$this->where .= " AND fk_soc = ".((int) $this->socid);
		}
		if (is_array($this->userid) && count($this->userid) > 0) {
			$this->where .= ' AND fk_user IN ('.$this->db->sanitize(join(',', $this->userid)).')';
		} elseif ($this->userid > 0) {
			$this->where .= " AND fk_user = ".((int) $this->userid);
		}
	}


	/**
	 *  Return the number of salary by year
	 *
	 *	@return		array	Array of values
	 */
	public function getNbByYear()
	{
		$sql = "SELECT YEAR(dateep) as dm, count(*)";
		$sql .= " FROM ".$this->from;
		$sql .= " WHERE ".$this->where;
		$sql .= " GROUP BY dm DESC";

		return $this->_getNbByYear($sql);
	}


	/**
	 *  Return the number of salary by month, for a given year
	 *
	 *	@param	string	$year		Year to scan
	 *	@param	int		$format		0=Label of abscissa is a translated text, 1=Label of abscissa is month number, 2=Label of abscissa is first letter of month
	 *	@return	array				Array of values
	 */
	public function getNbByMonth($year, $format = 0)
	{
		$sql = "SELECT MONTH(dateep) as dm, count(*)";
		$sql .= " FROM ".$this->from;
<<<<<<< HEAD
		$sql .= " WHERE YEAR(datep) = ".((int) $year);
=======
		$sql .= " WHERE YEAR(dateep) = ".((int) $year);
>>>>>>> 95dc2558
		$sql .= " AND ".$this->where;
		$sql .= " GROUP BY dm";
		$sql .= $this->db->order('dm', 'DESC');

		$res = $this->_getNbByMonth($year, $sql, $format);

		return $res;
	}


	/**
	 * 	Return amount of salaries by month for a given year
	 *
	 *	@param	int		$year		Year to scan
	 *	@param	int		$format		0=Label of abscissa is a translated text, 1=Label of abscissa is month number, 2=Label of abscissa is first letter of month
	 *	@return	array				Array of values
	 */
	public function getAmountByMonth($year, $format = 0)
	{
		$sql = "SELECT date_format(dateep,'%m') as dm, sum(".$this->field.")";
		$sql .= " FROM ".$this->from;
<<<<<<< HEAD
		$sql .= " WHERE date_format(datep,'%Y') = '".$this->db->escape($year)."'";
=======
		$sql .= " WHERE date_format(dateep,'%Y') = '".$this->db->escape($year)."'";
>>>>>>> 95dc2558
		$sql .= " AND ".$this->where;
		$sql .= " GROUP BY dm";
		$sql .= $this->db->order('dm', 'DESC');

		$res = $this->_getAmountByMonth($year, $sql, $format);

		return $res;
	}

	/**
	 *	Return average amount
	 *
	 *	@param	int		$year		Year to scan
	 *	@return	array				Array of values
	 */
	public function getAverageByMonth($year)
	{
		$sql = "SELECT date_format(dateep,'%m') as dm, avg(".$this->field.")";
		$sql .= " FROM ".$this->from;
<<<<<<< HEAD
		$sql .= " WHERE date_format(datep,'%Y') = '".$this->db->escape($year)."'";
=======
		$sql .= " WHERE date_format(dateep,'%Y') = '".$this->db->escape($year)."'";
>>>>>>> 95dc2558
		$sql .= " AND ".$this->where;
		$sql .= " GROUP BY dm";
		$sql .= $this->db->order('dm', 'DESC');

		return $this->_getAverageByMonth($year, $sql);
	}

	/**
	 *	Return nb, total and average
	 *
	 *	@return	array				Array of values
	 */
	public function getAllByYear()
	{
		$sql = "SELECT date_format(dateep,'%Y') as year, count(*) as nb, sum(".$this->field.") as total, avg(".$this->field.") as avg";
		$sql .= " FROM ".$this->from;
		$sql .= " WHERE ".$this->where;
		$sql .= " GROUP BY year";
		$sql .= $this->db->order('year', 'DESC');

		return $this->_getAllByYear($sql);
	}
}<|MERGE_RESOLUTION|>--- conflicted
+++ resolved
@@ -101,11 +101,7 @@
 	{
 		$sql = "SELECT MONTH(dateep) as dm, count(*)";
 		$sql .= " FROM ".$this->from;
-<<<<<<< HEAD
-		$sql .= " WHERE YEAR(datep) = ".((int) $year);
-=======
 		$sql .= " WHERE YEAR(dateep) = ".((int) $year);
->>>>>>> 95dc2558
 		$sql .= " AND ".$this->where;
 		$sql .= " GROUP BY dm";
 		$sql .= $this->db->order('dm', 'DESC');
@@ -127,11 +123,7 @@
 	{
 		$sql = "SELECT date_format(dateep,'%m') as dm, sum(".$this->field.")";
 		$sql .= " FROM ".$this->from;
-<<<<<<< HEAD
-		$sql .= " WHERE date_format(datep,'%Y') = '".$this->db->escape($year)."'";
-=======
 		$sql .= " WHERE date_format(dateep,'%Y') = '".$this->db->escape($year)."'";
->>>>>>> 95dc2558
 		$sql .= " AND ".$this->where;
 		$sql .= " GROUP BY dm";
 		$sql .= $this->db->order('dm', 'DESC');
@@ -151,11 +143,7 @@
 	{
 		$sql = "SELECT date_format(dateep,'%m') as dm, avg(".$this->field.")";
 		$sql .= " FROM ".$this->from;
-<<<<<<< HEAD
-		$sql .= " WHERE date_format(datep,'%Y') = '".$this->db->escape($year)."'";
-=======
 		$sql .= " WHERE date_format(dateep,'%Y') = '".$this->db->escape($year)."'";
->>>>>>> 95dc2558
 		$sql .= " AND ".$this->where;
 		$sql .= " GROUP BY dm";
 		$sql .= $this->db->order('dm', 'DESC');
