<?php
/* Copyright (C) 2011-2019 Alexandre Spangaro   <aspangaro@open-dsi.fr>
 * Copyright (C) 2014      Juanjo Menent        <jmenent@2byte.es>
 * Copyright (C) 2021		Gauthier VERDOL         <gauthier.verdol@atm-consulting.fr>
 *
 * This program is free software; you can redistribute it and/or modify
 * it under the terms of the GNU General Public License as published by
 * the Free Software Foundation; either version 3 of the License, or
 * (at your option) any later version.
 *
 * This program is distributed in the hope that it will be useful,
 * but WITHOUT ANY WARRANTY; without even the implied warranty of
 * MERCHANTABILITY or FITNESS FOR A PARTICULAR PURPOSE.  See the
 * GNU General Public License for more details.
 *
 * You should have received a copy of the GNU General Public License
 * along with this program. If not, see <https://www.gnu.org/licenses/>.
 */

/**
 *  \file       htdocs/salaries/class/salary.class.php
 *  \ingroup    salaries
 *  \brief      Class for salaries module payment
 */

// Put here all includes required by your class file
require_once DOL_DOCUMENT_ROOT.'/core/class/commonobject.class.php';


/**
 *  Class to manage salary payments
 */
class Salary extends CommonObject
{
<<<<<<< HEAD
	/**
	 * @var string ID to identify managed object
	 */
	public $element = 'salary';

	/**
	 * @var string Name of table without prefix where object is stored
	 */
	public $table_element = 'salary';

	/**
	 * @var string String with name of icon for myobject. Must be the part after the 'object_' into object_myobject.png
	 */
	public $picto = 'salary';

	public $tms;

	/**
	 * @var int User ID
	 */
	public $fk_user;

	public $datep;
	public $datev;
	public $amount;

	/**
	 * @var int ID
	 */
	public $fk_project;

	public $type_payment;
	public $num_payment;

	/**
	 * @var string salary payments label
	 */
	public $label;

	public $datesp;
	public $dateep;

	/**
	 * @var int ID
	 */
	public $fk_bank;

	/**
	 * @var int ID
	 */
	public $fk_user_author;

	/**
	 * @var int ID
	 */
	public $fk_user_modif;
=======
    /**
     * @var string ID to identify managed object
     */
    public $element = 'salary';

    /**
     * @var string Name of table without prefix where object is stored
     */
    public $table_element = 'salary';

    /**
     * @var string String with name of icon for myobject. Must be the part after the 'object_' into object_myobject.png
     */
    public $picto = 'payment';

    public $tms;

    /**
     * @var int User ID
     */
    public $fk_user;

    public $datep;
    public $datev;
    public $amount;

    /**
     * @var int ID
     */
    public $fk_project;

    public $type_payment;

    /**
     * @var string salary payments label
     */
    public $label;

    public $datesp;
    public $dateep;

    /**
     * @var int ID
     */
    public $fk_bank;

    /**
     * @var int ID
     */
    public $fk_user_author;

    /**
     * @var int ID
     */
    public $fk_user_modif;
>>>>>>> ff97a413

	const STATUS_UNPAID = 0;
	const STATUS_PAID = 1;


<<<<<<< HEAD
	/**
	 *	Constructor
	 *
	 *  @param		DoliDB		$db      Database handler
	 */
	public function __construct($db)
	{
		$this->db = $db;
		$this->element = 'salary';
		$this->table_element = 'salary';
	}

	/**
	 * Update database
	 *
	 * @param   User	$user        	User that modify
	 * @param	int		$notrigger	    0=no, 1=yes (no update trigger)
	 * @return  int         			<0 if KO, >0 if OK
	 */
	public function update($user = null, $notrigger = 0)
	{
		global $conf, $langs;

		$error = 0;

		// Clean parameters
		$this->amount = trim($this->amount);
		$this->label = trim($this->label);
		$this->note = trim($this->note);

		// Check parameters
		if (empty($this->fk_user) || $this->fk_user < 0) {
			$this->error = 'ErrorBadParameter';
			return -1;
		}

		$this->db->begin();

		// Update request
		$sql = "UPDATE ".MAIN_DB_PREFIX."salary SET";

		$sql .= " tms='".$this->db->idate(dol_now())."',";
		$sql .= " fk_user=".$this->fk_user.",";
		/*$sql .= " datep='".$this->db->idate($this->datep)."',";
		$sql .= " datev='".$this->db->idate($this->datev)."',";*/
		$sql .= " amount=".price2num($this->amount).",";
		$sql .= " fk_projet=".((int) $this->fk_project).",";
		$sql .= " fk_typepayment=".$this->type_payment.",";
		$sql .= " num_payment='".$this->db->escape($this->num_payment)."',";
		$sql .= " label='".$this->db->escape($this->label)."',";
		$sql .= " datesp='".$this->db->idate($this->datesp)."',";
		$sql .= " dateep='".$this->db->idate($this->dateep)."',";
		$sql .= " note='".$this->db->escape($this->note)."',";
		$sql .= " fk_bank=".($this->fk_bank > 0 ? (int) $this->fk_bank : "null").",";
		$sql .= " fk_user_author=".((int) $this->fk_user_author).",";
		$sql .= " fk_user_modif=".($this->fk_user_modif > 0 ? (int) $this->fk_user_modif : 'null');

		$sql .= " WHERE rowid=".$this->id;

		dol_syslog(get_class($this)."::update", LOG_DEBUG);
		$resql = $this->db->query($sql);
		if (!$resql) {
			$this->error = "Error ".$this->db->lasterror();
			return -1;
		}

		// Update extrafield
		if (!$error) {
			if (!$error) {
				$result = $this->insertExtraFields();
				if ($result < 0) {
					$error++;
				}
			}
		}

		if (!$notrigger) {
			// Call trigger
			$result = $this->call_trigger('salary_MODIFY', $user);
			if ($result < 0) $error++;
			// End call triggers
		}

		if (!$error) {
			$this->db->commit();
			return 1;
		} else {
			$this->db->rollback();
			return -1;
		}
	}


	/**
	 *  Load object in memory from database
	 *
	 *  @param	int		$id         id object
	 *  @param  User	$user       User that load
	 *  @return int         		<0 if KO, >0 if OK
	 */
	public function fetch($id, $user = null)
	{
		global $langs;
		$sql = "SELECT";
		$sql .= " s.rowid,";

		$sql .= " s.tms,";
		$sql .= " s.fk_user,";
		$sql .= " s.datep,";
		$sql .= " s.datev,";
		$sql .= " s.amount,";
		$sql .= " s.fk_projet as fk_project,";
		$sql .= " s.fk_typepayment,";
		$sql .= " s.num_payment,";
		$sql .= " s.label,";
		$sql .= " s.datesp,";
		$sql .= " s.dateep,";
		$sql .= " s.note,";
		$sql .= " s.paye,";
		$sql .= " s.fk_bank,";
		$sql .= " s.fk_user_author,";
		$sql .= " s.fk_user_modif,";
		$sql .= " s.fk_account";
		/*$sql .= " b.fk_type,";
		$sql .= " b.rappro";*/

		$sql .= " FROM ".MAIN_DB_PREFIX."salary as s";
		$sql .= " LEFT JOIN ".MAIN_DB_PREFIX."bank as b ON s.fk_bank = b.rowid";
		$sql .= " WHERE s.rowid = ".$id;

		dol_syslog(get_class($this)."::fetch", LOG_DEBUG);
		$resql = $this->db->query($sql);
		if ($resql) {
			if ($this->db->num_rows($resql)) {
				$obj = $this->db->fetch_object($resql);

				$this->id = $obj->rowid;
				$this->ref				= $obj->rowid;
				$this->tms				= $this->db->jdate($obj->tms);
				$this->fk_user = $obj->fk_user;
				$this->datep			= $this->db->jdate($obj->datep);
				$this->datev			= $this->db->jdate($obj->datev);
				$this->amount = $obj->amount;
				$this->fk_project = $obj->fk_project;
				$this->type_payment = $obj->fk_typepayment;
				$this->num_payment = $obj->num_payment;
				$this->label			= $obj->label;
				$this->datesp			= $this->db->jdate($obj->datesp);
				$this->dateep			= $this->db->jdate($obj->dateep);
				$this->note				= $obj->note;
=======
    /**
     *	Constructor
     *
     *  @param		DoliDB		$db      Database handler
     */
    public function __construct($db)
    {
        $this->db = $db;
        $this->element = 'salary';
        $this->table_element = 'salary';
    }

    /**
     * Update database
     *
     * @param   User	$user        	User that modify
     * @param	int		$notrigger	    0=no, 1=yes (no update trigger)
     * @return  int         			<0 if KO, >0 if OK
     */
    public function update($user = null, $notrigger = 0)
    {
        global $conf, $langs;

        $error = 0;

        // Clean parameters
        $this->amount = trim($this->amount);
        $this->label = trim($this->label);
        $this->note = trim($this->note);

        // Check parameters
        if (empty($this->fk_user) || $this->fk_user < 0)
        {
            $this->error = 'ErrorBadParameter';
            return -1;
        }

        $this->db->begin();

        // Update request
        $sql = "UPDATE ".MAIN_DB_PREFIX."salary SET";

        $sql .= " tms='".$this->db->idate(dol_now())."',";
        $sql .= " fk_user=".$this->fk_user.",";
        /*$sql .= " datep='".$this->db->idate($this->datep)."',";
        $sql .= " datev='".$this->db->idate($this->datev)."',";*/
        $sql .= " amount=".price2num($this->amount).",";
        $sql .= " fk_projet=".((int) $this->fk_project).",";
        $sql .= " fk_typepayment=".$this->type_payment.",";
        $sql .= " label='".$this->db->escape($this->label)."',";
        $sql .= " datesp='".$this->db->idate($this->datesp)."',";
        $sql .= " dateep='".$this->db->idate($this->dateep)."',";
        $sql .= " note='".$this->db->escape($this->note)."',";
        $sql .= " fk_bank=".($this->fk_bank > 0 ? (int) $this->fk_bank : "null").",";
        $sql .= " fk_user_author=".((int) $this->fk_user_author).",";
        $sql .= " fk_user_modif=".($this->fk_user_modif > 0 ? (int) $this->fk_user_modif : 'null');

        $sql .= " WHERE rowid=".$this->id;

        dol_syslog(get_class($this)."::update", LOG_DEBUG);
        $resql = $this->db->query($sql);
        if (!$resql)
        {
            $this->error = "Error ".$this->db->lasterror();
            return -1;
        }

        // Update extrafield
        if (!$error)
        {
            if (!$error)
            {
                $result = $this->insertExtraFields();
                if ($result < 0)
                {
                    $error++;
                }
            }
        }

        if (!$notrigger)
        {
            // Call trigger
            $result = $this->call_trigger('salary_MODIFY', $user);
            if ($result < 0) $error++;
            // End call triggers
        }

        if (!$error)
        {
            $this->db->commit();
            return 1;
        }
        else
        {
            $this->db->rollback();
            return -1;
        }
    }


    /**
     *  Load object in memory from database
     *
     *  @param	int		$id         id object
     *  @param  User	$user       User that load
     *  @return int         		<0 if KO, >0 if OK
     */
    public function fetch($id, $user = null)
    {
        global $langs;
        $sql = "SELECT";
        $sql .= " s.rowid,";

        $sql .= " s.tms,";
        $sql .= " s.fk_user,";
        $sql .= " s.datep,";
        $sql .= " s.datev,";
        $sql .= " s.amount,";
        $sql .= " s.fk_projet as fk_project,";
        $sql .= " s.fk_typepayment,";
        $sql .= " s.label,";
        $sql .= " s.datesp,";
        $sql .= " s.dateep,";
		$sql .= " s.note,";
		$sql .= " s.paye,";
        $sql .= " s.fk_bank,";
        $sql .= " s.fk_user_author,";
        $sql .= " s.fk_user_modif,";
        $sql .= " s.fk_account";
        /*$sql .= " b.fk_type,";
        $sql .= " b.rappro";*/

        $sql .= " FROM ".MAIN_DB_PREFIX."salary as s";
        $sql .= " LEFT JOIN ".MAIN_DB_PREFIX."bank as b ON s.fk_bank = b.rowid";
        $sql .= " WHERE s.rowid = ".$id;

        dol_syslog(get_class($this)."::fetch", LOG_DEBUG);
        $resql = $this->db->query($sql);
        if ($resql)
        {
            if ($this->db->num_rows($resql))
            {
                $obj = $this->db->fetch_object($resql);

                $this->id = $obj->rowid;
                $this->ref				= $obj->rowid;
                $this->tms				= $this->db->jdate($obj->tms);
                $this->fk_user = $obj->fk_user;
                $this->datep			= $this->db->jdate($obj->datep);
                $this->datev			= $this->db->jdate($obj->datev);
                $this->amount = $obj->amount;
                $this->fk_project = $obj->fk_project;
                $this->type_payment = $obj->fk_typepayment;
                $this->label			= $obj->label;
                $this->datesp			= $this->db->jdate($obj->datesp);
                $this->dateep			= $this->db->jdate($obj->dateep);
                $this->note				= $obj->note;
>>>>>>> ff97a413
				$this->paye 			= $obj->paye;
				$this->fk_bank = $obj->fk_bank;
				$this->fk_user_author = $obj->fk_user_author;
				$this->fk_user_modif = $obj->fk_user_modif;
				$this->fk_account = $this->accountid = $obj->fk_account;
				$this->fk_type = $obj->fk_type;
				$this->rappro = $obj->rappro;

				// Retreive all extrafield
				// fetch optionals attributes and labels
				$this->fetch_optionals();
			}
			$this->db->free($resql);

			return 1;
		} else {
			$this->error = "Error ".$this->db->lasterror();
			return -1;
		}
	}


	/**
	 *  Delete object in database
	 *
	 *	@param	User	$user       User that delete
	 *	@return	int					<0 if KO, >0 if OK
	 */
	public function delete($user)
	{
		global $conf, $langs;

		$error = 0;

		// Call trigger
		$result = $this->call_trigger('salary_DELETE', $user);
		if ($result < 0) return -1;
		// End call triggers

		// Delete extrafields
		/*if (!$error)
		{
			$sql = "DELETE FROM ".MAIN_DB_PREFIX."salary_extrafields";
			$sql .= " WHERE fk_object=".$this->id;

			$resql = $this->db->query($sql);
			if (!$resql)
			{
				$this->errors[] = $this->db->lasterror();
				$error++;
			}
		}*/

		$sql = "DELETE FROM ".MAIN_DB_PREFIX."salary";
		$sql .= " WHERE rowid=".$this->id;

		dol_syslog(get_class($this)."::delete", LOG_DEBUG);
		$resql = $this->db->query($sql);
		if (!$resql) {
			$this->error = "Error ".$this->db->lasterror();
			return -1;
		}

		return 1;
	}


	/**
	 *  Initialise an instance with random values.
	 *  Used to build previews or test instances.
	 *	id must be 0 if object instance is a specimen.
	 *
	 *  @return	void
	 */
	public function initAsSpecimen()
	{
		$this->id = 0;

		$this->tms = '';
		$this->fk_user = '';
		$this->datep = '';
		$this->datev = '';
		$this->amount = '';
		$this->label = '';
		$this->datesp = '';
		$this->dateep = '';
		$this->note = '';
		$this->fk_bank = '';
		$this->fk_user_author = '';
		$this->fk_user_modif = '';
	}

	/**
	 *  Create in database
	 *
	 *  @param      User	$user       User that create
	 *  @return     int      			<0 if KO, >0 if OK
	 */
	public function create($user)
	{
		global $conf, $langs;

		$error = 0;
		$now = dol_now();

		// Clean parameters
		$this->amount = price2num(trim($this->amount));
		$this->label = trim($this->label);
		$this->note = trim($this->note);
		$this->fk_bank = trim($this->fk_bank);
		$this->fk_user_author = trim($this->fk_user_author);
		$this->fk_user_modif = trim($this->fk_user_modif);
		$this->accountid = trim($this->accountid);
		$this->paye = trim($this->paye);

		// Check parameters
		if (!$this->label) {
			$this->error = $langs->trans("ErrorFieldRequired", $langs->transnoentities("Label"));
			return -3;
		}
		if ($this->fk_user < 0 || $this->fk_user == '') {
			$this->error = $langs->trans("ErrorFieldRequired", $langs->transnoentities("Employee"));
			return -4;
		}
		if ($this->amount < 0 || $this->amount == '') {
			$this->error = $langs->trans("ErrorFieldRequired", $langs->transnoentities("Amount"));
			return -5;
		}
		/* if (!empty($conf->banque->enabled) && (empty($this->accountid) || $this->accountid <= 0))
		{
			$this->error = $langs->trans("ErrorFieldRequired", $langs->transnoentities("Account"));
			return -6;
		}
		if (!empty($conf->banque->enabled) && (empty($this->type_payment) || $this->type_payment <= 0))
		{
			$this->error = $langs->trans("ErrorFieldRequired", $langs->transnoentities("PaymentMode"));
			return -7;
		}*/

		$this->db->begin();

		// Insert into llx_salary
		$sql = "INSERT INTO ".MAIN_DB_PREFIX."salary (fk_user";
		//$sql .= ", datep";
		//$sql .= ", datev";
		$sql .= ", amount";
		$sql .= ", fk_projet";
		$sql .= ", salary";
		$sql .= ", fk_typepayment";
		$sql .= ", fk_account";
<<<<<<< HEAD
		$sql .= ", num_payment";
		if ($this->note) $sql .= ", note";
		$sql .= ", label";
		$sql .= ", datesp";
		$sql .= ", dateep";
		$sql .= ", fk_user_author";
		$sql .= ", datec";
		$sql .= ", fk_bank";
		$sql .= ", entity";
		$sql .= ") ";
		$sql .= " VALUES (";
		$sql .= "'".$this->db->escape($this->fk_user)."'";
		//$sql .= ", '".$this->db->idate($this->datep)."'";
		//$sql .= ", '".$this->db->idate($this->datev)."'";
		$sql .= ", ".$this->amount;
		$sql .= ", ".($this->fk_project > 0 ? $this->fk_project : 0);
		$sql .= ", ".($this->salary > 0 ? $this->salary : "null");
		$sql .= ", ".($this->type_payment > 0 ? $this->type_payment : 0);
		$sql .= ", ".($this->accountid > 0 ? $this->accountid : "null");
		$sql .= ", '".$this->db->escape($this->num_payment)."'";
		if ($this->note) $sql .= ", '".$this->db->escape($this->note)."'";
		$sql .= ", '".$this->db->escape($this->label)."'";
		$sql .= ", '".$this->db->idate($this->datesp)."'";
		$sql .= ", '".$this->db->idate($this->dateep)."'";
		$sql .= ", '".$this->db->escape($user->id)."'";
		$sql .= ", '".$this->db->idate($now)."'";
		$sql .= ", NULL";
		$sql .= ", ".$conf->entity;
		$sql .= ")";

		dol_syslog(get_class($this)."::create", LOG_DEBUG);
		$result = $this->db->query($sql);
		if ($result) {
			$this->id = $this->db->last_insert_id(MAIN_DB_PREFIX."salary");

			if ($this->id > 0) {
				// Update extrafield
				if (!$error) {
					if (!$error) {
						$result = $this->insertExtraFields();
						if ($result < 0) {
							$error++;
						}
					}
				}

				// Call trigger
				$result = $this->call_trigger('salary_CREATE', $user);
				if ($result < 0) $error++;
				// End call triggers
			} else $error++;

			if (!$error) {
				$this->db->commit();
				return $this->id;
			} else {
				$this->db->rollback();
				return -2;
			}
		} else {
			$this->error = $this->db->error();
			$this->db->rollback();
			return -1;
		}
	}
=======
        if ($this->note) $sql .= ", note";
        $sql .= ", label";
        $sql .= ", datesp";
        $sql .= ", dateep";
        $sql .= ", fk_user_author";
        $sql .= ", datec";
        $sql .= ", fk_bank";
        $sql .= ", entity";
        $sql .= ") ";
        $sql .= " VALUES (";
        $sql .= "'".$this->db->escape($this->fk_user)."'";
        //$sql .= ", '".$this->db->idate($this->datep)."'";
        //$sql .= ", '".$this->db->idate($this->datev)."'";
        $sql .= ", ".$this->amount;
        $sql .= ", ".($this->fk_project > 0 ? $this->fk_project : 0);
        $sql .= ", ".($this->salary > 0 ? $this->salary : "null");
		$sql .= ", ".($this->type_payment > 0 ? $this->type_payment : 0);
		$sql .= ", ".($this->accountid > 0 ? $this->accountid : "null");
        if ($this->note) $sql .= ", '".$this->db->escape($this->note)."'";
        $sql .= ", '".$this->db->escape($this->label)."'";
        $sql .= ", '".$this->db->idate($this->datesp)."'";
        $sql .= ", '".$this->db->idate($this->dateep)."'";
        $sql .= ", '".$this->db->escape($user->id)."'";
        $sql .= ", '".$this->db->idate($now)."'";
        $sql .= ", NULL";
        $sql .= ", ".$conf->entity;
        $sql .= ")";

        dol_syslog(get_class($this)."::create", LOG_DEBUG);
        $result = $this->db->query($sql);
        if ($result)
        {
            $this->id = $this->db->last_insert_id(MAIN_DB_PREFIX."salary");

            if ($this->id > 0)
            {
                if (!empty($conf->banque->enabled) && !empty($this->amount))
                {
                    // Update extrafield
                    if (!$error) {
                        if (!$error)
                        {
                            $result = $this->insertExtraFields();
                            if ($result < 0)
                            {
                                $error++;
                            }
                        }
                    }

                }

                // Call trigger
                $result = $this->call_trigger('salary_CREATE', $user);
                if ($result < 0) $error++;
                // End call triggers
            }
            else $error++;

            if (!$error)
            {
                $this->db->commit();
                return $this->id;
            }
            else
            {
                $this->db->rollback();
                return -2;
            }
        }
        else
        {
            $this->error = $this->db->error();
            $this->db->rollback();
            return -1;
        }
    }
>>>>>>> ff97a413

    // phpcs:disable PEAR.NamingConventions.ValidFunctionName.ScopeNotCamelCaps
	/**
	 *  Update link between payment salary and line generate into llx_bank
	 *
	 *  @param	int		$id_bank    Id bank account
	 *	@return	int					<0 if KO, >0 if OK
	 */
	public function update_fk_bank($id_bank)
	{
        // phpcs:enable
		$sql = 'UPDATE '.MAIN_DB_PREFIX.'salary SET fk_bank = '.$id_bank;
		$sql .= ' WHERE rowid = '.$this->id;
		$result = $this->db->query($sql);
		if ($result) {
			return 1;
		} else {
			dol_print_error($this->db);
			return -1;
		}
	}


	/**
	 *	Send name clicable (with possibly the picto)
	 *
	 *	@param	int		$withpicto					0=No picto, 1=Include picto into link, 2=Only picto
	 *	@param	string	$option						link option
	 *  @param	int  	$notooltip					1=Disable tooltip
	 *  @param  string  $morecss            		Add more css on link
	 *  @param  int     $save_lastsearch_value    	-1=Auto, 0=No save of lastsearch_values when clicking, 1=Save lastsearch_values whenclicking
	 *	@return	string								Chaine with URL
	 */
	public function getNomUrl($withpicto = 0, $option = '', $notooltip = 0, $morecss = '', $save_lastsearch_value = -1)
	{
		global $db, $conf, $langs, $hookmanager;
		global $dolibarr_main_authentication, $dolibarr_main_demo;
		global $menumanager;

		if (!empty($conf->dol_no_mouse_hover)) $notooltip = 1; // Force disable tooltips

		$result = '';

		$label = '<u>'.$langs->trans("Salary").'</u>';
		$label .= '<br>';
		$label .= '<b>'.$langs->trans('Ref').':</b> '.$this->ref;

		$url = DOL_URL_ROOT.'/salaries/card.php?id='.$this->id;

		if ($option != 'nolink') {
			// Add param to save lastsearch_values or not
			$add_save_lastsearch_values = ($save_lastsearch_value == 1 ? 1 : 0);
			if ($save_lastsearch_value == -1 && preg_match('/list\.php/', $_SERVER["PHP_SELF"])) $add_save_lastsearch_values = 1;
			if ($add_save_lastsearch_values) $url .= '&save_lastsearch_values=1';
		}

		$linkclose = '';
		if (empty($notooltip)) {
			if (!empty($conf->global->MAIN_OPTIMIZEFORTEXTBROWSER)) {
				$label = $langs->trans("ShowMyObject");
				$linkclose .= ' alt="'.dol_escape_htmltag($label, 1).'"';
			}
			$linkclose .= ' title="'.dol_escape_htmltag($label, 1).'"';
			$linkclose .= ' class="classfortooltip'.($morecss ? ' '.$morecss : '').'"';

			/*
			 $hookmanager->initHooks(array('myobjectdao'));
			 $parameters=array('id'=>$this->id);
			 $reshook=$hookmanager->executeHooks('getnomurltooltip',$parameters,$this,$action);    // Note that $action and $object may have been modified by some hooks
			 if ($reshook > 0) $linkclose = $hookmanager->resPrint;
			 */
		} else $linkclose = ($morecss ? ' class="'.$morecss.'"' : '');

		$linkstart = '<a href="'.$url.'"';
		$linkstart .= $linkclose.'>';
		$linkend = '</a>';

		$result .= $linkstart;
		if ($withpicto) $result .= img_object(($notooltip ? '' : $label), ($this->picto ? $this->picto : 'generic'), ($notooltip ? (($withpicto != 2) ? 'class="paddingright"' : '') : 'class="'.(($withpicto != 2) ? 'paddingright ' : '').'classfortooltip"'), 0, 0, $notooltip ? 0 : 1);
		if ($withpicto != 2) $result .= $this->ref;
		$result .= $linkend;
		//if ($withpicto != 2) $result.=(($addlabel && $this->label) ? $sep . dol_trunc($this->label, ($addlabel > 1 ? $addlabel : 0)) : '');

		global $action, $hookmanager;
		$hookmanager->initHooks(array('salarypayment'));
		$parameters = array('id'=>$this->id, 'getnomurl'=>$result);
		$reshook = $hookmanager->executeHooks('getNomUrl', $parameters, $this, $action); // Note that $action and $object may have been modified by some hooks
		if ($reshook > 0) $result = $hookmanager->resPrint;
		else $result .= $hookmanager->resPrint;

		return $result;
	}

	/**
	 * 	Return amount of payments already done
	 *
	 *	@return		int		Amount of payment already done, <0 if KO
	 */
	public function getSommePaiement()
	{
		$table = 'payment_salary';
		$field = 'fk_salary';

		$sql = 'SELECT sum(amount) as amount';
		$sql .= ' FROM '.MAIN_DB_PREFIX.$table;
		$sql .= ' WHERE '.$field.' = '.$this->id;

		dol_syslog(get_class($this)."::getSommePaiement", LOG_DEBUG);
		$resql = $this->db->query($sql);

		if ($resql) {
			$amount = 0;

			$obj = $this->db->fetch_object($resql);
			if ($obj) $amount = $obj->amount ? $obj->amount : 0;

			$this->db->free($resql);
			return $amount;
		} else {
			return -1;
		}
	}

	/**
	 * Information on record
	 *
	 * @param	int		$id      Id of record
	 * @return	void
	 */
	public function info($id)
	{
		$sql = 'SELECT ps.rowid, ps.datec, ps.fk_user_author';
		$sql .= ' FROM '.MAIN_DB_PREFIX.'salary as ps';
		$sql .= ' WHERE ps.rowid = '.$id;

		dol_syslog(get_class($this).'::info', LOG_DEBUG);
		$result = $this->db->query($sql);

		if ($result) {
			if ($this->db->num_rows($result)) {
				$obj = $this->db->fetch_object($result);
				$this->id = $obj->rowid;
				if ($obj->fk_user_author) {
					$cuser = new User($this->db);
					$cuser->fetch($obj->fk_user_author);
					$this->user_creation = $cuser;
				}
				$this->date_creation     = $this->db->jdate($obj->datec);
			}
			$this->db->free($result);
		} else {
			dol_print_error($this->db);
		}
	}

	// phpcs:disable PEAR.NamingConventions.ValidFunctionName.ScopeNotCamelCaps
	/**
	 *    Tag social contribution as payed completely
	 *
	 *    @param    User    $user       Object user making change
	 *    @return   int					<0 if KO, >0 if OK
	 */
	public function set_paid($user)
	{
		// phpcs:enable
		$sql = "UPDATE ".MAIN_DB_PREFIX."salary SET";
		$sql .= " paye = 1";
		$sql .= " WHERE rowid = ".$this->id;
		$return = $this->db->query($sql);
		if ($return) return 1;
		else return -1;
	}

	// phpcs:disable PEAR.NamingConventions.ValidFunctionName.ScopeNotCamelCaps
	/**
	 *    Remove tag payed on social contribution
	 *
	 *    @param	User	$user       Object user making change
	 *    @return	int					<0 if KO, >0 if OK
	 */
	public function set_unpaid($user)
	{
		// phpcs:enable
		$sql = "UPDATE ".MAIN_DB_PREFIX."salary SET";
		$sql .= " paye = 0";
		$sql .= " WHERE rowid = ".$this->id;
		$return = $this->db->query($sql);
		if ($return) return 1;
		else return -1;
	}


	/**
	 * Retourne le libelle du statut d'une facture (brouillon, validee, abandonnee, payee)
	 *
	 * @param	int		$mode       	0=libelle long, 1=libelle court, 2=Picto + Libelle court, 3=Picto, 4=Picto + Libelle long, 5=Libelle court + Picto
	 * @param   double		$alreadypaid	0=No payment already done, >0=Some payments were already done (we recommand to put here amount payed if you have it, 1 otherwise)
	 * @return  string				Libelle
	 */
	public function getLibStatut($mode = 0, $alreadypaid = -1)
	{
		return $this->LibStatut($this->paye, $mode, $alreadypaid);
	}

    // phpcs:disable PEAR.NamingConventions.ValidFunctionName.ScopeNotCamelCaps
	/**
	 *  Renvoi le libelle d'un statut donne
	 *
	 *  @param	int		$status        	Id status
	 *  @param  int		$mode          	0=long label, 1=short label, 2=Picto + short label, 3=Picto, 4=Picto + long label, 5=short label + picto, 6=Long label + picto
	 *  @param  double	$alreadypaid	0=No payment already done, >0=Some payments were already done (we recommand to put here amount payed if you have it, 1 otherwise)
	 *  @return string        			Label
	 */
	public function LibStatut($status, $mode = 0, $alreadypaid = -1)
	{
		// phpcs:enable
		global $langs;

		// Load translation files required by the page
		$langs->loadLangs(array("customers", "bills"));

		// We reinit status array to force to redefine them because label may change according to properties values.
		$this->labelStatus = array();
		$this->labelStatusShort = array();

		if (empty($this->labelStatus) || empty($this->labelStatusShort)) {
			global $langs;
			//$langs->load("mymodule");
			$this->labelStatus[self::STATUS_UNPAID] = $langs->trans('BillStatusNotPaid');
			$this->labelStatus[self::STATUS_PAID] = $langs->trans('BillStatusPaid');
			if ($status == self::STATUS_UNPAID && $alreadypaid <> 0) $this->labelStatus[self::STATUS_UNPAID] = $langs->trans("BillStatusStarted");
			$this->labelStatusShort[self::STATUS_UNPAID] = $langs->trans('BillStatusNotPaid');
			$this->labelStatusShort[self::STATUS_PAID] = $langs->trans('BillStatusPaid');
			if ($status == self::STATUS_UNPAID && $alreadypaid <> 0) $this->labelStatusShort[self::STATUS_UNPAID] = $langs->trans("BillStatusStarted");
		}

		$statusType = 'status1';
		if ($status == 0 && $alreadypaid <> 0) $statusType = 'status3';
		if ($status == 1) $statusType = 'status6';

		return dolGetStatus($this->labelStatus[$status], $this->labelStatusShort[$status], '', $statusType, $mode);
	}
}<|MERGE_RESOLUTION|>--- conflicted
+++ resolved
@@ -32,7 +32,6 @@
  */
 class Salary extends CommonObject
 {
-<<<<<<< HEAD
 	/**
 	 * @var string ID to identify managed object
 	 */
@@ -65,7 +64,6 @@
 	public $fk_project;
 
 	public $type_payment;
-	public $num_payment;
 
 	/**
 	 * @var string salary payments label
@@ -89,69 +87,11 @@
 	 * @var int ID
 	 */
 	public $fk_user_modif;
-=======
-    /**
-     * @var string ID to identify managed object
-     */
-    public $element = 'salary';
-
-    /**
-     * @var string Name of table without prefix where object is stored
-     */
-    public $table_element = 'salary';
-
-    /**
-     * @var string String with name of icon for myobject. Must be the part after the 'object_' into object_myobject.png
-     */
-    public $picto = 'payment';
-
-    public $tms;
-
-    /**
-     * @var int User ID
-     */
-    public $fk_user;
-
-    public $datep;
-    public $datev;
-    public $amount;
-
-    /**
-     * @var int ID
-     */
-    public $fk_project;
-
-    public $type_payment;
-
-    /**
-     * @var string salary payments label
-     */
-    public $label;
-
-    public $datesp;
-    public $dateep;
-
-    /**
-     * @var int ID
-     */
-    public $fk_bank;
-
-    /**
-     * @var int ID
-     */
-    public $fk_user_author;
-
-    /**
-     * @var int ID
-     */
-    public $fk_user_modif;
->>>>>>> ff97a413
 
 	const STATUS_UNPAID = 0;
 	const STATUS_PAID = 1;
 
 
-<<<<<<< HEAD
 	/**
 	 *	Constructor
 	 *
@@ -200,7 +140,6 @@
 		$sql .= " amount=".price2num($this->amount).",";
 		$sql .= " fk_projet=".((int) $this->fk_project).",";
 		$sql .= " fk_typepayment=".$this->type_payment.",";
-		$sql .= " num_payment='".$this->db->escape($this->num_payment)."',";
 		$sql .= " label='".$this->db->escape($this->label)."',";
 		$sql .= " datesp='".$this->db->idate($this->datesp)."',";
 		$sql .= " dateep='".$this->db->idate($this->dateep)."',";
@@ -265,7 +204,6 @@
 		$sql .= " s.amount,";
 		$sql .= " s.fk_projet as fk_project,";
 		$sql .= " s.fk_typepayment,";
-		$sql .= " s.num_payment,";
 		$sql .= " s.label,";
 		$sql .= " s.datesp,";
 		$sql .= " s.dateep,";
@@ -297,171 +235,10 @@
 				$this->amount = $obj->amount;
 				$this->fk_project = $obj->fk_project;
 				$this->type_payment = $obj->fk_typepayment;
-				$this->num_payment = $obj->num_payment;
 				$this->label			= $obj->label;
 				$this->datesp			= $this->db->jdate($obj->datesp);
 				$this->dateep			= $this->db->jdate($obj->dateep);
 				$this->note				= $obj->note;
-=======
-    /**
-     *	Constructor
-     *
-     *  @param		DoliDB		$db      Database handler
-     */
-    public function __construct($db)
-    {
-        $this->db = $db;
-        $this->element = 'salary';
-        $this->table_element = 'salary';
-    }
-
-    /**
-     * Update database
-     *
-     * @param   User	$user        	User that modify
-     * @param	int		$notrigger	    0=no, 1=yes (no update trigger)
-     * @return  int         			<0 if KO, >0 if OK
-     */
-    public function update($user = null, $notrigger = 0)
-    {
-        global $conf, $langs;
-
-        $error = 0;
-
-        // Clean parameters
-        $this->amount = trim($this->amount);
-        $this->label = trim($this->label);
-        $this->note = trim($this->note);
-
-        // Check parameters
-        if (empty($this->fk_user) || $this->fk_user < 0)
-        {
-            $this->error = 'ErrorBadParameter';
-            return -1;
-        }
-
-        $this->db->begin();
-
-        // Update request
-        $sql = "UPDATE ".MAIN_DB_PREFIX."salary SET";
-
-        $sql .= " tms='".$this->db->idate(dol_now())."',";
-        $sql .= " fk_user=".$this->fk_user.",";
-        /*$sql .= " datep='".$this->db->idate($this->datep)."',";
-        $sql .= " datev='".$this->db->idate($this->datev)."',";*/
-        $sql .= " amount=".price2num($this->amount).",";
-        $sql .= " fk_projet=".((int) $this->fk_project).",";
-        $sql .= " fk_typepayment=".$this->type_payment.",";
-        $sql .= " label='".$this->db->escape($this->label)."',";
-        $sql .= " datesp='".$this->db->idate($this->datesp)."',";
-        $sql .= " dateep='".$this->db->idate($this->dateep)."',";
-        $sql .= " note='".$this->db->escape($this->note)."',";
-        $sql .= " fk_bank=".($this->fk_bank > 0 ? (int) $this->fk_bank : "null").",";
-        $sql .= " fk_user_author=".((int) $this->fk_user_author).",";
-        $sql .= " fk_user_modif=".($this->fk_user_modif > 0 ? (int) $this->fk_user_modif : 'null');
-
-        $sql .= " WHERE rowid=".$this->id;
-
-        dol_syslog(get_class($this)."::update", LOG_DEBUG);
-        $resql = $this->db->query($sql);
-        if (!$resql)
-        {
-            $this->error = "Error ".$this->db->lasterror();
-            return -1;
-        }
-
-        // Update extrafield
-        if (!$error)
-        {
-            if (!$error)
-            {
-                $result = $this->insertExtraFields();
-                if ($result < 0)
-                {
-                    $error++;
-                }
-            }
-        }
-
-        if (!$notrigger)
-        {
-            // Call trigger
-            $result = $this->call_trigger('salary_MODIFY', $user);
-            if ($result < 0) $error++;
-            // End call triggers
-        }
-
-        if (!$error)
-        {
-            $this->db->commit();
-            return 1;
-        }
-        else
-        {
-            $this->db->rollback();
-            return -1;
-        }
-    }
-
-
-    /**
-     *  Load object in memory from database
-     *
-     *  @param	int		$id         id object
-     *  @param  User	$user       User that load
-     *  @return int         		<0 if KO, >0 if OK
-     */
-    public function fetch($id, $user = null)
-    {
-        global $langs;
-        $sql = "SELECT";
-        $sql .= " s.rowid,";
-
-        $sql .= " s.tms,";
-        $sql .= " s.fk_user,";
-        $sql .= " s.datep,";
-        $sql .= " s.datev,";
-        $sql .= " s.amount,";
-        $sql .= " s.fk_projet as fk_project,";
-        $sql .= " s.fk_typepayment,";
-        $sql .= " s.label,";
-        $sql .= " s.datesp,";
-        $sql .= " s.dateep,";
-		$sql .= " s.note,";
-		$sql .= " s.paye,";
-        $sql .= " s.fk_bank,";
-        $sql .= " s.fk_user_author,";
-        $sql .= " s.fk_user_modif,";
-        $sql .= " s.fk_account";
-        /*$sql .= " b.fk_type,";
-        $sql .= " b.rappro";*/
-
-        $sql .= " FROM ".MAIN_DB_PREFIX."salary as s";
-        $sql .= " LEFT JOIN ".MAIN_DB_PREFIX."bank as b ON s.fk_bank = b.rowid";
-        $sql .= " WHERE s.rowid = ".$id;
-
-        dol_syslog(get_class($this)."::fetch", LOG_DEBUG);
-        $resql = $this->db->query($sql);
-        if ($resql)
-        {
-            if ($this->db->num_rows($resql))
-            {
-                $obj = $this->db->fetch_object($resql);
-
-                $this->id = $obj->rowid;
-                $this->ref				= $obj->rowid;
-                $this->tms				= $this->db->jdate($obj->tms);
-                $this->fk_user = $obj->fk_user;
-                $this->datep			= $this->db->jdate($obj->datep);
-                $this->datev			= $this->db->jdate($obj->datev);
-                $this->amount = $obj->amount;
-                $this->fk_project = $obj->fk_project;
-                $this->type_payment = $obj->fk_typepayment;
-                $this->label			= $obj->label;
-                $this->datesp			= $this->db->jdate($obj->datesp);
-                $this->dateep			= $this->db->jdate($obj->dateep);
-                $this->note				= $obj->note;
->>>>>>> ff97a413
 				$this->paye 			= $obj->paye;
 				$this->fk_bank = $obj->fk_bank;
 				$this->fk_user_author = $obj->fk_user_author;
@@ -612,8 +389,6 @@
 		$sql .= ", salary";
 		$sql .= ", fk_typepayment";
 		$sql .= ", fk_account";
-<<<<<<< HEAD
-		$sql .= ", num_payment";
 		if ($this->note) $sql .= ", note";
 		$sql .= ", label";
 		$sql .= ", datesp";
@@ -632,7 +407,6 @@
 		$sql .= ", ".($this->salary > 0 ? $this->salary : "null");
 		$sql .= ", ".($this->type_payment > 0 ? $this->type_payment : 0);
 		$sql .= ", ".($this->accountid > 0 ? $this->accountid : "null");
-		$sql .= ", '".$this->db->escape($this->num_payment)."'";
 		if ($this->note) $sql .= ", '".$this->db->escape($this->note)."'";
 		$sql .= ", '".$this->db->escape($this->label)."'";
 		$sql .= ", '".$this->db->idate($this->datesp)."'";
@@ -678,85 +452,6 @@
 			return -1;
 		}
 	}
-=======
-        if ($this->note) $sql .= ", note";
-        $sql .= ", label";
-        $sql .= ", datesp";
-        $sql .= ", dateep";
-        $sql .= ", fk_user_author";
-        $sql .= ", datec";
-        $sql .= ", fk_bank";
-        $sql .= ", entity";
-        $sql .= ") ";
-        $sql .= " VALUES (";
-        $sql .= "'".$this->db->escape($this->fk_user)."'";
-        //$sql .= ", '".$this->db->idate($this->datep)."'";
-        //$sql .= ", '".$this->db->idate($this->datev)."'";
-        $sql .= ", ".$this->amount;
-        $sql .= ", ".($this->fk_project > 0 ? $this->fk_project : 0);
-        $sql .= ", ".($this->salary > 0 ? $this->salary : "null");
-		$sql .= ", ".($this->type_payment > 0 ? $this->type_payment : 0);
-		$sql .= ", ".($this->accountid > 0 ? $this->accountid : "null");
-        if ($this->note) $sql .= ", '".$this->db->escape($this->note)."'";
-        $sql .= ", '".$this->db->escape($this->label)."'";
-        $sql .= ", '".$this->db->idate($this->datesp)."'";
-        $sql .= ", '".$this->db->idate($this->dateep)."'";
-        $sql .= ", '".$this->db->escape($user->id)."'";
-        $sql .= ", '".$this->db->idate($now)."'";
-        $sql .= ", NULL";
-        $sql .= ", ".$conf->entity;
-        $sql .= ")";
-
-        dol_syslog(get_class($this)."::create", LOG_DEBUG);
-        $result = $this->db->query($sql);
-        if ($result)
-        {
-            $this->id = $this->db->last_insert_id(MAIN_DB_PREFIX."salary");
-
-            if ($this->id > 0)
-            {
-                if (!empty($conf->banque->enabled) && !empty($this->amount))
-                {
-                    // Update extrafield
-                    if (!$error) {
-                        if (!$error)
-                        {
-                            $result = $this->insertExtraFields();
-                            if ($result < 0)
-                            {
-                                $error++;
-                            }
-                        }
-                    }
-
-                }
-
-                // Call trigger
-                $result = $this->call_trigger('salary_CREATE', $user);
-                if ($result < 0) $error++;
-                // End call triggers
-            }
-            else $error++;
-
-            if (!$error)
-            {
-                $this->db->commit();
-                return $this->id;
-            }
-            else
-            {
-                $this->db->rollback();
-                return -2;
-            }
-        }
-        else
-        {
-            $this->error = $this->db->error();
-            $this->db->rollback();
-            return -1;
-        }
-    }
->>>>>>> ff97a413
 
     // phpcs:disable PEAR.NamingConventions.ValidFunctionName.ScopeNotCamelCaps
 	/**
