--- conflicted
+++ resolved
@@ -131,8 +131,6 @@
 
 	public $resteapayer;
 
-<<<<<<< HEAD
-=======
 	public $fields = array(
 		'rowid' => array('type' => 'integer', 'label' => 'TechnicalID', 'enabled' => 1, 'visible' => 0, 'notnull' => 1, 'index' => 1, 'position' => 1, 'comment' => 'Id'),
 		'ref' => array('type' => 'varchar(128)', 'label' => 'Ref', 'enabled' => 1, 'position' => 10, 'visible' => 1, 'index' => 1, 'comment' => "Reference of object"),
@@ -159,7 +157,6 @@
 		'note_public' => array('type' => 'text', 'label' => 'NotePublic', 'enabled' => 1, 'visible' => 0, 'position' => 220),
 	);
 
->>>>>>> cc80841a
 
 	/**
 	 *	Constructor
@@ -511,16 +508,9 @@
 
 	/**
 	 * getTooltipContentArray
-<<<<<<< HEAD
-	 *
-	 * @param array 	$params 		params to construct tooltip data
-	 * @since v18
-	 * @return array
-=======
 	 * @param array<string,mixed> $params params to construct tooltip data
 	 * @since v18
 	 * @return array{picto?:string,ref?:string,refsupplier?:string,label?:string,date?:string,date_echeance?:string,amountht?:string,total_ht?:string,totaltva?:string,amountlt1?:string,amountlt2?:string,amountrevenustamp?:string,totalttc?:string}|array{optimize:string}
->>>>>>> cc80841a
 	 */
 	public function getTooltipContentArray($params)
 	{
@@ -834,19 +824,11 @@
 	}
 
 	/**
-<<<<<<< HEAD
-	 *	Return clicable link of object (with eventually picto)
-	 *
-	 *	@param      string	    $option                 Where point the link (0=> main card, 1,2 => shipment, 'nolink'=>No link)
-	 *  @param		array		$arraydata				Array of data
-	 *  @return		string								HTML Code for Kanban thumb.
-=======
 	 *	Return clickable link of object (with eventually picto)
 	 *
 	 *	@param      string	    			$option                 Where point the link (0=> main card, 1,2 => shipment, 'nolink'=>No link)
 	 *  @param		array{string,mixed}		$arraydata				Array of data
 	 *  @return		string											HTML Code for Kanban thumb.
->>>>>>> cc80841a
 	 */
 	public function getKanbanView($option = '', $arraydata = null)
 	{
@@ -865,11 +847,7 @@
 			$return .= '<input id="cb'.$this->id.'" class="flat checkforselect fright" type="checkbox" name="toselect[]" value="'.$this->id.'"'.($selected ? ' checked="checked"' : '').'>';
 		}
 		if (!empty($arraydata['user']) && is_object($arraydata['user'])) {
-<<<<<<< HEAD
-			$return .= '<br><span class="info-box-label">'.$arraydata['user']->getNomUrl(1, '', 0, 0, 16, 0, '', 'maxwidth100').'</span>';
-=======
 			$return .= '<br><span class="info-box-label">'.$arraydata['user']->getNomUrl(empty($arraydata['user']->photo) ? 1 : -1, '', 0, 0, 16, 0, '', 'maxwidth100').'</span>';
->>>>>>> cc80841a
 		}
 		if (property_exists($this, 'amount')) {
 			$return .= '<br><span class="info-box-label amount">'.price($this->amount).'</span>';
