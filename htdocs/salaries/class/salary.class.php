<?php
/* Copyright (C) 2011-2019 Alexandre Spangaro   <aspangaro@open-dsi.fr>
 * Copyright (C) 2014      Juanjo Menent        <jmenent@2byte.es>
 * Copyright (C) 2021		Gauthier VERDOL         <gauthier.verdol@atm-consulting.fr>
 *
 * This program is free software; you can redistribute it and/or modify
 * it under the terms of the GNU General Public License as published by
 * the Free Software Foundation; either version 3 of the License, or
 * (at your option) any later version.
 *
 * This program is distributed in the hope that it will be useful,
 * but WITHOUT ANY WARRANTY; without even the implied warranty of
 * MERCHANTABILITY or FITNESS FOR A PARTICULAR PURPOSE.  See the
 * GNU General Public License for more details.
 *
 * You should have received a copy of the GNU General Public License
 * along with this program. If not, see <https://www.gnu.org/licenses/>.
 */

/**
 *  \file       htdocs/salaries/class/salary.class.php
 *  \ingroup    salaries
 *  \brief      Class for salaries module payment
 */

// Put here all includes required by your class file
require_once DOL_DOCUMENT_ROOT.'/core/class/commonobject.class.php';


/**
 *  Class to manage salary payments
 */
class Salary extends CommonObject
{
	/**
	 * @var string ID to identify managed object
	 */
	public $element = 'salary';

	/**
	 * @var string Name of table without prefix where object is stored
	 */
	public $table_element = 'salary';

	/**
	 * @var string String with name of icon for myobject. Must be the part after the 'object_' into object_myobject.png
	 */
	public $picto = 'salary';

	public $tms;

	/**
	 * @var int User ID
	 */
	public $fk_user;

	public $datep;
	public $datev;
	public $amount;

	/**
	 * @var int ID
	 */
	public $fk_project;

	public $type_payment;

	/**
	 * @var string salary payments label
	 */
	public $label;

	public $datesp;
	public $dateep;

	/**
	 * @var int ID
	 */
	public $fk_bank;

	/**
	 * @var int ID
	 */
	public $fk_user_author;

	/**
	 * @var int ID
	 */
	public $fk_user_modif;

	/**
	 * @var user	User
	 */
	public $user;


	const STATUS_UNPAID = 0;
	const STATUS_PAID = 1;


	/**
	 *	Constructor
	 *
	 *  @param		DoliDB		$db      Database handler
	 */
	public function __construct($db)
	{
		$this->db = $db;
		$this->element = 'salary';
		$this->table_element = 'salary';
	}

	/**
	 * Update database
	 *
	 * @param   User	$user        	User that modify
	 * @param	int		$notrigger	    0=no, 1=yes (no update trigger)
	 * @return  int         			<0 if KO, >0 if OK
	 */
	public function update($user = null, $notrigger = 0)
	{
		global $conf, $langs;

		$error = 0;

		// Clean parameters
		$this->amount = trim($this->amount);
		$this->label = trim($this->label);
		$this->note = trim($this->note);

		// Check parameters
		if (empty($this->fk_user) || $this->fk_user < 0) {
			$this->error = 'ErrorBadParameter';
			return -1;
		}

		$this->db->begin();

		// Update request
		$sql = "UPDATE ".MAIN_DB_PREFIX."salary SET";
		$sql .= " tms='".$this->db->idate(dol_now())."',";
		$sql .= " fk_user=".((int) $this->fk_user).",";
		/*$sql .= " datep='".$this->db->idate($this->datep)."',";
		$sql .= " datev='".$this->db->idate($this->datev)."',";*/
		$sql .= " amount=".price2num($this->amount).",";
		$sql .= " fk_projet=".((int) $this->fk_project).",";
		$sql .= " fk_typepayment=".((int) $this->type_payment).",";
		$sql .= " label='".$this->db->escape($this->label)."',";
		$sql .= " datesp='".$this->db->idate($this->datesp)."',";
		$sql .= " dateep='".$this->db->idate($this->dateep)."',";
		$sql .= " note='".$this->db->escape($this->note)."',";
		$sql .= " fk_bank=".($this->fk_bank > 0 ? (int) $this->fk_bank : "null").",";
		$sql .= " fk_user_author=".((int) $this->fk_user_author).",";
<<<<<<< HEAD
		$sql .= " fk_user_modif=".($this->fk_user_modif > 0 ? (int) $this->fk_user_modif : 'null');

=======
		$sql .= " fk_user_modif=".($this->fk_user_modif > 0 ? (int) $this->fk_user_modif : (int) $user->id);
>>>>>>> 95dc2558
		$sql .= " WHERE rowid=".((int) $this->id);

		dol_syslog(get_class($this)."::update", LOG_DEBUG);
		$resql = $this->db->query($sql);
		if (!$resql) {
			$this->error = "Error ".$this->db->lasterror();
			return -1;
		}

		// Update extrafield
		if (!$error) {
			if (!$error) {
				$result = $this->insertExtraFields();
				if ($result < 0) {
					$error++;
				}
			}
		}

		if (!$notrigger) {
			// Call trigger
			$result = $this->call_trigger('salary_MODIFY', $user);
			if ($result < 0) $error++;
			// End call triggers
		}

		if (!$error) {
			$this->db->commit();
			return 1;
		} else {
			$this->db->rollback();
			return -1;
		}
	}


	/**
	 *  Load object in memory from database
	 *
	 *  @param	int		$id         id object
	 *  @param  User	$user       User that load
	 *  @return int         		<0 if KO, >0 if OK
	 */
	public function fetch($id, $user = null)
	{
		global $langs;
		$sql = "SELECT";
		$sql .= " s.rowid,";

		$sql .= " s.tms,";
		$sql .= " s.fk_user,";
		$sql .= " s.datep,";
		$sql .= " s.datev,";
		$sql .= " s.amount,";
		$sql .= " s.fk_projet as fk_project,";
		$sql .= " s.fk_typepayment,";
		$sql .= " s.label,";
		$sql .= " s.datesp,";
		$sql .= " s.dateep,";
		$sql .= " s.note,";
		$sql .= " s.paye,";
		$sql .= " s.fk_bank,";
		$sql .= " s.fk_user_author,";
		$sql .= " s.fk_user_modif,";
		$sql .= " s.fk_account";
		/*$sql .= " b.fk_type,";
		$sql .= " b.rappro";*/

		$sql .= " FROM ".MAIN_DB_PREFIX."salary as s";
		$sql .= " LEFT JOIN ".MAIN_DB_PREFIX."bank as b ON s.fk_bank = b.rowid";
		$sql .= " WHERE s.rowid = ".((int) $id);

		dol_syslog(get_class($this)."::fetch", LOG_DEBUG);
		$resql = $this->db->query($sql);
		if ($resql) {
			if ($this->db->num_rows($resql)) {
				$obj = $this->db->fetch_object($resql);

				$this->id = $obj->rowid;
				$this->ref				= $obj->rowid;
				$this->tms				= $this->db->jdate($obj->tms);
				$this->fk_user = $obj->fk_user;
				$this->datep			= $this->db->jdate($obj->datep);
				$this->datev			= $this->db->jdate($obj->datev);
				$this->amount = $obj->amount;
				$this->fk_project = $obj->fk_project;
				$this->type_payment = $obj->fk_typepayment;
				$this->label			= $obj->label;
				$this->datesp			= $this->db->jdate($obj->datesp);
				$this->dateep			= $this->db->jdate($obj->dateep);
				$this->note				= $obj->note;
				$this->paye 			= $obj->paye;
				$this->fk_bank = $obj->fk_bank;
				$this->fk_user_author = $obj->fk_user_author;
				$this->fk_user_modif = $obj->fk_user_modif;
				$this->fk_account = $this->accountid = $obj->fk_account;
				$this->fk_type = $obj->fk_type;
				$this->rappro = $obj->rappro;

				// Retreive all extrafield
				// fetch optionals attributes and labels
				$this->fetch_optionals();
			}
			$this->db->free($resql);

			return 1;
		} else {
			$this->error = "Error ".$this->db->lasterror();
			return -1;
		}
	}


	/**
	 *  Delete object in database
	 *
	 *	@param	User	$user       User that delete
	 *	@return	int					<0 if KO, >0 if OK
	 */
	public function delete($user)
	{
		global $conf, $langs;

		$error = 0;

		// Call trigger
		$result = $this->call_trigger('salary_DELETE', $user);
		if ($result < 0) return -1;
		// End call triggers

		// Delete extrafields
		/*if (!$error)
		{
			$sql = "DELETE FROM ".MAIN_DB_PREFIX."salary_extrafields";
			$sql .= " WHERE fk_object = ".((int) $this->id);

			$resql = $this->db->query($sql);
			if (!$resql)
			{
				$this->errors[] = $this->db->lasterror();
				$error++;
			}
		}*/

		$sql = "DELETE FROM ".MAIN_DB_PREFIX."salary";
		$sql .= " WHERE rowid=".((int) $this->id);

		dol_syslog(get_class($this)."::delete", LOG_DEBUG);
		$resql = $this->db->query($sql);
		if (!$resql) {
			$this->error = "Error ".$this->db->lasterror();
			return -1;
		}

		return 1;
	}


	/**
	 *  Initialise an instance with random values.
	 *  Used to build previews or test instances.
	 *	id must be 0 if object instance is a specimen.
	 *
	 *  @return	void
	 */
	public function initAsSpecimen()
	{
		$this->id = 0;

		$this->tms = '';
		$this->fk_user = '';
		$this->datep = '';
		$this->datev = '';
		$this->amount = '';
		$this->label = '';
		$this->datesp = '';
		$this->dateep = '';
		$this->note = '';
		$this->fk_bank = '';
		$this->fk_user_author = '';
		$this->fk_user_modif = '';
	}

	/**
	 *  Create in database
	 *
	 *  @param      User	$user       User that create
	 *  @return     int      			<0 if KO, >0 if OK
	 */
	public function create($user)
	{
		global $conf, $langs;

		$error = 0;
		$now = dol_now();

		// Clean parameters
		$this->amount = price2num(trim($this->amount));
		$this->label = trim($this->label);
		$this->note = trim($this->note);
		$this->fk_bank = trim($this->fk_bank);
		$this->fk_user_author = trim($this->fk_user_author);
		$this->fk_user_modif = trim($this->fk_user_modif);
		$this->accountid = trim($this->accountid);
		$this->paye = trim($this->paye);

		// Check parameters
		if (!$this->label) {
			$this->error = $langs->trans("ErrorFieldRequired", $langs->transnoentities("Label"));
			return -3;
		}
		if ($this->fk_user < 0 || $this->fk_user == '') {
			$this->error = $langs->trans("ErrorFieldRequired", $langs->transnoentities("Employee"));
			return -4;
		}
		if ($this->amount == '') {
			$this->error = $langs->trans("ErrorFieldRequired", $langs->transnoentities("Amount"));
			return -5;
		}
		/* if (!empty($conf->banque->enabled) && (empty($this->accountid) || $this->accountid <= 0))
		{
			$this->error = $langs->trans("ErrorFieldRequired", $langs->transnoentities("Account"));
			return -6;
		}
		if (!empty($conf->banque->enabled) && (empty($this->type_payment) || $this->type_payment <= 0))
		{
			$this->error = $langs->trans("ErrorFieldRequired", $langs->transnoentities("PaymentMode"));
			return -7;
		}*/

		$this->db->begin();

		// Insert into llx_salary
		$sql = "INSERT INTO ".MAIN_DB_PREFIX."salary (fk_user";
		//$sql .= ", datep";
		//$sql .= ", datev";
		$sql .= ", amount";
		$sql .= ", fk_projet";
		$sql .= ", salary";
		$sql .= ", fk_typepayment";
		$sql .= ", fk_account";
		if ($this->note) $sql .= ", note";
		$sql .= ", label";
		$sql .= ", datesp";
		$sql .= ", dateep";
		$sql .= ", fk_user_author";
		$sql .= ", datec";
		$sql .= ", fk_bank";
		$sql .= ", entity";
		$sql .= ") ";
		$sql .= " VALUES (";
		$sql .= "'".$this->db->escape($this->fk_user)."'";
		//$sql .= ", '".$this->db->idate($this->datep)."'";
		//$sql .= ", '".$this->db->idate($this->datev)."'";
		$sql .= ", ".((double) $this->amount);
		$sql .= ", ".($this->fk_project > 0 ? ((int) $this->fk_project) : 0);
		$sql .= ", ".($this->salary > 0 ? ((double) $this->salary) : "null");
		$sql .= ", ".($this->type_payment > 0 ? ((int) $this->type_payment) : 0);
		$sql .= ", ".($this->accountid > 0 ? ((int) $this->accountid) : "null");
		if ($this->note) $sql .= ", '".$this->db->escape($this->note)."'";
		$sql .= ", '".$this->db->escape($this->label)."'";
		$sql .= ", '".$this->db->idate($this->datesp)."'";
		$sql .= ", '".$this->db->idate($this->dateep)."'";
		$sql .= ", '".$this->db->escape($user->id)."'";
		$sql .= ", '".$this->db->idate($now)."'";
		$sql .= ", NULL";
		$sql .= ", ".((int) $conf->entity);
		$sql .= ")";

		dol_syslog(get_class($this)."::create", LOG_DEBUG);
		$result = $this->db->query($sql);
		if ($result) {
			$this->id = $this->db->last_insert_id(MAIN_DB_PREFIX."salary");

			if ($this->id > 0) {
				// Update extrafield
				if (!$error) {
					if (!$error) {
						$result = $this->insertExtraFields();
						if ($result < 0) {
							$error++;
						}
					}
				}

				// Call trigger
				$result = $this->call_trigger('salary_CREATE', $user);
				if ($result < 0) $error++;
				// End call triggers
			} else $error++;

			if (!$error) {
				$this->db->commit();
				return $this->id;
			} else {
				$this->db->rollback();
				return -2;
			}
		} else {
			$this->error = $this->db->error();
			$this->db->rollback();
			return -1;
		}
	}

    // phpcs:disable PEAR.NamingConventions.ValidFunctionName.ScopeNotCamelCaps
	/**
	 *  Update link between payment salary and line generate into llx_bank
	 *
	 *  @param	int		$id_bank    Id bank account
	 *	@return	int					<0 if KO, >0 if OK
	 */
	public function update_fk_bank($id_bank)
	{
        // phpcs:enable
		$sql = 'UPDATE '.MAIN_DB_PREFIX.'salary SET fk_bank = '.((int) $id_bank);
<<<<<<< HEAD
		$sql .= ' WHERE rowid = '.$this->id;
=======
		$sql .= " WHERE rowid = ".((int) $this->id);
>>>>>>> 95dc2558
		$result = $this->db->query($sql);
		if ($result) {
			return 1;
		} else {
			dol_print_error($this->db);
			return -1;
		}
	}


	/**
	 *	Send name clicable (with possibly the picto)
	 *
	 *	@param	int		$withpicto					0=No picto, 1=Include picto into link, 2=Only picto
	 *	@param	string	$option						link option
	 *  @param	int  	$notooltip					1=Disable tooltip
	 *  @param  string  $morecss            		Add more css on link
	 *  @param  int     $save_lastsearch_value    	-1=Auto, 0=No save of lastsearch_values when clicking, 1=Save lastsearch_values whenclicking
	 *	@return	string								Chaine with URL
	 */
	public function getNomUrl($withpicto = 0, $option = '', $notooltip = 0, $morecss = '', $save_lastsearch_value = -1)
	{
		global $db, $conf, $langs, $hookmanager;
		global $dolibarr_main_authentication, $dolibarr_main_demo;
		global $menumanager;

		if (!empty($conf->dol_no_mouse_hover)) $notooltip = 1; // Force disable tooltips

		$result = '';

		$label = '<u>'.$langs->trans("Salary").'</u>';
		$label .= '<br>';
		$label .= '<b>'.$langs->trans('Ref').':</b> '.$this->ref;
		if ($this->label) {
			$label .= '<br><b>'.$langs->trans('Label').':</b> '.$this->label;
		}
		if ($this->datesp && $this->dateep) {
			$label .= '<br><b>'.$langs->trans('Period').':</b> '.dol_print_date($this->datesp, 'day').' - '.dol_print_date($this->dateep, 'day');
		}
		if (isset($this->amount)) {
			$label .= '<br><b>'.$langs->trans('Amount').':</b> '.price($this->amount);
		}

		$url = DOL_URL_ROOT.'/salaries/card.php?id='.$this->id;

		if ($option != 'nolink') {
			// Add param to save lastsearch_values or not
			$add_save_lastsearch_values = ($save_lastsearch_value == 1 ? 1 : 0);
			if ($save_lastsearch_value == -1 && preg_match('/list\.php/', $_SERVER["PHP_SELF"])) $add_save_lastsearch_values = 1;
			if ($add_save_lastsearch_values) $url .= '&save_lastsearch_values=1';
		}

		$linkclose = '';
		if (empty($notooltip)) {
			if (!empty($conf->global->MAIN_OPTIMIZEFORTEXTBROWSER)) {
				$label = $langs->trans("ShowMyObject");
				$linkclose .= ' alt="'.dol_escape_htmltag($label, 1).'"';
			}
			$linkclose .= ' title="'.dol_escape_htmltag($label, 1).'"';
			$linkclose .= ' class="classfortooltip'.($morecss ? ' '.$morecss : '').'"';

			/*
			 $hookmanager->initHooks(array('myobjectdao'));
			 $parameters=array('id'=>$this->id);
			 $reshook=$hookmanager->executeHooks('getnomurltooltip',$parameters,$this,$action);    // Note that $action and $object may have been modified by some hooks
			 if ($reshook > 0) $linkclose = $hookmanager->resPrint;
			 */
		} else $linkclose = ($morecss ? ' class="'.$morecss.'"' : '');

		$linkstart = '<a href="'.$url.'"';
		$linkstart .= $linkclose.'>';
		$linkend = '</a>';

		$result .= $linkstart;
		if ($withpicto) $result .= img_object(($notooltip ? '' : $label), ($this->picto ? $this->picto : 'generic'), ($notooltip ? (($withpicto != 2) ? 'class="paddingright"' : '') : 'class="'.(($withpicto != 2) ? 'paddingright ' : '').'classfortooltip"'), 0, 0, $notooltip ? 0 : 1);
		if ($withpicto != 2) $result .= $this->ref;
		$result .= $linkend;
		//if ($withpicto != 2) $result.=(($addlabel && $this->label) ? $sep . dol_trunc($this->label, ($addlabel > 1 ? $addlabel : 0)) : '');

		global $action, $hookmanager;
		$hookmanager->initHooks(array('salarypayment'));
		$parameters = array('id'=>$this->id, 'getnomurl' => &$result);
		$reshook = $hookmanager->executeHooks('getNomUrl', $parameters, $this, $action); // Note that $action and $object may have been modified by some hooks
		if ($reshook > 0) $result = $hookmanager->resPrint;
		else $result .= $hookmanager->resPrint;

		return $result;
	}

	/**
	 * 	Return amount of payments already done
	 *
	 *	@return		int		Amount of payment already done, <0 if KO
	 */
	public function getSommePaiement()
	{
		$table = 'payment_salary';
		$field = 'fk_salary';

		$sql = 'SELECT sum(amount) as amount';
		$sql .= ' FROM '.MAIN_DB_PREFIX.$table;
		$sql .= " WHERE ".$field." = ".((int) $this->id);

		dol_syslog(get_class($this)."::getSommePaiement", LOG_DEBUG);
		$resql = $this->db->query($sql);

		if ($resql) {
			$amount = 0;

			$obj = $this->db->fetch_object($resql);
			if ($obj) $amount = $obj->amount ? $obj->amount : 0;

			$this->db->free($resql);
			return $amount;
		} else {
			return -1;
		}
	}

	/**
	 * Information on record
	 *
	 * @param	int		$id      Id of record
	 * @return	void
	 */
	public function info($id)
	{
		$sql = 'SELECT ps.rowid, ps.datec, ps.tms, ps.fk_user_author, ps.fk_user_modif';
		$sql .= ' FROM '.MAIN_DB_PREFIX.'salary as ps';
		$sql .= ' WHERE ps.rowid = '.((int) $id);

		dol_syslog(get_class($this).'::info', LOG_DEBUG);
		$result = $this->db->query($sql);

		if ($result) {
			if ($this->db->num_rows($result)) {
				$obj = $this->db->fetch_object($result);
				$this->id = $obj->rowid;
				if ($obj->fk_user_author) {
					$cuser = new User($this->db);
					$cuser->fetch($obj->fk_user_author);
					$this->user_creation = $cuser;
				}

				if ($obj->fk_user_modif) {
					$muser = new User($this->db);
					$muser->fetch($obj->fk_user_modif);
					$this->user_modification = $muser;
				}
				$this->date_creation     = $this->db->jdate($obj->datec);
				$this->date_modification = $this->db->jdate($obj->tms);
			}
			$this->db->free($result);
		} else {
			dol_print_error($this->db);
		}
	}

	// phpcs:disable PEAR.NamingConventions.ValidFunctionName.ScopeNotCamelCaps
	/**
	 *    Tag social contribution as payed completely
	 *
	 *    @param    User    $user       Object user making change
	 *    @return   int					<0 if KO, >0 if OK
	 */
	public function set_paid($user)
	{
		// phpcs:enable
		$sql = "UPDATE ".MAIN_DB_PREFIX."salary SET";
		$sql .= " paye = 1";
		$sql .= " WHERE rowid = ".((int) $this->id);
		$return = $this->db->query($sql);
		if ($return) return 1;
		else return -1;
	}

	// phpcs:disable PEAR.NamingConventions.ValidFunctionName.ScopeNotCamelCaps
	/**
	 *    Remove tag payed on social contribution
	 *
	 *    @param	User	$user       Object user making change
	 *    @return	int					<0 if KO, >0 if OK
	 */
	public function set_unpaid($user)
	{
		// phpcs:enable
		$sql = "UPDATE ".MAIN_DB_PREFIX."salary SET";
		$sql .= " paye = 0";
		$sql .= " WHERE rowid = ".((int) $this->id);
		$return = $this->db->query($sql);
		if ($return) return 1;
		else return -1;
	}


	/**
	 * Retourne le libelle du statut d'une facture (brouillon, validee, abandonnee, payee)
	 *
	 * @param	int			$mode       	0=libelle long, 1=libelle court, 2=Picto + Libelle court, 3=Picto, 4=Picto + Libelle long, 5=Libelle court + Picto
	 * @param   double		$alreadypaid	0=No payment already done, >0=Some payments were already done (we recommand to put here amount payed if you have it, 1 otherwise)
	 * @return  string						Label
	 */
	public function getLibStatut($mode = 0, $alreadypaid = -1)
	{
		return $this->LibStatut($this->paye, $mode, $alreadypaid);
	}

    // phpcs:disable PEAR.NamingConventions.ValidFunctionName.ScopeNotCamelCaps
	/**
	 *  Renvoi le libelle d'un statut donne
	 *
	 *  @param	int		$status        	Id status
	 *  @param  int		$mode          	0=long label, 1=short label, 2=Picto + short label, 3=Picto, 4=Picto + long label, 5=short label + picto, 6=Long label + picto
	 *  @param  double	$alreadypaid	0=No payment already done, >0=Some payments were already done (we recommand to put here amount payed if you have it, 1 otherwise)
	 *  @return string        			Label
	 */
	public function LibStatut($status, $mode = 0, $alreadypaid = -1)
	{
		// phpcs:enable
		global $langs;

		// Load translation files required by the page
		$langs->loadLangs(array("customers", "bills"));

		// We reinit status array to force to redefine them because label may change according to properties values.
		$this->labelStatus = array();
		$this->labelStatusShort = array();

		if (empty($this->labelStatus) || empty($this->labelStatusShort)) {
			global $langs;
			//$langs->load("mymodule");
			$this->labelStatus[self::STATUS_UNPAID] = $langs->transnoentitiesnoconv('BillStatusNotPaid');
			$this->labelStatus[self::STATUS_PAID] = $langs->transnoentitiesnoconv('BillStatusPaid');
			if ($status == self::STATUS_UNPAID && $alreadypaid <> 0) $this->labelStatus[self::STATUS_UNPAID] = $langs->transnoentitiesnoconv("BillStatusStarted");
			$this->labelStatusShort[self::STATUS_UNPAID] = $langs->transnoentitiesnoconv('BillStatusNotPaid');
			$this->labelStatusShort[self::STATUS_PAID] = $langs->transnoentitiesnoconv('BillStatusPaid');
			if ($status == self::STATUS_UNPAID && $alreadypaid <> 0) $this->labelStatusShort[self::STATUS_UNPAID] = $langs->transnoentitiesnoconv("BillStatusStarted");
		}

		$statusType = 'status1';
		if ($status == 0 && $alreadypaid <> 0) $statusType = 'status3';
		if ($status == 1) $statusType = 'status6';

		return dolGetStatus($this->labelStatus[$status], $this->labelStatusShort[$status], '', $statusType, $mode);
	}
}<|MERGE_RESOLUTION|>--- conflicted
+++ resolved
@@ -151,12 +151,7 @@
 		$sql .= " note='".$this->db->escape($this->note)."',";
 		$sql .= " fk_bank=".($this->fk_bank > 0 ? (int) $this->fk_bank : "null").",";
 		$sql .= " fk_user_author=".((int) $this->fk_user_author).",";
-<<<<<<< HEAD
-		$sql .= " fk_user_modif=".($this->fk_user_modif > 0 ? (int) $this->fk_user_modif : 'null');
-
-=======
 		$sql .= " fk_user_modif=".($this->fk_user_modif > 0 ? (int) $this->fk_user_modif : (int) $user->id);
->>>>>>> 95dc2558
 		$sql .= " WHERE rowid=".((int) $this->id);
 
 		dol_syslog(get_class($this)."::update", LOG_DEBUG);
@@ -473,11 +468,7 @@
 	{
         // phpcs:enable
 		$sql = 'UPDATE '.MAIN_DB_PREFIX.'salary SET fk_bank = '.((int) $id_bank);
-<<<<<<< HEAD
-		$sql .= ' WHERE rowid = '.$this->id;
-=======
 		$sql .= " WHERE rowid = ".((int) $this->id);
->>>>>>> 95dc2558
 		$result = $this->db->query($sql);
 		if ($result) {
 			return 1;
