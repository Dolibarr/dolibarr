--- conflicted
+++ resolved
@@ -153,12 +153,6 @@
 	public $datev = '';
 
 	/**
-<<<<<<< HEAD
-	 * @var array<string,array{type:string,label:string,enabled:int<0,2>|string,position:int,notnull?:int,visible:int,noteditable?:int,default?:string,index?:int,foreignkey?:string,searchall?:int,isameasure?:int,css?:string,csslist?:string,help?:string,showoncombobox?:int,disabled?:int,arrayofkeyval?:array<int,string>,comment?:string}>  Array with all fields and their property. Do not use it as a static var. It may be modified by constructor.
-	 */
-	public $fields = array(
-		'rowid' => array('type' => 'integer', 'label' => 'TechnicalID', 'enabled' => 1, 'visible' => -2, 'notnull' => 1, 'index' => 1, 'position' => 1, 'comment' => 'Id'),
-=======
 	 * @var array<string,array{type:string,label:string,enabled:int<0,2>|string,position:int,notnull?:int,visible:int<-2,5>|string,noteditable?:int<0,1>,default?:string,index?:int,foreignkey?:string,searchall?:int<0,1>,isameasure?:int<0,1>,css?:string,csslist?:string,help?:string,showoncombobox?:int<0,2>,disabled?:int<0,1>,arrayofkeyval?:array<int|string,string>,comment?:string,validate?:int<0,1>}>  Array with all fields and their property. Do not use it as a static var. It may be modified by constructor.
 	 */
 	public $fields = array(
@@ -185,7 +179,6 @@
 		'fk_user_modif' => array('type' => 'integer:User:user/class/user.class.php', 'label' => 'UserModif', 'enabled' => 1, 'position' => 200, 'visible' => 0,),
 		'ref_ext' => array('type' => 'varchar(128)', 'label' => 'Ref ext', 'enabled' => 1, 'visible' => 0, 'position' => 210),
 		'note_public' => array('type' => 'text', 'label' => 'NotePublic', 'enabled' => 1, 'visible' => 0, 'position' => 220),
->>>>>>> cc80841a
 	);
 
 	/**
@@ -216,11 +209,7 @@
 
 		dol_syslog(get_class($this)."::create", LOG_DEBUG);
 
-<<<<<<< HEAD
-		//deprecatd
-=======
 		//deprecated
->>>>>>> cc80841a
 		if (!empty($this->datepaye) && empty($this->datep)) {
 			dol_syslog(__METHOD__.": using datepaye is deprecated, please use datep instead", LOG_WARNING);
 			$this->datep = $this->datepaye;
@@ -451,11 +440,7 @@
 		$sql = "UPDATE ".MAIN_DB_PREFIX."payment_salary SET";
 		$sql .= " fk_salary=".(isset($this->fk_salary) ? $this->fk_salary : "null").",";
 		$sql .= " datec=".(dol_strlen($this->datec) != 0 ? "'".$this->db->idate($this->datec)."'" : 'null').",";
-<<<<<<< HEAD
-		$sql .= " tms=".(dol_strlen($this->tms) != 0 ? "'".$this->db->idate($this->tms)."'" : 'null').",";
-=======
 		$sql .= " tms=".(dol_strlen((string) $this->tms) != 0 ? "'".$this->db->idate($this->tms)."'" : 'null').",";
->>>>>>> cc80841a
 		$sql .= " datep=".(dol_strlen($this->datepaye) != 0 ? "'".$this->db->idate($this->datepaye)."'" : 'null').",";
 		$sql .= " amount=".(isset($this->amount) ? $this->amount : "null").",";
 		$sql .= " fk_typepayment=".(isset($this->fk_typepayment) ? $this->fk_typepayment : "null").",";
@@ -899,15 +884,9 @@
 		} else {
 			$label = implode($this->getTooltipContentArray($params));
 		}
-<<<<<<< HEAD
 
 		$url = DOL_URL_ROOT.'/salaries/payment_salary/card.php?id='.$this->id;
 
-=======
-
-		$url = DOL_URL_ROOT.'/salaries/payment_salary/card.php?id='.$this->id;
-
->>>>>>> cc80841a
 		if ($option !== 'nolink') {
 			// Add param to save lastsearch_values or not
 			$add_save_lastsearch_values = ($save_lastsearch_value == 1 ? 1 : 0);
@@ -942,15 +921,9 @@
 		} else {
 			$linkend = '</a>';
 		}
-<<<<<<< HEAD
 
 		$result .= $linkstart;
 
-=======
-
-		$result .= $linkstart;
-
->>>>>>> cc80841a
 		if (empty($this->showphoto_on_popup)) {
 			if ($withpicto) {
 				$result .= img_object(($notooltip ? '' : $label), ($this->picto ? $this->picto : 'generic'), (($withpicto != 2) ? 'class="paddingright"' : ''), 0, 0, $notooltip ? 0 : 1);
@@ -979,15 +952,9 @@
 
 	/**
 	 * getTooltipContentArray
-<<<<<<< HEAD
-	 *
-	 * @param array $params params to construct tooltip data
-	 * @return array
-=======
 	 * @param array<string,mixed> $params params to construct tooltip data
 	 * @since v18
 	 * @return array{picto?:string,ref?:string,refsupplier?:string,label?:string,date?:string,date_echeance?:string,amountht?:string,total_ht?:string,totaltva?:string,amountlt1?:string,amountlt2?:string,amountrevenustamp?:string,totalttc?:string}|array{optimize:string}
->>>>>>> cc80841a
 	 */
 	public function getTooltipContentArray($params)
 	{
@@ -1020,19 +987,11 @@
 	}
 
 	/**
-<<<<<<< HEAD
-	 *	Return clicable link of object (with eventually picto)
-	 *
-	 *	@param      string	    $option                 Where point the link (0=> main card, 1,2 => shipment, 'nolink'=>No link)
-	 *  @param		array		$arraydata				Array of data
-	 *  @return		string								HTML Code for Kanban thumb.
-=======
 	 *	Return clickable link of object (with eventually picto)
 	 *
 	 *	@param      string	    			$option                 Where point the link (0=> main card, 1,2 => shipment, 'nolink'=>No link)
 	 *  @param		array{string,mixed}		$arraydata				Array of data
 	 *  @return		string											HTML Code for Kanban thumb.
->>>>>>> cc80841a
 	 */
 	public function getKanbanView($option = '', $arraydata = null)
 	{
