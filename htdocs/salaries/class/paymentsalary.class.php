<?php
/* Copyright (C) 2011-2019 Alexandre Spangaro   <aspangaro@open-dsi.fr>
 * Copyright (C) 2014      Juanjo Menent        <jmenent@2byte.es>
 * Copyright (C) 2021	   Gauthier VERDOL      <gauthier.verdol@atm-consulting.fr>
 *
 * This program is free software; you can redistribute it and/or modify
 * it under the terms of the GNU General Public License as published by
 * the Free Software Foundation; either version 3 of the License, or
 * (at your option) any later version.
 *
 * This program is distributed in the hope that it will be useful,
 * but WITHOUT ANY WARRANTY; without even the implied warranty of
 * MERCHANTABILITY or FITNESS FOR A PARTICULAR PURPOSE.  See the
 * GNU General Public License for more details.
 *
 * You should have received a copy of the GNU General Public License
 * along with this program. If not, see <https://www.gnu.org/licenses/>.
 */

/**
<<<<<<< HEAD
 *  \file       htdocs/salaries/class/paymentsalary.class.php
 *  \ingroup    salaries
 *  \brief      Class for salaries module payment
=======
 *      \file       htdocs/salaries/class/paymentsalary.class.php
 *		\ingroup    facture
 *		\brief      File of class to manage payment of salaries
>>>>>>> bed723ae
 */

// Put here all includes required by your class file
require_once DOL_DOCUMENT_ROOT.'/core/class/commonobject.class.php';
require_once DOL_DOCUMENT_ROOT.'/salaries/class/salary.class.php';


/**
 *	Class to manage payments of salaries
 */
class PaymentSalary extends CommonObject
{
	/**
	 * @var string ID to identify managed object
	 */
	public $element = 'payment_salary';

	/**
	 * @var string Name of table without prefix where object is stored
	 */
	public $table_element = 'payment_salary';

	/**
	 * @var string String with name of icon for myobject. Must be the part after the 'object_' into object_myobject.png
	 */
	public $picto = 'payment';

	/**
     * @var int ID
     */
	public $fk_salary;

	public $datec = '';
	public $tms = '';
	public $datep = '';

	/**
	 * @deprecated
	 * @see $amount
	 */
	public $total;

    public $amount; // Total amount of payment
    public $amounts = array(); // Array of amounts

    /**
     * @var int ID
     */
	public $fk_typepaiement;

	/**
	 * @var string
	 * @deprecated
	 */
	public $num_paiement;

	/**
	 * @var string
	 */
	public $num_payment;

	/**
     * @var int ID
     */
	public $fk_bank;

	/**
     * @var int ID
     */
	public $fk_user_creat;

	/**
     * @var int ID
     */
	public $fk_user_modif;

	/**
	 *	Constructor
	 *
	 *  @param		DoliDB		$db      Database handler
	 */
	public function __construct($db)
	{
		$this->db = $db;
	}

	/**
	 *  Create payment of salary into database.
     *  Use this->amounts to have list of lines for the payment
     *
	 *  @param      User	$user   				User making payment
	 *	@param		int		$closepaidcontrib   	1=Also close payed contributions to paid, 0=Do nothing more
	 *  @return     int     						<0 if KO, id of payment if OK
	 */
	public function create($user, $closepaidcontrib = 0)
	{
		global $conf, $langs;

		$error = 0;

        $now = dol_now();

		dol_syslog(get_class($this)."::create", LOG_DEBUG);

		// Validate parametres
		if (!$this->datepaye)
		{
			$this->error = 'ErrorBadValueForParameterCreatePaymentSalary';
			return -1;
		}

		// Clean parameters
		if (isset($this->fk_salary)) $this->fk_salary = (int) $this->fk_salary;
		if (isset($this->amount)) $this->amount = trim($this->amount);
		if (isset($this->fk_typepaiement)) $this->fk_typepaiement = (int) $this->fk_typepaiement;
		if (isset($this->num_paiement)) $this->num_paiement = trim($this->num_paiement); // deprecated
		if (isset($this->num_payment)) $this->num_payment = trim($this->num_payment);
		if (isset($this->note)) $this->note = trim($this->note);
		if (isset($this->fk_bank)) $this->fk_bank = (int) $this->fk_bank;
		if (isset($this->fk_user_creat)) $this->fk_user_creat = (int) $this->fk_user_creat;
		if (isset($this->fk_user_modif)) $this->fk_user_modif = (int) $this->fk_user_modif;

        $totalamount = 0;
        foreach ($this->amounts as $key => $value)  // How payment is dispatch
        {
            $newvalue = price2num($value, 'MT');
            $this->amounts[$key] = $newvalue;
            $totalamount += $newvalue;
        }
        $totalamount = price2num($totalamount);

        // Check parameters
        if ($totalamount == 0) return -1; // On accepte les montants negatifs pour les rejets de prelevement mais pas null


		$this->db->begin();

		if ($totalamount != 0)
		{
			$sql = "INSERT INTO ".MAIN_DB_PREFIX."payment_salary (fk_salary, datec, datep, amount,";
			$sql .= " fk_typepaiement, num_paiement, note, fk_user_creat, fk_bank)";
			$sql .= " VALUES ($this->chid, '".$this->db->idate($now)."',";
			$sql .= " '".$this->db->idate($this->datepaye)."',";
			$sql .= " ".$totalamount.",";
			$sql .= " ".$this->paiementtype.", '".$this->db->escape($this->num_payment)."', '".$this->db->escape($this->note)."', ".$user->id.",";
			$sql .= " 0)";

			$resql = $this->db->query($sql);
			if ($resql)
			{
				$this->id = $this->db->last_insert_id(MAIN_DB_PREFIX."payment_salary");

				// Insere tableau des montants / factures
				foreach ($this->amounts as $key => $amount)
				{
					$contribid = $key;
					if (is_numeric($amount) && $amount <> 0)
					{
						$amount = price2num($amount);

						// If we want to closed payed invoices
						if ($closepaidcontrib)
						{
							$contrib = new Salary($this->db);
							$contrib->fetch($contribid);
							$paiement = $contrib->getSommePaiement();
							//$creditnotes=$contrib->getSumCreditNotesUsed();
							$creditnotes = 0;
							//$deposits=$contrib->getSumDepositsUsed();
							$deposits = 0;
							$alreadypayed = price2num($paiement + $creditnotes + $deposits, 'MT');
							$remaintopay = price2num($contrib->amount - $paiement - $creditnotes - $deposits, 'MT');
							if ($remaintopay == 0)
							{
								$result = $contrib->set_paid($user);
							}
							else dol_syslog("Remain to pay for conrib ".$contribid." not null. We do nothing.");
						}
					}
				}
			}
			else
			{
				$error++;
			}
		}

		$result = $this->call_trigger('PAYMENTSALARY_CREATE', $user);
		if ($result < 0) $error++;

		if ($totalamount != 0 && !$error)
		{
		    $this->amount = $totalamount;
            $this->total = $totalamount; // deprecated
		    $this->db->commit();
			return $this->id;
		}
		else
		{
			$this->error = $this->db->error();
			$this->db->rollback();
			return -1;
		}
	}

	/**
	 *  Load object in memory from database
	 *
	 *  @param	int		$id         Id object
	 *  @return int         		<0 if KO, >0 if OK
	 */
	public function fetch($id)
	{
		global $langs;
		$sql = "SELECT";
		$sql .= " t.rowid,";
		$sql .= " t.fk_salary,";
		$sql .= " t.datec,";
		$sql .= " t.tms,";
		$sql .= " t.datep,";
		$sql .= " t.amount,";
		$sql .= " t.fk_typepaiement,";
		$sql .= " t.num_paiement as num_payment,";
		$sql .= " t.note,";
		$sql .= " t.fk_bank,";
		$sql .= " t.fk_user_creat,";
		$sql .= " t.fk_user_modif,";
		$sql .= " pt.code as type_code, pt.libelle as type_label,";
		$sql .= ' b.fk_account';
		$sql .= " FROM ".MAIN_DB_PREFIX."payment_salary as t LEFT JOIN ".MAIN_DB_PREFIX."c_paiement as pt ON t.fk_typepaiement = pt.id";
		$sql .= ' LEFT JOIN '.MAIN_DB_PREFIX.'bank as b ON t.fk_bank = b.rowid';
		$sql .= " WHERE t.rowid = ".$id;
		// TODO link on entity of tax;

		dol_syslog(get_class($this)."::fetch", LOG_DEBUG);
		$resql = $this->db->query($sql);
		if ($resql)
		{
			if ($this->db->num_rows($resql))
			{
				$obj = $this->db->fetch_object($resql);

				$this->id    = $obj->rowid;
				$this->ref   = $obj->rowid;

				$this->fk_salary = $obj->fk_salary;
				$this->datec = $this->db->jdate($obj->datec);
				$this->tms = $this->db->jdate($obj->tms);
				$this->datep = $this->db->jdate($obj->datep);
				$this->amount = $obj->amount;
				$this->fk_typepaiement = $obj->fk_typepaiement;
				$this->num_paiement = $obj->num_payment;
				$this->num_payment = $obj->num_payment;
				$this->note = $obj->note;
				$this->fk_bank = $obj->fk_bank;
				$this->fk_user_creat = $obj->fk_user_creat;
				$this->fk_user_modif = $obj->fk_user_modif;

				$this->type_code = $obj->type_code;
				$this->type_label = $obj->type_label;

				$this->bank_account   = $obj->fk_account;
				$this->bank_line      = $obj->fk_bank;
			}
			$this->db->free($resql);

			return 1;
		}
		else
		{
			$this->error = "Error ".$this->db->lasterror();
			return -1;
		}
	}


	/**
	 *  Update database
	 *
	 *  @param	User	$user        	User that modify
	 *  @param  int		$notrigger	    0=launch triggers after, 1=disable triggers
	 *  @return int         			<0 if KO, >0 if OK
	 */
	public function update($user = null, $notrigger = 0)
	{
		global $conf, $langs;
		$error = 0;

		// Clean parameters

		if (isset($this->fk_salary)) $this->fk_salary = (int) $this->fk_salary;
		if (isset($this->amount)) $this->amount = trim($this->amount);
		if (isset($this->fk_typepaiement)) $this->fk_typepaiement = (int) $this->fk_typepaiement;
		if (isset($this->num_paiement)) $this->num_paiement = trim($this->num_paiement); // deprecated
		if (isset($this->num_payment)) $this->num_payment = trim($this->num_payment);
		if (isset($this->note)) $this->note = trim($this->note);
		if (isset($this->fk_bank)) $this->fk_bank = (int) $this->fk_bank;
		if (isset($this->fk_user_creat)) $this->fk_user_creat = (int) $this->fk_user_creat;
		if (isset($this->fk_user_modif)) $this->fk_user_modif = (int) $this->fk_user_modif;



		// Check parameters
		// Put here code to add control on parameters values

		// Update request
		$sql = "UPDATE ".MAIN_DB_PREFIX."payment_salary SET";

		$sql .= " fk_salary=".(isset($this->fk_salary) ? $this->fk_salary : "null").",";
		$sql .= " datec=".(dol_strlen($this->datec) != 0 ? "'".$this->db->idate($this->datec)."'" : 'null').",";
		$sql .= " tms=".(dol_strlen($this->tms) != 0 ? "'".$this->db->idate($this->tms)."'" : 'null').",";
		$sql .= " datep=".(dol_strlen($this->datep) != 0 ? "'".$this->db->idate($this->datep)."'" : 'null').",";
		$sql .= " amount=".(isset($this->amount) ? $this->amount : "null").",";
		$sql .= " fk_typepaiement=".(isset($this->fk_typepaiement) ? $this->fk_typepaiement : "null").",";
		$sql .= " num_paiement=".(isset($this->num_paiement) ? "'".$this->db->escape($this->num_paiement)."'" : "null").",";
		$sql .= " note=".(isset($this->note) ? "'".$this->db->escape($this->note)."'" : "null").",";
		$sql .= " fk_bank=".(isset($this->fk_bank) ? $this->fk_bank : "null").",";
		$sql .= " fk_user_creat=".(isset($this->fk_user_creat) ? $this->fk_user_creat : "null").",";
		$sql .= " fk_user_modif=".(isset($this->fk_user_modif) ? $this->fk_user_modif : "null")."";


		$sql .= " WHERE rowid=".$this->id;

		$this->db->begin();

		dol_syslog(get_class($this)."::update", LOG_DEBUG);
		$resql = $this->db->query($sql);
		if (!$resql) { $error++; $this->errors[] = "Error ".$this->db->lasterror(); }

		// Commit or rollback
		if ($error)
		{
			foreach ($this->errors as $errmsg)
			{
				dol_syslog(get_class($this)."::update ".$errmsg, LOG_ERR);
				$this->error .= ($this->error ? ', '.$errmsg : $errmsg);
			}
			$this->db->rollback();
			return -1 * $error;
		}
		else
		{
			$this->db->commit();
			return 1;
		}
	}


	/**
	 *  Delete object in database
	 *
	 *  @param	User	$user        	User that delete
	 *  @param  int		$notrigger		0=launch triggers after, 1=disable triggers
	 *  @return int						<0 if KO, >0 if OK
	 */
	public function delete($user, $notrigger = 0)
	{
		global $conf, $langs;
		$error = 0;

		dol_syslog(get_class($this)."::delete");

		$this->db->begin();

	    if ($this->bank_line > 0)
        {
        	$accline = new AccountLine($this->db);
			$accline->fetch($this->bank_line);
			$result = $accline->delete();
			if ($result < 0) {
				$this->errors[] = $accline->error;
				$error++;
			}
        }

		if (!$error)
		{
			$sql = "DELETE FROM ".MAIN_DB_PREFIX."payment_salary";
			$sql .= " WHERE rowid=".$this->id;

			dol_syslog(get_class($this)."::delete", LOG_DEBUG);
			$resql = $this->db->query($sql);
			if (!$resql) { $error++; $this->errors[] = "Error ".$this->db->lasterror(); }
		}

		// Commit or rollback
		if ($error)
		{
			foreach ($this->errors as $errmsg)
			{
				dol_syslog(get_class($this)."::delete ".$errmsg, LOG_ERR);
				$this->error .= ($this->error ? ', '.$errmsg : $errmsg);
			}
			$this->db->rollback();
			return -1 * $error;
		}
		else
		{
			$this->db->commit();
			return 1;
		}
	}



	/**
	 *	Load an object from its id and create a new one in database
	 *
	 *  @param	User	$user		    User making the clone
	 *	@param	int		$fromid     	Id of object to clone
	 * 	@return	int						New id of clone
	 */
	public function createFromClone(User $user, $fromid)
	{
		$error = 0;

		$object = new PaymentSalary($this->db);

		$this->db->begin();

		// Load source object
		$object->fetch($fromid);
		$object->id = 0;
		$object->statut = 0;

		// Clear fields
		// ...

		// Create clone
		$object->context['createfromclone'] = 'createfromclone';
		$result = $object->create($user);

		// Other options
		if ($result < 0)
		{
			$this->error = $object->error;
			$error++;
		}

		unset($object->context['createfromclone']);

		// End
		if (!$error)
		{
			$this->db->commit();
			return $object->id;
		}
		else
		{
			$this->db->rollback();
			return -1;
		}
	}


	/**
     *  Initialise an instance with random values.
     *  Used to build previews or test instances.
     *	id must be 0 if object instance is a specimen.
     *
     *  @return	void
	 */
	public function initAsSpecimen()
	{
		$this->id = 0;

		$this->fk_salary = '';
		$this->datec = '';
		$this->tms = '';
		$this->datep = '';
		$this->amount = '';
		$this->fk_typepaiement = '';
		$this->num_payment = '';
		$this->note_private = '';
		$this->note_public = '';
		$this->fk_bank = '';
		$this->fk_user_creat = '';
		$this->fk_user_modif = '';
	}


    /**
     *      Add record into bank for payment with links between this bank record and invoices of payment.
     *      All payment properties must have been set first like after a call to create().
     *
     *      @param	User	$user               Object of user making payment
     *      @param  string	$mode               'payment_sc'
     *      @param  string	$label              Label to use in bank record
     *      @param  int		$accountid          Id of bank account to do link with
     *      @param  string	$emetteur_nom       Name of transmitter
     *      @param  string	$emetteur_banque    Name of bank
     *      @return int                 		<0 if KO, >0 if OK
     */
    public function addPaymentToBank($user, $mode, $label, $accountid, $emetteur_nom, $emetteur_banque)
    {
        global $conf;

		// Clean data
        $this->num_payment = trim($this->num_payment ? $this->num_payment : $this->num_paiement);

        $error = 0;

        if (!empty($conf->banque->enabled))
        {
            include_once DOL_DOCUMENT_ROOT.'/compta/bank/class/account.class.php';

            $acc = new Account($this->db);
            $acc->fetch($accountid);

            $total = $this->amount;

            // Insert payment into llx_bank
            $bank_line_id = $acc->addline(
                $this->datepaye,
                $this->paiementtype, // Payment mode id or code ("CHQ or VIR for example")
                $label,
                -$total,
                $this->num_payment,
                '',
                $user,
                $emetteur_nom,
                $emetteur_banque,
				'',
				$this->datev
            );

            // Mise a jour fk_bank dans llx_paiement.
            // On connait ainsi le paiement qui a genere l'ecriture bancaire
            if ($bank_line_id > 0)
            {
                $result = $this->update_fk_bank($bank_line_id);
                if ($result <= 0)
                {
                    $error++;
                    dol_print_error($this->db);
                }

                // Add link 'payment', 'payment_supplier', 'payment_sc' in bank_url between payment and bank transaction
                $url = '';
                if ($mode == 'payment_salary') $url = DOL_URL_ROOT.'/salaries/payment_salary/card.php?id=';
                if ($url)
                {
                    $result = $acc->add_url_line($bank_line_id, $this->id, $url, '(paiement)', $mode);
                    if ($result <= 0)
                    {
                        $error++;
                        dol_print_error($this->db);
                    }
                }

                // Add link 'company' in bank_url between invoice and bank transaction (for each invoice concerned by payment)
                $linkaddedforthirdparty = array();
                foreach ($this->amounts as $key => $value)
                {
                    if ($mode == 'payment_salary')
                    {
                        $salary = new Salary($this->db);
                        $salary->fetch($key);
                        $result = $acc->add_url_line($bank_line_id, $salary->id, DOL_URL_ROOT.'/salaries/card.php?id=', '('.$salary->label.')', 'salary');
                        if ($result <= 0) dol_print_error($this->db);
                    }
                }
            }
            else
            {
                $this->error = $acc->error;
                $error++;
            }
        }

        if (!$error)
        {
            return 1;
        }
        else
        {
            return -1;
        }
    }


    // phpcs:disable PEAR.NamingConventions.ValidFunctionName.ScopeNotCamelCaps
	/**
	 *  Mise a jour du lien entre le paiement de  salaire et la ligne dans llx_bank generee
	 *
	 *  @param	int		$id_bank         Id if bank
	 *  @return	int			             >0 if OK, <=0 if KO
	 */
	public function update_fk_bank($id_bank)
	{
        // phpcs:enable
		$sql = "UPDATE ".MAIN_DB_PREFIX."payment_salary SET fk_bank = ".$id_bank." WHERE rowid = ".$this->id;

		dol_syslog(get_class($this)."::update_fk_bank", LOG_DEBUG);
		$result = $this->db->query($sql);
		if ($result)
		{
			return 1;
		}
		else
		{
			$this->error = $this->db->error();
			return 0;
		}
	}


	/**
	 * Retourne le libelle du statut d'une facture (brouillon, validee, abandonnee, payee)
	 *
	 * @param	int		$mode       0=libelle long, 1=libelle court, 2=Picto + Libelle court, 3=Picto, 4=Picto + Libelle long, 5=Libelle court + Picto
	 * @return  string				Libelle
	 */
	public function getLibStatut($mode = 0)
	{
		return $this->LibStatut($this->statut, $mode);
	}

    // phpcs:disable PEAR.NamingConventions.ValidFunctionName.ScopeNotCamelCaps
	/**
	 * Renvoi le libelle d'un statut donne
	 *
	 * @param   int		$status     Statut
	 * @param   int		$mode       0=libelle long, 1=libelle court, 2=Picto + Libelle court, 3=Picto, 4=Picto + Libelle long, 5=Libelle court + Picto
	 * @return	string  		    Libelle du statut
	 */
	public function LibStatut($status, $mode = 0)
	{
        // phpcs:enable
		global $langs; // TODO Renvoyer le libelle anglais et faire traduction a affichage

		$langs->load('compta');
		/*if ($mode == 0)
			{
			if ($status == 0) return $langs->trans('ToValidate');
			if ($status == 1) return $langs->trans('Validated');
			}
			if ($mode == 1)
			{
			if ($status == 0) return $langs->trans('ToValidate');
			if ($status == 1) return $langs->trans('Validated');
			}
			if ($mode == 2)
			{
			if ($status == 0) return img_picto($langs->trans('ToValidate'),'statut1').' '.$langs->trans('ToValidate');
			if ($status == 1) return img_picto($langs->trans('Validated'),'statut4').' '.$langs->trans('Validated');
			}
			if ($mode == 3)
			{
			if ($status == 0) return img_picto($langs->trans('ToValidate'),'statut1');
			if ($status == 1) return img_picto($langs->trans('Validated'),'statut4');
			}
			if ($mode == 4)
			{
			if ($status == 0) return img_picto($langs->trans('ToValidate'),'statut1').' '.$langs->trans('ToValidate');
			if ($status == 1) return img_picto($langs->trans('Validated'),'statut4').' '.$langs->trans('Validated');
			}
			if ($mode == 5)
			{
			if ($status == 0) return $langs->trans('ToValidate').' '.img_picto($langs->trans('ToValidate'),'statut1');
			if ($status == 1) return $langs->trans('Validated').' '.img_picto($langs->trans('Validated'),'statut4');
			}
			if ($mode == 6)
			{
			if ($status == 0) return $langs->trans('ToValidate').' '.img_picto($langs->trans('ToValidate'),'statut1');
			if ($status == 1) return $langs->trans('Validated').' '.img_picto($langs->trans('Validated'),'statut4');
			}*/
		return '';
	}

	/**
	 *  Return clicable name (with picto eventually)
	 *
	 *	@param	int		$withpicto		0=No picto, 1=Include picto into link, 2=Only picto
	 * 	@param	int		$maxlen			Longueur max libelle
	 *	@return	string					Chaine avec URL
	 */
	public function getNomUrl($withpicto = 0, $maxlen = 0)
	{
		global $langs;

		$result = '';

		if (empty($this->ref)) $this->ref = $this->lib;

		$label = img_picto('', $this->picto).' <u>'.$langs->trans("SalaryPayment").'</u>';
		$label .= '<br><b>'.$langs->trans('Ref').':</b> '.$this->ref;
		if (!empty($this->label)) {
			$labeltoshow = $this->label;
			$reg = array();
			if (preg_match('/^\((.*)\)$/i', $this->label, $reg))
			{
				// Label generique car entre parentheses. On l'affiche en le traduisant
				if ($reg[1] == 'paiement') $reg[1] = 'Payment';
				$labeltoshow = $langs->trans($reg[1]);
			}
			$label .= '<br><b>'.$langs->trans('Label').':</b> '.$labeltoshow;
		}
		if ($this->datep) $label .= '<br><b>'.$langs->trans('Date').':</b> '.dol_print_date($this->datep, 'day');

		if (!empty($this->id)) {
			$link = '<a href="'.DOL_URL_ROOT.'/salaries/payment_salary/card.php?id='.$this->id.'" title="'.dol_escape_htmltag($label, 1).'" class="classfortooltip">';
			$linkend = '</a>';

			if ($withpicto) $result .= ($link.img_object($label, 'payment', 'class="classfortooltip"').$linkend.' ');
			if ($withpicto && $withpicto != 2) $result .= ' ';
			if ($withpicto != 2) $result .= $link.($maxlen ?dol_trunc($this->ref, $maxlen) : $this->ref).$linkend;
		}

		return $result;
	}
}<|MERGE_RESOLUTION|>--- conflicted
+++ resolved
@@ -18,15 +18,9 @@
  */
 
 /**
-<<<<<<< HEAD
  *  \file       htdocs/salaries/class/paymentsalary.class.php
  *  \ingroup    salaries
- *  \brief      Class for salaries module payment
-=======
- *      \file       htdocs/salaries/class/paymentsalary.class.php
- *		\ingroup    facture
- *		\brief      File of class to manage payment of salaries
->>>>>>> bed723ae
+ *  \brief      File of class to manage payment of salaries
  */
 
 // Put here all includes required by your class file
