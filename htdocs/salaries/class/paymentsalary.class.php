<?php
/* Copyright (C) 2011-2019 Alexandre Spangaro   <aspangaro@open-dsi.fr>
 * Copyright (C) 2014      Juanjo Menent        <jmenent@2byte.es>
 *
 * This program is free software; you can redistribute it and/or modify
 * it under the terms of the GNU General Public License as published by
 * the Free Software Foundation; either version 3 of the License, or
 * (at your option) any later version.
 *
 * This program is distributed in the hope that it will be useful,
 * but WITHOUT ANY WARRANTY; without even the implied warranty of
 * MERCHANTABILITY or FITNESS FOR A PARTICULAR PURPOSE.  See the
 * GNU General Public License for more details.
 *
 * You should have received a copy of the GNU General Public License
 * along with this program. If not, see <https://www.gnu.org/licenses/>.
 */

/**
 *  \file       htdocs/salaries/class/paymentsalary.class.php
 *  \ingroup    salaries
 *  \brief      Class for salaries module payment
 */

// Put here all includes required by your class file
require_once DOL_DOCUMENT_ROOT.'/core/class/commonobject.class.php';


/**
 *  Class to manage salary payments
 */
class PaymentSalary extends CommonObject
{
	/**
	 * @var string ID to identify managed object
	 */
	public $element = 'payment_salary';

	/**
	 * @var string Name of table without prefix where object is stored
	 */
	public $table_element = 'payment_salary';

	/**
	 * @var string String with name of icon for myobject. Must be the part after the 'object_' into object_myobject.png
	 */
	public $picto = 'payment';

	public $tms;

	/**
	 * @var int User ID
	 */
	public $fk_user;

	public $datep;
	public $datev;
	public $amount;

	/**
	 * @var int ID
	 */
	public $fk_project;

	public $type_payment;
	public $num_payment;

	/**
	 * @var string salary payments label
	 */
	public $label;

	public $datesp;
	public $dateep;

	/**
	 * @var int ID
	 */
	public $fk_bank;

	/**
	 * @var int ID
	 */
	public $fk_user_author;

	/**
	 * @var int ID
	 */
	public $fk_user_modif;

	/**
	 * @var array  Array with all fields and their property. Do not use it as a static var. It may be modified by constructor.
	 */
	public $fields = array();
<<<<<<< HEAD

=======
>>>>>>> 92a88441

	/**
	 *	Constructor
	 *
	 *  @param		DoliDB		$db      Database handler
	 */
	public function __construct($db)
	{
		$this->db = $db;
		$this->element = 'payment_salary';
		$this->table_element = 'payment_salary';
	}

	/**
	 * Update database
	 *
	 * @param   User	$user        	User that modify
	 * @param	int		$notrigger	    0=no, 1=yes (no update trigger)
	 * @return  int         			<0 if KO, >0 if OK
	 */
	public function update($user = null, $notrigger = 0)
	{
		global $conf, $langs;

		$error = 0;

		// Clean parameters
		$this->amount = trim($this->amount);
		$this->label = trim($this->label);
		$this->note = trim($this->note);

		// Check parameters
		if (empty($this->fk_user) || $this->fk_user < 0) {
			$this->error = 'ErrorBadParameter';
			return -1;
		}

		$this->db->begin();

		// Update request
		$sql = "UPDATE ".MAIN_DB_PREFIX."payment_salary SET";

		$sql .= " tms='".$this->db->idate($this->tms)."',";
		$sql .= " fk_user=".$this->fk_user.",";
		$sql .= " datep='".$this->db->idate($this->datep)."',";
		$sql .= " datev='".$this->db->idate($this->datev)."',";
		$sql .= " amount=".price2num($this->amount).",";
		$sql .= " fk_projet=".((int) $this->fk_project).",";
		$sql .= " fk_typepayment=".$this->fk_typepayment."',";
		$sql .= " num_payment='".$this->db->escape($this->num_payment)."',";
		$sql .= " label='".$this->db->escape($this->label)."',";
		$sql .= " datesp='".$this->db->idate($this->datesp)."',";
		$sql .= " dateep='".$this->db->idate($this->dateep)."',";
		$sql .= " note='".$this->db->escape($this->note)."',";
		$sql .= " fk_bank=".($this->fk_bank > 0 ? (int) $this->fk_bank : "null").",";
		$sql .= " fk_user_author=".((int) $this->fk_user_author).",";
		$sql .= " fk_user_modif=".($this->fk_user_modif > 0 ? (int) $this->fk_user_modif : 'null');

		$sql .= " WHERE rowid=".$this->id;

		dol_syslog(get_class($this)."::update", LOG_DEBUG);
		$resql = $this->db->query($sql);
		if (!$resql) {
			$this->error = "Error ".$this->db->lasterror();
			return -1;
		}

		// Update extrafield
		if (!$error) {
			$result = $this->insertExtraFields();
			if ($result < 0) {
				$error++;
			}
		}

		if (!$notrigger) {
			// Call trigger
			$result = $this->call_trigger('PAYMENT_SALARY_MODIFY', $user);
			if ($result < 0) {
				$error++;
			}
			// End call triggers
		}

		if (!$error) {
			$this->db->commit();
			return 1;
		} else {
			$this->db->rollback();
			return -1;
		}
	}


	/**
	 *  Load object in memory from database
	 *
	 *  @param	int		$id         id object
	 *  @param  User	$user       User that load
	 *  @return int         		<0 if KO, >0 if OK
	 */
	public function fetch($id, $user = null)
	{
		global $langs;
		$sql = "SELECT";
		$sql .= " s.rowid,";

		$sql .= " s.tms,";
		$sql .= " s.fk_user,";
		$sql .= " s.datep,";
		$sql .= " s.datev,";
		$sql .= " s.amount,";
		$sql .= " s.fk_projet as fk_project,";
		$sql .= " s.fk_typepayment,";
		$sql .= " s.num_payment,";
		$sql .= " s.label,";
		$sql .= " s.datesp,";
		$sql .= " s.dateep,";
		$sql .= " s.note,";
		$sql .= " s.fk_bank,";
		$sql .= " s.fk_user_author,";
		$sql .= " s.fk_user_modif,";
		$sql .= " b.fk_account,";
		$sql .= " b.fk_type,";
		$sql .= " b.rappro";

		$sql .= " FROM ".MAIN_DB_PREFIX."payment_salary as s";
		$sql .= " LEFT JOIN ".MAIN_DB_PREFIX."bank as b ON s.fk_bank = b.rowid";
		$sql .= " WHERE s.rowid = ".$id;

		dol_syslog(get_class($this)."::fetch", LOG_DEBUG);
		$resql = $this->db->query($sql);
		if ($resql) {
			if ($this->db->num_rows($resql)) {
				$obj = $this->db->fetch_object($resql);

				$this->id = $obj->rowid;
				$this->ref = $obj->rowid;
				$this->tms = $this->db->jdate($obj->tms);
				$this->fk_user = $obj->fk_user;
				$this->datep = $this->db->jdate($obj->datep);
				$this->datev = $this->db->jdate($obj->datev);
				$this->amount = $obj->amount;
				$this->fk_project = $obj->fk_project;
				$this->type_payement = $obj->fk_typepayment;
				$this->num_payment = $obj->num_payment;
				$this->label = $obj->label;
				$this->datesp = $this->db->jdate($obj->datesp);
				$this->dateep = $this->db->jdate($obj->dateep);
				$this->note = $obj->note;
				$this->fk_bank = $obj->fk_bank;
				$this->fk_user_author = $obj->fk_user_author;
				$this->fk_user_modif = $obj->fk_user_modif;
				$this->fk_account = $obj->fk_account;
				$this->fk_type = $obj->fk_type;
				$this->rappro = $obj->rappro;

				// Retrieve all extrafield
				// fetch optionals attributes and labels
				$this->fetch_optionals();
			}
			$this->db->free($resql);

			return 1;
		} else {
			$this->error = "Error ".$this->db->lasterror();
			return -1;
		}
	}


	/**
	 *  Delete object in database
	 *
	 *	@param	User	$user       User that delete
	 *	@return	int					<0 if KO, >0 if OK
	 */
	public function delete($user)
	{
		global $conf, $langs;

		$error = 0;

		// Call trigger
		$result = $this->call_trigger('PAYMENT_SALARY_DELETE', $user);
		if ($result < 0) {
			return -1;
		}
		// End call triggers

		// Delete donation
		if (!$error) {
			$sql = "DELETE FROM ".MAIN_DB_PREFIX."payment_salary_extrafields";
			$sql .= " WHERE fk_object=".$this->id;

			$resql = $this->db->query($sql);
			if (!$resql) {
				$this->errors[] = $this->db->lasterror();
				$error++;
			}
		}

		$sql = "DELETE FROM ".MAIN_DB_PREFIX."payment_salary";
		$sql .= " WHERE rowid=".$this->id;

		dol_syslog(get_class($this)."::delete", LOG_DEBUG);
		$resql = $this->db->query($sql);
		if (!$resql) {
			$this->error = "Error ".$this->db->lasterror();
			return -1;
		}

		return 1;
	}


	/**
	 *  Initialise an instance with random values.
	 *  Used to build previews or test instances.
	 *	id must be 0 if object instance is a specimen.
	 *
	 *  @return	void
	 */
	public function initAsSpecimen()
	{
		$this->id = 0;

		$this->tms = '';
		$this->fk_user = 1;
		$this->datep = '';
		$this->datev = '';
		$this->amount = '';
		$this->label = '';
		$this->datesp = '';
		$this->dateep = '';
		$this->note = '';
		$this->fk_bank = '';
		$this->fk_user_author = 1;
		$this->fk_user_modif = 1;
	}

	/**
	 *  Create in database
	 *
	 *  @param      User	$user       User that create
	 *  @return     int      			<0 if KO, >0 if OK
	 */
	public function create($user)
	{
		global $conf, $langs;

		$error = 0;
		$now = dol_now();

		// Clean parameters
		$this->amount = price2num(trim($this->amount));
		$this->label = trim($this->label);
		$this->note = trim($this->note);
		$this->fk_bank = (int) $this->fk_bank;
		$this->fk_user_author = (int) $this->fk_user_author;
		$this->fk_user_modif = (int) $this->fk_user_modif;

		// Check parameters
		if (!$this->label) {
			$this->errors[] = $langs->trans("ErrorFieldRequired", $langs->transnoentities("Label"));
			return -3;
		}
		if ($this->fk_user <= 0 || $this->fk_user == '') {
			$this->errors[] = $langs->trans("ErrorFieldRequired", $langs->transnoentities("Employee"));
			return -4;
		}
		if ($this->amount < 0 || $this->amount == '') {
			$this->errors[] = $langs->trans("ErrorFieldRequired", $langs->transnoentities("Amount"));
			return -5;
		}
		if (!empty($conf->banque->enabled) && (empty($this->accountid) || $this->accountid <= 0)) {
			$this->errors[] = $langs->trans("ErrorFieldRequired", $langs->transnoentities("Account"));
			return -6;
		}
		if (!empty($conf->banque->enabled) && (empty($this->type_payment) || $this->type_payment <= 0)) {
			$this->errors[] = $langs->trans("ErrorFieldRequired", $langs->transnoentities("PaymentMode"));
			return -7;
		}

		$this->db->begin();

		// Insert into llx_payment_salary
		$sql = "INSERT INTO ".MAIN_DB_PREFIX."payment_salary (fk_user";
		$sql .= ", datep";
		$sql .= ", datev";
		$sql .= ", amount";
		$sql .= ", fk_projet";
		$sql .= ", salary";
		$sql .= ", fk_typepayment";
		$sql .= ", num_payment";
		if ($this->note) {
			$sql .= ", note";
		}
		$sql .= ", label";
		$sql .= ", datesp";
		$sql .= ", dateep";
		$sql .= ", fk_user_author";
		$sql .= ", datec";
		$sql .= ", fk_bank";
		$sql .= ", entity";
		$sql .= ") ";
		$sql .= " VALUES (";
		$sql .= "'".$this->db->escape($this->fk_user)."'";
		$sql .= ", '".$this->db->idate($this->datep)."'";
		$sql .= ", '".$this->db->idate($this->datev)."'";
		$sql .= ", ".$this->amount;
		$sql .= ", ".($this->fk_project > 0 ? $this->fk_project : 0);
		$sql .= ", ".($this->salary > 0 ? $this->salary : "null");
		$sql .= ", ".$this->db->escape($this->type_payment);
		$sql .= ", '".$this->db->escape($this->num_payment)."'";
		if ($this->note) {
			$sql .= ", '".$this->db->escape($this->note)."'";
		}
		$sql .= ", '".$this->db->escape($this->label)."'";
		$sql .= ", '".$this->db->idate($this->datesp)."'";
		$sql .= ", '".$this->db->idate($this->dateep)."'";
		$sql .= ", '".$this->db->escape($user->id)."'";
		$sql .= ", '".$this->db->idate($now)."'";
		$sql .= ", NULL";
		$sql .= ", ".$conf->entity;
		$sql .= ")";

		dol_syslog(get_class($this)."::create", LOG_DEBUG);
		$result = $this->db->query($sql);
		if ($result) {
			$this->id = $this->db->last_insert_id(MAIN_DB_PREFIX."payment_salary");

			if ($this->id > 0) {
				if (!empty($conf->banque->enabled) && !empty($this->amount)) {
					// Insert into llx_bank
					require_once DOL_DOCUMENT_ROOT.'/compta/bank/class/account.class.php';

					$acc = new Account($this->db);
					$result = $acc->fetch($this->accountid);
					if ($result <= 0) {
						dol_print_error($this->db);
					}

					// Update extrafield
					if (!$error) {
						$result = $this->insertExtraFields();
						if ($result < 0) {
							$error++;
						}
					}

					// Insert payment into llx_bank
					// Add link 'payment_salary' in bank_url between payment and bank transaction
					$bank_line_id = $acc->addline(
						$this->datep,
						$this->type_payment,
						$this->label,
						-abs($this->amount),
						$this->num_payment,
						'',
						$user,
						'',
						'',
						'',
						$this->datev
					);

					// Update fk_bank into llx_paiement.
					// So we know the payment which has generate the banking ecriture
					if ($bank_line_id > 0) {
						$this->update_fk_bank($bank_line_id);
					} else {
						$this->error = $acc->error;
						$error++;
					}

					if (!$error) {
						// Add link 'payment_salary' in bank_url between payment and bank transaction
						$url = DOL_URL_ROOT.'/salaries/card.php?id=';

						$result = $acc->add_url_line($bank_line_id, $this->id, $url, "(SalaryPayment)", "payment_salary");
						if ($result <= 0) {
							$this->error = $acc->error;
							$error++;
						}
					}

					$fuser = new User($this->db);
					$fuser->fetch($this->fk_user);

					// Add link 'user' in bank_url between operation and bank transaction
					$result = $acc->add_url_line(
						$bank_line_id,
						$this->fk_user,
						DOL_URL_ROOT.'/user/card.php?id=',
						$fuser->getFullName($langs),
						// $langs->trans("SalaryPayment").' '.$fuser->getFullName($langs).' '.dol_print_date($this->datesp,'dayrfc').' '.dol_print_date($this->dateep,'dayrfc'),
						'user'
					);

					if ($result <= 0) {
						$this->error = $acc->error;
						$error++;
					}
				}

				// Call trigger
				$result = $this->call_trigger('PAYMENT_SALARY_CREATE', $user);
				if ($result < 0) {
					$error++;
				}
				// End call triggers
			} else {
				$error++;
			}

			if (!$error) {
				$this->db->commit();
				return $this->id;
			} else {
				$this->db->rollback();
				return -2;
			}
		} else {
			$this->error = $this->db->error();
			$this->db->rollback();
			return -1;
		}
	}

	// phpcs:disable PEAR.NamingConventions.ValidFunctionName.ScopeNotCamelCaps
	/**
	 *  Update link between payment salary and line generate into llx_bank
	 *
	 *  @param	int		$id_bank    Id bank account
	 *	@return	int					<0 if KO, >0 if OK
	 */
	public function update_fk_bank($id_bank)
	{
		// phpcs:enable
		$sql = 'UPDATE '.MAIN_DB_PREFIX.'payment_salary SET fk_bank = '.$id_bank;
		$sql .= ' WHERE rowid = '.$this->id;
		$result = $this->db->query($sql);
		if ($result) {
			return 1;
		} else {
			dol_print_error($this->db);
			return -1;
		}
	}


	/**
	 *	Send name clicable (with possibly the picto)
	 *
	 *	@param	int		$withpicto					0=No picto, 1=Include picto into link, 2=Only picto
	 *	@param	string	$option						link option
	 *  @param	int  	$notooltip					1=Disable tooltip
	 *  @param  string  $morecss            		Add more css on link
	 *  @param  int     $save_lastsearch_value    	-1=Auto, 0=No save of lastsearch_values when clicking, 1=Save lastsearch_values whenclicking
	 *	@return	string								Chaine with URL
	 */
	public function getNomUrl($withpicto = 0, $option = '', $notooltip = 0, $morecss = '', $save_lastsearch_value = -1)
	{
		global $db, $conf, $langs, $hookmanager;
		global $dolibarr_main_authentication, $dolibarr_main_demo;
		global $menumanager;

		if (!empty($conf->dol_no_mouse_hover)) {
			$notooltip = 1; // Force disable tooltips
		}

		$result = '';

		$label = img_picto('', $this->picto).' <u>'.$langs->trans("SalaryPayment").'</u>';
		$label .= '<br><b>'.$langs->trans('Ref').':</b> '.$this->ref;
		if (!empty($this->label)) {
			$labeltoshow = $this->label;
			$reg = array();
			if (preg_match('/^\((.*)\)$/i', $this->label, $reg)) {
				// Label generique car entre parentheses. On l'affiche en le traduisant
				if ($reg[1] == 'paiement') {
					$reg[1] = 'Payment';
				}
				$labeltoshow = $langs->trans($reg[1]);
			}
			$label .= '<br><b>'.$langs->trans('Label').':</b> '.$labeltoshow;
		}

		$url = DOL_URL_ROOT.'/salaries/card.php?id='.$this->id;

		if ($option != 'nolink') {
			// Add param to save lastsearch_values or not
			$add_save_lastsearch_values = ($save_lastsearch_value == 1 ? 1 : 0);
			if ($save_lastsearch_value == -1 && preg_match('/list\.php/', $_SERVER["PHP_SELF"])) {
				$add_save_lastsearch_values = 1;
			}
			if ($add_save_lastsearch_values) {
				$url .= '&save_lastsearch_values=1';
			}
		}

		$linkclose = '';
		if (empty($notooltip)) {
			if (!empty($conf->global->MAIN_OPTIMIZEFORTEXTBROWSER)) {
				$label = $langs->trans("ShowMyObject");
				$linkclose .= ' alt="'.dol_escape_htmltag($label, 1).'"';
			}
			$linkclose .= ' title="'.dol_escape_htmltag($label, 1).'"';
			$linkclose .= ' class="classfortooltip'.($morecss ? ' '.$morecss : '').'"';

			/*
			 $hookmanager->initHooks(array('myobjectdao'));
			 $parameters=array('id'=>$this->id);
			 $reshook=$hookmanager->executeHooks('getnomurltooltip',$parameters,$this,$action);    // Note that $action and $object may have been modified by some hooks
			 if ($reshook > 0) $linkclose = $hookmanager->resPrint;
			 */
		} else {
			$linkclose = ($morecss ? ' class="'.$morecss.'"' : '');
		}

		$linkstart = '<a href="'.$url.'"';
		$linkstart .= $linkclose.'>';
		$linkend = '</a>';

		$result .= $linkstart;
		if ($withpicto) {
			$result .= img_object(($notooltip ? '' : $label), ($this->picto ? $this->picto : 'generic'), ($notooltip ? (($withpicto != 2) ? 'class="paddingright"' : '') : 'class="'.(($withpicto != 2) ? 'paddingright ' : '').'classfortooltip"'), 0, 0, $notooltip ? 0 : 1);
		}
		if ($withpicto != 2) {
			$result .= $this->ref;
		}
		$result .= $linkend;
		//if ($withpicto != 2) $result.=(($addlabel && $this->label) ? $sep . dol_trunc($this->label, ($addlabel > 1 ? $addlabel : 0)) : '');

		global $action, $hookmanager;
		$hookmanager->initHooks(array('salarypayment'));
		$parameters = array('id'=>$this->id, 'getnomurl'=>$result);
		$reshook = $hookmanager->executeHooks('getNomUrl', $parameters, $this, $action); // Note that $action and $object may have been modified by some hooks
		if ($reshook > 0) {
			$result = $hookmanager->resPrint;
		} else {
			$result .= $hookmanager->resPrint;
		}

		return $result;
	}

	/**
	 * Information on record
	 *
	 * @param	int		$id      Id of record
	 * @return	void
	 */
	public function info($id)
	{
		$sql = 'SELECT ps.rowid, ps.datec, ps.fk_user_author';
		$sql .= ' FROM '.MAIN_DB_PREFIX.'payment_salary as ps';
		$sql .= ' WHERE ps.rowid = '.$id;

		dol_syslog(get_class($this).'::info', LOG_DEBUG);
		$result = $this->db->query($sql);

		if ($result) {
			if ($this->db->num_rows($result)) {
				$obj = $this->db->fetch_object($result);
				$this->id = $obj->rowid;
				if ($obj->fk_user_author) {
					$cuser = new User($this->db);
					$cuser->fetch($obj->fk_user_author);
					$this->user_creation = $cuser;
				}
				$this->date_creation = $this->db->jdate($obj->datec);
			}
			$this->db->free($result);
		} else {
			dol_print_error($this->db);
		}
	}


	/**
	 * Retourne le libelle du statut d'une facture (brouillon, validee, abandonnee, payee)
	 *
	 * @param	int		$mode       0=libelle long, 1=libelle court, 2=Picto + Libelle court, 3=Picto, 4=Picto + Libelle long, 5=Libelle court + Picto
	 * @return  string				Libelle
	 */
	public function getLibStatut($mode = 0)
	{
		return $this->LibStatut($this->statut, $mode);
	}

	// phpcs:disable PEAR.NamingConventions.ValidFunctionName.ScopeNotCamelCaps
	/**
	 * Renvoi le libelle d'un statut donne
	 *
	 * @param   int		$status     Statut
	 * @param   int		$mode       0=libelle long, 1=libelle court, 2=Picto + Libelle court, 3=Picto, 4=Picto + Libelle long, 5=Libelle court + Picto
	 * @return	string  		    Libelle du statut
	 */
	public function LibStatut($status, $mode = 0)
	{
		// phpcs:enable
		global $langs; // TODO Renvoyer le libelle anglais et faire traduction a affichage

		$langs->load('compta');
		/*if ($mode == 0)
		{
			if ($status == 0) return $langs->trans('ToValidate');
			if ($status == 1) return $langs->trans('Validated');
		}
		if ($mode == 1)
		{
			if ($status == 0) return $langs->trans('ToValidate');
			if ($status == 1) return $langs->trans('Validated');
		}
		if ($mode == 2)
		{
			if ($status == 0) return img_picto($langs->trans('ToValidate'),'statut1').' '.$langs->trans('ToValidate');
			if ($status == 1) return img_picto($langs->trans('Validated'),'statut4').' '.$langs->trans('Validated');
		}
		if ($mode == 3)
		{
			if ($status == 0) return img_picto($langs->trans('ToValidate'),'statut1');
			if ($status == 1) return img_picto($langs->trans('Validated'),'statut4');
		}
		if ($mode == 4)
		{
			if ($status == 0) return img_picto($langs->trans('ToValidate'),'statut1').' '.$langs->trans('ToValidate');
			if ($status == 1) return img_picto($langs->trans('Validated'),'statut4').' '.$langs->trans('Validated');
		}
		if ($mode == 5)
		{
			if ($status == 0) return $langs->trans('ToValidate').' '.img_picto($langs->trans('ToValidate'),'statut1');
			if ($status == 1) return $langs->trans('Validated').' '.img_picto($langs->trans('Validated'),'statut4');
		}
		if ($mode == 6)
		{
			if ($status == 0) return $langs->trans('ToValidate').' '.img_picto($langs->trans('ToValidate'),'statut1');
			if ($status == 1) return $langs->trans('Validated').' '.img_picto($langs->trans('Validated'),'statut4');
		}*/
		return '';
	}
}<|MERGE_RESOLUTION|>--- conflicted
+++ resolved
@@ -92,10 +92,7 @@
 	 * @var array  Array with all fields and their property. Do not use it as a static var. It may be modified by constructor.
 	 */
 	public $fields = array();
-<<<<<<< HEAD
-
-=======
->>>>>>> 92a88441
+
 
 	/**
 	 *	Constructor
@@ -200,6 +197,7 @@
 	public function fetch($id, $user = null)
 	{
 		global $langs;
+
 		$sql = "SELECT";
 		$sql .= " s.rowid,";
 
@@ -561,8 +559,6 @@
 	public function getNomUrl($withpicto = 0, $option = '', $notooltip = 0, $morecss = '', $save_lastsearch_value = -1)
 	{
 		global $db, $conf, $langs, $hookmanager;
-		global $dolibarr_main_authentication, $dolibarr_main_demo;
-		global $menumanager;
 
 		if (!empty($conf->dol_no_mouse_hover)) {
 			$notooltip = 1; // Force disable tooltips
