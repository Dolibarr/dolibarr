--- conflicted
+++ resolved
@@ -38,15 +38,10 @@
 }
 
 // Load translation files required by the page
-<<<<<<< HEAD
 $langs->loadLangs(array("compta", "banks", "bills", "users", "salaries", "hrm", "trips"));
-if (!empty($conf->projet->enabled))	$langs->load("projects");
-=======
-$langs->loadLangs(array("compta", "banks", "bills", "users", "salaries", "hrm"));
 if (!empty($conf->projet->enabled)) {
 	$langs->load("projects");
 }
->>>>>>> f7933a68
 
 $id = GETPOST("id", 'int');
 $action = GETPOST('action', 'aZ09');
@@ -94,7 +89,6 @@
 	$object->setProject($projectid);
 }
 
-<<<<<<< HEAD
 // set label
 if ($action == 'setlabel' && $user->rights->salaries->write) {
 	$object->fetch($id);
@@ -103,8 +97,7 @@
 }
 
 // Classify paid
-if ($action == 'confirm_paid' && $user->rights->salaries->write && $confirm == 'yes')
-{
+if ($action == 'confirm_paid' && $user->rights->salaries->write && $confirm == 'yes') {
 	$object->fetch($id);
 	$result = $object->set_paid($user);
 }
@@ -112,11 +105,9 @@
 // Reopen
 if ($action == 'reopen' && $user->rights->salaries->write) {
 	$result = $object->fetch($id);
-	if ($object->paye)
-	{
+	if ($object->paye) {
 		$result = $object->set_unpaid($user);
-		if ($result > 0)
-		{
+		if ($result > 0) {
 			header('Location: '.$_SERVER["PHP_SELF"].'?id='.$id);
 			exit();
 		} else {
@@ -142,16 +133,10 @@
 	}
 }
 
-if ($action == 'add' && empty($cancel))
-{
-=======
 if ($action == 'add' && empty($cancel)) {
->>>>>>> f7933a68
 	$error = 0;
 
-	if (empty($datev)) {
-		$datev = $datep;
-	}
+	if (empty($datev)) $datev = $datep;
 
 	$type_payment = GETPOST("paymenttype", 'alpha');
 
@@ -180,16 +165,11 @@
 		$error++;
 	}
 
-<<<<<<< HEAD
 	if (!empty($auto_create_paiement) && empty($datep)) {
 		setEventMessages($langs->trans("ErrorFieldRequired", $langs->transnoentitiesnoconv("DATE_PAIEMENT")), null, 'errors');
 		$error++;
 	}
-	if (empty($datesp) || empty($dateep))
-	{
-=======
-	if (empty($datep) || empty($datev) || empty($datesp) || empty($dateep)) {
->>>>>>> f7933a68
+	if (empty($datesp) || empty($dateep)) {
 		setEventMessages($langs->trans("ErrorFieldRequired", $langs->transnoentitiesnoconv("Date")), null, 'errors');
 		$error++;
 	}
@@ -197,12 +177,7 @@
 		setEventMessages($langs->trans("ErrorFieldRequired", $langs->transnoentitiesnoconv("Employee")), null, 'errors');
 		$error++;
 	}
-<<<<<<< HEAD
-	if (!empty($auto_create_paiement) && (empty($type_payment) || $type_payment < 0))
-	{
-=======
-	if (empty($type_payment) || $type_payment < 0) {
->>>>>>> f7933a68
+	if (!empty($auto_create_paiement) && (empty($type_payment) || $type_payment < 0)) {
 		setEventMessages($langs->trans("ErrorFieldRequired", $langs->transnoentitiesnoconv("PaymentMode")), null, 'errors');
 		$error++;
 	}
@@ -210,23 +185,16 @@
 		setEventMessages($langs->trans("ErrorFieldRequired", $langs->transnoentitiesnoconv("Amount")), null, 'errors');
 		$error++;
 	}
-<<<<<<< HEAD
-	if (!empty($conf->banque->enabled) && !empty($auto_create_paiement) && !$object->accountid > 0)
-	{
-=======
-	if (!empty($conf->banque->enabled) && !$object->accountid > 0) {
->>>>>>> f7933a68
+	if (!empty($conf->banque->enabled) && !empty($auto_create_paiement) && !$object->accountid > 0) {
 		setEventMessages($langs->trans("ErrorFieldRequired", $langs->transnoentitiesnoconv("BankAccount")), null, 'errors');
 		$error++;
 	}
 
-<<<<<<< HEAD
-	if (!$error)
-	{
+	if (!$error) {
+
 		$ret = $object->create($user);
 		if ($ret < 0) $error++;
-		if (!empty($auto_create_paiement) && !$error)
-		{
+		if (!empty($auto_create_paiement) && !$error) {
 			$db->begin();
 			// Create a line of payments
 			$paiement = new PaymentSalary($db);
@@ -238,40 +206,26 @@
 			$paiement->num_payment  = GETPOST("num_payment", 'alphanohtml');
 			$paiement->note = GETPOST("note", 'none');
 
-			if (!$error)
-			{
+			if (!$error) {
 				$paymentid = $paiement->create($user, (int) GETPOST('closepaidsalary'));
-				if ($paymentid < 0)
-				{
+				if ($paymentid < 0) {
 					$error++;
 					setEventMessages($paiement->error, null, 'errors');
 					$action = 'create';
 				}
 			}
 
-			if (!$error)
-			{
+			if (!$error) {
 				$result = $paiement->addPaymentToBank($user, 'payment_salary', '(SalaryPayment)', GETPOST('accountid', 'int'), '', '');
-				if (!($result > 0))
-				{
+				if (!($result > 0)) {
 					$error++;
 					setEventMessages($paiement->error, null, 'errors');
 				}
 			}
-=======
-	if (!$error) {
-		$db->begin();
-
-		$ret = $object->create($user);
-		if ($ret > 0) {
-			$db->commit();
->>>>>>> f7933a68
-
-			if (!$error)
-			{
+
+			if (!$error) {
 				$db->commit();
-			}
-			else {
+			} else {
 				$db->rollback();
 			}
 		}
@@ -291,18 +245,11 @@
 	$action = 'create';
 }
 
-<<<<<<< HEAD
-if ($action == 'confirm_delete')
-{
-=======
-if ($action == 'delete') {
->>>>>>> f7933a68
+if ($action == 'confirm_delete') {
 	$result = $object->fetch($id);
 	$totalpaye = $object->getSommePaiement();
 
-<<<<<<< HEAD
-	if (empty($totalpaye))
-	{
+	if (empty($totalpaye)) {
 		$db->begin();
 
 		$ret = $object->delete($user);
@@ -323,21 +270,17 @@
 }
 
 
-if ($action == 'update' && !$_POST["cancel"] && $user->rights->salaries->write)
-{
+if ($action == 'update' && !$_POST["cancel"] && $user->rights->salaries->write) {
 	$amount = price2num(GETPOST('amount'));
 
-	if (empty($amount))
-	{
+	if (empty($amount)) {
 		setEventMessages($langs->trans("ErrorFieldRequired", $langs->transnoentities("Amount")), null, 'errors');
 		$action = 'edit';
 	}
-	elseif (!is_numeric($amount))
-	{
+	elseif (!is_numeric($amount)) {
 		setEventMessages($langs->trans("ErrorFieldMustBeANumeric", $langs->transnoentities("Amount")), null, 'errors');
 		$action = 'create';
-	}
-	else {
+	} else {
 		$result = $object->fetch($id);
 
 		$object->amount = price2num($amount);
@@ -353,8 +296,7 @@
 
 if ($action == 'confirm_clone' && $confirm != 'yes') { $action = ''; }
 
-if ($action == 'confirm_clone' && $confirm == 'yes' && ($user->rights->salaries->write))
-{
+if ($action == 'confirm_clone' && $confirm == 'yes' && ($user->rights->salaries->write)) {
 	$db->begin();
 
 	$originalId = $id;
@@ -391,31 +333,6 @@
 		}
 		else {
 			$id = $originalId;
-=======
-	if ($object->rappro == 0) {
-		$db->begin();
-
-		$ret = $object->delete($user);
-		if ($ret > 0) {
-			if ($object->fk_bank) {
-				$accountline = new AccountLine($db);
-				$result = $accountline->fetch($object->fk_bank);
-				if ($result > 0) {
-					$result = $accountline->delete($user); // $result may be 0 if not found (when bank entry was deleted manually and fk_bank point to nothing)
-				}
-			}
-
-			if ($result >= 0) {
-				$db->commit();
-				header("Location: ".DOL_URL_ROOT.'/salaries/list.php');
-				exit;
-			} else {
-				$object->error = $accountline->error;
-				$db->rollback();
-				setEventMessages($object->error, $object->errors, 'errors');
-			}
-		} else {
->>>>>>> f7933a68
 			$db->rollback();
 
 			setEventMessages($object->error, $object->errors, 'errors');
@@ -436,18 +353,10 @@
 llxHeader("", $langs->trans("Salary"));
 
 $form = new Form($db);
-if (!empty($conf->projet->enabled)) {
-	$formproject = new FormProjets($db);
-}
-
-<<<<<<< HEAD
-if ($id)
-{
+if (!empty($conf->projet->enabled)) $formproject = new FormProjets($db);
+
+if ($id) {
 	$object = new Salary($db);
-=======
-if ($id) {
-	$object = new PaymentSalary($db);
->>>>>>> f7933a68
 	$result = $object->fetch($id);
 	if ($result <= 0) {
 		dol_print_error($db);
@@ -484,8 +393,7 @@
 
 	print load_fiche_titre($langs->trans("NewSalaryPayment"), '', 'salary');
 
-	if (!empty($conf->use_javascript_ajax))
-	{
+	if (!empty($conf->use_javascript_ajax)) {
 		print "\n".'<script type="text/javascript" language="javascript">';
 		print '$(document).ready(function () {
                 $("#radiopayment").click(function() {
@@ -558,8 +466,7 @@
 	print '</td></tr>';
 
         // Project
-	if (!empty($conf->projet->enabled))
-        {
+	if (!empty($conf->projet->enabled)) {
 		$formproject = new FormProjets($db);
 
 		print '<tr><td>'.$langs->trans("Project").'</td><td>';
@@ -568,14 +475,8 @@
 	}
 
 	// Bank
-<<<<<<< HEAD
-	if (!empty($conf->banque->enabled))
-	{
+	if (!empty($conf->banque->enabled)) {
 		print '<tr><td id="label_fk_account">';
-=======
-	if (!empty($conf->banque->enabled)) {
-		print '<tr><td>';
->>>>>>> f7933a68
 		print $form->editfieldkey('BankAccount', 'selectaccountid', '', $object, 0, 'string', '', 1).'</td><td>';
 		$form->select_comptes($accountid, "accountid", 0, '', 1); // Affiche liste des comptes courant
 		print '</td></tr>';
@@ -612,7 +513,6 @@
 		print '<td><input name="num_payment" id="num_payment" type="text" value="'.GETPOST("num_payment").'"></td></tr>'."\n";
 	}
 
-<<<<<<< HEAD
 	// Comments
 	print '<tr class="hide_if_no_auto_create_payment">';
 	print '<td class="tdtop">'.$langs->trans("Comments").'</td>';
@@ -623,16 +523,6 @@
 	print '<tr class="hide_if_no_auto_create_payment"><td>';
 	print $langs->trans("ClosePaidSalaryAutomatically");
 	print '</td><td><input type="checkbox" checked value="1" name="closepaidsalary"></td></tr>';
-=======
-	// Project
-	if (!empty($conf->projet->enabled)) {
-		$formproject = new FormProjets($db);
-
-		print '<tr><td>'.$langs->trans("Project").'</td><td>';
-		$formproject->select_projects(-1, $projectid, 'fk_project', 0, 0, 1, 1);
-		print '</td></tr>';
-	}
->>>>>>> f7933a68
 
 	// Other attributes
 	$parameters = array();
@@ -667,8 +557,7 @@
 if ($id) {
 	$head = salaries_prepare_head($object);
 
-	if ($action === 'clone')
-	{
+	if ($action === 'clone') {
 		$formquestion = array(
 			array('type' => 'text', 'name' => 'clone_label', 'label' => $langs->trans("Label"), 'value' => $langs->trans("CopyOf").' '.$object->label),
 		);
@@ -680,20 +569,17 @@
 		print $form->formconfirm($_SERVER["PHP_SELF"].'?id='.$object->id, $langs->trans('ToClone'), $langs->trans('ConfirmCloneSalary', $object->ref), 'confirm_clone', $formquestion, 'yes', 1, 240);
 	}
 
-	if ($action == 'paid')
-	{
+	if ($action == 'paid') {
 		$text = $langs->trans('ConfirmPaySalary');
 		print $form->formconfirm($_SERVER["PHP_SELF"]."?id=".$object->id, $langs->trans('PaySalary'), $text, "confirm_paid", '', '', 2);
 	}
 
-	if ($action == 'delete')
-	{
+	if ($action == 'delete') {
 		$text = $langs->trans('ConfirmDeleteSalary');
 		print $form->formconfirm($_SERVER['PHP_SELF'].'?id='.$object->id, $langs->trans('DeleteSalary'), $text, 'confirm_delete', '', '', 2);
 	}
 
-	if ($action == 'edit')
-	{
+	if ($action == 'edit') {
 		print "<form name=\"charge\" action=\"".$_SERVER["PHP_SELF"]."?id=$object->id&amp;action=update\" method=\"post\">";
 		print '<input type="hidden" name="token" value="'.newToken().'">';
 	}
@@ -769,8 +655,7 @@
 
 	print '<table class="border centpercent tableforfield">';
 
-	if ($action == 'edit')
-	{
+	if ($action == 'edit') {
 		print '<tr><td>'.$langs->trans("DateStartPeriod")."</td><td>";
 		print $form->selectDate($object->datesp, 'datesp', 0, 0, 0, 'datesp', 1);
 		print "</td></tr>";
@@ -783,8 +668,7 @@
 	}
 
 
-	if ($action == 'edit')
-	{
+	if ($action == 'edit') {
 		print '<tr><td>'.$langs->trans("DateEndPeriod")."</td><td>";
 		print $form->selectDate($object->dateep, 'dateep', 0, 0, 0, 'dateep', 1);
 		print "</td></tr>";
@@ -810,7 +694,6 @@
 		print '<tr><td>' . $langs->trans("Amount") . '</td><td>' . price($object->amount, 0, $outputlangs, 1, -1, -1, $conf->currency) . '</td></tr>';
 	}
 
-<<<<<<< HEAD
 	// Mode of payment
 	print '<tr><td>';
 	print '<table class="nobordernopadding" width="100%"><tr><td>';
@@ -829,8 +712,7 @@
 	print '</td></tr>';
 
 	// Bank Account
-	if (!empty($conf->banque->enabled))
-	{
+	if (!empty($conf->banque->enabled)) {
 		print '<tr><td class="nowrap">';
 		print '<table width="100%" class="nobordernopadding"><tr><td class="nowrap">';
 		print $langs->trans('BankAccount');
@@ -843,19 +725,6 @@
 			$form->formSelectAccount($_SERVER['PHP_SELF'].'?id='.$object->id, $object->fk_account, 'fk_account', 1);
 		} else {
 			$form->formSelectAccount($_SERVER['PHP_SELF'].'?id='.$object->id, $object->fk_account, 'none');
-=======
-	if (!empty($conf->banque->enabled)) {
-		if ($object->fk_account > 0) {
-			$bankline = new AccountLine($db);
-			$bankline->fetch($object->fk_bank);
-
-			print '<tr>';
-			print '<td>'.$langs->trans('BankTransactionLine').'</td>';
-			print '<td>';
-			print $bankline->getNomUrl(1, 0, 'showall');
-			print '</td>';
-			print '</tr>';
->>>>>>> f7933a68
 		}
 		print '</td>';
 		print '</tr>';
@@ -894,8 +763,7 @@
 
 	//print $sql;
 	$resql = $db->query($sql);
-	if ($resql)
-	{
+	if ($resql) {
 		$totalpaye = 0;
 
 		$num = $db->num_rows($resql);
@@ -913,11 +781,9 @@
 		print '<td class="right">'.$langs->trans("Amount").'</td>';
 		print '</tr>';
 
-		if ($num > 0)
-		{
+		if ($num > 0) {
 			$bankaccountstatic = new Account($db);
-			while ($i < $num)
-			{
+			while ($i < $num) {
 				$objp = $db->fetch_object($resql);
 
 				print '<tr class="oddeven"><td>';
@@ -925,8 +791,7 @@
 				print '<td>'.dol_print_date($db->jdate($objp->dp), 'day')."</td>\n";
 				$labeltype = $langs->trans("PaymentType".$objp->type_code) != ("PaymentType".$objp->type_code) ? $langs->trans("PaymentType".$objp->type_code) : $objp->paiement_type;
 				print "<td>".$labeltype.' '.$objp->num_payment."</td>\n";
-				if (!empty($conf->banque->enabled))
-				{
+				if (!empty($conf->banque->enabled)) {
 					$bankaccountstatic->id = $objp->baid;
 					$bankaccountstatic->ref = $objp->baref;
 					$bankaccountstatic->label = $objp->baref;
@@ -984,8 +849,7 @@
 
 	dol_fiche_end();
 
-	if ($action == 'edit')
-	{
+	if ($action == 'edit') {
 		print '<div align="center">';
 		print '<input type="submit" class="button" name="save" value="'.$langs->trans("Save").'">';
 		print ' &nbsp; ';
@@ -1000,24 +864,19 @@
 	// Action buttons
 
 	print '<div class="tabsAction">'."\n";
-<<<<<<< HEAD
-	if ($action != 'edit')
-	{
+	if ($action != 'edit') {
 		// Reopen
-		if ($object->paye && $user->rights->salaries->write)
-		{
+		if ($object->paye && $user->rights->salaries->write) {
 			print "<div class=\"inline-block divButAction\"><a class=\"butAction\" href=\"".dol_buildpath("/salaries/card.php", 1)."?id=$object->id&amp;action=reopen\">".$langs->trans("ReOpen")."</a></div>";
 		}
 
 		// Edit
-		if ($object->paye == 0 && $user->rights->salaries->write)
-		{
+		if ($object->paye == 0 && $user->rights->salaries->write) {
 			print "<div class=\"inline-block divButAction\"><a class=\"butAction\" href=\"".DOL_URL_ROOT."/salaries/card.php?id=$object->id&amp;action=edit\">".$langs->trans("Modify")."</a></div>";
 		}
 
 		// Emit payment
-		if ($object->paye == 0 && ((price2num($object->amount) < 0 && price2num($resteapayer, 'MT') < 0) || (price2num($object->amount) > 0 && price2num($resteapayer, 'MT') > 0)) && $user->rights->salaries->write)
-		{
+		if ($object->paye == 0 && ((price2num($object->amount) < 0 && price2num($resteapayer, 'MT') < 0) || (price2num($object->amount) > 0 && price2num($resteapayer, 'MT') > 0)) && $user->rights->salaries->write) {
 			print "<div class=\"inline-block divButAction\"><a class=\"butAction\" href=\"".DOL_URL_ROOT."/salaries/paiement_salary.php?id=$object->id&amp;action=create\">".$langs->trans("DoPayment")."</a></div>";
 		}
 
@@ -1027,30 +886,20 @@
 				(round($resteapayer) <= 0 && $object->amount > 0)
 				|| (round($resteapayer) >= 0 && $object->amount < 0)
 			)
-			&& $user->rights->salaries->write)
-		{
+			&& $user->rights->salaries->write) {
 			print "<div class=\"inline-block divButAction\"><a class=\"butAction\" href=\"".DOL_URL_ROOT."/salaries/card.php?id=$object->id&amp;action=paid\">".$langs->trans("ClassifyPaid")."</a></div>";
 		}
 
 		// Clone
-		if ($user->rights->salaries->write)
-		{
+		if ($user->rights->salaries->write) {
 			print "<div class=\"inline-block divButAction\"><a class=\"butAction\" href=\"".dol_buildpath("/salaries/card.php", 1)."?id=$object->id&amp;action=clone\">".$langs->trans("ToClone")."</a></div>";
 		}
 
-		if (!empty($user->rights->salaries->delete) && empty($totalpaye))
-		{
+		if (!empty($user->rights->salaries->delete) && empty($totalpaye)) {
 			print '<div class="inline-block divButAction"><a class="butActionDelete" href="card.php?id='.$object->id.'&action=delete">'.$langs->trans("Delete").'</a></div>';
 		}
 		else {
 			print '<div class="inline-block divButAction"><a class="butActionRefused classfortooltip" href="#" title="'.(dol_escape_htmltag($langs->trans("DisabledBecausePayments"))).'">'.$langs->trans("Delete").'</a></div>';
-=======
-	if ($object->rappro == 0) {
-		if (!empty($user->rights->salaries->delete)) {
-			print '<div class="inline-block divButAction"><a class="butActionDelete" href="'.$_SERVER['PHP_SELF'].'?id='.$object->id.'&action=delete&token='.newToken().'">'.$langs->trans("Delete").'</a></div>';
-		} else {
-			print '<div class="inline-block divButAction"><a class="butActionRefused classfortooltip" href="#" title="'.(dol_escape_htmltag($langs->trans("NotAllowed"))).'">'.$langs->trans("Delete").'</a></div>';
->>>>>>> f7933a68
 		}
 	}
 	print "</div>";
