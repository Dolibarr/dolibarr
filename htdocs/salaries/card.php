<?php
/* Copyright (C) 2011-2023  Alexandre Spangaro      <aspangaro@easya.solutions>
 * Copyright (C) 2014-2020  Laurent Destailleur     <eldy@users.sourceforge.net>
 * Copyright (C) 2015       Jean-François Ferry     <jfefe@aternatik.fr>
 * Copyright (C) 2015       Charlie BENKE           <charlie@patas-monkey.com>
 * Copyright (C) 2018-2024  Frédéric France         <frederic.france@free.fr>
 * Copyright (C) 2021       Gauthier VERDOL         <gauthier.verdol@atm-consulting.fr>
 * Copyright (C) 2023       Maxime Nicolas          <maxime@oarces.com>
 * Copyright (C) 2023       Benjamin GREMBI         <benjamin@oarces.com>
 * Copyright (C) 2024		MDW							<mdeweerd@users.noreply.github.com>
 *
 * This program is free software; you can redistribute it and/or modify
 * it under the terms of the GNU General Public License as published by
 * the Free Software Foundation; either version 3 of the License, or
 * (at your option) any later version.
 *
 * This program is distributed in the hope that it will be useful,
 * but WITHOUT ANY WARRANTY; without even the implied warranty of
 * MERCHANTABILITY or FITNESS FOR A PARTICULAR PURPOSE.  See the
 * GNU General Public License for more details.
 *
 * You should have received a copy of the GNU General Public License
 * along with this program. If not, see <https://www.gnu.org/licenses/>.
 */

/**
 *  \file       htdocs/salaries/card.php
 *  \ingroup    salaries
 *  \brief      Page of salaries payments
 */

// Load Dolibarr environment
require '../main.inc.php';
require_once DOL_DOCUMENT_ROOT.'/core/lib/date.lib.php';
require_once DOL_DOCUMENT_ROOT.'/core/lib/files.lib.php';
require_once DOL_DOCUMENT_ROOT.'/salaries/class/salary.class.php';
require_once DOL_DOCUMENT_ROOT.'/salaries/class/paymentsalary.class.php';
require_once DOL_DOCUMENT_ROOT.'/compta/bank/class/account.class.php';
require_once DOL_DOCUMENT_ROOT.'/core/lib/salaries.lib.php';
require_once DOL_DOCUMENT_ROOT.'/core/class/extrafields.class.php';
require_once DOL_DOCUMENT_ROOT.'/accountancy/class/accountingjournal.class.php';
require_once DOL_DOCUMENT_ROOT.'/core/class/html.formfile.class.php';
if (isModEnabled('project')) {
	require_once DOL_DOCUMENT_ROOT.'/projet/class/project.class.php';
	require_once DOL_DOCUMENT_ROOT.'/core/class/html.formprojet.class.php';
}

// Load translation files required by the page
$langs->loadLangs(array("compta", "banks", "bills", "users", "salaries", "hrm", "trips"));
if (isModEnabled('project')) {
	$langs->load("projects");
}

$id = GETPOSTINT('id');
$ref = GETPOST('ref', 'alpha');
$action = GETPOST('action', 'aZ09');
$cancel = GETPOST('cancel', 'alpha');
$backtopage = GETPOST('backtopage', 'alpha');
$backtopageforcancel = GETPOST('backtopageforcancel', 'alpha');
$confirm = GETPOST('confirm');

$label = GETPOST('label', 'alphanohtml');
$projectid = GETPOSTINT('projectid') ? GETPOSTINT('projectid') : GETPOSTINT('fk_project');
$accountid = GETPOSTINT('accountid') > 0 ? GETPOSTINT('accountid') : 0;
if (GETPOSTISSET('auto_create_paiement') || $action === 'add') {
	$auto_create_paiement = GETPOSTINT("auto_create_paiement");
} else {
	$auto_create_paiement = !getDolGlobalString('CREATE_NEW_SALARY_WITHOUT_AUTO_PAYMENT');
}

$datep = dol_mktime(12, 0, 0, GETPOSTINT("datepmonth"), GETPOSTINT("datepday"), GETPOSTINT("datepyear"));
$datev = dol_mktime(12, 0, 0, GETPOSTINT("datevmonth"), GETPOSTINT("datevday"), GETPOSTINT("datevyear"));
$datesp = dol_mktime(12, 0, 0, GETPOSTINT("datespmonth"), GETPOSTINT("datespday"), GETPOSTINT("datespyear"));
$dateep = dol_mktime(12, 0, 0, GETPOSTINT("dateepmonth"), GETPOSTINT("dateepday"), GETPOSTINT("dateepyear"));
$fk_user = GETPOSTINT('userid');

$object = new Salary($db);
$extrafields = new ExtraFields($db);

$childids = $user->getAllChildIds(1);

// fetch optionals attributes and labels
$extrafields->fetch_name_optionals_label($object->table_element);

// Initialize a technical object to manage hooks of page. Note that conf->hooks_modules contains an array of hook context
$hookmanager->initHooks(array('salarycard', 'globalcard'));

if ($id > 0 || !empty($ref)) {
	$object->fetch($id, $ref);

	// Check current user can read this salary
	$canread = 0;
	if ($user->hasRight('salaries', 'readall')) {
		$canread = 1;
	}
	if ($user->hasRight('salaries', 'read') && $object->fk_user > 0 && in_array($object->fk_user, $childids)) {
		$canread = 1;
	}
	if (!$canread) {
		accessforbidden();
	}
}

// Security check
$socid = GETPOSTINT('socid');
if ($user->socid) {
	$socid = $user->socid;
}

restrictedArea($user, 'salaries', $object->id, 'salary', '');

$permissiontoread = $user->hasRight('salaries', 'read');
$permissiontoadd = $user->hasRight('salaries', 'write'); // Used by the include of actions_addupdatedelete.inc.php and actions_lineupdown.inc.php
$permissiontodelete = $user->hasRight('salaries', 'delete') || ($permissiontoadd && isset($object->status) && $object->status == $object::STATUS_UNPAID);

$upload_dir = $conf->salaries->multidir_output[$conf->entity];


/*
 * Actions
 */

$parameters = array();
// Note that $action and $object may be modified by some hooks
$reshook = $hookmanager->executeHooks('doActions', $parameters, $object, $action);
if ($reshook < 0) {
	setEventMessages($hookmanager->error, $hookmanager->errors, 'errors');
}

if (empty($reshook)) {
	$error = 0;

	$backurlforlist = DOL_URL_ROOT.'/salaries/list.php';

	if (empty($backtopage) || ($cancel && empty($id))) {
		if (empty($backtopage) || ($cancel && strpos($backtopage, '__ID__'))) {
			if (empty($id) && (($action != 'add' && $action != 'create') || $cancel)) {
				$backtopage = $backurlforlist;
			} else {
				$backtopage = DOL_URL_ROOT.'/salaries/card.php?id='.($id > 0 ? $id : '__ID__');
			}
		}
	}

	if ($cancel) {
		//var_dump($cancel);
		//var_dump($backtopage);exit;
		if (!empty($backtopageforcancel)) {
			header("Location: ".$backtopageforcancel);
			exit;
		} elseif (!empty($backtopage)) {
			header("Location: ".$backtopage);
			exit;
		}
		$action = '';
	}

	// Actions to send emails
	$triggersendname = 'COMPANY_SENTBYMAIL';
	$paramname = 'id';
	$mode = 'emailfromthirdparty';
	$trackid = 'sal'.$object->id;
	include DOL_DOCUMENT_ROOT.'/core/actions_sendmails.inc.php';

	//var_dump($upload_dir);var_dump($permissiontoadd);var_dump($action);exit;
	// Actions to build doc
	include DOL_DOCUMENT_ROOT.'/core/actions_builddoc.inc.php';
}

// Link to a project
if ($action == 'classin' && $permissiontoadd) {
	$object->fetch($id);
	$object->setProject($projectid);
}

// set label
if ($action == 'setlabel' && $permissiontoadd) {
	$object->fetch($id);
	$object->label = $label;
	$object->update($user);
}

// Classify paid
if ($action == 'confirm_paid' && $permissiontoadd && $confirm == 'yes') {
	$object->fetch($id);
	$result = $object->setPaid($user);
}

if ($action == 'setfk_user' && $permissiontoadd) {
	$result = $object->fetch($id);
	if ($result > 0) {
		$object->fk_user = $fk_user;
		$object->update($user);
	} else {
		dol_print_error($db);
		exit;
	}
}

if ($action == 'reopen' && $permissiontoadd) {
	$result = $object->fetch($id);
	if ($object->paye) {
		$result = $object->set_unpaid($user);
		if ($result > 0) {
			header('Location: '.$_SERVER["PHP_SELF"].'?id='.$id);
			exit();
		} else {
			setEventMessages($object->error, $object->errors, 'errors');
		}
	}
}

// payment mode
if ($action == 'setmode' && $permissiontoadd) {
	$object->fetch($id);
	$result = $object->setPaymentMethods(GETPOSTINT('mode_reglement_id'));
	if ($result < 0) {
		setEventMessages($object->error, $object->errors, 'errors');
	}
}

// bank account
if ($action == 'setbankaccount' && $permissiontoadd) {
	$object->fetch($id);
	$result = $object->setBankAccount(GETPOSTINT('fk_account'));
	if ($result < 0) {
		setEventMessages($object->error, $object->errors, 'errors');
	}
}

if ($action == 'add' && empty($cancel) && $permissiontoadd) {
	$error = 0;

	if (empty($datev)) {
		$datev = $datep;
	}

	$type_payment = GETPOSTINT("paymenttype");
	$amount = price2num(GETPOST("amount", 'alpha'), 'MT', 2);

	$object->accountid = GETPOSTINT("accountid") > 0 ? GETPOSTINT("accountid") : 0;
	$object->fk_user = GETPOSTINT("fk_user") > 0 ? GETPOSTINT("fk_user") : 0;
	$object->datev = $datev;
	$object->datep = $datep;
	$object->amount = $amount;
	$object->label = GETPOST("label", 'alphanohtml');
	$object->datesp = $datesp;
	$object->dateep = $dateep;
	$object->note = GETPOST("note", 'restricthtml');
	$object->type_payment = ($type_payment > 0 ? $type_payment : 0);
	$object->fk_user_author = $user->id;
	$object->fk_project = $projectid;

	// Set user current salary as ref salary for the payment
	$fuser = new User($db);
	$fuser->fetch(GETPOSTINT("fk_user"));
	$object->salary = $fuser->salary;

	// Fill array 'array_options' with data from add form
	$ret = $extrafields->setOptionalsFromPost(null, $object);
	if ($ret < 0) {
		$error++;
	}

	if (!empty($auto_create_paiement) && empty($datep)) {
		setEventMessages($langs->trans("ErrorFieldRequired", $langs->transnoentitiesnoconv("DATE_PAIEMENT")), null, 'errors');
		$error++;
	}
	if (empty($datesp) || empty($dateep)) {
		setEventMessages($langs->trans("ErrorFieldRequired", $langs->transnoentitiesnoconv("Date")), null, 'errors');
		$error++;
	}
	if (empty($object->fk_user) || $object->fk_user < 0) {
		setEventMessages($langs->trans("ErrorFieldRequired", $langs->transnoentitiesnoconv("Employee")), null, 'errors');
		$error++;
	}
	if (!empty($auto_create_paiement) && (empty($type_payment) || $type_payment < 0)) {
		setEventMessages($langs->trans("ErrorFieldRequired", $langs->transnoentitiesnoconv("PaymentMode")), null, 'errors');
		$error++;
	}
	if (empty($object->amount)) {
		setEventMessages($langs->trans("ErrorFieldRequired", $langs->transnoentitiesnoconv("Amount")), null, 'errors');
		$error++;
	}
	if (isModEnabled("bank") && !empty($auto_create_paiement) && !$object->accountid > 0) {
		setEventMessages($langs->trans("ErrorFieldRequired", $langs->transnoentitiesnoconv("BankAccount")), null, 'errors');
		$error++;
	}

	if (!$error) {
		$db->begin();

		$ret = $object->create($user);
		if ($ret < 0) {
			setEventMessages($object->error, $object->errors, 'errors');
			$error++;
		}
		if (!empty($auto_create_paiement) && !$error) {
			// Create a line of payments
			$paiement = new PaymentSalary($db);
			$paiement->fk_salary    = $object->id;
			$paiement->chid         = $object->id;	// deprecated
			$paiement->datep        = $datep;
			$paiement->datev		= $datev;
			$paiement->amounts      = array($object->id => $amount); // Tableau de montant
			$paiement->fk_typepayment = $type_payment;
			$paiement->num_payment  = GETPOST("num_payment", 'alphanohtml');
			$paiement->note_private = GETPOST("note", 'restricthtml');

			if (!$error) {
				$paymentid = $paiement->create($user, (int) GETPOST('closepaidsalary'));
				if ($paymentid < 0) {
					$error++;
					setEventMessages($paiement->error, null, 'errors');
					$action = 'create';
				}
			}

			if (!$error) {
				$result = $paiement->addPaymentToBank($user, 'payment_salary', '(SalaryPayment)', GETPOSTINT('accountid'), '', '');
				if (!($result > 0)) {
					$error++;
					setEventMessages($paiement->error, null, 'errors');
				}
			}
		}

		if (empty($error)) {
			$db->commit();

			if (GETPOST('saveandnew', 'alpha')) {
				setEventMessages($langs->trans("RecordSaved"), null, 'mesgs');
				header("Location: card.php?action=create&fk_project=" . urlencode((string) ($projectid)) . "&accountid=" . urlencode((string) ($accountid)) . '&paymenttype=' . urlencode((string) (GETPOSTINT('paymenttype'))) . '&datepday=' . GETPOSTINT("datepday") . '&datepmonth=' . GETPOSTINT("datepmonth") . '&datepyear=' . GETPOSTINT("datepyear"));
				exit;
			} else {
				header("Location: " . $_SERVER['PHP_SELF'] . '?id=' . $object->id);
				exit;
			}
		} else {
			$db->rollback();
		}
	}

	$action = 'create';
}

if ($action == 'confirm_delete' && $permissiontodelete) {
	$result = $object->fetch($id);
	$totalpaid = $object->getSommePaiement();

	if (empty($totalpaid)) {
		$db->begin();

		$ret = $object->delete($user);
		if ($ret > 0) {
			$db->commit();
			header("Location: ".DOL_URL_ROOT.'/salaries/list.php');
			exit;
		} else {
			$db->rollback();
			setEventMessages($object->error, $object->errors, 'errors');
		}
	} else {
		setEventMessages($langs->trans('DisabledBecausePayments'), null, 'errors');
	}
}


if ($action == 'update' && !GETPOST("cancel") && $permissiontoadd) {
	$amount = price2num(GETPOST('amount'), 'MT', 2);

	if (empty($amount)) {
		setEventMessages($langs->trans("ErrorFieldRequired", $langs->transnoentities("Amount")), null, 'errors');
		$action = 'edit';
	} elseif (!is_numeric($amount)) {
		setEventMessages($langs->trans("ErrorFieldMustBeANumeric", $langs->transnoentities("Amount")), null, 'errors');
		$action = 'create';
	} else {
		$result = $object->fetch($id);

		$object->amount = price2num($amount);
		$object->datesp = price2num($datesp);
		$object->dateep = price2num($dateep);

		$result = $object->update($user);
		if ($result <= 0) {
			setEventMessages($object->error, $object->errors, 'errors');
		}
	}
}

<<<<<<< HEAD
if ($action == 'confirm_clone' && $confirm != 'yes') {
=======
if ($action == 'confirm_clone' && $confirm != 'yes') {	// Test on permission not required here
>>>>>>> cc80841a
	$action = '';
}

if ($action == 'confirm_clone' && $confirm == 'yes' && $permissiontoadd) {
	$db->begin();

	$originalId = $id;

	$object->fetch($id);

	if ($object->id > 0) {
		$object->paye = 0;
		$object->id = 0;
		$object->ref = '';

		if (GETPOST('amount', 'alphanohtml')) {
			$object->amount = price2num(GETPOST('amount', 'alphanohtml'), 'MT', 2);
		}

		if (GETPOST('clone_label', 'alphanohtml')) {
			$object->label = GETPOST('clone_label', 'alphanohtml');
		} else {
			$object->label = $langs->trans("CopyOf").' '.$object->label;
		}

		$newdatestart = dol_mktime(0, 0, 0, GETPOSTINT('clone_date_startmonth'), GETPOSTINT('clone_date_startday'), GETPOSTINT('clone_date_startyear'));
		$newdateend = dol_mktime(0, 0, 0, GETPOSTINT('clone_date_endmonth'), GETPOSTINT('clone_date_endday'), GETPOSTINT('clone_date_endyear'));

		if ($newdatestart) {
			$object->datesp = $newdatestart;
		}
		if ($newdateend) {
			$object->dateep = $newdateend;
		}

		$id = $object->create($user);
		if ($id > 0) {
			$db->commit();
			$db->close();

			header("Location: ".$_SERVER["PHP_SELF"]."?id=".$id);
			exit;
		} else {
			$id = $originalId;
			$db->rollback();

			setEventMessages($object->error, $object->errors, 'errors');
		}
	} else {
		$db->rollback();
		dol_print_error($db, $object->error);
	}
}

// Action to update one extrafield
if ($action == "update_extras" && $permissiontoadd) {
	$object->fetch(GETPOSTINT('id'));

	$attributekey = GETPOST('attribute', 'alpha');
	$attributekeylong = 'options_'.$attributekey;

	if (GETPOSTISSET($attributekeylong.'day') && GETPOSTISSET($attributekeylong.'month') && GETPOSTISSET($attributekeylong.'year')) {
		// This is properties of a date
		$object->array_options['options_'.$attributekey] = dol_mktime(GETPOSTINT($attributekeylong.'hour'), GETPOSTINT($attributekeylong.'min'), GETPOSTINT($attributekeylong.'sec'), GETPOSTINT($attributekeylong.'month'), GETPOSTINT($attributekeylong.'day'), GETPOSTINT($attributekeylong.'year'));
		//var_dump(dol_print_date($object->array_options['options_'.$attributekey]));exit;
	} else {
		$object->array_options['options_'.$attributekey] = GETPOST($attributekeylong, 'alpha');
	}

	$result = $object->insertExtraFields(empty($triggermodname) ? '' : $triggermodname, $user);
	if ($result > 0) {
		setEventMessages($langs->trans('RecordSaved'), null, 'mesgs');
		$action = 'view';
	} else {
		setEventMessages($object->error, $object->errors, 'errors');
		$action = 'edit_extras';
	}
}

/*
 *	View
 */

$form = new Form($db);
$formfile = new FormFile($db);
if (isModEnabled('project')) {
	$formproject = new FormProjets($db);
}

$title = $langs->trans('Salary')." - ".$object->ref;
if ($action == 'create') {
	$title = $langs->trans("NewSalary");
}
$help_url = "";
llxHeader('', $title, $help_url);


if ($id > 0) {
	$result = $object->fetch($id);
	if ($result <= 0) {
		dol_print_error($db);
		exit;
	}
}

// Create
if ($action == 'create' && $permissiontoadd) {
<<<<<<< HEAD
	$year_current = dol_print_date(dol_now('gmt'), "%Y", 'gmt');
	$pastmonth = dol_print_date(dol_now(), "%m") - 1;
=======
	$year_current = (int) dol_print_date(dol_now('gmt'), "%Y", 'gmt');
	$pastmonth = (int) dol_print_date(dol_now(), "%m") - 1;
>>>>>>> cc80841a
	$pastmonthyear = $year_current;
	if ($pastmonth == 0) {
		$pastmonth = 12;
		$pastmonthyear--;
	}

	$datespmonth = GETPOSTINT('datespmonth');
	$datespday = GETPOSTINT('datespday');
	$datespyear = GETPOSTINT('datespyear');
	$dateepmonth = GETPOSTINT('dateepmonth');
	$dateepday = GETPOSTINT('dateepday');
	$dateepyear = GETPOSTINT('dateepyear');
	$datesp = dol_mktime(0, 0, 0, $datespmonth, $datespday, $datespyear);
	$dateep = dol_mktime(23, 59, 59, $dateepmonth, $dateepday, $dateepyear);

	if (empty($datesp) || empty($dateep)) { // We define date_start and date_end
		$datesp = dol_get_first_day($pastmonthyear, $pastmonth, false);
		$dateep = dol_get_last_day($pastmonthyear, $pastmonth, false);
	}

	print '<form name="salary" action="'.$_SERVER["PHP_SELF"].'" method="POST">';
	print '<input type="hidden" name="token" value="'.newToken().'">';
	print '<input type="hidden" name="action" value="add">';
	if ($backtopage) {
		print '<input type="hidden" name="backtopage" value="'.$backtopage.'">';
	}
	if ($backtopageforcancel) {
		print '<input type="hidden" name="backtopageforcancel" value="'.$backtopageforcancel.'">';
	}

	print load_fiche_titre($langs->trans("NewSalary"), '', 'salary');

	if (!empty($conf->use_javascript_ajax)) {
		print "\n".'<script type="text/javascript">';
		print /** @lang JavaScript */'
			$(document).ready(function () {
				let onAutoCreatePaiementChange = function () {
					if($("#auto_create_paiement").is(":checked")) {
						$("#label_fk_account").find("span").addClass("fieldrequired");
						$("#label_type_payment").find("span").addClass("fieldrequired");
						$(".hide_if_no_auto_create_payment").show();
					} else {
						$("#label_fk_account").find("span").removeClass("fieldrequired");
						$("#label_type_payment").find("span").removeClass("fieldrequired");
						$(".hide_if_no_auto_create_payment").hide();
					}
				};
				$("#radiopayment").click(function() {
					$("#label").val($(this).data("label"));
				});
				$("#radiorefund").click(function() {
					$("#label").val($(this).data("label"));
				});
				$("#auto_create_paiement").click(function () {
					onAutoCreatePaiementChange();
				});
				onAutoCreatePaiementChange();
			});
			';
		print '</script>'."\n";
	}

	print dol_get_fiche_head();

	print '<table class="border centpercent">';

	// Employee
	print '<tr><td class="titlefieldcreate">';
	print $form->editfieldkey('Employee', 'fk_user', '', $object, 0, 'string', '', 1).'</td><td>';
	$noactive = 0; // We keep active and unactive users
	print img_picto('', 'user', 'class="pictofixedwidth"').$form->select_dolusers(GETPOSTINT('fk_user'), 'fk_user', 1, '', 0, '', '', 0, 0, 0, 'AND employee=1', 0, '', 'maxwidth300', $noactive);
	print '</td></tr>';

	// Label
	print '<tr><td>';
	print $form->editfieldkey('Label', 'label', '', $object, 0, 'string', '', 1).'</td><td>';
	print '<input name="label" id="label" class="minwidth300" value="'.(GETPOST("label") ? GETPOST("label") : $langs->trans("Salary")).'">';
	print '</td></tr>';

	// Date start period
	print '<tr><td>';
	print $form->editfieldkey('DateStartPeriod', 'datesp', '', $object, 0, 'string', '', 1).'</td><td>';
	print $form->selectDate($datesp, "datesp", 0, 0, 0, 'add');
	print '</td></tr>';

	// Date end period
	print '<tr><td>';
	print $form->editfieldkey('DateEndPeriod', 'dateep', '', $object, 0, 'string', '', 1).'</td><td>';
	print $form->selectDate($dateep, "dateep", 0, 0, 0, 'add');
	print '</td></tr>';

	// Amount
	print '<tr><td>';
	print $form->editfieldkey('Amount', 'amount', '', $object, 0, 'string', '', 1).'</td><td>';
	print '<input name="amount" id="amount" class="minwidth75 maxwidth100" value="'.GETPOST("amount").'"> &nbsp;';
	print ' <button class="dpInvisibleButtons datenowlink" id="updateAmountWithLastSalary" name="_useless" type="button">'.$langs->trans('UpdateAmountWithLastSalary').'</a>';
	print '</td>';
	print '</tr>';

	// Project
	if (isModEnabled('project')) {
		$formproject = new FormProjets($db);

		print '<tr><td>'.$langs->trans("Project").'</td><td>';
		print img_picto('', 'project', 'class="pictofixedwidth"');
		print $formproject->select_projects(-1, $projectid, 'fk_project', 0, 0, 1, 1, 0, 0, 0, '', 1);
		print '</td></tr>';
	}

	// Comments
	print '<tr>';
	print '<td class="tdtop">'.$langs->trans("Comments").'</td>';
	print '<td class="tdtop"><textarea name="note" wrap="soft" cols="60" rows="'.ROWS_3.'">'.GETPOST('note', 'restricthtml').'</textarea></td>';
	print '</tr>';


	print '<tr><td colspan="2"><hr></td></tr>';


	// Auto create payment
	print '<tr><td><label for="auto_create_paiement">'.$langs->trans('AutomaticCreationPayment').'</label></td>';
	print '<td><input id="auto_create_paiement" name="auto_create_paiement" type="checkbox" ' . (empty($auto_create_paiement) ? '' : 'checked="checked"') . ' value="1"></td></tr>'."\n";	// Date payment

	// Bank
	if (isModEnabled("bank")) {
		print '<tr><td id="label_fk_account">';
		print $form->editfieldkey('BankAccount', 'selectaccountid', '', $object, 0, 'string', '', 1).'</td><td>';
		print img_picto('', 'bank_account', 'class="pictofixedwidth"');
		$form->select_comptes($accountid, "accountid", 0, '', 1); // Affiche liste des comptes courant
		print '</td></tr>';
	}

	// Type payment
	print '<tr><td id="label_type_payment">';
	print $form->editfieldkey('PaymentMode', 'selectpaymenttype', '', $object, 0, 'string', '', 1).'</td><td>';
	print img_picto('', 'bank', 'class="pictofixedwidth"');
	print $form->select_types_paiements(GETPOST("paymenttype", 'aZ09'), "paymenttype", '');
	print '</td></tr>';

	// Date payment
	print '<tr class="hide_if_no_auto_create_payment"><td>';
	print $form->editfieldkey('DatePayment', 'datep', '', $object, 0, 'string', '', 1).'</td><td>';
	print $form->selectDate((empty($datep) ? '' : $datep), "datep", 0, 0, 0, 'add', 1, 1);
	print '</td></tr>';

	// Date value for bank
	print '<tr class="hide_if_no_auto_create_payment"><td>';
	print $form->editfieldkey('DateValue', 'datev', '', $object, 0).'</td><td>';
	print $form->selectDate((empty($datev) ? -1 : $datev), "datev", 0, 0, 0, 'add', 1, 1);
	print '</td></tr>';

	// Number
	if (isModEnabled("bank")) {
		// Number
		print '<tr class="hide_if_no_auto_create_payment"><td><label for="num_payment">'.$langs->trans('Numero');
		print ' <em>('.$langs->trans("ChequeOrTransferNumber").')</em>';
		print '</label></td>';
		print '<td><input name="num_payment" id="num_payment" type="text" value="'.GETPOST("num_payment").'"></td></tr>'."\n";
	}

	// Bouton Save payment
	/*
	print '<tr class="hide_if_no_auto_create_payment"><td>';
	print $langs->trans("ClosePaidSalaryAutomatically");
	print '</td><td><input type="checkbox" checked value="1" name="closepaidsalary"></td></tr>';
	*/

	// Other attributes
	$parameters = array();
	$reshook = $hookmanager->executeHooks('formObjectOptions', $parameters, $object, $action); // Note that $action and $object may have been modified by hook
	print $hookmanager->resPrint;
	if (empty($reshook)) {
		print $object->showOptionals($extrafields, 'create');
	}

	print '</table>';

	print dol_get_fiche_end();

	print '<div class="center">';

	print '<div class="hide_if_no_auto_create_payment paddingbottom">';
	print '<input type="checkbox" checked value="1" name="closepaidsalary">'.$langs->trans("ClosePaidSalaryAutomatically");
	print '</div>';

	print '</div>';

	$addition_button = array(
		'name' => 'saveandnew',
		'label_key' => 'SaveAndNew',
	);
	print $form->buttonsSaveCancel("Save", "Cancel", $addition_button);

	print '</form>';
	print '<script>';
	print '$( document ).ready(function() {';
	print '$("#updateAmountWithLastSalary").on("click", function updateAmountWithLastSalary() {
					var fk_user = $("#fk_user").val()
					var url = "'.DOL_URL_ROOT.'/salaries/ajax/ajaxsalaries.php?fk_user="+fk_user;
					console.log("We click on link to autofill salary amount url="+url);

					if (fk_user != -1) {
						$.get(
							url,
							function( data ) {
								console.log("Data returned: "+data);
								if (data != null) {
									if (typeof data == "object") {
										console.log("data is already type object, no need to parse it");
										item = data;
									} else {
										console.log("data is type "+(typeof data));
										item = JSON.parse(data);
									}
									if (item[0].key == "Amount") {
										value = item[0].value;
										console.log("amount returned = "+value);
										if (value != null) {
											$("#amount").val(item[0].value);
										} else {
											console.error("Error: Ajax url "+url+" has returned a null value.");
										}
									} else {
										console.error("Error: Ajax url "+url+" has returned the wrong key.");
									}
								} else {
									console.error("Error: Ajax url "+url+" has returned an empty page.");
								}
							}
						);

					} else {
						alert("'.dol_escape_js($langs->transnoentitiesnoconv("FillFieldFirst")).'");
					}
		});

	})';
	print '</script>';
}

// View mode
if ($id > 0) {
	$head = salaries_prepare_head($object);
	$formconfirm = '';

	if ($action === 'clone') {
		$formquestion = array(
			array('type' => 'text', 'name' => 'clone_label', 'label' => $langs->trans("Label"), 'value' => $langs->trans("CopyOf").' '.$object->label),
		);

		//$formquestion[] = array('type' => 'date', 'name' => 'clone_date_ech', 'label' => $langs->trans("Date"), 'value' => -1);
		$formquestion[] = array('type' => 'date', 'name' => 'clone_date_start', 'label' => $langs->trans("DateStart"), 'value' => -1);
		$formquestion[] = array('type' => 'date', 'name' => 'clone_date_end', 'label' => $langs->trans("DateEnd"), 'value' => -1);
		$formquestion[] = array('type' => 'text', 'name' => 'amount', 'label' => $langs->trans("Amount"), 'value' => price($object->amount), 'morecss' => 'width100 right');

		$formconfirm = $form->formconfirm($_SERVER["PHP_SELF"].'?id='.$object->id, $langs->trans('ToClone'), $langs->trans('ConfirmCloneSalary', $object->ref), 'confirm_clone', $formquestion, 'yes', 1, 280);

		//Add fill with end of month button
		$formconfirm .= "<script>
			$('#clone_date_end').after($('<button id=\"fill_end_of_month\" class=\"dpInvisibleButtons\" style=\"color: var(--colortextlink);font-size: 0.8em;opacity: 0.7;margin-left:4px;\" type=\"button\">".$langs->trans('FillEndOfMonth')."</button>'));
			$('#fill_end_of_month').click(function(){
				var clone_date_startmonth = +$('#clone_date_startmonth').val();
				var clone_date_startyear = +$('#clone_date_startyear').val();
				var end_date = new Date(clone_date_startyear, clone_date_startmonth, 0);
				end_date.setMonth(clone_date_startmonth - 1);
				$('#clone_date_end').val(formatDate(end_date,'".$langs->trans("FormatDateShortJavaInput")."'));
				$('#clone_date_endday').val(end_date.getDate());
				$('#clone_date_endmonth').val(end_date.getMonth() + 1);
				$('#clone_date_endyear').val(end_date.getFullYear());
			});
		</script>";
	}

	if ($action == 'paid') {
		$text = $langs->trans('ConfirmPaySalary');
		$formconfirm = $form->formconfirm($_SERVER["PHP_SELF"]."?id=".$object->id, $langs->trans('PaySalary'), $text, "confirm_paid", '', '', 2);
	}

	if ($action == 'delete') {
		$text = $langs->trans('ConfirmDeleteSalary');
		$formconfirm = $form->formconfirm($_SERVER['PHP_SELF'].'?id='.$object->id, $langs->trans('DeleteSalary'), $text, 'confirm_delete', '', '', 2);
	}

	if ($action == 'edit') {
		print "<form name=\"charge\" action=\"".$_SERVER["PHP_SELF"]."?id=$object->id&amp;action=update\" method=\"post\">";
		print '<input type="hidden" name="token" value="'.newToken().'">';
	}

	// Call Hook formConfirm
	$parameters = array('formConfirm' => $formconfirm);
	$reshook = $hookmanager->executeHooks('formConfirm', $parameters, $object, $action); // Note that $action and $object may have been modified by hook
	if (empty($reshook)) {
		$formconfirm .= $hookmanager->resPrint;
	} elseif ($reshook > 0) {
		$formconfirm = $hookmanager->resPrint;
	}

	// Print form confirm
	print $formconfirm;


	print dol_get_fiche_head($head, 'card', $langs->trans("SalaryPayment"), -1, 'salary', 0, '', '', 0, '', 1);

	$linkback = '<a href="'.DOL_URL_ROOT.'/salaries/list.php?restore_lastsearch_values=1'.(!empty($socid) ? '&socid='.$socid : '').'">'.$langs->trans("BackToList").'</a>';

	$morehtmlref = '<div class="refidno">';

	// Label
	if ($action != 'editlabel') {
		$morehtmlref .= $form->editfieldkey("Label", 'label', $object->label, $object, $permissiontoadd, 'string', '', 0, 1);
		$morehtmlref .= $object->label;
	} else {
		$morehtmlref .= $langs->trans('Label').' :&nbsp;';
		$morehtmlref .= '<form method="post" action="'.$_SERVER['PHP_SELF'].'?id='.$object->id.'">';
		$morehtmlref .= '<input type="hidden" name="action" value="setlabel">';
		$morehtmlref .= '<input type="hidden" name="token" value="'.newToken().'">';
		$morehtmlref .= '<input type="text" name="label" value="'.$object->label.'"/>';
		$morehtmlref .= '<input type="submit" class="button valignmiddle" value="'.$langs->trans("Modify").'">';
		$morehtmlref .= '</form>';
	}

	// Employee
	if ($action != 'editfk_user') {
		if ($object->getSommePaiement() > 0 && !empty($object->fk_user)) {
			$userstatic = new User($db);
			$result = $userstatic->fetch($object->fk_user);
			if ($result > 0) {
				$morehtmlref .= '<br>' .$langs->trans('Employee').' : '.$userstatic->getNomUrl(-1);
			}
		} else {
			$morehtmlref .= '<br>' . $form->editfieldkey("Employee", 'fk_user', $object->label, $object, $permissiontoadd, 'string', '', 0, 1);

			if (!empty($object->fk_user)) {
				$userstatic = new User($db);
				$result = $userstatic->fetch($object->fk_user);
				if ($result > 0) {
					$morehtmlref .= $userstatic->getNomUrl(-1);
				} else {
					dol_print_error($db);
					exit();
				}
			}
		}
	} else {
		$morehtmlref .= '<br>'.$langs->trans('Employee').' :&nbsp;';
		$morehtmlref .= '<form method="post" action="'.$_SERVER['PHP_SELF'].'?id='.$object->id.'">';
		$morehtmlref .= '<input type="hidden" name="action" value="setfk_user">';
		$morehtmlref .= '<input type="hidden" name="token" value="'.newToken().'">';
		$morehtmlref .= $form->select_dolusers($object->fk_user, 'userid', 1);
		$morehtmlref .= '<input type="submit" class="button valignmiddle" value="'.$langs->trans("Modify").'">';
		$morehtmlref .= '</form>';
	}

	$usercancreate = $permissiontoadd;

	// Project
	if (isModEnabled('project')) {
		$langs->load("projects");
		$morehtmlref .= '<br>';
		if ($usercancreate) {
			$morehtmlref .= img_picto($langs->trans("Project"), 'project', 'class="pictofixedwidth"');
			if ($action != 'classify') {
				$morehtmlref .= '<a class="editfielda" href="'.$_SERVER['PHP_SELF'].'?action=classify&token='.newToken().'&id='.$object->id.'">'.img_edit($langs->transnoentitiesnoconv('SetProject')).'</a> ';
			}
			$morehtmlref .= $form->form_project($_SERVER['PHP_SELF'].'?id='.$object->id, -1, $object->fk_project, ($action == 'classify' ? 'projectid' : 'none'), 0, 0, 0, 1, '', 'maxwidth300');
		} else {
			if (!empty($object->fk_project)) {
				$proj = new Project($db);
				$proj->fetch($object->fk_project);
				$morehtmlref .= $proj->getNomUrl(1);
				if ($proj->title) {
					$morehtmlref .= '<span class="opacitymedium"> - '.dol_escape_htmltag($proj->title).'</span>';
				}
			}
		}
	}

	$morehtmlref .= '</div>';

	$totalpaid = $object->getSommePaiement();
	$object->alreadypaid = $totalpaid;
	$object->totalpaid = $totalpaid;

	dol_banner_tab($object, 'id', $linkback, 1, 'rowid', 'ref', $morehtmlref, '', 0, '', '');

	print '<div class="fichecenter">';
	print '<div class="fichehalfleft">';
	print '<div class="underbanner clearboth"></div>';

	print '<table class="border centpercent tableforfield">';

	if ($action == 'edit') {
		print '<tr><td class="titlefield">'.$langs->trans("DateStartPeriod")."</td><td>";
		print $form->selectDate($object->datesp, 'datesp', 0, 0, 0, 'datesp', 1);
		print "</td></tr>";
	} else {
		print "<tr>";
		print '<td class="titlefield">' . $langs->trans("DateStartPeriod") . '</td><td>';
		print dol_print_date($object->datesp, 'day');
		print '</td></tr>';
	}

	if ($action == 'edit') {
		print '<tr><td>'.$langs->trans("DateEndPeriod")."</td><td>";
		print $form->selectDate($object->dateep, 'dateep', 0, 0, 0, 'dateep', 1);
		print "</td></tr>";
	} else {
		print "<tr>";
		print '<td>' . $langs->trans("DateEndPeriod") . '</td><td>';
		print dol_print_date($object->dateep, 'day');
		print '</td></tr>';
	}

	/*print "<tr>";
	print '<td>'.$langs->trans("DatePayment").'</td><td>';
	print dol_print_date($object->datep, 'day');
	print '</td></tr>';

	print '<tr><td>'.$langs->trans("DateValue").'</td><td>';
	print dol_print_date($object->datev, 'day');
	print '</td></tr>';*/

	if ($action == 'edit') {
		print '<tr><td class="fieldrequired">' . $langs->trans("Amount") . '</td><td><input name="amount" size="10" value="' . price($object->amount) . '"></td></tr>';
	} else {
		print '<tr><td>' . $langs->trans("Amount") . '</td><td><span class="amount">' . price($object->amount, 0, $langs, 1, -1, -1, $conf->currency) . '</span></td></tr>';
	}

	// Default mode of payment
	print '<tr><td>';
	print '<table class="nobordernopadding" width="100%"><tr><td>';
	print $langs->trans('DefaultPaymentMode');
	print '</td>';
	if ($action != 'editmode') {
		print '<td class="right"><a class="editfielda" href="'.$_SERVER["PHP_SELF"].'?action=editmode&token='.newToken().'&id='.$object->id.'">'.img_edit($langs->trans('SetMode'), 1).'</a></td>';
	}
	print '</tr></table>';
	print '</td><td>';

	if ($action == 'editmode') {
		$form->form_modes_reglement($_SERVER['PHP_SELF'].'?id='.$object->id, $object->type_payment, 'mode_reglement_id');
	} else {
		$form->form_modes_reglement($_SERVER['PHP_SELF'].'?id='.$object->id, $object->type_payment, 'none');
	}
	print '</td></tr>';

	// Default Bank Account
	if (isModEnabled("bank")) {
		print '<tr><td class="nowrap">';
		print '<table width="100%" class="nobordernopadding"><tr><td class="nowrap">';
		print $langs->trans('DefaultBankAccount');
		print '<td>';
		if ($action != 'editbankaccount' && $permissiontoadd) {
			print '<td class="right"><a class="editfielda" href="'.$_SERVER["PHP_SELF"].'?action=editbankaccount&token='.newToken().'&id='.$object->id.'">'.img_edit($langs->trans('SetBankAccount'), 1).'</a></td>';
		}
		print '</tr></table>';
		print '</td><td>';
		if ($action == 'editbankaccount') {
			$form->formSelectAccount($_SERVER['PHP_SELF'].'?id='.$object->id, $object->fk_account, 'fk_account', 1);
		} else {
			$form->formSelectAccount($_SERVER['PHP_SELF'].'?id='.$object->id, $object->fk_account, 'none');
		}
		print '</td>';
		print '</tr>';
	}

	// Other attributes
	include DOL_DOCUMENT_ROOT.'/core/tpl/extrafields_view.tpl.php';

	print '</table>';

	print '</div>';

	print '<div class="fichehalfright">';

	$nbcols = 3;
	if (isModEnabled("bank")) {
		$nbcols++;
	}

	/*
	 * Payments
	 */
	$sql = "SELECT p.rowid, p.num_payment as num_payment, p.datep as dp, p.amount,";
	$sql .= " c.code as type_code,c.libelle as paiement_type,";
	$sql .= ' ba.rowid as baid, ba.ref as baref, ba.label, ba.number as banumber, ba.account_number, ba.currency_code as bacurrency_code, ba.fk_accountancy_journal';
	$sql .= " FROM ".MAIN_DB_PREFIX."payment_salary as p";
	$sql .= ' LEFT JOIN '.MAIN_DB_PREFIX.'bank as b ON p.fk_bank = b.rowid';
	$sql .= ' LEFT JOIN '.MAIN_DB_PREFIX.'bank_account as ba ON b.fk_account = ba.rowid';
	$sql .= " LEFT JOIN ".MAIN_DB_PREFIX."c_paiement as c ON p.fk_typepayment = c.id";
	$sql .= ", ".MAIN_DB_PREFIX."salary as salaire";
	$sql .= " WHERE p.fk_salary = ".((int) $id);
	$sql .= " AND p.fk_salary = salaire.rowid";
	$sql .= " AND salaire.entity IN (".getEntity('tax').")";
	$sql .= " ORDER BY dp DESC";
	//print $sql;
	$resql = $db->query($sql);
	if ($resql) {
		$totalpaid = 0;

		$num = $db->num_rows($resql);
		$i = 0;
		$total = 0;

		print '<div class="div-table-responsive-no-min">'; // You can use div-table-responsive-no-min if you don't need reserved height for your table
		print '<table class="noborder paymenttable">';
		print '<tr class="liste_titre">';
		print '<td>'.$langs->trans("RefPayment").'</td>';
		print '<td>'.$langs->trans("Date").'</td>';
		print '<td>'.$langs->trans("Type").'</td>';
		if (isModEnabled("bank")) {
			print '<td class="liste_titre right">'.$langs->trans('BankAccount').'</td>';
		}
		print '<td class="right">'.$langs->trans("Amount").'</td>';
		print '</tr>';

		$paymentsalarytemp = new PaymentSalary($db);

		if ($num > 0) {
			$bankaccountstatic = new Account($db);
			while ($i < $num) {
				$objp = $db->fetch_object($resql);

				$paymentsalarytemp->id = $objp->rowid;
				$paymentsalarytemp->ref = $objp->rowid;
				$paymentsalarytemp->num_payment = $objp->num_payment;
				$paymentsalarytemp->datep = $objp->dp;

				print '<tr class="oddeven"><td>';
				print $paymentsalarytemp->getNomUrl(1);
				print '</td>';
				print '<td>'.dol_print_date($db->jdate($objp->dp), 'dayhour', 'tzuserrel')."</td>\n";
				$labeltype = $langs->trans("PaymentType".$objp->type_code) != "PaymentType".$objp->type_code ? $langs->trans("PaymentType".$objp->type_code) : $objp->paiement_type;
				print "<td>".$labeltype.' '.$objp->num_payment."</td>\n";
				if (isModEnabled("bank")) {
					$bankaccountstatic->id = $objp->baid;
					$bankaccountstatic->ref = $objp->baref;
					$bankaccountstatic->label = $objp->baref;
					$bankaccountstatic->number = $objp->banumber;
					$bankaccountstatic->currency_code = $objp->bacurrency_code;

					if (isModEnabled('accounting')) {
						$bankaccountstatic->account_number = $objp->account_number;

						$accountingjournal = new AccountingJournal($db);
						$accountingjournal->fetch($objp->fk_accountancy_journal);
						$bankaccountstatic->accountancy_journal = $accountingjournal->getNomUrl(0, 1, 1, '', 1);
					}

					print '<td class="right">';
					if ($bankaccountstatic->id) {
						print $bankaccountstatic->getNomUrl(1, 'transactions');
					}
					print '</td>';
				}
				print '<td class="right nowrap amountcard">'.price($objp->amount)."</td>\n";
				print "</tr>";
				$totalpaid += $objp->amount;
				$i++;
			}
		} else {
			print '<tr class="oddeven"><td><span class="opacitymedium">'.$langs->trans("None").'</span></td>';
			print '<td></td><td></td><td></td><td></td>';
			print '</tr>';
		}

		print '<tr><td colspan="'.$nbcols.'" class="right">'.$langs->trans("AlreadyPaid").' :</td><td class="right nowrap amountcard">'.price($totalpaid)."</td></tr>\n";
		print '<tr><td colspan="'.$nbcols.'" class="right">'.$langs->trans("AmountExpected").' :</td><td class="right nowrap amountcard">'.price($object->amount)."</td></tr>\n";

<<<<<<< HEAD
		$resteapayer = $object->amount - $totalpaid;
=======
		$resteapayer = (float) $object->amount - $totalpaid;
>>>>>>> cc80841a
		$cssforamountpaymentcomplete = 'amountpaymentcomplete';

		print '<tr><td colspan="'.$nbcols.'" class="right">'.$langs->trans("RemainderToPay")." :</td>";
		print '<td class="right nowrap'.($resteapayer ? ' amountremaintopay' : (' '.$cssforamountpaymentcomplete)).'">'.price($resteapayer)."</td></tr>\n";

		print "</table>";
		print '</div>';

		$db->free($resql);
	} else {
		dol_print_error($db);
	}

	print '</div>';
	print '</div>';

	print '<div class="clearboth"></div>';

	print dol_get_fiche_end();

	if ($action == 'edit') {
		print $form->buttonsSaveCancel();
		print "</form>";
	}

	$resteapayer = price2num($resteapayer, 'MT');


	/*
	 * Action bar
	 */

	print '<div class="tabsAction">'."\n";
	if ($action != 'edit') {
		// Dynamic send mail button
		$parameters = array();
		$reshook = $hookmanager->executeHooks('addMoreActionsButtons', $parameters, $object, $action); // Note that $action and $object may have been modified by hook
		if (empty($reshook)) {
			if (empty($user->socid)) {
				$canSendMail = true;

				print dolGetButtonAction($langs->trans('SendMail'), '', 'default', $_SERVER['PHP_SELF'] . '?id=' . $object->id . '&action=presend&token='.newToken().'&mode=init#formmailbeforetitle', '', $canSendMail);
			}
		}

		// Reopen
		if ($object->paye && $permissiontoadd) {
			print dolGetButtonAction('', $langs->trans('ReOpen'), 'default', $_SERVER["PHP_SELF"].'?action=reopen&token='.newToken().'&id='.$object->id, '');
		}

		// Edit
		if ($object->paye == 0 && $permissiontoadd) {
			print dolGetButtonAction('', $langs->trans('Modify'), 'default', $_SERVER["PHP_SELF"].'?action=edit&token='.newToken().'&id='.$object->id, '');
		}

		// Emit payment
		if ($object->paye == 0 && ((price2num($object->amount) < 0 && $resteapayer < 0) || (price2num($object->amount) > 0 && $resteapayer > 0)) && $permissiontoadd) {
			print dolGetButtonAction('', $langs->trans('DoPayment'), 'default', DOL_URL_ROOT.'/salaries/paiement_salary.php?action=create&token='.newToken().'&id='. $object->id, '');
		}

		// Classify 'paid'
		// If payment complete $resteapayer <= 0 on a positive salary, or if amount is negative, we allow to classify as paid.
		if ($object->paye == 0 && (($resteapayer <= 0 && $object->amount > 0) || ($object->amount <= 0)) && $permissiontoadd) {
			print dolGetButtonAction('', $langs->trans('ClassifyPaid'), 'default', $_SERVER["PHP_SELF"].'?action=paid&token='.newToken().'&id='.$object->id, '');
		}

		// Transfer request
		print dolGetButtonAction('', $langs->trans('MakeTransferRequest'), 'default', DOL_URL_ROOT.'/salaries/virement_request.php?id='.$object->id, '');

		// Clone
		if ($permissiontoadd) {
			print dolGetButtonAction('', $langs->trans('ToClone'), 'default', $_SERVER["PHP_SELF"].'?action=clone&token='.newToken().'&id='.$object->id, '');
		}

		if ($permissiontodelete && empty($totalpaid)) {
			print dolGetButtonAction('', $langs->trans('Delete'), 'delete', $_SERVER["PHP_SELF"].'?action=delete&token='.newToken().'&id='.$object->id, '');
		} else {
			print dolGetButtonAction($langs->trans('DisabledBecausePayments'), $langs->trans('Delete'), 'default', $_SERVER['PHP_SELF'].'#', '', false);
		}
	}
	print "</div>";



	// Select mail models is same action as presend
	if (GETPOST('modelselected')) {
		$action = 'presend';
	}

	if ($action != 'presend') {
		print '<div class="fichecenter"><div class="fichehalfleft">';
		print '<a name="builddoc"></a>'; // ancre

		$includedocgeneration = 1;

		// Documents
		if ($includedocgeneration) {
			$objref = dol_sanitizeFileName($object->ref);
			$relativepath = $objref.'/'.$objref.'.pdf';
			$filedir = $conf->salaries->dir_output.'/'.$objref;
			$urlsource = $_SERVER["PHP_SELF"]."?id=".$object->id;
			//$genallowed = $permissiontoread; // If you can read, you can build the PDF to read content
			$genallowed = 0; // If you can read, you can build the PDF to read content
			$delallowed = $permissiontoadd; // If you can create/edit, you can remove a file on card
			print $formfile->showdocuments('salaries', $objref, $filedir, $urlsource, $genallowed, $delallowed, $object->model_pdf, 1, 0, 0, 28, 0, '', '', '', $langs->defaultlang);
		}

		// Show links to link elements
		/*
		$linktoelem = $form->showLinkToObjectBlock($object, null, array('salaries'));
		$somethingshown = $form->showLinkedObjectBlock($object, $linktoelem);
		*/

		print '</div><div class="fichehalfright">';

		$MAXEVENT = 10;

		$morehtmlcenter = dolGetButtonTitle($langs->trans('SeeAll'), '', 'fa fa-bars imgforviewmode', dol_buildpath('/mymodule/myobject_agenda.php', 1).'?id='.$object->id);

		// List of actions on element
		include_once DOL_DOCUMENT_ROOT.'/core/class/html.formactions.class.php';
		$formactions = new FormActions($db);
		//$somethingshown = $formactions->showactions($object, $object->element.'@'.$object->module, (is_object($object->thirdparty) ? $object->thirdparty->id : 0), 1, '', $MAXEVENT, '', $morehtmlcenter);

		print '</div></div>';
	}

	//Select mail models is same action as presend
	if (GETPOST('modelselected')) {
		$action = 'presend';
	}

	// Presend form
	$modelmail = 'salary';
	$defaulttopic = 'InformationMessage';
	$diroutput = $conf->salaries->dir_output;
	$trackid = 'salary'.$object->id;

	include DOL_DOCUMENT_ROOT.'/core/tpl/card_presend.tpl.php';

	// Hook to add more things on page
	$parameters = array();
	$reshook = $hookmanager->executeHooks('salaryCardTabAddMore', $parameters, $object, $action); // Note that $action and $object may have been modified by hook
}

// End of page
llxFooter();
$db->close();<|MERGE_RESOLUTION|>--- conflicted
+++ resolved
@@ -389,11 +389,7 @@
 	}
 }
 
-<<<<<<< HEAD
-if ($action == 'confirm_clone' && $confirm != 'yes') {
-=======
 if ($action == 'confirm_clone' && $confirm != 'yes') {	// Test on permission not required here
->>>>>>> cc80841a
 	$action = '';
 }
 
@@ -501,13 +497,8 @@
 
 // Create
 if ($action == 'create' && $permissiontoadd) {
-<<<<<<< HEAD
-	$year_current = dol_print_date(dol_now('gmt'), "%Y", 'gmt');
-	$pastmonth = dol_print_date(dol_now(), "%m") - 1;
-=======
 	$year_current = (int) dol_print_date(dol_now('gmt'), "%Y", 'gmt');
 	$pastmonth = (int) dol_print_date(dol_now(), "%m") - 1;
->>>>>>> cc80841a
 	$pastmonthyear = $year_current;
 	if ($pastmonth == 0) {
 		$pastmonth = 12;
@@ -1077,11 +1068,7 @@
 		print '<tr><td colspan="'.$nbcols.'" class="right">'.$langs->trans("AlreadyPaid").' :</td><td class="right nowrap amountcard">'.price($totalpaid)."</td></tr>\n";
 		print '<tr><td colspan="'.$nbcols.'" class="right">'.$langs->trans("AmountExpected").' :</td><td class="right nowrap amountcard">'.price($object->amount)."</td></tr>\n";
 
-<<<<<<< HEAD
-		$resteapayer = $object->amount - $totalpaid;
-=======
 		$resteapayer = (float) $object->amount - $totalpaid;
->>>>>>> cc80841a
 		$cssforamountpaymentcomplete = 'amountpaymentcomplete';
 
 		print '<tr><td colspan="'.$nbcols.'" class="right">'.$langs->trans("RemainderToPay")." :</td>";
