--- conflicted
+++ resolved
@@ -48,14 +48,8 @@
 $ref = GETPOST('ref', 'alpha');
 $action = GETPOST('action', 'aZ09');
 $cancel = GETPOST('cancel', 'aZ09');
-<<<<<<< HEAD
-=======
 $backtopage = GETPOST('backtopage', 'alpha');
 $backtopageforcancel = GETPOST('backtopageforcancel', 'alpha');
-
-$accountid = GETPOST('accountid', 'int') > 0 ? GETPOST('accountid', 'int') : 0;
-$projectid = (GETPOST('projectid', 'int') ? GETPOST('projectid', 'int') : GETPOST('fk_project', 'int'));
->>>>>>> 15406f16
 $confirm = GETPOST('confirm');
 
 $label = GETPOST('label', 'alphanohtml');
