--- conflicted
+++ resolved
@@ -735,11 +735,7 @@
 		//$formquestion[] = array('type' => 'date', 'name' => 'clone_date_ech', 'label' => $langs->trans("Date"), 'value' => -1);
 		$formquestion[] = array('type' => 'date', 'name' => 'clone_date_start', 'label' => $langs->trans("DateStart"), 'value' => -1);
 		$formquestion[] = array('type' => 'date', 'name' => 'clone_date_end', 'label' => $langs->trans("DateEnd"), 'value' => -1);
-<<<<<<< HEAD
-		$formquestion[] = array('type' => 'text', 'name' => 'amount', 'label' => $langs->trans("Amount"), 'value' => price($object->amount), 'morecss' => 'width100');
-=======
 		$formquestion[] = array('type' => 'text', 'name' => 'amount', 'label' => $langs->trans("Amount"), 'value' => price($object->amount), 'morecss' => 'width100 right');
->>>>>>> 723c731a
 
 		$formconfirm = $form->formconfirm($_SERVER["PHP_SELF"].'?id='.$object->id, $langs->trans('ToClone'), $langs->trans('ConfirmCloneSalary', $object->ref), 'confirm_clone', $formquestion, 'yes', 1, 280);
 	}
