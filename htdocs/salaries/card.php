--- conflicted
+++ resolved
@@ -3,11 +3,7 @@
  * Copyright (C) 2014-2020  Laurent Destailleur     <eldy@users.sourceforge.net>
  * Copyright (C) 2015       Jean-François Ferry     <jfefe@aternatik.fr>
  * Copyright (C) 2015       Charlie BENKE           <charlie@patas-monkey.com>
-<<<<<<< HEAD
- * Copyright (C) 2018-2021  Frédéric France         <frederic.france@netlogic.fr>
-=======
  * Copyright (C) 2018-2022  Frédéric France         <frederic.france@netlogic.fr>
->>>>>>> 95dc2558
  * Copyright (C) 2021       Gauthier VERDOL         <gauthier.verdol@atm-consulting.fr>
  *
  * This program is free software; you can redistribute it and/or modify
@@ -71,10 +67,6 @@
 $datev = dol_mktime(12, 0, 0, GETPOST("datevmonth", 'int'), GETPOST("datevday", 'int'), GETPOST("datevyear", 'int'));
 $datesp = dol_mktime(12, 0, 0, GETPOST("datespmonth", 'int'), GETPOST("datespday", 'int'), GETPOST("datespyear", 'int'));
 $dateep = dol_mktime(12, 0, 0, GETPOST("dateepmonth", 'int'), GETPOST("dateepday", 'int'), GETPOST("dateepyear", 'int'));
-<<<<<<< HEAD
-$label = GETPOST('label', 'alphanohtml');
-=======
->>>>>>> 95dc2558
 $fk_user = GETPOSTINT('userid');
 
 $object = new Salary($db);
@@ -88,11 +80,6 @@
 // Initialize technical object to manage hooks of page. Note that conf->hooks_modules contains array of hook context
 $hookmanager->initHooks(array('salarycard', 'globalcard'));
 
-<<<<<<< HEAD
-$object = new Salary($db);
-if ($id > 0 || !empty($ref)) {
-	$object->fetch($id, $ref);
-=======
 if ($id > 0 || !empty($ref)) {
 	$object->fetch($id, $ref);
 
@@ -107,7 +94,6 @@
 	if (!$canread) {
 		accessforbidden();
 	}
->>>>>>> 95dc2558
 }
 
 // Security check
@@ -115,10 +101,6 @@
 if ($user->socid) {
 	$socid = $user->socid;
 }
-<<<<<<< HEAD
-restrictedArea($user, 'salaries', $object->id, 'salary', '');
-
-=======
 
 restrictedArea($user, 'salaries', $object->id, 'salary', '');
 
@@ -126,7 +108,6 @@
 $permissiontoadd = $user->rights->salaries->write; // Used by the include of actions_addupdatedelete.inc.php and actions_lineupdown.inc.php
 $permissiontodelete = $user->rights->salaries->delete || ($permissiontoadd && isset($object->status) && $object->status == $object::STATUS_DRAFT);
 
->>>>>>> 95dc2558
 
 /**
  * Actions
@@ -572,15 +553,10 @@
 	// Amount
 	print '<tr><td>';
 	print $form->editfieldkey('Amount', 'amount', '', $object, 0, 'string', '', 1).'</td><td>';
-<<<<<<< HEAD
-	print '<input name="amount" id="amount" class="minwidth75 maxwidth100" value="'.GETPOST("amount").'">';
-	print '</td></tr>';
-=======
 	print '<input name="amount" id="amount" class="minwidth75 maxwidth100" value="'.GETPOST("amount").'">&nbsp;';
 	print '<button class="dpInvisibleButtons" id="updateAmountWithLastSalary" name="_useless" type="button">'.$langs->trans('UpdateAmountWithLastSalary').'</a>';
 	print '</td>';
 	print '</tr>';
->>>>>>> 95dc2558
 
 	// Project
 	if (!empty($conf->projet->enabled)) {
@@ -643,19 +619,12 @@
 	}
 
 	// Bouton Save payment
-<<<<<<< HEAD
-/*	print '<tr class="hide_if_no_auto_create_payment"><td>';
-	print $langs->trans("ClosePaidSalaryAutomatically");
-	print '</td><td><input type="checkbox" checked value="1" name="closepaidsalary"></td></tr>';
-*/
-=======
 	/*
 	print '<tr class="hide_if_no_auto_create_payment"><td>';
 	print $langs->trans("ClosePaidSalaryAutomatically");
 	print '</td><td><input type="checkbox" checked value="1" name="closepaidsalary"></td></tr>';
 	*/
 
->>>>>>> 95dc2558
 	// Other attributes
 	$parameters = array();
 	$reshook = $hookmanager->executeHooks('formObjectOptions', $parameters, $object, $action); // Note that $action and $object may have been modified by hook
@@ -672,19 +641,8 @@
 
 	print '<div class="hide_if_no_auto_create_payment paddingbottom">';
 	print '<input type="checkbox" checked value="1" name="closepaidsalary">'.$langs->trans("ClosePaidSalaryAutomatically");
-<<<<<<< HEAD
-	print '<br>';
 	print '</div>';
 
-	print '<input type="submit" class="button button-save" name="save" value="'.$langs->trans("Save").'">';
-	print '&nbsp;&nbsp; &nbsp;&nbsp;';
-	print '<input type="submit" class="button" name="saveandnew" value="'.$langs->trans("SaveAndNew").'">';
-	print '&nbsp;&nbsp; &nbsp;&nbsp;';
-	print '<input type="submit" class="button button-cancel" name="cancel" value="'.$langs->trans("Cancel").'">';
-=======
-	print '</div>';
-
->>>>>>> 95dc2558
 	print '</div>';
 
 	$addition_button = array(
@@ -803,21 +761,13 @@
 		$morehtmlref .= '</form>';
 	}
 
-<<<<<<< HEAD
-	//Employee
-=======
 	// Employee
->>>>>>> 95dc2558
 	if ($action != 'editfk_user') {
 		if ($object->getSommePaiement() > 0 && !empty($object->fk_user)) {
 			$userstatic = new User($db);
 			$result = $userstatic->fetch($object->fk_user);
 			if ($result > 0) {
-<<<<<<< HEAD
-				$morehtmlref .= '<br>' .$langs->trans('Employee').' : '.$userstatic->getNomUrl(1);
-=======
 				$morehtmlref .= '<br>' .$langs->trans('Employee').' : '.$userstatic->getNomUrl(-1);
->>>>>>> 95dc2558
 			}
 		} else {
 			$morehtmlref .= '<br>' . $form->editfieldkey("Employee", 'fk_user', $object->label, $object, $user->rights->salaries->write, 'string', '', 0, 1);
@@ -826,11 +776,7 @@
 				$userstatic = new User($db);
 				$result = $userstatic->fetch($object->fk_user);
 				if ($result > 0) {
-<<<<<<< HEAD
-					$morehtmlref .= $userstatic->getNomUrl(1);
-=======
 					$morehtmlref .= $userstatic->getNomUrl(-1);
->>>>>>> 95dc2558
 				} else {
 					dol_print_error($db);
 					exit();
@@ -1097,33 +1043,11 @@
 	if ($action != 'edit') {
 		// Reopen
 		if ($object->paye && $user->rights->salaries->write) {
-<<<<<<< HEAD
-			print "<div class=\"inline-block divButAction\"><a class=\"butAction\" href=\"".dol_buildpath("/salaries/card.php", 1)."?id=".$object->id.'&action=reopen&token='.newToken().'">'.$langs->trans("ReOpen")."</a></div>";
-=======
 			print dolGetButtonAction('', $langs->trans('ReOpen'), 'default', $_SERVER["PHP_SELF"].'?action=reopen&token='.newToken().'&id='.$object->id, '');
->>>>>>> 95dc2558
 		}
 
 		// Edit
 		if ($object->paye == 0 && $user->rights->salaries->write) {
-<<<<<<< HEAD
-			print "<div class=\"inline-block divButAction\"><a class=\"butAction\" href=\"".DOL_URL_ROOT."/salaries/card.php?id=".$object->id.'&action=edit&token='.newToken().'">'.$langs->trans("Modify")."</a></div>";
-		}
-
-		// Emit payment
-		if ($object->paye == 0 && ((price2num($object->amount) < 0 && price2num($resteapayer, 'MT') < 0) || (price2num($object->amount) > 0 && price2num($resteapayer, 'MT') > 0)) && $user->rights->salaries->write) {
-			print "<div class=\"inline-block divButAction\"><a class=\"butAction\" href=\"".DOL_URL_ROOT."/salaries/paiement_salary.php?id=".$object->id.'&action=create&token='.newToken().'">'.$langs->trans("DoPayment")."</a></div>";
-		}
-
-		// Classify 'paid'
-		if ($object->paye == 0
-			&& (
-				(round($resteapayer) <= 0 && $object->amount > 0)
-				|| (round($resteapayer) >= 0 && $object->amount < 0)
-			)
-			&& $user->rights->salaries->write) {
-			print "<div class=\"inline-block divButAction\"><a class=\"butAction\" href=\"".DOL_URL_ROOT."/salaries/card.php?id=".$object->id.'&action=paid&token='.newToken().'">'.$langs->trans("ClassifyPaid")."</a></div>";
-=======
 			print dolGetButtonAction('', $langs->trans('Modify'), 'default', $_SERVER["PHP_SELF"].'?action=edit&token='.newToken().'&id='.$object->id, '');
 		}
 
@@ -1136,24 +1060,15 @@
 		// If payment complete $resteapayer <= 0 on a positive salary, or if amount is negative, we allow to classify as paid.
 		if ($object->paye == 0 && (($resteapayer <= 0 && $object->amount > 0) || ($object->amount <= 0)) && $user->rights->salaries->write) {
 			print dolGetButtonAction('', $langs->trans('ClassifyPaid'), 'default', $_SERVER["PHP_SELF"].'?action=paid&token='.newToken().'&id='.$object->id, '');
->>>>>>> 95dc2558
 		}
 
 		// Clone
 		if ($user->rights->salaries->write) {
-<<<<<<< HEAD
-			print "<div class=\"inline-block divButAction\"><a class=\"butAction\" href=\"".DOL_URL_ROOT."/salaries/card.php?id=".$object->id.'&action=clone&token='.newToken().'">'.$langs->trans("ToClone")."</a></div>";
-		}
-
-		if (!empty($user->rights->salaries->delete) && empty($totalpaye)) {
-			print '<div class="inline-block divButAction"><a class="butActionDelete" href="card.php?id='.$object->id.'&action=delete&token='.newToken().'">'.$langs->trans("Delete").'</a></div>';
-=======
 			print dolGetButtonAction('', $langs->trans('ToClone'), 'default', $_SERVER["PHP_SELF"].'?action=clone&token='.newToken().'&id='.$object->id, '');
 		}
 
 		if (!empty($user->rights->salaries->delete) && empty($totalpaye)) {
 			print dolGetButtonAction('', $langs->trans('Delete'), 'delete', $_SERVER["PHP_SELF"].'?action=delete&token='.newToken().'&id='.$object->id, '');
->>>>>>> 95dc2558
 		} else {
 			print dolGetButtonAction($langs->trans('DisabledBecausePayments'), $langs->trans('Delete'),  'default', $_SERVER['PHP_SELF'].'#', '', false);
 		}
