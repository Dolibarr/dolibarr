--- conflicted
+++ resolved
@@ -108,9 +108,6 @@
 	$result = $object->set_paid($user);
 }
 
-<<<<<<< HEAD
-// Reopen
-=======
 if($action == 'setfk_user' && $user->rights->salaries->write) {
 	$result = $object->fetch($id);
 	if ($result > 0){
@@ -123,7 +120,6 @@
 
 }
 
->>>>>>> 23f913ee
 if ($action == 'reopen' && $user->rights->salaries->write) {
 	$result = $object->fetch($id);
 	if ($object->paye) {
@@ -609,12 +605,6 @@
 		$morehtmlref .= '</form>';
 	}
 
-<<<<<<< HEAD
-	// Employee
-	$userstatic = new User($db);
-	$userstatic->fetch($object->fk_user);
-	$morehtmlref .= '<br>' .$langs->trans('Employee').' : '.$userstatic->getNomUrl(1);
-=======
 	//Employee
 	if($action != 'editfk_user') {
 		$morehtmlref .= '<br />' . $form->editfieldkey("Employee", 'fk_user', $object->label, $object, $user->rights->salaries->write, 'string', '', 0, 1);
@@ -638,7 +628,6 @@
 		$morehtmlref .= '<input type="submit" class="button valignmiddle" value="'.$langs->trans("Modify").'">';
 		$morehtmlref .= '</form>';
 	}
->>>>>>> 23f913ee
 
 	// Project
 	if (!empty($conf->projet->enabled)) {
