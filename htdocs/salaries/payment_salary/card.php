--- conflicted
+++ resolved
@@ -1,12 +1,4 @@
 <?php
-<<<<<<< HEAD
-/* Copyright (C) 2004		Rodolphe Quiedeville		<rodolphe@quiedeville.org>
- * Copyright (C) 2004-2014	Laurent Destailleur			<eldy@users.sourceforge.net>
- * Copyright (C) 2005		Marc Barilley / Ocebo		<marc@ocebo.com>
- * Copyright (C) 2005-2009	Regis Houssin				<regis.houssin@inodbox.com>
- * Copyright (C) 2021		Gauthier VERDOL				<gauthier.verdol@atm-consulting.fr>
- * Copyright (C) 2024		Alexandre SPANGARO			<alexandre@inovea-conseil.com>
-=======
 /* Copyright (C) 2004       Rodolphe Quiedeville    <rodolphe@quiedeville.org>
  * Copyright (C) 2004-2014  Laurent Destailleur     <eldy@users.sourceforge.net>
  * Copyright (C) 2005       Marc Barilley / Ocebo   <marc@ocebo.com>
@@ -15,7 +7,6 @@
  * Copyright (C) 2024		MDW						<mdeweerd@users.noreply.github.com>
  * Copyright (C) 2024		Alexandre SPANGARO		<alexandre@inovea-conseil.com>
  * Copyright (C) 2024		Frédéric France			<frederic.france@free.fr>
->>>>>>> cc80841a
  *
  * This program is free software; you can redistribute it and/or modify
  * it under the terms of the GNU General Public License as published by
@@ -163,15 +154,9 @@
 
 // Date
 print '<tr><td>';
-<<<<<<< HEAD
-print $form->editfieldkey("Date", 'datep', $object->datepaye, $object, 1, 'datehourpicker');
-print '</td><td>';
-print $form->editfieldval("Date", 'datep', $object->datepaye, $object, 1, 'datehourpicker', '', null, null, '', 0, '', 'id', 'tzuserrel', array('addnowlink'=>1));
-=======
 print $form->editfieldkey("Date", 'datep', $object->datep, $object, 1, 'datehourpicker');
 print '</td><td>';
 print $form->editfieldval("Date", 'datep', $object->datep, $object, 1, 'datehourpicker', '', null, null, '', 0, '', 'id', 'tzuserrel', array('addnowlink' => 1));
->>>>>>> cc80841a
 print "</td>";
 print '</tr>';
 
