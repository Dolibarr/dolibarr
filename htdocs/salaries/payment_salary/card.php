--- conflicted
+++ resolved
@@ -1,19 +1,11 @@
 <?php
-<<<<<<< HEAD
 /* Copyright (C) 2004      Rodolphe Quiedeville  <rodolphe@quiedeville.org>
  * Copyright (C) 2004-2014 Laurent Destailleur   <eldy@users.sourceforge.net>
  * Copyright (C) 2005      Marc Barilley / Ocebo <marc@ocebo.com>
  * Copyright (C) 2005-2009 Regis Houssin         <regis.houssin@inodbox.com>
  * Copyright (C) 2021		Gauthier VERDOL         <gauthier.verdol@atm-consulting.fr>
  * Copyright (C) 2024		MDW							<mdeweerd@users.noreply.github.com>
-=======
-/* Copyright (C) 2004		Rodolphe Quiedeville		<rodolphe@quiedeville.org>
- * Copyright (C) 2004-2014	Laurent Destailleur			<eldy@users.sourceforge.net>
- * Copyright (C) 2005		Marc Barilley / Ocebo		<marc@ocebo.com>
- * Copyright (C) 2005-2009	Regis Houssin				<regis.houssin@inodbox.com>
- * Copyright (C) 2021		Gauthier VERDOL				<gauthier.verdol@atm-consulting.fr>
  * Copyright (C) 2024		Alexandre SPANGARO			<alexandre@inovea-conseil.com>
->>>>>>> 4f6643fe
  *
  * This program is free software; you can redistribute it and/or modify
  * it under the terms of the GNU General Public License as published by
@@ -161,13 +153,9 @@
 
 // Date
 print '<tr><td>';
-print $form->editfieldkey("Date", 'datep', $object->datepaye, $object, 1, 'datehourpicker');
+print $form->editfieldkey("Date", 'datep', $object->datep, $object, 1, 'datehourpicker');
 print '</td><td>';
-<<<<<<< HEAD
 print $form->editfieldval("Date", 'datep', $object->datep, $object, 1, 'datehourpicker', '', null, null, '', 0, '', 'id', 'tzuserrel', array('addnowlink' => 1));
-=======
-print $form->editfieldval("Date", 'datep', $object->datepaye, $object, 1, 'datehourpicker', '', null, null, '', 0, '', 'id', 'tzuserrel', array('addnowlink'=>1));
->>>>>>> 4f6643fe
 print "</td>";
 print '</tr>';
 
