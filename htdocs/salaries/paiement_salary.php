--- conflicted
+++ resolved
@@ -106,14 +106,9 @@
 
 			// Create a line of payments
 			$paiement = new PaymentSalary($db);
-<<<<<<< HEAD
 			$paiement->id           = $id;
 			$paiement->chid         = $id;	// deprecated
-			$paiement->datepaye     = $datepaye;
-=======
-			$paiement->chid         = $id;
 			$paiement->datep        = $datepaye;
->>>>>>> ee05f342
 			$paiement->amounts      = $amounts; // Tableau de montant
 			$paiement->paiementtype = GETPOST("paiementtype", 'alphanohtml');
 			$paiement->num_payment  = GETPOST("num_payment", 'alphanohtml');
