--- conflicted
+++ resolved
@@ -9,10 +9,7 @@
  * Copyright (C) 2015-2023  Alexandre Spangaro      <aspangaro@easya.solutions>
  * Copyright (C) 2021       Gauthier VERDOL         <gauthier.verdol@atm-consulting.fr>
  * Copyright (C) 2024		MDW							<mdeweerd@users.noreply.github.com>
-<<<<<<< HEAD
-=======
  * Copyright (C) 2024		Frédéric France			<frederic.france@free.fr>
->>>>>>> cc80841a
  *
  * This program is free software; you can redistribute it and/or modify
  * it under the terms of the GNU General Public License as published by
@@ -83,11 +80,7 @@
 // fetch optionals attributes and labels
 $extrafields->fetch_name_optionals_label($object->table_element);
 
-<<<<<<< HEAD
-// Initialize technical object to manage hooks of page. Note that conf->hooks_modules contains array of hook context
-=======
 // Initialize a technical object to manage hooks of page. Note that conf->hooks_modules contains an array of hook context
->>>>>>> cc80841a
 $hookmanager->initHooks(array('salarydoc', 'globalcard'));
 
 if ($id > 0 || !empty($ref)) {
