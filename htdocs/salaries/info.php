--- conflicted
+++ resolved
@@ -58,11 +58,7 @@
 // fetch optionals attributes and labels
 $extrafields->fetch_name_optionals_label($object->table_element);
 
-<<<<<<< HEAD
-// Initialize technical object to manage hooks of page. Note that conf->hooks_modules contains array of hook context
-=======
 // Initialize a technical object to manage hooks of page. Note that conf->hooks_modules contains an array of hook context
->>>>>>> cc80841a
 $hookmanager->initHooks(array('salaryinfo', 'globalcard'));
 
 $object = new Salary($db);
