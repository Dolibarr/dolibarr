<?php
/* Copyright (C) 2005-2015  Laurent Destailleur  <eldy@users.sourceforge.net>
 * Copyright (C) 2015       Charlie BENKE        <charlie@patas-monkey.com>
 * Copyright (C) 2017-2019  Alexandre Spangaro   <aspangaro@open-dsi.fr>
 * Copyright (C) 2021		Gauthier VERDOL         <gauthier.verdol@atm-consulting.fr>
 *
 * This program is free software; you can redistribute it and/or modify
 * it under the terms of the GNU General Public License as published by
 * the Free Software Foundation; either version 3 of the License, or
 * (at your option) any later version.
 *
 * This program is distributed in the hope that it will be useful,
 * but WITHOUT ANY WARRANTY; without even the implied warranty of
 * MERCHANTABILITY or FITNESS FOR A PARTICULAR PURPOSE.  See the
 * GNU General Public License for more details.
 *
 * You should have received a copy of the GNU General Public License
 * along with this program. If not, see <https://www.gnu.org/licenses/>.
 */

/**
 *	\file       htdocs/salaries/info.php
 *	\ingroup    salaries
 *	\brief      Page with info about salaries contribution
 */

require '../main.inc.php';
require_once DOL_DOCUMENT_ROOT.'/salaries/class/salary.class.php';
require_once DOL_DOCUMENT_ROOT.'/core/lib/salaries.lib.php';
require_once DOL_DOCUMENT_ROOT.'/core/lib/functions2.lib.php';
if (!empty($conf->projet->enabled)) {
	require_once DOL_DOCUMENT_ROOT.'/projet/class/project.class.php';
	require_once DOL_DOCUMENT_ROOT.'/core/class/html.formprojet.class.php';
}

// Load translation files required by the page
$langs->loadLangs(array("compta", "bills", "users", "salaries", "hrm"));

$id = GETPOST('id', 'int');
$ref = GETPOST('ref', 'alpha');
$action = GETPOST('action', 'aZ09');

<<<<<<< HEAD
$object = new Salary($db);
if ($id > 0 || !empty($ref)) {
	$object->fetch($id, $ref);
}
=======
$label = GETPOST('label', 'alphanohtml');
$projectid = (GETPOST('projectid', 'int') ? GETPOST('projectid', 'int') : GETPOST('fk_project', 'int'));
>>>>>>> 95dc2558

// Security check
$socid = GETPOST('socid', 'int');
if ($user->socid) {
	$socid = $user->socid;
}
<<<<<<< HEAD
restrictedArea($user, 'salaries', $object->id, 'salary', '');
=======

$object = new Salary($db);
$extrafields = new ExtraFields($db);

$childids = $user->getAllChildIds(1);

// fetch optionals attributes and labels
$extrafields->fetch_name_optionals_label($object->table_element);

$object = new Salary($db);
if ($id > 0 || !empty($ref)) {
	$object->fetch($id, $ref);

	// Check current user can read this salary
	$canread = 0;
	if (!empty($user->rights->salaries->readall)) {
		$canread = 1;
	}
	if (!empty($user->rights->salaries->read) && $object->fk_user > 0 && in_array($object->fk_user, $childids)) {
		$canread = 1;
	}
	if (!$canread) {
		accessforbidden();
	}
}

restrictedArea($user, 'salaries', $object->id, 'salary', '');


/*
 * Actions
 */

// Link to a project
if ($action == 'classin' && $user->rights->banque->modifier) {
	$object->fetch($id);
	$object->setProject($projectid);
}

// set label
if ($action == 'setlabel' && $user->rights->salaries->write) {
	$object->fetch($id);
	$object->label = $label;
	$object->update($user);
}

>>>>>>> 95dc2558


/*
 * View
 */

if (!empty($conf->projet->enabled)) $formproject = new FormProjets($db);

$title = $langs->trans('Salary')." - ".$langs->trans('Info');
$help_url = "";
llxHeader("", $title, $help_url);

$object = new Salary($db);
$object->fetch($id);
$object->info($id);

$head = salaries_prepare_head($object);

print dol_get_fiche_head($head, 'info', $langs->trans("SalaryPayment"), -1, 'salary');

$linkback = '<a href="'.DOL_URL_ROOT.'/salaries/list.php?restore_lastsearch_values=1'.(!empty($socid) ? '&socid='.$socid : '').'">'.$langs->trans("BackToList").'</a>';

$morehtmlref = '<div class="refidno">';

$userstatic = new User($db);
$userstatic->fetch($object->fk_user);


// Label
if ($action != 'editlabel') {
	$morehtmlref .= $form->editfieldkey("Label", 'label', $object->label, $object, $user->rights->salaries->write, 'string', '', 0, 1);
	$morehtmlref .= $object->label;
} else {
	$morehtmlref .= $langs->trans('Label').' :&nbsp;';
	$morehtmlref .= '<form method="post" action="'.$_SERVER['PHP_SELF'].'?id='.$object->id.'">';
	$morehtmlref .= '<input type="hidden" name="action" value="setlabel">';
	$morehtmlref .= '<input type="hidden" name="token" value="'.newToken().'">';
	$morehtmlref .= '<input type="text" name="label" value="'.$object->label.'"/>';
	$morehtmlref .= '<input type="submit" class="button valignmiddle" value="'.$langs->trans("Modify").'">';
	$morehtmlref .= '</form>';
}

$morehtmlref .= '<br>'.$langs->trans('Employee').' : '.$userstatic->getNomUrl(-1);

// Project
if (!empty($conf->projet->enabled)) {
	$morehtmlref .= '<br>'.$langs->trans('Project').' ';
	if ($user->rights->salaries->write) {
		if ($action != 'classify') {
			$morehtmlref .= '<a class="editfielda" href="'.$_SERVER['PHP_SELF'].'?action=classify&token='.newToken().'&id='.$object->id.'">'.img_edit($langs->transnoentitiesnoconv('SetProject')).'</a> : ';
		}
		if ($action == 'classify') {
			//$morehtmlref.=$form->form_project($_SERVER['PHP_SELF'] . '?id=' . $object->id, $object->socid, $object->fk_project, 'projectid', 0, 0, 1, 1);
			$morehtmlref .= '<form method="post" action="'.$_SERVER['PHP_SELF'].'?id='.$object->id.'">';
			$morehtmlref .= '<input type="hidden" name="action" value="classin">';
			$morehtmlref .= '<input type="hidden" name="token" value="'.newToken().'">';
			$morehtmlref .= $formproject->select_projects(-1, $object->fk_project, 'projectid', 0, 0, 1, 0, 1, 0, 0, '', 1, 0, 'maxwidth500');
			$morehtmlref .= '<input type="submit" class="button valignmiddle" value="'.$langs->trans("Modify").'">';
			$morehtmlref .= '</form>';
		} else {
			$morehtmlref .= $form->form_project($_SERVER['PHP_SELF'].'?id='.$object->id, $object->socid, $object->fk_project, 'none', 0, 0, 0, 1);
		}
	} else {
		if (!empty($object->fk_project)) {
			$proj = new Project($db);
			$proj->fetch($object->fk_project);
			$morehtmlref .= ' : '.$proj->getNomUrl(1);
			if ($proj->title) {
				$morehtmlref .= ' - '.$proj->title;
			}
		} else {
			$morehtmlref .= '';
		}
	}
}

$morehtmlref .= '</div>';

dol_banner_tab($object, 'id', $linkback, 1, 'rowid', 'ref', $morehtmlref, '', 0, '', '');

print '<div class="fichecenter">';
print '<div class="underbanner clearboth"></div>';

print '<br>';

print '<table width="100%"><tr><td>';
dol_print_object_info($object);
print '</td></tr></table>';

print '</div>';

print dol_get_fiche_end();

// End of page
llxFooter();
$db->close();<|MERGE_RESOLUTION|>--- conflicted
+++ resolved
@@ -40,24 +40,14 @@
 $ref = GETPOST('ref', 'alpha');
 $action = GETPOST('action', 'aZ09');
 
-<<<<<<< HEAD
-$object = new Salary($db);
-if ($id > 0 || !empty($ref)) {
-	$object->fetch($id, $ref);
-}
-=======
 $label = GETPOST('label', 'alphanohtml');
 $projectid = (GETPOST('projectid', 'int') ? GETPOST('projectid', 'int') : GETPOST('fk_project', 'int'));
->>>>>>> 95dc2558
 
 // Security check
 $socid = GETPOST('socid', 'int');
 if ($user->socid) {
 	$socid = $user->socid;
 }
-<<<<<<< HEAD
-restrictedArea($user, 'salaries', $object->id, 'salary', '');
-=======
 
 $object = new Salary($db);
 $extrafields = new ExtraFields($db);
@@ -104,7 +94,6 @@
 	$object->update($user);
 }
 
->>>>>>> 95dc2558
 
 
 /*
