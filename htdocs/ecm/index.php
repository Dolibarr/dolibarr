<?php
/* Copyright (C) 2008-2017 Laurent Destailleur  <eldy@users.sourceforge.net>
 * Copyright (C) 2008-2010 Regis Houssin        <regis.houssin@inodbox.com>
 *
 * This program is free software; you can redistribute it and/or modify
 * it under the terms of the GNU General Public License as published by
 * the Free Software Foundation; either version 3 of the License, or
 * (at your option) any later version.
 *
 * This program is distributed in the hope that it will be useful,
 * but WITHOUT ANY WARRANTY; without even the implied warranty of
 * MERCHANTABILITY or FITNESS FOR A PARTICULAR PURPOSE.  See the
 * GNU General Public License for more details.
 *
 * You should have received a copy of the GNU General Public License
 * along with this program. If not, see <https://www.gnu.org/licenses/>.
 *
 * You can call this page with param module=medias to get a filemanager for medias.
 */

/**
 *	\file       htdocs/ecm/index.php
 *	\ingroup    ecm
 *	\brief      Main page for ECM section area
 */

require '../main.inc.php';
require_once DOL_DOCUMENT_ROOT.'/core/class/html.formfile.class.php';
require_once DOL_DOCUMENT_ROOT.'/core/lib/ecm.lib.php';
require_once DOL_DOCUMENT_ROOT.'/core/lib/files.lib.php';
require_once DOL_DOCUMENT_ROOT.'/core/lib/treeview.lib.php';
require_once DOL_DOCUMENT_ROOT.'/ecm/class/ecmdirectory.class.php';

// Load translation files required by the page
$langs->loadLangs(array("ecm", "companies", "other", "users", "orders", "propal", "bills", "contracts"));

// Security check
if ($user->socid) $socid = $user->socid;
$result = restrictedArea($user, 'ecm', 0);

// Get parameters
$socid = GETPOST('socid', 'int');
$action = GETPOST('action', 'aZ09');
$section = GETPOST('section', 'int') ?GETPOST('section', 'int') : GETPOST('section_id', 'int');
if (!$section) $section = 0;
$section_dir = GETPOST('section_dir', 'alpha');

$limit = GETPOST('limit', 'int') ? GETPOST('limit', 'int') : $conf->liste_limit;
$sortfield = GETPOST("sortfield", 'alpha');
$sortorder = GETPOST("sortorder", 'alpha');
$page = GETPOSTISSET('pageplusone') ? (GETPOST('pageplusone') - 1) : GETPOST("page", 'int');
if (empty($page) || $page == -1) { $page = 0; }     // If $page is not defined, or '' or -1
$offset = $limit * $page;
$pageprev = $page - 1;
$pagenext = $page + 1;
if (!$sortorder) $sortorder = "ASC";
if (!$sortfield) $sortfield = "fullname";

$ecmdir = new EcmDirectory($db);
if ($section)
{
	$result = $ecmdir->fetch($section);
	if (!$result > 0)
	{
		dol_print_error($db, $ecmdir->error);
		exit;
	}
}

$form = new Form($db);
$ecmdirstatic = new EcmDirectory($db);
$userstatic = new User($db);

$error = 0;


/*
 *	Actions
 */

// TODO Replace sendit and confirm_deletefile with
//$backtopage=$_SERVER["PHP_SELF"].'?file_manager=1&website='.$websitekey.'&pageid='.$pageid;	// used after a confirm_deletefile into actions_linkedfiles.inc.php
//include DOL_DOCUMENT_ROOT.'/core/actions_linkedfiles.inc.php';

// Upload file (code similar but different than actions_linkedfiles.inc.php)
if (GETPOST("sendit", 'none') && !empty($conf->global->MAIN_UPLOAD_DOC))
{
	// Define relativepath and upload_dir
    $relativepath = '';
	if ($ecmdir->id) $relativepath = $ecmdir->getRelativePath();
	else $relativepath = $section_dir;
	$upload_dir = $conf->ecm->dir_output.'/'.$relativepath;

	if (is_array($_FILES['userfile']['tmp_name'])) $userfiles = $_FILES['userfile']['tmp_name'];
	else $userfiles = array($_FILES['userfile']['tmp_name']);

	foreach ($userfiles as $key => $userfile)
	{
		if (empty($_FILES['userfile']['tmp_name'][$key]))
		{
			$error++;
			if ($_FILES['userfile']['error'][$key] == 1 || $_FILES['userfile']['error'][$key] == 2) {
				setEventMessages($langs->trans('ErrorFileSizeTooLarge'), null, 'errors');
			}
			else {
				setEventMessages($langs->trans("ErrorFieldRequired", $langs->transnoentitiesnoconv("File")), null, 'errors');
			}
		}
	}

	if (!$error)
	{
		$generatethumbs = 0;
		$res = dol_add_file_process($upload_dir, 0, 1, 'userfile', '', null, '', $generatethumbs);
	    if ($res > 0)
	    {
	        $result = $ecmdir->changeNbOfFiles('+');
	    }
	}
}

// Remove file (code similar but different than actions_linkedfiles.inc.php)
if ($action == 'confirm_deletefile')
{
	if (GETPOST('confirm') == 'yes')
	{
		// GETPOST('urlfile','alpha') is full relative URL from ecm root dir. Contains path of all sections.

<<<<<<< HEAD
		$upload_dir = $conf->ecm->dir_output.($relativepath ? '/'.$relativepath : '');
		$file = $upload_dir."/".GETPOST('urlfile', 'alpha');
=======
		$upload_dir = $conf->ecm->dir_output.($relativepath?'/'.$relativepath:'');
		$file = $upload_dir . "/" . GETPOST('urlfile', 'alpha');
		//var_dump($file);exit;
>>>>>>> a207365b

		$ret = dol_delete_file($file); // This include also the delete from file index in database.
		if ($ret)
		{
<<<<<<< HEAD
			setEventMessages($langs->trans("FileWasRemoved", GETPOST('urlfile', 'alpha')), null, 'mesgs');
			$result = $ecmdir->changeNbOfFiles('-');
=======
			$urlfiletoshow = GETPOST('urlfile', 'alpha');
			$urlfiletoshow = preg_replace('/\.noexe$/', '', $urlfiletoshow);
			setEventMessages($langs->trans("FileWasRemoved", $urlfiletoshow), null, 'mesgs');
			$result=$ecmdir->changeNbOfFiles('-');
>>>>>>> a207365b
		}
		else
		{
			setEventMessages($langs->trans("ErrorFailToDeleteFile", GETPOST('urlfile', 'alpha')), null, 'errors');
		}

		clearstatcache();
	}
	$action = 'file_manager';
}

// Add directory
if ($action == 'add' && $user->rights->ecm->setup)
{
	$ecmdir->ref                = 'NOTUSEDYET';
	$ecmdir->label              = GETPOST("label");
	$ecmdir->description        = GETPOST("desc");

	$id = $ecmdir->create($user);
	if ($id > 0)
	{
		header("Location: ".$_SERVER["PHP_SELF"]);
		exit;
	}
	else
	{
		setEventMessages('Error '.$langs->trans($ecmdir->error), null, 'errors');
		$action = "create";
	}

	clearstatcache();
}

// Remove directory
if ($action == 'confirm_deletesection' && GETPOST('confirm') == 'yes')
{
	$result = $ecmdir->delete($user);
	setEventMessages($langs->trans("ECMSectionWasRemoved", $ecmdir->label), null, 'mesgs');

    clearstatcache();
}

// Refresh directory view
// This refresh list of dirs, not list of files (for preformance reason). List of files is refresh only if dir was not synchronized.
// To refresh content of dir with cache, just open the dir in edit mode.
if ($action == 'refreshmanual')
{
    $ecmdirtmp = new EcmDirectory($db);

	// This part of code is same than into file ecm/ajax/ecmdatabase.php TODO Remove duplicate
	clearstatcache();

    $diroutputslash = str_replace('\\', '/', $conf->ecm->dir_output);
    $diroutputslash .= '/';

    // Scan directory tree on disk
    $disktree = dol_dir_list($conf->ecm->dir_output, 'directories', 1, '', '^temp$', '', '', 0);

    // Scan directory tree in database
    $sqltree = $ecmdirstatic->get_full_arbo(0);

    $adirwascreated = 0;

    // Now we compare both trees to complete missing trees into database
    //var_dump($disktree);
    //var_dump($sqltree);
    foreach ($disktree as $dirdesc)    // Loop on tree onto disk
    {
        $dirisindatabase = 0;
        foreach ($sqltree as $dirsqldesc)
        {
            if ($conf->ecm->dir_output.'/'.$dirsqldesc['fullrelativename'] == $dirdesc['fullname'])
            {
                $dirisindatabase = 1;
                break;
            }
        }

        if (!$dirisindatabase)
        {
            $txt = "Directory found on disk ".$dirdesc['fullname'].", not found into database so we add it";
            dol_syslog($txt);
            //print $txt."<br>\n";

            // We must first find the fk_parent of directory to create $dirdesc['fullname']
            $fk_parent = -1;
            $relativepathmissing = str_replace($diroutputslash, '', $dirdesc['fullname']);
            $relativepathtosearchparent = $relativepathmissing;
            //dol_syslog("Try to find parent id for directory ".$relativepathtosearchparent);
            if (preg_match('/\//', $relativepathtosearchparent))
            //while (preg_match('/\//',$relativepathtosearchparent))
            {
                $relativepathtosearchparent = preg_replace('/\/[^\/]*$/', '', $relativepathtosearchparent);
                $txt = "Is relative parent path ".$relativepathtosearchparent." for ".$relativepathmissing." found in sql tree ?";
                dol_syslog($txt);
                //print $txt." -> ";
                $parentdirisindatabase = 0;
                foreach ($sqltree as $dirsqldesc)
                {
                    if ($dirsqldesc['fullrelativename'] == $relativepathtosearchparent)
                    {
                        $parentdirisindatabase = $dirsqldesc['id'];
                        break;
                    }
                }
                if ($parentdirisindatabase > 0)
                {
                    dol_syslog("Yes with id ".$parentdirisindatabase);
                    //print "Yes with id ".$parentdirisindatabase."<br>\n";
                    $fk_parent = $parentdirisindatabase;
                    //break;  // We found parent, we can stop the while loop
                }
                else
				{
                    dol_syslog("No");
                    //print "No<br>\n";
                }
            }
            else
            {
                dol_syslog("Parent is root");
                $fk_parent = 0; // Parent is root
            }

            if ($fk_parent >= 0)
            {
                $ecmdirtmp->ref                = 'NOTUSEDYET';
                $ecmdirtmp->label              = dol_basename($dirdesc['fullname']);
                $ecmdirtmp->description        = '';
                $ecmdirtmp->fk_parent          = $fk_parent;

                $txt = "We create directory ".$ecmdirtmp->label." with parent ".$fk_parent;
                dol_syslog($txt);
                //print $ecmdirtmp->cachenbofdoc."<br>\n";exit;
                $id = $ecmdirtmp->create($user);
                if ($id > 0)
                {
                    $newdirsql = array('id'=>$id,
                                     'id_mere'=>$ecmdirtmp->fk_parent,
                                     'label'=>$ecmdirtmp->label,
                                     'description'=>$ecmdirtmp->description,
                                     'fullrelativename'=>$relativepathmissing);
                    $sqltree[] = $newdirsql; // We complete fulltree for following loops
                    //var_dump($sqltree);
                    $adirwascreated = 1;
                }
                else
                {
                    dol_syslog("Failed to create directory ".$ecmdirtmp->label, LOG_ERR);
                }
            }
            else {
                $txt = "Parent of ".$dirdesc['fullname']." not found";
                dol_syslog($txt);
                //print $txt."<br>\n";
            }
        }
    }

    // Loop now on each sql tree to check if dir exists
    foreach ($sqltree as $dirdesc)    // Loop on each sqltree to check dir is on disk
    {
    	$dirtotest = $conf->ecm->dir_output.'/'.$dirdesc['fullrelativename'];
		if (!dol_is_dir($dirtotest))
		{
			$ecmdirtmp->id = $dirdesc['id'];
			$ecmdirtmp->delete($user, 'databaseonly');
			//exit;
		}
    }

    $sql = "UPDATE ".MAIN_DB_PREFIX."ecm_directories set cachenbofdoc = -1 WHERE cachenbofdoc < 0"; // If pb into cahce counting, we set to value -1 = "unknown"
    dol_syslog("sql = ".$sql);
    $db->query($sql);

    // If a directory was added, the fulltree array is not correctly completed and sorted, so we clean
    // it to be sure that fulltree array is not used without reloading it.
    if ($adirwascreated) $sqltree = null;
}



/*
 *	View
 */

// Define height of file area (depends on $_SESSION["dol_screenheight"])
//print $_SESSION["dol_screenheight"];
$maxheightwin = (isset($_SESSION["dol_screenheight"]) && $_SESSION["dol_screenheight"] > 466) ? ($_SESSION["dol_screenheight"] - 136) : 660; // Also into index_auto.php file

$moreheadcss = '';
$moreheadjs = '';

//$morejs=array();
$morejs = array('includes/jquery/plugins/blockUI/jquery.blockUI.js', 'core/js/blockUI.js'); // Used by ecm/tpl/enabledfiletreeajax.tpl.pgp
if (empty($conf->global->MAIN_ECM_DISABLE_JS)) $morejs[] = "includes/jquery/plugins/jqueryFileTree/jqueryFileTree.js";

$moreheadjs .= '<script type="text/javascript">'."\n";
$moreheadjs .= 'var indicatorBlockUI = \''.DOL_URL_ROOT."/theme/".$conf->theme."/img/working.gif".'\';'."\n";
$moreheadjs .= '</script>'."\n";

llxHeader($moreheadcss.$moreheadjs, $langs->trans("ECMArea"), '', '', '', '', $morejs, '', 0, 0);

$head = ecm_prepare_dasboard_head('');
dol_fiche_head($head, 'index', $langs->trans("ECMArea").' - '.$langs->trans("ECMFileManager"), -1, '');


// Add filemanager component
$module = 'ecm';
include DOL_DOCUMENT_ROOT.'/core/tpl/filemanager.tpl.php';

// End of page
dol_fiche_end();

llxFooter();

$db->close();<|MERGE_RESOLUTION|>--- conflicted
+++ resolved
@@ -126,27 +126,16 @@
 	{
 		// GETPOST('urlfile','alpha') is full relative URL from ecm root dir. Contains path of all sections.
 
-<<<<<<< HEAD
 		$upload_dir = $conf->ecm->dir_output.($relativepath ? '/'.$relativepath : '');
 		$file = $upload_dir."/".GETPOST('urlfile', 'alpha');
-=======
-		$upload_dir = $conf->ecm->dir_output.($relativepath?'/'.$relativepath:'');
-		$file = $upload_dir . "/" . GETPOST('urlfile', 'alpha');
-		//var_dump($file);exit;
->>>>>>> a207365b
 
 		$ret = dol_delete_file($file); // This include also the delete from file index in database.
 		if ($ret)
 		{
-<<<<<<< HEAD
-			setEventMessages($langs->trans("FileWasRemoved", GETPOST('urlfile', 'alpha')), null, 'mesgs');
-			$result = $ecmdir->changeNbOfFiles('-');
-=======
 			$urlfiletoshow = GETPOST('urlfile', 'alpha');
 			$urlfiletoshow = preg_replace('/\.noexe$/', '', $urlfiletoshow);
 			setEventMessages($langs->trans("FileWasRemoved", $urlfiletoshow), null, 'mesgs');
-			$result=$ecmdir->changeNbOfFiles('-');
->>>>>>> a207365b
+			$result = $ecmdir->changeNbOfFiles('-');
 		}
 		else
 		{
