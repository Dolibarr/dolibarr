<?php
/* Copyright (C) 2008-2017 Laurent Destailleur  <eldy@users.sourceforge.net>
 * Copyright (C) 2008-2010 Regis Houssin        <regis.houssin@inodbox.com>
 * Copyright (C) 2024       Frédéric France             <frederic.france@free.fr>
 *
 * This program is free software; you can redistribute it and/or modify
 * it under the terms of the GNU General Public License as published by
 * the Free Software Foundation; either version 3 of the License, or
 * (at your option) any later version.
 *
 * This program is distributed in the hope that it will be useful,
 * but WITHOUT ANY WARRANTY; without even the implied warranty of
 * MERCHANTABILITY or FITNESS FOR A PARTICULAR PURPOSE.  See the
 * GNU General Public License for more details.
 *
 * You should have received a copy of the GNU General Public License
 * along with this program. If not, see <https://www.gnu.org/licenses/>.
 *
 * You can call this page with param module=medias to get a filemanager for medias.
 */

/**
 *	\file       htdocs/ecm/index.php
 *	\ingroup    ecm
 *	\brief      Main page for ECM section area
 */

// Load Dolibarr environment
require '../main.inc.php';
require_once DOL_DOCUMENT_ROOT.'/core/class/html.formfile.class.php';
require_once DOL_DOCUMENT_ROOT.'/core/lib/ecm.lib.php';
require_once DOL_DOCUMENT_ROOT.'/core/lib/files.lib.php';
require_once DOL_DOCUMENT_ROOT.'/core/lib/treeview.lib.php';
require_once DOL_DOCUMENT_ROOT.'/ecm/class/ecmdirectory.class.php';

// Load translation files required by the page
$langs->loadLangs(array('ecm', 'companies', 'other', 'users', 'orders', 'propal', 'bills', 'contracts'));

// Get parameters
$socid = GETPOSTINT('socid');
$action = GETPOST('action', 'aZ09');
$section = GETPOSTINT('section') ? GETPOSTINT('section') : GETPOSTINT('section_id');
if (!$section) {
	$section = 0;
}
$section_dir = GETPOST('section_dir', 'alpha');
$overwritefile = GETPOSTINT('overwritefile');

$limit = GETPOSTINT('limit') ? GETPOSTINT('limit') : $conf->liste_limit;
$sortfield = GETPOST('sortfield', 'aZ09comma');
$sortorder = GETPOST('sortorder', 'aZ09comma');
$page = GETPOSTISSET('pageplusone') ? (GETPOSTINT('pageplusone') - 1) : GETPOSTINT("page");
if (empty($page) || $page == -1) {
	$page = 0;
}     // If $page is not defined, or '' or -1
$offset = $limit * $page;
$pageprev = $page - 1;
$pagenext = $page + 1;
if (!$sortorder) {
	$sortorder = "ASC";
}
if (!$sortfield) {
	$sortfield = "name";
}

$ecmdir = new EcmDirectory($db);
if ($section > 0) {
	$result = $ecmdir->fetch($section);
	if (!($result > 0)) {
		dol_print_error($db, $ecmdir->error);
		exit;
	}
}

$form = new Form($db);
$ecmdirstatic = new EcmDirectory($db);
$userstatic = new User($db);

$error = 0;

// Security check
if ($user->socid) {
	$socid = $user->socid;
}
// Initialize a technical object to manage hooks of page. Note that conf->hooks_modules contains an array of hook context
$hookmanager->initHooks(array('ecmindexcard', 'globalcard'));

$result = restrictedArea($user, 'ecm', 0);

$permissiontoread = $user->hasRight('ecm', 'read');
$permissiontocreate = $user->hasRight('ecm', 'upload');
$permissiontocreatedir = $user->hasRight('ecm', 'setup');
$permissiontodelete = $user->hasRight('ecm', 'upload');
$permissiontodeletedir = $user->hasRight('ecm', 'setup');
<<<<<<< HEAD

// Initialize technical object to manage hooks of page. Note that conf->hooks_modules contains array of hook context
$hookmanager->initHooks(array('ecmindexcard', 'globalcard'));
=======
>>>>>>> cc80841a

/*
 *	Actions
 */

// TODO Replace sendit and confirm_deletefile with
//$backtopage=$_SERVER["PHP_SELF"].'?file_manager=1&website='.$websitekey.'&pageid='.$pageid;	// used after a confirm_deletefile into actions_linkedfiles.inc.php
//include DOL_DOCUMENT_ROOT.'/core/actions_linkedfiles.inc.php';

// Upload file (code similar but different than actions_linkedfiles.inc.php)
if (GETPOST("sendit", 'alphanohtml') && getDolGlobalString('MAIN_UPLOAD_DOC') && $permissiontocreate) {
	// Define relativepath and upload_dir
	$relativepath = '';
	if ($ecmdir->id) {
		$relativepath = $ecmdir->getRelativePath();
	} else {
		$relativepath = $section_dir;
	}
	$upload_dir = $conf->ecm->dir_output.'/'.$relativepath;

	$userfiles = [];
	if (is_array($_FILES['userfile'])) {
		if (is_array($_FILES['userfile']['tmp_name'])) {
			$userfiles = $_FILES['userfile']['tmp_name'];
		} else {
			$userfiles = array($_FILES['userfile']['tmp_name']);
		}
	}

	foreach ($userfiles as $key => $userfile) {
		if (empty($_FILES['userfile']['tmp_name'][$key])) {
			$error++;
			if ($_FILES['userfile']['error'][$key] == 1 || $_FILES['userfile']['error'][$key] == 2) {
				setEventMessages($langs->trans('ErrorFileSizeTooLarge'), null, 'errors');
			} else {
				setEventMessages($langs->trans("ErrorFieldRequired", $langs->transnoentitiesnoconv("File")), null, 'errors');
			}
		}
	}

	if (!$error) {
		$generatethumbs = 0;
		$res = dol_add_file_process($upload_dir, $overwritefile, 1, 'userfile', '', null, '', $generatethumbs);
		if ($res > 0) {
			$result = $ecmdir->changeNbOfFiles('+');
		}
	}
}

// Remove file (code similar but different than actions_linkedfiles.inc.php)
if ($action == 'confirm_deletefile' && $permissiontodelete) {
	if (GETPOST('confirm') == 'yes') {
		// GETPOST('urlfile','alpha') is full relative URL from ecm root dir. Contains path of all sections.

		$upload_dir = $conf->ecm->dir_output.($relativepath ? '/'.$relativepath : '');
		$file = $upload_dir."/".GETPOST('urlfile', 'alpha');
		$ret = dol_delete_file($file); // This include also the delete from file index in database.
		if ($ret) {
			$urlfiletoshow = GETPOST('urlfile', 'alpha');
			$urlfiletoshow = preg_replace('/\.noexe$/', '', $urlfiletoshow);
			setEventMessages($langs->trans("FileWasRemoved", $urlfiletoshow), null, 'mesgs');
			$result = $ecmdir->changeNbOfFiles('-');
		} else {
			setEventMessages($langs->trans("ErrorFailToDeleteFile", GETPOST('urlfile', 'alpha')), null, 'errors');
		}

		clearstatcache();
	}
	$action = 'file_manager';
}

// Add directory
if ($action == 'add' && $permissiontocreatedir) {
	$ecmdir->ref                = 'NOTUSEDYET';
	$ecmdir->label              = GETPOST("label");
	$ecmdir->description        = GETPOST("desc");

	$id = $ecmdir->create($user);
	if ($id > 0) {
		header("Location: ".$_SERVER["PHP_SELF"]);
		exit;
	} else {
		setEventMessages('Error '.$langs->trans($ecmdir->error), null, 'errors');
		$action = "create";
	}

	clearstatcache();
}

// Remove directory
if ($action == 'confirm_deletesection' && GETPOST('confirm', 'alpha') == 'yes' && $permissiontodeletedir) {
	$result = $ecmdir->delete($user);
	setEventMessages($langs->trans("ECMSectionWasRemoved", $ecmdir->label), null, 'mesgs');

	clearstatcache();
}

// Refresh directory view
// This refresh list of dirs, not list of files (for performance reason). List of files is refresh only if dir was not synchronized.
// To refresh content of dir with cache, just open the dir in edit mode.
if ($action == 'refreshmanual' && $permissiontoread) {
	$ecmdirtmp = new EcmDirectory($db);

	// This part of code is same than into file ecm/ajax/ecmdatabase.php TODO Remove duplicate
	clearstatcache();

	$diroutputslash = str_replace('\\', '/', $conf->ecm->dir_output);
	$diroutputslash .= '/';

	// Scan directory tree on disk
	$disktree = dol_dir_list($conf->ecm->dir_output, 'directories', 1, '', '^temp$', '', 0, 0);

	// Scan directory tree in database
	$sqltree = $ecmdirstatic->get_full_arbo(0);

	$adirwascreated = 0;

	// Now we compare both trees to complete missing trees into database
	//var_dump($disktree);
	//var_dump($sqltree);
	foreach ($disktree as $dirdesc) {    // Loop on tree onto disk
		$dirisindatabase = 0;
		foreach ($sqltree as $dirsqldesc) {
			if ($conf->ecm->dir_output.'/'.$dirsqldesc['fullrelativename'] == $dirdesc['fullname']) {
				$dirisindatabase = 1;
				break;
			}
		}

		if (!$dirisindatabase) {
			$txt = "Directory found on disk ".$dirdesc['fullname'].", not found into database so we add it";
			dol_syslog($txt);
			//print $txt."<br>\n";

			// We must first find the fk_parent of directory to create $dirdesc['fullname']
			$fk_parent = -1;
			$relativepathmissing = str_replace($diroutputslash, '', $dirdesc['fullname']);
			$relativepathtosearchparent = $relativepathmissing;
			//dol_syslog("Try to find parent id for directory ".$relativepathtosearchparent);
			if (preg_match('/\//', $relativepathtosearchparent)) {
				//while (preg_match('/\//',$relativepathtosearchparent))
				$relativepathtosearchparent = preg_replace('/\/[^\/]*$/', '', $relativepathtosearchparent);
				$txt = "Is relative parent path ".$relativepathtosearchparent." for ".$relativepathmissing." found in sql tree ?";
				dol_syslog($txt);
				//print $txt." -> ";
				$parentdirisindatabase = 0;
				foreach ($sqltree as $dirsqldesc) {
					if ($dirsqldesc['fullrelativename'] == $relativepathtosearchparent) {
						$parentdirisindatabase = $dirsqldesc['id'];
						break;
					}
				}
				if ($parentdirisindatabase > 0) {
					dol_syslog("Yes with id ".$parentdirisindatabase);
					//print "Yes with id ".$parentdirisindatabase."<br>\n";
					$fk_parent = $parentdirisindatabase;
					//break;  // We found parent, we can stop the while loop
				} else {
					dol_syslog("No");
					//print "No<br>\n";
				}
			} else {
				dol_syslog("Parent is root");
				$fk_parent = 0; // Parent is root
			}

			if ($fk_parent >= 0) {
				$ecmdirtmp->ref                = 'NOTUSEDYET';
				$ecmdirtmp->label              = dol_basename($dirdesc['fullname']);
				$ecmdirtmp->description        = '';
				$ecmdirtmp->fk_parent          = $fk_parent;

				$txt = "We create directory ".$ecmdirtmp->label." with parent ".$fk_parent;
				dol_syslog($txt);
				//print $ecmdirtmp->cachenbofdoc."<br>\n";exit;
				$id = $ecmdirtmp->create($user);
				if ($id > 0) {
					$newdirsql = array('id'=>$id,
									 'id_mere'=>$ecmdirtmp->fk_parent,
									 'label'=>$ecmdirtmp->label,
									 'description'=>$ecmdirtmp->description,
									 'fullrelativename'=>$relativepathmissing);
					$sqltree[] = $newdirsql; // We complete fulltree for following loops
					//var_dump($sqltree);
					$adirwascreated = 1;
				} else {
					dol_syslog("Failed to create directory ".$ecmdirtmp->label, LOG_ERR);
				}
			} else {
				$txt = "Parent of ".$dirdesc['fullname']." not found";
				dol_syslog($txt);
				//print $txt."<br>\n";
			}
		}
	}

	// Loop now on each sql tree to check if dir exists
	foreach ($sqltree as $dirdesc) {    // Loop on each sqltree to check dir is on disk
		$dirtotest = $conf->ecm->dir_output.'/'.$dirdesc['fullrelativename'];
		if (!dol_is_dir($dirtotest)) {
			$ecmdirtmp->id = $dirdesc['id'];
			$ecmdirtmp->delete($user, 'databaseonly');
			//exit;
		}
	}

	$sql = "UPDATE ".MAIN_DB_PREFIX."ecm_directories set cachenbofdoc = -1 WHERE cachenbofdoc < 0"; // If pb into cache counting, we set to value -1 = "unknown"
	dol_syslog("sql = ".$sql);
	$db->query($sql);

	// If a directory was added, the fulltree array is not correctly completed and sorted, so we clean
	// it to be sure that fulltree array is not used without reloading it.
	if ($adirwascreated) {
		$sqltree = null;
	}
}



/*
 *	View
 */

// Define height of file area (depends on $_SESSION["dol_screenheight"])
//print $_SESSION["dol_screenheight"];
$maxheightwin = (isset($_SESSION["dol_screenheight"]) && $_SESSION["dol_screenheight"] > 466) ? ($_SESSION["dol_screenheight"] - 136) : 660; // Also into index_auto.php file

$moreheadcss = '';
$moreheadjs = '';

//$morejs=array();
$morejs = array('includes/jquery/plugins/blockUI/jquery.blockUI.js', 'core/js/blockUI.js'); // Used by ecm/tpl/enabledfiletreeajax.tpl.pgp
if (!getDolGlobalString('MAIN_ECM_DISABLE_JS')) {
	$morejs[] = "includes/jquery/plugins/jqueryFileTree/jqueryFileTree.js";
}

$moreheadjs .= '<script type="text/javascript">'."\n";
$moreheadjs .= 'var indicatorBlockUI = \''.DOL_URL_ROOT."/theme/".$conf->theme."/img/working.gif".'\';'."\n";
$moreheadjs .= '</script>'."\n";

llxHeader($moreheadcss.$moreheadjs, $langs->trans("ECMArea"), '', '', 0, 0, $morejs, '', '', 'mod-ecm page-index');

$head = ecm_prepare_dasboard_head(null);
print dol_get_fiche_head($head, 'index', '', -1, '');


// Add filemanager component
$module = 'ecm';
if (empty($url)) {
	$url = DOL_URL_ROOT.'/ecm/index.php'; // Must be an url without param
}
include DOL_DOCUMENT_ROOT.'/core/tpl/filemanager.tpl.php';

// End of page
print dol_get_fiche_end();

llxFooter();

$db->close();<|MERGE_RESOLUTION|>--- conflicted
+++ resolved
@@ -92,12 +92,6 @@
 $permissiontocreatedir = $user->hasRight('ecm', 'setup');
 $permissiontodelete = $user->hasRight('ecm', 'upload');
 $permissiontodeletedir = $user->hasRight('ecm', 'setup');
-<<<<<<< HEAD
-
-// Initialize technical object to manage hooks of page. Note that conf->hooks_modules contains array of hook context
-$hookmanager->initHooks(array('ecmindexcard', 'globalcard'));
-=======
->>>>>>> cc80841a
 
 /*
  *	Actions
