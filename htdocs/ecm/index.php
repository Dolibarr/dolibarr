--- conflicted
+++ resolved
@@ -121,10 +121,6 @@
 
 	if (!$error) {
 		$generatethumbs = 0;
-<<<<<<< HEAD
-		$overwritefile = GETPOST('overwritefile', 'int')?GETPOST('overwritefile', 'int'):0;
-=======
->>>>>>> d99b3d60
 		$res = dol_add_file_process($upload_dir, $overwritefile, 1, 'userfile', '', null, '', $generatethumbs);
 		if ($res > 0) {
 			$result = $ecmdir->changeNbOfFiles('+');
