<?php
/* Copyright (C) 2008-2014 Laurent Destailleur  <eldy@users.sourceforge.net>
 * Copyright (C) 2008-2010 Regis Houssin        <regis.houssin@inodbox.com>
 * Copyright (C) 2016      Alexandre Spangaro   <aspangaro@open-dsi.fr>
 * Copyright (C) 2024		MDW							<mdeweerd@users.noreply.github.com>
<<<<<<< HEAD
=======
 * Copyright (C) 2024       Frédéric France             <frederic.france@free.fr>
>>>>>>> cc80841a
 *
 * This program is free software; you can redistribute it and/or modify
 * it under the terms of the GNU General Public License as published by
 * the Free Software Foundation; either version 3 of the License, or
 * (at your option) any later version.
 *
 * This program is distributed in the hope that it will be useful,
 * but WITHOUT ANY WARRANTY; without even the implied warranty of
 * MERCHANTABILITY or FITNESS FOR A PARTICULAR PURPOSE.  See the
 * GNU General Public License for more details.
 *
 * You should have received a copy of the GNU General Public License
 * along with this program. If not, see <https://www.gnu.org/licenses/>.
 */

/**
 *	\file       htdocs/ecm/index_auto.php
 *	\ingroup    ecm
 *	\brief      Main page for ECM section area
 */

// Load Dolibarr environment
require '../main.inc.php';
require_once DOL_DOCUMENT_ROOT.'/core/class/html.formfile.class.php';
require_once DOL_DOCUMENT_ROOT.'/core/lib/ecm.lib.php';
require_once DOL_DOCUMENT_ROOT.'/core/lib/files.lib.php';
require_once DOL_DOCUMENT_ROOT.'/core/lib/treeview.lib.php';
require_once DOL_DOCUMENT_ROOT.'/ecm/class/ecmdirectory.class.php';

// Load translation files required by the page
$langs->loadLangs(array("ecm", "companies", "other", "users", "orders", "propal", "bills", "contracts"));

// Get parameters
$socid = GETPOSTINT('socid');
$action = GETPOST('action', 'aZ09');
$section = GETPOSTINT('section') ? GETPOSTINT('section') : GETPOSTINT('section_id');
$module = GETPOST('module', 'alpha');
if (!$section) {
	$section = 0;
}
$section_dir = GETPOST('section_dir', 'alpha');

$search_doc_ref = GETPOST('search_doc_ref', 'alpha');

$limit = GETPOSTINT('limit') ? GETPOSTINT('limit') : $conf->liste_limit;
$sortfield = GETPOST('sortfield', 'aZ09comma');
$sortorder = GETPOST('sortorder', 'aZ09comma');
$page = GETPOSTISSET('pageplusone') ? (GETPOSTINT('pageplusone') - 1) : GETPOSTINT("page");
if (empty($page) || $page == -1) {
	$page = 0;
}     // If $page is not defined, or '' or -1
$offset = $limit * $page;
$pageprev = $page - 1;
$pagenext = $page + 1;
if (!$sortorder) {
	$sortorder = "ASC";
}
if (!$sortfield) {
	$sortfield = "fullname";
}
if ($module == 'invoice_supplier' && $sortfield == "fullname") {
	$sortfield = "level1name";
}

$ecmdir = new EcmDirectory($db);
if ($section) {
	$result = $ecmdir->fetch($section);
	if (!($result > 0)) {
		dol_print_error($db, $ecmdir->error);
		exit;
	}
}

$form = new Form($db);
$ecmdirstatic = new EcmDirectory($db);
$userstatic = new User($db);

$error = 0;

// Security check
if ($user->socid) {
	$socid = $user->socid;
}
<<<<<<< HEAD
=======

// Initialize a technical object to manage hooks of page. Note that conf->hooks_modules contains an array of hook context
$hookmanager->initHooks(array('ecmautocard', 'globalcard'));

>>>>>>> cc80841a
$result = restrictedArea($user, 'ecm', 0);


/*
 *	Actions
 */

// Purge search criteria
if (GETPOST('button_removefilter_x', 'alpha') || GETPOST('button_removefilter.x', 'alpha') || GETPOST('button_removefilter', 'alpha')) { // All tests are required to be compatible with all browsers
	$search_doc_ref = '';
}

// Add directory
if ($action == 'add' && $user->hasRight('ecm', 'setup')) {
	$ecmdir->ref                = 'NOTUSEDYET';
	$ecmdir->label              = GETPOST("label");
	$ecmdir->description        = GETPOST("desc");

	$id = $ecmdir->create($user);
	if ($id > 0) {
		header("Location: ".$_SERVER["PHP_SELF"]);
		exit;
	} else {
		setEventMessages('Error '.$langs->trans($ecmdir->error), null, 'errors');
		$action = "create";
	}

	clearstatcache();
}

// Remove file
if ($action == 'confirm_deletefile' && $user->hasRight('ecm', 'upload')) {
	if (GETPOST('confirm') == 'yes') {
		$langs->load("other");
		if ($section) {
			$result = $ecmdir->fetch($section);
			if (!($result > 0)) {
				dol_print_error($db, $ecmdir->error);
				exit;
			}
			$relativepath = $ecmdir->getRelativePath();
		} else {
			$relativepath = '';
		}
		$upload_dir = $conf->ecm->dir_output.($relativepath ? '/'.$relativepath : '');
		$file = $upload_dir."/".GETPOST('urlfile');

		$ret = dol_delete_file($file);
		if ($ret) {
			setEventMessages($langs->trans("FileWasRemoved", GETPOST('urlfile')), null, 'mesgs');
		} else {
			setEventMessages($langs->trans("ErrorFailToDeleteFile", GETPOST('urlfile')), null, 'errors');
		}

		$result = $ecmdir->changeNbOfFiles('-');

		clearstatcache();
	}
	$action = 'file_manager';
}

// Remove directory
if ($action == 'confirm_deletesection' && GETPOST('confirm') == 'yes' && $user->hasRight('ecm', 'setup')) {
	$result = $ecmdir->delete($user);
	setEventMessages($langs->trans("ECMSectionWasRemoved", $ecmdir->label), null, 'mesgs');

	clearstatcache();
}

// Refresh directory view
// This refresh list of dirs, not list of files (for performance reason). List of files is refresh only if dir was not synchronized.
// To refresh content of dir with cache, just open the dir in edit mode.
if ($action == 'refreshmanual' && $user->hasRight('ecm', 'read')) {
	$ecmdirtmp = new EcmDirectory($db);

	// This part of code is same than into file ecm/ajax/ecmdatabase.php TODO Remove duplicate
	clearstatcache();

	$diroutputslash = str_replace('\\', '/', $conf->ecm->dir_output);
	$diroutputslash .= '/';

	// Scan directory tree on disk
	$disktree = dol_dir_list($conf->ecm->dir_output, 'directories', 1, '', '^temp$', '', 0, 0);

	// Scan directory tree in database
	$sqltree = $ecmdirstatic->get_full_arbo(0);

	$adirwascreated = 0;

	// Now we compare both trees to complete missing trees into database
	//var_dump($disktree);
	//var_dump($sqltree);
	foreach ($disktree as $dirdesc) {    // Loop on tree onto disk
		$dirisindatabase = 0;
		foreach ($sqltree as $dirsqldesc) {
			if ($conf->ecm->dir_output.'/'.$dirsqldesc['fullrelativename'] == $dirdesc['fullname']) {
				$dirisindatabase = 1;
				break;
			}
		}

		if (!$dirisindatabase) {
			$txt = "Directory found on disk ".$dirdesc['fullname'].", not found into database so we add it";
			dol_syslog($txt);
			//print $txt."<br>\n";

			// We must first find the fk_parent of directory to create $dirdesc['fullname']
			$fk_parent = -1;
			$relativepathmissing = str_replace($diroutputslash, '', $dirdesc['fullname']);
			$relativepathtosearchparent = $relativepathmissing;
			//dol_syslog("Try to find parent id for directory ".$relativepathtosearchparent);
			if (preg_match('/\//', $relativepathtosearchparent)) {
				//while (preg_match('/\//',$relativepathtosearchparent))
				$relativepathtosearchparent = preg_replace('/\/[^\/]*$/', '', $relativepathtosearchparent);
				$txt = "Is relative parent path ".$relativepathtosearchparent." for ".$relativepathmissing." found in sql tree ?";
				dol_syslog($txt);
				//print $txt." -> ";
				$parentdirisindatabase = 0;
				foreach ($sqltree as $dirsqldesc) {
					if ($dirsqldesc['fullrelativename'] == $relativepathtosearchparent) {
						$parentdirisindatabase = $dirsqldesc['id'];
						break;
					}
				}
				if ($parentdirisindatabase > 0) {
					dol_syslog("Yes with id ".$parentdirisindatabase);
					//print "Yes with id ".$parentdirisindatabase."<br>\n";
					$fk_parent = $parentdirisindatabase;
					//break;  // We found parent, we can stop the while loop
				} else {
					dol_syslog("No");
					//print "No<br>\n";
				}
			} else {
				dol_syslog("Parent is root");
				$fk_parent = 0; // Parent is root
			}

			if ($fk_parent >= 0) {
				$ecmdirtmp->ref                = 'NOTUSEDYET';
				$ecmdirtmp->label              = dol_basename($dirdesc['fullname']);
				$ecmdirtmp->description        = '';
				$ecmdirtmp->fk_parent          = $fk_parent;

				$txt = "We create directory ".$ecmdirtmp->label." with parent ".$fk_parent;
				dol_syslog($txt);
				//print $ecmdirtmp->cachenbofdoc."<br>\n";exit;
				$id = $ecmdirtmp->create($user);
				if ($id > 0) {
					$newdirsql = array('id' => $id,
									 'id_mere' => $ecmdirtmp->fk_parent,
									 'label' => $ecmdirtmp->label,
									 'description' => $ecmdirtmp->description,
									 'fullrelativename' => $relativepathmissing);
					$sqltree[] = $newdirsql; // We complete fulltree for following loops
					//var_dump($sqltree);
					$adirwascreated = 1;
				} else {
					dol_syslog("Failed to create directory ".$ecmdirtmp->label, LOG_ERR);
				}
			} else {
				$txt = "Parent of ".$dirdesc['fullname']." not found";
				dol_syslog($txt);
				//print $txt."<br>\n";
			}
		}
	}

	// Loop now on each sql tree to check if dir exists
	foreach ($sqltree as $dirdesc) {    // Loop on each sqltree to check dir is on disk
		$dirtotest = $conf->ecm->dir_output.'/'.$dirdesc['fullrelativename'];
		if (!dol_is_dir($dirtotest)) {
			$ecmdirtmp->id = $dirdesc['id'];
			$ecmdirtmp->delete($user, 'databaseonly');
			//exit;
		}
	}

	$sql = "UPDATE ".MAIN_DB_PREFIX."ecm_directories set cachenbofdoc = -1 WHERE cachenbofdoc < 0"; // If pb into cache counting, we set to value -1 = "unknown"
	dol_syslog("sql = ".$sql);
	$db->query($sql);

	// If a directory was added, the fulltree array is not correctly completed and sorted, so we clean
	// it to be sure that fulltree array is not used without reloading it.
	if ($adirwascreated) {
		$sqltree = null;
	}
}



/*
 *	View
 */

// Define height of file area (depends on $_SESSION["dol_screenheight"])
//print $_SESSION["dol_screenheight"];
$maxheightwin = (isset($_SESSION["dol_screenheight"]) && $_SESSION["dol_screenheight"] > 466) ? ($_SESSION["dol_screenheight"] - 136) : 660; // Also into index.php file

$moreheadcss = '';
$moreheadjs = '';

//$morejs=array();
$morejs = array('includes/jquery/plugins/blockUI/jquery.blockUI.js', 'core/js/blockUI.js'); // Used by ecm/tpl/enabledfiletreeajax.tpl.pgp
if (!getDolGlobalString('MAIN_ECM_DISABLE_JS')) {
	$morejs[] = "includes/jquery/plugins/jqueryFileTree/jqueryFileTree.js";
}

$moreheadjs .= '<script type="text/javascript">'."\n";
$moreheadjs .= 'var indicatorBlockUI = \''.DOL_URL_ROOT."/theme/".$conf->theme."/img/working.gif".'\';'."\n";
$moreheadjs .= '</script>'."\n";

llxHeader($moreheadcss.$moreheadjs, $langs->trans("ECMArea"), '', '', 0, 0, $morejs, '', '', 'mod-ecm page-index_auto');


// Add sections to manage
$rowspan = 0;
$sectionauto = array();
if (!getDolGlobalString('ECM_AUTO_TREE_HIDEN')) {
	if (isModEnabled("product") || isModEnabled("service")) {
		$langs->load("products");
		$rowspan++;
		$sectionauto[] = array('position' => 10, 'level' => 1, 'module' => 'product', 'test' => (isModEnabled("product") || isModEnabled("service")), 'label' => $langs->trans("ProductsAndServices"), 'desc' => $langs->trans("ECMDocsByProducts"));
	}
	if (isModEnabled("societe")) {
		$rowspan++;
		$sectionauto[] = array('position' => 20, 'level' => 1, 'module' => 'company', 'test' => isModEnabled('societe'), 'label' => $langs->trans("ThirdParties"), 'desc' => $langs->trans("ECMDocsBy", $langs->transnoentitiesnoconv("ThirdParties")));
	}
	if (isModEnabled("propal")) {
		$rowspan++;
		$sectionauto[] = array('position' => 30, 'level' => 1, 'module' => 'propal', 'test' => isModEnabled('propal'), 'label' => $langs->trans("Proposals"), 'desc' => $langs->trans("ECMDocsBy", $langs->transnoentitiesnoconv("Proposals")));
	}
	if (isModEnabled('contract')) {
		$rowspan++;
		$sectionauto[] = array('position' => 40, 'level' => 1, 'module' => 'contract', 'test' => isModEnabled('contract'), 'label' => $langs->trans("Contracts"), 'desc' => $langs->trans("ECMDocsBy", $langs->transnoentitiesnoconv("Contracts")));
	}
	if (isModEnabled('order')) {
		$rowspan++;
		$sectionauto[] = array('position' => 50, 'level' => 1, 'module' => 'order', 'test' => isModEnabled('order'), 'label' => $langs->trans("CustomersOrders"), 'desc' => $langs->trans("ECMDocsBy", $langs->transnoentitiesnoconv("Orders")));
	}
	if (isModEnabled('invoice')) {
		$rowspan++;
		$sectionauto[] = array('position' => 60, 'level' => 1, 'module' => 'invoice', 'test' => isModEnabled('invoice'), 'label' => $langs->trans("CustomersInvoices"), 'desc' => $langs->trans("ECMDocsBy", $langs->transnoentitiesnoconv("Invoices")));
	}
	if (isModEnabled('supplier_proposal')) {
		$langs->load("supplier_proposal");
		$rowspan++;
		$sectionauto[] = array('position' => 70, 'level' => 1, 'module' => 'supplier_proposal', 'test' => isModEnabled('supplier_proposal'), 'label' => $langs->trans("SupplierProposals"), 'desc' => $langs->trans("ECMDocsBy", $langs->transnoentitiesnoconv("SupplierProposals")));
	}
	if (isModEnabled("supplier_order")) {
		$rowspan++;
		$sectionauto[] = array('position' => 80, 'level' => 1, 'module' => 'order_supplier', 'test' => isModEnabled("supplier_order"), 'label' => $langs->trans("SuppliersOrders"), 'desc' => $langs->trans("ECMDocsBy", $langs->transnoentitiesnoconv("PurchaseOrders")));
	}
	if (isModEnabled("supplier_invoice")) {
		$rowspan++;
		$sectionauto[] = array('position' => 90, 'level' => 1, 'module' => 'invoice_supplier', 'test' => isModEnabled("supplier_invoice"), 'label' => $langs->trans("SuppliersInvoices"), 'desc' => $langs->trans("ECMDocsBy", $langs->transnoentitiesnoconv("SupplierInvoices")));
	}
	if (isModEnabled('tax')) {
		$langs->load("compta");
		$rowspan++;
		$sectionauto[] = array('position' => 100, 'level' => 1, 'module' => 'tax', 'test' => isModEnabled('tax'), 'label' => $langs->trans("SocialContributions"), 'desc' => $langs->trans("ECMDocsBy", $langs->transnoentitiesnoconv("SocialContributions")));
		$rowspan++;
		$sectionauto[] = array('position' => 110, 'level' => 1, 'module' => 'tax-vat', 'test' => isModEnabled('tax'), 'label' => $langs->trans("VAT"), 'desc' => $langs->trans("ECMDocsBy", $langs->transnoentitiesnoconv("VAT")));
	}
	if (isModEnabled('salaries')) {
		$langs->load("compta");
		$rowspan++;
		$sectionauto[] = array('position' => 120, 'level' => 1, 'module' => 'salaries', 'test' => isModEnabled('salaries'), 'label' => $langs->trans("Salaries"), 'desc' => $langs->trans("ECMDocsBy", $langs->transnoentitiesnoconv("Salaries")));
	}
	if (isModEnabled('project')) {
		$rowspan++;
		$sectionauto[] = array('position' => 130, 'level' => 1, 'module' => 'project', 'test' => isModEnabled('project'), 'label' => $langs->trans("Projects"), 'desc' => $langs->trans("ECMDocsBy", $langs->transnoentitiesnoconv("Projects")));
		$rowspan++;
		$sectionauto[] = array('position' => 140, 'level' => 1, 'module' => 'project_task', 'test' => isModEnabled('project'), 'label' => $langs->trans("Tasks"), 'desc' => $langs->trans("ECMDocsBy", $langs->transnoentitiesnoconv("Tasks")));
	}
	if (isModEnabled('intervention')) {
		$langs->load("interventions");
		$rowspan++;
		$sectionauto[] = array('position' => 150, 'level' => 1, 'module' => 'fichinter', 'test' => isModEnabled('intervention'), 'label' => $langs->trans("Interventions"), 'desc' => $langs->trans("ECMDocsBy", $langs->transnoentitiesnoconv("Interventions")));
	}
	if (isModEnabled('expensereport')) {
		$langs->load("trips");
		$rowspan++;
		$sectionauto[] = array('position' => 160, 'level' => 1, 'module' => 'expensereport', 'test' => isModEnabled('expensereport'), 'label' => $langs->trans("ExpenseReports"), 'desc' => $langs->trans("ECMDocsBy", $langs->transnoentitiesnoconv("ExpenseReports")));
	}
	if (isModEnabled('holiday')) {
		$langs->load("holiday");
		$rowspan++;
		$sectionauto[] = array('position' => 170, 'level' => 1, 'module' => 'holiday', 'test' => isModEnabled('holiday'), 'label' => $langs->trans("Holidays"), 'desc' => $langs->trans("ECMDocsBy", $langs->transnoentitiesnoconv("Holidays")));
	}
	if (isModEnabled("bank")) {
		$langs->load("banks");
		$rowspan++;
		$sectionauto[] = array('position' => 180, 'level' => 1, 'module' => 'banque', 'test' => isModEnabled('bank'), 'label' => $langs->trans("BankAccount"), 'desc' => $langs->trans("ECMDocsBy", $langs->transnoentitiesnoconv("BankAccount")));
		$rowspan++;
		$sectionauto[] = array('position' => 190, 'level' => 1, 'module' => 'chequereceipt', 'test' => isModEnabled('bank'), 'label' => $langs->trans("CheckReceipt"), 'desc' => $langs->trans("ECMDocsBy", $langs->transnoentitiesnoconv("CheckReceipt")));
	}
	if (isModEnabled('mrp')) {
		$langs->load("mrp");
		$rowspan++;
		$sectionauto[] = array('position' => 200, 'level' => 1, 'module' => 'mrp-mo', 'test' => isModEnabled('mrp'), 'label' => $langs->trans("MOs"), 'desc' => $langs->trans("ECMDocsBy", $langs->transnoentitiesnoconv("ManufacturingOrders")));
	}
	if (isModEnabled('recruitment')) {
		$langs->load("recruitment");
		$rowspan++;
		$sectionauto[] = array('position' => 210, 'level' => 1, 'module' => 'recruitment-recruitmentcandidature', 'test' => isModEnabled('recruitment'), 'label' => $langs->trans("Candidatures"), 'desc' => $langs->trans("ECMDocsBy", $langs->transnoentitiesnoconv("JobApplications")));
	}
	$rowspan++;
	$sectionauto[] = array('position' => 220, 'level' => 1, 'module' => 'user', 'test' => 1, 'label' => $langs->trans("Users"), 'desc' => $langs->trans("ECMDocsBy", $langs->transnoentitiesnoconv("Users")));

	$parameters = array();
	$reshook = $hookmanager->executeHooks('addSectionECMAuto', $parameters);
	if ($reshook > 0 && is_array($hookmanager->resArray) && count($hookmanager->resArray) > 0) {
		$sectionauto[] = $hookmanager->resArray;
		$rowspan += count($hookmanager->resArray);
	}
}

$head = ecm_prepare_dasboard_head(null);
print dol_get_fiche_head($head, 'index_auto', '', -1, '');



// Confirm remove file (for non javascript users)
if ($action == 'deletefile' && empty($conf->use_javascript_ajax)) {
	print $form->formconfirm($_SERVER["PHP_SELF"].'?section='.$section.'&urlfile='.urlencode(GETPOST("urlfile")), $langs->trans('DeleteFile'), $langs->trans('ConfirmDeleteFile'), 'confirm_deletefile', '', '', 1);
}

// Start container of all panels
?>
<!-- Begin div id="containerlayout" -->
<div id="containerlayout">
<div id="ecm-layout-north" class="toolbar largebutton">
<?php

// Start top panel, toolbar
print '<div class="inline-block toolbarbutton centpercent">';

// Toolbar
$url = ((!empty($conf->use_javascript_ajax) && !getDolGlobalString('MAIN_ECM_DISABLE_JS')) ? '#' : ($_SERVER["PHP_SELF"].'?action=refreshmanual'.($module ? '&amp;module='.$module : '').($section ? '&amp;section='.$section : '')));
print '<a href="'.$url.'" class="inline-block valignmiddle toolbarbutton paddingtop" title="'.dol_escape_htmltag($langs->trans('Refresh')).'">';
print img_picto('', 'refresh', 'id="refreshbutton"', 0, 0, 0, '', 'size15x marginrightonly');
print '</a>';

print '</div>';
// End top panel, toolbar

?>
</div>
<div id="ecm-layout-west" class="inline-block">
<?php
// Start left area


// Confirmation de la suppression d'une ligne categorie
if ($action == 'delete_section') {
	print $form->formconfirm($_SERVER["PHP_SELF"].'?section='.$section, $langs->trans('DeleteSection'), $langs->trans('ConfirmDeleteSection', $ecmdir->label), 'confirm_deletesection', '', '', 1);
}
// End confirm


if (empty($action) || $action == 'file_manager' || preg_match('/refresh/i', $action) || $action == 'deletefile') {
	print '<table class="liste centpercent">'."\n";

	print '<!-- Title for auto directories -->'."\n";
	print '<tr class="liste_titre">'."\n";
	print '<th class="liste_titre" align="left" colspan="6">';
	print '&nbsp;'.$langs->trans("ECMSections");
	print '</th></tr>';

	$showonrightsize = '';

	// Auto section
	if (count($sectionauto)) {
		$htmltooltip = $langs->trans("ECMAreaDesc2");
		$htmltooltip .= '<br>'.$langs->trans("ECMAreaDesc2b");

		$sectionauto = dol_sort_array($sectionauto, 'label', 'ASC', 1, 0);

		print '<tr>';
		print '<td colspan="6">';
		print '<div id="filetreeauto" class="ecmfiletree"><ul class="ecmjqft">';

		$arrayofmodulesforexternalusers = explode(',', getDolGlobalString('MAIN_MODULES_FOR_EXTERNAL'));

		$nbofentries = 0;
		$oldvallevel = 0;
		foreach ($sectionauto as $key => $val) {
			if (empty($val['test'])) {
				continue; // If condition to show the ECM auto directory is ok
			}

<<<<<<< HEAD
			print '<li class="directory collapsed">';
			print '<a class="fmdirlia jqft ecmjqft" href="'.$_SERVER["PHP_SELF"].'?module='.urlencode($val['module']).'">';
			print $val['label'];
			print '</a>';
=======
			// External users are not allowed to see manual directories so we quit.
			if ($user->socid > 0) {
				// Check if dir is allowed to external users
				//var_dump($conf->global->MAIN_MODULES_FOR_EXTERNAL);
				if (! in_array($val['module'], $arrayofmodulesforexternalusers)) {
					// Discard this entry
					continue;
				}
			}
>>>>>>> cc80841a

			print '<li class="directory collapsed">';
			print '<a class="fmdirlia jqft ecmjqft" href="'.$_SERVER["PHP_SELF"].'?module='.urlencode($val['module']).'">';
			print dolPrintLabel($val['label']);
			print '</a>';

			print '<div class="ecmjqft">';
			// Info
			$htmltooltip = '<b>'.$langs->trans("ECMSection").'</b>: '.$val['label'].'<br>';
			$htmltooltip .= '<b>'.$langs->trans("Type").'</b>: '.$langs->trans("ECMSectionAuto").'<br>';
			$htmltooltip .= '<b>'.$langs->trans("ECMCreationUser").'</b>: '.$langs->trans("ECMTypeAuto").'<br>';
			$htmltooltip .= '<b>'.$langs->trans("Description").'</b>: '.$val['desc'];
			print $form->textwithpicto('', $htmltooltip, 1, 'info');
			print '</div>';

			print '</li>';

			$nbofentries++;
		}

		print '</ul></div></td></tr>';
	}

	print "</table>";
}


// End left panel
?>
</div>
<div id="ecm-layout-center" class="inline-block">
<div class="pane-in ecm-in-layout-center">
<div id="ecmfileview" class="ecmfileview">
<?php
// Start right panel

$mode = 'noajax';
$url = DOL_URL_ROOT.'/ecm/index_auto.php';
include_once DOL_DOCUMENT_ROOT.'/core/ajax/ajaxdirpreview.php';


// End right panel
?>
</div>
</div>

</div>
</div> <!-- End div id="containerlayout" -->
<?php
// End of page

if (!empty($conf->use_javascript_ajax) && !getDolGlobalString('MAIN_ECM_DISABLE_JS')) {
	include DOL_DOCUMENT_ROOT.'/ecm/tpl/enablefiletreeajax.tpl.php';
}


print dol_get_fiche_end();

llxFooter();

$db->close();<|MERGE_RESOLUTION|>--- conflicted
+++ resolved
@@ -3,10 +3,7 @@
  * Copyright (C) 2008-2010 Regis Houssin        <regis.houssin@inodbox.com>
  * Copyright (C) 2016      Alexandre Spangaro   <aspangaro@open-dsi.fr>
  * Copyright (C) 2024		MDW							<mdeweerd@users.noreply.github.com>
-<<<<<<< HEAD
-=======
  * Copyright (C) 2024       Frédéric France             <frederic.france@free.fr>
->>>>>>> cc80841a
  *
  * This program is free software; you can redistribute it and/or modify
  * it under the terms of the GNU General Public License as published by
@@ -90,13 +87,10 @@
 if ($user->socid) {
 	$socid = $user->socid;
 }
-<<<<<<< HEAD
-=======
 
 // Initialize a technical object to manage hooks of page. Note that conf->hooks_modules contains an array of hook context
 $hookmanager->initHooks(array('ecmautocard', 'globalcard'));
 
->>>>>>> cc80841a
 $result = restrictedArea($user, 'ecm', 0);
 
 
@@ -489,12 +483,6 @@
 				continue; // If condition to show the ECM auto directory is ok
 			}
 
-<<<<<<< HEAD
-			print '<li class="directory collapsed">';
-			print '<a class="fmdirlia jqft ecmjqft" href="'.$_SERVER["PHP_SELF"].'?module='.urlencode($val['module']).'">';
-			print $val['label'];
-			print '</a>';
-=======
 			// External users are not allowed to see manual directories so we quit.
 			if ($user->socid > 0) {
 				// Check if dir is allowed to external users
@@ -504,7 +492,6 @@
 					continue;
 				}
 			}
->>>>>>> cc80841a
 
 			print '<li class="directory collapsed">';
 			print '<a class="fmdirlia jqft ecmjqft" href="'.$_SERVER["PHP_SELF"].'?module='.urlencode($val['module']).'">';
