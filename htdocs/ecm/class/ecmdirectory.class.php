<?php
/* Copyright (C) 2007-2012 Laurent Destailleur  <eldy@users.sourceforge.net>
 * Copyright (C) 2008-2012 Regis Houssin        <regis.houssin@capnetworks.com>
 *
 * This program is free software; you can redistribute it and/or modify
 * it under the terms of the GNU General Public License as published by
 * the Free Software Foundation; either version 3 of the License, or
 * (at your option) any later version.
 *
 * This program is distributed in the hope that it will be useful,
 * but WITHOUT ANY WARRANTY; without even the implied warranty of
 * MERCHANTABILITY or FITNESS FOR A PARTICULAR PURPOSE.  See the
 * GNU General Public License for more details.
 *
 * You should have received a copy of the GNU General Public License
 * along with this program. If not, see <http://www.gnu.org/licenses/>.
 */

/**
 *  \file       htdocs/ecm/class/ecmdirectory.class.php
 *  \ingroup    ecm
 *  \brief      This file is an example for a class file
 */

/**
 *  Class to manage ECM directories
 */
class EcmDirectory // extends CommonObject
{
	/**
	 * @var string ID to identify managed object
	 */
	public $element='ecm_directories';

	/**
	 * @var string Name of table without prefix where object is stored
	 */
	//public $table_element='ecm_directories';

<<<<<<< HEAD
	var $picto = 'dir';
=======
	public $picto = 'dir';
>>>>>>> b3e6d4a9

	/**
	 * @var int ID
	 */
	public $id;

	/**
     * @var string ECM directories label
     */
    public $label;

<<<<<<< HEAD
	var $fk_parent;
	var $description;
	var $cachenbofdoc=-1;	// By default cache initialized with value 'not calculated'
	var $date_c;
	var $date_m;
=======
	public $fk_parent;

	/**
	 * @var string description
	 */
	public $description;

	public $cachenbofdoc=-1;	// By default cache initialized with value 'not calculated'
	public $date_c;
	public $date_m;
>>>>>>> b3e6d4a9
	public $fk_user_m;
	public $fk_user_c;

	/**
	 * @var string Ref
	 */
	public $ref;

	public $cats=array();
	public $motherof=array();

	public $forbiddenchars = array('<','>',':','/','\\','?','*','|','"');
	public $forbiddencharsdir = array('<','>',':','?','*','|','"');

	public $full_arbo_loaded;

	/**
	 * @var string Error code (or message)
	 */
	public $error;

	/**
	 * @var string[] Error codes (or messages)
	 */
	public $errors = array();


	/**
	 *	Constructor
	 *
	 *  @param		DoliDB		$db      Database handler
	 */
	function __construct($db)
	{
		$this->db = $db;
		return 1;
	}


	/**
	 *  Create record into database
	 *
	 *  @param      User	$user       User that create
	 *  @return     int      			<0 if KO, >0 if OK
	 */
	function create($user)
	{
		global $conf, $langs;

		$error=0;
		$now=dol_now();

		// Clean parameters
		$this->label=dol_sanitizeFileName(trim($this->label));
		$this->fk_parent=trim($this->fk_parent);
		$this->description=trim($this->description);
		$this->date_c=$now;
		$this->fk_user_c=$user->id;
		if ($this->fk_parent <= 0) $this->fk_parent=0;


		// Check if same directory does not exists with this name
		$relativepath=$this->label;
		if ($this->fk_parent)
		{
			$parent = new EcmDirectory($this->db);
			$parent->fetch($this->fk_parent);
			$relativepath=$parent->getRelativePath().$relativepath;
		}
		$relativepath=preg_replace('/([\/])+/i','/',$relativepath);	// Avoid duplicate / or \
		//print $relativepath.'<br>';

		$cat = new EcmDirectory($this->db);
		$cate_arbo = $cat->get_full_arbo(1);
		$pathfound=0;
		foreach ($cate_arbo as $key => $categ)
		{
			$path=str_replace($this->forbiddencharsdir, '_', $categ['fullrelativename']);
			//print $relativepath.' - '.$path.'<br>';
			if ($path == $relativepath)
			{
				$pathfound=1;
				break;
			}
		}

		if ($pathfound)
		{
			$this->error="ErrorDirAlreadyExists";
			dol_syslog(get_class($this)."::create ".$this->error, LOG_WARNING);
			return -1;
		}
		else
		{
			$this->db->begin();

			// Insert request
			$sql = "INSERT INTO ".MAIN_DB_PREFIX."ecm_directories(";
			$sql.= "label,";
			$sql.= "entity,";
			$sql.= "fk_parent,";
			$sql.= "description,";
			$sql.= "cachenbofdoc,";
			$sql.= "date_c,";
			$sql.= "fk_user_c";
			$sql.= ") VALUES (";
			$sql.= " '".$this->db->escape($this->label)."',";
			$sql.= " '".$this->db->escape($conf->entity)."',";
			$sql.= " '".$this->db->escape($this->fk_parent)."',";
			$sql.= " '".$this->db->escape($this->description)."',";
			$sql.= " ".$this->cachenbofdoc.",";
			$sql.= " '".$this->db->idate($this->date_c)."',";
			$sql.= " '".$this->db->escape($this->fk_user_c)."'";
			$sql.= ")";

			dol_syslog(get_class($this)."::create", LOG_DEBUG);
			$resql=$this->db->query($sql);
			if ($resql)
			{
				$this->id = $this->db->last_insert_id(MAIN_DB_PREFIX."ecm_directories");

				$dir=$conf->ecm->dir_output.'/'.$this->getRelativePath();
				$result=dol_mkdir($dir);
				if ($result < 0) { $error++; $this->error="ErrorFailedToCreateDir"; }

                // Call trigger
                $result=$this->call_trigger('MYECMDIR_CREATE',$user);
                if ($result < 0) { $error++; }
                // End call triggers

				if (! $error)
				{
					$this->db->commit();
					return $this->id;
				}
				else
				{
					$this->db->rollback();
					return -1;
				}
			}
			else
			{
				$this->error="Error ".$this->db->lasterror();
				$this->db->rollback();
				return -1;
			}
		}
	}

	/**
	 *	Update database
	 *
	 *  @param	User	$user        	User that modify
	 *  @param 	int		$notrigger	    0=no, 1=yes (no update trigger)
	 *  @return int 			       	<0 if KO, >0 if OK
	 */
	function update($user=null, $notrigger=0)
	{
		global $conf, $langs;

		$error=0;

		// Clean parameters
		$this->label=trim($this->label);
		$this->fk_parent=trim($this->fk_parent);
		$this->description=trim($this->description);

		// Check parameters
		// Put here code to add control on parameters values

		$this->db->begin();

		// Update request
		$sql = "UPDATE ".MAIN_DB_PREFIX."ecm_directories SET";
		$sql.= " label='".$this->db->escape($this->label)."',";
		$sql.= " fk_parent='".$this->db->escape($this->fk_parent)."',";
		$sql.= " description='".$this->db->escape($this->description)."'";
		$sql.= " WHERE rowid=".$this->id;

		dol_syslog(get_class($this)."::update", LOG_DEBUG);
		$resql = $this->db->query($sql);
		if (! $resql)
		{
			$error++;
			$this->error="Error ".$this->db->lasterror();
		}

		if (! $error && ! $notrigger)
		{
            // Call trigger
            $result=$this->call_trigger('MYECMDIR_MODIFY',$user);
            if ($result < 0) { $error++; }
            // End call triggers
		}

		if (! $error)
		{
			$this->db->commit();
			return 1;
		}
		else
		{
			$this->db->rollback();
			return -1;
		}
	}


	/**
	 *	Update cache of nb of documents into database
	 *
	 * 	@param	string	$value		'+' or '-' or new number
	 *  @return int		         	<0 if KO, >0 if OK
	 */
	function changeNbOfFiles($value)
	{
		// Update request
		$sql = "UPDATE ".MAIN_DB_PREFIX."ecm_directories SET";
		if (preg_match('/[0-9]+/', $value)) $sql.= " cachenbofdoc = ".(int) $value;
		else $sql.= " cachenbofdoc = cachenbofdoc ".$value." 1";
		$sql.= " WHERE rowid = ".$this->id;

		dol_syslog(get_class($this)."::changeNbOfFiles", LOG_DEBUG);
		$resql = $this->db->query($sql);
		if (! $resql)
		{
			$this->error="Error ".$this->db->lasterror();
			return -1;
		}
		else
		{
		    if (preg_match('/[0-9]+/', $value)) $this->cachenbofdoc = (int) $value;
		    else if ($value == '+') $this->cachenbofdoc++;
		    else if ($value == '-') $this->cachenbofdoc--;
		}

		return 1;
	}


	/**
	 * 	Load object in memory from database
	 *
	 *  @param	int		$id			Id of object
	 *  @return int 		        <0 if KO, 0 if not found, >0 if OK
	 */
	function fetch($id)
	{
		$sql = "SELECT";
		$sql.= " t.rowid,";
		$sql.= " t.label,";
		$sql.= " t.fk_parent,";
		$sql.= " t.description,";
		$sql.= " t.cachenbofdoc,";
		$sql.= " t.fk_user_c,";
		$sql.= " t.fk_user_m,";
		$sql.= " t.date_c as date_c,";
		$sql.= " t.date_m as date_m";
		$sql.= " FROM ".MAIN_DB_PREFIX."ecm_directories as t";
		$sql.= " WHERE t.rowid = ".$id;

		dol_syslog(get_class($this)."::fetch", LOG_DEBUG);
		$resql=$this->db->query($sql);
		if ($resql)
		{
			$obj = $this->db->fetch_object($resql);
			if ($obj)
			{
				$this->id    = $obj->rowid;
				$this->ref   = $obj->rowid;

				$this->label = $obj->label;
				$this->fk_parent = $obj->fk_parent;
				$this->description = $obj->description;
				$this->cachenbofdoc = $obj->cachenbofdoc;
				$this->fk_user_m = $obj->fk_user_m;
				$this->fk_user_c = $obj->fk_user_c;
				$this->date_c = $this->db->jdate($obj->date_c);
				$this->date_m = $this->db->jdate($obj->date_m);
			}

			$this->db->free($resql);

			return $obj?1:0;
		}
		else
		{
			$this->error="Error ".$this->db->lasterror();
			return -1;
		}
	}


	/**
	 * 	Delete object on database and/or on disk
	 *
	 *	@param	User	$user					User that delete
	 *  @param	string	$mode					'all'=delete all, 'databaseonly'=only database entry, 'fileonly' (not implemented)
	 *  @param	int		$deletedirrecursive		1=Agree to delete content recursiveley (otherwise an error will be returned when trying to delete)
	 *	@return	int								<0 if KO, >0 if OK
	 */
	function delete($user, $mode='all', $deletedirrecursive=0)
	{
		global $conf, $langs;
        require_once DOL_DOCUMENT_ROOT.'/core/lib/files.lib.php';

		$error=0;

		if ($mode != 'databaseonly') $relativepath=$this->getRelativePath(1);	// Ex: dir1/dir2/dir3

		dol_syslog(get_class($this)."::delete remove directory id=".$this->id." mode=".$mode.(($mode == 'databaseonly')?'':' relativepath='.$relativepath));

		$this->db->begin();

		$sql = "DELETE FROM ".MAIN_DB_PREFIX."ecm_directories";
		$sql.= " WHERE rowid=".$this->id;

		dol_syslog(get_class($this)."::delete", LOG_DEBUG);
		$resql = $this->db->query($sql);
		if (! $resql)
		{
			$this->db->rollback();
			$this->error="Error ".$this->db->lasterror();
			return -2;
		}
		else
		{
            // Call trigger
            $result=$this->call_trigger('MYECMDIR_DELETE',$user);
            if ($result < 0)
            {
            	$this->db->rollback();
            	return -2;
            }
            // End call triggers
		}

		if ($mode != 'databaseonly')
		{
			$file = $conf->ecm->dir_output . "/" . $relativepath;
			if ($deletedirrecursive)
			{
				$result=@dol_delete_dir_recursive($file, 0, 0);
			}
			else
			{
				$result=@dol_delete_dir($file, 0);
			}
		}

		if ($result || ! @is_dir(dol_osencode($file)))
		{
			$this->db->commit();
		}
		else
		{
			$this->error='ErrorFailToDeleteDir';
			dol_syslog(get_class($this)."::delete ".$this->error, LOG_ERR);
			$this->db->rollback();
			$error++;
		}

		if (! $error) return 1;
		else return -1;
	}


	/**
     *  Initialise an instance with random values.
     *  Used to build previews or test instances.
     *	id must be 0 if object instance is a specimen.
     *
     *  @return	void
	 */
	function initAsSpecimen()
	{
		$this->id=0;

		$this->label='MyDirectory';
		$this->fk_parent='0';
		$this->description='This is a directory';
	}


	/**
	 *  Return directory name you can click (and picto)
	 *
	 *  @param	int		$withpicto		0=Pas de picto, 1=Include picto into link, 2=Only picto
	 *  @param	string	$option			Sur quoi pointe le lien
	 *  @param	int		$max			Max length
	 *  @param	string	$more			Add more param on a link
     *  @param	int		$notooltip		1=Disable tooltip
	 *  @return	string					Chaine avec URL
	 */
	function getNomUrl($withpicto=0, $option='', $max=0, $more='', $notooltip=0)
	{
		global $langs;

		$result='';
        //$newref=str_replace('_',' ',$this->ref);
        $newref=$this->ref;
        $label=$langs->trans("ShowECMSection").': '.$newref;
        $linkclose='"'.($more?' '.$more:'').' title="'.dol_escape_htmltag($label, 1).'" class="classfortooltip">';

        $linkstart = '<a href="'.DOL_URL_ROOT.'/ecm/dir_card.php?section='.$this->id.$linkclose;
        if ($option == 'index') $linkstart = '<a href="'.DOL_URL_ROOT.'/ecm/index.php?section='.$this->id.'&amp;sectionexpand=true'.$linkclose;
        if ($option == 'indexexpanded') $linkstart = '<a href="'.DOL_URL_ROOT.'/ecm/index.php?section='.$this->id.'&amp;sectionexpand=false'.$linkclose;
        if ($option == 'indexnotexpanded') $linkstart = '<a href="'.DOL_URL_ROOT.'/ecm/index.php?section='.$this->id.'&amp;sectionexpand=true'.$linkclose;
        $linkend='</a>';

		//$picto=DOL_URL_ROOT.'/theme/common/treemenu/folder.gif';
		$picto='dir';

		$result .= $linkstart;
		if ($withpicto) $result.=img_object(($notooltip?'':$label), $this->picto, ($notooltip?(($withpicto != 2) ? 'class="paddingright"' : ''):'class="'.(($withpicto != 2) ? 'paddingright ' : '').'classfortooltip"'), 0, 0, $notooltip?0:1);
		if ($withpicto != 2) $result.= ($max?dol_trunc($newref,$max,'middle'):$newref);
		$result .= $linkend;

		return $result;
	}

	/**
	 *  Return relative path of a directory on disk
	 *
	 * 	@param	int		$force		Force reload of full arbo even if already loaded
	 *	@return	string				Relative physical path
	 */
	function getRelativePath($force=0)
	{
		$this->get_full_arbo($force);

		$ret='';
		$idtosearch=$this->id;
		$i=0;
		do {
			// Get index cursor in this->cats for id_mere
			$cursorindex=-1;
			foreach ($this->cats as $key => $val)
			{
				if ($this->cats[$key]['id'] == $idtosearch)
				{
					$cursorindex=$key;
					break;
				}
			}
			//print "c=".$idtosearch."-".$cursorindex;

			if ($cursorindex >= 0)
			{
				// Path is label sanitized (no space and no special char) and concatenated
				$ret=dol_sanitizeFileName($this->cats[$cursorindex]['label']).'/'.$ret;

				$idtosearch=$this->cats[$cursorindex]['id_mere'];
				$i++;
			}
		}
		while ($cursorindex >= 0 && ! empty($idtosearch) && $i < 100);	// i avoid infinite loop

		return $ret;
	}

    // phpcs:disable PEAR.NamingConventions.ValidFunctionName.NotCamelCaps
	/**
	 * 	Load this->motherof that is array(id_son=>id_parent, ...)
	 *
	 *	@return		int		<0 if KO, >0 if OK
	 */
	function load_motherof()
	{
        // phpcs:enable
		global $conf;

		$this->motherof=array();

		// Load array[child]=parent
		$sql = "SELECT fk_parent as id_parent, rowid as id_son";
		$sql.= " FROM ".MAIN_DB_PREFIX."ecm_directories";
		$sql.= " WHERE fk_parent != 0";
		$sql.= " AND entity = ".$conf->entity;

		dol_syslog(get_class($this)."::load_motherof", LOG_DEBUG);
		$resql = $this->db->query($sql);
		if ($resql)
		{
			// This assignment in condition is not a bug. It allows walking the results.
			while ($obj=$this->db->fetch_object($resql))
			{
				$this->motherof[$obj->id_son]=$obj->id_parent;
			}
			return 1;
		}
		else
		{
			dol_print_error($this->db);
			return -1;
		}
	}


	/**
	 *  Retourne le libelle du status d'un user (actif, inactif)
	 *
	 *  @param	int		$mode          0=libelle long, 1=libelle court, 2=Picto + Libelle court, 3=Picto, 4=Picto + Libelle long, 5=Libelle court + Picto
	 *  @return	string 			       Label of status
	 */
	function getLibStatut($mode=0)
	{
		return $this->LibStatut($this->status,$mode);
	}

    // phpcs:disable PEAR.NamingConventions.ValidFunctionName.NotCamelCaps
	/**
	 *  Return the status
	 *
	 *  @param	int		$status        	Id status
	 *  @param  int		$mode          	0=long label, 1=short label, 2=Picto + short label, 3=Picto, 4=Picto + long label, 5=Short label + Picto, 5=Long label + Picto
	 *  @return string 			       	Label of status
	 */
	static function LibStatut($status,$mode=0)
	{
        // phpcs:enable
		global $langs;
		return '';
	}


    // phpcs:disable PEAR.NamingConventions.ValidFunctionName.NotCamelCaps
	/**
	 * 	Reconstruit l'arborescence des categories sous la forme d'un tableau à partir de la base de donnée
	 *	Renvoi un tableau de tableau('id','id_mere',...) trie selon arbre et avec:
	 *				id                  Id de la categorie
	 *				id_mere             Id de la categorie mere
	 *				id_children         Tableau des id enfant
	 *				label               Name of directory
	 *				cachenbofdoc        Nb of documents
	 *				date_c              Date creation
	 * 				fk_user_c           User creation
	 *  			login_c             Login creation
	 * 				fullpath	        Full path of id (Added by build_path_from_id_categ call)
     *              fullrelativename    Full path name (Added by build_path_from_id_categ call)
	 * 				fulllabel	        Full label (Added by build_path_from_id_categ call)
	 * 				level		        Level of line (Added by build_path_from_id_categ call)
	 *
	 *  @param	int		$force	        Force reload of full arbo even if already loaded in cache $this->cats
	 *	@return	array			        Tableau de array
	 */
	function get_full_arbo($force=0)
	{
        // phpcs:enable
		global $conf;

		if (empty($force) && ! empty($this->full_arbo_loaded))
		{
			return $this->cats;
		}

		// Init this->motherof that is array(id_son=>id_parent, ...)
		$this->load_motherof();

		// Charge tableau des categories
		$sql = "SELECT c.rowid as rowid, c.label as label,";
		$sql.= " c.description as description, c.cachenbofdoc,";
		$sql.= " c.fk_user_c,";
		$sql.= " c.date_c,";
		$sql.= " u.login as login_c,";
		$sql.= " ca.rowid as rowid_fille";
		$sql.= " FROM ".MAIN_DB_PREFIX."user as u, ".MAIN_DB_PREFIX."ecm_directories as c";
		$sql.= " LEFT JOIN ".MAIN_DB_PREFIX."ecm_directories as ca";
		$sql.= " ON c.rowid = ca.fk_parent";
		$sql.= " WHERE c.fk_user_c = u.rowid";
		$sql.= " AND c.entity = ".$conf->entity;
		$sql.= " ORDER BY c.label, c.rowid";

		dol_syslog(get_class($this)."::get_full_arbo", LOG_DEBUG);
		$resql = $this->db->query($sql);
		if ($resql)
		{
			$this->cats = array();
			$i=0;
			// This assignment in condition is not a bug. It allows walking the results.
			while ($obj = $this->db->fetch_object($resql))
			{
				$this->cats[$obj->rowid]['id'] = $obj->rowid;
				$this->cats[$obj->rowid]['id_mere'] = (isset($this->motherof[$obj->rowid])?$this->motherof[$obj->rowid]:'');
				$this->cats[$obj->rowid]['label'] = $obj->label;
				$this->cats[$obj->rowid]['description'] = $obj->description;
				$this->cats[$obj->rowid]['cachenbofdoc'] = $obj->cachenbofdoc;
				$this->cats[$obj->rowid]['date_c'] = $this->db->jdate($obj->date_c);
				$this->cats[$obj->rowid]['fk_user_c'] = $obj->fk_user_c;
				$this->cats[$obj->rowid]['login_c'] = $obj->login_c;

				if (! empty($obj->rowid_fille))
				{
					if (isset($this->cats[$obj->rowid]['id_children']) && is_array($this->cats[$obj->rowid]['id_children']))
					{
						$newelempos=count($this->cats[$obj->rowid]['id_children']);
						//print "this->cats[$i]['id_children'] est deja un tableau de $newelem elements<br>";
						$this->cats[$obj->rowid]['id_children'][$newelempos]=$obj->rowid_fille;
					}
					else
					{
						//print "this->cats[".$obj->rowid."]['id_children'] n'est pas encore un tableau<br>";
						$this->cats[$obj->rowid]['id_children']=array($obj->rowid_fille);
					}
				}
				$i++;

			}
		}
		else
		{
			dol_print_error($this->db);
			return -1;
		}

		// We add properties fullxxx to all elements
		foreach($this->cats as $key => $val)
		{
			if (isset($motherof[$key])) continue;
			$this->build_path_from_id_categ($key,0);
		}

		$this->cats=dol_sort_array($this->cats, 'fulllabel', 'asc', true, false);
		$this->full_arbo_loaded=1;

		return $this->cats;
	}

    // phpcs:disable PEAR.NamingConventions.ValidFunctionName.NotCamelCaps
	/**
	 *	Define properties fullpath, fullrelativename, fulllabel of a directory of array this->cats and all its childs.
	 *  Separator between directories is always '/', whatever is OS.
	 *
	 * 	@param	int		$id_categ		id_categ entry to update
	 * 	@param	int		$protection		Deep counter to avoid infinite loop
	 * 	@return	void
	 */
	function build_path_from_id_categ($id_categ,$protection=0)
	{
        // phpcs:enable
		// Define fullpath
		if (! empty($this->cats[$id_categ]['id_mere']))
		{
			$this->cats[$id_categ]['fullpath'] =$this->cats[$this->cats[$id_categ]['id_mere']]['fullpath'];
			$this->cats[$id_categ]['fullpath'].='_'.$id_categ;
            $this->cats[$id_categ]['fullrelativename'] =$this->cats[$this->cats[$id_categ]['id_mere']]['fullrelativename'];
            $this->cats[$id_categ]['fullrelativename'].='/'.$this->cats[$id_categ]['label'];
			$this->cats[$id_categ]['fulllabel'] =$this->cats[$this->cats[$id_categ]['id_mere']]['fulllabel'];
			$this->cats[$id_categ]['fulllabel'].=' >> '.$this->cats[$id_categ]['label'];
		}
		else
		{
			$this->cats[$id_categ]['fullpath']='_'.$id_categ;
            $this->cats[$id_categ]['fullrelativename']=$this->cats[$id_categ]['label'];
			$this->cats[$id_categ]['fulllabel']=$this->cats[$id_categ]['label'];
		}
		// We count number of _ to have level (we use strlen that is faster than dol_strlen)
		$this->cats[$id_categ]['level']=strlen(preg_replace('/([^_])/i','',$this->cats[$id_categ]['fullpath']));

		// Traite ces enfants
		$protection++;
		if ($protection > 20) return;	// On ne traite pas plus de 20 niveaux
		if (isset($this->cats[$id_categ]['id_children']) && is_array($this->cats[$id_categ]['id_children']))
		{
			foreach($this->cats[$id_categ]['id_children'] as $key => $val)
			{
				$this->build_path_from_id_categ($val,$protection);
			}
		}
	}

	/**
	 *	Refresh value for cachenboffile. This scan and count files into directory.
	 *
	 *  @param		int		$all       	0=refresh record using this->id , 1=refresh record using this->entity
	 * 	@return		int					-1 if KO, Nb of files in directory if OK
	 */
	function refreshcachenboffile($all=0)
	{
		global $conf;
		include_once DOL_DOCUMENT_ROOT.'/core/lib/files.lib.php';

		$dir=$conf->ecm->dir_output.'/'.$this->getRelativePath();
		$filelist=dol_dir_list($dir,'files',0,'','(\.meta|_preview.*\.png)$');

		// Test if filelist is in database


		// Update request
		$sql = "UPDATE ".MAIN_DB_PREFIX."ecm_directories SET";
		$sql.= " cachenbofdoc = '".count($filelist)."'";
		if (empty($all))  // By default
		{
			$sql.= " WHERE rowid = ".$this->id;
		}
		else
		{
			$sql.= " WHERE entity = ".$conf->entity;
		}

		dol_syslog(get_class($this)."::refreshcachenboffile", LOG_DEBUG);
		$resql = $this->db->query($sql);
		if ($resql)
		{
			$this->cachenbofdoc=count($filelist);
			return $this->cachenbofdoc;
		}
		else
		{
			$this->error="Error ".$this->db->lasterror();
			return -1;
		}
	}

    // phpcs:disable PEAR.NamingConventions.ValidFunctionName.NotCamelCaps
	/**
     * Call trigger based on this instance
     *
     *  NB: Error from trigger are stacked in errors
     *  NB2: if trigger fail, action should be canceled.
     *  NB3: Should be deleted if EcmDirectory extend CommonObject
     *
     * @param   string    $trigger_name   trigger's name to execute
     * @param   User      $user           Object user
     * @return  int                       Result of run_triggers
     */
    function call_trigger($trigger_name, $user)
    {
        // phpcs:enable
        global $langs,$conf;

        include_once DOL_DOCUMENT_ROOT . '/core/class/interfaces.class.php';
        $interface=new Interfaces($this->db);
        $result=$interface->run_triggers($trigger_name,$this,$user,$langs,$conf);
        if ($result < 0) {
            if (!empty($this->errors))
            {
                $this->errors=array_merge($this->errors,$interface->errors);
            }
            else
            {
                $this->errors=$interface->errors;
            }
        }
        return $result;
    }
}<|MERGE_RESOLUTION|>--- conflicted
+++ resolved
@@ -37,11 +37,7 @@
 	 */
 	//public $table_element='ecm_directories';
 
-<<<<<<< HEAD
-	var $picto = 'dir';
-=======
 	public $picto = 'dir';
->>>>>>> b3e6d4a9
 
 	/**
 	 * @var int ID
@@ -53,13 +49,6 @@
      */
     public $label;
 
-<<<<<<< HEAD
-	var $fk_parent;
-	var $description;
-	var $cachenbofdoc=-1;	// By default cache initialized with value 'not calculated'
-	var $date_c;
-	var $date_m;
-=======
 	public $fk_parent;
 
 	/**
@@ -70,7 +59,6 @@
 	public $cachenbofdoc=-1;	// By default cache initialized with value 'not calculated'
 	public $date_c;
 	public $date_m;
->>>>>>> b3e6d4a9
 	public $fk_user_m;
 	public $fk_user_c;
 
