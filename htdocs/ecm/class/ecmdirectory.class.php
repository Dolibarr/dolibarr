--- conflicted
+++ resolved
@@ -37,37 +37,16 @@
 	 */
 	//public $table_element='ecm_directories';
 
-<<<<<<< HEAD
-	var $label;
-	var $fk_parent;
-	var $description;
-	var $cachenbofdoc=-1;	// By default cache initialized with value 'not calculated'
-	var $date_c;
-	var $date_m;
-	public $fk_user_m;
-	public $fk_user_c;
-	public $ref;
-=======
 	/**
 	 * @var string String with name of icon for myobject. Must be the part after the 'object_' into object_myobject.png
 	 */
 	public $picto = 'dir';
->>>>>>> d9b8a8c8
 
 	/**
 	 * @var int ID
 	 */
 	public $id;
 
-<<<<<<< HEAD
-	var $forbiddenchars = array('<','>',':','/','\\','?','*','|','"');
-	var $forbiddencharsdir = array('<','>',':','?','*','|','"');
-
-	public $full_arbo_loaded;
-
-	public $error;
-	public $errors;
-=======
 	/**
      * @var string ECM directories label
      */
@@ -119,7 +98,6 @@
 	 * @var string[] Error codes (or messages)
 	 */
 	public $errors = array();
->>>>>>> d9b8a8c8
 
 
 	/**
