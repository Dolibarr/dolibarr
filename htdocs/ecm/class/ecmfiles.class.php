<?php
/* Copyright (C) 2007-2012  Laurent Destailleur <eldy@users.sourceforge.net>
 * Copyright (C) 2014-2016  Juanjo Menent       <jmenent@2byte.es>
 * Copyright (C) 2015       Florian Henry       <florian.henry@open-concept.pro>
 * Copyright (C) 2015       Raphaël Doursenaud  <rdoursenaud@gpcsolutions.fr>
 * Copyright (C) 2018       Francis Appels      <francis.appels@yahoo.com>
 * Copyright (C) ---Put here your own copyright and developer email---
 *
 * This program is free software; you can redistribute it and/or modify
 * it under the terms of the GNU General Public License as published by
 * the Free Software Foundation; either version 3 of the License, or
 * (at your option) any later version.
 *
 * This program is distributed in the hope that it will be useful,
 * but WITHOUT ANY WARRANTY; without even the implied warranty of
 * MERCHANTABILITY or FITNESS FOR A PARTICULAR PURPOSE.  See the
 * GNU General Public License for more details.
 *
 * You should have received a copy of the GNU General Public License
 * along with this program. If not, see <http://www.gnu.org/licenses/>.
 */

/**
 * \file    ecm/ecmfiles.class.php
 * \ingroup ecm
 * \brief   Class to manage ECM Files (Create/Read/Update/Delete)
 */

// Put here all includes required by your class file
require_once DOL_DOCUMENT_ROOT . '/core/class/commonobject.class.php';
//require_once DOL_DOCUMENT_ROOT . '/societe/class/societe.class.php';
//require_once DOL_DOCUMENT_ROOT . '/product/class/product.class.php';

/**
 * Class to manage ECM files
 */
class EcmFiles extends CommonObject
{
	/**
	 * @var string Id to identify managed objects
	 */
	public $element = 'ecmfiles';

	/**
	 * @var string Name of table without prefix where object is stored
	 */
	public $table_element = 'ecm_files';
	public $picto = 'generic';

	/**
	 * @var string String with name of icon for myobject. Must be the part after the 'object_' into object_myobject.png
	 */
	public $picto = 'generic';

	/**
	 * @var string Ref hash of file path
	 */
	public $ref;

	/**
	 * hash of file content (md5_file(dol_osencode($destfull))
     * @var string Ecm Files label
     */
    public $label;

	public $share;					// hash for file sharing, empty by default (example: getRandomPassword(true))

	/**
	 * @var int Entity
	 */
<<<<<<< HEAD
	public $ref;					// hash of file path
	public $label;					// hash of file content (md5_file(dol_osencode($destfull))
	public $share;					// hash for file sharing, empty by default (example: getRandomPassword(true))
=======
>>>>>>> d9b8a8c8
	public $entity;

	public $filename;
	public $filepath;
	public $fullpath_orig;

	/**
	 * @var string description
	 */
	public $description;

	public $keywords;
	public $cover;
	public $position;
	public $gen_or_uploaded;       // can be 'generated', 'uploaded', 'unknown'
	public $extraparams;
	public $date_c = '';
	public $date_m = '';

	/**
     * @var int ID
     */
	public $fk_user_c;
<<<<<<< HEAD
	public $fk_user_m;
	public $acl;
	public $src_object_type;
	public $src_object_id;
=======
>>>>>>> d9b8a8c8

	/**
     * @var int ID
     */
	public $fk_user_m;

	public $acl;
	public $src_object_type;
	public $src_object_id;


	/**
	 * Constructor
	 *
	 * @param DoliDb $db Database handler
	 */
	public function __construct(DoliDB $db)
	{
		$this->db = $db;
	}

	/**
	 * Create object into database
	 *
	 * @param  User $user      	User that creates
	 * @param  bool $notrigger 	false=launch triggers after, true=disable triggers
	 * @return int 				<0 if KO, Id of created object if OK
	 */
	public function create(User $user, $notrigger = false)
	{
		global $conf;

		dol_syslog(__METHOD__, LOG_DEBUG);

		$error = 0;

		// Clean parameters
		if (isset($this->ref)) {
			 $this->ref = trim($this->ref);
		}
		if (isset($this->label)) {
			 $this->label = trim($this->label);
		}
		if (isset($this->share)) {
			 $this->share = trim($this->share);
		}
		if (isset($this->entity)) {
			 $this->entity = trim($this->entity);
		}
		if (isset($this->filename)) {
			 $this->filename = trim($this->filename);
		}
		if (isset($this->filepath)) {
			 $this->filepath = trim($this->filepath);
			 $this->filepath = preg_replace('/[\\/]+$/', '', $this->filepath);		// Remove last /
		}
		if (isset($this->fullpath_orig)) {
			 $this->fullpath_orig = trim($this->fullpath_orig);
		}
		if (isset($this->description)) {
			 $this->description = trim($this->description);
		}
		if (isset($this->keywords)) {
			 $this->keywords = trim($this->keywords);
		}
		if (isset($this->cover)) {
			 $this->cover = trim($this->cover);
		}
		if (isset($this->gen_or_uploaded)) {
			 $this->gen_or_uploaded = trim($this->gen_or_uploaded);
		}
		if (isset($this->extraparams)) {
			 $this->extraparams = trim($this->extraparams);
		}
		if (isset($this->fk_user_c)) {
			 $this->fk_user_c = trim($this->fk_user_c);
		}
		if (isset($this->fk_user_m)) {
			 $this->fk_user_m = trim($this->fk_user_m);
		}
		if (isset($this->acl)) {
			 $this->acl = trim($this->acl);
		}
		if (isset($this->src_object_type)) {
			$this->src_object_type = trim($this->src_object_type);
		}
		if (empty($this->date_c)) $this->date_c = dol_now();
		if (empty($this->date_m)) $this->date_m = dol_now();

		// If ref not defined
<<<<<<< HEAD
		$ref = dol_hash($this->filepath.'/'.$this->filename, 3);
		if (! empty($this->ref)) $ref=$this->ref;
=======
		$ref = '';
		if (! empty($this->ref))
		{
			$ref=$this->ref;
		}
		else {
			include_once DOL_DOCUMENT_ROOT.'/core/lib/security.lib.php';
			$ref = dol_hash($this->filepath.'/'.$this->filename, 3);
		}
>>>>>>> d9b8a8c8

		$maxposition=0;
		if (empty($this->position))   // Get max used
		{
			$sql = "SELECT MAX(position) as maxposition FROM " . MAIN_DB_PREFIX . $this->table_element;
			$sql.= " WHERE filepath ='".$this->db->escape($this->filepath)."'";

			$resql = $this->db->query($sql);
			if ($resql)
			{
				$obj = $this->db->fetch_object($resql);
				$maxposition = (int) $obj->maxposition;
			}
			else
			{
				$this->errors[] = 'Error ' . $this->db->lasterror();
				return --$error;
			}
			$maxposition=$maxposition+1;
		}
		else
		{
			$maxposition=$this->position;
		}

		// Check parameters
		if (empty($this->filename) || empty($this->filepath))
		{
			$this->errors[] = 'Bad property filename or filepath';
			return --$error;
		}
		if (! isset($this->entity))
		{
			$this->entity = $conf->entity;
		}
		// Put here code to add control on parameters values

		// Insert request
		$sql = 'INSERT INTO ' . MAIN_DB_PREFIX . $this->table_element . '(';
		$sql.= 'ref,';
		$sql.= 'label,';
		$sql.= 'share,';
		$sql.= 'entity,';
		$sql.= 'filename,';
		$sql.= 'filepath,';
		$sql.= 'fullpath_orig,';
		$sql.= 'description,';
		$sql.= 'keywords,';
		$sql.= 'cover,';
		$sql.= 'position,';
		$sql.= 'gen_or_uploaded,';
		$sql.= 'extraparams,';
		$sql.= 'date_c,';
		$sql.= 'date_m,';
		$sql.= 'fk_user_c,';
		$sql.= 'fk_user_m,';
		$sql.= 'acl,';
		$sql.= 'src_object_type,';
		$sql.= 'src_object_id';
		$sql .= ') VALUES (';
		$sql .= " '".$ref."', ";
		$sql .= ' '.(! isset($this->label)?'NULL':"'".$this->db->escape($this->label)."'").',';
		$sql .= ' '.(! isset($this->share)?'NULL':"'".$this->db->escape($this->share)."'").',';
		$sql .= ' '.$this->entity.',';
		$sql .= ' '.(! isset($this->filename)?'NULL':"'".$this->db->escape($this->filename)."'").',';
		$sql .= ' '.(! isset($this->filepath)?'NULL':"'".$this->db->escape($this->filepath)."'").',';
		$sql .= ' '.(! isset($this->fullpath_orig)?'NULL':"'".$this->db->escape($this->fullpath_orig)."'").',';
		$sql .= ' '.(! isset($this->description)?'NULL':"'".$this->db->escape($this->description)."'").',';
		$sql .= ' '.(! isset($this->keywords)?'NULL':"'".$this->db->escape($this->keywords)."'").',';
		$sql .= ' '.(! isset($this->cover)?'NULL':"'".$this->db->escape($this->cover)."'").',';
		$sql .= ' '.$maxposition.',';
		$sql .= ' '.(! isset($this->gen_or_uploaded)?'NULL':"'".$this->db->escape($this->gen_or_uploaded)."'").',';
		$sql .= ' '.(! isset($this->extraparams)?'NULL':"'".$this->db->escape($this->extraparams)."'").',';
		$sql .= ' '."'".$this->db->idate($this->date_c)."'".',';
		$sql .= ' '.(! isset($this->date_m) || dol_strlen($this->date_m)==0?'NULL':"'".$this->db->idate($this->date_m)."'").',';
		$sql .= ' '.(! isset($this->fk_user_c)?$user->id:$this->fk_user_c).',';
		$sql .= ' '.(! isset($this->fk_user_m)?'NULL':$this->fk_user_m).',';
		$sql .= ' '.(! isset($this->acl)?'NULL':"'".$this->db->escape($this->acl)."'").',';
		$sql .= ' '.(! isset($this->src_object_type)?'NULL':"'".$this->db->escape($this->src_object_type)."'").',';
		$sql .= ' '.(! isset($this->src_object_id)?'NULL':$this->src_object_id);
		$sql .= ')';

		$this->db->begin();

		$resql = $this->db->query($sql);
		if (!$resql) {
			$error ++;
			$this->errors[] = 'Error ' . $this->db->lasterror();
			dol_syslog(__METHOD__ . ' ' . implode(',', $this->errors), LOG_ERR);
		}

		if (!$error) {
			$this->id = $this->db->last_insert_id(MAIN_DB_PREFIX . $this->table_element);
			$this->position = $maxposition;

			// Triggers
			if (! $notrigger)
			{
				// Call triggers
				$result=$this->call_trigger(strtoupper(get_class($this)).'_CREATE',$user);
				if ($result < 0) { $error++; }
				// End call triggers
			}
		}

		// Commit or rollback
		if ($error) {
			$this->db->rollback();

			return - 1 * $error;
		} else {
			$this->db->commit();

			return $this->id;
		}
	}

	/**
	 * Load object in memory from the database
	 *
	 * @param  int    $id          	   	Id object
	 * @param  string $ref         	   	Hash of file name (filename+filepath). Not always defined on some version.
	 * @param  string $relativepath    	Relative path of file from document directory. Example: path/path2/file
	 * @param  string $hashoffile      	Hash of file content. Take the first one found if same file is at different places. This hash will also change if file content is changed.
	 * @param  string $hashforshare    	Hash of file sharing.
	 * @param  string $src_object_type 	src_object_type to search
	 * @param  string $src_object_id 	src_object_id to search
	 * @return int                 	   	<0 if KO, 0 if not found, >0 if OK
	 */
	public function fetch($id, $ref = '', $relativepath = '', $hashoffile='', $hashforshare='', $src_object_type='', $src_object_id=0)
	{
		global $conf;

		dol_syslog(__METHOD__, LOG_DEBUG);

		$sql = 'SELECT';
		$sql .= ' t.rowid,';
		$sql .= " t.ref,";
		$sql .= " t.label,";
		$sql .= " t.share,";
		$sql .= " t.entity,";
		$sql .= " t.filename,";
		$sql .= " t.filepath,";
		$sql .= " t.fullpath_orig,";
		$sql .= " t.description,";
		$sql .= " t.keywords,";
		$sql .= " t.cover,";
		$sql .= " t.position,";
		$sql .= " t.gen_or_uploaded,";
		$sql .= " t.extraparams,";
		$sql .= " t.date_c,";
		$sql .= " t.date_m,";
		$sql .= " t.fk_user_c,";
		$sql .= " t.fk_user_m,";
		$sql .= " t.acl,";
		$sql .= " t.src_object_type,";
		$sql .= " t.src_object_id";
		$sql .= ' FROM ' . MAIN_DB_PREFIX . $this->table_element . ' as t';
		$sql.= ' WHERE 1 = 1';
		/* Fetching this table depends on filepath+filename, it must not depends on entity
		if (! empty($conf->multicompany->enabled)) {
		    $sql .= " AND entity IN (" . getEntity('ecmfiles') . ")";
		}*/
		if ($relativepath) {
			$sql .= " AND t.filepath = '" . $this->db->escape(dirname($relativepath)) . "' AND t.filename = '".$this->db->escape(basename($relativepath))."'";
			$sql .= " AND t.entity = ".$conf->entity;				// unique key include the entity so each company has its own index
		}
		elseif (! empty($ref)) {		// hash of file path
			$sql .= " AND t.ref = '".$this->db->escape($ref)."'";
			$sql .= " AND t.entity = ".$conf->entity;				// unique key include the entity so each company has its own index
		}
		elseif (! empty($hashoffile)) {	// hash of content
			$sql .= " AND t.label = '".$this->db->escape($hashoffile)."'";
			$sql .= " AND t.entity = ".$conf->entity;				// unique key include the entity so each company has its own index
<<<<<<< HEAD
		}
		elseif (! empty($hashforshare)) {
			$sql .= " AND t.share = '".$this->db->escape($hashforshare)."'";
			//$sql .= " AND t.entity = ".$conf->entity;							// hashforshare already unique
		}
		elseif ($src_object_type && $src_object_id)
		{
			// Warning: May return several record, and only first one is returned !
			$sql .= " AND t.src_object_type ='".$this->db->escape($src_object_type)."' AND t.src_object_id = ".$this->db->escape($src_object_id);
			$sql .= " AND t.entity = ".$conf->entity;
		}
		else {
			$sql .= ' AND t.rowid = '.$this->db->escape($id);					// rowid already unique
		}
		
=======
		}
		elseif (! empty($hashforshare)) {
			$sql .= " AND t.share = '".$this->db->escape($hashforshare)."'";
			//$sql .= " AND t.entity = ".$conf->entity;							// hashforshare already unique
		}
		elseif ($src_object_type && $src_object_id)
		{
			// Warning: May return several record, and only first one is returned !
			$sql .= " AND t.src_object_type ='".$this->db->escape($src_object_type)."' AND t.src_object_id = ".$this->db->escape($src_object_id);
			$sql .= " AND t.entity = ".$conf->entity;
		}
		else {
			$sql .= ' AND t.rowid = '.$this->db->escape($id);					// rowid already unique
		}

>>>>>>> d9b8a8c8
		$this->db->plimit(1);	// When we search on src or on hash of content (hashforfile) to solve hash conflict when several files has same content, we take first one only
		$this->db->order('t.rowid', 'ASC');

		$resql = $this->db->query($sql);
		if ($resql) {
			$numrows = $this->db->num_rows($resql);
			if ($numrows) {
				$obj = $this->db->fetch_object($resql);

				$this->id = $obj->rowid;
				$this->ref = $obj->ref;
				$this->label = $obj->label;
				$this->share = $obj->share;
				$this->entity = $obj->entity;
				$this->filename = $obj->filename;
				$this->filepath = $obj->filepath;
				$this->fullpath_orig = $obj->fullpath_orig;
				$this->description = $obj->description;
				$this->keywords = $obj->keywords;
				$this->cover = $obj->cover;
				$this->position = $obj->position;
				$this->gen_or_uploaded = $obj->gen_or_uploaded;
				$this->extraparams = $obj->extraparams;
				$this->date_c = $this->db->jdate($obj->date_c);
				$this->date_m = $this->db->jdate($obj->date_m);
				$this->fk_user_c = $obj->fk_user_c;
				$this->fk_user_m = $obj->fk_user_m;
				$this->acl = $obj->acl;
				$this->src_object_type = $obj->src_object_type;
				$this->src_object_id = $obj->src_object_id;
			}

			// Retrieve all extrafields for invoice
			// fetch optionals attributes and labels
			// $this->fetch_optionals();

			// $this->fetch_lines();

			$this->db->free($resql);

			if ($numrows) {
				return 1;
			} else {
				return 0;
			}
		} else {
			$this->errors[] = 'Error ' . $this->db->lasterror();
			dol_syslog(__METHOD__ . ' ' . implode(',', $this->errors), LOG_ERR);

			return -1;
		}
	}

	/**
	 * Load object in memory from the database
	 *
	 * @param string $sortorder Sort Order
	 * @param string $sortfield Sort field
	 * @param int    $limit     offset limit
	 * @param int    $offset    offset limit
	 * @param array  $filter    filter array
	 * @param string $filtermode filter mode (AND or OR)
	 *
	 * @return int <0 if KO, >0 if OK
	 */
	public function fetchAll($sortorder='', $sortfield='', $limit=0, $offset=0, array $filter = array(), $filtermode='AND')
	{
		dol_syslog(__METHOD__, LOG_DEBUG);

		$sql = 'SELECT';
		$sql .= ' t.rowid,';
		$sql .= " t.label,";
		$sql .= " t.share,";
		$sql .= " t.entity,";
		$sql .= " t.filename,";
		$sql .= " t.filepath,";
		$sql .= " t.fullpath_orig,";
		$sql .= " t.description,";
		$sql .= " t.keywords,";
		$sql .= " t.cover,";
		$sql .= " t.position,";
		$sql .= " t.gen_or_uploaded,";
		$sql .= " t.extraparams,";
		$sql .= " t.date_c,";
		$sql .= " t.date_m,";
		$sql .= " t.fk_user_c,";
		$sql .= " t.fk_user_m,";
		$sql .= " t.acl,";
		$sql .= " t.src_object_type,";
		$sql .= " t.src_object_id";
		$sql .= ' FROM ' . MAIN_DB_PREFIX . $this->table_element. ' as t';

		// Manage filter
		$sqlwhere = array();
		if (count($filter) > 0) {
			foreach ($filter as $key => $value) {
				$sqlwhere [] = $key . ' LIKE \'%' . $this->db->escape($value) . '%\'';
			}
		}
		$sql.= ' WHERE 1 = 1';
		/* Fetching this table depends on filepath+filename, it must not depends on entity
		if (! empty($conf->multicompany->enabled)) {
		    $sql .= " AND entity IN (" . getEntity('ecmfiles') . ")";
		}*/
		if (count($sqlwhere) > 0) {
			$sql .= ' AND ' . implode(' '.$filtermode.' ', $sqlwhere);
		}
		if (!empty($sortfield)) {
			$sql .= $this->db->order($sortfield,$sortorder);
		}
		if (!empty($limit)) {
			$sql .=  ' ' . $this->db->plimit($limit, $offset);
		}

		$this->lines = array();

		$resql = $this->db->query($sql);
		if ($resql) {
			$num = $this->db->num_rows($resql);

			while ($obj = $this->db->fetch_object($resql)) {
				$line = new EcmfilesLine();

				$line->id = $obj->rowid;
				$line->ref = $obj->ref;
				$line->label = $obj->label;
				$line->share = $obj->share;
				$line->entity = $obj->entity;
				$line->filename = $obj->filename;
				$line->filepath = $obj->filepath;
				$line->fullpath_orig = $obj->fullpath_orig;
				$line->description = $obj->description;
				$line->keywords = $obj->keywords;
				$line->cover = $obj->cover;
				$line->position = $obj->position;
				$line->gen_or_uploaded = $obj->gen_or_uploaded;
				$line->extraparams = $obj->extraparams;
				$line->date_c = $this->db->jdate($obj->date_c);
				$line->date_m = $this->db->jdate($obj->date_m);
				$line->fk_user_c = $obj->fk_user_c;
				$line->fk_user_m = $obj->fk_user_m;
				$line->acl = $obj->acl;
				$line->src_object_type = $obj->src_object_type;
				$line->src_object_id = $obj->src_object_id;
				$this->lines[] = $line;
			}
			$this->db->free($resql);

			return $num;
		} else {
			$this->errors[] = 'Error ' . $this->db->lasterror();
			dol_syslog(__METHOD__ . ' ' . implode(',', $this->errors), LOG_ERR);

			return - 1;
		}
	}

	/**
	 * Update object into database
	 *
	 * @param  User $user      User that modifies
	 * @param  bool $notrigger false=launch triggers after, true=disable triggers
	 *
	 * @return int <0 if KO, >0 if OK
	 */
	public function update(User $user, $notrigger = false)
	{
		global $conf;

		$error = 0;

		dol_syslog(__METHOD__, LOG_DEBUG);

		// Clean parameters

		if (isset($this->ref)) {
			 $this->ref = trim($this->ref);
		}
		if (isset($this->label)) {
			 $this->label = trim($this->label);
		}
		if (isset($this->share)) {
			 $this->share = trim($this->share);
		}
		if (isset($this->entity)) {
			 $this->entity = trim($this->entity);
		}
		if (isset($this->filename)) {
			 $this->filename = trim($this->filename);
		}
		if (isset($this->filepath)) {
			 $this->filepath = trim($this->filepath);
		}
		if (isset($this->fullpath_orig)) {
			 $this->fullpath_orig = trim($this->fullpath_orig);
		}
		if (isset($this->description)) {
			 $this->description = trim($this->description);
		}
		if (isset($this->keywords)) {
			 $this->keywords = trim($this->keywords);
		}
		if (isset($this->cover)) {
			 $this->cover = trim($this->cover);
		}
		if (isset($this->gen_or_uploaded)) {
			 $this->gen_or_uploaded = trim($this->gen_or_uploaded);
		}
		if (isset($this->extraparams)) {
			 $this->extraparams = trim($this->extraparams);
		}
		if (isset($this->fk_user_m)) {
			 $this->fk_user_m = trim($this->fk_user_m);
		}
		if (isset($this->acl)) {
			 $this->acl = trim($this->acl);
		}
		if (isset($this->src_object_type)) {
			$this->src_object_type = trim($this->src_object_type);
		}

		// Check parameters
		// Put here code to add a control on parameters values

		// Update request
		$sql = 'UPDATE ' . MAIN_DB_PREFIX . $this->table_element . ' SET';
		$sql .= " ref = '".dol_hash($this->filepath.'/'.$this->filename, 3)."',";
		$sql .= ' label = '.(isset($this->label)?"'".$this->db->escape($this->label)."'":"null").',';
		$sql .= ' share = '.(! empty($this->share)?"'".$this->db->escape($this->share)."'":"null").',';
		$sql .= ' entity = '.(isset($this->entity)?$this->entity:$conf->entity).',';
		$sql .= ' filename = '.(isset($this->filename)?"'".$this->db->escape($this->filename)."'":"null").',';
		$sql .= ' filepath = '.(isset($this->filepath)?"'".$this->db->escape($this->filepath)."'":"null").',';
		$sql .= ' fullpath_orig = '.(isset($this->fullpath_orig)?"'".$this->db->escape($this->fullpath_orig)."'":"null").',';
		$sql .= ' description = '.(isset($this->description)?"'".$this->db->escape($this->description)."'":"null").',';
		$sql .= ' keywords = '.(isset($this->keywords)?"'".$this->db->escape($this->keywords)."'":"null").',';
		$sql .= ' cover = '.(isset($this->cover)?"'".$this->db->escape($this->cover)."'":"null").',';
		$sql .= ' position = '.(isset($this->position)?$this->db->escape($this->position):"0").',';
		$sql .= ' gen_or_uploaded = '.(isset($this->gen_or_uploaded)?"'".$this->db->escape($this->gen_or_uploaded)."'":"null").',';
		$sql .= ' extraparams = '.(isset($this->extraparams)?"'".$this->db->escape($this->extraparams)."'":"null").',';
		$sql .= ' date_c = '.(! isset($this->date_c) || dol_strlen($this->date_c) != 0 ? "'".$this->db->idate($this->date_c)."'" : 'null').',';
		//$sql .= ' date_m = '.(! isset($this->date_m) || dol_strlen($this->date_m) != 0 ? "'".$this->db->idate($this->date_m)."'" : 'null').','; // Field automatically updated
		$sql .= ' fk_user_m = '.($this->fk_user_m > 0?$this->fk_user_m:$user->id).',';
		$sql .= ' acl = '.(isset($this->acl)?"'".$this->db->escape($this->acl)."'":"null").',';
		$sql .= ' src_object_id = '.($this->src_object_id > 0?$this->src_object_id:"null").',';
		$sql .= ' src_object_type = '.(isset($this->src_object_type)?"'".$this->db->escape($this->src_object_type)."'":"null");
		$sql .= ' WHERE rowid=' . $this->id;

		$this->db->begin();

		$resql = $this->db->query($sql);
		if (!$resql) {
			$error ++;
			$this->errors[] = 'Error ' . $this->db->lasterror();
			dol_syslog(__METHOD__ . ' ' . implode(',', $this->errors), LOG_ERR);
		}

		// Triggers
		if (! $error && ! $notrigger)
		{
			// Call triggers
			$result=$this->call_trigger(strtoupper(get_class($this)).'_MODIFY',$user);
			if ($result < 0) { $error++; } //Do also here what you must do to rollback action if trigger fail
			// End call triggers
		}

		// Commit or rollback
		if ($error) {
			$this->db->rollback();

			return - 1 * $error;
		} else {
			$this->db->commit();

			return 1;
		}
	}

	/**
	 * Delete object in database
	 *
	 * @param User $user      User that deletes
	 * @param bool $notrigger false=launch triggers after, true=disable triggers
	 *
	 * @return int <0 if KO, >0 if OK
	 */
	public function delete(User $user, $notrigger = false)
	{
		dol_syslog(__METHOD__, LOG_DEBUG);

		$error = 0;

		$this->db->begin();

		// Triggers
		if (! $notrigger)
		{
			// Call triggers
			$result=$this->call_trigger(strtoupper(get_class($this)).'_DELETE',$user);
			if ($result < 0) { $error++; } //Do also here what you must do to rollback action if trigger fail
			// End call triggers
		}

		// If you need to delete child tables to, you can insert them here

		if (!$error) {
			$sql = 'DELETE FROM ' . MAIN_DB_PREFIX . $this->table_element;
			$sql .= ' WHERE rowid=' . $this->id;

			$resql = $this->db->query($sql);
			if (!$resql) {
				$error ++;
				$this->errors[] = 'Error ' . $this->db->lasterror();
				dol_syslog(__METHOD__ . ' ' . implode(',', $this->errors), LOG_ERR);
			}
		}

		// Commit or rollback
		if ($error) {
			$this->db->rollback();

			return - 1 * $error;
		} else {
			$this->db->commit();

			return 1;
		}
	}

	/**
	 * Load an object from its id and create a new one in database
	 *
	 * @param int $fromid Id of object to clone
	 *
	 * @return int New id of clone
	 */
	public function createFromClone($fromid)
	{
		dol_syslog(__METHOD__, LOG_DEBUG);

		global $user;
		$error = 0;
		$object = new Ecmfiles($this->db);

		$this->db->begin();

		// Load source object
		$object->fetch($fromid);
		// Reset object
		$object->id = 0;

		// Clear fields
		// ...

		// Create clone
		$result = $object->create($user);

		// Other options
		if ($result < 0) {
			$error ++;
			$this->errors = $object->errors;
			dol_syslog(__METHOD__ . ' ' . implode(',', $this->errors), LOG_ERR);
		}

		// End
		if (!$error) {
			$this->db->commit();

			return $object->id;
		} else {
			$this->db->rollback();

			return - 1;
		}
	}

	/**
	 *  Return a link to the object card (with optionaly the picto)
	 *
	 *	@param	int		$withpicto			Include picto in link (0=No picto, 1=Include picto into link, 2=Only picto)
	 *	@param	string	$option				On what the link point to
	 *  @param	int  	$notooltip			1=Disable tooltip
	 *  @param	int		$maxlen				Max length of visible user name
	 *  @param  string  $morecss            Add more css on link
	 *	@return	string						String with URL
	 */
	function getNomUrl($withpicto=0, $option='', $notooltip=0, $maxlen=24, $morecss='')
	{
		global $db, $conf, $langs;
		global $dolibarr_main_authentication, $dolibarr_main_demo;
		global $menumanager;

		if (! empty($conf->dol_no_mouse_hover)) $notooltip=1;   // Force disable tooltips

		$result = '';
		$companylink = '';

		$label = '<u>' . $langs->trans("MyModule") . '</u>';
		$label.= '<br>';
		$label.= '<b>' . $langs->trans('Ref') . ':</b> ' . $this->ref;

		$url = DOL_URL_ROOT.'/ecm/'.$this->table_name.'_card.php?id='.$this->id;

		$linkclose='';
		if (empty($notooltip))
		{
			if (! empty($conf->global->MAIN_OPTIMIZEFORTEXTBROWSER))
			{
				$label=$langs->trans("ShowProject");
				$linkclose.=' alt="'.dol_escape_htmltag($label, 1).'"';
			}
			$linkclose.=' title="'.dol_escape_htmltag($label, 1).'"';
			$linkclose.=' class="classfortooltip'.($morecss?' '.$morecss:'').'"';
		}
		else $linkclose = ($morecss?' class="'.$morecss.'"':'');

		$linkstart = '<a href="'.$url.'"';
		$linkstart.=$linkclose.'>';
		$linkend='</a>';

		if ($withpicto)
		{
			$result.=($linkstart.img_object(($notooltip?'':$label), 'label', ($notooltip?'':'class="classfortooltip"')).$linkend);
			if ($withpicto != 2) $result.=' ';
		}
		$result.= $linkstart . $this->ref . $linkend;
		return $result;
	}

	/**
	 *  Retourne le libelle du status d'un user (actif, inactif)
	 *
	 *  @param	int		$mode          0=libelle long, 1=libelle court, 2=Picto + Libelle court, 3=Picto, 4=Picto + Libelle long, 5=Libelle court + Picto
	 *  @return	string 			       Label of status
	 */
	function getLibStatut($mode=0)
	{
		return $this->LibStatut($this->status,$mode);
	}

    // phpcs:disable PEAR.NamingConventions.ValidFunctionName.NotCamelCaps
	/**
	 *  Return the status
	 *
	 *  @param	int		$status        	Id status
	 *  @param  int		$mode          	0=long label, 1=short label, 2=Picto + short label, 3=Picto, 4=Picto + long label, 5=Short label + Picto, 5=Long label + Picto
	 *  @return string 			       	Label of status
	 */
	static function LibStatut($status,$mode=0)
	{
        // phpcs:enable
		global $langs;
		return '';
	}


	/**
	 * Initialise object with example values
	 * Id must be 0 if object instance is a specimen
	 *
	 * @return void
	 */
	public function initAsSpecimen()
	{
		global $conf,$user;

		$this->id = 0;

		$this->label = '0a1b2c3e4f59999999';
		$this->entity = '1';
		$this->filename = 'myspecimenfilefile.pdf';
		$this->filepath = '/aaa/bbb';
		$this->fullpath_orig = 'c:/file on my disk.pdf';
		$this->description = 'This is a long description of file';
		$this->keywords = 'key1,key2';
		$this->cover = '1';
		$this->position = '5';
		$this->gen_or_uploaded = 'uploaded';
		$this->extraparams = '';
		$this->date_c = (dol_now() - 3600 * 24 * 10);
		$this->date_m = '';
		$this->fk_user_c = $user->id;
		$this->fk_user_m = '';
		$this->acl = '';
		$this->src_object_type = 'product';
		$this->src_object_id = 1;
	}
}


class EcmfilesLine
{
	/**
     * @var string ECM files line label
     */
    public $label;

	/**
	 * @var int Entity
	 */
	public $entity;

	public $filename;
	public $filepath;
	public $fullpath_orig;

	/**
	 * @var string description
	 */
	public $description;

	public $keywords;
	public $cover;
	public $position;
	public $gen_or_uploaded;       // can be 'generated', 'uploaded', 'unknown'
	public $extraparams;
	public $date_c = '';
	public $date_m = '';

	/**
     * @var int ID
     */
	public $fk_user_c;

	/**
     * @var int ID
     */
	public $fk_user_m;

	public $acl;
	public $src_object_type;
	public $src_object_id;
}<|MERGE_RESOLUTION|>--- conflicted
+++ resolved
@@ -45,7 +45,6 @@
 	 * @var string Name of table without prefix where object is stored
 	 */
 	public $table_element = 'ecm_files';
-	public $picto = 'generic';
 
 	/**
 	 * @var string String with name of icon for myobject. Must be the part after the 'object_' into object_myobject.png
@@ -68,12 +67,6 @@
 	/**
 	 * @var int Entity
 	 */
-<<<<<<< HEAD
-	public $ref;					// hash of file path
-	public $label;					// hash of file content (md5_file(dol_osencode($destfull))
-	public $share;					// hash for file sharing, empty by default (example: getRandomPassword(true))
-=======
->>>>>>> d9b8a8c8
 	public $entity;
 
 	public $filename;
@@ -97,22 +90,15 @@
      * @var int ID
      */
 	public $fk_user_c;
-<<<<<<< HEAD
+
+	/**
+     * @var int ID
+     */
 	public $fk_user_m;
+
 	public $acl;
 	public $src_object_type;
 	public $src_object_id;
-=======
->>>>>>> d9b8a8c8
-
-	/**
-     * @var int ID
-     */
-	public $fk_user_m;
-
-	public $acl;
-	public $src_object_type;
-	public $src_object_id;
 
 
 	/**
@@ -194,10 +180,6 @@
 		if (empty($this->date_m)) $this->date_m = dol_now();
 
 		// If ref not defined
-<<<<<<< HEAD
-		$ref = dol_hash($this->filepath.'/'.$this->filename, 3);
-		if (! empty($this->ref)) $ref=$this->ref;
-=======
 		$ref = '';
 		if (! empty($this->ref))
 		{
@@ -207,7 +189,6 @@
 			include_once DOL_DOCUMENT_ROOT.'/core/lib/security.lib.php';
 			$ref = dol_hash($this->filepath.'/'.$this->filename, 3);
 		}
->>>>>>> d9b8a8c8
 
 		$maxposition=0;
 		if (empty($this->position))   // Get max used
@@ -382,7 +363,6 @@
 		elseif (! empty($hashoffile)) {	// hash of content
 			$sql .= " AND t.label = '".$this->db->escape($hashoffile)."'";
 			$sql .= " AND t.entity = ".$conf->entity;				// unique key include the entity so each company has its own index
-<<<<<<< HEAD
 		}
 		elseif (! empty($hashforshare)) {
 			$sql .= " AND t.share = '".$this->db->escape($hashforshare)."'";
@@ -397,24 +377,7 @@
 		else {
 			$sql .= ' AND t.rowid = '.$this->db->escape($id);					// rowid already unique
 		}
-		
-=======
-		}
-		elseif (! empty($hashforshare)) {
-			$sql .= " AND t.share = '".$this->db->escape($hashforshare)."'";
-			//$sql .= " AND t.entity = ".$conf->entity;							// hashforshare already unique
-		}
-		elseif ($src_object_type && $src_object_id)
-		{
-			// Warning: May return several record, and only first one is returned !
-			$sql .= " AND t.src_object_type ='".$this->db->escape($src_object_type)."' AND t.src_object_id = ".$this->db->escape($src_object_id);
-			$sql .= " AND t.entity = ".$conf->entity;
-		}
-		else {
-			$sql .= ' AND t.rowid = '.$this->db->escape($id);					// rowid already unique
-		}
-
->>>>>>> d9b8a8c8
+
 		$this->db->plimit(1);	// When we search on src or on hash of content (hashforfile) to solve hash conflict when several files has same content, we take first one only
 		$this->db->order('t.rowid', 'ASC');
 
