<?php
/* Copyright (C) 2007-2012  Laurent Destailleur <eldy@users.sourceforge.net>
 * Copyright (C) 2014-2016  Juanjo Menent       <jmenent@2byte.es>
 * Copyright (C) 2015       Florian Henry       <florian.henry@open-concept.pro>
 * Copyright (C) 2015       Raphaël Doursenaud  <rdoursenaud@gpcsolutions.fr>
 * Copyright (C) 2018       Francis Appels      <francis.appels@yahoo.com>
 * Copyright (C) ---Put here your own copyright and developer email---
 *
 * This program is free software; you can redistribute it and/or modify
 * it under the terms of the GNU General Public License as published by
 * the Free Software Foundation; either version 3 of the License, or
 * (at your option) any later version.
 *
 * This program is distributed in the hope that it will be useful,
 * but WITHOUT ANY WARRANTY; without even the implied warranty of
 * MERCHANTABILITY or FITNESS FOR A PARTICULAR PURPOSE.  See the
 * GNU General Public License for more details.
 *
 * You should have received a copy of the GNU General Public License
 * along with this program. If not, see <http://www.gnu.org/licenses/>.
 */

/**
 * \file    ecm/ecmfiles.class.php
 * \ingroup ecm
 * \brief   Class to manage ECM Files (Create/Read/Update/Delete)
 */

// Put here all includes required by your class file
require_once DOL_DOCUMENT_ROOT . '/core/class/commonobject.class.php';
//require_once DOL_DOCUMENT_ROOT . '/societe/class/societe.class.php';
//require_once DOL_DOCUMENT_ROOT . '/product/class/product.class.php';

/**
 * Class to manage ECM files
 */
class EcmFiles extends CommonObject
{
	/**
	 * @var string Id to identify managed objects
	 */
	public $element = 'ecmfiles';

	/**
	 * @var string Name of table without prefix where object is stored
	 */
	public $table_element = 'ecm_files';

	/**
	 * @var string String with name of icon for myobject. Must be the part after the 'object_' into object_myobject.png
	 */
	public $picto = 'generic';

	/**
	 * @var string Ref hash of file path
	 */
	public $ref;

	/**
	 * hash of file content (md5_file(dol_osencode($destfull))
     * @var string Ecm Files label
     */
    public $label;

	public $share;					// hash for file sharing, empty by default (example: getRandomPassword(true))

	/**
	 * @var int Entity
	 */
	public $entity;

	public $filename;
	public $filepath;
	public $fullpath_orig;

	/**
	 * @var string description
	 */
	public $description;

	public $keywords;
	public $cover;
	public $position;
	public $gen_or_uploaded;       // can be 'generated', 'uploaded', 'unknown'
	public $extraparams;
	public $date_c = '';
	public $date_m = '';

	/**
     * @var int ID
     */
	public $fk_user_c;

	/**
     * @var int ID
     */
	public $fk_user_m;

	public $acl;
	public $src_object_type;
	public $src_object_id;


	/**
	 * Constructor
	 *
	 * @param DoliDb $db Database handler
	 */
	public function __construct(DoliDB $db)
	{
		$this->db = $db;
	}

	/**
	 * Create object into database
	 *
	 * @param  User $user      	User that creates
	 * @param  bool $notrigger 	false=launch triggers after, true=disable triggers
	 * @return int 				<0 if KO, Id of created object if OK
	 */
	public function create(User $user, $notrigger = false)
	{
		global $conf;

		dol_syslog(__METHOD__, LOG_DEBUG);

		$error = 0;

		// Clean parameters
		if (isset($this->ref)) {
			 $this->ref = trim($this->ref);
		}
		if (isset($this->label)) {
			 $this->label = trim($this->label);
		}
		if (isset($this->share)) {
			 $this->share = trim($this->share);
		}
		if (isset($this->entity)) {
			 $this->entity = trim($this->entity);
		}
		if (isset($this->filename)) {
			 $this->filename = trim($this->filename);
		}
		if (isset($this->filepath)) {
			 $this->filepath = trim($this->filepath);
			 $this->filepath = preg_replace('/[\\/]+$/', '', $this->filepath);		// Remove last /
		}
		if (isset($this->fullpath_orig)) {
			 $this->fullpath_orig = trim($this->fullpath_orig);
		}
		if (isset($this->description)) {
			 $this->description = trim($this->description);
		}
		if (isset($this->keywords)) {
			 $this->keywords = trim($this->keywords);
		}
		if (isset($this->cover)) {
			 $this->cover = trim($this->cover);
		}
		if (isset($this->gen_or_uploaded)) {
			 $this->gen_or_uploaded = trim($this->gen_or_uploaded);
		}
		if (isset($this->extraparams)) {
			 $this->extraparams = trim($this->extraparams);
		}
		if (isset($this->fk_user_c)) {
			 $this->fk_user_c = trim($this->fk_user_c);
		}
		if (isset($this->fk_user_m)) {
			 $this->fk_user_m = trim($this->fk_user_m);
		}
		if (isset($this->acl)) {
			 $this->acl = trim($this->acl);
		}
		if (isset($this->src_object_type)) {
			$this->src_object_type = trim($this->src_object_type);
		}
		if (empty($this->date_c)) $this->date_c = dol_now();
		if (empty($this->date_m)) $this->date_m = dol_now();

		// If ref not defined
		$ref = '';
		if (! empty($this->ref))
		{
			$ref=$this->ref;
		}
		else {
<<<<<<< HEAD
			include_once DOL_DOCUMENT_ROOT.'/lib/security.lib.php';
=======
			include_once DOL_DOCUMENT_ROOT.'/core/lib/security.lib.php';
>>>>>>> 98c14efa
			$ref = dol_hash($this->filepath.'/'.$this->filename, 3);
		}

		$maxposition=0;
		if (empty($this->position))   // Get max used
		{
			$sql = "SELECT MAX(position) as maxposition FROM " . MAIN_DB_PREFIX . $this->table_element;
			$sql.= " WHERE filepath ='".$this->db->escape($this->filepath)."'";

			$resql = $this->db->query($sql);
			if ($resql)
			{
				$obj = $this->db->fetch_object($resql);
				$maxposition = (int) $obj->maxposition;
			}
			else
			{
				$this->errors[] = 'Error ' . $this->db->lasterror();
				return --$error;
			}
			$maxposition=$maxposition+1;
		}
		else
		{
			$maxposition=$this->position;
		}

		// Check parameters
		if (empty($this->filename) || empty($this->filepath))
		{
			$this->errors[] = 'Bad property filename or filepath';
			return --$error;
		}
		if (! isset($this->entity))
		{
			$this->entity = $conf->entity;
		}
		// Put here code to add control on parameters values

		// Insert request
		$sql = 'INSERT INTO ' . MAIN_DB_PREFIX . $this->table_element . '(';
		$sql.= 'ref,';
		$sql.= 'label,';
		$sql.= 'share,';
		$sql.= 'entity,';
		$sql.= 'filename,';
		$sql.= 'filepath,';
		$sql.= 'fullpath_orig,';
		$sql.= 'description,';
		$sql.= 'keywords,';
		$sql.= 'cover,';
		$sql.= 'position,';
		$sql.= 'gen_or_uploaded,';
		$sql.= 'extraparams,';
		$sql.= 'date_c,';
		$sql.= 'date_m,';
		$sql.= 'fk_user_c,';
		$sql.= 'fk_user_m,';
		$sql.= 'acl,';
		$sql.= 'src_object_type,';
		$sql.= 'src_object_id';
		$sql .= ') VALUES (';
		$sql .= " '".$ref."', ";
		$sql .= ' '.(! isset($this->label)?'NULL':"'".$this->db->escape($this->label)."'").',';
		$sql .= ' '.(! isset($this->share)?'NULL':"'".$this->db->escape($this->share)."'").',';
		$sql .= ' '.$this->entity.',';
		$sql .= ' '.(! isset($this->filename)?'NULL':"'".$this->db->escape($this->filename)."'").',';
		$sql .= ' '.(! isset($this->filepath)?'NULL':"'".$this->db->escape($this->filepath)."'").',';
		$sql .= ' '.(! isset($this->fullpath_orig)?'NULL':"'".$this->db->escape($this->fullpath_orig)."'").',';
		$sql .= ' '.(! isset($this->description)?'NULL':"'".$this->db->escape($this->description)."'").',';
		$sql .= ' '.(! isset($this->keywords)?'NULL':"'".$this->db->escape($this->keywords)."'").',';
		$sql .= ' '.(! isset($this->cover)?'NULL':"'".$this->db->escape($this->cover)."'").',';
		$sql .= ' '.$maxposition.',';
		$sql .= ' '.(! isset($this->gen_or_uploaded)?'NULL':"'".$this->db->escape($this->gen_or_uploaded)."'").',';
		$sql .= ' '.(! isset($this->extraparams)?'NULL':"'".$this->db->escape($this->extraparams)."'").',';
		$sql .= ' '."'".$this->db->idate($this->date_c)."'".',';
		$sql .= ' '.(! isset($this->date_m) || dol_strlen($this->date_m)==0?'NULL':"'".$this->db->idate($this->date_m)."'").',';
		$sql .= ' '.(! isset($this->fk_user_c)?$user->id:$this->fk_user_c).',';
		$sql .= ' '.(! isset($this->fk_user_m)?'NULL':$this->fk_user_m).',';
		$sql .= ' '.(! isset($this->acl)?'NULL':"'".$this->db->escape($this->acl)."'").',';
		$sql .= ' '.(! isset($this->src_object_type)?'NULL':"'".$this->db->escape($this->src_object_type)."'").',';
		$sql .= ' '.(! isset($this->src_object_id)?'NULL':$this->src_object_id);
		$sql .= ')';

		$this->db->begin();

		$resql = $this->db->query($sql);
		if (!$resql) {
			$error ++;
			$this->errors[] = 'Error ' . $this->db->lasterror();
			dol_syslog(__METHOD__ . ' ' . implode(',', $this->errors), LOG_ERR);
		}

		if (!$error) {
			$this->id = $this->db->last_insert_id(MAIN_DB_PREFIX . $this->table_element);
			$this->position = $maxposition;

			// Triggers
			if (! $notrigger)
			{
				// Call triggers
				$result=$this->call_trigger(strtoupper(get_class($this)).'_CREATE',$user);
				if ($result < 0) { $error++; }
				// End call triggers
			}
		}

		// Commit or rollback
		if ($error) {
			$this->db->rollback();

			return - 1 * $error;
		} else {
			$this->db->commit();

			return $this->id;
		}
	}

	/**
	 * Load object in memory from the database
	 *
	 * @param  int    $id          	   	Id object
	 * @param  string $ref         	   	Hash of file name (filename+filepath). Not always defined on some version.
	 * @param  string $relativepath    	Relative path of file from document directory. Example: path/path2/file
	 * @param  string $hashoffile      	Hash of file content. Take the first one found if same file is at different places. This hash will also change if file content is changed.
	 * @param  string $hashforshare    	Hash of file sharing.
	 * @param  string $src_object_type 	src_object_type to search
	 * @param  string $src_object_id 	src_object_id to search
	 * @return int                 	   	<0 if KO, 0 if not found, >0 if OK
	 */
	public function fetch($id, $ref = '', $relativepath = '', $hashoffile='', $hashforshare='', $src_object_type='', $src_object_id=0)
	{
		global $conf;

		dol_syslog(__METHOD__, LOG_DEBUG);

		$sql = 'SELECT';
		$sql .= ' t.rowid,';
		$sql .= " t.ref,";
		$sql .= " t.label,";
		$sql .= " t.share,";
		$sql .= " t.entity,";
		$sql .= " t.filename,";
		$sql .= " t.filepath,";
		$sql .= " t.fullpath_orig,";
		$sql .= " t.description,";
		$sql .= " t.keywords,";
		$sql .= " t.cover,";
		$sql .= " t.position,";
		$sql .= " t.gen_or_uploaded,";
		$sql .= " t.extraparams,";
		$sql .= " t.date_c,";
		$sql .= " t.date_m,";
		$sql .= " t.fk_user_c,";
		$sql .= " t.fk_user_m,";
		$sql .= " t.acl,";
		$sql .= " t.src_object_type,";
		$sql .= " t.src_object_id";
		$sql .= ' FROM ' . MAIN_DB_PREFIX . $this->table_element . ' as t';
		$sql.= ' WHERE 1 = 1';
		/* Fetching this table depends on filepath+filename, it must not depends on entity
		if (! empty($conf->multicompany->enabled)) {
		    $sql .= " AND entity IN (" . getEntity('ecmfiles') . ")";
		}*/
		if ($relativepath) {
			$sql .= " AND t.filepath = '" . $this->db->escape(dirname($relativepath)) . "' AND t.filename = '".$this->db->escape(basename($relativepath))."'";
			$sql .= " AND t.entity = ".$conf->entity;				// unique key include the entity so each company has its own index
		}
		elseif (! empty($ref)) {		// hash of file path
			$sql .= " AND t.ref = '".$this->db->escape($ref)."'";
			$sql .= " AND t.entity = ".$conf->entity;				// unique key include the entity so each company has its own index
		}
		elseif (! empty($hashoffile)) {	// hash of content
			$sql .= " AND t.label = '".$this->db->escape($hashoffile)."'";
			$sql .= " AND t.entity = ".$conf->entity;				// unique key include the entity so each company has its own index
		}
		elseif (! empty($hashforshare)) {
			$sql .= " AND t.share = '".$this->db->escape($hashforshare)."'";
			//$sql .= " AND t.entity = ".$conf->entity;							// hashforshare already unique
		}
		elseif ($src_object_type && $src_object_id)
		{
			// Warning: May return several record, and only first one is returned !
			$sql .= " AND t.src_object_type ='".$this->db->escape($src_object_type)."' AND t.src_object_id = ".$this->db->escape($src_object_id);
			$sql .= " AND t.entity = ".$conf->entity;
		}
		else {
			$sql .= ' AND t.rowid = '.$this->db->escape($id);					// rowid already unique
		}

		$this->db->plimit(1);	// When we search on src or on hash of content (hashforfile) to solve hash conflict when several files has same content, we take first one only
		$this->db->order('t.rowid', 'ASC');

		$resql = $this->db->query($sql);
		if ($resql) {
			$numrows = $this->db->num_rows($resql);
			if ($numrows) {
				$obj = $this->db->fetch_object($resql);

				$this->id = $obj->rowid;
				$this->ref = $obj->ref;
				$this->label = $obj->label;
				$this->share = $obj->share;
				$this->entity = $obj->entity;
				$this->filename = $obj->filename;
				$this->filepath = $obj->filepath;
				$this->fullpath_orig = $obj->fullpath_orig;
				$this->description = $obj->description;
				$this->keywords = $obj->keywords;
				$this->cover = $obj->cover;
				$this->position = $obj->position;
				$this->gen_or_uploaded = $obj->gen_or_uploaded;
				$this->extraparams = $obj->extraparams;
				$this->date_c = $this->db->jdate($obj->date_c);
				$this->date_m = $this->db->jdate($obj->date_m);
				$this->fk_user_c = $obj->fk_user_c;
				$this->fk_user_m = $obj->fk_user_m;
				$this->acl = $obj->acl;
				$this->src_object_type = $obj->src_object_type;
				$this->src_object_id = $obj->src_object_id;
			}

			// Retrieve all extrafields for invoice
			// fetch optionals attributes and labels
			// $this->fetch_optionals();

			// $this->fetch_lines();

			$this->db->free($resql);

			if ($numrows) {
				return 1;
			} else {
				return 0;
			}
		} else {
			$this->errors[] = 'Error ' . $this->db->lasterror();
			dol_syslog(__METHOD__ . ' ' . implode(',', $this->errors), LOG_ERR);

			return -1;
		}
	}

	/**
	 * Load object in memory from the database
	 *
	 * @param string $sortorder Sort Order
	 * @param string $sortfield Sort field
	 * @param int    $limit     offset limit
	 * @param int    $offset    offset limit
	 * @param array  $filter    filter array
	 * @param string $filtermode filter mode (AND or OR)
	 *
	 * @return int <0 if KO, >0 if OK
	 */
	public function fetchAll($sortorder='', $sortfield='', $limit=0, $offset=0, array $filter = array(), $filtermode='AND')
	{
		dol_syslog(__METHOD__, LOG_DEBUG);

		$sql = 'SELECT';
		$sql .= ' t.rowid,';
		$sql .= " t.label,";
		$sql .= " t.share,";
		$sql .= " t.entity,";
		$sql .= " t.filename,";
		$sql .= " t.filepath,";
		$sql .= " t.fullpath_orig,";
		$sql .= " t.description,";
		$sql .= " t.keywords,";
		$sql .= " t.cover,";
		$sql .= " t.position,";
		$sql .= " t.gen_or_uploaded,";
		$sql .= " t.extraparams,";
		$sql .= " t.date_c,";
		$sql .= " t.date_m,";
		$sql .= " t.fk_user_c,";
		$sql .= " t.fk_user_m,";
		$sql .= " t.acl,";
		$sql .= " t.src_object_type,";
		$sql .= " t.src_object_id";
		$sql .= ' FROM ' . MAIN_DB_PREFIX . $this->table_element. ' as t';

		// Manage filter
		$sqlwhere = array();
		if (count($filter) > 0) {
			foreach ($filter as $key => $value) {
				$sqlwhere [] = $key . ' LIKE \'%' . $this->db->escape($value) . '%\'';
			}
		}
		$sql.= ' WHERE 1 = 1';
		/* Fetching this table depends on filepath+filename, it must not depends on entity
		if (! empty($conf->multicompany->enabled)) {
		    $sql .= " AND entity IN (" . getEntity('ecmfiles') . ")";
		}*/
		if (count($sqlwhere) > 0) {
			$sql .= ' AND ' . implode(' '.$filtermode.' ', $sqlwhere);
		}
		if (!empty($sortfield)) {
			$sql .= $this->db->order($sortfield,$sortorder);
		}
		if (!empty($limit)) {
			$sql .=  ' ' . $this->db->plimit($limit, $offset);
		}

		$this->lines = array();

		$resql = $this->db->query($sql);
		if ($resql) {
			$num = $this->db->num_rows($resql);

			while ($obj = $this->db->fetch_object($resql)) {
				$line = new EcmfilesLine();

				$line->id = $obj->rowid;
				$line->ref = $obj->ref;
				$line->label = $obj->label;
				$line->share = $obj->share;
				$line->entity = $obj->entity;
				$line->filename = $obj->filename;
				$line->filepath = $obj->filepath;
				$line->fullpath_orig = $obj->fullpath_orig;
				$line->description = $obj->description;
				$line->keywords = $obj->keywords;
				$line->cover = $obj->cover;
				$line->position = $obj->position;
				$line->gen_or_uploaded = $obj->gen_or_uploaded;
				$line->extraparams = $obj->extraparams;
				$line->date_c = $this->db->jdate($obj->date_c);
				$line->date_m = $this->db->jdate($obj->date_m);
				$line->fk_user_c = $obj->fk_user_c;
				$line->fk_user_m = $obj->fk_user_m;
				$line->acl = $obj->acl;
				$line->src_object_type = $obj->src_object_type;
				$line->src_object_id = $obj->src_object_id;
				$this->lines[] = $line;
			}
			$this->db->free($resql);

			return $num;
		} else {
			$this->errors[] = 'Error ' . $this->db->lasterror();
			dol_syslog(__METHOD__ . ' ' . implode(',', $this->errors), LOG_ERR);

			return - 1;
		}
	}

	/**
	 * Update object into database
	 *
	 * @param  User $user      User that modifies
	 * @param  bool $notrigger false=launch triggers after, true=disable triggers
	 *
	 * @return int <0 if KO, >0 if OK
	 */
	public function update(User $user, $notrigger = false)
	{
		global $conf;

		$error = 0;

		dol_syslog(__METHOD__, LOG_DEBUG);

		// Clean parameters

		if (isset($this->ref)) {
			 $this->ref = trim($this->ref);
		}
		if (isset($this->label)) {
			 $this->label = trim($this->label);
		}
		if (isset($this->share)) {
			 $this->share = trim($this->share);
		}
		if (isset($this->entity)) {
			 $this->entity = trim($this->entity);
		}
		if (isset($this->filename)) {
			 $this->filename = trim($this->filename);
		}
		if (isset($this->filepath)) {
			 $this->filepath = trim($this->filepath);
		}
		if (isset($this->fullpath_orig)) {
			 $this->fullpath_orig = trim($this->fullpath_orig);
		}
		if (isset($this->description)) {
			 $this->description = trim($this->description);
		}
		if (isset($this->keywords)) {
			 $this->keywords = trim($this->keywords);
		}
		if (isset($this->cover)) {
			 $this->cover = trim($this->cover);
		}
		if (isset($this->gen_or_uploaded)) {
			 $this->gen_or_uploaded = trim($this->gen_or_uploaded);
		}
		if (isset($this->extraparams)) {
			 $this->extraparams = trim($this->extraparams);
		}
		if (isset($this->fk_user_m)) {
			 $this->fk_user_m = trim($this->fk_user_m);
		}
		if (isset($this->acl)) {
			 $this->acl = trim($this->acl);
		}
		if (isset($this->src_object_type)) {
			$this->src_object_type = trim($this->src_object_type);
		}

		// Check parameters
		// Put here code to add a control on parameters values

		// Update request
		$sql = 'UPDATE ' . MAIN_DB_PREFIX . $this->table_element . ' SET';
		$sql .= " ref = '".dol_hash($this->filepath.'/'.$this->filename, 3)."',";
		$sql .= ' label = '.(isset($this->label)?"'".$this->db->escape($this->label)."'":"null").',';
		$sql .= ' share = '.(! empty($this->share)?"'".$this->db->escape($this->share)."'":"null").',';
		$sql .= ' entity = '.(isset($this->entity)?$this->entity:$conf->entity).',';
		$sql .= ' filename = '.(isset($this->filename)?"'".$this->db->escape($this->filename)."'":"null").',';
		$sql .= ' filepath = '.(isset($this->filepath)?"'".$this->db->escape($this->filepath)."'":"null").',';
		$sql .= ' fullpath_orig = '.(isset($this->fullpath_orig)?"'".$this->db->escape($this->fullpath_orig)."'":"null").',';
		$sql .= ' description = '.(isset($this->description)?"'".$this->db->escape($this->description)."'":"null").',';
		$sql .= ' keywords = '.(isset($this->keywords)?"'".$this->db->escape($this->keywords)."'":"null").',';
		$sql .= ' cover = '.(isset($this->cover)?"'".$this->db->escape($this->cover)."'":"null").',';
		$sql .= ' position = '.(isset($this->position)?$this->db->escape($this->position):"0").',';
		$sql .= ' gen_or_uploaded = '.(isset($this->gen_or_uploaded)?"'".$this->db->escape($this->gen_or_uploaded)."'":"null").',';
		$sql .= ' extraparams = '.(isset($this->extraparams)?"'".$this->db->escape($this->extraparams)."'":"null").',';
		$sql .= ' date_c = '.(! isset($this->date_c) || dol_strlen($this->date_c) != 0 ? "'".$this->db->idate($this->date_c)."'" : 'null').',';
		//$sql .= ' date_m = '.(! isset($this->date_m) || dol_strlen($this->date_m) != 0 ? "'".$this->db->idate($this->date_m)."'" : 'null').','; // Field automatically updated
		$sql .= ' fk_user_m = '.($this->fk_user_m > 0?$this->fk_user_m:$user->id).',';
		$sql .= ' acl = '.(isset($this->acl)?"'".$this->db->escape($this->acl)."'":"null").',';
		$sql .= ' src_object_id = '.($this->src_object_id > 0?$this->src_object_id:"null").',';
		$sql .= ' src_object_type = '.(isset($this->src_object_type)?"'".$this->db->escape($this->src_object_type)."'":"null");
		$sql .= ' WHERE rowid=' . $this->id;

		$this->db->begin();

		$resql = $this->db->query($sql);
		if (!$resql) {
			$error ++;
			$this->errors[] = 'Error ' . $this->db->lasterror();
			dol_syslog(__METHOD__ . ' ' . implode(',', $this->errors), LOG_ERR);
		}

		// Triggers
		if (! $error && ! $notrigger)
		{
			// Call triggers
			$result=$this->call_trigger(strtoupper(get_class($this)).'_MODIFY',$user);
			if ($result < 0) { $error++; } //Do also here what you must do to rollback action if trigger fail
			// End call triggers
		}

		// Commit or rollback
		if ($error) {
			$this->db->rollback();

			return - 1 * $error;
		} else {
			$this->db->commit();

			return 1;
		}
	}

	/**
	 * Delete object in database
	 *
	 * @param User $user      User that deletes
	 * @param bool $notrigger false=launch triggers after, true=disable triggers
	 *
	 * @return int <0 if KO, >0 if OK
	 */
	public function delete(User $user, $notrigger = false)
	{
		dol_syslog(__METHOD__, LOG_DEBUG);

		$error = 0;

		$this->db->begin();

		// Triggers
		if (! $notrigger)
		{
			// Call triggers
			$result=$this->call_trigger(strtoupper(get_class($this)).'_DELETE',$user);
			if ($result < 0) { $error++; } //Do also here what you must do to rollback action if trigger fail
			// End call triggers
		}

		// If you need to delete child tables to, you can insert them here

		if (!$error) {
			$sql = 'DELETE FROM ' . MAIN_DB_PREFIX . $this->table_element;
			$sql .= ' WHERE rowid=' . $this->id;

			$resql = $this->db->query($sql);
			if (!$resql) {
				$error ++;
				$this->errors[] = 'Error ' . $this->db->lasterror();
				dol_syslog(__METHOD__ . ' ' . implode(',', $this->errors), LOG_ERR);
			}
		}

		// Commit or rollback
		if ($error) {
			$this->db->rollback();

			return - 1 * $error;
		} else {
			$this->db->commit();

			return 1;
		}
	}

	/**
	 * Load an object from its id and create a new one in database
	 *
	 * @param int $fromid Id of object to clone
	 *
	 * @return int New id of clone
	 */
	public function createFromClone($fromid)
	{
		dol_syslog(__METHOD__, LOG_DEBUG);

		global $user;
		$error = 0;
		$object = new Ecmfiles($this->db);

		$this->db->begin();

		// Load source object
		$object->fetch($fromid);
		// Reset object
		$object->id = 0;

		// Clear fields
		// ...

		// Create clone
		$result = $object->create($user);

		// Other options
		if ($result < 0) {
			$error ++;
			$this->errors = $object->errors;
			dol_syslog(__METHOD__ . ' ' . implode(',', $this->errors), LOG_ERR);
		}

		// End
		if (!$error) {
			$this->db->commit();

			return $object->id;
		} else {
			$this->db->rollback();

			return - 1;
		}
	}

	/**
	 *  Return a link to the object card (with optionaly the picto)
	 *
	 *	@param	int		$withpicto			Include picto in link (0=No picto, 1=Include picto into link, 2=Only picto)
	 *	@param	string	$option				On what the link point to
	 *  @param	int  	$notooltip			1=Disable tooltip
	 *  @param	int		$maxlen				Max length of visible user name
	 *  @param  string  $morecss            Add more css on link
	 *	@return	string						String with URL
	 */
	function getNomUrl($withpicto=0, $option='', $notooltip=0, $maxlen=24, $morecss='')
	{
		global $db, $conf, $langs;
		global $dolibarr_main_authentication, $dolibarr_main_demo;
		global $menumanager;

		if (! empty($conf->dol_no_mouse_hover)) $notooltip=1;   // Force disable tooltips

		$result = '';
		$companylink = '';

		$label = '<u>' . $langs->trans("MyModule") . '</u>';
		$label.= '<br>';
		$label.= '<b>' . $langs->trans('Ref') . ':</b> ' . $this->ref;

		$url = DOL_URL_ROOT.'/ecm/'.$this->table_name.'_card.php?id='.$this->id;

		$linkclose='';
		if (empty($notooltip))
		{
			if (! empty($conf->global->MAIN_OPTIMIZEFORTEXTBROWSER))
			{
				$label=$langs->trans("ShowProject");
				$linkclose.=' alt="'.dol_escape_htmltag($label, 1).'"';
			}
			$linkclose.=' title="'.dol_escape_htmltag($label, 1).'"';
			$linkclose.=' class="classfortooltip'.($morecss?' '.$morecss:'').'"';
		}
		else $linkclose = ($morecss?' class="'.$morecss.'"':'');

		$linkstart = '<a href="'.$url.'"';
		$linkstart.=$linkclose.'>';
		$linkend='</a>';

		if ($withpicto)
		{
			$result.=($linkstart.img_object(($notooltip?'':$label), 'label', ($notooltip?'':'class="classfortooltip"')).$linkend);
			if ($withpicto != 2) $result.=' ';
		}
		$result.= $linkstart . $this->ref . $linkend;
		return $result;
	}

	/**
	 *  Retourne le libelle du status d'un user (actif, inactif)
	 *
	 *  @param	int		$mode          0=libelle long, 1=libelle court, 2=Picto + Libelle court, 3=Picto, 4=Picto + Libelle long, 5=Libelle court + Picto
	 *  @return	string 			       Label of status
	 */
	function getLibStatut($mode=0)
	{
		return $this->LibStatut($this->status,$mode);
	}

    // phpcs:disable PEAR.NamingConventions.ValidFunctionName.NotCamelCaps
	/**
	 *  Return the status
	 *
	 *  @param	int		$status        	Id status
	 *  @param  int		$mode          	0=long label, 1=short label, 2=Picto + short label, 3=Picto, 4=Picto + long label, 5=Short label + Picto, 5=Long label + Picto
	 *  @return string 			       	Label of status
	 */
	static function LibStatut($status,$mode=0)
	{
        // phpcs:enable
		global $langs;
		return '';
	}


	/**
	 * Initialise object with example values
	 * Id must be 0 if object instance is a specimen
	 *
	 * @return void
	 */
	public function initAsSpecimen()
	{
		global $conf,$user;

		$this->id = 0;

		$this->label = '0a1b2c3e4f59999999';
		$this->entity = '1';
		$this->filename = 'myspecimenfilefile.pdf';
		$this->filepath = '/aaa/bbb';
		$this->fullpath_orig = 'c:/file on my disk.pdf';
		$this->description = 'This is a long description of file';
		$this->keywords = 'key1,key2';
		$this->cover = '1';
		$this->position = '5';
		$this->gen_or_uploaded = 'uploaded';
		$this->extraparams = '';
		$this->date_c = (dol_now() - 3600 * 24 * 10);
		$this->date_m = '';
		$this->fk_user_c = $user->id;
		$this->fk_user_m = '';
		$this->acl = '';
		$this->src_object_type = 'product';
		$this->src_object_id = 1;
	}
}


class EcmfilesLine
{
	/**
     * @var string ECM files line label
     */
    public $label;

	/**
	 * @var int Entity
	 */
	public $entity;

	public $filename;
	public $filepath;
	public $fullpath_orig;

	/**
	 * @var string description
	 */
	public $description;

	public $keywords;
	public $cover;
	public $position;
	public $gen_or_uploaded;       // can be 'generated', 'uploaded', 'unknown'
	public $extraparams;
	public $date_c = '';
	public $date_m = '';

	/**
     * @var int ID
     */
	public $fk_user_c;

	/**
     * @var int ID
     */
	public $fk_user_m;

	public $acl;
	public $src_object_type;
	public $src_object_id;
}<|MERGE_RESOLUTION|>--- conflicted
+++ resolved
@@ -186,11 +186,7 @@
 			$ref=$this->ref;
 		}
 		else {
-<<<<<<< HEAD
-			include_once DOL_DOCUMENT_ROOT.'/lib/security.lib.php';
-=======
 			include_once DOL_DOCUMENT_ROOT.'/core/lib/security.lib.php';
->>>>>>> 98c14efa
 			$ref = dol_hash($this->filepath.'/'.$this->filename, 3);
 		}
 
