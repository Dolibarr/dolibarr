--- conflicted
+++ resolved
@@ -5,11 +5,7 @@
  * Copyright (C) 2015       Raphaël Doursenaud  <rdoursenaud@gpcsolutions.fr>
  * Copyright (C) 2018       Francis Appels      <francis.appels@yahoo.com>
  * Copyright (C) 2019-2024  Frédéric France     <frederic.france@free.fr>
-<<<<<<< HEAD
- * Copyright (C) 2024		MDW							<mdeweerd@users.noreply.github.com>
-=======
  * Copyright (C) 2024		MDW						<mdeweerd@users.noreply.github.com>
->>>>>>> cc80841a
  *
  * This program is free software; you can redistribute it and/or modify
  * it under the terms of the GNU General Public License as published by
@@ -341,11 +337,7 @@
 		$sql .= ' '.(!isset($this->gen_or_uploaded) ? 'NULL' : "'".$this->db->escape($this->gen_or_uploaded)."'").',';
 		$sql .= ' '.(!isset($this->extraparams) ? 'NULL' : "'".$this->db->escape($this->extraparams)."'").',';
 		$sql .= " '".$this->db->idate($this->date_c)."',";
-<<<<<<< HEAD
-		$sql .= ' '.(!isset($this->date_m) || dol_strlen($this->date_m) == 0 ? 'NULL' : "'".$this->db->idate($this->date_m)."'").',';
-=======
 		$sql .= ' '.(!isset($this->date_m) || dol_strlen((string) $this->date_m) == 0 ? 'NULL' : "'".$this->db->idate($this->date_m)."'").',';
->>>>>>> cc80841a
 		$sql .= ' '.(!isset($this->fk_user_c) ? $user->id : $this->fk_user_c).',';
 		$sql .= ' '.(!isset($this->fk_user_m) ? 'NULL' : $this->fk_user_m).',';
 		$sql .= ' '.(!isset($this->acl) ? 'NULL' : "'".$this->db->escape($this->acl)."'").',';
@@ -726,11 +718,7 @@
 
 		// Update request
 		$sql = 'UPDATE '.MAIN_DB_PREFIX.$this->table_element.' SET';
-<<<<<<< HEAD
-		$sql .= " ref = '".$this->db->escape(dol_hash($this->filepath."/".$this->filename, 3))."',";
-=======
 		$sql .= " ref = '".$this->db->escape(dol_hash($this->filepath."/".$this->filename, '3'))."',";
->>>>>>> cc80841a
 		$sql .= ' label = '.(isset($this->label) ? "'".$this->db->escape($this->label)."'" : "null").',';
 		$sql .= ' share = '.(!empty($this->share) ? "'".$this->db->escape($this->share)."'" : "null").',';
 		$sql .= ' entity = '.(isset($this->entity) ? $this->entity : $conf->entity).',';
@@ -897,8 +885,6 @@
 	}
 
 	/**
-<<<<<<< HEAD
-=======
 	 * updateAfterRename update entries in ecmfiles if exist to avoid losing info
 	 *
 	 * @param  string $olddir old directory
@@ -918,7 +904,6 @@
 	}
 
 	/**
->>>>>>> cc80841a
 	 *  Return a link to the object card (with optionally the picto)
 	 *
 	 *	@param	int		$withpicto			Include picto in link (0=No picto, 1=Include picto into link, 2=Only picto)
