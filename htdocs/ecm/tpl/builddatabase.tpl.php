--- conflicted
+++ resolved
@@ -86,20 +86,5 @@
 	});
 }
 
-<<<<<<< HEAD
-ecmBuildDatabase = function() {
-	$.pleaseBePatient("<?php echo $langs->trans('PleaseBePatient'); ?>");
-	$.getJSON( "<?php echo DOL_URL_ROOT . '/ecm/ajax/ecmdatabase.php'; ?>", {
-		action: "build",
-		element: "ecm"
-	},
-	function(response) {
-		$.unblockUI();
-		location.href="<?php echo $_SERVER['PHP_SELF']; ?>";
-	});
-};
-
-=======
->>>>>>> d8cd7571
 </script>
 <!-- END PHP TEMPLATE ecm/tpl/builddatabase.tpl.php -->