--- conflicted
+++ resolved
@@ -75,12 +75,6 @@
 		$relativepath = $section;
 		$upload_dir = $conf->ecm->dir_output.'/'.$relativepath;
 	}
-<<<<<<< HEAD
-
-	$relativepath = $ecmdir->getRelativePath();
-	$upload_dir = $conf->ecm->dir_output.'/'.$relativepath;
-=======
->>>>>>> b7cd27e7
 } else // For example $module == 'medias'
 {
 	$relativepath = $section;
@@ -165,12 +159,7 @@
 			setEventMessages($langs->trans($ecmdir->error, $ecmdir->label), null, 'errors');
 		}
 	} else {
-<<<<<<< HEAD
-		if ($deletedirrecursive)
-		{
-=======
 		if ($deletedirrecursive) {
->>>>>>> b7cd27e7
 			$resbool = dol_delete_dir_recursive($upload_dir, 0, 1);
 		} else {
 			$resbool = dol_delete_dir($upload_dir, 1);
@@ -284,10 +273,6 @@
 $extrafields = new ExtraFields($db);
 // fetch optionals attributes and labels
 $extrafields->fetch_name_optionals_label($object->table_element);
-<<<<<<< HEAD
-
-=======
->>>>>>> b7cd27e7
 
 if ($module == 'ecm' && $ecmdir->id > 0) {
 	$object->fetch($ecmdir->id);
@@ -329,22 +314,6 @@
 	$result = 1;
 	$i = 0;
 	$tmpecmdir = new EcmDirectory($db); // Need to create a new one
-<<<<<<< HEAD
-	$tmpecmdir->fetch($ecmdir->id);
-	while ($tmpecmdir && $result > 0)
-	{
-		$tmpecmdir->ref = $tmpecmdir->label;
-		if ($i == 0 && $action == 'edit')
-		{
-			$s = '<input type="text" name="label" class="minwidth300" maxlength="32" value="'.$tmpecmdir->label.'">';
-		} else $s = $tmpecmdir->getNomUrl(1).$s;
-		if ($tmpecmdir->fk_parent)
-		{
-			$s = ' -> '.$s;
-			$result = $tmpecmdir->fetch($tmpecmdir->fk_parent);
-		} else {
-			$tmpecmdir = 0;
-=======
 	if ($ecmdir->id > 0) {
 		$tmpecmdir->fetch($ecmdir->id);
 		while ($tmpecmdir && $result > 0)
@@ -362,7 +331,6 @@
 				$tmpecmdir = 0;
 			}
 			$i++;
->>>>>>> b7cd27e7
 		}
 	} else {
 		$s .= join(' -> ', explode('/', $section));
