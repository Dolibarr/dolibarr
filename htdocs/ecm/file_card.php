--- conflicted
+++ resolved
@@ -133,8 +133,7 @@
 	$oldlabel = GETPOST('urlfile', 'alpha');
 	$newlabel = dol_sanitizeFileName(GETPOST('label', 'alpha'));
 	$shareenabled = GETPOST('shareenabled', 'alpha');
-
-<<<<<<< HEAD
+  
     //$db->begin();
 
     $olddir = $ecmdir->getRelativePath(0); // Relative to ecm
@@ -174,49 +173,6 @@
 
     if (!$error)
     {
-=======
-	//$db->begin();
-
-	$olddir = $ecmdir->getRelativePath(0); // Relative to ecm
-	$olddirrelativetodocument = 'ecm/'.$olddir; // Relative to document
-	$newdirrelativetodocument = 'ecm/'.$olddir;
-	$olddir = $conf->ecm->dir_output.'/'.$olddir;
-	$newdir = $olddir;
-
-	$oldfile = $olddir.$oldlabel;
-	$newfile = $newdir.$newlabel;
-	$newfileformove = $newfile;
-	// If old file end with .noexe, new file must also end with .noexe
-	if (preg_match('/\.noexe$/', $oldfile) && !preg_match('/\.noexe$/', $newfileformove)) {
-		$newfileformove .= '.noexe';
-	}
-	//var_dump($oldfile);var_dump($newfile);exit;
-
-	// Now we update index of file
-	$db->begin();
-	//print $oldfile.' - '.$newfile;
-	if ($newlabel != $oldlabel)
-	{
-		$result = dol_move($oldfile, $newfileformove); // This include update of database
-		if (!$result)
-		{
-			$langs->load('errors');
-			setEventMessages($langs->trans('ErrorFailToRenameFile', $oldfile, $newfile), null, 'errors');
-			$error++;
-		}
-
-		// Reload object after the move
-		$result = $object->fetch(0, '', $newdirrelativetodocument.$newlabel);
-		if ($result < 0)
-		{
-			dol_print_error($db, $object->error, $object->errors);
-			exit;
-		}
-	}
-
-	if (!$error)
-	{
->>>>>>> f483ba65
 		if ($shareenabled)
 		{
 			require_once DOL_DOCUMENT_ROOT.'/core/lib/security2.lib.php';
