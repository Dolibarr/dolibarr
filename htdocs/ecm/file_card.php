--- conflicted
+++ resolved
@@ -134,47 +134,6 @@
 	$newlabel = dol_sanitizeFileName(GETPOST('label', 'alpha'));
 	$shareenabled = GETPOST('shareenabled', 'alpha');
 
-<<<<<<< HEAD
-    //$db->begin();
-
-    $olddir = $ecmdir->getRelativePath(0); // Relative to ecm
-    $olddirrelativetodocument = 'ecm/'.$olddir; // Relative to document
-    $newdirrelativetodocument = 'ecm/'.$olddir;
-    $olddir = $conf->ecm->dir_output.'/'.$olddir;
-    $newdir = $olddir;
-
-    $oldfile = $olddir.$oldlabel;
-    $newfile = $newdir.$newlabel;
-	if ( ((strlen($oldfile)-strpos($oldfile, ".noexe")) == 6) && !( (strlen($newfile)-strpos($newfile, ".noexe")) == 6) ){
-    	$newfile .= ".noexe";
-    }
-
-    // Now we update index of file
-    $db->begin();
-
-    //print $oldfile.' - '.$newfile;
-    if ($newlabel != $oldlabel)
-    {
-    	$result = dol_move($oldfile, $newfileformove); // This include update of database
-        if (!$result)
-        {
-            $langs->load('errors');
-            setEventMessages($langs->trans('ErrorFailToRenameFile', $oldfile, $newfile), null, 'errors');
-            $error++;
-        }
-
-        // Reload object after the move
-        $result = $object->fetch(0, '', $newdirrelativetodocument.$newlabel);
-        if ($result < 0)
-        {
-        	dol_print_error($db, $object->error, $object->errors);
-        	exit;
-        }
-    }
-
-    if (!$error)
-    {
-=======
 	//$db->begin();
 
 	$olddir = $ecmdir->getRelativePath(0); // Relative to ecm
@@ -216,7 +175,6 @@
 
 	if (!$error)
 	{
->>>>>>> af2eabb2
 		if ($shareenabled)
 		{
 			require_once DOL_DOCUMENT_ROOT.'/core/lib/security2.lib.php';
