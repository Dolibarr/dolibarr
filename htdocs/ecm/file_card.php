<?php
/* Copyright (C) 2008-2017 Laurent Destailleur  <eldy@users.sourceforge.net>
 *
 * This program is free software; you can redistribute it and/or modify
 * it under the terms of the GNU General Public License as published by
 * the Free Software Foundation; either version 3 of the License, or
 * (at your option) any later version.
 *
 * This program is distributed in the hope that it will be useful,
 * but WITHOUT ANY WARRANTY; without even the implied warranty of
 * MERCHANTABILITY or FITNESS FOR A PARTICULAR PURPOSE.  See the
 * GNU General Public License for more details.
 *
 * You should have received a copy of the GNU General Public License
 * along with this program. If not, see <https://www.gnu.org/licenses/>.
 */

/**
 *	\file      	htdocs/ecm/file_card.php
 *	\ingroup   	ecm
 *	\brief     	Card of a file for ECM module
 */

require '../main.inc.php';
require_once DOL_DOCUMENT_ROOT.'/core/class/html.formfile.class.php';
require_once DOL_DOCUMENT_ROOT.'/ecm/class/ecmdirectory.class.php';
require_once DOL_DOCUMENT_ROOT.'/ecm/class/ecmfiles.class.php';
require_once DOL_DOCUMENT_ROOT.'/core/lib/files.lib.php';
require_once DOL_DOCUMENT_ROOT.'/core/lib/ecm.lib.php';

// Load translation files required by page
$langs->loadLangs(array('ecm', 'companies', 'other', 'users', 'orders', 'propal', 'bills', 'contracts', 'categories'));

$action = GETPOST('action', 'aZ09');
$cancel = GETPOST('cancel', 'alpha');
$backtopage = GETPOST('backtopage', 'alpha');

if (!$user->rights->ecm->setup) accessforbidden();

// Get parameters
$socid = GETPOST("socid", "int");

// Security check
if ($user->socid > 0)
{
    $action = '';
    $socid = $user->socid;
}

$limit = GETPOST('limit', 'int') ? GETPOST('limit', 'int') : $conf->liste_limit;
$sortfield = GETPOST("sortfield", 'alpha');
$sortorder = GETPOST("sortorder", 'alpha');
$page = GETPOSTISSET('pageplusone') ? (GETPOST('pageplusone') - 1) : GETPOST("page", 'int');
if (empty($page) || $page == -1) { $page = 0; }     // If $page is not defined, or '' or -1
$offset = $limit * $page;
$pageprev = $page - 1;
$pagenext = $page + 1;
if (!$sortorder) $sortorder = "ASC";
if (!$sortfield) $sortfield = "label";

$section = GETPOST("section", 'alpha');
if (!$section)
{
    dol_print_error('', 'Error, section parameter missing');
    exit;
}
$urlfile = GETPOST("urlfile");
if (!$urlfile)
{
    dol_print_error('', "ErrorParamNotDefined");
    exit;
}

// Load ecm object
$ecmdir = new EcmDirectory($db);
$result = $ecmdir->fetch(GETPOST("section", 'alpha'));
if (!$result > 0)
{
    dol_print_error($db, $ecmdir->error);
    exit;
}
$relativepath = $ecmdir->getRelativePath();
$upload_dir = $conf->ecm->dir_output.'/'.$relativepath;

$fullpath = $conf->ecm->dir_output.'/'.$relativepath.$urlfile;

$file = new stdClass();
$file->section_id = $ecmdir->id;
$file->label = $urlfile;

$relativetodocument = 'ecm/'.$relativepath; // $relativepath is relative to ECM dir, we need relative to document
$filepath = $relativepath.$file->label;
$filepathtodocument = $relativetodocument.$file->label;

// Try to load object from index
$object = new ECMFiles($db);
$result = $object->fetch(0, '', $filepathtodocument);
if ($result < 0)
{
	dol_print_error($db, $object->error, $object->errors);
	exit;
}



/*
 * Actions
 */

if ($cancel)
{
    $action = '';
    if ($backtopage)
    {
        header("Location: ".$backtopage);
        exit;
    } else {
    	header('Location: '.$_SERVER["PHP_SELF"].'?urlfile='.urlencode($urlfile).'&section='.urlencode($section).($module ? '&module='.urlencode($module) : ''));
        exit;
    }
}

// Rename file
if ($action == 'update')
{
    $error = 0;

    $oldlabel = GETPOST('urlfile', 'alpha');
    $newlabel = GETPOST('label', 'alpha');
	$shareenabled = GETPOST('shareenabled', 'alpha');

    //$db->begin();

    $olddir = $ecmdir->getRelativePath(0); // Relative to ecm
    $olddirrelativetodocument = 'ecm/'.$olddir; // Relative to document
    $newdirrelativetodocument = 'ecm/'.$olddir;
    $olddir = $conf->ecm->dir_output.'/'.$olddir;
    $newdir = $olddir;

    $oldfile = $olddir.$oldlabel;
    $newfile = $newdir.$newlabel;
<<<<<<< HEAD
	
	if( ((strlen($oldfile)-strpos($oldfile, ".noexe")) == 6) && !( (strlen($newfile)-strpos($newfile, ".noexe")) == 6) ){
    	$newfile .= ".noexe";
    }
=======
    $newfileformove = $newfile;
    // If old file end with .noexe, new file must also end with .noexe
    if (preg_match('/\.noexe$/', $oldfile) && ! preg_match('/\.noexe$/', $newfileformove)) {
    	$newfileformove .= '.noexe';
    }
    //var_dump($oldfile);var_dump($newfile);exit;
>>>>>>> 461c37c4

    // Now we update index of file
    $db->begin();

    //print $oldfile.' - '.$newfile;
    if ($newlabel != $oldlabel)
    {
    	$result = dol_move($oldfile, $newfileformove); // This include update of database
        if (!$result)
        {
            $langs->load('errors');
            setEventMessages($langs->trans('ErrorFailToRenameFile', $oldfile, $newfile), null, 'errors');
            $error++;
        }

        // Reload object after the move
        $result = $object->fetch(0, '', $newdirrelativetodocument.$newlabel);
        if ($result < 0)
        {
        	dol_print_error($db, $object->error, $object->errors);
        	exit;
        }
    }

    if (!$error)
    {
		if ($shareenabled)
		{
			require_once DOL_DOCUMENT_ROOT.'/core/lib/security2.lib.php';
			$object->share = getRandomPassword(true);
		} else {
			$object->share = '';
		}

		if ($object->id > 0)
		{
			// Call update to set the share key
			$result = $object->update($user);
			if ($result < 0)
			{
				setEventMessages($object->error, $object->errors, 'warnings');
			}
		} else {
			// Call create to insert record
			$object->entity = $conf->entity;
			$object->filepath = preg_replace('/[\\/]+$/', '', $newdirrelativetodocument);
			$object->filename = $newlabel;
			$object->label = md5_file(dol_osencode($newfileformove)); // hash of file content
			$object->fullpath_orig = '';
			$object->gen_or_uploaded = 'unknown';
			$object->description = ''; // indexed content
			$object->keyword = ''; // keyword content
			$result = $object->create($user);
			if ($result < 0)
			{
				setEventMessages($object->error, $object->errors, 'warnings');
			}
		}
    }

    if (!$error)
    {
        $db->commit();

        $urlfile = $newlabel;
        // If old file end with .noexe, new file must also end with .noexe
        if (preg_match('/\.noexe$/', $newfileformove)) {
        	$urlfile .= '.noexe';
        }

        header('Location: '.$_SERVER["PHP_SELF"].'?urlfile='.urlencode($urlfile).'&section='.urlencode($section));
        exit;
    } else {
        $db->rollback();
    }
}



/*
 * View
 */

$form = new Form($db);

llxHeader();

$head = ecm_file_prepare_head($file);

if ($action == 'edit')
{
	print '<form name="update" action="'.$_SERVER["PHP_SELF"].'" method="POST">';
	print '<input type="hidden" name="token" value="'.newToken().'">';
	print '<input type="hidden" name="section" value="'.$section.'">';
	print '<input type="hidden" name="urlfile" value="'.$urlfile.'">';
	print '<input type="hidden" name="module" value="'.$module.'">';
	print '<input type="hidden" name="action" value="update">';
	print '<input type="hidden" name="id" value="'.$object->id.'">';
}

dol_fiche_head($head, 'card', $langs->trans("File"), -1, 'generic');


$s = '';
$tmpecmdir = new EcmDirectory($db); // Need to create a new one
$tmpecmdir->fetch($ecmdir->id);
$result = 1;
$i = 0;
while ($tmpecmdir && $result > 0)
{
	$tmpecmdir->ref = $tmpecmdir->label;
	$s = $tmpecmdir->getNomUrl(1).$s;
	if ($tmpecmdir->fk_parent)
	{
		$s = ' -> '.$s;
		$result = $tmpecmdir->fetch($tmpecmdir->fk_parent);
	} else {
		$tmpecmdir = 0;
	}
	$i++;
}

$urlfiletoshow = preg_replace('/\.noexe$/', '', $urlfile);

$s = img_picto('', 'object_dir').' <a href="'.DOL_URL_ROOT.'/ecm/index.php">'.$langs->trans("ECMRoot").'</a> -> '.$s.' -> ';
if ($action == 'edit') $s .= '<input type="text" name="label" class="quatrevingtpercent" value="'.$urlfiletoshow.'">';
else $s .= $urlfiletoshow;

$linkback = '';
if ($backtopage) {
	$linkback = '<a href="'.$backtopage.'">'.$langs->trans("BackToTree").'</a>';
}

$object->ref = ''; // Force to hide ref
dol_banner_tab($object, '', $linkback, 0, '', '', $s);

print '<div class="fichecenter">';

print '<div class="underbanner clearboth"></div>';
print '<table class="border centpercent">';
print '<tr><td class="titlefield">'.$langs->trans("ECMCreationDate").'</td><td>';
print dol_print_date(dol_filemtime($fullpath), 'dayhour');
print '</td></tr>';
/*print '<tr><td>'.$langs->trans("ECMDirectoryForFiles").'</td><td>';
print '/ecm/'.$relativepath;
print '</td></tr>';
print '<tr><td>'.$langs->trans("ECMNbOfDocs").'</td><td>';
print count($filearray);
print '</td></tr>';
print '<tr><td>'.$langs->trans("TotalSizeOfAttachedFiles").'</td><td>';
print dol_print_size($totalsize);
print '</td></tr>';
*/

// Hash of file content
print '<tr><td>'.$langs->trans("HashOfFileContent").'</td><td>';
$object = new EcmFiles($db);
$object->fetch(0, '', $filepathtodocument);
if (!empty($object->label))
{
	print $object->label;
} else {
	print img_warning().' '.$langs->trans("FileNotYetIndexedInDatabase");
}
print '</td></tr>';

// Define $urlwithroot
$urlwithouturlroot = preg_replace('/'.preg_quote(DOL_URL_ROOT, '/').'$/i', '', trim($dolibarr_main_url_root));
$urlwithroot = $urlwithouturlroot.DOL_URL_ROOT; // This is to use external domain name found into config file
//$urlwithroot=DOL_MAIN_URL_ROOT;					// This is to use same domain name than current

// Link for internal download
print '<tr><td>'.$langs->trans("DirectDownloadInternalLink").'</td><td>';
$modulepart = 'ecm';
$forcedownload = 1;
$rellink = '/document.php?modulepart='.$modulepart;
if ($forcedownload) $rellink .= '&attachment=1';
if (!empty($object->entity)) $rellink .= '&entity='.$object->entity;
$rellink .= '&file='.urlencode($filepath);
$fulllink = $urlwithroot.$rellink;
print img_picto('', 'globe').' ';
if ($action != 'edit') print '<input type="text" class="quatrevingtpercent" id="downloadinternallink" name="downloadinternellink" value="'.dol_escape_htmltag($fulllink).'">';
else print $fulllink;
if ($action != 'edit') print ' <a href="'.$fulllink.'">'.$langs->trans("Download").'</a>'; // No target here.
print '</td></tr>';

// Link for direct external download
print '<tr><td>';
if ($action != 'edit') print $langs->trans("DirectDownloadLink");
else print $langs->trans("FileSharedViaALink");
print '</td><td>';
if (!empty($object->share))
{
	if ($action != 'edit')
	{
		$forcedownload = 0;

		$paramlink = '';
		if (!empty($object->share)) $paramlink .= ($paramlink ? '&' : '').'hashp='.$object->share; // Hash for public share
		if ($forcedownload) $paramlink .= ($paramlink ? '&' : '').'attachment=1';

		$fulllink = $urlwithroot.'/document.php'.($paramlink ? '?'.$paramlink : '');
		//if (! empty($object->ref))       $fulllink.='&hashn='.$object->ref;		// Hash of file path
		//elseif (! empty($object->label)) $fulllink.='&hashc='.$object->label;		// Hash of file content

		print img_picto('', 'globe').' ';
		if ($action != 'edit') print '<input type="text" class="quatrevingtpercent" id="downloadlink" name="downloadexternallink" value="'.dol_escape_htmltag($fulllink).'">';
		else print $fulllink;
		if ($action != 'edit') print ' <a href="'.$fulllink.'">'.$langs->trans("Download").'</a>'; // No target here
	} else {
		print '<input type="checkbox" name="shareenabled"'.($object->share ? ' checked="checked"' : '').' /> ';
	}
} else {
	if ($action != 'edit')
	{
		print '<span class="opacitymedium">'.$langs->trans("FileNotShared").'</span>';
	} else {
		print '<input type="checkbox" name="shareenabled"'.($object->share ? ' checked="checked"' : '').' /> ';
	}
}
print '</td></tr>';

print '</table>';
print '</div>';

print ajax_autoselect('downloadinternallink');
print ajax_autoselect('downloadlink');

dol_fiche_end();

if ($action == 'edit')
{
    print '<div class="center">';
    print '<input type="submit" class="button" name="submit" value="'.$langs->trans("Save").'">';
    print ' &nbsp; &nbsp; ';
    print '<input type="submit" class="button" name="cancel" value="'.$langs->trans("Cancel").'">';
    print '</div>';

    print '</form>';
}


// Confirmation de la suppression d'une ligne categorie
if ($action == 'delete_file')
{
    print $form->formconfirm($_SERVER["PHP_SELF"].'?section='.urlencode($section), $langs->trans('DeleteFile'), $langs->trans('ConfirmDeleteFile', $urlfile), 'confirm_deletefile', '', 1, 1);
}

if ($action != 'edit')
{
	// Actions buttons
	print '<div class="tabsAction">';

    if ($user->rights->ecm->setup)
    {
        print '<a class="butAction" href="'.$_SERVER['PHP_SELF'].'?action=edit&section='.urlencode($section).'&urlfile='.urlencode($urlfile).'">'.$langs->trans('Edit').'</a>';
    }
    /*
	if ($user->rights->ecm->setup)
	{
		print '<a class="butAction" href="'.$_SERVER['PHP_SELF'].'?action=delete_file&section='.$section.'&urlfile='.urlencode($urlfile).'">'.$langs->trans('Delete').'</a>';
	}
	else
	{
		print '<a class="butActionRefused classfortooltip" href="#" title="'.$langs->trans("NotAllowed").'">'.$langs->trans('Delete').'</a>';
	}
    */
	print '</div>';
}


// End of page
llxFooter();
$db->close();<|MERGE_RESOLUTION|>--- conflicted
+++ resolved
@@ -139,19 +139,10 @@
 
     $oldfile = $olddir.$oldlabel;
     $newfile = $newdir.$newlabel;
-<<<<<<< HEAD
 	
 	if( ((strlen($oldfile)-strpos($oldfile, ".noexe")) == 6) && !( (strlen($newfile)-strpos($newfile, ".noexe")) == 6) ){
     	$newfile .= ".noexe";
     }
-=======
-    $newfileformove = $newfile;
-    // If old file end with .noexe, new file must also end with .noexe
-    if (preg_match('/\.noexe$/', $oldfile) && ! preg_match('/\.noexe$/', $newfileformove)) {
-    	$newfileformove .= '.noexe';
-    }
-    //var_dump($oldfile);var_dump($newfile);exit;
->>>>>>> 461c37c4
 
     // Now we update index of file
     $db->begin();
