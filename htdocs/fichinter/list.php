--- conflicted
+++ resolved
@@ -5,7 +5,6 @@
  * Copyright (C) 2011-2012	Juanjo Menent			<jmenent@2byte.es>
  * Copyright (C) 2013		Cédric Salvador			<csalvador@gpcsolutions.fr>
  * Copyright (C) 2015       Jean-François Ferry		<jfefe@aternatik.fr>
- * Copyright (C) 2017       Ferran Marcet           <fmarcet@2byte.es>
  *
  * This program is free software; you can redistribute it and/or modify
  * it under the terms of the GNU General Public License as published by
@@ -345,38 +344,11 @@
 	}
 	if (! empty($arrayfields['fd.date']['checked']))
 	{
-<<<<<<< HEAD
-	   foreach($extrafields->attribute_label as $key => $val)
-	   {
-			if (! empty($arrayfields["ef.".$key]['checked']))
-			{
-                $align=$extrafields->getAlignFlag($key);
-                $typeofextrafield=$extrafields->attribute_type[$key];
-                print '<td class="liste_titre'.($align?' '.$align:'').'">';
-    		    if (in_array($typeofextrafield, array('varchar', 'int', 'double')))
-				{
-				    $crit=$val;
-    				$tmpkey=preg_replace('/search_options_/','',$key);
-    				$searchclass='';
-                    if ('varchar' == $typeofextrafield) $searchclass='searchstring';
-                    else $searchclass='searchnum';
-    				print '<input class="flat'.($searchclass?' '.$searchclass:'').'" size="4" type="text" name="search_options_'.$tmpkey.'" value="'.dol_escape_htmltag($search_array_options['search_options_'.$tmpkey]).'">';
-				}
-                else
-                {
-                    // for the type as 'checkbox', 'chkbxlst', 'sellist' we should use code instead of id (example: I declare a 'chkbxlst' to have a link with dictionnairy, I have to extend it with the 'code' instead 'rowid')
-                    echo $extrafields->showInputField($key, $search_array_options['search_options_'.$key], '', '', 'search_');
-                }
-				print '</td>';
-			}
-	   }
-=======
 		print '<td class="liste_titre">&nbsp;</td>';
 	}
 	if (! empty($arrayfields['fd.duree']['checked']))
 	{
 		print '<td class="liste_titre">&nbsp;</td>';
->>>>>>> 7a1a2cf9
 	}
 	// Extra fields
 	include DOL_DOCUMENT_ROOT.'/core/tpl/extrafields_list_search_input.tpl.php';
