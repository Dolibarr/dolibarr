--- conflicted
+++ resolved
@@ -35,11 +35,7 @@
 require_once DOL_DOCUMENT_ROOT.'/contact/class/contact.class.php';
 require_once DOL_DOCUMENT_ROOT.'/fichinter/class/fichinter.class.php';
 require_once DOL_DOCUMENT_ROOT.'/core/lib/date.lib.php';
-<<<<<<< HEAD
 if (isModEnabled('project')) {
-=======
-if (!empty($conf->project->enabled)) {
->>>>>>> dc1c31c9
 	require_once DOL_DOCUMENT_ROOT.'/projet/class/project.class.php';
 }
 if (isModEnabled('contrat')) {
@@ -48,11 +44,7 @@
 
 // Load translation files required by the page
 $langs->loadLangs(array('companies', 'bills', 'interventions'));
-<<<<<<< HEAD
 if (isModEnabled('project')) {
-=======
-if (!empty($conf->project->enabled)) {
->>>>>>> dc1c31c9
 	$langs->load("projects");
 }
 if (isModEnabled('contrat')) {
@@ -129,11 +121,7 @@
 	'f.ref'=>array('label'=>'Ref', 'checked'=>1),
 	'f.ref_client'=>array('label'=>'RefCustomer', 'checked'=>1),
 	's.nom'=>array('label'=>'ThirdParty', 'checked'=>1),
-<<<<<<< HEAD
 	'pr.ref'=>array('label'=>'Project', 'checked'=>1, 'enabled'=>(!isModEnabled('project') ? 0 : 1)),
-=======
-	'pr.ref'=>array('label'=>'Project', 'checked'=>1, 'enabled'=>(empty($conf->project->enabled) ? 0 : 1)),
->>>>>>> dc1c31c9
 	'c.ref'=>array('label'=>'Contract', 'checked'=>1, 'enabled'=>(empty($conf->contrat->enabled) ? 0 : 1)),
 	'f.description'=>array('label'=>'Description', 'checked'=>1),
 	'f.datec'=>array('label'=>'DateCreation', 'checked'=>0, 'position'=>500),
@@ -215,11 +203,7 @@
 $formfile = new FormFile($db);
 $objectstatic = new Fichinter($db);
 $companystatic = new Societe($db);
-<<<<<<< HEAD
 if (isModEnabled('project')) {
-=======
-if (!empty($conf->project->enabled)) {
->>>>>>> dc1c31c9
 	$projetstatic = new Project($db);
 }
 if (isModEnabled('contrat')) {
@@ -251,11 +235,7 @@
 	$sql .= " fd.rowid as lineid, fd.description as descriptiondetail, fd.date as dp, fd.duree,";
 }
 $sql .= " s.nom as name, s.rowid as socid, s.client, s.fournisseur, s.email, s.status as thirdpartystatus";
-<<<<<<< HEAD
 if (isModEnabled('project')) {
-=======
-if (!empty($conf->project->enabled)) {
->>>>>>> dc1c31c9
 	$sql .= ", pr.rowid as projet_id, pr.ref as projet_ref, pr.title as projet_title";
 }
 if (isModEnabled('contrat')) {
@@ -275,11 +255,7 @@
 $sqlfields = $sql; // $sql fields to remove for count total
 
 $sql .= " FROM ".MAIN_DB_PREFIX."fichinter as f";
-<<<<<<< HEAD
 if (isModEnabled('project')) {
-=======
-if (!empty($conf->project->enabled)) {
->>>>>>> dc1c31c9
 	$sql .= " LEFT JOIN ".MAIN_DB_PREFIX."projet as pr on f.fk_projet = pr.rowid";
 }
 if (isModEnabled('contrat')) {
@@ -351,32 +327,18 @@
 // Count total nb of records
 $nbtotalofrecords = '';
 if (empty($conf->global->MAIN_DISABLE_FULL_SCANLIST)) {
-<<<<<<< HEAD
 	/* The fast and low memory method to get and count full list converts the sql into a sql count */
 	$sqlforcount = preg_replace('/^'.preg_quote($sqlfields, '/').'/', 'SELECT COUNT(*) as nbtotalofrecords', $sql);
 	$sqlforcount = preg_replace('/GROUP BY .*$/', '', $sqlforcount);
-=======
-	/* This old and fast method to get and count full list returns all record so use a high amount of memory. */
-	$resql = $db->query($sql);
-	$nbtotalofrecords = $db->num_rows($resql);
-	/* The fast and low memory method to get and count full list converts the sql into a sql count */
-	/*$sqlforcount = preg_replace('/^SELECT[a-zA-Z0-9\._\s\(\),=<>\:\-\']+\sFROM/', 'SELECT COUNT(*) as nbtotalofrecords FROM', $sql);
->>>>>>> dc1c31c9
 	$resql = $db->query($sqlforcount);
 	if ($resql) {
 		$objforcount = $db->fetch_object($resql);
 		$nbtotalofrecords = $objforcount->nbtotalofrecords;
 	} else {
 		dol_print_error($db);
-<<<<<<< HEAD
 	}
 
 	if (($page * $limit) > $nbtotalofrecords) {	// if total resultset is smaller then paging size (filtering), goto and load page 0
-=======
-	}*/
-
-	if (($page * $limit) > $nbtotalofrecords) {	// if total of record found is smaller than page * limit, goto and load page 0
->>>>>>> dc1c31c9
 		$page = 0;
 		$offset = 0;
 	}
@@ -411,7 +373,6 @@
 // --------------------------------------------------------------------
 
 llxHeader('', $title, $help_url, '', 0, 0, $morejs, $morecss, '', 'bodyforlist');
-<<<<<<< HEAD
 
 
 $arrayofselected = is_array($toselect) ? $toselect : array();
@@ -537,7 +498,7 @@
 $selectedfields .= (count($arrayofmassactions) ? $form->showCheckAddButtons('checkforselect', 1) : '');
 
 print '<div class="div-table-responsive">';
-print '<table class="tagtable nobottomiftotal liste'.($moreforfilter ? " listwithfilterbefore" : "").'">'."\n";
+print '<table class="tagtable liste'.($moreforfilter ? " listwithfilterbefore" : "").'">'."\n";
 
 // Fields title search
 // --------------------------------------------------------------------
@@ -613,210 +574,8 @@
 	$liststatus = $objectstatic->statuts_short;
 	if (empty($conf->global->FICHINTER_CLASSIFY_BILLED)) {
 		unset($liststatus[2]); // Option deprecated. In a future, billed must be managed with a dedicated field to 0 or 1
-=======
-
-
-$arrayofselected = is_array($toselect) ? $toselect : array();
-
-if ($socid > 0) {
-	$soc = new Societe($db);
-	$soc->fetch($socid);
-	if (empty($search_company)) {
-		$search_company = $soc->name;
-	}
-}
-
-$param = '';
-if (!empty($mode)) {
-	$param .= '&mode='.urlencode($mode);
-}
-if (!empty($contextpage) && $contextpage != $_SERVER["PHP_SELF"]) {
-	$param .= '&contextpage='.urlencode($contextpage);
-}
-if ($limit > 0 && $limit != $conf->liste_limit) {
-	$param .= '&limit='.urlencode($limit);
-}
-if ($sall) {
-	$param .= "&sall=".urlencode($sall);
-}
-if ($socid) {
-	$param .= "&socid=".urlencode($socid);
-}
-if ($search_ref) {
-	$param .= "&search_ref=".urlencode($search_ref);
-}
-if ($search_ref_client) {
-	$param .= "&search_ref_client=".urlencode($search_ref_client);
-}
-if ($search_company) {
-	$param .= "&search_company=".urlencode($search_company);
-}
-if ($search_desc) {
-	$param .= "&search_desc=".urlencode($search_desc);
-}
-if ($search_status != '' && $search_status > -1) {
-	$param .= "&search_status=".urlencode($search_status);
-}
-if ($show_files) {
-	$param .= '&show_files='.urlencode($show_files);
-}
-if ($optioncss != '') {
-	$param .= '&optioncss='.urlencode($optioncss);
-}
-// Add $param from extra fields
-include DOL_DOCUMENT_ROOT.'/core/tpl/extrafields_list_search_param.tpl.php';
-// Add $param from hooks
-$parameters = array();
-$reshook = $hookmanager->executeHooks('printFieldListSearchParam', $parameters, $object); // Note that $action and $object may have been modified by hook
-$param .= $hookmanager->resPrint;
-
-// List of mass actions available
-$arrayofmassactions = array(
-	'generate_doc'=>img_picto('', 'pdf', 'class="pictofixedwidth"').$langs->trans("ReGeneratePDF"),
-	'builddoc'=>img_picto('', 'pdf', 'class="pictofixedwidth"').$langs->trans("PDFMerge"),
-	//'presend'=>$langs->trans("SendByMail"),
-);
-if (!empty($permissiontodelete)) {
-	$arrayofmassactions['predelete'] = img_picto('', 'delete', 'class="pictofixedwidth"').$langs->trans("Delete");
-}
-if (GETPOST('nomassaction', 'int') || in_array($massaction, array('presend', 'predelete'))) {
-	$arrayofmassactions = array();
-}
-$massactionbutton = $form->selectMassAction('', $arrayofmassactions);
-
-
-print '<form method="POST" id="searchFormList" action="'.$_SERVER["PHP_SELF"].'">'."\n";
-if ($optioncss != '') {
-	print '<input type="hidden" name="optioncss" value="'.$optioncss.'">';
-}
-print '<input type="hidden" name="token" value="'.newToken().'">';
-print '<input type="hidden" name="formfilteraction" id="formfilteraction" value="list">';
-print '<input type="hidden" name="action" value="list">';
-print '<input type="hidden" name="sortfield" value="'.$sortfield.'">';
-print '<input type="hidden" name="sortorder" value="'.$sortorder.'">';
-print '<input type="hidden" name="contextpage" value="'.$contextpage.'">';
-
-$newcardbutton = '';
-$url = DOL_URL_ROOT.'/fichinter/card.php?action=create';
-if (!empty($socid)) {
-	$url .= '&socid='.$socid;
-}
-$newcardbutton = dolGetButtonTitle($langs->trans('NewIntervention'), '', 'fa fa-plus-circle', $url, '', $user->rights->ficheinter->creer);
-
-print_barre_liste($title, $page, $_SERVER['PHP_SELF'], $param, $sortfield, $sortorder, $massactionbutton, $num, $nbtotalofrecords, 'object_'.$object->picto, 0, $newcardbutton, '', $limit, 0, 0, 1);
-
-$topicmail = "Information";
-$modelmail = "intervention";
-$objecttmp = new Fichinter($db);
-$trackid = 'int'.$object->id;
-include DOL_DOCUMENT_ROOT.'/core/tpl/massactions_pre.tpl.php';
-
-if ($sall) {
-	foreach ($fieldstosearchall as $key => $val) {
-		$fieldstosearchall[$key] = $langs->trans($val);
-	}
-	print '<div class="divsearchfieldfilter">'.$langs->trans("FilterOnInto", $sall).join(', ', $fieldstosearchall).'</div>';
-}
-
-$moreforfilter = '';
-
-$parameters = array();
-$reshook = $hookmanager->executeHooks('printFieldPreListTitle', $parameters, $object); // Note that $action and $object may have been modified by hook
-if (empty($reshook)) {
-	$moreforfilter .= $hookmanager->resPrint;
-} else {
-	$moreforfilter = $hookmanager->resPrint;
-}
-
-if (!empty($moreforfilter)) {
-	print '<div class="liste_titre liste_titre_bydiv centpercent">';
-	print $moreforfilter;
-	print '</div>';
-}
-
-$varpage = empty($contextpage) ? $_SERVER["PHP_SELF"] : $contextpage;
-$selectedfields = $form->multiSelectArrayWithCheckbox('selectedfields', $arrayfields, $varpage, getDolGlobalString('MAIN_CHECKBOX_LEFT_COLUMN', '')); // This also change content of $arrayfields
-$selectedfields .= (count($arrayofmassactions) ? $form->showCheckAddButtons('checkforselect', 1) : '');
-
-print '<div class="div-table-responsive">';
-print '<table class="tagtable liste'.($moreforfilter ? " listwithfilterbefore" : "").'">'."\n";
-
-// Fields title search
-// --------------------------------------------------------------------
-print '<tr class="liste_titre_filter">';
-// Action column
-if (!empty($conf->global->MAIN_CHECKBOX_LEFT_COLUMN)) {
-	print '<td class="liste_titre maxwidthsearch">';
-	$searchpicto = $form->showFilterButtons('left');
-	print $searchpicto;
-	print '</td>';
-}
-if (!empty($arrayfields['f.ref']['checked'])) {
-	print '<td class="liste_titre">';
-	print '<input type="text" class="flat" name="search_ref" value="'.$search_ref.'" size="8">';
-	print '</td>';
-}
-if (!empty($arrayfields['f.ref_client']['checked'])) {
-	print '<td class="liste_titre">';
-	print '<input type="text" class="flat" name="search_ref_client" value="'.$search_ref_client.'" size="8">';
-	print '</td>';
-}
-if (!empty($arrayfields['s.nom']['checked'])) {
-	print '<td class="liste_titre">';
-	print '<input type="text" class="flat" name="search_company" value="'.$search_company.'" size="10">';
-	print '</td>';
-}
-if (!empty($arrayfields['pr.ref']['checked'])) {
-	print '<td class="liste_titre">';
-	print '<input type="text" class="flat" name="search_projet_ref" value="'.$search_projet_ref.'" size="8">';
-	print '</td>';
-}
-if (!empty($arrayfields['c.ref']['checked'])) {
-	print '<td class="liste_titre">';
-	print '<input type="text" class="flat" name="search_contrat_ref" value="'.$search_contrat_ref.'" size="8">';
-	print '</td>';
-}
-if (!empty($arrayfields['f.description']['checked'])) {
-	print '<td class="liste_titre">';
-	print '<input type="text" class="flat" name="search_desc" value="'.$search_desc.'" size="12">';
-	print '</td>';
-}
-// Extra fields
-include DOL_DOCUMENT_ROOT.'/core/tpl/extrafields_list_search_input.tpl.php';
-
-// Fields from hook
-$parameters = array('arrayfields'=>$arrayfields);
-$reshook = $hookmanager->executeHooks('printFieldListOption', $parameters, $object); // Note that $action and $object may have been modified by hook
-print $hookmanager->resPrint;
-if (!empty($arrayfields['f.datec']['checked'])) {
-	// Date creation
-	print '<td class="liste_titre">';
-	print '</td>';
-}
-if (!empty($arrayfields['f.tms']['checked'])) {
-	// Date modification
-	print '<td class="liste_titre">';
-	print '</td>';
-}
-if (!empty($arrayfields['f.note_public']['checked'])) {
-	// Note public
-	print '<td class="liste_titre">';
-	print '</td>';
-}
-if (!empty($arrayfields['f.note_private']['checked'])) {
-	// Note private
-	print '<td class="liste_titre">';
-	print '</td>';
-}
-// Status
-if (!empty($arrayfields['f.fk_statut']['checked'])) {
-	print '<td class="liste_titre right">';
-	$tmp = $objectstatic->LibStatut(0); // To load $this->statuts_short
-	$liststatus = $objectstatic->statuts_short;
-	if (empty($conf->global->FICHINTER_CLASSIFY_BILLED)) {
-		unset($liststatus[2]); // Option deprecated. In a future, billed must be managed with a dedicated field to 0 or 1
-	}
-	print $form->selectarray('search_status', $liststatus, $search_status, 1, 0, 0, '', 1);
+	}
+	print $form->selectarray('search_status', $liststatus, $search_status, 1, 0, 0, '', 1, 0, 0, '', 'onrightofpage');
 	print '</td>';
 }
 // Fields of detail line
@@ -830,7 +589,7 @@
 	print '<td class="liste_titre">&nbsp;</td>';
 }
 // Action column
-if (empty($conf->global->MAIN_CHECKBOX_LEFT_COLUMN)) {
+if (!getDolGlobalString('MAIN_CHECKBOX_LEFT_COLUMN')) {
 	print '<td class="liste_titre maxwidthsearch">';
 	$searchpicto = $form->showFilterButtons();
 	print $searchpicto;
@@ -844,6 +603,10 @@
 // Fields title label
 // --------------------------------------------------------------------
 print '<tr class="liste_titre">';
+// Action column
+if (getDolGlobalString('MAIN_CHECKBOX_LEFT_COLUMN')) {
+	print_liste_field_titre($selectedfields, $_SERVER["PHP_SELF"], "", '', '', '', $sortfield, $sortorder, 'center maxwidthsearch ');
+}
 if (!empty($arrayfields['f.ref']['checked'])) {
 	print_liste_field_titre($arrayfields['f.ref']['label'], $_SERVER["PHP_SELF"], "f.ref", "", $param, '', $sortfield, $sortorder);
 }
@@ -892,7 +655,11 @@
 if (!empty($arrayfields['fd.duree']['checked'])) {
 	print_liste_field_titre($arrayfields['fd.duree']['label'], $_SERVER["PHP_SELF"], "fd.duree", "", $param, '', $sortfield, $sortorder, 'right ');
 }
-print_liste_field_titre($selectedfields, $_SERVER["PHP_SELF"], "", '', '', '', $sortfield, $sortorder, 'center maxwidthsearch ');
+
+// Action column
+if (!getDolGlobalString('MAIN_CHECKBOX_LEFT_COLUMN')) {
+	print_liste_field_titre($selectedfields, $_SERVER["PHP_SELF"], "", '', '', '', $sortfield, $sortorder, 'center maxwidthsearch ');
+}
 print "</tr>\n";
 
 
@@ -910,111 +677,6 @@
 	$obj = $db->fetch_object($resql);
 	if (empty($obj)) {
 		break; // Should not happen
->>>>>>> dc1c31c9
-	}
-	print $form->selectarray('search_status', $liststatus, $search_status, 1, 0, 0, '', 1, 0, 0, '', 'onrightofpage');
-	print '</td>';
-}
-// Fields of detail line
-if (!empty($arrayfields['fd.description']['checked'])) {
-	print '<td class="liste_titre">&nbsp;</td>';
-}
-if (!empty($arrayfields['fd.date']['checked'])) {
-	print '<td class="liste_titre">&nbsp;</td>';
-}
-if (!empty($arrayfields['fd.duree']['checked'])) {
-	print '<td class="liste_titre">&nbsp;</td>';
-}
-// Action column
-if (!getDolGlobalString('MAIN_CHECKBOX_LEFT_COLUMN')) {
-	print '<td class="liste_titre maxwidthsearch">';
-	$searchpicto = $form->showFilterButtons();
-	print $searchpicto;
-	print '</td>';
-}
-print '</tr>'."\n";
-
-<<<<<<< HEAD
-$totalarray = array();
-$totalarray['nbfield'] = 0;
-
-// Fields title label
-// --------------------------------------------------------------------
-print '<tr class="liste_titre">';
-// Action column
-if (getDolGlobalString('MAIN_CHECKBOX_LEFT_COLUMN')) {
-	print_liste_field_titre($selectedfields, $_SERVER["PHP_SELF"], "", '', '', '', $sortfield, $sortorder, 'center maxwidthsearch ');
-}
-if (!empty($arrayfields['f.ref']['checked'])) {
-	print_liste_field_titre($arrayfields['f.ref']['label'], $_SERVER["PHP_SELF"], "f.ref", "", $param, '', $sortfield, $sortorder);
-}
-if (!empty($arrayfields['f.ref_client']['checked'])) {
-	print_liste_field_titre($arrayfields['f.ref_client']['label'], $_SERVER["PHP_SELF"], "f.ref_client", "", $param, '', $sortfield, $sortorder);
-}
-if (!empty($arrayfields['s.nom']['checked'])) {
-	print_liste_field_titre($arrayfields['s.nom']['label'], $_SERVER["PHP_SELF"], "s.nom", "", $param, '', $sortfield, $sortorder);
-}
-if (!empty($arrayfields['pr.ref']['checked'])) {
-	print_liste_field_titre($arrayfields['pr.ref']['label'], $_SERVER["PHP_SELF"], "pr.ref", "", $param, '', $sortfield, $sortorder);
-}
-if (!empty($arrayfields['c.ref']['checked'])) {
-	print_liste_field_titre($arrayfields['c.ref']['label'], $_SERVER["PHP_SELF"], "c.ref", "", $param, '', $sortfield, $sortorder);
-}
-if (!empty($arrayfields['f.description']['checked'])) {
-	print_liste_field_titre($arrayfields['f.description']['label'], $_SERVER["PHP_SELF"], "f.description", "", $param, '', $sortfield, $sortorder);
-}
-// Extra fields
-include DOL_DOCUMENT_ROOT.'/core/tpl/extrafields_list_search_title.tpl.php';
-// Hook fields
-$parameters = array('arrayfields'=>$arrayfields, 'param'=>$param, 'sortfield'=>$sortfield, 'sortorder'=>$sortorder);
-$reshook = $hookmanager->executeHooks('printFieldListTitle', $parameters); // Note that $action and $object may have been modified by hook
-print $hookmanager->resPrint;
-if (!empty($arrayfields['f.datec']['checked'])) {
-	print_liste_field_titre($arrayfields['f.datec']['label'], $_SERVER["PHP_SELF"], "f.datec", "", $param, '', $sortfield, $sortorder, 'center nowrap ');
-}
-if (!empty($arrayfields['f.tms']['checked'])) {
-	print_liste_field_titre($arrayfields['f.tms']['label'], $_SERVER["PHP_SELF"], "f.tms", "", $param, '', $sortfield, $sortorder, 'center nowrap ');
-}
-if (!empty($arrayfields['f.note_public']['checked'])) {
-	print_liste_field_titre($arrayfields['f.note_public']['label'], $_SERVER["PHP_SELF"], "f.note_public", "", $param, '', $sortfield, $sortorder, 'center nowrap ');
-}
-if (!empty($arrayfields['f.note_private']['checked'])) {
-	print_liste_field_titre($arrayfields['f.note_private']['label'], $_SERVER["PHP_SELF"], "f.note_private", "", $param, '', $sortfield, $sortorder, 'center nowrap ');
-}
-if (!empty($arrayfields['f.fk_statut']['checked'])) {
-	print_liste_field_titre($arrayfields['f.fk_statut']['label'], $_SERVER["PHP_SELF"], "f.fk_statut", "", $param, '', $sortfield, $sortorder, 'right ');
-}
-if (!empty($arrayfields['fd.description']['checked'])) {
-	print_liste_field_titre($arrayfields['fd.description']['label'], $_SERVER["PHP_SELF"], '');
-}
-if (!empty($arrayfields['fd.date']['checked'])) {
-	print_liste_field_titre($arrayfields['fd.date']['label'], $_SERVER["PHP_SELF"], "fd.date", "", $param, '', $sortfield, $sortorder, 'center ');
-}
-if (!empty($arrayfields['fd.duree']['checked'])) {
-	print_liste_field_titre($arrayfields['fd.duree']['label'], $_SERVER["PHP_SELF"], "fd.duree", "", $param, '', $sortfield, $sortorder, 'right ');
-}
-
-// Action column
-if (!getDolGlobalString('MAIN_CHECKBOX_LEFT_COLUMN')) {
-	print_liste_field_titre($selectedfields, $_SERVER["PHP_SELF"], "", '', '', '', $sortfield, $sortorder, 'center maxwidthsearch ');
-}
-print "</tr>\n";
-
-
-// Loop on record
-// --------------------------------------------------------------------
-$total = 0;
-$i = 0;
-$savnbfield = $totalarray['nbfield'];
-$totalarray = array();
-$totalarray['nbfield'] = 0;
-$totalarray['val'] = array();
-$totalarray['val']['fd.duree'] = 0;
-$imaxinloop = ($limit ? min($num, $limit) : $num);
-while ($i < $imaxinloop) {
-	$obj = $db->fetch_object($resql);
-	if (empty($obj)) {
-		break; // Should not happen
 	}
 
 	// Store properties in $object
@@ -1046,26 +708,6 @@
 		}
 		print '</td>';
 	}
-=======
-	// Store properties in $object
-	//$object->setVarsFromFetchObj($obj);
-
-	$objectstatic->id = $obj->rowid;
-	$objectstatic->ref = $obj->ref;
-	$objectstatic->ref_client = $obj->ref_client;
-	$objectstatic->statut = $obj->status;
-	$objectstatic->status = $obj->status;
-
-	$companystatic->name = $obj->name;
-	$companystatic->id = $obj->socid;
-	$companystatic->client = $obj->client;
-	$companystatic->fournisseur = $obj->fournisseur;
-	$companystatic->email = $obj->email;
-	$companystatic->status = $obj->thirdpartystatus;
-
-	print '<tr class="oddeven">';
-
->>>>>>> dc1c31c9
 	if (!empty($arrayfields['f.ref']['checked'])) {
 		print "<td>";
 
@@ -1073,7 +715,6 @@
 		// Picto + Ref
 		print '<td class="nobordernopadding nowraponall">';
 		print $objectstatic->getNomUrl(1);
-<<<<<<< HEAD
 		print '</td>';
 		// Warning
 		$warnornote = '';
@@ -1108,42 +749,6 @@
 		print '<td class="nowrap tdoverflowmax200">';
 		print dol_escape_htmltag($obj->ref_client);
 		print '</td>';
-=======
-		print '</td>';
-		// Warning
-		$warnornote = '';
-		//if ($obj->fk_statut == 1 && $db->jdate($obj->dfv) < ($now - $conf->fichinter->warning_delay)) $warnornote.=img_warning($langs->trans("Late"));
-		if (!empty($obj->note_private)) {
-			$warnornote .= ($warnornote ? ' ' : '');
-			$warnornote .= '<span class="note">';
-			$warnornote .= '<a href="note.php?id='.$obj->rowid.'">'.img_picto($langs->trans("ViewPrivateNote"), 'object_generic').'</a>';
-			$warnornote .= '</span>';
-		}
-		if ($warnornote) {
-			print '<td style="min-width: 20px" class="nobordernopadding nowrap">';
-			print $warnornote;
-			print '</td>';
-		}
-
-		// Other picto tool
-		print '<td width="16" class="right nobordernopadding hideonsmartphone">';
-		$filename = dol_sanitizeFileName($obj->ref);
-		$filedir = $conf->ficheinter->dir_output.'/'.dol_sanitizeFileName($obj->ref);
-		$urlsource = $_SERVER['PHP_SELF'].'?id='.$obj->rowid;
-		print $formfile->getDocumentsLink($objectstatic->element, $filename, $filedir);
-		print '</td></tr></table>';
-
-		print "</td>\n";
-		if (!$i) {
-			$totalarray['nbfield']++;
-		}
-	}
-	if (!empty($arrayfields['f.ref_client']['checked'])) {
-		// Customer ref
-		print '<td class="nowrap tdoverflowmax200">';
-		print dol_escape_htmltag($obj->ref_client);
-		print '</td>';
->>>>>>> dc1c31c9
 		if (!$i) {
 			$totalarray['nbfield']++;
 		}
@@ -1256,27 +861,17 @@
 		print '<td class="right">'.convertSecondToTime($obj->duree, 'allhourmin').'</td>';
 		if (!$i) {
 			$totalarray['nbfield']++;
-<<<<<<< HEAD
 		}
 		if (!$i) {
 			$totalarray['type'][$totalarray['nbfield']] = 'duration';
-=======
-		}
-		if (!$i) {
-			$totalarray['type'][$totalarray['nbfield']] = 'duration';
 		}
 		if (!$i) {
 			$totalarray['pos'][$totalarray['nbfield']] = 'fd.duree';
->>>>>>> dc1c31c9
 		}
 		$totalarray['val']['fd.duree'] += $obj->duree;
 	}
 	// Action column
-<<<<<<< HEAD
 	if (!getDolGlobalString('MAIN_CHECKBOX_LEFT_COLUMN')) {
-=======
-	if (empty($conf->global->MAIN_CHECKBOX_LEFT_COLUMN)) {
->>>>>>> dc1c31c9
 		print '<td class="nowrap center">';
 		if ($massactionbutton || $massaction) {   // If we are in select mode (massactionbutton defined) or if we have already selected and sent an action ($massaction) defined
 			$selected = 0;
