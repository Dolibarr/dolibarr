--- conflicted
+++ resolved
@@ -566,13 +566,8 @@
 		// Extra fields
 		include DOL_DOCUMENT_ROOT.'/core/tpl/extrafields_list_print_fields.tpl.php';
 		// Fields from hook
-<<<<<<< HEAD
-		$parameters = array('arrayfields'=>$arrayfields, 'obj'=>$obj);
+		$parameters = array('arrayfields'=>$arrayfields, 'obj'=>$obj, 'i'=>$i, 'totalarray'=>&$totalarray);
 		$reshook = $hookmanager->executeHooks('printFieldListValue', $parameters); // Note that $action and $object may have been modified by hook
-=======
-		$parameters=array('arrayfields'=>$arrayfields, 'obj'=>$obj, 'i'=>$i, 'totalarray'=>&$totalarray);
-		$reshook=$hookmanager->executeHooks('printFieldListValue', $parameters);    // Note that $action and $object may have been modified by hook
->>>>>>> a2f311d2
 		print $hookmanager->resPrint;
 		// Date creation
 		if (!empty($arrayfields['f.datec']['checked']))
