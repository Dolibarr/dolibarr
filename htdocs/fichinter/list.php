<?php
/* Copyright (C) 2002-2003	Rodolphe Quiedeville	<rodolphe@quiedeville.org>
 * Copyright (C) 2004-2014	Laurent Destailleur		<eldy@users.sourceforge.net>
 * Copyright (C) 2005-2012	Regis Houssin			<regis.houssin@inodbox.com>
 * Copyright (C) 2011-2012	Juanjo Menent			<jmenent@2byte.es>
 * Copyright (C) 2013		Cédric Salvador			<csalvador@gpcsolutions.fr>
 * Copyright (C) 2015       Jean-François Ferry		<jfefe@aternatik.fr>
 * Copyright (C) 2018    	Ferran Marcet			<fmarcet@2byte.es>
 * Copyright (C) 2021-2023  Frédéric France			<frederic.france@netlogic.fr>
<<<<<<< HEAD
 * Copyright (C) 2022-2023	Charlène Benke			<charlene@patas-monkey.com>
=======
 * Copyright (C) 2022		Charlène Benke			<charlene@patas-monkey.com>
 * Copyright (C) 2024		William Mead			<william.mead@manchenumerique.fr>
 * Copyright (C) 2024		MDW							<mdeweerd@users.noreply.github.com>
 * Copyright (C) 2024		Benjamin Falière		<benjamin.faliere@altairis.fr>
>>>>>>> a4908abc
 *
 * This program is free software; you can redistribute it and/or modify
 * it under the terms of the GNU General Public License as published by
 * the Free Software Foundation; either version 3 of the License, or
 * (at your option) any later version.
 *
 * This program is distributed in the hope that it will be useful,
 * but WITHOUT ANY WARRANTY; without even the implied warranty of
 * MERCHANTABILITY or FITNESS FOR A PARTICULAR PURPOSE.  See the
 * GNU General Public License for more details.
 *
 * You should have received a copy of the GNU General Public License
 * along with this program. If not, see <https://www.gnu.org/licenses/>.
 */

/**
 *	\file       htdocs/fichinter/list.php
 *	\brief      List of all interventions
 *	\ingroup    ficheinter
 */

// Load Dolibarr environment
require '../main.inc.php';
require_once DOL_DOCUMENT_ROOT.'/core/class/html.formfile.class.php';
require_once DOL_DOCUMENT_ROOT.'/contact/class/contact.class.php';
require_once DOL_DOCUMENT_ROOT.'/fichinter/class/fichinter.class.php';
require_once DOL_DOCUMENT_ROOT.'/core/lib/date.lib.php';
if (isModEnabled('project')) {
	require_once DOL_DOCUMENT_ROOT.'/projet/class/project.class.php';
}
if (isModEnabled('contract')) {
	require_once DOL_DOCUMENT_ROOT.'/contrat/class/contrat.class.php';
}

// Load translation files required by the page
$langs->loadLangs(array('companies', 'bills', 'interventions'));
if (isModEnabled('project')) {
	$langs->load("projects");
}
if (isModEnabled('contract')) {
	$langs->load("contracts");
}
if (isModEnabled('categorie')) {
	require_once DOL_DOCUMENT_ROOT.'/categories/class/categorie.class.php';
	require_once DOL_DOCUMENT_ROOT.'/core/class/html.formcategory.class.php';
}

$action = GETPOST('action', 'aZ09');
$massaction = GETPOST('massaction', 'alpha');
$show_files = GETPOSTINT('show_files');
$confirm = GETPOST('confirm', 'alpha');
$toselect = GETPOST('toselect', 'array');
$contextpage = GETPOST('contextpage', 'aZ') ? GETPOST('contextpage', 'aZ') : 'interventionlist';
$mode = GETPOST('mode', 'alpha');

$search_ref = GETPOST('search_ref') ? GETPOST('search_ref', 'alpha') : GETPOST('search_inter', 'alpha');
$search_ref_client = GETPOST('search_ref_client', 'alpha');
$search_company = GETPOST('search_company', 'alpha');
$search_desc = GETPOST('search_desc', 'alpha');
$search_projet_ref = GETPOST('search_projet_ref', 'alpha');
$search_contrat_ref = GETPOST('search_contrat_ref', 'alpha');
$search_status = GETPOST('search_status', 'alpha');
$search_all = trim((GETPOST('search_all', 'alphanohtml') != '') ? GETPOST('search_all', 'alphanohtml') : GETPOST('sall', 'alphanohtml'));
$search_date_startday = GETPOSTINT('search_date_startday');
$search_date_startmonth = GETPOSTINT('search_date_startmonth');
$search_date_startyear = GETPOSTINT('search_date_startyear');
$search_date_endday = GETPOSTINT('search_date_endday');
$search_date_endmonth = GETPOSTINT('search_date_endmonth');
$search_date_endyear = GETPOSTINT('search_date_endyear');
$search_date_start = dol_mktime(0, 0, 0, $search_date_startmonth, $search_date_startday, $search_date_startyear);	// Use tzserver
$search_date_end = dol_mktime(23, 59, 59, $search_date_endmonth, $search_date_endday, $search_date_endyear);
$optioncss = GETPOST('optioncss', 'alpha');
$socid = GETPOSTINT('socid');

$diroutputmassaction = $conf->ficheinter->dir_output.'/temp/massgeneration/'.$user->id;

// Load variable for pagination
$limit = GETPOSTINT('limit') ? GETPOSTINT('limit') : $conf->liste_limit;
$sortfield = GETPOST('sortfield', 'aZ09comma');
$sortorder = GETPOST('sortorder', 'aZ09comma');
$page = GETPOSTISSET('pageplusone') ? (GETPOSTINT('pageplusone') - 1) : GETPOSTINT("page");
if (empty($page) || $page < 0 || GETPOST('button_search', 'alpha') || GETPOST('button_removefilter', 'alpha')) {
	// If $page is not defined, or '' or -1 or if we click on clear filters
	$page = 0;
}
$offset = $limit * $page;
$pageprev = $page - 1;
$pagenext = $page + 1;
if (!$sortorder) {
	$sortorder = "DESC";
}
if (!$sortfield) {
	$sortfield = "f.ref";
}

// Initialize a technical object to manage hooks of page. Note that conf->hooks_modules contains an array of hook context
$object = new Fichinter($db);
$hookmanager->initHooks(array($contextpage)); 	// Note that conf->hooks_modules contains array of activated contexes

$extrafields = new ExtraFields($db);

// Fetch optionals attributes and labels
$extrafields->fetch_name_optionals_label($object->table_element);

$search_array_options = $extrafields->getOptionalsFromPost($object->table_element, '', 'search_');

// List of fields to search into when doing a "search in all"
$fieldstosearchall = array(
	'f.ref' => 'Ref',
	's.nom' => "ThirdParty",
	'f.description' => 'Description',
	'f.note_public' => 'NotePublic',
	'fd.description' => 'DescriptionOfLine',
);
if (empty($user->socid)) {
	$fieldstosearchall["f.note_private"] = "NotePrivate";
}
if (getDolGlobalString('FICHINTER_DISABLE_DETAILS')) {
	unset($fieldstosearchall['fd.description']);
}

$searchCategoryFichinterOperator = 0;
if (GETPOSTISSET('formfilteraction')) {
	$searchCategoryFichinterOperator = GETPOSTINT('search_category_fichinter_operator');
} elseif (!empty($conf->global->MAIN_SEARCH_CAT_OR_BY_DEFAULT)) {
	$searchCategoryFichinterOperator = $conf->global->MAIN_SEARCH_CAT_OR_BY_DEFAULT;
}
$searchCategoryFichinterList = GETPOST('search_category_fichinter_list', 'array');
$catid = GETPOST('catid', 'int');
if (!empty($catid) && empty($searchCategoryFichinterList)) {
	$searchCategoryFichinterList = array($catid);
}

// Definition of fields for list
$arrayfields = array(
	'f.ref' => array('label' => 'Ref', 'checked' => 1),
	'f.ref_client' => array('label' => 'RefCustomer', 'checked' => 1),
	's.nom' => array('label' => 'ThirdParty', 'checked' => 1),
	'pr.ref' => array('label' => 'Project', 'checked' => 1, 'enabled' => (!isModEnabled('project') ? 0 : 1)),
	'c.ref' => array('label' => 'Contract', 'checked' => 1, 'enabled' => (empty($conf->contrat->enabled) ? 0 : 1)),
	'f.description' => array('label' => 'Description', 'checked' => 1),
	'f.datec' => array('label' => 'DateCreation', 'checked' => 0, 'position' => 500),
	'f.tms' => array('label' => 'DateModificationShort', 'checked' => 0, 'position' => 500),
	'f.note_public' => array('label' => 'NotePublic', 'checked' => 0, 'position' => 510, 'enabled' => (!getDolGlobalInt('MAIN_LIST_HIDE_PUBLIC_NOTES'))),
	'f.note_private' => array('label' => 'NotePrivate', 'checked' => 0, 'position' => 511, 'enabled' => (!getDolGlobalInt('MAIN_LIST_HIDE_PRIVATE_NOTES'))),
	'f.fk_statut' => array('label' => 'Status', 'checked' => 1, 'position' => 1000),
	'fd.description' => array('label' => "DescriptionOfLine", 'checked' => 1, 'enabled' => !getDolGlobalString('FICHINTER_DISABLE_DETAILS') ? 1 : 0),
	'fd.date' => array('label' => 'DateOfLine', 'checked' => 1, 'enabled' => !getDolGlobalString('FICHINTER_DISABLE_DETAILS') ? 1 : 0),
	'fd.duree' => array('label' => 'DurationOfLine', 'type' => 'duration', 'checked' => 1, 'enabled' => !getDolGlobalString('FICHINTER_DISABLE_DETAILS') ? 1 : 0), //type duration is here because in database, column 'duree' is double
);
'@phan-var-force array{label:string,type?:string,checked:int,position?:int,enabled?:int,langfile?:string,help:string} $arrayfields';
// Extra fields
include DOL_DOCUMENT_ROOT.'/core/tpl/extrafields_list_array_fields.tpl.php';

$object->fields = dol_sort_array($object->fields, 'position');
$arrayfields = dol_sort_array($arrayfields, 'position');
'@phan-var-force array<string,array{label:string,checked?:int<0,1>,position?:int,help?:string}> $arrayfields';  // dol_sort_array looses type for Phan

// Security check
$id = GETPOSTINT('id');
if ($user->socid) {
	$socid = $user->socid;
}
$result = restrictedArea($user, 'ficheinter', $id, 'fichinter');

$permissiontoread = $user->hasRight('ficheinter', 'lire');
$permissiontoadd = $user->hasRight('ficheinter', 'creer');
$permissiontodelete = $user->hasRight('ficheinter', 'supprimer');


/*
 * Actions
 */

if (GETPOST('cancel', 'alpha')) {
	$action = 'list';
	$massaction = '';
}
if (!GETPOST('confirmmassaction', 'alpha') && $massaction != 'presend' && $massaction != 'confirm_presend') {
	$massaction = '';
}

$parameters = array('socid' => $socid, 'arrayfields' => &$arrayfields);
$reshook = $hookmanager->executeHooks('doActions', $parameters, $object, $action); // Note that $action and $object may have been modified by some hooks
if ($reshook < 0) {
	setEventMessages($hookmanager->error, $hookmanager->errors, 'errors');
}

if (empty($reshook)) {
	// Selection of new fields
	include DOL_DOCUMENT_ROOT.'/core/actions_changeselectedfields.inc.php';

	// Purge search criteria
	if (GETPOST('button_removefilter_x', 'alpha') || GETPOST('button_removefilter.x', 'alpha') || GETPOST('button_removefilter', 'alpha')) { // All tests are required to be compatible with all browsers
		$search_ref = "";
		$search_ref_client = "";
		$search_company = "";
		$search_projet_ref = "";
		$search_contrat_ref = "";
		$search_desc = "";
		$search_status = "";
<<<<<<< HEAD
		$searchCategoryFichinterOperator = 0;
		$searchCategoryFichinterList = array();
=======
		$search_date_startday = '';
		$search_date_startmonth = '';
		$search_date_startyear = '';
		$search_date_endday = '';
		$search_date_endmonth = '';
		$search_date_endyear = '';
		$search_date_start = '';
		$search_date_end = '';
>>>>>>> a4908abc
		$toselect = array();
		$search_array_options = array();
	}

	// Mass actions
	$objectclass = 'Fichinter';
	$objectlabel = 'Interventions';
	$uploaddir = $conf->ficheinter->dir_output;
	include DOL_DOCUMENT_ROOT.'/core/actions_massactions.inc.php';
}



/*
 *	View
 */


$form = new Form($db);
$formfile = new FormFile($db);
$objectstatic = new Fichinter($db);
$companystatic = new Societe($db);
if (isModEnabled('project')) {
	$projetstatic = new Project($db);
}
if (isModEnabled('contract')) {
	$contratstatic = new Contrat($db);
}

$now = dol_now();

$title = $langs->trans("Interventions");
$help_url = '';
$morejs = array();
$morecss = array();


$varpage = empty($contextpage) ? $_SERVER["PHP_SELF"] : $contextpage;
$selectedfields = $form->multiSelectArrayWithCheckbox('selectedfields', $arrayfields, $varpage); // This also change content of $arrayfields

$atleastonefieldinlines = 0;
foreach ($arrayfields as $tmpkey => $tmpval) {
	if (preg_match('/^fd\./', $tmpkey) && !empty($arrayfields[$tmpkey]['checked'])) {
		$atleastonefieldinlines++;
		break;
	}
}

$sql = "SELECT";
$sql .= " f.ref, f.ref_client, f.rowid, f.fk_statut as status, f.description, f.datec as date_creation, f.tms as date_modification, f.note_public, f.note_private,";
if (!getDolGlobalString('FICHINTER_DISABLE_DETAILS') && $atleastonefieldinlines) {
	$sql .= " fd.rowid as lineid, fd.description as descriptiondetail, fd.date as dp, fd.duree,";
}
$sql .= " s.nom as name, s.rowid as socid, s.client, s.fournisseur, s.email, s.status as thirdpartystatus";
if (isModEnabled('project')) {
	$sql .= ", pr.rowid as projet_id, pr.ref as projet_ref, pr.title as projet_title";
}
if (isModEnabled('contract')) {
	$sql .= ", c.rowid as contrat_id, c.ref as contrat_ref, c.ref_customer as contrat_ref_customer, c.ref_supplier as contrat_ref_supplier";
}
// Add fields from extrafields
if (!empty($extrafields->attributes[$object->table_element]['label'])) {
	foreach ($extrafields->attributes[$object->table_element]['label'] as $key => $val) {
		$sql .= ($extrafields->attributes[$object->table_element]['type'][$key] != 'separate' ? ", ef.".$key." as options_".$key : '');
	}
}
// Add fields from hooks
$parameters = array();
$reshook = $hookmanager->executeHooks('printFieldListSelect', $parameters, $object, $action); // Note that $action and $object may have been modified by hook
$sql .= $hookmanager->resPrint;

$sqlfields = $sql; // $sql fields to remove for count total

$sql .= " FROM ".MAIN_DB_PREFIX."fichinter as f";
if (isModEnabled('project')) {
	$sql .= " LEFT JOIN ".MAIN_DB_PREFIX."projet as pr on f.fk_projet = pr.rowid";
}
if (isModEnabled('contract')) {
	$sql .= " LEFT JOIN ".MAIN_DB_PREFIX."contrat as c on f.fk_contrat = c.rowid";
}
if (isset($extrafields->attributes[$object->table_element]['label']) && is_array($extrafields->attributes[$object->table_element]['label']) && count($extrafields->attributes[$object->table_element]['label'])) {
	$sql .= " LEFT JOIN ".MAIN_DB_PREFIX.$object->table_element."_extrafields as ef on (f.rowid = ef.fk_object)";
}
if (!getDolGlobalString('FICHINTER_DISABLE_DETAILS') && $atleastonefieldinlines) {
	$sql .= " LEFT JOIN ".MAIN_DB_PREFIX."fichinterdet as fd ON fd.fk_fichinter = f.rowid";
}

// Add table from hooks
$parameters = array();
$reshook = $hookmanager->executeHooks('printFieldListFrom', $parameters, $object, $action); // Note that $action and $object may have been modified by hook
$sql .= $hookmanager->resPrint;

if (!$user->hasRight('societe', 'client', 'voir')) {
	$sql .= ", ".MAIN_DB_PREFIX."societe_commerciaux as sc";
}
$sql .= ", ".MAIN_DB_PREFIX."societe as s";
$sql .= " WHERE f.entity IN (".getEntity('intervention').")";
$sql .= " AND f.fk_soc = s.rowid";
if ($search_ref) {
	$sql .= natural_search('f.ref', $search_ref);
}
if ($search_ref_client) {
	$sql .= natural_search('f.ref_client', $search_ref_client);
}
if ($search_company) {
	$sql .= natural_search('s.nom', $search_company);
}
if ($search_projet_ref) {
	$sql .= natural_search('pr.ref', $search_projet_ref);
}
if ($search_contrat_ref) {
	$sql .= natural_search('c.ref', $search_contrat_ref);
}
if ($search_desc) {
	if (!getDolGlobalString('FICHINTER_DISABLE_DETAILS') && $atleastonefieldinlines) {
		$sql .= natural_search(array('f.description', 'fd.description'), $search_desc);
	} else {
		$sql .= natural_search(array('f.description'), $search_desc);
	}
}
// Search for tag/category ($searchCategoryFichinterList is an array of ID)
if (!empty($searchCategoryFichinterList)) {
	$searchCategoryProductSqlList = array();
	$listofcategoryid = '';
	foreach ($searchCategoryFichinterList as $searchCategoryFichinter) {
		if (intval($searchCategoryFichinter) == -2) {
			$searchCategoryFichinterSqlList[] = "NOT EXISTS (SELECT ck.fk_fichinter FROM ".MAIN_DB_PREFIX."categorie_fichinter as ck WHERE f.rowid = ck.fk_fichinter)";
		} elseif (intval($searchCategoryFichinter) > 0) {
			if ($searchCategoryFichinterOperator == 0) {
				$searchCategoryFichinterSqlList[] = " EXISTS (SELECT ck.fk_fichinter FROM ".MAIN_DB_PREFIX."categorie_fichinter as ck WHERE f.rowid = ck.fk_fichinter AND ck.fk_categorie = ".((int) $searchCategoryFichinter).")";
			} else {
				$listofcategoryid .= ($listofcategoryid ? ', ' : '') .((int) $searchCategoryFichinter);
			}
		}
	}
	if ($listofcategoryid) {
		$searchCategoryFichinterSqlList[] = " EXISTS (SELECT ck.fk_fichinter FROM ".MAIN_DB_PREFIX."categorie_fichinter as ck WHERE f.rowid = ck.fk_fichinter AND ck.fk_categorie IN (".$db->sanitize($listofcategoryid)."))";
	}
	if ($searchCategoryFichinterOperator == 1) {
		if (!empty($searchCategoryFichinterSqlList)) {
			$sql .= " AND (".implode(' OR ', $searchCategoryFichinterSqlList).")";
		}
	} else {
		if (!empty($searchCategoryFichinterSqlList)) {
			$sql .= " AND (".implode(' AND ', $searchCategoryFichinterSqlList).")";
		}
	}
}
if ($search_status != '' && $search_status >= 0) {
	$sql .= ' AND f.fk_statut = '.urlencode($search_status);
}
if (!getDolGlobalString('FICHINTER_DISABLE_DETAILS') && $atleastonefieldinlines) {
	if ($search_date_start) {
		$sql .= " AND fd.date >= '".$db->idate($search_date_start)."'";
	}
	if ($search_date_end) {
		$sql .= " AND fd.date <= '".$db->idate($search_date_end)."'";
	}
}
if (!$user->hasRight('societe', 'client', 'voir')) {
	$sql .= " AND s.rowid = sc.fk_soc AND sc.fk_user = ".((int) $user->id);
}
if ($socid) {
	$sql .= " AND s.rowid = ".((int) $socid);
}
if ($search_all) {
	$sql .= natural_search(array_keys($fieldstosearchall), $search_all);
}
// Search on sale representative
/*
if ($search_sale && $search_sale != '-1') {
	if ($search_sale == -2) {
		$sql .= " AND NOT EXISTS (SELECT sc.fk_soc FROM ".MAIN_DB_PREFIX."societe_commerciaux as sc WHERE sc.fk_soc = f.fk_soc)";
	} elseif ($search_sale > 0) {
		$sql .= " AND EXISTS (SELECT sc.fk_soc FROM ".MAIN_DB_PREFIX."societe_commerciaux as sc WHERE sc.fk_soc = f.fk_soc AND sc.fk_user = ".((int) $search_sale).")";
	}
}*/
// Add where from extra fields
include DOL_DOCUMENT_ROOT.'/core/tpl/extrafields_list_search_sql.tpl.php';
// Add where from hooks
$parameters = array();
$reshook = $hookmanager->executeHooks('printFieldListWhere', $parameters, $object, $action); // Note that $action and $object may have been modified by hook
$sql .= $hookmanager->resPrint;
// Add GroupBy from hooks
$parameters = array('search_all' => $search_all, 'fieldstosearchall' => $fieldstosearchall);
$reshook = $hookmanager->executeHooks('printFieldListGroupBy', $parameters, $object); // Note that $action and $object may have been modified by hook
$sql .= $hookmanager->resPrint;

// Count total nb of records
$nbtotalofrecords = '';
if (!getDolGlobalInt('MAIN_DISABLE_FULL_SCANLIST')) {
	/* The fast and low memory method to get and count full list converts the sql into a sql count */
	$sqlforcount = preg_replace('/^'.preg_quote($sqlfields, '/').'/', 'SELECT COUNT(*) as nbtotalofrecords', $sql);
	$sqlforcount = preg_replace('/GROUP BY .*$/', '', $sqlforcount);
	$resql = $db->query($sqlforcount);
	if ($resql) {
		$objforcount = $db->fetch_object($resql);
		$nbtotalofrecords = $objforcount->nbtotalofrecords;
	} else {
		dol_print_error($db);
	}

	if (($page * $limit) > $nbtotalofrecords) {	// if total resultset is smaller than the paging size (filtering), goto and load page 0
		$page = 0;
		$offset = 0;
	}
	$db->free($resql);
}

// Complete request and execute it with limit
$sql .= $db->order($sortfield, $sortorder);
if ($limit) {
	$sql .= $db->plimit($limit + 1, $offset);
}

$resql = $db->query($sql);
if (!$resql) {
	dol_print_error($db);
	exit;
}

$num = $db->num_rows($resql);


// Direct jump if only one record found
if ($num == 1 && getDolGlobalString('MAIN_SEARCH_DIRECT_OPEN_IF_ONLY_ONE') && $search_all && !$page) {
	$obj = $db->fetch_object($resql);
	$id = $obj->rowid;
	header("Location: ".dol_buildpath('/fichinter/card.php', 1).'?id='.$id);
	exit;
}


// Output page
// --------------------------------------------------------------------
$paramsCat = '';
foreach ($searchCategoryFichinterList as $searchCategoryFichinter) {
	$paramsCat .= "&search_category_fichinter_list[]=".urlencode($searchCategoryFichinter);
}

<<<<<<< HEAD
llxHeader('', $title, $help_url, '', 0, 0, $morejs, $morecss, $paramsCat, 'bodyforlist');	// Can use also classforhorizontalscrolloftabs instead of bodyforlist for no horizontal scroll
=======
llxHeader('', $title, $help_url, '', 0, 0, $morejs, $morecss, '', 'bodyforlist mod-fichinter page-list');	// Can use also classforhorizontalscrolloftabs instead of bodyforlist for no horizontal scroll
>>>>>>> a4908abc


$arrayofselected = is_array($toselect) ? $toselect : array();

if ($socid > 0) {
	$soc = new Societe($db);
	$soc->fetch($socid);
	if (empty($search_company)) {
		$search_company = $soc->name;
	}
}

$param = '';
if (!empty($mode)) {
	$param .= '&mode='.urlencode($mode);
}
if (!empty($contextpage) && $contextpage != $_SERVER["PHP_SELF"]) {
	$param .= '&contextpage='.urlencode($contextpage);
}
if ($limit > 0 && $limit != $conf->liste_limit) {
	$param .= '&limit='.((int) $limit);
}
if ($search_all) {
	$param .= "&search_all=".urlencode($search_all);
}
if ($socid) {
	$param .= "&socid=".urlencode((string) ($socid));
}
if ($searchCategoryFichinterOperator == 1) {
	$param .= "&search_category_fichinter_operator=".urlencode($searchCategoryFichinterOperator);
}
foreach ($searchCategoryFichinterList as $searchCategoryFichinter) {
	$param .= "&search_category_fichinter_list[]=".urlencode($searchCategoryFichinter);
}
if ($search_ref) {
	$param .= "&search_ref=".urlencode($search_ref);
}
if ($search_ref_client) {
	$param .= "&search_ref_client=".urlencode($search_ref_client);
}
if ($search_company) {
	$param .= "&search_company=".urlencode($search_company);
}
if ($search_desc) {
	$param .= "&search_desc=".urlencode($search_desc);
}
if ($search_status != '' && $search_status > -1) {
	$param .= "&search_status=".urlencode($search_status);
}
if ($search_date_startday > 0) {
	$param .= '&search_date_startday='.urlencode((string) ($search_date_startday));
}
if ($search_date_startmonth > 0) {
	$param .= '&search_date_startmonth='.urlencode((string) ($search_date_startmonth));
}
if ($search_date_startyear > 0) {
	$param .= '&search_date_startyear='.urlencode((string) ($search_date_startyear));
}
if ($search_date_endday > 0) {
	$param .= '&search_date_endday='.urlencode((string) ($search_date_endday));
}
if ($search_date_endmonth > 0) {
	$param .= '&search_date_endmonth='.urlencode((string) ($search_date_endmonth));
}
if ($search_date_endyear > 0) {
	$param .= '&search_date_endyear='.urlencode((string) ($search_date_endyear));
}
if ($show_files) {
	$param .= '&show_files='.urlencode((string) ($show_files));
}
if ($optioncss != '') {
	$param .= '&optioncss='.urlencode($optioncss);
}
// Add $param from extra fields
include DOL_DOCUMENT_ROOT.'/core/tpl/extrafields_list_search_param.tpl.php';
// Add $param from hooks
$parameters = array('param' => &$param);
$reshook = $hookmanager->executeHooks('printFieldListSearchParam', $parameters, $object, $action); // Note that $action and $object may have been modified by hook
$param .= $hookmanager->resPrint;

// List of mass actions available
$arrayofmassactions = array(
	'generate_doc' => img_picto('', 'pdf', 'class="pictofixedwidth"').$langs->trans("ReGeneratePDF"),
	'builddoc' => img_picto('', 'pdf', 'class="pictofixedwidth"').$langs->trans("PDFMerge"),
	//'presend'=>$langs->trans("SendByMail"),
);
if (!empty($permissiontodelete)) {
	$arrayofmassactions['predelete'] = img_picto('', 'delete', 'class="pictofixedwidth"').$langs->trans("Delete");
}
<<<<<<< HEAD
if (isModEnabled('category') && $user->hasRight($rightskey, 'creer')) {
	$arrayofmassactions['preaffecttag'] = img_picto('', 'category', 'class="pictofixedwidth"').$langs->trans("AffectTag");
}
if (GETPOST('nomassaction', 'int') || in_array($massaction, array('presend', 'predelete', 'preaffecttag'))) {
=======
if (GETPOSTINT('nomassaction') || in_array($massaction, array('presend', 'predelete'))) {
>>>>>>> a4908abc
	$arrayofmassactions = array();
}
$massactionbutton = $form->selectMassAction('', $arrayofmassactions);


print '<form method="POST" id="searchFormList" action="'.$_SERVER["PHP_SELF"].'">'."\n";
if ($optioncss != '') {
	print '<input type="hidden" name="optioncss" value="'.$optioncss.'">';
}
print '<input type="hidden" name="token" value="'.newToken().'">';
print '<input type="hidden" name="formfilteraction" id="formfilteraction" value="list">';
print '<input type="hidden" name="action" value="list">';
print '<input type="hidden" name="sortfield" value="'.$sortfield.'">';
print '<input type="hidden" name="sortorder" value="'.$sortorder.'">';
print '<input type="hidden" name="page" value="'.$page.'">';
print '<input type="hidden" name="contextpage" value="'.$contextpage.'">';
print '<input type="hidden" name="page_y" value="">';
print '<input type="hidden" name="mode" value="'.$mode.'">';

$newcardbutton = '';
$url = DOL_URL_ROOT.'/fichinter/card.php?action=create';
if (!empty($socid)) {
	$url .= '&socid='.$socid;
}
$newcardbutton = '';
$newcardbutton .= dolGetButtonTitle($langs->trans('ViewList'), '', 'fa fa-bars imgforviewmode', $_SERVER["PHP_SELF"].'?mode=common'.preg_replace('/(&|\?)*mode=[^&]+/', '', $param), '', ((empty($mode) || $mode == 'common') ? 2 : 1), array('morecss' => 'reposition'));
$newcardbutton .= dolGetButtonTitle($langs->trans('ViewKanban'), '', 'fa fa-th-list imgforviewmode', $_SERVER["PHP_SELF"].'?mode=kanban'.preg_replace('/(&|\?)*mode=[^&]+/', '', $param), '', ($mode == 'kanban' ? 2 : 1), array('morecss' => 'reposition'));
$newcardbutton .= dolGetButtonTitleSeparator();
$newcardbutton .= dolGetButtonTitle($langs->trans('NewIntervention'), '', 'fa fa-plus-circle', $url, '', $user->hasRight('ficheinter', 'creer'));

print_barre_liste($title, $page, $_SERVER['PHP_SELF'], $param, $sortfield, $sortorder, $massactionbutton, $num, $nbtotalofrecords, 'object_'.$object->picto, 0, $newcardbutton, '', $limit, 0, 0, 1);

$topicmail = "Information";
$modelmail = "intervention";
$objecttmp = new Fichinter($db);
$trackid = 'int'.$object->id;
include DOL_DOCUMENT_ROOT.'/core/tpl/massactions_pre.tpl.php';

if (!empty($catid)) {
	print "<div id='ways'>";
	$c = new Categorie($db);
	$ways = $c->print_all_ways(' &gt; ', 'fichinter/list.php');
	print " &gt; ".$ways[0]."<br>\n";
	print "</div><br>";
}

if ($search_all) {
	$setupstring = '';
	foreach ($fieldstosearchall as $key => $val) {
		$fieldstosearchall[$key] = $langs->trans($val);
		$setupstring .= $key."=".$val.";";
	}
	print '<!-- Search done like if MYOBJECT_QUICKSEARCH_ON_FIELDS = '.$setupstring.' -->'."\n";
	print '<div class="divsearchfieldfilter">'.$langs->trans("FilterOnInto", $search_all).implode(', ', $fieldstosearchall).'</div>'."\n";
}

$moreforfilter = '';
// Filter on categories
$moreforfilter = '';
if (isModEnabled('categorie') && $user->hasRight('categorie', 'read')) {
	$formcategory = new FormCategory($db);
	$moreforfilter .= $formcategory->getFilterBox(Categorie::TYPE_FICHINTER, $searchCategoryFichinterList, 'minwidth300', $searchCategoryFichinterOperator ? $searchCategoryFichinterOperator : 0);
}

$parameters = array();
$reshook = $hookmanager->executeHooks('printFieldPreListTitle', $parameters, $object, $action); // Note that $action and $object may have been modified by hook
if (empty($reshook)) {
	$moreforfilter .= $hookmanager->resPrint;
} else {
	$moreforfilter = $hookmanager->resPrint;
}

if (!empty($moreforfilter)) {
	print '<div class="liste_titre liste_titre_bydiv centpercent">';
	print $moreforfilter;
	$parameters = array();
	$reshook = $hookmanager->executeHooks('printFieldPreListTitle', $parameters, $object, $action); // Note that $action and $object may have been modified by hook
	print $hookmanager->resPrint;
	print '</div>';
}

$varpage = empty($contextpage) ? $_SERVER["PHP_SELF"] : $contextpage;
$htmlofselectarray = $form->multiSelectArrayWithCheckbox('selectedfields', $arrayfields, $varpage, getDolGlobalString('MAIN_CHECKBOX_LEFT_COLUMN'));  // This also change content of $arrayfields with user setup
$selectedfields = ($mode != 'kanban' ? $htmlofselectarray : '');
$selectedfields .= (count($arrayofmassactions) ? $form->showCheckAddButtons('checkforselect', 1) : '');

print '<div class="div-table-responsive">';
print '<table class="tagtable nobottomiftotal liste'.($moreforfilter ? " listwithfilterbefore" : "").'">'."\n";

// Fields title search
// --------------------------------------------------------------------
print '<tr class="liste_titre_filter">';
// Action column
if (getDolGlobalString('MAIN_CHECKBOX_LEFT_COLUMN')) {
	print '<td class="liste_titre center maxwidthsearch">';
	$searchpicto = $form->showFilterButtons('left');
	print $searchpicto;
	print '</td>';
}
if (!empty($arrayfields['f.ref']['checked'])) {
	print '<td class="liste_titre">';
	print '<input type="text" class="flat" name="search_ref" value="'.$search_ref.'" size="8">';
	print '</td>';
}
if (!empty($arrayfields['f.ref_client']['checked'])) {
	print '<td class="liste_titre">';
	print '<input type="text" class="flat" name="search_ref_client" value="'.$search_ref_client.'" size="8">';
	print '</td>';
}
if (!empty($arrayfields['s.nom']['checked'])) {
	print '<td class="liste_titre">';
	print '<input type="text" class="flat" name="search_company" value="'.$search_company.'" size="10">';
	print '</td>';
}
if (!empty($arrayfields['pr.ref']['checked'])) {
	print '<td class="liste_titre">';
	print '<input type="text" class="flat" name="search_projet_ref" value="'.$search_projet_ref.'" size="8">';
	print '</td>';
}
if (!empty($arrayfields['c.ref']['checked'])) {
	print '<td class="liste_titre">';
	print '<input type="text" class="flat" name="search_contrat_ref" value="'.$search_contrat_ref.'" size="8">';
	print '</td>';
}
if (!empty($arrayfields['f.description']['checked'])) {
	print '<td class="liste_titre">';
	print '<input type="text" class="flat" name="search_desc" value="'.$search_desc.'" size="12">';
	print '</td>';
}
// Extra fields
include DOL_DOCUMENT_ROOT.'/core/tpl/extrafields_list_search_input.tpl.php';

// Fields from hook
$parameters = array('arrayfields' => $arrayfields);
$reshook = $hookmanager->executeHooks('printFieldListOption', $parameters, $object, $action); // Note that $action and $object may have been modified by hook
print $hookmanager->resPrint;
if (!empty($arrayfields['f.datec']['checked'])) {
	// Date creation
	print '<td class="liste_titre">';
	print '</td>';
}
if (!empty($arrayfields['f.tms']['checked'])) {
	// Date modification
	print '<td class="liste_titre">';
	print '</td>';
}
if (!empty($arrayfields['f.note_public']['checked'])) {
	// Note public
	print '<td class="liste_titre">';
	print '</td>';
}
if (!empty($arrayfields['f.note_private']['checked'])) {
	// Note private
	print '<td class="liste_titre">';
	print '</td>';
}
// Status
if (!empty($arrayfields['f.fk_statut']['checked'])) {
	print '<td class="liste_titre right parentonrightofpage">';
	$liststatus = [
		$object::STATUS_DRAFT => $langs->transnoentitiesnoconv('Draft'),
		$object::STATUS_VALIDATED => $langs->transnoentitiesnoconv('Validated'),
		$object::STATUS_BILLED => $langs->transnoentitiesnoconv('StatusInterInvoiced'),
		$object::STATUS_CLOSED => $langs->transnoentitiesnoconv('Done'),
	];
	if (!getDolGlobalString('FICHINTER_CLASSIFY_BILLED')) {
		unset($liststatus[2]); // Option deprecated. In a future, billed must be managed with a dedicated field to 0 or 1
	}
	// @phan-suppress-next-line PhanPluginSuspiciousParamOrder
	print $form->selectarray('search_status', $liststatus, $search_status, 1, 0, 0, '', 1, 0, 0, '', 'search_status width100 onrightofpage');
	print '</td>';
}
// Fields of detail line
if (!empty($arrayfields['fd.description']['checked'])) {
	print '<td class="liste_titre">&nbsp;</td>';
}
if (!empty($arrayfields['fd.date']['checked'])) {
	print '<td class="liste_titre center">';
	print '<div class="nowrapfordate">';
	print $form->selectDate($search_date_start ?: -1, 'search_date_start', 0, 0, 1, '', 1, 0, 0, '', '', '', '', 1, '', $langs->trans('From'));
	print '</div>';
	print '<div class="nowrapfordate">';
	print $form->selectDate($search_date_end ?: -1, 'search_date_end', 0, 0, 1, '', 1, 0, 0, '', '', '', '', 1, '', $langs->trans('to'));
	print '</div>';
	print '</td>';
}
if (!empty($arrayfields['fd.duree']['checked'])) {
	print '<td class="liste_titre">&nbsp;</td>';
}
// Action column
if (!getDolGlobalString('MAIN_CHECKBOX_LEFT_COLUMN')) {
	print '<td class="liste_titre center maxwidthsearch">';
	$searchpicto = $form->showFilterButtons();
	print $searchpicto;
	print '</td>';
}
print '</tr>'."\n";

$totalarray = array();
$totalarray['nbfield'] = 0;

// Fields title label
// --------------------------------------------------------------------
print '<tr class="liste_titre">';
// Action column
if (getDolGlobalString('MAIN_CHECKBOX_LEFT_COLUMN')) {
	print_liste_field_titre($selectedfields, $_SERVER["PHP_SELF"], "", '', '', '', $sortfield, $sortorder, 'center maxwidthsearch ');
	$totalarray['nbfield']++;
}
if (!empty($arrayfields['f.ref']['checked'])) {
	print_liste_field_titre($arrayfields['f.ref']['label'], $_SERVER["PHP_SELF"], "f.ref", "", $param, '', $sortfield, $sortorder);
	$totalarray['nbfield']++;
}
if (!empty($arrayfields['f.ref_client']['checked'])) {
	print_liste_field_titre($arrayfields['f.ref_client']['label'], $_SERVER["PHP_SELF"], "f.ref_client", "", $param, '', $sortfield, $sortorder);
	$totalarray['nbfield']++;
}
if (!empty($arrayfields['s.nom']['checked'])) {
	print_liste_field_titre($arrayfields['s.nom']['label'], $_SERVER["PHP_SELF"], "s.nom", "", $param, '', $sortfield, $sortorder);
	$totalarray['nbfield']++;
}
if (!empty($arrayfields['pr.ref']['checked'])) {
	print_liste_field_titre($arrayfields['pr.ref']['label'], $_SERVER["PHP_SELF"], "pr.ref", "", $param, '', $sortfield, $sortorder);
	$totalarray['nbfield']++;
}
if (!empty($arrayfields['c.ref']['checked'])) {
	print_liste_field_titre($arrayfields['c.ref']['label'], $_SERVER["PHP_SELF"], "c.ref", "", $param, '', $sortfield, $sortorder);
	$totalarray['nbfield']++;
}
if (!empty($arrayfields['f.description']['checked'])) {
	print_liste_field_titre($arrayfields['f.description']['label'], $_SERVER["PHP_SELF"], "f.description", "", $param, '', $sortfield, $sortorder);
	$totalarray['nbfield']++;
}
// Extra fields
include DOL_DOCUMENT_ROOT.'/core/tpl/extrafields_list_search_title.tpl.php';
// Hook fields
$parameters = array('arrayfields' => $arrayfields, 'param' => $param, 'sortfield' => $sortfield, 'sortorder' => $sortorder, 'totalarray' => &$totalarray);
$reshook = $hookmanager->executeHooks('printFieldListTitle', $parameters, $object, $action); // Note that $action and $object may have been modified by hook
print $hookmanager->resPrint;
if (!empty($arrayfields['f.datec']['checked'])) {
	print_liste_field_titre($arrayfields['f.datec']['label'], $_SERVER["PHP_SELF"], "f.datec", "", $param, '', $sortfield, $sortorder, 'center nowrap ');
	$totalarray['nbfield']++;
}
if (!empty($arrayfields['f.tms']['checked'])) {
	print_liste_field_titre($arrayfields['f.tms']['label'], $_SERVER["PHP_SELF"], "f.tms", "", $param, '', $sortfield, $sortorder, 'center nowrap ');
	$totalarray['nbfield']++;
}
if (!empty($arrayfields['f.note_public']['checked'])) {
	print_liste_field_titre($arrayfields['f.note_public']['label'], $_SERVER["PHP_SELF"], "f.note_public", "", $param, '', $sortfield, $sortorder, 'center nowrap ');
	$totalarray['nbfield']++;
}
if (!empty($arrayfields['f.note_private']['checked'])) {
	print_liste_field_titre($arrayfields['f.note_private']['label'], $_SERVER["PHP_SELF"], "f.note_private", "", $param, '', $sortfield, $sortorder, 'center nowrap ');
	$totalarray['nbfield']++;
}
if (!empty($arrayfields['f.fk_statut']['checked'])) {
	print_liste_field_titre($arrayfields['f.fk_statut']['label'], $_SERVER["PHP_SELF"], "f.fk_statut", "", $param, '', $sortfield, $sortorder, 'center ');
	$totalarray['nbfield']++;
}
if (!empty($arrayfields['fd.description']['checked'])) {
	print_liste_field_titre($arrayfields['fd.description']['label'], $_SERVER["PHP_SELF"], '');
	$totalarray['nbfield']++;
}
if (!empty($arrayfields['fd.date']['checked'])) {
	print_liste_field_titre($arrayfields['fd.date']['label'], $_SERVER["PHP_SELF"], "fd.date", "", $param, '', $sortfield, $sortorder, 'center ');
	$totalarray['nbfield']++;
}
if (!empty($arrayfields['fd.duree']['checked'])) {
	print_liste_field_titre($arrayfields['fd.duree']['label'], $_SERVER["PHP_SELF"], "fd.duree", "", $param, '', $sortfield, $sortorder, 'right ');
	$totalarray['nbfield']++;
}

// Action column
if (!getDolGlobalString('MAIN_CHECKBOX_LEFT_COLUMN')) {
	print_liste_field_titre($selectedfields, $_SERVER["PHP_SELF"], "", '', '', '', $sortfield, $sortorder, 'center maxwidthsearch ');
	$totalarray['nbfield']++;
}
print "</tr>\n";


// Loop on record
// --------------------------------------------------------------------
$i = 0;
$savnbfield = $totalarray['nbfield'];
$totalarray = array();
$totalarray['nbfield'] = 0;
$totalarray['val'] = array();
$totalarray['val']['fd.duree'] = 0;
$total = 0;
$imaxinloop = ($limit ? min($num, $limit) : $num);
while ($i < $imaxinloop) {
	$obj = $db->fetch_object($resql);
	if (empty($obj)) {
		break; // Should not happen
	}

	// Store properties in $object
	//$object->setVarsFromFetchObj($obj);

	$objectstatic->id = $obj->rowid;
	$objectstatic->ref = $obj->ref;
	$objectstatic->ref_client = $obj->ref_client;
	$objectstatic->statut = $obj->status;	// deprecated
	$objectstatic->status = $obj->status;

	$companystatic->name = $obj->name;
	$companystatic->id = $obj->socid;
	$companystatic->client = $obj->client;
	$companystatic->fournisseur = $obj->fournisseur;
	$companystatic->email = $obj->email;
	$companystatic->status = $obj->thirdpartystatus;

	//mode kanban
	if ($mode == 'kanban') {
		if ($i == 0) {
			print '<tr class="trkanban"><td colspan="'.$savnbfield.'">';
			print '<div class="box-flex-container kanban">';
		}

		// Output Kanban
		if ($massactionbutton || $massaction) { // If we are in select mode (massactionbutton defined) or if we have already selected and sent an action ($massaction) defined
			$selected = 0;
			if (in_array($object->id, $arrayofselected)) {
				$selected = 1;
			}
		}

		$objectstatic->duration = $obj->duree;
		$arraydata = array();
		$arraydata['thirdparty'] = $companystatic;
		print $objectstatic->getKanbanView('', $arraydata);
		if ($i == ($imaxinloop - 1)) {
			print '</div>';
			print '</td></tr>';
		}
	} else {
		// Show here line of result
		$j = 0;
		print '<tr data-rowid="'.$object->id.'" class="oddeven">';
		// Action column
		if (getDolGlobalString('MAIN_CHECKBOX_LEFT_COLUMN')) {
			print '<td class="nowrap center">';
			if ($massactionbutton || $massaction) {   // If we are in select mode (massactionbutton defined) or if we have already selected and sent an action ($massaction) defined
				$selected = 0;
				if (in_array($obj->rowid, $arrayofselected)) {
					$selected = 1;
				}
				print '<input id="cb'.$obj->rowid.'" class="flat checkforselect" type="checkbox" name="toselect[]" value="'.$obj->rowid.'"'.($selected ? ' checked="checked"' : '').'>';
			}
			print '</td>';
			if (!$i) {
				$totalarray['nbfield']++;
			}
		}

		// Picto + Ref
		if (!empty($arrayfields['f.ref']['checked'])) {
			print "<td>";

			print '<table class="nobordernopadding"><tr class="nocellnopadd">';
			print '<td class="nobordernopadding nowraponall">';
			print $objectstatic->getNomUrl(1);
			print '</td>';
			// Warning
			$warnornote = '';
			//if ($obj->fk_statut == 1 && $db->jdate($obj->dfv) < ($now - $conf->fichinter->warning_delay)) $warnornote.=img_warning($langs->trans("Late"));
			if (!empty($obj->note_private)) {
				$warnornote .= ($warnornote ? ' ' : '');
				$warnornote .= '<span class="note">';
				$warnornote .= '<a href="note.php?id='.$obj->rowid.'">'.img_picto($langs->trans("ViewPrivateNote"), 'object_generic').'</a>';
				$warnornote .= '</span>';
			}
			if ($warnornote) {
				print '<td style="min-width: 20px" class="nobordernopadding nowrap">';
				print $warnornote;
				print '</td>';
			}

			// Other picto tool
			print '<td width="16" class="right nobordernopadding hideonsmartphone">';
			$filename = dol_sanitizeFileName($obj->ref);
			$filedir = $conf->ficheinter->dir_output.'/'.dol_sanitizeFileName($obj->ref);
			$urlsource = $_SERVER['PHP_SELF'].'?id='.$obj->rowid;
			print $formfile->getDocumentsLink($objectstatic->element, $filename, $filedir);
			print '</td></tr></table>';

			print "</td>\n";
			if (!$i) {
				$totalarray['nbfield']++;
			}
		}

		// Customer ref
		if (!empty($arrayfields['f.ref_client']['checked'])) {
			print '<td class="nowrap tdoverflowmax200">';
			print dol_escape_htmltag($obj->ref_client);
			print '</td>';
			if (!$i) {
				$totalarray['nbfield']++;
			}
		}
		// Third party
		if (!empty($arrayfields['s.nom']['checked'])) {
			print '<td class="tdoverflowmax125">';
			print $companystatic->getNomUrl(1, '', 44);
			print '</td>';
			if (!$i) {
				$totalarray['nbfield']++;
			}
		}
		// Project ref
		if (!empty($arrayfields['pr.ref']['checked'])) {
			print '<td class="tdoverflowmax150">';
			$projetstatic->id = $obj->projet_id;
			$projetstatic->ref = $obj->projet_ref;
			$projetstatic->title = $obj->projet_title;
			if ($projetstatic->id > 0) {
				print $projetstatic->getNomUrl(1, '');
			}
			print '</td>';
			if (!$i) {
				$totalarray['nbfield']++;
			}
		}
		// Contract
		if (!empty($arrayfields['c.ref']['checked'])) {
			print '<td class="tdoverflowmax150">';
			$contratstatic->id = $obj->contrat_id;
			$contratstatic->ref = $obj->contrat_ref;
			$contratstatic->ref_customer = $obj->contrat_ref_customer;
			$contratstatic->ref_supplier = $obj->contrat_ref_supplier;
			if ($contratstatic->id > 0) {
				print $contratstatic->getNomUrl(1, '');
				print '</td>';
			}
			if (!$i) {
				$totalarray['nbfield']++;
			}
		}
		if (!empty($arrayfields['f.description']['checked'])) {
			print '<td>'.dol_trunc(dolGetFirstLineOfText(dol_string_nohtmltag($obj->description, 1)), 48).'</td>';
			if (!$i) {
				$totalarray['nbfield']++;
			}
		}

		// Extra fields
		include DOL_DOCUMENT_ROOT.'/core/tpl/extrafields_list_print_fields.tpl.php';
		// Fields from hook
		$parameters = array('arrayfields' => $arrayfields, 'obj' => $obj, 'i' => $i, 'totalarray' => &$totalarray);
		$reshook = $hookmanager->executeHooks('printFieldListValue', $parameters); // Note that $action and $object may have been modified by hook
		print $hookmanager->resPrint;
		// Date creation
		if (!empty($arrayfields['f.datec']['checked'])) {
			print '<td class="center nowraponall">';
			print dol_print_date($db->jdate($obj->date_creation), 'dayhour', 'tzuser');
			print '</td>';
			if (!$i) {
				$totalarray['nbfield']++;
			}
		}
		// Date modification
		if (!empty($arrayfields['f.tms']['checked'])) {
			print '<td class="center nowraponall">';
			print dol_print_date($db->jdate($obj->date_modification), 'dayhour', 'tzuser');
			print '</td>';
			if (!$i) {
				$totalarray['nbfield']++;
			}
		}
		// Note public
		if (!empty($arrayfields['f.note_public']['checked'])) {
			print '<td class="sensiblehtmlcontent center">';
			print dolPrintHTML($obj->note_public);
			print '</td>';if (!$i) {
				$totalarray['nbfield']++;
			}
		}
		// Note private
		if (!empty($arrayfields['f.note_private']['checked'])) {
			print '<td class="sensiblehtmlcontent center">';
			print dolPrintHTML($obj->note_private);
			print '</td>';
			if (!$i) {
				$totalarray['nbfield']++;
			}
		}
		// Status
		if (!empty($arrayfields['f.fk_statut']['checked'])) {
			print '<td class="center">'.$objectstatic->getLibStatut(5).'</td>';
			if (!$i) {
				$totalarray['nbfield']++;
			}
		}
		// Fields of detail of line
		if (!empty($arrayfields['fd.description']['checked'])) {
			$text = dolGetFirstLineOfText(dol_string_nohtmltag($obj->descriptiondetail, 1));
			print '<td>';
			print '<div class="classfortooltip tdoverflowmax250" title="'.dol_escape_htmltag($obj->descriptiondetail, 1, 1).'">';
			print dol_escape_htmltag($text);
			print '</div>';
			print '</td>';
			if (!$i) {
				$totalarray['nbfield']++;
			}
		}
		// Date line
		if (!empty($arrayfields['fd.date']['checked'])) {
			print '<td class="center">'.dol_print_date($db->jdate($obj->dp), 'dayhour')."</td>\n";
			if (!$i) {
				$totalarray['nbfield']++;
			}
		}
		// Duration line
		if (!empty($arrayfields['fd.duree']['checked'])) {
			print '<td class="right">'.convertSecondToTime($obj->duree, 'allhourmin').'</td>';
			if (!$i) {
				$totalarray['nbfield']++;
			}
			if (!$i) {
				$totalarray['type'][$totalarray['nbfield']] = 'duration';
			}
			if (!$i) {
				$totalarray['pos'][$totalarray['nbfield']] = 'fd.duree';
			}
			$totalarray['val']['fd.duree'] += $obj->duree;
		}
		// Action column
		if (!getDolGlobalString('MAIN_CHECKBOX_LEFT_COLUMN')) {
			print '<td class="nowrap center">';
			if ($massactionbutton || $massaction) {   // If we are in select mode (massactionbutton defined) or if we have already selected and sent an action ($massaction) defined
				$selected = 0;
				if (in_array($obj->rowid, $arrayofselected)) {
					$selected = 1;
				}
				print '<input id="cb'.$obj->rowid.'" class="flat checkforselect" type="checkbox" name="toselect[]" value="'.$obj->rowid.'"'.($selected ? ' checked="checked"' : '').'>';
			}
			print '</td>';
			if (!$i) {
				$totalarray['nbfield']++;
			}
		}

		print '</tr>'."\n";

		$total += $obj->duree;
	}
	$i++;
}


// Show total line
include DOL_DOCUMENT_ROOT.'/core/tpl/list_print_total.tpl.php';

// If no record found
if ($num == 0) {
	$colspan = 1;
	foreach ($arrayfields as $key => $val) {
		if (!empty($val['checked'])) {
			$colspan++;
		}
	}
	print '<tr><td colspan="'.$colspan.'"><span class="opacitymedium">'.$langs->trans("NoRecordFound").'</span></td></tr>';
}

$db->free($resql);

$parameters = array('arrayfields' => $arrayfields, 'sql' => $sql);
$reshook = $hookmanager->executeHooks('printFieldListFooter', $parameters, $object, $action); // Note that $action and $object may have been modified by hook
print $hookmanager->resPrint;

print '</table>'."\n";
print '</div>'."\n";

print '</form>'."\n";

if (in_array('builddoc', array_keys($arrayofmassactions)) && ($nbtotalofrecords === '' || $nbtotalofrecords)) {
	$hidegeneratedfilelistifempty = 1;
	if ($massaction == 'builddoc' || $action == 'remove_file' || $show_files) {
		$hidegeneratedfilelistifempty = 0;
	}

	require_once DOL_DOCUMENT_ROOT.'/core/class/html.formfile.class.php';
	$formfile = new FormFile($db);

	// Show list of available documents
	$urlsource = $_SERVER['PHP_SELF'].'?sortfield='.$sortfield.'&sortorder='.$sortorder;
	$urlsource .= str_replace('&amp;', '&', $param);

	$filedir = $diroutputmassaction;
	$genallowed = $permissiontoread;
	$delallowed = $permissiontoadd;

	print $formfile->showdocuments('massfilesarea_interventions', '', $filedir, $urlsource, 0, $delallowed, '', 1, 1, 0, 48, 1, $param, $title, '', '', '', null, $hidegeneratedfilelistifempty);
}

// End of page
llxFooter();
$db->close();<|MERGE_RESOLUTION|>--- conflicted
+++ resolved
@@ -7,14 +7,10 @@
  * Copyright (C) 2015       Jean-François Ferry		<jfefe@aternatik.fr>
  * Copyright (C) 2018    	Ferran Marcet			<fmarcet@2byte.es>
  * Copyright (C) 2021-2023  Frédéric France			<frederic.france@netlogic.fr>
-<<<<<<< HEAD
- * Copyright (C) 2022-2023	Charlène Benke			<charlene@patas-monkey.com>
-=======
- * Copyright (C) 2022		Charlène Benke			<charlene@patas-monkey.com>
+ * Copyright (C) 2022-2024	Charlène Benke			<charlene@patas-monkey.com>
  * Copyright (C) 2024		William Mead			<william.mead@manchenumerique.fr>
  * Copyright (C) 2024		MDW							<mdeweerd@users.noreply.github.com>
  * Copyright (C) 2024		Benjamin Falière		<benjamin.faliere@altairis.fr>
->>>>>>> a4908abc
  *
  * This program is free software; you can redistribute it and/or modify
  * it under the terms of the GNU General Public License as published by
@@ -216,10 +212,8 @@
 		$search_contrat_ref = "";
 		$search_desc = "";
 		$search_status = "";
-<<<<<<< HEAD
 		$searchCategoryFichinterOperator = 0;
 		$searchCategoryFichinterList = array();
-=======
 		$search_date_startday = '';
 		$search_date_startmonth = '';
 		$search_date_startyear = '';
@@ -228,7 +222,6 @@
 		$search_date_endyear = '';
 		$search_date_start = '';
 		$search_date_end = '';
->>>>>>> a4908abc
 		$toselect = array();
 		$search_array_options = array();
 	}
@@ -469,11 +462,8 @@
 	$paramsCat .= "&search_category_fichinter_list[]=".urlencode($searchCategoryFichinter);
 }
 
-<<<<<<< HEAD
-llxHeader('', $title, $help_url, '', 0, 0, $morejs, $morecss, $paramsCat, 'bodyforlist');	// Can use also classforhorizontalscrolloftabs instead of bodyforlist for no horizontal scroll
-=======
+
 llxHeader('', $title, $help_url, '', 0, 0, $morejs, $morecss, '', 'bodyforlist mod-fichinter page-list');	// Can use also classforhorizontalscrolloftabs instead of bodyforlist for no horizontal scroll
->>>>>>> a4908abc
 
 
 $arrayofselected = is_array($toselect) ? $toselect : array();
@@ -563,14 +553,12 @@
 if (!empty($permissiontodelete)) {
 	$arrayofmassactions['predelete'] = img_picto('', 'delete', 'class="pictofixedwidth"').$langs->trans("Delete");
 }
-<<<<<<< HEAD
+
 if (isModEnabled('category') && $user->hasRight($rightskey, 'creer')) {
 	$arrayofmassactions['preaffecttag'] = img_picto('', 'category', 'class="pictofixedwidth"').$langs->trans("AffectTag");
 }
-if (GETPOST('nomassaction', 'int') || in_array($massaction, array('presend', 'predelete', 'preaffecttag'))) {
-=======
-if (GETPOSTINT('nomassaction') || in_array($massaction, array('presend', 'predelete'))) {
->>>>>>> a4908abc
+if (GETPOSTINT('nomassaction') || in_array($massaction, array('presend', 'predelete', 'preaffecttag'))) {
+
 	$arrayofmassactions = array();
 }
 $massactionbutton = $form->selectMassAction('', $arrayofmassactions);
