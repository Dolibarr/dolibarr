--- conflicted
+++ resolved
@@ -249,22 +249,17 @@
 $resql=$db->query($sql);
 if ($resql)
 {
-<<<<<<< HEAD
 	$num = $db->num_rows($resql);
 
 	$arrayofselected=is_array($toselect)?$toselect:array();
 
-=======
-	$num = $db->num_rows($result);
-	
 	if ($socid > 0)
 	{
 		$soc = new Societe($db);
 		$soc->fetch($socid);
 		if (empty($search_company)) $search_company = $soc->name;
 	}
-	
->>>>>>> d5d95c31
+
 	$param='';
     if (! empty($contextpage) && $contextpage != $_SERVER["PHP_SELF"]) $param.='&contextpage='.$contextpage;
 	if ($limit > 0 && $limit != $conf->liste_limit) $param.='&limit='.$limit;
