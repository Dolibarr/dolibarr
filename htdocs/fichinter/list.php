--- conflicted
+++ resolved
@@ -200,15 +200,9 @@
 }
 
 $sql = "SELECT";
-<<<<<<< HEAD
 $sql .= " f.ref, f.rowid, f.fk_statut as status, f.description, f.datec as date_creation, f.tms as date_update, f.note_private,";
-if (empty($conf->global->FICHINTER_DISABLE_DETAILS) && $atleastonefieldinlines) $sql .= "fd.rowid as lineid, fd.description as descriptiondetail, fd.date as dp, fd.duree,";
+if (empty($conf->global->FICHINTER_DISABLE_DETAILS) && $atleastonefieldinlines) $sql .= " fd.rowid as lineid, fd.description as descriptiondetail, fd.date as dp, fd.duree,";
 $sql .= " s.nom as name, s.rowid as socid, s.client, s.fournisseur, s.email, s.status as thirdpartystatus";
-=======
-$sql .= " f.ref, f.rowid, f.fk_statut, f.description, f.datec as date_creation, f.tms as date_update, f.note_private,";
-if (empty($conf->global->FICHINTER_DISABLE_DETAILS) && $atleastonefieldinlines) $sql .= " fd.rowid as lineid, fd.description as descriptiondetail, fd.date as dp, fd.duree,";
-$sql .= " s.nom as name, s.rowid as socid, s.client";
->>>>>>> 2b317120
 if (!empty($conf->projet->enabled)) {
     $sql .= ", pr.rowid as projet_id, pr.ref as projet_ref, pr.title as projet_title";
 }
