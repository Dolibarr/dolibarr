--- conflicted
+++ resolved
@@ -765,14 +765,9 @@
 			print '<td class="right">'.convertSecondToTime($obj->duree, 'allhourmin').'</td>';
 			if (!$i) {
 				$totalarray['nbfield']++;
-<<<<<<< HEAD
 			}
 			if (!$i) {
 				$totalarray['type'][$totalarray['nbfield']] = 'duration';
-=======
->>>>>>> 8e2b082a
-				$totalarray['pos'][$totalarray['nbfield']] = 'fd.duree';
-				$totalarray['type'][$totalarray['nbfield']] = $arrayfields['fd.duree']['type']; //pass the type for the list_print_total.tpl.php to manage durations
 			}
 			$totalarray['val']['fd.duree'] += $obj->duree;
 		}
