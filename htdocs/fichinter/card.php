--- conflicted
+++ resolved
@@ -466,11 +466,7 @@
 	// Add line
 	else if ($action == "addline" && $user->rights->ficheinter->creer)
 	{
-<<<<<<< HEAD
-		if (!GETPOST('np_desc')&&($conf->global->FICHINTER_EMPTY_LINE_DESC!=1))
-=======
 		if (!GETPOST('np_desc')&& ($conf->global->FICHINTER_EMPTY_LINE_DESC!=1))
->>>>>>> 3fcc5280
 		{
 			$mesg='<div class="error">'.$langs->trans("ErrorFieldRequired",$langs->transnoentitiesnoconv("Description")).'</div>';
 			$error++;
@@ -1573,21 +1569,12 @@
 				print '<tr '.$bcnd[$var].">\n";
 				print '<td>';
 				// editeur wysiwyg
-<<<<<<< HEAD
                 if ($conf->global->FICHINTER_EMPTY_LINE_DESC != 1) {
                     require_once DOL_DOCUMENT_ROOT . '/core/class/doleditor.class.php';
                     $doleditor = new DolEditor('np_desc', GETPOST('np_desc', 'alpha'), '', 100, 'dolibarr_details', '', false, true, $conf->global->FCKEDITOR_ENABLE_DETAILS, ROWS_2, 70);
                     $doleditor->Create();
                 }
                 print '</td>';
-=======
-                		if ($conf->global->FICHINTER_EMPTY_LINE_DESC != 1) {
-                			require_once DOL_DOCUMENT_ROOT.'/core/class/doleditor.class.php';
-					$doleditor=new DolEditor('np_desc',GETPOST('np_desc','alpha'),'',100,'dolibarr_details','',false,true,$conf->global->FCKEDITOR_ENABLE_DETAILS,ROWS_2,70);
-					$doleditor->Create();
-                		}
-				print '</td>';
->>>>>>> 3fcc5280
 
 				// Date intervention
 				print '<td align="center" class="nowrap">';
