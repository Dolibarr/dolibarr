--- conflicted
+++ resolved
@@ -113,10 +113,7 @@
 	if ($action == 'confirm_validate' && $confirm == 'yes' && $user->rights->ficheinter->creer)
 	{
 		$result = $object->setValid($user);
-<<<<<<< HEAD
-=======
-
->>>>>>> 93be4305
+
 		if ($result >= 0)
 		{
 			// Define output language
@@ -254,7 +251,6 @@
 								{
 									// Define output language
 									if (! empty($conf->global->MAIN_MULTILANGS) && ! empty($conf->global->PRODUIT_TEXTS_IN_THIRDPARTY_LANGUAGE))
-<<<<<<< HEAD
 									{
 										$prod = new Product($db);
 										$prod->id=$lines[$i]->fk_product;
@@ -281,34 +277,6 @@
 									}
 									else
 									{
-=======
-									{
-										$prod = new Product($db);
-										$prod->id=$lines[$i]->fk_product;
-										$prod->getMultiLangs();
-										// We show if duration is present on service (so we get it)
-										$prod->fetch($lines[$i]->fk_product);
-										if ($prod->duration_value && $prod->duration_unit == 'h' && $conf->global->FICHINTER_USE_SERVICE_DURATION)
-										{
-											$durationproduct=$prod->duration_value * 3600 * $lines[$i]->qty;
-										}
-										else
-											$durationproduct=3600;
-										$outputlangs = $langs;
-										$newlang='';
-										if (empty($newlang) && GETPOST('lang_id')) $newlang=GETPOST('lang_id');
-										if (empty($newlang)) $newlang=$srcobject->client->default_lang;
-										if (! empty($newlang))
-										{
-											$outputlangs = new Translate("",$conf);
-											$outputlangs->setDefaultLang($newlang);
-										}
-
-										$label = (! empty($prod->multilangs[$outputlangs->defaultlang]["libelle"])) ? $prod->multilangs[$outputlangs->defaultlang]["libelle"] : $lines[$i]->product_label;
-									}
-									else
-									{
->>>>>>> 93be4305
 										$label = $lines[$i]->product_label;
 									}
 
@@ -427,17 +395,10 @@
 	else if ($action == 'builddoc' && $user->rights->ficheinter->creer)	// En get ou en post
 	{
 		$object->fetch_lines();
-<<<<<<< HEAD
 
 		// Save last template used to generate document
 		if (GETPOST('model')) $object->setDocModel($user, GETPOST('model','alpha'));
 
-=======
-
-		// Save last template used to generate document
-		if (GETPOST('model')) $object->setDocModel($user, GETPOST('model','alpha'));
-
->>>>>>> 93be4305
 		// Define output language
 		$outputlangs = $langs;
 		$newlang='';
@@ -611,7 +572,6 @@
 			dol_print_error($db);
 			exit;
 		}
-<<<<<<< HEAD
 
 		if ($object->fetch($objectline->fk_fichinter) <= 0)
 		{
@@ -620,16 +580,6 @@
 		}
 		$object->fetch_thirdparty();
 
-=======
-
-		if ($object->fetch($objectline->fk_fichinter) <= 0)
-		{
-			dol_print_error($db);
-			exit;
-		}
-		$object->fetch_thirdparty();
-
->>>>>>> 93be4305
 		$desc		= GETPOST('np_desc');
 		$date_inter	= dol_mktime(GETPOST('dihour','int'), GETPOST('dimin','int'), 0, GETPOST('dimonth','int'), GETPOST('diday','int'), GETPOST('diyear','int'));
 		$duration	= convertTime2Seconds(GETPOST('durationhour','int'),GETPOST('durationmin','int'));
@@ -1855,11 +1805,7 @@
 
 		print '<div class="clearboth"></div>';
 		print '<br>';
-<<<<<<< HEAD
 		print load_fiche_titre($langs->trans('SendInterventionByMail'));
-=======
-		print_fiche_titre($langs->trans('SendInterventionByMail'));
->>>>>>> 93be4305
 
 		dol_fiche_head('');
 
