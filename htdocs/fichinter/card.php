<?php
/* Copyright (C) 2002-2007	Rodolphe Quiedeville	<rodolphe@quiedeville.org>
 * Copyright (C) 2004-2016	Laurent Destailleur		<eldy@users.sourceforge.net>
 * Copyright (C) 2005-2015	Regis Houssin			<regis.houssin@capnetworks.com>
 * Copyright (C) 2011-2013  Juanjo Menent			<jmenent@2byte.es>
 * Copyright (C) 2013       Florian Henry           <florian.henry@open-concept.pro>
 * Copyright (C) 2014-2015  Ferran Marcet           <fmarcet@2byte.es>
<<<<<<< HEAD
 * Copyright (C) 201		Charlie Benke           <charlies@patas-monkey.com>
 * Copyright (C) 2015       Abbes Bahfir            <bafbes@gmail.com>
=======
 * Copyright (C) 2014-2015 	Charlie Benke           <charlies@patas-monkey.com>
 * Copyright (C) 2015-2016  Abbes Bahfir            <bafbes@gmail.com>
>>>>>>> 3f5d67d4
 *
 * This program is free software; you can redistribute it and/or modify
 * it under the terms of the GNU General Public License as published by
 * the Free Software Foundation; either version 3 of the License, or
 * (at your option) any later version.
 *
 * This program is distributed in the hope that it will be useful,
 * but WITHOUT ANY WARRANTY; without even the implied warranty of
 * MERCHANTABILITY or FITNESS FOR A PARTICULAR PURPOSE.  See the
 * GNU General Public License for more details.
 *
 * You should have received a copy of the GNU General Public License
 * along with this program. If not, see <http://www.gnu.org/licenses/>.
 */

/**
 *	\file       htdocs/fichinter/card.php
 *	\brief      Page of intervention
 *	\ingroup    ficheinter
 */

require '../main.inc.php';
require_once DOL_DOCUMENT_ROOT.'/core/class/html.formfile.class.php';
require_once DOL_DOCUMENT_ROOT.'/fichinter/class/fichinter.class.php';
require_once DOL_DOCUMENT_ROOT.'/core/modules/fichinter/modules_fichinter.php';
require_once DOL_DOCUMENT_ROOT.'/core/lib/fichinter.lib.php';
require_once DOL_DOCUMENT_ROOT.'/core/lib/date.lib.php';

if (! empty($conf->projet->enabled))
{
	require_once DOL_DOCUMENT_ROOT.'/projet/class/project.class.php';
	require_once DOL_DOCUMENT_ROOT.'/core/class/html.formprojet.class.php';
}

if ($conf->contrat->enabled)
{
	require_once DOL_DOCUMENT_ROOT."/core/class/html.formcontract.class.php";
	require_once DOL_DOCUMENT_ROOT."/contrat/class/contrat.class.php";
}
if (! empty($conf->global->FICHEINTER_ADDON) && is_readable(DOL_DOCUMENT_ROOT ."/core/modules/fichinter/mod_".$conf->global->FICHEINTER_ADDON.".php"))
{
	require_once DOL_DOCUMENT_ROOT ."/core/modules/fichinter/mod_".$conf->global->FICHEINTER_ADDON.'.php';
}
require_once DOL_DOCUMENT_ROOT.'/core/class/doleditor.class.php';
require_once DOL_DOCUMENT_ROOT.'/core/class/extrafields.class.php';

$langs->load("bills");
$langs->load("companies");
$langs->load("interventions");

$id			= GETPOST('id','int');
$ref		= GETPOST('ref','alpha');
$socid		= GETPOST('socid','int');
$contratid	= GETPOST('contratid','int');
$action		= GETPOST('action','alpha');
$confirm	= GETPOST('confirm','alpha');
$mesg		= GETPOST('msg','alpha');
$origin=GETPOST('origin','alpha');
$originid=(GETPOST('originid','int')?GETPOST('originid','int'):GETPOST('origin_id','int')); // For backward compatibility
$note_public = GETPOST('note_public');
$lineid = GETPOST('line_id','int');

//PDF
$hidedetails = (GETPOST('hidedetails','int') ? GETPOST('hidedetails','int') : (! empty($conf->global->MAIN_GENERATE_DOCUMENTS_HIDE_DETAILS) ? 1 : 0));
$hidedesc 	 = (GETPOST('hidedesc','int') ? GETPOST('hidedesc','int') : (! empty($conf->global->MAIN_GENERATE_DOCUMENTS_HIDE_DESC) ?  1 : 0));
$hideref 	 = (GETPOST('hideref','int') ? GETPOST('hideref','int') : (! empty($conf->global->MAIN_GENERATE_DOCUMENTS_HIDE_REF) ? 1 : 0));

// Security check
if ($user->societe_id) $socid=$user->societe_id;
$result = restrictedArea($user, 'ficheinter', $id, 'fichinter');

// Initialize technical object to manage hooks of thirdparties. Note that conf->hooks_modules contains array array
$hookmanager->initHooks(array('interventioncard','globalcard'));

$object = new Fichinter($db);
$extrafields = new ExtraFields($db);
$extralabels=$extrafields->fetch_name_optionals_label($object->table_element);

// Load object
if ($id > 0 || ! empty($ref))
{
	$ret=$object->fetch($id, $ref);
	if ($ret > 0) $ret=$object->fetch_thirdparty();
	if ($ret < 0) dol_print_error('',$object->error);
}

$permissionnote=$user->rights->ficheinter->creer;	// Used by the include of actions_setnotes.inc.php
$permissiondellink=$user->rights->ficheinter->creer;	// Used by the include of actions_dellink.inc.php


/*
 * Actions
 */

$parameters=array('socid'=>$socid);
$reshook=$hookmanager->executeHooks('doActions',$parameters,$object,$action);    // Note that $action and $object may have been modified by some hooks
if ($reshook < 0) setEventMessages($hookmanager->error, $hookmanager->errors, 'errors');

if (empty($reshook))
{
	include DOL_DOCUMENT_ROOT.'/core/actions_setnotes.inc.php';	// Must be include, not include_once

	include DOL_DOCUMENT_ROOT.'/core/actions_dellink.inc.php';		// Must be include, not include_once

	// Action clone object
	if ($action == 'confirm_clone' && $confirm == 'yes' && $user->rights->ficheinter->creer)
	{
		if (1==0 && ! GETPOST('clone_content') && ! GETPOST('clone_receivers'))
		{
			setEventMessages($langs->trans("NoCloneOptionsSpecified"), null, 'errors');
		}
		else
		{
			if ($object->id > 0)
			{
				// Because createFromClone modifies the object, we must clone it so that we can restore it later
				$orig = clone $object;

				$result=$object->createFromClone($socid);
				if ($result > 0)
				{
					header("Location: ".$_SERVER['PHP_SELF'].'?id='.$result);
					exit;
				}
				else
				{
					setEventMessages($object->error, $object->errors, 'errors');
					$object = $orig;
					$action='';
				}
			}
		}
	}

	if ($action == 'confirm_validate' && $confirm == 'yes' && $user->rights->ficheinter->creer)
	{
		$result = $object->setValid($user);

		if ($result >= 0)
		{
			if (empty($conf->global->MAIN_DISABLE_PDF_AUTOUPDATE))
			{
				// Define output language
				$outputlangs = $langs;
				$newlang='';
				if ($conf->global->MAIN_MULTILANGS && empty($newlang) && GETPOST('lang_id','alpha')) $newlang=GETPOST('lang_id','alpha');
				if ($conf->global->MAIN_MULTILANGS && empty($newlang)) $newlang=$object->thirdparty->default_lang;
				if (! empty($newlang))
				{
					$outputlangs = new Translate("",$conf);
					$outputlangs->setDefaultLang($newlang);
				}
				$result=fichinter_create($db, $object, (!GETPOST('model','alpha'))?$object->modelpdf:GETPOST('model','alpha'), $outputlangs);
			}

			header('Location: '.$_SERVER["PHP_SELF"].'?id='.$object->id);
			exit;
		}
		else
		{
			$mesg='<div class="error">'.$object->error.'</div>';
		}
	}

	else if ($action == 'confirm_modify' && $confirm == 'yes' && $user->rights->ficheinter->creer)
	{
		$result = $object->setDraft($user);
		if ($result >= 0)
		{
			if (empty($conf->global->MAIN_DISABLE_PDF_AUTOUPDATE))
			{
				// Define output language
				$outputlangs = $langs;
				$newlang='';
				if ($conf->global->MAIN_MULTILANGS && empty($newlang) && GETPOST('lang_id','alpha')) $newlang=GETPOST('lang_id','alpha');
				if ($conf->global->MAIN_MULTILANGS && empty($newlang)) $newlang=$object->thirdparty->default_lang;
				if (! empty($newlang))
				{
					$outputlangs = new Translate("",$conf);
					$outputlangs->setDefaultLang($newlang);
				}
				$result=fichinter_create($db, $object, (!GETPOST('model','alpha'))?$object->modelpdf:GETPOST('model','alpha'), $outputlangs);
			}

			header('Location: '.$_SERVER["PHP_SELF"].'?id='.$object->id);
			exit;
		}
		else
		{
			$mesg='<div class="error">'.$object->error.'</div>';
		}
	}

	else if ($action == 'add' && $user->rights->ficheinter->creer)
	{
	    $object->socid			= $socid;
	    $object->duration			= GETPOST('duration','int');
	    $object->fk_project		= GETPOST('projectid','int');
	    $object->fk_contrat		= GETPOST('contratid','int');
	    $object->author			= $user->id;
	    $object->description	= GETPOST('description');
	    $object->ref			= $ref;
	    $object->modelpdf		= GETPOST('model','alpha');
	    $object->note_private	= GETPOST('note_private');
	    $object->note_public	= GETPOST('note_public');

		if ($object->socid > 0)
		{
			// If creation from another object of another module (Example: origin=propal, originid=1)
			if (!empty($origin) && !empty($originid) )
			{
				// Parse element/subelement (ex: project_task)
				$element = $subelement = $_POST['origin'];
				if (preg_match('/^([^_]+)_([^_]+)/i',$_POST['origin'],$regs))
				{
					$element = $regs[1];
					$subelement = $regs[2];
				}

				// For compatibility
				if ($element == 'order')    {
					$element = $subelement = 'commande';
				}
				if ($element == 'propal')   {
					$element = 'comm/propal'; $subelement = 'propal';
				}
				if ($element == 'contract') {
					$element = $subelement = 'contrat';
				}

				$object->origin    = $origin;
				$object->origin_id = $originid;

				// Possibility to add external linked objects with hooks
				$object->linked_objects[$object->origin] = $object->origin_id;
				if (is_array($_POST['other_linked_objects']) && ! empty($_POST['other_linked_objects']))
				{
					$object->linked_objects = array_merge($object->linked_objects, $_POST['other_linked_objects']);
				}

				// Extrafields
				$extrafields = new ExtraFields($db);
				$extralabels = $extrafields->fetch_name_optionals_label($object->table_element);
				$array_options = $extrafields->getOptionalsFromPost($extralabels);

		        $object->array_options = $array_options;

				$id = $object->create($user);

				if ($id > 0)
				{
					dol_include_once('/'.$element.'/class/'.$subelement.'.class.php');

					$classname = ucfirst($subelement);
					$srcobject = new $classname($db);

					dol_syslog("Try to find source object origin=".$object->origin." originid=".$object->origin_id." to add lines");
					$result=$srcobject->fetch($object->origin_id);
					if ($result > 0)
					{
						$srcobject->fetch_thirdparty();
						$lines = $srcobject->lines;
						if (empty($lines) && method_exists($srcobject,'fetch_lines'))
						{
							$srcobject->fetch_lines();
							$lines = $srcobject->lines;
						}

						$fk_parent_line=0;
						$num=count($lines);

						for ($i=0;$i<$num;$i++)
						{
							$product_type=($lines[$i]->product_type?$lines[$i]->product_type:0);

							if ($product_type == 1 || !empty($conf->global->FICHINTER_PRINT_PRODUCTS)) { //only services except if config includes products
								// service prédéfini
								if ($lines[$i]->fk_product > 0)
								{
									// Define output language
									if (! empty($conf->global->MAIN_MULTILANGS) && ! empty($conf->global->PRODUIT_TEXTS_IN_THIRDPARTY_LANGUAGE))
									{
										$prod = new Product($db);
										$prod->id=$lines[$i]->fk_product;
										$prod->getMultiLangs();
										// We show if duration is present on service (so we get it)
										$prod->fetch($lines[$i]->fk_product);
										if ($prod->duration_value && $prod->duration_unit == 'h' && $conf->global->FICHINTER_USE_SERVICE_DURATION)
										{
											$durationproduct=$prod->duration_value * 3600 * $lines[$i]->qty;
										}
										else
											$durationproduct=3600;
										$outputlangs = $langs;
										$newlang='';
										if (empty($newlang) && GETPOST('lang_id')) $newlang=GETPOST('lang_id');
										if (empty($newlang)) $newlang=$srcobject->client->default_lang;
										if (! empty($newlang))
										{
											$outputlangs = new Translate("",$conf);
											$outputlangs->setDefaultLang($newlang);
										}

										$label = (! empty($prod->multilangs[$outputlangs->defaultlang]["libelle"])) ? $prod->multilangs[$outputlangs->defaultlang]["libelle"] : $lines[$i]->product_label;
									}
									else
									{
										$label = $lines[$i]->product_label;
									}

									$desc = $label;
									$desc .= ' ('.$langs->trans('Quantity').': '.$lines[$i]->qty.')';
								}
								else {
									$desc = dol_htmlentitiesbr($lines[$i]->desc);
									$desc .= ' ('.$langs->trans('Quantity').': '.$lines[$i]->qty.')';
								}
								$timearray=dol_getdate(mktime());
								$date_intervention=dol_mktime(0,0,0,$timearray['mon'],$timearray['mday'],$timearray['year']);
								if ($product_type == 1)
								{ //service
									$duration = $durationproduct;
								}
								else
								{ //product
									$duration = 0;
								}

								$predef = '';
								// Extrafields
								$extrafieldsline = new ExtraFields($db);
								$extralabelsline = $extrafieldsline->fetch_name_optionals_label($object->table_element_line);
								$array_options = $extrafieldsline->getOptionalsFromPost($extralabelsline, $predef);


			                    $result = $object->addline(
									$user,
			                        $id,
			                        $desc,
						            $date_intervention,
	                 				$duration,
	                 				$array_options
			                    );

								if ($result < 0)
								{
									$error++;
									break;
								}

							}
						}

		            }
		            else
		            {
		                $mesg=$srcobject->error;
		                $error++;
		            }
		        }
		        else
		        {
		            $mesg=$object->error;
		            $error++;
		        }
		    }
		    else
		    {
		    	// Fill array 'array_options' with data from add form
		    	$ret = $extrafields->setOptionalsFromPost($extralabels, $object);
		    	if ($ret < 0) {
		    		$error ++;
		    		$action = 'create';
		    	}

		    	if (! $error)
		    	{
		    		// Extrafields
		    		$extralabels = $extrafields->fetch_name_optionals_label($object->table_element);
		    		$array_options = $extrafields->getOptionalsFromPost($extralabels);

		    		$object->array_options = $array_options;

		    		$result = $object->create($user);
		    		if ($result > 0)
		    		{
		    			$id=$result;      // Force raffraichissement sur fiche venant d'etre cree
		    		}
		    		else
		    		{
		    			$langs->load("errors");
		    			setEventMessages($object->error, $object->errors, 'errors');
		    			$action = 'create';
		    		}
		    	}
	        }
	    }
	    else
	    {
	        $mesg='<div class="error">'.$langs->trans("ErrorFieldRequired",$langs->trans("ThirdParty")).'</div>';
	        $action = 'create';
	    }
	}

	else if ($action == 'update' && $user->rights->ficheinter->creer)
	{
		$object->socid			= $socid;
		$object->fk_project		= GETPOST('projectid','int');
		$object->fk_contrat		= GETPOST('contratid','int');
		$object->author			= $user->id;
		$object->description	= GETPOST('description','alpha');
		$object->ref			= $ref;

		$result=$object->update($user);
		if ($result<0) {
			setEventMessages($object->error, $object->errors, 'errors');
		}
	}

	/*
	 * Build doc
	 */
	else if ($action == 'builddoc' && $user->rights->ficheinter->creer)	// En get ou en post
	{
		$object->fetch_lines();

		// Save last template used to generate document
		if (GETPOST('model')) $object->setDocModel($user, GETPOST('model','alpha'));

		// Define output language
		$outputlangs = $langs;
		$newlang='';
		if ($conf->global->MAIN_MULTILANGS && empty($newlang) && GETPOST('lang_id','alpha')) $newlang=GETPOST('lang_id','alpha');
		if ($conf->global->MAIN_MULTILANGS && empty($newlang)) $newlang=$object->thirdparty->default_lang;
		if (! empty($newlang))
		{
			$outputlangs = new Translate("",$conf);
			$outputlangs->setDefaultLang($newlang);
		}
		$result=fichinter_create($db, $object, GETPOST('model','alpha'), $outputlangs);
		if ($result <= 0)
		{
			dol_print_error($db,$result);
			exit;
		}
	}

	// Remove file in doc form
	else if ($action == 'remove_file')
	{
		require_once DOL_DOCUMENT_ROOT.'/core/lib/files.lib.php';

		$object->fetch_thirdparty();

		$langs->load("other");
		$upload_dir = $conf->ficheinter->dir_output;
		$file = $upload_dir . '/' . GETPOST('file');
		$ret=dol_delete_file($file,0,0,0,$object);
		if ($ret) setEventMessages($langs->trans("FileWasRemoved", GETPOST('urlfile')), null, 'mesgs');
		else setEventMessages($langs->trans("ErrorFailToDeleteFile", GETPOST('urlfile')), null, 'errors');
	}

	// Set into a project
	else if ($action == 'classin' && $user->rights->ficheinter->creer)
	{
		$result=$object->setProject(GETPOST('projectid','int'));
		if ($result < 0) dol_print_error($db,$object->error);
	}

	// Set into a contract
	else if ($action == 'setcontract' && $user->rights->contrat->creer)
	{
		$result=$object->set_contrat($user,GETPOST('contratid','int'));
		if ($result < 0) dol_print_error($db,$object->error);
	}

	else if ($action == 'confirm_delete' && $confirm == 'yes' && $user->rights->ficheinter->supprimer)
	{
		$result=$object->delete($user);
		if ($result<0) {
			setEventMessages($object->error, $object->errors, 'errors');
		}

		header('Location: '.DOL_URL_ROOT.'/fichinter/list.php?leftmenu=ficheinter');
		exit;
	}

	else if ($action == 'setdescription' && $user->rights->ficheinter->creer)
	{
		$result=$object->set_description($user,GETPOST('description'));
		if ($result < 0) dol_print_error($db,$object->error);
	}

	// Add line
	else if ($action == "addline" && $user->rights->ficheinter->creer)
	{
		if (!GETPOST('np_desc') && empty($conf->global->FICHINTER_EMPTY_LINE_DESC) )
 		{
			$mesg='<div class="error">'.$langs->trans("ErrorFieldRequired",$langs->transnoentitiesnoconv("Description")).'</div>';
			$error++;
		}
		if (empty($conf->global->FICHINTER_WITHOUT_DURATION) && !GETPOST('durationhour','int') && !GETPOST('durationmin','int'))
		{
			$mesg='<div class="error">'.$langs->trans("ErrorFieldRequired",$langs->transnoentitiesnoconv("Duration")).'</div>';
			$error++;
		}
		if (empty($conf->global->FICHINTER_WITHOUT_DURATION) && GETPOST('durationhour','int') >= 24 && GETPOST('durationmin','int') > 0)
		{
			$mesg='<div class="error">'.$langs->trans("ErrorValueTooHigh").'</div>';
			$error++;
		}
		if (! $error)
		{
			$db->begin();

			$desc=GETPOST('np_desc');
			$date_intervention = dol_mktime(GETPOST('dihour','int'), GETPOST('dimin','int'), 0, GETPOST('dimonth','int'), GETPOST('diday','int'), GETPOST('diyear','int'));
			$duration = empty($conf->global->FICHINTER_WITHOUT_DURATION)?convertTime2Seconds(GETPOST('durationhour','int'), GETPOST('durationmin','int')) : 0;


			// Extrafields
			$extrafieldsline = new ExtraFields($db);
			$extralabelsline = $extrafieldsline->fetch_name_optionals_label($object->table_element_line);
			$array_options = $extrafieldsline->getOptionalsFromPost($extralabelsline);

	        $result=$object->addline(
				$user,
	            $id,
	            $desc,
	            $date_intervention,
	            $duration,
	            $array_options
	        );

			// Define output language
			$outputlangs = $langs;
			$newlang='';
			if ($conf->global->MAIN_MULTILANGS && empty($newlang) && GETPOST('lang_id','alpha')) $newlang=GETPOST('lang_id','alpha');
			if ($conf->global->MAIN_MULTILANGS && empty($newlang)) $newlang=$object->thirdparty->default_lang;
			if (! empty($newlang))
			{
				$outputlangs = new Translate("",$conf);
				$outputlangs->setDefaultLang($newlang);
			}

			if ($result >= 0)
			{
				$db->commit();

				if (empty($conf->global->MAIN_DISABLE_PDF_AUTOUPDATE)) fichinter_create($db, $object, $object->modelpdf, $outputlangs);
				header('Location: '.$_SERVER["PHP_SELF"].'?id='.$object->id);
				exit;
			}
			else
			{
				$mesg=$object->error;
				$db->rollback();
			}
		}
	}

	// Classify Billed
	else if ($action == 'classifybilled' && $user->rights->ficheinter->creer)
	{
		$result=$object->setStatut(2);
		if ($result > 0)
		{
			header('Location: '.$_SERVER["PHP_SELF"].'?id='.$object->id);
			exit;
		}
		else
		{
			setEventMessages($object->error, $object->errors, 'errors');
		}
	}

	// Classify Billed
	else if ($action == 'classifyunbilled' && $user->rights->ficheinter->creer)
	{
		$result=$object->setStatut(1);
		if ($result > 0)
		{
			header('Location: '.$_SERVER["PHP_SELF"].'?id='.$object->id);
			exit;
		}
		else
		{
			$mesg='<div class="error">'.$object->error.'</div>';
		}
	}

	/*
	 *  Mise a jour d'une ligne d'intervention
	 */
	else if ($action == 'updateline' && $user->rights->ficheinter->creer && GETPOST('save','alpha') == $langs->trans("Save"))
	{
		$objectline = new FichinterLigne($db);
		if ($objectline->fetch($lineid) <= 0)
		{
			dol_print_error($db);
			exit;
		}

		if ($object->fetch($objectline->fk_fichinter) <= 0)
		{
			dol_print_error($db);
			exit;
		}
		$object->fetch_thirdparty();

		$desc		= GETPOST('np_desc');
		$date_inter	= dol_mktime(GETPOST('dihour','int'), GETPOST('dimin','int'), 0, GETPOST('dimonth','int'), GETPOST('diday','int'), GETPOST('diyear','int'));
		$duration	= convertTime2Seconds(GETPOST('durationhour','int'),GETPOST('durationmin','int'));

	    $objectline->datei		= $date_inter;
	    $objectline->desc		= $desc;
	    $objectline->duration	= $duration;

		// Extrafields
		$extrafieldsline = new ExtraFields($db);
		$extralabelsline = $extrafieldsline->fetch_name_optionals_label($object->table_element_line);
		$array_options = $extrafieldsline->getOptionalsFromPost($extralabelsline);
		$objectline->array_options = $array_options;

		$result = $objectline->update($user);
	    if ($result < 0)
	    {
	        dol_print_error($db);
	        exit;
	    }

		// Define output language
		$outputlangs = $langs;
		$newlang='';
		if ($conf->global->MAIN_MULTILANGS && empty($newlang) && GETPOST('lang_id','alpha')) $newlang=GETPOST('lang_id','alpha');
		if ($conf->global->MAIN_MULTILANGS && empty($newlang)) $newlang=$object->thirdparty->default_lang;
		if (! empty($newlang))
		{
			$outputlangs = new Translate("",$conf);
			$outputlangs->setDefaultLang($newlang);
		}
		if (empty($conf->global->MAIN_DISABLE_PDF_AUTOUPDATE)) fichinter_create($db, $object, $object->modelpdf, $outputlangs);

		header('Location: '.$_SERVER["PHP_SELF"].'?id='.$object->id);
		exit;
	}

	/*
	 *  Supprime une ligne d'intervention AVEC confirmation
	*/
	else if ($action == 'confirm_deleteline' && $confirm == 'yes' && $user->rights->ficheinter->creer)
	{
		$objectline = new FichinterLigne($db);
		if ($objectline->fetch($lineid) <= 0)
		{
			dol_print_error($db);
			exit;
		}
		$result=$objectline->deleteline($user);

		if ($object->fetch($objectline->fk_fichinter) <= 0)
		{
			dol_print_error($db);
			exit;
		}

		// Define output language
		$outputlangs = $langs;
		$newlang='';
		if ($conf->global->MAIN_MULTILANGS && empty($newlang) && GETPOST('lang_id','alpha')) $newlang=GETPOST('lang_id','alpha');
		if ($conf->global->MAIN_MULTILANGS && empty($newlang)) $newlang=$object->thirdparty->default_lang;
		if (! empty($newlang))
		{
			$outputlangs = new Translate("",$conf);
			$outputlangs->setDefaultLang($newlang);
		}
		if (empty($conf->global->MAIN_DISABLE_PDF_AUTOUPDATE)) fichinter_create($db, $object, $object->modelpdf, $outputlangs);
	}

	/*
	 * Ordonnancement des lignes
	*/

	else if ($action == 'up' && $user->rights->ficheinter->creer)
	{
		$object->line_up($lineid);

		// Define output language
		$outputlangs = $langs;
		$newlang='';
		if ($conf->global->MAIN_MULTILANGS && empty($newlang) && GETPOST('lang_id','alpha')) $newlang=GETPOST('lang_id','alpha');
		if ($conf->global->MAIN_MULTILANGS && empty($newlang)) $newlang=$object->thirdparty->default_lang;
		if (! empty($newlang))
		{
			$outputlangs = new Translate("",$conf);
			$outputlangs->setDefaultLang($newlang);
		}
		if (empty($conf->global->MAIN_DISABLE_PDF_AUTOUPDATE)) fichinter_create($db, $object, $object->modelpdf, $outputlangs);

		header('Location: '.$_SERVER["PHP_SELF"].'?id='.$object->id.'#'.$lineid);
		exit;
	}

	else if ($action == 'down' && $user->rights->ficheinter->creer)
	{
		$object->line_down($lineid);

		// Define output language
		$outputlangs = $langs;
		$newlang='';
		if ($conf->global->MAIN_MULTILANGS && empty($newlang) && GETPOST('lang_id','alpha')) $newlang=GETPOST('lang_id','alpha');
		if ($conf->global->MAIN_MULTILANGS && empty($newlang)) $newlang=$object->thirdparty->default_lang;
		if (! empty($newlang))
		{
			$outputlangs = new Translate("",$conf);
			$outputlangs->setDefaultLang($newlang);
		}
		if (empty($conf->global->MAIN_DISABLE_PDF_AUTOUPDATE)) fichinter_create($db, $object, $object->modelpdf, $outputlangs);

		header('Location: '.$_SERVER["PHP_SELF"].'?id='.$object->id.'#'.$lineid);
		exit;
	}

	/*
	 * Send mail
<<<<<<< HEAD
	*/
	if ($action == 'send' && ! GETPOST('cancel','alpha') && (empty($conf->global->MAIN_USE_ADVANCED_PERMS) || $user->rights->ficheinter->ficheinter_advance->send))
	{
		$langs->load('mails');

		if (GETPOST('sendto','alpha'))
		{
			// Le destinataire a ete fourni via le champ libre
			$sendto = GETPOST('sendto','alpha');
			$sendtoid = 0;
		}
		elseif (GETPOST('receiver','alpha') != '-1')
		{
			// Recipient was provided from combo list
			if (GETPOST('receiver','alpha') == 'thirdparty') // Id of third party
			{
				$sendto = $object->client->email;
				$sendtoid = 0;
			}
			else    // Id du contact
			{
				$sendto = $object->client->contact_get_property(GETPOST('receiver'),'email');
				$sendtoid = GETPOST('receiver','alpha');
			}
		}

		if (dol_strlen($sendto))
		{
			$langs->load("commercial");

			$from				= GETPOST('fromname','alpha') . ' <' . GETPOST('frommail','alpha') .'>';
			$replyto			= GETPOST('replytoname','alpha'). ' <' . GETPOST('replytomail','alpha').'>';
			$message			= GETPOST('message');
			$sendtocc			= GETPOST('sendtocc','alpha');
			$deliveryreceipt	= GETPOST('deliveryreceipt','alpha');

			if ($action == 'send')
			{
				if (strlen(GETPOST('subject','alphs'))) $subject = GETPOST('subject','alpha');
				else $subject = $langs->transnoentities('Intervention').' '.$object->ref;
				$actiontypecode='AC_OTH_AUTO';
				$actionmsg = $langs->transnoentities('MailSentBy').' '.$from.' '.$langs->transnoentities('To').' '.$sendto;
				if ($message)
				{
					if ($sendtocc) $actionmsg = dol_concatdesc($actionmsg, $langs->transnoentities('Bcc') . ": " . $sendtocc);
					$actionmsg = dol_concatdesc($actionmsg, $langs->transnoentities('MailTopic') . ": " . $subject);
					$actionmsg = dol_concatdesc($actionmsg, $langs->transnoentities('TextUsedInTheMessageBody') . ":");
					$actionmsg = dol_concatdesc($actionmsg, $message);
				}
				$actionmsg2=$langs->transnoentities("InterventionSentByEMail",$object->ref);
			}

			// Create form object
			include_once DOL_DOCUMENT_ROOT.'/core/class/html.formmail.class.php';
			$formmail = new FormMail($db);

			$attachedfiles=$formmail->get_attached_files();
			$filepath = $attachedfiles['paths'];
			$filename = $attachedfiles['names'];
			$mimetype = $attachedfiles['mimes'];

			// Send by email
			require_once DOL_DOCUMENT_ROOT.'/core/class/CMailFile.class.php';
			$mailfile = new CMailFile($subject,$sendto,$from,$message,$filepath,$mimetype,$filename,$sendtocc,'',$deliveryreceipt,-1);
			if ($mailfile->error)
			{
				$mesg='<div class="error">'.$mailfile->error.'</div>';
			}
			else
			{
				$result=$mailfile->sendfile();
				if ($result)
				{
					$mesg=$langs->trans('MailSuccessfulySent',$mailfile->getValidAddress($from,2),$mailfile->getValidAddress($sendto,2));
					setEventMessages($mesg, null, 'mesgs');
					$error=0;

					// Initialisation donnees
					$object->sendtoid		= $sendtoid;
					$object->actiontypecode	= $actiontypecode;
					$object->actionmsg 		= $actionmsg;
					$object->actionmsg2		= $actionmsg2;
					$object->fk_element		= $object->id;
					$object->elementtype	= $object->element;

					// Appel des triggers
					include_once DOL_DOCUMENT_ROOT . '/core/class/interfaces.class.php';
					$interface=new Interfaces($db);
					$result=$interface->run_triggers('FICHINTER_SENTBYMAIL',$object,$user,$langs,$conf);
					if ($result < 0) {
						$error++; $object->errors=$interface->errors;
					}
					// Fin appel triggers
=======
	 */
>>>>>>> 3f5d67d4

	// Actions to send emails
	$actiontypecode='AC_OTH_AUTO';
	$trigger_name='FICHINTER_SENTBYMAIL';
	$paramname='id';
	$mode='emailfromintervention';
	include DOL_DOCUMENT_ROOT.'/core/actions_sendmails.inc.php';


	if ($action == 'update_extras')
	{
		// Fill array 'array_options' with data from update form
		$extralabels=$extrafields->fetch_name_optionals_label($object->table_element);
		$ret = $extrafields->setOptionalsFromPost($extralabels,$object,GETPOST('attribute'));
		if ($ret < 0) $error++;

		if (! $error)
		{
			// Actions on extra fields (by external module or standard code)
			// TODO le hook fait double emploi avec le trigger !!
			$hookmanager->initHooks(array('interventiondao'));
			$parameters=array('id'=>$object->id);
			$reshook=$hookmanager->executeHooks('insertExtraFields',$parameters,$object,$action);    // Note that $action and $object may have been modified by some hooks
			if (empty($reshook))
			{   $result=$object->updateExtraField($_POST["attribute"]);
				if ($result < 0)
				{
					$error++;
				}
			}
			else if ($reshook < 0) $error++;
		}

		if ($error) $action = 'edit_extras';
	}

	if (! empty($conf->global->MAIN_DISABLE_CONTACTS_TAB) && $user->rights->ficheinter->creer)
	{
		if ($action == 'addcontact')
		{
			if ($result > 0 && $id > 0)
			{
				$contactid = (GETPOST('userid','int') ? GETPOST('userid','int') : GETPOST('contactid','int'));
				$result = $object->add_contact($contactid, GETPOST('type','int'), GETPOST('source','alpha'));
			}

			if ($result >= 0)
			{
				header("Location: ".$_SERVER['PHP_SELF']."?id=".$object->id);
				exit;
			}
			else
			{
				if ($object->error == 'DB_ERROR_RECORD_ALREADY_EXISTS')
				{
					$langs->load("errors");
					$mesg = '<div class="error">'.$langs->trans("ErrorThisContactIsAlreadyDefinedAsThisType").'</div>';
				}
				else
				{
					$mesg = '<div class="error">'.$object->error.'</div>';
				}
			}
		}

		// bascule du statut d'un contact
		else if ($action == 'swapstatut')
		{
			$result=$object->swapContactStatus(GETPOST('ligne','int'));
		}

		// Efface un contact
		else if ($action == 'deletecontact')
		{
			$result = $object->delete_contact(GETPOST('lineid','int'));

			if ($result >= 0)
			{
				header("Location: ".$_SERVER['PHP_SELF']."?id=".$object->id);
				exit;
			}
			else {
				dol_print_error($db);
			}
		}
	}
}


/*
 * View
 */

$form = new Form($db);
$formfile = new FormFile($db);
if ($conf->contrat->enabled)
	$formcontract = new FormContract($db);

llxHeader('',$langs->trans("Intervention"));

if ($action == 'create')
{
	/*
	 * Mode creation
	 * Creation d'une nouvelle fiche d'intervention
	 */

	$soc=new Societe($db);

	print load_fiche_titre($langs->trans("AddIntervention"));

	dol_htmloutput_mesg($mesg);

	if ($socid) $res=$soc->fetch($socid);

	if (GETPOST('origin') && GETPOST('originid'))
	{
		// Parse element/subelement (ex: project_task)
		$element = $subelement = GETPOST('origin');
		if (preg_match('/^([^_]+)_([^_]+)/i',GETPOST('origin'),$regs))
		{
			$element = $regs[1];
			$subelement = $regs[2];
		}

        if ($element == 'project')
        {
            $projectid=GETPOST('originid');
        }
        else
		{
            // For compatibility
			if ($element == 'order' || $element == 'commande')    {
				$element = $subelement = 'commande';
			}
			if ($element == 'propal')   {
				$element = 'comm/propal'; $subelement = 'propal';
			}
			if ($element == 'contract') {
				$element = $subelement = 'contrat';
			}

			dol_include_once('/'.$element.'/class/'.$subelement.'.class.php');

			$classname = ucfirst($subelement);
			$objectsrc = new $classname($db);
			$objectsrc->fetch(GETPOST('originid'));
			if (empty($objectsrc->lines) && method_exists($objectsrc,'fetch_lines'))
			{
				$objectsrc->fetch_lines();
				$lines = $objectsrc->lines;
			}
			$objectsrc->fetch_thirdparty();

			$projectid          = (!empty($objectsrc->fk_project)?$objectsrc->fk_project:'');

			$soc = $objectsrc->client;

			$note_private		= (! empty($objectsrc->note) ? $objectsrc->note : (! empty($objectsrc->note_private) ? $objectsrc->note_private : GETPOST('note_private')));
			$note_public		= (! empty($objectsrc->note_public) ? $objectsrc->note_public : GETPOST('note_public'));

			// Object source contacts list
			$srccontactslist = $objectsrc->liste_contact(-1,'external',1);
		}
	}
	else {
		$projectid = GETPOST('projectid','int');
	}

	if (! $conf->global->FICHEINTER_ADDON)
	{
		dol_print_error($db,$langs->trans("Error")." ".$langs->trans("Error_FICHEINTER_ADDON_NotDefined"));
		exit;
	}

	$object->date = dol_now();

	$obj = $conf->global->FICHEINTER_ADDON;
	$obj = "mod_".$obj;

	//$modFicheinter = new $obj;
	//$numpr = $modFicheinter->getNextValue($soc, $object);

	if ($socid > 0)
	{
		$soc=new Societe($db);
		$soc->fetch($socid);

		print '<form name="fichinter" action="'.$_SERVER['PHP_SELF'].'" method="POST">';
		print '<input type="hidden" name="token" value="'.$_SESSION['newtoken'].'">';

		dol_fiche_head('');

		print '<table class="border" width="100%">';

		print '<input type="hidden" name="socid" value='.$soc->id.'>';
		print '<tr><td class="fieldrequired titlefieldcreate">'.$langs->trans("ThirdParty").'</td><td>'.$soc->getNomUrl(1).'</td></tr>';

		print '<input type="hidden" name="action" value="add">';

		// Ref
		print '<tr><td class="fieldrequired">'.$langs->trans('Ref').'</td><td colspan="2">'.$langs->trans("Draft").'</td></tr>';

		// Description (must be a textarea and not html must be allowed (used in list view)
		print '<tr><td class="tdtop">'.$langs->trans("Description").'</td>';
		print '<td>';
		print '<textarea name="description" cols="80" rows="'.ROWS_3.'">'.GETPOST('description').'</textarea>';
		print '</td></tr>';

		// Project
		if (! empty($conf->projet->enabled))
		{
			$formproject=new FormProjets($db);

			$langs->load("project");

            print '<tr><td>'.$langs->trans("Project").'</td><td>';
            /* Fix: If a project must be linked to any companies (suppliers or not), project must be not be set as limited to customer but must be not linked to any particular thirdparty
            if ($societe->fournisseur==1)
            	$numprojet=select_projects(-1,$_POST["projectid"],'projectid');
            else
            	$numprojet=select_projects($societe->id,$_POST["projectid"],'projectid');
            	*/
            $numprojet=$formproject->select_projects($soc->id,$projectid,'projectid');
            if ($numprojet==0)
            {
                print ' &nbsp; <a href="'.DOL_URL_ROOT.'/projet/card.php?socid='.$soc->id.'&action=create">'.$langs->trans("AddProject").'</a>';
            }
            print '</td></tr>';
        }

		// Contract
		if ($conf->contrat->enabled)
		{
			$langs->load("contracts");
			print '<tr><td>'.$langs->trans("Contract").'</td><td>';
			$numcontrat=$formcontract->select_contract($soc->id,GETPOST('contratid','int'),'contratid',0,1);
			if ($numcontrat==0)
			{
				print ' &nbsp; <a href="'.DOL_URL_ROOT.'/contrat/card.php?socid='.$soc->id.'&action=create">'.$langs->trans("AddContract").'</a>';
			}
			print '</td></tr>';
		}

        // Model
        print '<tr>';
        print '<td>'.$langs->trans("DefaultModel").'</td>';
        print '<td colspan="2">';
        $liste=ModelePDFFicheinter::liste_modeles($db);
        print $form->selectarray('model',$liste,$conf->global->FICHEINTER_ADDON_PDF);
        print "</td></tr>";

        // Public note
        print '<tr>';
        print '<td tdtop">'.$langs->trans('NotePublic').'</td>';
        print '<td colspan="2">';
        $doleditor = new DolEditor('note_public', $note_public, '', 80, 'dolibarr_notes', 'In', 0, false, true, ROWS_3, 70);
        print $doleditor->Create(1);
        //print '<textarea name="note_public" cols="80" rows="'.ROWS_3.'">'.$note_public.'</textarea>';
        print '</td></tr>';

        // Private note
        if (empty($user->societe_id))
        {
        	print '<tr>';
        	print '<td class="tdtop">'.$langs->trans('NotePrivate').'</td>';
        	print '<td colspan="2">';
        	$doleditor = new DolEditor('note_private', $note_private, '', 80, 'dolibarr_notes', 'In', 0, false, true, ROWS_3, 70);
        	print $doleditor->Create(1);
        	//print '<textarea name="note_private" cols="80" rows="'.ROWS_3.'">'.$note_private.'</textarea>';
        	print '</td></tr>';
        }

        // Other attributes
        $parameters=array('colspan' => ' colspan="2"');
        $reshook=$hookmanager->executeHooks('formObjectOptions',$parameters,$object,$action);    // Note that $action and $object may have been modified by hook
		if (empty($reshook) && ! empty($extrafields->attribute_label))
		{
			print $object->showOptionals($extrafields,'edit');
		}

        // Show link to origin object
        if (! empty($origin) && ! empty($originid) && is_object($objectsrc))
        {
        	$newclassname=$classname;
        	if ($newclassname=='Propal') $newclassname='CommercialProposal';
        	print '<tr><td>'.$langs->trans($newclassname).'</td><td colspan="2">'.$objectsrc->getNomUrl(1).'</td></tr>';
        }

        print '</table>';

	    if (is_object($objectsrc))
	    {
	        print '<input type="hidden" name="origin"         value="'.$objectsrc->element.'">';
	        print '<input type="hidden" name="originid"       value="'.$objectsrc->id.'">';
		} elseif ($origin == 'project' && !empty($projectid)) {
			print '<input type="hidden" name="projectid" value="' . $projectid . '">';
		}

		dol_fiche_end();

		print '<div class="center">';
		print '<input type="submit" class="button" value="'.$langs->trans("CreateDraftIntervention").'">';
    	print '&nbsp;&nbsp;&nbsp;&nbsp;&nbsp;';
    	print '<input type="button" class="button" value="' . $langs->trans("Cancel") . '" onClick="javascript:history.go(-1)">';
		print '</div>';

		print '</form>';
	}
	else
	{
		dol_fiche_head('');

		print '<form name="fichinter" action="'.$_SERVER['PHP_SELF'].'" method="POST">';
		if (is_object($objectsrc))
		{
			print '<input type="hidden" name="origin"         value="'.$objectsrc->element.'">';
			print '<input type="hidden" name="originid"       value="'.$objectsrc->id.'">';
		} elseif ($origin == 'project' && !empty($projectid)) {
			print '<input type="hidden" name="projectid" value="' . $projectid . '">';
		}
		print '<table class="border" width="100%">';
		print '<tr><td class="fieldrequired">'.$langs->trans("ThirdParty").'</td><td>';
		print $form->select_company('','socid','','SelectThirdParty',1);
		print '</td></tr>';
		print '</table>';

		dol_fiche_end();

		print '<div class="center">';
		print '<input type="hidden" name="action" value="create">';
		print '<input type="submit" class="button" value="'.$langs->trans("CreateDraftIntervention").'">';
    	print '&nbsp;&nbsp;&nbsp;&nbsp;&nbsp;';
    	print '<input type="button" class="button" value="' . $langs->trans("Cancel") . '" onClick="javascript:history.go(-1)">';
		print '</div>';

		print '</form>';
	}

}
else if ($id > 0 || ! empty($ref))
{
	/*
	 * Affichage en mode visu
	*/

	$object->fetch($id, $ref);
	$object->fetch_thirdparty();

	$soc=new Societe($db);
	$soc->fetch($object->socid);

	dol_htmloutput_mesg($mesg);

	$head = fichinter_prepare_head($object);

	dol_fiche_head($head, 'card', $langs->trans("InterventionCard"), 0, 'intervention');

	$formconfirm='';

	// Confirm deletion of intervention
	if ($action == 'delete')
	{
		$formconfirm = $form->formconfirm($_SERVER["PHP_SELF"].'?id='.$object->id, $langs->trans('DeleteIntervention'), $langs->trans('ConfirmDeleteIntervention'), 'confirm_delete','',0,1);
	}

	// Confirm validation
	if ($action == 'validate')
	{
		// on verifie si l'objet est en numerotation provisoire
		$ref = substr($object->ref, 1, 4);
		if ($ref == 'PROV')
		{
			$numref = $object->getNextNumRef($soc);
			if (empty($numref))
			{
				$error++;
				setEventMessages($object->error, $object->errors, 'errors');
			}
		}
		else
		{
			$numref = $object->ref;
		}
		$text=$langs->trans('ConfirmValidateIntervention',$numref);

		$formconfirm = $form->formconfirm($_SERVER["PHP_SELF"].'?id='.$object->id, $langs->trans('ValidateIntervention'), $text, 'confirm_validate','',1,1);
	}

	// Confirm back to draft
	if ($action == 'modify')
	{
		$formconfirm = $form->formconfirm($_SERVER["PHP_SELF"].'?id='.$object->id, $langs->trans('ModifyIntervention'), $langs->trans('ConfirmModifyIntervention'), 'confirm_modify','',0,1);
	}

	// Confirm deletion of line
	if ($action == 'ask_deleteline')
	{
		$formconfirm = $form->formconfirm($_SERVER["PHP_SELF"].'?id='.$object->id.'&line_id='.$lineid, $langs->trans('DeleteInterventionLine'), $langs->trans('ConfirmDeleteInterventionLine'), 'confirm_deleteline','',0,1);
	}

	// Clone confirmation
	if ($action == 'clone') {
		// Create an array for form
		$formquestion = array(
							// 'text' => $langs->trans("ConfirmClone"),
							// array('type' => 'checkbox', 'name' => 'clone_content', 'label' => $langs->trans("CloneMainAttributes"), 'value' =>
							// 1),
							// array('type' => 'checkbox', 'name' => 'update_prices', 'label' => $langs->trans("PuttingPricesUpToDate"), 'value'
							// => 1),
							array('type' => 'other','name' => 'socid','label' => $langs->trans("SelectThirdParty"),'value' => $form->select_company(GETPOST('socid', 'int'), 'socid', '', '', 0, 0, null, 0, 'minwidth200')));
		// Paiement incomplet. On demande si motif = escompte ou autre
		$formconfirm = $form->formconfirm($_SERVER["PHP_SELF"] . '?id=' . $object->id, $langs->trans('CloneIntervention'), $langs->trans('ConfirmCloneIntervention', $object->ref), 'confirm_clone', $formquestion, 'yes', 1);
	}

	if (!$formconfirm)
	{
		$parameters=array('lineid'=>$lineid);
		$reshook = $hookmanager->executeHooks('formConfirm', $parameters, $object, $action); // Note that $action and $object may have been modified by hook
		if (empty($reshook)) $formconfirm.=$hookmanager->resPrint;
		elseif ($reshook > 0) $formconfirm=$hookmanager->resPrint;
	}

	// Print form confirm
	print $formconfirm;

	print '<table class="border" width="100%">';

	$linkback = '<a href="'.DOL_URL_ROOT.'/fichinter/list.php'.(! empty($socid)?'?socid='.$socid:'').'">'.$langs->trans("BackToList").'</a>';

	// Ref
	print '<tr><td class="titlefield">'.$langs->trans("Ref").'</td><td colspan="3">';
	print $form->showrefnav($object, 'ref', $linkback, 1, 'ref', 'ref');
	print '</td></tr>';

	// Third party
	print "<tr><td>".$langs->trans("Company").'</td><td colspan="3">'.$object->thirdparty->getNomUrl(1)."</td></tr>";

	if (empty($conf->global->FICHINTER_DISABLE_DETAILS))
	{
		// Duration
		print '<tr><td>'.$langs->trans("TotalDuration").'</td>';
		print '<td colspan="3">'.convertSecondToTime($object->duration, 'all', $conf->global->MAIN_DURATION_OF_WORKDAY).'</td>';
		print '</tr>';
	}

	if (! empty($conf->global->FICHINTER_USE_PLANNED_AND_DONE_DATES))
	{
		// Date Start
		print '<tr><td>'.$langs->trans("Dateo").'</td>';
		print '<td colspan="3">';
		print $object->dateo ? dol_print_date($object->dateo, 'daytext') : '&nbsp;';
		print '</td>';
		print '</tr>';

		// Date End
		print '<tr><td>'.$langs->trans("Datee").'</td>';
		print '<td colspan="3">';
		print $object->datee ? dol_print_date($object->datee, 'daytext') : '&nbsp;';
		print '</td>';
		print '</tr>';

		// Date Terminate/close
		print '<tr><td>'.$langs->trans("Datet").'</td>';
		print '<td colspan="3">';
		print $object->datet ? dol_print_date($object->datet, 'daytext') : '&nbsp;';
		print '</td>';
		print '</tr>';
	}

	// Description (must be a textarea and not html must be allowed (used in list view)
	print '<tr><td>';
	print $form->editfieldkey("Description",'description',$object->description,$object,$user->rights->ficheinter->creer,'textarea');
	print '</td><td colspan="3">';
	print $form->editfieldval("Description",'description',$object->description,$object,$user->rights->ficheinter->creer,'textarea:8:80');
	print '</td>';
	print '</tr>';

	// Project
	if (! empty($conf->projet->enabled))
	{
		$langs->load('projects');
		print '<tr>';
		print '<td>';

		print '<table class="nobordernopadding" width="100%"><tr><td>';
		print $langs->trans('Project');
		print '</td>';
		if ($action != 'classify')
		{
			print '<td align="right"><a href="'.$_SERVER["PHP_SELF"].'?action=classify&amp;id='.$object->id.'">';
			print img_edit($langs->trans('SetProject'),1);
			print '</a></td>';
		}
		print '</tr></table>';
		print '</td><td colspan="3">';
		if ($action == 'classify')
		{
			$form->form_project($_SERVER['PHP_SELF'].'?id='.$object->id, $object->socid, $object->fk_project,'projectid', 0, 0, 1);
		}
		else
		{
			$form->form_project($_SERVER['PHP_SELF'].'?id='.$object->id, $object->socid, $object->fk_project,'none', 0, 0);
		}
		print '</td>';
		print '</tr>';
	}

	// Contrat
	if ($conf->contrat->enabled)
	{
		$langs->load('contrat');
		print '<tr>';
		print '<td>';

		print '<table class="nobordernopadding" width="100%"><tr><td>';
		print $langs->trans('Contract');
		print '</td>';
		if ($action != 'contrat')
		{
			print '<td align="right"><a href="'.$_SERVER["PHP_SELF"].'?action=contrat&amp;id='.$object->id.'">';
			print img_edit($langs->trans('SetContract'),1);
			print '</a></td>';
		}
		print '</tr></table>';
		print '</td><td colspan="3">';
		if ($action == 'contrat')
		{
			$formcontract= new Formcontract($db);
			$formcontract->formSelectContract($_SERVER["PHP_SELF"].'?id='.$object->id, $object->socid, $object->fk_contrat, 'contratid', 0, 1);
		}
		else
		{
			if ($object->fk_contrat)
            {
                $contratstatic = new Contrat($db);
                $contratstatic->fetch($object->fk_contrat);
                //print '<a href="'.DOL_URL_ROOT.'/projet/card.php?id='.$selected.'">'.$projet->title.'</a>';
                print $contratstatic->getNomUrl(0,'',1);
            }
            else
            {
                print "&nbsp;";
            }
		}
		print '</td>';
		print '</tr>';
	}

	// Statut
	print '<tr><td>'.$langs->trans("Status").'</td><td colspan="3">'.$object->getLibStatut(4).'</td></tr>';

    // Other attributes
    $cols = 3;
    include DOL_DOCUMENT_ROOT . '/core/tpl/extrafields_view.tpl.php';

	print "</table>";

	if (! empty($conf->global->MAIN_DISABLE_CONTACTS_TAB))
	{
		$blocname = 'contacts';
		$title = $langs->trans('ContactsAddresses');
		include DOL_DOCUMENT_ROOT.'/core/tpl/bloc_showhide.tpl.php';
	}

	if (! empty($conf->global->MAIN_DISABLE_NOTES_TAB))
	{
		$blocname = 'notes';
		$title = $langs->trans('Notes');
		include DOL_DOCUMENT_ROOT.'/core/tpl/bloc_showhide.tpl.php';
	}

	// Line of interventions
 	if (empty($conf->global->FICHINTER_DISABLE_DETAILS))
 	{
		print '<form action="'.$_SERVER["PHP_SELF"].'?id='.$object->id.'" name="addinter" method="post">';
		print '<input type="hidden" name="token" value="'.$_SESSION['newtoken'].'">';
		print '<input type="hidden" name="id" value="'.$object->id.'">';
		if ($action == 'editline')
		{
			print '<input type="hidden" name="action" value="updateline">';
			print '<input type="hidden" name="line_id" value="'.GETPOST('line_id','int').'">';
		}
		else
		{
			print '<input type="hidden" name="action" value="addline">';
		}

		// Intervention lines
		$sql = 'SELECT ft.rowid, ft.description, ft.fk_fichinter, ft.duree, ft.rang,';
		$sql.= ' ft.date as date_intervention';
		$sql.= ' FROM '.MAIN_DB_PREFIX.'fichinterdet as ft';
		$sql.= ' WHERE ft.fk_fichinter = '.$object->id;
		if (!empty($conf->global->FICHINTER_HIDE_EMPTY_DURATION))
			$sql.= ' AND ft.duree <> 0';
		$sql.= ' ORDER BY ft.rang ASC, ft.date ASC, ft.rowid';

		$resql = $db->query($sql);
		if ($resql)
		{
			$num = $db->num_rows($resql);
			$i = 0;

			if ($num)
			{
				print '<br>';
				print '<table class="noborder" width="100%">';

				print '<tr class="liste_titre">';
				print '<td>'.$langs->trans('Description').'</td>';
				print '<td align="center">'.$langs->trans('Date').'</td>';
				print '<td align="right">'.(empty($conf->global->FICHINTER_WITHOUT_DURATION)?$langs->trans('Duration'):'').'</td>';
				print '<td width="48" colspan="3">&nbsp;</td>';
				print "</tr>\n";
			}
			$var=true;
			while ($i < $num)
			{
				$objp = $db->fetch_object($resql);
				$var=!$var;

				// Ligne en mode visu
				if ($action != 'editline' || GETPOST('line_id','int') != $objp->rowid)
				{
					print '<tr '.$bc[$var].'>';
					print '<td>';
					print '<a name="'.$objp->rowid.'"></a>'; // ancre pour retourner sur la ligne
					print dol_htmlentitiesbr($objp->description);

					// Date
					print '<td align="center" width="150">'.dol_print_date($db->jdate($objp->date_intervention),'dayhour').'</td>';

					// Duration
					print '<td align="right" width="150">'.(empty($conf->global->FICHINTER_WITHOUT_DURATION)?convertSecondToTime($objp->duree):'').'</td>';

					print "</td>\n";


					// Icone d'edition et suppression
					if ($object->statut == 0  && $user->rights->ficheinter->creer)
					{
						print '<td align="center">';
						print '<a href="'.$_SERVER["PHP_SELF"].'?id='.$object->id.'&amp;action=editline&amp;line_id='.$objp->rowid.'#'.$objp->rowid.'">';
						print img_edit();
						print '</a>';
						print '</td>';
						print '<td align="center">';
						print '<a href="'.$_SERVER["PHP_SELF"].'?id='.$object->id.'&amp;action=ask_deleteline&amp;line_id='.$objp->rowid.'">';
						print img_delete();
						print '</a></td>';
						if ($num > 1)
						{
							print '<td align="center">';
							if ($i > 0)
							{
								print '<a href="'.$_SERVER["PHP_SELF"].'?id='.$object->id.'&amp;action=up&amp;line_id='.$objp->rowid.'">';
								print img_up();
								print '</a>';
							}
							if ($i < $num-1)
							{
								print '<a href="'.$_SERVER["PHP_SELF"].'?id='.$object->id.'&amp;action=down&amp;line_id='.$objp->rowid.'">';
								print img_down();
								print '</a>';
							}
							print '</td>';
						}
					}
					else
					{
						print '<td colspan="3">&nbsp;</td>';
					}

					print '</tr>';

					$line = new FichinterLigne($db);
					$line->fetch($objp->rowid);

					$extrafieldsline = new ExtraFields($db);
					$extralabelslines=$extrafieldsline->fetch_name_optionals_label($line->table_element);

					$line->fetch_optionals($line->rowid, $extralabelslines);

					print $line->showOptionals($extrafieldsline, 'view', array('style'=>$bc[$var], 'colspan'=>5));


				}

				// Line in update mode
				if ($object->statut == 0 && $action == 'editline' && $user->rights->ficheinter->creer && GETPOST('line_id','int') == $objp->rowid)
				{
					print '<tr '.$bc[$var].'>';
					print '<td>';
					print '<a name="'.$objp->rowid.'"></a>'; // ancre pour retourner sur la ligne

					// Editeur wysiwyg
					require_once DOL_DOCUMENT_ROOT.'/core/class/doleditor.class.php';
					$doleditor=new DolEditor('np_desc',$objp->description,'',164,'dolibarr_details','',false,true,$conf->global->FCKEDITOR_ENABLE_DETAILS,ROWS_2,70);
					$doleditor->Create();
					print '</td>';

					// Date d'intervention
					print '<td align="center" class="nowrap">';
					$form->select_date($db->jdate($objp->date_intervention),'di',1,1,0,"date_intervention");
					print '</td>';

                    // Duration
                    print '<td align="right">';
                    if (empty($conf->global->FICHINTER_WITHOUT_DURATION)) {
                        $selectmode = 'select';
                        if (!empty($conf->global->INTERVENTION_ADDLINE_FREEDUREATION))
                            $selectmode = 'text';
                        $form->select_duration('duration', $objp->duree, 0, $selectmode);
                    }
                    print '</td>';

                    print '<td align="center" colspan="5" valign="center"><input type="submit" class="button" name="save" value="'.$langs->trans("Save").'">';
					print '<br><input type="submit" class="button" name="cancel" value="'.$langs->trans("Cancel").'"></td>';
					print '</tr>' . "\n";

					$line = new FichinterLigne($db);
					$line->fetch($objp->rowid);

					$extrafieldsline = new ExtraFields($db);
					$extralabelslines=$extrafieldsline->fetch_name_optionals_label($line->table_element);
					$line->fetch_optionals($line->rowid, $extralabelslines);

					print $line->showOptionals($extrafieldsline, 'edit', array('style'=>$bc[$var], 'colspan'=>5));


				}

				$i++;
			}

			$db->free($resql);

			// Add new line
			if ($object->statut == 0 && $user->rights->ficheinter->creer && $action <> 'editline' && empty($conf->global->FICHINTER_DISABLE_DETAILS))
			{
				if (! $num) print '<br><table class="noborder" width="100%">';

				print '<tr class="liste_titre">';
				print '<td>';
				print '<a name="add"></a>'; // ancre
				print $langs->trans('Description').'</td>';
				print '<td align="center">'.$langs->trans('Date').'</td>';
				print '<td align="right">'.(empty($conf->global->FICHINTER_WITHOUT_DURATION)?$langs->trans('Duration'):'').'</td>';

				print '<td colspan="4">&nbsp;</td>';
				print "</tr>\n";

				$var=true;

				print '<tr '.$bcnd[$var] . ">\n";
                print '<td>';
                // editeur wysiwyg
                if (empty($conf->global->FICHINTER_EMPTY_LINE_DESC)) {
                    require_once DOL_DOCUMENT_ROOT . '/core/class/doleditor.class.php';
                    $doleditor = new DolEditor('np_desc', GETPOST('np_desc', 'alpha'), '', 100, 'dolibarr_details', '', false, true, $conf->global->FCKEDITOR_ENABLE_DETAILS, ROWS_2, 70);
                    $doleditor->Create();
                }
                print '</td>';

                // Date intervention
                print '<td align="center" class="nowrap">';
				$now=dol_now();
				$timearray=dol_getdate($now);
				if (! GETPOST('diday','int')) $timewithnohour=dol_mktime(0,0,0,$timearray['mon'],$timearray['mday'],$timearray['year']);
				else $timewithnohour=dol_mktime(GETPOST('dihour','int'),GETPOST('dimin','int'), 0,GETPOST('dimonth','int'),GETPOST('diday','int'),GETPOST('diyear','int'));
				$form->select_date($timewithnohour,'di',1,1,0,"addinter");
				print '</td>';

                // Duration
                print '<td align="right">';
                if (empty($conf->global->FICHINTER_WITHOUT_DURATION)) {
                    $selectmode = 'select';
                    if (!empty($conf->global->INTERVENTION_ADDLINE_FREEDUREATION))
                        $selectmode = 'text';
                    $form->select_duration('duration', (!GETPOST('durationhour', 'int') && !GETPOST('durationmin', 'int')) ? 3600 : (60 * 60 * GETPOST('durationhour', 'int') + 60 * GETPOST('durationmin', 'int')), 0, $selectmode);
                }
                print '</td>';

                print '<td align="center" valign="middle" colspan="4"><input type="submit" class="button" value="'.$langs->trans('Add').'" name="addline"></td>';
				print '</tr>';

				//Line extrafield

				$lineadd = new FichinterLigne($db);

				$extrafieldsline = new ExtraFields($db);
				$extralabelslines=$extrafieldsline->fetch_name_optionals_label($lineadd->table_element);

				print $lineadd->showOptionals($extrafieldsline, 'edit', array('style'=>$bc[$var], 'colspan'=>5));

				if (! $num) print '</table>';
			}

			if ($num) print '</table>';
		}
		else
		{
			dol_print_error($db);
		}

		print '</form>'."\n";
 	}

	dol_fiche_end();

	print "\n";


	/*
	 * Actions buttons
	 */

	print '<div class="tabsAction">';

	$parameters = array();
	$reshook = $hookmanager->executeHooks('addMoreActionsButtons', $parameters, $object, $action); // Note that $action and $object may have been
		                                                                                          // modified by hook
	if (empty($reshook))
	{
		if ($user->societe_id == 0)
		{
            if ($action != 'editdescription' && ($action != 'presend')) {
                // Validate
                if ($object->statut == 0 && (count($object->lines) > 0 || !empty($conf->global->FICHINTER_DISABLE_DETAILS))) {
                    if ((empty($conf->global->MAIN_USE_ADVANCED_PERMS) && $user->rights->ficheinter->creer) || (!empty($conf->global->MAIN_USE_ADVANCED_PERMS) && $user->rights->ficheinter->ficheinter_advance->validate)) {
                        print '<div class="inline-block divButAction"><a class="butAction" href="card.php?id=' . $object->id . '&action=validate"';
                        print '>' . $langs->trans("Validate") . '</a></div>';
                    }
                }

                // Modify
                if ($object->statut == 1 && ((empty($conf->global->MAIN_USE_ADVANCED_PERMS) && $user->rights->ficheinter->creer) || (!empty($conf->global->MAIN_USE_ADVANCED_PERMS) && $user->rights->ficheinter->ficheinter_advance->unvalidate)))
				{
					print '<div class="inline-block divButAction"><a class="butAction" href="card.php?id='.$object->id.'&action=modify">';
					if (empty($conf->global->FICHINTER_DISABLE_DETAILS)) print $langs->trans("Modify");
					else print $langs->trans("SetToDraft");
					print '</a></div>';
				}

				// Send
				if ($object->statut > 0)
				{
					if (empty($conf->global->MAIN_USE_ADVANCED_PERMS) || $user->rights->ficheinter->ficheinter_advance->send)
					{
						print '<div class="inline-block divButAction"><a class="butAction" href="'.$_SERVER["PHP_SELF"].'?id='.$object->id.'&amp;action=presend&amp;mode=init">'.$langs->trans('SendByMail').'</a></div>';
					}
					else print '<div class="inline-block divButAction"><a class="butActionRefused" href="#">'.$langs->trans('SendByMail').'</a></div>';
				}

				// Event agenda
				if (! empty($conf->global->FICHINTER_ADDLINK_TO_EVENT))
				{
					if (! empty($conf->agenda->enabled) && $object->statut > 0)
					{
						$langs->load("agenda");
						if ($object->statut < 2)
						{
							if ($user->rights->agenda->myactions->create) print '<div class="inline-block divButAction"><a class="butAction" href="'.DOL_URL_ROOT.'/comm/action/card.php?action=create&amp;origin='.$object->element.'&amp;originid='.$object->id.'&amp;socid='.$object->socid.'&amp;backtopage='.urlencode($_SERVER["PHP_SELF"].'?id='.$object->id).'">'.$langs->trans("AddEvent").'</a></div>';
							else print '<div class="inline-block divButAction"><a class="butActionRefused" href="#" title="'.$langs->trans("NotEnoughPermissions").'">'.$langs->trans("AddEvent").'</a></div>';
						}
					}
				}

				// Proposal
				if (! empty($conf->propal->enabled) && $object->statut > 0)
				{
					$langs->load("propal");
					if ($object->statut < 2)
					{
						if ($user->rights->propal->creer) print '<div class="inline-block divButAction"><a class="butAction" href="'.DOL_URL_ROOT.'/comm/propal/card.php?action=create&amp;origin='.$object->element.'&amp;originid='.$object->id.'&amp;socid='.$object->socid.'">'.$langs->trans("AddProp").'</a></div>';
						else print '<div class="inline-block divButAction"><a class="butActionRefused" href="#" title="'.$langs->trans("NotEnoughPermissions").'">'.$langs->trans("AddProp").'</a></div>';
					}
				}

				// Invoicing
				if (! empty($conf->facture->enabled) && $object->statut > 0)
				{
					$langs->load("bills");
					if ($object->statut < 2)
					{
						if ($user->rights->facture->creer) print '<div class="inline-block divButAction"><a class="butAction" href="'.DOL_URL_ROOT.'/compta/facture.php?action=create&amp;origin='.$object->element.'&amp;originid='.$object->id.'&amp;socid='.$object->socid.'">'.$langs->trans("AddBill").'</a></div>';
						else print '<div class="inline-block divButAction"><a class="butActionRefused" href="#" title="'.$langs->trans("NotEnoughPermissions").'">'.$langs->trans("AddBill").'</a></div>';
					}

					if (! empty($conf->global->FICHINTER_CLASSIFY_BILLED))
					{
						if ($object->statut != 2)
						{
							print '<div class="inline-block divButAction"><a class="butAction" href="'.$_SERVER["PHP_SELF"].'?id='.$object->id.'&amp;action=classifybilled">'.$langs->trans("InterventionClassifyBilled").'</a></div>';
						}
						else
						{
							print '<div class="inline-block divButAction"><a class="butAction" href="'.$_SERVER["PHP_SELF"].'?id='.$object->id.'&amp;action=classifyunbilled">'.$langs->trans("InterventionClassifyUnBilled").'</a></div>';
						}
					}
				}

				// Done
				if (empty($conf->global->FICHINTER_CLASSIFY_BILLED) && $object->statut > 0 && $object->statut < 3)
				{
				    print '<div class="inline-block divButAction"><a class="butAction" href="'.$_SERVER["PHP_SELF"].'?id='.$object->id.'&amp;action=classifydone">'.$langs->trans("InterventionClassifyDone").'</a></div>';
				}

				// Clone
				if ($user->rights->ficheinter->creer) {
					print '<div class="inline-block divButAction"><a class="butAction" href="' . $_SERVER['PHP_SELF'] . '?id=' . $object->id . '&amp;socid=' . $object->socid . '&amp;action=clone&amp;object=ficheinter">' . $langs->trans("ToClone") . '</a></div>';
				}

				// Delete
				if (($object->statut == 0 && $user->rights->ficheinter->creer) || $user->rights->ficheinter->supprimer)
				{
					print '<div class="inline-block divButAction"><a class="butActionDelete" href="'.$_SERVER["PHP_SELF"].'?id='.$object->id.'&amp;action=delete"';
					print '>'.$langs->trans('Delete').'</a></div>';
				}

			}
		}
	}

	print '</div>';

	if ($action != 'presend')
	{
		print '<div class="fichecenter"><div class="fichehalfleft">';

		/*
		 * Built documents
		 */
		$filename=dol_sanitizeFileName($object->ref);
		$filedir=$conf->ficheinter->dir_output . "/".$object->ref;
		$urlsource=$_SERVER["PHP_SELF"]."?id=".$object->id;
		$genallowed=$user->rights->ficheinter->creer;
		$delallowed=$user->rights->ficheinter->supprimer;
		$genallowed=1;
		$delallowed=1;

		$var=true;

		//print "<br>\n";
		$somethingshown=$formfile->show_documents('ficheinter',$filename,$filedir,$urlsource,$genallowed,$delallowed,$object->modelpdf,1,0,0,28,0,'','','',$soc->default_lang);

		// Linked object block
		$somethingshown = $form->showLinkedObjectBlock($object);

		// Show links to link elements
		//$linktoelem = $form->showLinkToObjectBlock($object);
		//if ($linktoelem) print '<br>'.$linktoelem;


		print '</div><div class="fichehalfright"><div class="ficheaddleft">';

		// List of actions on element
		include_once DOL_DOCUMENT_ROOT.'/core/class/html.formactions.class.php';
		$formactions=new FormActions($db);
		$somethingshown=$formactions->showactions($object,'fichinter',$socid);

		print '</div></div></div>';
	}


	/*
	 * Action presend
	 */
	if (GETPOST('modelselected')) {
		$action = 'presend';
	}
	if ($action == 'presend')
	{
		$ref = dol_sanitizeFileName($object->ref);
		include_once DOL_DOCUMENT_ROOT.'/core/lib/files.lib.php';
		$fileparams = dol_most_recent_file($conf->ficheinter->dir_output . '/' . $ref, preg_quote($ref, '/').'[^\-]+');
		$file=$fileparams['fullname'];

		// Define output language
		$outputlangs = $langs;
		$newlang = '';
		if ($conf->global->MAIN_MULTILANGS && empty($newlang) && ! empty($_REQUEST['lang_id']))
			$newlang = $_REQUEST['lang_id'];
		if ($conf->global->MAIN_MULTILANGS && empty($newlang))
			$newlang = $object->thirdparty->default_lang;

		if (!empty($newlang))
		{
			$outputlangs = new Translate('', $conf);
			$outputlangs->setDefaultLang($newlang);
			$outputlangs->load('interventions');
		}

		// Build document if it not exists
		if (! $file || ! is_readable($file))
		{
			$result=fichinter_create($db, $object, GETPOST('model')?GETPOST('model'):$object->modelpdf, $outputlangs, $hidedetails, $hidedesc, $hideref);
			if ($result <= 0)
			{
				dol_print_error($db,$result);
				exit;
			}
			$fileparams = dol_most_recent_file($conf->ficheinter->dir_output . '/' . $ref, preg_quote($ref, '/').'[^\-]+');
			$file=$fileparams['fullname'];
		}

		print '<div class="clearboth"></div>';
		print '<br>';
		print load_fiche_titre($langs->trans('SendInterventionByMail'));

		dol_fiche_head('');

		// Create form object
		include_once DOL_DOCUMENT_ROOT.'/core/class/html.formmail.class.php';
		$formmail = new FormMail($db);
		$formmail->param['langsmodels']=(empty($newlang)?$langs->defaultlang:$newlang);
		$formmail->fromtype = 'user';
		$formmail->fromid   = $user->id;
		$formmail->fromname = $user->getFullName($langs);
		$formmail->frommail = $user->email;
<<<<<<< HEAD
		if (! empty($conf->global->MAIN_EMAIL_ADD_TRACK_ID) && ($conf->global->MAIN_EMAIL_ADD_TRACK_ID & 1))	// If bit 1 is set
		{
			$formmail->trackid='int'.$object->id;
		}
=======
		$formmail->trackid='int'.$object->id;
>>>>>>> 3f5d67d4
		if (! empty($conf->global->MAIN_EMAIL_ADD_TRACK_ID) && ($conf->global->MAIN_EMAIL_ADD_TRACK_ID & 2))	// If bit 2 is set
		{
			include DOL_DOCUMENT_ROOT.'/core/lib/functions2.lib.php';
			$formmail->frommail=dolAddEmailTrackId($formmail->frommail, 'int'.$object->id);
<<<<<<< HEAD
		}		
=======
		}
>>>>>>> 3f5d67d4
		$formmail->withfrom=1;
		$liste=array();
		foreach ($object->thirdparty->thirdparty_and_contact_email_array(1) as $key=>$value)	$liste[$key]=$value;
		$formmail->withto=GETPOST("sendto")?GETPOST("sendto"):$liste;
		$formmail->withtocc=$liste;
		$formmail->withtoccc=$conf->global->MAIN_EMAIL_USECCC;
		$formmail->withtopic=$outputlangs->trans('SendInterventionRef','__FICHINTERREF__');
		$formmail->withfile=2;
		$formmail->withbody=1;
		$formmail->withdeliveryreceipt=1;
		$formmail->withcancel=1;

		// Tableau des substitutions
		$formmail->setSubstitFromObject($object);
		$formmail->substit['__FICHINTERREF__']=$object->ref;

		//Find the good contact adress
		$custcontact='';
		$contactarr=array();
		$contactarr=$object->liste_contact(-1,'external');

		if (is_array($contactarr) && count($contactarr)>0) {
			foreach($contactarr as $contact) {
				if ($contact['libelle']==$langs->trans('TypeContact_fichinter_external_CUSTOMER')) {
					require_once DOL_DOCUMENT_ROOT.'/contact/class/contact.class.php';
					$contactstatic=new Contact($db);
					$contactstatic->fetch($contact['id']);
					$custcontact=$contactstatic->getFullName($langs,1);
				}
			}

			if (!empty($custcontact)) {
				$formmail->substit['__CONTACTCIVNAME__']=$custcontact;
			}
		}

		// Tableau des parametres complementaires
		$formmail->param['action']='send';
		$formmail->param['models']='fichinter_send';
		$formmail->param['models_id']=GETPOST('modelmailselected','int');
		$formmail->param['fichinter_id']=$object->id;
		$formmail->param['returnurl']=$_SERVER["PHP_SELF"].'?id='.$object->id;

		// Init list of files
		if (GETPOST("mode")=='init')
		{
			$formmail->clear_attached_files();
			$formmail->add_attached_files($file,basename($file),dol_mimetype($file));
		}

		print $formmail->get_form();

		dol_fiche_end();
	}
}


llxFooter();

$db->close();<|MERGE_RESOLUTION|>--- conflicted
+++ resolved
@@ -5,13 +5,8 @@
  * Copyright (C) 2011-2013  Juanjo Menent			<jmenent@2byte.es>
  * Copyright (C) 2013       Florian Henry           <florian.henry@open-concept.pro>
  * Copyright (C) 2014-2015  Ferran Marcet           <fmarcet@2byte.es>
-<<<<<<< HEAD
- * Copyright (C) 201		Charlie Benke           <charlies@patas-monkey.com>
- * Copyright (C) 2015       Abbes Bahfir            <bafbes@gmail.com>
-=======
  * Copyright (C) 2014-2015 	Charlie Benke           <charlies@patas-monkey.com>
  * Copyright (C) 2015-2016  Abbes Bahfir            <bafbes@gmail.com>
->>>>>>> 3f5d67d4
  *
  * This program is free software; you can redistribute it and/or modify
  * it under the terms of the GNU General Public License as published by
@@ -737,103 +732,7 @@
 
 	/*
 	 * Send mail
-<<<<<<< HEAD
-	*/
-	if ($action == 'send' && ! GETPOST('cancel','alpha') && (empty($conf->global->MAIN_USE_ADVANCED_PERMS) || $user->rights->ficheinter->ficheinter_advance->send))
-	{
-		$langs->load('mails');
-
-		if (GETPOST('sendto','alpha'))
-		{
-			// Le destinataire a ete fourni via le champ libre
-			$sendto = GETPOST('sendto','alpha');
-			$sendtoid = 0;
-		}
-		elseif (GETPOST('receiver','alpha') != '-1')
-		{
-			// Recipient was provided from combo list
-			if (GETPOST('receiver','alpha') == 'thirdparty') // Id of third party
-			{
-				$sendto = $object->client->email;
-				$sendtoid = 0;
-			}
-			else    // Id du contact
-			{
-				$sendto = $object->client->contact_get_property(GETPOST('receiver'),'email');
-				$sendtoid = GETPOST('receiver','alpha');
-			}
-		}
-
-		if (dol_strlen($sendto))
-		{
-			$langs->load("commercial");
-
-			$from				= GETPOST('fromname','alpha') . ' <' . GETPOST('frommail','alpha') .'>';
-			$replyto			= GETPOST('replytoname','alpha'). ' <' . GETPOST('replytomail','alpha').'>';
-			$message			= GETPOST('message');
-			$sendtocc			= GETPOST('sendtocc','alpha');
-			$deliveryreceipt	= GETPOST('deliveryreceipt','alpha');
-
-			if ($action == 'send')
-			{
-				if (strlen(GETPOST('subject','alphs'))) $subject = GETPOST('subject','alpha');
-				else $subject = $langs->transnoentities('Intervention').' '.$object->ref;
-				$actiontypecode='AC_OTH_AUTO';
-				$actionmsg = $langs->transnoentities('MailSentBy').' '.$from.' '.$langs->transnoentities('To').' '.$sendto;
-				if ($message)
-				{
-					if ($sendtocc) $actionmsg = dol_concatdesc($actionmsg, $langs->transnoentities('Bcc') . ": " . $sendtocc);
-					$actionmsg = dol_concatdesc($actionmsg, $langs->transnoentities('MailTopic') . ": " . $subject);
-					$actionmsg = dol_concatdesc($actionmsg, $langs->transnoentities('TextUsedInTheMessageBody') . ":");
-					$actionmsg = dol_concatdesc($actionmsg, $message);
-				}
-				$actionmsg2=$langs->transnoentities("InterventionSentByEMail",$object->ref);
-			}
-
-			// Create form object
-			include_once DOL_DOCUMENT_ROOT.'/core/class/html.formmail.class.php';
-			$formmail = new FormMail($db);
-
-			$attachedfiles=$formmail->get_attached_files();
-			$filepath = $attachedfiles['paths'];
-			$filename = $attachedfiles['names'];
-			$mimetype = $attachedfiles['mimes'];
-
-			// Send by email
-			require_once DOL_DOCUMENT_ROOT.'/core/class/CMailFile.class.php';
-			$mailfile = new CMailFile($subject,$sendto,$from,$message,$filepath,$mimetype,$filename,$sendtocc,'',$deliveryreceipt,-1);
-			if ($mailfile->error)
-			{
-				$mesg='<div class="error">'.$mailfile->error.'</div>';
-			}
-			else
-			{
-				$result=$mailfile->sendfile();
-				if ($result)
-				{
-					$mesg=$langs->trans('MailSuccessfulySent',$mailfile->getValidAddress($from,2),$mailfile->getValidAddress($sendto,2));
-					setEventMessages($mesg, null, 'mesgs');
-					$error=0;
-
-					// Initialisation donnees
-					$object->sendtoid		= $sendtoid;
-					$object->actiontypecode	= $actiontypecode;
-					$object->actionmsg 		= $actionmsg;
-					$object->actionmsg2		= $actionmsg2;
-					$object->fk_element		= $object->id;
-					$object->elementtype	= $object->element;
-
-					// Appel des triggers
-					include_once DOL_DOCUMENT_ROOT . '/core/class/interfaces.class.php';
-					$interface=new Interfaces($db);
-					$result=$interface->run_triggers('FICHINTER_SENTBYMAIL',$object,$user,$langs,$conf);
-					if ($result < 0) {
-						$error++; $object->errors=$interface->errors;
-					}
-					// Fin appel triggers
-=======
 	 */
->>>>>>> 3f5d67d4
 
 	// Actions to send emails
 	$actiontypecode='AC_OTH_AUTO';
@@ -1854,23 +1753,12 @@
 		$formmail->fromid   = $user->id;
 		$formmail->fromname = $user->getFullName($langs);
 		$formmail->frommail = $user->email;
-<<<<<<< HEAD
-		if (! empty($conf->global->MAIN_EMAIL_ADD_TRACK_ID) && ($conf->global->MAIN_EMAIL_ADD_TRACK_ID & 1))	// If bit 1 is set
-		{
-			$formmail->trackid='int'.$object->id;
-		}
-=======
 		$formmail->trackid='int'.$object->id;
->>>>>>> 3f5d67d4
 		if (! empty($conf->global->MAIN_EMAIL_ADD_TRACK_ID) && ($conf->global->MAIN_EMAIL_ADD_TRACK_ID & 2))	// If bit 2 is set
 		{
 			include DOL_DOCUMENT_ROOT.'/core/lib/functions2.lib.php';
 			$formmail->frommail=dolAddEmailTrackId($formmail->frommail, 'int'.$object->id);
-<<<<<<< HEAD
-		}		
-=======
-		}
->>>>>>> 3f5d67d4
+		}
 		$formmail->withfrom=1;
 		$liste=array();
 		foreach ($object->thirdparty->thirdparty_and_contact_email_array(1) as $key=>$value)	$liste[$key]=$value;
