<?php
/* Copyright (C) 2002-2007	Rodolphe Quiedeville	<rodolphe@quiedeville.org>
 * Copyright (C) 2004-2016	Laurent Destailleur		<eldy@users.sourceforge.net>
 * Copyright (C) 2005-2018	Regis Houssin			<regis.houssin@inodbox.com>
 * Copyright (C) 2011-2020  Juanjo Menent			<jmenent@2byte.es>
 * Copyright (C) 2013       Florian Henry           <florian.henry@open-concept.pro>
 * Copyright (C) 2014-2018  Ferran Marcet           <fmarcet@2byte.es>
 * Copyright (C) 2014-2022  Charlene Benke          <charlene@patas-monkey.com>
 * Copyright (C) 2015-2016  Abbes Bahfir            <bafbes@gmail.com>
 * Copyright (C) 2018-2022 	Philippe Grand       	<philippe.grand@atoo-net.com>
 * Copyright (C) 2020       Frédéric France         <frederic.france@netlogic.fr>
<<<<<<< HEAD
 * Copyright (C) 2023       Benjamin Grembi         <benjamin@oarces.fr>
=======
 * Copyright (C) 2023		William Mead			<william.mead@manchenumerique.fr>
>>>>>>> 3294b721
 *
 * This program is free software; you can redistribute it and/or modify
 * it under the terms of the GNU General Public License as published by
 * the Free Software Foundation; either version 3 of the License, or
 * (at your option) any later version.
 *
 * This program is distributed in the hope that it will be useful,
 * but WITHOUT ANY WARRANTY; without even the implied warranty of
 * MERCHANTABILITY or FITNESS FOR A PARTICULAR PURPOSE.  See the
 * GNU General Public License for more details.
 *
 * You should have received a copy of the GNU General Public License
 * along with this program. If not, see <https://www.gnu.org/licenses/>.
 */

/**
 *	\file       htdocs/fichinter/card.php
 *	\brief      Page of intervention
 *	\ingroup    ficheinter
 */

// Load Dolibarr environment
require '../main.inc.php';
require_once DOL_DOCUMENT_ROOT.'/core/class/html.formfile.class.php';
require_once DOL_DOCUMENT_ROOT.'/fichinter/class/fichinter.class.php';
require_once DOL_DOCUMENT_ROOT.'/core/modules/fichinter/modules_fichinter.php';
require_once DOL_DOCUMENT_ROOT.'/core/lib/fichinter.lib.php';
require_once DOL_DOCUMENT_ROOT.'/core/lib/date.lib.php';
if (isModEnabled('project')) {
	require_once DOL_DOCUMENT_ROOT.'/projet/class/project.class.php';
	require_once DOL_DOCUMENT_ROOT.'/core/class/html.formprojet.class.php';
}
if (isModEnabled('contrat')) {
	require_once DOL_DOCUMENT_ROOT."/core/class/html.formcontract.class.php";
	require_once DOL_DOCUMENT_ROOT."/contrat/class/contrat.class.php";
}
if (!empty($conf->global->FICHEINTER_ADDON) && is_readable(DOL_DOCUMENT_ROOT."/core/modules/fichinter/mod_".$conf->global->FICHEINTER_ADDON.".php")) {
	require_once DOL_DOCUMENT_ROOT."/core/modules/fichinter/mod_".$conf->global->FICHEINTER_ADDON.'.php';
}
require_once DOL_DOCUMENT_ROOT.'/core/class/doleditor.class.php';
require_once DOL_DOCUMENT_ROOT.'/core/class/extrafields.class.php';

// Load translation files required by the page
$langs->loadLangs(array('bills', 'companies', 'interventions', 'stocks'));

$id			= GETPOST('id', 'int');
$ref		= GETPOST('ref', 'alpha');
$ref_client	= GETPOST('ref_client', 'alpha');
$socid = (int) GETPOST('socid', 'int');
$contratid = (int) GETPOST('contratid', 'int');
$action		= GETPOST('action', 'alpha');
$cancel		= GETPOST('cancel', 'alpha');
$confirm	= GETPOST('confirm', 'alpha');
$backtopage = GETPOST('backtopage', 'alpha');

$mesg = GETPOST('msg', 'alpha');
$origin = GETPOST('origin', 'alpha');
$originid = (GETPOST('originid', 'int') ?GETPOST('originid', 'int') : GETPOST('origin_id', 'int')); // For backward compatibility
$note_public = GETPOST('note_public', 'restricthtml');
$note_private = GETPOST('note_private', 'restricthtml');
$lineid = GETPOST('line_id', 'int');

$error = 0;

//PDF
$hidedetails = (GETPOST('hidedetails', 'int') ? GETPOST('hidedetails', 'int') : (!empty($conf->global->MAIN_GENERATE_DOCUMENTS_HIDE_DETAILS) ? 1 : 0));
$hidedesc = (GETPOST('hidedesc', 'int') ? GETPOST('hidedesc', 'int') : (!empty($conf->global->MAIN_GENERATE_DOCUMENTS_HIDE_DESC) ? 1 : 0));
$hideref = (GETPOST('hideref', 'int') ? GETPOST('hideref', 'int') : (!empty($conf->global->MAIN_GENERATE_DOCUMENTS_HIDE_REF) ? 1 : 0));

// Initialize technical object to manage hooks of page. Note that conf->hooks_modules contains array of hook context
$hookmanager->initHooks(array('interventioncard', 'globalcard'));

$object = new Fichinter($db);
$extrafields = new ExtraFields($db);
$objectsrc = null;

$extrafields->fetch_name_optionals_label($object->table_element);

// Load object
if ($id > 0 || !empty($ref)) {
	$ret = $object->fetch($id, $ref);
	if ($ret > 0) {
		$ret = $object->fetch_thirdparty();
	}
	if ($ret < 0) {
		dol_print_error('', $object->error);
	}
}

// Security check
if ($user->socid) {
	$socid = $user->socid;
}
$result = restrictedArea($user, 'ficheinter', $id, 'fichinter');

$permissionnote = $user->hasRight('ficheinter', 'creer'); // Used by the include of actions_setnotes.inc.php
$permissiondellink = $user->hasRight('ficheinter', 'creer'); // Used by the include of actions_dellink.inc.php
$permissiontodelete = (($object->statut == Fichinter::STATUS_DRAFT && $user->hasRight('ficheinter', 'creer')) || $user->rights->ficheinter->supprimer);

$usercancreate = $user->hasRight('ficheinter', 'creer');


/*
 * Actions
 */

$parameters = array('socid'=>$socid);
$reshook = $hookmanager->executeHooks('doActions', $parameters, $object, $action); // Note that $action and $object may have been modified by some hooks
if ($reshook < 0) {
	setEventMessages($hookmanager->error, $hookmanager->errors, 'errors');
}

if (empty($reshook)) {
	$backurlforlist = DOL_URL_ROOT.'/fichinter/list.php';

	if (empty($backtopage) || ($cancel && empty($id))) {
		if (empty($backtopage) || ($cancel && strpos($backtopage, '__ID__'))) {
			if (empty($id) && (($action != 'add' && $action != 'create') || $cancel)) {
				$backtopage = $backurlforlist;
			} else {
				$backtopage = DOL_URL_ROOT.'/fichinter/card.php?id='.((!empty($id) && $id > 0) ? $id : '__ID__');
			}
		}
	}

	if ($cancel) {
		if (!empty($backtopageforcancel)) {
			header("Location: ".$backtopageforcancel);
			exit;
		} elseif (!empty($backtopage)) {
			header("Location: ".$backtopage);
			exit;
		}
		$action = '';
	}

	include DOL_DOCUMENT_ROOT.'/core/actions_setnotes.inc.php'; // Must be include, not include_once

	include DOL_DOCUMENT_ROOT.'/core/actions_dellink.inc.php'; // Must be include, not include_once

	// Action clone object
	if ($action == 'confirm_clone' && $confirm == 'yes' && $user->hasRight('ficheinter', 'creer')) {
		if (1 == 0 && !GETPOST('clone_content') && !GETPOST('clone_receivers')) {
			setEventMessages($langs->trans("NoCloneOptionsSpecified"), null, 'errors');
		} else {
			if ($object->id > 0) {
				// Because createFromClone modifies the object, we must clone it so that we can restore it later
				$orig = clone $object;

				$result = $object->createFromClone($user, $socid);
				if ($result > 0) {
					header("Location: ".$_SERVER['PHP_SELF'].'?id='.$result);
					exit;
				} else {
					setEventMessages($object->error, $object->errors, 'errors');
					$object = $orig;
					$action = '';
				}
			}
		}
	}

	if ($action == 'confirm_validate' && $confirm == 'yes' && $user->hasRight('ficheinter', 'creer')) {
		$result = $object->setValid($user);

		if ($result >= 0) {
			if (empty($conf->global->MAIN_DISABLE_PDF_AUTOUPDATE)) {
				// Define output language
				$outputlangs = $langs;
				$newlang = '';
				if (getDolGlobalInt('MAIN_MULTILANGS') && empty($newlang) && GETPOST('lang_id', 'aZ09')) {
					$newlang = GETPOST('lang_id', 'aZ09');
				}
				if (getDolGlobalInt('MAIN_MULTILANGS') && empty($newlang)) {
					$newlang = $object->thirdparty->default_lang;
				}
				if (!empty($newlang)) {
					$outputlangs = new Translate("", $conf);
					$outputlangs->setDefaultLang($newlang);
				}
				$result = fichinter_create($db, $object, (!GETPOST('model', 'alpha')) ? $object->model_pdf : GETPOST('model', 'alpha'), $outputlangs);
			}

			header('Location: '.$_SERVER["PHP_SELF"].'?id='.$object->id);
			exit;
		} else {
			$mesg = $object->error;
		}
	} elseif ($action == 'confirm_modify' && $confirm == 'yes' && $user->hasRight('ficheinter', 'creer')) {
		$result = $object->setDraft($user);
		if ($result >= 0) {
			if (empty($conf->global->MAIN_DISABLE_PDF_AUTOUPDATE)) {
				// Define output language
				$outputlangs = $langs;
				$newlang = '';
				if (getDolGlobalInt('MAIN_MULTILANGS') && empty($newlang) && GETPOST('lang_id', 'aZ09')) {
					$newlang = GETPOST('lang_id', 'aZ09');
				}
				if (getDolGlobalInt('MAIN_MULTILANGS') && empty($newlang)) {
					$newlang = $object->thirdparty->default_lang;
				}
				if (!empty($newlang)) {
					$outputlangs = new Translate("", $conf);
					$outputlangs->setDefaultLang($newlang);
				}
				$result = fichinter_create($db, $object, (!GETPOST('model', 'alpha')) ? $object->model_pdf : GETPOST('model', 'alpha'), $outputlangs);
			}

			header('Location: '.$_SERVER["PHP_SELF"].'?id='.$object->id);
			exit;
		} else {
			$mesg = $object->error;
		}
	} elseif ($action == 'add' && $user->hasRight('ficheinter', 'creer')) {
		$selectedLines = GETPOST('toselect', 'array');
		$object->socid = $socid;
		$object->duration = (int) GETPOST('duration', 'int');
		$object->fk_project = (int) GETPOST('projectid', 'int');
		$object->fk_contrat = (int) GETPOST('contratid', 'int');
		$object->author = $user->id;
		$object->description = GETPOST('description', 'restricthtml');
		$object->ref = $ref;
		$object->ref_client = $ref_client;
		$object->model_pdf = GETPOST('model', 'alpha');
		$object->note_private = GETPOST('note_private', 'restricthtml');
		$object->note_public = GETPOST('note_public', 'restricthtml');

		if ($object->socid > 0) {
			// If creation from another object of another module (Example: origin=propal, originid=1)
			if (!empty($origin) && !empty($originid)) {
				// Parse element/subelement (ex: project_task)
				$regs = array();
				$element = $subelement = GETPOST('origin', 'alphanohtml');
				if (preg_match('/^([^_]+)_([^_]+)/i', GETPOST('origin', 'alphanohtml'), $regs)) {
					$element = $regs[1];
					$subelement = $regs[2];
				}

				// For compatibility
				if ($element == 'order') {
					$element = $subelement = 'commande';
				}
				if ($element == 'propal') {
					$element = 'comm/propal'; $subelement = 'propal';
				}
				if ($element == 'contract') {
					$element = $subelement = 'contrat';
				}

				$object->origin    = $origin;
				$object->origin_id = $originid;

				// Possibility to add external linked objects with hooks
				$object->linked_objects[$object->origin] = $object->origin_id;
				if (is_array($_POST['other_linked_objects']) && !empty($_POST['other_linked_objects'])) {
					$object->linked_objects = array_merge($object->linked_objects, $_POST['other_linked_objects']);
				}

				// Extrafields

				// Fill array 'array_options' with data from add form
				$ret = $extrafields->setOptionalsFromPost(null, $object);
				if ($ret < 0) {
					$error++;
					$action = 'create';
				}
				//$array_options = $extrafields->getOptionalsFromPost($object->table_element);

				//$object->array_options = $array_options;

				$id = $object->create($user);

				if ($id > 0) {
					dol_include_once('/'.$element.'/class/'.$subelement.'.class.php');

					$classname = ucfirst($subelement);
					$srcobject = new $classname($db);

					dol_syslog("Try to find source object origin=".$object->origin." originid=".$object->origin_id." to add lines");
					$result = $srcobject->fetch($object->origin_id);
					if ($result > 0) {
						$srcobject->fetch_thirdparty();
						$lines = $srcobject->lines;
						if (empty($lines) && method_exists($srcobject, 'fetch_lines')) {
							$srcobject->fetch_lines();
							$lines = $srcobject->lines;
						}

						if (is_array($lines)) {
							$num = count($lines);

							for ($i = 0; $i < $num; $i++) {
								if (!in_array($lines[$i]->id, $selectedLines)) {
									continue; // Skip unselected lines
								}

								$product_type = ($lines[$i]->product_type ? $lines[$i]->product_type : Product::TYPE_PRODUCT);

								if ($product_type == Product::TYPE_SERVICE || !empty($conf->global->FICHINTER_PRINT_PRODUCTS)) { //only services except if config includes products
									$duration = 3600; // Default to one hour

									// Predefined products & services
									if ($lines[$i]->fk_product > 0) {
										$prod = new Product($db);
										$prod->id = $lines[$i]->fk_product;

										// Define output language
										if (getDolGlobalInt('MAIN_MULTILANGS') && !empty($conf->global->PRODUIT_TEXTS_IN_THIRDPARTY_LANGUAGE)) {
											$prod->getMultiLangs();
											// We show if duration is present on service (so we get it)
											$prod->fetch($lines[$i]->fk_product);
											$outputlangs = $langs;
											$newlang = '';
											if (empty($newlang) && GETPOST('lang_id', 'aZ09')) {
												$newlang = GETPOST('lang_id', 'aZ09');
											}
											if (empty($newlang)) {
												$newlang = $srcobject->thirdparty->default_lang;
											}
											if (!empty($newlang)) {
												$outputlangs = new Translate("", $conf);
												$outputlangs->setDefaultLang($newlang);
											}
											$label = (!empty($prod->multilangs[$outputlangs->defaultlang]["libelle"])) ? $prod->multilangs[$outputlangs->defaultlang]["libelle"] : $lines[$i]->product_label;
										} else {
											$prod->fetch($lines[$i]->fk_product);
											$label = $lines[$i]->product_label;
										}

										if ($prod->duration_value && $conf->global->FICHINTER_USE_SERVICE_DURATION) {
											switch ($prod->duration_unit) {
												default:
												case 'h':
													$mult = 3600;
													break;
												case 'd':
													$mult = 3600 * 24;
													break;
												case 'w':
													$mult = 3600 * 24 * 7;
													break;
												case 'm':
													$mult = (int) 3600 * 24 * (365 / 12); // Average month duration
													break;
												case 'y':
													$mult = 3600 * 24 * 365;
													break;
											}
											$duration = $prod->duration_value * $mult * $lines[$i]->qty;
										}

										$desc = $lines[$i]->product_ref;
										$desc .= ' - ';
										$desc .= $label;
										$desc .= '<br>';
									}
									// Common part (predefined or free line)
									$desc .= dol_htmlentitiesbr($lines[$i]->desc);
									$desc .= '<br>';
									$desc .= ' ('.$langs->trans('Quantity').': '.$lines[$i]->qty.')';

									$timearray = dol_getdate(dol_now());
									$date_intervention = dol_mktime(0, 0, 0, $timearray['mon'], $timearray['mday'], $timearray['year']);

									if ($product_type == Product::TYPE_PRODUCT) {
										$duration = 0;
									}

									$predef = '';

									// Extrafields
									$extrafields->fetch_name_optionals_label($object->table_element_line);
									$array_options = $extrafields->getOptionalsFromPost($object->table_element_line, $predef);

									$result = $object->addline(
										$user,
										$id,
										$desc,
										$date_intervention,
										$duration,
										$array_options
									);

									if ($result < 0) {
										$error++;
										break;
									}
								}
							}
						}
					} else {
						$langs->load("errors");
						setEventMessages($srcobject->error, $srcobject->errors, 'errors');
						$action = 'create';
						$error++;
					}
				} else {
					$langs->load("errors");
					setEventMessages($object->error, $object->errors, 'errors');
					$action = 'create';
					$error++;
				}
			} else {
				// Fill array 'array_options' with data from add form
				$ret = $extrafields->setOptionalsFromPost(null, $object);
				if ($ret < 0) {
					$error++;
					$action = 'create';
				}

				if (!$error) {
					// Extrafields
					$array_options = $extrafields->getOptionalsFromPost($object->table_element);

					$object->array_options = $array_options;

					$result = $object->create($user);
					if ($result > 0) {
						$id = $result; // Force raffraichissement sur fiche venant d'etre cree
					} else {
						$langs->load("errors");
						setEventMessages($object->error, $object->errors, 'errors');
						$action = 'create';
						$error++;
					}
				}
			}
		} else {
			$mesg = $langs->trans("ErrorFieldRequired", $langs->transnoentitiesnoconv("ThirdParty"));
			$action = 'create';
			$error++;
		}
	} elseif ($action == 'update' && $user->hasRight('ficheinter', 'creer')) {
		$object->socid = $socid;
		$object->fk_project = (int) GETPOST('projectid', 'int');
		$object->fk_contrat = (int) GETPOST('contratid', 'int');
		$object->author = $user->id;
		$object->description = GETPOST('description', 'restricthtml');
		$object->ref = $ref;
		$object->ref_client = $ref_client;

		$result = $object->update($user);
		if ($result < 0) {
			setEventMessages($object->error, $object->errors, 'errors');
		}
	} elseif ($action == 'classin' && $user->hasRight('ficheinter', 'creer')) {
		// Set into a project
		$result = $object->setProject(GETPOST('projectid', 'int'));
		if ($result < 0) {
			dol_print_error($db, $object->error);
		}
	} elseif ($action == 'setcontract' && $user->hasRight('contrat', 'creer')) {
		// Set into a contract
		$result = $object->set_contrat($user, GETPOST('contratid', 'int'));
		if ($result < 0) {
			dol_print_error($db, $object->error);
		}
	} elseif ($action == 'setref_client' && $user->hasRight('ficheinter', 'creer')) {
		// Positionne ref client
		$result = $object->setRefClient($user, GETPOST('ref_client', 'alpha'));
		if ($result < 0) {
			setEventMessages($object->error, $object->errors, 'errors');
		}
	} elseif ($action == 'confirm_delete' && $confirm == 'yes' && $user->rights->ficheinter->supprimer) {
		$result = $object->delete($user);
		if ($result < 0) {
			setEventMessages($object->error, $object->errors, 'errors');
		}

		header('Location: '.DOL_URL_ROOT.'/fichinter/list.php?leftmenu=ficheinter&restore_lastsearch_values=1');
		exit;
	} elseif ($action == 'setdescription' && $user->hasRight('ficheinter', 'creer')) {
		$result = $object->set_description($user, GETPOST('description'));
		if ($result < 0) {
			dol_print_error($db, $object->error);
		}
	} elseif ($action == "addline" && $user->hasRight('ficheinter', 'creer')) {
		// Add line
		if (!GETPOST('np_desc', 'restricthtml') && empty($conf->global->FICHINTER_EMPTY_LINE_DESC)) {
			$mesg = $langs->trans("ErrorFieldRequired", $langs->transnoentitiesnoconv("Description"));
			$error++;
		}
		if (empty($conf->global->FICHINTER_WITHOUT_DURATION) && !GETPOST('durationhour', 'int') && !GETPOST('durationmin', 'int')) {
			$mesg = $langs->trans("ErrorFieldRequired", $langs->transnoentitiesnoconv("Duration"));
			$error++;
		}
		if (empty($conf->global->FICHINTER_WITHOUT_DURATION) && GETPOST('durationhour', 'int') >= 24 && GETPOST('durationmin', 'int') > 0) {
			$mesg = $langs->trans("ErrorValueTooHigh");
			$error++;
		}
		if (!$error) {
			$db->begin();

			$desc = GETPOST('np_desc', 'restricthtml');
			$date_intervention = dol_mktime(GETPOST('dihour', 'int'), GETPOST('dimin', 'int'), 0, GETPOST('dimonth', 'int'), GETPOST('diday', 'int'), GETPOST('diyear', 'int'));
			$duration = empty($conf->global->FICHINTER_WITHOUT_DURATION) ? convertTime2Seconds(GETPOST('durationhour', 'int'), GETPOST('durationmin', 'int')) : 0;

			// Extrafields
			$extrafields->fetch_name_optionals_label($object->table_element_line);
			$array_options = $extrafields->getOptionalsFromPost($object->table_element_line);

			$result = $object->addline(
				$user,
				$id,
				$desc,
				$date_intervention,
				$duration,
				$array_options
			);

			// Define output language
			$outputlangs = $langs;
			$newlang = '';
			if (getDolGlobalInt('MAIN_MULTILANGS') && empty($newlang) && GETPOST('lang_id', 'aZ09')) {
				$newlang = GETPOST('lang_id', 'aZ09');
			}
			if (getDolGlobalInt('MAIN_MULTILANGS') && empty($newlang)) {
				$newlang = $object->thirdparty->default_lang;
			}
			if (!empty($newlang)) {
				$outputlangs = new Translate("", $conf);
				$outputlangs->setDefaultLang($newlang);
			}

			if ($result >= 0) {
				$db->commit();

				if (empty($conf->global->MAIN_DISABLE_PDF_AUTOUPDATE)) {
					fichinter_create($db, $object, $object->model_pdf, $outputlangs);
				}
				header('Location: '.$_SERVER["PHP_SELF"].'?id='.$object->id);
				exit;
			} else {
				$mesg = $object->error;
				$db->rollback();
			}
		}
	} elseif ($action == 'classifybilled' && $user->hasRight('ficheinter', 'creer')) {
		// Classify Billed
		$result = $object->setStatut(Fichinter::STATUS_BILLED);
		if ($result > 0) {
			header('Location: '.$_SERVER["PHP_SELF"].'?id='.$object->id);
			exit;
		} else {
			setEventMessages($object->error, $object->errors, 'errors');
		}
	} elseif ($action == 'classifyunbilled' && $user->hasRight('ficheinter', 'creer')) {
		// Classify unbilled
		$result = $object->setStatut(Fichinter::STATUS_VALIDATED);
		if ($result > 0) {
			header('Location: '.$_SERVER["PHP_SELF"].'?id='.$object->id);
			exit;
		} else {
			$mesg = $object->error;
		}
	} elseif ($action == 'classifydone' && $user->hasRight('ficheinter', 'creer')) {
		// Classify Done
		$result = $object->setStatut(Fichinter::STATUS_CLOSED);
		if ($result > 0) {
			header('Location: '.$_SERVER["PHP_SELF"].'?id='.$object->id);
			exit;
		} else {
			setEventMessages($object->error, $object->errors, 'errors');
		}
	} elseif ($action == 'confirm_reopen' && $user->hasRight('ficheinter', 'creer')) {
		// Reopen
		$result = $object->setStatut(Fichinter::STATUS_VALIDATED);
		if ($result > 0) {
			header('Location: '.$_SERVER["PHP_SELF"].'?id='.$object->id);
			exit;
		} else {
			$mesg = $object->error;
		}
	} elseif ($action == 'updateline' && $user->hasRight('ficheinter', 'creer') && GETPOST('save', 'alpha')) {
		// Mise a jour d'une ligne d'intervention
		$objectline = new FichinterLigne($db);
		if ($objectline->fetch($lineid) <= 0) {
			dol_print_error($db);
			exit;
		}

		if ($object->fetch($objectline->fk_fichinter) <= 0) {
			dol_print_error($db);
			exit;
		}
		$object->fetch_thirdparty();

		$desc = GETPOST('np_desc', 'restricthtml');
		$date_inter = dol_mktime(GETPOST('dihour', 'int'), GETPOST('dimin', 'int'), 0, GETPOST('dimonth', 'int'), GETPOST('diday', 'int'), GETPOST('diyear', 'int'));
		$duration = convertTime2Seconds(GETPOST('durationhour', 'int'), GETPOST('durationmin', 'int'));

		$objectline->date = $date_inter;
		$objectline->desc = $desc;
		$objectline->duration = $duration;

		// Extrafields
		$extrafields->fetch_name_optionals_label($object->table_element_line);
		$array_options = $extrafields->getOptionalsFromPost($object->table_element_line);
		if (!empty($array_options)) {
			$objectline->array_options = array_merge($objectline->array_options, $array_options);
		}

		$result = $objectline->update($user);
		if ($result < 0) {
			dol_print_error($db);
			exit;
		}

		// Define output language
		$outputlangs = $langs;
		$newlang = '';
		if (getDolGlobalInt('MAIN_MULTILANGS') && empty($newlang) && GETPOST('lang_id', 'aZ09')) {
			$newlang = GETPOST('lang_id', 'aZ09');
		}
		if (getDolGlobalInt('MAIN_MULTILANGS') && empty($newlang)) {
			$newlang = $object->thirdparty->default_lang;
		}
		if (!empty($newlang)) {
			$outputlangs = new Translate("", $conf);
			$outputlangs->setDefaultLang($newlang);
		}
		if (empty($conf->global->MAIN_DISABLE_PDF_AUTOUPDATE)) {
			fichinter_create($db, $object, $object->model_pdf, $outputlangs);
		}

		header('Location: '.$_SERVER["PHP_SELF"].'?id='.$object->id);
		exit;
	} elseif ($action == 'confirm_deleteline' && $confirm == 'yes' && $user->hasRight('ficheinter', 'creer')) {
		// Supprime une ligne d'intervention AVEC confirmation
		$objectline = new FichinterLigne($db);
		if ($objectline->fetch($lineid) <= 0) {
			dol_print_error($db);
			exit;
		}
		$result = $objectline->deleteline($user);

		if ($object->fetch($objectline->fk_fichinter) <= 0) {
			dol_print_error($db);
			exit;
		}

		// Define output language
		$outputlangs = $langs;
		$newlang = '';
		if (getDolGlobalInt('MAIN_MULTILANGS') && empty($newlang) && GETPOST('lang_id', 'aZ09')) {
			$newlang = GETPOST('lang_id', 'aZ09');
		}
		if (getDolGlobalInt('MAIN_MULTILANGS') && empty($newlang)) {
			$newlang = $object->thirdparty->default_lang;
		}
		if (!empty($newlang)) {
			$outputlangs = new Translate("", $conf);
			$outputlangs->setDefaultLang($newlang);
		}
		if (empty($conf->global->MAIN_DISABLE_PDF_AUTOUPDATE)) {
			fichinter_create($db, $object, $object->model_pdf, $outputlangs);
		}
	} elseif ($action == 'up' && $user->hasRight('ficheinter', 'creer')) {
		// Set position of lines
		$object->line_up($lineid);

		// Define output language
		$outputlangs = $langs;
		$newlang = '';
		if (getDolGlobalInt('MAIN_MULTILANGS') && empty($newlang) && GETPOST('lang_id', 'aZ09')) {
			$newlang = GETPOST('lang_id', 'aZ09');
		}
		if (getDolGlobalInt('MAIN_MULTILANGS') && empty($newlang)) {
			$newlang = $object->thirdparty->default_lang;
		}
		if (!empty($newlang)) {
			$outputlangs = new Translate("", $conf);
			$outputlangs->setDefaultLang($newlang);
		}
		if (empty($conf->global->MAIN_DISABLE_PDF_AUTOUPDATE)) {
			fichinter_create($db, $object, $object->model_pdf, $outputlangs);
		}

		header('Location: '.$_SERVER["PHP_SELF"].'?id='.$object->id.'#'.$lineid);
		exit;
	} elseif ($action == 'down' && $user->hasRight('ficheinter', 'creer')) {
		$object->line_down($lineid);

		// Define output language
		$outputlangs = $langs;
		$newlang = '';
		if (getDolGlobalInt('MAIN_MULTILANGS') && empty($newlang) && GETPOST('lang_id', 'aZ09')) {
			$newlang = GETPOST('lang_id', 'aZ09');
		}
		if (getDolGlobalInt('MAIN_MULTILANGS') && empty($newlang)) {
			$newlang = $object->thirdparty->default_lang;
		}
		if (!empty($newlang)) {
			$outputlangs = new Translate("", $conf);
			$outputlangs->setDefaultLang($newlang);
		}
		if (empty($conf->global->MAIN_DISABLE_PDF_AUTOUPDATE)) {
			fichinter_create($db, $object, $object->model_pdf, $outputlangs);
		}

		header('Location: '.$_SERVER["PHP_SELF"].'?id='.$object->id.'#'.$lineid);
		exit;
	}

	// Actions when printing a doc from card
	include DOL_DOCUMENT_ROOT.'/core/actions_printing.inc.php';

	// Actions to send emails
	$triggersendname = 'FICHINTER_SENTBYMAIL';
	$autocopy = 'MAIN_MAIL_AUTOCOPY_FICHINTER_TO';
	$trackid = 'int'.$object->id;
	include DOL_DOCUMENT_ROOT.'/core/actions_sendmails.inc.php';

	// Actions to build doc
	$upload_dir = $conf->ficheinter->dir_output;
	$permissiontoadd = $user->rights->ficheinter->creer;
	include DOL_DOCUMENT_ROOT.'/core/actions_builddoc.inc.php';

	if ($action == 'update_extras') {
		$object->oldcopy = dol_clone($object);

		// Fill array 'array_options' with data from update form
		$ret = $extrafields->setOptionalsFromPost(null, $object, GETPOST('attribute', 'restricthtml'));
		if ($ret < 0) {
			$error++;
		}

		if (!$error) {
			// Actions on extra fields
			$result = $object->insertExtraFields('INTERVENTION_MODIFY');
			if ($result < 0) {
				setEventMessages($object->error, $object->errors, 'errors');
				$error++;
			}
		}

		if ($error) {
			$action = 'edit_extras';
		}
	}

	if (!empty($conf->global->MAIN_DISABLE_CONTACTS_TAB) && $user->hasRight('ficheinter', 'creer')) {
		if ($action == 'addcontact') {
			if ($result > 0 && $id > 0) {
				$contactid = (GETPOST('userid', 'int') ? GETPOST('userid', 'int') : GETPOST('contactid', 'int'));
				$typeid = (GETPOST('typecontact') ? GETPOST('typecontact') : GETPOST('type'));
				$result = $object->add_contact($contactid, $typeid, GETPOST("source", 'aZ09'));
			}

			if ($result >= 0) {
				header("Location: ".$_SERVER['PHP_SELF']."?id=".$object->id);
				exit;
			} else {
				if ($object->error == 'DB_ERROR_RECORD_ALREADY_EXISTS') {
					$langs->load("errors");
					$mesg = $langs->trans("ErrorThisContactIsAlreadyDefinedAsThisType");
				} else {
					$mesg = $object->error;
				}
			}
		} elseif ($action == 'swapstatut') {
			// bascule du statut d'un contact
			$result = $object->swapContactStatus(GETPOST('ligne', 'int'));
		} elseif ($action == 'deletecontact') {
			// Efface un contact
			$result = $object->delete_contact(GETPOST('lineid', 'int'));

			if ($result >= 0) {
				header("Location: ".$_SERVER['PHP_SELF']."?id=".$object->id);
				exit;
			} else {
				dol_print_error($db);
			}
		}
	}
}


/*
 * View
 */

$form = new Form($db);
$formfile = new FormFile($db);
if (isModEnabled('contrat')) {
	$formcontract = new FormContract($db);
}
if (isModEnabled('project')) {
	$formproject = new FormProjets($db);
}


$help_url = 'EN:Module_Interventions';

llxHeader('', $langs->trans("Intervention"), $help_url);

if ($action == 'create') {
	// Create new intervention

	$soc = new Societe($db);

	print load_fiche_titre($langs->trans("AddIntervention"), '', 'intervention');

	if ($error > 0) {
		dol_htmloutput_errors($mesg);
	} else {
		dol_htmloutput_mesg($mesg);
	}

	if ($socid) {
		$res = $soc->fetch($socid);
	}

	if (GETPOST('origin', 'alphanohtml') && GETPOST('originid', 'int')) {
		// Parse element/subelement (ex: project_task)
		$regs = array();
		$element = $subelement = GETPOST('origin', 'alphanohtml');
		if (preg_match('/^([^_]+)_([^_]+)/i', GETPOST('origin', 'alphanohtml'), $regs)) {
			$element = $regs[1];
			$subelement = $regs[2];
		}

		if ($element == 'project') {
			$projectid = GETPOST('originid', 'int');
		} else {
			// For compatibility
			if ($element == 'order' || $element == 'commande') {
				$element = $subelement = 'commande';
			}
			if ($element == 'propal') {
				$element = 'comm/propal'; $subelement = 'propal';
			}
			if ($element == 'contract') {
				$element = $subelement = 'contrat';
			}

			dol_include_once('/'.$element.'/class/'.$subelement.'.class.php');

			$classname = ucfirst($subelement);
			$objectsrc = new $classname($db);
			$objectsrc->fetch(GETPOST('originid'));
			if (empty($objectsrc->lines) && method_exists($objectsrc, 'fetch_lines')) {
				$objectsrc->fetch_lines();
				$lines = $objectsrc->lines;
			}
			$objectsrc->fetch_thirdparty();

			$projectid = (!empty($objectsrc->fk_project) ? $objectsrc->fk_project : '');

			$soc = $objectsrc->thirdparty;

			$note_private = (!empty($objectsrc->note) ? $objectsrc->note : (!empty($objectsrc->note_private) ? $objectsrc->note_private : GETPOST('note_private', 'restricthtml')));
			$note_public = (!empty($objectsrc->note_public) ? $objectsrc->note_public : GETPOST('note_public', 'restricthtml'));

			// Replicate extrafields
			$objectsrc->fetch_optionals();
			$object->array_options = $objectsrc->array_options;

			// Object source contacts list
			$srccontactslist = $objectsrc->liste_contact(-1, 'external', 1);
		}
	} else {
		$projectid = GETPOST('projectid', 'int');
	}

	if (!$conf->global->FICHEINTER_ADDON) {
		dol_print_error($db, $langs->trans("Error")." ".$langs->trans("Error_FICHEINTER_ADDON_NotDefined"));
		exit;
	}

	$object->date = dol_now();

	$obj = $conf->global->FICHEINTER_ADDON;
	$obj = "mod_".$obj;

	//$modFicheinter = new $obj;
	//$numpr = $modFicheinter->getNextValue($soc, $object);

	if ($socid > 0) {
		$soc = new Societe($db);
		$soc->fetch($socid);

		print '<form name="fichinter" action="'.$_SERVER['PHP_SELF'].'" method="POST">';
		print '<input type="hidden" name="token" value="'.newToken().'">';
		print '<input type="hidden" name="socid" value='.$soc->id.'>';
		print '<input type="hidden" name="action" value="add">';
		print '<input type="hidden" name="backtopage" value="'.$backtopage.'">';

		print dol_get_fiche_head('');

		print '<table class="border centpercent">';

		print '<tr><td class="fieldrequired titlefieldcreate">'.$langs->trans("ThirdParty").'</td><td>'.$soc->getNomUrl(1).'</td></tr>';

		// Ref
		print '<tr><td class="fieldrequired">'.$langs->trans('Ref').'</td><td>'.$langs->trans("Draft").'</td></tr>';

		// Ref customer
		print '<tr class="field_ref_client"><td class="titlefieldcreate">'.$langs->trans('RefCustomer').'</td><td class="valuefieldcreate">';
		print '<input type="text" name="ref_client" value="'.GETPOST('ref_client').'"></td>';
		print '</tr>';

		// Description (must be a textarea and not html must be allowed (used in list view)
		print '<tr><td class="tdtop">'.$langs->trans("Description").'</td>';
		print '<td>';
		print '<textarea name="description" class="quatrevingtpercent" rows="'.ROWS_3.'">'.GETPOST('description').'</textarea>';
		print '</td></tr>';

		// Project
		if (isModEnabled('project')) {
			$formproject = new FormProjets($db);

			$langs->load("project");

			print '<tr><td>'.$langs->trans("Project").'</td><td>';
			/* Fix: If a project must be linked to any companies (suppliers or not), project must be not be set as limited to customer but must be not linked to any particular thirdparty
			if ($societe->fournisseur==1)
				$numprojet=select_projects(-1, GETPOST("projectid", 'int'), 'projectid');
			else
				$numprojet=select_projects($societe->id, GETPOST("projectid", 'int'), 'projectid');
				*/
			$numprojet = $formproject->select_projects($soc->id, $projectid, 'projectid');
			if ($numprojet == 0) {
				print ' &nbsp; <a href="'.DOL_URL_ROOT.'/projet/card.php?socid='.$soc->id.'&action=create"><span class="fa fa-plus-circle valignmiddle paddingleft" title="'.$langs->trans("AddProject").'"></span></a>';
			}
			print '</td></tr>';
		}

		// Contract
		if (isModEnabled('contrat')) {
			$langs->load("contracts");
			print '<tr><td>'.$langs->trans("Contract").'</td><td>';
			$numcontrat = $formcontract->select_contract($soc->id, GETPOST('contratid', 'int'), 'contratid', 0, 1, 1);
			if ($numcontrat == 0) {
				print ' &nbsp; <a href="'.DOL_URL_ROOT.'/contrat/card.php?socid='.$soc->id.'&action=create"><span class="fa fa-plus-circle valignmiddle paddingleft" title="'.$langs->trans("AddContract").'"></span></a>';
			}
			print '</td></tr>';
		}

		// Model
		print '<tr>';
		print '<td>'.$langs->trans("DefaultModel").'</td>';
		print '<td>';
		$liste = ModelePDFFicheinter::liste_modeles($db);
		print $form->selectarray('model', $liste, $conf->global->FICHEINTER_ADDON_PDF);
		print "</td></tr>";

		// Public note
		print '<tr>';
		print '<td class="tdtop">'.$langs->trans('NotePublic').'</td>';
		print '<td>';
		$doleditor = new DolEditor('note_public', $note_public, '', 80, 'dolibarr_notes', 'In', 0, false, empty($conf->global->FCKEDITOR_ENABLE_NOTE_PUBLIC) ? 0 : 1, ROWS_3, '90%');
		print $doleditor->Create(1);
		//print '<textarea name="note_public" cols="80" rows="'.ROWS_3.'">'.$note_public.'</textarea>';
		print '</td></tr>';

		// Private note
		if (empty($user->socid)) {
			print '<tr>';
			print '<td class="tdtop">'.$langs->trans('NotePrivate').'</td>';
			print '<td>';
			$doleditor = new DolEditor('note_private', $note_private, '', 80, 'dolibarr_notes', 'In', 0, false, empty($conf->global->FCKEDITOR_ENABLE_NOTE_PRIVATE) ? 0 : 1, ROWS_3, '90%');
			print $doleditor->Create(1);
			//print '<textarea name="note_private" cols="80" rows="'.ROWS_3.'">'.$note_private.'</textarea>';
			print '</td></tr>';
		}

		// Other attributes
		$parameters = array();
		$reshook = $hookmanager->executeHooks('formObjectOptions', $parameters, $object, $action); // Note that $action and $object may have been modified by hook
		print $hookmanager->resPrint;
		if (empty($reshook)) {
			print $object->showOptionals($extrafields, 'create');
		}

		// Show link to origin object
		if (!empty($origin) && !empty($originid) && is_object($objectsrc)) {
			$newclassname = $classname;
			if ($newclassname == 'Propal') {
				$newclassname = 'CommercialProposal';
			}
			print '<tr><td>'.$langs->trans($newclassname).'</td><td colspan="2">'.$objectsrc->getNomUrl(1).'</td></tr>';

			// Amount
			/* Hide amount because we only copy services so amount may differ than source
			print '<tr><td>' . $langs->trans('AmountHT') . '</td><td>' . price($objectsrc->total_ht) . '</td></tr>';
			print '<tr><td>' . $langs->trans('AmountVAT') . '</td><td>' . price($objectsrc->total_tva) . "</td></tr>";
			if ($mysoc->localtax1_assuj == "1" || $objectsrc->total_localtax1 != 0) 		// Localtax1 RE
			{
				print '<tr><td>' . $langs->transcountry("AmountLT1", $mysoc->country_code) . '</td><td>' . price($objectsrc->total_localtax1) . "</td></tr>";
			}

			if ($mysoc->localtax2_assuj == "1" || $objectsrc->total_localtax2 != 0) 		// Localtax2 IRPF
			{
				print '<tr><td>' . $langs->transcountry("AmountLT2", $mysoc->country_code) . '</td><td>' . price($objectsrc->total_localtax2) . "</td></tr>";
			}

			print '<tr><td>' . $langs->trans('AmountTTC') . '</td><td>' . price($objectsrc->total_ttc) . "</td></tr>";

			if (isModEnabled("multicurrency"))
			{
				print '<tr><td>' . $langs->trans('MulticurrencyAmountHT') . '</td><td>' . price($objectsrc->multicurrency_total_ht) . '</td></tr>';
				print '<tr><td>' . $langs->trans('MulticurrencyAmountVAT') . '</td><td>' . price($objectsrc->multicurrency_total_tva) . "</td></tr>";
				print '<tr><td>' . $langs->trans('MulticurrencyAmountTTC') . '</td><td>' . price($objectsrc->multicurrency_total_ttc) . "</td></tr>";
			}
			*/
		}

		print '</table>';

		if (is_object($objectsrc)) {
			print '<input type="hidden" name="origin"         value="'.$objectsrc->element.'">';
			print '<input type="hidden" name="originid"       value="'.$objectsrc->id.'">';
		} elseif ($origin == 'project' && !empty($projectid)) {
			print '<input type="hidden" name="projectid" value="'.$projectid.'">';
		}

		print dol_get_fiche_end();

		print $form->buttonsSaveCancel("CreateDraftIntervention");

		// Show origin lines
		if (!empty($origin) && !empty($originid) && is_object($objectsrc)) {
			$title = $langs->trans('Services');
			print load_fiche_titre($title);

			print '<div class="div-table-responsive-no-min">';
			print '<table class="noborder centpercent">';

			$objectsrc->printOriginLinesList(empty($conf->global->FICHINTER_PRINT_PRODUCTS) ? 'services' : ''); // Show only service, except if option FICHINTER_PRINT_PRODUCTS is on

			print '</table>';
			print '</div>';
		}

		print '</form>';
	} else {
		print '<form name="fichinter" action="'.$_SERVER['PHP_SELF'].'" method="POST">';
		print '<input type="hidden" name="token" value="'.newToken().'">';
		print '<input type="hidden" name="action" value="create">';		// We go back to create action
		print '<input type="hidden" name="backtopage" value="'.$backtopage.'">';

		print dol_get_fiche_head('');

		if (is_object($objectsrc)) {
			print '<input type="hidden" name="origin"         value="'.$objectsrc->element.'">';
			print '<input type="hidden" name="originid"       value="'.$objectsrc->id.'">';
		} elseif ($origin == 'project' && !empty($projectid)) {
			print '<input type="hidden" name="projectid" value="'.$projectid.'">';
		}
		print '<table class="border centpercent">';
		print '<tr><td class="fieldrequired">'.$langs->trans("ThirdParty").'</td><td>';
		print $form->select_company('', 'socid', '', 'SelectThirdParty', 1, 0, null, 0, 'minwidth300');
		print ' <a href="'.DOL_URL_ROOT.'/societe/card.php?action=create&backtopage='.urlencode($_SERVER["PHP_SELF"].'?action=create').'"><span class="fa fa-plus-circle valignmiddle paddingleft" title="'.$langs->trans("AddThirdParty").'"></span></a>';
		print '</td></tr>';
		print '</table>';

		print dol_get_fiche_end();

		print $form->buttonsSaveCancel("CreateDraftIntervention");

		print '</form>';
	}
} elseif ($id > 0 || !empty($ref)) {
	// View mode

	$object->fetch($id, $ref);
	$object->fetch_thirdparty();

	$soc = new Societe($db);
	$soc->fetch($object->socid);

	if ($error > 0) {
		dol_htmloutput_errors($mesg);
	} else {
		dol_htmloutput_mesg($mesg);
	}

	$head = fichinter_prepare_head($object);

	print dol_get_fiche_head($head, 'card', $langs->trans("InterventionCard"), -1, 'intervention');

	$formconfirm = '';

	// Confirm deletion of intervention
	if ($action == 'delete') {
		$formconfirm = $form->formconfirm($_SERVER["PHP_SELF"].'?id='.$object->id, $langs->trans('DeleteIntervention'), $langs->trans('ConfirmDeleteIntervention'), 'confirm_delete', '', 0, 1);
	}

	// Confirm validation
	if ($action == 'validate') {
		// on verifie si l'objet est en numerotation provisoire
		$ref = substr($object->ref, 1, 4);
		if ($ref == 'PROV') {
			$numref = $object->getNextNumRef($soc);
			if (empty($numref)) {
				$error++;
				setEventMessages($object->error, $object->errors, 'errors');
			}
		} else {
			$numref = $object->ref;
		}
		$text = $langs->trans('ConfirmValidateIntervention', $numref);

		$formconfirm = $form->formconfirm($_SERVER["PHP_SELF"].'?id='.$object->id, $langs->trans('ValidateIntervention'), $text, 'confirm_validate', '', 1, 1);
	}

	// Confirm back to draft
	if ($action == 'modify') {
		$formconfirm = $form->formconfirm($_SERVER["PHP_SELF"].'?id='.$object->id, $langs->trans('ModifyIntervention'), $langs->trans('ConfirmModifyIntervention'), 'confirm_modify', '', 0, 1);
	}

	// Confirm back to open
	if ($action == 'reopen') {
		$formconfirm = $form->formconfirm($_SERVER["PHP_SELF"].'?id='.$object->id, $langs->trans('ReOpen'), $langs->trans('ConfirmReopenIntervention', $object->ref), 'confirm_reopen', '', 0, 1);
	}

	// Confirm deletion of line
	if ($action == 'ask_deleteline') {
		$formconfirm = $form->formconfirm($_SERVER["PHP_SELF"].'?id='.$object->id.'&line_id='.$lineid, $langs->trans('DeleteInterventionLine'), $langs->trans('ConfirmDeleteInterventionLine'), 'confirm_deleteline', '', 0, 1);
	}

	// Clone confirmation
	if ($action == 'clone') {
		// Create an array for form
		$formquestion = array(
							// 'text' => $langs->trans("ConfirmClone"),
							// array('type' => 'checkbox', 'name' => 'clone_content', 'label' => $langs->trans("CloneMainAttributes"), 'value' =>
							// 1),
							// array('type' => 'checkbox', 'name' => 'update_prices', 'label' => $langs->trans("PuttingPricesUpToDate"), 'value'
							// => 1),
							array('type' => 'other', 'name' => 'socid', 'label' => $langs->trans("SelectThirdParty"), 'value' => $form->select_company(GETPOST('socid', 'int'), 'socid', '', '', 0, 0, null, 0, 'minwidth200')));
		// Paiement incomplet. On demande si motif = escompte ou autre
		$formconfirm = $form->formconfirm($_SERVER["PHP_SELF"].'?id='.$object->id, $langs->trans('ToClone'), $langs->trans('ConfirmCloneIntervention', $object->ref), 'confirm_clone', $formquestion, 'yes', 1);
	}

	if (!$formconfirm) {
		$parameters = array('formConfirm' => $formconfirm, 'lineid'=>$lineid);
		$reshook = $hookmanager->executeHooks('formConfirm', $parameters, $object, $action); // Note that $action and $object may have been modified by hook
		if (empty($reshook)) {
			$formconfirm .= $hookmanager->resPrint;
		} elseif ($reshook > 0) {
			$formconfirm = $hookmanager->resPrint;
		}
	}

	// Print form confirm
	print $formconfirm;


	// Intervention card
	$linkback = '<a href="'.DOL_URL_ROOT.'/fichinter/list.php?restore_lastsearch_values=1'.(!empty($socid) ? '&socid='.$socid : '').'">'.$langs->trans("BackToList").'</a>';


	$morehtmlref = '<div class="refidno">';
	// Ref customer
	$morehtmlref.=$form->editfieldkey("RefCustomer", 'ref_client', $object->ref_client, $object, $user->rights->ficheinter->creer, 'string', '', 0, 1);
	$morehtmlref.=$form->editfieldval("RefCustomer", 'ref_client', $object->ref_client, $object, $user->rights->ficheinter->creer, 'string', '', null, null, '', 1);
	// Thirdparty
	$morehtmlref .= '<br>'.$object->thirdparty->getNomUrl(1, 'customer');
	// Project
	if (isModEnabled('project')) {
		$langs->load("projects");
		$morehtmlref .= '<br>';
		if ($usercancreate) {
			$morehtmlref .= img_picto($langs->trans("Project"), 'project', 'class="pictofixedwidth"');
			if ($action != 'classify') {
				$morehtmlref .= '<a class="editfielda" href="'.$_SERVER['PHP_SELF'].'?action=classify&token='.newToken().'&id='.$object->id.'">'.img_edit($langs->transnoentitiesnoconv('SetProject')).'</a> ';
			}
			$morehtmlref .= $form->form_project($_SERVER['PHP_SELF'].'?id='.$object->id, $object->socid, $object->fk_project, ($action == 'classify' ? 'projectid' : 'none'), 0, 0, 0, 1, '', 'maxwidth300');
		} else {
			if (!empty($object->fk_project)) {
				$proj = new Project($db);
				$proj->fetch($object->fk_project);
				$morehtmlref .= $proj->getNomUrl(1);
				if ($proj->title) {
					$morehtmlref .= '<span class="opacitymedium"> - '.dol_escape_htmltag($proj->title).'</span>';
				}
			}
		}
	}
	$morehtmlref .= '</div>';

	dol_banner_tab($object, 'ref', $linkback, 1, 'ref', 'ref', $morehtmlref);


	print '<div class="fichecenter">';
	print '<div class="fichehalfleft">';
	print '<div class="underbanner clearboth"></div>';

	print '<table class="border tableforfield centpercent">';

	if (!empty($conf->global->FICHINTER_USE_PLANNED_AND_DONE_DATES)) {
		// Date Start
		print '<tr><td class="titlefield">'.$langs->trans("Dateo").'</td>';
		print '<td>';
		print $object->dateo ? dol_print_date($object->dateo, 'daytext') : '&nbsp;';
		print '</td>';
		print '</tr>';

		// Date End
		print '<tr><td>'.$langs->trans("Datee").'</td>';
		print '<td>';
		print $object->datee ? dol_print_date($object->datee, 'daytext') : '&nbsp;';
		print '</td>';
		print '</tr>';

		// Date Terminate/close
		print '<tr><td>'.$langs->trans("Datet").'</td>';
		print '<td>';
		print $object->datet ? dol_print_date($object->datet, 'daytext') : '&nbsp;';
		print '</td>';
		print '</tr>';
	}

	// Description (must be a textarea and not html must be allowed (used in list view)
	print '<tr><td class="titlefield">';
	print $form->editfieldkey("Description", 'description', $object->description, $object, $user->rights->ficheinter->creer, 'textarea');
	print '</td><td>';
	print $form->editfieldval("Description", 'description', $object->description, $object, $user->rights->ficheinter->creer, 'textarea:8');
	print '</td>';
	print '</tr>';

	// Contract
	if (isModEnabled('contrat')) {
		$langs->load('contracts');
		print '<tr>';
		print '<td>';

		print '<table class="nobordernopadding centpercent"><tr><td>';
		print $langs->trans('Contract');
		print '</td>';
		if ($action != 'contrat') {
			print '<td class="right"><a class="editfielda" href="'.$_SERVER["PHP_SELF"].'?action=contrat&amp;id='.$object->id.'">';
			print img_edit($langs->trans('SetContract'), 1);
			print '</a></td>';
		}
		print '</tr></table>';
		print '</td><td>';
		if ($action == 'contrat') {
			$formcontract = new FormContract($db);
			$formcontract->formSelectContract($_SERVER["PHP_SELF"].'?id='.$object->id, $object->socid, $object->fk_contrat, 'contratid', 0, 1, 1);
		} else {
			if ($object->fk_contrat) {
				$contratstatic = new Contrat($db);
				$contratstatic->fetch($object->fk_contrat);
				//print '<a href="'.DOL_URL_ROOT.'/projet/card.php?id='.$selected.'">'.$projet->title.'</a>';
				print $contratstatic->getNomUrl(0, '', 1);
			} else {
				print "&nbsp;";
			}
		}
		print '</td>';
		print '</tr>';
	}

	// Other attributes
	$cols = 2;
	include DOL_DOCUMENT_ROOT.'/core/tpl/extrafields_view.tpl.php';

	print '</table>';

	print '</div>';
	print '<div class="fichehalfright">';
	print '<div class="underbanner clearboth"></div>';

	print '<table class="border tableforfield centpercent">';

	if (empty($conf->global->FICHINTER_DISABLE_DETAILS)) {
		// Duration in time
		print '<tr><td class="titlefield">'.$langs->trans("TotalDuration").'</td>';
		print '<td>'.convertSecondToTime($object->duration, 'all', $conf->global->MAIN_DURATION_OF_WORKDAY).' ('.convertDurationtoHour($object->duration, "s").' '.$langs->trans("h").')</td>';
		print '</tr>';
	}

	print "</table>";

	print '</div>';
	print '</div>';

	print '<div class="clearboth"></div><br>';


	if (!empty($conf->global->MAIN_DISABLE_CONTACTS_TAB)) {
		$blocname = 'contacts';
		$title = $langs->trans('ContactsAddresses');
		include DOL_DOCUMENT_ROOT.'/core/tpl/bloc_showhide.tpl.php';
	}

	if (!empty($conf->global->MAIN_DISABLE_NOTES_TAB)) {
		$blocname = 'notes';
		$title = $langs->trans('Notes');
		include DOL_DOCUMENT_ROOT.'/core/tpl/bloc_showhide.tpl.php';
	}

	// Line of interventions
	if (empty($conf->global->FICHINTER_DISABLE_DETAILS)) {
		print '<form action="'.$_SERVER["PHP_SELF"].'?id='.$object->id.'" name="addinter" method="post">';
		print '<input type="hidden" name="token" value="'.newToken().'">';
		print '<input type="hidden" name="id" value="'.$object->id.'">';
		if ($action == 'editline') {
			print '<input type="hidden" name="action" value="updateline">';
			print '<input type="hidden" name="line_id" value="'.GETPOST('line_id', 'int').'">';
		} else {
			print '<input type="hidden" name="action" value="addline">';
		}
		print '<input type="hidden" name="backtopage" value="'.$backtopage.'">';

		// Intervention lines
		$sql = 'SELECT ft.rowid, ft.description, ft.fk_fichinter, ft.duree, ft.rang,';
		$sql .= ' ft.date as date_intervention';
		$sql .= ' FROM '.MAIN_DB_PREFIX.'fichinterdet as ft';
		$sql .= ' WHERE ft.fk_fichinter = '.((int) $object->id);
		if (!empty($conf->global->FICHINTER_HIDE_EMPTY_DURATION)) {
			$sql .= ' AND ft.duree <> 0';
		}
		$sql .= ' ORDER BY ft.rang ASC, ft.date ASC, ft.rowid';

		$resql = $db->query($sql);
		if ($resql) {
			$num = $db->num_rows($resql);
			$i = 0;

			if ($num) {
				print '<br>';
				print '<table class="noborder centpercent">';
				print '<tr class="liste_titre">';

				// No.
				if (!empty($conf->global->MAIN_VIEW_LINE_NUMBER)) {
					print '<td width="5" class="center linecolnum"></td>';
				}

				print '<td class="liste_titre">'.$langs->trans('Description').'</td>';
				print '<td class="liste_titre center">'.$langs->trans('Date').'</td>';
				print '<td class="liste_titre right">'.(empty($conf->global->FICHINTER_WITHOUT_DURATION) ? $langs->trans('Duration') : '').'</td>';
				print '<td class="liste_titre">&nbsp;</td>';
				print '<td class="liste_titre">&nbsp;</td>';
				print "</tr>\n";
			}
			while ($i < $num) {
				$objp = $db->fetch_object($resql);

				// Ligne en mode visu
				if ($action != 'editline' || GETPOST('line_id', 'int') != $objp->rowid) {
					print '<tr class="oddeven">';

					// No.
					if (!empty($conf->global->MAIN_VIEW_LINE_NUMBER)) {
						print '<td class="center linecolnum">'.($i + 1).'</td>';
					}

					print '<td>';
					print '<a name="'.$objp->rowid.'"></a>'; // ancre pour retourner sur la ligne
					print dol_htmlentitiesbr($objp->description);

					$objectline = new FichinterLigne($db);
					$objectline->fetch($objp->rowid);
					$objectline->fetch_optionals();

					$extrafields->fetch_name_optionals_label($objectline->table_element);

					if (!empty($extrafields)) {
						$temps = $objectline->showOptionals($extrafields, 'view', array(), '', '', 1, 'line');
						if (!empty($temps)) {
							print '<div style="padding-top: 10px" id="extrafield_lines_area_'.$line->id.'" name="extrafield_lines_area_'.$line->id.'">';
							print $temps;
							print '</div>';
						}
					}

					print '</td>';

					// Date
					print '<td class="center" width="150">'.(empty($conf->global->FICHINTER_DATE_WITHOUT_HOUR) ?dol_print_date($db->jdate($objp->date_intervention), 'dayhour') : dol_print_date($db->jdate($objp->date_intervention), 'day')).'</td>';

					// Duration
					print '<td class="right" width="150">'.(empty($conf->global->FICHINTER_WITHOUT_DURATION) ?convertSecondToTime($objp->duree) : '').'</td>';

					print "</td>\n";

					// Icon to edit and delete
					if ($object->statut == 0 && $user->hasRight('ficheinter', 'creer')) {
						print '<td class="center">';
						print '<a class="editfielda marginrightonly" href="'.$_SERVER["PHP_SELF"].'?id='.$object->id.'&action=editline&token='.newToken().'&line_id='.$objp->rowid.'#'.$objp->rowid.'">';
						print img_edit();
						print '</a>';
						print '<a class="marginleftonly" href="'.$_SERVER["PHP_SELF"].'?id='.$object->id.'&action=ask_deleteline&token='.newToken().'&line_id='.$objp->rowid.'">';
						print img_delete();
						print '</a></td>';
						print '<td class="center">';
						if ($num > 1) {
							if ($i > 0) {
								print '<a class="marginleftonly" href="'.$_SERVER["PHP_SELF"].'?id='.$object->id.'&action=up&token='.newToken().'&line_id='.$objp->rowid.'">';
								print img_up();
								print '</a>';
							}
							if ($i < $num - 1) {
								print '<a class="marginleftonly" href="'.$_SERVER["PHP_SELF"].'?id='.$object->id.'&action=down&token='.newToken().'&line_id='.$objp->rowid.'">';
								print img_down();
								print '</a>';
							}
						}
						print '</td>';
					} else {
						print '<td colspan="2">&nbsp;</td>';
					}

					print '</tr>';
				}

				// Line in update mode
				if ($object->statut == 0 && $action == 'editline' && $user->hasRight('ficheinter', 'creer') && GETPOST('line_id', 'int') == $objp->rowid) {
					print '<tr class="oddeven nohover">';

					// No.
					if (!empty($conf->global->MAIN_VIEW_LINE_NUMBER)) {
						print '<td class="center linecolnum">'.($i + 1).'</td>';
					}

					print '<td>';
					print '<a name="'.$objp->rowid.'"></a>'; // ancre pour retourner sur la ligne

					// Editeur wysiwyg
					require_once DOL_DOCUMENT_ROOT.'/core/class/doleditor.class.php';
					$doleditor = new DolEditor('np_desc', $objp->description, '', 164, 'dolibarr_details', '', false, true, getDolGlobalInt('FCKEDITOR_ENABLE_DETAILS'), ROWS_2, '90%');
					$doleditor->Create();

					$objectline = new FichinterLigne($db);
					$objectline->fetch($objp->rowid);
					$objectline->fetch_optionals();

					$extrafields->fetch_name_optionals_label($objectline->table_element);

					if (!empty($extrafields)) {
						$temps = $objectline->showOptionals($extrafields, 'edit', array(), '', '', 1, 'line');
						if (!empty($temps)) {
							print '<div style="padding-top: 10px" id="extrafield_lines_area_'.$line->id.'" name="extrafield_lines_area_'.$line->id.'">';
							print $temps;
							print '</div>';
						}
					}

					print '</td>';

					// Date d'intervention
					print '<td class="center nowrap">';
					if (!empty($conf->global->FICHINTER_DATE_WITHOUT_HOUR)) {
						print $form->selectDate($db->jdate($objp->date_intervention), 'di', 0, 0, 0, "date_intervention");
					} else {
						print $form->selectDate($db->jdate($objp->date_intervention), 'di', 1, 1, 0, "date_intervention");
					}
					print '</td>';

					// Duration
					print '<td class="right">';
					if (empty($conf->global->FICHINTER_WITHOUT_DURATION)) {
						$selectmode = 'select';
						if (!empty($conf->global->INTERVENTION_ADDLINE_FREEDUREATION)) {
							$selectmode = 'text';
						}
						$form->select_duration('duration', $objp->duree, 0, $selectmode);
					}
					print '</td>';

					print '<td class="center" colspan="5" valign="center">';
					print '<input type="submit" class="button buttongen marginbottomonly button-save" name="save" value="'.$langs->trans("Save").'">';
					print '<input type="submit" class="button buttongen marginbottomonly button-cancel" name="cancel" value="'.$langs->trans("Cancel").'"></td>';
					print '</tr>'."\n";
				}

				$i++;
			}

			$db->free($resql);

			// Add new line
			if ($object->statut == 0 && $user->hasRight('ficheinter', 'creer') && $action <> 'editline' && empty($conf->global->FICHINTER_DISABLE_DETAILS)) {
				if (!$num) {
					print '<br>';
					print '<table class="noborder centpercent">';
					print '<tr class="liste_titre">';

					// No.
					if (!empty($conf->global->MAIN_VIEW_LINE_NUMBER)) {
						print '<td width="5" class="center linecolnum"></td>';
					}

					print '<td>';
					print '<a name="add"></a>'; // ancre
					print $langs->trans('Description').'</td>';
					print '<td class="center">'.$langs->trans('Date').'</td>';
					print '<td class="right">'.(empty($conf->global->FICHINTER_WITHOUT_DURATION) ? $langs->trans('Duration') : '').'</td>';
					print '<td colspan="3">&nbsp;</td>';
					print "</tr>\n";
				}

				print '<tr class="oddeven nohover">'."\n";

				// No.
				if (!empty($conf->global->MAIN_VIEW_LINE_NUMBER)) {
					print '<td class="center linecolnum">'.($i + 1).'</td>';
				}

				print '<td>';
				// editeur wysiwyg
				if (empty($conf->global->FICHINTER_EMPTY_LINE_DESC)) {
					require_once DOL_DOCUMENT_ROOT.'/core/class/doleditor.class.php';
					$doleditor = new DolEditor('np_desc', GETPOST('np_desc', 'restricthtml'), '', 100, 'dolibarr_details', '', false, true, !empty($conf->global->FCKEDITOR_ENABLE_DETAILS), ROWS_2, '90%');
					$doleditor->Create();
				}

				$objectline = new FichinterLigne($db);
				$extrafields->fetch_name_optionals_label($objectline->table_element);

				if (is_object($objectline)) {
					$temps = $objectline->showOptionals($extrafields, 'create', array(), '', '', 1, 'line');

					if (!empty($temps)) {
						print '<div style="padding-top: 10px" id="extrafield_lines_area_create" name="extrafield_lines_area_create">';
						print $temps;
						print '</div>';
					}
				}

				print '</td>';

				// Date intervention
				print '<td class="center nowrap">';
				$now = dol_now();
				$timearray = dol_getdate($now);
				if (!GETPOST('diday', 'int')) {
					$timewithnohour = dol_mktime(0, 0, 0, $timearray['mon'], $timearray['mday'], $timearray['year']);
				} else {
					$timewithnohour = dol_mktime(GETPOST('dihour', 'int'), GETPOST('dimin', 'int'), 0, GETPOST('dimonth', 'int'), GETPOST('diday', 'int'), GETPOST('diyear', 'int'));
				}
				if (!empty($conf->global->FICHINTER_DATE_WITHOUT_HOUR)) {
					print $form->selectDate($timewithnohour, 'di', 0, 0, 0, "addinter");
				} else {
					print $form->selectDate($timewithnohour, 'di', 1, 1, 0, "addinter");
				}
				print '</td>';

				// Duration
				print '<td class="right">';
				if (empty($conf->global->FICHINTER_WITHOUT_DURATION)) {
					$selectmode = 'select';
					if (!empty($conf->global->INTERVENTION_ADDLINE_FREEDUREATION)) {
						$selectmode = 'text';
					}
					$form->select_duration('duration', (!GETPOST('durationhour', 'int') && !GETPOST('durationmin', 'int')) ? 3600 : (60 * 60 * GETPOST('durationhour', 'int') + 60 * GETPOST('durationmin', 'int')), 0, $selectmode);
				}
				print '</td>';

				print '<td class="center" valign="middle" colspan="3"><input type="submit" class="button button-add" value="'.$langs->trans('Add').'" name="addline"></td>';
				print '</tr>';

				if (!$num) {
					print '</table>';
				}
			}

			if ($num) {
				print '</table>';
			}
		} else {
			dol_print_error($db);
		}

		print '</form>'."\n";
	}

	print dol_get_fiche_end();

	print "\n";


	/*
	 * Actions buttons
	 */

	print '<div class="tabsAction">';

	$parameters = array();
	$reshook = $hookmanager->executeHooks('addMoreActionsButtons', $parameters, $object, $action); // Note that $action and $object may have been
																								  // modified by hook
	if (empty($reshook)) {
		if ($user->socid == 0) {
			if ($action != 'editdescription' && ($action != 'presend')) {
				// Validate
				if ($object->statut == Fichinter::STATUS_DRAFT && (count($object->lines) > 0 || !empty($conf->global->FICHINTER_DISABLE_DETAILS))) {
					if ((empty($conf->global->MAIN_USE_ADVANCED_PERMS) && $user->hasRight('ficheinter', 'creer')) || (!empty($conf->global->MAIN_USE_ADVANCED_PERMS) && $user->rights->ficheinter->ficheinter_advance->validate)) {
						print '<div class="inline-block divButAction"><a class="butAction" href="card.php?id='.$object->id.'&action=validate">'.$langs->trans("Validate").'</a></div>';
					} else {
						print '<div class="inline-block divButActionRefused"><span class="butActionRefused" href="#" title="'.dol_escape_htmltag($langs->trans("NotEnoughPermissions")).'">'.$langs->trans("Validate").'</span></div>';
					}
				}

				// Modify
				if ($object->statut == Fichinter::STATUS_VALIDATED && ((empty($conf->global->MAIN_USE_ADVANCED_PERMS) && $user->hasRight('ficheinter', 'creer')) || (!empty($conf->global->MAIN_USE_ADVANCED_PERMS) && $user->rights->ficheinter->ficheinter_advance->unvalidate))) {
					print '<div class="inline-block divButAction"><a class="butAction" href="card.php?id='.$object->id.'&action=modify">';
					if (empty($conf->global->FICHINTER_DISABLE_DETAILS)) {
						print $langs->trans("Modify");
					} else {
						print $langs->trans("SetToDraft");
					}
					print '</a></div>';
				}

				// Reopen
				if ($object->statut >= Fichinter::STATUS_CLOSED) {
					if ($user->rights->ficheinter->creer) {
						print '<div class="inline-block divButAction"><a class="butAction" href="'.$_SERVER["PHP_SELF"].'?id='.$object->id.'&action=reopen&token='.newToken().'">'.$langs->trans('ReOpen').'</a></div>';
					} else {
						print '<div class="inline-block divButAction"><a class="butActionRefused classfortooltip" href="#">'.$langs->trans('ReOpen').'</a></div>';
					}
				}

				// Send
				if (empty($user->socid)) {
					if ($object->statut > Fichinter::STATUS_DRAFT) {
						if (empty($conf->global->MAIN_USE_ADVANCED_PERMS) || $user->rights->ficheinter->ficheinter_advance->send) {
							print '<div class="inline-block divButAction"><a class="butAction" href="'.$_SERVER["PHP_SELF"].'?id='.$object->id.'&action=presend&token='.newToken().'&mode=init#formmailbeforetitle">'.$langs->trans('SendMail').'</a></div>';
						} else {
							print '<div class="inline-block divButAction"><a class="butActionRefused classfortooltip" href="#">'.$langs->trans('SendMail').'</a></div>';
						}
					}
				}

				// Create intervention model
				if ($conf->global->MAIN_FEATURES_LEVEL >= 1 && $object->statut == Fichinter::STATUS_DRAFT && $user->hasRight('ficheinter', 'creer') && (count($object->lines) > 0)) {
					print '<div class="inline-block divButAction">';
					print '<a class="butAction" href="'.DOL_URL_ROOT.'/fichinter/card-rec.php?id='.$object->id.'&action=create&backtopage='.urlencode($_SERVER['PHP_SELF'].'?id='.$object->id).'">'.$langs->trans("ChangeIntoRepeatableIntervention").'</a>';
					print '</div>';
				}

				// Proposal
				if (isModEnabled("service") && isModEnabled("propal") && $object->statut > Fichinter::STATUS_DRAFT) {
					$langs->load("propal");
					if ($object->statut < Fichinter::STATUS_BILLED) {
						if ($user->rights->propal->creer) {
							print '<div class="inline-block divButAction"><a class="butAction" href="'.DOL_URL_ROOT.'/comm/propal/card.php?action=create&amp;origin='.$object->element.'&amp;originid='.$object->id.'&amp;socid='.$object->socid.'">'.$langs->trans("AddProp").'</a></div>';
						} else {
							print '<div class="inline-block divButAction"><a class="butActionRefused classfortooltip" href="#" title="'.$langs->trans("NotEnoughPermissions").'">'.$langs->trans("AddProp").'</a></div>';
						}
					}
				}

				// Invoicing
				if (isModEnabled('facture') && $object->statut > Fichinter::STATUS_DRAFT) {
					$langs->load("bills");
					if ($object->statut < Fichinter::STATUS_BILLED) {
						if ($user->hasRight('facture', 'creer')) {
							print '<div class="inline-block divButAction"><a class="butAction" href="'.DOL_URL_ROOT.'/compta/facture/card.php?action=create&amp;origin='.$object->element.'&amp;originid='.$object->id.'&amp;socid='.$object->socid.'">'.$langs->trans("AddBill").'</a></div>';
						} else {
							print '<div class="inline-block divButAction"><a class="butActionRefused classfortooltip" href="#" title="'.$langs->trans("NotEnoughPermissions").'">'.$langs->trans("AddBill").'</a></div>';
						}
					}

					if (!empty($conf->global->FICHINTER_CLASSIFY_BILLED)) {    // Option deprecated. In a future, billed must be managed with a dedicated field to 0 or 1
						if ($object->statut != Fichinter::STATUS_BILLED) {
							print '<div class="inline-block divButAction"><a class="butAction" href="'.$_SERVER["PHP_SELF"].'?id='.$object->id.'&action=classifybilled&token='.newToken().'">'.$langs->trans("InterventionClassifyBilled").'</a></div>';
						} else {
							print '<div class="inline-block divButAction"><a class="butAction" href="'.$_SERVER["PHP_SELF"].'?id='.$object->id.'&action=classifyunbilled&token='.newToken().'">'.$langs->trans("InterventionClassifyUnBilled").'</a></div>';
						}
					}
				}

				// Done
				if (empty($conf->global->FICHINTER_CLASSIFY_BILLED) && $object->statut > Fichinter::STATUS_DRAFT && $object->statut < Fichinter::STATUS_CLOSED) {
					print '<div class="inline-block divButAction"><a class="butAction" href="'.$_SERVER["PHP_SELF"].'?id='.$object->id.'&action=classifydone&token='.newToken().'">'.$langs->trans("InterventionClassifyDone").'</a></div>';
				}

				// Clone
				if ($user->rights->ficheinter->creer) {
					print '<div class="inline-block divButAction"><a class="butAction" href="'.$_SERVER['PHP_SELF'].'?id='.$object->id.'&socid='.$object->socid.'&action=clone&token='.newToken().'&object=ficheinter">'.$langs->trans("ToClone").'</a></div>';
				}

				// Delete
				print dolGetButtonAction($langs->trans("Delete"), '', 'delete', $_SERVER["PHP_SELF"].'?id='.$object->id.'&action=delete&token='.newToken(), 'delete', $permissiontodelete);
			}
		}
	}

	print '</div>';

	if ($action != 'presend') {
		print '<div class="fichecenter"><div class="fichehalfleft">';

		/*
		 * Built documents
		 */
		$filename = dol_sanitizeFileName($object->ref);
		$filedir = $conf->ficheinter->dir_output."/".$filename;
		$urlsource = $_SERVER["PHP_SELF"]."?id=".$object->id;
		$genallowed = $user->rights->ficheinter->lire;
		$delallowed = $user->rights->ficheinter->creer;
		print $formfile->showdocuments('ficheinter', $filename, $filedir, $urlsource, $genallowed, $delallowed, $object->model_pdf, 1, 0, 0, 28, 0, '', '', '', $soc->default_lang);

		// Show links to link elements
		$linktoelem = $form->showLinkToObjectBlock($object, null, array('fichinter'));
		$somethingshown = $form->showLinkedObjectBlock($object, $linktoelem);

		// Show direct download link
		if ($object->statut != Fichinter::STATUS_DRAFT && !empty($conf->global->FICHINTER_ALLOW_EXTERNAL_DOWNLOAD)) {
			print '<br><!-- Link to download main doc -->'."\n";
			print showDirectDownloadLink($object).'<br>';
		}

		// Show online signature link
		if ($object->statut != Fichinter::STATUS_DRAFT && !empty($conf->global->FICHINTER_ALLOW_ONLINE_SIGN)) {
			print '<br><!-- Link to sign -->';
			require_once DOL_DOCUMENT_ROOT.'/core/lib/signature.lib.php';

			print showOnlineSignatureUrl('fichinter', $object->ref).'<br>';
		}

		print '</div><div class="fichehalfright">';

		$MAXEVENT = 10;

		$morehtmlcenter = dolGetButtonTitle($langs->trans('SeeAll'), '', 'fa fa-bars imgforviewmode', DOL_URL_ROOT.'/fichinter/agenda.php?id='.$object->id);

		// List of actions on element
		include_once DOL_DOCUMENT_ROOT.'/core/class/html.formactions.class.php';
		$formactions = new FormActions($db);
		$somethingshown = $formactions->showactions($object, 'fichinter', $socid, 1, '', $MAXEVENT, '', $morehtmlcenter); // Show all action for thirdparty

		print '</div></div>';
	}


	// Select mail models is same action as presend
	if (GETPOST('modelselected')) {
		$action = 'presend';
	}

	// Presend form
	$modelmail = 'fichinter_send';
	$defaulttopic = 'SendInterventionRef';
	$diroutput = $conf->ficheinter->dir_output;
	$trackid = 'int'.$object->id;

	include DOL_DOCUMENT_ROOT.'/core/tpl/card_presend.tpl.php';
}


llxFooter();

$db->close();<|MERGE_RESOLUTION|>--- conflicted
+++ resolved
@@ -9,11 +9,8 @@
  * Copyright (C) 2015-2016  Abbes Bahfir            <bafbes@gmail.com>
  * Copyright (C) 2018-2022 	Philippe Grand       	<philippe.grand@atoo-net.com>
  * Copyright (C) 2020       Frédéric France         <frederic.france@netlogic.fr>
-<<<<<<< HEAD
  * Copyright (C) 2023       Benjamin Grembi         <benjamin@oarces.fr>
-=======
  * Copyright (C) 2023		William Mead			<william.mead@manchenumerique.fr>
->>>>>>> 3294b721
  *
  * This program is free software; you can redistribute it and/or modify
  * it under the terms of the GNU General Public License as published by
