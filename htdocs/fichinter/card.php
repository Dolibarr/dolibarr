<?php
/* Copyright (C) 2002-2007	Rodolphe Quiedeville		<rodolphe@quiedeville.org>
 * Copyright (C) 2004-2016	Laurent Destailleur			<eldy@users.sourceforge.net>
 * Copyright (C) 2005-2018	Regis Houssin				<regis.houssin@inodbox.com>
 * Copyright (C) 2011-2020	Juanjo Menent				<jmenent@2byte.es>
 * Copyright (C) 2013		Florian Henry				<florian.henry@open-concept.pro>
 * Copyright (C) 2014-2018	Ferran Marcet				<fmarcet@2byte.es>
 * Copyright (C) 2014-2022	Charlene Benke				<charlene@patas-monkey.com>
 * Copyright (C) 2015-2016	Abbes Bahfir				<bafbes@gmail.com>
 * Copyright (C) 2018-2022	Philippe Grand				<philippe.grand@atoo-net.com>
 * Copyright (C) 2020-2024	Frédéric France				<frederic.france@free.fr>
 * Copyright (C) 2023       Benjamin Grembi				<benjamin@oarces.fr>
 * Copyright (C) 2023-2024	William Mead				<william.mead@manchenumerique.fr>
 * Copyright (C) 2024		MDW							<mdeweerd@users.noreply.github.com>
 * Copyright (C) 2024		Alexandre Spangaro			<alexandre@inovea-conseil.com>
 *
 * This program is free software; you can redistribute it and/or modify
 * it under the terms of the GNU General Public License as published by
 * the Free Software Foundation; either version 3 of the License, or
 * (at your option) any later version.
 *
 * This program is distributed in the hope that it will be useful,
 * but WITHOUT ANY WARRANTY; without even the implied warranty of
 * MERCHANTABILITY or FITNESS FOR A PARTICULAR PURPOSE.  See the
 * GNU General Public License for more details.
 *
 * You should have received a copy of the GNU General Public License
 * along with this program. If not, see <https://www.gnu.org/licenses/>.
 */

/**
 *	\file       htdocs/fichinter/card.php
 *	\brief      Page of intervention
 *	\ingroup    ficheinter
 */

// Load Dolibarr environment
require '../main.inc.php';
require_once DOL_DOCUMENT_ROOT.'/core/class/html.formfile.class.php';
require_once DOL_DOCUMENT_ROOT.'/fichinter/class/fichinter.class.php';
require_once DOL_DOCUMENT_ROOT.'/core/modules/fichinter/modules_fichinter.php';
require_once DOL_DOCUMENT_ROOT.'/core/lib/fichinter.lib.php';
require_once DOL_DOCUMENT_ROOT.'/core/lib/date.lib.php';
if (isModEnabled('project')) {
	require_once DOL_DOCUMENT_ROOT.'/projet/class/project.class.php';
	require_once DOL_DOCUMENT_ROOT.'/core/class/html.formprojet.class.php';
}
if (isModEnabled('contract')) {
	require_once DOL_DOCUMENT_ROOT."/core/class/html.formcontract.class.php";
	require_once DOL_DOCUMENT_ROOT."/contrat/class/contrat.class.php";
}
if (getDolGlobalString('FICHEINTER_ADDON') && is_readable(DOL_DOCUMENT_ROOT."/core/modules/fichinter/mod_" . getDolGlobalString('FICHEINTER_ADDON').".php")) {
	require_once DOL_DOCUMENT_ROOT."/core/modules/fichinter/mod_" . getDolGlobalString('FICHEINTER_ADDON').'.php';
}
require_once DOL_DOCUMENT_ROOT.'/core/class/doleditor.class.php';
require_once DOL_DOCUMENT_ROOT.'/core/class/extrafields.class.php';

// Load translation files required by the page
$langs->loadLangs(array('bills', 'companies', 'interventions', 'stocks'));

$id			= GETPOSTINT('id');
$ref		= GETPOST('ref', 'alpha');
$ref_client	= GETPOST('ref_client', 'alpha');
$socid = GETPOSTINT('socid');
$contratid = GETPOSTINT('contratid');
$action		= GETPOST('action', 'alpha');
$cancel		= GETPOST('cancel', 'alpha');
$confirm	= GETPOST('confirm', 'alpha');
$backtopage = GETPOST('backtopage', 'alpha');

$mesg = GETPOST('msg', 'alpha');
$origin = GETPOST('origin', 'alpha');
$originid = (GETPOSTINT('originid') ? GETPOSTINT('originid') : GETPOSTINT('origin_id')); // For backward compatibility
$note_public = GETPOST('note_public', 'restricthtml');
$note_private = GETPOST('note_private', 'restricthtml');
$lineid = GETPOSTINT('line_id');

$error = 0;

//PDF
$hidedetails = (GETPOSTINT('hidedetails') ? GETPOSTINT('hidedetails') : (getDolGlobalString('MAIN_GENERATE_DOCUMENTS_HIDE_DETAILS') ? 1 : 0));
$hidedesc = (GETPOSTINT('hidedesc') ? GETPOSTINT('hidedesc') : (getDolGlobalString('MAIN_GENERATE_DOCUMENTS_HIDE_DESC') ? 1 : 0));
$hideref = (GETPOSTINT('hideref') ? GETPOSTINT('hideref') : (getDolGlobalString('MAIN_GENERATE_DOCUMENTS_HIDE_REF') ? 1 : 0));

// Initialize a technical object to manage hooks of page. Note that conf->hooks_modules contains an array of hook context
$hookmanager->initHooks(array('interventioncard', 'globalcard'));

$object = new Fichinter($db);
$extrafields = new ExtraFields($db);
$objectsrc = null;

$extrafields->fetch_name_optionals_label($object->table_element);

// Load object
if ($id > 0 || !empty($ref)) {
	$ret = $object->fetch($id, $ref);
	if ($ret > 0) {
		$ret = $object->fetch_thirdparty();
	}
	if ($ret < 0) {
		dol_print_error(null, $object->error);
	}
}

// Security check
if ($user->socid) {
	$socid = $user->socid;
}
$result = restrictedArea($user, 'ficheinter', $id, 'fichinter');
<<<<<<< HEAD

$permissionnote = $user->hasRight('ficheinter', 'creer'); // Used by the include of actions_setnotes.inc.php
$permissiondellink = $user->hasRight('ficheinter', 'creer'); // Used by the include of actions_dellink.inc.php
$permissiontodelete = (($object->statut == Fichinter::STATUS_DRAFT && $user->hasRight('ficheinter', 'creer')) || $user->hasRight('ficheinter', 'supprimer'));

=======

$permissionnote = $user->hasRight('ficheinter', 'creer'); // Used by the include of actions_setnotes.inc.php
$permissiondellink = $user->hasRight('ficheinter', 'creer'); // Used by the include of actions_dellink.inc.php
$permissiontodelete = (($object->statut == Fichinter::STATUS_DRAFT && $user->hasRight('ficheinter', 'creer')) || $user->hasRight('ficheinter', 'supprimer'));
$permissiontoadd = $user->hasRight('ficheinter', 'creer');

>>>>>>> cc80841a
$usercancreate = $user->hasRight('ficheinter', 'creer');


/*
 * Actions
 */

$parameters = array('socid' => $socid);
$reshook = $hookmanager->executeHooks('doActions', $parameters, $object, $action); // Note that $action and $object may have been modified by some hooks
if ($reshook < 0) {
	setEventMessages($hookmanager->error, $hookmanager->errors, 'errors');
}

if (empty($reshook)) {
	$backurlforlist = DOL_URL_ROOT.'/fichinter/list.php';

	if (empty($backtopage) || ($cancel && empty($id))) {
		if (empty($backtopage) || ($cancel && strpos($backtopage, '__ID__'))) {
			if (empty($id) && (($action != 'add' && $action != 'create') || $cancel)) {
				$backtopage = $backurlforlist;
			} else {
				$backtopage = DOL_URL_ROOT.'/fichinter/card.php?id='.((!empty($id) && $id > 0) ? $id : '__ID__');
			}
		}
	}

	if ($cancel) {
		if (!empty($backtopageforcancel)) {
			header("Location: ".$backtopageforcancel);
			exit;
		} elseif (!empty($backtopage)) {
			header("Location: ".$backtopage);
			exit;
		}
		$action = '';
	}

	include DOL_DOCUMENT_ROOT.'/core/actions_setnotes.inc.php'; // Must be 'include', not 'include_once'

	include DOL_DOCUMENT_ROOT.'/core/actions_dellink.inc.php'; // Must be 'include', not 'include_once'

	// Action clone object
<<<<<<< HEAD
	if ($action == 'confirm_clone' && $confirm == 'yes' && $user->hasRight('ficheinter', 'creer')) {
		if (1 == 0 && !GETPOST('clone_content') && !GETPOST('clone_receivers')) {
=======
	if ($action == 'confirm_clone' && $confirm == 'yes' && $permissiontoadd) {
		if (false && !GETPOST('clone_content') && !GETPOST('clone_receivers')) {
>>>>>>> cc80841a
			setEventMessages($langs->trans("NoCloneOptionsSpecified"), null, 'errors');
		} else {
			if ($object->id > 0) {
				// Because createFromClone modifies the object, we must clone it so that we can restore it later
				$orig = clone $object;

				$result = $object->createFromClone($user, $socid);
				if ($result > 0) {
					header("Location: ".$_SERVER['PHP_SELF'].'?id='.$result);
					exit;
				} else {
					setEventMessages($object->error, $object->errors, 'errors');
					$object = $orig;
					$action = '';
				}
			}
		}
	}

<<<<<<< HEAD
	if ($action == 'confirm_validate' && $confirm == 'yes' && $user->hasRight('ficheinter', 'creer')) {
=======
	if ($action == 'confirm_validate' && $confirm == 'yes' && $permissiontoadd) {
>>>>>>> cc80841a
		$result = $object->setValid($user);

		if ($result >= 0) {
			if (!getDolGlobalString('MAIN_DISABLE_PDF_AUTOUPDATE')) {
				// Define output language
				$outputlangs = $langs;
				$newlang = '';
				if (getDolGlobalInt('MAIN_MULTILANGS') && empty($newlang) && GETPOST('lang_id', 'aZ09')) {
					$newlang = GETPOST('lang_id', 'aZ09');
				}
				if (getDolGlobalInt('MAIN_MULTILANGS') && empty($newlang)) {
					$newlang = $object->thirdparty->default_lang;
				}
				if (!empty($newlang)) {
					$outputlangs = new Translate("", $conf);
					$outputlangs->setDefaultLang($newlang);
				}
				$result = fichinter_create($db, $object, (!GETPOST('model', 'alpha')) ? $object->model_pdf : GETPOST('model', 'alpha'), $outputlangs);
			}

			header('Location: '.$_SERVER["PHP_SELF"].'?id='.$object->id);
			exit;
		} else {
			$mesg = $object->error;
		}
<<<<<<< HEAD
	} elseif ($action == 'confirm_modify' && $confirm == 'yes' && $user->hasRight('ficheinter', 'creer')) {
=======
	} elseif ($action == 'confirm_sign' && $confirm == 'yes' && $permissiontoadd) {
		$result = $object->setSignedStatus($user, GETPOSTINT('signed_status'), 0, 'FICHINTER_MODIFY');
		if ($result >= 0) {
			if (!getDolGlobalString('MAIN_DISABLE_PDF_AUTOUPDATE')) {
				// Define output language
				$outputlangs = $langs;
				$newlang = '';
				if (getDolGlobalInt('MAIN_MULTILANGS') && empty($newlang) && GETPOST('lang_id', 'aZ09')) {
					$newlang = GETPOST('lang_id', 'aZ09');
				}
				if (getDolGlobalInt('MAIN_MULTILANGS') && empty($newlang)) {
					$newlang = $object->thirdparty->default_lang;
				}
				if (!empty($newlang)) {
					$outputlangs = new Translate("", $conf);
					$outputlangs->setDefaultLang($newlang);
				}
				$result = fichinter_create($db, $object, (!GETPOST('model', 'alpha')) ? $object->model_pdf : GETPOST('model', 'alpha'), $outputlangs);
			}

			header('Location: ' . $_SERVER["PHP_SELF"] . '?id=' . $object->id);
			exit;
		} else {
			$mesg = $object->error;
		}
	} elseif ($action == 'confirm_unsign' && $confirm == 'yes' && $permissiontoadd) {
		$result = $object->setSignedStatus($user, Fichinter::$SIGNED_STATUSES['STATUS_NO_SIGNATURE'], 0, 'FICHINTER_MODIFY');
		if ($result >= 0) {
			if (!getDolGlobalString('MAIN_DISABLE_PDF_AUTOUPDATE')) {
				// Define output language
				$outputlangs = $langs;
				$newlang = '';
				if (getDolGlobalInt('MAIN_MULTILANGS') && empty($newlang) && GETPOST('lang_id', 'aZ09')) {
					$newlang = GETPOST('lang_id', 'aZ09');
				}
				if (getDolGlobalInt('MAIN_MULTILANGS') && empty($newlang)) {
					$newlang = $object->thirdparty->default_lang;
				}
				if (!empty($newlang)) {
					$outputlangs = new Translate("", $conf);
					$outputlangs->setDefaultLang($newlang);
				}
				$result = fichinter_create($db, $object, (!GETPOST('model', 'alpha')) ? $object->model_pdf : GETPOST('model', 'alpha'), $outputlangs);
			}

			header('Location: ' . $_SERVER["PHP_SELF"] . '?id=' . $object->id);
			exit;
		} else {
			$mesg = $object->error;
		}
	} elseif ($action == 'confirm_modify' && $confirm == 'yes' && $permissiontoadd) {
>>>>>>> cc80841a
		$result = $object->setDraft($user);
		if ($result >= 0) {
			if (!getDolGlobalString('MAIN_DISABLE_PDF_AUTOUPDATE')) {
				// Define output language
				$outputlangs = $langs;
				$newlang = '';
				if (getDolGlobalInt('MAIN_MULTILANGS') && empty($newlang) && GETPOST('lang_id', 'aZ09')) {
					$newlang = GETPOST('lang_id', 'aZ09');
				}
				if (getDolGlobalInt('MAIN_MULTILANGS') && empty($newlang)) {
					$newlang = $object->thirdparty->default_lang;
				}
				if (!empty($newlang)) {
					$outputlangs = new Translate("", $conf);
					$outputlangs->setDefaultLang($newlang);
				}
				$result = fichinter_create($db, $object, (!GETPOST('model', 'alpha')) ? $object->model_pdf : GETPOST('model', 'alpha'), $outputlangs);
			}

			header('Location: ' . $_SERVER["PHP_SELF"] . '?id=' . $object->id);
			exit;
		} else {
			$mesg = $object->error;
		}
<<<<<<< HEAD
	} elseif ($action == 'confirm_done' && $confirm == 'yes' && $user->hasRight('ficheinter', 'creer')) {
=======
	} elseif ($action == 'confirm_done' && $confirm == 'yes' && $permissiontoadd) {
>>>>>>> cc80841a
		$result = $object->setClose($user);

		if ($result >= 0) {
			if (!getDolGlobalString('MAIN_DISABLE_PDF_AUTOUPDATE')) {
				// Define output language
				$outputlangs = $langs;
				$newlang = '';
				if (getDolGlobalInt('MAIN_MULTILANGS') && empty($newlang) && GETPOST('lang_id', 'aZ09')) {
					$newlang = GETPOST('lang_id', 'aZ09');
				}
				if (getDolGlobalInt('MAIN_MULTILANGS') && empty($newlang)) {
					$newlang = $object->thirdparty->default_lang;
				}
				if (!empty($newlang)) {
					$outputlangs = new Translate("", $conf);
					$outputlangs->setDefaultLang($newlang);
				}
				$result = fichinter_create($db, $object, (!GETPOST('model', 'alpha')) ? $object->model_pdf : GETPOST('model', 'alpha'), $outputlangs);
			}

			header('Location: '.$_SERVER["PHP_SELF"].'?id='.$object->id);
			exit;
		} else {
			$mesg = $object->error;
		}
<<<<<<< HEAD
	} elseif ($action == 'add' && $user->hasRight('ficheinter', 'creer')) {
=======
	} elseif ($action == 'add' && $permissiontoadd) {
>>>>>>> cc80841a
		$selectedLines = GETPOST('toselect', 'array');
		$object->socid = $socid;
		$object->duration = GETPOSTINT('duration');
		$object->fk_project = GETPOSTINT('projectid');
		$object->fk_contrat = GETPOSTINT('contratid');
<<<<<<< HEAD
		$object->author = $user->id;
=======
		$object->user_author_id = $user->id;
>>>>>>> cc80841a
		$object->description = GETPOST('description', 'restricthtml');
		$object->ref = $ref;
		$object->ref_client = $ref_client;
		$object->model_pdf = GETPOST('model', 'alpha');
		$object->note_private = GETPOST('note_private', 'restricthtml');
		$object->note_public = GETPOST('note_public', 'restricthtml');

		if ($object->socid > 0) {
			// If creation from another object of another module (Example: origin=propal, originid=1)
			if (!empty($origin) && !empty($originid)) {
				// Parse element/subelement (ex: project_task)
				$regs = array();
				$element = $subelement = GETPOST('origin', 'alphanohtml');
				if (preg_match('/^([^_]+)_([^_]+)/i', GETPOST('origin', 'alphanohtml'), $regs)) {
					$element = $regs[1];
					$subelement = $regs[2];
				}

				// For compatibility
				if ($element == 'order') {
					$element = $subelement = 'commande';
				}
				if ($element == 'propal') {
					$element = 'comm/propal';
					$subelement = 'propal';
				}
				if ($element == 'contract') {
					$element = $subelement = 'contrat';
				}

				$object->origin    = $origin;
				$object->origin_id = $originid;

				// Possibility to add external linked objects with hooks
				$object->linked_objects[$object->origin] = $object->origin_id;
				if (GETPOSTISARRAY('other_linked_objects')) {
					$object->linked_objects = array_merge($object->linked_objects, GETPOST('other_linked_objects', 'array:int'));
				}

				// Extrafields

				// Fill array 'array_options' with data from add form
				$ret = $extrafields->setOptionalsFromPost(null, $object);
				if ($ret < 0) {
					$error++;
					$action = 'create';
				}
				//$array_options = $extrafields->getOptionalsFromPost($object->table_element);

				//$object->array_options = $array_options;

				$id = $object->create($user);

				if ($id > 0) {
					dol_include_once('/'.$element.'/class/'.$subelement.'.class.php');

					$classname = ucfirst($subelement);
					$srcobject = new $classname($db);
					'@phan-var-force Commande|Propal|Contrat $srcobject';  // Can be other class, but CommonObject is too generic

					dol_syslog("Try to find source object origin=".$object->origin." originid=".$object->origin_id." to add lines");
					$result = $srcobject->fetch($object->origin_id);
					if ($result > 0) {
						$srcobject->fetch_thirdparty();
						$lines = $srcobject->lines;
						if (empty($lines) && method_exists($srcobject, 'fetch_lines')) {
							$srcobject->fetch_lines();
							$lines = $srcobject->lines;
						}

						if (is_array($lines)) {
							$num = count($lines);

							for ($i = 0; $i < $num; $i++) {
								if (!in_array($lines[$i]->id, $selectedLines)) {
									continue; // Skip unselected lines
								}

								$product_type = ($lines[$i]->product_type ? $lines[$i]->product_type : Product::TYPE_PRODUCT);

								if ($product_type == Product::TYPE_SERVICE || getDolGlobalString('FICHINTER_PRINT_PRODUCTS')) { //only services except if config includes products
									$duration = 3600; // Default to one hour
									$desc = '';
									// Predefined products & services
									if ($lines[$i]->fk_product > 0) {
										$prod = new Product($db);
										$prod->id = $lines[$i]->fk_product;

										// Define output language
										if (getDolGlobalInt('MAIN_MULTILANGS') && getDolGlobalString('PRODUIT_TEXTS_IN_THIRDPARTY_LANGUAGE')) {
											$prod->getMultiLangs();
											// We show if duration is present on service (so we get it)
											$prod->fetch($lines[$i]->fk_product);
											$outputlangs = $langs;
											$newlang = '';
											if (empty($newlang) && GETPOST('lang_id', 'aZ09')) {
												$newlang = GETPOST('lang_id', 'aZ09');
											}
											if (empty($newlang)) {
												$newlang = $srcobject->thirdparty->default_lang;
											}
											if (!empty($newlang)) {
												$outputlangs = new Translate("", $conf);
												$outputlangs->setDefaultLang($newlang);
											}
											$label = (!empty($prod->multilangs[$outputlangs->defaultlang]["libelle"])) ? $prod->multilangs[$outputlangs->defaultlang]["libelle"] : $lines[$i]->product_label;
										} else {
											$prod->fetch($lines[$i]->fk_product);
											$label = $lines[$i]->product_label;
										}

										if ($prod->duration_value && $conf->global->FICHINTER_USE_SERVICE_DURATION) {
											switch ($prod->duration_unit) {
												default:
												case 'h':
													$mult = 3600;
													break;
												case 'd':
													$mult = 3600 * 24;
													break;
												case 'w':
													$mult = 3600 * 24 * 7;
													break;
												case 'm':
													$mult = (int) (3600 * 24 * (365 / 12)); // Average month duration
													break;
												case 'y':
													$mult = 3600 * 24 * 365;
													break;
											}
											$duration = (int) $prod->duration_value * $mult * $lines[$i]->qty;
										}

										$desc = $lines[$i]->product_ref;
										$desc .= ' - ';
										$desc .= $label;
										$desc .= '<br>';
									}
									// Common part (predefined or free line)
									$desc .= dol_htmlentitiesbr($lines[$i]->desc);
									$desc .= '<br>';
									$desc .= ' ('.$langs->trans('Quantity').': '.$lines[$i]->qty.')';

									$timearray = dol_getdate(dol_now());
									$date_intervention = dol_mktime(0, 0, 0, $timearray['mon'], $timearray['mday'], $timearray['year']);

									if ($product_type == Product::TYPE_PRODUCT) {
										$duration = 0;
									}

									$predef = '';

									// Extrafields
									$extrafields->fetch_name_optionals_label($object->table_element_line);
									$array_options = $extrafields->getOptionalsFromPost($object->table_element_line, $predef);

									$result = $object->addline(
										$user,
										$id,
										$desc,
										$date_intervention,
										$duration,
										$array_options
									);

									if ($result < 0) {
										$error++;
										break;
									}
								}
							}
						}
					} else {
						$langs->load("errors");
						setEventMessages($srcobject->error, $srcobject->errors, 'errors');
						$action = 'create';
						$error++;
					}
				} else {
					$langs->load("errors");
					setEventMessages($object->error, $object->errors, 'errors');
					$action = 'create';
					$error++;
				}
			} else {
				// Fill array 'array_options' with data from add form
				$ret = $extrafields->setOptionalsFromPost(null, $object);
				if ($ret < 0) {
					$error++;
					$action = 'create';
				}

				if (!$error) {
					// Extrafields
					$array_options = $extrafields->getOptionalsFromPost($object->table_element);

					$object->array_options = $array_options;

					$result = $object->create($user);
					if ($result > 0) {
						$id = $result; // Force raffraichissement sur fiche venant d'etre cree
					} else {
						$langs->load("errors");
						setEventMessages($object->error, $object->errors, 'errors');
						$action = 'create';
						$error++;
					}
				}
			}
		} else {
			$mesg = $langs->trans("ErrorFieldRequired", $langs->transnoentitiesnoconv("ThirdParty"));
			$action = 'create';
			$error++;
		}
<<<<<<< HEAD
	} elseif ($action == 'update' && $user->hasRight('ficheinter', 'creer')) {
		$object->socid = $socid;
		$object->fk_project = GETPOSTINT('projectid');
		$object->fk_contrat = GETPOSTINT('contratid');
		$object->author = $user->id;
=======
	} elseif ($action == 'update' && $permissiontoadd) {
		$object->socid = $socid;
		$object->fk_project = GETPOSTINT('projectid');
		$object->fk_contrat = GETPOSTINT('contratid');
		$object->user_author_id = $user->id;
>>>>>>> cc80841a
		$object->description = GETPOST('description', 'restricthtml');
		$object->ref = $ref;
		$object->ref_client = $ref_client;

		$result = $object->update($user);
		if ($result < 0) {
			setEventMessages($object->error, $object->errors, 'errors');
		}
<<<<<<< HEAD
	} elseif ($action == 'classin' && $user->hasRight('ficheinter', 'creer')) {
=======
	} elseif ($action == 'classin' && $permissiontoadd) {
>>>>>>> cc80841a
		// Set into a project
		$result = $object->setProject(GETPOSTINT('projectid'));
		if ($result < 0) {
			dol_print_error($db, $object->error);
		}
<<<<<<< HEAD
	} elseif ($action == 'setcontract' && $user->hasRight('contrat', 'creer')) {
=======
	} elseif ($action == 'setcontract' && $permissiontoadd) {
>>>>>>> cc80841a
		// Set into a contract
		$result = $object->set_contrat($user, GETPOSTINT('contratid'));
		if ($result < 0) {
			dol_print_error($db, $object->error);
		}
<<<<<<< HEAD
	} elseif ($action == 'setref_client' && $user->hasRight('ficheinter', 'creer')) {
=======
	} elseif ($action == 'setref_client' && $permissiontoadd) {
>>>>>>> cc80841a
		// Positionne ref client
		$result = $object->setRefClient($user, GETPOST('ref_client', 'alpha'));
		if ($result < 0) {
			setEventMessages($object->error, $object->errors, 'errors');
		}
	} elseif ($action == 'confirm_delete' && $confirm == 'yes' && $user->hasRight('ficheinter', 'supprimer')) {
		$result = $object->delete($user);
		if ($result < 0) {
			setEventMessages($object->error, $object->errors, 'errors');
		}

		header('Location: '.DOL_URL_ROOT.'/fichinter/list.php?leftmenu=ficheinter&restore_lastsearch_values=1');
		exit;
<<<<<<< HEAD
	} elseif ($action == 'setdescription' && $user->hasRight('ficheinter', 'creer')) {
=======
	} elseif ($action == 'setdescription' && $permissiontoadd) {
>>>>>>> cc80841a
		$result = $object->set_description($user, GETPOST('description'));
		if ($result < 0) {
			dol_print_error($db, $object->error);
		}
<<<<<<< HEAD
	} elseif ($action == "addline" && $user->hasRight('ficheinter', 'creer')) {
=======
	} elseif ($action == "addline" && $permissiontoadd) {
>>>>>>> cc80841a
		// Add line
		if (!GETPOST('np_desc', 'restricthtml') && !getDolGlobalString('FICHINTER_EMPTY_LINE_DESC')) {
			$mesg = $langs->trans("ErrorFieldRequired", $langs->transnoentitiesnoconv("Description"));
			$error++;
		}
		if (!getDolGlobalString('FICHINTER_WITHOUT_DURATION') && !GETPOSTINT('durationhour') && !GETPOSTINT('durationmin')) {
			$mesg = $langs->trans("ErrorFieldRequired", $langs->transnoentitiesnoconv("Duration"));
			$error++;
		}
		if (!getDolGlobalString('FICHINTER_WITHOUT_DURATION') && GETPOSTINT('durationhour') >= 24 && GETPOSTINT('durationmin') > 0) {
			$mesg = $langs->trans("ErrorValueTooHigh");
			$error++;
		}
		if (!$error) {
			$db->begin();

			$desc = GETPOST('np_desc', 'restricthtml');
			$date_intervention = dol_mktime(GETPOSTINT('dihour'), GETPOSTINT('dimin'), 0, GETPOSTINT('dimonth'), GETPOSTINT('diday'), GETPOSTINT('diyear'));
			$duration = !getDolGlobalString('FICHINTER_WITHOUT_DURATION') ? convertTime2Seconds(GETPOSTINT('durationhour'), GETPOSTINT('durationmin')) : 0;

			// Extrafields
			$extrafields->fetch_name_optionals_label($object->table_element_line);
			$array_options = $extrafields->getOptionalsFromPost($object->table_element_line);

			$result = $object->addline(
				$user,
				$id,
				$desc,
				$date_intervention,
				$duration,
				$array_options
			);

			// Define output language
			$outputlangs = $langs;
			$newlang = '';
			if (getDolGlobalInt('MAIN_MULTILANGS') && empty($newlang) && GETPOST('lang_id', 'aZ09')) {
				$newlang = GETPOST('lang_id', 'aZ09');
			}
			if (getDolGlobalInt('MAIN_MULTILANGS') && empty($newlang)) {
				$newlang = $object->thirdparty->default_lang;
			}
			if (!empty($newlang)) {
				$outputlangs = new Translate("", $conf);
				$outputlangs->setDefaultLang($newlang);
			}

			if ($result >= 0) {
				$db->commit();

				if (!getDolGlobalString('MAIN_DISABLE_PDF_AUTOUPDATE')) {
					fichinter_create($db, $object, $object->model_pdf, $outputlangs);
				}
				header('Location: '.$_SERVER["PHP_SELF"].'?id='.$object->id);
				exit;
			} else {
				$mesg = $object->error;
				$db->rollback();
			}
		}
<<<<<<< HEAD
	} elseif ($action == 'classifybilled' && $user->hasRight('ficheinter', 'creer')) {
=======
	} elseif ($action == 'classifybilled' && $permissiontoadd) {
>>>>>>> cc80841a
		// Classify Billed
		$result = $object->setStatut(Fichinter::STATUS_BILLED);
		if ($result > 0) {
			header('Location: '.$_SERVER["PHP_SELF"].'?id='.$object->id);
			exit;
		} else {
			setEventMessages($object->error, $object->errors, 'errors');
		}
<<<<<<< HEAD
	} elseif ($action == 'classifyunbilled' && $user->hasRight('ficheinter', 'creer')) {
=======
	} elseif ($action == 'classifyunbilled' && $permissiontoadd) {
>>>>>>> cc80841a
		// Classify unbilled
		$result = $object->setStatut(Fichinter::STATUS_VALIDATED);
		if ($result > 0) {
			header('Location: '.$_SERVER["PHP_SELF"].'?id='.$object->id);
			exit;
		} else {
			$mesg = $object->error;
		}
<<<<<<< HEAD
	} elseif ($action == 'confirm_reopen' && $user->hasRight('ficheinter', 'creer')) {
=======
	} elseif ($action == 'confirm_reopen' && $permissiontoadd) {
>>>>>>> cc80841a
		// Reopen
		$result = $object->setStatut(Fichinter::STATUS_VALIDATED);
		if ($result > 0) {
			header('Location: '.$_SERVER["PHP_SELF"].'?id='.$object->id);
			exit;
		} else {
			$mesg = $object->error;
		}
<<<<<<< HEAD
	} elseif ($action == 'updateline' && $user->hasRight('ficheinter', 'creer') && GETPOST('save', 'alpha')) {
=======
	} elseif ($action == 'updateline' && $permissiontoadd && GETPOST('save', 'alpha')) {
>>>>>>> cc80841a
		// Mise a jour d'une ligne d'intervention
		$objectline = new FichinterLigne($db);
		if ($objectline->fetch($lineid) <= 0) {
			dol_print_error($db);
			exit;
		}

		if ($object->fetch($objectline->fk_fichinter) <= 0) {
			dol_print_error($db);
			exit;
		}
		$object->fetch_thirdparty();

		$desc = GETPOST('np_desc', 'restricthtml');
		$date_inter = dol_mktime(GETPOSTINT('dihour'), GETPOSTINT('dimin'), 0, GETPOSTINT('dimonth'), GETPOSTINT('diday'), GETPOSTINT('diyear'));
		$duration = convertTime2Seconds(GETPOSTINT('durationhour'), GETPOSTINT('durationmin'));

		$objectline->date = $date_inter;
		$objectline->desc = $desc;
		$objectline->duration = $duration;

		// Extrafields
		$extrafields->fetch_name_optionals_label($object->table_element_line);
		$array_options = $extrafields->getOptionalsFromPost($object->table_element_line);
		if (is_array($array_options)) {
			$objectline->array_options = array_merge($objectline->array_options, $array_options);
		}

		$result = $objectline->update($user);
		if ($result < 0) {
			dol_print_error($db);
			exit;
		}

		// Define output language
		$outputlangs = $langs;
		$newlang = '';
		if (getDolGlobalInt('MAIN_MULTILANGS') && empty($newlang) && GETPOST('lang_id', 'aZ09')) {
			$newlang = GETPOST('lang_id', 'aZ09');
		}
		if (getDolGlobalInt('MAIN_MULTILANGS') && empty($newlang)) {
			$newlang = $object->thirdparty->default_lang;
		}
		if (!empty($newlang)) {
			$outputlangs = new Translate("", $conf);
			$outputlangs->setDefaultLang($newlang);
		}
		if (!getDolGlobalString('MAIN_DISABLE_PDF_AUTOUPDATE')) {
			fichinter_create($db, $object, $object->model_pdf, $outputlangs);
		}

		header('Location: '.$_SERVER["PHP_SELF"].'?id='.$object->id);
		exit;
<<<<<<< HEAD
	} elseif ($action == 'confirm_deleteline' && $confirm == 'yes' && $user->hasRight('ficheinter', 'creer')) {
=======
	} elseif ($action == 'confirm_deleteline' && $confirm == 'yes' && $permissiontoadd) {
>>>>>>> cc80841a
		// Supprime une ligne d'intervention AVEC confirmation
		$objectline = new FichinterLigne($db);
		if ($objectline->fetch($lineid) <= 0) {
			dol_print_error($db);
			exit;
		}
		$result = $objectline->deleteLine($user);

		if ($object->fetch($objectline->fk_fichinter) <= 0) {
			dol_print_error($db);
			exit;
		}

		// Define output language
		$outputlangs = $langs;
		$newlang = '';
		if (getDolGlobalInt('MAIN_MULTILANGS') && empty($newlang) && GETPOST('lang_id', 'aZ09')) {
			$newlang = GETPOST('lang_id', 'aZ09');
		}
		if (getDolGlobalInt('MAIN_MULTILANGS') && empty($newlang)) {
			$newlang = $object->thirdparty->default_lang;
		}
		if (!empty($newlang)) {
			$outputlangs = new Translate("", $conf);
			$outputlangs->setDefaultLang($newlang);
		}
		if (!getDolGlobalString('MAIN_DISABLE_PDF_AUTOUPDATE')) {
			fichinter_create($db, $object, $object->model_pdf, $outputlangs);
		}
<<<<<<< HEAD
	} elseif ($action == 'up' && $user->hasRight('ficheinter', 'creer')) {
=======
	} elseif ($action == 'up' && $permissiontoadd) {
>>>>>>> cc80841a
		// Set position of lines
		$object->line_up($lineid);

		// Define output language
		$outputlangs = $langs;
		$newlang = '';
		if (getDolGlobalInt('MAIN_MULTILANGS') && empty($newlang) && GETPOST('lang_id', 'aZ09')) {
			$newlang = GETPOST('lang_id', 'aZ09');
		}
		if (getDolGlobalInt('MAIN_MULTILANGS') && empty($newlang)) {
			$newlang = $object->thirdparty->default_lang;
		}
		if (!empty($newlang)) {
			$outputlangs = new Translate("", $conf);
			$outputlangs->setDefaultLang($newlang);
		}
		if (!getDolGlobalString('MAIN_DISABLE_PDF_AUTOUPDATE')) {
			fichinter_create($db, $object, $object->model_pdf, $outputlangs);
		}

		header('Location: '.$_SERVER["PHP_SELF"].'?id='.$object->id.'#'.$lineid);
		exit;
<<<<<<< HEAD
	} elseif ($action == 'down' && $user->hasRight('ficheinter', 'creer')) {
=======
	} elseif ($action == 'down' && $permissiontoadd) {
>>>>>>> cc80841a
		$object->line_down($lineid);

		// Define output language
		$outputlangs = $langs;
		$newlang = '';
		if (getDolGlobalInt('MAIN_MULTILANGS') && empty($newlang) && GETPOST('lang_id', 'aZ09')) {
			$newlang = GETPOST('lang_id', 'aZ09');
		}
		if (getDolGlobalInt('MAIN_MULTILANGS') && empty($newlang)) {
			$newlang = $object->thirdparty->default_lang;
		}
		if (!empty($newlang)) {
			$outputlangs = new Translate("", $conf);
			$outputlangs->setDefaultLang($newlang);
		}
		if (!getDolGlobalString('MAIN_DISABLE_PDF_AUTOUPDATE')) {
			fichinter_create($db, $object, $object->model_pdf, $outputlangs);
		}

		header('Location: '.$_SERVER["PHP_SELF"].'?id='.$object->id.'#'.$lineid);
		exit;
	}

	// Actions when printing a doc from card
	include DOL_DOCUMENT_ROOT.'/core/actions_printing.inc.php';

	// Actions to send emails
	$triggersendname = 'FICHINTER_SENTBYMAIL';
	$autocopy = 'MAIN_MAIL_AUTOCOPY_FICHINTER_TO';
	$trackid = 'int'.$object->id;
	include DOL_DOCUMENT_ROOT.'/core/actions_sendmails.inc.php';

	// Actions to build doc
	$upload_dir = $conf->ficheinter->dir_output;
	$permissiontoadd = $user->hasRight('ficheinter', 'creer');
	include DOL_DOCUMENT_ROOT.'/core/actions_builddoc.inc.php';

<<<<<<< HEAD
	if ($action == 'update_extras' && $user->hasRight('ficheinter', 'creer')) {
		$object->oldcopy = dol_clone($object, 2);
=======
	if ($action == 'update_extras' && $permissiontoadd) {
		$object->oldcopy = dol_clone($object, 2);
		$attribute_name = GETPOST('attribute', 'restricthtml');
>>>>>>> cc80841a

		// Fill array 'array_options' with data from update form
		$ret = $extrafields->setOptionalsFromPost(null, $object, $attribute_name);
		if ($ret < 0) {
			$error++;
		}

		if (!$error) {
			// Actions on extra fields
			$result = $object->updateExtraField($attribute_name, 'INTERVENTION_MODIFY');
			if ($result < 0) {
				setEventMessages($object->error, $object->errors, 'errors');
				$error++;
			}
		}

		if ($error) {
			$action = 'edit_extras';
		}
	}

<<<<<<< HEAD
	if (getDolGlobalString('MAIN_DISABLE_CONTACTS_TAB') && $user->hasRight('ficheinter', 'creer')) {
		if ($action == 'addcontact') {
=======
	if (getDolGlobalString('MAIN_DISABLE_CONTACTS_TAB')) {
		if ($action == 'addcontact' && $permissiontoadd) {
>>>>>>> cc80841a
			if ($result > 0 && $id > 0) {
				$contactid = (GETPOSTINT('userid') ? GETPOSTINT('userid') : GETPOSTINT('contactid'));
				$typeid = (GETPOST('typecontact') ? GETPOST('typecontact') : GETPOST('type'));
				$result = $object->add_contact($contactid, $typeid, GETPOST("source", 'aZ09'));
			}

			if ($result >= 0) {
				header("Location: ".$_SERVER['PHP_SELF']."?id=".$object->id);
				exit;
			} else {
				if ($object->error == 'DB_ERROR_RECORD_ALREADY_EXISTS') {
					$langs->load("errors");
					$mesg = $langs->trans("ErrorThisContactIsAlreadyDefinedAsThisType");
				} else {
					$mesg = $object->error;
				}
			}
		} elseif ($action == 'swapstatut' && $permissiontoadd) {
			// bascule du statut d'un contact
			$result = $object->swapContactStatus(GETPOSTINT('ligne'));
<<<<<<< HEAD
		} elseif ($action == 'deletecontact') {
=======
		} elseif ($action == 'deletecontact' && $permissiontoadd) {
>>>>>>> cc80841a
			// Efface un contact
			$result = $object->delete_contact(GETPOSTINT('lineid'));

			if ($result >= 0) {
				header("Location: ".$_SERVER['PHP_SELF']."?id=".$object->id);
				exit;
			} else {
				dol_print_error($db);
			}
		}
	}
}


/*
 * View
 */

$form = new Form($db);
$formfile = new FormFile($db);
if (isModEnabled('contract')) {
	$formcontract = new FormContract($db);
}
if (isModEnabled('project')) {
	$formproject = new FormProjets($db);
}


$help_url = 'EN:Module_Interventions';

llxHeader('', $langs->trans("Intervention"), $help_url, '', 0, 0, '', '', '', 'mod-fichinter page-card');

if ($action == 'create') {
	// Create new intervention

	$soc = new Societe($db);

	print load_fiche_titre($langs->trans("AddIntervention"), '', 'intervention');

	if ($error > 0) {
		dol_htmloutput_errors($mesg);
	} else {
		dol_htmloutput_mesg($mesg);
	}

	if ($socid) {
		$res = $soc->fetch($socid);
	}

	if (GETPOSTINT('origin') && GETPOSTINT('originid')) {
		// Parse element/subelement (ex: project_task)
		$regs = array();
		$element = $subelement = GETPOST('origin', 'alphanohtml');
		if (preg_match('/^([^_]+)_([^_]+)/i', GETPOST('origin', 'alphanohtml'), $regs)) {
			$element = $regs[1];
			$subelement = $regs[2];
		}

		if ($element == 'project') {
			$projectid = GETPOSTINT('originid');
		} else {
			// For compatibility
			if ($element == 'order' || $element == 'commande') {
				$element = $subelement = 'commande';
			}
			if ($element == 'propal') {
				$element = 'comm/propal';
				$subelement = 'propal';
			}
			if ($element == 'contract') {
				$element = $subelement = 'contrat';
			}

			dol_include_once('/'.$element.'/class/'.$subelement.'.class.php');

			$classname = ucfirst($subelement);
			$objectsrc = new $classname($db);
			'@phan-var-force Commande|Propal|Contrat $objectsrc';
			$objectsrc->fetch(GETPOST('originid'));
			if (empty($objectsrc->lines) && method_exists($objectsrc, 'fetch_lines')) {
				$objectsrc->fetch_lines();
				$lines = $objectsrc->lines;
			}
			$objectsrc->fetch_thirdparty();

			$projectid = (!empty($objectsrc->fk_project) ? $objectsrc->fk_project : '');

			$soc = $objectsrc->thirdparty;

			$note_private = (!empty($objectsrc->note) ? $objectsrc->note : (!empty($objectsrc->note_private) ? $objectsrc->note_private : GETPOST('note_private', 'restricthtml')));
			$note_public = (!empty($objectsrc->note_public) ? $objectsrc->note_public : GETPOST('note_public', 'restricthtml'));

			// Replicate extrafields
			$objectsrc->fetch_optionals();
			$object->array_options = $objectsrc->array_options;

			// Object source contacts list
			$srccontactslist = $objectsrc->liste_contact(-1, 'external', 1);
		}
	} else {
		$projectid = GETPOSTINT('projectid');
	}

	if (!$conf->global->FICHEINTER_ADDON) {
		dol_print_error($db, $langs->trans("Error")." ".$langs->trans("Error_FICHEINTER_ADDON_NotDefined"));
		exit;
	}

	$object->datec = dol_now();

	$obj = getDolGlobalString('FICHEINTER_ADDON');
	$obj = "mod_".$obj;

	//$modFicheinter = new $obj;
	//$numpr = $modFicheinter->getNextValue($soc, $object);

	if ($socid > 0) {
		$soc = new Societe($db);
		$soc->fetch($socid);

		print '<form name="fichinter" action="'.$_SERVER['PHP_SELF'].'" method="POST">';
		print '<input type="hidden" name="token" value="'.newToken().'">';
		print '<input type="hidden" name="socid" value='.$soc->id.'>';
		print '<input type="hidden" name="action" value="add">';
		print '<input type="hidden" name="backtopage" value="'.$backtopage.'">';

		print dol_get_fiche_head([]);

		print '<table class="border centpercent">';

		print '<tr><td class="fieldrequired titlefieldcreate">'.$langs->trans("ThirdParty").'</td><td>'.$soc->getNomUrl(1).'</td></tr>';

		// Ref
		print '<tr><td class="fieldrequired">'.$langs->trans('Ref').'</td><td>'.$langs->trans("Draft").'</td></tr>';

		// Ref customer
		print '<tr class="field_ref_client"><td class="titlefieldcreate">'.$langs->trans('RefCustomer').'</td><td class="valuefieldcreate">';
		print '<input type="text" name="ref_client" value="'.GETPOST('ref_client').'"></td>';
		print '</tr>';

		// Description (must be a textarea and not html must be allowed (used in list view)
		print '<tr><td class="tdtop">'.$langs->trans("Description").'</td>';
		print '<td>';
		print '<textarea name="description" class="quatrevingtpercent" rows="'.ROWS_3.'">'.GETPOST('description').'</textarea>';
		print '</td></tr>';

		// Project
		if (isModEnabled('project')) {
			$formproject = new FormProjets($db);

			$langs->load("project");

			print '<tr><td>'.$langs->trans("Project").'</td><td>';
			/* Fix: If a project must be linked to any companies (suppliers or not), project must be not be set as limited to customer but must be not linked to any particular thirdparty
			if ($societe->fournisseur==1)
				$numprojet=select_projects(-1, GETPOST("projectid", 'int'), 'projectid');
			else
				$numprojet=select_projects($societe->id, GETPOST("projectid", 'int'), 'projectid');
				*/
			$numprojet = $formproject->select_projects($soc->id, $projectid, 'projectid');
			if ($numprojet == 0) {
				print ' &nbsp; <a href="'.DOL_URL_ROOT.'/projet/card.php?socid='.$soc->id.'&action=create"><span class="fa fa-plus-circle valignmiddle paddingleft" title="'.$langs->trans("AddProject").'"></span></a>';
			}
			print '</td></tr>';
		}

		// Contract
		if (isModEnabled('contract')) {
			$langs->load("contracts");
			print '<tr><td>'.$langs->trans("Contract").'</td><td>';
			$numcontrat = $formcontract->select_contract($soc->id, GETPOSTINT('contratid'), 'contratid', 0, 1, 1);
			if ($numcontrat == 0) {
				print ' &nbsp; <a href="'.DOL_URL_ROOT.'/contrat/card.php?socid='.$soc->id.'&action=create"><span class="fa fa-plus-circle valignmiddle paddingleft" title="'.$langs->trans("AddContract").'"></span></a>';
			}
			print '</td></tr>';
		}

		// Model
		print '<tr>';
		print '<td>'.$langs->trans("DefaultModel").'</td>';
		print '<td>';
		$liste = ModelePDFFicheinter::liste_modeles($db);
		print $form->selectarray('model', $liste, $conf->global->FICHEINTER_ADDON_PDF);
		print "</td></tr>";

		// Public note
		print '<tr>';
		print '<td class="tdtop">'.$langs->trans('NotePublic').'</td>';
		print '<td>';
		$doleditor = new DolEditor('note_public', $note_public, '', 80, 'dolibarr_notes', 'In', 0, false, !getDolGlobalString('FCKEDITOR_ENABLE_NOTE_PUBLIC') ? 0 : 1, ROWS_3, '90%');
		print $doleditor->Create(1);
		//print '<textarea name="note_public" cols="80" rows="'.ROWS_3.'">'.$note_public.'</textarea>';
		print '</td></tr>';

		// Private note
		if (empty($user->socid)) {
			print '<tr>';
			print '<td class="tdtop">'.$langs->trans('NotePrivate').'</td>';
			print '<td>';
			$doleditor = new DolEditor('note_private', $note_private, '', 80, 'dolibarr_notes', 'In', 0, false, !getDolGlobalString('FCKEDITOR_ENABLE_NOTE_PRIVATE') ? 0 : 1, ROWS_3, '90%');
			print $doleditor->Create(1);
			//print '<textarea name="note_private" cols="80" rows="'.ROWS_3.'">'.$note_private.'</textarea>';
			print '</td></tr>';
		}

		// Other attributes
		$parameters = array();
		$reshook = $hookmanager->executeHooks('formObjectOptions', $parameters, $object, $action); // Note that $action and $object may have been modified by hook
		print $hookmanager->resPrint;
		if (empty($reshook)) {
			print $object->showOptionals($extrafields, 'create');
		}

		// Show link to origin object
		if (!empty($origin) && !empty($originid) && is_object($objectsrc)) {
			$newclassname = $classname;
			if ($newclassname == 'Propal') {
				$newclassname = 'CommercialProposal';
			}
			print '<tr><td>'.$langs->trans($newclassname).'</td><td colspan="2">'.$objectsrc->getNomUrl(1).'</td></tr>';

			// Amount
			/* Hide amount because we only copy services so amount may differ than source
			print '<tr><td>' . $langs->trans('AmountHT') . '</td><td>' . price($objectsrc->total_ht) . '</td></tr>';
			print '<tr><td>' . $langs->trans('AmountVAT') . '</td><td>' . price($objectsrc->total_tva) . "</td></tr>";
			if ($mysoc->localtax1_assuj == "1" || $objectsrc->total_localtax1 != 0) 		// Localtax1 RE
			{
				print '<tr><td>' . $langs->transcountry("AmountLT1", $mysoc->country_code) . '</td><td>' . price($objectsrc->total_localtax1) . "</td></tr>";
			}

			if ($mysoc->localtax2_assuj == "1" || $objectsrc->total_localtax2 != 0) 		// Localtax2 IRPF
			{
				print '<tr><td>' . $langs->transcountry("AmountLT2", $mysoc->country_code) . '</td><td>' . price($objectsrc->total_localtax2) . "</td></tr>";
			}

			print '<tr><td>' . $langs->trans('AmountTTC') . '</td><td>' . price($objectsrc->total_ttc) . "</td></tr>";

			if (isModEnabled("multicurrency"))
			{
				print '<tr><td>' . $langs->trans('MulticurrencyAmountHT') . '</td><td>' . price($objectsrc->multicurrency_total_ht) . '</td></tr>';
				print '<tr><td>' . $langs->trans('MulticurrencyAmountVAT') . '</td><td>' . price($objectsrc->multicurrency_total_tva) . "</td></tr>";
				print '<tr><td>' . $langs->trans('MulticurrencyAmountTTC') . '</td><td>' . price($objectsrc->multicurrency_total_ttc) . "</td></tr>";
			}
			*/
		}

		print '</table>';

		if (is_object($objectsrc)) {
			print '<input type="hidden" name="origin"         value="'.$objectsrc->element.'">';
			print '<input type="hidden" name="originid"       value="'.$objectsrc->id.'">';
		} elseif ($origin == 'project' && !empty($projectid)) {
			print '<input type="hidden" name="projectid" value="'.$projectid.'">';
		}

		print dol_get_fiche_end();

		print $form->buttonsSaveCancel("CreateDraftIntervention");

		// Show origin lines
		if (!empty($origin) && !empty($originid) && is_object($objectsrc)) {
			$title = $langs->trans('Services');
			print load_fiche_titre($title);

			print '<div class="div-table-responsive-no-min">';
			print '<table class="noborder centpercent">';

			$objectsrc->printOriginLinesList(!getDolGlobalString('FICHINTER_PRINT_PRODUCTS') ? 'services' : ''); // Show only service, except if option FICHINTER_PRINT_PRODUCTS is on

			print '</table>';
			print '</div>';
		}

		print '</form>';
	} else {
		print '<form name="fichinter" action="'.$_SERVER['PHP_SELF'].'" method="POST">';
		print '<input type="hidden" name="token" value="'.newToken().'">';
		print '<input type="hidden" name="action" value="create">';		// We go back to create action
		print '<input type="hidden" name="backtopage" value="'.$backtopage.'">';

		print dol_get_fiche_head([]);

		if (is_object($objectsrc)) {
			print '<input type="hidden" name="origin"         value="'.$objectsrc->element.'">';
			print '<input type="hidden" name="originid"       value="'.$objectsrc->id.'">';
		} elseif ($origin == 'project' && !empty($projectid)) {
			print '<input type="hidden" name="projectid" value="'.$projectid.'">';
		}
		print '<table class="border centpercent">';
		print '<tr><td class="fieldrequired">'.$langs->trans("ThirdParty").'</td><td>';
		print $form->select_company('', 'socid', '', 'SelectThirdParty', 1, 0, array(), 0, 'minwidth300');
		print ' <a href="'.DOL_URL_ROOT.'/societe/card.php?action=create&backtopage='.urlencode($_SERVER["PHP_SELF"].'?action=create').'"><span class="fa fa-plus-circle valignmiddle paddingleft" title="'.$langs->trans("AddThirdParty").'"></span></a>';
		print '</td></tr>';
		print '</table>';

		print dol_get_fiche_end();

		print $form->buttonsSaveCancel("CreateDraftIntervention");

		print '</form>';
	}
} elseif ($id > 0 || !empty($ref)) {
	// View mode

	$object->fetch($id, $ref);
	$object->fetch_thirdparty();

	$soc = new Societe($db);
	$soc->fetch($object->socid);

	if ($error > 0) {
		dol_htmloutput_errors($mesg);
	} else {
		dol_htmloutput_mesg($mesg);
	}

	$head = fichinter_prepare_head($object);

	print dol_get_fiche_head($head, 'card', $langs->trans("InterventionCard"), -1, 'intervention');

	$formconfirm = '';

	// Confirm deletion of intervention
	if ($action == 'delete') {
		$formconfirm = $form->formconfirm($_SERVER["PHP_SELF"].'?id='.$object->id, $langs->trans('DeleteIntervention'), $langs->trans('ConfirmDeleteIntervention'), 'confirm_delete', '', 0, 1);
	}

	// Confirm validation
	if ($action == 'validate') {
		// Verify if the object's number os temporary
		$ref = substr($object->ref, 1, 4);
		if ($ref == 'PROV') {
			$numref = $object->getNextNumRef($soc);
			if (empty($numref)) {
				$error++;
				setEventMessages($object->error, $object->errors, 'errors');
			}
		} else {
			$numref = $object->ref;
		}
		$text = $langs->trans('ConfirmValidateIntervention', $numref);
		if (isModEnabled('notification')) {
			require_once DOL_DOCUMENT_ROOT.'/core/class/notify.class.php';
			$notify = new Notify($db);
			$text .= '<br>';
			$text .= $notify->confirmMessage('FICHINTER_VALIDATE', $object->socid, $object);
		}

		$formconfirm = $form->formconfirm($_SERVER["PHP_SELF"].'?id='.$object->id, $langs->trans('ValidateIntervention'), $text, 'confirm_validate', '', 1, 1);
	}

<<<<<<< HEAD
=======
	// Confirm sign
	if ($action == 'sign') {
		$text = $langs->trans('ConfirmSignIntervention');
		if (isModEnabled('notification')) {
			require_once DOL_DOCUMENT_ROOT.'/core/class/notify.class.php';
			$notify = new Notify($db);
			$text .= '<br>';
			$text .= $notify->confirmMessage('FICHINTER_MODIFY', $object->socid, $object);
		}
		$formquestion = [];
		$formquestion[] = [
			'type' 		=> 'select',
			'name' 		=> 'signed_status',
			'label'		=> '<span class="fieldrequired">'.$langs->trans('SignStatus').'</span>',
			'values'	=> $object->getSignedStatusLocalisedArray()
		];
		$formconfirm = $form->formconfirm($_SERVER["PHP_SELF"].'?id='.$object->id, $langs->trans('SignIntervention'), $text, 'confirm_sign', $formquestion, 0, 1);
	}

	// Confirm unsign
	if ($action == 'unsign') {
		$text = $langs->trans('ConfirmUnsignIntervention');
		if (isModEnabled('notification')) {
			require_once DOL_DOCUMENT_ROOT.'/core/class/notify.class.php';
			$notify = new Notify($db);
			$text .= '<br>';
			$text .= $notify->confirmMessage('FICHINTER_MODIFY', $object->socid, $object);
		}
		$formconfirm = $form->formconfirm($_SERVER["PHP_SELF"].'?id='.$object->id, $langs->trans('UnsignIntervention'), $text, 'confirm_unsign', '', 0, 1);
	}

>>>>>>> cc80841a
	// Confirm done
	if ($action == 'classifydone') {
		$text = $langs->trans('ConfirmCloseIntervention');
		if (isModEnabled('notification')) {
			require_once DOL_DOCUMENT_ROOT.'/core/class/notify.class.php';
			$notify = new Notify($db);
			$text .= '<br>';
			$text .= $notify->confirmMessage('FICHINTER_CLOSE', $object->socid, $object);
		}
		$formconfirm = $form->formconfirm($_SERVER["PHP_SELF"].'?id='.$object->id, $langs->trans('CloseIntervention'), $text, 'confirm_done', '', 0, 1);
	}

	// Confirm back to draft
	if ($action == 'modify') {
		$formconfirm = $form->formconfirm($_SERVER["PHP_SELF"].'?id='.$object->id, $langs->trans('ModifyIntervention'), $langs->trans('ConfirmModifyIntervention'), 'confirm_modify', '', 0, 1);
	}

	// Confirm back to open
	if ($action == 'reopen') {
		$formconfirm = $form->formconfirm($_SERVER["PHP_SELF"].'?id='.$object->id, $langs->trans('ReOpen'), $langs->trans('ConfirmReopenIntervention', $object->ref), 'confirm_reopen', '', 0, 1);
	}

	// Confirm deletion of line
	if ($action == 'ask_deleteline') {
		$formconfirm = $form->formconfirm($_SERVER["PHP_SELF"].'?id='.$object->id.'&line_id='.$lineid, $langs->trans('DeleteInterventionLine'), $langs->trans('ConfirmDeleteInterventionLine'), 'confirm_deleteline', '', 0, 1);
	}

	// Clone confirmation
	if ($action == 'clone') {
		// Create an array for form
		$formquestion = array(
							// 'text' => $langs->trans("ConfirmClone"),
							// array('type' => 'checkbox', 'name' => 'clone_content', 'label' => $langs->trans("CloneMainAttributes"), 'value' =>
							// 1),
							// array('type' => 'checkbox', 'name' => 'update_prices', 'label' => $langs->trans("PuttingPricesUpToDate"), 'value'
							// => 1),
<<<<<<< HEAD
							array('type' => 'other', 'name' => 'socid', 'label' => $langs->trans("SelectThirdParty"), 'value' => $form->select_company(GETPOSTINT('socid'), 'socid', '', '', 0, 0, null, 0, 'minwidth200')));
=======
							array('type' => 'other', 'name' => 'socid', 'label' => $langs->trans("SelectThirdParty"), 'value' => $form->select_company(GETPOSTINT('socid'), 'socid', '', '', 0, 0, array(), 0, 'minwidth200')));
>>>>>>> cc80841a
		// Paiement incomplet. On demande si motif = escompte ou autre
		$formconfirm = $form->formconfirm($_SERVER["PHP_SELF"].'?id='.$object->id, $langs->trans('ToClone'), $langs->trans('ConfirmCloneIntervention', $object->ref), 'confirm_clone', $formquestion, 'yes', 1);
	}

	if (!$formconfirm) {
		$parameters = array('formConfirm' => $formconfirm, 'lineid' => $lineid);
		$reshook = $hookmanager->executeHooks('formConfirm', $parameters, $object, $action); // Note that $action and $object may have been modified by hook
		if (empty($reshook)) {
			$formconfirm .= $hookmanager->resPrint;
		} elseif ($reshook > 0) {
			$formconfirm = $hookmanager->resPrint;
		}
	}

	// Print form confirm
	print $formconfirm;


	// Intervention card
	$linkback = '<a href="'.DOL_URL_ROOT.'/fichinter/list.php?restore_lastsearch_values=1'.(!empty($socid) ? '&socid='.$socid : '').'">'.$langs->trans("BackToList").'</a>';


	$morehtmlref = '<div class="refidno">';
	// Ref customer
	$morehtmlref .= $form->editfieldkey("RefCustomer", 'ref_client', $object->ref_client, $object, $user->hasRight('ficheinter', 'creer'), 'string', '', 0, 1);
	$morehtmlref .= $form->editfieldval("RefCustomer", 'ref_client', $object->ref_client, $object, $user->hasRight('ficheinter', 'creer'), 'string', '', null, null, '', 1);
	// Thirdparty
	$morehtmlref .= '<br>'.$object->thirdparty->getNomUrl(1, 'customer');
	// Project
	if (isModEnabled('project')) {
		$langs->load("projects");
		$morehtmlref .= '<br>';
		if ($usercancreate) {
			$morehtmlref .= img_picto($langs->trans("Project"), 'project', 'class="pictofixedwidth"');
			if ($action != 'classify') {
				$morehtmlref .= '<a class="editfielda" href="'.$_SERVER['PHP_SELF'].'?action=classify&token='.newToken().'&id='.$object->id.'">'.img_edit($langs->transnoentitiesnoconv('SetProject')).'</a> ';
			}
			$morehtmlref .= $form->form_project($_SERVER['PHP_SELF'].'?id='.$object->id, $object->socid, $object->fk_project, ($action == 'classify' ? 'projectid' : 'none'), 0, 0, 0, 1, '', 'maxwidth300');
		} else {
			if (!empty($object->fk_project)) {
				$proj = new Project($db);
				$proj->fetch($object->fk_project);
				$morehtmlref .= $proj->getNomUrl(1);
				if ($proj->title) {
					$morehtmlref .= '<span class="opacitymedium"> - '.dol_escape_htmltag($proj->title).'</span>';
				}
			}
		}
	}
	$morehtmlref .= '</div>';

	dol_banner_tab($object, 'ref', $linkback, 1, 'ref', 'ref', $morehtmlref);


	print '<div class="fichecenter">';
	print '<div class="fichehalfleft">';
	print '<div class="underbanner clearboth"></div>';

	print '<table class="border tableforfield centpercent">';

	if (getDolGlobalString('FICHINTER_USE_PLANNED_AND_DONE_DATES')) {
		// Date Start
		print '<tr><td class="titlefield">'.$langs->trans("Dateo").'</td>';
		print '<td>';
		print $object->dateo ? dol_print_date($object->dateo, 'daytext') : '&nbsp;';
		print '</td>';
		print '</tr>';

		// Date End
		print '<tr><td>'.$langs->trans("Datee").'</td>';
		print '<td>';
		print $object->datee ? dol_print_date($object->datee, 'daytext') : '&nbsp;';
		print '</td>';
		print '</tr>';

		// Date Terminate/close
		print '<tr><td>'.$langs->trans("Datet").'</td>';
		print '<td>';
		print $object->datet ? dol_print_date($object->datet, 'daytext') : '&nbsp;';
		print '</td>';
		print '</tr>';
	}

	// Description (must be a textarea and not html must be allowed (used in list view)
	print '<tr><td class="titlefield">';
	print $form->editfieldkey("Description", 'description', $object->description, $object, $user->hasRight('ficheinter', 'creer'), 'textarea');
	print '</td><td>';
	print $form->editfieldval("Description", 'description', $object->description, $object, $user->hasRight('ficheinter', 'creer'), 'textarea:8');
	print '</td>';
	print '</tr>';

	// Contract
	if (isModEnabled('contract')) {
		$langs->load('contracts');
		print '<tr>';
		print '<td>';

		print '<table class="nobordernopadding centpercent"><tr><td>';
		print $langs->trans('Contract');
		print '</td>';
		if ($action != 'editcontract') {
			print '<td class="right"><a class="editfielda" href="'.$_SERVER["PHP_SELF"].'?action=editcontract&id='.$object->id.'">';
			print img_edit($langs->trans('SetContract'), 1);
			print '</a></td>';
		}
		print '</tr></table>';
		print '</td><td>';
		if ($action == 'editcontract') {
			$formcontract = new FormContract($db);
			$formcontract->formSelectContract($_SERVER["PHP_SELF"].'?id='.$object->id, $object->socid, $object->fk_contrat, 'contratid', 0, 1, 1);
		} else {
			if ($object->fk_contrat) {
				$contratstatic = new Contrat($db);
				$contratstatic->fetch($object->fk_contrat);
				//print '<a href="'.DOL_URL_ROOT.'/projet/card.php?id='.$selected.'">'.$projet->title.'</a>';
				print $contratstatic->getNomUrl(0, 0, 1);
			} else {
				print "&nbsp;";
			}
		}
		print '</td>';
		print '</tr>';
	}

	// Other attributes
	$cols = 2;
	include DOL_DOCUMENT_ROOT.'/core/tpl/extrafields_view.tpl.php';

	print '</table>';

	print '</div>';
	print '<div class="fichehalfright">';
	print '<div class="underbanner clearboth"></div>';

	print '<table class="border tableforfield centpercent">';

<<<<<<< HEAD
	if (!getDolGlobalString('FICHINTER_DISABLE_DETAILS')) {
=======
	if (!getDolGlobalString('FICHINTER_DISABLE_DETAILS') || getDolGlobalString('FICHINTER_DISABLE_DETAILS') == '2') {
>>>>>>> cc80841a
		// Duration in time
		print '<tr><td class="titlefield">'.$langs->trans("TotalDuration").'</td>';
		print '<td>'.convertSecondToTime($object->duration, 'all', $conf->global->MAIN_DURATION_OF_WORKDAY).' ('.convertDurationtoHour($object->duration, "s").' '.$langs->trans("h").')</td>';
		print '</tr>';
	}

	print "</table>";

	print '</div>';
	print '</div>';

	print '<div class="clearboth"></div><br>';


	if (getDolGlobalString('MAIN_DISABLE_CONTACTS_TAB')) {
		$blocname = 'contacts';
		$title = $langs->trans('ContactsAddresses');
		include DOL_DOCUMENT_ROOT.'/core/tpl/bloc_showhide.tpl.php';
	}

	if (getDolGlobalString('MAIN_DISABLE_NOTES_TAB')) {
		$blocname = 'notes';
		$title = $langs->trans('Notes');
		include DOL_DOCUMENT_ROOT.'/core/tpl/bloc_showhide.tpl.php';
	}

	// Line of interventions
<<<<<<< HEAD
	if (!getDolGlobalString('FICHINTER_DISABLE_DETAILS')) {
=======
	if (!getDolGlobalString('FICHINTER_DISABLE_DETAILS') || getDolGlobalString('FICHINTER_DISABLE_DETAILS') == '2') {
>>>>>>> cc80841a
		print '<form action="'.$_SERVER["PHP_SELF"].'?id='.$object->id.'" name="addinter" method="post">';
		print '<input type="hidden" name="token" value="'.newToken().'">';
		print '<input type="hidden" name="id" value="'.$object->id.'">';
		if ($action == 'editline') {
			print '<input type="hidden" name="action" value="updateline">';
			print '<input type="hidden" name="line_id" value="'.GETPOSTINT('line_id').'">';
		} else {
			print '<input type="hidden" name="action" value="addline">';
		}
		print '<input type="hidden" name="backtopage" value="'.$backtopage.'">';

		// Intervention lines
		$sql = 'SELECT ft.rowid, ft.description, ft.fk_fichinter, ft.duree, ft.rang,';
		$sql .= ' ft.date as date_intervention';
		$sql .= ' FROM '.MAIN_DB_PREFIX.'fichinterdet as ft';
		$sql .= ' WHERE ft.fk_fichinter = '.((int) $object->id);
		if (getDolGlobalString('FICHINTER_HIDE_EMPTY_DURATION')) {
			$sql .= ' AND ft.duree <> 0';
		}
		$sql .= ' ORDER BY ft.rang ASC, ft.date ASC, ft.rowid';

		$resql = $db->query($sql);
		if ($resql) {
			$num = $db->num_rows($resql);
			$i = 0;

			if ($num) {
				print '<br>';
				print '<table class="noborder centpercent">';
				print '<tr class="liste_titre">';

				// No.
				if (getDolGlobalString('MAIN_VIEW_LINE_NUMBER')) {
					print '<td width="5" class="center linecolnum"></td>';
				}

				print '<td class="liste_titre">'.$langs->trans('Description').'</td>';
				print '<td class="liste_titre center">'.$langs->trans('Date').'</td>';
				print '<td class="liste_titre right">'.(!getDolGlobalString('FICHINTER_WITHOUT_DURATION') ? $langs->trans('Duration') : '').'</td>';
				print '<td class="liste_titre">&nbsp;</td>';
				print '<td class="liste_titre">&nbsp;</td>';
				print "</tr>\n";
			}
			while ($i < $num) {
				$objp = $db->fetch_object($resql);

				// Ligne en mode visu
				if ($action != 'editline' || GETPOSTINT('line_id') != $objp->rowid) {
					print '<tr class="oddeven">';

					// No.
					if (getDolGlobalString('MAIN_VIEW_LINE_NUMBER')) {
						print '<td class="center linecolnum">'.($i + 1).'</td>';
					}

					print '<td>';
					print '<a name="'.$objp->rowid.'"></a>'; // ancre pour retourner sur la ligne
					print dol_htmlentitiesbr($objp->description);

					$objectline = new FichinterLigne($db);
					$objectline->fetch($objp->rowid);
					$objectline->fetch_optionals();

					$extrafields->fetch_name_optionals_label($objectline->table_element);

					if (!empty($extrafields)) {
						$temps = $objectline->showOptionals($extrafields, 'view', array(), '', '', 1, 'line');
						if (!empty($temps)) {
							print '<div style="padding-top: 10px" id="extrafield_lines_area_'.$line->id.'" name="extrafield_lines_area_'.$line->id.'">';
							print $temps;
							print '</div>';
						}
					}

					print '</td>';

					// Date
					print '<td class="center" width="150">'.(!getDolGlobalString('FICHINTER_DATE_WITHOUT_HOUR') ? dol_print_date($db->jdate($objp->date_intervention), 'dayhour') : dol_print_date($db->jdate($objp->date_intervention), 'day')).'</td>';

					// Duration
					print '<td class="right" width="150">'.(!getDolGlobalString('FICHINTER_WITHOUT_DURATION') ? convertSecondToTime($objp->duree) : '').'</td>';

					print "</td>\n";

					// Icon to edit and delete
					if ($object->statut == 0 && $user->hasRight('ficheinter', 'creer')) {
						print '<td class="center">';
						print '<a class="editfielda marginrightonly" href="'.$_SERVER["PHP_SELF"].'?id='.$object->id.'&action=editline&token='.newToken().'&line_id='.$objp->rowid.'#'.$objp->rowid.'">';
						print img_edit();
						print '</a>';
						print '<a class="marginleftonly" href="'.$_SERVER["PHP_SELF"].'?id='.$object->id.'&action=ask_deleteline&token='.newToken().'&line_id='.$objp->rowid.'">';
						print img_delete();
						print '</a></td>';
						print '<td class="center">';
						if ($num > 1) {
							if ($i > 0) {
								print '<a class="marginleftonly" href="'.$_SERVER["PHP_SELF"].'?id='.$object->id.'&action=up&token='.newToken().'&line_id='.$objp->rowid.'">';
								print img_up();
								print '</a>';
							}
							if ($i < $num - 1) {
								print '<a class="marginleftonly" href="'.$_SERVER["PHP_SELF"].'?id='.$object->id.'&action=down&token='.newToken().'&line_id='.$objp->rowid.'">';
								print img_down();
								print '</a>';
							}
						}
						print '</td>';
					} else {
						print '<td colspan="2">&nbsp;</td>';
					}

					print '</tr>';
				}

				// Line in update mode
				if ($object->statut == 0 && $action == 'editline' && $user->hasRight('ficheinter', 'creer') && GETPOSTINT('line_id') == $objp->rowid) {
					print '<tr class="oddeven nohover">';

					// No.
					if (getDolGlobalString('MAIN_VIEW_LINE_NUMBER')) {
						print '<td class="center linecolnum">'.($i + 1).'</td>';
					}

					print '<td>';
					print '<a name="'.$objp->rowid.'"></a>'; // ancre pour retourner sur la ligne

					// Editeur wysiwyg
					require_once DOL_DOCUMENT_ROOT.'/core/class/doleditor.class.php';
					$doleditor = new DolEditor('np_desc', $objp->description, '', 164, 'dolibarr_details', '', false, true, getDolGlobalInt('FCKEDITOR_ENABLE_DETAILS'), ROWS_2, '90%');
					$doleditor->Create();

					$objectline = new FichinterLigne($db);
					$objectline->fetch($objp->rowid);
					$objectline->fetch_optionals();

					$extrafields->fetch_name_optionals_label($objectline->table_element);

					if (!empty($extrafields)) {
						$temps = $objectline->showOptionals($extrafields, 'edit', array(), '', '', 1, 'line');
						if (!empty($temps)) {
							print '<div style="padding-top: 10px" id="extrafield_lines_area_'.$line->id.'" name="extrafield_lines_area_'.$line->id.'">';
							print $temps;
							print '</div>';
						}
					}

					print '</td>';

					// Date d'intervention
					print '<td class="center nowrap">';
					if (getDolGlobalString('FICHINTER_DATE_WITHOUT_HOUR')) {
						print $form->selectDate($db->jdate($objp->date_intervention), 'di', 0, 0, 0, "date_intervention");
					} else {
						print $form->selectDate($db->jdate($objp->date_intervention), 'di', 1, 1, 0, "date_intervention");
					}
					print '</td>';

					// Duration
					print '<td class="right">';
					if (!getDolGlobalString('FICHINTER_WITHOUT_DURATION')) {
						$selectmode = 'select';
						if (getDolGlobalString('INTERVENTION_ADDLINE_FREEDUREATION')) {
							$selectmode = 'text';
						}
						$form->select_duration('duration', $objp->duree, 0, $selectmode);
					}
					print '</td>';

					print '<td class="center" colspan="5" valign="center">';
					print '<input type="submit" class="button buttongen marginbottomonly button-save" name="save" value="'.$langs->trans("Save").'">';
					print '<input type="submit" class="button buttongen marginbottomonly button-cancel" name="cancel" value="'.$langs->trans("Cancel").'"></td>';
					print '</tr>'."\n";
				}

				$i++;
			}

			$db->free($resql);

			// Add new line
<<<<<<< HEAD
			if ($object->statut == 0 && $user->hasRight('ficheinter', 'creer') && $action != 'editline' && !getDolGlobalString('FICHINTER_DISABLE_DETAILS')) {
=======
			if ($object->statut == 0 && $user->hasRight('ficheinter', 'creer') && $action != 'editline' && (!getDolGlobalString('FICHINTER_DISABLE_DETAILS') || getDolGlobalString('FICHINTER_DISABLE_DETAILS') == '2')) {
>>>>>>> cc80841a
				if (!$num) {
					print '<br>';
					print '<table class="noborder centpercent">';
					print '<tr class="liste_titre">';

					// No.
					if (getDolGlobalString('MAIN_VIEW_LINE_NUMBER')) {
						print '<td width="5" class="center linecolnum"></td>';
					}

					print '<td>';
					print '<a name="add"></a>'; // ancre
					print $langs->trans('Description').'</td>';
					print '<td class="center">'.$langs->trans('Date').'</td>';
					print '<td class="right">'.(!getDolGlobalString('FICHINTER_WITHOUT_DURATION') ? $langs->trans('Duration') : '').'</td>';
					print '<td colspan="3">&nbsp;</td>';
					print "</tr>\n";
				}

				print '<tr class="oddeven nohover">'."\n";

				// No.
				if (getDolGlobalString('MAIN_VIEW_LINE_NUMBER')) {
					print '<td class="center linecolnum">'.($i + 1).'</td>';
				}

				print '<td>';
				// editeur wysiwyg
				if (!getDolGlobalString('FICHINTER_EMPTY_LINE_DESC')) {
					require_once DOL_DOCUMENT_ROOT.'/core/class/doleditor.class.php';
					$doleditor = new DolEditor('np_desc', GETPOST('np_desc', 'restricthtml'), '', 100, 'dolibarr_details', '', false, true, getDolGlobalString('FCKEDITOR_ENABLE_DETAILS'), ROWS_2, '90%');
					$doleditor->Create();
				}

				$objectline = new FichinterLigne($db);
				$extrafields->fetch_name_optionals_label($objectline->table_element);

				if (is_object($objectline)) {
					$temps = $objectline->showOptionals($extrafields, 'create', array(), '', '', 1, 'line');

					if (!empty($temps)) {
						print '<div style="padding-top: 10px" id="extrafield_lines_area_create" name="extrafield_lines_area_create">';
						print $temps;
						print '</div>';
					}
				}

				print '</td>';

				// Date intervention
				print '<td class="center nowrap">';
				$now = dol_now();
				$timearray = dol_getdate($now);
				if (!GETPOSTINT('diday')) {
					if (getDolGlobalInt('FICHINTER_DATE_WITHOUT_HOUR')) {
						$timewithnohour = dol_mktime(0, 0, 0, $timearray['mon'], $timearray['mday'], $timearray['year']);
					} else {
						$timewithnohour = dol_mktime($timearray['hours'], $timearray['minutes'], 0, $timearray['mon'], $timearray['mday'], $timearray['year']);
					}
				} else {
					$timewithnohour = dol_mktime(GETPOSTINT('dihour'), GETPOSTINT('dimin'), 0, GETPOSTINT('dimonth'), GETPOSTINT('diday'), GETPOSTINT('diyear'));
				}
				if (getDolGlobalInt('FICHINTER_DATE_WITHOUT_HOUR')) {
					print $form->selectDate($timewithnohour, 'di', 0, 0, 0, "addinter");
				} else {
					print $form->selectDate($timewithnohour, 'di', 1, 1, 0, "addinter");
				}
				print '</td>';

				// Duration
				print '<td class="right">';
				if (!getDolGlobalString('FICHINTER_WITHOUT_DURATION')) {
					$selectmode = 'select';
					if (getDolGlobalString('INTERVENTION_ADDLINE_FREEDUREATION')) {
						$selectmode = 'text';
					}
					$form->select_duration('duration', (!GETPOSTINT('durationhour') && !GETPOSTINT('durationmin')) ? 3600 : (60 * 60 * GETPOSTINT('durationhour') + 60 * GETPOSTINT('durationmin')), 0, $selectmode);
				}
				print '</td>';

				print '<td class="center" valign="middle" colspan="3"><input type="submit" class="button button-add" value="'.$langs->trans('Add').'" name="addline"></td>';
				print '</tr>';

				if (!$num) {
					print '</table>';
				}
			}

			if ($num) {
				print '</table>';
			}
		} else {
			dol_print_error($db);
		}

		print '</form>'."\n";
	}

	print dol_get_fiche_end();

	print "\n";


	/*
	 * Actions buttons
	 */

	print '<div class="tabsAction">';

	$parameters = array();
	$reshook = $hookmanager->executeHooks('addMoreActionsButtons', $parameters, $object, $action); // Note that $action and $object may have been
	// modified by hook
	if (empty($reshook)) {
		if ($user->socid == 0) {
			if ($action != 'editdescription' && ($action != 'presend')) {
				// Validate
<<<<<<< HEAD
				if ($object->statut == Fichinter::STATUS_DRAFT && (count($object->lines) > 0 || getDolGlobalString('FICHINTER_DISABLE_DETAILS'))) {
=======
				if ($object->statut == Fichinter::STATUS_DRAFT && (count($object->lines) > 0 || getDolGlobalString('FICHINTER_DISABLE_DETAILS') == '1')) {
>>>>>>> cc80841a
					if ((!getDolGlobalString('MAIN_USE_ADVANCED_PERMS') && $user->hasRight('ficheinter', 'creer')) || (getDolGlobalString('MAIN_USE_ADVANCED_PERMS') && $user->hasRight('ficheinter', 'ficheinter_advance', 'validate'))) {
						print '<div class="inline-block divButAction"><a class="butAction" href="card.php?id='.$object->id.'&action=validate&token='.newToken().'">'.$langs->trans("Validate").'</a></div>';
					} else {
						print '<div class="inline-block divButActionRefused"><span class="butActionRefused" href="#" title="'.dol_escape_htmltag($langs->trans("NotEnoughPermissions")).'">'.$langs->trans("Validate").'</span></div>';
					}
				}

				// Modify
				if ($object->statut == Fichinter::STATUS_VALIDATED && ((!getDolGlobalString('MAIN_USE_ADVANCED_PERMS') && $user->hasRight('ficheinter', 'creer')) || (getDolGlobalString('MAIN_USE_ADVANCED_PERMS') && $user->hasRight('ficheinter', 'ficheinter_advance', 'unvalidate')))) {
<<<<<<< HEAD
					print '<div class="inline-block divButAction"><a class="butAction" href="card.php?id='.$object->id.'&action=modify">';
					if (!getDolGlobalString('FICHINTER_DISABLE_DETAILS')) {
=======
					print '<div class="inline-block divButAction"><a class="butAction" href="card.php?id='.$object->id.'&action=modify&token='.newToken().'">';
					if (!getDolGlobalString('FICHINTER_DISABLE_DETAILS') || getDolGlobalString('FICHINTER_DISABLE_DETAILS') == '2') {
>>>>>>> cc80841a
						print $langs->trans("Modify");
					} else {
						print $langs->trans("SetToDraft");
					}
					print '</a></div>';
				}

				// Reopen
				if ($object->statut >= Fichinter::STATUS_CLOSED) {
					if ($user->hasRight('ficheinter', 'creer')) {
						print '<div class="inline-block divButAction"><a class="butAction" href="'.$_SERVER["PHP_SELF"].'?id='.$object->id.'&action=reopen&token='.newToken().'">'.$langs->trans('ReOpen').'</a></div>';
					} else {
						print '<div class="inline-block divButAction"><a class="butActionRefused classfortooltip" href="#">'.$langs->trans('ReOpen').'</a></div>';
					}
				}

				// Send
				if (empty($user->socid)) {
					if ($object->statut > Fichinter::STATUS_DRAFT) {
						if (!getDolGlobalString('MAIN_USE_ADVANCED_PERMS') || $user->hasRight('ficheinter', 'ficheinter_advance', 'send')) {
							print '<div class="inline-block divButAction"><a class="butAction" href="'.$_SERVER["PHP_SELF"].'?id='.$object->id.'&action=presend&token='.newToken().'&mode=init#formmailbeforetitle">'.$langs->trans('SendMail').'</a></div>';
						} else {
							print '<div class="inline-block divButAction"><a class="butActionRefused classfortooltip" href="#">'.$langs->trans('SendMail').'</a></div>';
						}
					}
				}

				// Create intervention model
				if (getDolGlobalInt('MAIN_FEATURES_LEVEL') >= 1 && $object->statut == Fichinter::STATUS_DRAFT && $user->hasRight('ficheinter', 'creer') && (count($object->lines) > 0)) {
					print '<div class="inline-block divButAction">';
					print '<a class="butAction" href="'.DOL_URL_ROOT.'/fichinter/card-rec.php?id='.$object->id.'&action=create&backtopage='.urlencode($_SERVER['PHP_SELF'].'?id='.$object->id).'">'.$langs->trans("ChangeIntoRepeatableIntervention").'</a>';
					print '</div>';
				}

				// Proposal
				if (isModEnabled("service") && isModEnabled("propal") && $object->statut > Fichinter::STATUS_DRAFT) {
					$langs->load("propal");
					if ($object->statut < Fichinter::STATUS_BILLED) {
						if ($user->hasRight('propal', 'creer')) {
							print '<div class="inline-block divButAction"><a class="butAction" href="'.DOL_URL_ROOT.'/comm/propal/card.php?action=create&amp;origin='.$object->element.'&amp;originid='.$object->id.'&amp;socid='.$object->socid.'">'.$langs->trans("AddProp").'</a></div>';
						} else {
							print '<div class="inline-block divButAction"><a class="butActionRefused classfortooltip" href="#" title="'.$langs->trans("NotEnoughPermissions").'">'.$langs->trans("AddProp").'</a></div>';
						}
					}
				}

				// Invoicing
				if (isModEnabled('invoice') && $object->statut > Fichinter::STATUS_DRAFT) {
					$langs->load("bills");
					if ($object->statut < Fichinter::STATUS_BILLED) {
						if ($user->hasRight('facture', 'creer')) {
							print '<div class="inline-block divButAction"><a class="butAction" href="'.DOL_URL_ROOT.'/compta/facture/card.php?action=create&amp;origin='.$object->element.'&amp;originid='.$object->id.'&amp;socid='.$object->socid.'">'.$langs->trans("AddBill").'</a></div>';
						} else {
							print '<div class="inline-block divButAction"><a class="butActionRefused classfortooltip" href="#" title="'.$langs->trans("NotEnoughPermissions").'">'.$langs->trans("AddBill").'</a></div>';
						}
					}

					if (getDolGlobalString('FICHINTER_CLASSIFY_BILLED')) {    // Option deprecated. In a future, billed must be managed with a dedicated field to 0 or 1
						if ($object->statut != Fichinter::STATUS_BILLED) {
							print '<div class="inline-block divButAction"><a class="butAction" href="'.$_SERVER["PHP_SELF"].'?id='.$object->id.'&action=classifybilled&token='.newToken().'">'.$langs->trans("InterventionClassifyBilled").'</a></div>';
						} else {
							print '<div class="inline-block divButAction"><a class="butAction" href="'.$_SERVER["PHP_SELF"].'?id='.$object->id.'&action=classifyunbilled&token='.newToken().'">'.$langs->trans("InterventionClassifyUnBilled").'</a></div>';
						}
					}
				}

				// Sign
				if ($object->statut > Fichinter::STATUS_DRAFT) {
					if ($object->signed_status != Fichinter::$SIGNED_STATUSES['STATUS_SIGNED_ALL']) {
						print '<div class="inline-block divButAction"><a class="butAction" href="' . $_SERVER["PHP_SELF"] . '?id=' . $object->id . '&action=sign&token=' . newToken() . '">' . $langs->trans("InterventionSign") . '</a></div>';
					} else {
						print '<div class="inline-block divButAction"><a class="butAction" href="' . $_SERVER["PHP_SELF"] . '?id=' . $object->id . '&action=unsign&token=' . newToken() . '">' . $langs->trans("InterventionUnsign") . '</a></div>';
					}
				}

				// Done
				if (!getDolGlobalString('FICHINTER_CLASSIFY_BILLED') && $object->statut > Fichinter::STATUS_DRAFT && $object->statut < Fichinter::STATUS_CLOSED) {
					print '<div class="inline-block divButAction"><a class="butAction" href="'.$_SERVER["PHP_SELF"].'?id='.$object->id.'&action=classifydone&token='.newToken().'">'.$langs->trans("InterventionClassifyDone").'</a></div>';
				}

				// Clone
				if ($user->hasRight('ficheinter', 'creer')) {
					print '<div class="inline-block divButAction"><a class="butAction" href="'.$_SERVER['PHP_SELF'].'?id='.$object->id.'&socid='.$object->socid.'&action=clone&token='.newToken().'&object=ficheinter">'.$langs->trans("ToClone").'</a></div>';
				}

				// Delete
				print '<div class="inline-block divButAction">';
				print dolGetButtonAction($langs->trans("Delete"), '', 'delete', $_SERVER["PHP_SELF"].'?id='.$object->id.'&action=delete&token='.newToken(), 'delete', $permissiontodelete);
				print '</div>';
			}
		}
	}

	print '</div>';

	if ($action != 'presend') {
		print '<div class="fichecenter"><div class="fichehalfleft">';

		/*
		 * Built documents
		 */
		$filename = dol_sanitizeFileName($object->ref);
		$filedir = $conf->ficheinter->dir_output."/".$filename;
		$urlsource = $_SERVER["PHP_SELF"]."?id=".$object->id;
		$genallowed = $user->hasRight('ficheinter', 'lire');
		$delallowed = $user->hasRight('ficheinter', 'creer');
		print $formfile->showdocuments('ficheinter', $filename, $filedir, $urlsource, $genallowed, $delallowed, $object->model_pdf, 1, 0, 0, 28, 0, '', '', '', $soc->default_lang);

		// Show links to link elements
		$linktoelem = $form->showLinkToObjectBlock($object, array(), array('fichinter'));
		$somethingshown = $form->showLinkedObjectBlock($object, $linktoelem);

		// Show direct download link
		if ($object->statut != Fichinter::STATUS_DRAFT && getDolGlobalString('FICHINTER_ALLOW_EXTERNAL_DOWNLOAD')) {
			print '<br><!-- Link to download main doc -->'."\n";
			print showDirectDownloadLink($object).'<br>';
		}

		// Show online signature link
		if ($object->statut != Fichinter::STATUS_DRAFT && getDolGlobalString('FICHINTER_ALLOW_ONLINE_SIGN')) {
			print '<br><!-- Link to sign -->';
			require_once DOL_DOCUMENT_ROOT.'/core/lib/signature.lib.php';

			print showOnlineSignatureUrl('fichinter', $object->ref, $object).'<br>';
		}

		print '</div><div class="fichehalfright">';

		$MAXEVENT = 10;

		$morehtmlcenter = dolGetButtonTitle($langs->trans('SeeAll'), '', 'fa fa-bars imgforviewmode', DOL_URL_ROOT.'/fichinter/agenda.php?id='.$object->id);

		// List of actions on element
		include_once DOL_DOCUMENT_ROOT.'/core/class/html.formactions.class.php';
		$formactions = new FormActions($db);
		$somethingshown = $formactions->showactions($object, 'fichinter', $socid, 1, '', $MAXEVENT, '', $morehtmlcenter); // Show all action for thirdparty

		print '</div></div>';
	}


	// Select mail models is same action as presend
	if (GETPOST('modelselected')) {
		$action = 'presend';
	}

	// Presend form
	$modelmail = 'fichinter_send';
	$defaulttopic = 'SendInterventionRef';
	$diroutput = $conf->ficheinter->dir_output;
	$trackid = 'int'.$object->id;

	include DOL_DOCUMENT_ROOT.'/core/tpl/card_presend.tpl.php';
}


llxFooter();

$db->close();<|MERGE_RESOLUTION|>--- conflicted
+++ resolved
@@ -107,20 +107,12 @@
 	$socid = $user->socid;
 }
 $result = restrictedArea($user, 'ficheinter', $id, 'fichinter');
-<<<<<<< HEAD
-
-$permissionnote = $user->hasRight('ficheinter', 'creer'); // Used by the include of actions_setnotes.inc.php
-$permissiondellink = $user->hasRight('ficheinter', 'creer'); // Used by the include of actions_dellink.inc.php
-$permissiontodelete = (($object->statut == Fichinter::STATUS_DRAFT && $user->hasRight('ficheinter', 'creer')) || $user->hasRight('ficheinter', 'supprimer'));
-
-=======
 
 $permissionnote = $user->hasRight('ficheinter', 'creer'); // Used by the include of actions_setnotes.inc.php
 $permissiondellink = $user->hasRight('ficheinter', 'creer'); // Used by the include of actions_dellink.inc.php
 $permissiontodelete = (($object->statut == Fichinter::STATUS_DRAFT && $user->hasRight('ficheinter', 'creer')) || $user->hasRight('ficheinter', 'supprimer'));
 $permissiontoadd = $user->hasRight('ficheinter', 'creer');
 
->>>>>>> cc80841a
 $usercancreate = $user->hasRight('ficheinter', 'creer');
 
 
@@ -163,13 +155,8 @@
 	include DOL_DOCUMENT_ROOT.'/core/actions_dellink.inc.php'; // Must be 'include', not 'include_once'
 
 	// Action clone object
-<<<<<<< HEAD
-	if ($action == 'confirm_clone' && $confirm == 'yes' && $user->hasRight('ficheinter', 'creer')) {
-		if (1 == 0 && !GETPOST('clone_content') && !GETPOST('clone_receivers')) {
-=======
 	if ($action == 'confirm_clone' && $confirm == 'yes' && $permissiontoadd) {
 		if (false && !GETPOST('clone_content') && !GETPOST('clone_receivers')) {
->>>>>>> cc80841a
 			setEventMessages($langs->trans("NoCloneOptionsSpecified"), null, 'errors');
 		} else {
 			if ($object->id > 0) {
@@ -189,11 +176,7 @@
 		}
 	}
 
-<<<<<<< HEAD
-	if ($action == 'confirm_validate' && $confirm == 'yes' && $user->hasRight('ficheinter', 'creer')) {
-=======
 	if ($action == 'confirm_validate' && $confirm == 'yes' && $permissiontoadd) {
->>>>>>> cc80841a
 		$result = $object->setValid($user);
 
 		if ($result >= 0) {
@@ -219,9 +202,6 @@
 		} else {
 			$mesg = $object->error;
 		}
-<<<<<<< HEAD
-	} elseif ($action == 'confirm_modify' && $confirm == 'yes' && $user->hasRight('ficheinter', 'creer')) {
-=======
 	} elseif ($action == 'confirm_sign' && $confirm == 'yes' && $permissiontoadd) {
 		$result = $object->setSignedStatus($user, GETPOSTINT('signed_status'), 0, 'FICHINTER_MODIFY');
 		if ($result >= 0) {
@@ -273,7 +253,6 @@
 			$mesg = $object->error;
 		}
 	} elseif ($action == 'confirm_modify' && $confirm == 'yes' && $permissiontoadd) {
->>>>>>> cc80841a
 		$result = $object->setDraft($user);
 		if ($result >= 0) {
 			if (!getDolGlobalString('MAIN_DISABLE_PDF_AUTOUPDATE')) {
@@ -298,11 +277,7 @@
 		} else {
 			$mesg = $object->error;
 		}
-<<<<<<< HEAD
-	} elseif ($action == 'confirm_done' && $confirm == 'yes' && $user->hasRight('ficheinter', 'creer')) {
-=======
 	} elseif ($action == 'confirm_done' && $confirm == 'yes' && $permissiontoadd) {
->>>>>>> cc80841a
 		$result = $object->setClose($user);
 
 		if ($result >= 0) {
@@ -328,21 +303,13 @@
 		} else {
 			$mesg = $object->error;
 		}
-<<<<<<< HEAD
-	} elseif ($action == 'add' && $user->hasRight('ficheinter', 'creer')) {
-=======
 	} elseif ($action == 'add' && $permissiontoadd) {
->>>>>>> cc80841a
 		$selectedLines = GETPOST('toselect', 'array');
 		$object->socid = $socid;
 		$object->duration = GETPOSTINT('duration');
 		$object->fk_project = GETPOSTINT('projectid');
 		$object->fk_contrat = GETPOSTINT('contratid');
-<<<<<<< HEAD
-		$object->author = $user->id;
-=======
 		$object->user_author_id = $user->id;
->>>>>>> cc80841a
 		$object->description = GETPOST('description', 'restricthtml');
 		$object->ref = $ref;
 		$object->ref_client = $ref_client;
@@ -557,19 +524,11 @@
 			$action = 'create';
 			$error++;
 		}
-<<<<<<< HEAD
-	} elseif ($action == 'update' && $user->hasRight('ficheinter', 'creer')) {
-		$object->socid = $socid;
-		$object->fk_project = GETPOSTINT('projectid');
-		$object->fk_contrat = GETPOSTINT('contratid');
-		$object->author = $user->id;
-=======
 	} elseif ($action == 'update' && $permissiontoadd) {
 		$object->socid = $socid;
 		$object->fk_project = GETPOSTINT('projectid');
 		$object->fk_contrat = GETPOSTINT('contratid');
 		$object->user_author_id = $user->id;
->>>>>>> cc80841a
 		$object->description = GETPOST('description', 'restricthtml');
 		$object->ref = $ref;
 		$object->ref_client = $ref_client;
@@ -578,31 +537,19 @@
 		if ($result < 0) {
 			setEventMessages($object->error, $object->errors, 'errors');
 		}
-<<<<<<< HEAD
-	} elseif ($action == 'classin' && $user->hasRight('ficheinter', 'creer')) {
-=======
 	} elseif ($action == 'classin' && $permissiontoadd) {
->>>>>>> cc80841a
 		// Set into a project
 		$result = $object->setProject(GETPOSTINT('projectid'));
 		if ($result < 0) {
 			dol_print_error($db, $object->error);
 		}
-<<<<<<< HEAD
-	} elseif ($action == 'setcontract' && $user->hasRight('contrat', 'creer')) {
-=======
 	} elseif ($action == 'setcontract' && $permissiontoadd) {
->>>>>>> cc80841a
 		// Set into a contract
 		$result = $object->set_contrat($user, GETPOSTINT('contratid'));
 		if ($result < 0) {
 			dol_print_error($db, $object->error);
 		}
-<<<<<<< HEAD
-	} elseif ($action == 'setref_client' && $user->hasRight('ficheinter', 'creer')) {
-=======
 	} elseif ($action == 'setref_client' && $permissiontoadd) {
->>>>>>> cc80841a
 		// Positionne ref client
 		$result = $object->setRefClient($user, GETPOST('ref_client', 'alpha'));
 		if ($result < 0) {
@@ -616,20 +563,12 @@
 
 		header('Location: '.DOL_URL_ROOT.'/fichinter/list.php?leftmenu=ficheinter&restore_lastsearch_values=1');
 		exit;
-<<<<<<< HEAD
-	} elseif ($action == 'setdescription' && $user->hasRight('ficheinter', 'creer')) {
-=======
 	} elseif ($action == 'setdescription' && $permissiontoadd) {
->>>>>>> cc80841a
 		$result = $object->set_description($user, GETPOST('description'));
 		if ($result < 0) {
 			dol_print_error($db, $object->error);
 		}
-<<<<<<< HEAD
-	} elseif ($action == "addline" && $user->hasRight('ficheinter', 'creer')) {
-=======
 	} elseif ($action == "addline" && $permissiontoadd) {
->>>>>>> cc80841a
 		// Add line
 		if (!GETPOST('np_desc', 'restricthtml') && !getDolGlobalString('FICHINTER_EMPTY_LINE_DESC')) {
 			$mesg = $langs->trans("ErrorFieldRequired", $langs->transnoentitiesnoconv("Description"));
@@ -690,11 +629,7 @@
 				$db->rollback();
 			}
 		}
-<<<<<<< HEAD
-	} elseif ($action == 'classifybilled' && $user->hasRight('ficheinter', 'creer')) {
-=======
 	} elseif ($action == 'classifybilled' && $permissiontoadd) {
->>>>>>> cc80841a
 		// Classify Billed
 		$result = $object->setStatut(Fichinter::STATUS_BILLED);
 		if ($result > 0) {
@@ -703,11 +638,7 @@
 		} else {
 			setEventMessages($object->error, $object->errors, 'errors');
 		}
-<<<<<<< HEAD
-	} elseif ($action == 'classifyunbilled' && $user->hasRight('ficheinter', 'creer')) {
-=======
 	} elseif ($action == 'classifyunbilled' && $permissiontoadd) {
->>>>>>> cc80841a
 		// Classify unbilled
 		$result = $object->setStatut(Fichinter::STATUS_VALIDATED);
 		if ($result > 0) {
@@ -716,11 +647,7 @@
 		} else {
 			$mesg = $object->error;
 		}
-<<<<<<< HEAD
-	} elseif ($action == 'confirm_reopen' && $user->hasRight('ficheinter', 'creer')) {
-=======
 	} elseif ($action == 'confirm_reopen' && $permissiontoadd) {
->>>>>>> cc80841a
 		// Reopen
 		$result = $object->setStatut(Fichinter::STATUS_VALIDATED);
 		if ($result > 0) {
@@ -729,11 +656,7 @@
 		} else {
 			$mesg = $object->error;
 		}
-<<<<<<< HEAD
-	} elseif ($action == 'updateline' && $user->hasRight('ficheinter', 'creer') && GETPOST('save', 'alpha')) {
-=======
 	} elseif ($action == 'updateline' && $permissiontoadd && GETPOST('save', 'alpha')) {
->>>>>>> cc80841a
 		// Mise a jour d'une ligne d'intervention
 		$objectline = new FichinterLigne($db);
 		if ($objectline->fetch($lineid) <= 0) {
@@ -787,11 +710,7 @@
 
 		header('Location: '.$_SERVER["PHP_SELF"].'?id='.$object->id);
 		exit;
-<<<<<<< HEAD
-	} elseif ($action == 'confirm_deleteline' && $confirm == 'yes' && $user->hasRight('ficheinter', 'creer')) {
-=======
 	} elseif ($action == 'confirm_deleteline' && $confirm == 'yes' && $permissiontoadd) {
->>>>>>> cc80841a
 		// Supprime une ligne d'intervention AVEC confirmation
 		$objectline = new FichinterLigne($db);
 		if ($objectline->fetch($lineid) <= 0) {
@@ -821,11 +740,7 @@
 		if (!getDolGlobalString('MAIN_DISABLE_PDF_AUTOUPDATE')) {
 			fichinter_create($db, $object, $object->model_pdf, $outputlangs);
 		}
-<<<<<<< HEAD
-	} elseif ($action == 'up' && $user->hasRight('ficheinter', 'creer')) {
-=======
 	} elseif ($action == 'up' && $permissiontoadd) {
->>>>>>> cc80841a
 		// Set position of lines
 		$object->line_up($lineid);
 
@@ -848,11 +763,7 @@
 
 		header('Location: '.$_SERVER["PHP_SELF"].'?id='.$object->id.'#'.$lineid);
 		exit;
-<<<<<<< HEAD
-	} elseif ($action == 'down' && $user->hasRight('ficheinter', 'creer')) {
-=======
 	} elseif ($action == 'down' && $permissiontoadd) {
->>>>>>> cc80841a
 		$object->line_down($lineid);
 
 		// Define output language
@@ -890,14 +801,9 @@
 	$permissiontoadd = $user->hasRight('ficheinter', 'creer');
 	include DOL_DOCUMENT_ROOT.'/core/actions_builddoc.inc.php';
 
-<<<<<<< HEAD
-	if ($action == 'update_extras' && $user->hasRight('ficheinter', 'creer')) {
-		$object->oldcopy = dol_clone($object, 2);
-=======
 	if ($action == 'update_extras' && $permissiontoadd) {
 		$object->oldcopy = dol_clone($object, 2);
 		$attribute_name = GETPOST('attribute', 'restricthtml');
->>>>>>> cc80841a
 
 		// Fill array 'array_options' with data from update form
 		$ret = $extrafields->setOptionalsFromPost(null, $object, $attribute_name);
@@ -919,13 +825,8 @@
 		}
 	}
 
-<<<<<<< HEAD
-	if (getDolGlobalString('MAIN_DISABLE_CONTACTS_TAB') && $user->hasRight('ficheinter', 'creer')) {
-		if ($action == 'addcontact') {
-=======
 	if (getDolGlobalString('MAIN_DISABLE_CONTACTS_TAB')) {
 		if ($action == 'addcontact' && $permissiontoadd) {
->>>>>>> cc80841a
 			if ($result > 0 && $id > 0) {
 				$contactid = (GETPOSTINT('userid') ? GETPOSTINT('userid') : GETPOSTINT('contactid'));
 				$typeid = (GETPOST('typecontact') ? GETPOST('typecontact') : GETPOST('type'));
@@ -946,11 +847,7 @@
 		} elseif ($action == 'swapstatut' && $permissiontoadd) {
 			// bascule du statut d'un contact
 			$result = $object->swapContactStatus(GETPOSTINT('ligne'));
-<<<<<<< HEAD
-		} elseif ($action == 'deletecontact') {
-=======
 		} elseif ($action == 'deletecontact' && $permissiontoadd) {
->>>>>>> cc80841a
 			// Efface un contact
 			$result = $object->delete_contact(GETPOSTINT('lineid'));
 
@@ -1302,8 +1199,6 @@
 		$formconfirm = $form->formconfirm($_SERVER["PHP_SELF"].'?id='.$object->id, $langs->trans('ValidateIntervention'), $text, 'confirm_validate', '', 1, 1);
 	}
 
-<<<<<<< HEAD
-=======
 	// Confirm sign
 	if ($action == 'sign') {
 		$text = $langs->trans('ConfirmSignIntervention');
@@ -1335,7 +1230,6 @@
 		$formconfirm = $form->formconfirm($_SERVER["PHP_SELF"].'?id='.$object->id, $langs->trans('UnsignIntervention'), $text, 'confirm_unsign', '', 0, 1);
 	}
 
->>>>>>> cc80841a
 	// Confirm done
 	if ($action == 'classifydone') {
 		$text = $langs->trans('ConfirmCloseIntervention');
@@ -1372,11 +1266,7 @@
 							// 1),
 							// array('type' => 'checkbox', 'name' => 'update_prices', 'label' => $langs->trans("PuttingPricesUpToDate"), 'value'
 							// => 1),
-<<<<<<< HEAD
-							array('type' => 'other', 'name' => 'socid', 'label' => $langs->trans("SelectThirdParty"), 'value' => $form->select_company(GETPOSTINT('socid'), 'socid', '', '', 0, 0, null, 0, 'minwidth200')));
-=======
 							array('type' => 'other', 'name' => 'socid', 'label' => $langs->trans("SelectThirdParty"), 'value' => $form->select_company(GETPOSTINT('socid'), 'socid', '', '', 0, 0, array(), 0, 'minwidth200')));
->>>>>>> cc80841a
 		// Paiement incomplet. On demande si motif = escompte ou autre
 		$formconfirm = $form->formconfirm($_SERVER["PHP_SELF"].'?id='.$object->id, $langs->trans('ToClone'), $langs->trans('ConfirmCloneIntervention', $object->ref), 'confirm_clone', $formquestion, 'yes', 1);
 	}
@@ -1513,11 +1403,7 @@
 
 	print '<table class="border tableforfield centpercent">';
 
-<<<<<<< HEAD
-	if (!getDolGlobalString('FICHINTER_DISABLE_DETAILS')) {
-=======
 	if (!getDolGlobalString('FICHINTER_DISABLE_DETAILS') || getDolGlobalString('FICHINTER_DISABLE_DETAILS') == '2') {
->>>>>>> cc80841a
 		// Duration in time
 		print '<tr><td class="titlefield">'.$langs->trans("TotalDuration").'</td>';
 		print '<td>'.convertSecondToTime($object->duration, 'all', $conf->global->MAIN_DURATION_OF_WORKDAY).' ('.convertDurationtoHour($object->duration, "s").' '.$langs->trans("h").')</td>';
@@ -1545,11 +1431,7 @@
 	}
 
 	// Line of interventions
-<<<<<<< HEAD
-	if (!getDolGlobalString('FICHINTER_DISABLE_DETAILS')) {
-=======
 	if (!getDolGlobalString('FICHINTER_DISABLE_DETAILS') || getDolGlobalString('FICHINTER_DISABLE_DETAILS') == '2') {
->>>>>>> cc80841a
 		print '<form action="'.$_SERVER["PHP_SELF"].'?id='.$object->id.'" name="addinter" method="post">';
 		print '<input type="hidden" name="token" value="'.newToken().'">';
 		print '<input type="hidden" name="id" value="'.$object->id.'">';
@@ -1730,11 +1612,7 @@
 			$db->free($resql);
 
 			// Add new line
-<<<<<<< HEAD
-			if ($object->statut == 0 && $user->hasRight('ficheinter', 'creer') && $action != 'editline' && !getDolGlobalString('FICHINTER_DISABLE_DETAILS')) {
-=======
 			if ($object->statut == 0 && $user->hasRight('ficheinter', 'creer') && $action != 'editline' && (!getDolGlobalString('FICHINTER_DISABLE_DETAILS') || getDolGlobalString('FICHINTER_DISABLE_DETAILS') == '2')) {
->>>>>>> cc80841a
 				if (!$num) {
 					print '<br>';
 					print '<table class="noborder centpercent">';
@@ -1851,11 +1729,7 @@
 		if ($user->socid == 0) {
 			if ($action != 'editdescription' && ($action != 'presend')) {
 				// Validate
-<<<<<<< HEAD
-				if ($object->statut == Fichinter::STATUS_DRAFT && (count($object->lines) > 0 || getDolGlobalString('FICHINTER_DISABLE_DETAILS'))) {
-=======
 				if ($object->statut == Fichinter::STATUS_DRAFT && (count($object->lines) > 0 || getDolGlobalString('FICHINTER_DISABLE_DETAILS') == '1')) {
->>>>>>> cc80841a
 					if ((!getDolGlobalString('MAIN_USE_ADVANCED_PERMS') && $user->hasRight('ficheinter', 'creer')) || (getDolGlobalString('MAIN_USE_ADVANCED_PERMS') && $user->hasRight('ficheinter', 'ficheinter_advance', 'validate'))) {
 						print '<div class="inline-block divButAction"><a class="butAction" href="card.php?id='.$object->id.'&action=validate&token='.newToken().'">'.$langs->trans("Validate").'</a></div>';
 					} else {
@@ -1865,13 +1739,8 @@
 
 				// Modify
 				if ($object->statut == Fichinter::STATUS_VALIDATED && ((!getDolGlobalString('MAIN_USE_ADVANCED_PERMS') && $user->hasRight('ficheinter', 'creer')) || (getDolGlobalString('MAIN_USE_ADVANCED_PERMS') && $user->hasRight('ficheinter', 'ficheinter_advance', 'unvalidate')))) {
-<<<<<<< HEAD
-					print '<div class="inline-block divButAction"><a class="butAction" href="card.php?id='.$object->id.'&action=modify">';
-					if (!getDolGlobalString('FICHINTER_DISABLE_DETAILS')) {
-=======
 					print '<div class="inline-block divButAction"><a class="butAction" href="card.php?id='.$object->id.'&action=modify&token='.newToken().'">';
 					if (!getDolGlobalString('FICHINTER_DISABLE_DETAILS') || getDolGlobalString('FICHINTER_DISABLE_DETAILS') == '2') {
->>>>>>> cc80841a
 						print $langs->trans("Modify");
 					} else {
 						print $langs->trans("SetToDraft");
