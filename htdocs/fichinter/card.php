<?php
/* Copyright (C) 2002-2007	Rodolphe Quiedeville	<rodolphe@quiedeville.org>
 * Copyright (C) 2004-2014	Laurent Destailleur		<eldy@users.sourceforge.net>
 * Copyright (C) 2005-2012	Regis Houssin			<regis.houssin@capnetworks.com>
 * Copyright (C) 2011-2013  Juanjo Menent			<jmenent@2byte.es>
 * Copyright (C) 2013       Florian Henry           <florian.henry@open-concept.pro>
 * Copyright (C) 2014       Ferran Marcet           <fmarcet@2byte.es>
 *
 * This program is free software; you can redistribute it and/or modify
 * it under the terms of the GNU General Public License as published by
 * the Free Software Foundation; either version 3 of the License, or
 * (at your option) any later version.
 *
 * This program is distributed in the hope that it will be useful,
 * but WITHOUT ANY WARRANTY; without even the implied warranty of
 * MERCHANTABILITY or FITNESS FOR A PARTICULAR PURPOSE.  See the
 * GNU General Public License for more details.
 *
 * You should have received a copy of the GNU General Public License
 * along with this program. If not, see <http://www.gnu.org/licenses/>.
 */

/**
 *	\file       htdocs/fichinter/card.php
 *	\brief      Page of intervention
 *	\ingroup    ficheinter
 */

require '../main.inc.php';
require_once DOL_DOCUMENT_ROOT.'/core/class/html.formfile.class.php';
require_once DOL_DOCUMENT_ROOT.'/fichinter/class/fichinter.class.php';
require_once DOL_DOCUMENT_ROOT.'/core/modules/fichinter/modules_fichinter.php';
require_once DOL_DOCUMENT_ROOT.'/core/lib/fichinter.lib.php';
require_once DOL_DOCUMENT_ROOT.'/core/lib/date.lib.php';

if (! empty($conf->projet->enabled))
{
	require_once DOL_DOCUMENT_ROOT.'/projet/class/project.class.php';
	require_once DOL_DOCUMENT_ROOT.'/core/class/html.formprojet.class.php';
}

if ($conf->contrat->enabled)
{
	require_once DOL_DOCUMENT_ROOT."/core/class/html.formcontract.class.php";
	require_once DOL_DOCUMENT_ROOT."/contrat/class/contrat.class.php";
}
if (! empty($conf->global->FICHEINTER_ADDON) && is_readable(DOL_DOCUMENT_ROOT ."/core/modules/fichinter/mod_".$conf->global->FICHEINTER_ADDON.".php"))
{
	require_once DOL_DOCUMENT_ROOT ."/core/modules/fichinter/mod_".$conf->global->FICHEINTER_ADDON.'.php';
}
require_once DOL_DOCUMENT_ROOT.'/core/class/doleditor.class.php';
require_once DOL_DOCUMENT_ROOT.'/core/class/extrafields.class.php';

$langs->load("bills");
$langs->load("companies");
$langs->load("interventions");

$id			= GETPOST('id','int');
$ref		= GETPOST('ref','alpha');
$socid		= GETPOST('socid','int');
$contratid	= GETPOST('contratid','int');
$action		= GETPOST('action','alpha');
$confirm	= GETPOST('confirm','alpha');
$mesg		= GETPOST('msg','alpha');
$origin=GETPOST('origin','alpha');
$originid=(GETPOST('originid','int')?GETPOST('originid','int'):GETPOST('origin_id','int')); // For backward compatibility
$note_public = GETPOST('note_public');
$lineid = GETPOST('line_id','int');

//PDF
$hidedetails = (GETPOST('hidedetails','int') ? GETPOST('hidedetails','int') : (! empty($conf->global->MAIN_GENERATE_DOCUMENTS_HIDE_DETAILS) ? 1 : 0));
$hidedesc 	 = (GETPOST('hidedesc','int') ? GETPOST('hidedesc','int') : (! empty($conf->global->MAIN_GENERATE_DOCUMENTS_HIDE_DESC) ?  1 : 0));
$hideref 	 = (GETPOST('hideref','int') ? GETPOST('hideref','int') : (! empty($conf->global->MAIN_GENERATE_DOCUMENTS_HIDE_REF) ? 1 : 0));

// Security check
if ($user->societe_id) $socid=$user->societe_id;
$result = restrictedArea($user, 'ficheinter', $id, 'fichinter');

// Initialize technical object to manage hooks of thirdparties. Note that conf->hooks_modules contains array array
$hookmanager->initHooks(array('interventioncard','globalcard'));

$object = new Fichinter($db);
$extrafields = new ExtraFields($db);
$extralabels=$extrafields->fetch_name_optionals_label($object->table_element);

// Load object
if ($id > 0 || ! empty($ref))
{
	$ret=$object->fetch($id, $ref);
	if ($ret > 0) $ret=$object->fetch_thirdparty();
	if ($ret < 0) dol_print_error('',$object->error);
}

$permissionnote=$user->rights->ficheinter->creer;	// Used by the include of actions_setnotes.inc.php


/*
 * Actions
 */

$parameters=array('socid'=>$socid);
$reshook=$hookmanager->executeHooks('doActions',$parameters,$object,$action);    // Note that $action and $object may have been modified by some hooks
if ($reshook < 0) setEventMessages($hookmanager->error, $hookmanager->errors, 'errors');

include DOL_DOCUMENT_ROOT.'/core/actions_setnotes.inc.php';	// Must be include, not include_once

if ($action == 'confirm_validate' && $confirm == 'yes' && $user->rights->ficheinter->creer)
{
	$result = $object->setValid($user);
	if ($result >= 0)
	{
		// Define output language
		$outputlangs = $langs;
		$newlang='';
		if ($conf->global->MAIN_MULTILANGS && empty($newlang) && GETPOST('lang_id','alpha')) $newlang=GETPOST('lang_id','alpha');
		if ($conf->global->MAIN_MULTILANGS && empty($newlang)) $newlang=$object->client->default_lang;
		if (! empty($newlang))
		{
			$outputlangs = new Translate("",$conf);
			$outputlangs->setDefaultLang($newlang);
		}
		if (empty($conf->global->MAIN_DISABLE_PDF_AUTOUPDATE)) $result=fichinter_create($db, $object, GETPOST('model','alpha'), $outputlangs);

		header('Location: '.$_SERVER["PHP_SELF"].'?id='.$object->id);
		exit;
	}
	else
	{
		$mesg='<div class="error">'.$object->error.'</div>';
	}
}

else if ($action == 'confirm_modify' && $confirm == 'yes' && $user->rights->ficheinter->creer)
{
	$result = $object->setDraft($user);
	if ($result >= 0)
	{
		// Define output language
		$outputlangs = $langs;
		$newlang='';
		if ($conf->global->MAIN_MULTILANGS && empty($newlang) && GETPOST('lang_id','alpha')) $newlang=GETPOST('lang_id','alpha');
		if ($conf->global->MAIN_MULTILANGS && empty($newlang)) $newlang=$object->client->default_lang;
		if (! empty($newlang))
		{
			$outputlangs = new Translate("",$conf);
			$outputlangs->setDefaultLang($newlang);
		}
		if (empty($conf->global->MAIN_DISABLE_PDF_AUTOUPDATE)) $result=fichinter_create($db, $object, (!GETPOST('model','alpha'))?$object->model:GETPOST('model','apha'), $outputlangs);

		header('Location: '.$_SERVER["PHP_SELF"].'?id='.$object->id);
		exit;
	}
	else
	{
		$mesg='<div class="error">'.$object->error.'</div>';
	}
}

else if ($action == 'add' && $user->rights->ficheinter->creer)
{
    $object->socid			= $socid;
    $object->duree			= GETPOST('duree','int');
    $object->fk_project		= GETPOST('projectid','int');
    $object->fk_contrat		= GETPOST('contratid','int');
    $object->author			= $user->id;
    $object->description	= GETPOST('description');
    $object->ref			= $ref;
    $object->modelpdf		= GETPOST('model','alpha');
    $object->note_private	= GETPOST('note_private');
    $object->note_public	= GETPOST('note_public');

	if ($object->socid > 0)
	{
		// If creation from another object of another module (Example: origin=propal, originid=1)
		if (!empty($origin) && !empty($originid) )
		{
			// Parse element/subelement (ex: project_task)
			$element = $subelement = $_POST['origin'];
			if (preg_match('/^([^_]+)_([^_]+)/i',$_POST['origin'],$regs))
			{
				$element = $regs[1];
				$subelement = $regs[2];
			}

			// For compatibility
			if ($element == 'order')    {
				$element = $subelement = 'commande';
			}
			if ($element == 'propal')   {
				$element = 'comm/propal'; $subelement = 'propal';
			}
			if ($element == 'contract') {
				$element = $subelement = 'contrat';
			}

			$object->origin    = $origin;
			$object->origin_id = $originid;

			// Possibility to add external linked objects with hooks
			$object->linked_objects[$object->origin] = $object->origin_id;
			if (is_array($_POST['other_linked_objects']) && ! empty($_POST['other_linked_objects']))
			{
				$object->linked_objects = array_merge($object->linked_objects, $_POST['other_linked_objects']);
			}

			// Extrafields
			$extrafields = new ExtraFields($db);
			$extralabels = $extrafields->fetch_name_optionals_label($object->table_element);
			$array_option = $extrafields->getOptionalsFromPost($extralabels);

	        $object->array_options = $array_option;

			$id = $object->create($user);

			if ($id > 0)
			{
				dol_include_once('/'.$element.'/class/'.$subelement.'.class.php');

				$classname = ucfirst($subelement);
				$srcobject = new $classname($db);

				dol_syslog("Try to find source object origin=".$object->origin." originid=".$object->origin_id." to add lines");
				$result=$srcobject->fetch($object->origin_id);
				if ($result > 0)
				{
					$srcobject->fetch_thirdparty();
					$lines = $srcobject->lines;
					if (empty($lines) && method_exists($srcobject,'fetch_lines'))
					{
						$srcobject->fetch_lines();
						$lines = $srcobject->lines;
					}

					$fk_parent_line=0;
					$num=count($lines);

					for ($i=0;$i<$num;$i++)
					{
						$product_type=($lines[$i]->product_type?$lines[$i]->product_type:0);

						if ($product_type == 1 || !empty($conf->global->FICHINTER_PRINT_PRODUCTS)) { //only services except if config includes products
							// service prédéfini
							if ($lines[$i]->fk_product > 0)
							{
								// Define output language
								if (! empty($conf->global->MAIN_MULTILANGS) && ! empty($conf->global->PRODUIT_TEXTS_IN_THIRDPARTY_LANGUAGE))
								{
									$prod = new Product($db);
									$prod->id=$lines[$i]->fk_product;
									$prod->getMultiLangs();

									$outputlangs = $langs;
									$newlang='';
									if (empty($newlang) && GETPOST('lang_id')) $newlang=GETPOST('lang_id');
									if (empty($newlang)) $newlang=$srcobject->client->default_lang;
									if (! empty($newlang))
									{
										$outputlangs = new Translate("",$conf);
										$outputlangs->setDefaultLang($newlang);
									}

									$label = (! empty($prod->multilangs[$outputlangs->defaultlang]["libelle"])) ? $prod->multilangs[$outputlangs->defaultlang]["libelle"] : $lines[$i]->product_label;
								}
								else
								{
									$label = $lines[$i]->product_label;
								}

								$desc = $label;
								$desc .= ' ('.$langs->trans('Quantity').': '.$lines[$i]->qty.')';
							}
							else {
								$desc = dol_htmlentitiesbr($lines[$i]->desc);
								$desc .= ' ('.$langs->trans('Quantity').': '.$lines[$i]->qty.')';
							}
							$timearray=dol_getdate(mktime());
							$date_intervention=dol_mktime(0,0,0,$timearray['mon'],$timearray['mday'],$timearray['year']);
							if ($product_type == 1)
							{ //service
								$duration = 3600;
							}
							else
							{ //product
							    $duration = 0;
							}

							$predef = '';
							// Extrafields
							$extrafieldsline = new ExtraFields($db);
							$extralabelsline = $extrafieldsline->fetch_name_optionals_label($object->table_element_line);
							$array_option = $extrafieldsline->getOptionalsFromPost($extralabelsline, $predef);


		                    $result = $object->addline(
								$user,
		                        $id,
		                        $desc,
					            $date_intervention,
                 				$duration,
                 				$array_option
		                    );

							if ($result < 0)
							{
								$error++;
								break;
							}

						}
					}

	            }
	            else
	            {
	                $mesg=$srcobject->error;
	                $error++;
	            }
	        }
	        else
	        {
	            $mesg=$object->error;
	            $error++;
	        }
	    }
	    else
	    {
	    	// Extrafields
			$extrafields = new ExtraFields($db);
			$extralabels = $extrafields->fetch_name_optionals_label($object->table_element);
			$array_option = $extrafields->getOptionalsFromPost($extralabels);

	        $object->array_options = $array_option;

			$result = $object->create($user);
	        if ($result > 0)
	        {
	            $id=$result;      // Force raffraichissement sur fiche venant d'etre cree
	        }
	        else
	        {
	            $langs->load("errors");
	            setEventMessages($object->error, $object->errors, 'errors');
	            $action = 'create';
	        }
        }
    }
    else
    {
        $mesg='<div class="error">'.$langs->trans("ErrorFieldRequired",$langs->trans("ThirdParty")).'</div>';
        $action = 'create';
    }
}

else if ($action == 'update' && $user->rights->ficheinter->creer)
{
	$object->socid			= $socid;
	$object->fk_project		= GETPOST('projectid','int');
	$object->fk_contrat		= GETPOST('contratid','int');
	$object->author			= $user->id;
	$object->description	= GETPOST('description','alpha');
	$object->ref			= $ref;

	$result=$object->update($user);
	if ($result<0) {
		setEventMessage($object->error,'errors');
	}
}

/*
 * Build doc
 */
else if ($action == 'builddoc' && $user->rights->ficheinter->creer)	// En get ou en post
{
	$object->fetch_lines();

	// Save last template used to generate document
	if (GETPOST('model')) $object->setDocModel($user, GETPOST('model','alpha'));

	// Define output language
	$outputlangs = $langs;
	$newlang='';
	if ($conf->global->MAIN_MULTILANGS && empty($newlang) && GETPOST('lang_id','alpha')) $newlang=GETPOST('lang_id','alpha');
	if ($conf->global->MAIN_MULTILANGS && empty($newlang)) $newlang=$object->client->default_lang;
	if (! empty($newlang))
	{
		$outputlangs = new Translate("",$conf);
		$outputlangs->setDefaultLang($newlang);
	}
	$result=fichinter_create($db, $object, GETPOST('model','alpha'), $outputlangs);
	if ($result <= 0)
	{
		dol_print_error($db,$result);
		exit;
	}
}

// Remove file in doc form
else if ($action == 'remove_file')
{
	require_once DOL_DOCUMENT_ROOT.'/core/lib/files.lib.php';

	$object->fetch_thirdparty();

	$langs->load("other");
	$upload_dir = $conf->ficheinter->dir_output;
	$file = $upload_dir . '/' . GETPOST('file');
	$ret=dol_delete_file($file,0,0,0,$object);
	if ($ret) setEventMessage($langs->trans("FileWasRemoved", GETPOST('urlfile')));
	else setEventMessage($langs->trans("ErrorFailToDeleteFile", GETPOST('urlfile')), 'errors');
}

// Set into a project
else if ($action == 'classin' && $user->rights->ficheinter->creer)
{
	$result=$object->setProject(GETPOST('projectid','int'));
	if ($result < 0) dol_print_error($db,$object->error);
}

// Set into a contract
else if ($action == 'setcontrat' && $user->rights->contrat->creer)
{
	$result=$object->set_contrat($user,GETPOST('contratid','int'));
	if ($result < 0) dol_print_error($db,$object->error);
}

else if ($action == 'confirm_delete' && $confirm == 'yes' && $user->rights->ficheinter->supprimer)
{
	$result=$object->delete($user);
	if ($result<0) {
		setEventMessage($object->error,'errors');
	}

	header('Location: '.DOL_URL_ROOT.'/fichinter/list.php?leftmenu=ficheinter');
	exit;
}

else if ($action == 'setdescription' && $user->rights->ficheinter->creer)
{
	$result=$object->set_description($user,GETPOST('description'));
	if ($result < 0) dol_print_error($db,$object->error);
}

// Add line
else if ($action == "addline" && $user->rights->ficheinter->creer)
{
	if (!GETPOST('np_desc'))
	{
		$mesg='<div class="error">'.$langs->trans("ErrorFieldRequired",$langs->transnoentitiesnoconv("Description")).'</div>';
		$error++;
	}
	if (!GETPOST('durationhour','int') && !GETPOST('durationmin','int'))
	{
		$mesg='<div class="error">'.$langs->trans("ErrorFieldRequired",$langs->transnoentitiesnoconv("Duration")).'</div>';
		$error++;
	}
	if (GETPOST('durationhour','int') >= 24 && GETPOST('durationmin','int') > 0)
	{
		$mesg='<div class="error">'.$langs->trans("ErrorValueTooHigh").'</div>';
		$error++;
	}
	if (! $error)
	{
		$db->begin();

		$desc=GETPOST('np_desc');
		$date_intervention = dol_mktime(GETPOST('dihour','int'), GETPOST('dimin','int'), 0, GETPOST('dimonth','int'), GETPOST('diday','int'), GETPOST('diyear','int'));
		$duration = convertTime2Seconds(GETPOST('durationhour','int'), GETPOST('durationmin','int'));


		// Extrafields
		$extrafieldsline = new ExtraFields($db);
		$extralabelsline = $extrafieldsline->fetch_name_optionals_label($object->table_element_line);
		$array_option = $extrafieldsline->getOptionalsFromPost($extralabelsline);

        $result=$object->addline(
			$user,
            $id,
            $desc,
            $date_intervention,
            $duration,
            $array_option
        );

		// Define output language
		$outputlangs = $langs;
		$newlang='';
		if ($conf->global->MAIN_MULTILANGS && empty($newlang) && GETPOST('lang_id','alpha')) $newlang=GETPOST('lang_id','alpha');
		if ($conf->global->MAIN_MULTILANGS && empty($newlang)) $newlang=$object->client->default_lang;
		if (! empty($newlang))
		{
			$outputlangs = new Translate("",$conf);
			$outputlangs->setDefaultLang($newlang);
		}

		if ($result >= 0)
		{
			$db->commit();

			if (empty($conf->global->MAIN_DISABLE_PDF_AUTOUPDATE)) fichinter_create($db, $object, $object->modelpdf, $outputlangs);
			header('Location: '.$_SERVER["PHP_SELF"].'?id='.$object->id);
			exit;
		}
		else
		{
			$mesg=$object->error;
			$db->rollback();
		}
	}
}

// Classify Billed
else if ($action == 'classifybilled' && $user->rights->ficheinter->creer)
{
	$result=$object->setStatut(2);
	if ($result > 0)
	{
		header('Location: '.$_SERVER["PHP_SELF"].'?id='.$object->id);
		exit;
	}
	else
	{
		setEventMessages($object->error, $object->errors, 'errors');
	}
}

// Classify Billed
else if ($action == 'classifyunbilled' && $user->rights->ficheinter->creer)
{
	$result=$object->setStatut(1);
	if ($result > 0)
	{
		header('Location: '.$_SERVER["PHP_SELF"].'?id='.$object->id);
		exit;
	}
	else
	{
		$mesg='<div class="error">'.$object->error.'</div>';
	}
}

/*
 *  Mise a jour d'une ligne d'intervention
 */
else if ($action == 'updateline' && $user->rights->ficheinter->creer && GETPOST('save','alpha') == $langs->trans("Save"))
{
	$objectline = new FichinterLigne($db);
	if ($objectline->fetch($lineid) <= 0)
	{
		dol_print_error($db);
		exit;
	}

	if ($object->fetch($objectline->fk_fichinter) <= 0)
	{
		dol_print_error($db);
		exit;
	}
	$object->fetch_thirdparty();

	$desc		= GETPOST('np_desc');
	$date_inter	= dol_mktime(GETPOST('dihour','int'), GETPOST('dimin','int'), 0, GETPOST('dimonth','int'), GETPOST('diday','int'), GETPOST('diyear','int'));
	$duration	= convertTime2Seconds(GETPOST('durationhour','int'),GETPOST('durationmin','int'));

    $objectline->datei		= $date_inter;
    $objectline->desc		= $desc;
    $objectline->duration	= $duration;

	// Extrafields
	$extrafieldsline = new ExtraFields($db);
	$extralabelsline = $extrafieldsline->fetch_name_optionals_label($object->table_element_line);
	$array_option = $extrafieldsline->getOptionalsFromPost($extralabelsline);
	$objectline->array_options = $array_option;

	$result = $objectline->update($user);
    if ($result < 0)
    {
        dol_print_error($db);
        exit;
    }

	// Define output language
	$outputlangs = $langs;
	$newlang='';
	if ($conf->global->MAIN_MULTILANGS && empty($newlang) && GETPOST('lang_id','alpha')) $newlang=GETPOST('lang_id','alpha');
	if ($conf->global->MAIN_MULTILANGS && empty($newlang)) $newlang=$object->client->default_lang;
	if (! empty($newlang))
	{
		$outputlangs = new Translate("",$conf);
		$outputlangs->setDefaultLang($newlang);
	}
	if (empty($conf->global->MAIN_DISABLE_PDF_AUTOUPDATE)) fichinter_create($db, $object, $object->modelpdf, $outputlangs);

	header('Location: '.$_SERVER["PHP_SELF"].'?id='.$object->id);
	exit;
}

/*
 *  Supprime une ligne d'intervention AVEC confirmation
*/
else if ($action == 'confirm_deleteline' && $confirm == 'yes' && $user->rights->ficheinter->creer)
{
	$objectline = new FichinterLigne($db);
	if ($objectline->fetch($lineid) <= 0)
	{
		dol_print_error($db);
		exit;
	}
	$result=$objectline->deleteline($user);

	if ($object->fetch($objectline->fk_fichinter) <= 0)
	{
		dol_print_error($db);
		exit;
	}

	// Define output language
	$outputlangs = $langs;
	$newlang='';
	if ($conf->global->MAIN_MULTILANGS && empty($newlang) && GETPOST('lang_id','alpha')) $newlang=GETPOST('lang_id','alpha');
	if ($conf->global->MAIN_MULTILANGS && empty($newlang)) $newlang=$object->client->default_lang;
	if (! empty($newlang))
	{
		$outputlangs = new Translate("",$conf);
		$outputlangs->setDefaultLang($newlang);
	}
	if (empty($conf->global->MAIN_DISABLE_PDF_AUTOUPDATE)) fichinter_create($db, $object, $object->modelpdf, $outputlangs);
}

/*
 * Ordonnancement des lignes
*/

else if ($action == 'up' && $user->rights->ficheinter->creer)
{
	$object->line_up($lineid);

	// Define output language
	$outputlangs = $langs;
	$newlang='';
	if ($conf->global->MAIN_MULTILANGS && empty($newlang) && GETPOST('lang_id','alpha')) $newlang=GETPOST('lang_id','alpha');
	if ($conf->global->MAIN_MULTILANGS && empty($newlang)) $newlang=$object->client->default_lang;
	if (! empty($newlang))
	{
		$outputlangs = new Translate("",$conf);
		$outputlangs->setDefaultLang($newlang);
	}
	if (empty($conf->global->MAIN_DISABLE_PDF_AUTOUPDATE)) fichinter_create($db, $object, $object->modelpdf, $outputlangs);

	header('Location: '.$_SERVER["PHP_SELF"].'?id='.$object->id.'#'.$lineid);
	exit;
}

else if ($action == 'down' && $user->rights->ficheinter->creer)
{
	$object->line_down($lineid);

	// Define output language
	$outputlangs = $langs;
	$newlang='';
	if ($conf->global->MAIN_MULTILANGS && empty($newlang) && GETPOST('lang_id','alpha')) $newlang=GETPOST('lang_id','alpha');
	if ($conf->global->MAIN_MULTILANGS && empty($newlang)) $newlang=$object->client->default_lang;
	if (! empty($newlang))
	{
		$outputlangs = new Translate("",$conf);
		$outputlangs->setDefaultLang($newlang);
	}
	if (empty($conf->global->MAIN_DISABLE_PDF_AUTOUPDATE)) fichinter_create($db, $object, $object->modelpdf, $outputlangs);

	header('Location: '.$_SERVER["PHP_SELF"].'?id='.$object->id.'#'.$lineid);
	exit;
}


/*
 * Add file in email form
*/
if (GETPOST('addfile','alpha'))
{
	require_once DOL_DOCUMENT_ROOT.'/core/lib/files.lib.php';

	// Set tmp user directory TODO Use a dedicated directory for temp mails files
	$vardir=$conf->user->dir_output."/".$user->id;
	$upload_dir_tmp = $vardir.'/temp';

	dol_add_file_process($upload_dir_tmp,0,0);
	$action='presend';
}

/*
 * Remove file in email form
*/
if (GETPOST('removedfile','alpha'))
{
	require_once DOL_DOCUMENT_ROOT.'/core/lib/files.lib.php';

	// Set tmp user directory
	$vardir=$conf->user->dir_output."/".$user->id;
	$upload_dir_tmp = $vardir.'/temp';

	// TODO Delete only files that was uploaded from email form
	dol_remove_file_process(GETPOST('removedfile','alpha'),0);
	$action='presend';
}

/*
 * Send mail
*/
if ($action == 'send' && ! GETPOST('cancel','alpha') && (empty($conf->global->MAIN_USE_ADVANCED_PERMS) || $user->rights->ficheinter->ficheinter_advance->send))
{
	$langs->load('mails');

	if (GETPOST('sendto','alpha'))
	{
		// Le destinataire a ete fourni via le champ libre
		$sendto = GETPOST('sendto','alpha');
		$sendtoid = 0;
	}
	elseif (GETPOST('receiver','alpha') != '-1')
	{
		// Recipient was provided from combo list
		if (GETPOST('receiver','alpha') == 'thirdparty') // Id of third party
		{
			$sendto = $object->client->email;
			$sendtoid = 0;
		}
		else    // Id du contact
		{
			$sendto = $object->client->contact_get_property(GETPOST('receiver'),'email');
			$sendtoid = GETPOST('receiver','alpha');
		}
	}

	if (dol_strlen($sendto))
	{
		$langs->load("commercial");

		$from				= GETPOST('fromname','alpha') . ' <' . GETPOST('frommail','alpha') .'>';
		$replyto			= GETPOST('replytoname','alpha'). ' <' . GETPOST('replytomail','alpha').'>';
		$message			= GETPOST('message');
		$sendtocc			= GETPOST('sendtocc','alpha');
		$deliveryreceipt	= GETPOST('deliveryreceipt','alpha');

		if ($action == 'send')
		{
			if (strlen(GETPOST('subject','alphs'))) $subject = GETPOST('subject','alpha');
			else $subject = $langs->transnoentities('Intervention').' '.$object->ref;
			$actiontypecode='AC_OTH_AUTO';
			$actionmsg = $langs->transnoentities('MailSentBy').' '.$from.' '.$langs->transnoentities('To').' '.$sendto;
			if ($message)
			{
				if ($sendtocc) $actionmsg = dol_concatdesc($actionmsg, $langs->transnoentities('Bcc') . ": " . $sendtocc);
				$actionmsg = dol_concatdesc($actionmsg, $langs->transnoentities('MailTopic') . ": " . $subject);
				$actionmsg = dol_concatdesc($actionmsg, $langs->transnoentities('TextUsedInTheMessageBody') . ":");
				$actionmsg = dol_concatdesc($actionmsg, $message);
			}
			$actionmsg2=$langs->transnoentities("InterventionSentByEMail",$object->ref);
		}

		// Create form object
		include_once DOL_DOCUMENT_ROOT.'/core/class/html.formmail.class.php';
		$formmail = new FormMail($db);

		$attachedfiles=$formmail->get_attached_files();
		$filepath = $attachedfiles['paths'];
		$filename = $attachedfiles['names'];
		$mimetype = $attachedfiles['mimes'];

		// Send by email
		require_once DOL_DOCUMENT_ROOT.'/core/class/CMailFile.class.php';
		$mailfile = new CMailFile($subject,$sendto,$from,$message,$filepath,$mimetype,$filename,$sendtocc,'',$deliveryreceipt,-1);
		if ($mailfile->error)
		{
			$mesg='<div class="error">'.$mailfile->error.'</div>';
		}
		else
		{
			$result=$mailfile->sendfile();
			if ($result)
			{
				$mesg=$langs->trans('MailSuccessfulySent',$mailfile->getValidAddress($from,2),$mailfile->getValidAddress($sendto,2));
				setEventMessage($mesg);
				$error=0;

				// Initialisation donnees
				$object->sendtoid		= $sendtoid;
				$object->actiontypecode	= $actiontypecode;
				$object->actionmsg 		= $actionmsg;
				$object->actionmsg2		= $actionmsg2;
				$object->fk_element		= $object->id;
				$object->elementtype	= $object->element;

				// Appel des triggers
				include_once DOL_DOCUMENT_ROOT . '/core/class/interfaces.class.php';
				$interface=new Interfaces($db);
				$result=$interface->run_triggers('FICHINTER_SENTBYMAIL',$object,$user,$langs,$conf);
				if ($result < 0) {
					$error++; $object->errors=$interface->errors;
				}
				// Fin appel triggers

				if ($error)
				{
					dol_print_error($db);
				}
				else
				{
					// Redirect here
					// This avoid sending mail twice if going out and then back to page
					header('Location: '.$_SERVER["PHP_SELF"].'?id='.$object->id);
					exit;
				}
			}
			else
			{
				$langs->load("other");
				$mesg='<div class="error">';
				if ($mailfile->error)
				{
					$mesg.=$langs->trans('ErrorFailedToSendMail',$from,$sendto);
					$mesg.='<br>'.$mailfile->error;
				}
				else
				{
					$mesg.='No mail sent. Feature is disabled by option MAIN_DISABLE_ALL_MAILS';
				}
				$mesg.='</div>';
			}
		}
	}
	else
	{
		$langs->load("other");
		$mesg='<div class="error">'.$langs->trans('ErrorMailRecipientIsEmpty').' !</div>';
		dol_syslog('Recipient email is empty');
	}

    $action='presend';
}

else if ($action == 'update_extras')
{
	// Fill array 'array_options' with data from update form
	$extralabels=$extrafields->fetch_name_optionals_label($object->table_element);
	$ret = $extrafields->setOptionalsFromPost($extralabels,$object,GETPOST('attribute'));
	if ($ret < 0) $error++;

	if (! $error)
	{
		// Actions on extra fields (by external module or standard code)
		// FIXME le hook fait double emploi avec le trigger !!
		$hookmanager->initHooks(array('interventiondao'));
		$parameters=array('id'=>$object->id);
		$reshook=$hookmanager->executeHooks('insertExtraFields',$parameters,$object,$action);    // Note that $action and $object may have been modified by some hooks
		if (empty($reshook))
		{
			$result=$object->insertExtraFields();
			if ($result < 0)
			{
				$error++;
			}
		}
		else if ($reshook < 0) $error++;
	}

	if ($error) $action = 'edit_extras';
}

if (! empty($conf->global->MAIN_DISABLE_CONTACTS_TAB) && $user->rights->ficheinter->creer)
{
	if ($action == 'addcontact')
	{
		if ($result > 0 && $id > 0)
		{
			$contactid = (GETPOST('userid','int') ? GETPOST('userid','int') : GETPOST('contactid','int'));
			$result = $object->add_contact($contactid, GETPOST('type','int'), GETPOST('source','alpha'));
		}

		if ($result >= 0)
		{
			header("Location: ".$_SERVER['PHP_SELF']."?id=".$object->id);
			exit;
		}
		else
		{
			if ($object->error == 'DB_ERROR_RECORD_ALREADY_EXISTS')
			{
				$langs->load("errors");
				$mesg = '<div class="error">'.$langs->trans("ErrorThisContactIsAlreadyDefinedAsThisType").'</div>';
			}
			else
			{
				$mesg = '<div class="error">'.$object->error.'</div>';
			}
		}
	}

	// bascule du statut d'un contact
	else if ($action == 'swapstatut')
	{
		$result=$object->swapContactStatus(GETPOST('ligne','int'));
	}

	// Efface un contact
	else if ($action == 'deletecontact')
	{
		$result = $object->delete_contact(GETPOST('lineid','int'));

		if ($result >= 0)
		{
			header("Location: ".$_SERVER['PHP_SELF']."?id=".$object->id);
			exit;
		}
		else {
			dol_print_error($db);
		}
	}
}


/*
 * View
 */

$form = new Form($db);
$formfile = new FormFile($db);
if ($conf->contrat->enabled)
	$formcontract = new FormContract($db);

llxHeader('',$langs->trans("Fichinter"));

if ($action == 'create')
{
	/*
	 * Mode creation
	 * Creation d'une nouvelle fiche d'intervention
	 */

	$soc=new Societe($db);

	print_fiche_titre($langs->trans("AddIntervention"));

	dol_htmloutput_mesg($mesg);

	if ($socid) $res=$soc->fetch($socid);

	if (GETPOST('origin') && GETPOST('originid'))
	{
		// Parse element/subelement (ex: project_task)
		$element = $subelement = GETPOST('origin');
		if (preg_match('/^([^_]+)_([^_]+)/i',GETPOST('origin'),$regs))
		{
			$element = $regs[1];
			$subelement = $regs[2];
		}

        if ($element == 'project')
        {
            $projectid=GETPOST('originid');
        }
        else
		{
            // For compatibility
			if ($element == 'order' || $element == 'commande')    {
				$element = $subelement = 'commande';
			}
			if ($element == 'propal')   {
				$element = 'comm/propal'; $subelement = 'propal';
			}
			if ($element == 'contract') {
				$element = $subelement = 'contrat';
			}

			dol_include_once('/'.$element.'/class/'.$subelement.'.class.php');

			$classname = ucfirst($subelement);
			$objectsrc = new $classname($db);
			$objectsrc->fetch(GETPOST('originid'));
			if (empty($objectsrc->lines) && method_exists($objectsrc,'fetch_lines'))
			{
				$objectsrc->fetch_lines();
				$lines = $objectsrc->lines;
			}
			$objectsrc->fetch_thirdparty();

			$projectid          = (!empty($objectsrc->fk_project)?$objectsrc->fk_project:'');

			$soc = $objectsrc->client;

			$note_private		= (! empty($objectsrc->note) ? $objectsrc->note : (! empty($objectsrc->note_private) ? $objectsrc->note_private : GETPOST('note_private')));
			$note_public		= (! empty($objectsrc->note_public) ? $objectsrc->note_public : GETPOST('note_public'));

			// Object source contacts list
			$srccontactslist = $objectsrc->liste_contact(-1,'external',1);
		}
	}
	else {
		$projectid = GETPOST('projectid','int');
	}

	if (! $conf->global->FICHEINTER_ADDON)
	{
		dol_print_error($db,$langs->trans("Error")." ".$langs->trans("Error_FICHEINTER_ADDON_NotDefined"));
		exit;
	}

	$object->date = dol_now();

	$obj = $conf->global->FICHEINTER_ADDON;
	$obj = "mod_".$obj;

	//$modFicheinter = new $obj;
	//$numpr = $modFicheinter->getNextValue($soc, $object);

	if ($socid > 0)
	{
		$soc->fetch($socid);

		print '<form name="fichinter" action="'.$_SERVER['PHP_SELF'].'" method="POST">';
		print '<input type="hidden" name="token" value="'.$_SESSION['newtoken'].'">';

		print '<table class="border" width="100%">';

		print '<input type="hidden" name="socid" value='.$soc->id.'>';
		print '<tr><td class="fieldrequired">'.$langs->trans("ThirdParty").'</td><td>'.$soc->getNomUrl(1).'</td></tr>';

		print '<input type="hidden" name="action" value="add">';

		// Ref
		print '<tr><td class="fieldrequired">'.$langs->trans('Ref').'</td><td colspan="2">'.$langs->trans("Draft").'</td></tr>';

		// Description (must be a textarea and not html must be allowed (used in list view)
		print '<tr><td valign="top">'.$langs->trans("Description").'</td>';
		print '<td>';
		print '<textarea name="description" cols="80" rows="'.ROWS_3.'">'.GETPOST('description').'</textarea>';
		print '</td></tr>';

		// Project
		if (! empty($conf->projet->enabled))
		{
			$formproject=new FormProjets($db);

			$langs->load("project");

            print '<tr><td valign="top">'.$langs->trans("Project").'</td><td>';
            /* Fix: If a project must be linked to any companies (suppliers or not), project must be not be set as limited to customer but must be not linked to any particular thirdparty
            if ($societe->fournisseur==1)
            	$numprojet=select_projects(-1,$_POST["projectid"],'projectid');
            else
            	$numprojet=select_projects($societe->id,$_POST["projectid"],'projectid');
            	*/
            $numprojet=$formproject->select_projects($soc->id,GETPOST('projectid','int'),'projectid');
            if ($numprojet==0)
            {
                print ' &nbsp; <a href="'.DOL_URL_ROOT.'/projet/card.php?socid='.$soc->id.'&action=create">'.$langs->trans("AddProject").'</a>';
            }
            print '</td></tr>';
        }

		// Contract
		if ($conf->contrat->enabled)
		{
			$langs->load("contracts");
			print '<tr><td valign="top">'.$langs->trans("Contract").'</td><td>';
			$numcontrat=$formcontract->select_contract($soc->id,GETPOST('contratid','int'),'contratid',0,1);
			if ($numcontrat==0)
			{
				print ' &nbsp; <a href="'.DOL_URL_ROOT.'/contrat/card.php?socid='.$soc->id.'&action=create">'.$langs->trans("AddContract").'</a>';
			}
			print '</td></tr>';
		}

        // Model
        print '<tr>';
        print '<td>'.$langs->trans("DefaultModel").'</td>';
        print '<td colspan="2">';
        $liste=ModelePDFFicheinter::liste_modeles($db);
        print $form->selectarray('model',$liste,$conf->global->FICHEINTER_ADDON_PDF);
        print "</td></tr>";

        // Public note
        print '<tr>';
        print '<td class="border" valign="top">'.$langs->trans('NotePublic').'</td>';
        print '<td valign="top" colspan="2">';
        $doleditor = new DolEditor('note_public', $note_public, '', 80, 'dolibarr_notes', 'In', 0, false, true, ROWS_3, 70);
        print $doleditor->Create(1);
        //print '<textarea name="note_public" cols="80" rows="'.ROWS_3.'">'.$note_public.'</textarea>';
        print '</td></tr>';

        // Private note
        if (!empty($user->societe_id))
        {
        	print '<tr>';
        	print '<td class="border" valign="top">'.$langs->trans('NotePrivate').'</td>';
        	print '<td valign="top" colspan="2">';
        	$doleditor = new DolEditor('note_private', $note_private, '', 80, 'dolibarr_notes', 'In', 0, false, true, ROWS_3, 70);
        	print $doleditor->Create(1);
        	//print '<textarea name="note_private" cols="80" rows="'.ROWS_3.'">'.$note_private.'</textarea>';
        	print '</td></tr>';
        }

        // Other attributes
        $parameters=array('colspan' => ' colspan="2"');
        $reshook=$hookmanager->executeHooks('formObjectOptions',$parameters,$object,$action);    // Note that $action and $object may have been modified by hook
		if (empty($reshook) && ! empty($extrafields->attribute_label))
		{
			print $object->showOptionals($extrafields,'edit');
		}

        // Show link to origin object
        if (! empty($origin) && ! empty($originid) && is_object($objectsrc))
        {
        	$newclassname=$classname;
        	if ($newclassname=='Propal') $newclassname='CommercialProposal';
        	print '<tr><td>'.$langs->trans($newclassname).'</td><td colspan="2">'.$objectsrc->getNomUrl(1).'</td></tr>';
        }

        print '</table>';

	    if (is_object($objectsrc))
	    {
	        print '<input type="hidden" name="origin"         value="'.$objectsrc->element.'">';
	        print '<input type="hidden" name="originid"       value="'.$objectsrc->id.'">';
		}

		print '<center><br>';
		print '<input type="submit" class="button" value="'.$langs->trans("CreateDraftIntervention").'">';
		print '</center>';

		print '</form>';
	}
	else
	{
		print '<form name="fichinter" action="'.$_SERVER['PHP_SELF'].'" method="POST">';
		print '<table class="border" width="100%">';
		print '<tr><td class="fieldrequired">'.$langs->trans("ThirdParty").'</td><td>';
		print $form->select_company('','socid','',1,1);
		print '</td></tr>';
		print '</table>';

		print '<br><center>';
		print '<input type="hidden" name="action" value="create">';
		print '<input type="submit" class="button" value="'.$langs->trans("CreateDraftIntervention").'">';
		print '</center>';

		print '</form>';
	}

}
else if ($id > 0 || ! empty($ref))
{
	/*
	 * Affichage en mode visu
	*/

	$object->fetch($id, $ref);
	$object->fetch_thirdparty();

	$soc=new Societe($db);
	$soc->fetch($object->socid);

	dol_htmloutput_mesg($mesg);

	$head = fichinter_prepare_head($object);

	dol_fiche_head($head, 'card', $langs->trans("InterventionCard"), 0, 'intervention');

	$formconfirm='';

	// Confirm deletion of intervention
	if ($action == 'delete')
	{
		$formconfirm = $form->formconfirm($_SERVER["PHP_SELF"].'?id='.$object->id, $langs->trans('DeleteIntervention'), $langs->trans('ConfirmDeleteIntervention'), 'confirm_delete','',0,1);
	}

	// Confirm validation
	if ($action == 'validate')
	{
		// on verifie si l'objet est en numerotation provisoire
		$ref = substr($object->ref, 1, 4);
		if ($ref == 'PROV')
		{
			$numref = $object->getNextNumRef($soc);
			if (empty($numref))
			{
				$error++;
				setEventMessage($object->error, 'errors');
			}
		}
		else
		{
			$numref = $object->ref;
		}
		$text=$langs->trans('ConfirmValidateIntervention',$numref);

		$formconfirm = $form->formconfirm($_SERVER["PHP_SELF"].'?id='.$object->id, $langs->trans('ValidateIntervention'), $text, 'confirm_validate','',1,1);
	}

	// Confirm back to draft
	if ($action == 'modify')
	{
		$formconfirm = $form->formconfirm($_SERVER["PHP_SELF"].'?id='.$object->id, $langs->trans('ModifyIntervention'), $langs->trans('ConfirmModifyIntervention'), 'confirm_modify','',0,1);
	}

	// Confirm deletion of line
	if ($action == 'ask_deleteline')
	{
		$formconfirm = $form->formconfirm($_SERVER["PHP_SELF"].'?id='.$object->id.'&line_id='.$lineid, $langs->trans('DeleteInterventionLine'), $langs->trans('ConfirmDeleteInterventionLine'), 'confirm_deleteline','',0,1);
	}

	if (!$formconfirm)
	{
		$parameters=array('lineid'=>$lineid);
		$formconfirm=$hookmanager->executeHooks('formConfirm',$parameters,$object,$action);    // Note that $action and $object may have been modified by hook
	}

	// Print form confirm
	print $formconfirm;

	print '<form action="'.$_SERVER["PHP_SELF"].'?id='.$object->id.'" method="POST" name="formfichinter">';
	print '<input type="hidden" name="id" value="'.$object->id.'">';
	if ($action == 'edit_extras') print '<input type="hidden" name="action" value="update_extras">';
	if ($action == 'contrat')     print '<input type="hidden" name="action" value="setcontrat">';
	print '<input type="hidden" name="token" value="'.$_SESSION['newtoken'].'">';

	print '<table class="border" width="100%">';

	$linkback = '<a href="'.DOL_URL_ROOT.'/fichinter/list.php'.(! empty($socid)?'?socid='.$socid:'').'">'.$langs->trans("BackToList").'</a>';

	// Ref
	print '<tr><td width="25%">'.$langs->trans("Ref").'</td><td colspan="3">';
	print $form->showrefnav($object, 'ref', $linkback, 1, 'ref', 'ref');
	print '</td></tr>';

	// Third party
	print "<tr><td>".$langs->trans("Company").'</td><td colspan="3">'.$object->client->getNomUrl(1)."</td></tr>";

	if (empty($conf->global->FICHINTER_DISABLE_DETAILS))
	{
		// Duration
		print '<tr><td>'.$langs->trans("TotalDuration").'</td>';
		print '<td colspan="3">'.convertSecondToTime($object->duree, 'all', $conf->global->MAIN_DURATION_OF_WORKDAY).'</td>';
		print '</tr>';
	}

	// Description (must be a textarea and not html must be allowed (used in list view)
	print '<tr><td valign="top">';
	print $form->editfieldkey("Description",'description',$object->description,$object,$user->rights->ficheinter->creer,'textarea');
	print '</td><td colspan="3">';
	print $form->editfieldval("Description",'description',$object->description,$object,$user->rights->ficheinter->creer,'textarea:8:80');
	print '</td>';
	print '</tr>';

	// Project
	if (! empty($conf->projet->enabled))
	{
		$langs->load('projects');
		print '<tr>';
		print '<td>';

		print '<table class="nobordernopadding" width="100%"><tr><td>';
		print $langs->trans('Project');
		print '</td>';
		if ($action != 'classify')
		{
			print '<td align="right"><a href="'.$_SERVER["PHP_SELF"].'?action=classify&amp;id='.$object->id.'">';
			print img_edit($langs->trans('SetProject'),1);
			print '</a></td>';
		}
		print '</tr></table>';
		print '</td><td colspan="3">';
		if ($action == 'classify')
		{
			$form->form_project($_SERVER['PHP_SELF'].'?id='.$object->id, $object->socid, $object->fk_project,'projectid');
		}
		else
		{
			$form->form_project($_SERVER['PHP_SELF'].'?id='.$object->id, $object->socid, $object->fk_project,'none');
		}
		print '</td>';
		print '</tr>';
	}

	// Contrat
	if ($conf->contrat->enabled)
	{
		$langs->load('contrat');
		print '<tr>';
		print '<td>';

		print '<table class="nobordernopadding" width="100%"><tr><td>';
		print $langs->trans('Contract');
		print '</td>';
		if ($action != 'contrat')
		{
			print '<td align="right"><a href="'.$_SERVER["PHP_SELF"].'?action=contrat&amp;id='.$object->id.'">';
			print img_edit($langs->trans('SetContract'),1);
			print '</a></td>';
		}
		print '</tr></table>';
		print '</td><td colspan="3">';
		if ($action == 'contrat')
		{
			print '<table class="nobordernopadding" cellpadding="0" cellspacing="0">';
			print '<tr><td>';
			$htmlcontract= new Formcontract($db);
			//print "$socid,$selected,$htmlname";
			$htmlcontract->select_contract($object->socid,$object->fk_contrat,'contratid');

			print '</td>';
			print '<td align="left"><input type="submit" class="button" value="'.$langs->trans("Modify").'"></td>';
			print '</tr></table>';
		}
		else
		{
			if ($object->fk_contrat)
            {
                $contratstatic = new Contrat($db);
                $contratstatic->fetch($object->fk_contrat);
                //print '<a href="'.DOL_URL_ROOT.'/projet/card.php?id='.$selected.'">'.$projet->title.'</a>';
                print $contratstatic->getNomUrl(0,'',1);
            }
            else
            {
                print "&nbsp;";
            }
		}
		print '</td>';
		print '</tr>';
	}

	// Statut
	print '<tr><td>'.$langs->trans("Status").'</td><td colspan="3">'.$object->getLibStatut(4).'</td></tr>';

    // Other attributes
    $cols = 3;
    include DOL_DOCUMENT_ROOT . '/core/tpl/extrafields_view.tpl.php';

	print "</table>";

	print '</form>';

	if (! empty($conf->global->MAIN_DISABLE_CONTACTS_TAB))
	{
		$blocname = 'contacts';
		$title = $langs->trans('ContactsAddresses');
		include DOL_DOCUMENT_ROOT.'/core/tpl/bloc_showhide.tpl.php';
	}

	if (! empty($conf->global->MAIN_DISABLE_NOTES_TAB))
	{
		$blocname = 'notes';
		$title = $langs->trans('Notes');
		include DOL_DOCUMENT_ROOT.'/core/tpl/bloc_showhide.tpl.php';
	}

 	if (empty($conf->global->FICHINTER_DISABLE_DETAILS))
 	{
		print '<form action="'.$_SERVER["PHP_SELF"].'?id='.$object->id.'" name="addinter" method="post">';
		print '<input type="hidden" name="token" value="'.$_SESSION['newtoken'].'">';
		print '<input type="hidden" name="id" value="'.$object->id.'">';
		if ($action == 'editline')
		{
			print '<input type="hidden" name="action" value="updateline">';
			print '<input type="hidden" name="line_id" value="'.GETPOST('line_id','int').'">';
		}
		else
		{
			print '<input type="hidden" name="action" value="addline">';
		}

		// Intervention lines
		$sql = 'SELECT ft.rowid, ft.description, ft.fk_fichinter, ft.duree, ft.rang,';
		$sql.= ' ft.date as date_intervention';
		$sql.= ' FROM '.MAIN_DB_PREFIX.'fichinterdet as ft';
		$sql.= ' WHERE ft.fk_fichinter = '.$object->id;
		if (!empty($conf->global->FICHINTER_HIDE_EMPTY_DURATION))
			$sql.= ' AND ft.duree <> 0';
		$sql.= ' ORDER BY ft.rang ASC, ft.rowid';

		$resql = $db->query($sql);
		if ($resql)
		{
			$num = $db->num_rows($resql);
			$i = 0;

			if ($num)
			{
				print '<br>';
				print '<table class="noborder" width="100%">';

				print '<tr class="liste_titre">';
				print '<td>'.$langs->trans('Description').'</td>';
				print '<td align="center">'.$langs->trans('Date').'</td>';
				print '<td align="right">'.$langs->trans('Duration').'</td>';
				print '<td width="48" colspan="3">&nbsp;</td>';
				print "</tr>\n";
			}
			$var=true;
			while ($i < $num)
			{
				$objp = $db->fetch_object($resql);
				$var=!$var;

				// Ligne en mode visu
				if ($action != 'editline' || GETPOST('line_id','int') != $objp->rowid)
				{
					print '<tr '.$bc[$var].'>';
					print '<td>';
					print '<a name="'.$objp->rowid.'"></a>'; // ancre pour retourner sur la ligne
					print dol_htmlentitiesbr($objp->description);

					// Date
					print '<td align="center" width="150">'.dol_print_date($db->jdate($objp->date_intervention),'dayhour').'</td>';

					// Duration
					print '<td align="right" width="150">'.convertSecondToTime($objp->duree).'</td>';

					print "</td>\n";


					// Icone d'edition et suppression
					if ($object->statut == 0  && $user->rights->ficheinter->creer)
					{
						print '<td align="center">';
						print '<a href="'.$_SERVER["PHP_SELF"].'?id='.$object->id.'&amp;action=editline&amp;line_id='.$objp->rowid.'#'.$objp->rowid.'">';
						print img_edit();
						print '</a>';
						print '</td>';
						print '<td align="center">';
						print '<a href="'.$_SERVER["PHP_SELF"].'?id='.$object->id.'&amp;action=ask_deleteline&amp;line_id='.$objp->rowid.'">';
						print img_delete();
						print '</a></td>';
						if ($num > 1)
						{
							print '<td align="center">';
							if ($i > 0)
							{
								print '<a href="'.$_SERVER["PHP_SELF"].'?id='.$object->id.'&amp;action=up&amp;line_id='.$objp->rowid.'">';
								print img_up();
								print '</a>';
							}
							if ($i < $num-1)
							{
								print '<a href="'.$_SERVER["PHP_SELF"].'?id='.$object->id.'&amp;action=down&amp;line_id='.$objp->rowid.'">';
								print img_down();
								print '</a>';
							}
							print '</td>';
						}
					}
					else
					{
						print '<td colspan="3">&nbsp;</td>';
					}

					print '</tr>';

					$line = new FichinterLigne($db);
					$line->fetch($objp->rowid);

					$extrafieldsline = new ExtraFields($db);
					$extralabelslines=$extrafieldsline->fetch_name_optionals_label($line->table_element);

					$line->fetch_optionals($line->rowid, $extralabelslines);

					print $line->showOptionals($extrafieldsline, 'view', array('style'=>$bc[$var], 'colspan'=>5));


				}

				// Line in update mode
				if ($object->statut == 0 && $action == 'editline' && $user->rights->ficheinter->creer && GETPOST('line_id','int') == $objp->rowid)
				{
					print '<tr '.$bc[$var].'>';
					print '<td>';
					print '<a name="'.$objp->rowid.'"></a>'; // ancre pour retourner sur la ligne

					// Editeur wysiwyg
					require_once DOL_DOCUMENT_ROOT.'/core/class/doleditor.class.php';
					$doleditor=new DolEditor('np_desc',$objp->description,'',164,'dolibarr_details','',false,true,$conf->global->FCKEDITOR_ENABLE_DETAILS,ROWS_2,70);
					$doleditor->Create();
					print '</td>';

					// Date d'intervention
					print '<td align="center" class="nowrap">';
					$form->select_date($db->jdate($objp->date_intervention),'di',1,1,0,"date_intervention");
					print '</td>';

					// Duration
					print '<td align="right">';
					$form->select_duration('duration',$objp->duree);
					print '</td>';

					print '<td align="center" colspan="5" valign="center"><input type="submit" class="button" name="save" value="'.$langs->trans("Save").'">';
					print '<br><input type="submit" class="button" name="cancel" value="'.$langs->trans("Cancel").'"></td>';
					print '</tr>' . "\n";

					$line = new FichinterLigne($db);
					$line->fetch($objp->rowid);

					$extrafieldsline = new ExtraFields($db);
					$extralabelslines=$extrafieldsline->fetch_name_optionals_label($line->table_element);
					$line->fetch_optionals($line->rowid, $extralabelslines);

					print $line->showOptionals($extrafieldsline, 'edit', array('style'=>$bc[$var], 'colspan'=>5));


				}

				$i++;
			}

			$db->free($resql);

			// Add new line
			if ($object->statut == 0 && $user->rights->ficheinter->creer && $action <> 'editline' && empty($conf->global->FICHINTER_DISABLE_DETAILS))
			{
				if (! $num) print '<br><table class="noborder" width="100%">';

				print '<tr class="liste_titre">';
				print '<td>';
				print '<a name="add"></a>'; // ancre
				print $langs->trans('Description').'</td>';
				print '<td align="center">'.$langs->trans('Date').'</td>';
				print '<td align="right">'.$langs->trans('Duration').'</td>';

				print '<td colspan="4">&nbsp;</td>';
				print "</tr>\n";

				$var=false;

				print '<tr '.$bc[$var].">\n";
				print '<td>';
				// editeur wysiwyg
				require_once DOL_DOCUMENT_ROOT.'/core/class/doleditor.class.php';
				$doleditor=new DolEditor('np_desc',GETPOST('np_desc','alpha'),'',100,'dolibarr_details','',false,true,$conf->global->FCKEDITOR_ENABLE_DETAILS,ROWS_2,70);
				$doleditor->Create();
				print '</td>';

				// Date intervention
				print '<td align="center" class="nowrap">';
				$now=dol_now();
				$timearray=dol_getdate($now);
				if (! GETPOST('diday','int')) $timewithnohour=dol_mktime(0,0,0,$timearray['mon'],$timearray['mday'],$timearray['year']);
				else $timewithnohour=dol_mktime(GETPOST('dihour','int'),GETPOST('dimin','int'), 0,GETPOST('dimonth','int'),GETPOST('diday','int'),GETPOST('diyear','int'));
				$form->select_date($timewithnohour,'di',1,1,0,"addinter");
				print '</td>';

				// Duration
				print '<td align="right">';
				$selectmode='select';
				if (! empty($conf->global->INTERVENTION_ADDLINE_FREEDUREATION)) $selectmode='text';
				$form->select_duration('duration', (!GETPOST('durationhour','int') && !GETPOST('durationmin','int'))?3600:(60*60*GETPOST('durationhour','int')+60*GETPOST('durationmin','int')), 0, $selectmode);
				print '</td>';

				print '<td align="center" valign="middle" colspan="4"><input type="submit" class="button" value="'.$langs->trans('Add').'" name="addline"></td>';
				print '</tr>';

				//Line extrafield

				$lineadd = new FichinterLigne($db);

				$extrafieldsline = new ExtraFields($db);
				$extralabelslines=$extrafieldsline->fetch_name_optionals_label($lineadd->table_element);

				print $lineadd->showOptionals($extrafieldsline, 'edit', array('style'=>$bc[$var], 'colspan'=>5));

				if (! $num) print '</table>';
			}

			if ($num) print '</table>';
		}
		else
		{
			dol_print_error($db);
		}

		print '</form>'."\n";
 	}

	dol_fiche_end();

	print "\n";


	/*
	 * Actions buttons
	 */

	print '<div class="tabsAction">';

	$parameters = array();
	$reshook = $hookmanager->executeHooks('addMoreActionsButtons', $parameters, $object, $action); // Note that $action and $object may have been
		                                                                                          // modified by hook
	if (empty($reshook))
	{
		if ($user->societe_id == 0)
		{
			if ($action != 'editdescription' && ($action != 'presend'))
			{
				// Validate
				if ($object->statut == 0 && $user->rights->ficheinter->creer && (count($object->lines) > 0 || ! empty($conf->global->FICHINTER_DISABLE_DETAILS)))
				{
					print '<div class="inline-block divButAction"><a class="butAction" href="card.php?id='.$object->id.'&action=validate"';
					print '>'.$langs->trans("Validate").'</a></div>';
				}

				// Modify
				if ($object->statut == 1 && $user->rights->ficheinter->creer)
				{
					print '<div class="inline-block divButAction"><a class="butAction" href="card.php?id='.$object->id.'&action=modify">';
					if (empty($conf->global->FICHINTER_DISABLE_DETAILS)) print $langs->trans("Modify");
					else print $langs->trans("SetToDraft");
					print '</a></div>';
				}

				// Send
				if ($object->statut > 0)
				{
					if (empty($conf->global->MAIN_USE_ADVANCED_PERMS) || $user->rights->ficheinter->ficheinter_advance->send)
					{
						print '<div class="inline-block divButAction"><a class="butAction" href="'.$_SERVER["PHP_SELF"].'?id='.$object->id.'&amp;action=presend&amp;mode=init">'.$langs->trans('SendByMail').'</a></div>';
					}
					else print '<div class="inline-block divButAction"><a class="butActionRefused" href="#">'.$langs->trans('SendByMail').'</a></div>';
				}

				// Event agenda
				if (! empty($conf->global->FICHINTER_ADDLINK_TO_EVENT))
				{
					if (! empty($conf->agenda->enabled) && $object->statut > 0)
					{
						$langs->load("agenda");
						if ($object->statut < 2)
						{
							if ($user->rights->agenda->myactions->create) print '<div class="inline-block divButAction"><a class="butAction" href="'.DOL_URL_ROOT.'/comm/action/card.php?action=create&amp;origin='.$object->element.'&amp;originid='.$object->id.'&amp;socid='.$object->socid.'&amp;backtopage='.urlencode($_SERVER["PHP_SELF"].'?id='.$object->id).'">'.$langs->trans("AddEvent").'</a></div>';
							else print '<div class="inline-block divButAction"><a class="butActionRefused" href="#" title="'.$langs->trans("NotEnoughPermissions").'">'.$langs->trans("AddEvent").'</a></div>';
						}
					}
				}

				// Proposal
				if (! empty($conf->propal->enabled) && $object->statut > 0)
				{
					$langs->load("propal");
					if ($object->statut < 2)
					{
						if ($user->rights->propal->creer) print '<div class="inline-block divButAction"><a class="butAction" href="'.DOL_URL_ROOT.'/comm/propal.php?action=create&amp;origin='.$object->element.'&amp;originid='.$object->id.'&amp;socid='.$object->socid.'">'.$langs->trans("AddProp").'</a></div>';
						else print '<div class="inline-block divButAction"><a class="butActionRefused" href="#" title="'.$langs->trans("NotEnoughPermissions").'">'.$langs->trans("AddProp").'</a></div>';
					}
				}

				// Invoicing
				if (! empty($conf->facture->enabled) && $object->statut > 0)
				{
					$langs->load("bills");
					if ($object->statut < 2)
					{
						if ($user->rights->facture->creer) print '<div class="inline-block divButAction"><a class="butAction" href="'.DOL_URL_ROOT.'/compta/facture.php?action=create&amp;origin='.$object->element.'&amp;originid='.$object->id.'&amp;socid='.$object->socid.'">'.$langs->trans("AddBill").'</a></div>';
						else print '<div class="inline-block divButAction"><a class="butActionRefused" href="#" title="'.$langs->trans("NotEnoughPermissions").'">'.$langs->trans("AddBill").'</a></div>';
					}

					if (! empty($conf->global->FICHINTER_CLASSIFY_BILLED))
					{
						if ($object->statut != 2)
						{
							print '<div class="inline-block divButAction"><a class="butAction" href="'.$_SERVER["PHP_SELF"].'?id='.$object->id.'&amp;action=classifybilled">'.$langs->trans("InterventionClassifyBilled").'</a></div>';
						}
						else
						{
							print '<div class="inline-block divButAction"><a class="butAction" href="'.$_SERVER["PHP_SELF"].'?id='.$object->id.'&amp;action=classifyunbilled">'.$langs->trans("InterventionClassifyUnBilled").'</a></div>';
						}
					}
				}

				// Delete
				if (($object->statut == 0 && $user->rights->ficheinter->creer) || $user->rights->ficheinter->supprimer)
				{
					print '<div class="inline-block divButAction"><a class="butActionDelete" href="'.$_SERVER["PHP_SELF"].'?id='.$object->id.'&amp;action=delete"';
					print '>'.$langs->trans('Delete').'</a></div>';
				}

			}
		}
	}

	print '</div>';
	print '<br>';

	if ($action != 'presend')
	{
		print '<div class="fichecenter"><div class="fichehalfleft">';
		//print '<table width="100%"><tr><td width="50%" valign="top">';

		/*
		 * Built documents
		 */
		$filename=dol_sanitizeFileName($object->ref);
		$filedir=$conf->ficheinter->dir_output . "/".$object->ref;
		$urlsource=$_SERVER["PHP_SELF"]."?id=".$object->id;
		$genallowed=$user->rights->ficheinter->creer;
		$delallowed=$user->rights->ficheinter->supprimer;
		$genallowed=1;
		$delallowed=1;

		$var=true;

		//print "<br>\n";
		$somethingshown=$formfile->show_documents('ficheinter',$filename,$filedir,$urlsource,$genallowed,$delallowed,$object->modelpdf,1,0,0,28,0,'','','',$soc->default_lang);

		/*
		 * Linked object block
		*/
		$somethingshown=$object->showLinkedObjectBlock();

		//print '</td><td valign="top" width="50%">';
		print '</div><div class="fichehalfright"><div class="ficheaddleft">';

		// List of actions on element
		include_once DOL_DOCUMENT_ROOT.'/core/class/html.formactions.class.php';
		$formactions=new FormActions($db);
		$somethingshown=$formactions->showactions($object,'fichinter',$socid);

		print '</div></div></div>';
		//print "</td></tr></table>\n";
	}


	/*
	 * Action presend
	 */
	if ($action == 'presend')
	{
		$ref = dol_sanitizeFileName($object->ref);
		include_once DOL_DOCUMENT_ROOT.'/core/lib/files.lib.php';
<<<<<<< HEAD
		$fileparams = dol_most_recent_file($conf->ficheinter->dir_output . '/' . $ref, preg_quote($ref, '/').'\.([a-z0-9])+$');
=======
		$fileparams = dol_most_recent_file($conf->ficheinter->dir_output . '/' . $ref, preg_quote($ref, '/').'([^\-])+');
>>>>>>> 05a653ee
		$file=$fileparams['fullname'];

		// Define output language
		$outputlangs = $langs;
		$newlang = '';
		if ($conf->global->MAIN_MULTILANGS && empty($newlang) && ! empty($_REQUEST['lang_id']))
			$newlang = $_REQUEST['lang_id'];
		if ($conf->global->MAIN_MULTILANGS && empty($newlang))
			$newlang = $object->client->default_lang;

		if (!empty($newlang))
		{
			$outputlangs = new Translate('', $conf);
			$outputlangs->setDefaultLang($newlang);
			$outputlangs->load('interventions');
		}

		// Build document if it not exists
		if (! $file || ! is_readable($file))
		{
			$result=fichinter_create($db, $object, GETPOST('model')?GETPOST('model'):$object->modelpdf, $outputlangs, $hidedetails, $hidedesc, $hideref);
			if ($result <= 0)
			{
				dol_print_error($db,$result);
				exit;
			}
<<<<<<< HEAD
			$fileparams = dol_most_recent_file($conf->ficheinter->dir_output . '/' . $ref, preg_quote($ref, '/').'\.([a-z0-9])+$');
=======
			$fileparams = dol_most_recent_file($conf->ficheinter->dir_output . '/' . $ref, preg_quote($ref, '/').'([^\-])+');
>>>>>>> 05a653ee
			$file=$fileparams['fullname'];
		}

		print '<br>';
		print_titre($langs->trans('SendInterventionByMail'));

		// Create form object
		include_once DOL_DOCUMENT_ROOT.'/core/class/html.formmail.class.php';
		$formmail = new FormMail($db);
		$formmail->param['langsmodels']=(empty($newlang)?$langs->defaultlang:$newlang);
		$formmail->fromtype = 'user';
		$formmail->fromid   = $user->id;
		$formmail->fromname = $user->getFullName($langs);
		$formmail->frommail = $user->email;
		$formmail->withfrom=1;
		$liste=array();
		foreach ($object->thirdparty->thirdparty_and_contact_email_array(1) as $key=>$value)	$liste[$key]=$value;
		$formmail->withto=GETPOST("sendto")?GETPOST("sendto"):$liste;
		$formmail->withtocc=$liste;
		$formmail->withtoccc=$conf->global->MAIN_EMAIL_USECCC;
		$formmail->withtopic=$outputlangs->trans('SendInterventionRef','__FICHINTERREF__');
		$formmail->withfile=2;
		$formmail->withbody=1;
		$formmail->withdeliveryreceipt=1;
		$formmail->withcancel=1;

		// Tableau des substitutions
		$formmail->substit['__FICHINTERREF__']=$object->ref;
		$formmail->substit['__SIGNATURE__']=$user->signature;
		$formmail->substit['__PERSONALIZED__']='';
		$formmail->substit['__CONTACTCIVNAME__']='';

		//Find the good contact adress
		$custcontact='';
		$contactarr=array();
		$contactarr=$object->liste_contact(-1,'external');

		if (is_array($contactarr) && count($contactarr)>0) {
			foreach($contactarr as $contact) {
				if ($contact['libelle']==$langs->trans('TypeContact_fichinter_external_CUSTOMER')) {
					require_once DOL_DOCUMENT_ROOT.'/contact/class/contact.class.php';
					$contactstatic=new Contact($db);
					$contactstatic->fetch($contact['id']);
					$custcontact=$contactstatic->getFullName($langs,1);
				}
			}

			if (!empty($custcontact)) {
				$formmail->substit['__CONTACTCIVNAME__']=$custcontact;
			}
		}

		// Tableau des parametres complementaires
		$formmail->param['action']='send';
		$formmail->param['models']='fichinter_send';
		$formmail->param['fichinter_id']=$object->id;
		$formmail->param['returnurl']=$_SERVER["PHP_SELF"].'?id='.$object->id;

		// Init list of files
		if (GETPOST("mode")=='init')
		{
			$formmail->clear_attached_files();
			$formmail->add_attached_files($file,basename($file),dol_mimetype($file));
		}

		print $formmail->get_form();

		print '<br>';
	}
}


llxFooter();

$db->close();<|MERGE_RESOLUTION|>--- conflicted
+++ resolved
@@ -1732,11 +1732,7 @@
 	{
 		$ref = dol_sanitizeFileName($object->ref);
 		include_once DOL_DOCUMENT_ROOT.'/core/lib/files.lib.php';
-<<<<<<< HEAD
-		$fileparams = dol_most_recent_file($conf->ficheinter->dir_output . '/' . $ref, preg_quote($ref, '/').'\.([a-z0-9])+$');
-=======
 		$fileparams = dol_most_recent_file($conf->ficheinter->dir_output . '/' . $ref, preg_quote($ref, '/').'([^\-])+');
->>>>>>> 05a653ee
 		$file=$fileparams['fullname'];
 
 		// Define output language
@@ -1763,11 +1759,7 @@
 				dol_print_error($db,$result);
 				exit;
 			}
-<<<<<<< HEAD
-			$fileparams = dol_most_recent_file($conf->ficheinter->dir_output . '/' . $ref, preg_quote($ref, '/').'\.([a-z0-9])+$');
-=======
 			$fileparams = dol_most_recent_file($conf->ficheinter->dir_output . '/' . $ref, preg_quote($ref, '/').'([^\-])+');
->>>>>>> 05a653ee
 			$file=$fileparams['fullname'];
 		}
 
