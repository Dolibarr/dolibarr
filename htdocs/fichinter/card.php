--- conflicted
+++ resolved
@@ -1641,8 +1641,6 @@
 						print '<div class="inline-block divButAction"><a class="butAction" href="'.$_SERVER["PHP_SELF"].'?id='.$object->id.'&action=presend&mode=init#formmailbeforetitle">'.$langs->trans('SendMail').'</a></div>';
 					}
 					else print '<div class="inline-block divButAction"><a class="butActionRefused" href="#">'.$langs->trans('SendMail').'</a></div>';
-<<<<<<< HEAD
-=======
 				}
 
 		    		// create interventional model
@@ -1650,7 +1648,6 @@
 					print '<div class="inline-block divButAction">';
 					print '<a class="butAction" href="'.DOL_URL_ROOT.'/fichinter/card-rec.php?id='.$object->id.'&action=create">'.$langs->trans("ChangeIntoRepeatableInterventional").'</a>';
 					print '</div>';
->>>>>>> e8f85084
 				}
 
 				// Proposal
