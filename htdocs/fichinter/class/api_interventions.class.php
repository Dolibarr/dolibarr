--- conflicted
+++ resolved
@@ -263,19 +263,13 @@
             $this->fichinter->$field = $value;
         }
 
-        if( ! $result ) {
+        if ( ! $result ) {
             throw new RestException(404, 'Intervention not found');
         }
 
-<<<<<<< HEAD
-        if( ! DolibarrApi::_checkAccessToResource('fichinter',$this->fichinter->id)) {
+        if ( ! DolibarrApi::_checkAccessToResource('fichinter', $this->fichinter->id)) {
             throw new RestException(401, 'Access not allowed for login '.DolibarrApiAccess::$user->login);
         }
-=======
-                if( ! DolibarrApi::_checkAccessToResource('fichinter', $this->fichinter->id)) {
-                        throw new RestException(401, 'Access not allowed for login '.DolibarrApiAccess::$user->login);
-                }
->>>>>>> 57f81217
 
         $updateRes = $this->fichinter->addLine(
                 DolibarrApiAccess::$user,
