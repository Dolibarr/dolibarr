<?php
/* Copyright (C) 2003      Rodolphe Quiedeville <rodolphe@quiedeville.org>
 * Copyright (c) 2005-2013 Laurent Destailleur  <eldy@users.sourceforge.net>
 * Copyright (C) 2005-2012 Regis Houssin        <regis.houssin@inodbox.com>
 * Copyright (C) 2012      Marcos García        <marcosgdf@gmail.com>
 *
 * This program is free software; you can redistribute it and/or modify
 * it under the terms of the GNU General Public License as published by
 * the Free Software Foundation; either version 3 of the License, or
 * (at your option) any later version.
 *
 * This program is distributed in the hope that it will be useful,
 * but WITHOUT ANY WARRANTY; without even the implied warranty of
 * MERCHANTABILITY or FITNESS FOR A PARTICULAR PURPOSE.  See the
 * GNU General Public License for more details.
 *
 * You should have received a copy of the GNU General Public License
 * along with this program. If not, see <https://www.gnu.org/licenses/>.
 */

/**
 *       \file       htdocs/fichinter/class/fichinterstats.class.php
 *       \ingroup    fichinter
 *       \brief      File of class to manage intervention statistics
 */
include_once DOL_DOCUMENT_ROOT.'/core/class/stats.class.php';
include_once DOL_DOCUMENT_ROOT.'/fichinter/class/fichinter.class.php';
include_once DOL_DOCUMENT_ROOT.'/core/lib/date.lib.php';


/**
 *    Class to manage intervention statistics
 */
class FichinterStats extends Stats
{
	/**
	 * @var string Name of table without prefix where object is stored
	 */
	public $table_element;

	public $socid;
	public $userid;

	public $from;
	public $field;
	public $where;


	/**
	 * Constructor
	 *
	 * @param 	DoliDB	$db		   Database handler
	 * @param 	int		$socid	   Id third party for filter. This value must be forced during the new to external user company if user is an external user.
	 * @param 	string	$mode	   Option ('customer', 'supplier')
	 * @param   int		$userid    Id user for filter (creation user)
	 */
	public function __construct($db, $socid, $mode, $userid = 0)
	{
		global $user, $conf;

		$this->db = $db;

		$this->socid = ($socid > 0 ? $socid : 0);
		$this->userid = $userid;
		$this->cachefilesuffix = $mode;

		if ($mode == 'customer') {
			$object = new Fichinter($this->db);
			$this->from = MAIN_DB_PREFIX.$object->table_element." as c";
			$this->from_line = MAIN_DB_PREFIX.$object->table_element_line." as tl";
			$this->field = '0';
			$this->field_line = '0';
			//$this->where.= " AND c.fk_statut > 0";    // Not draft and not cancelled
		}
<<<<<<< HEAD
		if (!$user->rights->societe->client->voir && !$this->socid) {
=======
		if (empty($user->rights->societe->client->voir) && !$this->socid) {
>>>>>>> 95dc2558
			$this->where .= " AND c.fk_soc = sc.fk_soc AND sc.fk_user = ".((int) $user->id);
		}
		$this->where .= ($this->where ? ' AND ' : '')."c.entity IN (".getEntity('fichinter').')';

		if ($this->socid) {
			$this->where .= " AND c.fk_soc = ".((int) $this->socid);
		}
		if ($this->userid > 0) {
			$this->where .= ' AND c.fk_user_author = '.((int) $this->userid);
		}
	}

	/**
	 * Return intervention number by month for a year
	 *
	 * @param	int		$year		Year to scan
	 *	@param	int		$format		0=Label of abscissa is a translated text, 1=Label of abscissa is month number, 2=Label of abscissa is first letter of month
	 * @return	array				Array with number by month
	 */
	public function getNbByMonth($year, $format = 0)
	{
		global $user;

		$sql = "SELECT date_format(c.date_valid,'%m') as dm, COUNT(*) as nb";
		$sql .= " FROM ".$this->from;
		if (empty($user->rights->societe->client->voir) && !$this->socid) {
			$sql .= ", ".MAIN_DB_PREFIX."societe_commerciaux as sc";
		}
		$sql .= " WHERE c.date_valid BETWEEN '".$this->db->idate(dol_get_first_day($year))."' AND '".$this->db->idate(dol_get_last_day($year))."'";
		$sql .= " AND ".$this->where;
		$sql .= " GROUP BY dm";
		$sql .= $this->db->order('dm', 'DESC');

		$res = $this->_getNbByMonth($year, $sql, $format);
		return $res;
	}

	/**
	 * Return interventions number per year
	 *
	 * @return	array	Array with number by year
	 *
	 */
	public function getNbByYear()
	{
		global $user;

		$sql = "SELECT date_format(c.date_valid,'%Y') as dm, COUNT(*) as nb, 0";
		$sql .= " FROM ".$this->from;
		if (empty($user->rights->societe->client->voir) && !$this->socid) {
			$sql .= ", ".MAIN_DB_PREFIX."societe_commerciaux as sc";
		}
		$sql .= " WHERE ".$this->where;
		$sql .= " GROUP BY dm";
		$sql .= $this->db->order('dm', 'DESC');

		return $this->_getNbByYear($sql);
	}

	/**
	 * Return the intervention amount by month for a year
	 *
	 * @param	int		$year		Year to scan
	 *	@param	int		$format		0=Label of abscissa is a translated text, 1=Label of abscissa is month number, 2=Label of abscissa is first letter of month
	 * @return	array				Array with amount by month
	 */
	public function getAmountByMonth($year, $format = 0)
	{
		global $user;

		$sql = "SELECT date_format(c.date_valid,'%m') as dm, 0";
		$sql .= " FROM ".$this->from;
		if (empty($user->rights->societe->client->voir) && !$this->socid) {
			$sql .= ", ".MAIN_DB_PREFIX."societe_commerciaux as sc";
		}
		$sql .= " WHERE c.date_valid BETWEEN '".$this->db->idate(dol_get_first_day($year))."' AND '".$this->db->idate(dol_get_last_day($year))."'";
		$sql .= " AND ".$this->where;
		$sql .= " GROUP BY dm";
		$sql .= $this->db->order('dm', 'DESC');

		$res = $this->_getAmountByMonth($year, $sql, $format);
		return $res;
	}

	/**
	 * Return the intervention amount average by month for a year
	 *
	 * @param	int		$year	year for stats
	 * @return	array			array with number by month
	 */
	public function getAverageByMonth($year)
	{
		global $user;

		$sql = "SELECT date_format(c.date_valid,'%m') as dm, 0";
		$sql .= " FROM ".$this->from;
		if (empty($user->rights->societe->client->voir) && !$this->socid) {
			$sql .= ", ".MAIN_DB_PREFIX."societe_commerciaux as sc";
		}
		$sql .= " WHERE c.date_valid BETWEEN '".$this->db->idate(dol_get_first_day($year))."' AND '".$this->db->idate(dol_get_last_day($year))."'";
		$sql .= " AND ".$this->where;
		$sql .= " GROUP BY dm";
		$sql .= $this->db->order('dm', 'DESC');

		return $this->_getAverageByMonth($year, $sql);
	}

	/**
	 *	Return nb, total and average
	 *
	 *	@return	array	Array of values
	 */
	public function getAllByYear()
	{
		global $user;

		$sql = "SELECT date_format(c.date_valid,'%Y') as year, COUNT(*) as nb, 0 as total, 0 as avg";
		$sql .= " FROM ".$this->from;
		if (empty($user->rights->societe->client->voir) && !$this->socid) {
			$sql .= ", ".MAIN_DB_PREFIX."societe_commerciaux as sc";
		}
		$sql .= " WHERE ".$this->where;
		$sql .= " GROUP BY year";
		$sql .= $this->db->order('year', 'DESC');

		return $this->_getAllByYear($sql);
	}

	/**
	 *  Return nb, amount of predefined product for year
	 *
	 *  @param	int		$year			Year to scan
	 *  @param  int     $limit      	Limit
	 *  @return	array					Array of values
	 */
	public function getAllByProduct($year, $limit = 0)
	{
		global $user;

		$sql = "SELECT product.ref, COUNT(product.ref) as nb, 0 as total, 0 as avg";
		$sql .= " FROM ".$this->from.", ".$this->from_line.", ".MAIN_DB_PREFIX."product as product";
		//if (empty($user->rights->societe->client->voir) && !$user->socid) $sql.= ", ".MAIN_DB_PREFIX."societe_commerciaux as sc";
		$sql .= " WHERE ".$this->where;
		$sql .= " AND c.rowid = tl.fk_fichinter AND tl.fk_product = product.rowid";
		$sql .= " AND c.date_valid BETWEEN '".$this->db->idate(dol_get_first_day($year, 1, false))."' AND '".$this->db->idate(dol_get_last_day($year, 12, false))."'";
		$sql .= " GROUP BY product.ref";
		$sql .= $this->db->order('nb', 'DESC');
		//$sql.= $this->db->plimit(20);

		return $this->_getAllByProduct($sql, $limit);
	}
}<|MERGE_RESOLUTION|>--- conflicted
+++ resolved
@@ -72,11 +72,7 @@
 			$this->field_line = '0';
 			//$this->where.= " AND c.fk_statut > 0";    // Not draft and not cancelled
 		}
-<<<<<<< HEAD
-		if (!$user->rights->societe->client->voir && !$this->socid) {
-=======
-		if (empty($user->rights->societe->client->voir) && !$this->socid) {
->>>>>>> 95dc2558
+		if (empty($user->rights->societe->client->voir) && !$this->socid) {
 			$this->where .= " AND c.fk_soc = sc.fk_soc AND sc.fk_user = ".((int) $user->id);
 		}
 		$this->where .= ($this->where ? ' AND ' : '')."c.entity IN (".getEntity('fichinter').')';
