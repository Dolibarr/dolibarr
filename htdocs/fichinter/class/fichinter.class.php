<?php
/* Copyright (C) 2002-2003 Rodolphe Quiedeville <rodolphe@quiedeville.org>
 * Copyright (C) 2004-2014 Laurent Destailleur  <eldy@users.sourceforge.net>
 * Copyright (C) 2005-2012 Regis Houssin        <regis.houssin@inodbox.com>
 * Copyright (C) 2011-2020 Juanjo Menent        <jmenent@2byte.es>
 * Copyright (C) 2015      Marcos García        <marcosgdf@gmail.com>
 * Copyright (C) 2015-2020 Charlene Benke       <charlie@patas-monkey.com>
 * Copyright (C) 2018      Nicolas ZABOURI	    <info@inovea-conseil.com>
 * Copyright (C) 2018-2024  Frédéric France     <frederic.france@free.fr>
 * Copyright (C) 2023-2024  William Mead        <william.mead@manchenumerique.fr>
 * Copyright (C) 2024		MDW					<mdeweerd@users.noreply.github.com>
 *
 * This program is free software; you can redistribute it and/or modify
 * it under the terms of the GNU General Public License as published by
 * the Free Software Foundation; either version 3 of the License, or
 * (at your option) any later version.
 *
 * This program is distributed in the hope that it will be useful,
 * but WITHOUT ANY WARRANTY; without even the implied warranty of
 * MERCHANTABILITY or FITNESS FOR A PARTICULAR PURPOSE.  See the
 * GNU General Public License for more details.
 *
 * You should have received a copy of the GNU General Public License
 * along with this program. If not, see <https://www.gnu.org/licenses/>.
 */

/**
 * 	\file       htdocs/fichinter/class/fichinter.class.php
 * 	\ingroup    fichinter
 * 	\brief      File for class to manage interventions
 */
require_once DOL_DOCUMENT_ROOT.'/core/class/commonobject.class.php';
require_once DOL_DOCUMENT_ROOT.'/core/class/commonobjectline.class.php';


/**
 *	Class to manage interventions
 */
class Fichinter extends CommonObject
{
	public $fields = array(
		'rowid' => array('type' => 'integer', 'label' => 'TechnicalID', 'enabled' => 1, 'visible' => -1, 'notnull' => 1, 'position' => 10),
		'fk_soc' => array('type' => 'integer:Societe:societe/class/societe.class.php', 'label' => 'ThirdParty', 'enabled' => 'isModEnabled("societe")', 'visible' => -1, 'notnull' => 1, 'position' => 15),
		'fk_projet' => array('type' => 'integer:Project:projet/class/project.class.php:1:(fk_statut:=:1)', 'label' => 'Fk projet', 'enabled' => 'isModEnabled("project")', 'visible' => -1, 'position' => 20),
		'fk_contrat' => array('type' => 'integer', 'label' => 'Fk contrat', 'enabled' => '$conf->contrat->enabled', 'visible' => -1, 'position' => 25),
		'ref' => array('type' => 'varchar(30)', 'label' => 'Ref', 'enabled' => 1, 'visible' => -1, 'notnull' => 1, 'showoncombobox' => 1, 'position' => 30),
		'ref_ext' => array('type' => 'varchar(255)', 'label' => 'Ref ext', 'enabled' => 1, 'visible' => 0, 'position' => 35),
		'ref_client' => array('type' => 'varchar(255)', 'label' => 'RefCustomer', 'enabled' => 1, 'visible' => -1, 'position' => 36),
		'entity' => array('type' => 'integer', 'label' => 'Entity', 'default' => '1', 'enabled' => 1, 'visible' => -2, 'notnull' => 1, 'position' => 40, 'index' => 1),
		'tms' => array('type' => 'timestamp', 'label' => 'DateModification', 'enabled' => 1, 'visible' => -1, 'notnull' => 1, 'position' => 45),
		'datec' => array('type' => 'datetime', 'label' => 'DateCreation', 'enabled' => 1, 'visible' => -1, 'position' => 50),
		'date_valid' => array('type' => 'datetime', 'label' => 'DateValidation', 'enabled' => 1, 'visible' => -1, 'position' => 55),
		'datei' => array('type' => 'date', 'label' => 'Datei', 'enabled' => 1, 'visible' => -1, 'position' => 60),
		'fk_user_author' => array('type' => 'integer:User:user/class/user.class.php', 'label' => 'Fk user author', 'enabled' => 1, 'visible' => -1, 'position' => 65),
		'fk_user_modif' => array('type' => 'integer:User:user/class/user.class.php', 'label' => 'UserModif', 'enabled' => 1, 'visible' => -2, 'notnull' => -1, 'position' => 70),
		'fk_user_valid' => array('type' => 'integer:User:user/class/user.class.php', 'label' => 'UserValidation', 'enabled' => 1, 'visible' => -1, 'position' => 75),
		'dateo' => array('type' => 'date', 'label' => 'Dateo', 'enabled' => 1, 'visible' => -1, 'position' => 85),
		'datee' => array('type' => 'date', 'label' => 'Datee', 'enabled' => 1, 'visible' => -1, 'position' => 90),
		'datet' => array('type' => 'date', 'label' => 'Datet', 'enabled' => 1, 'visible' => -1, 'position' => 95),
		'duree' => array('type' => 'double', 'label' => 'Duree', 'enabled' => 1, 'visible' => -1, 'position' => 100),
		'signed_status' => array('type' => 'smallint(6)', 'label' => 'SignedStatus', 'enabled' => 1, 'visible' => -1, 'position' => 101, 'arrayofkeyval' => array(0 => 'NoSignature', 1 => 'SignedSender', 2 => 'SignedReceiver', 3 => 'SignedReceiverOnline', 9 => 'SignedAll')),
		'description' => array('type' => 'html', 'label' => 'Description', 'enabled' => 1, 'visible' => -1, 'position' => 105, 'showoncombobox' => 2),
		'note_private' => array('type' => 'html', 'label' => 'NotePrivate', 'enabled' => 1, 'visible' => 0, 'position' => 110),
		'note_public' => array('type' => 'html', 'label' => 'NotePublic', 'enabled' => 1, 'visible' => 0, 'position' => 115),
		'model_pdf' => array('type' => 'varchar(255)', 'label' => 'Model pdf', 'enabled' => 1, 'visible' => 0, 'position' => 120),
		'last_main_doc' => array('type' => 'varchar(255)', 'label' => 'Last main doc', 'enabled' => 1, 'visible' => -1, 'position' => 125),
		'import_key' => array('type' => 'varchar(14)', 'label' => 'ImportId', 'enabled' => 1, 'visible' => -2, 'position' => 130),
		'extraparams' => array('type' => 'varchar(255)', 'label' => 'Extraparams', 'enabled' => 1, 'visible' => -1, 'position' => 135),
		'fk_statut' => array('type' => 'integer', 'label' => 'Fk statut', 'enabled' => 1, 'visible' => -1, 'position' => 500),
	);

	/**
	 * @var string ID to identify managed object
	 */
	public $element = 'fichinter';

	/**
	 * @var string Name of table without prefix where object is stored
	 */
	public $table_element = 'fichinter';

	/**
	 * @var string Field with ID of parent key if this field has a parent
	 */
	public $fk_element = 'fk_fichinter';

	/**
	 * @var string    Name of subtable line
	 */
	public $table_element_line = 'fichinterdet';

	/**
	 * @var string String with name of icon for myobject. Must be the part after the 'object_' into object_myobject.png
	 */
	public $picto = 'intervention';

	/**
	 * {@inheritdoc}
	 */
	protected $table_ref_field = 'ref';

	/**
	 * @var int Thirdparty Id
	 */
	public $socid;

	public $author;

	/**
	 * @var null|int|'' Date creation record (datec)
	 */
	public $datec;

	/**
	 * @var null|int|'' Date record (datev)
	 */
	public $datev;
	/**
	 * @var null|int|'' Date record (dateo)
	 */
	public $dateo;
	/**
	 * @var null|int|'' Date record (datee)
	 */
	public $datee;

	/**
	 * @var null|int|'' Date t record (datet)
	 */
	public $datet;

	/**
	 * Date modification record (tms)
	 *
	 * @var integer
	 */
	public $datem;

	/**
	 * @var int duration
	 */
	public $duration;

	/**
	 * @var int status
	 */
	public $statut = 0; // 0=draft, 1=validated, 2=invoiced, 3=Terminate

	/**
	 * Signed Status of the intervention (0=NoSignature, 1=SignedBySender, 2=SignedByReceiver, 9=SignedByAll)
	 * @var int
	 */
	public $signed_status = 0;

	/**
	 * @var string description
	 */
	public $description;

	/**
	 * @var int Contract ID
	 */
	public $fk_contrat = 0;

	/**
	 * @var int Project ID
	 */
	public $fk_project = 0;

	/**
	 * Customer Ref
	 * @var string
	 */
	public $ref_client;

	/**
	 * @var array extraparams
	 */
	public $extraparams = array();

	/**
	 * @var FichinterLigne[] lines
	 */
	public $lines = array();

	/**
	 * Draft status
	 */
	const STATUS_DRAFT = 0;

	/**
	 * Validated status
	 */
	const STATUS_VALIDATED = 1;

	/**
	 * Billed
	 */
	const STATUS_BILLED = 2;

	/**
	 * Closed
	 */
	const STATUS_CLOSED = 3;

	/**
	 * Signed statuses dictionary. Label used as key for string localizations.
	 */
	const SIGNED_STATUSES = [
		'STATUS_NO_SIGNATURE' => 0,
		'STATUS_SIGNED_SENDER' => 1,
		'STATUS_SIGNED_RECEIVER' => 2,
		'STATUS_SIGNED_RECEIVER_ONLINE' => 3,
		'STATUS_SIGNED_ALL' => 9 // To handle future kind of signature (ex: tripartite contract)
	];

	/**
	 * Date delivery
	 * @var null|int|''		Delivery int
	 */
	public $date_delivery;

	/**
	 * Author Id
	 * @var int
	 */
	public $user_author_id;


	/**
	 *	Constructor
	 *
	 *  @param	DoliDB	$db		Database handler
	 */
	public function __construct($db)
	{
		$this->db = $db;
	}

	/**
	 *  Load indicators into this->nb for board
	 *
	 *  @return     int         Return integer <0 if KO, >0 if OK
	 */
	public function loadStateBoard()
	{
		global $user;

		$this->nb = array();
		$clause = "WHERE";

		$sql = "SELECT count(fi.rowid) as nb";
		$sql .= " FROM ".MAIN_DB_PREFIX."fichinter as fi";
		$sql .= " LEFT JOIN ".MAIN_DB_PREFIX."societe as s ON fi.fk_soc = s.rowid";
		if (!$user->hasRight('societe', 'client', 'voir')) {
			$sql .= " LEFT JOIN ".MAIN_DB_PREFIX."societe_commerciaux as sc ON s.rowid = sc.fk_soc";
			$sql .= " WHERE sc.fk_user = ".((int) $user->id);
			$clause = "AND";
		}
		$sql .= " ".$clause." fi.entity IN (".getEntity('intervention').")";

		$resql = $this->db->query($sql);
		if ($resql) {
			while ($obj = $this->db->fetch_object($resql)) {
				$this->nb["interventions"] = $obj->nb;
			}
			$this->db->free($resql);
			return 1;
		} else {
			dol_print_error($this->db);
			$this->error = $this->db->error();
			return -1;
		}
	}

	/**
	 *	Create an intervention into data base
	 *
	 *  @param		User	$user 		Object user that make creation
	 *	@param		int		$notrigger	Disable all triggers
	 *	@return		int		Return integer <0 if KO, >0 if OK
	 */
	public function create($user, $notrigger = 0)
	{
		global $conf, $langs;

		$error = 0;

		dol_syslog(get_class($this)."::create ref=".$this->ref);

		// Check parameters
		if (!empty($this->ref)) {	// We check that ref is not already used
			$result = self::isExistingObject($this->element, 0, $this->ref); // Check ref is not yet used
			if ($result > 0) {
				$this->error = 'ErrorRefAlreadyExists';
				dol_syslog(get_class($this)."::create ".$this->error, LOG_WARNING);
				$this->db->rollback();
				return -1;
			}
		}
		if (!is_numeric($this->duration)) {
			$this->duration = 0;
		}
		if (isset($this->ref_client)) {
			$this->ref_client = trim($this->ref_client);
		}

		if ($this->socid <= 0) {
			$this->error = 'ErrorFicheinterCompanyDoesNotExist';
			dol_syslog(get_class($this)."::create ".$this->error, LOG_ERR);
			return -1;
		}

		$soc = new Societe($this->db);
		$result = $soc->fetch($this->socid);

		$now = dol_now();

		$this->db->begin();

		$sql = "INSERT INTO ".MAIN_DB_PREFIX."fichinter (";
		$sql .= "fk_soc";
		$sql .= ", datec";
		$sql .= ", ref";
		$sql .= ", ref_client";
		$sql .= ", entity";
		$sql .= ", fk_user_author";
		$sql .= ", fk_user_modif";
		$sql .= ", description";
		$sql .= ", model_pdf";
		$sql .= ", fk_projet";
		$sql .= ", fk_contrat";
		$sql .= ", fk_statut";
		$sql .= ", signed_status";
		$sql .= ", note_private";
		$sql .= ", note_public";
		$sql .= ") ";
		$sql .= " VALUES (";
		$sql .= $this->socid;
		$sql .= ", '".$this->db->idate($now)."'";
		$sql .= ", '".$this->db->escape($this->ref)."'";
		$sql .= ", ".($this->ref_client ? "'".$this->db->escape($this->ref_client)."'" : "null");
		$sql .= ", ".((int) $conf->entity);
		$sql .= ", ".((int) $user->id);
		$sql .= ", ".((int) $user->id);
		$sql .= ", ".($this->description ? "'".$this->db->escape($this->description)."'" : "null");
		$sql .= ", '".$this->db->escape($this->model_pdf)."'";
		$sql .= ", ".($this->fk_project ? ((int) $this->fk_project) : 0);
		$sql .= ", ".($this->fk_contrat ? ((int) $this->fk_contrat) : 0);
		$sql .= ", ".((int) $this->statut);
		$sql .= ", ".($this->signed_status);
		$sql .= ", ".($this->note_private ? "'".$this->db->escape($this->note_private)."'" : "null");
		$sql .= ", ".($this->note_public ? "'".$this->db->escape($this->note_public)."'" : "null");
		$sql .= ")";

		dol_syslog(get_class($this)."::create", LOG_DEBUG);
		$result = $this->db->query($sql);
		if ($result) {
			$this->id = $this->db->last_insert_id(MAIN_DB_PREFIX."fichinter");

			if ($this->id) {
				$this->ref = '(PROV'.$this->id.')';
				$sql = 'UPDATE '.MAIN_DB_PREFIX."fichinter SET ref='".$this->db->escape($this->ref)."' WHERE rowid=".((int) $this->id);

				dol_syslog(get_class($this)."::create", LOG_DEBUG);
				$resql = $this->db->query($sql);
				if (!$resql) {
					$error++;
				}
			}

			if (!$error) {
				$result = $this->insertExtraFields();
				if ($result < 0) {
					$error++;
				}
			}

			// Add linked object
			if (!$error && $this->origin && $this->origin_id) {
				$ret = $this->add_object_linked();
				if (!$ret) {
					dol_print_error($this->db);
				}
			}


			if (!$error && !$notrigger) {
				// Call trigger
				$result = $this->call_trigger('FICHINTER_CREATE', $user);
				if ($result < 0) {
					$error++;
				}
				// End call triggers
			}

			if (!$error) {
				$this->db->commit();
				return $this->id;
			} else {
				$this->db->rollback();
				$this->error = implode(',', $this->errors);
				dol_syslog(get_class($this)."::create ".$this->error, LOG_ERR);
				return -1;
			}
		} else {
			$this->error = $this->db->error();
			$this->db->rollback();
			return -1;
		}
	}

	/**
	 *	Update an intervention
	 *
	 *	@param		User	$user 		Object user that make creation
	 *	@param		int		$notrigger	Disable all triggers
	 *	@return		int		Return integer <0 if KO, >0 if OK
	 */
	public function update($user, $notrigger = 0)
	{
		global $conf;

		if (!is_numeric($this->duration)) {
			$this->duration = 0;
		}
		if (!dol_strlen($this->fk_project)) {
			$this->fk_project = 0;
		}
		if (isset($this->ref_client)) {
			$this->ref_client = trim($this->ref_client);
		}

		$error = 0;

		$this->db->begin();

		$sql = "UPDATE ".MAIN_DB_PREFIX."fichinter SET ";
		$sql .= "description  = '".$this->db->escape($this->description)."'";
		$sql .= ", duree = ".((int) $this->duration);
		$sql .= ", ref_client = ".($this->ref_client ? "'".$this->db->escape($this->ref_client)."'" : "null");
		$sql .= ", fk_projet = ".((int) $this->fk_project);
		$sql .= ", note_private = ".($this->note_private ? "'".$this->db->escape($this->note_private)."'" : "null");
		$sql .= ", note_public = ".($this->note_public ? "'".$this->db->escape($this->note_public)."'" : "null");
		$sql .= ", fk_user_modif = ".((int) $user->id);
		$sql .= " WHERE rowid = ".((int) $this->id);

		dol_syslog(get_class($this)."::update", LOG_DEBUG);
		if ($this->db->query($sql)) {
			if (!$error) {
				$result = $this->insertExtraFields();
				if ($result < 0) {
					$error++;
				}
			}

			if (!$error && !$notrigger) {
				// Call trigger
				$result = $this->call_trigger('FICHINTER_MODIFY', $user);
				if ($result < 0) {
					$error++;
					$this->db->rollback();
					return -1;
				}
				// End call triggers
			}

			$this->db->commit();
			return 1;
		} else {
			$this->error = $this->db->error();
			$this->db->rollback();
			return -1;
		}
	}

	/**
	 *	Fetch a intervention
	 *
	 *	@param		int		$rowid		Id of intervention
	 *	@param		string	$ref		Ref of intervention
	 *	@return		int					Return integer <0 if KO, >0 if OK
	 */
	public function fetch($rowid, $ref = '')
	{
		$sql = "SELECT f.rowid, f.ref, f.ref_client, f.description, f.fk_soc, f.fk_statut as status, f.signed_status,";
		$sql .= " f.datec, f.dateo, f.datee, f.datet, f.fk_user_author,";
		$sql .= " f.date_valid as datev,";
		$sql .= " f.tms as datem,";
		$sql .= " f.duree, f.fk_projet as fk_project, f.note_public, f.note_private, f.model_pdf, f.last_main_doc, f.extraparams, fk_contrat, f.entity as entity";
		$sql .= " FROM ".MAIN_DB_PREFIX."fichinter as f";
		if ($ref) {
			$sql .= " WHERE f.entity IN (".getEntity('intervention').")";
			$sql .= " AND f.ref = '".$this->db->escape($ref)."'";
		} else {
			$sql .= " WHERE f.rowid = ".((int) $rowid);
		}

		dol_syslog(get_class($this)."::fetch", LOG_DEBUG);
		$resql = $this->db->query($sql);
		if ($resql) {
			if ($this->db->num_rows($resql)) {
				$obj = $this->db->fetch_object($resql);

				$this->id           = $obj->rowid;
				$this->ref          = $obj->ref;
				$this->ref_client   = $obj->ref_client;
				$this->description  = $obj->description;
				$this->socid        = $obj->fk_soc;
				$this->status       = $obj->status;
				$this->statut       = $obj->status;	// deprecated
				$this->signed_status= $obj->signed_status;
				$this->duration     = $obj->duree;
				$this->datec        = $this->db->jdate($obj->datec);
				$this->dateo        = $this->db->jdate($obj->dateo);
				$this->datee        = $this->db->jdate($obj->datee);
				$this->datet        = $this->db->jdate($obj->datet);
				$this->datev        = $this->db->jdate($obj->datev);
				$this->datem        = $this->db->jdate($obj->datem);
				$this->fk_project   = $obj->fk_project;
				$this->note_public  = $obj->note_public;
				$this->note_private = $obj->note_private;
				$this->model_pdf    = $obj->model_pdf;
				$this->fk_contrat = $obj->fk_contrat;
				$this->entity = $obj->entity;

				$this->user_creation_id = $obj->fk_user_author;

				$this->extraparams = (array) json_decode($obj->extraparams, true);

				$this->last_main_doc = $obj->last_main_doc;

				// Retrieve extrafields
				$this->fetch_optionals();

				/*
				 * Lines
				 */
				$result = $this->fetch_lines();
				if ($result < 0) {
					return -3;
				}
				$this->db->free($resql);
				return 1;
			}

			return 0;
		} else {
			$this->error = $this->db->lasterror();
			return -1;
		}
	}

	/**
	 *	Set status to draft
	 *
	 *	@param		User	$user	User that set draft
	 *	@return		int			    Return integer <0 if KO, >0 if OK
	 */
	public function setDraft($user)
	{
		$error = 0;

		// Protection
		if ($this->statut <= self::STATUS_DRAFT) {
			return 0;
		}

		dol_syslog(get_class($this)."::setDraft", LOG_DEBUG);

		$this->oldcopy = dol_clone($this, 2);

		$this->db->begin();

		$sql = "UPDATE ".MAIN_DB_PREFIX."fichinter";
		$sql .= " SET fk_statut = ".self::STATUS_DRAFT;
		$sql .= " WHERE rowid = ".((int) $this->id);

		$resql = $this->db->query($sql);
		if ($resql) {
			if (!$error) {
				// Call trigger
				$result = $this->call_trigger('FICHINTER_UNVALIDATE', $user);
				if ($result < 0) {
					$error++;
				}
			}

			if (!$error) {
				$this->statut = self::STATUS_DRAFT;
				$this->db->commit();
				return 1;
			} else {
				$this->db->rollback();
				return -1;
			}
		} else {
			$this->db->rollback();
			$this->error = $this->db->lasterror();
			return -1;
		}
	}

	/**
	 *	Validate a intervention
	 *
	 *	@param		User		$user		User that validate
	 *  @param		int			$notrigger	1=Does not execute triggers, 0= execute triggers
	 *	@return		int						Return integer <0 if KO, >0 if OK
	 */
	public function setValid($user, $notrigger = 0)
	{
		global $conf;
		require_once DOL_DOCUMENT_ROOT.'/core/lib/files.lib.php';

		$error = 0;

		if ($this->status != self::STATUS_VALIDATED) {
			$this->db->begin();

			$now = dol_now();

			// Define new ref
			if (!$error && (preg_match('/^[\(]?PROV/i', $this->ref) || empty($this->ref))) { // empty should not happened, but when it occurs, the test save life
				$num = $this->getNextNumRef($this->thirdparty);
			} else {
				$num = $this->ref;
			}
			$this->newref = dol_sanitizeFileName($num);

			$sql = "UPDATE ".MAIN_DB_PREFIX."fichinter";
			$sql .= " SET fk_statut = 1";
			$sql .= ", ref = '".$this->db->escape($num)."'";
			$sql .= ", date_valid = '".$this->db->idate($now)."'";
			$sql .= ", fk_user_valid = ".($user->id > 0 ? (int) $user->id : "null");
			$sql .= " WHERE rowid = ".((int) $this->id);
			$sql .= " AND entity = ".((int) $this->entity);

			$sql .= " AND fk_statut = 0";

			dol_syslog(get_class($this)."::setValid", LOG_DEBUG);
			$resql = $this->db->query($sql);
			if (!$resql) {
				dol_print_error($this->db);
				$error++;
			}

			if (!$error && !$notrigger) {
				// Call trigger
				$result = $this->call_trigger('FICHINTER_VALIDATE', $user);
				if ($result < 0) {
					$error++;
				}
				// End call triggers
			}

			if (!$error) {
				$this->oldref = $this->ref;

				// Rename directory if dir was a temporary ref
				if (preg_match('/^[\(]?PROV/i', $this->ref)) {
					require_once DOL_DOCUMENT_ROOT.'/core/lib/files.lib.php';

					// Now we rename also files into index
					$sql = 'UPDATE '.MAIN_DB_PREFIX."ecm_files set filename = CONCAT('".$this->db->escape($this->newref)."', SUBSTR(filename, ".(strlen($this->ref) + 1).")), filepath = 'ficheinter/".$this->db->escape($this->newref)."'";
					$sql .= " WHERE filename LIKE '".$this->db->escape($this->ref)."%' AND filepath = 'ficheinter/".$this->db->escape($this->ref)."' and entity = ".((int) $this->entity);
					$resql = $this->db->query($sql);
					if (!$resql) {
						$error++;
						$this->error = $this->db->lasterror();
					}
					$sql = 'UPDATE '.MAIN_DB_PREFIX."ecm_files set filepath = 'ficheinter/".$this->db->escape($this->newref)."'";
					$sql .= " WHERE filepath = 'ficheinter/".$this->db->escape($this->ref)."' and entity = ".$conf->entity;
					$resql = $this->db->query($sql);
					if (!$resql) {
						$error++;
						$this->error = $this->db->lasterror();
					}

					// We rename directory ($this->ref = old ref, $num = new ref) in order not to lose the attachments
					$oldref = dol_sanitizeFileName($this->ref);
					$newref = dol_sanitizeFileName($num);
					$dirsource = $conf->ficheinter->dir_output.'/'.$oldref;
					$dirdest = $conf->ficheinter->dir_output.'/'.$newref;
					if (!$error && file_exists($dirsource)) {
						dol_syslog(get_class($this)."::setValid rename dir ".$dirsource." into ".$dirdest);

						if (@rename($dirsource, $dirdest)) {
							dol_syslog("Rename ok");
							// Rename docs starting with $oldref with $newref
							$listoffiles = dol_dir_list($conf->ficheinter->dir_output.'/'.$newref, 'files', 1, '^'.preg_quote($oldref, '/'));
							foreach ($listoffiles as $fileentry) {
								$dirsource = $fileentry['name'];
								$dirdest = preg_replace('/^'.preg_quote($oldref, '/').'/', $newref, $dirsource);
								$dirsource = $fileentry['path'].'/'.$dirsource;
								$dirdest = $fileentry['path'].'/'.$dirdest;
								@rename($dirsource, $dirdest);
							}
						}
					}
				}
			}

			// Set new ref and define current status
			if (!$error) {
				$this->ref = $num;
				$this->status = self::STATUS_VALIDATED;
				$this->statut = self::STATUS_VALIDATED;	// deprecated
				$this->date_validation = $now;
				$this->db->commit();
				return 1;
			} else {
				$this->db->rollback();
				dol_syslog(get_class($this)."::setValid ".$this->error, LOG_ERR);
				return -1;
			}
		}

		return 0;
	}

	/**
	 *  Close intervention
	 *
	 * 	@param      User	$user       Object user that close
	 *  @param		int		$notrigger	1=Does not execute triggers, 0=Execute triggers
	 *	@return		int					Return integer <0 if KO, >0 if OK
	 */
	public function setClose($user, $notrigger = 0)
	{
		global $conf;

		$error = 0;

		if ($this->statut == self::STATUS_CLOSED) {
			return 0;
		} else {
			$this->db->begin();

			$now = dol_now();

			$sql = 'UPDATE ' . MAIN_DB_PREFIX . $this->table_element;
			$sql .= ' SET fk_statut = ' . self::STATUS_CLOSED . ',';
			$sql .= " datet = '" . $this->db->idate($now) . "',";
			$sql .= " fk_user_modif = " . ((int) $user->id);
			$sql .= " WHERE rowid = " . ((int) $this->id);
			$sql .= " AND fk_statut > " . self::STATUS_DRAFT;
			$sql .= " AND entity = " . ((int) $conf->entity);

			if ($this->db->query($sql)) {
				if (!$notrigger) {
					// Call trigger
					$result = $this->call_trigger('FICHINTER_CLOSE', $user);
					if ($result < 0) {
						$error++;
					}
					// End call triggers
				}

				if (!$error) {
					$this->statut = self::STATUS_CLOSED;
					$this->db->commit();
					return 1;
				} else {
					$this->db->rollback();
					return -1;
				}
			} else {
				$this->error = $this->db->lasterror();
				$this->db->rollback();
				return -1;
			}
		}
	}

	/**
	 *	Returns amount based on user thm
	 *
	 *	@return     float 		Amount
	 */
	public function getAmount()
	{
		$amount = 0;

		$this->author = new User($this->db);
		$this->author->fetch($this->user_creation_id);

		$thm = $this->author->thm;

		foreach ($this->lines as $line) {
			$amount += ($line->duration / 60 / 60 * (float) $thm);
		}

		return (float) price2num($amount, 'MT');
	}


	/**
	 *  Create a document onto disk according to template module.
	 *
	 *  @param      string                  $modele         Force model to use ('' to not force)
	 *  @param      Translate               $outputlangs    Object langs to use for output
	 *  @param      int                     $hidedetails    Hide details of lines
	 *  @param      int                     $hidedesc       Hide description
	 *  @param      int                     $hideref        Hide ref
	 *  @param   null|array  $moreparams     Array to provide more information
	 *  @return     int                                     0 if KO, 1 if OK
	 */
	public function generateDocument($modele, $outputlangs, $hidedetails = 0, $hidedesc = 0, $hideref = 0, $moreparams = null)
	{
		global $conf;

		$outputlangs->load("interventions");

		if (!dol_strlen($modele)) {
			$modele = 'soleil';

			if (!empty($this->model_pdf)) {
				$modele = $this->model_pdf;
			} elseif (getDolGlobalString('FICHEINTER_ADDON_PDF')) {
				$modele = getDolGlobalString('FICHEINTER_ADDON_PDF');
			}
		}

		$modelpath = "core/modules/fichinter/doc/";

		return $this->commonGenerateDocument($modelpath, $modele, $outputlangs, $hidedetails, $hidedesc, $hideref, $moreparams);
	}

	/**
	 *	Returns the label status
	 *
	 *	@param      int		$mode       0=long label, 1=short label, 2=Picto + short label, 3=Picto, 4=Picto + long label, 5=Short label + Picto
	 *	@return     string      		Label
	 */
	public function getLibStatut($mode = 0)
	{
		return $this->LibStatut((isset($this->statut) ? $this->statut : $this->status), $mode);
	}

	// phpcs:disable PEAR.NamingConventions.ValidFunctionName.ScopeNotCamelCaps
	/**
	 *	Returns the label of a status
	 *
	 *	@param      int		$status     Id status
	 *	@param      int		$mode       0=long label, 1=short label, 2=Picto + short label, 3=Picto, 4=Picto + long label, 5=Short label + Picto, 6=Long label + Picto
	 *	@return     string      		Label
	 */
	public function LibStatut($status, $mode = 0)
	{
		// phpcs:enable
		global $langs;
		// Init/load array of translation of status
		if (empty($this->labelStatus) || empty($this->labelStatusShort)) {
<<<<<<< HEAD
			global $langs;
			$langs->load("interventions");
=======
			$langs->load("interventions");
			$langs->load("propal");
>>>>>>> f07ebe00

			$this->labelStatus[self::STATUS_DRAFT] = $langs->transnoentitiesnoconv('Draft');
			$this->labelStatus[self::STATUS_VALIDATED] = $langs->transnoentitiesnoconv('Validated');
			$this->labelStatus[self::STATUS_BILLED] = $langs->transnoentitiesnoconv('StatusInterInvoiced');
			$this->labelStatus[self::STATUS_CLOSED] = $langs->transnoentitiesnoconv('Done');
			$this->labelStatusShort[self::STATUS_DRAFT] = $langs->transnoentitiesnoconv('Draft');
			$this->labelStatusShort[self::STATUS_VALIDATED] = $langs->transnoentitiesnoconv('Validated');
			$this->labelStatusShort[self::STATUS_BILLED] = $langs->transnoentitiesnoconv('StatusInterInvoiced');
			$this->labelStatusShort[self::STATUS_CLOSED] = $langs->transnoentitiesnoconv('Done');
		}

		$statuscode = 'status'.$status;
		if ($status == self::STATUS_BILLED || $status == self::STATUS_CLOSED) {
			$statuscode = 'status6';
		}

		$signed_label = ' (' . $this->getLibSignedStatus() . ')';
		$status_label = $this->signed_status ? $this->labelStatus[$status] . $signed_label : $this->labelStatus[$status];
		$status_label_short = $this->signed_status ? $this->labelStatusShort[$status] . $signed_label : $this->labelStatusShort[$status];

		return dolGetStatus($status_label, $status_label_short, '', $statuscode, $mode);
	}

	/**
	 *	Returns the label for signed status
	 *
	 *	@param		int		$mode	0=long label, 1=short label, 2=Picto + short label, 3=Picto, 4=Picto + long label, 5=Short label + Picto
	 *	@return		string			Label
	 */
	public function getLibSignedStatus(int $mode = 0): string
	{
		global $langs;
		$langs->load("commercial");
		$list_signed_status = $this->getSignedStatusLocalisedArray();
		$signed_status_label = $list_signed_status[$this->signed_status];
		$signed_status_label_short = $list_signed_status[$this->signed_status];
		$signed_status_code = 'status'.$this->signed_status;
		return dolGetStatus($signed_status_label, $signed_status_label_short, '', $signed_status_code, $mode);
	}

	/**
	 *	Returns an array of signed statuses with associated localized labels
	 *
	 *	@return array
	 */
	public function getSignedStatusLocalisedArray(): array
	{
		global $langs;
		$langs->load("commercial");

		$l10n_signed_status_labels = [
			self::SIGNED_STATUSES['STATUS_NO_SIGNATURE']			=> 'NoSignature',
			self::SIGNED_STATUSES['STATUS_SIGNED_SENDER']			=> 'SignedSender',
			self::SIGNED_STATUSES['STATUS_SIGNED_RECEIVER']			=> 'SignedReceiver',
			self::SIGNED_STATUSES['STATUS_SIGNED_RECEIVER_ONLINE']	=> 'SignedReceiverOnline',
			self::SIGNED_STATUSES['STATUS_SIGNED_ALL']				=> 'SignedAll'
		];

		$l10n_signed_status = [];
		foreach (self::SIGNED_STATUSES as $signed_status_code) {
			$l10n_signed_status[$signed_status_code] = $langs->transnoentitiesnoconv($l10n_signed_status_labels[$signed_status_code]);
		}
		return $l10n_signed_status;
	}

	/**
	 * getTooltipContentArray
	 *
	 * @param array $params ex option, infologin
	 * @since v18
	 * @return array
	 */
	public function getTooltipContentArray($params)
	{
		global $conf, $langs;

		$langs->load('interventions');

		$datas = [];
		$datas['picto'] = img_picto('', $this->picto).' <u class="paddingrightonly">'.$langs->trans("Intervention").'</u>';
		if (isset($this->status)) {
			$datas['picto'] .= ' '.$this->getLibStatut(5);
		}
		$datas['ref'] = '<br><b>'.$langs->trans('Ref').':</b> '.$this->ref;

		return $datas;
	}

	/**
	 *	Return clickable name (with picto eventually)
	 *
	 *	@param		int		$withpicto					0=_No picto, 1=Includes the picto in the linkn, 2=Picto only
	 *	@param		string	$option						Options
	 *  @param	    int   	$notooltip					1=Disable tooltip
	 *  @param      int     $save_lastsearch_value		-1=Auto, 0=No save of lastsearch_values when clicking, 1=Save lastsearch_values whenclicking
	 *  @param  	string  $morecss                    Add more css on link
	 *	@return		string								String with URL
	 */
	public function getNomUrl($withpicto = 0, $option = '', $notooltip = 0, $save_lastsearch_value = -1, $morecss = '')
	{
		global $conf, $langs, $hookmanager;

		if (!empty($conf->dol_no_mouse_hover)) {
			$notooltip = 1; // Force disable tooltips
		}

		$result = '';
		$params = [
			'id' => $this->id,
			'objecttype' => $this->element,
			'option' => $option,
		];
		$classfortooltip = 'classfortooltip';
		$dataparams = '';
		if (getDolGlobalInt('MAIN_ENABLE_AJAX_TOOLTIP')) {
			$classfortooltip = 'classforajaxtooltip';
			$dataparams = ' data-params="'.dol_escape_htmltag(json_encode($params)).'"';
			$label = '';
		} else {
			$label = implode($this->getTooltipContentArray($params));
		}

		$url = DOL_URL_ROOT.'/fichinter/card.php?id='.$this->id;

		if ($option !== 'nolink') {
			// Add param to save lastsearch_values or not
			$add_save_lastsearch_values = ($save_lastsearch_value == 1 ? 1 : 0);
			if ($save_lastsearch_value == -1 && isset($_SERVER["PHP_SELF"]) && preg_match('/list\.php/', $_SERVER["PHP_SELF"])) {
				$add_save_lastsearch_values = 1;
			}
			if ($add_save_lastsearch_values) {
				$url .= '&save_lastsearch_values=1';
			}
		}

		$linkclose = '';
		if (empty($notooltip)) {
			if (getDolGlobalString('MAIN_OPTIMIZEFORTEXTBROWSER')) {
				$label = $langs->trans("ShowIntervention");
				$linkclose .= ' alt="'.dol_escape_htmltag($label, 1).'"';
			}
			$linkclose .= ($label ? ' title="'.dol_escape_htmltag($label, 1).'"' : ' title="tocomplete"');
			$linkclose .= $dataparams.' class="'.$classfortooltip.($morecss ? ' '.$morecss : '').'"';
		} else {
			$linkclose = ($morecss ? ' class="'.$morecss.'"' : '');
		}

		if ($option == 'nolink' || empty($url)) {
			$linkstart = '<span';
		} else {
			$linkstart = '<a href="'.$url.'"';
		}
		$linkstart .= $linkclose.'>';
		if ($option == 'nolink' || empty($url)) {
			$linkend = '</span>';
		} else {
			$linkend = '</a>';
		}

		$result .= $linkstart;
		if ($withpicto) {
			$result .= img_object(($notooltip ? '' : $label), ($this->picto ? $this->picto : 'generic'), ($notooltip ? (($withpicto != 2) ? 'class="paddingright"' : '') : 'class="'.(($withpicto != 2) ? 'paddingright ' : '').'"'), 0, 0, $notooltip ? 0 : 1);
		}

		if ($withpicto != 2) {
			$result .= $this->ref;
		}

		$result .= $linkend;

		global $action;
		$hookmanager->initHooks(array('interventiondao'));
		$parameters = array('id' => $this->id, 'getnomurl' => &$result);
		$reshook = $hookmanager->executeHooks('getNomUrl', $parameters, $this, $action); // Note that $action and $object may have been modified by some hooks
		if ($reshook > 0) {
			$result = $hookmanager->resPrint;
		} else {
			$result .= $hookmanager->resPrint;
		}

		return $result;
	}


	/**
	 *	Returns the next non used reference of intervention
	 *	depending on the module numbering assets within FICHEINTER_ADDON
	 *
	 *	@param	    Societe		$soc		Thirdparty object
	 *	@return     string					Free reference for intervention
	 */
	public function getNextNumRef($soc)
	{
		global $conf, $db, $langs;
		$langs->load("interventions");

		if (getDolGlobalString('FICHEINTER_ADDON')) {
			$mybool = false;

			$file = "mod_" . getDolGlobalString('FICHEINTER_ADDON').".php";
			$classname = "mod_" . getDolGlobalString('FICHEINTER_ADDON');

			// Include file with class
			$dirmodels = array_merge(array('/'), (array) $conf->modules_parts['models']);

			foreach ($dirmodels as $reldir) {
				$dir = dol_buildpath($reldir."core/modules/fichinter/");

				// Load file with numbering class (if found)
				$mybool = ((bool) @include_once $dir.$file) || $mybool;
			}

			if (!$mybool) {
				dol_print_error(null, "Failed to include file ".$file);
				return '';
			}

			$obj = new $classname();
			$numref = "";
			$numref = $obj->getNextValue($soc, $this);

			if ($numref != "") {
				return $numref;
			} else {
				dol_print_error($db, "Fichinter::getNextNumRef ".$obj->error);
				return "";
			}
		} else {
			$langs->load("errors");
			print $langs->trans("Error")." ".$langs->trans("Error_FICHEINTER_ADDON_NotDefined");
			return "";
		}
	}

	/**
	 * 	Load information on object
	 *
	 *	@param	int		$id      Id of object
	 *	@return	void
	 */
	public function info($id)
	{
		$sql = "SELECT f.rowid,";
		$sql .= " f.datec,";
		$sql .= " f.tms as date_modification,";
		$sql .= " f.date_valid as datev,";
		$sql .= " f.fk_user_author,";
		$sql .= " f.fk_user_modif as fk_user_modification,";
		$sql .= " f.fk_user_valid";
		$sql .= " FROM ".MAIN_DB_PREFIX."fichinter as f";
		$sql .= " WHERE f.rowid = ".((int) $id);

		$resql = $this->db->query($sql);
		if ($resql) {
			if ($this->db->num_rows($resql)) {
				$obj = $this->db->fetch_object($resql);

				$this->id                = $obj->rowid;

				$this->date_creation     = $this->db->jdate($obj->datec);
				$this->date_modification = $this->db->jdate($obj->date_modification);
				$this->date_validation   = $this->db->jdate($obj->datev);

				$this->user_creation_id = $obj->fk_user_author;
				$this->user_validation_id = $obj->fk_user_valid;
				$this->user_modification_id = $obj->fk_user_modification;
			}
			$this->db->free($resql);
		} else {
			dol_print_error($this->db);
		}
	}

	/**
	 *	Delete intervetnion
	 *
	 *	@param      User	$user			Object user who delete
	 *	@param		int		$notrigger		Disable trigger
	 *	@return		int						Return integer <0 if KO, >0 if OK
	 */
	public function delete(User $user, $notrigger = 0)
	{
		global $conf, $langs;
		require_once DOL_DOCUMENT_ROOT.'/core/lib/files.lib.php';

		$error = 0;

		$this->db->begin();

		if (!$error && !$notrigger) {
			// Call trigger
			$result = $this->call_trigger('FICHINTER_DELETE', $user);
			if ($result < 0) {
				$error++;
				$this->db->rollback();
				return -1;
			}
			// End call triggers
		}

		// Delete linked object
		if (!$error) {
			$res = $this->deleteObjectLinked();
			if ($res < 0) {
				$error++;
			}
		}

		// Delete linked contacts
		if (!$error) {
			$res = $this->delete_linked_contact();
			if ($res < 0) {
				$this->error = 'ErrorFailToDeleteLinkedContact';
				$error++;
			}
		}

		if (!$error) {
			$main = MAIN_DB_PREFIX.'fichinterdet';
			$ef = $main."_extrafields";
			$sql = "DELETE FROM $ef WHERE fk_object IN (SELECT rowid FROM $main WHERE fk_fichinter = ".((int) $this->id).")";

			$resql = $this->db->query($sql);
			if (!$resql) {
				$error++;
			}
		}

		if (!$error) {
			$sql = "DELETE FROM ".MAIN_DB_PREFIX."fichinterdet";
			$sql .= " WHERE fk_fichinter = ".((int) $this->id);

			$resql = $this->db->query($sql);
			if (!$resql) {
				$error++;
			}
		}

		if (!$error) {
			// Remove extrafields
			$res = $this->deleteExtraFields();
			if ($res < 0) {
				$error++;
			}
		}

		if (!$error) {
			// Delete object
			$sql = "DELETE FROM ".MAIN_DB_PREFIX."fichinter";
			$sql .= " WHERE rowid = ".((int) $this->id);

			dol_syslog("Fichinter::delete", LOG_DEBUG);
			$resql = $this->db->query($sql);
			if (!$resql) {
				$error++;
			}
		}

		if (!$error) {
			// Delete record into ECM index (Note that delete is also done when deleting files with the dol_delete_dir_recursive
			$this->deleteEcmFiles(0); // Deleting files physically is done later with the dol_delete_dir_recursive
			$this->deleteEcmFiles(1); // Deleting files physically is done later with the dol_delete_dir_recursive

			// Remove directory with files
			$fichinterref = dol_sanitizeFileName($this->ref);
			if ($conf->ficheinter->dir_output) {
				$dir = $conf->ficheinter->dir_output."/".$fichinterref;
				$file = $conf->ficheinter->dir_output."/".$fichinterref."/".$fichinterref.".pdf";
				if (file_exists($file)) {
					dol_delete_preview($this);

					if (!dol_delete_file($file, 0, 0, 0, $this)) { // For triggers
						$langs->load("errors");
						$this->error = $langs->trans("ErrorFailToDeleteFile", $file);
						return 0;
					}
				}
				if (file_exists($dir)) {
					if (!dol_delete_dir_recursive($dir)) {
						$langs->load("errors");
						$this->error = $langs->trans("ErrorFailToDeleteDir", $dir);
						return 0;
					}
				}
			}
		}

		if (!$error) {
			$this->db->commit();
			return 1;
		} else {
			$this->db->rollback();
			return -1;
		}
	}

	// phpcs:disable PEAR.NamingConventions.ValidFunctionName.ScopeNotCamelCaps
	/**
	 *  Defines a delivery date of intervention
	 *
	 *  @param      User	$user				Object user who define
	 *  @param      integer	$date_delivery   	date of delivery
	 *  @return     int							Return integer <0 if KO, >0 if OK
	 */
	public function set_date_delivery($user, $date_delivery)
	{
		// phpcs:enable
		if ($user->hasRight('ficheinter', 'creer')) {
			$sql = "UPDATE ".MAIN_DB_PREFIX."fichinter ";
			$sql .= " SET datei = '".$this->db->idate($date_delivery)."'";
			$sql .= " WHERE rowid = ".((int) $this->id);
			$sql .= " AND fk_statut = 0";

			if ($this->db->query($sql)) {
				$this->date_delivery = $date_delivery;
				return 1;
			} else {
				$this->error = $this->db->error();
				dol_syslog("Fichinter::set_date_delivery Erreur SQL");
				return -1;
			}
		}

		return 0;
	}

	// phpcs:disable PEAR.NamingConventions.ValidFunctionName.ScopeNotCamelCaps
	/**
	 *	Define the label of the intervention
	 *
	 *	@param      User	$user			Object user who modify
	 *	@param      string	$description    description
	 *	@return     int						Return integer <0 if KO, >0 if OK
	 */
	public function set_description($user, $description)
	{
		// phpcs:enable
		if ($user->hasRight('ficheinter', 'creer')) {
			$sql = "UPDATE ".MAIN_DB_PREFIX."fichinter ";
			$sql .= " SET description = '".$this->db->escape($description)."',";
			$sql .= " fk_user_modif = ".$user->id;
			$sql .= " WHERE rowid = ".((int) $this->id);

			if ($this->db->query($sql)) {
				$this->description = $description;
				return 1;
			} else {
				$this->error = $this->db->error();
				dol_syslog("Fichinter::set_description Erreur SQL");
				return -1;
			}
		}

		return 0;
	}


	// phpcs:disable PEAR.NamingConventions.ValidFunctionName.ScopeNotCamelCaps
	/**
	 *	Link intervention to a contract
	 *
	 *	@param      User	$user			Object user who modify
	 *	@param      int		$contractid		Description
	 *	@return     int						Return integer <0 if KO, >0 if OK
	 */
	public function set_contrat($user, $contractid)
	{
		// phpcs:enable
		if ($user->hasRight('ficheinter', 'creer')) {
			$sql = "UPDATE ".MAIN_DB_PREFIX."fichinter ";
			$sql .= " SET fk_contrat = ".((int) $contractid);
			$sql .= " WHERE rowid = ".((int) $this->id);

			if ($this->db->query($sql)) {
				$this->fk_contrat = $contractid;
				return 1;
			} else {
				$this->error = $this->db->error();
				return -1;
			}
		}

		return -2;
	}



	/**
	 *	Load an object from its id and create a new one in database
	 *
	 *  @param	    User	$user		    User making the clone
	 *	@param		int		$socid			Id of thirdparty
	 *	@return		int						New id of clone
	 */
	public function createFromClone(User $user, $socid = 0)
	{
		global $hookmanager;

		$error = 0;

		$this->db->begin();

		// get extrafields so they will be clone
		foreach ($this->lines as $line) {
			$line->fetch_optionals();
		}

		// Load source object
		$objFrom = clone $this;

		// Change socid if needed
		if (!empty($socid) && $socid != $this->socid) {
			$objsoc = new Societe($this->db);

			if ($objsoc->fetch($socid) > 0) {
				$this->socid = $objsoc->id;
				//$this->cond_reglement_id	= (!empty($objsoc->cond_reglement_id) ? $objsoc->cond_reglement_id : 0);
				//$this->mode_reglement_id	= (!empty($objsoc->mode_reglement_id) ? $objsoc->mode_reglement_id : 0);
				$this->fk_project = 0;
				$this->fk_delivery_address = 0;
			}

			// TODO Change product price if multi-prices
		}

		$this->id = 0;
		$this->ref = '';
		$this->status = self::STATUS_DRAFT;
		$this->statut = self::STATUS_DRAFT;	//  deprecated

		// Clear fields
		$this->user_author_id     = $user->id;
		$this->user_validation_id = 0;
		$this->date_creation      = '';
		$this->date_validation    = '';

		$this->ref_client         = '';

		// Create clone
		$this->context['createfromclone'] = 'createfromclone';
		$result = $this->create($user);
		if ($result < 0) {
			$error++;
		}

		if (!$error) {
			// Add lines because it is not included into create function
			foreach ($this->lines as $line) {
				$this->addline($user, $this->id, $line->desc, $line->datei, $line->duration, $line->array_options);
			}

			// Hook of thirdparty module
			if (is_object($hookmanager)) {
				$parameters = array('objFrom' => $objFrom);
				$action = '';
				$reshook = $hookmanager->executeHooks('createFrom', $parameters, $this, $action); // Note that $action and $object may have been modified by some hooks
				if ($reshook < 0) {
					$this->setErrorsFromObject($hookmanager);
					$error++;
				}
			}
		}

		unset($this->context['createfromclone']);

		// End
		if (!$error) {
			$this->db->commit();
			return $this->id;
		} else {
			$this->db->rollback();
			return -1;
		}
	}


	/**
	 *	Adding a line of intervention into data base
	 *
	 *  @param      user	$user					User that do the action
	 *	@param    	int		$fichinterid			Id of intervention
	 *	@param    	string	$desc					Line description
	 *	@param      integer	$date_intervention  	Intervention date
	 *	@param      int		$duration            	Intervention duration
	 *  @param		array	$array_options			Array option
	 *	@return    	int             				>0 if ok, <0 if ko
	 */
	public function addline($user, $fichinterid, $desc, $date_intervention, $duration, $array_options = [])
	{
		dol_syslog(get_class($this)."::addline $fichinterid, $desc, $date_intervention, $duration");

		if ($this->status == self::STATUS_DRAFT) {
			$this->db->begin();

			// Insertion ligne
			$line = new FichinterLigne($this->db);

			$line->fk_fichinter = $fichinterid;
			$line->desc         = $desc;
			$line->date         = $date_intervention;
			$line->datei        = $date_intervention;	// For backward compatibility
			$line->duration     = $duration;

			if (is_array($array_options) && count($array_options) > 0) {
				$line->array_options = $array_options;
			}

			$result = $line->insert($user);

			if ($result >= 0) {
				$this->db->commit();
				return 1;
			} else {
				$this->error = $this->db->error();
				$this->db->rollback();
				return -1;
			}
		}

		return 0;
	}


	/**
	 *  Initialise an instance with random values.
	 *  Used to build previews or test instances.
	 *	id must be 0 if object instance is a specimen.
	 *
	 *  @return int
	 */
	public function initAsSpecimen()
	{
		global $langs;

		$now = dol_now();

		// Initialise parameters
		$this->id = 0;
		$this->ref = 'SPECIMEN';
		$this->ref_client = 'SPECIMEN CLIENT';
		$this->specimen = 1;
		$this->socid = 1;
		$this->datec = $now;
		$this->note_private = 'Private note';
		$this->note_public = 'SPECIMEN';
		$this->duration = 0;
		$nbp = 25;
		$xnbp = 0;
		while ($xnbp < $nbp) {
			$line = new FichinterLigne($this->db);
			$line->desc = $langs->trans("Description")." ".$xnbp;
			$line->date = ($now - 3600 * (1 + $xnbp));
			$line->datei = ($now - 3600 * (1 + $xnbp));	// For backward compatibility
			$line->duration = 600;
			$line->fk_fichinter = 0;
			$this->lines[$xnbp] = $line;
			$xnbp++;

			$this->duration += $line->duration;
		}

		return 1;
	}

	// phpcs:disable PEAR.NamingConventions.ValidFunctionName.ScopeNotCamelCaps
	/**
	 *	Load array lines ->lines
	 *
	 *	@return		int		Return integer <0 if KO, >0 if OK
	 */
	public function fetch_lines()
	{
		// phpcs:enable
		$this->lines = array();

		$sql = "SELECT rowid, fk_fichinter, description, duree, date, rang";
		$sql .= " FROM ".MAIN_DB_PREFIX."fichinterdet";
		$sql .= " WHERE fk_fichinter = ".((int) $this->id);
		$sql .= " ORDER BY rang ASC, date ASC";

		dol_syslog(get_class($this)."::fetch_lines", LOG_DEBUG);

		$resql = $this->db->query($sql);
		if ($resql) {
			$num = $this->db->num_rows($resql);
			$i = 0;
			while ($i < $num) {
				$objp = $this->db->fetch_object($resql);

				$line = new FichinterLigne($this->db);
				$line->id = $objp->rowid;
				$line->fk_fichinter = $objp->fk_fichinter;
				$line->desc = $objp->description;
				$line->duration = $objp->duree;
				//For invoicing we calculing hours
				$line->qty = round($objp->duree / 3600, 2);
				$line->date	= $this->db->jdate($objp->date);
				$line->datei = $this->db->jdate($objp->date);	// For backward compatibility
				$line->rang	= $objp->rang;
				$line->product_type = 1;
				$line->fetch_optionals();

				$this->lines[$i] = $line;
				$i++;
			}
			$this->db->free($resql);

			return 1;
		} else {
			$this->error = $this->db->error();
			return -1;
		}
	}

	/**
	 * Function used to replace a thirdparty id with another one.
	 *
	 * @param 	DoliDB 	$dbs 		Database handler, because function is static we name it $dbs not $db to avoid breaking coding test
	 * @param 	int 	$origin_id 	Old thirdparty id
	 * @param 	int 	$dest_id 	New thirdparty id
	 * @return 	bool
	 */
	public static function replaceThirdparty(DoliDB $dbs, $origin_id, $dest_id)
	{
		$tables = array(
			'fichinter'
		);

		return CommonObject::commonReplaceThirdparty($dbs, $origin_id, $dest_id, $tables);
	}

	/**
	 * Set customer reference number
	 *
	 *  @param      User	$user			Object user that modify
	 *  @param      string	$ref_client		Customer reference
	 *  @param  	int		$notrigger		1=Does not execute triggers, 0= execute triggers
	 *  @return     int						Return integer <0 if ko, >0 if ok
	 */
	public function setRefClient($user, $ref_client, $notrigger = 0)
	{
		// phpcs:enable
		if ($user->hasRight('ficheinter', 'creer')) {
			$error = 0;

			$this->db->begin();

			$this->oldcopy = dol_clone($this, 2);

			$sql = "UPDATE ".MAIN_DB_PREFIX.$this->table_element." SET ref_client = ".(empty($ref_client) ? 'NULL' : "'".$this->db->escape($ref_client)."'");
			$sql .= " WHERE rowid = ".((int) $this->id);

			dol_syslog(__METHOD__.' $this->id='.$this->id.', ref_client='.$ref_client, LOG_DEBUG);
			$resql = $this->db->query($sql);
			if (!$resql) {
				$this->errors[] = $this->db->error();
				$error++;
			}

			if (!$error) {
				$this->ref_client = $ref_client;
			}

			if (!$notrigger && empty($error)) {
				// Call trigger
				$result = $this->call_trigger('FICHINTER_MODIFY', $user);
				if ($result < 0) {
					$error++;
				}
				// End call triggers
			}

			if (!$error) {
				$this->db->commit();
				return 1;
			} else {
				foreach ($this->errors as $errmsg) {
					dol_syslog(__METHOD__.' Error: '.$errmsg, LOG_ERR);
					$this->error .= ($this->error ? ', '.$errmsg : $errmsg);
				}
				$this->db->rollback();
				return -1 * $error;
			}
		} else {
			return -1;
		}
	}

	/**
	 *	Return clickable link of object (with eventually picto)
	 *
	 *	@param      string	    			$option                 Where point the link (0=> main card, 1,2 => shipment, 'nolink'=>No link)
	 *  @param		array{string,mixed}		$arraydata				Array of data
	 *  @return		string											HTML Code for Kanban thumb.
	 */
	public function getKanbanView($option = '', $arraydata = null)
	{
		global $langs;

		$selected = (empty($arraydata['selected']) ? 0 : $arraydata['selected']);

		$return = '<div class="box-flex-item box-flex-grow-zero">';
		$return .= '<div class="info-box info-box-sm">';
		$return .= '<span class="info-box-icon bg-infobox-action">';
		$return .= img_picto('', $this->picto);
		$return .= '</span>';
		$return .= '<div class="info-box-content">';
		$return .= '<span class="info-box-ref inline-block tdoverflowmax150 valignmiddle">'.(method_exists($this, 'getNomUrl') ? $this->getNomUrl() : $this->ref).'</span>';
		if ($selected >= 0) {
			$return .= '<input id="cb'.$this->id.'" class="flat checkforselect fright" type="checkbox" name="toselect[]" value="'.$this->id.'"'.($selected ? ' checked="checked"' : '').'>';
		}
		if (!empty($arraydata['thirdparty'])) {
			$tmpthirdparty = $arraydata['thirdparty'];
			$return .= '<br><span class="info-box-label">'.$tmpthirdparty->getNomUrl(1).'</span>';
		}
		if (property_exists($this, 'duration')) {
			$return .= '<br><span class="info-box-label ">'.$langs->trans("Duration").' : '.convertSecondToTime($this->duration, 'allhourmin').'</span>';
		}
		if (method_exists($this, 'getLibStatut')) {
			$return .= '<br><div class="info-box-status">'.$this->getLibStatut(3).'</div>';
		}
		$return .= '</div>';
		$return .= '</div>';
		$return .= '</div>';
		return $return;
	}

	/**
	 * Set signed status & object context. Call sign action trigger.
	 *
	 * @param	User	$user			Object user that modify
	 * @param	int		$status			New signed status to set (often a constant like self::STATUS_XXX)
	 * @param	int		$notrigger		1 = Does not execute triggers, 0 = Execute triggers
	 * @param	string	$triggercode	Trigger code to use
	 * @return	int						0 < if KO, > 0 if OK
	 */
	public function setSignedStatus(User $user, int $status = 0, int $notrigger = 0, string $triggercode = ''): int
	{
		global $langs;
		$langs->loadLangs(array('interventions', 'commercial'));
		$this->signed_status = $status;
		$this->context['signature'] = $status;
		switch ($status) {
			case 0:
				$this->context['actionmsg2'] = $langs->transnoentitiesnoconv('InterventionUnsignedInDolibarr');
				break;
			case 1:
				$this->context['actionmsg2'] = $langs->transnoentitiesnoconv('SignedSender');
				break;
			case 2:
				$this->context['actionmsg2'] = $langs->transnoentitiesnoconv('SignedReceiver');
				break;
			case 3:
				$this->context['actionmsg2'] = $langs->transnoentitiesnoconv('SignedReceiverOnline');
				break;
			case 9:
				$this->context['actionmsg2'] = $langs->transnoentitiesnoconv('SignedAll');
				break;
		}
		return $this->setSignedStatusCommon($user, $status, $notrigger, $triggercode);
	}
}

/**
 *	Class to manage intervention lines
 */
class FichinterLigne extends CommonObjectLine
{
	/**
	 * @var DoliDB Database handler.
	 */
	public $db;

	/**
	 * @var string Error code (or message)
	 */
	public $error = '';

	// From llx_fichinterdet
	/**
	 * @var int ID
	 */
	public $fk_fichinter;

	public $desc; 		// Description ligne

	/**
	 * @var int Date of intervention
	 */
	public $date; 		// Date intervention
	/**
	 * @var int Date of intervention
	 * @deprecated
	 */
	public $datei; 		// Date intervention

	public $duration; 	// Duration of intervention
	public $rang = 0;
	public $tva_tx;

	/**
	 * Unit price before taxes
	 * @var float
	 */
	public $subprice;

	/**
	 * @var string ID to identify managed object
	 */
	public $element = 'fichinterdet';

	/**
	 * @var string Name of table without prefix where object is stored
	 */
	public $table_element = 'fichinterdet';

	/**
	 * @var string Field with ID of parent key if this field has a parent
	 */
	public $fk_element = 'fk_fichinter';



	/**
	 *  Constructor
	 *
	 *  @param  DoliDB  $db     Database handler
	 */
	public function __construct($db)
	{
		$this->db = $db;
	}

	/**
	 *	Retrieve the line of intervention
	 *
	 *	@param  int		$rowid		Line id
	 *	@return	int					Return integer <0 if KO, >0 if OK
	 */
	public function fetch($rowid)
	{
		dol_syslog("FichinterLigne::fetch", LOG_DEBUG);

		$sql = 'SELECT ft.rowid, ft.fk_fichinter, ft.description, ft.duree, ft.rang, ft.date';
		$sql .= ' FROM '.MAIN_DB_PREFIX.'fichinterdet as ft';
		$sql .= ' WHERE ft.rowid = '.((int) $rowid);

		$resql = $this->db->query($sql);
		if ($resql) {
			$objp = $this->db->fetch_object($resql);
			$this->rowid          	= $objp->rowid;
			$this->id               = $objp->rowid;
			$this->fk_fichinter   	= $objp->fk_fichinter;
			$this->date = $this->db->jdate($objp->date);
			$this->datei = $this->db->jdate($objp->date);	// For backward compatibility
			$this->desc           	= $objp->description;
			$this->duration       	= $objp->duree;
			$this->rang           	= $objp->rang;

			$this->db->free($resql);

			$this->fetch_optionals();

			return 1;
		} else {
			$this->error = $this->db->error().' sql='.$sql;
			return -1;
		}
	}

	/**
	 *	Insert the line into database
	 *
	 *	@param		User	$user 		Object user that make creation
	 *	@param		int		$notrigger	Disable all triggers
	 *	@return		int		Return integer <0 if ko, >0 if ok
	 */
	public function insert($user, $notrigger = 0)
	{
		$error = 0;

		dol_syslog("FichinterLigne::insert rang=".$this->rang);

		if (empty($this->date) && !empty($this->datei)) {	// For backward compatibility
			$this->date = $this->datei;
		}

		$this->db->begin();

		$rangToUse = $this->rang;
		if ($rangToUse == -1) {
			// Recupere rang max de la ligne d'intervention dans $rangmax
			$sql = 'SELECT max(rang) as max FROM '.MAIN_DB_PREFIX.'fichinterdet';
			$sql .= ' WHERE fk_fichinter = '.((int) $this->fk_fichinter);
			$resql = $this->db->query($sql);
			if ($resql) {
				$obj = $this->db->fetch_object($resql);
				$rangToUse = $obj->max + 1;
			} else {
				dol_print_error($this->db);
				$this->db->rollback();
				return -1;
			}
		}

		// Insertion dans base de la ligne
		$sql = 'INSERT INTO '.MAIN_DB_PREFIX.'fichinterdet';
		$sql .= ' (fk_fichinter, description, date, duree, rang)';
		$sql .= " VALUES (".((int) $this->fk_fichinter).",";
		$sql .= " '".$this->db->escape($this->desc)."',";
		$sql .= " '".$this->db->idate($this->date)."',";
		$sql .= " ".((int) $this->duration).",";
		$sql .= ' '.((int) $rangToUse);
		$sql .= ')';

		dol_syslog("FichinterLigne::insert", LOG_DEBUG);
		$resql = $this->db->query($sql);
		if ($resql) {
			$this->id = $this->db->last_insert_id(MAIN_DB_PREFIX.'fichinterdet');
			$this->rowid = $this->id;

			if (!$error) {
				$result = $this->insertExtraFields();
				if ($result < 0) {
					$error++;
				}
			}


			$result = $this->update_total();

			if ($result > 0) {
				$this->rang = $rangToUse;

				if (!$notrigger) {
					// Call trigger
					$result = $this->call_trigger('LINEFICHINTER_CREATE', $user);
					if ($result < 0) {
						$error++;
					}
					// End call triggers
				}
			}

			if (!$error) {
				$this->db->commit();
				return $result;
			} else {
				$this->db->rollback();
				return -1;
			}
		} else {
			$this->error = $this->db->error()." sql=".$sql;
			$this->db->rollback();
			return -1;
		}
	}


	/**
	 *	Update intervention into database
	 *
	 *	@param		User	$user 		Object user that make creation
	 *	@param		int		$notrigger	Disable all triggers
	 *	@return		int		Return integer <0 if ko, >0 if ok
	 */
	public function update($user, $notrigger = 0)
	{
		$error = 0;

		if (empty($this->date) && !empty($this->datei)) {	// For backward compatibility
			$this->date = $this->datei;
		}

		$this->db->begin();

		// Mise a jour ligne en base
		$sql = "UPDATE ".MAIN_DB_PREFIX."fichinterdet SET";
		$sql .= " description = '".$this->db->escape($this->desc)."',";
		$sql .= " date = '".$this->db->idate($this->date)."',";
		$sql .= " duree = ".((int) $this->duration).",";
		$sql .= " rang = ".((int) $this->rang);
		$sql .= " WHERE rowid = ".((int) $this->id);

		dol_syslog("FichinterLigne::update", LOG_DEBUG);
		$resql = $this->db->query($sql);
		if ($resql) {
			if (!$error) {
				$result = $this->insertExtraFields();
				if ($result < 0) {
					$error++;
				}
			}

			$result = $this->update_total();
			if ($result > 0) {
				if (!$notrigger) {
					// Call trigger
					$result = $this->call_trigger('LINEFICHINTER_MODIFY', $user);
					if ($result < 0) {
						$error++;
					}
					// End call triggers
				}
			}

			if (!$error) {
				$this->db->commit();
				return $result;
			} else {
				$this->error = $this->db->lasterror();
				$this->db->rollback();
				return -1;
			}
		} else {
			$this->error = $this->db->lasterror();
			$this->db->rollback();
			return -1;
		}
	}

	// phpcs:disable PEAR.NamingConventions.ValidFunctionName.ScopeNotCamelCaps
	/**
	 *	Update total duration into llx_fichinter
	 *
	 *	@return		int		Return integer <0 si ko, >0 si ok
	 */
	public function update_total()
	{
		// phpcs:enable
		global $conf;

		$this->db->begin();

		$sql = "SELECT SUM(duree) as total_duration, min(date) as dateo, max(date) as datee ";
		$sql .= " FROM ".MAIN_DB_PREFIX."fichinterdet";
		$sql .= " WHERE fk_fichinter=".((int) $this->fk_fichinter);

		dol_syslog("FichinterLigne::update_total", LOG_DEBUG);
		$resql = $this->db->query($sql);
		if ($resql) {
			$obj = $this->db->fetch_object($resql);
			$total_duration = 0;
			if (!empty($obj->total_duration)) {
				$total_duration = $obj->total_duration;
			}

			$sql = "UPDATE ".MAIN_DB_PREFIX."fichinter";
			$sql .= " SET duree = ".((int) $total_duration);
			$sql .= " , dateo = ".(!empty($obj->dateo) ? "'".$this->db->escape($obj->dateo)."'" : "null");
			$sql .= " , datee = ".(!empty($obj->datee) ? "'".$this->db->escape($obj->datee)."'" : "null");
			$sql .= " WHERE rowid = ".((int) $this->fk_fichinter);

			dol_syslog("FichinterLigne::update_total", LOG_DEBUG);
			$resql = $this->db->query($sql);
			if ($resql) {
				$this->db->commit();
				return 1;
			} else {
				$this->error = $this->db->error();
				$this->db->rollback();
				return -2;
			}
		} else {
			$this->error = $this->db->error();
			$this->db->rollback();
			return -1;
		}
	}

	/**
	 *	Delete a intervention line
	 *
	 *	@param		User	$user 		Object user that make creation
	 *	@param		int		$notrigger	Disable all triggers
	 *	@return     int		>0 if ok, <0 if ko
	 */
	public function deleteLine($user, $notrigger = 0)
	{
		$error = 0;

		dol_syslog(get_class($this)."::deleteline lineid=".$this->id);

		$this->db->begin();

		$result = $this->deleteExtraFields();
		if ($result < 0) {
			$error++;
			$this->db->rollback();
			return -1;
		}

		$sql = "DELETE FROM ".MAIN_DB_PREFIX."fichinterdet WHERE rowid = ".((int) $this->id);
		$resql = $this->db->query($sql);

		if ($resql) {
			$result = $this->update_total();
			if ($result > 0) {
				if (!$notrigger) {
					// Call trigger
					$result = $this->call_trigger('LINEFICHINTER_DELETE', $user);
					if ($result < 0) {
						$error++;
						$this->db->rollback();
						return -1;
					}
					// End call triggers
				}

				$this->db->commit();
				return $result;
			} else {
				$this->db->rollback();
				return -1;
			}
		} else {
			$this->error = $this->db->error()." sql=".$sql;
			$this->db->rollback();
			return -1;
		}
	}
}<|MERGE_RESOLUTION|>--- conflicted
+++ resolved
@@ -852,13 +852,8 @@
 		global $langs;
 		// Init/load array of translation of status
 		if (empty($this->labelStatus) || empty($this->labelStatusShort)) {
-<<<<<<< HEAD
-			global $langs;
-			$langs->load("interventions");
-=======
 			$langs->load("interventions");
 			$langs->load("propal");
->>>>>>> f07ebe00
 
 			$this->labelStatus[self::STATUS_DRAFT] = $langs->transnoentitiesnoconv('Draft');
 			$this->labelStatus[self::STATUS_VALIDATED] = $langs->transnoentitiesnoconv('Validated');
