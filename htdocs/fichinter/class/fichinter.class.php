<?php
/* Copyright (C) 2002-2003 Rodolphe Quiedeville <rodolphe@quiedeville.org>
 * Copyright (C) 2004-2014 Laurent Destailleur  <eldy@users.sourceforge.net>
 * Copyright (C) 2005-2012 Regis Houssin        <regis.houssin@capnetworks.com>
 * Copyright (C) 2011-2013 Juanjo Menent        <jmenent@2byte.es>
 * Copyright (C) 2015      Marcos García        <marcosgdf@gmail.com>
 * Copyright (C) 2015      Charlie Benke        <charlie@patas-monkey.com>
 * Copyright (C) 2018      Nicolas ZABOURI	<info@inovea-conseil.com>
 *
 * This program is free software; you can redistribute it and/or modify
 * it under the terms of the GNU General Public License as published by
 * the Free Software Foundation; either version 3 of the License, or
 * (at your option) any later version.
 *
 * This program is distributed in the hope that it will be useful,
 * but WITHOUT ANY WARRANTY; without even the implied warranty of
 * MERCHANTABILITY or FITNESS FOR A PARTICULAR PURPOSE.  See the
 * GNU General Public License for more details.
 *
 * You should have received a copy of the GNU General Public License
 * along with this program. If not, see <http://www.gnu.org/licenses/>.
 */

/**
 * 	\file       htdocs/fichinter/class/fichinter.class.php
 * 	\ingroup    ficheinter
 * 	\brief      Fichier de la classe des gestion des fiches interventions
 */
require_once DOL_DOCUMENT_ROOT .'/core/class/commonobject.class.php';
require_once DOL_DOCUMENT_ROOT .'/core/class/commonobjectline.class.php';


/**
 *	Class to manage interventions
 */
class Fichinter extends CommonObject
{
	/**
	 * @var string ID to identify managed object
	 */
	public $element='fichinter';

	/**
	 * @var string Name of table without prefix where object is stored
	 */
	public $table_element='fichinter';

<<<<<<< HEAD
=======
	/**
	 * @var int Field with ID of parent key if this field has a parent
	 */
>>>>>>> b3e6d4a9
	public $fk_element='fk_fichinter';

	/**
	 * @var int    Name of subtable line
	 */
	public $table_element_line='fichinterdet';

	public $picto = 'intervention';

	/**
	 * {@inheritdoc}
	 */
	protected $table_ref_field = 'ref';

	public $socid;		// Id client

	public $author;
	public $datec;
	public $datev;
	public $dateo;
	public $datee;
	public $datet;
	public $datem;
	public $duration;
	public $statut = 0;		// 0=draft, 1=validated, 2=invoiced, 3=Terminate

	/**
	 * @var string description
	 */
	public $description;

	public $fk_contrat = 0;
	public $fk_project = 0;
	public $extraparams=array();

	public $lines = array();

	/**
	 * Draft status
	 */
	const STATUS_DRAFT = 0;

	/**
	 * Validated status
	 */
	const STATUS_VALIDATED = 1;

	/**
	 * Billed
	 */
	const STATUS_BILLED = 2;

	/**
	 * Closed
	 */
	const STATUS_CLOSED = 3;

	/**
	 *	Constructor
	 *
	 *  @param	DoliDB	$db		Database handler
	 */
	function __construct($db)
	{
		$this->db = $db;

		$this->products = array();
	}

    // phpcs:disable PEAR.NamingConventions.ValidFunctionName.NotCamelCaps
	/**
	 *  Load indicators into this->nb for board
	 *
	 *  @return     int         <0 if KO, >0 if OK
	 */
	function load_state_board()
	{
        // phpcs:enable
		global $user;

		$this->nb=array();
		$clause = "WHERE";

		$sql = "SELECT count(fi.rowid) as nb";
		$sql.= " FROM ".MAIN_DB_PREFIX."fichinter as fi";
		$sql.= " LEFT JOIN ".MAIN_DB_PREFIX."societe as s ON fi.fk_soc = s.rowid";
		if (!$user->rights->societe->client->voir && !$user->societe_id)
		{
			$sql.= " LEFT JOIN ".MAIN_DB_PREFIX."societe_commerciaux as sc ON s.rowid = sc.fk_soc";
			$sql.= " WHERE sc.fk_user = " .$user->id;
			$clause = "AND";
		}
		$sql.= " ".$clause." fi.entity IN (".getEntity('intervention').")";

		$resql=$this->db->query($sql);
		if ($resql)
		{
			while ($obj=$this->db->fetch_object($resql))
			{
				$this->nb["fichinters"]=$obj->nb;
			}
			$this->db->free($resql);
			return 1;
		}
		else
		{
			dol_print_error($this->db);
			$this->error=$this->db->error();
			return -1;
		}
	}

	/**
	 *	Create an intervention into data base
	 *
	 *  @param		User	$user 		Objet user that make creation
	 *	@param		int		$notrigger	Disable all triggers
	 *	@return		int		<0 if KO, >0 if OK
	 */
	function create($user, $notrigger=0)
	{
		global $conf, $langs;

		dol_syslog(get_class($this)."::create ref=".$this->ref);

		// Check parameters
		if (! empty($this->ref))	// We check that ref is not already used
		{
			$result=self::isExistingObject($this->element, 0, $this->ref);	// Check ref is not yet used
			if ($result > 0)
			{
				$this->error='ErrorRefAlreadyExists';
				dol_syslog(get_class($this)."::create ".$this->error,LOG_WARNING);
				$this->db->rollback();
				return -1;
			}
		}
		if (! is_numeric($this->duration)) $this->duration = 0;

		if ($this->socid <= 0)
		{
			$this->error='ErrorBadParameterForFunc';
			dol_syslog(get_class($this)."::create ".$this->error,LOG_ERR);
			return -1;
		}

		$soc = new Societe($this->db);
		$result=$soc->fetch($this->socid);

		$now=dol_now();

		$this->db->begin();

		$sql = "INSERT INTO ".MAIN_DB_PREFIX."fichinter (";
		$sql.= "fk_soc";
		$sql.= ", datec";
		$sql.= ", ref";
		$sql.= ", entity";
		$sql.= ", fk_user_author";
		$sql.= ", fk_user_modif";
		$sql.= ", description";
		$sql.= ", model_pdf";
		$sql.= ", fk_projet";
		$sql.= ", fk_contrat";
		$sql.= ", fk_statut";
		$sql.= ", note_private";
		$sql.= ", note_public";
		$sql.= ") ";
		$sql.= " VALUES (";
		$sql.= $this->socid;
		$sql.= ", '".$this->db->idate($now)."'";
		$sql.= ", '".$this->db->escape($this->ref)."'";
		$sql.= ", ".$conf->entity;
		$sql.= ", ".$user->id;
		$sql.= ", ".$user->id;
		$sql.= ", ".($this->description?"'".$this->db->escape($this->description)."'":"null");
		$sql.= ", '".$this->db->escape($this->modelpdf)."'";
		$sql.= ", ".($this->fk_project ? $this->fk_project : 0);
		$sql.= ", ".($this->fk_contrat ? $this->fk_contrat : 0);
		$sql.= ", ".$this->statut;
		$sql.= ", ".($this->note_private?"'".$this->db->escape($this->note_private)."'":"null");
		$sql.= ", ".($this->note_public?"'".$this->db->escape($this->note_public)."'":"null");
		$sql.= ")";

		dol_syslog(get_class($this)."::create", LOG_DEBUG);
		$result=$this->db->query($sql);
		if ($result)
		{
			$this->id=$this->db->last_insert_id(MAIN_DB_PREFIX."fichinter");

			if ($this->id)
			{
				$this->ref='(PROV'.$this->id.')';
				$sql = 'UPDATE '.MAIN_DB_PREFIX."fichinter SET ref='".$this->db->escape($this->ref)."' WHERE rowid=".$this->id;

				dol_syslog(get_class($this)."::create", LOG_DEBUG);
				$resql=$this->db->query($sql);
				if (! $resql) $error++;
			}

			if (! $error && empty($conf->global->MAIN_EXTRAFIELDS_DISABLED))
			{
				$result=$this->insertExtraFields();
				if ($result < 0)
				{
					$error++;
				}
			}

			// Add linked object
			if (! $error && $this->origin && $this->origin_id)
			{
				$ret = $this->add_object_linked();
				if (! $ret)	dol_print_error($this->db);
			}


			if (! $error && ! $notrigger)
			{
				// Call trigger
				$result=$this->call_trigger('FICHINTER_CREATE',$user);
				if ($result < 0) { $error++; }
				// End call triggers
			}

			if (! $error)
			{
				$this->db->commit();
				return $this->id;
			}
			else
			{
				$this->db->rollback();
				$this->error=join(',',$this->errors);
				dol_syslog(get_class($this)."::create ".$this->error,LOG_ERR);
				return -1;
			}
		}
		else
		{
			$this->error=$this->db->error();
			$this->db->rollback();
			return -1;
		}
	}

	/**
	 *	Update an intervention
	 *
	 *	@param		User	$user 		Objet user that make creation
	 *	@param		int		$notrigger	Disable all triggers
	 *	@return		int		<0 if KO, >0 if OK
	 */
	function update($user, $notrigger=0)
	{
		global $conf;
	 	if (! is_numeric($this->duration)) {
	 		$this->duration = 0;
	 	}
	 	if (! dol_strlen($this->fk_project)) {
	 		$this->fk_project = 0;
	 	}

	 	$error = 0;

		$this->db->begin();

		$sql = "UPDATE ".MAIN_DB_PREFIX."fichinter SET ";
		$sql.= "description  = '".$this->db->escape($this->description)."'";
		$sql.= ", duree = ".$this->duration;
		$sql.= ", fk_projet = ".$this->fk_project;
		$sql.= ", note_private = ".($this->note_private?"'".$this->db->escape($this->note_private)."'":"null");
		$sql.= ", note_public = ".($this->note_public?"'".$this->db->escape($this->note_public)."'":"null");
		$sql.= ", fk_user_modif = ".$user->id;
		$sql.= " WHERE rowid = ".$this->id;

		dol_syslog(get_class($this)."::update", LOG_DEBUG);
		if ($this->db->query($sql))
		{
			if (! $error && empty($conf->global->MAIN_EXTRAFIELDS_DISABLED)) // For avoid conflicts if trigger used
			{
				$result=$this->insertExtraFields();
				if ($result < 0)
				{
					$error++;
				}
			}

			if (! $error && ! $notrigger)
			{
				// Call trigger
				$result=$this->call_trigger('FICHINTER_MODIFY',$user);
				if ($result < 0) { $error++; $this->db->rollback(); return -1; }
				// End call triggers
			}

			$this->db->commit();
			return 1;
		}
		else
		{
			$this->error=$this->db->error();
			$this->db->rollback();
			return -1;
		}
	}

	/**
	 *	Fetch a intervention
	 *
	 *	@param		int		$rowid		Id of intervention
	 *	@param		string	$ref		Ref of intervention
	 *	@return		int					<0 if KO, >0 if OK
	 */
	function fetch($rowid,$ref='')
	{
		$sql = "SELECT f.rowid, f.ref, f.description, f.fk_soc, f.fk_statut,";
		$sql.= " f.datec, f.dateo, f.datee, f.datet, f.fk_user_author,";
		$sql.= " f.date_valid as datev,";
		$sql.= " f.tms as datem,";
		$sql.= " f.duree, f.fk_projet, f.note_public, f.note_private, f.model_pdf, f.extraparams, fk_contrat";
		$sql.= " FROM ".MAIN_DB_PREFIX."fichinter as f";
		if ($ref) {
			$sql.= " WHERE f.entity IN (".getEntity('intervention').")";
			$sql.= " AND f.ref='".$this->db->escape($ref)."'";
		}
		else $sql.= " WHERE f.rowid=".$rowid;

		dol_syslog(get_class($this)."::fetch", LOG_DEBUG);
		$resql=$this->db->query($sql);
		if ($resql)
		{
			if ($this->db->num_rows($resql))
			{
				$obj = $this->db->fetch_object($resql);

				$this->id           = $obj->rowid;
				$this->ref          = $obj->ref;
				$this->description  = $obj->description;
				$this->socid        = $obj->fk_soc;
				$this->statut       = $obj->fk_statut;
				$this->duration     = $obj->duree;
				$this->datec        = $this->db->jdate($obj->datec);
				$this->dateo        = $this->db->jdate($obj->dateo);
				$this->datee        = $this->db->jdate($obj->datee);
				$this->datet        = $this->db->jdate($obj->datet);
				$this->datev        = $this->db->jdate($obj->datev);
				$this->datem        = $this->db->jdate($obj->datem);
				$this->fk_project   = $obj->fk_projet;
				$this->note_public  = $obj->note_public;
				$this->note_private = $obj->note_private;
				$this->modelpdf     = $obj->model_pdf;
				$this->fk_contrat	= $obj->fk_contrat;

				$this->user_creation= $obj->fk_user_author;

				$this->extraparams	= (array) json_decode($obj->extraparams, true);

				if ($this->statut == 0) $this->brouillon = 1;

				// Retreive extrafields
				$this->fetch_optionals();

				/*
				 * Lines
				 */
				$result=$this->fetch_lines();
				if ($result < 0)
				{
					return -3;
				}
				$this->db->free($resql);
				return 1;
			}
		}
		else
		{
			$this->error=$this->db->lasterror();
			return -1;
		}
	}

	/**
	 *	Set status to draft
	 *
	 *	@param		User	$user	User that set draft
	 *	@return		int			<0 if KO, >0 if OK
	 */
	function setDraft($user)
	{
		global $langs, $conf;

		if ($this->statut != 0)
		{
			$this->db->begin();

			$sql = "UPDATE ".MAIN_DB_PREFIX."fichinter";
			$sql.= " SET fk_statut = 0";
			$sql.= " WHERE rowid = ".$this->id;
			$sql.= " AND entity = ".$conf->entity;

			dol_syslog("Fichinter::setDraft", LOG_DEBUG);
			$resql=$this->db->query($sql);
			if ($resql)
			{
				$this->db->commit();
				return 1;
			}
			else
			{
				$this->db->rollback();
				$this->error=$this->db->lasterror();
				return -1;
			}
		}
	}

	/**
	 *	Validate a intervention
	 *
	 *	@param		User		$user		User that validate
	 *  @param		int			$notrigger	1=Does not execute triggers, 0= execute triggers
	 *	@return		int						<0 if KO, >0 if OK
	 */
	function setValid($user, $notrigger=0)
	{
		global $conf;
		require_once DOL_DOCUMENT_ROOT.'/core/lib/files.lib.php';

		$error=0;

		if ($this->statut != 1)
		{
			$this->db->begin();

			$now=dol_now();

			// Define new ref
			if (! $error && (preg_match('/^[\(]?PROV/i', $this->ref) || empty($this->ref))) // empty should not happened, but when it occurs, the test save life
			{
				$num = $this->getNextNumRef($this->thirdparty);
			}
			else
			{
				$num = $this->ref;
			}
			$this->newref = $num;

			$sql = "UPDATE ".MAIN_DB_PREFIX."fichinter";
			$sql.= " SET fk_statut = 1";
			$sql.= ", ref = '".$num."'";
			$sql.= ", date_valid = '".$this->db->idate($now)."'";
			$sql.= ", fk_user_valid = ".$user->id;
			$sql.= " WHERE rowid = ".$this->id;
			$sql.= " AND entity = ".$conf->entity;
			$sql.= " AND fk_statut = 0";

			dol_syslog(get_class($this)."::setValid", LOG_DEBUG);
			$resql=$this->db->query($sql);
			if (! $resql)
			{
				dol_print_error($this->db);
				$error++;
			}

			if (! $error && ! $notrigger)
			{
				// Call trigger
				$result=$this->call_trigger('FICHINTER_VALIDATE',$user);
				if ($result < 0) { $error++; }
				// End call triggers
			}

			if (! $error)
			{
				$this->oldref = $this->ref;

				// Rename directory if dir was a temporary ref
				if (preg_match('/^[\(]?PROV/i', $this->ref))
				{
					// Rename of object directory ($this->ref = old ref, $num = new ref)
					// to  not lose the linked files
					$oldref = dol_sanitizeFileName($this->ref);
					$newref = dol_sanitizeFileName($num);
					$dirsource = $conf->ficheinter->dir_output.'/'.$oldref;
					$dirdest = $conf->ficheinter->dir_output.'/'.$newref;
					if (file_exists($dirsource))
					{
						dol_syslog(get_class($this)."::setValid rename dir ".$dirsource." into ".$dirdest);

						if (@rename($dirsource, $dirdest))
						{
							dol_syslog("Rename ok");
							// Rename docs starting with $oldref with $newref
							$listoffiles=dol_dir_list($conf->ficheinter->dir_output.'/'.$newref, 'files', 1, '^'.preg_quote($oldref,'/'));
							foreach($listoffiles as $fileentry)
							{
								$dirsource=$fileentry['name'];
								$dirdest=preg_replace('/^'.preg_quote($oldref,'/').'/',$newref, $dirsource);
								$dirsource=$fileentry['path'].'/'.$dirsource;
								$dirdest=$fileentry['path'].'/'.$dirdest;
								@rename($dirsource, $dirdest);
							}
						}
					}
				}
			}

			// Set new ref and define current statut
			if (! $error)
			{
				$this->ref = $num;
				$this->statut=1;
				$this->brouillon=0;
				$this->date_validation=$now;
			}

			if (! $error)
			{
				$this->db->commit();
				return 1;
			}
			else
			{
				$this->db->rollback();
				dol_syslog(get_class($this)."::setValid ".$this->error,LOG_ERR);
				return -1;
			}
		}
	}

	/**
	 *	Returns amount based on user thm
	 *
	 *	@return     float 		Amount
	 */
	function getAmount()
	{
		global $db;

		$amount = 0;

		$this->author = new User($db);
		$this->author->fetch($this->user_creation);

		$thm = $this->author->thm;

		foreach($this->lines as $line) {
			$amount += ($line->duration / 60 / 60 * $thm);
		}

		return price2num($amount, 'MT');
	}


	/**
	 *  Create a document onto disk according to template module.
	 *
	 *  @param      string                  $modele         Force model to use ('' to not force)
	 *  @param      Translate               $outputlangs    Object langs to use for output
	 *  @param      int                     $hidedetails    Hide details of lines
	 *  @param      int                     $hidedesc       Hide description
	 *  @param      int                     $hideref        Hide ref
         *  @param   null|array  $moreparams     Array to provide more information
	 *  @return     int                                     0 if KO, 1 if OK
	 */
	public function generateDocument($modele, $outputlangs, $hidedetails=0, $hidedesc=0, $hideref=0, $moreparams=null)
	{
		global $conf,$langs;

		$langs->load("interventions");

		if (! dol_strlen($modele)) {

			$modele = 'soleil';

			if ($this->modelpdf) {
				$modele = $this->modelpdf;
			} elseif (! empty($conf->global->FICHEINTER_ADDON_PDF)) {
				$modele = $conf->global->FICHEINTER_ADDON_PDF;
			}
		}

		$modelpath = "core/modules/fichinter/doc/";

		return $this->commonGenerateDocument($modelpath, $modele, $outputlangs, $hidedetails, $hidedesc, $hideref,$moreparams);
	}

	/**
	 *	Returns the label status
	 *
	 *	@param      int		$mode       0=long label, 1=short label, 2=Picto + short label, 3=Picto, 4=Picto + long label, 5=Short label + Picto
	 *	@return     string      		Label
	 */
	function getLibStatut($mode=0)
	{
		return $this->LibStatut($this->statut,$mode);
	}

    // phpcs:disable PEAR.NamingConventions.ValidFunctionName.NotCamelCaps
	/**
	 *	Returns the label of a statut
	 *
	 *	@param      int		$statut     id statut
	 *	@param      int		$mode       0=long label, 1=short label, 2=Picto + short label, 3=Picto, 4=Picto + long label, 5=Short label + Picto, 6=Long label + Picto
	 *	@return     string      		Label
	 */
	function LibStatut($statut,$mode=0)
	{
        // phpcs:enable
		// Init/load array of translation of status
		if (empty($this->statuts) || empty($this->statuts_short))
		{
			global $langs;
			$langs->load("fichinter");

			$this->statuts[0]=$langs->trans('Draft');
			$this->statuts[1]=$langs->trans('Validated');
			$this->statuts[2]=$langs->trans('StatusInterInvoiced');
			$this->statuts[3]=$langs->trans('Done');
			$this->statuts_short[0]=$langs->trans('Draft');
			$this->statuts_short[1]=$langs->trans('Validated');
			$this->statuts_short[2]=$langs->trans('StatusInterInvoiced');
			$this->statuts_short[3]=$langs->trans('Done');
			$this->statuts_logo[0]='statut0';
			$this->statuts_logo[1]='statut1';
			$this->statuts_logo[2]='statut6';
			$this->statuts_logo[3]='statut6';
		}

		if ($mode == 0)
			return $this->statuts[$statut];
		elseif ($mode == 1)
			return $this->statuts_short[$statut];
		elseif ($mode == 2)
			return img_picto($this->statuts_short[$statut], $this->statuts_logo[$statut]).' '.$this->statuts_short[$statut];
		elseif ($mode == 3)
			return img_picto($this->statuts_short[$statut], $this->statuts_logo[$statut]);
		elseif ($mode == 4)
			return img_picto($this->statuts_short[$statut], $this->statuts_logo[$statut]).' '.$this->statuts[$statut];
		elseif ($mode == 5)
			return '<span class="hideonsmartphone">'.$this->statuts_short[$statut].' </span>'.img_picto($this->statuts[$statut],$this->statuts_logo[$statut]);
		elseif ($mode == 6)
			return '<span class="hideonsmartphone">'.$this->statuts[$statut].' </span>'.img_picto($this->statuts[$statut],$this->statuts_logo[$statut]);

		return '';
	}

	/**
	 *	Return clicable name (with picto eventually)
	 *
	 *	@param		int		$withpicto					0=_No picto, 1=Includes the picto in the linkn, 2=Picto only
	 *	@param		string	$option						Options
	 *  @param	    int   	$notooltip					1=Disable tooltip
	 *  @param      int     $save_lastsearch_value		-1=Auto, 0=No save of lastsearch_values when clicking, 1=Save lastsearch_values whenclicking
	 *	@return		string								String with URL
	 */
	function getNomUrl($withpicto=0, $option='', $notooltip=0, $save_lastsearch_value=-1)
	{
		global $conf, $langs, $hookmanager;

		$result='';

		$label = '<u>' . $langs->trans("ShowIntervention") . '</u>';
		if (! empty($this->ref))
			$label .= '<br><b>' . $langs->trans('Ref') . ':</b> '.$this->ref;

		$url = DOL_URL_ROOT.'/fichinter/card.php?id='.$this->id;

		if ($option !== 'nolink')
		{
			// Add param to save lastsearch_values or not
			$add_save_lastsearch_values=($save_lastsearch_value == 1 ? 1 : 0);
			if ($save_lastsearch_value == -1 && preg_match('/list\.php/',$_SERVER["PHP_SELF"])) $add_save_lastsearch_values=1;
			if ($add_save_lastsearch_values) $url.='&save_lastsearch_values=1';
	   	}

		$linkclose='';
		if (empty($notooltip))
		{
			if (! empty($conf->global->MAIN_OPTIMIZEFORTEXTBROWSER))
			{
				$label=$langs->trans("ShowIntervention");
				$linkclose.=' alt="'.dol_escape_htmltag($label, 1).'"';
			}
			$linkclose.= ' title="'.dol_escape_htmltag($label, 1).'"';
			$linkclose.=' class="classfortooltip"';

			/*
			$hookmanager->initHooks(array('fichinterdao'));
			$parameters=array('id'=>$this->id);
			$reshook=$hookmanager->executeHooks('getnomurltooltip',$parameters,$this,$action);    // Note that $action and $object may have been modified by some hooks
			if ($reshook > 0) $linkclose = $hookmanager->resPrint;
			*/
		}

		$linkstart = '<a href="'.$url.'"';
		$linkstart.=$linkclose.'>';
		$linkend='</a>';

		$result .= $linkstart;
		if ($withpicto) $result.=img_object(($notooltip?'':$label), $this->picto, ($notooltip?(($withpicto != 2) ? 'class="paddingright"' : ''):'class="'.(($withpicto != 2) ? 'paddingright ' : '').'classfortooltip"'), 0, 0, $notooltip?0:1);
		if ($withpicto != 2) $result.= $this->ref;
		$result .= $linkend;

		global $action;
		$hookmanager->initHooks(array('intervnetiondao'));
		$parameters=array('id'=>$this->id, 'getnomurl'=>$result);
		$reshook=$hookmanager->executeHooks('getNomUrl',$parameters,$this,$action);    // Note that $action and $object may have been modified by some hooks
		if ($reshook > 0) $result = $hookmanager->resPrint;
		else $result .= $hookmanager->resPrint;

		return $result;
	}


	/**
	 *	Returns the next non used reference of intervention
	 *	depending on the module numbering assets within FICHEINTER_ADDON
	 *
	 *	@param	    Societe		$soc		Thirdparty object
	 *	@return     string					Free reference for intervention
	 */
	function getNextNumRef($soc)
	{
		global $conf, $db, $langs;
		$langs->load("interventions");

		if (! empty($conf->global->FICHEINTER_ADDON))
		{
			$mybool = false;

			$file = "mod_".$conf->global->FICHEINTER_ADDON.".php";
			$classname = "mod_".$conf->global->FICHEINTER_ADDON;

			// Include file with class
			$dirmodels = array_merge(array('/'), (array) $conf->modules_parts['models']);

			foreach ($dirmodels as $reldir) {

				$dir = dol_buildpath($reldir."core/modules/fichinter/");

				// Load file with numbering class (if found)
				$mybool|=@include_once $dir.$file;
			}

			if (! $mybool)
			{
				dol_print_error('',"Failed to include file ".$file);
				return '';
			}

			$obj = new $classname();
			$numref = "";
			$numref = $obj->getNextValue($soc,$this);

			if ( $numref != "")
			{
				return $numref;
			}
			else
			{
				dol_print_error($db,"Fichinter::getNextNumRef ".$obj->error);
				return "";
			}
		}
		else
		{
			$langs->load("errors");
			print $langs->trans("Error")." ".$langs->trans("Error_FICHEINTER_ADDON_NotDefined");
			return "";
		}
	}

	/**
	 * 	Load information on object
	 *
	 *	@param	int		$id      Id of object
	 *	@return	void
	 */
	function info($id)
	{
		global $conf;

		$sql = "SELECT f.rowid,";
		$sql.= " f.datec,";
		$sql.= " f.tms as date_modification,";
		$sql.= " f.date_valid as datev,";
		$sql.= " f.fk_user_author,";
		$sql.= " f.fk_user_modif as fk_user_modification,";
		$sql.= " f.fk_user_valid";
		$sql.= " FROM ".MAIN_DB_PREFIX."fichinter as f";
		$sql.= " WHERE f.rowid = ".$id;

		$resql = $this->db->query($sql);
		if ($resql)
		{
			if ($this->db->num_rows($resql))
			{
				$obj = $this->db->fetch_object($resql);

				$this->id                = $obj->rowid;

				$this->date_creation     = $this->db->jdate($obj->datec);
				$this->date_modification = $this->db->jdate($obj->date_modification);
				$this->date_validation   = $this->db->jdate($obj->datev);

				$cuser = new User($this->db);
				$cuser->fetch($obj->fk_user_author);
				$this->user_creation     = $cuser;

				if ($obj->fk_user_valid)
				{
					$vuser = new User($this->db);
					$vuser->fetch($obj->fk_user_valid);
					$this->user_validation     = $vuser;
				}
				if ($obj->fk_user_modification)
				{
					$muser = new User($this->db);
					$muser->fetch($obj->fk_user_modification);
					$this->user_modification   = $muser;
				}

			}
			$this->db->free($resql);
		}
		else
		{
			dol_print_error($this->db);
		}
	}

	/**
	 *	Delete intervetnion
	 *
	 *	@param      User	$user			Object user who delete
	 *	@param		int		$notrigger		Disable trigger
	 *	@return		int						<0 if KO, >0 if OK
	 */
	function delete($user, $notrigger=0)
	{
		global $conf,$langs;
		require_once DOL_DOCUMENT_ROOT.'/core/lib/files.lib.php';

		$error=0;

		$this->db->begin();

		if (! $error && ! $notrigger)
		{
			// Call trigger
			$result=$this->call_trigger('FICHINTER_DELETE',$user);
			if ($result < 0) { $error++; $this->db->rollback(); return -1; }
			// End call triggers
		}

		// Delete linked object
		if (! $error)
		{
			$res = $this->deleteObjectLinked();
			if ($res < 0) $error++;
		}

		// Delete linked contacts
		if (! $error)
		{
			$res = $this->delete_linked_contact();
			if ($res < 0)
			{
				$this->error='ErrorFailToDeleteLinkedContact';
				$error++;
			}
		}

		if (! $error)
		{
			$sql = "DELETE FROM ".MAIN_DB_PREFIX."fichinterdet";
			$sql.= " WHERE fk_fichinter = ".$this->id;

			$resql = $this->db->query($sql);
			if (! $resql) $error++;
		}

		if ((! $error) && (empty($conf->global->MAIN_EXTRAFIELDS_DISABLED))) // For avoid conflicts if trigger used
		{
			// Remove extrafields
			$res = $this->deleteExtraFields();
			if ($res < 0) $error++;
		}

		if (! $error)
		{
			// Delete object
			$sql = "DELETE FROM ".MAIN_DB_PREFIX."fichinter";
			$sql.= " WHERE rowid = ".$this->id;

			dol_syslog("Fichinter::delete", LOG_DEBUG);
			$resql = $this->db->query($sql);
			if (! $resql) $error++;
		}

		if (! $error)
		{
			// Remove directory with files
			$fichinterref = dol_sanitizeFileName($this->ref);
			if ($conf->ficheinter->dir_output)
			{
				$dir = $conf->ficheinter->dir_output . "/" . $fichinterref ;
				$file = $conf->ficheinter->dir_output . "/" . $fichinterref . "/" . $fichinterref . ".pdf";
				if (file_exists($file))
				{
					dol_delete_preview($this);

					if (! dol_delete_file($file,0,0,0,$this)) // For triggers
					{
						$this->error=$langs->trans("ErrorCanNotDeleteFile",$file);
						return 0;
					}
				}
				if (file_exists($dir))
				{
					if (! dol_delete_dir_recursive($dir))
					{
						$this->error=$langs->trans("ErrorCanNotDeleteDir",$dir);
						return 0;
					}
				}
			}
		}

		if (! $error)
		{
			$this->db->commit();
			return 1;
		}
		else
		{
			$this->db->rollback();
			return -1;
		}
	}

    // phpcs:disable PEAR.NamingConventions.ValidFunctionName.NotCamelCaps
	/**
	 *	Defines a delivery date of intervention
	 *
	 *	@param      User	$user				Object user who define
	 *	@param      date	$date_delivery   	date of delivery
	 *	@return     int							<0 if ko, >0 if ok
	 */
	function set_date_delivery($user, $date_delivery)
	{
        // phpcs:enable
		global $conf;

		if ($user->rights->ficheinter->creer)
		{
			$sql = "UPDATE ".MAIN_DB_PREFIX."fichinter ";
			$sql.= " SET datei = '".$this->db->idate($date_delivery)."'";
			$sql.= " WHERE rowid = ".$this->id;
			$sql.= " AND fk_statut = 0";

			if ($this->db->query($sql))
			{
				$this->date_delivery = $date_delivery;
				return 1;
			}
			else
			{
				$this->error=$this->db->error();
				dol_syslog("Fichinter::set_date_delivery Erreur SQL");
				return -1;
			}
		}
	}

    // phpcs:disable PEAR.NamingConventions.ValidFunctionName.NotCamelCaps
	/**
	 *	Define the label of the intervention
	 *
	 *	@param      User	$user			Object user who modify
	 *	@param      string	$description    description
	 *	@return     int						<0 if KO, >0 if OK
	 */
	function set_description($user, $description)
	{
        // phpcs:enable
		global $conf;

		if ($user->rights->ficheinter->creer)
		{
			$sql = "UPDATE ".MAIN_DB_PREFIX."fichinter ";
			$sql.= " SET description = '".$this->db->escape($description)."',";
			$sql.= " fk_user_modif = ".$user->id;
			$sql.= " WHERE rowid = ".$this->id;

			if ($this->db->query($sql))
			{
				$this->description = $description;
				return 1;
			}
			else
			{
				$this->error=$this->db->error();
				dol_syslog("Fichinter::set_description Erreur SQL");
				return -1;
			}
		}
	}


    // phpcs:disable PEAR.NamingConventions.ValidFunctionName.NotCamelCaps
	/**
	 *	Link intervention to a contract
	 *
	 *	@param      User	$user			Object user who modify
	 *	@param      int		$contractid		Description
	 *	@return     int						<0 if ko, >0 if ok
	 */
	function set_contrat($user, $contractid)
	{
        // phpcs:enable
		global $conf;

		if ($user->rights->ficheinter->creer)
		{
			$sql = "UPDATE ".MAIN_DB_PREFIX."fichinter ";
			$sql.= " SET fk_contrat = '".$contractid."'";
			$sql.= " WHERE rowid = ".$this->id;

			if ($this->db->query($sql))
			{
				$this->fk_contrat = $contractid;
				return 1;
			}
			else
			{
				$this->error=$this->db->error();
				return -1;
			}
		}
		return -2;
	}



	/**
	 *	Load an object from its id and create a new one in database
	 *
	 *	@param		int			$socid			Id of thirdparty
	 *	@return		int							New id of clone
	 */
	function createFromClone($socid=0)
	{
		global $user,$hookmanager;

		$error=0;

		$this->context['createfromclone'] = 'createfromclone';

		$this->db->begin();

		// get extrafields so they will be clone
		foreach($this->lines as $line)
			$line->fetch_optionals($line->rowid);

		// Load source object
		$objFrom = clone $this;

		// Change socid if needed
		if (! empty($socid) && $socid != $this->socid)
		{
			$objsoc = new Societe($this->db);

			if ($objsoc->fetch($socid)>0)
			{
				$this->socid 				= $objsoc->id;
				//$this->cond_reglement_id	= (! empty($objsoc->cond_reglement_id) ? $objsoc->cond_reglement_id : 0);
				//$this->mode_reglement_id	= (! empty($objsoc->mode_reglement_id) ? $objsoc->mode_reglement_id : 0);
				$this->fk_project			= '';
				$this->fk_delivery_address	= '';
			}

			// TODO Change product price if multi-prices
		}

		$this->id=0;
		$this->ref = '';
		$this->statut=0;

		// Clear fields
		$this->user_author_id     = $user->id;
		$this->user_valid         = '';
		$this->date_creation      = '';
		$this->date_validation    = '';
		$this->ref_client         = '';

		// Create clone
		$result=$this->create($user);
		if ($result < 0) $error++;

		if (! $error)
		{
			// Add lines because it is not included into create function
			foreach ($this->lines as $line)
			{
				$this->addline($user, $this->id, $line->desc, $line->datei, $line->duration);
			}

			// Hook of thirdparty module
			if (is_object($hookmanager))
			{
				$parameters=array('objFrom'=>$objFrom);
				$action='';
				$reshook=$hookmanager->executeHooks('createFrom',$parameters,$this,$action);    // Note that $action and $object may have been modified by some hooks
				if ($reshook < 0) $error++;
			}
		}

		unset($this->context['createfromclone']);

		// End
		if (! $error)
		{
			$this->db->commit();
			return $this->id;
		}
		else
		{
			$this->db->rollback();
			return -1;
		}
	}


	/**
	 *	Adding a line of intervention into data base
	 *
	 *  @param      user	$user					User that do the action
	 *	@param    	int		$fichinterid			Id of intervention
	 *	@param    	string	$desc					Line description
	 *	@param      date	$date_intervention  	Intervention date
	 *	@param      int		$duration            	Intervention duration
	 *  @param		array	$array_options			Array option
	 *	@return    	int             				>0 if ok, <0 if ko
	 */
	function addline($user,$fichinterid, $desc, $date_intervention, $duration, $array_options='')
	{
		dol_syslog(get_class($this)."::addline $fichinterid, $desc, $date_intervention, $duration");

		if ($this->statut == 0)
		{
			$this->db->begin();

			// Insertion ligne
			$line=new FichinterLigne($this->db);

			$line->fk_fichinter = $fichinterid;
			$line->desc         = $desc;
			$line->datei        = $date_intervention;
			$line->duration     = $duration;

			if (is_array($array_options) && count($array_options)>0) {
				$line->array_options=$array_options;
			}

			$result=$line->insert($user);

			if ($result >= 0)
			{
				$this->db->commit();
				return 1;
			}
			else
			{
				$this->error=$this->db->error();
				$this->db->rollback();
				return -1;
			}
		}
	}


	/**
	 *  Initialise an instance with random values.
	 *  Used to build previews or test instances.
	 *	id must be 0 if object instance is a specimen.
	 *
	 *  @return	void
	 */
	function initAsSpecimen()
	{
		global $user,$langs,$conf;

		$now=dol_now();

		// Initialise parametres
		$this->id=0;
		$this->ref = 'SPECIMEN';
		$this->specimen=1;
		$this->socid = 1;
		$this->datec = $now;
		$this->note_private='Private note';
		$this->note_public='SPECIMEN';
		$this->duration = 0;
		$nbp = 25;
		$xnbp = 0;
		while ($xnbp < $nbp)
		{
			$line=new FichinterLigne($this->db);
			$line->desc=$langs->trans("Description")." ".$xnbp;
			$line->datei=($now-3600*(1+$xnbp));
			$line->duration=600;
			$line->fk_fichinter=0;
			$this->lines[$xnbp]=$line;
			$xnbp++;

			$this->duration+=$line->duration;
		}
	}

    // phpcs:disable PEAR.NamingConventions.ValidFunctionName.NotCamelCaps
	/**
	 *	Load array lines ->lines
	 *
	 *	@return		int		<0 if KO, >0 if OK
	 */
	function fetch_lines()
	{
        // phpcs:enable
		$this->lines = array();

		$sql = 'SELECT rowid, description, duree, date, rang';
		$sql.= ' FROM '.MAIN_DB_PREFIX.'fichinterdet';
		$sql.=' WHERE fk_fichinter = '.$this->id .' ORDER BY rang ASC, date ASC' ;

		dol_syslog(get_class($this)."::fetch_lines", LOG_DEBUG);
		$resql=$this->db->query($sql);
		if ($resql)
		{
			$num = $this->db->num_rows($resql);
			$i = 0;
			while ($i < $num)
			{
				$objp = $this->db->fetch_object($resql);

				$line = new FichinterLigne($this->db);
				$line->id = $objp->rowid;
				$line->desc = $objp->description;
				$line->duration = $objp->duree;
				//For invoicing we calculing hours
				$line->qty = round($objp->duree/3600,2);
				$line->date	= $this->db->jdate($objp->date);
				$line->datei = $this->db->jdate($objp->date);
				$line->rang	= $objp->rang;
				$line->product_type = 1;

				$this->lines[$i] = $line;

				$i++;
			}
			$this->db->free($resql);

			return 1;
		}
		else
		{
			$this->error=$this->db->error();
			return -1;
		}
	}

	/**
	 * Function used to replace a thirdparty id with another one.
	 *
	 * @param DoliDB $db Database handler
	 * @param int $origin_id Old thirdparty id
	 * @param int $dest_id New thirdparty id
	 * @return bool
	 */
	public static function replaceThirdparty(DoliDB $db, $origin_id, $dest_id)
	{
		$tables = array(
			'fichinter'
		);

		return CommonObject::commonReplaceThirdparty($db, $origin_id, $dest_id, $tables);
	}
}

/**
 *	Classe permettant la gestion des lignes d'intervention
 */
class FichinterLigne extends CommonObjectLine
{
	/**
     * @var DoliDB Database handler.
     */
    public $db;

	/**
	 * @var string Error code (or message)
	 */
	public $error='';

	// From llx_fichinterdet
	public $fk_fichinter;
	public $desc;          	// Description ligne
	public $datei;           // Date intervention
	public $duration;        // Duree de l'intervention
	public $rang = 0;

	/**
	 * @var string ID to identify managed object
	 */
	public $element='fichinterdet';

	/**
	 * @var string Name of table without prefix where object is stored
	 */
	public $table_element='fichinterdet';

<<<<<<< HEAD
=======
	/**
	 * @var int Field with ID of parent key if this field has a parent
	 */
>>>>>>> b3e6d4a9
	public $fk_element='fk_fichinter';

	/**
	 *	Constructor
	 *
	 *	@param	DoliDB	$db		Database handler
	 */
	function __construct($db)
	{
		$this->db = $db;
	}

	/**
	 *	Retrieve the line of intervention
	 *
	 *	@param  int		$rowid		Line id
	 *	@return	int					<0 if KO, >0 if OK
	 */
	function fetch($rowid)
	{
		$sql = 'SELECT ft.rowid, ft.fk_fichinter, ft.description, ft.duree, ft.rang,';
		$sql.= ' ft.date as datei';
		$sql.= ' FROM '.MAIN_DB_PREFIX.'fichinterdet as ft';
		$sql.= ' WHERE ft.rowid = '.$rowid;

		dol_syslog("FichinterLigne::fetch", LOG_DEBUG);
		$result = $this->db->query($sql);
		if ($result)
		{
			$objp = $this->db->fetch_object($result);
			$this->rowid          	= $objp->rowid;
			$this->id 				= $objp->rowid;
			$this->fk_fichinter   	= $objp->fk_fichinter;
			$this->datei			= $this->db->jdate($objp->datei);
			$this->desc           	= $objp->description;
			$this->duration       	= $objp->duree;
			$this->rang           	= $objp->rang;

			$this->db->free($result);
			return 1;
		}
		else
		{
			$this->error=$this->db->error().' sql='.$sql;
			return -1;
		}
	}

	/**
	 *	Insert the line into database
	 *
	 *	@param		User	$user 		Objet user that make creation
	 *	@param		int		$notrigger	Disable all triggers
	 *	@return		int		<0 if ko, >0 if ok
	 */
	function insert($user, $notrigger=0)
	{
		global $langs,$conf;

		dol_syslog("FichinterLigne::insert rang=".$this->rang);

		$this->db->begin();

		$rangToUse=$this->rang;
		if ($rangToUse == -1)
		{
			// Recupere rang max de la ligne d'intervention dans $rangmax
			$sql = 'SELECT max(rang) as max FROM '.MAIN_DB_PREFIX.'fichinterdet';
			$sql.= ' WHERE fk_fichinter ='.$this->fk_fichinter;
			$resql = $this->db->query($sql);
			if ($resql)
			{
				$obj = $this->db->fetch_object($resql);
				$rangToUse = $obj->max + 1;
			}
			else
			{
				dol_print_error($this->db);
				$this->db->rollback();
				return -1;
			}
		}

		// Insertion dans base de la ligne
		$sql = 'INSERT INTO '.MAIN_DB_PREFIX.'fichinterdet';
		$sql.= ' (fk_fichinter, description, date, duree, rang)';
		$sql.= " VALUES (".$this->fk_fichinter.",";
		$sql.= " '".$this->db->escape($this->desc)."',";
		$sql.= " '".$this->db->idate($this->datei)."',";
		$sql.= " ".$this->duration.",";
		$sql.= ' '.$rangToUse;
		$sql.= ')';

		dol_syslog("FichinterLigne::insert", LOG_DEBUG);
		$resql=$this->db->query($sql);
		if ($resql)
		{
			$this->id=$this->db->last_insert_id(MAIN_DB_PREFIX.'fichinterdet');
			$this->rowid=$this->id;

			if (empty($conf->global->MAIN_EXTRAFIELDS_DISABLED)) // For avoid conflicts if trigger used
			{
				$result=$this->insertExtraFields();
				if ($result < 0)
				{
					$error++;
				}
			}


			$result=$this->update_total();

			if ($result > 0)
			{
				$this->rang=$rangToUse;

				if (! $notrigger)
				{
					// Call trigger
					$result=$this->call_trigger('LINEFICHINTER_CREATE',$user);
					if ($result < 0) { $error++; }
					// End call triggers
				}
			}

			if (!$error) {
				$this->db->commit();
				return $result;
			}
			else
			{
				$this->db->rollback();
				return -1;
			}
		}
		else
		{
			$this->error=$this->db->error()." sql=".$sql;
			$this->db->rollback();
			return -1;
		}
	}


	/**
	 *	Update intervention into database
	 *
	 *	@param		User	$user 		Objet user that make creation
	 *	@param		int		$notrigger	Disable all triggers
	 *	@return		int		<0 if ko, >0 if ok
	 */
	function update($user,$notrigger=0)
	{
		global $langs,$conf;

		$this->db->begin();

		// Mise a jour ligne en base
		$sql = "UPDATE ".MAIN_DB_PREFIX."fichinterdet SET";
		$sql.= " description='".$this->db->escape($this->desc)."'";
		$sql.= ",date='".$this->db->idate($this->datei)."'";
		$sql.= ",duree=".$this->duration;
		$sql.= ",rang='".$this->db->escape($this->rang)."'";
		$sql.= " WHERE rowid = ".$this->id;

		dol_syslog("FichinterLigne::update", LOG_DEBUG);
		$resql=$this->db->query($sql);
		if ($resql)
		{

			if (empty($conf->global->MAIN_EXTRAFIELDS_DISABLED)) // For avoid conflicts if trigger used
			{
				$result=$this->insertExtraFields();
				if ($result < 0)
				{
					$error++;
				}
			}

			$result=$this->update_total();
			if ($result > 0)
			{

				if (! $notrigger)
				{
					// Call trigger
					$result=$this->call_trigger('LINEFICHINTER_UPDATE',$user);
					if ($result < 0) { $error++; }
					// End call triggers
				}
			}

			if (!$error)
			{
				$this->db->commit();
				return $result;
			}
			else
			{
				$this->error=$this->db->lasterror();
				$this->db->rollback();
				return -1;
			}
		}
		else
		{
			$this->error=$this->db->lasterror();
			$this->db->rollback();
			return -1;
		}
	}

    // phpcs:disable PEAR.NamingConventions.ValidFunctionName.NotCamelCaps
	/**
	 *	Update total duration into llx_fichinter
	 *
	 *	@return		int		<0 si ko, >0 si ok
	 */
	function update_total()
	{
        // phpcs:enable
		global $conf;

		$this->db->begin();

		$sql = "SELECT SUM(duree) as total_duration, min(date) as dateo, max(date) as datee ";
		$sql.= " FROM ".MAIN_DB_PREFIX."fichinterdet";
		$sql.= " WHERE fk_fichinter=".$this->fk_fichinter;

		dol_syslog("FichinterLigne::update_total", LOG_DEBUG);
		$resql=$this->db->query($sql);
		if ($resql)
		{
			$obj=$this->db->fetch_object($resql);
			$total_duration=0;
			if (!empty($obj->total_duration)) $total_duration = $obj->total_duration;

			$sql = "UPDATE ".MAIN_DB_PREFIX."fichinter";
			$sql.= " SET duree = ".$total_duration;
			$sql.= " , dateo = ".(! empty($obj->dateo)?"'".$this->db->idate($obj->dateo)."'":"null");
			$sql.= " , datee = ".(! empty($obj->datee)?"'".$this->db->idate($obj->datee)."'":"null");
			$sql.= " WHERE rowid = ".$this->fk_fichinter;

			dol_syslog("FichinterLigne::update_total", LOG_DEBUG);
			$resql=$this->db->query($sql);
			if ($resql)
			{
				$this->db->commit();
				return 1;
			}
			else
			{
				$this->error=$this->db->error();
				$this->db->rollback();
				return -2;
			}
		}
		else
		{
			$this->error=$this->db->error();
			$this->db->rollback();
			return -1;
		}
	}

	/**
	 *	Delete a intervention line
	 *
	 *	@param		User	$user 		Objet user that make creation
	 *	@param		int		$notrigger	Disable all triggers
	 *	@return     int		>0 if ok, <0 if ko
	 */
	function deleteline($user,$notrigger=0)
	{
		global $langs,$conf;

		$error=0;

		if ($this->statut == 0)
		{
			dol_syslog(get_class($this)."::deleteline lineid=".$this->id);
			$this->db->begin();

			$sql = "DELETE FROM ".MAIN_DB_PREFIX."fichinterdet WHERE rowid = ".$this->id;
			$resql = $this->db->query($sql);

			if ($resql)
			{
				$result = $this->update_total();
				if ($result > 0)
				{
					if (! $notrigger)
					{
						// Call trigger
						$result=$this->call_trigger('LINEFICHINTER_DELETE',$user);
						if ($result < 0) { $error++; $this->db->rollback(); return -1; }
						// End call triggers
					}

					$this->db->commit();
					return $result;
				}
				else
				{
					$this->db->rollback();
					return -1;
				}
			}
			else
			{
				$this->error=$this->db->error()." sql=".$sql;
				$this->db->rollback();
				return -1;
			}
		}
		else
		{
			return -2;
		}
	}
}<|MERGE_RESOLUTION|>--- conflicted
+++ resolved
@@ -45,12 +45,9 @@
 	 */
 	public $table_element='fichinter';
 
-<<<<<<< HEAD
-=======
 	/**
 	 * @var int Field with ID of parent key if this field has a parent
 	 */
->>>>>>> b3e6d4a9
 	public $fk_element='fk_fichinter';
 
 	/**
@@ -1374,18 +1371,15 @@
 	 */
 	public $table_element='fichinterdet';
 
-<<<<<<< HEAD
-=======
 	/**
 	 * @var int Field with ID of parent key if this field has a parent
 	 */
->>>>>>> b3e6d4a9
 	public $fk_element='fk_fichinter';
 
 	/**
-	 *	Constructor
-	 *
-	 *	@param	DoliDB	$db		Database handler
+	 *  Constructor
+	 *
+	 *  @param  DoliDB  $db     Database handler
 	 */
 	function __construct($db)
 	{
