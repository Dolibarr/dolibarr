--- conflicted
+++ resolved
@@ -84,14 +84,6 @@
 	public $table_element = 'fichinter';
 
 	/**
-<<<<<<< HEAD
-=======
-	 * @var int Field with ID of parent key if this field has a parent
-	 */
-	public $fk_element = 0;
-
-	/**
->>>>>>> f3dc9a9e
 	 * @var string    Name of subtable line
 	 */
 	public $table_element_line = 'fichinterdet';
