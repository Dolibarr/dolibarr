<?php
/* Copyright (C) 2002-2003 Rodolphe Quiedeville <rodolphe@quiedeville.org>
 * Copyright (C) 2004-2014 Laurent Destailleur  <eldy@users.sourceforge.net>
 * Copyright (C) 2005-2012 Regis Houssin        <regis.houssin@inodbox.com>
 * Copyright (C) 2011-2013 Juanjo Menent        <jmenent@2byte.es>
 * Copyright (C) 2015      Marcos García        <marcosgdf@gmail.com>
 * Copyright (C) 2015      Charlie Benke        <charlie@patas-monkey.com>
 * Copyright (C) 2018      Nicolas ZABOURI	<info@inovea-conseil.com>
 * Copyright (C) 2018       Frédéric France         <frederic.france@netlogic.fr>
 *
 * This program is free software; you can redistribute it and/or modify
 * it under the terms of the GNU General Public License as published by
 * the Free Software Foundation; either version 3 of the License, or
 * (at your option) any later version.
 *
 * This program is distributed in the hope that it will be useful,
 * but WITHOUT ANY WARRANTY; without even the implied warranty of
 * MERCHANTABILITY or FITNESS FOR A PARTICULAR PURPOSE.  See the
 * GNU General Public License for more details.
 *
 * You should have received a copy of the GNU General Public License
 * along with this program. If not, see <http://www.gnu.org/licenses/>.
 */

/**
 * 	\file       htdocs/fichinter/class/fichinter.class.php
 * 	\ingroup    ficheinter
 * 	\brief      Fichier de la classe des gestion des fiches interventions
 */
require_once DOL_DOCUMENT_ROOT .'/core/class/commonobject.class.php';
require_once DOL_DOCUMENT_ROOT .'/core/class/commonobjectline.class.php';


/**
 *	Class to manage interventions
 */
class Fichinter extends CommonObject
{
	/**
	 * @var string ID to identify managed object
	 */
	public $element='fichinter';

	/**
	 * @var string Name of table without prefix where object is stored
	 */
	public $table_element='fichinter';

	/**
	 * @var int Field with ID of parent key if this field has a parent
	 */
	public $fk_element='fk_fichinter';

	/**
	 * @var int    Name of subtable line
	 */
	public $table_element_line='fichinterdet';

	/**
	 * @var string String with name of icon for myobject. Must be the part after the 'object_' into object_myobject.png
	 */
	public $picto = 'intervention';

	/**
	 * {@inheritdoc}
	 */
	protected $table_ref_field = 'ref';

	public $socid;		// Id client

	public $author;
	public $datec;
	public $datev;
	public $dateo;
	public $datee;
	public $datet;
	public $datem;
	public $duration;
	public $statut = 0;		// 0=draft, 1=validated, 2=invoiced, 3=Terminate

	/**
	 * @var string description
	 */
	public $description;

	/**
     * @var int ID
     */
	public $fk_contrat = 0;

	/**
     * @var int ID
     */
	public $fk_project = 0;

	public $extraparams=array();

	public $lines = array();

	/**
	 * Draft status
	 */
	const STATUS_DRAFT = 0;

	/**
	 * Validated status
	 */
	const STATUS_VALIDATED = 1;

	/**
	 * Billed
	 */
	const STATUS_BILLED = 2;

	/**
	 * Closed
	 */
	const STATUS_CLOSED = 3;

	/**
	 *	Constructor
	 *
	 *  @param	DoliDB	$db		Database handler
	 */
    public function __construct($db)
    {
		$this->db = $db;

		$this->products = array();
    }

    // phpcs:disable PEAR.NamingConventions.ValidFunctionName.ScopeNotCamelCaps
	/**
	 *  Load indicators into this->nb for board
	 *
	 *  @return     int         <0 if KO, >0 if OK
	 */
    public function load_state_board()
	{
        // phpcs:enable
		global $user;

		$this->nb=array();
		$clause = "WHERE";

		$sql = "SELECT count(fi.rowid) as nb";
		$sql.= " FROM ".MAIN_DB_PREFIX."fichinter as fi";
		$sql.= " LEFT JOIN ".MAIN_DB_PREFIX."societe as s ON fi.fk_soc = s.rowid";
		if (!$user->rights->societe->client->voir && !$user->societe_id)
		{
			$sql.= " LEFT JOIN ".MAIN_DB_PREFIX."societe_commerciaux as sc ON s.rowid = sc.fk_soc";
			$sql.= " WHERE sc.fk_user = " .$user->id;
			$clause = "AND";
		}
		$sql.= " ".$clause." fi.entity IN (".getEntity('intervention').")";

		$resql=$this->db->query($sql);
		if ($resql)
		{
			while ($obj=$this->db->fetch_object($resql))
			{
				$this->nb["fichinters"]=$obj->nb;
			}
			$this->db->free($resql);
			return 1;
		}
		else
		{
			dol_print_error($this->db);
			$this->error=$this->db->error();
			return -1;
		}
	}

	/**
	 *	Create an intervention into data base
	 *
	 *  @param		User	$user 		Objet user that make creation
	 *	@param		int		$notrigger	Disable all triggers
	 *	@return		int		<0 if KO, >0 if OK
	 */
    public function create($user, $notrigger = 0)
	{
		global $conf, $langs;

		dol_syslog(get_class($this)."::create ref=".$this->ref);

		// Check parameters
		if (! empty($this->ref))	// We check that ref is not already used
		{
			$result=self::isExistingObject($this->element, 0, $this->ref);	// Check ref is not yet used
			if ($result > 0)
			{
				$this->error='ErrorRefAlreadyExists';
				dol_syslog(get_class($this)."::create ".$this->error, LOG_WARNING);
				$this->db->rollback();
				return -1;
			}
		}
		if (! is_numeric($this->duration)) $this->duration = 0;

		if ($this->socid <= 0)
		{
			$this->error='ErrorBadParameterForFunc';
			dol_syslog(get_class($this)."::create ".$this->error, LOG_ERR);
			return -1;
		}

		$soc = new Societe($this->db);
		$result=$soc->fetch($this->socid);

		$now=dol_now();

		$this->db->begin();

		$sql = "INSERT INTO ".MAIN_DB_PREFIX."fichinter (";
		$sql.= "fk_soc";
		$sql.= ", datec";
		$sql.= ", ref";
		$sql.= ", entity";
		$sql.= ", fk_user_author";
		$sql.= ", fk_user_modif";
		$sql.= ", description";
		$sql.= ", model_pdf";
		$sql.= ", fk_projet";
		$sql.= ", fk_contrat";
		$sql.= ", fk_statut";
		$sql.= ", note_private";
		$sql.= ", note_public";
		$sql.= ") ";
		$sql.= " VALUES (";
		$sql.= $this->socid;
		$sql.= ", '".$this->db->idate($now)."'";
		$sql.= ", '".$this->db->escape($this->ref)."'";
		$sql.= ", ".$conf->entity;
		$sql.= ", ".$user->id;
		$sql.= ", ".$user->id;
		$sql.= ", ".($this->description?"'".$this->db->escape($this->description)."'":"null");
		$sql.= ", '".$this->db->escape($this->modelpdf)."'";
		$sql.= ", ".($this->fk_project ? $this->fk_project : 0);
		$sql.= ", ".($this->fk_contrat ? $this->fk_contrat : 0);
		$sql.= ", ".$this->statut;
		$sql.= ", ".($this->note_private?"'".$this->db->escape($this->note_private)."'":"null");
		$sql.= ", ".($this->note_public?"'".$this->db->escape($this->note_public)."'":"null");
		$sql.= ")";

		dol_syslog(get_class($this)."::create", LOG_DEBUG);
		$result=$this->db->query($sql);
		if ($result)
		{
			$this->id=$this->db->last_insert_id(MAIN_DB_PREFIX."fichinter");

			if ($this->id)
			{
				$this->ref='(PROV'.$this->id.')';
				$sql = 'UPDATE '.MAIN_DB_PREFIX."fichinter SET ref='".$this->db->escape($this->ref)."' WHERE rowid=".$this->id;

				dol_syslog(get_class($this)."::create", LOG_DEBUG);
				$resql=$this->db->query($sql);
				if (! $resql) $error++;
			}

			if (! $error && empty($conf->global->MAIN_EXTRAFIELDS_DISABLED))
			{
				$result=$this->insertExtraFields();
				if ($result < 0)
				{
					$error++;
				}
			}

			// Add linked object
			if (! $error && $this->origin && $this->origin_id)
			{
				$ret = $this->add_object_linked();
				if (! $ret)	dol_print_error($this->db);
			}


			if (! $error && ! $notrigger)
			{
				// Call trigger
				$result=$this->call_trigger('FICHINTER_CREATE', $user);
				if ($result < 0) { $error++; }
				// End call triggers
			}

			if (! $error)
			{
				$this->db->commit();
				return $this->id;
			}
			else
			{
				$this->db->rollback();
				$this->error=join(',', $this->errors);
				dol_syslog(get_class($this)."::create ".$this->error, LOG_ERR);
				return -1;
			}
		}
		else
		{
			$this->error=$this->db->error();
			$this->db->rollback();
			return -1;
		}
	}

	/**
	 *	Update an intervention
	 *
	 *	@param		User	$user 		Objet user that make creation
	 *	@param		int		$notrigger	Disable all triggers
	 *	@return		int		<0 if KO, >0 if OK
	 */
    public function update($user, $notrigger = 0)
	{
	 	if (! is_numeric($this->duration)) {
	 		$this->duration = 0;
	 	}
	 	if (! dol_strlen($this->fk_project)) {
	 		$this->fk_project = 0;
	 	}

	 	$error = 0;

		$this->db->begin();

		$sql = "UPDATE ".MAIN_DB_PREFIX."fichinter SET ";
		$sql.= "description  = '".$this->db->escape($this->description)."'";
		$sql.= ", duree = ".$this->duration;
		$sql.= ", fk_projet = ".$this->fk_project;
		$sql.= ", note_private = ".($this->note_private?"'".$this->db->escape($this->note_private)."'":"null");
		$sql.= ", note_public = ".($this->note_public?"'".$this->db->escape($this->note_public)."'":"null");
		$sql.= ", fk_user_modif = ".$user->id;
		$sql.= " WHERE rowid = ".$this->id;

		dol_syslog(get_class($this)."::update", LOG_DEBUG);
		if ($this->db->query($sql))
		{
			if (! $error && empty($conf->global->MAIN_EXTRAFIELDS_DISABLED)) // For avoid conflicts if trigger used
			{
				$result=$this->insertExtraFields();
				if ($result < 0)
				{
					$error++;
				}
			}

			if (! $error && ! $notrigger)
			{
				// Call trigger
				$result=$this->call_trigger('FICHINTER_MODIFY', $user);
				if ($result < 0) { $error++; $this->db->rollback(); return -1; }
				// End call triggers
			}

			$this->db->commit();
			return 1;
		}
		else
		{
			$this->error=$this->db->error();
			$this->db->rollback();
			return -1;
		}
	}

	/**
	 *	Fetch a intervention
	 *
	 *	@param		int		$rowid		Id of intervention
	 *	@param		string	$ref		Ref of intervention
	 *	@return		int					<0 if KO, >0 if OK
	 */
    public function fetch($rowid, $ref = '')
	{
		$sql = "SELECT f.rowid, f.ref, f.description, f.fk_soc, f.fk_statut,";
		$sql.= " f.datec, f.dateo, f.datee, f.datet, f.fk_user_author,";
		$sql.= " f.date_valid as datev,";
		$sql.= " f.tms as datem,";
		$sql.= " f.duree, f.fk_projet as fk_project, f.note_public, f.note_private, f.model_pdf, f.extraparams, fk_contrat";
		$sql.= " FROM ".MAIN_DB_PREFIX."fichinter as f";
		if ($ref) {
			$sql.= " WHERE f.entity IN (".getEntity('intervention').")";
			$sql.= " AND f.ref='".$this->db->escape($ref)."'";
		}
		else $sql.= " WHERE f.rowid=".$rowid;

		dol_syslog(get_class($this)."::fetch", LOG_DEBUG);
		$resql=$this->db->query($sql);
		if ($resql)
		{
			if ($this->db->num_rows($resql))
			{
				$obj = $this->db->fetch_object($resql);

				$this->id           = $obj->rowid;
				$this->ref          = $obj->ref;
				$this->description  = $obj->description;
				$this->socid        = $obj->fk_soc;
				$this->statut       = $obj->fk_statut;
				$this->duration     = $obj->duree;
				$this->datec        = $this->db->jdate($obj->datec);
				$this->dateo        = $this->db->jdate($obj->dateo);
				$this->datee        = $this->db->jdate($obj->datee);
				$this->datet        = $this->db->jdate($obj->datet);
				$this->datev        = $this->db->jdate($obj->datev);
				$this->datem        = $this->db->jdate($obj->datem);
<<<<<<< HEAD
				$this->fk_project = $obj->fk_projet;
				$this->note_public = $obj->note_public;
=======
				$this->fk_project   = $obj->fk_project;
				$this->note_public  = $obj->note_public;
>>>>>>> 2448d1de
				$this->note_private = $obj->note_private;
				$this->modelpdf = $obj->model_pdf;
				$this->fk_contrat = $obj->fk_contrat;

				$this->user_creation = $obj->fk_user_author;

				$this->extraparams = (array) json_decode($obj->extraparams, true);

				if ($this->statut == 0) $this->brouillon = 1;

				// Retrieve extrafields
				$this->fetch_optionals();

				/*
				 * Lines
				 */
				$result=$this->fetch_lines();
				if ($result < 0)
				{
					return -3;
				}
				$this->db->free($resql);
				return 1;
			}
		}
		else
		{
			$this->error=$this->db->lasterror();
			return -1;
		}
	}

	/**
	 *	Set status to draft
	 *
	 *	@param		User	$user	User that set draft
	 *	@return		int			<0 if KO, >0 if OK
	 */
    public function setDraft($user)
	{
		global $langs, $conf;

		if ($this->statut != 0)
		{
			$this->db->begin();

			$sql = "UPDATE ".MAIN_DB_PREFIX."fichinter";
			$sql.= " SET fk_statut = 0";
			$sql.= " WHERE rowid = ".$this->id;
			$sql.= " AND entity = ".$conf->entity;

			dol_syslog("Fichinter::setDraft", LOG_DEBUG);
			$resql=$this->db->query($sql);
			if ($resql)
			{
				$this->db->commit();
				return 1;
			}
			else
			{
				$this->db->rollback();
				$this->error=$this->db->lasterror();
				return -1;
			}
		}
	}

	/**
	 *	Validate a intervention
	 *
	 *	@param		User		$user		User that validate
	 *  @param		int			$notrigger	1=Does not execute triggers, 0= execute triggers
	 *	@return		int						<0 if KO, >0 if OK
	 */
    public function setValid($user, $notrigger = 0)
	{
		global $conf;
		require_once DOL_DOCUMENT_ROOT.'/core/lib/files.lib.php';

		$error=0;

		if ($this->statut != 1)
		{
			$this->db->begin();

			$now=dol_now();

			// Define new ref
			if (! $error && (preg_match('/^[\(]?PROV/i', $this->ref) || empty($this->ref))) // empty should not happened, but when it occurs, the test save life
			{
				$num = $this->getNextNumRef($this->thirdparty);
			}
			else
			{
				$num = $this->ref;
			}
			$this->newref = $num;

			$sql = "UPDATE ".MAIN_DB_PREFIX."fichinter";
			$sql.= " SET fk_statut = 1";
			$sql.= ", ref = '".$num."'";
			$sql.= ", date_valid = '".$this->db->idate($now)."'";
			$sql.= ", fk_user_valid = ".$user->id;
			$sql.= " WHERE rowid = ".$this->id;
			$sql.= " AND entity = ".$conf->entity;
			$sql.= " AND fk_statut = 0";

			dol_syslog(get_class($this)."::setValid", LOG_DEBUG);
			$resql=$this->db->query($sql);
			if (! $resql)
			{
				dol_print_error($this->db);
				$error++;
			}

			if (! $error && ! $notrigger)
			{
				// Call trigger
				$result=$this->call_trigger('FICHINTER_VALIDATE', $user);
				if ($result < 0) { $error++; }
				// End call triggers
			}

			if (! $error)
			{
				$this->oldref = $this->ref;

				// Rename directory if dir was a temporary ref
				if (preg_match('/^[\(]?PROV/i', $this->ref))
				{
					// Rename of object directory ($this->ref = old ref, $num = new ref)
					// to  not lose the linked files
					$oldref = dol_sanitizeFileName($this->ref);
					$newref = dol_sanitizeFileName($num);
					$dirsource = $conf->ficheinter->dir_output.'/'.$oldref;
					$dirdest = $conf->ficheinter->dir_output.'/'.$newref;
					if (file_exists($dirsource))
					{
						dol_syslog(get_class($this)."::setValid rename dir ".$dirsource." into ".$dirdest);

						if (@rename($dirsource, $dirdest))
						{
							dol_syslog("Rename ok");
							// Rename docs starting with $oldref with $newref
							$listoffiles=dol_dir_list($conf->ficheinter->dir_output.'/'.$newref, 'files', 1, '^'.preg_quote($oldref, '/'));
							foreach($listoffiles as $fileentry)
							{
								$dirsource=$fileentry['name'];
								$dirdest=preg_replace('/^'.preg_quote($oldref, '/').'/', $newref, $dirsource);
								$dirsource=$fileentry['path'].'/'.$dirsource;
								$dirdest=$fileentry['path'].'/'.$dirdest;
								@rename($dirsource, $dirdest);
							}
						}
					}
				}
			}

			// Set new ref and define current statut
			if (! $error)
			{
				$this->ref = $num;
				$this->statut=1;
				$this->brouillon=0;
				$this->date_validation=$now;
			}

			if (! $error)
			{
				$this->db->commit();
				return 1;
			}
			else
			{
				$this->db->rollback();
				dol_syslog(get_class($this)."::setValid ".$this->error, LOG_ERR);
				return -1;
			}
		}
	}

	/**
	 *	Returns amount based on user thm
	 *
	 *	@return     float 		Amount
	 */
	public function getAmount()
	{
		global $db;

		$amount = 0;

		$this->author = new User($db);
		$this->author->fetch($this->user_creation);

		$thm = $this->author->thm;

		foreach($this->lines as $line) {
			$amount += ($line->duration / 60 / 60 * $thm);
		}

		return price2num($amount, 'MT');
	}


	/**
	 *  Create a document onto disk according to template module.
	 *
	 *  @param      string                  $modele         Force model to use ('' to not force)
	 *  @param      Translate               $outputlangs    Object langs to use for output
	 *  @param      int                     $hidedetails    Hide details of lines
	 *  @param      int                     $hidedesc       Hide description
	 *  @param      int                     $hideref        Hide ref
         *  @param   null|array  $moreparams     Array to provide more information
	 *  @return     int                                     0 if KO, 1 if OK
	 */
	public function generateDocument($modele, $outputlangs, $hidedetails = 0, $hidedesc = 0, $hideref = 0, $moreparams = null)
	{
		global $conf,$langs;

		$langs->load("interventions");

		if (! dol_strlen($modele)) {

			$modele = 'soleil';

			if ($this->modelpdf) {
				$modele = $this->modelpdf;
			} elseif (! empty($conf->global->FICHEINTER_ADDON_PDF)) {
				$modele = $conf->global->FICHEINTER_ADDON_PDF;
			}
		}

		$modelpath = "core/modules/fichinter/doc/";

		return $this->commonGenerateDocument($modelpath, $modele, $outputlangs, $hidedetails, $hidedesc, $hideref, $moreparams);
	}

	/**
	 *	Returns the label status
	 *
	 *	@param      int		$mode       0=long label, 1=short label, 2=Picto + short label, 3=Picto, 4=Picto + long label, 5=Short label + Picto
	 *	@return     string      		Label
	 */
	public function getLibStatut($mode = 0)
	{
		return $this->LibStatut($this->statut, $mode);
	}

    // phpcs:disable PEAR.NamingConventions.ValidFunctionName.ScopeNotCamelCaps
	/**
	 *	Returns the label of a statut
	 *
	 *	@param      int		$statut     id statut
	 *	@param      int		$mode       0=long label, 1=short label, 2=Picto + short label, 3=Picto, 4=Picto + long label, 5=Short label + Picto, 6=Long label + Picto
	 *	@return     string      		Label
	 */
	public function LibStatut($statut, $mode = 0)
	{
        // phpcs:enable
		// Init/load array of translation of status
		if (empty($this->statuts) || empty($this->statuts_short))
		{
			global $langs;
			$langs->load("fichinter");

			$this->statuts[0]=$langs->trans('Draft');
			$this->statuts[1]=$langs->trans('Validated');
			$this->statuts[2]=$langs->trans('StatusInterInvoiced');
			$this->statuts[3]=$langs->trans('Done');
			$this->statuts_short[0]=$langs->trans('Draft');
			$this->statuts_short[1]=$langs->trans('Validated');
			$this->statuts_short[2]=$langs->trans('StatusInterInvoiced');
			$this->statuts_short[3]=$langs->trans('Done');
			$this->statuts_logo[0]='statut0';
			$this->statuts_logo[1]='statut1';
			$this->statuts_logo[2]='statut6';
			$this->statuts_logo[3]='statut6';
		}

		if ($mode == 0)
			return $this->statuts[$statut];
		elseif ($mode == 1)
			return $this->statuts_short[$statut];
		elseif ($mode == 2)
			return img_picto($this->statuts_short[$statut], $this->statuts_logo[$statut]).' '.$this->statuts_short[$statut];
		elseif ($mode == 3)
			return img_picto($this->statuts_short[$statut], $this->statuts_logo[$statut]);
		elseif ($mode == 4)
			return img_picto($this->statuts_short[$statut], $this->statuts_logo[$statut]).' '.$this->statuts[$statut];
		elseif ($mode == 5)
			return '<span class="hideonsmartphone">'.$this->statuts_short[$statut].' </span>'.img_picto($this->statuts[$statut], $this->statuts_logo[$statut]);
		elseif ($mode == 6)
			return '<span class="hideonsmartphone">'.$this->statuts[$statut].' </span>'.img_picto($this->statuts[$statut], $this->statuts_logo[$statut]);

		return '';
	}

	/**
	 *	Return clicable name (with picto eventually)
	 *
	 *	@param		int		$withpicto					0=_No picto, 1=Includes the picto in the linkn, 2=Picto only
	 *	@param		string	$option						Options
	 *  @param	    int   	$notooltip					1=Disable tooltip
	 *  @param      int     $save_lastsearch_value		-1=Auto, 0=No save of lastsearch_values when clicking, 1=Save lastsearch_values whenclicking
	 *	@return		string								String with URL
	 */
	public function getNomUrl($withpicto = 0, $option = '', $notooltip = 0, $save_lastsearch_value = -1)
	{
		global $conf, $langs, $hookmanager;

		$result='';

		$label = '<u>' . $langs->trans("ShowIntervention") . '</u>';
		if (! empty($this->ref))
			$label .= '<br><b>' . $langs->trans('Ref') . ':</b> '.$this->ref;

		$url = DOL_URL_ROOT.'/fichinter/card.php?id='.$this->id;

		if ($option !== 'nolink')
		{
			// Add param to save lastsearch_values or not
			$add_save_lastsearch_values=($save_lastsearch_value == 1 ? 1 : 0);
			if ($save_lastsearch_value == -1 && preg_match('/list\.php/', $_SERVER["PHP_SELF"])) $add_save_lastsearch_values=1;
			if ($add_save_lastsearch_values) $url.='&save_lastsearch_values=1';
	   	}

		$linkclose='';
		if (empty($notooltip))
		{
			if (! empty($conf->global->MAIN_OPTIMIZEFORTEXTBROWSER))
			{
				$label=$langs->trans("ShowIntervention");
				$linkclose.=' alt="'.dol_escape_htmltag($label, 1).'"';
			}
			$linkclose.= ' title="'.dol_escape_htmltag($label, 1).'"';
			$linkclose.=' class="classfortooltip"';

			/*
			$hookmanager->initHooks(array('fichinterdao'));
			$parameters=array('id'=>$this->id);
			$reshook=$hookmanager->executeHooks('getnomurltooltip',$parameters,$this,$action);    // Note that $action and $object may have been modified by some hooks
			if ($reshook > 0) $linkclose = $hookmanager->resPrint;
			*/
		}

		$linkstart = '<a href="'.$url.'"';
		$linkstart.=$linkclose.'>';
		$linkend='</a>';

		$result .= $linkstart;
		if ($withpicto) $result.=img_object(($notooltip?'':$label), $this->picto, ($notooltip?(($withpicto != 2) ? 'class="paddingright"' : ''):'class="'.(($withpicto != 2) ? 'paddingright ' : '').'classfortooltip"'), 0, 0, $notooltip?0:1);
		if ($withpicto != 2) $result.= $this->ref;
		$result .= $linkend;

		global $action;
		$hookmanager->initHooks(array('intervnetiondao'));
		$parameters=array('id'=>$this->id, 'getnomurl'=>$result);
		$reshook=$hookmanager->executeHooks('getNomUrl', $parameters, $this, $action);    // Note that $action and $object may have been modified by some hooks
		if ($reshook > 0) $result = $hookmanager->resPrint;
		else $result .= $hookmanager->resPrint;

		return $result;
	}


	/**
	 *	Returns the next non used reference of intervention
	 *	depending on the module numbering assets within FICHEINTER_ADDON
	 *
	 *	@param	    Societe		$soc		Thirdparty object
	 *	@return     string					Free reference for intervention
	 */
	public function getNextNumRef($soc)
	{
		global $conf, $db, $langs;
		$langs->load("interventions");

		if (! empty($conf->global->FICHEINTER_ADDON))
		{
			$mybool = false;

			$file = "mod_".$conf->global->FICHEINTER_ADDON.".php";
			$classname = "mod_".$conf->global->FICHEINTER_ADDON;

			// Include file with class
			$dirmodels = array_merge(array('/'), (array) $conf->modules_parts['models']);

			foreach ($dirmodels as $reldir) {

				$dir = dol_buildpath($reldir."core/modules/fichinter/");

				// Load file with numbering class (if found)
				$mybool|=@include_once $dir.$file;
			}

			if ($mybool === false) {
				dol_print_error('', "Failed to include file ".$file);
				return '';
			}

			$obj = new $classname();
			$numref = "";
			$numref = $obj->getNextValue($soc, $this);

			if ( $numref != "")
			{
				return $numref;
			}
			else
			{
				dol_print_error($db, "Fichinter::getNextNumRef ".$obj->error);
				return "";
			}
		}
		else
		{
			$langs->load("errors");
			print $langs->trans("Error")." ".$langs->trans("Error_FICHEINTER_ADDON_NotDefined");
			return "";
		}
	}

	/**
	 * 	Load information on object
	 *
	 *	@param	int		$id      Id of object
	 *	@return	void
	 */
	public function info($id)
	{
		global $conf;

		$sql = "SELECT f.rowid,";
		$sql.= " f.datec,";
		$sql.= " f.tms as date_modification,";
		$sql.= " f.date_valid as datev,";
		$sql.= " f.fk_user_author,";
		$sql.= " f.fk_user_modif as fk_user_modification,";
		$sql.= " f.fk_user_valid";
		$sql.= " FROM ".MAIN_DB_PREFIX."fichinter as f";
		$sql.= " WHERE f.rowid = ".$id;

		$resql = $this->db->query($sql);
		if ($resql)
		{
			if ($this->db->num_rows($resql))
			{
				$obj = $this->db->fetch_object($resql);

				$this->id                = $obj->rowid;

				$this->date_creation     = $this->db->jdate($obj->datec);
				$this->date_modification = $this->db->jdate($obj->date_modification);
				$this->date_validation   = $this->db->jdate($obj->datev);

				$cuser = new User($this->db);
				$cuser->fetch($obj->fk_user_author);
				$this->user_creation     = $cuser;

				if ($obj->fk_user_valid)
				{
					$vuser = new User($this->db);
					$vuser->fetch($obj->fk_user_valid);
					$this->user_validation     = $vuser;
				}
				if ($obj->fk_user_modification)
				{
					$muser = new User($this->db);
					$muser->fetch($obj->fk_user_modification);
					$this->user_modification   = $muser;
				}
			}
			$this->db->free($resql);
		}
		else
		{
			dol_print_error($this->db);
		}
	}

	/**
	 *	Delete intervetnion
	 *
	 *	@param      User	$user			Object user who delete
	 *	@param		int		$notrigger		Disable trigger
	 *	@return		int						<0 if KO, >0 if OK
	 */
	public function delete($user, $notrigger = 0)
	{
		global $conf,$langs;
		require_once DOL_DOCUMENT_ROOT.'/core/lib/files.lib.php';

		$error=0;

		$this->db->begin();

		if (! $error && ! $notrigger)
		{
			// Call trigger
			$result=$this->call_trigger('FICHINTER_DELETE', $user);
			if ($result < 0) { $error++; $this->db->rollback(); return -1; }
			// End call triggers
		}

		// Delete linked object
		if (! $error)
		{
			$res = $this->deleteObjectLinked();
			if ($res < 0) $error++;
		}

		// Delete linked contacts
		if (! $error)
		{
			$res = $this->delete_linked_contact();
			if ($res < 0)
			{
				$this->error='ErrorFailToDeleteLinkedContact';
				$error++;
			}
		}

		if (! $error)
		{
			$sql = "DELETE FROM ".MAIN_DB_PREFIX."fichinterdet";
			$sql.= " WHERE fk_fichinter = ".$this->id;

			$resql = $this->db->query($sql);
			if (! $resql) $error++;
		}

		if ((! $error) && (empty($conf->global->MAIN_EXTRAFIELDS_DISABLED))) // For avoid conflicts if trigger used
		{
			// Remove extrafields
			$res = $this->deleteExtraFields();
			if ($res < 0) $error++;
		}

		if (! $error)
		{
			// Delete object
			$sql = "DELETE FROM ".MAIN_DB_PREFIX."fichinter";
			$sql.= " WHERE rowid = ".$this->id;

			dol_syslog("Fichinter::delete", LOG_DEBUG);
			$resql = $this->db->query($sql);
			if (! $resql) $error++;
		}

		if (! $error)
		{
			// Remove directory with files
			$fichinterref = dol_sanitizeFileName($this->ref);
			if ($conf->ficheinter->dir_output)
			{
				$dir = $conf->ficheinter->dir_output . "/" . $fichinterref ;
				$file = $conf->ficheinter->dir_output . "/" . $fichinterref . "/" . $fichinterref . ".pdf";
				if (file_exists($file))
				{
					dol_delete_preview($this);

					if (! dol_delete_file($file, 0, 0, 0, $this)) // For triggers
					{
						$langs->load("errors");
						$this->error=$langs->trans("ErrorFailToDeleteFile", $file);
						return 0;
					}
				}
				if (file_exists($dir))
				{
					if (! dol_delete_dir_recursive($dir))
					{
						$langs->load("errors");
						$this->error=$langs->trans("ErrorFailToDeleteDir", $dir);
						return 0;
					}
				}
			}
		}

		if (! $error)
		{
			$this->db->commit();
			return 1;
		}
		else
		{
			$this->db->rollback();
			return -1;
		}
	}

    // phpcs:disable PEAR.NamingConventions.ValidFunctionName.ScopeNotCamelCaps
	/**
	 *  Defines a delivery date of intervention
	 *
	 *  @param      User	$user				Object user who define
	 *  @param      date	$date_delivery   	date of delivery
	 *  @return     int							<0 if ko, >0 if ok
     */
    public function set_date_delivery($user, $date_delivery)
    {
        // phpcs:enable
		global $conf;

		if ($user->rights->ficheinter->creer)
		{
			$sql = "UPDATE ".MAIN_DB_PREFIX."fichinter ";
			$sql.= " SET datei = '".$this->db->idate($date_delivery)."'";
			$sql.= " WHERE rowid = ".$this->id;
			$sql.= " AND fk_statut = 0";

			if ($this->db->query($sql))
			{
				$this->date_delivery = $date_delivery;
				return 1;
			}
			else
			{
				$this->error=$this->db->error();
				dol_syslog("Fichinter::set_date_delivery Erreur SQL");
				return -1;
			}
		}
	}

    // phpcs:disable PEAR.NamingConventions.ValidFunctionName.ScopeNotCamelCaps
	/**
	 *	Define the label of the intervention
	 *
	 *	@param      User	$user			Object user who modify
	 *	@param      string	$description    description
	 *	@return     int						<0 if KO, >0 if OK
	 */
    public function set_description($user, $description)
	{
        // phpcs:enable
		global $conf;

		if ($user->rights->ficheinter->creer)
		{
			$sql = "UPDATE ".MAIN_DB_PREFIX."fichinter ";
			$sql.= " SET description = '".$this->db->escape($description)."',";
			$sql.= " fk_user_modif = ".$user->id;
			$sql.= " WHERE rowid = ".$this->id;

			if ($this->db->query($sql))
			{
				$this->description = $description;
				return 1;
			}
			else
			{
				$this->error=$this->db->error();
				dol_syslog("Fichinter::set_description Erreur SQL");
				return -1;
			}
		}
	}


    // phpcs:disable PEAR.NamingConventions.ValidFunctionName.ScopeNotCamelCaps
	/**
	 *	Link intervention to a contract
	 *
	 *	@param      User	$user			Object user who modify
	 *	@param      int		$contractid		Description
	 *	@return     int						<0 if ko, >0 if ok
	 */
    public function set_contrat($user, $contractid)
    {
        // phpcs:enable
		global $conf;

		if ($user->rights->ficheinter->creer)
		{
			$sql = "UPDATE ".MAIN_DB_PREFIX."fichinter ";
			$sql.= " SET fk_contrat = '".$contractid."'";
			$sql.= " WHERE rowid = ".$this->id;

			if ($this->db->query($sql))
			{
				$this->fk_contrat = $contractid;
				return 1;
			}
			else
			{
				$this->error=$this->db->error();
				return -1;
			}
		}
		return -2;
	}



	/**
	 *	Load an object from its id and create a new one in database
	 *
	 *	@param		int			$socid			Id of thirdparty
	 *	@return		int							New id of clone
	 */
	public function createFromClone($socid = 0)
	{
		global $user,$hookmanager;

		$error=0;

		$this->db->begin();

		// get extrafields so they will be clone
		foreach($this->lines as $line)
			$line->fetch_optionals($line->rowid);

		// Load source object
		$objFrom = clone $this;

		// Change socid if needed
		if (! empty($socid) && $socid != $this->socid)
		{
			$objsoc = new Societe($this->db);

			if ($objsoc->fetch($socid)>0)
			{
				$this->socid 				= $objsoc->id;
				//$this->cond_reglement_id	= (! empty($objsoc->cond_reglement_id) ? $objsoc->cond_reglement_id : 0);
				//$this->mode_reglement_id	= (! empty($objsoc->mode_reglement_id) ? $objsoc->mode_reglement_id : 0);
				$this->fk_project			= '';
				$this->fk_delivery_address	= '';
			}

			// TODO Change product price if multi-prices
		}

		$this->id=0;
		$this->ref = '';
		$this->statut=0;

		// Clear fields
		$this->user_author_id     = $user->id;
		$this->user_valid         = '';
		$this->date_creation      = '';
		$this->date_validation    = '';
		$this->ref_client         = '';

		// Create clone
		$this->context['createfromclone'] = 'createfromclone';
		$result=$this->create($user);
		if ($result < 0) $error++;

		if (! $error)
		{
			// Add lines because it is not included into create function
			foreach ($this->lines as $line)
			{
				$this->addline($user, $this->id, $line->desc, $line->datei, $line->duration);
			}

			// Hook of thirdparty module
			if (is_object($hookmanager))
			{
				$parameters=array('objFrom'=>$objFrom);
				$action='';
				$reshook=$hookmanager->executeHooks('createFrom', $parameters, $this, $action);    // Note that $action and $object may have been modified by some hooks
				if ($reshook < 0) $error++;
			}
		}

		unset($this->context['createfromclone']);

		// End
		if (! $error)
		{
			$this->db->commit();
			return $this->id;
		}
		else
		{
			$this->db->rollback();
			return -1;
		}
	}


	/**
	 *	Adding a line of intervention into data base
	 *
	 *  @param      user	$user					User that do the action
	 *	@param    	int		$fichinterid			Id of intervention
	 *	@param    	string	$desc					Line description
	 *	@param      date	$date_intervention  	Intervention date
	 *	@param      int		$duration            	Intervention duration
	 *  @param		array	$array_options			Array option
	 *	@return    	int             				>0 if ok, <0 if ko
	 */
	public function addline($user, $fichinterid, $desc, $date_intervention, $duration, $array_options = '')
	{
		dol_syslog(get_class($this)."::addline $fichinterid, $desc, $date_intervention, $duration");

		if ($this->statut == 0)
		{
			$this->db->begin();

			// Insertion ligne
			$line=new FichinterLigne($this->db);

			$line->fk_fichinter = $fichinterid;
			$line->desc         = $desc;
			$line->datei        = $date_intervention;
			$line->duration     = $duration;

			if (is_array($array_options) && count($array_options)>0) {
				$line->array_options=$array_options;
			}

			$result=$line->insert($user);

			if ($result >= 0)
			{
				$this->db->commit();
				return 1;
			}
			else
			{
				$this->error=$this->db->error();
				$this->db->rollback();
				return -1;
			}
		}
	}


	/**
	 *  Initialise an instance with random values.
	 *  Used to build previews or test instances.
	 *	id must be 0 if object instance is a specimen.
	 *
	 *  @return	void
	 */
	public function initAsSpecimen()
	{
		global $user,$langs,$conf;

		$now=dol_now();

		// Initialise parametres
		$this->id=0;
		$this->ref = 'SPECIMEN';
		$this->specimen=1;
		$this->socid = 1;
		$this->datec = $now;
		$this->note_private='Private note';
		$this->note_public='SPECIMEN';
		$this->duration = 0;
		$nbp = 25;
		$xnbp = 0;
		while ($xnbp < $nbp)
		{
			$line=new FichinterLigne($this->db);
			$line->desc=$langs->trans("Description")." ".$xnbp;
			$line->datei=($now-3600*(1+$xnbp));
			$line->duration=600;
			$line->fk_fichinter=0;
			$this->lines[$xnbp]=$line;
			$xnbp++;

			$this->duration+=$line->duration;
		}
	}

    // phpcs:disable PEAR.NamingConventions.ValidFunctionName.ScopeNotCamelCaps
	/**
	 *	Load array lines ->lines
	 *
	 *	@return		int		<0 if KO, >0 if OK
	 */
    public function fetch_lines()
    {
        // phpcs:enable
		$this->lines = array();

		$sql = 'SELECT rowid, description, duree, date, rang';
		$sql.= ' FROM '.MAIN_DB_PREFIX.'fichinterdet';
		$sql.=' WHERE fk_fichinter = '.$this->id .' ORDER BY rang ASC, date ASC' ;

		dol_syslog(get_class($this)."::fetch_lines", LOG_DEBUG);
		$resql=$this->db->query($sql);
		if ($resql)
		{
			$num = $this->db->num_rows($resql);
			$i = 0;
			while ($i < $num)
			{
				$objp = $this->db->fetch_object($resql);

				$line = new FichinterLigne($this->db);
				$line->id = $objp->rowid;
				$line->desc = $objp->description;
				$line->duration = $objp->duree;
				//For invoicing we calculing hours
				$line->qty = round($objp->duree/3600, 2);
				$line->date	= $this->db->jdate($objp->date);
				$line->datei = $this->db->jdate($objp->date);
				$line->rang	= $objp->rang;
				$line->product_type = 1;

				$this->lines[$i] = $line;

				$i++;
			}
			$this->db->free($resql);

			return 1;
		}
		else
		{
			$this->error=$this->db->error();
			return -1;
		}
	}

	/**
	 * Function used to replace a thirdparty id with another one.
	 *
	 * @param DoliDB $db Database handler
	 * @param int $origin_id Old thirdparty id
	 * @param int $dest_id New thirdparty id
	 * @return bool
	 */
	public static function replaceThirdparty(DoliDB $db, $origin_id, $dest_id)
	{
		$tables = array(
			'fichinter'
		);

		return CommonObject::commonReplaceThirdparty($db, $origin_id, $dest_id, $tables);
	}
}

/**
 *	Classe permettant la gestion des lignes d'intervention
 */
class FichinterLigne extends CommonObjectLine
{
	/**
     * @var DoliDB Database handler.
     */
    public $db;

	/**
	 * @var string Error code (or message)
	 */
	public $error='';

	// From llx_fichinterdet
	/**
     * @var int ID
     */
	public $fk_fichinter;

	public $desc;          	// Description ligne
	public $datei;           // Date intervention
	public $duration;        // Duree de l'intervention
	public $rang = 0;

	/**
	 * @var string ID to identify managed object
	 */
	public $element='fichinterdet';

	/**
	 * @var string Name of table without prefix where object is stored
	 */
	public $table_element='fichinterdet';

	/**
	 * @var int Field with ID of parent key if this field has a parent
	 */
	public $fk_element='fk_fichinter';

	/**
	 *  Constructor
	 *
	 *  @param  DoliDB  $db     Database handler
	 */
	public function __construct($db)
	{
		$this->db = $db;
	}

	/**
	 *	Retrieve the line of intervention
	 *
	 *	@param  int		$rowid		Line id
	 *	@return	int					<0 if KO, >0 if OK
	 */
	public function fetch($rowid)
	{
		$sql = 'SELECT ft.rowid, ft.fk_fichinter, ft.description, ft.duree, ft.rang,';
		$sql.= ' ft.date as datei';
		$sql.= ' FROM '.MAIN_DB_PREFIX.'fichinterdet as ft';
		$sql.= ' WHERE ft.rowid = '.$rowid;

		dol_syslog("FichinterLigne::fetch", LOG_DEBUG);
		$result = $this->db->query($sql);
		if ($result)
		{
			$objp = $this->db->fetch_object($result);
			$this->rowid          	= $objp->rowid;
			$this->id 				= $objp->rowid;
			$this->fk_fichinter   	= $objp->fk_fichinter;
			$this->datei			= $this->db->jdate($objp->datei);
			$this->desc           	= $objp->description;
			$this->duration       	= $objp->duree;
			$this->rang           	= $objp->rang;

			$this->db->free($result);
			return 1;
		}
		else
		{
			$this->error=$this->db->error().' sql='.$sql;
			return -1;
		}
	}

	/**
	 *	Insert the line into database
	 *
	 *	@param		User	$user 		Objet user that make creation
	 *	@param		int		$notrigger	Disable all triggers
	 *	@return		int		<0 if ko, >0 if ok
	 */
	public function insert($user, $notrigger = 0)
	{
		global $langs,$conf;

		dol_syslog("FichinterLigne::insert rang=".$this->rang);

		$this->db->begin();

		$rangToUse=$this->rang;
		if ($rangToUse == -1)
		{
			// Recupere rang max de la ligne d'intervention dans $rangmax
			$sql = 'SELECT max(rang) as max FROM '.MAIN_DB_PREFIX.'fichinterdet';
			$sql.= ' WHERE fk_fichinter ='.$this->fk_fichinter;
			$resql = $this->db->query($sql);
			if ($resql)
			{
				$obj = $this->db->fetch_object($resql);
				$rangToUse = $obj->max + 1;
			}
			else
			{
				dol_print_error($this->db);
				$this->db->rollback();
				return -1;
			}
		}

		// Insertion dans base de la ligne
		$sql = 'INSERT INTO '.MAIN_DB_PREFIX.'fichinterdet';
		$sql.= ' (fk_fichinter, description, date, duree, rang)';
		$sql.= " VALUES (".$this->fk_fichinter.",";
		$sql.= " '".$this->db->escape($this->desc)."',";
		$sql.= " '".$this->db->idate($this->datei)."',";
		$sql.= " ".$this->duration.",";
		$sql.= ' '.$rangToUse;
		$sql.= ')';

		dol_syslog("FichinterLigne::insert", LOG_DEBUG);
		$resql=$this->db->query($sql);
		if ($resql)
		{
			$this->id=$this->db->last_insert_id(MAIN_DB_PREFIX.'fichinterdet');
			$this->rowid=$this->id;

			if (empty($conf->global->MAIN_EXTRAFIELDS_DISABLED)) // For avoid conflicts if trigger used
			{
				$result=$this->insertExtraFields();
				if ($result < 0)
				{
					$error++;
				}
			}


			$result=$this->update_total();

			if ($result > 0)
			{
				$this->rang=$rangToUse;

				if (! $notrigger)
				{
					// Call trigger
					$result=$this->call_trigger('LINEFICHINTER_CREATE', $user);
					if ($result < 0) { $error++; }
					// End call triggers
				}
			}

			if (!$error) {
				$this->db->commit();
				return $result;
			}
			else
			{
				$this->db->rollback();
				return -1;
			}
		}
		else
		{
			$this->error=$this->db->error()." sql=".$sql;
			$this->db->rollback();
			return -1;
		}
	}


	/**
	 *	Update intervention into database
	 *
	 *	@param		User	$user 		Objet user that make creation
	 *	@param		int		$notrigger	Disable all triggers
	 *	@return		int		<0 if ko, >0 if ok
	 */
	public function update($user, $notrigger = 0)
	{
		global $langs,$conf;

		$this->db->begin();

		// Mise a jour ligne en base
		$sql = "UPDATE ".MAIN_DB_PREFIX."fichinterdet SET";
		$sql.= " description='".$this->db->escape($this->desc)."'";
		$sql.= ",date='".$this->db->idate($this->datei)."'";
		$sql.= ",duree=".$this->duration;
		$sql.= ",rang='".$this->db->escape($this->rang)."'";
		$sql.= " WHERE rowid = ".$this->id;

		dol_syslog("FichinterLigne::update", LOG_DEBUG);
		$resql=$this->db->query($sql);
		if ($resql)
		{

			if (empty($conf->global->MAIN_EXTRAFIELDS_DISABLED)) // For avoid conflicts if trigger used
			{
				$result=$this->insertExtraFields();
				if ($result < 0)
				{
					$error++;
				}
			}

			$result=$this->update_total();
			if ($result > 0)
			{

				if (! $notrigger)
				{
					// Call trigger
					$result=$this->call_trigger('LINEFICHINTER_UPDATE', $user);
					if ($result < 0) { $error++; }
					// End call triggers
				}
			}

			if (!$error)
			{
				$this->db->commit();
				return $result;
			}
			else
			{
				$this->error=$this->db->lasterror();
				$this->db->rollback();
				return -1;
			}
		}
		else
		{
			$this->error=$this->db->lasterror();
			$this->db->rollback();
			return -1;
		}
	}

    // phpcs:disable PEAR.NamingConventions.ValidFunctionName.ScopeNotCamelCaps
	/**
	 *	Update total duration into llx_fichinter
	 *
	 *	@return		int		<0 si ko, >0 si ok
	 */
	public function update_total()
	{
        // phpcs:enable
		global $conf;

		$this->db->begin();

		$sql = "SELECT SUM(duree) as total_duration, min(date) as dateo, max(date) as datee ";
		$sql.= " FROM ".MAIN_DB_PREFIX."fichinterdet";
		$sql.= " WHERE fk_fichinter=".$this->fk_fichinter;

		dol_syslog("FichinterLigne::update_total", LOG_DEBUG);
		$resql=$this->db->query($sql);
		if ($resql)
		{
			$obj=$this->db->fetch_object($resql);
			$total_duration=0;
			if (!empty($obj->total_duration)) $total_duration = $obj->total_duration;

			$sql = "UPDATE ".MAIN_DB_PREFIX."fichinter";
			$sql.= " SET duree = ".$total_duration;
			$sql.= " , dateo = ".(! empty($obj->dateo)?"'".$this->db->idate($obj->dateo)."'":"null");
			$sql.= " , datee = ".(! empty($obj->datee)?"'".$this->db->idate($obj->datee)."'":"null");
			$sql.= " WHERE rowid = ".$this->fk_fichinter;

			dol_syslog("FichinterLigne::update_total", LOG_DEBUG);
			$resql=$this->db->query($sql);
			if ($resql)
			{
				$this->db->commit();
				return 1;
			}
			else
			{
				$this->error=$this->db->error();
				$this->db->rollback();
				return -2;
			}
		}
		else
		{
			$this->error=$this->db->error();
			$this->db->rollback();
			return -1;
		}
	}

	/**
	 *	Delete a intervention line
	 *
	 *	@param		User	$user 		Objet user that make creation
	 *	@param		int		$notrigger	Disable all triggers
	 *	@return     int		>0 if ok, <0 if ko
	 */
	public function deleteline($user, $notrigger = 0)
	{
		global $langs,$conf;

		$error=0;

		if ($this->statut == 0)
		{
			dol_syslog(get_class($this)."::deleteline lineid=".$this->id);
			$this->db->begin();

			$sql = "DELETE FROM ".MAIN_DB_PREFIX."fichinterdet WHERE rowid = ".$this->id;
			$resql = $this->db->query($sql);

			if ($resql)
			{
				$result = $this->update_total();
				if ($result > 0)
				{
					if (! $notrigger)
					{
						// Call trigger
						$result=$this->call_trigger('LINEFICHINTER_DELETE', $user);
						if ($result < 0) { $error++; $this->db->rollback(); return -1; }
						// End call triggers
					}

					$this->db->commit();
					return $result;
				}
				else
				{
					$this->db->rollback();
					return -1;
				}
			}
			else
			{
				$this->error=$this->db->error()." sql=".$sql;
				$this->db->rollback();
				return -1;
			}
		}
		else
		{
			return -2;
		}
	}
}<|MERGE_RESOLUTION|>--- conflicted
+++ resolved
@@ -407,13 +407,8 @@
 				$this->datet        = $this->db->jdate($obj->datet);
 				$this->datev        = $this->db->jdate($obj->datev);
 				$this->datem        = $this->db->jdate($obj->datem);
-<<<<<<< HEAD
-				$this->fk_project = $obj->fk_projet;
-				$this->note_public = $obj->note_public;
-=======
 				$this->fk_project   = $obj->fk_project;
 				$this->note_public  = $obj->note_public;
->>>>>>> 2448d1de
 				$this->note_private = $obj->note_private;
 				$this->modelpdf = $obj->model_pdf;
 				$this->fk_contrat = $obj->fk_contrat;
