--- conflicted
+++ resolved
@@ -165,7 +165,7 @@
 			{
 				$this->ref='(PROV'.$this->id.')';
 				$sql = 'UPDATE '.MAIN_DB_PREFIX."fichinter SET ref='".$this->ref."' WHERE rowid=".$this->id;
-					
+
 				dol_syslog(get_class($this)."::create sql=".$sql);
 				$resql=$this->db->query($sql);
 				if (! $resql) $error++;
@@ -221,21 +221,12 @@
 	 */
 	function update($user, $notrigger=0)
 	{
-<<<<<<< HEAD
 	 	if (! is_numeric($this->duree)) {
 	 		$this->duree = 0;
 	 	}
 	 	if (! dol_strlen($this->fk_project)) {
 	 		$this->fk_project = 0;
 	 	}
-=======
-		if (! is_numeric($this->duree)) {
-			$this->duree = 0;
-		}
-		if (! dol_strlen($this->fk_project)) {
-			$this->fk_project = 0;
-		}
->>>>>>> 4539f6ce
 
 		$this->db->begin();
 
@@ -250,7 +241,7 @@
 		dol_syslog(get_class($this)."::update sql=".$sql, LOG_DEBUG);
 		if ($this->db->query($sql))
 		{
-			
+
 			if (! $notrigger)
 			{
 			// Appel des triggers
@@ -262,8 +253,7 @@
 			}
 			// Fin appel triggers
 			}
-
-
+			
 			$this->db->commit();
 			return 1;
 		}
@@ -400,7 +390,7 @@
 			$this->db->begin();
 
 			$now=dol_now();
-				
+
 			// Define new ref
 			if (! $error && (preg_match('/^[\(]?PROV/i', $this->ref)))
 			{
@@ -428,15 +418,9 @@
 				include_once DOL_DOCUMENT_ROOT . '/core/class/interfaces.class.php';
 				$interface=new Interfaces($this->db);
 				$result=$interface->run_triggers('FICHINTER_VALIDATE',$this,$user,$langs,$conf);
-<<<<<<< HEAD
 	 			if ($result < 0) {
 	 				$error++; $this->errors=$interface->errors;
 	 			}
-=======
-				if ($result < 0) {
-					$error++; $this->errors=$interface->errors;
-				}
->>>>>>> 4539f6ce
 				// Fin appel triggers
 
 				if (! $error)
@@ -678,13 +662,8 @@
 	 */
 	function delete($user, $notrigger=0)
 	{
-<<<<<<< HEAD
 		global $conf,$langs;
         require_once DOL_DOCUMENT_ROOT.'/core/lib/files.lib.php';
-=======
-		global $conf;
-		require_once DOL_DOCUMENT_ROOT.'/core/lib/files.lib.php';
->>>>>>> 4539f6ce
 
 		$error=0;
 
@@ -748,7 +727,6 @@
 					}
 				}
 
-<<<<<<< HEAD
 				if (! $notrigger)
 				{
 					// Appel des triggers
@@ -758,19 +736,9 @@
 					if ($result < 0) {
 						$error++; $this->errors=$interface->errors;
 					}
-				// Fin appel triggers
+					// Fin appel triggers
 				}
-=======
-	 			// Appel des triggers
-	 			include_once DOL_DOCUMENT_ROOT . '/core/class/interfaces.class.php';
-	 			$interface=new Interfaces($this->db);
-	 			$result=$interface->run_triggers('FICHINTER_DELETE',$this,$user,$langs,$conf);
-	 			if ($result < 0) {
-	 				$error++; $this->errors=$interface->errors;
-	 			}
-	 			// Fin appel triggers
-
->>>>>>> 4539f6ce
+
 				$this->db->commit();
 				return 1;
 			}
@@ -1054,12 +1022,8 @@
 	 */
 	function insert($user, $notrigger=0)
 	{
-<<<<<<< HEAD
 		global $langs,$conf;
-		
-=======
-
->>>>>>> 4539f6ce
+
 		dol_syslog("FichinterLigne::insert rang=".$this->rang);
 
 		$this->db->begin();
@@ -1102,7 +1066,7 @@
 			if ($result > 0)
 			{
 				$this->rang=$rangToUse;
-				
+
 				if (! $notrigger)
 				{
 					// Appel des triggers
@@ -1115,7 +1079,7 @@
 					// Fin appel triggers
 				}
 			}
-			
+
 			if (!$error) {
 				$this->db->commit();
 				return $result;
@@ -1146,7 +1110,7 @@
 	function update($user,$notrigger=0)
 	{
 		global $langs,$conf;
-		
+
 		$this->db->begin();
 
 		// Mise a jour ligne en base
@@ -1164,7 +1128,7 @@
 			$result=$this->update_total();
 			if ($result > 0)
 			{
-				
+
 				if (! $notrigger)
 				{
 					// Appel des triggers
@@ -1177,9 +1141,9 @@
 					// Fin appel triggers
 				}
 			}
-			
+
 			if (!$error)
-			{	
+			{
 				$this->db->commit();
 				return $result;
 			}
@@ -1259,15 +1223,10 @@
      *	@param		int		$notrigger	Disable all triggers
 	 *	@return     int		>0 if ok, <0 if ko
 	 */
-<<<<<<< HEAD
 	function deleteline($user,$notrigger=0)
 	{
 		global $langs,$conf;
-		
-=======
-	function deleteline()
-	{		
->>>>>>> 4539f6ce
+
 		if ($this->statut == 0)
 		{
 			dol_syslog(get_class($this)."::deleteline lineid=".$this->rowid);
@@ -1283,7 +1242,7 @@
 				if ($result > 0)
 				{
 					$this->db->commit();
-					
+
 					if (! $notrigger)
 					{
 						// Appel des triggers
@@ -1295,7 +1254,7 @@
 						}
 						// Fin appel triggers
 					}
-					
+
 					return $result;
 				}
 				else
