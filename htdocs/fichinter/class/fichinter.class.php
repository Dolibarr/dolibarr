<?php
/* Copyright (C) 2002-2003 Rodolphe Quiedeville <rodolphe@quiedeville.org>
 * Copyright (C) 2004-2014 Laurent Destailleur  <eldy@users.sourceforge.net>
 * Copyright (C) 2005-2012 Regis Houssin        <regis.houssin@inodbox.com>
 * Copyright (C) 2011-2020 Juanjo Menent        <jmenent@2byte.es>
 * Copyright (C) 2015      Marcos García        <marcosgdf@gmail.com>
 * Copyright (C) 2015-2023 Charlene Benke       <charlene@patas-monkey.com>
 * Copyright (C) 2018      Nicolas ZABOURI	    <info@inovea-conseil.com>
 * Copyright (C) 2018-2024  Frédéric France     <frederic.france@free.fr>
 * Copyright (C) 2023-2024  William Mead        <william.mead@manchenumerique.fr>
 * Copyright (C) 2024		MDW					<mdeweerd@users.noreply.github.com>
 *
 * This program is free software; you can redistribute it and/or modify
 * it under the terms of the GNU General Public License as published by
 * the Free Software Foundation; either version 3 of the License, or
 * (at your option) any later version.
 *
 * This program is distributed in the hope that it will be useful,
 * but WITHOUT ANY WARRANTY; without even the implied warranty of
 * MERCHANTABILITY or FITNESS FOR A PARTICULAR PURPOSE.  See the
 * GNU General Public License for more details.
 *
 * You should have received a copy of the GNU General Public License
 * along with this program. If not, see <https://www.gnu.org/licenses/>.
 */

/**
 * 	\file       htdocs/fichinter/class/fichinter.class.php
 * 	\ingroup    fichinter
 * 	\brief      File for class to manage interventions
 */
require_once DOL_DOCUMENT_ROOT.'/core/class/commonobject.class.php';
require_once DOL_DOCUMENT_ROOT.'/core/class/commonobjectline.class.php';


/**
 *	Class to manage interventions
 */
class Fichinter extends CommonObject
{
	public $fields = array(
		'rowid' => array('type' => 'integer', 'label' => 'TechnicalID', 'enabled' => 1, 'visible' => -1, 'notnull' => 1, 'position' => 10),
		'fk_soc' => array('type' => 'integer:Societe:societe/class/societe.class.php', 'label' => 'ThirdParty', 'enabled' => 'isModEnabled("societe")', 'visible' => -1, 'notnull' => 1, 'position' => 15),
		'fk_projet' => array('type' => 'integer:Project:projet/class/project.class.php:1:(fk_statut:=:1)', 'label' => 'Fk projet', 'enabled' => 'isModEnabled("project")', 'visible' => -1, 'position' => 20),
		'fk_contrat' => array('type' => 'integer', 'label' => 'Fk contrat', 'enabled' => '$conf->contrat->enabled', 'visible' => -1, 'position' => 25),
		'ref' => array('type' => 'varchar(30)', 'label' => 'Ref', 'enabled' => 1, 'visible' => -1, 'notnull' => 1, 'showoncombobox' => 1, 'position' => 30),
		'ref_ext' => array('type' => 'varchar(255)', 'label' => 'Ref ext', 'enabled' => 1, 'visible' => 0, 'position' => 35),
		'ref_client' => array('type' => 'varchar(255)', 'label' => 'RefCustomer', 'enabled' => 1, 'visible' => -1, 'position' => 36),
		'entity' => array('type' => 'integer', 'label' => 'Entity', 'default' => '1', 'enabled' => 1, 'visible' => -2, 'notnull' => 1, 'position' => 40, 'index' => 1),
		'tms' => array('type' => 'timestamp', 'label' => 'DateModification', 'enabled' => 1, 'visible' => -1, 'notnull' => 1, 'position' => 45),
		'datec' => array('type' => 'datetime', 'label' => 'DateCreation', 'enabled' => 1, 'visible' => -1, 'position' => 50),
		'date_valid' => array('type' => 'datetime', 'label' => 'DateValidation', 'enabled' => 1, 'visible' => -1, 'position' => 55),
		'datei' => array('type' => 'date', 'label' => 'Datei', 'enabled' => 1, 'visible' => -1, 'position' => 60),
		'fk_user_author' => array('type' => 'integer:User:user/class/user.class.php', 'label' => 'Fk user author', 'enabled' => 1, 'visible' => -1, 'position' => 65),
		'fk_user_modif' => array('type' => 'integer:User:user/class/user.class.php', 'label' => 'UserModif', 'enabled' => 1, 'visible' => -2, 'notnull' => -1, 'position' => 70),
		'fk_user_valid' => array('type' => 'integer:User:user/class/user.class.php', 'label' => 'UserValidation', 'enabled' => 1, 'visible' => -1, 'position' => 75),
		'dateo' => array('type' => 'date', 'label' => 'Dateo', 'enabled' => 1, 'visible' => -1, 'position' => 85),
		'datee' => array('type' => 'date', 'label' => 'Datee', 'enabled' => 1, 'visible' => -1, 'position' => 90),
		'datet' => array('type' => 'date', 'label' => 'Datet', 'enabled' => 1, 'visible' => -1, 'position' => 95),
		'duree' => array('type' => 'double', 'label' => 'Duree', 'enabled' => 1, 'visible' => -1, 'position' => 100),
		'signed_status' => array('type' => 'smallint(6)', 'label' => 'SignedStatus', 'enabled' => 1, 'visible' => -1, 'position' => 101, 'arrayofkeyval' => array(0 => 'NoSignature', 1 => 'SignedSender', 2 => 'SignedReceiver', 9 => 'SignedAll')),
		'description' => array('type' => 'html', 'label' => 'Description', 'enabled' => 1, 'visible' => -1, 'position' => 105, 'showoncombobox' => 2),
		'note_private' => array('type' => 'html', 'label' => 'NotePrivate', 'enabled' => 1, 'visible' => 0, 'position' => 110),
		'note_public' => array('type' => 'html', 'label' => 'NotePublic', 'enabled' => 1, 'visible' => 0, 'position' => 115),
		'model_pdf' => array('type' => 'varchar(255)', 'label' => 'Model pdf', 'enabled' => 1, 'visible' => 0, 'position' => 120),
		'last_main_doc' => array('type' => 'varchar(255)', 'label' => 'Last main doc', 'enabled' => 1, 'visible' => -1, 'position' => 125),
		'import_key' => array('type' => 'varchar(14)', 'label' => 'ImportId', 'enabled' => 1, 'visible' => -2, 'position' => 130),
		'extraparams' => array('type' => 'varchar(255)', 'label' => 'Extraparams', 'enabled' => 1, 'visible' => -1, 'position' => 135),
		'fk_statut' => array('type' => 'integer', 'label' => 'Fk statut', 'enabled' => 1, 'visible' => -1, 'position' => 500),
	);

	/**
	 * @var string ID to identify managed object
	 */
	public $element = 'fichinter';

	/**
	 * @var string Name of table without prefix where object is stored
	 */
	public $table_element = 'fichinter';

	/**
	 * @var string Field with ID of parent key if this field has a parent
	 */
	public $fk_element = 'fk_fichinter';

	/**
	 * @var string    Name of subtable line
	 */
	public $table_element_line = 'fichinterdet';

	/**
	 * @var string String with name of icon for myobject. Must be the part after the 'object_' into object_myobject.png
	 */
	public $picto = 'intervention';

	/**
	 * {@inheritdoc}
	 */
	protected $table_ref_field = 'ref';

	/**
	 * @var int Thirdparty Id
	 */
	public $socid;

	public $author;

	/**
	 * @var null|int|'' Date creation record (datec)
	 */
	public $datec;

	/**
	 * @var null|int|'' Date record (datev)
	 */
	public $datev;
	/**
	 * @var null|int|'' Date record (dateo)
	 */
	public $dateo;
	/**
	 * @var null|int|'' Date record (datee)
	 */
	public $datee;

	/**
	 * @var null|int|'' Date t record (datet)
	 */
	public $datet;

	/**
	 * Date modification record (tms)
	 *
	 * @var integer
	 */
	public $datem;

	/**
	 * @var int duration
	 */
	public $duration;

	/**
	 * @var int status
	 */
	public $statut = 0; // 0=draft, 1=validated, 2=invoiced, 3=Terminate

	/**
	 * Signed Status of the intervention (0=NoSignature, 1=SignedBySender, 2=SignedByReceiver, 9=SignedByAll)
	 * @var int
	 */
	public $signed_status = 0;

	/**
	 * @var string description
	 */
	public $description;

	/**
	 * @var int Contract ID
	 */
	public $fk_contrat = 0;

	/**
	 * @var int Project ID
	 */
	public $fk_project = 0;

	/**
	 * Customer Ref
	 * @var string
	 */
	public $ref_client;

	/**
	 * @var array extraparams
	 */
	public $extraparams = array();

	/**
	 * @var FichinterLigne[] lines
	 */
	public $lines = array();

	/**
	 * Draft status
	 */
	const STATUS_DRAFT = 0;

	/**
	 * Validated status
	 */
	const STATUS_VALIDATED = 1;

	/**
	 * Billed
	 */
	const STATUS_BILLED = 2;

	/**
	 * Closed
	 */
	const STATUS_CLOSED = 3;


	/**
	 * No signature
	 */
	const STATUS_NO_SIGNATURE    = 0;

	/**
	 * Signed by sender
	 */
	const STATUS_SIGNED_SENDER   = 1;

	/**
	 * Signed by receiver
	 */
	const STATUS_SIGNED_RECEIVER = 2;

	/**
	 * Signed by all
	 */
	const STATUS_SIGNED_ALL      = 9; // To handle future kind of signature (ex: tripartite contract)


	/**
	 * Date delivery
	 * @var null|int|''		Delivery int
	 */
	public $date_delivery;

	/**
	 * Author Id
	 * @var int
	 */
	public $user_author_id;


	/**
	 *	Constructor
	 *
	 *  @param	DoliDB	$db		Database handler
	 */
	public function __construct($db)
	{
		$this->db = $db;
	}

	/**
	 *  Load indicators into this->nb for board
	 *
	 *  @return     int         Return integer <0 if KO, >0 if OK
	 */
	public function loadStateBoard()
	{
		global $user;

		$this->nb = array();
		$clause = "WHERE";

		$sql = "SELECT count(fi.rowid) as nb";
		$sql .= " FROM ".MAIN_DB_PREFIX."fichinter as fi";
		$sql .= " LEFT JOIN ".MAIN_DB_PREFIX."societe as s ON fi.fk_soc = s.rowid";
		if (!$user->hasRight('societe', 'client', 'voir')) {
			$sql .= " LEFT JOIN ".MAIN_DB_PREFIX."societe_commerciaux as sc ON s.rowid = sc.fk_soc";
			$sql .= " WHERE sc.fk_user = ".((int) $user->id);
			$clause = "AND";
		}
		$sql .= " ".$clause." fi.entity IN (".getEntity('intervention').")";

		$resql = $this->db->query($sql);
		if ($resql) {
			while ($obj = $this->db->fetch_object($resql)) {
				$this->nb["interventions"] = $obj->nb;
			}
			$this->db->free($resql);
			return 1;
		} else {
			dol_print_error($this->db);
			$this->error = $this->db->error();
			return -1;
		}
	}

	/**
	 *	Create an intervention into data base
	 *
	 *  @param		User	$user 		Object user that make creation
	 *	@param		int		$notrigger	Disable all triggers
	 *	@return		int		Return integer <0 if KO, >0 if OK
	 */
	public function create($user, $notrigger = 0)
	{
		global $conf, $langs;

		$error = 0;

		dol_syslog(get_class($this)."::create ref=".$this->ref);

		// Check parameters
		if (!empty($this->ref)) {	// We check that ref is not already used
			$result = self::isExistingObject($this->element, 0, $this->ref); // Check ref is not yet used
			if ($result > 0) {
				$this->error = 'ErrorRefAlreadyExists';
				dol_syslog(get_class($this)."::create ".$this->error, LOG_WARNING);
				$this->db->rollback();
				return -1;
			}
		}
		if (!is_numeric($this->duration)) {
			$this->duration = 0;
		}
		if (isset($this->ref_client)) {
			$this->ref_client = trim($this->ref_client);
		}

		if ($this->socid <= 0) {
			$this->error = 'ErrorFicheinterCompanyDoesNotExist';
			dol_syslog(get_class($this)."::create ".$this->error, LOG_ERR);
			return -1;
		}

		$soc = new Societe($this->db);
		$result = $soc->fetch($this->socid);

		$now = dol_now();

		$this->db->begin();

		$sql = "INSERT INTO ".MAIN_DB_PREFIX."fichinter (";
		$sql .= "fk_soc";
		$sql .= ", datec";
		$sql .= ", ref";
		$sql .= ", ref_client";
		$sql .= ", entity";
		$sql .= ", fk_user_author";
		$sql .= ", fk_user_modif";
		$sql .= ", description";
		$sql .= ", model_pdf";
		$sql .= ", fk_projet";
		$sql .= ", fk_contrat";
		$sql .= ", fk_statut";
		$sql .= ", note_private";
		$sql .= ", note_public";
		$sql .= ") ";
		$sql .= " VALUES (";
		$sql .= $this->socid;
		$sql .= ", '".$this->db->idate($now)."'";
		$sql .= ", '".$this->db->escape($this->ref)."'";
		$sql .= ", ".($this->ref_client ? "'".$this->db->escape($this->ref_client)."'" : "null");
		$sql .= ", ".((int) $conf->entity);
		$sql .= ", ".((int) $user->id);
		$sql .= ", ".((int) $user->id);
		$sql .= ", ".($this->description ? "'".$this->db->escape($this->description)."'" : "null");
		$sql .= ", '".$this->db->escape($this->model_pdf)."'";
		$sql .= ", ".($this->fk_project ? ((int) $this->fk_project) : 0);
		$sql .= ", ".($this->fk_contrat ? ((int) $this->fk_contrat) : 0);
		$sql .= ", ".((int) $this->statut);
		$sql .= ", ".($this->note_private ? "'".$this->db->escape($this->note_private)."'" : "null");
		$sql .= ", ".($this->note_public ? "'".$this->db->escape($this->note_public)."'" : "null");
		$sql .= ")";

		dol_syslog(get_class($this)."::create", LOG_DEBUG);
		$result = $this->db->query($sql);
		if ($result) {
			$this->id = $this->db->last_insert_id(MAIN_DB_PREFIX."fichinter");

			if ($this->id) {
				$this->ref = '(PROV'.$this->id.')';
				$sql = 'UPDATE '.MAIN_DB_PREFIX."fichinter SET ref='".$this->db->escape($this->ref)."' WHERE rowid=".((int) $this->id);

				dol_syslog(get_class($this)."::create", LOG_DEBUG);
				$resql = $this->db->query($sql);
				if (!$resql) {
					$error++;
				}
			}

			if (!$error) {
				$result = $this->insertExtraFields();
				if ($result < 0) {
					$error++;
				}
			}

			// Add linked object
			if (!$error && $this->origin && $this->origin_id) {
				$ret = $this->add_object_linked();
				if (!$ret) {
					dol_print_error($this->db);
				}
			}


			if (!$error && !$notrigger) {
				// Call trigger
				$result = $this->call_trigger('FICHINTER_CREATE', $user);
				if ($result < 0) {
					$error++;
				}
				// End call triggers
			}

			if (!$error) {
				$this->db->commit();
				return $this->id;
			} else {
				$this->db->rollback();
				$this->error = implode(',', $this->errors);
				dol_syslog(get_class($this)."::create ".$this->error, LOG_ERR);
				return -1;
			}
		} else {
			$this->error = $this->db->error();
			$this->db->rollback();
			return -1;
		}
	}

	/**
	 *	Update an intervention
	 *
	 *	@param		User	$user 		Object user that make creation
	 *	@param		int		$notrigger	Disable all triggers
	 *	@return		int		Return integer <0 if KO, >0 if OK
	 */
	public function update($user, $notrigger = 0)
	{
		global $conf;

		if (!is_numeric($this->duration)) {
			$this->duration = 0;
		}
		if (!dol_strlen($this->fk_project)) {
			$this->fk_project = 0;
		}
		if (isset($this->ref_client)) {
			$this->ref_client = trim($this->ref_client);
		}

		$error = 0;

		$this->db->begin();

		$sql = "UPDATE ".MAIN_DB_PREFIX."fichinter SET ";
		$sql .= "description  = '".$this->db->escape($this->description)."'";
		$sql .= ", duree = ".((int) $this->duration);
		$sql .= ", ref_client = ".($this->ref_client ? "'".$this->db->escape($this->ref_client)."'" : "null");
		$sql .= ", fk_projet = ".((int) $this->fk_project);
		$sql .= ", note_private = ".($this->note_private ? "'".$this->db->escape($this->note_private)."'" : "null");
		$sql .= ", note_public = ".($this->note_public ? "'".$this->db->escape($this->note_public)."'" : "null");
		$sql .= ", fk_user_modif = ".((int) $user->id);
		$sql .= " WHERE rowid = ".((int) $this->id);

		dol_syslog(get_class($this)."::update", LOG_DEBUG);
		if ($this->db->query($sql)) {
			if (!$error) {
				$result = $this->insertExtraFields();
				if ($result < 0) {
					$error++;
				}
			}

			if (!$error && !$notrigger) {
				// Call trigger
				$result = $this->call_trigger('FICHINTER_MODIFY', $user);
				if ($result < 0) {
					$error++;
					$this->db->rollback();
					return -1;
				}
				// End call triggers
			}

			$this->db->commit();
			return 1;
		} else {
			$this->error = $this->db->error();
			$this->db->rollback();
			return -1;
		}
	}

	/**
	 *	Fetch a intervention
	 *
	 *	@param		int		$rowid		Id of intervention
	 *	@param		string	$ref		Ref of intervention
	 *	@return		int					Return integer <0 if KO, >0 if OK
	 */
	public function fetch($rowid, $ref = '')
	{
		$sql = "SELECT f.rowid, f.ref, f.ref_client, f.description, f.fk_soc, f.fk_statut as status,";
		$sql .= " f.datec, f.dateo, f.datee, f.datet, f.fk_user_author,";
		$sql .= " f.date_valid as datev,";
		$sql .= " f.tms as datem,";
		$sql .= " f.duree, f.fk_projet as fk_project, f.note_public, f.note_private, f.model_pdf, f.last_main_doc, f.extraparams, fk_contrat, f.entity as entity";
		$sql .= " FROM ".MAIN_DB_PREFIX."fichinter as f";
		if ($ref) {
			$sql .= " WHERE f.entity IN (".getEntity('intervention').")";
			$sql .= " AND f.ref = '".$this->db->escape($ref)."'";
		} else {
			$sql .= " WHERE f.rowid = ".((int) $rowid);
		}

		dol_syslog(get_class($this)."::fetch", LOG_DEBUG);
		$resql = $this->db->query($sql);
		if ($resql) {
			if ($this->db->num_rows($resql)) {
				$obj = $this->db->fetch_object($resql);

				$this->id           = $obj->rowid;
				$this->ref          = $obj->ref;
				$this->ref_client   = $obj->ref_client;
				$this->description  = $obj->description;
				$this->socid        = $obj->fk_soc;
				$this->status       = $obj->status;
				$this->statut       = $obj->status;	// deprecated
				$this->duration     = $obj->duree;
				$this->datec        = $this->db->jdate($obj->datec);
				$this->dateo        = $this->db->jdate($obj->dateo);
				$this->datee        = $this->db->jdate($obj->datee);
				$this->datet        = $this->db->jdate($obj->datet);
				$this->datev        = $this->db->jdate($obj->datev);
				$this->datem        = $this->db->jdate($obj->datem);
				$this->fk_project   = $obj->fk_project;
				$this->note_public  = $obj->note_public;
				$this->note_private = $obj->note_private;
				$this->model_pdf    = $obj->model_pdf;
				$this->fk_contrat = $obj->fk_contrat;
				$this->entity = $obj->entity;

				$this->user_creation_id = $obj->fk_user_author;

				$this->extraparams = (array) json_decode($obj->extraparams, true);

				$this->last_main_doc = $obj->last_main_doc;

				// Retrieve extrafields
				$this->fetch_optionals();

				/*
				 * Lines
				 */
				$result = $this->fetch_lines();
				if ($result < 0) {
					return -3;
				}
				$this->db->free($resql);
				return 1;
			}

			return 0;
		} else {
			$this->error = $this->db->lasterror();
			return -1;
		}
	}

	/**
	 *	Set status to draft
	 *
	 *	@param		User	$user	User that set draft
	 *	@return		int			    Return integer <0 if KO, >0 if OK
	 */
	public function setDraft($user)
	{
		$error = 0;

		// Protection
		if ($this->statut <= self::STATUS_DRAFT) {
			return 0;
		}

		dol_syslog(get_class($this)."::setDraft", LOG_DEBUG);

		$this->oldcopy = dol_clone($this, 2);

		$this->db->begin();

		$sql = "UPDATE ".MAIN_DB_PREFIX."fichinter";
		$sql .= " SET fk_statut = ".self::STATUS_DRAFT;
		$sql .= " WHERE rowid = ".((int) $this->id);

		$resql = $this->db->query($sql);
		if ($resql) {
			if (!$error) {
				// Call trigger
				$result = $this->call_trigger('FICHINTER_UNVALIDATE', $user);
				if ($result < 0) {
					$error++;
				}
			}

			if (!$error) {
				$this->statut = self::STATUS_DRAFT;
				$this->db->commit();
				return 1;
			} else {
				$this->db->rollback();
				return -1;
			}
		} else {
			$this->db->rollback();
			$this->error = $this->db->lasterror();
			return -1;
		}
	}

	/**
	 *	Validate a intervention
	 *
	 *	@param		User		$user		User that validate
	 *  @param		int			$notrigger	1=Does not execute triggers, 0= execute triggers
	 *	@return		int						Return integer <0 if KO, >0 if OK
	 */
	public function setValid($user, $notrigger = 0)
	{
		global $conf;
		require_once DOL_DOCUMENT_ROOT.'/core/lib/files.lib.php';

		$error = 0;

		if ($this->status != self::STATUS_VALIDATED) {
			$this->db->begin();

			$now = dol_now();

			// Define new ref
			if (!$error && (preg_match('/^[\(]?PROV/i', $this->ref) || empty($this->ref))) { // empty should not happened, but when it occurs, the test save life
				$num = $this->getNextNumRef($this->thirdparty);
			} else {
				$num = $this->ref;
			}
			$this->newref = dol_sanitizeFileName($num);

			$sql = "UPDATE ".MAIN_DB_PREFIX."fichinter";
			$sql .= " SET fk_statut = 1";
			$sql .= ", ref = '".$this->db->escape($num)."'";
			$sql .= ", date_valid = '".$this->db->idate($now)."'";
			$sql .= ", fk_user_valid = ".($user->id > 0 ? (int) $user->id : "null");
			$sql .= " WHERE rowid = ".((int) $this->id);
			$sql .= " AND entity = ".((int) $this->entity);

			$sql .= " AND fk_statut = 0";

			dol_syslog(get_class($this)."::setValid", LOG_DEBUG);
			$resql = $this->db->query($sql);
			if (!$resql) {
				dol_print_error($this->db);
				$error++;
			}

			if (!$error && !$notrigger) {
				// Call trigger
				$result = $this->call_trigger('FICHINTER_VALIDATE', $user);
				if ($result < 0) {
					$error++;
				}
				// End call triggers
			}

			if (!$error) {
				$this->oldref = $this->ref;

				// Rename directory if dir was a temporary ref
				if (preg_match('/^[\(]?PROV/i', $this->ref)) {
					require_once DOL_DOCUMENT_ROOT.'/core/lib/files.lib.php';

					// Now we rename also files into index
					$sql = 'UPDATE '.MAIN_DB_PREFIX."ecm_files set filename = CONCAT('".$this->db->escape($this->newref)."', SUBSTR(filename, ".(strlen($this->ref) + 1).")), filepath = 'ficheinter/".$this->db->escape($this->newref)."'";
					$sql .= " WHERE filename LIKE '".$this->db->escape($this->ref)."%' AND filepath = 'ficheinter/".$this->db->escape($this->ref)."' and entity = ".((int) $this->entity);
					$resql = $this->db->query($sql);
					if (!$resql) {
						$error++;
						$this->error = $this->db->lasterror();
					}
					$sql = 'UPDATE '.MAIN_DB_PREFIX."ecm_files set filepath = 'ficheinter/".$this->db->escape($this->newref)."'";
					$sql .= " WHERE filepath = 'ficheinter/".$this->db->escape($this->ref)."' and entity = ".$conf->entity;
					$resql = $this->db->query($sql);
					if (!$resql) {
						$error++;
						$this->error = $this->db->lasterror();
					}

					// We rename directory ($this->ref = old ref, $num = new ref) in order not to lose the attachments
					$oldref = dol_sanitizeFileName($this->ref);
					$newref = dol_sanitizeFileName($num);
					$dirsource = $conf->ficheinter->dir_output.'/'.$oldref;
					$dirdest = $conf->ficheinter->dir_output.'/'.$newref;
					if (!$error && file_exists($dirsource)) {
						dol_syslog(get_class($this)."::setValid rename dir ".$dirsource." into ".$dirdest);

						if (@rename($dirsource, $dirdest)) {
							dol_syslog("Rename ok");
							// Rename docs starting with $oldref with $newref
							$listoffiles = dol_dir_list($conf->ficheinter->dir_output.'/'.$newref, 'files', 1, '^'.preg_quote($oldref, '/'));
							foreach ($listoffiles as $fileentry) {
								$dirsource = $fileentry['name'];
								$dirdest = preg_replace('/^'.preg_quote($oldref, '/').'/', $newref, $dirsource);
								$dirsource = $fileentry['path'].'/'.$dirsource;
								$dirdest = $fileentry['path'].'/'.$dirdest;
								@rename($dirsource, $dirdest);
							}
						}
					}
				}
			}

			// Set new ref and define current statut
			if (!$error) {
				$this->ref = $num;
				$this->status = self::STATUS_VALIDATED;
				$this->statut = self::STATUS_VALIDATED;	// deprecated
				$this->date_validation = $now;
				$this->db->commit();
				return 1;
			} else {
				$this->db->rollback();
				dol_syslog(get_class($this)."::setValid ".$this->error, LOG_ERR);
				return -1;
			}
		}

		return 0;
	}

	/**
	 *  Close intervention
	 *
	 * 	@param      User	$user       Object user that close
	 *  @param		int		$notrigger	1=Does not execute triggers, 0=Execute triggers
	 *	@return		int					Return integer <0 if KO, >0 if OK
	 */
	public function setClose($user, $notrigger = 0)
	{
		global $conf;

		$error = 0;

		if ($this->statut == self::STATUS_CLOSED) {
			return 0;
		} else {
			$this->db->begin();

			$now = dol_now();

			$sql = 'UPDATE ' . MAIN_DB_PREFIX . $this->table_element;
			$sql .= ' SET fk_statut = ' . self::STATUS_CLOSED . ',';
			$sql .= " datet = '" . $this->db->idate($now) . "',";
			$sql .= " fk_user_modif = " . ((int) $user->id);
			$sql .= " WHERE rowid = " . ((int) $this->id);
			$sql .= " AND fk_statut > " . self::STATUS_DRAFT;
			$sql .= " AND entity = " . ((int) $conf->entity);

			if ($this->db->query($sql)) {
				if (!$notrigger) {
					// Call trigger
					$result = $this->call_trigger('FICHINTER_CLOSE', $user);
					if ($result < 0) {
						$error++;
					}
					// End call triggers
				}

				if (!$error) {
					$this->statut = self::STATUS_CLOSED;
					$this->db->commit();
					return 1;
				} else {
					$this->db->rollback();
					return -1;
				}
			} else {
				$this->error = $this->db->lasterror();
				$this->db->rollback();
				return -1;
			}
		}
	}

	/**
	 *	Returns amount based on user thm
	 *
	 *	@return     float 		Amount
	 */
	public function getAmount()
	{
		$amount = 0;

		$this->author = new User($this->db);
		$this->author->fetch($this->user_creation_id);

		$thm = $this->author->thm;

		foreach ($this->lines as $line) {
			$amount += ($line->duration / 60 / 60 * (float) $thm);
		}

		return (float) price2num($amount, 'MT');
	}


	/**
	 *  Create a document onto disk according to template module.
	 *
	 *  @param      string                  $modele         Force model to use ('' to not force)
	 *  @param      Translate               $outputlangs    Object langs to use for output
	 *  @param      int                     $hidedetails    Hide details of lines
	 *  @param      int                     $hidedesc       Hide description
	 *  @param      int                     $hideref        Hide ref
	 *  @param   null|array  $moreparams     Array to provide more information
	 *  @return     int                                     0 if KO, 1 if OK
	 */
	public function generateDocument($modele, $outputlangs, $hidedetails = 0, $hidedesc = 0, $hideref = 0, $moreparams = null)
	{
		global $conf;

		$outputlangs->load("interventions");

		if (!dol_strlen($modele)) {
			$modele = 'soleil';

			if (!empty($this->model_pdf)) {
				$modele = $this->model_pdf;
			} elseif (getDolGlobalString('FICHEINTER_ADDON_PDF')) {
				$modele = getDolGlobalString('FICHEINTER_ADDON_PDF');
			}
		}

		$modelpath = "core/modules/fichinter/doc/";

		return $this->commonGenerateDocument($modelpath, $modele, $outputlangs, $hidedetails, $hidedesc, $hideref, $moreparams);
	}

	/**
	 *	Returns the label status
	 *
	 *	@param      int		$mode       0=long label, 1=short label, 2=Picto + short label, 3=Picto, 4=Picto + long label, 5=Short label + Picto
	 *	@return     string      		Label
	 */
	public function getLibStatut($mode = 0)
	{
		return $this->LibStatut((isset($this->statut) ? $this->statut : $this->status), $mode);
	}

	// phpcs:disable PEAR.NamingConventions.ValidFunctionName.ScopeNotCamelCaps
	/**
	 *	Returns the label of a status
	 *
	 *	@param      int		$status     Id status
	 *	@param      int		$mode       0=long label, 1=short label, 2=Picto + short label, 3=Picto, 4=Picto + long label, 5=Short label + Picto, 6=Long label + Picto
	 *	@return     string      		Label
	 */
	public function LibStatut($status, $mode = 0)
	{
		// phpcs:enable
		// Init/load array of translation of status
		if (empty($this->labelStatus) || empty($this->labelStatusShort)) {
			global $langs;
			$langs->load("fichinter");

			$this->labelStatus[self::STATUS_DRAFT] = $langs->transnoentitiesnoconv('Draft');
			$this->labelStatus[self::STATUS_VALIDATED] = $langs->transnoentitiesnoconv('Validated');
			$this->labelStatus[self::STATUS_BILLED] = $langs->transnoentitiesnoconv('StatusInterInvoiced');
			$this->labelStatus[self::STATUS_CLOSED] = $langs->transnoentitiesnoconv('Done');
			$this->labelStatusShort[self::STATUS_DRAFT] = $langs->transnoentitiesnoconv('Draft');
			$this->labelStatusShort[self::STATUS_VALIDATED] = $langs->transnoentitiesnoconv('Validated');
			$this->labelStatusShort[self::STATUS_BILLED] = $langs->transnoentitiesnoconv('StatusInterInvoiced');
			$this->labelStatusShort[self::STATUS_CLOSED] = $langs->transnoentitiesnoconv('Done');
		}

		$statuscode = 'status'.$status;
		if ($status == self::STATUS_BILLED || $status == self::STATUS_CLOSED) {
			$statuscode = 'status6';
		}
		return dolGetStatus($this->labelStatus[$status], $this->labelStatusShort[$status], '', $statuscode, $mode);
	}

	/**
	 * getTooltipContentArray
	 *
	 * @param array $params ex option, infologin
	 * @since v18
	 * @return array
	 */
	public function getTooltipContentArray($params)
	{
		global $conf, $langs;

		$langs->load('fichinter');

		$datas = [];
		$datas['picto'] = img_picto('', $this->picto).' <u class="paddingrightonly">'.$langs->trans("Intervention").'</u>';
		if (isset($this->status)) {
			$datas['picto'] .= ' '.$this->getLibStatut(5);
		}
		$datas['ref'] = '<br><b>'.$langs->trans('Ref').':</b> '.$this->ref;

		return $datas;
	}

	/**
	 *	Return clicable name (with picto eventually)
	 *
	 *	@param		int		$withpicto					0=_No picto, 1=Includes the picto in the linkn, 2=Picto only
	 *	@param		string	$option						Options
	 *  @param	    int   	$notooltip					1=Disable tooltip
	 *  @param      int     $save_lastsearch_value		-1=Auto, 0=No save of lastsearch_values when clicking, 1=Save lastsearch_values whenclicking
	 *  @param  	string  $morecss                    Add more css on link
	 *	@return		string								String with URL
	 */
	public function getNomUrl($withpicto = 0, $option = '', $notooltip = 0, $save_lastsearch_value = -1, $morecss = '')
	{
		global $conf, $langs, $hookmanager;

		if (!empty($conf->dol_no_mouse_hover)) {
			$notooltip = 1; // Force disable tooltips
		}

		$result = '';
		$params = [
			'id' => $this->id,
			'objecttype' => $this->element,
			'option' => $option,
		];
		$classfortooltip = 'classfortooltip';
		$dataparams = '';
		if (getDolGlobalInt('MAIN_ENABLE_AJAX_TOOLTIP')) {
			$classfortooltip = 'classforajaxtooltip';
			$dataparams = ' data-params="'.dol_escape_htmltag(json_encode($params)).'"';
			$label = '';
		} else {
			$label = implode($this->getTooltipContentArray($params));
		}

		$url = DOL_URL_ROOT.'/fichinter/card.php?id='.$this->id;

		if ($option !== 'nolink') {
			// Add param to save lastsearch_values or not
			$add_save_lastsearch_values = ($save_lastsearch_value == 1 ? 1 : 0);
			if ($save_lastsearch_value == -1 && isset($_SERVER["PHP_SELF"]) && preg_match('/list\.php/', $_SERVER["PHP_SELF"])) {
				$add_save_lastsearch_values = 1;
			}
			if ($add_save_lastsearch_values) {
				$url .= '&save_lastsearch_values=1';
			}
		}

		$linkclose = '';
		if (empty($notooltip)) {
			if (getDolGlobalString('MAIN_OPTIMIZEFORTEXTBROWSER')) {
				$label = $langs->trans("ShowIntervention");
				$linkclose .= ' alt="'.dol_escape_htmltag($label, 1).'"';
			}
			$linkclose .= ($label ? ' title="'.dol_escape_htmltag($label, 1).'"' : ' title="tocomplete"');
			$linkclose .= $dataparams.' class="'.$classfortooltip.($morecss ? ' '.$morecss : '').'"';
		} else {
			$linkclose = ($morecss ? ' class="'.$morecss.'"' : '');
		}

		if ($option == 'nolink' || empty($url)) {
			$linkstart = '<span';
		} else {
			$linkstart = '<a href="'.$url.'"';
		}
		$linkstart .= $linkclose.'>';
		if ($option == 'nolink' || empty($url)) {
			$linkend = '</span>';
		} else {
			$linkend = '</a>';
		}

		$result .= $linkstart;
		if ($withpicto) {
			$result .= img_object(($notooltip ? '' : $label), ($this->picto ? $this->picto : 'generic'), ($notooltip ? (($withpicto != 2) ? 'class="paddingright"' : '') : 'class="'.(($withpicto != 2) ? 'paddingright ' : '').'"'), 0, 0, $notooltip ? 0 : 1);
		}

		if ($withpicto != 2) {
			$result .= $this->ref;
		}

		$result .= $linkend;

		global $action;
		$hookmanager->initHooks(array('interventiondao'));
		$parameters = array('id' => $this->id, 'getnomurl' => &$result);
		$reshook = $hookmanager->executeHooks('getNomUrl', $parameters, $this, $action); // Note that $action and $object may have been modified by some hooks
		if ($reshook > 0) {
			$result = $hookmanager->resPrint;
		} else {
			$result .= $hookmanager->resPrint;
		}

		return $result;
	}


	/**
	 *	Returns the next non used reference of intervention
	 *	depending on the module numbering assets within FICHEINTER_ADDON
	 *
	 *	@param	    Societe		$soc		Thirdparty object
	 *	@return     string					Free reference for intervention
	 */
	public function getNextNumRef($soc)
	{
		global $conf, $db, $langs;
		$langs->load("interventions");

		if (getDolGlobalString('FICHEINTER_ADDON')) {
			$mybool = false;

			$file = "mod_" . getDolGlobalString('FICHEINTER_ADDON').".php";
			$classname = "mod_" . getDolGlobalString('FICHEINTER_ADDON');

			// Include file with class
			$dirmodels = array_merge(array('/'), (array) $conf->modules_parts['models']);

			foreach ($dirmodels as $reldir) {
				$dir = dol_buildpath($reldir."core/modules/fichinter/");

				// Load file with numbering class (if found)
				$mybool = ((bool) @include_once $dir.$file) || $mybool;
			}

			if ($mybool === false) {
				dol_print_error(null, "Failed to include file ".$file);
				return '';
			}

			$obj = new $classname();
			$numref = "";
			$numref = $obj->getNextValue($soc, $this);

			if ($numref != "") {
				return $numref;
			} else {
				dol_print_error($db, "Fichinter::getNextNumRef ".$obj->error);
				return "";
			}
		} else {
			$langs->load("errors");
			print $langs->trans("Error")." ".$langs->trans("Error_FICHEINTER_ADDON_NotDefined");
			return "";
		}
	}

	/**
	 * 	Load information on object
	 *
	 *	@param	int		$id      Id of object
	 *	@return	void
	 */
	public function info($id)
	{
		$sql = "SELECT f.rowid,";
		$sql .= " f.datec,";
		$sql .= " f.tms as date_modification,";
		$sql .= " f.date_valid as datev,";
		$sql .= " f.fk_user_author,";
		$sql .= " f.fk_user_modif as fk_user_modification,";
		$sql .= " f.fk_user_valid";
		$sql .= " FROM ".MAIN_DB_PREFIX."fichinter as f";
		$sql .= " WHERE f.rowid = ".((int) $id);

		$resql = $this->db->query($sql);
		if ($resql) {
			if ($this->db->num_rows($resql)) {
				$obj = $this->db->fetch_object($resql);

				$this->id                = $obj->rowid;

				$this->date_creation     = $this->db->jdate($obj->datec);
				$this->date_modification = $this->db->jdate($obj->date_modification);
				$this->date_validation   = $this->db->jdate($obj->datev);

				$this->user_creation_id = $obj->fk_user_author;
				$this->user_validation_id = $obj->fk_user_valid;
				$this->user_modification_id = $obj->fk_user_modification;
			}
			$this->db->free($resql);
		} else {
			dol_print_error($this->db);
		}
	}

	/**
	 *	Delete intervetnion
	 *
	 *	@param      User	$user			Object user who delete
	 *	@param		int		$notrigger		Disable trigger
	 *	@return		int						Return integer <0 if KO, >0 if OK
	 */
	public function delete(User $user, $notrigger = 0)
	{
		global $conf, $langs;
		require_once DOL_DOCUMENT_ROOT.'/core/lib/files.lib.php';

		$error = 0;

		$this->db->begin();

		if (!$error && !$notrigger) {
			// Call trigger
			$result = $this->call_trigger('FICHINTER_DELETE', $user);
			if ($result < 0) {
				$error++;
				$this->db->rollback();
				return -1;
			}
			// End call triggers
		}

		// Delete linked object
		if (!$error) {
			$res = $this->deleteObjectLinked();
			if ($res < 0) {
				$error++;
			}
		}

		// Delete linked contacts
		if (!$error) {
			$res = $this->delete_linked_contact();
			if ($res < 0) {
				$this->error = 'ErrorFailToDeleteLinkedContact';
				$error++;
			}
		}

		if (!$error) {
			$main = MAIN_DB_PREFIX.'fichinterdet';
			$ef = $main."_extrafields";
			$sql = "DELETE FROM $ef WHERE fk_object IN (SELECT rowid FROM $main WHERE fk_fichinter = ".((int) $this->id).")";

			$resql = $this->db->query($sql);
			if (!$resql) {
				$error++;
			}
		}

		if (!$error) {
			$sql = "DELETE FROM ".MAIN_DB_PREFIX."fichinterdet";
			$sql .= " WHERE fk_fichinter = ".((int) $this->id);

			$resql = $this->db->query($sql);
			if (!$resql) {
				$error++;
			}
		}

		if (!$error) {
			// Remove extrafields
			$res = $this->deleteExtraFields();
			if ($res < 0) {
				$error++;
			}
		}

		if (!$error) {
			// Delete object
			$sql = "DELETE FROM ".MAIN_DB_PREFIX."fichinter";
			$sql .= " WHERE rowid = ".((int) $this->id);

			dol_syslog("Fichinter::delete", LOG_DEBUG);
			$resql = $this->db->query($sql);
			if (!$resql) {
				$error++;
			}
		}

		if (!$error) {
			// Delete record into ECM index (Note that delete is also done when deleting files with the dol_delete_dir_recursive
			$this->deleteEcmFiles(0); // Deleting files physically is done later with the dol_delete_dir_recursive
			$this->deleteEcmFiles(1); // Deleting files physically is done later with the dol_delete_dir_recursive

			// Remove directory with files
			$fichinterref = dol_sanitizeFileName($this->ref);
			if ($conf->ficheinter->dir_output) {
				$dir = $conf->ficheinter->dir_output."/".$fichinterref;
				$file = $conf->ficheinter->dir_output."/".$fichinterref."/".$fichinterref.".pdf";
				if (file_exists($file)) {
					dol_delete_preview($this);

					if (!dol_delete_file($file, 0, 0, 0, $this)) { // For triggers
						$langs->load("errors");
						$this->error = $langs->trans("ErrorFailToDeleteFile", $file);
						return 0;
					}
				}
				if (file_exists($dir)) {
					if (!dol_delete_dir_recursive($dir)) {
						$langs->load("errors");
						$this->error = $langs->trans("ErrorFailToDeleteDir", $dir);
						return 0;
					}
				}
			}
		}

		if (!$error) {
			$this->db->commit();
			return 1;
		} else {
			$this->db->rollback();
			return -1;
		}
	}

	// phpcs:disable PEAR.NamingConventions.ValidFunctionName.ScopeNotCamelCaps
	/**
	 *  Defines a delivery date of intervention
	 *
	 *  @param      User	$user				Object user who define
	 *  @param      integer	$date_delivery   	date of delivery
	 *  @return     int							Return integer <0 if KO, >0 if OK
	 */
	public function set_date_delivery($user, $date_delivery)
	{
		// phpcs:enable
		if ($user->hasRight('ficheinter', 'creer')) {
			$sql = "UPDATE ".MAIN_DB_PREFIX."fichinter ";
			$sql .= " SET datei = '".$this->db->idate($date_delivery)."'";
			$sql .= " WHERE rowid = ".((int) $this->id);
			$sql .= " AND fk_statut = 0";

			if ($this->db->query($sql)) {
				$this->date_delivery = $date_delivery;
				return 1;
			} else {
				$this->error = $this->db->error();
				dol_syslog("Fichinter::set_date_delivery Erreur SQL");
				return -1;
			}
		}

		return 0;
	}

	// phpcs:disable PEAR.NamingConventions.ValidFunctionName.ScopeNotCamelCaps
	/**
	 *	Define the label of the intervention
	 *
	 *	@param      User	$user			Object user who modify
	 *	@param      string	$description    description
	 *	@return     int						Return integer <0 if KO, >0 if OK
	 */
	public function set_description($user, $description)
	{
		// phpcs:enable
		if ($user->hasRight('ficheinter', 'creer')) {
			$sql = "UPDATE ".MAIN_DB_PREFIX."fichinter ";
			$sql .= " SET description = '".$this->db->escape($description)."',";
			$sql .= " fk_user_modif = ".$user->id;
			$sql .= " WHERE rowid = ".((int) $this->id);

			if ($this->db->query($sql)) {
				$this->description = $description;
				return 1;
			} else {
				$this->error = $this->db->error();
				dol_syslog("Fichinter::set_description Erreur SQL");
				return -1;
			}
		}

		return 0;
	}


	// phpcs:disable PEAR.NamingConventions.ValidFunctionName.ScopeNotCamelCaps
	/**
	 *	Link intervention to a contract
	 *
	 *	@param      User	$user			Object user who modify
	 *	@param      int		$contractid		Description
	 *	@return     int						Return integer <0 if KO, >0 if OK
	 */
	public function set_contrat($user, $contractid)
	{
		// phpcs:enable
		if ($user->hasRight('ficheinter', 'creer')) {
			$sql = "UPDATE ".MAIN_DB_PREFIX."fichinter ";
			$sql .= " SET fk_contrat = ".((int) $contractid);
			$sql .= " WHERE rowid = ".((int) $this->id);

			if ($this->db->query($sql)) {
				$this->fk_contrat = $contractid;
				return 1;
			} else {
				$this->error = $this->db->error();
				return -1;
			}
		}

		return -2;
	}



	/**
	 *	Load an object from its id and create a new one in database
	 *
	 *  @param	    User	$user		    User making the clone
	 *	@param		int		$socid			Id of thirdparty
	 *	@return		int						New id of clone
	 */
	public function createFromClone(User $user, $socid = 0)
	{
		global $hookmanager;

		$error = 0;

		$this->db->begin();

		// get extrafields so they will be clone
		foreach ($this->lines as $line) {
			$line->fetch_optionals();
		}

		// Load source object
		$objFrom = clone $this;

		// Change socid if needed
		if (!empty($socid) && $socid != $this->socid) {
			$objsoc = new Societe($this->db);

			if ($objsoc->fetch($socid) > 0) {
				$this->socid = $objsoc->id;
				//$this->cond_reglement_id	= (!empty($objsoc->cond_reglement_id) ? $objsoc->cond_reglement_id : 0);
				//$this->mode_reglement_id	= (!empty($objsoc->mode_reglement_id) ? $objsoc->mode_reglement_id : 0);
				$this->fk_project = 0;
				$this->fk_delivery_address = 0;
			}

			// TODO Change product price if multi-prices
		}

		$this->id = 0;
		$this->ref = '';
		$this->status = self::STATUS_DRAFT;
		$this->statut = self::STATUS_DRAFT;	//  deprecated

		// Clear fields
		$this->user_author_id     = $user->id;
		$this->user_validation_id = 0;
		$this->date_creation      = '';
		$this->date_validation    = '';

		$this->ref_client         = '';

		// Create clone
		$this->context['createfromclone'] = 'createfromclone';
		$result = $this->create($user);
		if ($result < 0) {
			$error++;
		}

		if (!$error) {
			// Add lines because it is not included into create function
			foreach ($this->lines as $line) {
				$this->addline($user, $this->id, $line->desc, $line->datei, $line->duration, $line->array_options);
			}

			// Hook of thirdparty module
			if (is_object($hookmanager)) {
				$parameters = array('objFrom' => $objFrom);
				$action = '';
				$reshook = $hookmanager->executeHooks('createFrom', $parameters, $this, $action); // Note that $action and $object may have been modified by some hooks
				if ($reshook < 0) {
					$this->setErrorsFromObject($hookmanager);
					$error++;
				}
			}
		}

		unset($this->context['createfromclone']);

		// End
		if (!$error) {
			$this->db->commit();
			return $this->id;
		} else {
			$this->db->rollback();
			return -1;
		}
	}


	/**
	 *	Adding a line of intervention into data base
	 *
	 *  @param      user	$user					User that do the action
	 *	@param    	int		$fichinterid			Id of intervention
	 *	@param    	string	$desc					Line description
	 *	@param      integer	$date_intervention  	Intervention date
	 *	@param      int		$duration            	Intervention duration
	 *  @param		array	$array_options			Array option
	 *	@return    	int             				>0 if ok, <0 if ko
	 */
	public function addline($user, $fichinterid, $desc, $date_intervention, $duration, $array_options = [])
	{
		dol_syslog(get_class($this)."::addline $fichinterid, $desc, $date_intervention, $duration");

		if ($this->status == self::STATUS_DRAFT) {
			$this->db->begin();

			// Insertion ligne
			$line = new FichinterLigne($this->db);

			$line->fk_fichinter = $fichinterid;
			$line->desc         = $desc;
			$line->date         = $date_intervention;
			$line->datei        = $date_intervention;	// For backward compatibility
			$line->duration     = $duration;

			if (is_array($array_options) && count($array_options) > 0) {
				$line->array_options = $array_options;
			}

			$result = $line->insert($user);

			if ($result >= 0) {
				$this->db->commit();
				return 1;
			} else {
				$this->error = $this->db->error();
				$this->db->rollback();
				return -1;
			}
		}

		return 0;
	}


	/**
	 *  Initialise an instance with random values.
	 *  Used to build previews or test instances.
	 *	id must be 0 if object instance is a specimen.
	 *
	 *  @return int
	 */
	public function initAsSpecimen()
	{
		global $langs;

		$now = dol_now();

		// Initialise parameters
		$this->id = 0;
		$this->ref = 'SPECIMEN';
		$this->ref_client = 'SPECIMEN CLIENT';
		$this->specimen = 1;
		$this->socid = 1;
		$this->datec = $now;
		$this->note_private = 'Private note';
		$this->note_public = 'SPECIMEN';
		$this->duration = 0;
		$nbp = 25;
		$xnbp = 0;
		while ($xnbp < $nbp) {
			$line = new FichinterLigne($this->db);
			$line->desc = $langs->trans("Description")." ".$xnbp;
			$line->date = ($now - 3600 * (1 + $xnbp));
			$line->datei = ($now - 3600 * (1 + $xnbp));	// For backward compatibility
			$line->duration = 600;
			$line->fk_fichinter = 0;
			$this->lines[$xnbp] = $line;
			$xnbp++;

			$this->duration += $line->duration;
		}

		return 1;
	}

	// phpcs:disable PEAR.NamingConventions.ValidFunctionName.ScopeNotCamelCaps
	/**
	 *	Load array lines ->lines
	 *
	 *	@return		int		Return integer <0 if KO, >0 if OK
	 */
	public function fetch_lines()
	{
		// phpcs:enable
		$this->lines = array();

		$sql = "SELECT rowid, fk_fichinter, description, duree, date, rang";
		$sql .= " FROM ".MAIN_DB_PREFIX."fichinterdet";
		$sql .= " WHERE fk_fichinter = ".((int) $this->id);
		$sql .= " ORDER BY rang ASC, date ASC";

		dol_syslog(get_class($this)."::fetch_lines", LOG_DEBUG);

		$resql = $this->db->query($sql);
		if ($resql) {
			$num = $this->db->num_rows($resql);
			$i = 0;
			while ($i < $num) {
				$objp = $this->db->fetch_object($resql);

				$line = new FichinterLigne($this->db);
				$line->id = $objp->rowid;
				$line->fk_fichinter = $objp->fk_fichinter;
				$line->desc = $objp->description;
				$line->duration = $objp->duree;
				//For invoicing we calculing hours
				$line->qty = round($objp->duree / 3600, 2);
				$line->date	= $this->db->jdate($objp->date);
				$line->datei = $this->db->jdate($objp->date);	// For backward compatibility
				$line->rang	= $objp->rang;
				$line->product_type = 1;
				$line->fetch_optionals();

				$this->lines[$i] = $line;
				$i++;
			}
			$this->db->free($resql);

			return 1;
		} else {
			$this->error = $this->db->error();
			return -1;
		}
	}

	/**
	 * Function used to replace a thirdparty id with another one.
	 *
	 * @param 	DoliDB 	$dbs 		Database handler, because function is static we name it $dbs not $db to avoid breaking coding test
	 * @param 	int 	$origin_id 	Old thirdparty id
	 * @param 	int 	$dest_id 	New thirdparty id
	 * @return 	bool
	 */
	public static function replaceThirdparty(DoliDB $dbs, $origin_id, $dest_id)
	{
		$tables = array(
			'fichinter'
		);

		return CommonObject::commonReplaceThirdparty($dbs, $origin_id, $dest_id, $tables);
	}

	/**
	 * Set customer reference number
	 *
	 *  @param      User	$user			Object user that modify
	 *  @param      string	$ref_client		Customer reference
	 *  @param  	int		$notrigger		1=Does not execute triggers, 0= execute triggers
	 *  @return     int						Return integer <0 if ko, >0 if ok
	 */
	public function setRefClient($user, $ref_client, $notrigger = 0)
	{
		// phpcs:enable
		if ($user->hasRight('ficheinter', 'creer')) {
			$error = 0;

			$this->db->begin();

			$this->oldcopy = dol_clone($this, 2);

			$sql = "UPDATE ".MAIN_DB_PREFIX.$this->table_element." SET ref_client = ".(empty($ref_client) ? 'NULL' : "'".$this->db->escape($ref_client)."'");
			$sql .= " WHERE rowid = ".((int) $this->id);

			dol_syslog(__METHOD__.' $this->id='.$this->id.', ref_client='.$ref_client, LOG_DEBUG);
			$resql = $this->db->query($sql);
			if (!$resql) {
				$this->errors[] = $this->db->error();
				$error++;
			}

			if (!$error) {
				$this->ref_client = $ref_client;
			}

			if (!$notrigger && empty($error)) {
				// Call trigger
				$result = $this->call_trigger('FICHINTER_MODIFY', $user);
				if ($result < 0) {
					$error++;
				}
				// End call triggers
			}

			if (!$error) {
				$this->db->commit();
				return 1;
			} else {
				foreach ($this->errors as $errmsg) {
					dol_syslog(__METHOD__.' Error: '.$errmsg, LOG_ERR);
					$this->error .= ($this->error ? ', '.$errmsg : $errmsg);
				}
				$this->db->rollback();
				return -1 * $error;
			}
		} else {
			return -1;
		}
	}

	/**
	 *	Return clicable link of object (with eventually picto)
	 *
	 *	@param      string	    $option                 Where point the link (0=> main card, 1,2 => shipment, 'nolink'=>No link)
	 *  @param		array		$arraydata				Array of data
	 *  @return		string								HTML Code for Kanban thumb.
	 */
	public function getKanbanView($option = '', $arraydata = null)
	{
		global $langs;

		$selected = (empty($arraydata['selected']) ? 0 : $arraydata['selected']);

		$return = '<div class="box-flex-item box-flex-grow-zero">';
		$return .= '<div class="info-box info-box-sm">';
		$return .= '<span class="info-box-icon bg-infobox-action">';
		$return .= img_picto('', $this->picto);
		$return .= '</span>';
		$return .= '<div class="info-box-content">';
		$return .= '<span class="info-box-ref inline-block tdoverflowmax150 valignmiddle">'.(method_exists($this, 'getNomUrl') ? $this->getNomUrl() : $this->ref).'</span>';
		if ($selected >= 0) {
			$return .= '<input id="cb'.$this->id.'" class="flat checkforselect fright" type="checkbox" name="toselect[]" value="'.$this->id.'"'.($selected ? ' checked="checked"' : '').'>';
		}
		if (!empty($arraydata['thirdparty'])) {
			$tmpthirdparty = $arraydata['thirdparty'];
			$return .= '<br><span class="info-box-label">'.$tmpthirdparty->getNomUrl(1).'</span>';
		}
		if (property_exists($this, 'duration')) {
			$return .= '<br><span class="info-box-label ">'.$langs->trans("Duration").' : '.convertSecondToTime($this->duration, 'allhourmin').'</span>';
		}
		if (method_exists($this, 'getLibStatut')) {
			$return .= '<br><div class="info-box-status">'.$this->getLibStatut(3).'</div>';
		}
		$return .= '</div>';
		$return .= '</div>';
		$return .= '</div>';
		return $return;
	}

	/**
<<<<<<< HEAD
	 * Sets object to supplied categories.
	 *
	 * Deletes object from existing categories not supplied.
	 * Adds it to non existing supplied categories.
	 * Existing categories are left untouch.
	 *
	 * @param  int[]|int 	$categories 	Category or categories IDs
	 * @return int							<0 if KO, >0 if OK
	 */
	public function setCategories($categories)
	{
		// Handle single category
		if (!is_array($categories)) {
			$categories = array($categories);
		}

		// Get current categories
		include_once DOL_DOCUMENT_ROOT.'/categories/class/categorie.class.php';
		$c = new Categorie($this->db);
		$existing = $c->containing($this->id, Categorie::TYPE_FICHINTER, 'id');

		// Diff
		if (is_array($existing)) {
			$to_del = array_diff($existing, $categories);
			$to_add = array_diff($categories, $existing);
		} else {
			$to_del = array(); // Nothing to delete
			$to_add = $categories;
		}

		// Process
		foreach ($to_del as $del) {
			if ($c->fetch($del) > 0) {
				$c->del_type($this, Categorie::TYPE_FICHINTER);
			}
		}
		foreach ($to_add as $add) {
			if ($c->fetch($add) > 0) {
				$c->add_type($this, Categorie::TYPE_FICHINTER);
			}
		}

		return 1;
=======
	 * Set signed status
	 *
	 * @param  User   $user        Object user that modify
	 * @param  int    $status      Newsigned  status to set (often a constant like self::STATUS_XXX)
	 * @param  int    $notrigger   1 = Does not execute triggers, 0 = Execute triggers
	 * @param  string $triggercode Trigger code to use
	 * @return int                 0 < if KO, > 0 if OK
	 */
	public function setSignedStatus(User $user, int $status = 0, int $notrigger = 0, $triggercode = ''): int
	{
		return $this->setSignedStatusCommon($user, $status, $notrigger, $triggercode);
>>>>>>> a4908abc
	}
}

/**
 *	Class to manage intervention lines
 */
class FichinterLigne extends CommonObjectLine
{
	/**
	 * @var DoliDB Database handler.
	 */
	public $db;

	/**
	 * @var string Error code (or message)
	 */
	public $error = '';

	// From llx_fichinterdet
	/**
	 * @var int ID
	 */
	public $fk_fichinter;

	public $desc; 		// Description ligne

	/**
	 * @var int Date of intervention
	 */
	public $date; 		// Date intervention
	/**
	 * @var int Date of intervention
	 * @deprecated
	 */
	public $datei; 		// Date intervention

	public $duration; 	// Duration of intervention
	public $rang = 0;
	public $tva_tx;

	/**
	 * Unit price before taxes
	 * @var float
	 */
	public $subprice;

	/**
	 * @var string ID to identify managed object
	 */
	public $element = 'fichinterdet';

	/**
	 * @var string Name of table without prefix where object is stored
	 */
	public $table_element = 'fichinterdet';

	/**
	 * @var string Field with ID of parent key if this field has a parent
	 */
	public $fk_element = 'fk_fichinter';



	/**
	 *  Constructor
	 *
	 *  @param  DoliDB  $db     Database handler
	 */
	public function __construct($db)
	{
		$this->db = $db;
	}

	/**
	 *	Retrieve the line of intervention
	 *
	 *	@param  int		$rowid		Line id
	 *	@return	int					Return integer <0 if KO, >0 if OK
	 */
	public function fetch($rowid)
	{
		dol_syslog("FichinterLigne::fetch", LOG_DEBUG);

		$sql = 'SELECT ft.rowid, ft.fk_fichinter, ft.description, ft.duree, ft.rang, ft.date';
		$sql .= ' FROM '.MAIN_DB_PREFIX.'fichinterdet as ft';
		$sql .= ' WHERE ft.rowid = '.((int) $rowid);

		$resql = $this->db->query($sql);
		if ($resql) {
			$objp = $this->db->fetch_object($resql);
			$this->rowid          	= $objp->rowid;
			$this->id               = $objp->rowid;
			$this->fk_fichinter   	= $objp->fk_fichinter;
			$this->date = $this->db->jdate($objp->date);
			$this->datei = $this->db->jdate($objp->date);	// For backward compatibility
			$this->desc           	= $objp->description;
			$this->duration       	= $objp->duree;
			$this->rang           	= $objp->rang;

			$this->db->free($resql);

			$this->fetch_optionals();

			return 1;
		} else {
			$this->error = $this->db->error().' sql='.$sql;
			return -1;
		}
	}

	/**
	 *	Insert the line into database
	 *
	 *	@param		User	$user 		Object user that make creation
	 *	@param		int		$notrigger	Disable all triggers
	 *	@return		int		Return integer <0 if ko, >0 if ok
	 */
	public function insert($user, $notrigger = 0)
	{
		$error = 0;

		dol_syslog("FichinterLigne::insert rang=".$this->rang);

		if (empty($this->date) && !empty($this->datei)) {	// For backward compatibility
			$this->date = $this->datei;
		}

		$this->db->begin();

		$rangToUse = $this->rang;
		if ($rangToUse == -1) {
			// Recupere rang max de la ligne d'intervention dans $rangmax
			$sql = 'SELECT max(rang) as max FROM '.MAIN_DB_PREFIX.'fichinterdet';
			$sql .= ' WHERE fk_fichinter = '.((int) $this->fk_fichinter);
			$resql = $this->db->query($sql);
			if ($resql) {
				$obj = $this->db->fetch_object($resql);
				$rangToUse = $obj->max + 1;
			} else {
				dol_print_error($this->db);
				$this->db->rollback();
				return -1;
			}
		}

		// Insertion dans base de la ligne
		$sql = 'INSERT INTO '.MAIN_DB_PREFIX.'fichinterdet';
		$sql .= ' (fk_fichinter, description, date, duree, rang)';
		$sql .= " VALUES (".((int) $this->fk_fichinter).",";
		$sql .= " '".$this->db->escape($this->desc)."',";
		$sql .= " '".$this->db->idate($this->date)."',";
		$sql .= " ".((int) $this->duration).",";
		$sql .= ' '.((int) $rangToUse);
		$sql .= ')';

		dol_syslog("FichinterLigne::insert", LOG_DEBUG);
		$resql = $this->db->query($sql);
		if ($resql) {
			$this->id = $this->db->last_insert_id(MAIN_DB_PREFIX.'fichinterdet');
			$this->rowid = $this->id;

			if (!$error) {
				$result = $this->insertExtraFields();
				if ($result < 0) {
					$error++;
				}
			}


			$result = $this->update_total();

			if ($result > 0) {
				$this->rang = $rangToUse;

				if (!$notrigger) {
					// Call trigger
					$result = $this->call_trigger('LINEFICHINTER_CREATE', $user);
					if ($result < 0) {
						$error++;
					}
					// End call triggers
				}
			}

			if (!$error) {
				$this->db->commit();
				return $result;
			} else {
				$this->db->rollback();
				return -1;
			}
		} else {
			$this->error = $this->db->error()." sql=".$sql;
			$this->db->rollback();
			return -1;
		}
	}


	/**
	 *	Update intervention into database
	 *
	 *	@param		User	$user 		Object user that make creation
	 *	@param		int		$notrigger	Disable all triggers
	 *	@return		int		Return integer <0 if ko, >0 if ok
	 */
	public function update($user, $notrigger = 0)
	{
		$error = 0;

		if (empty($this->date) && !empty($this->datei)) {	// For backward compatibility
			$this->date = $this->datei;
		}

		$this->db->begin();

		// Mise a jour ligne en base
		$sql = "UPDATE ".MAIN_DB_PREFIX."fichinterdet SET";
		$sql .= " description = '".$this->db->escape($this->desc)."',";
		$sql .= " date = '".$this->db->idate($this->date)."',";
		$sql .= " duree = ".((int) $this->duration).",";
		$sql .= " rang = ".((int) $this->rang);
		$sql .= " WHERE rowid = ".((int) $this->id);

		dol_syslog("FichinterLigne::update", LOG_DEBUG);
		$resql = $this->db->query($sql);
		if ($resql) {
			if (!$error) {
				$result = $this->insertExtraFields();
				if ($result < 0) {
					$error++;
				}
			}

			$result = $this->update_total();
			if ($result > 0) {
				if (!$notrigger) {
					// Call trigger
					$result = $this->call_trigger('LINEFICHINTER_MODIFY', $user);
					if ($result < 0) {
						$error++;
					}
					// End call triggers
				}
			}

			if (!$error) {
				$this->db->commit();
				return $result;
			} else {
				$this->error = $this->db->lasterror();
				$this->db->rollback();
				return -1;
			}
		} else {
			$this->error = $this->db->lasterror();
			$this->db->rollback();
			return -1;
		}
	}

	// phpcs:disable PEAR.NamingConventions.ValidFunctionName.ScopeNotCamelCaps
	/**
	 *	Update total duration into llx_fichinter
	 *
	 *	@return		int		Return integer <0 si ko, >0 si ok
	 */
	public function update_total()
	{
		// phpcs:enable
		global $conf;

		$this->db->begin();

		$sql = "SELECT SUM(duree) as total_duration, min(date) as dateo, max(date) as datee ";
		$sql .= " FROM ".MAIN_DB_PREFIX."fichinterdet";
		$sql .= " WHERE fk_fichinter=".((int) $this->fk_fichinter);

		dol_syslog("FichinterLigne::update_total", LOG_DEBUG);
		$resql = $this->db->query($sql);
		if ($resql) {
			$obj = $this->db->fetch_object($resql);
			$total_duration = 0;
			if (!empty($obj->total_duration)) {
				$total_duration = $obj->total_duration;
			}

			$sql = "UPDATE ".MAIN_DB_PREFIX."fichinter";
			$sql .= " SET duree = ".((int) $total_duration);
			$sql .= " , dateo = ".(!empty($obj->dateo) ? "'".$this->db->escape($obj->dateo)."'" : "null");
			$sql .= " , datee = ".(!empty($obj->datee) ? "'".$this->db->escape($obj->datee)."'" : "null");
			$sql .= " WHERE rowid = ".((int) $this->fk_fichinter);

			dol_syslog("FichinterLigne::update_total", LOG_DEBUG);
			$resql = $this->db->query($sql);
			if ($resql) {
				$this->db->commit();
				return 1;
			} else {
				$this->error = $this->db->error();
				$this->db->rollback();
				return -2;
			}
		} else {
			$this->error = $this->db->error();
			$this->db->rollback();
			return -1;
		}
	}

	/**
	 *	Delete a intervention line
	 *
	 *	@param		User	$user 		Object user that make creation
	 *	@param		int		$notrigger	Disable all triggers
	 *	@return     int		>0 if ok, <0 if ko
	 */
	public function deleteLine($user, $notrigger = 0)
	{
		$error = 0;

		dol_syslog(get_class($this)."::deleteline lineid=".$this->id);

		$this->db->begin();

		$result = $this->deleteExtraFields();
		if ($result < 0) {
			$error++;
			$this->db->rollback();
			return -1;
		}

		$sql = "DELETE FROM ".MAIN_DB_PREFIX."fichinterdet WHERE rowid = ".((int) $this->id);
		$resql = $this->db->query($sql);

		if ($resql) {
			$result = $this->update_total();
			if ($result > 0) {
				if (!$notrigger) {
					// Call trigger
					$result = $this->call_trigger('LINEFICHINTER_DELETE', $user);
					if ($result < 0) {
						$error++;
						$this->db->rollback();
						return -1;
					}
					// End call triggers
				}

				$this->db->commit();
				return $result;
			} else {
				$this->db->rollback();
				return -1;
			}
		} else {
			$this->error = $this->db->error()." sql=".$sql;
			$this->db->rollback();
			return -1;
		}
	}
}<|MERGE_RESOLUTION|>--- conflicted
+++ resolved
@@ -1642,7 +1642,6 @@
 	}
 
 	/**
-<<<<<<< HEAD
 	 * Sets object to supplied categories.
 	 *
 	 * Deletes object from existing categories not supplied.
@@ -1686,7 +1685,8 @@
 		}
 
 		return 1;
-=======
+  }
+  /**
 	 * Set signed status
 	 *
 	 * @param  User   $user        Object user that modify
@@ -1698,7 +1698,7 @@
 	public function setSignedStatus(User $user, int $status = 0, int $notrigger = 0, $triggercode = ''): int
 	{
 		return $this->setSignedStatusCommon($user, $status, $notrigger, $triggercode);
->>>>>>> a4908abc
+
 	}
 }
 
