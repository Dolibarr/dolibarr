<?php
/* Copyright (C) 2002-2003 Rodolphe Quiedeville <rodolphe@quiedeville.org>
 * Copyright (C) 2004-2014 Laurent Destailleur  <eldy@users.sourceforge.net>
 * Copyright (C) 2005-2012 Regis Houssin        <regis.houssin@inodbox.com>
 * Copyright (C) 2011-2013 Juanjo Menent        <jmenent@2byte.es>
 * Copyright (C) 2015      Marcos García        <marcosgdf@gmail.com>
 * Copyright (C) 2015      Charlie Benke        <charlie@patas-monkey.com>
 * Copyright (C) 2018      Nicolas ZABOURI	<info@inovea-conseil.com>
<<<<<<< HEAD
=======
 * Copyright (C) 2018       Frédéric France         <frederic.france@netlogic.fr>
>>>>>>> d9b8a8c8
 *
 * This program is free software; you can redistribute it and/or modify
 * it under the terms of the GNU General Public License as published by
 * the Free Software Foundation; either version 3 of the License, or
 * (at your option) any later version.
 *
 * This program is distributed in the hope that it will be useful,
 * but WITHOUT ANY WARRANTY; without even the implied warranty of
 * MERCHANTABILITY or FITNESS FOR A PARTICULAR PURPOSE.  See the
 * GNU General Public License for more details.
 *
 * You should have received a copy of the GNU General Public License
 * along with this program. If not, see <http://www.gnu.org/licenses/>.
 */

/**
 * 	\file       htdocs/fichinter/class/fichinter.class.php
 * 	\ingroup    ficheinter
 * 	\brief      Fichier de la classe des gestion des fiches interventions
 */
require_once DOL_DOCUMENT_ROOT .'/core/class/commonobject.class.php';
require_once DOL_DOCUMENT_ROOT .'/core/class/commonobjectline.class.php';


/**
 *	Class to manage interventions
 */
class Fichinter extends CommonObject
{
	/**
	 * @var string ID to identify managed object
	 */
	public $element='fichinter';

	/**
	 * @var string Name of table without prefix where object is stored
	 */
	public $table_element='fichinter';

	/**
	 * @var int Field with ID of parent key if this field has a parent
	 */
	public $fk_element='fk_fichinter';

	/**
	 * @var int    Name of subtable line
	 */
	public $table_element_line='fichinterdet';
<<<<<<< HEAD
=======

	/**
	 * @var string String with name of icon for myobject. Must be the part after the 'object_' into object_myobject.png
	 */
>>>>>>> d9b8a8c8
	public $picto = 'intervention';

	/**
	 * {@inheritdoc}
	 */
	protected $table_ref_field = 'ref';

	public $socid;		// Id client

	public $author;
	public $datec;
	public $datev;
	public $dateo;
	public $datee;
	public $datet;
	public $datem;
	public $duration;
	public $statut = 0;		// 0=draft, 1=validated, 2=invoiced, 3=Terminate

	/**
	 * @var string description
	 */
	public $description;

	/**
     * @var int ID
     */
	public $fk_contrat = 0;

	/**
     * @var int ID
     */
	public $fk_project = 0;

	public $extraparams=array();

	public $lines = array();

	/**
	 * Draft status
	 */
	const STATUS_DRAFT = 0;

<<<<<<< HEAD
	var $author;
	var $datec;
	var $datev;
	var $dateo;
	var $datee;
	var $datet;
	var $datem;
	var $duration;
	var $statut = 0;		// 0=draft, 1=validated, 2=invoiced, 3=Terminate
	var $description;
	var $fk_contrat = 0;
	var $fk_project = 0;
	var $extraparams=array();
=======
	/**
	 * Validated status
	 */
	const STATUS_VALIDATED = 1;
>>>>>>> d9b8a8c8

	/**
	 * Billed
	 */
	const STATUS_BILLED = 2;

	/**
	 * Closed
	 */
	const STATUS_CLOSED = 3;

	/**
	 * Draft status
	 */
	const STATUS_DRAFT = 0;
	/**
	 * Validated status
	 */
	const STATUS_VALIDATED = 1;
	/**
	 * Billed
	 */
	const STATUS_BILLED = 2;
	/**
	 * Closed
	 */
	const STATUS_CLOSED = 3;

	/**
	 *	Constructor
	 *
	 *  @param	DoliDB	$db		Database handler
	 */
	function __construct($db)
	{
		$this->db = $db;

		$this->products = array();
	}

    // phpcs:disable PEAR.NamingConventions.ValidFunctionName.NotCamelCaps
	/**
	 *  Load indicators into this->nb for board
	 *
	 *  @return     int         <0 if KO, >0 if OK
	 */
	function load_state_board()
	{
        // phpcs:enable
		global $user;

		$this->nb=array();
		$clause = "WHERE";

		$sql = "SELECT count(fi.rowid) as nb";
		$sql.= " FROM ".MAIN_DB_PREFIX."fichinter as fi";
		$sql.= " LEFT JOIN ".MAIN_DB_PREFIX."societe as s ON fi.fk_soc = s.rowid";
		if (!$user->rights->societe->client->voir && !$user->societe_id)
		{
			$sql.= " LEFT JOIN ".MAIN_DB_PREFIX."societe_commerciaux as sc ON s.rowid = sc.fk_soc";
			$sql.= " WHERE sc.fk_user = " .$user->id;
			$clause = "AND";
		}
		$sql.= " ".$clause." fi.entity IN (".getEntity('intervention').")";

		$resql=$this->db->query($sql);
		if ($resql)
		{
			while ($obj=$this->db->fetch_object($resql))
			{
				$this->nb["fichinters"]=$obj->nb;
			}
			$this->db->free($resql);
			return 1;
		}
		else
		{
			dol_print_error($this->db);
			$this->error=$this->db->error();
			return -1;
		}
	}

	/**
	 *	Create an intervention into data base
	 *
	 *  @param		User	$user 		Objet user that make creation
	 *	@param		int		$notrigger	Disable all triggers
	 *	@return		int		<0 if KO, >0 if OK
	 */
	function create($user, $notrigger=0)
	{
		global $conf, $langs;

		dol_syslog(get_class($this)."::create ref=".$this->ref);

		// Check parameters
		if (! empty($this->ref))	// We check that ref is not already used
		{
			$result=self::isExistingObject($this->element, 0, $this->ref);	// Check ref is not yet used
			if ($result > 0)
			{
				$this->error='ErrorRefAlreadyExists';
				dol_syslog(get_class($this)."::create ".$this->error,LOG_WARNING);
				$this->db->rollback();
				return -1;
			}
		}
		if (! is_numeric($this->duration)) $this->duration = 0;

		if ($this->socid <= 0)
		{
			$this->error='ErrorBadParameterForFunc';
			dol_syslog(get_class($this)."::create ".$this->error,LOG_ERR);
			return -1;
		}

		$soc = new Societe($this->db);
		$result=$soc->fetch($this->socid);

		$now=dol_now();

		$this->db->begin();

		$sql = "INSERT INTO ".MAIN_DB_PREFIX."fichinter (";
		$sql.= "fk_soc";
		$sql.= ", datec";
		$sql.= ", ref";
		$sql.= ", entity";
		$sql.= ", fk_user_author";
		$sql.= ", fk_user_modif";
		$sql.= ", description";
		$sql.= ", model_pdf";
		$sql.= ", fk_projet";
		$sql.= ", fk_contrat";
		$sql.= ", fk_statut";
		$sql.= ", note_private";
		$sql.= ", note_public";
		$sql.= ") ";
		$sql.= " VALUES (";
		$sql.= $this->socid;
		$sql.= ", '".$this->db->idate($now)."'";
		$sql.= ", '".$this->db->escape($this->ref)."'";
		$sql.= ", ".$conf->entity;
		$sql.= ", ".$user->id;
		$sql.= ", ".$user->id;
		$sql.= ", ".($this->description?"'".$this->db->escape($this->description)."'":"null");
		$sql.= ", '".$this->db->escape($this->modelpdf)."'";
		$sql.= ", ".($this->fk_project ? $this->fk_project : 0);
		$sql.= ", ".($this->fk_contrat ? $this->fk_contrat : 0);
		$sql.= ", ".$this->statut;
		$sql.= ", ".($this->note_private?"'".$this->db->escape($this->note_private)."'":"null");
		$sql.= ", ".($this->note_public?"'".$this->db->escape($this->note_public)."'":"null");
		$sql.= ")";

		dol_syslog(get_class($this)."::create", LOG_DEBUG);
		$result=$this->db->query($sql);
		if ($result)
		{
			$this->id=$this->db->last_insert_id(MAIN_DB_PREFIX."fichinter");

			if ($this->id)
			{
				$this->ref='(PROV'.$this->id.')';
				$sql = 'UPDATE '.MAIN_DB_PREFIX."fichinter SET ref='".$this->db->escape($this->ref)."' WHERE rowid=".$this->id;

				dol_syslog(get_class($this)."::create", LOG_DEBUG);
				$resql=$this->db->query($sql);
				if (! $resql) $error++;
			}

<<<<<<< HEAD
			if (empty($conf->global->MAIN_EXTRAFIELDS_DISABLED)) // For avoid conflicts if trigger used
=======
			if (! $error && empty($conf->global->MAIN_EXTRAFIELDS_DISABLED))
>>>>>>> d9b8a8c8
			{
				$result=$this->insertExtraFields();
				if ($result < 0)
				{
					$error++;
				}
			}

			// Add linked object
			if (! $error && $this->origin && $this->origin_id)
			{
				$ret = $this->add_object_linked();
				if (! $ret)	dol_print_error($this->db);
			}


			if (! $error && ! $notrigger)
			{
				// Call trigger
				$result=$this->call_trigger('FICHINTER_CREATE',$user);
				if ($result < 0) { $error++; }
				// End call triggers
			}

			if (! $error)
			{
				$this->db->commit();
				return $this->id;
			}
			else
			{
				$this->db->rollback();
				$this->error=join(',',$this->errors);
				dol_syslog(get_class($this)."::create ".$this->error,LOG_ERR);
				return -1;
			}
		}
		else
		{
			$this->error=$this->db->error();
			$this->db->rollback();
			return -1;
		}
	}

	/**
	 *	Update an intervention
	 *
	 *	@param		User	$user 		Objet user that make creation
	 *	@param		int		$notrigger	Disable all triggers
	 *	@return		int		<0 if KO, >0 if OK
	 */
	function update($user, $notrigger=0)
	{
	 	if (! is_numeric($this->duration)) {
	 		$this->duration = 0;
	 	}
	 	if (! dol_strlen($this->fk_project)) {
	 		$this->fk_project = 0;
	 	}

	 	$error = 0;

		$this->db->begin();

		$sql = "UPDATE ".MAIN_DB_PREFIX."fichinter SET ";
		$sql.= "description  = '".$this->db->escape($this->description)."'";
		$sql.= ", duree = ".$this->duration;
		$sql.= ", fk_projet = ".$this->fk_project;
		$sql.= ", note_private = ".($this->note_private?"'".$this->db->escape($this->note_private)."'":"null");
		$sql.= ", note_public = ".($this->note_public?"'".$this->db->escape($this->note_public)."'":"null");
		$sql.= ", fk_user_modif = ".$user->id;
		$sql.= " WHERE rowid = ".$this->id;

		dol_syslog(get_class($this)."::update", LOG_DEBUG);
		if ($this->db->query($sql))
		{
			if (! $error && empty($conf->global->MAIN_EXTRAFIELDS_DISABLED)) // For avoid conflicts if trigger used
			{
				$result=$this->insertExtraFields();
				if ($result < 0)
				{
					$error++;
				}
			}

			if (! $error && ! $notrigger)
			{
				// Call trigger
				$result=$this->call_trigger('FICHINTER_MODIFY',$user);
				if ($result < 0) { $error++; $this->db->rollback(); return -1; }
				// End call triggers
			}

			$this->db->commit();
			return 1;
		}
		else
		{
			$this->error=$this->db->error();
			$this->db->rollback();
			return -1;
		}
	}

	/**
	 *	Fetch a intervention
	 *
	 *	@param		int		$rowid		Id of intervention
	 *	@param		string	$ref		Ref of intervention
	 *	@return		int					<0 if KO, >0 if OK
	 */
	function fetch($rowid,$ref='')
	{
		$sql = "SELECT f.rowid, f.ref, f.description, f.fk_soc, f.fk_statut,";
		$sql.= " f.datec, f.dateo, f.datee, f.datet, f.fk_user_author,";
		$sql.= " f.date_valid as datev,";
		$sql.= " f.tms as datem,";
		$sql.= " f.duree, f.fk_projet, f.note_public, f.note_private, f.model_pdf, f.extraparams, fk_contrat";
		$sql.= " FROM ".MAIN_DB_PREFIX."fichinter as f";
		if ($ref) {
			$sql.= " WHERE f.entity IN (".getEntity('intervention').")";
			$sql.= " AND f.ref='".$this->db->escape($ref)."'";
		}
		else $sql.= " WHERE f.rowid=".$rowid;

		dol_syslog(get_class($this)."::fetch", LOG_DEBUG);
		$resql=$this->db->query($sql);
		if ($resql)
		{
			if ($this->db->num_rows($resql))
			{
				$obj = $this->db->fetch_object($resql);

				$this->id           = $obj->rowid;
				$this->ref          = $obj->ref;
				$this->description  = $obj->description;
				$this->socid        = $obj->fk_soc;
				$this->statut       = $obj->fk_statut;
				$this->duration     = $obj->duree;
				$this->datec        = $this->db->jdate($obj->datec);
				$this->dateo        = $this->db->jdate($obj->dateo);
				$this->datee        = $this->db->jdate($obj->datee);
				$this->datet        = $this->db->jdate($obj->datet);
				$this->datev        = $this->db->jdate($obj->datev);
				$this->datem        = $this->db->jdate($obj->datem);
				$this->fk_project   = $obj->fk_projet;
				$this->note_public  = $obj->note_public;
				$this->note_private = $obj->note_private;
				$this->modelpdf     = $obj->model_pdf;
				$this->fk_contrat	= $obj->fk_contrat;

				$this->user_creation= $obj->fk_user_author;

				$this->extraparams	= (array) json_decode($obj->extraparams, true);

				if ($this->statut == 0) $this->brouillon = 1;

<<<<<<< HEAD
				// Retreive all extrafield
				// fetch optionals attributes and labels
=======
				// Retreive extrafields
>>>>>>> d9b8a8c8
				$this->fetch_optionals();

				/*
				 * Lines
				 */
				$result=$this->fetch_lines();
				if ($result < 0)
				{
					return -3;
				}
				$this->db->free($resql);
				return 1;
			}
		}
		else
		{
			$this->error=$this->db->lasterror();
			return -1;
		}
	}

	/**
	 *	Set status to draft
	 *
	 *	@param		User	$user	User that set draft
	 *	@return		int			<0 if KO, >0 if OK
	 */
	function setDraft($user)
	{
		global $langs, $conf;

		if ($this->statut != 0)
		{
			$this->db->begin();

			$sql = "UPDATE ".MAIN_DB_PREFIX."fichinter";
			$sql.= " SET fk_statut = 0";
			$sql.= " WHERE rowid = ".$this->id;
			$sql.= " AND entity = ".$conf->entity;

			dol_syslog("Fichinter::setDraft", LOG_DEBUG);
			$resql=$this->db->query($sql);
			if ($resql)
			{
				$this->db->commit();
				return 1;
			}
			else
			{
				$this->db->rollback();
				$this->error=$this->db->lasterror();
				return -1;
			}
		}
	}

	/**
	 *	Validate a intervention
	 *
	 *	@param		User		$user		User that validate
	 *  @param		int			$notrigger	1=Does not execute triggers, 0= execute triggers
	 *	@return		int						<0 if KO, >0 if OK
	 */
	function setValid($user, $notrigger=0)
	{
		global $conf;
		require_once DOL_DOCUMENT_ROOT.'/core/lib/files.lib.php';

		$error=0;

		if ($this->statut != 1)
		{
			$this->db->begin();

			$now=dol_now();

			// Define new ref
			if (! $error && (preg_match('/^[\(]?PROV/i', $this->ref) || empty($this->ref))) // empty should not happened, but when it occurs, the test save life
			{
				$num = $this->getNextNumRef($this->thirdparty);
			}
			else
			{
				$num = $this->ref;
			}
			$this->newref = $num;

			$sql = "UPDATE ".MAIN_DB_PREFIX."fichinter";
			$sql.= " SET fk_statut = 1";
			$sql.= ", ref = '".$num."'";
			$sql.= ", date_valid = '".$this->db->idate($now)."'";
			$sql.= ", fk_user_valid = ".$user->id;
			$sql.= " WHERE rowid = ".$this->id;
			$sql.= " AND entity = ".$conf->entity;
			$sql.= " AND fk_statut = 0";

			dol_syslog(get_class($this)."::setValid", LOG_DEBUG);
			$resql=$this->db->query($sql);
			if (! $resql)
			{
				dol_print_error($this->db);
				$error++;
			}

			if (! $error && ! $notrigger)
			{
				// Call trigger
				$result=$this->call_trigger('FICHINTER_VALIDATE',$user);
				if ($result < 0) { $error++; }
				// End call triggers
			}

			if (! $error)
			{
				$this->oldref = $this->ref;

				// Rename directory if dir was a temporary ref
				if (preg_match('/^[\(]?PROV/i', $this->ref))
				{
					// Rename of object directory ($this->ref = old ref, $num = new ref)
					// to  not lose the linked files
					$oldref = dol_sanitizeFileName($this->ref);
					$newref = dol_sanitizeFileName($num);
					$dirsource = $conf->ficheinter->dir_output.'/'.$oldref;
					$dirdest = $conf->ficheinter->dir_output.'/'.$newref;
					if (file_exists($dirsource))
					{
						dol_syslog(get_class($this)."::setValid rename dir ".$dirsource." into ".$dirdest);

						if (@rename($dirsource, $dirdest))
						{
							dol_syslog("Rename ok");
							// Rename docs starting with $oldref with $newref
							$listoffiles=dol_dir_list($conf->ficheinter->dir_output.'/'.$newref, 'files', 1, '^'.preg_quote($oldref,'/'));
							foreach($listoffiles as $fileentry)
							{
								$dirsource=$fileentry['name'];
								$dirdest=preg_replace('/^'.preg_quote($oldref,'/').'/',$newref, $dirsource);
								$dirsource=$fileentry['path'].'/'.$dirsource;
								$dirdest=$fileentry['path'].'/'.$dirdest;
								@rename($dirsource, $dirdest);
							}
						}
					}
				}
			}

			// Set new ref and define current statut
			if (! $error)
			{
				$this->ref = $num;
				$this->statut=1;
				$this->brouillon=0;
				$this->date_validation=$now;
			}

			if (! $error)
			{
				$this->db->commit();
				return 1;
			}
			else
			{
				$this->db->rollback();
				dol_syslog(get_class($this)."::setValid ".$this->error,LOG_ERR);
				return -1;
			}
		}
	}

	/**
	 *	Returns amount based on user thm
	 *
	 *	@return     float 		Amount
	 */
	function getAmount()
	{
		global $db;

		$amount = 0;

		$this->author = new User($db);
		$this->author->fetch($this->user_creation);

		$thm = $this->author->thm;

		foreach($this->lines as $line) {
			$amount += ($line->duration / 60 / 60 * $thm);
		}

		return price2num($amount, 'MT');
	}


	/**
	 *  Create a document onto disk according to template module.
	 *
	 *  @param      string                  $modele         Force model to use ('' to not force)
	 *  @param      Translate               $outputlangs    Object langs to use for output
	 *  @param      int                     $hidedetails    Hide details of lines
	 *  @param      int                     $hidedesc       Hide description
	 *  @param      int                     $hideref        Hide ref
         *  @param   null|array  $moreparams     Array to provide more information
	 *  @return     int                                     0 if KO, 1 if OK
	 */
	public function generateDocument($modele, $outputlangs, $hidedetails=0, $hidedesc=0, $hideref=0, $moreparams=null)
	{
		global $conf,$langs;

		$langs->load("interventions");

		if (! dol_strlen($modele)) {

			$modele = 'soleil';

			if ($this->modelpdf) {
				$modele = $this->modelpdf;
			} elseif (! empty($conf->global->FICHEINTER_ADDON_PDF)) {
				$modele = $conf->global->FICHEINTER_ADDON_PDF;
			}
		}

		$modelpath = "core/modules/fichinter/doc/";

		return $this->commonGenerateDocument($modelpath, $modele, $outputlangs, $hidedetails, $hidedesc, $hideref,$moreparams);
	}

	/**
	 *	Returns the label status
	 *
	 *	@param      int		$mode       0=long label, 1=short label, 2=Picto + short label, 3=Picto, 4=Picto + long label, 5=Short label + Picto
	 *	@return     string      		Label
	 */
	function getLibStatut($mode=0)
	{
		return $this->LibStatut($this->statut,$mode);
	}

    // phpcs:disable PEAR.NamingConventions.ValidFunctionName.NotCamelCaps
	/**
	 *	Returns the label of a statut
	 *
	 *	@param      int		$statut     id statut
	 *	@param      int		$mode       0=long label, 1=short label, 2=Picto + short label, 3=Picto, 4=Picto + long label, 5=Short label + Picto, 6=Long label + Picto
	 *	@return     string      		Label
	 */
	function LibStatut($statut,$mode=0)
	{
<<<<<<< HEAD
=======
        // phpcs:enable
>>>>>>> d9b8a8c8
		// Init/load array of translation of status
		if (empty($this->statuts) || empty($this->statuts_short))
		{
			global $langs;
			$langs->load("fichinter");

			$this->statuts[0]=$langs->trans('Draft');
			$this->statuts[1]=$langs->trans('Validated');
			$this->statuts[2]=$langs->trans('StatusInterInvoiced');
			$this->statuts[3]=$langs->trans('Done');
			$this->statuts_short[0]=$langs->trans('Draft');
			$this->statuts_short[1]=$langs->trans('Validated');
			$this->statuts_short[2]=$langs->trans('StatusInterInvoiced');
			$this->statuts_short[3]=$langs->trans('Done');
			$this->statuts_logo[0]='statut0';
			$this->statuts_logo[1]='statut1';
			$this->statuts_logo[2]='statut6';
			$this->statuts_logo[3]='statut6';
		}

		if ($mode == 0)
			return $this->statuts[$statut];
<<<<<<< HEAD
		if ($mode == 1)
			return $this->statuts_short[$statut];
		if ($mode == 2)
			return img_picto($this->statuts_short[$statut], $this->statuts_logo[$statut]).' '.$this->statuts_short[$statut];
		if ($mode == 3)
			return img_picto($this->statuts_short[$statut], $this->statuts_logo[$statut]);
		if ($mode == 4)
			return img_picto($this->statuts_short[$statut], $this->statuts_logo[$statut]).' '.$this->statuts[$statut];
		if ($mode == 5)
			return '<span class="hideonsmartphone">'.$this->statuts_short[$statut].' </span>'.img_picto($this->statuts[$statut],$this->statuts_logo[$statut]);
		if ($mode == 6)
=======
		elseif ($mode == 1)
			return $this->statuts_short[$statut];
		elseif ($mode == 2)
			return img_picto($this->statuts_short[$statut], $this->statuts_logo[$statut]).' '.$this->statuts_short[$statut];
		elseif ($mode == 3)
			return img_picto($this->statuts_short[$statut], $this->statuts_logo[$statut]);
		elseif ($mode == 4)
			return img_picto($this->statuts_short[$statut], $this->statuts_logo[$statut]).' '.$this->statuts[$statut];
		elseif ($mode == 5)
			return '<span class="hideonsmartphone">'.$this->statuts_short[$statut].' </span>'.img_picto($this->statuts[$statut],$this->statuts_logo[$statut]);
		elseif ($mode == 6)
>>>>>>> d9b8a8c8
			return '<span class="hideonsmartphone">'.$this->statuts[$statut].' </span>'.img_picto($this->statuts[$statut],$this->statuts_logo[$statut]);

		return '';
	}

	/**
	 *	Return clicable name (with picto eventually)
	 *
	 *	@param		int		$withpicto					0=_No picto, 1=Includes the picto in the linkn, 2=Picto only
	 *	@param		string	$option						Options
	 *  @param	    int   	$notooltip					1=Disable tooltip
	 *  @param      int     $save_lastsearch_value		-1=Auto, 0=No save of lastsearch_values when clicking, 1=Save lastsearch_values whenclicking
	 *	@return		string								String with URL
	 */
	function getNomUrl($withpicto=0, $option='', $notooltip=0, $save_lastsearch_value=-1)
	{
		global $conf, $langs, $hookmanager;

		$result='';

		$label = '<u>' . $langs->trans("ShowIntervention") . '</u>';
		if (! empty($this->ref))
			$label .= '<br><b>' . $langs->trans('Ref') . ':</b> '.$this->ref;

		$url = DOL_URL_ROOT.'/fichinter/card.php?id='.$this->id;

		if ($option !== 'nolink')
		{
			// Add param to save lastsearch_values or not
			$add_save_lastsearch_values=($save_lastsearch_value == 1 ? 1 : 0);
			if ($save_lastsearch_value == -1 && preg_match('/list\.php/',$_SERVER["PHP_SELF"])) $add_save_lastsearch_values=1;
			if ($add_save_lastsearch_values) $url.='&save_lastsearch_values=1';
	   	}

		$linkclose='';
		if (empty($notooltip))
		{
			if (! empty($conf->global->MAIN_OPTIMIZEFORTEXTBROWSER))
			{
				$label=$langs->trans("ShowIntervention");
				$linkclose.=' alt="'.dol_escape_htmltag($label, 1).'"';
			}
			$linkclose.= ' title="'.dol_escape_htmltag($label, 1).'"';
			$linkclose.=' class="classfortooltip"';

			/*
			$hookmanager->initHooks(array('fichinterdao'));
			$parameters=array('id'=>$this->id);
			$reshook=$hookmanager->executeHooks('getnomurltooltip',$parameters,$this,$action);    // Note that $action and $object may have been modified by some hooks
			if ($reshook > 0) $linkclose = $hookmanager->resPrint;
			*/
		}

		$linkstart = '<a href="'.$url.'"';
		$linkstart.=$linkclose.'>';
		$linkend='</a>';

		$result .= $linkstart;
		if ($withpicto) $result.=img_object(($notooltip?'':$label), $this->picto, ($notooltip?(($withpicto != 2) ? 'class="paddingright"' : ''):'class="'.(($withpicto != 2) ? 'paddingright ' : '').'classfortooltip"'), 0, 0, $notooltip?0:1);
		if ($withpicto != 2) $result.= $this->ref;
		$result .= $linkend;

		global $action;
		$hookmanager->initHooks(array('intervnetiondao'));
		$parameters=array('id'=>$this->id, 'getnomurl'=>$result);
		$reshook=$hookmanager->executeHooks('getNomUrl',$parameters,$this,$action);    // Note that $action and $object may have been modified by some hooks
		if ($reshook > 0) $result = $hookmanager->resPrint;
		else $result .= $hookmanager->resPrint;

		return $result;
	}


	/**
	 *	Returns the next non used reference of intervention
	 *	depending on the module numbering assets within FICHEINTER_ADDON
	 *
	 *	@param	    Societe		$soc		Thirdparty object
	 *	@return     string					Free reference for intervention
	 */
	function getNextNumRef($soc)
	{
		global $conf, $db, $langs;
		$langs->load("interventions");

		if (! empty($conf->global->FICHEINTER_ADDON))
		{
			$mybool = false;

			$file = "mod_".$conf->global->FICHEINTER_ADDON.".php";
			$classname = "mod_".$conf->global->FICHEINTER_ADDON;

			// Include file with class
			$dirmodels = array_merge(array('/'), (array) $conf->modules_parts['models']);

			foreach ($dirmodels as $reldir) {

				$dir = dol_buildpath($reldir."core/modules/fichinter/");

				// Load file with numbering class (if found)
				$mybool|=@include_once $dir.$file;
			}

			if ($mybool === false) {
				dol_print_error('', "Failed to include file ".$file);
				return '';
			}

			$obj = new $classname();
			$numref = "";
			$numref = $obj->getNextValue($soc, $this);

			if ( $numref != "")
			{
				return $numref;
			}
			else
			{
				dol_print_error($db,"Fichinter::getNextNumRef ".$obj->error);
				return "";
			}
		}
		else
		{
			$langs->load("errors");
			print $langs->trans("Error")." ".$langs->trans("Error_FICHEINTER_ADDON_NotDefined");
			return "";
		}
	}

	/**
	 * 	Load information on object
	 *
	 *	@param	int		$id      Id of object
	 *	@return	void
	 */
	function info($id)
	{
		global $conf;

		$sql = "SELECT f.rowid,";
		$sql.= " f.datec,";
		$sql.= " f.tms as date_modification,";
		$sql.= " f.date_valid as datev,";
		$sql.= " f.fk_user_author,";
		$sql.= " f.fk_user_modif as fk_user_modification,";
		$sql.= " f.fk_user_valid";
		$sql.= " FROM ".MAIN_DB_PREFIX."fichinter as f";
		$sql.= " WHERE f.rowid = ".$id;

		$resql = $this->db->query($sql);
		if ($resql)
		{
			if ($this->db->num_rows($resql))
			{
				$obj = $this->db->fetch_object($resql);

				$this->id                = $obj->rowid;

				$this->date_creation     = $this->db->jdate($obj->datec);
				$this->date_modification = $this->db->jdate($obj->date_modification);
				$this->date_validation   = $this->db->jdate($obj->datev);

				$cuser = new User($this->db);
				$cuser->fetch($obj->fk_user_author);
				$this->user_creation     = $cuser;

				if ($obj->fk_user_valid)
				{
					$vuser = new User($this->db);
					$vuser->fetch($obj->fk_user_valid);
					$this->user_validation     = $vuser;
				}
				if ($obj->fk_user_modification)
				{
					$muser = new User($this->db);
					$muser->fetch($obj->fk_user_modification);
					$this->user_modification   = $muser;
				}
			}
			$this->db->free($resql);
		}
		else
		{
			dol_print_error($this->db);
		}
	}

	/**
	 *	Delete intervetnion
	 *
	 *	@param      User	$user			Object user who delete
	 *	@param		int		$notrigger		Disable trigger
	 *	@return		int						<0 if KO, >0 if OK
	 */
	function delete($user, $notrigger=0)
	{
		global $conf,$langs;
		require_once DOL_DOCUMENT_ROOT.'/core/lib/files.lib.php';

		$error=0;

		$this->db->begin();

		if (! $error && ! $notrigger)
		{
			// Call trigger
			$result=$this->call_trigger('FICHINTER_DELETE',$user);
			if ($result < 0) { $error++; $this->db->rollback(); return -1; }
			// End call triggers
		}

		// Delete linked object
		if (! $error)
		{
			$res = $this->deleteObjectLinked();
			if ($res < 0) $error++;
		}

		// Delete linked contacts
		if (! $error)
		{
			$res = $this->delete_linked_contact();
			if ($res < 0)
			{
				$this->error='ErrorFailToDeleteLinkedContact';
				$error++;
			}
		}

		if (! $error)
		{
			$sql = "DELETE FROM ".MAIN_DB_PREFIX."fichinterdet";
			$sql.= " WHERE fk_fichinter = ".$this->id;

			$resql = $this->db->query($sql);
			if (! $resql) $error++;
		}

		if ((! $error) && (empty($conf->global->MAIN_EXTRAFIELDS_DISABLED))) // For avoid conflicts if trigger used
		{
			// Remove extrafields
			$res = $this->deleteExtraFields();
			if ($res < 0) $error++;
		}

		if (! $error)
		{
			// Delete object
			$sql = "DELETE FROM ".MAIN_DB_PREFIX."fichinter";
			$sql.= " WHERE rowid = ".$this->id;

			dol_syslog("Fichinter::delete", LOG_DEBUG);
			$resql = $this->db->query($sql);
			if (! $resql) $error++;
		}

		if (! $error)
		{
			// Remove directory with files
			$fichinterref = dol_sanitizeFileName($this->ref);
			if ($conf->ficheinter->dir_output)
			{
				$dir = $conf->ficheinter->dir_output . "/" . $fichinterref ;
				$file = $conf->ficheinter->dir_output . "/" . $fichinterref . "/" . $fichinterref . ".pdf";
				if (file_exists($file))
				{
					dol_delete_preview($this);

					if (! dol_delete_file($file,0,0,0,$this)) // For triggers
					{
<<<<<<< HEAD
						$this->error=$langs->trans("ErrorCanNotDeleteFile",$file);
=======
						$langs->load("errors");
						$this->error=$langs->trans("ErrorFailToDeleteFile",$file);
>>>>>>> d9b8a8c8
						return 0;
					}
				}
				if (file_exists($dir))
				{
					if (! dol_delete_dir_recursive($dir))
					{
<<<<<<< HEAD
						$this->error=$langs->trans("ErrorCanNotDeleteDir",$dir);
=======
						$langs->load("errors");
						$this->error=$langs->trans("ErrorFailToDeleteDir",$dir);
>>>>>>> d9b8a8c8
						return 0;
					}
				}
			}
		}

		if (! $error)
		{
			$this->db->commit();
			return 1;
		}
		else
		{
			$this->db->rollback();
			return -1;
		}
	}

    // phpcs:disable PEAR.NamingConventions.ValidFunctionName.NotCamelCaps
	/**
	 *	Defines a delivery date of intervention
	 *
	 *	@param      User	$user				Object user who define
	 *	@param      date	$date_delivery   	date of delivery
	 *	@return     int							<0 if ko, >0 if ok
	 */
	function set_date_delivery($user, $date_delivery)
	{
        // phpcs:enable
		global $conf;

		if ($user->rights->ficheinter->creer)
		{
			$sql = "UPDATE ".MAIN_DB_PREFIX."fichinter ";
			$sql.= " SET datei = '".$this->db->idate($date_delivery)."'";
			$sql.= " WHERE rowid = ".$this->id;
			$sql.= " AND fk_statut = 0";

			if ($this->db->query($sql))
			{
				$this->date_delivery = $date_delivery;
				return 1;
			}
			else
			{
				$this->error=$this->db->error();
				dol_syslog("Fichinter::set_date_delivery Erreur SQL");
				return -1;
			}
		}
	}

    // phpcs:disable PEAR.NamingConventions.ValidFunctionName.NotCamelCaps
	/**
	 *	Define the label of the intervention
	 *
	 *	@param      User	$user			Object user who modify
	 *	@param      string	$description    description
	 *	@return     int						<0 if KO, >0 if OK
	 */
	function set_description($user, $description)
	{
        // phpcs:enable
		global $conf;

		if ($user->rights->ficheinter->creer)
		{
			$sql = "UPDATE ".MAIN_DB_PREFIX."fichinter ";
			$sql.= " SET description = '".$this->db->escape($description)."',";
			$sql.= " fk_user_modif = ".$user->id;
			$sql.= " WHERE rowid = ".$this->id;

			if ($this->db->query($sql))
			{
				$this->description = $description;
				return 1;
			}
			else
			{
				$this->error=$this->db->error();
				dol_syslog("Fichinter::set_description Erreur SQL");
				return -1;
			}
		}
	}


    // phpcs:disable PEAR.NamingConventions.ValidFunctionName.NotCamelCaps
	/**
	 *	Link intervention to a contract
	 *
	 *	@param      User	$user			Object user who modify
	 *	@param      int		$contractid		Description
	 *	@return     int						<0 if ko, >0 if ok
	 */
	function set_contrat($user, $contractid)
	{
        // phpcs:enable
		global $conf;

		if ($user->rights->ficheinter->creer)
		{
			$sql = "UPDATE ".MAIN_DB_PREFIX."fichinter ";
			$sql.= " SET fk_contrat = '".$contractid."'";
			$sql.= " WHERE rowid = ".$this->id;

			if ($this->db->query($sql))
			{
				$this->fk_contrat = $contractid;
				return 1;
			}
			else
			{
				$this->error=$this->db->error();
				return -1;
			}
		}
		return -2;
	}



	/**
	 *	Load an object from its id and create a new one in database
	 *
	 *	@param		int			$socid			Id of thirdparty
	 *	@return		int							New id of clone
	 */
	function createFromClone($socid=0)
	{
		global $user,$hookmanager;

		$error=0;

		$this->context['createfromclone'] = 'createfromclone';

		$this->db->begin();

		// get extrafields so they will be clone
		foreach($this->lines as $line)
			$line->fetch_optionals($line->rowid);

		// Load source object
		$objFrom = clone $this;

		// Change socid if needed
		if (! empty($socid) && $socid != $this->socid)
		{
			$objsoc = new Societe($this->db);

			if ($objsoc->fetch($socid)>0)
			{
				$this->socid 				= $objsoc->id;
				//$this->cond_reglement_id	= (! empty($objsoc->cond_reglement_id) ? $objsoc->cond_reglement_id : 0);
				//$this->mode_reglement_id	= (! empty($objsoc->mode_reglement_id) ? $objsoc->mode_reglement_id : 0);
				$this->fk_project			= '';
				$this->fk_delivery_address	= '';
			}

			// TODO Change product price if multi-prices
		}

		$this->id=0;
		$this->ref = '';
		$this->statut=0;

		// Clear fields
		$this->user_author_id     = $user->id;
		$this->user_valid         = '';
		$this->date_creation      = '';
		$this->date_validation    = '';
		$this->ref_client         = '';

		// Create clone
		$result=$this->create($user);
		if ($result < 0) $error++;

		if (! $error)
		{
			// Add lines because it is not included into create function
			foreach ($this->lines as $line)
			{
				$this->addline($user, $this->id, $line->desc, $line->datei, $line->duration);
			}

			// Hook of thirdparty module
			if (is_object($hookmanager))
			{
				$parameters=array('objFrom'=>$objFrom);
				$action='';
				$reshook=$hookmanager->executeHooks('createFrom',$parameters,$this,$action);    // Note that $action and $object may have been modified by some hooks
				if ($reshook < 0) $error++;
			}
		}

		unset($this->context['createfromclone']);

		// End
		if (! $error)
		{
			$this->db->commit();
			return $this->id;
		}
		else
		{
			$this->db->rollback();
			return -1;
		}
	}


	/**
	 *	Adding a line of intervention into data base
	 *
	 *  @param      user	$user					User that do the action
	 *	@param    	int		$fichinterid			Id of intervention
	 *	@param    	string	$desc					Line description
	 *	@param      date	$date_intervention  	Intervention date
	 *	@param      int		$duration            	Intervention duration
	 *  @param		array	$array_options			Array option
	 *	@return    	int             				>0 if ok, <0 if ko
	 */
	function addline($user,$fichinterid, $desc, $date_intervention, $duration, $array_options='')
	{
		dol_syslog(get_class($this)."::addline $fichinterid, $desc, $date_intervention, $duration");

		if ($this->statut == 0)
		{
			$this->db->begin();

			// Insertion ligne
			$line=new FichinterLigne($this->db);

			$line->fk_fichinter = $fichinterid;
			$line->desc         = $desc;
			$line->datei        = $date_intervention;
			$line->duration     = $duration;

			if (is_array($array_options) && count($array_options)>0) {
				$line->array_options=$array_options;
			}

			$result=$line->insert($user);

			if ($result >= 0)
			{
				$this->db->commit();
				return 1;
			}
			else
			{
				$this->error=$this->db->error();
				$this->db->rollback();
				return -1;
			}
		}
	}


	/**
	 *  Initialise an instance with random values.
	 *  Used to build previews or test instances.
	 *	id must be 0 if object instance is a specimen.
	 *
	 *  @return	void
	 */
	function initAsSpecimen()
	{
		global $user,$langs,$conf;

		$now=dol_now();

		// Initialise parametres
		$this->id=0;
		$this->ref = 'SPECIMEN';
		$this->specimen=1;
		$this->socid = 1;
		$this->datec = $now;
		$this->note_private='Private note';
		$this->note_public='SPECIMEN';
		$this->duration = 0;
		$nbp = 25;
		$xnbp = 0;
		while ($xnbp < $nbp)
		{
			$line=new FichinterLigne($this->db);
			$line->desc=$langs->trans("Description")." ".$xnbp;
			$line->datei=($now-3600*(1+$xnbp));
			$line->duration=600;
			$line->fk_fichinter=0;
			$this->lines[$xnbp]=$line;
			$xnbp++;

			$this->duration+=$line->duration;
		}
	}

    // phpcs:disable PEAR.NamingConventions.ValidFunctionName.NotCamelCaps
	/**
	 *	Load array lines ->lines
	 *
	 *	@return		int		<0 if KO, >0 if OK
	 */
	function fetch_lines()
	{
        // phpcs:enable
		$this->lines = array();

		$sql = 'SELECT rowid, description, duree, date, rang';
		$sql.= ' FROM '.MAIN_DB_PREFIX.'fichinterdet';
		$sql.=' WHERE fk_fichinter = '.$this->id .' ORDER BY rang ASC, date ASC' ;

		dol_syslog(get_class($this)."::fetch_lines", LOG_DEBUG);
		$resql=$this->db->query($sql);
		if ($resql)
		{
			$num = $this->db->num_rows($resql);
			$i = 0;
			while ($i < $num)
			{
				$objp = $this->db->fetch_object($resql);

				$line = new FichinterLigne($this->db);
				$line->id = $objp->rowid;
				$line->desc = $objp->description;
				$line->duration = $objp->duree;
				//For invoicing we calculing hours
				$line->qty = round($objp->duree/3600,2);
				$line->date	= $this->db->jdate($objp->date);
				$line->datei = $this->db->jdate($objp->date);
				$line->rang	= $objp->rang;
				$line->product_type = 1;

				$this->lines[$i] = $line;

				$i++;
			}
			$this->db->free($resql);

			return 1;
		}
		else
		{
			$this->error=$this->db->error();
			return -1;
		}
	}

	/**
	 * Function used to replace a thirdparty id with another one.
	 *
	 * @param DoliDB $db Database handler
	 * @param int $origin_id Old thirdparty id
	 * @param int $dest_id New thirdparty id
	 * @return bool
	 */
	public static function replaceThirdparty(DoliDB $db, $origin_id, $dest_id)
	{
		$tables = array(
			'fichinter'
		);

		return CommonObject::commonReplaceThirdparty($db, $origin_id, $dest_id, $tables);
	}
}

/**
 *	Classe permettant la gestion des lignes d'intervention
 */
class FichinterLigne extends CommonObjectLine
{
	/**
     * @var DoliDB Database handler.
     */
    public $db;

	/**
	 * @var string Error code (or message)
	 */
	public $error='';

	// From llx_fichinterdet
	/**
     * @var int ID
     */
	public $fk_fichinter;

	public $desc;          	// Description ligne
	public $datei;           // Date intervention
	public $duration;        // Duree de l'intervention
	public $rang = 0;

	/**
	 * @var string ID to identify managed object
	 */
	public $element='fichinterdet';

	/**
	 * @var string Name of table without prefix where object is stored
	 */
	public $table_element='fichinterdet';

	/**
	 * @var int Field with ID of parent key if this field has a parent
	 */
	public $fk_element='fk_fichinter';

	/**
	 *  Constructor
	 *
	 *  @param  DoliDB  $db     Database handler
	 */
	function __construct($db)
	{
		$this->db = $db;
	}

	/**
	 *	Retrieve the line of intervention
	 *
	 *	@param  int		$rowid		Line id
	 *	@return	int					<0 if KO, >0 if OK
	 */
	function fetch($rowid)
	{
		$sql = 'SELECT ft.rowid, ft.fk_fichinter, ft.description, ft.duree, ft.rang,';
		$sql.= ' ft.date as datei';
		$sql.= ' FROM '.MAIN_DB_PREFIX.'fichinterdet as ft';
		$sql.= ' WHERE ft.rowid = '.$rowid;

		dol_syslog("FichinterLigne::fetch", LOG_DEBUG);
		$result = $this->db->query($sql);
		if ($result)
		{
			$objp = $this->db->fetch_object($result);
			$this->rowid          	= $objp->rowid;
			$this->id 				= $objp->rowid;
			$this->fk_fichinter   	= $objp->fk_fichinter;
			$this->datei			= $this->db->jdate($objp->datei);
			$this->desc           	= $objp->description;
			$this->duration       	= $objp->duree;
			$this->rang           	= $objp->rang;

			$this->db->free($result);
			return 1;
		}
		else
		{
			$this->error=$this->db->error().' sql='.$sql;
			return -1;
		}
	}

	/**
	 *	Insert the line into database
	 *
	 *	@param		User	$user 		Objet user that make creation
	 *	@param		int		$notrigger	Disable all triggers
	 *	@return		int		<0 if ko, >0 if ok
	 */
	function insert($user, $notrigger=0)
	{
		global $langs,$conf;

		dol_syslog("FichinterLigne::insert rang=".$this->rang);

		$this->db->begin();

		$rangToUse=$this->rang;
		if ($rangToUse == -1)
		{
			// Recupere rang max de la ligne d'intervention dans $rangmax
			$sql = 'SELECT max(rang) as max FROM '.MAIN_DB_PREFIX.'fichinterdet';
			$sql.= ' WHERE fk_fichinter ='.$this->fk_fichinter;
			$resql = $this->db->query($sql);
			if ($resql)
			{
				$obj = $this->db->fetch_object($resql);
				$rangToUse = $obj->max + 1;
			}
			else
			{
				dol_print_error($this->db);
				$this->db->rollback();
				return -1;
			}
		}

		// Insertion dans base de la ligne
		$sql = 'INSERT INTO '.MAIN_DB_PREFIX.'fichinterdet';
		$sql.= ' (fk_fichinter, description, date, duree, rang)';
		$sql.= " VALUES (".$this->fk_fichinter.",";
		$sql.= " '".$this->db->escape($this->desc)."',";
		$sql.= " '".$this->db->idate($this->datei)."',";
		$sql.= " ".$this->duration.",";
		$sql.= ' '.$rangToUse;
		$sql.= ')';

		dol_syslog("FichinterLigne::insert", LOG_DEBUG);
		$resql=$this->db->query($sql);
		if ($resql)
		{
			$this->id=$this->db->last_insert_id(MAIN_DB_PREFIX.'fichinterdet');
			$this->rowid=$this->id;

			if (empty($conf->global->MAIN_EXTRAFIELDS_DISABLED)) // For avoid conflicts if trigger used
			{
				$result=$this->insertExtraFields();
				if ($result < 0)
				{
					$error++;
				}
			}


			$result=$this->update_total();

			if ($result > 0)
			{
				$this->rang=$rangToUse;

				if (! $notrigger)
				{
					// Call trigger
					$result=$this->call_trigger('LINEFICHINTER_CREATE',$user);
					if ($result < 0) { $error++; }
					// End call triggers
				}
			}

			if (!$error) {
				$this->db->commit();
				return $result;
			}
			else
			{
				$this->db->rollback();
				return -1;
			}
		}
		else
		{
			$this->error=$this->db->error()." sql=".$sql;
			$this->db->rollback();
			return -1;
		}
	}


	/**
	 *	Update intervention into database
	 *
	 *	@param		User	$user 		Objet user that make creation
	 *	@param		int		$notrigger	Disable all triggers
	 *	@return		int		<0 if ko, >0 if ok
	 */
	function update($user,$notrigger=0)
	{
		global $langs,$conf;

		$this->db->begin();

		// Mise a jour ligne en base
		$sql = "UPDATE ".MAIN_DB_PREFIX."fichinterdet SET";
		$sql.= " description='".$this->db->escape($this->desc)."'";
		$sql.= ",date='".$this->db->idate($this->datei)."'";
		$sql.= ",duree=".$this->duration;
		$sql.= ",rang='".$this->db->escape($this->rang)."'";
		$sql.= " WHERE rowid = ".$this->id;

		dol_syslog("FichinterLigne::update", LOG_DEBUG);
		$resql=$this->db->query($sql);
		if ($resql)
		{

			if (empty($conf->global->MAIN_EXTRAFIELDS_DISABLED)) // For avoid conflicts if trigger used
			{
				$result=$this->insertExtraFields();
				if ($result < 0)
				{
					$error++;
				}
			}

			$result=$this->update_total();
			if ($result > 0)
			{

				if (! $notrigger)
				{
					// Call trigger
					$result=$this->call_trigger('LINEFICHINTER_UPDATE',$user);
					if ($result < 0) { $error++; }
					// End call triggers
				}
			}

			if (!$error)
			{
				$this->db->commit();
				return $result;
			}
			else
			{
				$this->error=$this->db->lasterror();
				$this->db->rollback();
				return -1;
			}
		}
		else
		{
			$this->error=$this->db->lasterror();
			$this->db->rollback();
			return -1;
		}
	}

    // phpcs:disable PEAR.NamingConventions.ValidFunctionName.NotCamelCaps
	/**
	 *	Update total duration into llx_fichinter
	 *
	 *	@return		int		<0 si ko, >0 si ok
	 */
	function update_total()
	{
        // phpcs:enable
		global $conf;

		$this->db->begin();

		$sql = "SELECT SUM(duree) as total_duration, min(date) as dateo, max(date) as datee ";
		$sql.= " FROM ".MAIN_DB_PREFIX."fichinterdet";
		$sql.= " WHERE fk_fichinter=".$this->fk_fichinter;

		dol_syslog("FichinterLigne::update_total", LOG_DEBUG);
		$resql=$this->db->query($sql);
		if ($resql)
		{
			$obj=$this->db->fetch_object($resql);
			$total_duration=0;
			if (!empty($obj->total_duration)) $total_duration = $obj->total_duration;

			$sql = "UPDATE ".MAIN_DB_PREFIX."fichinter";
			$sql.= " SET duree = ".$total_duration;
			$sql.= " , dateo = ".(! empty($obj->dateo)?"'".$this->db->idate($obj->dateo)."'":"null");
			$sql.= " , datee = ".(! empty($obj->datee)?"'".$this->db->idate($obj->datee)."'":"null");
			$sql.= " WHERE rowid = ".$this->fk_fichinter;

			dol_syslog("FichinterLigne::update_total", LOG_DEBUG);
			$resql=$this->db->query($sql);
			if ($resql)
			{
				$this->db->commit();
				return 1;
			}
			else
			{
				$this->error=$this->db->error();
				$this->db->rollback();
				return -2;
			}
		}
		else
		{
			$this->error=$this->db->error();
			$this->db->rollback();
			return -1;
		}
	}

	/**
	 *	Delete a intervention line
	 *
	 *	@param		User	$user 		Objet user that make creation
	 *	@param		int		$notrigger	Disable all triggers
	 *	@return     int		>0 if ok, <0 if ko
	 */
	function deleteline($user,$notrigger=0)
	{
		global $langs,$conf;

		$error=0;

		if ($this->statut == 0)
		{
			dol_syslog(get_class($this)."::deleteline lineid=".$this->id);
			$this->db->begin();

			$sql = "DELETE FROM ".MAIN_DB_PREFIX."fichinterdet WHERE rowid = ".$this->id;
			$resql = $this->db->query($sql);

			if ($resql)
			{
				$result = $this->update_total();
				if ($result > 0)
				{
					if (! $notrigger)
					{
						// Call trigger
						$result=$this->call_trigger('LINEFICHINTER_DELETE',$user);
						if ($result < 0) { $error++; $this->db->rollback(); return -1; }
						// End call triggers
					}

					$this->db->commit();
					return $result;
				}
				else
				{
					$this->db->rollback();
					return -1;
				}
			}
			else
			{
				$this->error=$this->db->error()." sql=".$sql;
				$this->db->rollback();
				return -1;
			}
		}
		else
		{
			return -2;
		}
	}
}<|MERGE_RESOLUTION|>--- conflicted
+++ resolved
@@ -6,10 +6,7 @@
  * Copyright (C) 2015      Marcos García        <marcosgdf@gmail.com>
  * Copyright (C) 2015      Charlie Benke        <charlie@patas-monkey.com>
  * Copyright (C) 2018      Nicolas ZABOURI	<info@inovea-conseil.com>
-<<<<<<< HEAD
-=======
  * Copyright (C) 2018       Frédéric France         <frederic.france@netlogic.fr>
->>>>>>> d9b8a8c8
  *
  * This program is free software; you can redistribute it and/or modify
  * it under the terms of the GNU General Public License as published by
@@ -58,13 +55,10 @@
 	 * @var int    Name of subtable line
 	 */
 	public $table_element_line='fichinterdet';
-<<<<<<< HEAD
-=======
 
 	/**
 	 * @var string String with name of icon for myobject. Must be the part after the 'object_' into object_myobject.png
 	 */
->>>>>>> d9b8a8c8
 	public $picto = 'intervention';
 
 	/**
@@ -108,49 +102,16 @@
 	 */
 	const STATUS_DRAFT = 0;
 
-<<<<<<< HEAD
-	var $author;
-	var $datec;
-	var $datev;
-	var $dateo;
-	var $datee;
-	var $datet;
-	var $datem;
-	var $duration;
-	var $statut = 0;		// 0=draft, 1=validated, 2=invoiced, 3=Terminate
-	var $description;
-	var $fk_contrat = 0;
-	var $fk_project = 0;
-	var $extraparams=array();
-=======
 	/**
 	 * Validated status
 	 */
 	const STATUS_VALIDATED = 1;
->>>>>>> d9b8a8c8
 
 	/**
 	 * Billed
 	 */
 	const STATUS_BILLED = 2;
 
-	/**
-	 * Closed
-	 */
-	const STATUS_CLOSED = 3;
-
-	/**
-	 * Draft status
-	 */
-	const STATUS_DRAFT = 0;
-	/**
-	 * Validated status
-	 */
-	const STATUS_VALIDATED = 1;
-	/**
-	 * Billed
-	 */
-	const STATUS_BILLED = 2;
 	/**
 	 * Closed
 	 */
@@ -299,11 +260,7 @@
 				if (! $resql) $error++;
 			}
 
-<<<<<<< HEAD
-			if (empty($conf->global->MAIN_EXTRAFIELDS_DISABLED)) // For avoid conflicts if trigger used
-=======
 			if (! $error && empty($conf->global->MAIN_EXTRAFIELDS_DISABLED))
->>>>>>> d9b8a8c8
 			{
 				$result=$this->insertExtraFields();
 				if ($result < 0)
@@ -462,12 +419,7 @@
 
 				if ($this->statut == 0) $this->brouillon = 1;
 
-<<<<<<< HEAD
-				// Retreive all extrafield
-				// fetch optionals attributes and labels
-=======
 				// Retreive extrafields
->>>>>>> d9b8a8c8
 				$this->fetch_optionals();
 
 				/*
@@ -716,10 +668,7 @@
 	 */
 	function LibStatut($statut,$mode=0)
 	{
-<<<<<<< HEAD
-=======
         // phpcs:enable
->>>>>>> d9b8a8c8
 		// Init/load array of translation of status
 		if (empty($this->statuts) || empty($this->statuts_short))
 		{
@@ -742,19 +691,6 @@
 
 		if ($mode == 0)
 			return $this->statuts[$statut];
-<<<<<<< HEAD
-		if ($mode == 1)
-			return $this->statuts_short[$statut];
-		if ($mode == 2)
-			return img_picto($this->statuts_short[$statut], $this->statuts_logo[$statut]).' '.$this->statuts_short[$statut];
-		if ($mode == 3)
-			return img_picto($this->statuts_short[$statut], $this->statuts_logo[$statut]);
-		if ($mode == 4)
-			return img_picto($this->statuts_short[$statut], $this->statuts_logo[$statut]).' '.$this->statuts[$statut];
-		if ($mode == 5)
-			return '<span class="hideonsmartphone">'.$this->statuts_short[$statut].' </span>'.img_picto($this->statuts[$statut],$this->statuts_logo[$statut]);
-		if ($mode == 6)
-=======
 		elseif ($mode == 1)
 			return $this->statuts_short[$statut];
 		elseif ($mode == 2)
@@ -766,7 +702,6 @@
 		elseif ($mode == 5)
 			return '<span class="hideonsmartphone">'.$this->statuts_short[$statut].' </span>'.img_picto($this->statuts[$statut],$this->statuts_logo[$statut]);
 		elseif ($mode == 6)
->>>>>>> d9b8a8c8
 			return '<span class="hideonsmartphone">'.$this->statuts[$statut].' </span>'.img_picto($this->statuts[$statut],$this->statuts_logo[$statut]);
 
 		return '';
@@ -1038,12 +973,8 @@
 
 					if (! dol_delete_file($file,0,0,0,$this)) // For triggers
 					{
-<<<<<<< HEAD
-						$this->error=$langs->trans("ErrorCanNotDeleteFile",$file);
-=======
 						$langs->load("errors");
 						$this->error=$langs->trans("ErrorFailToDeleteFile",$file);
->>>>>>> d9b8a8c8
 						return 0;
 					}
 				}
@@ -1051,12 +982,8 @@
 				{
 					if (! dol_delete_dir_recursive($dir))
 					{
-<<<<<<< HEAD
-						$this->error=$langs->trans("ErrorCanNotDeleteDir",$dir);
-=======
 						$langs->load("errors");
 						$this->error=$langs->trans("ErrorFailToDeleteDir",$dir);
->>>>>>> d9b8a8c8
 						return 0;
 					}
 				}
