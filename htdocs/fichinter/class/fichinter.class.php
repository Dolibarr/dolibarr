<?php
/* Copyright (C) 2002-2003 Rodolphe Quiedeville <rodolphe@quiedeville.org>
 * Copyright (C) 2004-2014 Laurent Destailleur  <eldy@users.sourceforge.net>
 * Copyright (C) 2005-2012 Regis Houssin        <regis.houssin@inodbox.com>
 * Copyright (C) 2011-2020 Juanjo Menent        <jmenent@2byte.es>
 * Copyright (C) 2015      Marcos García        <marcosgdf@gmail.com>
 * Copyright (C) 2015-2020 Charlene Benke       <charlie@patas-monkey.com>
 * Copyright (C) 2018      Nicolas ZABOURI	    <info@inovea-conseil.com>
 * Copyright (C) 2018-2020 Frédéric France      <frederic.france@netlogic.fr>
 *
 * This program is free software; you can redistribute it and/or modify
 * it under the terms of the GNU General Public License as published by
 * the Free Software Foundation; either version 3 of the License, or
 * (at your option) any later version.
 *
 * This program is distributed in the hope that it will be useful,
 * but WITHOUT ANY WARRANTY; without even the implied warranty of
 * MERCHANTABILITY or FITNESS FOR A PARTICULAR PURPOSE.  See the
 * GNU General Public License for more details.
 *
 * You should have received a copy of the GNU General Public License
 * along with this program. If not, see <https://www.gnu.org/licenses/>.
 */

/**
 * 	\file       htdocs/fichinter/class/fichinter.class.php
 * 	\ingroup    ficheinter
 * 	\brief      Fichier de la classe des gestion des fiches interventions
 */
require_once DOL_DOCUMENT_ROOT.'/core/class/commonobject.class.php';
require_once DOL_DOCUMENT_ROOT.'/core/class/commonobjectline.class.php';


/**
 *	Class to manage interventions
 */
class Fichinter extends CommonObject
{

	public $fields = array(
	'rowid' =>array('type'=>'integer', 'label'=>'TechnicalID', 'enabled'=>1, 'visible'=>-1, 'notnull'=>1, 'position'=>10),
	'fk_soc' =>array('type'=>'integer:Societe:societe/class/societe.class.php', 'label'=>'ThirdParty', 'enabled'=>'$conf->societe->enabled', 'visible'=>-1, 'notnull'=>1, 'position'=>15),
	'fk_projet' =>array('type'=>'integer:Project:projet/class/project.class.php:1:fk_statut=1', 'label'=>'Fk projet', 'enabled'=>'$conf->project->enabled', 'visible'=>-1, 'position'=>20),
	'fk_contrat' =>array('type'=>'integer', 'label'=>'Fk contrat', 'enabled'=>'$conf->contrat->enabled', 'visible'=>-1, 'position'=>25),
	'ref' =>array('type'=>'varchar(30)', 'label'=>'Ref', 'enabled'=>1, 'visible'=>-1, 'notnull'=>1, 'showoncombobox'=>1, 'position'=>30),
	'ref_ext' =>array('type'=>'varchar(255)', 'label'=>'Ref ext', 'enabled'=>1, 'visible'=>0, 'position'=>35),
	'ref_client' =>array('type'=>'varchar(255)', 'label'=>'RefCustomer', 'enabled'=>1, 'visible'=>-1, 'position'=>36),
	'entity' =>array('type'=>'integer', 'label'=>'Entity', 'default'=>1, 'enabled'=>1, 'visible'=>-2, 'notnull'=>1, 'position'=>40, 'index'=>1),
	'tms' =>array('type'=>'timestamp', 'label'=>'DateModification', 'enabled'=>1, 'visible'=>-1, 'notnull'=>1, 'position'=>45),
	'datec' =>array('type'=>'datetime', 'label'=>'DateCreation', 'enabled'=>1, 'visible'=>-1, 'position'=>50),
	'date_valid' =>array('type'=>'datetime', 'label'=>'DateValidation', 'enabled'=>1, 'visible'=>-1, 'position'=>55),
	'datei' =>array('type'=>'date', 'label'=>'Datei', 'enabled'=>1, 'visible'=>-1, 'position'=>60),
	'fk_user_author' =>array('type'=>'integer:User:user/class/user.class.php', 'label'=>'Fk user author', 'enabled'=>1, 'visible'=>-1, 'position'=>65),
	'fk_user_modif' =>array('type'=>'integer:User:user/class/user.class.php', 'label'=>'UserModif', 'enabled'=>1, 'visible'=>-2, 'notnull'=>-1, 'position'=>70),
	'fk_user_valid' =>array('type'=>'integer:User:user/class/user.class.php', 'label'=>'UserValidation', 'enabled'=>1, 'visible'=>-1, 'position'=>75),
	'fk_statut' =>array('type'=>'smallint(6)', 'label'=>'Fk statut', 'enabled'=>1, 'visible'=>-1, 'position'=>500),
	'dateo' =>array('type'=>'date', 'label'=>'Dateo', 'enabled'=>1, 'visible'=>-1, 'position'=>85),
	'datee' =>array('type'=>'date', 'label'=>'Datee', 'enabled'=>1, 'visible'=>-1, 'position'=>90),
	'datet' =>array('type'=>'date', 'label'=>'Datet', 'enabled'=>1, 'visible'=>-1, 'position'=>95),
	'duree' =>array('type'=>'double', 'label'=>'Duree', 'enabled'=>1, 'visible'=>-1, 'position'=>100),
	'description' =>array('type'=>'text', 'label'=>'Description', 'enabled'=>1, 'visible'=>-1, 'position'=>105, 'showoncombobox'=>2),
	'note_private' =>array('type'=>'text', 'label'=>'NotePrivate', 'enabled'=>1, 'visible'=>0, 'position'=>110),
	'note_public' =>array('type'=>'text', 'label'=>'NotePublic', 'enabled'=>1, 'visible'=>0, 'position'=>115),
	'model_pdf' =>array('type'=>'varchar(255)', 'label'=>'Model pdf', 'enabled'=>1, 'visible'=>0, 'position'=>120),
	'last_main_doc' =>array('type'=>'varchar(255)', 'label'=>'Last main doc', 'enabled'=>1, 'visible'=>-1, 'position'=>125),
	'import_key' =>array('type'=>'varchar(14)', 'label'=>'ImportId', 'enabled'=>1, 'visible'=>-2, 'position'=>130),
	'extraparams' =>array('type'=>'varchar(255)', 'label'=>'Extraparams', 'enabled'=>1, 'visible'=>-1, 'position'=>135),
	);
	/**
	 * @var string ID to identify managed object
	 */
	public $element = 'fichinter';

	/**
	 * @var string Name of table without prefix where object is stored
	 */
	public $table_element = 'fichinter';

	/**
	 * @var string Field with ID of parent key if this field has a parent
	 */
	public $fk_element = 'fk_fichinter';

	/**
	 * @var int    Name of subtable line
	 */
	public $table_element_line = 'fichinterdet';

	/**
	 * @var string String with name of icon for myobject. Must be the part after the 'object_' into object_myobject.png
	 */
	public $picto = 'intervention';

	/**
	 * {@inheritdoc}
	 */
	protected $table_ref_field = 'ref';

	/**
	 * @var int Thirdparty Id
	 */
	public $socid;

	public $author;

	/**
	 * Date creation record (datec)
	 *
	 * @var integer
	 */
	public $datec;

	public $datev;
	public $dateo;
	public $datee;
	public $datet;

	/**
	 * Date modification record (tms)
	 *
	 * @var integer
	 */
	public $datem;

	/**
	 * @var int duration
	 */
	public $duration;

	/**
	 * @var int status
	 */
	public $statut = 0; // 0=draft, 1=validated, 2=invoiced, 3=Terminate

	/**
	 * @var string description
	 */
	public $description;

	/**
	 * @var int Contract ID
	 */
	public $fk_contrat = 0;

	/**
	 * @var int Project ID
	 */
	public $fk_project = 0;

	/**
	 * Customer Ref
	 * @var string
	 */
	public $ref_client;

	/**
	 * @var array extraparams
	 */
	public $extraparams = array();

	/**
	 * @var array lines
	 */
	public $lines = array();

	/**
	 * Draft status
	 */
	const STATUS_DRAFT = 0;

	/**
	 * Validated status
	 */
	const STATUS_VALIDATED = 1;

	/**
	 * Billed
	 */
	const STATUS_BILLED = 2;

	/**
	 * Closed
	 */
	const STATUS_CLOSED = 3;


	/**
	 *	Constructor
	 *
	 *  @param	DoliDB	$db		Database handler
	 */
	public function __construct($db)
	{
		$this->db = $db;
	}

	// phpcs:disable PEAR.NamingConventions.ValidFunctionName.ScopeNotCamelCaps
	/**
	 *  Load indicators into this->nb for board
	 *
	 *  @return     int         <0 if KO, >0 if OK
	 */
	public function load_state_board()
	{
		// phpcs:enable
		global $user;

		$this->nb = array();
		$clause = "WHERE";

		$sql = "SELECT count(fi.rowid) as nb";
		$sql .= " FROM ".MAIN_DB_PREFIX."fichinter as fi";
		$sql .= " LEFT JOIN ".MAIN_DB_PREFIX."societe as s ON fi.fk_soc = s.rowid";
		if (empty($user->rights->societe->client->voir) && !$user->socid) {
			$sql .= " LEFT JOIN ".MAIN_DB_PREFIX."societe_commerciaux as sc ON s.rowid = sc.fk_soc";
			$sql .= " WHERE sc.fk_user = ".((int) $user->id);
			$clause = "AND";
		}
		$sql .= " ".$clause." fi.entity IN (".getEntity('intervention').")";

		$resql = $this->db->query($sql);
		if ($resql) {
			while ($obj = $this->db->fetch_object($resql)) {
				$this->nb["interventions"] = $obj->nb;
			}
			$this->db->free($resql);
			return 1;
		} else {
			dol_print_error($this->db);
			$this->error = $this->db->error();
			return -1;
		}
	}

	/**
	 *	Create an intervention into data base
	 *
	 *  @param		User	$user 		Objet user that make creation
	 *	@param		int		$notrigger	Disable all triggers
	 *	@return		int		<0 if KO, >0 if OK
	 */
	public function create($user, $notrigger = 0)
	{
		global $conf, $langs;

		$error = 0;

		dol_syslog(get_class($this)."::create ref=".$this->ref);

		// Check parameters
		if (!empty($this->ref)) {	// We check that ref is not already used
			$result = self::isExistingObject($this->element, 0, $this->ref); // Check ref is not yet used
			if ($result > 0) {
				$this->error = 'ErrorRefAlreadyExists';
				dol_syslog(get_class($this)."::create ".$this->error, LOG_WARNING);
				$this->db->rollback();
				return -1;
			}
		}
		if (!is_numeric($this->duration)) {
			$this->duration = 0;
		}
		if (isset($this->ref_client)) {
			$this->ref_client = trim($this->ref_client);
		}

		if ($this->socid <= 0) {
			$this->error = 'ErrorFicheinterCompanyDoesNotExist';
			dol_syslog(get_class($this)."::create ".$this->error, LOG_ERR);
			return -1;
		}

		$soc = new Societe($this->db);
		$result = $soc->fetch($this->socid);

		$now = dol_now();

		$this->db->begin();

		$sql = "INSERT INTO ".MAIN_DB_PREFIX."fichinter (";
		$sql .= "fk_soc";
		$sql .= ", datec";
		$sql .= ", ref";
		$sql .= ", ref_client";
		$sql .= ", entity";
		$sql .= ", fk_user_author";
		$sql .= ", fk_user_modif";
		$sql .= ", description";
		$sql .= ", model_pdf";
		$sql .= ", fk_projet";
		$sql .= ", fk_contrat";
		$sql .= ", fk_statut";
		$sql .= ", note_private";
		$sql .= ", note_public";
		$sql .= ") ";
		$sql .= " VALUES (";
		$sql .= $this->socid;
		$sql .= ", '".$this->db->idate($now)."'";
		$sql .= ", '".$this->db->escape($this->ref)."'";
		$sql .= ", ".($this->ref_client ? "'".$this->db->escape($this->ref_client)."'" : "null");
		$sql .= ", ".((int) $conf->entity);
		$sql .= ", ".((int) $user->id);
		$sql .= ", ".((int) $user->id);
		$sql .= ", ".($this->description ? "'".$this->db->escape($this->description)."'" : "null");
		$sql .= ", '".$this->db->escape($this->model_pdf)."'";
		$sql .= ", ".($this->fk_project ? ((int) $this->fk_project) : 0);
		$sql .= ", ".($this->fk_contrat ? ((int) $this->fk_contrat) : 0);
		$sql .= ", ".((int) $this->statut);
		$sql .= ", ".($this->note_private ? "'".$this->db->escape($this->note_private)."'" : "null");
		$sql .= ", ".($this->note_public ? "'".$this->db->escape($this->note_public)."'" : "null");
		$sql .= ")";

		dol_syslog(get_class($this)."::create", LOG_DEBUG);
		$result = $this->db->query($sql);
		if ($result) {
			$this->id = $this->db->last_insert_id(MAIN_DB_PREFIX."fichinter");

			if ($this->id) {
				$this->ref = '(PROV'.$this->id.')';
				$sql = 'UPDATE '.MAIN_DB_PREFIX."fichinter SET ref='".$this->db->escape($this->ref)."' WHERE rowid=".((int) $this->id);

				dol_syslog(get_class($this)."::create", LOG_DEBUG);
				$resql = $this->db->query($sql);
				if (!$resql) {
					$error++;
				}
			}

			if (!$error) {
				$result = $this->insertExtraFields();
				if ($result < 0) {
					$error++;
				}
			}

			// Add linked object
			if (!$error && $this->origin && $this->origin_id) {
				$ret = $this->add_object_linked();
				if (!$ret) {
					dol_print_error($this->db);
				}
			}


			if (!$error && !$notrigger) {
				// Call trigger
				$result = $this->call_trigger('FICHINTER_CREATE', $user);
				if ($result < 0) {
					$error++;
				}
				// End call triggers
			}

			if (!$error) {
				$this->db->commit();
				return $this->id;
			} else {
				$this->db->rollback();
				$this->error = join(',', $this->errors);
				dol_syslog(get_class($this)."::create ".$this->error, LOG_ERR);
				return -1;
			}
		} else {
			$this->error = $this->db->error();
			$this->db->rollback();
			return -1;
		}
	}

	/**
	 *	Update an intervention
	 *
	 *	@param		User	$user 		Objet user that make creation
	 *	@param		int		$notrigger	Disable all triggers
	 *	@return		int		<0 if KO, >0 if OK
	 */
	public function update($user, $notrigger = 0)
	{
		global $conf;

		if (!is_numeric($this->duration)) {
			$this->duration = 0;
		}
		if (!dol_strlen($this->fk_project)) {
			$this->fk_project = 0;
		}
		if (isset($this->ref_client)) {
			$this->ref_client = trim($this->ref_client);
		}

		$error = 0;

		$this->db->begin();

		$sql = "UPDATE ".MAIN_DB_PREFIX."fichinter SET ";
		$sql .= "description  = '".$this->db->escape($this->description)."'";
		$sql .= ", duree = ".((int) $this->duration);
		$sql .= ", ref_client = ".($this->ref_client ? "'".$this->db->escape($this->ref_client)."'" : "null");
		$sql .= ", fk_projet = ".((int) $this->fk_project);
		$sql .= ", note_private = ".($this->note_private ? "'".$this->db->escape($this->note_private)."'" : "null");
		$sql .= ", note_public = ".($this->note_public ? "'".$this->db->escape($this->note_public)."'" : "null");
		$sql .= ", fk_user_modif = ".((int) $user->id);
		$sql .= " WHERE rowid = ".((int) $this->id);

		dol_syslog(get_class($this)."::update", LOG_DEBUG);
		if ($this->db->query($sql)) {
			if (!$error) {
				$result = $this->insertExtraFields();
				if ($result < 0) {
					$error++;
				}
			}

			if (!$error && !$notrigger) {
				// Call trigger
				$result = $this->call_trigger('FICHINTER_MODIFY', $user);
				if ($result < 0) {
					$error++; $this->db->rollback(); return -1;
				}
				// End call triggers
			}

			$this->db->commit();
			return 1;
		} else {
			$this->error = $this->db->error();
			$this->db->rollback();
			return -1;
		}
	}

	/**
	 *	Fetch a intervention
	 *
	 *	@param		int		$rowid		Id of intervention
	 *	@param		string	$ref		Ref of intervention
	 *	@return		int					<0 if KO, >0 if OK
	 */
	public function fetch($rowid, $ref = '')
	{
		$sql = "SELECT f.rowid, f.ref, f.ref_client, f.description, f.fk_soc, f.fk_statut,";
		$sql .= " f.datec, f.dateo, f.datee, f.datet, f.fk_user_author,";
		$sql .= " f.date_valid as datev,";
		$sql .= " f.tms as datem,";
		$sql .= " f.duree, f.fk_projet as fk_project, f.note_public, f.note_private, f.model_pdf, f.extraparams, fk_contrat, f.entity as entity";
		$sql .= " FROM ".MAIN_DB_PREFIX."fichinter as f";
		if ($ref) {
			$sql .= " WHERE f.entity IN (".getEntity('intervention').")";
			$sql .= " AND f.ref = '".$this->db->escape($ref)."'";
		} else {
			$sql .= " WHERE f.rowid = ".((int) $rowid);
		}

		dol_syslog(get_class($this)."::fetch", LOG_DEBUG);
		$resql = $this->db->query($sql);
		if ($resql) {
			if ($this->db->num_rows($resql)) {
				$obj = $this->db->fetch_object($resql);

				$this->id           = $obj->rowid;
				$this->ref          = $obj->ref;
				$this->ref_client   = $obj->ref_client;
				$this->description  = $obj->description;
				$this->socid        = $obj->fk_soc;
				$this->statut       = $obj->fk_statut;
				$this->duration     = $obj->duree;
				$this->datec        = $this->db->jdate($obj->datec);
				$this->dateo        = $this->db->jdate($obj->dateo);
				$this->datee        = $this->db->jdate($obj->datee);
				$this->datet        = $this->db->jdate($obj->datet);
				$this->datev        = $this->db->jdate($obj->datev);
				$this->datem        = $this->db->jdate($obj->datem);
				$this->fk_project   = $obj->fk_project;
				$this->note_public  = $obj->note_public;
				$this->note_private = $obj->note_private;
				$this->model_pdf    = $obj->model_pdf;
				$this->modelpdf     = $obj->model_pdf; // deprecated
				$this->fk_contrat = $obj->fk_contrat;
				$this->entity = $obj->entity;

				$this->user_creation = $obj->fk_user_author;

				$this->extraparams = (array) json_decode($obj->extraparams, true);

				if ($this->statut == 0) {
					$this->brouillon = 1;
				}

				// Retrieve extrafields
				$this->fetch_optionals();

				/*
				 * Lines
				 */
				$result = $this->fetch_lines();
				if ($result < 0) {
					return -3;
				}
				$this->db->free($resql);
				return 1;
			}
		} else {
			$this->error = $this->db->lasterror();
			return -1;
		}
	}

	/**
	 *	Set status to draft
	 *
	 *	@param		User	$user	User that set draft
	 *	@return		int			    <0 if KO, >0 if OK
	 */
	public function setDraft($user)
	{
		global $langs, $conf;

		$error = 0;

		// Protection
		if ($this->statut <= self::STATUS_DRAFT) {
			return 0;
		}

		dol_syslog(get_class($this)."::setDraft", LOG_DEBUG);

		$this->oldcopy = dol_clone($this);

		$this->db->begin();

		$sql = "UPDATE ".MAIN_DB_PREFIX."fichinter";
		$sql .= " SET fk_statut = ".self::STATUS_DRAFT;
		$sql .= " WHERE rowid = ".((int) $this->id);

		$resql = $this->db->query($sql);
		if ($resql) {
			if (!$error) {
<<<<<<< HEAD
				$this->oldcopy = dol_clone($this);
			}

			if (!$error) {
=======
>>>>>>> 156479cd
				// Call trigger
				$result = $this->call_trigger('FICHINTER_UNVALIDATE', $user);
				if ($result < 0) {
					$error++;
				}
			}

			if (!$error) {
				$this->statut = self::STATUS_DRAFT;
				$this->db->commit();
				return 1;
			} else {
				$this->db->rollback();
				return -1;
			}
		} else {
			$this->db->rollback();
			$this->error = $this->db->lasterror();
			return -1;
		}
	}

	/**
	 *	Validate a intervention
	 *
	 *	@param		User		$user		User that validate
	 *  @param		int			$notrigger	1=Does not execute triggers, 0= execute triggers
	 *	@return		int						<0 if KO, >0 if OK
	 */
	public function setValid($user, $notrigger = 0)
	{
		global $conf;
		require_once DOL_DOCUMENT_ROOT.'/core/lib/files.lib.php';

		$error = 0;

		if ($this->statut != 1) {
			$this->db->begin();

			$now = dol_now();

			// Define new ref
			if (!$error && (preg_match('/^[\(]?PROV/i', $this->ref) || empty($this->ref))) { // empty should not happened, but when it occurs, the test save life
				$num = $this->getNextNumRef($this->thirdparty);
			} else {
				$num = $this->ref;
			}
			$this->newref = dol_sanitizeFileName($num);

			$sql = "UPDATE ".MAIN_DB_PREFIX."fichinter";
			$sql .= " SET fk_statut = 1";
			$sql .= ", ref = '".$this->db->escape($num)."'";
			$sql .= ", date_valid = '".$this->db->idate($now)."'";
			$sql .= ", fk_user_valid = ".($user->id > 0 ? (int) $user->id : "null");
			$sql .= " WHERE rowid = ".((int) $this->id);
			$sql .= " AND entity = ".((int) $conf->entity);
			$sql .= " AND fk_statut = 0";

			dol_syslog(get_class($this)."::setValid", LOG_DEBUG);
			$resql = $this->db->query($sql);
			if (!$resql) {
				dol_print_error($this->db);
				$error++;
			}

			if (!$error && !$notrigger) {
				// Call trigger
				$result = $this->call_trigger('FICHINTER_VALIDATE', $user);
				if ($result < 0) {
					$error++;
				}
				// End call triggers
			}

			if (!$error) {
				$this->oldref = $this->ref;

				// Rename directory if dir was a temporary ref
				if (preg_match('/^[\(]?PROV/i', $this->ref)) {
					require_once DOL_DOCUMENT_ROOT.'/core/lib/files.lib.php';

					// Now we rename also files into index
					$sql = 'UPDATE '.MAIN_DB_PREFIX."ecm_files set filename = CONCAT('".$this->db->escape($this->newref)."', SUBSTR(filename, ".(strlen($this->ref) + 1).")), filepath = 'ficheinter/".$this->db->escape($this->newref)."'";
					$sql .= " WHERE filename LIKE '".$this->db->escape($this->ref)."%' AND filepath = 'ficheinter/".$this->db->escape($this->ref)."' and entity = ".$conf->entity;
					$resql = $this->db->query($sql);
					if (!$resql) {
						$error++; $this->error = $this->db->lasterror();
					}

					// We rename directory ($this->ref = old ref, $num = new ref) in order not to lose the attachments
					$oldref = dol_sanitizeFileName($this->ref);
					$newref = dol_sanitizeFileName($num);
					$dirsource = $conf->ficheinter->dir_output.'/'.$oldref;
					$dirdest = $conf->ficheinter->dir_output.'/'.$newref;
					if (!$error && file_exists($dirsource)) {
						dol_syslog(get_class($this)."::setValid rename dir ".$dirsource." into ".$dirdest);

						if (@rename($dirsource, $dirdest)) {
							dol_syslog("Rename ok");
							// Rename docs starting with $oldref with $newref
							$listoffiles = dol_dir_list($conf->ficheinter->dir_output.'/'.$newref, 'files', 1, '^'.preg_quote($oldref, '/'));
							foreach ($listoffiles as $fileentry) {
								$dirsource = $fileentry['name'];
								$dirdest = preg_replace('/^'.preg_quote($oldref, '/').'/', $newref, $dirsource);
								$dirsource = $fileentry['path'].'/'.$dirsource;
								$dirdest = $fileentry['path'].'/'.$dirdest;
								@rename($dirsource, $dirdest);
							}
						}
					}
				}
			}

			// Set new ref and define current statut
			if (!$error) {
				$this->ref = $num;
				$this->statut = 1;
				$this->brouillon = 0;
				$this->date_validation = $now;
				$this->db->commit();
				return 1;
			} else {
				$this->db->rollback();
				dol_syslog(get_class($this)."::setValid ".$this->error, LOG_ERR);
				return -1;
			}
		}
	}

	/**
	 *	Returns amount based on user thm
	 *
	 *	@return     float 		Amount
	 */
	public function getAmount()
	{
		global $db;

		$amount = 0;

		$this->author = new User($db);
		$this->author->fetch($this->user_creation);

		$thm = $this->author->thm;

		foreach ($this->lines as $line) {
			$amount += ($line->duration / 60 / 60 * $thm);
		}

		return price2num($amount, 'MT');
	}


	/**
	 *  Create a document onto disk according to template module.
	 *
	 *  @param      string                  $modele         Force model to use ('' to not force)
	 *  @param      Translate               $outputlangs    Object langs to use for output
	 *  @param      int                     $hidedetails    Hide details of lines
	 *  @param      int                     $hidedesc       Hide description
	 *  @param      int                     $hideref        Hide ref
	 *  @param   null|array  $moreparams     Array to provide more information
	 *  @return     int                                     0 if KO, 1 if OK
	 */
	public function generateDocument($modele, $outputlangs, $hidedetails = 0, $hidedesc = 0, $hideref = 0, $moreparams = null)
	{
		global $conf;

		$outputlangs->load("interventions");

		if (!dol_strlen($modele)) {
			$modele = 'soleil';

			if (!empty($this->model_pdf)) {
				$modele = $this->model_pdf;
			} elseif (!empty($this->modelpdf)) {	// deprecated
				$modele = $this->modelpdf;
			} elseif (!empty($conf->global->FICHEINTER_ADDON_PDF)) {
				$modele = $conf->global->FICHEINTER_ADDON_PDF;
			}
		}

		$modelpath = "core/modules/fichinter/doc/";

		return $this->commonGenerateDocument($modelpath, $modele, $outputlangs, $hidedetails, $hidedesc, $hideref, $moreparams);
	}

	/**
	 *	Returns the label status
	 *
	 *	@param      int		$mode       0=long label, 1=short label, 2=Picto + short label, 3=Picto, 4=Picto + long label, 5=Short label + Picto
	 *	@return     string      		Label
	 */
	public function getLibStatut($mode = 0)
	{
		return $this->LibStatut((isset($this->statut) ? $this->statut : $this->status), $mode);
	}

	// phpcs:disable PEAR.NamingConventions.ValidFunctionName.ScopeNotCamelCaps
	/**
	 *	Returns the label of a status
	 *
	 *	@param      int		$status     Id status
	 *	@param      int		$mode       0=long label, 1=short label, 2=Picto + short label, 3=Picto, 4=Picto + long label, 5=Short label + Picto, 6=Long label + Picto
	 *	@return     string      		Label
	 */
	public function LibStatut($status, $mode = 0)
	{
		// phpcs:enable
		// Init/load array of translation of status
		if (empty($this->statuts) || empty($this->statuts_short) || empty($this->statuts_logo)) {
			global $langs;
			$langs->load("fichinter");

			$this->statuts[self::STATUS_DRAFT] = $langs->transnoentitiesnoconv('Draft');
			$this->statuts[self::STATUS_VALIDATED] = $langs->transnoentitiesnoconv('Validated');
			$this->statuts[self::STATUS_BILLED] = $langs->transnoentitiesnoconv('StatusInterInvoiced');
			$this->statuts[self::STATUS_CLOSED] = $langs->transnoentitiesnoconv('Done');
			$this->statuts_short[self::STATUS_DRAFT] = $langs->transnoentitiesnoconv('Draft');
			$this->statuts_short[self::STATUS_VALIDATED] = $langs->transnoentitiesnoconv('Validated');
			$this->statuts_short[self::STATUS_BILLED] = $langs->transnoentitiesnoconv('StatusInterInvoiced');
			$this->statuts_short[self::STATUS_CLOSED] = $langs->transnoentitiesnoconv('Done');
			$this->statuts_logo[self::STATUS_DRAFT] = 'status0';
			$this->statuts_logo[self::STATUS_VALIDATED] = 'status1';
			$this->statuts_logo[self::STATUS_BILLED] = 'status6';
			$this->statuts_logo[self::STATUS_CLOSED] = 'status6';
		}

		return dolGetStatus($this->statuts[$status], $this->statuts_short[$status], '', $this->statuts_logo[$status], $mode);
	}

	/**
	 *	Return clicable name (with picto eventually)
	 *
	 *	@param		int		$withpicto					0=_No picto, 1=Includes the picto in the linkn, 2=Picto only
	 *	@param		string	$option						Options
	 *  @param	    int   	$notooltip					1=Disable tooltip
	 *  @param      int     $save_lastsearch_value		-1=Auto, 0=No save of lastsearch_values when clicking, 1=Save lastsearch_values whenclicking
	 *	@return		string								String with URL
	 */
	public function getNomUrl($withpicto = 0, $option = '', $notooltip = 0, $save_lastsearch_value = -1)
	{
		global $conf, $langs, $hookmanager;

		$result = '';

		$label = img_picto('', $this->picto).' <u class="paddingrightonly">'.$langs->trans("Intervention").'</u>';
		if (isset($this->status)) {
			$label .= ' '.$this->getLibStatut(5);
		}
		$label .= '<br><b>'.$langs->trans('Ref').':</b> '.$this->ref;

		$url = DOL_URL_ROOT.'/fichinter/card.php?id='.$this->id;

		if ($option !== 'nolink') {
			// Add param to save lastsearch_values or not
			$add_save_lastsearch_values = ($save_lastsearch_value == 1 ? 1 : 0);
			if ($save_lastsearch_value == -1 && preg_match('/list\.php/', $_SERVER["PHP_SELF"])) {
				$add_save_lastsearch_values = 1;
			}
			if ($add_save_lastsearch_values) {
				$url .= '&save_lastsearch_values=1';
			}
		}

		$linkclose = '';
		if (empty($notooltip)) {
			if (!empty($conf->global->MAIN_OPTIMIZEFORTEXTBROWSER)) {
				$label = $langs->trans("ShowIntervention");
				$linkclose .= ' alt="'.dol_escape_htmltag($label, 1).'"';
			}
			$linkclose .= ' title="'.dol_escape_htmltag($label, 1).'"';
			$linkclose .= ' class="classfortooltip"';

			/*
			$hookmanager->initHooks(array('fichinterdao'));
			$parameters=array('id'=>$this->id);
			$reshook=$hookmanager->executeHooks('getnomurltooltip',$parameters,$this,$action);    // Note that $action and $object may have been modified by some hooks
			if ($reshook > 0) $linkclose = $hookmanager->resPrint;
			*/
		}

		$linkstart = '<a href="'.$url.'"';
		$linkstart .= $linkclose.'>';
		$linkend = '</a>';

		$result .= $linkstart;
		if ($withpicto) {
			$result .= img_object(($notooltip ? '' : $label), $this->picto, ($notooltip ? (($withpicto != 2) ? 'class="paddingright"' : '') : 'class="'.(($withpicto != 2) ? 'paddingright ' : '').'classfortooltip"'), 0, 0, $notooltip ? 0 : 1);
		}
		if ($withpicto != 2) {
			$result .= $this->ref;
		}
		$result .= $linkend;

		global $action;
		$hookmanager->initHooks(array('interventiondao'));
		$parameters = array('id'=>$this->id, 'getnomurl' => &$result);
		$reshook = $hookmanager->executeHooks('getNomUrl', $parameters, $this, $action); // Note that $action and $object may have been modified by some hooks
		if ($reshook > 0) {
			$result = $hookmanager->resPrint;
		} else {
			$result .= $hookmanager->resPrint;
		}

		return $result;
	}


	/**
	 *	Returns the next non used reference of intervention
	 *	depending on the module numbering assets within FICHEINTER_ADDON
	 *
	 *	@param	    Societe		$soc		Thirdparty object
	 *	@return     string					Free reference for intervention
	 */
	public function getNextNumRef($soc)
	{
		global $conf, $db, $langs;
		$langs->load("interventions");

		if (!empty($conf->global->FICHEINTER_ADDON)) {
			$mybool = false;

			$file = "mod_".$conf->global->FICHEINTER_ADDON.".php";
			$classname = "mod_".$conf->global->FICHEINTER_ADDON;

			// Include file with class
			$dirmodels = array_merge(array('/'), (array) $conf->modules_parts['models']);

			foreach ($dirmodels as $reldir) {
				$dir = dol_buildpath($reldir."core/modules/fichinter/");

				// Load file with numbering class (if found)
				$mybool |= @include_once $dir.$file;
			}

			if ($mybool === false) {
				dol_print_error('', "Failed to include file ".$file);
				return '';
			}

			$obj = new $classname();
			$numref = "";
			$numref = $obj->getNextValue($soc, $this);

			if ($numref != "") {
				return $numref;
			} else {
				dol_print_error($db, "Fichinter::getNextNumRef ".$obj->error);
				return "";
			}
		} else {
			$langs->load("errors");
			print $langs->trans("Error")." ".$langs->trans("Error_FICHEINTER_ADDON_NotDefined");
			return "";
		}
	}

	/**
	 * 	Load information on object
	 *
	 *	@param	int		$id      Id of object
	 *	@return	void
	 */
	public function info($id)
	{
		global $conf;

		$sql = "SELECT f.rowid,";
		$sql .= " f.datec,";
		$sql .= " f.tms as date_modification,";
		$sql .= " f.date_valid as datev,";
		$sql .= " f.fk_user_author,";
		$sql .= " f.fk_user_modif as fk_user_modification,";
		$sql .= " f.fk_user_valid";
		$sql .= " FROM ".MAIN_DB_PREFIX."fichinter as f";
		$sql .= " WHERE f.rowid = ".((int) $id);

		$resql = $this->db->query($sql);
		if ($resql) {
			if ($this->db->num_rows($resql)) {
				$obj = $this->db->fetch_object($resql);

				$this->id                = $obj->rowid;

				$this->date_creation     = $this->db->jdate($obj->datec);
				$this->date_modification = $this->db->jdate($obj->date_modification);
				$this->date_validation   = $this->db->jdate($obj->datev);

				$cuser = new User($this->db);
				$cuser->fetch($obj->fk_user_author);
				$this->user_creation = $cuser;

				if ($obj->fk_user_valid) {
					$vuser = new User($this->db);
					$vuser->fetch($obj->fk_user_valid);
					$this->user_validation = $vuser;
				}
				if ($obj->fk_user_modification) {
					$muser = new User($this->db);
					$muser->fetch($obj->fk_user_modification);
					$this->user_modification = $muser;
				}
			}
			$this->db->free($resql);
		} else {
			dol_print_error($this->db);
		}
	}

	/**
	 *	Delete intervetnion
	 *
	 *	@param      User	$user			Object user who delete
	 *	@param		int		$notrigger		Disable trigger
	 *	@return		int						<0 if KO, >0 if OK
	 */
	public function delete($user, $notrigger = 0)
	{
		global $conf, $langs;
		require_once DOL_DOCUMENT_ROOT.'/core/lib/files.lib.php';

		$error = 0;

		$this->db->begin();

		if (!$error && !$notrigger) {
			// Call trigger
			$result = $this->call_trigger('FICHINTER_DELETE', $user);
			if ($result < 0) {
				$error++; $this->db->rollback(); return -1;
			}
			// End call triggers
		}

		// Delete linked object
		if (!$error) {
			$res = $this->deleteObjectLinked();
			if ($res < 0) {
				$error++;
			}
		}

		// Delete linked contacts
		if (!$error) {
			$res = $this->delete_linked_contact();
			if ($res < 0) {
				$this->error = 'ErrorFailToDeleteLinkedContact';
				$error++;
			}
		}

		if (!$error) {
			$main = MAIN_DB_PREFIX.'fichinterdet';
			$ef = $main."_extrafields";
			$sql = "DELETE FROM $ef WHERE fk_object IN (SELECT rowid FROM $main WHERE fk_fichinter = ".((int) $this->id).")";

			$resql = $this->db->query($sql);
			if (!$resql) {
				$error++;
			}
		}

		if (!$error) {
			$sql = "DELETE FROM ".MAIN_DB_PREFIX."fichinterdet";
			$sql .= " WHERE fk_fichinter = ".((int) $this->id);

			$resql = $this->db->query($sql);
			if (!$resql) {
				$error++;
			}
		}

		if (!$error) {
			// Remove extrafields
			$res = $this->deleteExtraFields();
			if ($res < 0) {
				$error++;
			}
		}

		if (!$error) {
			// Delete object
			$sql = "DELETE FROM ".MAIN_DB_PREFIX."fichinter";
			$sql .= " WHERE rowid = ".((int) $this->id);

			dol_syslog("Fichinter::delete", LOG_DEBUG);
			$resql = $this->db->query($sql);
			if (!$resql) {
				$error++;
			}
		}

		if (!$error) {
			// Delete record into ECM index (Note that delete is also done when deleting files with the dol_delete_dir_recursive
			$this->deleteEcmFiles();

			// Remove directory with files
			$fichinterref = dol_sanitizeFileName($this->ref);
			if ($conf->ficheinter->dir_output) {
				$dir = $conf->ficheinter->dir_output."/".$fichinterref;
				$file = $conf->ficheinter->dir_output."/".$fichinterref."/".$fichinterref.".pdf";
				if (file_exists($file)) {
					dol_delete_preview($this);

					if (!dol_delete_file($file, 0, 0, 0, $this)) { // For triggers
						$langs->load("errors");
						$this->error = $langs->trans("ErrorFailToDeleteFile", $file);
						return 0;
					}
				}
				if (file_exists($dir)) {
					if (!dol_delete_dir_recursive($dir)) {
						$langs->load("errors");
						$this->error = $langs->trans("ErrorFailToDeleteDir", $dir);
						return 0;
					}
				}
			}
		}

		if (!$error) {
			$this->db->commit();
			return 1;
		} else {
			$this->db->rollback();
			return -1;
		}
	}

	// phpcs:disable PEAR.NamingConventions.ValidFunctionName.ScopeNotCamelCaps
	/**
	 *  Defines a delivery date of intervention
	 *
	 *  @param      User	$user				Object user who define
	 *  @param      integer	$date_delivery   	date of delivery
	 *  @return     int							<0 if ko, >0 if ok
	 */
	public function set_date_delivery($user, $date_delivery)
	{
		// phpcs:enable
		global $conf;

		if ($user->rights->ficheinter->creer) {
			$sql = "UPDATE ".MAIN_DB_PREFIX."fichinter ";
			$sql .= " SET datei = '".$this->db->idate($date_delivery)."'";
			$sql .= " WHERE rowid = ".((int) $this->id);
			$sql .= " AND fk_statut = 0";

			if ($this->db->query($sql)) {
				$this->date_delivery = $date_delivery;
				return 1;
			} else {
				$this->error = $this->db->error();
				dol_syslog("Fichinter::set_date_delivery Erreur SQL");
				return -1;
			}
		}
	}

	// phpcs:disable PEAR.NamingConventions.ValidFunctionName.ScopeNotCamelCaps
	/**
	 *	Define the label of the intervention
	 *
	 *	@param      User	$user			Object user who modify
	 *	@param      string	$description    description
	 *	@return     int						<0 if KO, >0 if OK
	 */
	public function set_description($user, $description)
	{
		// phpcs:enable
		global $conf;

		if ($user->rights->ficheinter->creer) {
			$sql = "UPDATE ".MAIN_DB_PREFIX."fichinter ";
			$sql .= " SET description = '".$this->db->escape($description)."',";
			$sql .= " fk_user_modif = ".$user->id;
			$sql .= " WHERE rowid = ".((int) $this->id);

			if ($this->db->query($sql)) {
				$this->description = $description;
				return 1;
			} else {
				$this->error = $this->db->error();
				dol_syslog("Fichinter::set_description Erreur SQL");
				return -1;
			}
		}
	}


	// phpcs:disable PEAR.NamingConventions.ValidFunctionName.ScopeNotCamelCaps
	/**
	 *	Link intervention to a contract
	 *
	 *	@param      User	$user			Object user who modify
	 *	@param      int		$contractid		Description
	 *	@return     int						<0 if ko, >0 if ok
	 */
	public function set_contrat($user, $contractid)
	{
		// phpcs:enable
		global $conf;

		if ($user->rights->ficheinter->creer) {
			$sql = "UPDATE ".MAIN_DB_PREFIX."fichinter ";
			$sql .= " SET fk_contrat = ".((int) $contractid);
			$sql .= " WHERE rowid = ".((int) $this->id);

			if ($this->db->query($sql)) {
				$this->fk_contrat = $contractid;
				return 1;
			} else {
				$this->error = $this->db->error();
				return -1;
			}
		}
		return -2;
	}



	/**
	 *	Load an object from its id and create a new one in database
	 *
	 *  @param	    User	$user		    User making the clone
	 *	@param		int		$socid			Id of thirdparty
	 *	@return		int						New id of clone
	 */
	public function createFromClone(User $user, $socid = 0)
	{
		global $hookmanager;

		$error = 0;

		$this->db->begin();

		// get extrafields so they will be clone
		foreach ($this->lines as $line) {
			$line->fetch_optionals();
		}

		// Load source object
		$objFrom = clone $this;

		// Change socid if needed
		if (!empty($socid) && $socid != $this->socid) {
			$objsoc = new Societe($this->db);

			if ($objsoc->fetch($socid) > 0) {
				$this->socid = $objsoc->id;
				//$this->cond_reglement_id	= (! empty($objsoc->cond_reglement_id) ? $objsoc->cond_reglement_id : 0);
				//$this->mode_reglement_id	= (! empty($objsoc->mode_reglement_id) ? $objsoc->mode_reglement_id : 0);
				$this->fk_project = '';
				$this->fk_delivery_address = '';
			}

			// TODO Change product price if multi-prices
		}

		$this->id = 0;
		$this->ref = '';
		$this->statut = 0;

		// Clear fields
		$this->user_author_id     = $user->id;
		$this->user_valid         = 0;
		$this->date_creation      = '';
		$this->date_validation    = '';
		$this->ref_client         = '';

		// Create clone
		$this->context['createfromclone'] = 'createfromclone';
		$result = $this->create($user);
		if ($result < 0) {
			$error++;
		}

		if (!$error) {
			// Add lines because it is not included into create function
			foreach ($this->lines as $line) {
				$this->addline($user, $this->id, $line->desc, $line->datei, $line->duration);
			}

			// Hook of thirdparty module
			if (is_object($hookmanager)) {
				$parameters = array('objFrom'=>$objFrom);
				$action = '';
				$reshook = $hookmanager->executeHooks('createFrom', $parameters, $this, $action); // Note that $action and $object may have been modified by some hooks
				if ($reshook < 0) {
					$error++;
				}
			}
		}

		unset($this->context['createfromclone']);

		// End
		if (!$error) {
			$this->db->commit();
			return $this->id;
		} else {
			$this->db->rollback();
			return -1;
		}
	}


	/**
	 *	Adding a line of intervention into data base
	 *
	 *  @param      user	$user					User that do the action
	 *	@param    	int		$fichinterid			Id of intervention
	 *	@param    	string	$desc					Line description
	 *	@param      integer	$date_intervention  	Intervention date
	 *	@param      int		$duration            	Intervention duration
	 *  @param		array	$array_options			Array option
	 *	@return    	int             				>0 if ok, <0 if ko
	 */
	public function addline($user, $fichinterid, $desc, $date_intervention, $duration, $array_options = '')
	{
		dol_syslog(get_class($this)."::addline $fichinterid, $desc, $date_intervention, $duration");

		if ($this->statut == 0) {
			$this->db->begin();

			// Insertion ligne
			$line = new FichinterLigne($this->db);

			$line->fk_fichinter = $fichinterid;
			$line->desc         = $desc;
			$line->datei        = $date_intervention;
			$line->duration     = $duration;

			if (is_array($array_options) && count($array_options) > 0) {
				$line->array_options = $array_options;
			}

			$result = $line->insert($user);

			if ($result >= 0) {
				$this->db->commit();
				return 1;
			} else {
				$this->error = $this->db->error();
				$this->db->rollback();
				return -1;
			}
		}
	}


	/**
	 *  Initialise an instance with random values.
	 *  Used to build previews or test instances.
	 *	id must be 0 if object instance is a specimen.
	 *
	 *  @return	void
	 */
	public function initAsSpecimen()
	{
		global $user, $langs, $conf;

		$now = dol_now();

		// Initialise parametres
		$this->id = 0;
		$this->ref = 'SPECIMEN';
		$this->ref_client = 'SPECIMEN CLIENT';
		$this->specimen = 1;
		$this->socid = 1;
		$this->datec = $now;
		$this->note_private = 'Private note';
		$this->note_public = 'SPECIMEN';
		$this->duration = 0;
		$nbp = 25;
		$xnbp = 0;
		while ($xnbp < $nbp) {
			$line = new FichinterLigne($this->db);
			$line->desc = $langs->trans("Description")." ".$xnbp;
			$line->datei = ($now - 3600 * (1 + $xnbp));
			$line->duration = 600;
			$line->fk_fichinter = 0;
			$this->lines[$xnbp] = $line;
			$xnbp++;

			$this->duration += $line->duration;
		}
	}

	// phpcs:disable PEAR.NamingConventions.ValidFunctionName.ScopeNotCamelCaps
	/**
	 *	Load array lines ->lines
	 *
	 *	@return		int		<0 if KO, >0 if OK
	 */
	public function fetch_lines()
	{
		// phpcs:enable
		$this->lines = array();

		$sql = "SELECT rowid, fk_fichinter, description, duree, date, rang";
		$sql .= " FROM ".MAIN_DB_PREFIX."fichinterdet";
		$sql .= " WHERE fk_fichinter = ".((int) $this->id);
		$sql .= " ORDER BY rang ASC, date ASC";

		dol_syslog(get_class($this)."::fetch_lines", LOG_DEBUG);

		$resql = $this->db->query($sql);
		if ($resql) {
			$num = $this->db->num_rows($resql);
			$i = 0;
			while ($i < $num) {
				$objp = $this->db->fetch_object($resql);

				$line = new FichinterLigne($this->db);
				$line->id = $objp->rowid;
				$line->fk_fichinter = $objp->fk_fichinter;
				$line->desc = $objp->description;
				$line->duration = $objp->duree;
				//For invoicing we calculing hours
				$line->qty = round($objp->duree / 3600, 2);
				$line->date	= $this->db->jdate($objp->date);
				$line->datei = $this->db->jdate($objp->date);
				$line->rang	= $objp->rang;
				$line->product_type = 1;
				$line->fetch_optionals();

				$this->lines[$i] = $line;
				$i++;
			}
			$this->db->free($resql);

			return 1;
		} else {
			$this->error = $this->db->error();
			return -1;
		}
	}

	/**
	 * Function used to replace a thirdparty id with another one.
	 *
	 * @param DoliDB $db Database handler
	 * @param int $origin_id Old thirdparty id
	 * @param int $dest_id New thirdparty id
	 * @return bool
	 */
	public static function replaceThirdparty(DoliDB $db, $origin_id, $dest_id)
	{
		$tables = array(
			'fichinter'
		);

		return CommonObject::commonReplaceThirdparty($db, $origin_id, $dest_id, $tables);
	}

	/**
	 * Set customer reference number
	 *
	 *  @param      User	$user			Object user that modify
	 *  @param      string	$ref_client		Customer reference
	 *  @param  	int		$notrigger		1=Does not execute triggers, 0= execute triggers
	 *  @return     int						<0 if ko, >0 if ok
	 */
	public function setRefClient($user, $ref_client, $notrigger = 0)
	{
		// phpcs:enable
		if (!empty($user->rights->ficheinter->creer)) {
			$error = 0;

			$this->db->begin();

			$this->oldcopy = dol_clone($this);

			$sql = "UPDATE ".MAIN_DB_PREFIX.$this->table_element." SET ref_client = ".(empty($ref_client) ? 'NULL' : "'".$this->db->escape($ref_client)."'");
			$sql .= " WHERE rowid = ".((int) $this->id);

			dol_syslog(__METHOD__.' $this->id='.$this->id.', ref_client='.$ref_client, LOG_DEBUG);
			$resql = $this->db->query($sql);
			if (!$resql) {
				$this->errors[] = $this->db->error();
				$error++;
			}

			if (!$error) {
<<<<<<< HEAD
				$this->oldcopy = dol_clone($this);
=======
>>>>>>> 156479cd
				$this->ref_client = $ref_client;
			}

			if (!$notrigger && empty($error)) {
				// Call trigger
				$result = $this->call_trigger('FICHINTER_MODIFY', $user);
				if ($result < 0) {
					$error++;
				}
				// End call triggers
			}

			if (!$error) {
				$this->db->commit();
				return 1;
			} else {
				foreach ($this->errors as $errmsg) {
					dol_syslog(__METHOD__.' Error: '.$errmsg, LOG_ERR);
					$this->error .= ($this->error ? ', '.$errmsg : $errmsg);
				}
				$this->db->rollback();
				return -1 * $error;
			}
		} else {
			return -1;
		}
	}
}

/**
 *	Class to manage intervention lines
 */
class FichinterLigne extends CommonObjectLine
{
	/**
	 * @var DoliDB Database handler.
	 */
	public $db;

	/**
	 * @var string Error code (or message)
	 */
	public $error = '';

	// From llx_fichinterdet
	/**
	 * @var int ID
	 */
	public $fk_fichinter;

	public $desc; 		// Description ligne

	/**
	 * @var int Date of intervention
	 */
	public $date; 		// Date intervention
	/**
	 * @var int Date of intervention
	 * @deprecated
	 */
	public $datei; 		// Date intervention

	public $duration; 	// Duration of intervention
	public $rang = 0;

	/**
	 * @var string ID to identify managed object
	 */
	public $element = 'fichinterdet';

	/**
	 * @var string Name of table without prefix where object is stored
	 */
	public $table_element = 'fichinterdet';

	/**
	 * @var string Field with ID of parent key if this field has a parent
	 */
	public $fk_element = 'fk_fichinter';



	/**
	 *  Constructor
	 *
	 *  @param  DoliDB  $db     Database handler
	 */
	public function __construct($db)
	{
		$this->db = $db;
	}

	/**
	 *	Retrieve the line of intervention
	 *
	 *	@param  int		$rowid		Line id
	 *	@return	int					<0 if KO, >0 if OK
	 */
	public function fetch($rowid)
	{
		$sql = 'SELECT ft.rowid, ft.fk_fichinter, ft.description, ft.duree, ft.rang,';
		$sql .= ' ft.date as datei';
		$sql .= ' FROM '.MAIN_DB_PREFIX.'fichinterdet as ft';
		$sql .= ' WHERE ft.rowid = '.((int) $rowid);

		dol_syslog("FichinterLigne::fetch", LOG_DEBUG);
		$result = $this->db->query($sql);
		if ($result) {
			$objp = $this->db->fetch_object($result);
			$this->rowid          	= $objp->rowid;
			$this->id = $objp->rowid;
			$this->fk_fichinter   	= $objp->fk_fichinter;
			$this->datei = $this->db->jdate($objp->datei);
			$this->desc           	= $objp->description;
			$this->duration       	= $objp->duree;
			$this->rang           	= $objp->rang;

			$this->db->free($result);
			return 1;
		} else {
			$this->error = $this->db->error().' sql='.$sql;
			return -1;
		}
	}

	/**
	 *	Insert the line into database
	 *
	 *	@param		User	$user 		Objet user that make creation
	 *	@param		int		$notrigger	Disable all triggers
	 *	@return		int		<0 if ko, >0 if ok
	 */
	public function insert($user, $notrigger = 0)
	{
		global $langs, $conf;

		$error = 0;

		dol_syslog("FichinterLigne::insert rang=".$this->rang);

		$this->db->begin();

		$rangToUse = $this->rang;
		if ($rangToUse == -1) {
			// Recupere rang max de la ligne d'intervention dans $rangmax
			$sql = 'SELECT max(rang) as max FROM '.MAIN_DB_PREFIX.'fichinterdet';
			$sql .= ' WHERE fk_fichinter = '.((int) $this->fk_fichinter);
			$resql = $this->db->query($sql);
			if ($resql) {
				$obj = $this->db->fetch_object($resql);
				$rangToUse = $obj->max + 1;
			} else {
				dol_print_error($this->db);
				$this->db->rollback();
				return -1;
			}
		}

		// Insertion dans base de la ligne
		$sql = 'INSERT INTO '.MAIN_DB_PREFIX.'fichinterdet';
		$sql .= ' (fk_fichinter, description, date, duree, rang)';
		$sql .= " VALUES (".((int) $this->fk_fichinter).",";
		$sql .= " '".$this->db->escape($this->desc)."',";
		$sql .= " '".$this->db->idate($this->datei)."',";
		$sql .= " ".((int) $this->duration).",";
		$sql .= ' '.((int) $rangToUse);
		$sql .= ')';

		dol_syslog("FichinterLigne::insert", LOG_DEBUG);
		$resql = $this->db->query($sql);
		if ($resql) {
			$this->id = $this->db->last_insert_id(MAIN_DB_PREFIX.'fichinterdet');
			$this->rowid = $this->id;

			if (!$error) {
				$result = $this->insertExtraFields();
				if ($result < 0) {
					$error++;
				}
			}


			$result = $this->update_total();

			if ($result > 0) {
				$this->rang = $rangToUse;

				if (!$notrigger) {
					// Call trigger
					$result = $this->call_trigger('LINEFICHINTER_CREATE', $user);
					if ($result < 0) {
						$error++;
					}
					// End call triggers
				}
			}

			if (!$error) {
				$this->db->commit();
				return $result;
			} else {
				$this->db->rollback();
				return -1;
			}
		} else {
			$this->error = $this->db->error()." sql=".$sql;
			$this->db->rollback();
			return -1;
		}
	}


	/**
	 *	Update intervention into database
	 *
	 *	@param		User	$user 		Objet user that make creation
	 *	@param		int		$notrigger	Disable all triggers
	 *	@return		int		<0 if ko, >0 if ok
	 */
	public function update($user, $notrigger = 0)
	{
		global $langs, $conf;

		$error = 0;

		$this->db->begin();

		// Mise a jour ligne en base
		$sql = "UPDATE ".MAIN_DB_PREFIX."fichinterdet SET";
		$sql .= " description='".$this->db->escape($this->desc)."'";
		$sql .= ",date='".$this->db->idate($this->datei)."'";
		$sql .= ",duree=".$this->duration;
		$sql .= ",rang='".$this->db->escape($this->rang)."'";
		$sql .= " WHERE rowid = ".((int) $this->id);

		dol_syslog("FichinterLigne::update", LOG_DEBUG);
		$resql = $this->db->query($sql);
		if ($resql) {
			if (!$error) {
				$result = $this->insertExtraFields();
				if ($result < 0) {
					$error++;
				}
			}

			$result = $this->update_total();
			if ($result > 0) {
				if (!$notrigger) {
					// Call trigger
					$result = $this->call_trigger('LINEFICHINTER_MODIFY', $user);
					if ($result < 0) {
						$error++;
					}
					// End call triggers
				}
			}

			if (!$error) {
				$this->db->commit();
				return $result;
			} else {
				$this->error = $this->db->lasterror();
				$this->db->rollback();
				return -1;
			}
		} else {
			$this->error = $this->db->lasterror();
			$this->db->rollback();
			return -1;
		}
	}

	// phpcs:disable PEAR.NamingConventions.ValidFunctionName.ScopeNotCamelCaps
	/**
	 *	Update total duration into llx_fichinter
	 *
	 *	@return		int		<0 si ko, >0 si ok
	 */
	public function update_total()
	{
		// phpcs:enable
		global $conf;

		$this->db->begin();

		$sql = "SELECT SUM(duree) as total_duration, min(date) as dateo, max(date) as datee ";
		$sql .= " FROM ".MAIN_DB_PREFIX."fichinterdet";
		$sql .= " WHERE fk_fichinter=".((int) $this->fk_fichinter);

		dol_syslog("FichinterLigne::update_total", LOG_DEBUG);
		$resql = $this->db->query($sql);
		if ($resql) {
			$obj = $this->db->fetch_object($resql);
			$total_duration = 0;
			if (!empty($obj->total_duration)) {
				$total_duration = $obj->total_duration;
			}

			$sql = "UPDATE ".MAIN_DB_PREFIX."fichinter";
			$sql .= " SET duree = ".((int) $total_duration);
			$sql .= " , dateo = ".(!empty($obj->dateo) ? "'".$this->db->idate($obj->dateo)."'" : "null");
			$sql .= " , datee = ".(!empty($obj->datee) ? "'".$this->db->idate($obj->datee)."'" : "null");
			$sql .= " WHERE rowid = ".((int) $this->fk_fichinter);

			dol_syslog("FichinterLigne::update_total", LOG_DEBUG);
			$resql = $this->db->query($sql);
			if ($resql) {
				$this->db->commit();
				return 1;
			} else {
				$this->error = $this->db->error();
				$this->db->rollback();
				return -2;
			}
		} else {
			$this->error = $this->db->error();
			$this->db->rollback();
			return -1;
		}
	}

	/**
	 *	Delete a intervention line
	 *
	 *	@param		User	$user 		Objet user that make creation
	 *	@param		int		$notrigger	Disable all triggers
	 *	@return     int		>0 if ok, <0 if ko
	 */
	public function deleteline($user, $notrigger = 0)
	{
		global $langs, $conf;

		$error = 0;

		if ($this->statut == 0) {
			dol_syslog(get_class($this)."::deleteline lineid=".$this->id);
			$this->db->begin();

						$result = $this->deleteExtraFields();
			if ($result < 0) {
				$error++;
				$this->db->rollback();
				return -1;
			}

			$sql = "DELETE FROM ".MAIN_DB_PREFIX."fichinterdet WHERE rowid = ".((int) $this->id);
			$resql = $this->db->query($sql);

			if ($resql) {
				$result = $this->update_total();
				if ($result > 0) {
					if (!$notrigger) {
						// Call trigger
						$result = $this->call_trigger('LINEFICHINTER_DELETE', $user);
						if ($result < 0) {
							$error++; $this->db->rollback(); return -1;
						}
						// End call triggers
					}

					$this->db->commit();
					return $result;
				} else {
					$this->db->rollback();
					return -1;
				}
			} else {
				$this->error = $this->db->error()." sql=".$sql;
				$this->db->rollback();
				return -1;
			}
		} else {
			return -2;
		}
	}
}<|MERGE_RESOLUTION|>--- conflicted
+++ resolved
@@ -535,13 +535,6 @@
 		$resql = $this->db->query($sql);
 		if ($resql) {
 			if (!$error) {
-<<<<<<< HEAD
-				$this->oldcopy = dol_clone($this);
-			}
-
-			if (!$error) {
-=======
->>>>>>> 156479cd
 				// Call trigger
 				$result = $this->call_trigger('FICHINTER_UNVALIDATE', $user);
 				if ($result < 0) {
@@ -1429,10 +1422,6 @@
 			}
 
 			if (!$error) {
-<<<<<<< HEAD
-				$this->oldcopy = dol_clone($this);
-=======
->>>>>>> 156479cd
 				$this->ref_client = $ref_client;
 			}
 
