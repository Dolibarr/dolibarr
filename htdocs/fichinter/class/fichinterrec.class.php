<?php
/* Copyright (C) 2003-2005  Rodolphe Quiedeville	<rodolphe@quiedeville.org>
 * Copyright (C) 2004-2015  Laurent Destailleur		<eldy@users.sourceforge.net>
 * Copyright (C) 2009-2012  Regis Houssin			<regis.houssin@capnetworks.com>
 * Copyright (C) 2010-2011  Juanjo Menent			<jmenent@2byte.es>
 * Copyright (C) 2012       Cedric Salvador			<csalvador@gpcsolutions.fr>
 * Copyright (C) 2013       Florian Henry			<florian.henry@open-concept.pro>
 * Copyright (C) 2015       Marcos García			<marcosgdf@gmail.com>
 * Copyright (C) 2016-2018  Charlie Benke			<charlie@patas-monkey.com>
 *
 * This program is free software; you can redistribute it and/or modify
 * it under the terms of the GNU General Public License as published by
 * the Free Software Foundation; either version 3 of the License, or
 * (at your option) any later version.
 *
 * This program is distributed in the hope that it will be useful,
 * but WITHOUT ANY WARRANTY; without even the implied warranty of
 * MERCHANTABILITY or FITNESS FOR A PARTICULAR PURPOSE.  See the
 * GNU General Public License for more details.
 *
 * You should have received a copy of the GNU General Public License
 * along with this program. If not, see <http://www.gnu.org/licenses/>.
 */

/**
 *  \file       htdocs/fichinter/class/fichinterrec.class.php
 *  \ingroup    facture
 *  \brief      Fichier de la classe des factures recurentes
 */

require_once DOL_DOCUMENT_ROOT.'/core/class/notify.class.php';
require_once DOL_DOCUMENT_ROOT.'/product/class/product.class.php';
require_once DOL_DOCUMENT_ROOT.'/fichinter/class/fichinter.class.php';


/**
 *	Classe de gestion des factures recurrentes/Modeles
 */
class FichinterRec extends Fichinter
{
	public $element = 'fichinterrec';
	public $table_element = 'fichinter_rec';
	public $table_element_line = 'fichinterdet_rec';

	/**
	 * @var string Fieldname with ID of parent key if this field has a parent
	 */
	public $fk_element = 'fk_fichinter';

	/**
	 * {@inheritdoc}
	 */
	protected $table_ref_field = 'titre';

	/**
	 * @var string String with name of icon for myobject. Must be the part after the 'object_' into object_myobject.png
	 */
	public $picto = 'intervention';

	/**
	 * @var string title
	 */
	public $title;
	public $number;
	public $date;
	public $amount;
	public $remise;
	public $tva;
	public $total;

	/**
	 * @var int Proposal Id
	 */
	public $propalid;

	public $date_last_gen;
	public $date_when;

	/**
	 * @var int number of generation done
	 */
	public $nb_gen_done;

	/**
	 * @var int number of maximum generation
	 */
	public $nb_gen_max;

	/**
	 * int rank
	 */
	public $rang;
	public $special_code;

	public $usenewprice = 0;

	/**
	 *	Constructor
	 *
	 * 	@param		DoliDB		$db		Database handler
	 */
	public function __construct($db)
	{
		$this->db = $db;

		//status dans l'ordre de l'intervention
		$this->statuts[0] = 'Draft';
		$this->statuts[1] = 'Closed';

		$this->statuts_short[0] = 'Draft';
		$this->statuts_short[1] = 'Closed';

		$this->statuts_logo[0] = 'statut0';
		$this->statuts_logo[1] = 'statut1';
	}

	/**
	 *	Returns the label status
	 *
	 *	@param      int		$mode       0=long label, 1=short label, 2=Picto + short label, 3=Picto, 4=Picto + long label, 5=Short label + Picto
	 *	@return     string              Label
	 */
	public function getLibStatut($mode = 0)
	{
		return $this->LibStatut($this->statut, $mode);
	}


	/**
	 *  Create a predefined fichinter
	 *
	 *  @param      User    $user       User object
	 *  @param      int     $notrigger  no trigger
	 *  @return     int                 <0 if KO, id of fichinter if OK
	 */
	public function create($user, $notrigger = 0)
	{
		global $conf;

		$error = 0;
		$now = dol_now();

		// Clean parameters
		$this->title = trim($this->title);
		$this->description = trim($this->description);


		$this->db->begin();

		// Load fichinter model
		$fichintsrc = new Fichinter($this->db);

		$result = $fichintsrc->fetch($this->id_origin);
		$result = $fichintsrc->fetch_lines(1); // to get all lines


		if ($result > 0) {
			// On positionne en mode brouillon la facture
			$this->brouillon = 1;

			$sql = "INSERT INTO ".MAIN_DB_PREFIX."fichinter_rec (";
			$sql .= "titre";
			$sql .= ", fk_soc";
			$sql .= ", entity";
			$sql .= ", datec";
			$sql .= ", duree";
			$sql .= ", description";
			$sql .= ", note_private";
			$sql .= ", note_public";
			$sql .= ", fk_user_author";
			$sql .= ", fk_projet";
			$sql .= ", fk_contrat";
			$sql .= ", modelpdf";

			$sql .= ", frequency";
			$sql .= ", unit_frequency";
			$sql .= ", date_when";
			$sql .= ", date_last_gen";
			$sql .= ", nb_gen_done";
			$sql .= ", nb_gen_max";
			// $sql.= ", auto_validate";

			$sql .= ") VALUES (";
			$sql .= "'".$this->db->escape($this->title)."'";
			$sql .= ", ".($this->socid > 0 ? ((int) $this->socid) : 'null');
			$sql .= ", ".((int) $conf->entity);
			$sql .= ", '".$this->db->idate($now)."'";
			$sql .= ", ".(!empty($fichintsrc->duration) ? ((int) $fichintsrc->duration) : '0');
			$sql .= ", ".(!empty($this->description) ? ("'".$this->db->escape($this->description)."'") : "null");
			$sql .= ", ".(!empty($fichintsrc->note_private) ? ("'".$this->db->escape($fichintsrc->note_private)."'") : "null");
			$sql .= ", ".(!empty($fichintsrc->note_public) ? ("'".$this->db->escape($fichintsrc->note_public)."'") : "null");
			$sql .= ", ".((int) $user->id);
			// si c'est la même société on conserve les liens vers le projet et le contrat
			if ($this->socid == $fichintsrc->socid) {
				$sql .= ", ".(!empty($fichintsrc->fk_project) ? ((int) $fichintsrc->fk_project) : "null");
				$sql .= ", ".(!empty($fichintsrc->fk_contrat) ? ((int) $fichintsrc->fk_contrat) : "null");
			} else {
				$sql .= ", null, null";
			}

			$sql .= ", ".(!empty($fichintsrc->model_pdf) ? "'".$this->db->escape($fichintsrc->model_pdf)."'" : "''");

			// récurrence
			$sql .= ", ".(!empty($this->frequency) ? ((int) $this->frequency) : "null");
			$sql .= ", '".$this->db->escape($this->unit_frequency)."'";
			$sql .= ", ".(!empty($this->date_when) ? "'".$this->db->idate($this->date_when)."'" : 'null');
			$sql .= ", ".(!empty($this->date_last_gen) ? "'".$this->db->idate($this->date_last_gen)."'" : 'null');
			$sql .= ", 0"; // we start à 0
			$sql .= ", ".((int) $this->nb_gen_max);
			// $sql.= ", ".$this->auto_validate;
			$sql .= ")";

			if ($this->db->query($sql)) {
				$this->id = $this->db->last_insert_id(MAIN_DB_PREFIX.$this->table_element);

				/*
				 * Lines
				 */
				$num = count($fichintsrc->lines);
				for ($i = 0; $i < $num; $i++) {
					//var_dump($fichintsrc->lines[$i]);
					$result_insert = $this->addline(
						$fichintsrc->lines[$i]->desc,
						$fichintsrc->lines[$i]->duration,
						$fichintsrc->lines[$i]->datei,
						$fichintsrc->lines[$i]->rang,
						$fichintsrc->lines[$i]->subprice,
						$fichintsrc->lines[$i]->qty,
						$fichintsrc->lines[$i]->tva_tx,
						$fichintsrc->lines[$i]->fk_product,
						$fichintsrc->lines[$i]->remise_percent,
						'HT',
						0,
						'',
						0,
						$fichintsrc->lines[$i]->product_type,
						$fichintsrc->lines[$i]->special_code,
						$fichintsrc->lines[$i]->label,
						$fichintsrc->lines[$i]->fk_unit
					);

					if ($result_insert < 0) {
						$error++;
					}
				}

				if ($error) {
					$this->db->rollback();
				} else {
					$this->db->commit();
					return $this->id;
				}
			} else {
				$this->error = $this->db->error().' sql='.$sql;
				$this->db->rollback();
				return -2;
			}
		} else {
			$this->db->rollback();
			return -1;
		}
	}


	/**
	 *	Get the template of intervention object and lines
	 *
	 *	@param	  int		$rowid	   	Id of object to load
	 * 	@param		string	$ref			Reference of fichinter
	 * 	@param		string	$ref_ext		External reference of fichinter
	 *	@return	 int		 			>0 if OK, <0 if KO, 0 if not found
	 */
	public function fetch($rowid = 0, $ref = '', $ref_ext = '')
	{
		$sql = 'SELECT f.titre as title, f.fk_soc';
		$sql .= ', f.datec, f.duree, f.fk_projet, f.fk_contrat, f.description';
		$sql .= ', f.note_private, f.note_public, f.fk_user_author';
		$sql .= ', f.frequency, f.unit_frequency, f.date_when, f.date_last_gen, f.nb_gen_done, f.nb_gen_max, f.auto_validate';
		$sql .= ', f.note_private, f.note_public, f.fk_user_author';
		$sql .= ' FROM '.MAIN_DB_PREFIX.'fichinter_rec as f';
		if ($rowid > 0) {
			$sql .= " WHERE f.rowid = ".((int) $rowid);
		} elseif ($ref) {
			$sql .= " WHERE f.titre = '".$this->db->escape($ref)."'";
		}

		dol_syslog(get_class($this)."::fetch rowid=".$rowid, LOG_DEBUG);

		$result = $this->db->query($sql);
		if ($result) {
			if ($this->db->num_rows($result)) {
				$obj = $this->db->fetch_object($result);

				$this->id = $rowid;
				$this->titre				= $obj->title;
				$this->title				= $obj->title;
				$this->ref = $obj->title;
				$this->description = $obj->description;
				$this->datec				= $obj->datec;
				$this->duration = $obj->duree;
				$this->socid				= $obj->fk_soc;
				$this->statut = 0;
				$this->fk_project			= $obj->fk_projet;
				$this->fk_contrat			= $obj->fk_contrat;
				$this->note_private = $obj->note_private;
				$this->note_public			= $obj->note_public;
				$this->user_author			= $obj->fk_user_author;
				$this->model_pdf			= $obj->model_pdf;
				$this->modelpdf				= $obj->model_pdf; // deprecated
				$this->rang = $obj->rang;
				$this->special_code = $obj->special_code;
				$this->frequency			= $obj->frequency;
				$this->unit_frequency = $obj->unit_frequency;
				$this->date_when			= $this->db->jdate($obj->date_when);
				$this->date_last_gen		= $this->db->jdate($obj->date_last_gen);
				$this->nb_gen_done = $obj->nb_gen_done;
				$this->nb_gen_max = $obj->nb_gen_max;
				$this->auto_validate		= $obj->auto_validate;

				$this->brouillon = 1;

				// Lines
				$result = $this->fetch_lines();
				if ($result < 0) {
					$this->error = $this->db->error();
					return -3;
				}
				return 1;
			} else {
				$this->error = 'Interventional with id '.$rowid.' not found sql='.$sql;
				dol_syslog(get_class($this).'::Fetch Error '.$this->error, LOG_ERR);
				return -2;
			}
		} else {
			$this->error = $this->db->error();
			return -1;
		}
	}


	// phpcs:disable PEAR.NamingConventions.ValidFunctionName.ScopeNotCamelCaps
	/**
	 *  Load all lines of template of intervention into this->lines
	 *
	 *  @param   int	$sall   sall
	 *  @return	 int            1 if OK, < 0 if KO
	 */
	public function fetch_lines($sall = 0)
	{
		// phpcs:enable
		$this->lines = array();

		$sql = 'SELECT l.rowid, l.fk_product, l.product_type as product_type, l.label as custom_label, l.description, ';
		$sql .= ' l.price, l.qty, l.tva_tx, l.remise_percent, l.subprice, l.duree, ';
		$sql .= ' l.total_ht, l.total_tva, l.total_ttc,';
		$sql .= ' l.rang, l.special_code,';
		$sql .= ' l.fk_unit, p.ref as product_ref, p.fk_product_type as fk_product_type,';
		$sql .= ' p.label as product_label, p.description as product_desc';
		$sql .= ' FROM '.MAIN_DB_PREFIX.'fichinterdet_rec as l';
		$sql .= ' LEFT JOIN '.MAIN_DB_PREFIX.'product as p ON l.fk_product = p.rowid';
		$sql .= ' WHERE l.fk_fichinter = '.((int) $this->id);
<<<<<<< HEAD
=======

		dol_syslog('FichinterRec::fetch_lines', LOG_DEBUG);
>>>>>>> 503d1a04

		$result = $this->db->query($sql);
		if ($result) {
			$num = $this->db->num_rows($result);
			$i = 0;
			while ($i < $num) {
				$objp = $this->db->fetch_object($result);

				$line = new FichinterLigne($this->db);
				$line->id = $objp->rowid;
				$line->label = $objp->custom_label; // Label line
				$line->desc = $objp->description; // Description line
				$line->product_type = $objp->product_type; // Type of line
				$line->product_ref = $objp->product_ref; // Ref product
				$line->product_label = $objp->product_label; // Label product
				$line->product_desc = $objp->product_desc; // Description product
				$line->fk_product_type = $objp->fk_product_type; // Type in product
				$line->qty = $objp->qty;
				$line->duree = $objp->duree;
				$line->duration = $objp->duree;
				$line->datei = $objp->date;
				$line->subprice = $objp->subprice;
				$line->tva_tx = $objp->tva_tx;
				$line->remise_percent = $objp->remise_percent;
				$line->fk_remise_except = $objp->fk_remise_except;
				$line->fk_product = $objp->fk_product;
				$line->date_start = $objp->date_start;
				$line->date_end = $objp->date_end;
				$line->info_bits = $objp->info_bits;
				$line->total_ht = $objp->total_ht;
				$line->total_tva = $objp->total_tva;
				$line->total_ttc = $objp->total_ttc;
				$line->code_ventilation = $objp->fk_code_ventilation;
				$line->rang = $objp->rang;
				$line->special_code = $objp->special_code;
				$line->fk_unit = $objp->fk_unit;

				$this->lines[$i] = $line;

				$i++;
			}

			$this->db->free($result);
			return 1;
		} else {
			$this->error = $this->db->error();
			return -3;
		}
	}


	/**
	 * 	Delete template fichinter rec
	 *
	 *	@param	 	int		$rowid	  	    Id of fichinter rec to delete. If empty, we delete current instance of fichinter rec
	 *	@param		int		$notrigger	    1=Does not execute triggers, 0= execute triggers
	 *	@param		int		$idwarehouse    Id warehouse to use for stock change.
	 *	@return		int						<0 if KO, >0 if OK
	 */
	public function delete($rowid = 0, $notrigger = 0, $idwarehouse = -1)
	{
		if (empty($rowid)) {
			$rowid = $this->id;
		}

		dol_syslog(get_class($this)."::delete rowid=".$rowid, LOG_DEBUG);

		$error = 0;
		$this->db->begin();

		$sql = "DELETE FROM ".MAIN_DB_PREFIX."fichinterdet_rec WHERE fk_fichinter = ".((int) $rowid);
		dol_syslog($sql);
		if ($this->db->query($sql)) {
			$sql = "DELETE FROM ".MAIN_DB_PREFIX."fichinter_rec WHERE rowid = ".((int) $rowid);
			dol_syslog($sql);
			if (!$this->db->query($sql)) {
				$this->error = $this->db->lasterror();
				$error = -1;
			}
		} else {
			$this->error = $this->db->lasterror();
			$error = -2;
		}

		if (!$error) {
			$this->db->commit();
			return 1;
		} else {
			$this->db->rollback();
			return $error;
		}
	}


	/**
	 *  Add a line to fichinter rec
	 *
	 *  @param		string		$desc               Description de la ligne
	 *  @param		integer		$duration           Durée
	 *  @param		string	    $datei				Date
	 *  @param	    int			$rang			    Position of line
	 *  @param		double		$pu_ht			    Unit price without tax (> 0 even for credit note)
	 *  @param		double		$qty			 	Quantity
	 *  @param		double		$txtva		   	    Forced VAT rate, otherwise -1
	 *  @param		int			$fk_product	  	    Id of predefined product/service
	 *  @param		double		$remise_percent  	Percentage of discount on line
	 *  @param		string		$price_base_type	HT or TTC
	 *  @param		int			$info_bits			Bits for type of lines
	 *  @param		int			$fk_remise_except   Id discount
	 *  @param		double		$pu_ttc			    Unit price with tax (> 0 even for credit note)
	 *  @param		int			$type				Type of line (0=product, 1=service)
	 *  @param		int			$special_code		Special code
	 *  @param		string		$label				Label of the line
	 *  @param		string		$fk_unit			Unit
	 *  @return		int			 				    <0 if KO, Id of line if OK
	 */
	public function addline($desc, $duration, $datei, $rang = -1, $pu_ht = 0, $qty = 0, $txtva = 0, $fk_product = 0, $remise_percent = 0, $price_base_type = 'HT', $info_bits = 0, $fk_remise_except = '', $pu_ttc = 0, $type = 0, $special_code = 0, $label = '', $fk_unit = null)
	{
		global $mysoc;

		include_once DOL_DOCUMENT_ROOT.'/core/lib/price.lib.php';

		// Check parameters
		if ($type < 0) {
			return -1;
		}

		if ($this->brouillon) {
			// Clean parameters
			$remise_percent = price2num($remise_percent);
			$qty = price2num($qty);
			if (!$qty) {
				$qty = 1;
			}
			if (!$info_bits) {
				$info_bits = 0;
			}
			$pu_ht = price2num($pu_ht);
			$pu_ttc = price2num($pu_ttc);
			if (!preg_match('/\((.*)\)/', $txtva)) {
				$txtva = price2num($txtva); // $txtva can have format '5.0(XXX)' or '5'
			}

			if ($price_base_type == 'HT') {
				$pu = $pu_ht;
			} else {
				$pu = $pu_ttc;
			}

			// Calcul du total TTC et de la TVA pour la ligne a partir de
			// qty, pu, remise_percent et txtva
			// TRES IMPORTANT: C'est au moment de l'insertion ligne qu'on doit stocker
			// la part ht, tva et ttc, et ce au niveau de la ligne qui a son propre taux tva.
			$tabprice = calcul_price_total($qty, $pu, $remise_percent, $txtva, 0, 0, 0, $price_base_type, $info_bits, $type, $mysoc);

			$total_ht  = $tabprice[0];
			$total_tva = $tabprice[1];
			$total_ttc = $tabprice[2];

			$product_type = $type;
			if ($fk_product) {
				$product = new Product($this->db);
				$result = $product->fetch($fk_product);
				$product_type = $product->type;
			}

			$sql = "INSERT INTO ".MAIN_DB_PREFIX."fichinterdet_rec (";
			$sql .= "fk_fichinter";
			$sql .= ", label";
			$sql .= ", description";
			$sql .= ", date";
			$sql .= ", duree";
			//$sql.= ", price";
			//$sql.= ", qty";
			//$sql.= ", tva_tx";
			$sql .= ", fk_product";
			$sql .= ", product_type";
			$sql .= ", remise_percent";
			//$sql.= ", subprice";
			$sql .= ", remise";
			$sql .= ", total_ht";
			$sql .= ", total_tva";
			$sql .= ", total_ttc";
			$sql .= ", rang";
			//$sql.= ", special_code";
			$sql .= ", fk_unit";
			$sql .= ") VALUES (";
			$sql .= (int) $this->id;
			$sql .= ", ".(!empty($label) ? "'".$this->db->escape($label)."'" : "null");
			$sql .= ", ".(!empty($desc) ? "'".$this->db->escape($desc)."'" : "null");
			$sql .= ", ".(!empty($datei) ? "'".$this->db->idate($datei)."'" : "null");
			$sql .= ", ".$duration;
			//$sql.= ", ".price2num($pu_ht);
			//$sql.= ", ".(!empty($qty)? $qty :(!empty($duration)? $duration :"null"));
			//$sql.= ", ".price2num($txtva);
			$sql .= ", ".(!empty($fk_product) ? $fk_product : "null");
			$sql .= ", ".$product_type;
			$sql .= ", ".(!empty($remise_percent) ? $remise_percent : "null");
			//$sql.= ", '".price2num($pu_ht)."'";
			$sql .= ", null";
			$sql .= ", '".price2num($total_ht)."'";
			$sql .= ", '".price2num($total_tva)."'";
			$sql .= ", '".price2num($total_ttc)."'";
			$sql .= ", ".(int) $rang;
			//$sql.= ", ".$special_code;
			$sql .= ", ".(!empty($fk_unit) ? $fk_unit : "null");
			$sql .= ")";

			dol_syslog(get_class($this)."::addline", LOG_DEBUG);
			if ($this->db->query($sql)) {
				return 1;
			} else {
				$this->error = $this->db->lasterror();
				return -1;
			}
		}
	}


	// phpcs:disable PEAR.NamingConventions.ValidFunctionName.ScopeNotCamelCaps
	/**
	 *	Rend la fichinter automatique
	 *
	 *	@param		User	$user		User object
	 *	@param		int		$freq		Freq
	 *	@param		string	$courant	Courant
	 *	@return		int					0 if OK, <0 if KO
	 */
	public function set_auto($user, $freq, $courant)
	{
		// phpcs:enable
		if ($user->rights->fichinter->creer) {
			$sql = "UPDATE ".MAIN_DB_PREFIX."fichinter_rec ";
			$sql .= " SET frequency='".$this->db->escape($freq)."'";
			$sql .= ", date_last_gen='".$this->db->escape($courant)."'";
			$sql .= " WHERE rowid = ".((int) $this->id);

			$resql = $this->db->query($sql);

			if ($resql) {
				$this->frequency = $freq;
				$this->date_last_gen = $courant;
				return 0;
			} else {
				dol_print_error($this->db);
				return -1;
			}
		} else {
			return -2;
		}
	}

	/**
	 *  Return clicable name (with picto eventually)
	 *
	 *  @param	int		$withpicto      Add picto into link
	 *  @param  string	$option		    Where point the link
	 *  @param  int		$max			Maxlength of ref
	 *  @param  int		$short		    1=Return just URL
	 *  @param  string   $moretitle     Add more text to title tooltip
	 *  @return string 					String with URL
	 */
	public function getNomUrl($withpicto = 0, $option = '', $max = 0, $short = 0, $moretitle = '')
	{
		global $langs, $hookmanager;

		$result = '';
		$label = $langs->trans("ShowInterventionModel").': '.$this->ref;

		$url = DOL_URL_ROOT.'/fichinter/card-rec.php?id='.$this->id;

		if ($short) {
			return $url;
		}

		$picto = 'intervention';

		$link = '<a href="'.$url.'" title="'.dol_escape_htmltag($label, 1).'" class="classfortooltip">';
		$linkend = '</a>';

		if ($withpicto) {
			$result .= $link.img_object($label, $picto, 'class="classfortooltip"').$linkend;
		}
		if ($withpicto && $withpicto != 2) {
			$result .= ' ';
		}
		if ($withpicto != 2) {
			$result .= $link.$this->ref.$linkend;
		}
		global $action;
		$hookmanager->initHooks(array($this->element . 'dao'));
		$parameters = array('id'=>$this->id, 'getnomurl' => &$result);
		$reshook = $hookmanager->executeHooks('getNomUrl', $parameters, $this, $action); // Note that $action and $object may have been modified by some hooks
		if ($reshook > 0) {
			$result = $hookmanager->resPrint;
		} else {
			$result .= $hookmanager->resPrint;
		}
		return $result;
	}


	/**
	 *  Initialise an instance with random values.
	 *  Used to build previews or test instances.
	 *	id must be 0 if object instance is a specimen.
	 *
	 *	@param	string		$option		''=Create a specimen fichinter with lines, 'nolines'=No lines
	 *  @return	void
	 */
	public function initAsSpecimen($option = '')
	{
		global $user, $langs, $conf;

		$now = dol_now();
		$arraynow = dol_getdate($now);
		$nownotime = dol_mktime(0, 0, 0, $arraynow['mon'], $arraynow['mday'], $arraynow['year']);

		parent::initAsSpecimen($option);

		$this->usenewprice = 1;
	}

	/**
	 * Function used to replace a thirdparty id with another one.
	 *
	 * @param DoliDB $db Database handler
	 * @param int $origin_id Old thirdparty id
	 * @param int $dest_id New thirdparty id
	 * @return bool
	 */
	public static function replaceThirdparty(DoliDB $db, $origin_id, $dest_id)
	{
		$tables = array('fichinter_rec');

		return CommonObject::commonReplaceThirdparty($db, $origin_id, $dest_id, $tables);
	}

	/**
	 * Function used to replace a product id with another one.
	 *
	 * @param DoliDB $db Database handler
	 * @param int $origin_id Old product id
	 * @param int $dest_id New product id
	 * @return bool
	 */
	public static function replaceProduct(DoliDB $db, $origin_id, $dest_id)
	{
		$tables = array(
			'fichinterdet_rec'
		);

		return CommonObject::commonReplaceProduct($db, $origin_id, $dest_id, $tables);
	}

	/**
	 *	Update frequency and unit
	 *
	 *	@param	 	int		$frequency		value of frequency
	 *	@param	 	string	$unit 			unit of frequency  (d, m, y)
	 *	@return		int						<0 if KO, >0 if OK
	 */
	public function setFrequencyAndUnit($frequency, $unit)
	{
		if (!$this->table_element) {
			dol_syslog(get_class($this)."::setFrequencyAndUnit called with table_element not defined", LOG_ERR);
			return -1;
		}

		if (!empty($frequency) && empty($unit)) {
			dol_syslog(get_class($this)."::setFrequencyAndUnit called with frequency defined but unit not ", LOG_ERR);
			return -2;
		}

		$sql = 'UPDATE '.MAIN_DB_PREFIX.$this->table_element;
		$sql .= ' SET frequency = '.($frequency ? $this->db->escape($frequency) : 'null');
		if (!empty($unit)) {
			$sql .= ', unit_frequency = "'.$this->db->escape($unit).'"';
		}
		$sql .= " WHERE rowid = ".((int) $this->id);

		dol_syslog(get_class($this)."::setFrequencyAndUnit", LOG_DEBUG);
		if ($this->db->query($sql)) {
			$this->frequency = $frequency;
			if (!empty($unit)) {
				$this->unit_frequency = $unit;
			}
			return 1;
		} else {
			dol_print_error($this->db);
			return -1;
		}
	}

	/**
	 *	Update the next date of execution
	 *
	 *	@param	 	datetime	$date					date of execution
	 *	@param	 	int			$increment_nb_gen_done	0 do nothing more, >0 increment nb_gen_done
	 *	@return		int									<0 if KO, >0 if OK
	 */
	public function setNextDate($date, $increment_nb_gen_done = 0)
	{
		if (!$this->table_element) {
			dol_syslog(get_class($this)."::setNextDate was called on objet with property table_element not defined", LOG_ERR);
			return -1;
		}
		$sql = 'UPDATE '.MAIN_DB_PREFIX.$this->table_element;
		$sql .= " SET date_when = ".($date ? "'".$this->db->idate($date)."'" : "null");
		if ($increment_nb_gen_done > 0) {
			$sql .= ', nb_gen_done = nb_gen_done + 1';
		}
		$sql .= " WHERE rowid = ".((int) $this->id);

		dol_syslog(get_class($this)."::setNextDate", LOG_DEBUG);
		if ($this->db->query($sql)) {
			$this->date_when = $date;
			if ($increment_nb_gen_done > 0) {
				$this->nb_gen_done++;
			}
			return 1;
		} else {
			dol_print_error($this->db);
			return -1;
		}
	}

	/**
	 *	Update the maximum period
	 *
	 *	@param	 	int		$nb		number of maximum period
	 *	@return		int				<0 if KO, >0 if OK
	 */
	public function setMaxPeriod($nb)
	{
		if (!$this->table_element) {
			dol_syslog(get_class($this)."::setMaxPeriod was called on objet with property table_element not defined", LOG_ERR);
			return -1;
		}

		if (empty($nb)) {
			$nb = 0;
		}

		$sql = 'UPDATE '.MAIN_DB_PREFIX.$this->table_element;
		$sql .= ' SET nb_gen_max = '.((int) $nb);
		$sql .= ' WHERE rowid = '.((int) $this->id);

		dol_syslog(get_class($this)."::setMaxPeriod", LOG_DEBUG);
		if ($this->db->query($sql)) {
			$this->nb_gen_max = $nb;
			return 1;
		} else {
			dol_print_error($this->db);
			return -1;
		}
	}

	/**
	 *	Update the auto validate fichinter
	 *
	 *	@param	 	int		$validate		0 to create in draft, 1 to create and validate fichinter
	 *	@return		int						<0 if KO, >0 if OK
	 */
	public function setAutoValidate($validate)
	{
		if (!$this->table_element) {
			dol_syslog(get_class($this)."::setAutoValidate called with property table_element not defined", LOG_ERR);
			return -1;
		}

		$sql = 'UPDATE '.MAIN_DB_PREFIX.$this->table_element;
		$sql .= ' SET auto_validate = '.((int) $validate);
		$sql .= ' WHERE rowid = '.((int) $this->id);

		dol_syslog(get_class($this)."::setAutoValidate", LOG_DEBUG);
		if ($this->db->query($sql)) {
			$this->auto_validate = $validate;
			return 1;
		} else {
			dol_print_error($this->db);
			return -1;
		}
	}

	/**
	 *	Update the Number of Generation Done
	 *
	 *	@return		int						<0 if KO, >0 if OK
	 */
	public function updateNbGenDone()
	{
		if (!$this->table_element) {
			dol_syslog(get_class($this)."::updateNbGenDone called with property table_element not defined", LOG_ERR);
			return -1;
		}

		$sql = 'UPDATE '.MAIN_DB_PREFIX.$this->table_element;
		$sql .= ' SET nb_gen_done = nb_gen_done + 1';
		$sql .= ' , date_last_gen = now()';
		// si on et arrivé à la fin des génération
		if ($this->nb_gen_max == $this->nb_gen_done + 1) {
			$sql .= ' , statut = 1';
		}

		$sql .= " WHERE rowid = ".((int) $this->id);

		dol_syslog(get_class($this)."::setAutoValidate", LOG_DEBUG);
		if ($this->db->query($sql)) {
			$this->nb_gen_done = $this->nb_gen_done + 1;
			$this->nb_gen_done = dol_now();
			return 1;
		} else {
			dol_print_error($this->db);
			return -1;
		}
	}
}<|MERGE_RESOLUTION|>--- conflicted
+++ resolved
@@ -359,11 +359,8 @@
 		$sql .= ' FROM '.MAIN_DB_PREFIX.'fichinterdet_rec as l';
 		$sql .= ' LEFT JOIN '.MAIN_DB_PREFIX.'product as p ON l.fk_product = p.rowid';
 		$sql .= ' WHERE l.fk_fichinter = '.((int) $this->id);
-<<<<<<< HEAD
-=======
 
 		dol_syslog('FichinterRec::fetch_lines', LOG_DEBUG);
->>>>>>> 503d1a04
 
 		$result = $this->db->query($sql);
 		if ($result) {
