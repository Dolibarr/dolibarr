<?php
/* Copyright (C) 2003-2005  Rodolphe Quiedeville	<rodolphe@quiedeville.org>
 * Copyright (C) 2004-2015  Laurent Destailleur		<eldy@users.sourceforge.net>
 * Copyright (C) 2009-2012  Regis Houssin			<regis.houssin@capnetworks.com>
 * Copyright (C) 2010-2011  Juanjo Menent			<jmenent@2byte.es>
 * Copyright (C) 2012       Cedric Salvador			<csalvador@gpcsolutions.fr>
 * Copyright (C) 2013       Florian Henry			<florian.henry@open-concept.pro>
 * Copyright (C) 2015       Marcos García			<marcosgdf@gmail.com>
 * Copyright (C) 2016-2018  Charlie Benke			<charlie@patas-monkey.com>
 * Copyright (C) 2024		William Mead			<william.mead@manchenumerique.fr>
 * Copyright (C) 2024       Frédéric France             <frederic.france@free.fr>
 * Copyright (C) 2024		MDW							<mdeweerd@users.noreply.github.com>
 *
 * This program is free software; you can redistribute it and/or modify
 * it under the terms of the GNU General Public License as published by
 * the Free Software Foundation; either version 3 of the License, or
 * (at your option) any later version.
 *
 * This program is distributed in the hope that it will be useful,
 * but WITHOUT ANY WARRANTY; without even the implied warranty of
 * MERCHANTABILITY or FITNESS FOR A PARTICULAR PURPOSE.  See the
 * GNU General Public License for more details.
 *
 * You should have received a copy of the GNU General Public License
 * along with this program. If not, see <https://www.gnu.org/licenses/>.
 */

/**
 *  \file       htdocs/fichinter/class/fichinterrec.class.php
 *  \ingroup    fichinter
 *  \brief      File for class to manage recurring interventions
 */

require_once DOL_DOCUMENT_ROOT.'/core/class/notify.class.php';
require_once DOL_DOCUMENT_ROOT.'/product/class/product.class.php';
require_once DOL_DOCUMENT_ROOT.'/fichinter/class/fichinter.class.php';


/**
 * Class to manage recurring interventions
 */
class FichinterRec extends Fichinter
{
	public $element = 'fichinterrec';
	public $table_element = 'fichinter_rec';
	public $table_element_line = 'fichinterdet_rec';

	/**
	 * @var string Fieldname with ID of parent key if this field has a parent
	 */
	public $fk_element = 'fk_fichinter';

	/**
	 * {@inheritdoc}
	 */
	protected $table_ref_field = 'title';

	/**
	 * @var string String with name of icon for myobject. Must be the part after the 'object_' into object_myobject.png
	 */
	public $picto = 'intervention';


	/**
	 * @var string title
	 */
	public $title;
	public $number;
	public $date;
	public $amount;
	public $tva;
	public $total;

	/**
	 * @var int
	 */
	public $auto_validate;

	/**
	 * @var int Frequency
	 */
	public $frequency;

	public $id_origin;

	/**
	 * @var string Unit frequency
	 */
	public $unit_frequency;

	/**
	 * @var int Proposal Id
	 */
	public $propalid;

	public $date_last_gen;
	public $date_when;

	/**
	 * @var int number of generation done
	 */
	public $nb_gen_done;

	/**
	 * @var int number of maximum generation
	 */
	public $nb_gen_max;

	/**
	 * int rank
	 */
	public $rang;

	/**
	 * @var int special code
	 */
	public $special_code;

	public $usenewprice = 0;

	/**
	 *	Constructor
	 *
	 * 	@param		DoliDB		$db		Database handler
	 */
	public function __construct($db)
	{
		$this->db = $db;

		//status dans l'ordre de l'intervention
		$this->labelStatus[0] = 'Draft';
		$this->labelStatus[1] = 'Closed';

		$this->labelStatusShort[0] = 'Draft';
		$this->labelStatusShort[1] = 'Closed';
	}

	/**
	 *	Returns the label status
	 *
	 *	@param      int		$mode       0=long label, 1=short label, 2=Picto + short label, 3=Picto, 4=Picto + long label, 5=Short label + Picto
	 *	@return     string              Label
	 */
	public function getLibStatut($mode = 0)
	{
		return $this->LibStatut($this->status, $mode);
	}


	/**
	 *  Create a predefined fichinter
	 *
	 *  @param      User    $user       User object
	 *  @param      int     $notrigger  no trigger
	 *  @return     int                 Return integer <0 if KO, id of fichinter if OK
	 */
	public function create($user, $notrigger = 0)
	{
		global $conf;

		$error = 0;
		$now = dol_now();

		// Clean parameters
		$this->title = trim($this->title);
		$this->description = trim($this->description);


		$this->db->begin();

		// Load fichinter model
		$fichintsrc = new Fichinter($this->db);

		$result = $fichintsrc->fetch($this->id_origin);
		if ($result > 0) {
			$result = $fichintsrc->fetch_lines(); // to get all lines
		}

		if ($result > 0) {
			$sql = "INSERT INTO ".MAIN_DB_PREFIX."fichinter_rec (";
			$sql .= "title";
			$sql .= ", fk_soc";
			$sql .= ", entity";
			$sql .= ", datec";
			$sql .= ", duree";
			$sql .= ", description";
			$sql .= ", note_private";
			$sql .= ", note_public";
			$sql .= ", fk_user_author";
			$sql .= ", fk_projet";
			$sql .= ", fk_contrat";
			$sql .= ", modelpdf";
			$sql .= ", frequency";
			$sql .= ", unit_frequency";
			$sql .= ", date_when";
			$sql .= ", date_last_gen";
			$sql .= ", nb_gen_done";
			$sql .= ", nb_gen_max";
			// $sql.= ", auto_validate";
			$sql .= ") VALUES (";
			$sql .= "'".$this->db->escape($this->title)."'";
			$sql .= ", ".($this->socid > 0 ? ((int) $this->socid) : 'null');
			$sql .= ", ".((int) $conf->entity);
			$sql .= ", '".$this->db->idate($now)."'";
			$sql .= ", ".(!empty($fichintsrc->duration) ? ((int) $fichintsrc->duration) : '0');
			$sql .= ", ".(!empty($this->description) ? ("'".$this->db->escape($this->description)."'") : "null");
			$sql .= ", ".(!empty($fichintsrc->note_private) ? ("'".$this->db->escape($fichintsrc->note_private)."'") : "null");
			$sql .= ", ".(!empty($fichintsrc->note_public) ? ("'".$this->db->escape($fichintsrc->note_public)."'") : "null");
			$sql .= ", ".((int) $user->id);
			// If the company is the same, keep the links to the project and the contract
			if ($this->socid == $fichintsrc->socid) {
				$sql .= ", ".(!empty($fichintsrc->fk_project) ? ((int) $fichintsrc->fk_project) : "null");
				$sql .= ", ".(!empty($fichintsrc->fk_contrat) ? ((int) $fichintsrc->fk_contrat) : "null");
			} else {
				$sql .= ", null, null";
			}

			$sql .= ", ".(!empty($fichintsrc->model_pdf) ? "'".$this->db->escape($fichintsrc->model_pdf)."'" : "''");

			// Frequency
			$sql .= ", ".(!empty($this->frequency) ? ((int) $this->frequency) : "null");
			$sql .= ", '".$this->db->escape($this->unit_frequency)."'";
			$sql .= ", ".(!empty($this->date_when) ? "'".$this->db->idate($this->date_when)."'" : 'null');
			$sql .= ", ".(!empty($this->date_last_gen) ? "'".$this->db->idate($this->date_last_gen)."'" : 'null');
			$sql .= ", 0"; // we start at 0
			$sql .= ", ".((int) $this->nb_gen_max);
			// $sql.= ", ".$this->auto_validate;
			$sql .= ")";

			if ($this->db->query($sql)) {
				$this->id = $this->db->last_insert_id(MAIN_DB_PREFIX.$this->table_element);

				/*
				 * Lines
				 */
				$num = count($fichintsrc->lines);
				for ($i = 0; $i < $num; $i++) {
					//var_dump($fichintsrc->lines[$i]);
					$result_insert = $this->addLineRec(
						$fichintsrc->lines[$i]->desc,
						$fichintsrc->lines[$i]->duration,
						$fichintsrc->lines[$i]->date,
						$fichintsrc->lines[$i]->rang,
						$fichintsrc->lines[$i]->subprice,
						$fichintsrc->lines[$i]->qty,
						$fichintsrc->lines[$i]->tva_tx,
						$fichintsrc->lines[$i]->fk_product,
						$fichintsrc->lines[$i]->remise_percent,
						'HT',
						0,
						'',
						0,
						$fichintsrc->lines[$i]->product_type,
						$fichintsrc->lines[$i]->special_code,
						!empty($fichintsrc->lines[$i]->label) ? $fichintsrc->lines[$i]->label : "",
						$fichintsrc->lines[$i]->fk_unit
					);

					if ($result_insert < 0) {
						$error++;
					}
				}

				if ($error) {
					$this->db->rollback();
					return -1;
				} else {
					$this->db->commit();
					return $this->id;
				}
			} else {
				$this->error = $this->db->error().' sql='.$sql;
				$this->db->rollback();
				return -2;
			}
		} else {
			$this->db->rollback();
			return -1;
		}
	}


	/**
	 *	Get the template of intervention object and lines
	 *
	 *	@param	  int		$rowid	   	Id of object to load
	 * 	@param		string	$ref			Reference of fichinter
	 * 	@param		string	$ref_ext		External reference of fichinter
	 *	@return	 int		 			>0 if OK, <0 if KO, 0 if not found
	 */
	public function fetch($rowid = 0, $ref = '', $ref_ext = '')
	{
		$sql = 'SELECT f.title, f.fk_soc';
		$sql .= ', f.datec, f.duree, f.fk_projet, f.fk_contrat, f.description';
		$sql .= ', f.note_private, f.note_public, f.fk_user_author';
		$sql .= ', f.frequency, f.unit_frequency, f.date_when, f.date_last_gen, f.nb_gen_done, f.nb_gen_max, f.auto_validate';
		$sql .= ', f.note_private, f.note_public, f.fk_user_author';
		$sql .= ', f.status';
		$sql .= ' FROM '.MAIN_DB_PREFIX.'fichinter_rec as f';
		if ($rowid > 0) {
			$sql .= " WHERE f.rowid = ".((int) $rowid);
		} elseif ($ref) {
			$sql .= " WHERE f.title = '".$this->db->escape($ref)."'";
		}

		dol_syslog(get_class($this)."::fetch rowid=".$rowid, LOG_DEBUG);

		$result = $this->db->query($sql);
		if ($result) {
			if ($this->db->num_rows($result)) {
				$obj = $this->db->fetch_object($result);

				$this->id = $rowid;
				$this->title = $obj->title;
				$this->ref = $obj->title;
				$this->description = $obj->description;
				$this->datec = $obj->datec;
				$this->duration = $obj->duree;
				$this->socid = $obj->fk_soc;
				$this->status = $obj->status;
				$this->statut = $obj->status;	// deprecated
				$this->fk_project = $obj->fk_projet;
				$this->fk_contrat = $obj->fk_contrat;
				$this->note_private = $obj->note_private;
				$this->note_public = $obj->note_public;
				$this->user_author = $obj->fk_user_author;
				$this->model_pdf = empty($obj->model_pdf) ? "" : $obj->model_pdf;
				$this->rang = !empty($obj->rang) ? $obj->rang : "";
				$this->special_code = !empty($obj->special_code) ? $obj->special_code : "";
				$this->frequency = $obj->frequency;
				$this->unit_frequency = $obj->unit_frequency;
				$this->date_when = $this->db->jdate($obj->date_when);
				$this->date_last_gen = $this->db->jdate($obj->date_last_gen);
				$this->nb_gen_done = $obj->nb_gen_done;
				$this->nb_gen_max = $obj->nb_gen_max;
				$this->auto_validate = $obj->auto_validate;

				// Lines
				$result = $this->fetch_lines();
				if ($result < 0) {
					$this->error = $this->db->error();
					return -3;
				}
				return 1;
			} else {
				$this->error = 'Interventional with id '.$rowid.' not found sql='.$sql;
				dol_syslog(get_class($this).'::Fetch Error '.$this->error, LOG_ERR);
				return -2;
			}
		} else {
			$this->error = $this->db->error();
			return -1;
		}
	}


	// phpcs:disable PEAR.NamingConventions.ValidFunctionName.ScopeNotCamelCaps
	/**
	 *  Load all lines of template of intervention into this->lines
	 *
	 *  @param   int	$sall   sall
	 *  @return	 int            1 if OK, < 0 if KO
	 */
	public function fetch_lines($sall = 0)
	{
		// phpcs:enable
		$this->lines = array();

		$sql = 'SELECT l.rowid, l.fk_product, l.product_type as product_type, l.label as custom_label, l.description,';
		$sql .= ' l.price, l.qty, l.tva_tx, l.remise_percent, l.subprice, l.duree, l.date,';
		$sql .= ' l.total_ht, l.total_tva, l.total_ttc,';
		$sql .= ' l.rang, l.special_code,';
		$sql .= ' l.fk_unit, p.ref as product_ref, p.fk_product_type as fk_product_type,';
		$sql .= ' p.label as product_label, p.description as product_desc';
		$sql .= ' FROM '.MAIN_DB_PREFIX.'fichinterdet_rec as l';
		$sql .= ' LEFT JOIN '.MAIN_DB_PREFIX.'product as p ON l.fk_product = p.rowid';
		$sql .= ' WHERE l.fk_fichinter = '.((int) $this->id);

		dol_syslog('FichinterRec::fetch_lines', LOG_DEBUG);

		$result = $this->db->query($sql);
		if ($result) {
			$num = $this->db->num_rows($result);
			$i = 0;
			while ($i < $num) {
				$objp = $this->db->fetch_object($result);

				$line = new FichinterLigne($this->db);
				$line->id = $objp->rowid;
				$line->label = $objp->custom_label; // Label line
				$line->desc = $objp->description; // Description line
				$line->product_type = $objp->product_type; // Type of line
				$line->product_ref = $objp->product_ref; // Ref product
				$line->product_label = $objp->product_label; // Label product
				$line->product_desc = $objp->product_desc; // Description product
				$line->fk_product_type = $objp->fk_product_type; // Type in product
				$line->qty = $objp->qty;
				$line->duree = $objp->duree;
				$line->duration = $objp->duree;
				$line->date = $objp->date;
				$line->subprice = $objp->subprice;
				$line->tva_tx = $objp->tva_tx;
				$line->remise_percent = $objp->remise_percent;
				$line->fk_remise_except = !empty($objp->fk_remise_except) ? $objp->fk_remise_except : "";
				$line->fk_product = $objp->fk_product;
				$line->info_bits = !empty($objp->info_bits) ? $objp->info_bits : "";
				$line->total_ht = $objp->total_ht;
				$line->total_tva = $objp->total_tva;
				$line->total_ttc = $objp->total_ttc;
				$line->rang = $objp->rang;
				$line->special_code = $objp->special_code;
				$line->fk_unit = $objp->fk_unit;

				$this->lines[$i] = $line;

				$i++;
			}

			$this->db->free($result);
			return 1;
		} else {
			$this->error = $this->db->error();
			return -3;
		}
	}


	/**
	 * 	Delete template fichinter rec
	 *
	 *	@param      User	$user			Object user who delete
	 *	@param		int		$notrigger		Disable trigger
	 *	@return		int						Return integer <0 if KO, >0 if OK
	 */
	public function delete(User $user, $notrigger = 0)
	{
		$rowid = $this->id;

		dol_syslog(get_class($this)."::delete rowid=".$rowid, LOG_DEBUG);

		$error = 0;
		$this->db->begin();

		$sql = "DELETE FROM ".MAIN_DB_PREFIX."fichinterdet_rec WHERE fk_fichinter = ".((int) $rowid);
		dol_syslog($sql);
		if ($this->db->query($sql)) {
			$sql = "DELETE FROM ".MAIN_DB_PREFIX."fichinter_rec WHERE rowid = ".((int) $rowid);
			dol_syslog($sql);
			if (!$this->db->query($sql)) {
				$this->error = $this->db->lasterror();
				$error = -1;
			}
		} else {
			$this->error = $this->db->lasterror();
			$error = -2;
		}

		if (!$error) {
			$this->db->commit();
			return 1;
		} else {
			$this->db->rollback();
			return $error;
		}
	}


	/**
	 *  Add line to a recurring intervention
	 *
	 *  @param		string		$desc				Line description
	 *  @param		integer		$duration			Duration
	 *  @param		string		$date				Date
	 *  @param		int			$rang				Position of line
	 *  @param		double		$pu_ht				Unit price without tax (> 0 even for credit note)
	 *  @param		double		$qty				Quantity
	 *  @param		double		$txtva				Forced VAT rate, otherwise -1
	 *  @param		int			$fk_product			Id of predefined product/service
	 *  @param		double		$remise_percent		Percentage of discount for line
	 *  @param		string		$price_base_type	HT or TTC
	 *  @param		int			$info_bits			Bits for type of lines
	 *  @param		int			$fk_remise_except	Id discount (not used)
	 *  @param		double		$pu_ttc				Unit price with tax (> 0 even for credit note)
	 *  @param		int			$type				Type of line (0=product, 1=service)
	 *  @param		int			$special_code		Special code
	 *  @param		string		$label				Label of the line
	 *  @param		string		$fk_unit			Unit
	 *  @return		int			 					if KO: <0 || if OK: Id of line
	 */
	public function addLineRec($desc, $duration, $date, $rang = -1, $pu_ht = 0, $qty = 0, $txtva = 0, $fk_product = 0, $remise_percent = 0, $price_base_type = 'HT', $info_bits = 0, $fk_remise_except = 0, $pu_ttc = 0, $type = 0, $special_code = 0, $label = '', $fk_unit = null)
	{
		global $mysoc;

		include_once DOL_DOCUMENT_ROOT.'/core/lib/price.lib.php';

		// Check parameters
		if ($type < 0) {
			$this->error = 'Bad value for parameter type';
			return -1;
		}

		if ($this->status == self::STATUS_DRAFT) {
			// Clean parameters
			$remise_percent = price2num($remise_percent);
			$qty = price2num($qty);
			if (!$qty) {
				$qty = 1;
			}
			if (!$info_bits) {
				$info_bits = 0;
			}
			$pu_ht = price2num($pu_ht);
			$pu_ttc = price2num($pu_ttc);
			if (!preg_match('/\((.*)\)/', (string) $txtva)) {
				$txtva = price2num($txtva); // $txtva can have format '5.0(XXX)' or '5'
			}

			if ($price_base_type == 'HT') {
				$pu = $pu_ht;
			} else {
				$pu = $pu_ttc;
			}

			// Calcul du total TTC et de la TVA pour la ligne a partir de
			// qty, pu, remise_percent et txtva
			// TRES IMPORTANT: C'est au moment de l'insertion ligne qu'on doit stocker
			// la part ht, tva et ttc, et ce au niveau de la ligne qui a son propre taux tva.
			$tabprice = calcul_price_total($qty, $pu, $remise_percent, $txtva, 0, 0, 0, $price_base_type, $info_bits, $type, $mysoc);

			$total_ht  = $tabprice[0];
			$total_tva = $tabprice[1];
			$total_ttc = $tabprice[2];

			$pu_ht = $tabprice[3];

			$product_type = $type;
			if ($fk_product) {
				$product = new Product($this->db);
				$result = $product->fetch($fk_product);
				$product_type = $product->type;
			}

			$sql = "INSERT INTO ".MAIN_DB_PREFIX."fichinterdet_rec (";
			$sql .= "fk_fichinter";
			$sql .= ", label";
			$sql .= ", description";
			$sql .= ", date";
			$sql .= ", duree";
			//$sql.= ", price";
			//$sql.= ", qty";
			//$sql.= ", tva_tx";
			$sql .= ", fk_product";
			$sql .= ", product_type";
			$sql .= ", remise_percent";
			$sql .= ", subprice";
			$sql .= ", total_ht";
			$sql .= ", total_tva";
			$sql .= ", total_ttc";
			$sql .= ", rang";
			//$sql.= ", special_code";
			$sql .= ", fk_unit";
			$sql .= ") VALUES (";
			$sql .= (int) $this->id;
			$sql .= ", ".(!empty($label) ? "'".$this->db->escape($label)."'" : "null");
			$sql .= ", ".(!empty($desc) ? "'".$this->db->escape($desc)."'" : "null");
			$sql .= ", ".(!empty($date) ? "'".$this->db->idate($date)."'" : "null");
			$sql .= ", ".$duration;
			//$sql.= ", ".(!empty($qty)? $qty :(!empty($duration)? $duration :"null"));
			//$sql.= ", ".price2num($txtva);
			$sql .= ", ".(!empty($fk_product) ? $fk_product : "null");
			$sql .= ", ".$product_type;
			$sql .= ", ".(!empty($remise_percent) ? $remise_percent : "null");
			$sql .= ", '".price2num($pu_ht)."'";
			$sql .= ", '".price2num($total_ht)."'";
			$sql .= ", '".price2num($total_tva)."'";
			$sql .= ", '".price2num($total_ttc)."'";
			$sql .= ", ".(int) $rang;
			//$sql.= ", ".$special_code;
			$sql .= ", ".(!empty($fk_unit) ? $fk_unit : "null");
			$sql .= ")";

			dol_syslog(get_class($this)."::addLineRec", LOG_DEBUG);
			if ($this->db->query($sql)) {
				return 1;
			} else {
				$this->error = $this->db->lasterror();
				return -1;
			}
		} else {
			$this->error = 'Bad status of recurring intervention. Must be draft status to allow addition of lines';
			return -1;
		}
	}


	// phpcs:disable PEAR.NamingConventions.ValidFunctionName.ScopeNotCamelCaps
	/**
	 *	Rend la fichinter automatique
	 *
	 *	@param		User	$user		User object
	 *	@param		int		$freq		Freq
	 *	@param		string	$courant	Courant
	 *	@return		int					0 if OK, <0 if KO
	 */
	public function set_auto($user, $freq, $courant)
	{
		// phpcs:enable
		if ($user->hasRight('fichinter', 'creer')) {
			$sql = "UPDATE ".MAIN_DB_PREFIX."fichinter_rec ";
			$sql .= " SET frequency='".$this->db->escape($freq)."'";
			$sql .= ", date_last_gen='".$this->db->escape($courant)."'";
			$sql .= " WHERE rowid = ".((int) $this->id);

			$resql = $this->db->query($sql);

			if ($resql) {
				$this->frequency = $freq;
				$this->date_last_gen = $courant;
				return 0;
			} else {
				dol_print_error($this->db);
				return -1;
			}
		} else {
			return -2;
		}
	}

	/**
	 *  Return clickable name (with picto eventually)
	 *
	 *  @param	int		$withpicto      Add picto into link
	 *  @param  string	$option		    Where point the link
	 *  @param  int		$max			Maxlength of ref
	 *  @param  int		$short		    1=Return just URL
	 *  @param  string   $moretitle     Add more text to title tooltip
	 *  @return string 					String with URL
	 */
	public function getNomUrl($withpicto = 0, $option = '', $max = 0, $short = 0, $moretitle = '')
	{
		global $langs, $hookmanager;

		$result = '';
		$label = $langs->trans("ShowInterventionModel").': '.$this->ref;

		$url = DOL_URL_ROOT.'/fichinter/card-rec.php?id='.$this->id;

		if ($short) {
			return $url;
		}

		$picto = 'intervention';

		$link = '<a href="'.$url.'" title="'.dol_escape_htmltag($label, 1).'" class="classfortooltip">';
		$linkend = '</a>';

		if ($withpicto) {
			$result .= $link.img_object($label, $picto, 'class="classfortooltip"').$linkend;
		}
		if ($withpicto && $withpicto != 2) {
			$result .= ' ';
		}
		if ($withpicto != 2) {
			$result .= $link.$this->ref.$linkend;
		}
		global $action;
		$hookmanager->initHooks(array($this->element . 'dao'));
		$parameters = array('id' => $this->id, 'getnomurl' => &$result);
		$reshook = $hookmanager->executeHooks('getNomUrl', $parameters, $this, $action); // Note that $action and $object may have been modified by some hooks
		if ($reshook > 0) {
			$result = $hookmanager->resPrint;
		} else {
			$result .= $hookmanager->resPrint;
		}
		return $result;
	}


	/**
	 *  Initialise an instance with random values.
	 *  Used to build previews or test instances.
	 *	id must be 0 if object instance is a specimen.
	 *
	 *  @return int
	 */
	public function initAsSpecimen()
	{
		//$now = dol_now();
		//$arraynow = dol_getdate($now);
		//$nownotime = dol_mktime(0, 0, 0, $arraynow['mon'], $arraynow['mday'], $arraynow['year']);

		parent::initAsSpecimen();

		$this->usenewprice = 1;

		return 1;
	}

	/**
	 * Function used to replace a thirdparty id with another one.
	 *
	 * @param 	DoliDB 	$dbs 		Database handler, because function is static we name it $dbs not $db to avoid breaking coding test
	 * @param 	int 	$origin_id 	Old thirdparty id
	 * @param 	int 	$dest_id 	New thirdparty id
	 * @return 	bool
	 */
	public static function replaceThirdparty(DoliDB $dbs, $origin_id, $dest_id)
	{
		$tables = array('fichinter_rec');

		return CommonObject::commonReplaceThirdparty($dbs, $origin_id, $dest_id, $tables);
	}

	/**
	 * Function used to replace a product id with another one.
	 *
	 * @param DoliDB $db Database handler
	 * @param int $origin_id Old product id
	 * @param int $dest_id New product id
	 * @return bool
	 */
	public static function replaceProduct(DoliDB $db, $origin_id, $dest_id)
	{
		$tables = array(
			'fichinterdet_rec'
		);

		return CommonObject::commonReplaceProduct($db, $origin_id, $dest_id, $tables);
	}

	/**
	 *	Update frequency and unit
	 *
	 *	@param	 	int		$frequency		value of frequency
	 *	@param	 	string	$unit 			unit of frequency  (d, m, y)
	 *	@return		int						Return integer <0 if KO, >0 if OK
	 */
	public function setFrequencyAndUnit($frequency, $unit)
	{
		if (!$this->table_element) {
			dol_syslog(get_class($this)."::setFrequencyAndUnit called with table_element not defined", LOG_ERR);
			return -1;
		}

		if (!empty($frequency) && empty($unit)) {
			dol_syslog(get_class($this)."::setFrequencyAndUnit called with frequency defined but unit not ", LOG_ERR);
			return -2;
		}

		$sql = 'UPDATE '.MAIN_DB_PREFIX.$this->table_element;
		$sql .= ' SET frequency = '.($frequency ? $this->db->escape($frequency) : 'null');
		if (!empty($unit)) {
			$sql .= ', unit_frequency = "'.$this->db->escape($unit).'"';
		}
		$sql .= " WHERE rowid = ".((int) $this->id);

		dol_syslog(get_class($this)."::setFrequencyAndUnit", LOG_DEBUG);
		if ($this->db->query($sql)) {
			$this->frequency = $frequency;
			if (!empty($unit)) {
				$this->unit_frequency = $unit;
			}
			return 1;
		} else {
			dol_print_error($this->db);
			return -1;
		}
	}

	/**
	 *	Update the next date of execution
	 *
	 *	@param	 	datetime	$date					date of execution
	 *	@param	 	int			$increment_nb_gen_done	0 do nothing more, >0 increment nb_gen_done
	 *	@return		int									Return integer <0 if KO, >0 if OK
	 */
	public function setNextDate($date, $increment_nb_gen_done = 0)
	{
		if (!$this->table_element) {
			dol_syslog(get_class($this)."::setNextDate was called on object with property table_element not defined", LOG_ERR);
			return -1;
		}
		$sql = 'UPDATE '.MAIN_DB_PREFIX.$this->table_element;
		$sql .= " SET date_when = ".($date ? "'".$this->db->idate($date)."'" : "null");
		if ($increment_nb_gen_done > 0) {
			$sql .= ', nb_gen_done = nb_gen_done + 1';
		}
		$sql .= " WHERE rowid = ".((int) $this->id);

		dol_syslog(get_class($this)."::setNextDate", LOG_DEBUG);
		if ($this->db->query($sql)) {
			$this->date_when = $date;
			if ($increment_nb_gen_done > 0) {
				$this->nb_gen_done++;
			}
			return 1;
		} else {
			dol_print_error($this->db);
			return -1;
		}
	}

	/**
	 *	Update the maximum period
	 *
	 *	@param	 	int		$nb		number of maximum period
	 *	@return		int				Return integer <0 if KO, >0 if OK
	 */
	public function setMaxPeriod($nb)
	{
		if (!$this->table_element) {
			dol_syslog(get_class($this)."::setMaxPeriod was called on object with property table_element not defined", LOG_ERR);
			return -1;
		}

		if (empty($nb)) {
			$nb = 0;
		}

		$sql = 'UPDATE '.MAIN_DB_PREFIX.$this->table_element;
		$sql .= ' SET nb_gen_max = '.((int) $nb);
		$sql .= ' WHERE rowid = '.((int) $this->id);

		dol_syslog(get_class($this)."::setMaxPeriod", LOG_DEBUG);
		if ($this->db->query($sql)) {
			$this->nb_gen_max = $nb;
			return 1;
		} else {
			dol_print_error($this->db);
			return -1;
		}
	}

	/**
	 *	Update the auto validate fichinter
	 *
	 *	@param	 	int		$validate		0 to create in draft, 1 to create and validate fichinter
	 *	@return		int						Return integer <0 if KO, >0 if OK
	 */
	public function setAutoValidate($validate)
	{
		if (!$this->table_element) {
			dol_syslog(get_class($this)."::setAutoValidate called with property table_element not defined", LOG_ERR);
			return -1;
		}

		$sql = 'UPDATE '.MAIN_DB_PREFIX.$this->table_element;
		$sql .= ' SET auto_validate = '.((int) $validate);
		$sql .= ' WHERE rowid = '.((int) $this->id);

		dol_syslog(get_class($this)."::setAutoValidate", LOG_DEBUG);
		if ($this->db->query($sql)) {
			$this->auto_validate = $validate;
			return 1;
		} else {
			dol_print_error($this->db);
			return -1;
		}
	}

	/**
	 *	Update the Number of Generation Done
	 *
	 *	@return		int						Return integer <0 if KO, >0 if OK
	 */
	public function updateNbGenDone()
	{
		if (!$this->table_element) {
			dol_syslog(get_class($this)."::updateNbGenDone called with property table_element not defined", LOG_ERR);
			return -1;
		}

		$sql = 'UPDATE '.MAIN_DB_PREFIX.$this->table_element;
		$sql .= ' SET nb_gen_done = nb_gen_done + 1';
		$sql .= ' , date_last_gen = now()';
		// si on et arrivé à la fin des génération
		if ($this->nb_gen_max <= $this->nb_gen_done + 1) {
			$sql .= ' , status = 1';
		}

		$sql .= " WHERE rowid = ".((int) $this->id);

		dol_syslog(get_class($this)."::setAutoValidate", LOG_DEBUG);
		if ($this->db->query($sql)) {
<<<<<<< HEAD
			$this->nb_gen_done += 1;
			// $this->nb_gen_done = dol_now();
=======
			$this->nb_gen_done++;
			$this->date_last_gen = dol_now();
			//$this->date_when = ...
>>>>>>> 688a5e0e
			return 1;
		} else {
			dol_print_error($this->db);
			return -1;
		}
	}
}<|MERGE_RESOLUTION|>--- conflicted
+++ resolved
@@ -882,14 +882,9 @@
 
 		dol_syslog(get_class($this)."::setAutoValidate", LOG_DEBUG);
 		if ($this->db->query($sql)) {
-<<<<<<< HEAD
-			$this->nb_gen_done += 1;
-			// $this->nb_gen_done = dol_now();
-=======
 			$this->nb_gen_done++;
 			$this->date_last_gen = dol_now();
 			//$this->date_when = ...
->>>>>>> 688a5e0e
 			return 1;
 		} else {
 			dol_print_error($this->db);
