<?php
/* Copyright (C) 2002-2007	Rodolphe Quiedeville	<rodolphe@quiedeville.org>
 * Copyright (C) 2004-2012	Laurent Destailleur		<eldy@users.sourceforge.net>
 * Copyright (C) 2005-2012	Regis Houssin			<regis.houssin@capnetworks.com>
 * Copyright (C) 2011-2013  Juanjo Menent			<jmenent@2byte.es>
 * Copyright (C) 2013       Florian Henry        <florian.henry@open-concept.pro>
 * Copyright (C) 2012-2013	Charles-Fr BENKE		<charles.fr@benke.fr>
 *
 * This program is free software; you can redistribute it and/or modify
 * it under the terms of the GNU General Public License as published by
 * the Free Software Foundation; either version 3 of the License, or
 * (at your option) any later version.
 *
 * This program is distributed in the hope that it will be useful,
 * but WITHOUT ANY WARRANTY; without even the implied warranty of
 * MERCHANTABILITY or FITNESS FOR A PARTICULAR PURPOSE.  See the
 * GNU General Public License for more details.
 *
 * You should have received a copy of the GNU General Public License
 * along with this program. If not, see <http://www.gnu.org/licenses/>.
 */

/**
 *	\file	   htdocs/fichinter/fiche.php
 *	\brief	  Fichier fiche intervention
 *	\ingroup	ficheinter
 */

require '../main.inc.php';
require_once DOL_DOCUMENT_ROOT.'/core/class/html.formfile.class.php';
require_once DOL_DOCUMENT_ROOT.'/core/class/html.formcontract.class.php';
require_once DOL_DOCUMENT_ROOT.'/fichinter/class/fichinter.class.php';
require_once DOL_DOCUMENT_ROOT.'/core/modules/fichinter/modules_fichinter.php';
require_once DOL_DOCUMENT_ROOT.'/core/lib/fichinter.lib.php';
require_once DOL_DOCUMENT_ROOT.'/core/lib/date.lib.php';
if (! empty($conf->projet->enabled))
{
    require_once DOL_DOCUMENT_ROOT.'/core/lib/project.lib.php';
    require_once DOL_DOCUMENT_ROOT.'/projet/class/project.class.php';
}

if (! empty($conf->global->FICHEINTER_ADDON) && is_readable(DOL_DOCUMENT_ROOT ."/core/modules/fichinter/mod_".$conf->global->FICHEINTER_ADDON.".php"))
{
    require_once DOL_DOCUMENT_ROOT ."/core/modules/fichinter/mod_".$conf->global->FICHEINTER_ADDON.'.php';
}
require_once DOL_DOCUMENT_ROOT.'/core/class/doleditor.class.php';

$langs->load("companies");
$langs->load("interventions");

$id			= GETPOST('id','int');
$ref		= GETPOST('ref','alpha');
$socid		= GETPOST('socid','int');
$contratid	= GETPOST('contratid','int');
$action		= GETPOST('action','alpha');
$confirm	= GETPOST('confirm','alpha');
$mesg		= GETPOST('msg','alpha');
$origin=GETPOST('origin','alpha');
$originid=(GETPOST('originid','int')?GETPOST('originid','int'):GETPOST('origin_id','int')); // For backward compatibility

//PDF
$hidedetails = (GETPOST('hidedetails','int') ? GETPOST('hidedetails','int') : (! empty($conf->global->MAIN_GENERATE_DOCUMENTS_HIDE_DETAILS) ? 1 : 0));
$hidedesc 	 = (GETPOST('hidedesc','int') ? GETPOST('hidedesc','int') : (! empty($conf->global->MAIN_GENERATE_DOCUMENTS_HIDE_DESC) ?  1 : 0));
$hideref 	 = (GETPOST('hideref','int') ? GETPOST('hideref','int') : (! empty($conf->global->MAIN_GENERATE_DOCUMENTS_HIDE_REF) ? 1 : 0));


// Security check
if ($user->societe_id) $socid=$user->societe_id;
$result = restrictedArea($user, 'ficheinter', $id, 'fichinter');

// Initialize technical object to manage hooks of thirdparties. Note that conf->hooks_modules contains array array
$hookmanager->initHooks(array('interventioncard'));

$object = new Fichinter($db);


/*
 * Actions
 */

if ($action == 'confirm_validate' && $confirm == 'yes' && $user->rights->ficheinter->creer)
{
	$object->fetch($id);
	$object->fetch_thirdparty();

	$result = $object->setValid($user);
	if ($result >= 0)
	{
		// Define output language
		$outputlangs = $langs;
		$newlang='';
		if ($conf->global->MAIN_MULTILANGS && empty($newlang) && GETPOST('lang_id','alpha')) $newlang=GETPOST('lang_id','alpha');
		if ($conf->global->MAIN_MULTILANGS && empty($newlang)) $newlang=$object->client->default_lang;
		if (! empty($newlang))
		{
			$outputlangs = new Translate("",$conf);
			$outputlangs->setDefaultLang($newlang);
		}
		$result=fichinter_create($db, $object, GETPOST('model','alpha'), $outputlangs);
        header('Location: '.$_SERVER["PHP_SELF"].'?id='.$object->id);
		exit;
	}
	else
	{
		$mesg='<div class="error">'.$object->error.'</div>';
	}
}

else if ($action == 'confirm_modify' && $confirm == 'yes' && $user->rights->ficheinter->creer)
{
	$object->fetch($id);
	$object->fetch_thirdparty();

	$result = $object->setDraft($user);
	if ($result >= 0)
	{
		// Define output language
		$outputlangs = $langs;
		$newlang='';
		if ($conf->global->MAIN_MULTILANGS && empty($newlang) && GETPOST('lang_id','alpha')) $newlang=GETPOST('lang_id','alpha');
		if ($conf->global->MAIN_MULTILANGS && empty($newlang)) $newlang=$object->client->default_lang;
		if (! empty($newlang))
		{
			$outputlangs = new Translate("",$conf);
			$outputlangs->setDefaultLang($newlang);
		}
		$result=fichinter_create($db, $object, (!GETPOST('model','alpha'))?$object->model:GETPOST('model','apha'), $outputlangs);
        header('Location: '.$_SERVER["PHP_SELF"].'?id='.$object->id);
		exit;
	}
	else
	{
		$mesg='<div class="error">'.$object->error.'</div>';
	}
}

else if ($action == 'add' && $user->rights->ficheinter->creer)
{
	
	$fulldayevent=GETPOST("fulldayevent",'int');
	
	$dateo=dol_mktime(
		$fulldayevent?'23':GETPOST("fulldaystarthour",'int'),
		$fulldayevent?'59':GETPOST("fulldaystartmin",'int'),
		$fulldayevent?'59':'0',
		GETPOST("fulldaystartmonth",'int'),
		GETPOST("fulldaystartday",'int'),
		GETPOST("fulldaystartyear",'int'));

	$datee=dol_mktime(
		$fulldayevent?'23':GETPOST("fulldayendhour",'int'),
		$fulldayevent?'59':GETPOST("fulldayendmin",'int'),
		$fulldayevent?'59':'0',
		GETPOST("fulldayendmonth",'int'),
		GETPOST("fulldayendday",'int'),
		GETPOST("fulldayendyear",'int'));
	
	$object->socid			= $socid;
	$object->duree			= GETPOST('duree','int');
	$object->fk_project		= GETPOST('projectid','int');
	$object->fk_contrat		= GETPOST('contratid','int');
	$object->author			= $user->id;
    $object->description	= GETPOST('description');
	$object->ref			= $ref;
	$object->modelpdf		= GETPOST('model','alpha');
	$object->note_private	= GETPOST('note_private','alpha');
	$object->note_public	= GETPOST('note_public','alpha');
	$object->dateo 			= $dateo;
	$object->datee 			= $datee;

	if ($object->socid > 0)
	{
		// If creation from another object of another module (Example: origin=propal, originid=1)
	    if (!empty($origin) && !empty($originid) )
		{
			// Parse element/subelement (ex: project_task)
			$element = $subelement = $_POST['origin'];
			if (preg_match('/^([^_]+)_([^_]+)/i',$_POST['origin'],$regs))
			{
				$element = $regs[1];
				$subelement = $regs[2];
			}

			// For compatibility
			if ($element == 'order')    { $element = $subelement = 'commande'; }
			if ($element == 'propal')   { $element = 'comm/propal'; $subelement = 'propal'; }
			if ($element == 'contract') { $element = $subelement = 'contrat'; }

	        $object->origin    = $origin;
	        $object->origin_id = $originid;
			
			// Possibility to add external linked objects with hooks
			$object->linked_objects[$object->origin] = $object->origin_id;
			if (is_array($_POST['other_linked_objects']) && ! empty($_POST['other_linked_objects']))
			{
				$object->linked_objects = array_merge($object->linked_objects, $_POST['other_linked_objects']);
			}

	        $id = $object->create($user);
			
	        if ($id > 0)
			{
				dol_include_once('/'.$element.'/class/'.$subelement.'.class.php');

				$classname = ucfirst($subelement);
				$srcobject = new $classname($db);

				dol_syslog("Try to find source object origin=".$object->origin." originid=".$object->origin_id." to add lines");
				$result=$srcobject->fetch($object->origin_id);
				if ($result > 0)
				{
					$srcobject->fetch_thirdparty();
					$lines = $srcobject->lines;
					if (empty($lines) && method_exists($srcobject,'fetch_lines'))  $lines = $srcobject->fetch_lines();

					$fk_parent_line=0;
					$num=count($lines);

					for ($i=0;$i<$num;$i++)
					{
						$product_type=($lines[$i]->product_type?$lines[$i]->product_type:0);

						if ($product_type == 1) { //only services
							// service prédéfini
							if ($lines[$i]->fk_product > 0)
							{
								$product_static = new Product($db);

								// Define output language
								if (! empty($conf->global->MAIN_MULTILANGS) && ! empty($conf->global->PRODUIT_TEXTS_IN_THIRDPARTY_LANGUAGE))
								{
									$prod = new Product($db, $lines[$i]->fk_product);

									$outputlangs = $langs;
									$newlang='';
									if (empty($newlang) && GETPOST('lang_id')) $newlang=GETPOST('lang_id');
									if (empty($newlang)) $newlang=$srcobject->client->default_lang;
									if (! empty($newlang))
									{
										$outputlangs = new Translate("",$conf);
										$outputlangs->setDefaultLang($newlang);
									}

									$label = (! empty($prod->multilangs[$outputlangs->defaultlang]["libelle"])) ? $prod->multilangs[$outputlangs->defaultlang]["libelle"] : $lines[$i]->product_label;
								}
								else
								{
									$label = $lines[$i]->product_label;
								}

								$product_static->type=$lines[$i]->fk_product_type;
								$product_static->id=$lines[$i]->fk_product;
								$product_static->ref=$lines[$i]->ref;
								$product_static->libelle=$label;
								$desc=$product_static->getNomUrl(0);
								$desc.= ' - '.$label;
								$desc .= ' ('.$langs->trans('Quantity').': '.$lines[$i]->qty.')';
								if ($conf->global->PRODUIT_DESC_IN_FORM)
									$desc .= ($lines[$i]->desc && $lines[$i]->desc!=$lines[$i]->libelle)?'<br>'.dol_htmlentitiesbr($lines[$i]->desc):'';
							}
							else {
								$desc = dol_htmlentitiesbr($lines[$i]->desc);
								$desc .= ' ('.$langs->trans('Quantity').': '.$lines[$i]->qty.')';
							}
							$timearray=dol_getdate(mktime());
							$date_intervention=dol_mktime(0,0,0,$timearray['mon'],$timearray['mday'],$timearray['year']);
							$duration = 3600;

							$result = $object->addline(
		                        $id,
								$desc,
								$date_intervention,
								$duration
							);

							if ($result < 0)
							{
								$error++;
								break;
							}

						}
					}

				}
				else
				{
					$mesg=$srcobject->error;
					$error++;
				}
			}
			else
			{
				$mesg=$object->error;
				$error++;
			}
		}
		else
		{
			$result = $object->create();
			if ($result > 0)
			{
				$id=$result;      // Force raffraichissement sur fiche venant d'etre cree
			}
			else
			{
				$langs->load("errors");
				$mesg='<div class="error">'.$langs->trans($object->error).'</div>';
				$action = 'create';
			}
		}
	}
	else
	{
		$mesg='<div class="error">'.$langs->trans("ErrorFieldRequired",$langs->trans("ThirdParty")).'</div>';
		$action = 'create';
	}
}

else if ($action == 'update' && $user->rights->ficheinter->creer)
{
	$object->fetch($id);

	$object->socid			= $socid;
	$object->fk_project		= GETPOST('projectid','int');
	$object->fk_contrat		= GETPOST('contratid','int');
	$object->author			= $user->id;
	$object->description	= GETPOST('description','alpha');
	$object->ref			= $ref;

	$object->update();
}

/*
 * Build doc
 */
else if ($action == 'builddoc' && $user->rights->ficheinter->creer)	// En get ou en post
{
	$object->fetch($id);
	$object->fetch_thirdparty();
	$object->fetch_lines();

	if (GETPOST('model','alpha'))
	{
		$object->setDocModel($user, GETPOST('model','alpha'));
	}

	// Define output language
	$outputlangs = $langs;
	$newlang='';
	if ($conf->global->MAIN_MULTILANGS && empty($newlang) && GETPOST('lang_id','alpha')) $newlang=GETPOST('lang_id','alpha');
	if ($conf->global->MAIN_MULTILANGS && empty($newlang)) $newlang=$object->client->default_lang;
	if (! empty($newlang))
	{
		$outputlangs = new Translate("",$conf);
		$outputlangs->setDefaultLang($newlang);
	}
	$result=fichinter_create($db, $object, GETPOST('model','alpha'), $outputlangs);
	if ($result <= 0)
	{
		dol_print_error($db,$result);
		exit;
	}
}

// Remove file in doc form
else if ($action == 'remove_file')
{
	if ($object->fetch($id))
	{
		require_once DOL_DOCUMENT_ROOT.'/core/lib/files.lib.php';

		$object->fetch_thirdparty();

		$langs->load("other");
		$upload_dir = $conf->ficheinter->dir_output;
		$file = $upload_dir . '/' . GETPOST('file');
		$ret=dol_delete_file($file,0,0,0,$object);
		if ($ret) setEventMessage($langs->trans("FileWasRemoved", GETPOST('urlfile')));
		else setEventMessage($langs->trans("ErrorFailToDeleteFile", GETPOST('urlfile')), 'errors');
	}
}

// Set into a project
else if ($action == 'classin' && $user->rights->ficheinter->creer)
{
	$object->fetch($id);
	$result=$object->setProject(GETPOST('projectid','int'));
	if ($result < 0) dol_print_error($db,$object->error);
}


// Set into a contract
else if ($action == 'setcontrat' && $user->rights->contrat->creer)
{
	$object->fetch($id);
	$result=$object->set_contrat($user,GETPOST('contratid','int'));
	if ($result < 0) dol_print_error($db,$object->error);
}


else if ($action == 'confirm_delete' && $confirm == 'yes' && $user->rights->ficheinter->supprimer)
{
	$object->fetch($id);
	$object->fetch_thirdparty();
	$object->delete($user);

    header('Location: '.DOL_URL_ROOT.'/fichinter/list.php?leftmenu=ficheinter');
	exit;
}

else if ($action == 'setdescription' && $user->rights->ficheinter->creer)
{
	$object->fetch($id);
	$result=$object->set_description($user,GETPOST('description'));
	if ($result < 0) dol_print_error($db,$object->error);
}
else if ($action == 'setnote_public' && $user->rights->ficheinter->creer)
{
	$object->fetch($id);
    $result=$object->update_note(dol_html_entity_decode(GETPOST('note_public'), ENT_QUOTES),'_public');
	if ($result < 0) dol_print_error($db,$object->error);
}
else if ($action == 'setnote_private' && $user->rights->ficheinter->creer)
{
<<<<<<< HEAD
	$object->fetch($id);
	$result=$object->update_note(dol_html_entity_decode(GETPOST('note_private'), ENT_QUOTES));
	if ($result < 0) dol_print_error($db,$object->error);
}
if ($action == 'setdatee')
{
	$datee=dol_mktime(
		$fulldayevent?'23':GETPOST("fulldayendhour",'int'),
		$fulldayevent?'59':GETPOST("fulldayendmin",'int'),
		$fulldayevent?'59':'0',
		GETPOST("fulldayendmonth",'int'),
		GETPOST("fulldayendday",'int'),
		GETPOST("fulldayendyear",'int'));
	
	$object = new Fichinter($db);
	$object->fetch($id);
	$result=$object->set_datee($user,$datee);
	if ($result < 0) dol_print_error($db,$object->error);
}

if ($action == 'setdateo')
{
	$dateo=dol_mktime(
		$fulldayevent?'23':GETPOST("fulldaystarthour",'int'),
		$fulldayevent?'59':GETPOST("fulldaystartmin",'int'),
		$fulldayevent?'59':'0',
		GETPOST("fulldaystartmonth",'int'),
		GETPOST("fulldaystartday",'int'),
		GETPOST("fulldaystartyear",'int'));
	
	$object = new Fichinter($db);
	$object->fetch($id);
	$result=$object->set_dateo($user,$dateo);
	if ($result < 0) dol_print_error($db,$object->error);
}


if ($action == 'setfulldayevent')
{	
	$fullday=GETPOST('fulldayevent','int');
	$object = new Fichinter($db);
	$object->fetch($id);
	$result=$object->set_fullday($user,$fullday);
	if ($result < 0) dol_print_error($db,$object->error);
=======
    $object->fetch($id);
    $result=$object->update_note(dol_html_entity_decode(GETPOST('note_private'), ENT_QUOTES), '_private');
    if ($result < 0) dol_print_error($db,$object->error);
>>>>>>> d6514e1c
}



// Add line
else if ($action == "addline" && $user->rights->ficheinter->creer)
{
	if (!GETPOST('np_desc'))
	{
		$mesg='<div class="error">'.$langs->trans("ErrorFieldRequired",$langs->transnoentitiesnoconv("Description")).'</div>';
		$error++;
	}
	if (!GETPOST('durationhour','int') && !GETPOST('durationmin','int'))
	{
		$mesg='<div class="error">'.$langs->trans("ErrorFieldRequired",$langs->transnoentitiesnoconv("Duration")).'</div>';
		$error++;
	}
	if (! $error)
	{
		$db->begin();

		$ret=$object->fetch($id);
		$object->fetch_thirdparty();

		$desc=GETPOST('np_desc');
		$date_intervention = dol_mktime(GETPOST('dihour','int'), GETPOST('dimin','int'), 0, GETPOST('dimonth','int'), GETPOST('diday','int'), GETPOST('diyear','int'));
		$duration = convertTime2Seconds(GETPOST('durationhour','int'), GETPOST('durationmin','int'));
		$subprice =GETPOST('subprice');
		$result=$object->addline(
			$id,
			$desc,
			$date_intervention,
			$duration,
			$subprice
		);

		// Define output language
		$outputlangs = $langs;
		$newlang='';
		if ($conf->global->MAIN_MULTILANGS && empty($newlang) && GETPOST('lang_id','alpha')) $newlang=GETPOST('lang_id','alpha');
		if ($conf->global->MAIN_MULTILANGS && empty($newlang)) $newlang=$object->client->default_lang;
		if (! empty($newlang))
		{
			$outputlangs = new Translate("",$conf);
			$outputlangs->setDefaultLang($newlang);
		}

		if ($result >= 0)
		{
			$db->commit();

			fichinter_create($db, $object, $object->modelpdf, $outputlangs);
        	header('Location: '.$_SERVER["PHP_SELF"].'?id='.$object->id);
			exit;
		}
		else
		{
			$mesg=$object->error;
			$db->rollback();
		}
	}
}

// Classify Billed
else if ($action == 'classifybilled' && $user->rights->ficheinter->creer)
{
	$object->fetch($id);
	$result=$object->setBilled();
	if ($result > 0)
	{
        header('Location: '.$_SERVER["PHP_SELF"].'?id='.$object->id);
		exit;
	}
	else
	{
		$mesg='<div class="error">'.$object->error.'</div>';
	}
}

/*
 *  Mise a jour d'une ligne d'intervention
 */
else if ($action == 'updateline' && $user->rights->ficheinter->creer && GETPOST('save','alpha') == $langs->trans("Save"))
{
	$objectline = new FichinterLigne($db);
	if ($objectline->fetch(GETPOST('line_id','int')) <= 0)
	{
		dol_print_error($db);
		exit;
	}

	if ($object->fetch($objectline->fk_fichinter) <= 0)
	{
		dol_print_error($db);
		exit;
	}
	$object->fetch_thirdparty();

	$desc		= GETPOST('np_desc');
	$date_inter	= dol_mktime(GETPOST('dihour','int'), GETPOST('dimin','int'), 0, GETPOST('dimonth','int'), GETPOST('diday','int'), GETPOST('diyear','int'));
	$duration	= convertTime2Seconds(GETPOST('durationhour','int'),GETPOST('durationmin','int'));
	$subprice = GETPOST('subprice','alpha');

	$objectline->datei		= $date_inter;
	$objectline->desc		= $desc;
	$objectline->duration	= $duration;
	$objectline->subprice	= $subprice;
	$result = $objectline->update();
	if ($result < 0)
	{
		dol_print_error($db);
		exit;
	}

	// Define output language
	$outputlangs = $langs;
	$newlang='';
	if ($conf->global->MAIN_MULTILANGS && empty($newlang) && GETPOST('lang_id','alpha')) $newlang=GETPOST('lang_id','alpha');
	if ($conf->global->MAIN_MULTILANGS && empty($newlang)) $newlang=$object->client->default_lang;
	if (! empty($newlang))
	{
		$outputlangs = new Translate("",$conf);
		$outputlangs->setDefaultLang($newlang);
	}
	fichinter_create($db, $object, $object->modelpdf, $outputlangs);

    header('Location: '.$_SERVER["PHP_SELF"].'?id='.$object->id);
	exit;
}

/*
 *  Supprime une ligne d'intervention AVEC confirmation
 */
else if ($action == 'confirm_deleteline' && $confirm == 'yes' && $user->rights->ficheinter->creer)
{
	$objectline = new FichinterLigne($db);
	if ($objectline->fetch(GETPOST('line_id','int')) <= 0)
	{
		dol_print_error($db);
		exit;
	}
	$result=$objectline->deleteline();

	if ($object->fetch($objectline->fk_fichinter) <= 0)
	{
		dol_print_error($db);
		exit;
	}

	// Define output language
	$outputlangs = $langs;
	$newlang='';
	if ($conf->global->MAIN_MULTILANGS && empty($newlang) && GETPOST('lang_id','alpha')) $newlang=GETPOST('lang_id','alpha');
	if ($conf->global->MAIN_MULTILANGS && empty($newlang)) $newlang=$object->client->default_lang;
	if (! empty($newlang))
	{
		$outputlangs = new Translate("",$conf);
		$outputlangs->setDefaultLang($newlang);
	}
	fichinter_create($db, $object, $object->modelpdf, $outputlangs);
}

/*
 * Ordonnancement des lignes
 */

else if ($action == 'up' && $user->rights->ficheinter->creer)
{
	$object->fetch($id);
	$object->fetch_thirdparty();
	$object->line_up(GETPOST('line_id','int'));

	// Define output language
	$outputlangs = $langs;
	$newlang='';
	if ($conf->global->MAIN_MULTILANGS && empty($newlang) && GETPOST('lang_id','alpha')) $newlang=GETPOST('lang_id','alpha');
	if ($conf->global->MAIN_MULTILANGS && empty($newlang)) $newlang=$object->client->default_lang;
	if (! empty($newlang))
	{
		$outputlangs = new Translate("",$conf);
		$outputlangs->setDefaultLang($newlang);
	}
	fichinter_create($db, $object, $object->modelpdf, $outputlangs);
    header('Location: '.$_SERVER["PHP_SELF"].'?id='.$object->id.'#'.GETPOST('line_id','int'));
	exit;
}

else if ($action == 'down' && $user->rights->ficheinter->creer)
{
	$object->fetch($id);
	$object->fetch_thirdparty();
	$object->line_down(GETPOST('line_id','int'));

	// Define output language
	$outputlangs = $langs;
	$newlang='';
	if ($conf->global->MAIN_MULTILANGS && empty($newlang) && GETPOST('lang_id','alpha')) $newlang=GETPOST('lang_id','alpha');
	if ($conf->global->MAIN_MULTILANGS && empty($newlang)) $newlang=$object->client->default_lang;
	if (! empty($newlang))
	{
		$outputlangs = new Translate("",$conf);
		$outputlangs->setDefaultLang($newlang);
	}
	fichinter_create($db, $object, $object->modelpdf, $outputlangs);
    header('Location: '.$_SERVER["PHP_SELF"].'?id='.$object->id.'#'.GETPOST('line_id','int'));
	exit;
}


/*
 * Add file in email form
 */
if (GETPOST('addfile','alpha'))
{
    require_once DOL_DOCUMENT_ROOT.'/core/lib/files.lib.php';

	// Set tmp user directory TODO Use a dedicated directory for temp mails files
	$vardir=$conf->user->dir_output."/".$user->id;
	$upload_dir_tmp = $vardir.'/temp';

	dol_add_file_process($upload_dir_tmp,0,0);
	$action='presend';
}

/*
 * Remove file in email form
 */
if (GETPOST('removedfile','alpha'))
{
    require_once DOL_DOCUMENT_ROOT.'/core/lib/files.lib.php';

	// Set tmp user directory
	$vardir=$conf->user->dir_output."/".$user->id;
	$upload_dir_tmp = $vardir.'/temp';

	// TODO Delete only files that was uploaded from email form
	dol_remove_file_process(GETPOST('removedfile','alpha'),0);
	$action='presend';
}

/*
 * Send mail
 */
if ($action == 'send' && ! GETPOST('cancel','alpha') && (empty($conf->global->MAIN_USE_ADVANCED_PERMS) || $user->rights->ficheinter->ficheinter_advance->send))
{
	$langs->load('mails');

	if ($object->fetch($id) > 0)
	{
//		$objectref = dol_sanitizeFileName($object->ref);
//		$file = $conf->ficheinter->dir_output . '/' . $objectref . '/' . $objectref . '.pdf';

//		if (is_readable($file))
//		{
			$object->fetch_thirdparty();

			if (GETPOST('sendto','alpha'))
			{
				// Le destinataire a ete fourni via le champ libre
				$sendto = GETPOST('sendto','alpha');
				$sendtoid = 0;
			}
			elseif (GETPOST('receiver','alpha') != '-1')
			{
				// Recipient was provided from combo list
				if (GETPOST('receiver','alpha') == 'thirdparty') // Id of third party
				{
					$sendto = $object->client->email;
					$sendtoid = 0;
				}
				else	// Id du contact
				{
					$sendto = $object->client->contact_get_property(GETPOST('receiver'),'email');
					$sendtoid = GETPOST('receiver','alpha');
				}
			}

			if (dol_strlen($sendto))
			{
				$langs->load("commercial");

				$from				= GETPOST('fromname','alpha') . ' <' . GETPOST('frommail','alpha') .'>';
				$replyto			= GETPOST('replytoname','alpha'). ' <' . GETPOST('replytomail','alpha').'>';
                $message			= GETPOST('message');
				$sendtocc			= GETPOST('sendtocc','alpha');
				$deliveryreceipt	= GETPOST('deliveryreceipt','alpha');

				if ($action == 'send')
				{
					if (strlen(GETPOST('subject','alphs'))) $subject = GETPOST('subject','alpha');
					else $subject = $langs->transnoentities('Intervention').' '.$object->ref;
                    $actiontypecode='AC_OTH_AUTO';
					$actionmsg = $langs->transnoentities('MailSentBy').' '.$from.' '.$langs->transnoentities('To').' '.$sendto.".\n";
					if ($message)
					{
						$actionmsg.=$langs->transnoentities('MailTopic').": ".$subject."\n";
						$actionmsg.=$langs->transnoentities('TextUsedInTheMessageBody').":\n";
						$actionmsg.=$message;
					}
					$actionmsg2=$langs->transnoentities('Action'.$actiontypecode);
				}

				// Create form object
				include_once DOL_DOCUMENT_ROOT.'/core/class/html.formmail.class.php';
				$formmail = new FormMail($db);

				$attachedfiles=$formmail->get_attached_files();
				$filepath = $attachedfiles['paths'];
				$filename = $attachedfiles['names'];
				$mimetype = $attachedfiles['mimes'];

				// Envoi de la propal
				require_once DOL_DOCUMENT_ROOT.'/core/class/CMailFile.class.php';
                $mailfile = new CMailFile($subject,$sendto,$from,$message,$filepath,$mimetype,$filename,$sendtocc,'',$deliveryreceipt,-1);
				if ($mailfile->error)
				{
					$mesg='<div class="error">'.$mailfile->error.'</div>';
				}
				else
				{
					$result=$mailfile->sendfile();
					if ($result)
					{
                        $mesg=$langs->trans('MailSuccessfulySent',$mailfile->getValidAddress($from,2),$mailfile->getValidAddress($sendto,2));
						setEventMessage($mesg);
						$error=0;

						// Initialisation donnees
						$object->sendtoid		= $sendtoid;
						$object->actiontypecode	= $actiontypecode;
						$object->actionmsg 		= $actionmsg;
						$object->actionmsg2		= $actionmsg2;
						$object->fk_element		= $object->id;
						$object->elementtype	= $object->element;

						// Appel des triggers
                        include_once DOL_DOCUMENT_ROOT . '/core/class/interfaces.class.php';
						$interface=new Interfaces($db);
						$result=$interface->run_triggers('FICHINTER_SENTBYMAIL',$object,$user,$langs,$conf);
						if ($result < 0) { $error++; $this->errors=$interface->errors; }
						// Fin appel triggers

						if ($error)
						{
							dol_print_error($db);
						}
						else
						{
							// Redirect here
							// This avoid sending mail twice if going out and then back to page
                            header('Location: '.$_SERVER["PHP_SELF"].'?id='.$object->id);
							exit;
						}
					}
					else
					{
						$langs->load("other");
						$mesg='<div class="error">';
						if ($mailfile->error)
						{
							$mesg.=$langs->trans('ErrorFailedToSendMail',$from,$sendto);
							$mesg.='<br>'.$mailfile->error;
						}
						else
						{
							$mesg.='No mail sent. Feature is disabled by option MAIN_DISABLE_ALL_MAILS';
						}
						$mesg.='</div>';
					}
				}
			}
			else
			{
				$langs->load("other");
				$mesg='<div class="error">'.$langs->trans('ErrorMailRecipientIsEmpty').' !</div>';
				dol_syslog('Recipient email is empty');
			}
		/*}
		else
		{
			$langs->load("errors");
			$mesg='<div class="error">'.$langs->trans('ErrorCantReadFile',$file).'</div>';
			dol_syslog('Failed to read file: '.$file);
		}*/
	}
	else
	{
		$langs->load("other");
		$mesg='<div class="error">'.$langs->trans('ErrorFailedToReadEntity',$langs->trans("Intervention")).'</div>';
		dol_syslog('Impossible de lire les donnees de l\'intervention. Le fichier intervention n\'a peut-etre pas ete genere.');
	}

	$action='presend';
}

if (! empty($conf->global->MAIN_DISABLE_CONTACTS_TAB) && $user->rights->ficheinter->creer)
{
	if ($action == 'addcontact')
	{
		$result = $object->fetch($id);

		if ($result > 0 && $id > 0)
		{
			$contactid = (GETPOST('userid','int') ? GETPOST('userid','int') : GETPOST('contactid','int'));
			$result = $object->add_contact($contactid, GETPOST('type','int'), GETPOST('source','alpha'));
		}

		if ($result >= 0)
		{
			header("Location: ".$_SERVER['PHP_SELF']."?id=".$object->id);
			exit;
		}
		else
		{
			if ($object->error == 'DB_ERROR_RECORD_ALREADY_EXISTS')
			{
				$langs->load("errors");
				$mesg = '<div class="error">'.$langs->trans("ErrorThisContactIsAlreadyDefinedAsThisType").'</div>';
			}
			else
			{
				$mesg = '<div class="error">'.$object->error.'</div>';
			}
		}
	}

	// bascule du statut d'un contact
	else if ($action == 'swapstatut')
	{
		if ($object->fetch($id))
		{
			$result=$object->swapContactStatus(GETPOST('ligne','int'));
		}
		else
		{
			dol_print_error($db);
		}
	}

	// Efface un contact
	else if ($action == 'deletecontact')
	{
		$object->fetch($id);
		$result = $object->delete_contact(GETPOST('lineid','int'));

		if ($result >= 0)
		{
			header("Location: ".$_SERVER['PHP_SELF']."?id=".$object->id);
			exit;
		}
		else {
			dol_print_error($db);
		}
	}
}


/*
 * View
 */

$form = new Form($db);
$formfile = new FormFile($db);
$formcontract = new FormContract($db);

llxHeader();

if ($action == 'create')
{
	/*
	 * Mode creation
	 * Creation d'une nouvelle fiche d'intervention
	 */

	$soc=new Societe($db);

	print_fiche_titre($langs->trans("AddIntervention"));

	dol_htmloutput_mesg($mesg);

    if ($socid) $res=$soc->fetch($socid);

    if (GETPOST('origin') && GETPOST('originid'))
    {
        // Parse element/subelement (ex: project_task)
        $element = $subelement = GETPOST('origin');
        if (preg_match('/^([^_]+)_([^_]+)/i',GETPOST('origin'),$regs))
        {
            $element = $regs[1];
            $subelement = $regs[2];
        }

        if ($element == 'project')
        {
            $projectid=GETPOST('originid');
        }
        else
        {
            // For compatibility
            if ($element == 'order' || $element == 'commande')    { $element = $subelement = 'commande'; }
            if ($element == 'propal')   { $element = 'comm/propal'; $subelement = 'propal'; }
            if ($element == 'contract') { $element = $subelement = 'contrat'; }

            dol_include_once('/'.$element.'/class/'.$subelement.'.class.php');

            $classname = ucfirst($subelement);
            $objectsrc = new $classname($db);
            $objectsrc->fetch(GETPOST('originid'));
            if (empty($objectsrc->lines) && method_exists($objectsrc,'fetch_lines'))  $objectsrc->fetch_lines();
            $objectsrc->fetch_thirdparty();

            $projectid          = (!empty($objectsrc->fk_project)?$objectsrc->fk_project:'');

            $soc = $objectsrc->client;

            $note_private		= (! empty($objectsrc->note) ? $objectsrc->note : (! empty($objectsrc->note_private) ? $objectsrc->note_private : ''));
            $note_public		= (! empty($objectsrc->note_public) ? $objectsrc->note_public : '');

            // Object source contacts list
            $srccontactslist = $objectsrc->liste_contact(-1,'external',1);
        }
    }
    else {
		$projectid = GETPOST('projectid','int');
		$note_private = '';
		$note_public = '';
	}

	if (! $conf->global->FICHEINTER_ADDON)
	{
		dol_print_error($db,$langs->trans("Error")." ".$langs->trans("Error_FICHEINTER_ADDON_NotDefined"));
		exit;
	}

	$object->date = dol_now();

	$obj = $conf->global->FICHEINTER_ADDON;
	$obj = "mod_".$obj;

    //$modFicheinter = new $obj;
    //$numpr = $modFicheinter->getNextValue($soc, $object);

	if ($socid > 0)
	{
		$soc->fetch($socid);

		print '<form name="fichinter" action="'.$_SERVER['PHP_SELF'].'" method="POST">';
		print '<input type="hidden" name="token" value="'.$_SESSION['newtoken'].'">';

		print '<table class="border" width="100%">';

		print '<input type="hidden" name="socid" value='.$soc->id.'>';
		print '<tr><td class="fieldrequired">'.$langs->trans("ThirdParty").'</td><td>'.$soc->getNomUrl(1).'</td></tr>';

		print '<input type="hidden" name="action" value="add">';

		// Ref
		print '<tr><td class="fieldrequired">'.$langs->trans('Ref').'</td><td colspan="2">'.$langs->trans("Draft").'</td></tr>';

		// Description (must be a textarea and not html must be allowed (used in list view)
		print '<tr><td valign="top">'.$langs->trans("Description").'</td>';
		print '<td>';
		print '<textarea name="description" cols="80" rows="'.ROWS_3.'"></textarea>';
		print '</td></tr>';

		// Project
        if (! empty($conf->projet->enabled))
		{
			$langs->load("project");

			print '<tr><td valign="top">'.$langs->trans("Project").'</td><td>';
            /* Fix: If a project must be linked to any companies (suppliers or not), project must be not be set as limited to customer but must be not linked to any particular thirdparty
            if ($societe->fournisseur==1)
            	$numprojet=select_projects(-1,$_POST["projectid"],'projectid');
            else
            	$numprojet=select_projects($societe->id,$_POST["projectid"],'projectid');
            	*/
			$numprojet=select_projects($soc->id,GETPOST('projectid','int'),'projectid');
			if ($numprojet==0)
			{
                print ' &nbsp; <a href="'.DOL_DOCUMENT_ROOT.'/projet/fiche.php?socid='.$soc->id.'&action=create">'.$langs->trans("AddProject").'</a>';
			}
			print '</td></tr>';
		}

		// Contrat
		if ($conf->contrat->enabled)
		{
			$langs->load("contrat");

			print '<tr><td valign="top">'.$langs->trans("Contrat").'</td><td>';

			$numcontrat=$formcontract->select_contrats($soc->id,GETPOST('contratid','int'),'contratid');
			if ($numcontrat==0)
			{
				print ' &nbsp; <a href="'.DOL_URL_ROOT.'/contrat/fiche.php?socid='.$soc->id.'&action=create">'.$langs->trans("AddContract").'</a>';
			}
			print '</td></tr>';
		}


		// Full day event
		print '<tr><td>'.$langs->trans("EventOnFullDay").'</td><td>';
		print '<input type="checkbox" id="fulldayevent" name="fulldayevent" ></td></tr>';

		// Date debut intervention
		print '<tr><td valign="top">'.$langs->trans("DateStart").'</td>';
		print '<td nowrap="nowrap">';
		$newdate=$db->jdate($objp->dateo);
		print $form->select_date($newdate,'fulldaystart',1,1,'',"fulldaystart");
		print '</td></tr>';
		
		// Date fin intervention
		print '<tr><td valign="top">'.$langs->trans("DateEnd").'</td>';
		print '<td nowrap="nowrap">';
		$newdate=$db->jdate($objp->datee);
		print $form->select_date($newdate,'fulldayend',1,1,'',"fulldayend");
		print '</td></tr>';
		
		// Model
		print '<tr>';
		print '<td>'.$langs->trans("DefaultModel").'</td>';
		print '<td colspan="2">';
		$liste=ModelePDFFicheinter::liste_modeles($db);
		print $form->selectarray('model',$liste,$conf->global->FICHEINTER_ADDON_PDF);
		print "</td></tr>";

		// Public note
		print '<tr>';
		print '<td class="border" valign="top">'.$langs->trans('NotePublic').'</td>';
		print '<td valign="top" colspan="2">';
        $doleditor = new DolEditor('note_public', $note_public, '', 80, 'dolibarr_notes', 'In', 0, false, true, ROWS_3, 70);
        print $doleditor->Create(1);
        //print '<textarea name="note_public" cols="80" rows="'.ROWS_3.'">'.$note_public.'</textarea>';
		print '</td></tr>';

		// Private note
        if (!empty($user->societe_id))
		{
			print '<tr>';
			print '<td class="border" valign="top">'.$langs->trans('NotePrivate').'</td>';
			print '<td valign="top" colspan="2">';
        	$doleditor = new DolEditor('note_private', $note_private, '', 80, 'dolibarr_notes', 'In', 0, false, true, ROWS_3, 70);
        	print $doleditor->Create(1);
        	//print '<textarea name="note_private" cols="80" rows="'.ROWS_3.'">'.$note_private.'</textarea>';
			print '</td></tr>';
		}

		// Other attributes
		$parameters=array('colspan' => ' colspan="2"');
		$reshook=$hookmanager->executeHooks('formObjectOptions',$parameters,$object,$action);    // Note that $action and $object may have been modified by hook


        // Show link to origin object
        if (! empty($origin) && ! empty($originid) && is_object($objectsrc))
        {
        	$newclassname=$classname;
        	if ($newclassname=='Propal') $newclassname='CommercialProposal';
        	print '<tr><td>'.$langs->trans($newclassname).'</td><td colspan="2">'.$objectsrc->getNomUrl(1).'</td></tr>';
        }

		print '</table>';

		if (is_object($objectsrc))
		{
			print '<input type="hidden" name="origin"         value="'.$objectsrc->element.'">';
			print '<input type="hidden" name="originid"       value="'.$objectsrc->id.'">';
		}

		print '<center><br>';
		print '<input type="submit" class="button" value="'.$langs->trans("CreateDraftIntervention").'">';
		print '</center>';

		print '</form>';
	}
	else
	{
		print '<form name="fichinter" action="'.$_SERVER['PHP_SELF'].'" method="POST">';
		print '<table class="border" width="100%">';
		print '<tr><td class="fieldrequired">'.$langs->trans("ThirdParty").'</td><td>';
		print $form->select_company('','socid','',1,1);
		print '</td></tr>';
		print '</table>';

		print '<br><center>';
		print '<input type="hidden" name="action" value="create">';
		print '<input type="submit" class="button" value="'.$langs->trans("CreateDraftIntervention").'">';
		print '</center>';

		print '</form>';
	}

}
else if ($id > 0 || ! empty($ref))
{
	/*
	 * Affichage en mode visu
	 */

	$object->fetch($id, $ref);
	$object->fetch_thirdparty();

	$soc=new Societe($db);
	$soc->fetch($object->socid);

	dol_htmloutput_mesg($mesg);

	$head = fichinter_prepare_head($object);

	dol_fiche_head($head, 'card', $langs->trans("InterventionCard"), 0, 'intervention');

	// Confirmation de la suppression de la fiche d'intervention
	if ($action == 'delete')
	{
		$ret=$form->form_confirm($_SERVER["PHP_SELF"].'?id='.$object->id, $langs->trans('DeleteIntervention'), $langs->trans('ConfirmDeleteIntervention'), 'confirm_delete','',0,1);
		if ($ret == 'html') print '<br>';
	}

	// Confirmation validation
	if ($action == 'validate')
	{
    	// on verifie si l'objet est en numerotation provisoire
    	$ref = substr($object->ref, 1, 4);
    	if ($ref == 'PROV')
    	{
    		$numref = $object->getNextNumRef($soc);
    		if (empty($numref))
    		{
    			$error++;
    			dol_htmloutput_errors($object->error);
    		}
    	}
    	else
    	{
    		$numref = $object->ref;
    	}
    	$text=$langs->trans('ConfirmValidateIntervention',$numref);

        $ret=$form->form_confirm($_SERVER["PHP_SELF"].'?id='.$object->id, $langs->trans('ValidateIntervention'), $text, 'confirm_validate','',0,1);
		if ($ret == 'html') print '<br>';
	}

	// Confirmation de la validation de la fiche d'intervention
	if ($action == 'modify')
	{
		$ret=$form->form_confirm($_SERVER["PHP_SELF"].'?id='.$object->id, $langs->trans('ModifyIntervention'), $langs->trans('ConfirmModifyIntervention'), 'confirm_modify','',0,1);
		if ($ret == 'html') print '<br>';
	}

	// Confirmation de la suppression d'une ligne d'intervention
	if ($action == 'ask_deleteline')
	{
		$ret=$form->form_confirm($_SERVER["PHP_SELF"].'?id='.$object->id.'&line_id='.GETPOST('line_id','int'), $langs->trans('DeleteInterventionLine'), $langs->trans('ConfirmDeleteInterventionLine'), 'confirm_deleteline','',0,1);
		if ($ret == 'html') print '<br>';
	}

	print '<table class="border" width="100%">';

    $linkback = '<a href="'.DOL_URL_ROOT.'/fichinter/list.php'.(! empty($socid)?'?socid='.$socid:'').'">'.$langs->trans("BackToList").'</a>';
    
	// Ref
	print '<tr><td width="25%">'.$langs->trans("Ref").'</td><td>';
    print $form->showrefnav($object, 'ref', $linkback, 1, 'ref', 'ref');
	print '</td></tr>';

	// Third party
    print "<tr><td>".$langs->trans("Company")."</td><td>".$object->client->getNomUrl(1)."</td></tr>";

	// Full day event	
	print '<tr><td><table class="nobordernopadding" width="100%"><tr><td>'.$langs->trans("EventOnFullDay").'</td>';
	if ($action != 'editfulldayevent' && $object->statut == 0) print '<td align="right"><a href="'.$_SERVER["PHP_SELF"].'?action=editfulldayevent&amp;id='.$object->id.'">'.img_edit($langs->trans('Modify'),1).'</a></td>';
	print '</tr></table></td><td colspan="3">';
	if ($action == 'editfulldayevent')
	{
		print '<form name="editfulldayevent" action="'.$_SERVER["PHP_SELF"].'?id='.$object->id.'" method="post">';
		print '<input type="hidden" name="token" value="'.$_SESSION['newtoken'].'">';
		print '<input type="hidden" name="action" value="setfulldayevent">';
		print '<input type="checkbox" id="fulldayevent" value=1 '.($object->fulldayevent?' checked="checked"':'').' name="fulldayevent" >';
		print '<input type="submit" class="button" value="'.$langs->trans('Modify').'">';
		print '</form>';

	}
	else
	{
		print yn($object->fulldayevent);
	}
	print '</td></tr>';

	// Date start
	print '<tr><td><table class="nobordernopadding" width="100%"><tr><td>'.$langs->trans("DateStart").'</td>';
	if ($action != 'editdateo' && $object->statut == 0) print '<td align="right"><a href="'.$_SERVER["PHP_SELF"].'?action=editdateo&amp;id='.$object->id.'">'.img_edit($langs->trans('Modify'),1).'</a></td>';
	print '</tr></table></td><td colspan="3">';
	if ($action == 'editdateo')
	{
		print '<form name="editdateo" action="'.$_SERVER["PHP_SELF"].'?id='.$object->id.'" method="post">';
		print '<input type="hidden" name="token" value="'.$_SESSION['newtoken'].'">';
		print '<input type="hidden" name="action" value="setdateo">';
		print $form->select_date($object->dateo,'fulldaystart',1,1,'',"fulldaystart");
		print '<input type="submit" class="button" value="'.$langs->trans('Modify').'">';
		print '</form>';
	}
	else
	{
		if ($object->fulldayevent==1)
			print dol_print_date($object->dateo,'day');
		else
			print dol_print_date($object->dateo,'dayhour');
	}
	print '</td></tr>';

	// Date end
	print '<tr><td><table class="nobordernopadding" width="100%"><tr><td>'.$langs->trans("DateEnd").'</td>';
	if ($action != 'editdatee' && $object->statut == 0) print '<td align="right"><a href="'.$_SERVER["PHP_SELF"].'?action=editdatee&amp;id='.$object->id.'">'.img_edit($langs->trans('Modify'),1).'</a></td>';
	print '</tr></table></td><td colspan="3">';
	if ($action == 'editdatee')
	{
		print '<form name="editdatee" action="'.$_SERVER["PHP_SELF"].'?id='.$object->id.'" method="post">';
		print '<input type="hidden" name="token" value="'.$_SESSION['newtoken'].'">';
		print '<input type="hidden" name="action" value="setdatee">';
		print $form->select_date($object->datee,'fulldayend',1,1,'',"fulldayend");
		print '<input type="submit" class="button" value="'.$langs->trans('Modify').'">';
		print '</form>';
	}
	else
	{
		if ($object->fulldayevent==1)
			print dol_print_date($object->datee,'day');
		else
			print dol_print_date($object->datee,'dayhour');
	}
	print '</td></tr>';
	
	// Duration
	print '<tr><td>'.$langs->trans("TotalDuration").'</td>';
	print '<td>'.convertSecondToTime($object->duree, 'all', $conf->global->MAIN_DURATION_OF_WORKDAY).'</td>';
	print '</tr>';

	// Description (must be a textarea and not html must be allowed (used in list view)
	print '<tr><td valign="top">';
	print $form->editfieldkey("Description",'description',$object->description,$object,$user->rights->ficheinter->creer,'textarea');
	print '</td><td colspan="3">';
	print $form->editfieldval("Description",'description',$object->description,$object,$user->rights->ficheinter->creer,'textarea:8:80');
	print '</td>';
	print '</tr>';

	// Project
	if (! empty($conf->projet->enabled))
	{
		$langs->load('projects');
		print '<tr>';
		print '<td>';

		print '<table class="nobordernopadding" width="100%"><tr><td>';
		print $langs->trans('Project');
		print '</td>';
		if ($action != 'classify')
		{
			print '<td align="right"><a href="'.$_SERVER["PHP_SELF"].'?action=classify&amp;id='.$object->id.'">';
			print img_edit($langs->trans('SetProject'),1);
			print '</a></td>';
		}
		print '</tr></table>';
		print '</td><td colspan="3">';
		if ($action == 'classify')
		{
			$form->form_project($_SERVER['PHP_SELF'].'?id='.$object->id, $object->socid, $object->fk_project,'projectid');
		}
		else
		{
			$form->form_project($_SERVER['PHP_SELF'].'?id='.$object->id, $object->socid, $object->fk_project,'none');
		}
		print '</td>';
		print '</tr>';
	}

	// Contrat
	if ($conf->contrat->enabled)
	{
		$langs->load('contrat');
		print '<tr>';
		print '<td>';

		print '<table class="nobordernopadding" width="100%"><tr><td>';
		print $langs->trans('Contract');
		print '</td>';
		if ($action != 'contrat')
		{
			print '<td align="right"><a href="'.$_SERVER["PHP_SELF"].'?action=contrat&amp;id='.$object->id.'">';
			print img_edit($langs->trans('SetContrat'),1);
			print '</a></td>';
		}
		print '</tr></table>';
		print '</td><td colspan="3">';
		if ($action == 'contrat')
		{
			print '<form method="post" action="'.$_SERVER['PHP_SELF'].'?id='.$object->id.'">';
			print '<input type="hidden" name="action" value="setcontrat">';
			print '<input type="hidden" name="token" value="'.$_SESSION['newtoken'].'">';
			print '<table class="nobordernopadding" cellpadding="0" cellspacing="0">';
			print '<tr><td>';
			//print "$socid,$selected,$htmlname";
			select_contrats($object->socid,$object->fk_contrat,'contratid');
			print '</td>';
			print '<td align="left"><input type="submit" class="button" value="'.$langs->trans("Modify").'"></td>';
			print '</tr></table></form>';
		}
		else
		{
			if ($object->fk_contrat)
            {
                $contratstatic = new Contrat($db);
                $contratstatic->fetch($object->fk_contrat);
                //print '<a href="'.DOL_URL_ROOT.'/projet/fiche.php?id='.$selected.'">'.$projet->title.'</a>';
                print $contratstatic->getNomUrl(0,'',1);
            }
            else
            {
                print "&nbsp;";
            }
		}
		print '</td>';
		print '</tr>';
	}


	// Statut
	print '<tr><td>'.$langs->trans("Status").'</td><td>'.$object->getLibStatut(4).'</td></tr>';

    // Other attributes
    $parameters=array('colspan' => ' colspan="3"');
    $reshook=$hookmanager->executeHooks('formObjectOptions',$parameters,$object,$action);    // Note that $action and $object may have been modified by hook

	print "</table><br>";

	if (! empty($conf->global->MAIN_DISABLE_CONTACTS_TAB))
	{
		$blocname = 'contacts';
		$title = $langs->trans('ContactsAddresses');
		include DOL_DOCUMENT_ROOT.'/core/tpl/bloc_showhide.tpl.php';
	}

	if (! empty($conf->global->MAIN_DISABLE_NOTES_TAB))
	{
		$blocname = 'notes';
		$title = $langs->trans('Notes');
		include DOL_DOCUMENT_ROOT.'/core/tpl/bloc_showhide.tpl.php';
	}

	/*
	 * Lignes d'intervention
	 */
	$sql = 'SELECT ft.rowid, ft.description, ft.fk_fichinter, ft.duree, ft.rang, ft.subprice,';
	$sql.= ' ft.date as date_intervention';
	$sql.= ' FROM '.MAIN_DB_PREFIX.'fichinterdet as ft';
	$sql.= ' WHERE ft.fk_fichinter = '.$object->id;
	$sql.= ' ORDER BY ft.rang ASC, ft.rowid';

	$resql = $db->query($sql);
	if ($resql)
	{
		$num = $db->num_rows($resql);
		$i = 0;

		if ($num)
		{
			print '<table class="noborder" width="100%">';

			print '<tr class="liste_titre">';
			print '<td>'.$langs->trans('Description').'</td>';
			print '<td align="center">'.$langs->trans('Date').'</td>';
			print '<td align="right">'.$langs->trans('Subprice').'</td>';
			print '<td align="right">'.$langs->trans('Duration').'</td>';
			print '<td align="right">'.$langs->trans('Total_ht').'</td>';
			print '<td width="48" colspan="3">&nbsp;</td>';
			print "</tr>\n";
		}
		$var=true;
		while ($i < $num)
		{
			$objp = $db->fetch_object($resql);
			$var=!$var;

			// Ligne en mode visu
			if ($action != 'editline' || GETPOST('line_id','int') != $objp->rowid)
			{
				print '<tr '.$bc[$var].'>';
				print '<td>';
				print '<a name="'.$objp->rowid.'"></a>'; // ancre pour retourner sur la ligne
				print dol_htmlentitiesbr($objp->description);

				// Date
				print '<td align="center" width="150">'.dol_print_date($db->jdate($objp->date_intervention),'dayhour').'</td>';
				// prix unit HT
				print '<td align="right" width="150">'.price($objp->subprice).'</td>';

				// Duration
				print '<td align="right" width="150">'.ConvertSecondToTime($objp->duree).'</td>';

				// total_HT
				print '<td align="right" width="150">'.price($objp->subprice*$objp->duree).'</td>';

				print "</td>\n";


				// Icone d'edition et suppression
				if ($object->statut == 0  && $user->rights->ficheinter->creer)
				{
					print '<td align="center">';
					print '<a href="'.$_SERVER["PHP_SELF"].'?id='.$object->id.'&amp;action=editline&amp;line_id='.$objp->rowid.'#'.$objp->rowid.'">';
					print img_edit();
					print '</a>';
					print '</td>';
					print '<td align="center">';
					print '<a href="'.$_SERVER["PHP_SELF"].'?id='.$object->id.'&amp;action=ask_deleteline&amp;line_id='.$objp->rowid.'">';
					print img_delete();
					print '</a></td>';
					if ($num > 1)
					{
						print '<td align="center">';
						if ($i > 0)
						{
							print '<a href="'.$_SERVER["PHP_SELF"].'?id='.$object->id.'&amp;action=up&amp;line_id='.$objp->rowid.'">';
							print img_up();
							print '</a>';
						}
						if ($i < $num-1)
						{
							print '<a href="'.$_SERVER["PHP_SELF"].'?id='.$object->id.'&amp;action=down&amp;line_id='.$objp->rowid.'">';
							print img_down();
							print '</a>';
						}
						print '</td>';
					}
				}
				else
				{
					print '<td colspan="3">&nbsp;</td>';
				}

				print '</tr>';
			}

			// Ligne en mode update
			if ($object->statut == 0 && $action == 'editline' && $user->rights->ficheinter->creer && GETPOST('line_id','int') == $objp->rowid)
			{
				print '<form action="'.$_SERVER["PHP_SELF"].'?id='.$object->id.'#'.$objp->rowid.'" method="post">';
				print '<input type="hidden" name="token" value="'.$_SESSION['newtoken'].'">';
				print '<input type="hidden" name="action" value="updateline">';
				print '<input type="hidden" name="id" value="'.$object->id.'">';
				print '<input type="hidden" name="line_id" value="'.GETPOST('line_id','int').'">';
				print '<tr '.$bc[$var].'>';
				print '<td>';
				print '<a name="'.$objp->rowid.'"></a>'; // ancre pour retourner sur la ligne

				// Editeur wysiwyg
                require_once DOL_DOCUMENT_ROOT.'/core/class/doleditor.class.php';
				$doleditor=new DolEditor('np_desc',$objp->description,'',164,'dolibarr_details','',false,true,$conf->global->FCKEDITOR_ENABLE_DETAILS,ROWS_2,70);
				$doleditor->Create();
				print '</td>';

				// Date d'intervention
				print '<td align="center" nowrap="nowrap">';
				$form->select_date($db->jdate($objp->date_intervention),'di',1,1,0,"date_intervention");
				print '</td>';

				// SubPrice
				print '<td align="right">';
				print '<input type="text" name="subprice" size="5" value="'.price($objp->subprice).'">';
				print '</td>';
				
				// Duration
				print '<td align="right">';
				$form->select_duration('duration',$objp->duree);
				print '</td>';

				print '<td align="center" colspan="5" valign="center"><input type="submit" class="button" name="save" value="'.$langs->trans("Save").'">';
				print '<br><input type="submit" class="button" name="cancel" value="'.$langs->trans("Cancel").'"></td>';
				print '</tr>' . "\n";

				print "</form>\n";
			}

			$i++;
		}

		$db->free($resql);

		/*
		 * Add line
		 */
		if ($object->statut == 0 && $user->rights->ficheinter->creer && $action <> 'editline')
		{
			if (! $num) print '<br><table class="noborder" width="100%">';

			print '<tr class="liste_titre">';
			print '<td>';
			print '<a name="add"></a>'; // ancre
			print $langs->trans('Description').'</td>';
			print '<td align="center">'.$langs->trans('Date').'</td>';
			print '<td align="right">'.$langs->trans('Subprice').'</td>';
			print '<td align="right">'.$langs->trans('Duration').'</td>';
			print '<td colspan="4">&nbsp;</td>';
			print "</tr>\n";

			// Ajout ligne d'intervention
			print '<form action="'.$_SERVER["PHP_SELF"].'?id='.$object->id.'#add" name="addinter" method="post">';
			print '<input type="hidden" name="token" value="'.$_SESSION['newtoken'].'">';
			print '<input type="hidden" name="id" value="'.$object->id.'">';
			print '<input type="hidden" name="action" value="addline">';

			$var=false;

			print '<tr '.$bc[$var].">\n";
			print '<td>';
			// editeur wysiwyg
            require_once DOL_DOCUMENT_ROOT.'/core/class/doleditor.class.php';
			$doleditor=new DolEditor('np_desc',GETPOST('np_desc','alpha'),'',100,'dolibarr_details','',false,true,$conf->global->FCKEDITOR_ENABLE_DETAILS,ROWS_2,70);
			$doleditor->Create();
			print '</td>';

			// Date intervention
			print '<td align="center" nowrap="nowrap">';
            $now=dol_now();
            $timearray=dol_getdate($now);
			if (!GETPOST('diday','int')) $timewithnohour=dol_mktime(0,0,0,$timearray['mon'],$timearray['mday'],$timearray['year']);
			else $timewithnohour=dol_mktime(GETPOST('dihour','int'),GETPOST('dimin','int'), 0,GETPOST('dimonth','int'),GETPOST('diday','int'),GETPOST('diyear','int'));
			$form->select_date($timewithnohour,'di',1,1,0,"addinter");
			print '</td>';
			
			//Subprice
			print '<td align="right">';
			print '<input type="text" name="subprice" size="5" value="'.GETPOST('subprice','alpha').'">';
			print '</td>';

			// Duration
			print '<td align="right">';
			//$form->select_duration('duration',(!GETPOST('durationhour','int') && !GETPOST('durationmin','int'))?3600:(60*60*GETPOST('durationhour','int')+60*GETPOST('durationmin','int')));
			print '<input type="text" name="duration" size="5" value="'.GETPOST('duration').'">';
			print '</td>';

			print '<td align="center" valign="middle" colspan="4"><input type="submit" class="button" value="'.$langs->trans('Add').'" name="addline"></td>';
			print '</tr>';

			print '</form>';

			if (! $num) print '</table>';
		}

		if ($num) print '</table>';
	}
	else
	{
		dol_print_error($db);
	}

	print '</div>';
	print "\n";


	/*
	 * Barre d'actions
	 */
	print '<div class="tabsAction">';

	if ($user->societe_id == 0)
	{
        if ($action != 'editdescription' && ($action != 'presend'))
		{
			// Validate
			if ($object->statut == 0 && $user->rights->ficheinter->creer && count($object->lines) > 0)
			{
                print '<div class="inline-block divButAction"><a class="butAction" href="fiche.php?id='.$object->id.'&action=validate"';
                print '>'.$langs->trans("Valid").'</a></div>';
			}

			// Modify
			if ($object->statut == 1 && $user->rights->ficheinter->creer)
			{
                print '<div class="inline-block divButAction"><a class="butAction" href="fiche.php?id='.$object->id.'&action=modify"';
                print '>'.$langs->trans("Modify").'</a></div>';
			}

			// Send
			if ($object->statut > 0)
			{
				if (empty($conf->global->MAIN_USE_ADVANCED_PERMS) || $user->rights->ficheinter->ficheinter_advance->send)
				{
                    print '<div class="inline-block divButAction"><a class="butAction" href="'.$_SERVER["PHP_SELF"].'?id='.$object->id.'&amp;action=presend&amp;mode=init">'.$langs->trans('SendByMail').'</a></div>';
				}
                else print '<div class="inline-block divButAction"><a class="butActionRefused" href="#">'.$langs->trans('SendByMail').'</a></div>';
			}

			// Invoicing
			if (! empty($conf->facture->enabled) && $object->statut > 0)
			{
				$langs->load("bills");
				if ($object->statut < 2)
				{
					if ($user->rights->facture->creer) print '<div class="inline-block divButAction"><a class="butAction" href="'.DOL_URL_ROOT.'/compta/facture.php?action=create&amp;origin='.$object->element.'&amp;originid='.$object->id.'&amp;socid='.$object->socid.'">'.$langs->trans("CreateBill").'</a></div>';
					else print '<div class="inline-block divButAction"><a class="butActionRefused" href="#" title="'.$langs->trans("NotEnoughPermissions").'">'.$langs->trans("CreateBill").'</a></div>';
				}

				if (! empty($conf->global->FICHINTER_CLASSIFY_BILLED))
				{
					if ($object->statut != 2)
					{
						print '<div class="inline-block divButAction"><a class="butAction" href="'.$_SERVER["PHP_SELF"].'?id='.$object->id.'&amp;action=classifybilled">'.$langs->trans("ClassifyBilled").'</a></div>';
					}
				}
			}

			// Delete
			if (($object->statut == 0 && $user->rights->ficheinter->creer) || $user->rights->ficheinter->supprimer)
			{
                print '<div class="inline-block divButAction"><a class="butActionDelete" href="'.$_SERVER["PHP_SELF"].'?id='.$object->id.'&amp;action=delete"';
                print '>'.$langs->trans('Delete').'</a></div>';
			}

		}
	}

	print '</div>';
	print '<br>';

	if ($action != 'presend')
	{
		print '<div class="fichecenter"><div class="fichehalfleft">';
    	//print '<table width="100%"><tr><td width="50%" valign="top">';

		/*
		 * Built documents
		 */
		$filename=dol_sanitizeFileName($object->ref);
		$filedir=$conf->ficheinter->dir_output . "/".$object->ref;
		$urlsource=$_SERVER["PHP_SELF"]."?id=".$object->id;
		$genallowed=$user->rights->ficheinter->creer;
		$delallowed=$user->rights->ficheinter->supprimer;
		$genallowed=1;
		$delallowed=1;

		$var=true;

		//print "<br>\n";
		$somethingshown=$formfile->show_documents('ficheinter',$filename,$filedir,$urlsource,$genallowed,$delallowed,$object->modelpdf,1,0,0,28,0,'','','',$soc->default_lang);

		/*
		 * Linked object block
		 */
		$somethingshown=$object->showLinkedObjectBlock();

    	//print '</td><td valign="top" width="50%">';
    	print '</div><div class="fichehalfright"><div class="ficheaddleft">';

		// List of actions on element
		include_once DOL_DOCUMENT_ROOT.'/core/class/html.formactions.class.php';
		$formactions=new FormActions($db);
		$somethingshown=$formactions->showactions($object,'fichinter',$socid);

        print '</div></div></div>';
    	//print "</td></tr></table>\n";
	}


	/*
	 * Action presend
	 */
	if ($action == 'presend')
	{
		$ref = dol_sanitizeFileName($object->ref);
		include_once DOL_DOCUMENT_ROOT.'/core/lib/files.lib.php';
        $fileparams = dol_most_recent_file($conf->ficheinter->dir_output . '/' . $ref, preg_quote($ref,'/'));
		$file=$fileparams['fullname'];

		// Build document if it not exists
		if (! $file || ! is_readable($file))
		{
			// Define output language
			$outputlangs = $langs;
			$newlang='';
			if ($conf->global->MAIN_MULTILANGS && empty($newlang) && ! empty($_REQUEST['lang_id'])) $newlang=$_REQUEST['lang_id'];
			if ($conf->global->MAIN_MULTILANGS && empty($newlang)) $newlang=$object->client->default_lang;
			if (! empty($newlang))
			{
				$outputlangs = new Translate("",$conf);
				$outputlangs->setDefaultLang($newlang);
			}

            $result=fichinter_create($db, $object, GETPOST('model')?GETPOST('model'):$object->modelpdf, $outputlangs, $hidedetails, $hidedesc, $hideref);
			if ($result <= 0)
			{
				dol_print_error($db,$result);
				exit;
			}
            $fileparams = dol_most_recent_file($conf->ficheinter->dir_output . '/' . $ref, preg_quote($ref,'/'));
			$file=$fileparams['fullname'];
		}

		print '<br>';
		print_titre($langs->trans('SendInterventionByMail'));

		// Create form object
		include_once DOL_DOCUMENT_ROOT.'/core/class/html.formmail.class.php';
		$formmail = new FormMail($db);
		$formmail->fromtype = 'user';
		$formmail->fromid   = $user->id;
		$formmail->fromname = $user->getFullName($langs);
		$formmail->frommail = $user->email;
		$formmail->withfrom=1;
		$liste=array();
		foreach ($object->thirdparty->thirdparty_and_contact_email_array(1) as $key=>$value)	$liste[$key]=$value;
		$formmail->withto=GETPOST("sendto")?GETOST("sendto"):$liste;
		$formmail->withtocc=$liste;
		$formmail->withtoccc=$conf->global->MAIN_EMAIL_USECCC;
		$formmail->withtocccsocid=0;
		$formmail->withtopic=$langs->trans('SendInterventionRef','__FICHINTERREF__');
		$formmail->withfile=2;
		$formmail->withbody=1;
		$formmail->withdeliveryreceipt=1;
		$formmail->withcancel=1;

		// Tableau des substitutions
		$formmail->substit['__FICHINTERREF__']=$object->ref;
		$formmail->substit['__SIGNATURE__']=$user->signature;
		$formmail->substit['__PERSONALIZED__']='';
        $formmail->substit['__CONTACTCIVNAME__']='';

        //Find the good contact adress
        $custcontact='';
        $contactarr=array();
        $contactarr=$object->liste_contact(-1,'external');

        if (is_array($contactarr) && count($contactarr)>0) {
        	foreach($contactarr as $contact) {
        		if ($contact['libelle']==$langs->trans('TypeContact_fichinter_external_CUSTOMER')) {
        			require_once DOL_DOCUMENT_ROOT.'/contact/class/contact.class.php';
        			$contactstatic=new Contact($db);
        			$contactstatic->fetch($contact['id']);
        			$custcontact=$contactstatic->getFullName($langs,1);
        		}
        	}

        	if (!empty($custcontact)) {
        		$formmail->substit['__CONTACTCIVNAME__']=$custcontact;
        	}
        }

		// Tableau des parametres complementaires
		$formmail->param['action']='send';
		$formmail->param['models']='fichinter_send';
		$formmail->param['fichinter_id']=$object->id;
		$formmail->param['returnurl']=$_SERVER["PHP_SELF"].'?id='.$object->id;

		// Init list of files
		if (GETPOST("mode")=='init')
		{
			$formmail->clear_attached_files();
			$formmail->add_attached_files($file,basename($file),dol_mimetype($file));
		}

		$formmail->show_form();

		print '<br>';
	}
}


llxFooter();

$db->close();
?><|MERGE_RESOLUTION|>--- conflicted
+++ resolved
@@ -423,12 +423,11 @@
 }
 else if ($action == 'setnote_private' && $user->rights->ficheinter->creer)
 {
-<<<<<<< HEAD
-	$object->fetch($id);
-	$result=$object->update_note(dol_html_entity_decode(GETPOST('note_private'), ENT_QUOTES));
-	if ($result < 0) dol_print_error($db,$object->error);
-}
-if ($action == 'setdatee')
+    $object->fetch($id);
+    $result=$object->update_note(dol_html_entity_decode(GETPOST('note_private'), ENT_QUOTES), '_private');
+    if ($result < 0) dol_print_error($db,$object->error);
+}
+else if ($action == 'setdatee')
 {
 	$datee=dol_mktime(
 		$fulldayevent?'23':GETPOST("fulldayendhour",'int'),
@@ -443,8 +442,7 @@
 	$result=$object->set_datee($user,$datee);
 	if ($result < 0) dol_print_error($db,$object->error);
 }
-
-if ($action == 'setdateo')
+else if ($action == 'setdateo')
 {
 	$dateo=dol_mktime(
 		$fulldayevent?'23':GETPOST("fulldaystarthour",'int'),
@@ -459,24 +457,14 @@
 	$result=$object->set_dateo($user,$dateo);
 	if ($result < 0) dol_print_error($db,$object->error);
 }
-
-
-if ($action == 'setfulldayevent')
+else if ($action == 'setfulldayevent')
 {	
 	$fullday=GETPOST('fulldayevent','int');
 	$object = new Fichinter($db);
 	$object->fetch($id);
 	$result=$object->set_fullday($user,$fullday);
 	if ($result < 0) dol_print_error($db,$object->error);
-=======
-    $object->fetch($id);
-    $result=$object->update_note(dol_html_entity_decode(GETPOST('note_private'), ENT_QUOTES), '_private');
-    if ($result < 0) dol_print_error($db,$object->error);
->>>>>>> d6514e1c
-}
-
-
-
+}
 // Add line
 else if ($action == "addline" && $user->rights->ficheinter->creer)
 {
@@ -1724,7 +1712,7 @@
 		$somethingshown=$object->showLinkedObjectBlock();
 
     	//print '</td><td valign="top" width="50%">';
-    	print '</div><div class="fichehalfright"><div class="ficheaddleft">';
+    	print '</div><div class="fichehalfright"><div class="ficheaddleft">';
 
 		// List of actions on element
 		include_once DOL_DOCUMENT_ROOT.'/core/class/html.formactions.class.php';
