<?php
/* Copyright (C) 2004		Rodolphe Quiedeville	<rodolphe@quiedeville.org>
 * Copyright (C) 2005-2013	Laurent Destailleur		<eldy@users.sourceforge.org>
 * Copyright (C) 2011-2012	Regis Houssin			<regis.houssin@inodbox.com>
 * Copyright (C) 2011-2012  Juanjo Menent			<jmenent@2byte.es>
 *
 * This program is free software; you can redistribute it and/or modify
 * it under the terms of the GNU General Public License as published by
 * the Free Software Foundation; either version 3 of the License, or
 * (at your option) any later version.
 *
 * This program is distributed in the hope that it will be useful,
 * but WITHOUT ANY WARRANTY; without even the implied warranty of
 * MERCHANTABILITY or FITNESS FOR A PARTICULAR PURPOSE.  See the
 * GNU General Public License for more details.
 *
 * You should have received a copy of the GNU General Public License
 * along with this program. If not, see <https://www.gnu.org/licenses/>.
 */

/**
 * \file       htdocs/paypal/admin/paypal.php
 * \ingroup    paypal
 * \brief      Page to setup paypal module
 */

require '../../main.inc.php';
require_once DOL_DOCUMENT_ROOT.'/paypal/lib/paypal.lib.php';
require_once DOL_DOCUMENT_ROOT.'/core/lib/payments.lib.php';
require_once DOL_DOCUMENT_ROOT.'/core/lib/admin.lib.php';
require_once DOL_DOCUMENT_ROOT.'/core/class/doleditor.class.php';

$servicename = 'PayPal';

// Load translation files required by the page
$langs->loadLangs(array('admin', 'other', 'paypal', 'paybox'));

if (!$user->admin) {
	accessforbidden();
}

$action = GETPOST('action', 'aZ09');

if ($action == 'setvalue' && $user->admin) {
	$db->begin();

	$result = dolibarr_set_const($db, "PAYPAL_API_USER", GETPOST('PAYPAL_API_USER', 'alpha'), 'chaine', 0, '', $conf->entity);
	if (!$result > 0) {
		$error++;
	}
	$result = dolibarr_set_const($db, "PAYPAL_API_PASSWORD", GETPOST('PAYPAL_API_PASSWORD', 'alpha'), 'chaine', 0, '', $conf->entity);
	if (!$result > 0) {
		$error++;
	}
	$result = dolibarr_set_const($db, "PAYPAL_API_SIGNATURE", GETPOST('PAYPAL_API_SIGNATURE', 'alpha'), 'chaine', 0, '', $conf->entity);
	if (!$result > 0) {
		$error++;
	}
	$result = dolibarr_set_const($db, "PAYPAL_SSLVERSION", GETPOST('PAYPAL_SSLVERSION', 'alpha'), 'chaine', 0, '', $conf->entity);
	if (!$result > 0) {
		$error++;
	}
	$result = dolibarr_set_const($db, "ONLINE_PAYMENT_CREDITOR", GETPOST('ONLINE_PAYMENT_CREDITOR', 'alpha'), 'chaine', 0, '', $conf->entity);
	if (!$result > 0) {
		$error++;
	}
	$result = dolibarr_set_const($db, "PAYPAL_BANK_ACCOUNT_FOR_PAYMENTS", GETPOST('PAYPAL_BANK_ACCOUNT_FOR_PAYMENTS', 'int'), 'chaine', 0, '', $conf->entity);
	if (!$result > 0) {
		$error++;
	}
	$result = dolibarr_set_const($db, "PAYPAL_API_INTEGRAL_OR_PAYPALONLY", GETPOST('PAYPAL_API_INTEGRAL_OR_PAYPALONLY', 'alpha'), 'chaine', 0, '', $conf->entity);
	if (!$result > 0) {
		$error++;
	}
	$result = dolibarr_set_const($db, "ONLINE_PAYMENT_CSS_URL", GETPOST('ONLINE_PAYMENT_CSS_URL', 'alpha'), 'chaine', 0, '', $conf->entity);
	if (!$result > 0) {
		$error++;
	}
	$result = dolibarr_set_const($db, "PAYPAL_ADD_PAYMENT_URL", GETPOST('PAYPAL_ADD_PAYMENT_URL', 'alpha'), 'chaine', 0, '', $conf->entity);
<<<<<<< HEAD
	if (!$result > 0) {
		$error++;
	}
	$result = dolibarr_set_const($db, "ONLINE_PAYMENT_MESSAGE_FORM", GETPOST('ONLINE_PAYMENT_MESSAGE_FORM'), 'chaine', 0, '', $conf->entity);
	if (!$result > 0) {
		$error++;
	}
	$result = dolibarr_set_const($db, "ONLINE_PAYMENT_MESSAGE_OK", GETPOST('ONLINE_PAYMENT_MESSAGE_OK'), 'chaine', 0, '', $conf->entity);
	if (!$result > 0) {
		$error++;
	}
	$result = dolibarr_set_const($db, "ONLINE_PAYMENT_MESSAGE_KO", GETPOST('ONLINE_PAYMENT_MESSAGE_KO'), 'chaine', 0, '', $conf->entity);
	if (!$result > 0) {
		$error++;
	}
=======
	if (!$result > 0) $error++;
	$result = dolibarr_set_const($db, "ONLINE_PAYMENT_MESSAGE_FORM", GETPOST('ONLINE_PAYMENT_MESSAGE_FORM', 'restricthtml'), 'chaine', 0, '', $conf->entity);
	if (!$result > 0) $error++;
	$result = dolibarr_set_const($db, "ONLINE_PAYMENT_MESSAGE_OK", GETPOST('ONLINE_PAYMENT_MESSAGE_OK', 'restricthtml'), 'chaine', 0, '', $conf->entity);
	if (!$result > 0) $error++;
	$result = dolibarr_set_const($db, "ONLINE_PAYMENT_MESSAGE_KO", GETPOST('ONLINE_PAYMENT_MESSAGE_KO', 'restricthtml'), 'chaine', 0, '', $conf->entity);
	if (!$result > 0) $error++;
>>>>>>> cfbf051f
	$result = dolibarr_set_const($db, "ONLINE_PAYMENT_SENDEMAIL", GETPOST('ONLINE_PAYMENT_SENDEMAIL'), 'chaine', 0, '', $conf->entity);
	if (!$result > 0) {
		$error++;
	}
	// Payment token for URL
	$result = dolibarr_set_const($db, "PAYMENT_SECURITY_TOKEN", GETPOST('PAYMENT_SECURITY_TOKEN', 'alpha'), 'chaine', 0, '', $conf->entity);
	if (!$result > 0) {
		$error++;
	}
	if (empty($conf->use_javascript_ajax)) {
		$result = dolibarr_set_const($db, "PAYMENT_SECURITY_TOKEN_UNIQUE", GETPOST('PAYMENT_SECURITY_TOKEN_UNIQUE', 'alpha'), 'chaine', 0, '', $conf->entity);
		if (!$result > 0) {
			$error++;
		}
	}

	if (!$error) {
		$db->commit();
		setEventMessages($langs->trans("SetupSaved"), null, 'mesgs');
	} else {
		$db->rollback();
		dol_print_error($db);
	}
}

if ($action == "setlive") {
	$liveenable = GETPOST('value', 'int') ? 0 : 1;
	$res = dolibarr_set_const($db, "PAYPAL_API_SANDBOX", $liveenable, 'yesno', 0, '', $conf->entity);
	if (!($res > 0)) {
		$error++;
	}
	if (!$error) {
		setEventMessages($langs->trans("SetupSaved"), null, 'mesgs');
	} else {
		setEventMessages($langs->trans("Error"), null, 'errors');
	}
}


/*
 *	View
 */

$form = new Form($db);

llxHeader('', $langs->trans("PaypalSetup"));


$linkback = '<a href="'.DOL_URL_ROOT.'/admin/modules.php?restore_lastsearch_values=1">'.$langs->trans("BackToModuleList").'</a>';
print load_fiche_titre($langs->trans("ModuleSetup").' PayPal', $linkback);

$head = paypaladmin_prepare_head();

print '<form method="post" action="'.$_SERVER["PHP_SELF"].'">';
print '<input type="hidden" name="token" value="'.newToken().'">';
print '<input type="hidden" name="action" value="setvalue">';


print dol_get_fiche_head($head, 'paypalaccount', '', -1);

print '<span class="opacitymedium">'.$langs->trans("PaypalDesc")."</span><br>\n";

// Test if php curl exist
if (!function_exists('curl_version')) {
	$langs->load("errors");
	setEventMessages($langs->trans("ErrorPhpCurlNotInstalled"), null, 'errors');
}


print '<br>';

print '<div class="div-table-responsive-no-min">';
print '<table class="noborder centpercent">';

// Account Parameters
print '<tr class="liste_titre">';
print '<td>'.$langs->trans("AccountParameter").'</td>';
print '<td>'.$langs->trans("Value").'</td>';
print "</tr>\n";

print '<tr class="oddeven">';
print '<td>';
print $langs->trans("PaypalLiveEnabled").'</td><td>';
if (empty($conf->global->PAYPAL_API_SANDBOX)) {
	print '<a class="reposition" href="'.$_SERVER['PHP_SELF'].'?action=setlive&token='.newToken().'&value=0">';
	print img_picto($langs->trans("Activated"), 'switch_on');
} else {
	print '<a class="reposition" href="'.$_SERVER['PHP_SELF'].'?action=setlive&token='.newToken().'&value=1">';
	print img_picto($langs->trans("Disabled"), 'switch_off');
}
print '</td></tr>';

print '<tr class="oddeven"><td class="fieldrequired">';
print $langs->trans("PAYPAL_API_USER").'</td><td>';
print '<input size="32" type="text" name="PAYPAL_API_USER" value="'.$conf->global->PAYPAL_API_USER.'">';
print ' &nbsp; <span class="opacitymedium">'.$langs->trans("Example").': admin-facilitator_api1.example.com, paypal_api1.mywebsite.com</span>';
print '</td></tr>';


print '<tr class="oddeven"><td class="fieldrequired">';
print $langs->trans("PAYPAL_API_PASSWORD").'</td><td>';
print '<input size="32" type="text" name="PAYPAL_API_PASSWORD" value="'.$conf->global->PAYPAL_API_PASSWORD.'">';
print '</td></tr>';


print '<tr class="oddeven"><td class="fieldrequired">';
print $langs->trans("PAYPAL_API_SIGNATURE").'</td><td>';
print '<input size="64" type="text" name="PAYPAL_API_SIGNATURE" value="'.$conf->global->PAYPAL_API_SIGNATURE.'">';
print '<br><span class="opacitymedium">'.$langs->trans("Example").': ASsqXEmw4KzmX-CPChWSVDNCNfd.A3YNR7uz-VncXXAERFDFDFDF</span>';
print '</td></tr>';


print '<tr class="oddeven"><td>';
print $langs->trans("PAYPAL_SSLVERSION").'</td><td>';
print $form->selectarray("PAYPAL_SSLVERSION", array('1'=> $langs->trans('TLSv1'), '6'=> $langs->trans('TLSv1.2')), $conf->global->PAYPAL_SSLVERSION);
print '</td></tr>';

print '</table>';
print '</div>';

print '<br>';


print '<div class="div-table-responsive-no-min">';
print '<table class="noborder centpercent">';

// Usage Parameters
print '<tr class="liste_titre">';
print '<td>'.$langs->trans("UsageParameter").'</td>';
print '<td>'.$langs->trans("Value").'</td>';
print "</tr>\n";


print '<tr class="oddeven"><td>';
print $langs->trans("PAYPAL_API_INTEGRAL_OR_PAYPALONLY").'</td><td>';
print $form->selectarray("PAYPAL_API_INTEGRAL_OR_PAYPALONLY", array('integral'=> $langs->trans('PaypalModeIntegral'), 'paypalonly'=> $langs->trans('PaypalModeOnlyPaypal')), $conf->global->PAYPAL_API_INTEGRAL_OR_PAYPALONLY);
print '</td></tr>';

/*
print '<tr class="oddeven"><td>';
print '<span class="fieldrequired">'.$langs->trans("PAYPAL_API_EXPRESS").'</span></td><td>';
print $form->selectyesno("PAYPAL_API_EXPRESS",$conf->global->PAYPAL_API_EXPRESS);
print '</td></tr>';
*/


print '<tr class="oddeven"><td>';
print $langs->trans("PublicVendorName").'</td><td>';
print '<input size="64" type="text" name="ONLINE_PAYMENT_CREDITOR" value="'.$conf->global->ONLINE_PAYMENT_CREDITOR.'">';
print ' &nbsp; <span class="opacitymedium">'.$langs->trans("Example").': '.$mysoc->name.'</span>';
print '</td></tr>';

if (!empty($conf->banque->enabled)) {
	print '<tr class="oddeven"><td>';
	print $langs->trans("BankAccount").'</td><td>';
	print img_picto('', 'bank_account').' ';
	$form->select_comptes($conf->global->PAYPAL_BANK_ACCOUNT_FOR_PAYMENTS, 'PAYPAL_BANK_ACCOUNT_FOR_PAYMENTS', 0, '', 1);
	print '</td></tr>';
}

print '<tr class="oddeven"><td>';
print $langs->trans("CSSUrlForPaymentForm").'</td><td>';
print '<input size="64" type="text" name="ONLINE_PAYMENT_CSS_URL" value="'.$conf->global->ONLINE_PAYMENT_CSS_URL.'">';
print ' &nbsp; <span class="opacitymedium">'.$langs->trans("Example").': http://mysite/mycss.css</span>';
print '</td></tr>';


print '<tr class="oddeven"><td>';
print $langs->trans("PAYPAL_ADD_PAYMENT_URL").'</td><td>';
print $form->selectyesno("PAYPAL_ADD_PAYMENT_URL", $conf->global->PAYPAL_ADD_PAYMENT_URL, 1);
print '</td></tr>';


print '<tr class="oddeven"><td>';
print $langs->trans("MessageForm").'</td><td>';
$doleditor = new DolEditor('ONLINE_PAYMENT_MESSAGE_FORM', $conf->global->ONLINE_PAYMENT_MESSAGE_FORM, '', 100, 'dolibarr_details', 'In', false, true, true, ROWS_4, '90%');
$doleditor->Create();
print '</td></tr>';


print '<tr class="oddeven"><td>';
print $langs->trans("MessageOK").'</td><td>';
$doleditor = new DolEditor('ONLINE_PAYMENT_MESSAGE_OK', $conf->global->ONLINE_PAYMENT_MESSAGE_OK, '', 100, 'dolibarr_details', 'In', false, true, true, ROWS_4, '90%');
$doleditor->Create();
print '</td></tr>';


print '<tr class="oddeven"><td>';
print $langs->trans("MessageKO").'</td><td>';
$doleditor = new DolEditor('ONLINE_PAYMENT_MESSAGE_KO', $conf->global->ONLINE_PAYMENT_MESSAGE_KO, '', 100, 'dolibarr_details', 'In', false, true, true, ROWS_4, '90%');
$doleditor->Create();
print '</td></tr>';


print '<tr class="oddeven"><td>';
print $langs->trans("ONLINE_PAYMENT_SENDEMAIL").'</td><td>';
print '<input class="minwidth200" type="text" name="ONLINE_PAYMENT_SENDEMAIL" value="'.$conf->global->ONLINE_PAYMENT_SENDEMAIL.'">';
print ' &nbsp;  <span class="opacitymedium">'.$langs->trans("Example").': myemail@myserver.com, Payment service &lt;myemail2@myserver2.com&gt;</span>';
print '</td></tr>';

print '</table>';
print '</div>';

print '<br>';

print '<div class="div-table-responsive-no-min">';
print '<table class="noborder centpercent">';

print '<tr class="liste_titre">';
print '<td>'.$langs->trans("UrlGenerationParameters").'</td>';
print '<td>'.$langs->trans("Value").'</td>';
print "</tr>\n";

// Payment token for URL
print '<tr class="oddeven"><td>';
print $langs->trans("SecurityToken").'</td><td>';
print '<input class="minwidth300" type="text" id="PAYMENT_SECURITY_TOKEN" name="PAYMENT_SECURITY_TOKEN" value="'.$conf->global->PAYMENT_SECURITY_TOKEN.'">';
if (!empty($conf->use_javascript_ajax)) {
	print '&nbsp;'.img_picto($langs->trans('Generate'), 'refresh', 'id="generate_token" class="linkobject"');
}
if (!empty($conf->global->PAYMENT_SECURITY_ACCEPT_ANY_TOKEN)) {
	$langs->load("errors");
	print img_warning($langs->trans("WarningTheHiddenOptionIsOn", 'PAYMENT_SECURITY_ACCEPT_ANY_TOKEN'), '', 'pictowarning marginleftonly');
}
print '</td></tr>';

print '<tr class="oddeven"><td>';
print $langs->trans("SecurityTokenIsUnique").'</td><td>';
if ($conf->use_javascript_ajax) {
	print ajax_constantonoff('PAYMENT_SECURITY_TOKEN_UNIQUE');
} else {
	$arrval = array('0' => $langs->trans("No"), '1' => $langs->trans("Yes"));
	print $form->selectarray("PAYMENT_SECURITY_TOKEN_UNIQUE", $arrval, $conf->global->PAYMENT_SECURITY_TOKEN_UNIQUE);
}
print '</td></tr>';

print '</table>';
print '</div>';

print dol_get_fiche_end();

print '<div class="center"><input type="submit" class="button" value="'.$langs->trans("Modify").'"></div>';

print '</form>';

print '<br><br>';

// Help doc
print '<u>'.$langs->trans("InformationToFindParameters", "Paypal").'</u>:<br>';
if (!empty($conf->use_javascript_ajax)) {
	print '<a class="reposition" id="apidoca">'.$langs->trans("ClickHere").'...</a>';
}

$realpaypalurl = 'www.paypal.com';
$sandboxpaypalurl = 'developer.paypal.com';

print '<div id="apidoc">';
print 'Your API authentication information can be found with following steps. We recommend that you open a separate Web browser session when carrying out this procedure.<br>
1. Log in to your PayPal account (on real paypal <a href="https://'.$realpaypalurl.'" target="_blank">'.$realpaypalurl.'</a> (or sandbox <a href="https://'.$sandboxpaypalurl.'" target="_blank">'.$sandboxpaypalurl.'</a>).<br>
2. Click the "Profile" or "Preferencies" subtab located under the My Account heading.<br>
3. Click the link "API Access".<br>
4. Click the View API Certificate link in the right column.<br>
5. Click the Request API signature radio button on the Request API Credentials page.<br>
6. Complete the Request API Credential Request form by clicking the agreement checkbox and clicking Submit.<br>
7. Save the values for API Username, Password and Signature (make sure this long character signature is copied).<br>
8. Click the "Modify" button after copying your API Username, Password, and Signature.
';
print '</div>';

if (!empty($conf->use_javascript_ajax)) {
	print "\n".'<script type="text/javascript">';
	print '$(document).ready(function () {
	            $("#apidoc").hide();
	            $("#apidoca").click(function() {
					console.log("We click on apidoca show/hide");
	                $("#apidoc").show();
	            	$("#apidoca").hide();
					return false;
	            })
			});';
	print '</script>';
}

print '<br><br>';

$token = '';

include DOL_DOCUMENT_ROOT.'/core/tpl/onlinepaymentlinks.tpl.php';

// End of page
llxFooter();
$db->close();<|MERGE_RESOLUTION|>--- conflicted
+++ resolved
@@ -77,32 +77,22 @@
 		$error++;
 	}
 	$result = dolibarr_set_const($db, "PAYPAL_ADD_PAYMENT_URL", GETPOST('PAYPAL_ADD_PAYMENT_URL', 'alpha'), 'chaine', 0, '', $conf->entity);
-<<<<<<< HEAD
-	if (!$result > 0) {
-		$error++;
-	}
-	$result = dolibarr_set_const($db, "ONLINE_PAYMENT_MESSAGE_FORM", GETPOST('ONLINE_PAYMENT_MESSAGE_FORM'), 'chaine', 0, '', $conf->entity);
-	if (!$result > 0) {
-		$error++;
-	}
-	$result = dolibarr_set_const($db, "ONLINE_PAYMENT_MESSAGE_OK", GETPOST('ONLINE_PAYMENT_MESSAGE_OK'), 'chaine', 0, '', $conf->entity);
-	if (!$result > 0) {
-		$error++;
-	}
-	$result = dolibarr_set_const($db, "ONLINE_PAYMENT_MESSAGE_KO", GETPOST('ONLINE_PAYMENT_MESSAGE_KO'), 'chaine', 0, '', $conf->entity);
-	if (!$result > 0) {
-		$error++;
-	}
-=======
-	if (!$result > 0) $error++;
+	if (!$result > 0) {
+		$error++;
+	}
 	$result = dolibarr_set_const($db, "ONLINE_PAYMENT_MESSAGE_FORM", GETPOST('ONLINE_PAYMENT_MESSAGE_FORM', 'restricthtml'), 'chaine', 0, '', $conf->entity);
-	if (!$result > 0) $error++;
+	if (!$result > 0) {
+		$error++;
+	}
 	$result = dolibarr_set_const($db, "ONLINE_PAYMENT_MESSAGE_OK", GETPOST('ONLINE_PAYMENT_MESSAGE_OK', 'restricthtml'), 'chaine', 0, '', $conf->entity);
-	if (!$result > 0) $error++;
+	if (!$result > 0) {
+		$error++;
+	}
 	$result = dolibarr_set_const($db, "ONLINE_PAYMENT_MESSAGE_KO", GETPOST('ONLINE_PAYMENT_MESSAGE_KO', 'restricthtml'), 'chaine', 0, '', $conf->entity);
-	if (!$result > 0) $error++;
->>>>>>> cfbf051f
-	$result = dolibarr_set_const($db, "ONLINE_PAYMENT_SENDEMAIL", GETPOST('ONLINE_PAYMENT_SENDEMAIL'), 'chaine', 0, '', $conf->entity);
+	if (!$result > 0) {
+		$error++;
+	}
+	$result = dolibarr_set_const($db, "ONLINE_PAYMENT_SENDEMAIL", GETPOST('ONLINE_PAYMENT_SENDEMAIL', 'alpha'), 'chaine', 0, '', $conf->entity);
 	if (!$result > 0) {
 		$error++;
 	}
