<?php
/* Copyright (C) 2008-2012	Laurent Destailleur	<eldy@users.sourceforge.net>
 * Copyright (C) 2011-2012	Regis Houssin		<regis.houssin@inodbox.com>
 *
 * This program is free software; you can redistribute it and/or modify
 * it under the terms of the GNU General Public License as published by
 * the Free Software Foundation; either version 3 of the License, or
 * (at your option) any later version.
 *
 * This program is distributed in the hope that it will be useful,
 * but WITHOUT ANY WARRANTY; without even the implied warranty of
 * MERCHANTABILITY or FITNESS FOR A PARTICULAR PURPOSE.  See the
 * GNU General Public License for more details.
 *
 * You should have received a copy of the GNU General Public License
 * along with this program. If not, see <http://www.gnu.org/licenses/>.
 */

/**
 *	\file			htdocs/paypal/lib/paypal.lib.php
 *  \ingroup		paypal
 *  \brief			Library for common paypal functions
 */


/**
 *  Define head array for tabs of paypal tools setup pages
 *
 *  @return			Array of head
 */
function paypaladmin_prepare_head()
{
	global $langs, $conf;

	$h = 0;
	$head = array();

	$head[$h][0] = DOL_URL_ROOT."/paypal/admin/paypal.php";
	$head[$h][1] = $langs->trans("PayPal");
	$head[$h][2] = 'paypalaccount';
	$h++;

	$object=new stdClass();

    // Show more tabs from modules
    // Entries must be declared in modules descriptor with line
    // $this->tabs = array('entity:+tabname:Title:@mymodule:/mymodule/mypage.php?id=__ID__');   to add new tab
    // $this->tabs = array('entity:-tabname);   												to remove a tab
	complete_head_from_modules($conf,$langs,$object,$head,$h,'paypaladmin');

	complete_head_from_modules($conf,$langs,$object,$head,$h,'paypaladmin','remove');

    return $head;
}



/**
 * Return string with full Url
 *
 * @param   string	$type		Type of URL ('free', 'order', 'invoice', 'contractline', 'membersubscription' ...)
 * @param	string	$ref		Ref of object
 * @return	string				Url string
 */
function showPaypalPaymentUrl($type,$ref)
{
	global $conf, $langs;

	$langs->load("paypal");
    $langs->load("paybox");
    $servicename='PayPal';
    $out='<br><br>';
    $out.=img_picto('','object_globe.png').' '.$langs->trans("ToOfferALinkForOnlinePayment",$servicename).'<br>';
    $url=getPaypalPaymentUrl(0,$type,$ref);
    $out.='<input type="text" id="paypalurl" class="quatrevingtpercent" value="'.$url.'">';
    $out.=ajax_autoselect("paypalurl", 0);
    return $out;
}


/**
 * Return string with full Url
 *
 * @param   int		$mode		0=True url, 1=Url formated with colors
 * @param   string	$type		Type of URL ('free', 'order', 'invoice', 'contractline', 'membersubscription' ...)
 * @param	string	$ref		Ref of object
 * @param	int		$amount		Amount
 * @param	string	$freetag	Free tag
 * @return	string				Url string
 */
function getPaypalPaymentUrl($mode,$type,$ref='',$amount='9.99',$freetag='your_free_tag')
{
	global $conf;

	$ref=str_replace(' ','',$ref);

    if ($type == 'free')
    {
	    $out=DOL_MAIN_URL_ROOT.'/public/paypal/newpayment.php?amount='.($mode?'<font color="#666666">':'').$amount.($mode?'</font>':'').'&tag='.($mode?'<font color="#666666">':'').$freetag.($mode?'</font>':'');
	    if (! empty($conf->global->PAYPAL_SECURITY_TOKEN))
	    {
	    	if (empty($conf->global->PAYPAL_SECURITY_TOKEN_UNIQUE)) $out.='&securekey='.$conf->global->PAYPAL_SECURITY_TOKEN;
	    	else $out.='&securekey='.dol_hash($conf->global->PAYPAL_SECURITY_TOKEN, 2);
	    }
    }
    if ($type == 'order')
    {
        $out=DOL_MAIN_URL_ROOT.'/public/paypal/newpayment.php?source=order&ref='.($mode?'<font color="#666666">':'');
        if ($mode == 1) $out.='order_ref';
        if ($mode == 0) $out.=urlencode($ref);
	    $out.=($mode?'</font>':'');
        if (! empty($conf->global->PAYPAL_SECURITY_TOKEN))
        {
    	    if (empty($conf->global->PAYPAL_SECURITY_TOKEN_UNIQUE)) $out.='&securekey='.$conf->global->PAYPAL_SECURITY_TOKEN;
            else
            {
                $out.='&securekey='.($mode?'<font color="#666666">':'');
                if ($mode == 1) $out.="hash('".$conf->global->PAYPAL_SECURITY_TOKEN."' + '".$type."' + order_ref)";
                if ($mode == 0) $out.= dol_hash($conf->global->PAYPAL_SECURITY_TOKEN . $type . $ref, 2);
                $out.=($mode?'</font>':'');
            }
        }
    }
    if ($type == 'invoice')
    {
        $out=DOL_MAIN_URL_ROOT.'/public/paypal/newpayment.php?source=invoice&ref='.($mode?'<font color="#666666">':'');
        if ($mode == 1) $out.='invoice_ref';
        if ($mode == 0) $out.=urlencode($ref);
	    $out.=($mode?'</font>':'');
        if (! empty($conf->global->PAYPAL_SECURITY_TOKEN))
        {
    	    if (empty($conf->global->PAYPAL_SECURITY_TOKEN_UNIQUE)) $out.='&securekey='.$conf->global->PAYPAL_SECURITY_TOKEN;
            else
            {
                $out.='&securekey='.($mode?'<font color="#666666">':'');
                if ($mode == 1) $out.="hash('".$conf->global->PAYPAL_SECURITY_TOKEN."' + '".$type."' + invoice_ref)";
                if ($mode == 0) $out.= dol_hash($conf->global->PAYPAL_SECURITY_TOKEN . $type . $ref, 2);
                $out.=($mode?'</font>':'');
            }
        }
    }
    if ($type == 'contractline')
    {
        $out=DOL_MAIN_URL_ROOT.'/public/paypal/newpayment.php?source=contractline&ref='.($mode?'<font color="#666666">':'');
        if ($mode == 1) $out.='contractline_ref';
        if ($mode == 0) $out.=urlencode($ref);
	    $out.=($mode?'</font>':'');
        if (! empty($conf->global->PAYPAL_SECURITY_TOKEN))
        {
    	    if (empty($conf->global->PAYPAL_SECURITY_TOKEN_UNIQUE)) $out.='&securekey='.$conf->global->PAYPAL_SECURITY_TOKEN;
            else
            {
                $out.='&securekey='.($mode?'<font color="#666666">':'');
                if ($mode == 1) $out.="hash('".$conf->global->PAYPAL_SECURITY_TOKEN."' + '".$type."' + contractline_ref)";
                if ($mode == 0) $out.= dol_hash($conf->global->PAYPAL_SECURITY_TOKEN . $type . $ref, 2);
                $out.=($mode?'</font>':'');
            }
        }
    }
    if ($type == 'membersubscription')
    {
        $out=DOL_MAIN_URL_ROOT.'/public/paypal/newpayment.php?source=membersubscription&ref='.($mode?'<font color="#666666">':'');
        if ($mode == 1) $out.='member_ref';
        if ($mode == 0) $out.=urlencode($ref);
	    $out.=($mode?'</font>':'');
        if (! empty($conf->global->PAYPAL_SECURITY_TOKEN))
        {
    	    if (empty($conf->global->PAYPAL_SECURITY_TOKEN_UNIQUE)) $out.='&securekey='.$conf->global->PAYPAL_SECURITY_TOKEN;
            else
            {
                $out.='&securekey='.($mode?'<font color="#666666">':'');
                if ($mode == 1) $out.="hash('".$conf->global->PAYPAL_SECURITY_TOKEN."' + '".$type."' + member_ref)";
                if ($mode == 0) $out.= dol_hash($conf->global->PAYPAL_SECURITY_TOKEN . $type . $ref, 2);
                $out.=($mode?'</font>':'');
            }
        }
    }

    // For multicompany
    $out.="&entity=".$conf->entity; // Check the entity because He may be the same reference in several entities

    return $out;
}


/**
 * Send redirect to paypal to browser
 *
 * @param	float	$paymentAmount		Amount
 * @param   string	$currencyCodeType	Currency code
 * @param	string	$paymentType		Payment type
 * @param  	string	$returnURL			Url to use if payment is OK
 * @param   string	$cancelURL			Url to use if payment is KO
 * @param   string	$tag				Full tag
 * @return	string						No return (a redirect is done) if OK, or Error message if KO
 */
function print_paypal_redirect($paymentAmount,$currencyCodeType,$paymentType,$returnURL,$cancelURL,$tag)
{
    //declaring of global variables
    global $conf, $langs;
    global $API_Endpoint, $API_Url, $API_version, $USE_PROXY, $PROXY_HOST, $PROXY_PORT;
    global $PAYPAL_API_USER, $PAYPAL_API_PASSWORD, $PAYPAL_API_SIGNATURE;

    global $shipToName, $shipToStreet, $shipToCity, $shipToState, $shipToCountryCode, $shipToZip, $shipToStreet2, $phoneNum;
    global $email, $desc;

    //'------------------------------------
    //' Calls the SetExpressCheckout API call
    //'
    //'-------------------------------------------------

    if (empty($conf->global->PAYPAL_API_INTEGRAL_OR_PAYPALONLY)) $conf->global->PAYPAL_API_INTEGRAL_OR_PAYPALONLY='integral';

    $solutionType='Sole';
    $landingPage='Billing';
    // For payment with Paypal only
    if ($conf->global->PAYPAL_API_INTEGRAL_OR_PAYPALONLY == 'paypalonly')
    {
        $solutionType='Mark';
        $landingPage='Login';
    }
    // For payment with Credit card or Paypal
    if ($conf->global->PAYPAL_API_INTEGRAL_OR_PAYPALONLY == 'integral')
    {
        $solutionType='Sole';
        $landingPage='Billing';
    }
    // For payment with Credit card
    if ($conf->global->PAYPAL_API_INTEGRAL_OR_PAYPALONLY == 'cconly')
    {
        $solutionType='Sole';
        $landingPage='Billing';
    }

    dol_syslog("expresscheckout redirect with callSetExpressCheckout $paymentAmount, $currencyCodeType, $paymentType, $returnURL, $cancelURL, $tag, $solutionType, $landingPage, $shipToName, $shipToStreet, $shipToCity, $shipToState, $shipToCountryCode, $shipToZip, $shipToStreet2, $phoneNum");
    $resArray = callSetExpressCheckout(
        $paymentAmount,
        $currencyCodeType,
        $paymentType,
        $returnURL,
        $cancelURL,
        $tag,
        $solutionType,
        $landingPage,
        $shipToName,
        $shipToStreet,
        $shipToCity,
        $shipToState,
        $shipToCountryCode,
        $shipToZip,
        $shipToStreet2,
        $phoneNum,
        $email,
        $desc
    );

    $ack = strtoupper($resArray["ACK"]);
    if($ack=="SUCCESS" || $ack=="SUCCESSWITHWARNING")
    {
        $token=$resArray["TOKEN"];

        // Redirect to paypal.com here
        $payPalURL = $API_Url . $token;
        header("Location: ".$payPalURL);
        exit;
    }
    else
    {
        //Display a user friendly Error on the page using any of the following error information returned by PayPal
        $ErrorCode = urldecode($resArray["L_ERRORCODE0"]);
        $ErrorShortMsg = urldecode($resArray["L_SHORTMESSAGE0"]);
        $ErrorLongMsg = urldecode($resArray["L_LONGMESSAGE0"]);
        $ErrorSeverityCode = urldecode($resArray["L_SEVERITYCODE0"]);

        if ($ErrorCode == 10729)
        {
        	$mesg.= "PayPal can't accept payments for this thirdparty. An address is defined but is not complete (missing State).<br>Ask system administrator to fix address or to setup Paypal module to accept payments even on not complete addresses (remove option PAYPAL_REQUIRE_VALID_SHIPPING_ADDRESS).<br>\n";
        }
        else
        {
        	$mesg = $langs->trans('SetExpressCheckoutAPICallFailed') . "<br>\n";
        	$mesg.= $langs->trans('DetailedErrorMessage') . ": " . $ErrorLongMsg."<br>\n";
        	$mesg.= $langs->trans('ShortErrorMessage') . ": " . $ErrorShortMsg."<br>\n";
        	$mesg.= $langs->trans('ErrorCode') . ": " . $ErrorCode."<br>\n";
        	$mesg.= $langs->trans('ErrorSeverityCode') . ": " . $ErrorSeverityCode."<br>\n";
        }
<<<<<<< HEAD

        return $mesg;
    }
=======
>>>>>>> d9b8a8c8

        return $mesg;
    }
}

/**
 *-------------------------------------------------------------------------------------------------------------------------------------------
 * Purpose:     Prepares the parameters for the SetExpressCheckout API Call.
 * Inputs:
 *      paymentAmount:      Total value of the shopping cart
 *      currencyCodeType:   Currency code value the PayPal API
 *      paymentType:        paymentType has to be one of the following values: Sale or Order or Authorization
 *      returnURL:          the page where buyers return to after they are done with the payment review on PayPal
 *      cancelURL:          the page where buyers return to when they cancel the payment review on PayPal
 *      shipToName:     the Ship to name entered on the merchant's site
 *      shipToStreet:       the Ship to Street entered on the merchant's site
 *      shipToCity:         the Ship to City entered on the merchant's site
 *      shipToState:        the Ship to State entered on the merchant's site
 *      shipToCountryCode:  the Code for Ship to Country entered on the merchant's site
 *      shipToZip:          the Ship to ZipCode entered on the merchant's site
 *      shipToStreet2:      the Ship to Street2 entered on the merchant's site
 *      phoneNum:           the phoneNum  entered on the merchant's site
 *      email:              the buyer email
 *      desc:               Product description
 * See https://developer.paypal.com/docs/classic/api/merchant/SetExpressCheckout_API_Operation_NVP/
 *
 * @param 	double 			$paymentAmount		Payment amount
 * @param 	string 			$currencyCodeType	Currency
 * @param 	string 			$paymentType		Payment type
 * @param 	string 			$returnURL			Return Url
 * @param 	string 			$cancelURL			Cancel Url
 * @param 	string 			$tag				Full tag
 * @param 	string 			$solutionType		Type ('Mark' or 'Sole')
 * @param 	string 			$landingPage		Landing page ('Login' or 'Billing')
 * @param	string			$shipToName			Ship to name
 * @param	string			$shipToStreet		Ship to street
 * @param	string			$shipToCity			Ship to city
 * @param	string			$shipToState		Ship to state
 * @param	string			$shipToCountryCode	Ship to country code
 * @param	string			$shipToZip			Ship to zip
 * @param	string			$shipToStreet2		Ship to street2
 * @param	string			$phoneNum			Phone
 * @param	string			$email				Email
 * @param	string			$desc				Description
 * @return	array								Array
 */
function callSetExpressCheckout($paymentAmount, $currencyCodeType, $paymentType, $returnURL, $cancelURL, $tag, $solutionType, $landingPage, $shipToName, $shipToStreet, $shipToCity, $shipToState, $shipToCountryCode, $shipToZip, $shipToStreet2, $phoneNum, $email='', $desc='')
{
    //------------------------------------------------------------------------------------------------------------------------------------
    // Construct the parameter string that describes the SetExpressCheckout API call in the shortcut implementation

    //declaring of global variables
    global $conf, $langs, $mysoc;
    global $API_Endpoint, $API_Url, $API_version, $USE_PROXY, $PROXY_HOST, $PROXY_PORT;
    global $PAYPAL_API_USER, $PAYPAL_API_PASSWORD, $PAYPAL_API_SIGNATURE;

    $nvpstr = '';
    //$nvpstr = $nvpstr . "&VERSION=".$API_version;				// Already added by hash_call
    $nvpstr = $nvpstr . "&RETURNURL=" . urlencode($returnURL);
    $nvpstr = $nvpstr . "&CANCELURL=" . urlencode($cancelURL);
    if (! empty($conf->global->PAYPAL_ALLOW_NOTES))
    {
    	$nvpstr = $nvpstr . "&ALLOWNOTE=0";
    }
    if (empty($conf->global->PAYPAL_REQUIRE_VALID_SHIPPING_ADDRESS))
    {
    	$nvpstr = $nvpstr . "&NOSHIPPING=1";	// An empty or not complete shipping address will be accepted
    }
    else
    {
    	$nvpstr = $nvpstr . "&NOSHIPPING=0";	// A valid shipping address is required (full required fields mandatory)
    }
    $nvpstr = $nvpstr . "&SOLUTIONTYPE=" . urlencode($solutionType);
    $nvpstr = $nvpstr . "&LANDINGPAGE=" . urlencode($landingPage);
    if (! empty($conf->global->PAYPAL_CUSTOMER_SERVICE_NUMBER))
    {
    	$nvpstr = $nvpstr . "&CUSTOMERSERVICENUMBER=" . urlencode($conf->global->PAYPAL_CUSTOMER_SERVICE_NUMBER);    // Hotline phone number
    }

    $paypalprefix = 'PAYMENTREQUEST_0_';
    //$paypalprefix = '';
	if (! empty($paypalprefix) && $paymentType == 'Sole') $paymentType='Sale';

	$nvpstr = $nvpstr . "&AMT=". urlencode($paymentAmount);									// Total for all elements

    $nvpstr = $nvpstr . "&".$paypalprefix."INVNUM=" . urlencode($tag);
    $nvpstr = $nvpstr . "&".$paypalprefix."AMT=". urlencode($paymentAmount);                 // AMT deprecated by paypal -> PAYMENTREQUEST_n_AMT
    $nvpstr = $nvpstr . "&".$paypalprefix."ITEMAMT=". urlencode($paymentAmount);             // AMT deprecated by paypal -> PAYMENTREQUEST_n_AMT
    $nvpstr = $nvpstr . "&".$paypalprefix."PAYMENTACTION=" . urlencode($paymentType);        // PAYMENTACTION deprecated by paypal -> PAYMENTREQUEST_n_PAYMENTACTION
    $nvpstr = $nvpstr . "&".$paypalprefix."CURRENCYCODE=" . urlencode($currencyCodeType);    // CURRENCYCODE deprecated by paypal -> PAYMENTREQUEST_n_CURRENCYCODE

    $nvpstr = $nvpstr . "&".$paypalprefix."L_PAYMENTREQUEST_0_QTY0=1";
    $nvpstr = $nvpstr . "&".$paypalprefix."L_PAYMENTREQUEST_0_AMT0=".urlencode($paymentAmount);
    $nvpstr = $nvpstr . "&".$paypalprefix."L_PAYMENTREQUEST_0_NAME0=".urlencode($desc);
    $nvpstr = $nvpstr . "&".$paypalprefix."L_PAYMENTREQUEST_0_NUMBER0=0";

    $nvpstr = $nvpstr . "&".$paypalprefix."SHIPTONAME=" . urlencode($shipToName);            // SHIPTONAME deprecated by paypal -> PAYMENTREQUEST_n_SHIPTONAME
    $nvpstr = $nvpstr . "&".$paypalprefix."SHIPTOSTREET=" . urlencode($shipToStreet);        //
    $nvpstr = $nvpstr . "&".$paypalprefix."SHIPTOSTREET2=" . urlencode($shipToStreet2);
    $nvpstr = $nvpstr . "&".$paypalprefix."SHIPTOCITY=" . urlencode($shipToCity);
    $nvpstr = $nvpstr . "&".$paypalprefix."SHIPTOSTATE=" . urlencode($shipToState);
    $nvpstr = $nvpstr . "&".$paypalprefix."SHIPTOCOUNTRYCODE=" . urlencode($shipToCountryCode);
    $nvpstr = $nvpstr . "&".$paypalprefix."SHIPTOZIP=" . urlencode($shipToZip);
    $nvpstr = $nvpstr . "&".$paypalprefix."PHONENUM=" . urlencode($phoneNum);
    if (! empty($email)) $nvpstr = $nvpstr . "&".$paypalprefix."EMAIL=" . urlencode($email);      // EMAIL deprecated by paypal -> PAYMENTREQUEST_n_EMAIL
    if (! empty($desc))  $nvpstr = $nvpstr . "&".$paypalprefix."DESC=" . urlencode($desc);        // DESC deprecated by paypal -> PAYMENTREQUEST_n_DESC

    if (! empty($conf->global->PAYPAL_LOGOIMG) && $mysoc->logo)
    {
    	global $dolibarr_main_url_root;

	    // Define $urlwithroot
	    $urlwithouturlroot=preg_replace('/'.preg_quote(DOL_URL_ROOT,'/').'$/i','',trim($dolibarr_main_url_root));
	    $urlwithroot=$urlwithouturlroot.DOL_URL_ROOT;		// This is to use external domain name found into config file
	    //$urlwithroot=DOL_MAIN_URL_ROOT;					// This is to use same domain name than current

<<<<<<< HEAD
	    $urllogo=$urlwithroot."/viewimage.php?modulepart=mycompany&file=".$mysoc->logo;
=======
	    $urllogo=$urlwithroot."/viewimage.php?modulepart=mycompany&file=".urlencode('logos/'.$mysoc->logo);
>>>>>>> d9b8a8c8
	    $nvpstr = $nvpstr . "&LOGOIMG=" . urlencode($urllogo);
    }
    if (! empty($conf->global->PAYPAL_BRANDNAME))
    {
    	$nvpstr = $nvpstr . "&BRANDNAME=" . urlencode($conf->global->PAYPAL_BRANDNAME);    // BRANDNAME
    }
    if (! empty($conf->global->PAYPAL_NOTETOBUYER))
    {
    	$nvpstr = $nvpstr . "&NOTETOBUYER=" . urlencode($conf->global->PAYPAL_NOTETOBUYER);  // PAYPAL_NOTETOBUYER
    }

	$_SESSION["FinalPaymentAmt"] = $paymentAmount;
    $_SESSION["currencyCodeType"] = $currencyCodeType;
    $_SESSION["PaymentType"] = $paymentType;			// 'Mark', 'Sole'
    $_SESSION['ipaddress'] = $_SERVER['REMOTE_ADDR'];   // Payer ip

    //'---------------------------------------------------------------------------------------------------------------
    //' Make the API call to PayPal
    //' If the API call succeded, then redirect the buyer to PayPal to begin to authorize payment.
    //' If an error occured, show the resulting errors
    //'---------------------------------------------------------------------------------------------------------------
    $resArray=hash_call("SetExpressCheckout", $nvpstr);
    $ack = strtoupper($resArray["ACK"]);
    if($ack=="SUCCESS" || $ack=="SUCCESSWITHWARNING")
    {
        $token = urldecode($resArray["TOKEN"]);
        $_SESSION['TOKEN']=$token;
    }

    return $resArray;
}

/**
 * 	Prepares the parameters for the GetExpressCheckoutDetails API Call.
 *
 *	@param	string	$token		Token
 *	@return	array				The NVP Collection object of the GetExpressCheckoutDetails Call Response.
 */
function getDetails($token)
{
    //'--------------------------------------------------------------
    //' At this point, the buyer has completed authorizing the payment
    //' at PayPal.  The function will call PayPal to obtain the details
    //' of the authorization, incuding any shipping information of the
    //' buyer.  Remember, the authorization is not a completed transaction
    //' at this state - the buyer still needs an additional step to finalize
    //' the transaction
    //'--------------------------------------------------------------

    //declaring of global variables
    global $conf, $langs;
    global $API_Endpoint, $API_Url, $API_version, $USE_PROXY, $PROXY_HOST, $PROXY_PORT;
    global $PAYPAL_API_USER, $PAYPAL_API_PASSWORD, $PAYPAL_API_SIGNATURE;

    //'---------------------------------------------------------------------------
    //' Build a second API request to PayPal, using the token as the
    //'  ID to get the details on the payment authorization
    //'---------------------------------------------------------------------------
    $nvpstr="&TOKEN=" . $token;

    //'---------------------------------------------------------------------------
    //' Make the API call and store the results in an array.
    //' If the call was a success, show the authorization details, and provide
    //'     an action to complete the payment.
    //' If failed, show the error
    //'---------------------------------------------------------------------------
    $resArray=hash_call("GetExpressCheckoutDetails",$nvpstr);
    $ack = strtoupper($resArray["ACK"]);
    if($ack == "SUCCESS" || $ack=="SUCCESSWITHWARNING")
    {
        $_SESSION['payer_id'] = $resArray['PAYERID'];
    }
    return $resArray;
}


/**
 *	Validate payment
 *
 *	@param	string	$token				Token
 *	@param	string	$paymentType		Type
 *	@param	string	$currencyCodeType	Currency
 *	@param	string	$payerID			Payer ID
 *	@param	string	$ipaddress			IP Address
 *	@param	string	$FinalPaymentAmt	Amount
 *	@param	string	$tag				Full tag
 *	@return	void
 */
function confirmPayment($token, $paymentType, $currencyCodeType, $payerID, $ipaddress, $FinalPaymentAmt, $tag)
{
    /* Gather the information to make the final call to
     finalize the PayPal payment.  The variable nvpstr
     holds the name value pairs
     */

    //declaring of global variables
    global $conf, $langs;
    global $API_Endpoint, $API_Url, $API_version, $USE_PROXY, $PROXY_HOST, $PROXY_PORT;
    global $PAYPAL_API_USER, $PAYPAL_API_PASSWORD, $PAYPAL_API_SIGNATURE;

    $nvpstr = '';
    $nvpstr .= '&TOKEN=' . urlencode($token);
    $nvpstr .= '&PAYERID=' . urlencode($payerID);
    $nvpstr .= '&PAYMENTACTION=' . urlencode($paymentType);
    $nvpstr .= '&AMT=' . urlencode($FinalPaymentAmt);
    $nvpstr .= '&CURRENCYCODE=' . urlencode($currencyCodeType);
    $nvpstr .= '&IPADDRESS=' . urlencode($ipaddress);
    $nvpstr .= '&INVNUM=' . urlencode($tag);

    /* Make the call to PayPal to finalize payment
     If an error occured, show the resulting errors
     */
    $resArray=hash_call("DoExpressCheckoutPayment",$nvpstr);

    /* Display the API response back to the browser.
     If the response from PayPal was a success, display the response parameters'
     If the response was an error, display the errors received using APIError.php.
     */
    $ack = strtoupper($resArray["ACK"]);

    return $resArray;
}

/**
 *	This function makes a DoDirectPayment API call
 *
 *  paymentType:        paymentType has to be one of the following values: Sale or Order or Authorization
 *  paymentAmount:      total value of the shopping cart
 *  currencyCode:       currency code value the PayPal API
 *  firstName:          first name as it appears on credit card
 *  lastName:           last name as it appears on credit card
 *  street:             buyer's street address line as it appears on credit card
 *  city:               buyer's city
 *  state:              buyer's state
 *  countryCode:        buyer's country code
 *  zip:                buyer's zip
 *  creditCardType:     buyer's credit card type (i.e. Visa, MasterCard ... )
 *  creditCardNumber:   buyers credit card number without any spaces, dashes or any other characters
 *  expDate:            credit card expiration date
 *  cvv2:               Card Verification Value
 *	@return		array	The NVP Collection object of the DoDirectPayment Call Response.
 */
/*
function DirectPayment($paymentType, $paymentAmount, $creditCardType, $creditCardNumber, $expDate, $cvv2, $firstName, $lastName, $street, $city, $state, $zip, $countryCode, $currencyCode, $tag)
{
    //declaring of global variables
    global $conf, $langs;
    global $API_Endpoint, $API_Url, $API_version, $USE_PROXY, $PROXY_HOST, $PROXY_PORT;
    global $PAYPAL_API_USER, $PAYPAL_API_PASSWORD, $PAYPAL_API_SIGNATURE;

    //Construct the parameter string that describes DoDirectPayment
    $nvpstr = '';
    $nvpstr = $nvpstr . "&AMT=" . urlencode($paymentAmount);              // deprecated by paypal
    $nvpstr = $nvpstr . "&CURRENCYCODE=" . urlencode($currencyCode);
    $nvpstr = $nvpstr . "&PAYMENTACTION=" . urlencode($paymentType);      // deprecated by paypal
    $nvpstr = $nvpstr . "&CREDITCARDTYPE=" . urlencode($creditCardType);
    $nvpstr = $nvpstr . "&ACCT=" . urlencode($creditCardNumber);
    $nvpstr = $nvpstr . "&EXPDATE=" . urlencode($expDate);
    $nvpstr = $nvpstr . "&CVV2=" . urlencode($cvv2);
    $nvpstr = $nvpstr . "&FIRSTNAME=" . urlencode($firstName);
    $nvpstr = $nvpstr . "&LASTNAME=" . urlencode($lastName);
    $nvpstr = $nvpstr . "&STREET=" . urlencode($street);
    $nvpstr = $nvpstr . "&CITY=" . urlencode($city);
    $nvpstr = $nvpstr . "&STATE=" . urlencode($state);
    $nvpstr = $nvpstr . "&COUNTRYCODE=" . urlencode($countryCode);
    $nvpstr = $nvpstr . "&IPADDRESS=" . $_SERVER['REMOTE_ADDR'];
    $nvpstr = $nvpstr . "&INVNUM=" . urlencode($tag);

    $resArray=hash_call("DoDirectPayment", $nvpstr);

    return $resArray;
}
*/


/**
 * hash_call: Function to perform the API call to PayPal using API signature
 *
 * @param	string	$methodName 	is name of API  method.
 * @param	string	$nvpStr 		is nvp string.
 * @return	array					returns an associtive array containing the response from the server.
 */
function hash_call($methodName,$nvpStr)
{
    //declaring of global variables
    global $conf, $langs;
    global $API_Endpoint, $API_Url, $API_version, $USE_PROXY, $PROXY_HOST, $PROXY_PORT, $PROXY_USER, $PROXY_PASS;
    global $PAYPAL_API_USER, $PAYPAL_API_PASSWORD, $PAYPAL_API_SIGNATURE;

    // TODO problem with triggers
    $API_version="98.0";
	if (! empty($conf->global->PAYPAL_API_SANDBOX) || GETPOST('forcesandbox','alpha'))		// We can force sand box with param 'forcesandbox'
	{
	    $API_Endpoint = "https://api-3t.sandbox.paypal.com/nvp";
	    $API_Url = "https://www.sandbox.paypal.com/webscr?cmd=_express-checkout&token=";
	}
	else
	{
	    $API_Endpoint = "https://api-3t.paypal.com/nvp";
	    $API_Url = "https://www.paypal.com/cgi-bin/webscr?cmd=_express-checkout&token=";
	}

	// Clean parameters
	$PAYPAL_API_USER="";
	if (! empty($conf->global->PAYPAL_API_USER)) $PAYPAL_API_USER=$conf->global->PAYPAL_API_USER;
	$PAYPAL_API_PASSWORD="";
	if (! empty($conf->global->PAYPAL_API_PASSWORD)) $PAYPAL_API_PASSWORD=$conf->global->PAYPAL_API_PASSWORD;
	$PAYPAL_API_SIGNATURE="";
	if (! empty($conf->global->PAYPAL_API_SIGNATURE)) $PAYPAL_API_SIGNATURE=$conf->global->PAYPAL_API_SIGNATURE;
	$PAYPAL_API_SANDBOX="";
	if (! empty($conf->global->PAYPAL_API_SANDBOX)) $PAYPAL_API_SANDBOX=$conf->global->PAYPAL_API_SANDBOX;
	// TODO END problem with triggers

    dol_syslog("Paypal API endpoint ".$API_Endpoint);

    //setting the curl parameters.
    $ch = curl_init();

    /*print $API_Endpoint."-".$API_version."-".$PAYPAL_API_USER."-".$PAYPAL_API_PASSWORD."-".$PAYPAL_API_SIGNATURE."<br>";
     print $USE_PROXY."-".$gv_ApiErrorURL."<br>";
     print $nvpStr;
     exit;*/
    curl_setopt($ch, CURLOPT_URL, $API_Endpoint);
    curl_setopt($ch, CURLOPT_VERBOSE, 1);
    // TLSv1 by default or change to TLSv1.2 in module configuration
    curl_setopt($ch, CURLOPT_SSLVERSION, (empty($conf->global->PAYPAL_SSLVERSION)?1:$conf->global->PAYPAL_SSLVERSION));

    //turning off the server and peer verification(TrustManager Concept).
    curl_setopt($ch, CURLOPT_SSL_VERIFYPEER, false);
    curl_setopt($ch, CURLOPT_SSL_VERIFYHOST, false);

    curl_setopt($ch, CURLOPT_CONNECTTIMEOUT, empty($conf->global->MAIN_USE_CONNECT_TIMEOUT)?5:$conf->global->MAIN_USE_CONNECT_TIMEOUT);
    curl_setopt($ch, CURLOPT_TIMEOUT, empty($conf->global->MAIN_USE_RESPONSE_TIMEOUT)?30:$conf->global->MAIN_USE_RESPONSE_TIMEOUT);

    curl_setopt($ch, CURLOPT_RETURNTRANSFER,1);
    curl_setopt($ch, CURLOPT_POST, 1);

    //if USE_PROXY constant set to true in Constants.php, then only proxy will be enabled.
    if ($USE_PROXY)
    {
        dol_syslog("Paypal API hash_call set proxy to ".$PROXY_HOST. ":" . $PROXY_PORT." - ".$PROXY_USER. ":" . $PROXY_PASS);
        //curl_setopt ($ch, CURLOPT_PROXYTYPE, CURLPROXY_HTTP); // Curl 7.10
        curl_setopt($ch, CURLOPT_PROXY, $PROXY_HOST. ":" . $PROXY_PORT);
        if ($PROXY_USER) curl_setopt($ch, CURLOPT_PROXYUSERPWD, $PROXY_USER. ":" . $PROXY_PASS);
    }

    //NVPRequest for submitting to server
    $nvpreq ="METHOD=" . urlencode($methodName) . "&VERSION=" . urlencode($API_version) . "&PWD=" . urlencode($PAYPAL_API_PASSWORD) . "&USER=" . urlencode($PAYPAL_API_USER) . "&SIGNATURE=" . urlencode($PAYPAL_API_SIGNATURE) . $nvpStr;
    $nvpreq.="&LOCALECODE=".strtoupper($langs->getDefaultLang(1));
    //$nvpreq.="&BRANDNAME=".urlencode();       // Override merchant name
    //$nvpreq.="&NOTIFYURL=".urlencode();       // For Instant Payment Notification url


    dol_syslog("Paypal API hash_call nvpreq=".$nvpreq);

    //setting the nvpreq as POST FIELD to curl
    curl_setopt($ch, CURLOPT_POSTFIELDS, $nvpreq);

    //getting response from server
    $response = curl_exec($ch);

    $nvpReqArray=deformatNVP($nvpreq);
    $_SESSION['nvpReqArray']=$nvpReqArray;

    //convrting NVPResponse to an Associative Array
    dol_syslog("Paypal API hash_call Response nvpresp=".$response);
    $nvpResArray=deformatNVP($response);

    if (curl_errno($ch))
    {
        // moving to display page to display curl errors
        $_SESSION['curl_error_no']=curl_errno($ch);
        $_SESSION['curl_error_msg']=curl_error($ch);

        //Execute the Error handling module to display errors.
    }
    else
    {
        //closing the curl
        curl_close($ch);
    }

    return $nvpResArray;
}


/**
 * This function will take NVPString and convert it to an Associative Array and it will decode the response.
 * It is usefull to search for a particular key and displaying arrays.
 *
 * @param	string	$nvpstr 		NVPString
 * @return	array					nvpArray = Associative Array
 */
function deformatNVP($nvpstr)
{
    $intial=0;
    $nvpArray = array();

    while(strlen($nvpstr))
    {
        //postion of Key
        $keypos= strpos($nvpstr,'=');
        //position of value
        $valuepos = strpos($nvpstr,'&') ? strpos($nvpstr,'&'): strlen($nvpstr);

        /*getting the Key and Value values and storing in a Associative Array*/
        $keyval=substr($nvpstr,$intial,$keypos);
        $valval=substr($nvpstr,$keypos+1,$valuepos-$keypos-1);
        //decoding the respose
        $nvpArray[urldecode($keyval)] =urldecode($valval);
        $nvpstr=substr($nvpstr,$valuepos+1,strlen($nvpstr));
    }
    return $nvpArray;
}

/**
 * 	Get API errors
 *
 * 	@return	array		Array of errors
 */
function getApiError()
{
	$errors=array();

	$resArray=$_SESSION['reshash'];

	if(isset($_SESSION['curl_error_no']))
	{
		$errors[] = $_SESSION['curl_error_no'].'-'.$_SESSION['curl_error_msg'];
	}

	foreach($resArray as $key => $value)
	{
		$errors[] = $key.'-'.$value;
	}

	return $errors;
}
<|MERGE_RESOLUTION|>--- conflicted
+++ resolved
@@ -284,12 +284,6 @@
         	$mesg.= $langs->trans('ErrorCode') . ": " . $ErrorCode."<br>\n";
         	$mesg.= $langs->trans('ErrorSeverityCode') . ": " . $ErrorSeverityCode."<br>\n";
         }
-<<<<<<< HEAD
-
-        return $mesg;
-    }
-=======
->>>>>>> d9b8a8c8
 
         return $mesg;
     }
@@ -406,11 +400,7 @@
 	    $urlwithroot=$urlwithouturlroot.DOL_URL_ROOT;		// This is to use external domain name found into config file
 	    //$urlwithroot=DOL_MAIN_URL_ROOT;					// This is to use same domain name than current
 
-<<<<<<< HEAD
-	    $urllogo=$urlwithroot."/viewimage.php?modulepart=mycompany&file=".$mysoc->logo;
-=======
 	    $urllogo=$urlwithroot."/viewimage.php?modulepart=mycompany&file=".urlencode('logos/'.$mysoc->logo);
->>>>>>> d9b8a8c8
 	    $nvpstr = $nvpstr . "&LOGOIMG=" . urlencode($urllogo);
     }
     if (! empty($conf->global->PAYPAL_BRANDNAME))
