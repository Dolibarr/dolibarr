<?php
/* Copyright (C) 2013-2018 Jean-François Ferry <hello@librethic.io>
 * Copyright (C) 2016      Christophe Battarel <christophe@altairis.fr>
 *
 * This program is free software; you can redistribute it and/or modify
 * it under the terms of the GNU General Public License as published by
 * the Free Software Foundation; either version 3 of the License, or
 * (at your option) any later version.
 *
 * This program is distributed in the hope that it will be useful,
 * but WITHOUT ANY WARRANTY; without even the implied warranty of
 * MERCHANTABILITY or FITNESS FOR A PARTICULAR PURPOSE.  See the
 * GNU General Public License for more details.
 *
 * You should have received a copy of the GNU General Public License
 * along with this program. If not, see <http://www.gnu.org/licenses/>.
 */

/**
 *  \file       ticketsup/class/ticketsup.class.php
 *  \ingroup    ticketsup
 *  \brief      Class file for object ticketsup
 */

// Put here all includes required by your class file
require_once DOL_DOCUMENT_ROOT . "/core/class/commonobject.class.php";
require_once DOL_DOCUMENT_ROOT . '/fichinter/class/fichinter.class.php';
//require_once(DOL_DOCUMENT_ROOT."/societe/class/societe.class.php");
//require_once(DOL_DOCUMENT_ROOT."/product/class/product.class.php");


/**
 *    Class to manage ticket
 */
class Ticketsup extends CommonObject
{
    /**
     * @var string ID to identify managed object
     */
    public $element = 'ticketsup';
    /**
     * @var string Name of table without prefix where object is stored
     */
    public $table_element = 'ticketsup';
    /**
     * @var int  Does ticketsupcore support multicompany module ? 0=No test on entity, 1=Test with field entity, 2=Test with link by societe
     */
    public $ismultientitymanaged = 0;
    /**
     * @var int  Does ticketsupcore support extrafields ? 0=No, 1=Yes
     */
    public $isextrafieldmanaged = 1;
    /**
     * @var string String with name of icon for ticketsupcore. Must be the part after the 'object_' into object_ticketsupcore.png
     */
    public $picto = 'ticketsup@ticketsup';
    
    
    /**
     * @var string Hash to identify ticket
     */
    public $track_id;

    /**
     * @var int Thirdparty ID
     */
    public $fk_soc;

    /**
     * @var int Project ID
     */
    public $fk_project;

    /**
     * @var string Person email who have create ticket
     */
    public $origin_email;

    /**
     * @var int User id who have create ticket
     */
    public $fk_user_create;

    /**
     * @var int User id who have ticket assigned
     */
    public $fk_user_assign;

    /**
     * var string Ticket subject
     */
    public $subject;

    /**
     * @var string Ticket message
     */
    public $message;

    /**
     * @var int  Ticket statut
     */
    public $fk_statut;

    /**
     * @var string State resolution
     */
    public $resolution;

    /**
     * @var int Progress in percent
     */
    public $progress;

    /**
     * @var int Duration for ticket
     */
    public $timing;

    /**
     * @var string Type code
     */
    public $type_code;

    /**
     * @var string Category code
     */
    public $category_code;

    /**
     * @var string Severity code
     */
    public $severity_code;

    /**
     * @var int Création date
     */
    public $datec = '';

    /**
     * @var int Read date
     */
    public $date_read = '';

    /**
     * @var int Close ticket date
     */
    public $date_close = '';

    /**
     * @var array cache_types_tickets
     */
    public $cache_types_tickets;

    /**
     * @var array tickets categories
     */
    public $cache_category_tickets;

    /**
     * @var int Notify tiers at create
     */
    public $notify_tiers_at_create;

    public $lines;

    /**
     * @var string Regex pour les images
     */
    public $regeximgext = '\.jpg|\.jpeg|\.bmp|\.gif|\.png|\.tiff';

    public $fields=array(
        'rowid' => array('type'=>'integer', 'label'=>'TechnicalID', 'visible'=>-2, 'enabled'=>1, 'position'=>1, 'notnull'=>1, 'index'=>1, 'comment'=>"Id"),
        'entity' => array('type'=>'integer', 'label'=>'Entity', 'visible'=>0, 'enabled'=>1, 'position'=>20, 'notnull'=>1, 'index'=>1),
        'notify_tiers_at_create' => array('type'=>'integer', 'label'=>'NotifyThirdparty', 'visible'=>-2, 'enabled'=>0, 'position'=>20, 'notnull'=>1, 'index'=>1),
        'ref' => array('type'=>'varchar(128)', 'label'=>'Ref', 'visible'=>1, 'enabled'=>1, 'position'=>10, 'notnull'=>1, 'index'=>1, 'searchall'=>1, 'comment'=>"Reference of object"),
        'track_id' => array('type'=>'varchar(255)', 'label'=>'TrackID', 'visible'=>0, 'enabled'=>1, 'position'=>30, 'notnull'=>-1, 'searchall'=>1, 'help'=>"Help text"),
        'fk_soc' => array('type'=>'integer:Societe:societe/class/societe.class.php', 'label'=>'ThirdParty', 'visible'=>1, 'enabled'=>1, 'position'=>50, 'notnull'=>-1, 'index'=>1, 'searchall'=>1, 'help'=>"LinkToThirparty"),
        'fk_project' => array('type'=>'integer:Project:projet/class/project.class.php', 'label'=>'Project', 'visible'=>1, 'enabled'=>1, 'position'=>50, 'notnull'=>-1, 'index'=>1, 'searchall'=>1, 'help'=>"LinkToProject"),
        'origin_email' => array('type'=>'mail', 'label'=>'OriginEmail', 'visible'=>1, 'enabled'=>1, 'position'=>10, 'notnull'=>1, 'index'=>1, 'searchall'=>1, 'comment'=>"Reference of object"),
        'fk_user_create' => array('type'=>'integer:User:user/class/user.class.php', 'label'=>'Author', 'visible'=>1, 'enabled'=>1, 'position'=>510, 'notnull'=>1),
        'fk_user_assign' => array('type'=>'integer:User:user/class/user.class.php', 'label'=>'AuthorAssign', 'visible'=>1, 'enabled'=>1, 'position'=>510, 'notnull'=>1),
        'subject' => array('type'=>'varchar(255)', 'label'=>'Subject', 'visible'=>1, 'enabled'=>1, 'position'=>10, 'notnull'=>-1, 'searchall'=>1, 'help'=>""),
        'message' => array('type'=>'text', 'label'=>'Message', 'visible'=>-2, 'enabled'=>1, 'position'=>60, 'notnull'=>-1,),
        'fk_statut' => array('type'=>'integer', 'label'=>'Status', 'visible'=>1, 'enabled'=>1, 'position'=>10, 'notnull'=>1, 'index'=>1, 'arrayofkeyval'=>array(0 => 'NotRead', 1 => 'Read', 3 => 'Answered', 4 => 'Assigned', 5 => 'InProgress', 6 => 'Waiting', 8 => 'Closed', 9 => 'Deleted')),
        'resolution' => array('type'=>'integer', 'label'=>'Resolution', 'visible'=>-2, 'enabled'=>1, 'position'=>40, 'notnull'=>1),
        'progress' => array('type'=>'varchar(100)', 'label'=>'Progression', 'visible'=>1, 'enabled'=>1, 'position'=>41, 'notnull'=>-1, 'searchall'=>1, 'help'=>""),
        'timing' => array('type'=>'varchar(20)', 'label'=>'Timing', 'visible'=>-1, 'enabled'=>1, 'position'=>42, 'notnull'=>-1, 'searchall'=>1, 'help'=>""),
        'type_code' => array('type'=>'varchar(32)', 'label'=>'Type', 'visible'=>1, 'enabled'=>1, 'position'=>20, 'notnull'=>-1, 'searchall'=>1, 'help'=>""),
        'category_code' => array('type'=>'varchar(32)', 'label'=>'Category', 'visible'=>1, 'enabled'=>1, 'position'=>21, 'notnull'=>-1, 'searchall'=>1, 'help'=>""),
        'severity_code' => array('type'=>'varchar(32)', 'label'=>'Severity', 'visible'=>1, 'enabled'=>1, 'position'=>22, 'notnull'=>-1, 'searchall'=>1, 'help'=>""),
        'datec' => array('type'=>'datetime', 'label'=>'DateCreation', 'visible'=>-2, 'enabled'=>1, 'position'=>500, 'notnull'=>1),
        'date_read' => array('type'=>'datetime', 'label'=>'TicketReadOn', 'visible'=>-2, 'enabled'=>1, 'position'=>500, 'notnull'=>1),
        'date_close' => array('type'=>'datetime', 'label'=>'TicketCloseOn', 'visible'=>-2, 'enabled'=>1, 'position'=>500, 'notnull'=>1),
        'tms' => array('type'=>'timestamp', 'label'=>'DateModification', 'visible'=>-2, 'enabled'=>1, 'position'=>501, 'notnull'=>1)
      
    );
    
    /**
     *  Constructor
     *
     *  @param DoliDb $db Database handler
     */
    public function __construct($db)
    {
        $this->db = $db;

        $this->statuts_short = array(0 => 'NotRead', 1 => 'Read', 3 => 'Answered', 4 => 'Assigned', 5 => 'InProgress', 6 => 'Waiting', 8 => 'Closed', 9 => 'Deleted');
        $this->statuts = array(0 => 'NotRead', 1 => 'Read', 3 => 'Answered', 4 => 'Assigned', 5 => 'InProgress', 6 => 'Waiting', 8 => 'Closed', 9 => 'Deleted');
    }

    /**
     *    Check properties of ticket are ok (like ref, track_id, ...).
     *    All properties must be already loaded on object (this->ref, this->track_id, ...).
     *
     *    @return int        0 if OK, <0 if KO
     */
    private function verify()
    {
        $this->errors = array();

        $result = 0;

        // Clean parameters
        if (isset($this->ref)) {
            $this->ref = trim($this->ref);
        }

        if (isset($this->track_id)) {
            $this->track_id = trim($this->track_id);
        }

        if (isset($this->fk_soc)) {
            $this->fk_soc = trim($this->fk_soc);
        }

        if (isset($this->fk_project)) {
            $this->fk_project = trim($this->fk_project);
        }

        if (isset($this->origin_email)) {
            $this->origin_email = trim($this->origin_email);
        }

        if (isset($this->fk_user_create)) {
            $this->fk_user_create = trim($this->fk_user_create);
        }

        if (isset($this->fk_user_assign)) {
            $this->fk_user_assign = trim($this->fk_user_assign);
        }

        if (isset($this->subject)) {
            $this->subject = trim($this->subject);
        }

        if (isset($this->message)) {
            $this->message = trim($this->message);
        }

        if (isset($this->fk_statut)) {
            $this->fk_statut = trim($this->fk_statut);
        }

        if (isset($this->resolution)) {
            $this->resolution = trim($this->resolution);
        }

        if (isset($this->progress)) {
            $this->progress = trim($this->progress);
        }

        if (isset($this->timing)) {
            $this->timing = trim($this->timing);
        }

        if (isset($this->type_code)) {
            $this->type_code = trim($this->type_code);
        }

        if (isset($this->category_code)) {
            $this->category_code = trim($this->category_code);
        }

        if (isset($this->severity_code)) {
            $this->severity_code = trim($this->severity_code);
        }

        if (empty($this->ref)) {
            $this->errors[] = 'ErrorBadRef';
            dol_syslog(get_class($this) . "::create error -1 ref null", LOG_ERR);
            $result = -1;
        }

        return $result;
    }

    /**
     *  Create object into database
     *
     *  @param  User $user      User that creates
     *  @param  int  $notrigger 0=launch triggers after, 1=disable triggers
     *  @return int                      <0 if KO, Id of created object if OK
     */
    public function create($user, $notrigger = 0)
    {
        global $conf, $langs;
        $error = 0;

        $this->datec = dol_now();

        // Check more parameters
        // If error, this->errors[] is filled
        $result = $this->verify();
        if ($result >= 0) {
            // Insert request
            $sql = "INSERT INTO " . MAIN_DB_PREFIX . "ticketsup(";
            $sql .= "ref,";
            $sql .= "track_id,";
            $sql .= "fk_soc,";
            $sql .= "fk_project,";
            $sql .= "origin_email,";
            $sql .= "fk_user_create,";
            $sql .= "fk_user_assign,";
            $sql .= "subject,";
            $sql .= "message,";
            $sql .= "fk_statut,";
            $sql .= "resolution,";
            $sql .= "progress,";
            $sql .= "timing,";
            $sql .= "type_code,";
            $sql .= "category_code,";
            $sql .= "severity_code,";
            $sql .= "datec,";
            $sql .= "date_read,";
            $sql .= "date_close";
            $sql .= ", entity";
            $sql .= ", notify_tiers_at_create";
            $sql .= ") VALUES (";
            $sql .= " " . (!isset($this->ref) ? '' : "'" . $this->db->escape($this->ref) . "'") . ",";
            $sql .= " " . (!isset($this->track_id) ? 'NULL' : "'" . $this->db->escape($this->track_id) . "'") . ",";
            $sql .= " " . (!isset($this->fk_soc) ? '0' : "'" . $this->db->escape($this->fk_soc) . "'") . ",";
            $sql .= " " . (!isset($this->fk_project) ? '0' : "'" . $this->db->escape($this->fk_project) . "'") . ",";
            $sql .= " " . (!isset($this->origin_email) ? 'NULL' : "'" . $this->db->escape($this->origin_email) . "'") . ",";
            $sql .= " " . (!isset($this->fk_user_create) ? ($user->id ? $user->id : 'NULL') : "'" . $this->fk_user_create . "'") . ",";
            $sql .= " " . (!isset($this->fk_user_assign) ? 'NULL' : "'" . $this->fk_user_assign . "'") . ",";
            $sql .= " " . (!isset($this->subject) ? 'NULL' : "'" . $this->db->escape($this->subject) . "'") . ",";
            $sql .= " " . (!isset($this->message) ? 'NULL' : "'" . $this->db->escape($this->message) . "'") . ",";
            $sql .= " " . (!isset($this->fk_statut) ? '0' : "'" . $this->fk_statut . "'") . ",";
            $sql .= " " . (!isset($this->resolution) ? 'NULL' : "'" . $this->resolution . "'") . ",";
            $sql .= " " . (!isset($this->progress) ? '0' : "'" . $this->db->escape($this->progress) . "'") . ",";
            $sql .= " " . (!isset($this->timing) ? 'NULL' : "'" . $this->db->escape($this->timing) . "'") . ",";
            $sql .= " " . (!isset($this->type_code) ? 'NULL' : "'" . $this->db->escape($this->type_code) . "'") . ",";
            $sql .= " " . (!isset($this->category_code) ? 'NULL' : "'" . $this->db->escape($this->category_code) . "'") . ",";
            $sql .= " " . (!isset($this->severity_code) ? 'NULL' : "'" . $this->db->escape($this->severity_code) . "'") . ",";
            $sql .= " " . (!isset($this->datec) || dol_strlen($this->datec) == 0 ? 'NULL' : "'" . $this->db->idate($this->datec) . "'") . ",";
            $sql .= " " . (!isset($this->date_read) || dol_strlen($this->date_read) == 0 ? 'NULL' : "'" . $this->db->idate($this->date_read) . "'") . ",";
            $sql .= " " . (!isset($this->date_close) || dol_strlen($this->date_close) == 0 ? 'NULL' : "'" . $this->db->idate($this->date_close) . "'") . "";
            $sql .= ", " . $conf->entity;
            $sql .= ", " . (!isset($this->notify_tiers_at_create) ? '1' : "'" . $this->db->escape($this->notify_tiers_at_create) . "'");
            $sql .= ")";

            $this->db->begin();

            dol_syslog(get_class($this) . "::create sql=" . $sql, LOG_DEBUG);
            $resql = $this->db->query($sql);
            if (!$resql) {
                $error++;
                $this->errors[] = "Error " . $this->db->lasterror();
            }

            if (!$error) {
                $this->id = $this->db->last_insert_id(MAIN_DB_PREFIX . "ticketsup");

                if (!$notrigger) {
                	// Call trigger
                	$result=$this->call_trigger('TICKET_CREATE', $user);
                	if ($result < 0) {
                        $error++;
                    }
                	// End call triggers
                }
            }

            //Update extrafield
            if (!$error) {
                if (empty($conf->global->MAIN_EXTRAFIELDS_DISABLED)) { // For avoid conflicts if trigger used
                    $result = $this->insertExtraFields();
                    if ($result < 0) {
                        $error++;
                    }
                }
            }

            // Commit or rollback
            if ($error) {
                foreach ($this->errors as $errmsg) {
                    dol_syslog(get_class($this) . "::create " . $errmsg, LOG_ERR);
                    $this->error .= ($this->error ? ', ' . $errmsg : $errmsg);
                }
                $this->db->rollback();
                return -1 * $error;
            } else {
                $this->db->commit();
                return $this->id;
            }
        } else {
            $this->db->rollback();
            dol_syslog(get_class($this) . "::Create fails verify " . join(',', $this->errors), LOG_WARNING);
            return -3;
        }
    }

    /**
     *  Load object in memory from the database
     *
     *  @param  int        $id    Id object
     *  @return int              <0 if KO, >0 if OK
     */

    // possible to change the order of value, standard welcome is = id, ref, track_id ???
    public function fetch($id = '', $track_id = '', $ref = '')
    {
        global $langs;

        // Check parameters
        if (!$id && !$track_id && !$ref) {
            $this->error = 'ErrorWrongParameters';
            dol_print_error(get_class($this) . "::fetch " . $this->error);
            return -1;
        }

        $sql = "SELECT";
        $sql .= " t.rowid,";
        $sql .= " t.ref,";
        $sql .= " t.track_id,";
        $sql .= " t.fk_soc,";
        $sql .= " t.fk_project,";
        $sql .= " t.origin_email,";
        $sql .= " t.fk_user_create,";
        $sql .= " t.fk_user_assign,";
        $sql .= " t.subject,";
        $sql .= " t.message,";
        $sql .= " t.fk_statut,";
        $sql .= " t.resolution,";
        $sql .= " t.progress,";
        $sql .= " t.timing,";
        $sql .= " t.type_code,";
        $sql .= " t.category_code,";
        $sql .= " t.severity_code,";
        $sql .= " t.datec,";
        $sql .= " t.date_read,";
        $sql .= " t.date_close,";
        $sql .= " t.tms";
        $sql .= ", type.code as type_code, type.label as type_label, category.code as category_code, category.label as category_label, severity.code as severity_code, severity.label as severity_label";
        $sql .= " FROM " . MAIN_DB_PREFIX . "ticketsup as t";
        $sql .= " LEFT JOIN " . MAIN_DB_PREFIX . "c_ticketsup_type as type ON type.code=t.type_code";
        $sql .= " LEFT JOIN " . MAIN_DB_PREFIX . "c_ticketsup_category as category ON category.code=t.category_code";
        $sql .= " LEFT JOIN " . MAIN_DB_PREFIX . "c_ticketsup_severity as severity ON severity.code=t.severity_code";

        if ($id) {
            $sql .= " WHERE t.rowid = " . $this->db->escape($id);
        } else {
            $sql .= " WHERE t.entity IN (" . getEntity($this->element, 1) . ")";
            if ($track_id) {
                $sql .= " AND t.track_id = '" . $this->db->escape($track_id) . "'";
            } elseif ($ref) {
                $sql .= " AND t.ref = '" . $this->db->escape($ref) . "'";
            }
        }

        dol_syslog(get_class($this) . "::fetch sql=" . $sql, LOG_DEBUG);
        $resql = $this->db->query($sql);
        if ($resql) {
            if ($this->db->num_rows($resql)) {
                $obj = $this->db->fetch_object($resql);

                $this->id = $obj->rowid;
                $this->ref = $obj->ref;
                $this->track_id = $obj->track_id;
                $this->fk_soc = $obj->fk_soc;
                $this->socid = $obj->fk_soc; // for fetch_thirdparty() method
                $this->fk_project = $obj->fk_project;
                $this->origin_email = $obj->origin_email;
                $this->fk_user_create = $obj->fk_user_create;
                $this->fk_user_assign = $obj->fk_user_assign;
                $this->subject = $obj->subject;
                $this->message = $obj->message;
                $this->fk_statut = $obj->fk_statut;
                $this->resolution = $obj->resolution;
                $this->progress = $obj->progress;
                $this->timing = $obj->timing;

                $this->type_code = $obj->type_code;
                // Si traduction existe, on l'utilise, sinon on prend le libelle par defaut
                $label_type = ($langs->trans("TicketTypeShort" . $obj->type_code) != ("TicketTypeShort" . $obj->type_code) ? $langs->trans("TicketTypeShort" . $obj->type_code) : ($obj->type_label != '-' ? $obj->type_label : ''));
                $this->type_label = $label_type;

                $this->category_code = $obj->category_code;
                // Si traduction existe, on l'utilise, sinon on prend le libelle par defaut
                $label_category = ($langs->trans("TicketCategoryShort" . $obj->category_code) != ("TicketCategoryShort" . $obj->category_code) ? $langs->trans("TicketCategoryShort" . $obj->category_code) : ($obj->category_label != '-' ? $obj->category_label : ''));
                $this->category_label = $label_category;

                $this->severity_code = $obj->severity_code;
                // Si traduction existe, on l'utilise, sinon on prend le libelle par defaut
                $label_severity = ($langs->trans("TicketSeverityShort" . $obj->severity_code) != ("TicketSeverityShort" . $obj->severity_code) ? $langs->trans("TicketSeverityShort" . $obj->severity_code) : ($obj->severity_label != '-' ? $obj->severity_label : ''));
                $this->severity_label = $label_severity;

                $this->datec = $this->db->jdate($obj->datec);
                $this->date_read = $this->db->jdate($obj->date_read);
                $this->date_close = $this->db->jdate($obj->date_close);
                $this->tms = $this->db->jdate($obj->tms);

                if (!class_exists('ExtraFields')) {
                    include_once DOL_DOCUMENT_ROOT . '/core/class/extrafields.class.php';
                }

                $extrafields = new ExtraFields($this->db);
                $extralabels = $extrafields->fetch_name_optionals_label($this->table_element, true);
                if (count($extralabels) > 0) {
                    $this->fetch_optionals($this->id, $extralabels);
                }
            }
            $this->db->free($resql);

            return 1;
        } else {
            $this->error = "Error " . $this->db->lasterror();
            dol_syslog(get_class($this) . "::fetch " . $this->error, LOG_ERR);
            return -1;
        }
    }

    /**
     * Load all objects in memory from database
     *
     * @param  User   $user      User for action
     * @param  string $sortorder Sort order
     * @param  string $sortfield Sort field
     * @param  int    $limit     page number
     * @param  int    $offset    Offset for query
     * @param  int    $arch      archive or not (not used)
     * @param  array  $filter    Filter for query
     *            output
     * @return int <0 if KO, >0 if OK
     */
    public function fetchAll($user, $sortorder = 'ASC', $sortfield = 't.datec', $limit = '', $offset = 0, $arch = '', $filter = '')
    {
        global $langs;

        $extrafields = new ExtraFields($this->db);

        // fetch optionals attributes and labels
        $extralabels = $extrafields->fetch_name_optionals_label($this->element);

        $sql = "SELECT";
        $sql .= " t.rowid,";
        $sql .= " t.ref,";
        $sql .= " t.track_id,";
        $sql .= " t.fk_soc,";
        $sql .= " t.fk_project,";
        $sql .= " t.origin_email,";
        $sql .= " t.fk_user_create, uc.lastname as user_create_lastname, uc.firstname as user_create_firstname,";
        $sql .= " t.fk_user_assign, ua.lastname as user_assign_lastname, ua.firstname as user_assign_firstname,";
        $sql .= " t.subject,";
        $sql .= " t.message,";
        $sql .= " t.fk_statut,";
        $sql .= " t.resolution,";
        $sql .= " t.progress,";
        $sql .= " t.timing,";
        $sql .= " t.type_code,";
        $sql .= " t.category_code,";
        $sql .= " t.severity_code,";
        $sql .= " t.datec,";
        $sql .= " t.date_read,";
        $sql .= " t.date_close,";
        $sql .= " t.tms";
        $sql .= ", type.label as type_label, category.label as category_label, severity.label as severity_label";
        // Add fields for extrafields
        foreach ($extrafields->attribute_list as $key => $val) {
        	$sql .= ($extrafields->attribute_type[$key] != 'separate' ? ",ef." . $key . ' as options_' . $key : '');
        }
        $sql .= " FROM " . MAIN_DB_PREFIX . "ticketsup as t";
        $sql .= " LEFT JOIN " . MAIN_DB_PREFIX . "c_ticketsup_type as type ON type.code=t.type_code";
        $sql .= " LEFT JOIN " . MAIN_DB_PREFIX . "c_ticketsup_category as category ON category.code=t.category_code";
        $sql .= " LEFT JOIN " . MAIN_DB_PREFIX . "c_ticketsup_severity as severity ON severity.code=t.severity_code";
        $sql .= " LEFT JOIN " . MAIN_DB_PREFIX . "societe as s ON s.rowid=t.fk_soc";
        $sql .= " LEFT JOIN " . MAIN_DB_PREFIX . "user as uc ON uc.rowid=t.fk_user_create";
        $sql .= " LEFT JOIN " . MAIN_DB_PREFIX . "user as ua ON ua.rowid=t.fk_user_assign";
        if (is_array($extrafields->attribute_label) && count($extrafields->attribute_label)) {
            $sql .= " LEFT JOIN " . MAIN_DB_PREFIX . "ticketsup_extrafields as ef on (t.rowid = ef.fk_object)";
        }
        if (!$user->rights->societe->client->voir && !$user->socid) {
            $sql .= ", " . MAIN_DB_PREFIX . "societe_commerciaux as sc";
        }

        $sql .= " WHERE t.entity IN (" . getEntity('ticketsup') . ")";

        // Manage filter
        if (!empty($filter)) {
            foreach ($filter as $key => $value) {
                if (strpos($key, 'date')) { // To allow $filter['YEAR(s.dated)']=>$year
                    $sql .= ' AND ' . $key . ' = \'' . $value . '\'';
                } elseif (($key == 't.fk_user_assign') || ($key == 't.type_code') || ($key == 't.category_code') || ($key == 't.severity_code') || ($key == 't.fk_soc')) {
                    $sql .= " AND " . $key . " = '" . $this->db->escape($value) ."'";
                } elseif ($key == 't.fk_statut') {
                    if (is_array($value) && count($value) > 0) {
                        $sql .= 'AND ' . $key . ' IN (' . implode(',', $value) . ')';
                    } else {
                        $sql .= ' AND ' . $key . ' = ' . $this->db->escape($value);
                    }
                } else {
                    $sql .= ' AND ' . $key . ' LIKE \'%' . $value . '%\'';
                }
            }
        }
        if (!$user->rights->societe->client->voir && !$user->socid) {
            $sql .= " AND t.fk_soc = sc.fk_soc AND sc.fk_user = " . $user->id;
        } elseif ($user->socid) {
            $sql .= " AND t.fk_soc = " . $user->socid;
        }

        $sql .= " ORDER BY " . $sortfield . ' ' . $sortorder;
        if (!empty($limit)) {
            $sql .= ' ' . $this->db->plimit($limit + 1, $offset);
        }

        dol_syslog(get_class($this) . "::fetch_all sql=" . $sql, LOG_DEBUG);
        $resql = $this->db->query($sql);

        if ($resql) {
            $this->lines = array();

            $num = $this->db->num_rows($resql);
            $i = 0;

            if ($num) {
                while ($i < $num) {
                    $obj = $this->db->fetch_object($resql);

                    $line = new TicketsLine();

                    $line->rowid = $obj->rowid;
                    $line->ref = $obj->ref;
                    $line->track_id = $obj->track_id;
                    $line->fk_soc = $obj->fk_soc;
                    $line->fk_project = $obj->fk_project;
                    $line->origin_email = $obj->origin_email;

                    $line->fk_user_create = $obj->fk_user_create;
                    $line->user_create_lastname = $obj->user_create_lastname;
                    $line->user_create_firstname = $obj->user_create_firstname;

                    $line->fk_user_assign = $obj->fk_user_assign;
                    $line->user_assign_lastname = $obj->user_assign_lastname;
                    $line->user_assign_firstname = $obj->user_assign_firstname;

                    $line->subject = $obj->subject;
                    $line->message = $obj->message;
                    $line->fk_statut = $obj->fk_statut;
                    $line->resolution = $obj->resolution;
                    $line->progress = $obj->progress;
                    $line->timing = $obj->timing;

                    // Si traduction existe, on l'utilise, sinon on prend le libelle par defaut
                    $label_type = ($langs->trans("TicketTypeShort" . $obj->type_code) != ("TicketTypeShort" . $obj->type_code) ? $langs->trans("TicketTypeShort" . $obj->type_code) : ($obj->type_label != '-' ? $obj->type_label : ''));
                    $line->type_label = $label_type;

                    $this->category_code = $obj->category_code;
                    // Si traduction existe, on l'utilise, sinon on prend le libelle par defaut
                    $label_category = ($langs->trans("TicketCategoryShort" . $obj->category_code) != ("TicketCategoryShort" . $obj->category_code) ? $langs->trans("TicketCategoryShort" . $obj->category_code) : ($obj->category_label != '-' ? $obj->category_label : ''));
                    $line->category_label = $label_category;

                    $this->severity_code = $obj->severity_code;
                    // Si traduction existe, on l'utilise, sinon on prend le libelle par defaut
                    $label_severity = ($langs->trans("TicketSeverityShort" . $obj->severity_code) != ("TicketSeverityShort" . $obj->severity_code) ? $langs->trans("TicketSeverityShort" . $obj->severity_code) : ($obj->severity_label != '-' ? $obj->severity_label : ''));
                    $line->severity_label = $label_severity;

                    $line->datec = $this->db->jdate($obj->datec);
                    $line->date_read = $this->db->jdate($obj->date_read);
                    $line->date_close = $this->db->jdate($obj->date_close);

                    // Extra fields
                    if (is_array($extrafields->attribute_label) && count($extrafields->attribute_label)) {
                        foreach ($extrafields->attribute_label as $key => $val) {
                            $tmpkey = 'options_' . $key;
                            $line->{$tmpkey} = $obj->$tmpkey;
                        }
                    }

                    $this->lines[$i] = $line;
                    $i++;
                }
            }
            $this->db->free($resql);
            return $num;
        } else {
            $this->error = "Error " . $this->db->lasterror();
            dol_syslog(get_class($this) . "::fetch_all " . $this->error, LOG_ERR);
            return -1;
        }
    }

    /**
     *  Update object into database
     *
     *  @param  User $user      User that modifies
     *  @param  int  $notrigger 0=launch triggers after, 1=disable triggers
     *  @return int                     <0 if KO, >0 if OK
     */
    public function update($user = 0, $notrigger = 0)
    {
        global $conf, $langs, $hookmanager;
        $error = 0;

        // Clean parameters
        if (isset($this->ref)) {
            $this->ref = trim($this->ref);
        }

        if (isset($this->track_id)) {
            $this->track_id = trim($this->track_id);
        }

        if (isset($this->fk_soc)) {
            $this->fk_soc = trim($this->fk_soc);
        }

        if (isset($this->fk_project)) {
            $this->fk_project = trim($this->fk_project);
        }

        if (isset($this->origin_email)) {
            $this->origin_email = trim($this->origin_email);
        }

        if (isset($this->fk_user_create)) {
            $this->fk_user_create = trim($this->fk_user_create);
        }

        if (isset($this->fk_user_assign)) {
            $this->fk_user_assign = trim($this->fk_user_assign);
        }

        if (isset($this->subject)) {
            $this->subject = trim($this->subject);
        }

        if (isset($this->message)) {
            $this->message = trim($this->message);
        }

        if (isset($this->fk_statut)) {
            $this->fk_statut = trim($this->fk_statut);
        }

        if (isset($this->resolution)) {
            $this->resolution = trim($this->resolution);
        }

        if (isset($this->progress)) {
            $this->progress = trim($this->progress);
        }

        if (isset($this->timing)) {
            $this->timing = trim($this->timing);
        }

        if (isset($this->type_code)) {
            $this->timing = trim($this->type_code);
        }

        if (isset($this->category_code)) {
            $this->timing = trim($this->category_code);
        }

        if (isset($this->severity_code)) {
            $this->timing = trim($this->severity_code);
        }

        // Check parameters
        // Put here code to add a control on parameters values
        // Update request
        $sql = "UPDATE " . MAIN_DB_PREFIX . "ticketsup SET";
        $sql .= " ref=" . (isset($this->ref) ? "'" . $this->db->escape($this->ref) . "'" : "") . ",";
        $sql .= " track_id=" . (isset($this->track_id) ? "'" . $this->db->escape($this->track_id) . "'" : "null") . ",";
        $sql .= " fk_soc=" . (isset($this->fk_soc) ? "'" . $this->db->escape($this->fk_soc) . "'" : "null") . ",";
        $sql .= " fk_project=" . (isset($this->fk_project) ? "'" . $this->db->escape($this->fk_project) . "'" : "null") . ",";
        $sql .= " origin_email=" . (isset($this->origin_email) ? "'" . $this->db->escape($this->origin_email) . "'" : "null") . ",";
        $sql .= " fk_user_create=" . (isset($this->fk_user_create) ? $this->fk_user_create : "null") . ",";
        $sql .= " fk_user_assign=" . (isset($this->fk_user_assign) ? $this->fk_user_assign : "null") . ",";
        $sql .= " subject=" . (isset($this->subject) ? "'" . $this->db->escape($this->subject) . "'" : "null") . ",";
        $sql .= " message=" . (isset($this->message) ? "'" . $this->db->escape($this->message) . "'" : "null") . ",";
        $sql .= " fk_statut=" . (isset($this->fk_statut) ? $this->fk_statut : "null") . ",";
        $sql .= " resolution=" . (isset($this->resolution) ? $this->resolution : "null") . ",";
        $sql .= " progress=" . (isset($this->progress) ? "'" . $this->db->escape($this->progress) . "'" : "null") . ",";
        $sql .= " timing=" . (isset($this->timing) ? "'" . $this->db->escape($this->timing) . "'" : "null") . ",";
        $sql .= " type_code=" . (isset($this->type_code) ? "'" . $this->db->escape($this->type_code) . "'" : "null") . ",";
        $sql .= " category_code=" . (isset($this->category_code) ? "'" . $this->db->escape($this->category_code) . "'" : "null") . ",";
        $sql .= " severity_code=" . (isset($this->severity_code) ? "'" . $this->db->escape($this->severity_code) . "'" : "null") . ",";
        $sql .= " datec=" . (dol_strlen($this->datec) != 0 ? "'" . $this->db->idate($this->datec) . "'" : 'null') . ",";
        $sql .= " date_read=" . (dol_strlen($this->date_read) != 0 ? "'" . $this->db->idate($this->date_read) . "'" : 'null') . ",";
        $sql .= " date_close=" . (dol_strlen($this->date_close) != 0 ? "'" . $this->db->idate($this->date_close) . "'" : 'null') . "";

        $sql .= " WHERE rowid=" . $this->id;

        $this->db->begin();

        dol_syslog(get_class($this) . "::update sql=" . $sql, LOG_DEBUG);
        $resql = $this->db->query($sql);
        if (!$resql) {
            $error++;
            $this->errors[] = "Error " . $this->db->lasterror();
        }

        if (!$error) {
            // FIXME le hook fait double emploi avec le trigger !!
            $hookmanager->initHooks(array('TicketSupDao'));
            $parameters = array('ticketsupid' => $this->id);
            $reshook = $hookmanager->executeHooks('insertExtraFields', $parameters, $this, $action); // Note that $action and $object may have been modified by some hooks
            if (empty($reshook)) {
                if (empty($conf->global->MAIN_EXTRAFIELDS_DISABLED)) { // For avoid conflicts if trigger used
                    $result = $this->insertExtraFields();
                    if ($result < 0) {
                        $error++;
                    }
                }
            } elseif ($reshook < 0) {
                $error++;
            }

            if (!$notrigger) {
            	// Call trigger
            	$result=$this->call_trigger('TICKET_MODIFY', $user);
            	if ($result < 0) {
                    $error++;
                }
            	// End call triggers
            }
        }

        // Commit or rollback
        if ($error) {
            foreach ($this->errors as $errmsg) {
                dol_syslog(get_class($this) . "::update " . $errmsg, LOG_ERR);
                $this->error .= ($this->error ? ', ' . $errmsg : $errmsg);
            }
            $this->db->rollback();
            return -1 * $error;
        } else {
            $this->db->commit();
            return 1;
        }
    }

    /**
     *  Delete object in database
     *
     *     @param  User $user      User that deletes
     *  @param  int  $notrigger 0=launch triggers after, 1=disable triggers
     *  @return int                     <0 if KO, >0 if OK
     */
    public function delete($user, $notrigger = 0)
    {
        global $conf, $langs;
        $error = 0;

        $this->db->begin();

        if (!$error) {
            if (!$notrigger) {
                // Call trigger
                $result = $this->call_trigger('TICKET_DELETE', $user);
                if ($result < 0) {
                    $error++;
                }
                // End call triggers
            }
        }

        if (!$error) {
            // Delete linked contacts
            $res = $this->delete_linked_contact();
            if ($res < 0) {
                dol_syslog(get_class($this) . "::delete error", LOG_ERR);
                $error++;
            }
        }

        if (!$error) {
            // Delete linked object
            $res = $this->deleteObjectLinked();
            if ($res < 0) $error++;
        }

        if (!$error) {
            $sql = "DELETE FROM " . MAIN_DB_PREFIX . "ticketsup";
            $sql .= " WHERE rowid=" . $this->id;

            dol_syslog(get_class($this) . "::delete sql=" . $sql);
            $resql = $this->db->query($sql);
            if (!$resql) {
                $error++;
                $this->errors[] = "Error " . $this->db->lasterror();
            }
        }

        // Removed extrafields
        if (!$error) {
            $result = $this->deleteExtraFields();
            if ($result < 0) {
                $error++;
                dol_syslog(get_class($this) . "::delete error -3 " . $this->error, LOG_ERR);
            }
        }

        // Commit or rollback
        if ($error) {
            foreach ($this->errors as $errmsg) {
                dol_syslog(get_class($this) . "::delete " . $errmsg, LOG_ERR);
                $this->error .= ($this->error ? ', ' . $errmsg : $errmsg);
            }
            $this->db->rollback();
            return -1 * $error;
        } else {
            $this->db->commit();
            return 1;
        }
    }

    /**
     *     Load an object from its id and create a new one in database
     *
     *     @param  int $fromid Id of object to clone
     *     @return int                    New id of clone
     */
    public function createFromClone($fromid)
    {
        global $user, $langs;

        $error = 0;

        $object = new Ticketsup($this->db);

        $this->db->begin();

        // Load source object
        $object->fetch($fromid);
        $object->id = 0;
        $object->statut = 0;

        // Clear fields
        // ...
        // Create clone
        $result = $object->create($user);

        // Other options
        if ($result < 0) {
            $this->error = $object->error;
            $error++;
        }

        if (!$error) {
        }

        // End
        if (!$error) {
            $this->db->commit();
            return $object->id;
        } else {
            $this->db->rollback();
            return -1;
        }
    }

    /**
     *     Initialise object with example values
     *     Id must be 0 if object instance is a specimen
     *
     *     @return void
     */
    public function initAsSpecimen()
    {
        $this->id = 0;

        $this->ref = 'TI0501-001';
        $this->track_id = 'XXXXaaaa';
        $this->origin_email = 'email@email.com';
        $this->fk_project = '1';
        $this->fk_user_create = '1';
        $this->fk_user_assign = '1';
        $this->subject = 'Subject of ticket';
        $this->message = 'Message of ticket';
        $this->fk_statut = '0';
        $this->resolution = '1';
        $this->progress = '10';
        $this->timing = '30';
        $this->type_code = 'TYPECODE';
        $this->category_code = 'CATEGORYCODE';
        $this->severity_code = 'SEVERITYCODE';
        $this->datec = '';
        $this->date_read = '';
        $this->date_close = '';
        $this->tms = '';
    }

    
    public function printSelectStatus($selected = "")
    {
        print Form::selectarray('search_fk_statut', $this->statuts_short, $selected, $show_empty = 1, $key_in_label = 0, $value_as_key = 0, $option = '', $translate = 1, $maxlen = 0, $disabled = 0, $sort = '', $morecss = '');
    }
    /**
     *      Charge dans cache la liste des types de tickets (paramétrable dans dictionnaire)
     *
     *      @return int             Nb lignes chargees, 0 si deja chargees, <0 si ko
     */
    public function loadCacheTypesTickets()
    {
        global $langs;

        if (count($this->cache_types_tickets)) {
            return 0;
        }
        // Cache deja charge

        $sql = "SELECT rowid, code, label, use_default, pos, description";
        $sql .= " FROM " . MAIN_DB_PREFIX . "c_ticketsup_type";
        $sql .= " WHERE active > 0";
        $sql .= " ORDER BY pos";
        dol_syslog(get_class($this) . "::load_cache_type_tickets sql=" . $sql, LOG_DEBUG);
        $resql = $this->db->query($sql);
        if ($resql) {
            $num = $this->db->num_rows($resql);
            $i = 0;
            while ($i < $num) {
                $obj = $this->db->fetch_object($resql);
                // Si traduction existe, on l'utilise, sinon on prend le libelle par defaut
                $label = ($langs->trans("TicketTypeShort" . $obj->code) != ("TicketTypeShort" . $obj->code) ? $langs->trans("TicketTypeShort" . $obj->code) : ($obj->label != '-' ? $obj->label : ''));
                $this->cache_types_tickets[$obj->rowid]['code'] = $obj->code;
                $this->cache_types_tickets[$obj->rowid]['label'] = $label;
                $this->cache_types_tickets[$obj->rowid]['use_default'] = $obj->use_default;
                $this->cache_types_tickets[$obj->rowid]['pos'] = $obj->pos;
                $i++;
            }
            return $num;
        } else {
            dol_print_error($this->db);
            return -1;
        }
    }

    /**
     *      Charge dans cache la liste des catégories de tickets (paramétrable dans dictionnaire)
     *
     *      @return int             Nb lignes chargees, 0 si deja chargees, <0 si ko
     */
<<<<<<< HEAD
    public function loadCacheCategoriesTickets()
=======
    function load_cache_categories_tickets()
>>>>>>> e393621f
    {
        global $langs;

        if (count($this->cache_category_tickets)) {
            return 0;
        }
        // Cache deja charge

        $sql = "SELECT rowid, code, label, use_default, pos, description";
        $sql .= " FROM " . MAIN_DB_PREFIX . "c_ticketsup_category";
        $sql .= " WHERE active > 0";
        $sql .= " ORDER BY pos";
        dol_syslog(get_class($this) . "::load_cache_categories_tickets sql=" . $sql, LOG_DEBUG);
        $resql = $this->db->query($sql);
        if ($resql) {
            $num = $this->db->num_rows($resql);
            $i = 0;
            while ($i < $num) {
                $obj = $this->db->fetch_object($resql);
                $this->cache_category_tickets[$obj->rowid]['code'] = $obj->code;
                // Si traduction existe, on l'utilise, sinon on prend le libelle par defaut
                $label = ($langs->trans("TicketCategoryShort" . $obj->code) != ("TicketCategoryShort" . $obj->code) ? $langs->trans("TicketCategoryShort" . $obj->code) : ($obj->label != '-' ? $obj->label : ''));
                $this->cache_category_tickets[$obj->rowid]['label'] = $label;
                $this->cache_category_tickets[$obj->rowid]['use_default'] = $obj->use_default;
                $this->cache_category_tickets[$obj->rowid]['pos'] = $obj->pos;
                $i++;
            }
            return $num;
        } else {
            dol_print_error($this->db);
            return -1;
        }
    }

    /**
     *      Charge dans cache la liste des sévérité de tickets (paramétrable dans dictionnaire)
     *
     *      @return int             Nb lignes chargees, 0 si deja chargees, <0 si ko
     */
    public function loadCacheSeveritiesTickets()
    {
        global $langs;

        if (count($this->cache_severity_tickets)) {
            return 0;
        }
        // Cache deja charge

        $sql = "SELECT rowid, code, label, use_default, pos, description";
        $sql .= " FROM " . MAIN_DB_PREFIX . "c_ticketsup_severity";
        $sql .= " WHERE active > 0";
        $sql .= " ORDER BY pos";
        dol_syslog(get_class($this) . "::load_cache_severities_tickets sql=" . $sql, LOG_DEBUG);
        $resql = $this->db->query($sql);
        if ($resql) {
            $num = $this->db->num_rows($resql);
            $i = 0;
            while ($i < $num) {
                $obj = $this->db->fetch_object($resql);

                $this->cache_severity_tickets[$obj->rowid]['code'] = $obj->code;
                // Si traduction existe, on l'utilise, sinon on prend le libelle par defaut
                $label = ($langs->trans("TicketSeverityShort" . $obj->code) != ("TicketSeverityShort" . $obj->code) ? $langs->trans("TicketSeverityShort" . $obj->code) : ($obj->label != '-' ? $obj->label : ''));
                $this->cache_severity_tickets[$obj->rowid]['label'] = $label;
                $this->cache_severity_tickets[$obj->rowid]['use_default'] = $obj->use_default;
                $this->cache_severity_tickets[$obj->rowid]['pos'] = $obj->pos;
                $i++;
            }
            return $num;
        } else {
            dol_print_error($this->db);
            return -1;
        }
    }


    /**
<<<<<<< HEAD
     * Return status label of object
     * 
     * @param number $mode  0=long label, 1=short label, 2=Picto + short label, 3=Picto, 4=Picto + long label, 5=Short label + Picto
     * @return string
=======
     *    Return status label of object
     *    
     *    @param      mode        0=long label, 1=short label, 2=Picto + short label, 3=Picto, 4=Picto + long label, 5=Short label + Picto
     *    @return     string      Label
>>>>>>> e393621f
     */
    public function getLibStatut($mode = 0)
    {
        return $this->libStatut($this->fk_statut, $mode);
    }

    
    /**
<<<<<<< HEAD
     * Return status label of object
     * 
     * @param int $statut   id statut
     * @param number $mode  0=long label, 1=short label, 2=Picto + short label, 3=Picto, 4=Picto + long label, 5=Short label + Picto
     * @return string
=======
     *    Return status label of object
     *    
     *    @param      string 	$statut      id statut
     *    @param      int		$mode        0=long label, 1=short label, 2=Picto + short label, 3=Picto, 4=Picto + long label, 5=Short label + Picto
     *    @return     string     			 Label
>>>>>>> e393621f
     */
    public function libStatut($statut, $mode = 0)
    {
        global $langs;

        if ($mode == 0) {
            return $langs->trans($this->statuts[$statut]);
        }
        if ($mode == 1) {
            return $langs->trans($this->statuts_short[$statut]);
        }
        if ($mode == 2) {
            if ($statut == 0) {
                return img_picto($langs->trans($this->statuts_short[$statut]), 'statut0.png@ticketsup') . ' ' . $langs->trans($this->statuts_short[$statut]);
            }

            if ($statut == 1) {
                return img_picto($langs->trans($this->statuts_short[$statut]), 'statut1.png@ticketsup') . ' ' . $langs->trans($this->statuts_short[$statut]);
            }

            if ($statut == 3) {
                return img_picto($langs->trans($this->statuts_short[$statut]), 'statut3.png@ticketsup') . ' ' . $langs->trans($this->statuts_short[$statut]);
            }

            if ($statut == 4) {
                return img_picto($langs->trans($this->statuts_short[$statut]), 'statut4.png@ticketsup') . ' ' . $langs->trans($this->statuts_short[$statut]);
            }

            if ($statut == 5) {
                return img_picto($langs->trans($this->statuts_short[$statut]), 'statut5.png@ticketsup') . ' ' . $langs->trans($this->statuts_short[$statut]);
            }

            if ($statut == 6) {
                return img_picto($langs->trans($this->statuts_short[$statut]), 'statut6.png@ticketsup') . ' ' . $langs->trans($this->statuts_short[$statut]);
            }

            if ($statut == 8) {
                return img_picto($langs->trans($this->statuts_short[$statut]), 'statut8.png@ticketsup') . ' ' . $langs->trans($this->statuts_short[$statut]);
            }

            if ($statut == 9) {
                return img_picto($langs->trans($this->statuts_short[$statut]), 'statut9.png@ticketsup') . ' ' . $langs->trans($this->statuts_short[$statut]);
            }
        }
        if ($mode == 3) {
            if ($statut == 0) {
                return img_picto($langs->trans($this->statuts_short[$statut]), 'statut0.png@ticketsup');
            }

            if ($statut == 1) {
                return img_picto($langs->trans($this->statuts_short[$statut]), 'statut1.png@ticketsup');
            }

            if ($statut == 3) {
                return img_picto($langs->trans($this->statuts_short[$statut]), 'statut3.png@ticketsup');
            }

            if ($statut == 4) {
                return img_picto($langs->trans($this->statuts_short[$statut]), 'statut4.png@ticketsup');
            }

            if ($statut == 5) {
                return img_picto($langs->trans($this->statuts_short[$statut]), 'statut5.png@ticketsup');
            }

            if ($statut == 6) {
                return img_picto($langs->trans($this->statuts_short[$statut]), 'statut6.png@ticketsup');
            }

            if ($statut == 8) {
                return img_picto($langs->trans($this->statuts_short[$statut]), 'statut8.png@ticketsup');
            }

            if ($statut == 9) {
                return img_picto($langs->trans($this->statuts_short[$statut]), 'statut9.png@ticketsup');
            }
        }
        if ($mode == 4) {
            if ($statut == 0) {
                return img_picto($langs->trans($this->statuts_short[$statut]), 'statut0.png@ticketsup') . ' ' . $langs->trans($this->statuts_short[$statut]);
            }

            if ($statut == 1) {
                return img_picto($langs->trans($this->statuts_short[$statut]), 'statut1.png@ticketsup') . ' ' . $langs->trans($this->statuts_short[$statut]);
            }

            if ($statut == 3) {
                return img_picto($langs->trans($this->statuts_short[$statut]), 'statut3.png@ticketsup') . ' ' . $langs->trans($this->statuts_short[$statut]);
            }

            if ($statut == 4) {
                return img_picto($langs->trans($this->statuts_short[$statut]), 'statut4.png@ticketsup') . ' ' . $langs->trans($this->statuts_short[$statut]);
            }

            if ($statut == 5) {
                return img_picto($langs->trans($this->statuts_short[$statut]), 'statut5.png@ticketsup') . ' ' . $langs->trans($this->statuts_short[$statut]);
            }

            if ($statut == 6) {
                return img_picto($langs->trans($this->statuts_short[$statut]), 'statut6.png@ticketsup') . ' ' . $langs->trans($this->statuts_short[$statut]);
            }

            if ($statut == 8) {
                return img_picto($langs->trans($this->statuts_short[$statut]), 'statut8.png@ticketsup') . ' ' . $langs->trans($this->statuts_short[$statut]);
            }

            if ($statut == 9) {
                return img_picto($langs->trans($this->statuts_short[$statut]), 'statut9.png@ticketsup') . ' ' . $langs->trans($this->statuts_short[$statut]);
            }
        }
        if ($mode == 5) {
            if ($statut == 0) {
                return $langs->trans($this->statuts_short[$statut]) . ' ' . img_picto($langs->trans($this->statuts_short[$statut]), 'statut0.png@ticketsup');
            }

            if ($statut == 1) {
                return $langs->trans($this->statuts_short[$statut]) . ' ' . img_picto($langs->trans($this->statuts_short[$statut]), 'statut1.png@ticketsup');
            }

            if ($statut == 3) {
                return $langs->trans($this->statuts_short[$statut]) . ' ' . img_picto($langs->trans($this->statuts_short[$statut]), 'statut3.png@ticketsup');
            }

            if ($statut == 4) {
                return $langs->trans($this->statuts_short[$statut]) . ' ' . img_picto($langs->trans($this->statuts_short[$statut]), 'statut4.png@ticketsup');
            }

            if ($statut == 5) {
                return $langs->trans($this->statuts_short[$statut]) . ' ' . img_picto($langs->trans($this->statuts_short[$statut]), 'statut5.png@ticketsup');
            }

            if ($statut == 6) {
                return $langs->trans($this->statuts_short[$statut]) . ' ' . img_picto($langs->trans($this->statuts_short[$statut]), 'statut6.png@ticketsup');
            }

            if ($statut == 8) {
                return $langs->trans($this->statuts_short[$statut]) . ' ' . img_picto($langs->trans($this->statuts_short[$statut]), 'statut8.png@ticketsup');
            }

            if ($statut == 9) {
                return $langs->trans($this->statuts_short[$statut]) . ' ' . img_picto($langs->trans($this->statuts_short[$statut]), 'statut9.png@ticketsup');
            }
        }
    }

    /**
     * Return clckable link to object
     * @param int       $withpicto    0=Pas de picto, 1=Inclut le picto dans le lien, 2=Picto seul
     * @param string    $option    Where to point the link
     * @return string 
     */
    public function getNomUrl($withpicto = 0, $option = '')
    {
        global $langs;

        $result = '';

        $lien = '<a href="' . dol_buildpath("/ticketsup/card.php?track_id=" . $this->track_id, 1) . '">';
        $lienfin = '</a>';

        $picto = 'ticketsup@ticketsup';
        if (!$this->public) {
            $picto = 'ticketsup@ticketsup';
        }

        $label = $langs->trans("ShowTicket") . ': ' . $this->ref . ' - ' . $this->subject;
        if ($withpicto) {
            $result .= ($lien . img_object($label, $picto) . $lienfin);
        }

        if ($withpicto && $withpicto != 2) {
            $result .= ' ';
        }

        if ($withpicto != 2) {
            $result .= $lien . $this->ref . ' - ' . dol_trunc($this->subject) . $lienfin;
        }

        return $result;
    }
    
    /**
<<<<<<< HEAD
     * Mark a message as read
     * 
     * @param User  $user   User for action
     * @param int   $notrigger Lauch trigger or not
     * @return int 1 if ok, -1 otherwise
=======
     *    Mark a message as read
     *    
     *    @param    User		$user			Object user
     *    @param	int			$notrigger		No trigger
     *    @return   int							<0 if KO, >0 if OK
>>>>>>> e393621f
     */
    public function markAsRead($user, $notrigger = 0)
    {
        global $conf, $langs;

        if ($this->statut != 9) { // no closed
            $this->db->begin();
	
            $sql = "UPDATE " . MAIN_DB_PREFIX . "ticketsup";
            $sql .= " SET fk_statut = 1, date_read='" . $this->db->idate(dol_now()) . "'";
            $sql .= " WHERE rowid = " . $this->id;

            dol_syslog(get_class($this) . "::markAsRead sql=" . $sql);
            $resql = $this->db->query($sql);
            if ($resql) {
            	if (!$error && !$notrigger) {
            		// Call trigger
            		$result=$this->call_trigger('TICKET_MARK_READ', $user);
            		if ($result < 0) {
                        $error++;
                    }
            		// End call triggers
            	}


                if (!$error) {
                    $this->db->commit();
                    return 1;
                } else {
                    $this->db->rollback();
                    $this->error = join(',', $this->errors);
                    dol_syslog(get_class($this) . "::markAsRead " . $this->error, LOG_ERR);
                    return -1;
                }
            } else {
                $this->db->rollback();
                $this->error = $this->db->lasterror();
                dol_syslog(get_class($this) . "::markAsRead " . $this->error, LOG_ERR);
                return -1;
            }
        }
    }

    /**
     * Assign ticket to an user
     * 
     * @param User  $user               User for action
     * @param int   $id_assign_user     IP user assigned
     * @param int   $notrigger          Disable trigger if 1
     * @return number
     */
    public function assignUser($user, $id_assign_user, $notrigger = 0)
    {
        global $conf, $langs;

        if ($id_assign_user > 0) { // no closed
            $this->db->begin();

            $sql = "UPDATE " . MAIN_DB_PREFIX . "ticketsup";
            $sql .= " SET fk_user_assign=" . $id_assign_user;
            $sql .= " , fk_statut=4";
            $sql .= " WHERE rowid = " . $this->id;

            dol_syslog(get_class($this) . "::assignUser sql=" . $sql);
            $resql = $this->db->query($sql);
            if ($resql) {
                if (!$notrigger) {
                	// Call trigger
                	$result=$this->call_trigger('TICKET_ASSIGNED', $user);
                	if ($result < 0) {
                        $error++;
                    }
                	// End call triggers
                }

                if (!$error) {
                    $this->db->commit();
                    return 1;
                } else {
                    $this->db->rollback();
                    $this->error = join(',', $this->errors);
                    dol_syslog(get_class($this) . "::assignUser " . $this->error, LOG_ERR);
                    return -1;
                }
            } else {
                $this->db->rollback();
                $this->error = $this->db->lasterror();
                dol_syslog(get_class($this) . "::assignUser " . $this->error, LOG_ERR);
                return -1;
            }
        }
    }

    /**
     *   Create log for the ticket
     *         1- create entry into database for message storage
     *         2- if trigger, send an email to ticket contacts
     *
     *   @param  User   $user    User that create
     *   @param  string $message Log message
     *  @param  int    $noemail 0=send email after, 1=disable emails
     *   @return int                 <0 if KO, >0 if OK
     */
    public function createTicketLog(User $user, $message, $noemail = 0)
    {
        global $conf, $langs;

        $this->db->begin();

        // Clean parameters
        $this->message = trim($this->message);

        // Check parameters
        if (!$message) {
            $this->error = 'ErrorBadValueForParameter';
            return -1;
        }

        // Insert request
        $sql = "INSERT INTO " . MAIN_DB_PREFIX . "ticketsup_logs(";
        $sql .= "entity,";
        $sql .= "datec,";
        $sql .= "fk_track_id,";
        $sql .= "fk_user_create,";
        $sql .= "message";
        $sql .= ") VALUES (";
        $sql .= " " . $conf->entity . ",";
        $sql .= " '" . $this->db->idate(dol_now()) . "',";
        $sql .= " '" . $this->track_id . "',";
        $sql .= " " . ($user->id ? "'" . $user->id . "'" : 'NULL') . ",";
        $sql .= " '" . $this->db->escape($message) . "'";
        $sql .= ")";

        dol_syslog(get_class($this) . "::create_ticket_log sql=" . $sql, LOG_DEBUG);
        $resql = $this->db->query($sql);
        if ($resql) {
            if ($conf->global->TICKETS_ACTIVATE_LOG_BY_EMAIL && !$noemail) {
                $this->sendLogByEmail($user, $message);
            }

            if (!$error) {
                $this->db->commit();
                return 1;
            }
        } else {
            $this->db->rollback();
            $this->error = "Error " . $this->db->lasterror();
            dol_syslog(get_class($this) . "::create_ticket_log " . $this->error, LOG_ERR);
            return -1;
        }
    }

    /**
     *     Send notification of changes by email
     *
     * @param  User   $user    		User that create
     * @param  string $message 		Log message
     * @return int                 	<0 if KO, >0 if OK (number of emails sent)
     */
    private function sendLogByEmail($user, $message)
    {
        global $conf, $langs;

        $nb_sent = 0;

        $langs->load('ticketsup@ticketsup');

        // Retrieve email of all contacts (internal and external)
        $contacts = $this->listeContact(-1, 'internal');
        $contacts = array_merge($contacts, $this->listeContact(-1, 'external'));

        /* If origin_email and no socid, we add email to the list * */
        if (!empty($this->origin_email) && empty($this->fk_soc)) {
            $array_ext = array(array('firstname' => '', 'lastname' => '', 'email' => $this->origin_email, 'libelle' => $langs->transnoentities('TicketEmailOriginIssuer'), 'socid' => "-1"));
            $contacts = array_merge($contacts, $array_ext);
        }

        if (!empty($this->fk_soc)) {
            $this->fetch_thirdparty($this->fk_soc);
            $array_company = array(array('firstname' => '', 'lastname' => $this->client->name, 'email' => $this->client->email, 'libelle' => $langs->transnoentities('Customer'), 'socid' => $this->client->id));
            $contacts = array_merge($contacts, $array_company);
        }

        // foreach contact send email with notification message
        if (count($contacts) > 0) {
            foreach ($contacts as $key => $info_sendto) {
                $message = '';
                $subject = '[' . $conf->global->MAIN_INFO_SOCIETE_NOM . '] ' . $langs->transnoentities('TicketNotificationEmailSubject', $this->track_id);
                $message .= $langs->transnoentities('TicketNotificationEmailBody', $this->track_id) . "\n\n";
                $message .= $langs->transnoentities('Title') . ' : ' . $this->subject . "\n";

                $recipient_name = dolGetFirstLastname($info_sendto['firstname'], $info_sendto['lastname'], '-1');
                $recipient = (!empty($recipient_name) ? $recipient_name : $info_sendto['email']) . ' (' . strtolower($info_sendto['libelle']) . ')';
                $message .= $langs->transnoentities('TicketNotificationRecipient') . ' : ' . $recipient . "\n";
                $message .= "\n";
                $message .= '* ' . $langs->transnoentities('TicketNotificationLogMessage') . ' *' . "\n";
                $message .= dol_html_entity_decode($log_message, ENT_QUOTES) . "\n";

                if ($info_sendto['source'] == 'internal') {
                    $url_internal_ticket = dol_buildpath('/ticketsup/card.php', 2) . '?track_id=' . $this->track_id;
                    $message .= "\n" . $langs->transnoentities('TicketNotificationEmailBodyInfosTrackUrlinternal') . ' : ' . '<a href="' . $url_internal_ticket . '">' . $this->track_id . '</a>' . "\n";
                } else {
                    $url_public_ticket = ($conf->global->TICKETS_URL_PUBLIC_INTERFACE ? $conf->global->TICKETS_URL_PUBLIC_INTERFACE . '/' : dol_buildpath('/ticketsup/public/view.php', 2)) . '?track_id=' . $this->track_id;
                    $message .= "\n" . $langs->transnoentities('TicketNewEmailBodyInfosTrackUrlCustomer') . ' : ' . '<a href="' . $url_public_ticket . '">' . $this->track_id . '</a>' . "\n";
                }

                $message .= "\n";
                $message .= $langs->transnoentities('TicketEmailPleaseDoNotReplyToThisEmail') . "\n";

                $from = $conf->global->MAIN_INFO_SOCIETE_NOM . '<' . $conf->global->TICKETS_NOTIFICATION_EMAIL_FROM . '>';
                $replyto = $from;

                // Init to avoid errors
                $filepath = array();
                $filename = array();
                $mimetype = array();

                $message = dol_nl2br($message);

                if (!empty($conf->global->TICKETS_DISABLE_MAIL_AUTOCOPY_TO)) {
                    $old_MAIN_MAIL_AUTOCOPY_TO = $conf->global->MAIN_MAIL_AUTOCOPY_TO;
                    $conf->global->MAIN_MAIL_AUTOCOPY_TO = '';
                }
                include_once DOL_DOCUMENT_ROOT . '/core/class/CMailFile.class.php';
                $mailfile = new CMailFile($subject, $info_sendto['email'], $from, $message, $filepath, $mimetype, $filename, $sendtocc, '', $deliveryreceipt, 0);
                if ($mailfile->error) {
                    setEventMessage($mailfile->error, 'errors');
                } else {
                    $result = $mailfile->sendfile();
                    if ($result > 0) {
                        $nb_sent++;
                    }
                }
                if (!empty($conf->global->TICKETS_DISABLE_MAIL_AUTOCOPY_TO)) {
                    $conf->global->MAIN_MAIL_AUTOCOPY_TO = $old_MAIN_MAIL_AUTOCOPY_TO;
                }
            }

            setEventMessage($langs->trans('TicketNotificationNumberEmailSent', $nb_sent));
        }

        return $nb_sent;
    }

    /**
     *      Charge la liste des actions sur le ticket
     *
     *      @return int             Nb lignes chargees, 0 si deja chargees, <0 si ko
     */
    public function loadCacheLogsTicket()
    {
        global $langs;

        if (count($this->cache_logs_ticket)) {
            return 0;
        }
        // Cache deja charge

        $sql = "SELECT rowid, fk_user_create, datec, message";
        $sql .= " FROM " . MAIN_DB_PREFIX . "ticketsup_logs";
        $sql .= " WHERE fk_track_id ='" . $this->track_id . "'";
        $sql .= " ORDER BY datec DESC";
        dol_syslog(get_class($this) . "::load_cache_actions_ticket sql=" . $sql, LOG_DEBUG);

        $resql = $this->db->query($sql);
        if ($resql) {
            $num = $this->db->num_rows($resql);
            $i = 0;
            while ($i < $num) {
                $obj = $this->db->fetch_object($resql);
                $this->cache_logs_ticket[$i]['id'] = $obj->rowid;
                $this->cache_logs_ticket[$i]['fk_user_create'] = $obj->fk_user_create;
                $this->cache_logs_ticket[$i]['datec'] = $this->db->jdate($obj->datec);
                $this->cache_logs_ticket[$i]['message'] = $obj->message;
                $i++;
            }
            return $num;
        } else {
            $this->error = "Error " . $this->db->lasterror();
            dol_syslog(get_class($this) . "::load_cache_actions_ticket " . $this->error, LOG_ERR);
            return -1;
        }
    }

    /**
     *  Add message into database
     *
     *  @param  User $user      	User that creates
     *  @param  int  $notrigger 	0=launch triggers after, 1=disable triggers
     *  @return int                 <0 if KO, Id of created object if OK
     */
    public function createTicketMessage($user, $notrigger = 0)
    {
        global $conf, $langs;
        $error = 0;

        // Clean parameters
        if (isset($this->fk_track_id)) {
            $this->fk_track_id = trim($this->fk_track_id);
        }

        if (isset($this->message)) {
            $this->message = trim($this->message);
        }

        // Insert request
        $sql = "INSERT INTO " . MAIN_DB_PREFIX . "ticketsup_msg(";

        $sql .= "fk_track_id,";
        $sql .= "fk_user_action,";
        $sql .= "datec,";
        $sql .= "message,";
        $sql .= "private";
        $sql .= ") VALUES (";
        $sql .= " " . (!isset($this->fk_track_id) ? "'" . $this->db->escape($this->track_id) . "'" : "'" . $this->db->escape($this->fk_track_id) . "'") . ",";
        $sql .= " " . (!isset($this->fk_user_action) ? $user->id : "'" . $this->fk_user_action . "'") . ",";
        $sql .= " '" . $this->db->idate(dol_now()) . "',";
        $sql .= " " . (!isset($this->message) ? 'NULL' : "'" . $this->db->escape($this->message) . "'") . ",";
        $sql .= " " . (empty($this->private) ? '0' : "'" . $this->db->escape($this->private) . "'") . "";
        $sql .= ")";

        $this->db->begin();

        dol_syslog(get_class($this) . "::create_ticket_message sql=" . $sql, LOG_DEBUG);
        $resql = $this->db->query($sql);
        if (!$resql) {
            $error++;
            $this->errors[] = "Error " . $this->db->lasterror();
        }

        if (!$error) {
            if (!$notrigger) {
                // Uncomment this and change MYOBJECT to your own tag if you
                // want this action calls a trigger.
                //// Call triggers
                //include_once DOL_DOCUMENT_ROOT . '/core/class/interfaces.class.php';
                //$interface=new Interfaces($this->db);
                //$result=$interface->run_triggers('MYOBJECT_CREATE',$this,$user,$langs,$conf);
                //if ($result < 0) { $error++; $this->errors=$interface->errors; }
                //// End call triggers
            }
        }

        // Commit or rollback
        if ($error) {
            foreach ($this->errors as $errmsg) {
                dol_syslog(get_class($this) . "::create_ticket_message " . $errmsg, LOG_ERR);
                $this->error .= ($this->error ? ', ' . $errmsg : $errmsg);
            }
            $this->db->rollback();
            return -1 * $error;
        } else {
            $this->db->commit();
            return 1;
        }
    }

    /**
     *      Charge la liste des messages sur le ticket
     *
     *      @return int             Nb lignes chargees, 0 si deja chargees, <0 si ko
     */
    public function loadCacheMsgsTicket()
    {
        global $langs;

        if (count($this->cache_msgs_ticket)) {
            return 0;
        }
        // Cache deja charge

        $sql = "SELECT rowid, fk_user_action, datec, message, private";
        $sql .= " FROM " . MAIN_DB_PREFIX . "ticketsup_msg";
        $sql .= " WHERE fk_track_id ='" . $this->track_id . "'";
        $sql .= " ORDER BY datec DESC";
        dol_syslog(get_class($this) . "::load_cache_actions_ticket sql=" . $sql, LOG_DEBUG);

        $resql = $this->db->query($sql);
        if ($resql) {
            $num = $this->db->num_rows($resql);
            $i = 0;
            while ($i < $num) {
                $obj = $this->db->fetch_object($resql);
                $this->cache_msgs_ticket[$i]['id'] = $obj->rowid;
                $this->cache_msgs_ticket[$i]['fk_user_action'] = $obj->fk_user_action;
                $this->cache_msgs_ticket[$i]['datec'] = $this->db->jdate($obj->datec);
                $this->cache_msgs_ticket[$i]['message'] = $obj->message;
                $this->cache_msgs_ticket[$i]['private'] = $obj->private;
                $i++;
            }
            return $num;
        } else {
            $this->error = "Error " . $this->db->lasterror();
            dol_syslog(get_class($this) . "::load_cache_actions_ticket " . $this->error, LOG_ERR);
            return -1;
        }
    }

    /**
     *    Close a ticket
     *    
     *    @return     int		<0 if KO, >0 if OK
     */
    public function close()
    {
        global $conf, $user, $langs;

        if ($this->fk_statut != 9) { // not closed
            $this->db->begin();

            $sql = "UPDATE " . MAIN_DB_PREFIX . "ticketsup";
            $sql .= " SET fk_statut=8, progress=100,date_close='" . $this->db->idate(dol_now()) . "'";
            $sql .= " WHERE rowid = " . $this->id;

            dol_syslog(get_class($this) . "::close sql=" . $sql);
            $resql = $this->db->query($sql);
            if ($resql) {
                $error = 0;

                // Valid and close fichinter linked
                $this->fetchObjectLinked($this->id, $this->element, null, 'fichinter');
                foreach ($this->linkedObjectsIds['fichinter'] as $fichinter_id) {
                    $fichinter = new Fichinter($this->db);
                    $fichinter->fetch($fichinter_id);
                    if($fichinter->statut == 0) {
                        $result = $fichinter->setValid($user);
                        if (!$result) {
                            $this->errors[] = $fichinter->error;
                            $error++;
                        }
                    }
                    if ($fichinter->statut < 3) {
                        $result = $fichinter->setStatut(3);
                        if (!$result) {
                            $this->errors[] = $fichinter->error;
                            $error++;
                        }
                    }
                }

            	// Call trigger
            	$result=$this->call_trigger('TICKET_CLOSED', $user);
            	if ($result < 0) {
                    $error++;
                }
            	// End call triggers

                if (!$error) {
                    $this->db->commit();
                    return 1;
                } else {
                    $this->db->rollback();
                    $this->error = join(',', $this->errors);
                    dol_syslog(get_class($this) . "::close " . $this->error, LOG_ERR);
                    return -1;
                }
            } else {
                $this->db->rollback();
                $this->error = $this->db->lasterror();
                dol_syslog(get_class($this) . "::close " . $this->error, LOG_ERR);
                return -1;
            }
        }
    }

    /**
     *     Search and fetch thirparties by email
     *
     *     @param  string $email   		Email
     *     @param  int    $type    		Type of thirdparties (0=any, 1=customer, 2=prospect, 3=supplier)
     *     @param  array  $filters 		Array of couple field name/value to filter the companies with the same name
     *     @param  string $clause  		Clause for filters
     *     @return array        		Array of thirdparties object
     */
    public function searchSocidByEmail($email, $type = '0', $filters = array(), $clause = 'AND')
    {
        $thirdparties = array();

        // Generation requete recherche
        $sql = "SELECT rowid FROM " . MAIN_DB_PREFIX . "societe";
        $sql .= " WHERE entity IN (" . getEntity('ticketsup', 1) . ")";
        if (!empty($type)) {
            if ($type == 1 || $type == 2) {
                $sql .= " AND client = " . $type;
            } elseif ($type == 3) {
                $sql .= " AND fournisseur = 1";
            }
        }
        if (!empty($email)) {
            if (!$exact) {
                if (preg_match('/^([\*])?[^*]+([\*])?$/', $email, $regs) && count($regs) > 1) {
                    $email = str_replace('*', '%', $email);
                } else {
                    $email = '%' . $email . '%';
                }
            }
            $sql .= " AND ";
            if (is_array($filters) && !empty($filters)) {
                $sql .= "(";
            }

            if (!$case) {
                $sql .= "email LIKE '" . $this->db->escape($email) . "'";
            } else {
                $sql .= "email LIKE BINARY '" . $this->db->escape($email) . "'";
            }
        }
        if (is_array($filters) && !empty($filters)) {
            foreach ($filters as $field => $value) {
                $sql .= " " . $clause . " " . $field . " LIKE BINARY '" . $this->db->escape($value) . "'";
            }
            if (!empty($email)) {
                $sql .= ")";
            }
        }

        $res = $this->db->query($sql);
        if ($res) {
            while ($rec = $this->db->fetch_array($res)) {
                $soc = new Societe($this->db);
                $soc->fetch($rec['rowid']);
                $thirdparties[] = $soc;
            }

            return $thirdparties;
        } else {
            $this->error = $this->db->error() . ' sql=' . $sql;
            dol_syslog(get_class($this) . "::searchSocidByEmail " . $this->error, LOG_ERR);
            return -1;
        }
    }

    /**
     *     Search and fetch contacts by email
     *
     *     @param  string $email 	Email
     *     @param  array  $socid 	Limit to a thirdparty
     *     @param  string $case  	Respect case
     *     @return array        	Array of contacts object
     */
    public function searchContactByEmail($email, $socid = '', $case = '')
    {
        $contacts = array();

        // Generation requete recherche
        $sql = "SELECT rowid FROM " . MAIN_DB_PREFIX . "socpeople";
        $sql .= " WHERE entity IN (" . getEntity('ticketsup', 1) . ")";
        if (!empty($socid)) {
            $sql .= " AND fk_soc='" . $this->db->escape($socid) . "'";
        }

        if (!empty($email)) {
            $sql .= " AND ";

            if (!$case) {
                $sql .= "email LIKE '" . $this->db->escape($email) . "'";
            } else {
                $sql .= "email LIKE BINARY '" . $this->db->escape($email) . "'";
            }
        }

        $res = $this->db->query($sql);
        if ($res) {
            while ($rec = $this->db->fetch_array($res)) {
                include_once DOL_DOCUMENT_ROOT . '/contact/class/contact.class.php';
                $contactstatic = new Contact($this->db);
                $contactstatic->fetch($rec['rowid']);
                $contacts[] = $contactstatic;
            }

            return $contacts;
        } else {
            $this->error = $this->db->error() . ' sql=' . $sql;
            dol_syslog(get_class($this) . "::searchContactByEmail " . $this->error, LOG_ERR);
            return -1;
        }
    }

    /**
     *    Define parent commany of current ticket
     *
     *    @param  int $id Id of thirdparty to set or '' to remove
     *    @return int             <0 if KO, >0 if OK
     */
    public function setCustomer($id)
    {
        if ($this->id) {
            $sql = "UPDATE " . MAIN_DB_PREFIX . "ticketsup";
            $sql .= " SET fk_soc = " . ($id > 0 ? $id : "null");
            $sql .= " WHERE rowid = " . $this->id;
            dol_syslog(get_class($this) . '::setCustomer sql=' . $sql);
            $resql = $this->db->query($sql);
            if ($resql) {
                return 1;
            } else {
                return -1;
            }
        } else {
            return -1;
        }
    }

    /**
     *    Define progression of current ticket
     *
     *    @param  int $percent Progression percent
     *    @return int             <0 if KO, >0 if OK
     */
    public function setProgression($percent)
    {
        if ($this->id) {
            $sql = "UPDATE " . MAIN_DB_PREFIX . "ticketsup";
            $sql .= " SET progress = " . ($percent > 0 ? $percent : "null");
            $sql .= " WHERE rowid = " . $this->id;
            dol_syslog(get_class($this) . '::set_progression sql=' . $sql);
            $resql = $this->db->query($sql);
            if ($resql) {
                return 1;
            } else {
                return -1;
            }
        } else {
            return -1;
        }
    }

    /**
     *     Link element with a project
     * 	   Override core function because of key name 'fk_project' used for this module
     *
     *     @param  int $projectid Project id to link element to
     *     @return int                        <0 if KO, >0 if OK
     */
    public function setProject($projectid)
    {
        if (!$this->table_element) {
            dol_syslog(get_class($this) . "::setProject was called on objet with property table_element not defined", LOG_ERR);
            return -1;
        }

        $sql = 'UPDATE ' . MAIN_DB_PREFIX . $this->table_element;
        if ($projectid) {
            $sql .= ' SET fk_project = ' . $projectid;
        } else {
            $sql .= ' SET fk_project = NULL';
        }

        $sql .= ' WHERE rowid = ' . $this->id;

        dol_syslog(get_class($this) . "::setProject sql=" . $sql);
        if ($this->db->query($sql)) {
            $this->fk_project = $projectid;
            return 1;
        } else {
            dol_print_error($this->db);
            return -1;
        }
    }

    /**
     *     Link element with a contract
     *
     *     @param  int $contractid Contract id to link element to
     *     @return int                        <0 if KO, >0 if OK
     */
    public function setContract($contractid)
    {
        if (!$this->table_element) {
            dol_syslog(get_class($this) . "::setContract was called on objet with property table_element not defined", LOG_ERR);
            return -1;
        }

        $result = $this->add_object_linked('contrat', $contractid);
        if ($result) {
            $this->fk_contract = $contractid;
            return 1;
        } else {
            dol_print_error($this->db);
            return -1;
        }
    }

    /* gestion des contacts d'un ticket */

    /**
     *  Return id des contacts interne de suivi
     *
     *  @return array       Liste des id contacts suivi ticket
     */
    public function getIdTicketInternalContact()
    {
        return $this->getIdContact('internal', 'SUPPORTTEC');
    }

    /**
     * Retrieve informations about internal contacts
     *
     *  @return array       Array with datas : firstname, lastname, socid (-1 for internal users), email, code, libelle, status
     */
    public function getInfosTicketInternalContact()
    {
        return $this->listeContact(-1, 'internal');
    }

    /**
     *  Return id des contacts clients pour le suivi ticket
     *
     *  @return array       Liste des id contacts suivi ticket
     */
    public function getIdTicketCustomerContact()
    {
        return $this->getIdContact('external', 'SUPPORTCLI');
    }

    /**
     * Retrieve informations about external contacts
     *
     *  @return array       Array with datas : firstname, lastname, socid (-1 for internal users), email, code, libelle, status
     */
    public function getInfosTicketExternalContact()
    {
        return $this->listeContact(-1, 'external');
    }

    /**
     *  Return id des contacts clients des intervenants
     *
     *  @return array       Liste des id contacts intervenants
     */
    public function getIdTicketInternalInvolvedContact()
    {
        return $this->getIdContact('internal', 'CONTRIBUTOR');
    }

    /**
     *  Return id des contacts clients des intervenants
     *
     *  @return array       Liste des id contacts intervenants
     */
    public function getIdTicketCustomerInvolvedContact()
    {
        return $this->getIdContact('external', 'CONTRIBUTOR');
    }

    /**
     * Return id of all contacts for ticket
     *
<<<<<<< HEAD
=======
     * @return	array		Array of contacts for tickets
>>>>>>> e393621f
     */
    public function getTicketAllContacts()
    {
        $array_contact = array();

        $array_contact = $this->getIdTicketInternalContact($exclude_self);

        $array_contact = array_merge($array_contact, $this->getIdTicketCustomerContact($exclude_self));

        $array_contact = array_merge($array_contact, $this->getIdTicketInternalInvolvedContact($exclude_self));
        $array_contact = array_merge($array_contact, $this->getIdTicketCustomerInvolvedContact($exclude_self));

        return $array_contact;
    }

    /**
     * Return id of all contacts for ticket
     *
     */
    public function getTicketAllCustomerContacts()
    {
        $array_contact = array();

        $array_contact = array_merge($array_contact, $this->getIdTicketCustomerContact($exclude_self));
        $array_contact = array_merge($array_contact, $this->getIdTicketCustomerInvolvedContact($exclude_self));

        return $array_contact;
    }

    /**
     * Send message
     * @param string $subject   Subject for message
     * @param string $texte     Text for message
     * @return int  1 if ok, -1 otherwise
     */
    public function messageSend($subject, $texte)
    {
        global $conf, $langs, $mysoc, $dolibarr_main_url_root;

        $langs->load("other");

        dol_syslog(get_class($this) . "::message_send action=$action, socid=$socid, texte=$texte, objet_type=$objet_type, objet_id=$objet_id, file=$file");

        $internal_contacts = $this->getIdContact('internal', 'SUPPORTTEC');
        $external_contacts = $this->getIdContact('external', 'SUPPORTTEC');

        if ($result) {
            $num = $this->db->num_rows($result);
            $i = 0;
            while ($i < $num) { // For each notification couple defined (third party/actioncode)
                $obj = $this->db->fetch_object($result);

                $sendto = $obj->firstname . " " . $obj->lastname . " <" . $obj->email . ">";
                $actiondefid = $obj->adid;

                if (dol_strlen($sendto)) {
                    include_once DOL_DOCUMENT_ROOT . '/core/lib/files.lib.php';
                    $application = ($conf->global->MAIN_APPLICATION_TITLE ? $conf->global->MAIN_APPLICATION_TITLE : 'Dolibarr ERP/CRM');

                    $subject = '[' . $application . '] ' . $langs->transnoentitiesnoconv("DolibarrNotification");

                    $message = $langs->transnoentities("YouReceiveMailBecauseOfNotification", $application, $mysoc->name) . "\n";
                    $message .= $langs->transnoentities("YouReceiveMailBecauseOfNotification2", $application, $mysoc->name) . "\n";
                    $message .= "\n";
                    $message .= $texte;
                    // Add link
                    $link = '';
                    switch ($objet_type) {
                        case 'ficheinter':
                            $link = '/fichinter/card.php?id=' . $objet_id;
                            break;
                        case 'propal':
                            $link = '/comm/propal.php?id=' . $objet_id;
                            break;
                        case 'facture':
                            if (DOL_VERSION < '6.0.0') {
                                $link = '/compta/facture.php?facid=' . $objet_id;
                        	} else {
                                $link = '/compta/facture/card.php?facid=' . $objet_id;
                            }

                            break;
                        case 'order':
                            $link = '/commande/card.php?facid=' . $objet_id;
                            break;
                        case 'order_supplier':
                            $link = '/fourn/commande/card.php?facid=' . $objet_id;
                            break;
                    }
                    // Define $urlwithroot
                    $urlwithouturlroot = preg_replace('/' . preg_quote(DOL_URL_ROOT, '/') . '$/i', '', trim($dolibarr_main_url_root));
                    $urlwithroot = $urlwithouturlroot . DOL_URL_ROOT; // This is to use external domain name found into config file
                    //$urlwithroot=DOL_MAIN_URL_ROOT;                        // This is to use same domain name than current
                    if ($link) {
                        $message .= "\n" . $urlwithroot . $link;
                    }

                    $filename = basename($file);

                    $mimefile = dol_mimetype($file);

                    $msgishtml = 0;

                    $replyto = $conf->notification->email_from;

                    $message = dol_nl2br($message);

                    if (!empty($conf->global->TICKETS_DISABLE_MAIL_AUTOCOPY_TO)) {
                        $old_MAIN_MAIL_AUTOCOPY_TO = $conf->global->MAIN_MAIL_AUTOCOPY_TO;
                        $conf->global->MAIN_MAIL_AUTOCOPY_TO = '';
                    }
                    $mailfile = new CMailFile(
                        $subject,
                        $sendto,
                        $replyto,
                        $message,
                        array($file),
                        array($mimefile),
                        array($filename[count($filename) - 1]),
                        '',
                        '',
                        0,
                        $msgishtml
                    );

                    if ($mailfile->sendfile()) {
                        $now = dol_now();
                        $sendto = htmlentities($sendto);

                        $sql = "INSERT INTO " . MAIN_DB_PREFIX . "notify (daten, fk_action, fk_contact, objet_type, objet_id, email)";
                        $sql .= " VALUES ('" . $this->db->idate($now) . "', " . $actiondefid . ", " . $obj->cid . ", '" . $objet_type . "', " . $objet_id . ", '" . $this->db->escape($obj->email) . "')";
                        dol_syslog("Notify::send sql=" . $sql);
                        if (!$this->db->query($sql)) {
                            dol_print_error($this->db);
                        }
                    } else {
                        $this->error = $mailfile->error;
                        //dol_syslog("Notify::send ".$this->error, LOG_ERR);
                    }
                    if (!empty($conf->global->TICKETS_DISABLE_MAIL_AUTOCOPY_TO)) {
                        $conf->global->MAIN_MAIL_AUTOCOPY_TO = $old_MAIN_MAIL_AUTOCOPY_TO;
                    }
                }
                $i++;
            }
            return $i;
        } else {
            $this->error = $this->db->error();
            return -1;
        }
    }

    /**
     *    Get array of all contacts for a ticket
     *    Override method of file commonobject.class.php to add phone number
     *
     *    @param  int    $statut 	Status of lines to get (-1=all)
     *    @param  string $source 	Source of contact: external or thirdparty (llx_socpeople) or internal (llx_user)
     *    @param  int    $list   	0:Return array contains all properties, 1:Return array contains just id
     *    @return array          	Array of contacts
     */
    public function listeContact($statut = -1, $source = 'external', $list = 0)
    {
        global $langs;

        $tab = array();

        $sql = "SELECT ec.rowid, ec.statut  as statuslink, ec.fk_socpeople as id, ec.fk_c_type_contact"; // This field contains id of llx_socpeople or id of llx_user
        if ($source == 'internal') {
            $sql .= ", '-1' as socid, t.statut as statuscontact";
        }

        if ($source == 'external' || $source == 'thirdparty') {
            $sql .= ", t.fk_soc as socid, t.statut as statuscontact";
        }

        $sql .= ", t.civility, t.lastname as lastname, t.firstname, t.email";
        if ($source == 'internal') {
            $sql .= ", t.office_phone as phone, t.user_mobile as phone_mobile";
        }

        if ($source == 'external') {
            $sql .= ", t.phone as phone, t.phone_mobile as phone_mobile, t.phone_perso as phone_perso";
        }

        $sql .= ", tc.source, tc.element, tc.code, tc.libelle";
        $sql .= " FROM " . MAIN_DB_PREFIX . "c_type_contact tc";
        $sql .= ", " . MAIN_DB_PREFIX . "element_contact ec";
        if ($source == 'internal') {
            $sql .= " LEFT JOIN " . MAIN_DB_PREFIX . "user t on ec.fk_socpeople = t.rowid";
        }

        if ($source == 'external' || $source == 'thirdparty') {
            $sql .= " LEFT JOIN " . MAIN_DB_PREFIX . "socpeople t on ec.fk_socpeople = t.rowid";
        }

        $sql .= " WHERE ec.element_id =" . $this->id;
        $sql .= " AND ec.fk_c_type_contact=tc.rowid";
        $sql .= " AND tc.element='" . $this->element . "'";
        if ($source == 'internal') {
            $sql .= " AND tc.source = 'internal'";
        }

        if ($source == 'external' || $source == 'thirdparty') {
            $sql .= " AND tc.source = 'external'";
        }

        $sql .= " AND tc.active=1";
        if ($statut >= 0) {
            $sql .= " AND ec.statut = '" . $statut . "'";
        }

        $sql .= " ORDER BY t.lastname ASC";

        $resql = $this->db->query($sql);
        if ($resql) {
            $num = $this->db->num_rows($resql);
            $i = 0;
            while ($i < $num) {
                $obj = $this->db->fetch_object($resql);

                if (!$list) {
                    $transkey = "TypeContact_" . $obj->element . "_" . $obj->source . "_" . $obj->code;
                    $libelle_type = ($langs->trans($transkey) != $transkey ? $langs->trans($transkey) : $obj->libelle);
                    $tab[$i] = array(
                    		'source' => $obj->source,
                    		'socid' => $obj->socid,
                    		'id' => $obj->id,
                        	'nom' => $obj->lastname, // For backward compatibility
                        	'civility' => $obj->civility,
                    		'lastname' => $obj->lastname,
                    		'firstname' => $obj->firstname,
                    		'email' => $obj->email,
                        	'rowid' => $obj->rowid,
                    		'code' => $obj->code,
                    		'libelle' => $libelle_type,
                    		'status' => $obj->statuslink,
                    		'statuscontact'=>$obj->statuscontact,
                    		'fk_c_type_contact' => $obj->fk_c_type_contact,
                        	'phone' => $obj->phone,
                    		'phone_mobile' => $obj->phone_mobile);
                } else {
                    $tab[$i] = $obj->id;
                }

                $i++;
            }

            return $tab;
        } else {
            $this->error = $this->db->error();
            dol_print_error($this->db);
            return -1;
        }
    }

    /**
     * Get a default reference.
     *
     * @param	Societe		$thirdparty		Thirdparty
     * @return 	string   					Reference
     */
    public function getDefaultRef($thirdparty = '')
    {
        global $conf;

        $defaultref = '';
        $modele = empty($conf->global->TICKETSUP_ADDON) ? 'mod_ticketsup_simple' : $conf->global->TICKETSUP_ADDON;

        // Search template files
        $file = '';
        $classname = '';
        $filefound = 0;
        $dirmodels = array_merge(array('/'), (array) $conf->modules_parts['models']);
        foreach ($dirmodels as $reldir) {
            $file = dol_buildpath($reldir . "core/modules/ticketsup/" . $modele . '.php', 0);
            if (file_exists($file)) {
                $filefound = 1;
                $classname = $modele;
                break;
            }
        }

        if ($filefound) {
            $result = dol_include_once($reldir . "core/modules/ticketsup/" . $modele . '.php');
            $modTicketsup = new $classname;

            $defaultref = $modTicketsup->getNextValue($thirdparty, $this);
        }

        if (is_numeric($defaultref) && $defaultref <= 0) {
            $defaultref = '';
        }

        return $defaultref;
    }

    /**
	 *  Show tab footer of a card
	 *
	 *  @param  string $paramid       Name of parameter to use to name the id into the URL next/previous link
	 *  @param  string $morehtml      More html content to output just before the nav bar
	 *  @param  int    $shownav       Show Condition (navigation is shown if value is 1)
	 *  @param  string $fieldid       Nom du champ en base a utiliser pour select next et previous (we make the select max and min on this field)
	 *  @param  string $fieldref      Nom du champ objet ref (object->ref) a utiliser pour select next et previous
	 *  @param  string $morehtmlref   More html to show after ref
	 *  @param  string $moreparam     More param to add in nav link url.
	 *  @param  int    $nodbprefix    Do not include DB prefix to forge table name
	 *  @param  string $morehtmlleft  More html code to show before ref
	 *  @param  string $morehtmlright More html code to show before navigation arrows
	 *  @return void
	 */
<<<<<<< HEAD
    function ticketsup_banner_tab($paramid, $morehtml = '', $shownav = 1, $fieldid = 'id', $fieldref = 'ref', $morehtmlref = '', $moreparam = '', $nodbprefix = 0, $morehtmlleft = '', $morehtmlright = '')
=======
    public function ticketsupBannerTab($paramid, $morehtml = '', $shownav = 1, $fieldid = 'id', $fieldref = 'ref', $morehtmlref = '', $moreparam = '', $nodbprefix = 0, $morehtmlleft = '', $morehtmlright = '')
>>>>>>> e393621f
    {
        global $conf, $form, $user, $langs;

        $maxvisiblephotos = 1;
        $showimage = 1;
        $showbarcode = empty($conf->barcode->enabled) ? 0 : ($this->barcode ? 1 : 0);
        if (!empty($conf->global->MAIN_USE_ADVANCED_PERMS) && empty($user->rights->barcode->lire_advance)) {
            $showbarcode = 0;
        }

        $modulepart = 'ticketsup';
        print '<div class="arearef heightref valignmiddle" width="100%">';

        $width = 80;
        $height = 70;
        $cssclass = 'photoref';
        //$showimage=$this->is_photo_available($conf->ticketsup->multidir_output[$this->entity]);
        $showimage = $this->is_photo_available($conf->ticketsup->dir_output . '/' . $this->track_id);
        $maxvisiblephotos = (isset($conf->global->PRODUCT_MAX_VISIBLE_PHOTO) ? $conf->global->PRODUCT_MAX_VISIBLE_PHOTO : $maxvisiblephotos);
        if ($conf->browser->phone) {
            $maxvisiblephotos = 1;
        }

        if ($showimage) {
            $morehtmlleft .= '<div class="floatleft inline-block valignmiddle divphotoref">'
            . $this->show_photos($conf->ticketsup->dir_output, 'small', $maxvisiblephotos, 0, 0, 0, $height, $width, 0)
                . '</div>';
        } else {
            $nophoto = '/public/theme/common/nophoto.png';
            $morehtmlleft .= '<div class="floatleft inline-block valignmiddle divphotoref"><img class="photo' . $modulepart . ($cssclass ? ' ' . $cssclass : '') . '" alt="No photo" border="0"' . ($width ? ' width="' . $width . '"' : '') . ($height ? ' height="' . $height . '"' : '') . ' src="' . DOL_URL_ROOT . $nophoto . '"></div>';
        }
        $morehtmlright .= $this->getLibStatut(2);

        if (!empty($this->name_alias)) {
            $morehtmlref .= '<div class="refidno">' . $this->name_alias . '</div>';
        }
        // For thirdparty
        if (!empty($this->label)) {
            $morehtmlref .= '<div class="refidno">' . $this->label . '</div>';
        }
        // For product
        if ($this->element != 'product') {
            $morehtmlref .= '<div class="refidno">';
            $morehtmlref .= $this->getBannerAddress('refaddress', $this);
            $morehtmlref .= '</div>';
        }
        if (!empty($conf->global->MAIN_SHOW_TECHNICAL_ID)) {
            $morehtmlref .= '<div style="clear: both;"></div><div class="refidno">';
            $morehtmlref .= $langs->trans("TechnicalID") . ': ' . $this->id;
            $morehtmlref .= '</div>';
        }
        print $form->showrefnav($this, 'ref', $morehtml, $shownav, $fieldid, $fieldref, $morehtmlref, $moreparam, $nodbprefix, $morehtmlleft, $morehtmlright);
        print '</div>';
        print '<div class="underrefbanner clearboth"></div>';
    }

    /**
	 *  Affiche la premiere photo du ticket
	 *
	 *  @param  string 	$sdir 		Repertoire a scanner
	 *  @return boolean             true si photo dispo, false sinon
	 */
    function is_photo_available($sdir)
    {
        include_once DOL_DOCUMENT_ROOT . '/core/lib/files.lib.php';

        global $conf;

        $dir = $sdir . '/';
        $nbphoto = 0;

        $dir_osencoded = dol_osencode($dir);
        if (file_exists($dir_osencoded)) {
            $handle = opendir($dir_osencoded);
            if (is_resource($handle)) {
                while (($file = readdir($handle)) != false) {
                    if (!utf8_check($file)) {
                        $file = utf8_encode($file);
                    }
                    // To be sure data is stored in UTF8 in memory
                    if (dol_is_file($dir . $file)) {
                        return true;
                    }
                }
            }
        }
        return false;
    }

    /**
     *  Show photos of a product (nbmax maximum), into several columns
     *    TODO Move this into html.formproduct.class.php
     *
     *  @param 	string $sdir         Directory to scan
     *  @param 	int    $size         0=original size, 1='small' use thumbnail if possible
     *  @param 	int    $nbmax        Nombre maximum de photos (0=pas de max)
     *  @param 	int    $nbbyrow      Number of image per line or -1 to use div. Used only if size=1.
     *  @param 	int    $showfilename 1=Show filename
     *  @param 	int    $showaction   1=Show icon with action links (resize, delete)
     *  @param 	int    $maxHeight    Max height of original image when size='small' (so we can use original even if small requested). If 0, always use 'small' thumb image.
     *  @param 	int    $maxWidth     Max width of original image when size='small'
     *  @param 	int    $nolink       Do not add a href link to view enlarged imaged into a new tab
     *  @return string                    Html code to show photo. Number of photos shown is saved in this->nbphoto
     */
    function show_photos($sdir, $size = 0, $nbmax = 0, $nbbyrow = 5, $showfilename = 0, $showaction = 0, $maxHeight = 120, $maxWidth = 160, $nolink = 0)
    {
        global $conf, $user, $langs;

        include_once DOL_DOCUMENT_ROOT . '/core/lib/files.lib.php';
        include_once DOL_DOCUMENT_ROOT . '/core/lib/images.lib.php';

        $dir = $sdir . '/';
        $pdir = '/';
        $dir .= get_exdir(0, 0, 0, 0, $this, 'ticketsup') . $this->track_id . '/';
        $pdir .= get_exdir(0, 0, 0, 0, $this, 'ticketsup') . $this->track_id . '/';

        $dirthumb = $dir . 'thumbs/';
        $pdirthumb = $pdir . 'thumbs/';

        $return = '<!-- Photo -->' . "\n";
        $nbphoto = 0;

        $dir_osencoded = dol_osencode($dir);
        if (file_exists($dir_osencoded)) {
            $handle = opendir($dir_osencoded);
            if (is_resource($handle)) {
                while (($file = readdir($handle)) != false) {
                    $photo = '';

                    if (!utf8_check($file)) {
                        $file = utf8_encode($file);
                    }
                    // To be sure file is stored in UTF8 in memory
                    if (dol_is_file($dir . $file) && preg_match('/(' . $this->regeximgext . ')$/i', $dir . $file)) {
                        $nbphoto++;
                        $photo = $file;
                        $viewfilename = $file;

                        if ($size == 1 || $size == 'small') { // Format vignette
                            // Find name of thumb file
                            $photo_vignette = basename(getImageFileNameForSize($dir . $file, '_small', '.png'));
                            if (!dol_is_file($dirthumb . $photo_vignette)) {
                                $photo_vignette = '';
                            }

                            // Get filesize of original file
                            $imgarray = dol_getImageSize($dir . $photo);

                            if ($nbbyrow > 0) {
                                if ($nbphoto == 1) {
                                    $return .= '<table width="100%" valign="top" align="center" border="0" cellpadding="2" cellspacing="2">';
                                }

                                if ($nbphoto % $nbbyrow == 1) {
                                    $return .= '<tr align=center valign=middle border=1>';
                                }

                                $return .= '<td width="' . ceil(100 / $nbbyrow) . '%" class="photo">';
                            } elseif ($nbbyrow < 0) {
                                $return .= '<div class="inline-block">';
                            }

                            $return .= "\n";
                            if (empty($nolink)) {
                                $return .= '<a href="' . DOL_URL_ROOT . '/viewimage.php?modulepart=ticketsup&entity=' . $this->entity . '&file=' . urlencode($pdir . $photo) . '" class="aphoto" target="_blank">';
                            }

                            // Show image (width height=$maxHeight)
                            // Si fichier vignette disponible et image source trop grande, on utilise la vignette, sinon on utilise photo origine
                            $alt = $langs->transnoentitiesnoconv('File') . ': ' . $pdir . $photo;
                            $alt .= ' - ' . $langs->transnoentitiesnoconv('Size') . ': ' . $imgarray['width'] . 'x' . $imgarray['height'];

                            if (empty($maxHeight) || $photo_vignette && $imgarray['height'] > $maxHeight) {
                                $return .= '<!-- Show thumb -->';
                                $return .= '<img class="photo photowithmargin" border="0" ' . ($conf->dol_use_jmobile ? 'max-height' : 'height') . '="' . $maxHeight . '" src="' . DOL_URL_ROOT . '/viewimage.php?modulepart=ticketsup&entity=' . $this->entity . '&file=' . urlencode($pdirthumb . $photo_vignette) . '" title="' . dol_escape_htmltag($alt) . '">';
                            } else {
                                $return .= '<!-- Show original file -->';
                                $return .= '<img class="photo photowithmargin" border="0" ' . ($conf->dol_use_jmobile ? 'max-height' : 'height') . '="' . $maxHeight . '" src="' . DOL_URL_ROOT . '/viewimage.php?modulepart=ticketsup&entity=' . $this->entity . '&file=' . urlencode($pdir . $photo) . '" title="' . dol_escape_htmltag($alt) . '">';
                            }

                            if (empty($nolink)) {
                                $return .= '</a>';
                            }

                            $return .= "\n";

                            if ($showfilename) {
                                $return .= '<br>' . $viewfilename;
                            }

                            if ($showaction) {
                                $return .= '<br>';
                                // On propose la generation de la vignette si elle n'existe pas et si la taille est superieure aux limites
                                if ($photo_vignette && preg_match('/(' . $this->regeximgext . ')$/i', $photo) && ($this->imgWidth > $maxWidth || $this->imgHeight > $maxHeight)) {
                                    $return .= '<a href="' . $_SERVER["PHP_SELF"] . '?id=' . $this->id . '&amp;action=addthumb&amp;file=' . urlencode($pdir . $viewfilename) . '">' . img_picto($langs->trans('GenerateThumb'), 'refresh') . '&nbsp;&nbsp;</a>';
                                }
                                if ($user->rights->produit->creer || $user->rights->service->creer) {
                                    // Link to resize
                                    $return .= '<a href="' . DOL_URL_ROOT . '/core/photos_resize.php?modulepart=' . urlencode('ticketsup') . '&id=' . $this->id . '&amp;file=' . urlencode($pdir . $viewfilename) . '" title="' . dol_escape_htmltag($langs->trans("Resize")) . '">' . img_picto($langs->trans("Resize"), DOL_URL_ROOT . '/theme/common/transform-crop-and-resize', '', 1) . '</a> &nbsp; ';

                                    // Link to delete
                                    $return .= '<a href="' . $_SERVER["PHP_SELF"] . '?id=' . $this->id . '&amp;action=delete&amp;file=' . urlencode($pdir . $viewfilename) . '">';
                                    $return .= img_delete() . '</a>';
                                }
                            }
                            $return .= "\n";

                            if ($nbbyrow > 0) {
                                $return .= '</td>';
                                if (($nbphoto % $nbbyrow) == 0) {
                                    $return .= '</tr>';
                                }
                            } elseif ($nbbyrow < 0) {
                                $return .= '</div>';
                            }
                        }

                        if (empty($size)) { // Format origine
                            $return .= '<img class="photo photowithmargin" border="0" src="' . DOL_URL_ROOT . '/viewimage.php?modulepart=ticketsup&entity=' . $this->entity . '&file=' . urlencode($pdir . $photo) . '">';

                            if ($showfilename) {
                                $return .= '<br>' . $viewfilename;
                            }

                            if ($showaction) {
                                if ($user->rights->produit->creer || $user->rights->service->creer) {
                                    // Link to resize
                                    $return .= '<a href="' . DOL_URL_ROOT . '/core/photos_resize.php?modulepart=' . urlencode('ticketsup') . '&id=' . $this->id . '&amp;file=' . urlencode($pdir . $viewfilename) . '" title="' . dol_escape_htmltag($langs->trans("Resize")) . '">' . img_picto($langs->trans("Resize"), DOL_URL_ROOT . '/theme/common/transform-crop-and-resize', '', 1) . '</a> &nbsp; ';

                                    // Link to delete
                                    $return .= '<a href="' . $_SERVER["PHP_SELF"] . '?id=' . $this->id . '&amp;action=delete&amp;file=' . urlencode($pdir . $viewfilename) . '">';
                                    $return .= img_delete() . '</a>';
                                }
                            }
                        }

                        // On continue ou on arrete de boucler ?
                        if ($nbmax && $nbphoto >= $nbmax) {
                            break;
                        }
                    }
                }
            }

            if ($size == 1 || $size == 'small') {
                if ($nbbyrow > 0) {
                    // Ferme tableau
                    while ($nbphoto % $nbbyrow) {
                        $return .= '<td width="' . ceil(100 / $nbbyrow) . '%">&nbsp;</td>';
                        $nbphoto++;
                    }

                    if ($nbphoto) {
                        $return .= '</table>';
                    }
                }
            }

            closedir($handle);
        }

        $this->nbphoto = $nbphoto;

        return $return;
    }
}


/**
 * Ticket line Class
 */
class TicketsLine
{
    public $id;

    /**
     * @var string  $ref    Ticket reference
     */
    public $ref;

    /**
	 * Hash to identify ticket
	 */
    public $track_id;

    /**
	 * Thirdparty ID
	*/
    public $fk_soc;

    /**
	 * Project ID
	 */
    public $fk_project;

    /**
	 * Person email who have create ticket
	 */
    public $origin_email;

    /**
	 * User id who have create ticket
	 */
    public $fk_user_create;

    /**
	 * User id who have ticket assigned
	 */
    public $fk_user_assign;

    /**
	 * Ticket subject
	 */
    public $subject;

    /**
	 * Ticket message
	 */
    public $message;

    /**
 	 * Ticket statut
	 */
    public $fk_statut;

    /**
	 * State resolution
	 */
    public $resolution;

    /**
	 * Progress in percent
	 */
    public $progress;

    /**
	 * Duration for ticket
	 */
    public $timing;

    /**
	 * Type code
	 */
    public $type_code;

    /**
	 * Category code
	 */
    public $category_code;

    /**
	 * Severity code
	 */
    public $severity_code;

    /**
	 * Type label
	 */
    public $type_label;

    /**
	 * Category label
	 */
    public $category_label;

    /**
	 * Severity label
	 */
    public $severity_label;

    /**
 	 * Creation date
	 */
    public $datec = '';

    /**
 	 * Read date
	 */
    public $date_read = '';

    /**
 	 * Close ticket date
	 */
    public $date_close = '';

}<|MERGE_RESOLUTION|>--- conflicted
+++ resolved
@@ -1053,11 +1053,7 @@
      *
      *      @return int             Nb lignes chargees, 0 si deja chargees, <0 si ko
      */
-<<<<<<< HEAD
     public function loadCacheCategoriesTickets()
-=======
-    function load_cache_categories_tickets()
->>>>>>> e393621f
     {
         global $langs;
 
@@ -1135,17 +1131,10 @@
 
 
     /**
-<<<<<<< HEAD
      * Return status label of object
      * 
      * @param number $mode  0=long label, 1=short label, 2=Picto + short label, 3=Picto, 4=Picto + long label, 5=Short label + Picto
      * @return string
-=======
-     *    Return status label of object
-     *    
-     *    @param      mode        0=long label, 1=short label, 2=Picto + short label, 3=Picto, 4=Picto + long label, 5=Short label + Picto
-     *    @return     string      Label
->>>>>>> e393621f
      */
     public function getLibStatut($mode = 0)
     {
@@ -1154,19 +1143,11 @@
 
     
     /**
-<<<<<<< HEAD
      * Return status label of object
      * 
      * @param int $statut   id statut
      * @param number $mode  0=long label, 1=short label, 2=Picto + short label, 3=Picto, 4=Picto + long label, 5=Short label + Picto
      * @return string
-=======
-     *    Return status label of object
-     *    
-     *    @param      string 	$statut      id statut
-     *    @param      int		$mode        0=long label, 1=short label, 2=Picto + short label, 3=Picto, 4=Picto + long label, 5=Short label + Picto
-     *    @return     string     			 Label
->>>>>>> e393621f
      */
     public function libStatut($statut, $mode = 0)
     {
@@ -1349,19 +1330,11 @@
     }
     
     /**
-<<<<<<< HEAD
      * Mark a message as read
      * 
      * @param User  $user   User for action
      * @param int   $notrigger Lauch trigger or not
      * @return int 1 if ok, -1 otherwise
-=======
-     *    Mark a message as read
-     *    
-     *    @param    User		$user			Object user
-     *    @param	int			$notrigger		No trigger
-     *    @return   int							<0 if KO, >0 if OK
->>>>>>> e393621f
      */
     public function markAsRead($user, $notrigger = 0)
     {
@@ -2109,10 +2082,7 @@
     /**
      * Return id of all contacts for ticket
      *
-<<<<<<< HEAD
-=======
      * @return	array		Array of contacts for tickets
->>>>>>> e393621f
      */
     public function getTicketAllContacts()
     {
@@ -2425,11 +2395,7 @@
 	 *  @param  string $morehtmlright More html code to show before navigation arrows
 	 *  @return void
 	 */
-<<<<<<< HEAD
-    function ticketsup_banner_tab($paramid, $morehtml = '', $shownav = 1, $fieldid = 'id', $fieldref = 'ref', $morehtmlref = '', $moreparam = '', $nodbprefix = 0, $morehtmlleft = '', $morehtmlright = '')
-=======
     public function ticketsupBannerTab($paramid, $morehtml = '', $shownav = 1, $fieldid = 'id', $fieldref = 'ref', $morehtmlref = '', $moreparam = '', $nodbprefix = 0, $morehtmlleft = '', $morehtmlright = '')
->>>>>>> e393621f
     {
         global $conf, $form, $user, $langs;
 
