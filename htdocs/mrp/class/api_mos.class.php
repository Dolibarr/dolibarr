--- conflicted
+++ resolved
@@ -828,10 +828,7 @@
 				if ($resultmoline <= 0) {
 					throw new RestException(500, $moline->error);
 				}
-<<<<<<< HEAD
-=======
-
->>>>>>> d0b183f1
+
 				$pos++;
 			}
 		}
@@ -873,13 +870,9 @@
 		}
 
 		// Update status of MO
-<<<<<<< HEAD
-		dol_syslog("consumptioncomplete = " . ($consumptioncomplete ? 'true' : 'false') . " productioncomplete = " . ($productioncomplete ? 'true' : 'false'));
-=======
 		dol_syslog("consumptioncomplete = " . (string) $consumptioncomplete . " productioncomplete = " . (string) $productioncomplete);
 		//var_dump("consumptioncomplete = ".$consumptioncomplete." productioncomplete = ".$productioncomplete);
->>>>>>> d0b183f1
-		if ($consumptioncomplete && $productioncomplete) {
+    if ($consumptioncomplete && $productioncomplete) {
 			$result = $this->mo->setStatut(Mo::STATUS_PRODUCED, 0, '', 'MRP_MO_PRODUCED');
 		} else {
 			$result = $this->mo->setStatut(Mo::STATUS_INPROGRESS, 0, '', 'MRP_MO_PRODUCED');
