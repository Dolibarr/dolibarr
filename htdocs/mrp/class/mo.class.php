<?php
/* Copyright (C) 2017  Laurent Destailleur <eldy@users.sourceforge.net>
 * Copyright (C) 2020  Lenin Rivas		   <lenin@leninrivas.com>
 * Copyright (C) 2023-2024  Frédéric France     <frederic.france@free.fr>
 * Copyright (C) 2024		MDW							<mdeweerd@users.noreply.github.com>
 *
 * This program is free software; you can redistribute it and/or modify
 * it under the terms of the GNU General Public License as published by
 * the Free Software Foundation; either version 3 of the License, or
 * (at your option) any later version.
 *
 * This program is distributed in the hope that it will be useful,
 * but WITHOUT ANY WARRANTY; without even the implied warranty of
 * MERCHANTABILITY or FITNESS FOR A PARTICULAR PURPOSE.  See the
 * GNU General Public License for more details.
 *
 * You should have received a copy of the GNU General Public License
 * along with this program. If not, see <https://www.gnu.org/licenses/>.
 */

/**
 * \file        mrp/class/mo.class.php
 * \ingroup     mrp
 * \brief       This file is a CRUD class file for Mo (Create/Read/Update/Delete)
 */

require_once DOL_DOCUMENT_ROOT.'/core/class/commonobject.class.php';
<<<<<<< HEAD
require_once DOL_DOCUMENT_ROOT.'/mrp/class/moline.class.php';
=======
require_once DOL_DOCUMENT_ROOT.'/core/class/commonobjectline.class.php';

>>>>>>> 25c4f5bd

/**
 * Class for Mo
 */
class Mo extends CommonObject
{
	/**
	 * @var string ID to identify managed object
	 */
	public $element = 'mo';

	/**
	 * @var string Name of table without prefix where object is stored
	 */
	public $table_element = 'mrp_mo';

	/**
	 * @var string String with name of icon for mo. Must be the part after the 'object_' into object_mo.png
	 */
	public $picto = 'mrp';


	const STATUS_DRAFT = 0;
	const STATUS_VALIDATED = 1; // To produce
	const STATUS_INPROGRESS = 2;
	const STATUS_PRODUCED = 3;
	const STATUS_CANCELED = 9;


	/**
	 *  'type' field format ('integer', 'integer:ObjectClass:PathToClass[:AddCreateButtonOrNot[:Filter]]', 'sellist:TableName:LabelFieldName[:KeyFieldName[:KeyFieldParent[:Filter]]]', 'varchar(x)', 'double(24,8)', 'real', 'price', 'text', 'text:none', 'html', 'date', 'datetime', 'timestamp', 'duration', 'mail', 'phone', 'url', 'password')
	 *         Note: Filter can be a string like "(t.ref:like:'SO-%') or (t.date_creation:<:'20160101') or (t.nature:is:NULL)"
	 *  'label' the translation key.
	 *  'picto' is code of a picto to show before value in forms
	 *  'enabled' is a condition when the field must be managed (Example: 1 or 'getDolGlobalString("MY_SETUP_PARAM")'
	 *  'position' is the sort order of field.
	 *  'notnull' is set to 1 if not null in database. Set to -1 if we must set data to null if empty ('' or 0).
	 *  'visible' says if field is visible in list (Examples: 0=Not visible, 1=Visible on list and create/update/view forms, 2=Visible on list only, 3=Visible on create/update/view form only (not list), 4=Visible on list and update/view form only (not create). 5=Visible on list and view only (not create/not update). Using a negative value means field is not shown by default on list but can be selected for viewing)
	 *  'noteditable' says if field is not editable (1 or 0)
	 *  'default' is a default value for creation (can still be overwrote by the Setup of Default Values if field is editable in creation form). Note: If default is set to '(PROV)' and field is 'ref', the default value will be set to '(PROVid)' where id is rowid when a new record is created.
	 *  'index' if we want an index in database.
	 *  'foreignkey'=>'tablename.field' if the field is a foreign key (it is recommended to name the field fk_...).
	 *  'searchall' is 1 if we want to search in this field when making a search from the quick search button.
	 *  'isameasure' must be set to 1 if you want to have a total on list for this field. Field type must be summable like integer or double(24,8).
	 *  'css' and 'cssview' and 'csslist' is the CSS style to use on field. 'css' is used in creation and update. 'cssview' is used in view mode. 'csslist' is used for columns in lists. For example: 'maxwidth200', 'wordbreak', 'tdoverflowmax200'
	 *  'help' is a 'TranslationString' to use to show a tooltip on field. You can also use 'TranslationString:keyfortooltiponlick' for a tooltip on click.
	 *  'showoncombobox' if value of the field must be visible into the label of the combobox that list record
	 *  'disabled' is 1 if we want to have the field locked by a 'disabled' attribute. In most cases, this is never set into the definition of $fields into class, but is set dynamically by some part of code.
	 *  'arrayofkeyval' to set list of value if type is a list of predefined values. For example: array("0"=>"Draft","1"=>"Active","-1"=>"Cancel")
	 *  'autofocusoncreate' to have field having the focus on a create form. Only 1 field should have this property set to 1.
	 *  'comment' is not used. You can store here any text of your choice. It is not used by application.
	 *
	 *  Note: To have value dynamic, you can set value to 0 in definition and edit the value on the fly into the constructor.
	 */

	/**
<<<<<<< HEAD
	 * @var array<string,array{type:string,label:string,enabled:int<0,2>|string,position:int,notnull?:int,visible:int<-2,5>|string,noteditable?:int<0,1>,default?:string,index?:int,foreignkey?:string,searchall?:int<0,1>,isameasure?:int<0,1>,css?:string,csslist?:string,help?:string,showoncombobox?:int<0,2>,disabled?:int<0,1>,arrayofkeyval?:array<int|string,string>,comment?:string,validate?:int<0,1>}>  Array with all fields and their property. Do not use it as a static var. It may be modified by constructor.
=======
	 * @var array<string,array{type:string,label:string,enabled:int<0,2>|string,position:int,notnull?:int,visible:int,noteditable?:int,default?:string,index?:int,foreignkey?:string,searchall?:int,isameasure?:int,css?:string,csslist?:string,help?:string,showoncombobox?:int,disabled?:int,arrayofkeyval?:array<int,string>,comment?:string}>  Array with all fields and their property. Do not use it as a static var. It may be modified by constructor.
>>>>>>> 25c4f5bd
	 */
	public $fields = array(
		'rowid' => array('type' => 'integer', 'label' => 'TechnicalID', 'enabled' => 1, 'visible' => -2, 'position' => 1, 'notnull' => 1, 'index' => 1, 'comment' => "Id",),
		'entity' => array('type' => 'integer', 'label' => 'Entity', 'enabled' => 1, 'visible' => 0, 'position' => 5, 'notnull' => 1, 'default' => '1', 'index' => 1),
		'ref' => array('type' => 'varchar(128)', 'label' => 'Ref', 'enabled' => 1, 'visible' => 4, 'position' => 10, 'notnull' => 1, 'default' => '(PROV)', 'index' => 1, 'searchall' => 1, 'comment' => "Reference of object", 'showoncombobox' => 1, 'noteditable' => 1),
		'fk_bom' => array('type' => 'integer:Bom:bom/class/bom.class.php:0:(t.status:=:1)', 'filter' => 'active=1', 'label' => 'BOM', 'enabled' => '$conf->bom->enabled', 'visible' => 1, 'position' => 33, 'notnull' => -1, 'index' => 1, 'comment' => "Original BOM", 'css' => 'minwidth100 maxwidth500', 'csslist' => 'tdoverflowmax150', 'picto' => 'bom'),
		'mrptype' => array('type' => 'integer', 'label' => 'Type', 'enabled' => 1, 'visible' => 1, 'position' => 34, 'notnull' => 1, 'default' => '0', 'arrayofkeyval' => array(0 => 'Manufacturing', 1 => 'Disassemble'), 'css' => 'minwidth150', 'csslist' => 'minwidth150 center'),
		'fk_product' => array('type' => 'integer:Product:product/class/product.class.php:0', 'label' => 'Product', 'enabled' => 'isModEnabled("product")', 'visible' => 1, 'position' => 35, 'notnull' => 1, 'index' => 1, 'comment' => "Product to produce", 'css' => 'maxwidth300', 'csslist' => 'tdoverflowmax100', 'picto' => 'product'),
		'qty' => array('type' => 'real', 'label' => 'QtyToProduce', 'enabled' => 1, 'visible' => 1, 'position' => 40, 'notnull' => 1, 'comment' => "Qty to produce", 'css' => 'width75', 'default' => '1', 'isameasure' => 1),
		'label' => array('type' => 'varchar(255)', 'label' => 'Label', 'enabled' => 1, 'visible' => 1, 'position' => 42, 'notnull' => -1, 'searchall' => 1, 'showoncombobox' => 2, 'css' => 'maxwidth300', 'csslist' => 'tdoverflowmax200', 'alwayseditable' => 1),
		'fk_soc' => array('type' => 'integer:Societe:societe/class/societe.class.php:1', 'label' => 'ThirdParty', 'picto' => 'company', 'enabled' => 'isModEnabled("societe")', 'visible' => -1, 'position' => 50, 'notnull' => -1, 'index' => 1, 'css' => 'maxwidth400', 'csslist' => 'tdoverflowmax150'),
		'fk_project' => array('type' => 'integer:Project:projet/class/project.class.php:1:(fk_statut:=:1)', 'label' => 'Project', 'picto' => 'project', 'enabled' => '$conf->project->enabled', 'visible' => -1, 'position' => 51, 'notnull' => -1, 'index' => 1, 'css' => 'minwidth200 maxwidth400', 'csslist' => 'tdoverflowmax100'),
		'fk_warehouse' => array('type' => 'integer:Entrepot:product/stock/class/entrepot.class.php:0', 'label' => 'WarehouseForProduction', 'picto' => 'stock', 'enabled' => 'isModEnabled("stock")', 'visible' => 1, 'position' => 52, 'css' => 'maxwidth400', 'csslist' => 'tdoverflowmax200'),
		'note_public' => array('type' => 'html', 'label' => 'NotePublic', 'enabled' => 1, 'visible' => 0, 'position' => 61, 'notnull' => -1,),
		'note_private' => array('type' => 'html', 'label' => 'NotePrivate', 'enabled' => 1, 'visible' => 0, 'position' => 62, 'notnull' => -1,),
		'date_creation' => array('type' => 'datetime', 'label' => 'DateCreation', 'enabled' => 1, 'visible' => -2, 'position' => 500, 'notnull' => 1,),
		'tms' => array('type' => 'timestamp', 'label' => 'DateModification', 'enabled' => 1, 'visible' => -2, 'position' => 501, 'notnull' => 1,),
		'date_valid' => array('type' => 'datetime', 'label' => 'DateValidation', 'enabled' => 1, 'visible' => -2, 'position' => 502,),
		'fk_user_creat' => array('type' => 'integer:User:user/class/user.class.php', 'label' => 'UserAuthor', 'enabled' => 1, 'visible' => -2, 'position' => 510, 'notnull' => 1, 'foreignkey' => 'user.rowid', 'csslist' => 'tdoverflowmax100'),
		'fk_user_modif' => array('type' => 'integer:User:user/class/user.class.php', 'label' => 'UserModif', 'enabled' => 1, 'visible' => -2, 'position' => 511, 'notnull' => -1, 'csslist' => 'tdoverflowmax100'),
		'date_start_planned' => array('type' => 'datetime', 'label' => 'DateStartPlannedMo', 'enabled' => 1, 'visible' => 1, 'position' => 55, 'notnull' => -1, 'index' => 1, 'help' => 'KeepEmptyForAsap', 'alwayseditable' => 1, 'csslist' => 'nowraponall'),
		'date_end_planned' => array('type' => 'datetime', 'label' => 'DateEndPlannedMo', 'enabled' => 1, 'visible' => 1, 'position' => 56, 'notnull' => -1, 'index' => 1, 'alwayseditable' => 1, 'csslist' => 'nowraponall'),
		'import_key' => array('type' => 'varchar(14)', 'label' => 'ImportId', 'enabled' => 1, 'visible' => -2, 'position' => 1000, 'notnull' => -1,),
		'model_pdf' => array('type' => 'varchar(255)', 'label' => 'Model pdf', 'enabled' => 1, 'visible' => 0, 'position' => 1010),
		'status' => array('type' => 'integer', 'label' => 'Status', 'enabled' => 1, 'visible' => 2, 'position' => 1000, 'default' => '0', 'notnull' => 1, 'index' => 1, 'arrayofkeyval' => array('0' => 'Draft', '1' => 'Validated', '2' => 'InProgress', '3' => 'StatusMOProduced', '9' => 'Canceled')),
		'fk_parent_line' => array('type' => 'integer:MoLine:mrp/class/mo.class.php', 'label' => 'ParentMo', 'enabled' => 1, 'visible' => 0, 'position' => 1020, 'default' => '0', 'notnull' => 0, 'index' => 1,'showoncombobox' => 0),
	);
	/**
	 * @var int
	 */
	public $rowid;
<<<<<<< HEAD
	/**
	 * @var int
	 */
	public $entity;
	/**
	 * @var string
	 */
=======
	public $entity;
>>>>>>> 25c4f5bd
	public $ref;

	/**
	 * @var int mrptype
	 */
	public $mrptype;
<<<<<<< HEAD
	/**
	 * @var string
	 */
=======
>>>>>>> 25c4f5bd
	public $label;

	/**
	 * @var float Quantity
	 */
	public $qty;
	/**
	 * @var int
	 */
	public $fk_warehouse;
	/**
	 * @var int
	 */
	public $fk_soc;
<<<<<<< HEAD
	/**
	 * @var int
	 */
=======
>>>>>>> 25c4f5bd
	public $socid;

	/**
	 * @var string public note
	 */
	public $note_public;

	/**
	 * @var string private note
	 */
	public $note_private;

	/**
	 * @var int|string date_validation
	 */
<<<<<<< HEAD
	public $date_valid;

	/**
	 * @var int
	 */
=======
	public $date_creation;

	/**
	 * @var integer|string date_validation
	 */
	public $date_valid;

>>>>>>> 25c4f5bd
	public $fk_user_creat;
	/**
	 * @var int
	 */
	public $fk_user_modif;
	/**
	 * @var string
	 */
	public $import_key;
	/**
	 * @var int
	 */
	public $status;

	/**
	 * @var int ID of product
	 */
	public $fk_product;

	/**
	 * @var Product product object
	 */
	public $product;

	/**
<<<<<<< HEAD
	 * @var int|string date_start_planned
=======
	 * @var integer|string date_start_planned
>>>>>>> 25c4f5bd
	 */
	public $date_start_planned;

	/**
	 * @var int|string date_end_planned
	 */
	public $date_end_planned;

	/**
	 * @var int ID bom
	 */
	public $fk_bom;

	/**
	 * @var Bom bom
	 */
	public $bom;

	/**
	 * @var int ID project
	 */
	public $fk_project;

	/**
	 * @var double	New quantity. When we update the quantity to produce, we set this to save old value before calling the ->update that call the updateProduction that need this
	 * 				to recalculate all the quantities in lines to consume and produce.
	 */
	public $oldQty;


	// If this object has a subtable with lines

	/**
	 * @var string    Name of subtable line
	 */
	public $table_element_line = 'mrp_production';

	/**
	 * @var string    Field with ID of parent key if this field has a parent
	 */
	public $fk_element = 'fk_mo';

	/**
	 * @var string    Name of subtable class that manage subtable lines
	 */
	public $class_element_line = 'MoLine';

	/**
	 * @var array<string, array<string>>	List of child tables. To test if we can delete object.
	 */
	protected $childtables = array();

	/**
	 * @var string[]	List of child tables. To know object to delete on cascade.
	 */
	protected $childtablesoncascade = array('mrp_production');

	/**
	 * @var MoLine[]     Array of subtable lines
	 */
	public $lines = array();

	/**
	 * @var MoLine|null     MO line
	 */
	public $line = null;

	/**
	 * @var int ID of parent line
	 */
	public $fk_parent_line;

	/**
	 * @var array<string,int|string> tpl
	 */
	public $tpl = array();


	/**
	 * Constructor
	 *
	 * @param DoliDB $db Database handler
	 */
	public function __construct(DoliDB $db)
	{
		global $langs;

		$this->db = $db;

		$this->ismultientitymanaged = 1;
		$this->isextrafieldmanaged = 1;

		if (!getDolGlobalString('MAIN_SHOW_TECHNICAL_ID') && isset($this->fields['rowid'])) {
			$this->fields['rowid']['visible'] = 0;
		}
		if (!isModEnabled('multicompany') && isset($this->fields['entity'])) {
			$this->fields['entity']['enabled'] = 0;
		}

		// Unset fields that are disabled
		foreach ($this->fields as $key => $val) {
			if (isset($val['enabled']) && empty($val['enabled'])) {
				unset($this->fields[$key]);
			}
		}

		// Translate some data of arrayofkeyval
		foreach ($this->fields as $key => $val) {
			if (!empty($val['arrayofkeyval']) && is_array($val['arrayofkeyval'])) {
				foreach ($val['arrayofkeyval'] as $key2 => $val2) {
					$this->fields[$key]['arrayofkeyval'][$key2] = $langs->trans($val2);
				}
			}
		}
	}

	/**
	 * Create object into database
	 *
	 * @param  User $user      User that creates
	 * @param  int 	$notrigger 0=launch triggers after, 1=disable triggers
	 * @return int             Return integer <=0 if KO, Id of created object if OK
	 */
	public function create(User $user, $notrigger = 0)
	{
		$error = 0;
		$idcreated = 0;

		// If kits feature is enabled and we don't allow kits into BOM and MO, we check that the product is not a kit/virtual product
		if (getDolGlobalString('PRODUIT_SOUSPRODUITS') && !getDolGlobalString('ALLOW_USE_KITS_INTO_BOM_AND_MO') && $this->fk_product > 0) {
			include_once DOL_DOCUMENT_ROOT.'/product/class/product.class.php';
			$tmpproduct = new Product($this->db);
			$tmpproduct->fetch($this->fk_product);
			if ($tmpproduct->hasFatherOrChild(1) > 0) {
				$this->error = 'ErrorAVirtualProductCantBeUsedIntoABomOrMo';
				$this->errors[] = $this->error;
				return -1;
			}
		}

		$this->db->begin();

		if ($this->fk_bom > 0) {
			// If there is a known BOM, we force the type of MO to the type of BOM
			include_once DOL_DOCUMENT_ROOT.'/bom/class/bom.class.php';
			$tmpbom = new BOM($this->db);
			$tmpbom->fetch($this->fk_bom);

			$this->mrptype = $tmpbom->bomtype;
		}

		if (!$error) {
			$idcreated = $this->createCommon($user, $notrigger);
			if ($idcreated <= 0) {
				$error++;
			}
		}

		if (!$error) {
			$result = $this->createProduction($user, $notrigger);	// Insert lines from BOM
			if ($result <= 0) {
				$error++;
			}
		}

		if (!$error) {
			$this->db->commit();
			return $idcreated;
		} else {
			$this->db->rollback();
			return -1;
		}
	}

	/**
	 * Clone an object into another one
	 *
	 * @param  	User 	$user      	User that creates
	 * @param  	int 	$fromid     Id of object to clone
	 * @return 	self|int<-1,1>		New object created, <0 if KO
	 */
	public function createFromClone(User $user, $fromid)
	{
		global $langs, $extrafields;
		$error = 0;

		dol_syslog(__METHOD__, LOG_DEBUG);

		$object = new self($this->db);

		$this->db->begin();

		// Load source object
		$result = $object->fetchCommon($fromid);
		if ($result > 0 && !empty($object->table_element_line)) {
			$object->fetchLines();
		}

		// get lines so they will be clone
		//foreach($this->lines as $line)
		//	$line->fetch_optionals();

		// Reset some properties
		unset($object->id);
		unset($object->fk_user_creat);
		unset($object->import_key);

		// We make $object->lines empty to sort it without produced and consumed lines
		$TLines = $object->lines;
		$object->lines = array();

		// Remove produced and consumed lines
		foreach ($TLines as $key => $line) {
			if (in_array($line->role, array('consumed', 'produced'))) {
				unset($object->lines[$key]);
			} else {
				$object->lines[] = $line;
			}
		}


<<<<<<< HEAD
		// Clear fields  @phan-suppress-next-line PhanTypeMismatchProperty
=======
		// Clear fields
>>>>>>> 25c4f5bd
		$object->ref = empty($this->fields['ref']['default']) ? "copy_of_".$object->ref : $this->fields['ref']['default'];
		$object->label = empty($this->fields['label']['default']) ? $langs->trans("CopyOf")." ".$object->label : $this->fields['label']['default'];
		$object->status = self::STATUS_DRAFT;
		// ...
		// Clear extrafields that are unique
		if (is_array($object->array_options) && count($object->array_options) > 0) {
			$extrafields->fetch_name_optionals_label($this->table_element);
			foreach ($object->array_options as $key => $option) {
				$shortkey = preg_replace('/options_/', '', $key);
				if (!empty($extrafields->attributes[$this->element]['unique'][$shortkey])) {
					//var_dump($key);
					//var_dump($clonedObj->array_options[$key]); exit;
					unset($object->array_options[$key]);
				}
			}
		}

		// Create clone
		$object->context['createfromclone'] = 'createfromclone';
		$result = $object->createCommon($user);
		if ($result < 0) {
			$error++;
			$this->error = $object->error;
			$this->errors = $object->errors;
		}

		if (!$error) {
			// copy internal contacts
			if ($this->copy_linked_contact($object, 'internal') < 0) {
				$error++;
			}
		}

		if (!$error) {
			// copy external contacts if same company
			if (property_exists($this, 'socid') && $this->socid == $object->socid) {
				if ($this->copy_linked_contact($object, 'external') < 0) {
					$error++;
				}
			}
		}

		unset($object->context['createfromclone']);

		// End
		if (!$error) {
			$this->db->commit();
			return $object;
		} else {
			$this->db->rollback();
			return -1;
		}
	}

	/**
	 * Load object in memory from the database
	 *
<<<<<<< HEAD
	 * @param	int		$id		Id object
	 * @param	?string	$ref	Ref
	 * @return int<-1,1>		Return integer <0 if KO, 0 if not found, >0 if OK
=======
	 * @param int    $id   Id object
	 * @param string $ref  Ref
	 * @return int         Return integer <0 if KO, 0 if not found, >0 if OK
>>>>>>> 25c4f5bd
	 */
	public function fetch($id, $ref = null)
	{
		$result = $this->fetchCommon($id, $ref);
		if ($result > 0 && !empty($this->table_element_line)) {
			$this->fetchLines();
		}

		$this->socid = $this->fk_soc;

		return $result;
	}

	/**
	 * Load object lines in memory from the database
	 *
<<<<<<< HEAD
	 * @return int<-1,1>	Return integer <0 if KO, 0 if not found, >0 if OK
=======
	 * @return int         Return integer <0 if KO, 0 if not found, >0 if OK
>>>>>>> 25c4f5bd
	 */
	public function fetchLines()
	{
		$this->lines = array();

		$result = $this->fetchLinesCommon();
		return $result;
	}


	/**
	 * Load list of objects in memory from the database.
	 *
	 * @param  string      		$sortorder    	Sort Order
	 * @param  string      		$sortfield    	Sort field
	 * @param  int         		$limit        	Limit
	 * @param  int         		$offset       	Offset
	 * @param  string|array     $filter       	Filter USF.
	 * @param  string      		$filtermode   	Filter mode (AND or OR)
	 * @return array|int                 		int <0 if KO, array of pages if OK
	 */
	public function fetchAll($sortorder = '', $sortfield = '', $limit = 0, $offset = 0, $filter = '', $filtermode = 'AND')
	{
		dol_syslog(__METHOD__, LOG_DEBUG);

		$records = array();

		$sql = 'SELECT ';
		$sql .= $this->getFieldList();
		$sql .= ' FROM '.MAIN_DB_PREFIX.$this->table_element.' as t';
		if (isset($this->ismultientitymanaged) && $this->ismultientitymanaged == 1) {
			$sql .= ' WHERE t.entity IN ('.getEntity($this->element).')';
		} else {
			$sql .= ' WHERE 1 = 1';
		}

		// Manage filter
		if (is_array($filter)) {
			$sqlwhere = array();
			if (count($filter) > 0) {
				foreach ($filter as $key => $value) {
					if ($key == 't.rowid') {
						$sqlwhere[] = $this->db->sanitize($key)." = ".((int) $value);
					} elseif (strpos($key, 'date') !== false) {
						$sqlwhere[] = $this->db->sanitize($key)." = '".$this->db->idate($value)."'";
					} else {
						$sqlwhere[] = $this->db->sanitize($key)." LIKE '%".$this->db->escape($this->db->escapeforlike($value))."%'";
					}
				}
			}
			if (count($sqlwhere) > 0) {
				$sql .= ' AND ('.implode(' '.$this->db->escape($filtermode).' ', $sqlwhere).')';
			}

			$filter = '';
		}

		// Manage filter
		$errormessage = '';
		$sql .= forgeSQLFromUniversalSearchCriteria($filter, $errormessage);
		if ($errormessage) {
			$this->errors[] = $errormessage;
			dol_syslog(__METHOD__.' '.implode(',', $this->errors), LOG_ERR);
			return -1;
		}

		if (!empty($sortfield)) {
			$sql .= $this->db->order($sortfield, $sortorder);
		}
		if (!empty($limit)) {
			$sql .= $this->db->plimit($limit, $offset);
		}

		$resql = $this->db->query($sql);
		if ($resql) {
			$num = $this->db->num_rows($resql);
			$i = 0;
			while ($i < min($limit, $num)) {
				$obj = $this->db->fetch_object($resql);

				$record = new self($this->db);
				$record->setVarsFromFetchObj($obj);

				$records[$record->id] = $record;

				$i++;
			}
			$this->db->free($resql);

			return $records;
		} else {
			$this->errors[] = 'Error '.$this->db->lasterror();
			dol_syslog(__METHOD__.' '.implode(',', $this->errors), LOG_ERR);

			return -1;
		}
	}

	/**
	 * Get list of lines linked to current line for a defined role.
	 *
	 * @param  	string 	$role      	Get lines linked to current line with the selected role ('consumed', 'produced', ...)
	 * @param	int		$lineid		Id of production line to filter children
	 * @return 	array             	Array of lines
	 */
	public function fetchLinesLinked($role, $lineid = 0)
	{
		$resarray = array();
		$mostatic = new MoLine($this->db);

		$sql = 'SELECT ';
		$sql .= $mostatic->getFieldList();
		$sql .= ' FROM '.MAIN_DB_PREFIX.$mostatic->table_element.' as t';
		$sql .= " WHERE t.role = '".$this->db->escape($role)."'";
		if ($lineid > 0) {
			$sql .= ' AND t.fk_mrp_production = '.((int) $lineid);
		} else {
			$sql .= 'AND t.fk_mo = '.((int) $this->id);
		}

		$resql = $this->db->query($sql);
		if ($resql) {
			$num = $this->db->num_rows($resql);

			$i = 0;
			while ($i < $num) {
				$obj = $this->db->fetch_object($resql);
				if ($obj) {
					$resarray[] = array(
						'rowid' => $obj->rowid,
						'date' => $this->db->jdate($obj->date_creation),
						'qty' => $obj->qty,
						'role' => $obj->role,
						'fk_product' => $obj->fk_product,
						'fk_warehouse' => $obj->fk_warehouse,
						'batch' => $obj->batch,
						'fk_stock_movement' => $obj->fk_stock_movement,
						'fk_unit' => $obj->fk_unit
					);
				}

				$i++;
			}

			return $resarray;
		} else {
			$this->error = $this->db->lasterror();
			return array();
		}
	}


	/**
	 * Count number of movement with origin of MO
	 *
	 * @return 	int			Number of movements
	 */
	public function countMovements()
	{
		$result = 0;

		$sql = 'SELECT COUNT(rowid) as nb FROM '.MAIN_DB_PREFIX.'stock_mouvement as sm';
		$sql .= " WHERE sm.origintype = 'mo' and sm.fk_origin = ".((int) $this->id);

		$resql = $this->db->query($sql);
		if ($resql) {
			$num = $this->db->num_rows($resql);

			$i = 0;
			while ($i < $num) {
				$obj = $this->db->fetch_object($resql);
				if ($obj) {
					$result = $obj->nb;
				}

				$i++;
			}
		} else {
			$this->error = $this->db->lasterror();
		}

		return $result;
	}


	/**
	 * Update object into database
	 *
	 * @param  User $user      User that modifies
	 * @param  int 	$notrigger 0=launch triggers after, 1=disable triggers
	 * @return int             Return integer <0 if KO, >0 if OK
	 */
	public function update(User $user, $notrigger = 0)
	{
		$error = 0;

		$this->db->begin();

		$result = $this->updateCommon($user, $notrigger);
		if ($result <= 0) {
			$error++;
		}

		// Update the lines (the qty) to consume or to produce
		$result = $this->updateProduction($user, $notrigger);
		if ($result <= 0) {
			$error++;
		}

		if (!$error) {
			$this->db->commit();
			return 1;
		} else {
			$this->db->rollback();
			return -1;
		}
	}


	/**
	 * Erase and update the line to consume and to produce.
	 *
	 * @param  User $user      User that modifies
	 * @param  int 	$notrigger 0=launch triggers after, 1=disable triggers
	 * @return int             Return integer <0 if KO, >0 if OK
	 */
	public function createProduction(User $user, $notrigger = 0)
	{
		$error = 0;
		$role = "";

		if ($this->status != self::STATUS_DRAFT) {
			return -1;
		}

		$this->db->begin();

		// Insert lines in mrp_production table from BOM data
		if (!$error) {
			$sql = 'DELETE FROM '.MAIN_DB_PREFIX.'mrp_production WHERE fk_mo = '.((int) $this->id);
			$this->db->query($sql);

			$moline = new MoLine($this->db);

			// Line to produce
			$moline->fk_mo = $this->id;
			$moline->qty = $this->qty;
			$moline->fk_product = $this->fk_product;
			$moline->position = 1;
			include_once DOL_DOCUMENT_ROOT.'/product/class/product.class.php';
			$tmpproduct = new Product($this->db);
			$tmpproduct->fetch($this->fk_product);
			$moline->fk_unit = $tmpproduct->fk_unit;

			if ($this->fk_bom > 0) {	// If a BOM is defined, we know what to produce.
				include_once DOL_DOCUMENT_ROOT.'/bom/class/bom.class.php';
				$bom = new BOM($this->db);
				$bom->fetch($this->fk_bom);
				if ($bom->bomtype == 1) {
					$role = 'toproduce';
					$moline->role = 'toconsume';
				} else {
					$role = 'toconsume';
					$moline->role = 'toproduce';
				}
			} else {
				if ($this->mrptype == 1) {
					$moline->role = 'toconsume';
				} else {
					$moline->role = 'toproduce';
				}
			}

			$resultline = $moline->create($user, false); // Never use triggers here
			if ($resultline <= 0) {
				$error++;
				$this->error = $moline->error;
				$this->errors = $moline->errors;
			}

			if ($this->fk_bom > 0) {	// If a BOM is defined, we know what to consume.
				if ($bom->id > 0) {
					// Lines to consume
					if (!$error) {
						foreach ($bom->lines as $line) {
							$moline = new MoLine($this->db);

							$moline->fk_mo = $this->id;
							$moline->origin_id = $line->id;
							$moline->origin_type = 'bomline';
							if (!empty($line->fk_unit)) {
								$moline->fk_unit = $line->fk_unit;
							}
							if ($line->qty_frozen) {
								$moline->qty = $line->qty; // Qty to consume does not depends on quantity to produce
							} else {
								$moline->qty = (float) price2num(($line->qty / (!empty($bom->qty) ? $bom->qty : 1)) * $this->qty / (!empty($line->efficiency) ? $line->efficiency : 1), 'MS'); // Calculate with Qty to produce and  more presition
							}
							if ($moline->qty <= 0) {
								$error++;
								$this->error = "BadValueForquantityToConsume";
								$this->errors[] = $this->error;
								break;
							} else {
								$moline->fk_product = $line->fk_product;
								$moline->role = $role;
								$moline->position = $line->position;
								$moline->qty_frozen = $line->qty_frozen;
								$moline->disable_stock_change = $line->disable_stock_change;
								if (!empty($line->fk_default_workstation)) {
									$moline->fk_default_workstation = $line->fk_default_workstation;
								}

								$resultline = $moline->create($user, false); // Never use triggers here
								if ($resultline <= 0) {
									$error++;
									$this->error = $moline->error;
									$this->errors[] = $moline->error;
									$this->errors = array_merge($this->errors, $moline->errors);
									dol_print_error($this->db, $moline->error, $moline->errors);
									break;
								}
							}
						}
					}
				}
			}
		}

		if (!$error) {
			$this->db->commit();
			return 1;
		} else {
			$this->db->rollback();
			return -1;
		}
	}

	/**
	 * Update quantities in lines to consume and/or lines to produce.
	 *
	 * @param  User $user      User that modifies
	 * @param  int 	$notrigger 0=launch triggers after, 1=disable triggers
	 * @return int             Return integer <0 if KO, >0 if OK
	 */
	public function updateProduction(User $user, $notrigger = 0)
	{
		$error = 0;

		if ($this->status != self::STATUS_DRAFT) {
			return 1;
		}

		$this->db->begin();

		$oldQty = $this->oldQty;
		$newQty = $this->qty;
		if ($newQty != $oldQty && !empty($this->oldQty)) {
			$sql = "SELECT rowid FROM " . MAIN_DB_PREFIX . "mrp_production WHERE fk_mo = " . (int) $this->id;
			$resql = $this->db->query($sql);
			if ($resql) {
				while ($obj = $this->db->fetch_object($resql)) {
					$moLine = new MoLine($this->db);
					$res = $moLine->fetch($obj->rowid);
					if (!$res) {
						$error++;
					}

					if ($moLine->role == 'toconsume' || $moLine->role == 'toproduce') {
						if (empty($moLine->qty_frozen)) {
							$qty = $newQty * $moLine->qty / $oldQty;
							$moLine->qty = (float) price2num($qty, 'MS');
							$res = $moLine->update($user);
							if (!$res) {
								$error++;
							}
						}
					}
				}
			}
		}
		if (!$error) {
			$this->db->commit();
			return 1;
		} else {
			$this->db->rollback();
			return -1;
		}
	}


	/**
	 * Delete object in database
	 *
	 * @param	User	$user										User that deletes
	 * @param	int		$notrigger									0=launch triggers after, 1=disable triggers
	 * @param	bool	$also_cancel_consumed_and_produced_lines  	true if the consumed and produced lines will be deleted (and stocks incremented/decremented back) (false by default)
	 * @return	int													Return integer <0 if KO, >0 if OK
	 */
	public function delete(User $user, $notrigger = 0, $also_cancel_consumed_and_produced_lines = false)
	{
		$error = 0;
		$this->db->begin();

		if ($also_cancel_consumed_and_produced_lines) {
			$result = $this->cancelConsumedAndProducedLines($user, 0, false, $notrigger);
			if ($result < 0) {
				$error++;
			}
		}

		if (!$error) {
			$result = $this->deleteCommon($user, $notrigger);
			if ($result < 0) {
				$error++;
			}
		}

		if ($error) {
			$this->db->rollback();
			return -1;
		} else {
			$this->db->commit();
			return 1;
		}
	}

	/**
	 *  Delete a line of object in database
	 *
	 *	@param  User	$user       	User that delete
	 *  @param	int		$idline			Id of line to delete
	 *  @param 	int 	$notrigger  	0=launch triggers after, 1=disable triggers
	 *  @param	int		$fk_movement	Movement
	 *  @return int         			Return >0 if OK, <0 if KO
	 */
	public function deleteLine(User $user, $idline, $notrigger = 0, $fk_movement = 0)
	{
		global $langs;
		$langs->loadLangs(array('stocks', 'mrp'));

		if ($this->status < 0) {
			$this->error = 'ErrorDeleteLineNotAllowedByObjectStatus';
			return -2;
		}
		$productstatic = new Product($this->db);

		$arrayoflines = $this->fetchLinesLinked('consumed', $idline);	// Get lines consumed under the one to delete

		$result = 0;
<<<<<<< HEAD

		$this->db->begin();

		if (!empty($arrayoflines)) {
			// If there is child lines
			$stockmove = new MouvementStock($this->db);
			$stockmove->setOrigin($this->element, $this->id);

			if (!empty($fk_movement)) {
				// The fk_movement was not recorded so we try to guess the product and quantity to restore.
				$moline = new MoLine($this->db);
				$TArrayMoLine = $moline->fetchAll('', '', 1, 0, '(fk_stock_movement:=:'.((int) $fk_movement).')');
				$moline = array_shift($TArrayMoLine);

=======

		$this->db->begin();

		if (!empty($arrayoflines)) {
			// If there is child lines
			$stockmove = new MouvementStock($this->db);
			$stockmove->setOrigin($this->element, $this->id);

			if (!empty($fk_movement)) {
				// The fk_movement was not recorded so we try to guess the product and quantity to restore.
				$moline = new MoLine($this->db);
				$TArrayMoLine = $moline->fetchAll('', '', 1, 0, '(fk_stock_movement:=:'.((int) $fk_movement).')');
				$moline = array_shift($TArrayMoLine);

>>>>>>> 25c4f5bd
				$movement = new MouvementStock($this->db);
				$movement->fetch($fk_movement);
				$productstatic->fetch($movement->product_id);
				$qtytoprocess = $movement->qty;

				// Reverse stock movement
				$labelmovementCancel = $langs->trans("CancelProductionForRef", $productstatic->ref);
				$codemovementCancel = $langs->trans("StockIncrease");

				if (($qtytoprocess >= 0)) {
					$idstockmove = $stockmove->reception($user, $movement->product_id, $movement->warehouse_id, $qtytoprocess, 0, $labelmovementCancel, '', '', $movement->batch, dol_now(), 0, $codemovementCancel);
				} else {
					$idstockmove = $stockmove->livraison($user, $movement->product_id, $movement->warehouse_id, $qtytoprocess, 0, $labelmovementCancel, dol_now(), '', '', $movement->batch, 0, $codemovementCancel);
				}
				if ($idstockmove < 0) {
					$this->error++;
					setEventMessages($stockmove->error, $stockmove->errors, 'errors');
				} else {
					$result = $moline->delete($user, $notrigger);
				}
			} else {
				// Loop on each child lines
				foreach ($arrayoflines as $key => $arrayofline) {
					$lineDetails = $arrayoflines[$key];
					$productstatic->fetch($lineDetails['fk_product']);
					$qtytoprocess = $lineDetails['qty'];

					// Reverse stock movement
					$labelmovementCancel = $langs->trans("CancelProductionForRef", $productstatic->ref);
					$codemovementCancel = $langs->trans("StockIncrease");


					if ($qtytoprocess >= 0) {
						$idstockmove = $stockmove->reception($user, $lineDetails['fk_product'], $lineDetails['fk_warehouse'], $qtytoprocess, 0, $labelmovementCancel, '', '', $lineDetails['batch'], dol_now(), 0, $codemovementCancel);
					} else {
						$idstockmove = $stockmove->livraison($user, $lineDetails['fk_product'], $lineDetails['fk_warehouse'], $qtytoprocess, 0, $labelmovementCancel, dol_now(), '', '', $lineDetails['batch'], 0, $codemovementCancel);
					}
					if ($idstockmove < 0) {
						$this->error++;
						setEventMessages($stockmove->error, $stockmove->errors, 'errors');
					} else {
						$moline = new MoLine($this->db);
						$moline->fetch($lineDetails['rowid']);

						$resdel = $moline->delete($user, $notrigger);
						if ($resdel < 0) {
							$this->error++;
							setEventMessages($moline->error, $moline->errors, 'errors');
						}
					}
				}

				if (empty($this->error)) {
					$result = $this->deleteLineCommon($user, $idline, $notrigger);
				}
			}
		} else {
			// No child lines
			$result = $this->deleteLineCommon($user, $idline, $notrigger);
		}

		if (!empty($this->error) || $result <= 0) {
			$this->db->rollback();
		} else {
			$this->db->commit();
		}

		return $result;
	}


	/**
	 *  Returns the reference to the following non used MO depending on the active numbering module
	 *  defined into MRP_MO_ADDON
	 *
	 *  @param	Product		$prod 	Object product
	 *  @return string      		MO free reference
	 */
	public function getNextNumRef($prod)
	{
		global $langs, $conf;
		$langs->load("mrp");

		if (getDolGlobalString('MRP_MO_ADDON')) {
			$mybool = false;

			$file = getDolGlobalString('MRP_MO_ADDON') . ".php";
			$classname = getDolGlobalString('MRP_MO_ADDON');

			// Include file with class
			$dirmodels = array_merge(array('/'), (array) $conf->modules_parts['models']);
			foreach ($dirmodels as $reldir) {
				$dir = dol_buildpath($reldir."core/modules/mrp/");

				// Load file with numbering class (if found)
				$mybool = ((bool) @include_once $dir.$file) || $mybool;
			}

<<<<<<< HEAD
			if (!$mybool) {
=======
			if ($mybool === false) {
>>>>>>> 25c4f5bd
				dol_print_error(null, "Failed to include file ".$file);
				return '';
			}

			$obj = new $classname();
			$numref = $obj->getNextValue($prod, $this);

			if ($numref != "") {
				return $numref;
			} else {
				$this->error = $obj->error;
				//dol_print_error($this->db,get_class($this)."::getNextNumRef ".$obj->error);
				return "";
			}
		} else {
			print $langs->trans("Error")." ".$langs->trans("Error_MRP_MO_ADDON_NotDefined");
			return "";
		}
	}

	/**
	 *	Validate Mo
	 *
	 *	@param		User	$user     		User making status change
	 *  @param		int		$notrigger		1=Does not execute triggers, 0= execute triggers
	 *	@return  	int						Return integer <=0 if OK, 0=Nothing done, >0 if KO
	 */
	public function validate($user, $notrigger = 0)
	{
		global $conf;

		require_once DOL_DOCUMENT_ROOT.'/core/lib/files.lib.php';

		$error = 0;

		// Protection
		if ($this->status == self::STATUS_VALIDATED) {
			dol_syslog(get_class($this)."::validate action abandoned: already validated", LOG_WARNING);
			return 0;
		}

		/*if (! ((empty($conf->global->MAIN_USE_ADVANCED_PERMS) && !empty($user->rights->mrp->create))
		 || (!empty($conf->global->MAIN_USE_ADVANCED_PERMS) && !empty($user->rights->mrp->mrp_advance->validate))))
		 {
		 $this->error='NotEnoughPermissions';
		 dol_syslog(get_class($this)."::valid ".$this->error, LOG_ERR);
		 return -1;
		 }*/

		$now = dol_now();

		$this->db->begin();

		// Define new ref
		if (!$error && (preg_match('/^[\(]?PROV/i', $this->ref) || empty($this->ref))) { // empty should not happened, but when it occurs, the test save life
			$this->fetch_product();
			$num = $this->getNextNumRef($this->product);
		} else {
			$num = $this->ref;
		}
		$this->newref = $num;

		// Validate
		$sql = "UPDATE ".MAIN_DB_PREFIX.$this->table_element;
		$sql .= " SET ref = '".$this->db->escape($num)."',";
		$sql .= " status = ".self::STATUS_VALIDATED.",";
		$sql .= " date_valid='".$this->db->idate($now)."',";
		$sql .= " fk_user_valid = ".$user->id;
		$sql .= " WHERE rowid = ".((int) $this->id);

		dol_syslog(get_class($this)."::validate()", LOG_DEBUG);
		$resql = $this->db->query($sql);
		if (!$resql) {
			dol_print_error($this->db);
			$this->error = $this->db->lasterror();
			$error++;
		}

		if (!$error && !$notrigger) {
			// Call trigger
			$result = $this->call_trigger('MRP_MO_VALIDATE', $user);
			if ($result < 0) {
				$error++;
			}
			// End call triggers
		}

		if (!$error) {
			$this->oldref = $this->ref;

			// Rename directory if dir was a temporary ref
			if (preg_match('/^[\(]?PROV/i', $this->ref)) {
				// Now we rename also files into index
				$sql = 'UPDATE '.MAIN_DB_PREFIX."ecm_files set filename = CONCAT('".$this->db->escape($this->newref)."', SUBSTR(filename, ".(strlen($this->ref) + 1).")), filepath = 'mrp/".$this->db->escape($this->newref)."'";
				$sql .= " WHERE filename LIKE '".$this->db->escape($this->ref)."%' AND filepath = 'mrp/".$this->db->escape($this->ref)."' and entity = ".$conf->entity;
				$resql = $this->db->query($sql);
				if (!$resql) {
					$error++;
					$this->error = $this->db->lasterror();
				}
				$sql = 'UPDATE '.MAIN_DB_PREFIX."ecm_files set filepath = 'mrp/".$this->db->escape($this->newref)."'";
				$sql .= " WHERE filepath = 'mrp/".$this->db->escape($this->ref)."' and entity = ".$conf->entity;
				$resql = $this->db->query($sql);
				if (!$resql) {
					$error++;
					$this->error = $this->db->lasterror();
				}

				// We rename directory ($this->ref = old ref, $num = new ref) in order not to lose the attachments
				$oldref = dol_sanitizeFileName($this->ref);
				$newref = dol_sanitizeFileName($num);
				$dirsource = $conf->mrp->dir_output.'/'.$oldref;
				$dirdest = $conf->mrp->dir_output.'/'.$newref;
				if (!$error && file_exists($dirsource)) {
					dol_syslog(get_class($this)."::validate() rename dir ".$dirsource." into ".$dirdest);

					if (@rename($dirsource, $dirdest)) {
						dol_syslog("Rename ok");
						// Rename docs starting with $oldref with $newref
						$listoffiles = dol_dir_list($conf->mrp->dir_output.'/'.$newref, 'files', 1, '^'.preg_quote($oldref, '/'));
						foreach ($listoffiles as $fileentry) {
							$dirsource = $fileentry['name'];
							$dirdest = preg_replace('/^'.preg_quote($oldref, '/').'/', $newref, $dirsource);
							$dirsource = $fileentry['path'].'/'.$dirsource;
							$dirdest = $fileentry['path'].'/'.$dirdest;
							@rename($dirsource, $dirdest);
						}
					}
				}
			}
		}

		// Set new ref and current status
		if (!$error) {
			$this->ref = $num;
			$this->status = self::STATUS_VALIDATED;
		}

		if (!$error) {
			$this->db->commit();
			return 1;
		} else {
			$this->db->rollback();
			return -1;
		}
	}

	/**
	 *	Set draft status
	 *
	 *	@param	User	$user			Object user that modify
	 *  @param	int		$notrigger		1=Does not execute triggers, 0=Execute triggers
	 *	@return	int						Return integer <0 if KO, >0 if OK
	 */
	public function setDraft($user, $notrigger = 0)
	{
		// Protection
		if ($this->status <= self::STATUS_DRAFT) {
			return 0;
		}

		/*if (! ((empty($conf->global->MAIN_USE_ADVANCED_PERMS) && !empty($user->rights->mymodule->write))
		 || (!empty($conf->global->MAIN_USE_ADVANCED_PERMS) && !empty($user->rights->mymodule->mymodule_advance->validate))))
		 {
		 $this->error='Permission denied';
		 return -1;
		 }*/

		return $this->setStatusCommon($user, self::STATUS_DRAFT, $notrigger, 'MRP_MO_UNVALIDATE');
	}

	/**
	 *	Set cancel status
	 *
	 *	@param	User	$user										Object user that modify
	 *  @param	int		$notrigger									1=Does not execute triggers, 0=Execute triggers
	 *  @param	bool	$also_cancel_consumed_and_produced_lines  	true if the consumed and produced lines will be deleted (and stocks incremented/decremented back) (false by default)
	 *	@return	int													Return integer <0 if KO, 0=Nothing done, >0 if OK
	 */
	public function cancel($user, $notrigger = 0, $also_cancel_consumed_and_produced_lines = false)
	{
		// Protection
		if ($this->status != self::STATUS_VALIDATED && $this->status != self::STATUS_INPROGRESS) {
			return 0;
		}

		/*if (! ((empty($conf->global->MAIN_USE_ADVANCED_PERMS) && !empty($user->rights->mymodule->write))
		 || (!empty($conf->global->MAIN_USE_ADVANCED_PERMS) && !empty($user->rights->mymodule->mymodule_advance->validate))))
		 {
		 $this->error='Permission denied';
		 return -1;
		 }*/

		$error = 0;
		$this->db->begin();

		if ($also_cancel_consumed_and_produced_lines) {
			$result = $this->cancelConsumedAndProducedLines($user, 0, true, $notrigger);
			if ($result < 0) {
				$error++;
			}
		}

		if (!$error) {
			$result = $this->setStatusCommon($user, self::STATUS_CANCELED, $notrigger, 'MRP_MO_CANCEL');
			if ($result < 0) {
				$error++;
			}
		}

		if ($error) {
			$this->db->rollback();
			return -1;
		} else {
			$this->db->commit();
			return 1;
		}
	}

	/**
	 *	Set back to validated status
	 *
	 *	@param	User	$user			Object user that modify
	 *  @param	int		$notrigger		1=Does not execute triggers, 0=Execute triggers
	 *	@return	int						Return integer <0 if KO, 0=Nothing done, >0 if OK
	 */
	public function reopen($user, $notrigger = 0)
	{
		// Protection
		if ($this->status != self::STATUS_PRODUCED && $this->status != self::STATUS_CANCELED) {
			return 0;
		}

		/*if (! ((empty($conf->global->MAIN_USE_ADVANCED_PERMS) && !empty($user->rights->mymodule->write))
		 || (!empty($conf->global->MAIN_USE_ADVANCED_PERMS) && !empty($user->rights->mymodule->mymodule_advance->validate))))
		 {
		 $this->error='Permission denied';
		 return -1;
		 }*/

		return $this->setStatusCommon($user, self::STATUS_VALIDATED, $notrigger, 'MRP_MO_REOPEN');
	}

	/**
	 *	Cancel consumed and produced lines (movement stocks)
	 *
	 *	@param	User	$user					Object user that modify
	 *  @param  int 	$mode  					Type line supported (0 by default) (0: consumed and produced lines; 1: consumed lines; 2: produced lines)
	 *  @param  bool	$also_delete_lines  	true if the consumed/produced lines is deleted (false by default)
	 *  @param	int		$notrigger				1=Does not execute triggers, 0=Execute triggers
	 *	@return	int								Return integer <0 if KO, 0=Nothing done, >0 if OK
	 */
	public function cancelConsumedAndProducedLines($user, $mode = 0, $also_delete_lines = false, $notrigger = 0)
	{
		global $langs;

		if (!isModEnabled('stock')) {
			return 1;
		}

		require_once DOL_DOCUMENT_ROOT . '/product/class/product.class.php';
		require_once DOL_DOCUMENT_ROOT . '/product/stock/class/mouvementstock.class.php';
		$error = 0;
		$langs->load('stocks');

		$this->db->begin();

		// Cancel consumed lines
		if (empty($mode) || $mode == 1) {
			$arrayoflines = $this->fetchLinesLinked('consumed');
			if (!empty($arrayoflines)) {
				foreach ($arrayoflines as $key => $lineDetails) {
					$productstatic = new Product($this->db);
					$productstatic->fetch($lineDetails['fk_product']);
					$qtytoprocess = $lineDetails['qty'];

					// Reverse stock movement
					$labelmovementCancel = $langs->trans("CancelProductionForRef", $productstatic->ref);
					$codemovementCancel = $langs->trans("StockIncrease");

					$stockmove = new MouvementStock($this->db);
					$stockmove->setOrigin($this->element, $this->id);
					if ($qtytoprocess >= 0) {
						$idstockmove = $stockmove->reception($user, $lineDetails['fk_product'], $lineDetails['fk_warehouse'], $qtytoprocess, 0, $labelmovementCancel, '', '', $lineDetails['batch'], dol_now(), 0, $codemovementCancel);
					} else {
						$idstockmove = $stockmove->livraison($user, $lineDetails['fk_product'], $lineDetails['fk_warehouse'], $qtytoprocess, 0, $labelmovementCancel, dol_now(), '', '', $lineDetails['batch'], 0, $codemovementCancel);
					}
					if ($idstockmove < 0) {
						$this->error = $stockmove->error;
						$this->errors = $stockmove->errors;
						$error++;
						break;
					}

					if ($also_delete_lines) {
						$result = $this->deleteLineCommon($user, $lineDetails['rowid'], $notrigger);
						if ($result < 0) {
							$error++;
							break;
						}
					}
				}
			}
		}

		// Cancel produced lines
		if (empty($mode) || $mode == 2) {
			$arrayoflines = $this->fetchLinesLinked('produced');
			if (!empty($arrayoflines)) {
				foreach ($arrayoflines as $key => $lineDetails) {
					$productstatic = new Product($this->db);
					$productstatic->fetch($lineDetails['fk_product']);
					$qtytoprocess = $lineDetails['qty'];

					// Reverse stock movement
					$labelmovementCancel = $langs->trans("CancelProductionForRef", $productstatic->ref);
					$codemovementCancel = $langs->trans("StockDecrease");

					$stockmove = new MouvementStock($this->db);
					$stockmove->setOrigin($this->element, $this->id);
					if ($qtytoprocess >= 0) {
						$idstockmove = $stockmove->livraison($user, $lineDetails['fk_product'], $lineDetails['fk_warehouse'], $qtytoprocess, 0, $labelmovementCancel, dol_now(), '', '', $lineDetails['batch'], 0, $codemovementCancel);
					} else {
						$idstockmove = $stockmove->reception($user, $lineDetails['fk_product'], $lineDetails['fk_warehouse'], $qtytoprocess, 0, $labelmovementCancel, '', '', $lineDetails['batch'], dol_now(), 0, $codemovementCancel);
					}
					if ($idstockmove < 0) {
						$this->error = $stockmove->error;
						$this->errors = $stockmove->errors;
						$error++;
						break;
					}

					if ($also_delete_lines) {
						$result = $this->deleteLineCommon($user, $lineDetails['rowid'], $notrigger);
						if ($result < 0) {
							$error++;
							break;
						}
					}
				}
			}
		}

		if ($error) {
			$this->db->rollback();
			return -1;
		} else {
			$this->db->commit();
			return 1;
		}
	}

	/**
	 * getTooltipContentArray
<<<<<<< HEAD
	 * @param array<string,mixed> $params params to construct tooltip data
	 * @since v18
	 * @return array{picto?:string,ref?:string,refsupplier?:string,label?:string,date?:string,date_echeance?:string,amountht?:string,total_ht?:string,totaltva?:string,amountlt1?:string,amountlt2?:string,amountrevenustamp?:string,totalttc?:string}|array{optimize:string}
=======
	 *
	 * @param array $params ex option, infologin
	 * @since v18
	 * @return array
>>>>>>> 25c4f5bd
	 */
	public function getTooltipContentArray($params)
	{
		global $langs;

		$langs->loadLangs(['mrp', 'products']);
<<<<<<< HEAD
		$nofetch = isset($params['nofetch']);
=======
		$nofetch = isset($params['nofetch']) ? true : false;
>>>>>>> 25c4f5bd

		$datas = [];

		$datas['picto'] = img_picto('', $this->picto).' <u class="paddingrightonly">'.$langs->trans("ManufacturingOrder").'</u>';
		if (isset($this->status)) {
			$datas['picto'] .= ' '.$this->getLibStatut(5);
		}
		$datas['ref'] = '<br><b>'.$langs->trans('Ref').':</b> '.$this->ref;
		if (isset($this->label)) {
			$datas['label'] = '<br><b>'.$langs->trans('Label').':</b> '.$this->label;
		}
		if (isset($this->mrptype)) {
			$datas['type'] = '<br><b>'.$langs->trans('Type').':</b> '.$this->fields['mrptype']['arrayofkeyval'][$this->mrptype];
		}
		if (isset($this->qty)) {
			$datas['qty'] = '<br><b>'.$langs->trans('QtyToProduce').':</b> '.$this->qty;
		}
		if (!$nofetch && isset($this->fk_product)) {
			require_once DOL_DOCUMENT_ROOT . '/product/class/product.class.php';
			$product = new Product($this->db);
			$product->fetch($this->fk_product);
			$datas['product'] = '<br><b>'.$langs->trans('Product').':</b> '.$product->getNomUrl(1, '', 0, -1, 1);
		}
		if (!$nofetch && isset($this->fk_warehouse)) {
			require_once DOL_DOCUMENT_ROOT . '/product/stock/class/entrepot.class.php';
			$warehouse = new Entrepot($this->db);
			$warehouse->fetch($this->fk_warehouse);
			$datas['warehouse'] = '<br><b>'.$langs->trans('WarehouseForProduction').':</b> '.$warehouse->getNomUrl(1, '', 0, 1);
		}

		return $datas;
	}

	/**
	 *  Return a link to the object card (with optionally the picto)
	 *
	 *  @param  int     $withpicto                  Include picto in link (0=No picto, 1=Include picto into link, 2=Only picto)
	 *  @param  string  $option                     On what the link point to ('nolink', '', 'production', ...)
	 *  @param  int     $notooltip                  1=Disable tooltip
	 *  @param  string  $morecss                    Add more css on link
	 *  @param  int     $save_lastsearch_value      -1=Auto, 0=No save of lastsearch_values when clicking, 1=Save lastsearch_values whenclicking
	 *  @return	string                              String with URL
	 */
	public function getNomUrl($withpicto = 0, $option = '', $notooltip = 0, $morecss = '', $save_lastsearch_value = -1)
	{
		global $conf, $langs, $action, $hookmanager;

		if (!empty($conf->dol_no_mouse_hover)) {
			$notooltip = 1; // Force disable tooltips
		}

		$result = '';
		$params = [
			'id' => $this->id,
			'objecttype' => $this->element,
			'option' => $option,
			'nofetch' => 1,
		];
		$classfortooltip = 'classfortooltip';
		$dataparams = '';
		if (getDolGlobalInt('MAIN_ENABLE_AJAX_TOOLTIP')) {
			$classfortooltip = 'classforajaxtooltip';
			$dataparams = ' data-params="'.dol_escape_htmltag(json_encode($params)).'"';
			$label = '';
		} else {
			$label = implode($this->getTooltipContentArray($params));
		}

		$url = DOL_URL_ROOT.'/mrp/mo_card.php?id='.$this->id;
		if ($option == 'production') {
			$url = DOL_URL_ROOT.'/mrp/mo_production.php?id='.$this->id;
		}

		if ($option != 'nolink') {
			// Add param to save lastsearch_values or not
			$add_save_lastsearch_values = ($save_lastsearch_value == 1 ? 1 : 0);
			if ($save_lastsearch_value == -1 && isset($_SERVER["PHP_SELF"]) && preg_match('/list\.php/', $_SERVER["PHP_SELF"])) {
				$add_save_lastsearch_values = 1;
			}
			if ($add_save_lastsearch_values) {
				$url .= '&save_lastsearch_values=1';
			}
		}

		$linkclose = '';
		if (empty($notooltip)) {
			if (getDolGlobalString('MAIN_OPTIMIZEFORTEXTBROWSER')) {
				$label = $langs->trans("ShowMo");
				$linkclose .= ' alt="'.dol_escape_htmltag($label, 1).'"';
			}
			$linkclose .= ($label ? ' title="'.dol_escape_htmltag($label, 1).'"' : ' title="tocomplete"');
			$linkclose .= $dataparams.' class="'.$classfortooltip.($morecss ? ' '.$morecss : '').'"';
		} else {
			$linkclose = ($morecss ? ' class="'.$morecss.'"' : '');
		}

		$linkstart = '<a href="'.$url.'"';
		$linkstart .= $linkclose.'>';
		$linkend = '</a>';

		$result .= $linkstart;
		if ($withpicto) {
			$result .= img_object(($notooltip ? '' : $label), ($this->picto ? $this->picto : 'generic'), (($withpicto != 2) ? 'class="paddingright"' : ''), 0, 0, $notooltip ? 0 : 1);
		}
		if ($withpicto != 2) {
			$result .= $this->ref;
		}
		$result .= $linkend;
		//if ($withpicto != 2) $result.=(($addlabel && $this->label) ? $sep . dol_trunc($this->label, ($addlabel > 1 ? $addlabel : 0)) : '');

		$hookmanager->initHooks(array('modao'));
		$parameters = array('id' => $this->id, 'getnomurl' => &$result);
		$reshook = $hookmanager->executeHooks('getNomUrl', $parameters, $this, $action); // Note that $action and $object may have been modified by some hooks
		if ($reshook > 0) {
			$result = $hookmanager->resPrint;
		} else {
			$result .= $hookmanager->resPrint;
		}

		return $result;
	}

	/**
	 *  Return label of the status
	 *
	 *  @param  int		$mode          0=long label, 1=short label, 2=Picto + short label, 3=Picto, 4=Picto + long label, 5=Short label + Picto, 6=Long label + Picto
	 *  @return	string 			       Label of status
	 */
	public function getLibStatut($mode = 0)
	{
		return $this->LibStatut($this->status, $mode);
	}

	// phpcs:disable PEAR.NamingConventions.ValidFunctionName.ScopeNotCamelCaps
	/**
	 *  Return the status
	 *
	 *  @param	int		$status        Id status
	 *  @param  int		$mode          0=long label, 1=short label, 2=Picto + short label, 3=Picto, 4=Picto + long label, 5=Short label + Picto, 6=Long label + Picto
	 *  @return string 			       Label of status
	 */
	public function LibStatut($status, $mode = 0)
	{
		// phpcs:enable
		if (empty($this->labelStatus)) {
			global $langs;
			//$langs->load("mrp");
			$this->labelStatus[self::STATUS_DRAFT] = $langs->transnoentitiesnoconv('Draft');
			$this->labelStatus[self::STATUS_VALIDATED] = $langs->transnoentitiesnoconv('ValidatedToProduce');
			$this->labelStatus[self::STATUS_INPROGRESS] = $langs->transnoentitiesnoconv('InProgress');
			$this->labelStatus[self::STATUS_PRODUCED] = $langs->transnoentitiesnoconv('StatusMOProduced');
			$this->labelStatus[self::STATUS_CANCELED] = $langs->transnoentitiesnoconv('Canceled');

			$this->labelStatusShort[self::STATUS_DRAFT] = $langs->transnoentitiesnoconv('Draft');
			$this->labelStatusShort[self::STATUS_VALIDATED] = $langs->transnoentitiesnoconv('Validated');
			$this->labelStatusShort[self::STATUS_INPROGRESS] = $langs->transnoentitiesnoconv('InProgress');
			$this->labelStatusShort[self::STATUS_PRODUCED] = $langs->transnoentitiesnoconv('StatusMOProduced');
			$this->labelStatusShort[self::STATUS_CANCELED] = $langs->transnoentitiesnoconv('Canceled');
		}

		$statusType = 'status'.$status;
		if ($status == self::STATUS_VALIDATED) {
			$statusType = 'status1';
		}
		if ($status == self::STATUS_INPROGRESS) {
			$statusType = 'status4';
		}
		if ($status == self::STATUS_PRODUCED) {
			$statusType = 'status6';
		}
		if ($status == self::STATUS_CANCELED) {
			$statusType = 'status9';
		}

		return dolGetStatus($this->labelStatus[$status], $this->labelStatusShort[$status], '', $statusType, $mode);
	}

	/**
	 *	Load the info information in the object
	 *
	 *	@param  int		$id       Id of object
	 *	@return	void
	 */
	public function info($id)
	{
		$sql = 'SELECT rowid, date_creation as datec, tms as datem,';
		$sql .= ' fk_user_creat, fk_user_modif';
		$sql .= ' FROM '.MAIN_DB_PREFIX.$this->table_element.' as t';
		$sql .= ' WHERE t.rowid = '.((int) $id);
		$result = $this->db->query($sql);
		if ($result) {
			if ($this->db->num_rows($result)) {
				$obj = $this->db->fetch_object($result);

				$this->id = $obj->rowid;

				$this->user_creation_id = $obj->fk_user_creat;
				$this->user_modification_id = $obj->fk_user_modif;
				$this->date_creation     = $this->db->jdate($obj->datec);
				$this->date_modification = empty($obj->datem) ? '' : $this->db->jdate($obj->datem);
			}

			$this->db->free($result);
		} else {
			dol_print_error($this->db);
		}
	}

	/**
	 * Initialise object with example values
	 * Id must be 0 if object instance is a specimen
	 *
	 * @return int
	 */
	public function initAsSpecimen()
	{
		$ret = $this->initAsSpecimenCommon();

		$this->lines = array();

		return $ret;
	}

	/**
	 * 	Create an array of lines
	 *
	 * 	@param string 		$rolefilter 	string lines role filter
	 * 	@return array|int					array of lines if OK, <0 if KO
	 */
	public function getLinesArray($rolefilter = '')
	{
		$this->lines = array();

		$objectline = new MoLine($this->db);

		$filter = '(fk_mo:=:'.((int) $this->id).')';
		if (!empty($rolefilter)) {
			$filter .= " AND (role:=:'".$this->db->escape($rolefilter)."')";
		}
		$result = $objectline->fetchAll('ASC', 'position', 0, 0, $filter);

		if (is_numeric($result)) {
			$this->error = $objectline->error;
			$this->errors = $objectline->errors;
			return $result;
		} else {
			$this->lines = $result;
			return $this->lines;
		}
	}

	/**
	 *  Create a document onto disk according to template module.
	 *
	 *  @param	    string		$modele			Force template to use ('' to not force)
	 *  @param		Translate	$outputlangs	object lang a utiliser pour traduction
	 *  @param      int			$hidedetails    Hide details of lines
	 *  @param      int			$hidedesc       Hide description
	 *  @param      int			$hideref        Hide ref
	 *  @param      null|array  $moreparams     Array to provide more information
	 *  @return     int         				0 if KO, 1 if OK
	 */
	public function generateDocument($modele, $outputlangs, $hidedetails = 0, $hidedesc = 0, $hideref = 0, $moreparams = null)
	{
		global $langs;

		$langs->load("mrp");

		if (!dol_strlen($modele)) {
			//$modele = 'standard';
			$modele = ''; // Remove this once a pdf_standard.php exists.

			if ($this->model_pdf) {
				$modele = $this->model_pdf;
			} elseif (getDolGlobalString('MRP_MO_ADDON_PDF')) {
				$modele = getDolGlobalString('MRP_MO_ADDON_PDF');
			}
		}

		$modelpath = "core/modules/mrp/doc/";

		if (empty($modele)) {
			return 1; // Remove this once a pdf_standard.php exists.
		}

		return $this->commonGenerateDocument($modelpath, $modele, $outputlangs, $hidedetails, $hidedesc, $hideref, $moreparams);
	}

	/**
	 * 	Return HTML table table of source object lines
	 *  TODO Move this and previous function into output html class file (htmlline.class.php).
	 *  If lines are into a template, title must also be into a template
	 *  But for the moment we don't know if it's possible, so we keep the method available on overloaded objects.
	 *
	 *	@param	string		$restrictlist		''=All lines, 'services'=Restrict to services only
	 *  @param  array       $selectedLines      Array of lines id for selected lines
	 *  @return	void
	 */
	public function printOriginLinesList($restrictlist = '', $selectedLines = array())
	{
		global $langs, $hookmanager, $form, $action;

		$langs->load('stocks');
		$text_stock_options = $langs->trans("RealStockDesc").'<br>';
		$text_stock_options .= $langs->trans("RealStockWillAutomaticallyWhen").'<br>';
		$text_stock_options .= (getDolGlobalString('STOCK_CALCULATE_ON_SHIPMENT') || getDolGlobalString('STOCK_CALCULATE_ON_SHIPMENT_CLOSE') ? '- '.$langs->trans("DeStockOnShipment").'<br>' : '');
		$text_stock_options .= (getDolGlobalString('STOCK_CALCULATE_ON_VALIDATE_ORDER') ? '- '.$langs->trans("DeStockOnValidateOrder").'<br>' : '');
		$text_stock_options .= (getDolGlobalString('STOCK_CALCULATE_ON_BILL') ? '- '.$langs->trans("DeStockOnBill").'<br>' : '');
		$text_stock_options .= (getDolGlobalString('STOCK_CALCULATE_ON_SUPPLIER_BILL') ? '- '.$langs->trans("ReStockOnBill").'<br>' : '');
		$text_stock_options .= (getDolGlobalString('STOCK_CALCULATE_ON_SUPPLIER_VALIDATE_ORDER') ? '- '.$langs->trans("ReStockOnValidateOrder").'<br>' : '');
		$text_stock_options .= (getDolGlobalString('STOCK_CALCULATE_ON_SUPPLIER_DISPATCH_ORDER') ? '- '.$langs->trans("ReStockOnDispatchOrder").'<br>' : '');
		$text_stock_options .= (getDolGlobalString('STOCK_CALCULATE_ON_RECEPTION') || getDolGlobalString('STOCK_CALCULATE_ON_RECEPTION_CLOSE') ? '- '.$langs->trans("StockOnReception").'<br>' : '');

		print '<tr class="liste_titre">';
		// Product or sub-bom
		print '<td class="linecoldescription">'.$langs->trans('Ref');
		if (getDolGlobalString('BOM_SUB_BOM')) {
			print ' &nbsp; <a id="show_all" href="#">'.img_picto('', 'folder-open', 'class="paddingright"').$langs->trans("ExpandAll").'</a>&nbsp;&nbsp;';
			print '<a id="hide_all" href="#">'.img_picto('', 'folder', 'class="paddingright"').$langs->trans("UndoExpandAll").'</a>&nbsp;';
		}
		print '</td>';
		// Qty
		print '<td class="right">'.$langs->trans('Qty');
		if ($this->bom->bomtype == 0) {
			print ' <span class="opacitymedium">('.$langs->trans("ForAQuantityOf", $this->bom->qty).')</span>';
		} else {
			print ' <span class="opacitymedium">('.$langs->trans("ForAQuantityToConsumeOf", $this->bom->qty).')</span>';
		}
		// Unit
		print '<td class="right">'.$langs->trans('Unit');

		print '</td>';
		print '<td class="center">'.$form->textwithpicto($langs->trans("PhysicalStock"), $text_stock_options, 1).'</td>';
		print '<td class="center">'.$form->textwithpicto($langs->trans("VirtualStock"), $langs->trans("VirtualStockDesc")).'</td>';
		print '<td class="center">'.$langs->trans('QtyFrozen').'</td>';
		print '<td class="center">'.$langs->trans('DisableStockChange').'</td>';
		print '<td class="center">'.$langs->trans('MoChildGenerate').'</td>';
		//print '<td class="center">'.$form->showCheckAddButtons('checkforselect', 1).'</td>';
		//print '<td class="center"></td>';
		print '</tr>';
		$i = 0;

		if (!empty($this->lines)) {
			foreach ($this->lines as $line) {
				$reshook = 0;
				if (is_object($hookmanager)) {
					$parameters = array('line' => $line, 'i' => $i, 'restrictlist' => $restrictlist, 'selectedLines' => $selectedLines);
					if (!empty($line->fk_parent_line)) {
						$parameters['fk_parent_line'] = $line->fk_parent_line;
					}
					$reshook = $hookmanager->executeHooks('printOriginObjectLine', $parameters, $this, $action); // Note that $action and $object may have been modified by some hooks
				}
				if (empty($reshook)) {
					$this->printOriginLine($line, '', $restrictlist, '/core/tpl', $selectedLines);
				}

				$i++;
			}
		}
	}


	/**
	 * 	Return HTML with a line of table array of source object lines
	 *  TODO Move this and previous function into output html class file (htmlline.class.php).
	 *  If lines are into a template, title must also be into a template
	 *  But for the moment we don't know if it's possible as we keep a method available on overloaded objects.
	 *
<<<<<<< HEAD
	 * 	@param	CommonObjectLine	$line			Line
	 * 	@param	string				$var			Var
	 *	@param	string				$restrictlist	''=All lines, 'services'=Restrict to services only (strike line if not)
	 *  @param	string				$defaulttpldir	Directory where to find the template
	 *  @param  int[]  				$selectedLines	Array of lines id for selected lines
=======
	 * 	@param	MoLine	$line				Line
	 * 	@param	string				$var				Var
	 *	@param	string				$restrictlist		''=All lines, 'services'=Restrict to services only (strike line if not)
	 *  @param	string				$defaulttpldir		Directory where to find the template
	 *  @param  array       		$selectedLines      Array of lines id for selected lines
>>>>>>> 25c4f5bd
	 * 	@return	void
	 */
	public function printOriginLine($line, $var, $restrictlist = '', $defaulttpldir = '/core/tpl', $selectedLines = array())
	{
<<<<<<< HEAD
		if (!$line instanceof MoLine) {
			dol_syslog(__METHOD__.'::pringOriginLine $line is '.get_class($line).'<>MoLine', LOG_WARNING);
			parent::printOriginLine($line, $var, $restrictlist, $defaulttpldir, $selectedLines);
			return;
		}
=======
>>>>>>> 25c4f5bd
		$productstatic = new Product($this->db);

		$this->tpl['id'] = $line->id;

		$this->tpl['label'] = '';
		if (!empty($line->fk_product) && $line->fk_product > 0) {
			$productstatic->fetch($line->fk_product);
			$productstatic->load_virtual_stock();
			$this->tpl['label'] .= $productstatic->getNomUrl(1);
			//$this->tpl['label'].= ' - '.$productstatic->label;
		} else {
			// If origin MO line is not a product, but another MO
			// TODO
		}

		$this->tpl['qty_bom'] = 1;
		if (is_object($this->bom) && $this->bom->qty > 1) {
			$this->tpl['qty_bom'] = $this->bom->qty;
		}

		$this->tpl['stock'] = $productstatic->stock_reel;
		$this->tpl['seuil_stock_alerte'] = $productstatic->seuil_stock_alerte;
		$this->tpl['virtual_stock'] = $productstatic->stock_theorique;
		$this->tpl['qty'] = $line->qty;
		$this->tpl['fk_unit'] = $line->fk_unit;
		$this->tpl['qty_frozen'] = $line->qty_frozen;
		$this->tpl['disable_stock_change'] = $line->disable_stock_change;
		$this->tpl['efficiency'] = $line->efficiency;

		global $conf;	// used into template
		$res = include DOL_DOCUMENT_ROOT.'/mrp/tpl/originproductline.tpl.php';
	}

	/**
	 * Function used to replace a thirdparty id with another one.
	 *
	 * @param DoliDB 	$db 			Database handler
	 * @param int 		$origin_id 		Old thirdparty id
	 * @param int 		$dest_id 		New thirdparty id
	 * @return bool
	 */
	public static function replaceThirdparty($db, $origin_id, $dest_id)
	{
		$tables = array('mrp_mo');

		return CommonObject::commonReplaceThirdparty($db, $origin_id, $dest_id, $tables);
	}
<<<<<<< HEAD

=======


	/**
	 * Function used to return children of Mo
	 *
	 * @return Mo[]|int 			array if OK, -1 if KO
	 */
	public function getMoChilds()
	{
		$TMoChilds = array();
		$error = 0;

		$sql = "SELECT rowid FROM ".MAIN_DB_PREFIX."mrp_mo as mo_child";
		$sql .= " WHERE fk_parent_line IN ";
		$sql .= " (SELECT rowid FROM ".MAIN_DB_PREFIX."mrp_production as line_parent";
		$sql .= " WHERE fk_mo=".((int) $this->id).")";

		$resql = $this->db->query($sql);

		if ($resql) {
			if ($this->db->num_rows($resql) > 0) {
				while ($obj = $this->db->fetch_object($resql)) {
					$MoChild = new Mo($this->db);
					$res = $MoChild->fetch($obj->rowid);
					if ($res > 0) {
						$TMoChilds[$MoChild->id] = $MoChild;
					} else {
						$error++;
					}
				}
			}
		} else {
			$error++;
		}

		if ($error) {
			return -1;
		} else {
			return $TMoChilds;
		}
	}

	/**
	 * Function used to return all child MOs recursively
	 *
	 * @param int $depth   Depth for recursing loop count
	 * @return Mo[]|int[]|int  array of MOs if OK, -1 if KO
	 */
	public function getAllMoChilds($depth = 0)
	{
		if ($depth > 1000) {
			return -1;
		}

		$TMoChilds = array();
		$error = 0;

		$childMoList = $this->getMoChilds();

		if ($childMoList == -1) {
			return -1;
		}

		foreach ($childMoList as $childMo) {
			$TMoChilds[$childMo->id] = $childMo;
		}

		foreach ($childMoList as $childMo) {
			$childMoChildren = $childMo->getAllMoChilds($depth + 1);

			if ($childMoChildren == -1) {
				$error++;
			} else {
				foreach ($childMoChildren as $child) {
					$TMoChilds[$child->id] = $child;
				}
			}
		}

		if ($error) {
			return -1;
		} else {
			return $TMoChilds;
		}
	}



	/**
	 * Function used to return children of Mo
	 *
	 * @return Mo|int			MO object if OK, -1 if KO, 0 if not exist
	 */
	public function getMoParent()
	{
		$MoParent = new Mo($this->db);
		$error = 0;

		$sql = "SELECT lineparent.fk_mo as id_moparent FROM ".MAIN_DB_PREFIX."mrp_mo as mo";
		$sql .= " LEFT JOIN ".MAIN_DB_PREFIX."mrp_production lineparent ON mo.fk_parent_line = lineparent.rowid";
		$sql .= " WHERE mo.rowid = ".((int) $this->id);

		$resql = $this->db->query($sql);

		if ($resql) {
			if ($this->db->num_rows($resql) > 0) {
				$obj = $this->db->fetch_object($resql);
				$res = $MoParent->fetch($obj->id_moparent);
				if ($res < 0) {
					$error++;
				}
			} else {
				return 0;
			}
		} else {
			$error++;
		}

		if ($error) {
			return -1;
		} else {
			return $MoParent;
		}
	}

	/**
	 *	Return clicable link of object (with eventually picto)
	 *
	 *	@param      string	    $option                 Where point the link (0=> main card, 1,2 => shipment, 'nolink'=>No link)
	 *  @param		array		$arraydata				Array of data
	 *  @return		string								HTML Code for Kanban thumb.
	 */
	public function getKanbanView($option = '', $arraydata = null)
	{
		global $langs;

		$selected = (empty($arraydata['selected']) ? 0 : $arraydata['selected']);

		$return = '<div class="box-flex-item box-flex-grow-zero">';
		$return .= '<div class="info-box info-box-sm">';
		$return .= '<span class="info-box-icon bg-infobox-action">';
		$return .= img_picto('', $this->picto);
		//$return .= '<i class="fa fa-dol-action"></i>'; // Can be image
		$return .= '</span>';
		$return .= '<div class="info-box-content">';
		$return .= '<span class="info-box-ref inline-block tdoverflowmax150 valignmiddle">'.(method_exists($this, 'getNomUrl') ? $this->getNomUrl() : $this->ref).'</span>';
		if ($selected >= 0) {
			$return .= '<input id="cb'.$this->id.'" class="flat checkforselect fright" type="checkbox" name="toselect[]" value="'.$this->id.'"'.($selected ? ' checked="checked"' : '').'>';
		}
		if (!empty($arraydata['bom'])) {
			$return .= '<br><span class="info-box-label">'.$arraydata['bom']->getNomUrl(1).'</span>';
		}
		if (!empty($arraydata['product'])) {
			$return .= '<br><span class="info-box-label">'.$arraydata['product']->getNomUrl(1).'</span>';
			if (property_exists($this, 'qty')) {
				$return .= ' <span class="info-box-label">('.$langs->trans("Qty").' '.$this->qty.')</span>';
			}
		} else {
			if (property_exists($this, 'qty')) {
				$return .= '<br><span class="info-box-label">'.$langs->trans('Quantity').' : '.$this->qty.'</span>';
			}
		}
		if (method_exists($this, 'getLibStatut')) {
			$return .= '<br><div class="info-box-status">'.$this->getLibStatut(3).'</div>';
		}
		$return .= '</div>';
		$return .= '</div>';
		$return .= '</div>';
		return $return;
	}
}


/**
 * Class MoLine. You can also remove this and generate a CRUD class for lines objects.
 */
class MoLine extends CommonObjectLine
{
	/**
	 * @var string ID to identify managed object
	 */
	public $element = 'mrp_production';

	/**
	 * @var string Name of table without prefix where object is stored
	 */
	public $table_element = 'mrp_production';

	/**
	 * @see CommonObjectLine
	 */
	public $parent_element = 'mo';

	/**
	 * @see CommonObjectLine
	 */
	public $fk_parent_attribute = 'fk_mo';

	/**
	 *  'type' field format:
	 *  	'integer', 'integer:ObjectClass:PathToClass[:AddCreateButtonOrNot[:Filter[:Sortfield]]]',
	 *  	'select' (list of values are in 'options'. for integer list of values are in 'arrayofkeyval'),
	 *  	'sellist:TableName:LabelFieldName[:KeyFieldName[:KeyFieldParent[:Filter[:CategoryIdType[:CategoryIdList[:SortField]]]]]]',
	 *  	'chkbxlst:...',
	 *  	'varchar(x)',
	 *  	'text', 'text:none', 'html',
	 *   	'double(24,8)', 'real', 'price', 'stock',
	 *  	'date', 'datetime', 'timestamp', 'duration',
	 *  	'boolean', 'checkbox', 'radio', 'array',
	 *  	'mail', 'phone', 'url', 'password', 'ip'
	 *		Note: Filter must be a Dolibarr Universal Filter syntax string. Example: "(t.ref:like:'SO-%') or (t.date_creation:<:'20160101') or (t.status:!=:0) or (t.nature:is:NULL)"
	 *  'label' the translation key.
	 *  'alias' the alias used into some old hard coded SQL requests
	 *  'picto' is code of a picto to show before value in forms
	 *  'enabled' is a condition when the field must be managed (Example: 1 or 'getDolGlobalInt("MY_SETUP_PARAM")' or 'isModEnabled("multicurrency")' ...)
	 *  'position' is the sort order of field.
	 *  'notnull' is set to 1 if not null in database. Set to -1 if we must set data to null if empty ('' or 0).
	 *  'visible' says if field is visible in list (Examples: 0=Not visible, 1=Visible on list and create/update/view forms, 2=Visible on list only, 3=Visible on create/update/view form only (not list), 4=Visible on list and update/view form only (not create). 5=Visible on list and view only (not create/not update). Using a negative value means field is not shown by default on list but can be selected for viewing)
	 *  'noteditable' says if field is not editable (1 or 0)
	 *  'alwayseditable' says if field can be modified also when status is not draft ('1' or '0')
	 *  'default' is a default value for creation (can still be overwrote by the Setup of Default Values if field is editable in creation form). Note: If default is set to '(PROV)' and field is 'ref', the default value will be set to '(PROVid)' where id is rowid when a new record is created.
	 *  'index' if we want an index in database.
	 *  'foreignkey'=>'tablename.field' if the field is a foreign key (it is recommended to name the field fk_...).
	 *  'searchall' is 1 if we want to search in this field when making a search from the quick search button.
	 *  'isameasure' must be set to 1 or 2 if field can be used for measure. Field type must be summable like integer or double(24,8). Use 1 in most cases, or 2 if you don't want to see the column total into list (for example for percentage)
	 *  'css' and 'cssview' and 'csslist' is the CSS style to use on field. 'css' is used in creation and update. 'cssview' is used in view mode. 'csslist' is used for columns in lists. For example: 'css'=>'minwidth300 maxwidth500 widthcentpercentminusx', 'cssview'=>'wordbreak', 'csslist'=>'tdoverflowmax200'
	 *  'help' and 'helplist' is a 'TranslationString' to use to show a tooltip on field. You can also use 'TranslationString:keyfortooltiponlick' for a tooltip on click.
	 *  'showoncombobox' if value of the field must be visible into the label of the combobox that list record
	 *  'disabled' is 1 if we want to have the field locked by a 'disabled' attribute. In most cases, this is never set into the definition of $fields into class, but is set dynamically by some part of code.
	 *  'arrayofkeyval' to set a list of values if type is a list of predefined values. For example: array("0"=>"Draft","1"=>"Active","-1"=>"Cancel"). Note that type can be 'integer' or 'varchar'
	 *  'autofocusoncreate' to have field having the focus on a create form. Only 1 field should have this property set to 1.
	 *  'comment' is not used. You can store here any text of your choice. It is not used by application.
	 *	'validate' is 1 if you need to validate the field with $this->validateField(). Need MAIN_ACTIVATE_VALIDATION_RESULT.
	 *  'copytoclipboard' is 1 or 2 to allow to add a picto to copy value into clipboard (1=picto after label, 2=picto after value)
	 *
	 *  Note: To have value dynamic, you can set value to 0 in definition and edit the value on the fly into the constructor.
	 */

	public $fields = array(
		'rowid' => array('type' => 'integer', 'label' => 'ID', 'enabled' => 1, 'visible' => -1, 'notnull' => 1, 'position' => 10),
		'fk_mo' => array('type' => 'integer', 'label' => 'Mo', 'enabled' => 1, 'visible' => -1, 'notnull' => 1, 'position' => 15),
		'origin_id' => array('type' => 'integer', 'label' => 'Origin', 'enabled' => 1, 'visible' => -1, 'notnull' => 0, 'position' => 17),
		'origin_type' => array('type' => 'varchar(10)', 'label' => 'Origin type', 'enabled' => 1, 'visible' => -1, 'notnull' => 0, 'position' => 18),
		'position' => array('type' => 'integer', 'label' => 'Position', 'enabled' => 1, 'visible' => -1, 'notnull' => 1, 'position' => 20),
		'fk_product' => array('type' => 'integer', 'label' => 'Product', 'enabled' => 1, 'visible' => -1, 'notnull' => 1, 'position' => 25),
		'fk_warehouse' => array('type' => 'integer', 'label' => 'Warehouse', 'enabled' => 1, 'visible' => -1, 'position' => 30),
		'qty' => array('type' => 'real', 'label' => 'Qty', 'enabled' => 1, 'visible' => -1, 'notnull' => 1, 'position' => 35),
		'qty_frozen' => array('type' => 'smallint', 'label' => 'QuantityFrozen', 'enabled' => 1, 'visible' => 1, 'default' => '0', 'notnull' => 1, 'position' => 105, 'css' => 'maxwidth50imp', 'help' => 'QuantityConsumedInvariable'),
		'disable_stock_change' => array('type' => 'smallint', 'label' => 'DisableStockChange', 'enabled' => 1, 'visible' => 1, 'default' => '0', 'notnull' => 1, 'position' => 108, 'css' => 'maxwidth50imp', 'help' => 'DisableStockChangeHelp'),
		'batch' => array('type' => 'varchar(30)', 'label' => 'Batch', 'enabled' => 1, 'visible' => -1, 'position' => 140),
		'role' => array('type' => 'varchar(10)', 'label' => 'Role', 'enabled' => 1, 'visible' => -1, 'position' => 145),
		'fk_mrp_production' => array('type' => 'integer', 'label' => 'Fk mrp production', 'enabled' => 1, 'visible' => -1, 'position' => 150),
		'fk_stock_movement' => array('type' => 'integer', 'label' => 'StockMovement', 'enabled' => 1, 'visible' => -1, 'position' => 155),
		'date_creation' => array('type' => 'datetime', 'label' => 'DateCreation', 'enabled' => 1, 'visible' => -2, 'notnull' => 1, 'position' => 160),
		'tms' => array('type' => 'timestamp', 'label' => 'Tms', 'enabled' => 1, 'visible' => -1, 'notnull' => 1, 'position' => 165),
		'fk_user_creat' => array('type' => 'integer', 'label' => 'UserCreation', 'enabled' => 1, 'visible' => -1, 'notnull' => 1, 'position' => 170),
		'fk_user_modif' => array('type' => 'integer', 'label' => 'UserModification', 'enabled' => 1, 'visible' => -1, 'position' => 175),
		'import_key' => array('type' => 'varchar(14)', 'label' => 'ImportId', 'enabled' => 1, 'visible' => -1, 'position' => 180),
		'fk_default_workstation' => array('type' => 'integer', 'label' => 'DefaultWorkstation', 'enabled' => 1, 'visible' => 1, 'notnull' => 0, 'position' => 185),
		'fk_unit' => array('type' => 'int', 'label' => 'Unit', 'enabled' => 1, 'visible' => 1, 'notnull' => 0, 'position' => 186)
	);

	public $rowid;
	public $fk_mo;
	public $origin_id;
	public $origin_type;
	public $position;
	public $fk_product;
	public $fk_warehouse;

	/**
	 * @var float Quantity
	 */
	public $qty;

	/**
	 * @var float Quantity frozen
	 */
	public $qty_frozen;
	public $disable_stock_change;
	public $efficiency;
	public $batch;
	public $role;
	public $fk_mrp_production;
	public $fk_stock_movement;
	public $date_creation;
	public $fk_user_creat;
	public $fk_user_modif;
	public $import_key;
	public $fk_parent_line;
	public $fk_unit;

	/**
	 * @var int Service Workstation
	 */
	public $fk_default_workstation;
>>>>>>> 25c4f5bd

	/**
	 * Function used to return children of Mo
	 *
<<<<<<< HEAD
	 * @return Mo[]|int 			array if OK, -1 if KO
=======
	 * @param DoliDB $db Database handler
>>>>>>> 25c4f5bd
	 */
	public function getMoChilds()
	{
<<<<<<< HEAD
		$TMoChilds = array();
		$error = 0;

		$sql = "SELECT rowid FROM ".MAIN_DB_PREFIX."mrp_mo as mo_child";
		$sql .= " WHERE fk_parent_line IN ";
		$sql .= " (SELECT rowid FROM ".MAIN_DB_PREFIX."mrp_production as line_parent";
		$sql .= " WHERE fk_mo=".((int) $this->id).")";
=======
		global $langs;

		$this->db = $db;

		$this->ismultientitymanaged = 0;
		$this->isextrafieldmanaged = 1;

		if (!getDolGlobalString('MAIN_SHOW_TECHNICAL_ID') && isset($this->fields['rowid'])) {
			$this->fields['rowid']['visible'] = 0;
		}
		if (!isModEnabled('multicompany') && isset($this->fields['entity'])) {
			$this->fields['entity']['enabled'] = 0;
		}
>>>>>>> 25c4f5bd

		$resql = $this->db->query($sql);

		if ($resql) {
			if ($this->db->num_rows($resql) > 0) {
				while ($obj = $this->db->fetch_object($resql)) {
					$MoChild = new Mo($this->db);
					$res = $MoChild->fetch($obj->rowid);
					if ($res > 0) {
						$TMoChilds[$MoChild->id] = $MoChild;
					} else {
						$error++;
					}
				}
			}
		} else {
			$error++;
		}

<<<<<<< HEAD
		if ($error) {
=======
	/**
	 * Create object into database
	 *
	 * @param  User $user      User that creates
	 * @param  int 	$notrigger 0=launch triggers after, 1=disable triggers
	 * @return int             Return integer <0 if KO, Id of created object if OK
	 */
	public function create(User $user, $notrigger = 0)
	{
		if (empty($this->qty)) {
			$this->error = 'ErrorEmptyValueForQty';
>>>>>>> 25c4f5bd
			return -1;
		} else {
			return $TMoChilds;
		}
	}

	/**
	 * Function used to return all child MOs recursively
	 *
<<<<<<< HEAD
	 * @param int $depth   Depth for recursing loop count
	 * @return Mo[]|int[]|int  array of MOs if OK, -1 if KO
=======
	 * @param int    $id   Id object
	 * @param string $ref  Ref
	 * @return int         Return integer <0 if KO, 0 if not found, >0 if OK
>>>>>>> 25c4f5bd
	 */
	public function getAllMoChilds($depth = 0)
	{
		if ($depth > 1000) {
			return -1;
		}

<<<<<<< HEAD
		$TMoChilds = array();
		$error = 0;

		$childMoList = $this->getMoChilds();
=======
	/**
	 * Load list of objects in memory from the database.
	 *
	 * @param  string      	$sortorder    	Sort Order
	 * @param  string      	$sortfield    	Sort field
	 * @param  int         	$limit        	limit
	 * @param  int         	$offset       	Offset
	 * @param  string|array $filter       	Filter array. Example array('field'=>'valueforlike', 'customurl'=>...)
	 * @param  string      	$filtermode   	Filter mode (AND or OR)
	 * @return array|int                 	int <0 if KO, array of pages if OK
	 */
	public function fetchAll($sortorder = '', $sortfield = '', $limit = 0, $offset = 0, $filter = '', $filtermode = 'AND')
	{
		dol_syslog(__METHOD__, LOG_DEBUG);
>>>>>>> 25c4f5bd

		if ($childMoList == -1) {
			return -1;
		}

<<<<<<< HEAD
		foreach ($childMoList as $childMo) {
			$TMoChilds[$childMo->id] = $childMo;
		}

		foreach ($childMoList as $childMo) {
			$childMoChildren = $childMo->getAllMoChilds($depth + 1);

			if ($childMoChildren == -1) {
				$error++;
			} else {
				foreach ($childMoChildren as $child) {
					$TMoChilds[$child->id] = $child;
=======
		$sql = 'SELECT ';
		$sql .= $this->getFieldList();
		$sql .= ' FROM '.MAIN_DB_PREFIX.$this->table_element.' as t';
		if (isset($this->ismultientitymanaged) && $this->ismultientitymanaged == 1) {
			$sql .= ' WHERE t.entity IN ('.getEntity($this->element).')';
		} else {
			$sql .= ' WHERE 1 = 1';
		}

		// Deprecated.
		if (is_array($filter)) {
			$sqlwhere = array();
			if (count($filter) > 0) {
				foreach ($filter as $key => $value) {
					if ($key == 't.rowid') {
						$sqlwhere[] = $key." = ".((int) $value);
					} elseif (strpos($key, 'date') !== false) {
						$sqlwhere[] = $key." = '".$this->db->idate($value)."'";
					} else {
						$sqlwhere[] = $key." LIKE '%".$this->db->escape($this->db->escapeforlike($value))."%'";
					}
>>>>>>> 25c4f5bd
				}
			}
			if (count($sqlwhere) > 0) {
				$sql .= ' AND ('.implode(' '.$this->db->escape($filtermode).' ', $sqlwhere).')';
			}

			$filter = '';
		}
<<<<<<< HEAD

		if ($error) {
			return -1;
		} else {
			return $TMoChilds;
=======

		// Manage filter
		$errormessage = '';
		$sql .= forgeSQLFromUniversalSearchCriteria($filter, $errormessage);
		if ($errormessage) {
			$this->errors[] = $errormessage;
			dol_syslog(__METHOD__.' '.implode(',', $this->errors), LOG_ERR);
			return -1;
		}

		if (!empty($sortfield)) {
			$sql .= $this->db->order($sortfield, $sortorder);
		}
		if (!empty($limit)) {
			$sql .= $this->db->plimit($limit, $offset);
>>>>>>> 25c4f5bd
		}
	}

<<<<<<< HEAD
=======
		$resql = $this->db->query($sql);
		if ($resql) {
			$num = $this->db->num_rows($resql);
			$i = 0;
			while ($i < ($limit ? min($limit, $num) : $num)) {
				$obj = $this->db->fetch_object($resql);
>>>>>>> 25c4f5bd


	/**
	 * Function used to return children of Mo
	 *
	 * @return Mo|int			MO object if OK, -1 if KO, 0 if not exist
	 */
	public function getMoParent()
	{
		$MoParent = new Mo($this->db);
		$error = 0;

		$sql = "SELECT lineparent.fk_mo as id_moparent FROM ".MAIN_DB_PREFIX."mrp_mo as mo";
		$sql .= " LEFT JOIN ".MAIN_DB_PREFIX."mrp_production lineparent ON mo.fk_parent_line = lineparent.rowid";
		$sql .= " WHERE mo.rowid = ".((int) $this->id);

		$resql = $this->db->query($sql);

		if ($resql) {
			if ($this->db->num_rows($resql) > 0) {
				$obj = $this->db->fetch_object($resql);
				$res = $MoParent->fetch($obj->id_moparent);
				if ($res < 0) {
					$error++;
				}
			} else {
				return 0;
			}
		} else {
<<<<<<< HEAD
			$error++;
		}
=======
			$this->errors[] = 'Error '.$this->db->lasterror();
			dol_syslog(__METHOD__.' '.implode(',', $this->errors), LOG_ERR);
>>>>>>> 25c4f5bd

		if ($error) {
			return -1;
		} else {
			return $MoParent;
		}
	}

	/**
	 *	Return clickable link of object (with eventually picto)
	 *
<<<<<<< HEAD
	 *	@param      string	    			$option                 Where point the link (0=> main card, 1,2 => shipment, 'nolink'=>No link)
	 *  @param		array{string,mixed}		$arraydata				Array of data
	 *  @return		string											HTML Code for Kanban thumb.
	 */
	public function getKanbanView($option = '', $arraydata = null)
=======
	 * @param  User $user      User that modifies
	 * @param  int 	$notrigger 0=launch triggers after, 1=disable triggers
	 * @return int             Return integer <0 if KO, >0 if OK
	 */
	public function update(User $user, $notrigger = 0)
>>>>>>> 25c4f5bd
	{
		global $langs;

<<<<<<< HEAD
		$selected = (empty($arraydata['selected']) ? 0 : $arraydata['selected']);

		$return = '<div class="box-flex-item box-flex-grow-zero">';
		$return .= '<div class="info-box info-box-sm">';
		$return .= '<span class="info-box-icon bg-infobox-action">';
		$return .= img_picto('', $this->picto);
		//$return .= '<i class="fa fa-dol-action"></i>'; // Can be image
		$return .= '</span>';
		$return .= '<div class="info-box-content">';
		$return .= '<span class="info-box-ref inline-block tdoverflowmax150 valignmiddle">'.(method_exists($this, 'getNomUrl') ? $this->getNomUrl() : $this->ref).'</span>';
		if ($selected >= 0) {
			$return .= '<input id="cb'.$this->id.'" class="flat checkforselect fright" type="checkbox" name="toselect[]" value="'.$this->id.'"'.($selected ? ' checked="checked"' : '').'>';
		}
		if (!empty($arraydata['bom'])) {
			$return .= '<br><span class="info-box-label">'.$arraydata['bom']->getNomUrl(1).'</span>';
		}
		if (!empty($arraydata['product'])) {
			$return .= '<br><span class="info-box-label">'.$arraydata['product']->getNomUrl(1).'</span>';
			if (property_exists($this, 'qty')) {
				$return .= ' <span class="info-box-label">('.$langs->trans("Qty").' '.$this->qty.')</span>';
			}
		} else {
			if (property_exists($this, 'qty')) {
				$return .= '<br><span class="info-box-label">'.$langs->trans('Quantity').' : '.$this->qty.'</span>';
			}
		}
		if (method_exists($this, 'getLibStatut')) {
			$return .= '<br><div class="info-box-status">'.$this->getLibStatut(3).'</div>';
		}
		$return .= '</div>';
		$return .= '</div>';
		$return .= '</div>';
		return $return;
=======
	/**
	 * Delete object in database
	 *
	 * @param User 	$user       User that deletes
	 * @param int 	$notrigger  0=launch triggers after, 1=disable triggers
	 * @return int             	Return integer <0 if KO, >0 if OK
	 */
	public function delete(User $user, $notrigger = 0)
	{
		return $this->deleteCommon($user, $notrigger);
		//return $this->deleteCommon($user, $notrigger, 1);
>>>>>>> 25c4f5bd
	}
}<|MERGE_RESOLUTION|>--- conflicted
+++ resolved
@@ -25,12 +25,7 @@
  */
 
 require_once DOL_DOCUMENT_ROOT.'/core/class/commonobject.class.php';
-<<<<<<< HEAD
 require_once DOL_DOCUMENT_ROOT.'/mrp/class/moline.class.php';
-=======
-require_once DOL_DOCUMENT_ROOT.'/core/class/commonobjectline.class.php';
-
->>>>>>> 25c4f5bd
 
 /**
  * Class for Mo
@@ -87,11 +82,7 @@
 	 */
 
 	/**
-<<<<<<< HEAD
 	 * @var array<string,array{type:string,label:string,enabled:int<0,2>|string,position:int,notnull?:int,visible:int<-2,5>|string,noteditable?:int<0,1>,default?:string,index?:int,foreignkey?:string,searchall?:int<0,1>,isameasure?:int<0,1>,css?:string,csslist?:string,help?:string,showoncombobox?:int<0,2>,disabled?:int<0,1>,arrayofkeyval?:array<int|string,string>,comment?:string,validate?:int<0,1>}>  Array with all fields and their property. Do not use it as a static var. It may be modified by constructor.
-=======
-	 * @var array<string,array{type:string,label:string,enabled:int<0,2>|string,position:int,notnull?:int,visible:int,noteditable?:int,default?:string,index?:int,foreignkey?:string,searchall?:int,isameasure?:int,css?:string,csslist?:string,help?:string,showoncombobox?:int,disabled?:int,arrayofkeyval?:array<int,string>,comment?:string}>  Array with all fields and their property. Do not use it as a static var. It may be modified by constructor.
->>>>>>> 25c4f5bd
 	 */
 	public $fields = array(
 		'rowid' => array('type' => 'integer', 'label' => 'TechnicalID', 'enabled' => 1, 'visible' => -2, 'position' => 1, 'notnull' => 1, 'index' => 1, 'comment' => "Id",),
@@ -123,7 +114,6 @@
 	 * @var int
 	 */
 	public $rowid;
-<<<<<<< HEAD
 	/**
 	 * @var int
 	 */
@@ -131,21 +121,15 @@
 	/**
 	 * @var string
 	 */
-=======
-	public $entity;
->>>>>>> 25c4f5bd
 	public $ref;
 
 	/**
 	 * @var int mrptype
 	 */
 	public $mrptype;
-<<<<<<< HEAD
 	/**
 	 * @var string
 	 */
-=======
->>>>>>> 25c4f5bd
 	public $label;
 
 	/**
@@ -160,12 +144,9 @@
 	 * @var int
 	 */
 	public $fk_soc;
-<<<<<<< HEAD
 	/**
 	 * @var int
 	 */
-=======
->>>>>>> 25c4f5bd
 	public $socid;
 
 	/**
@@ -181,21 +162,11 @@
 	/**
 	 * @var int|string date_validation
 	 */
-<<<<<<< HEAD
 	public $date_valid;
 
 	/**
 	 * @var int
 	 */
-=======
-	public $date_creation;
-
-	/**
-	 * @var integer|string date_validation
-	 */
-	public $date_valid;
-
->>>>>>> 25c4f5bd
 	public $fk_user_creat;
 	/**
 	 * @var int
@@ -221,11 +192,7 @@
 	public $product;
 
 	/**
-<<<<<<< HEAD
 	 * @var int|string date_start_planned
-=======
-	 * @var integer|string date_start_planned
->>>>>>> 25c4f5bd
 	 */
 	public $date_start_planned;
 
@@ -447,11 +414,7 @@
 		}
 
 
-<<<<<<< HEAD
 		// Clear fields  @phan-suppress-next-line PhanTypeMismatchProperty
-=======
-		// Clear fields
->>>>>>> 25c4f5bd
 		$object->ref = empty($this->fields['ref']['default']) ? "copy_of_".$object->ref : $this->fields['ref']['default'];
 		$object->label = empty($this->fields['label']['default']) ? $langs->trans("CopyOf")." ".$object->label : $this->fields['label']['default'];
 		$object->status = self::STATUS_DRAFT;
@@ -509,15 +472,9 @@
 	/**
 	 * Load object in memory from the database
 	 *
-<<<<<<< HEAD
 	 * @param	int		$id		Id object
 	 * @param	?string	$ref	Ref
 	 * @return int<-1,1>		Return integer <0 if KO, 0 if not found, >0 if OK
-=======
-	 * @param int    $id   Id object
-	 * @param string $ref  Ref
-	 * @return int         Return integer <0 if KO, 0 if not found, >0 if OK
->>>>>>> 25c4f5bd
 	 */
 	public function fetch($id, $ref = null)
 	{
@@ -534,11 +491,7 @@
 	/**
 	 * Load object lines in memory from the database
 	 *
-<<<<<<< HEAD
 	 * @return int<-1,1>	Return integer <0 if KO, 0 if not found, >0 if OK
-=======
-	 * @return int         Return integer <0 if KO, 0 if not found, >0 if OK
->>>>>>> 25c4f5bd
 	 */
 	public function fetchLines()
 	{
@@ -989,7 +942,6 @@
 		$arrayoflines = $this->fetchLinesLinked('consumed', $idline);	// Get lines consumed under the one to delete
 
 		$result = 0;
-<<<<<<< HEAD
 
 		$this->db->begin();
 
@@ -1004,22 +956,6 @@
 				$TArrayMoLine = $moline->fetchAll('', '', 1, 0, '(fk_stock_movement:=:'.((int) $fk_movement).')');
 				$moline = array_shift($TArrayMoLine);
 
-=======
-
-		$this->db->begin();
-
-		if (!empty($arrayoflines)) {
-			// If there is child lines
-			$stockmove = new MouvementStock($this->db);
-			$stockmove->setOrigin($this->element, $this->id);
-
-			if (!empty($fk_movement)) {
-				// The fk_movement was not recorded so we try to guess the product and quantity to restore.
-				$moline = new MoLine($this->db);
-				$TArrayMoLine = $moline->fetchAll('', '', 1, 0, '(fk_stock_movement:=:'.((int) $fk_movement).')');
-				$moline = array_shift($TArrayMoLine);
-
->>>>>>> 25c4f5bd
 				$movement = new MouvementStock($this->db);
 				$movement->fetch($fk_movement);
 				$productstatic->fetch($movement->product_id);
@@ -1118,11 +1054,7 @@
 				$mybool = ((bool) @include_once $dir.$file) || $mybool;
 			}
 
-<<<<<<< HEAD
 			if (!$mybool) {
-=======
-			if ($mybool === false) {
->>>>>>> 25c4f5bd
 				dol_print_error(null, "Failed to include file ".$file);
 				return '';
 			}
@@ -1477,27 +1409,16 @@
 
 	/**
 	 * getTooltipContentArray
-<<<<<<< HEAD
 	 * @param array<string,mixed> $params params to construct tooltip data
 	 * @since v18
 	 * @return array{picto?:string,ref?:string,refsupplier?:string,label?:string,date?:string,date_echeance?:string,amountht?:string,total_ht?:string,totaltva?:string,amountlt1?:string,amountlt2?:string,amountrevenustamp?:string,totalttc?:string}|array{optimize:string}
-=======
-	 *
-	 * @param array $params ex option, infologin
-	 * @since v18
-	 * @return array
->>>>>>> 25c4f5bd
 	 */
 	public function getTooltipContentArray($params)
 	{
 		global $langs;
 
 		$langs->loadLangs(['mrp', 'products']);
-<<<<<<< HEAD
 		$nofetch = isset($params['nofetch']);
-=======
-		$nofetch = isset($params['nofetch']) ? true : false;
->>>>>>> 25c4f5bd
 
 		$datas = [];
 
@@ -1866,31 +1787,20 @@
 	 *  If lines are into a template, title must also be into a template
 	 *  But for the moment we don't know if it's possible as we keep a method available on overloaded objects.
 	 *
-<<<<<<< HEAD
 	 * 	@param	CommonObjectLine	$line			Line
 	 * 	@param	string				$var			Var
 	 *	@param	string				$restrictlist	''=All lines, 'services'=Restrict to services only (strike line if not)
 	 *  @param	string				$defaulttpldir	Directory where to find the template
 	 *  @param  int[]  				$selectedLines	Array of lines id for selected lines
-=======
-	 * 	@param	MoLine	$line				Line
-	 * 	@param	string				$var				Var
-	 *	@param	string				$restrictlist		''=All lines, 'services'=Restrict to services only (strike line if not)
-	 *  @param	string				$defaulttpldir		Directory where to find the template
-	 *  @param  array       		$selectedLines      Array of lines id for selected lines
->>>>>>> 25c4f5bd
 	 * 	@return	void
 	 */
 	public function printOriginLine($line, $var, $restrictlist = '', $defaulttpldir = '/core/tpl', $selectedLines = array())
 	{
-<<<<<<< HEAD
 		if (!$line instanceof MoLine) {
 			dol_syslog(__METHOD__.'::pringOriginLine $line is '.get_class($line).'<>MoLine', LOG_WARNING);
 			parent::printOriginLine($line, $var, $restrictlist, $defaulttpldir, $selectedLines);
 			return;
 		}
-=======
->>>>>>> 25c4f5bd
 		$productstatic = new Product($this->db);
 
 		$this->tpl['id'] = $line->id;
@@ -1938,9 +1848,6 @@
 
 		return CommonObject::commonReplaceThirdparty($db, $origin_id, $dest_id, $tables);
 	}
-<<<<<<< HEAD
-
-=======
 
 
 	/**
@@ -2067,11 +1974,11 @@
 	}
 
 	/**
-	 *	Return clicable link of object (with eventually picto)
-	 *
-	 *	@param      string	    $option                 Where point the link (0=> main card, 1,2 => shipment, 'nolink'=>No link)
-	 *  @param		array		$arraydata				Array of data
-	 *  @return		string								HTML Code for Kanban thumb.
+	 *	Return clickable link of object (with eventually picto)
+	 *
+	 *	@param      string	    			$option                 Where point the link (0=> main card, 1,2 => shipment, 'nolink'=>No link)
+	 *  @param		array{string,mixed}		$arraydata				Array of data
+	 *  @return		string											HTML Code for Kanban thumb.
 	 */
 	public function getKanbanView($option = '', $arraydata = null)
 	{
@@ -2111,440 +2018,4 @@
 		$return .= '</div>';
 		return $return;
 	}
-}
-
-
-/**
- * Class MoLine. You can also remove this and generate a CRUD class for lines objects.
- */
-class MoLine extends CommonObjectLine
-{
-	/**
-	 * @var string ID to identify managed object
-	 */
-	public $element = 'mrp_production';
-
-	/**
-	 * @var string Name of table without prefix where object is stored
-	 */
-	public $table_element = 'mrp_production';
-
-	/**
-	 * @see CommonObjectLine
-	 */
-	public $parent_element = 'mo';
-
-	/**
-	 * @see CommonObjectLine
-	 */
-	public $fk_parent_attribute = 'fk_mo';
-
-	/**
-	 *  'type' field format:
-	 *  	'integer', 'integer:ObjectClass:PathToClass[:AddCreateButtonOrNot[:Filter[:Sortfield]]]',
-	 *  	'select' (list of values are in 'options'. for integer list of values are in 'arrayofkeyval'),
-	 *  	'sellist:TableName:LabelFieldName[:KeyFieldName[:KeyFieldParent[:Filter[:CategoryIdType[:CategoryIdList[:SortField]]]]]]',
-	 *  	'chkbxlst:...',
-	 *  	'varchar(x)',
-	 *  	'text', 'text:none', 'html',
-	 *   	'double(24,8)', 'real', 'price', 'stock',
-	 *  	'date', 'datetime', 'timestamp', 'duration',
-	 *  	'boolean', 'checkbox', 'radio', 'array',
-	 *  	'mail', 'phone', 'url', 'password', 'ip'
-	 *		Note: Filter must be a Dolibarr Universal Filter syntax string. Example: "(t.ref:like:'SO-%') or (t.date_creation:<:'20160101') or (t.status:!=:0) or (t.nature:is:NULL)"
-	 *  'label' the translation key.
-	 *  'alias' the alias used into some old hard coded SQL requests
-	 *  'picto' is code of a picto to show before value in forms
-	 *  'enabled' is a condition when the field must be managed (Example: 1 or 'getDolGlobalInt("MY_SETUP_PARAM")' or 'isModEnabled("multicurrency")' ...)
-	 *  'position' is the sort order of field.
-	 *  'notnull' is set to 1 if not null in database. Set to -1 if we must set data to null if empty ('' or 0).
-	 *  'visible' says if field is visible in list (Examples: 0=Not visible, 1=Visible on list and create/update/view forms, 2=Visible on list only, 3=Visible on create/update/view form only (not list), 4=Visible on list and update/view form only (not create). 5=Visible on list and view only (not create/not update). Using a negative value means field is not shown by default on list but can be selected for viewing)
-	 *  'noteditable' says if field is not editable (1 or 0)
-	 *  'alwayseditable' says if field can be modified also when status is not draft ('1' or '0')
-	 *  'default' is a default value for creation (can still be overwrote by the Setup of Default Values if field is editable in creation form). Note: If default is set to '(PROV)' and field is 'ref', the default value will be set to '(PROVid)' where id is rowid when a new record is created.
-	 *  'index' if we want an index in database.
-	 *  'foreignkey'=>'tablename.field' if the field is a foreign key (it is recommended to name the field fk_...).
-	 *  'searchall' is 1 if we want to search in this field when making a search from the quick search button.
-	 *  'isameasure' must be set to 1 or 2 if field can be used for measure. Field type must be summable like integer or double(24,8). Use 1 in most cases, or 2 if you don't want to see the column total into list (for example for percentage)
-	 *  'css' and 'cssview' and 'csslist' is the CSS style to use on field. 'css' is used in creation and update. 'cssview' is used in view mode. 'csslist' is used for columns in lists. For example: 'css'=>'minwidth300 maxwidth500 widthcentpercentminusx', 'cssview'=>'wordbreak', 'csslist'=>'tdoverflowmax200'
-	 *  'help' and 'helplist' is a 'TranslationString' to use to show a tooltip on field. You can also use 'TranslationString:keyfortooltiponlick' for a tooltip on click.
-	 *  'showoncombobox' if value of the field must be visible into the label of the combobox that list record
-	 *  'disabled' is 1 if we want to have the field locked by a 'disabled' attribute. In most cases, this is never set into the definition of $fields into class, but is set dynamically by some part of code.
-	 *  'arrayofkeyval' to set a list of values if type is a list of predefined values. For example: array("0"=>"Draft","1"=>"Active","-1"=>"Cancel"). Note that type can be 'integer' or 'varchar'
-	 *  'autofocusoncreate' to have field having the focus on a create form. Only 1 field should have this property set to 1.
-	 *  'comment' is not used. You can store here any text of your choice. It is not used by application.
-	 *	'validate' is 1 if you need to validate the field with $this->validateField(). Need MAIN_ACTIVATE_VALIDATION_RESULT.
-	 *  'copytoclipboard' is 1 or 2 to allow to add a picto to copy value into clipboard (1=picto after label, 2=picto after value)
-	 *
-	 *  Note: To have value dynamic, you can set value to 0 in definition and edit the value on the fly into the constructor.
-	 */
-
-	public $fields = array(
-		'rowid' => array('type' => 'integer', 'label' => 'ID', 'enabled' => 1, 'visible' => -1, 'notnull' => 1, 'position' => 10),
-		'fk_mo' => array('type' => 'integer', 'label' => 'Mo', 'enabled' => 1, 'visible' => -1, 'notnull' => 1, 'position' => 15),
-		'origin_id' => array('type' => 'integer', 'label' => 'Origin', 'enabled' => 1, 'visible' => -1, 'notnull' => 0, 'position' => 17),
-		'origin_type' => array('type' => 'varchar(10)', 'label' => 'Origin type', 'enabled' => 1, 'visible' => -1, 'notnull' => 0, 'position' => 18),
-		'position' => array('type' => 'integer', 'label' => 'Position', 'enabled' => 1, 'visible' => -1, 'notnull' => 1, 'position' => 20),
-		'fk_product' => array('type' => 'integer', 'label' => 'Product', 'enabled' => 1, 'visible' => -1, 'notnull' => 1, 'position' => 25),
-		'fk_warehouse' => array('type' => 'integer', 'label' => 'Warehouse', 'enabled' => 1, 'visible' => -1, 'position' => 30),
-		'qty' => array('type' => 'real', 'label' => 'Qty', 'enabled' => 1, 'visible' => -1, 'notnull' => 1, 'position' => 35),
-		'qty_frozen' => array('type' => 'smallint', 'label' => 'QuantityFrozen', 'enabled' => 1, 'visible' => 1, 'default' => '0', 'notnull' => 1, 'position' => 105, 'css' => 'maxwidth50imp', 'help' => 'QuantityConsumedInvariable'),
-		'disable_stock_change' => array('type' => 'smallint', 'label' => 'DisableStockChange', 'enabled' => 1, 'visible' => 1, 'default' => '0', 'notnull' => 1, 'position' => 108, 'css' => 'maxwidth50imp', 'help' => 'DisableStockChangeHelp'),
-		'batch' => array('type' => 'varchar(30)', 'label' => 'Batch', 'enabled' => 1, 'visible' => -1, 'position' => 140),
-		'role' => array('type' => 'varchar(10)', 'label' => 'Role', 'enabled' => 1, 'visible' => -1, 'position' => 145),
-		'fk_mrp_production' => array('type' => 'integer', 'label' => 'Fk mrp production', 'enabled' => 1, 'visible' => -1, 'position' => 150),
-		'fk_stock_movement' => array('type' => 'integer', 'label' => 'StockMovement', 'enabled' => 1, 'visible' => -1, 'position' => 155),
-		'date_creation' => array('type' => 'datetime', 'label' => 'DateCreation', 'enabled' => 1, 'visible' => -2, 'notnull' => 1, 'position' => 160),
-		'tms' => array('type' => 'timestamp', 'label' => 'Tms', 'enabled' => 1, 'visible' => -1, 'notnull' => 1, 'position' => 165),
-		'fk_user_creat' => array('type' => 'integer', 'label' => 'UserCreation', 'enabled' => 1, 'visible' => -1, 'notnull' => 1, 'position' => 170),
-		'fk_user_modif' => array('type' => 'integer', 'label' => 'UserModification', 'enabled' => 1, 'visible' => -1, 'position' => 175),
-		'import_key' => array('type' => 'varchar(14)', 'label' => 'ImportId', 'enabled' => 1, 'visible' => -1, 'position' => 180),
-		'fk_default_workstation' => array('type' => 'integer', 'label' => 'DefaultWorkstation', 'enabled' => 1, 'visible' => 1, 'notnull' => 0, 'position' => 185),
-		'fk_unit' => array('type' => 'int', 'label' => 'Unit', 'enabled' => 1, 'visible' => 1, 'notnull' => 0, 'position' => 186)
-	);
-
-	public $rowid;
-	public $fk_mo;
-	public $origin_id;
-	public $origin_type;
-	public $position;
-	public $fk_product;
-	public $fk_warehouse;
-
-	/**
-	 * @var float Quantity
-	 */
-	public $qty;
-
-	/**
-	 * @var float Quantity frozen
-	 */
-	public $qty_frozen;
-	public $disable_stock_change;
-	public $efficiency;
-	public $batch;
-	public $role;
-	public $fk_mrp_production;
-	public $fk_stock_movement;
-	public $date_creation;
-	public $fk_user_creat;
-	public $fk_user_modif;
-	public $import_key;
-	public $fk_parent_line;
-	public $fk_unit;
-
-	/**
-	 * @var int Service Workstation
-	 */
-	public $fk_default_workstation;
->>>>>>> 25c4f5bd
-
-	/**
-	 * Function used to return children of Mo
-	 *
-<<<<<<< HEAD
-	 * @return Mo[]|int 			array if OK, -1 if KO
-=======
-	 * @param DoliDB $db Database handler
->>>>>>> 25c4f5bd
-	 */
-	public function getMoChilds()
-	{
-<<<<<<< HEAD
-		$TMoChilds = array();
-		$error = 0;
-
-		$sql = "SELECT rowid FROM ".MAIN_DB_PREFIX."mrp_mo as mo_child";
-		$sql .= " WHERE fk_parent_line IN ";
-		$sql .= " (SELECT rowid FROM ".MAIN_DB_PREFIX."mrp_production as line_parent";
-		$sql .= " WHERE fk_mo=".((int) $this->id).")";
-=======
-		global $langs;
-
-		$this->db = $db;
-
-		$this->ismultientitymanaged = 0;
-		$this->isextrafieldmanaged = 1;
-
-		if (!getDolGlobalString('MAIN_SHOW_TECHNICAL_ID') && isset($this->fields['rowid'])) {
-			$this->fields['rowid']['visible'] = 0;
-		}
-		if (!isModEnabled('multicompany') && isset($this->fields['entity'])) {
-			$this->fields['entity']['enabled'] = 0;
-		}
->>>>>>> 25c4f5bd
-
-		$resql = $this->db->query($sql);
-
-		if ($resql) {
-			if ($this->db->num_rows($resql) > 0) {
-				while ($obj = $this->db->fetch_object($resql)) {
-					$MoChild = new Mo($this->db);
-					$res = $MoChild->fetch($obj->rowid);
-					if ($res > 0) {
-						$TMoChilds[$MoChild->id] = $MoChild;
-					} else {
-						$error++;
-					}
-				}
-			}
-		} else {
-			$error++;
-		}
-
-<<<<<<< HEAD
-		if ($error) {
-=======
-	/**
-	 * Create object into database
-	 *
-	 * @param  User $user      User that creates
-	 * @param  int 	$notrigger 0=launch triggers after, 1=disable triggers
-	 * @return int             Return integer <0 if KO, Id of created object if OK
-	 */
-	public function create(User $user, $notrigger = 0)
-	{
-		if (empty($this->qty)) {
-			$this->error = 'ErrorEmptyValueForQty';
->>>>>>> 25c4f5bd
-			return -1;
-		} else {
-			return $TMoChilds;
-		}
-	}
-
-	/**
-	 * Function used to return all child MOs recursively
-	 *
-<<<<<<< HEAD
-	 * @param int $depth   Depth for recursing loop count
-	 * @return Mo[]|int[]|int  array of MOs if OK, -1 if KO
-=======
-	 * @param int    $id   Id object
-	 * @param string $ref  Ref
-	 * @return int         Return integer <0 if KO, 0 if not found, >0 if OK
->>>>>>> 25c4f5bd
-	 */
-	public function getAllMoChilds($depth = 0)
-	{
-		if ($depth > 1000) {
-			return -1;
-		}
-
-<<<<<<< HEAD
-		$TMoChilds = array();
-		$error = 0;
-
-		$childMoList = $this->getMoChilds();
-=======
-	/**
-	 * Load list of objects in memory from the database.
-	 *
-	 * @param  string      	$sortorder    	Sort Order
-	 * @param  string      	$sortfield    	Sort field
-	 * @param  int         	$limit        	limit
-	 * @param  int         	$offset       	Offset
-	 * @param  string|array $filter       	Filter array. Example array('field'=>'valueforlike', 'customurl'=>...)
-	 * @param  string      	$filtermode   	Filter mode (AND or OR)
-	 * @return array|int                 	int <0 if KO, array of pages if OK
-	 */
-	public function fetchAll($sortorder = '', $sortfield = '', $limit = 0, $offset = 0, $filter = '', $filtermode = 'AND')
-	{
-		dol_syslog(__METHOD__, LOG_DEBUG);
->>>>>>> 25c4f5bd
-
-		if ($childMoList == -1) {
-			return -1;
-		}
-
-<<<<<<< HEAD
-		foreach ($childMoList as $childMo) {
-			$TMoChilds[$childMo->id] = $childMo;
-		}
-
-		foreach ($childMoList as $childMo) {
-			$childMoChildren = $childMo->getAllMoChilds($depth + 1);
-
-			if ($childMoChildren == -1) {
-				$error++;
-			} else {
-				foreach ($childMoChildren as $child) {
-					$TMoChilds[$child->id] = $child;
-=======
-		$sql = 'SELECT ';
-		$sql .= $this->getFieldList();
-		$sql .= ' FROM '.MAIN_DB_PREFIX.$this->table_element.' as t';
-		if (isset($this->ismultientitymanaged) && $this->ismultientitymanaged == 1) {
-			$sql .= ' WHERE t.entity IN ('.getEntity($this->element).')';
-		} else {
-			$sql .= ' WHERE 1 = 1';
-		}
-
-		// Deprecated.
-		if (is_array($filter)) {
-			$sqlwhere = array();
-			if (count($filter) > 0) {
-				foreach ($filter as $key => $value) {
-					if ($key == 't.rowid') {
-						$sqlwhere[] = $key." = ".((int) $value);
-					} elseif (strpos($key, 'date') !== false) {
-						$sqlwhere[] = $key." = '".$this->db->idate($value)."'";
-					} else {
-						$sqlwhere[] = $key." LIKE '%".$this->db->escape($this->db->escapeforlike($value))."%'";
-					}
->>>>>>> 25c4f5bd
-				}
-			}
-			if (count($sqlwhere) > 0) {
-				$sql .= ' AND ('.implode(' '.$this->db->escape($filtermode).' ', $sqlwhere).')';
-			}
-
-			$filter = '';
-		}
-<<<<<<< HEAD
-
-		if ($error) {
-			return -1;
-		} else {
-			return $TMoChilds;
-=======
-
-		// Manage filter
-		$errormessage = '';
-		$sql .= forgeSQLFromUniversalSearchCriteria($filter, $errormessage);
-		if ($errormessage) {
-			$this->errors[] = $errormessage;
-			dol_syslog(__METHOD__.' '.implode(',', $this->errors), LOG_ERR);
-			return -1;
-		}
-
-		if (!empty($sortfield)) {
-			$sql .= $this->db->order($sortfield, $sortorder);
-		}
-		if (!empty($limit)) {
-			$sql .= $this->db->plimit($limit, $offset);
->>>>>>> 25c4f5bd
-		}
-	}
-
-<<<<<<< HEAD
-=======
-		$resql = $this->db->query($sql);
-		if ($resql) {
-			$num = $this->db->num_rows($resql);
-			$i = 0;
-			while ($i < ($limit ? min($limit, $num) : $num)) {
-				$obj = $this->db->fetch_object($resql);
->>>>>>> 25c4f5bd
-
-
-	/**
-	 * Function used to return children of Mo
-	 *
-	 * @return Mo|int			MO object if OK, -1 if KO, 0 if not exist
-	 */
-	public function getMoParent()
-	{
-		$MoParent = new Mo($this->db);
-		$error = 0;
-
-		$sql = "SELECT lineparent.fk_mo as id_moparent FROM ".MAIN_DB_PREFIX."mrp_mo as mo";
-		$sql .= " LEFT JOIN ".MAIN_DB_PREFIX."mrp_production lineparent ON mo.fk_parent_line = lineparent.rowid";
-		$sql .= " WHERE mo.rowid = ".((int) $this->id);
-
-		$resql = $this->db->query($sql);
-
-		if ($resql) {
-			if ($this->db->num_rows($resql) > 0) {
-				$obj = $this->db->fetch_object($resql);
-				$res = $MoParent->fetch($obj->id_moparent);
-				if ($res < 0) {
-					$error++;
-				}
-			} else {
-				return 0;
-			}
-		} else {
-<<<<<<< HEAD
-			$error++;
-		}
-=======
-			$this->errors[] = 'Error '.$this->db->lasterror();
-			dol_syslog(__METHOD__.' '.implode(',', $this->errors), LOG_ERR);
->>>>>>> 25c4f5bd
-
-		if ($error) {
-			return -1;
-		} else {
-			return $MoParent;
-		}
-	}
-
-	/**
-	 *	Return clickable link of object (with eventually picto)
-	 *
-<<<<<<< HEAD
-	 *	@param      string	    			$option                 Where point the link (0=> main card, 1,2 => shipment, 'nolink'=>No link)
-	 *  @param		array{string,mixed}		$arraydata				Array of data
-	 *  @return		string											HTML Code for Kanban thumb.
-	 */
-	public function getKanbanView($option = '', $arraydata = null)
-=======
-	 * @param  User $user      User that modifies
-	 * @param  int 	$notrigger 0=launch triggers after, 1=disable triggers
-	 * @return int             Return integer <0 if KO, >0 if OK
-	 */
-	public function update(User $user, $notrigger = 0)
->>>>>>> 25c4f5bd
-	{
-		global $langs;
-
-<<<<<<< HEAD
-		$selected = (empty($arraydata['selected']) ? 0 : $arraydata['selected']);
-
-		$return = '<div class="box-flex-item box-flex-grow-zero">';
-		$return .= '<div class="info-box info-box-sm">';
-		$return .= '<span class="info-box-icon bg-infobox-action">';
-		$return .= img_picto('', $this->picto);
-		//$return .= '<i class="fa fa-dol-action"></i>'; // Can be image
-		$return .= '</span>';
-		$return .= '<div class="info-box-content">';
-		$return .= '<span class="info-box-ref inline-block tdoverflowmax150 valignmiddle">'.(method_exists($this, 'getNomUrl') ? $this->getNomUrl() : $this->ref).'</span>';
-		if ($selected >= 0) {
-			$return .= '<input id="cb'.$this->id.'" class="flat checkforselect fright" type="checkbox" name="toselect[]" value="'.$this->id.'"'.($selected ? ' checked="checked"' : '').'>';
-		}
-		if (!empty($arraydata['bom'])) {
-			$return .= '<br><span class="info-box-label">'.$arraydata['bom']->getNomUrl(1).'</span>';
-		}
-		if (!empty($arraydata['product'])) {
-			$return .= '<br><span class="info-box-label">'.$arraydata['product']->getNomUrl(1).'</span>';
-			if (property_exists($this, 'qty')) {
-				$return .= ' <span class="info-box-label">('.$langs->trans("Qty").' '.$this->qty.')</span>';
-			}
-		} else {
-			if (property_exists($this, 'qty')) {
-				$return .= '<br><span class="info-box-label">'.$langs->trans('Quantity').' : '.$this->qty.'</span>';
-			}
-		}
-		if (method_exists($this, 'getLibStatut')) {
-			$return .= '<br><div class="info-box-status">'.$this->getLibStatut(3).'</div>';
-		}
-		$return .= '</div>';
-		$return .= '</div>';
-		$return .= '</div>';
-		return $return;
-=======
-	/**
-	 * Delete object in database
-	 *
-	 * @param User 	$user       User that deletes
-	 * @param int 	$notrigger  0=launch triggers after, 1=disable triggers
-	 * @return int             	Return integer <0 if KO, >0 if OK
-	 */
-	public function delete(User $user, $notrigger = 0)
-	{
-		return $this->deleteCommon($user, $notrigger);
-		//return $this->deleteCommon($user, $notrigger, 1);
->>>>>>> 25c4f5bd
-	}
 }