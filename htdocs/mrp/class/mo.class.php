<?php
/* Copyright (C) 2017  Laurent Destailleur <eldy@users.sourceforge.net>
 * Copyright (C) 2020  Lenin Rivas		   <lenin@leninrivas.com>
 * Copyright (C) ---Put here your own copyright and developer email---
 *
 * This program is free software; you can redistribute it and/or modify
 * it under the terms of the GNU General Public License as published by
 * the Free Software Foundation; either version 3 of the License, or
 * (at your option) any later version.
 *
 * This program is distributed in the hope that it will be useful,
 * but WITHOUT ANY WARRANTY; without even the implied warranty of
 * MERCHANTABILITY or FITNESS FOR A PARTICULAR PURPOSE.  See the
 * GNU General Public License for more details.
 *
 * You should have received a copy of the GNU General Public License
 * along with this program. If not, see <https://www.gnu.org/licenses/>.
 */

/**
 * \file        class/mo.class.php
 * \ingroup     mrp
 * \brief       This file is a CRUD class file for Mo (Create/Read/Update/Delete)
 */

// Put here all includes required by your class file
require_once DOL_DOCUMENT_ROOT.'/core/class/commonobject.class.php';
require_once DOL_DOCUMENT_ROOT.'/core/class/commonobjectline.class.php';
//require_once DOL_DOCUMENT_ROOT . '/societe/class/societe.class.php';
//require_once DOL_DOCUMENT_ROOT . '/product/class/product.class.php';

/**
 * Class for Mo
 */
class Mo extends CommonObject
{
	/**
	 * @var string ID to identify managed object
	 */
	public $element = 'mo';

	/**
	 * @var string Name of table without prefix where object is stored
	 */
	public $table_element = 'mrp_mo';

	/**
	 * @var int  Does mo support multicompany module ? 0=No test on entity, 1=Test with field entity, 2=Test with link by societe
	 */
	public $ismultientitymanaged = 1;

	/**
	 * @var int  Does mo support extrafields ? 0=No, 1=Yes
	 */
	public $isextrafieldmanaged = 1;

	/**
	 * @var string String with name of icon for mo. Must be the part after the 'object_' into object_mo.png
	 */
	public $picto = 'mrp';


	const STATUS_DRAFT = 0;
	const STATUS_VALIDATED = 1; // To produce
	const STATUS_INPROGRESS = 2;
	const STATUS_PRODUCED = 3;
	const STATUS_CANCELED = 9;


	/**
	 *  'type' field format ('integer', 'integer:ObjectClass:PathToClass[:AddCreateButtonOrNot[:Filter]]', 'sellist:TableName:LabelFieldName[:KeyFieldName[:KeyFieldParent[:Filter]]]', 'varchar(x)', 'double(24,8)', 'real', 'price', 'text', 'text:none', 'html', 'date', 'datetime', 'timestamp', 'duration', 'mail', 'phone', 'url', 'password')
	 *         Note: Filter can be a string like "(t.ref:like:'SO-%') or (t.date_creation:<:'20160101') or (t.nature:is:NULL)"
	 *  'label' the translation key.
	 *  'picto' is code of a picto to show before value in forms
	 *  'enabled' is a condition when the field must be managed (Example: 1 or '$conf->global->MY_SETUP_PARAM)
	 *  'position' is the sort order of field.
	 *  'notnull' is set to 1 if not null in database. Set to -1 if we must set data to null if empty ('' or 0).
	 *  'visible' says if field is visible in list (Examples: 0=Not visible, 1=Visible on list and create/update/view forms, 2=Visible on list only, 3=Visible on create/update/view form only (not list), 4=Visible on list and update/view form only (not create). 5=Visible on list and view only (not create/not update). Using a negative value means field is not shown by default on list but can be selected for viewing)
	 *  'noteditable' says if field is not editable (1 or 0)
	 *  'default' is a default value for creation (can still be overwrote by the Setup of Default Values if field is editable in creation form). Note: If default is set to '(PROV)' and field is 'ref', the default value will be set to '(PROVid)' where id is rowid when a new record is created.
	 *  'index' if we want an index in database.
	 *  'foreignkey'=>'tablename.field' if the field is a foreign key (it is recommanded to name the field fk_...).
	 *  'searchall' is 1 if we want to search in this field when making a search from the quick search button.
	 *  'isameasure' must be set to 1 if you want to have a total on list for this field. Field type must be summable like integer or double(24,8).
	 *  'css' and 'cssview' and 'csslist' is the CSS style to use on field. 'css' is used in creation and update. 'cssview' is used in view mode. 'csslist' is used for columns in lists. For example: 'maxwidth200', 'wordbreak', 'tdoverflowmax200'
	 *  'help' is a 'TranslationString' to use to show a tooltip on field. You can also use 'TranslationString:keyfortooltiponlick' for a tooltip on click.
	 *  'showoncombobox' if value of the field must be visible into the label of the combobox that list record
	 *  'disabled' is 1 if we want to have the field locked by a 'disabled' attribute. In most cases, this is never set into the definition of $fields into class, but is set dynamically by some part of code.
	 *  'arrayofkeyval' to set list of value if type is a list of predefined values. For example: array("0"=>"Draft","1"=>"Active","-1"=>"Cancel")
	 *  'autofocusoncreate' to have field having the focus on a create form. Only 1 field should have this property set to 1.
	 *  'comment' is not used. You can store here any text of your choice. It is not used by application.
	 *
	 *  Note: To have value dynamic, you can set value to 0 in definition and edit the value on the fly into the constructor.
	 */

	// BEGIN MODULEBUILDER PROPERTIES
	/**
	 * @var array  Array with all fields and their property. Do not use it as a static var. It may be modified by constructor.
	 */
	public $fields = array(
		'rowid' => array('type'=>'integer', 'label'=>'TechnicalID', 'enabled'=>1, 'visible'=>-2, 'position'=>1, 'notnull'=>1, 'index'=>1, 'comment'=>"Id",),
		'entity' => array('type'=>'integer', 'label'=>'Entity', 'enabled'=>1, 'visible'=>0, 'position'=>5, 'notnull'=>1, 'default'=>'1', 'index'=>1),
		'ref' => array('type'=>'varchar(128)', 'label'=>'Ref', 'enabled'=>1, 'visible'=>4, 'position'=>10, 'notnull'=>1, 'default'=>'(PROV)', 'index'=>1, 'searchall'=>1, 'comment'=>"Reference of object", 'showoncombobox'=>'1', 'noteditable'=>1),
		'fk_bom' => array('type'=>'integer:Bom:bom/class/bom.class.php:0:t.status=1', 'filter'=>'active=1', 'label'=>'BOM', 'enabled'=>'$conf->bom->enabled', 'visible'=>1, 'position'=>33, 'notnull'=>-1, 'index'=>1, 'comment'=>"Original BOM", 'css'=>'minwidth100 maxwidth300', 'csslist'=>'nowraponall', 'picto'=>'bom'),
		'mrptype' => array('type'=>'integer', 'label'=>'Type', 'enabled'=>1, 'visible'=>1, 'position'=>34, 'notnull'=>1, 'default'=>'0', 'arrayofkeyval'=>array(0=>'Manufacturing', 1=>'Disassemble'), 'css'=>'minwidth150', 'csslist'=>'minwidth150 center'),
		'fk_product' => array('type'=>'integer:Product:product/class/product.class.php:0', 'label'=>'Product', 'enabled'=>'$conf->product->enabled', 'visible'=>1, 'position'=>35, 'notnull'=>1, 'index'=>1, 'comment'=>"Product to produce", 'css'=>'maxwidth300', 'csslist'=>'tdoverflowmax100', 'picto'=>'product'),
		'qty' => array('type'=>'real', 'label'=>'QtyToProduce', 'enabled'=>1, 'visible'=>1, 'position'=>40, 'notnull'=>1, 'comment'=>"Qty to produce", 'css'=>'width75', 'default'=>1, 'isameasure'=>1),
		'label' => array('type'=>'varchar(255)', 'label'=>'Label', 'enabled'=>1, 'visible'=>1, 'position'=>42, 'notnull'=>-1, 'searchall'=>1, 'showoncombobox'=>'2', 'css'=>'maxwidth300', 'csslist'=>'tdoverflowmax200'),
		'fk_soc' => array('type'=>'integer:Societe:societe/class/societe.class.php:1', 'label'=>'ThirdParty', 'picto'=>'company', 'enabled'=>'$conf->societe->enabled', 'visible'=>-1, 'position'=>50, 'notnull'=>-1, 'index'=>1, 'css'=>'maxwidth400', 'csslist'=>'tdoverflowmax150'),
		'fk_project' => array('type'=>'integer:Project:projet/class/project.class.php:1:fk_statut=1', 'label'=>'Project', 'picto'=>'project', 'enabled'=>'$conf->project->enabled', 'visible'=>-1, 'position'=>51, 'notnull'=>-1, 'index'=>1, 'css'=>'minwidth200 maxwidth400', 'csslist'=>'tdoverflowmax100'),
		'fk_warehouse' => array('type'=>'integer:Entrepot:product/stock/class/entrepot.class.php:0', 'label'=>'WarehouseForProduction', 'picto'=>'stock', 'enabled'=>'$conf->stock->enabled', 'visible'=>1, 'position'=>52, 'css'=>'maxwidth400', 'csslist'=>'tdoverflowmax200'),
		'note_public' => array('type'=>'html', 'label'=>'NotePublic', 'enabled'=>1, 'visible'=>0, 'position'=>61, 'notnull'=>-1,),
		'note_private' => array('type'=>'html', 'label'=>'NotePrivate', 'enabled'=>1, 'visible'=>0, 'position'=>62, 'notnull'=>-1,),
		'date_creation' => array('type'=>'datetime', 'label'=>'DateCreation', 'enabled'=>1, 'visible'=>-2, 'position'=>500, 'notnull'=>1,),
		'tms' => array('type'=>'timestamp', 'label'=>'DateModification', 'enabled'=>1, 'visible'=>-2, 'position'=>501, 'notnull'=>1,),
		'date_valid' => array('type'=>'datetime', 'label'=>'DateValidation', 'enabled'=>1, 'visible'=>-2, 'position'=>502,),
		'fk_user_creat' => array('type'=>'integer:User:user/class/user.class.php', 'label'=>'UserAuthor', 'enabled'=>1, 'visible'=>-2, 'position'=>510, 'notnull'=>1, 'foreignkey'=>'user.rowid', 'csslist'=>'tdoverflowmax100'),
		'fk_user_modif' => array('type'=>'integer:User:user/class/user.class.php', 'label'=>'UserModif', 'enabled'=>1, 'visible'=>-2, 'position'=>511, 'notnull'=>-1, 'csslist'=>'tdoverflowmax100'),
		'date_start_planned' => array('type'=>'datetime', 'label'=>'DateStartPlannedMo', 'enabled'=>1, 'visible'=>1, 'position'=>55, 'notnull'=>-1, 'index'=>1, 'help'=>'KeepEmptyForAsap'),
		'date_end_planned' => array('type'=>'datetime', 'label'=>'DateEndPlannedMo', 'enabled'=>1, 'visible'=>1, 'position'=>56, 'notnull'=>-1, 'index'=>1,),
		'import_key' => array('type'=>'varchar(14)', 'label'=>'ImportId', 'enabled'=>1, 'visible'=>-2, 'position'=>1000, 'notnull'=>-1,),
		'model_pdf' =>array('type'=>'varchar(255)', 'label'=>'Model pdf', 'enabled'=>1, 'visible'=>0, 'position'=>1010),
		'status' => array('type'=>'integer', 'label'=>'Status', 'enabled'=>1, 'visible'=>2, 'position'=>1000, 'default'=>0, 'notnull'=>1, 'index'=>1, 'arrayofkeyval'=>array('0'=>'Draft', '1'=>'Validated', '2'=>'InProgress', '3'=>'StatusMOProduced', '9'=>'Canceled')),
		'fk_parent_line' => array('type'=>'integer:MoLine:mrp/class/mo.class.php', 'label'=>'ParentMo', 'enabled'=>1, 'visible'=>0, 'position'=>1020, 'default'=>0, 'notnull'=>0, 'index'=>1,'showoncombobox'=>0),
	);
	public $rowid;
	public $entity;
	public $ref;
	public $mrptype;
	public $label;
	public $qty;
	public $fk_warehouse;
	public $fk_soc;

	/**
	 * @var string public note
	 */
	public $note_public;

	/**
	 * @var string private note
	 */
	public $note_private;

	/**
	 * @var integer|string date_creation
	 */
	public $date_creation;


	public $tms;
	public $fk_user_creat;
	public $fk_user_modif;
	public $import_key;
	public $status;
	public $fk_product;

	/**
	 * @var integer|string date_start_planned
	 */
	public $date_start_planned;

	/**
	 * @var integer|string date_end_planned
	 */
	public $date_end_planned;


	public $fk_bom;
	public $fk_project;
	// END MODULEBUILDER PROPERTIES


	// If this object has a subtable with lines

	/**
	 * @var string    Name of subtable line
	 */
	public $table_element_line = 'mrp_production';

	/**
	 * @var string    Field with ID of parent key if this field has a parent
	 */
	public $fk_element = 'fk_mo';

	/**
	 * @var string    Name of subtable class that manage subtable lines
	 */
	public $class_element_line = 'MoLine';

	/**
	 * @var array	List of child tables. To test if we can delete object.
	 */
	protected $childtables = array();

	/**
	 * @var array	List of child tables. To know object to delete on cascade.
	 */
	protected $childtablesoncascade = array('mrp_production');

	/**
	 * @var MoLine[]     Array of subtable lines
	 */
	public $lines = array();

	/**
	 * @var integer	Mo parent line
	 * */

	public $fk_parent_line;


	/**
	 * Constructor
	 *
	 * @param DoliDb $db Database handler
	 */
	public function __construct(DoliDB $db)
	{
		global $conf, $langs;

		$this->db = $db;

		if (empty($conf->global->MAIN_SHOW_TECHNICAL_ID) && isset($this->fields['rowid'])) {
			$this->fields['rowid']['visible'] = 0;
		}
		if (!isModEnabled('multicompany') && isset($this->fields['entity'])) {
			$this->fields['entity']['enabled'] = 0;
		}

		// Unset fields that are disabled
		foreach ($this->fields as $key => $val) {
			if (isset($val['enabled']) && empty($val['enabled'])) {
				unset($this->fields[$key]);
			}
		}

		// Translate some data of arrayofkeyval
		foreach ($this->fields as $key => $val) {
			if (!empty($val['arrayofkeyval']) && is_array($val['arrayofkeyval'])) {
				foreach ($val['arrayofkeyval'] as $key2 => $val2) {
					$this->fields[$key]['arrayofkeyval'][$key2] = $langs->trans($val2);
				}
			}
		}
	}

	/**
	 * Create object into database
	 *
	 * @param  User $user      User that creates
	 * @param  bool $notrigger false=launch triggers after, true=disable triggers
	 * @return int             <=0 if KO, Id of created object if OK
	 */
	public function create(User $user, $notrigger = false)
	{
		global $conf;

		$error = 0;
		$idcreated = 0;

		$this->db->begin();

		// Check that product is not a kit/virtual product
		if (empty($conf->global->ALLOW_USE_KITS_INTO_BOM_AND_MO) && $this->fk_product > 0) {
			include_once DOL_DOCUMENT_ROOT.'/product/class/product.class.php';
			$tmpproduct = new Product($this->db);
			$tmpproduct->fetch($this->fk_product);
			if ($tmpproduct->hasFatherOrChild(1) > 0) {
				$this->error = 'ErrorAVirtualProductCantBeUsedIntoABomOrMo';
				$this->errors[] = $this->error;
				$this->db->rollback();
				return -1;
			}
		}

		if ($this->fk_bom > 0) {
			// If there is a nown BOM, we force the type of MO to the type of BOM
			$tmpbom = new BOM($this->db);
			$tmpbom->fetch($this->fk_bom);

			$this->mrptype = $tmpbom->bomtype;
		}

		if (!$error) {
			$idcreated = $this->createCommon($user, $notrigger);
			if ($idcreated <= 0) {
				$error++;
			}
		}

		if (!$error) {
			$result = $this->updateProduction($user, $notrigger);	// Insert lines from BOM
			if ($result <= 0) {
				$error++;
			}
		}

		if (!$error) {
			$this->db->commit();
		} else {
			$this->db->rollback();
		}

		return $idcreated;
	}

	/**
	 * Clone an object into another one
	 *
	 * @param  	User 	$user      	User that creates
	 * @param  	int 	$fromid     Id of object to clone
	 * @return 	mixed 				New object created, <0 if KO
	 */
	public function createFromClone(User $user, $fromid)
	{
		global $langs, $extrafields;
		$error = 0;

		dol_syslog(__METHOD__, LOG_DEBUG);

		$object = new self($this->db);

		$this->db->begin();

		// Load source object
		$result = $object->fetchCommon($fromid);
		if ($result > 0 && !empty($object->table_element_line)) {
			$object->fetchLines();
		}

		// get lines so they will be clone
		//foreach($this->lines as $line)
		//	$line->fetch_optionals();

		// Reset some properties
		unset($object->id);
		unset($object->fk_user_creat);
		unset($object->import_key);

		// Clear fields
		$object->ref = empty($this->fields['ref']['default']) ? "copy_of_".$object->ref : $this->fields['ref']['default'];
		$object->label = empty($this->fields['label']['default']) ? $langs->trans("CopyOf")." ".$object->label : $this->fields['label']['default'];
		$object->status = self::STATUS_DRAFT;
		// ...
		// Clear extrafields that are unique
		if (is_array($object->array_options) && count($object->array_options) > 0) {
			$extrafields->fetch_name_optionals_label($this->table_element);
			foreach ($object->array_options as $key => $option) {
				$shortkey = preg_replace('/options_/', '', $key);
				if (!empty($extrafields->attributes[$this->element]['unique'][$shortkey])) {
					//var_dump($key);
					//var_dump($clonedObj->array_options[$key]); exit;
					unset($object->array_options[$key]);
				}
			}
		}

		// Create clone
		$object->context['createfromclone'] = 'createfromclone';
		$result = $object->createCommon($user);
		if ($result < 0) {
			$error++;
			$this->error = $object->error;
			$this->errors = $object->errors;
		}

		if (!$error) {
			// copy internal contacts
			if ($this->copy_linked_contact($object, 'internal') < 0) {
				$error++;
			}
		}

		if (!$error) {
			// copy external contacts if same company
			if (property_exists($this, 'socid') && $this->socid == $object->socid) {
				if ($this->copy_linked_contact($object, 'external') < 0) {
					$error++;
				}
			}
		}

		unset($object->context['createfromclone']);

		// End
		if (!$error) {
			$this->db->commit();
			return $object;
		} else {
			$this->db->rollback();
			return -1;
		}
	}

	/**
	 * Load object in memory from the database
	 *
	 * @param int    $id   Id object
	 * @param string $ref  Ref
	 * @return int         <0 if KO, 0 if not found, >0 if OK
	 */
	public function fetch($id, $ref = null)
	{
		$result = $this->fetchCommon($id, $ref);
		if ($result > 0 && !empty($this->table_element_line)) {
			$this->fetchLines();
		}
		return $result;
	}

	/**
	 * Load object lines in memory from the database
	 *
	 * @return int         <0 if KO, 0 if not found, >0 if OK
	 */
	public function fetchLines()
	{
		$this->lines = array();

		$result = $this->fetchLinesCommon();
		return $result;
	}


	/**
	 * Load list of objects in memory from the database.
	 *
	 * @param  string      $sortorder    Sort Order
	 * @param  string      $sortfield    Sort field
	 * @param  int         $limit        limit
	 * @param  int         $offset       Offset
	 * @param  array       $filter       Filter array. Example array('field'=>'valueforlike', 'customurl'=>...)
	 * @param  string      $filtermode   Filter mode (AND or OR)
	 * @return array|int                 int <0 if KO, array of pages if OK
	 */
	public function fetchAll($sortorder = '', $sortfield = '', $limit = 0, $offset = 0, array $filter = array(), $filtermode = 'AND')
	{
		global $conf;

		dol_syslog(__METHOD__, LOG_DEBUG);

		$records = array();

		$sql = 'SELECT ';
		$sql .= $this->getFieldList();
		$sql .= ' FROM '.MAIN_DB_PREFIX.$this->table_element.' as t';
		if (isset($this->ismultientitymanaged) && $this->ismultientitymanaged == 1) {
			$sql .= ' WHERE t.entity IN ('.getEntity($this->table_element).')';
		} else {
			$sql .= ' WHERE 1 = 1';
		}
		// Manage filter
		$sqlwhere = array();
		if (count($filter) > 0) {
			foreach ($filter as $key => $value) {
				if ($key == 't.rowid') {
					$sqlwhere[] = $key." = ".((int) $value);
				} elseif (strpos($key, 'date') !== false) {
					$sqlwhere[] = $key." = '".$this->db->idate($value)."'";
				} elseif ($key == 'customsql') {
					$sqlwhere[] = $value;
				} else {
					$sqlwhere[] = $key." LIKE '%".$this->db->escape($value)."%'";
				}
			}
		}
		if (count($sqlwhere) > 0) {
			$sql .= ' AND ('.implode(' '.$this->db->escape($filtermode).' ', $sqlwhere).')';
		}

		if (!empty($sortfield)) {
			$sql .= $this->db->order($sortfield, $sortorder);
		}
		if (!empty($limit)) {
			$sql .= $this->db->plimit($limit, $offset);
		}

		$resql = $this->db->query($sql);
		if ($resql) {
			$num = $this->db->num_rows($resql);
			$i = 0;
			while ($i < min($limit, $num)) {
				$obj = $this->db->fetch_object($resql);

				$record = new self($this->db);
				$record->setVarsFromFetchObj($obj);

				$records[$record->id] = $record;

				$i++;
			}
			$this->db->free($resql);

			return $records;
		} else {
			$this->errors[] = 'Error '.$this->db->lasterror();
			dol_syslog(__METHOD__.' '.join(',', $this->errors), LOG_ERR);

			return -1;
		}
	}

	/**
	 * Get list of lines linked to current line for a defined role.
	 *
	 * @param  	string 	$role      	Get lines linked to current line with the selected role ('consumed', 'produced', ...)
	 * @param	int		$lineid		Id of production line to filter childs
	 * @return 	array             	Array of lines
	 */
	public function fetchLinesLinked($role, $lineid = 0)
	{
		$resarray = array();
		$mostatic = new MoLine($this->db);

		$sql = 'SELECT ';
		$sql .= $mostatic->getFieldList();
		$sql .= ' FROM '.MAIN_DB_PREFIX.$mostatic->table_element.' as t';
		$sql .= " WHERE t.role = '".$this->db->escape($role)."'";
		if ($lineid > 0) {
			$sql .= ' AND t.fk_mrp_production = '.((int) $lineid);
		} else {
			$sql .= 'AND t.fk_mo = '.((int) $this->id);
		}

		$resql = $this->db->query($sql);
		if ($resql) {
			$num = $this->db->num_rows($resql);

			$i = 0;
			while ($i < $num) {
				$obj = $this->db->fetch_object($resql);
				if ($obj) {
					$resarray[] = array(
						'rowid'=> $obj->rowid,
						'date'=> $this->db->jdate($obj->date_creation),
						'qty' => $obj->qty,
						'role' => $obj->role,
						'fk_product' => $obj->fk_product,
						'fk_warehouse' => $obj->fk_warehouse,
						'batch' => $obj->batch,
						'fk_stock_movement' => $obj->fk_stock_movement
					);
				}

				$i++;
			}

			return $resarray;
		} else {
			$this->error = $this->db->lasterror();
			return array();
		}
	}


	/**
	 * Count number of movement with origin of MO
	 *
	 * @return 	int			Number of movements
	 */
	public function countMovements()
	{
		$result = 0;

		$sql = 'SELECT COUNT(rowid) as nb FROM '.MAIN_DB_PREFIX.'stock_mouvement as sm';
		$sql .= " WHERE sm.origintype = 'mo' and sm.fk_origin = ".((int) $this->id);

		$resql = $this->db->query($sql);
		if ($resql) {
			$num = $this->db->num_rows($resql);

			$i = 0;
			while ($i < $num) {
				$obj = $this->db->fetch_object($resql);
				if ($obj) {
					$result = $obj->nb;
				}

				$i++;
			}
		} else {
			$this->error = $this->db->lasterror();
		}

		return $result;
	}


	/**
	 * Update object into database
	 *
	 * @param  User $user      User that modifies
	 * @param  bool $notrigger false=launch triggers after, true=disable triggers
	 * @return int             <0 if KO, >0 if OK
	 */
	public function update(User $user, $notrigger = false)
	{
		global $langs;

		$error = 0;

		$this->db->begin();

		$result = $this->updateCommon($user, $notrigger);
		if ($result <= 0) {
			$error++;
		}

		$result = $this->updateProduction($user, $notrigger);
		if ($result <= 0) {
			$error++;
		}

		if (!$error) {
			setEventMessages($langs->trans("RecordModifiedSuccessfully"), null, 'mesgs');
			$this->db->commit();
			return 1;
		} else {
			setEventMessages($this->error, $this->errors, 'errors');
			$this->db->rollback();
			return -1;
		}
	}

	/**
	 * Erase and update the line to consume and to produce.
	 *
	 * @param  User $user      User that modifies
	 * @param  bool $notrigger false=launch triggers after, true=disable triggers
	 * @return int             <0 if KO, >0 if OK
	 */
	public function updateProduction(User $user, $notrigger = true)
	{
		$error = 0;
		$role = "";

		if ($this->status != self::STATUS_DRAFT) {
			$this->error = 'BadStatus';
			return -1;
		}

		$this->db->begin();

		// Insert lines in mrp_production table from BOM data
		if (!$error) {
			// TODO Check that production has not started. If yes, we stop here.

			$sql = 'DELETE FROM '.MAIN_DB_PREFIX.'mrp_production WHERE fk_mo = '.((int) $this->id);
			$this->db->query($sql);

			$moline = new MoLine($this->db);

			// Line to produce
			$moline->fk_mo = $this->id;
			$moline->qty = $this->qty;
			$moline->fk_product = $this->fk_product;
			$moline->position = 1;

			if ($this->fk_bom > 0) {	// If a BOM is defined, we know what to produce.
				include_once DOL_DOCUMENT_ROOT.'/bom/class/bom.class.php';
				$bom = new Bom($this->db);
				$bom->fetch($this->fk_bom);
				if ($bom->bomtype == 1) {
					$role = 'toproduce';
					$moline->role = 'toconsume';
				} else {
					$role = 'toconsume';
					$moline->role = 'toproduce';
				}
			} else {
				if ($this->mrptype == 1) {
					$moline->role = 'toconsume';
				} else {
					$moline->role = 'toproduce';
				}
			}

			$resultline = $moline->create($user, false); // Never use triggers here
			if ($resultline <= 0) {
				$error++;
				$this->error = $moline->error;
				$this->errors = $moline->errors;
				dol_print_error($this->db, $moline->error, $moline->errors);
			}

			if ($this->fk_bom > 0) {	// If a BOM is defined, we know what to consume.
				if ($bom->id > 0) {
					// Lines to consume
					if (!$error) {
						foreach ($bom->lines as $line) {
							$moline = new MoLine($this->db);

							$moline->fk_mo = $this->id;
							$moline->origin_id = $line->id;
							$moline->origin_type = 'bomline';
							if ($line->qty_frozen) {
								$moline->qty = $line->qty; // Qty to consume does not depends on quantity to produce
							} else {
								$moline->qty = price2num(($line->qty / ( !empty($bom->qty) ? $bom->qty : 1 ) ) * $this->qty / ( !empty($line->efficiency) ? $line->efficiency : 1 ), 'MS'); // Calculate with Qty to produce and  more presition
							}
							if ($moline->qty <= 0) {
								$error++;
								$this->error = "BadValueForquantityToConsume";
								break;
							} else {
								$moline->fk_product = $line->fk_product;
								$moline->role = $role;
								$moline->position = $line->position;
								$moline->qty_frozen = $line->qty_frozen;
								$moline->disable_stock_change = $line->disable_stock_change;

								$resultline = $moline->create($user, false); // Never use triggers here
								if ($resultline <= 0) {
									$error++;
									$this->error = $moline->error;
									$this->errors = $moline->errors;
									dol_print_error($this->db, $moline->error, $moline->errors);
									break;
								}
							}
						}
					}
				}
			}
		}

		if (!$error) {
			$this->db->commit();
			return 1;
		} else {
			$this->db->rollback();
			return -1;
		}
	}


	/**
	 * Delete object in database
	 *
	 * @param User $user       User that deletes
	 * @param bool $notrigger  false=launch triggers after, true=disable triggers
	 * @return int             <0 if KO, >0 if OK
	 */
	public function delete(User $user, $notrigger = false)
	{
		return $this->deleteCommon($user, $notrigger);
		//return $this->deleteCommon($user, $notrigger, 1);
	}

	/**
	 *  Delete a line of object in database
	 *
	 *	@param  User	$user       User that delete
	 *  @param	int		$idline		Id of line to delete
	 *  @param 	bool 	$notrigger  false=launch triggers after, true=disable triggers
	 *  @return int         		>0 if OK, <0 if KO
	 */
	public function deleteLine(User $user, $idline, $notrigger = false)
	{
		global $langs;
		$langs->load('stocks');

		if ($this->status < 0) {
			$this->error = 'ErrorDeleteLineNotAllowedByObjectStatus';
			return -2;
		}

		$productstatic = new Product($this->db);
		$fk_movement = GETPOST('fk_movement', 'int');
		$arrayoflines = $this->fetchLinesLinked('consumed', $idline);

		if (!empty($arrayoflines)) {
			$this->db->begin();

			$stockmove = new MouvementStock($this->db);
			$stockmove->setOrigin($this->element, $this->id);

			if (!empty($fk_movement)) {
				$moline = new MoLine($this->db);
				$TArrayMoLine = $moline->fetchAll('', '', 1, 0, array('customsql' => 'fk_stock_movement ='.$fk_movement));
				$moline = array_shift($TArrayMoLine);

				$movement = new MouvementStock($this->db);
				$movement->fetch($fk_movement);
				$productstatic->fetch($movement->product_id);
				$qtytoprocess = $movement->qty;

				// Reverse stock movement
				$labelmovementCancel = $langs->trans("CancelProductionForRef", $productstatic->ref);
				$codemovementCancel = $langs->trans("StockIncrease");

				if (($qtytoprocess >= 0)) {
					$idstockmove = $stockmove->reception($user, $movement->product_id, $movement->warehouse_id, $qtytoprocess, 0, $labelmovementCancel, '', '', $movement->batch, dol_now(), 0, $codemovementCancel);
				} else {
					$idstockmove = $stockmove->livraison($user, $movement->product_id, $movement->warehouse_id, $qtytoprocess, 0, $labelmovementCancel, dol_now(), '', '', $movement->batch, 0, $codemovementCancel);
				}
				if ($idstockmove < 0) {
					$this->error++;
					$this->db->rollback();
					setEventMessages($stockmove->error, $stockmove->errors, 'errors');
				} else {
					$this->db->commit();
				}
				return $moline->delete($user, $notrigger);
			} else {
				foreach ($arrayoflines as $key => $arrayofline) {
					$lineDetails = $arrayoflines[$key];
					$productstatic->fetch($lineDetails['fk_product']);
					$qtytoprocess = $lineDetails['qty'];

					// Reverse stock movement
					$labelmovementCancel = $langs->trans("CancelProductionForRef", $productstatic->ref);
					$codemovementCancel = $langs->trans("StockIncrease");

					if ($qtytoprocess >= 0) {
						$idstockmove = $stockmove->reception($user, $lineDetails['fk_product'], $lineDetails['fk_warehouse'], $qtytoprocess, 0, $labelmovementCancel, '', '', $lineDetails['batch'], dol_now(), 0, $codemovementCancel);
					} else {
						$idstockmove = $stockmove->livraison($user, $lineDetails['fk_product'], $lineDetails['fk_warehouse'], $qtytoprocess, 0, $labelmovementCancel, dol_now(), '', '', $lineDetails['batch'], 0, $codemovementCancel);
					}
					if ($idstockmove < 0) {
						$this->error++;
						$this->db->rollback();
						setEventMessages($stockmove->error, $stockmove->errors, 'errors');
					} else {
						$this->db->commit();
					}
				}
				return $this->deleteLineCommon($user, $idline, $notrigger);
			}
		} else {
			return $this->deleteLineCommon($user, $idline, $notrigger);
		}
	}


	/**
	 *  Returns the reference to the following non used MO depending on the active numbering module
	 *  defined into MRP_MO_ADDON
	 *
	 *  @param	Product		$prod 	Object product
	 *  @return string      		MO free reference
	 */
	public function getNextNumRef($prod)
	{
		global $langs, $conf;
		$langs->load("mrp");

		if (!empty($conf->global->MRP_MO_ADDON)) {
			$mybool = false;

			$file = $conf->global->MRP_MO_ADDON.".php";
			$classname = $conf->global->MRP_MO_ADDON;

			// Include file with class
			$dirmodels = array_merge(array('/'), (array) $conf->modules_parts['models']);
			foreach ($dirmodels as $reldir) {
				$dir = dol_buildpath($reldir."core/modules/mrp/");

				// Load file with numbering class (if found)
				$mybool |= @include_once $dir.$file;
			}

			if ($mybool === false) {
				dol_print_error('', "Failed to include file ".$file);
				return '';
			}

			$obj = new $classname();
			$numref = $obj->getNextValue($prod, $this);

			if ($numref != "") {
				return $numref;
			} else {
				$this->error = $obj->error;
				//dol_print_error($this->db,get_class($this)."::getNextNumRef ".$obj->error);
				return "";
			}
		} else {
			print $langs->trans("Error")." ".$langs->trans("Error_MRP_MO_ADDON_NotDefined");
			return "";
		}
	}

	/**
	 *	Validate Mo
	 *
	 *	@param		User	$user     		User making status change
	 *  @param		int		$notrigger		1=Does not execute triggers, 0= execute triggers
	 *	@return  	int						<=0 if OK, 0=Nothing done, >0 if KO
	 */
	public function validate($user, $notrigger = 0)
	{
		global $conf, $langs;

		require_once DOL_DOCUMENT_ROOT.'/core/lib/files.lib.php';

		$error = 0;

		// Protection
		if ($this->status == self::STATUS_VALIDATED) {
			dol_syslog(get_class($this)."::validate action abandonned: already validated", LOG_WARNING);
			return 0;
		}

		/*if (! ((empty($conf->global->MAIN_USE_ADVANCED_PERMS) && !empty($user->rights->mrp->create))
		 || (!empty($conf->global->MAIN_USE_ADVANCED_PERMS) && !empty($user->rights->mrp->mrp_advance->validate))))
		 {
		 $this->error='NotEnoughPermissions';
		 dol_syslog(get_class($this)."::valid ".$this->error, LOG_ERR);
		 return -1;
		 }*/

		$now = dol_now();

		$this->db->begin();

		// Define new ref
		if (!$error && (preg_match('/^[\(]?PROV/i', $this->ref) || empty($this->ref))) { // empty should not happened, but when it occurs, the test save life
			$this->fetch_product();
			$num = $this->getNextNumRef($this->product);
		} else {
			$num = $this->ref;
		}
		$this->newref = $num;

		// Validate
		$sql = "UPDATE ".MAIN_DB_PREFIX.$this->table_element;
		$sql .= " SET ref = '".$this->db->escape($num)."',";
		$sql .= " status = ".self::STATUS_VALIDATED.",";
		$sql .= " date_valid='".$this->db->idate($now)."',";
		$sql .= " fk_user_valid = ".$user->id;
		$sql .= " WHERE rowid = ".((int) $this->id);

		dol_syslog(get_class($this)."::validate()", LOG_DEBUG);
		$resql = $this->db->query($sql);
		if (!$resql) {
			dol_print_error($this->db);
			$this->error = $this->db->lasterror();
			$error++;
		}

		if (!$error && !$notrigger) {
			// Call trigger
			$result = $this->call_trigger('MRP_MO_VALIDATE', $user);
			if ($result < 0) {
				$error++;
			}
			// End call triggers
		}

		if (!$error) {
			$this->oldref = $this->ref;

			// Rename directory if dir was a temporary ref
			if (preg_match('/^[\(]?PROV/i', $this->ref)) {
				// Now we rename also files into index
				$sql = 'UPDATE '.MAIN_DB_PREFIX."ecm_files set filename = CONCAT('".$this->db->escape($this->newref)."', SUBSTR(filename, ".(strlen($this->ref) + 1).")), filepath = 'mrp/".$this->db->escape($this->newref)."'";
				$sql .= " WHERE filename LIKE '".$this->db->escape($this->ref)."%' AND filepath = 'mrp/".$this->db->escape($this->ref)."' and entity = ".$conf->entity;
				$resql = $this->db->query($sql);
				if (!$resql) {
					$error++; $this->error = $this->db->lasterror();
				}

				// We rename directory ($this->ref = old ref, $num = new ref) in order not to lose the attachments
				$oldref = dol_sanitizeFileName($this->ref);
				$newref = dol_sanitizeFileName($num);
				$dirsource = $conf->mrp->dir_output.'/'.$oldref;
				$dirdest = $conf->mrp->dir_output.'/'.$newref;
				if (!$error && file_exists($dirsource)) {
					dol_syslog(get_class($this)."::validate() rename dir ".$dirsource." into ".$dirdest);

					if (@rename($dirsource, $dirdest)) {
						dol_syslog("Rename ok");
						// Rename docs starting with $oldref with $newref
						$listoffiles = dol_dir_list($conf->mrp->dir_output.'/'.$newref, 'files', 1, '^'.preg_quote($oldref, '/'));
						foreach ($listoffiles as $fileentry) {
							$dirsource = $fileentry['name'];
							$dirdest = preg_replace('/^'.preg_quote($oldref, '/').'/', $newref, $dirsource);
							$dirsource = $fileentry['path'].'/'.$dirsource;
							$dirdest = $fileentry['path'].'/'.$dirdest;
							@rename($dirsource, $dirdest);
						}
					}
				}
			}
		}

		// Set new ref and current status
		if (!$error) {
			$this->ref = $num;
			$this->status = self::STATUS_VALIDATED;
		}

		if (!$error) {
			$this->db->commit();
			return 1;
		} else {
			$this->db->rollback();
			return -1;
		}
	}

	/**
	 *	Set draft status
	 *
	 *	@param	User	$user			Object user that modify
	 *  @param	int		$notrigger		1=Does not execute triggers, 0=Execute triggers
	 *	@return	int						<0 if KO, >0 if OK
	 */
	public function setDraft($user, $notrigger = 0)
	{
		// Protection
		if ($this->status <= self::STATUS_DRAFT) {
			return 0;
		}

		/*if (! ((empty($conf->global->MAIN_USE_ADVANCED_PERMS) && !empty($user->rights->mymodule->write))
		 || (!empty($conf->global->MAIN_USE_ADVANCED_PERMS) && !empty($user->rights->mymodule->mymodule_advance->validate))))
		 {
		 $this->error='Permission denied';
		 return -1;
		 }*/

		return $this->setStatusCommon($user, self::STATUS_DRAFT, $notrigger, 'MRP_MO_UNVALIDATE');
	}

	/**
	 *	Set cancel status
	 *
	 *	@param	User	$user			Object user that modify
	 *  @param	int		$notrigger		1=Does not execute triggers, 0=Execute triggers
	 *	@return	int						<0 if KO, 0=Nothing done, >0 if OK
	 */
	public function cancel($user, $notrigger = 0)
	{
		// Protection
		if ($this->status != self::STATUS_VALIDATED && $this->status != self::STATUS_INPROGRESS) {
			return 0;
		}

		/*if (! ((empty($conf->global->MAIN_USE_ADVANCED_PERMS) && !empty($user->rights->mymodule->write))
		 || (!empty($conf->global->MAIN_USE_ADVANCED_PERMS) && !empty($user->rights->mymodule->mymodule_advance->validate))))
		 {
		 $this->error='Permission denied';
		 return -1;
		 }*/

		return $this->setStatusCommon($user, self::STATUS_CANCELED, $notrigger, 'MRP_MO_CANCEL');
	}

	/**
	 *	Set back to validated status
	 *
	 *	@param	User	$user			Object user that modify
	 *  @param	int		$notrigger		1=Does not execute triggers, 0=Execute triggers
	 *	@return	int						<0 if KO, 0=Nothing done, >0 if OK
	 */
	public function reopen($user, $notrigger = 0)
	{
		// Protection
		if ($this->status != self::STATUS_PRODUCED && $this->status != self::STATUS_CANCELED) {
			return 0;
		}

		/*if (! ((empty($conf->global->MAIN_USE_ADVANCED_PERMS) && !empty($user->rights->mymodule->write))
		 || (!empty($conf->global->MAIN_USE_ADVANCED_PERMS) && !empty($user->rights->mymodule->mymodule_advance->validate))))
		 {
		 $this->error='Permission denied';
		 return -1;
		 }*/

		return $this->setStatusCommon($user, self::STATUS_VALIDATED, $notrigger, 'MRP_MO_REOPEN');
	}

	/**
	 *  Return a link to the object card (with optionaly the picto)
	 *
	 *  @param  int     $withpicto                  Include picto in link (0=No picto, 1=Include picto into link, 2=Only picto)
	 *  @param  string  $option                     On what the link point to ('nolink', '', 'production', ...)
	 *  @param  int     $notooltip                  1=Disable tooltip
	 *  @param  string  $morecss                    Add more css on link
	 *  @param  int     $save_lastsearch_value      -1=Auto, 0=No save of lastsearch_values when clicking, 1=Save lastsearch_values whenclicking
	 *  @return	string                              String with URL
	 */
	public function getNomUrl($withpicto = 0, $option = '', $notooltip = 0, $morecss = '', $save_lastsearch_value = -1)
	{
		global $conf, $langs, $hookmanager;

		if (!empty($conf->dol_no_mouse_hover)) {
			$notooltip = 1; // Force disable tooltips
		}

		$result = '';

		$label = img_picto('', $this->picto).' <u class="paddingrightonly">'.$langs->trans("ManufacturingOrder").'</u>';
		if (isset($this->status)) {
			$label .= ' '.$this->getLibStatut(5);
		}
		$label .= '<br>';
		$label .= '<b>'.$langs->trans('Ref').':</b> '.$this->ref;
		if (isset($this->label)) {
			$label .= '<br><b>'.$langs->trans('Label').':</b> '.$this->label;
		}

		$url = DOL_URL_ROOT.'/mrp/mo_card.php?id='.$this->id;
		if ($option == 'production') {
			$url = DOL_URL_ROOT.'/mrp/mo_production.php?id='.$this->id;
		}

		if ($option != 'nolink') {
			// Add param to save lastsearch_values or not
			$add_save_lastsearch_values = ($save_lastsearch_value == 1 ? 1 : 0);
			if ($save_lastsearch_value == -1 && preg_match('/list\.php/', $_SERVER["PHP_SELF"])) {
				$add_save_lastsearch_values = 1;
			}
			if ($add_save_lastsearch_values) {
				$url .= '&save_lastsearch_values=1';
			}
		}

		$linkclose = '';
		if (empty($notooltip)) {
			if (!empty($conf->global->MAIN_OPTIMIZEFORTEXTBROWSER)) {
				$label = $langs->trans("ShowMo");
				$linkclose .= ' alt="'.dol_escape_htmltag($label, 1).'"';
			}
			$labelProd = '';
<<<<<<< HEAD
			if ($this->fk_bom > 0){
				$subBom = new BOM($this->db);
				$result  = $subBom->fetch($this->fk_bom);
				if ($result){
					$subProd = new Product($this->db);
					$resSub = $subProd->fetch($subBom->fk_product);
					if ($resSub){
						$labelProd = '<br>'.$langs->trans("Product").' : ' . $subProd->ref;
					}
=======
			if ($result) {
				$subProd = new Product($this->db);
				$resSub = $subProd->fetch($subBom->fk_product);
				if ($resSub) {
					$labelProd = '</br>'.$langs->trans("Product").' : ' . $subProd->ref;
>>>>>>> 0a4e2efa
				}
			}

			$title  = dol_escape_htmltag($label, 1);
			$title .= $labelProd;


			$linkclose .= ' title="'.$title.'"';
			$linkclose .= ' class="classfortooltip'.($morecss ? ' '.$morecss : '').'"';
		} else {
			$linkclose = ($morecss ? ' class="'.$morecss.'"' : '');
		}

		$linkstart = '<a href="'.$url.'"';
		$linkstart .= $linkclose.'>';
		$linkend = '</a>';

		$result .= $linkstart;
		if ($withpicto) {
			$result .= img_object(($notooltip ? '' : $label), ($this->picto ? $this->picto : 'generic'), ($notooltip ? (($withpicto != 2) ? 'class="paddingright"' : '') : 'class="'.(($withpicto != 2) ? 'paddingright ' : '').'classfortooltip"'), 0, 0, $notooltip ? 0 : 1);
		}
		if ($withpicto != 2) {
			$result .= $this->ref;
		}
		$result .= $linkend;
		//if ($withpicto != 2) $result.=(($addlabel && $this->label) ? $sep . dol_trunc($this->label, ($addlabel > 1 ? $addlabel : 0)) : '');

		global $action, $hookmanager;
		$hookmanager->initHooks(array('modao'));
		$parameters = array('id'=>$this->id, 'getnomurl' => &$result);
		$reshook = $hookmanager->executeHooks('getNomUrl', $parameters, $this, $action); // Note that $action and $object may have been modified by some hooks
		if ($reshook > 0) {
			$result = $hookmanager->resPrint;
		} else {
			$result .= $hookmanager->resPrint;
		}

		return $result;
	}

	/**
	 *  Return label of the status
	 *
	 *  @param  int		$mode          0=long label, 1=short label, 2=Picto + short label, 3=Picto, 4=Picto + long label, 5=Short label + Picto, 6=Long label + Picto
	 *  @return	string 			       Label of status
	 */
	public function getLibStatut($mode = 0)
	{
		return $this->LibStatut($this->status, $mode);
	}

	// phpcs:disable PEAR.NamingConventions.ValidFunctionName.ScopeNotCamelCaps
	/**
	 *  Return the status
	 *
	 *  @param	int		$status        Id status
	 *  @param  int		$mode          0=long label, 1=short label, 2=Picto + short label, 3=Picto, 4=Picto + long label, 5=Short label + Picto, 6=Long label + Picto
	 *  @return string 			       Label of status
	 */
	public function LibStatut($status, $mode = 0)
	{
		// phpcs:enable
		if (empty($this->labelStatus)) {
			global $langs;
			//$langs->load("mrp");
			$this->labelStatus[self::STATUS_DRAFT] = $langs->transnoentitiesnoconv('Draft');
			$this->labelStatus[self::STATUS_VALIDATED] = $langs->transnoentitiesnoconv('ValidatedToProduce');
			$this->labelStatus[self::STATUS_INPROGRESS] = $langs->transnoentitiesnoconv('InProgress');
			$this->labelStatus[self::STATUS_PRODUCED] = $langs->transnoentitiesnoconv('StatusMOProduced');
			$this->labelStatus[self::STATUS_CANCELED] = $langs->transnoentitiesnoconv('Canceled');

			$this->labelStatusShort[self::STATUS_DRAFT] = $langs->transnoentitiesnoconv('Draft');
			$this->labelStatusShort[self::STATUS_VALIDATED] = $langs->transnoentitiesnoconv('Validated');
			$this->labelStatusShort[self::STATUS_INPROGRESS] = $langs->transnoentitiesnoconv('InProgress');
			$this->labelStatusShort[self::STATUS_PRODUCED] = $langs->transnoentitiesnoconv('StatusMOProduced');
			$this->labelStatusShort[self::STATUS_CANCELED] = $langs->transnoentitiesnoconv('Canceled');
		}

		$statusType = 'status'.$status;
		if ($status == self::STATUS_VALIDATED) {
			$statusType = 'status1';
		}
		if ($status == self::STATUS_INPROGRESS) {
			$statusType = 'status4';
		}
		if ($status == self::STATUS_PRODUCED) {
			$statusType = 'status6';
		}
		if ($status == self::STATUS_CANCELED) {
			$statusType = 'status9';
		}

		return dolGetStatus($this->labelStatus[$status], $this->labelStatusShort[$status], '', $statusType, $mode);
	}

	/**
	 *	Load the info information in the object
	 *
	 *	@param  int		$id       Id of object
	 *	@return	void
	 */
	public function info($id)
	{
		$sql = 'SELECT rowid, date_creation as datec, tms as datem,';
		$sql .= ' fk_user_creat, fk_user_modif';
		$sql .= ' FROM '.MAIN_DB_PREFIX.$this->table_element.' as t';
		$sql .= ' WHERE t.rowid = '.((int) $id);
		$result = $this->db->query($sql);
		if ($result) {
			if ($this->db->num_rows($result)) {
				$obj = $this->db->fetch_object($result);
				$this->id = $obj->rowid;

				$this->user_creation_id = $obj->fk_user_creat;
				$this->user_modification_id = $obj->fk_user_modif;
				$this->date_creation     = $this->db->jdate($obj->datec);
				$this->date_modification = empty($obj->datem) ? '' : $this->db->jdate($obj->datem);
			}

			$this->db->free($result);
		} else {
			dol_print_error($this->db);
		}
	}

	/**
	 * Initialise object with example values
	 * Id must be 0 if object instance is a specimen
	 *
	 * @return void
	 */
	public function initAsSpecimen()
	{
		$this->initAsSpecimenCommon();

		$this->lines = array();
	}

	/**
	 * 	Create an array of lines
	 * 	@param string $rolefilter string lines role filter
	 * 	@return array|int		array of lines if OK, <0 if KO
	 */
	public function getLinesArray($rolefilter = '')
	{
		$this->lines = array();

		$objectline = new MoLine($this->db);

		$TFilters = array('customsql'=>'fk_mo = '.((int) $this->id));
		if (!empty($rolefilter)) $TFilters['role'] = $rolefilter;
		$result = $objectline->fetchAll('ASC', 'position', 0, 0, $TFilters);

		if (is_numeric($result)) {
			$this->error = $this->error;
			$this->errors = $this->errors;
			return $result;
		} else {
			$this->lines = $result;
			return $this->lines;
		}
	}

	/**
	 *  Create a document onto disk according to template module.
	 *
	 *  @param	    string		$modele			Force template to use ('' to not force)
	 *  @param		Translate	$outputlangs	objet lang a utiliser pour traduction
	 *  @param      int			$hidedetails    Hide details of lines
	 *  @param      int			$hidedesc       Hide description
	 *  @param      int			$hideref        Hide ref
	 *  @param      null|array  $moreparams     Array to provide more information
	 *  @return     int         				0 if KO, 1 if OK
	 */
	public function generateDocument($modele, $outputlangs, $hidedetails = 0, $hidedesc = 0, $hideref = 0, $moreparams = null)
	{
		global $conf, $langs;

		$langs->load("mrp");

		if (!dol_strlen($modele)) {
			//$modele = 'standard';
			$modele = ''; // Remove this once a pdf_standard.php exists.

			if ($this->model_pdf) {
				$modele = $this->model_pdf;
			} elseif (!empty($conf->global->MO_ADDON_PDF)) {
				$modele = $conf->global->MO_ADDON_PDF;
			}
		}

		$modelpath = "core/modules/mrp/doc/";

		if (empty($modele)) {
			return 1; // Remove this once a pdf_standard.php exists.
		}

		return $this->commonGenerateDocument($modelpath, $modele, $outputlangs, $hidedetails, $hidedesc, $hideref, $moreparams);
	}

	/**
	 * Action executed by scheduler
	 * CAN BE A CRON TASK. In such a case, parameters come from the schedule job setup field 'Parameters'
	 * Use public function doScheduledJob($param1, $param2, ...) to get parameters
	 *
	 * @return	int			0 if OK, <>0 if KO (this function is used also by cron so only 0 is OK)
	 */
	public function doScheduledJob()
	{
		global $conf, $langs;

		//$conf->global->SYSLOG_FILE = 'DOL_DATA_ROOT/dolibarr_mydedicatedlofile.log';

		$error = 0;
		$this->output = '';
		$this->error = '';

		dol_syslog(__METHOD__, LOG_DEBUG);

		$now = dol_now();

		$this->db->begin();

		// ...

		$this->db->commit();

		return $error;
	}

	/**
	 * 	Return HTML table table of source object lines
	 *  TODO Move this and previous function into output html class file (htmlline.class.php).
	 *  If lines are into a template, title must also be into a template
	 *  But for the moment we don't know if it's possible, so we keep the method available on overloaded objects.
	 *
	 *	@param	string		$restrictlist		''=All lines, 'services'=Restrict to services only
	 *  @param  array       $selectedLines      Array of lines id for selected lines
	 *  @return	void
	 */
	public function printOriginLinesList($restrictlist = '', $selectedLines = array())
	{
		global $langs, $hookmanager, $conf, $form;

		$langs->load('stocks');
		$text_stock_options = $langs->trans("RealStockDesc").'<br>';
		$text_stock_options .= $langs->trans("RealStockWillAutomaticallyWhen").'<br>';
		$text_stock_options .= (!empty($conf->global->STOCK_CALCULATE_ON_SHIPMENT) || !empty($conf->global->STOCK_CALCULATE_ON_SHIPMENT_CLOSE) ? '- '.$langs->trans("DeStockOnShipment").'<br>' : '');
		$text_stock_options .= (!empty($conf->global->STOCK_CALCULATE_ON_VALIDATE_ORDER) ? '- '.$langs->trans("DeStockOnValidateOrder").'<br>' : '');
		$text_stock_options .= (!empty($conf->global->STOCK_CALCULATE_ON_BILL) ? '- '.$langs->trans("DeStockOnBill").'<br>' : '');
		$text_stock_options .= (!empty($conf->global->STOCK_CALCULATE_ON_SUPPLIER_BILL) ? '- '.$langs->trans("ReStockOnBill").'<br>' : '');
		$text_stock_options .= (!empty($conf->global->STOCK_CALCULATE_ON_SUPPLIER_VALIDATE_ORDER) ? '- '.$langs->trans("ReStockOnValidateOrder").'<br>' : '');
		$text_stock_options .= (!empty($conf->global->STOCK_CALCULATE_ON_SUPPLIER_DISPATCH_ORDER) ? '- '.$langs->trans("ReStockOnDispatchOrder").'<br>' : '');
		$text_stock_options .= (!empty($conf->global->STOCK_CALCULATE_ON_RECEPTION) || !empty($conf->global->STOCK_CALCULATE_ON_RECEPTION_CLOSE) ? '- '.$langs->trans("StockOnReception").'<br>' : '');

		print '<tr class="liste_titre">';
		// Product or sub-bom
		print '<td class="linecoldescription">'.$langs->trans('Ref');
		if (!empty($conf->global->BOM_SUB_BOM)) {
			print ' &nbsp; <a id="show_all" href="#">'.img_picto('', 'folder-open', 'class="paddingright"').$langs->trans("ExpandAll").'</a>&nbsp;&nbsp;';
			print '<a id="hide_all" href="#">'.img_picto('', 'folder', 'class="paddingright"').$langs->trans("UndoExpandAll").'</a>&nbsp;';
		}
		print '</td>';
		// Qty
		print '<td class="right">'.$langs->trans('Qty');
		if ($this->bom->bomtype == 0) {
			print ' <span class="opacitymedium">('.$langs->trans("ForAQuantityOf", $this->bom->qty).')</span>';
		} else {
			print ' <span class="opacitymedium">('.$langs->trans("ForAQuantityToConsumeOf", $this->bom->qty).')</span>';
		}
		print '</td>';
		print '<td class="center">'.$form->textwithpicto($langs->trans("PhysicalStock"), $text_stock_options, 1).'</td>';
		print '<td class="center">'.$form->textwithpicto($langs->trans("VirtualStock"), $langs->trans("VirtualStockDesc")).'</td>';
		print '<td class="center">'.$langs->trans('QtyFrozen').'</td>';
		print '<td class="center">'.$langs->trans('DisableStockChange').'</td>';
		print '<td class="center">'.$langs->trans('MoChildGenerate').'</td>';
		//print '<td class="center">'.$form->showCheckAddButtons('checkforselect', 1).'</td>';
		//print '<td class="center"></td>';
		print '</tr>';
		$i = 0;

		if (!empty($this->lines)) {
			foreach ($this->lines as $line) {
				$reshook = 0;
				if (is_object($hookmanager)) {
					$parameters = array('line'=>$line, 'i'=>$i, 'restrictlist'=>$restrictlist, 'selectedLines'=> $selectedLines);
					if (!empty($line->fk_parent_line)) { $parameters['fk_parent_line'] = $line->fk_parent_line; }
					$reshook = $hookmanager->executeHooks('printOriginObjectLine', $parameters, $this, $action); // Note that $action and $object may have been modified by some hooks
				}
				if (empty($reshook)) {
					$this->printOriginLine($line, '', $restrictlist, '/core/tpl', $selectedLines);
				}

				$i++;
			}
		}
	}


	/**
	 * 	Return HTML with a line of table array of source object lines
	 *  TODO Move this and previous function into output html class file (htmlline.class.php).
	 *  If lines are into a template, title must also be into a template
	 *  But for the moment we don't know if it's possible as we keep a method available on overloaded objects.
	 *
	 * 	@param	CommonObjectLine	$line				Line
	 * 	@param	string				$var				Var
	 *	@param	string				$restrictlist		''=All lines, 'services'=Restrict to services only (strike line if not)
	 *  @param	string				$defaulttpldir		Directory where to find the template
	 *  @param  array       		$selectedLines      Array of lines id for selected lines
	 * 	@return	void
	 */
	public function printOriginLine($line, $var, $restrictlist = '', $defaulttpldir = '/core/tpl', $selectedLines = array())
	{
		global $langs, $conf;

		$this->tpl['id'] = $line->id;

		$this->tpl['label'] = '';
		if (!empty($line->fk_product)) {
			$productstatic = new Product($this->db);
			$productstatic->fetch($line->fk_product);
			$productstatic->load_virtual_stock();
			$this->tpl['label'] .= $productstatic->getNomUrl(1);
			//$this->tpl['label'].= ' - '.$productstatic->label;
		} else {
			// If origin MRP line is not a product, but another MRP
			// TODO
		}

		$this->tpl['qty_bom'] = 1;
		if (is_object($this->bom) && $this->bom->qty > 1) {
			$this->tpl['qty_bom'] = $this->bom->qty;
		}

		$this->tpl['stock'] = $productstatic->stock_reel;
		$this->tpl['seuil_stock_alerte'] = $productstatic->seuil_stock_alerte;
		$this->tpl['virtual_stock'] = $productstatic->stock_theorique;
		$this->tpl['qty'] = $line->qty;
		$this->tpl['qty_frozen'] = $line->qty_frozen;
		$this->tpl['disable_stock_change'] = $line->disable_stock_change;
		$this->tpl['efficiency'] = $line->efficiency;

		$tpl = DOL_DOCUMENT_ROOT.'/mrp/tpl/originproductline.tpl.php';
		$res = include $tpl;
	}

	/**
	 * Function used to replace a thirdparty id with another one.
	 *
	 * @param DoliDB 	$db 			Database handler
	 * @param int 		$origin_id 		Old thirdparty id
	 * @param int 		$dest_id 		New thirdparty id
	 * @return bool
	 */
	public static function replaceThirdparty($db, $origin_id, $dest_id)
	{
		$tables = array('mrp_mo');

		return CommonObject::commonReplaceThirdparty($db, $origin_id, $dest_id, $tables);
	}


	/**
	 * Function used to return childs of Mo
	 *
	 * @return array if OK, -1 if KO
	 */
	public function getMoChilds()
	{

		$TMoChilds = array();
		$error = 0;

		$sql = "SELECT rowid FROM ".MAIN_DB_PREFIX."mrp_mo as mo_child";
		$sql.= " WHERE fk_parent_line IN ";
		$sql.= " (SELECT rowid FROM ".MAIN_DB_PREFIX."mrp_production as line_parent";
		$sql.= " WHERE fk_mo=".((int) $this->id).")";

		$resql = $this->db->query($sql);

		if ($resql) {
			if ($this->db->num_rows($resql) > 0) {
				while ($obj = $this->db->fetch_object($resql)) {
					$MoChild = new Mo($this->db);
					$res = $MoChild->fetch($obj->rowid);
					if ($res > 0) $TMoChilds[$MoChild->id] = $MoChild;
					else $error++;
				}
			}
		} else {
			$error++;
		}

		if ($error) {
			return -1;
		} else {
			return $TMoChilds;
		}
	}

	/**
	 * Function used to return childs of Mo
	 *
	 * @return object Mo if OK, -1 if KO, 0 if not exist
	 */
	public function getMoParent()
	{

		$MoParent = new Mo($this->db);
		$error = 0;

		$sql = "SELECT lineparent.fk_mo as id_moparent FROM ".MAIN_DB_PREFIX."mrp_mo as mo";
		$sql.= " LEFT JOIN ".MAIN_DB_PREFIX."mrp_production lineparent ON mo.fk_parent_line = lineparent.rowid";
		$sql.= " WHERE mo.rowid = ".((int) $this->id);

		$resql = $this->db->query($sql);

		if ($resql) {
			if ($this->db->num_rows($resql) > 0) {
				$obj = $this->db->fetch_object($resql);
				$res = $MoParent->fetch($obj->id_moparent);
				if ($res < 0) $error++;
			} else {
				return 0;
			}
		} else {
			$error++;
		}

		if ($error) {
			return -1;
		} else {
			return $MoParent;
		}
	}
}

/**
 * Class MoLine. You can also remove this and generate a CRUD class for lines objects.
 */
class MoLine extends CommonObjectLine
{
	/**
	 * @var string ID to identify managed object
	 */
	public $element = 'mrp_production';

	/**
	 * @var string Name of table without prefix where object is stored
	 */
	public $table_element = 'mrp_production';

	/**
	 * @var int  Does myobject support multicompany module ? 0=No test on entity, 1=Test with field entity, 2=Test with link by societe
	 */
	public $ismultientitymanaged = 0;

	/**
	 * @var int  Does moline support extrafields ? 0=No, 1=Yes
	 */
	public $isextrafieldmanaged = 0;

	public $fields = array(
		'rowid' =>array('type'=>'integer', 'label'=>'ID', 'enabled'=>1, 'visible'=>-1, 'notnull'=>1, 'position'=>10),
		'fk_mo' =>array('type'=>'integer', 'label'=>'Mo', 'enabled'=>1, 'visible'=>-1, 'notnull'=>1, 'position'=>15),
		'origin_id' =>array('type'=>'integer', 'label'=>'Origin', 'enabled'=>1, 'visible'=>-1, 'notnull'=>0, 'position'=>17),
		'origin_type' =>array('type'=>'varchar(10)', 'label'=>'Origin type', 'enabled'=>1, 'visible'=>-1, 'notnull'=>0, 'position'=>18),
		'position' =>array('type'=>'integer', 'label'=>'Position', 'enabled'=>1, 'visible'=>-1, 'notnull'=>1, 'position'=>20),
		'fk_product' =>array('type'=>'integer', 'label'=>'Product', 'enabled'=>1, 'visible'=>-1, 'notnull'=>1, 'position'=>25),
		'fk_warehouse' =>array('type'=>'integer', 'label'=>'Warehouse', 'enabled'=>1, 'visible'=>-1, 'position'=>30),
		'qty' =>array('type'=>'real', 'label'=>'Qty', 'enabled'=>1, 'visible'=>-1, 'notnull'=>1, 'position'=>35),
		'qty_frozen' => array('type'=>'smallint', 'label'=>'QuantityFrozen', 'enabled'=>1, 'visible'=>1, 'default'=>0, 'position'=>105, 'css'=>'maxwidth50imp', 'help'=>'QuantityConsumedInvariable'),
		'disable_stock_change' => array('type'=>'smallint', 'label'=>'DisableStockChange', 'enabled'=>1, 'visible'=>1, 'default'=>0, 'position'=>108, 'css'=>'maxwidth50imp', 'help'=>'DisableStockChangeHelp'),
		'batch' =>array('type'=>'varchar(30)', 'label'=>'Batch', 'enabled'=>1, 'visible'=>-1, 'position'=>140),
		'role' =>array('type'=>'varchar(10)', 'label'=>'Role', 'enabled'=>1, 'visible'=>-1, 'position'=>145),
		'fk_mrp_production' =>array('type'=>'integer', 'label'=>'Fk mrp production', 'enabled'=>1, 'visible'=>-1, 'position'=>150),
		'fk_stock_movement' =>array('type'=>'integer', 'label'=>'StockMovement', 'enabled'=>1, 'visible'=>-1, 'position'=>155),
		'date_creation' =>array('type'=>'datetime', 'label'=>'DateCreation', 'enabled'=>1, 'visible'=>-2, 'notnull'=>1, 'position'=>160),
		'tms' =>array('type'=>'timestamp', 'label'=>'Tms', 'enabled'=>1, 'visible'=>-1, 'notnull'=>1, 'position'=>165),
		'fk_user_creat' =>array('type'=>'integer', 'label'=>'UserCreation', 'enabled'=>1, 'visible'=>-1, 'notnull'=>1, 'position'=>170),
		'fk_user_modif' =>array('type'=>'integer', 'label'=>'UserModification', 'enabled'=>1, 'visible'=>-1, 'position'=>175),
		'import_key' =>array('type'=>'varchar(14)', 'label'=>'ImportId', 'enabled'=>1, 'visible'=>-1, 'position'=>180),
	);

	public $rowid;
	public $fk_mo;
	public $origin_id;
	public $origin_type;
	public $position;
	public $fk_product;
	public $fk_warehouse;
	public $qty;
	public $qty_frozen;
	public $disable_stock_change;
	public $batch;
	public $role;
	public $fk_mrp_production;
	public $fk_stock_movement;
	public $date_creation;
	public $tms;
	public $fk_user_creat;
	public $fk_user_modif;
	public $import_key;

	/**
	 * Constructor
	 *
	 * @param DoliDb $db Database handler
	 */
	public function __construct(DoliDB $db)
	{
		global $conf, $langs;

		$this->db = $db;

		if (empty($conf->global->MAIN_SHOW_TECHNICAL_ID) && isset($this->fields['rowid'])) {
			$this->fields['rowid']['visible'] = 0;
		}
		if (!isModEnabled('multicompany') && isset($this->fields['entity'])) {
			$this->fields['entity']['enabled'] = 0;
		}

		// Unset fields that are disabled
		foreach ($this->fields as $key => $val) {
			if (isset($val['enabled']) && empty($val['enabled'])) {
				unset($this->fields[$key]);
			}
		}

		// Translate some data of arrayofkeyval
		if (is_object($langs)) {
			foreach ($this->fields as $key => $val) {
				if (!empty($val['arrayofkeyval']) && is_array($val['arrayofkeyval'])) {
					foreach ($val['arrayofkeyval'] as $key2 => $val2) {
						$this->fields[$key]['arrayofkeyval'][$key2] = $langs->trans($val2);
					}
				}
			}
		}
	}

	/**
	 * Create object into database
	 *
	 * @param  User $user      User that creates
	 * @param  bool $notrigger false=launch triggers after, true=disable triggers
	 * @return int             <0 if KO, Id of created object if OK
	 */
	public function create(User $user, $notrigger = false)
	{
		if (empty($this->qty)) {
			$this->error = 'BadValueForQty';
			return -1;
		}

		return $this->createCommon($user, $notrigger);
	}

	/**
	 * Load object in memory from the database
	 *
	 * @param int    $id   Id object
	 * @param string $ref  Ref
	 * @return int         <0 if KO, 0 if not found, >0 if OK
	 */
	public function fetch($id, $ref = null)
	{
		$result = $this->fetchCommon($id, $ref);
		return $result;
	}

	/**
	 * Load list of objects in memory from the database.
	 *
	 * @param  string      $sortorder    Sort Order
	 * @param  string      $sortfield    Sort field
	 * @param  int         $limit        limit
	 * @param  int         $offset       Offset
	 * @param  array       $filter       Filter array. Example array('field'=>'valueforlike', 'customurl'=>...)
	 * @param  string      $filtermode   Filter mode (AND or OR)
	 * @return array|int                 int <0 if KO, array of pages if OK
	 */
	public function fetchAll($sortorder = '', $sortfield = '', $limit = 0, $offset = 0, array $filter = array(), $filtermode = 'AND')
	{
		global $conf;

		dol_syslog(__METHOD__, LOG_DEBUG);

		$records = array();

		$sql = 'SELECT ';
		$sql .= $this->getFieldList();
		$sql .= ' FROM '.MAIN_DB_PREFIX.$this->table_element.' as t';
		if (isset($this->ismultientitymanaged) && $this->ismultientitymanaged == 1) {
			$sql .= ' WHERE t.entity IN ('.getEntity($this->table_element).')';
		} else {
			$sql .= ' WHERE 1 = 1';
		}
		// Manage filter
		$sqlwhere = array();
		if (count($filter) > 0) {
			foreach ($filter as $key => $value) {
				if ($key == 't.rowid') {
					$sqlwhere[] = $key." = ".((int) $value);
				} elseif (strpos($key, 'date') !== false) {
					$sqlwhere[] = $key." = '".$this->db->idate($value)."'";
				} elseif ($key == 'customsql') {
					$sqlwhere[] = $value;
				} else {
					$sqlwhere[] = $key." LIKE '%".$this->db->escape($value)."%'";
				}
			}
		}
		if (count($sqlwhere) > 0) {
			$sql .= ' AND ('.implode(' '.$this->db->escape($filtermode).' ', $sqlwhere).')';
		}

		if (!empty($sortfield)) {
			$sql .= $this->db->order($sortfield, $sortorder);
		}
		if (!empty($limit)) {
			$sql .= $this->db->plimit($limit, $offset);
		}

		$resql = $this->db->query($sql);
		if ($resql) {
			$num = $this->db->num_rows($resql);
			$i = 0;
			while ($i < ($limit ? min($limit, $num) : $num)) {
				$obj = $this->db->fetch_object($resql);

				$record = new self($this->db);
				$record->setVarsFromFetchObj($obj);

				$records[$record->id] = $record;

				$i++;
			}
			$this->db->free($resql);

			return $records;
		} else {
			$this->errors[] = 'Error '.$this->db->lasterror();
			dol_syslog(__METHOD__.' '.join(',', $this->errors), LOG_ERR);

			return -1;
		}
	}

	/**
	 * Update object into database
	 *
	 * @param  User $user      User that modifies
	 * @param  bool $notrigger false=launch triggers after, true=disable triggers
	 * @return int             <0 if KO, >0 if OK
	 */
	public function update(User $user, $notrigger = false)
	{
		return $this->updateCommon($user, $notrigger);
	}

	/**
	 * Delete object in database
	 *
	 * @param User $user       User that deletes
	 * @param bool $notrigger  false=launch triggers after, true=disable triggers
	 * @return int             <0 if KO, >0 if OK
	 */
	public function delete(User $user, $notrigger = false)
	{
		return $this->deleteCommon($user, $notrigger);
		//return $this->deleteCommon($user, $notrigger, 1);
	}
}<|MERGE_RESOLUTION|>--- conflicted
+++ resolved
@@ -1126,23 +1126,15 @@
 				$linkclose .= ' alt="'.dol_escape_htmltag($label, 1).'"';
 			}
 			$labelProd = '';
-<<<<<<< HEAD
 			if ($this->fk_bom > 0){
-				$subBom = new BOM($this->db);
-				$result  = $subBom->fetch($this->fk_bom);
-				if ($result){
-					$subProd = new Product($this->db);
-					$resSub = $subProd->fetch($subBom->fk_product);
-					if ($resSub){
+			$subBom = new BOM($this->db);
+			$result  = $subBom->fetch($this->fk_bom);
+			if ($result){
+				$subProd = new Product($this->db);
+				$resSub = $subProd->fetch($subBom->fk_product);
+				if ($resSub){
 						$labelProd = '<br>'.$langs->trans("Product").' : ' . $subProd->ref;
 					}
-=======
-			if ($result) {
-				$subProd = new Product($this->db);
-				$resSub = $subProd->fetch($subBom->fk_product);
-				if ($resSub) {
-					$labelProd = '</br>'.$langs->trans("Product").' : ' . $subProd->ref;
->>>>>>> 0a4e2efa
 				}
 			}
 
