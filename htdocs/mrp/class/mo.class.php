--- conflicted
+++ resolved
@@ -1489,13 +1489,6 @@
 	public function fetch($id, $ref = null)
 	{
 		$result = $this->fetchCommon($id, $ref);
-<<<<<<< HEAD
-		if ($result > 0 && !empty($this->table_element_line)) {
-			$this->fetchLines();
-		}
-=======
-
->>>>>>> 50ae2d33
 		return $result;
 	}
 
