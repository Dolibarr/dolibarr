--- conflicted
+++ resolved
@@ -896,33 +896,12 @@
 			return -2;
 		}
 		$productstatic = new Product($this->db);
-<<<<<<< HEAD
-		$arrayoflines = $this->fetchLinesLinked('consumed', $idline);
-
-		if (!empty($arrayoflines)) {
-			$this->db->begin();
-
-			$stockmove = new MouvementStock($this->db);
-			$stockmove->setOrigin($this->element, $this->id);
-=======
-		$fk_movement = GETPOST('fk_movement', 'int');
-		$arrayoflines = $this->fetchLinesLinked('consumed', $idline);	// Get lines consummed under the one to delete
+		$arrayoflines = $this->fetchLinesLinked('consumed', $idline);	// Get lines consumed under the one to delete
 
 		$result = 0;
->>>>>>> b870a84d
-
-			if (!empty($fk_movement)) {
-				$moline = new MoLine($this->db);
-				$TArrayMoLine = $moline->fetchAll('', '', 1, 0, array('customsql' => 'fk_stock_movement ='.$fk_movement));
-				$moline = array_shift($TArrayMoLine);
-
-<<<<<<< HEAD
-				$movement = new MouvementStock($this->db);
-				$movement->fetch($fk_movement);
-				$productstatic->fetch($movement->product_id);
-				$qtytoprocess = $movement->qty;
-
-=======
+
+		$this->db->begin();
+
 		if (!empty($arrayoflines)) {
 			// If there is child lines
 			$stockmove = new MouvementStock($this->db);
@@ -939,7 +918,6 @@
 				$productstatic->fetch($movement->product_id);
 				$qtytoprocess = $movement->qty;
 
->>>>>>> b870a84d
 				// Reverse stock movement
 				$labelmovementCancel = $langs->trans("CancelProductionForRef", $productstatic->ref);
 				$codemovementCancel = $langs->trans("StockIncrease");
@@ -951,22 +929,12 @@
 				}
 				if ($idstockmove < 0) {
 					$this->error++;
-<<<<<<< HEAD
-					$this->db->rollback();
-					setEventMessages($stockmove->error, $stockmove->errors, 'errors');
-				} else {
-					$this->db->commit();
-				}
-				return $moline->delete($user, $notrigger);
-			} else {
-=======
 					setEventMessages($stockmove->error, $stockmove->errors, 'errors');
 				} else {
 					$result = $moline->delete($user, $notrigger);
 				}
 			} else {
 				// Loop on each child lines
->>>>>>> b870a84d
 				foreach ($arrayoflines as $key => $arrayofline) {
 					$lineDetails = $arrayoflines[$key];
 					$productstatic->fetch($lineDetails['fk_product']);
@@ -976,10 +944,7 @@
 					$labelmovementCancel = $langs->trans("CancelProductionForRef", $productstatic->ref);
 					$codemovementCancel = $langs->trans("StockIncrease");
 
-<<<<<<< HEAD
-=======
-
->>>>>>> b870a84d
+
 					if ($qtytoprocess >= 0) {
 						$idstockmove = $stockmove->reception($user, $lineDetails['fk_product'], $lineDetails['fk_warehouse'], $qtytoprocess, 0, $labelmovementCancel, '', '', $lineDetails['batch'], dol_now(), 0, $codemovementCancel);
 					} else {
@@ -987,19 +952,6 @@
 					}
 					if ($idstockmove < 0) {
 						$this->error++;
-<<<<<<< HEAD
-						$this->db->rollback();
-						setEventMessages($stockmove->error, $stockmove->errors, 'errors');
-					} else {
-						$this->db->commit();
-					}
-				}
-				return $this->deleteLineCommon($user, $idline, $notrigger);
-			}
-		} else {
-			return $this->deleteLineCommon($user, $idline, $notrigger);
-		}
-=======
 						setEventMessages($stockmove->error, $stockmove->errors, 'errors');
 					} else {
 						$moline = new MoLine($this->db);
@@ -1029,7 +981,6 @@
 		}
 
 		return $result;
->>>>>>> b870a84d
 	}
 
 
