--- conflicted
+++ resolved
@@ -739,13 +739,9 @@
 							$moline->fk_mo = $this->id;
 							$moline->origin_id = $line->id;
 							$moline->origin_type = 'bomline';
-<<<<<<< HEAD
-							if (!empty($line->fk_unit)) $moline->fk_unit = $line->fk_unit;
-=======
 							if (!empty($line->fk_unit)) {
 								$moline->fk_unit = $line->fk_unit;
 							}
->>>>>>> 729451fa
 							if ($line->qty_frozen) {
 								$moline->qty = $line->qty; // Qty to consume does not depends on quantity to produce
 							} else {
@@ -848,11 +844,7 @@
 	 * @param	User	$user										User that deletes
 	 * @param	bool	$notrigger									false=launch triggers after, true=disable triggers
 	 * @param	bool	$also_cancel_consumed_and_produced_lines  	true if the consumed and produced lines will be deleted (and stocks incremented/decremented back) (false by default)
-<<<<<<< HEAD
-	 * @return	int													<0 if KO, >0 if OK
-=======
 	 * @return	int													Return integer <0 if KO, >0 if OK
->>>>>>> 729451fa
 	 */
 	public function delete(User $user, $notrigger = false, $also_cancel_consumed_and_produced_lines = false)
 	{
@@ -1863,24 +1855,15 @@
 	 */
 	public function getAllMoChilds($depth = 0)
 	{
-<<<<<<< HEAD
-		if ($depth > 1000) return -1;
-=======
 		if ($depth > 1000) {
 			return -1;
 		}
->>>>>>> 729451fa
 
 		$TMoChilds = array();
 		$error = 0;
 
 		$childMoList = $this->getMoChilds();
 
-<<<<<<< HEAD
-		if ($childMoList == -1) return -1;
-
-		foreach ($childMoList as $childMo) $TMoChilds[$childMo->id] = $childMo;
-=======
 		if ($childMoList == -1) {
 			return -1;
 		}
@@ -1888,7 +1871,6 @@
 		foreach ($childMoList as $childMo) {
 			$TMoChilds[$childMo->id] = $childMo;
 		}
->>>>>>> 729451fa
 
 		foreach ($childMoList as $childMo) {
 			$childMoChildren = $childMo->getAllMoChilds($depth + 1);
