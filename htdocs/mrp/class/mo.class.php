--- conflicted
+++ resolved
@@ -1164,11 +1164,7 @@
 	 *	@param	User	$user										Object user that modify
 	 *  @param	int		$notrigger									1=Does not execute triggers, 0=Execute triggers
 	 *  @param	bool	$also_cancel_consumed_and_produced_lines  	true if the consumed and produced lines will be deleted (and stocks incremented/decremented back) (false by default)
-<<<<<<< HEAD
-	 *	@return	int													<0 if KO, 0=Nothing done, >0 if OK
-=======
 	 *	@return	int													Return integer <0 if KO, 0=Nothing done, >0 if OK
->>>>>>> 603ec5e6
 	 */
 	public function cancel($user, $notrigger = 0, $also_cancel_consumed_and_produced_lines = false)
 	{
@@ -1241,11 +1237,7 @@
 	 *  @param  bool	$mode  					Type line supported (0 by default) (0: consumed and produced lines; 1: consumed lines; 2: produced lines)
 	 *  @param  bool	$also_delete_lines  	true if the consumed/produced lines is deleted (false by default)
 	 *  @param	int		$notrigger				1=Does not execute triggers, 0=Execute triggers
-<<<<<<< HEAD
-	 *	@return	int								<0 if KO, 0=Nothing done, >0 if OK
-=======
 	 *	@return	int								Return integer <0 if KO, 0=Nothing done, >0 if OK
->>>>>>> 603ec5e6
 	 */
 	public function cancelConsumedAndProducedLines($user, $mode = 0, $also_delete_lines = false, $notrigger = 0)
 	{
