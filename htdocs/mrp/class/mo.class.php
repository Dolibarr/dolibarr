<?php
/* Copyright (C) 2017  Laurent Destailleur <eldy@users.sourceforge.net>
 * Copyright (C) 2020  Lenin Rivas		   <lenin@leninrivas.com>
 * Copyright (C) 2023-2024  Frédéric France     <frederic.france@free.fr>
 *
 * This program is free software; you can redistribute it and/or modify
 * it under the terms of the GNU General Public License as published by
 * the Free Software Foundation; either version 3 of the License, or
 * (at your option) any later version.
 *
 * This program is distributed in the hope that it will be useful,
 * but WITHOUT ANY WARRANTY; without even the implied warranty of
 * MERCHANTABILITY or FITNESS FOR A PARTICULAR PURPOSE.  See the
 * GNU General Public License for more details.
 *
 * You should have received a copy of the GNU General Public License
 * along with this program. If not, see <https://www.gnu.org/licenses/>.
 */

/**
 * \file        mrp/class/mo.class.php
 * \ingroup     mrp
 * \brief       This file is a CRUD class file for Mo (Create/Read/Update/Delete)
 */

// Put here all includes required by your class file
require_once DOL_DOCUMENT_ROOT.'/core/class/commonobject.class.php';
require_once DOL_DOCUMENT_ROOT.'/core/class/commonobjectline.class.php';


/**
 * Class for Mo
 */
class Mo extends CommonObject
{
	/**
	 * @var string ID to identify managed object
	 */
	public $element = 'mo';

	/**
	 * @var string Name of table without prefix where object is stored
	 */
	public $table_element = 'mrp_mo';

	/**
	 * @var int  Does mo support multicompany module ? 0=No test on entity, 1=Test with field entity, 2=Test with link by societe
	 */
	public $ismultientitymanaged = 1;

	/**
	 * @var int  Does mo support extrafields ? 0=No, 1=Yes
	 */
	public $isextrafieldmanaged = 1;

	/**
	 * @var string String with name of icon for mo. Must be the part after the 'object_' into object_mo.png
	 */
	public $picto = 'mrp';


	const STATUS_DRAFT = 0;
	const STATUS_VALIDATED = 1; // To produce
	const STATUS_INPROGRESS = 2;
	const STATUS_PRODUCED = 3;
	const STATUS_CANCELED = 9;


	/**
	 *  'type' field format ('integer', 'integer:ObjectClass:PathToClass[:AddCreateButtonOrNot[:Filter]]', 'sellist:TableName:LabelFieldName[:KeyFieldName[:KeyFieldParent[:Filter]]]', 'varchar(x)', 'double(24,8)', 'real', 'price', 'text', 'text:none', 'html', 'date', 'datetime', 'timestamp', 'duration', 'mail', 'phone', 'url', 'password')
	 *         Note: Filter can be a string like "(t.ref:like:'SO-%') or (t.date_creation:<:'20160101') or (t.nature:is:NULL)"
	 *  'label' the translation key.
	 *  'picto' is code of a picto to show before value in forms
	 *  'enabled' is a condition when the field must be managed (Example: 1 or '$conf->global->MY_SETUP_PARAM)
	 *  'position' is the sort order of field.
	 *  'notnull' is set to 1 if not null in database. Set to -1 if we must set data to null if empty ('' or 0).
	 *  'visible' says if field is visible in list (Examples: 0=Not visible, 1=Visible on list and create/update/view forms, 2=Visible on list only, 3=Visible on create/update/view form only (not list), 4=Visible on list and update/view form only (not create). 5=Visible on list and view only (not create/not update). Using a negative value means field is not shown by default on list but can be selected for viewing)
	 *  'noteditable' says if field is not editable (1 or 0)
	 *  'default' is a default value for creation (can still be overwrote by the Setup of Default Values if field is editable in creation form). Note: If default is set to '(PROV)' and field is 'ref', the default value will be set to '(PROVid)' where id is rowid when a new record is created.
	 *  'index' if we want an index in database.
	 *  'foreignkey'=>'tablename.field' if the field is a foreign key (it is recommended to name the field fk_...).
	 *  'searchall' is 1 if we want to search in this field when making a search from the quick search button.
	 *  'isameasure' must be set to 1 if you want to have a total on list for this field. Field type must be summable like integer or double(24,8).
	 *  'css' and 'cssview' and 'csslist' is the CSS style to use on field. 'css' is used in creation and update. 'cssview' is used in view mode. 'csslist' is used for columns in lists. For example: 'maxwidth200', 'wordbreak', 'tdoverflowmax200'
	 *  'help' is a 'TranslationString' to use to show a tooltip on field. You can also use 'TranslationString:keyfortooltiponlick' for a tooltip on click.
	 *  'showoncombobox' if value of the field must be visible into the label of the combobox that list record
	 *  'disabled' is 1 if we want to have the field locked by a 'disabled' attribute. In most cases, this is never set into the definition of $fields into class, but is set dynamically by some part of code.
	 *  'arrayofkeyval' to set list of value if type is a list of predefined values. For example: array("0"=>"Draft","1"=>"Active","-1"=>"Cancel")
	 *  'autofocusoncreate' to have field having the focus on a create form. Only 1 field should have this property set to 1.
	 *  'comment' is not used. You can store here any text of your choice. It is not used by application.
	 *
	 *  Note: To have value dynamic, you can set value to 0 in definition and edit the value on the fly into the constructor.
	 */

	/**
	 * @var array  Array with all fields and their property. Do not use it as a static var. It may be modified by constructor.
	 */
	public $fields = array(
		'rowid' => array('type'=>'integer', 'label'=>'TechnicalID', 'enabled'=>1, 'visible'=>-2, 'position'=>1, 'notnull'=>1, 'index'=>1, 'comment'=>"Id",),
		'entity' => array('type'=>'integer', 'label'=>'Entity', 'enabled'=>1, 'visible'=>0, 'position'=>5, 'notnull'=>1, 'default'=>'1', 'index'=>1),
		'ref' => array('type'=>'varchar(128)', 'label'=>'Ref', 'enabled'=>1, 'visible'=>4, 'position'=>10, 'notnull'=>1, 'default'=>'(PROV)', 'index'=>1, 'searchall'=>1, 'comment'=>"Reference of object", 'showoncombobox'=>'1', 'noteditable'=>1),
		'fk_bom' => array('type'=>'integer:Bom:bom/class/bom.class.php:0:(t.status:=:1)', 'filter'=>'active=1', 'label'=>'BOM', 'enabled'=>'$conf->bom->enabled', 'visible'=>1, 'position'=>33, 'notnull'=>-1, 'index'=>1, 'comment'=>"Original BOM", 'css'=>'minwidth100 maxwidth500', 'csslist'=>'tdoverflowmax150', 'picto'=>'bom'),
		'mrptype' => array('type'=>'integer', 'label'=>'Type', 'enabled'=>1, 'visible'=>1, 'position'=>34, 'notnull'=>1, 'default'=>'0', 'arrayofkeyval'=>array(0=>'Manufacturing', 1=>'Disassemble'), 'css'=>'minwidth150', 'csslist'=>'minwidth150 center'),
		'fk_product' => array('type'=>'integer:Product:product/class/product.class.php:0', 'label'=>'Product', 'enabled'=>'isModEnabled("product")', 'visible'=>1, 'position'=>35, 'notnull'=>1, 'index'=>1, 'comment'=>"Product to produce", 'css'=>'maxwidth300', 'csslist'=>'tdoverflowmax100', 'picto'=>'product'),
		'qty' => array('type'=>'real', 'label'=>'QtyToProduce', 'enabled'=>1, 'visible'=>1, 'position'=>40, 'notnull'=>1, 'comment'=>"Qty to produce", 'css'=>'width75', 'default'=>1, 'isameasure'=>1),
		'label' => array('type'=>'varchar(255)', 'label'=>'Label', 'enabled'=>1, 'visible'=>1, 'position'=>42, 'notnull'=>-1, 'searchall'=>1, 'showoncombobox'=>'2', 'css'=>'maxwidth300', 'csslist'=>'tdoverflowmax200', 'alwayseditable'=>1),
		'fk_soc' => array('type'=>'integer:Societe:societe/class/societe.class.php:1', 'label'=>'ThirdParty', 'picto'=>'company', 'enabled'=>'isModEnabled("societe")', 'visible'=>-1, 'position'=>50, 'notnull'=>-1, 'index'=>1, 'css'=>'maxwidth400', 'csslist'=>'tdoverflowmax150'),
		'fk_project' => array('type'=>'integer:Project:projet/class/project.class.php:1:(fk_statut:=:1)', 'label'=>'Project', 'picto'=>'project', 'enabled'=>'$conf->project->enabled', 'visible'=>-1, 'position'=>51, 'notnull'=>-1, 'index'=>1, 'css'=>'minwidth200 maxwidth400', 'csslist'=>'tdoverflowmax100'),
		'fk_warehouse' => array('type'=>'integer:Entrepot:product/stock/class/entrepot.class.php:0', 'label'=>'WarehouseForProduction', 'picto'=>'stock', 'enabled'=>'isModEnabled("stock")', 'visible'=>1, 'position'=>52, 'css'=>'maxwidth400', 'csslist'=>'tdoverflowmax200'),
		'note_public' => array('type'=>'html', 'label'=>'NotePublic', 'enabled'=>1, 'visible'=>0, 'position'=>61, 'notnull'=>-1,),
		'note_private' => array('type'=>'html', 'label'=>'NotePrivate', 'enabled'=>1, 'visible'=>0, 'position'=>62, 'notnull'=>-1,),
		'date_creation' => array('type'=>'datetime', 'label'=>'DateCreation', 'enabled'=>1, 'visible'=>-2, 'position'=>500, 'notnull'=>1,),
		'tms' => array('type'=>'timestamp', 'label'=>'DateModification', 'enabled'=>1, 'visible'=>-2, 'position'=>501, 'notnull'=>1,),
		'date_valid' => array('type'=>'datetime', 'label'=>'DateValidation', 'enabled'=>1, 'visible'=>-2, 'position'=>502,),
		'fk_user_creat' => array('type'=>'integer:User:user/class/user.class.php', 'label'=>'UserAuthor', 'enabled'=>1, 'visible'=>-2, 'position'=>510, 'notnull'=>1, 'foreignkey'=>'user.rowid', 'csslist'=>'tdoverflowmax100'),
		'fk_user_modif' => array('type'=>'integer:User:user/class/user.class.php', 'label'=>'UserModif', 'enabled'=>1, 'visible'=>-2, 'position'=>511, 'notnull'=>-1, 'csslist'=>'tdoverflowmax100'),
		'date_start_planned' => array('type'=>'datetime', 'label'=>'DateStartPlannedMo', 'enabled'=>1, 'visible'=>1, 'position'=>55, 'notnull'=>-1, 'index'=>1, 'help'=>'KeepEmptyForAsap', 'alwayseditable'=>1, 'csslist'=>'nowraponall'),
		'date_end_planned' => array('type'=>'datetime', 'label'=>'DateEndPlannedMo', 'enabled'=>1, 'visible'=>1, 'position'=>56, 'notnull'=>-1, 'index'=>1, 'alwayseditable'=>1, 'csslist'=>'nowraponall'),
		'import_key' => array('type'=>'varchar(14)', 'label'=>'ImportId', 'enabled'=>1, 'visible'=>-2, 'position'=>1000, 'notnull'=>-1,),
		'model_pdf' =>array('type'=>'varchar(255)', 'label'=>'Model pdf', 'enabled'=>1, 'visible'=>0, 'position'=>1010),
		'status' => array('type'=>'integer', 'label'=>'Status', 'enabled'=>1, 'visible'=>2, 'position'=>1000, 'default'=>0, 'notnull'=>1, 'index'=>1, 'arrayofkeyval'=>array('0'=>'Draft', '1'=>'Validated', '2'=>'InProgress', '3'=>'StatusMOProduced', '9'=>'Canceled')),
		'fk_parent_line' => array('type'=>'integer:MoLine:mrp/class/mo.class.php', 'label'=>'ParentMo', 'enabled'=>1, 'visible'=>0, 'position'=>1020, 'default'=>0, 'notnull'=>0, 'index'=>1,'showoncombobox'=>0),
	);
	public $rowid;
	public $entity;
	public $ref;

	/**
	 * @var int mrptype
	 */
	public $mrptype;
	public $label;
	public $qty;
	public $fk_warehouse;
	public $fk_soc;
	public $socid;

	/**
	 * @var string public note
	 */
	public $note_public;

	/**
	 * @var string private note
	 */
	public $note_private;

	/**
	 * @var integer|string date_creation
	 */
	public $date_creation;

	/**
	 * @var integer|string date_validation
	 */
	public $date_valid;

	public $fk_user_creat;
	public $fk_user_modif;
	public $import_key;
	public $status;

	/**
	 * @var int ID of product
	 */
	public $fk_product;

	/**
	 * @var Product product object
	 */
	public $product;

	/**
	 * @var integer|string date_start_planned
	 */
	public $date_start_planned;

	/**
	 * @var integer|string date_end_planned
	 */
	public $date_end_planned;

	/**
	 * @var int ID bom
	 */
	public $fk_bom;

	/**
	 * @var Bom bom
	 */
	public $bom;

	/**
	 * @var int ID project
	 */
	public $fk_project;

	/**
	 * @var double	New quantity. When we update the quantity to produce, we set this to save old value before calling the ->update that call the updateProduction that need this
	 * 				to recalculate all the quantities in lines to consume and produce.
	 */
	public $oldQty;


	// If this object has a subtable with lines

	/**
	 * @var string    Name of subtable line
	 */
	public $table_element_line = 'mrp_production';

	/**
	 * @var string    Field with ID of parent key if this field has a parent
	 */
	public $fk_element = 'fk_mo';

	/**
	 * @var string    Name of subtable class that manage subtable lines
	 */
	public $class_element_line = 'MoLine';

	/**
	 * @var array	List of child tables. To test if we can delete object.
	 */
	protected $childtables = array();

	/**
	 * @var array	List of child tables. To know object to delete on cascade.
	 */
	protected $childtablesoncascade = array('mrp_production');

	/**
	 * @var MoLine[]     Array of subtable lines
	 */
	public $lines = array();

	/**
	 * @var MoLine     MO line
	 */
	public $line = array();

	/**
	 * @var int ID of parent line
	 */
	public $fk_parent_line;

	/**
	 * @var array tpl
	 */
	public $tpl = array();


	/**
	 * Constructor
	 *
	 * @param DoliDB $db Database handler
	 */
	public function __construct(DoliDB $db)
	{
		global $conf, $langs;

		$this->db = $db;

		if (!getDolGlobalString('MAIN_SHOW_TECHNICAL_ID') && isset($this->fields['rowid'])) {
			$this->fields['rowid']['visible'] = 0;
		}
		if (!isModEnabled('multicompany') && isset($this->fields['entity'])) {
			$this->fields['entity']['enabled'] = 0;
		}

		// Unset fields that are disabled
		foreach ($this->fields as $key => $val) {
			if (isset($val['enabled']) && empty($val['enabled'])) {
				unset($this->fields[$key]);
			}
		}

		// Translate some data of arrayofkeyval
		foreach ($this->fields as $key => $val) {
			if (!empty($val['arrayofkeyval']) && is_array($val['arrayofkeyval'])) {
				foreach ($val['arrayofkeyval'] as $key2 => $val2) {
					$this->fields[$key]['arrayofkeyval'][$key2] = $langs->trans($val2);
				}
			}
		}
	}

	/**
	 * Create object into database
	 *
	 * @param  User $user      User that creates
	 * @param  int 	$notrigger 0=launch triggers after, 1=disable triggers
	 * @return int             Return integer <=0 if KO, Id of created object if OK
	 */
	public function create(User $user, $notrigger = 0)
	{
		$error = 0;
		$idcreated = 0;

		// If kits feature is enabled and we don't allow kits into BOM and MO, we check that the product is not a kit/virtual product
		if (getDolGlobalString('PRODUIT_SOUSPRODUITS') && !getDolGlobalString('ALLOW_USE_KITS_INTO_BOM_AND_MO') && $this->fk_product > 0) {
			include_once DOL_DOCUMENT_ROOT.'/product/class/product.class.php';
			$tmpproduct = new Product($this->db);
			$tmpproduct->fetch($this->fk_product);
			if ($tmpproduct->hasFatherOrChild(1) > 0) {
				$this->error = 'ErrorAVirtualProductCantBeUsedIntoABomOrMo';
				$this->errors[] = $this->error;
				return -1;
			}
		}

		$this->db->begin();

		if ($this->fk_bom > 0) {
			// If there is a known BOM, we force the type of MO to the type of BOM
			include_once DOL_DOCUMENT_ROOT.'/bom/class/bom.class.php';
			$tmpbom = new BOM($this->db);
			$tmpbom->fetch($this->fk_bom);

			$this->mrptype = $tmpbom->bomtype;
		}

		if (!$error) {
			$idcreated = $this->createCommon($user, $notrigger);
			if ($idcreated <= 0) {
				$error++;
			}
		}

		if (!$error) {
			$result = $this->createProduction($user, $notrigger);	// Insert lines from BOM
			if ($result <= 0) {
				$error++;
			}
		}

		if (!$error) {
			$this->db->commit();
		} else {
			$this->db->rollback();
		}

		return $idcreated;
	}

	/**
	 * Clone an object into another one
	 *
	 * @param  	User 	$user      	User that creates
	 * @param  	int 	$fromid     Id of object to clone
	 * @return 	mixed 				New object created, <0 if KO
	 */
	public function createFromClone(User $user, $fromid)
	{
		global $langs, $extrafields;
		$error = 0;

		dol_syslog(__METHOD__, LOG_DEBUG);

		$object = new self($this->db);

		$this->db->begin();

		// Load source object
		$result = $object->fetchCommon($fromid);
		if ($result > 0 && !empty($object->table_element_line)) {
			$object->fetchLines();
		}

		// get lines so they will be clone
		//foreach($this->lines as $line)
		//	$line->fetch_optionals();

		// Reset some properties
		unset($object->id);
		unset($object->fk_user_creat);
		unset($object->import_key);

		// Remove produced and consumed lines
		foreach ($object->lines as $key => $line) {
			if (in_array($line->role, array('consumed', 'produced'))) {
				unset($object->lines[$key]);
			}
		}

		// Clear fields
		$object->ref = empty($this->fields['ref']['default']) ? "copy_of_".$object->ref : $this->fields['ref']['default'];
		$object->label = empty($this->fields['label']['default']) ? $langs->trans("CopyOf")." ".$object->label : $this->fields['label']['default'];
		$object->status = self::STATUS_DRAFT;
		// ...
		// Clear extrafields that are unique
		if (is_array($object->array_options) && count($object->array_options) > 0) {
			$extrafields->fetch_name_optionals_label($this->table_element);
			foreach ($object->array_options as $key => $option) {
				$shortkey = preg_replace('/options_/', '', $key);
				if (!empty($extrafields->attributes[$this->element]['unique'][$shortkey])) {
					//var_dump($key);
					//var_dump($clonedObj->array_options[$key]); exit;
					unset($object->array_options[$key]);
				}
			}
		}

		// Create clone
		$object->context['createfromclone'] = 'createfromclone';
		$result = $object->createCommon($user);
		if ($result < 0) {
			$error++;
			$this->error = $object->error;
			$this->errors = $object->errors;
		}

		if (!$error) {
			// copy internal contacts
			if ($this->copy_linked_contact($object, 'internal') < 0) {
				$error++;
			}
		}

		if (!$error) {
			// copy external contacts if same company
			if (property_exists($this, 'socid') && $this->socid == $object->socid) {
				if ($this->copy_linked_contact($object, 'external') < 0) {
					$error++;
				}
			}
		}

		unset($object->context['createfromclone']);

		// End
		if (!$error) {
			$this->db->commit();
			return $object;
		} else {
			$this->db->rollback();
			return -1;
		}
	}

	/**
	 * Load object in memory from the database
	 *
	 * @param int    $id   Id object
	 * @param string $ref  Ref
	 * @return int         Return integer <0 if KO, 0 if not found, >0 if OK
	 */
	public function fetch($id, $ref = null)
	{
		$result = $this->fetchCommon($id, $ref);
		if ($result > 0 && !empty($this->table_element_line)) {
			$this->fetchLines();
		}

		$this->socid = $this->fk_soc;

		return $result;
	}

	/**
	 * Load object lines in memory from the database
	 *
	 * @return int         Return integer <0 if KO, 0 if not found, >0 if OK
	 */
	public function fetchLines()
	{
		$this->lines = array();

		$result = $this->fetchLinesCommon();
		return $result;
	}


	/**
	 * Load list of objects in memory from the database.
	 *
	 * @param  string      $sortorder    Sort Order
	 * @param  string      $sortfield    Sort field
	 * @param  int         $limit        limit
	 * @param  int         $offset       Offset
	 * @param  array       $filter       Filter array. Example array('field'=>'valueforlike', 'customurl'=>...)
	 * @param  string      $filtermode   Filter mode (AND or OR)
	 * @return array|int                 int <0 if KO, array of pages if OK
	 */
	public function fetchAll($sortorder = '', $sortfield = '', $limit = 0, $offset = 0, array $filter = array(), $filtermode = 'AND')
	{
		global $conf;

		dol_syslog(__METHOD__, LOG_DEBUG);

		$records = array();

		$sql = 'SELECT ';
		$sql .= $this->getFieldList();
		$sql .= ' FROM '.MAIN_DB_PREFIX.$this->table_element.' as t';
		if (isset($this->ismultientitymanaged) && $this->ismultientitymanaged == 1) {
			$sql .= ' WHERE t.entity IN ('.getEntity($this->element).')';
		} else {
			$sql .= ' WHERE 1 = 1';
		}
		// Manage filter
		$sqlwhere = array();
		if (count($filter) > 0) {
			foreach ($filter as $key => $value) {
				if ($key == 't.rowid') {
					$sqlwhere[] = $key." = ".((int) $value);
				} elseif (strpos($key, 'date') !== false) {
					$sqlwhere[] = $key." = '".$this->db->idate($value)."'";
				} elseif ($key == 'customsql') {
					$sqlwhere[] = $value;
				} else {
					$sqlwhere[] = $key." LIKE '%".$this->db->escape($value)."%'";
				}
			}
		}
		if (count($sqlwhere) > 0) {
			$sql .= ' AND ('.implode(' '.$this->db->escape($filtermode).' ', $sqlwhere).')';
		}

		if (!empty($sortfield)) {
			$sql .= $this->db->order($sortfield, $sortorder);
		}
		if (!empty($limit)) {
			$sql .= $this->db->plimit($limit, $offset);
		}

		$resql = $this->db->query($sql);
		if ($resql) {
			$num = $this->db->num_rows($resql);
			$i = 0;
			while ($i < min($limit, $num)) {
				$obj = $this->db->fetch_object($resql);

				$record = new self($this->db);
				$record->setVarsFromFetchObj($obj);

				$records[$record->id] = $record;

				$i++;
			}
			$this->db->free($resql);

			return $records;
		} else {
			$this->errors[] = 'Error '.$this->db->lasterror();
			dol_syslog(__METHOD__.' '.implode(',', $this->errors), LOG_ERR);

			return -1;
		}
	}

	/**
	 * Get list of lines linked to current line for a defined role.
	 *
	 * @param  	string 	$role      	Get lines linked to current line with the selected role ('consumed', 'produced', ...)
	 * @param	int		$lineid		Id of production line to filter children
	 * @return 	array             	Array of lines
	 */
	public function fetchLinesLinked($role, $lineid = 0)
	{
		$resarray = array();
		$mostatic = new MoLine($this->db);

		$sql = 'SELECT ';
		$sql .= $mostatic->getFieldList();
		$sql .= ' FROM '.MAIN_DB_PREFIX.$mostatic->table_element.' as t';
		$sql .= " WHERE t.role = '".$this->db->escape($role)."'";
		if ($lineid > 0) {
			$sql .= ' AND t.fk_mrp_production = '.((int) $lineid);
		} else {
			$sql .= 'AND t.fk_mo = '.((int) $this->id);
		}

		$resql = $this->db->query($sql);
		if ($resql) {
			$num = $this->db->num_rows($resql);

			$i = 0;
			while ($i < $num) {
				$obj = $this->db->fetch_object($resql);
				if ($obj) {
					$resarray[] = array(
						'rowid'=> $obj->rowid,
						'date'=> $this->db->jdate($obj->date_creation),
						'qty' => $obj->qty,
						'role' => $obj->role,
						'fk_product' => $obj->fk_product,
						'fk_warehouse' => $obj->fk_warehouse,
						'batch' => $obj->batch,
						'fk_stock_movement' => $obj->fk_stock_movement,
						'fk_unit' => $obj->fk_unit
					);
				}

				$i++;
			}

			return $resarray;
		} else {
			$this->error = $this->db->lasterror();
			return array();
		}
	}


	/**
	 * Count number of movement with origin of MO
	 *
	 * @return 	int			Number of movements
	 */
	public function countMovements()
	{
		$result = 0;

		$sql = 'SELECT COUNT(rowid) as nb FROM '.MAIN_DB_PREFIX.'stock_mouvement as sm';
		$sql .= " WHERE sm.origintype = 'mo' and sm.fk_origin = ".((int) $this->id);

		$resql = $this->db->query($sql);
		if ($resql) {
			$num = $this->db->num_rows($resql);

			$i = 0;
			while ($i < $num) {
				$obj = $this->db->fetch_object($resql);
				if ($obj) {
					$result = $obj->nb;
				}

				$i++;
			}
		} else {
			$this->error = $this->db->lasterror();
		}

		return $result;
	}


	/**
	 * Update object into database
	 *
	 * @param  User $user      User that modifies
	 * @param  int 	$notrigger 0=launch triggers after, 1=disable triggers
	 * @return int             Return integer <0 if KO, >0 if OK
	 */
	public function update(User $user, $notrigger = 0)
	{
		$error = 0;

		$this->db->begin();

		$result = $this->updateCommon($user, $notrigger);
		if ($result <= 0) {
			$error++;
		}

		// Update the lines (the qty) to consume or to produce
		$result = $this->updateProduction($user, $notrigger);
		if ($result <= 0) {
			$error++;
		}

		if (!$error) {
			$this->db->commit();
			return 1;
		} else {
			$this->db->rollback();
			return -1;
		}
	}


	/**
	 * Erase and update the line to consume and to produce.
	 *
	 * @param  User $user      User that modifies
	 * @param  int 	$notrigger 0=launch triggers after, 1=disable triggers
	 * @return int             Return integer <0 if KO, >0 if OK
	 */
	public function createProduction(User $user, $notrigger = 0)
	{
		$error = 0;
		$role = "";

		if ($this->status != self::STATUS_DRAFT) {
			return -1;
		}

		$this->db->begin();

		// Insert lines in mrp_production table from BOM data
		if (!$error) {
			$sql = 'DELETE FROM '.MAIN_DB_PREFIX.'mrp_production WHERE fk_mo = '.((int) $this->id);
			$this->db->query($sql);

			$moline = new MoLine($this->db);

			// Line to produce
			$moline->fk_mo = $this->id;
			$moline->qty = $this->qty;
			$moline->fk_product = $this->fk_product;
			$moline->position = 1;
			include_once DOL_DOCUMENT_ROOT.'/product/class/product.class.php';
			$tmpproduct = new Product($this->db);
			$tmpproduct->fetch($this->fk_product);
			$moline->fk_unit = $tmpproduct->fk_unit;

			if ($this->fk_bom > 0) {	// If a BOM is defined, we know what to produce.
				include_once DOL_DOCUMENT_ROOT.'/bom/class/bom.class.php';
				$bom = new BOM($this->db);
				$bom->fetch($this->fk_bom);
				if ($bom->bomtype == 1) {
					$role = 'toproduce';
					$moline->role = 'toconsume';
				} else {
					$role = 'toconsume';
					$moline->role = 'toproduce';
				}
			} else {
				if ($this->mrptype == 1) {
					$moline->role = 'toconsume';
				} else {
					$moline->role = 'toproduce';
				}
			}

			$resultline = $moline->create($user, false); // Never use triggers here
			if ($resultline <= 0) {
				$error++;
				$this->error = $moline->error;
				$this->errors = $moline->errors;
				dol_print_error($this->db, $moline->error, $moline->errors);
			}

			if ($this->fk_bom > 0) {	// If a BOM is defined, we know what to consume.
				if ($bom->id > 0) {
					// Lines to consume
					if (!$error) {
						foreach ($bom->lines as $line) {
							$moline = new MoLine($this->db);

							$moline->fk_mo = $this->id;
							$moline->origin_id = $line->id;
							$moline->origin_type = 'bomline';
							if (!empty($line->fk_unit)) {
								$moline->fk_unit = $line->fk_unit;
							}
							if ($line->qty_frozen) {
								$moline->qty = $line->qty; // Qty to consume does not depends on quantity to produce
							} else {
								$moline->qty = price2num(($line->qty / (!empty($bom->qty) ? $bom->qty : 1)) * $this->qty / (!empty($line->efficiency) ? $line->efficiency : 1), 'MS'); // Calculate with Qty to produce and  more presition
							}
							if ($moline->qty <= 0) {
								$error++;
								$this->error = "BadValueForquantityToConsume";
								break;
							} else {
								$moline->fk_product = $line->fk_product;
								$moline->role = $role;
								$moline->position = $line->position;
								$moline->qty_frozen = $line->qty_frozen;
								$moline->disable_stock_change = $line->disable_stock_change;
								if (!empty($line->fk_default_workstation)) {
									$moline->fk_default_workstation = $line->fk_default_workstation;
								}

								$resultline = $moline->create($user, false); // Never use triggers here
								if ($resultline <= 0) {
									$error++;
									$this->error = $moline->error;
									$this->errors = $moline->errors;
									dol_print_error($this->db, $moline->error, $moline->errors);
									break;
								}
							}
						}
					}
				}
			}
		}

		if (!$error) {
			$this->db->commit();
			return 1;
		} else {
			$this->db->rollback();
			return -1;
		}
	}

	/**
	 * Update quantities in lines to consume and/or lines to produce.
	 *
	 * @param  User $user      User that modifies
	 * @param  int 	$notrigger 0=launch triggers after, 1=disable triggers
	 * @return int             Return integer <0 if KO, >0 if OK
	 */
	public function updateProduction(User $user, $notrigger = 0)
	{
		$error = 0;

		if ($this->status != self::STATUS_DRAFT) {
			return 1;
		}

		$this->db->begin();

		$oldQty = $this->oldQty;
		$newQty = $this->qty;
		if ($newQty != $oldQty && !empty($this->oldQty)) {
			$sql = "SELECT rowid FROM " . MAIN_DB_PREFIX . "mrp_production WHERE fk_mo = " . (int) $this->id;
			$resql = $this->db->query($sql);
			if ($resql) {
				while ($obj = $this->db->fetch_object($resql)) {
					$moLine = new MoLine($this->db);
					$res = $moLine->fetch($obj->rowid);
					if (!$res) {
						$error++;
					}

					if ($moLine->role == 'toconsume' || $moLine->role == 'toproduce') {
						if (empty($moLine->qty_frozen)) {
							$qty = $newQty * $moLine->qty / $oldQty;
							$moLine->qty = price2num($qty, 'MS');
							$res = $moLine->update($user);
							if (!$res) {
								$error++;
							}
						}
					}
				}
			}
		}
		if (!$error) {
			$this->db->commit();
			return 1;
		} else {
			$this->db->rollback();
			return -1;
		}
	}


	/**
	 * Delete object in database
	 *
	 * @param	User	$user										User that deletes
	 * @param	int		$notrigger									0=launch triggers after, 1=disable triggers
	 * @param	bool	$also_cancel_consumed_and_produced_lines  	true if the consumed and produced lines will be deleted (and stocks incremented/decremented back) (false by default)
	 * @return	int													Return integer <0 if KO, >0 if OK
	 */
	public function delete(User $user, $notrigger = 0, $also_cancel_consumed_and_produced_lines = false)
	{
		$error = 0;
		$this->db->begin();

		if ($also_cancel_consumed_and_produced_lines) {
			$result = $this->cancelConsumedAndProducedLines($user, 0, false, $notrigger);
			if ($result < 0) {
				$error++;
			}
		}

		if (!$error) {
			$result = $this->deleteCommon($user, $notrigger);
			if ($result < 0) {
				$error++;
			}
		}

		if ($error) {
			$this->db->rollback();
			return -1;
		} else {
			$this->db->commit();
			return 1;
		}
	}

	/**
	 *  Delete a line of object in database
	 *
	 *	@param  User	$user       	User that delete
	 *  @param	int		$idline			Id of line to delete
	 *  @param 	int 	$notrigger  	0=launch triggers after, 1=disable triggers
	 *  @param	int		$fk_movement	Movement
	 *  @return int         			Return >0 if OK, <0 if KO
	 */
	public function deleteLine(User $user, $idline, $notrigger = 0, $fk_movement = 0)
	{
		global $langs;
		$langs->loadLangs(array('stocks', 'mrp'));

		if ($this->status < 0) {
			$this->error = 'ErrorDeleteLineNotAllowedByObjectStatus';
			return -2;
		}
		$productstatic = new Product($this->db);
<<<<<<< HEAD
=======
		$fk_movement = GETPOST('fk_movement', 'int');
>>>>>>> 1e00cf34
		$arrayoflines = $this->fetchLinesLinked('consumed', $idline);	// Get lines consumed under the one to delete

		$result = 0;

		$this->db->begin();

		if (!empty($arrayoflines)) {
			// If there is child lines
			$stockmove = new MouvementStock($this->db);
			$stockmove->setOrigin($this->element, $this->id);

			if (!empty($fk_movement)) {
				// The fk_movement was not recorded so we try to guess the product and quantity to restore.
				$moline = new MoLine($this->db);
				$TArrayMoLine = $moline->fetchAll('', '', 1, 0, array('customsql' => 'fk_stock_movement = '.(int) $fk_movement));
				$moline = array_shift($TArrayMoLine);

				$movement = new MouvementStock($this->db);
				$movement->fetch($fk_movement);
				$productstatic->fetch($movement->product_id);
				$qtytoprocess = $movement->qty;

				// Reverse stock movement
				$labelmovementCancel = $langs->trans("CancelProductionForRef", $productstatic->ref);
				$codemovementCancel = $langs->trans("StockIncrease");

				if (($qtytoprocess >= 0)) {
					$idstockmove = $stockmove->reception($user, $movement->product_id, $movement->warehouse_id, $qtytoprocess, 0, $labelmovementCancel, '', '', $movement->batch, dol_now(), 0, $codemovementCancel);
				} else {
					$idstockmove = $stockmove->livraison($user, $movement->product_id, $movement->warehouse_id, $qtytoprocess, 0, $labelmovementCancel, dol_now(), '', '', $movement->batch, 0, $codemovementCancel);
				}
				if ($idstockmove < 0) {
					$this->error++;
					setEventMessages($stockmove->error, $stockmove->errors, 'errors');
				} else {
					$result = $moline->delete($user, $notrigger);
				}
			} else {
				// Loop on each child lines
				foreach ($arrayoflines as $key => $arrayofline) {
					$lineDetails = $arrayoflines[$key];
					$productstatic->fetch($lineDetails['fk_product']);
					$qtytoprocess = $lineDetails['qty'];

					// Reverse stock movement
					$labelmovementCancel = $langs->trans("CancelProductionForRef", $productstatic->ref);
					$codemovementCancel = $langs->trans("StockIncrease");


					if ($qtytoprocess >= 0) {
						$idstockmove = $stockmove->reception($user, $lineDetails['fk_product'], $lineDetails['fk_warehouse'], $qtytoprocess, 0, $labelmovementCancel, '', '', $lineDetails['batch'], dol_now(), 0, $codemovementCancel);
					} else {
						$idstockmove = $stockmove->livraison($user, $lineDetails['fk_product'], $lineDetails['fk_warehouse'], $qtytoprocess, 0, $labelmovementCancel, dol_now(), '', '', $lineDetails['batch'], 0, $codemovementCancel);
					}
					if ($idstockmove < 0) {
						$this->error++;
						setEventMessages($stockmove->error, $stockmove->errors, 'errors');
					} else {
						$moline = new MoLine($this->db);
						$moline->fetch($lineDetails['rowid']);

						$resdel = $moline->delete($user, $notrigger);
						if ($resdel < 0) {
							$this->error++;
							setEventMessages($moline->error, $moline->errors, 'errors');
						}
					}
				}

				if (empty($this->error)) {
					$result = $this->deleteLineCommon($user, $idline, $notrigger);
				}
			}
		} else {
			// No child lines
			$result = $this->deleteLineCommon($user, $idline, $notrigger);
		}

		if (!empty($this->error) || $result <= 0) {
			$this->db->rollback();
		} else {
			$this->db->commit();
		}

		return $result;
	}


	/**
	 *  Returns the reference to the following non used MO depending on the active numbering module
	 *  defined into MRP_MO_ADDON
	 *
	 *  @param	Product		$prod 	Object product
	 *  @return string      		MO free reference
	 */
	public function getNextNumRef($prod)
	{
		global $langs, $conf;
		$langs->load("mrp");

		if (getDolGlobalString('MRP_MO_ADDON')) {
			$mybool = false;

			$file = getDolGlobalString('MRP_MO_ADDON') . ".php";
			$classname = getDolGlobalString('MRP_MO_ADDON');

			// Include file with class
			$dirmodels = array_merge(array('/'), (array) $conf->modules_parts['models']);
			foreach ($dirmodels as $reldir) {
				$dir = dol_buildpath($reldir."core/modules/mrp/");

				// Load file with numbering class (if found)
				$mybool |= @include_once $dir.$file;
			}

			if ($mybool === false) {
				dol_print_error(null, "Failed to include file ".$file);
				return '';
			}

			$obj = new $classname();
			$numref = $obj->getNextValue($prod, $this);

			if ($numref != "") {
				return $numref;
			} else {
				$this->error = $obj->error;
				//dol_print_error($this->db,get_class($this)."::getNextNumRef ".$obj->error);
				return "";
			}
		} else {
			print $langs->trans("Error")." ".$langs->trans("Error_MRP_MO_ADDON_NotDefined");
			return "";
		}
	}

	/**
	 *	Validate Mo
	 *
	 *	@param		User	$user     		User making status change
	 *  @param		int		$notrigger		1=Does not execute triggers, 0= execute triggers
	 *	@return  	int						Return integer <=0 if OK, 0=Nothing done, >0 if KO
	 */
	public function validate($user, $notrigger = 0)
	{
		global $conf, $langs;

		require_once DOL_DOCUMENT_ROOT.'/core/lib/files.lib.php';

		$error = 0;

		// Protection
		if ($this->status == self::STATUS_VALIDATED) {
			dol_syslog(get_class($this)."::validate action abandoned: already validated", LOG_WARNING);
			return 0;
		}

		/*if (! ((empty($conf->global->MAIN_USE_ADVANCED_PERMS) && !empty($user->rights->mrp->create))
		 || (!empty($conf->global->MAIN_USE_ADVANCED_PERMS) && !empty($user->rights->mrp->mrp_advance->validate))))
		 {
		 $this->error='NotEnoughPermissions';
		 dol_syslog(get_class($this)."::valid ".$this->error, LOG_ERR);
		 return -1;
		 }*/

		$now = dol_now();

		$this->db->begin();

		// Define new ref
		if (!$error && (preg_match('/^[\(]?PROV/i', $this->ref) || empty($this->ref))) { // empty should not happened, but when it occurs, the test save life
			$this->fetch_product();
			$num = $this->getNextNumRef($this->product);
		} else {
			$num = $this->ref;
		}
		$this->newref = $num;

		// Validate
		$sql = "UPDATE ".MAIN_DB_PREFIX.$this->table_element;
		$sql .= " SET ref = '".$this->db->escape($num)."',";
		$sql .= " status = ".self::STATUS_VALIDATED.",";
		$sql .= " date_valid='".$this->db->idate($now)."',";
		$sql .= " fk_user_valid = ".$user->id;
		$sql .= " WHERE rowid = ".((int) $this->id);

		dol_syslog(get_class($this)."::validate()", LOG_DEBUG);
		$resql = $this->db->query($sql);
		if (!$resql) {
			dol_print_error($this->db);
			$this->error = $this->db->lasterror();
			$error++;
		}

		if (!$error && !$notrigger) {
			// Call trigger
			$result = $this->call_trigger('MRP_MO_VALIDATE', $user);
			if ($result < 0) {
				$error++;
			}
			// End call triggers
		}

		if (!$error) {
			$this->oldref = $this->ref;

			// Rename directory if dir was a temporary ref
			if (preg_match('/^[\(]?PROV/i', $this->ref)) {
				// Now we rename also files into index
				$sql = 'UPDATE '.MAIN_DB_PREFIX."ecm_files set filename = CONCAT('".$this->db->escape($this->newref)."', SUBSTR(filename, ".(strlen($this->ref) + 1).")), filepath = 'mrp/".$this->db->escape($this->newref)."'";
				$sql .= " WHERE filename LIKE '".$this->db->escape($this->ref)."%' AND filepath = 'mrp/".$this->db->escape($this->ref)."' and entity = ".$conf->entity;
				$resql = $this->db->query($sql);
				if (!$resql) {
					$error++;
					$this->error = $this->db->lasterror();
				}
				$sql = 'UPDATE '.MAIN_DB_PREFIX."ecm_files set filepath = 'mrp/".$this->db->escape($this->newref)."'";
				$sql .= " WHERE filepath = 'mrp/".$this->db->escape($this->ref)."' and entity = ".$conf->entity;
				$resql = $this->db->query($sql);
				if (!$resql) {
					$error++;
					$this->error = $this->db->lasterror();
				}

				// We rename directory ($this->ref = old ref, $num = new ref) in order not to lose the attachments
				$oldref = dol_sanitizeFileName($this->ref);
				$newref = dol_sanitizeFileName($num);
				$dirsource = $conf->mrp->dir_output.'/'.$oldref;
				$dirdest = $conf->mrp->dir_output.'/'.$newref;
				if (!$error && file_exists($dirsource)) {
					dol_syslog(get_class($this)."::validate() rename dir ".$dirsource." into ".$dirdest);

					if (@rename($dirsource, $dirdest)) {
						dol_syslog("Rename ok");
						// Rename docs starting with $oldref with $newref
						$listoffiles = dol_dir_list($conf->mrp->dir_output.'/'.$newref, 'files', 1, '^'.preg_quote($oldref, '/'));
						foreach ($listoffiles as $fileentry) {
							$dirsource = $fileentry['name'];
							$dirdest = preg_replace('/^'.preg_quote($oldref, '/').'/', $newref, $dirsource);
							$dirsource = $fileentry['path'].'/'.$dirsource;
							$dirdest = $fileentry['path'].'/'.$dirdest;
							@rename($dirsource, $dirdest);
						}
					}
				}
			}
		}

		// Set new ref and current status
		if (!$error) {
			$this->ref = $num;
			$this->status = self::STATUS_VALIDATED;
		}

		if (!$error) {
			$this->db->commit();
			return 1;
		} else {
			$this->db->rollback();
			return -1;
		}
	}

	/**
	 *	Set draft status
	 *
	 *	@param	User	$user			Object user that modify
	 *  @param	int		$notrigger		1=Does not execute triggers, 0=Execute triggers
	 *	@return	int						Return integer <0 if KO, >0 if OK
	 */
	public function setDraft($user, $notrigger = 0)
	{
		// Protection
		if ($this->status <= self::STATUS_DRAFT) {
			return 0;
		}

		/*if (! ((empty($conf->global->MAIN_USE_ADVANCED_PERMS) && !empty($user->rights->mymodule->write))
		 || (!empty($conf->global->MAIN_USE_ADVANCED_PERMS) && !empty($user->rights->mymodule->mymodule_advance->validate))))
		 {
		 $this->error='Permission denied';
		 return -1;
		 }*/

		return $this->setStatusCommon($user, self::STATUS_DRAFT, $notrigger, 'MRP_MO_UNVALIDATE');
	}

	/**
	 *	Set cancel status
	 *
	 *	@param	User	$user										Object user that modify
	 *  @param	int		$notrigger									1=Does not execute triggers, 0=Execute triggers
	 *  @param	bool	$also_cancel_consumed_and_produced_lines  	true if the consumed and produced lines will be deleted (and stocks incremented/decremented back) (false by default)
	 *	@return	int													Return integer <0 if KO, 0=Nothing done, >0 if OK
	 */
	public function cancel($user, $notrigger = 0, $also_cancel_consumed_and_produced_lines = false)
	{
		// Protection
		if ($this->status != self::STATUS_VALIDATED && $this->status != self::STATUS_INPROGRESS) {
			return 0;
		}

		/*if (! ((empty($conf->global->MAIN_USE_ADVANCED_PERMS) && !empty($user->rights->mymodule->write))
		 || (!empty($conf->global->MAIN_USE_ADVANCED_PERMS) && !empty($user->rights->mymodule->mymodule_advance->validate))))
		 {
		 $this->error='Permission denied';
		 return -1;
		 }*/

		$error = 0;
		$this->db->begin();

		if ($also_cancel_consumed_and_produced_lines) {
			$result = $this->cancelConsumedAndProducedLines($user, 0, true, $notrigger);
			if ($result < 0) {
				$error++;
			}
		}

		if (!$error) {
			$result = $this->setStatusCommon($user, self::STATUS_CANCELED, $notrigger, 'MRP_MO_CANCEL');
			if ($result < 0) {
				$error++;
			}
		}

		if ($error) {
			$this->db->rollback();
			return -1;
		} else {
			$this->db->commit();
			return 1;
		}
	}

	/**
	 *	Set back to validated status
	 *
	 *	@param	User	$user			Object user that modify
	 *  @param	int		$notrigger		1=Does not execute triggers, 0=Execute triggers
	 *	@return	int						Return integer <0 if KO, 0=Nothing done, >0 if OK
	 */
	public function reopen($user, $notrigger = 0)
	{
		// Protection
		if ($this->status != self::STATUS_PRODUCED && $this->status != self::STATUS_CANCELED) {
			return 0;
		}

		/*if (! ((empty($conf->global->MAIN_USE_ADVANCED_PERMS) && !empty($user->rights->mymodule->write))
		 || (!empty($conf->global->MAIN_USE_ADVANCED_PERMS) && !empty($user->rights->mymodule->mymodule_advance->validate))))
		 {
		 $this->error='Permission denied';
		 return -1;
		 }*/

		return $this->setStatusCommon($user, self::STATUS_VALIDATED, $notrigger, 'MRP_MO_REOPEN');
	}

	/**
	 *	Cancel consumed and produced lines (movement stocks)
	 *
	 *	@param	User	$user					Object user that modify
	 *  @param  int 	$mode  					Type line supported (0 by default) (0: consumed and produced lines; 1: consumed lines; 2: produced lines)
	 *  @param  bool	$also_delete_lines  	true if the consumed/produced lines is deleted (false by default)
	 *  @param	int		$notrigger				1=Does not execute triggers, 0=Execute triggers
	 *	@return	int								Return integer <0 if KO, 0=Nothing done, >0 if OK
	 */
	public function cancelConsumedAndProducedLines($user, $mode = 0, $also_delete_lines = false, $notrigger = 0)
	{
		global $langs;

		if (!isModEnabled('stock')) {
			return 1;
		}

		require_once DOL_DOCUMENT_ROOT . '/product/class/product.class.php';
		require_once DOL_DOCUMENT_ROOT . '/product/stock/class/mouvementstock.class.php';
		$error = 0;
		$langs->load('stocks');

		$this->db->begin();

		// Cancel consumed lines
		if (empty($mode) || $mode == 1) {
			$arrayoflines = $this->fetchLinesLinked('consumed');
			if (!empty($arrayoflines)) {
				foreach ($arrayoflines as $key => $lineDetails) {
					$productstatic = new Product($this->db);
					$productstatic->fetch($lineDetails['fk_product']);
					$qtytoprocess = $lineDetails['qty'];

					// Reverse stock movement
					$labelmovementCancel = $langs->trans("CancelProductionForRef", $productstatic->ref);
					$codemovementCancel = $langs->trans("StockIncrease");

					$stockmove = new MouvementStock($this->db);
					$stockmove->setOrigin($this->element, $this->id);
					if ($qtytoprocess >= 0) {
						$idstockmove = $stockmove->reception($user, $lineDetails['fk_product'], $lineDetails['fk_warehouse'], $qtytoprocess, 0, $labelmovementCancel, '', '', $lineDetails['batch'], dol_now(), 0, $codemovementCancel);
					} else {
						$idstockmove = $stockmove->livraison($user, $lineDetails['fk_product'], $lineDetails['fk_warehouse'], $qtytoprocess, 0, $labelmovementCancel, dol_now(), '', '', $lineDetails['batch'], 0, $codemovementCancel);
					}
					if ($idstockmove < 0) {
						$this->error = $stockmove->error;
						$this->errors = $stockmove->errors;
						$error++;
						break;
					}

					if ($also_delete_lines) {
						$result = $this->deleteLineCommon($user, $lineDetails['rowid'], $notrigger);
						if ($result < 0) {
							$error++;
							break;
						}
					}
				}
			}
		}

		// Cancel produced lines
		if (empty($mode) || $mode == 2) {
			$arrayoflines = $this->fetchLinesLinked('produced');
			if (!empty($arrayoflines)) {
				foreach ($arrayoflines as $key => $lineDetails) {
					$productstatic = new Product($this->db);
					$productstatic->fetch($lineDetails['fk_product']);
					$qtytoprocess = $lineDetails['qty'];

					// Reverse stock movement
					$labelmovementCancel = $langs->trans("CancelProductionForRef", $productstatic->ref);
					$codemovementCancel = $langs->trans("StockDecrease");

					$stockmove = new MouvementStock($this->db);
					$stockmove->setOrigin($this->element, $this->id);
					if ($qtytoprocess >= 0) {
						$idstockmove = $stockmove->livraison($user, $lineDetails['fk_product'], $lineDetails['fk_warehouse'], $qtytoprocess, 0, $labelmovementCancel, dol_now(), '', '', $lineDetails['batch'], 0, $codemovementCancel);
					} else {
						$idstockmove = $stockmove->reception($user, $lineDetails['fk_product'], $lineDetails['fk_warehouse'], $qtytoprocess, 0, $labelmovementCancel, '', '', $lineDetails['batch'], dol_now(), 0, $codemovementCancel);
					}
					if ($idstockmove < 0) {
						$this->error = $stockmove->error;
						$this->errors = $stockmove->errors;
						$error++;
						break;
					}

					if ($also_delete_lines) {
						$result = $this->deleteLineCommon($user, $lineDetails['rowid'], $notrigger);
						if ($result < 0) {
							$error++;
							break;
						}
					}
				}
			}
		}

		if ($error) {
			$this->db->rollback();
			return -1;
		} else {
			$this->db->commit();
			return 1;
		}
	}

	/**
	 * getTooltipContentArray
	 *
	 * @param array $params ex option, infologin
	 * @since v18
	 * @return array
	 */
	public function getTooltipContentArray($params)
	{
		global $conf, $langs;

		$langs->loadLangs(['mrp', 'products']);
		$nofetch = isset($params['nofetch']) ? true : false;

		$datas = [];

		$datas['picto'] = img_picto('', $this->picto).' <u class="paddingrightonly">'.$langs->trans("ManufacturingOrder").'</u>';
		if (isset($this->status)) {
			$datas['picto'] .= ' '.$this->getLibStatut(5);
		}
		$datas['ref'] = '<br><b>'.$langs->trans('Ref').':</b> '.$this->ref;
		if (isset($this->label)) {
			$datas['label'] = '<br><b>'.$langs->trans('Label').':</b> '.$this->label;
		}
		if (isset($this->mrptype)) {
			$datas['type'] = '<br><b>'.$langs->trans('Type').':</b> '.$this->fields['mrptype']['arrayofkeyval'][$this->mrptype];
		}
		if (isset($this->qty)) {
			$datas['qty'] = '<br><b>'.$langs->trans('QtyToProduce').':</b> '.$this->qty;
		}
		if (!$nofetch && isset($this->fk_product)) {
			require_once DOL_DOCUMENT_ROOT . '/product/class/product.class.php';
			$product = new Product($this->db);
			$product->fetch($this->fk_product);
			$datas['product'] = '<br><b>'.$langs->trans('Product').':</b> '.$product->getNomUrl(1, '', 0, -1, 1);
		}
		if (!$nofetch && isset($this->fk_warehouse)) {
			require_once DOL_DOCUMENT_ROOT . '/product/stock/class/entrepot.class.php';
			$warehouse = new Entrepot($this->db);
			$warehouse->fetch($this->fk_warehouse);
			$datas['warehouse'] = '<br><b>'.$langs->trans('WarehouseForProduction').':</b> '.$warehouse->getNomUrl(1, '', 0, 1);
		}

		return $datas;
	}

	/**
	 *  Return a link to the object card (with optionally the picto)
	 *
	 *  @param  int     $withpicto                  Include picto in link (0=No picto, 1=Include picto into link, 2=Only picto)
	 *  @param  string  $option                     On what the link point to ('nolink', '', 'production', ...)
	 *  @param  int     $notooltip                  1=Disable tooltip
	 *  @param  string  $morecss                    Add more css on link
	 *  @param  int     $save_lastsearch_value      -1=Auto, 0=No save of lastsearch_values when clicking, 1=Save lastsearch_values whenclicking
	 *  @return	string                              String with URL
	 */
	public function getNomUrl($withpicto = 0, $option = '', $notooltip = 0, $morecss = '', $save_lastsearch_value = -1)
	{
		global $conf, $langs, $action, $hookmanager;

		if (!empty($conf->dol_no_mouse_hover)) {
			$notooltip = 1; // Force disable tooltips
		}

		$result = '';
		$params = [
			'id' => $this->id,
			'objecttype' => $this->element,
			'option' => $option,
			'nofetch' => 1,
		];
		$classfortooltip = 'classfortooltip';
		$dataparams = '';
		if (getDolGlobalInt('MAIN_ENABLE_AJAX_TOOLTIP')) {
			$classfortooltip = 'classforajaxtooltip';
			$dataparams = ' data-params="'.dol_escape_htmltag(json_encode($params)).'"';
			$label = '';
		} else {
			$label = implode($this->getTooltipContentArray($params));
		}

		$url = DOL_URL_ROOT.'/mrp/mo_card.php?id='.$this->id;
		if ($option == 'production') {
			$url = DOL_URL_ROOT.'/mrp/mo_production.php?id='.$this->id;
		}

		if ($option != 'nolink') {
			// Add param to save lastsearch_values or not
			$add_save_lastsearch_values = ($save_lastsearch_value == 1 ? 1 : 0);
			if ($save_lastsearch_value == -1 && isset($_SERVER["PHP_SELF"]) && preg_match('/list\.php/', $_SERVER["PHP_SELF"])) {
				$add_save_lastsearch_values = 1;
			}
			if ($add_save_lastsearch_values) {
				$url .= '&save_lastsearch_values=1';
			}
		}

		$linkclose = '';
		if (empty($notooltip)) {
			if (getDolGlobalString('MAIN_OPTIMIZEFORTEXTBROWSER')) {
				$label = $langs->trans("ShowMo");
				$linkclose .= ' alt="'.dol_escape_htmltag($label, 1).'"';
			}
			$linkclose .= ($label ? ' title="'.dol_escape_htmltag($label, 1).'"' : ' title="tocomplete"');
			$linkclose .= $dataparams.' class="'.$classfortooltip.($morecss ? ' '.$morecss : '').'"';
		} else {
			$linkclose = ($morecss ? ' class="'.$morecss.'"' : '');
		}

		$linkstart = '<a href="'.$url.'"';
		$linkstart .= $linkclose.'>';
		$linkend = '</a>';

		$result .= $linkstart;
		if ($withpicto) {
			$result .= img_object(($notooltip ? '' : $label), ($this->picto ? $this->picto : 'generic'), (($withpicto != 2) ? 'class="paddingright"' : ''), 0, 0, $notooltip ? 0 : 1);
		}
		if ($withpicto != 2) {
			$result .= $this->ref;
		}
		$result .= $linkend;
		//if ($withpicto != 2) $result.=(($addlabel && $this->label) ? $sep . dol_trunc($this->label, ($addlabel > 1 ? $addlabel : 0)) : '');

		$hookmanager->initHooks(array('modao'));
		$parameters = array('id'=>$this->id, 'getnomurl' => &$result);
		$reshook = $hookmanager->executeHooks('getNomUrl', $parameters, $this, $action); // Note that $action and $object may have been modified by some hooks
		if ($reshook > 0) {
			$result = $hookmanager->resPrint;
		} else {
			$result .= $hookmanager->resPrint;
		}

		return $result;
	}

	/**
	 *  Return label of the status
	 *
	 *  @param  int		$mode          0=long label, 1=short label, 2=Picto + short label, 3=Picto, 4=Picto + long label, 5=Short label + Picto, 6=Long label + Picto
	 *  @return	string 			       Label of status
	 */
	public function getLibStatut($mode = 0)
	{
		return $this->LibStatut($this->status, $mode);
	}

	// phpcs:disable PEAR.NamingConventions.ValidFunctionName.ScopeNotCamelCaps
	/**
	 *  Return the status
	 *
	 *  @param	int		$status        Id status
	 *  @param  int		$mode          0=long label, 1=short label, 2=Picto + short label, 3=Picto, 4=Picto + long label, 5=Short label + Picto, 6=Long label + Picto
	 *  @return string 			       Label of status
	 */
	public function LibStatut($status, $mode = 0)
	{
		// phpcs:enable
		if (empty($this->labelStatus)) {
			global $langs;
			//$langs->load("mrp");
			$this->labelStatus[self::STATUS_DRAFT] = $langs->transnoentitiesnoconv('Draft');
			$this->labelStatus[self::STATUS_VALIDATED] = $langs->transnoentitiesnoconv('ValidatedToProduce');
			$this->labelStatus[self::STATUS_INPROGRESS] = $langs->transnoentitiesnoconv('InProgress');
			$this->labelStatus[self::STATUS_PRODUCED] = $langs->transnoentitiesnoconv('StatusMOProduced');
			$this->labelStatus[self::STATUS_CANCELED] = $langs->transnoentitiesnoconv('Canceled');

			$this->labelStatusShort[self::STATUS_DRAFT] = $langs->transnoentitiesnoconv('Draft');
			$this->labelStatusShort[self::STATUS_VALIDATED] = $langs->transnoentitiesnoconv('Validated');
			$this->labelStatusShort[self::STATUS_INPROGRESS] = $langs->transnoentitiesnoconv('InProgress');
			$this->labelStatusShort[self::STATUS_PRODUCED] = $langs->transnoentitiesnoconv('StatusMOProduced');
			$this->labelStatusShort[self::STATUS_CANCELED] = $langs->transnoentitiesnoconv('Canceled');
		}

		$statusType = 'status'.$status;
		if ($status == self::STATUS_VALIDATED) {
			$statusType = 'status1';
		}
		if ($status == self::STATUS_INPROGRESS) {
			$statusType = 'status4';
		}
		if ($status == self::STATUS_PRODUCED) {
			$statusType = 'status6';
		}
		if ($status == self::STATUS_CANCELED) {
			$statusType = 'status9';
		}

		return dolGetStatus($this->labelStatus[$status], $this->labelStatusShort[$status], '', $statusType, $mode);
	}

	/**
	 *	Load the info information in the object
	 *
	 *	@param  int		$id       Id of object
	 *	@return	void
	 */
	public function info($id)
	{
		$sql = 'SELECT rowid, date_creation as datec, tms as datem,';
		$sql .= ' fk_user_creat, fk_user_modif';
		$sql .= ' FROM '.MAIN_DB_PREFIX.$this->table_element.' as t';
		$sql .= ' WHERE t.rowid = '.((int) $id);
		$result = $this->db->query($sql);
		if ($result) {
			if ($this->db->num_rows($result)) {
				$obj = $this->db->fetch_object($result);

				$this->id = $obj->rowid;

				$this->user_creation_id = $obj->fk_user_creat;
				$this->user_modification_id = $obj->fk_user_modif;
				$this->date_creation     = $this->db->jdate($obj->datec);
				$this->date_modification = empty($obj->datem) ? '' : $this->db->jdate($obj->datem);
			}

			$this->db->free($result);
		} else {
			dol_print_error($this->db);
		}
	}

	/**
	 * Initialise object with example values
	 * Id must be 0 if object instance is a specimen
	 *
	 * @return int
	 */
	public function initAsSpecimen()
	{
		$ret = $this->initAsSpecimenCommon();

		$this->lines = array();

		return $ret;
	}

	/**
	 * 	Create an array of lines
	 *
	 * 	@param string 		$rolefilter 	string lines role filter
	 * 	@return array|int					array of lines if OK, <0 if KO
	 */
	public function getLinesArray($rolefilter = '')
	{
		$this->lines = array();

		$objectline = new MoLine($this->db);

		$TFilters = array('customsql'=>'fk_mo = '.((int) $this->id));
		if (!empty($rolefilter)) {
			$TFilters['role'] = $rolefilter;
		}
		$result = $objectline->fetchAll('ASC', 'position', 0, 0, $TFilters);

		if (is_numeric($result)) {
			$this->error = $objectline->error;
			$this->errors = $objectline->errors;
			return $result;
		} else {
			$this->lines = $result;
			return $this->lines;
		}
	}

	/**
	 *  Create a document onto disk according to template module.
	 *
	 *  @param	    string		$modele			Force template to use ('' to not force)
	 *  @param		Translate	$outputlangs	object lang a utiliser pour traduction
	 *  @param      int			$hidedetails    Hide details of lines
	 *  @param      int			$hidedesc       Hide description
	 *  @param      int			$hideref        Hide ref
	 *  @param      null|array  $moreparams     Array to provide more information
	 *  @return     int         				0 if KO, 1 if OK
	 */
	public function generateDocument($modele, $outputlangs, $hidedetails = 0, $hidedesc = 0, $hideref = 0, $moreparams = null)
	{
		global $conf, $langs;

		$langs->load("mrp");

		if (!dol_strlen($modele)) {
			//$modele = 'standard';
			$modele = ''; // Remove this once a pdf_standard.php exists.

			if ($this->model_pdf) {
				$modele = $this->model_pdf;
			} elseif (getDolGlobalString('MRP_MO_ADDON_PDF')) {
				$modele = getDolGlobalString('MRP_MO_ADDON_PDF');
			}
		}

		$modelpath = "core/modules/mrp/doc/";

		if (empty($modele)) {
			return 1; // Remove this once a pdf_standard.php exists.
		}

		return $this->commonGenerateDocument($modelpath, $modele, $outputlangs, $hidedetails, $hidedesc, $hideref, $moreparams);
	}

	/**
	 * Action executed by scheduler
	 * CAN BE A CRON TASK. In such a case, parameters come from the schedule job setup field 'Parameters'
	 * Use public function doScheduledJob($param1, $param2, ...) to get parameters
	 *
	 * @return	int			0 if OK, <>0 if KO (this function is used also by cron so only 0 is OK)
	 */
	public function doScheduledJob()
	{
		global $conf, $langs;

		//$conf->global->SYSLOG_FILE = 'DOL_DATA_ROOT/dolibarr_mydedicatedlofile.log';

		$error = 0;
		$this->output = '';
		$this->error = '';

		dol_syslog(__METHOD__, LOG_DEBUG);

		$now = dol_now();

		$this->db->begin();

		// ...

		$this->db->commit();

		return $error;
	}

	/**
	 * 	Return HTML table table of source object lines
	 *  TODO Move this and previous function into output html class file (htmlline.class.php).
	 *  If lines are into a template, title must also be into a template
	 *  But for the moment we don't know if it's possible, so we keep the method available on overloaded objects.
	 *
	 *	@param	string		$restrictlist		''=All lines, 'services'=Restrict to services only
	 *  @param  array       $selectedLines      Array of lines id for selected lines
	 *  @return	void
	 */
	public function printOriginLinesList($restrictlist = '', $selectedLines = array())
	{
		global $langs, $hookmanager, $conf, $form, $action;

		$langs->load('stocks');
		$text_stock_options = $langs->trans("RealStockDesc").'<br>';
		$text_stock_options .= $langs->trans("RealStockWillAutomaticallyWhen").'<br>';
		$text_stock_options .= (getDolGlobalString('STOCK_CALCULATE_ON_SHIPMENT') || getDolGlobalString('STOCK_CALCULATE_ON_SHIPMENT_CLOSE') ? '- '.$langs->trans("DeStockOnShipment").'<br>' : '');
		$text_stock_options .= (getDolGlobalString('STOCK_CALCULATE_ON_VALIDATE_ORDER') ? '- '.$langs->trans("DeStockOnValidateOrder").'<br>' : '');
		$text_stock_options .= (getDolGlobalString('STOCK_CALCULATE_ON_BILL') ? '- '.$langs->trans("DeStockOnBill").'<br>' : '');
		$text_stock_options .= (getDolGlobalString('STOCK_CALCULATE_ON_SUPPLIER_BILL') ? '- '.$langs->trans("ReStockOnBill").'<br>' : '');
		$text_stock_options .= (getDolGlobalString('STOCK_CALCULATE_ON_SUPPLIER_VALIDATE_ORDER') ? '- '.$langs->trans("ReStockOnValidateOrder").'<br>' : '');
		$text_stock_options .= (getDolGlobalString('STOCK_CALCULATE_ON_SUPPLIER_DISPATCH_ORDER') ? '- '.$langs->trans("ReStockOnDispatchOrder").'<br>' : '');
		$text_stock_options .= (getDolGlobalString('STOCK_CALCULATE_ON_RECEPTION') || getDolGlobalString('STOCK_CALCULATE_ON_RECEPTION_CLOSE') ? '- '.$langs->trans("StockOnReception").'<br>' : '');

		print '<tr class="liste_titre">';
		// Product or sub-bom
		print '<td class="linecoldescription">'.$langs->trans('Ref');
		if (getDolGlobalString('BOM_SUB_BOM')) {
			print ' &nbsp; <a id="show_all" href="#">'.img_picto('', 'folder-open', 'class="paddingright"').$langs->trans("ExpandAll").'</a>&nbsp;&nbsp;';
			print '<a id="hide_all" href="#">'.img_picto('', 'folder', 'class="paddingright"').$langs->trans("UndoExpandAll").'</a>&nbsp;';
		}
		print '</td>';
		// Qty
		print '<td class="right">'.$langs->trans('Qty');
		if ($this->bom->bomtype == 0) {
			print ' <span class="opacitymedium">('.$langs->trans("ForAQuantityOf", $this->bom->qty).')</span>';
		} else {
			print ' <span class="opacitymedium">('.$langs->trans("ForAQuantityToConsumeOf", $this->bom->qty).')</span>';
		}
		// Unit
		print '<td class="right">'.$langs->trans('Unit');

		print '</td>';
		print '<td class="center">'.$form->textwithpicto($langs->trans("PhysicalStock"), $text_stock_options, 1).'</td>';
		print '<td class="center">'.$form->textwithpicto($langs->trans("VirtualStock"), $langs->trans("VirtualStockDesc")).'</td>';
		print '<td class="center">'.$langs->trans('QtyFrozen').'</td>';
		print '<td class="center">'.$langs->trans('DisableStockChange').'</td>';
		print '<td class="center">'.$langs->trans('MoChildGenerate').'</td>';
		//print '<td class="center">'.$form->showCheckAddButtons('checkforselect', 1).'</td>';
		//print '<td class="center"></td>';
		print '</tr>';
		$i = 0;

		if (!empty($this->lines)) {
			foreach ($this->lines as $line) {
				$reshook = 0;
				if (is_object($hookmanager)) {
					$parameters = array('line'=>$line, 'i'=>$i, 'restrictlist'=>$restrictlist, 'selectedLines'=> $selectedLines);
					if (!empty($line->fk_parent_line)) {
						$parameters['fk_parent_line'] = $line->fk_parent_line;
					}
					$reshook = $hookmanager->executeHooks('printOriginObjectLine', $parameters, $this, $action); // Note that $action and $object may have been modified by some hooks
				}
				if (empty($reshook)) {
					$this->printOriginLine($line, '', $restrictlist, '/core/tpl', $selectedLines);
				}

				$i++;
			}
		}
	}


	/**
	 * 	Return HTML with a line of table array of source object lines
	 *  TODO Move this and previous function into output html class file (htmlline.class.php).
	 *  If lines are into a template, title must also be into a template
	 *  But for the moment we don't know if it's possible as we keep a method available on overloaded objects.
	 *
	 * 	@param	MoLine	$line				Line
	 * 	@param	string				$var				Var
	 *	@param	string				$restrictlist		''=All lines, 'services'=Restrict to services only (strike line if not)
	 *  @param	string				$defaulttpldir		Directory where to find the template
	 *  @param  array       		$selectedLines      Array of lines id for selected lines
	 * 	@return	void
	 */
	public function printOriginLine($line, $var, $restrictlist = '', $defaulttpldir = '/core/tpl', $selectedLines = array())
	{
		$productstatic = new Product($this->db);

		$this->tpl['id'] = $line->id;

		$this->tpl['label'] = '';
		if (!empty($line->fk_product) && $line->fk_product > 0) {
			$productstatic->fetch($line->fk_product);
			$productstatic->load_virtual_stock();
			$this->tpl['label'] .= $productstatic->getNomUrl(1);
			//$this->tpl['label'].= ' - '.$productstatic->label;
		} else {
			// If origin MO line is not a product, but another MO
			// TODO
		}

		$this->tpl['qty_bom'] = 1;
		if (is_object($this->bom) && $this->bom->qty > 1) {
			$this->tpl['qty_bom'] = $this->bom->qty;
		}

		$this->tpl['stock'] = $productstatic->stock_reel;
		$this->tpl['seuil_stock_alerte'] = $productstatic->seuil_stock_alerte;
		$this->tpl['virtual_stock'] = $productstatic->stock_theorique;
		$this->tpl['qty'] = $line->qty;
		$this->tpl['fk_unit'] = $line->fk_unit;
		$this->tpl['qty_frozen'] = $line->qty_frozen;
		$this->tpl['disable_stock_change'] = $line->disable_stock_change;
		$this->tpl['efficiency'] = $line->efficiency;

		global $conf;	// used into template
		$res = include DOL_DOCUMENT_ROOT.'/mrp/tpl/originproductline.tpl.php';
	}

	/**
	 * Function used to replace a thirdparty id with another one.
	 *
	 * @param DoliDB 	$db 			Database handler
	 * @param int 		$origin_id 		Old thirdparty id
	 * @param int 		$dest_id 		New thirdparty id
	 * @return bool
	 */
	public static function replaceThirdparty($db, $origin_id, $dest_id)
	{
		$tables = array('mrp_mo');

		return CommonObject::commonReplaceThirdparty($db, $origin_id, $dest_id, $tables);
	}


	/**
	 * Function used to return children of Mo
	 *
	 * @return Mo[]|int 			array if OK, -1 if KO
	 */
	public function getMoChilds()
	{
		$TMoChilds = array();
		$error = 0;

		$sql = "SELECT rowid FROM ".MAIN_DB_PREFIX."mrp_mo as mo_child";
		$sql.= " WHERE fk_parent_line IN ";
		$sql.= " (SELECT rowid FROM ".MAIN_DB_PREFIX."mrp_production as line_parent";
		$sql.= " WHERE fk_mo=".((int) $this->id).")";

		$resql = $this->db->query($sql);

		if ($resql) {
			if ($this->db->num_rows($resql) > 0) {
				while ($obj = $this->db->fetch_object($resql)) {
					$MoChild = new Mo($this->db);
					$res = $MoChild->fetch($obj->rowid);
					if ($res > 0) {
						$TMoChilds[$MoChild->id] = $MoChild;
					} else {
						$error++;
					}
				}
			}
		} else {
			$error++;
		}

		if ($error) {
			return -1;
		} else {
			return $TMoChilds;
		}
	}

	/**
	 * Function used to return all child MOs recursively
	 *
	 * @param int $depth   Depth for recursing loop count
	 * @return Mo[]|int[]  array of MOs if OK, -1 if KO
	 */
	public function getAllMoChilds($depth = 0)
	{
		if ($depth > 1000) {
			return -1;
		}

		$TMoChilds = array();
		$error = 0;

		$childMoList = $this->getMoChilds();

		if ($childMoList == -1) {
			return -1;
		}

		foreach ($childMoList as $childMo) {
			$TMoChilds[$childMo->id] = $childMo;
		}

		foreach ($childMoList as $childMo) {
			$childMoChildren = $childMo->getAllMoChilds($depth + 1);

			if ($childMoChildren == -1) {
				$error++;
			} else {
				foreach ($childMoChildren as $child) {
					$TMoChilds[$child->id] = $child;
				}
			}
		}

		if ($error) {
			return -1;
		} else {
			return $TMoChilds;
		}
	}



	/**
	 * Function used to return children of Mo
	 *
	 * @return Mo|int			MO object if OK, -1 if KO, 0 if not exist
	 */
	public function getMoParent()
	{
		$MoParent = new Mo($this->db);
		$error = 0;

		$sql = "SELECT lineparent.fk_mo as id_moparent FROM ".MAIN_DB_PREFIX."mrp_mo as mo";
		$sql.= " LEFT JOIN ".MAIN_DB_PREFIX."mrp_production lineparent ON mo.fk_parent_line = lineparent.rowid";
		$sql.= " WHERE mo.rowid = ".((int) $this->id);

		$resql = $this->db->query($sql);

		if ($resql) {
			if ($this->db->num_rows($resql) > 0) {
				$obj = $this->db->fetch_object($resql);
				$res = $MoParent->fetch($obj->id_moparent);
				if ($res < 0) {
					$error++;
				}
			} else {
				return 0;
			}
		} else {
			$error++;
		}

		if ($error) {
			return -1;
		} else {
			return $MoParent;
		}
	}

	/**
	 *	Return clicable link of object (with eventually picto)
	 *
	 *	@param      string	    $option                 Where point the link (0=> main card, 1,2 => shipment, 'nolink'=>No link)
	 *  @param		array		$arraydata				Array of data
	 *  @return		string								HTML Code for Kanban thumb.
	 */
	public function getKanbanView($option = '', $arraydata = null)
	{
		global $langs;

		$selected = (empty($arraydata['selected']) ? 0 : $arraydata['selected']);

		$return = '<div class="box-flex-item box-flex-grow-zero">';
		$return .= '<div class="info-box info-box-sm">';
		$return .= '<span class="info-box-icon bg-infobox-action">';
		$return .= img_picto('', $this->picto);
		//$return .= '<i class="fa fa-dol-action"></i>'; // Can be image
		$return .= '</span>';
		$return .= '<div class="info-box-content">';
		$return .= '<span class="info-box-ref inline-block tdoverflowmax150 valignmiddle">'.(method_exists($this, 'getNomUrl') ? $this->getNomUrl() : $this->ref).'</span>';
		if ($selected >= 0) {
			$return .= '<input id="cb'.$this->id.'" class="flat checkforselect fright" type="checkbox" name="toselect[]" value="'.$this->id.'"'.($selected ? ' checked="checked"' : '').'>';
		}
		if (!empty($arraydata['bom'])) {
			$return .= '<br><span class="info-box-label">'.$arraydata['bom']->getNomUrl(1).'</span>';
		}
		if (!empty($arraydata['product'])) {
			$return .= '<br><span class="info-box-label">'.$arraydata['product']->getNomUrl(1).'</span>';
		}
		if (property_exists($this, 'qty')) {
			$return .= '<br><span class="info-box-label">'.$langs->trans('Quantity').' : '.$this->qty.'</span>';
		}
		if (method_exists($this, 'getLibStatut')) {
			$return .= '<br><div class="info-box-status">'.$this->getLibStatut(3).'</div>';
		}
		$return .= '</div>';
		$return .= '</div>';
		$return .= '</div>';
		return $return;
	}
}

/**
 * Class MoLine. You can also remove this and generate a CRUD class for lines objects.
 */
class MoLine extends CommonObjectLine
{
	/**
	 * @var string ID to identify managed object
	 */
	public $element = 'mrp_production';

	/**
	 * @var string Name of table without prefix where object is stored
	 */
	public $table_element = 'mrp_production';

	/**
	 * @var int  Does myobject support multicompany module ? 0=No test on entity, 1=Test with field entity, 2=Test with link by societe
	 */
	public $ismultientitymanaged = 0;

	/**
	 * @var int  Does moline support extrafields ? 0=No, 1=Yes
	 */
	public $isextrafieldmanaged = 1;

	public $fields = array(
		'rowid' =>array('type'=>'integer', 'label'=>'ID', 'enabled'=>1, 'visible'=>-1, 'notnull'=>1, 'position'=>10),
		'fk_mo' =>array('type'=>'integer', 'label'=>'Mo', 'enabled'=>1, 'visible'=>-1, 'notnull'=>1, 'position'=>15),
		'origin_id' =>array('type'=>'integer', 'label'=>'Origin', 'enabled'=>1, 'visible'=>-1, 'notnull'=>0, 'position'=>17),
		'origin_type' =>array('type'=>'varchar(10)', 'label'=>'Origin type', 'enabled'=>1, 'visible'=>-1, 'notnull'=>0, 'position'=>18),
		'position' =>array('type'=>'integer', 'label'=>'Position', 'enabled'=>1, 'visible'=>-1, 'notnull'=>1, 'position'=>20),
		'fk_product' =>array('type'=>'integer', 'label'=>'Product', 'enabled'=>1, 'visible'=>-1, 'notnull'=>1, 'position'=>25),
		'fk_warehouse' =>array('type'=>'integer', 'label'=>'Warehouse', 'enabled'=>1, 'visible'=>-1, 'position'=>30),
		'qty' =>array('type'=>'real', 'label'=>'Qty', 'enabled'=>1, 'visible'=>-1, 'notnull'=>1, 'position'=>35),
		'qty_frozen' => array('type'=>'smallint', 'label'=>'QuantityFrozen', 'enabled'=>1, 'visible'=>1, 'default'=>0, 'position'=>105, 'css'=>'maxwidth50imp', 'help'=>'QuantityConsumedInvariable'),
		'disable_stock_change' => array('type'=>'smallint', 'label'=>'DisableStockChange', 'enabled'=>1, 'visible'=>1, 'default'=>0, 'position'=>108, 'css'=>'maxwidth50imp', 'help'=>'DisableStockChangeHelp'),
		'batch' =>array('type'=>'varchar(30)', 'label'=>'Batch', 'enabled'=>1, 'visible'=>-1, 'position'=>140),
		'role' =>array('type'=>'varchar(10)', 'label'=>'Role', 'enabled'=>1, 'visible'=>-1, 'position'=>145),
		'fk_mrp_production' =>array('type'=>'integer', 'label'=>'Fk mrp production', 'enabled'=>1, 'visible'=>-1, 'position'=>150),
		'fk_stock_movement' =>array('type'=>'integer', 'label'=>'StockMovement', 'enabled'=>1, 'visible'=>-1, 'position'=>155),
		'date_creation' =>array('type'=>'datetime', 'label'=>'DateCreation', 'enabled'=>1, 'visible'=>-2, 'notnull'=>1, 'position'=>160),
		'tms' =>array('type'=>'timestamp', 'label'=>'Tms', 'enabled'=>1, 'visible'=>-1, 'notnull'=>1, 'position'=>165),
		'fk_user_creat' =>array('type'=>'integer', 'label'=>'UserCreation', 'enabled'=>1, 'visible'=>-1, 'notnull'=>1, 'position'=>170),
		'fk_user_modif' =>array('type'=>'integer', 'label'=>'UserModification', 'enabled'=>1, 'visible'=>-1, 'position'=>175),
		'import_key' =>array('type'=>'varchar(14)', 'label'=>'ImportId', 'enabled'=>1, 'visible'=>-1, 'position'=>180),
		'fk_default_workstation' =>array('type'=>'integer', 'label'=>'DefaultWorkstation', 'enabled'=>1, 'visible'=>1, 'notnull'=>0, 'position'=>185),
		'fk_unit' =>array('type'=>'int', 'label'=>'Unit', 'enabled'=>1, 'visible'=>1, 'notnull'=>0, 'position'=>186)
	);

	public $rowid;
	public $fk_mo;
	public $origin_id;
	public $origin_type;
	public $position;
	public $fk_product;
	public $fk_warehouse;
	public $qty;
	public $qty_frozen;
	public $disable_stock_change;
	public $efficiency;
	public $batch;
	public $role;
	public $fk_mrp_production;
	public $fk_stock_movement;
	public $date_creation;
	public $fk_user_creat;
	public $fk_user_modif;
	public $import_key;
	public $fk_parent_line;
	public $fk_unit;

	/**
	 * @var int Service Workstation
	 */
	public $fk_default_workstation;

	/**
	 * Constructor
	 *
	 * @param DoliDB $db Database handler
	 */
	public function __construct(DoliDB $db)
	{
		global $conf, $langs;

		$this->db = $db;

		if (!getDolGlobalString('MAIN_SHOW_TECHNICAL_ID') && isset($this->fields['rowid'])) {
			$this->fields['rowid']['visible'] = 0;
		}
		if (!isModEnabled('multicompany') && isset($this->fields['entity'])) {
			$this->fields['entity']['enabled'] = 0;
		}

		// Unset fields that are disabled
		foreach ($this->fields as $key => $val) {
			if (isset($val['enabled']) && empty($val['enabled'])) {
				unset($this->fields[$key]);
			}
		}

		// Translate some data of arrayofkeyval
		if (is_object($langs)) {
			foreach ($this->fields as $key => $val) {
				if (!empty($val['arrayofkeyval']) && is_array($val['arrayofkeyval'])) {
					foreach ($val['arrayofkeyval'] as $key2 => $val2) {
						$this->fields[$key]['arrayofkeyval'][$key2] = $langs->trans($val2);
					}
				}
			}
		}
	}

	/**
	 * Create object into database
	 *
	 * @param  User $user      User that creates
	 * @param  int 	$notrigger 0=launch triggers after, 1=disable triggers
	 * @return int             Return integer <0 if KO, Id of created object if OK
	 */
	public function create(User $user, $notrigger = 0)
	{
		if (empty($this->qty)) {
			$this->error = 'BadValueForQty';
			return -1;
		}

		return $this->createCommon($user, $notrigger);
	}

	/**
	 * Load object in memory from the database
	 *
	 * @param int    $id   Id object
	 * @param string $ref  Ref
	 * @return int         Return integer <0 if KO, 0 if not found, >0 if OK
	 */
	public function fetch($id, $ref = null)
	{
		$result = $this->fetchCommon($id, $ref);
		return $result;
	}

	/**
	 * Load list of objects in memory from the database.
	 *
	 * @param  string      $sortorder    Sort Order
	 * @param  string      $sortfield    Sort field
	 * @param  int         $limit        limit
	 * @param  int         $offset       Offset
	 * @param  array       $filter       Filter array. Example array('field'=>'valueforlike', 'customurl'=>...)
	 * @param  string      $filtermode   Filter mode (AND or OR)
	 * @return array|int                 int <0 if KO, array of pages if OK
	 */
	public function fetchAll($sortorder = '', $sortfield = '', $limit = 0, $offset = 0, array $filter = array(), $filtermode = 'AND')
	{
		global $conf;

		dol_syslog(__METHOD__, LOG_DEBUG);

		$records = array();

		$sql = 'SELECT ';
		$sql .= $this->getFieldList();
		$sql .= ' FROM '.MAIN_DB_PREFIX.$this->table_element.' as t';
		if (isset($this->ismultientitymanaged) && $this->ismultientitymanaged == 1) {
			$sql .= ' WHERE t.entity IN ('.getEntity($this->element).')';
		} else {
			$sql .= ' WHERE 1 = 1';
		}
		// Manage filter
		$sqlwhere = array();
		if (count($filter) > 0) {
			foreach ($filter as $key => $value) {
				if ($key == 't.rowid') {
					$sqlwhere[] = $key." = ".((int) $value);
				} elseif (strpos($key, 'date') !== false) {
					$sqlwhere[] = $key." = '".$this->db->idate($value)."'";
				} elseif ($key == 'customsql') {
					$sqlwhere[] = $value;
				} else {
					$sqlwhere[] = $key." LIKE '%".$this->db->escape($value)."%'";
				}
			}
		}
		if (count($sqlwhere) > 0) {
			$sql .= ' AND ('.implode(' '.$this->db->escape($filtermode).' ', $sqlwhere).')';
		}

		if (!empty($sortfield)) {
			$sql .= $this->db->order($sortfield, $sortorder);
		}
		if (!empty($limit)) {
			$sql .= $this->db->plimit($limit, $offset);
		}

		$resql = $this->db->query($sql);
		if ($resql) {
			$num = $this->db->num_rows($resql);
			$i = 0;
			while ($i < ($limit ? min($limit, $num) : $num)) {
				$obj = $this->db->fetch_object($resql);

				$record = new self($this->db);
				$record->setVarsFromFetchObj($obj);

				$records[$record->id] = $record;

				$i++;
			}
			$this->db->free($resql);

			return $records;
		} else {
			$this->errors[] = 'Error '.$this->db->lasterror();
			dol_syslog(__METHOD__.' '.implode(',', $this->errors), LOG_ERR);

			return -1;
		}
	}

	/**
	 * Update object into database
	 *
	 * @param  User $user      User that modifies
	 * @param  int 	$notrigger 0=launch triggers after, 1=disable triggers
	 * @return int             Return integer <0 if KO, >0 if OK
	 */
	public function update(User $user, $notrigger = 0)
	{
		return $this->updateCommon($user, $notrigger);
	}

	/**
	 * Delete object in database
	 *
	 * @param User 	$user       User that deletes
	 * @param int 	$notrigger  0=launch triggers after, 1=disable triggers
	 * @return int             	Return integer <0 if KO, >0 if OK
	 */
	public function delete(User $user, $notrigger = 0)
	{
		return $this->deleteCommon($user, $notrigger);
		//return $this->deleteCommon($user, $notrigger, 1);
	}
}<|MERGE_RESOLUTION|>--- conflicted
+++ resolved
@@ -896,10 +896,7 @@
 			return -2;
 		}
 		$productstatic = new Product($this->db);
-<<<<<<< HEAD
-=======
-		$fk_movement = GETPOST('fk_movement', 'int');
->>>>>>> 1e00cf34
+
 		$arrayoflines = $this->fetchLinesLinked('consumed', $idline);	// Get lines consumed under the one to delete
 
 		$result = 0;
