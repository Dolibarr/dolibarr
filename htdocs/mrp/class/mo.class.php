--- conflicted
+++ resolved
@@ -987,11 +987,7 @@
 
         $result = '';
 
-<<<<<<< HEAD
-        $label = img_picto('', $this->picto).' <u>'.$langs->trans("MO").'</u>';
-=======
-		$label = '<u>' . $langs->trans("ManufacturingOrder") . '</u>';
->>>>>>> 7806bdab
+        $label = img_picto('', $this->picto).' <u>'.$langs->trans("ManufacturingOrder").'</u>';
         $label .= '<br>';
         $label .= '<b>'.$langs->trans('Ref').':</b> '.$this->ref;
         if (isset($this->status)) {
