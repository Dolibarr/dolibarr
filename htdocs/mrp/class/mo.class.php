--- conflicted
+++ resolved
@@ -617,34 +617,6 @@
 
 			$moline = new MoLine($this->db);
 
-<<<<<<< HEAD
-				// Lines to consume
-				if (!$error) {
-					foreach ($bom->lines as $line)
-					{
-						$moline = new MoLine($this->db);
-
-						$moline->fk_mo = $this->id;
-						if ($line->qty_frozen) {
-							$moline->qty = $line->qty; // Qty to consume does not depends on quantity to produce
-						} else {
-							$moline->qty = round($line->qty * $this->qty / $bom->efficiency, 2);
-						}
-						if ($moline->qty <= 0) {
-							$error++;
-							$this->error = "BadValueForquantityToConsume";
-							break;
-						}
-						else {
-							$moline->fk_product = $line->fk_product;
-							$moline->role = 'toconsume';
-							$moline->position = $line->position;
-							$moline->qty_frozen = $line->qty_frozen;
-							$moline->disable_stock_change = $line->disable_stock_change;
-
-							$resultline = $moline->create($user);
-							if ($resultline <= 0) {
-=======
 			// Line to produce
 			$moline->fk_mo = $this->id;
 			$moline->qty = $this->qty;
@@ -679,7 +651,6 @@
 								$moline->qty = round($line->qty * $this->qty / $bom->efficiency, 2);
 							}
 							if ($moline->qty <= 0) {
->>>>>>> 18533b63
 								$error++;
 								$this->error = "BadValueForquantityToConsume";
 								break;
