--- conflicted
+++ resolved
@@ -85,11 +85,7 @@
 	 *  'help' is a 'TranslationString' to use to show a tooltip on field. You can also use 'TranslationString:keyfortooltiponlick' for a tooltip on click.
 	 *  'showoncombobox' if value of the field must be visible into the label of the combobox that list record
 	 *  'disabled' is 1 if we want to have the field locked by a 'disabled' attribute. In most cases, this is never set into the definition of $fields into class, but is set dynamically by some part of code.
-<<<<<<< HEAD
-	 *  'arraykeyval' to set list of value if type is a list of predefined values. For example: array("0"=>"Draft","1"=>"Active","-1"=>"Cancel")
-=======
 	 *  'arrayofkeyval' to set list of value if type is a list of predefined values. For example: array("0"=>"Draft","1"=>"Active","-1"=>"Cancel")
->>>>>>> 95dc2558
 	 *  'autofocusoncreate' to have field having the focus on a create form. Only 1 field should have this property set to 1.
 	 *  'comment' is not used. You can store here any text of your choice. It is not used by application.
 	 *
@@ -105,12 +101,8 @@
 		'entity' => array('type'=>'integer', 'label'=>'Entity', 'enabled'=>1, 'visible'=>0, 'position'=>5, 'notnull'=>1, 'default'=>'1', 'index'=>1),
 		'ref' => array('type'=>'varchar(128)', 'label'=>'Ref', 'enabled'=>1, 'visible'=>4, 'position'=>10, 'notnull'=>1, 'default'=>'(PROV)', 'index'=>1, 'searchall'=>1, 'comment'=>"Reference of object", 'showoncombobox'=>'1', 'noteditable'=>1),
 		'fk_bom' => array('type'=>'integer:Bom:bom/class/bom.class.php:0:t.status=1', 'filter'=>'active=1', 'label'=>'BOM', 'enabled'=>1, 'visible'=>1, 'position'=>33, 'notnull'=>-1, 'index'=>1, 'comment'=>"Original BOM", 'css'=>'minwidth100 maxwidth300', 'csslist'=>'nowraponall'),
-<<<<<<< HEAD
-		'fk_product' => array('type'=>'integer:Product:product/class/product.class.php:0', 'label'=>'Product', 'enabled'=>1, 'visible'=>1, 'position'=>35, 'notnull'=>1, 'index'=>1, 'comment'=>"Product to produce", 'css'=>'maxwidth300', 'picto'=>'product'),
-=======
 		'mrptype' => array('type'=>'integer', 'label'=>'Type', 'enabled'=>1, 'visible'=>1, 'position'=>34, 'notnull'=>1, 'default'=>'0', 'arrayofkeyval'=>array(0=>'Manufacturing', 1=>'Disassemble'), 'css'=>'minwidth150', 'csslist'=>'minwidth150 center'),
 		'fk_product' => array('type'=>'integer:Product:product/class/product.class.php:0', 'label'=>'Product', 'enabled'=>1, 'visible'=>1, 'position'=>35, 'notnull'=>1, 'index'=>1, 'comment'=>"Product to produce", 'css'=>'maxwidth300', 'csslist'=>'tdoverflowmax100', 'picto'=>'product'),
->>>>>>> 95dc2558
 		'qty' => array('type'=>'real', 'label'=>'QtyToProduce', 'enabled'=>1, 'visible'=>1, 'position'=>40, 'notnull'=>1, 'comment'=>"Qty to produce", 'css'=>'width75', 'default'=>1, 'isameasure'=>1),
 		'label' => array('type'=>'varchar(255)', 'label'=>'Label', 'enabled'=>1, 'visible'=>1, 'position'=>42, 'notnull'=>-1, 'searchall'=>1, 'showoncombobox'=>'2', 'css'=>'maxwidth300', 'csslist'=>'tdoverflowmax200'),
 		'fk_soc' => array('type'=>'integer:Societe:societe/class/societe.class.php:1', 'label'=>'ThirdParty', 'picto'=>'company', 'enabled'=>1, 'visible'=>-1, 'position'=>50, 'notnull'=>-1, 'index'=>1, 'css'=>'maxwidth400', 'csslist'=>'tdoverflowmax150'),
@@ -263,11 +255,7 @@
 		$this->db->begin();
 
 		// Check that product is not a kit/virtual product
-<<<<<<< HEAD
-		if (empty($conf->global->ALLOW_USE_KITS_INTO_BOM_AND_MO) and $this->fk_product > 0) {
-=======
 		if (empty($conf->global->ALLOW_USE_KITS_INTO_BOM_AND_MO) && $this->fk_product > 0) {
->>>>>>> 95dc2558
 			include_once DOL_DOCUMENT_ROOT.'/product/class/product.class.php';
 			$tmpproduct = new Product($this->db);
 			$tmpproduct->fetch($this->fk_product);
@@ -279,8 +267,6 @@
 			}
 		}
 
-<<<<<<< HEAD
-=======
 		if ($this->fk_bom > 0) {
 			// If there is a nown BOM, we force the type of MO to the type of BOM
 			$tmpbom = new BOM($this->db);
@@ -289,7 +275,6 @@
 			$this->mrptype = $tmpbom->bomtype;
 		}
 
->>>>>>> 95dc2558
 		if (!$error) {
 			$idcreated = $this->createCommon($user, $notrigger);
 			if ($idcreated <= 0) {
