<?php
/* Copyright (C) 2017  Laurent Destailleur <eldy@users.sourceforge.net>
 * Copyright (C) 2020  Lenin Rivas		   <lenin@leninrivas.com>
 * Copyright (C) 2023       Frédéric France     <frederic.france@free.fr>
 *
 * This program is free software; you can redistribute it and/or modify
 * it under the terms of the GNU General Public License as published by
 * the Free Software Foundation; either version 3 of the License, or
 * (at your option) any later version.
 *
 * This program is distributed in the hope that it will be useful,
 * but WITHOUT ANY WARRANTY; without even the implied warranty of
 * MERCHANTABILITY or FITNESS FOR A PARTICULAR PURPOSE.  See the
 * GNU General Public License for more details.
 *
 * You should have received a copy of the GNU General Public License
 * along with this program. If not, see <https://www.gnu.org/licenses/>.
 */

/**
 * \file        class/mo.class.php
 * \ingroup     mrp
 * \brief       This file is a CRUD class file for Mo (Create/Read/Update/Delete)
 */

// Put here all includes required by your class file
require_once DOL_DOCUMENT_ROOT.'/core/class/commonobject.class.php';
require_once DOL_DOCUMENT_ROOT.'/core/class/commonobjectline.class.php';
require_once DOL_DOCUMENT_ROOT.'/product/class/product.class.php';
require_once DOL_DOCUMENT_ROOT.'/product/stock/class/mouvementstock.class.php';

/**
 * Class for Mo
 */
class Mo extends CommonObject
{
	/**
	 * @var string ID to identify managed object
	 */
	public $element = 'mo';

	/**
	 * @var string Name of table without prefix where object is stored
	 */
	public $table_element = 'mrp_mo';

	/**
	 * @var int  Does mo support multicompany module ? 0=No test on entity, 1=Test with field entity, 2=Test with link by societe
	 */
	public $ismultientitymanaged = 1;

	/**
	 * @var int  Does mo support extrafields ? 0=No, 1=Yes
	 */
	public $isextrafieldmanaged = 1;

	/**
	 * @var string String with name of icon for mo. Must be the part after the 'object_' into object_mo.png
	 */
	public $picto = 'mrp';


	const STATUS_DRAFT = 0;
	const STATUS_VALIDATED = 1; // To produce
	const STATUS_INPROGRESS = 2;
	const STATUS_PRODUCED = 3;
	const STATUS_CANCELED = 9;


	/**
	 *  'type' field format ('integer', 'integer:ObjectClass:PathToClass[:AddCreateButtonOrNot[:Filter]]', 'sellist:TableName:LabelFieldName[:KeyFieldName[:KeyFieldParent[:Filter]]]', 'varchar(x)', 'double(24,8)', 'real', 'price', 'text', 'text:none', 'html', 'date', 'datetime', 'timestamp', 'duration', 'mail', 'phone', 'url', 'password')
	 *         Note: Filter can be a string like "(t.ref:like:'SO-%') or (t.date_creation:<:'20160101') or (t.nature:is:NULL)"
	 *  'label' the translation key.
	 *  'picto' is code of a picto to show before value in forms
	 *  'enabled' is a condition when the field must be managed (Example: 1 or '$conf->global->MY_SETUP_PARAM)
	 *  'position' is the sort order of field.
	 *  'notnull' is set to 1 if not null in database. Set to -1 if we must set data to null if empty ('' or 0).
	 *  'visible' says if field is visible in list (Examples: 0=Not visible, 1=Visible on list and create/update/view forms, 2=Visible on list only, 3=Visible on create/update/view form only (not list), 4=Visible on list and update/view form only (not create). 5=Visible on list and view only (not create/not update). Using a negative value means field is not shown by default on list but can be selected for viewing)
	 *  'noteditable' says if field is not editable (1 or 0)
	 *  'default' is a default value for creation (can still be overwrote by the Setup of Default Values if field is editable in creation form). Note: If default is set to '(PROV)' and field is 'ref', the default value will be set to '(PROVid)' where id is rowid when a new record is created.
	 *  'index' if we want an index in database.
	 *  'foreignkey'=>'tablename.field' if the field is a foreign key (it is recommanded to name the field fk_...).
	 *  'searchall' is 1 if we want to search in this field when making a search from the quick search button.
	 *  'isameasure' must be set to 1 if you want to have a total on list for this field. Field type must be summable like integer or double(24,8).
	 *  'css' and 'cssview' and 'csslist' is the CSS style to use on field. 'css' is used in creation and update. 'cssview' is used in view mode. 'csslist' is used for columns in lists. For example: 'maxwidth200', 'wordbreak', 'tdoverflowmax200'
	 *  'help' is a 'TranslationString' to use to show a tooltip on field. You can also use 'TranslationString:keyfortooltiponlick' for a tooltip on click.
	 *  'showoncombobox' if value of the field must be visible into the label of the combobox that list record
	 *  'disabled' is 1 if we want to have the field locked by a 'disabled' attribute. In most cases, this is never set into the definition of $fields into class, but is set dynamically by some part of code.
	 *  'arrayofkeyval' to set list of value if type is a list of predefined values. For example: array("0"=>"Draft","1"=>"Active","-1"=>"Cancel")
	 *  'autofocusoncreate' to have field having the focus on a create form. Only 1 field should have this property set to 1.
	 *  'comment' is not used. You can store here any text of your choice. It is not used by application.
	 *
	 *  Note: To have value dynamic, you can set value to 0 in definition and edit the value on the fly into the constructor.
	 */

	/**
	 * @var array  Array with all fields and their property. Do not use it as a static var. It may be modified by constructor.
	 */
	public $fields = array(
		'rowid' => array('type'=>'integer', 'label'=>'TechnicalID', 'enabled'=>1, 'visible'=>-2, 'position'=>1, 'notnull'=>1, 'index'=>1, 'comment'=>"Id",),
		'entity' => array('type'=>'integer', 'label'=>'Entity', 'enabled'=>1, 'visible'=>0, 'position'=>5, 'notnull'=>1, 'default'=>'1', 'index'=>1),
		'ref' => array('type'=>'varchar(128)', 'label'=>'Ref', 'enabled'=>1, 'visible'=>4, 'position'=>10, 'notnull'=>1, 'default'=>'(PROV)', 'index'=>1, 'searchall'=>1, 'comment'=>"Reference of object", 'showoncombobox'=>'1', 'noteditable'=>1),
		'fk_bom' => array('type'=>'integer:Bom:bom/class/bom.class.php:0:(t.status:=:1)', 'filter'=>'active=1', 'label'=>'BOM', 'enabled'=>'$conf->bom->enabled', 'visible'=>1, 'position'=>33, 'notnull'=>-1, 'index'=>1, 'comment'=>"Original BOM", 'css'=>'minwidth100 maxwidth500', 'csslist'=>'tdoverflowmax150', 'picto'=>'bom'),
		'mrptype' => array('type'=>'integer', 'label'=>'Type', 'enabled'=>1, 'visible'=>1, 'position'=>34, 'notnull'=>1, 'default'=>'0', 'arrayofkeyval'=>array(0=>'Manufacturing', 1=>'Disassemble'), 'css'=>'minwidth150', 'csslist'=>'minwidth150 center'),
		'fk_product' => array('type'=>'integer:Product:product/class/product.class.php:0', 'label'=>'Product', 'enabled'=>'isModEnabled("product")', 'visible'=>1, 'position'=>35, 'notnull'=>1, 'index'=>1, 'comment'=>"Product to produce", 'css'=>'maxwidth300', 'csslist'=>'tdoverflowmax100', 'picto'=>'product'),
		'qty' => array('type'=>'real', 'label'=>'QtyToProduce', 'enabled'=>1, 'visible'=>1, 'position'=>40, 'notnull'=>1, 'comment'=>"Qty to produce", 'css'=>'width75', 'default'=>1, 'isameasure'=>1),
		'label' => array('type'=>'varchar(255)', 'label'=>'Label', 'enabled'=>1, 'visible'=>1, 'position'=>42, 'notnull'=>-1, 'searchall'=>1, 'showoncombobox'=>'2', 'css'=>'maxwidth300', 'csslist'=>'tdoverflowmax200', 'alwayseditable'=>1),
		'fk_soc' => array('type'=>'integer:Societe:societe/class/societe.class.php:1', 'label'=>'ThirdParty', 'picto'=>'company', 'enabled'=>'isModEnabled("societe")', 'visible'=>-1, 'position'=>50, 'notnull'=>-1, 'index'=>1, 'css'=>'maxwidth400', 'csslist'=>'tdoverflowmax150'),
		'fk_project' => array('type'=>'integer:Project:projet/class/project.class.php:1:(fk_statut:=:1)', 'label'=>'Project', 'picto'=>'project', 'enabled'=>'$conf->project->enabled', 'visible'=>-1, 'position'=>51, 'notnull'=>-1, 'index'=>1, 'css'=>'minwidth200 maxwidth400', 'csslist'=>'tdoverflowmax100'),
		'fk_warehouse' => array('type'=>'integer:Entrepot:product/stock/class/entrepot.class.php:0', 'label'=>'WarehouseForProduction', 'picto'=>'stock', 'enabled'=>'isModEnabled("stock")', 'visible'=>1, 'position'=>52, 'css'=>'maxwidth400', 'csslist'=>'tdoverflowmax200'),
		'note_public' => array('type'=>'html', 'label'=>'NotePublic', 'enabled'=>1, 'visible'=>0, 'position'=>61, 'notnull'=>-1,),
		'note_private' => array('type'=>'html', 'label'=>'NotePrivate', 'enabled'=>1, 'visible'=>0, 'position'=>62, 'notnull'=>-1,),
		'date_creation' => array('type'=>'datetime', 'label'=>'DateCreation', 'enabled'=>1, 'visible'=>-2, 'position'=>500, 'notnull'=>1,),
		'tms' => array('type'=>'timestamp', 'label'=>'DateModification', 'enabled'=>1, 'visible'=>-2, 'position'=>501, 'notnull'=>1,),
		'date_valid' => array('type'=>'datetime', 'label'=>'DateValidation', 'enabled'=>1, 'visible'=>-2, 'position'=>502,),
		'fk_user_creat' => array('type'=>'integer:User:user/class/user.class.php', 'label'=>'UserAuthor', 'enabled'=>1, 'visible'=>-2, 'position'=>510, 'notnull'=>1, 'foreignkey'=>'user.rowid', 'csslist'=>'tdoverflowmax100'),
		'fk_user_modif' => array('type'=>'integer:User:user/class/user.class.php', 'label'=>'UserModif', 'enabled'=>1, 'visible'=>-2, 'position'=>511, 'notnull'=>-1, 'csslist'=>'tdoverflowmax100'),
		'date_start_planned' => array('type'=>'datetime', 'label'=>'DateStartPlannedMo', 'enabled'=>1, 'visible'=>1, 'position'=>55, 'notnull'=>-1, 'index'=>1, 'help'=>'KeepEmptyForAsap', 'alwayseditable'=>1, 'csslist'=>'nowraponall'),
		'date_end_planned' => array('type'=>'datetime', 'label'=>'DateEndPlannedMo', 'enabled'=>1, 'visible'=>1, 'position'=>56, 'notnull'=>-1, 'index'=>1, 'alwayseditable'=>1, 'csslist'=>'nowraponall'),
		'import_key' => array('type'=>'varchar(14)', 'label'=>'ImportId', 'enabled'=>1, 'visible'=>-2, 'position'=>1000, 'notnull'=>-1,),
		'model_pdf' =>array('type'=>'varchar(255)', 'label'=>'Model pdf', 'enabled'=>1, 'visible'=>0, 'position'=>1010),
		'status' => array('type'=>'integer', 'label'=>'Status', 'enabled'=>1, 'visible'=>2, 'position'=>1000, 'default'=>0, 'notnull'=>1, 'index'=>1, 'arrayofkeyval'=>array('0'=>'Draft', '1'=>'Validated', '2'=>'InProgress', '3'=>'StatusMOProduced', '9'=>'Canceled')),
		'fk_parent_line' => array('type'=>'integer:MoLine:mrp/class/mo.class.php', 'label'=>'ParentMo', 'enabled'=>1, 'visible'=>0, 'position'=>1020, 'default'=>0, 'notnull'=>0, 'index'=>1,'showoncombobox'=>0),
	);
	public $rowid;
	public $entity;
	public $ref;

	/**
	 * @var int mrptype
	 */
	public $mrptype;
	public $label;
	public $qty;
	public $fk_warehouse;
	public $fk_soc;
	public $socid;

	/**
	 * @var string public note
	 */
	public $note_public;

	/**
	 * @var string private note
	 */
	public $note_private;

	/**
	 * @var integer|string date_creation
	 */
	public $date_creation;

	/**
	 * @var integer|string date_validation
	 */
	public $date_valid;

	/**
	 * @var integer|string date_validation
	 */
	public $tms;

	public $fk_user_creat;
	public $fk_user_modif;
	public $import_key;
	public $status;

	/**
	 * @var int ID of product
	 */
	public $fk_product;

	/**
	 * @var Product product object
	 */
	public $product;

	/**
	 * @var integer|string date_start_planned
	 */
	public $date_start_planned;

	/**
	 * @var integer|string date_end_planned
	 */
	public $date_end_planned;

	/**
	 * @var int ID bom
	 */
	public $fk_bom;

	/**
	 * @var Bom bom
	 */
	public $bom;

	/**
	 * @var int ID project
	 */
	public $fk_project;

	/**
	 * @var double	New quantity. When we update the quantity to produce, we set this to save old value before calling the ->update that call the updateProduction that need this
	 * 				to recalculate all the quantities in lines to consume and produce.
	 */
	public $oldQty;


	// If this object has a subtable with lines

	/**
	 * @var string    Name of subtable line
	 */
	public $table_element_line = 'mrp_production';

	/**
	 * @var string    Field with ID of parent key if this field has a parent
	 */
	public $fk_element = 'fk_mo';

	/**
	 * @var string    Name of subtable class that manage subtable lines
	 */
	public $class_element_line = 'MoLine';

	/**
	 * @var array	List of child tables. To test if we can delete object.
	 */
	protected $childtables = array();

	/**
	 * @var array	List of child tables. To know object to delete on cascade.
	 */
	protected $childtablesoncascade = array('mrp_production');

	/**
	 * @var MoLine[]     Array of subtable lines
	 */
	public $lines = array();

	/**
	 * @var MoLine     MO line
	 */
	public $line = array();

	/**
	 * @var int ID of parent line
	 */
	public $fk_parent_line;

	/**
	 * @var array tpl
	 */
	public $tpl = array();


	/**
	 * Constructor
	 *
	 * @param DoliDb $db Database handler
	 */
	public function __construct(DoliDB $db)
	{
		global $conf, $langs;

		$this->db = $db;

		if (!getDolGlobalString('MAIN_SHOW_TECHNICAL_ID') && isset($this->fields['rowid'])) {
			$this->fields['rowid']['visible'] = 0;
		}
		if (!isModEnabled('multicompany') && isset($this->fields['entity'])) {
			$this->fields['entity']['enabled'] = 0;
		}

		// Unset fields that are disabled
		foreach ($this->fields as $key => $val) {
			if (isset($val['enabled']) && empty($val['enabled'])) {
				unset($this->fields[$key]);
			}
		}

		// Translate some data of arrayofkeyval
		foreach ($this->fields as $key => $val) {
			if (!empty($val['arrayofkeyval']) && is_array($val['arrayofkeyval'])) {
				foreach ($val['arrayofkeyval'] as $key2 => $val2) {
					$this->fields[$key]['arrayofkeyval'][$key2] = $langs->trans($val2);
				}
			}
		}
	}

	/**
	 * Create object into database
	 *
	 * @param  User $user      User that creates
	 * @param  bool $notrigger false=launch triggers after, true=disable triggers
	 * @return int             Return integer <=0 if KO, Id of created object if OK
	 */
	public function create(User $user, $notrigger = false)
	{
		$error = 0;
		$idcreated = 0;

		// If kits feature is enabled and we don't allow kits into BOM and MO, we check that the product is not a kit/virtual product
		if (getDolGlobalString('PRODUIT_SOUSPRODUITS') && !getDolGlobalString('ALLOW_USE_KITS_INTO_BOM_AND_MO') && $this->fk_product > 0) {
			include_once DOL_DOCUMENT_ROOT.'/product/class/product.class.php';
			$tmpproduct = new Product($this->db);
			$tmpproduct->fetch($this->fk_product);
			if ($tmpproduct->hasFatherOrChild(1) > 0) {
				$this->error = 'ErrorAVirtualProductCantBeUsedIntoABomOrMo';
				$this->errors[] = $this->error;
				return -1;
			}
		}

		$this->db->begin();

		if ($this->fk_bom > 0) {
			// If there is a nown BOM, we force the type of MO to the type of BOM
			include_once DOL_DOCUMENT_ROOT.'/bom/class/bom.class.php';
			$tmpbom = new BOM($this->db);
			$tmpbom->fetch($this->fk_bom);

			$this->mrptype = $tmpbom->bomtype;
		}

		if (!$error) {
			$idcreated = $this->createCommon($user, $notrigger);
			if ($idcreated <= 0) {
				$error++;
			}
		}

		if (!$error) {
			$result = $this->createProduction($user, $notrigger);	// Insert lines from BOM
			if ($result <= 0) {
				$error++;
			}
		}

		if (!$error) {
			$this->db->commit();
		} else {
			$this->db->rollback();
		}

		return $idcreated;
	}

	/**
	 * Clone an object into another one
	 *
	 * @param  	User 	$user      	User that creates
	 * @param  	int 	$fromid     Id of object to clone
	 * @return 	mixed 				New object created, <0 if KO
	 */
	public function createFromClone(User $user, $fromid)
	{
		global $langs, $extrafields;
		$error = 0;

		dol_syslog(__METHOD__, LOG_DEBUG);

		$object = new self($this->db);

		$this->db->begin();

		// Load source object
		$result = $object->fetchCommon($fromid);
		if ($result > 0 && !empty($object->table_element_line)) {
			$object->fetchLines();
		}

		// get lines so they will be clone
		//foreach($this->lines as $line)
		//	$line->fetch_optionals();

		// Reset some properties
		unset($object->id);
		unset($object->fk_user_creat);
		unset($object->import_key);

		// Remove produced and consumed lines
		foreach ($object->lines as $key => $line) {
			if (in_array($line->role, array('consumed', 'produced'))) {
				unset($object->lines[$key]);
			}
		}

		// Clear fields
		$object->ref = empty($this->fields['ref']['default']) ? "copy_of_".$object->ref : $this->fields['ref']['default'];
		$object->label = empty($this->fields['label']['default']) ? $langs->trans("CopyOf")." ".$object->label : $this->fields['label']['default'];
		$object->status = self::STATUS_DRAFT;
		// ...
		// Clear extrafields that are unique
		if (is_array($object->array_options) && count($object->array_options) > 0) {
			$extrafields->fetch_name_optionals_label($this->table_element);
			foreach ($object->array_options as $key => $option) {
				$shortkey = preg_replace('/options_/', '', $key);
				if (!empty($extrafields->attributes[$this->element]['unique'][$shortkey])) {
					//var_dump($key);
					//var_dump($clonedObj->array_options[$key]); exit;
					unset($object->array_options[$key]);
				}
			}
		}

		// Create clone
		$object->context['createfromclone'] = 'createfromclone';
		$result = $object->createCommon($user);
		if ($result < 0) {
			$error++;
			$this->error = $object->error;
			$this->errors = $object->errors;
		}

		if (!$error) {
			// copy internal contacts
			if ($this->copy_linked_contact($object, 'internal') < 0) {
				$error++;
			}
		}

		if (!$error) {
			// copy external contacts if same company
			if (property_exists($this, 'socid') && $this->socid == $object->socid) {
				if ($this->copy_linked_contact($object, 'external') < 0) {
					$error++;
				}
			}
		}

		unset($object->context['createfromclone']);

		// End
		if (!$error) {
			$this->db->commit();
			return $object;
		} else {
			$this->db->rollback();
			return -1;
		}
	}

	/**
	 * Load object in memory from the database
	 *
	 * @param int    $id   Id object
	 * @param string $ref  Ref
	 * @return int         Return integer <0 if KO, 0 if not found, >0 if OK
	 */
	public function fetch($id, $ref = null)
	{
		$result = $this->fetchCommon($id, $ref);
		if ($result > 0 && !empty($this->table_element_line)) {
			$this->fetchLines();
		}

		$this->socid = $this->fk_soc;

		return $result;
	}

	/**
	 * Load object lines in memory from the database
	 *
	 * @return int         Return integer <0 if KO, 0 if not found, >0 if OK
	 */
	public function fetchLines()
	{
		$this->lines = array();

		$result = $this->fetchLinesCommon();
		return $result;
	}


	/**
	 * Load list of objects in memory from the database.
	 *
	 * @param  string      $sortorder    Sort Order
	 * @param  string      $sortfield    Sort field
	 * @param  int         $limit        limit
	 * @param  int         $offset       Offset
	 * @param  array       $filter       Filter array. Example array('field'=>'valueforlike', 'customurl'=>...)
	 * @param  string      $filtermode   Filter mode (AND or OR)
	 * @return array|int                 int <0 if KO, array of pages if OK
	 */
	public function fetchAll($sortorder = '', $sortfield = '', $limit = 0, $offset = 0, array $filter = array(), $filtermode = 'AND')
	{
		global $conf;

		dol_syslog(__METHOD__, LOG_DEBUG);

		$records = array();

		$sql = 'SELECT ';
		$sql .= $this->getFieldList();
		$sql .= ' FROM '.MAIN_DB_PREFIX.$this->table_element.' as t';
		if (isset($this->ismultientitymanaged) && $this->ismultientitymanaged == 1) {
			$sql .= ' WHERE t.entity IN ('.getEntity($this->element).')';
		} else {
			$sql .= ' WHERE 1 = 1';
		}
		// Manage filter
		$sqlwhere = array();
		if (count($filter) > 0) {
			foreach ($filter as $key => $value) {
				if ($key == 't.rowid') {
					$sqlwhere[] = $key." = ".((int) $value);
				} elseif (strpos($key, 'date') !== false) {
					$sqlwhere[] = $key." = '".$this->db->idate($value)."'";
				} elseif ($key == 'customsql') {
					$sqlwhere[] = $value;
				} else {
					$sqlwhere[] = $key." LIKE '%".$this->db->escape($value)."%'";
				}
			}
		}
		if (count($sqlwhere) > 0) {
			$sql .= ' AND ('.implode(' '.$this->db->escape($filtermode).' ', $sqlwhere).')';
		}

		if (!empty($sortfield)) {
			$sql .= $this->db->order($sortfield, $sortorder);
		}
		if (!empty($limit)) {
			$sql .= $this->db->plimit($limit, $offset);
		}

		$resql = $this->db->query($sql);
		if ($resql) {
			$num = $this->db->num_rows($resql);
			$i = 0;
			while ($i < min($limit, $num)) {
				$obj = $this->db->fetch_object($resql);

				$record = new self($this->db);
				$record->setVarsFromFetchObj($obj);

				$records[$record->id] = $record;

				$i++;
			}
			$this->db->free($resql);

			return $records;
		} else {
			$this->errors[] = 'Error '.$this->db->lasterror();
			dol_syslog(__METHOD__.' '.join(',', $this->errors), LOG_ERR);

			return -1;
		}
	}

	/**
	 * Get list of lines linked to current line for a defined role.
	 *
	 * @param  	string 	$role      	Get lines linked to current line with the selected role ('consumed', 'produced', ...)
	 * @param	int		$lineid		Id of production line to filter childs
	 * @return 	array             	Array of lines
	 */
	public function fetchLinesLinked($role, $lineid = 0)
	{
		$resarray = array();
		$mostatic = new MoLine($this->db);

		$sql = 'SELECT ';
		$sql .= $mostatic->getFieldList();
		$sql .= ' FROM '.MAIN_DB_PREFIX.$mostatic->table_element.' as t';
		$sql .= " WHERE t.role = '".$this->db->escape($role)."'";
		if ($lineid > 0) {
			$sql .= ' AND t.fk_mrp_production = '.((int) $lineid);
		} else {
			$sql .= 'AND t.fk_mo = '.((int) $this->id);
		}

		$resql = $this->db->query($sql);
		if ($resql) {
			$num = $this->db->num_rows($resql);

			$i = 0;
			while ($i < $num) {
				$obj = $this->db->fetch_object($resql);
				if ($obj) {
					$resarray[] = array(
						'rowid'=> $obj->rowid,
						'date'=> $this->db->jdate($obj->date_creation),
						'qty' => $obj->qty,
						'role' => $obj->role,
						'fk_product' => $obj->fk_product,
						'fk_warehouse' => $obj->fk_warehouse,
						'batch' => $obj->batch,
						'fk_stock_movement' => $obj->fk_stock_movement,
						'fk_unit' => $obj->fk_unit
					);
				}

				$i++;
			}

			return $resarray;
		} else {
			$this->error = $this->db->lasterror();
			return array();
		}
	}


	/**
	 * Count number of movement with origin of MO
	 *
	 * @return 	int			Number of movements
	 */
	public function countMovements()
	{
		$result = 0;

		$sql = 'SELECT COUNT(rowid) as nb FROM '.MAIN_DB_PREFIX.'stock_mouvement as sm';
		$sql .= " WHERE sm.origintype = 'mo' and sm.fk_origin = ".((int) $this->id);

		$resql = $this->db->query($sql);
		if ($resql) {
			$num = $this->db->num_rows($resql);

			$i = 0;
			while ($i < $num) {
				$obj = $this->db->fetch_object($resql);
				if ($obj) {
					$result = $obj->nb;
				}

				$i++;
			}
		} else {
			$this->error = $this->db->lasterror();
		}

		return $result;
	}

	/**
	 * 	Set to status produced,
	 * 	@param 		int 		$generateDocument 	-1 generate dokument by value of global setting, 0 don't generate dokument, 1 generate dokument
	 *	@param		Translate	$outputlangs		lang object to use for translation. At "null", the default langs will use.
	 * 	@return		int								Return integer <0 if KO, >0 if OK
	 */
	public function setStatusAsProduced($generateDocument = -1, $outputlangs = null)
	{
		$error = 0;

		$this->db->begin();

		// Set status of the Mo to produced
		$result = $this->setStatut($this::STATUS_PRODUCED, 0, '', 'MRP_MO_PRODUCED');

		if ($result <= 0) {
			$error++;
		}

		// Check if document must generated
		if ($generateDocument == -1 && !getDolGlobalString('MAIN_DISABLE_PDF_AUTOUPDATE')) {
			$generateDocument = 1;
		}

		// generate document
		if (!$error && $generateDocument == 1) {
			// select Language, if $outputlangs parameter is empty
			global $langs;
			if (is_null($outputlangs)) {
				$outputlangs = $langs;
			}

			$ret = $this->fetch($this->id); // Reload to get new records
			$model = $this->model_pdf;
			$result = $this->generateDocument($model, $outputlangs, 0, 0, 0);

			if ($result <= 0) {
				$error++;
			}
		}

		if ($error) {
			$this->db->rollback();
			return -1;
		} else {
			$this->db->commit();
			return 1;
		}
	}

	/**
	 *  Function to check if all MoLines consumed or produced
	 *
	 *  @return		int		Return integer <0 if KO, 0 if not MoLines are complete, 1 if MoLines are complete
	 */
	public function hasAllConsumedAndProduced()
	{
		$retVal = -1;
		$consumptioncomplete = true;
		$productioncomplete = true;

		//Iterate all MoLines of the Mo
		foreach ($this->lines as $line) {
			if ($line->role == 'toconsume') {
				$arrayoflines = $this->fetchLinesLinked('consumed', $line->id);
				$alreadyconsumed = 0;
				foreach ($arrayoflines as $line2) {
					$alreadyconsumed += $line2['qty'];
				}

				if ($alreadyconsumed < $line->qty) {
					$consumptioncomplete = false;
				}
			}
			if ($line->role == 'toproduce') {
				$arrayoflines = $this->fetchLinesLinked('produced', $line->id);
				$alreadyproduced = 0;
				foreach ($arrayoflines as $line2) {
					$alreadyproduced += $line2['qty'];
				}

				if ($alreadyproduced < $line->qty) {
					$productioncomplete = false;
				}
			}
		}

		dol_syslog(get_class($this).'::hasAllConsumedAndProduced consumptioncomplete = '.$consumptioncomplete.' productioncomplete = '.$productioncomplete);

		if ($consumptioncomplete && $productioncomplete) {
			$retVal = 1;
		} else {
			$retVal = 0;
		}

		return $retVal;
	}

	/**
	 * Update object into database
	 *
	 * @param  User $user      User that modifies
	 * @param  bool $notrigger false=launch triggers after, true=disable triggers
	 * @return int             Return integer <0 if KO, >0 if OK
	 */
	public function update(User $user, $notrigger = false)
	{
		$error = 0;

		$this->db->begin();

		$result = $this->updateCommon($user, $notrigger);
		if ($result <= 0) {
			$error++;
		}

		// Update the lines (the qty) to consume or to produce
		$result = $this->updateProduction($user, $notrigger);
		if ($result <= 0) {
			$error++;
		}

		if (!$error) {
			$this->db->commit();
			return 1;
		} else {
			$this->db->rollback();
			return -1;
		}
	}


	/**
	 * Erase and update the line to consume and to produce.
	 *
	 * @param  User $user      User that modifies
	 * @param  bool $notrigger false=launch triggers after, true=disable triggers
	 * @return int             Return integer <0 if KO, >0 if OK
	 */
	public function createProduction(User $user, $notrigger = true)
	{
		$error = 0;
		$role = "";

		if ($this->status != self::STATUS_DRAFT) {
			return -1;
		}

		$this->db->begin();

		// Insert lines in mrp_production table from BOM data
		if (!$error) {
			$sql = 'DELETE FROM '.MAIN_DB_PREFIX.'mrp_production WHERE fk_mo = '.((int) $this->id);
			$this->db->query($sql);

			$moline = new MoLine($this->db);

			// Line to produce
			$moline->fk_mo = $this->id;
			$moline->qty = $this->qty;
			$moline->fk_product = $this->fk_product;
			$moline->position = 1;
			include_once DOL_DOCUMENT_ROOT.'/product/class/product.class.php';
			$tmpproduct = new Product($this->db);
			$tmpproduct->fetch($this->fk_product);
			$moline->fk_unit = $tmpproduct->fk_unit;

			if ($this->fk_bom > 0) {	// If a BOM is defined, we know what to produce.
				include_once DOL_DOCUMENT_ROOT.'/bom/class/bom.class.php';
				$bom = new BOM($this->db);
				$bom->fetch($this->fk_bom);
				if ($bom->bomtype == 1) {
					$role = 'toproduce';
					$moline->role = 'toconsume';
				} else {
					$role = 'toconsume';
					$moline->role = 'toproduce';
				}
			} else {
				if ($this->mrptype == 1) {
					$moline->role = 'toconsume';
				} else {
					$moline->role = 'toproduce';
				}
			}

			$resultline = $moline->create($user, false); // Never use triggers here
			if ($resultline <= 0) {
				$error++;
				$this->error = $moline->error;
				$this->errors = $moline->errors;
				dol_print_error($this->db, $moline->error, $moline->errors);
			}

			if ($this->fk_bom > 0) {	// If a BOM is defined, we know what to consume.
				if ($bom->id > 0) {
					// Lines to consume
					if (!$error) {
						foreach ($bom->lines as $line) {
							$moline = new MoLine($this->db);

							$moline->fk_mo = $this->id;
							$moline->origin_id = $line->id;
							$moline->origin_type = 'bomline';
							if (!empty($line->fk_unit)) {
								$moline->fk_unit = $line->fk_unit;
							}
							if ($line->qty_frozen) {
								$moline->qty = $line->qty; // Qty to consume does not depends on quantity to produce
							} else {
								$moline->qty = price2num(($line->qty / (!empty($bom->qty) ? $bom->qty : 1)) * $this->qty / (!empty($line->efficiency) ? $line->efficiency : 1), 'MS'); // Calculate with Qty to produce and  more presition
							}
							if ($moline->qty <= 0) {
								$error++;
								$this->error = "BadValueForquantityToConsume";
								break;
							} else {
								$moline->fk_product = $line->fk_product;
								$moline->role = $role;
								$moline->position = $line->position;
								$moline->qty_frozen = $line->qty_frozen;
								$moline->disable_stock_change = $line->disable_stock_change;
								if (!empty($line->fk_default_workstation)) {
									$moline->fk_default_workstation = $line->fk_default_workstation;
								}

								$resultline = $moline->create($user, false); // Never use triggers here
								if ($resultline <= 0) {
									$error++;
									$this->error = $moline->error;
									$this->errors = $moline->errors;
									dol_print_error($this->db, $moline->error, $moline->errors);
									break;
								}
							}
						}
					}
				}
			}
		}

		if (!$error) {
			$this->db->commit();
			return 1;
		} else {
			$this->db->rollback();
			return -1;
		}
	}

	/**
	 * Update quantities in lines to consume and/or lines to produce.
	 *
	 * @param  User $user      User that modifies
	 * @param  bool $notrigger false=launch triggers after, true=disable triggers
	 * @return int             Return integer <0 if KO, >0 if OK
	 */
	public function updateProduction(User $user, $notrigger = true)
	{
		$error = 0;

		if ($this->status != self::STATUS_DRAFT) {
			return 1;
		}

		$this->db->begin();

		$oldQty = $this->oldQty;
		$newQty = $this->qty;
		if ($newQty != $oldQty && !empty($this->oldQty)) {
			$sql = "SELECT rowid FROM " . MAIN_DB_PREFIX . "mrp_production WHERE fk_mo = " . (int) $this->id;
			$resql = $this->db->query($sql);
			if ($resql) {
				while ($obj = $this->db->fetch_object($resql)) {
					$moLine = new MoLine($this->db);
					$res = $moLine->fetch($obj->rowid);
					if (!$res) {
						$error++;
					}

					if ($moLine->role == 'toconsume' || $moLine->role == 'toproduce') {
						if (empty($moLine->qty_frozen)) {
							$qty = $newQty * $moLine->qty / $oldQty;
							$moLine->qty = price2num($qty, 'MS');
							$res = $moLine->update($user);
							if (!$res) {
								$error++;
							}
						}
					}
				}
			}
		}
		if (!$error) {
			$this->db->commit();
			return 1;
		} else {
			$this->db->rollback();
			return -1;
		}
	}


	/**
	 * Delete object in database
	 *
	 * @param	User	$user										User that deletes
	 * @param	bool	$notrigger									false=launch triggers after, true=disable triggers
	 * @param	bool	$also_cancel_consumed_and_produced_lines  	true if the consumed and produced lines will be deleted (and stocks incremented/decremented back) (false by default)
	 * @return	int													Return integer <0 if KO, >0 if OK
	 */
	public function delete(User $user, $notrigger = false, $also_cancel_consumed_and_produced_lines = false)
	{
		$error = 0;
		$this->db->begin();

		if ($also_cancel_consumed_and_produced_lines) {
			$result = $this->cancelConsumedAndProducedLines($user, 0, false, $notrigger);
			if ($result < 0) {
				$error++;
			}
		}

		if (!$error) {
			$result = $this->deleteCommon($user, $notrigger);
			if ($result < 0) {
				$error++;
			}
		}

		if ($error) {
			$this->db->rollback();
			return -1;
		} else {
			$this->db->commit();
			return 1;
		}
	}

	/**
	 * Add an MO line into database (linked to MO)
	 *
	 * @param 	User 		$user 					User that add line
	 * @param 	string 		$origin_type 			origin of the line e.g. 'free' for a free consume line
	 * @param 	string 		$role 					role of the line: 'toconsume' or 'toproduce'
	 * @param	int			$fk_product				Id of product
	 * @param	string		$fk_unit				Unit
	 * @param	float		$qty					Quantity
	 * @param	int			$pos					Position for line
	 * @param 	int			$disable_stock_change	Disable stock change on using in MO
	 * @param 	int|null	$fk_default_workstation	Disable stock change on using in MO
	 * @param	array		$array_options			extrafields array
	 * @param 	bool 		$notrigger				false=launch triggers after, true=disable triggers
	 * @return	int									Return integer <0 if KO, Id of created object if OK
	 */
	public function addLine($user, $origin_type, $role, $fk_product, $fk_unit, $qty, $pos, $disable_stock_change = 0, $fk_default_workstation = null, $array_options = array(), $notrigger = false)
	{
		global $mysoc, $conf, $langs;

		$logtext = "::addLine moid=$this->id, qty=$qty, fk_product=$fk_product, disable_stock_change=$disable_stock_change";
		dol_syslog(get_class($this).$logtext, LOG_DEBUG);

		$error = 0;
		if (!$this->getAddLineIsAllowedByStatus()) {
			$this->error = $langs->transnoentitiesnoconv('RestrictStateForAddLine',$this->getLibStatut());
			$this->errors[] = $this->error;
			dol_syslog(get_class($this)."::addLine error=".$this->error, LOG_ERR);
			$error++;
		}

		if (!$error) {

			$qty = price2num($qty);
			$pos = price2num($pos);

			$this->db->begin();

			// Insert line
			$line = new MoLine($this->db);

			$line->fk_mo = $this->id;
			$line->origin_type = $origin_type;
			$line->role = $role;
			$line->fk_product = $fk_product;
			$line->fk_unit = $fk_unit;
			$line->qty = $qty;
			$line->pos = $pos;
			$line->disable_stock_change = $disable_stock_change;
			$line->fk_default_workstation = $fk_default_workstation;

			if (is_array($array_options) && count($array_options) > 0) {
				$line->array_options = $array_options;
			}

			$result = $line->create($user, $notrigger);

			if ($result < 0) {
				$this->setErrorsFromObject($line);
				dol_syslog(get_class($this)."::addLine error=".$this->error, LOG_ERR);
				$error++;
			}

			if (!$error) {
				$this->db->commit();
			} else {
				$this->db->rollback();
				$result = -1;
			}
			return $result;
		}

	}

	/**
	 *  Delete a line of object in database
	 *
	 *	@param  User	$user       User that delete
	 *  @param	int		$idline		Id of line to delete
	 *  @param 	bool 	$notrigger  false=launch triggers after, true=disable triggers
	 *  @return int         		>0 if OK, <0 if KO
	 */
	public function deleteLine(User $user, $idline, $notrigger = false)
	{
		global $langs;
		$langs->loadLangs(array('stocks', 'mrp'));

		if ($this->status < 0) {
			$this->error = 'ErrorDeleteLineNotAllowedByObjectStatus';
			return -2;
		}
		$productstatic = new Product($this->db);
		$fk_movement = GETPOST('fk_movement', 'int');
		$arrayoflines = $this->fetchLinesLinked('consumed', $idline);	// Get lines consummed under the one to delete

		$result = 0;

		$this->db->begin();

		if (!empty($arrayoflines)) {
			// If there is child lines
			$stockmove = new MouvementStock($this->db);
			$stockmove->setOrigin($this->element, $this->id);

			if (!empty($fk_movement)) {
				// The fk_movement was not recorded so we try to guess the product and quantity to restore.
				$moline = new MoLine($this->db);
				$TArrayMoLine = $moline->fetchAll('', '', 1, 0, array('customsql' => 'fk_stock_movement = '.(int) $fk_movement));
				$moline = array_shift($TArrayMoLine);

				$movement = new MouvementStock($this->db);
				$movement->fetch($fk_movement);
				$productstatic->fetch($movement->product_id);
				$qtytoprocess = $movement->qty;

				// Reverse stock movement
				$labelmovementCancel = $langs->trans("CancelProductionForRef", $productstatic->ref);
				$codemovementCancel = $langs->trans("StockIncrease");

				if (($qtytoprocess >= 0)) {
					$idstockmove = $stockmove->reception($user, $movement->product_id, $movement->warehouse_id, $qtytoprocess, 0, $labelmovementCancel, '', '', $movement->batch, dol_now(), 0, $codemovementCancel);
				} else {
					$idstockmove = $stockmove->livraison($user, $movement->product_id, $movement->warehouse_id, $qtytoprocess, 0, $labelmovementCancel, dol_now(), '', '', $movement->batch, 0, $codemovementCancel);
				}
				if ($idstockmove < 0) {
					$this->error++;
					setEventMessages($stockmove->error, $stockmove->errors, 'errors');
				} else {
					$result = $moline->delete($user, $notrigger);
				}
			} else {
				// Loop on each child lines
				foreach ($arrayoflines as $key => $arrayofline) {
					$lineDetails = $arrayoflines[$key];
					$productstatic->fetch($lineDetails['fk_product']);
					$qtytoprocess = $lineDetails['qty'];

					// Reverse stock movement
					$labelmovementCancel = $langs->trans("CancelProductionForRef", $productstatic->ref);
					$codemovementCancel = $langs->trans("StockIncrease");


					if ($qtytoprocess >= 0) {
						$idstockmove = $stockmove->reception($user, $lineDetails['fk_product'], $lineDetails['fk_warehouse'], $qtytoprocess, 0, $labelmovementCancel, '', '', $lineDetails['batch'], dol_now(), 0, $codemovementCancel);
					} else {
						$idstockmove = $stockmove->livraison($user, $lineDetails['fk_product'], $lineDetails['fk_warehouse'], $qtytoprocess, 0, $labelmovementCancel, dol_now(), '', '', $lineDetails['batch'], 0, $codemovementCancel);
					}
					if ($idstockmove < 0) {
						$this->error++;
						setEventMessages($stockmove->error, $stockmove->errors, 'errors');
					} else {
						$moline = new MoLine($this->db);
						$moline->fetch($lineDetails['rowid']);

						$resdel = $moline->delete($user, $notrigger);
						if ($resdel < 0) {
							$this->error++;
							setEventMessages($moline->error, $moline->errors, 'errors');
						}
					}
				}

				if (empty($this->error)) {
					$result = $this->deleteLineCommon($user, $idline, $notrigger);
				}
			}
		} else {
			// No child lines
			$result = $this->deleteLineCommon($user, $idline, $notrigger);
		}

		if (!empty($this->error) || $result <= 0) {
			$this->db->rollback();
		} else {
			$this->db->commit();
		}

		return $result;
	}


	/**
	 *  Returns the reference to the following non used MO depending on the active numbering module
	 *  defined into MRP_MO_ADDON
	 *
	 *  @param	Product		$prod 	Object product
	 *  @return string      		MO free reference
	 */
	public function getNextNumRef($prod)
	{
		global $langs, $conf;
		$langs->load("mrp");

		if (getDolGlobalString('MRP_MO_ADDON')) {
			$mybool = false;

			$file = getDolGlobalString('MRP_MO_ADDON') . ".php";
			$classname = $conf->global->MRP_MO_ADDON;

			// Include file with class
			$dirmodels = array_merge(array('/'), (array) $conf->modules_parts['models']);
			foreach ($dirmodels as $reldir) {
				$dir = dol_buildpath($reldir."core/modules/mrp/");

				// Load file with numbering class (if found)
				$mybool |= @include_once $dir.$file;
			}

			if ($mybool === false) {
				dol_print_error('', "Failed to include file ".$file);
				return '';
			}

			$obj = new $classname();
			$numref = $obj->getNextValue($prod, $this);

			if ($numref != "") {
				return $numref;
			} else {
				$this->error = $obj->error;
				//dol_print_error($this->db,get_class($this)."::getNextNumRef ".$obj->error);
				return "";
			}
		} else {
			print $langs->trans("Error")." ".$langs->trans("Error_MRP_MO_ADDON_NotDefined");
			return "";
		}
	}

	/**
	 *	Validate Mo
	 *
	 *	@param		User	$user     		User making status change
	 *  @param		int		$notrigger		1=Does not execute triggers, 0= execute triggers
	 *	@return  	int						Return integer <=0 if OK, 0=Nothing done, >0 if KO
	 */
	public function validate($user, $notrigger = 0)
	{
		global $conf, $langs;

		require_once DOL_DOCUMENT_ROOT.'/core/lib/files.lib.php';

		$error = 0;

		// Protection
		if ($this->status == self::STATUS_VALIDATED) {
			dol_syslog(get_class($this)."::validate action abandonned: already validated", LOG_WARNING);
			return 0;
		}

		/*if (! ((empty($conf->global->MAIN_USE_ADVANCED_PERMS) && !empty($user->rights->mrp->create))
		 || (!empty($conf->global->MAIN_USE_ADVANCED_PERMS) && !empty($user->rights->mrp->mrp_advance->validate))))
		 {
		 $this->error='NotEnoughPermissions';
		 dol_syslog(get_class($this)."::valid ".$this->error, LOG_ERR);
		 return -1;
		 }*/

		$now = dol_now();

		$this->db->begin();

		// Define new ref
		if (!$error && (preg_match('/^[\(]?PROV/i', $this->ref) || empty($this->ref))) { // empty should not happened, but when it occurs, the test save life
			$this->fetch_product();
			$num = $this->getNextNumRef($this->product);
		} else {
			$num = $this->ref;
		}
		$this->newref = $num;

		// Validate
		$sql = "UPDATE ".MAIN_DB_PREFIX.$this->table_element;
		$sql .= " SET ref = '".$this->db->escape($num)."',";
		$sql .= " status = ".self::STATUS_VALIDATED.",";
		$sql .= " date_valid='".$this->db->idate($now)."',";
		$sql .= " fk_user_valid = ".$user->id;
		$sql .= " WHERE rowid = ".((int) $this->id);

		dol_syslog(get_class($this)."::validate()", LOG_DEBUG);
		$resql = $this->db->query($sql);
		if (!$resql) {
			dol_print_error($this->db);
			$this->error = $this->db->lasterror();
			$error++;
		}

		if (!$error && !$notrigger) {
			// Call trigger
			$result = $this->call_trigger('MRP_MO_VALIDATE', $user);
			if ($result < 0) {
				$error++;
			}
			// End call triggers
		}

		if (!$error) {
			$this->oldref = $this->ref;

			// Rename directory if dir was a temporary ref
			if (preg_match('/^[\(]?PROV/i', $this->ref)) {
				// Now we rename also files into index
				$sql = 'UPDATE '.MAIN_DB_PREFIX."ecm_files set filename = CONCAT('".$this->db->escape($this->newref)."', SUBSTR(filename, ".(strlen($this->ref) + 1).")), filepath = 'mrp/".$this->db->escape($this->newref)."'";
				$sql .= " WHERE filename LIKE '".$this->db->escape($this->ref)."%' AND filepath = 'mrp/".$this->db->escape($this->ref)."' and entity = ".$conf->entity;
				$resql = $this->db->query($sql);
				if (!$resql) {
					$error++;
					$this->error = $this->db->lasterror();
				}
				$sql = 'UPDATE '.MAIN_DB_PREFIX."ecm_files set filepath = 'mrp/".$this->db->escape($this->newref)."'";
				$sql .= " WHERE filepath = 'mrp/".$this->db->escape($this->ref)."' and entity = ".$conf->entity;
				$resql = $this->db->query($sql);
				if (!$resql) {
					$error++;
					$this->error = $this->db->lasterror();
				}

				// We rename directory ($this->ref = old ref, $num = new ref) in order not to lose the attachments
				$oldref = dol_sanitizeFileName($this->ref);
				$newref = dol_sanitizeFileName($num);
				$dirsource = $conf->mrp->dir_output.'/'.$oldref;
				$dirdest = $conf->mrp->dir_output.'/'.$newref;
				if (!$error && file_exists($dirsource)) {
					dol_syslog(get_class($this)."::validate() rename dir ".$dirsource." into ".$dirdest);

					if (@rename($dirsource, $dirdest)) {
						dol_syslog("Rename ok");
						// Rename docs starting with $oldref with $newref
						$listoffiles = dol_dir_list($conf->mrp->dir_output.'/'.$newref, 'files', 1, '^'.preg_quote($oldref, '/'));
						foreach ($listoffiles as $fileentry) {
							$dirsource = $fileentry['name'];
							$dirdest = preg_replace('/^'.preg_quote($oldref, '/').'/', $newref, $dirsource);
							$dirsource = $fileentry['path'].'/'.$dirsource;
							$dirdest = $fileentry['path'].'/'.$dirdest;
							@rename($dirsource, $dirdest);
						}
					}
				}
			}
		}

		// Set new ref and current status
		if (!$error) {
			$this->ref = $num;
			$this->status = self::STATUS_VALIDATED;
		}

		if (!$error) {
			$this->db->commit();
			return 1;
		} else {
			$this->db->rollback();
			return -1;
		}
	}

	/**
	 *	Set draft status
	 *
	 *	@param	User	$user			Object user that modify
	 *  @param	int		$notrigger		1=Does not execute triggers, 0=Execute triggers
	 *	@return	int						Return integer <0 if KO, >0 if OK
	 */
	public function setDraft($user, $notrigger = 0)
	{
		// Protection
		if ($this->status <= self::STATUS_DRAFT) {
			return 0;
		}

		/*if (! ((empty($conf->global->MAIN_USE_ADVANCED_PERMS) && !empty($user->rights->mymodule->write))
		 || (!empty($conf->global->MAIN_USE_ADVANCED_PERMS) && !empty($user->rights->mymodule->mymodule_advance->validate))))
		 {
		 $this->error='Permission denied';
		 return -1;
		 }*/

		return $this->setStatusCommon($user, self::STATUS_DRAFT, $notrigger, 'MRP_MO_UNVALIDATE');
	}

	/**
	 *	Set cancel status
	 *
	 *	@param	User	$user										Object user that modify
	 *  @param	int		$notrigger									1=Does not execute triggers, 0=Execute triggers
	 *  @param	bool	$also_cancel_consumed_and_produced_lines  	true if the consumed and produced lines will be deleted (and stocks incremented/decremented back) (false by default)
	 *	@return	int													Return integer <0 if KO, 0=Nothing done, >0 if OK
	 */
	public function cancel($user, $notrigger = 0, $also_cancel_consumed_and_produced_lines = false)
	{
		// Protection
		if ($this->status != self::STATUS_VALIDATED && $this->status != self::STATUS_INPROGRESS) {
			return 0;
		}

		/*if (! ((empty($conf->global->MAIN_USE_ADVANCED_PERMS) && !empty($user->rights->mymodule->write))
		 || (!empty($conf->global->MAIN_USE_ADVANCED_PERMS) && !empty($user->rights->mymodule->mymodule_advance->validate))))
		 {
		 $this->error='Permission denied';
		 return -1;
		 }*/

		$error = 0;
		$this->db->begin();

		if ($also_cancel_consumed_and_produced_lines) {
			$result = $this->cancelConsumedAndProducedLines($user, 0, true, $notrigger);
			if ($result < 0) {
				$error++;
			}
		}

		if (!$error) {
			$result = $this->setStatusCommon($user, self::STATUS_CANCELED, $notrigger, 'MRP_MO_CANCEL');
			if ($result < 0) {
				$error++;
			}
		}

		if ($error) {
			$this->db->rollback();
			return -1;
		} else {
			$this->db->commit();
			return 1;
		}
	}

	/**
	 *	Set back to validated status
	 *
	 *	@param	User	$user			Object user that modify
	 *  @param	int		$notrigger		1=Does not execute triggers, 0=Execute triggers
	 *	@return	int						Return integer <0 if KO, 0=Nothing done, >0 if OK
	 */
	public function reopen($user, $notrigger = 0)
	{
		// Protection
		if ($this->status != self::STATUS_PRODUCED && $this->status != self::STATUS_CANCELED) {
			return 0;
		}

		/*if (! ((empty($conf->global->MAIN_USE_ADVANCED_PERMS) && !empty($user->rights->mymodule->write))
		 || (!empty($conf->global->MAIN_USE_ADVANCED_PERMS) && !empty($user->rights->mymodule->mymodule_advance->validate))))
		 {
		 $this->error='Permission denied';
		 return -1;
		 }*/

		return $this->setStatusCommon($user, self::STATUS_VALIDATED, $notrigger, 'MRP_MO_REOPEN');
	}

	/**
	 *	Cancel consumed and produced lines (movement stocks)
	 *
	 *	@param	User	$user					Object user that modify
	 *  @param  bool	$mode  					Type line supported (0 by default) (0: consumed and produced lines; 1: consumed lines; 2: produced lines)
	 *  @param  bool	$also_delete_lines  	true if the consumed/produced lines is deleted (false by default)
	 *  @param	int		$notrigger				1=Does not execute triggers, 0=Execute triggers
	 *	@return	int								Return integer <0 if KO, 0=Nothing done, >0 if OK
	 */
	public function cancelConsumedAndProducedLines($user, $mode = 0, $also_delete_lines = false, $notrigger = 0)
	{
		global $langs;

		if (!isModEnabled('stock')) {
			return 1;
		}

		require_once DOL_DOCUMENT_ROOT . '/product/class/product.class.php';
		require_once DOL_DOCUMENT_ROOT . '/product/stock/class/mouvementstock.class.php';
		$error = 0;
		$langs->load('stocks');

		$this->db->begin();

		// Cancel consumed lines
		if (empty($mode) || $mode == 1) {
			$arrayoflines = $this->fetchLinesLinked('consumed');
			if (!empty($arrayoflines)) {
				foreach ($arrayoflines as $key => $lineDetails) {
					$productstatic = new Product($this->db);
					$productstatic->fetch($lineDetails['fk_product']);
					$qtytoprocess = $lineDetails['qty'];

					// Reverse stock movement
					$labelmovementCancel = $langs->trans("CancelProductionForRef", $productstatic->ref);
					$codemovementCancel = $langs->trans("StockIncrease");

					$stockmove = new MouvementStock($this->db);
					$stockmove->setOrigin($this->element, $this->id);
					if ($qtytoprocess >= 0) {
						$idstockmove = $stockmove->reception($user, $lineDetails['fk_product'], $lineDetails['fk_warehouse'], $qtytoprocess, 0, $labelmovementCancel, '', '', $lineDetails['batch'], dol_now(), 0, $codemovementCancel);
					} else {
						$idstockmove = $stockmove->livraison($user, $lineDetails['fk_product'], $lineDetails['fk_warehouse'], $qtytoprocess, 0, $labelmovementCancel, dol_now(), '', '', $lineDetails['batch'], 0, $codemovementCancel);
					}
					if ($idstockmove < 0) {
						$this->setErrorsFromObject($stockmove);
						$error++;
						break;
					}

					if ($also_delete_lines) {
						$result = $this->deleteLineCommon($user, $lineDetails['rowid'], $notrigger);
						if ($result < 0) {
							$error++;
							break;
						}
					}
				}
			}
		}

		// Cancel produced lines
		if (empty($mode) || $mode == 2) {
			$arrayoflines = $this->fetchLinesLinked('produced');
			if (!empty($arrayoflines)) {
				foreach ($arrayoflines as $key => $lineDetails) {
					$productstatic = new Product($this->db);
					$productstatic->fetch($lineDetails['fk_product']);
					$qtytoprocess = $lineDetails['qty'];

					// Reverse stock movement
					$labelmovementCancel = $langs->trans("CancelProductionForRef", $productstatic->ref);
					$codemovementCancel = $langs->trans("StockDecrease");

					$stockmove = new MouvementStock($this->db);
					$stockmove->setOrigin($this->element, $this->id);
					if ($qtytoprocess >= 0) {
						$idstockmove = $stockmove->livraison($user, $lineDetails['fk_product'], $lineDetails['fk_warehouse'], $qtytoprocess, 0, $labelmovementCancel, dol_now(), '', '', $lineDetails['batch'], 0, $codemovementCancel);
					} else {
						$idstockmove = $stockmove->reception($user, $lineDetails['fk_product'], $lineDetails['fk_warehouse'], $qtytoprocess, 0, $labelmovementCancel, '', '', $lineDetails['batch'], dol_now(), 0, $codemovementCancel);
					}
					if ($idstockmove < 0) {
						$this->setErrorsFromObject($stockmove);
						$error++;
						break;
					}

					if ($also_delete_lines) {
						$result = $this->deleteLineCommon($user, $lineDetails['rowid'], $notrigger);
						if ($result < 0) {
							$error++;
							break;
						}
					}
				}
			}
		}

		if ($error) {
			$this->db->rollback();
			return -1;
		} else {
			$this->db->commit();
			return 1;
		}
	}

	/**
	 * getTooltipContentArray
	 *
	 * @param array $params ex option, infologin
	 * @since v18
	 * @return array
	 */
	public function getTooltipContentArray($params)
	{
		global $conf, $langs;

		$langs->loadLangs(['mrp', 'products']);
		$nofetch = isset($params['nofetch']) ? true : false;

		$datas = [];

		$datas['picto'] = img_picto('', $this->picto).' <u class="paddingrightonly">'.$langs->trans("ManufacturingOrder").'</u>';
		if (isset($this->status)) {
			$datas['picto'] .= ' '.$this->getLibStatut(5);
		}
		$datas['ref'] = '<br><b>'.$langs->trans('Ref').':</b> '.$this->ref;
		if (isset($this->label)) {
			$datas['label'] = '<br><b>'.$langs->trans('Label').':</b> '.$this->label;
		}
		if (isset($this->mrptype)) {
			$datas['type'] = '<br><b>'.$langs->trans('Type').':</b> '.$this->fields['mrptype']['arrayofkeyval'][$this->mrptype];
		}
		if (isset($this->qty)) {
			$datas['qty'] = '<br><b>'.$langs->trans('QtyToProduce').':</b> '.$this->qty;
		}
		if (!$nofetch && isset($this->fk_product)) {
			require_once DOL_DOCUMENT_ROOT . '/product/class/product.class.php';
			$product = new Product($this->db);
			$product->fetch($this->fk_product);
			$datas['product'] = '<br><b>'.$langs->trans('Product').':</b> '.$product->getNomUrl(1, '', 0, -1, 1);
		}
		if (!$nofetch && isset($this->fk_warehouse)) {
			require_once DOL_DOCUMENT_ROOT . '/product/stock/class/entrepot.class.php';
			$warehouse = new Entrepot($this->db);
			$warehouse->fetch($this->fk_warehouse);
			$datas['warehouse'] = '<br><b>'.$langs->trans('WarehouseForProduction').':</b> '.$warehouse->getNomUrl(1, '', 0, 1);
		}

		return $datas;
	}

	/**
	 *  Return a link to the object card (with optionaly the picto)
	 *
	 *  @param  int     $withpicto                  Include picto in link (0=No picto, 1=Include picto into link, 2=Only picto)
	 *  @param  string  $option                     On what the link point to ('nolink', '', 'production', ...)
	 *  @param  int     $notooltip                  1=Disable tooltip
	 *  @param  string  $morecss                    Add more css on link
	 *  @param  int     $save_lastsearch_value      -1=Auto, 0=No save of lastsearch_values when clicking, 1=Save lastsearch_values whenclicking
	 *  @return	string                              String with URL
	 */
	public function getNomUrl($withpicto = 0, $option = '', $notooltip = 0, $morecss = '', $save_lastsearch_value = -1)
	{
		global $conf, $langs, $action, $hookmanager;

		if (!empty($conf->dol_no_mouse_hover)) {
			$notooltip = 1; // Force disable tooltips
		}

		$result = '';
		$params = [
			'id' => $this->id,
			'objecttype' => $this->element,
			'option' => $option,
			'nofetch' => 1,
		];
		$classfortooltip = 'classfortooltip';
		$dataparams = '';
		if (getDolGlobalInt('MAIN_ENABLE_AJAX_TOOLTIP')) {
			$classfortooltip = 'classforajaxtooltip';
			$dataparams = ' data-params="'.dol_escape_htmltag(json_encode($params)).'"';
			$label = '';
		} else {
			$label = implode($this->getTooltipContentArray($params));
		}

		$url = DOL_URL_ROOT.'/mrp/mo_card.php?id='.$this->id;
		if ($option == 'production') {
			$url = DOL_URL_ROOT.'/mrp/mo_production.php?id='.$this->id;
		}

		if ($option != 'nolink') {
			// Add param to save lastsearch_values or not
			$add_save_lastsearch_values = ($save_lastsearch_value == 1 ? 1 : 0);
			if ($save_lastsearch_value == -1 && isset($_SERVER["PHP_SELF"]) && preg_match('/list\.php/', $_SERVER["PHP_SELF"])) {
				$add_save_lastsearch_values = 1;
			}
			if ($add_save_lastsearch_values) {
				$url .= '&save_lastsearch_values=1';
			}
		}

		$linkclose = '';
		if (empty($notooltip)) {
			if (getDolGlobalString('MAIN_OPTIMIZEFORTEXTBROWSER')) {
				$label = $langs->trans("ShowMo");
				$linkclose .= ' alt="'.dol_escape_htmltag($label, 1).'"';
			}
			$linkclose .= ($label ? ' title="'.dol_escape_htmltag($label, 1).'"' : ' title="tocomplete"');
			$linkclose .= $dataparams.' class="'.$classfortooltip.($morecss ? ' '.$morecss : '').'"';
		} else {
			$linkclose = ($morecss ? ' class="'.$morecss.'"' : '');
		}

		$linkstart = '<a href="'.$url.'"';
		$linkstart .= $linkclose.'>';
		$linkend = '</a>';

		$result .= $linkstart;
		if ($withpicto) {
			$result .= img_object(($notooltip ? '' : $label), ($this->picto ? $this->picto : 'generic'), (($withpicto != 2) ? 'class="paddingright"' : ''), 0, 0, $notooltip ? 0 : 1);
		}
		if ($withpicto != 2) {
			$result .= $this->ref;
		}
		$result .= $linkend;
		//if ($withpicto != 2) $result.=(($addlabel && $this->label) ? $sep . dol_trunc($this->label, ($addlabel > 1 ? $addlabel : 0)) : '');

		$hookmanager->initHooks(array('modao'));
		$parameters = array('id'=>$this->id, 'getnomurl' => &$result);
		$reshook = $hookmanager->executeHooks('getNomUrl', $parameters, $this, $action); // Note that $action and $object may have been modified by some hooks
		if ($reshook > 0) {
			$result = $hookmanager->resPrint;
		} else {
			$result .= $hookmanager->resPrint;
		}

		return $result;
	}

	/**
	 *  Return label of the status
	 *
	 *  @param  int		$mode          0=long label, 1=short label, 2=Picto + short label, 3=Picto, 4=Picto + long label, 5=Short label + Picto, 6=Long label + Picto
	 *  @return	string 			       Label of status
	 */
	public function getLibStatut($mode = 0)
	{
		return $this->LibStatut($this->status, $mode);
	}

	// phpcs:disable PEAR.NamingConventions.ValidFunctionName.ScopeNotCamelCaps
	/**
	 *  Return the status
	 *
	 *  @param	int		$status        Id status
	 *  @param  int		$mode          0=long label, 1=short label, 2=Picto + short label, 3=Picto, 4=Picto + long label, 5=Short label + Picto, 6=Long label + Picto
	 *  @return string 			       Label of status
	 */
	public function LibStatut($status, $mode = 0)
	{
		// phpcs:enable
		if (empty($this->labelStatus)) {
			global $langs;
			//$langs->load("mrp");
			$this->labelStatus[self::STATUS_DRAFT] = $langs->transnoentitiesnoconv('Draft');
			$this->labelStatus[self::STATUS_VALIDATED] = $langs->transnoentitiesnoconv('ValidatedToProduce');
			$this->labelStatus[self::STATUS_INPROGRESS] = $langs->transnoentitiesnoconv('InProgress');
			$this->labelStatus[self::STATUS_PRODUCED] = $langs->transnoentitiesnoconv('StatusMOProduced');
			$this->labelStatus[self::STATUS_CANCELED] = $langs->transnoentitiesnoconv('Canceled');

			$this->labelStatusShort[self::STATUS_DRAFT] = $langs->transnoentitiesnoconv('Draft');
			$this->labelStatusShort[self::STATUS_VALIDATED] = $langs->transnoentitiesnoconv('Validated');
			$this->labelStatusShort[self::STATUS_INPROGRESS] = $langs->transnoentitiesnoconv('InProgress');
			$this->labelStatusShort[self::STATUS_PRODUCED] = $langs->transnoentitiesnoconv('StatusMOProduced');
			$this->labelStatusShort[self::STATUS_CANCELED] = $langs->transnoentitiesnoconv('Canceled');
		}

		$statusType = 'status'.$status;
		if ($status == self::STATUS_VALIDATED) {
			$statusType = 'status1';
		}
		if ($status == self::STATUS_INPROGRESS) {
			$statusType = 'status4';
		}
		if ($status == self::STATUS_PRODUCED) {
			$statusType = 'status6';
		}
		if ($status == self::STATUS_CANCELED) {
			$statusType = 'status9';
		}

		return dolGetStatus($this->labelStatus[$status], $this->labelStatusShort[$status], '', $statusType, $mode);
	}

	/**
	 *	Load the info information in the object
	 *
	 *	@param  int		$id       Id of object
	 *	@return	void
	 */
	public function info($id)
	{
		$sql = 'SELECT rowid, date_creation as datec, tms as datem,';
		$sql .= ' fk_user_creat, fk_user_modif';
		$sql .= ' FROM '.MAIN_DB_PREFIX.$this->table_element.' as t';
		$sql .= ' WHERE t.rowid = '.((int) $id);
		$result = $this->db->query($sql);
		if ($result) {
			if ($this->db->num_rows($result)) {
				$obj = $this->db->fetch_object($result);

				$this->id = $obj->rowid;

				$this->user_creation_id = $obj->fk_user_creat;
				$this->user_modification_id = $obj->fk_user_modif;
				$this->date_creation     = $this->db->jdate($obj->datec);
				$this->date_modification = empty($obj->datem) ? '' : $this->db->jdate($obj->datem);
			}

			$this->db->free($result);
		} else {
			dol_print_error($this->db);
		}
	}

	/**
	 * Initialise object with example values
	 * Id must be 0 if object instance is a specimen
	 *
	 * @return void
	 */
	public function initAsSpecimen()
	{
		$this->initAsSpecimenCommon();

		$this->lines = array();
	}

	/**
	 * 	Create an array of lines
	 *
	 * 	@param string 		$rolefilter 	string lines role filter
	 * 	@return array|int					array of lines if OK, <0 if KO
	 */
	public function getLinesArray($rolefilter = '')
	{
		$this->lines = array();

		$objectline = new MoLine($this->db);

		$TFilters = array('customsql'=>'fk_mo = '.((int) $this->id));
		if (!empty($rolefilter)) {
			$TFilters['role'] = $rolefilter;
		}
		$result = $objectline->fetchAll('ASC', 'position', 0, 0, $TFilters);

		if (is_numeric($result)) {
			$this->error = $objectline->error;
			$this->errors = $objectline->errors;
			return $result;
		} else {
			$this->lines = $result;
			return $this->lines;
		}
	}

	/**
	 *  Create a document onto disk according to template module.
	 *
	 *  @param	    string		$modele			Force template to use ('' to not force)
	 *  @param		Translate	$outputlangs	objet lang a utiliser pour traduction
	 *  @param      int			$hidedetails    Hide details of lines
	 *  @param      int			$hidedesc       Hide description
	 *  @param      int			$hideref        Hide ref
	 *  @param      null|array  $moreparams     Array to provide more information
	 *  @return     int         				0 if KO, 1 if OK
	 */
	public function generateDocument($modele, $outputlangs, $hidedetails = 0, $hidedesc = 0, $hideref = 0, $moreparams = null)
	{
		global $conf, $langs;

		$langs->load("mrp");

		if (!dol_strlen($modele)) {
			//$modele = 'standard';
			$modele = ''; // Remove this once a pdf_standard.php exists.

			if ($this->model_pdf) {
				$modele = $this->model_pdf;
			} elseif (getDolGlobalString('MRP_MO_ADDON_PDF')) {
				$modele = getDolGlobalString('MRP_MO_ADDON_PDF');
			}
		}

		$modelpath = "core/modules/mrp/doc/";

		if (empty($modele)) {
			return 1; // Remove this once a pdf_standard.php exists.
		}

		return $this->commonGenerateDocument($modelpath, $modele, $outputlangs, $hidedetails, $hidedesc, $hideref, $moreparams);
	}

	/**
	 * Action executed by scheduler
	 * CAN BE A CRON TASK. In such a case, parameters come from the schedule job setup field 'Parameters'
	 * Use public function doScheduledJob($param1, $param2, ...) to get parameters
	 *
	 * @return	int			0 if OK, <>0 if KO (this function is used also by cron so only 0 is OK)
	 */
	public function doScheduledJob()
	{
		global $conf, $langs;

		//$conf->global->SYSLOG_FILE = 'DOL_DATA_ROOT/dolibarr_mydedicatedlofile.log';

		$error = 0;
		$this->output = '';
		$this->error = '';

		dol_syslog(__METHOD__, LOG_DEBUG);

		$now = dol_now();

		$this->db->begin();

		// ...

		$this->db->commit();

		return $error;
	}

	/**
	 * 	Return HTML table table of source object lines
	 *  TODO Move this and previous function into output html class file (htmlline.class.php).
	 *  If lines are into a template, title must also be into a template
	 *  But for the moment we don't know if it's possible, so we keep the method available on overloaded objects.
	 *
	 *	@param	string		$restrictlist		''=All lines, 'services'=Restrict to services only
	 *  @param  array       $selectedLines      Array of lines id for selected lines
	 *  @return	void
	 */
	public function printOriginLinesList($restrictlist = '', $selectedLines = array())
	{
		global $langs, $hookmanager, $conf, $form, $action;

		$langs->load('stocks');
		$text_stock_options = $langs->trans("RealStockDesc").'<br>';
		$text_stock_options .= $langs->trans("RealStockWillAutomaticallyWhen").'<br>';
		$text_stock_options .= (getDolGlobalString('STOCK_CALCULATE_ON_SHIPMENT') || getDolGlobalString('STOCK_CALCULATE_ON_SHIPMENT_CLOSE') ? '- '.$langs->trans("DeStockOnShipment").'<br>' : '');
		$text_stock_options .= (getDolGlobalString('STOCK_CALCULATE_ON_VALIDATE_ORDER') ? '- '.$langs->trans("DeStockOnValidateOrder").'<br>' : '');
		$text_stock_options .= (getDolGlobalString('STOCK_CALCULATE_ON_BILL') ? '- '.$langs->trans("DeStockOnBill").'<br>' : '');
		$text_stock_options .= (getDolGlobalString('STOCK_CALCULATE_ON_SUPPLIER_BILL') ? '- '.$langs->trans("ReStockOnBill").'<br>' : '');
		$text_stock_options .= (getDolGlobalString('STOCK_CALCULATE_ON_SUPPLIER_VALIDATE_ORDER') ? '- '.$langs->trans("ReStockOnValidateOrder").'<br>' : '');
		$text_stock_options .= (getDolGlobalString('STOCK_CALCULATE_ON_SUPPLIER_DISPATCH_ORDER') ? '- '.$langs->trans("ReStockOnDispatchOrder").'<br>' : '');
		$text_stock_options .= (getDolGlobalString('STOCK_CALCULATE_ON_RECEPTION') || getDolGlobalString('STOCK_CALCULATE_ON_RECEPTION_CLOSE') ? '- '.$langs->trans("StockOnReception").'<br>' : '');

		print '<tr class="liste_titre">';
		// Product or sub-bom
		print '<td class="linecoldescription">'.$langs->trans('Ref');
		if (getDolGlobalString('BOM_SUB_BOM')) {
			print ' &nbsp; <a id="show_all" href="#">'.img_picto('', 'folder-open', 'class="paddingright"').$langs->trans("ExpandAll").'</a>&nbsp;&nbsp;';
			print '<a id="hide_all" href="#">'.img_picto('', 'folder', 'class="paddingright"').$langs->trans("UndoExpandAll").'</a>&nbsp;';
		}
		print '</td>';
		// Qty
		print '<td class="right">'.$langs->trans('Qty');
		if ($this->bom->bomtype == 0) {
			print ' <span class="opacitymedium">('.$langs->trans("ForAQuantityOf", $this->bom->qty).')</span>';
		} else {
			print ' <span class="opacitymedium">('.$langs->trans("ForAQuantityToConsumeOf", $this->bom->qty).')</span>';
		}
		// Unit
		print '<td class="right">'.$langs->trans('Unit');

		print '</td>';
		print '<td class="center">'.$form->textwithpicto($langs->trans("PhysicalStock"), $text_stock_options, 1).'</td>';
		print '<td class="center">'.$form->textwithpicto($langs->trans("VirtualStock"), $langs->trans("VirtualStockDesc")).'</td>';
		print '<td class="center">'.$langs->trans('QtyFrozen').'</td>';
		print '<td class="center">'.$langs->trans('DisableStockChange').'</td>';
		print '<td class="center">'.$langs->trans('MoChildGenerate').'</td>';
		//print '<td class="center">'.$form->showCheckAddButtons('checkforselect', 1).'</td>';
		//print '<td class="center"></td>';
		print '</tr>';
		$i = 0;

		if (!empty($this->lines)) {
			foreach ($this->lines as $line) {
				$reshook = 0;
				if (is_object($hookmanager)) {
					$parameters = array('line'=>$line, 'i'=>$i, 'restrictlist'=>$restrictlist, 'selectedLines'=> $selectedLines);
					if (!empty($line->fk_parent_line)) {
						$parameters['fk_parent_line'] = $line->fk_parent_line;
					}
					$reshook = $hookmanager->executeHooks('printOriginObjectLine', $parameters, $this, $action); // Note that $action and $object may have been modified by some hooks
				}
				if (empty($reshook)) {
					$this->printOriginLine($line, '', $restrictlist, '/core/tpl', $selectedLines);
				}

				$i++;
			}
		}
	}


	/**
	 * 	Return HTML with a line of table array of source object lines
	 *  TODO Move this and previous function into output html class file (htmlline.class.php).
	 *  If lines are into a template, title must also be into a template
	 *  But for the moment we don't know if it's possible as we keep a method available on overloaded objects.
	 *
	 * 	@param	MoLine	$line				Line
	 * 	@param	string				$var				Var
	 *	@param	string				$restrictlist		''=All lines, 'services'=Restrict to services only (strike line if not)
	 *  @param	string				$defaulttpldir		Directory where to find the template
	 *  @param  array       		$selectedLines      Array of lines id for selected lines
	 * 	@return	void
	 */
	public function printOriginLine($line, $var, $restrictlist = '', $defaulttpldir = '/core/tpl', $selectedLines = array())
	{
		$productstatic = new Product($this->db);

		$this->tpl['id'] = $line->id;

		$this->tpl['label'] = '';
		if (!empty($line->fk_product) && $line->fk_product > 0) {
			$productstatic->fetch($line->fk_product);
			$productstatic->load_virtual_stock();
			$this->tpl['label'] .= $productstatic->getNomUrl(1);
			//$this->tpl['label'].= ' - '.$productstatic->label;
		} else {
			// If origin MO line is not a product, but another MO
			// TODO
		}

		$this->tpl['qty_bom'] = 1;
		if (is_object($this->bom) && $this->bom->qty > 1) {
			$this->tpl['qty_bom'] = $this->bom->qty;
		}

		$this->tpl['stock'] = $productstatic->stock_reel;
		$this->tpl['seuil_stock_alerte'] = $productstatic->seuil_stock_alerte;
		$this->tpl['virtual_stock'] = $productstatic->stock_theorique;
		$this->tpl['qty'] = $line->qty;
		$this->tpl['fk_unit'] = $line->fk_unit;
		$this->tpl['qty_frozen'] = $line->qty_frozen;
		$this->tpl['disable_stock_change'] = $line->disable_stock_change;
		$this->tpl['efficiency'] = $line->efficiency;

		global $conf;	// used into template
		$res = include DOL_DOCUMENT_ROOT.'/mrp/tpl/originproductline.tpl.php';
	}

	/**
	 * Function used to replace a thirdparty id with another one.
	 *
	 * @param DoliDB 	$db 			Database handler
	 * @param int 		$origin_id 		Old thirdparty id
	 * @param int 		$dest_id 		New thirdparty id
	 * @return bool
	 */
	public static function replaceThirdparty($db, $origin_id, $dest_id)
	{
		$tables = array('mrp_mo');

		return CommonObject::commonReplaceThirdparty($db, $origin_id, $dest_id, $tables);
	}


	/**
	 * Function used to return childs of Mo
	 *
	 * @return Mo[]|int 			array if OK, -1 if KO
	 */
	public function getMoChilds()
	{
		$TMoChilds = array();
		$error = 0;

		$sql = "SELECT rowid FROM ".MAIN_DB_PREFIX."mrp_mo as mo_child";
		$sql.= " WHERE fk_parent_line IN ";
		$sql.= " (SELECT rowid FROM ".MAIN_DB_PREFIX."mrp_production as line_parent";
		$sql.= " WHERE fk_mo=".((int) $this->id).")";

		$resql = $this->db->query($sql);

		if ($resql) {
			if ($this->db->num_rows($resql) > 0) {
				while ($obj = $this->db->fetch_object($resql)) {
					$MoChild = new Mo($this->db);
					$res = $MoChild->fetch($obj->rowid);
					if ($res > 0) {
						$TMoChilds[$MoChild->id] = $MoChild;
					} else {
						$error++;
					}
				}
			}
		} else {
			$error++;
		}

		if ($error) {
			return -1;
		} else {
			return $TMoChilds;
		}
	}

	/**
	 * Function used to return all child MOs recursively
	 *
	 * @param int $depth   Depth for recursing loop count
	 * @return Mo[]|int[]  array of MOs if OK, -1 if KO
	 */
	public function getAllMoChilds($depth = 0)
	{
		if ($depth > 1000) {
			return -1;
		}

		$TMoChilds = array();
		$error = 0;

		$childMoList = $this->getMoChilds();

		if ($childMoList == -1) {
			return -1;
		}

		foreach ($childMoList as $childMo) {
			$TMoChilds[$childMo->id] = $childMo;
		}

		foreach ($childMoList as $childMo) {
			$childMoChildren = $childMo->getAllMoChilds($depth + 1);

			if ($childMoChildren == -1) {
				$error++;
			} else {
				foreach ($childMoChildren as $child) {
					$TMoChilds[$child->id] = $child;
				}
			}
		}

		if ($error) {
			return -1;
		} else {
			return $TMoChilds;
		}
	}



	/**
	 * Function used to return childs of Mo
	 *
	 * @return Mo|int			MO object if OK, -1 if KO, 0 if not exist
	 */
	public function getMoParent()
	{
		$MoParent = new Mo($this->db);
		$error = 0;

		$sql = "SELECT lineparent.fk_mo as id_moparent FROM ".MAIN_DB_PREFIX."mrp_mo as mo";
		$sql.= " LEFT JOIN ".MAIN_DB_PREFIX."mrp_production lineparent ON mo.fk_parent_line = lineparent.rowid";
		$sql.= " WHERE mo.rowid = ".((int) $this->id);

		$resql = $this->db->query($sql);

		if ($resql) {
			if ($this->db->num_rows($resql) > 0) {
				$obj = $this->db->fetch_object($resql);
				$res = $MoParent->fetch($obj->id_moparent);
				if ($res < 0) {
					$error++;
				}
			} else {
				return 0;
			}
		} else {
			$error++;
		}

		if ($error) {
			return -1;
		} else {
			return $MoParent;
		}
	}

	/**
	 *	Return clicable link of object (with eventually picto)
	 *
	 *	@param      string	    $option                 Where point the link (0=> main card, 1,2 => shipment, 'nolink'=>No link)
	 *  @param		array		$arraydata				Array of data
	 *  @return		string								HTML Code for Kanban thumb.
	 */
	public function getKanbanView($option = '', $arraydata = null)
	{
		global $langs;

		$selected = (empty($arraydata['selected']) ? 0 : $arraydata['selected']);

		$return = '<div class="box-flex-item box-flex-grow-zero">';
		$return .= '<div class="info-box info-box-sm">';
		$return .= '<span class="info-box-icon bg-infobox-action">';
		$return .= img_picto('', $this->picto);
		//$return .= '<i class="fa fa-dol-action"></i>'; // Can be image
		$return .= '</span>';
		$return .= '<div class="info-box-content">';
		$return .= '<span class="info-box-ref inline-block tdoverflowmax150 valignmiddle">'.(method_exists($this, 'getNomUrl') ? $this->getNomUrl() : $this->ref).'</span>';
		if ($selected >= 0) {
			$return .= '<input id="cb'.$this->id.'" class="flat checkforselect fright" type="checkbox" name="toselect[]" value="'.$this->id.'"'.($selected ? ' checked="checked"' : '').'>';
		}
		if (!empty($arraydata['bom'])) {
			$return .= '<br><span class="info-box-label">'.$arraydata['bom']->getNomUrl(1).'</span>';
		}
		if (!empty($arraydata['product'])) {
			$return .= '<br><span class="info-box-label">'.$arraydata['product']->getNomUrl(1).'</span>';
		}
		if (property_exists($this, 'qty')) {
			$return .= '<br><span class="info-box-label">'.$langs->trans('Quantity').' : '.$this->qty.'</span>';
		}
		if (method_exists($this, 'getLibStatut')) {
			$return .= '<br><div class="info-box-status">'.$this->getLibStatut(3).'</div>';
		}
		$return .= '</div>';
		$return .= '</div>';
		$return .= '</div>';
		return $return;
	}

	/**
	 * Function to check if it's allowed to add a new MoLine
	 *
	 * @return	bool		false if not Allowed, true if Allowed
	 */
	public function getAddLineIsAllowedByStatus()
	{
		$result = $this->status != $this::STATUS_PRODUCED && $this->status != $this::STATUS_CANCELED;
		return $result;
	}
}

/**
 * Class MoLine. You can also remove this and generate a CRUD class for lines objects.
 */
class MoLine extends CommonObjectLine
{
	/**
	 * @var string ID to identify managed object
	 */
	public $element = 'mrp_production';

	/**
	 * @var string Name of table without prefix where object is stored
	 */
	public $table_element = 'mrp_production';

	/**
	 * @var int  Does myobject support multicompany module ? 0=No test on entity, 1=Test with field entity, 2=Test with link by societe
	 */
	public $ismultientitymanaged = 0;

	/**
	 * @var int  Does moline support extrafields ? 0=No, 1=Yes
	 */
	public $isextrafieldmanaged = 1;

	public $fields = array(
		'rowid' =>array('type'=>'integer', 'label'=>'ID', 'enabled'=>1, 'visible'=>-1, 'notnull'=>1, 'position'=>10),
		'fk_mo' =>array('type'=>'integer', 'label'=>'Mo', 'enabled'=>1, 'visible'=>-1, 'notnull'=>1, 'position'=>15),
		'origin_id' =>array('type'=>'integer', 'label'=>'Origin', 'enabled'=>1, 'visible'=>-1, 'notnull'=>0, 'position'=>17),
		'origin_type' =>array('type'=>'varchar(10)', 'label'=>'Origin type', 'enabled'=>1, 'visible'=>-1, 'notnull'=>0, 'position'=>18),
		'position' =>array('type'=>'integer', 'label'=>'Position', 'enabled'=>1, 'visible'=>-1, 'notnull'=>1, 'position'=>20),
		'fk_product' =>array('type'=>'integer', 'label'=>'Product', 'enabled'=>1, 'visible'=>-1, 'notnull'=>1, 'position'=>25),
		'fk_warehouse' =>array('type'=>'integer', 'label'=>'Warehouse', 'enabled'=>1, 'visible'=>-1, 'position'=>30),
		'qty' =>array('type'=>'real', 'label'=>'Qty', 'enabled'=>1, 'visible'=>-1, 'notnull'=>1, 'position'=>35),
		'qty_frozen' => array('type'=>'smallint', 'label'=>'QuantityFrozen', 'enabled'=>1, 'visible'=>1, 'default'=>0, 'position'=>105, 'css'=>'maxwidth50imp', 'help'=>'QuantityConsumedInvariable'),
		'disable_stock_change' => array('type'=>'smallint', 'label'=>'DisableStockChange', 'enabled'=>1, 'visible'=>1, 'default'=>0, 'position'=>108, 'css'=>'maxwidth50imp', 'help'=>'DisableStockChangeHelp'),
		'batch' =>array('type'=>'varchar(30)', 'label'=>'Batch', 'enabled'=>1, 'visible'=>-1, 'position'=>140),
		'role' =>array('type'=>'varchar(10)', 'label'=>'Role', 'enabled'=>1, 'visible'=>-1, 'position'=>145),
		'fk_mrp_production' =>array('type'=>'integer', 'label'=>'Fk mrp production', 'enabled'=>1, 'visible'=>-1, 'position'=>150),
		'fk_stock_movement' =>array('type'=>'integer', 'label'=>'StockMovement', 'enabled'=>1, 'visible'=>-1, 'position'=>155),
		'date_creation' =>array('type'=>'datetime', 'label'=>'DateCreation', 'enabled'=>1, 'visible'=>-2, 'notnull'=>1, 'position'=>160),
		'tms' =>array('type'=>'timestamp', 'label'=>'Tms', 'enabled'=>1, 'visible'=>-1, 'notnull'=>1, 'position'=>165),
		'fk_user_creat' =>array('type'=>'integer', 'label'=>'UserCreation', 'enabled'=>1, 'visible'=>-1, 'notnull'=>1, 'position'=>170),
		'fk_user_modif' =>array('type'=>'integer', 'label'=>'UserModification', 'enabled'=>1, 'visible'=>-1, 'position'=>175),
		'import_key' =>array('type'=>'varchar(14)', 'label'=>'ImportId', 'enabled'=>1, 'visible'=>-1, 'position'=>180),
		'fk_default_workstation' =>array('type'=>'integer', 'label'=>'DefaultWorkstation', 'enabled'=>1, 'visible'=>1, 'notnull'=>0, 'position'=>185),
		'fk_unit' =>array('type'=>'int', 'label'=>'Unit', 'enabled'=>1, 'visible'=>1, 'notnull'=>0, 'position'=>186)
	);

	public $rowid;
	public $fk_mo;
	public $origin_id;
	public $origin_type;
	public $position;
	public $fk_product;
	public $fk_warehouse;
	public $qty;
	public $qty_frozen;
	public $disable_stock_change;
	public $efficiency;
	public $batch;
	public $role;
	public $fk_mrp_production;
	public $fk_stock_movement;
	public $date_creation;
	public $tms;
	public $fk_user_creat;
	public $fk_user_modif;
	public $import_key;
	public $fk_parent_line;
	public $fk_unit;

	/**
	 * @var int Service Workstation
	 */
	public $fk_default_workstation;

	/**
	 * Constructor
	 *
	 * @param DoliDb $db Database handler
	 */
	public function __construct(DoliDB $db)
	{
		global $conf, $langs;

		$this->db = $db;

		if (!getDolGlobalString('MAIN_SHOW_TECHNICAL_ID') && isset($this->fields['rowid'])) {
			$this->fields['rowid']['visible'] = 0;
		}
		if (!isModEnabled('multicompany') && isset($this->fields['entity'])) {
			$this->fields['entity']['enabled'] = 0;
		}

		// Unset fields that are disabled
		foreach ($this->fields as $key => $val) {
			if (isset($val['enabled']) && empty($val['enabled'])) {
				unset($this->fields[$key]);
			}
		}

		// Translate some data of arrayofkeyval
		if (is_object($langs)) {
			foreach ($this->fields as $key => $val) {
				if (!empty($val['arrayofkeyval']) && is_array($val['arrayofkeyval'])) {
					foreach ($val['arrayofkeyval'] as $key2 => $val2) {
						$this->fields[$key]['arrayofkeyval'][$key2] = $langs->trans($val2);
					}
				}
			}
		}
	}

	/**
	 * Create object into database
	 *
	 * @param  User $user      User that creates
	 * @param  bool $notrigger false=launch triggers after, true=disable triggers
	 * @return int             Return integer <0 if KO, Id of created object if OK
	 */
	public function create(User $user, $notrigger = false)
	{
		if (empty($this->qty)) {
			$this->error = 'BadValueForQty';
			return -1;
		}

		return $this->createCommon($user, $notrigger);
	}


	/**
	 * Create consume or produce line
	 *
	 * @param 	User 			$user				User that creates
	 * @param 	bool 			$autocloseMo		Set the Mo as produced if all lines are complete consumed or produced
	 * @param 	float 			$qty				Quantity to consume or produce
	 * @param 	int|null		$idwarehouse		Warehouse to consume or produce
	 * @param 	string|null 	$labelmovement		Label for the stock movement
 	 * @param 	string|null 	$codemovement		Inventory code for the stock movement
	 * @param 	float 			$pricetoprocess		Price per product to bring in stock
	 * @param 	string|null 	$batch				Batch number for the stock movement
	 * @param 	int 			$idproductbatch		Id product_batch for the stock movement
	 * @param 	Translate|null 	$outputlangs		Langs object to use for translation. At "null", the default langs will use.
	 * @return	int									Return integer <0 if KO, Id of created line if OK
	 */
	public function consumeOrProduce(User $user, bool $autocloseMo, float $qty, ?int $idwarehouse, string $labelmovement = null, string $codemovement = null, float $pricetoprocess = 0, string $batch = null, int $idproductbatch = 0, Translate $outputlangs = null)
	{
		global $langs, $db;

		$retval = -1;
		$error = 0;
		$db->begin();

		// Load product for MoLine
		$tmpproduct = new Product($db);
		$tmpproduct->fetch($this->fk_product);

		// Create Mo Object
		$tmpmo = new Mo($db);

		// Validate parameters
		// Check warehouse is set if we should have to
		if ($tmpproduct->type == $tmpproduct::TYPE_PRODUCT && !$this->disable_stock_change) {
			if (empty($idwarehouse) || $idwarehouse <= 0) {	// If there is no warehouse set.
				$this->errors[] = $langs->transnoentitiesnoconv('BadValueForWarehouse');
				$error++;
			}
			if (isModEnabled('productbatch') && $tmpproduct->status_batch && empty($batch)) { // If batch is required, but there is no batch set.
				$this->errors[] = $langs->transnoentitiesnoconv('BadValueForProductBatch');
				$error++;
			}
		}
		// Check qty is set.
		if (empty($qty) || $qty == 0) {
			$this->errors[] = $langs->transnoentitiesnoconv('BadValueForQty');
			$error++;
		}

		// Set the consumption role
		$consumptionRole;
		if ($this->role == 'toconsume') {
			$consumptionRole = 'consumed';
		}
		if ($this->role == 'toproduce') {
			$consumptionRole = 'produced';
		}

		$idstockmove = 0;
		if (!$this->disable_stock_change) {
			// Set $labeltomove and $codemovement to default value if parameter is null
			if (empty($labelmovement) || empty($codemovement)) {
				$tmpmo->fetch($this->fk_mo);
				$labelmovement = empty($labelmovement) ? $langs->trans("ProductionForRef", $tmpmo->ref) : $labelmovement;
				$codemovement = empty($codemovement) ? dol_print_date(dol_now(), 'dayhourlog') : $codemovement;
			}

			// Create stock movement
			$stockmove = new MouvementStock($db);
			if (!$error && $idwarehouse > 0) {
				// Record stock movement
				$stockmove->setOrigin($tmpmo->element, $this->fk_mo);

				if ($this->role == 'toconsume') {
					$stockmove->context['mrp_role'] = 'toconsume';
					if ($qty >= 0) {
						$idstockmove = $stockmove->livraison($user, $this->fk_product, $idwarehouse, $qty, 0, $labelmovement, dol_now(), '', '', $batch, $idproductbatch, $codemovement);
					} else {
						$idstockmove = $stockmove->reception($user, $this->fk_product, $idwarehouse, $qty * -1, 0, $labelmovement, dol_now(), '', '', $batch, $idproductbatch, $codemovement);
					}
				}
				if ($this->role == 'toproduce') {
					$stockmove->context['mrp_role'] = 'toproduce';
					$idstockmove = $stockmove->reception($user, $this->fk_product, $idwarehouse, $qty, $pricetoprocess, $labelmovement, dol_now(), '', '', $batch, $idproductbatch, $codemovement);
				}

				if ($idstockmove < 0) {
					$this->setErrorsFromObject($stockmove);
					$error++;
				}
			}
		}


		if (!$error) {
			// Record consumption
			$moline = new MoLine($db);
			$moline->fk_mo = $this->fk_mo;
			$moline->position = 0;
			$moline->fk_product = $this->fk_product;
			$moline->fk_warehouse = $idwarehouse;
			$moline->qty = $qty;
			$moline->batch = $batch;
			$moline->role = $consumptionRole;
			$moline->fk_mrp_production = $this->id;
			$moline->fk_stock_movement = $idstockmove == 0 ? null : $idstockmove;
			$moline->fk_user_creat = $user->id;

			$retval = $moline->create($user);
			if ($retval <= 0) {
				$this->errors += $moline->errors;
				$error++;
			}
		}

		// Autoclose Mo
		if (!$error && $autocloseMo) {
			if ($tmpmo->id <= 0) { // Check if mo is already fetched
				$tmpmo-$this->fetch($this->fk_mo);
			}

			if ($tmpmo->hasAllConsumedAndProduced()) { // Only if the all lines are complete consumed or produced
				$result = $tmpmo->setStatusAsProduced(-1, $outputlangs);
				if ($result <= 0) {
					$error++;
				}
			}
		}

		if ($error) {
			$db->rollback();
			$retval = -1;
		} else {
			$db->commit();
		}
		return $retval;
	}

	/**
	 * Load object in memory from the database
	 *
	 * @param int    $id   Id object
	 * @param string $ref  Ref
	 * @return int         Return integer <0 if KO, 0 if not found, >0 if OK
	 */
	public function fetch($id, $ref = null)
	{
		$result = $this->fetchCommon($id, $ref);
		return $result;
	}

	/**
	 * Load list of objects in memory from the database.
	 *
	 * @param  string      $sortorder    Sort Order
	 * @param  string      $sortfield    Sort field
	 * @param  int         $limit        limit
	 * @param  int         $offset       Offset
	 * @param  array       $filter       Filter array. Example array('field'=>'valueforlike', 'customurl'=>...)
	 * @param  string      $filtermode   Filter mode (AND or OR)
	 * @return array|int                 int <0 if KO, array of pages if OK
	 */
	public function fetchAll($sortorder = '', $sortfield = '', $limit = 0, $offset = 0, array $filter = array(), $filtermode = 'AND')
	{
		global $conf;

		dol_syslog(__METHOD__, LOG_DEBUG);

		$records = array();

		$sql = 'SELECT ';
		$sql .= $this->getFieldList();
		$sql .= ' FROM '.MAIN_DB_PREFIX.$this->table_element.' as t';
		if (isset($this->ismultientitymanaged) && $this->ismultientitymanaged == 1) {
			$sql .= ' WHERE t.entity IN ('.getEntity($this->element).')';
		} else {
			$sql .= ' WHERE 1 = 1';
		}
		// Manage filter
		$sqlwhere = array();
		if (count($filter) > 0) {
			foreach ($filter as $key => $value) {
				if ($key == 't.rowid') {
					$sqlwhere[] = $key." = ".((int) $value);
				} elseif (strpos($key, 'date') !== false) {
					$sqlwhere[] = $key." = '".$this->db->idate($value)."'";
				} elseif ($key == 'customsql') {
					$sqlwhere[] = $value;
				} else {
					$sqlwhere[] = $key." LIKE '%".$this->db->escape($value)."%'";
				}
			}
		}
		if (count($sqlwhere) > 0) {
			$sql .= ' AND ('.implode(' '.$this->db->escape($filtermode).' ', $sqlwhere).')';
		}

		if (!empty($sortfield)) {
			$sql .= $this->db->order($sortfield, $sortorder);
		}
		if (!empty($limit)) {
			$sql .= $this->db->plimit($limit, $offset);
		}

		$resql = $this->db->query($sql);
		if ($resql) {
			$num = $this->db->num_rows($resql);
			$i = 0;
			while ($i < ($limit ? min($limit, $num) : $num)) {
				$obj = $this->db->fetch_object($resql);

				$record = new self($this->db);
				$record->setVarsFromFetchObj($obj);

				$records[$record->id] = $record;

				$i++;
			}
			$this->db->free($resql);

			return $records;
		} else {
			$this->errors[] = 'Error '.$this->db->lasterror();
			dol_syslog(__METHOD__.' '.join(',', $this->errors), LOG_ERR);

			return -1;
		}
	}

	/**
	 * Update object into database
	 *
	 * @param  User $user      User that modifies
	 * @param  bool $notrigger false=launch triggers after, true=disable triggers
	 * @return int             Return integer <0 if KO, >0 if OK
	 */
	public function update(User $user, $notrigger = false)
	{
		return $this->updateCommon($user, $notrigger);
	}

	/**
	 * Delete object in database
	 *
	 * @param User $user       User that deletes
	 * @param bool $notrigger  false=launch triggers after, true=disable triggers
	 * @return int             Return integer <0 if KO, >0 if OK
	 */
	public function delete(User $user, $notrigger = false)
	{
<<<<<<< HEAD
		global $langs;

		$error = 0;
		$result = -1;

		// the stockmovements it was created for this line revise
		if (!empty($this->fk_warehouse)) {
			$langs->loadLangs(array('stocks', 'mrp'));

			// load the mo for this line
			$tmpmo = new Mo($this->db);
			$tmpmo->fetch($this->fk_mo);

			// load the (old) linked stockmovement and the associated product
			$linkedMovement = new MouvementStock($this->db);
			$linkedMovement->fetch($this->fk_stock_movement);
			$productForLinkedMovement = new Product($this->db);
			$productForLinkedMovement->fetch($linkedMovement->product_id);

			// create new stockmovement to revise the linked stockmovement
			$stockmove = new MouvementStock($this->db);
			$stockmove->setOrigin($tmpmo->element, $tmpmo->id);

			// Reverse stock movement
			$labelmovementCancel = $langs->trans("CancelProductionForRef", $productForLinkedMovement->ref);
			$codemovementCancel = dol_print_date(dol_now(), 'dayhourlog');

			$idstockmove = -1;
			if (($linkedMovement->qty < 0)) {
				$qtytoprocess = $linkedMovement->qty * -1;
				$idstockmove = $stockmove->reception($user, $linkedMovement->product_id, $linkedMovement->warehouse_id, $qtytoprocess, 0, $labelmovementCancel, '', '', $linkedMovement->batch, dol_now(), 0, $codemovementCancel);
			} else {
				$idstockmove = $stockmove->livraison($user, $linkedMovement->product_id, $linkedMovement->warehouse_id, $linkedMovement->qty, 0, $labelmovementCancel, dol_now(), '', '', $linkedMovement->batch, 0, $codemovementCancel);
			}

			if ($idstockmove < 0) {
				$this->setErrorsFromObject($stockmove);
				$this->error++;
			}
		}

		if (!$error) {
			$result = $this->deleteCommon($user, $notrigger);
			if ($result < 0) {
				$this->error++;
			}
		}

		if (!$error) {
			$this->db->commit();
			$result = 1;
		} else {
			$this->db->rollback();
			$result = -1;
		}

		return $result;
=======
		return $this->deleteCommon($user, $notrigger);
		//return $this->deleteCommon($user, $notrigger, 1);
>>>>>>> b870a84d
	}
}<|MERGE_RESOLUTION|>--- conflicted
+++ resolved
@@ -2564,7 +2564,6 @@
 	 */
 	public function delete(User $user, $notrigger = false)
 	{
-<<<<<<< HEAD
 		global $langs;
 
 		$error = 0;
@@ -2622,9 +2621,5 @@
 		}
 
 		return $result;
-=======
-		return $this->deleteCommon($user, $notrigger);
-		//return $this->deleteCommon($user, $notrigger, 1);
->>>>>>> b870a84d
 	}
 }