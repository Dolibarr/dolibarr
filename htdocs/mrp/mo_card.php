--- conflicted
+++ resolved
@@ -131,16 +131,13 @@
 		$backtopage = $backtopageforcancel;
 	}
 
+
+
 	$triggermodname = 'MRP_MO_MODIFY'; // Name of trigger action code to execute when we modify record
 
 	// Actions cancel, add, update, update_extras, confirm_validate, confirm_delete, confirm_deleteline, confirm_clone, confirm_close, confirm_setdraft, confirm_reopen
 
-<<<<<<< HEAD
-	if($action == 'add' && empty($id)){
-
-=======
 	if ($action == 'add' && empty($id)) {
->>>>>>> b80e9a9b
 		$noback = "";
 		include DOL_DOCUMENT_ROOT.'/core/actions_addupdatedelete.inc.php';
 
@@ -164,11 +161,8 @@
 			}
 
 			include DOL_DOCUMENT_ROOT.'/core/actions_addupdatedelete.inc.php';
-<<<<<<< HEAD
 
 			$res = $object->add_object_linked('mo', $mo_parent->id);
-=======
->>>>>>> b80e9a9b
 		}
 
 		$noback = 0;
@@ -178,6 +172,8 @@
 	}
 
 	include DOL_DOCUMENT_ROOT.'/core/actions_addupdatedelete.inc.php';
+
+
 
 	// Actions when linking object each other
 	include DOL_DOCUMENT_ROOT.'/core/actions_dellink.inc.php';
@@ -466,7 +462,6 @@
 		if ($ref == 'PROV') {
 			$object->fetch_product();
 			$numref = $object->getNextNumRef($object->fk_product);
-
 		} else {
 			$numref = $object->ref;
 		}
@@ -778,7 +773,7 @@
 		print $formfile->showdocuments('mrp:mo', $objref, $filedir, $urlsource, $genallowed, $delallowed, $object->model_pdf, 1, 0, 0, 28, 0, '', '', '', $mysoc->default_lang);
 
 		// Show links to link elements
-		$linktoelem = $form->showLinkToObjectBlock($object,'',  array('mo'));
+		$linktoelem = $form->showLinkToObjectBlock($object, null, array('mo'));
 		$somethingshown = $form->showLinkedObjectBlock($object, $linktoelem);
 
 
