--- conflicted
+++ resolved
@@ -194,7 +194,6 @@
 			$action = '';
 			setEventMessages($object->error, $object->errors, 'errors');
 		}
-<<<<<<< HEAD
 	}
 
 	if ($action == 'confirm_delete' && !empty($permissiontodelete)) {
@@ -256,69 +255,6 @@
 		}
 	}
 
-=======
-	}
-
-	if ($action == 'confirm_delete' && !empty($permissiontodelete)) {
-		if (!($object->id > 0)) {
-			dol_print_error('', 'Error, object must be fetched before being deleted');
-			exit;
-		}
-
-		$error = 0;
-		$deleteChilds = GETPOST('deletechilds', 'boolean');
-
-		// Start the database transaction
-		$db->begin();
-
-		if ($deleteChilds === 'on') {
-			$TMoChildren = $object->getAllMoChilds();
-
-			foreach ($TMoChildren as $id => $childObject) {
-				if ($childObject->delete($user) == -1) {
-					$error++;
-					if (!empty($childObject->errors)) {
-						setEventMessages(null, $childObject->errors, 'errors');
-					} else {
-						setEventMessages($childObject->error, null, 'errors');
-					}
-				}
-			}
-		}
-
-		if (!$error) {
-			$result = $object->delete($user);
-
-			if ($result > 0) {
-				setEventMessages("RecordDeleted", null, 'mesgs');
-
-				if ($deleteChilds === 'on') {
-					setEventMessages("MoChildsDeleted", null, 'mesgs');
-				}
-
-				if (empty($noback)) {
-					header("Location: " . $backurlforlist);
-					exit;
-				}
-			} else {
-				$error++;
-				if (!empty($object->errors)) {
-					setEventMessages(null, $object->errors, 'errors');
-				} else {
-					setEventMessages($object->error, null, 'errors');
-				}
-			}
-		}
-
-		// Commit or rollback the database transaction based on whether there was an error
-		if ($error) {
-			$db->rollback();
-		} else {
-			$db->commit();
-		}
-	}
-
->>>>>>> 729451fa
 
 	// Actions cancel, add, update, update_extras, confirm_validate, confirm_delete, confirm_deleteline, confirm_clone, confirm_close, confirm_setdraft, confirm_reopen
 	include DOL_DOCUMENT_ROOT.'/core/actions_addupdatedelete.inc.php';
@@ -558,16 +494,11 @@
 	if ($action == 'delete') {
 		$numberofmochilds = count($object->getAllMoChilds());
 
-<<<<<<< HEAD
-		if ($numberofmochilds > 0)$label = $langs->trans("DeleteMoChild", '('.strval($numberofmochilds).')');
-		else $label = $langs->trans("DeleteMoChild");
-=======
 		if ($numberofmochilds > 0) {
 			$label = $langs->trans("DeleteMoChild", '('.strval($numberofmochilds).')');
 		} else {
 			$label = $langs->trans("DeleteMoChild");
 		}
->>>>>>> 729451fa
 
 		$formquestion = array(
 			array('type' => 'checkbox', 'name' => 'deletechilds', 'label' => $label, 'value' => 0),
@@ -575,11 +506,7 @@
 				'label' => $langs->trans('MoCancelConsumedAndProducedLines'),
 				'name' => 'alsoCancelConsumedAndProducedLines',
 				'type' => 'checkbox',
-<<<<<<< HEAD
-				'value' => empty($conf->global->MO_ALSO_CANCEL_CONSUMED_AND_PRODUCED_LINES_BY_DEFAULT) ? 0 : 1
-=======
 				'value' => !getDolGlobalString('MO_ALSO_CANCEL_CONSUMED_AND_PRODUCED_LINES_BY_DEFAULT') ? 0 : 1
->>>>>>> 729451fa
 			)
 		);
 		$formconfirm = $form->formconfirm($_SERVER["PHP_SELF"].'?id='.$object->id, $langs->trans('DeleteMo'), $langs->trans('ConfirmDeleteMo'), 'confirm_delete', $formquestion, 0, 1);
