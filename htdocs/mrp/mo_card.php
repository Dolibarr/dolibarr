<?php
/* Copyright (C) 2017-2020 Laurent Destailleur  <eldy@users.sourceforge.net>
 *
 * This program is free software; you can redistribute it and/or modify
 * it under the terms of the GNU General Public License as published by
 * the Free Software Foundation; either version 3 of the License, or
 * (at your option) any later version.
 *
 * This program is distributed in the hope that it will be useful,
 * but WITHOUT ANY WARRANTY; without even the implied warranty of
 * MERCHANTABILITY or FITNESS FOR A PARTICULAR PURPOSE.  See the
 * GNU General Public License for more details.
 *
 * You should have received a copy of the GNU General Public License
 * along with this program. If not, see <https://www.gnu.org/licenses/>.
 */

/**
 *    \file       htdocs/mrp/mo_card.php
 *    \ingroup    mrp
 *    \brief      Page to create/edit/view MO Manufacturing Order
 */


// Load Dolibarr environment
require '../main.inc.php';

require_once DOL_DOCUMENT_ROOT.'/core/class/html.formcompany.class.php';
require_once DOL_DOCUMENT_ROOT.'/core/class/html.formfile.class.php';
require_once DOL_DOCUMENT_ROOT.'/core/class/html.formprojet.class.php';
require_once DOL_DOCUMENT_ROOT.'/projet/class/project.class.php';
require_once DOL_DOCUMENT_ROOT.'/mrp/class/mo.class.php';
require_once DOL_DOCUMENT_ROOT.'/mrp/lib/mrp_mo.lib.php';
require_once DOL_DOCUMENT_ROOT.'/bom/class/bom.class.php';
require_once DOL_DOCUMENT_ROOT.'/bom/lib/bom.lib.php';


// Load translation files required by the page
$langs->loadLangs(array('mrp', 'other'));


// Get parameters
$id = GETPOST('id', 'int');
$ref = GETPOST('ref', 'alpha');
$action = GETPOST('action', 'aZ09');
$confirm = GETPOST('confirm', 'alpha');
$cancel = GETPOST('cancel', 'aZ09');
$contextpage = GETPOST('contextpage', 'aZ') ?GETPOST('contextpage', 'aZ') : 'mocard'; // To manage different context of search
$backtopage = GETPOST('backtopage', 'alpha');
$backtopageforcancel = GETPOST('backtopageforcancel', 'alpha');
$TBomLineId = GETPOST('bomlineid', 'array');
$lineid   = GETPOST('lineid', 'int');
$socid = GETPOST("socid", 'int');

// Initialize technical objects
$object = new Mo($db);
$objectbom = new BOM($db);

$extrafields = new ExtraFields($db);
$diroutputmassaction = $conf->mrp->dir_output.'/temp/massgeneration/'.$user->id;
$hookmanager->initHooks(array('mocard', 'globalcard')); // Note that conf->hooks_modules contains array

// Fetch optionals attributes and labels
$extrafields->fetch_name_optionals_label($object->table_element);

$search_array_options = $extrafields->getOptionalsFromPost($object->table_element, '', 'search_');

// Initialize array of search criterias
$search_all = GETPOST("search_all", 'alpha');
$search = array();
foreach ($object->fields as $key => $val) {
	if (GETPOST('search_'.$key, 'alpha')) {
		$search[$key] = GETPOST('search_'.$key, 'alpha');
	}
}

if (empty($action) && empty($id) && empty($ref)) {
	$action = 'view';
}

// Load object
include DOL_DOCUMENT_ROOT.'/core/actions_fetchobject.inc.php'; // Must be include, not include_once.

if (GETPOST('fk_bom', 'int') > 0) {
	$objectbom->fetch(GETPOST('fk_bom', 'int'));

	if ($action != 'add') {
		// We force calling parameters if we are not in the submit of creation of MO
		$_POST['fk_product'] = $objectbom->fk_product;
		$_POST['qty'] = $objectbom->qty;
		$_POST['mrptype'] = $objectbom->bomtype;
		$_POST['fk_warehouse'] = $objectbom->fk_warehouse;
		$_POST['note_private'] = $objectbom->note_private;
	}
}

// Security check - Protection if external user
//if ($user->socid > 0) accessforbidden();
//if ($user->socid > 0) $socid = $user->socid;
$isdraft = (($object->status == $object::STATUS_DRAFT) ? 1 : 0);
$result = restrictedArea($user, 'mrp', $object->id, 'mrp_mo', '', 'fk_soc', 'rowid', $isdraft);

// Permissions
$permissionnote = $user->rights->mrp->write; // Used by the include of actions_setnotes.inc.php
$permissiondellink = $user->rights->mrp->write; // Used by the include of actions_dellink.inc.php
$permissiontoadd = $user->rights->mrp->write; // Used by the include of actions_addupdatedelete.inc.php and actions_lineupdown.inc.php
$permissiontodelete = $user->rights->mrp->delete || ($permissiontoadd && isset($object->status) && $object->status == $object::STATUS_DRAFT);
$upload_dir = $conf->mrp->multidir_output[isset($object->entity) ? $object->entity : 1];


/*
 * Actions
 */

$parameters = array();
$reshook = $hookmanager->executeHooks('doActions', $parameters, $object, $action); // Note that $action and $object may have been modified by some hooks
if ($reshook < 0) {
	setEventMessages($hookmanager->error, $hookmanager->errors, 'errors');
}

if (empty($reshook)) {
	$error = 0;

	$backurlforlist = dol_buildpath('/mrp/mo_list.php', 1);

	$object->oldQty = $object->qty;

	if (empty($backtopage) || ($cancel && empty($id))) {
		if (empty($backtopage) || ($cancel && strpos($backtopage, '__ID__'))) {
			if (empty($id) && (($action != 'add' && $action != 'create') || $cancel)) {
				$backtopage = $backurlforlist;
			} else {
				$backtopage = DOL_URL_ROOT.'/mrp/mo_card.php?id='.($id > 0 ? $id : '__ID__');
			}
		}
	}
	if ($cancel && !empty($backtopageforcancel)) {
		$backtopage = $backtopageforcancel;
	}
	$triggermodname = 'MO_MODIFY'; // Name of trigger action code to execute when we modify record

	// Create MO with Childs
	if ($action == 'add' && empty($id) && !empty($TBomLineId)) {
		$noback = 1;
		include DOL_DOCUMENT_ROOT.'/core/actions_addupdatedelete.inc.php';

		$mo_parent = $object;

		$moline = new MoLine($db);
		$objectbomchildline = new BOMLine($db);

		foreach ($TBomLineId as $id_bom_line) {
			$object = new Mo($db);	// modified by the actions_addupdatedelete.inc.php
<<<<<<< HEAD

			$objectbomchildline->fetch($id_bom_line);

			$TMoLines = $moline->fetchAll('DESC', 'rowid', '1', '', array('origin_id' => $id_bom_line));

=======

			$objectbomchildline->fetch($id_bom_line);

			$TMoLines = $moline->fetchAll('DESC', 'rowid', '1', '', array('origin_id' => $id_bom_line));

>>>>>>> 4806e44b
			foreach ($TMoLines as $tmpmoline) {
				$_POST['fk_bom'] = $objectbomchildline->fk_bom_child;
				$_POST['fk_parent_line'] = $tmpmoline->id;
				$_POST['qty'] = $tmpmoline->qty;
				$_POST['fk_product'] = $tmpmoline->fk_product;
			}

			include DOL_DOCUMENT_ROOT.'/core/actions_addupdatedelete.inc.php';

			$res = $object->add_object_linked('mo', $mo_parent->id);
		}

		header("Location: ".dol_buildpath('/mrp/mo_card.php?id='.((int) $moline->fk_mo), 1));
		exit;
<<<<<<< HEAD
=======
	} elseif ($action == 'confirm_cancel' && $confirm == 'yes' && !empty($permissiontoadd)) {
		$also_cancel_consumed_and_produced_lines = (GETPOST('alsoCancelConsumedAndProducedLines', 'alpha') ? 1 : 0);
		$result = $object->cancel($user, 0, $also_cancel_consumed_and_produced_lines);
		if ($result > 0) {
			header("Location: " . dol_buildpath('/mrp/mo_card.php?id=' . $object->id, 1));
			exit;
		} else {
			$action = '';
			setEventMessages($object->error, $object->errors, 'errors');
		}
	} elseif ($action == 'confirm_delete' && $confirm == 'yes' && !empty($permissiontodelete)) {
		$also_cancel_consumed_and_produced_lines = (GETPOST('alsoCancelConsumedAndProducedLines', 'alpha') ? 1 : 0);
		$result = $object->delete($user, 0, $also_cancel_consumed_and_produced_lines);
		if ($result > 0) {
			header("Location: " . $backurlforlist);
			exit;
		} else {
			$action = '';
			setEventMessages($object->error, $object->errors, 'errors');
		}
>>>>>>> 4806e44b
	}

	// Actions cancel, add, update, update_extras, confirm_validate, confirm_delete, confirm_deleteline, confirm_clone, confirm_close, confirm_setdraft, confirm_reopen
	include DOL_DOCUMENT_ROOT.'/core/actions_addupdatedelete.inc.php';

	// Actions when linking object each other
	include DOL_DOCUMENT_ROOT.'/core/actions_dellink.inc.php';

	// Actions when printing a doc from card
	include DOL_DOCUMENT_ROOT.'/core/actions_printing.inc.php';

	// Action to build doc
	include DOL_DOCUMENT_ROOT.'/core/actions_builddoc.inc.php';

	if ($action == 'set_thirdparty' && $permissiontoadd) {
		$object->setValueFrom('fk_soc', GETPOST('fk_soc', 'int'), '', '', 'date', '', $user, $triggermodname);
	}
	if ($action == 'classin' && $permissiontoadd) {
		$object->setProject(GETPOST('projectid', 'int'));
	}

	// Actions to send emails
	$triggersendname = 'MO_SENTBYMAIL';
	$autocopy = 'MAIN_MAIL_AUTOCOPY_MO_TO';
	$trackid = 'mo'.$object->id;
	include DOL_DOCUMENT_ROOT.'/core/actions_sendmails.inc.php';

	// Action to move up and down lines of object
	//include DOL_DOCUMENT_ROOT.'/core/actions_lineupdown.inc.php';	// Must be include, not include_once

	// Action close produced
	if ($action == 'confirm_produced' && $confirm == 'yes' && $permissiontoadd) {
		$result = $object->setStatut($object::STATUS_PRODUCED, 0, '', 'MRP_MO_PRODUCED');
		if ($result >= 0) {
			// Define output language
			if (empty($conf->global->MAIN_DISABLE_PDF_AUTOUPDATE)) {
				$outputlangs = $langs;
				$newlang = '';
				if (getDolGlobalInt('MAIN_MULTILANGS') && empty($newlang) && GETPOST('lang_id', 'aZ09')) {
					$newlang = GETPOST('lang_id', 'aZ09');
				}
				if (getDolGlobalInt('MAIN_MULTILANGS') && empty($newlang)) {
					$newlang = $object->thirdparty->default_lang;
				}
				if (!empty($newlang)) {
					$outputlangs = new Translate("", $conf);
					$outputlangs->setDefaultLang($newlang);
				}
				$model = $object->model_pdf;
				$ret = $object->fetch($id); // Reload to get new records

				$object->generateDocument($model, $outputlangs, 0, 0, 0);
			}
		} else {
			setEventMessages($object->error, $object->errors, 'errors');
		}
	}
}




/*
 * View
 */

$form = new Form($db);
$formfile = new FormFile($db);
$formproject = new FormProjets($db);

$title = $langs->trans('ManufacturingOrder')." - ".$langs->trans("Card");

llxHeader('', $title, '');



// Part to create
if ($action == 'create') {
	if (GETPOST('fk_bom', 'int') > 0) {
		$titlelist = $langs->trans("ToConsume");
		if ($objectbom->bomtype == 1) {
			$titlelist = $langs->trans("ToObtain");
		}
	}

	print load_fiche_titre($langs->trans("NewObject", $langs->transnoentitiesnoconv("Mo")), '', 'mrp');

	print '<form method="POST" action="'.$_SERVER["PHP_SELF"].'">';
	print '<input type="hidden" name="token" value="'.newToken().'">';
	print '<input type="hidden" name="action" value="add">';
	if ($backtopage) {
		print '<input type="hidden" name="backtopage" value="'.$backtopage.'">';
	}
	if ($backtopageforcancel) {
		print '<input type="hidden" name="backtopageforcancel" value="'.$backtopageforcancel.'">';
	}

	print dol_get_fiche_head(array(), '');

	print '<table class="border centpercent tableforfieldcreate">'."\n";

	// Common attributes
	include DOL_DOCUMENT_ROOT.'/core/tpl/commonfields_add.tpl.php';

	// Other attributes
	include DOL_DOCUMENT_ROOT.'/core/tpl/extrafields_add.tpl.php';

	print '</table>'."\n";

	print dol_get_fiche_end();

	mrpCollapseBomManagement();

	?>
	<script>
		 $(document).ready(function () {
			 jQuery('#fk_bom').change(function() {
				console.log('We change value of BOM with BOM of id '+jQuery('#fk_bom').val());
				if (jQuery('#fk_bom').val() > 0)
				{
					// Redirect to page with fk_bom set
					window.location.href = '<?php echo $_SERVER["PHP_SELF"] ?>?action=create&token=<?php echo newToken(); ?>&fk_bom='+jQuery('#fk_bom').val();
					/*
					$.getJSON('<?php echo DOL_URL_ROOT ?>/mrp/ajax/ajax_bom.php?action=getBoms&idbom='+jQuery('#fk_bom').val(), function(data) {
						console.log(data);
						if (typeof data.rowid != "undefined") {
							console.log("New BOM loaded, we set values in form");
							console.log(data);
							$('#qty').val(data.qty);
							$("#mrptype").val(data.bomtype);	// We set bomtype into mrptype
							$('#mrptype').trigger('change'); // Notify any JS components that the value changed
							$("#fk_product").val(data.fk_product);
							$('#fk_product').trigger('change'); // Notify any JS components that the value changed
							$('#note_private').val(data.description);
							$('#note_private').trigger('change'); // Notify any JS components that the value changed
							$('#fk_warehouse').val(data.fk_warehouse);
							$('#fk_warehouse').trigger('change'); // Notify any JS components that the value changed
							if (typeof CKEDITOR != "undefined") {
								if (typeof CKEDITOR.instances != "undefined") {
									if (typeof CKEDITOR.instances.note_private != "undefined") {
										console.log(CKEDITOR.instances.note_private);
										CKEDITOR.instances.note_private.setData(data.description);
									}
								}
							}
						} else {
							console.log("Failed to get BOM");
						}
					});*/
				}
				else if (jQuery('#fk_bom').val() < 0) {
					// Redirect to page with all fields defined except fk_bom set
					console.log(jQuery('#fk_product').val());
					window.location.href = '<?php echo $_SERVER["PHP_SELF"] ?>?action=create&token=<?php echo newToken(); ?>&qty='+jQuery('#qty').val()+'&mrptype='+jQuery('#mrptype').val()+'&fk_product='+jQuery('#fk_product').val()+'&label='+jQuery('#label').val()+'&fk_project='+jQuery('#fk_project').val()+'&fk_warehouse='+jQuery('#fk_warehouse').val();
					/*
					$('#qty').val('');
					$("#fk_product").val('');
					$('#fk_product').trigger('change'); // Notify any JS components that the value changed
					$('#note_private').val('');
					$('#note_private').trigger('change'); // Notify any JS components that the value changed
					$('#fk_warehouse').val('');
					$('#fk_warehouse').trigger('change'); // Notify any JS components that the value changed
					*/
				}
			 });

			//jQuery('#fk_bom').trigger('change');
		})
	</script>
	<?php

	print $form->buttonsSaveCancel("Create");

	if ($objectbom->id > 0) {
		print load_fiche_titre($titlelist);

		print '<div class="div-table-responsive-no-min">';
		print '<table class="noborder centpercent">';

		$object->lines = $objectbom->lines;
		$object->mrptype = $objectbom->bomtype;
		$object->bom = $objectbom;

		$object->printOriginLinesList('', array());

		print '</table>';
		print '</div>';
	}

	print '</form>';
}

// Part to edit record
if (($id || $ref) && $action == 'edit') {
	print load_fiche_titre($langs->trans("ManufacturingOrder"), '', 'mrp');

	print '<form method="POST" action="'.$_SERVER["PHP_SELF"].'">';
	print '<input type="hidden" name="token" value="'.newToken().'">';
	print '<input type="hidden" name="action" value="update">';
	print '<input type="hidden" name="id" value="'.$object->id.'">';
	if ($backtopage) {
		print '<input type="hidden" name="backtopage" value="'.$backtopage.'">';
	}
	if ($backtopageforcancel) {
		print '<input type="hidden" name="backtopageforcancel" value="'.$backtopageforcancel.'">';
	}

	print dol_get_fiche_head();

	$object->fields['fk_bom']['disabled'] = 1;

	print '<table class="border centpercent tableforfieldedit">'."\n";

	// Common attributes
	include DOL_DOCUMENT_ROOT.'/core/tpl/commonfields_edit.tpl.php';

	// Other attributes
	include DOL_DOCUMENT_ROOT.'/core/tpl/extrafields_edit.tpl.php';

	print '</table>';

	print dol_get_fiche_end();

	print $form->buttonsSaveCancel();

	print '</form>';
}

// Part to show record
if ($object->id > 0 && (empty($action) || ($action != 'edit' && $action != 'create'))) {
	$res = $object->fetch_thirdparty();

	$head = moPrepareHead($object);

	print dol_get_fiche_head($head, 'card', $langs->trans("ManufacturingOrder"), -1, $object->picto);

	$formconfirm = '';

	// Confirmation to delete
	if ($action == 'delete') {
		$formquestion = array(
			array(
				'label' => $langs->trans('MoCancelConsumedAndProducedLines'),
				'name' => 'alsoCancelConsumedAndProducedLines',
				'type' => 'checkbox',
				'value' => empty($conf->global->MO_ALSO_CANCEL_CONSUMED_AND_PRODUCED_LINES_BY_DEFAULT) ? 0 : 1
			),
		);
		$formconfirm = $form->formconfirm($_SERVER["PHP_SELF"] . '?id=' . $object->id, $langs->trans('DeleteMo'), $langs->trans('ConfirmDeleteMo'), 'confirm_delete', $formquestion, 0, 1);
	}
	// Confirmation to delete line
	if ($action == 'deleteline') {
		$formconfirm = $form->formconfirm($_SERVER["PHP_SELF"].'?id='.$object->id.'&lineid='.$lineid, $langs->trans('DeleteLine'), $langs->trans('ConfirmDeleteLine'), 'confirm_deleteline', '', 0, 1);
	}

	// Confirmation of validation
	if ($action == 'validate') {
		// We check that object has a temporary ref
		$ref = substr($object->ref, 1, 4);
		if ($ref == 'PROV') {
			$object->fetch_product();
			$numref = $object->getNextNumRef($object->product);
		} else {
			$numref = $object->ref;
		}

		$text = $langs->trans('ConfirmValidateMo', $numref);
		/*if (isModEnabled('notification'))
		 {
		 require_once DOL_DOCUMENT_ROOT . '/core/class/notify.class.php';
		 $notify = new Notify($db);
		 $text .= '<br>';
		 $text .= $notify->confirmMessage('BOM_VALIDATE', $object->socid, $object);
		 }*/

		$formquestion = array();
		if (isModEnabled('mrp')) {
			$langs->load("mrp");
			require_once DOL_DOCUMENT_ROOT.'/product/class/html.formproduct.class.php';
			$formproduct = new FormProduct($db);
			$forcecombo = 0;
			if ($conf->browser->name == 'ie') {
				$forcecombo = 1; // There is a bug in IE10 that make combo inside popup crazy
			}
			$formquestion = array(
			// 'text' => $langs->trans("ConfirmClone"),
			// array('type' => 'checkbox', 'name' => 'clone_content', 'label' => $langs->trans("CloneMainAttributes"), 'value' => 1),
			// array('type' => 'checkbox', 'name' => 'update_prices', 'label' => $langs->trans("PuttingPricesUpToDate"), 'value' => 1),
			);
		}

		$formconfirm = $form->formconfirm($_SERVER["PHP_SELF"].'?id='.$object->id, $langs->trans('Validate'), $text, 'confirm_validate', $formquestion, 0, 1, 220);
	}

	// Confirmation to cancel
	if ($action == 'cancel') {
		$formquestion = array(
			array(
				'label' => $langs->trans('MoCancelConsumedAndProducedLines'),
				'name' => 'alsoCancelConsumedAndProducedLines',
				'type' => 'checkbox',
				'value' => 0
			),
		);
		$formconfirm = $form->formconfirm($_SERVER["PHP_SELF"] . '?id=' . $object->id, $langs->trans('CancelMo'), $langs->trans('ConfirmCancelMo'), 'confirm_cancel', $formquestion, 0, 1);
	}

	// Clone confirmation
	if ($action == 'clone') {
		// Create an array for form
		$formquestion = array();
		$formconfirm = $form->formconfirm($_SERVER["PHP_SELF"].'?id='.$object->id, $langs->trans('ToClone'), $langs->trans('ConfirmCloneMo', $object->ref), 'confirm_clone', $formquestion, 'yes', 1);
	}

	// Call Hook formConfirm
	$parameters = array('formConfirm' => $formconfirm, 'lineid' => $lineid);
	$reshook = $hookmanager->executeHooks('formConfirm', $parameters, $object, $action); // Note that $action and $object may have been modified by hook
	if (empty($reshook)) {
		$formconfirm .= $hookmanager->resPrint;
	} elseif ($reshook > 0) {
		$formconfirm = $hookmanager->resPrint;
	}

	// Print form confirm
	print $formconfirm;


	// Object card
	// ------------------------------------------------------------
	$linkback = '<a href="'.dol_buildpath('/mrp/mo_list.php', 1).'?restore_lastsearch_values=1'.(!empty($socid) ? '&socid='.$socid : '').'">'.$langs->trans("BackToList").'</a>';

	$morehtmlref = '<div class="refidno">';
	/*
	// Ref bis
	$morehtmlref.=$form->editfieldkey("RefBis", 'ref_client', $object->ref_client, $object, $user->rights->mrp->creer, 'string', '', 0, 1);
	$morehtmlref.=$form->editfieldval("RefBis", 'ref_client', $object->ref_client, $object, $user->rights->mrp->creer, 'string', '', null, null, '', 1);*/
	// Thirdparty
	if (is_object($object->thirdparty)) {
		$morehtmlref .= $object->thirdparty->getNomUrl(1, 'customer');
		if (empty($conf->global->MAIN_DISABLE_OTHER_LINK) && $object->thirdparty->id > 0) {
			$morehtmlref .= ' (<a href="'.DOL_URL_ROOT.'/commande/list.php?socid='.$object->thirdparty->id.'&search_societe='.urlencode($object->thirdparty->name).'">'.$langs->trans("OtherOrders").'</a>)';
		}
	}
	// Project
	if (isModEnabled('project')) {
		$langs->load("projects");
		if (is_object($object->thirdparty)) {
			$morehtmlref .= '<br>';
		}
		if ($permissiontoadd) {
			$morehtmlref .= img_picto($langs->trans("Project"), 'project', 'class="pictofixedwidth"');
			if ($action != 'classify') {
				$morehtmlref .= '<a class="editfielda" href="'.$_SERVER['PHP_SELF'].'?action=classify&token='.newToken().'&id='.$object->id.'">'.img_edit($langs->transnoentitiesnoconv('SetProject')).'</a> ';
			}
			$morehtmlref .= $form->form_project($_SERVER['PHP_SELF'].'?id='.$object->id, $object->socid, $object->fk_project, ($action == 'classify' ? 'projectid' : 'none'), 0, 0, 0, 1, '', 'maxwidth300');
		} else {
			if (!empty($object->fk_project)) {
				$proj = new Project($db);
				$proj->fetch($object->fk_project);
				$morehtmlref .= $proj->getNomUrl(1);
				if ($proj->title) {
					$morehtmlref .= '<span class="opacitymedium"> - '.dol_escape_htmltag($proj->title).'</span>';
				}
			}
		}
	}
	$morehtmlref .= '</div>';


	dol_banner_tab($object, 'ref', $linkback, 1, 'ref', 'ref', $morehtmlref);


	print '<div class="fichecenter">';
	print '<div class="fichehalfleft">';
	print '<div class="underbanner clearboth"></div>';
	print '<table class="border centpercent tableforfield">'."\n";

	//Mo Parent
	$mo_parent = $object->getMoParent();
	if (is_object($mo_parent)) {
		print '<tr class="field_fk_mo_parent">';
		print '<td class="titlefield fieldname_fk_mo_parent">' . $langs->trans('ParentMo') . '</td>';
		print '<td class="valuefield fieldname_fk_mo_parent">' .$mo_parent->getNomUrl(1).'</td>';
		print '</tr>';
	}

	// Common attributes
	$keyforbreak = 'fk_warehouse';
	unset($object->fields['fk_project']);
	unset($object->fields['fk_soc']);
	include DOL_DOCUMENT_ROOT.'/core/tpl/commonfields_view.tpl.php';

	// Other attributes
	include DOL_DOCUMENT_ROOT.'/core/tpl/extrafields_view.tpl.php';

	print '</table>';
	print '</div>';
	print '</div>';

	print '<div class="clearboth"></div>';

	print dol_get_fiche_end();


	/*
	 * Lines
	 */

	if (!empty($object->table_element_line)) {
		// Show object lines
		//$result = $object->getLinesArray();
		$object->fetchLines();

		print '	<form name="addproduct" id="addproduct" action="'.$_SERVER["PHP_SELF"].'?id='.$object->id.(($action != 'editline') ? '' : '#line_'.GETPOST('lineid', 'int')).'" method="POST">
    	<input type="hidden" name="token" value="' . newToken().'">
    	<input type="hidden" name="action" value="' . (($action != 'editline') ? 'addline' : 'updateline').'">
    	<input type="hidden" name="mode" value="">
		<input type="hidden" name="page_y" value="">
    	<input type="hidden" name="id" value="' . $object->id.'">
    	';

		/*if (!empty($conf->use_javascript_ajax) && $object->status == 0) {
			include DOL_DOCUMENT_ROOT.'/core/tpl/ajaxrow.tpl.php';
		}*/

		if (!empty($object->lines)) {
			print '<div class="div-table-responsive-no-min">';
			print '<table id="tablelines" class="noborder noshadow" width="100%">';

			print '<tr class="liste_titre">';
			print '<td class="liste_titre">'.$langs->trans("Summary").'</td>';
			print '<td></td>';
			print '</tr>';

			print '<tr class="oddeven">';
			print '<td>'.$langs->trans("ProductsToConsume").'</td>';
			print '<td>';
			if (!empty($object->lines)) {
				$i = 0;
				foreach ($object->lines as $line) {
					if ($line->role == 'toconsume') {
						if ($i) {
							print ', ';
						}
						$tmpproduct = new Product($db);
						$tmpproduct->fetch($line->fk_product);
						print $tmpproduct->getNomUrl(1);
						$i++;
					}
				}
			}
			print '</td>';
			print '</tr>';

			print '<tr class="oddeven">';
			print '<td>'.$langs->trans("ProductsToProduce").'</td>';
			print '<td>';
			if (!empty($object->lines)) {
				$i = 0;
				foreach ($object->lines as $line) {
					if ($line->role == 'toproduce') {
						if ($i) {
							print ', ';
						}
						$tmpproduct = new Product($db);
						$tmpproduct->fetch($line->fk_product);
						print $tmpproduct->getNomUrl(1);
						$i++;
					}
				}
			}
			print '</td>';
			print '</tr>';

			print '</table>';
			print '</div>';
		}

		print "</form>\n";
	}


	// Buttons for actions

	if ($action != 'presend' && $action != 'editline') {
		print '<div class="tabsAction">'."\n";
		$parameters = array();
		$reshook = $hookmanager->executeHooks('addMoreActionsButtons', $parameters, $object, $action); // Note that $action and $object may have been modified by hook
		if ($reshook < 0) {
			setEventMessages($hookmanager->error, $hookmanager->errors, 'errors');
		}

		if (empty($reshook)) {
			// Send
			//if (empty($user->socid)) {
			//	print '<a class="butAction" href="' . $_SERVER["PHP_SELF"] . '?id=' . $object->id . '&action=presend&mode=init#formmailbeforetitle">' . $langs->trans('SendMail') . '</a>'."\n";
			//}

			// Back to draft
			if ($object->status == $object::STATUS_VALIDATED) {
				if ($permissiontoadd) {
					// TODO Add test that production has not started
					print '<a class="butAction" href="'.$_SERVER['PHP_SELF'].'?id='.$object->id.'&action=confirm_setdraft&confirm=yes&token='.newToken().'">'.$langs->trans("SetToDraft").'</a>';
				}
			}

			// Modify
			if ($object->status == $object::STATUS_DRAFT) {
				if ($permissiontoadd) {
					print '<a class="butAction" href="'.$_SERVER["PHP_SELF"].'?id='.$object->id.'&action=edit&token='.newToken().'">'.$langs->trans("Modify").'</a>'."\n";
				} else {
					print '<a class="butActionRefused classfortooltip" href="#" title="'.dol_escape_htmltag($langs->trans("NotEnoughPermissions")).'">'.$langs->trans('Modify').'</a>'."\n";
				}
			}

			// Validate
			if ($object->status == $object::STATUS_DRAFT) {
				if ($permissiontoadd) {
					if (empty($object->table_element_line) || (is_array($object->lines) && count($object->lines) > 0)) {
						print '<a class="butAction" href="'.$_SERVER['PHP_SELF'].'?id='.$object->id.'&action=validate">'.$langs->trans("Validate").'</a>';
					} else {
						$langs->load("errors");
						print '<a class="butActionRefused" href="" title="'.$langs->trans("ErrorAddAtLeastOneLineFirst").'">'.$langs->trans("Validate").'</a>';
					}
				}
			}

			// Clone
			if ($permissiontoadd) {
				print dolGetButtonAction($langs->trans("ToClone"), '', 'default', $_SERVER['PHP_SELF'].'?id='.$object->id.(!empty($object->socid) ? '&socid='.$object->socid : "").'&action=clone&object=mo', 'clone', $permissiontoadd);
			}

			// Cancel - Reopen
			if ($permissiontoadd) {
				if ($object->status == $object::STATUS_VALIDATED || $object->status == $object::STATUS_INPROGRESS) {
					$arrayproduced = $object->fetchLinesLinked('produced', 0);
					$nbProduced = 0;
					foreach ($arrayproduced as $lineproduced) {
						$nbProduced += $lineproduced['qty'];
					}
					if ($nbProduced > 0) {	// If production has started, we can close it
						print '<a class="butAction" href="'.$_SERVER["PHP_SELF"].'?id='.$object->id.'&action=confirm_produced&confirm=yes&token='.newToken().'">'.$langs->trans("Close").'</a>'."\n";
					} else {
						print '<a class="butActionRefused" href="#" title="'.$langs->trans("GoOnTabProductionToProduceFirst", $langs->transnoentitiesnoconv("Production")).'">'.$langs->trans("Close").'</a>'."\n";
					}

<<<<<<< HEAD
					print '<a class="butActionDelete" href="'.$_SERVER["PHP_SELF"].'?id='.$object->id.'&action=confirm_close&confirm=yes&token='.newToken().'">'.$langs->trans("Cancel").'</a>'."\n";
=======
					print '<a class="butActionDelete" href="'.$_SERVER["PHP_SELF"].'?id='.$object->id.'&action=cancel&token='.newToken().'">'.$langs->trans("Cancel").'</a>'."\n";
>>>>>>> 4806e44b
				}

				if ($object->status == $object::STATUS_PRODUCED || $object->status == $object::STATUS_CANCELED) {
					print '<a class="butAction" href="'.$_SERVER["PHP_SELF"].'?id='.$object->id.'&action=confirm_reopen&confirm=yes&token='.newToken().'">'.$langs->trans("ReOpen").'</a>'."\n";
				}
			}

			// Delete
			print dolGetButtonAction($langs->trans("Delete"), '', 'delete', $_SERVER["PHP_SELF"].'?id='.$object->id.'&action=delete&token='.newToken(), 'delete', $permissiontodelete);
		}
		print '</div>'."\n";
	}


	// Select mail models is same action as presend
	if (GETPOST('modelselected')) {
		$action = 'presend';
	}

	if ($action != 'presend') {
		print '<div class="fichecenter"><div class="fichehalfleft">';
		print '<a name="builddoc"></a>'; // ancre

		// Documents
		$objref = dol_sanitizeFileName($object->ref);
		$relativepath = $objref.'/'.$objref.'.pdf';
		$filedir = $conf->mrp->dir_output.'/'.$objref;
		$urlsource = $_SERVER["PHP_SELF"]."?id=".$object->id;
		$genallowed = $user->rights->mrp->read; // If you can read, you can build the PDF to read content
		$delallowed = $user->hasRight("mrp", "creer"); // If you can create/edit, you can remove a file on card
		print $formfile->showdocuments('mrp:mo', $objref, $filedir, $urlsource, $genallowed, $delallowed, $object->model_pdf, 1, 0, 0, 28, 0, '', '', '', $mysoc->default_lang);

		// Show links to link elements
		$linktoelem = $form->showLinkToObjectBlock($object, null, array('mo'));
		$somethingshown = $form->showLinkedObjectBlock($object, $linktoelem, false);


		print '</div><div class="fichehalfright">';

		$MAXEVENT = 10;

		$morehtmlcenter = dolGetButtonTitle($langs->trans('SeeAll'), '', 'fa fa-bars imgforviewmode', DOL_URL_ROOT.'/mrp/mo_agenda.php?id='.$object->id);

		// List of actions on element
		include_once DOL_DOCUMENT_ROOT.'/core/class/html.formactions.class.php';
		$formactions = new FormActions($db);
		$somethingshown = $formactions->showactions($object, $object->element, $socid, 1, '', $MAXEVENT, '', $morehtmlcenter);

		print '</div></div>';
	}

	//Select mail models is same action as presend
	if (GETPOST('modelselected')) {
		$action = 'presend';
	}

	// Presend form
	$modelmail = 'mo';
	$defaulttopic = 'InformationMessage';
	$diroutput = $conf->mrp->dir_output;
	$trackid = 'mo'.$object->id;

	include DOL_DOCUMENT_ROOT.'/core/tpl/card_presend.tpl.php';
}

// End of page
llxFooter();
$db->close();<|MERGE_RESOLUTION|>--- conflicted
+++ resolved
@@ -151,19 +151,11 @@
 
 		foreach ($TBomLineId as $id_bom_line) {
 			$object = new Mo($db);	// modified by the actions_addupdatedelete.inc.php
-<<<<<<< HEAD
 
 			$objectbomchildline->fetch($id_bom_line);
 
 			$TMoLines = $moline->fetchAll('DESC', 'rowid', '1', '', array('origin_id' => $id_bom_line));
 
-=======
-
-			$objectbomchildline->fetch($id_bom_line);
-
-			$TMoLines = $moline->fetchAll('DESC', 'rowid', '1', '', array('origin_id' => $id_bom_line));
-
->>>>>>> 4806e44b
 			foreach ($TMoLines as $tmpmoline) {
 				$_POST['fk_bom'] = $objectbomchildline->fk_bom_child;
 				$_POST['fk_parent_line'] = $tmpmoline->id;
@@ -178,8 +170,6 @@
 
 		header("Location: ".dol_buildpath('/mrp/mo_card.php?id='.((int) $moline->fk_mo), 1));
 		exit;
-<<<<<<< HEAD
-=======
 	} elseif ($action == 'confirm_cancel' && $confirm == 'yes' && !empty($permissiontoadd)) {
 		$also_cancel_consumed_and_produced_lines = (GETPOST('alsoCancelConsumedAndProducedLines', 'alpha') ? 1 : 0);
 		$result = $object->cancel($user, 0, $also_cancel_consumed_and_produced_lines);
@@ -200,7 +190,6 @@
 			$action = '';
 			setEventMessages($object->error, $object->errors, 'errors');
 		}
->>>>>>> 4806e44b
 	}
 
 	// Actions cancel, add, update, update_extras, confirm_validate, confirm_delete, confirm_deleteline, confirm_clone, confirm_close, confirm_setdraft, confirm_reopen
@@ -747,11 +736,7 @@
 						print '<a class="butActionRefused" href="#" title="'.$langs->trans("GoOnTabProductionToProduceFirst", $langs->transnoentitiesnoconv("Production")).'">'.$langs->trans("Close").'</a>'."\n";
 					}
 
-<<<<<<< HEAD
-					print '<a class="butActionDelete" href="'.$_SERVER["PHP_SELF"].'?id='.$object->id.'&action=confirm_close&confirm=yes&token='.newToken().'">'.$langs->trans("Cancel").'</a>'."\n";
-=======
 					print '<a class="butActionDelete" href="'.$_SERVER["PHP_SELF"].'?id='.$object->id.'&action=cancel&token='.newToken().'">'.$langs->trans("Cancel").'</a>'."\n";
->>>>>>> 4806e44b
 				}
 
 				if ($object->status == $object::STATUS_PRODUCED || $object->status == $object::STATUS_CANCELED) {
