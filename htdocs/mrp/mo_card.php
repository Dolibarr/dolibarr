--- conflicted
+++ resolved
@@ -494,7 +494,6 @@
 
 	// Confirmation to delete
 	if ($action == 'delete') {
-<<<<<<< HEAD
 		$numberofmochilds = count($object->getAllMoChilds());
 
 		if ($numberofmochilds > 0)$label = $langs->trans("DeleteMoChild", '('.strval($numberofmochilds).')');
@@ -502,19 +501,14 @@
 
 		$formquestion = array(
 			array('type' => 'checkbox', 'name' => 'deletechilds', 'label' => $label, 'value' => 0),
-		);
-		$formconfirm = $form->formconfirm($_SERVER["PHP_SELF"].'?id='.$object->id, $langs->trans('DeleteMo'), $langs->trans('ConfirmDeleteMo'), 'confirm_delete', $formquestion, 0, 1);
-=======
-		$formquestion = array(
 			array(
 				'label' => $langs->trans('MoCancelConsumedAndProducedLines'),
 				'name' => 'alsoCancelConsumedAndProducedLines',
 				'type' => 'checkbox',
 				'value' => empty($conf->global->MO_ALSO_CANCEL_CONSUMED_AND_PRODUCED_LINES_BY_DEFAULT) ? 0 : 1
-			),
+			)
 		);
-		$formconfirm = $form->formconfirm($_SERVER["PHP_SELF"] . '?id=' . $object->id, $langs->trans('DeleteMo'), $langs->trans('ConfirmDeleteMo'), 'confirm_delete', $formquestion, 0, 1);
->>>>>>> 3c874233
+		$formconfirm = $form->formconfirm($_SERVER["PHP_SELF"].'?id='.$object->id, $langs->trans('DeleteMo'), $langs->trans('ConfirmDeleteMo'), 'confirm_delete', $formquestion, 0, 1);
 	}
 	// Confirmation to delete line
 	if ($action == 'deleteline') {
