--- conflicted
+++ resolved
@@ -1,10 +1,6 @@
 <?php
 /* Copyright (C) 2017-2020	Laurent Destailleur			<eldy@users.sourceforge.net>
-<<<<<<< HEAD
-/* Copyright (C) 2024		Alexandre Spangaro			<alexandre@inovea-conseil.com>
-=======
  * Copyright (C) 2024		Alexandre Spangaro			<alexandre@inovea-conseil.com>
->>>>>>> cc80841a
  *
  * This program is free software; you can redistribute it and/or modify
  * it under the terms of the GNU General Public License as published by
@@ -149,11 +145,7 @@
 	$triggermodname = 'MO_MODIFY'; // Name of trigger action code to execute when we modify record
 
 	// Create MO with Children
-<<<<<<< HEAD
-	if ($action == 'add' && empty($id) && !empty($TBomLineId)) {
-=======
 	if ($action == 'add' && empty($id) && !empty($TBomLineId) && $permissiontoadd) {
->>>>>>> cc80841a
 		$noback = 1;
 		include DOL_DOCUMENT_ROOT.'/core/actions_addupdatedelete.inc.php';
 
@@ -334,10 +326,7 @@
 $formproject = new FormProjets($db);
 
 $title = $langs->trans('ManufacturingOrder')." - ".$langs->trans("Card");
-<<<<<<< HEAD
-=======
 $help_url = 'EN:Module_Manufacturing_Orders|FR:Module_Ordres_de_Fabrication|DE:Modul_Fertigungsauftrag';
->>>>>>> cc80841a
 
 llxHeader('', $title, $help_url, '', 0, 0, '', '', '', 'mod-mrp page-card');
 
