--- conflicted
+++ resolved
@@ -1028,10 +1028,7 @@
 							$disable = 'disabled';
 						}
 
-<<<<<<< HEAD
-=======
 						// input hidden with fk_product of line
->>>>>>> 06c092ac
 						print '<input type="hidden" name="product-'.$line->id.'-'.$i.'" value="'.$line->fk_product.'">';
 
 						// Qty
@@ -1422,6 +1419,7 @@
 
 		print '</div>';
 		print '</div>';
+	}
 
 		if (in_array($action, array('consumeorproduce', 'consumeandproduceall', 'addconsumeline'))) {
 			print "</form>\n";
