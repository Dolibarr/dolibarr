<?php
/* Copyright (C) 2019-2020 	Laurent Destailleur  <eldy@users.sourceforge.net>
 * Copyright (C) 2023 		Christian Humpel     <christian.humpel@gmail.com>
 * Copyright (C) 2023 		Vincent de Grandpré  <vincent@de-grandpre.quebec>
 *
 * This program is free software; you can redistribute it and/or modify
 * it under the terms of the GNU General Public License as published by
 * the Free Software Foundation; either version 3 of the License, or
 * (at your option) any later version.
 *
 * This program is distributed in the hope that it will be useful,
 * but WITHOUT ANY WARRANTY; without even the implied warranty of
 * MERCHANTABILITY or FITNESS FOR A PARTICULAR PURPOSE.  See the
 * GNU General Public License for more details.
 *
 * You should have received a copy of the GNU General Public License
 * along with this program. If not, see <https://www.gnu.org/licenses/>.
 */

/**
 *    \file       mo_production.php
 *    \ingroup    mrp
 *    \brief      Page to make production on a MO
 */

// Load Dolibarr environment
require '../main.inc.php';

require_once DOL_DOCUMENT_ROOT.'/core/class/html.formcompany.class.php';
require_once DOL_DOCUMENT_ROOT.'/core/class/html.formfile.class.php';
require_once DOL_DOCUMENT_ROOT.'/core/class/html.formprojet.class.php';
require_once DOL_DOCUMENT_ROOT.'/projet/class/project.class.php';
require_once DOL_DOCUMENT_ROOT.'/product/class/product.class.php';
require_once DOL_DOCUMENT_ROOT.'/product/class/html.formproduct.class.php';
require_once DOL_DOCUMENT_ROOT.'/product/stock/class/entrepot.class.php';
require_once DOL_DOCUMENT_ROOT.'/product/stock/class/productlot.class.php';
require_once DOL_DOCUMENT_ROOT.'/product/stock/class/mouvementstock.class.php';

dol_include_once('/bom/class/bom.class.php');
dol_include_once('/mrp/class/mo.class.php');
dol_include_once('/mrp/lib/mrp_mo.lib.php');

// Load translation files required by the page
$langs->loadLangs(array("mrp", "stocks", "other", "product", "productbatch"));

// Get parameters
$id          = GETPOST('id', 'int');
$ref         = GETPOST('ref', 'alpha');
$action      = GETPOST('action', 'aZ09');
$confirm     = GETPOST('confirm', 'alpha');
$cancel      = GETPOST('cancel', 'aZ09');
<<<<<<< HEAD
$contextpage = GETPOST('contextpage', 'aZ') ?GETPOST('contextpage', 'aZ') : 'mocard'; // To manage different context of search
=======
$contextpage = GETPOST('contextpage', 'aZ') ? GETPOST('contextpage', 'aZ') : 'mocard'; // To manage different context of search
>>>>>>> 729451fa
$backtopage  = GETPOST('backtopage', 'alpha');
$lineid      = GETPOST('lineid', 'int');
$fk_movement = GETPOST('fk_movement', 'int');
$fk_default_warehouse = GETPOST('fk_default_warehouse', 'int');

$collapse = GETPOST('collapse', 'aZ09comma');

// Initialize technical objects
$object = new Mo($db);
$extrafields = new ExtraFields($db);
$diroutputmassaction = $conf->mrp->dir_output.'/temp/massgeneration/'.$user->id;
$objectline = new MoLine($db);

$hookmanager->initHooks(array('mocard', 'globalcard')); // Note that conf->hooks_modules contains array

// Fetch optionals attributes and labels
$extrafields->fetch_name_optionals_label($object->table_element);

$search_array_options = $extrafields->getOptionalsFromPost($object->table_element, '', 'search_');

// Initialize array of search criterias
$search_all = GETPOST("search_all", 'alpha');
$search = array();
foreach ($object->fields as $key => $val) {
	if (GETPOST('search_'.$key, 'alpha')) {
		$search[$key] = GETPOST('search_'.$key, 'alpha');
	}
}

if (empty($action) && empty($id) && empty($ref)) {
	$action = 'view';
}

// Load object
include DOL_DOCUMENT_ROOT.'/core/actions_fetchobject.inc.php'; // Must be include, not include_once.

// Security check - Protection if external user
//if ($user->socid > 0) accessforbidden();
//if ($user->socid > 0) $socid = $user->socid;
$isdraft = (($object->status == $object::STATUS_DRAFT) ? 1 : 0);
$result = restrictedArea($user, 'mrp', $object->id, 'mrp_mo', '', 'fk_soc', 'rowid', $isdraft);

// Permissions
$permissionnote = $user->rights->mrp->write; // Used by the include of actions_setnotes.inc.php
$permissiondellink = $user->rights->mrp->write; // Used by the include of actions_dellink.inc.php
$permissiontoadd = $user->rights->mrp->write; // Used by the include of actions_addupdatedelete.inc.php and actions_lineupdown.inc.php
$permissiontodelete = $user->rights->mrp->delete || ($permissiontoadd && isset($object->status) && $object->status == $object::STATUS_DRAFT);

$permissiontoproduce = $permissiontoadd;
$permissiontoupdatecost = $user->hasRight('bom', 'read'); // User who can define cost must have knowledge of pricing

$upload_dir = $conf->mrp->multidir_output[isset($object->entity) ? $object->entity : 1];


/*
 * Actions
 */

$parameters = array();
$reshook = $hookmanager->executeHooks('doActions', $parameters, $object, $action); // Note that $action and $object may have been modified by some hooks
if ($reshook < 0) {
	setEventMessages($hookmanager->error, $hookmanager->errors, 'errors');
}

if (empty($reshook)) {
	$error = 0;

	$backurlforlist = dol_buildpath('/mrp/mo_list.php', 1);

	if (empty($backtopage) || ($cancel && empty($id))) {
		//var_dump($backurlforlist);exit;
		if (empty($id) && (($action != 'add' && $action != 'create') || $cancel)) {
			$backtopage = $backurlforlist;
		} else {
			$backtopage = DOL_URL_ROOT.'/mrp/mo_production.php?id='.($id > 0 ? $id : '__ID__');
		}
	}
	$triggermodname = 'MO_MODIFY'; // Name of trigger action code to execute when we modify record

	if ($action == 'confirm_cancel' && $confirm == 'yes' && !empty($permissiontoadd)) {
		$also_cancel_consumed_and_produced_lines = (GETPOST('alsoCancelConsumedAndProducedLines', 'alpha') ? 1 : 0);
		$result = $object->cancel($user, 0, $also_cancel_consumed_and_produced_lines);
		if ($result > 0) {
			header("Location: " . dol_buildpath('/mrp/mo_card.php?id=' . $object->id, 1));
			exit;
		} else {
			$action = '';
			setEventMessages($object->error, $object->errors, 'errors');
		}
	} elseif ($action == 'confirm_delete' && $confirm == 'yes' && !empty($permissiontodelete)) {
		$also_cancel_consumed_and_produced_lines = (GETPOST('alsoCancelConsumedAndProducedLines', 'alpha') ? 1 : 0);
		$result = $object->delete($user, 0, $also_cancel_consumed_and_produced_lines);
		if ($result > 0) {
			header("Location: " . $backurlforlist);
			exit;
		} else {
			$action = '';
			setEventMessages($object->error, $object->errors, 'errors');
		}
	}

	// Actions cancel, add, update, delete or clone
	include DOL_DOCUMENT_ROOT.'/core/actions_addupdatedelete.inc.php';

	// Actions when linking object each other
	include DOL_DOCUMENT_ROOT.'/core/actions_dellink.inc.php';

	// Actions when printing a doc from card
	include DOL_DOCUMENT_ROOT.'/core/actions_printing.inc.php';

	// Actions to send emails
	$triggersendname = 'MO_SENTBYMAIL';
	$autocopy = 'MAIN_MAIL_AUTOCOPY_MO_TO';
	$trackid = 'mo'.$object->id;
	include DOL_DOCUMENT_ROOT.'/core/actions_sendmails.inc.php';

	// Action to move up and down lines of object
	//include DOL_DOCUMENT_ROOT.'/core/actions_lineupdown.inc.php';	// Must be include, not include_once

	if ($action == 'set_thirdparty' && $permissiontoadd) {
		$object->setValueFrom('fk_soc', GETPOST('fk_soc', 'int'), '', '', 'date', '', $user, $triggermodname);
	}
	if ($action == 'classin' && $permissiontoadd) {
		$object->setProject(GETPOST('projectid', 'int'));
	}

	if ($action == 'confirm_reopen' && $permissiontoadd) {
		$result = $object->setStatut($object::STATUS_INPROGRESS, 0, '', 'MRP_REOPEN');
	}

	if (($action == 'confirm_addconsumeline' && GETPOST('addconsumelinebutton') && $permissiontoadd)
	|| ($action == 'confirm_addproduceline' && GETPOST('addproducelinebutton') && $permissiontoadd)) {
		$moline = new MoLine($db);

		// Line to produce
		$moline->fk_mo = $object->id;
		$moline->qty = GETPOST('qtytoadd', 'int');
		$moline->fk_product = GETPOST('productidtoadd', 'int');
		if (GETPOST('addconsumelinebutton')) {
			$moline->role = 'toconsume';
		} else {
			$moline->role = 'toproduce';
		}
		$moline->origin_type = 'free'; // free consume line
		$moline->position = 0;

		// Is it a product or a service ?
		if (!empty($moline->fk_product)) {
			$tmpproduct = new Product($db);
			$tmpproduct->fetch($moline->fk_product);
			if ($tmpproduct->type == Product::TYPE_SERVICE) {
				$moline->fk_default_workstation = $tmpproduct->fk_default_workstation;
			}
			$moline->disable_stock_change = ($tmpproduct->type == Product::TYPE_SERVICE ? 1 : 0);
<<<<<<< HEAD
			if ($conf->global->PRODUCT_USE_UNITS) $moline->fk_unit = $tmpproduct->fk_unit;
=======
			if ($conf->global->PRODUCT_USE_UNITS) {
				$moline->fk_unit = $tmpproduct->fk_unit;
			}
		}
		// Extrafields
		$extralabelsline = $extrafields->fetch_name_optionals_label($object->table_element_line);
		$array_options = $extrafields->getOptionalsFromPost($object->table_element_line);
		// Unset extrafield
		if (is_array($extralabelsline)) {
			// Get extra fields
			foreach ($extralabelsline as $key => $value) {
				unset($_POST["options_".$key]);
			}
		}
		if (is_array($array_options) && count($array_options) > 0) {
			$moline->array_options = $array_options;
>>>>>>> 729451fa
		}
		// Extrafields
		$extralabelsline = $extrafields->fetch_name_optionals_label($object->table_element_line);
		$array_options = $extrafields->getOptionalsFromPost($object->table_element_line);
		// Unset extrafield
		if (is_array($extralabelsline)) {
			// Get extra fields
			foreach ($extralabelsline as $key => $value) {
				unset($_POST["options_".$key]);
			}
		}
		if (is_array($array_options) && count($array_options) > 0) $moline->array_options = $array_options;

		$resultline = $moline->create($user, false); // Never use triggers here
		if ($resultline <= 0) {
			$error++;
			setEventMessages($moline->error, $moline->errors, 'errors');
		}

		$action = '';
		// Redirect to refresh the tab information
		header("Location: ".$_SERVER["PHP_SELF"].'?id='.$object->id);
		exit;
	}

	if (in_array($action, array('confirm_consumeorproduce', 'confirm_consumeandproduceall')) && $permissiontoproduce) {
		$stockmove = new MouvementStock($db);

		$labelmovement = GETPOST('inventorylabel', 'alphanohtml');
		$codemovement  = GETPOST('inventorycode', 'alphanohtml');

		$db->begin();
		$pos = 0;
		// Process line to consume
		foreach ($object->lines as $line) {
			if ($line->role == 'toconsume') {
				$tmpproduct = new Product($db);
				$tmpproduct->fetch($line->fk_product);

				$i = 1;
				while (GETPOSTISSET('qty-'.$line->id.'-'.$i)) {
					$qtytoprocess = price2num(GETPOST('qty-'.$line->id.'-'.$i));

					if ($qtytoprocess != 0) {
						// Check warehouse is set if we should have to
						if (GETPOSTISSET('idwarehouse-'.$line->id.'-'.$i)) {	// If there is a warehouse to set
							if (!(GETPOST('idwarehouse-'.$line->id.'-'.$i) > 0)) {	// If there is no warehouse set.
								$langs->load("errors");
								setEventMessages($langs->trans("ErrorFieldRequiredForProduct", $langs->transnoentitiesnoconv("Warehouse"), $tmpproduct->ref), null, 'errors');
								$error++;
							}
							if ($tmpproduct->status_batch && (!GETPOST('batch-'.$line->id.'-'.$i))) {
								$langs->load("errors");
								setEventMessages($langs->trans("ErrorFieldRequiredForProduct", $langs->transnoentitiesnoconv("Batch"), $tmpproduct->ref), null, 'errors');
								$error++;
							}
						}

						$idstockmove = 0;
						if (!$error && GETPOST('idwarehouse-'.$line->id.'-'.$i) > 0) {
							// Record stock movement
							$id_product_batch = 0;
							$stockmove->setOrigin($object->element, $object->id);
							$stockmove->context['mrp_role'] = 'toconsume';

							if ($qtytoprocess >= 0) {
								$idstockmove = $stockmove->livraison($user, $line->fk_product, GETPOST('idwarehouse-'.$line->id.'-'.$i), $qtytoprocess, 0, $labelmovement, dol_now(), '', '', GETPOST('batch-'.$line->id.'-'.$i), $id_product_batch, $codemovement);
							} else {
								$idstockmove = $stockmove->reception($user, $line->fk_product, GETPOST('idwarehouse-'.$line->id.'-'.$i), $qtytoprocess * -1, 0, $labelmovement, dol_now(), '', '', GETPOST('batch-'.$line->id.'-'.$i), $id_product_batch, $codemovement);
							}
							if ($idstockmove < 0) {
								$error++;
								setEventMessages($stockmove->error, $stockmove->errors, 'errors');
							}
						}

						if (!$error) {
							// Record consumption
							$moline = new MoLine($db);
							$moline->fk_mo = $object->id;
							$moline->position = $pos;
							$moline->fk_product = $line->fk_product;
							$moline->fk_warehouse = GETPOST('idwarehouse-'.$line->id.'-'.$i);
							$moline->qty = $qtytoprocess;
							$moline->batch = GETPOST('batch-'.$line->id.'-'.$i);
							$moline->role = 'consumed';
							$moline->fk_mrp_production = $line->id;
							$moline->fk_stock_movement = $idstockmove == 0 ? null : $idstockmove;
							$moline->fk_user_creat = $user->id;

							$resultmoline = $moline->create($user);
							if ($resultmoline <= 0) {
								$error++;
								setEventMessages($moline->error, $moline->errors, 'errors');
							}

							$pos++;
						}
					}

					$i++;
				}
			}
		}

		// Process line to produce
		$pos = 0;

		foreach ($object->lines as $line) {
			if ($line->role == 'toproduce') {
				$tmpproduct = new Product($db);
				$tmpproduct->fetch($line->fk_product);

				$i = 1;
				while (GETPOSTISSET('qtytoproduce-'.$line->id.'-'.$i)) {
					$qtytoprocess = price2num(GETPOST('qtytoproduce-'.$line->id.'-'.$i));
					$pricetoprocess = GETPOST('pricetoproduce-'.$line->id.'-'.$i) ? price2num(GETPOST('pricetoproduce-'.$line->id.'-'.$i)) : 0;

					if ($qtytoprocess != 0) {
						// Check warehouse is set if we should have to
						if (GETPOSTISSET('idwarehousetoproduce-'.$line->id.'-'.$i)) {	// If there is a warehouse to set
							if (!(GETPOST('idwarehousetoproduce-'.$line->id.'-'.$i) > 0)) {	// If there is no warehouse set.
								$langs->load("errors");
								setEventMessages($langs->trans("ErrorFieldRequiredForProduct", $langs->transnoentitiesnoconv("Warehouse"), $tmpproduct->ref), null, 'errors');
								$error++;
							}
							if (isModEnabled('productbatch') && $tmpproduct->status_batch && (!GETPOST('batchtoproduce-'.$line->id.'-'.$i))) {
								$langs->load("errors");
								setEventMessages($langs->trans("ErrorFieldRequiredForProduct", $langs->transnoentitiesnoconv("Batch"), $tmpproduct->ref), null, 'errors');
								$error++;
							}
						}

						$idstockmove = 0;
						if (!$error && GETPOST('idwarehousetoproduce-'.$line->id.'-'.$i) > 0) {
							// Record stock movement
							$id_product_batch = 0;
							$stockmove->origin_type = $object->element;
							$stockmove->origin_id = $object->id;
							$stockmove->context['mrp_role'] = 'toproduce';

							$idstockmove = $stockmove->reception($user, $line->fk_product, GETPOST('idwarehousetoproduce-'.$line->id.'-'.$i), $qtytoprocess, $pricetoprocess, $labelmovement, '', '', GETPOST('batchtoproduce-'.$line->id.'-'.$i), dol_now(), $id_product_batch, $codemovement);
							if ($idstockmove < 0) {
								$error++;
								setEventMessages($stockmove->error, $stockmove->errors, 'errors');
							}
						}

						if (!$error) {
							// Record production
							$moline = new MoLine($db);
							$moline->fk_mo = $object->id;
							$moline->position = $pos;
							$moline->fk_product = $line->fk_product;
							$moline->fk_warehouse = GETPOST('idwarehousetoproduce-'.$line->id.'-'.$i);
							$moline->qty = $qtytoprocess;
							$moline->batch = GETPOST('batchtoproduce-'.$line->id.'-'.$i);
							$moline->role = 'produced';
							$moline->fk_mrp_production = $line->id;
							$moline->fk_stock_movement = $idstockmove;
							$moline->fk_user_creat = $user->id;

							$resultmoline = $moline->create($user);
							if ($resultmoline <= 0) {
								$error++;
								setEventMessages($moline->error, $moline->errors, 'errors');
							}

							$pos++;
						}
					}

					$i++;
				}
			}
		}

		if (!$error) {
			$consumptioncomplete = true;
			$productioncomplete = true;

			if (GETPOST('autoclose', 'int')) {
				foreach ($object->lines as $line) {
					if ($line->role == 'toconsume') {
						$arrayoflines = $object->fetchLinesLinked('consumed', $line->id);
						$alreadyconsumed = 0;
						foreach ($arrayoflines as $line2) {
							$alreadyconsumed += $line2['qty'];
						}

						if ($alreadyconsumed < $line->qty) {
							$consumptioncomplete = false;
						}
					}
					if ($line->role == 'toproduce') {
						$arrayoflines = $object->fetchLinesLinked('produced', $line->id);
						$alreadyproduced = 0;
						foreach ($arrayoflines as $line2) {
							$alreadyproduced += $line2['qty'];
						}

						if ($alreadyproduced < $line->qty) {
							$productioncomplete = false;
						}
					}
				}
			} else {
				$consumptioncomplete = false;
				$productioncomplete = false;
			}

			// Update status of MO
			dol_syslog("consumptioncomplete = ".$consumptioncomplete." productioncomplete = ".$productioncomplete);
			//var_dump("consumptioncomplete = ".$consumptioncomplete." productioncomplete = ".$productioncomplete);
			if ($consumptioncomplete && $productioncomplete) {
				$result = $object->setStatut($object::STATUS_PRODUCED, 0, '', 'MRP_MO_PRODUCED');
			} else {
				$result = $object->setStatut($object::STATUS_INPROGRESS, 0, '', 'MRP_MO_PRODUCED');
			}
			if ($result <= 0) {
				$error++;
				setEventMessages($object->error, $object->errors, 'errors');
			}
		}

		if ($error) {
			$action = str_replace('confirm_', '', $action);
			$db->rollback();
		} else {
			$db->commit();

			// Redirect to avoid to action done a second time if we make a back from browser
			header("Location: ".$_SERVER["PHP_SELF"].'?id='.$object->id);
			exit;
		}
	}

	// Action close produced
	if ($action == 'confirm_produced' && $confirm == 'yes' && $permissiontoadd) {
		$result = $object->setStatut($object::STATUS_PRODUCED, 0, '', 'MRP_MO_PRODUCED');
		if ($result >= 0) {
			// Define output language
			if (!getDolGlobalString('MAIN_DISABLE_PDF_AUTOUPDATE')) {
				$outputlangs = $langs;
				$newlang = '';
				if (getDolGlobalInt('MAIN_MULTILANGS') && empty($newlang) && GETPOST('lang_id', 'aZ09')) {
					$newlang = GETPOST('lang_id', 'aZ09');
				}
				if (getDolGlobalInt('MAIN_MULTILANGS') && empty($newlang)) {
					$newlang = $object->thirdparty->default_lang;
				}
				if (!empty($newlang)) {
					$outputlangs = new Translate("", $conf);
					$outputlangs->setDefaultLang($newlang);
				}
				$model = $object->model_pdf;
				$ret = $object->fetch($id); // Reload to get new records

				$object->generateDocument($model, $outputlangs, 0, 0, 0);
			}
		} else {
			setEventMessages($object->error, $object->errors, 'errors');
		}
	}

	if ($action == 'confirm_editline' && $permissiontoadd) {
		$moline = new MoLine($db);
		$res = $moline->fetch(GETPOST('lineid', 'int'));
		if ($result > 0) {
			$extrafields->fetch_name_optionals_label($moline->element);
			foreach ($extrafields->attributes[$moline->table_element]['label'] as $key => $label) {
				$value = GETPOST('options_'.$key, 'alphanohtml');
				$moline->array_options["options_".$key] = $value;
			}
			$moline->qty = GETPOST('qty_lineProduce', 'int');
			$res = $moline->update($user);
			if ($res < 0) {
				setEventMessages($moline->error, $moline->errors, 'errors');
				header("Location: ".$_SERVER["PHP_SELF"].'?id='.$object->id);
				exit;
			}
			header("Location: ".$_SERVER["PHP_SELF"].'?id='.$object->id);
			exit;
		}
	}
}



/*
 * View
 */

$form = new Form($db);
$formproject = new FormProjets($db);
$formproduct = new FormProduct($db);
$tmpwarehouse = new Entrepot($db);
$tmpbatch = new Productlot($db);
$tmpstockmovement = new MouvementStock($db);

$help_url = 'EN:Module_Manufacturing_Orders|FR:Module_Ordres_de_Fabrication|DE:Modul_Fertigungsauftrag';
$morejs = array('/mrp/js/lib_dispatch.js.php');
llxHeader('', $langs->trans('Mo'), $help_url, '', 0, 0, $morejs);

$newToken = newToken();

// Part to show record
if ($object->id > 0 && (empty($action) || ($action != 'edit' && $action != 'create'))) {
	$res = $object->fetch_thirdparty();
	$res = $object->fetch_optionals();

	if (getDolGlobalString('STOCK_CONSUMPTION_FROM_MANUFACTURING_WAREHOUSE') && $object->fk_warehouse > 0) {
		$tmpwarehouse->fetch($object->fk_warehouse);
		$fk_default_warehouse = $object->fk_warehouse;
	}

	$head = moPrepareHead($object);

	print dol_get_fiche_head($head, 'production', $langs->trans("ManufacturingOrder"), -1, $object->picto);

	$formconfirm = '';

	// Confirmation to delete
	if ($action == 'delete') {
		$formquestion = array(
			array(
				'label' => $langs->trans('MoCancelConsumedAndProducedLines'),
				'name' => 'alsoCancelConsumedAndProducedLines',
				'type' => 'checkbox',
				'value' => 0
			),
		);
		$formconfirm = $form->formconfirm($_SERVER["PHP_SELF"].'?id='.$object->id, $langs->trans('DeleteMo'), $langs->trans('ConfirmDeleteMo'), 'confirm_delete', $formquestion, 0, 1);
	}
	// Confirmation to delete line
	if ($action == 'deleteline') {
		$formconfirm = $form->formconfirm($_SERVER["PHP_SELF"].'?id='.$object->id.'&lineid='.$lineid.'&fk_movement='.$fk_movement, $langs->trans('DeleteLine'), $langs->trans('ConfirmDeleteLine'), 'confirm_deleteline', '', 0, 1);
	}
	// Clone confirmation
	if ($action == 'clone') {
		// Create an array for form
		$formquestion = array();
		$formconfirm = $form->formconfirm($_SERVER["PHP_SELF"].'?id='.$object->id, $langs->trans('ToClone'), $langs->trans('ConfirmCloneMo', $object->ref), 'confirm_clone', $formquestion, 'yes', 1);
	}

	// Confirmation of validation
	if ($action == 'validate') {
		// We check that object has a temporary ref
		$ref = substr($object->ref, 1, 4);
		if ($ref == 'PROV') {
			$object->fetch_product();
			$numref = $object->getNextNumRef($object->product);
		} else {
			$numref = $object->ref;
		}

		$text = $langs->trans('ConfirmValidateMo', $numref);
		/*if (isModEnabled('notification'))
		 {
		 require_once DOL_DOCUMENT_ROOT . '/core/class/notify.class.php';
		 $notify = new Notify($db);
		 $text .= '<br>';
		 $text .= $notify->confirmMessage('BOM_VALIDATE', $object->socid, $object);
		 }*/

		$formquestion = array();
		if (isModEnabled('mrp')) {
			$langs->load("mrp");
			require_once DOL_DOCUMENT_ROOT.'/product/class/html.formproduct.class.php';
			$formproduct = new FormProduct($db);
			$forcecombo = 0;
			if ($conf->browser->name == 'ie') {
				$forcecombo = 1; // There is a bug in IE10 that make combo inside popup crazy
			}
			$formquestion = array(
				// 'text' => $langs->trans("ConfirmClone"),
				// array('type' => 'checkbox', 'name' => 'clone_content', 'label' => $langs->trans("CloneMainAttributes"), 'value' => 1),
				// array('type' => 'checkbox', 'name' => 'update_prices', 'label' => $langs->trans("PuttingPricesUpToDate"), 'value' => 1),
			);
		}

		$formconfirm = $form->formconfirm($_SERVER["PHP_SELF"].'?id='.$object->id, $langs->trans('Validate'), $text, 'confirm_validate', $formquestion, 0, 1, 220);
	}

	// Confirmation to cancel
	if ($action == 'cancel') {
		$formquestion = array(
			array(
				'label' => $langs->trans('MoCancelConsumedAndProducedLines'),
				'name' => 'alsoCancelConsumedAndProducedLines',
				'type' => 'checkbox',
<<<<<<< HEAD
				'value' => empty($conf->global->MO_ALSO_CANCEL_CONSUMED_AND_PRODUCED_LINES_BY_DEFAULT) ? 0 : 1
=======
				'value' => !getDolGlobalString('MO_ALSO_CANCEL_CONSUMED_AND_PRODUCED_LINES_BY_DEFAULT') ? 0 : 1
>>>>>>> 729451fa
			),
		);
		$formconfirm = $form->formconfirm($_SERVER["PHP_SELF"] . '?id=' . $object->id, $langs->trans('CancelMo'), $langs->trans('ConfirmCancelMo'), 'confirm_cancel', $formquestion, 0, 1);
	}

	// Call Hook formConfirm
	$parameters = array('formConfirm' => $formconfirm, 'lineid' => $lineid);
	$reshook = $hookmanager->executeHooks('formConfirm', $parameters, $object, $action); // Note that $action and $object may have been modified by hook
	if (empty($reshook)) {
		$formconfirm .= $hookmanager->resPrint;
	} elseif ($reshook > 0) {
		$formconfirm = $hookmanager->resPrint;
	}

	// Print form confirm
	print $formconfirm;


	// MO file
	// ------------------------------------------------------------
	$linkback = '<a href="'.DOL_URL_ROOT.'/mrp/mo_list.php?restore_lastsearch_values=1'.(!empty($socid) ? '&socid='.$socid : '').'">'.$langs->trans("BackToList").'</a>';

	$morehtmlref = '<div class="refidno">';

	/*
	// Ref bis
	$morehtmlref.=$form->editfieldkey("RefBis", 'ref_client', $object->ref_client, $object, $user->rights->mrp->creer, 'string', '', 0, 1);
	$morehtmlref.=$form->editfieldval("RefBis", 'ref_client', $object->ref_client, $object, $user->rights->mrp->creer, 'string', '', null, null, '', 1);
	*/

	// Thirdparty
	if (is_object($object->thirdparty)) {
		$morehtmlref .= $object->thirdparty->getNomUrl(1, 'customer');
		if (!getDolGlobalString('MAIN_DISABLE_OTHER_LINK') && $object->thirdparty->id > 0) {
			$morehtmlref .= ' (<a href="'.DOL_URL_ROOT.'/commande/list.php?socid='.$object->thirdparty->id.'&search_societe='.urlencode($object->thirdparty->name).'">'.$langs->trans("OtherOrders").'</a>)';
		}
	}

	// Project
	if (isModEnabled('project')) {
		$langs->load("projects");
		if (is_object($object->thirdparty)) {
			$morehtmlref .= '<br>';
		}
		if ($permissiontoadd) {
			$morehtmlref .= img_picto($langs->trans("Project"), 'project', 'class="pictofixedwidth"');
			if ($action != 'classify') {
				$morehtmlref .= '<a class="editfielda" href="'.$_SERVER['PHP_SELF'].'?action=classify&token='.newToken().'&id='.$object->id.'">'.img_edit($langs->transnoentitiesnoconv('SetProject')).'</a> ';
			}
			$morehtmlref .= $form->form_project($_SERVER['PHP_SELF'].'?id='.$object->id, $object->socid, $object->fk_project, ($action == 'classify' ? 'projectid' : 'none'), 0, 0, 0, 1, '', 'maxwidth300');
		} else {
			if (!empty($object->fk_project)) {
				$proj = new Project($db);
				$proj->fetch($object->fk_project);
				$morehtmlref .= $proj->getNomUrl(1);
				if ($proj->title) {
					$morehtmlref .= '<span class="opacitymedium"> - '.dol_escape_htmltag($proj->title).'</span>';
				}
			}
		}
	}
	$morehtmlref .= '</div>';


	dol_banner_tab($object, 'ref', $linkback, 1, 'ref', 'ref', $morehtmlref);


	print '<div class="fichecenter">';
	print '<div class="fichehalfleft">';
	print '<div class="underbanner clearboth"></div>';
	print '<table class="border centpercent tableforfield">'."\n";

	// Common attributes
	$keyforbreak = 'fk_warehouse';
	unset($object->fields['fk_project']);
	unset($object->fields['fk_soc']);
	include DOL_DOCUMENT_ROOT.'/core/tpl/commonfields_view.tpl.php';

	// Other attributes
	include DOL_DOCUMENT_ROOT.'/core/tpl/extrafields_view.tpl.php';

	print '</table>';
	print '</div>';
	print '</div>';

	print '<div class="clearboth"></div>';

	print dol_get_fiche_end();


	if (!in_array($action, array('consumeorproduce', 'consumeandproduceall'))) {
		print '<div class="tabsAction">';

		$parameters = array();
		// Note that $action and $object may be modified by hook
		$reshook = $hookmanager->executeHooks('addMoreActionsButtons', $parameters, $object, $action);
		if (empty($reshook)) {
			// Validate
			if ($object->status == $object::STATUS_DRAFT) {
				if ($permissiontoadd) {
					if (empty($object->table_element_line) || (is_array($object->lines) && count($object->lines) > 0)) {
						print '<a class="butAction" href="'.$_SERVER['PHP_SELF'].'?id='.$object->id.'&action=validate&token='.$newToken.'">'.$langs->trans("Validate").'</a>';
					} else {
						$langs->load("errors");
						print '<a class="butActionRefused" href="" title="'.$langs->trans("ErrorAddAtLeastOneLineFirst").'">'.$langs->trans("Validate").'</a>';
					}
				}
			}

			// Consume or produce
			if ($object->status == Mo::STATUS_VALIDATED || $object->status == Mo::STATUS_INPROGRESS) {
				if ($permissiontoproduce) {
					print '<a class="butAction" href="'.$_SERVER["PHP_SELF"].'?id='.$object->id.'&action=consumeorproduce&token='.$newToken.'">'.$langs->trans('ConsumeOrProduce').'</a>';
				} else {
					print '<a class="butActionRefused classfortooltip" href="#" title="'.$langs->trans("NotEnoughPermissions").'">'.$langs->trans('ConsumeOrProduce').'</a>';
				}
			} elseif ($object->status == Mo::STATUS_DRAFT) {
				print '<a class="butActionRefused classfortooltip" href="#" title="'.$langs->trans("ValidateBefore").'">'.$langs->trans('ConsumeOrProduce').'</a>';
			}

			// ConsumeAndProduceAll
			if ($object->status == Mo::STATUS_VALIDATED || $object->status == Mo::STATUS_INPROGRESS) {
				if ($permissiontoproduce) {
					print '<a class="butAction" href="'.$_SERVER["PHP_SELF"].'?id='.$object->id.'&action=consumeandproduceall&token='.$newToken.'">'.$langs->trans('ConsumeAndProduceAll').'</a>';
				} else {
					print '<a class="butActionRefused classfortooltip" href="#" title="'.$langs->trans("NotEnoughPermissions").'">'.$langs->trans('ConsumeAndProduceAll').'</a>';
				}
			} elseif ($object->status == Mo::STATUS_DRAFT) {
				print '<a class="butActionRefused classfortooltip" href="#" title="'.$langs->trans("ValidateBefore").'">'.$langs->trans('ConsumeAndProduceAll').'</a>';
			}

			// Cancel - Reopen
			if ($permissiontoadd) {
				if ($object->status == $object::STATUS_VALIDATED || $object->status == $object::STATUS_INPROGRESS) {
					$arrayproduced = $object->fetchLinesLinked('produced', 0);
					$nbProduced = 0;
					foreach ($arrayproduced as $lineproduced) {
						$nbProduced += $lineproduced['qty'];
					}
					if ($nbProduced > 0) {	// If production has started, we can close it
						print '<a class="butAction" href="'.$_SERVER["PHP_SELF"].'?id='.$object->id.'&action=confirm_produced&confirm=yes&token='.$newToken.'">'.$langs->trans("Close").'</a>'."\n";
					} else {
						print '<a class="butActionRefused" href="#" title="'.$langs->trans("GoOnTabProductionToProduceFirst", $langs->transnoentitiesnoconv("Production")).'">'.$langs->trans("Close").'</a>'."\n";
					}

					print '<a class="butActionDelete" href="'.$_SERVER["PHP_SELF"].'?id='.$object->id.'&action=cancel&token='.$newToken.'">'.$langs->trans("Cancel").'</a>'."\n";
				}

				if ($object->status == $object::STATUS_CANCELED) {
					print '<a class="butAction" href="'.$_SERVER["PHP_SELF"].'?id='.$object->id.'&action=confirm_reopen&confirm=yes&token='.$newToken.'">'.$langs->trans("ReOpen").'</a>'."\n";
				}

				if ($object->status == $object::STATUS_PRODUCED) {
					if ($permissiontoproduce) {
						print '<a class="butAction" href="'.$_SERVER["PHP_SELF"].'?id='.$object->id.'&action=confirm_reopen&token='.$newToken.'">'.$langs->trans('ReOpen').'</a>';
					} else {
						print '<a class="butActionRefused classfortooltip" href="#" title="'.$langs->trans("NotEnoughPermissions").'">'.$langs->trans('ReOpen').'</a>';
					}
				}
			}
		}

		print '</div>';
	}

	if (in_array($action, array('consumeorproduce', 'consumeandproduceall', 'addconsumeline', 'addproduceline', 'editline'))) {
		print '<form method="POST" action="'.$_SERVER["PHP_SELF"].'">';
		print '<input type="hidden" name="token" value="'.newToken().'">';
		print '<input type="hidden" name="action" value="confirm_'.$action.'">';
		print '<input type="hidden" name="backtopage" value="'.$backtopage.'">';
		print '<input type="hidden" name="id" value="'.$id.'">';
		// Note: closing form is add end of page

		if (in_array($action, array('consumeorproduce', 'consumeandproduceall'))) {
			$defaultstockmovementlabel = GETPOST('inventorylabel', 'alphanohtml') ? GETPOST('inventorylabel', 'alphanohtml') : $langs->trans("ProductionForRef", $object->ref);
			$defaultstockmovementcode = GETPOST('inventorycode', 'alphanohtml') ? GETPOST('inventorycode', 'alphanohtml') : dol_print_date(dol_now(), 'dayhourlog');

			print '<div class="center'.(in_array($action, array('consumeorproduce', 'consumeandproduceall')) ? ' formconsumeproduce' : '').'">';
			print '<div class="opacitymedium hideonsmartphone paddingbottom">'.$langs->trans("ConfirmProductionDesc", $langs->transnoentitiesnoconv("Confirm")).'<br></div>';
			print '<span class="fieldrequired">'.$langs->trans("InventoryCode").':</span> <input type="text" class="minwidth150 maxwidth200" name="inventorycode" value="'.$defaultstockmovementcode.'"> &nbsp; ';
			print '<span class="clearbothonsmartphone"></span>';
			print $langs->trans("MovementLabel").': <input type="text" class="minwidth300" name="inventorylabel" value="'.$defaultstockmovementlabel.'"><br><br>';
			print '<input type="checkbox" id="autoclose" name="autoclose" value="1"'.(GETPOSTISSET('inventorylabel') ? (GETPOST('autoclose') ? ' checked="checked"' : '') : ' checked="checked"').'> <label for="autoclose">'.$langs->trans("AutoCloseMO").'</label><br>';
			print '<input type="submit" class="button" value="'.$langs->trans("Confirm").'" name="confirm">';
			print ' &nbsp; ';
			print '<input class="button button-cancel" type="submit" value="'.$langs->trans("Cancel").'" name="cancel">';
			print '<br><br>';
			print '</div>';

			print '<br>';
		}
	}


	/*
	 * Lines
	 */
	$collapse = 1;

	if (!empty($object->table_element_line)) {
		// Show object lines
		$object->fetchLines();

		$bomcost = 0;
		if ($object->fk_bom > 0) {
			$bom = new BOM($db);
			$res = $bom->fetch($object->fk_bom);
			if ($res > 0) {
				$bom->calculateCosts();
				$bomcost = $bom->unit_cost;
			}
		}

		// Lines to consume

		print '<div class="fichecenter">';
		print '<div class="fichehalfleft">';
		print '<div class="clearboth"></div>';

		$url = $_SERVER["PHP_SELF"].'?id='.$object->id.'&action=addconsumeline&token='.newToken();
		$permissiontoaddaconsumeline = $object->status != $object::STATUS_PRODUCED && $object->status != $object::STATUS_CANCELED;
		$parameters = array('morecss'=>'reposition');

		$newcardbutton = '';
		if ($action != 'consumeorproduce' && $action != 'consumeandproduceall') {
			$newcardbutton = dolGetButtonTitle($langs->trans('AddNewConsumeLines'), '', 'fa fa-plus-circle size15x', $url, '', $permissiontoaddaconsumeline, $parameters);
		}

		print load_fiche_titre($langs->trans('Consumption'), $newcardbutton, '', 0, '', '', '');

		print '<div class="div-table-responsive-no-min">';
		print '<table class="noborder noshadow centpercent nobottom">';

		print '<tr class="liste_titre">';
		// Product
		print '<td>'.$langs->trans("Product").'</td>';
		// Qty
		print '<td class="right">'.$langs->trans("Qty").'</td>';
		// Unit
		if ($conf->global->PRODUCT_USE_UNITS) {
			print '<td class="right">' . $langs->trans("Unit") . '</td>';
		}
		// Cost price
		if ($permissiontoupdatecost && getDolGlobalString('MRP_SHOW_COST_FOR_CONSUMPTION')) {
			print '<td class="right">'.$langs->trans("UnitCost").'</td>';
		}
		// Qty already consumed
		print '<td class="right">'.$langs->trans("QtyAlreadyConsumed").'</td>';
		// Warehouse
		print '<td>';
		if ($collapse || in_array($action, array('consumeorproduce', 'consumeandproduceall'))) {
			print $langs->trans("Warehouse");

			// Select warehouse to force it everywhere
			if (in_array($action, array('consumeorproduce', 'consumeandproduceall'))) {
				$listwarehouses = $tmpwarehouse->list_array(1);
				if (count($listwarehouses) > 1) {
					print '<br>'.$form->selectarray('fk_default_warehouse', $listwarehouses, $fk_default_warehouse, $langs->trans("ForceTo"), 0, 0, '', 0, 0, 0, '', 'minwidth100 maxwidth200', 1);
				} elseif (count($listwarehouses) == 1) {
					print '<br>'.$form->selectarray('fk_default_warehouse', $listwarehouses, $fk_default_warehouse, 0, 0, 0, '', 0, 0, 0, '', 'minwidth100 maxwidth200', 1);
				}
			}
		}
		print '</td>';

		if (isModEnabled('stock')) {
			// Available
			print '<td align="right">';
			if ($collapse || in_array($action, array('consumeorproduce', 'consumeandproduceall'))) {
				print $langs->trans("Stock");
			}
			print '</td>';
		}
		// Lot - serial
		if (isModEnabled('productbatch')) {
			print '<td>';
			if ($collapse || in_array($action, array('consumeorproduce', 'consumeandproduceall'))) {
				print $langs->trans("Batch");
			}
			print '</td>';
		}
		// Action
		if ($permissiontodelete) {
			print '<td></td>';
		}

		// Split
		print '<td></td>';

		// SplitAll
		print '<td></td>';

		// Edit Line
		if ($object->status == Mo::STATUS_DRAFT) {
			print '<td></td>';
		}

		print '</tr>';

		if ($action == 'addconsumeline') {
			print '<!-- Add line to consume -->'."\n";
			print '<tr class="liste_titre">';
			// Product
			print '<td>';
			print $form->select_produits('', 'productidtoadd', '', 0, 0, -1, 2, '', 1, array(), 0, '1', 0, 'maxwidth300');
			print '</td>';
			// Qty
			print '<td class="right"><input type="text" name="qtytoadd" value="1" class="width50 right"></td>';
			if ($conf->global->PRODUCT_USE_UNITS) {
				print '<td></td>';
			}
			// Cost price
			if ($permissiontoupdatecost && getDolGlobalString('MRP_SHOW_COST_FOR_CONSUMPTION')) {
				print '<td></td>';
			}
			// Qty already consumed + Warehouse
			print '<td colspan="2">';
			print '<input type="submit" class="button buttongen button-add" name="addconsumelinebutton" value="'.$langs->trans("Add").'">';
			print '<input type="submit" class="button buttongen button-cancel" name="canceladdconsumelinebutton" value="'.$langs->trans("Cancel").'">';
			print '</td>';
			if (isModEnabled('stock')) {
				print '<td></td>';
			}
			// Lot - serial
			if (isModEnabled('productbatch')) {
				print '<td></td>';
			}
			// Action
			if ($permissiontodelete) {
				print '<td></td>';
			}
			// Split
			print '<td></td>';
			// SplitAll
			print '<td></td>';
			// Edit Line
			if ($object->status == Mo::STATUS_DRAFT) {
				print '<td></td>';
			}
			print '</tr>';

			// Extrafields Line
			if (is_object($objectline)) {
				$extrafields->fetch_name_optionals_label($object->table_element_line);
				$temps = $objectline->showOptionals($extrafields, 'edit', array(), '', '', 1, 'line');
				if (!empty($temps)) {
					print '<tr class="liste_titre"><td style="padding-top: 20px" colspan="9" id="extrafield_lines_area_edit" name="extrafield_lines_area_edit">';
					print $temps;
					print '</td></tr>';
				}
			}
		}

		// Lines to consume

		$bomcostupdated = 0;	// We will recalculate the unitary cost to produce a product using the real "products to consume into MO"

		if (!empty($object->lines)) {
			$nblinetoconsume = 0;
			foreach ($object->lines as $line) {
				if ($line->role == 'toconsume') {
					$nblinetoconsume++;
				}
			}

			$nblinetoconsumecursor = 0;
			foreach ($object->lines as $line) {
				if ($line->role == 'toconsume') {
					$nblinetoconsumecursor++;

					$tmpproduct = new Product($db);
					$tmpproduct->fetch($line->fk_product);
					$linecost = price2num($tmpproduct->pmp, 'MT');

					if ($object->qty > 0) {
						// add free consume line cost to $bomcostupdated
						$costprice = price2num((!empty($tmpproduct->cost_price)) ? $tmpproduct->cost_price : $tmpproduct->pmp);
						if (empty($costprice)) {
							require_once DOL_DOCUMENT_ROOT.'/fourn/class/fournisseur.product.class.php';
							$productFournisseur = new ProductFournisseur($db);
							if ($productFournisseur->find_min_price_product_fournisseur($line->fk_product) > 0) {
								$costprice = $productFournisseur->fourn_unitprice;
							} else {
								$costprice = 0;
							}
						}
						$linecost = price2num(($line->qty * $costprice) / $object->qty, 'MT');	// price for line for all quantities
						$bomcostupdated += price2num(($line->qty * $costprice) / $object->qty, 'MU');	// same but with full accuracy
					}

					$bomcostupdated = price2num($bomcostupdated, 'MU');
					$arrayoflines = $object->fetchLinesLinked('consumed', $line->id);
					$alreadyconsumed = 0;
					foreach ($arrayoflines as $line2) {
						$alreadyconsumed += $line2['qty'];
					}

					if ($action == 'editline' && $lineid == $line->id) {
						$linecost = price2num($tmpproduct->pmp, 'MT');

						$arrayoflines = $object->fetchLinesLinked('consumed', $line->id);
						$alreadyconsumed = 0;
						if (is_array($arrayoflines) && !empty($arrayoflines)) {
							foreach ($arrayoflines as $line2) {
								$alreadyconsumed += $line2['qty'];
							}
						}
						$suffix = '_' . $line->id;
						print '<!-- Line to dispatch ' . $suffix . ' -->' . "\n";
						// hidden fields for js function
						print '<input id="qty_ordered' . $suffix . '" type="hidden" value="' . $line->qty . '">';
						// Duration - Time spent
						print '<input id="qty_dispatched' . $suffix . '" type="hidden" value="' . $alreadyconsumed . '">';
						print '<tr>';
						print '<input name="lineid" type="hidden" value="' . $line->id . '">';

						// Product
						print '<td>' . $tmpproduct->getNomUrl(1);
						print '<br><div class="opacitymedium small tdoverflowmax150" title="' . dol_escape_htmltag($tmpproduct->label) . '">' . $tmpproduct->label . '</span>';
						print '</td>';

						// Qty
						print '<td class="right nowraponall">';
						print '<input name="qty_lineProduce" type="number" value="'. $line->qty.'" width="25px">';
						print '</td>';
						// Unit
						if ($conf->global->PRODUCT_USE_UNITS) {
							print '<td class="right nowraponall">';
							print measuringUnitString($line->fk_unit, '', '', 1);
							print '</td>';
						}
						// Qty consumed
						print '<td class="right">';
						print ' ' . price2num($alreadyconsumed, 'MS');
						print '</td>';
						// Entrepot
						print '<td class="right">';
						print '</td>';
						// Stock
						print '<td class="nowraponall right">';
						if ($tmpproduct->stock_reel < ($line->qty - $alreadyconsumed)) {
							print img_warning($langs->trans('StockTooLow')).' ';
						}
						print '<span class="left">'. $tmpproduct->stock_reel  .' </span>';
						print '</td>';
						// Batch
						print '<td class="right">';
						print '</td>';

						// Action delete line
						print '<td>';
						print '<input type="submit" class="button buttongen button-add" name="save" value="' . $langs->trans("Edit") . '">';
						print '<input type="submit" class="button buttongen button-cancel" name="cancel" value="' . $langs->trans("Cancel") . '">';
						print '</td>';

						// Action delete line
						if ($permissiontodelete) {
							print '<td class="center"></td>';
						}
						print '<td></td>';
						print '</tr>';

						// Extrafields Line
						if (!empty($extrafields)) {
							$line->fetch_optionals();
							$temps = $line->showOptionals($extrafields, 'edit', array(), '', '', 1, 'line');
							if (!empty($temps)) {
								print '<td colspan="10"><div style="padding-top: 20px" id="extrafield_lines_area_edit" name="extrafield_lines_area_edit">';
								print $temps;
								print '</div></td>';
							}
						}
					} else {
						$suffix = '_' . $line->id;
						print '<!-- Line to dispatch ' . $suffix . ' -->' . "\n";
						// hidden fields for js function
						print '<input id="qty_ordered' . $suffix . '" type="hidden" value="' . $line->qty . '">';
						print '<input id="qty_dispatched' . $suffix . '" type="hidden" value="' . $alreadyconsumed . '">';

						print '<tr data-line-id="' . $line->id . '">';
						// Product
						print '<td>' . $tmpproduct->getNomUrl(1);
						print '<br><div class="opacitymedium small tdoverflowmax150" title="' . dol_escape_htmltag($tmpproduct->label) . '">' . $tmpproduct->label . '</div>';
						print '</td>';
						// Qty
						print '<td class="right nowraponall">';
						$help = '';
						$picto = 'help';
						if ($line->qty_frozen) {
							$help = ($help ? '<br>' : '') . '<strong>' . $langs->trans("QuantityFrozen") . '</strong>: ' . yn(1) . ' (' . $langs->trans("QuantityConsumedInvariable") . ')';
							print $form->textwithpicto('', $help, -1, 'lock') . ' ';
						}
						if ($line->disable_stock_change) {
<<<<<<< HEAD
							$help = ($help ? '<br>' : '') . '<strong>' . $langs->trans("DisableStockChange") . '</strong>: ' . yn(1) . ' (' . (($tmpproduct->type == Product::TYPE_SERVICE && empty($conf->global->STOCK_SUPPORTS_SERVICES)) ? $langs->trans("NoStockChangeOnServices") : $langs->trans("DisableStockChangeHelp")) . ')';
=======
							$help = ($help ? '<br>' : '') . '<strong>' . $langs->trans("DisableStockChange") . '</strong>: ' . yn(1) . ' (' . (($tmpproduct->type == Product::TYPE_SERVICE && !getDolGlobalString('STOCK_SUPPORTS_SERVICES')) ? $langs->trans("NoStockChangeOnServices") : $langs->trans("DisableStockChangeHelp")) . ')';
>>>>>>> 729451fa
							print $form->textwithpicto('', $help, -1, 'help') . ' ';
						}
						print price2num($line->qty, 'MS');
						print '</td>';
						// Unit
						if ($conf->global->PRODUCT_USE_UNITS) {
							print '<td class="right nowraponall">';
							print measuringUnitString($line->fk_unit, '', '', 1);
							print '</td>';
						}
						// Cost price
<<<<<<< HEAD
						if ($permissiontoupdatecost && !empty($conf->global->MRP_SHOW_COST_FOR_CONSUMPTION)) {
=======
						if ($permissiontoupdatecost && getDolGlobalString('MRP_SHOW_COST_FOR_CONSUMPTION')) {
>>>>>>> 729451fa
							print '<td class="right nowraponall">';
							print price($linecost);
							print '</td>';
						}
						// Already consumed
						print '<td class="right">';
						if ($alreadyconsumed) {
							print '<script>';
							print 'jQuery(document).ready(function() {
								jQuery("#expandtoproduce' . $line->id . '").click(function() {
									console.log("Expand mrp_production line ' . $line->id . '");
									jQuery(".expanddetail' . $line->id . '").toggle();';
							if ($nblinetoconsume == $nblinetoconsumecursor) {    // If it is the last line
								print 'if (jQuery("#tablelines").hasClass("nobottom")) { jQuery("#tablelines").removeClass("nobottom"); } else { jQuery("#tablelines").addClass("nobottom"); }';
							}
							print '
								});
							});';
							print '</script>';
							if (empty($conf->use_javascript_ajax)) {
								print '<a href="' . $_SERVER["PHP_SELF"] . '?collapse=' . $collapse . ',' . $line->id . '">';
							}
							print img_picto($langs->trans("ShowDetails"), "chevron-down", 'id="expandtoproduce' . $line->id . '"');
							if (empty($conf->use_javascript_ajax)) {
								print '</a>';
							}
						} else {
							if ($nblinetoconsume == $nblinetoconsumecursor) {    // If it is the last line
								print '<script>jQuery("#tablelines").removeClass("nobottom");</script>';
							}
						}
						print ' ' . price2num($alreadyconsumed, 'MS');
						print '</td>';
						// Warehouse
						print '<td>';
<<<<<<< HEAD
						if (!empty($conf->global->STOCK_CONSUMPTION_FROM_MANUFACTURING_WAREHOUSE) && $tmpwarehouse->id > 0) {
=======
						if (getDolGlobalString('STOCK_CONSUMPTION_FROM_MANUFACTURING_WAREHOUSE') && $tmpwarehouse->id > 0) {
>>>>>>> 729451fa
							print img_picto('', $tmpwarehouse->picto) . " " . $tmpwarehouse->label;
						}
						print '</td>';
						// Stock
						if (isModEnabled('stock')) {
							print '<td class="nowraponall right">';
<<<<<<< HEAD
							if (empty($conf->global->STOCK_SUPPORTS_SERVICES) && $tmpproduct->type != Product::TYPE_SERVICE) {
								if (!$line->disable_stock_change && $tmpproduct->stock_reel < ($line->qty - $alreadyconsumed)) {
									print img_warning($langs->trans('StockTooLow')) . ' ';
								}
								if (empty($conf->global->STOCK_CONSUMPTION_FROM_MANUFACTURING_WAREHOUSE) || empty($tmpwarehouse->id)) {
=======
							if (!getDolGlobalString('STOCK_SUPPORTS_SERVICES') && $tmpproduct->type != Product::TYPE_SERVICE) {
								if (!$line->disable_stock_change && $tmpproduct->stock_reel < ($line->qty - $alreadyconsumed)) {
									print img_warning($langs->trans('StockTooLow')) . ' ';
								}
								if (!getDolGlobalString('STOCK_CONSUMPTION_FROM_MANUFACTURING_WAREHOUSE') || empty($tmpwarehouse->id)) {
>>>>>>> 729451fa
									print price2num($tmpproduct->stock_reel, 'MS'); // Available
								} else {
									// Print only the stock in the selected warehouse
									$tmpproduct->load_stock();
									$wh_stock = $tmpproduct->stock_warehouse[$tmpwarehouse->id];
									if (!empty($wh_stock)) {
										print price2num($wh_stock->real, 'MS');
									} else {
										print "0";
									}
								}
							}
							print '</td>';
						}
						// Lot
						if (isModEnabled('productbatch')) {
							print '<td></td>';
						}

						// Split
						print '<td></td>';

						// Split All
						print '<td></td>';

						// Action Edit line
						if ($object->status == Mo::STATUS_DRAFT) {
							$href = $_SERVER["PHP_SELF"] . '?id=' . ((int) $object->id) . '&action=editline&token=' . newToken() . '&lineid=' . ((int) $line->id);
							print '<td class="center">';
							print '<a class="reposition" href="' . $href . '">';
							print img_picto($langs->trans('TooltipEditAndRevertStockMovement'), 'edit');
							print '</a>';
							print '</td>';
						}

						// Action delete line
						if ($permissiontodelete) {
							$href = $_SERVER["PHP_SELF"] . '?id=' . ((int) $object->id) . '&action=deleteline&token=' . newToken() . '&lineid=' . ((int) $line->id);
							print '<td class="center">';
							print '<a class="reposition" href="' . $href . '">';
							print img_picto($langs->trans('TooltipDeleteAndRevertStockMovement'), 'delete');
							print '</a>';
							print '</td>';
						}

						print '</tr>';
						// Extrafields Line
						if (!empty($extrafields)) {
							$line->fetch_optionals();
							$temps = $line->showOptionals($extrafields, 'view', array(), '', '', 1, 'line');
							if (!empty($temps)) {
								print '<td colspan="10"><div id="extrafield_lines_area_'.$line->id.'" name="extrafield_lines_area_'.$line->id.'">';
								print $temps;
								print '</div></td>';
							}
						}
					}
					// Show detailed of already consumed with js code to collapse
					foreach ($arrayoflines as $line2) {
						print '<tr class="expanddetail'.$line->id.' hideobject opacitylow">';

						// Date
						print '<td>';
						$tmpstockmovement->id = $line2['fk_stock_movement'];
						print '<a href="'.DOL_URL_ROOT.'/product/stock/movement_list.php?search_ref='.$tmpstockmovement->id.'">'.img_picto($langs->trans("StockMovement"), 'movement', 'class="paddingright"').'</a>';
						print dol_print_date($line2['date'], 'dayhour', 'tzuserrel');
						print '</td>';

						// Already consumed
						print '<td></td>';

						// Qty
						print '<td class="right">'.$line2['qty'].'</td>';

						// Cost price
						if ($permissiontoupdatecost && getDolGlobalString('MRP_SHOW_COST_FOR_CONSUMPTION')) {
							print '<td></td>';
						}

						// Warehouse
						print '<td class="tdoverflowmax150">';
						if ($line2['fk_warehouse'] > 0) {
							$result = $tmpwarehouse->fetch($line2['fk_warehouse']);
							if ($result > 0) {
								print $tmpwarehouse->getNomUrl(1);
							}
						}
						print '</td>';

						// Stock
						if (isModEnabled('stock')) {
							print '<td></td>';
						}

						// Lot Batch
						if (isModEnabled('productbatch')) {
							print '<td>';
							if ($line2['batch'] != '') {
								$tmpbatch->fetch(0, $line2['fk_product'], $line2['batch']);
								print $tmpbatch->getNomUrl(1);
							}
							print '</td>';
						}

						// Split
						print '<td></td>';

						// Split All
						print '<td></td>';

						// Action Edit line
						if ($object->status == Mo::STATUS_DRAFT) {
							$href = $_SERVER["PHP_SELF"] . '?id=' . ((int) $object->id) . '&action=editline&token=' . newToken() . '&lineid=' . ((int) $line->id);
							print '<td class="center">';
							print '<a class="reposition" href="' . $href . '">';
							print img_picto($langs->trans('TooltipEditAndRevertStockMovement'), 'edit');
							print '</a>';
							print '</td>';
						}

						// Action delete line
						if ($permissiontodelete) {
							$href = $_SERVER["PHP_SELF"].'?id='.((int) $object->id).'&action=deleteline&token='.newToken().'&lineid='.((int) $line->id).'&fk_movement='.((int) $line2['fk_stock_movement']);
							print '<td class="center">';
							print '<a class="reposition" href="'.$href.'">';
							print img_picto($langs->trans('TooltipDeleteAndRevertStockMovement'), 'delete');
							print '</a>';
							print '</td>';
						}

						print '</tr>';
					}

					if (in_array($action, array('consumeorproduce', 'consumeandproduceall'))) {
						$i = 1;
						print '<!-- Enter line to consume -->'."\n";
						$maxQty = 1;
						print '<tr data-max-qty="'.$maxQty.'" name="batch_'.$line->id.'_'.$i.'">';
						// Ref
						print '<td><span class="opacitymedium">'.$langs->trans("ToConsume").'</span></td>';
						$preselected = (GETPOSTISSET('qty-'.$line->id.'-'.$i) ? GETPOST('qty-'.$line->id.'-'.$i) : max(0, $line->qty - $alreadyconsumed));
						if ($action == 'consumeorproduce' && !GETPOSTISSET('qty-'.$line->id.'-'.$i)) {
							$preselected = 0;
						}

						$disable = '';
						if (getDolGlobalString('MRP_NEVER_CONSUME_MORE_THAN_EXPECTED') && ($line->qty - $alreadyconsumed) <= 0) {
							$disable = 'disabled';
						}

						// input hidden with fk_product of line
						print '<input type="hidden" name="product-'.$line->id.'-'.$i.'" value="'.$line->fk_product.'">';

						// Qty
						print '<td class="right"><input type="text" class="width50 right" id="qtytoconsume-' . $line->id . '-' . $i . '" name="qty-' . $line->id . '-' . $i . '" value="' . $preselected . '" ' . $disable . '></td>';

						// Unit
<<<<<<< HEAD
						if ($conf->global->PRODUCT_USE_UNITS)  print '<td></td>';
=======
						if ($conf->global->PRODUCT_USE_UNITS) {
							print '<td></td>';
						}
>>>>>>> 729451fa

						// Cost
						if ($permissiontoupdatecost && getDolGlobalString('MRP_SHOW_COST_FOR_CONSUMPTION')) {
							print '<td></td>';
						}

						// Already consumed
						print '<td></td>';

						// Warehouse
						print '<td>';
						if ($tmpproduct->type == Product::TYPE_PRODUCT || getDolGlobalString('STOCK_SUPPORTS_SERVICES')) {
							if (empty($line->disable_stock_change)) {
								$preselected = (GETPOSTISSET('idwarehouse-'.$line->id.'-'.$i) ? GETPOST('idwarehouse-'.$line->id.'-'.$i) : ($tmpproduct->fk_default_warehouse > 0 ? $tmpproduct->fk_default_warehouse : 'ifone'));
								print $formproduct->selectWarehouses($preselected, 'idwarehouse-'.$line->id.'-'.$i, '', 1, 0, $line->fk_product, '', 1, 0, null, 'maxwidth200 csswarehouse_'.$line->id.'_'.$i);
							} else {
								print '<span class="opacitymedium">'.$langs->trans("DisableStockChange").'</span>';
							}
						} else {
							print '<span class="opacitymedium">'.$langs->trans("NoStockChangeOnServices").'</span>';
						}
						print '</td>';

						// Stock
						if (isModEnabled('stock')) {
							print '<td></td>';
						}

						// Lot / Batch
						if (isModEnabled('productbatch')) {
							print '<td class="nowraponall">';
							if ($tmpproduct->status_batch) {
								$preselected = (GETPOSTISSET('batch-'.$line->id.'-'.$i) ? GETPOST('batch-'.$line->id.'-'.$i) : '');
								print '<input type="text" class="width75" name="batch-'.$line->id.'-'.$i.'" value="'.$preselected.'" list="batch-'.$line->id.'-'.$i.'">';
								print $formproduct->selectLotDataList('batch-'.$line->id.'-'.$i, 0, $line->fk_product, '', '');
							}
							print '</td>';
						}

						// Split
						$type = 'batch';
						print '<td align="right" class="split">';
						print ' '.img_picto($langs->trans('AddStockLocationLine'), 'split.png', 'class="splitbutton" onClick="addDispatchLine('.((int) $line->id).', \''.dol_escape_js($type).'\', \'qtymissingconsume\')"');
						print '</td>';

						// Split All
						print '<td align="right" class="splitall">';
						if (($action == 'consumeorproduce' || $action == 'consumeandproduceall') && $tmpproduct->status_batch == 2) {
							print img_picto($langs->trans('SplitAllQuantity'), 'split.png', 'class="splitbutton splitallbutton field-error-icon" data-max-qty="1" onClick="addDispatchLine('.$line->id.', \'batch\', \'allmissingconsume\')"');
						}
						print '</td>';

						// Edit Line
						if ($object->status == Mo::STATUS_DRAFT) {
							print '<td></td>';
						}

						// Action delete line
						if ($permissiontodelete) {
							print '<td></td>';
						}

						print '</tr>';
					}
				}
			}
		}

		print '</table>';
		print '</div>';

		// default warehouse processing
		print '<script type="text/javascript">
			$(document).ready(function () {
				$("select[name=fk_default_warehouse]").change(function() {
                    var fk_default_warehouse = $("option:selected", this).val();
					$("select[name^=idwarehouse-]").val(fk_default_warehouse).change();
                });
			});
		</script>';

		if (in_array($action, array('consumeorproduce', 'consumeandproduceall')) &&
			getDolGlobalString('STOCK_CONSUMPTION_FROM_MANUFACTURING_WAREHOUSE')) {
			print '<script>$(document).ready(function () {
				$("#fk_default_warehouse").change();
			});</script>';
		}

		// Lines to produce

		print '</div>';
		print '<div class="fichehalfright">';
		print '<div class="clearboth"></div>';

		$nblinetoproduce = 0;
		foreach ($object->lines as $line) {
			if ($line->role == 'toproduce') {
				$nblinetoproduce++;
			}
		}

		$newcardbutton = '';
		$url = $_SERVER["PHP_SELF"].'?id='.$object->id.'&action=addproduceline&token='.newToken();
		$permissiontoaddaproductline = $object->status != $object::STATUS_PRODUCED && $object->status != $object::STATUS_CANCELED;
		$parameters = array('morecss'=>'reposition');
		if ($action != 'consumeorproduce' && $action != 'consumeandproduceall') {
			if ($nblinetoproduce == 0 || $object->mrptype == 1) {
				$newcardbutton = dolGetButtonTitle($langs->trans('AddNewProduceLines'), '', 'fa fa-plus-circle size15x', $url, '', $permissiontoaddaproductline, $parameters);
			}
		}

		print load_fiche_titre($langs->trans('Production'), $newcardbutton, '', 0, '', '');

		print '<div class="div-table-responsive-no-min">';
		print '<table id="tablelinestoproduce" class="noborder noshadow nobottom centpercent">';

		print '<tr class="liste_titre">';
		// Product
		print '<td>'.$langs->trans("Product").'</td>';
		// Qty
		print '<td class="right">'.$langs->trans("Qty").'</td>';
		/// Unit
<<<<<<< HEAD
		if ($conf->global->PRODUCT_USE_UNITS) print '<td class="right">'.$langs->trans("Unit").'</td>';
=======
		if ($conf->global->PRODUCT_USE_UNITS) {
			print '<td class="right">'.$langs->trans("Unit").'</td>';
		}
>>>>>>> 729451fa
		// Cost price
		if ($permissiontoupdatecost) {
			if (empty($bomcostupdated)) {
				print '<td class="right">'.$form->textwithpicto($langs->trans("UnitCost"), $langs->trans("AmountUsedToUpdateWAP")).'</td>';
			} else {
				print '<td class="right">'.$form->textwithpicto($langs->trans("ManufacturingPrice"), $langs->trans("AmountUsedToUpdateWAP")).'</td>';
			}
		}
		// Already produced
		print '<td class="right">'.$langs->trans("QtyAlreadyProduced").'</td>';
		// Warehouse
		print '<td>';
		if ($collapse || in_array($action, array('consumeorproduce', 'consumeandproduceall'))) {
			print $langs->trans("Warehouse");
		}
		print '</td>';

		// Lot
		if (isModEnabled('productbatch')) {
			print '<td>';
			if ($collapse || in_array($action, array('consumeorproduce', 'consumeandproduceall'))) {
				print $langs->trans("Batch");
			}
			print '</td>';

			// Split
			print '<td></td>';

			// Split All
			print '<td></td>';
		}

		// Action delete
		if ($permissiontodelete) {
			print '<td></td>';
		}

		print '</tr>';

		if ($action == 'addproduceline') {
			print '<!-- Add line to produce -->'."\n";
			print '<tr class="liste_titre">';

			// Product
			print '<td>';
			print $form->select_produits('', 'productidtoadd', '', 0, 0, -1, 2, '', 1, array(), 0, '1', 0, 'maxwidth300');
			print '</td>';
			// Qty
			print '<td class="right"><input type="text" name="qtytoadd" value="1" class="width50 right"></td>';
			//Unit
<<<<<<< HEAD
			if ($conf->global->PRODUCT_USE_UNITS) print '<td></td>';
=======
			if ($conf->global->PRODUCT_USE_UNITS) {
				print '<td></td>';
			}
>>>>>>> 729451fa
			// Cost price
			if ($permissiontoupdatecost) {
				print '<td></td>';
			}
			// Action (cost price + already produced)
			print '<td colspan="2">';
			print '<input type="submit" class="button buttongen button-add" name="addproducelinebutton" value="'.$langs->trans("Add").'">';
			print '<input type="submit" class="button buttongen button-cancel" name="canceladdproducelinebutton" value="'.$langs->trans("Cancel").'">';
			print '</td>';
			// Lot - serial
			if (isModEnabled('productbatch')) {
				print '<td></td>';

				// Split
				print '<td></td>';

				// Split All
				print '<td></td>';
			}
			// Action delete
			if ($permissiontodelete) {
				print '<td></td>';
			}
			print '</tr>';
		}

		if (!empty($object->lines)) {
			$nblinetoproduce = 0;
			foreach ($object->lines as $line) {
				if ($line->role == 'toproduce') {
					$nblinetoproduce++;
				}
			}

			$nblinetoproducecursor = 0;
			foreach ($object->lines as $line) {
				if ($line->role == 'toproduce') {
					$i = 1;

					$nblinetoproducecursor++;

					$tmpproduct = new Product($db);
					$tmpproduct->fetch($line->fk_product);

					$arrayoflines = $object->fetchLinesLinked('produced', $line->id);
					$alreadyproduced = 0;
					foreach ($arrayoflines as $line2) {
						$alreadyproduced += $line2['qty'];
					}

					$suffix = '_'.$line->id;
					print '<!-- Line to dispatch '.$suffix.' -->'."\n";
					// hidden fields for js function
					print '<input id="qty_ordered'.$suffix.'" type="hidden" value="'.$line->qty.'">';
					print '<input id="qty_dispatched'.$suffix.'" type="hidden" value="'.$alreadyproduced.'">';

					print '<tr>';
					// Product
					print '<td>'.$tmpproduct->getNomUrl(1);
					print '<br><span class="opacitymedium small">'.$tmpproduct->label.'</span>';
					print '</td>';
					// Qty
					print '<td class="right">'.$line->qty.'</td>';
					// Unit
<<<<<<< HEAD
					if ($conf->global->PRODUCT_USE_UNITS) print '<td class="right">'.measuringUnitString($line->fk_unit, '', '', 1).'</td>';
=======
					if ($conf->global->PRODUCT_USE_UNITS) {
						print '<td class="right">'.measuringUnitString($line->fk_unit, '', '', 1).'</td>';
					}
>>>>>>> 729451fa
					// Cost price
					if ($permissiontoupdatecost) {
						// Defined $manufacturingcost
						$manufacturingcost = 0;
						$manufacturingcostsrc = '';
						if ($object->mrptype == 0) {	// If MO is a "Manufacture" type (and not "Disassemble")
							$manufacturingcost = $bomcostupdated;
							$manufacturingcostsrc = $langs->trans("CalculatedFromProductsToConsume");
							if (empty($manufacturingcost)) {
								$manufacturingcost = $bomcost;
								$manufacturingcostsrc = $langs->trans("ValueFromBom");
							}
							if (empty($manufacturingcost)) {
								$manufacturingcost = price2num($tmpproduct->cost_price, 'MU');
								$manufacturingcostsrc = $langs->trans("CostPrice");
							}
							if (empty($manufacturingcost)) {
								$manufacturingcost = price2num($tmpproduct->pmp, 'MU');
								$manufacturingcostsrc = $langs->trans("PMPValue");
							}
						}

						print '<td class="right nowraponall" title="'.dol_escape_htmltag($manufacturingcostsrc).'">';
						if ($manufacturingcost) {
							print price($manufacturingcost);
						}
						print '</td>';
					}
					// Already produced
					print '<td class="right nowraponall">';
					if ($alreadyproduced) {
						print '<script>';
						print 'jQuery(document).ready(function() {
							jQuery("#expandtoproduce'.$line->id.'").click(function() {
								console.log("Expand mrp_production line '.$line->id.'");
								jQuery(".expanddetailtoproduce'.$line->id.'").toggle();';
						if ($nblinetoproduce == $nblinetoproducecursor) {
							print 'if (jQuery("#tablelinestoproduce").hasClass("nobottom")) { jQuery("#tablelinestoproduce").removeClass("nobottom"); } else { jQuery("#tablelinestoproduce").addClass("nobottom"); }';
						}
						print '
							});
						});';
						print '</script>';
						if (empty($conf->use_javascript_ajax)) {
							print '<a href="'.$_SERVER["PHP_SELF"].'?collapse='.$collapse.','.$line->id.'">';
						}
						print img_picto($langs->trans("ShowDetails"), "chevron-down", 'id="expandtoproduce'.$line->id.'"');
						if (empty($conf->use_javascript_ajax)) {
							print '</a>';
						}
					}
					print ' '.$alreadyproduced;
					print '</td>';
					// Warehouse
					print '<td>';
					print '</td>';
					// Lot
					if (isModEnabled('productbatch')) {
						print '<td></td>';

						// Split
						print '<td></td>';

						// Split All
						print '<td></td>';
					}
					// Delete
					if ($permissiontodelete) {
						if ($line->origin_type == 'free') {
							$href = $_SERVER["PHP_SELF"];
							$href .= '?id='.$object->id;
							$href .= '&action=deleteline';
							$href .= '&lineid='.$line->id;
							print '<td class="center">';
							print '<a class="reposition" href="'.$href.'">';
							print img_picto($langs->trans('TooltipDeleteAndRevertStockMovement'), "delete");
							print '</a>';
							print '</td>';
						} else {
							print '<td></td>';
						}
					}
					print '</tr>';

					// Show detailed of already consumed with js code to collapse
					foreach ($arrayoflines as $line2) {
						print '<tr class="expanddetailtoproduce'.$line->id.' hideobject opacitylow">';
						// Product
						print '<td>';
						$tmpstockmovement->id = $line2['fk_stock_movement'];
						print '<a href="'.DOL_URL_ROOT.'/product/stock/movement_list.php?search_ref='.$tmpstockmovement->id.'">'.img_picto($langs->trans("StockMovement"), 'movement', 'class="paddingright"').'</a>';
						print dol_print_date($line2['date'], 'dayhour', 'tzuserrel');
						print '</td>';
						// Qty
						print '<td></td>';
						// Unit
<<<<<<< HEAD
						if ($conf->global->PRODUCT_USE_UNITS) print '<td></td>';
=======
						if ($conf->global->PRODUCT_USE_UNITS) {
							print '<td></td>';
						}
>>>>>>> 729451fa
						// Cost price
						if ($permissiontoupdatecost) {
							print '<td></td>';
						}
						// Already produced
						print '<td class="right">'.$line2['qty'].'</td>';
						// Warehouse
						print '<td class="tdoverflowmax150">';
						if ($line2['fk_warehouse'] > 0) {
							$result = $tmpwarehouse->fetch($line2['fk_warehouse']);
							if ($result > 0) {
								print $tmpwarehouse->getNomUrl(1);
							}
						}
						print '</td>';
						// Lot
						if (isModEnabled('productbatch')) {
							print '<td>';
							if ($line2['batch'] != '') {
								$tmpbatch->fetch(0, $line2['fk_product'], $line2['batch']);
								print $tmpbatch->getNomUrl(1);
							}
							print '</td>';

							// Split
							print '<td></td>';

							// Split All
							print '<td></td>';
						}
						// Action delete
						if ($permissiontodelete) {
							print '<td></td>';
						}
						print '</tr>';
					}

					if (in_array($action, array('consumeorproduce', 'consumeandproduceall'))) {
						print '<!-- Enter line to produce -->'."\n";
						$maxQty = 1;
						print '<tr data-max-qty="'.$maxQty.'" name="batch_'.$line->id.'_'.$i.'">';
						// Product
						print '<td><span class="opacitymedium">'.$langs->trans("ToProduce").'</span></td>';
						$preselected = (GETPOSTISSET('qtytoproduce-'.$line->id.'-'.$i) ? GETPOST('qtytoproduce-'.$line->id.'-'.$i) : max(0, $line->qty - $alreadyproduced));
						if ($action == 'consumeorproduce' && !GETPOSTISSET('qtytoproduce-'.$line->id.'-'.$i)) {
							$preselected = 0;
						}
						// Qty
						print '<td class="right"><input type="text" class="width50 right" id="qtytoproduce-'.$line->id.'-'.$i.'" name="qtytoproduce-'.$line->id.'-'.$i.'" value="'.$preselected.'"></td>';
						//Unit
<<<<<<< HEAD
						if ($conf->global->PRODUCT_USE_UNITS) print '<td class="right"></td>';
=======
						if ($conf->global->PRODUCT_USE_UNITS) {
							print '<td class="right"></td>';
						}
>>>>>>> 729451fa
						// Cost
						if ($permissiontoupdatecost) {
							// Defined $manufacturingcost
							$manufacturingcost = 0;
							$manufacturingcostsrc = '';
							if ($object->mrptype == 0) {	// If MO is a "Manufacture" type (and not "Disassemble")
								$manufacturingcost = $bomcostupdated;
								$manufacturingcostsrc = $langs->trans("CalculatedFromProductsToConsume");
								if (empty($manufacturingcost)) {
									$manufacturingcost = $bomcost;
									$manufacturingcostsrc = $langs->trans("ValueFromBom");
								}
								if (empty($manufacturingcost)) {
									$manufacturingcost = price2num($tmpproduct->cost_price, 'MU');
									$manufacturingcostsrc = $langs->trans("CostPrice");
								}
								if (empty($manufacturingcost)) {
									$manufacturingcost = price2num($tmpproduct->pmp, 'MU');
									$manufacturingcostsrc = $langs->trans("PMPValue");
								}
							}

							if ($tmpproduct->type == Product::TYPE_PRODUCT || getDolGlobalString('STOCK_SUPPORTS_SERVICES')) {
								$preselected = (GETPOSTISSET('pricetoproduce-'.$line->id.'-'.$i) ? GETPOST('pricetoproduce-'.$line->id.'-'.$i) : ($manufacturingcost ? price($manufacturingcost) : ''));
								print '<td class="right"><input type="text" class="width75 right" name="pricetoproduce-'.$line->id.'-'.$i.'" value="'.$preselected.'"></td>';
							} else {
								print '<td><input type="hidden" class="width50 right" name="pricetoproduce-'.$line->id.'-'.$i.'" value="'.($manufacturingcost ? $manufacturingcost : '').'"></td>';
							}
						}
						// Already produced
						print '<td></td>';
						// Warehouse
						print '<td>';
						if ($tmpproduct->type == Product::TYPE_PRODUCT || getDolGlobalString('STOCK_SUPPORTS_SERVICES')) {
							$preselected = (GETPOSTISSET('idwarehousetoproduce-'.$line->id.'-'.$i) ? GETPOST('idwarehousetoproduce-'.$line->id.'-'.$i) : ($object->fk_warehouse > 0 ? $object->fk_warehouse : 'ifone'));
							print $formproduct->selectWarehouses($preselected, 'idwarehousetoproduce-'.$line->id.'-'.$i, '', 1, 0, $line->fk_product, '', 1, 0, null, 'maxwidth200 csswarehouse_'.$line->id.'_'.$i);
						} else {
							print '<span class="opacitymedium">'.$langs->trans("NoStockChangeOnServices").'</span>';
						}
						print '</td>';
						// Lot
						if (isModEnabled('productbatch')) {
							print '<td>';
							if ($tmpproduct->status_batch) {
								$preselected = (GETPOSTISSET('batchtoproduce-'.$line->id.'-'.$i) ? GETPOST('batchtoproduce-'.$line->id.'-'.$i) : '');
								print '<input type="text" class="width75" name="batchtoproduce-'.$line->id.'-'.$i.'" value="'.$preselected.'">';
							}
							print '</td>';
							// Batch number in same column than the stock movement picto
							if ($tmpproduct->status_batch) {
								$type = 'batch';
								print '<td align="right" class="split">';
								print img_picto($langs->trans('AddStockLocationLine'), 'split.png', 'class="splitbutton" onClick="addDispatchLine('.$line->id.', \''.$type.'\', \'qtymissing\')"');
								print '</td>';

								print '<td align="right"  class="splitall">';
								if (($action == 'consumeorproduce' || $action == 'consumeandproduceall') && $tmpproduct->status_batch == 2) {
									print img_picto($langs->trans('SplitAllQuantity'), 'split.png', 'class="splitbutton splitallbutton field-error-icon" onClick="addDispatchLine('.$line->id.', \'batch\', \'alltoproduce\')"');
								} //
								print '</td>';
							} else {
								print '<td></td>';

								print '<td></td>';
							}
						}

						// Action delete
						print '<td></td>';

						print '</tr>';
					}
				}
			}
		}

		print '</table>';
		print '</div>';

		print '</div>';
		print '</div>';
	}

	if (in_array($action, array('consumeorproduce', 'consumeandproduceall', 'addconsumeline'))) {
		print "</form>\n";
	} ?>

		<script  type="text/javascript" language="javascript">

			$(document).ready(function() {
				//Consumption : When a warehouse is selected, only the lot/serial numbers that are available in it are offered
				updateselectbatchbywarehouse();
				//Consumption : When a lot/serial number is selected and it is only available in one warehouse, the warehouse is automatically selected
				updateselectwarehousebybatch();
			});

			function updateselectbatchbywarehouse() {
				$(document).on('change', "select[name*='idwarehouse']", function () {
					console.log("We change warehouse so we update the list of possible batch number");

					var selectwarehouse = $(this);

					var selectbatch_name = selectwarehouse.attr('name').replace('idwarehouse', 'batch');
					var selectbatch = $("datalist[id*='" + selectbatch_name + "']");
					var selectedbatch = selectbatch.val();

					var product_element_name = selectwarehouse.attr('name').replace('idwarehouse', 'product');

					$.ajax({
						type: "POST",
						url: "<?php echo DOL_URL_ROOT . '/mrp/ajax/interface.php'; ?>",
						data: {
							action: "updateselectbatchbywarehouse",
							permissiontoproduce: <?php echo $permissiontoproduce ?>,
							warehouse_id: $(this).val(),
							token: '<?php echo currentToken(); ?>',
							product_id: $("input[name='" + product_element_name + "']").val()
						}
					}).done(function (data) {

						selectbatch.empty();

						if (typeof data == "object") {
							console.log("data is already type object, no need to parse it");
						} else {
							console.log("data is type "+(typeof data));
							data = JSON.parse(data);
						}

						selectbatch.append($('<option>', {
							value: '',
						}));

						$.each(data, function (key, value) {

							if(selectwarehouse.val() == -1) {
								var label = " (<?php echo $langs->trans('Stock total') ?> : " + value + ")";
							} else {
								var label =  " (<?php echo $langs->trans('Stock') ?> : " + value + ")";
							}

							if(key === selectedbatch) {
								var option ='<option value="'+key+'" selected>'+ label +'</option>';
							} else {
								var option ='<option value="'+key+'">'+ label +'</option>';
							}

							selectbatch.append(option);
						});
					});
				});
			}

			function updateselectwarehousebybatch() {
				$(document).on('change', 'input[name*=batch]', function(){
					console.log("We change batch so we update the list of possible warehouses");

					var selectbatch = $(this);

					var selectwarehouse_name = selectbatch.attr('name').replace('batch', 'idwarehouse');
					var selectwarehouse = $("select[name*='" + selectwarehouse_name + "']");
					var selectedwarehouse = selectwarehouse.val();

					if(selectedwarehouse != -1){
						return;
					}

					var product_element_name = selectbatch.attr('name').replace('batch', 'product');

					$.ajax({
						type: "POST",
						url: "<?php echo DOL_URL_ROOT . '/mrp/ajax/interface.php'; ?>",
						data: {
							action: "updateselectwarehousebybatch",
							permissiontoproduce: <?php echo $permissiontoproduce ?>,
							batch: $(this).val(),
							token: '<?php echo currentToken(); ?>',
							product_id: $("input[name='" + product_element_name + "']").val()
						}
					}).done(function (data) {

						if (typeof data == "object") {
							console.log("data is already type object, no need to parse it");
						} else {
							console.log("data is type "+(typeof data));
							data = JSON.parse(data);
						}

						if(data != 0){
							selectwarehouse.val(data).change();
						}
					});
				});
			}

		</script>

	<?php
}

// End of page
llxFooter();
$db->close();<|MERGE_RESOLUTION|>--- conflicted
+++ resolved
@@ -49,11 +49,7 @@
 $action      = GETPOST('action', 'aZ09');
 $confirm     = GETPOST('confirm', 'alpha');
 $cancel      = GETPOST('cancel', 'aZ09');
-<<<<<<< HEAD
-$contextpage = GETPOST('contextpage', 'aZ') ?GETPOST('contextpage', 'aZ') : 'mocard'; // To manage different context of search
-=======
 $contextpage = GETPOST('contextpage', 'aZ') ? GETPOST('contextpage', 'aZ') : 'mocard'; // To manage different context of search
->>>>>>> 729451fa
 $backtopage  = GETPOST('backtopage', 'alpha');
 $lineid      = GETPOST('lineid', 'int');
 $fk_movement = GETPOST('fk_movement', 'int');
@@ -208,9 +204,6 @@
 				$moline->fk_default_workstation = $tmpproduct->fk_default_workstation;
 			}
 			$moline->disable_stock_change = ($tmpproduct->type == Product::TYPE_SERVICE ? 1 : 0);
-<<<<<<< HEAD
-			if ($conf->global->PRODUCT_USE_UNITS) $moline->fk_unit = $tmpproduct->fk_unit;
-=======
 			if ($conf->global->PRODUCT_USE_UNITS) {
 				$moline->fk_unit = $tmpproduct->fk_unit;
 			}
@@ -227,19 +220,7 @@
 		}
 		if (is_array($array_options) && count($array_options) > 0) {
 			$moline->array_options = $array_options;
->>>>>>> 729451fa
-		}
-		// Extrafields
-		$extralabelsline = $extrafields->fetch_name_optionals_label($object->table_element_line);
-		$array_options = $extrafields->getOptionalsFromPost($object->table_element_line);
-		// Unset extrafield
-		if (is_array($extralabelsline)) {
-			// Get extra fields
-			foreach ($extralabelsline as $key => $value) {
-				unset($_POST["options_".$key]);
-			}
-		}
-		if (is_array($array_options) && count($array_options) > 0) $moline->array_options = $array_options;
+		}
 
 		$resultline = $moline->create($user, false); // Never use triggers here
 		if ($resultline <= 0) {
@@ -619,11 +600,7 @@
 				'label' => $langs->trans('MoCancelConsumedAndProducedLines'),
 				'name' => 'alsoCancelConsumedAndProducedLines',
 				'type' => 'checkbox',
-<<<<<<< HEAD
-				'value' => empty($conf->global->MO_ALSO_CANCEL_CONSUMED_AND_PRODUCED_LINES_BY_DEFAULT) ? 0 : 1
-=======
 				'value' => !getDolGlobalString('MO_ALSO_CANCEL_CONSUMED_AND_PRODUCED_LINES_BY_DEFAULT') ? 0 : 1
->>>>>>> 729451fa
 			),
 		);
 		$formconfirm = $form->formconfirm($_SERVER["PHP_SELF"] . '?id=' . $object->id, $langs->trans('CancelMo'), $langs->trans('ConfirmCancelMo'), 'confirm_cancel', $formquestion, 0, 1);
@@ -1117,11 +1094,7 @@
 							print $form->textwithpicto('', $help, -1, 'lock') . ' ';
 						}
 						if ($line->disable_stock_change) {
-<<<<<<< HEAD
-							$help = ($help ? '<br>' : '') . '<strong>' . $langs->trans("DisableStockChange") . '</strong>: ' . yn(1) . ' (' . (($tmpproduct->type == Product::TYPE_SERVICE && empty($conf->global->STOCK_SUPPORTS_SERVICES)) ? $langs->trans("NoStockChangeOnServices") : $langs->trans("DisableStockChangeHelp")) . ')';
-=======
 							$help = ($help ? '<br>' : '') . '<strong>' . $langs->trans("DisableStockChange") . '</strong>: ' . yn(1) . ' (' . (($tmpproduct->type == Product::TYPE_SERVICE && !getDolGlobalString('STOCK_SUPPORTS_SERVICES')) ? $langs->trans("NoStockChangeOnServices") : $langs->trans("DisableStockChangeHelp")) . ')';
->>>>>>> 729451fa
 							print $form->textwithpicto('', $help, -1, 'help') . ' ';
 						}
 						print price2num($line->qty, 'MS');
@@ -1133,11 +1106,7 @@
 							print '</td>';
 						}
 						// Cost price
-<<<<<<< HEAD
-						if ($permissiontoupdatecost && !empty($conf->global->MRP_SHOW_COST_FOR_CONSUMPTION)) {
-=======
 						if ($permissiontoupdatecost && getDolGlobalString('MRP_SHOW_COST_FOR_CONSUMPTION')) {
->>>>>>> 729451fa
 							print '<td class="right nowraponall">';
 							print price($linecost);
 							print '</td>';
@@ -1173,30 +1142,18 @@
 						print '</td>';
 						// Warehouse
 						print '<td>';
-<<<<<<< HEAD
-						if (!empty($conf->global->STOCK_CONSUMPTION_FROM_MANUFACTURING_WAREHOUSE) && $tmpwarehouse->id > 0) {
-=======
 						if (getDolGlobalString('STOCK_CONSUMPTION_FROM_MANUFACTURING_WAREHOUSE') && $tmpwarehouse->id > 0) {
->>>>>>> 729451fa
 							print img_picto('', $tmpwarehouse->picto) . " " . $tmpwarehouse->label;
 						}
 						print '</td>';
 						// Stock
 						if (isModEnabled('stock')) {
 							print '<td class="nowraponall right">';
-<<<<<<< HEAD
-							if (empty($conf->global->STOCK_SUPPORTS_SERVICES) && $tmpproduct->type != Product::TYPE_SERVICE) {
-								if (!$line->disable_stock_change && $tmpproduct->stock_reel < ($line->qty - $alreadyconsumed)) {
-									print img_warning($langs->trans('StockTooLow')) . ' ';
-								}
-								if (empty($conf->global->STOCK_CONSUMPTION_FROM_MANUFACTURING_WAREHOUSE) || empty($tmpwarehouse->id)) {
-=======
 							if (!getDolGlobalString('STOCK_SUPPORTS_SERVICES') && $tmpproduct->type != Product::TYPE_SERVICE) {
 								if (!$line->disable_stock_change && $tmpproduct->stock_reel < ($line->qty - $alreadyconsumed)) {
 									print img_warning($langs->trans('StockTooLow')) . ' ';
 								}
 								if (!getDolGlobalString('STOCK_CONSUMPTION_FROM_MANUFACTURING_WAREHOUSE') || empty($tmpwarehouse->id)) {
->>>>>>> 729451fa
 									print price2num($tmpproduct->stock_reel, 'MS'); // Available
 								} else {
 									// Print only the stock in the selected warehouse
@@ -1354,13 +1311,9 @@
 						print '<td class="right"><input type="text" class="width50 right" id="qtytoconsume-' . $line->id . '-' . $i . '" name="qty-' . $line->id . '-' . $i . '" value="' . $preselected . '" ' . $disable . '></td>';
 
 						// Unit
-<<<<<<< HEAD
-						if ($conf->global->PRODUCT_USE_UNITS)  print '<td></td>';
-=======
 						if ($conf->global->PRODUCT_USE_UNITS) {
 							print '<td></td>';
 						}
->>>>>>> 729451fa
 
 						// Cost
 						if ($permissiontoupdatecost && getDolGlobalString('MRP_SHOW_COST_FOR_CONSUMPTION')) {
@@ -1483,13 +1436,9 @@
 		// Qty
 		print '<td class="right">'.$langs->trans("Qty").'</td>';
 		/// Unit
-<<<<<<< HEAD
-		if ($conf->global->PRODUCT_USE_UNITS) print '<td class="right">'.$langs->trans("Unit").'</td>';
-=======
 		if ($conf->global->PRODUCT_USE_UNITS) {
 			print '<td class="right">'.$langs->trans("Unit").'</td>';
 		}
->>>>>>> 729451fa
 		// Cost price
 		if ($permissiontoupdatecost) {
 			if (empty($bomcostupdated)) {
@@ -1540,13 +1489,9 @@
 			// Qty
 			print '<td class="right"><input type="text" name="qtytoadd" value="1" class="width50 right"></td>';
 			//Unit
-<<<<<<< HEAD
-			if ($conf->global->PRODUCT_USE_UNITS) print '<td></td>';
-=======
 			if ($conf->global->PRODUCT_USE_UNITS) {
 				print '<td></td>';
 			}
->>>>>>> 729451fa
 			// Cost price
 			if ($permissiontoupdatecost) {
 				print '<td></td>';
@@ -1611,13 +1556,9 @@
 					// Qty
 					print '<td class="right">'.$line->qty.'</td>';
 					// Unit
-<<<<<<< HEAD
-					if ($conf->global->PRODUCT_USE_UNITS) print '<td class="right">'.measuringUnitString($line->fk_unit, '', '', 1).'</td>';
-=======
 					if ($conf->global->PRODUCT_USE_UNITS) {
 						print '<td class="right">'.measuringUnitString($line->fk_unit, '', '', 1).'</td>';
 					}
->>>>>>> 729451fa
 					// Cost price
 					if ($permissiontoupdatecost) {
 						// Defined $manufacturingcost
@@ -1714,13 +1655,9 @@
 						// Qty
 						print '<td></td>';
 						// Unit
-<<<<<<< HEAD
-						if ($conf->global->PRODUCT_USE_UNITS) print '<td></td>';
-=======
 						if ($conf->global->PRODUCT_USE_UNITS) {
 							print '<td></td>';
 						}
->>>>>>> 729451fa
 						// Cost price
 						if ($permissiontoupdatecost) {
 							print '<td></td>';
@@ -1771,13 +1708,9 @@
 						// Qty
 						print '<td class="right"><input type="text" class="width50 right" id="qtytoproduce-'.$line->id.'-'.$i.'" name="qtytoproduce-'.$line->id.'-'.$i.'" value="'.$preselected.'"></td>';
 						//Unit
-<<<<<<< HEAD
-						if ($conf->global->PRODUCT_USE_UNITS) print '<td class="right"></td>';
-=======
 						if ($conf->global->PRODUCT_USE_UNITS) {
 							print '<td class="right"></td>';
 						}
->>>>>>> 729451fa
 						// Cost
 						if ($permissiontoupdatecost) {
 							// Defined $manufacturingcost
