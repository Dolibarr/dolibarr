<?php
/* Copyright (C) 2019-2020 Laurent Destailleur  <eldy@users.sourceforge.net>
 *
 * This program is free software; you can redistribute it and/or modify
 * it under the terms of the GNU General Public License as published by
 * the Free Software Foundation; either version 3 of the License, or
 * (at your option) any later version.
 *
 * This program is distributed in the hope that it will be useful,
 * but WITHOUT ANY WARRANTY; without even the implied warranty of
 * MERCHANTABILITY or FITNESS FOR A PARTICULAR PURPOSE.  See the
 * GNU General Public License for more details.
 *
 * You should have received a copy of the GNU General Public License
 * along with this program. If not, see <https://www.gnu.org/licenses/>.
 */

/**
 *   	\file       mo_production.php
 *		\ingroup    mrp
 *		\brief      Page to make production on a MO
 */

// Load Dolibarr environment
require '../main.inc.php';

require_once DOL_DOCUMENT_ROOT.'/core/class/html.formcompany.class.php';
require_once DOL_DOCUMENT_ROOT.'/core/class/html.formfile.class.php';
require_once DOL_DOCUMENT_ROOT.'/core/class/html.formprojet.class.php';
require_once DOL_DOCUMENT_ROOT.'/core/lib/date.lib.php';
require_once DOL_DOCUMENT_ROOT.'/projet/class/project.class.php';
require_once DOL_DOCUMENT_ROOT.'/product/class/product.class.php';
require_once DOL_DOCUMENT_ROOT.'/product/class/html.formproduct.class.php';
require_once DOL_DOCUMENT_ROOT.'/product/stock/class/entrepot.class.php';
require_once DOL_DOCUMENT_ROOT.'/product/stock/class/productlot.class.php';
require_once DOL_DOCUMENT_ROOT.'/product/stock/class/mouvementstock.class.php';
dol_include_once('/mrp/class/mo.class.php');
dol_include_once('/bom/class/bom.class.php');
dol_include_once('/mrp/lib/mrp_mo.lib.php');

// Load translation files required by the page
$langs->loadLangs(array("mrp", "stocks", "other", "product", "productbatch"));

// Get parameters
$id = GETPOST('id', 'int');
$ref        = GETPOST('ref', 'alpha');
$action = GETPOST('action', 'aZ09');
$confirm    = GETPOST('confirm', 'alpha');
$cancel     = GETPOST('cancel', 'aZ09');
$contextpage = GETPOST('contextpage', 'aZ') ?GETPOST('contextpage', 'aZ') : 'mocard'; // To manage different context of search
$backtopage = GETPOST('backtopage', 'alpha');
$lineid   = GETPOST('lineid', 'int');
$fk_movement   = GETPOST('fk_movement', 'int');
$fk_default_warehouse = GETPOST('fk_default_warehouse', 'int');

$collapse = GETPOST('collapse', 'aZ09comma');

// Initialize technical objects
$object = new Mo($db);
$extrafields = new ExtraFields($db);
$diroutputmassaction = $conf->mrp->dir_output.'/temp/massgeneration/'.$user->id;
$hookmanager->initHooks(array('mocard', 'globalcard')); // Note that conf->hooks_modules contains array

// Fetch optionals attributes and labels
$extrafields->fetch_name_optionals_label($object->table_element);

$search_array_options = $extrafields->getOptionalsFromPost($object->table_element, '', 'search_');

// Initialize array of search criterias
$search_all = GETPOST("search_all", 'alpha');
$isStockServiceHandling = getDolGlobalInt("STOCK_SUPPORTS_SERVICES");
$search = array();
foreach ($object->fields as $key => $val) {
	if (GETPOST('search_'.$key, 'alpha')) {
		$search[$key] = GETPOST('search_'.$key, 'alpha');
	}
}

if (empty($action) && empty($id) && empty($ref)) {
	$action = 'view';
}

// Load object
include DOL_DOCUMENT_ROOT.'/core/actions_fetchobject.inc.php'; // Must be include, not include_once.

// Security check - Protection if external user
//if ($user->socid > 0) accessforbidden();
//if ($user->socid > 0) $socid = $user->socid;
$isdraft = (($object->status == $object::STATUS_DRAFT) ? 1 : 0);
$result = restrictedArea($user, 'mrp', $object->id, 'mrp_mo', '', 'fk_soc', 'rowid', $isdraft);

$permissionnote = $user->rights->mrp->write; // Used by the include of actions_setnotes.inc.php
$permissiondellink = $user->rights->mrp->write; // Used by the include of actions_dellink.inc.php
$permissiontoadd = $user->rights->mrp->write; // Used by the include of actions_addupdatedelete.inc.php and actions_lineupdown.inc.php
$permissiontodelete = $user->rights->mrp->delete || ($permissiontoadd && isset($object->status) && $object->status == $object::STATUS_DRAFT);
$upload_dir = $conf->mrp->multidir_output[isset($object->entity) ? $object->entity : 1];

$permissiontoproduce = $permissiontoadd;
$permissiontoupdatecost = $user->rights->bom->read; // User who can define cost must have knowledge of pricing


/*
 * Actions
 */

$parameters = array();
$reshook = $hookmanager->executeHooks('doActions', $parameters, $object, $action); // Note that $action and $object may have been modified by some hooks
if ($reshook < 0) {
	setEventMessages($hookmanager->error, $hookmanager->errors, 'errors');
}

if (empty($reshook)) {
	$error = 0;

	$backurlforlist = dol_buildpath('/mrp/mo_list.php', 1);

	if (empty($backtopage) || ($cancel && empty($id))) {
		//var_dump($backurlforlist);exit;
		if (empty($id) && (($action != 'add' && $action != 'create') || $cancel)) {
			$backtopage = $backurlforlist;
		} else {
			$backtopage = DOL_URL_ROOT.'/mrp/mo_production.php?id='.($id > 0 ? $id : '__ID__');
		}
	}
	$triggermodname = 'MRP_MO_MODIFY'; // Name of trigger action code to execute when we modify record

	// Actions cancel, add, update, delete or clone
	include DOL_DOCUMENT_ROOT.'/core/actions_addupdatedelete.inc.php';

	// Actions when linking object each other
	include DOL_DOCUMENT_ROOT.'/core/actions_dellink.inc.php';

	// Actions when printing a doc from card
	include DOL_DOCUMENT_ROOT.'/core/actions_printing.inc.php';

	// Actions to send emails
	$triggersendname = 'MO_SENTBYMAIL';
	$autocopy = 'MAIN_MAIL_AUTOCOPY_MO_TO';
	$trackid = 'mo'.$object->id;
	include DOL_DOCUMENT_ROOT.'/core/actions_sendmails.inc.php';

	// Action to move up and down lines of object
	//include DOL_DOCUMENT_ROOT.'/core/actions_lineupdown.inc.php';	// Must be include, not include_once

	if ($action == 'set_thirdparty' && $permissiontoadd) {
		$object->setValueFrom('fk_soc', GETPOST('fk_soc', 'int'), '', '', 'date', '', $user, 'MO_MODIFY');
	}
	if ($action == 'classin' && $permissiontoadd) {
		$object->setProject(GETPOST('projectid', 'int'));
	}

	if ($action == 'confirm_reopen' && $permissiontoadd) {
		$result = $object->setStatut($object::STATUS_INPROGRESS, 0, '', 'MRP_REOPEN');
	}

	if (($action == 'confirm_addconsumeline' && GETPOST('addconsumelinebutton', 'alpha') || ($action == 'confirm_addconsumelineService' && GETPOST('addconsumelineServicebutton')) && $permissiontoadd) || ($action == 'confirm_addproduceline' && GETPOST('addproducelinebutton', 'alpha') && $permissiontoadd)) {
		$moline = new MoLine($db);

		// Line to produce
		$moline->fk_mo = $object->id;
		$moline->qty = GETPOST('qtytoadd', 'int');
		if (GETPOSTISSET('timespent_duration_expected_workload-hour') || GETPOSTISSET('timespent_duration_expected_workload-min')) {
			$h = GETPOSTISSET('timespent_duration_expected_workload-hour') ? GETPOST('timespent_duration_expected_workload-hour', 'int') : 0;
			$m = GETPOSTISSET('timespent_duration_expected_workload-min') ? GETPOST('timespent_duration_expected_workload-min', 'int') : 0;
			$moline->qty = convertTime2Seconds($h, $m);
		} else {
			$moline->qty = GETPOST('qtytoadd', 'int');
		}

		$moline->fk_product = GETPOST('productidtoadd', 'int');
		if (GETPOST('addconsumelinebutton', 'alphanohtml') || GETPOST('addconsumelineServicebutton', 'alphanohtml')) {
			$moline->role = 'toconsume';
		} else {
			$moline->role = 'toproduce';
		}
		$moline->origin_type = 'free'; // free consume line
		$moline->position = 0;

		$resultline = $moline->create($user, false); // Never use triggers here
		if ($resultline <= 0) {
			$error++;
			setEventMessages($moline->error, $moline->errors, 'errors');
		}

		$action = '';
		// Redirect to refresh the tab information
		header("Location: ".$_SERVER["PHP_SELF"].'?id='.$object->id);
	}

	if (in_array($action, array('confirm_consumeorproduce', 'confirm_consumeandproduceall')) && $permissiontoproduce) {
		$stockmove = new MouvementStock($db);

		$labelmovement = GETPOST('inventorylabel', 'alphanohtml');
		$codemovement  = GETPOST('inventorycode', 'alphanohtml');

		$db->begin();
		$pos = 0;
		// Process line to consume
		if (is_array($object->lines) && !empty($object->lines)) {
		foreach ($object->lines as $line) {
			if ($line->role == 'toconsume') {
				$tmpproduct = new Product($db);
				$tmpproduct->fetch($line->fk_product);

				$i = 1;
					while (GETPOSTISSET('qty-'.$line->id.'-'.$i)
						|| (GETPOSTISSET('timespent_duration-'.$line->id.'-'.$i.'-hour') &&  !empty(GETPOST('timespent_duration-'.$line->id.'-'.$i.'-hour', 'int')) )
						|| (GETPOSTISSET('timespent_duration-'.$line->id.'-'.$i.'-min') && !empty(GETPOST('timespent_duration-'.$line->id.'-'.$i.'-min', 'int')) )) {
					$qtytoprocess = price2num(GETPOST('qty-'.$line->id.'-'.$i));
						$hourToProcess = !empty(GETPOST('timespent_duration-'.$line->id.'-'.$i.'-hour', 'int')) ? GETPOST('timespent_duration-'.$line->id.'-'.$i.'-hour', 'int') : 0;
						$minToProcess = !empty(GETPOST('timespent_duration-'.$line->id.'-'.$i.'-min', 'int')) ? GETPOST('timespent_duration-'.$line->id.'-'.$i.'-min', 'int') : 0;

						if ($qtytoprocess != 0 || $hourToProcess > 0 || $minToProcess > 0) {
							if ($tmpproduct->type == Product::TYPE_PRODUCT) {
								if (GETPOSTISSET('idwarehouse-' . $line->id . '-' . $i)) {    // If there is a warehouse to set
									if (!(GETPOST('idwarehouse-' . $line->id . '-' . $i, 'int') > 0)) {    // If there is no warehouse set.
								$langs->load("errors");
								setEventMessages($langs->trans("ErrorFieldRequiredForProduct", $langs->transnoentitiesnoconv("Warehouse"), $tmpproduct->ref), null, 'errors');
								$error++;
							}
									if ($tmpproduct->status_batch && (!GETPOST('batch-' . $line->id . '-' . $i, 'int'))) {
								$langs->load("errors");
								setEventMessages($langs->trans("ErrorFieldRequiredForProduct", $langs->transnoentitiesnoconv("Batch"), $tmpproduct->ref), null, 'errors');
								$error++;
							}
						}

						$idstockmove = 0;
								if (!$error && GETPOST('idwarehouse-' . $line->id . '-' . $i, 'int') > 0) {
							// Record stock movement
							$id_product_batch = 0;
							$stockmove->setOrigin($object->element, $object->id);

							if ($qtytoprocess >= 0) {
										$idstockmove = $stockmove->livraison($user, $line->fk_product, GETPOST('idwarehouse-' . $line->id . '-' . $i, 'int'), $qtytoprocess, 0, $labelmovement, dol_now(), '', '', GETPOST('batch-' . $line->id . '-' . $i), $id_product_batch, $codemovement);
							} else {
										$idstockmove = $stockmove->reception($user, $line->fk_product, GETPOST('idwarehouse-' . $line->id . '-' . $i, 'int'), $qtytoprocess, 0, $labelmovement, dol_now(), '', '', GETPOST('batch-' . $line->id . '-' . $i, 'int'), $id_product_batch, $codemovement);
							}
							if ($idstockmove < 0) {
								$error++;
								setEventMessages($stockmove->error, $stockmove->errors, 'errors');
							}
						}
							} elseif ( ($tmpproduct->type == Product::TYPE_SERVICE) ) {
								if ($isStockServiceHandling) {
									// Check warehouse is set if we should have to
									if (GETPOSTISSET('idwarehouse-' . $line->id . '-' . $i)) {    // If there is a warehouse to set
										if (!(GETPOST('idwarehouse-' . $line->id . '-' . $i, 'int') > 0)) {    // If there is no warehouse set.
											$langs->load("errors");
											setEventMessages($langs->trans("ErrorFieldRequiredForProduct", $langs->transnoentitiesnoconv("Warehouse"), $tmpproduct->ref), null, 'errors');
											$error++;
										}
									}
									// STOCK  MOUVEMENT !
									$idstockmove = 0;
									if (!$error && GETPOST('idwarehouse-' . $line->id . '-' . $i, 'int') > 0) {
										// Record stock movement
										$id_product_batch = 0;
										$stockmove->setOrigin($object->element, $object->id);
										if ($qtytoprocess >= 0) {
											$idstockmove = $stockmove->livraison($user, $line->fk_product, GETPOST('idwarehouse-' . $line->id . '-' . $i, 'int'), $qtytoprocess, 0, $labelmovement, dol_now(), '', '', GETPOST('batch-' . $line->id . '-' . $i, 'int'), $id_product_batch, $codemovement);
										} else {
											$idstockmove = $stockmove->reception($user, $line->fk_product, GETPOST('idwarehouse-' . $line->id . '-' . $i, 'int'), $qtytoprocess, 0, $labelmovement, dol_now(), '', '', GETPOST('batch-' . $line->id . '-' . $i, 'int'), $id_product_batch, $codemovement);
										}
										if ($idstockmove < 0) {
											$error++;
											setEventMessages($stockmove->error, $stockmove->errors, 'errors');
										}
									}
								} else {
									$qtytoprocess = convertTime2Seconds($hourToProcess, $minToProcess);
								}
							}
							$checkTypeProduct = $tmpproduct->type == Product::TYPE_PRODUCT;
						if (!$error) {
							// Record consumption
							$moline = new MoLine($db);
							$moline->fk_mo = $object->id;
							$moline->position = $pos;
							$moline->fk_product = $line->fk_product;
								$moline->fk_warehouse = $checkTypeProduct ?  GETPOST('idwarehouse-'.$line->id.'-'.$i, 'int') : ''; // SI product
							$moline->qty = $qtytoprocess;
								$moline->batch = $checkTypeProduct ? GETPOST('batch-'.$line->id.'-'.$i, 'int') : ''; // SI product
							$moline->role = 'consumed';
							$moline->fk_mrp_production = $line->id;
								$moline->fk_stock_movement = $checkTypeProduct ? $idstockmove : ''; // SI product
							$moline->fk_user_creat = $user->id;

							$resultmoline = $moline->create($user);
							if ($resultmoline <= 0) {
								$error++;
								setEventMessages($moline->error, $moline->errors, 'errors');
							}

							$pos++;
						}
					}

					$i++;
				}
			}
		}
		}


		// Process line to produce
		$pos = 0;
		if (is_array($object->lines) && !empty($object->lines)) {
		foreach ($object->lines as $line) {
			if ($line->role == 'toproduce') {
				$tmpproduct = new Product($db);
				$tmpproduct->fetch($line->fk_product);

				$i = 1;
					while (GETPOSTISSET('qtytoproduce-' . $line->id . '-' . $i)) {
						$qtytoprocess = price2num(GETPOST('qtytoproduce-' . $line->id . '-' . $i, 'int'));
						$pricetoprocess = GETPOST('pricetoproduce-' . $line->id . '-' . $i, 'int') ? price2num(GETPOST('pricetoproduce-' . $line->id . '-' . $i, 'int')) : 0;

					if ($qtytoprocess != 0) {
						// Check warehouse is set if we should have to
							if (GETPOSTISSET('idwarehousetoproduce-' . $line->id . '-' . $i)) {    // If there is a warehouse to set
								if (!(GETPOST('idwarehousetoproduce-' . $line->id . '-' . $i, 'int') > 0)) {    // If there is no warehouse set.
									$langs->load("errors");
									setEventMessages($langs->trans("ErrorFieldRequiredForProduct", $langs->transnoentitiesnoconv("Warehouse"), $tmpproduct->ref), null, 'errors');
									$error++;
								}
								if (isModEnabled('productbatch') && $tmpproduct->status_batch && (!GETPOST('batchtoproduce-'.$line->id.'-'.$i, 'int'))) {
									$langs->load("errors");
									setEventMessages($langs->trans("ErrorFieldRequiredForProduct", $langs->transnoentitiesnoconv("Batch"), $tmpproduct->ref), null, 'errors');
									$error++;
								}
							}

						$idstockmove = 0;
							if (!$error && GETPOST('idwarehousetoproduce-' . $line->id . '-' . $i, 'int') > 0) {
							// Record stock movement
							$id_product_batch = 0;
							$stockmove->origin_type = $object->element;
							$stockmove->origin_id = $object->id;

								$idstockmove = $stockmove->reception($user, $line->fk_product, GETPOST('idwarehousetoproduce-' . $line->id . '-' . $i, 'int'), $qtytoprocess, $pricetoprocess, $labelmovement, '', '', GETPOST('batchtoproduce-' . $line->id . '-' . $i, 'int'), dol_now(), $id_product_batch, $codemovement);
							if ($idstockmove < 0) {
								$error++;
								setEventMessages($stockmove->error, $stockmove->errors, 'errors');
							}
						}

						if (!$error) {
							// Record production
							$moline = new MoLine($db);
							$moline->fk_mo = $object->id;
							$moline->position = $pos;
							$moline->fk_product = $line->fk_product;
								$moline->fk_warehouse = GETPOST('idwarehousetoproduce-' . $line->id . '-' . $i, 'int');
							$moline->qty = $qtytoprocess;
								$moline->batch = GETPOST('batchtoproduce-' . $line->id . '-' . $i, 'int');
							$moline->role = 'produced';
							$moline->fk_mrp_production = $line->id;
							$moline->fk_stock_movement = $idstockmove;
							$moline->fk_user_creat = $user->id;

							$resultmoline = $moline->create($user);
							if ($resultmoline <= 0) {
								$error++;
								setEventMessages($moline->error, $moline->errors, 'errors');
							}

							$pos++;
						}
					}

					$i++;
				}
			}
		}
		}
		if (!$error) {
			$consumptioncomplete = true;
			$productioncomplete = true;

			if (GETPOST('autoclose', 'int')) {
				if (is_array($object->lines) && !empty($object->lines)) {
					foreach ($object->lines as $line) {
						if ($line->role == 'toconsume') {
							$arrayoflines = $object->fetchLinesLinked('consumed', $line->id);
							$alreadyconsumed = 0;

							if (is_array($arrayoflines) && !empty($arrayoflines)) {
								foreach ($arrayoflines as $line2) {
									$alreadyconsumed += $line2['qty'];
								}
							}


							if ($alreadyconsumed < $line->qty) {
								$consumptioncomplete = false;
							}
						}
						if ($line->role == 'toproduce') {
							$arrayoflines = $object->fetchLinesLinked('produced', $line->id);
							$alreadyproduced = 0;
							if (is_array($arrayoflines) && !empty($arrayoflines)) {
								foreach ($arrayoflines as $line2) {
									$alreadyproduced += $line2['qty'];
								}
							}
							if ($alreadyproduced < $line->qty) {
								$productioncomplete = false;
							}
						}
					}
				}
			} else {
				$consumptioncomplete = false;
				$productioncomplete = false;
			}

			// Update status of MO
			dol_syslog("consumptioncomplete = ".$consumptioncomplete." productioncomplete = ".$productioncomplete);
			//var_dump("consumptioncomplete = ".$consumptioncomplete." productioncomplete = ".$productioncomplete);
			if ($consumptioncomplete && $productioncomplete) {
				$result = $object->setStatut($object::STATUS_PRODUCED, 0, '', 'MRP_MO_PRODUCED');
			} else {
				$result = $object->setStatut($object::STATUS_INPROGRESS, 0, '', 'MRP_MO_PRODUCED');
			}
			if ($result <= 0) {
				$error++;
				setEventMessages($object->error, $object->errors, 'errors');
			}
		}

		if ($error) {
			$action = str_replace('confirm_', '', $action);
			$db->rollback();
		} else {
			$db->commit();

			// Load object
			include DOL_DOCUMENT_ROOT.'/core/actions_fetchobject.inc.php'; // Must be include, not include_once.
			// Redirect to avoid to action done a second time if we make a back from browser
			header("Location: ".$_SERVER["PHP_SELF"].'?id='.$object->id);
			exit;
		}
	}

	// Action close produced
	if ($action == 'confirm_produced' && $confirm == 'yes' && $permissiontoadd) {
		$result = $object->setStatut($object::STATUS_PRODUCED, 0, '', 'MRP_MO_PRODUCED');
		if ($result >= 0) {
			// Define output language
			if (empty($conf->global->MAIN_DISABLE_PDF_AUTOUPDATE)) {
				$outputlangs = $langs;
				$newlang = '';
				if (!empty($conf->global->MAIN_MULTILANGS) && empty($newlang) && GETPOST('lang_id', 'aZ09')) {
					$newlang = GETPOST('lang_id', 'aZ09');
				}
				if (!empty($conf->global->MAIN_MULTILANGS) && empty($newlang)) {
					$newlang = $object->thirdparty->default_lang;
				}
				if (!empty($newlang)) {
					$outputlangs = new Translate("", $conf);
					$outputlangs->setDefaultLang($newlang);
				}
				$model = $object->model_pdf;
				$ret = $object->fetch($id); // Reload to get new records

				$object->generateDocument($model, $outputlangs, 0, 0, 0);
			}
		} else {
			setEventMessages($object->error, $object->errors, 'errors');
		}
	}
}



/*
 * View
 */

$form = new Form($db);
$formproject = new FormProjets($db);
$formproduct = new FormProduct($db);
$tmpwarehouse = new Entrepot($db);
$tmpbatch = new Productlot($db);
$tmpstockmovement = new MouvementStock($db);

$help_url = 'EN:Module_Manufacturing_Orders|FR:Module_Ordres_de_Fabrication';
llxHeader('', $langs->trans('Mo'), $help_url, '', 0, 0, array('/mrp/js/lib_dispatch.js.php'));

$newToken = newToken();

// Part to show record
if ($object->id > 0 && (empty($action) || ($action != 'edit' && $action != 'create'))) {
	$res = $object->fetch_thirdparty();
	$res = $object->fetch_optionals();

	$head = moPrepareHead($object);

	print dol_get_fiche_head($head, 'production', $langs->trans("ManufacturingOrder"), -1, $object->picto);

	$formconfirm = '';

	// Confirmation to delete
	if ($action == 'delete') {
		$formconfirm = $form->formconfirm($_SERVER["PHP_SELF"].'?id='.$object->id, $langs->trans('DeleteMo'), $langs->trans('ConfirmDeleteMo'), 'confirm_delete', '', 0, 1);
	}
	// Confirmation to delete line
	if ($action == 'deleteline') {
		$formconfirm = $form->formconfirm($_SERVER["PHP_SELF"].'?id='.$object->id.'&lineid='.$lineid.'&fk_movement='.$fk_movement, $langs->trans('DeleteLine'), $langs->trans('ConfirmDeleteLine'), 'confirm_deleteline', '', 0, 1);
	}
	// Clone confirmation
	if ($action == 'clone') {
		// Create an array for form
		$formquestion = array();
		$formconfirm = $form->formconfirm($_SERVER["PHP_SELF"].'?id='.$object->id, $langs->trans('ToClone'), $langs->trans('ConfirmCloneMo', $object->ref), 'confirm_clone', $formquestion, 'yes', 1);
	}

	// Confirmation of validation
	if ($action == 'validate') {
		// We check that object has a temporary ref
		$ref = substr($object->ref, 1, 4);
		if ($ref == 'PROV') {
			$object->fetch_product();
			$numref = $object->getNextNumRef($object->fk_product);
		} else {
			$numref = $object->ref;
		}

		$text = $langs->trans('ConfirmValidateMo', $numref);
		/*if (!empty($conf->notification->enabled))
		 {
		 require_once DOL_DOCUMENT_ROOT . '/core/class/notify.class.php';
		 $notify = new Notify($db);
		 $text .= '<br>';
		 $text .= $notify->confirmMessage('BOM_VALIDATE', $object->socid, $object);
		 }*/

		$formquestion = array();
		if (!empty($conf->mrp->enabled)) {
			$langs->load("mrp");
			require_once DOL_DOCUMENT_ROOT.'/product/class/html.formproduct.class.php';
			$formproduct = new FormProduct($db);
			$forcecombo = 0;
			if ($conf->browser->name == 'ie') {
				$forcecombo = 1; // There is a bug in IE10 that make combo inside popup crazy
			}
			$formquestion = array(
				// 'text' => $langs->trans("ConfirmClone"),
				// array('type' => 'checkbox', 'name' => 'clone_content', 'label' => $langs->trans("CloneMainAttributes"), 'value' => 1),
				// array('type' => 'checkbox', 'name' => 'update_prices', 'label' => $langs->trans("PuttingPricesUpToDate"), 'value' => 1),
			);
		}

		$formconfirm = $form->formconfirm($_SERVER["PHP_SELF"].'?id='.$object->id, $langs->trans('Validate'), $text, 'confirm_validate', $formquestion, 0, 1, 220);
	}

	// Call Hook formConfirm
	$parameters = array('formConfirm' => $formconfirm, 'lineid' => $lineid);
	$reshook = $hookmanager->executeHooks('formConfirm', $parameters, $object, $action); // Note that $action and $object may have been modified by hook
	if (empty($reshook)) {
		$formconfirm .= $hookmanager->resPrint;
	} elseif ($reshook > 0) {
		$formconfirm = $hookmanager->resPrint;
	}

	// Print form confirm
	print $formconfirm;


	// MO file
	// ------------------------------------------------------------
	$linkback = '<a href="'.DOL_URL_ROOT.'/mrp/mo_list.php?restore_lastsearch_values=1'.(!empty($socid) ? '&socid='.$socid : '').'">'.$langs->trans("BackToList").'</a>';

	$morehtmlref = '<div class="refidno">';
	/*
	// Ref bis
	$morehtmlref.=$form->editfieldkey("RefBis", 'ref_client', $object->ref_client, $object, $user->rights->mrp->creer, 'string', '', 0, 1);
	$morehtmlref.=$form->editfieldval("RefBis", 'ref_client', $object->ref_client, $object, $user->rights->mrp->creer, 'string', '', null, null, '', 1);*/
	// Thirdparty
	$morehtmlref .= $langs->trans('ThirdParty').' : '.(is_object($object->thirdparty) ? $object->thirdparty->getNomUrl(1) : '');
	// Project
	if (!empty($conf->project->enabled)) {
		$langs->load("projects");
		$morehtmlref .= '<br>'.$langs->trans('Project').' ';
		if ($permissiontoadd) {
			if ($action != 'classify') {
				$morehtmlref .= '<a class="editfielda" href="'.$_SERVER['PHP_SELF'].'?action=classify&token='.newToken().'&id='.$object->id.'">'.img_edit($langs->transnoentitiesnoconv('SetProject')).'</a> : ';
			}
			if ($action == 'classify') {
				//$morehtmlref.=$form->form_project($_SERVER['PHP_SELF'] . '?id=' . $object->id, $object->fk_soc, $object->fk_project, 'projectid', 0, 0, 1, 1);
				$morehtmlref .= '<form method="post" action="'.$_SERVER['PHP_SELF'].'?id='.$object->id.'">';
				$morehtmlref .= '<input type="hidden" name="action" value="classin">';
				$morehtmlref .= '<input type="hidden" name="token" value="'.newToken().'">';
				$morehtmlref .= $formproject->select_projects($object->fk_soc, $object->fk_project, 'projectid', 0, 0, 1, 0, 1, 0, 0, '', 1);
				$morehtmlref .= '<input type="submit" class="button valignmiddle" value="'.$langs->trans("Modify").'">';
				$morehtmlref .= '</form>';
			} else {
				$morehtmlref .= $form->form_project($_SERVER['PHP_SELF'].'?id='.$object->id, $object->fk_soc, $object->fk_project, 'none', 0, 0, 0, 1);
			}
		} else {
			if (!empty($object->fk_project)) {
				$proj = new Project($db);
				$proj->fetch($object->fk_project);
				$morehtmlref .= $proj->getNomUrl();
			} else {
				$morehtmlref .= '';
			}
		}
	}
	$morehtmlref .= '</div>';


	dol_banner_tab($object, 'ref', $linkback, 1, 'ref', 'ref', $morehtmlref);


	print '<div class="fichecenter">';
	print '<div class="fichehalfleft">';
	print '<div class="underbanner clearboth"></div>';
	print '<table class="border centpercent tableforfield">'."\n";

	// Common attributes
	$keyforbreak = 'fk_warehouse';
	unset($object->fields['fk_project']);
	unset($object->fields['fk_soc']);
	include DOL_DOCUMENT_ROOT.'/core/tpl/commonfields_view.tpl.php';

	// Other attributes
	include DOL_DOCUMENT_ROOT.'/core/tpl/extrafields_view.tpl.php';

	print '</table>';
	print '</div>';
	print '</div>';

	print '<div class="clearboth"></div>';

	print dol_get_fiche_end();


	if (!in_array($action, array('consumeorproduce', 'consumeandproduceall'))) {
		print '<div class="tabsAction">';

		$parameters = array();
		// Note that $action and $object may be modified by hook
		$reshook = $hookmanager->executeHooks('addMoreActionsButtons', $parameters, $object, $action);
		if (empty($reshook)) {
			// Validate
			if ($object->status == $object::STATUS_DRAFT) {
				if ($permissiontoadd) {
					if (empty($object->table_element_line) || (is_array($object->lines) && count($object->lines) > 0)) {
						print '<a class="butAction" href="'.$_SERVER['PHP_SELF'].'?id='.$object->id.'&action=validate&token='.$newToken.'">'.$langs->trans("Validate").'</a>';
					} else {
						$langs->load("errors");
						print '<a class="butActionRefused" href="" title="'.$langs->trans("ErrorAddAtLeastOneLineFirst").'">'.$langs->trans("Validate").'</a>';
					}
				}
			}

			// Consume or produce
			if ($object->status == Mo::STATUS_VALIDATED || $object->status == Mo::STATUS_INPROGRESS) {
				if ($permissiontoproduce) {
					print '<a class="butAction" href="'.$_SERVER["PHP_SELF"].'?id='.$object->id.'&action=consumeorproduce&token='.$newToken.'">'.$langs->trans('ConsumeOrProduce').'</a>';
				} else {
					print '<a class="butActionRefused classfortooltip" href="#" title="'.$langs->trans("NotEnoughPermissions").'">'.$langs->trans('ConsumeOrProduce').'</a>';
				}
			} elseif ($object->status == Mo::STATUS_DRAFT) {
				print '<a class="butActionRefused classfortooltip" href="#" title="'.$langs->trans("ValidateBefore").'">'.$langs->trans('ConsumeOrProduce').'</a>';
			}

			// ConsumeAndProduceAll
			if ($object->status == Mo::STATUS_VALIDATED || $object->status == Mo::STATUS_INPROGRESS) {
				if ($permissiontoproduce) {
					print '<a class="butAction" href="'.$_SERVER["PHP_SELF"].'?id='.$object->id.'&action=consumeandproduceall&token='.$newToken.'">'.$langs->trans('ConsumeAndProduceAll').'</a>';
				} else {
					print '<a class="butActionRefused classfortooltip" href="#" title="'.$langs->trans("NotEnoughPermissions").'">'.$langs->trans('ConsumeAndProduceAll').'</a>';
				}
			} elseif ($object->status == Mo::STATUS_DRAFT) {
				print '<a class="butActionRefused classfortooltip" href="#" title="'.$langs->trans("ValidateBefore").'">'.$langs->trans('ConsumeAndProduceAll').'</a>';
			}

			// Cancel - Reopen
			if ($permissiontoadd) {
				if ($object->status == $object::STATUS_VALIDATED || $object->status == $object::STATUS_INPROGRESS) {
					$arrayproduced = $object->fetchLinesLinked('produced', 0);
					$nbProduced = 0;
					foreach ($arrayproduced as $lineproduced) {
						$nbProduced += $lineproduced['qty'];
					}
					if ($nbProduced > 0) {	// If production has started, we can close it
						print '<a class="butAction" href="'.$_SERVER["PHP_SELF"].'?id='.$object->id.'&action=confirm_produced&confirm=yes&token='.$newToken.'">'.$langs->trans("Close").'</a>'."\n";
					} else {
						print '<a class="butActionRefused" href="#" title="'.$langs->trans("GoOnTabProductionToProduceFirst", $langs->transnoentitiesnoconv("Production")).'">'.$langs->trans("Close").'</a>'."\n";
					}

					print '<a class="butActionDelete" href="'.$_SERVER["PHP_SELF"].'?id='.$object->id.'&action=confirm_close&confirm=yes&token='.$newToken.'">'.$langs->trans("Cancel").'</a>'."\n";
				}

				if ($object->status == $object::STATUS_CANCELED) {
					print '<a class="butAction" href="'.$_SERVER["PHP_SELF"].'?id='.$object->id.'&action=confirm_reopen&confirm=yes&token='.$newToken.'">'.$langs->trans("Re-Open").'</a>'."\n";
				}

				if ($object->status == $object::STATUS_PRODUCED) {
					if ($permissiontoproduce) {
						print '<a class="butAction" href="'.$_SERVER["PHP_SELF"].'?id='.$object->id.'&action=confirm_reopen&token='.$newToken.'">'.$langs->trans('ReOpen').'</a>';
					} else {
						print '<a class="butActionRefused classfortooltip" href="#" title="'.$langs->trans("NotEnoughPermissions").'">'.$langs->trans('ReOpen').'</a>';
					}
				}
			}
		}

		print '</div>';
	}

	if (in_array($action, array('consumeorproduce', 'consumeandproduceall', 'addconsumeline', 'addconsumelineService', 'addproduceline'))) {
		print '<form method="POST" action="'.$_SERVER["PHP_SELF"].'">';
		print '<input type="hidden" name="token" value="'.newToken().'">';
		print '<input type="hidden" name="action" value="confirm_'.$action.'">';
		print '<input type="hidden" name="backtopage" value="'.$backtopage.'">';
		print '<input type="hidden" name="id" value="'.$id.'">';
		// Note: closing form is add end of page

		if (in_array($action, array('consumeorproduce', 'consumeandproduceall'))) {
			$defaultstockmovementlabel = GETPOST('inventorylabel', 'alphanohtml') ? GETPOST('inventorylabel', 'alphanohtml') : $langs->trans("ProductionForRef", $object->ref);
			$defaultstockmovementcode = GETPOST('inventorycode', 'alphanohtml') ? GETPOST('inventorycode', 'alphanohtml') : dol_print_date(dol_now(), 'dayhourlog');

			print '<div class="center'.(in_array($action, array('consumeorproduce', 'consumeandproduceall')) ? ' formconsumeproduce' : '').'">';
			print '<div class="opacitymedium hideonsmartphone paddingbottom">'.$langs->trans("ConfirmProductionDesc", $langs->transnoentitiesnoconv("Confirm")).'<br></div>';
			print '<span class="fieldrequired">'.$langs->trans("InventoryCode").':</span> <input type="text" class="minwidth200 maxwidth250" name="inventorycode" value="'.$defaultstockmovementcode.'"> &nbsp; ';
			print '<span class="clearbothonsmartphone"></span>';
			print $langs->trans("MovementLabel").': <input type="text" class="minwidth300" name="inventorylabel" value="'.$defaultstockmovementlabel.'"><br><br>';
			print '<input type="checkbox" id="autoclose" name="autoclose" value="1"'.(GETPOSTISSET('inventorylabel') ? (GETPOST('autoclose', 'alpha') ? ' checked="checked"' : '') : ' checked="checked"').'> <label for="autoclose">'.$langs->trans("AutoCloseMO").'</label><br>';
			print '<input type="submit" class="button" value="'.$langs->trans("Confirm").'" name="confirm">';
			print ' &nbsp; ';
			print '<input class="button button-cancel" type="submit" value="'.$langs->trans("Cancel").'" name="cancel">';
			print '<br><br>';
			print '</div>';

			print '<br>';
		}
	}


	/*
	 * Lines
	 */
	$collapse = 1;

	if (!empty($object->table_element_line)) {
		// Show object lines
		$object->fetchLines();

		$bomcost = 0;
		if ($object->fk_bom > 0) {
			$bom = new Bom($db);
			$res = $bom->fetch($object->fk_bom);
			if ($res > 0) {
				$bom->calculateCosts();
				$bomcost = $bom->unit_cost;
			}
		}

		// Lines to produce
		//---------------------------//
		print '<div>';
		print '<div class="clearboth"></div>';

		$nblinetoproduce = 0;
		if (is_array($object->lines) && !empty($object->lines)) {
			foreach ($object->lines as $line) {
				if ($line->role == 'toproduce') {
					$nblinetoproduce++;
				}
			}
		}

		$newcardbutton = '';
		$url = $_SERVER["PHP_SELF"].'?id='.$object->id.'&action=addproduceline&token='.newToken();
		$permissiontoaddaproductline = $object->status != $object::STATUS_PRODUCED && $object->status != $object::STATUS_CANCELED;
		$parameters = array('morecss'=>'reposition');
		if ($action != 'consumeorproduce' && $action != 'consumeandproduceall') {
			if ($nblinetoproduce == 0 || $object->mrptype == 1) {
				$newcardbutton = dolGetButtonTitle($langs->trans('AddNewProduceLines'), '', 'fa fa-plus-circle size15x', $url, '', $permissiontoaddaproductline, $parameters);
			}
		}

		print load_fiche_titre($langs->trans('Production'), $newcardbutton, '', 0, '', '');

		print '<div class="div-table-responsive-no-min">';
		print '<table id="tablelinestoproduce" class="noborder noshadow nobottom centpercent">';

		print '<tr class="liste_titre">';
		print '<td>'.$langs->trans("Product").'</td>';
		print '<td class="right">'.$langs->trans("Qty").'</td>';
		if ($permissiontoupdatecost) {
			if (empty($bomcost)) {
				print '<td class="right">'.$form->textwithpicto($langs->trans("UnitCost"), $langs->trans("AmountUsedToUpdateWAP")).'</td>';
			} else {
				print '<td class="right">'.$form->textwithpicto($langs->trans("ManufacturingPrice"), $langs->trans("AmountUsedToUpdateWAP")).'</td>';
			}
		}
		print '<td class="right">'.$langs->trans("QtyAlreadyProduced").'</td>';
		print '<td>';
		if ($collapse || in_array($action, array('consumeorproduce', 'consumeandproduceall'))) {
			print $langs->trans("Warehouse");
		}
		print '</td>';
		if (isModEnabled('productbatch')) {
			print '<td>';
			if ($collapse || in_array($action, array('consumeorproduce', 'consumeandproduceall'))) {
				print $langs->trans("Batch");

				// Split
				print '<td></td>';

				// Split All
				print '<td></td>';
			}
			print '</td>';
			print '<td></td>';
		}
		print '</tr>';

		if ($action == 'addproduceline') {
			print '<!-- Add line to produce -->'."\n";
			print '<tr class="liste_titre">';
			print '<td>';
			print $form->select_produits('', 'productidtoadd', '', 0, 0, -1, 2, '', 1, array(), 0, '1', 0, 'maxwidth300');
			print '</td>';
			// Qty
			print '<td class="right"><input type="text" name="qtytoadd" value="1" class="width50 right"></td>';
			// Cost price
			print '<td></td>';

			// Qty already produced
			print '<td colspan="2">';
			// Warehouse
			print '<input type="submit" class="button buttongen button-add" name="addproducelinebutton" value="'.$langs->trans("Add").'">';
			print '<input type="submit" class="button buttongen button-cancel" name="canceladdproducelinebutton" value="'.$langs->trans("Cancel").'">';
			print '</td>';
			// Lot - serial
			if (isModEnabled('productbatch')) {
				print '<td></td>';
			}
			// Action
			if ($permissiontodelete) {
				print '<td></td>';
			}
			print '</tr>';
		}

		if (!empty($object->lines)) {
			$nblinetoproduce = 0;
			foreach ($object->lines as $line) {
				if ($line->role == 'toproduce') {
					$nblinetoproduce++;
				}
			}

			$nblinetoproducecursor = 0;
			if (is_array($object->lines) && !empty($object->lines)) {
				foreach ($object->lines as $line) {
					if ($line->role == 'toproduce') {
						$i = 1;

						$nblinetoproducecursor++;

						$tmpproduct = new Product($db);
						$tmpproduct->fetch($line->fk_product);

						$arrayoflines = $object->fetchLinesLinked('produced', $line->id);
						$alreadyproduced = 0;
						if (is_array($arrayoflines) && !empty($arrayoflines)) {
							foreach ($arrayoflines as $line2) {
								$alreadyproduced += $line2['qty'];
							}
						}

						$suffix = '_'.$line->id;
						print '<!-- Line to dispatch '.$suffix.' -->'."\n";
						// hidden fields for js function
						print '<input id="qty_ordered'.$suffix.'" type="hidden" value="'.$line->qty.'">';
						print '<input id="qty_dispatched'.$suffix.'" type="hidden" value="'.$alreadyproduced.'">';

						print '<tr>';
						print '<td>'.$tmpproduct->getNomUrl(1);
						print '<br><span class="opacitymedium small">'.$tmpproduct->label.'</span>';
						print '</td>';
						print '<td class="right">'.$line->qty.'</td>';
						if ($permissiontoupdatecost) {
							// Defined $manufacturingcost
							$manufacturingcost = 0;
							if ($object->mrptype == 0) {	// If MO is a "Manufacture" type (and not "Disassemble"
								$manufacturingcost = $bomcost;
								if (empty($manufacturingcost)) {
									$manufacturingcost = price2num($tmpproduct->cost_price, 'MU');
								}
								if (empty($manufacturingcost)) {
									$manufacturingcost = price2num($tmpproduct->pmp, 'MU');
								}
							}

							print '<td class="right nowraponall">';
							if ($manufacturingcost) {
								print price($manufacturingcost);
							}
							print '</td>';
						}
						print '<td class="right nowraponall">';
						if ($alreadyproduced) {
							print '<script>';
							print 'jQuery(document).ready(function() {
								jQuery("#expandtoproduce'.$line->id.'").click(function() {
									console.log("Expand mrp_production line '.$line->id.'");
									jQuery(".expanddetailtoproduce'.$line->id.'").toggle();';
							if ($nblinetoproduce == $nblinetoproducecursor) {
								print 'if (jQuery("#tablelinestoproduce").hasClass("nobottom")) { jQuery("#tablelinestoproduce").removeClass("nobottom"); } else { jQuery("#tablelinestoproduce").addClass("nobottom"); }';
							}
							print '
								});
							});';
							print '</script>';
							if (empty($conf->use_javascript_ajax)) {
								print '<a href="'.$_SERVER["PHP_SELF"].'?collapse='.$collapse.','.$line->id.'">';
							}
							print img_picto($langs->trans("ShowDetails"), "chevron-down", 'id="expandtoproduce'.$line->id.'"');
							if (empty($conf->use_javascript_ajax)) {
								print '</a>';
							}
						}
						print ' '.$alreadyproduced;
						print '</td>';
						print '<td>'; // Warehouse
						print '</td>';
						if (isModEnabled('productbatch')) {
							print '<td></td>'; // Lot
						}

						if ($permissiontodelete && $line->origin_type == 'free') {
							$href = $_SERVER["PHP_SELF"];
							$href .= '?id='.$object->id;
							$href .= '&action=deleteline';
							$href .= '&lineid='.$line->id;
							print '<td class="center">';
							print '<a class="reposition" href="'.$href.'">';
							print img_picto($langs->trans('TooltipDeleteAndRevertStockMovement'), "delete");
							print '</a>';
							print '</td>';
						}
						print '</tr>';

						// Show detailed of already consumed with js code to collapse
						if (is_array($arrayoflines) && !empty($arrayoflines)) {
							foreach ($arrayoflines as $line2) {
								print '<tr class="expanddetailtoproduce' . $line->id . ' hideobject opacitylow">';
								print '<td>';
								$tmpstockmovement->id = $line2['fk_stock_movement'];
								print '<a href="' . DOL_URL_ROOT . '/product/stock/movement_list.php?search_ref=' . $tmpstockmovement->id . '">' . img_picto($langs->trans("StockMovement"), 'movement', 'class="paddingright"') . '</a>';
								print dol_print_date($line2['date'], 'dayhour', 'tzuserrel');
								print '</td>';
								// Qty
								print '<td></td>';
								// Cost price
								if ($permissiontoupdatecost) {
									print '<td></td>';
								}
								// Qty already produced
								print '<td class="right">' . $line2['qty'] . '</td>';
								print '<td class="tdoverflowmax150">';
								if ($line2['fk_warehouse'] > 0) {
									$result = $tmpwarehouse->fetch($line2['fk_warehouse']);
									if ($result > 0) {
										print $tmpwarehouse->getNomUrl(1);
									}
								}
								print '</td>';
								if (isModEnabled('productbatch')) {
									print '<td>';
									if ($line2['batch'] != '') {
										$tmpbatch->fetch(0, $line2['fk_product'], $line2['batch']);
										print $tmpbatch->getNomUrl(1);
									}
									print '</td>';
									print '<td></td>';

									// Split
									print '<td></td>';

									// Split All
									print '<td></td>';
								}
								print '</tr>';
							}
						}
						if (in_array($action, array('consumeorproduce', 'consumeandproduceall'))) {
							print '<!-- Enter line to produce -->'."\n";
							$maxQty = 1;
							print '<tr data-max-qty="'.$maxQty.'" name="batch_'.$line->id.'_'.$i.'">';
							print '<td><span class="opacitymedium">'.$langs->trans("ToProduce").'</span></td>';
							$preselected = (GETPOSTISSET('qtytoproduce-'.$line->id.'-'.$i) ? GETPOST('qtytoproduce-'.$line->id.'-'.$i, 'int') : max(0, $line->qty - $alreadyproduced));
							if ($action == 'consumeorproduce' && !GETPOSTISSET('qtytoproduce-'.$line->id.'-'.$i)) {
								$preselected = 0;
							}
							print '<td class="right"><input type="text" class="width50 right" id="qtytoproduce-'.$line->id.'-'.$i.'" name="qtytoproduce-'.$line->id.'-'.$i.'" value="'.$preselected.'"></td>';
							if ($permissiontoupdatecost) {
								// Defined $manufacturingcost
								$manufacturingcost = 0;
								if ($object->mrptype == 0) {	// If MO is a "Manufacture" type (and not "Disassemble"
									$manufacturingcost = $bomcost;
									if (empty($manufacturingcost)) {
										$manufacturingcost = price2num($tmpproduct->cost_price, 'MU');
									}
									if (empty($manufacturingcost)) {
										$manufacturingcost = price2num($tmpproduct->pmp, 'MU');
									}
								}

								if ($tmpproduct->type == Product::TYPE_PRODUCT || !empty($conf->global->STOCK_SUPPORTS_SERVICES)) {
									$preselected = (GETPOSTISSET('pricetoproduce-'.$line->id.'-'.$i) ? GETPOST('pricetoproduce-'.$line->id.'-'.$i, 'int') : ($manufacturingcost ? price($manufacturingcost) : ''));
									print '<td class="right"><input type="text" class="width50 right" name="pricetoproduce-'.$line->id.'-'.$i.'" value="'.$preselected.'"></td>';
								} else {
									print '<td><input type="hidden" class="width50 right" name="pricetoproduce-'.$line->id.'-'.$i.'" value="'.($manufacturingcost ? $manufacturingcost : '').'"></td>';
								}
							}
							print '<td></td>';
							print '<td>';
							if ($tmpproduct->type == Product::TYPE_PRODUCT || !empty($conf->global->STOCK_SUPPORTS_SERVICES)) {
								$preselected = (GETPOSTISSET('idwarehousetoproduce-'.$line->id.'-'.$i) ? GETPOST('idwarehousetoproduce-'.$line->id.'-'.$i, 'int') : ($object->fk_warehouse > 0 ? $object->fk_warehouse : 'ifone'));
								print $formproduct->selectWarehouses($preselected, 'idwarehousetoproduce-'.$line->id.'-'.$i, '', 1, 0, $line->fk_product, '', 1, 0, null, 'maxwidth200 csswarehouse_'.$line->id.'_'.$i);
							} else {
								print '<span class="opacitymedium">'.$langs->trans("NoStockChangeOnServices").'</span>';
							}
							print '</td>';
							if (isModEnabled('productbatch')) {
								print '<td>';
								if ($tmpproduct->status_batch) {
									$preselected = (GETPOSTISSET('batchtoproduce-'.$line->id.'-'.$i) ? GETPOST('batchtoproduce-'.$line->id.'-'.$i, 'int') : '');
									print '<input type="text" class="width50" name="batchtoproduce-'.$line->id.'-'.$i.'" value="'.$preselected.'">';
								}
								print '</td>';
								// Batch number in same column than the stock movement picto
								print '<td>';
								if ($tmpproduct->status_batch) {
									$type = 'batch';
									print '<td align="right" class="split">';
									print img_picto($langs->trans('AddStockLocationLine'), 'split.png', 'class="splitbutton" onClick="addDispatchLine('.$line->id.', \''.$type.'\', \'qtymissing\')"');
									print '</td>';

									print '<td align="right"  class="splitall">';
									if (($action == 'consumeorproduce' || $action == 'consumeandproduceall') && $tmpproduct->status_batch == 2) print img_picto($langs->trans('SplitAllQuantity'), 'split.png', 'class="splitbutton splitallbutton field-error-icon" onClick="addDispatchLine('.$line->id.', \'batch\', \'alltoproduce\')"'); //
									print '</td>';
								}
								print '</td>';
							}
							print '</tr>';
						}
					}
				}
			}
		}

		print '</table>';
		print '</div>';

		print '</div>';



		// Lines to consume
		//-----------------------------------//
		print '<div class="fichecenter">';
		print '<div>';
		print '<div class="clearboth"></div>';

		$url = $_SERVER["PHP_SELF"].'?id='.$object->id.'&action=addconsumeline&token='.newToken();
		$permissiontoaddaconsumeline = $object->status != $object::STATUS_PRODUCED && $object->status != $object::STATUS_CANCELED;
		$parameters = array('morecss'=>'reposition');

		$newcardbutton = '';
		if ($action != 'consumeorproduce' && $action != 'consumeandproduceall') {
			$newcardbutton = dolGetButtonTitle($langs->trans('AddNewConsumeLines'), '', 'fa fa-plus-circle size15x', $url, '', $permissiontoaddaconsumeline, $parameters);
		}

		print load_fiche_titre($langs->trans('Consumption'), $newcardbutton, '', 0, '', '', '');

		print '<div class="div-table-responsive-no-min">';
		print '<table class="noborder noshadow centpercent nobottom">';

		print '<tr class="liste_titre">';
		print '<td>'.$langs->trans("Product").'</td>';
		// Qty
		print '<td class="right">'.$langs->trans("Qty").'</td>';
		// Cost price
		if ($permissiontoupdatecost && !empty($conf->global->MRP_SHOW_COST_FOR_CONSUMPTION)) {
			print '<td class="right">'.$langs->trans("UnitCost").'</td>';
		}
		// Qty already consumed
		print '<td class="right">'.$langs->trans("QtyAlreadyConsumed").'</td>';
		// Warehouse
		print '<td>';
		if ($collapse || in_array($action, array('consumeorproduce', 'consumeandproduceall'))) {
			print $langs->trans("Warehouse");

			// Select warehouse to force it everywhere
			if (in_array($action, array('consumeorproduce', 'consumeandproduceall'))) {
				$listwarehouses = $tmpwarehouse->list_array(1);
				if (count($listwarehouses) > 1) {
					print '<br><span class="opacitymedium">' . $langs->trans("ForceTo") . '</span> ' . $form->selectarray('fk_default_warehouse', $listwarehouses, $fk_default_warehouse, 1, 0, 0, '', 0, 0, 0, '', 'minwidth100 maxwidth300', 1);
				} elseif (count($listwarehouses) == 1) {
					print '<br><span class="opacitymedium">' . $langs->trans("ForceTo") . '</span> ' . $form->selectarray('fk_default_warehouse', $listwarehouses, $fk_default_warehouse, 0, 0, 0, '', 0, 0, 0, '', 'minwidth100 maxwidth300', 1);
				}
			}
		}
		print '</td>';
		if (isModEnabled('stock')) {
			// Available
			print '<td align="right">';
			if ($collapse || in_array($action, array('consumeorproduce', 'consumeandproduceall'))) {
				print $langs->trans("Stock");
			}
			print '</td>';
		}
		// Lot - serial
		if (isModEnabled('productbatch')) {
			print '<td>';
			if ($collapse || in_array($action, array('consumeorproduce', 'consumeandproduceall'))) {
				print $langs->trans("Batch");
			}
			print '</td>';
		}
		// Action
		if ($permissiontodelete) {
			print '<td></td>';
		}

		// Split
		print '<td></td>';

		// SplitAll
		print '<td></td>';

		print '</tr>';

		if ($action == 'addconsumeline') {
			print '<!-- Add line to consume -->'."\n";
			print '<tr class="liste_titre">';
			print '<td>';
			$filterProduct = $isStockServiceHandling ? '' : 0;
			print $form->select_produits('', 'productidtoadd', $filterProduct, 0, 0, -1, 2, '', 1, array(), 0, '1', 0, 'maxwidth300');
			print '</td>';
			// Qty
			print '<td class="right"><input type="text" name="qtytoadd" value="1" class="width50 right"></td>';
			// Cost price
			if ($permissiontoupdatecost && !empty($conf->global->MRP_SHOW_COST_FOR_CONSUMPTION)) {
				print '<td></td>';
			}
			// Qty already consumed
			print '<td colspan="4">';
			// Warehouse
			print '<input type="submit" class="button buttongen button-add" name="addconsumelinebutton" value="'.$langs->trans("Add").'">';
			print '<input type="submit" class="button buttongen button-cancel" name="canceladdconsumelinebutton" value="'.$langs->trans("Cancel").'">';
			print '</td>';
			if (isModEnabled('stock')) {
				print '<td></td>';
			}
			// Lot - serial
			if (isModEnabled('productbatch')) {
				print '<td></td>';
			}
			// Action
			if ($permissiontodelete) {
				print '<td></td>';
			}
			print '</tr>';
		}

		// Lines to consume

		if (!empty($object->lines)) {
			$nblinetoconsume = 0;
			foreach ($object->lines as $line) {
				$tmpprod = new Product($db);
				$tmpprod->fetch($line->fk_product);
				if (!$isStockServiceHandling) {
					if ($line->role == 'toconsume' && $tmpprod->isProduct()) {
						$nblinetoconsume++;
					}
				} else {
					if ($line->role == 'toconsume') {
						$nblinetoconsume++;
					}
				}
			}

			$nblinetoconsumecursor = 0;
			foreach ($object->lines as $line) {
				if ($line->role == 'toconsume') {
					$nblinetoconsumecursor++;

					$tmpproduct = new Product($db);
					$tmpproduct->fetch($line->fk_product);
					// we don't want to split product and service in separate table if handling service stock desabled
					$traitment = $isStockServiceHandling ? 1 : ($tmpproduct->isProduct() ? 1 : 0);
					if ($traitment) {
						$linecost = price2num($tmpproduct->pmp, 'MT');

						if ($object->qty > 0) {
							// add free consume line cost to bomcost
							$costprice = price2num((!empty($tmpproduct->cost_price)) ? $tmpproduct->cost_price : $tmpproduct->pmp);
							if (empty($costprice)) {
								require_once DOL_DOCUMENT_ROOT.'/fourn/class/fournisseur.product.class.php';
								$productFournisseur = new ProductFournisseur($db);
								if ($productFournisseur->find_min_price_product_fournisseur($line->fk_product) > 0) {
									$costprice = $productFournisseur->fourn_unitprice;
								} else {
									$costprice = 0;
								}
							}
							$linecost = price2num(($line->qty * $costprice) / $object->qty, 'MT');
							$bomcost += $linecost;
						}

						$bomcost = price2num($bomcost, 'MU');

						$arrayoflines = $object->fetchLinesLinked('consumed', $line->id);
						$alreadyconsumed = 0;
						if (is_array($arrayoflines) && !empty($arrayoflines)) {
							foreach ($arrayoflines as $line2) {
								$alreadyconsumed += $line2['qty'];
							}
						}
						$suffix = '_'.$line->id;
						print '<!-- Line to dispatch '.$suffix.' -->'."\n";
						// hidden fields for js function
						print '<input id="qty_ordered'.$suffix.'" type="hidden" value="'.$line->qty.'">';
						print '<input id="qty_dispatched'.$suffix.'" type="hidden" value="'.$alreadyconsumed.'">';

						print '<tr data-line-id="'.$line->id.'">';
						// Product
						print '<td>'.$tmpproduct->getNomUrl(1);
						print '<br><span class="opacitymedium small">'.$tmpproduct->label.'</span>';
						print '</td>';
						// Qty
						print '<td class="right nowraponall">';
						$help = '';
						if ($line->qty_frozen) {
							$help .= ($help ? '<br>' : '').'<strong>'.$langs->trans("QuantityFrozen").'</strong>: '.yn(1).' ('.$langs->trans("QuantityConsumedInvariable").')';
						}
						if ($line->disable_stock_change) {
							$help .= ($help ? '<br>' : '').'<strong>'.$langs->trans("DisableStockChange").'</strong>: '.yn(1).' ('.(($tmpproduct->type == Product::TYPE_SERVICE && empty($conf->global->STOCK_SUPPORTS_SERVICES)) ? $langs->trans("NoStockChangeOnServices") : $langs->trans("DisableStockChangeHelp")).')';
						}
						if ($help) {
							print $form->textwithpicto($line->qty, $help, -1);
						} else {
							print price2num($line->qty, 'MS');
						}
						print '</td>';
						// Cost price
						if ($permissiontoupdatecost && !empty($conf->global->MRP_SHOW_COST_FOR_CONSUMPTION)) {
							print '<td class="right nowraponall">';
							print price($linecost);
							print '</td>';
						}
						// Already consumed
						print '<td class="right">';
						if ($alreadyconsumed) {
							print '<script>';
							print 'jQuery(document).ready(function() {
									jQuery("#expandtoproduce'.$line->id.'").click(function() {
										console.log("Expand mrp_production line '.$line->id.'");
										jQuery(".expanddetail'.$line->id.'").toggle();';
							if ($nblinetoconsume == $nblinetoconsumecursor) {	// If it is the last line
								print 'if (jQuery("#tablelines").hasClass("nobottom")) { jQuery("#tablelines").removeClass("nobottom"); } else { jQuery("#tablelines").addClass("nobottom"); }';
							}
							print '
									});
								});';
							print '</script>';
							if (empty($conf->use_javascript_ajax)) {
								print '<a href="'.$_SERVER["PHP_SELF"].'?collapse='.$collapse.','.$line->id.'">';
							}
							print img_picto($langs->trans("ShowDetails"), "chevron-down", 'id="expandtoproduce'.$line->id.'"');
							if (empty($conf->use_javascript_ajax)) {
								print '</a>';
							}
						} else {
							if ($nblinetoconsume == $nblinetoconsumecursor) {	// If it is the last line
								print '<script>jQuery("#tablelines").removeClass("nobottom");</script>';
							}
						}
						print ' '.price2num($alreadyconsumed, 'MS');
						print '</td>';
						// Warehouse
						print '<td>';
						print '</td>';
						// Stock
						if (isModEnabled('stock')) {
							print '<td class="nowraponall right">';
							if ($tmpproduct->stock_reel < ($line->qty - $alreadyconsumed)) {
								print img_warning($langs->trans('StockTooLow')).' ';
							}
							print price2num($tmpproduct->stock_reel, 'MS'); // Available
							print '</td>';
						}
						// Lot
						if (isModEnabled('productbatch')) {
							if ($conf->productbatch->enabled) {
								print '<td></td>';
							}
						}
						// Action delete line
						if ($permissiontodelete) {
							$href = $_SERVER["PHP_SELF"].'?id='.((int) $object->id).'&action=deleteline&token='.newToken().'&lineid='.((int) $line->id);
							print '<td class="center">';
							print '<a class="reposition" href="'.$href.'">';
							print img_picto($langs->trans('TooltipDeleteAndRevertStockMovement'), 'delete');
							print '</a>';
							print '</td>';
						}

						// Split
						print '<td></td>';

						// Split All
						print '<td></td>';

						print '</tr>';

						// Show detailed of already consumed with js code to collapse
						if (is_array($arrayoflines) && !empty($arrayoflines)) {
							foreach ($arrayoflines as $line2) {
								print '<tr class="expanddetail'.$line->id.' hideobject opacitylow">';

								// Date
								print '<td>';
								$tmpstockmovement->id = $line2['fk_stock_movement'];
								print '<a href="'.DOL_URL_ROOT.'/product/stock/movement_list.php?search_ref='.$tmpstockmovement->id.'">'.img_picto($langs->trans("StockMovement"), 'movement', 'class="paddingright"').'</a>';
								print dol_print_date($line2['date'], 'dayhour', 'tzuserrel');
								print '</td>';

<<<<<<< HEAD
								// Already consumed
								print '<td></td>';
=======
						// input hidden with fk_product of line
						print '<input type="hidden" name="product-'.$line->id.'-'.$i.'" value="'.$line->fk_product.'">';

						// Qty
						print '<td class="right"><input type="text" class="width50 right" id="qtytoconsume-'.$line->id.'-'.$i.'" name="qty-'.$line->id.'-'.$i.'" value="'.$preselected.'" '.$disable.'></td>';
>>>>>>> 62233f27

								// Qty
								print '<td class="right">'.$line2['qty'].'</td>';

								// Cost price
								if ($permissiontoupdatecost && !empty($conf->global->MRP_SHOW_COST_FOR_CONSUMPTION)) {
									print '<td></td>';
								}

								// Warehouse
								print '<td class="tdoverflowmax150">';
								if ($line2['fk_warehouse'] > 0) {
									$result = $tmpwarehouse->fetch($line2['fk_warehouse']);
									if ($result > 0) {
										print $tmpwarehouse->getNomUrl(1);
									}
								}
								print '</td>';

								// Stock
								if (isModEnabled('stock')) {
									print '<td></td>';
								}

								// Lot Batch
								if (isModEnabled('productbatch')) {
									print '<td>';
									if ($line2['batch'] != '') {
										$tmpbatch->fetch(0, $line2['fk_product'], $line2['batch']);
										print $tmpbatch->getNomUrl(1);
									}
									print '</td>';
								}

								// Action delete line
								if ($permissiontodelete) {
									$href = $_SERVER["PHP_SELF"].'?id='.((int) $object->id).'&action=deleteline&token='.newToken().'&lineid='.((int) $line->id).'&fk_movement='.((int) $line2['fk_stock_movement']);
									print '<td class="center">';
									print '<a class="reposition" href="'.$href.'">';
									print img_picto($langs->trans('TooltipDeleteAndRevertStockMovement'), 'delete');
									print '</a>';
									print '</td>';
								}

								print '</tr>';
							}
						}
						if (in_array($action, array('consumeorproduce', 'consumeandproduceall'))) {
							$i = 1;
							print '<!-- Enter line to consume -->'."\n";
							$maxQty = 1;
							print '<tr data-max-qty="'.$maxQty.'" name="batch_'.$line->id.'_'.$i.'">';
							// Ref
							print '<td><span class="opacitymedium">'.$langs->trans("ToConsume").'</span></td>';
								$preselected = (GETPOSTISSET('qty-'.$line->id.'-'.$i, 'int') ? GETPOST('qty-'.$line->id.'-'.$i, 'int') : max(0, $line->qty - $alreadyconsumed));
							if ($action == 'consumeorproduce' && !GETPOSTISSET('qty-'.$line->id.'-'.$i)) {
								$preselected = 0;
							}

							$disable = '';
							if (!empty($conf->global->MRP_NEVER_CONSUME_MORE_THAN_EXPECTED) && ($line->qty - $alreadyconsumed) <= 0) {
								$disable = 'disabled';
							}

							print '<input type="hidden" name="product-'.$line->id.'-'.$i.'" value="'.$line->fk_product.'">';

							// Qty
							print '<td class="right"><input type="text" class="width50 right" id="qtytoconsume-'.$line->id.'-'.$i.'" name="qty-'.$line->id.'-'.$i.'" value="'.$preselected.'" '.$disable.'></td>';

							// Cost
							if ($permissiontoupdatecost && !empty($conf->global->MRP_SHOW_COST_FOR_CONSUMPTION)) {
								print '<td></td>';
							}

							// Already consumed
							print '<td></td>';

							// Warehouse
							print '<td>';
<<<<<<< HEAD
							if ($tmpproduct->type == Product::TYPE_PRODUCT || !empty($conf->global->STOCK_SUPPORTS_SERVICES)) {
								if (empty($line->disable_stock_change)) {
										$preselected = (GETPOSTISSET('idwarehouse-'.$line->id.'-'.$i) ? GETPOST('idwarehouse-'.$line->id.'-'.$i, 'int') : ($tmpproduct->fk_default_warehouse > 0 ? $tmpproduct->fk_default_warehouse : 'ifone'));
									print $formproduct->selectWarehouses($preselected, 'idwarehouse-'.$line->id.'-'.$i, '', 1, 0, $line->fk_product, '', 1, 0, null, 'maxwidth200 csswarehouse_'.$line->id.'_'.$i);
								} else {
									print '<span class="opacitymedium">'.$langs->trans("DisableStockChange").'</span>';
								}
							} else {
								print '<span class="opacitymedium">'.$langs->trans("NoStockChangeOnServices").'</span>';
=======
							if ($tmpproduct->status_batch) {
								$preselected = (GETPOSTISSET('batch-'.$line->id.'-'.$i) ? GETPOST('batch-'.$line->id.'-'.$i) : '');
								print '<input type="text" class="width50" name="batch-'.$line->id.'-'.$i.'" value="'.$preselected.'" list="batch-'.$line->id.'-'.$i.'">';
								print $formproduct->selectLotDataList('batch-'.$line->id.'-'.$i, 0, $line->fk_product, '', '');

								$type = 'batch';
								print '<td align="right" class="split">';
								print ' '.img_picto($langs->trans('AddStockLocationLine'), 'split.png', 'class="splitbutton" onClick="addDispatchLine('.((int) $line->id).', \''.dol_escape_js($type).'\', \'qtymissingconsume\')"');
								print '</td>';
								print '<td align="right" class="splitall">';
								if (($action == 'consumeorproduce' || $action == 'consumeandproduceall') && $tmpproduct->status_batch == 2) print img_picto($langs->trans('SplitAllQuantity'), 'split.png', 'class="splitbutton splitallbutton field-error-icon" data-max-qty="1" onClick="addDispatchLine('.$line->id.', \'batch\', \'allmissingconsume\')"');
								print '</td>';
>>>>>>> 62233f27
							}
							print '</td>';

							// Stock
							if (isModEnabled('stock')) {
								print '<td></td>';
							}

							// Lot / Batch
							if (isModEnabled('productbatch')) {
								print '<td>';
								if ($tmpproduct->status_batch) {
										$preselected = (GETPOSTISSET('batch-'.$line->id.'-'.$i) ? GETPOST('batch-'.$line->id.'-'.$i, 'int') : '');
									print '<input type="text" class="width50" name="batch-'.$line->id.'-'.$i.'" value="'.$preselected.'" list="batch-'.$line->id.'-'.$i.'">';
									print $formproduct->selectLotDataList('batch-'.$line->id.'-'.$i, 0, $line->fk_product, '', '');

									$type = 'batch';
									print '<td align="right" class="split">';
									print ' '.img_picto($langs->trans('AddStockLocationLine'), 'split.png', 'class="splitbutton" onClick="addDispatchLine('.((int) $line->id).', \''.dol_escape_js($type).'\', \'qtymissingconsume\')"');
									print '</td>';
									print '<td align="right" class="splitall">';
									if (($action == 'consumeorproduce' || $action == 'consumeandproduceall')) print img_picto($langs->trans('SplitAllQuantity'), 'split.png', 'class="splitbutton splitallbutton field-error-icon" data-max-qty="1" onClick="addDispatchLine('.$line->id.', \'batch\', \'allmissingconsume\')"');
									print '</td>';
								}
								print '</td>';
							}

							// Action delete line
							if ($permissiontodelete) {
								print '<td></td>';
							}

							print '</tr>';
						}
					} //traitement
				}
			}
		}

		print '</table>';
		print '</div>';

		// default warehouse processing
		print '<script type="text/javascript">
			$(document).ready(function () {
				$("select[name=fk_default_warehouse]").change(function() {
                    var fk_default_warehouse = $("option:selected", this).val();
					$("select[name^=idwarehouse-]").val(fk_default_warehouse).change();
                });
			});
		</script>';
		print '</div>';
		//------------------------------------//


		//-SERVICE TO CONSUME --------------------------------------------------------------------------------------------------
		if (!$isStockServiceHandling) {
			// TITLE TO TEMPS CONSOMMÉS STARTING TABLE
			$url = $_SERVER["PHP_SELF"].'?id='.$object->id.'&action=addconsumelineService&token='.newToken();
			$permissiontoaddaconsumeline = $object->status != $object::STATUS_PRODUCED && $object->status != $object::STATUS_CANCELED;
			$parameters = array('morecss'=>'reposition');

			$newcardbutton = '';
			if ($action != 'consumeorproduce' && $action != 'consumeandproduceall') {
				$newcardbutton = dolGetButtonTitle($langs->trans('AddNewConsumeLinesService'), '', 'fa fa-plus-circle size15x', $url, '', $permissiontoaddaconsumeline, $parameters);
			}

			print load_fiche_titre($langs->trans('TimeToConsume'), $newcardbutton, '', 0, '', '', '');

			print '<div class="div-table-responsive-no-min">';
			print '<table class="noborder noshadow centpercent nobottom">';

			print '<tr class="liste_titre">';
			print '<td>'.$langs->trans("Service").'</td>';
			// expected workload
			print '<td class="right">'.$langs->trans("expectedworkload").'</td>';

			// consumed times
			print '<td class="right">'.$langs->trans("consumedTimes").'</td>';

			// --
			print '<td class="right" colspan="3"></td>';

			// Action
			if ($permissiontodelete) {
				print '<td></td>';
			}
			print '</tr>';

			// Action FORM addconsumelineService
			if ($action == 'addconsumelineService') { //@todo change action name
				print '<!-- Add line to consume -->'."\n";
				print '<tr class="liste_titre">';
				print '<td>';
				print $form->select_produits('', 'productidtoadd', '1', 0, 0, -1, 2, '', 1, array(), 0, '1', 0, 'maxwidth300');
				print '</td>';

				// Qty
				print '<td class="right">';
				print $form->select_duration('timespent_duration_expected_workload-', 0);
				print '</td>';

				// Qty already consumed
				print '<td colspan="4">';

				print '<input type="submit" class="button buttongen button-add" name="addconsumelineServicebutton" value="'.$langs->trans("Add").'">';
				print '<input type="submit" class="button buttongen button-cancel" name="canceladdconsumelineServicebutton" value="'.$langs->trans("Cancel").'">';
				print '</td>';

				// Action
				if ($permissiontodelete) {
					print '<td></td>';
				}
				print '</tr>';
			}

			// Lines to consume
			if (!empty($object->lines)) {
				$nblinetoconsume = 0;
				foreach ($object->lines as $line) {
					$tmpprod = new Product($db);
					$tmpprod->fetch($line->fk_product);
					if ($line->role == 'toconsume' && $tmpproduct->isService()) {
						$nblinetoconsume++;
					}
				}
				$nblinetoconsumecursor = 0;

				foreach ($object->lines as $line) {
					if ($line->role == 'toconsume') {
						$nblinetoconsumecursor++;
						$tmpproduct = new Product($db);
						$tmpproduct->fetch($line->fk_product);
						if ($tmpproduct->isService()) {
							$linecost = price2num($tmpproduct->pmp, 'MT');

							$arrayoflines = $object->fetchLinesLinked('consumed', $line->id);
							$alreadyconsumed = 0;
							if (is_array($arrayoflines) && !empty($arrayoflines)) {
								foreach ($arrayoflines as $line2) {
									$alreadyconsumed += $line2['qty'];
								}
							}
							$suffix = '_' . $line->id;
							print '<!-- Line to dispatch ' . $suffix . ' -->' . "\n";
							// hidden fields for js function
							print '<input id="qty_ordered' . $suffix . '" type="hidden" value="' . $line->qty . '">';
							//$qty rempalcé par time
							// Duration - Time spent
							print '<input id="qty_dispatched' . $suffix . '" type="hidden" value="' . $alreadyconsumed . '">';
							print '<tr>';
							// Product
							print '<td>' . $tmpproduct->getNomUrl(1);
							print '<br><span class="opacitymedium small">' . $tmpproduct->label . '</span>';
							print '</td>';
							// Qty  ExpectedWorkload
							print '<td class="right nowraponall">';
							$help = '';
							if ($help) {
								print $form->textwithpicto($line->qty, $help, -1);
							} else {
								print convertSecondToTime($line->qty, 'allhourmin');
							}
							print '</td>';
							// consumedTimes
							if ($permissiontoupdatecost && !empty($conf->global->MRP_SHOW_COST_FOR_CONSUMPTION)) {
								print '<td class="right nowraponall1">';
								print price($linecost);
								print '</td>';
							}
							// Already consumed (consumedTimes)
							print '<td class="right">';
							if ($alreadyconsumed) {
								print '<script>';
								print 'jQuery(document).ready(function() {
								jQuery("#expandtoproduce' . $line->id . '").click(function() {
									console.log("Expand mrp_production line ' . $line->id . '");
									jQuery(".expanddetail' . $line->id . '").toggle();';
								if ($nblinetoconsume == $nblinetoconsumecursor) {    // If it is the last line
									print 'if (jQuery("#tablelines").hasClass("nobottom")) { jQuery("#tablelines").removeClass("nobottom"); } else { jQuery("#tablelines").addClass("nobottom"); }';
								}
								print '});});';
								print '</script>';

								if (empty($conf->use_javascript_ajax)) {
									print '<a href="' . $_SERVER["PHP_SELF"] . '?collapse=' . $collapse . ',' . $line->id . '">';
								}
								print img_picto($langs->trans("ShowDetails"), "chevron-down", 'id="expandtoproduce' . $line->id . '"');
								if (empty($conf->use_javascript_ajax)) {
									print '</a>';
								}
							} else {
								if ($nblinetoconsume == $nblinetoconsumecursor) {    // If it is the last line
									print '<script>jQuery("#tablelines").removeClass("nobottom");</script>';
								}
							}
							print ' ' . convertSecondToTime($alreadyconsumed, 'allhourmin');  //price2num($alreadyconsumed, 'MS');
							print '</td>';
							// ---
							print '<td class="right t" colspan="3"></td>';
							//print '<td class="right"></td>';
							// Action delete line
							if ($permissiontodelete) {
								$href = $_SERVER["PHP_SELF"] . '?id=' . ((int) $object->id) . '&action=deleteline&token=' . newToken() . '&lineid=' . ((int) $line->id);
								print '<td class="center">';
								print '<a class="reposition" href="' . $href . '">';
								print img_picto($langs->trans('TooltipDeleteService'), 'delete');
								print '</a>';
								print '</td>';
							}
							print '</tr>';
							// Show detailed of already consumed with js code to collapse
							$arrayoflines = $object->fetchLinesLinked('consumed', $line->id);
							if (is_array($arrayoflines) && count($arrayoflines) >  0) {
								foreach ($arrayoflines as $line2) {
									print '<tr class="expanddetail' . $line->id . ' hideobject opacitylow">';
									// Date
									print '<td>';
									print dol_print_date($line2['date'], 'dayhour', 'tzuserrel');
									print '</td>';
									// Already consumed
									print '<td></td>';
									// Qty
									print '<td class="right">' . convertSecondToTime($line2['qty']) . '</td>';
									// Cost price
									if ($permissiontoupdatecost && !empty($conf->global->MRP_SHOW_COST_FOR_CONSUMPTION)) {
										print '<td></td>';
									}
									print '<td colspan="3"></td>';
									// Action delete line
									if ($permissiontodelete) {
										$href = $_SERVER["PHP_SELF"] . '?id=' . ((int) $object->id) . '&action=deleteline&token=' . newToken() . '&lineid=' . ((int) $line2['rowid']);
										print '<td class="center">';
										print '<a class="reposition" href="' . $href . '">';
										print img_picto($langs->trans('TooltipDeleteAndRevertTimeSpent'), 'delete');
										print '</a>';
										print '</td>';
									}
									print '</tr>';
								}
							}
							if (in_array($action, array('consumeorproduce', 'consumeandproduceall'))) {
								$i = 1;
								print '<!-- Enter line to consume -->' . "\n";
								print '<tr name="batch_' . $line->id . '_' . $i . '">';
								// Ref
								print '<td><span class="opacitymedium">' . $langs->trans("ToConsume") . '</span></td>';
								$preselected = (GETPOSTISSET('qty-' . $line->id . '-' . $i) ? GETPOST('qty-' . $line->id . '-' . $i, 'int') : max(0, $line->qty - $alreadyconsumed));
								if ($action == 'consumeorproduce' && !GETPOSTISSET('qty-' . $line->id . '-' . $i)) {
									$preselected = 0;
								}
								$disable = '';
								if (!empty($conf->global->MRP_NEVER_CONSUME_MORE_THAN_EXPECTED) && ($line->qty - $alreadyconsumed) <= 0) {
									$disable = 'disabled';
								}
								print '<td class="right">';
								if (GETPOSTISSET('timespent_duration-'. $line->id . '-' . $i .'-hour') || GETPOSTISSET('timespent_duration-'.$line->id . '-' . $i.'-min')) {
									$hour = empty(GETPOST('timespent_duration-'. $line->id . '-' . $i .'-hour', "int")) ? 0 : GETPOST('timespent_duration-'. $line->id . '-' . $i .'-hour',  "int");
									$min =  empty(GETPOST('timespent_duration-'.$line->id . '-' . $i.'-min', "int")) ? 0 : GETPOST('timespent_duration-'.$line->id . '-' . $i.'-min', "int");
									$durationtouse = convertTime2Seconds($hour, $min);

								}
								// consumeandproduceall : we want to calculate the maximum time remaining with regard to the time already consumed
								if ($action == 'consumeandproduceall') {
									$durationtouse =  $line->qty - $alreadyconsumed;
								}
								print $form->select_duration('timespent_duration-'.$line->id . '-' . $i.'-', $durationtouse, 0, 'text');
								print '</td>';
								print '<td><span class="opacitymedium">' . $langs->trans("NoStockChangeOnServices") . '</span></td>';
								print '<td colspan="3"></td>';
								// Action delete line
								if ($permissiontodelete) {
									print '<td></td>';
								}
								print '</tr>';
							}
						} // if SERVICE
					} // if toconsume
				}
			}
			print '</table>';
		}
		//--------------------------------------END-------------------------------------------------------------


		print '</div>';
	}

	if (in_array($action, array('consumeorproduce', 'consumeandproduceall', 'addconsumeline'))) {
		print "</form>\n";
	}

	?>

	<script  type="text/javascript" language="javascript">

			$(document).ready(function() {
				//Consumption : When a warehouse is selected, only the lot/serial numbers that are available in it are offered
				updateselectbatchbywarehouse();
				//Consumption : When a lot/serial number is selected and it is only available in one warehouse, the warehouse is automatically selected
				updateselectwarehousebybatch();
			});

			function updateselectbatchbywarehouse() {
				var element = $("select[name*='idwarehouse']");

				element.change(function () {

					var selectwarehouse = $(this);

					var selectbatch_name = selectwarehouse.attr('name').replace('idwarehouse', 'batch');
					var selectbatch = $("datalist[id*='" + selectbatch_name + "']");
					var selectedbatch = selectbatch.val();

					var product_element_name = selectwarehouse.attr('name').replace('idwarehouse', 'product');

					$.ajax({
						type: "POST",
						url: "<?php echo DOL_URL_ROOT . '/mrp/ajax/interface.php'; ?>",
						data: {
							action: "updateselectbatchbywarehouse",
							permissiontoproduce: <?php echo $permissiontoproduce ?>,
							warehouse_id: $(this).val(),
							product_id: $("input[name='" + product_element_name + "']").val()
						}
					}).done(function (data) {

						selectbatch.empty();

						var data = JSON.parse(data);

						selectbatch.append($('<option>', {
							value: '',
						}));

						$.each(data, function (key, value) {

							if(selectwarehouse.val() == -1) {
								var label = " (<?php echo $langs->trans('Stock total') ?> : " + value + ")";
							} else {
								var label =  " (<?php echo $langs->trans('Stock') ?> : " + value + ")";
							}

							if(key === selectedbatch) {
								var option ='<option value="'+key+'" selected>'+ label +'</option>';
							} else {
								var option ='<option value="'+key+'">'+ label +'</option>';
							}

							selectbatch.append(option);
						});
					});
				});
			}

			function updateselectwarehousebybatch() {

				$(document).on('change', 'input[name*=batch]', function(){

					var selectbatch = $(this);

					var selectwarehouse_name = selectbatch.attr('name').replace('batch', 'idwarehouse');
					var selectwarehouse = $("select[name*='" + selectwarehouse_name + "']");
					var selectedwarehouse = selectwarehouse.val();

					if(selectedwarehouse != -1){
						return;
					}

					var product_element_name = selectbatch.attr('name').replace('batch', 'product');

					$.ajax({
						type: "POST",
						url: "<?php echo DOL_URL_ROOT . '/mrp/ajax/interface.php'; ?>",
						data: {
							action: "updateselectwarehousebybatch",
							permissiontoproduce: <?php echo $permissiontoproduce ?>,
							batch: $(this).val(),
							product_id: $("input[name='" + product_element_name + "']").val()
						}
					}).done(function (data) {

						var data = JSON.parse(data);

						if(data != 0){
							selectwarehouse.val(data).change();
						}
					});
				});
			}

		</script>

	<?php
}
// End of page
llxFooter();
$db->close();
<|MERGE_RESOLUTION|>--- conflicted
+++ resolved
@@ -1338,16 +1338,11 @@
 								print dol_print_date($line2['date'], 'dayhour', 'tzuserrel');
 								print '</td>';
 
-<<<<<<< HEAD
+
 								// Already consumed
 								print '<td></td>';
-=======
-						// input hidden with fk_product of line
-						print '<input type="hidden" name="product-'.$line->id.'-'.$i.'" value="'.$line->fk_product.'">';
-
-						// Qty
-						print '<td class="right"><input type="text" class="width50 right" id="qtytoconsume-'.$line->id.'-'.$i.'" name="qty-'.$line->id.'-'.$i.'" value="'.$preselected.'" '.$disable.'></td>';
->>>>>>> 62233f27
+ '<td class="right"><input type="text" class="width50 right" id="qtytoconsume-'.$line->id.'-'.$i.'" name="qty-'.$line->id.'-'.$i.'" value="'.$preselected.'" '.$disable.'></td>';
+
 
 								// Qty
 								print '<td class="right">'.$line2['qty'].'</td>';
@@ -1427,7 +1422,7 @@
 
 							// Warehouse
 							print '<td>';
-<<<<<<< HEAD
+
 							if ($tmpproduct->type == Product::TYPE_PRODUCT || !empty($conf->global->STOCK_SUPPORTS_SERVICES)) {
 								if (empty($line->disable_stock_change)) {
 										$preselected = (GETPOSTISSET('idwarehouse-'.$line->id.'-'.$i) ? GETPOST('idwarehouse-'.$line->id.'-'.$i, 'int') : ($tmpproduct->fk_default_warehouse > 0 ? $tmpproduct->fk_default_warehouse : 'ifone'));
@@ -1437,20 +1432,7 @@
 								}
 							} else {
 								print '<span class="opacitymedium">'.$langs->trans("NoStockChangeOnServices").'</span>';
-=======
-							if ($tmpproduct->status_batch) {
-								$preselected = (GETPOSTISSET('batch-'.$line->id.'-'.$i) ? GETPOST('batch-'.$line->id.'-'.$i) : '');
-								print '<input type="text" class="width50" name="batch-'.$line->id.'-'.$i.'" value="'.$preselected.'" list="batch-'.$line->id.'-'.$i.'">';
-								print $formproduct->selectLotDataList('batch-'.$line->id.'-'.$i, 0, $line->fk_product, '', '');
-
-								$type = 'batch';
-								print '<td align="right" class="split">';
-								print ' '.img_picto($langs->trans('AddStockLocationLine'), 'split.png', 'class="splitbutton" onClick="addDispatchLine('.((int) $line->id).', \''.dol_escape_js($type).'\', \'qtymissingconsume\')"');
-								print '</td>';
-								print '<td align="right" class="splitall">';
-								if (($action == 'consumeorproduce' || $action == 'consumeandproduceall') && $tmpproduct->status_batch == 2) print img_picto($langs->trans('SplitAllQuantity'), 'split.png', 'class="splitbutton splitallbutton field-error-icon" data-max-qty="1" onClick="addDispatchLine('.$line->id.', \'batch\', \'allmissingconsume\')"');
-								print '</td>';
->>>>>>> 62233f27
+
 							}
 							print '</td>';
 
