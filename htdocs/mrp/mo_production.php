--- conflicted
+++ resolved
@@ -1241,22 +1241,13 @@
 						// Lot
 						if (isModEnabled('productbatch')) {
 							print '<td></td>';
-						}
-<<<<<<< HEAD
-						print '</td>';
-					}
-					// Lot
-					if (isModEnabled('productbatch')) {
-						print '<td></td>';
-						if (empty($conf->global->PRODUCT_DISABLE_SELLBY)) {
-							print '<td></td>';
-						}
-						if (empty($conf->global->PRODUCT_DISABLE_EATBY)) {
-							print '<td></td>';
-						}
-					}
-=======
->>>>>>> 26ceda29
+							if (empty($conf->global->PRODUCT_DISABLE_SELLBY)) {
+								print '<td></td>';
+							}
+							if (empty($conf->global->PRODUCT_DISABLE_EATBY)) {
+								print '<td></td>';
+							}
+						}
 
 						// Split
 						print '<td></td>';
@@ -1266,7 +1257,7 @@
 
 						// Action Edit line
 						if ($object->status == Mo::STATUS_DRAFT) {
-							$href = $_SERVER["PHP_SELF"] . '?id=' . ((int) $object->id) . '&action=editline&token=' . newToken() . '&lineid=' . ((int) $line->id);
+							$href = $_SERVER["PHP_SELF"] . '?id=' . ((int)$object->id) . '&action=editline&token=' . newToken() . '&lineid=' . ((int)$line->id);
 							print '<td class="center">';
 							print '<a class="reposition editfielda" href="' . $href . '">';
 							print img_picto($langs->trans('TooltipEditAndRevertStockMovement'), 'edit');
@@ -1276,7 +1267,7 @@
 
 						// Action delete line
 						if ($permissiontodelete) {
-							$href = $_SERVER["PHP_SELF"] . '?id=' . ((int) $object->id) . '&action=deleteline&token=' . newToken() . '&lineid=' . ((int) $line->id);
+							$href = $_SERVER["PHP_SELF"] . '?id=' . ((int)$object->id) . '&action=deleteline&token=' . newToken() . '&lineid=' . ((int)$line->id);
 							print '<td class="center">';
 							print '<a class="reposition" href="' . $href . '">';
 							print img_picto($langs->trans('TooltipDeleteAndRevertStockMovement'), 'delete');
@@ -1290,7 +1281,7 @@
 							$line->fetch_optionals();
 							$temps = $line->showOptionals($extrafields, 'view', array(), '', '', 1, 'line');
 							if (!empty($temps)) {
-								print '<td colspan="10"><div id="extrafield_lines_area_'.$line->id.'" name="extrafield_lines_area_'.$line->id.'">';
+								print '<td colspan="10"><div id="extrafield_lines_area_' . $line->id . '" name="extrafield_lines_area_' . $line->id . '">';
 								print $temps;
 								print '</div></td>';
 							}
