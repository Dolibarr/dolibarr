--- conflicted
+++ resolved
@@ -955,34 +955,6 @@
 					if ($action == 'editline' && $lineid == $line->id) {
 						$linecost = price2num($tmpproduct->pmp, 'MT');
 
-<<<<<<< HEAD
-					print '<tr data-line-id="'.$line->id.'">';
-					// Product
-					print '<td>'.$tmpproduct->getNomUrl(1);
-					print '<br><div class="opacitymedium small tdoverflowmax150" title="'.dol_escape_htmltag($tmpproduct->label).'">'.$tmpproduct->label.'</div>';
-					print '</td>';
-					// Qty
-					print '<td class="right nowraponall">';
-					$help = ''; $picto = 'help';
-					if ($line->qty_frozen) {
-						$help = ($help ? '<br>' : '').'<strong>'.$langs->trans("QuantityFrozen").'</strong>: '.yn(1).' ('.$langs->trans("QuantityConsumedInvariable").')';
-						print $form->textwithpicto('', $help, -1, 'lock').' ';
-					}
-					if ($line->disable_stock_change) {
-						$help = ($help ? '<br>' : '').'<strong>'.$langs->trans("DisableStockChange").'</strong>: '.yn(1).' ('.(($tmpproduct->type == Product::TYPE_SERVICE && empty($conf->global->STOCK_SUPPORTS_SERVICES)) ? $langs->trans("NoStockChangeOnServices") : $langs->trans("DisableStockChangeHelp")).')';
-						print $form->textwithpicto('', $help, -1, 'help').' ';
-					}
-					print price2num($line->qty, 'MS');
-					print '</td>';
-					// Unit
-					if ($conf->global->PRODUCT_USE_UNITS) {
-						print '<td class="right nowraponall">';
-						print measuringUnitString($line->fk_unit, '', '', 1);
-						print '</td>';
-					}
-					// Cost price
-					if ($permissiontoupdatecost && !empty($conf->global->MRP_SHOW_COST_FOR_CONSUMPTION)) {
-=======
 						$arrayoflines = $object->fetchLinesLinked('consumed', $line->id);
 						$alreadyconsumed = 0;
 						if (is_array($arrayoflines) && !empty($arrayoflines)) {
@@ -1005,10 +977,15 @@
 						print '</td>';
 
 						// Qty
->>>>>>> 54e598c3
 						print '<td class="right nowraponall">';
 						print '<input name="qty_lineProduce" type="number" value="'. $line->qty.'" width="25px">';
 						print '</td>';
+						// Unit
+						if ($conf->global->PRODUCT_USE_UNITS) {
+							print '<td class="right nowraponall">';
+							print measuringUnitString($line->fk_unit, '', '', 1);
+							print '</td>';
+						}
 						// Qty consumed
 						print '<td class="right">';
 						print ' ' . price2num($alreadyconsumed, 'MS');
@@ -1065,6 +1042,12 @@
 						}
 						print price2num($line->qty, 'MS');
 						print '</td>';
+						// Unit
+						if ($conf->global->PRODUCT_USE_UNITS) {
+							print '<td class="right nowraponall">';
+							print measuringUnitString($line->fk_unit, '', '', 1);
+							print '</td>';
+						}
 						// Cost price
 						if ($permissiontoupdatecost && !empty($conf->global->MRP_SHOW_COST_FOR_CONSUMPTION)) {
 							print '<td class="right nowraponall">';
