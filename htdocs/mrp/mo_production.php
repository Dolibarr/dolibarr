<?php
/* Copyright (C) 2019-2020 Laurent Destailleur  <eldy@users.sourceforge.net>
 *
 * This program is free software; you can redistribute it and/or modify
 * it under the terms of the GNU General Public License as published by
 * the Free Software Foundation; either version 3 of the License, or
 * (at your option) any later version.
 *
 * This program is distributed in the hope that it will be useful,
 * but WITHOUT ANY WARRANTY; without even the implied warranty of
 * MERCHANTABILITY or FITNESS FOR A PARTICULAR PURPOSE.  See the
 * GNU General Public License for more details.
 *
 * You should have received a copy of the GNU General Public License
 * along with this program. If not, see <http://www.gnu.org/licenses/>.
 */

/**
 *   	\file       mo_production.php
 *		\ingroup    mrp
 *		\brief      Page to make production on a MO
 */

// Load Dolibarr environment
require '../main.inc.php';

require_once DOL_DOCUMENT_ROOT.'/core/class/html.formcompany.class.php';
require_once DOL_DOCUMENT_ROOT.'/core/class/html.formfile.class.php';
require_once DOL_DOCUMENT_ROOT.'/core/class/html.formprojet.class.php';
require_once DOL_DOCUMENT_ROOT.'/projet/class/project.class.php';
require_once DOL_DOCUMENT_ROOT.'/product/class/product.class.php';
require_once DOL_DOCUMENT_ROOT.'/product/class/html.formproduct.class.php';
require_once DOL_DOCUMENT_ROOT.'/product/stock/class/entrepot.class.php';
require_once DOL_DOCUMENT_ROOT.'/product/stock/class/productlot.class.php';
require_once DOL_DOCUMENT_ROOT.'/product/stock/class/mouvementstock.class.php';
dol_include_once('/mrp/class/mo.class.php');
dol_include_once('/bom/class/bom.class.php');
dol_include_once('/mrp/lib/mrp_mo.lib.php');

// Load translation files required by the page
$langs->loadLangs(array("mrp", "stocks", "other", "product", "productbatch"));

// Get parameters
$id = GETPOST('id', 'int');
$ref        = GETPOST('ref', 'alpha');
$action = GETPOST('action', 'aZ09');
$confirm    = GETPOST('confirm', 'alpha');
$cancel     = GETPOST('cancel', 'aZ09');
$contextpage = GETPOST('contextpage', 'aZ') ?GETPOST('contextpage', 'aZ') : 'mocard'; // To manage different context of search
$backtopage = GETPOST('backtopage', 'alpha');
$lineid   = GETPOST('lineid', 'int');
$fk_movement   = GETPOST('fk_movement', 'int');
$fk_default_warehouse = GETPOST('fk_default_warehouse', 'int');

$collapse = GETPOST('collapse', 'aZ09comma');

// Initialize technical objects
$object = new Mo($db);
$extrafields = new ExtraFields($db);
$diroutputmassaction = $conf->mrp->dir_output.'/temp/massgeneration/'.$user->id;
$hookmanager->initHooks(array('mocard', 'globalcard')); // Note that conf->hooks_modules contains array

// Fetch optionals attributes and labels
$extrafields->fetch_name_optionals_label($object->table_element);

$search_array_options = $extrafields->getOptionalsFromPost($object->table_element, '', 'search_');

// Initialize array of search criterias
$search_all = GETPOST("search_all", 'alpha');
$search = array();
foreach ($object->fields as $key => $val) {
	if (GETPOST('search_'.$key, 'alpha')) {
		$search[$key] = GETPOST('search_'.$key, 'alpha');
	}
}

if (empty($action) && empty($id) && empty($ref)) {
	$action = 'view';
}

// Load object
include DOL_DOCUMENT_ROOT.'/core/actions_fetchobject.inc.php'; // Must be include, not include_once.

// Security check - Protection if external user
//if ($user->socid > 0) accessforbidden();
//if ($user->socid > 0) $socid = $user->socid;
$isdraft = (($object->status == $object::STATUS_DRAFT) ? 1 : 0);
$result = restrictedArea($user, 'mrp', $object->id, 'mrp_mo', '', 'fk_soc', 'rowid', $isdraft);

$permissionnote = $user->rights->mrp->write; // Used by the include of actions_setnotes.inc.php
$permissiondellink = $user->rights->mrp->write; // Used by the include of actions_dellink.inc.php
$permissiontoadd = $user->rights->mrp->write; // Used by the include of actions_addupdatedelete.inc.php and actions_lineupdown.inc.php
$permissiontodelete = $user->rights->mrp->delete || ($permissiontoadd && isset($object->status) && $object->status == $object::STATUS_DRAFT);
$upload_dir = $conf->mrp->multidir_output[isset($object->entity) ? $object->entity : 1];

$permissiontoproduce = $permissiontoadd;
$permissiontoupdatecost = $user->rights->bom->read; // User who can define cost must have knowledge of pricing


/*
 * Actions
 */

$parameters = array();
$reshook = $hookmanager->executeHooks('doActions', $parameters, $object, $action); // Note that $action and $object may have been modified by some hooks
if ($reshook < 0) {
	setEventMessages($hookmanager->error, $hookmanager->errors, 'errors');
}

if (empty($reshook)) {
	$error = 0;

	$backurlforlist = dol_buildpath('/mrp/mo_list.php', 1);

	if (empty($backtopage) || ($cancel && empty($id))) {
		//var_dump($backurlforlist);exit;
		if (empty($id) && (($action != 'add' && $action != 'create') || $cancel)) {
			$backtopage = $backurlforlist;
		} else {
			$backtopage = DOL_URL_ROOT.'/mrp/mo_production.php?id='.($id > 0 ? $id : '__ID__');
		}
	}
	$triggermodname = 'MRP_MO_MODIFY'; // Name of trigger action code to execute when we modify record

	// Actions cancel, add, update, delete or clone
	include DOL_DOCUMENT_ROOT.'/core/actions_addupdatedelete.inc.php';

	// Actions when linking object each other
	include DOL_DOCUMENT_ROOT.'/core/actions_dellink.inc.php';

	// Actions when printing a doc from card
	include DOL_DOCUMENT_ROOT.'/core/actions_printing.inc.php';

	// Actions to send emails
	$triggersendname = 'MO_SENTBYMAIL';
	$autocopy = 'MAIN_MAIL_AUTOCOPY_MO_TO';
	$trackid = 'mo'.$object->id;
	include DOL_DOCUMENT_ROOT.'/core/actions_sendmails.inc.php';

	// Action to move up and down lines of object
	//include DOL_DOCUMENT_ROOT.'/core/actions_lineupdown.inc.php';	// Must be include, not include_once

	if ($action == 'set_thirdparty' && $permissiontoadd) {
		$object->setValueFrom('fk_soc', GETPOST('fk_soc', 'int'), '', '', 'date', '', $user, 'MO_MODIFY');
	}
	if ($action == 'classin' && $permissiontoadd) {
		$object->setProject(GETPOST('projectid', 'int'));
	}

	if ($action == 'confirm_reopen' && $permissiontoadd) {
		$result = $object->setStatut($object::STATUS_INPROGRESS, 0, '', 'MRP_REOPEN');
	}

	if (($action == 'confirm_addconsumeline' && GETPOST('addconsumelinebutton') && $permissiontoadd)
	|| ($action == 'confirm_addproduceline' && GETPOST('addproducelinebutton') && $permissiontoadd)) {
		$moline = new MoLine($db);

		// Line to produce
		$moline->fk_mo = $object->id;
		$moline->qty = GETPOST('qtytoadd', 'int'); ;
		$moline->fk_product = GETPOST('productidtoadd', 'int');
		if (GETPOST('addconsumelinebutton')) {
			$moline->role = 'toconsume';
		} else {
			$moline->role = 'toproduce';
		}
		$moline->origin_type = 'free'; // free consume line
		$moline->position = 0;

		$resultline = $moline->create($user, false); // Never use triggers here
		if ($resultline <= 0) {
			$error++;
			setEventMessages($moline->error, $molines->errors, 'errors');
		}

		$action = '';
	}

	if (in_array($action, array('confirm_consumeorproduce', 'confirm_consumeandproduceall')) && $permissiontoproduce) {
		$stockmove = new MouvementStock($db);

		$labelmovement = GETPOST('inventorylabel', 'alphanohtml');
		$codemovement  = GETPOST('inventorycode', 'alphanohtml');

		$db->begin();
		$pos = 0;
		// Process line to consume
		foreach ($object->lines as $line) {
			if ($line->role == 'toconsume') {
				$tmpproduct = new Product($db);
				$tmpproduct->fetch($line->fk_product);

				$i = 1;
				while (GETPOSTISSET('qty-'.$line->id.'-'.$i)) {
					$qtytoprocess = price2num(GETPOST('qty-'.$line->id.'-'.$i));

					if ($qtytoprocess != 0) {
						// Check warehouse is set if we should have to
						if (GETPOSTISSET('idwarehouse-'.$line->id.'-'.$i)) {	// If there is a warehouse to set
							if (!(GETPOST('idwarehouse-'.$line->id.'-'.$i) > 0)) {	// If there is no warehouse set.
								$langs->load("errors");
								setEventMessages($langs->trans("ErrorFieldRequiredForProduct", $langs->transnoentitiesnoconv("Warehouse"), $tmpproduct->ref), null, 'errors');
								$error++;
							}
							if ($tmpproduct->status_batch && (!GETPOST('batch-'.$line->id.'-'.$i))) {
								$langs->load("errors");
								setEventMessages($langs->trans("ErrorFieldRequiredForProduct", $langs->transnoentitiesnoconv("Batch"), $tmpproduct->ref), null, 'errors');
								$error++;
							}
						}

						$idstockmove = 0;
						if (!$error && GETPOST('idwarehouse-'.$line->id.'-'.$i) > 0) {
							// Record stock movement
							$id_product_batch = 0;
							$stockmove->setOrigin($object->element, $object->id);

							if ($qtytoprocess >= 0) {
								$idstockmove = $stockmove->livraison($user, $line->fk_product, GETPOST('idwarehouse-'.$line->id.'-'.$i), $qtytoprocess, 0, $labelmovement, dol_now(), '', '', GETPOST('batch-'.$line->id.'-'.$i), $id_product_batch, $codemovement);
							} else {
								$idstockmove = $stockmove->reception($user, $line->fk_product, GETPOST('idwarehouse-'.$line->id.'-'.$i), $qtytoprocess, 0, $labelmovement, dol_now(), '', '', GETPOST('batch-'.$line->id.'-'.$i), $id_product_batch, $codemovement);
							}
							if ($idstockmove < 0) {
								$error++;
								setEventMessages($stockmove->error, $stockmove->errors, 'errors');
							}
						}

						if (!$error) {
							// Record consumption
							$moline = new MoLine($db);
							$moline->fk_mo = $object->id;
							$moline->position = $pos;
							$moline->fk_product = $line->fk_product;
							$moline->fk_warehouse = GETPOST('idwarehouse-'.$line->id.'-'.$i);
							$moline->qty = $qtytoprocess;
							$moline->batch = GETPOST('batch-'.$line->id.'-'.$i);
							$moline->role = 'consumed';
							$moline->fk_mrp_production = $line->id;
							$moline->fk_stock_movement = $idstockmove;
							$moline->fk_user_creat = $user->id;

							$resultmoline = $moline->create($user);
							if ($resultmoline <= 0) {
								$error++;
								setEventMessages($moline->error, $moline->errors, 'errors');
							}

							$pos++;
						}
					}

					$i++;
				}
			}
		}

		// Process line to produce
		$pos = 0;
		foreach ($object->lines as $line) {
			if ($line->role == 'toproduce') {
				$tmpproduct = new Product($db);
				$tmpproduct->fetch($line->fk_product);

				$i = 1;
				while (GETPOSTISSET('qtytoproduce-'.$line->id.'-'.$i)) {
					$qtytoprocess = price2num(GETPOST('qtytoproduce-'.$line->id.'-'.$i));
					$pricetoprocess = GETPOST('pricetoproduce-'.$line->id.'-'.$i) ? price2num(GETPOST('pricetoproduce-'.$line->id.'-'.$i)) : 0;

					if ($qtytoprocess != 0) {
						// Check warehouse is set if we should have to
						if (GETPOSTISSET('idwarehousetoproduce-'.$line->id.'-'.$i)) {	// If there is a warehouse to set
							if (!(GETPOST('idwarehousetoproduce-'.$line->id.'-'.$i) > 0)) {	// If there is no warehouse set.
								$langs->load("errors");
								setEventMessages($langs->trans("ErrorFieldRequiredForProduct", $langs->transnoentitiesnoconv("Warehouse"), $tmpproduct->ref), null, 'errors');
								$error++;
							}
							if (!empty($conf->productbatch->enabled) && $tmpproduct->status_batch && (!GETPOST('batchtoproduce-'.$line->id.'-'.$i))) {
								$langs->load("errors");
								setEventMessages($langs->trans("ErrorFieldRequiredForProduct", $langs->transnoentitiesnoconv("Batch"), $tmpproduct->ref), null, 'errors');
								$error++;
							}
						}

						$idstockmove = 0;
						if (!$error && GETPOST('idwarehousetoproduce-'.$line->id.'-'.$i) > 0) {
							// Record stock movement
							$id_product_batch = 0;
							$stockmove->origin_type = $object->element;
							$stockmove->origin_id = $object->id;

							$idstockmove = $stockmove->reception($user, $line->fk_product, GETPOST('idwarehousetoproduce-'.$line->id.'-'.$i), $qtytoprocess, $pricetoprocess, $labelmovement, '', '', GETPOST('batchtoproduce-'.$line->id.'-'.$i), dol_now(), $id_product_batch, $codemovement);
							if ($idstockmove < 0) {
								$error++;
								setEventMessages($stockmove->error, $stockmove->errors, 'errors');
							}
						}

						if (!$error) {
							// Record production
							$moline = new MoLine($db);
							$moline->fk_mo = $object->id;
							$moline->position = $pos;
							$moline->fk_product = $line->fk_product;
							$moline->fk_warehouse = GETPOST('idwarehousetoproduce-'.$line->id.'-'.$i);
							$moline->qty = $qtytoprocess;
							$moline->batch = GETPOST('batchtoproduce-'.$line->id.'-'.$i);
							$moline->role = 'produced';
							$moline->fk_mrp_production = $line->id;
							$moline->fk_stock_movement = $idstockmove;
							$moline->fk_user_creat = $user->id;

							$resultmoline = $moline->create($user);
							if ($resultmoline <= 0) {
								$error++;
								setEventMessages($moline->error, $moline->errors, 'errors');
							}

							$pos++;
						}
					}

					$i++;
				}
			}
		}

		if (!$error) {
			$consumptioncomplete = true;
			$productioncomplete = true;

			if (GETPOST('autoclose', 'int')) {
				foreach ($object->lines as $line) {
					if ($line->role == 'toconsume') {
						$arrayoflines = $object->fetchLinesLinked('consumed', $line->id);
						$alreadyconsumed = 0;
						foreach ($arrayoflines as $line2) {
							$alreadyconsumed += $line2['qty'];
						}

						if ($alreadyconsumed < $line->qty) {
							$consumptioncomplete = false;
						}
					}
					if ($line->role == 'toproduce') {
						$arrayoflines = $object->fetchLinesLinked('produced', $line->id);
						$alreadyproduced = 0;
						foreach ($arrayoflines as $line2) {
							$alreadyproduced += $line2['qty'];
						}

						if ($alreadyproduced < $line->qty) {
							$productioncomplete = false;
						}
					}
				}
			} else {
				$consumptioncomplete = false;
				$productioncomplete = false;
			}

			// Update status of MO
			dol_syslog("consumptioncomplete = ".$consumptioncomplete." productioncomplete = ".$productioncomplete);
			//var_dump("consumptioncomplete = ".$consumptioncomplete." productioncomplete = ".$productioncomplete);
			if ($consumptioncomplete && $productioncomplete) {
				$result = $object->setStatut($object::STATUS_PRODUCED, 0, '', 'MRP_MO_PRODUCED');
			} else {
				$result = $object->setStatut($object::STATUS_INPROGRESS, 0, '', 'MRP_MO_PRODUCED');
			}
			if ($result <= 0) {
				$error++;
				setEventMessages($object->error, $object->errors, 'errors');
			}
		}

		if ($error) {
			$action = str_replace('confirm_', '', $action);
			$db->rollback();
		} else {
			$db->commit();

			// Redirect to avoid to action done a second time if we make a back from browser
			header("Location: ".$_SERVER["PHP_SELF"].'?id='.$object->id);
			exit;
		}
	}

	// Action close produced
	if ($action == 'confirm_produced' && $confirm == 'yes' && $permissiontoadd) {
		$result = $object->setStatut($object::STATUS_PRODUCED, 0, '', 'MRP_MO_PRODUCED');
		if ($result >= 0) {
			// Define output language
			if (empty($conf->global->MAIN_DISABLE_PDF_AUTOUPDATE)) {
				$outputlangs = $langs;
				$newlang = '';
				if ($conf->global->MAIN_MULTILANGS && empty($newlang) && GETPOST('lang_id', 'aZ09')) {
					$newlang = GETPOST('lang_id', 'aZ09');
				}
				if ($conf->global->MAIN_MULTILANGS && empty($newlang)) {
					$newlang = $object->thirdparty->default_lang;
				}
				if (!empty($newlang)) {
					$outputlangs = new Translate("", $conf);
					$outputlangs->setDefaultLang($newlang);
				}
				$model = $object->model_pdf;
				$ret = $object->fetch($id); // Reload to get new records

				$object->generateDocument($model, $outputlangs, 0, 0, 0);
			}
		} else {
			setEventMessages($object->error, $object->errors, 'errors');
		}
	}
}



/*
 * View
 */

$form = new Form($db);
$formproject = new FormProjets($db);
$formproduct = new FormProduct($db);
$tmpwarehouse = new Entrepot($db);
$tmpbatch = new Productlot($db);
$tmpstockmovement = new MouvementStock($db);

$help_url = 'EN:Module_Manufacturing_Orders|FR:Module_Ordres_de_Fabrication';
llxHeader('', $langs->trans('Mo'), $help_url, '', 0, 0, array('/mrp/js/lib_dispatch.js.php'));

// Part to show record
if ($object->id > 0 && (empty($action) || ($action != 'edit' && $action != 'create'))) {
	$res = $object->fetch_thirdparty();
	$res = $object->fetch_optionals();

	$head = moPrepareHead($object);

	print dol_get_fiche_head($head, 'production', $langs->trans("ManufacturingOrder"), -1, $object->picto);

	$formconfirm = '';

	// Confirmation to delete
	if ($action == 'delete') {
		$formconfirm = $form->formconfirm($_SERVER["PHP_SELF"].'?id='.$object->id, $langs->trans('DeleteMo'), $langs->trans('ConfirmDeleteMo'), 'confirm_delete', '', 0, 1);
	}
	// Confirmation to delete line
	if ($action == 'deleteline') {
		$formconfirm = $form->formconfirm($_SERVER["PHP_SELF"].'?id='.$object->id.'&lineid='.$lineid.'&fk_movement='.$fk_movement, $langs->trans('DeleteLine'), $langs->trans('ConfirmDeleteLine'), 'confirm_deleteline', '', 0, 1);
	}
	// Clone confirmation
	if ($action == 'clone') {
		// Create an array for form
		$formquestion = array();
		$formconfirm = $form->formconfirm($_SERVER["PHP_SELF"].'?id='.$object->id, $langs->trans('ToClone'), $langs->trans('ConfirmCloneMo', $object->ref), 'confirm_clone', $formquestion, 'yes', 1);
	}

	// Confirmation of validation
	if ($action == 'validate') {
		// We check that object has a temporary ref
		$ref = substr($object->ref, 1, 4);
		if ($ref == 'PROV') {
			$object->fetch_product();
			$numref = $object->getNextNumRef($object->fk_product);
		} else {
			$numref = $object->ref;
		}

		$text = $langs->trans('ConfirmValidateMo', $numref);
		/*if (! empty($conf->notification->enabled))
		 {
		 require_once DOL_DOCUMENT_ROOT . '/core/class/notify.class.php';
		 $notify = new Notify($db);
		 $text .= '<br>';
		 $text .= $notify->confirmMessage('BOM_VALIDATE', $object->socid, $object);
		 }*/

		$formquestion = array();
		if (!empty($conf->mrp->enabled)) {
			$langs->load("mrp");
			require_once DOL_DOCUMENT_ROOT.'/product/class/html.formproduct.class.php';
			$formproduct = new FormProduct($db);
			$forcecombo = 0;
			if ($conf->browser->name == 'ie') {
				$forcecombo = 1; // There is a bug in IE10 that make combo inside popup crazy
			}
			$formquestion = array(
				// 'text' => $langs->trans("ConfirmClone"),
				// array('type' => 'checkbox', 'name' => 'clone_content', 'label' => $langs->trans("CloneMainAttributes"), 'value' => 1),
				// array('type' => 'checkbox', 'name' => 'update_prices', 'label' => $langs->trans("PuttingPricesUpToDate"), 'value' => 1),
			);
		}

		$formconfirm = $form->formconfirm($_SERVER["PHP_SELF"].'?id='.$object->id, $langs->trans('Validate'), $text, 'confirm_validate', $formquestion, 0, 1, 220);
	}

	// Call Hook formConfirm
	$parameters = array('formConfirm' => $formconfirm, 'lineid' => $lineid);
	$reshook = $hookmanager->executeHooks('formConfirm', $parameters, $object, $action); // Note that $action and $object may have been modified by hook
	if (empty($reshook)) {
		$formconfirm .= $hookmanager->resPrint;
	} elseif ($reshook > 0) {
		$formconfirm = $hookmanager->resPrint;
	}

	// Print form confirm
	print $formconfirm;


	// MO file
	// ------------------------------------------------------------
	$linkback = '<a href="'.DOL_URL_ROOT.'/mrp/mo_list.php?restore_lastsearch_values=1'.(!empty($socid) ? '&socid='.$socid : '').'">'.$langs->trans("BackToList").'</a>';

	$morehtmlref = '<div class="refidno">';
	/*
	// Ref bis
	$morehtmlref.=$form->editfieldkey("RefBis", 'ref_client', $object->ref_client, $object, $user->rights->mrp->creer, 'string', '', 0, 1);
	$morehtmlref.=$form->editfieldval("RefBis", 'ref_client', $object->ref_client, $object, $user->rights->mrp->creer, 'string', '', null, null, '', 1);*/
	// Thirdparty
	$morehtmlref .= $langs->trans('ThirdParty').' : '.(is_object($object->thirdparty) ? $object->thirdparty->getNomUrl(1) : '');
	// Project
	if (!empty($conf->project->enabled)) {
		$langs->load("projects");
		$morehtmlref .= '<br>'.$langs->trans('Project').' ';
		if ($permissiontoadd) {
			if ($action != 'classify') {
				$morehtmlref .= '<a class="editfielda" href="'.$_SERVER['PHP_SELF'].'?action=classify&token='.newToken().'&id='.$object->id.'">'.img_edit($langs->transnoentitiesnoconv('SetProject')).'</a> : ';
			}
			if ($action == 'classify') {
				//$morehtmlref.=$form->form_project($_SERVER['PHP_SELF'] . '?id=' . $object->id, $object->fk_soc, $object->fk_project, 'projectid', 0, 0, 1, 1);
				$morehtmlref .= '<form method="post" action="'.$_SERVER['PHP_SELF'].'?id='.$object->id.'">';
				$morehtmlref .= '<input type="hidden" name="action" value="classin">';
				$morehtmlref .= '<input type="hidden" name="token" value="'.newToken().'">';
				$morehtmlref .= $formproject->select_projects($object->fk_soc, $object->fk_project, 'projectid', 0, 0, 1, 0, 1, 0, 0, '', 1);
				$morehtmlref .= '<input type="submit" class="button valignmiddle" value="'.$langs->trans("Modify").'">';
				$morehtmlref .= '</form>';
			} else {
				$morehtmlref .= $form->form_project($_SERVER['PHP_SELF'].'?id='.$object->id, $object->fk_soc, $object->fk_project, 'none', 0, 0, 0, 1);
			}
		} else {
			if (!empty($object->fk_project)) {
				$proj = new Project($db);
				$proj->fetch($object->fk_project);
				$morehtmlref .= $proj->getNomUrl();
			} else {
				$morehtmlref .= '';
			}
		}
	}
	$morehtmlref .= '</div>';


	dol_banner_tab($object, 'ref', $linkback, 1, 'ref', 'ref', $morehtmlref);


	print '<div class="fichecenter">';
	print '<div class="fichehalfleft">';
	print '<div class="underbanner clearboth"></div>';
	print '<table class="border centpercent tableforfield">'."\n";

	// Common attributes
	$keyforbreak = 'fk_warehouse';
	unset($object->fields['fk_project']);
	unset($object->fields['fk_soc']);
	include DOL_DOCUMENT_ROOT.'/core/tpl/commonfields_view.tpl.php';

	// Other attributes
	include DOL_DOCUMENT_ROOT.'/core/tpl/extrafields_view.tpl.php';

	print '</table>';
	print '</div>';
	print '</div>';

	print '<div class="clearboth"></div>';

	print dol_get_fiche_end();


	if (!in_array($action, array('consumeorproduce', 'consumeandproduceall'))) {
		print '<div class="tabsAction">';

		$parameters = array();
		// Note that $action and $object may be modified by hook
		$reshook = $hookmanager->executeHooks('addMoreActionsButtons', $parameters, $object, $action);
		if (empty($reshook)) {
			// Validate
			if ($object->status == $object::STATUS_DRAFT) {
				if ($permissiontoadd) {
					if (empty($object->table_element_line) || (is_array($object->lines) && count($object->lines) > 0)) {
						print '<a class="butAction" href="'.$_SERVER['PHP_SELF'].'?id='.$object->id.'&action=validate">'.$langs->trans("Validate").'</a>';
					} else {
						$langs->load("errors");
						print '<a class="butActionRefused" href="" title="'.$langs->trans("ErrorAddAtLeastOneLineFirst").'">'.$langs->trans("Validate").'</a>';
					}
				}
			}

			// Consume or produce
			if ($object->status == Mo::STATUS_VALIDATED || $object->status == Mo::STATUS_INPROGRESS) {
				if ($permissiontoproduce) {
					print '<a class="butAction" href="'.$_SERVER["PHP_SELF"].'?id='.$object->id.'&action=consumeorproduce">'.$langs->trans('ConsumeOrProduce').'</a>';
				} else {
					print '<a class="butActionRefused classfortooltip" href="#" title="'.$langs->trans("NotEnoughPermissions").'">'.$langs->trans('ConsumeOrProduce').'</a>';
				}
			} elseif ($object->status == Mo::STATUS_DRAFT) {
				print '<a class="butActionRefused classfortooltip" href="#" title="'.$langs->trans("ValidateBefore").'">'.$langs->trans('ConsumeOrProduce').'</a>';
			}

			// ConsumeAndProduceAll
			if ($object->status == Mo::STATUS_VALIDATED || $object->status == Mo::STATUS_INPROGRESS) {
				if ($permissiontoproduce) {
					print '<a class="butAction" href="'.$_SERVER["PHP_SELF"].'?id='.$object->id.'&action=consumeandproduceall">'.$langs->trans('ConsumeAndProduceAll').'</a>';
				} else {
					print '<a class="butActionRefused classfortooltip" href="#" title="'.$langs->trans("NotEnoughPermissions").'">'.$langs->trans('ConsumeAndProduceAll').'</a>';
				}
			} elseif ($object->status == Mo::STATUS_DRAFT) {
				print '<a class="butActionRefused classfortooltip" href="#" title="'.$langs->trans("ValidateBefore").'">'.$langs->trans('ConsumeAndProduceAll').'</a>';
			}

			// Cancel - Reopen
			if ($permissiontoadd) {
				if ($object->status == $object::STATUS_VALIDATED || $object->status == $object::STATUS_INPROGRESS) {
					$arrayproduced = $object->fetchLinesLinked('produced', 0);
					$nbProduced = 0;
					foreach ($arrayproduced as $lineproduced) {
						$nbProduced += $lineproduced['qty'];
					}
					if ($nbProduced > 0) {	// If production has started, we can close it
						print '<a class="butAction" href="'.$_SERVER["PHP_SELF"].'?id='.$object->id.'&action=confirm_produced&confirm=yes">'.$langs->trans("Close").'</a>'."\n";
					} else {
						print '<a class="butActionRefused" href="#" title="'.$langs->trans("GoOnTabProductionToProduceFirst", $langs->transnoentitiesnoconv("Production")).'">'.$langs->trans("Close").'</a>'."\n";
					}

					print '<a class="butActionDelete" href="'.$_SERVER["PHP_SELF"].'?id='.$object->id.'&action=confirm_close&confirm=yes">'.$langs->trans("Cancel").'</a>'."\n";
				}

				if ($object->status == $object::STATUS_CANCELED) {
					print '<a class="butAction" href="'.$_SERVER["PHP_SELF"].'?id='.$object->id.'&action=confirm_reopen&confirm=yes">'.$langs->trans("Re-Open").'</a>'."\n";
				}

				if ($object->status == $object::STATUS_PRODUCED) {
					if ($permissiontoproduce) {
						print '<a class="butAction" href="'.$_SERVER["PHP_SELF"].'?id='.$object->id.'&action=confirm_reopen">'.$langs->trans('ReOpen').'</a>';
					} else {
						print '<a class="butActionRefused classfortooltip" href="#" title="'.$langs->trans("NotEnoughPermissions").'">'.$langs->trans('ReOpen').'</a>';
					}
				}
			}
		}

		print '</div>';
	}

	if (in_array($action, array('consumeorproduce', 'consumeandproduceall', 'addconsumeline', 'addproduceline'))) {
		print '<form method="POST" action="'.$_SERVER["PHP_SELF"].'">';
		print '<input type="hidden" name="token" value="'.newToken().'">';
		print '<input type="hidden" name="action" value="confirm_'.$action.'">';
		print '<input type="hidden" name="backtopage" value="'.$backtopage.'">';
		print '<input type="hidden" name="id" value="'.$id.'">';
		// Note: closing form is add end of page

		if (in_array($action, array('consumeorproduce', 'consumeandproduceall'))) {
			$defaultstockmovementlabel = GETPOST('inventorylabel', 'alphanohtml') ? GETPOST('inventorylabel', 'alphanohtml') : $langs->trans("ProductionForRef", $object->ref);
			//$defaultstockmovementcode = GETPOST('inventorycode', 'alphanohtml') ? GETPOST('inventorycode', 'alphanohtml') : $object->ref.'_'.dol_print_date(dol_now(), 'dayhourlog');
			$defaultstockmovementcode = GETPOST('inventorycode', 'alphanohtml') ? GETPOST('inventorycode', 'alphanohtml') : $langs->trans("ProductionForRef", $object->ref);

			print '<div class="center'.(in_array($action, array('consumeorproduce', 'consumeandproduceall')) ? ' formconsumeproduce' : '').'">';
			print '<div class="opacitymedium hideonsmartphone paddingbottom">'.$langs->trans("ConfirmProductionDesc", $langs->transnoentitiesnoconv("Confirm")).'<br></div>';
			print '<span class="fieldrequired">'.$langs->trans("InventoryCode").':</span> <input type="text" class="minwidth200 maxwidth250" name="inventorycode" value="'.$defaultstockmovementcode.'"> &nbsp; ';
			print '<span class="clearbothonsmartphone"></span>';
			print $langs->trans("MovementLabel").': <input type="text" class="minwidth300" name="inventorylabel" value="'.$defaultstockmovementlabel.'"><br><br>';
			print '<input type="checkbox" id="autoclose" name="autoclose" value="1"'.(GETPOSTISSET('inventorylabel') ? (GETPOST('autoclose') ? ' checked="checked"' : '') : ' checked="checked"').'> <label for="autoclose">'.$langs->trans("AutoCloseMO").'</label><br>';
			print '<input type="submit" class="button" value="'.$langs->trans("Confirm").'" name="confirm">';
			print ' &nbsp; ';
			print '<input class="button button-cancel" type="submit" value="'.$langs->trans("Cancel").'" name="cancel">';
			print '<br><br>';
			print '</div>';

			print '<br>';
		}
	}


	/*
	 * Lines
	 */
	$collapse = 1;

	if (!empty($object->table_element_line)) {
		// Show object lines
		$object->fetchLines();

		$bomcost = 0;
		if ($object->fk_bom > 0) {
			$bom = new Bom($db);
			$res = $bom->fetch($object->fk_bom);
			if ($res > 0) {
				$bom->calculateCosts();
				$bomcost = $bom->unit_cost;
			}
		}

		// Lines to consume

		print '<div class="fichecenter">';
		print '<div class="fichehalfleft">';
		print '<div class="clearboth"></div>';

		$url = $_SERVER["PHP_SELF"].'?id='.$object->id.'&action=addconsumeline&token='.newToken();
		$permissiontoaddaconsumeline = $object->status != $object::STATUS_PRODUCED && $object->status != $object::STATUS_CANCELED && $action != 'consumeorproduce' && $action != 'consumeandproduceall';
		$parameters = array('morecss'=>'reposition');

		$newcardbutton = '';
		if ($action != 'consumeorproduce' && $action != 'consumeandproduceall') {
			$newcardbutton = dolGetButtonTitle($langs->trans('AddNewConsumeLines'), '', 'fa fa-plus-circle size15x', $url, '', $permissiontoaddaconsumeline, $parameters);
		}

		print load_fiche_titre($langs->trans('Consumption'), $newcardbutton, '', 0, '', '', '');

		print '<div class="div-table-responsive-no-min">';
		print '<table class="noborder noshadow centpercent nobottom">';

		print '<tr class="liste_titre">';
		print '<td>'.$langs->trans("Product").'</td>';
		// Qty
		print '<td class="right">'.$langs->trans("Qty").'</td>';
		// Cost price
		if ($permissiontoupdatecost && !empty($conf->global->MRP_SHOW_COST_FOR_CONSUMPTION)) {
			print '<td class="right">'.$langs->trans("UnitCost").'</td>';
		}
		// Qty already consumed
		print '<td class="right">'.$langs->trans("QtyAlreadyConsumed").'</td>';
		// Warehouse
		print '<td>';
		if ($collapse || in_array($action, array('consumeorproduce', 'consumeandproduceall'))) {
			print $langs->trans("Warehouse");

			// Select warehouse to force it everywhere
			if (in_array($action, array('consumeorproduce', 'consumeandproduceall'))) {
				$listwarehouses = $tmpwarehouse->list_array(1);
				if (count($listwarehouses) > 1) {
					print '<br><span class="opacitymedium">' . $langs->trans("ForceTo") . '</span> ' . $form->selectarray('fk_default_warehouse', $listwarehouses, $fk_default_warehouse, 1, 0, 0, '', 0, 0, 0, '', 'minwidth100 maxwidth300', 1);
				} elseif (count($listwarehouses) == 1) {
					print '<br><span class="opacitymedium">' . $langs->trans("ForceTo") . '</span> ' . $form->selectarray('fk_default_warehouse', $listwarehouses, $fk_default_warehouse, 0, 0, 0, '', 0, 0, 0, '', 'minwidth100 maxwidth300', 1);
				}
			}
		}
		print '</td>';
		if (isModEnabled('stock')) {
			// Available
			print '<td align="right">';
			if ($collapse || in_array($action, array('consumeorproduce', 'consumeandproduceall'))) {
				print $langs->trans("Stock");
			}
			print '</td>';
		}
		// Lot - serial
		if (isModEnabled('productbatch')) {
			print '<td>';
			if ($collapse || in_array($action, array('consumeorproduce', 'consumeandproduceall'))) {
				print $langs->trans("Batch");
			}
			print '</td>';
		}
		// Action
		if ($permissiontodelete) {
			print '<td></td>';
		}
		print '</tr>';

		if ($action == 'addconsumeline') {
			print '<!-- Add line to consume -->'."\n";
			print '<tr class="liste_titre">';
			print '<td>';
			print $form->select_produits('', 'productidtoadd', '', 0, 0, -1, 2, '', 1, array(), 0, '1', 0, 'maxwidth300');
			print '</td>';
			// Qty
			print '<td class="right"><input type="text" name="qtytoadd" value="1" class="width50 right"></td>';
			// Cost price
			if ($permissiontoupdatecost && !empty($conf->global->MRP_SHOW_COST_FOR_CONSUMPTION)) {
				print '<td></td>';
			}
			// Qty already consumed
			print '<td colspan="2">';
			// Warehouse
			print '<input type="submit" class="button buttongen button-add" name="addconsumelinebutton" value="'.$langs->trans("Add").'">';
			print '<input type="submit" class="button buttongen button-cancel" name="canceladdconsumelinebutton" value="'.$langs->trans("Cancel").'">';
			print '</td>';
			if (isModEnabled('stock')) {
				print '<td></td>';
			}
			// Lot - serial
			if (isModEnabled('productbatch')) {
				print '<td></td>';
			}
			// Action
			if ($permissiontodelete) {
				print '<td></td>';
			}
			print '</tr>';
		}

		// Lines to consume

		if (!empty($object->lines)) {
			$nblinetoconsume = 0;
			foreach ($object->lines as $line) {
				if ($line->role == 'toconsume') {
					$nblinetoconsume++;
				}
			}

			$nblinetoconsumecursor = 0;
			foreach ($object->lines as $line) {
				if ($line->role == 'toconsume') {
					$nblinetoconsumecursor++;

					$tmpproduct = new Product($db);
					$tmpproduct->fetch($line->fk_product);
					$linecost = price2num($tmpproduct->pmp, 'MT');

					if ($object->qty > 0) {
						// add free consume line cost to bomcost
						$costprice = price2num((!empty($tmpproduct->cost_price)) ? $tmpproduct->cost_price : $tmpproduct->pmp);
						if (empty($costprice)) {
							require_once DOL_DOCUMENT_ROOT.'/fourn/class/fournisseur.product.class.php';
							$productFournisseur = new ProductFournisseur($db);
							if ($productFournisseur->find_min_price_product_fournisseur($line->fk_product) > 0) {
								$costprice = $productFournisseur->fourn_unitprice;
							} else {
								$costprice = 0;
							}
						}
						$linecost = price2num(($line->qty * $costprice) / $object->qty, 'MT');
						$bomcost += $linecost;
					}

					$bomcost = price2num($bomcost, 'MU');

					$arrayoflines = $object->fetchLinesLinked('consumed', $line->id);
					$alreadyconsumed = 0;
					foreach ($arrayoflines as $line2) {
						$alreadyconsumed += $line2['qty'];
					}

					$suffix = '_'.$line->id;
					print '<!-- Line to dispatch '.$suffix.' -->'."\n";
					// hidden fields for js function
					print '<input id="qty_ordered'.$suffix.'" type="hidden" value="'.$line->qty.'">';
					print '<input id="qty_dispatched'.$suffix.'" type="hidden" value="'.$alreadyconsumed.'">';

					print '<tr>';
					// Product
					print '<td>'.$tmpproduct->getNomUrl(1);
					print '<br><span class="opacitymedium small">'.$tmpproduct->label.'</span>';
					print '</td>';
					// Qty
					print '<td class="right nowraponall">';
					$help = '';
					if ($line->qty_frozen) {
						$help .= ($help ? '<br>' : '').'<strong>'.$langs->trans("QuantityFrozen").'</strong>: '.yn(1).' ('.$langs->trans("QuantityConsumedInvariable").')';
					}
					if ($line->disable_stock_change) {
						$help .= ($help ? '<br>' : '').'<strong>'.$langs->trans("DisableStockChange").'</strong>: '.yn(1).' ('.(($tmpproduct->type == Product::TYPE_SERVICE && empty($conf->global->STOCK_SUPPORTS_SERVICES)) ? $langs->trans("NoStockChangeOnServices") : $langs->trans("DisableStockChangeHelp")).')';
					}
					if ($help) {
						print $form->textwithpicto($line->qty, $help, -1);
					} else {
						print price2num($line->qty, 'MS');
					}
					print '</td>';
					// Cost price
					if ($permissiontoupdatecost && !empty($conf->global->MRP_SHOW_COST_FOR_CONSUMPTION)) {
						print '<td class="right nowraponall">';
						print price($linecost);
						print '</td>';
					}
					// Already consumed
					print '<td class="right">';
					if ($alreadyconsumed) {
						print '<script>';
						print 'jQuery(document).ready(function() {
								jQuery("#expandtoproduce'.$line->id.'").click(function() {
									console.log("Expand mrp_production line '.$line->id.'");
									jQuery(".expanddetail'.$line->id.'").toggle();';
						if ($nblinetoconsume == $nblinetoconsumecursor) {	// If it is the last line
							print 'if (jQuery("#tablelines").hasClass("nobottom")) { jQuery("#tablelines").removeClass("nobottom"); } else { jQuery("#tablelines").addClass("nobottom"); }';
						}
						print '
								});
							});';
						print '</script>';
						if (empty($conf->use_javascript_ajax)) {
							print '<a href="'.$_SERVER["PHP_SELF"].'?collapse='.$collapse.','.$line->id.'">';
						}
						print img_picto($langs->trans("ShowDetails"), "chevron-down", 'id="expandtoproduce'.$line->id.'"');
						if (empty($conf->use_javascript_ajax)) {
							print '</a>';
						}
					} else {
						if ($nblinetoconsume == $nblinetoconsumecursor) {	// If it is the last line
							print '<script>jQuery("#tablelines").removeClass("nobottom");</script>';
						}
					}
					print ' '.price2num($alreadyconsumed, 'MS');
					print '</td>';
					// Warehouse
					print '<td>';
					print '</td>';
					// Stock
					if (isModEnabled('stock')) {
						print '<td class="nowraponall right">';
						if ($tmpproduct->stock_reel < ($line->qty - $alreadyconsumed)) {
							print img_warning($langs->trans('StockTooLow')).' ';
						}
						print price2num($tmpproduct->stock_reel, 'MS'); // Available
						print '</td>';
					}
					// Lot
					if (isModEnabled('productbatch')) {
						print '<td></td>';
					}
					// Action delete line
					if ($permissiontodelete) {
						$href = $_SERVER["PHP_SELF"].'?id='.((int) $object->id).'&action=deleteline&token='.newToken().'&lineid='.((int) $line->id);
						print '<td class="center">';
						print '<a class="reposition" href="'.$href.'">';
						print img_picto($langs->trans('TooltipDeleteAndRevertStockMovement'), 'delete');
						print '</a>';
						print '</td>';
					}
					print '</tr>';

					// Show detailed of already consumed with js code to collapse
					foreach ($arrayoflines as $line2) {
						print '<tr class="expanddetail'.$line->id.' hideobject opacitylow">';

						// Date
						print '<td>';
						$tmpstockmovement->id = $line2['fk_stock_movement'];
						print '<a href="'.DOL_URL_ROOT.'/product/stock/movement_list.php?search_ref='.$tmpstockmovement->id.'">'.img_picto($langs->trans("StockMovement"), 'movement', 'class="paddingright"').'</a>';
						print dol_print_date($line2['date'], 'dayhour', 'tzuserrel');
						print '</td>';

						// Already consumed
						print '<td></td>';

						// Qty
						print '<td class="right">'.$line2['qty'].'</td>';

						// Cost price
						if ($permissiontoupdatecost && !empty($conf->global->MRP_SHOW_COST_FOR_CONSUMPTION)) {
							print '<td></td>';
						}

						// Warehouse
						print '<td class="tdoverflowmax150">';
						if ($line2['fk_warehouse'] > 0) {
							$result = $tmpwarehouse->fetch($line2['fk_warehouse']);
							if ($result > 0) {
								print $tmpwarehouse->getNomUrl(1);
							}
						}
						print '</td>';

						// Stock
						if (isModEnabled('stock')) {
							print '<td></td>';
						}

						// Lot Batch
						if (isModEnabled('productbatch')) {
							print '<td>';
							if ($line2['batch'] != '') {
								$tmpbatch->fetch(0, $line2['fk_product'], $line2['batch']);
								print $tmpbatch->getNomUrl(1);
							}
							print '</td>';
						}

						// Action delete line
						if ($permissiontodelete) {
							$href = $_SERVER["PHP_SELF"].'?id='.((int) $object->id).'&action=deleteline&token='.newToken().'&lineid='.((int) $line->id).'&fk_movement='.((int) $line2['fk_stock_movement']);
							print '<td class="center">';
							print '<a class="reposition" href="'.$href.'">';
							print img_picto($langs->trans('TooltipDeleteAndRevertStockMovement'), 'delete');
							print '</a>';
							print '</td>';
						}

						print '</tr>';
					}

					if (in_array($action, array('consumeorproduce', 'consumeandproduceall'))) {
						$i = 1;
						print '<!-- Enter line to consume -->'."\n";
						print '<tr name="batch_'.$line->id.'_'.$i.'">';
						print '<td><span class="opacitymedium">'.$langs->trans("ToConsume").'</span></td>';
						$preselected = (GETPOSTISSET('qty-'.$line->id.'-'.$i) ? GETPOST('qty-'.$line->id.'-'.$i) : max(0, $line->qty - $alreadyconsumed));
						if ($action == 'consumeorproduce' && !GETPOSTISSET('qty-'.$line->id.'-'.$i)) {
							$preselected = 0;
						}

						$disable = '';
						if (!empty($conf->global->MRP_NEVER_CONSUME_MORE_THAN_EXPECTED) && ($line->qty - $alreadyconsumed) <= 0) {
							$disable = 'disabled';
						}

						print '<input type="hidden" name="product-'.$line->id.'-'.$i.'" value="'.$line->fk_product.'">';

						// Qty
						print '<td class="right"><input type="text" class="width50 right" id="qtytoconsume-'.$line->id.'-'.$i.'" name="qty-'.$line->id.'-'.$i.'" value="'.$preselected.'" '.$disable.'></td>';

						// Cost
						if ($permissiontoupdatecost && !empty($conf->global->MRP_SHOW_COST_FOR_CONSUMPTION)) {
							print '<td></td>';
						}

						// Already consumed
						print '<td></td>';

						// Warehouse
						print '<td>';
						if ($tmpproduct->type == Product::TYPE_PRODUCT || !empty($conf->global->STOCK_SUPPORTS_SERVICES)) {
							if (empty($line->disable_stock_change)) {
								$preselected = (GETPOSTISSET('idwarehouse-'.$line->id.'-'.$i) ? GETPOST('idwarehouse-'.$line->id.'-'.$i) : ($tmpproduct->fk_default_warehouse > 0 ? $tmpproduct->fk_default_warehouse : 'ifone'));
								print $formproduct->selectWarehouses($preselected, 'idwarehouse-'.$line->id.'-'.$i, '', 1, 0, $line->fk_product, '', 1, 0, null, 'maxwidth200 csswarehouse_'.$line->id.'_'.$i);
							} else {
								print '<span class="opacitymedium">'.$langs->trans("DisableStockChange").'</span>';
							}
						} else {
							print '<span class="opacitymedium">'.$langs->trans("NoStockChangeOnServices").'</span>';
						}
						print '</td>';

						// Stock
						if (isModEnabled('stock')) {
							print '<td></td>';
						}

						// Lot / Batch
						if (isModEnabled('productbatch')) {
							print '<td>';
							if ($tmpproduct->status_batch) {
								$preselected = (GETPOSTISSET('batch-'.$line->id.'-'.$i) ? GETPOST('batch-'.$line->id.'-'.$i) : '');
								print '<input type="text" class="width50" name="batch-'.$line->id.'-'.$i.'" value="'.$preselected.'" list="batch-'.$line->id.'-'.$i.'">';
								print $formproduct->selectLotDataList('batch-'.$line->id.'-'.$i, 0, $line->fk_product, '', '');
							}
							print '</td>';
							print '<td>';
							if ($tmpproduct->status_batch) {
								$type = 'batch';
								print img_picto($langs->trans('AddStockLocationLine'), 'split.png', 'class="splitbutton" onClick="addDispatchLine('.$line->id.', \''.$type.'\', \'qtymissingconsume\')"');
							}
							print '</td>';
						}

						// Action delete line
						if ($permissiontodelete) {
							print '<td></td>';
						}

						print '</tr>';
					}
				}
			}
		}

		print '</table>';
		print '</div>';

		// default warehouse processing
		print '<script type="text/javascript">
			$(document).ready(function () {
				$("select[name=fk_default_warehouse]").change(function() {
                    var fk_default_warehouse = $("option:selected", this).val();
					$("select[name^=idwarehouse-]").val(fk_default_warehouse).change();
                });
			});
		</script>';


		// Lines to produce

		print '</div>';
		print '<div class="fichehalfright">';
		print '<div class="clearboth"></div>';

		$nblinetoproduce = 0;
		foreach ($object->lines as $line) {
			if ($line->role == 'toproduce') {
				$nblinetoproduce++;
			}
		}

		$newcardbutton = '';
		$url = $_SERVER["PHP_SELF"].'?id='.$object->id.'&action=addproduceline&token='.newToken();
		$permissiontoaddaproductline = $object->status != $object::STATUS_PRODUCED && $object->status != $object::STATUS_CANCELED && $action != 'consumeorproduce' && $action != 'consumeandproduceall';
		$parameters = array('morecss'=>'reposition');
		if ($nblinetoproduce == 0 || $object->mrptype == 1) {
			$newcardbutton = dolGetButtonTitle($langs->trans('AddNewProduceLines'), '', 'fa fa-plus-circle size15x', $url, '', $permissiontoaddaproductline, $parameters);
		}

		print load_fiche_titre($langs->trans('Production'), $newcardbutton, '', 0, '', '');

		print '<div class="div-table-responsive-no-min">';
		print '<table id="tablelinestoproduce" class="noborder noshadow nobottom centpercent">';

		print '<tr class="liste_titre">';
		print '<td>'.$langs->trans("Product").'</td>';
		print '<td class="right">'.$langs->trans("Qty").'</td>';
		if ($permissiontoupdatecost) {
			if (empty($bomcost)) {
				print '<td class="right">'.$form->textwithpicto($langs->trans("UnitCost"), $langs->trans("AmountUsedToUpdateWAP")).'</td>';
			} else {
				print '<td class="right">'.$form->textwithpicto($langs->trans("ManufacturingPrice"), $langs->trans("AmountUsedToUpdateWAP")).'</td>';
			}
		}
		print '<td class="right">'.$langs->trans("QtyAlreadyProduced").'</td>';
		print '<td>';
		if ($collapse || in_array($action, array('consumeorproduce', 'consumeandproduceall'))) {
			print $langs->trans("Warehouse");
		}
		print '</td>';
		if (isModEnabled('productbatch')) {
			print '<td>';
			if ($collapse || in_array($action, array('consumeorproduce', 'consumeandproduceall'))) {
				print $langs->trans("Batch");
			}
			print '</td>';
			print '<td></td>';
		}
		print '</tr>';

		if ($action == 'addproduceline') {
			print '<!-- Add line to produce -->'."\n";
			print '<tr class="liste_titre">';
			print '<td>';
			print $form->select_produits('', 'productidtoadd', '', 0, 0, -1, 2, '', 1, array(), 0, '1', 0, 'maxwidth300');
			print '</td>';
			// Qty
			print '<td class="right"><input type="text" name="qtytoadd" value="1" class="width50 right"></td>';
			// Cost price
			print '<td></td>';

			// Qty already produced
			print '<td colspan="2">';
			// Warehouse
			print '<input type="submit" class="button buttongen button-add" name="addproducelinebutton" value="'.$langs->trans("Add").'">';
			print '<input type="submit" class="button buttongen button-cancel" name="canceladdproducelinebutton" value="'.$langs->trans("Cancel").'">';
			print '</td>';
			// Lot - serial
			if (isModEnabled('productbatch')) {
				print '<td></td>';
			}
			// Action
			if ($permissiontodelete) {
				print '<td></td>';
			}
			print '</tr>';
		}

		if (!empty($object->lines)) {
			$nblinetoproduce = 0;
			foreach ($object->lines as $line) {
				if ($line->role == 'toproduce') {
					$nblinetoproduce++;
				}
			}

			$nblinetoproducecursor = 0;
			foreach ($object->lines as $line) {
				if ($line->role == 'toproduce') {
					$i = 1;

					$nblinetoproducecursor++;

					$tmpproduct = new Product($db);
					$tmpproduct->fetch($line->fk_product);

					$arrayoflines = $object->fetchLinesLinked('produced', $line->id);
					$alreadyproduced = 0;
					foreach ($arrayoflines as $line2) {
						$alreadyproduced += $line2['qty'];
					}

					$suffix = '_'.$line->id;
					print '<!-- Line to dispatch '.$suffix.' -->'."\n";
					// hidden fields for js function
					print '<input id="qty_ordered'.$suffix.'" type="hidden" value="'.$line->qty.'">';
					print '<input id="qty_dispatched'.$suffix.'" type="hidden" value="'.$alreadyproduced.'">';

					print '<tr>';
					print '<td>'.$tmpproduct->getNomUrl(1);
					print '<br><span class="opacitymedium small">'.$tmpproduct->label.'</span>';
					print '</td>';
					print '<td class="right">'.$line->qty.'</td>';
					if ($permissiontoupdatecost) {
						// Defined $manufacturingcost
						$manufacturingcost = $bomcost;
						if (empty($manufacturingcost)) {
							$manufacturingcost = price2num($tmpproduct->cost_price, 'MU');
						}
						if (empty($manufacturingcost)) {
							$manufacturingcost = price2num($tmpproduct->pmp, 'MU');
						}

						print '<td class="right nowraponall">';
						if ($manufacturingcost) {
							print price($manufacturingcost);
						}
						print '</td>';
					}
					print '<td class="right nowraponall">';
					if ($alreadyproduced) {
						print '<script>';
						print 'jQuery(document).ready(function() {
							jQuery("#expandtoproduce'.$line->id.'").click(function() {
								console.log("Expand mrp_production line '.$line->id.'");
								jQuery(".expanddetailtoproduce'.$line->id.'").toggle();';
						if ($nblinetoproduce == $nblinetoproducecursor) {
							print 'if (jQuery("#tablelinestoproduce").hasClass("nobottom")) { jQuery("#tablelinestoproduce").removeClass("nobottom"); } else { jQuery("#tablelinestoproduce").addClass("nobottom"); }';
						}
						print '
							});
						});';
						print '</script>';
						if (empty($conf->use_javascript_ajax)) {
							print '<a href="'.$_SERVER["PHP_SELF"].'?collapse='.$collapse.','.$line->id.'">';
						}
						print img_picto($langs->trans("ShowDetails"), "chevron-down", 'id="expandtoproduce'.$line->id.'"');
						if (empty($conf->use_javascript_ajax)) {
							print '</a>';
						}
					}
					print ' '.$alreadyproduced;
					print '</td>';
					print '<td>'; // Warehouse
					print '</td>';
					if (isModEnabled('productbatch')) {
						print '<td></td>'; // Lot
					}

					if ($permissiontodelete && $line->origin_type == 'free') {
						$href = $_SERVER["PHP_SELF"];
						$href .= '?id='.$object->id;
						$href .= '&action=deleteline';
						$href .= '&lineid='.$line->id;
						print '<td class="center">';
						print '<a class="reposition" href="'.$href.'">';
						print img_picto($langs->trans('TooltipDeleteAndRevertStockMovement'), "delete");
						print '</a>';
						print '</td>';
					}
					print '</tr>';

					// Show detailed of already consumed with js code to collapse
					foreach ($arrayoflines as $line2) {
						print '<tr class="expanddetailtoproduce'.$line->id.' hideobject opacitylow">';
						print '<td>';
						$tmpstockmovement->id = $line2['fk_stock_movement'];
						print '<a href="'.DOL_URL_ROOT.'/product/stock/movement_list.php?search_ref='.$tmpstockmovement->id.'">'.img_picto($langs->trans("StockMovement"), 'movement', 'class="paddingright"').'</a>';
						print dol_print_date($line2['date'], 'dayhour', 'tzuserrel');
						print '</td>';
						// Qty
						print '<td></td>';
						// Cost price
						if ($permissiontoupdatecost) {
							print '<td></td>';
						}
						// Qty already produced
						print '<td class="right">'.$line2['qty'].'</td>';
						print '<td class="tdoverflowmax150">';
						if ($line2['fk_warehouse'] > 0) {
							$result = $tmpwarehouse->fetch($line2['fk_warehouse']);
							if ($result > 0) {
								print $tmpwarehouse->getNomUrl(1);
							}
						}
						print '</td>';
						if (isModEnabled('productbatch')) {
							print '<td>';
							if ($line2['batch'] != '') {
								$tmpbatch->fetch(0, $line2['fk_product'], $line2['batch']);
								print $tmpbatch->getNomUrl(1);
							}
							print '</td>';
							print '<td></td>';
						}
						print '</tr>';
					}

					if (in_array($action, array('consumeorproduce', 'consumeandproduceall'))) {
						print '<!-- Enter line to produce -->'."\n";
						print '<tr name="batch_'.$line->id.'_'.$i.'">';
						print '<td><span class="opacitymedium">'.$langs->trans("ToProduce").'</span></td>';
						$preselected = (GETPOSTISSET('qtytoproduce-'.$line->id.'-'.$i) ? GETPOST('qtytoproduce-'.$line->id.'-'.$i) : max(0, $line->qty - $alreadyproduced));
						if ($action == 'consumeorproduce' && !GETPOSTISSET('qtytoproduce-'.$line->id.'-'.$i)) {
							$preselected = 0;
						}
						print '<td class="right"><input type="text" class="width50 right" id="qtytoproduce-'.$line->id.'-'.$i.'" name="qtytoproduce-'.$line->id.'-'.$i.'" value="'.$preselected.'"></td>';
						if ($permissiontoupdatecost) {
							// Defined $manufacturingcost
							$manufacturingcost = $bomcost;
							if (empty($manufacturingcost)) {
								$manufacturingcost = price2num($tmpproduct->cost_price, 'MU');
							}
							if (empty($manufacturingcost)) {
								$manufacturingcost = price2num($tmpproduct->pmp, 'MU');
							}

							if ($tmpproduct->type == Product::TYPE_PRODUCT || !empty($conf->global->STOCK_SUPPORTS_SERVICES)) {
								$preselected = (GETPOSTISSET('pricetoproduce-'.$line->id.'-'.$i) ? GETPOST('pricetoproduce-'.$line->id.'-'.$i) : price($manufacturingcost));
								print '<td class="right"><input type="text" class="width50 right" name="pricetoproduce-'.$line->id.'-'.$i.'" value="'.$preselected.'"></td>';
							} else {
								print '<td><input type="hidden" class="width50 right" name="pricetoproduce-'.$line->id.'-'.$i.'" value="'.$manufacturingcost.'"></td>';
							}
						}
						print '<td></td>';
						print '<td>';
						if ($tmpproduct->type == Product::TYPE_PRODUCT || !empty($conf->global->STOCK_SUPPORTS_SERVICES)) {
							$preselected = (GETPOSTISSET('idwarehousetoproduce-'.$line->id.'-'.$i) ? GETPOST('idwarehousetoproduce-'.$line->id.'-'.$i) : ($object->fk_warehouse > 0 ? $object->fk_warehouse : 'ifone'));
							print $formproduct->selectWarehouses($preselected, 'idwarehousetoproduce-'.$line->id.'-'.$i, '', 1, 0, $line->fk_product, '', 1, 0, null, 'maxwidth200 csswarehouse_'.$line->id.'_'.$i);
						} else {
							print '<span class="opacitymedium">'.$langs->trans("NoStockChangeOnServices").'</span>';
						}
						print '</td>';
						if (isModEnabled('productbatch')) {
							print '<td>';
							if ($tmpproduct->status_batch) {
								$preselected = (GETPOSTISSET('batchtoproduce-'.$line->id.'-'.$i) ? GETPOST('batchtoproduce-'.$line->id.'-'.$i) : '');
								print '<input type="text" class="width50" name="batchtoproduce-'.$line->id.'-'.$i.'" value="'.$preselected.'">';
							}
							print '</td>';
							// Batch number in same column than the stock movement picto
							print '<td>';
							if ($tmpproduct->status_batch) {
								$type = 'batch';
								print img_picto($langs->trans('AddStockLocationLine'), 'split.png', 'class="splitbutton" onClick="addDispatchLine('.$line->id.', \''.$type.'\', \'qtymissing\')"');
							}
							print '</td>';
						}
						print '</tr>';
					}
				}
			}
		}

		print '</table>';
		print '</div>';

		print '</div>';
		print '</div>';

		if (in_array($action, array('consumeorproduce', 'consumeandproduceall', 'addconsumeline'))) {
			print "</form>\n";
		}

		?>

		<script  type="text/javascript" language="javascript">

			$(document).ready(function() {
				//Consumption : When a warehouse is selected, only the lot/serial numbers that are available in it are offered
				updateselectbatchbywarehouse();
				//Consumption : When a lot/serial number is selected and it is only available in one warehouse, the warehouse is automatically selected
				updateselectwarehousebybatch();
			});

			function updateselectbatchbywarehouse() {
				var element = $("select[name*='idwarehouse']");

				element.change(function () {

					var selectwarehouse = $(this);

					var selectbatch_name = selectwarehouse.attr('name').replace('idwarehouse', 'batch');
					var selectbatch = $("datalist[id*='" + selectbatch_name + "']");
					var selectedbatch = selectbatch.val();

					var product_element_name = selectwarehouse.attr('name').replace('idwarehouse', 'product');

					$.ajax({
						type: "POST",
						url: "<?php echo DOL_URL_ROOT . '/mrp/ajax/interface.php'; ?>",
						data: {
							action: "updateselectbatchbywarehouse",
							permissiontoproduce: <?php echo $permissiontoproduce ?>,
							warehouse_id: $(this).val(),
							product_id: $("input[name='" + product_element_name + "']").val()
						}
					}).done(function (data) {

						selectbatch.empty();

						var data = JSON.parse(data);

						selectbatch.append($('<option>', {
							value: '',
						}));

						$.each(data, function (key, value) {

							if(selectwarehouse.val() == -1) {
								var label = " (<?php echo $langs->trans('Stock total') ?> : " + value + ")";
							} else {
								var label =  " (<?php echo $langs->trans('Stock') ?> : " + value + ")";
							}

							if(key === selectedbatch) {
								var option ='<option value="'+key+'" selected>'+ label +'</option>';
							} else {
								var option ='<option value="'+key+'">'+ label +'</option>';
							}

							selectbatch.append(option);
						});
					});
				});
			}

			function updateselectwarehousebybatch() {

				$(document).on('change', 'input[name*=batch]', function(){

					var selectbatch = $(this);

					var selectwarehouse_name = selectbatch.attr('name').replace('batch', 'idwarehouse');
					var selectwarehouse = $("select[name*='" + selectwarehouse_name + "']");
					var selectedwarehouse = selectwarehouse.val();

					if(selectedwarehouse != -1){
						return;
					}

					var product_element_name = selectbatch.attr('name').replace('batch', 'product');

					$.ajax({
						type: "POST",
						url: "<?php echo DOL_URL_ROOT . '/mrp/ajax/interface.php'; ?>",
						data: {
							action: "updateselectwarehousebybatch",
							permissiontoproduce: <?php echo $permissiontoproduce ?>,
<<<<<<< HEAD
							batch_id: $(this).val(),
=======
							batch: $(this).val(),
>>>>>>> b512ab1e
							product_id: $("input[name='" + product_element_name + "']").val()
						}
					}).done(function (data) {

						var data = JSON.parse(data);

						if(data != 0){
							selectwarehouse.val(data).change();
						}
					});
				});
			}

		</script>

		<?php
	}
}

// End of page
llxFooter();
$db->close();<|MERGE_RESOLUTION|>--- conflicted
+++ resolved
@@ -1007,8 +1007,6 @@
 							$disable = 'disabled';
 						}
 
-						print '<input type="hidden" name="product-'.$line->id.'-'.$i.'" value="'.$line->fk_product.'">';
-
 						// Qty
 						print '<td class="right"><input type="text" class="width50 right" id="qtytoconsume-'.$line->id.'-'.$i.'" name="qty-'.$line->id.'-'.$i.'" value="'.$preselected.'" '.$disable.'></td>';
 
@@ -1442,11 +1440,7 @@
 						data: {
 							action: "updateselectwarehousebybatch",
 							permissiontoproduce: <?php echo $permissiontoproduce ?>,
-<<<<<<< HEAD
-							batch_id: $(this).val(),
-=======
 							batch: $(this).val(),
->>>>>>> b512ab1e
 							product_id: $("input[name='" + product_element_name + "']").val()
 						}
 					}).done(function (data) {
