<?php
/* Copyright (C) 2010-2011	Regis Houssin   <regis.houssin@inodbox.com>
 * Copyright (C) 2013		Juanjo Menent   <jmenent@2byte.es>
 * Copyright (C) 2014       Marcos García   <marcosgdf@gmail.com>
 * Copyright (C) 2013-2020	Charlene BENKE	<charlie@patas-monkey.com>
 *
 * This program is free software; you can redistribute it and/or modify
 * it under the terms of the GNU General Public License as published by
 * the Free Software Foundation; either version 3 of the License, or
 * (at your option) any later version.
 *
 * This program is distributed in the hope that it will be useful,
 * but WITHOUT ANY WARRANTY; without even the implied warranty of
 * MERCHANTABILITY or FITNESS FOR A PARTICULAR PURPOSE.  See the
 * GNU General Public License for more details.
 *
 * You should have received a copy of the GNU General Public License
 * along with this program. If not, see <https://www.gnu.org/licenses/>.
 */

// Protection to avoid direct call of template
if (empty($conf) || !is_object($conf)) {
	print "Error, template page can't be called as URL";
	exit;
}

print "<!-- BEGIN PHP TEMPLATE mrp/tpl/linkedobjectblock.tpl.php -->\n";

global $user, $db, $hookmanager;
global $noMoreLinkedObjectBlockAfter;

$langs = $GLOBALS['langs'];
$linkedObjectBlock = $GLOBALS['linkedObjectBlock'];
$object = $GLOBALS['object'];

// Load translation files required by the page
$langs->load("bom");

$total = 0;
$ilink = 0;

<<<<<<< HEAD
$mo_static = new Mo($db);
$res = $mo_static->fetch($object->id);
$TMoChilds = $mo_static->getMoChilds();
$hookmanager->initHooks('LinesLinkedObjectBlock');
$parameters = array('TMoChilds' => $TMoChilds);
$reshook = $hookmanager->executeHooks('LinesLinkedObjectBlock', $parameters, $object, $action); // Note that $action and $object may have been modified by hook
if (empty($reshook)) {
	foreach ($TMoChilds as $key => $objectlink) {
		$ilink++;

		$trclass = 'oddeven';

		echo '<tr class="' . $trclass . '" >';
		echo '<td class="linkedcol-element" >' . $langs->trans("ManufacturingOrder");
		if (!empty($showImportButton) && $conf->global->MAIN_ENABLE_IMPORT_LINKED_OBJECT_LINES) {
			print '<a class="objectlinked_importbtn" href="' . $objectlink->getNomUrl(0, '', 0, 1) . '&amp;action=selectlines" data-element="' . $objectlink->element . '" data-id="' . $objectlink->id . '"  > <i class="fa fa-indent"></i> </a';
		}
		echo '</td>';
		echo '<td class="linkedcol-name nowraponall">'.$objectlink->getNomUrl(1).'</td>';

=======
if ($object->element == 'mo') {
	$mo_static = new Mo($db);
	$res = $mo_static->fetch($object->id);
	$TMoChilds = $mo_static->getMoChilds();


	foreach ($TMoChilds as $key => $objectlink) {
		$ilink++;

		$trclass = 'oddeven';

		echo '<tr class="' . $trclass . '" >';
		echo '<td class="linkedcol-element" >' . $langs->trans("ManufacturingOrder");
		if (!empty($showImportButton) && $conf->global->MAIN_ENABLE_IMPORT_LINKED_OBJECT_LINES) {
			print '<a class="objectlinked_importbtn" href="' . $objectlink->getNomUrl(0, '', 0, 1) . '&amp;action=selectlines" data-element="' . $objectlink->element . '" data-id="' . $objectlink->id . '"  > <i class="fa fa-indent"></i> </a';
		}
		echo '</td>';
		echo '<td class="linkedcol-name nowraponall" >' . $objectlink->getNomUrl(1) . '</td>';

>>>>>>> 5b49021b
		echo '<td class="linkedcol-ref" align="center">';
		//  $result = $product_static->fetch($objectlink->fk_product);
		print '</td>';
		echo '<td class="linkedcol-date" align="center">' . dol_print_date($objectlink->date_creation, 'day') . '</td>';
		echo '<td class="linkedcol-amount right">-</td>';
		echo '<td class="linkedcol-statut right">' . $objectlink->getLibStatut(3) . '</td>';
		echo '<td class="linkedcol-action right">';

		// we want to make the link via element_element for delete action
		$sql = " Select rowid from " . MAIN_DB_PREFIX . "element_element";
<<<<<<< HEAD
		$sql .= " WHERE  fk_source = ". (int) $object->id . " and fk_target = '" . dol_escape_htmltag($key) ."'";
=======
		$sql .= " WHERE  fk_source = " . (int) $object->id . " and fk_target = '" . dol_escape_htmltag($key) . "'";
>>>>>>> 5b49021b

		$resql = $db->query($sql);
		$k = 0;
		if ($resql) {
			$obj = $db->fetch_object($resql);
<<<<<<< HEAD
			if ($obj->rowid && $obj->rowid > 0 ) $k = $obj->rowid;
		}
		echo '<a class="reposition" href="' . $_SERVER["PHP_SELF"] . '?id=' . $object->id . '&action=dellink&token=' . newToken() . '&dellinkid=' . $k . '">' . img_picto($langs->transnoentitiesnoconv("RemoveLink"), 'unlink') . '</a>';

		echo '</td>';
		echo "</tr>\n";
=======
			if ($obj->rowid && $obj->rowid > 0) $k = $obj->rowid;
		}
		echo '<a class="reposition" href="' . $_SERVER["PHP_SELF"] . '?id=' . $object->id . '&action=dellink&token=' . newToken() . '&dellinkid=' . $k . '">' . img_picto($langs->transnoentitiesnoconv("RemoveLink"), 'unlink') . '</a>';
		echo '</td>';
		echo "</tr>\n";
	}
} else {
	$linkedObjectBlock = dol_sort_array($linkedObjectBlock, 'date', 'desc', 0, 0, 1);

	$total = 0;
	$ilink = 0;
	foreach ($linkedObjectBlock as $key => $objectlink) {
		$ilink++;

		$trclass = 'oddeven';
		if ($ilink == count($linkedObjectBlock) && empty($noMoreLinkedObjectBlockAfter) && count($linkedObjectBlock) <= 1) {
			$trclass .= ' liste_sub_total';
		}
		print '<tr class="'.$trclass.'"  data-element="'.$objectlink->element.'"  data-id="'.$objectlink->id.'" >';
		print '<td class="linkedcol-element" >'.$langs->trans("ManufacturingOrder");
		if (!empty($showImportButton) && $conf->global->MAIN_ENABLE_IMPORT_LINKED_OBJECT_LINES) {
			$url = DOL_URL_ROOT.'/mrp/mo_card.php?id='.$objectlink->id;
			print '<a class="objectlinked_importbtn" href="'.$url.'&amp;action=selectlines"  data-element="'.$objectlink->element.'"  data-id="'.$objectlink->id.'"  > <i class="fa fa-indent"></i> </a>';
		}
		print '</td>';

		print '<td class="linkedcol-name nowraponall" >'.$objectlink->getNomUrl(1).'</td>';
		print '<td class="linkedcol-ref" >'.$objectlink->ref_client.'</td>';
		print '<td class="linkedcol-date center">'.dol_print_date($objectlink->date_start_planned, 'day').'</td>';
		print '<td class="linkedcol-amount right">-</td>';
		print '<td class="linkedcol-statut right">'.$objectlink->getLibStatut(3).'</td>';
		print '<td class="linkedcol-action right"><a class="reposition" href="'.$_SERVER["PHP_SELF"].'?id='.$object->id.'&action=dellink&token='.newToken().'&dellinkid='.$key.'">'.img_picto($langs->transnoentitiesnoconv("RemoveLink"), 'unlink').'</a></td>';
		print "</tr>\n";
>>>>>>> 5b49021b
	}
}
echo "<!-- END PHP TEMPLATE -->\n";<|MERGE_RESOLUTION|>--- conflicted
+++ resolved
@@ -39,81 +39,50 @@
 $total = 0;
 $ilink = 0;
 
-<<<<<<< HEAD
-$mo_static = new Mo($db);
-$res = $mo_static->fetch($object->id);
-$TMoChilds = $mo_static->getMoChilds();
-$hookmanager->initHooks('LinesLinkedObjectBlock');
-$parameters = array('TMoChilds' => $TMoChilds);
-$reshook = $hookmanager->executeHooks('LinesLinkedObjectBlock', $parameters, $object, $action); // Note that $action and $object may have been modified by hook
-if (empty($reshook)) {
-	foreach ($TMoChilds as $key => $objectlink) {
-		$ilink++;
-
-		$trclass = 'oddeven';
-
-		echo '<tr class="' . $trclass . '" >';
-		echo '<td class="linkedcol-element" >' . $langs->trans("ManufacturingOrder");
-		if (!empty($showImportButton) && $conf->global->MAIN_ENABLE_IMPORT_LINKED_OBJECT_LINES) {
-			print '<a class="objectlinked_importbtn" href="' . $objectlink->getNomUrl(0, '', 0, 1) . '&amp;action=selectlines" data-element="' . $objectlink->element . '" data-id="' . $objectlink->id . '"  > <i class="fa fa-indent"></i> </a';
-		}
-		echo '</td>';
-		echo '<td class="linkedcol-name nowraponall">'.$objectlink->getNomUrl(1).'</td>';
-
-=======
 if ($object->element == 'mo') {
 	$mo_static = new Mo($db);
 	$res = $mo_static->fetch($object->id);
 	$TMoChilds = $mo_static->getMoChilds();
 
+	$hookmanager->initHooks('LinesLinkedObjectBlock');
+	$parameters = array('TMoChilds' => $TMoChilds);
+	$reshook = $hookmanager->executeHooks('LinesLinkedObjectBlock', $parameters, $object, $action); // Note that $action and $object may have been modified by hook
+	if (empty($reshook)) {
+		foreach ($TMoChilds as $key => $objectlink) {
+			$ilink++;
 
-	foreach ($TMoChilds as $key => $objectlink) {
-		$ilink++;
+			$trclass = 'oddeven';
 
-		$trclass = 'oddeven';
+			echo '<tr class="' . $trclass . '" >';
+			echo '<td class="linkedcol-element" >' . $langs->trans("ManufacturingOrder");
+			if (!empty($showImportButton) && $conf->global->MAIN_ENABLE_IMPORT_LINKED_OBJECT_LINES) {
+				print '<a class="objectlinked_importbtn" href="' . $objectlink->getNomUrl(0, '', 0, 1) . '&amp;action=selectlines" data-element="' . $objectlink->element . '" data-id="' . $objectlink->id . '"  > <i class="fa fa-indent"></i> </a';
+			}
+			echo '</td>';
+			echo '<td class="linkedcol-name nowraponall" >' . $objectlink->getNomUrl(1) . '</td>';
 
-		echo '<tr class="' . $trclass . '" >';
-		echo '<td class="linkedcol-element" >' . $langs->trans("ManufacturingOrder");
-		if (!empty($showImportButton) && $conf->global->MAIN_ENABLE_IMPORT_LINKED_OBJECT_LINES) {
-			print '<a class="objectlinked_importbtn" href="' . $objectlink->getNomUrl(0, '', 0, 1) . '&amp;action=selectlines" data-element="' . $objectlink->element . '" data-id="' . $objectlink->id . '"  > <i class="fa fa-indent"></i> </a';
+			echo '<td class="linkedcol-ref" align="center">';
+			//  $result = $product_static->fetch($objectlink->fk_product);
+			print '</td>';
+			echo '<td class="linkedcol-date" align="center">' . dol_print_date($objectlink->date_creation, 'day') . '</td>';
+			echo '<td class="linkedcol-amount right">-</td>';
+			echo '<td class="linkedcol-statut right">' . $objectlink->getLibStatut(3) . '</td>';
+			echo '<td class="linkedcol-action right">';
+
+			// we want to make the link via element_element for delete action
+			$sql = " Select rowid from " . MAIN_DB_PREFIX . "element_element";
+			$sql .= " WHERE  fk_source = " . (int) $object->id . " and fk_target = '" . dol_escape_htmltag($key) . "'";
+
+			$resql = $db->query($sql);
+			$k = 0;
+			if ($resql) {
+				$obj = $db->fetch_object($resql);
+				if ($obj->rowid && $obj->rowid > 0) $k = $obj->rowid;
+			}
+			echo '<a class="reposition" href="' . $_SERVER["PHP_SELF"] . '?id=' . $object->id . '&action=dellink&token=' . newToken() . '&dellinkid=' . $k . '">' . img_picto($langs->transnoentitiesnoconv("RemoveLink"), 'unlink') . '</a>';
+			echo '</td>';
+			echo "</tr>\n";
 		}
-		echo '</td>';
-		echo '<td class="linkedcol-name nowraponall" >' . $objectlink->getNomUrl(1) . '</td>';
-
->>>>>>> 5b49021b
-		echo '<td class="linkedcol-ref" align="center">';
-		//  $result = $product_static->fetch($objectlink->fk_product);
-		print '</td>';
-		echo '<td class="linkedcol-date" align="center">' . dol_print_date($objectlink->date_creation, 'day') . '</td>';
-		echo '<td class="linkedcol-amount right">-</td>';
-		echo '<td class="linkedcol-statut right">' . $objectlink->getLibStatut(3) . '</td>';
-		echo '<td class="linkedcol-action right">';
-
-		// we want to make the link via element_element for delete action
-		$sql = " Select rowid from " . MAIN_DB_PREFIX . "element_element";
-<<<<<<< HEAD
-		$sql .= " WHERE  fk_source = ". (int) $object->id . " and fk_target = '" . dol_escape_htmltag($key) ."'";
-=======
-		$sql .= " WHERE  fk_source = " . (int) $object->id . " and fk_target = '" . dol_escape_htmltag($key) . "'";
->>>>>>> 5b49021b
-
-		$resql = $db->query($sql);
-		$k = 0;
-		if ($resql) {
-			$obj = $db->fetch_object($resql);
-<<<<<<< HEAD
-			if ($obj->rowid && $obj->rowid > 0 ) $k = $obj->rowid;
-		}
-		echo '<a class="reposition" href="' . $_SERVER["PHP_SELF"] . '?id=' . $object->id . '&action=dellink&token=' . newToken() . '&dellinkid=' . $k . '">' . img_picto($langs->transnoentitiesnoconv("RemoveLink"), 'unlink') . '</a>';
-
-		echo '</td>';
-		echo "</tr>\n";
-=======
-			if ($obj->rowid && $obj->rowid > 0) $k = $obj->rowid;
-		}
-		echo '<a class="reposition" href="' . $_SERVER["PHP_SELF"] . '?id=' . $object->id . '&action=dellink&token=' . newToken() . '&dellinkid=' . $k . '">' . img_picto($langs->transnoentitiesnoconv("RemoveLink"), 'unlink') . '</a>';
-		echo '</td>';
-		echo "</tr>\n";
 	}
 } else {
 	$linkedObjectBlock = dol_sort_array($linkedObjectBlock, 'date', 'desc', 0, 0, 1);
@@ -142,7 +111,7 @@
 		print '<td class="linkedcol-statut right">'.$objectlink->getLibStatut(3).'</td>';
 		print '<td class="linkedcol-action right"><a class="reposition" href="'.$_SERVER["PHP_SELF"].'?id='.$object->id.'&action=dellink&token='.newToken().'&dellinkid='.$key.'">'.img_picto($langs->transnoentitiesnoconv("RemoveLink"), 'unlink').'</a></td>';
 		print "</tr>\n";
->>>>>>> 5b49021b
 	}
 }
+
 echo "<!-- END PHP TEMPLATE -->\n";