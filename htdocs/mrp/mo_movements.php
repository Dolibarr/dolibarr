--- conflicted
+++ resolved
@@ -3,10 +3,7 @@
  * Copyright (C) 2022		Ferran Marcet				<fmarcet@2byte.es>
  * Copyright (C) 2024       Frédéric France             <frederic.france@free.fr>
  * Copyright (C) 2024		Alexandre Spangaro			<alexandre@inovea-conseil.com>
-<<<<<<< HEAD
-=======
  * Copyright (C) 2024		MDW							<mdeweerd@users.noreply.github.com>
->>>>>>> cc80841a
  *
  * This program is free software; you can redistribute it and/or modify
  * it under the terms of the GNU General Public License as published by
@@ -74,11 +71,7 @@
 $search_type_mouvement = GETPOST('search_type_mouvement', "intcomma");
 
 $limit = GETPOSTINT('limit') ? GETPOSTINT('limit') : $conf->liste_limit;
-<<<<<<< HEAD
-$page  = GETPOSTISSET('pageplusone') ? (GETPOST('pageplusone') - 1) : GETPOSTINT("page");
-=======
 $page  = GETPOSTISSET('pageplusone') ? (GETPOSTINT('pageplusone') - 1) : GETPOSTINT("page");
->>>>>>> cc80841a
 $sortfield = GETPOST('sortfield', 'aZ09comma');
 $sortorder = GETPOST('sortorder', 'aZ09comma');
 if (empty($page) || $page == -1) {
@@ -272,10 +265,7 @@
 $warehousestatic = new Entrepot($db);
 $userstatic = new User($db);
 
-<<<<<<< HEAD
-=======
 $title = $langs->trans('Mo');
->>>>>>> cc80841a
 $help_url = 'EN:Module_Manufacturing_Orders|FR:Module_Ordres_de_Fabrication|DE:Modul_Fertigungsauftrag';
 
 llxHeader('', $title, $help_url, '', 0, 0, '', '', '', 'mod-mrp page-card_movements');
