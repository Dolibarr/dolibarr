<?php
/* Copyright (C) 2019 Laurent Destailleur  <eldy@users.sourceforge.net>
 * Copyright (C) 2022 Ferran Marcet <fmarcet@2byte.es>
 *
 * This program is free software; you can redistribute it and/or modify
 * it under the terms of the GNU General Public License as published by
 * the Free Software Foundation; either version 3 of the License, or
 * (at your option) any later version.
 *
 * This program is distributed in the hope that it will be useful,
 * but WITHOUT ANY WARRANTY; without even the implied warranty of
 * MERCHANTABILITY or FITNESS FOR A PARTICULAR PURPOSE.  See the
 * GNU General Public License for more details.
 *
 * You should have received a copy of the GNU General Public License
 * along with this program. If not, see <https://www.gnu.org/licenses/>.
 */

/**
 *   	\file       mo_movements.php
 *		\ingroup    mrp
 *		\brief      Page to show tock movements of a MO
 */

// Load Dolibarr environment
require '../main.inc.php';

require_once DOL_DOCUMENT_ROOT.'/core/class/html.formcompany.class.php';
require_once DOL_DOCUMENT_ROOT.'/core/class/html.formfile.class.php';
require_once DOL_DOCUMENT_ROOT.'/core/class/html.formprojet.class.php';
require_once DOL_DOCUMENT_ROOT.'/product/class/html.formproduct.class.php';
require_once DOL_DOCUMENT_ROOT.'/product/class/product.class.php';
require_once DOL_DOCUMENT_ROOT.'/product/stock/class/entrepot.class.php';
require_once DOL_DOCUMENT_ROOT.'/product/stock/class/mouvementstock.class.php';
require_once DOL_DOCUMENT_ROOT.'/product/stock/class/productlot.class.php';
dol_include_once('/mrp/class/mo.class.php');
dol_include_once('/mrp/lib/mrp_mo.lib.php');

// Load translation files required by the page
$langs->loadLangs(array("mrp", "stocks", "other"));

// Get parameters
$id = GETPOST('id', 'int');
$ref        = GETPOST('ref', 'alpha');
$action = GETPOST('action', 'aZ09');
$confirm    = GETPOST('confirm', 'alpha');
$cancel     = GETPOST('cancel', 'aZ09');
$contextpage = GETPOST('contextpage', 'aZ') ?GETPOST('contextpage', 'aZ') : 'mostockmovement'; // To manage different context of search
$backtopage = GETPOST('backtopage', 'alpha');
//$lineid   = GETPOST('lineid', 'int');

$msid = GETPOST('msid', 'int');
$year = GETPOST("year", 'int');
$month = GETPOST("month", 'int');
$search_ref = GETPOST('search_ref', 'alpha');
$search_movement = GETPOST("search_movement", 'alpha');
$search_product_ref = trim(GETPOST("search_product_ref", 'alpha'));
$search_product = trim(GETPOST("search_product", 'alpha'));
$search_warehouse = trim(GETPOST("search_warehouse", 'alpha'));
$search_inventorycode = trim(GETPOST("search_inventorycode", 'alpha'));
$search_user = trim(GETPOST("search_user", 'alpha'));
$search_batch = trim(GETPOST("search_batch", 'alpha'));
$search_qty = trim(GETPOST("search_qty", 'alpha'));
$search_type_mouvement = GETPOST('search_type_mouvement', 'int');

$limit = GETPOST('limit', 'int') ?GETPOST('limit', 'int') : $conf->liste_limit;
$page = GETPOSTISSET('pageplusone') ? (GETPOST('pageplusone') - 1) : GETPOST("page", 'int');
$sortfield = GETPOST("sortfield", 'alpha');
$sortorder = GETPOST("sortorder", 'alpha');
if (empty($page) || $page == -1) {
	$page = 0;
}     // If $page is not defined, or '' or -1
$offset = $limit * $page;
if (!$sortfield) {
	$sortfield = "m.datem";
}
if (!$sortorder) {
	$sortorder = "DESC";
}

// Initialize technical objects
$object = new Mo($db);
$extrafields = new ExtraFields($db);
$diroutputmassaction = $conf->mrp->dir_output.'/temp/massgeneration/'.$user->id;
$hookmanager->initHooks(array('mocard', 'globalcard')); // Note that conf->hooks_modules contains array

// Fetch optionals attributes and labels
$extrafields->fetch_name_optionals_label($object->table_element);

$search_array_options = $extrafields->getOptionalsFromPost($object->table_element, '', 'search_');

// Initialize array of search criterias
$search_all = trim(GETPOST("search_all", 'alpha'));
$search = array();
foreach ($object->fields as $key => $val) {
	if (GETPOST('search_'.$key, 'alpha')) {
		$search[$key] = GETPOST('search_'.$key, 'alpha');
	}
}

if (empty($action) && empty($id) && empty($ref)) {
	$action = 'view';
}

// Load object
include DOL_DOCUMENT_ROOT.'/core/actions_fetchobject.inc.php'; // Must be include, not include_once.

// Security check - Protection if external user
//if ($user->socid > 0) accessforbidden();
//if ($user->socid > 0) $socid = $user->socid;
$isdraft = (($object->status == $object::STATUS_DRAFT) ? 1 : 0);
$result = restrictedArea($user, 'mrp', $object->id, 'mrp_mo', '', 'fk_soc', 'rowid', $isdraft);

$objectlist = new MouvementStock($db);

// Definition of fields for list
$arrayfields = array(
	'm.rowid'=>array('label'=>"Ref", 'checked'=>1, 'position'=>1),
	'm.datem'=>array('label'=>"Date", 'checked'=>1, 'position'=>2),
	'p.ref'=>array('label'=>"ProductRef", 'checked'=>1, 'css'=>'maxwidth100', 'position'=>3),
	'p.label'=>array('label'=>"ProductLabel", 'checked'=>0, 'position'=>5),
	'm.batch'=>array('label'=>"BatchNumberShort", 'checked'=>1, 'position'=>8, 'enabled'=>(!empty($conf->productbatch->enabled))),
	'pl.eatby'=>array('label'=>"EatByDate", 'checked'=>0, 'position'=>9, 'enabled'=>(!empty($conf->productbatch->enabled))),
	'pl.sellby'=>array('label'=>"SellByDate", 'checked'=>0, 'position'=>10, 'enabled'=>(!empty($conf->productbatch->enabled))),
	'e.ref'=>array('label'=>"Warehouse", 'checked'=>1, 'position'=>100, 'enabled'=>(!$id > 0)), // If we are on specific warehouse, we hide it
	'm.fk_user_author'=>array('label'=>"Author", 'checked'=>0, 'position'=>120),
	'm.inventorycode'=>array('label'=>"InventoryCodeShort", 'checked'=>1, 'position'=>130),
	'm.label'=>array('label'=>"MovementLabel", 'checked'=>1, 'position'=>140),
	'm.type_mouvement'=>array('label'=>"TypeMovement", 'checked'=>0, 'position'=>150),
	'origin'=>array('label'=>"Origin", 'checked'=>1, 'position'=>155),
	'm.fk_projet'=>array('label'=>'Project', 'checked'=>0, 'position'=>180),
	'm.value'=>array('label'=>"Qty", 'checked'=>1, 'position'=>200),
	'm.price'=>array('label'=>"UnitPurchaseValue", 'checked'=>0, 'position'=>210)
	//'m.datec'=>array('label'=>"DateCreation", 'checked'=>0, 'position'=>500),
	//'m.tms'=>array('label'=>"DateModificationShort", 'checked'=>0, 'position'=>500)
);
if (!empty($conf->global->PRODUCT_DISABLE_SELLBY)) {
	unset($arrayfields['pl.sellby']);
}
if (!empty($conf->global->PRODUCT_DISABLE_EATBY)) {
	unset($arrayfields['pl.eatby']);
}
$objectlist->fields = dol_sort_array($objectlist->fields, 'position');
$arrayfields = dol_sort_array($arrayfields, 'position');

$permissionnote = $user->rights->mrp->write; // Used by the include of actions_setnotes.inc.php
$permissiondellink = $user->rights->mrp->write; // Used by the include of actions_dellink.inc.php
$permissiontoadd = $user->rights->mrp->write; // Used by the include of actions_addupdatedelete.inc.php and actions_lineupdown.inc.php
$permissiontodelete = $user->rights->mrp->delete || ($permissiontoadd && isset($object->status) && $object->status == $object::STATUS_DRAFT);
$upload_dir = $conf->mrp->multidir_output[isset($object->entity) ? $object->entity : 1];

$permissiontoproduce = $permissiontoadd;
$permissiontoupdatecost = $user->rights->bom->write; // User who can define cost must have knowledge of pricing

if ($permissiontoupdatecost) {
	$arrayfields['m.price']['enabled'] = 1;
}

/*
 * Actions
 */

if (GETPOST('cancel', 'alpha')) {
	$action = 'list'; $massaction = '';
}
if (!GETPOST('confirmmassaction', 'alpha') && $massaction != 'presend' && $massaction != 'confirm_presend') {
	$massaction = '';
}

$parameters = array();
$reshook = $hookmanager->executeHooks('doActions', $parameters, $object, $action); // Note that $action and $object may have been modified by some hooks
if ($reshook < 0) {
	setEventMessages($hookmanager->error, $hookmanager->errors, 'errors');
}

include DOL_DOCUMENT_ROOT.'/core/actions_changeselectedfields.inc.php';

// Do we click on purge search criteria ?
if (GETPOST('button_removefilter_x', 'alpha') || GETPOST('button_removefilter.x', 'alpha') || GETPOST('button_removefilter', 'alpha')) { // Both test are required to be compatible with all browsers
	$year = '';
	$month = '';
	$search_ref = '';
	$search_movement = "";
	$search_type_mouvement = "";
	$search_inventorycode = "";
	$search_product_ref = "";
	$search_product = "";
	$search_warehouse = "";
	$search_user = "";
	$search_batch = "";
	$search_qty = '';
	$sall = "";
	$toselect = '';
	$search_array_options = array();
}

if (empty($reshook)) {
	$error = 0;

	$backurlforlist = dol_buildpath('/mrp/mo_list.php', 1);

	if (empty($backtopage) || ($cancel && empty($id))) {
		//var_dump($backurlforlist);exit;
		if (empty($id) && (($action != 'add' && $action != 'create') || $cancel)) {
			$backtopage = $backurlforlist;
		} else {
			$backtopage = DOL_URL_ROOT.'/mrp/mo_production.php?id='.($id > 0 ? $id : '__ID__');
		}
	}
	$triggermodname = 'MRP_MO_MODIFY'; // Name of trigger action code to execute when we modify record

	// Actions cancel, add, update, delete or clone
	include DOL_DOCUMENT_ROOT.'/core/actions_addupdatedelete.inc.php';

	// Actions when linking object each other
	include DOL_DOCUMENT_ROOT.'/core/actions_dellink.inc.php';

	// Actions when printing a doc from card
	include DOL_DOCUMENT_ROOT.'/core/actions_printing.inc.php';

	// Actions to send emails
	$triggersendname = 'MO_SENTBYMAIL';
	$autocopy = 'MAIN_MAIL_AUTOCOPY_MO_TO';
	$trackid = 'mo'.$object->id;
	include DOL_DOCUMENT_ROOT.'/core/actions_sendmails.inc.php';

	// Action to move up and down lines of object
	//include DOL_DOCUMENT_ROOT.'/core/actions_lineupdown.inc.php';	// Must be include, not include_once

	if ($action == 'set_thirdparty' && $permissiontoadd) {
		$object->setValueFrom('fk_soc', GETPOST('fk_soc', 'int'), '', '', 'date', '', $user, 'MO_MODIFY');
	}
	if ($action == 'classin' && $permissiontoadd) {
		$object->setProject(GETPOST('projectid', 'int'));
	}

	if ($action == 'confirm_reopen') {
		$result = $object->setStatut($object::STATUS_INPROGRESS, 0, '', 'MRP_REOPEN');
	}
}



/*
 * View
 */

$form = new Form($db);
$formproject = new FormProjets($db);
$formproduct = new FormProduct($db);
$productstatic = new Product($db);
$productlot = new ProductLot($db);
$warehousestatic = new Entrepot($db);
$userstatic = new User($db);

$help_url = 'EN:Module_Manufacturing_Orders|FR:Module_Ordres_de_Fabrication';

llxHeader('', $langs->trans('Mo'), $help_url);

// Part to show record
if ($object->id > 0 && (empty($action) || ($action != 'edit' && $action != 'create'))) {
	$res = $object->fetch_thirdparty();
	$res = $object->fetch_optionals();

	$head = moPrepareHead($object);

	print dol_get_fiche_head($head, 'stockmovement', $langs->trans("ManufacturingOrder"), -1, $object->picto);

	$formconfirm = '';

	// Confirmation to delete
	if ($action == 'delete') {
		$formconfirm = $form->formconfirm($_SERVER["PHP_SELF"].'?id='.$object->id, $langs->trans('DeleteMo'), $langs->trans('ConfirmDeleteMo'), 'confirm_delete', '', 0, 1);
	}
	// Confirmation to delete line
	if ($action == 'deleteline') {
		$formconfirm = $form->formconfirm($_SERVER["PHP_SELF"].'?id='.$object->id.'&lineid='.$lineid, $langs->trans('DeleteLine'), $langs->trans('ConfirmDeleteLine'), 'confirm_deleteline', '', 0, 1);
	}
	// Clone confirmation
	if ($action == 'clone') {
		// Create an array for form
		$formquestion = array();
		$formconfirm = $form->formconfirm($_SERVER["PHP_SELF"].'?id='.$object->id, $langs->trans('ToClone'), $langs->trans('ConfirmCloneMo', $object->ref), 'confirm_clone', $formquestion, 'yes', 1);
	}

	// Confirmation of action xxxx
	if ($action == 'xxx') {
		$formquestion = array();
		/*
		$forcecombo=0;
		if ($conf->browser->name == 'ie') $forcecombo = 1;	// There is a bug in IE10 that make combo inside popup crazy
		$formquestion = array(
			// 'text' => $langs->trans("ConfirmClone"),
			// array('type' => 'checkbox', 'name' => 'clone_content', 'label' => $langs->trans("CloneMainAttributes"), 'value' => 1),
			// array('type' => 'checkbox', 'name' => 'update_prices', 'label' => $langs->trans("PuttingPricesUpToDate"), 'value' => 1),
			// array('type' => 'other',    'name' => 'idwarehouse',   'label' => $langs->trans("SelectWarehouseForStockDecrease"), 'value' => $formproduct->selectWarehouses(GETPOST('idwarehouse')?GETPOST('idwarehouse'):'ifone', 'idwarehouse', '', 1, 0, 0, '', 0, $forcecombo))
		);
		*/
		$formconfirm = $form->formconfirm($_SERVER["PHP_SELF"].'?id='.$object->id, $langs->trans('XXX'), $text, 'confirm_xxx', $formquestion, 0, 1, 220);
	}

	// Call Hook formConfirm
	$parameters = array('formConfirm' => $formconfirm, 'lineid' => $lineid);
	$reshook = $hookmanager->executeHooks('formConfirm', $parameters, $object, $action); // Note that $action and $object may have been modified by hook
	if (empty($reshook)) {
		$formconfirm .= $hookmanager->resPrint;
	} elseif ($reshook > 0) {
		$formconfirm = $hookmanager->resPrint;
	}

	// Print form confirm
	print $formconfirm;


	// Object card
	// ------------------------------------------------------------
	$linkback = '<a href="'.dol_buildpath('/mrp/mo_list.php', 1).'?restore_lastsearch_values=1'.(!empty($socid) ? '&socid='.$socid : '').'">'.$langs->trans("BackToList").'</a>';

	$morehtmlref = '<div class="refidno">';
	/*
	// Ref bis
	$morehtmlref.=$form->editfieldkey("RefBis", 'ref_client', $object->ref_client, $object, $user->rights->mrp->creer, 'string', '', 0, 1);
	$morehtmlref.=$form->editfieldval("RefBis", 'ref_client', $object->ref_client, $object, $user->rights->mrp->creer, 'string', '', null, null, '', 1);*/
	// Thirdparty
	$morehtmlref .= $langs->trans('ThirdParty').' : '.(is_object($object->thirdparty) ? $object->thirdparty->getNomUrl(1) : '');
	// Project
	if (!empty($conf->projet->enabled)) {
		$langs->load("projects");
		$morehtmlref .= '<br>'.$langs->trans('Project').' ';
		if ($permissiontoadd) {
			if ($action != 'classify') {
				$morehtmlref .= '<a class="editfielda" href="'.$_SERVER['PHP_SELF'].'?action=classify&amp;id='.$object->id.'">'.img_edit($langs->transnoentitiesnoconv('SetProject')).'</a> : ';
			}
			if ($action == 'classify') {
				//$morehtmlref.=$form->form_project($_SERVER['PHP_SELF'] . '?id=' . $object->id, $object->fk_soc, $object->fk_project, 'projectid', 0, 0, 1, 1);
				$morehtmlref .= '<form method="post" action="'.$_SERVER['PHP_SELF'].'?id='.$object->id.'">';
				$morehtmlref .= '<input type="hidden" name="action" value="classin">';
				$morehtmlref .= '<input type="hidden" name="token" value="'.newToken().'">';
				$morehtmlref .= $formproject->select_projects($object->fk_soc, $object->fk_project, 'projectid', 0, 0, 1, 0, 1, 0, 0, '', 1);
				$morehtmlref .= '<input type="submit" class="button valignmiddle" value="'.$langs->trans("Modify").'">';
				$morehtmlref .= '</form>';
			} else {
				$morehtmlref .= $form->form_project($_SERVER['PHP_SELF'].'?id='.$object->id, $object->fk_soc, $object->fk_project, 'none', 0, 0, 0, 1);
			}
		} else {
			if (!empty($object->fk_project)) {
				$proj = new Project($db);
				$proj->fetch($object->fk_project);
				$morehtmlref .= $proj->getNomUrl();
			} else {
				$morehtmlref .= '';
			}
		}
	}
	$morehtmlref .= '</div>';


	dol_banner_tab($object, 'ref', $linkback, 1, 'ref', 'ref', $morehtmlref);


	print '<div class="fichecenter">';
	print '<div class="fichehalfleft">';
	print '<div class="underbanner clearboth"></div>';
	print '<table class="border centpercent tableforfield">'."\n";

	// Common attributes
	$keyforbreak = 'fk_warehouse';
	unset($object->fields['fk_project']);
	unset($object->fields['fk_soc']);
	include DOL_DOCUMENT_ROOT.'/core/tpl/commonfields_view.tpl.php';

	// Other attributes
	include DOL_DOCUMENT_ROOT.'/core/tpl/extrafields_view.tpl.php';

	print '</table>';
	print '</div>';
	print '</div>';

	print '<div class="clearboth"></div>';

	print dol_get_fiche_end();

	/*
		print '<div class="tabsAction">';

		$parameters = array();
		// Note that $action and $object may be modified by hook
		$reshook = $hookmanager->executeHooks('addMoreActionsButtons', $parameters, $object, $action);
		if (empty($reshook)) {
			// Cancel - Reopen
			if ($permissiontoadd)
			{
				if ($object->status == $object::STATUS_VALIDATED || $object->status == $object::STATUS_INPROGRESS)
				{
					print '<a class="butActionDelete" href="'.$_SERVER["PHP_SELF"].'?id='.$object->id.'&action=confirm_close&confirm=yes">'.$langs->trans("Cancel").'</a>'."\n";
				}

				if ($object->status == $object::STATUS_CANCELED)
				{
					print '<a class="butAction" href="'.$_SERVER["PHP_SELF"].'?id='.$object->id.'&action=confirm_reopen&confirm=yes">'.$langs->trans("Re-Open").'</a>'."\n";
				}

				if ($object->status == $object::STATUS_PRODUCED) {
					if ($permissiontoproduce) {
						print '<a class="butAction" href="'.$_SERVER["PHP_SELF"].'?id='.$object->id.'&action=confirm_reopen">'.$langs->trans('ReOpen').'</a>';
					} else {
						print '<a class="butActionRefused classfortooltip" href="#" title="'.$langs->trans("NotEnoughPermissions").'">'.$langs->trans('ReOpen').'</a>';
					}
				}
			}
		}

		print '</div>';
	*/


	$sql = "SELECT p.rowid, p.ref as product_ref, p.label as produit, p.tobatch, p.fk_product_type as type, p.entity,";
	$sql .= " e.ref as warehouse_ref, e.rowid as entrepot_id, e.lieu,";
	$sql .= " m.rowid as mid, m.value as qty, m.datem, m.fk_user_author, m.label, m.inventorycode, m.fk_origin, m.origintype,";
	$sql .= " m.batch, m.price,";
	$sql .= " m.type_mouvement,";
	$sql .= " pl.rowid as lotid, pl.eatby, pl.sellby,";
	$sql .= " u.login, u.photo, u.lastname, u.firstname";
	// Add fields from extrafields
	if (!empty($extrafields->attributes[$objectlist->table_element]['label'])) {
		foreach ($extrafields->attributes[$objectlist->table_element]['label'] as $key => $val) {
			$sql .= ($extrafields->attributes[$objectlist->table_element]['type'][$key] != 'separate' ? ", ef.".$key.' as options_'.$key : '');
		}
	}
	// Add fields from hooks
	$parameters = array();
	$reshook = $hookmanager->executeHooks('printFieldListSelect', $parameters); // Note that $action and $objectlist may have been modified by hook
	$sql .= $hookmanager->resPrint;
	$sql .= " FROM ".MAIN_DB_PREFIX."entrepot as e,";
	$sql .= " ".MAIN_DB_PREFIX."product as p,";
	$sql .= " ".MAIN_DB_PREFIX."stock_mouvement as m";
	if (is_array($extrafields->attributes[$objectlist->table_element]['label']) && count($extrafields->attributes[$objectlist->table_element]['label'])) {
		$sql .= " LEFT JOIN ".MAIN_DB_PREFIX.$objectlist->table_element."_extrafields as ef on (m.rowid = ef.fk_object)";
	}
	$sql .= " LEFT JOIN ".MAIN_DB_PREFIX."user as u ON m.fk_user_author = u.rowid";
	$sql .= " LEFT JOIN ".MAIN_DB_PREFIX."product_lot as pl ON m.batch = pl.batch AND m.fk_product = pl.fk_product";
	$sql .= " WHERE m.fk_product = p.rowid";
	$sql .= " AND m.origintype = 'mo' AND m.fk_origin = ".(int) $object->id;
	if ($msid > 0) {
		$sql .= " AND m.rowid = ".((int) $msid);
	}
	$sql .= " AND m.fk_entrepot = e.rowid";
	$sql .= " AND e.entity IN (".getEntity('stock').")";
	if (empty($conf->global->STOCK_SUPPORTS_SERVICES)) {
		$sql .= " AND p.fk_product_type = 0";
	}
	$sql .= dolSqlDateFilter('m.datem', 0, $month, $year);
	if (!empty($search_ref)) {
		$sql .= natural_search('m.rowid', $search_ref, 1);
	}
	if (!empty($search_movement)) {
		$sql .= natural_search('m.label', $search_movement);
	}
	if (!empty($search_inventorycode)) {
		$sql .= natural_search('m.inventorycode', $search_inventorycode);
	}
	if (!empty($search_product_ref)) {
		$sql .= natural_search('p.ref', $search_product_ref);
	}
	if (!empty($search_product)) {
		$sql .= natural_search('p.label', $search_product);
	}
	if ($search_warehouse != '' && $search_warehouse != '-1') {
		$sql .= natural_search('e.rowid', $search_warehouse, 2);
	}
	if (!empty($search_user)) {
		$sql .= natural_search(array('u.lastname', 'u.firstname', 'u.login'), $search_user);
	}
	if (!empty($search_batch)) {
		$sql .= natural_search('m.batch', $search_batch);
	}
	if ($search_qty != '') {
		$sql .= natural_search('m.value', $search_qty, 1);
	}
	if ($search_type_mouvement != '' && $search_type_mouvement != '-1') {
		$sql .= natural_search('m.type_mouvement', $search_type_mouvement, 2);
	}
	// Add where from extra fields
	include DOL_DOCUMENT_ROOT.'/core/tpl/extrafields_list_search_sql.tpl.php';
	// Add where from hooks
	$parameters = array();
	$reshook = $hookmanager->executeHooks('printFieldListWhere', $parameters); // Note that $action and $objectlist may have been modified by hook
	$sql .= $hookmanager->resPrint;
	$sql .= $db->order($sortfield, $sortorder);

	$nbtotalofrecords = '';
	if (empty($conf->global->MAIN_DISABLE_FULL_SCANLIST)) {
		$result = $db->query($sql);
		$nbtotalofrecords = $db->num_rows($result);
		if (($page * $limit) > $nbtotalofrecords) {	// if total resultset is smaller then paging size (filtering), goto and load page 0
			$page = 0;
			$offset = 0;
		}
	}
	$sql .= $db->plimit($limit + 1, $offset);

	$param = '';
	if (!empty($contextpage) && $contextpage != $_SERVER["PHP_SELF"]) {
		$param .= '&contextpage='.urlencode($contextpage);
	}
	if ($limit > 0 && $limit != $conf->liste_limit) {
		$param .= '&limit='.urlencode($limit);
	}
	if ($id > 0) {
		$param .= '&id='.urlencode($id);
	}
	if ($search_movement) {
		$param .= '&search_movement='.urlencode($search_movement);
	}
	if ($search_inventorycode) {
		$param .= '&search_inventorycode='.urlencode($search_inventorycode);
	}
	if ($search_type_mouvement) {
		$param .= '&search_type_mouvement='.urlencode($search_type_mouvement);
	}
	if ($search_product_ref) {
		$param .= '&search_product_ref='.urlencode($search_product_ref);
	}
	if ($search_product) {
		$param .= '&search_product='.urlencode($search_product);
	}
	if ($search_batch) {
		$param .= '&search_batch='.urlencode($search_batch);
	}
	if ($search_warehouse > 0) {
		$param .= '&search_warehouse='.urlencode($search_warehouse);
	}
	if ($search_user) {
		$param .= '&search_user='.urlencode($search_user);
	}

	// Add $param from extra fields
	include DOL_DOCUMENT_ROOT.'/core/tpl/extrafields_list_search_param.tpl.php';

	// List of mass actions available
	$arrayofmassactions = array(
		//    'presend'=>$langs->trans("SendByMail"),
		//    'builddoc'=>$langs->trans("PDFMerge"),
	);
	//if ($user->rights->stock->supprimer) $arrayofmassactions['predelete']='<span class="fa fa-trash paddingrightonly"></span>'.$langs->trans("Delete");
	if (in_array($massaction, array('presend', 'predelete'))) {
		$arrayofmassactions = array();
	}
	$massactionbutton = $form->selectMassAction('', $arrayofmassactions);

	print '<form method="POST" action="'.$_SERVER["PHP_SELF"].'">';
	if ($optioncss != '') {
		print '<input type="hidden" name="optioncss" value="'.$optioncss.'">';
	}
	print '<input type="hidden" name="token" value="'.newToken().'">';
	print '<input type="hidden" name="formfilteraction" id="formfilteraction" value="list">';
	print '<input type="hidden" name="action" value="list">';
	print '<input type="hidden" name="sortfield" value="'.$sortfield.'">';
	print '<input type="hidden" name="sortorder" value="'.$sortorder.'">';
	print '<input type="hidden" name="page" value="'.$page.'">';
	print '<input type="hidden" name="contextpage" value="'.$contextpage.'">';
	if ($id > 0) {
		print '<input type="hidden" name="id" value="'.$id.'">';
	}

	if ($id > 0) {
		print_barre_liste($texte, $page, $_SERVER["PHP_SELF"], $param, $sortfield, $sortorder, $massactionbutton, $num, $nbtotalofrecords, '', 0, '', '', $limit);
	} else {
		print_barre_liste($texte, $page, $_SERVER["PHP_SELF"], $param, $sortfield, $sortorder, $massactionbutton, $num, $nbtotalofrecords, 'generic', 0, '', '', $limit);
	}

	$moreforfilter = '';

	$parameters = array();
	$reshook = $hookmanager->executeHooks('printFieldPreListTitle', $parameters); // Note that $action and $object may have been modified by hook
	if (empty($reshook)) {
		$moreforfilter .= $hookmanager->resPrint;
	} else {
		$moreforfilter = $hookmanager->resPrint;
	}

	if (!empty($moreforfilter)) {
		print '<div class="liste_titre liste_titre_bydiv centpercent">';
		print $moreforfilter;
		print '</div>';
	}

	$varpage = empty($contextpage) ? $_SERVER["PHP_SELF"] : $contextpage;
	$selectedfields = $form->multiSelectArrayWithCheckbox('selectedfields', $arrayfields, $varpage); // This also change content of $arrayfields

	print '<div class="div-table-responsive">';
	print '<table class="tagtable liste'.($moreforfilter ? " listwithfilterbefore" : "").'">'."\n";

	// Fields title search
	print '<tr class="liste_titre_filter">';
	if (!empty($arrayfields['m.rowid']['checked'])) {
		// Ref
		print '<td class="liste_titre left">';
		print '<input class="flat maxwidth25" type="text" name="search_ref" value="'.dol_escape_htmltag($search_ref).'">';
		print '</td>';
	}
	if (!empty($arrayfields['m.datem']['checked'])) {
		print '<td class="liste_titre nowraponall">';
		print '<input class="flat" type="text" size="2" maxlength="2" placeholder="'.dol_escape_htmltag($langs->trans("Month")).'" name="month" value="'.$month.'">';
		if (empty($conf->productbatch->enabled)) {
			print '&nbsp;';
		}
		//else print '<br>';
		$syear = $year ? $year : -1;
		print '<input class="flat maxwidth50" type="text" maxlength="4" placeholder="'.dol_escape_htmltag($langs->trans("Year")).'" name="year" value="'.($syear > 0 ? $syear : '').'">';
		//print $formother->selectyear($syear,'year',1, 20, 5);
		print '</td>';
	}
	if (!empty($arrayfields['p.ref']['checked'])) {
		// Product Ref
		print '<td class="liste_titre left">';
		print '<input class="flat maxwidth75" type="text" name="search_product_ref" value="'.dol_escape_htmltag($idproduct ? $product->ref : $search_product_ref).'">';
		print '</td>';
	}
	if (!empty($arrayfields['p.label']['checked'])) {
		// Product label
		print '<td class="liste_titre left">';
		print '<input class="flat maxwidth100" type="text" name="search_product" value="'.dol_escape_htmltag($idproduct ? $product->label : $search_product).'">';
		print '</td>';
	}
	// Batch
	if (!empty($arrayfields['m.batch']['checked'])) {
		print '<td class="liste_titre center"><input class="flat maxwidth75" type="text" name="search_batch" value="'.dol_escape_htmltag($search_batch).'"></td>';
	}
	if (!empty($arrayfields['pl.eatby']['checked'])) {
		print '<td class="liste_titre left">';
		print '</td>';
	}
	if (!empty($arrayfields['pl.sellby']['checked'])) {
		print '<td class="liste_titre left">';
		print '</td>';
	}
	// Warehouse
	if (!empty($arrayfields['e.ref']['checked'])) {
		print '<td class="liste_titre maxwidthonsmartphone left">';
		//print '<input class="flat" type="text" size="8" name="search_warehouse" value="'.($search_warehouse).'">';
		print $formproduct->selectWarehouses($search_warehouse, 'search_warehouse', 'warehouseopen,warehouseinternal', 1, 0, 0, '', 0, 0, null, 'maxwidth200');
		print '</td>';
	}
	if (!empty($arrayfields['m.fk_user_author']['checked'])) {
		// Author
		print '<td class="liste_titre left">';
		print '<input class="flat" type="text" size="6" name="search_user" value="'.dol_escape_htmltag($search_user).'">';
		print '</td>';
	}
	if (!empty($arrayfields['m.inventorycode']['checked'])) {
		// Inventory code
		print '<td class="liste_titre left">';
		print '<input class="flat" type="text" size="4" name="search_inventorycode" value="'.dol_escape_htmltag($search_inventorycode).'">';
		print '</td>';
	}
	if (!empty($arrayfields['m.label']['checked'])) {
		// Label of movement
		print '<td class="liste_titre left">';
		print '<input class="flat" type="text" size="8" name="search_movement" value="'.dol_escape_htmltag($search_movement).'">';
		print '</td>';
	}
	if (!empty($arrayfields['m.type_mouvement']['checked'])) {
		// Type of movement
		print '<td class="liste_titre center">';
		//print '<input class="flat" type="text" size="3" name="search_type_mouvement" value="'.dol_escape_htmltag($search_type_mouvement).'">';
		print '<select id="search_type_mouvement" name="search_type_mouvement" class="maxwidth150">';
		print '<option value="" '.(($search_type_mouvement == "") ? 'selected="selected"' : '').'>&nbsp;</option>';
		print '<option value="0" '.(($search_type_mouvement == "0") ? 'selected="selected"' : '').'>'.$langs->trans('StockIncreaseAfterCorrectTransfer').'</option>';
		print '<option value="1" '.(($search_type_mouvement == "1") ? 'selected="selected"' : '').'>'.$langs->trans('StockDecreaseAfterCorrectTransfer').'</option>';
		print '<option value="2" '.(($search_type_mouvement == "2") ? 'selected="selected"' : '').'>'.$langs->trans('StockDecrease').'</option>';
		print '<option value="3" '.(($search_type_mouvement == "3") ? 'selected="selected"' : '').'>'.$langs->trans('StockIncrease').'</option>';
		print '</select>';
		print ajax_combobox('search_type_mouvement');
		// TODO: add new function $formentrepot->selectTypeOfMovement(...) like
		// print $formproduct->selectWarehouses($search_warehouse, 'search_warehouse', 'warehouseopen,warehouseinternal', 1, 0, 0, '', 0, 0, null, 'maxwidth200');
		print '</td>';
	}
	if (!empty($arrayfields['origin']['checked'])) {
		// Origin of movement
		print '<td class="liste_titre left">';
		print '&nbsp; ';
		print '</td>';
	}
	if (!empty($arrayfields['m.fk_projet']['checked'])) {
		// fk_project
		print '<td class="liste_titre" align="left">';
		print '&nbsp; ';
		print '</td>';
	}
	if (!empty($arrayfields['m.value']['checked'])) {
		// Qty
		print '<td class="liste_titre right">';
		print '<input class="flat" type="text" size="4" name="search_qty" value="'.dol_escape_htmltag($search_qty).'">';
		print '</td>';
	}
	if (!empty($arrayfields['m.price']['checked'])) {
		// Price
		print '<td class="liste_titre left">';
		print '&nbsp; ';
		print '</td>';
	}


	// Extra fields
	include DOL_DOCUMENT_ROOT.'/core/tpl/extrafields_list_search_input.tpl.php';

	// Fields from hook
	$parameters = array('arrayfields'=>$arrayfields);
	$reshook = $hookmanager->executeHooks('printFieldListOption', $parameters); // Note that $action and $object may have been modified by hook
	print $hookmanager->resPrint;
	// Date creation
	if (!empty($arrayfields['m.datec']['checked'])) {
		print '<td class="liste_titre">';
		print '</td>';
	}
	// Date modification
	if (!empty($arrayfields['m.tms']['checked'])) {
		print '<td class="liste_titre">';
		print '</td>';
	}
	// Actions
	print '<td class="liste_titre maxwidthsearch">';
	$searchpicto = $form->showFilterAndCheckAddButtons(0);
	print $searchpicto;
	print '</td>';
	print "</tr>\n";

	print '<tr class="liste_titre">';
	if (!empty($arrayfields['m.rowid']['checked'])) {
		print_liste_field_titre($arrayfields['m.rowid']['label'], $_SERVER["PHP_SELF"], 'm.rowid', '', $param, '', $sortfield, $sortorder);
	}
	if (!empty($arrayfields['m.datem']['checked'])) {
		print_liste_field_titre($arrayfields['m.datem']['label'], $_SERVER["PHP_SELF"], 'm.datem', '', $param, '', $sortfield, $sortorder);
	}
	if (!empty($arrayfields['p.ref']['checked'])) {
		print_liste_field_titre($arrayfields['p.ref']['label'], $_SERVER["PHP_SELF"], 'p.ref', '', $param, '', $sortfield, $sortorder);
	}
	if (!empty($arrayfields['p.label']['checked'])) {
		print_liste_field_titre($arrayfields['p.label']['label'], $_SERVER["PHP_SELF"], 'p.label', '', $param, '', $sortfield, $sortorder);
	}
	if (!empty($arrayfields['m.batch']['checked'])) {
		print_liste_field_titre($arrayfields['m.batch']['label'], $_SERVER["PHP_SELF"], 'm.batch', '', $param, '', $sortfield, $sortorder, 'center ');
	}
	if (!empty($arrayfields['pl.eatby']['checked'])) {
		print_liste_field_titre($arrayfields['pl.eatby']['label'], $_SERVER["PHP_SELF"], 'pl.eatby', '', $param, '', $sortfield, $sortorder, 'center ');
	}
	if (!empty($arrayfields['pl.sellby']['checked'])) {
		print_liste_field_titre($arrayfields['pl.sellby']['label'], $_SERVER["PHP_SELF"], 'pl.sellby', '', $param, '', $sortfield, $sortorder, 'center ');
	}
	if (!empty($arrayfields['e.ref']['checked'])) {
		// We are on a specific warehouse card, no filter on other should be possible
		print_liste_field_titre($arrayfields['e.ref']['label'], $_SERVER["PHP_SELF"], "e.ref", "", $param, "", $sortfield, $sortorder);
	}
	if (!empty($arrayfields['m.fk_user_author']['checked'])) {
		print_liste_field_titre($arrayfields['m.fk_user_author']['label'], $_SERVER["PHP_SELF"], "m.fk_user_author", "", $param, "", $sortfield, $sortorder);
	}
	if (!empty($arrayfields['m.inventorycode']['checked'])) {
		print_liste_field_titre($arrayfields['m.inventorycode']['label'], $_SERVER["PHP_SELF"], "m.inventorycode", "", $param, "", $sortfield, $sortorder);
	}
	if (!empty($arrayfields['m.label']['checked'])) {
		print_liste_field_titre($arrayfields['m.label']['label'], $_SERVER["PHP_SELF"], "m.label", "", $param, "", $sortfield, $sortorder);
	}
	if (!empty($arrayfields['m.type_mouvement']['checked'])) {
		print_liste_field_titre($arrayfields['m.type_mouvement']['label'], $_SERVER["PHP_SELF"], "m.type_mouvement", "", $param, '', $sortfield, $sortorder, 'center ');
	}
	if (!empty($arrayfields['origin']['checked'])) {
		print_liste_field_titre($arrayfields['origin']['label'], $_SERVER["PHP_SELF"], "", "", $param, "", $sortfield, $sortorder);
	}
	if (!empty($arrayfields['m.fk_projet']['checked'])) {
		print_liste_field_titre($arrayfields['m.fk_projet']['label'], $_SERVER["PHP_SELF"], "m.fk_projet", "", $param, '', $sortfield, $sortorder);
	}
	if (!empty($arrayfields['m.value']['checked'])) {
		print_liste_field_titre($arrayfields['m.value']['label'], $_SERVER["PHP_SELF"], "m.value", "", $param, '', $sortfield, $sortorder, 'right ');
	}
	if (!empty($arrayfields['m.price']['checked'])) {
		print_liste_field_titre($arrayfields['m.price']['label'], $_SERVER["PHP_SELF"], "m.price", "", $param, '', $sortfield, $sortorder, 'right ');
	}

	// Extra fields
	include DOL_DOCUMENT_ROOT.'/core/tpl/extrafields_list_search_title.tpl.php';

	// Hook fields
	$parameters = array('arrayfields' => $arrayfields, 'param' => $param, 'sortfield' => $sortfield, 'sortorder' => $sortorder);
	$reshook = $hookmanager->executeHooks('printFieldListTitle', $parameters); // Note that $action and $object may have been modified by hook
	print $hookmanager->resPrint;
	if (!empty($arrayfields['m.datec']['checked'])) {
		print_liste_field_titre($arrayfields['p.datec']['label'], $_SERVER["PHP_SELF"], "p.datec", "", $param, '', $sortfield, $sortorder, 'center nowrap ');
	}
	if (!empty($arrayfields['m.tms']['checked'])) {
		print_liste_field_titre($arrayfields['p.tms']['label'], $_SERVER["PHP_SELF"], "p.tms", "", $param, '', $sortfield, $sortorder, 'center nowrap ');
	}
	print_liste_field_titre($selectedfields, $_SERVER["PHP_SELF"], "", '', '', '', $sortfield, $sortorder, 'center maxwidthsearch ');
	print "</tr>\n";

	$resql = $db->query($sql);
	if (!$resql) {
		dol_print_error($db);
	}
	$num = $db->num_rows($resql);

	$i = 0;
	while ($i < ($limit ? min($num, $limit) : $num)) {
		$objp = $db->fetch_object($resql);

		// Multilangs
		if (!empty($conf->global->MAIN_MULTILANGS)) { // If multilang is enabled
			// TODO Use a cache here
			$sql = "SELECT label";
			$sql .= " FROM ".MAIN_DB_PREFIX."product_lang";
			$sql .= " WHERE fk_product=".$objp->rowid;
			$sql .= " AND lang='".$db->escape($langs->getDefaultLang())."'";
			$sql .= " LIMIT 1";

			$result = $db->query($sql);
			if ($result)
			{
				$objtp = $db->fetch_object($result);
				if (!empty($objtp->label)) $objp->produit = $objtp->label;
			}
		}

		$userstatic->id = $objp->fk_user_author;
		$userstatic->login = $objp->login;
		$userstatic->lastname = $objp->lastname;
		$userstatic->firstname = $objp->firstname;
		$userstatic->photo = $objp->photo;

		$productstatic->id = $objp->rowid;
		$productstatic->ref = $objp->product_ref;
		$productstatic->label = $objp->produit;
		$productstatic->type = $objp->type;
		$productstatic->entity = $objp->entity;
		$productstatic->status_batch = $objp->tobatch;

		$productlot->id = $objp->lotid;
		$productlot->batch = $objp->batch;
		$productlot->eatby = $objp->eatby;
		$productlot->sellby = $objp->sellby;

		$warehousestatic->id = $objp->entrepot_id;
		$warehousestatic->libelle = $objp->warehouse_ref; // deprecated
		$warehousestatic->label = $objp->warehouse_ref;
		$warehousestatic->lieu = $objp->lieu;

		if (!empty($objp->fk_origin)) {
			$origin = $objectlist->get_origin($objp->fk_origin, $objp->origintype);
		} else {
			$origin = '';
		}

		print '<tr class="oddeven">';
		// Id movement
		if (!empty($arrayfields['m.rowid']['checked'])) {
			// This is primary not movement id
			print '<td>'.dol_escape_htmltag($objp->mid).'</td>';
		}
		if (!empty($arrayfields['m.datem']['checked'])) {
			// Date
			print '<td>'.dol_print_date($db->jdate($objp->datem), 'dayhour').'</td>';
		}
		if (!empty($arrayfields['p.ref']['checked'])) {
			// Product ref
			print '<td class="nowraponall">';
			print $productstatic->getNomUrl(1, 'stock', 16);
			print "</td>\n";
		}
		if (!empty($arrayfields['p.label']['checked'])) {
			// Product label
			print '<td class="tdoverflowmax150" title="'.dol_escape_htmltag($productstatic->label).'">';
			print $productstatic->label;
			print "</td>\n";
		}
		if (!empty($arrayfields['m.batch']['checked'])) {
			print '<td class="center nowraponall">';
			if ($productlot->id > 0) {
				print $productlot->getNomUrl(1);
			} else {
<<<<<<< HEAD
				print $productlot->batch; // the id may not be defined if movement was entered when lot was not saved or if lot was removed after movement.
=======
				print dol_escape_htmltag($productlot->batch); // the id may not be defined if movement was entered when lot was not saved or if lot was removed after movement.
>>>>>>> 518b1630
			}
			print '</td>';
		}
		if (!empty($arrayfields['pl.eatby']['checked'])) {
			print '<td class="center">'.dol_print_date($objp->eatby, 'day').'</td>';
		}
		if (!empty($arrayfields['pl.sellby']['checked'])) {
			print '<td class="center">'.dol_print_date($objp->sellby, 'day').'</td>';
		}
		// Warehouse
		if (!empty($arrayfields['e.ref']['checked'])) {
			print '<td>';
			print $warehousestatic->getNomUrl(1);
			print "</td>\n";
		}
		// Author
		if (!empty($arrayfields['m.fk_user_author']['checked'])) {
			print '<td class="tdoverflowmax100">';
			print $userstatic->getNomUrl(-1);
			print "</td>\n";
		}
		if (!empty($arrayfields['m.inventorycode']['checked'])) {
			// Inventory code
			print '<td>';
			//print '<a href="' . DOL_URL_ROOT . '/product/stock/movement_card.php' . '?id=' . $objp->entrepot_id . '&amp;search_inventorycode=' . $objp->inventorycode . '&amp;search_type_mouvement=' . $objp->type_mouvement . '">';
			print $objp->inventorycode;
			//print '</a>';
			print '</td>';
		}
		if (!empty($arrayfields['m.label']['checked'])) {
			// Label of movement
			print '<td class="tdoverflowmax300" title="'.dol_escape_htmltag($objp->label).'">'.$objp->label.'</td>';
		}
		if (!empty($arrayfields['m.type_mouvement']['checked'])) {
			// Type of movement
			switch ($objp->type_mouvement) {
				case "0":
					print '<td class="center">'.$langs->trans('StockIncreaseAfterCorrectTransfer').'</td>';
					break;
				case "1":
					print '<td class="center">'.$langs->trans('StockDecreaseAfterCorrectTransfer').'</td>';
					break;
				case "2":
					print '<td class="center">'.$langs->trans('StockDecrease').'</td>';
					break;
				case "3":
					print '<td class="center">'.$langs->trans('StockIncrease').'</td>';
					break;
			}
		}
		if (!empty($arrayfields['origin']['checked'])) {
			// Origin of movement
			print '<td class="nowraponall">'.$origin.'</td>';
		}
		if (!empty($arrayfields['m.fk_projet']['checked'])) {
			// fk_project
			print '<td>';
			if ($objp->fk_project != 0) {
				print $movement->get_origin($objp->fk_project, 'project');
			}
			print '</td>';
		}
		if (!empty($arrayfields['m.value']['checked'])) {
			// Qty
			print '<td class="right">';
			if ($objp->qt > 0) {
				print '+';
			}
			print $objp->qty;
			print '</td>';
		}
		if (!empty($arrayfields['m.price']['checked'])) {
			// Price
			print '<td class="right">';
			if ($objp->price != 0) {
				print price($objp->price);
			}
			print '</td>';
		}
		// Action column
		print '<td class="nowrap center">';
		if ($massactionbutton || $massaction) { // If we are in select mode (massactionbutton defined) or if we have already selected and sent an action ($massaction) defined
			$selected = 0;
			if (in_array($obj->rowid, $arrayofselected)) {
				$selected = 1;
			}
			print '<input id="cb'.$obj->rowid.'" class="flat checkforselect" type="checkbox" name="toselect[]" value="'.$obj->rowid.'"'.($selected ? ' checked="checked"' : '').'>';
		}
		print '</td>';
		if (!$i) {
			$totalarray['nbfield']++;
		}

		print "</tr>\n";
		$i++;
	}
	$db->free($resql);

	print "</table>";
	print '</div>';
	print "</form>";
}

// End of page
llxFooter();
$db->close();<|MERGE_RESOLUTION|>--- conflicted
+++ resolved
@@ -156,6 +156,9 @@
 	$arrayfields['m.price']['enabled'] = 1;
 }
 
+$arrayofselected = array();
+
+
 /*
  * Actions
  */
@@ -799,6 +802,7 @@
 	}
 	$num = $db->num_rows($resql);
 
+	$totalarray = array();
 	$i = 0;
 	while ($i < ($limit ? min($num, $limit) : $num)) {
 		$objp = $db->fetch_object($resql);
@@ -813,10 +817,11 @@
 			$sql .= " LIMIT 1";
 
 			$result = $db->query($sql);
-			if ($result)
-			{
+			if ($result) {
 				$objtp = $db->fetch_object($result);
-				if (!empty($objtp->label)) $objp->produit = $objtp->label;
+				if (!empty($objtp->label)) {
+					$objp->produit = $objtp->label;
+				}
 			}
 		}
 
@@ -876,11 +881,7 @@
 			if ($productlot->id > 0) {
 				print $productlot->getNomUrl(1);
 			} else {
-<<<<<<< HEAD
-				print $productlot->batch; // the id may not be defined if movement was entered when lot was not saved or if lot was removed after movement.
-=======
 				print dol_escape_htmltag($productlot->batch); // the id may not be defined if movement was entered when lot was not saved or if lot was removed after movement.
->>>>>>> 518b1630
 			}
 			print '</td>';
 		}
@@ -906,13 +907,13 @@
 			// Inventory code
 			print '<td>';
 			//print '<a href="' . DOL_URL_ROOT . '/product/stock/movement_card.php' . '?id=' . $objp->entrepot_id . '&amp;search_inventorycode=' . $objp->inventorycode . '&amp;search_type_mouvement=' . $objp->type_mouvement . '">';
-			print $objp->inventorycode;
+			print dol_escape_htmltag($objp->inventorycode);
 			//print '</a>';
 			print '</td>';
 		}
 		if (!empty($arrayfields['m.label']['checked'])) {
 			// Label of movement
-			print '<td class="tdoverflowmax300" title="'.dol_escape_htmltag($objp->label).'">'.$objp->label.'</td>';
+			print '<td class="tdoverflowmax300" title="'.dol_escape_htmltag($objp->label).'">'.dol_escape_htmltag($objp->label).'</td>';
 		}
 		if (!empty($arrayfields['m.type_mouvement']['checked'])) {
 			// Type of movement
@@ -933,7 +934,7 @@
 		}
 		if (!empty($arrayfields['origin']['checked'])) {
 			// Origin of movement
-			print '<td class="nowraponall">'.$origin.'</td>';
+			print '<td class="nowraponall">'.dol_escape_htmltag($origin).'</td>';
 		}
 		if (!empty($arrayfields['m.fk_projet']['checked'])) {
 			// fk_project
