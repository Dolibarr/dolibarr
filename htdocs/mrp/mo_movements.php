<?php
/* Copyright (C) 2019 Laurent Destailleur  <eldy@users.sourceforge.net>
 * Copyright (C) 2022 Ferran Marcet <fmarcet@2byte.es>
 *
 * This program is free software; you can redistribute it and/or modify
 * it under the terms of the GNU General Public License as published by
 * the Free Software Foundation; either version 3 of the License, or
 * (at your option) any later version.
 *
 * This program is distributed in the hope that it will be useful,
 * but WITHOUT ANY WARRANTY; without even the implied warranty of
 * MERCHANTABILITY or FITNESS FOR A PARTICULAR PURPOSE.  See the
 * GNU General Public License for more details.
 *
 * You should have received a copy of the GNU General Public License
 * along with this program. If not, see <https://www.gnu.org/licenses/>.
 */

/**
 *    \file       mo_movements.php
 *    \ingroup    mrp
 *    \brief      Page to show stock movements of a MO
 */

// Load Dolibarr environment
require '../main.inc.php';
require_once DOL_DOCUMENT_ROOT.'/core/class/html.formcompany.class.php';
require_once DOL_DOCUMENT_ROOT.'/core/class/html.formfile.class.php';
require_once DOL_DOCUMENT_ROOT.'/core/class/html.formprojet.class.php';
require_once DOL_DOCUMENT_ROOT.'/product/class/html.formproduct.class.php';
require_once DOL_DOCUMENT_ROOT.'/product/class/product.class.php';
require_once DOL_DOCUMENT_ROOT.'/product/stock/class/entrepot.class.php';
require_once DOL_DOCUMENT_ROOT.'/product/stock/class/mouvementstock.class.php';
require_once DOL_DOCUMENT_ROOT.'/product/stock/class/productlot.class.php';

dol_include_once('/mrp/class/mo.class.php');
dol_include_once('/mrp/lib/mrp_mo.lib.php');

// Load translation files required by the page
$langs->loadLangs(array("mrp", "stocks", "other"));

// Get parameters
$id          = GETPOST('id', 'int');
$ref         = GETPOST('ref', 'alpha');
$action      = GETPOST('action', 'aZ09');
$confirm     = GETPOST('confirm', 'alpha');
$cancel      = GETPOST('cancel', 'aZ09');
<<<<<<< HEAD
$contextpage = GETPOST('contextpage', 'aZ') ?GETPOST('contextpage', 'aZ') : 'mostockmovement'; // To manage different context of search
=======
$contextpage = GETPOST('contextpage', 'aZ') ? GETPOST('contextpage', 'aZ') : 'mostockmovement'; // To manage different context of search
>>>>>>> 729451fa
$backtopage  = GETPOST('backtopage', 'alpha');
$optioncss   = GETPOST('optioncss', 'aZ'); // Option for the css output (always '' except when 'print')
$massaction  = GETPOST('massaction', 'aZ09');
$lineid      = GETPOST('lineid', 'int');

$msid  = GETPOST('msid', 'int');
$year  = GETPOST("year", 'int');
$month = GETPOST("month", 'int');

$search_ref = GETPOST('search_ref', 'alpha');
$search_movement = GETPOST("search_movement", 'alpha');
$search_product_ref = trim(GETPOST("search_product_ref", 'alpha'));
$search_product = trim(GETPOST("search_product", 'alpha'));
$search_warehouse = trim(GETPOST("search_warehouse", 'alpha'));
$search_inventorycode = trim(GETPOST("search_inventorycode", 'alpha'));
$search_user = trim(GETPOST("search_user", 'alpha'));
$search_batch = trim(GETPOST("search_batch", 'alpha'));
$search_qty = trim(GETPOST("search_qty", 'alpha'));
$search_type_mouvement = GETPOST('search_type_mouvement', 'int');

<<<<<<< HEAD
$limit = GETPOST('limit', 'int') ?GETPOST('limit', 'int') : $conf->liste_limit;
=======
$limit = GETPOST('limit', 'int') ? GETPOST('limit', 'int') : $conf->liste_limit;
>>>>>>> 729451fa
$page  = GETPOSTISSET('pageplusone') ? (GETPOST('pageplusone') - 1) : GETPOST("page", 'int');
$sortfield = GETPOST('sortfield', 'aZ09comma');
$sortorder = GETPOST('sortorder', 'aZ09comma');
if (empty($page) || $page == -1) {
	$page = 0;
}     // If $page is not defined, or '' or -1
$offset = $limit * $page;
if (!$sortfield) {
	$sortfield = "m.datem";
}
if (!$sortorder) {
	$sortorder = "DESC";
}

// Initialize technical objects
$object = new Mo($db);
$extrafields = new ExtraFields($db);
$diroutputmassaction = $conf->mrp->dir_output.'/temp/massgeneration/'.$user->id;
$hookmanager->initHooks(array('mocard', 'globalcard')); // Note that conf->hooks_modules contains array

// Fetch optionals attributes and labels
$extrafields->fetch_name_optionals_label($object->table_element);

$search_array_options = $extrafields->getOptionalsFromPost($object->table_element, '', 'search_');

// Initialize array of search criterias
$search_all = trim(GETPOST("search_all", 'alpha'));
$search = array();
foreach ($object->fields as $key => $val) {
	if (GETPOST('search_'.$key, 'alpha')) {
		$search[$key] = GETPOST('search_'.$key, 'alpha');
	}
}

if (empty($action) && empty($id) && empty($ref)) {
	$action = 'view';
}

// Load object
include DOL_DOCUMENT_ROOT.'/core/actions_fetchobject.inc.php'; // Must be include, not include_once.

// Security check - Protection if external user
//if ($user->socid > 0) accessforbidden();
//if ($user->socid > 0) $socid = $user->socid;
$isdraft = (($object->status == $object::STATUS_DRAFT) ? 1 : 0);
$result = restrictedArea($user, 'mrp', $object->id, 'mrp_mo', '', 'fk_soc', 'rowid', $isdraft);

$objectlist = new MouvementStock($db);

// Definition of fields for list
$arrayfields = array(
	'm.rowid'=>array('label'=>"Ref", 'checked'=>1, 'position'=>1),
	'm.datem'=>array('label'=>"Date", 'checked'=>1, 'position'=>2),
	'p.ref'=>array('label'=>"ProductRef", 'checked'=>1, 'css'=>'maxwidth100', 'position'=>3),
	'p.label'=>array('label'=>"ProductLabel", 'checked'=>0, 'position'=>5),
	'm.batch'=>array('label'=>"BatchNumberShort", 'checked'=>1, 'position'=>8, 'enabled'=>(isModEnabled('productbatch'))),
	'pl.eatby'=>array('label'=>"EatByDate", 'checked'=>0, 'position'=>9, 'enabled'=>(isModEnabled('productbatch'))),
	'pl.sellby'=>array('label'=>"SellByDate", 'checked'=>0, 'position'=>10, 'enabled'=>(isModEnabled('productbatch'))),
	'e.ref'=>array('label'=>"Warehouse", 'checked'=>1, 'position'=>100, 'enabled'=>(!($id > 0))), // If we are on specific warehouse, we hide it
	'm.fk_user_author'=>array('label'=>"Author", 'checked'=>0, 'position'=>120),
	'm.inventorycode'=>array('label'=>"InventoryCodeShort", 'checked'=>1, 'position'=>130),
	'm.label'=>array('label'=>"MovementLabel", 'checked'=>1, 'position'=>140),
	'm.type_mouvement'=>array('label'=>"TypeMovement", 'checked'=>0, 'position'=>150),
	'origin'=>array('label'=>"Origin", 'checked'=>1, 'position'=>155),
	'm.fk_projet'=>array('label'=>'Project', 'checked'=>0, 'position'=>180),
	'm.value'=>array('label'=>"Qty", 'checked'=>1, 'position'=>200),
	'm.price'=>array('label'=>"UnitPurchaseValue", 'checked'=>0, 'position'=>210)
	//'m.datec'=>array('label'=>"DateCreation", 'checked'=>0, 'position'=>500),
	//'m.tms'=>array('label'=>"DateModificationShort", 'checked'=>0, 'position'=>500)
);
if (getDolGlobalString('PRODUCT_DISABLE_SELLBY')) {
	unset($arrayfields['pl.sellby']);
}
if (getDolGlobalString('PRODUCT_DISABLE_EATBY')) {
	unset($arrayfields['pl.eatby']);
}
$objectlist->fields = dol_sort_array($objectlist->fields, 'position');
$arrayfields = dol_sort_array($arrayfields, 'position');

// Permissions
$permissionnote = $user->rights->mrp->write; // Used by the include of actions_setnotes.inc.php
$permissiondellink = $user->rights->mrp->write; // Used by the include of actions_dellink.inc.php
$permissiontoadd = $user->rights->mrp->write; // Used by the include of actions_addupdatedelete.inc.php and actions_lineupdown.inc.php
$permissiontodelete = $user->rights->mrp->delete || ($permissiontoadd && isset($object->status) && $object->status == $object::STATUS_DRAFT);
$upload_dir = $conf->mrp->multidir_output[isset($object->entity) ? $object->entity : 1];

$permissiontoproduce = $permissiontoadd;
$permissiontoupdatecost = $user->hasRight('bom', 'write'); // User who can define cost must have knowledge of pricing

if ($permissiontoupdatecost) {
	$arrayfields['m.price']['enabled'] = 1;
}

$arrayofselected = array();


/*
 * Actions
 */

if (GETPOST('cancel', 'alpha')) {
	$action = 'list';
	$massaction = '';
}
if (!GETPOST('confirmmassaction', 'alpha') && $massaction != 'presend' && $massaction != 'confirm_presend') {
	$massaction = '';
}

$parameters = array();
$reshook = $hookmanager->executeHooks('doActions', $parameters, $object, $action); // Note that $action and $object may have been modified by some hooks
if ($reshook < 0) {
	setEventMessages($hookmanager->error, $hookmanager->errors, 'errors');
}

include DOL_DOCUMENT_ROOT.'/core/actions_changeselectedfields.inc.php';

// Do we click on purge search criteria ?
if (GETPOST('button_removefilter_x', 'alpha') || GETPOST('button_removefilter.x', 'alpha') || GETPOST('button_removefilter', 'alpha')) { // Both test are required to be compatible with all browsers
	$year = '';
	$month = '';
	$search_ref = '';
	$search_movement = "";
	$search_type_mouvement = "";
	$search_inventorycode = "";
	$search_product_ref = "";
	$search_product = "";
	$search_warehouse = "";
	$search_user = "";
	$search_batch = "";
	$search_qty = '';
	$sall = "";
	$toselect = array();
	$search_array_options = array();
}

if (empty($reshook)) {
	$error = 0;

	$backurlforlist = dol_buildpath('/mrp/mo_list.php', 1);

	if (empty($backtopage) || ($cancel && empty($id))) {
		//var_dump($backurlforlist);exit;
		if (empty($id) && (($action != 'add' && $action != 'create') || $cancel)) {
			$backtopage = $backurlforlist;
		} else {
			$backtopage = DOL_URL_ROOT.'/mrp/mo_production.php?id='.($id > 0 ? $id : '__ID__');
		}
	}
	$triggermodname = 'MO_MODIFY'; // Name of trigger action code to execute when we modify record

	// Actions cancel, add, update, delete or clone
	include DOL_DOCUMENT_ROOT.'/core/actions_addupdatedelete.inc.php';

	// Actions when linking object each other
	include DOL_DOCUMENT_ROOT.'/core/actions_dellink.inc.php';

	// Actions when printing a doc from card
	include DOL_DOCUMENT_ROOT.'/core/actions_printing.inc.php';

	// Actions to send emails
	$triggersendname = 'MO_SENTBYMAIL';
	$autocopy = 'MAIN_MAIL_AUTOCOPY_MO_TO';
	$trackid = 'mo'.$object->id;
	include DOL_DOCUMENT_ROOT.'/core/actions_sendmails.inc.php';

	// Action to move up and down lines of object
	//include DOL_DOCUMENT_ROOT.'/core/actions_lineupdown.inc.php';	// Must be include, not include_once

	if ($action == 'set_thirdparty' && $permissiontoadd) {
		$object->setValueFrom('fk_soc', GETPOST('fk_soc', 'int'), '', '', 'date', '', $user, $triggermodname);
	}
	if ($action == 'classin' && $permissiontoadd) {
		$object->setProject(GETPOST('projectid', 'int'));
	}

	if ($action == 'confirm_reopen') {
		$result = $object->setStatut($object::STATUS_INPROGRESS, 0, '', 'MRP_REOPEN');
	}
}



/*
 * View
 */

$form = new Form($db);
$formproject = new FormProjets($db);
$formproduct = new FormProduct($db);
$productstatic = new Product($db);
$productlot = new Productlot($db);
$warehousestatic = new Entrepot($db);
$userstatic = new User($db);

$help_url = 'EN:Module_Manufacturing_Orders|FR:Module_Ordres_de_Fabrication|DE:Modul_Fertigungsauftrag';

llxHeader('', $langs->trans('Mo'), $help_url);

// Part to show record
if ($object->id > 0 && (empty($action) || ($action != 'edit' && $action != 'create'))) {
	$res = $object->fetch_thirdparty();
	$res = $object->fetch_optionals();

	$head = moPrepareHead($object);

	print dol_get_fiche_head($head, 'stockmovement', $langs->trans("ManufacturingOrder"), -1, $object->picto);

	$formconfirm = '';

	// Confirmation to delete
	if ($action == 'delete') {
		$formconfirm = $form->formconfirm($_SERVER["PHP_SELF"].'?id='.$object->id, $langs->trans('DeleteMo'), $langs->trans('ConfirmDeleteMo'), 'confirm_delete', '', 0, 1);
	}
	// Confirmation to delete line
	if ($action == 'deleteline') {
		$formconfirm = $form->formconfirm($_SERVER["PHP_SELF"].'?id='.$object->id.'&lineid='.$lineid, $langs->trans('DeleteLine'), $langs->trans('ConfirmDeleteLine'), 'confirm_deleteline', '', 0, 1);
	}
	// Clone confirmation
	if ($action == 'clone') {
		// Create an array for form
		$formquestion = array();
		$formconfirm = $form->formconfirm($_SERVER["PHP_SELF"].'?id='.$object->id, $langs->trans('ToClone'), $langs->trans('ConfirmCloneMo', $object->ref), 'confirm_clone', $formquestion, 'yes', 1);
	}

	// Confirmation of action xxxx
	if ($action == 'xxx') {
		$formquestion = array();
		/*
		$forcecombo=0;
		if ($conf->browser->name == 'ie') $forcecombo = 1;	// There is a bug in IE10 that make combo inside popup crazy
		$formquestion = array(
			// 'text' => $langs->trans("ConfirmClone"),
			// array('type' => 'checkbox', 'name' => 'clone_content', 'label' => $langs->trans("CloneMainAttributes"), 'value' => 1),
			// array('type' => 'checkbox', 'name' => 'update_prices', 'label' => $langs->trans("PuttingPricesUpToDate"), 'value' => 1),
			// array('type' => 'other',    'name' => 'idwarehouse',   'label' => $langs->trans("SelectWarehouseForStockDecrease"), 'value' => $formproduct->selectWarehouses(GETPOST('idwarehouse')?GETPOST('idwarehouse'):'ifone', 'idwarehouse', '', 1, 0, 0, '', 0, $forcecombo))
		);
		*/
		$formconfirm = $form->formconfirm($_SERVER["PHP_SELF"].'?id='.$object->id, $langs->trans('XXX'), $text, 'confirm_xxx', $formquestion, 0, 1, 220);
	}

	// Call Hook formConfirm
	$parameters = array('formConfirm' => $formconfirm, 'lineid' => $lineid);
	$reshook = $hookmanager->executeHooks('formConfirm', $parameters, $object, $action); // Note that $action and $object may have been modified by hook
	if (empty($reshook)) {
		$formconfirm .= $hookmanager->resPrint;
	} elseif ($reshook > 0) {
		$formconfirm = $hookmanager->resPrint;
	}

	// Print form confirm
	print $formconfirm;


	// Object card
	// ------------------------------------------------------------
	$linkback = '<a href="'.dol_buildpath('/mrp/mo_list.php', 1).'?restore_lastsearch_values=1'.(!empty($socid) ? '&socid='.$socid : '').'">'.$langs->trans("BackToList").'</a>';

	$morehtmlref = '<div class="refidno">';
	/*
	// Ref bis
	$morehtmlref.=$form->editfieldkey("RefBis", 'ref_client', $object->ref_client, $object, $user->rights->mrp->creer, 'string', '', 0, 1);
	$morehtmlref.=$form->editfieldval("RefBis", 'ref_client', $object->ref_client, $object, $user->rights->mrp->creer, 'string', '', null, null, '', 1);*/
	// Thirdparty
	if (is_object($object->thirdparty)) {
		$morehtmlref .= $object->thirdparty->getNomUrl(1, 'customer');
		if (!getDolGlobalString('MAIN_DISABLE_OTHER_LINK') && $object->thirdparty->id > 0) {
			$morehtmlref .= ' (<a href="'.DOL_URL_ROOT.'/commande/list.php?socid='.$object->thirdparty->id.'&search_societe='.urlencode($object->thirdparty->name).'">'.$langs->trans("OtherOrders").'</a>)';
		}
	}
	// Project
	if (isModEnabled('project')) {
		$langs->load("projects");
		if (is_object($object->thirdparty)) {
			$morehtmlref .= '<br>';
		}
		if ($permissiontoadd) {
			$morehtmlref .= img_picto($langs->trans("Project"), 'project', 'class="pictofixedwidth"');
			if ($action != 'classify') {
				$morehtmlref .= '<a class="editfielda" href="'.$_SERVER['PHP_SELF'].'?action=classify&token='.newToken().'&id='.$object->id.'">'.img_edit($langs->transnoentitiesnoconv('SetProject')).'</a> ';
			}
			$morehtmlref .= $form->form_project($_SERVER['PHP_SELF'].'?id='.$object->id, $object->socid, $object->fk_project, ($action == 'classify' ? 'projectid' : 'none'), 0, 0, 0, 1, '', 'maxwidth300');
		} else {
			if (!empty($object->fk_project)) {
				$proj = new Project($db);
				$proj->fetch($object->fk_project);
				$morehtmlref .= $proj->getNomUrl(1);
				if ($proj->title) {
					$morehtmlref .= '<span class="opacitymedium"> - '.dol_escape_htmltag($proj->title).'</span>';
				}
			}
		}
	}
	$morehtmlref .= '</div>';


	dol_banner_tab($object, 'ref', $linkback, 1, 'ref', 'ref', $morehtmlref);


	print '<div class="fichecenter">';
	print '<div class="fichehalfleft">';
	print '<div class="underbanner clearboth"></div>';
	print '<table class="border centpercent tableforfield">'."\n";

	// Common attributes
	$keyforbreak = 'fk_warehouse';
	unset($object->fields['fk_project']);
	unset($object->fields['fk_soc']);
	include DOL_DOCUMENT_ROOT.'/core/tpl/commonfields_view.tpl.php';

	// Other attributes
	include DOL_DOCUMENT_ROOT.'/core/tpl/extrafields_view.tpl.php';

	print '</table>';
	print '</div>';
	print '</div>';

	print '<div class="clearboth"></div>';

	print dol_get_fiche_end();

	/*
		print '<div class="tabsAction">';

		$parameters = array();
		// Note that $action and $object may be modified by hook
		$reshook = $hookmanager->executeHooks('addMoreActionsButtons', $parameters, $object, $action);
		if (empty($reshook)) {
			// Cancel - Reopen
			if ($permissiontoadd)
			{
				if ($object->status == $object::STATUS_VALIDATED || $object->status == $object::STATUS_INPROGRESS)
				{
					print '<a class="butActionDelete" href="'.$_SERVER["PHP_SELF"].'?id='.$object->id.'&action=confirm_close&confirm=yes">'.$langs->trans("Cancel").'</a>'."\n";
				}

				if ($object->status == $object::STATUS_CANCELED)
				{
					print '<a class="butAction" href="'.$_SERVER["PHP_SELF"].'?id='.$object->id.'&action=confirm_reopen&confirm=yes">'.$langs->trans("Re-Open").'</a>'."\n";
				}

				if ($object->status == $object::STATUS_PRODUCED) {
					if ($permissiontoproduce) {
						print '<a class="butAction" href="'.$_SERVER["PHP_SELF"].'?id='.$object->id.'&action=confirm_reopen">'.$langs->trans('ReOpen').'</a>';
					} else {
						print '<a class="butActionRefused classfortooltip" href="#" title="'.$langs->trans("NotEnoughPermissions").'">'.$langs->trans('ReOpen').'</a>';
					}
				}
			}
		}

		print '</div>';
	*/


	$sql = "SELECT p.rowid, p.ref as product_ref, p.label as produit, p.tobatch, p.fk_product_type as type, p.entity,";
	$sql .= " e.ref as warehouse_ref, e.rowid as entrepot_id, e.lieu,";
	$sql .= " m.rowid as mid, m.value as qty, m.datem, m.fk_user_author, m.label, m.inventorycode, m.fk_origin, m.origintype,";
	$sql .= " m.batch, m.price,";
	$sql .= " m.type_mouvement,";
	$sql .= " pl.rowid as lotid, pl.eatby, pl.sellby,";
	$sql .= " u.login, u.photo, u.lastname, u.firstname";
	// Add fields from extrafields
	if (!empty($extrafields->attributes[$objectlist->table_element]['label'])) {
		foreach ($extrafields->attributes[$objectlist->table_element]['label'] as $key => $val) {
			$sql .= ($extrafields->attributes[$objectlist->table_element]['type'][$key] != 'separate' ? ", ef.".$key." as options_".$key : '');
		}
	}
	// Add fields from hooks
	$parameters = array();
	$reshook = $hookmanager->executeHooks('printFieldListSelect', $parameters); // Note that $action and $objectlist may have been modified by hook
	$sql .= $hookmanager->resPrint;
	$sql .= " FROM ".MAIN_DB_PREFIX."entrepot as e,";
	$sql .= " ".MAIN_DB_PREFIX."product as p,";
	$sql .= " ".MAIN_DB_PREFIX."stock_mouvement as m";
	if (!empty($extrafields->attributes[$objectlist->table_element]) && is_array($extrafields->attributes[$objectlist->table_element]['label']) && count($extrafields->attributes[$objectlist->table_element]['label'])) {
		$sql .= " LEFT JOIN ".MAIN_DB_PREFIX.$objectlist->table_element."_extrafields as ef on (m.rowid = ef.fk_object)";
	}
	$sql .= " LEFT JOIN ".MAIN_DB_PREFIX."user as u ON m.fk_user_author = u.rowid";
	$sql .= " LEFT JOIN ".MAIN_DB_PREFIX."product_lot as pl ON m.batch = pl.batch AND m.fk_product = pl.fk_product";
	$sql .= " WHERE m.fk_product = p.rowid";
	$sql .= " AND m.origintype = 'mo' AND m.fk_origin = ".(int) $object->id;
	if ($msid > 0) {
		$sql .= " AND m.rowid = ".((int) $msid);
	}
	$sql .= " AND m.fk_entrepot = e.rowid";
	$sql .= " AND e.entity IN (".getEntity('stock').")";
	if (!getDolGlobalString('STOCK_SUPPORTS_SERVICES')) {
		$sql .= " AND p.fk_product_type = 0";
	}
	$sql .= dolSqlDateFilter('m.datem', 0, $month, $year);
	if (!empty($search_ref)) {
		$sql .= natural_search('m.rowid', $search_ref, 1);
	}
	if (!empty($search_movement)) {
		$sql .= natural_search('m.label', $search_movement);
	}
	if (!empty($search_inventorycode)) {
		$sql .= natural_search('m.inventorycode', $search_inventorycode);
	}
	if (!empty($search_product_ref)) {
		$sql .= natural_search('p.ref', $search_product_ref);
	}
	if (!empty($search_product)) {
		$sql .= natural_search('p.label', $search_product);
	}
	if ($search_warehouse != '' && $search_warehouse != '-1') {
		$sql .= natural_search('e.rowid', $search_warehouse, 2);
	}
	if (!empty($search_user)) {
		$sql .= natural_search(array('u.lastname', 'u.firstname', 'u.login'), $search_user);
	}
	if (!empty($search_batch)) {
		$sql .= natural_search('m.batch', $search_batch);
	}
	if ($search_qty != '') {
		$sql .= natural_search('m.value', $search_qty, 1);
	}
	if ($search_type_mouvement != '' && $search_type_mouvement != '-1') {
		$sql .= natural_search('m.type_mouvement', $search_type_mouvement, 2);
	}
	// Add where from extra fields
	include DOL_DOCUMENT_ROOT.'/core/tpl/extrafields_list_search_sql.tpl.php';
	// Add where from hooks
	$parameters = array();
	$reshook = $hookmanager->executeHooks('printFieldListWhere', $parameters); // Note that $action and $objectlist may have been modified by hook
	$sql .= $hookmanager->resPrint;
	$sql .= $db->order($sortfield, $sortorder);

	$nbtotalofrecords = '';
	if (!getDolGlobalInt('MAIN_DISABLE_FULL_SCANLIST')) {
		$result = $db->query($sql);
		$nbtotalofrecords = $db->num_rows($result);
		if (($page * $limit) > $nbtotalofrecords) {	// if total resultset is smaller then paging size (filtering), goto and load page 0
			$page = 0;
			$offset = 0;
		}
	}
	$sql .= $db->plimit($limit + 1, $offset);

	$resql = $db->query($sql);
	if (!$resql) {
		dol_print_error($db);
	}
	$num = $db->num_rows($resql);

	$param = '';
	if (!empty($contextpage) && $contextpage != $_SERVER["PHP_SELF"]) {
		$param .= '&contextpage='.urlencode($contextpage);
	}
	if ($limit > 0 && $limit != $conf->liste_limit) {
		$param .= '&limit='.((int) $limit);
	}
	if ($id > 0) {
		$param .= '&id='.urlencode($id);
	}
	if ($search_movement) {
		$param .= '&search_movement='.urlencode($search_movement);
	}
	if ($search_inventorycode) {
		$param .= '&search_inventorycode='.urlencode($search_inventorycode);
	}
	if ($search_type_mouvement) {
		$param .= '&search_type_mouvement='.urlencode($search_type_mouvement);
	}
	if ($search_product_ref) {
		$param .= '&search_product_ref='.urlencode($search_product_ref);
	}
	if ($search_product) {
		$param .= '&search_product='.urlencode($search_product);
	}
	if ($search_batch) {
		$param .= '&search_batch='.urlencode($search_batch);
	}
	if ($search_warehouse > 0) {
		$param .= '&search_warehouse='.urlencode($search_warehouse);
	}
	if ($search_user) {
		$param .= '&search_user='.urlencode($search_user);
	}

	// Add $param from extra fields
	include DOL_DOCUMENT_ROOT.'/core/tpl/extrafields_list_search_param.tpl.php';

	// List of mass actions available
	$arrayofmassactions = array(
		//    'presend'=>$langs->trans("SendByMail"),
		//    'builddoc'=>$langs->trans("PDFMerge"),
	);
	//if ($user->rights->stock->supprimer) $arrayofmassactions['predelete']='<span class="fa fa-trash paddingrightonly"></span>'.$langs->trans("Delete");
	if (in_array($massaction, array('presend', 'predelete'))) {
		$arrayofmassactions = array();
	}
	$massactionbutton = $form->selectMassAction('', $arrayofmassactions);

	print '<form method="POST" action="'.$_SERVER["PHP_SELF"].'">';
	if ($optioncss != '') {
		print '<input type="hidden" name="optioncss" value="'.$optioncss.'">';
	}
	print '<input type="hidden" name="token" value="'.newToken().'">';
	print '<input type="hidden" name="formfilteraction" id="formfilteraction" value="list">';
	print '<input type="hidden" name="action" value="list">';
	print '<input type="hidden" name="sortfield" value="'.$sortfield.'">';
	print '<input type="hidden" name="sortorder" value="'.$sortorder.'">';
	print '<input type="hidden" name="page" value="'.$page.'">';
	print '<input type="hidden" name="contextpage" value="'.$contextpage.'">';
	if ($id > 0) {
		print '<input type="hidden" name="id" value="'.$id.'">';
	}

	if ($id > 0) {
		print_barre_liste('', $page, $_SERVER["PHP_SELF"], $param, $sortfield, $sortorder, $massactionbutton, $num, $nbtotalofrecords, '', 0, '', '', $limit);
	} else {
		print_barre_liste('', $page, $_SERVER["PHP_SELF"], $param, $sortfield, $sortorder, $massactionbutton, $num, $nbtotalofrecords, 'generic', 0, '', '', $limit);
	}

	$moreforfilter = '';

	$parameters = array();
	$reshook = $hookmanager->executeHooks('printFieldPreListTitle', $parameters); // Note that $action and $object may have been modified by hook
	if (empty($reshook)) {
		$moreforfilter .= $hookmanager->resPrint;
	} else {
		$moreforfilter = $hookmanager->resPrint;
	}

	if (!empty($moreforfilter)) {
		print '<div class="liste_titre liste_titre_bydiv centpercent">';
		print $moreforfilter;
		print '</div>';
	}

	$varpage = empty($contextpage) ? $_SERVER["PHP_SELF"] : $contextpage;
	$selectedfields = $form->multiSelectArrayWithCheckbox('selectedfields', $arrayfields, $varpage); // This also change content of $arrayfields

	print '<div class="div-table-responsive">';
	print '<table class="tagtable liste'.($moreforfilter ? " listwithfilterbefore" : "").'">'."\n";

	// Fields title search
	print '<tr class="liste_titre_filter">';
	if (!empty($arrayfields['m.rowid']['checked'])) {
		// Ref
		print '<td class="liste_titre left">';
		print '<input class="flat maxwidth25" type="text" name="search_ref" value="'.dol_escape_htmltag($search_ref).'">';
		print '</td>';
	}
	if (!empty($arrayfields['m.datem']['checked'])) {
		print '<td class="liste_titre nowraponall">';
		print '<input class="flat" type="text" size="2" maxlength="2" placeholder="'.dol_escape_htmltag($langs->trans("Month")).'" name="month" value="'.$month.'">';
		if (!isModEnabled('productbatch')) {
			print '&nbsp;';
		}
		//else print '<br>';
		$syear = $year ? $year : -1;
		print '<input class="flat maxwidth50" type="text" maxlength="4" placeholder="'.dol_escape_htmltag($langs->trans("Year")).'" name="year" value="'.($syear > 0 ? $syear : '').'">';
		//print $formother->selectyear($syear,'year',1, 20, 5);
		print '</td>';
	}
	if (!empty($arrayfields['p.ref']['checked'])) {
		// Product Ref
		print '<td class="liste_titre left">';
		print '<input class="flat maxwidth75" type="text" name="search_product_ref" value="'.dol_escape_htmltag($search_product_ref).'">';
		print '</td>';
	}
	if (!empty($arrayfields['p.label']['checked'])) {
		// Product label
		print '<td class="liste_titre left">';
		print '<input class="flat maxwidth100" type="text" name="search_product" value="'.dol_escape_htmltag($search_product).'">';
		print '</td>';
	}
	// Batch
	if (!empty($arrayfields['m.batch']['checked'])) {
		print '<td class="liste_titre center"><input class="flat maxwidth75" type="text" name="search_batch" value="'.dol_escape_htmltag($search_batch).'"></td>';
	}
	if (!empty($arrayfields['pl.eatby']['checked'])) {
		print '<td class="liste_titre left">';
		print '</td>';
	}
	if (!empty($arrayfields['pl.sellby']['checked'])) {
		print '<td class="liste_titre left">';
		print '</td>';
	}
	// Warehouse
	if (!empty($arrayfields['e.ref']['checked'])) {
		print '<td class="liste_titre maxwidthonsmartphone left">';
		//print '<input class="flat" type="text" size="8" name="search_warehouse" value="'.($search_warehouse).'">';
		print $formproduct->selectWarehouses($search_warehouse, 'search_warehouse', 'warehouseopen,warehouseinternal', 1, 0, 0, '', 0, 0, null, 'maxwidth200');
		print '</td>';
	}
	if (!empty($arrayfields['m.fk_user_author']['checked'])) {
		// Author
		print '<td class="liste_titre left">';
		print '<input class="flat" type="text" size="6" name="search_user" value="'.dol_escape_htmltag($search_user).'">';
		print '</td>';
	}
	if (!empty($arrayfields['m.inventorycode']['checked'])) {
		// Inventory code
		print '<td class="liste_titre left">';
		print '<input class="flat" type="text" size="4" name="search_inventorycode" value="'.dol_escape_htmltag($search_inventorycode).'">';
		print '</td>';
	}
	if (!empty($arrayfields['m.label']['checked'])) {
		// Label of movement
		print '<td class="liste_titre left">';
		print '<input class="flat" type="text" size="8" name="search_movement" value="'.dol_escape_htmltag($search_movement).'">';
		print '</td>';
	}
	if (!empty($arrayfields['m.type_mouvement']['checked'])) {
		// Type of movement
		print '<td class="liste_titre center">';
		//print '<input class="flat" type="text" size="3" name="search_type_mouvement" value="'.dol_escape_htmltag($search_type_mouvement).'">';
		print '<select id="search_type_mouvement" name="search_type_mouvement" class="maxwidth150">';
		print '<option value="" '.(($search_type_mouvement == "") ? 'selected="selected"' : '').'>&nbsp;</option>';
		print '<option value="0" '.(($search_type_mouvement == "0") ? 'selected="selected"' : '').'>'.$langs->trans('StockIncreaseAfterCorrectTransfer').'</option>';
		print '<option value="1" '.(($search_type_mouvement == "1") ? 'selected="selected"' : '').'>'.$langs->trans('StockDecreaseAfterCorrectTransfer').'</option>';
		print '<option value="2" '.(($search_type_mouvement == "2") ? 'selected="selected"' : '').'>'.$langs->trans('StockDecrease').'</option>';
		print '<option value="3" '.(($search_type_mouvement == "3") ? 'selected="selected"' : '').'>'.$langs->trans('StockIncrease').'</option>';
		print '</select>';
		print ajax_combobox('search_type_mouvement');
		// TODO: add new function $formentrepot->selectTypeOfMovement(...) like
		// print $formproduct->selectWarehouses($search_warehouse, 'search_warehouse', 'warehouseopen,warehouseinternal', 1, 0, 0, '', 0, 0, null, 'maxwidth200');
		print '</td>';
	}
	if (!empty($arrayfields['origin']['checked'])) {
		// Origin of movement
		print '<td class="liste_titre left">';
		print '&nbsp; ';
		print '</td>';
	}
	if (!empty($arrayfields['m.fk_projet']['checked'])) {
		// fk_project
		print '<td class="liste_titre" align="left">';
		print '&nbsp; ';
		print '</td>';
	}
	if (!empty($arrayfields['m.value']['checked'])) {
		// Qty
		print '<td class="liste_titre right">';
		print '<input class="flat" type="text" size="4" name="search_qty" value="'.dol_escape_htmltag($search_qty).'">';
		print '</td>';
	}
	if (!empty($arrayfields['m.price']['checked'])) {
		// Price
		print '<td class="liste_titre left">';
		print '&nbsp; ';
		print '</td>';
	}


	// Extra fields
	include DOL_DOCUMENT_ROOT.'/core/tpl/extrafields_list_search_input.tpl.php';

	// Fields from hook
	$parameters = array('arrayfields'=>$arrayfields);
	$reshook = $hookmanager->executeHooks('printFieldListOption', $parameters); // Note that $action and $object may have been modified by hook
	print $hookmanager->resPrint;
	// Date creation
	if (!empty($arrayfields['m.datec']['checked'])) {
		print '<td class="liste_titre">';
		print '</td>';
	}
	// Date modification
	if (!empty($arrayfields['m.tms']['checked'])) {
		print '<td class="liste_titre">';
		print '</td>';
	}
	// Actions
	print '<td class="liste_titre maxwidthsearch">';
	$searchpicto = $form->showFilterAndCheckAddButtons(0);
	print $searchpicto;
	print '</td>';
	print "</tr>\n";

	$totalarray = array();
	$totalarray['nbfield'] = 0;

	print '<tr class="liste_titre">';
	if (!empty($arrayfields['m.rowid']['checked'])) {
		print_liste_field_titre($arrayfields['m.rowid']['label'], $_SERVER["PHP_SELF"], 'm.rowid', '', $param, '', $sortfield, $sortorder);
		$totalarray['nbfield']++;
	}
	if (!empty($arrayfields['m.datem']['checked'])) {
		print_liste_field_titre($arrayfields['m.datem']['label'], $_SERVER["PHP_SELF"], 'm.datem', '', $param, '', $sortfield, $sortorder);
		$totalarray['nbfield']++;
	}
	if (!empty($arrayfields['p.ref']['checked'])) {
		print_liste_field_titre($arrayfields['p.ref']['label'], $_SERVER["PHP_SELF"], 'p.ref', '', $param, '', $sortfield, $sortorder);
		$totalarray['nbfield']++;
	}
	if (!empty($arrayfields['p.label']['checked'])) {
		print_liste_field_titre($arrayfields['p.label']['label'], $_SERVER["PHP_SELF"], 'p.label', '', $param, '', $sortfield, $sortorder);
		$totalarray['nbfield']++;
	}
	if (!empty($arrayfields['m.batch']['checked'])) {
		print_liste_field_titre($arrayfields['m.batch']['label'], $_SERVER["PHP_SELF"], 'm.batch', '', $param, '', $sortfield, $sortorder, 'center ');
		$totalarray['nbfield']++;
	}
	if (!empty($arrayfields['pl.eatby']['checked'])) {
		print_liste_field_titre($arrayfields['pl.eatby']['label'], $_SERVER["PHP_SELF"], 'pl.eatby', '', $param, '', $sortfield, $sortorder, 'center ');
		$totalarray['nbfield']++;
	}
	if (!empty($arrayfields['pl.sellby']['checked'])) {
		print_liste_field_titre($arrayfields['pl.sellby']['label'], $_SERVER["PHP_SELF"], 'pl.sellby', '', $param, '', $sortfield, $sortorder, 'center ');
		$totalarray['nbfield']++;
	}
	if (!empty($arrayfields['e.ref']['checked'])) {
		// We are on a specific warehouse card, no filter on other should be possible
		print_liste_field_titre($arrayfields['e.ref']['label'], $_SERVER["PHP_SELF"], "e.ref", "", $param, "", $sortfield, $sortorder);
		$totalarray['nbfield']++;
	}
	if (!empty($arrayfields['m.fk_user_author']['checked'])) {
		print_liste_field_titre($arrayfields['m.fk_user_author']['label'], $_SERVER["PHP_SELF"], "m.fk_user_author", "", $param, "", $sortfield, $sortorder);
		$totalarray['nbfield']++;
	}
	if (!empty($arrayfields['m.inventorycode']['checked'])) {
		print_liste_field_titre($arrayfields['m.inventorycode']['label'], $_SERVER["PHP_SELF"], "m.inventorycode", "", $param, "", $sortfield, $sortorder);
		$totalarray['nbfield']++;
	}
	if (!empty($arrayfields['m.label']['checked'])) {
		print_liste_field_titre($arrayfields['m.label']['label'], $_SERVER["PHP_SELF"], "m.label", "", $param, "", $sortfield, $sortorder);
		$totalarray['nbfield']++;
	}
	if (!empty($arrayfields['m.type_mouvement']['checked'])) {
		print_liste_field_titre($arrayfields['m.type_mouvement']['label'], $_SERVER["PHP_SELF"], "m.type_mouvement", "", $param, '', $sortfield, $sortorder, 'center ');
		$totalarray['nbfield']++;
	}
	if (!empty($arrayfields['origin']['checked'])) {
		print_liste_field_titre($arrayfields['origin']['label'], $_SERVER["PHP_SELF"], "", "", $param, "", $sortfield, $sortorder);
		$totalarray['nbfield']++;
	}
	if (!empty($arrayfields['m.fk_projet']['checked'])) {
		print_liste_field_titre($arrayfields['m.fk_projet']['label'], $_SERVER["PHP_SELF"], "m.fk_projet", "", $param, '', $sortfield, $sortorder);
		$totalarray['nbfield']++;
	}
	if (!empty($arrayfields['m.value']['checked'])) {
		print_liste_field_titre($arrayfields['m.value']['label'], $_SERVER["PHP_SELF"], "m.value", "", $param, '', $sortfield, $sortorder, 'right ');
		$totalarray['nbfield']++;
	}
	if (!empty($arrayfields['m.price']['checked'])) {
		print_liste_field_titre($arrayfields['m.price']['label'], $_SERVER["PHP_SELF"], "m.price", "", $param, '', $sortfield, $sortorder, 'right ');
		$totalarray['nbfield']++;
	}

	// Extra fields
	include DOL_DOCUMENT_ROOT.'/core/tpl/extrafields_list_search_title.tpl.php';

	// Hook fields
	$parameters = array('arrayfields' => $arrayfields, 'param' => $param, 'sortfield' => $sortfield, 'sortorder' => $sortorder);
	$reshook = $hookmanager->executeHooks('printFieldListTitle', $parameters); // Note that $action and $object may have been modified by hook
	print $hookmanager->resPrint;
	if (!empty($arrayfields['m.datec']['checked'])) {
		print_liste_field_titre($arrayfields['p.datec']['label'], $_SERVER["PHP_SELF"], "p.datec", "", $param, '', $sortfield, $sortorder, 'center nowrap ');
		$totalarray['nbfield']++;
	}
	if (!empty($arrayfields['m.tms']['checked'])) {
		print_liste_field_titre($arrayfields['p.tms']['label'], $_SERVER["PHP_SELF"], "p.tms", "", $param, '', $sortfield, $sortorder, 'center nowrap ');
		$totalarray['nbfield']++;
	}
	print_liste_field_titre($selectedfields, $_SERVER["PHP_SELF"], "", '', '', '', $sortfield, $sortorder, 'center maxwidthsearch ');
	$totalarray['nbfield']++;
	print "</tr>\n";

	$i = 0;
	$savnbfield = $totalarray['nbfield'];
	$totalarray = array();
	$totalarray['nbfield'] = 0;
	$imaxinloop = ($limit ? min($num, $limit) : $num);
	while ($i < $imaxinloop) {
		$objp = $db->fetch_object($resql);

		// Multilangs
		if (getDolGlobalInt('MAIN_MULTILANGS')) { // If multilang is enabled
			// TODO Use a cache here
			$sql = "SELECT label";
			$sql .= " FROM ".MAIN_DB_PREFIX."product_lang";
			$sql .= " WHERE fk_product = ".((int) $objp->rowid);
			$sql .= " AND lang = '".$db->escape($langs->getDefaultLang())."'";
			$sql .= " LIMIT 1";

			$result = $db->query($sql);
			if ($result) {
				$objtp = $db->fetch_object($result);
				if (!empty($objtp->label)) {
					$objp->produit = $objtp->label;
				}
			}
		}

		$userstatic->id = $objp->fk_user_author;
		$userstatic->login = $objp->login;
		$userstatic->lastname = $objp->lastname;
		$userstatic->firstname = $objp->firstname;
		$userstatic->photo = $objp->photo;

		$productstatic->id = $objp->rowid;
		$productstatic->ref = $objp->product_ref;
		$productstatic->label = $objp->produit;
		$productstatic->type = $objp->type;
		$productstatic->entity = $objp->entity;
		$productstatic->status_batch = $objp->tobatch;

		$productlot->id = $objp->lotid;
		$productlot->batch = $objp->batch;
		$productlot->eatby = $objp->eatby;
		$productlot->sellby = $objp->sellby;

		$warehousestatic->id = $objp->entrepot_id;
		$warehousestatic->libelle = $objp->warehouse_ref; // deprecated
		$warehousestatic->label = $objp->warehouse_ref;
		$warehousestatic->lieu = $objp->lieu;

		if (!empty($objp->fk_origin)) {
			$origin = $objectlist->get_origin($objp->fk_origin, $objp->origintype);
		} else {
			$origin = '';
		}

		print '<tr class="oddeven">';
		// Id movement
		if (!empty($arrayfields['m.rowid']['checked'])) {
			// This is primary not movement id
			print '<td>'.dol_escape_htmltag($objp->mid).'</td>';
		}
		if (!empty($arrayfields['m.datem']['checked'])) {
			// Date
			print '<td>'.dol_print_date($db->jdate($objp->datem), 'dayhour').'</td>';
		}
		if (!empty($arrayfields['p.ref']['checked'])) {
			// Product ref
			print '<td class="nowraponall">';
			print $productstatic->getNomUrl(1, 'stock', 16);
			print "</td>\n";
		}
		if (!empty($arrayfields['p.label']['checked'])) {
			// Product label
			print '<td class="tdoverflowmax150" title="'.dol_escape_htmltag($productstatic->label).'">';
			print $productstatic->label;
			print "</td>\n";
		}
		if (!empty($arrayfields['m.batch']['checked'])) {
			print '<td class="center nowraponall">';
			if ($productlot->id > 0) {
				print $productlot->getNomUrl(1);
			} else {
				print dol_escape_htmltag($productlot->batch); // the id may not be defined if movement was entered when lot was not saved or if lot was removed after movement.
			}
			print '</td>';
		}
		if (!empty($arrayfields['pl.eatby']['checked'])) {
			print '<td class="center">'.dol_print_date($objp->eatby, 'day').'</td>';
		}
		if (!empty($arrayfields['pl.sellby']['checked'])) {
			print '<td class="center">'.dol_print_date($objp->sellby, 'day').'</td>';
		}
		// Warehouse
		if (!empty($arrayfields['e.ref']['checked'])) {
			print '<td>';
			print $warehousestatic->getNomUrl(1);
			print "</td>\n";
		}
		// Author
		if (!empty($arrayfields['m.fk_user_author']['checked'])) {
			print '<td class="tdoverflowmax100">';
			print $userstatic->getNomUrl(-1);
			print "</td>\n";
		}
		// Inventory code
		if (!empty($arrayfields['m.inventorycode']['checked'])) {
			print '<td class="tdoverflowmax150" title="'.dol_escape_htmltag($objp->inventorycode).'">';
			//print '<a href="' . DOL_URL_ROOT . '/product/stock/movement_card.php' . '?id=' . $objp->entrepot_id . '&amp;search_inventorycode=' . $objp->inventorycode . '&amp;search_type_mouvement=' . $objp->type_mouvement . '">';
			print dol_escape_htmltag($objp->inventorycode);
			//print '</a>';
			print '</td>';
		}
		// Label of movement
		if (!empty($arrayfields['m.label']['checked'])) {
			print '<td class="tdoverflowmax300" title="'.dol_escape_htmltag($objp->label).'">'.dol_escape_htmltag($objp->label).'</td>';
		}
		// Type of movement
		if (!empty($arrayfields['m.type_mouvement']['checked'])) {
			switch ($objp->type_mouvement) {
				case "0":
					print '<td class="center">'.$langs->trans('StockIncreaseAfterCorrectTransfer').'</td>';
					break;
				case "1":
					print '<td class="center">'.$langs->trans('StockDecreaseAfterCorrectTransfer').'</td>';
					break;
				case "2":
					print '<td class="center">'.$langs->trans('StockDecrease').'</td>';
					break;
				case "3":
					print '<td class="center">'.$langs->trans('StockIncrease').'</td>';
					break;
			}
		}
		if (!empty($arrayfields['origin']['checked'])) {
			// Origin of movement
			print '<td class="nowraponall">'.$origin.'</td>';
		}
		if (!empty($arrayfields['m.fk_projet']['checked'])) {
			// fk_project
			print '<td>';
			if ($objp->fk_project != 0) {
				print $movement->get_origin($objp->fk_project, 'project');
			}
			print '</td>';
		}
		if (!empty($arrayfields['m.value']['checked'])) {
			// Qty
			print '<td class="right">';
			if ($objp->qty >0) {
				print '<span class="stockmovemententry">+'.$objp->qty.'</span>';
			} else {
				print '<span class="stockmovementexit">'.$objp->qty.'<span>';
			}
			print '</td>';
		}
		if (!empty($arrayfields['m.price']['checked'])) {
			// Price
			print '<td class="right">';
			if ($objp->price != 0) {
				print '<span class="opacitymedium">'.price($objp->price).'</span>';
			}
			print '</td>';
		}
		// Action column
		print '<td class="nowrap center">';
		if ($massactionbutton || $massaction) { // If we are in select mode (massactionbutton defined) or if we have already selected and sent an action ($massaction) defined
			$selected = 0;
			if (in_array($objp->rowid, $arrayofselected)) {
				$selected = 1;
			}
			print '<input id="cb'.$objp->rowid.'" class="flat checkforselect" type="checkbox" name="toselect[]" value="'.$objp->rowid.'"'.($selected ? ' checked="checked"' : '').'>';
		}
		print '</td>';
		if (!$i) {
			$totalarray['nbfield']++;
		}

		print "</tr>\n";
		$i++;
	}
	if (empty($num)) {
		print '<tr><td colspan="'.$savnbfield.'"><span class="opacitymedium">'.$langs->trans("NoRecordFound").'</span></td></tr>';
	}

	$db->free($resql);

	print "</table>";
	print '</div>';
	print "</form>";
}

// End of page
llxFooter();
$db->close();<|MERGE_RESOLUTION|>--- conflicted
+++ resolved
@@ -45,11 +45,7 @@
 $action      = GETPOST('action', 'aZ09');
 $confirm     = GETPOST('confirm', 'alpha');
 $cancel      = GETPOST('cancel', 'aZ09');
-<<<<<<< HEAD
-$contextpage = GETPOST('contextpage', 'aZ') ?GETPOST('contextpage', 'aZ') : 'mostockmovement'; // To manage different context of search
-=======
 $contextpage = GETPOST('contextpage', 'aZ') ? GETPOST('contextpage', 'aZ') : 'mostockmovement'; // To manage different context of search
->>>>>>> 729451fa
 $backtopage  = GETPOST('backtopage', 'alpha');
 $optioncss   = GETPOST('optioncss', 'aZ'); // Option for the css output (always '' except when 'print')
 $massaction  = GETPOST('massaction', 'aZ09');
@@ -70,11 +66,7 @@
 $search_qty = trim(GETPOST("search_qty", 'alpha'));
 $search_type_mouvement = GETPOST('search_type_mouvement', 'int');
 
-<<<<<<< HEAD
-$limit = GETPOST('limit', 'int') ?GETPOST('limit', 'int') : $conf->liste_limit;
-=======
 $limit = GETPOST('limit', 'int') ? GETPOST('limit', 'int') : $conf->liste_limit;
->>>>>>> 729451fa
 $page  = GETPOSTISSET('pageplusone') ? (GETPOST('pageplusone') - 1) : GETPOST("page", 'int');
 $sortfield = GETPOST('sortfield', 'aZ09comma');
 $sortorder = GETPOST('sortorder', 'aZ09comma');
