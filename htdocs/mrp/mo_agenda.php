<?php
/* Copyright (C) 2017 Laurent Destailleur  <eldy@users.sourceforge.net>
 * Copyright (C) ---Put here your own copyright and developer email---
 *
 * This program is free software; you can redistribute it and/or modify
 * it under the terms of the GNU General Public License as published by
 * the Free Software Foundation; either version 3 of the License, or
 * (at your option) any later version.
 *
 * This program is distributed in the hope that it will be useful,
 * but WITHOUT ANY WARRANTY; without even the implied warranty of
 * MERCHANTABILITY or FITNESS FOR A PARTICULAR PURPOSE.  See the
 * GNU General Public License for more details.
 *
 * You should have received a copy of the GNU General Public License
 * along with this program. If not, see <https://www.gnu.org/licenses/>.
 */

/**
 *  \file       mo_agenda.php
 *  \ingroup    mrp
 *  \brief      Page of Mo events
 */

// Load Dolibarr environment
require '../main.inc.php';

require_once DOL_DOCUMENT_ROOT.'/projet/class/project.class.php';
require_once DOL_DOCUMENT_ROOT.'/contact/class/contact.class.php';
require_once DOL_DOCUMENT_ROOT.'/core/class/html.formprojet.class.php';
require_once DOL_DOCUMENT_ROOT.'/core/lib/company.lib.php';
require_once DOL_DOCUMENT_ROOT.'/core/lib/functions2.lib.php';
dol_include_once('/mrp/class/mo.class.php');
dol_include_once('/mrp/lib/mrp_mo.lib.php');


// Load translation files required by the page
$langs->loadLangs(array("mrp", "other"));

// Get parameters
$id 		= GETPOST('id', 'int');
$ref        = GETPOST('ref', 'alpha');
$action 	= GETPOST('action', 'aZ09');
$cancel     = GETPOST('cancel', 'aZ09');
$backtopage = GETPOST('backtopage', 'alpha');

if (GETPOST('actioncode', 'array')) {
	$actioncode = GETPOST('actioncode', 'array', 3);
	if (!count($actioncode)) {
		$actioncode = '0';
	}
} else {
	$actioncode = GETPOST("actioncode", "alpha", 3) ?GETPOST("actioncode", "alpha", 3) : (GETPOST("actioncode") == '0' ? '0' : (empty($conf->global->AGENDA_DEFAULT_FILTER_TYPE_FOR_OBJECT) ? '' : $conf->global->AGENDA_DEFAULT_FILTER_TYPE_FOR_OBJECT));
}
$search_agenda_label = GETPOST('search_agenda_label');

$limit 		= GETPOST('limit', 'int') ?GETPOST('limit', 'int') : $conf->liste_limit;
<<<<<<< HEAD
$sortfield	= GETPOST("sortfield", 'alpha');
$sortorder	= GETPOST("sortorder", 'alpha');
=======
$sortfield	= GETPOST('sortfield', 'aZ09comma');
$sortorder	= GETPOST('sortorder', 'aZ09comma');
>>>>>>> 95dc2558
$page 		= GETPOSTISSET('pageplusone') ? (GETPOST('pageplusone') - 1) : GETPOST("page", 'int');
if (empty($page) || $page == -1) {
	$page = 0;
}     // If $page is not defined, or '' or -1
$offset = $limit * $page;
$pageprev = $page - 1;
$pagenext = $page + 1;
if (!$sortfield) {
	$sortfield = 'a.datep,a.id';
}
if (!$sortorder) {
	$sortorder = 'DESC';
}

// Initialize technical objects
$object = new Mo($db);
$extrafields = new ExtraFields($db);
$diroutputmassaction = $conf->mrp->dir_output.'/temp/massgeneration/'.$user->id;
$hookmanager->initHooks(array('moagenda', 'globalcard')); // Note that conf->hooks_modules contains array

// Fetch optionals attributes and labels
$extrafields->fetch_name_optionals_label($object->table_element);

// Load object
include DOL_DOCUMENT_ROOT.'/core/actions_fetchobject.inc.php'; // Must be include, not include_once  // Must be include, not include_once. Include fetch and fetch_thirdparty but not fetch_optionals
if ($id > 0 || !empty($ref)) {
	$upload_dir = $conf->mrp->multidir_output[$object->entity]."/".$object->id;
}

// Security check - Protection if external user
//if ($user->socid > 0) accessforbidden();
//if ($user->socid > 0) $socid = $user->socid;
$isdraft = (($object->status == $object::STATUS_DRAFT) ? 1 : 0);
$result = restrictedArea($user, 'mrp', $object->id, 'mrp_mo', '', 'fk_soc', 'rowid', $isdraft);


/*
 *	Actions
 */

$parameters = array('id'=>$socid);
$reshook = $hookmanager->executeHooks('doActions', $parameters, $object, $action); // Note that $action and $object may have been modified by some hooks
if ($reshook < 0) {
	setEventMessages($hookmanager->error, $hookmanager->errors, 'errors');
}

if (empty($reshook)) {
	// Cancel
	if (GETPOST('cancel', 'alpha') && !empty($backtopage)) {
		header("Location: ".$backtopage);
		exit;
	}

	// Purge search criteria
	if (GETPOST('button_removefilter_x', 'alpha') || GETPOST('button_removefilter.x', 'alpha') || GETPOST('button_removefilter', 'alpha')) { // All tests are required to be compatible with all browsers
		$actioncode = '';
		$search_agenda_label = '';
	}
}



/*
 *	View
 */

$contactstatic = new Contact($db);

$form = new Form($db);
$formproject = new FormProjets($db);

if ($object->id > 0) {
	$title = $langs->trans("Agenda");
	//if (! empty($conf->global->MAIN_HTML_TITLE) && preg_match('/thirdpartynameonly/',$conf->global->MAIN_HTML_TITLE) && $object->name) $title=$object->name." - ".$title;
<<<<<<< HEAD
	$help_url = 'EN:Module_Agenda_En';
=======
	$help_url = 'EN:Module_Agenda_En|FR:Module_Agenda|ES:Módulo_Agenda|DE:Modul_Agenda';
>>>>>>> 95dc2558
	llxHeader('', $title, $help_url);

	if (!empty($conf->notification->enabled)) {
		$langs->load("mails");
	}
	$head = moPrepareHead($object);


	print dol_get_fiche_head($head, 'agenda', $langs->trans("ManufacturingOrder"), -1, $object->picto);

	// Object card
	// ------------------------------------------------------------
	$linkback = '<a href="'.dol_buildpath('/mrp/mo_list.php', 1).'?restore_lastsearch_values=1'.(!empty($socid) ? '&socid='.$socid : '').'">'.$langs->trans("BackToList").'</a>';

	$morehtmlref = '<div class="refidno">';
	// Ref customer
	//$morehtmlref.=$form->editfieldkey("RefCustomer", 'ref_client', $object->ref_client, $object, 0, 'string', '', 0, 1);
	//$morehtmlref.=$form->editfieldval("RefCustomer", 'ref_client', $object->ref_client, $object, 0, 'string', '', null, null, '', 1);
	// Thirdparty
	$morehtmlref .= $langs->trans('ThirdParty').' : '.(is_object($object->thirdparty) ? $object->thirdparty->getNomUrl(1) : '');
	// Project
	if (!empty($conf->projet->enabled)) {
		$langs->load("projects");
		$morehtmlref .= '<br>'.$langs->trans('Project').' ';
		if ($permissiontoadd) {
			if ($action != 'classify') {
				$morehtmlref .= '<a class="editfielda" href="'.$_SERVER['PHP_SELF'].'?action=classify&token='.newToken().'&id='.$object->id.'">'.img_edit($langs->transnoentitiesnoconv('SetProject')).'</a> : ';
			}
			if ($action == 'classify') {
				//$morehtmlref.=$form->form_project($_SERVER['PHP_SELF'] . '?id=' . $object->id, $object->fk_soc, $object->fk_project, 'projectid', 0, 0, 1, 1);
				$morehtmlref .= '<form method="post" action="'.$_SERVER['PHP_SELF'].'?id='.$object->id.'">';
				$morehtmlref .= '<input type="hidden" name="action" value="classin">';
				$morehtmlref .= '<input type="hidden" name="token" value="'.newToken().'">';
				$morehtmlref .= $formproject->select_projects($object->fk_soc, $object->fk_project, 'projectid', 0, 0, 1, 0, 1, 0, 0, '', 1);
				$morehtmlref .= '<input type="submit" class="button valignmiddle" value="'.$langs->trans("Modify").'">';
				$morehtmlref .= '</form>';
			} else {
				$morehtmlref .= $form->form_project($_SERVER['PHP_SELF'].'?id='.$object->id, $object->fk_soc, $object->fk_project, 'none', 0, 0, 0, 1);
			}
		} else {
			if (!empty($object->fk_project)) {
				$proj = new Project($db);
				$proj->fetch($object->fk_project);
				$morehtmlref .= ': '.$proj->getNomUrl();
			} else {
				$morehtmlref .= '';
			}
		}
	}
	$morehtmlref .= '</div>';

	dol_banner_tab($object, 'ref', $linkback, 1, 'ref', 'ref', $morehtmlref);

	print '<div class="fichecenter">';
	print '<div class="underbanner clearboth"></div>';

	$object->info($object->id);
	dol_print_object_info($object, 1);

	print '</div>';

	print dol_get_fiche_end();



	// Actions buttons

	$objthirdparty = $object;
	$objcon = new stdClass();

	$out = '&origin='.$object->element.'&originid='.$object->id;
	$permok = $user->rights->agenda->myactions->create;
	if ((!empty($objthirdparty->id) || !empty($objcon->id)) && $permok) {
		//$out.='<a href="'.DOL_URL_ROOT.'/comm/action/card.php?action=create';
		if (get_class($objthirdparty) == 'Societe') {
			$out .= '&amp;socid='.$objthirdparty->id;
		}
		$out .= (!empty($objcon->id) ? '&amp;contactid='.$objcon->id : '').'&amp;backtopage=1&amp;percentage=-1';
		//$out.=$langs->trans("AddAnAction").' ';
		//$out.=img_picto($langs->trans("AddAnAction"),'filenew');
		//$out.="</a>";
	}


	print '<div class="tabsAction">';

	if (!empty($conf->agenda->enabled)) {
		if (!empty($user->rights->agenda->myactions->create) || !empty($user->rights->agenda->allactions->create)) {
			print '<a class="butAction" href="'.DOL_URL_ROOT.'/comm/action/card.php?action=create'.$out.'">'.$langs->trans("AddAction").'</a>';
		} else {
			print '<a class="butActionRefused classfortooltip" href="#">'.$langs->trans("AddAction").'</a>';
		}
	}

	print '</div>';

	if (!empty($conf->agenda->enabled) && (!empty($user->rights->agenda->myactions->read) || !empty($user->rights->agenda->allactions->read))) {
		$param = '&id='.$object->id.'&socid='.$socid;
		if (!empty($contextpage) && $contextpage != $_SERVER["PHP_SELF"]) {
			$param .= '&contextpage='.urlencode($contextpage);
		}
		if ($limit > 0 && $limit != $conf->liste_limit) {
			$param .= '&limit='.urlencode($limit);
		}


		//print load_fiche_titre($langs->trans("ActionsOnMo"), '', '');

		// List of all actions
		$filters = array();
		$filters['search_agenda_label'] = $search_agenda_label;

		// TODO Replace this with same code than into list.php
		show_actions_done($conf, $langs, $db, $object, null, 0, $actioncode, '', $filters, $sortfield, $sortorder);
	}
}

// End of page
llxFooter();
$db->close();<|MERGE_RESOLUTION|>--- conflicted
+++ resolved
@@ -55,13 +55,8 @@
 $search_agenda_label = GETPOST('search_agenda_label');
 
 $limit 		= GETPOST('limit', 'int') ?GETPOST('limit', 'int') : $conf->liste_limit;
-<<<<<<< HEAD
-$sortfield	= GETPOST("sortfield", 'alpha');
-$sortorder	= GETPOST("sortorder", 'alpha');
-=======
 $sortfield	= GETPOST('sortfield', 'aZ09comma');
 $sortorder	= GETPOST('sortorder', 'aZ09comma');
->>>>>>> 95dc2558
 $page 		= GETPOSTISSET('pageplusone') ? (GETPOST('pageplusone') - 1) : GETPOST("page", 'int');
 if (empty($page) || $page == -1) {
 	$page = 0;
@@ -136,11 +131,7 @@
 if ($object->id > 0) {
 	$title = $langs->trans("Agenda");
 	//if (! empty($conf->global->MAIN_HTML_TITLE) && preg_match('/thirdpartynameonly/',$conf->global->MAIN_HTML_TITLE) && $object->name) $title=$object->name." - ".$title;
-<<<<<<< HEAD
-	$help_url = 'EN:Module_Agenda_En';
-=======
 	$help_url = 'EN:Module_Agenda_En|FR:Module_Agenda|ES:Módulo_Agenda|DE:Modul_Agenda';
->>>>>>> 95dc2558
 	llxHeader('', $title, $help_url);
 
 	if (!empty($conf->notification->enabled)) {
