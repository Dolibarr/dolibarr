<?php
<<<<<<< HEAD
/* Copyright (C) 2017 Laurent Destailleur  <eldy@users.sourceforge.net>
 * Copyright (C) 2024       Frédéric France             <frederic.france@free.fr>
=======
/* Copyright (C) 2017		Laurent Destailleur			<eldy@users.sourceforge.net>
 * Copyright (C) 2024       Frédéric France             <frederic.france@free.fr>
 * Copyright (C) 2024		Alexandre Spangaro			<alexandre@inovea-conseil.com>
 * Copyright (C) 2024		MDW							<mdeweerd@users.noreply.github.com>
>>>>>>> cc80841a
 *
 * This program is free software; you can redistribute it and/or modify
 * it under the terms of the GNU General Public License as published by
 * the Free Software Foundation; either version 3 of the License, or
 * (at your option) any later version.
 *
 * This program is distributed in the hope that it will be useful,
 * but WITHOUT ANY WARRANTY; without even the implied warranty of
 * MERCHANTABILITY or FITNESS FOR A PARTICULAR PURPOSE.  See the
 * GNU General Public License for more details.
 *
 * You should have received a copy of the GNU General Public License
 * along with this program. If not, see <https://www.gnu.org/licenses/>.
 */

/**
 *  \file       mo_agenda.php
 *  \ingroup    mrp
 *  \brief      Page of Mo events
 */

// Load Dolibarr environment
require '../main.inc.php';

require_once DOL_DOCUMENT_ROOT.'/projet/class/project.class.php';
require_once DOL_DOCUMENT_ROOT.'/contact/class/contact.class.php';
require_once DOL_DOCUMENT_ROOT.'/core/class/html.formprojet.class.php';
require_once DOL_DOCUMENT_ROOT.'/core/lib/company.lib.php';
require_once DOL_DOCUMENT_ROOT.'/core/lib/functions2.lib.php';
require_once DOL_DOCUMENT_ROOT.'/mrp/class/mo.class.php';
require_once DOL_DOCUMENT_ROOT.'/mrp/lib/mrp_mo.lib.php';


// Load translation files required by the page
$langs->loadLangs(array("mrp", "other"));

// Get parameters
$id 		= GETPOSTINT('id');
$ref        = GETPOST('ref', 'alpha');
$action 	= GETPOST('action', 'aZ09');
$cancel     = GETPOST('cancel', 'aZ09');
$backtopage = GETPOST('backtopage', 'alpha');

if (GETPOST('actioncode', 'array')) {
	$actioncode = GETPOST('actioncode', 'array', 3);
	if (!count($actioncode)) {
		$actioncode = '0';
	}
} else {
	$actioncode = GETPOST("actioncode", "alpha", 3) ? GETPOST("actioncode", "alpha", 3) : (GETPOST("actioncode") == '0' ? '0' : getDolGlobalString('AGENDA_DEFAULT_FILTER_TYPE_FOR_OBJECT'));
}
$search_rowid = GETPOST('search_rowid');
$search_agenda_label = GETPOST('search_agenda_label');

$limit 		= GETPOSTINT('limit') ? GETPOSTINT('limit') : $conf->liste_limit;
$sortfield	= GETPOST('sortfield', 'aZ09comma');
$sortorder	= GETPOST('sortorder', 'aZ09comma');
<<<<<<< HEAD
$page 		= GETPOSTISSET('pageplusone') ? (GETPOST('pageplusone') - 1) : GETPOSTINT("page");
=======
$page 		= GETPOSTISSET('pageplusone') ? (GETPOSTINT('pageplusone') - 1) : GETPOSTINT("page");
>>>>>>> cc80841a
if (empty($page) || $page == -1) {
	$page = 0;
}     // If $page is not defined, or '' or -1
$offset = $limit * $page;
$pageprev = $page - 1;
$pagenext = $page + 1;
if (!$sortfield) {
	$sortfield = 'a.datep,a.id';
}
if (!$sortorder) {
	$sortorder = 'DESC';
}

// Initialize a technical objects
$object = new Mo($db);
$extrafields = new ExtraFields($db);
$diroutputmassaction = $conf->mrp->dir_output.'/temp/massgeneration/'.$user->id;
$hookmanager->initHooks(array('moagenda', 'globalcard')); // Note that conf->hooks_modules contains array

// Fetch optionals attributes and labels
$extrafields->fetch_name_optionals_label($object->table_element);

// Load object
include DOL_DOCUMENT_ROOT.'/core/actions_fetchobject.inc.php'; // Must be 'include', not 'include_once'. Include fetch and fetch_thirdparty but not fetch_optionals
if ($id > 0 || !empty($ref)) {
	$upload_dir = $conf->mrp->multidir_output[$object->entity]."/".$object->id;
}

// Security check - Protection if external user
//if ($user->socid > 0) accessforbidden();
//if ($user->socid > 0) $socid = $user->socid;
$isdraft = (($object->status == $object::STATUS_DRAFT) ? 1 : 0);
$result = restrictedArea($user, 'mrp', $object->id, 'mrp_mo', '', 'fk_soc', 'rowid', $isdraft);


/*
 *	Actions
 */

$parameters = array('id' => $socid);
$reshook = $hookmanager->executeHooks('doActions', $parameters, $object, $action); // Note that $action and $object may have been modified by some hooks
if ($reshook < 0) {
	setEventMessages($hookmanager->error, $hookmanager->errors, 'errors');
}

if (empty($reshook)) {
	// Cancel
	if (GETPOST('cancel', 'alpha') && !empty($backtopage)) {
		header("Location: ".$backtopage);
		exit;
	}

	// Purge search criteria
	if (GETPOST('button_removefilter_x', 'alpha') || GETPOST('button_removefilter.x', 'alpha') || GETPOST('button_removefilter', 'alpha')) { // All tests are required to be compatible with all browsers
		$actioncode = '';
		$search_agenda_label = '';
	}
}



/*
 *	View
 */

$contactstatic = new Contact($db);

$form = new Form($db);
$formproject = new FormProjets($db);

if ($object->id > 0) {
	$title = $langs->trans("Agenda");
	$help_url = 'EN:Module_Agenda_En|FR:Module_Agenda|ES:Módulo_Agenda|DE:|DE:Modul_Terminplanung';
<<<<<<< HEAD
	llxHeader('', $title, $help_url);

=======

	llxHeader('', $title, $help_url, '', 0, 0, '', '', '', 'mod-mrp page-card_agenda');

>>>>>>> cc80841a
	if (isModEnabled('notification')) {
		$langs->load("mails");
	}
	$head = moPrepareHead($object);


	print dol_get_fiche_head($head, 'agenda', $langs->trans("ManufacturingOrder"), -1, $object->picto);

	// Object card
	// ------------------------------------------------------------
	$linkback = '<a href="'.dol_buildpath('/mrp/mo_list.php', 1).'?restore_lastsearch_values=1'.(!empty($socid) ? '&socid='.$socid : '').'">'.$langs->trans("BackToList").'</a>';

	$morehtmlref = '<div class="refidno">';
	// Ref customer
	//$morehtmlref.=$form->editfieldkey("RefCustomer", 'ref_client', $object->ref_client, $object, 0, 'string', '', 0, 1);
	//$morehtmlref.=$form->editfieldval("RefCustomer", 'ref_client', $object->ref_client, $object, 0, 'string', '', null, null, '', 1);
	// Thirdparty
	if (is_object($object->thirdparty)) {
		$morehtmlref .= $object->thirdparty->getNomUrl(1, 'customer');
		if (!getDolGlobalString('MAIN_DISABLE_OTHER_LINK') && $object->thirdparty->id > 0) {
			$morehtmlref .= ' (<a href="'.DOL_URL_ROOT.'/commande/list.php?socid='.$object->thirdparty->id.'&search_societe='.urlencode($object->thirdparty->name).'">'.$langs->trans("OtherOrders").'</a>)';
		}
	}
	// Project
	if (isModEnabled('project')) {
		$langs->load("projects");
		if (is_object($object->thirdparty)) {
			$morehtmlref .= '<br>';
		}
		if (0) {
			$morehtmlref .= img_picto($langs->trans("Project"), 'project', 'class="pictofixedwidth"');
			if ($action != 'classify') {
				$morehtmlref .= '<a class="editfielda" href="'.$_SERVER['PHP_SELF'].'?action=classify&token='.newToken().'&id='.$object->id.'">'.img_edit($langs->transnoentitiesnoconv('SetProject')).'</a> ';
			}
			$morehtmlref .= $form->form_project($_SERVER['PHP_SELF'].'?id='.$object->id, $object->socid, $object->fk_project, ($action == 'classify' ? 'projectid' : 'none'), 0, 0, 0, 1, '', 'maxwidth300');
		} else {
			if (!empty($object->fk_project)) {
				$proj = new Project($db);
				$proj->fetch($object->fk_project);
				$morehtmlref .= $proj->getNomUrl(1);
				if ($proj->title) {
					$morehtmlref .= '<span class="opacitymedium"> - '.dol_escape_htmltag($proj->title).'</span>';
				}
			}
		}
	}
	$morehtmlref .= '</div>';

	dol_banner_tab($object, 'ref', $linkback, 1, 'ref', 'ref', $morehtmlref);

	print '<div class="fichecenter">';
	print '<div class="underbanner clearboth"></div>';

	$object->info($object->id);
	dol_print_object_info($object, 1);

	print '</div>';

	print dol_get_fiche_end();



	// Actions buttons

	$objthirdparty = $object;
	$objcon = new stdClass();

	$out = '&origin='.$object->element.'&originid='.$object->id;
	$permok = $user->hasRight('agenda', 'myactions', 'create');
	if ((!empty($objthirdparty->id) || !empty($objcon->id)) && $permok) {
		//$out.='<a href="'.DOL_URL_ROOT.'/comm/action/card.php?action=create';
		if (get_class($objthirdparty) == 'Societe') {
			$out .= '&amp;socid='.$objthirdparty->id;
		}
		$out .= (!empty($objcon->id) ? '&amp;contactid='.$objcon->id : '').'&amp;backtopage='.urlencode($_SERVER["PHP_SELF"].'?id='.$object->id);
		//$out.=$langs->trans("AddAnAction").' ';
		//$out.=img_picto($langs->trans("AddAnAction"),'filenew');
		//$out.="</a>";
	}


	print '<div class="tabsAction">';

	if (isModEnabled('agenda')) {
		if ($user->hasRight('agenda', 'myactions', 'create') || $user->hasRight('agenda', 'allactions', 'create')) {
			print '<a class="butAction" href="'.DOL_URL_ROOT.'/comm/action/card.php?action=create'.$out.'">'.$langs->trans("AddAction").'</a>';
		} else {
			print '<a class="butActionRefused classfortooltip" href="#">'.$langs->trans("AddAction").'</a>';
		}
	}

	print '</div>';

	if (isModEnabled('agenda') && ($user->hasRight('agenda', 'myactions', 'read') || $user->hasRight('agenda', 'allactions', 'read'))) {
		$param = '&id='.$object->id.'&socid='.$socid;
		if (!empty($contextpage) && $contextpage != $_SERVER["PHP_SELF"]) {
			$param .= '&contextpage='.urlencode($contextpage);
		}
		if ($limit > 0 && $limit != $conf->liste_limit) {
			$param .= '&limit='.((int) $limit);
		}


		//print load_fiche_titre($langs->trans("ActionsOnMo"), '', '');

		// List of all actions
		$filters = array();
		$filters['search_agenda_label'] = $search_agenda_label;
		$filters['search_rowid'] = $search_rowid;

		// TODO Replace this with same code than into list.php
		show_actions_done($conf, $langs, $db, $object, null, 0, $actioncode, '', $filters, $sortfield, $sortorder);
	}
}

// End of page
llxFooter();
$db->close();<|MERGE_RESOLUTION|>--- conflicted
+++ resolved
@@ -1,13 +1,8 @@
 <?php
-<<<<<<< HEAD
-/* Copyright (C) 2017 Laurent Destailleur  <eldy@users.sourceforge.net>
- * Copyright (C) 2024       Frédéric France             <frederic.france@free.fr>
-=======
 /* Copyright (C) 2017		Laurent Destailleur			<eldy@users.sourceforge.net>
  * Copyright (C) 2024       Frédéric France             <frederic.france@free.fr>
  * Copyright (C) 2024		Alexandre Spangaro			<alexandre@inovea-conseil.com>
  * Copyright (C) 2024		MDW							<mdeweerd@users.noreply.github.com>
->>>>>>> cc80841a
  *
  * This program is free software; you can redistribute it and/or modify
  * it under the terms of the GNU General Public License as published by
@@ -65,11 +60,7 @@
 $limit 		= GETPOSTINT('limit') ? GETPOSTINT('limit') : $conf->liste_limit;
 $sortfield	= GETPOST('sortfield', 'aZ09comma');
 $sortorder	= GETPOST('sortorder', 'aZ09comma');
-<<<<<<< HEAD
-$page 		= GETPOSTISSET('pageplusone') ? (GETPOST('pageplusone') - 1) : GETPOSTINT("page");
-=======
 $page 		= GETPOSTISSET('pageplusone') ? (GETPOSTINT('pageplusone') - 1) : GETPOSTINT("page");
->>>>>>> cc80841a
 if (empty($page) || $page == -1) {
 	$page = 0;
 }     // If $page is not defined, or '' or -1
@@ -143,14 +134,9 @@
 if ($object->id > 0) {
 	$title = $langs->trans("Agenda");
 	$help_url = 'EN:Module_Agenda_En|FR:Module_Agenda|ES:Módulo_Agenda|DE:|DE:Modul_Terminplanung';
-<<<<<<< HEAD
-	llxHeader('', $title, $help_url);
-
-=======
 
 	llxHeader('', $title, $help_url, '', 0, 0, '', '', '', 'mod-mrp page-card_agenda');
 
->>>>>>> cc80841a
 	if (isModEnabled('notification')) {
 		$langs->load("mails");
 	}
