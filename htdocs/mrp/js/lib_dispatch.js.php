<?php
// Copyright (C) 2014 Cedric GROSS		<c.gross@kreiz-it.fr>
// Copyright (C) 2017 Francis Appels	<francis.appels@z-application.com>
//
// This program is free software; you can redistribute it and/or modify
// it under the terms of the GNU General Public License as published by
// the Free Software Foundation; either version 3 of the License, or
// (at your option) any later version.
//
// This program is distributed in the hope that it will be useful,
// but WITHOUT ANY WARRANTY; without even the implied warranty of
// MERCHANTABILITY or FITNESS FOR A PARTICULAR PURPOSE.  See the
// GNU General Public License for more details.
//
// You should have received a copy of the GNU General Public License
// along with this program. If not, see <https://www.gnu.org/licenses/>.
// or see https://www.gnu.org/

/**
 * \file       htdocs/mrp/js/lib_dispatch.js.php
 * \brief      File that include javascript functions used for dispatching qty/stock/lot
 */

if (!defined('NOREQUIRESOC')) {
	define('NOREQUIRESOC', '1');
}
if (!defined('NOCSRFCHECK')) {
	define('NOCSRFCHECK', 1);
}
if (!defined('NOTOKENRENEWAL')) {
	define('NOTOKENRENEWAL', 1);
}
if (!defined('NOLOGIN')) {
	define('NOLOGIN', 1);
}
if (!defined('NOREQUIREMENU')) {
	define('NOREQUIREMENU', 1);
}
if (!defined('NOREQUIREHTML')) {
	define('NOREQUIREHTML', 1);
}
if (!defined('NOREQUIREAJAX')) {
	define('NOREQUIREAJAX', '1');
}

session_cache_limiter('public');

require_once '../../main.inc.php';

// Define javascript type
top_httphead('text/javascript; charset=UTF-8');
// Important: Following code is to avoid page request by browser and PHP CPU at each Dolibarr page access.
if (empty($dolibarr_nocache)) {
	header('Cache-Control: max-age=10800, public, must-revalidate');
} else {
	header('Cache-Control: no-cache');
}

?>
/**
 * addDispatchLine
 * Adds new table row for dispatching to multiple stock locations or multiple lot/serial
 *
 * @param	index	int		index of product line. 0 = first product line
 * @param	type	string	type of dispatch (batch = batch dispatch, dispatch = non batch dispatch)
 * @param	mode	string	'qtymissing' will create new line with qty missing, 'lessone' will keep 1 in old line and the rest in new one
 */
function addDispatchLine(index, type, mode)
{
	mode = mode || 'qtymissing'

	console.log("fourn/js/lib_dispatch.js.php Split line type="+type+" index="+index+" mode="+mode);
	if(mode == 'qtymissingconsume' || mode == 'allmissingconsume') {
		var inputId = 'qtytoconsume';
		var warehouseId = 'idwarehouse';
	}
	else {
		var inputId = 'qtytoproduce';
		var warehouseId = 'idwarehousetoproduce';
	}
	var nbrTrs = $("tr[name^='"+type+"_"+index+"']").length; 				// position of line for batch
	var $row = $("tr[name='"+type+'_'+index+"_1']").clone(true); 				// clone last batch line to jQuery object
	var	qtyOrdered = parseFloat($("#qty_ordered_"+index).val()); 	// Qty ordered is same for all rows
	var	qty = parseFloat($("#"+inputId+"-"+index+"-"+nbrTrs).val());
	var	qtyDispatched;

	if (mode === 'lessone')
	{
		qtyDispatched = parseFloat($("#qty_dispatched_"+index).val()) + 1;
	}
	else
	{
		qtyDispatched = parseFloat($("#qty_dispatched_"+index).val()) + qty;
		console.log($("#qty_dispatched_"+index).val());
		// If user did not reduced the qty to dispatch on old line, we keep only 1 on old line and the rest on new line
		if (qtyDispatched == qtyOrdered && qtyDispatched > 1) {
<<<<<<< HEAD
			qtyDispatched = parseFloat($("#qty_dispatched_"+index).val()) + 1;
			if(mode != 'allmissingconsume' || mode != 'alltoproduce') mode = 'lessone';
		}
		if(mode == 'allmissingconsume' || mode == 'alltoproduce') {
			qty = parseFloat($($row).data('max-qty'));
			if(!(qty > 0)) qty = 1;
=======
			qtyDispatched = parseFloat($("#qty_dispatched_" + index).val()) + 1;

		}
		if(mode == 'allmissingconsume' || mode == 'alltoproduce') {
				var qtymax = parseFloat($($row).data('max-qty'));
				if(qtymax === 'undefined') qtymax = 1;
>>>>>>> e8b96901
		}
	}
	console.log("qtyDispatched="+qtyDispatched+" qtyOrdered="+qtyOrdered);
	if(mode == 'allmissingconsume' || mode == 'alltoproduce') {
		while((qtyDispatched+qty) < qtyOrdered) {
			addDispatchTR(qtyOrdered, qtyDispatched, index, nbrTrs, warehouseId, inputId, type, qty, mode, $row);
			qtyDispatched += qty;
			nbrTrs++;
			$row = $("tr[name='"+type+'_'+index+"_1']").clone(true);
		}
	}
	else addDispatchTR(qtyOrdered, qtyDispatched, index, nbrTrs, warehouseId, inputId, type, qty, mode, $row)

<<<<<<< HEAD
=======

	if(mode == 'allmissingconsume' || mode == 'alltoproduce') {
		var count = 0;
		var qtyalreadyused = 0;
		var error = 0;

		while (qtyalreadyused < qty) {
			//If remaining qty needed is inferior to qty asked, qtymax = qty asked - qty already used
			if ((qtyalreadyused + qtymax) > qty) qtymax = qty - qtyalreadyused;
			//If first line, we replace value, not add line
			if(count === 0){
				$("#"+inputId+"-"+index+"-"+nbrTrs).val(qtymax);
			} else {
				var res = addDispatchTR(qtyOrdered, qtyDispatched, index, nbrTrs, warehouseId, inputId, type, qtymax, mode, $row);
				if(res === -1){
					error = 1;
					break;
				}
				nbrTrs++;
			}
			qtyalreadyused = qtyalreadyused + qtymax;
			count++;
			$row = $("tr[name='" + type + '_' + index + "_1']").clone(true);
		}

		if(error === 0) {
			addDispatchTR(qtyOrdered, qtyDispatched, index, nbrTrs, warehouseId, inputId, type, '', mode, $row);
		}
	}
	else addDispatchTR(qtyOrdered, qtyDispatched, index, nbrTrs, warehouseId, inputId, type, qty, mode, $row)

>>>>>>> e8b96901
}

/**
 * addDispatchTR
 * Adds new table row for dispatching to multiple stock locations or multiple lot/serial
 *
 * @param qtyOrdered    double
 * @param qtyDispatched double
 * @param index         int
 * @param nbrTrs        int
 * @param warehouseId   int
 * @param inputId       int
 * @param type          string
 * @param qty           double
 * @param mode          string
 * @param $row          object
 */
function addDispatchTR(qtyOrdered, qtyDispatched, index, nbrTrs, warehouseId, inputId, type, qty, mode, $row) {
	if (qtyOrdered <= 1) {
		window.alert("Quantity can't be split");
		return -1;
	} else if (qtyDispatched >= qtyOrdered) {
		window.alert("No remain qty to dispatch");
		return -1;
	} else if (qtyDispatched < qtyOrdered) {
		//replace tr suffix nbr
		var re1 = new RegExp('_'+index+'_1', 'g');
		var re2 = new RegExp('-'+index+'-1', 'g');
		$row.html($row.html().replace(re1, '_'+index+'_'+(nbrTrs+1)));
		$row.html($row.html().replace(re2, '-'+index+'-'+(nbrTrs+1)));
		//create new select2 to avoid duplicate id of cloned one
		$row.find("select[name='"+warehouseId+'-'+index+'-'+(nbrTrs+1)+"']").select2();
		// TODO find solution to copy selected option to new select
		// TODO find solution to keep new tr's after page refresh
		//clear value
		$row.find("input[id^='"+inputId+"']").val('');
		//change name of new row
		$row.attr('name',type+'_'+index+'_'+(nbrTrs+1));
		//insert new row before last row
		$("tr[name^='"+type+"_"+index+"_"+nbrTrs+"']:last").after($row);

		//remove cloned select2 with duplicate id.
		$("#s2id_entrepot_"+nbrTrs+'_'+index).detach();			// old way to find duplicated select2 component
		$(".csswarehouse_"+index+"_"+(nbrTrs+1)+":first-child").parent("span.selection").parent(".select2").detach();

		/*  Suffix of lines are:  index _ trs.length */
		$("#"+inputId+"-"+index+"-"+(nbrTrs+1)).focus();
		if ($("#"+inputId+"-"+index+"-"+(nbrTrs)).val() == 0) {
			if(mode == 'allmissingconsume' || mode == 'alltoproduce') $("#"+inputId+"-"+index+"-"+(nbrTrs)).val(qty);
			else $("#"+inputId+"-"+index+"-"+(nbrTrs)).val(1);
		}
		var totalonallines = 0;
		for (let i = 1; i <= nbrTrs; i++) {
			console.log(i+" = "+parseFloat($("#"+inputId+"-"+index+"-"+i).val()));
			totalonallines = totalonallines + parseFloat($("#"+inputId+"-"+index+"-"+i).val());
		}

		if(mode != 'allmissingconsume' && mode != 'alltoproduce') {
			if (totalonallines == qtyOrdered && qtyOrdered > 1) {
				var prevouslineqty = $("#" + inputId + "-" + index + "-" + nbrTrs).val();
				$("#" + inputId + "-" + index + "-" + (nbrTrs)).val(1);
				$("#" + inputId + "-" + index + "-" + (nbrTrs + 1)).val(prevouslineqty - 1);
			}
		}
		$("#qty_dispatched_"+index).val(qtyDispatched);

		//hide all buttons then show only the last one
		$("tr[name^='"+type+"_"+index+"_'] .splitbutton").hide();
		$("tr[name^='"+type+"_"+index+"_']:last .splitbutton").show();

		if (mode === 'lessone')
		{
			qty = 1; // keep 1 in old line
			$("#qty_"+(nbrTrs-1)+"_"+index).val(qty);
		}
		// Store arbitrary data for dispatch qty input field change event
		$("#"+inputId+"-"+index+(nbrTrs)).data('qty', qty);
		$("#"+inputId+"-"+index+(nbrTrs)).data('type', type);
		$("#"+inputId+"-"+index+(nbrTrs)).data('index', index);
		if(mode == 'allmissingconsume' || mode == 'alltoproduce') {
			let currentQtyDispatched = qtyDispatched+qty;
<<<<<<< HEAD
			if((currentQtyDispatched+qty) > qtyOrdered) $row.find("input[id^='"+inputId+"']").val(qtyOrdered - currentQtyDispatched);
			 else  $row.find("input[id^='"+inputId+"']").val(qty);
=======
			$row.find("input[id^='"+inputId+"']").val(qty);
>>>>>>> e8b96901
		}
	}
}
<|MERGE_RESOLUTION|>--- conflicted
+++ resolved
@@ -94,36 +94,16 @@
 		console.log($("#qty_dispatched_"+index).val());
 		// If user did not reduced the qty to dispatch on old line, we keep only 1 on old line and the rest on new line
 		if (qtyDispatched == qtyOrdered && qtyDispatched > 1) {
-<<<<<<< HEAD
-			qtyDispatched = parseFloat($("#qty_dispatched_"+index).val()) + 1;
-			if(mode != 'allmissingconsume' || mode != 'alltoproduce') mode = 'lessone';
-		}
-		if(mode == 'allmissingconsume' || mode == 'alltoproduce') {
-			qty = parseFloat($($row).data('max-qty'));
-			if(!(qty > 0)) qty = 1;
-=======
 			qtyDispatched = parseFloat($("#qty_dispatched_" + index).val()) + 1;
 
 		}
 		if(mode == 'allmissingconsume' || mode == 'alltoproduce') {
 				var qtymax = parseFloat($($row).data('max-qty'));
 				if(qtymax === 'undefined') qtymax = 1;
->>>>>>> e8b96901
 		}
 	}
 	console.log("qtyDispatched="+qtyDispatched+" qtyOrdered="+qtyOrdered);
-	if(mode == 'allmissingconsume' || mode == 'alltoproduce') {
-		while((qtyDispatched+qty) < qtyOrdered) {
-			addDispatchTR(qtyOrdered, qtyDispatched, index, nbrTrs, warehouseId, inputId, type, qty, mode, $row);
-			qtyDispatched += qty;
-			nbrTrs++;
-			$row = $("tr[name='"+type+'_'+index+"_1']").clone(true);
-		}
-	}
-	else addDispatchTR(qtyOrdered, qtyDispatched, index, nbrTrs, warehouseId, inputId, type, qty, mode, $row)
-
-<<<<<<< HEAD
-=======
+
 
 	if(mode == 'allmissingconsume' || mode == 'alltoproduce') {
 		var count = 0;
@@ -155,7 +135,6 @@
 	}
 	else addDispatchTR(qtyOrdered, qtyDispatched, index, nbrTrs, warehouseId, inputId, type, qty, mode, $row)
 
->>>>>>> e8b96901
 }
 
 /**
@@ -237,12 +216,7 @@
 		$("#"+inputId+"-"+index+(nbrTrs)).data('index', index);
 		if(mode == 'allmissingconsume' || mode == 'alltoproduce') {
 			let currentQtyDispatched = qtyDispatched+qty;
-<<<<<<< HEAD
-			if((currentQtyDispatched+qty) > qtyOrdered) $row.find("input[id^='"+inputId+"']").val(qtyOrdered - currentQtyDispatched);
-			 else  $row.find("input[id^='"+inputId+"']").val(qty);
-=======
 			$row.find("input[id^='"+inputId+"']").val(qty);
->>>>>>> e8b96901
-		}
-	}
-}
+		}
+	}
+}
