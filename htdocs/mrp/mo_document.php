<?php
<<<<<<< HEAD
/* Copyright (C) 2007-2017 Laurent Destailleur  <eldy@users.sourceforge.net>
 * Copyright (C) 2024       Frédéric France             <frederic.france@free.fr>
=======
/* Copyright (C) 2007-2017	Laurent Destailleur			<eldy@users.sourceforge.net>
 * Copyright (C) 2024       Frédéric France             <frederic.france@free.fr>
 * Copyright (C) 2024		Alexandre Spangaro			<alexandre@inovea-conseil.com>
>>>>>>> cc80841a
 *
 * This program is free software; you can redistribute it and/or modify
 * it under the terms of the GNU General Public License as published by
 * the Free Software Foundation; either version 3 of the License, or
 * (at your option) any later version.
 *
 * This program is distributed in the hope that it will be useful,
 * but WITHOUT ANY WARRANTY; without even the implied warranty of
 * MERCHANTABILITY or FITNESS FOR A PARTICULAR PURPOSE.  See the
 * GNU General Public License for more details.
 *
 * You should have received a copy of the GNU General Public License
 * along with this program. If not, see <https://www.gnu.org/licenses/>.
 */

/**
 *  \file       htdocs/mrp/mo_document.php
 *  \ingroup    mrp
 *  \brief      Tab for documents linked to Mo
 */

// Load Dolibarr environment
require '../main.inc.php';

require_once DOL_DOCUMENT_ROOT.'/projet/class/project.class.php';
require_once DOL_DOCUMENT_ROOT.'/core/lib/company.lib.php';
require_once DOL_DOCUMENT_ROOT.'/core/lib/files.lib.php';
require_once DOL_DOCUMENT_ROOT.'/core/lib/images.lib.php';
require_once DOL_DOCUMENT_ROOT.'/core/class/html.formfile.class.php';
require_once DOL_DOCUMENT_ROOT.'/core/class/html.formprojet.class.php';
require_once DOL_DOCUMENT_ROOT.'/mrp/class/mo.class.php';
require_once DOL_DOCUMENT_ROOT.'/mrp/lib/mrp_mo.lib.php';

// Load translation files required by the page
$langs->loadLangs(array("mrp", "companies", "other", "mails"));


$action = GETPOST('action', 'aZ09');
$confirm = GETPOST('confirm');
$id = (GETPOSTINT('socid') ? GETPOSTINT('socid') : GETPOSTINT('id'));
$ref = GETPOST('ref', 'alpha');

// Get parameters
$limit = GETPOSTINT('limit') ? GETPOSTINT('limit') : $conf->liste_limit;
$sortfield = GETPOST('sortfield', 'aZ09comma');
$sortorder = GETPOST('sortorder', 'aZ09comma');
$page = GETPOSTISSET('pageplusone') ? (GETPOSTINT('pageplusone') - 1) : GETPOSTINT("page");
if (empty($page) || $page == -1) {
	$page = 0;
}     // If $page is not defined, or '' or -1
$offset = $limit * $page;
$pageprev = $page - 1;
$pagenext = $page + 1;
if (!$sortorder) {
	$sortorder = "ASC";
}
if (!$sortfield) {
	$sortfield = "name";
}
//if (! $sortfield) $sortfield="position_name";

// Initialize a technical objects
$object = new Mo($db);
$extrafields = new ExtraFields($db);
$diroutputmassaction = $conf->mrp->dir_output.'/temp/massgeneration/'.$user->id;
$hookmanager->initHooks(array('modocument', 'globalcard')); // Note that conf->hooks_modules contains array

// Fetch optionals attributes and labels
$extrafields->fetch_name_optionals_label($object->table_element);

// Load object
include DOL_DOCUMENT_ROOT.'/core/actions_fetchobject.inc.php'; // Must be 'include', not 'include_once'. Include fetch and fetch_thirdparty but not fetch_optionals

if ($id > 0 || !empty($ref)) {
	$upload_dir = $conf->mrp->multidir_output[$object->entity ? $object->entity : $conf->entity]."/".get_exdir(0, 0, 0, 1, $object);
}

// Security check - Protection if external user
//if ($user->socid > 0) accessforbidden();
//if ($user->socid > 0) $socid = $user->socid;
$isdraft = (($object->status == $object::STATUS_DRAFT) ? 1 : 0);
$result = restrictedArea($user, 'mrp', $object->id, 'mrp_mo', '', 'fk_soc', 'rowid', $isdraft);

$permissiontoadd = $user->hasRight('mrp', 'write'); // Used by the include of actions_addupdatedelete.inc.php and actions_linkedfiles.inc.php


/*
 * Actions
 */

include DOL_DOCUMENT_ROOT.'/core/actions_linkedfiles.inc.php'; // Used by the include of actions_addupdatedelete.inc.php and actions_linkedfiles.inc.php


/*
 * View
 */

$form = new Form($db);
$formproject = new FormProjets($db);

$title = $langs->trans("Mo").' - '.$langs->trans("Files");
$help_url = 'EN:Module_Manufacturing_Orders|FR:Module_Ordres_de_Fabrication|DE:Modul_Fertigungsauftrag';

llxHeader('', $title, $help_url, '', 0, 0, '', '', '', 'mod-mrp page-card_documents');

if ($object->id) {
	/*
	 * Show tabs
	 */
	$head = moPrepareHead($object);

	print dol_get_fiche_head($head, 'document', $langs->trans("ManufacturingOrder"), -1, $object->picto);

	// Build file list
	$filearray = dol_dir_list($upload_dir, "files", 0, '', '(\.meta|_preview.*\.png)$', $sortfield, (strtolower($sortorder) == 'desc' ? SORT_DESC : SORT_ASC), 1);
	$totalsize = 0;
	foreach ($filearray as $key => $file) {
		$totalsize += $file['size'];
	}

	// Object card
	// ------------------------------------------------------------
	$linkback = '<a href="'.dol_buildpath('/mrp/mo_list.php', 1).'?restore_lastsearch_values=1'.(!empty($socid) ? '&socid='.$socid : '').'">'.$langs->trans("BackToList").'</a>';

	$morehtmlref = '<div class="refidno">';
	// Ref customer
	//$morehtmlref.=$form->editfieldkey("RefCustomer", 'ref_client', $object->ref_client, $object, 0, 'string', '', 0, 1);
	//$morehtmlref.=$form->editfieldval("RefCustomer", 'ref_client', $object->ref_client, $object, 0, 'string', '', null, null, '', 1);
	// Thirdparty
	if (is_object($object->thirdparty)) {
		$morehtmlref .= $object->thirdparty->getNomUrl(1, 'customer');
		if (!getDolGlobalString('MAIN_DISABLE_OTHER_LINK') && $object->thirdparty->id > 0) {
			$morehtmlref .= ' (<a href="'.DOL_URL_ROOT.'/commande/list.php?socid='.$object->thirdparty->id.'&search_societe='.urlencode($object->thirdparty->name).'">'.$langs->trans("OtherOrders").'</a>)';
		}
	}
	// Project
	if (isModEnabled('project')) {
		$langs->load("projects");
		if (is_object($object->thirdparty)) {
			$morehtmlref .= '<br>';
		}
		if (0) {
			$morehtmlref .= img_picto($langs->trans("Project"), 'project', 'class="pictofixedwidth"');
			if ($action != 'classify') {
				$morehtmlref .= '<a class="editfielda" href="'.$_SERVER['PHP_SELF'].'?action=classify&token='.newToken().'&id='.$object->id.'">'.img_edit($langs->transnoentitiesnoconv('SetProject')).'</a> ';
			}
			$morehtmlref .= $form->form_project($_SERVER['PHP_SELF'].'?id='.$object->id, $object->socid, $object->fk_project, ($action == 'classify' ? 'projectid' : 'none'), 0, 0, 0, 1, '', 'maxwidth300');
		} else {
			if (!empty($object->fk_project)) {
				$proj = new Project($db);
				$proj->fetch($object->fk_project);
				$morehtmlref .= $proj->getNomUrl(1);
				if ($proj->title) {
					$morehtmlref .= '<span class="opacitymedium"> - '.dol_escape_htmltag($proj->title).'</span>';
				}
			}
		}
	}
	$morehtmlref .= '</div>';

	dol_banner_tab($object, 'ref', $linkback, 1, 'ref', 'ref', $morehtmlref);

	print '<div class="fichecenter">';

	print '<div class="underbanner clearboth"></div>';
	print '<table class="border centpercent tableforfield">';

	// Number of files
	print '<tr><td class="titlefield">'.$langs->trans("NbOfAttachedFiles").'</td><td colspan="3">'.count($filearray).'</td></tr>';

	// Total size
	print '<tr><td>'.$langs->trans("TotalSizeOfAttachedFiles").'</td><td colspan="3">'.$totalsize.' '.$langs->trans("bytes").'</td></tr>';

	print '</table>';

	print '</div>';

	print dol_get_fiche_end();

	$modulepart = 'mrp';
	$permissiontoadd = $user->hasRight('mrp', 'write');
	$permtoedit = $user->hasRight('mrp', 'write');
	$param = '&id='.$object->id;

	//$relativepathwithnofile='mo/' . dol_sanitizeFileName($object->id).'/';
	$relativepathwithnofile = dol_sanitizeFileName($object->ref).'/';

	include DOL_DOCUMENT_ROOT.'/core/tpl/document_actions_post_headers.tpl.php';
} else {
	accessforbidden('', 0, 1);
}

// End of page
llxFooter();
$db->close();<|MERGE_RESOLUTION|>--- conflicted
+++ resolved
@@ -1,12 +1,7 @@
 <?php
-<<<<<<< HEAD
-/* Copyright (C) 2007-2017 Laurent Destailleur  <eldy@users.sourceforge.net>
- * Copyright (C) 2024       Frédéric France             <frederic.france@free.fr>
-=======
 /* Copyright (C) 2007-2017	Laurent Destailleur			<eldy@users.sourceforge.net>
  * Copyright (C) 2024       Frédéric France             <frederic.france@free.fr>
  * Copyright (C) 2024		Alexandre Spangaro			<alexandre@inovea-conseil.com>
->>>>>>> cc80841a
  *
  * This program is free software; you can redistribute it and/or modify
  * it under the terms of the GNU General Public License as published by
