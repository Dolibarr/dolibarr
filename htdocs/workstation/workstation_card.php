--- conflicted
+++ resolved
@@ -83,12 +83,8 @@
 $upload_dir = $conf->workstation->multidir_output[isset($object->entity) ? $object->entity : 1];
 
 // Security check
-<<<<<<< HEAD
-restrictedArea($user, $object->element, $object->id, '', 'workstation');
-=======
 $isdraft = 0;
 restrictedArea($user, $object->element, $object->id, $object->table_element, 'workstation', 'fk_soc', 'rowid', $isdraft);
->>>>>>> 95dc2558
 
 
 /*
@@ -158,10 +154,6 @@
 $formresource = new FormResource($db);
 
 $title = $langs->trans("Workstation");
-<<<<<<< HEAD
-
-=======
->>>>>>> 95dc2558
 $help_url = 'EN:Module_Workstation';
 
 llxHeader('', $title, $help_url);
@@ -220,11 +212,7 @@
 	print '</td>';
 	print '<td>';
 	print img_picto('', 'group');
-<<<<<<< HEAD
-	print $form->select_dolgroups($groups, 'groups', 1, '', 0, '', '', $object->entity, true, 'minwidth200');
-=======
 	print $form->select_dolgroups($groups, 'groups', 1, '', 0, '', '', $object->entity, true, 'quatrevingtpercent widthcentpercentminusx');
->>>>>>> 95dc2558
 	print '</td></tr>';
 
 	print '<tr id="wsresources"><td>';
@@ -232,11 +220,7 @@
 	print '</td>';
 	print '<td>';
 	print img_picto('', 'resource');
-<<<<<<< HEAD
-	print $formresource->select_resource_list($resources, 'resources', '', '', 0, '', '', $object->entity, true, 0, 'minwidth200', true);
-=======
 	print $formresource->select_resource_list($resources, 'resources', '', '', 0, '', '', $object->entity, true, 0, 'quatrevingtpercent widthcentpercentminusx', true);
->>>>>>> 95dc2558
 	print '</td></tr>';
 
 	// Other attributes
