--- conflicted
+++ resolved
@@ -119,11 +119,7 @@
 		$arrayfields['t.'.$key] = array(
 			'label' => $val['label'],
 			'checked' => (($visible < 0) ? 0 : 1),
-<<<<<<< HEAD
-			'enabled' => (abs($visible) != 3 && (int) dol_eval($val['enabled'], 1)),
-=======
 			'enabled' => (abs($visible) != 3 && (bool) dol_eval($val['enabled'], 1)),
->>>>>>> 263c1e54
 			'position' => $val['position'],
 			'help' => isset($val['help']) ? $val['help'] : ''
 		);
@@ -133,11 +129,7 @@
 $arrayfields['wug.fk_usergroup'] = array(
 	'label' => $langs->trans('UserGroups'),
 	'checked' => (($visible < 0) ? 0 : 1),
-<<<<<<< HEAD
-	'enabled' => (abs($visible) != 3 && (int) dol_eval($val['enabled'], 1)),
-=======
 	'enabled' => (abs($visible) != 3 && (bool) dol_eval($val['enabled'], 1)),
->>>>>>> 263c1e54
 	'position' => 1000,
 	'help' => empty($val['help']) ? '' : $val['help'],
 	'csslist' => 'minwidth100'
@@ -147,11 +139,7 @@
 $arrayfields['wr.fk_resource'] = array(
 	'label'=>$langs->trans('Resources'),
 	'checked'=>(($visible < 0) ? 0 : 1),
-<<<<<<< HEAD
-	'enabled'=>(abs($visible) != 3 && (int) dol_eval($val['enabled'], 1, 1, '1')),
-=======
 	'enabled'=>(abs($visible) != 3 && (bool) dol_eval($val['enabled'], 1)),
->>>>>>> 263c1e54
 	'position'=>1001,
 	'help' => empty($val['help']) ? '' : $val['help']
 );
