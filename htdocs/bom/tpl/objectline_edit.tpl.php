<?php
/* Copyright (C) 2010-2012	Regis Houssin		<regis.houssin@inodbox.com>
 * Copyright (C) 2010-2012	Laurent Destailleur	<eldy@users.sourceforge.net>
 * Copyright (C) 2012		Christophe Battarel	<christophe.battarel@altairis.fr>
 * Copyright (C) 2012       Cédric Salvador     <csalvador@gpcsolutions.fr>
 * Copyright (C) 2012-2014  Raphaël Doursenaud  <rdoursenaud@gpcsolutions.fr>
 * Copyright (C) 2013		Florian Henry		<florian.henry@open-concept.pro>
 * Copyright (C) 2018       Frédéric France         <frederic.france@netlogic.fr>
 *
 * This program is free software; you can redistribute it and/or modify
 * it under the terms of the GNU General Public License as published by
 * the Free Software Foundation; either version 3 of the License, or
 * (at your option) any later version.
 *
 * This program is distributed in the hope that it will be useful,
 * but WITHOUT ANY WARRANTY; without even the implied warranty of
 * MERCHANTABILITY or FITNESS FOR A PARTICULAR PURPOSE.  See the
 * GNU General Public License for more details.
 *
 * You should have received a copy of the GNU General Public License
 * along with this program. If not, see <https://www.gnu.org/licenses/>.
 *
 * Need to have following variables defined:
 * $object (invoice, order, ...)
 * $conf
 * $langs
 * $seller, $buyer
 * $dateSelector
 * $forceall (0 by default, 1 for supplier invoices/orders)
 * $senderissupplier (0 by default, 1 for supplier invoices/orders)
 * $inputalsopricewithtax (0 by default, 1 to also show column with unit price including tax)
 */

// Protection to avoid direct call of template
if (empty($object) || !is_object($object))
{
	print "Error, template page can't be called as URL";
	exit;
}


global $forceall;

if (empty($forceall)) $forceall = 0;


// Define colspan for the button 'Add'
$colspan = 3; // Columns: total ht + col edit + col delete

// Lines for extrafield
$objectline = new BOMLine($this->db);

print "<!-- BEGIN PHP TEMPLATE objectline_edit.tpl.php -->\n";

$coldisplay = 0;
print '<tr class="oddeven tredited">';
// Adds a line numbering column
if (!empty($conf->global->MAIN_VIEW_LINE_NUMBER)) {
	print '<td class="linecolnum center">'.($i + 1).'</td>';
	$coldisplay++;
}

$coldisplay++;
?>
	<td>
	<div id="line_<?php echo $line->id; ?>"></div>

	<input type="hidden" name="lineid" value="<?php echo $line->id; ?>">
	<input type="hidden" id="product_type" name="type" value="<?php echo $line->product_type; ?>">
	<input type="hidden" id="product_id" name="productid" value="<?php echo (!empty($line->fk_product) ? $line->fk_product : 0); ?>" />
	<input type="hidden" id="special_code" name="special_code" value="<?php echo $line->special_code; ?>">
	<input type="hidden" id="fk_parent_line" name="fk_parent_line" value="<?php echo $line->fk_parent_line; ?>">

<?php
// Predefined product/service
if ($line->fk_product > 0) {
	$tmpproduct = new Product($object->db);
	$tmpproduct->fetch($line->fk_product);
	print $tmpproduct->getNomUrl(1);
}

if (is_object($hookmanager))
{
	$fk_parent_line = (GETPOST('fk_parent_line') ? GETPOST('fk_parent_line') : $line->fk_parent_line);
	$parameters = array('line'=>$line, 'fk_parent_line'=>$fk_parent_line, 'var'=>$var, 'dateSelector'=>$dateSelector, 'seller'=>$seller, 'buyer'=>$buyer);
	$reshook = $hookmanager->executeHooks('formEditProductOptions', $parameters, $this, $action);
}

print '</td>';

/*if ($object->element == 'supplier_proposal' || $object->element == 'order_supplier' || $object->element == 'invoice_supplier')	// We must have same test in printObjectLines
{
    $coldisplay++;
?>
	<td class="right"><input id="fourn_ref" name="fourn_ref" class="flat minwidth75" value="<?php echo ($line->ref_supplier ? $line->ref_supplier : $line->ref_fourn); ?>"></td>
<?php
*/

$coldisplay++;

print '<td class="nobottom linecolqty right">';
if (($line->info_bits & 2) != 2) {
	// I comment this because it shows info even when not required
	// for example always visible on invoice but must be visible only if stock module on and stock decrease option is on invoice validation and status is not validated
	// must also not be output for most entities (proposal, intervention, ...)
	//if($line->qty > $line->stock) print img_picto($langs->trans("StockTooLow"),"warning", 'style="vertical-align: bottom;"')." ";
	print '<input size="3" type="text" class="flat right" name="qty" id="qty" value="'.$line->qty.'">';
}
print '</td>';

if (!empty($conf->global->PRODUCT_USE_UNITS))
{
	$coldisplay++;
	print '<td class="nobottom linecoluseunit left">';
<<<<<<< HEAD
	// print $form->selectUnits($line->fk_unit, "units");
=======
>>>>>>> 7f213325
	print '</td>';
}

$coldisplay++;
print '<td class="nobottom linecolqtyfrozen right"><input type="checkbox" name="qty_frozen" id="qty_frozen" class="flat right" value="1"'.(GETPOSTISSET("qty_frozen") ? (GETPOST('qty_frozen', 'int') ? ' checked="checked"' : '') : ($line->qty_frozen ? ' checked="checked"' : '')).'>';
print '</td>';

$coldisplay++;
print '<td class="nobottom linecoldisablestockchange right"><input type="checkbox" name="disable_stock_change" id="disable_stock_change" class="flat right" value="1"'.(GETPOSTISSET('disablestockchange') ? (GETPOST("disable_stock_change", 'int') ? ' checked="checked"' : '') : ($line->disable_stock_change ? ' checked="checked"' : '')).'">';
print '</td>';

$coldisplay++;
print '<td class="nobottom nowrap linecollost right">';
print '<input type="text" size="1" name="efficiency" id="efficiency" class="flat right" value="'.$line->efficiency.'"></td>';

$coldisplay++;
print '<td class="nobottom nowrap linecolcostprice right">';
print '</td>';

$coldisplay += $colspan;
print '<td class="nobottom linecoledit center valignmiddle" colspan="'.$colspan.'">';
$coldisplay += $colspan;
print '<input type="submit" class="button buttongen marginbottomonly button-save" id="savelinebutton marginbottomonly" name="save" value="'.$langs->trans("Save").'">';
print '<br>';
print '<input type="submit" class="button buttongen marginbottomonly button-cancel" id="cancellinebutton" name="cancel" value="'.$langs->trans("Cancel").'">';
print '</td>';
print '</tr>';

if (is_object($objectline)) {
	print $objectline->showOptionals($extrafields, 'edit', array('style'=>$bcnd[$var], 'colspan'=>$coldisplay), '', '', 1);
}

print "<!-- END PHP TEMPLATE objectline_edit.tpl.php -->\n";<|MERGE_RESOLUTION|>--- conflicted
+++ resolved
@@ -112,10 +112,6 @@
 {
 	$coldisplay++;
 	print '<td class="nobottom linecoluseunit left">';
-<<<<<<< HEAD
-	// print $form->selectUnits($line->fk_unit, "units");
-=======
->>>>>>> 7f213325
 	print '</td>';
 }
 
