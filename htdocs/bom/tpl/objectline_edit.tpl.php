<?php
/* Copyright (C) 2010-2012	Regis Houssin		<regis.houssin@inodbox.com>
 * Copyright (C) 2010-2012	Laurent Destailleur	<eldy@users.sourceforge.net>
 * Copyright (C) 2012		Christophe Battarel	<christophe.battarel@altairis.fr>
 * Copyright (C) 2012       Cédric Salvador     <csalvador@gpcsolutions.fr>
 * Copyright (C) 2012-2014  Raphaël Doursenaud  <rdoursenaud@gpcsolutions.fr>
 * Copyright (C) 2013		Florian Henry		<florian.henry@open-concept.pro>
 * Copyright (C) 2018       Frédéric France         <frederic.france@netlogic.fr>
 *
 * This program is free software; you can redistribute it and/or modify
 * it under the terms of the GNU General Public License as published by
 * the Free Software Foundation; either version 3 of the License, or
 * (at your option) any later version.
 *
 * This program is distributed in the hope that it will be useful,
 * but WITHOUT ANY WARRANTY; without even the implied warranty of
 * MERCHANTABILITY or FITNESS FOR A PARTICULAR PURPOSE.  See the
 * GNU General Public License for more details.
 *
 * You should have received a copy of the GNU General Public License
 * along with this program. If not, see <https://www.gnu.org/licenses/>.
 *
 * Need to have following variables defined:
 * $object (invoice, order, ...)
 * $conf
 * $langs
 * $seller, $buyer
 * $dateSelector
 * $forceall (0 by default, 1 for supplier invoices/orders)
 * $senderissupplier (0 by default, 1 for supplier invoices/orders)
 * $inputalsopricewithtax (0 by default, 1 to also show column with unit price including tax)
 */

require_once DOL_DOCUMENT_ROOT."/product/class/html.formproduct.class.php";


// Protection to avoid direct call of template
if (empty($object) || !is_object($object)) {
	print "Error, template page can't be called as URL";
	exit;
}


global $forceall, $filtertype;

if (empty($forceall)) {
	$forceall = 0;
}

if (empty($filtertype)) {
	$filtertype = 0;
}

$formproduct = new FormProduct($object->db);


// Define colspan for the button 'Add'
$colspan = 3; // Columns: total ht + col edit + col delete

// Lines for extrafield
$objectline = new BOMLine($this->db);

print "<!-- BEGIN PHP TEMPLATE objectline_edit.tpl.php -->\n";

$coldisplay = 0;
print '<tr class="oddeven tredited">';
// Adds a line numbering column
if (getDolGlobalString('MAIN_VIEW_LINE_NUMBER')) {
	print '<td class="linecolnum center">'.($i + 1).'</td>';
	$coldisplay++;
}

$coldisplay++;
?>
	<td>
	<div id="line_<?php echo $line->id; ?>"></div>

	<input type="hidden" name="lineid" value="<?php echo $line->id; ?>">
	<input type="hidden" id="product_type" name="type" value="<?php echo $line->product_type; ?>">
	<input type="hidden" id="product_id" name="productid" value="<?php echo(!empty($line->fk_product) ? $line->fk_product : 0); ?>" />
	<input type="hidden" id="special_code" name="special_code" value="<?php echo $line->special_code; ?>">
	<input type="hidden" id="fk_parent_line" name="fk_parent_line" value="<?php echo $line->fk_parent_line; ?>">

<?php
// Predefined product/service
if ($line->fk_product > 0) {
	$tmpproduct = new Product($object->db);
	$tmpproduct->fetch($line->fk_product);
	print $tmpproduct->getNomUrl(1);
}

if (is_object($hookmanager)) {
	$fk_parent_line = (GETPOST('fk_parent_line') ? GETPOST('fk_parent_line') : $line->fk_parent_line);
	$parameters = array('line'=>$line, 'fk_parent_line'=>$fk_parent_line, 'var'=>$var, 'dateSelector'=>$dateSelector, 'seller'=>$seller, 'buyer'=>$buyer);
	$reshook = $hookmanager->executeHooks('formEditProductOptions', $parameters, $this, $action);
}

//Line extrafield
if (is_object($objectline) && !empty($extrafields)) {
	$temps = $line->showOptionals($extrafields, 'edit', array('class'=>'tredited'), '', '', 1, 'line');
	if (!empty($temps)) {
		print '<div style="padding-top: 10px" id="extrafield_lines_area_edit" name="extrafield_lines_area_edit">';
		print $temps;
		print '</div>';
	}
}

print '</td>';

/*if ($object->element == 'supplier_proposal' || $object->element == 'order_supplier' || $object->element == 'invoice_supplier')	// We must have same test in printObjectLines
{
	$coldisplay++;
?>
	<td class="right"><input id="fourn_ref" name="fourn_ref" class="flat minwidth75" value="<?php echo ($line->ref_supplier ? $line->ref_supplier : $line->ref_fourn); ?>"></td>
<?php
*/

$coldisplay++;

print '<td class="nobottom linecolqty right">';
if (($line->info_bits & 2) != 2) {
	// I comment this because it shows info even when not required
	// for example always visible on invoice but must be visible only if stock module on and stock decrease option is on invoice validation and status is not validated
	// must also not be output for most entities (proposal, intervention, ...)
	//if($line->qty > $line->stock) print img_picto($langs->trans("StockTooLow"),"warning", 'style="vertical-align: bottom;"')." ";
	print '<input size="3" type="text" class="flat right" name="qty" id="qty" value="'.$line->qty.'">';
}
print '</td>';

if ($filtertype != 1) {
	if (getDolGlobalInt('PRODUCT_USE_UNITS')) {
		$coldisplay++;
		print '<td class="nobottom nowrap linecolunit right">';
<<<<<<< HEAD
		print  $formproduct->selectMeasuringUnits("fk_unit",  '',  (($line->fk_unit) ? $line->fk_unit : ''),  0,  0);
=======
		print  $formproduct->selectMeasuringUnits("fk_unit", '', (($line->fk_unit) ? $line->fk_unit : ''), 0, 0);
>>>>>>> 729451fa
		print '</td>';
	}

	$coldisplay++;
	print '<td class="nobottom linecolqtyfrozen right"><input type="checkbox" name="qty_frozen" id="qty_frozen" class="flat right" value="1"' . (GETPOSTISSET("qty_frozen") ? (GETPOST('qty_frozen', 'int') ? ' checked="checked"' : '') : ($line->qty_frozen ? ' checked="checked"' : '')) . '>';
	print '</td>';

	$coldisplay++;
	print '<td class="nobottom linecoldisablestockchange right"><input type="checkbox" name="disable_stock_change" id="disable_stock_change" class="flat right" value="1"' . (GETPOSTISSET('disablestockchange') ? (GETPOST("disable_stock_change", 'int') ? ' checked="checked"' : '') : ($line->disable_stock_change ? ' checked="checked"' : '')) . '">';
	print '</td>';

	$coldisplay++;
	print '<td class="nobottom nowrap linecollost right">';
	print '<input type="text" size="2" name="efficiency" id="efficiency" class="flat right" value="' . $line->efficiency . '"></td>';

	$coldisplay++;
	print '<td class="nobottom nowrap linecolcostprice right">';
	print '</td>';
} else {
	$coldisplay++;
	print '<td class="nobottom nowrap linecolunit right">';
	print  $formproduct->selectMeasuringUnits("fk_unit", "time", ($line->fk_unit) ? $line->fk_unit : '', 0, 0);
	print '</td>';

	$coldisplay++;
	print '<td class="nobottom nowrap linecolworkstation right">';
	print $formproduct->selectWorkstations($line->fk_default_workstation, 'idworkstations', 1);
	print '</td>';

	$coldisplay++;
	print '<td class="nobottom nowrap linecolcostprice right">';
	print '</td>';
}

$coldisplay += $colspan;
print '<td class="nobottom linecoledit center valignmiddle" colspan="'.$colspan.'">';
$coldisplay += $colspan;
print '<input type="submit" class="reposition button buttongen margintoponly marginbottomonly button-save" id="savelinebutton" name="save" value="'.$langs->trans("Save").'">';
print '<input type="submit" class="reposition button buttongen margintoponly marginbottomonly button-cancel" id="cancellinebutton" name="cancel" value="'.$langs->trans("Cancel").'">';
print '</td>';
print '</tr>';

print "<!-- END PHP TEMPLATE objectline_edit.tpl.php -->\n";<|MERGE_RESOLUTION|>--- conflicted
+++ resolved
@@ -131,11 +131,7 @@
 	if (getDolGlobalInt('PRODUCT_USE_UNITS')) {
 		$coldisplay++;
 		print '<td class="nobottom nowrap linecolunit right">';
-<<<<<<< HEAD
-		print  $formproduct->selectMeasuringUnits("fk_unit",  '',  (($line->fk_unit) ? $line->fk_unit : ''),  0,  0);
-=======
 		print  $formproduct->selectMeasuringUnits("fk_unit", '', (($line->fk_unit) ? $line->fk_unit : ''), 0, 0);
->>>>>>> 729451fa
 		print '</td>';
 	}
 
