<?php
/* Copyright (C) 2010-2012	Regis Houssin		<regis.houssin@inodbox.com>
 * Copyright (C) 2010-2012	Laurent Destailleur	<eldy@users.sourceforge.net>
 * Copyright (C) 2012		Christophe Battarel	<christophe.battarel@altairis.fr>
 * Copyright (C) 2012       Cédric Salvador     <csalvador@gpcsolutions.fr>
 * Copyright (C) 2012-2014  Raphaël Doursenaud  <rdoursenaud@gpcsolutions.fr>
 * Copyright (C) 2013		Florian Henry		<florian.henry@open-concept.pro>
 * Copyright (C) 2018       Frédéric France         <frederic.france@netlogic.fr>
 * Copyright (C) 2024		Vincent Maury		<vmaury@timgroup.fr>
 *
 * This program is free software; you can redistribute it and/or modify
 * it under the terms of the GNU General Public License as published by
 * the Free Software Foundation; either version 3 of the License, or
 * (at your option) any later version.
 *
 * This program is distributed in the hope that it will be useful,
 * but WITHOUT ANY WARRANTY; without even the implied warranty of
 * MERCHANTABILITY or FITNESS FOR A PARTICULAR PURPOSE.  See the
 * GNU General Public License for more details.
 *
 * You should have received a copy of the GNU General Public License
 * along with this program. If not, see <https://www.gnu.org/licenses/>.
 *
 * Need to have following variables defined:
 * $object (invoice, order, ...)
 * $conf
 * $langs
 * $seller, $buyer
 * $dateSelector
 * $forceall (0 by default, 1 for supplier invoices/orders)
 * $senderissupplier (0 by default, 1 for supplier invoices/orders)
 * $inputalsopricewithtax (0 by default, 1 to also show column with unit price including tax)
 */

require_once DOL_DOCUMENT_ROOT."/product/class/html.formproduct.class.php";


// Protection to avoid direct call of template
if (empty($object) || !is_object($object)) {
	print "Error, template page can't be called as URL";
	exit(1);
}

'@phan-var-force CommonObject $this
 @phan-var-force CommonObject $object';

global $forceall, $filtertype;

if (empty($forceall)) {
	$forceall = 0;
}

if (empty($filtertype)) {
	$filtertype = 0;
}

$formproduct = new FormProduct($object->db);


// Define colspan for the button 'Add'
$colspan = 3; // Columns: total ht + col edit + col delete

// Lines for extrafield
$objectline = new BOMLine($this->db);

print "<!-- BEGIN PHP TEMPLATE objectline_edit.tpl.php -->\n";

$coldisplay = 0;
print '<tr class="oddeven tredited">';
// Adds a line numbering column
if (getDolGlobalString('MAIN_VIEW_LINE_NUMBER')) {
	print '<td class="linecolnum center">'.($i + 1).'</td>';
	$coldisplay++;
}

$coldisplay++;
?>
	<td>
	<div id="line_<?php echo $line->id; ?>"></div>

	<input type="hidden" name="lineid" value="<?php echo $line->id; ?>">
	<input type="hidden" id="product_type" name="type" value="<?php echo $line->product_type; ?>">
	<input type="hidden" id="product_id" name="productid" value="<?php echo(!empty($line->fk_product) ? $line->fk_product : 0); ?>" />
	<input type="hidden" id="special_code" name="special_code" value="<?php echo $line->special_code; ?>">
	<input type="hidden" id="fk_parent_line" name="fk_parent_line" value="<?php echo $line->fk_parent_line; ?>">

<?php
// Predefined product/service
if ($line->fk_product > 0) {
	$tmpproduct = new Product($object->db);
	$tmpproduct->fetch($line->fk_product);
	print $tmpproduct->getNomUrl(1);
}

if (is_object($hookmanager)) {
	$fk_parent_line = (GETPOST('fk_parent_line') ? GETPOST('fk_parent_line') : $line->fk_parent_line);
	$parameters = array('line'=>$line, 'fk_parent_line'=>$fk_parent_line, 'var'=>$var, 'dateSelector'=>$dateSelector, 'seller'=>$seller, 'buyer'=>$buyer);
	$reshook = $hookmanager->executeHooks('formEditProductOptions', $parameters, $this, $action);
}

//Line extrafield
if (is_object($objectline) && !empty($extrafields)) {
	$temps = $line->showOptionals($extrafields, 'edit', array('class'=>'tredited'), '', '', 1, 'line');
	if (!empty($temps)) {
		print '<div style="padding-top: 10px" id="extrafield_lines_area_edit" name="extrafield_lines_area_edit">';
		print $temps;
		print '</div>';
	}
}

print '</td>';

/*if ($object->element == 'supplier_proposal' || $object->element == 'order_supplier' || $object->element == 'invoice_supplier')	// We must have same test in printObjectLines
{
	$coldisplay++;
?>
	<td class="right"><input id="fourn_ref" name="fourn_ref" class="flat minwidth75" value="<?php echo ($line->ref_supplier ? $line->ref_supplier : $line->ref_fourn); ?>"></td>
<?php
*/

$coldisplay++;

print '<td class="nobottom linecolqty right">';
if (($line->info_bits & 2) != 2) {
	// I comment this because it shows info even when not required
	// for example always visible on invoice but must be visible only if stock module on and stock decrease option is on invoice validation and status is not validated
	// must also not be output for most entities (proposal, intervention, ...)
	//if($line->qty > $line->stock) print img_picto($langs->trans("StockTooLow"),"warning", 'style="vertical-align: bottom;"')." ";
	print '<input size="3" type="text" class="flat right" name="qty" id="qty" value="'.$line->qty.'">';
}
print '</td>';

if ($filtertype != 1) {
	if (getDolGlobalInt('PRODUCT_USE_UNITS')) {
		$coldisplay++;
		print '<td class="nobottom nowrap linecolunit">';
		print  $formproduct->selectMeasuringUnits("fk_unit", '', (($line->fk_unit) ? $line->fk_unit : ''), 0, 0);
		print '</td>';
	}

	$coldisplay++;
	print '<td class="nobottom linecolqtyfrozen right"><input type="checkbox" name="qty_frozen" id="qty_frozen" class="flat right" value="1"' . (GETPOSTISSET("qty_frozen") ? (GETPOSTINT('qty_frozen') ? ' checked="checked"' : '') : ($line->qty_frozen ? ' checked="checked"' : '')) . '>';
	print '</td>';

	$coldisplay++;
	print '<td class="nobottom linecoldisablestockchange right"><input type="checkbox" name="disable_stock_change" id="disable_stock_change" class="flat right" value="1"' . (GETPOSTISSET('disablestockchange') ? (GETPOSTINT("disable_stock_change") ? ' checked="checked"' : '') : ($line->disable_stock_change ? ' checked="checked"' : '')) . '">';
	print '</td>';

	$coldisplay++;
	print '<td class="nobottom nowrap linecollost right">';
	print '<input type="text" size="2" name="efficiency" id="efficiency" class="flat right" value="' . $line->efficiency . '"></td>';

	$coldisplay++;
	print '<td class="nobottom nowrap linecolcostprice right">';
	print '</td>';
} else {
	$coldisplay++;
	print '<td class="nobottom nowrap linecolunit">';
	print  $formproduct->selectMeasuringUnits("fk_unit", "time", ($line->fk_unit) ? $line->fk_unit : '', 0, 0);
	print '</td>';

	$coldisplay++;
<<<<<<< HEAD
	print '<td class="nobottom linecolqtyfrozen right"><input type="checkbox" name="qty_frozen" id="qty_frozen" class="flat right" value="1"' . (GETPOSTISSET("qty_frozen") ? (GETPOST('qty_frozen', 'int') ? ' checked="checked"' : '') : ($line->qty_frozen ? ' checked="checked"' : '')) . '>';
	print '</td>';

	$coldisplay++;
	print '<td class="nobottom nowrap linecolworkstation right">';
=======
	print '<td class="nobottom nowrap linecolworkstation">';
>>>>>>> 1e1058b2
	print $formproduct->selectWorkstations($line->fk_default_workstation, 'idworkstations', 1);
	print '</td>';

	$coldisplay++;
	print '<td class="nobottom nowrap linecolcostprice right">';
	print '</td>';
}

$coldisplay += $colspan;
print '<td class="nobottom linecoledit center valignmiddle" colspan="'.$colspan.'">';
$coldisplay += $colspan;
print '<input type="submit" class="reposition button buttongen margintoponly marginbottomonly button-save" id="savelinebutton" name="save" value="'.$langs->trans("Save").'">';
print '<input type="submit" class="reposition button buttongen margintoponly marginbottomonly button-cancel" id="cancellinebutton" name="cancel" value="'.$langs->trans("Cancel").'">';
print '</td>';
print '</tr>';

print "<!-- END PHP TEMPLATE objectline_edit.tpl.php -->\n";<|MERGE_RESOLUTION|>--- conflicted
+++ resolved
@@ -160,15 +160,11 @@
 	print '</td>';
 
 	$coldisplay++;
-<<<<<<< HEAD
 	print '<td class="nobottom linecolqtyfrozen right"><input type="checkbox" name="qty_frozen" id="qty_frozen" class="flat right" value="1"' . (GETPOSTISSET("qty_frozen") ? (GETPOST('qty_frozen', 'int') ? ' checked="checked"' : '') : ($line->qty_frozen ? ' checked="checked"' : '')) . '>';
 	print '</td>';
 
 	$coldisplay++;
-	print '<td class="nobottom nowrap linecolworkstation right">';
-=======
 	print '<td class="nobottom nowrap linecolworkstation">';
->>>>>>> 1e1058b2
 	print $formproduct->selectWorkstations($line->fk_default_workstation, 'idworkstations', 1);
 	print '</td>';
 
