<?php
/* Copyright (C) 2010-2013	Regis Houssin		<regis.houssin@inodbox.com>
 * Copyright (C) 2010-2011	Laurent Destailleur	<eldy@users.sourceforge.net>
 * Copyright (C) 2012-2013	Christophe Battarel	<christophe.battarel@altairis.fr>
 * Copyright (C) 2012       Cédric Salvador     <csalvador@gpcsolutions.fr>
 * Copyright (C) 2012-2014  Raphaël Doursenaud  <rdoursenaud@gpcsolutions.fr>
 * Copyright (C) 2013		Florian Henry		<florian.henry@open-concept.pro>
 * Copyright (C) 2017		Juanjo Menent		<jmenent@2byte.es>
 *
 * This program is free software; you can redistribute it and/or modify
 * it under the terms of the GNU General Public License as published by
 * the Free Software Foundation; either version 3 of the License, or
 * (at your option) any later version.
 *
 * This program is distributed in the hope that it will be useful,
 * but WITHOUT ANY WARRANTY; without even the implied warranty of
 * MERCHANTABILITY or FITNESS FOR A PARTICULAR PURPOSE.  See the
 * GNU General Public License for more details.
 *
 * You should have received a copy of the GNU General Public License
 * along with this program. If not, see <https://www.gnu.org/licenses/>.
 *
 * Need to have following variables defined:
 * $object (invoice, order, ...)
 * $conf
 * $langs
 * $forceall (0 by default, 1 for supplier invoices/orders)
 * $element     (used to test $user->rights->$element->creer)
 * $permtoedit  (used to replace test $user->rights->$element->creer)
 * $inputalsopricewithtax (0 by default, 1 to also show column with unit price including tax)
 * $object_rights->creer initialized from = $object->getRights()
 * $disableedit, $disablemove, $disableremove
 *
 * $type, $text, $description, $line
 */

// Protection to avoid direct call of template
if (empty($object) || !is_object($object))
{
	print "Error, template page can't be called as URL";
	exit;
}


global $forceall, $senderissupplier, $inputalsopricewithtax, $outputalsopricetotalwithtax;

if (empty($dateSelector)) $dateSelector = 0;
if (empty($forceall)) $forceall = 0;
if (empty($senderissupplier)) $senderissupplier = 0;
if (empty($inputalsopricewithtax)) $inputalsopricewithtax = 0;
if (empty($outputalsopricetotalwithtax)) $outputalsopricetotalwithtax = 0;

// add html5 elements
$domData  = ' data-element="'.$line->element.'"';
$domData .= ' data-id="'.$line->id.'"';
$domData .= ' data-qty="'.$line->qty.'"';
$domData .= ' data-product_type="'.$line->product_type.'"';

// Lines for extrafield
$objectline = new BOMLine($object->db);

$coldisplay = 0;
print "<!-- BEGIN PHP TEMPLATE objectline_view.tpl.php -->\n";
print '<tr id="row-'.$line->id.'" class="drag drop oddeven" '.$domData.' >';
if (!empty($conf->global->MAIN_VIEW_LINE_NUMBER)) {
	print '<td class="linecolnum center">'.($i + 1).'</td>';
	$coldisplay++;
}
print '<td class="linecoldescription minwidth300imp">';
print '<div id="line_'.$line->id.'"></div>';
$coldisplay++;
$tmpproduct = new Product($object->db);
$tmpproduct->fetch($line->fk_product);
print $tmpproduct->getNomUrl(1);
print ' - '.$tmpproduct->label;
print '</td>';
print '<td class="linecolqty nowrap right">';
$coldisplay++;
echo price($line->qty, 0, '', 0, 0); // Yes, it is a quantity, not a price, but we just want the formating role of function price
print '</td>';

if ($conf->global->PRODUCT_USE_UNITS)
{
	print '<td class="linecoluseunit nowrap left">';
	$label = $line->getLabelOfUnit('short');
	if ($label !== '') {
		print $langs->trans($label);
	}
	print '</td>';
}

print '<td class="linecolqtyfrozen nowrap right">';
$coldisplay++;
echo $line->qty_frozen ? yn($line->qty_frozen) : '';
print '</td>';
print '<td class="linecoldisablestockchange nowrap right">';
$coldisplay++;
<<<<<<< HEAD
if ($tmpproduct->tostock<>0) {
	echo $line->disable_stock_change ? yn($line->disable_stock_change) : '';  // Yes, it is a quantity, not a price, but we just want the formating role of function price
} else {
	echo $tmpproduct->getLibStatut(5, 3);
}
=======
echo $line->disable_stock_change ? yn($line->disable_stock_change) : ''; // Yes, it is a quantity, not a price, but we just want the formating role of function price
>>>>>>> d6f1aa84
print '</td>';

print '<td class="linecolefficiency nowrap right">';
$coldisplay++;
echo $line->efficiency;
print '</td>';

print '<td class="linecolcost nowrap right">';
$coldisplay++;
echo price($line->total_cost);
print '</td>';

if ($this->status == 0 && ($object_rights->write) && $action != 'selectlines') {
	print '<td class="linecoledit center">';
	$coldisplay++;
    if (($line->info_bits & 2) == 2 || !empty($disableedit)) {
    } else {
<<<<<<< HEAD
	    print '<a class="editfielda reposition" href="'.$_SERVER["PHP_SELF"].'?id='.$this->id.'&amp;action=editline&amp;lineid='.$line->id.'#line_'.$line->id.'">'.img_edit().'</a>';
=======
        print '<a class="editfielda reposition" href="'.$_SERVER["PHP_SELF"].'?id='.$this->id.'&amp;action=editline&amp;lineid='.$line->id.'">'.img_edit().'</a>';
>>>>>>> d6f1aa84
    }

    print '</td>';

    print '<td class="linecoldelete center">';
    $coldisplay++;
    if (($line->fk_prev_id == null) && empty($disableremove)) {
        //La suppression n'est autorisée que si il n'y a pas de ligne dans une précédente situation
        print '<a class="reposition" href="'.$_SERVER["PHP_SELF"].'?id='.$this->id.'&amp;action=deleteline&amp;lineid='.$line->id.'">';
        print img_delete();
        print '</a>';
    }
    print '</td>';

	if ($num > 1 && $conf->browser->layout != 'phone' && empty($disablemove)) {
		print '<td class="linecolmove tdlineupdown center">';
		$coldisplay++;
		if ($i > 0) {
			print '<a class="lineupdown" href="'.$_SERVER["PHP_SELF"].'?id='.$this->id.'&amp;action=up&amp;rowid='.$line->id.'">';
			echo img_up('default', 0, 'imgupforline');
			print '</a>';
		}
		if ($i < $num - 1) {
			print '<a class="lineupdown" href="'.$_SERVER["PHP_SELF"].'?id='.$this->id.'&amp;action=down&amp;rowid='.$line->id.'">';
			echo img_down('default', 0, 'imgdownforline');
			print '</a>';
		}
		print '</td>';
	} else {
		print '<td '.(($conf->browser->layout != 'phone' && empty($disablemove)) ? ' class="linecolmove tdlineupdown center"' : ' class="linecolmove center"').'></td>';
		$coldisplay++;
	}
} else {
    print '<td colspan="3"></td>';
    $coldisplay = $coldisplay + 3;
}

if ($action == 'selectlines') {
    print '<td class="linecolcheck center">';
    print '<input type="checkbox" class="linecheckbox" name="line_checkbox['.($i + 1).']" value="'.$line->id.'" >';
    print '</td>';
}

print '</tr>';

//Line extrafield
if (!empty($extrafields))
{
	print $line->showOptionals($extrafields, 'view', array('style'=>'class="drag drop oddeven"', 'colspan'=>$coldisplay), '', '', 1);
}

print "<!-- END PHP TEMPLATE objectline_view.tpl.php -->\n";<|MERGE_RESOLUTION|>--- conflicted
+++ resolved
@@ -95,15 +95,11 @@
 print '</td>';
 print '<td class="linecoldisablestockchange nowrap right">';
 $coldisplay++;
-<<<<<<< HEAD
 if ($tmpproduct->tostock<>0) {
-	echo $line->disable_stock_change ? yn($line->disable_stock_change) : '';  // Yes, it is a quantity, not a price, but we just want the formating role of function price
+	echo $line->disable_stock_change ? yn($line->disable_stock_change) : ''; // Yes, it is a quantity, not a price, but we just want the formating role of function price
 } else {
 	echo $tmpproduct->getLibStatut(5, 3);
 }
-=======
-echo $line->disable_stock_change ? yn($line->disable_stock_change) : ''; // Yes, it is a quantity, not a price, but we just want the formating role of function price
->>>>>>> d6f1aa84
 print '</td>';
 
 print '<td class="linecolefficiency nowrap right">';
@@ -121,13 +117,8 @@
 	$coldisplay++;
     if (($line->info_bits & 2) == 2 || !empty($disableedit)) {
     } else {
-<<<<<<< HEAD
-	    print '<a class="editfielda reposition" href="'.$_SERVER["PHP_SELF"].'?id='.$this->id.'&amp;action=editline&amp;lineid='.$line->id.'#line_'.$line->id.'">'.img_edit().'</a>';
-=======
         print '<a class="editfielda reposition" href="'.$_SERVER["PHP_SELF"].'?id='.$this->id.'&amp;action=editline&amp;lineid='.$line->id.'">'.img_edit().'</a>';
->>>>>>> d6f1aa84
     }
-
     print '</td>';
 
     print '<td class="linecoldelete center">';
