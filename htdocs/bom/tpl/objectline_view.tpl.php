<?php
/* Copyright (C) 2010-2013	Regis Houssin		<regis.houssin@inodbox.com>
 * Copyright (C) 2010-2011	Laurent Destailleur	<eldy@users.sourceforge.net>
 * Copyright (C) 2012-2013	Christophe Battarel	<christophe.battarel@altairis.fr>
 * Copyright (C) 2012       Cédric Salvador     <csalvador@gpcsolutions.fr>
 * Copyright (C) 2012-2014  Raphaël Doursenaud  <rdoursenaud@gpcsolutions.fr>
 * Copyright (C) 2013		Florian Henry		<florian.henry@open-concept.pro>
 * Copyright (C) 2017		Juanjo Menent		<jmenent@2byte.es>
 *
 * This program is free software; you can redistribute it and/or modify
 * it under the terms of the GNU General Public License as published by
 * the Free Software Foundation; either version 3 of the License, or
 * (at your option) any later version.
 *
 * This program is distributed in the hope that it will be useful,
 * but WITHOUT ANY WARRANTY; without even the implied warranty of
 * MERCHANTABILITY or FITNESS FOR A PARTICULAR PURPOSE.  See the
 * GNU General Public License for more details.
 *
 * You should have received a copy of the GNU General Public License
 * along with this program. If not, see <https://www.gnu.org/licenses/>.
 *
 * Need to have following variables defined:
 * $object (invoice, order, ...)
 * $conf
 * $langs
 * $forceall (0 by default, 1 for supplier invoices/orders)
 * $element     (used to test $user->rights->$element->creer)
 * $permtoedit  (used to replace test $user->rights->$element->creer)
 * $inputalsopricewithtax (0 by default, 1 to also show column with unit price including tax)
 * $object_rights->creer initialized from = $object->getRights()
 * $disableedit, $disablemove, $disableremove
 *
 * $type, $text, $description, $line
 */

/** var ObjectLine $line */

require_once DOL_DOCUMENT_ROOT.'/workstation/class/workstation.class.php';

// Protection to avoid direct call of template
if (empty($object) || !is_object($object)) {
	print "Error, template page can't be called as URL";
	exit;
}

global $filtertype;
if (empty($filtertype))	$filtertype = 0;


global $forceall, $senderissupplier, $inputalsopricewithtax, $outputalsopricetotalwithtax, $langs;

if (empty($dateSelector)) {
	$dateSelector = 0;
}
if (empty($forceall)) {
	$forceall = 0;
}
if (empty($senderissupplier)) {
	$senderissupplier = 0;
}
if (empty($inputalsopricewithtax)) {
	$inputalsopricewithtax = 0;
}
if (empty($outputalsopricetotalwithtax)) {
	$outputalsopricetotalwithtax = 0;
}

// add html5 elements
if ($filtertype == 1) $domData  = ' data-element="'.$line->element.'service"';
else $domData  = ' data-element="'.$line->element.'"';

$domData .= ' data-id="'.$line->id.'"';
$domData .= ' data-qty="'.$line->qty.'"';
$domData .= ' data-product_type="'.$line->product_type.'"';

// Lines for extrafield
$objectline = new BOMLine($object->db);

$coldisplay = 0;
print "<!-- BEGIN PHP TEMPLATE objectline_view.tpl.php -->\n";
print '<tr id="row-'.$line->id.'" class="drag drop oddeven" '.$domData.' >';

// Line nb
if (!empty($conf->global->MAIN_VIEW_LINE_NUMBER)) {
	print '<td class="linecolnum center">'.($i + 1).'</td>';
	$coldisplay++;
}

// Product
print '<td class="linecoldescription minwidth300imp">';
print '<div id="line_'.$line->id.'"></div>';
$coldisplay++;
$tmpproduct = new Product($object->db);
$tmpproduct->fetch($line->fk_product);
$tmpbom = new BOM($object->db);
$res = $tmpbom->fetch($line->fk_bom_child);
if ($tmpbom->id > 0) {
	print $tmpproduct->getNomUrl(1);
	print ' '.$langs->trans("or").' ';
	print $tmpbom->getNomUrl(1);
	print ' <a class="collapse_bom" id="collapse-'.$line->id.'" href="#">';
	print (empty($conf->global->BOM_SHOW_ALL_BOM_BY_DEFAULT) ? img_picto('', 'folder') : img_picto('', 'folder-open'));
	print '</a>';
} else {
	print $tmpproduct->getNomUrl(1);
	print ' - '.$tmpproduct->label;
}

// Line extrafield
if (!empty($extrafields)) {
	$temps = $line->showOptionals($extrafields, 'view', array(), '', '', 1, 'line');
	if (!empty($temps)) {
		print '<div style="padding-top: 10px" id="extrafield_lines_area_'.$line->id.'" name="extrafield_lines_area_'.$line->id.'">';
		print $temps;
		print '</div>';
	}
}

print '</td>';

// Qty
print '<td class="linecolqty nowrap right">';
$coldisplay++;
echo price($line->qty, 0, '', 0, 0); // Yes, it is a quantity, not a price, but we just want the formating role of function price
print '</td>';

if ($filtertype != 1) {
	if (getDolGlobalInt('PRODUCT_USE_UNITS')) {
		print '<td class="linecoluseunit nowrap left">';
		$label = $tmpproduct->getLabelOfUnit('long');
		if ($label !== '') {
			print $langs->trans($label);
		}
		print '</td>';
	}

	print '<td class="linecolqtyfrozen nowrap right">';
	$coldisplay++;
	echo $line->qty_frozen ? yn($line->qty_frozen) : '';
	print '</td>';
	print '<td class="linecoldisablestockchange nowrap right">';
	$coldisplay++;
	echo $line->disable_stock_change ? yn($line->disable_stock_change) : ''; // Yes, it is a quantity, not a price, but we just want the formating role of function price
	print '</td>';

	print '<td class="linecolefficiency nowrap right">';
	$coldisplay++;
	echo $line->efficiency;
	print '</td>';
} else {
	// Unit
	print '<td class="linecolunit nowrap right">';
	$coldisplay++;

	if (!empty($line->fk_unit)) {
		require_once DOL_DOCUMENT_ROOT.'/core/class/cunits.class.php';
		$unit = new CUnits($this->db);
		$unit->fetch($line->fk_unit);
		print (isset($unit->label) ? "&nbsp;".$langs->trans(ucwords($unit->label))."&nbsp;" : '');
	}

	print '</td>';

	// Work station
	if (isModEnabled('workstation')) {
		$workstation = new Workstation($object->db);
		$res = $workstation->fetch($line->fk_default_workstation);

		print '<td class="linecolworkstation nowrap right">';
		$coldisplay++;
		if ($res > 0) echo $workstation->getNomUrl();
		print '</td>';
	}
}

// Cost
$total_cost = 0;
$tmpbom->calculateCosts();
print '<td id="costline_'.$line->id.'" class="linecolcost nowrap right">';
$coldisplay++;
if (!empty($line->fk_bom_child)) {
	echo '<span class="amount">'.price($tmpbom->total_cost * $line->qty).'</span>';
} else {
	echo '<span class="amount">'.price($line->total_cost).'</span>';
}
print '</td>';

if ($this->status == 0 && ($object_rights->write) && $action != 'selectlines') {
	print '<td class="linecoledit center">';
	$coldisplay++;
	if (($line->info_bits & 2) == 2 || !empty($disableedit)) {
	} else {
		print '<a class="editfielda reposition" href="'.$_SERVER["PHP_SELF"].'?id='.$this->id.'&action=editline&token='.newToken().'&lineid='.$line->id.'">'.img_edit().'</a>';
	}
	print '</td>';

	print '<td class="linecoldelete center">';
	$coldisplay++;
	if (($line->fk_prev_id == null) && empty($disableremove)) {
		//La suppression n'est autorisée que si il n'y a pas de ligne dans une précédente situation
		print '<a class="reposition" href="'.$_SERVER["PHP_SELF"].'?id='.$this->id.'&action=deleteline&token='.newToken().'&lineid='.$line->id.'">';
		print img_delete();
		print '</a>';
	}
	print '</td>';

	if ($num > 1 && $conf->browser->layout != 'phone' && empty($disablemove)) {
		print '<td class="linecolmove tdlineupdown center">';
		$coldisplay++;
		if ($i > 0) {
			print '<a class="lineupdown" href="'.$_SERVER["PHP_SELF"].'?id='.$this->id.'&action=up&token='.newToken().'&rowid='.$line->id.'">';
			echo img_up('default', 0, 'imgupforline');
			print '</a>';
		}
		if ($i < $num - 1) {
			print '<a class="lineupdown" href="'.$_SERVER["PHP_SELF"].'?id='.$this->id.'&action=down&token='.newToken().'&rowid='.$line->id.'">';
			echo img_down('default', 0, 'imgdownforline');
			print '</a>';
		}
		print '</td>';
	} else {
		print '<td '.(($conf->browser->layout != 'phone' && empty($disablemove)) ? ' class="linecolmove tdlineupdown center"' : ' class="linecolmove center"').'></td>';
		$coldisplay++;
	}
} else {
	print '<td colspan="3"></td>';
	$coldisplay = $coldisplay + 3;
}

if ($action == 'selectlines') {
	print '<td class="linecolcheck center">';
	print '<input type="checkbox" class="linecheckbox" name="line_checkbox['.($i + 1).']" value="'.$line->id.'" >';
	print '</td>';
}

print '</tr>';

// Select of all the sub-BOM lines
// From this pont to the end of the file, we only take care of sub-BOM lines
$sql = 'SELECT rowid, fk_bom_child, fk_product, qty FROM '.MAIN_DB_PREFIX.'bom_bomline AS bl';
$sql.= ' WHERE fk_bom ='. (int) $tmpbom->id;
$resql = $object->db->query($sql);

if ($resql) {
	// Loop on all the sub-BOM lines if they exist
	while ($obj = $object->db->fetch_object($resql)) {
		$sub_bom_product = new Product($object->db);
		$sub_bom_product->fetch($obj->fk_product);

		$sub_bom = new BOM($object->db);
		if (!empty($obj->fk_bom_child)) {
			$sub_bom->fetch($obj->fk_bom_child);
		}

		$sub_bom_line = new BOMLine($object->db);
		$sub_bom_line->fetch($obj->rowid);

		//If hidden conf is set, we show directly all the sub-BOM lines
		if (empty($conf->global->BOM_SHOW_ALL_BOM_BY_DEFAULT)) {
			print '<tr style="display:none" class="sub_bom_lines" parentid="'.$line->id.'">';
		} else {
			print '<tr class="sub_bom_lines" parentid="'.$line->id.'">';
		}

		// Product OR BOM
		print '<td style="padding-left: 5%" id="sub_bom_product_'.$sub_bom_line->id.'">';
		if (!empty($obj->fk_bom_child)) {
			print $sub_bom_product->getNomUrl(1);
			print ' '.$langs->trans('or').' ';
			print $sub_bom->getNomUrl(1);
		} else {
			print $sub_bom_product->getNomUrl(1);
			print '</td>';
		}

		// Qty
		$label = $sub_bom_product->getLabelOfUnit('long');
		if ($sub_bom_line->qty_frozen > 0) {
			print '<td class="linecolqty nowrap right" id="sub_bom_qty_'.$sub_bom_line->id.'">'.price($sub_bom_line->qty, 0, '', 0, 0).'</td>';
			if (!empty($conf->global->PRODUCT_USE_UNITS)) {
				print '<td class="linecoluseunit nowrap left">';
				if ($label !== '') print $langs->trans($label);
				print '</td>';
			}
			print '<td class="linecolqtyfrozen nowrap right" id="sub_bom_qty_frozen_'.$sub_bom_line->id.'">'.$langs->trans('Yes').'</td>';
		} else {
			print '<td class="linecolqty nowrap right" id="sub_bom_qty_'.$sub_bom_line->id.'">'.price($sub_bom_line->qty * $line->qty, 0, '', 0, 0).'</td>';
			if (!empty($conf->global->PRODUCT_USE_UNITS)) {
				print '<td class="linecoluseunit nowrap left">';
				if ($label !== '') print $langs->trans($label);
				print '</td>';
			}

			print '<td class="linecolqtyfrozen nowrap right" id="sub_bom_qty_frozen_'.$sub_bom_line->id.'">&nbsp;</td>';
		}

		// Disable stock change
		if ($sub_bom_line->disable_stock_change > 0) {
			print '<td class="linecoldisablestockchange nowrap right" id="sub_bom_stock_change_'.$sub_bom_line->id.'">'.$sub_bom_line->disable_stock_change.'</td>';
		} else {
			print '<td class="linecoldisablestockchange nowrap right" id="sub_bom_stock_change_'.$sub_bom_line->id.'">&nbsp;</td>';
		}

		// Efficiency
		print '<td class="linecolefficiency nowrap right" id="sub_bom_efficiency_'.$sub_bom_line->id.'">'.$sub_bom_line->efficiency.'</td>';

		// Cost
		if (!empty($sub_bom->id)) {
			$sub_bom->calculateCosts();
			print '<td class="linecolcost nowrap right" id="sub_bom_cost_'.$sub_bom_line->id.'"><span class="amount">'.price(price2num($sub_bom->total_cost * $sub_bom_line->qty * $line->qty, 'MT')).'</span></td>';
			$total_cost+= $sub_bom->total_cost * $sub_bom_line->qty * $line->qty;
		} elseif ($sub_bom_product->type == Product::TYPE_SERVICE && isModEnabled('workstation') && !empty($sub_bom_product->fk_default_workstation)) {
			//Convert qty to hour
			$unit = measuringUnitString($sub_bom_line->fk_unit, '', '', 1);
			$qty = convertDurationtoHour($sub_bom_line->qty, $unit);
			$workstation = new Workstation($this->db);
			$res = $workstation->fetch($sub_bom_product->fk_default_workstation);
			if ($res > 0) $sub_bom_line->total_cost = price2num($qty * ($workstation->thm_operator_estimated + $workstation->thm_machine_estimated), 'MT');

			print '<td class="linecolcost nowrap right" id="sub_bom_cost_'.$sub_bom_line->id.'"><span class="amount">'.price(price2num($sub_bom_line->total_cost, 'MT')).'</span></td>';
			$this->total_cost += $line->total_cost;
		} elseif ($sub_bom_product->cost_price > 0) {
			print '<td class="linecolcost nowrap right" id="sub_bom_cost_'.$sub_bom_line->id.'">';
			print '<span class="amount">'.price(price2num($sub_bom_product->cost_price * $sub_bom_line->qty * $line->qty, 'MT')).'</span></td>';
			$total_cost+= $sub_bom_product->cost_price * $sub_bom_line->qty * $line->qty;
		} elseif ($sub_bom_product->pmp > 0) {	// PMP if cost price isn't defined
			print '<td class="linecolcost nowrap right" id="sub_bom_cost_'.$sub_bom_line->id.'">';
			print '<span class="amount">'.price(price2num($sub_bom_product->pmp * $sub_bom_line->qty * $line->qty, 'MT')).'</span></td>';
			$total_cost.= $sub_bom_product->pmp * $sub_bom_line->qty * $line->qty;
		} else {	// Minimum purchase price if cost price and PMP aren't defined
			$sql_supplier_price = 'SELECT MIN(price) AS min_price, quantity AS qty FROM '.MAIN_DB_PREFIX.'product_fournisseur_price';
			$sql_supplier_price.= ' WHERE fk_product = '. (int) $sub_bom_product->id;
			$resql_supplier_price = $object->db->query($sql_supplier_price);
			if ($resql_supplier_price) {
				$obj = $object->db->fetch_object($resql_supplier_price);
<<<<<<< HEAD
				if (!empty($obj->qty) && !empty($sub_bom_line->qty) && !empty($line->qty)) $line_cost = $obj->min_price/$obj->qty * $sub_bom_line->qty * $line->qty;
				else $line_cost = $obj->min_price;

=======
				if (!empty($obj->qty) && !empty($sub_bom_line->qty) && !empty($line->qty)) {
					$line_cost = $obj->min_price/$obj->qty * $sub_bom_line->qty * $line->qty;
				} else {
					$line_cost = $obj->min_price;
				}
>>>>>>> 36e91da1
				print '<td class="linecolcost nowrap right" id="sub_bom_cost_'.$sub_bom_line->id.'"><span class="amount">'.price2num($line_cost, 'MT').'</span></td>';
				$total_cost+= $line_cost;
			}
		}

		print '<td></td>';
		print '<td></td>';
		print '<td></td>';
	}
}


print "<!-- END PHP TEMPLATE objectline_view.tpl.php -->\n";<|MERGE_RESOLUTION|>--- conflicted
+++ resolved
@@ -334,17 +334,11 @@
 			$resql_supplier_price = $object->db->query($sql_supplier_price);
 			if ($resql_supplier_price) {
 				$obj = $object->db->fetch_object($resql_supplier_price);
-<<<<<<< HEAD
-				if (!empty($obj->qty) && !empty($sub_bom_line->qty) && !empty($line->qty)) $line_cost = $obj->min_price/$obj->qty * $sub_bom_line->qty * $line->qty;
-				else $line_cost = $obj->min_price;
-
-=======
 				if (!empty($obj->qty) && !empty($sub_bom_line->qty) && !empty($line->qty)) {
 					$line_cost = $obj->min_price/$obj->qty * $sub_bom_line->qty * $line->qty;
 				} else {
 					$line_cost = $obj->min_price;
 				}
->>>>>>> 36e91da1
 				print '<td class="linecolcost nowrap right" id="sub_bom_cost_'.$sub_bom_line->id.'"><span class="amount">'.price2num($line_cost, 'MT').'</span></td>';
 				$total_cost+= $line_cost;
 			}
