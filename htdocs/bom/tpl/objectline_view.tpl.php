--- conflicted
+++ resolved
@@ -189,25 +189,20 @@
 	$workstation = new Workstation($object->db);
 	$res = $workstation->fetch($line->fk_default_workstation);
 
-<<<<<<< HEAD
 	print '<td class="linecolworkstation nowrap">';
 	$coldisplay++;
 	if ($res > 0) {
+		$unit = new CUnits($object->db);
+		$fk_defaultUnit = $unit->getUnitFromCode('h', 'short_label', 'time');
+		$nbPlannedHour = $unit->unitConverter($line->qty, $line->fk_unit, $fk_defaultUnit);
+		$line->total_cost = 0;
+		if ($workstation->thm_machine_estimated) {
+			$line->total_cost += $nbPlannedHour * $workstation->thm_machine_estimated;
+		}
+		if ($workstation->thm_operator_estimated) {
+			$line->total_cost += $nbPlannedHour * $workstation->thm_operator_estimated;
+		}
 		echo $workstation->getNomUrl(1);
-=======
-		print '<td class="linecolworkstation nowrap">';
-		$coldisplay++;
-		if ($res > 0) {
-			$unit = new CUnits($object->db);
-			$fk_defaultUnit = $unit->getUnitFromCode('h', 'short_label', 'time');
-			$nbPlannedHour = $unit->unitConverter($line->qty, $line->fk_unit, $fk_defaultUnit);
-			$line->total_cost = 0;
-			if ($workstation->thm_machine_estimated) $line->total_cost += $nbPlannedHour * $workstation->thm_machine_estimated;
-			if ($workstation->thm_operator_estimated) $line->total_cost += $nbPlannedHour * $workstation->thm_operator_estimated;
-			echo $workstation->getNomUrl(1);
-		}
-		print '</td>';
->>>>>>> 9eed1957
 	}
 	print '</td>';
 }
