--- conflicted
+++ resolved
@@ -147,11 +147,7 @@
 	echo $line->efficiency;
 	print '</td>';
 } else {
-<<<<<<< HEAD
-	//Unité
-=======
 	// Unit
->>>>>>> 53c83541
 	print '<td class="linecolunit nowrap right">';
 	$coldisplay++;
 
@@ -175,11 +171,8 @@
 		print '</td>';
 	}
 }
-<<<<<<< HEAD
-=======
 
 // Cost
->>>>>>> 53c83541
 $total_cost = 0;
 $tmpbom->calculateCosts();
 print '<td id="costline_'.$line->id.'" class="linecolcost nowrap right">';
