<?php
/* Copyright (C) 2010-2012	Regis Houssin		<regis.houssin@inodbox.com>
 * Copyright (C) 2010-2014	Laurent Destailleur	<eldy@users.sourceforge.net>
 * Copyright (C) 2012-2013	Christophe Battarel	<christophe.battarel@altairis.fr>
 * Copyright (C) 2012       Cédric Salvador     <csalvador@gpcsolutions.fr>
 * Copyright (C) 2014		Florian Henry		<florian.henry@open-concept.pro>
 * Copyright (C) 2014       Raphaël Doursenaud  <rdoursenaud@gpcsolutions.fr>
 * Copyright (C) 2015-2016	Marcos García		<marcosgdf@gmail.com>
 * Copyright (C) 2018-2019  Frédéric France         <frederic.france@netlogic.fr>
 * Copyright (C) 2018		Ferran Marcet		<fmarcet@2byte.es>
 *
 * This program is free software; you can redistribute it and/or modify
 * it under the terms of the GNU General Public License as published by
 * the Free Software Foundation; either version 3 of the License, or
 * (at your option) any later version.
 *
 * This program is distributed in the hope that it will be useful,
 * but WITHOUT ANY WARRANTY; without even the implied warranty of
 * MERCHANTABILITY or FITNESS FOR A PARTICULAR PURPOSE.  See the
 * GNU General Public License for more details.
 *
 * You should have received a copy of the GNU General Public License
 * along with this program. If not, see <https://www.gnu.org/licenses/>.
 *
 * Need to have following variables defined:
 * $object (invoice, order, ...)
 * $conf
 * $langs
 * $forceall (0 by default, 1 for supplier invoices/orders)
 */

// Protection to avoid direct call of template
if (empty($object) || !is_object($object)) {
	print "Error: this template page cannot be called directly as an URL";
	exit;
}


global $forceall, $forcetoshowtitlelines;

if (empty($forceall)) $forceall = 0;


// Define colspan for the button 'Add'
$colspan = 3; // Columns: total ht + col edit + col delete
//print $object->element;

// Lines for extrafield
$objectline = new BOMLine($this->db);

print "<!-- BEGIN PHP TEMPLATE objectline_create.tpl.php -->\n";

$nolinesbefore = (count($this->lines) == 0 || $forcetoshowtitlelines);
if ($nolinesbefore) {
	print '<tr class="liste_titre nodrag nodrop">';
	if (!empty($conf->global->MAIN_VIEW_LINE_NUMBER)) {
		print '<td class="linecolnum center"></td>';
	}
	print '<td class="linecoldescription minwidth500imp">';
	print '<div id="add"></div><span class="hideonsmartphone">'.$langs->trans('AddNewLine').'</span>';
	print '</td>';
	print '<td class="linecolqty right">'.$langs->trans('Qty').'</td>';
	if (!empty($conf->global->PRODUCT_USE_UNITS))
	{
		print '<td class="linecoluseunit left">';
		print '<span id="title_units">';
		print $langs->trans('Unit');
		print '</span></td>';
	}
	print '<td class="linecolqtyfrozen right">'.$form->textwithpicto($langs->trans('QtyFrozen'), $langs->trans("QuantityConsumedInvariable")).'</td>';
	print '<td class="linecoldisablestockchange right">'.$form->textwithpicto($langs->trans('DisableStockChange'), $langs->trans('DisableStockChangeHelp')).'</td>';
	print '<td class="linecollost right">'.$form->textwithpicto($langs->trans('ManufacturingEfficiency'), $langs->trans('ValueOfMeansLoss')).'</td>';
	print '<td class="linecoledit" colspan="'.$colspan.'">&nbsp;</td>';
	print '</tr>';
}
print '<tr class="pair nodrag nodrop nohoverpair'.(($nolinesbefore || $object->element == 'contrat') ? '' : ' liste_titre_create').'">';
$coldisplay = 0;

// Adds a line numbering column
if (!empty($conf->global->MAIN_VIEW_LINE_NUMBER)) {
	$coldisplay++;
	echo '<td class="bordertop nobottom linecolnum center"></td>';
}

$coldisplay++;
print '<td class="bordertop nobottom linecoldescription minwidth500imp">';

// Predefined product/service
if (!empty($conf->product->enabled) || !empty($conf->service->enabled))
{
	if ($forceall >= 0 && $freelines) echo '<br>';
	echo '<span class="prod_entry_mode_predef">';
	$filtertype = '';
	if (!empty($object->element) && $object->element == 'contrat' && empty($conf->global->CONTRACT_SUPPORT_PRODUCTS)) $filtertype = '1';

	$statustoshow = -1;
	if (!empty($conf->global->ENTREPOT_EXTRA_STATUS))
	{
		// hide products in closed warehouse, but show products for internal transfer
		$form->select_produits(GETPOST('idprod', 'int'), 'idprod', $filtertype, $conf->product->limit_size, $buyer->price_level, $statustoshow, 2, '', 1, array(), $buyer->id, '1', 0, 'maxwidth500', 0, 'warehouseopen,warehouseinternal', GETPOST('combinations', 'array'));
	} else {
		$form->select_produits(GETPOST('idprod', 'int'), 'idprod', $filtertype, $conf->product->limit_size, $buyer->price_level, $statustoshow, 2, '', 1, array(), $buyer->id, '1', 0, 'maxwidth500', 0, '', GETPOST('combinations', 'array'));
	}

	echo '</span>';
}

$coldisplay++;
print '<td class="bordertop nobottom linecolqty right"><input type="text" size="2" name="qty" id="qty" class="flat right" value="'.(GETPOSTISSET("qty") ? GETPOST("qty", 'alpha', 2) : 1).'">';
print '</td>';

if (!empty($conf->global->PRODUCT_USE_UNITS))
{
	$coldisplay++;
	print '<td class="nobottom linecoluseunit left">';
<<<<<<< HEAD
	// print $form->selectUnits(empty($line->fk_unit) ? $conf->global->PRODUCT_USE_UNITS : $line->fk_unit, "units");
=======
>>>>>>> 7f213325
	print '</td>';
}

$coldisplay++;
print '<td class="bordertop nobottom linecolqtyfrozen right"><input type="checkbox" name="qty_frozen" id="qty_frozen" class="flat right" value="1"'.(GETPOST("qty_frozen", 'alpha') ? ' checked="checked"' : '').'>';
print '</td>';

$coldisplay++;
print '<td class="bordertop nobottom linecoldisablestockchange right"><input type="checkbox" name="disable_stock_change" id="disable_stock_change" class="flat right" value="1"'.(GETPOST("disable_stock_change", 'alpha') ? ' checked="checked"' : '').'">';
print '</td>';

$coldisplay++;
print '<td class="bordertop nobottom nowrap linecollost right">';
print '<input type="text" size="1" name="efficiency" id="efficiency" class="flat right" value="'.(GETPOSTISSET("efficiency") ?GETPOST("efficiency", 'alpha') : 1).'">';
print '</td>';

$coldisplay++;
print '<td class="bordertop nobottom nowrap linecolcost right">';
print '&nbsp;';
print '</td>';

$coldisplay += $colspan;
print '<td class="bordertop nobottom linecoledit center valignmiddle" colspan="'.$colspan.'">';
print '<input type="submit" class="button" value="'.$langs->trans('Add').'" name="addline" id="addline">';
print '</td>';
print '</tr>';

if (is_object($objectline)) {
	print $objectline->showOptionals($extrafields, 'edit', array('style'=>$bcnd[$var], 'colspan'=>$coldisplay), '', '', 1);
}
?>

<script>

/* JQuery for product free or predefined select */
jQuery(document).ready(function() {
	/* When changing predefined product, we reload list of supplier prices required for margin combo */
	$("#idprod").change(function()
	{
		console.log("#idprod change triggered");

  		/* To set focus */
  		if (jQuery('#idprod').val() > 0)
  	  	{
			/* focus work on a standard textarea but not if field was replaced with CKEDITOR */
			jQuery('#dp_desc').focus();
			/* focus if CKEDITOR */
			if (typeof CKEDITOR == "object" && typeof CKEDITOR.instances != "undefined")
			{
				var editor = CKEDITOR.instances['dp_desc'];
   				if (editor) { editor.focus(); }
			}
  	  	}
	});
});

</script>

<!-- END PHP TEMPLATE objectline_create.tpl.php --><|MERGE_RESOLUTION|>--- conflicted
+++ resolved
@@ -113,10 +113,6 @@
 {
 	$coldisplay++;
 	print '<td class="nobottom linecoluseunit left">';
-<<<<<<< HEAD
-	// print $form->selectUnits(empty($line->fk_unit) ? $conf->global->PRODUCT_USE_UNITS : $line->fk_unit, "units");
-=======
->>>>>>> 7f213325
 	print '</td>';
 }
 
