<?php
/* Copyright (C) 2010-2012	Regis Houssin		<regis.houssin@inodbox.com>
 * Copyright (C) 2010-2014	Laurent Destailleur	<eldy@users.sourceforge.net>
 * Copyright (C) 2012-2013	Christophe Battarel	<christophe.battarel@altairis.fr>
 * Copyright (C) 2012       Cédric Salvador     <csalvador@gpcsolutions.fr>
 * Copyright (C) 2014		Florian Henry		<florian.henry@open-concept.pro>
 * Copyright (C) 2014       Raphaël Doursenaud  <rdoursenaud@gpcsolutions.fr>
 * Copyright (C) 2015-2016	Marcos García		<marcosgdf@gmail.com>
 * Copyright (C) 2018-2019  Frédéric France         <frederic.france@netlogic.fr>
 * Copyright (C) 2018		Ferran Marcet		<fmarcet@2byte.es>
 * Copyright (C) 2024		Vincent Maury		<vmaury@timgroup.fr>
 * Copyright (C) 2024		MDW							<mdeweerd@users.noreply.github.com>
 *
 * This program is free software; you can redistribute it and/or modify
 * it under the terms of the GNU General Public License as published by
 * the Free Software Foundation; either version 3 of the License, or
 * (at your option) any later version.
 *
 * This program is distributed in the hope that it will be useful,
 * but WITHOUT ANY WARRANTY; without even the implied warranty of
 * MERCHANTABILITY or FITNESS FOR A PARTICULAR PURPOSE.  See the
 * GNU General Public License for more details.
 *
 * You should have received a copy of the GNU General Public License
 * along with this program. If not, see <https://www.gnu.org/licenses/>.
 *
 * Need to have the following variables defined:
 * $object (invoice, order, ...)
 * $conf
 * $langs
 * $forceall (0 by default, 1 for supplier invoices/orders)
 */

require_once DOL_DOCUMENT_ROOT."/product/class/html.formproduct.class.php";

// Protection to avoid direct call of template
if (empty($object) || !is_object($object)) {
	print "Error: this template page cannot be called directly as an URL";
	exit;
}

<<<<<<< HEAD
'@phan-var-force CommonObject $this
 @phan-var-force CommonObject $object';
=======
'
@phan-var-force CommonObject $this
@phan-var-force CommonObject $object
@phan-var-force Societe $buyer
';
>>>>>>> cc80841a

global $forceall, $forcetoshowtitlelines, $filtertype;

if (empty($forceall)) {
	$forceall = 0;
}

if (empty($filtertype)) {
	$filtertype = 0;
}
if (!empty($object->element) && $object->element == 'contrat' && !getDolGlobalString('STOCK_SUPPORT_SERVICES')) {
	$filtertype = -1;
}

$formproduct = new FormProduct($object->db);

// Define colspan for the button 'Add'
$colspan = 3; // Columns: total ht + col edit + col delete
//print $object->element;

// Lines for extrafield
$objectline = new BOMLine($this->db);

print "<!-- BEGIN PHP TEMPLATE bom/tpl/objectline_create.tpl.php -->\n";

$nolinesbefore = (count($this->lines) == 0 || $forcetoshowtitlelines);

if ($nolinesbefore) {
	print '<tr class="liste_titre nodrag nodrop">';
	if (getDolGlobalString('MAIN_VIEW_LINE_NUMBER')) {
		print '<td class="linecolnum center"></td>';
	}
	print '<td class="linecoldescription minwidth500imp">';
	print '<div id="add"></div><span class="hideonsmartphone">'.$langs->trans('AddNewLine').'</span>';
	print '</td>';
	print '<td class="linecolqty right">'.$langs->trans('Qty').'</td>';

<<<<<<< HEAD
	if ($filtertype != 1) {
=======
	if ($filtertype != 1) { // Product
>>>>>>> cc80841a
		if (getDolGlobalInt('PRODUCT_USE_UNITS')) {
			print '<td class="linecoluseunit left">';
			print '<span id="title_units">';
			print $langs->trans('Unit');
			print '</span></td>';
		}
<<<<<<< HEAD
		print '<td class="linecolqtyfrozen right">' . $form->textwithpicto($langs->trans('QtyFrozen'), $langs->trans("QuantityConsumedInvariable")) . '</td>';
		print '<td class="linecoldisablestockchange right">' . $form->textwithpicto($langs->trans('DisableStockChange'), $langs->trans('DisableStockChangeHelp')) . '</td>';
		print '<td class="linecollost right">' . $form->textwithpicto($langs->trans('ManufacturingEfficiency'), $langs->trans('ValueOfMeansLoss')) . '</td>';
	} else {
		print '<td class="linecolunit right">' . $form->textwithpicto($langs->trans('Unit'), '').'</td>';
		if (isModEnabled('workstation')) {
			print '<td class="linecolworkstation right">' .  $form->textwithpicto($langs->trans('Workstation'), '') . '</td>';
		}
		print '<td class="linecoltotalcost right">' .  $form->textwithpicto($langs->trans('TotalCost'), '') . '</td>';
	}
=======
	} else { // Service
		print '<td class="linecolunit left">' . $form->textwithpicto($langs->trans('Unit'), '').'</td>';
	}
	if ($filtertype != 1 || getDolGlobalString('STOCK_SUPPORTS_SERVICES')) { // Product or stock support for Services is active
		// Qty frozen
		print '<td class="linecolqtyfrozen right">' . $form->textwithpicto($langs->trans('QtyFrozen'), $langs->trans("QuantityConsumedInvariable")) . '</td>';

		// Disable stock change
		print '<td class="linecoldisablestockchange right">' . $form->textwithpicto($langs->trans('DisableStockChange'), $langs->trans('DisableStockChangeHelp')) . '</td>';

		// Efficiency
		print '<td class="linecollost right">' . $form->textwithpicto($langs->trans('ManufacturingEfficiency'), $langs->trans('ValueOfMeansLoss')) . '</td>';
	}

	// Service and workstations are active
	if ($filtertype == 1 && isModEnabled('workstation')) {
		print '<td class="linecolworkstation right">' .  $form->textwithpicto($langs->trans('Workstation'), '') . '</td>';
	}
	// Cost
	print '<td class="linecoltotalcost right">' .  $form->textwithpicto($langs->trans('TotalCost'), '') . '</td>';
>>>>>>> cc80841a

	print '<td class="linecoledit" colspan="' . $colspan . '">&nbsp;</td>';
	print '</tr>';
}
print '<tr class="pair nodrag nodrop nohoverpair'.(($nolinesbefore || $object->element == 'contrat') ? '' : ' liste_titre_create').'">';
$coldisplay = 0;

// Adds a line numbering column
if (getDolGlobalString('MAIN_VIEW_LINE_NUMBER')) {
	$coldisplay++;
	echo '<td class="bordertop nobottom linecolnum center"></td>';
}

$coldisplay++;
print '<td class="bordertop nobottom linecoldescription bomline minwidth500imp">';

// Predefined product/service
if (isModEnabled("product") || isModEnabled("service")) {
	if ($filtertype == 1) {
		print $langs->trans("Service");
	} else {
		print $langs->trans("Product");
	}
<<<<<<< HEAD
	echo '<span class="prod_entry_mode_predef">';
	$statustoshow = -1;
	if (getDolGlobalString('ENTREPOT_EXTRA_STATUS')) {
		// hide products in closed warehouse, but show products for internal transfer
		print $form->select_produits(GETPOSTINT('idprod'), (($filtertype == 1) ? 'idprodservice' : 'idprod'), $filtertype, $conf->product->limit_size, $buyer->price_level, $statustoshow, 2, '', 1, array(), $buyer->id, '1', 0, 'maxwidth500', 0, 'warehouseopen,warehouseinternal', GETPOSTINT('combinations'), 1);
	} else {
		print $form->select_produits(GETPOSTINT('idprod'), (($filtertype == 1) ? 'idprodservice' : 'idprod'), $filtertype, $conf->product->limit_size, $buyer->price_level, $statustoshow, 2, '', 1, array(), $buyer->id, '1', 0, 'maxwidth500', 0, '', GETPOSTINT('combinations'), 1);
=======

	echo '<span class="prod_entry_mode_predef nowraponall">';

	$statustoshow = -1;
	if (getDolGlobalString('ENTREPOT_EXTRA_STATUS')) {
		// hide products in closed warehouse, but show products for internal transfer
		print $form->select_produits(GETPOSTINT('idprod'), (($filtertype == 1) ? 'idprodservice' : 'idprod'), $filtertype, getDolGlobalInt('PRODUIT_LIMIT_SIZE'), 0, $statustoshow, 2, '', 1, array(), 0, '1', 0, 'maxwidth500 widthcentpercentminusx', 0, 'warehouseopen,warehouseinternal', GETPOSTINT('combinations'), 1);
	} else {
		print $form->select_produits(GETPOSTINT('idprod'), (($filtertype == 1) ? 'idprodservice' : 'idprod'), $filtertype, getDolGlobalInt('PRODUIT_LIMIT_SIZE'), 0, $statustoshow, 2, '', 1, array(), 0, '1', 0, 'maxwidth500 widthcentpercentminusx', 0, '', GETPOSTINT('combinations'), 1);
>>>>>>> cc80841a
	}
	$urltocreateproduct = DOL_URL_ROOT.'/product/card.php?action=create&backtopage='.urlencode($_SERVER["PHP_SELF"].'?id='.$object->id);
	print '<a href="'.$urltocreateproduct.'"><span class="fa fa-plus-circle valignmiddle paddingleft" title="'.$langs->trans("AddProduct").'"></span></a>';

	echo '</span>';
}
if (getDolGlobalString('BOM_SUB_BOM') && $filtertype != 1) {
	print '<br><span class="opacitymedium">'.$langs->trans("or").'</span><br>'.$langs->trans("BOM");
	print $form->select_bom('', 'bom_id', 0, 1, 0, '1', '', 1);
}

if (is_object($objectline)) {
	$temps = $objectline->showOptionals($extrafields, 'create', array(), '', '', 1, 'line');

	if (!empty($temps)) {
		print '<div style="padding-top: 10px" id="extrafield_lines_area_create" name="extrafield_lines_area_create">';
		print $temps;
		print '</div>';
	}
}

print '</td>';


$coldisplay++;
print '<td class="bordertop nobottom linecolqty right"><input type="text" size="2" name="qty" id="qty" class="flat right" value="'.(GETPOSTISSET("qty") ? GETPOST("qty", 'alpha', 2) : 1).'">';
print '</td>';

<<<<<<< HEAD
if ($filtertype != 1) {
=======
if ($filtertype != 1) { // Product
>>>>>>> cc80841a
	if (getDolGlobalInt('PRODUCT_USE_UNITS')) {
		$coldisplay++;
		print '<td class="nobottom linecoluseunit">';
		print '</td>';
	}
<<<<<<< HEAD

	$coldisplay++;
	print '<td class="bordertop nobottom linecolqtyfrozen right"><input type="checkbox" name="qty_frozen" id="qty_frozen" class="flat right" value="1"' . (GETPOST("qty_frozen", 'alpha') ? ' checked="checked"' : '') . '>';
	print '</td>';


=======
} else { // Service
	$coldisplay++;
	require_once DOL_DOCUMENT_ROOT.'/core/class/cunits.class.php';
	$cUnit = new CUnits($this->db);
	$fk_unit_default = $cUnit->getUnitFromCode('h', 'short_label', 'time');
	print '<td class="bordertop nobottom nowrap linecolunit">';
	print $formproduct->selectMeasuringUnits("fk_unit", "time", $fk_unit_default, 1);
	print '</td>';
}
if ($filtertype != 1 || getDolGlobalString('STOCK_SUPPORTS_SERVICES')) { // Product or stock support for Services is active
	// Qty frozen
	$coldisplay++;
	print '<td class="bordertop nobottom linecolqtyfrozen right"><input type="checkbox" name="qty_frozen" id="qty_frozen" class="flat right" value="1"' . (GETPOST("qty_frozen", 'alpha') ? ' checked="checked"' : '') . '>';
	print '</td>';

	// Disable stock change
>>>>>>> cc80841a
	$coldisplay++;
	print '<td class="bordertop nobottom linecoldisablestockchange right"><input type="checkbox" name="disable_stock_change" id="disable_stock_change" class="flat right" value="1"' . (GETPOST("disable_stock_change", 'alpha') ? ' checked="checked"' : '') . '">';
	print '</td>';

<<<<<<< HEAD
=======
	// Efficiency
>>>>>>> cc80841a
	$coldisplay++;
	print '<td class="bordertop nobottom nowrap linecollost right">';
	print '<input type="text" size="2" name="efficiency" id="efficiency" class="flat right" value="' . ((GETPOSTISSET("efficiency") && $action == 'addline') ? GETPOST("efficiency", 'alpha') : 1) . '">';
	print '</td>';
<<<<<<< HEAD

	$coldisplay++;
	print '<td class="bordertop nobottom nowrap linecolcost right">';
	print '&nbsp;';
	print '</td>';
} else {
	$coldisplay++;
	require_once DOL_DOCUMENT_ROOT.'/core/class/cunits.class.php';
	$cUnit = new CUnits($this->db);
	$fk_unit_default = $cUnit->getUnitFromCode('h', 'short_label', 'time');
	print '<td class="bordertop nobottom nowrap linecolunit">';
	print $formproduct->selectMeasuringUnits("fk_unit", "time", $fk_unit_default, 1);
	print '</td>';

	$coldisplay++;
	print '<td class="bordertop nobottom nowrap linecolworkstation">';
	print $formproduct->selectWorkstations('', 'idworkstations', 1);
	print '</td>';

	$coldisplay++;
	print '<td class="bordertop nobottom nowrap linecolcost right">';
	print '&nbsp;';
	print '</td>';
}
=======
}
// Service and workstations are active
if ($filtertype == 1 && isModEnabled('workstation')) {
	$coldisplay++;
	print '<td class="bordertop nobottom nowrap linecolworkstation">';
	print $formproduct->selectWorkstations('', 'idworkstations', 1);
	print '</td>';
}

// Cost
$coldisplay++;
print '<td class="bordertop nobottom nowrap linecolcost right">';
print '&nbsp;';
print '</td>';
>>>>>>> cc80841a


$coldisplay += $colspan;
print '<td class="bordertop nobottom linecoledit right valignmiddle" colspan="' . $colspan . '">';
print '<input type="submit" class="button button-add small" name="addline" id="addline" value="' . $langs->trans('Add') . '">';
print '</td>';
print '</tr>';

?>

<script>

/* JQuery for product free or predefined select */
jQuery(document).ready(function() {
	/* When changing predefined product, we reload list of supplier prices required for margin combo */
	$("#idprod").change(function()
	{
		console.log("#idprod change triggered");

		  /* To set focus */
		  if (jQuery('#idprod').val() > 0)
			{
			/* focus work on a standard textarea but not if field was replaced with CKEDITOR */
			jQuery('#dp_desc').focus();
			/* focus if CKEDITOR */
			if (typeof CKEDITOR == "object" && typeof CKEDITOR.instances != "undefined")
			{
				var editor = CKEDITOR.instances['dp_desc'];
				   if (editor) { editor.focus(); }
			}
			}
	});

	//change unit selected if we change service selected
	<?php if ($filtertype == 1) { ?>
	$('#idprodservice').change(function(){
		var idproduct = $(this).val();

			$.ajax({
				url : "<?php echo dol_buildpath('/bom/ajax/ajax.php', 1); ?>"
				,type: 'POST'
				,data: {
					'action': 'getDurationUnitByProduct'
					,'token' : "<?php echo newToken() ?>"
					,'idproduct' : idproduct
				}
			}).done(function(data) {

				console.log(data);
				$("#fk_unit").val(data).change();
			});

			$.ajax({
				url : "<?php echo dol_buildpath('/bom/ajax/ajax.php', 1); ?>"
				,type: 'POST'
				,data: {
					'action': 'getWorkstationByProduct'
					,'token' :  "<?php echo newToken() ?>"
					,'idproduct' : idproduct
				}
			}).done(function(data) {
				$('#idworkstations').val(data.defaultWk).select2();
			});
	});
	<?php } ?>
});

</script>

<!-- END PHP TEMPLATE objectline_create.tpl.php --><|MERGE_RESOLUTION|>--- conflicted
+++ resolved
@@ -39,16 +39,11 @@
 	exit;
 }
 
-<<<<<<< HEAD
-'@phan-var-force CommonObject $this
- @phan-var-force CommonObject $object';
-=======
 '
 @phan-var-force CommonObject $this
 @phan-var-force CommonObject $object
 @phan-var-force Societe $buyer
 ';
->>>>>>> cc80841a
 
 global $forceall, $forcetoshowtitlelines, $filtertype;
 
@@ -86,29 +81,13 @@
 	print '</td>';
 	print '<td class="linecolqty right">'.$langs->trans('Qty').'</td>';
 
-<<<<<<< HEAD
-	if ($filtertype != 1) {
-=======
 	if ($filtertype != 1) { // Product
->>>>>>> cc80841a
 		if (getDolGlobalInt('PRODUCT_USE_UNITS')) {
 			print '<td class="linecoluseunit left">';
 			print '<span id="title_units">';
 			print $langs->trans('Unit');
 			print '</span></td>';
 		}
-<<<<<<< HEAD
-		print '<td class="linecolqtyfrozen right">' . $form->textwithpicto($langs->trans('QtyFrozen'), $langs->trans("QuantityConsumedInvariable")) . '</td>';
-		print '<td class="linecoldisablestockchange right">' . $form->textwithpicto($langs->trans('DisableStockChange'), $langs->trans('DisableStockChangeHelp')) . '</td>';
-		print '<td class="linecollost right">' . $form->textwithpicto($langs->trans('ManufacturingEfficiency'), $langs->trans('ValueOfMeansLoss')) . '</td>';
-	} else {
-		print '<td class="linecolunit right">' . $form->textwithpicto($langs->trans('Unit'), '').'</td>';
-		if (isModEnabled('workstation')) {
-			print '<td class="linecolworkstation right">' .  $form->textwithpicto($langs->trans('Workstation'), '') . '</td>';
-		}
-		print '<td class="linecoltotalcost right">' .  $form->textwithpicto($langs->trans('TotalCost'), '') . '</td>';
-	}
-=======
 	} else { // Service
 		print '<td class="linecolunit left">' . $form->textwithpicto($langs->trans('Unit'), '').'</td>';
 	}
@@ -129,7 +108,6 @@
 	}
 	// Cost
 	print '<td class="linecoltotalcost right">' .  $form->textwithpicto($langs->trans('TotalCost'), '') . '</td>';
->>>>>>> cc80841a
 
 	print '<td class="linecoledit" colspan="' . $colspan . '">&nbsp;</td>';
 	print '</tr>';
@@ -153,15 +131,6 @@
 	} else {
 		print $langs->trans("Product");
 	}
-<<<<<<< HEAD
-	echo '<span class="prod_entry_mode_predef">';
-	$statustoshow = -1;
-	if (getDolGlobalString('ENTREPOT_EXTRA_STATUS')) {
-		// hide products in closed warehouse, but show products for internal transfer
-		print $form->select_produits(GETPOSTINT('idprod'), (($filtertype == 1) ? 'idprodservice' : 'idprod'), $filtertype, $conf->product->limit_size, $buyer->price_level, $statustoshow, 2, '', 1, array(), $buyer->id, '1', 0, 'maxwidth500', 0, 'warehouseopen,warehouseinternal', GETPOSTINT('combinations'), 1);
-	} else {
-		print $form->select_produits(GETPOSTINT('idprod'), (($filtertype == 1) ? 'idprodservice' : 'idprod'), $filtertype, $conf->product->limit_size, $buyer->price_level, $statustoshow, 2, '', 1, array(), $buyer->id, '1', 0, 'maxwidth500', 0, '', GETPOSTINT('combinations'), 1);
-=======
 
 	echo '<span class="prod_entry_mode_predef nowraponall">';
 
@@ -171,7 +140,6 @@
 		print $form->select_produits(GETPOSTINT('idprod'), (($filtertype == 1) ? 'idprodservice' : 'idprod'), $filtertype, getDolGlobalInt('PRODUIT_LIMIT_SIZE'), 0, $statustoshow, 2, '', 1, array(), 0, '1', 0, 'maxwidth500 widthcentpercentminusx', 0, 'warehouseopen,warehouseinternal', GETPOSTINT('combinations'), 1);
 	} else {
 		print $form->select_produits(GETPOSTINT('idprod'), (($filtertype == 1) ? 'idprodservice' : 'idprod'), $filtertype, getDolGlobalInt('PRODUIT_LIMIT_SIZE'), 0, $statustoshow, 2, '', 1, array(), 0, '1', 0, 'maxwidth500 widthcentpercentminusx', 0, '', GETPOSTINT('combinations'), 1);
->>>>>>> cc80841a
 	}
 	$urltocreateproduct = DOL_URL_ROOT.'/product/card.php?action=create&backtopage='.urlencode($_SERVER["PHP_SELF"].'?id='.$object->id);
 	print '<a href="'.$urltocreateproduct.'"><span class="fa fa-plus-circle valignmiddle paddingleft" title="'.$langs->trans("AddProduct").'"></span></a>';
@@ -200,24 +168,12 @@
 print '<td class="bordertop nobottom linecolqty right"><input type="text" size="2" name="qty" id="qty" class="flat right" value="'.(GETPOSTISSET("qty") ? GETPOST("qty", 'alpha', 2) : 1).'">';
 print '</td>';
 
-<<<<<<< HEAD
-if ($filtertype != 1) {
-=======
 if ($filtertype != 1) { // Product
->>>>>>> cc80841a
 	if (getDolGlobalInt('PRODUCT_USE_UNITS')) {
 		$coldisplay++;
 		print '<td class="nobottom linecoluseunit">';
 		print '</td>';
 	}
-<<<<<<< HEAD
-
-	$coldisplay++;
-	print '<td class="bordertop nobottom linecolqtyfrozen right"><input type="checkbox" name="qty_frozen" id="qty_frozen" class="flat right" value="1"' . (GETPOST("qty_frozen", 'alpha') ? ' checked="checked"' : '') . '>';
-	print '</td>';
-
-
-=======
 } else { // Service
 	$coldisplay++;
 	require_once DOL_DOCUMENT_ROOT.'/core/class/cunits.class.php';
@@ -234,45 +190,15 @@
 	print '</td>';
 
 	// Disable stock change
->>>>>>> cc80841a
 	$coldisplay++;
 	print '<td class="bordertop nobottom linecoldisablestockchange right"><input type="checkbox" name="disable_stock_change" id="disable_stock_change" class="flat right" value="1"' . (GETPOST("disable_stock_change", 'alpha') ? ' checked="checked"' : '') . '">';
 	print '</td>';
 
-<<<<<<< HEAD
-=======
 	// Efficiency
->>>>>>> cc80841a
 	$coldisplay++;
 	print '<td class="bordertop nobottom nowrap linecollost right">';
 	print '<input type="text" size="2" name="efficiency" id="efficiency" class="flat right" value="' . ((GETPOSTISSET("efficiency") && $action == 'addline') ? GETPOST("efficiency", 'alpha') : 1) . '">';
 	print '</td>';
-<<<<<<< HEAD
-
-	$coldisplay++;
-	print '<td class="bordertop nobottom nowrap linecolcost right">';
-	print '&nbsp;';
-	print '</td>';
-} else {
-	$coldisplay++;
-	require_once DOL_DOCUMENT_ROOT.'/core/class/cunits.class.php';
-	$cUnit = new CUnits($this->db);
-	$fk_unit_default = $cUnit->getUnitFromCode('h', 'short_label', 'time');
-	print '<td class="bordertop nobottom nowrap linecolunit">';
-	print $formproduct->selectMeasuringUnits("fk_unit", "time", $fk_unit_default, 1);
-	print '</td>';
-
-	$coldisplay++;
-	print '<td class="bordertop nobottom nowrap linecolworkstation">';
-	print $formproduct->selectWorkstations('', 'idworkstations', 1);
-	print '</td>';
-
-	$coldisplay++;
-	print '<td class="bordertop nobottom nowrap linecolcost right">';
-	print '&nbsp;';
-	print '</td>';
-}
-=======
 }
 // Service and workstations are active
 if ($filtertype == 1 && isModEnabled('workstation')) {
@@ -287,7 +213,6 @@
 print '<td class="bordertop nobottom nowrap linecolcost right">';
 print '&nbsp;';
 print '</td>';
->>>>>>> cc80841a
 
 
 $coldisplay += $colspan;
