--- conflicted
+++ resolved
@@ -189,15 +189,11 @@
 	print '</td>';
 
 	$coldisplay++;
-<<<<<<< HEAD
 	print '<td class="bordertop nobottom linecolqtyfrozen right"><input type="checkbox" name="qty_frozen" id="qty_frozen" class="flat right" value="1"' . (GETPOST("qty_frozen", 'alpha') ? ' checked="checked"' : '') . '>';
 	print '</td>';
 
 	$coldisplay++;
-	print '<td class="bordertop nobottom nowrap linecolworkstation right">';
-=======
 	print '<td class="bordertop nobottom nowrap linecolworkstation">';
->>>>>>> 1e1058b2
 	print $formproduct->selectWorkstations('', 'idworkstations', 1);
 	print '</td>';
 
