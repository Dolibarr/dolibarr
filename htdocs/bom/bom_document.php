<?php
/* Copyright (C) 2007-2017  Laurent Destailleur     <eldy@users.sourceforge.net>
 * Copyright (C) 2019       Frédéric France         <frederic.france@netlogic.fr>
 *
 * This program is free software; you can redistribute it and/or modify
 * it under the terms of the GNU General Public License as published by
 * the Free Software Foundation; either version 3 of the License, or
 * (at your option) any later version.
 *
 * This program is distributed in the hope that it will be useful,
 * but WITHOUT ANY WARRANTY; without even the implied warranty of
 * MERCHANTABILITY or FITNESS FOR A PARTICULAR PURPOSE.  See the
 * GNU General Public License for more details.
 *
 * You should have received a copy of the GNU General Public License
 * along with this program. If not, see <https://www.gnu.org/licenses/>.
 */

/**
 *  \file       bom_document.php
 *  \ingroup    bom
 *  \brief      Tab for documents linked to BillOfMaterials
 */

// Load Dolibarr environment
require '../main.inc.php';
require_once DOL_DOCUMENT_ROOT.'/core/lib/company.lib.php';
require_once DOL_DOCUMENT_ROOT.'/core/lib/files.lib.php';
require_once DOL_DOCUMENT_ROOT.'/core/lib/images.lib.php';
require_once DOL_DOCUMENT_ROOT.'/core/class/html.formfile.class.php';
require_once DOL_DOCUMENT_ROOT.'/bom/class/bom.class.php';
require_once DOL_DOCUMENT_ROOT.'/bom/lib/bom.lib.php';

// Load translation files required by the page
$langs->loadLangs(array("mrp", "companies", "other", "mails"));


$action = GETPOST('action', 'aZ09');
$confirm = GETPOST('confirm', 'alpha');
$id = (GETPOST('socid', 'int') ? GETPOST('socid', 'int') : GETPOST('id', 'int'));
$ref = GETPOST('ref', 'alpha');

// Security check - Protection if external user
//if ($user->socid > 0) accessforbidden();
//if ($user->socid > 0) $socid = $user->socid;
//$result = restrictedArea($user, 'bom', $id);

// Get parameters
$limit = GETPOST('limit', 'int') ? GETPOST('limit', 'int') : $conf->liste_limit;
$sortfield = GETPOST('sortfield', 'aZ09comma');
$sortorder = GETPOST('sortorder', 'aZ09comma');
$page = GETPOSTISSET('pageplusone') ? (GETPOST('pageplusone') - 1) : GETPOST("page", 'int');
if (empty($page) || $page == -1) {
	$page = 0;
}     // If $page is not defined, or '' or -1
$offset = $limit * $page;
$pageprev = $page - 1;
$pagenext = $page + 1;
if (!$sortorder) {
	$sortorder = "ASC";
}
if (!$sortfield) {
	$sortfield = "name";
}
//if (! $sortfield) $sortfield="position_name";

// Initialize technical objects
$object = new BOM($db);
$extrafields = new ExtraFields($db);
$diroutputmassaction = $conf->bom->dir_output.'/temp/massgeneration/'.$user->id;
$hookmanager->initHooks(array('bomdocument', 'globalcard')); // Note that conf->hooks_modules contains array
// Fetch optionals attributes and labels
$extrafields->fetch_name_optionals_label($object->table_element);

// Load object
include DOL_DOCUMENT_ROOT.'/core/actions_fetchobject.inc.php'; // Must be include, not include_once  // Must be include, not include_once. Include fetch and fetch_thirdparty but not fetch_optionals

if ($id > 0 || !empty($ref)) {
	$upload_dir = $conf->bom->multidir_output[$object->entity ? $object->entity : 1]."/".get_exdir(0, 0, 0, 1, $object);
}

// Security check - Protection if external user
//if ($user->socid > 0) accessforbidden();
//if ($user->socid > 0) $socid = $user->socid;
$isdraft = (($object->status == $object::STATUS_DRAFT) ? 1 : 0);
restrictedArea($user, 'bom', $object->id, 'bom_bom', '', '', 'rowid', $isdraft);

<<<<<<< HEAD
=======
$permissiontoadd = $user->rights->bom->write; // Used by the include of actions_addupdatedelete.inc.php and actions_linkedfiles.inc.php

>>>>>>> 95dc2558

/*
 * Actions
 */

include DOL_DOCUMENT_ROOT.'/core/actions_linkedfiles.inc.php';


/*
 * View
 */

$form = new Form($db);

$title = $langs->trans("BillOfMaterials").' - '.$langs->trans("Files");

$help_url = 'EN:Module_BOM';

llxHeader('', $title, $help_url);

if ($object->id) {
	/*
	 * Show tabs
	 */
	$head = bomPrepareHead($object);

	print dol_get_fiche_head($head, 'document', $langs->trans("BillOfMaterials"), -1, 'bom');


	// Build file list
	$filearray = dol_dir_list($upload_dir, "files", 0, '', '(\.meta|_preview.*\.png)$', $sortfield, (strtolower($sortorder) == 'desc' ?SORT_DESC:SORT_ASC), 1);
	$totalsize = 0;
	foreach ($filearray as $key => $file) {
		$totalsize += $file['size'];
	}

	// Object card
	// ------------------------------------------------------------
	$linkback = '<a href="'.DOL_URL_ROOT.'/bom/bom_list.php?restore_lastsearch_values=1'.(!empty($socid) ? '&socid='.$socid : '').'">'.$langs->trans("BackToList").'</a>';

	dol_banner_tab($object, 'ref', $linkback, 1, 'ref', 'ref', $morehtmlref);

	print '<div class="fichecenter">';

	print '<div class="underbanner clearboth"></div>';
	print '<table class="border centpercent tableforfield">';

	// Number of files
	print '<tr><td class="titlefield">'.$langs->trans("NbOfAttachedFiles").'</td><td colspan="3">'.count($filearray).'</td></tr>';

	// Total size
	print '<tr><td>'.$langs->trans("TotalSizeOfAttachedFiles").'</td><td colspan="3">'.$totalsize.' '.$langs->trans("bytes").'</td></tr>';

	print '</table>';

	print '</div>';

	print dol_get_fiche_end();

	$modulepart = 'bom';
	$permissiontoadd = $user->rights->bom->write;
	$permtoedit = $user->rights->bom->write;
	$param = '&id='.$object->id;

	//$relativepathwithnofile='bom/' . dol_sanitizeFileName($object->id).'/';
	$relativepathwithnofile = dol_sanitizeFileName($object->ref).'/';

	include DOL_DOCUMENT_ROOT.'/core/tpl/document_actions_post_headers.tpl.php';
} else {
	accessforbidden('', 0, 1);
}

// End of page
llxFooter();
$db->close();<|MERGE_RESOLUTION|>--- conflicted
+++ resolved
@@ -85,11 +85,8 @@
 $isdraft = (($object->status == $object::STATUS_DRAFT) ? 1 : 0);
 restrictedArea($user, 'bom', $object->id, 'bom_bom', '', '', 'rowid', $isdraft);
 
-<<<<<<< HEAD
-=======
 $permissiontoadd = $user->rights->bom->write; // Used by the include of actions_addupdatedelete.inc.php and actions_linkedfiles.inc.php
 
->>>>>>> 95dc2558
 
 /*
  * Actions
