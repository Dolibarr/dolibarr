--- conflicted
+++ resolved
@@ -1573,18 +1573,14 @@
 						$childBom->getNetNeedsTree($TNetNeeds, $line->qty * $qty, $level + 1);
 					}
 				} else {
-<<<<<<< HEAD
+					// When using nested level (or not), the qty for needs must always use the same unit to be able to be cumulated.
+					// So if unit in bom is not the same than default, we must recalculate qty after units comparisons.
+					$TNetNeeds[$this->id]['product'][$line->fk_product]['fk_unit'] = $line->fk_unit;
 					if (isset($TNetNeeds[$this->id]['product'][$line->fk_product]['qty'])) {
 						$TNetNeeds[$this->id]['product'][$line->fk_product]['qty'] += $line->qty * $qty;
 					} else {
 						$TNetNeeds[$this->id]['product'][$line->fk_product]['qty'] = $line->qty * $qty;
 					}
-=======
-					// When using nested level (or not), the qty for needs must always use the same unit to be able to be cumulated.
-					// So if unit in bom is not the same than default, we must recalculate qty after units comparisons.
-					$TNetNeeds[$this->id]['product'][$line->fk_product]['fk_unit'] = $line->fk_unit;
-					$TNetNeeds[$this->id]['product'][$line->fk_product]['qty'] += $line->qty * $qty;
->>>>>>> 7fb4db73
 					$TNetNeeds[$this->id]['product'][$line->fk_product]['level'] = $level;
 				}
 			}
