<?php
/* Copyright (C) 2019  Laurent Destailleur <eldy@users.sourceforge.net>
 *
 * This program is free software; you can redistribute it and/or modify
 * it under the terms of the GNU General Public License as published by
 * the Free Software Foundation; either version 3 of the License, or
 * (at your option) any later version.
 *
 * This program is distributed in the hope that it will be useful,
 * but WITHOUT ANY WARRANTY; without even the implied warranty of
 * MERCHANTABILITY or FITNESS FOR A PARTICULAR PURPOSE.  See the
 * GNU General Public License for more details.
 *
 * You should have received a copy of the GNU General Public License
 * along with this program. If not, see <https://www.gnu.org/licenses/>.
 */

/**
 * \file        bom/class/bom.class.php
 * \ingroup     bom
 * \brief       This file is a CRUD class file for BOM (Create/Read/Update/Delete)
 */

// Put here all includes required by your class file
require_once DOL_DOCUMENT_ROOT.'/core/class/commonobject.class.php';
//require_once DOL_DOCUMENT_ROOT . '/societe/class/societe.class.php';
//require_once DOL_DOCUMENT_ROOT . '/product/class/product.class.php';


/**
 * Class for BOM
 */
class BOM extends CommonObject
{
	/**
	 * @var string ID to identify managed object
	 */
	public $element = 'bom';

	/**
	 * @var string Name of table without prefix where object is stored
	 */
	public $table_element = 'bom_bom';

	/**
	 * @var int  Does bom support multicompany module ? 0=No test on entity, 1=Test with field entity, 2=Test with link by societe
	 */
	public $ismultientitymanaged = 1;

	/**
	 * @var int  Does object support extrafields ? 0=No, 1=Yes
	 */
	public $isextrafieldmanaged = 1;

	/**
	 * @var string String with name of icon for bom. Must be the part after the 'object_' into object_bom.png
	 */
	public $picto = 'bom';


	const STATUS_DRAFT = 0;
	const STATUS_VALIDATED = 1;
	const STATUS_CANCELED = 9;


	/**
	 *  'type' field format ('integer', 'integer:ObjectClass:PathToClass[:AddCreateButtonOrNot[:Filter]]', 'sellist:TableName:LabelFieldName[:KeyFieldName[:KeyFieldParent[:Filter]]]', 'varchar(x)', 'double(24,8)', 'real', 'price', 'text', 'text:none', 'html', 'date', 'datetime', 'timestamp', 'duration', 'mail', 'phone', 'url', 'password')
	 *         Note: Filter can be a string like "(t.ref:like:'SO-%') or (t.date_creation:<:'20160101') or (t.nature:is:NULL)"
	 *  'label' the translation key.
	 *  'picto' is code of a picto to show before value in forms
	 *  'enabled' is a condition when the field must be managed (Example: 1 or '$conf->global->MY_SETUP_PARAM)
	 *  'position' is the sort order of field.
	 *  'notnull' is set to 1 if not null in database. Set to -1 if we must set data to null if empty ('' or 0).
	 *  'visible' says if field is visible in list (Examples: 0=Not visible, 1=Visible on list and create/update/view forms, 2=Visible on list only, 3=Visible on create/update/view form only (not list), 4=Visible on list and update/view form only (not create). 5=Visible on list and view only (not create/not update). Using a negative value means field is not shown by default on list but can be selected for viewing)
	 *  'noteditable' says if field is not editable (1 or 0)
	 *  'default' is a default value for creation (can still be overwrote by the Setup of Default Values if field is editable in creation form). Note: If default is set to '(PROV)' and field is 'ref', the default value will be set to '(PROVid)' where id is rowid when a new record is created.
	 *  'index' if we want an index in database.
	 *  'foreignkey'=>'tablename.field' if the field is a foreign key (it is recommanded to name the field fk_...).
	 *  'searchall' is 1 if we want to search in this field when making a search from the quick search button.
	 *  'isameasure' must be set to 1 if you want to have a total on list for this field. Field type must be summable like integer or double(24,8).
	 *  'css' and 'cssview' and 'csslist' is the CSS style to use on field. 'css' is used in creation and update. 'cssview' is used in view mode. 'csslist' is used for columns in lists. For example: 'css'=>'minwidth300 maxwidth500 widthcentpercentminusx', 'cssview'=>'wordbreak', 'csslist'=>'tdoverflowmax200'
	 *  'help' is a 'TranslationString' to use to show a tooltip on field. You can also use 'TranslationString:keyfortooltiponlick' for a tooltip on click.
	 *  'showoncombobox' if value of the field must be visible into the label of the combobox that list record
	 *  'disabled' is 1 if we want to have the field locked by a 'disabled' attribute. In most cases, this is never set into the definition of $fields into class, but is set dynamically by some part of code.
	 *  'arrayofkeyval' to set list of value if type is a list of predefined values. For example: array("0"=>"Draft","1"=>"Active","-1"=>"Cancel")
	 *  'autofocusoncreate' to have field having the focus on a create form. Only 1 field should have this property set to 1.
	 *  'comment' is not used. You can store here any text of your choice. It is not used by application.
	 *
	 *  Note: To have value dynamic, you can set value to 0 in definition and edit the value on the fly into the constructor.
	 */

	// BEGIN MODULEBUILDER PROPERTIES
	/**
	 * @var array  Array with all fields and their property. Do not use it as a static var. It may be modified by constructor.
	 */
	public $fields = array(
		'rowid' => array('type'=>'integer', 'label'=>'TechnicalID', 'enabled'=>1, 'visible'=>-2, 'position'=>1, 'notnull'=>1, 'index'=>1, 'comment'=>"Id",),
		'entity' => array('type'=>'integer', 'label'=>'Entity', 'enabled'=>1, 'visible'=>0, 'notnull'=> 1, 'default'=>1, 'index'=>1, 'position'=>5),
		'ref' => array('type'=>'varchar(128)', 'label'=>'Ref', 'enabled'=>1, 'noteditable'=>1, 'visible'=>4, 'position'=>10, 'notnull'=>1, 'default'=>'(PROV)', 'index'=>1, 'searchall'=>1, 'comment'=>"Reference of BOM", 'showoncombobox'=>'1', 'csslist'=>'nowraponall'),
		'label' => array('type'=>'varchar(255)', 'label'=>'Label', 'enabled'=>1, 'visible'=>1, 'position'=>30, 'notnull'=>1, 'searchall'=>1, 'showoncombobox'=>'2', 'autofocusoncreate'=>1, 'css'=>'minwidth300 maxwidth400', 'csslist'=>'tdoverflowmax200'),
		'bomtype' => array('type'=>'integer', 'label'=>'Type', 'enabled'=>1, 'visible'=>1, 'position'=>33, 'notnull'=>1, 'default'=>'0', 'arrayofkeyval'=>array(0=>'Manufacturing', 1=>'Disassemble'), 'css'=>'minwidth175', 'csslist'=>'minwidth175 center'),
		//'bomtype' => array('type'=>'integer', 'label'=>'Type', 'enabled'=>1, 'visible'=>-1, 'position'=>32, 'notnull'=>1, 'default'=>'0', 'arrayofkeyval'=>array(0=>'Manufacturing')),
		'fk_product' => array('type'=>'integer:Product:product/class/product.class.php:1:(finished IS NULL or finished <> 0)', 'label'=>'Product', 'picto'=>'product', 'enabled'=>1, 'visible'=>1, 'position'=>35, 'notnull'=>1, 'index'=>1, 'help'=>'ProductBOMHelp', 'css'=>'maxwidth500', 'csslist'=>'tdoverflowmax100'),
		'description' => array('type'=>'text', 'label'=>'Description', 'enabled'=>1, 'visible'=>-1, 'position'=>60, 'notnull'=>-1,),
		'qty' => array('type'=>'real', 'label'=>'Quantity', 'enabled'=>1, 'visible'=>1, 'default'=>1, 'position'=>55, 'notnull'=>1, 'isameasure'=>'1', 'css'=>'maxwidth75imp'),
		//'efficiency' => array('type'=>'real', 'label'=>'ManufacturingEfficiency', 'enabled'=>1, 'visible'=>-1, 'default'=>1, 'position'=>100, 'notnull'=>0, 'css'=>'maxwidth50imp', 'help'=>'ValueOfMeansLossForProductProduced'),
		'duration' => array('type'=>'duration', 'label'=>'EstimatedDuration', 'enabled'=>1, 'visible'=>-1, 'position'=>101, 'notnull'=>-1, 'css'=>'maxwidth50imp', 'help'=>'EstimatedDurationDesc'),
		'fk_warehouse' => array('type'=>'integer:Entrepot:product/stock/class/entrepot.class.php:0', 'label'=>'WarehouseForProduction', 'picto'=>'stock', 'enabled'=>1, 'visible'=>-1, 'position'=>102, 'css'=>'maxwidth500', 'csslist'=>'tdoverflowmax100'),
		'note_public' => array('type'=>'html', 'label'=>'NotePublic', 'enabled'=>1, 'visible'=>-2, 'position'=>161, 'notnull'=>-1,),
		'note_private' => array('type'=>'html', 'label'=>'NotePrivate', 'enabled'=>1, 'visible'=>-2, 'position'=>162, 'notnull'=>-1,),
		'date_creation' => array('type'=>'datetime', 'label'=>'DateCreation', 'enabled'=>1, 'visible'=>-2, 'position'=>300, 'notnull'=>1,),
		'tms' => array('type'=>'timestamp', 'label'=>'DateModification', 'enabled'=>1, 'visible'=>-2, 'position'=>501, 'notnull'=>1,),
		'date_valid' => array('type'=>'datetime', 'label'=>'DateValidation', 'enabled'=>1, 'visible'=>-2, 'position'=>502, 'notnull'=>0,),
		'fk_user_creat' => array('type'=>'integer:User:user/class/user.class.php', 'label'=>'UserCreation', 'picto'=>'user', 'enabled'=>1, 'visible'=>-2, 'position'=>510, 'notnull'=>1, 'foreignkey'=>'user.rowid', 'csslist'=>'tdoverflowmax100'),
		'fk_user_modif' => array('type'=>'integer:User:user/class/user.class.php', 'label'=>'UserModif', 'picto'=>'user', 'enabled'=>1, 'visible'=>-2, 'position'=>511, 'notnull'=>-1, 'csslist'=>'tdoverflowmax100'),
		'fk_user_valid' => array('type'=>'integer:User:user/class/user.class.php', 'label'=>'UserValidation', 'picto'=>'user', 'enabled'=>1, 'visible'=>-2, 'position'=>512, 'notnull'=>0, 'csslist'=>'tdoverflowmax100'),
		'import_key' => array('type'=>'varchar(14)', 'label'=>'ImportId', 'enabled'=>1, 'visible'=>-2, 'position'=>1000, 'notnull'=>-1,),
		'model_pdf' =>array('type'=>'varchar(255)', 'label'=>'Model pdf', 'enabled'=>1, 'visible'=>0, 'position'=>1010),
		'status' => array('type'=>'integer', 'label'=>'Status', 'enabled'=>1, 'visible'=>2, 'position'=>1000, 'notnull'=>1, 'default'=>0, 'index'=>1, 'arrayofkeyval'=>array(0=>'Draft', 1=>'Enabled', 9=>'Disabled')),
	);

	/**
	 * @var int rowid
	 */
	public $rowid;

	/**
	 * @var string ref
	 */
	public $ref;

	/**
	 * @var string label
	 */
	public $label;

	/**
	 * @var int bomtype
	 */
	public $bomtype;

	/**
	 * @var string description
	 */
	public $description;

	/**
	 * @var integer|string date_creation
	 */
	public $date_creation;


	public $tms;

	/**
	 * @var int Id User creator
	 */
	public $fk_user_creat;

	/**
	 * @var int Id User modifying
	 */
	public $fk_user_modif;

	/**
	 * @var string import key
	 */
	public $import_key;

	/**
	 * @var int status
	 */
	public $status;

	/**
	 * @var int product Id
	 */
	public $fk_product;
	public $qty;
	public $efficiency;
	// END MODULEBUILDER PROPERTIES


	// If this object has a subtable with lines

	/**
	 * @var int    Name of subtable line
	 */
	public $table_element_line = 'bom_bomline';

	/**
	 * @var string    Fieldname with ID of parent key if this field has a parent
	 */
	public $fk_element = 'fk_bom';

	/**
	 * @var string    Name of subtable class that manage subtable lines
	 */
	public $class_element_line = 'BOMLine';

	// /**
	//  * @var array	List of child tables. To test if we can delete object.
	//  */
	// protected $childtables=array();

	/**
	 * @var array	List of child tables. To know object to delete on cascade.
	 */
	protected $childtablesoncascade = array('bom_bomline');

	/**
	 * @var BOMLine[]     Array of subtable lines
	 */
	public $lines = array();

	/**
	 * @var int		Calculated cost for the BOM
	 */
	public $total_cost = 0;

	/**
	 * @var int		Calculated cost for 1 unit of the product in BOM
	 */
	public $unit_cost = 0;



	/**
	 * Constructor
	 *
	 * @param DoliDb $db Database handler
	 */
	public function __construct(DoliDB $db)
	{
		global $conf, $langs;

		$this->db = $db;

		if (empty($conf->global->MAIN_SHOW_TECHNICAL_ID) && isset($this->fields['rowid'])) {
			$this->fields['rowid']['visible'] = 0;
		}
		if (empty($conf->multicompany->enabled) && isset($this->fields['entity'])) {
			$this->fields['entity']['enabled'] = 0;
		}

		// Unset fields that are disabled
		foreach ($this->fields as $key => $val) {
			if (isset($val['enabled']) && empty($val['enabled'])) {
				unset($this->fields[$key]);
			}
		}

		// Translate some data of arrayofkeyval
		foreach ($this->fields as $key => $val) {
			if (!empty($val['arrayofkeyval']) && is_array($val['arrayofkeyval'])) {
				foreach ($val['arrayofkeyval'] as $key2 => $val2) {
					$this->fields[$key]['arrayofkeyval'][$key2] = $langs->trans($val2);
				}
			}
		}
	}

	/**
	 * Create object into database
	 *
	 * @param  User $user      User that creates
	 * @param  bool $notrigger false=launch triggers after, true=disable triggers
	 * @return int             <0 if KO, Id of created object if OK
	 */
	public function create(User $user, $notrigger = false)
	{
		if ($this->efficiency <= 0 || $this->efficiency > 1) {
			$this->efficiency = 1;
		}

		return $this->createCommon($user, $notrigger);
	}

	/**
	 * Clone an object into another one
	 *
	 * @param  	User 	$user      	User that creates
	 * @param  	int 	$fromid     Id of object to clone
	 * @return 	mixed 				New object created, <0 if KO
	 */
	public function createFromClone(User $user, $fromid)
	{
		global $langs, $hookmanager, $extrafields;
		$error = 0;

		dol_syslog(__METHOD__, LOG_DEBUG);

		$object = new self($this->db);

		$this->db->begin();

		// Load source object
		$result = $object->fetchCommon($fromid);
		if ($result > 0 && !empty($object->table_element_line)) {
			$object->fetchLines();
		}

		// Get lines so they will be clone
		//foreach ($object->lines as $line)
		//	$line->fetch_optionals();

		// Reset some properties
		unset($object->id);
		unset($object->fk_user_creat);
		unset($object->import_key);

		// Clear fields
		$object->ref = empty($this->fields['ref']['default']) ? $langs->trans("copy_of_").$object->ref : $this->fields['ref']['default'];
		$object->label = empty($this->fields['label']['default']) ? $langs->trans("CopyOf")." ".$object->label : $this->fields['label']['default'];
		$object->status = self::STATUS_DRAFT;
		// ...
		// Clear extrafields that are unique
		if (is_array($object->array_options) && count($object->array_options) > 0) {
			$extrafields->fetch_name_optionals_label($object->table_element);
			foreach ($object->array_options as $key => $option) {
				$shortkey = preg_replace('/options_/', '', $key);
				if (!empty($extrafields->attributes[$this->element]['unique'][$shortkey])) {
					//var_dump($key); var_dump($clonedObj->array_options[$key]); exit;
					unset($object->array_options[$key]);
				}
			}
		}

		// Create clone
		$object->context['createfromclone'] = 'createfromclone';
		$result = $object->createCommon($user);
		if ($result < 0) {
			$error++;
			$this->error = $object->error;
			$this->errors = $object->errors;
		}

		if (!$error) {
			// copy internal contacts
			if ($this->copy_linked_contact($object, 'internal') < 0) {
				$error++;
			}
		}

		if (!$error) {
			// copy external contacts if same company
			if (property_exists($this, 'socid') && $this->socid == $object->socid) {
				if ($this->copy_linked_contact($object, 'external') < 0) {
					$error++;
				}
			}
		}

		// If there is lines, create lines too



		unset($object->context['createfromclone']);

		// End
		if (!$error) {
			$this->db->commit();
			return $object;
		} else {
			$this->db->rollback();
			return -1;
		}
	}

	/**
	 * Load object in memory from the database
	 *
	 * @param int    $id   Id object
	 * @param string $ref  Ref
	 * @return int         <0 if KO, 0 if not found, >0 if OK
	 */
	public function fetch($id, $ref = null)
	{
		$result = $this->fetchCommon($id, $ref);

		if ($result > 0 && !empty($this->table_element_line)) {
			$this->fetchLines();
		}
		//$this->calculateCosts();		// This consume a high number of subrequests. Do not call it into fetch but when you need it.

		return $result;
	}

	/**
	 * Load object lines in memory from the database
	 *
	 * @return int         <0 if KO, 0 if not found, >0 if OK
	 */
	public function fetchLines()
	{
		$this->lines = array();

		$result = $this->fetchLinesCommon();
		return $result;
	}

	/**
	 * Load list of objects in memory from the database.
	 *
	 * @param  string      $sortorder    Sort Order
	 * @param  string      $sortfield    Sort field
	 * @param  int         $limit        limit
	 * @param  int         $offset       Offset
	 * @param  array       $filter       Filter array. Example array('field'=>'valueforlike', 'customurl'=>...)
	 * @param  string      $filtermode   Filter mode (AND or OR)
	 * @return array|int                 int <0 if KO, array of pages if OK
	 */
	public function fetchAll($sortorder = '', $sortfield = '', $limit = 0, $offset = 0, array $filter = array(), $filtermode = 'AND')
	{
		global $conf;

		dol_syslog(__METHOD__, LOG_DEBUG);

		$records = array();

		$sql = 'SELECT ';
		$sql .= $this->getFieldList();
		$sql .= ' FROM '.MAIN_DB_PREFIX.$this->table_element.' as t';
		if ($this->ismultientitymanaged) {
			$sql .= ' WHERE t.entity IN ('.getEntity($this->table_element).')';
		} else {
			$sql .= ' WHERE 1 = 1';
		}
		// Manage filter
		$sqlwhere = array();
		if (count($filter) > 0) {
			foreach ($filter as $key => $value) {
				if ($key == 't.rowid') {
					$sqlwhere[] = $key." = ".((int) $value);
				} elseif (strpos($key, 'date') !== false) {
					$sqlwhere[] = $key." = '".$this->db->idate($value)."'";
				} elseif ($key == 'customsql') {
					$sqlwhere[] = $value;
				} else {
					$sqlwhere[] = $key." LIKE '%".$this->db->escape($value)."%'";
				}
			}
		}
		if (count($sqlwhere) > 0) {
			$sql .= " AND (".implode(" ".$filtermode." ", $sqlwhere).")";
		}

		if (!empty($sortfield)) {
			$sql .= $this->db->order($sortfield, $sortorder);
		}
		if (!empty($limit)) {
			$sql .= $this->db->plimit($limit, $offset);
		}

		$resql = $this->db->query($sql);
		if ($resql) {
			$num = $this->db->num_rows($resql);

			while ($obj = $this->db->fetch_object($resql)) {
				$record = new self($this->db);
				$record->setVarsFromFetchObj($obj);

				$records[$record->id] = $record;
			}
			$this->db->free($resql);

			return $records;
		} else {
			$this->errors[] = 'Error '.$this->db->lasterror();
			dol_syslog(__METHOD__.' '.join(',', $this->errors), LOG_ERR);

			return -1;
		}
	}

	/**
	 * Update object into database
	 *
	 * @param  User $user      User that modifies
	 * @param  bool $notrigger false=launch triggers after, true=disable triggers
	 * @return int             <0 if KO, >0 if OK
	 */
	public function update(User $user, $notrigger = false)
	{
		if ($this->efficiency <= 0 || $this->efficiency > 1) {
			$this->efficiency = 1;
		}

		return $this->updateCommon($user, $notrigger);
	}

	/**
	 * Delete object in database
	 *
	 * @param User $user       User that deletes
	 * @param bool $notrigger  false=launch triggers after, true=disable triggers
	 * @return int             <0 if KO, >0 if OK
	 */
	public function delete(User $user, $notrigger = false)
	{
		return $this->deleteCommon($user, $notrigger);
		//return $this->deleteCommon($user, $notrigger, 1);
	}

	/**
	 * Add an BOM line into database (linked to BOM)
	 *
	 * @param	int		$fk_product				Id of product
	 * @param	float	$qty					Quantity
	 * @param	int		$qty_frozen				Frozen quantity
	 * @param 	int		$disable_stock_change	Disable stock change on using in MO
	 * @param	float	$efficiency				Efficiency in MO
	 * @param	int		$position				Position of BOM-Line in BOM-Lines
	 * @param	int		$fk_bom_child			Id of BOM Child
	 * @param	string	$import_key				Import Key
	 * @return	int								<0 if KO, Id of created object if OK
	 */
	public function addLine($fk_product, $qty, $qty_frozen = 0, $disable_stock_change = 0, $efficiency = 1.0, $position = -1, $fk_bom_child = null, $import_key = null)
	{
<<<<<<< HEAD

=======
>>>>>>> 156479cd
		global $mysoc, $conf, $langs, $user;

		$logtext = "::addLine bomid=$this->id, qty=$qty, fk_product=$fk_product, qty_frozen=$qty_frozen, disable_stock_change=$disable_stock_change, efficiency=$efficiency";
		$logtext .= ", fk_bom_child=$fk_bom_child, import_key=$import_key";
		dol_syslog(get_class($this).$logtext, LOG_DEBUG);

		if ($this->statut == self::STATUS_DRAFT) {
			include_once DOL_DOCUMENT_ROOT.'/core/lib/price.lib.php';

			// Clean parameters
			if (empty($qty)) {
				$qty = 0;
			}
			if (empty($qty_frozen)) {
				$qty_frozen = 0;
			}
			if (empty($disable_stock_change)) {
				$disable_stock_change = 0;
			}
			if (empty($efficiency)) {
				$efficiency = 1.0;
			}
			if (empty($fk_bom_child)) {
				$fk_bom_child = null;
			}
			if (empty($import_key)) {
				$import_key = null;
			}
			if (empty($position)) {
				$position = -1;
			}

			$qty = price2num($qty);
			$efficiency = price2num($efficiency);
			$position = price2num($position);

			$this->db->begin();

			// Rank to use
			$rangMax = $this->line_max();
			$rankToUse = $position;
			if ($rankToUse <= 0 or $rankToUse > $rangMax) { // New line after existing lines
				$rankToUse = $rangMax + 1;
			} else { // New line between the existing lines
				foreach ($this->lines as $bl) {
					if ($bl->position >= $rankToUse) {
						$bl->position++;
						$bl->update($user);
					}
				}
			}

			// Insert line
			$this->line = new BOMLine($this->db);

			$this->line->context = $this->context;

			$this->line->fk_bom = $this->id;
			$this->line->fk_product = $fk_product;
			$this->line->qty = $qty;
			$this->line->qty_frozen = $qty_frozen;
			$this->line->disable_stock_change = $disable_stock_change;
			$this->line->efficiency = $efficiency;
			$this->line->fk_bom_child = $fk_bom_child;
			$this->line->import_key = $import_key;
			$this->line->position = $rankToUse;

			$result = $this->line->create($user);

			if ($result > 0) {
				$this->calculateCosts();
				$this->db->commit();
				return $result;
			} else {
				$this->error = $this->line->error;
				dol_syslog(get_class($this)."::addLine error=".$this->error, LOG_ERR);
				$this->db->rollback();
				return -2;
			}
		} else {
			dol_syslog(get_class($this)."::addLine status of BOM must be Draft to allow use of ->addLine()", LOG_ERR);
			return -3;
		}
	}

	/**
	 * Update an BOM line into database
	 *
	 * @param 	int		$rowid					Id of line to update
	 * @param	float	$qty					Quantity
	 * @param	int		$qty_frozen				Frozen quantity
	 * @param 	int		$disable_stock_change	Disable stock change on using in MO
	 * @param	float	$efficiency				Efficiency in MO
	 * @param	int		$position				Position of BOM-Line in BOM-Lines
<<<<<<< HEAD
	 * @param	int		$fk_bom_child			Id of BOM Child
	 * @param	string	$import_key				Import Key
	 * @return	int								<0 if KO, Id of updated BOM-Line if OK
	 */
	public function updateLine($rowid, $qty, $qty_frozen = 0, $disable_stock_change = 0, $efficiency = 1.0, $position = -1, $fk_bom_child = null, $import_key = null)
	{

		global $mysoc, $conf, $langs, $user;

		$logtext = "::updateLine bomid=$this->id, qty=$qty, qty_frozen=$qty_frozen, disable_stock_change=$disable_stock_change, efficiency=$efficiency";
		$logtext .= ", fk_bom_child=$fk_bom_child, import_key=$import_key";
=======
	 * @param	string	$import_key				Import Key
	 * @return	int								<0 if KO, Id of updated BOM-Line if OK
	 */
	public function updateLine($rowid, $qty, $qty_frozen = 0, $disable_stock_change = 0, $efficiency = 1.0, $position = -1, $import_key = null)
	{
		global $mysoc, $conf, $langs, $user;

		$logtext = "::updateLine bomid=$this->id, qty=$qty, qty_frozen=$qty_frozen, disable_stock_change=$disable_stock_change, efficiency=$efficiency";
		$logtext .= ", import_key=$import_key";
>>>>>>> 156479cd
		dol_syslog(get_class($this).$logtext, LOG_DEBUG);

		if ($this->statut == self::STATUS_DRAFT) {
			include_once DOL_DOCUMENT_ROOT.'/core/lib/price.lib.php';

			// Clean parameters
			if (empty($qty)) {
				$qty = 0;
			}
			if (empty($qty_frozen)) {
				$qty_frozen = 0;
			}
			if (empty($disable_stock_change)) {
				$disable_stock_change = 0;
			}
			if (empty($efficiency)) {
				$efficiency = 1.0;
			}
<<<<<<< HEAD
			if (empty($fk_bom_child)) {
				$fk_bom_child = null;
			}
=======
>>>>>>> 156479cd
			if (empty($import_key)) {
				$import_key = null;
			}
			if (empty($position)) {
				$position = -1;
			}

			$qty = price2num($qty);
			$efficiency = price2num($efficiency);
			$position = price2num($position);

			$this->db->begin();

			//Fetch current line from the database and then clone the object and set it in $oldline property
			$line = new BOMLine($this->db);
			$line->fetch($rowid);
			$line->fetch_optionals();

			$staticLine = clone $line;
			$line->oldcopy = $staticLine;
			$this->line = $line;
			$this->line->context = $this->context;

			// Rank to use
			$rankToUse = (int) $position;
			if ($rankToUse != $line->oldcopy->position) { // check if position have a new value
				foreach ($this->lines as $bl) {
					if ($bl->position >= $rankToUse AND $bl->position < ($line->oldcopy->position + 1)) { // move rank up
						$bl->position++;
						$bl->update($user);
					}
					if ($bl->position <= $rankToUse AND $bl->position > ($line->oldcopy->position)) { // move rank down
						$bl->position--;
						$bl->update($user);
					}
				}
			}


			$this->line->fk_bom = $this->id;
			$this->line->qty = $qty;
			$this->line->qty_frozen = $qty_frozen;
			$this->line->disable_stock_change = $disable_stock_change;
			$this->line->efficiency = $efficiency;
<<<<<<< HEAD
			$this->line->fk_bom_child = $fk_bom_child;
=======
>>>>>>> 156479cd
			$this->line->import_key = $import_key;
			$this->line->position = $rankToUse;

			$result = $this->line->update($user);

			if ($result > 0) {
				$this->calculateCosts();
				$this->db->commit();
				return $result;
			} else {
				$this->error = $this->line->error;
				dol_syslog(get_class($this)."::addLine error=".$this->error, LOG_ERR);
				$this->db->rollback();
				return -2;
			}
		} else {
			dol_syslog(get_class($this)."::addLine status of BOM must be Draft to allow use of ->addLine()", LOG_ERR);
			return -3;
		}
	}

	/**
	 *  Delete a line of object in database
	 *
	 *	@param  User	$user       User that delete
	 *  @param	int		$idline		Id of line to delete
	 *  @param 	bool 	$notrigger  false=launch triggers after, true=disable triggers
	 *  @return int         		>0 if OK, <0 if KO
	 */
	public function deleteLine(User $user, $idline, $notrigger = false)
	{
		if ($this->status < 0) {
			$this->error = 'ErrorDeleteLineNotAllowedByObjectStatus';
			return -2;
		}

		$this->db->begin();

		//Fetch current line from the database and then clone the object and set it in $oldline property
		$line = new BOMLine($this->db);
		$line->fetch($idline);
		$line->fetch_optionals();

		$staticLine = clone $line;
		$line->oldcopy = $staticLine;
		$this->line = $line;
		$this->line->context = $this->context;

		$result = $this->line->delete($user, $notrigger);

		//Positions (rank) reordering
		foreach ($this->lines as $bl) {
			if ($bl->position > ($line->oldcopy->position)) { // move rank down
				$bl->position--;
				$bl->update($user);
			}
		}

		if ($result > 0) {
			$this->calculateCosts();
			$this->db->commit();
			return $result;
		} else {
			$this->error = $this->line->error;
			dol_syslog(get_class($this)."::addLine error=".$this->error, LOG_ERR);
			$this->db->rollback();
			return -2;
		}
	}

	/**
	 *  Returns the reference to the following non used BOM depending on the active numbering module
	 *  defined into BOM_ADDON
	 *
	 *  @param	Product		$prod 	Object product
	 *  @return string      		BOM free reference
	 */
	public function getNextNumRef($prod)
	{
		global $langs, $conf;
		$langs->load("mrp");

		if (!empty($conf->global->BOM_ADDON)) {
			$mybool = false;

			$file = $conf->global->BOM_ADDON.".php";
			$classname = $conf->global->BOM_ADDON;

			// Include file with class
			$dirmodels = array_merge(array('/'), (array) $conf->modules_parts['models']);
			foreach ($dirmodels as $reldir) {
				$dir = dol_buildpath($reldir."core/modules/bom/");

				// Load file with numbering class (if found)
				$mybool |= @include_once $dir.$file;
			}

			if ($mybool === false) {
				dol_print_error('', "Failed to include file ".$file);
				return '';
			}

			$obj = new $classname();
			$numref = $obj->getNextValue($prod, $this);

			if ($numref != "") {
				return $numref;
			} else {
				$this->error = $obj->error;
				//dol_print_error($this->db,get_class($this)."::getNextNumRef ".$obj->error);
				return "";
			}
		} else {
			print $langs->trans("Error")." ".$langs->trans("Error_BOM_ADDON_NotDefined");
			return "";
		}
	}

	/**
	 *	Validate bom
	 *
	 *	@param		User	$user     		User making status change
	 *  @param		int		$notrigger		1=Does not execute triggers, 0= execute triggers
	 *	@return  	int						<=0 if OK, 0=Nothing done, >0 if KO
	 */
	public function validate($user, $notrigger = 0)
	{
		global $conf, $langs;

		require_once DOL_DOCUMENT_ROOT.'/core/lib/files.lib.php';

		$error = 0;

		// Protection
		if ($this->status == self::STATUS_VALIDATED) {
			dol_syslog(get_class($this)."::validate action abandonned: already validated", LOG_WARNING);
			return 0;
		}

		/*if (! ((empty($conf->global->MAIN_USE_ADVANCED_PERMS) && ! empty($user->rights->bom->create))
			|| (! empty($conf->global->MAIN_USE_ADVANCED_PERMS) && ! empty($user->rights->bom->bom_advance->validate))))
		{
			$this->error='NotEnoughPermissions';
			dol_syslog(get_class($this)."::valid ".$this->error, LOG_ERR);
			return -1;
		}*/

		$now = dol_now();

		$this->db->begin();

		// Define new ref
		if (!$error && (preg_match('/^[\(]?PROV/i', $this->ref) || empty($this->ref))) { // empty should not happened, but when it occurs, the test save life
			$this->fetch_product();
			$num = $this->getNextNumRef($this->product);
		} else {
			$num = $this->ref;
		}
		$this->newref = dol_sanitizeFileName($num);

		// Validate
		$sql = "UPDATE ".MAIN_DB_PREFIX.$this->table_element;
		$sql .= " SET ref = '".$this->db->escape($num)."',";
		$sql .= " status = ".self::STATUS_VALIDATED.",";
		$sql .= " date_valid='".$this->db->idate($now)."',";
		$sql .= " fk_user_valid = ".((int) $user->id);
		$sql .= " WHERE rowid = ".((int) $this->id);

		dol_syslog(get_class($this)."::validate()", LOG_DEBUG);
		$resql = $this->db->query($sql);
		if (!$resql) {
			dol_print_error($this->db);
			$this->error = $this->db->lasterror();
			$error++;
		}

		if (!$error && !$notrigger) {
			// Call trigger
			$result = $this->call_trigger('BOM_VALIDATE', $user);
			if ($result < 0) {
				$error++;
			}
			// End call triggers
		}

		if (!$error) {
			$this->oldref = $this->ref;

			// Rename directory if dir was a temporary ref
			if (preg_match('/^[\(]?PROV/i', $this->ref)) {
				// Now we rename also files into index
				$sql = 'UPDATE '.MAIN_DB_PREFIX."ecm_files set filename = CONCAT('".$this->db->escape($this->newref)."', SUBSTR(filename, ".(strlen($this->ref) + 1).")), filepath = 'bom/".$this->db->escape($this->newref)."'";
				$sql .= " WHERE filename LIKE '".$this->db->escape($this->ref)."%' AND filepath = 'bom/".$this->db->escape($this->ref)."' and entity = ".$conf->entity;
				$resql = $this->db->query($sql);
				if (!$resql) {
					$error++; $this->error = $this->db->lasterror();
				}

				// We rename directory ($this->ref = old ref, $num = new ref) in order not to lose the attachments
				$oldref = dol_sanitizeFileName($this->ref);
				$newref = dol_sanitizeFileName($num);
				$dirsource = $conf->bom->dir_output.'/'.$oldref;
				$dirdest = $conf->bom->dir_output.'/'.$newref;
				if (!$error && file_exists($dirsource)) {
					dol_syslog(get_class($this)."::validate() rename dir ".$dirsource." into ".$dirdest);

					if (@rename($dirsource, $dirdest)) {
						dol_syslog("Rename ok");
						// Rename docs starting with $oldref with $newref
						$listoffiles = dol_dir_list($conf->bom->dir_output.'/'.$newref, 'files', 1, '^'.preg_quote($oldref, '/'));
						foreach ($listoffiles as $fileentry) {
							$dirsource = $fileentry['name'];
							$dirdest = preg_replace('/^'.preg_quote($oldref, '/').'/', $newref, $dirsource);
							$dirsource = $fileentry['path'].'/'.$dirsource;
							$dirdest = $fileentry['path'].'/'.$dirdest;
							@rename($dirsource, $dirdest);
						}
					}
				}
			}
		}

		// Set new ref and current status
		if (!$error) {
			$this->ref = $num;
			$this->status = self::STATUS_VALIDATED;
		}

		if (!$error) {
			$this->db->commit();
			return 1;
		} else {
			$this->db->rollback();
			return -1;
		}
	}

	/**
	 *	Set draft status
	 *
	 *	@param	User	$user			Object user that modify
	 *  @param	int		$notrigger		1=Does not execute triggers, 0=Execute triggers
	 *	@return	int						<0 if KO, >0 if OK
	 */
	public function setDraft($user, $notrigger = 0)
	{
		// Protection
		if ($this->status <= self::STATUS_DRAFT) {
			return 0;
		}

		/*if (! ((empty($conf->global->MAIN_USE_ADVANCED_PERMS) && ! empty($user->rights->bom->write))
		 || (! empty($conf->global->MAIN_USE_ADVANCED_PERMS) && ! empty($user->rights->bom->bom_advance->validate))))
		 {
		 $this->error='Permission denied';
		 return -1;
		 }*/

		return $this->setStatusCommon($user, self::STATUS_DRAFT, $notrigger, 'BOM_UNVALIDATE');
	}

	/**
	 *	Set cancel status
	 *
	 *	@param	User	$user			Object user that modify
	 *  @param	int		$notrigger		1=Does not execute triggers, 0=Execute triggers
	 *	@return	int						<0 if KO, 0=Nothing done, >0 if OK
	 */
	public function cancel($user, $notrigger = 0)
	{
		// Protection
		if ($this->status != self::STATUS_VALIDATED) {
			return 0;
		}

		/*if (! ((empty($conf->global->MAIN_USE_ADVANCED_PERMS) && ! empty($user->rights->bom->write))
		 || (! empty($conf->global->MAIN_USE_ADVANCED_PERMS) && ! empty($user->rights->bom->bom_advance->validate))))
		 {
		 $this->error='Permission denied';
		 return -1;
		 }*/

		return $this->setStatusCommon($user, self::STATUS_CANCELED, $notrigger, 'BOM_CLOSE');
	}

	/**
	 *	Set cancel status
	 *
	 *	@param	User	$user			Object user that modify
	 *  @param	int		$notrigger		1=Does not execute triggers, 0=Execute triggers
	 *	@return	int						<0 if KO, 0=Nothing done, >0 if OK
	 */
	public function reopen($user, $notrigger = 0)
	{
		// Protection
		if ($this->status != self::STATUS_CANCELED) {
			return 0;
		}

		/*if (! ((empty($conf->global->MAIN_USE_ADVANCED_PERMS) && ! empty($user->rights->bom->write))
		 || (! empty($conf->global->MAIN_USE_ADVANCED_PERMS) && ! empty($user->rights->bom->bom_advance->validate))))
		 {
		 $this->error='Permission denied';
		 return -1;
		 }*/

		return $this->setStatusCommon($user, self::STATUS_VALIDATED, $notrigger, 'BOM_REOPEN');
	}


	/**
	 *  Return a link to the object card (with optionaly the picto)
	 *
	 *	@param	int		$withpicto					Include picto in link (0=No picto, 1=Include picto into link, 2=Only picto)
	 *	@param	string	$option						On what the link point to ('nolink', ...)
	 *  @param	int  	$notooltip					1=Disable tooltip
	 *  @param  string  $morecss            		Add more css on link
	 *  @param  int     $save_lastsearch_value    	-1=Auto, 0=No save of lastsearch_values when clicking, 1=Save lastsearch_values whenclicking
	 *	@return	string								String with URL
	 */
	public function getNomUrl($withpicto = 0, $option = '', $notooltip = 0, $morecss = '', $save_lastsearch_value = -1)
	{
		global $db, $conf, $langs, $hookmanager;

		if (!empty($conf->dol_no_mouse_hover)) {
			$notooltip = 1; // Force disable tooltips
		}

		$result = '';

		$label = img_picto('', $this->picto).' <u class="paddingrightonly">'.$langs->trans("BillOfMaterials").'</u>';
		if (isset($this->status)) {
			$label .= ' '.$this->getLibStatut(5);
		}
		$label .= '<br>';
		$label .= '<b>'.$langs->trans('Ref').':</b> '.$this->ref;
		if (isset($this->label)) {
			$label .= '<br><b>'.$langs->trans('Label').':</b> '.$this->label;
		}
		if (!empty($this->fk_product) && $this->fk_product > 0) {
			include_once DOL_DOCUMENT_ROOT.'/product/class/product.class.php';
			$product = new Product($db);
			$resultFetch = $product->fetch($this->fk_product);
			if ($resultFetch > 0) {
				$label .= "<br><b>".$langs->trans("Product").'</b>: '.$product->ref.' - '.$product->label;
			}
		}


		$url = DOL_URL_ROOT.'/bom/bom_card.php?id='.$this->id;

		if ($option != 'nolink') {
			// Add param to save lastsearch_values or not
			$add_save_lastsearch_values = ($save_lastsearch_value == 1 ? 1 : 0);
			if ($save_lastsearch_value == -1 && preg_match('/list\.php/', $_SERVER["PHP_SELF"])) {
				$add_save_lastsearch_values = 1;
			}
			if ($add_save_lastsearch_values) {
				$url .= '&save_lastsearch_values=1';
			}
		}

		$linkclose = '';
		if (empty($notooltip)) {
			if (!empty($conf->global->MAIN_OPTIMIZEFORTEXTBROWSER)) {
				$label = $langs->trans("ShowBillOfMaterials");
				$linkclose .= ' alt="'.dol_escape_htmltag($label, 1).'"';
			}
			$linkclose .= ' title="'.dol_escape_htmltag($label, 1).'"';
			$linkclose .= ' class="classfortooltip'.($morecss ? ' '.$morecss : '').'"';
		} else {
			$linkclose = ($morecss ? ' class="'.$morecss.'"' : '');
		}

		$linkstart = '<a href="'.$url.'"';
		$linkstart .= $linkclose.'>';
		$linkend = '</a>';

		$result .= $linkstart;
		if ($withpicto) {
			$result .= img_object(($notooltip ? '' : $label), ($this->picto ? $this->picto : 'generic'), ($notooltip ? (($withpicto != 2) ? 'class="paddingright"' : '') : 'class="'.(($withpicto != 2) ? 'paddingright ' : '').'classfortooltip"'), 0, 0, $notooltip ? 0 : 1);
		}
		if ($withpicto != 2) {
			$result .= $this->ref;
		}
		$result .= $linkend;
		//if ($withpicto != 2) $result.=(($addlabel && $this->label) ? $sep . dol_trunc($this->label, ($addlabel > 1 ? $addlabel : 0)) : '');

		global $action, $hookmanager;
		$hookmanager->initHooks(array('bomdao'));
		$parameters = array('id'=>$this->id, 'getnomurl' => &$result);
		$reshook = $hookmanager->executeHooks('getNomUrl', $parameters, $this, $action); // Note that $action and $object may have been modified by some hooks
		if ($reshook > 0) {
			$result = $hookmanager->resPrint;
		} else {
			$result .= $hookmanager->resPrint;
		}

		return $result;
	}

	/**
	 *  Return label of the status
	 *
	 *  @param  int		$mode          0=long label, 1=short label, 2=Picto + short label, 3=Picto, 4=Picto + long label, 5=Short label + Picto, 6=Long label + Picto
	 *  @return	string 			       Label of status
	 */
	public function getLibStatut($mode = 0)
	{
		return $this->LibStatut($this->status, $mode);
	}

	// phpcs:disable PEAR.NamingConventions.ValidFunctionName.ScopeNotCamelCaps
	/**
	 *  Return the status
	 *
	 *  @param	int		$status        Id status
	 *  @param  int		$mode          0=long label, 1=short label, 2=Picto + short label, 3=Picto, 4=Picto + long label, 5=Short label + Picto, 6=Long label + Picto
	 *  @return string 			       Label of status
	 */
	public function LibStatut($status, $mode = 0)
	{
		// phpcs:enable
		if (empty($this->labelStatus)) {
			global $langs;
			//$langs->load("mrp");
			$this->labelStatus[self::STATUS_DRAFT] = $langs->transnoentitiesnoconv('Draft');
			$this->labelStatus[self::STATUS_VALIDATED] = $langs->transnoentitiesnoconv('Enabled');
			$this->labelStatus[self::STATUS_CANCELED] = $langs->transnoentitiesnoconv('Disabled');
		}

		$statusType = 'status'.$status;
		if ($status == self::STATUS_VALIDATED) {
			$statusType = 'status4';
		}
		if ($status == self::STATUS_CANCELED) {
			$statusType = 'status6';
		}

		return dolGetStatus($this->labelStatus[$status], $this->labelStatus[$status], '', $statusType, $mode);
	}

	/**
	 *	Load the info information in the object
	 *
	 *	@param  int		$id       Id of object
	 *	@return	void
	 */
	public function info($id)
	{
		$sql = 'SELECT rowid, date_creation as datec, tms as datem,';
		$sql .= ' fk_user_creat, fk_user_modif';
		$sql .= ' FROM '.MAIN_DB_PREFIX.$this->table_element.' as t';
		$sql .= ' WHERE t.rowid = '.((int) $id);
		$result = $this->db->query($sql);
		if ($result) {
			if ($this->db->num_rows($result)) {
				$obj = $this->db->fetch_object($result);
				$this->id = $obj->rowid;

				$this->user_creation_id = $obj->fk_user_creat;
				$this->user_modification_id = $obj->fk_user_modif;
				$this->date_creation     = $this->db->jdate($obj->datec);
				$this->date_modification = empty($obj->datem) ? '' : $this->db->jdate($obj->datem);
			}

			$this->db->free($result);
		} else {
			dol_print_error($this->db);
		}
	}

	/**
	 * 	Create an array of lines
	 *
	 * 	@return array|int		array of lines if OK, <0 if KO
	 */
	public function getLinesArray()
	{
		$this->lines = array();

		$objectline = new BOMLine($this->db);
		$result = $objectline->fetchAll('ASC', 'position', 0, 0, array('customsql'=>'fk_bom = '.((int) $this->id)));

		if (is_numeric($result)) {
			$this->error = $objectline->error;
			$this->errors = $objectline->errors;
			return $result;
		} else {
			$this->lines = $result;
			return $this->lines;
		}
	}

	/**
	 *  Create a document onto disk according to template module.
	 *
	 *  @param	    string		$modele			Force template to use ('' to not force)
	 *  @param		Translate	$outputlangs	objet lang a utiliser pour traduction
	 *  @param      int			$hidedetails    Hide details of lines
	 *  @param      int			$hidedesc       Hide description
	 *  @param      int			$hideref        Hide ref
	 *  @param      null|array  $moreparams     Array to provide more information
	 *  @return     int         				0 if KO, 1 if OK
	 */
	public function generateDocument($modele, $outputlangs, $hidedetails = 0, $hidedesc = 0, $hideref = 0, $moreparams = null)
	{
		global $conf, $langs;

		$langs->load("mrp");
		$outputlangs->load("products");

		if (!dol_strlen($modele)) {
			$modele = 'standard';

			if ($this->model_pdf) {
				$modele = $this->model_pdf;
			} elseif (!empty($conf->global->BOM_ADDON_PDF)) {
				$modele = $conf->global->BOM_ADDON_PDF;
			}
		}

		$modelpath = "core/modules/bom/doc/";

		return $this->commonGenerateDocument($modelpath, $modele, $outputlangs, $hidedetails, $hidedesc, $hideref, $moreparams);
	}

	/**
	 * Initialise object with example values
	 * Id must be 0 if object instance is a specimen
	 *
	 * @return void
	 */
	public function initAsSpecimen()
	{
		$this->initAsSpecimenCommon();
		$this->ref = 'BOM-123';
		$this->date = $this->date_creation;
	}


	/**
	 * Action executed by scheduler
	 * CAN BE A CRON TASK. In such a case, parameters come from the schedule job setup field 'Parameters'
	 *
	 * @return	int			0 if OK, <>0 if KO (this function is used also by cron so only 0 is OK)
	 */
	public function doScheduledJob()
	{
		global $conf, $langs;

		//$conf->global->SYSLOG_FILE = 'DOL_DATA_ROOT/dolibarr_mydedicatedlofile.log';

		$error = 0;
		$this->output = '';
		$this->error = '';

		dol_syslog(__METHOD__, LOG_DEBUG);

		$now = dol_now();

		$this->db->begin();

		// ...

		$this->db->commit();

		return $error;
	}

	/**
	 * BOM costs calculation based on cost_price or pmp of each BOM line.
	 * Set the property ->total_cost and ->unit_cost of BOM.
	 *
	 * @return void
	 */
	public function calculateCosts()
	{
		include_once DOL_DOCUMENT_ROOT.'/product/class/product.class.php';
		$this->unit_cost = 0;
		$this->total_cost = 0;

		if (is_array($this->lines) && count($this->lines)) {
			require_once DOL_DOCUMENT_ROOT.'/fourn/class/fournisseur.product.class.php';
			$productFournisseur = new ProductFournisseur($this->db);
			$tmpproduct = new Product($this->db);

			foreach ($this->lines as &$line) {
				$tmpproduct->cost_price = 0;
				$tmpproduct->pmp = 0;

				if (empty($line->fk_bom_child)) {
					$result = $tmpproduct->fetch($line->fk_product, '', '', '', 0, 1, 1);	// We discard selling price and language loading
					if ($result < 0) {
						$this->error = $tmpproduct->error;
						return -1;
					}
					$line->unit_cost = price2num((!empty($tmpproduct->cost_price)) ? $tmpproduct->cost_price : $tmpproduct->pmp);
					if (empty($line->unit_cost)) {
						if ($productFournisseur->find_min_price_product_fournisseur($line->fk_product) > 0) {
							$line->unit_cost = $productFournisseur->fourn_unitprice;
						}
					}

					$line->total_cost = price2num($line->qty * $line->unit_cost, 'MT');

					$this->total_cost += $line->total_cost;
				} else {
					$bom_child= new BOM($this->db);
					$res = $bom_child->fetch($line->fk_bom_child);
					if ($res>0) {
						$bom_child->calculateCosts();
						$line->childBom[] = $bom_child;
						$this->total_cost += $bom_child->total_cost  * $line->qty;
					} else {
						$this->error = $bom_child->error;
						return -2;
					}
				}
			}

			$this->total_cost = price2num($this->total_cost, 'MT');
			if ($this->qty > 0) {
				$this->unit_cost = price2num($this->total_cost / $this->qty, 'MU');
			} elseif ($this->qty < 0) {
				$this->unit_cost = price2num($this->total_cost * $this->qty, 'MU');
			}
		}
	}

	/**
	 * Function used to replace a product id with another one.
	 *
	 * @param DoliDB $db Database handler
	 * @param int $origin_id Old product id
	 * @param int $dest_id New product id
	 * @return bool
	 */
	public static function replaceProduct(DoliDB $db, $origin_id, $dest_id)
	{
		$tables = array(
			'bom_bomline'
		);

		return CommonObject::commonReplaceProduct($db, $origin_id, $dest_id, $tables);
	}

	/**
	 * Get Net needs by product
	 *
	 * @param array $TNetNeeds Array of ChildBom and infos linked to
	 * @param int   $qty       qty needed
	 * @return void
	 */
	public function getNetNeeds(&$TNetNeeds = array(), $qty = 0)
	{
		if (! empty($this->lines)) {
			foreach ($this->lines as $line) {
				if (! empty($line->childBom)) {
					foreach ($line->childBom as $childBom) $childBom->getNetNeeds($TNetNeeds, $line->qty*$qty);
				} else {
					if (empty($TNetNeeds[$line->fk_product])) {
						$TNetNeeds[$line->fk_product] = 0;
					}
					$TNetNeeds[$line->fk_product] += $line->qty*$qty;
				}
			}
		}
	}

	/**
	 * Get Net needs Tree by product or bom
	 *
	 * @param array $TNetNeeds Array of ChildBom and infos linked to
	 * @param int   $qty       qty needed
	 * @param int   $level     level of recursivity
	 * @return void
	 */
	public function getNetNeedsTree(&$TNetNeeds = array(), $qty = 0, $level = 0)
	{
		if (! empty($this->lines)) {
			foreach ($this->lines as $line) {
				if (! empty($line->childBom)) {
					foreach ($line->childBom as $childBom) {
						$TNetNeeds[$childBom->id]['bom'] = $childBom;
						$TNetNeeds[$childBom->id]['parentid'] = $this->id;
						$TNetNeeds[$childBom->id]['qty'] = $line->qty*$qty;
						$TNetNeeds[$childBom->id]['level'] = $level;
						$childBom->getNetNeedsTree($TNetNeeds, $line->qty*$qty, $level+1);
					}
				} else {
					$TNetNeeds[$this->id]['product'][$line->fk_product]['qty'] += $line->qty * $qty;
					$TNetNeeds[$this->id]['product'][$line->fk_product]['level'] = $level;
				}
			}
		}
	}
}


/**
 * Class for BOMLine
 */
class BOMLine extends CommonObjectLine
{
	/**
	 * @var string ID to identify managed object
	 */
	public $element = 'bomline';

	/**
	 * @var string Name of table without prefix where object is stored
	 */
	public $table_element = 'bom_bomline';

	/**
	 * @var int  Does bomline support multicompany module ? 0=No test on entity, 1=Test with field entity, 2=Test with link by societe
	 */
	public $ismultientitymanaged = 0;

	/**
	 * @var int  Does bomline support extrafields ? 0=No, 1=Yes
	 */
	public $isextrafieldmanaged = 1;

	/**
	 * @var string String with name of icon for bomline. Must be the part after the 'object_' into object_bomline.png
	 */
	public $picto = 'bomline';


	/**
	 *  'type' if the field format.
	 *  'label' the translation key.
	 *  'enabled' is a condition when the field must be managed.
	 *  'visible' says if field is visible in list (Examples: 0=Not visible, 1=Visible on list and create/update/view forms, 2=Visible on list only. Using a negative value means field is not shown by default on list but can be selected for viewing)
	 *  'notnull' is set to 1 if not null in database. Set to -1 if we must set data to null if empty ('' or 0).
	 *  'default' is a default value for creation (can still be replaced by the global setup of default values)
	 *  'index' if we want an index in database.
	 *  'foreignkey'=>'tablename.field' if the field is a foreign key (it is recommanded to name the field fk_...).
	 *  'position' is the sort order of field.
	 *  'searchall' is 1 if we want to search in this field when making a search from the quick search button.
	 *  'isameasure' must be set to 1 if you want to have a total on list for this field. Field type must be summable like integer or double(24,8).
	 *  'css' is the CSS style to use on field. For example: 'maxwidth200'
	 *  'help' is a string visible as a tooltip on field
	 *  'comment' is not used. You can store here any text of your choice. It is not used by application.
	 *  'showoncombobox' if value of the field must be visible into the label of the combobox that list record
	 *  'arrayofkeyval' to set list of value if type is a list of predefined values. For example: array("0"=>"Draft","1"=>"Active","-1"=>"Cancel")
	 */

	// BEGIN MODULEBUILDER PROPERTIES
	/**
	 * @var array  Array with all fields and their property. Do not use it as a static var. It may be modified by constructor.
	 */
	public $fields = array(
		'rowid' => array('type'=>'integer', 'label'=>'LineID', 'enabled'=>1, 'visible'=>-1, 'position'=>1, 'notnull'=>1, 'index'=>1, 'comment'=>"Id",),
		'fk_bom' => array('type'=>'integer:BillOfMaterials:societe/class/bom.class.php', 'label'=>'BillOfMaterials', 'enabled'=>1, 'visible'=>1, 'position'=>10, 'notnull'=>1, 'index'=>1,),
		'fk_product' => array('type'=>'integer:Product:product/class/product.class.php', 'label'=>'Product', 'enabled'=>1, 'visible'=>1, 'position'=>20, 'notnull'=>1, 'index'=>1,),
		'fk_bom_child' => array('type'=>'integer:BOM:bom/class/bom.class.php', 'label'=>'BillOfMaterials', 'enabled'=>1, 'visible'=>-1, 'position'=>40, 'notnull'=>-1,),
		'description' => array('type'=>'text', 'label'=>'Description', 'enabled'=>1, 'visible'=>-1, 'position'=>60, 'notnull'=>-1,),
		'qty' => array('type'=>'double(24,8)', 'label'=>'Quantity', 'enabled'=>1, 'visible'=>1, 'position'=>100, 'notnull'=>1, 'isameasure'=>'1',),
		'qty_frozen' => array('type'=>'smallint', 'label'=>'QuantityFrozen', 'enabled'=>1, 'visible'=>1, 'default'=>0, 'position'=>105, 'css'=>'maxwidth50imp', 'help'=>'QuantityConsumedInvariable'),
		'disable_stock_change' => array('type'=>'smallint', 'label'=>'DisableStockChange', 'enabled'=>1, 'visible'=>1, 'default'=>0, 'position'=>108, 'css'=>'maxwidth50imp', 'help'=>'DisableStockChangeHelp'),
		'efficiency' => array('type'=>'double(24,8)', 'label'=>'ManufacturingEfficiency', 'enabled'=>1, 'visible'=>0, 'default'=>1, 'position'=>110, 'notnull'=>1, 'css'=>'maxwidth50imp', 'help'=>'ValueOfEfficiencyConsumedMeans'),
		'position' => array('type'=>'integer', 'label'=>'Rank', 'enabled'=>1, 'visible'=>0, 'default'=>0, 'position'=>200, 'notnull'=>1,),
		'import_key' => array('type'=>'varchar(14)', 'label'=>'ImportId', 'enabled'=>1, 'visible'=>-2, 'position'=>1000, 'notnull'=>-1,),
	);

	/**
	 * @var int rowid
	 */
	public $rowid;

	/**
	 * @var int fk_bom
	 */
	public $fk_bom;

	/**
	 * @var int Id of product
	 */
	public $fk_product;

	/**
	 * @var int Id of parent bom
	 */
	public $fk_bom_child;

	/**
	 * @var string description
	 */
	public $description;
	public $qty;

	/**
	 * @var int qty frozen
	 */
	public $qty_frozen;
	public $disable_stock_change;
	public $efficiency;

	/**
	 * @var int position of line
	 */
	public $position;

	/**
	 * @var string import key
	 */
	public $import_key;
	// END MODULEBUILDER PROPERTIES

	/**
	 * @var int		Calculated cost for the BOM line
	 */
	public $total_cost = 0;

	/**
	 * @var int		Line unit cost based on product cost price or pmp
	 */
	public $unit_cost = 0;


	/**
	 * @var Bom     array of Bom in line
	 */
	public $childBom = array();


	/**
	 * Constructor
	 *
	 * @param DoliDb $db Database handler
	 */
	public function __construct(DoliDB $db)
	{
		global $conf, $langs;

		$this->db = $db;

		if (empty($conf->global->MAIN_SHOW_TECHNICAL_ID) && isset($this->fields['rowid'])) {
			$this->fields['rowid']['visible'] = 0;
		}
		if (empty($conf->multicompany->enabled) && isset($this->fields['entity'])) {
			$this->fields['entity']['enabled'] = 0;
		}

		// Unset fields that are disabled
		foreach ($this->fields as $key => $val) {
			if (isset($val['enabled']) && empty($val['enabled'])) {
				unset($this->fields[$key]);
			}
		}

		// Translate some data of arrayofkeyval
		foreach ($this->fields as $key => $val) {
			if (!empty($val['arrayofkeyval']) && is_array($val['arrayofkeyval'])) {
				foreach ($val['arrayofkeyval'] as $key2 => $val2) {
					$this->fields[$key]['arrayofkeyval'][$key2] = $langs->trans($val2);
				}
			}
		}
	}

	/**
	 * Create object into database
	 *
	 * @param  User $user      User that creates
	 * @param  bool $notrigger false=launch triggers after, true=disable triggers
	 * @return int             <0 if KO, Id of created object if OK
	 */
	public function create(User $user, $notrigger = false)
	{
		if ($this->efficiency < 0 || $this->efficiency > 1) {
			$this->efficiency = 1;
		}

		return $this->createCommon($user, $notrigger);
	}

	/**
	 * Load object in memory from the database
	 *
	 * @param int    $id   Id object
	 * @param string $ref  Ref
	 * @return int         <0 if KO, 0 if not found, >0 if OK
	 */
	public function fetch($id, $ref = null)
	{
		$result = $this->fetchCommon($id, $ref);
		//if ($result > 0 && ! empty($this->table_element_line)) $this->fetchLines();
		return $result;
	}

	/**
	 * Load list of objects in memory from the database.
	 *
	 * @param  string      $sortorder    Sort Order
	 * @param  string      $sortfield    Sort field
	 * @param  int         $limit        limit
	 * @param  int         $offset       Offset
	 * @param  array       $filter       Filter array. Example array('field'=>'valueforlike', 'customurl'=>...)
	 * @param  string      $filtermode   Filter mode (AND or OR)
	 * @return array|int                 int <0 if KO, array of pages if OK
	 */
	public function fetchAll($sortorder = '', $sortfield = '', $limit = 0, $offset = 0, array $filter = array(), $filtermode = 'AND')
	{
		global $conf;

		dol_syslog(__METHOD__, LOG_DEBUG);

		$records = array();

		$sql = 'SELECT ';
		$sql .= $this->getFieldList();
		$sql .= ' FROM '.MAIN_DB_PREFIX.$this->table_element.' as t';
		if ($this->ismultientitymanaged) {
			$sql .= ' WHERE t.entity IN ('.getEntity($this->table_element).')';
		} else {
			$sql .= ' WHERE 1 = 1';
		}
		// Manage filter
		$sqlwhere = array();
		if (count($filter) > 0) {
			foreach ($filter as $key => $value) {
				if ($key == 't.rowid') {
					$sqlwhere[] = $key." = ".((int) $value);
				} elseif (strpos($key, 'date') !== false) {
					$sqlwhere[] = $key." = '".$this->db->idate($value)."'";
				} elseif ($key == 'customsql') {
					$sqlwhere[] = $value;
				} else {
					$sqlwhere[] = $key." LIKE '%".$this->db->escape($value)."%'";
				}
			}
		}
		if (count($sqlwhere) > 0) {
			$sql .= ' AND ('.implode(' '.$this->db->escape($filtermode).' ', $sqlwhere).')';
		}

		if (!empty($sortfield)) {
			$sql .= $this->db->order($sortfield, $sortorder);
		}
		if (!empty($limit)) {
			$sql .= $this->db->plimit($limit, $offset);
		}

		$resql = $this->db->query($sql);
		if ($resql) {
			$num = $this->db->num_rows($resql);

			while ($obj = $this->db->fetch_object($resql)) {
				$record = new self($this->db);
				$record->setVarsFromFetchObj($obj);

				$records[$record->id] = $record;
			}
			$this->db->free($resql);

			return $records;
		} else {
			$this->errors[] = 'Error '.$this->db->lasterror();
			dol_syslog(__METHOD__.' '.join(',', $this->errors), LOG_ERR);

			return -1;
		}
	}

	/**
	 * Update object into database
	 *
	 * @param  User $user      User that modifies
	 * @param  bool $notrigger false=launch triggers after, true=disable triggers
	 * @return int             <0 if KO, >0 if OK
	 */
	public function update(User $user, $notrigger = false)
	{
		if ($this->efficiency < 0 || $this->efficiency > 1) {
			$this->efficiency = 1;
		}

		return $this->updateCommon($user, $notrigger);
	}

	/**
	 * Delete object in database
	 *
	 * @param User $user       User that deletes
	 * @param bool $notrigger  false=launch triggers after, true=disable triggers
	 * @return int             <0 if KO, >0 if OK
	 */
	public function delete(User $user, $notrigger = false)
	{
		return $this->deleteCommon($user, $notrigger);
		//return $this->deleteCommon($user, $notrigger, 1);
	}

	/**
	 *  Return a link to the object card (with optionaly the picto)
	 *
	 *	@param	int		$withpicto					Include picto in link (0=No picto, 1=Include picto into link, 2=Only picto)
	 *	@param	string	$option						On what the link point to ('nolink', ...)
	 *  @param	int  	$notooltip					1=Disable tooltip
	 *  @param  string  $morecss            		Add more css on link
	 *  @param  int     $save_lastsearch_value    	-1=Auto, 0=No save of lastsearch_values when clicking, 1=Save lastsearch_values whenclicking
	 *  @return	string								String with URL
	 */
	public function getNomUrl($withpicto = 0, $option = '', $notooltip = 0, $morecss = '', $save_lastsearch_value = -1)
	{
		global $db, $conf, $langs, $hookmanager;

		if (!empty($conf->dol_no_mouse_hover)) {
			$notooltip = 1; // Force disable tooltips
		}

		$result = '';

		$label = '<u>'.$langs->trans("BillOfMaterialsLine").'</u>';
		$label .= '<br>';
		$label .= '<b>'.$langs->trans('Ref').':</b> '.$this->ref;

		$url = DOL_URL_ROOT.'/bom/bomline_card.php?id='.$this->id;

		if ($option != 'nolink') {
			// Add param to save lastsearch_values or not
			$add_save_lastsearch_values = ($save_lastsearch_value == 1 ? 1 : 0);
			if ($save_lastsearch_value == -1 && preg_match('/list\.php/', $_SERVER["PHP_SELF"])) {
				$add_save_lastsearch_values = 1;
			}
			if ($add_save_lastsearch_values) {
				$url .= '&save_lastsearch_values=1';
			}
		}

		$linkclose = '';
		if (empty($notooltip)) {
			if (!empty($conf->global->MAIN_OPTIMIZEFORTEXTBROWSER)) {
				$label = $langs->trans("ShowBillOfMaterialsLine");
				$linkclose .= ' alt="'.dol_escape_htmltag($label, 1).'"';
			}
			$linkclose .= ' title="'.dol_escape_htmltag($label, 1).'"';
			$linkclose .= ' class="classfortooltip'.($morecss ? ' '.$morecss : '').'"';
		} else {
			$linkclose = ($morecss ? ' class="'.$morecss.'"' : '');
		}

		$linkstart = '<a href="'.$url.'"';
		$linkstart .= $linkclose.'>';
		$linkend = '</a>';

		$result .= $linkstart;
		if ($withpicto) {
			$result .= img_object(($notooltip ? '' : $label), ($this->picto ? $this->picto : 'generic'), ($notooltip ? (($withpicto != 2) ? 'class="paddingright"' : '') : 'class="'.(($withpicto != 2) ? 'paddingright ' : '').'classfortooltip"'), 0, 0, $notooltip ? 0 : 1);
		}
		if ($withpicto != 2) {
			$result .= $this->ref;
		}
		$result .= $linkend;
		//if ($withpicto != 2) $result.=(($addlabel && $this->label) ? $sep . dol_trunc($this->label, ($addlabel > 1 ? $addlabel : 0)) : '');

		global $action, $hookmanager;
		$hookmanager->initHooks(array('bomlinedao'));
		$parameters = array('id'=>$this->id, 'getnomurl' => &$result);
		$reshook = $hookmanager->executeHooks('getNomUrl', $parameters, $this, $action); // Note that $action and $object may have been modified by some hooks
		if ($reshook > 0) {
			$result = $hookmanager->resPrint;
		} else {
			$result .= $hookmanager->resPrint;
		}

		return $result;
	}

	/**
	 *  Return label of the status
	 *
	 *  @param  int		$mode          0=long label, 1=short label, 2=Picto + short label, 3=Picto, 4=Picto + long label, 5=Short label + Picto, 6=Long label + Picto
	 *  @return	string 			       Label of status
	 */
	public function getLibStatut($mode = 0)
	{
		return $this->LibStatut($this->status, $mode);
	}

	// phpcs:disable PEAR.NamingConventions.ValidFunctionName.ScopeNotCamelCaps
	/**
	 *  Return the status
	 *
	 *  @param	int		$status        Id status
	 *  @param  int		$mode          0=long label, 1=short label, 2=Picto + short label, 3=Picto, 4=Picto + long label, 5=Short label + Picto, 6=Long label + Picto
	 *  @return string 			       Label of status
	 */
	public function LibStatut($status, $mode = 0)
	{
		// phpcs:enable
		return '';
	}

	/**
	 *	Load the info information in the object
	 *
	 *	@param  int		$id       Id of object
	 *	@return	void
	 */
	public function info($id)
	{
		$sql = 'SELECT rowid, date_creation as datec, tms as datem,';
		$sql .= ' fk_user_creat, fk_user_modif';
		$sql .= ' FROM '.MAIN_DB_PREFIX.$this->table_element.' as t';
		$sql .= ' WHERE t.rowid = '.((int) $id);
		$result = $this->db->query($sql);
		if ($result) {
			if ($this->db->num_rows($result)) {
				$obj = $this->db->fetch_object($result);
				$this->id = $obj->rowid;
				$this->user_creation_id = $obj->fk_user_creat;
				$this->user_modification_id = $obj->fk_user_modif;
				$this->date_creation     = $this->db->jdate($obj->datec);
				$this->date_modification = empty($obj->datem) ? '' : $this->db->jdate($obj->datem);
			}
			$this->db->free($result);
		} else {
			dol_print_error($this->db);
		}
	}

	/**
	 * Initialise object with example values
	 * Id must be 0 if object instance is a specimen
	 *
	 * @return void
	 */
	public function initAsSpecimen()
	{
		$this->initAsSpecimenCommon();
	}
}<|MERGE_RESOLUTION|>--- conflicted
+++ resolved
@@ -517,10 +517,6 @@
 	 */
 	public function addLine($fk_product, $qty, $qty_frozen = 0, $disable_stock_change = 0, $efficiency = 1.0, $position = -1, $fk_bom_child = null, $import_key = null)
 	{
-<<<<<<< HEAD
-
-=======
->>>>>>> 156479cd
 		global $mysoc, $conf, $langs, $user;
 
 		$logtext = "::addLine bomid=$this->id, qty=$qty, fk_product=$fk_product, qty_frozen=$qty_frozen, disable_stock_change=$disable_stock_change, efficiency=$efficiency";
@@ -615,29 +611,15 @@
 	 * @param 	int		$disable_stock_change	Disable stock change on using in MO
 	 * @param	float	$efficiency				Efficiency in MO
 	 * @param	int		$position				Position of BOM-Line in BOM-Lines
-<<<<<<< HEAD
-	 * @param	int		$fk_bom_child			Id of BOM Child
 	 * @param	string	$import_key				Import Key
 	 * @return	int								<0 if KO, Id of updated BOM-Line if OK
 	 */
-	public function updateLine($rowid, $qty, $qty_frozen = 0, $disable_stock_change = 0, $efficiency = 1.0, $position = -1, $fk_bom_child = null, $import_key = null)
-	{
-
-		global $mysoc, $conf, $langs, $user;
-
-		$logtext = "::updateLine bomid=$this->id, qty=$qty, qty_frozen=$qty_frozen, disable_stock_change=$disable_stock_change, efficiency=$efficiency";
-		$logtext .= ", fk_bom_child=$fk_bom_child, import_key=$import_key";
-=======
-	 * @param	string	$import_key				Import Key
-	 * @return	int								<0 if KO, Id of updated BOM-Line if OK
-	 */
 	public function updateLine($rowid, $qty, $qty_frozen = 0, $disable_stock_change = 0, $efficiency = 1.0, $position = -1, $import_key = null)
 	{
 		global $mysoc, $conf, $langs, $user;
 
 		$logtext = "::updateLine bomid=$this->id, qty=$qty, qty_frozen=$qty_frozen, disable_stock_change=$disable_stock_change, efficiency=$efficiency";
 		$logtext .= ", import_key=$import_key";
->>>>>>> 156479cd
 		dol_syslog(get_class($this).$logtext, LOG_DEBUG);
 
 		if ($this->statut == self::STATUS_DRAFT) {
@@ -656,12 +638,6 @@
 			if (empty($efficiency)) {
 				$efficiency = 1.0;
 			}
-<<<<<<< HEAD
-			if (empty($fk_bom_child)) {
-				$fk_bom_child = null;
-			}
-=======
->>>>>>> 156479cd
 			if (empty($import_key)) {
 				$import_key = null;
 			}
@@ -706,10 +682,6 @@
 			$this->line->qty_frozen = $qty_frozen;
 			$this->line->disable_stock_change = $disable_stock_change;
 			$this->line->efficiency = $efficiency;
-<<<<<<< HEAD
-			$this->line->fk_bom_child = $fk_bom_child;
-=======
->>>>>>> 156479cd
 			$this->line->import_key = $import_key;
 			$this->line->position = $rankToUse;
 
