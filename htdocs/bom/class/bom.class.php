--- conflicted
+++ resolved
@@ -27,13 +27,8 @@
 
 // Put here all includes required by your class file
 require_once DOL_DOCUMENT_ROOT.'/core/class/commonobject.class.php';
-<<<<<<< HEAD
-require_once DOL_DOCUMENT_ROOT.'/core/class/commonobjectline.class.php';
-require_once DOL_DOCUMENT_ROOT.'/core/lib/date.lib.php';
-=======
 require_once DOL_DOCUMENT_ROOT.'/core/lib/date.lib.php';
 require_once DOL_DOCUMENT_ROOT.'/bom/class/bomline.class.php';
->>>>>>> cc80841a
 
 if (isModEnabled('workstation')) {
 	require_once DOL_DOCUMENT_ROOT.'/workstation/class/workstation.class.php';
@@ -106,11 +101,7 @@
 
 	// BEGIN MODULEBUILDER PROPERTIES
 	/**
-<<<<<<< HEAD
-	 * @var array<string,array{type:string,label:string,enabled:int<0,2>|string,position:int,notnull?:int,visible:int,noteditable?:int,default?:string,index?:int,foreignkey?:string,searchall?:int,isameasure?:int,css?:string,csslist?:string,help?:string,showoncombobox?:int,disabled?:int,arrayofkeyval?:array<int,string>,comment?:string}>  Array with all fields and their property. Do not use it as a static var. It may be modified by constructor.
-=======
 	 * @var array<string,array{type:string,label:string,enabled:int<0,2>|string,position:int,notnull?:int,visible:int<-2,5>|string,noteditable?:int<0,1>,default?:string,index?:int,foreignkey?:string,searchall?:int<0,1>,isameasure?:int<0,1>,css?:string,csslist?:string,help?:string,showoncombobox?:int<0,2>,disabled?:int<0,1>,arrayofkeyval?:array<int|string,string>,comment?:string,validate?:int<0,1>}>  Array with all fields and their property. Do not use it as a static var. It may be modified by constructor.
->>>>>>> cc80841a
 	 */
 	public $fields = array(
 		'rowid' => array('type' => 'integer', 'label' => 'TechnicalID', 'enabled' => 1, 'visible' => -2, 'position' => 1, 'notnull' => 1, 'index' => 1, 'comment' => "Id",),
@@ -166,14 +157,6 @@
 	/**
 	 * @var int|string date_valid
 	 */
-<<<<<<< HEAD
-	public $date_creation;
-
-	/**
-	 * @var integer|string date_valid
-	 */
-=======
->>>>>>> cc80841a
 	public $date_valid;
 
 	/**
@@ -214,17 +197,13 @@
 	 * @var float
 	 */
 	public $qty;
-<<<<<<< HEAD
+	/**
+	 * @var float
+	 */
 	public $duration;
-=======
 	/**
 	 * @var float
 	 */
-	public $duration;
-	/**
-	 * @var float
-	 */
->>>>>>> cc80841a
 	public $efficiency;
 	// END MODULEBUILDER PROPERTIES
 
@@ -422,15 +401,9 @@
 	/**
 	 * Load object in memory from the database
 	 *
-<<<<<<< HEAD
-	 * @param int    $id   Id object
-	 * @param string $ref  Ref
-	 * @return int         Return integer <0 if KO, 0 if not found, >0 if OK
-=======
 	 * @param int		$id	Id object
 	 * @param string	$ref	Ref
 	 * @return int<-1,1>	Return integer <0 if KO, 0 if not found, >0 if OK
->>>>>>> cc80841a
 	 */
 	public function fetch($id, $ref = null)
 	{
@@ -460,15 +433,9 @@
 	/**
 	 * Load object lines in memory from the database by type of product
 	 *
-<<<<<<< HEAD
-	 * 	@param int    $typeproduct   0 type product, 1 type service
-
-	 * @return int         Return integer <0 if KO, 0 if not found, >0 if OK
-=======
 	 * @param int<0,1>	$typeproduct	0 type product, 1 type service
 
 	 * @return int<-1,1>				Return integer <0 if KO, 0 if not found, >0 if OK
->>>>>>> cc80841a
 	 */
 	public function fetchLinesbytypeproduct($typeproduct = 0)
 	{
@@ -481,33 +448,6 @@
 		}
 
 		$objectline = new $objectlineclassname($this->db);
-<<<<<<< HEAD
-
-		$sql = "SELECT ".$objectline->getFieldList('l');
-		$sql .= " FROM ".$this->db->prefix().$objectline->table_element." as l";
-		$sql .= " LEFT JOIN ".$this->db->prefix()."product as p ON p.rowid = l.fk_product";
-		$sql .= " WHERE l.fk_".$this->db->escape($this->element)." = ".((int) $this->id);
-		$sql .= " AND p.fk_product_type = ". ((int) $typeproduct);
-		if (isset($objectline->fields['position'])) {
-			$sql .= $this->db->order('position', 'ASC');
-		}
-
-		$resql = $this->db->query($sql);
-		if ($resql) {
-			$num_rows = $this->db->num_rows($resql);
-			$i = 0;
-			while ($i < $num_rows) {
-				$obj = $this->db->fetch_object($resql);
-				if ($obj) {
-					$newline = new $objectlineclassname($this->db);
-					$newline->setVarsFromFetchObj($obj);
-
-					$this->lines[] = $newline;
-				}
-				$i++;
-			}
-
-=======
 
 		'@phan-var-force BOMLine $objectline';
 
@@ -536,7 +476,6 @@
 				$i++;
 			}
 
->>>>>>> cc80841a
 			return $num_rows;
 		} else {
 			$this->error = $this->db->lasterror();
@@ -551,19 +490,11 @@
 	 *
 	 * @param  string      		$sortorder    Sort Order
 	 * @param  string      		$sortfield    Sort field
-<<<<<<< HEAD
-	 * @param  int         		$limit        Limit
-	 * @param  int         		$offset       Offset
-	 * @param  string   		$filter       Filter USF
-	 * @param  string      		$filtermode   Filter mode (AND or OR)
-	 * @return array|int        			  int <0 if KO, array of pages if OK
-=======
 	 * @param  int<0,max>  		$limit        Limit
 	 * @param  int<0,max>		$offset       Offset
 	 * @param  string   		$filter       Filter USF
 	 * @param  string      		$filtermode   Filter mode (AND or OR)
 	 * @return BOM[]|int<-1,-1>    			  int <0 if KO, array of pages if OK
->>>>>>> cc80841a
 	 */
 	public function fetchAll($sortorder = '', $sortfield = '', $limit = 0, $offset = 0, $filter = '', $filtermode = 'AND')
 	{
@@ -620,15 +551,9 @@
 	/**
 	 * Update object into database
 	 *
-<<<<<<< HEAD
-	 * @param  User $user      User that modifies
-	 * @param  int 	$notrigger 0=launch triggers after, 1=disable triggers
-	 * @return int             Return integer <0 if KO, >0 if OK
-=======
 	 * @param  User			$user		User that modifies
 	 * @param  int<0,1> 	$notrigger	0=launch triggers after, 1=disable triggers
 	 * @return int<-1,-1>|int<1,1>		Return integer <0 if KO, >0 if OK
->>>>>>> cc80841a
 	 */
 	public function update(User $user, $notrigger = 1)
 	{
@@ -642,15 +567,9 @@
 	/**
 	 * Delete object in database
 	 *
-<<<<<<< HEAD
-	 * @param User $user       	User that deletes
-	 * @param int 	$notrigger  0=launch triggers after, 1=disable triggers
-	 * @return int             	Return integer <0 if KO, >0 if OK
-=======
 	 * @param User		$user      	User that deletes
 	 * @param int<0,1>	$notrigger  0=launch triggers after, 1=disable triggers
 	 * @return int<-1,-1>|int<1,1>		Return integer <0 if KO, >0 if OK
->>>>>>> cc80841a
 	 */
 	public function delete(User $user, $notrigger = 1)
 	{
@@ -661,20 +580,6 @@
 	/**
 	 * Add an BOM line into database (linked to BOM)
 	 *
-<<<<<<< HEAD
-	 * @param	int		$fk_product				Id of product
-	 * @param	float	$qty					Quantity
-	 * @param	int<0,1> $qty_frozen			If the qty is Frozen
-	 * @param 	int		$disable_stock_change	Disable stock change on using in MO
-	 * @param	float	$efficiency				Efficiency in MO
-	 * @param	int		$position				Position of BOM-Line in BOM-Lines
-	 * @param	int		$fk_bom_child			Id of BOM Child
-	 * @param	string	$import_key				Import Key
-	 * @param	int 	$fk_unit				Unit
-	 * @param	array	$array_options			extrafields array
-	 * @param	int		$fk_default_workstation	Default workstation
-	 * @return	int								Return integer <0 if KO, Id of created object if OK
-=======
 	 * @param	int			$fk_product				Id of product
 	 * @param	float		$qty					Quantity
 	 * @param	int<0,1> 	$qty_frozen			If the qty is Frozen
@@ -687,7 +592,6 @@
 	 * @param	array		$array_options			extrafields array
 	 * @param	?int		$fk_default_workstation	Default workstation
 	 * @return	int<-3,max>							Return integer <0 if KO, Id of created object if OK
->>>>>>> cc80841a
 	 */
 	public function addLine($fk_product, $qty, $qty_frozen = 0, $disable_stock_change = 0, $efficiency = 1.0, $position = -1, $fk_bom_child = null, $import_key = null, $fk_unit = 0, $array_options = array(), $fk_default_workstation = null)
 	{
@@ -717,11 +621,7 @@
 				$fk_bom_child = null;
 			}
 			if (empty($import_key)) {
-<<<<<<< HEAD
-				$import_key = null;
-=======
 				$import_key = '';
->>>>>>> cc80841a
 			}
 			if (empty($position)) {
 				$position = -1;
@@ -789,19 +689,6 @@
 	/**
 	 * Update an BOM line into database
 	 *
-<<<<<<< HEAD
-	 * @param 	int		$rowid					Id of line to update
-	 * @param	float	$qty					Quantity
-	 * @param	float	$qty_frozen				Frozen quantity
-	 * @param 	int		$disable_stock_change	Disable stock change on using in MO
-	 * @param	float	$efficiency				Efficiency in MO
-	 * @param	int		$position				Position of BOM-Line in BOM-Lines
-	 * @param	string	$import_key				Import Key
-	 * @param	int		$fk_unit				Unit of line
-	 * @param	array	$array_options			extrafields array
-	 * @param	int		$fk_default_workstation	Default workstation
-	 * @return	int								Return integer <0 if KO, Id of updated BOM-Line if OK
-=======
 	 * @param 	int			$rowid					Id of line to update
 	 * @param	float		$qty					Quantity
 	 * @param	float		$qty_frozen				Frozen quantity
@@ -813,7 +700,6 @@
 	 * @param	array		$array_options			extrafields array
 	 * @param	?int		$fk_default_workstation	Default workstation
 	 * @return	int<-3,max>						Return integer <0 if KO, Id of updated BOM-Line if OK
->>>>>>> cc80841a
 	 */
 	public function updateLine($rowid, $qty, $qty_frozen = 0, $disable_stock_change = 0, $efficiency = 1.0, $position = -1, $import_key = null, $fk_unit = 0, $array_options = array(), $fk_default_workstation = null)
 	{
@@ -840,11 +726,7 @@
 				$efficiency = 1.0;
 			}
 			if (empty($import_key)) {
-<<<<<<< HEAD
-				$import_key = null;
-=======
 				$import_key = '';
->>>>>>> cc80841a
 			}
 			if (empty($position)) {
 				$position = -1;
@@ -926,17 +808,10 @@
 	/**
 	 *  Delete a line of object in database
 	 *
-<<<<<<< HEAD
-	 *	@param  User	$user       User that delete
-	 *  @param	int		$idline		Id of line to delete
-	 *  @param 	int 	$notrigger  0=launch triggers after, 1=disable triggers
-	 *  @return int         		>0 if OK, <0 if KO
-=======
 	 *	@param  User		$user       User that delete
 	 *  @param	int			$idline		Id of line to delete
 	 *  @param 	int<0,1>	$notrigger  0=launch triggers after, 1=disable triggers
 	 *  @return int<-2,-1>|int<1,1>		>0 if OK, <0 if KO
->>>>>>> cc80841a
 	 */
 	public function deleteLine(User $user, $idline, $notrigger = 0)
 	{
@@ -1005,11 +880,7 @@
 				$mybool = ((bool) @include_once $dir.$file) || $mybool;
 			}
 
-<<<<<<< HEAD
-			if ($mybool === false) {
-=======
 			if (!$mybool) {
->>>>>>> cc80841a
 				dol_print_error(null, "Failed to include file ".$file);
 				return '';
 			}
@@ -1034,15 +905,9 @@
 	/**
 	 *	Validate bom
 	 *
-<<<<<<< HEAD
-	 *	@param		User	$user     		User making status change
-	 *  @param		int		$notrigger		1=Does not execute triggers, 0= execute triggers
-	 *	@return  	int						Return integer <=0 if OK, 0=Nothing done, >0 if KO
-=======
 	 *	@param		User		$user     	User making status change
 	 *  @param		int<0,1>	$notrigger	1=Does not execute triggers, 0= execute triggers
 	 *	@return  	int<-1,1>				Return integer <=0 if OK, 0=Nothing done, >0 if KO
->>>>>>> cc80841a
 	 */
 	public function validate($user, $notrigger = 0)
 	{
@@ -1159,15 +1024,9 @@
 	/**
 	 *	Set draft status
 	 *
-<<<<<<< HEAD
-	 *	@param	User	$user			Object user that modify
-	 *  @param	int		$notrigger		1=Does not execute triggers, 0=Execute triggers
-	 *	@return	int						Return integer <0 if KO, >0 if OK
-=======
 	 *	@param	User		$user			Object user that modify
 	 *  @param	int<0,1>	$notrigger		1=Does not execute triggers, 0=Execute triggers
 	 *	@return	int<-1,1>					Return integer <0 if KO, 0=Nothing done, >0 if OK
->>>>>>> cc80841a
 	 */
 	public function setDraft($user, $notrigger = 0)
 	{
@@ -1182,15 +1041,9 @@
 	/**
 	 *	Set cancel status
 	 *
-<<<<<<< HEAD
-	 *	@param	User	$user			Object user that modify
-	 *  @param	int		$notrigger		1=Does not execute triggers, 0=Execute triggers
-	 *	@return	int						Return integer <0 if KO, 0=Nothing done, >0 if OK
-=======
 	 *	@param	User		$user			Object user that modify
 	 *  @param	int<0,1>	$notrigger		1=Does not execute triggers, 0=Execute triggers
 	 *	@return	int<-1,1>					Return integer <0 if KO, 0=Nothing done, >0 if OK
->>>>>>> cc80841a
 	 */
 	public function cancel($user, $notrigger = 0)
 	{
@@ -1205,15 +1058,9 @@
 	/**
 	 *	Reopen if canceled
 	 *
-<<<<<<< HEAD
-	 *	@param	User	$user			Object user that modify
-	 *  @param	int		$notrigger		1=Does not execute triggers, 0=Execute triggers
-	 *	@return	int						Return integer <0 if KO, 0=Nothing done, >0 if OK
-=======
 	 *	@param	User		$user			Object user that modify
 	 *  @param	int<0,1>	$notrigger		1=Does not execute triggers, 0=Execute triggers
 	 *	@return	int<-1,1>					Return integer <0 if KO, 0=Nothing done, >0 if OK
->>>>>>> cc80841a
 	 */
 	public function reopen($user, $notrigger = 0)
 	{
@@ -1227,15 +1074,9 @@
 
 	/**
 	 * getTooltipContentArray
-<<<<<<< HEAD
-	 * @param array $params params to construct tooltip data
-	 * @since v18
-	 * @return array
-=======
 	 * @param array<string,mixed> $params params to construct tooltip data
 	 * @since v18
 	 * @return array{picto?:string,ref?:string,refsupplier?:string,label?:string,date?:string,date_echeance?:string,amountht?:string,total_ht?:string,totaltva?:string,amountlt1?:string,amountlt2?:string,amountrevenustamp?:string,totalttc?:string}|array{optimize:string}
->>>>>>> cc80841a
 	 */
 	public function getTooltipContentArray($params)
 	{
@@ -1454,15 +1295,9 @@
 	 *
 	 *  @param	    string		$modele			Force template to use ('' to not force)
 	 *  @param		Translate	$outputlangs	object lang a utiliser pour traduction
-<<<<<<< HEAD
-	 *  @param      int			$hidedetails    Hide details of lines
-	 *  @param      int			$hidedesc       Hide description
-	 *  @param      int			$hideref        Hide ref
-=======
 	 *  @param      int<0,1>	$hidedetails    Hide details of lines
 	 *  @param      int<0,1>	$hidedesc       Hide description
 	 *  @param      int<0,1>	$hideref        Hide ref
->>>>>>> cc80841a
 	 *  @param      null|array  $moreparams     Array to provide more information
 	 *  @return     int<0,1>       				0 if KO, 1 if OK
 	 */
@@ -1527,11 +1362,7 @@
 	 * Initialise object with example values
 	 * Id must be 0 if object instance is a specimen
 	 *
-<<<<<<< HEAD
-	 * @return int
-=======
 	 * @return int<1,1>
->>>>>>> cc80841a
 	 */
 	public function initAsSpecimen()
 	{
@@ -1636,7 +1467,6 @@
 							$this->error = $bom_child->error;
 							return -2;
 						}
-<<<<<<< HEAD
 					}
 				} else {
 					// Convert qty of line into hours
@@ -1658,7 +1488,7 @@
 						$reg = array();
 						$qtyhourservice = 0;
 						if (preg_match('/^(\d+)([a-z]+)$/', $defaultdurationofservice, $reg)) {
-							$qtyhourservice = convertDurationtoHour($reg[1], $reg[2]);
+							$qtyhourservice = convertDurationtoHour((int) $reg[1], $reg[2]);
 						}
 
 						if ($qtyhourservice) {
@@ -1687,9 +1517,9 @@
 	/**
 	 * Function used to replace a product id with another one.
 	 *
-	 * @param DoliDB $db Database handler
-	 * @param int $origin_id Old product id
-	 * @param int $dest_id New product id
+	 * @param DoliDB	$db Database handler
+	 * @param int		$origin_id Old product id
+	 * @param int		$dest_id New product id
 	 * @return bool
 	 */
 	public static function replaceProduct(DoliDB $db, $origin_id, $dest_id)
@@ -1733,8 +1563,8 @@
 	 * Get/add Net needs Tree by product or bom
 	 *
 	 * @param array<int,array{product:array,bom:BOM,parentid:int,qty:float,level:int,fk_unit:?int}> 	$TNetNeeds 	Array of ChildBom and infos linked to
-	 * @param float		$qty       qty needed (used as a factor to produce 1 unit)
-	 * @param int   	$level     level of recursivity
+	 * @param float			$qty       qty needed (used as a factor to produce 1 unit)
+	 * @param int<0,1000>  	$level     level of recursivity
 	 * @return void
 	 */
 	public function getNetNeedsTree(&$TNetNeeds = array(), $qty = 0, $level = 0)
@@ -1775,9 +1605,9 @@
 	/**
 	 * Recursively retrieves all parent bom in the tree that leads to the $bom_id bom
 	 *
-	 * @param 	array	$TParentBom		We put all found parent bom in $TParentBom
-	 * @param 	int		$bom_id			ID of bom from which we want to get parent bom ids
-	 * @param 	int		$level		Protection against infinite loop
+	 * @param 	BOM[]		$TParentBom		We put all found parent bom in $TParentBom
+	 * @param 	int			$bom_id			ID of bom from which we want to get parent bom ids
+	 * @param 	int<0,1000>	$level			Protection against infinite loop
 	 * @return 	void
 	 */
 	public function getParentBomTreeRecursive(&$TParentBom, $bom_id = 0, $level = 1)
@@ -1802,52 +1632,16 @@
 			while ($res = $this->db->fetch_object($resql)) {
 				$TParentBom[$res->fk_bom] = $res->fk_bom;
 				$this->getParentBomTreeRecursive($TParentBom, $res->fk_bom, $level + 1);
-=======
-					}
-				} else {
-					// Convert qty of line into hours
-					$unitforline = measuringUnitString($line->fk_unit, '', '', 1);
-					$qtyhourforline = convertDurationtoHour($line->qty, $unitforline);
-
-					if (isModEnabled('workstation') && !empty($line->fk_default_workstation)) {
-						$workstation = new Workstation($this->db);
-						$res = $workstation->fetch($line->fk_default_workstation);
-
-						if ($res > 0) {
-							$line->total_cost = (float) price2num($qtyhourforline * ($workstation->thm_operator_estimated + $workstation->thm_machine_estimated), 'MT');
-						} else {
-							$this->error = $workstation->error;
-							return -3;
-						}
-					} else {
-						$defaultdurationofservice = $tmpproduct->duration;
-						$reg = array();
-						$qtyhourservice = 0;
-						if (preg_match('/^(\d+)([a-z]+)$/', $defaultdurationofservice, $reg)) {
-							$qtyhourservice = convertDurationtoHour((int) $reg[1], $reg[2]);
-						}
-
-						if ($qtyhourservice) {
-							$line->total_cost = (float) price2num($qtyhourforline / $qtyhourservice * $tmpproduct->cost_price, 'MT');
-						} else {
-							$line->total_cost = (float) price2num($line->qty * $tmpproduct->cost_price, 'MT');
-						}
-					}
-
-					$this->total_cost += $line->total_cost;
-				}
->>>>>>> cc80841a
-			}
-		}
-	}
-
-<<<<<<< HEAD
-	/**
-	 *	Return clicable link of object (with eventually picto)
-	 *
-	 *	@param      string	    $option                 Where point the link (0=> main card, 1,2 => shipment, 'nolink'=>No link)
-	 *  @param		array		$arraydata				Array of data
-	 *  @return		string								HTML Code for Kanban thumb.
+			}
+		}
+	}
+
+	/**
+	 *	Return clickable link of object (with eventually picto)
+	 *
+	 *	@param	string		    $option			Where point the link (0=> main card, 1,2 => shipment, 'nolink'=>No link)
+	 *  @param	array{prod:?Product,selected:int<-1,1>}	$arraydata	Array of data
+	 *  @return	string							HTML Code for Kanban thumb.
 	 */
 	public function getKanbanView($option = '', $arraydata = null)
 	{
@@ -1865,612 +1659,6 @@
 		if ($selected >= 0) {
 			$return .= '<input id="cb'.$this->id.'" class="flat checkforselect fright" type="checkbox" name="toselect[]" value="'.$this->id.'"'.($selected ? ' checked="checked"' : '').'>';
 		}
-		if (property_exists($this, 'fields') && !empty($this->fields['bomtype']['arrayofkeyval'])) {
-			$return .= '<br><span class="info-box-label opacitymedium">'.$langs->trans("Type").' : </span>';
-			if ($this->bomtype == 0) {
-				$return .= '<span class="info-box-label">'.$this->fields['bomtype']['arrayofkeyval'][0].'</span>';
-			} else {
-				$return .= '<span class="info-box-label">'.$this->fields['bomtype']['arrayofkeyval'][1].'</span>';
-			}
-		}
-		if (!empty($arraydata['prod'])) {
-			$prod = $arraydata['prod'];
-			$return .= '<br><span class="info-box-label">'.$prod->getNomUrl(1).'</span>';
-		}
-		if (method_exists($this, 'getLibStatut')) {
-			$return .= '<br><div class="info-box-status">'.$this->getLibStatut(3).'</div>';
-		}
-
-		$return .= '</div>';
-		$return .= '</div>';
-		$return .= '</div>';
-		return $return;
-	}
-}
-=======
-			$this->total_cost = (float) price2num($this->total_cost, 'MT');
-
-			if ($this->qty > 0) {
-				$this->unit_cost = (float) price2num($this->total_cost / $this->qty, 'MU');
-			} elseif ($this->qty < 0) {
-				$this->unit_cost = (float) price2num($this->total_cost * $this->qty, 'MU');
-			}
-		}
->>>>>>> cc80841a
-
-		return 1;
-	}
-
-	/**
-	 * Function used to replace a product id with another one.
-	 *
-	 * @param DoliDB	$db Database handler
-	 * @param int		$origin_id Old product id
-	 * @param int		$dest_id New product id
-	 * @return bool
-	 */
-	public static function replaceProduct(DoliDB $db, $origin_id, $dest_id)
-	{
-		$tables = array(
-			'bom_bomline'
-		);
-
-		return CommonObject::commonReplaceProduct($db, $origin_id, $dest_id, $tables);
-	}
-
-	/**
-	 * Get Net needs by product
-	 *
-	 * @param array<int,array{qty:float,fk_unit:?int}>	$TNetNeeds	Array of ChildBom and infos linked to
-	 * @param float										$qty		qty needed (used as a factor to produce 1 unit)
-	 * @return void
-	 */
-	public function getNetNeeds(&$TNetNeeds = array(), $qty = 0)
-	{
-		if (!empty($this->lines)) {
-			foreach ($this->lines as $line) {
-				if (!empty($line->childBom)) {
-					foreach ($line->childBom as $childBom) {
-						$childBom->getNetNeeds($TNetNeeds, $line->qty * $qty);
-					}
-				} else {
-					if (empty($TNetNeeds[$line->fk_product]['qty'])) {
-						$TNetNeeds[$line->fk_product]['qty'] = 0.0;
-					}
-					// When using nested level (or not), the qty for needs must always use the same unit to be able to be cumulated.
-					// So if unit in bom is not the same than default, we must recalculate qty after units comparisons.
-					$TNetNeeds[$line->fk_product]['fk_unit'] = $line->fk_unit;
-					$TNetNeeds[$line->fk_product]['qty'] += $line->qty * $qty;
-				}
-			}
-		}
-	}
-
-	/**
-<<<<<<< HEAD
-	 * @see CommonObjectLine
-	 */
-	public $parent_element = 'bom';
-
-	/**
-	 * @see CommonObjectLine
-	 */
-	public $fk_parent_attribute = 'fk_bom';
-
-	/**
-	 * @var string String with name of icon for bomline. Must be the part after the 'object_' into object_bomline.png
-	 */
-	public $picto = 'bomline';
-
-
-	/**
-	 *  'type' if the field format.
-	 *  'label' the translation key.
-	 *  'enabled' is a condition when the field must be managed.
-	 *  'visible' says if field is visible in list (Examples: 0=Not visible, 1=Visible on list and create/update/view forms, 2=Visible on list only. Using a negative value means field is not shown by default on list but can be selected for viewing)
-	 *  'notnull' is set to 1 if not null in database. Set to -1 if we must set data to null if empty ('' or 0).
-	 *  'default' is a default value for creation (can still be replaced by the global setup of default values)
-	 *  'index' if we want an index in database.
-	 *  'foreignkey'=>'tablename.field' if the field is a foreign key (it is recommended to name the field fk_...).
-	 *  'position' is the sort order of field.
-	 *  'searchall' is 1 if we want to search in this field when making a search from the quick search button.
-	 *  'isameasure' must be set to 1 if you want to have a total on list for this field. Field type must be summable like integer or double(24,8).
-	 *  'css' is the CSS style to use on field. For example: 'maxwidth200'
-	 *  'help' is a string visible as a tooltip on field
-	 *  'comment' is not used. You can store here any text of your choice. It is not used by application.
-	 *  'showoncombobox' if value of the field must be visible into the label of the combobox that list record
-	 *  'arrayofkeyval' to set list of value if type is a list of predefined values. For example: array("0"=>"Draft","1"=>"Active","-1"=>"Cancel")
-	 */
-
-	// BEGIN MODULEBUILDER PROPERTIES
-	/**
-	 * @var array<string,array{type:string,label:string,enabled:int<0,2>|string,position:int,notnull?:int,visible:int,noteditable?:int,default?:string,index?:int,foreignkey?:string,searchall?:int,isameasure?:int,css?:string,csslist?:string,help?:string,showoncombobox?:int,disabled?:int,arrayofkeyval?:array<int,string>,comment?:string}>  Array with all fields and their property. Do not use it as a static var. It may be modified by constructor.
-	 */
-	public $fields = array(
-		'rowid' => array('type' => 'integer', 'label' => 'LineID', 'enabled' => 1, 'visible' => -1, 'position' => 1, 'notnull' => 1, 'index' => 1, 'comment' => "Id",),
-		'fk_bom' => array('type' => 'integer:BillOfMaterials:societe/class/bom.class.php', 'label' => 'BillOfMaterials', 'enabled' => 1, 'visible' => 1, 'position' => 10, 'notnull' => 1, 'index' => 1,),
-		'fk_product' => array('type' => 'integer:Product:product/class/product.class.php', 'label' => 'Product', 'enabled' => 1, 'visible' => 1, 'position' => 20, 'notnull' => 1, 'index' => 1,),
-		'fk_bom_child' => array('type' => 'integer:BOM:bom/class/bom.class.php', 'label' => 'BillOfMaterials', 'enabled' => 1, 'visible' => -1, 'position' => 40, 'notnull' => -1,),
-		'description' => array('type' => 'text', 'label' => 'Description', 'enabled' => 1, 'visible' => -1, 'position' => 60, 'notnull' => -1,),
-		'qty' => array('type' => 'double(24,8)', 'label' => 'Quantity', 'enabled' => 1, 'visible' => 1, 'position' => 100, 'notnull' => 1, 'isameasure' => 1,),
-		'qty_frozen' => array('type' => 'smallint', 'label' => 'QuantityFrozen', 'enabled' => 1, 'visible' => 1, 'default' => '0', 'position' => 105, 'css' => 'maxwidth50imp', 'help' => 'QuantityConsumedInvariable'),
-		'disable_stock_change' => array('type' => 'smallint', 'label' => 'DisableStockChange', 'enabled' => 1, 'visible' => 1, 'default' => '0', 'position' => 108, 'css' => 'maxwidth50imp', 'help' => 'DisableStockChangeHelp'),
-		'efficiency' => array('type' => 'double(24,8)', 'label' => 'ManufacturingEfficiency', 'enabled' => 1, 'visible' => 0, 'default' => '1', 'position' => 110, 'notnull' => 1, 'css' => 'maxwidth50imp', 'help' => 'ValueOfEfficiencyConsumedMeans'),
-		'fk_unit' => array('type' => 'integer', 'label' => 'Unit', 'enabled' => 1, 'visible' => 1, 'position' => 120, 'notnull' => -1,),
-		'position' => array('type' => 'integer', 'label' => 'Rank', 'enabled' => 1, 'visible' => 0, 'default' => '0', 'position' => 200, 'notnull' => 1,),
-		'import_key' => array('type' => 'varchar(14)', 'label' => 'ImportId', 'enabled' => 1, 'visible' => -2, 'position' => 1000, 'notnull' => -1,),
-		'fk_default_workstation' => array('type' => 'integer', 'label' => 'DefaultWorkstation', 'enabled' => 1, 'visible' => 1, 'notnull' => 0, 'position' => 1050)
-	);
-
-	/**
-	 * @var int rowid
-	 */
-	public $rowid;
-
-	/**
-	 * @var int fk_bom
-	 */
-	public $fk_bom;
-
-	/**
-	 * @var int Id of product
-	 */
-	public $fk_product;
-
-	/**
-	 * @var int Id of parent bom
-	 */
-	public $fk_bom_child;
-
-	/**
-	 * @var string description
-	 */
-	public $description;
-
-	/**
-	 * @var double qty
-	 */
-	public $qty;
-
-	/**
-	 * @var float qty frozen
-	 */
-	public $qty_frozen;
-
-	/**
-	 * @var int disable stock change
-	 */
-	public $disable_stock_change;
-
-	/**
-	 * @var double efficiency
-	 */
-	public $efficiency;
-
-	/**
-	 * @var int|null                ID of the unit of measurement (rowid in llx_c_units table)
-	 * @see measuringUnitString()
-	 * @see getLabelOfUnit()
-	 */
-	public $fk_unit;
-
-	/**
-	 * @var int Service Workstation
-	 */
-	public $fk_default_workstation;
-
-	/**
-	 * @var int position of line
-	 */
-	public $position;
-
-	/**
-	 * @var string import key
-	 */
-	public $import_key;
-	// END MODULEBUILDER PROPERTIES
-
-	/**
-	 * @var float		Calculated cost for the BOM line
-	 */
-	public $total_cost = 0;
-
-	/**
-	 * @var float		Line unit cost based on product cost price or pmp
-	 */
-	public $unit_cost = 0;
-
-	/**
-	 * @var array     array of Bom in line
-	 */
-	public $childBom = array();
-
-
-
-	/**
-	 * Constructor
-	 *
-	 * @param DoliDB $db Database handler
-=======
-	 * Get/add Net needs Tree by product or bom
-	 *
-	 * @param array<int,array{product:array,bom:BOM,parentid:int,qty:float,level:int,fk_unit:?int}> 	$TNetNeeds 	Array of ChildBom and infos linked to
-	 * @param float			$qty       qty needed (used as a factor to produce 1 unit)
-	 * @param int<0,1000>  	$level     level of recursivity
-	 * @return void
-	 */
-	public function getNetNeedsTree(&$TNetNeeds = array(), $qty = 0, $level = 0)
-	{
-		if (!empty($this->lines)) {
-			foreach ($this->lines as $line) {
-				if (!empty($line->childBom)) {
-					foreach ($line->childBom as $childBom) {
-						$TNetNeeds[$childBom->id]['bom'] = $childBom;
-						$TNetNeeds[$childBom->id]['parentid'] = $this->id;
-						// When using nested level (or not), the qty for needs must always use the same unit to be able to be cumulated.
-						// So if unit in bom is not the same than default, we must recalculate qty after units comparisons.
-						//$TNetNeeds[$childBom->id]['fk_unit'] = $line->fk_unit;
-						$TNetNeeds[$childBom->id]['qty'] = $line->qty * $qty;
-						$TNetNeeds[$childBom->id]['level'] = $level;
-						$childBom->getNetNeedsTree($TNetNeeds, $line->qty * $qty, $level + 1);
-					}
-				} else {
-					// When using nested level (or not), the qty for needs must always use the same unit to be able to be cumulated.
-					// So if unit in bom is not the same than default, we must recalculate qty after units comparisons.
-					if (!isset($TNetNeeds[$this->id]['product'])) {
-						$TNetNeeds[$this->id]['product'] = array();
-					}
-					if (!isset($TNetNeeds[$this->id]['product'][$line->fk_product])) {
-						$TNetNeeds[$this->id]['product'][$line->fk_product] = array();
-					}
-					$TNetNeeds[$this->id]['product'][$line->fk_product]['fk_unit'] = $line->fk_unit;
-					if (!isset($TNetNeeds[$this->id]['product'][$line->fk_product]['qty'])) {
-						$TNetNeeds[$this->id]['product'][$line->fk_product]['qty'] = 0.0;
-					}
-					$TNetNeeds[$this->id]['product'][$line->fk_product]['qty'] += $line->qty * $qty;
-					$TNetNeeds[$this->id]['product'][$line->fk_product]['level'] = $level;
-				}
-			}
-		}
-	}
-
-	/**
-	 * Recursively retrieves all parent bom in the tree that leads to the $bom_id bom
-	 *
-	 * @param 	BOM[]		$TParentBom		We put all found parent bom in $TParentBom
-	 * @param 	int			$bom_id			ID of bom from which we want to get parent bom ids
-	 * @param 	int<0,1000>	$level			Protection against infinite loop
-	 * @return 	void
->>>>>>> cc80841a
-	 */
-	public function getParentBomTreeRecursive(&$TParentBom, $bom_id = 0, $level = 1)
-	{
-<<<<<<< HEAD
-		global $langs;
-
-		$this->db = $db;
-
-		$this->ismultientitymanaged = 0;
-
-		$this->isextrafieldmanaged = 1;
-
-		if (!getDolGlobalString('MAIN_SHOW_TECHNICAL_ID') && isset($this->fields['rowid'])) {
-			$this->fields['rowid']['visible'] = 0;
-		}
-		if (!isModEnabled('multicompany') && isset($this->fields['entity'])) {
-			$this->fields['entity']['enabled'] = 0;
-		}
-
-		// Unset fields that are disabled
-		foreach ($this->fields as $key => $val) {
-			if (isset($val['enabled']) && empty($val['enabled'])) {
-				unset($this->fields[$key]);
-			}
-		}
-
-		// Translate some data of arrayofkeyval
-		foreach ($this->fields as $key => $val) {
-			if (!empty($val['arrayofkeyval']) && is_array($val['arrayofkeyval'])) {
-				foreach ($val['arrayofkeyval'] as $key2 => $val2) {
-					$this->fields[$key]['arrayofkeyval'][$key2] = $langs->trans($val2);
-				}
-			}
-		}
-	}
-
-	/**
-	 * Create object into database
-	 *
-	 * @param  User $user      User that creates
-	 * @param  int 	$notrigger 0=launch triggers after, 1=disable triggers
-	 * @return int             Return integer <0 if KO, Id of created object if OK
-	 */
-	public function create(User $user, $notrigger = 0)
-	{
-		if ($this->efficiency < 0 || $this->efficiency > 1) {
-			$this->efficiency = 1;
-		}
-
-		return $this->createCommon($user, $notrigger);
-	}
-
-	/**
-	 * Load object in memory from the database
-	 *
-	 * @param int    $id   Id object
-	 * @param string $ref  Ref
-	 * @return int         Return integer <0 if KO, 0 if not found, >0 if OK
-	 */
-	public function fetch($id, $ref = null)
-	{
-		$result = $this->fetchCommon($id, $ref);
-		//if ($result > 0 && !empty($this->table_element_line)) $this->fetchLines();
-		return $result;
-	}
-
-	/**
-	 * Load list of objects in memory from the database.
-	 *
-	 * @param  string      	$sortorder    	Sort Order
-	 * @param  string      	$sortfield    	Sort field
-	 * @param  int         	$limit        	limit
-	 * @param  int         	$offset       	Offset
-	 * @param  string		$filter       	Filter as an Universal Search string.
-	 * 										Example: '((client:=:1) OR ((client:>=:2) AND (client:<=:3))) AND (client:!=:8) AND (nom:like:'a%')'
-	 * @param  string		$filtermode		No more used
-	 * @return array|int                 	int <0 if KO, array of pages if OK
-	 */
-	public function fetchAll($sortorder = '', $sortfield = '', $limit = 0, $offset = 0, $filter = '', $filtermode = 'AND')
-	{
-		dol_syslog(__METHOD__, LOG_DEBUG);
-
-		$records = array();
-
-		$sql = 'SELECT ';
-		$sql .= $this->getFieldList();
-		$sql .= ' FROM '.MAIN_DB_PREFIX.$this->table_element.' as t';
-		if ($this->ismultientitymanaged) {
-			$sql .= ' WHERE t.entity IN ('.getEntity($this->element).')';
-		} else {
-			$sql .= ' WHERE 1 = 1';
-		}
-
-		// Manage filter
-		$errormessage = '';
-		$sql .= forgeSQLFromUniversalSearchCriteria($filter, $errormessage);
-		if ($errormessage) {
-			$this->errors[] = $errormessage;
-			dol_syslog(__METHOD__.' '.implode(',', $this->errors), LOG_ERR);
-			return -1;
-		}
-
-		if (!empty($sortfield)) {
-			$sql .= $this->db->order($sortfield, $sortorder);
-		}
-		if (!empty($limit)) {
-			$sql .= $this->db->plimit($limit, $offset);
-		}
-
-		$resql = $this->db->query($sql);
-		if ($resql) {
-			$num = $this->db->num_rows($resql);
-
-			while ($obj = $this->db->fetch_object($resql)) {
-				$record = new self($this->db);
-				$record->setVarsFromFetchObj($obj);
-				$record->fetch_optionals();
-
-				$records[$record->id] = $record;
-			}
-			$this->db->free($resql);
-
-			return $records;
-		} else {
-			$this->errors[] = 'Error '.$this->db->lasterror();
-			dol_syslog(__METHOD__.' '.implode(',', $this->errors), LOG_ERR);
-
-			return -1;
-		}
-	}
-
-	/**
-	 * Update object into database
-	 *
-	 * @param  User $user      User that modifies
-	 * @param  int	$notrigger 0=launch triggers after, 1=disable triggers
-	 * @return int             Return integer <0 if KO, >0 if OK
-	 */
-	public function update(User $user, $notrigger = 0)
-	{
-		if ($this->efficiency < 0 || $this->efficiency > 1) {
-			$this->efficiency = 1;
-		}
-
-		return $this->updateCommon($user, $notrigger);
-	}
-
-	/**
-	 * Delete object in database
-	 *
-	 * @param User 	$user       User that deletes
-	 * @param int 	$notrigger  0=launch triggers after, 1=disable triggers
-	 * @return int             	Return integer <0 if KO, >0 if OK
-	 */
-	public function delete(User $user, $notrigger = 0)
-	{
-		return $this->deleteCommon($user, $notrigger);
-		//return $this->deleteCommon($user, $notrigger, 1);
-	}
-
-	/**
-	 *  Return a link to the object card (with optionally the picto)
-=======
-
-		// Protection against infinite loop
-		if ($level > 1000) {
-			return;
-		}
-
-		if (empty($bom_id)) {
-			$bom_id = $this->id;
-		}
-
-		$sql = 'SELECT l.fk_bom, b.label
-				FROM '.MAIN_DB_PREFIX.'bom_bomline l
-				INNER JOIN '.MAIN_DB_PREFIX.$this->table_element.' b ON b.rowid = l.fk_bom
-				WHERE fk_bom_child = '.((int) $bom_id);
-
-		$resql = $this->db->query($sql);
-		if (!empty($resql)) {
-			while ($res = $this->db->fetch_object($resql)) {
-				$TParentBom[$res->fk_bom] = $res->fk_bom;
-				$this->getParentBomTreeRecursive($TParentBom, $res->fk_bom, $level + 1);
-			}
-		}
-	}
-
-	/**
-	 *	Return clickable link of object (with eventually picto)
->>>>>>> cc80841a
-	 *
-	 *	@param	string		    $option			Where point the link (0=> main card, 1,2 => shipment, 'nolink'=>No link)
-	 *  @param	array{prod:?Product,selected:int<-1,1>}	$arraydata	Array of data
-	 *  @return	string							HTML Code for Kanban thumb.
-	 */
-	public function getKanbanView($option = '', $arraydata = null)
-	{
-<<<<<<< HEAD
-		global $db, $conf, $langs, $hookmanager;
-
-		if (!empty($conf->dol_no_mouse_hover)) {
-			$notooltip = 1; // Force disable tooltips
-		}
-
-		$result = '';
-
-		$label = '<u>'.$langs->trans("BillOfMaterialsLine").'</u>';
-		$label .= '<br>';
-		$label .= '<b>'.$langs->trans('Ref').':</b> '.$this->ref;
-
-		$url = DOL_URL_ROOT.'/bom/bomline_card.php?id='.$this->id;
-
-		if ($option != 'nolink') {
-			// Add param to save lastsearch_values or not
-			$add_save_lastsearch_values = ($save_lastsearch_value == 1 ? 1 : 0);
-			if ($save_lastsearch_value == -1 && isset($_SERVER["PHP_SELF"]) && preg_match('/list\.php/', $_SERVER["PHP_SELF"])) {
-				$add_save_lastsearch_values = 1;
-			}
-			if ($add_save_lastsearch_values) {
-				$url .= '&save_lastsearch_values=1';
-			}
-		}
-
-		$linkclose = '';
-		if (empty($notooltip)) {
-			if (getDolGlobalString('MAIN_OPTIMIZEFORTEXTBROWSER')) {
-				$label = $langs->trans("ShowBillOfMaterialsLine");
-				$linkclose .= ' alt="'.dol_escape_htmltag($label, 1).'"';
-			}
-			$linkclose .= ' title="'.dol_escape_htmltag($label, 1).'"';
-			$linkclose .= ' class="classfortooltip'.($morecss ? ' '.$morecss : '').'"';
-		} else {
-			$linkclose = ($morecss ? ' class="'.$morecss.'"' : '');
-		}
-
-		$linkstart = '<a href="'.$url.'"';
-		$linkstart .= $linkclose.'>';
-		$linkend = '</a>';
-
-		$result .= $linkstart;
-		if ($withpicto) {
-			$result .= img_object(($notooltip ? '' : $label), ($this->picto ? $this->picto : 'generic'), ($notooltip ? (($withpicto != 2) ? 'class="paddingright"' : '') : 'class="'.(($withpicto != 2) ? 'paddingright ' : '').'classfortooltip"'), 0, 0, $notooltip ? 0 : 1);
-		}
-		if ($withpicto != 2) {
-			$result .= $this->ref;
-		}
-		$result .= $linkend;
-		//if ($withpicto != 2) $result.=(($addlabel && $this->label) ? $sep . dol_trunc($this->label, ($addlabel > 1 ? $addlabel : 0)) : '');
-
-		global $action, $hookmanager;
-		$hookmanager->initHooks(array('bomlinedao'));
-		$parameters = array('id' => $this->id, 'getnomurl' => &$result);
-		$reshook = $hookmanager->executeHooks('getNomUrl', $parameters, $this, $action); // Note that $action and $object may have been modified by some hooks
-		if ($reshook > 0) {
-			$result = $hookmanager->resPrint;
-		} else {
-			$result .= $hookmanager->resPrint;
-		}
-
-		return $result;
-	}
-
-	/**
-	 *  Return label of the status
-	 *
-	 *  @param  int		$mode          0=long label, 1=short label, 2=Picto + short label, 3=Picto, 4=Picto + long label, 5=Short label + Picto, 6=Long label + Picto
-	 *  @return	string 			       Label of status
-	 */
-	public function getLibStatut($mode = 0)
-	{
-		return $this->LibStatut($this->status, $mode);
-	}
-
-	// phpcs:disable PEAR.NamingConventions.ValidFunctionName.ScopeNotCamelCaps
-	/**
-	 *  Return the status
-	 *
-	 *  @param	int		$status        Id status
-	 *  @param  int		$mode          0=long label, 1=short label, 2=Picto + short label, 3=Picto, 4=Picto + long label, 5=Short label + Picto, 6=Long label + Picto
-	 *  @return string 			       Label of status
-	 */
-	public function LibStatut($status, $mode = 0)
-	{
-		// phpcs:enable
-		return '';
-	}
-
-	/**
-	 *	Load the info information in the object
-	 *
-	 *	@param  int		$id       Id of object
-	 *	@return	void
-	 */
-	public function info($id)
-	{
-		$sql = 'SELECT rowid, date_creation as datec, tms as datem,';
-		$sql .= ' fk_user_creat, fk_user_modif';
-		$sql .= ' FROM '.MAIN_DB_PREFIX.$this->table_element.' as t';
-		$sql .= ' WHERE t.rowid = '.((int) $id);
-		$result = $this->db->query($sql);
-		if ($result) {
-			if ($this->db->num_rows($result)) {
-				$obj = $this->db->fetch_object($result);
-
-				$this->id = $obj->rowid;
-
-				$this->user_creation_id = $obj->fk_user_creat;
-				$this->user_modification_id = $obj->fk_user_modif;
-				$this->date_creation     = $this->db->jdate($obj->datec);
-				$this->date_modification = empty($obj->datem) ? '' : $this->db->jdate($obj->datem);
-			}
-			$this->db->free($result);
-		} else {
-			dol_print_error($this->db);
-=======
-		global $db,$langs;
-
-		$selected = (empty($arraydata['selected']) ? 0 : $arraydata['selected']);
-
-		$return = '<div class="box-flex-item box-flex-grow-zero">';
-		$return .= '<div class="info-box info-box-sm">';
-		$return .= '<span class="info-box-icon bg-infobox-action">';
-		$return .= img_picto('', $this->picto);
-		$return .= '</span>';
-		$return .= '<div class="info-box-content">';
-		$return .= '<span class="info-box-ref inline-block tdoverflowmax150 valignmiddle">'.(method_exists($this, 'getNomUrl') ? $this->getNomUrl() : '').'</span>';
-		if ($selected >= 0) {
-			$return .= '<input id="cb'.$this->id.'" class="flat checkforselect fright" type="checkbox" name="toselect[]" value="'.$this->id.'"'.($selected ? ' checked="checked"' : '').'>';
-		}
 		$arrayofkeyval = $this->fields['bomtype']['arrayofkeyval'] ?? null;
 		if (!empty($arrayofkeyval)) {
 			$return .= '<br><span class="info-box-label opacitymedium">'.$langs->trans("Type").' : </span>';
@@ -2486,24 +1674,11 @@
 		}
 		if (method_exists($this, 'getLibStatut')) {
 			$return .= '<br><div class="info-box-status">'.$this->getLibStatut(3).'</div>';
->>>>>>> cc80841a
-		}
-
-<<<<<<< HEAD
-	/**
-	 * Initialise object with example values
-	 * Id must be 0 if object instance is a specimen
-	 *
-	 * @return int
-	 */
-	public function initAsSpecimen()
-	{
-		return $this->initAsSpecimenCommon();
-=======
+		}
+
 		$return .= '</div>';
 		$return .= '</div>';
 		$return .= '</div>';
 		return $return;
->>>>>>> cc80841a
 	}
 }