--- conflicted
+++ resolved
@@ -137,6 +137,7 @@
 		'import_key' => array('type' => 'varchar(14)', 'label' => 'ImportId', 'enabled' => 1, 'visible' => -2, 'position' => 1000, 'notnull' => -1,),
 		'model_pdf' => array('type' => 'varchar(255)', 'label' => 'Model pdf', 'enabled' => 1, 'visible' => 0, 'position' => 1010),
 		'status' => array('type' => 'integer', 'label' => 'Status', 'enabled' => 1, 'visible' => 2, 'position' => 1000, 'notnull' => 1, 'default' => 0, 'index' => 1, 'arrayofkeyval' => array(0 => 'Draft', 1 => 'Enabled', 9 => 'Disabled')),
+)),
 	);
 
 	/**
@@ -296,7 +297,7 @@
 	 * Create object into database
 	 *
 	 * @param  User $user      User that creates
-	 * @param  int 	$notrigger false=launch triggers after, true=disable triggers
+	 * @param  int  $notrigger 0=launch triggers after, 1=disable triggers
 	 * @return int             Return integer <0 if KO, Id of created object if OK
 	 */
 	public function create(User $user, $notrigger = 1)
@@ -486,13 +487,13 @@
 	/**
 	 * Load list of objects in memory from the database.
 	 *
-	 * @param  string      		$sortorder    Sort Order
-	 * @param  string      		$sortfield    Sort field
-	 * @param  int         		$limit        Limit
-	 * @param  int         		$offset       Offset
-	 * @param  string   		$filter       Filter USF
-	 * @param  string      		$filtermode   Filter mode (AND or OR)
-	 * @return array|int        			  int <0 if KO, array of pages if OK
+	 * @param  string               $sortorder    Sort Order
+	 * @param  string               $sortfield    Sort field
+	 * @param  int                  $limit        Limit
+	 * @param  int                  $offset       Offset
+	 * @param  string               $filter       Filter USF
+	 * @param  string               $filtermode   Filter mode (AND or OR)
+	 * @return array|int                              int <0 if KO, array of pages if OK
 	 */
 	public function fetchAll($sortorder = '', $sortfield = '', $limit = 0, $offset = 0, $filter = '', $filtermode = 'AND')
 	{
@@ -508,7 +509,6 @@
 		} else {
 			$sql .= ' WHERE 1 = 1';
 		}
-
 		// Manage filter
 		$errormessage = '';
 		$sql .= forgeSQLFromUniversalSearchCriteria($filter, $errormessage);
@@ -550,7 +550,7 @@
 	 * Update object into database
 	 *
 	 * @param  User $user      User that modifies
-	 * @param  int 	$notrigger 0=launch triggers after, 1=disable triggers
+	 * @param  int  $notrigger 0=launch triggers after, 1=disable triggers
 	 * @return int             Return integer <0 if KO, >0 if OK
 	 */
 	public function update(User $user, $notrigger = 1)
@@ -565,9 +565,9 @@
 	/**
 	 * Delete object in database
 	 *
-	 * @param User $user       	User that deletes
-	 * @param int 	$notrigger  0=launch triggers after, 1=disable triggers
-	 * @return int             	Return integer <0 if KO, >0 if OK
+	 * @param User $user		User that deletes
+	 * @param bool $notrigger	0=launch triggers after, 1=disable triggers
+	 * @return int				Return integer <0 if KO, >0 if OK
 	 */
 	public function delete(User $user, $notrigger = 1)
 	{
@@ -586,7 +586,7 @@
 	 * @param	int		$position				Position of BOM-Line in BOM-Lines
 	 * @param	int		$fk_bom_child			Id of BOM Child
 	 * @param	string	$import_key				Import Key
-	 * @param	int 	$fk_unit				Unit
+	 * @param	int		$fk_unit				Unit
 	 * @param	array	$array_options			extrafields array
 	 * @param	int		$fk_default_workstation	Default workstation
 	 * @return	int								Return integer <0 if KO, Id of created object if OK
@@ -689,7 +689,7 @@
 	 *
 	 * @param 	int		$rowid					Id of line to update
 	 * @param	float	$qty					Quantity
-	 * @param	float	$qty_frozen				Frozen quantity
+	 * @param	flloat	$qty_frozen				Frozen quantity
 	 * @param 	int		$disable_stock_change	Disable stock change on using in MO
 	 * @param	float	$efficiency				Efficiency in MO
 	 * @param	int		$position				Position of BOM-Line in BOM-Lines
@@ -1324,7 +1324,7 @@
 	}
 
 	// phpcs:disable PEAR.NamingConventions.ValidFunctionName.ScopeNotCamelCaps
-	/**
+	 /**
 	 *  Return if at least one photo is available
 	 *
 	 * @param  string $sdir Directory to scan
@@ -1437,8 +1437,7 @@
 							$this->error = $tmpproduct->error;
 							return -1;
 						}
-						$unit_cost = (!empty($tmpproduct->cost_price)) ? $tmpproduct->cost_price : $tmpproduct->pmp;
-						$line->unit_cost = (float) price2num($unit_cost);
+						$line->unit_cost = (float) price2num((!empty($tmpproduct->cost_price)) ? $tmpproduct->cost_price : $tmpproduct->pmp);
 						if (empty($line->unit_cost)) {
 							if ($productFournisseur->find_min_price_product_fournisseur($line->fk_product) > 0) {
 								if ($productFournisseur->fourn_remise_percent != "0") {
@@ -1449,26 +1448,14 @@
 							}
 						}
 
-<<<<<<< HEAD
 						$line->total_cost = (float) price2num($line->qty * $line->unit_cost / $line->efficiency, 'MT');
-=======
-						$line->total_cost = (float) price2num($line->qty * $line->unit_cost, 'MT');
-
-						$this->total_cost += $line->total_cost;
->>>>>>> a17cb8aa
 					} else {
 						$bom_child = new BOM($this->db);
 						$res = $bom_child->fetch($line->fk_bom_child);
 						if ($res > 0 && $bom_child->qty > 0) {
 							$bom_child->calculateCosts();
-<<<<<<< HEAD
 							$line->childBom = $bom_child;
 							$line->total_cost = (float) price2num($bom_child->total_cost * $line->qty / ($bom_child->qty*$line->efficiency), 'MT');
-=======
-							$line->childBom[] = $bom_child;
-							$this->total_cost += (float) price2num($bom_child->total_cost * $line->qty, 'MT');
-							$this->total_cost += $line->total_cost;
->>>>>>> a17cb8aa
 						} else {
 							$this->error = $bom_child->error;
 							return -2;
@@ -1509,15 +1496,9 @@
 						}
 
 						if ($qtyhourservice) {
-<<<<<<< HEAD
 							$line->total_cost = price2num($qtyhourforline / $qtyhourservice * $line->unit_cost, 'MT');
 						} else {
 							$line->total_cost = price2num($line->qty * $line->unit_cost, 'MT');
-=======
-							$line->total_cost = (float) price2num($qtyhourforline / $qtyhourservice * $tmpproduct->cost_price, 'MT');
-						} else {
-							$line->total_cost = (float) price2num($line->qty * $tmpproduct->cost_price, 'MT');
->>>>>>> a17cb8aa
 						}
 					}
 				}
@@ -1556,8 +1537,8 @@
 	/**
 	 * Get Net needs by product
 	 *
-	 * @param array	$TNetNeeds Array of ChildBom and infos linked to
-	 * @param float	$qty       qty needed
+	 * @param array $TNetNeeds	Array of ChildBom and infos linked to
+	 * @param float $qty		qty needed
 	 * @return void
 	 */
 	public function getNetNeeds(&$TNetNeeds = array(), $qty = 0)
@@ -1565,13 +1546,7 @@
 		if (!empty($this->lines)) {
 			foreach ($this->lines as $line) {
 				if (!empty($line->childBom)) {
-<<<<<<< HEAD
 					$line->childBom->getNetNeeds($TNetNeeds, $line->qty * $qty / $this->qty);
-=======
-					foreach ($line->childBom as $childBom) {
-						$childBom->getNetNeeds($TNetNeeds, $line->qty * $qty);
-					}
->>>>>>> a17cb8aa
 				} else {
 					if (empty($TNetNeeds[$line->fk_product])) {
 						$TNetNeeds[$line->fk_product] = 0;
@@ -1585,9 +1560,9 @@
 	/**
 	 * Get Net needs Tree by product or bom
 	 *
-	 * @param array $TNetNeeds Array of ChildBom and infos linked to
-	 * @param float	$qty       qty needed
-	 * @param int   $level     level of recursivity
+	 * @param array $TNetNeeds	Array of ChildBom and infos linked to
+	 * @param float $qty		qty needed
+	 * @param int   $level		level of recursivity
 	 * @return void
 	 */
 	public function getNetNeedsTree(&$TNetNeeds = array(), $qty = 0, $level = 0)
@@ -1595,21 +1570,11 @@
 		if (!empty($this->lines)) {
 			foreach ($this->lines as $line) {
 				if (!empty($line->childBom)) {
-<<<<<<< HEAD
 					$TNetNeeds[$line->childBom->id]['bom'] = $line->childBom;
 					$TNetNeeds[$line->childBom->id]['parentid'] = $this->id;
 					$TNetNeeds[$line->childBom->id]['qty'] = $line->qty * $qty;
 					$TNetNeeds[$line->childBom->id]['level'] = $level;
 					$line->childBom->getNetNeedsTree($TNetNeeds, $line->qty * $qty / $this->qty, $level+1);
-=======
-					foreach ($line->childBom as $childBom) {
-						$TNetNeeds[$childBom->id]['bom'] = $childBom;
-						$TNetNeeds[$childBom->id]['parentid'] = $this->id;
-						$TNetNeeds[$childBom->id]['qty'] = $line->qty * $qty;
-						$TNetNeeds[$childBom->id]['level'] = $level;
-						$childBom->getNetNeedsTree($TNetNeeds, $line->qty * $qty, $level + 1);
-					}
->>>>>>> a17cb8aa
 				} else {
 					$TNetNeeds[$this->id]['product'][$line->fk_product]['qty'] += $line->qty * $qty;
 					$TNetNeeds[$this->id]['product'][$line->fk_product]['level'] = $level;
@@ -1767,7 +1732,6 @@
 		'position' => array('type' => 'integer', 'label' => 'Rank', 'enabled' => 1, 'visible' => 0, 'default' => '0', 'position' => 200, 'notnull' => 1,),
 		'import_key' => array('type' => 'varchar(14)', 'label' => 'ImportId', 'enabled' => 1, 'visible' => -2, 'position' => 1000, 'notnull' => -1,),
 		'fk_default_workstation' => array('type' => 'integer', 'label' => 'DefaultWorkstation', 'enabled' => 1, 'visible' => 1, 'notnull' => 0, 'position' => 1050)
-	);
 
 	/**
 	 * @var int rowid
@@ -1826,24 +1790,25 @@
 	// END MODULEBUILDER PROPERTIES
 
 	/**
-	 * @var float		Calculated cost for the BOM line
+	 * @var float			Calculated cost for the BOM line
 	 */
 	public $total_cost = 0;
 
 	/**
-	 * @var float		Line unit cost based on product cost price or pmp
+	 * @var float			Line unit cost based on product cost price or pmp
 	 */
 	public $unit_cost = 0;
 
 	/**
-	 * @var array     array of Bom in line
-	 */
-	public $childBom = array();
-
-	/**
-	 * @var int|null                ID of the unit of measurement (rowid in llx_c_units table)
+	 * @var BOM				 Reference to Bom in line
+	 */
+	public $childBom = null;
+
+	/**
+	 * * @var int|null		ID of the unit of measurement (rowid in llx_c_units table)
 	 * @see measuringUnitString()
 	 * @see getLabelOfUnit()
+
 	 */
 	public $fk_unit;
 
@@ -1892,21 +1857,21 @@
 	/**
 	 * Create object into database
 	 *
-	 * @param  User $user      User that creates
-	 * @param  int 	$notrigger 0=launch triggers after, 1=disable triggers
-	 * @return int             Return integer <0 if KO, Id of created object if OK
+	 * @param  User $user		User that creates
+	 * @param  int  $notrigger	0=launch triggers after, 1=disable triggers
+	 * @return int				Return integer <0 if KO, Id of created object if OK
 	 */
 	public function create(User $user, $notrigger = 0)
 	{
 		if ($this->efficiency < 0 || $this->efficiency > 1) {
 			$this->efficiency = 1;
 		}
-		
+
 		// check for circular BOM dependency
 		if (checkCircular($this->fk_bom_child)<0) {
 			return -1;
 		}
-		
+
 		return $this->createCommon($user, $notrigger);
 	}
 
@@ -1926,14 +1891,14 @@
 			// Loop on all the sub-BOM lines if they exist
 			while ($obj = $object->db->fetch_object($result)) {
 				if (!empty($obj->child)) {
-					if ($obj->child==$this->id) {
+					if ($obj->child==$this->fk_bom) {
 						$this->error = 'Found BOM circular dependency';
 						return -1;
-					} else if (!$this->check($obj->child)) return -1;
+					} elseif (!$this->checkCircular($obj->child)) return -1;
 				}
 			}
 		}
-		
+
 		return 1;
 	}
 
@@ -1954,14 +1919,14 @@
 	/**
 	 * Load list of objects in memory from the database.
 	 *
-	 * @param  string      	$sortorder    	Sort Order
-	 * @param  string      	$sortfield    	Sort field
-	 * @param  int         	$limit        	limit
-	 * @param  int         	$offset       	Offset
-	 * @param  string		$filter       	Filter as an Universal Search string.
-	 * 										Example: '((client:=:1) OR ((client:>=:2) AND (client:<=:3))) AND (client:!=:8) AND (nom:like:'a%')'
-	 * @param  string		$filtermode		No more used
-	 * @return array|int                 	int <0 if KO, array of pages if OK
+	 * @param  string       $sortorder      Sort Order
+	 * @param  string       $sortfield      Sort field
+	 * @param  int          $limit          limit
+	 * @param  int          $offset         Offset
+	 * @param  string       $filter         Filter as an Universal Search string.
+	 *                                      Example: '((client:=:1) OR ((client:>=:2) AND (client:<=:3))) AND (client:!=:8) AND (nom:like:'a%')'
+	 * @param  string       $filtermode     No more used
+	 * @return array|int                    int <0 if KO, array of pages if OK
 	 */
 	public function fetchAll($sortorder = '', $sortfield = '', $limit = 0, $offset = 0, $filter = '', $filtermode = 'AND')
 	{
@@ -1977,7 +1942,6 @@
 		} else {
 			$sql .= ' WHERE 1 = 1';
 		}
-
 		// Manage filter
 		$errormessage = '';
 		$sql .= forgeSQLFromUniversalSearchCriteria($filter, $errormessage);
@@ -2012,6 +1976,7 @@
 			$this->errors[] = 'Error '.$this->db->lasterror();
 			dol_syslog(__METHOD__.' '.implode(',', $this->errors), LOG_ERR);
 
+
 			return -1;
 		}
 	}
@@ -2020,7 +1985,7 @@
 	 * Update object into database
 	 *
 	 * @param  User $user      User that modifies
-	 * @param  int	$notrigger 0=launch triggers after, 1=disable triggers
+	 * @param  int  $notrigger 0=launch triggers after, 1=disable triggers
 	 * @return int             Return integer <0 if KO, >0 if OK
 	 */
 	public function update(User $user, $notrigger = 0)
@@ -2035,9 +2000,10 @@
 	/**
 	 * Delete object in database
 	 *
-	 * @param User 	$user       User that deletes
-	 * @param int 	$notrigger  0=launch triggers after, 1=disable triggers
-	 * @return int             	Return integer <0 if KO, >0 if OK
+	 * @param User  $user       User that deletes
+	 * @param int   $notrigger  0=launch triggers after, 1=disable triggers
+	 * @return int              Return integer <0 if KO, >0 if OK
+
 	 */
 	public function delete(User $user, $notrigger = 0)
 	{
