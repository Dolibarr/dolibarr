<?php
/* Copyright (C) 2019	Laurent Destailleur	<eldy@users.sourceforge.net>
 * Copyright (C) 2023	Benjamin Falière	<benjamin.faliere@altairis.fr>
 * Copyright (C) 2023	Charlene Benke		<charlene@patas-monkey.com>
 * Copyright (C) 2024       Frédéric France             <frederic.france@free.fr>
 * Copyright (C) 2024		MDW							<mdeweerd@users.noreply.github.com>
 *
 * This program is free software; you can redistribute it and/or modify
 * it under the terms of the GNU General Public License as published by
 * the Free Software Foundation; either version 3 of the License, or
 * (at your option) any later version.
 *
 * This program is distributed in the hope that it will be useful,
 * but WITHOUT ANY WARRANTY; without even the implied warranty of
 * MERCHANTABILITY or FITNESS FOR A PARTICULAR PURPOSE.  See the
 * GNU General Public License for more details.
 *
 * You should have received a copy of the GNU General Public License
 * along with this program. If not, see <https://www.gnu.org/licenses/>.
 */

/**
 * \file        htdocs/bom/class/bom.class.php
 * \ingroup     bom
 * \brief       This file is a CRUD class file for BOM (Create/Read/Update/Delete)
 */

// Put here all includes required by your class file
require_once DOL_DOCUMENT_ROOT.'/core/class/commonobject.class.php';
require_once DOL_DOCUMENT_ROOT.'/core/class/commonobjectline.class.php';
require_once DOL_DOCUMENT_ROOT.'/core/lib/date.lib.php';

if (isModEnabled('workstation')) {
	require_once DOL_DOCUMENT_ROOT.'/workstation/class/workstation.class.php';
}

//require_once DOL_DOCUMENT_ROOT . '/societe/class/societe.class.php';
//require_once DOL_DOCUMENT_ROOT . '/product/class/product.class.php';


/**
 * Class for BOM
 */
class BOM extends CommonObject
{
	/**
	 * @var string ID of module.
	 */
	public $module = 'bom';

	/**
	 * @var string ID to identify managed object
	 */
	public $element = 'bom';

	/**
	 * @var string Name of table without prefix where object is stored
	 */
	public $table_element = 'bom_bom';

	/**
	 * @var string String with name of icon for bom. Must be the part after the 'object_' into object_bom.png
	 */
	public $picto = 'bom';

	/**
	 * @var Product	Object product of the BOM
	 */
	public $product;

	const STATUS_DRAFT = 0;
	const STATUS_VALIDATED = 1;
	const STATUS_CANCELED = 9;


	/**
	 *  'type' field format ('integer', 'integer:ObjectClass:PathToClass[:AddCreateButtonOrNot[:Filter]]', 'sellist:TableName:LabelFieldName[:KeyFieldName[:KeyFieldParent[:Filter]]]', 'varchar(x)', 'double(24,8)', 'real', 'price', 'text', 'text:none', 'html', 'date', 'datetime', 'timestamp', 'duration', 'mail', 'phone', 'url', 'password')
	 *         Note: Filter can be a string like "(t.ref:like:'SO-%') or (t.date_creation:<:'20160101') or (t.nature:is:NULL)"
	 *  'label' the translation key.
	 *  'picto' is code of a picto to show before value in forms
	 *  'enabled' is a condition when the field must be managed (Example: 1 or 'getDolGlobalString("MY_SETUP_PARAM")'
	 *  'position' is the sort order of field.
	 *  'notnull' is set to 1 if not null in database. Set to -1 if we must set data to null if empty ('' or 0).
	 *  'visible' says if field is visible in list (Examples: 0=Not visible, 1=Visible on list and create/update/view forms, 2=Visible on list only, 3=Visible on create/update/view form only (not list), 4=Visible on list and update/view form only (not create). 5=Visible on list and view only (not create/not update). Using a negative value means field is not shown by default on list but can be selected for viewing)
	 *  'noteditable' says if field is not editable (1 or 0)
	 *  'default' is a default value for creation (can still be overwrote by the Setup of Default Values if field is editable in creation form). Note: If default is set to '(PROV)' and field is 'ref', the default value will be set to '(PROVid)' where id is rowid when a new record is created.
	 *  'index' if we want an index in database.
	 *  'foreignkey'=>'tablename.field' if the field is a foreign key (it is recommended to name the field fk_...).
	 *  'searchall' is 1 if we want to search in this field when making a search from the quick search button.
	 *  'isameasure' must be set to 1 if you want to have a total on list for this field. Field type must be summable like integer or double(24,8).
	 *  'css' and 'cssview' and 'csslist' is the CSS style to use on field. 'css' is used in creation and update. 'cssview' is used in view mode. 'csslist' is used for columns in lists. For example: 'css'=>'minwidth300 maxwidth500 widthcentpercentminusx', 'cssview'=>'wordbreak', 'csslist'=>'tdoverflowmax200'
	 *  'help' is a 'TranslationString' to use to show a tooltip on field. You can also use 'TranslationString:keyfortooltiponlick' for a tooltip on click.
	 *  'showoncombobox' if value of the field must be visible into the label of the combobox that list record
	 *  'disabled' is 1 if we want to have the field locked by a 'disabled' attribute. In most cases, this is never set into the definition of $fields into class, but is set dynamically by some part of code.
	 *  'arrayofkeyval' to set list of value if type is a list of predefined values. For example: array("0"=>"Draft","1"=>"Active","-1"=>"Cancel")
	 *  'autofocusoncreate' to have field having the focus on a create form. Only 1 field should have this property set to 1.
	 *  'comment' is not used. You can store here any text of your choice. It is not used by application.
	 *
	 *  Note: To have value dynamic, you can set value to 0 in definition and edit the value on the fly into the constructor.
	 */

	// BEGIN MODULEBUILDER PROPERTIES
	/**
	 * @var array<string,array{type:string,label:string,enabled:int<0,2>|string,position:int,notnull?:int,visible:int,noteditable?:int,default?:string,index?:int,foreignkey?:string,searchall?:int,isameasure?:int,css?:string,csslist?:string,help?:string,showoncombobox?:int,disabled?:int,arrayofkeyval?:array<int,string>,comment?:string}>  Array with all fields and their property. Do not use it as a static var. It may be modified by constructor.
	 */
	public $fields = array(
		'rowid' => array('type' => 'integer', 'label' => 'TechnicalID', 'enabled' => 1, 'visible' => -2, 'position' => 1, 'notnull' => 1, 'index' => 1, 'comment' => "Id",),
		'entity' => array('type' => 'integer', 'label' => 'Entity', 'enabled' => 1, 'visible' => 0, 'notnull' => 1, 'default' => 1, 'index' => 1, 'position' => 5),
		'ref' => array('type' => 'varchar(128)', 'label' => 'Ref', 'enabled' => 1, 'noteditable' => 1, 'visible' => 4, 'position' => 10, 'notnull' => 1, 'default' => '(PROV)', 'index' => 1, 'searchall' => 1, 'comment' => "Reference of BOM", 'showoncombobox' => 1, 'csslist' => 'nowraponall'),
		'label' => array('type' => 'varchar(255)', 'label' => 'Label', 'enabled' => 1, 'visible' => 1, 'position' => 30, 'notnull' => 1, 'searchall' => 1, 'showoncombobox' => '2', 'autofocusoncreate' => 1, 'css' => 'minwidth300 maxwidth400', 'csslist' => 'tdoverflowmax200'),
		'bomtype' => array('type' => 'integer', 'label' => 'Type', 'enabled' => 1, 'visible' => 1, 'position' => 33, 'notnull' => 1, 'default' => '0', 'arrayofkeyval' => array(0 => 'Manufacturing', 1 => 'Disassemble'), 'css' => 'minwidth175', 'csslist' => 'minwidth175 center'),
		//'bomtype' => array('type'=>'integer', 'label'=>'Type', 'enabled'=>1, 'visible'=>-1, 'position'=>32, 'notnull'=>1, 'default'=>'0', 'arrayofkeyval'=>array(0=>'Manufacturing')),
		'fk_product' => array('type' => 'integer:Product:product/class/product.class.php:1:((finished:is:null) or (finished:!=:0))', 'label' => 'Product', 'picto' => 'product', 'enabled' => 1, 'visible' => 1, 'position' => 35, 'notnull' => 1, 'index' => 1, 'help' => 'ProductBOMHelp', 'css' => 'maxwidth500', 'csslist' => 'tdoverflowmax100'),
		'description' => array('type' => 'text', 'label' => 'Description', 'enabled' => 1, 'visible' => -1, 'position' => 60, 'notnull' => -1,),
		'qty' => array('type' => 'real', 'label' => 'Quantity', 'enabled' => 1, 'visible' => 1, 'default' => 1, 'position' => 55, 'notnull' => 1, 'isameasure' => 1, 'css' => 'maxwidth50imp right'),
		//'efficiency' => array('type'=>'real', 'label'=>'ManufacturingEfficiency', 'enabled'=>1, 'visible'=>-1, 'default'=>1, 'position'=>100, 'notnull'=>0, 'css'=>'maxwidth50imp', 'help'=>'ValueOfMeansLossForProductProduced'),
		'duration' => array('type' => 'duration', 'label' => 'EstimatedDuration', 'enabled' => 1, 'visible' => -1, 'position' => 101, 'notnull' => -1, 'css' => 'maxwidth50imp', 'help' => 'EstimatedDurationDesc'),
		'fk_warehouse' => array('type' => 'integer:Entrepot:product/stock/class/entrepot.class.php:0', 'label' => 'WarehouseForProduction', 'picto' => 'stock', 'enabled' => 1, 'visible' => -1, 'position' => 102, 'css' => 'maxwidth500', 'csslist' => 'tdoverflowmax100'),
		'note_public' => array('type' => 'html', 'label' => 'NotePublic', 'enabled' => 1, 'visible' => -2, 'position' => 161, 'notnull' => -1,),
		'note_private' => array('type' => 'html', 'label' => 'NotePrivate', 'enabled' => 1, 'visible' => -2, 'position' => 162, 'notnull' => -1,),
		'date_creation' => array('type' => 'datetime', 'label' => 'DateCreation', 'enabled' => 1, 'visible' => -2, 'position' => 300, 'notnull' => 1,),
		'tms' => array('type' => 'timestamp', 'label' => 'DateModification', 'enabled' => 1, 'visible' => -2, 'position' => 501, 'notnull' => 1,),
		'date_valid' => array('type' => 'datetime', 'label' => 'DateValidation', 'enabled' => 1, 'visible' => -2, 'position' => 502, 'notnull' => 0,),
		'fk_user_creat' => array('type' => 'integer:User:user/class/user.class.php', 'label' => 'UserCreation', 'picto' => 'user', 'enabled' => 1, 'visible' => -2, 'position' => 510, 'notnull' => 1, 'foreignkey' => 'user.rowid', 'csslist' => 'tdoverflowmax100'),
		'fk_user_modif' => array('type' => 'integer:User:user/class/user.class.php', 'label' => 'UserModif', 'picto' => 'user', 'enabled' => 1, 'visible' => -2, 'position' => 511, 'notnull' => -1, 'csslist' => 'tdoverflowmax100'),
		'fk_user_valid' => array('type' => 'integer:User:user/class/user.class.php', 'label' => 'UserValidation', 'picto' => 'user', 'enabled' => 1, 'visible' => -2, 'position' => 512, 'notnull' => 0, 'csslist' => 'tdoverflowmax100'),
		'import_key' => array('type' => 'varchar(14)', 'label' => 'ImportId', 'enabled' => 1, 'visible' => -2, 'position' => 1000, 'notnull' => -1,),
		'model_pdf' => array('type' => 'varchar(255)', 'label' => 'Model pdf', 'enabled' => 1, 'visible' => 0, 'position' => 1010),
		'status' => array('type' => 'integer', 'label' => 'Status', 'enabled' => 1, 'visible' => 2, 'position' => 1000, 'notnull' => 1, 'default' => 0, 'index' => 1, 'arrayofkeyval' => array(0 => 'Draft', 1 => 'Enabled', 9 => 'Disabled')),
	);

	/**
	 * @var int rowid
	 */
	public $rowid;

	/**
	 * @var string ref
	 */
	public $ref;

	/**
	 * @var string label
	 */
	public $label;

	/**
	 * @var int bomtype
	 */
	public $bomtype;

	/**
	 * @var string description
	 */
	public $description;

	/**
	 * @var integer|string date_creation
	 */
	public $date_creation;

	/**
	 * @var integer|string date_valid
	 */
	public $date_valid;

	/**
	 * @var int Id User creator
	 */
	public $fk_user_creat;

	/**
	 * @var int Id User modifying
	 */
	public $fk_user_modif;

	/**
	 * @var int Id User modifying
	 */
	public $fk_user_valid;

	/**
	 * @var int Id User modifying
	 */
	public $fk_warehouse;

	/**
	 * @var string import key
	 */
	public $import_key;

	/**
	 * @var int status
	 */
	public $status;

	/**
	 * @var int product Id
	 */
	public $fk_product;
	public $qty;
	public $duration;
	public $efficiency;
	// END MODULEBUILDER PROPERTIES


	// If this object has a subtable with lines

	/**
	 * @var string    Name of subtable line
	 */
	public $table_element_line = 'bom_bomline';

	/**
	 * @var string    Fieldname with ID of parent key if this field has a parent
	 */
	public $fk_element = 'fk_bom';

	/**
	 * @var string    Name of subtable class that manage subtable lines
	 */
	public $class_element_line = 'BOMLine';

	// /**
	//  * @var array	List of child tables. To test if we can delete object.
	//  */
	// protected $childtables=array();

	/**
	 * @var string[]	List of child tables. To know object to delete on cascade.
	 */
	protected $childtablesoncascade = array('bom_bomline');

	/**
	 * @var BOMLine[]     Array of subtable lines
	 */
	public $lines = array();

	/**
	 * @var float		Calculated cost for the BOM
	 */
	public $total_cost = 0;

	/**
	 * @var float		Calculated cost for 1 unit of the product in BOM
	 */
	public $unit_cost = 0;


	/**
	 * Constructor
	 *
	 * @param DoliDB $db Database handler
	 */
	public function __construct(DoliDB $db)
	{
		global $conf, $langs;

		$this->db = $db;

		$this->ismultientitymanaged = 1;
		$this->isextrafieldmanaged = 1;

		if (!getDolGlobalString('MAIN_SHOW_TECHNICAL_ID') && isset($this->fields['rowid'])) {
			$this->fields['rowid']['visible'] = 0;
		}
		if (!isModEnabled('multicompany') && isset($this->fields['entity'])) {
			$this->fields['entity']['enabled'] = 0;
		}

		// Unset fields that are disabled
		foreach ($this->fields as $key => $val) {
			if (isset($val['enabled']) && empty($val['enabled'])) {
				unset($this->fields[$key]);
			}
		}

		// Translate some data of arrayofkeyval
		foreach ($this->fields as $key => $val) {
			if (!empty($val['arrayofkeyval']) && is_array($val['arrayofkeyval'])) {
				foreach ($val['arrayofkeyval'] as $key2 => $val2) {
					$this->fields[$key]['arrayofkeyval'][$key2] = $langs->trans($val2);
				}
			}
		}
	}

	/**
	 * Create object into database
	 *
	 * @param  User $user      User that creates
	 * @param  int 	$notrigger false=launch triggers after, true=disable triggers
	 * @return int             Return integer <0 if KO, Id of created object if OK
	 */
	public function create(User $user, $notrigger = 1)
	{
		if ($this->efficiency <= 0 || $this->efficiency > 1) {
			$this->efficiency = 1;
		}

		return $this->createCommon($user, $notrigger);
	}

	/**
	 * Clone an object into another one
	 *
	 * @param  	User 	$user      	User that creates
	 * @param  	int 	$fromid     Id of object to clone
	 * @return 	mixed 				New object created, <0 if KO
	 */
	public function createFromClone(User $user, $fromid)
	{
		global $langs, $hookmanager, $extrafields;
		$error = 0;

		dol_syslog(__METHOD__, LOG_DEBUG);

		$object = new self($this->db);

		$this->db->begin();

		// Load source object
		$result = $object->fetchCommon($fromid);
		if ($result > 0 && !empty($object->table_element_line)) {
			$object->fetchLines();
		}

		// Get lines so they will be clone
		//foreach ($object->lines as $line)
		//	$line->fetch_optionals();

		// Reset some properties
		unset($object->id);
		unset($object->fk_user_creat);
		unset($object->import_key);

		// Clear fields
		$object->ref = empty($this->fields['ref']['default']) ? $langs->trans("copy_of_").$object->ref : $this->fields['ref']['default'];
		$object->label = empty($this->fields['label']['default']) ? $langs->trans("CopyOf")." ".$object->label : $this->fields['label']['default'];
		$object->status = self::STATUS_DRAFT;
		// ...
		// Clear extrafields that are unique
		if (is_array($object->array_options) && count($object->array_options) > 0) {
			$extrafields->fetch_name_optionals_label($object->table_element);
			foreach ($object->array_options as $key => $option) {
				$shortkey = preg_replace('/options_/', '', $key);
				if (!empty($extrafields->attributes[$this->element]['unique'][$shortkey])) {
					//var_dump($key); var_dump($clonedObj->array_options[$key]); exit;
					unset($object->array_options[$key]);
				}
			}
		}

		// Create clone
		$object->context['createfromclone'] = 'createfromclone';
		$result = $object->createCommon($user);
		if ($result < 0) {
			$error++;
			$this->error = $object->error;
			$this->errors = $object->errors;
		}

		if (!$error) {
			// copy internal contacts
			if ($this->copy_linked_contact($object, 'internal') < 0) {
				$error++;
			}
		}

		if (!$error) {
			// copy external contacts if same company
			if (property_exists($this, 'socid') && $this->socid == $object->socid) {
				if ($this->copy_linked_contact($object, 'external') < 0) {
					$error++;
				}
			}
		}

		// If there is lines, create lines too



		unset($object->context['createfromclone']);

		// End
		if (!$error) {
			$this->db->commit();
			return $object;
		} else {
			$this->db->rollback();
			return -1;
		}
	}

	/**
	 * Load object in memory from the database
	 *
	 * @param int    $id   Id object
	 * @param string $ref  Ref
	 * @return int         Return integer <0 if KO, 0 if not found, >0 if OK
	 */
	public function fetch($id, $ref = null)
	{
		$result = $this->fetchCommon($id, $ref);

		if ($result > 0 && !empty($this->table_element_line)) {
			$this->fetchLines();
		}
		//$this->calculateCosts();		// This consume a high number of subrequests. Do not call it into fetch but when you need it.

		return $result;
	}

	/**
	 * Load object lines in memory from the database
	 *
	 * @return int         Return integer <0 if KO, 0 if not found, >0 if OK
	 */
	public function fetchLines()
	{
		$this->lines = array();

		$result = $this->fetchLinesCommon();
		return $result;
	}

	/**
	 * Load object lines in memory from the database by type of product
	 *
	 * 	@param int    $typeproduct   0 type product, 1 type service

	 * @return int         Return integer <0 if KO, 0 if not found, >0 if OK
	 */
	public function fetchLinesbytypeproduct($typeproduct = 0)
	{
		$this->lines = array();

		$objectlineclassname = get_class($this).'Line';
		if (!class_exists($objectlineclassname)) {
			$this->error = 'Error, class '.$objectlineclassname.' not found during call of fetchLinesCommon';
			return -1;
		}

		$objectline = new $objectlineclassname($this->db);

		$sql = "SELECT ".$objectline->getFieldList('l');
		$sql .= " FROM ".$this->db->prefix().$objectline->table_element." as l";
		$sql .= " LEFT JOIN ".$this->db->prefix()."product as p ON p.rowid = l.fk_product";
		$sql .= " WHERE l.fk_".$this->db->escape($this->element)." = ".((int) $this->id);
		$sql .= " AND p.fk_product_type = ". ((int) $typeproduct);
		if (isset($objectline->fields['position'])) {
			$sql .= $this->db->order('position', 'ASC');
		}

		$resql = $this->db->query($sql);
		if ($resql) {
			$num_rows = $this->db->num_rows($resql);
			$i = 0;
			while ($i < $num_rows) {
				$obj = $this->db->fetch_object($resql);
				if ($obj) {
					$newline = new $objectlineclassname($this->db);
					$newline->setVarsFromFetchObj($obj);

					$this->lines[] = $newline;
				}
				$i++;
			}

			return $num_rows;
		} else {
			$this->error = $this->db->lasterror();
			$this->errors[] = $this->error;
			return -1;
		}
	}


	/**
	 * Load list of objects in memory from the database.
	 *
	 * @param  string      		$sortorder    Sort Order
	 * @param  string      		$sortfield    Sort field
	 * @param  int         		$limit        Limit
	 * @param  int         		$offset       Offset
	 * @param  string   		$filter       Filter USF
	 * @param  string      		$filtermode   Filter mode (AND or OR)
	 * @return array|int        			  int <0 if KO, array of pages if OK
	 */
	public function fetchAll($sortorder = '', $sortfield = '', $limit = 0, $offset = 0, $filter = '', $filtermode = 'AND')
	{
		dol_syslog(__METHOD__, LOG_DEBUG);

		$records = array();

		$sql = 'SELECT ';
		$sql .= $this->getFieldList();
		$sql .= ' FROM '.MAIN_DB_PREFIX.$this->table_element.' as t';
		if ($this->ismultientitymanaged) {
			$sql .= ' WHERE t.entity IN ('.getEntity($this->element).')';
		} else {
			$sql .= ' WHERE 1 = 1';
		}

		// Manage filter
		$errormessage = '';
		$sql .= forgeSQLFromUniversalSearchCriteria($filter, $errormessage);
		if ($errormessage) {
			$this->errors[] = $errormessage;
			dol_syslog(__METHOD__.' '.implode(',', $this->errors), LOG_ERR);
			return -1;
		}

		if (!empty($sortfield)) {
			$sql .= $this->db->order($sortfield, $sortorder);
		}
		if (!empty($limit)) {
			$sql .= $this->db->plimit($limit, $offset);
		}

		$resql = $this->db->query($sql);
		if ($resql) {
			$num = $this->db->num_rows($resql);

			while ($obj = $this->db->fetch_object($resql)) {
				$record = new self($this->db);
				$record->setVarsFromFetchObj($obj);

				$records[$record->id] = $record;
			}
			$this->db->free($resql);

			return $records;
		} else {
			$this->errors[] = 'Error '.$this->db->lasterror();
			dol_syslog(__METHOD__.' '.implode(',', $this->errors), LOG_ERR);

			return -1;
		}
	}

	/**
	 * Update object into database
	 *
	 * @param  User $user      User that modifies
	 * @param  int 	$notrigger 0=launch triggers after, 1=disable triggers
	 * @return int             Return integer <0 if KO, >0 if OK
	 */
	public function update(User $user, $notrigger = 1)
	{
		if ($this->efficiency <= 0 || $this->efficiency > 1) {
			$this->efficiency = 1;
		}

		return $this->updateCommon($user, $notrigger);
	}

	/**
	 * Delete object in database
	 *
	 * @param User $user       	User that deletes
	 * @param int 	$notrigger  0=launch triggers after, 1=disable triggers
	 * @return int             	Return integer <0 if KO, >0 if OK
	 */
	public function delete(User $user, $notrigger = 1)
	{
		return $this->deleteCommon($user, $notrigger);
		//return $this->deleteCommon($user, $notrigger, 1);
	}

	/**
	 * Add an BOM line into database (linked to BOM)
	 *
	 * @param	int		$fk_product				Id of product
	 * @param	float	$qty					Quantity
	 * @param	int<0,1> $qty_frozen			If the qty is Frozen
	 * @param 	int		$disable_stock_change	Disable stock change on using in MO
	 * @param	float	$efficiency				Efficiency in MO
	 * @param	int		$position				Position of BOM-Line in BOM-Lines
	 * @param	int		$fk_bom_child			Id of BOM Child
	 * @param	string	$import_key				Import Key
	 * @param	int 	$fk_unit				Unit
	 * @param	array	$array_options			extrafields array
	 * @param	int		$fk_default_workstation	Default workstation
	 * @return	int								Return integer <0 if KO, Id of created object if OK
	 */
	public function addLine($fk_product, $qty, $qty_frozen = 0, $disable_stock_change = 0, $efficiency = 1.0, $position = -1, $fk_bom_child = null, $import_key = null, $fk_unit = 0, $array_options = array(), $fk_default_workstation = null)
	{
		global $mysoc, $conf, $langs, $user;

		$logtext = "::addLine bomid=$this->id, qty=$qty, fk_product=$fk_product, qty_frozen=$qty_frozen, disable_stock_change=$disable_stock_change, efficiency=$efficiency";
		$logtext .= ", fk_bom_child=$fk_bom_child, import_key=$import_key";
		dol_syslog(get_class($this).$logtext, LOG_DEBUG);

		if ($this->statut == self::STATUS_DRAFT) {
			include_once DOL_DOCUMENT_ROOT.'/core/lib/price.lib.php';

			// Clean parameters
			if (empty($qty)) {
				$qty = 0;
			}
			if (empty($qty_frozen)) {
				$qty_frozen = 0;
			}
			if (empty($disable_stock_change)) {
				$disable_stock_change = 0;
			}
			if (empty($efficiency)) {
				$efficiency = 1.0;
			}
			if (empty($fk_bom_child)) {
				$fk_bom_child = null;
			}
			if (empty($import_key)) {
				$import_key = null;
			}
			if (empty($position)) {
				$position = -1;
			}

			$qty = (float) price2num($qty);
			$efficiency = (float) price2num($efficiency);
			$position = (float) price2num($position);

			$this->db->begin();

			// Rank to use
			$rangMax = $this->line_max();
			$rankToUse = $position;
			if ($rankToUse <= 0 or $rankToUse > $rangMax) { // New line after existing lines
				$rankToUse = $rangMax + 1;
			} else { // New line between the existing lines
				foreach ($this->lines as $bl) {
					if ($bl->position >= $rankToUse) {
						$bl->position++;
						$bl->update($user);
					}
				}
			}

			// Insert line
			$line = new BOMLine($this->db);

			$line->context = $this->context;

			$line->fk_bom = $this->id;
			$line->fk_product = $fk_product;
			$line->qty = $qty;
			$line->qty_frozen = $qty_frozen;
			$line->disable_stock_change = $disable_stock_change;
			$line->efficiency = $efficiency;
			$line->fk_bom_child = $fk_bom_child;
			$line->import_key = $import_key;
			$line->position = $rankToUse;
			$line->fk_unit = $fk_unit;
			$line->fk_default_workstation = $fk_default_workstation;

			if (is_array($array_options) && count($array_options) > 0) {
				$line->array_options = $array_options;
			}

			$result = $line->create($user);

			if ($result > 0) {
				$this->calculateCosts();
				$this->db->commit();
				return $result;
			} else {
				$this->setErrorsFromObject($line);
				dol_syslog(get_class($this)."::addLine error=".$this->error, LOG_ERR);
				$this->db->rollback();
				return -2;
			}
		} else {
			dol_syslog(get_class($this)."::addLine status of BOM must be Draft to allow use of ->addLine()", LOG_ERR);
			return -3;
		}
	}

	/**
	 * Update an BOM line into database
	 *
	 * @param 	int		$rowid					Id of line to update
	 * @param	float	$qty					Quantity
	 * @param	float	$qty_frozen				Frozen quantity
	 * @param 	int		$disable_stock_change	Disable stock change on using in MO
	 * @param	float	$efficiency				Efficiency in MO
	 * @param	int		$position				Position of BOM-Line in BOM-Lines
	 * @param	string	$import_key				Import Key
	 * @param	int		$fk_unit				Unit of line
	 * @param	array	$array_options			extrafields array
	 * @param	int		$fk_default_workstation	Default workstation
	 * @return	int								Return integer <0 if KO, Id of updated BOM-Line if OK
	 */
	public function updateLine($rowid, $qty, $qty_frozen = 0, $disable_stock_change = 0, $efficiency = 1.0, $position = -1, $import_key = null, $fk_unit = 0, $array_options = array(), $fk_default_workstation = null)
	{
		global $user;

		$logtext = "::updateLine bomid=$this->id, qty=$qty, qty_frozen=$qty_frozen, disable_stock_change=$disable_stock_change, efficiency=$efficiency";
		$logtext .= ", import_key=$import_key";
		dol_syslog(get_class($this).$logtext, LOG_DEBUG);

		if ($this->statut == self::STATUS_DRAFT) {
			include_once DOL_DOCUMENT_ROOT.'/core/lib/price.lib.php';

			// Clean parameters
			if (empty($qty)) {
				$qty = 0;
			}
			if (empty($qty_frozen)) {
				$qty_frozen = 0;
			}
			if (empty($disable_stock_change)) {
				$disable_stock_change = 0;
			}
			if (empty($efficiency)) {
				$efficiency = 1.0;
			}
			if (empty($import_key)) {
				$import_key = null;
			}
			if (empty($position)) {
				$position = -1;
			}

			$qty = (float) price2num($qty);
			$efficiency = (float) price2num($efficiency);
			$position = (float) price2num($position);

			$this->db->begin();

			//Fetch current line from the database and then clone the object and set it in $oldline property
			$line = new BOMLine($this->db);
			$line->fetch($rowid);
			$line->fetch_optionals();

			$staticLine = clone $line;
			$line->oldcopy = $staticLine;
			$line->context = $this->context;

			// Rank to use
			$rankToUse = (int) $position;
			if ($rankToUse != $line->oldcopy->position) { // check if position have a new value
				foreach ($this->lines as $bl) {
					if ($bl->position >= $rankToUse and $bl->position < ($line->oldcopy->position + 1)) { // move rank up
						$bl->position++;
						$bl->update($user);
					}
					if ($bl->position <= $rankToUse and $bl->position > ($line->oldcopy->position)) { // move rank down
						$bl->position--;
						$bl->update($user);
					}
				}
			}


			$line->fk_bom = $this->id;
			$line->qty = $qty;
			$line->qty_frozen = $qty_frozen;
			$line->disable_stock_change = $disable_stock_change;
			$line->efficiency = $efficiency;
			$line->import_key = $import_key;
			$line->position = $rankToUse;


			if (!empty($fk_unit)) {
				$line->fk_unit = $fk_unit;
			}


			if (is_array($array_options) && count($array_options) > 0) {
				// We replace values in this->line->array_options only for entries defined into $array_options
				foreach ($array_options as $key => $value) {
					$line->array_options[$key] = $array_options[$key];
				}
			}
			if ($line->fk_default_workstation != $fk_default_workstation) {
				$line->fk_default_workstation = ($fk_default_workstation > 0 ? $fk_default_workstation : 0);
			}

			$result = $line->update($user);

			if ($result > 0) {
				$this->calculateCosts();
				$this->db->commit();
				return $result;
			} else {
				$this->setErrorsFromObject($line);
				dol_syslog(get_class($this)."::addLine error=".$this->error, LOG_ERR);
				$this->db->rollback();
				return -2;
			}
		} else {
			dol_syslog(get_class($this)."::addLine status of BOM must be Draft to allow use of ->addLine()", LOG_ERR);
			return -3;
		}
	}

	/**
	 *  Delete a line of object in database
	 *
	 *	@param  User	$user       User that delete
	 *  @param	int		$idline		Id of line to delete
	 *  @param 	int 	$notrigger  0=launch triggers after, 1=disable triggers
	 *  @return int         		>0 if OK, <0 if KO
	 */
	public function deleteLine(User $user, $idline, $notrigger = 0)
	{
		if ($this->status < 0) {
			$this->error = 'ErrorDeleteLineNotAllowedByObjectStatus';
			return -2;
		}

		$this->db->begin();

		//Fetch current line from the database and then clone the object and set it in $oldline property
		$line = new BOMLine($this->db);
		$line->fetch($idline);
		$line->fetch_optionals();

		$staticLine = clone $line;
		$line->oldcopy = $staticLine;
		$line->context = $this->context;

		$result = $line->delete($user, $notrigger);

		//Positions (rank) reordering
		foreach ($this->lines as $bl) {
			if ($bl->position > ($line->oldcopy->position)) { // move rank down
				$bl->position--;
				$bl->update($user);
			}
		}

		if ($result > 0) {
			$this->calculateCosts();
			$this->db->commit();
			return $result;
		} else {
			$this->setErrorsFromObject($line);
			dol_syslog(get_class($this)."::addLine error=".$this->error, LOG_ERR);
			$this->db->rollback();
			return -2;
		}
	}

	/**
	 *  Returns the reference to the following non used BOM depending on the active numbering module
	 *  defined into BOM_ADDON
	 *
	 *  @param	Product		$prod 	Object product
	 *  @return string      		BOM free reference
	 */
	public function getNextNumRef($prod)
	{
		global $langs, $conf;
		$langs->load("mrp");

		if (getDolGlobalString('BOM_ADDON')) {
			$mybool = false;

			$file = getDolGlobalString('BOM_ADDON') . ".php";
			$classname = getDolGlobalString('BOM_ADDON');

			// Include file with class
			$dirmodels = array_merge(array('/'), (array) $conf->modules_parts['models']);
			foreach ($dirmodels as $reldir) {
				$dir = dol_buildpath($reldir."core/modules/bom/");

				// Load file with numbering class (if found)
				$mybool = ((bool) @include_once $dir.$file) || $mybool;
			}

			if ($mybool === false) {
				dol_print_error(null, "Failed to include file ".$file);
				return '';
			}

			$obj = new $classname();
			$numref = $obj->getNextValue($prod, $this);

			if ($numref != "") {
				return $numref;
			} else {
				$this->error = $obj->error;
				//dol_print_error($this->db,get_class($this)."::getNextNumRef ".$obj->error);
				return "";
			}
		} else {
			print $langs->trans("Error")." ".$langs->trans("Error_BOM_ADDON_NotDefined");
			return "";
		}
	}

	/**
	 *	Validate bom
	 *
	 *	@param		User	$user     		User making status change
	 *  @param		int		$notrigger		1=Does not execute triggers, 0= execute triggers
	 *	@return  	int						Return integer <=0 if OK, 0=Nothing done, >0 if KO
	 */
	public function validate($user, $notrigger = 0)
	{
		global $conf;

		require_once DOL_DOCUMENT_ROOT.'/core/lib/files.lib.php';

		$error = 0;

		// Protection
		if ($this->status == self::STATUS_VALIDATED) {
			dol_syslog(get_class($this)."::validate action abandoned: already validated", LOG_WARNING);
			return 0;
		}

		$now = dol_now();

		$this->db->begin();

		// Define new ref
		if (!$error && (preg_match('/^[\(]?PROV/i', $this->ref) || empty($this->ref))) { // empty should not happened, but when it occurs, the test save life
			$this->fetch_product();
			$num = $this->getNextNumRef($this->product);
		} else {
			$num = $this->ref;
		}
		$this->newref = dol_sanitizeFileName($num);

		// Validate
		$sql = "UPDATE ".MAIN_DB_PREFIX.$this->table_element;
		$sql .= " SET ref = '".$this->db->escape($num)."',";
		$sql .= " status = ".self::STATUS_VALIDATED.",";
		$sql .= " date_valid='".$this->db->idate($now)."',";
		$sql .= " fk_user_valid = ".((int) $user->id);
		$sql .= " WHERE rowid = ".((int) $this->id);

		dol_syslog(get_class($this)."::validate()", LOG_DEBUG);
		$resql = $this->db->query($sql);
		if (!$resql) {
			dol_print_error($this->db);
			$this->error = $this->db->lasterror();
			$error++;
		}

		if (!$error && !$notrigger) {
			// Call trigger
			$result = $this->call_trigger('BOM_VALIDATE', $user);
			if ($result < 0) {
				$error++;
			}
			// End call triggers
		}

		if (!$error) {
			$this->oldref = $this->ref;

			// Rename directory if dir was a temporary ref
			if (preg_match('/^[\(]?PROV/i', $this->ref)) {
				// Now we rename also files into index
				$sql = 'UPDATE '.MAIN_DB_PREFIX."ecm_files set filename = CONCAT('".$this->db->escape($this->newref)."', SUBSTR(filename, ".(strlen($this->ref) + 1).")), filepath = 'bom/".$this->db->escape($this->newref)."'";
				$sql .= " WHERE filename LIKE '".$this->db->escape($this->ref)."%' AND filepath = 'bom/".$this->db->escape($this->ref)."' and entity = ".$conf->entity;
				$resql = $this->db->query($sql);
				if (!$resql) {
					$error++;
					$this->error = $this->db->lasterror();
				}
				$sql = 'UPDATE '.MAIN_DB_PREFIX."ecm_files set filepath = 'bom/".$this->db->escape($this->newref)."'";
				$sql .= " WHERE filepath = 'bom/".$this->db->escape($this->ref)."' and entity = ".$conf->entity;
				$resql = $this->db->query($sql);
				if (!$resql) {
					$error++;
					$this->error = $this->db->lasterror();
				}

				// We rename directory ($this->ref = old ref, $num = new ref) in order not to lose the attachments
				$oldref = dol_sanitizeFileName($this->ref);
				$newref = dol_sanitizeFileName($num);
				$dirsource = $conf->bom->dir_output.'/'.$oldref;
				$dirdest = $conf->bom->dir_output.'/'.$newref;
				if (!$error && file_exists($dirsource)) {
					dol_syslog(get_class($this)."::validate() rename dir ".$dirsource." into ".$dirdest);

					if (@rename($dirsource, $dirdest)) {
						dol_syslog("Rename ok");
						// Rename docs starting with $oldref with $newref
						$listoffiles = dol_dir_list($conf->bom->dir_output.'/'.$newref, 'files', 1, '^'.preg_quote($oldref, '/'));
						foreach ($listoffiles as $fileentry) {
							$dirsource = $fileentry['name'];
							$dirdest = preg_replace('/^'.preg_quote($oldref, '/').'/', $newref, $dirsource);
							$dirsource = $fileentry['path'].'/'.$dirsource;
							$dirdest = $fileentry['path'].'/'.$dirdest;
							@rename($dirsource, $dirdest);
						}
					}
				}
			}
		}

		// Set new ref and current status
		if (!$error) {
			$this->ref = $num;
			$this->status = self::STATUS_VALIDATED;
		}

		if (!$error) {
			$this->db->commit();
			return 1;
		} else {
			$this->db->rollback();
			return -1;
		}
	}

	/**
	 *	Set draft status
	 *
	 *	@param	User	$user			Object user that modify
	 *  @param	int		$notrigger		1=Does not execute triggers, 0=Execute triggers
	 *	@return	int						Return integer <0 if KO, >0 if OK
	 */
	public function setDraft($user, $notrigger = 0)
	{
		// Protection
		if ($this->status <= self::STATUS_DRAFT) {
			return 0;
		}

		return $this->setStatusCommon($user, self::STATUS_DRAFT, $notrigger, 'BOM_UNVALIDATE');
	}

	/**
	 *	Set cancel status
	 *
	 *	@param	User	$user			Object user that modify
	 *  @param	int		$notrigger		1=Does not execute triggers, 0=Execute triggers
	 *	@return	int						Return integer <0 if KO, 0=Nothing done, >0 if OK
	 */
	public function cancel($user, $notrigger = 0)
	{
		// Protection
		if ($this->status != self::STATUS_VALIDATED) {
			return 0;
		}

		return $this->setStatusCommon($user, self::STATUS_CANCELED, $notrigger, 'BOM_CLOSE');
	}

	/**
	 *	Set cancel status
	 *
	 *	@param	User	$user			Object user that modify
	 *  @param	int		$notrigger		1=Does not execute triggers, 0=Execute triggers
	 *	@return	int						Return integer <0 if KO, 0=Nothing done, >0 if OK
	 */
	public function reopen($user, $notrigger = 0)
	{
		// Protection
		if ($this->status != self::STATUS_CANCELED) {
			return 0;
		}

		return $this->setStatusCommon($user, self::STATUS_VALIDATED, $notrigger, 'BOM_REOPEN');
	}

	/**
	 * getTooltipContentArray
	 * @param array $params params to construct tooltip data
	 * @since v18
	 * @return array
	 */
	public function getTooltipContentArray($params)
	{
		global $conf, $langs, $user;

		$langs->loadLangs(['product', 'mrp']);

		$datas = [];

		if (getDolGlobalString('MAIN_OPTIMIZEFORTEXTBROWSER')) {
			return ['optimize' => $langs->trans("ShowBillOfMaterials")];
		}
		$picto = img_picto('', $this->picto).' <u class="paddingrightonly">'.$langs->trans("BillOfMaterials").'</u>';
		if (isset($this->status)) {
			$picto .= ' '.$this->getLibStatut(5);
		}
		$datas['picto'] = $picto;
		$datas['ref'] = '<br><b>'.$langs->trans('Ref').':</b> '.$this->ref;
		if (isset($this->label)) {
			$datas['label'] = '<br><b>'.$langs->trans('Label').':</b> '.$this->label;
		}
		if (!empty($this->fk_product) && $this->fk_product > 0) {
			include_once DOL_DOCUMENT_ROOT.'/product/class/product.class.php';
			$product = new Product($this->db);
			$resultFetch = $product->fetch($this->fk_product);
			if ($resultFetch > 0) {
				$datas['product'] = "<br><b>".$langs->trans("Product").'</b>: '.$product->ref.' - '.$product->label;
			}
		}

		return $datas;
	}

	/**
	 *  Return a link to the object card (with optionally the picto)
	 *
	 *	@param	int		$withpicto					Include picto in link (0=No picto, 1=Include picto into link, 2=Only picto)
	 *	@param	string	$option						On what the link point to ('nolink', ...)
	 *  @param	int  	$notooltip					1=Disable tooltip
	 *  @param  string  $morecss            		Add more css on link
	 *  @param  int     $save_lastsearch_value    	-1=Auto, 0=No save of lastsearch_values when clicking, 1=Save lastsearch_values whenclicking
	 *	@return	string								String with URL
	 */
	public function getNomUrl($withpicto = 0, $option = '', $notooltip = 0, $morecss = '', $save_lastsearch_value = -1)
	{
		global $db, $conf, $langs, $hookmanager;

		if (!empty($conf->dol_no_mouse_hover)) {
			$notooltip = 1; // Force disable tooltips
		}

		$result = '';
		$params = [
			'id' => $this->id,
			'objecttype' => $this->element,
			'option' => $option,
		];
		$classfortooltip = 'classfortooltip';
		$dataparams = '';
		if (getDolGlobalInt('MAIN_ENABLE_AJAX_TOOLTIP')) {
			$classfortooltip = 'classforajaxtooltip';
			$dataparams = ' data-params="'.dol_escape_htmltag(json_encode($params)).'"';
			$label = '';
		} else {
			$label = implode($this->getTooltipContentArray($params));
		}

		$url = DOL_URL_ROOT.'/bom/bom_card.php?id='.$this->id;

		if ($option != 'nolink') {
			// Add param to save lastsearch_values or not
			$add_save_lastsearch_values = ($save_lastsearch_value == 1 ? 1 : 0);
			if ($save_lastsearch_value == -1 && isset($_SERVER["PHP_SELF"]) && preg_match('/list\.php/', $_SERVER["PHP_SELF"])) {
				$add_save_lastsearch_values = 1;
			}
			if ($add_save_lastsearch_values) {
				$url .= '&save_lastsearch_values=1';
			}
		}

		$linkclose = '';
		if (empty($notooltip)) {
			if (getDolGlobalString('MAIN_OPTIMIZEFORTEXTBROWSER')) {
				$label = $langs->trans("ShowBillOfMaterials");
				$linkclose .= ' alt="'.dol_escape_htmltag($label, 1).'"';
			}
			$linkclose .= ($label ? ' title="'.dol_escape_htmltag($label, 1).'"' : ' title="tocomplete"');
			$linkclose .= $dataparams.' class="'.$classfortooltip.($morecss ? ' '.$morecss : '').'"';
		} else {
			$linkclose = ($morecss ? ' class="'.$morecss.'"' : '');
		}

		$linkstart = '<a href="'.$url.'"';
		$linkstart .= $linkclose.'>';
		$linkend = '</a>';

		$result .= $linkstart;
		if ($withpicto) {
			$result .= img_object(($notooltip ? '' : $label), ($this->picto ? $this->picto : 'generic'), (($withpicto != 2) ? 'class="paddingright"' : ''), 0, 0, $notooltip ? 0 : 1);
		}
		if ($withpicto != 2) {
			$result .= $this->ref;
		}
		$result .= $linkend;
		//if ($withpicto != 2) $result.=(($addlabel && $this->label) ? $sep . dol_trunc($this->label, ($addlabel > 1 ? $addlabel : 0)) : '');

		global $action, $hookmanager;
		$hookmanager->initHooks(array('bomdao'));
		$parameters = array('id' => $this->id, 'getnomurl' => &$result);
		$reshook = $hookmanager->executeHooks('getNomUrl', $parameters, $this, $action); // Note that $action and $object may have been modified by some hooks
		if ($reshook > 0) {
			$result = $hookmanager->resPrint;
		} else {
			$result .= $hookmanager->resPrint;
		}

		return $result;
	}

	/**
	 *  Return label of the status
	 *
	 *  @param  int		$mode          0=long label, 1=short label, 2=Picto + short label, 3=Picto, 4=Picto + long label, 5=Short label + Picto, 6=Long label + Picto
	 *  @return	string 			       Label of status
	 */
	public function getLibStatut($mode = 0)
	{
		return $this->LibStatut($this->status, $mode);
	}

	// phpcs:disable PEAR.NamingConventions.ValidFunctionName.ScopeNotCamelCaps
	/**
	 *  Return the status
	 *
	 *  @param	int		$status        Id status
	 *  @param  int		$mode          0=long label, 1=short label, 2=Picto + short label, 3=Picto, 4=Picto + long label, 5=Short label + Picto, 6=Long label + Picto
	 *  @return string 			       Label of status
	 */
	public function LibStatut($status, $mode = 0)
	{
		// phpcs:enable
		if (empty($this->labelStatus)) {
			global $langs;
			//$langs->load("mrp");
			$this->labelStatus[self::STATUS_DRAFT] = $langs->transnoentitiesnoconv('Draft');
			$this->labelStatus[self::STATUS_VALIDATED] = $langs->transnoentitiesnoconv('Enabled');
			$this->labelStatus[self::STATUS_CANCELED] = $langs->transnoentitiesnoconv('Disabled');
		}

		$statusType = 'status'.$status;
		if ($status == self::STATUS_VALIDATED) {
			$statusType = 'status4';
		}
		if ($status == self::STATUS_CANCELED) {
			$statusType = 'status6';
		}

		return dolGetStatus($this->labelStatus[$status], $this->labelStatus[$status], '', $statusType, $mode);
	}

	/**
	 *	Load the info information in the object
	 *
	 *	@param  int		$id       Id of object
	 *	@return	void
	 */
	public function info($id)
	{
		$sql = 'SELECT rowid, date_creation as datec, tms as datem,';
		$sql .= ' fk_user_creat, fk_user_modif';
		$sql .= ' FROM '.MAIN_DB_PREFIX.$this->table_element.' as t';
		$sql .= ' WHERE t.rowid = '.((int) $id);
		$result = $this->db->query($sql);
		if ($result) {
			if ($this->db->num_rows($result)) {
				$obj = $this->db->fetch_object($result);

				$this->id = $obj->rowid;

				$this->user_creation_id = $obj->fk_user_creat;
				$this->user_modification_id = $obj->fk_user_modif;
				$this->date_creation     = $this->db->jdate($obj->datec);
				$this->date_modification = empty($obj->datem) ? '' : $this->db->jdate($obj->datem);
			}

			$this->db->free($result);
		} else {
			dol_print_error($this->db);
		}
	}

	/**
	 * 	Create an array of lines
	 *
	 * 	@return array|int		array of lines if OK, <0 if KO
	 */
	public function getLinesArray()
	{
		$this->lines = array();

		$objectline = new BOMLine($this->db);
		$result = $objectline->fetchAll('ASC', 'position', 0, 0, '(fk_bom:=:'.((int) $this->id).')');

		if (is_numeric($result)) {
			$this->error = $objectline->error;
			$this->errors = $objectline->errors;
			return $result;
		} else {
			$this->lines = $result;
			return $this->lines;
		}
	}

	/**
	 *  Create a document onto disk according to template module.
	 *
	 *  @param	    string		$modele			Force template to use ('' to not force)
	 *  @param		Translate	$outputlangs	object lang a utiliser pour traduction
	 *  @param      int			$hidedetails    Hide details of lines
	 *  @param      int			$hidedesc       Hide description
	 *  @param      int			$hideref        Hide ref
	 *  @param      null|array  $moreparams     Array to provide more information
	 *  @return     int         				0 if KO, 1 if OK
	 */
	public function generateDocument($modele, $outputlangs, $hidedetails = 0, $hidedesc = 0, $hideref = 0, $moreparams = null)
	{
		global $conf, $langs;

		$langs->load("mrp");
		$outputlangs->load("products");

		if (!dol_strlen($modele)) {
			$modele = '';

			if ($this->model_pdf) {
				$modele = $this->model_pdf;
			} elseif (getDolGlobalString('BOM_ADDON_PDF')) {
				$modele = getDolGlobalString('BOM_ADDON_PDF');
			}
		}

		$modelpath = "core/modules/bom/doc/";
		if (!empty($modele)) {
			return $this->commonGenerateDocument($modelpath, $modele, $outputlangs, $hidedetails, $hidedesc, $hideref, $moreparams);
		} else {
			return 0;
		}
	}

	// phpcs:disable PEAR.NamingConventions.ValidFunctionName.ScopeNotCamelCaps
	/**
	 *  Return if at least one photo is available
	 *
	 * @param  string $sdir Directory to scan
	 * @return boolean                 True if at least one photo is available, False if not
	 */
	public function is_photo_available($sdir)
	{
		// phpcs:enable
		include_once DOL_DOCUMENT_ROOT.'/core/lib/files.lib.php';
		include_once DOL_DOCUMENT_ROOT.'/core/lib/images.lib.php';

		$sdir .= '/'.get_exdir(0, 0, 0, 0, $this, 'bom');

		$dir_osencoded = dol_osencode($sdir);
		if (file_exists($dir_osencoded)) {
			$handle = opendir($dir_osencoded);
			if (is_resource($handle)) {
				while (($file = readdir($handle)) !== false) {
					if (!utf8_check($file)) {
						$file = mb_convert_encoding($file, 'UTF-8', 'ISO-8859-1'); // To be sure data is stored in UTF8 in memory
					}
					if (dol_is_file($sdir.$file) && image_format_supported($file) >= 0) {
						return true;
					}
				}
			}
		}
		return false;
	}

	/**
	 * Initialise object with example values
	 * Id must be 0 if object instance is a specimen
	 *
	 * @return int
	 */
	public function initAsSpecimen()
	{
		$this->initAsSpecimenCommon();
		$this->ref = 'BOM-123';
		$this->date_creation = dol_now() - 20000;

		return 1;
	}


	/**
	 * Action executed by scheduler
	 * CAN BE A CRON TASK. In such a case, parameters come from the schedule job setup field 'Parameters'
	 *
	 * @return	int			0 if OK, <>0 if KO (this function is used also by cron so only 0 is OK)
	 */
	public function doScheduledJob()
	{
		global $conf, $langs;

		//$conf->global->SYSLOG_FILE = 'DOL_DATA_ROOT/dolibarr_mydedicatedlofile.log';

		$error = 0;
		$this->output = '';
		$this->error = '';

		dol_syslog(__METHOD__, LOG_DEBUG);

		$now = dol_now();

		$this->db->begin();

		// ...

		$this->db->commit();

		return $error;
	}

	/**
	 * BOM costs calculation based on cost_price or pmp of each BOM line.
	 * Set the property ->total_cost and ->unit_cost of BOM.
	 *
	 * @return int|string	Return integer <0 if KO, >0 if OK, or printable error result from hook
	 */
	public function calculateCosts()
	{
		global $conf, $hookmanager;

		include_once DOL_DOCUMENT_ROOT.'/product/class/product.class.php';
		$this->unit_cost = 0;
		$this->total_cost = 0;

		$parameters = array();
		$reshook = $hookmanager->executeHooks('calculateCostsBom', $parameters, $this); // Note that $action and $object may have been modified by hook

		if ($reshook > 0) {
			return $hookmanager->resPrint;
		}

		if (is_array($this->lines) && count($this->lines)) {
			require_once DOL_DOCUMENT_ROOT.'/fourn/class/fournisseur.product.class.php';
			$productFournisseur = new ProductFournisseur($this->db);
			$tmpproduct = new Product($this->db);

			foreach ($this->lines as &$line) {
				$tmpproduct->cost_price = 0;
				$tmpproduct->pmp = 0;
				$result = $tmpproduct->fetch($line->fk_product, '', '', '', 0, 1, 1);	// We discard selling price and language loading

				if ($tmpproduct->type == $tmpproduct::TYPE_PRODUCT) {
					if (empty($line->fk_bom_child)) {
						if ($result < 0) {
							$this->error = $tmpproduct->error;
							return -1;
						}
						$unit_cost = (!empty($tmpproduct->cost_price)) ? $tmpproduct->cost_price : $tmpproduct->pmp;
						$line->unit_cost = (float) price2num($unit_cost);
						if (empty($line->unit_cost)) {
							if ($productFournisseur->find_min_price_product_fournisseur($line->fk_product) > 0) {
								if ($productFournisseur->fourn_remise_percent != "0") {
									$line->unit_cost = $productFournisseur->fourn_unitprice_with_discount;
								} else {
									$line->unit_cost = $productFournisseur->fourn_unitprice;
								}
							}
						}

						$line->total_cost = (float) price2num($line->qty * $line->unit_cost, 'MT');

						$this->total_cost += $line->total_cost;
					} else {
						$bom_child = new BOM($this->db);
						$res = $bom_child->fetch($line->fk_bom_child);
						if ($res > 0) {
							$bom_child->calculateCosts();
							$line->childBom[] = $bom_child;
							$this->total_cost += (float) price2num($bom_child->total_cost * $line->qty, 'MT');
							$this->total_cost += $line->total_cost;
						} else {
							$this->error = $bom_child->error;
							return -2;
						}
					}
				} else {
					// Convert qty of line into hours
					$unitforline = measuringUnitString($line->fk_unit, '', '', 1);
					$qtyhourforline = convertDurationtoHour($line->qty, $unitforline);

					if (isModEnabled('workstation') && !empty($line->fk_default_workstation)) {
						$workstation = new Workstation($this->db);
						$res = $workstation->fetch($line->fk_default_workstation);

						if ($res > 0) {
							$line->total_cost = (float) price2num($qtyhourforline * ($workstation->thm_operator_estimated + $workstation->thm_machine_estimated), 'MT');
						} else {
							$this->error = $workstation->error;
							return -3;
						}
					} else {
						$defaultdurationofservice = $tmpproduct->duration;
						$reg = array();
						$qtyhourservice = 0;
						if (preg_match('/^(\d+)([a-z]+)$/', $defaultdurationofservice, $reg)) {
							$qtyhourservice = convertDurationtoHour($reg[1], $reg[2]);
						}

						if ($qtyhourservice) {
							$line->total_cost = (float) price2num($qtyhourforline / $qtyhourservice * $tmpproduct->cost_price, 'MT');
						} else {
							$line->total_cost = (float) price2num($line->qty * $tmpproduct->cost_price, 'MT');
						}
					}

					$this->total_cost += $line->total_cost;
				}
			}

			$this->total_cost = (float) price2num($this->total_cost, 'MT');

			if ($this->qty > 0) {
				$this->unit_cost = (float) price2num($this->total_cost / $this->qty, 'MU');
			} elseif ($this->qty < 0) {
				$this->unit_cost = (float) price2num($this->total_cost * $this->qty, 'MU');
			}
		}

		return 1;
	}

	/**
	 * Function used to replace a product id with another one.
	 *
	 * @param DoliDB $db Database handler
	 * @param int $origin_id Old product id
	 * @param int $dest_id New product id
	 * @return bool
	 */
	public static function replaceProduct(DoliDB $db, $origin_id, $dest_id)
	{
		$tables = array(
			'bom_bomline'
		);

		return CommonObject::commonReplaceProduct($db, $origin_id, $dest_id, $tables);
	}

	/**
	 * Get Net needs by product
	 *
	 * @param array<int,array{qty:float,fk_unit:?int}>	$TNetNeeds	Array of ChildBom and infos linked to
	 * @param float										$qty		qty needed (used as a factor to produce 1 unit)
	 * @return void
	 */
	public function getNetNeeds(&$TNetNeeds = array(), $qty = 0)
	{
		if (!empty($this->lines)) {
			foreach ($this->lines as $line) {
				if (!empty($line->childBom)) {
					foreach ($line->childBom as $childBom) {
						$childBom->getNetNeeds($TNetNeeds, $line->qty * $qty);
					}
				} else {
					if (empty($TNetNeeds[$line->fk_product]['qty'])) {
						$TNetNeeds[$line->fk_product]['qty'] = 0.0;
					}
					// When using nested level (or not), the qty for needs must always use the same unit to be able to be cumulated.
					// So if unit in bom is not the same than default, we must recalculate qty after units comparisons.
					$TNetNeeds[$line->fk_product]['fk_unit'] = $line->fk_unit;
					$TNetNeeds[$line->fk_product]['qty'] += $line->qty * $qty;
				}
			}
		}
	}

	/**
	 * Get/add Net needs Tree by product or bom
	 *
<<<<<<< HEAD
	 * @param array $TNetNeeds Array of ChildBom and infos linked to
=======
	 * @param array<int,array{bom:BOM,parentid:int,qty:float,level:int,fk_unit:?int}> $TNetNeeds Array of ChildBom and infos linked to
>>>>>>> c0871012
	 * @param float	$qty       qty needed (used as a factor to produce 1 unit)
	 * @param int   $level     level of recursivity
	 * @return void
	 */
	public function getNetNeedsTree(&$TNetNeeds = array(), $qty = 0, $level = 0)
	{
		if (!empty($this->lines)) {
			foreach ($this->lines as $line) {
				if (!empty($line->childBom)) {
					foreach ($line->childBom as $childBom) {
						$TNetNeeds[$childBom->id]['bom'] = $childBom;
						$TNetNeeds[$childBom->id]['parentid'] = $this->id;
						// When using nested level (or not), the qty for needs must always use the same unit to be able to be cumulated.
						// So if unit in bom is not the same than default, we must recalculate qty after units comparisons.
						//$TNetNeeds[$childBom->id]['fk_unit'] = $line->fk_unit;
						$TNetNeeds[$childBom->id]['qty'] = $line->qty * $qty;
						$TNetNeeds[$childBom->id]['level'] = $level;
						$childBom->getNetNeedsTree($TNetNeeds, $line->qty * $qty, $level + 1);
					}
				} else {
					// When using nested level (or not), the qty for needs must always use the same unit to be able to be cumulated.
					// So if unit in bom is not the same than default, we must recalculate qty after units comparisons.
					if (!isset($TNetNeeds[$this->id]['product'])) {
						$TNetNeeds[$this->id]['product'] = array();
					}
					if (!isset($TNetNeeds[$this->id]['product'][$line->fk_product])) {
						$TNetNeeds[$this->id]['product'][$line->fk_product] = array();
					}
					$TNetNeeds[$this->id]['product'][$line->fk_product]['fk_unit'] = $line->fk_unit;
<<<<<<< HEAD
					if (isset($TNetNeeds[$this->id]['product'][$line->fk_product]['qty'])) {
						$TNetNeeds[$this->id]['product'][$line->fk_product]['qty'] += $line->qty * $qty;
					} else {
						$TNetNeeds[$this->id]['product'][$line->fk_product]['qty'] = $line->qty * $qty;
					}
=======
					if (empty($TNetNeeds[$this->id]['product'][$line->fk_product]['qty'])) {
						$TNetNeeds[$this->id]['product'][$line->fk_product]['qty'] = 0.0;
					}
					$TNetNeeds[$this->id]['product'][$line->fk_product]['qty'] += $line->qty * $qty;
>>>>>>> c0871012
					$TNetNeeds[$this->id]['product'][$line->fk_product]['level'] = $level;
				}
			}
		}
	}

	/**
	 * Recursively retrieves all parent bom in the tree that leads to the $bom_id bom
	 *
	 * @param 	array	$TParentBom		We put all found parent bom in $TParentBom
	 * @param 	int		$bom_id			ID of bom from which we want to get parent bom ids
	 * @param 	int		$level		Protection against infinite loop
	 * @return 	void
	 */
	public function getParentBomTreeRecursive(&$TParentBom, $bom_id = 0, $level = 1)
	{

		// Protection against infinite loop
		if ($level > 1000) {
			return;
		}

		if (empty($bom_id)) {
			$bom_id = $this->id;
		}

		$sql = 'SELECT l.fk_bom, b.label
				FROM '.MAIN_DB_PREFIX.'bom_bomline l
				INNER JOIN '.MAIN_DB_PREFIX.$this->table_element.' b ON b.rowid = l.fk_bom
				WHERE fk_bom_child = '.((int) $bom_id);

		$resql = $this->db->query($sql);
		if (!empty($resql)) {
			while ($res = $this->db->fetch_object($resql)) {
				$TParentBom[$res->fk_bom] = $res->fk_bom;
				$this->getParentBomTreeRecursive($TParentBom, $res->fk_bom, $level + 1);
			}
		}
	}

	/**
	 *	Return clicable link of object (with eventually picto)
	 *
	 *	@param      string	    $option                 Where point the link (0=> main card, 1,2 => shipment, 'nolink'=>No link)
	 *  @param		array		$arraydata				Array of data
	 *  @return		string								HTML Code for Kanban thumb.
	 */
	public function getKanbanView($option = '', $arraydata = null)
	{
		global $db,$langs;

		$selected = (empty($arraydata['selected']) ? 0 : $arraydata['selected']);

		$return = '<div class="box-flex-item box-flex-grow-zero">';
		$return .= '<div class="info-box info-box-sm">';
		$return .= '<span class="info-box-icon bg-infobox-action">';
		$return .= img_picto('', $this->picto);
		$return .= '</span>';
		$return .= '<div class="info-box-content">';
		$return .= '<span class="info-box-ref inline-block tdoverflowmax150 valignmiddle">'.(method_exists($this, 'getNomUrl') ? $this->getNomUrl() : '').'</span>';
		if ($selected >= 0) {
			$return .= '<input id="cb'.$this->id.'" class="flat checkforselect fright" type="checkbox" name="toselect[]" value="'.$this->id.'"'.($selected ? ' checked="checked"' : '').'>';
		}
		if (property_exists($this, 'fields') && !empty($this->fields['bomtype']['arrayofkeyval'])) {
			$return .= '<br><span class="info-box-label opacitymedium">'.$langs->trans("Type").' : </span>';
			if ($this->bomtype == 0) {
				$return .= '<span class="info-box-label">'.$this->fields['bomtype']['arrayofkeyval'][0].'</span>';
			} else {
				$return .= '<span class="info-box-label">'.$this->fields['bomtype']['arrayofkeyval'][1].'</span>';
			}
		}
		if (!empty($arraydata['prod'])) {
			$prod = $arraydata['prod'];
			$return .= '<br><span class="info-box-label">'.$prod->getNomUrl(1).'</span>';
		}
		if (method_exists($this, 'getLibStatut')) {
			$return .= '<br><div class="info-box-status">'.$this->getLibStatut(3).'</div>';
		}

		$return .= '</div>';
		$return .= '</div>';
		$return .= '</div>';
		return $return;
	}
}


/**
 * Class for BOMLine
 */
class BOMLine extends CommonObjectLine
{
	/**
	 * @var string ID to identify managed object
	 */
	public $element = 'bomline';

	/**
	 * @var string Name of table without prefix where object is stored
	 */
	public $table_element = 'bom_bomline';

	/**
	 * @see CommonObjectLine
	 */
	public $parent_element = 'bom';

	/**
	 * @see CommonObjectLine
	 */
	public $fk_parent_attribute = 'fk_bom';

	/**
	 * @var string String with name of icon for bomline. Must be the part after the 'object_' into object_bomline.png
	 */
	public $picto = 'bomline';


	/**
	 *  'type' if the field format.
	 *  'label' the translation key.
	 *  'enabled' is a condition when the field must be managed.
	 *  'visible' says if field is visible in list (Examples: 0=Not visible, 1=Visible on list and create/update/view forms, 2=Visible on list only. Using a negative value means field is not shown by default on list but can be selected for viewing)
	 *  'notnull' is set to 1 if not null in database. Set to -1 if we must set data to null if empty ('' or 0).
	 *  'default' is a default value for creation (can still be replaced by the global setup of default values)
	 *  'index' if we want an index in database.
	 *  'foreignkey'=>'tablename.field' if the field is a foreign key (it is recommended to name the field fk_...).
	 *  'position' is the sort order of field.
	 *  'searchall' is 1 if we want to search in this field when making a search from the quick search button.
	 *  'isameasure' must be set to 1 if you want to have a total on list for this field. Field type must be summable like integer or double(24,8).
	 *  'css' is the CSS style to use on field. For example: 'maxwidth200'
	 *  'help' is a string visible as a tooltip on field
	 *  'comment' is not used. You can store here any text of your choice. It is not used by application.
	 *  'showoncombobox' if value of the field must be visible into the label of the combobox that list record
	 *  'arrayofkeyval' to set list of value if type is a list of predefined values. For example: array("0"=>"Draft","1"=>"Active","-1"=>"Cancel")
	 */

	// BEGIN MODULEBUILDER PROPERTIES
	/**
	 * @var array<string,array{type:string,label:string,enabled:int<0,2>|string,position:int,notnull?:int,visible:int,noteditable?:int,default?:string,index?:int,foreignkey?:string,searchall?:int,isameasure?:int,css?:string,csslist?:string,help?:string,showoncombobox?:int,disabled?:int,arrayofkeyval?:array<int,string>,comment?:string}>  Array with all fields and their property. Do not use it as a static var. It may be modified by constructor.
	 */
	public $fields = array(
		'rowid' => array('type' => 'integer', 'label' => 'LineID', 'enabled' => 1, 'visible' => -1, 'position' => 1, 'notnull' => 1, 'index' => 1, 'comment' => "Id",),
		'fk_bom' => array('type' => 'integer:BillOfMaterials:societe/class/bom.class.php', 'label' => 'BillOfMaterials', 'enabled' => 1, 'visible' => 1, 'position' => 10, 'notnull' => 1, 'index' => 1,),
		'fk_product' => array('type' => 'integer:Product:product/class/product.class.php', 'label' => 'Product', 'enabled' => 1, 'visible' => 1, 'position' => 20, 'notnull' => 1, 'index' => 1,),
		'fk_bom_child' => array('type' => 'integer:BOM:bom/class/bom.class.php', 'label' => 'BillOfMaterials', 'enabled' => 1, 'visible' => -1, 'position' => 40, 'notnull' => -1,),
		'description' => array('type' => 'text', 'label' => 'Description', 'enabled' => 1, 'visible' => -1, 'position' => 60, 'notnull' => -1,),
		'qty' => array('type' => 'double(24,8)', 'label' => 'Quantity', 'enabled' => 1, 'visible' => 1, 'position' => 100, 'notnull' => 1, 'isameasure' => 1,),
		'qty_frozen' => array('type' => 'smallint', 'label' => 'QuantityFrozen', 'enabled' => 1, 'visible' => 1, 'default' => '0', 'position' => 105, 'css' => 'maxwidth50imp', 'help' => 'QuantityConsumedInvariable'),
		'disable_stock_change' => array('type' => 'smallint', 'label' => 'DisableStockChange', 'enabled' => 1, 'visible' => 1, 'default' => '0', 'position' => 108, 'css' => 'maxwidth50imp', 'help' => 'DisableStockChangeHelp'),
		'efficiency' => array('type' => 'double(24,8)', 'label' => 'ManufacturingEfficiency', 'enabled' => 1, 'visible' => 0, 'default' => '1', 'position' => 110, 'notnull' => 1, 'css' => 'maxwidth50imp', 'help' => 'ValueOfEfficiencyConsumedMeans'),
		'fk_unit' => array('type' => 'integer', 'label' => 'Unit', 'enabled' => 1, 'visible' => 1, 'position' => 120, 'notnull' => -1,),
		'position' => array('type' => 'integer', 'label' => 'Rank', 'enabled' => 1, 'visible' => 0, 'default' => '0', 'position' => 200, 'notnull' => 1,),
		'import_key' => array('type' => 'varchar(14)', 'label' => 'ImportId', 'enabled' => 1, 'visible' => -2, 'position' => 1000, 'notnull' => -1,),
		'fk_default_workstation' => array('type' => 'integer', 'label' => 'DefaultWorkstation', 'enabled' => 1, 'visible' => 1, 'notnull' => 0, 'position' => 1050)
	);

	/**
	 * @var int rowid
	 */
	public $rowid;

	/**
	 * @var int fk_bom
	 */
	public $fk_bom;

	/**
	 * @var int Id of product
	 */
	public $fk_product;

	/**
	 * @var int Id of parent bom
	 */
	public $fk_bom_child;

	/**
	 * @var string description
	 */
	public $description;

	/**
	 * @var double qty
	 */
	public $qty;

	/**
	 * @var float qty frozen
	 */
	public $qty_frozen;

	/**
	 * @var int disable stock change
	 */
	public $disable_stock_change;

	/**
	 * @var double efficiency
	 */
	public $efficiency;

	/**
	 * @var int|null                ID of the unit of measurement (rowid in llx_c_units table)
	 * @see measuringUnitString()
	 * @see getLabelOfUnit()
	 */
	public $fk_unit;

	/**
	 * @var int Service Workstation
	 */
	public $fk_default_workstation;

	/**
	 * @var int position of line
	 */
	public $position;

	/**
	 * @var string import key
	 */
	public $import_key;
	// END MODULEBUILDER PROPERTIES

	/**
	 * @var float		Calculated cost for the BOM line
	 */
	public $total_cost = 0;

	/**
	 * @var float		Line unit cost based on product cost price or pmp
	 */
	public $unit_cost = 0;

	/**
	 * @var array     array of Bom in line
	 */
	public $childBom = array();



	/**
	 * Constructor
	 *
	 * @param DoliDB $db Database handler
	 */
	public function __construct(DoliDB $db)
	{
		global $langs;

		$this->db = $db;

		$this->ismultientitymanaged = 0;

		$this->isextrafieldmanaged = 1;

		if (!getDolGlobalString('MAIN_SHOW_TECHNICAL_ID') && isset($this->fields['rowid'])) {
			$this->fields['rowid']['visible'] = 0;
		}
		if (!isModEnabled('multicompany') && isset($this->fields['entity'])) {
			$this->fields['entity']['enabled'] = 0;
		}

		// Unset fields that are disabled
		foreach ($this->fields as $key => $val) {
			if (isset($val['enabled']) && empty($val['enabled'])) {
				unset($this->fields[$key]);
			}
		}

		// Translate some data of arrayofkeyval
		foreach ($this->fields as $key => $val) {
			if (!empty($val['arrayofkeyval']) && is_array($val['arrayofkeyval'])) {
				foreach ($val['arrayofkeyval'] as $key2 => $val2) {
					$this->fields[$key]['arrayofkeyval'][$key2] = $langs->trans($val2);
				}
			}
		}
	}

	/**
	 * Create object into database
	 *
	 * @param  User $user      User that creates
	 * @param  int 	$notrigger 0=launch triggers after, 1=disable triggers
	 * @return int             Return integer <0 if KO, Id of created object if OK
	 */
	public function create(User $user, $notrigger = 0)
	{
		if ($this->efficiency < 0 || $this->efficiency > 1) {
			$this->efficiency = 1;
		}

		return $this->createCommon($user, $notrigger);
	}

	/**
	 * Load object in memory from the database
	 *
	 * @param int    $id   Id object
	 * @param string $ref  Ref
	 * @return int         Return integer <0 if KO, 0 if not found, >0 if OK
	 */
	public function fetch($id, $ref = null)
	{
		$result = $this->fetchCommon($id, $ref);
		//if ($result > 0 && !empty($this->table_element_line)) $this->fetchLines();
		return $result;
	}

	/**
	 * Load list of objects in memory from the database.
	 *
	 * @param  string      	$sortorder    	Sort Order
	 * @param  string      	$sortfield    	Sort field
	 * @param  int         	$limit        	limit
	 * @param  int         	$offset       	Offset
	 * @param  string		$filter       	Filter as an Universal Search string.
	 * 										Example: '((client:=:1) OR ((client:>=:2) AND (client:<=:3))) AND (client:!=:8) AND (nom:like:'a%')'
	 * @param  string		$filtermode		No more used
	 * @return array|int                 	int <0 if KO, array of pages if OK
	 */
	public function fetchAll($sortorder = '', $sortfield = '', $limit = 0, $offset = 0, $filter = '', $filtermode = 'AND')
	{
		dol_syslog(__METHOD__, LOG_DEBUG);

		$records = array();

		$sql = 'SELECT ';
		$sql .= $this->getFieldList();
		$sql .= ' FROM '.MAIN_DB_PREFIX.$this->table_element.' as t';
		if ($this->ismultientitymanaged) {
			$sql .= ' WHERE t.entity IN ('.getEntity($this->element).')';
		} else {
			$sql .= ' WHERE 1 = 1';
		}

		// Manage filter
		$errormessage = '';
		$sql .= forgeSQLFromUniversalSearchCriteria($filter, $errormessage);
		if ($errormessage) {
			$this->errors[] = $errormessage;
			dol_syslog(__METHOD__.' '.implode(',', $this->errors), LOG_ERR);
			return -1;
		}

		if (!empty($sortfield)) {
			$sql .= $this->db->order($sortfield, $sortorder);
		}
		if (!empty($limit)) {
			$sql .= $this->db->plimit($limit, $offset);
		}

		$resql = $this->db->query($sql);
		if ($resql) {
			$num = $this->db->num_rows($resql);

			while ($obj = $this->db->fetch_object($resql)) {
				$record = new self($this->db);
				$record->setVarsFromFetchObj($obj);
				$record->fetch_optionals();

				$records[$record->id] = $record;
			}
			$this->db->free($resql);

			return $records;
		} else {
			$this->errors[] = 'Error '.$this->db->lasterror();
			dol_syslog(__METHOD__.' '.implode(',', $this->errors), LOG_ERR);

			return -1;
		}
	}

	/**
	 * Update object into database
	 *
	 * @param  User $user      User that modifies
	 * @param  int	$notrigger 0=launch triggers after, 1=disable triggers
	 * @return int             Return integer <0 if KO, >0 if OK
	 */
	public function update(User $user, $notrigger = 0)
	{
		if ($this->efficiency < 0 || $this->efficiency > 1) {
			$this->efficiency = 1;
		}

		return $this->updateCommon($user, $notrigger);
	}

	/**
	 * Delete object in database
	 *
	 * @param User 	$user       User that deletes
	 * @param int 	$notrigger  0=launch triggers after, 1=disable triggers
	 * @return int             	Return integer <0 if KO, >0 if OK
	 */
	public function delete(User $user, $notrigger = 0)
	{
		return $this->deleteCommon($user, $notrigger);
		//return $this->deleteCommon($user, $notrigger, 1);
	}

	/**
	 *  Return a link to the object card (with optionally the picto)
	 *
	 *	@param	int		$withpicto					Include picto in link (0=No picto, 1=Include picto into link, 2=Only picto)
	 *	@param	string	$option						On what the link point to ('nolink', ...)
	 *  @param	int  	$notooltip					1=Disable tooltip
	 *  @param  string  $morecss            		Add more css on link
	 *  @param  int     $save_lastsearch_value    	-1=Auto, 0=No save of lastsearch_values when clicking, 1=Save lastsearch_values whenclicking
	 *  @return	string								String with URL
	 */
	public function getNomUrl($withpicto = 0, $option = '', $notooltip = 0, $morecss = '', $save_lastsearch_value = -1)
	{
		global $db, $conf, $langs, $hookmanager;

		if (!empty($conf->dol_no_mouse_hover)) {
			$notooltip = 1; // Force disable tooltips
		}

		$result = '';

		$label = '<u>'.$langs->trans("BillOfMaterialsLine").'</u>';
		$label .= '<br>';
		$label .= '<b>'.$langs->trans('Ref').':</b> '.$this->ref;

		$url = DOL_URL_ROOT.'/bom/bomline_card.php?id='.$this->id;

		if ($option != 'nolink') {
			// Add param to save lastsearch_values or not
			$add_save_lastsearch_values = ($save_lastsearch_value == 1 ? 1 : 0);
			if ($save_lastsearch_value == -1 && isset($_SERVER["PHP_SELF"]) && preg_match('/list\.php/', $_SERVER["PHP_SELF"])) {
				$add_save_lastsearch_values = 1;
			}
			if ($add_save_lastsearch_values) {
				$url .= '&save_lastsearch_values=1';
			}
		}

		$linkclose = '';
		if (empty($notooltip)) {
			if (getDolGlobalString('MAIN_OPTIMIZEFORTEXTBROWSER')) {
				$label = $langs->trans("ShowBillOfMaterialsLine");
				$linkclose .= ' alt="'.dol_escape_htmltag($label, 1).'"';
			}
			$linkclose .= ' title="'.dol_escape_htmltag($label, 1).'"';
			$linkclose .= ' class="classfortooltip'.($morecss ? ' '.$morecss : '').'"';
		} else {
			$linkclose = ($morecss ? ' class="'.$morecss.'"' : '');
		}

		$linkstart = '<a href="'.$url.'"';
		$linkstart .= $linkclose.'>';
		$linkend = '</a>';

		$result .= $linkstart;
		if ($withpicto) {
			$result .= img_object(($notooltip ? '' : $label), ($this->picto ? $this->picto : 'generic'), ($notooltip ? (($withpicto != 2) ? 'class="paddingright"' : '') : 'class="'.(($withpicto != 2) ? 'paddingright ' : '').'classfortooltip"'), 0, 0, $notooltip ? 0 : 1);
		}
		if ($withpicto != 2) {
			$result .= $this->ref;
		}
		$result .= $linkend;
		//if ($withpicto != 2) $result.=(($addlabel && $this->label) ? $sep . dol_trunc($this->label, ($addlabel > 1 ? $addlabel : 0)) : '');

		global $action, $hookmanager;
		$hookmanager->initHooks(array('bomlinedao'));
		$parameters = array('id' => $this->id, 'getnomurl' => &$result);
		$reshook = $hookmanager->executeHooks('getNomUrl', $parameters, $this, $action); // Note that $action and $object may have been modified by some hooks
		if ($reshook > 0) {
			$result = $hookmanager->resPrint;
		} else {
			$result .= $hookmanager->resPrint;
		}

		return $result;
	}

	/**
	 *  Return label of the status
	 *
	 *  @param  int		$mode          0=long label, 1=short label, 2=Picto + short label, 3=Picto, 4=Picto + long label, 5=Short label + Picto, 6=Long label + Picto
	 *  @return	string 			       Label of status
	 */
	public function getLibStatut($mode = 0)
	{
		return $this->LibStatut($this->status, $mode);
	}

	// phpcs:disable PEAR.NamingConventions.ValidFunctionName.ScopeNotCamelCaps
	/**
	 *  Return the status
	 *
	 *  @param	int		$status        Id status
	 *  @param  int		$mode          0=long label, 1=short label, 2=Picto + short label, 3=Picto, 4=Picto + long label, 5=Short label + Picto, 6=Long label + Picto
	 *  @return string 			       Label of status
	 */
	public function LibStatut($status, $mode = 0)
	{
		// phpcs:enable
		return '';
	}

	/**
	 *	Load the info information in the object
	 *
	 *	@param  int		$id       Id of object
	 *	@return	void
	 */
	public function info($id)
	{
		$sql = 'SELECT rowid, date_creation as datec, tms as datem,';
		$sql .= ' fk_user_creat, fk_user_modif';
		$sql .= ' FROM '.MAIN_DB_PREFIX.$this->table_element.' as t';
		$sql .= ' WHERE t.rowid = '.((int) $id);
		$result = $this->db->query($sql);
		if ($result) {
			if ($this->db->num_rows($result)) {
				$obj = $this->db->fetch_object($result);

				$this->id = $obj->rowid;

				$this->user_creation_id = $obj->fk_user_creat;
				$this->user_modification_id = $obj->fk_user_modif;
				$this->date_creation     = $this->db->jdate($obj->datec);
				$this->date_modification = empty($obj->datem) ? '' : $this->db->jdate($obj->datem);
			}
			$this->db->free($result);
		} else {
			dol_print_error($this->db);
		}
	}

	/**
	 * Initialise object with example values
	 * Id must be 0 if object instance is a specimen
	 *
	 * @return int
	 */
	public function initAsSpecimen()
	{
		return $this->initAsSpecimenCommon();
	}
}<|MERGE_RESOLUTION|>--- conflicted
+++ resolved
@@ -1552,11 +1552,7 @@
 	/**
 	 * Get/add Net needs Tree by product or bom
 	 *
-<<<<<<< HEAD
-	 * @param array $TNetNeeds Array of ChildBom and infos linked to
-=======
 	 * @param array<int,array{bom:BOM,parentid:int,qty:float,level:int,fk_unit:?int}> $TNetNeeds Array of ChildBom and infos linked to
->>>>>>> c0871012
 	 * @param float	$qty       qty needed (used as a factor to produce 1 unit)
 	 * @param int   $level     level of recursivity
 	 * @return void
@@ -1586,18 +1582,10 @@
 						$TNetNeeds[$this->id]['product'][$line->fk_product] = array();
 					}
 					$TNetNeeds[$this->id]['product'][$line->fk_product]['fk_unit'] = $line->fk_unit;
-<<<<<<< HEAD
-					if (isset($TNetNeeds[$this->id]['product'][$line->fk_product]['qty'])) {
-						$TNetNeeds[$this->id]['product'][$line->fk_product]['qty'] += $line->qty * $qty;
-					} else {
-						$TNetNeeds[$this->id]['product'][$line->fk_product]['qty'] = $line->qty * $qty;
-					}
-=======
 					if (empty($TNetNeeds[$this->id]['product'][$line->fk_product]['qty'])) {
 						$TNetNeeds[$this->id]['product'][$line->fk_product]['qty'] = 0.0;
 					}
 					$TNetNeeds[$this->id]['product'][$line->fk_product]['qty'] += $line->qty * $qty;
->>>>>>> c0871012
 					$TNetNeeds[$this->id]['product'][$line->fk_product]['level'] = $level;
 				}
 			}
