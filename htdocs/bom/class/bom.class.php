--- conflicted
+++ resolved
@@ -708,11 +708,7 @@
 	 * @param	int		$fk_unit				Unit of line
 	 * @param	array	$array_options			extrafields array
 	 * @param	int		$fk_default_workstation	Default workstation
-<<<<<<< HEAD
-	 * @return	int								<0 if KO, Id of updated BOM-Line if OK
-=======
 	 * @return	int								Return integer <0 if KO, Id of updated BOM-Line if OK
->>>>>>> 603ec5e6
 	 */
 	public function updateLine($rowid, $qty, $qty_frozen = 0, $disable_stock_change = 0, $efficiency = 1.0, $position = -1, $import_key = null, $fk_unit = 0, $array_options = 0, $fk_default_workstation = null)
 	{
