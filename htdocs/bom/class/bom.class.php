--- conflicted
+++ resolved
@@ -1222,11 +1222,7 @@
 					}
 				} else {
 					//Convert qty to hour
-<<<<<<< HEAD
-					$unit = measuringUnitString($line->fk_unit);
-=======
 					$unit = measuringUnitString($line->fk_unit, '', '', 1);
->>>>>>> 9ec0c996
 					$qty = convertDurationtoHour($line->qty, $unit);
 
 					if ($conf->workstation->enabled) {
