--- conflicted
+++ resolved
@@ -1357,7 +1357,6 @@
 				$tmpproduct->pmp = 0;
 				$result = $tmpproduct->fetch($line->fk_product, '', '', '', 0, 1, 1);	// We discard selling price and language loading
 
-<<<<<<< HEAD
 				if ($tmpproduct->type == $tmpproduct::TYPE_PRODUCT) {
 					if (empty($line->fk_bom_child)) {
 						if ($result < 0) {
@@ -1367,22 +1366,12 @@
 						$line->unit_cost = price2num((!empty($tmpproduct->cost_price)) ? $tmpproduct->cost_price : $tmpproduct->pmp);
 						if (empty($line->unit_cost)) {
 							if ($productFournisseur->find_min_price_product_fournisseur($line->fk_product) > 0) {
-								$line->unit_cost = $productFournisseur->fourn_unitprice;
+								if ($productFournisseur->fourn_remise_percent != "0") {
+									$line->unit_cost = $productFournisseur->fourn_unitprice_with_discount;
+								} else {
+									$line->unit_cost = $productFournisseur->fourn_unitprice;
+								}
 							}
-=======
-				if (empty($line->fk_bom_child)) {
-					$result = $tmpproduct->fetch($line->fk_product, '', '', '', 0, 1, 1);	// We discard selling price and language loading
-					if ($result < 0) {
-						$this->error = $tmpproduct->error;
-						return -1;
-					}
-					$line->unit_cost = price2num((!empty($tmpproduct->cost_price)) ? $tmpproduct->cost_price : $tmpproduct->pmp);
-					if ((empty($line->unit_cost)) && ($productFournisseur->find_min_price_product_fournisseur($line->fk_product) > 0)) {
-						if ($productFournisseur->fourn_remise_percent != "0") {
-							$line->unit_cost = $productFournisseur->fourn_unitprice_with_discount;
-						} else {
-							$line->unit_cost = $productFournisseur->fourn_unitprice;
->>>>>>> 393f3a94
 						}
 
 						$line->total_cost = price2num($line->qty * $line->unit_cost, 'MT');
