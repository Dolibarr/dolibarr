--- conflicted
+++ resolved
@@ -176,17 +176,12 @@
 		if (!empty($idprod) && isModEnabled('workstation')) {
 			$product = new Product($db);
 			$res = $product->fetch($idprod);
-<<<<<<< HEAD
-			if ($res > 0 && $product->type == Product::TYPE_SERVICE) $fk_default_workstation = $product->fk_default_workstation;
-			if (empty($fk_unit)) $fk_unit = $product->fk_unit;
-=======
 			if ($res > 0 && $product->type == Product::TYPE_SERVICE) {
 				$fk_default_workstation = $product->fk_default_workstation;
 			}
 			if (empty($fk_unit)) {
 				$fk_unit = $product->fk_unit;
 			}
->>>>>>> 729451fa
 		}
 
 		if ($qty == '') {
