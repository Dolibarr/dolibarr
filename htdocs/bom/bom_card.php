--- conflicted
+++ resolved
@@ -287,7 +287,6 @@
 			$bomline = new BOMLine($db);
 			$bomline->fetch($lineid);
 
-<<<<<<< HEAD
 			if (GETPOSTISSET('timetospent_durationhour') || GETPOSTISSET('timetospent_durationmin')) {
 				$qtySecond = GETPOSTINT("timetospent_durationhour") * 3600;
 				$qtySecond += (GETPOSTINT('timetospent_durationmin') ? GETPOSTINT('timetospent_durationmin') : 0) * 60;
@@ -314,14 +313,12 @@
 			}
 
 			$result = $object->updateLine($lineid, $qty, (int) $qty_frozen, (int) $disable_stock_change, $efficiency, $bomline->position, $bomline->import_key, $fk_unit, $array_options);
-=======
 			$fk_default_workstation = $bomline->fk_default_workstation;
 			if (isModEnabled('workstation') &&  GETPOSTISSET('idworkstations')) {
 				$fk_default_workstation = GETPOSTINT('idworkstations');
 			}
 
 			$result = $object->updateLine($lineid, $qty, (int) $qty_frozen, (int) $disable_stock_change, $efficiency, $bomline->position, $bomline->import_key, $fk_unit, $array_options, $fk_default_workstation);
->>>>>>> a68b00de
 
 			if ($result <= 0) {
 				setEventMessages($object->error, $object->errors, 'errors');
