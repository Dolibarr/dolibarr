<?php
/* Copyright (C) 2017-2020  Laurent Destailleur     <eldy@users.sourceforge.net>
 * Copyright (C) 2019       Frédéric France         <frederic.france@netlogic.fr>
 *
 * This program is free software; you can redistribute it and/or modify
 * it under the terms of the GNU General Public License as published by
 * the Free Software Foundation; either version 3 of the License, or
 * (at your option) any later version.
 *
 * This program is distributed in the hope that it will be useful,
 * but WITHOUT ANY WARRANTY; without even the implied warranty of
 * MERCHANTABILITY or FITNESS FOR A PARTICULAR PURPOSE.  See the
 * GNU General Public License for more details.
 *
 * You should have received a copy of the GNU General Public License
 * along with this program. If not, see <https://www.gnu.org/licenses/>.
 */

/**
 *    \file       htdocs/bom/bom_card.php
 *    \ingroup    bom
<<<<<<< HEAD
 *    \brief      Page to create/edit/view BillOfMaterial
=======
 *    \brief      Page to create/edit/view BOM
>>>>>>> 58e96a1d
 */

// Load Dolibarr environment
require '../main.inc.php';
require_once DOL_DOCUMENT_ROOT.'/core/class/html.formcompany.class.php';
require_once DOL_DOCUMENT_ROOT.'/core/class/html.formfile.class.php';
require_once DOL_DOCUMENT_ROOT.'/bom/class/bom.class.php';
require_once DOL_DOCUMENT_ROOT.'/bom/lib/bom.lib.php';
require_once DOL_DOCUMENT_ROOT.'/mrp/lib/mrp.lib.php';


// Load translation files required by the page
$langs->loadLangs(array('mrp', 'other'));
<<<<<<< HEAD
=======

global $filtertype;
>>>>>>> 58e96a1d

// Get parameters
$id      = GETPOST('id', 'int');
$lineid  = GETPOST('lineid', 'int');
$ref     = GETPOST('ref', 'alpha');
$action  = GETPOST('action', 'aZ09');
$confirm = GETPOST('confirm', 'alpha');
$cancel  = GETPOST('cancel', 'aZ09');
$contextpage = GETPOST('contextpage', 'aZ') ?GETPOST('contextpage', 'aZ') : 'bomcard'; // To manage different context of search
$backtopage  = GETPOST('backtopage', 'alpha');


// PDF
$hidedetails = (GETPOST('hidedetails', 'int') ? GETPOST('hidedetails', 'int') : (!empty($conf->global->MAIN_GENERATE_DOCUMENTS_HIDE_DETAILS) ? 1 : 0));
$hidedesc = (GETPOST('hidedesc', 'int') ? GETPOST('hidedesc', 'int') : (!empty($conf->global->MAIN_GENERATE_DOCUMENTS_HIDE_DESC) ? 1 : 0));
$hideref = (GETPOST('hideref', 'int') ? GETPOST('hideref', 'int') : (!empty($conf->global->MAIN_GENERATE_DOCUMENTS_HIDE_REF) ? 1 : 0));

// Initialize technical objects
$object = new BOM($db);
$extrafields = new ExtraFields($db);
$diroutputmassaction = $conf->bom->dir_output.'/temp/massgeneration/'.$user->id;
$hookmanager->initHooks(array('bomcard', 'globalcard')); // Note that conf->hooks_modules contains array

// Fetch optionals attributes and labels
$extrafields->fetch_name_optionals_label($object->table_element);
$search_array_options = $extrafields->getOptionalsFromPost($object->table_element, '', 'search_');

// Initialize array of search criterias
$search_all = GETPOST("search_all", 'alpha');
$search = array();
foreach ($object->fields as $key => $val) {
	if (GETPOST('search_'.$key, 'alpha')) {
		$search[$key] = GETPOST('search_'.$key, 'alpha');
	}
}

if (empty($action) && empty($id) && empty($ref)) {
	$action = 'view';
}

// Load object
include DOL_DOCUMENT_ROOT.'/core/actions_fetchobject.inc.php'; // Must be include, not include_once.
if ($object->id > 0) {
	$object->calculateCosts();
}


// Security check - Protection if external user
//if ($user->socid > 0) accessforbidden();
//if ($user->socid > 0) $socid = $user->socid;
$isdraft = (($object->status == $object::STATUS_DRAFT) ? 1 : 0);
$result = restrictedArea($user, 'bom', $object->id, 'bom_bom', '', '', 'rowid', $isdraft);

// Permissions
$permissionnote = $user->rights->bom->write; // Used by the include of actions_setnotes.inc.php
$permissiondellink = $user->rights->bom->write; // Used by the include of actions_dellink.inc.php
$permissiontoadd = $user->rights->bom->write; // Used by the include of actions_addupdatedelete.inc.php and actions_lineupdown.inc.php
$permissiontodelete = $user->rights->bom->delete || ($permissiontoadd && isset($object->status) && $object->status == $object::STATUS_DRAFT);
$upload_dir = $conf->bom->multidir_output[isset($object->entity) ? $object->entity : 1];


/*
 * Actions
 */

$parameters = array();
$reshook = $hookmanager->executeHooks('doActions', $parameters, $object, $action); // Note that $action and $object may have been modified by some hooks
if ($reshook < 0) {
	setEventMessages($hookmanager->error, $hookmanager->errors, 'errors');
}

if (empty($reshook)) {
	$error = 0;

	$backurlforlist = DOL_URL_ROOT.'/bom/bom_list.php';

	if (empty($backtopage) || ($cancel && empty($id))) {
		if (empty($backtopage) || ($cancel && strpos($backtopage, '__ID__'))) {
			if (empty($id) && (($action != 'add' && $action != 'create') || $cancel)) {
				$backtopage = $backurlforlist;
			} else {
				$backtopage = DOL_URL_ROOT.'/bom/bom_card.php?id='.($id > 0 ? $id : '__ID__');
			}
		}
	}

	$triggermodname = 'BOM_MODIFY'; // Name of trigger action code to execute when we modify record


	// Actions cancel, add, update, delete or clone
	include DOL_DOCUMENT_ROOT.'/core/actions_addupdatedelete.inc.php';
	// The fetch/fetch_lines was redone into the inc.php so we must recall the calculateCosts()
	if ($action == 'confirm_validate' && $object->id > 0) {
		$object->calculateCosts();
	}

	// Actions when linking object each other
	include DOL_DOCUMENT_ROOT.'/core/actions_dellink.inc.php';

	// Actions when printing a doc from card
	include DOL_DOCUMENT_ROOT.'/core/actions_printing.inc.php';

	// Action to move up and down lines of object
	//include DOL_DOCUMENT_ROOT.'/core/actions_lineupdown.inc.php';

	// Action to build doc
	include DOL_DOCUMENT_ROOT.'/core/actions_builddoc.inc.php';

	// Actions to send emails
	$triggersendname = 'BOM_SENTBYMAIL';
	$autocopy = 'MAIN_MAIL_AUTOCOPY_BOM_TO';
	$trackid = 'bom'.$object->id;
	include DOL_DOCUMENT_ROOT.'/core/actions_sendmails.inc.php';

	// Add line
	if ($action == 'addline' && $user->rights->bom->write) {
		$langs->load('errors');
		$error = 0;

		// Set if we used free entry or predefined product
		$bom_child_id = (int) GETPOST('bom_id', 'int');
		if ($bom_child_id > 0) {
			$bom_child = new BOM($db);
			$res = $bom_child->fetch($bom_child_id);
			if ($res) {
				$idprod = $bom_child->fk_product;
			}
		} else {
			$idprod = (!empty(GETPOST('idprodservice', 'int')) ? GETPOST('idprodservice', 'int') : (int) GETPOST('idprod', 'int'));
		}

		$qty = price2num(GETPOST('qty', 'alpha'), 'MS');
		$qty_frozen = price2num(GETPOST('qty_frozen', 'alpha'), 'MS');
		$disable_stock_change = GETPOST('disable_stock_change', 'int');
		$efficiency = price2num(GETPOST('efficiency', 'alpha'));
		$fk_unit = GETPOST('fk_unit', 'alphanohtml');
		if ($qty == '') {
			setEventMessages($langs->trans('ErrorFieldRequired', $langs->transnoentitiesnoconv('Qty')), null, 'errors');
			$error++;
		}
		if (!($idprod > 0)) {
			setEventMessages($langs->trans('ErrorFieldRequired', $langs->transnoentitiesnoconv('Product')), null, 'errors');
			$error++;
		}

		if ($object->fk_product == $idprod) {
			setEventMessages($langs->trans('TheProductXIsAlreadyTheProductToProduce'), null, 'errors');
			$error++;
		}

		// We check if we're allowed to add this bom
		$TParentBom=array();
		$object->getParentBomTreeRecursive($TParentBom);
		if ($bom_child_id > 0 && !empty($TParentBom) && in_array($bom_child_id, $TParentBom)) {
			$n_child = new BOM($db);
			$n_child->fetch($bom_child_id);
			setEventMessages($langs->transnoentities('BomCantAddChildBom', $n_child->getNomUrl(1), $object->getNomUrl(1)), null, 'errors');
			$error++;
		}

		if (!$error) {
			$result = $object->addLine($idprod, $qty, $qty_frozen, $disable_stock_change, $efficiency, -1, $bom_child_id, null, $fk_unit);

			if ($result <= 0) {
				setEventMessages($object->error, $object->errors, 'errors');
				$action = '';
			} else {
				unset($_POST['idprod']);
				unset($_POST['idprodservice']);
				unset($_POST['qty']);
				unset($_POST['qty_frozen']);
				unset($_POST['disable_stock_change']);
			}

			$object->fetchLines();

			$object->calculateCosts();
		}
	}

	// Update line
	if ($action == 'updateline' && $user->rights->bom->write) {
		$langs->load('errors');
		$error = 0;

		// Set if we used free entry or predefined product
		$qty = price2num(GETPOST('qty', 'alpha'), 'MS');
		$qty_frozen = price2num(GETPOST('qty_frozen', 'alpha'), 'MS');
		$disable_stock_change = GETPOST('disable_stock_change', 'int');
		$efficiency = price2num(GETPOST('efficiency', 'alpha'));
		$fk_unit = GETPOST('fk_unit', 'alphanohtml');

		if ($qty == '') {
			setEventMessages($langs->trans('ErrorFieldRequired', $langs->transnoentitiesnoconv('Qty')), null, 'errors');
			$error++;
		}

		if (!$error) {
			$bomline = new BOMLine($db);
			$bomline->fetch($lineid);

			$result = $object->updateLine($lineid, $qty, (int) $qty_frozen, (int) $disable_stock_change, $efficiency, $bomline->position, $bomline->import_key, $fk_unit);

			if ($result <= 0) {
				setEventMessages($object->error, $object->errors, 'errors');
				$action = '';
			} else {
				unset($_POST['idprod']);
				unset($_POST['idprodservice']);
				unset($_POST['qty']);
				unset($_POST['qty_frozen']);
				unset($_POST['disable_stock_change']);
			}

			$object->fetchLines();

			$object->calculateCosts();
		}
	}



	/*
	* View
	*/

	$form = new Form($db);
	$formfile = new FormFile($db);


	$title = $langs->trans('BOM');
	$help_url ='EN:Module_BOM';
	llxHeader('', $title, $help_url);

	// Part to create
	if ($action == 'create') {
		print load_fiche_titre($langs->trans("NewBOM"), '', 'bom');

		print '<form method="POST" action="'.$_SERVER["PHP_SELF"].'">';
		print '<input type="hidden" name="token" value="'.newToken().'">';
		print '<input type="hidden" name="action" value="add">';
		print '<input type="hidden" name="backtopage" value="'.$backtopage.'">';

		print dol_get_fiche_head(array(), '');

		print '<table class="border centpercent tableforfieldcreate">'."\n";

		// Common attributes
		include DOL_DOCUMENT_ROOT.'/core/tpl/commonfields_add.tpl.php';

		// Other attributes
		include DOL_DOCUMENT_ROOT.'/core/tpl/extrafields_add.tpl.php';

		print '</table>'."\n";

		print dol_get_fiche_end();

		print $form->buttonsSaveCancel("Create");

		print '</form>';
	}

	// Part to edit record
	if (($id || $ref) && $action == 'edit') {
		print load_fiche_titre($langs->trans("BillOfMaterials"), '', 'cubes');

		print '<form method="POST" action="'.$_SERVER["PHP_SELF"].'">';
		print '<input type="hidden" name="token" value="'.newToken().'">';
		print '<input type="hidden" name="action" value="update">';
		print '<input type="hidden" name="backtopage" value="'.$backtopage.'">';
		print '<input type="hidden" name="id" value="'.$object->id.'">';

		print dol_get_fiche_head();

		//$object->fields['keyfield']['disabled'] = 1;

		print '<table class="border centpercent tableforfieldedit">'."\n";

		// Common attributes
		include DOL_DOCUMENT_ROOT.'/core/tpl/commonfields_edit.tpl.php';

		// Other attributes
		include DOL_DOCUMENT_ROOT.'/core/tpl/extrafields_edit.tpl.php';

		print '</table>';

		print dol_get_fiche_end();

		print $form->buttonsSaveCancel("Create");

		print '</form>';
	}

	// Part to show record
	if ($object->id > 0 && (empty($action) || ($action != 'edit' && $action != 'create'))) {
		$head = bomPrepareHead($object);
		print dol_get_fiche_head($head, 'card', $langs->trans("BillOfMaterials"), -1, 'bom');

		$formconfirm = '';

		// Confirmation to delete
		if ($action == 'delete') {
			$formconfirm = $form->formconfirm($_SERVER["PHP_SELF"].'?id='.$object->id, $langs->trans('DeleteBillOfMaterials'), $langs->trans('ConfirmDeleteBillOfMaterials'), 'confirm_delete', '', 0, 1);
		}
		// Confirmation to delete line
		if ($action == 'deleteline') {
			$formconfirm = $form->formconfirm($_SERVER["PHP_SELF"].'?id='.$object->id.'&lineid='.$lineid, $langs->trans('DeleteLine'), $langs->trans('ConfirmDeleteLine'), 'confirm_deleteline', '', 0, 1);
		}

		// Confirmation of validation
		if ($action == 'validate') {
			// We check that object has a temporary ref
			$ref = substr($object->ref, 1, 4);
			if ($ref == 'PROV') {
				$object->fetch_product();
				$numref = $object->getNextNumRef($object->product);
			} else {
				$numref = $object->ref;
			}

			$text = $langs->trans('ConfirmValidateBom', $numref);
			/*if (isModEnabled('notification'))
			{
			require_once DOL_DOCUMENT_ROOT . '/core/class/notify.class.php';
			$notify = new Notify($db);
			$text .= '<br>';
			$text .= $notify->confirmMessage('BOM_VALIDATE', $object->socid, $object);
			}*/

			$formquestion = array();
			if (isModEnabled('bom')) {
				$langs->load("mrp");
				$forcecombo = 0;
				if ($conf->browser->name == 'ie') {
					$forcecombo = 1; // There is a bug in IE10 that make combo inside popup crazy
				}
				$formquestion = array(
				// 'text' => $langs->trans("ConfirmClone"),
				// array('type' => 'checkbox', 'name' => 'clone_content', 'label' => $langs->trans("CloneMainAttributes"), 'value' => 1),
				// array('type' => 'checkbox', 'name' => 'update_prices', 'label' => $langs->trans("PuttingPricesUpToDate"), 'value' => 1),
				);
			}

			$formconfirm = $form->formconfirm($_SERVER["PHP_SELF"].'?id='.$object->id, $langs->trans('Validate'), $text, 'confirm_validate', $formquestion, 0, 1, 220);
		}

		// Confirmation of closing
		if ($action == 'close') {
			$text = $langs->trans('ConfirmCloseBom', $object->ref);
			/*if (isModEnabled('notification'))
			{
			require_once DOL_DOCUMENT_ROOT . '/core/class/notify.class.php';
			$notify = new Notify($db);
			$text .= '<br>';
			$text .= $notify->confirmMessage('BOM_CLOSE', $object->socid, $object);
			}*/

			$formquestion = array();
			if (isModEnabled('bom')) {
				$langs->load("mrp");
				$forcecombo = 0;
				if ($conf->browser->name == 'ie') {
					$forcecombo = 1; // There is a bug in IE10 that make combo inside popup crazy
				}
				$formquestion = array(
				// 'text' => $langs->trans("ConfirmClone"),
				// array('type' => 'checkbox', 'name' => 'clone_content', 'label' => $langs->trans("CloneMainAttributes"), 'value' => 1),
				// array('type' => 'checkbox', 'name' => 'update_prices', 'label' => $langs->trans("PuttingPricesUpToDate"), 'value' => 1),
				);
			}

			$formconfirm = $form->formconfirm($_SERVER["PHP_SELF"].'?id='.$object->id, $langs->trans('Close'), $text, 'confirm_close', $formquestion, 0, 1, 220);
		}

		// Confirmation of reopen
		if ($action == 'reopen') {
			$text = $langs->trans('ConfirmReopenBom', $object->ref);
			/*if (isModEnabled('notification'))
			 {
			 require_once DOL_DOCUMENT_ROOT . '/core/class/notify.class.php';
			 $notify = new Notify($db);
			 $text .= '<br>';
			 $text .= $notify->confirmMessage('BOM_CLOSE', $object->socid, $object);
			 }*/

			$formquestion = array();
			if (isModEnabled('bom')) {
				$langs->load("mrp");
				require_once DOL_DOCUMENT_ROOT.'/product/class/html.formproduct.class.php';
				$forcecombo = 0;
				if ($conf->browser->name == 'ie') {
					$forcecombo = 1; // There is a bug in IE10 that make combo inside popup crazy
				}
				$formquestion = array(
				// 'text' => $langs->trans("ConfirmClone"),
				// array('type' => 'checkbox', 'name' => 'clone_content', 'label' => $langs->trans("CloneMainAttributes"), 'value' => 1),
				// array('type' => 'checkbox', 'name' => 'update_prices', 'label' => $langs->trans("PuttingPricesUpToDate"), 'value' => 1),
				);
			}

			$formconfirm = $form->formconfirm($_SERVER["PHP_SELF"].'?id='.$object->id, $langs->trans('ReOpen'), $text, 'confirm_reopen', $formquestion, 0, 1, 220);
		}

		// Clone confirmation
		if ($action == 'clone') {
			// Create an array for form
			$formquestion = array();
			$formconfirm = $form->formconfirm($_SERVER["PHP_SELF"].'?id='.$object->id, $langs->trans('ToClone'), $langs->trans('ConfirmCloneBillOfMaterials', $object->ref), 'confirm_clone', $formquestion, 'yes', 1);
		}

		// Confirmation of action xxxx
		if ($action == 'setdraft') {
			$text = $langs->trans('ConfirmSetToDraft', $object->ref);

			$formquestion = array();
			$formconfirm = $form->formconfirm($_SERVER["PHP_SELF"].'?id='.$object->id, $langs->trans('SetToDraft'), $text, 'confirm_setdraft', $formquestion, 0, 1, 220);
		}

		// Call Hook formConfirm
		$parameters = array('formConfirm' => $formconfirm, 'lineid' => $lineid);
		$reshook = $hookmanager->executeHooks('formConfirm', $parameters, $object, $action); // Note that $action and $object may have been modified by hook
		if (empty($reshook)) {
			$formconfirm .= $hookmanager->resPrint;
		} elseif ($reshook > 0) {
			$formconfirm = $hookmanager->resPrint;
		}

		// Print form confirm
		print $formconfirm;


		// Object card
		// ------------------------------------------------------------
		$linkback = '<a href="'.DOL_URL_ROOT.'/bom/bom_list.php?restore_lastsearch_values=1'.(!empty($socid) ? '&socid='.$socid : '').'">'.$langs->trans("BackToList").'</a>';

		$morehtmlref = '<div class="refidno">';
		/*
		// Ref bis
		$morehtmlref.=$form->editfieldkey("RefBis", 'ref_client', $object->ref_client, $object, $user->rights->bom->creer, 'string', '', 0, 1);
		$morehtmlref.=$form->editfieldval("RefBis", 'ref_client', $object->ref_client, $object, $user->rights->bom->creer, 'string', '', null, null, '', 1);
		// Thirdparty
		$morehtmlref.='<br>'.$langs->trans('ThirdParty') . ' : ' . $soc->getNomUrl(1);
		// Project
		if (isModEnabled('project'))
		{
		$langs->load("projects");
		$morehtmlref.='<br>'.$langs->trans('Project') . ' ';
		if ($permissiontoadd)
		{
			if ($action != 'classify')
				$morehtmlref.='<a class="editfielda" href="' . $_SERVER['PHP_SELF'] . '?action=classify&token='.newToken().'&id=' . $object->id . '">' . img_edit($langs->transnoentitiesnoconv('SetProject')) . '</a> : ';
			if ($action == 'classify') {
				//$morehtmlref.=$form->form_project($_SERVER['PHP_SELF'] . '?id=' . $object->id, $object->socid, $object->fk_project, 'projectid', 0, 0, 1, 1);
				$morehtmlref.='<form method="post" action="'.$_SERVER['PHP_SELF'].'?id='.$object->id.'">';
				$morehtmlref.='<input type="hidden" name="action" value="classin">';
				$morehtmlref.='<input type="hidden" name="token" value="'.newToken().'">';
				$morehtmlref.=$formproject->select_projects($object->socid, $object->fk_project, 'projectid', 0, 0, 1, 0, 1, 0, 0, '', 1);
				$morehtmlref.='<input type="submit" class="button valignmiddle" value="'.$langs->trans("Modify").'">';
				$morehtmlref.='</form>';
			} else {
				$morehtmlref.=$form->form_project($_SERVER['PHP_SELF'] . '?id=' . $object->id, $object->socid, $object->fk_project, 'none', 0, 0, 0, 1);
			}
		} else {
			if (! empty($object->fk_project)) {
				$proj = new Project($db);
				$proj->fetch($object->fk_project);
				$morehtmlref.=$proj->getNomUrl();
			} else {
				$morehtmlref.='';
			}
		}
		}
		*/
		$morehtmlref .= '</div>';


		dol_banner_tab($object, 'ref', $linkback, 1, 'ref', 'ref', $morehtmlref);


		print '<div class="fichecenter">';
		print '<div class="fichehalfleft">';
		print '<div class="underbanner clearboth"></div>';
		print '<table class="border centpercent tableforfield">'."\n";

		// Common attributes
		$keyforbreak = 'duration';
		include DOL_DOCUMENT_ROOT.'/core/tpl/commonfields_view.tpl.php';
		$object->calculateCosts();
		print '<tr><td>'.$form->textwithpicto($langs->trans("TotalCost"), $langs->trans("BOMTotalCost")).'</td><td><span class="amount">'.price($object->total_cost).'</span></td></tr>';
		print '<tr><td>'.$langs->trans("UnitCost").'</td><td>'.price($object->unit_cost).'</td></tr>';

		// Other attributes
		include DOL_DOCUMENT_ROOT.'/core/tpl/extrafields_view.tpl.php';

		print '</table>';
		print '</div>';
		print '</div>';

		print '<div class="clearboth"></div>';

		print dol_get_fiche_end();



		/*
		 * Lines
		 */

		if (!empty($object->table_element_line)) {
			//Products
			$res = $object->fetchLinesbytypeproduct(0);
			$object->calculateCosts();

			print ($res == 0 && $object->status >= $object::STATUS_VALIDATED) ? '' : load_fiche_titre($langs->trans('BOMProductsList'), '', 'product');

			print '	<form name="addproduct" id="addproduct" action="' . $_SERVER["PHP_SELF"] . '?id=' . $object->id . (($action != 'editline') ? '' : '') . '" method="POST">
    	<input type="hidden" name="token" value="' . newToken() . '">
    	<input type="hidden" name="action" value="' . (($action != 'editline') ? 'addline' : 'updateline') . '">
    	<input type="hidden" name="mode" value="">
		<input type="hidden" name="page_y" value="">
    	<input type="hidden" name="id" value="' . $object->id . '">
    	';

			if (!empty($conf->use_javascript_ajax) && $object->status == 0) {
				include DOL_DOCUMENT_ROOT.'/core/tpl/ajaxrow.tpl.php';
			}

			print '<div class="div-table-responsive-no-min">';
			if (!empty($object->lines) || ($object->status == $object::STATUS_DRAFT && $permissiontoadd && $action != 'selectlines' && $action != 'editline')) {
				print '<table id="tablelines" class="noborder noshadow" width="100%">';
			}

			if (!empty($object->lines)) {
				$object->printObjectLines($action, $mysoc, null, GETPOST('lineid', 'int'), 1, '/bom/tpl');
			}

			// Form to add new line
			if ($object->status == 0 && $permissiontoadd && $action != 'selectlines') {
				if ($action != 'editline') {
					// Add products/services form


					$parameters = array();
					$reshook = $hookmanager->executeHooks('formAddObjectLine', $parameters, $object, $action); // Note that $action and $object may have been modified by hook
					if ($reshook < 0) setEventMessages($hookmanager->error, $hookmanager->errors, 'errors');
					if (empty($reshook))
					$object->formAddObjectLine(1, $mysoc, null, '/bom/tpl');
				}
			}

			if (!empty($object->lines) || ($object->status == $object::STATUS_DRAFT && $permissiontoadd && $action != 'selectlines' && $action != 'editline')) {
				print '</table>';
			}
			print '</div>';

			print "</form>\n";

			mrpCollapseBomManagement();


			//Services
			$filtertype = 1;
			$res = $object->fetchLinesbytypeproduct(1);
			$object->calculateCosts();

			print ($res == 0 && $object->status >= $object::STATUS_VALIDATED) ? '' : load_fiche_titre($langs->trans('BOMServicesList'), '', 'service');

			print '	<form name="addservice" id="addservice" action="' . $_SERVER["PHP_SELF"] . '?id=' . $object->id . (($action != 'editline') ? '' : '') . '" method="POST">
    	<input type="hidden" name="token" value="' . newToken() . '">
    	<input type="hidden" name="action" value="' . (($action != 'editline') ? 'addline' : 'updateline') . '">
    	<input type="hidden" name="mode" value="">
		<input type="hidden" name="page_y" value="">    		<input type="hidden" name="id" value="' . $object->id . '">
    	';

			if (!empty($conf->use_javascript_ajax) && $object->status == 0) {
				$tagidfortablednd = 'tablelinesservice';
				include DOL_DOCUMENT_ROOT . '/core/tpl/ajaxrow.tpl.php';
			}

			print '<div class="div-table-responsive-no-min">';
			if (!empty($object->lines) || ($object->status == $object::STATUS_DRAFT && $permissiontoadd && $action != 'selectlines' && $action != 'editline')) {
				print '<table id="tablelinesservice" class="noborder noshadow" width="100%">';
			}

			if (!empty($object->lines)) {
				$object->printObjectLines($action, $mysoc, null, GETPOST('lineid', 'int'), 1, '/bom/tpl');
			}

			// Form to add new line
			if ($object->status == 0 && $permissiontoadd && $action != 'selectlines') {
				if ($action != 'editline') {
					// Add services form
					$parameters = array();
					$reshook = $hookmanager->executeHooks('formAddObjectServiceLine', $parameters, $object, $action); // Note that $action and $object may have been modified by hook
					if ($reshook < 0) setEventMessages($hookmanager->error, $hookmanager->errors, 'errors');
					if (empty($reshook))
					$object->formAddObjectLine(1, $mysoc, null, '/bom/tpl');
				}
			}
		}

		if (!empty($object->lines) || ($object->status == $object::STATUS_DRAFT && $permissiontoadd && $action != 'selectlines' && $action != 'editline')) {
			print '</table>';
		}
		print '</div>';

		print "</form>\n";

		mrpCollapseBomManagement();
	}

	$res = $object->fetchLines();

	// Buttons for actions

	if ($action != 'presend' && $action != 'editline') {
		print '<div class="tabsAction">'."\n";
		$parameters = array();
		$reshook = $hookmanager->executeHooks('addMoreActionsButtons', $parameters, $object, $action); // Note that $action and $object may have been modified by hook
		if ($reshook < 0) {
			setEventMessages($hookmanager->error, $hookmanager->errors, 'errors');
		}

		if (empty($reshook)) {
			// Send
			//if (empty($user->socid)) {
			//	print '<a class="butAction" href="' . $_SERVER["PHP_SELF"] . '?id=' . $object->id . '&action=presend&mode=init#formmailbeforetitle">' . $langs->trans('SendMail') . '</a>'."\n";
			//}

			// Back to draft
			if ($object->status == $object::STATUS_VALIDATED) {
				if ($permissiontoadd) {
					print '<a class="butAction" href="'.$_SERVER['PHP_SELF'].'?id='.$object->id.'&action=setdraft&token='.newToken().'">'.$langs->trans("SetToDraft").'</a>'."\n";
				}
			}

			// Modify
			if ($object->status == $object::STATUS_DRAFT) {
				if ($permissiontoadd) {
					print '<a class="butAction" href="'.$_SERVER["PHP_SELF"].'?id='.$object->id.'&action=edit&token='.newToken().'">'.$langs->trans("Modify").'</a>'."\n";
				} else {
					print '<a class="butActionRefused classfortooltip" href="#" title="'.dol_escape_htmltag($langs->trans("NotEnoughPermissions")).'">'.$langs->trans('Modify').'</a>'."\n";
				}
			}

			// Validate
			if ($object->status == $object::STATUS_DRAFT) {
				if ($permissiontoadd) {
					if (is_array($object->lines) && count($object->lines) > 0) {
						print '<a class="butAction" href="'.$_SERVER['PHP_SELF'].'?id='.$object->id.'&amp;action=validate&amp;token='.newToken().'">'.$langs->trans("Validate").'</a>'."\n";
					} else {
						$langs->load("errors");
						print '<a class="butActionRefused" href="" title="'.$langs->trans("ErrorAddAtLeastOneLineFirst").'">'.$langs->trans("Validate").'</a>'."\n";
					}
				}
			}

			// Re-open
			if ($permissiontoadd && $object->status == $object::STATUS_CANCELED) {
				print '<a class="butAction" href="'.$_SERVER['PHP_SELF'].'?id='.$object->id.'&action=reopen&token='.newToken().'">'.$langs->trans("ReOpen").'</a>'."\n";
			}

			// Create MO
			if (isModEnabled('mrp')) {
				if ($object->status == $object::STATUS_VALIDATED && !empty($user->rights->mrp->write)) {
					print '<a class="butAction" href="'.DOL_URL_ROOT.'/mrp/mo_card.php?action=create&fk_bom='.$object->id.'&token='.newToken().'&backtopageforcancel='.urlencode($_SERVER["PHP_SELF"].'?id='.$object->id).'">'.$langs->trans("CreateMO").'</a>'."\n";
				}
			}

			// Clone
			if ($permissiontoadd) {
				print '<a class="butAction" href="'.$_SERVER['PHP_SELF'].'?id='.$object->id.'&action=clone&object=bom&token='.newToken().'">'.$langs->trans("ToClone").'</a>'."\n";
			}

			// Close / Cancel
			if ($permissiontoadd && $object->status == $object::STATUS_VALIDATED) {
				print '<a class="butActionDelete" href="'.$_SERVER['PHP_SELF'].'?id='.$object->id.'&action=close&token='.newToken().'">'.$langs->trans("Disable").'</a>'."\n";
			}

			/*
			if ($user->rights->bom->write)
			{
				if ($object->status == 1)
				 {
					 print '<a class="butActionDelete" href="'.$_SERVER["PHP_SELF"].'?id='.$object->id.'&action=disable&token='.newToken().'">'.$langs->trans("Disable").'</a>'."\n";
				 }
				 else
				 {
					 print '<a class="butAction" href="'.$_SERVER["PHP_SELF"].'?id='.$object->id.'&action=enable&token='.newToken().'">'.$langs->trans("Enable").'</a>'."\n";
				 }
			}
			*/

			if ($permissiontodelete) {
				print '<a class="butActionDelete" href="'.$_SERVER["PHP_SELF"].'?id='.$object->id.'&action=delete&token='.newToken().'">'.$langs->trans('Delete').'</a>'."\n";
			} else {
				print '<a class="butActionRefused classfortooltip" href="#" title="'.dol_escape_htmltag($langs->trans("NotEnoughPermissions")).'">'.$langs->trans('Delete').'</a>'."\n";
			}
		}
		print '</div>'."\n";
	}


	// Select mail models is same action as presend
	if (GETPOST('modelselected')) {
		$action = 'presend';
	}

	if ($action != 'presend') {
		print '<div class="fichecenter"><div class="fichehalfleft">';
		print '<a name="builddoc"></a>'; // ancre

		// Documents
		$objref = dol_sanitizeFileName($object->ref);
		$relativepath = $objref.'/'.$objref.'.pdf';
		$filedir = $conf->bom->dir_output.'/'.$objref;
		$urlsource = $_SERVER["PHP_SELF"]."?id=".$object->id;
		$genallowed = $user->rights->bom->read; // If you can read, you can build the PDF to read content
		$delallowed = $user->rights->bom->write; // If you can create/edit, you can remove a file on card
		print $formfile->showdocuments('bom', $objref, $filedir, $urlsource, $genallowed, $delallowed, $object->model_pdf, 1, 0, 0, 28, 0, '', '', '', $langs->defaultlang);

		// Show links to link elements
		$linktoelem = $form->showLinkToObjectBlock($object, null, array('bom'));
		$somethingshown = $form->showLinkedObjectBlock($object, $linktoelem);


		print '</div><div class="fichehalfright">';

		$MAXEVENT = 10;

		$morehtmlcenter = dolGetButtonTitle($langs->trans('SeeAll'), '', 'fa fa-bars imgforviewmode', DOL_URL_ROOT.'/bom/bom_agenda.php?id='.$object->id);

		// List of actions on element
		include_once DOL_DOCUMENT_ROOT.'/core/class/html.formactions.class.php';
		$formactions = new FormActions($db);
		$somethingshown = $formactions->showactions($object, $object->element, 0, 1, '', $MAXEVENT, '', $morehtmlcenter);

		print '</div></div>';
	}

	//Select mail models is same action as presend
	if (GETPOST('modelselected')) {
		$action = 'presend';
	}

	// Presend form
	$modelmail = 'bom';
	$defaulttopic = 'InformationMessage';
	$diroutput = $conf->bom->dir_output;
	$trackid = 'bom'.$object->id;

	include DOL_DOCUMENT_ROOT.'/core/tpl/card_presend.tpl.php';
}

// End of page
llxFooter();
$db->close();<|MERGE_RESOLUTION|>--- conflicted
+++ resolved
@@ -19,11 +19,7 @@
 /**
  *    \file       htdocs/bom/bom_card.php
  *    \ingroup    bom
-<<<<<<< HEAD
- *    \brief      Page to create/edit/view BillOfMaterial
-=======
- *    \brief      Page to create/edit/view BOM
->>>>>>> 58e96a1d
+ *    \brief      Page to create/edit/view Bill Of Material
  */
 
 // Load Dolibarr environment
@@ -37,11 +33,6 @@
 
 // Load translation files required by the page
 $langs->loadLangs(array('mrp', 'other'));
-<<<<<<< HEAD
-=======
-
-global $filtertype;
->>>>>>> 58e96a1d
 
 // Get parameters
 $id      = GETPOST('id', 'int');
