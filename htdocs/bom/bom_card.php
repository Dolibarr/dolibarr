<?php
/* Copyright (C) 2017-2020  Laurent Destailleur     <eldy@users.sourceforge.net>
 * Copyright (C) 2019       Frédéric France         <frederic.france@netlogic.fr>
 *
 * This program is free software; you can redistribute it and/or modify
 * it under the terms of the GNU General Public License as published by
 * the Free Software Foundation; either version 3 of the License, or
 * (at your option) any later version.
 *
 * This program is distributed in the hope that it will be useful,
 * but WITHOUT ANY WARRANTY; without even the implied warranty of
 * MERCHANTABILITY or FITNESS FOR A PARTICULAR PURPOSE.  See the
 * GNU General Public License for more details.
 *
 * You should have received a copy of the GNU General Public License
 * along with this program. If not, see <https://www.gnu.org/licenses/>.
 */

/**
 *    \file       htdocs/bom/bom_card.php
 *    \ingroup    bom
 *    \brief      Page to create/edit/view BOM
 */

// Load Dolibarr environment
require '../main.inc.php';
require_once DOL_DOCUMENT_ROOT.'/core/class/html.formcompany.class.php';
require_once DOL_DOCUMENT_ROOT.'/core/class/html.formfile.class.php';
require_once DOL_DOCUMENT_ROOT.'/bom/class/bom.class.php';
require_once DOL_DOCUMENT_ROOT.'/bom/lib/bom.lib.php';
require_once DOL_DOCUMENT_ROOT.'/mrp/lib/mrp.lib.php';


// Load translation files required by the page
$langs->loadLangs(array('mrp', 'other'));

// Get parameters
$id = GETPOST('id', 'int');
$ref        = GETPOST('ref', 'alpha');
$action = GETPOST('action', 'aZ09');
$confirm    = GETPOST('confirm', 'alpha');
$cancel = GETPOST('cancel', 'aZ09');
$contextpage = GETPOST('contextpage', 'aZ') ?GETPOST('contextpage', 'aZ') : 'bomcard'; // To manage different context of search
$backtopage = GETPOST('backtopage', 'alpha');
$lineid = GETPOST('lineid', 'int');

// PDF
$hidedetails = (GETPOST('hidedetails', 'int') ? GETPOST('hidedetails', 'int') : (!empty($conf->global->MAIN_GENERATE_DOCUMENTS_HIDE_DETAILS) ? 1 : 0));
$hidedesc = (GETPOST('hidedesc', 'int') ? GETPOST('hidedesc', 'int') : (!empty($conf->global->MAIN_GENERATE_DOCUMENTS_HIDE_DESC) ? 1 : 0));
$hideref = (GETPOST('hideref', 'int') ? GETPOST('hideref', 'int') : (!empty($conf->global->MAIN_GENERATE_DOCUMENTS_HIDE_REF) ? 1 : 0));

// Initialize technical objects
$object = new BOM($db);
$extrafields = new ExtraFields($db);
$diroutputmassaction = $conf->bom->dir_output.'/temp/massgeneration/'.$user->id;
$hookmanager->initHooks(array('bomcard', 'globalcard')); // Note that conf->hooks_modules contains array
// Fetch optionals attributes and labels
$extrafields->fetch_name_optionals_label($object->table_element);
$search_array_options = $extrafields->getOptionalsFromPost($object->table_element, '', 'search_');

// Initialize array of search criterias
$search_all = GETPOST("search_all", 'alpha');
$search = array();
foreach ($object->fields as $key => $val) {
	if (GETPOST('search_'.$key, 'alpha')) {
		$search[$key] = GETPOST('search_'.$key, 'alpha');
	}
}

if (empty($action) && empty($id) && empty($ref)) {
	$action = 'view';
}

// Load object
include DOL_DOCUMENT_ROOT.'/core/actions_fetchobject.inc.php'; // Must be include, not include_once.
if ($object->id > 0) {
	$object->calculateCosts();
}


// Security check - Protection if external user
//if ($user->socid > 0) accessforbidden();
//if ($user->socid > 0) $socid = $user->socid;
$isdraft = (($object->status == $object::STATUS_DRAFT) ? 1 : 0);
$result = restrictedArea($user, 'bom', $object->id, 'bom_bom', '', '', 'rowid', $isdraft);

$permissionnote = $user->rights->bom->write; // Used by the include of actions_setnotes.inc.php
$permissiondellink = $user->rights->bom->write; // Used by the include of actions_dellink.inc.php
$permissiontoadd = $user->rights->bom->write; // Used by the include of actions_addupdatedelete.inc.php and actions_lineupdown.inc.php
$permissiontodelete = $user->rights->bom->delete || ($permissiontoadd && isset($object->status) && $object->status == $object::STATUS_DRAFT);
$upload_dir = $conf->bom->multidir_output[isset($object->entity) ? $object->entity : 1];


/*
 * Actions
 */

$parameters = array();
$reshook = $hookmanager->executeHooks('doActions', $parameters, $object, $action); // Note that $action and $object may have been modified by some hooks
if ($reshook < 0) {
	setEventMessages($hookmanager->error, $hookmanager->errors, 'errors');
}

if (empty($reshook)) {
	$error = 0;

	$backurlforlist = DOL_URL_ROOT.'/bom/bom_list.php';

	if (empty($backtopage) || ($cancel && empty($id))) {
		if (empty($backtopage) || ($cancel && strpos($backtopage, '__ID__'))) {
			if (empty($id) && (($action != 'add' && $action != 'create') || $cancel)) {
				$backtopage = $backurlforlist;
			} else {
				$backtopage = DOL_URL_ROOT.'/bom/bom_card.php?id='.($id > 0 ? $id : '__ID__');
			}
		}
	}

	$triggermodname = 'BOM_MODIFY'; // Name of trigger action code to execute when we modify record


	// Actions cancel, add, update, delete or clone
	include DOL_DOCUMENT_ROOT.'/core/actions_addupdatedelete.inc.php';
	// The fetch/fetch_lines was redone into the inc.php so we must recall the calculateCosts()
	if ($action == 'confirm_validate' && $object->id > 0) {
		$object->calculateCosts();
	}

	// Actions when linking object each other
	include DOL_DOCUMENT_ROOT.'/core/actions_dellink.inc.php';

	// Actions when printing a doc from card
	include DOL_DOCUMENT_ROOT.'/core/actions_printing.inc.php';

	// Action to move up and down lines of object
	//include DOL_DOCUMENT_ROOT.'/core/actions_lineupdown.inc.php';

	// Action to build doc
	include DOL_DOCUMENT_ROOT.'/core/actions_builddoc.inc.php';

	// Actions to send emails
	$triggersendname = 'BOM_SENTBYMAIL';
	$autocopy = 'MAIN_MAIL_AUTOCOPY_BOM_TO';
	$trackid = 'bom'.$object->id;
	include DOL_DOCUMENT_ROOT.'/core/actions_sendmails.inc.php';

	// Add line
	if ($action == 'addline' && $user->rights->bom->write) {
		$langs->load('errors');
		$error = 0;

		// Set if we used free entry or predefined product
		$bom_child_id = (int) GETPOST('bom_id', 'int');
		if ($bom_child_id > 0) {
			$bom_child = new BOM($db);
			$res = $bom_child->fetch($bom_child_id);
			if ($res) {
				$idprod = $bom_child->fk_product;
			}
		} else {
			$idprod = (int) GETPOST('idprod', 'int');
		}

		$qty = price2num(GETPOST('qty', 'alpha'), 'MS');
		$qty_frozen = price2num(GETPOST('qty_frozen', 'alpha'), 'MS');
		$disable_stock_change = GETPOST('disable_stock_change', 'int');
		$efficiency = price2num(GETPOST('efficiency', 'alpha'));

		if ($qty == '') {
			setEventMessages($langs->trans('ErrorFieldRequired', $langs->transnoentitiesnoconv('Qty')), null, 'errors');
			$error++;
		}
		if (!($idprod > 0)) {
			setEventMessages($langs->trans('ErrorFieldRequired', $langs->transnoentitiesnoconv('Product')), null, 'errors');
			$error++;
		}

		if ($object->fk_product == $idprod) {
			setEventMessages($langs->trans('TheProductXIsAlreadyTheProductToProduce'), null, 'errors');
			$error++;
		}

		// We check if we're allowed to add this bom
		$TParentBom=array();
		$object->getParentBomTreeRecursive($TParentBom);
		if ($bom_child_id > 0 && !empty($TParentBom) && in_array($bom_child_id, $TParentBom)) {
			$n_child = new BOM($db);
			$n_child->fetch($bom_child_id);
			setEventMessages($langs->transnoentities('BomCantAddChildBom', $n_child->getNomUrl(1), $object->getNomUrl(1)), null, 'errors');
			$error++;
		}

		if (!$error) {
			$result = $object->addLine($idprod, $qty, $qty_frozen, $disable_stock_change, $efficiency, -1, $bom_child_id, null);

			if ($result <= 0) {
				setEventMessages($object->error, $object->errors, 'errors');
				$action = '';
			} else {
				unset($_POST['idprod']);
				unset($_POST['qty']);
				unset($_POST['qty_frozen']);
				unset($_POST['disable_stock_change']);

				$object->fetchLines();
			}
		}
	}

	// Update line
	if ($action == 'updateline' && $user->rights->bom->write) {
		$langs->load('errors');
		$error = 0;

		// Set if we used free entry or predefined product
		$qty = price2num(GETPOST('qty', 'alpha'), 'MS');
		$qty_frozen = price2num(GETPOST('qty_frozen', 'alpha'), 'MS');
		$disable_stock_change = GETPOST('disable_stock_change', 'int');
		$efficiency = price2num(GETPOST('efficiency', 'alpha'));

		if ($qty == '') {
			setEventMessages($langs->trans('ErrorFieldRequired', $langs->transnoentitiesnoconv('Qty')), null, 'errors');
			$error++;
		}

		if (!$error) {
			$bomline = new BOMLine($db);
			$bomline->fetch($lineid);

			$result = $object->updateLine($lineid, $qty, (int) $qty_frozen, (int) $disable_stock_change, $efficiency, $bomline->position, $bomline->import_key);

			if ($result <= 0) {
				setEventMessages($object->error, $object->errors, 'errors');
				$action = '';
			} else {
				unset($_POST['idprod']);
				unset($_POST['qty']);
				unset($_POST['qty_frozen']);
				unset($_POST['disable_stock_change']);

				$object->fetchLines();
			}
		}
	}
}



/*
 * View
 */

$form = new Form($db);
$formfile = new FormFile($db);


$title = $langs->trans('BOM');
$help_url ='EN:Module_BOM';
llxHeader('', $title, $help_url);

// Part to create
if ($action == 'create') {
	print load_fiche_titre($langs->trans("NewBOM"), '', 'bom');

	print '<form method="POST" action="'.$_SERVER["PHP_SELF"].'">';
	print '<input type="hidden" name="token" value="'.newToken().'">';
	print '<input type="hidden" name="action" value="add">';
	print '<input type="hidden" name="backtopage" value="'.$backtopage.'">';

	print dol_get_fiche_head(array(), '');

	print '<table class="border centpercent tableforfieldcreate">'."\n";

	// Common attributes
	include DOL_DOCUMENT_ROOT.'/core/tpl/commonfields_add.tpl.php';

	// Other attributes
	include DOL_DOCUMENT_ROOT.'/core/tpl/extrafields_add.tpl.php';

	print '</table>'."\n";

	print dol_get_fiche_end();

	print $form->buttonsSaveCancel("Create");

	print '</form>';
}

// Part to edit record
if (($id || $ref) && $action == 'edit') {
	print load_fiche_titre($langs->trans("BillOfMaterials"), '', 'cubes');

	print '<form method="POST" action="'.$_SERVER["PHP_SELF"].'">';
	print '<input type="hidden" name="token" value="'.newToken().'">';
	print '<input type="hidden" name="action" value="update">';
	print '<input type="hidden" name="backtopage" value="'.$backtopage.'">';
	print '<input type="hidden" name="id" value="'.$object->id.'">';

	print dol_get_fiche_head();

	//$object->fields['keyfield']['disabled'] = 1;

	print '<table class="border centpercent tableforfieldedit">'."\n";

	// Common attributes
	include DOL_DOCUMENT_ROOT.'/core/tpl/commonfields_edit.tpl.php';

	// Other attributes
	include DOL_DOCUMENT_ROOT.'/core/tpl/extrafields_edit.tpl.php';

	print '</table>';

	print dol_get_fiche_end();

	print $form->buttonsSaveCancel("Create");

	print '</form>';
}

// Part to show record
if ($object->id > 0 && (empty($action) || ($action != 'edit' && $action != 'create'))) {
	$head = bomPrepareHead($object);
	print dol_get_fiche_head($head, 'card', $langs->trans("BillOfMaterials"), -1, 'bom');

	$formconfirm = '';

	// Confirmation to delete
	if ($action == 'delete') {
		$formconfirm = $form->formconfirm($_SERVER["PHP_SELF"].'?id='.$object->id, $langs->trans('DeleteBillOfMaterials'), $langs->trans('ConfirmDeleteBillOfMaterials'), 'confirm_delete', '', 0, 1);
	}
	// Confirmation to delete line
	if ($action == 'deleteline') {
		$formconfirm = $form->formconfirm($_SERVER["PHP_SELF"].'?id='.$object->id.'&lineid='.$lineid, $langs->trans('DeleteLine'), $langs->trans('ConfirmDeleteLine'), 'confirm_deleteline', '', 0, 1);
	}

	// Confirmation of validation
	if ($action == 'validate') {
		// We check that object has a temporary ref
		$ref = substr($object->ref, 1, 4);
		if ($ref == 'PROV') {
			$object->fetch_product();
			$numref = $object->getNextNumRef($object->product);
		} else {
			$numref = $object->ref;
		}

		$text = $langs->trans('ConfirmValidateBom', $numref);
		/*if (!empty($conf->notification->enabled))
		{
			require_once DOL_DOCUMENT_ROOT . '/core/class/notify.class.php';
			$notify = new Notify($db);
			$text .= '<br>';
			$text .= $notify->confirmMessage('BOM_VALIDATE', $object->socid, $object);
		}*/

		$formquestion = array();
		if (!empty($conf->bom->enabled)) {
			$langs->load("mrp");
			$forcecombo = 0;
			if ($conf->browser->name == 'ie') {
				$forcecombo = 1; // There is a bug in IE10 that make combo inside popup crazy
			}
			$formquestion = array(
				// 'text' => $langs->trans("ConfirmClone"),
				// array('type' => 'checkbox', 'name' => 'clone_content', 'label' => $langs->trans("CloneMainAttributes"), 'value' => 1),
				// array('type' => 'checkbox', 'name' => 'update_prices', 'label' => $langs->trans("PuttingPricesUpToDate"), 'value' => 1),
			);
		}

		$formconfirm = $form->formconfirm($_SERVER["PHP_SELF"].'?id='.$object->id, $langs->trans('Validate'), $text, 'confirm_validate', $formquestion, 0, 1, 220);
	}

	// Confirmation of closing
	if ($action == 'close') {
		$text = $langs->trans('ConfirmCloseBom', $object->ref);
		/*if (! empty($conf->notification->enabled))
		{
			require_once DOL_DOCUMENT_ROOT . '/core/class/notify.class.php';
			$notify = new Notify($db);
			$text .= '<br>';
			$text .= $notify->confirmMessage('BOM_CLOSE', $object->socid, $object);
		}*/

		$formquestion = array();
		if (!empty($conf->bom->enabled)) {
			$langs->load("mrp");
			$forcecombo = 0;
			if ($conf->browser->name == 'ie') {
				$forcecombo = 1; // There is a bug in IE10 that make combo inside popup crazy
			}
			$formquestion = array(
				// 'text' => $langs->trans("ConfirmClone"),
				// array('type' => 'checkbox', 'name' => 'clone_content', 'label' => $langs->trans("CloneMainAttributes"), 'value' => 1),
				// array('type' => 'checkbox', 'name' => 'update_prices', 'label' => $langs->trans("PuttingPricesUpToDate"), 'value' => 1),
			);
		}

		$formconfirm = $form->formconfirm($_SERVER["PHP_SELF"].'?id='.$object->id, $langs->trans('Close'), $text, 'confirm_close', $formquestion, 0, 1, 220);
	}

	// Confirmation of reopen
	if ($action == 'reopen') {
		$text = $langs->trans('ConfirmReopenBom', $object->ref);
		/*if (! empty($conf->notification->enabled))
		 {
		 require_once DOL_DOCUMENT_ROOT . '/core/class/notify.class.php';
		 $notify = new Notify($db);
		 $text .= '<br>';
		 $text .= $notify->confirmMessage('BOM_CLOSE', $object->socid, $object);
		 }*/

		$formquestion = array();
		if (!empty($conf->bom->enabled)) {
			$langs->load("mrp");
			require_once DOL_DOCUMENT_ROOT.'/product/class/html.formproduct.class.php';
			$forcecombo = 0;
			if ($conf->browser->name == 'ie') {
				$forcecombo = 1; // There is a bug in IE10 that make combo inside popup crazy
			}
			$formquestion = array(
				// 'text' => $langs->trans("ConfirmClone"),
				// array('type' => 'checkbox', 'name' => 'clone_content', 'label' => $langs->trans("CloneMainAttributes"), 'value' => 1),
				// array('type' => 'checkbox', 'name' => 'update_prices', 'label' => $langs->trans("PuttingPricesUpToDate"), 'value' => 1),
			);
		}

		$formconfirm = $form->formconfirm($_SERVER["PHP_SELF"].'?id='.$object->id, $langs->trans('ReOpen'), $text, 'confirm_reopen', $formquestion, 0, 1, 220);
	}

	// Clone confirmation
	if ($action == 'clone') {
		// Create an array for form
		$formquestion = array();
		$formconfirm = $form->formconfirm($_SERVER["PHP_SELF"].'?id='.$object->id, $langs->trans('ToClone'), $langs->trans('ConfirmCloneBillOfMaterials', $object->ref), 'confirm_clone', $formquestion, 'yes', 1);
	}

	// Confirmation of action xxxx
	if ($action == 'setdraft') {
		$text = $langs->trans('ConfirmSetToDraft', $object->ref);

		$formquestion = array();
		$formconfirm = $form->formconfirm($_SERVER["PHP_SELF"].'?id='.$object->id, $langs->trans('SetToDraft'), $text, 'confirm_setdraft', $formquestion, 0, 1, 220);
	}

	// Call Hook formConfirm
	$parameters = array('formConfirm' => $formconfirm, 'lineid' => $lineid);
	$reshook = $hookmanager->executeHooks('formConfirm', $parameters, $object, $action); // Note that $action and $object may have been modified by hook
	if (empty($reshook)) {
		$formconfirm .= $hookmanager->resPrint;
	} elseif ($reshook > 0) {
		$formconfirm = $hookmanager->resPrint;
	}

	// Print form confirm
	print $formconfirm;


	// Object card
	// ------------------------------------------------------------
	$linkback = '<a href="'.DOL_URL_ROOT.'/bom/bom_list.php?restore_lastsearch_values=1'.(!empty($socid) ? '&socid='.$socid : '').'">'.$langs->trans("BackToList").'</a>';

	$morehtmlref = '<div class="refidno">';
	/*
	// Ref bis
	$morehtmlref.=$form->editfieldkey("RefBis", 'ref_client', $object->ref_client, $object, $user->rights->bom->creer, 'string', '', 0, 1);
	$morehtmlref.=$form->editfieldval("RefBis", 'ref_client', $object->ref_client, $object, $user->rights->bom->creer, 'string', '', null, null, '', 1);
	// Thirdparty
	$morehtmlref.='<br>'.$langs->trans('ThirdParty') . ' : ' . $soc->getNomUrl(1);
	// Project
<<<<<<< HEAD
	if (! empty($conf->project->enabled))
=======
	if (isModEnabled('project'))
>>>>>>> 02cbe9f7
	{
		$langs->load("projects");
		$morehtmlref.='<br>'.$langs->trans('Project') . ' ';
		if ($permissiontoadd)
		{
			if ($action != 'classify')
				$morehtmlref.='<a class="editfielda" href="' . $_SERVER['PHP_SELF'] . '?action=classify&token='.newToken().'&id=' . $object->id . '">' . img_edit($langs->transnoentitiesnoconv('SetProject')) . '</a> : ';
			if ($action == 'classify') {
				//$morehtmlref.=$form->form_project($_SERVER['PHP_SELF'] . '?id=' . $object->id, $object->socid, $object->fk_project, 'projectid', 0, 0, 1, 1);
				$morehtmlref.='<form method="post" action="'.$_SERVER['PHP_SELF'].'?id='.$object->id.'">';
				$morehtmlref.='<input type="hidden" name="action" value="classin">';
				$morehtmlref.='<input type="hidden" name="token" value="'.newToken().'">';
				$morehtmlref.=$formproject->select_projects($object->socid, $object->fk_project, 'projectid', 0, 0, 1, 0, 1, 0, 0, '', 1);
				$morehtmlref.='<input type="submit" class="button valignmiddle" value="'.$langs->trans("Modify").'">';
				$morehtmlref.='</form>';
			} else {
				$morehtmlref.=$form->form_project($_SERVER['PHP_SELF'] . '?id=' . $object->id, $object->socid, $object->fk_project, 'none', 0, 0, 0, 1);
			}
		} else {
			if (! empty($object->fk_project)) {
				$proj = new Project($db);
				$proj->fetch($object->fk_project);
				$morehtmlref.=$proj->getNomUrl();
			} else {
				$morehtmlref.='';
			}
		}
	}
	*/
	$morehtmlref .= '</div>';


	dol_banner_tab($object, 'ref', $linkback, 1, 'ref', 'ref', $morehtmlref);


	print '<div class="fichecenter">';
	print '<div class="fichehalfleft">';
	print '<div class="underbanner clearboth"></div>';
	print '<table class="border centpercent tableforfield">'."\n";

	// Common attributes
	$keyforbreak = 'duration';
	include DOL_DOCUMENT_ROOT.'/core/tpl/commonfields_view.tpl.php';
	$object->calculateCosts();
	print '<tr><td>'.$form->textwithpicto($langs->trans("TotalCost"), $langs->trans("BOMTotalCost")).'</td><td><span class="amount">'.price($object->total_cost).'</span></td></tr>';
	print '<tr><td>'.$langs->trans("UnitCost").'</td><td>'.price($object->unit_cost).'</td></tr>';

	// Other attributes
	include DOL_DOCUMENT_ROOT.'/core/tpl/extrafields_view.tpl.php';

	print '</table>';
	print '</div>';
	print '</div>';

	print '<div class="clearboth"></div>';

	print dol_get_fiche_end();



	/*
	 * Lines
	 */

	if (!empty($object->table_element_line)) {
		print '	<form name="addproduct" id="addproduct" action="'.$_SERVER["PHP_SELF"].'?id='.$object->id.(($action != 'editline') ? '' : '').'" method="POST">
    	<input type="hidden" name="token" value="' . newToken().'">
    	<input type="hidden" name="action" value="' . (($action != 'editline') ? 'addline' : 'updateline').'">
    	<input type="hidden" name="mode" value="">
		<input type="hidden" name="page_y" value="">
    	<input type="hidden" name="id" value="' . $object->id.'">
    	';

		if (!empty($conf->use_javascript_ajax) && $object->status == 0) {
			include DOL_DOCUMENT_ROOT.'/core/tpl/ajaxrow.tpl.php';
		}

		print '<div class="div-table-responsive-no-min">';
		if (!empty($object->lines) || ($object->status == $object::STATUS_DRAFT && $permissiontoadd && $action != 'selectlines' && $action != 'editline')) {
			print '<table id="tablelines" class="noborder noshadow" width="100%">';
		}

		if (!empty($object->lines)) {
			$object->printObjectLines($action, $mysoc, null, GETPOST('lineid', 'int'), 1, '/bom/tpl');
		}

		// Form to add new line
		if ($object->status == 0 && $permissiontoadd && $action != 'selectlines') {
			if ($action != 'editline') {
				// Add products/services form


				$parameters = array();
				$reshook = $hookmanager->executeHooks('formAddObjectLine', $parameters, $object, $action); // Note that $action and $object may have been modified by hook
				if ($reshook < 0) setEventMessages($hookmanager->error, $hookmanager->errors, 'errors');
				if (empty($reshook))
					$object->formAddObjectLine(1, $mysoc, null, '/bom/tpl');
			}
		}

		if (!empty($object->lines) || ($object->status == $object::STATUS_DRAFT && $permissiontoadd && $action != 'selectlines' && $action != 'editline')) {
			print '</table>';
		}
		print '</div>';

		print "</form>\n";

		mrpCollapseBomManagement();
	}


	// Buttons for actions

	if ($action != 'presend' && $action != 'editline') {
		print '<div class="tabsAction">'."\n";
		$parameters = array();
		$reshook = $hookmanager->executeHooks('addMoreActionsButtons', $parameters, $object, $action); // Note that $action and $object may have been modified by hook
		if ($reshook < 0) {
			setEventMessages($hookmanager->error, $hookmanager->errors, 'errors');
		}

		if (empty($reshook)) {
			// Send
			//if (empty($user->socid)) {
			//	print '<a class="butAction" href="' . $_SERVER["PHP_SELF"] . '?id=' . $object->id . '&action=presend&mode=init#formmailbeforetitle">' . $langs->trans('SendMail') . '</a>'."\n";
			//}

			// Back to draft
			if ($object->status == $object::STATUS_VALIDATED) {
				if ($permissiontoadd) {
					print '<a class="butAction" href="'.$_SERVER['PHP_SELF'].'?id='.$object->id.'&action=setdraft&token='.newToken().'">'.$langs->trans("SetToDraft").'</a>'."\n";
				}
			}

			// Modify
			if ($object->status == $object::STATUS_DRAFT) {
				if ($permissiontoadd) {
					print '<a class="butAction" href="'.$_SERVER["PHP_SELF"].'?id='.$object->id.'&action=edit&token='.newToken().'">'.$langs->trans("Modify").'</a>'."\n";
				} else {
					print '<a class="butActionRefused classfortooltip" href="#" title="'.dol_escape_htmltag($langs->trans("NotEnoughPermissions")).'">'.$langs->trans('Modify').'</a>'."\n";
				}
			}

			// Validate
			if ($object->status == $object::STATUS_DRAFT) {
				if ($permissiontoadd) {
					if (is_array($object->lines) && count($object->lines) > 0) {
						print '<a class="butAction" href="'.$_SERVER['PHP_SELF'].'?id='.$object->id.'&amp;action=validate&amp;token='.newToken().'">'.$langs->trans("Validate").'</a>'."\n";
					} else {
						$langs->load("errors");
						print '<a class="butActionRefused" href="" title="'.$langs->trans("ErrorAddAtLeastOneLineFirst").'">'.$langs->trans("Validate").'</a>'."\n";
					}
				}
			}

			// Re-open
			if ($permissiontoadd && $object->status == $object::STATUS_CANCELED) {
				print '<a class="butAction" href="'.$_SERVER['PHP_SELF'].'?id='.$object->id.'&action=reopen&token='.newToken().'">'.$langs->trans("ReOpen").'</a>'."\n";
			}

			// Create MO
			if (isModEnabled('mrp')) {
				if ($object->status == $object::STATUS_VALIDATED && !empty($user->rights->mrp->write)) {
					print '<a class="butAction" href="'.DOL_URL_ROOT.'/mrp/mo_card.php?action=create&fk_bom='.$object->id.'&token='.newToken().'&backtopageforcancel='.urlencode($_SERVER["PHP_SELF"].'?id='.$object->id).'">'.$langs->trans("CreateMO").'</a>'."\n";
				}
			}

			// Clone
			if ($permissiontoadd) {
				print '<a class="butAction" href="'.$_SERVER['PHP_SELF'].'?id='.$object->id.'&action=clone&object=bom&token='.newToken().'">'.$langs->trans("ToClone").'</a>'."\n";
			}

			// Close / Cancel
			if ($permissiontoadd && $object->status == $object::STATUS_VALIDATED) {
				print '<a class="butActionDelete" href="'.$_SERVER['PHP_SELF'].'?id='.$object->id.'&action=close&token='.newToken().'">'.$langs->trans("Disable").'</a>'."\n";
			}

			/*
			if ($user->rights->bom->write)
			{
				if ($object->status == 1)
				 {
					 print '<a class="butActionDelete" href="'.$_SERVER["PHP_SELF"].'?id='.$object->id.'&action=disable&token='.newToken().'">'.$langs->trans("Disable").'</a>'."\n";
				 }
				 else
				 {
					 print '<a class="butAction" href="'.$_SERVER["PHP_SELF"].'?id='.$object->id.'&action=enable&token='.newToken().'">'.$langs->trans("Enable").'</a>'."\n";
				 }
			}
			*/

			if ($permissiontodelete) {
				print '<a class="butActionDelete" href="'.$_SERVER["PHP_SELF"].'?id='.$object->id.'&action=delete&token='.newToken().'">'.$langs->trans('Delete').'</a>'."\n";
			} else {
				print '<a class="butActionRefused classfortooltip" href="#" title="'.dol_escape_htmltag($langs->trans("NotEnoughPermissions")).'">'.$langs->trans('Delete').'</a>'."\n";
			}
		}
		print '</div>'."\n";
	}


	// Select mail models is same action as presend
	if (GETPOST('modelselected')) {
		$action = 'presend';
	}

	if ($action != 'presend') {
		print '<div class="fichecenter"><div class="fichehalfleft">';
		print '<a name="builddoc"></a>'; // ancre

		// Documents
		$objref = dol_sanitizeFileName($object->ref);
		$relativepath = $objref.'/'.$objref.'.pdf';
		$filedir = $conf->bom->dir_output.'/'.$objref;
		$urlsource = $_SERVER["PHP_SELF"]."?id=".$object->id;
		$genallowed = $user->rights->bom->read; // If you can read, you can build the PDF to read content
		$delallowed = $user->rights->bom->write; // If you can create/edit, you can remove a file on card
		print $formfile->showdocuments('bom', $objref, $filedir, $urlsource, $genallowed, $delallowed, $object->model_pdf, 1, 0, 0, 28, 0, '', '', '', $langs->defaultlang);

		// Show links to link elements
		$linktoelem = $form->showLinkToObjectBlock($object, null, array('bom'));
		$somethingshown = $form->showLinkedObjectBlock($object, $linktoelem);


		print '</div><div class="fichehalfright">';

		$MAXEVENT = 10;

		$morehtmlcenter = dolGetButtonTitle($langs->trans('SeeAll'), '', 'fa fa-bars imgforviewmode', DOL_URL_ROOT.'/bom/bom_agenda.php?id='.$object->id);

		// List of actions on element
		include_once DOL_DOCUMENT_ROOT.'/core/class/html.formactions.class.php';
		$formactions = new FormActions($db);
		$somethingshown = $formactions->showactions($object, $object->element, 0, 1, '', $MAXEVENT, '', $morehtmlcenter);

		print '</div></div>';
	}

	//Select mail models is same action as presend
	if (GETPOST('modelselected')) {
		$action = 'presend';
	}

	// Presend form
	$modelmail = 'bom';
	$defaulttopic = 'InformationMessage';
	$diroutput = $conf->bom->dir_output;
	$trackid = 'bom'.$object->id;

	include DOL_DOCUMENT_ROOT.'/core/tpl/card_presend.tpl.php';
}

// End of page
llxFooter();
$db->close();<|MERGE_RESOLUTION|>--- conflicted
+++ resolved
@@ -467,11 +467,7 @@
 	// Thirdparty
 	$morehtmlref.='<br>'.$langs->trans('ThirdParty') . ' : ' . $soc->getNomUrl(1);
 	// Project
-<<<<<<< HEAD
-	if (! empty($conf->project->enabled))
-=======
 	if (isModEnabled('project'))
->>>>>>> 02cbe9f7
 	{
 		$langs->load("projects");
 		$morehtmlref.='<br>'.$langs->trans('Project') . ' ';
