<?php
/* Copyright (C) 2017-2020  Laurent Destailleur     <eldy@users.sourceforge.net>
 * Copyright (C) 2019       Frédéric France         <frederic.france@netlogic.fr>
 *
 * This program is free software; you can redistribute it and/or modify
 * it under the terms of the GNU General Public License as published by
 * the Free Software Foundation; either version 3 of the License, or
 * (at your option) any later version.
 *
 * This program is distributed in the hope that it will be useful,
 * but WITHOUT ANY WARRANTY; without even the implied warranty of
 * MERCHANTABILITY or FITNESS FOR A PARTICULAR PURPOSE.  See the
 * GNU General Public License for more details.
 *
 * You should have received a copy of the GNU General Public License
 * along with this program. If not, see <https://www.gnu.org/licenses/>.
 */

/**
 *   	\file       htdocs/bom/bom_card.php
 *		\ingroup    bom
 *		\brief      Page to create/edit/view bom
 */

// Load Dolibarr environment
require '../main.inc.php';
require_once DOL_DOCUMENT_ROOT.'/core/class/html.formcompany.class.php';
require_once DOL_DOCUMENT_ROOT.'/core/class/html.formfile.class.php';
require_once DOL_DOCUMENT_ROOT.'/bom/class/bom.class.php';
require_once DOL_DOCUMENT_ROOT.'/bom/lib/bom.lib.php';
require_once DOL_DOCUMENT_ROOT.'/mrp/lib/mrp.lib.php';


// Load translation files required by the page
$langs->loadLangs(array("mrp", "other"));

global $filtertype;

// Get parameters
$id = GETPOST('id', 'int');
$ref        = GETPOST('ref', 'alpha');
$action = GETPOST('action', 'aZ09');
$confirm    = GETPOST('confirm', 'alpha');
$cancel = GETPOST('cancel', 'aZ09');
$contextpage = GETPOST('contextpage', 'aZ') ?GETPOST('contextpage', 'aZ') : 'bomcard'; // To manage different context of search
$backtopage = GETPOST('backtopage', 'alpha');
$lineid = GETPOST('lineid', 'int');

// PDF
$hidedetails = (GETPOST('hidedetails', 'int') ? GETPOST('hidedetails', 'int') : (!empty($conf->global->MAIN_GENERATE_DOCUMENTS_HIDE_DETAILS) ? 1 : 0));
$hidedesc = (GETPOST('hidedesc', 'int') ? GETPOST('hidedesc', 'int') : (!empty($conf->global->MAIN_GENERATE_DOCUMENTS_HIDE_DESC) ? 1 : 0));
$hideref = (GETPOST('hideref', 'int') ? GETPOST('hideref', 'int') : (!empty($conf->global->MAIN_GENERATE_DOCUMENTS_HIDE_REF) ? 1 : 0));

// Initialize technical objects
$object = new BOM($db);
$extrafields = new ExtraFields($db);
$diroutputmassaction = $conf->bom->dir_output.'/temp/massgeneration/'.$user->id;
$hookmanager->initHooks(array('bomcard', 'globalcard')); // Note that conf->hooks_modules contains array
// Fetch optionals attributes and labels
$extrafields->fetch_name_optionals_label($object->table_element);
$search_array_options = $extrafields->getOptionalsFromPost($object->table_element, '', 'search_');

// Initialize array of search criterias
$search_all = GETPOST("search_all", 'alpha');
$search = array();
foreach ($object->fields as $key => $val) {
	if (GETPOST('search_'.$key, 'alpha')) {
		$search[$key] = GETPOST('search_'.$key, 'alpha');
	}
}

if (empty($action) && empty($id) && empty($ref)) {
	$action = 'view';
}

// Load object
include DOL_DOCUMENT_ROOT.'/core/actions_fetchobject.inc.php'; // Must be include, not include_once.
if ($object->id > 0) {
	$object->calculateCosts();
}


// Security check - Protection if external user
//if ($user->socid > 0) accessforbidden();
//if ($user->socid > 0) $socid = $user->socid;
$isdraft = (($object->status == $object::STATUS_DRAFT) ? 1 : 0);
$result = restrictedArea($user, 'bom', $object->id, 'bom_bom', '', '', 'rowid', $isdraft);

$permissionnote = $user->rights->bom->write; // Used by the include of actions_setnotes.inc.php
$permissiondellink = $user->rights->bom->write; // Used by the include of actions_dellink.inc.php
$permissiontoadd = $user->rights->bom->write; // Used by the include of actions_addupdatedelete.inc.php and actions_lineupdown.inc.php
$permissiontodelete = $user->rights->bom->delete || ($permissiontoadd && isset($object->status) && $object->status == $object::STATUS_DRAFT);
$upload_dir = $conf->bom->multidir_output[isset($object->entity) ? $object->entity : 1];


/*
 * Actions
 */

$parameters = array();
$reshook = $hookmanager->executeHooks('doActions', $parameters, $object, $action); // Note that $action and $object may have been modified by some hooks
if ($reshook < 0) {
	setEventMessages($hookmanager->error, $hookmanager->errors, 'errors');
}

if (empty($reshook)) {
	$error = 0;

	$backurlforlist = DOL_URL_ROOT.'/bom/bom_list.php';

	if (empty($backtopage) || ($cancel && empty($id))) {
		if (empty($backtopage) || ($cancel && strpos($backtopage, '__ID__'))) {
			if (empty($id) && (($action != 'add' && $action != 'create') || $cancel)) {
				$backtopage = $backurlforlist;
			} else {
				$backtopage = DOL_URL_ROOT.'/bom/bom_card.php?id='.($id > 0 ? $id : '__ID__');
			}
		}
	}

	$triggermodname = 'BOM_MODIFY'; // Name of trigger action code to execute when we modify record


	// Actions cancel, add, update, delete or clone
	include DOL_DOCUMENT_ROOT.'/core/actions_addupdatedelete.inc.php';
	// The fetch/fetch_lines was redone into the inc.php so we must recall the calculateCosts()
	if ($action == 'confirm_validate' && $object->id > 0) {
		$object->calculateCosts();
	}

	// Actions when linking object each other
	include DOL_DOCUMENT_ROOT.'/core/actions_dellink.inc.php';

	// Actions when printing a doc from card
	include DOL_DOCUMENT_ROOT.'/core/actions_printing.inc.php';

	// Action to move up and down lines of object
	//include DOL_DOCUMENT_ROOT.'/core/actions_lineupdown.inc.php';

	// Action to build doc
	include DOL_DOCUMENT_ROOT.'/core/actions_builddoc.inc.php';

	// Actions to send emails
	$triggersendname = 'BOM_SENTBYMAIL';
	$autocopy = 'MAIN_MAIL_AUTOCOPY_BOM_TO';
	$trackid = 'bom'.$object->id;
	include DOL_DOCUMENT_ROOT.'/core/actions_sendmails.inc.php';

	// Add line
	if ($action == 'addline' && $user->rights->bom->write) {
		$langs->load('errors');
		$error = 0;

		// Set if we used free entry or predefined product
		$bom_child_id = (int) GETPOST('bom_id', 'int');
		if ($bom_child_id > 0) {
			$bom_child = new BOM($db);
			$res = $bom_child->fetch($bom_child_id);
			if ($res) {
				$idprod = $bom_child->fk_product;
			}
		} else {
			$idprod = (!empty(GETPOST('idprodservice', 'int')) ? GETPOST('idprodservice', 'int') : (int) GETPOST('idprod', 'int'));
		}

		$qty = price2num(GETPOST('qty', 'alpha'), 'MS');
		$qty_frozen = price2num(GETPOST('qty_frozen', 'alpha'), 'MS');
		$disable_stock_change = GETPOST('disable_stock_change', 'int');
		$efficiency = price2num(GETPOST('efficiency', 'alpha'));
		$fk_unit = GETPOST('fk_unit', 'alphanohtml');
		if ($qty == '') {
			setEventMessages($langs->trans('ErrorFieldRequired', $langs->transnoentitiesnoconv('Qty')), null, 'errors');
			$error++;
		}
		if (!($idprod > 0)) {
			setEventMessages($langs->trans('ErrorFieldRequired', $langs->transnoentitiesnoconv('Product')), null, 'errors');
			$error++;
		}

		if ($object->fk_product == $idprod) {
			setEventMessages($langs->trans('TheProductXIsAlreadyTheProductToProduce'), null, 'errors');
			$error++;
		}

		if (!$error) {
<<<<<<< HEAD
			$bomline = new BOMLine($db);
			$bomline->fk_bom = $id;
			$bomline->fk_product = $idprod;
			$bomline->fk_bom_child = $bom_child_id;
			$bomline->qty = $qty;
			$bomline->qty_frozen = (int) $qty_frozen;
			$bomline->disable_stock_change = (int) $disable_stock_change;
			$bomline->efficiency = $efficiency;
			$bomline->fk_unit = $fk_unit;

			// Rang to use
			$rangmax = $object->line_max(0);
			$ranktouse = $rangmax + 1;

			$bomline->position = ($ranktouse + 1);
=======
			$result = $object->addLine($idprod, $qty, $qty_frozen, $disable_stock_change, $efficiency, -1, $bom_child_id, null);
>>>>>>> 03dc21be

			if ($result <= 0) {
				setEventMessages($object->error, $object->errors, 'errors');
				$action = '';
			} else {
				unset($_POST['idprod']);
				unset($_POST['idprodservice']);
				unset($_POST['qty']);
				unset($_POST['qty_frozen']);
				unset($_POST['disable_stock_change']);

				$object->fetchLines();
			}
		}
	}

	// Update line
	if ($action == 'updateline' && $user->rights->bom->write) {
		$langs->load('errors');
		$error = 0;

		// Set if we used free entry or predefined product
		$qty = price2num(GETPOST('qty', 'alpha'), 'MS');
		$qty_frozen = price2num(GETPOST('qty_frozen', 'alpha'), 'MS');
		$disable_stock_change = GETPOST('disable_stock_change', 'int');
		$efficiency = price2num(GETPOST('efficiency', 'alpha'));
		$fk_unit = GETPOST('fk_unit', 'alphanohtml');

		if ($qty == '') {
			setEventMessages($langs->trans('ErrorFieldRequired', $langs->transnoentitiesnoconv('Qty')), null, 'errors');
			$error++;
		}

<<<<<<< HEAD
		$bomline = new BOMLine($db);
		$bomline->fetch($lineid);
		$bomline->qty = $qty;
		$bomline->qty_frozen = (int) $qty_frozen;
		$bomline->disable_stock_change = (int) $disable_stock_change;
		$bomline->efficiency = $efficiency;

		require_once DOL_DOCUMENT_ROOT.'/core/class/cunits.class.php';
		$bomline->fk_unit = $fk_unit;

		$result = $bomline->update($user);
		if ($result <= 0) {
			setEventMessages($bomline->error, $bomline->errors, 'errors');
			$action = '';
		} else {
			unset($_POST['idprod']);
			unset($_POST['idprodservice']);
			unset($_POST['qty']);
			unset($_POST['qty_frozen']);
			unset($_POST['disable_stock_change']);
=======
		if (!$error) {
			$bomline = new BOMLine($db);
			$bomline->fetch($lineid);

			$result = $object->updateLine($lineid, $qty, (int) $qty_frozen, (int) $disable_stock_change, $efficiency, $bomline->position, $bomline->import_key);
>>>>>>> 03dc21be

			if ($result <= 0) {
				setEventMessages($object->error, $object->errors, 'errors');
				$action = '';
			} else {
				unset($_POST['idprod']);
				unset($_POST['qty']);
				unset($_POST['qty_frozen']);
				unset($_POST['disable_stock_change']);

				$object->fetchLines();
			}
		}
	}
}



/*
 * View
 */

$form = new Form($db);
$formfile = new FormFile($db);


$title = $langs->trans('BOM');
$help_url ='EN:Module_BOM';
llxHeader('', $title, $help_url);

// Part to create
if ($action == 'create') {
	print load_fiche_titre($langs->trans("NewBOM"), '', 'bom');

	print '<form method="POST" action="'.$_SERVER["PHP_SELF"].'">';
	print '<input type="hidden" name="token" value="'.newToken().'">';
	print '<input type="hidden" name="action" value="add">';
	print '<input type="hidden" name="backtopage" value="'.$backtopage.'">';

	print dol_get_fiche_head(array(), '');

	print '<table class="border centpercent tableforfieldcreate">'."\n";

	// Common attributes
	include DOL_DOCUMENT_ROOT.'/core/tpl/commonfields_add.tpl.php';

	// Other attributes
	include DOL_DOCUMENT_ROOT.'/core/tpl/extrafields_add.tpl.php';

	print '</table>'."\n";

	print dol_get_fiche_end();

	print $form->buttonsSaveCancel("Create");

	print '</form>';
}

// Part to edit record
if (($id || $ref) && $action == 'edit') {
	print load_fiche_titre($langs->trans("BillOfMaterials"), '', 'cubes');

	print '<form method="POST" action="'.$_SERVER["PHP_SELF"].'">';
	print '<input type="hidden" name="token" value="'.newToken().'">';
	print '<input type="hidden" name="action" value="update">';
	print '<input type="hidden" name="backtopage" value="'.$backtopage.'">';
	print '<input type="hidden" name="id" value="'.$object->id.'">';

	print dol_get_fiche_head();

	//$object->fields['keyfield']['disabled'] = 1;

	print '<table class="border centpercent tableforfieldedit">'."\n";

	// Common attributes
	include DOL_DOCUMENT_ROOT.'/core/tpl/commonfields_edit.tpl.php';

	// Other attributes
	include DOL_DOCUMENT_ROOT.'/core/tpl/extrafields_edit.tpl.php';

	print '</table>';

	print dol_get_fiche_end();

	print $form->buttonsSaveCancel("Create");

	print '</form>';
}

// Part to show record
if ($object->id > 0 && (empty($action) || ($action != 'edit' && $action != 'create'))) {
	$head = bomPrepareHead($object);
	print dol_get_fiche_head($head, 'card', $langs->trans("BillOfMaterials"), -1, 'bom');

	$formconfirm = '';

	// Confirmation to delete
	if ($action == 'delete') {
		$formconfirm = $form->formconfirm($_SERVER["PHP_SELF"].'?id='.$object->id, $langs->trans('DeleteBillOfMaterials'), $langs->trans('ConfirmDeleteBillOfMaterials'), 'confirm_delete', '', 0, 1);
	}
	// Confirmation to delete line
	if ($action == 'deleteline') {
		$formconfirm = $form->formconfirm($_SERVER["PHP_SELF"].'?id='.$object->id.'&lineid='.$lineid, $langs->trans('DeleteLine'), $langs->trans('ConfirmDeleteLine'), 'confirm_deleteline', '', 0, 1);
	}

	// Confirmation of validation
	if ($action == 'validate') {
		// We check that object has a temporary ref
		$ref = substr($object->ref, 1, 4);
		if ($ref == 'PROV') {
			$object->fetch_product();
			$numref = $object->getNextNumRef($object->product);
		} else {
			$numref = $object->ref;
		}

		$text = $langs->trans('ConfirmValidateBom', $numref);
		/*if (! empty($conf->notification->enabled))
		{
			require_once DOL_DOCUMENT_ROOT . '/core/class/notify.class.php';
			$notify = new Notify($db);
			$text .= '<br>';
			$text .= $notify->confirmMessage('BOM_VALIDATE', $object->socid, $object);
		}*/

		$formquestion = array();
		if (!empty($conf->bom->enabled)) {
			$langs->load("mrp");
			$forcecombo = 0;
			if ($conf->browser->name == 'ie') {
				$forcecombo = 1; // There is a bug in IE10 that make combo inside popup crazy
			}
			$formquestion = array(
				// 'text' => $langs->trans("ConfirmClone"),
				// array('type' => 'checkbox', 'name' => 'clone_content', 'label' => $langs->trans("CloneMainAttributes"), 'value' => 1),
				// array('type' => 'checkbox', 'name' => 'update_prices', 'label' => $langs->trans("PuttingPricesUpToDate"), 'value' => 1),
			);
		}

		$formconfirm = $form->formconfirm($_SERVER["PHP_SELF"].'?id='.$object->id, $langs->trans('Validate'), $text, 'confirm_validate', $formquestion, 0, 1, 220);
	}

	// Confirmation of closing
	if ($action == 'close') {
		$text = $langs->trans('ConfirmCloseBom', $object->ref);
		/*if (! empty($conf->notification->enabled))
		{
			require_once DOL_DOCUMENT_ROOT . '/core/class/notify.class.php';
			$notify = new Notify($db);
			$text .= '<br>';
			$text .= $notify->confirmMessage('BOM_CLOSE', $object->socid, $object);
		}*/

		$formquestion = array();
		if (!empty($conf->bom->enabled)) {
			$langs->load("mrp");
			$forcecombo = 0;
			if ($conf->browser->name == 'ie') {
				$forcecombo = 1; // There is a bug in IE10 that make combo inside popup crazy
			}
			$formquestion = array(
				// 'text' => $langs->trans("ConfirmClone"),
				// array('type' => 'checkbox', 'name' => 'clone_content', 'label' => $langs->trans("CloneMainAttributes"), 'value' => 1),
				// array('type' => 'checkbox', 'name' => 'update_prices', 'label' => $langs->trans("PuttingPricesUpToDate"), 'value' => 1),
			);
		}

		$formconfirm = $form->formconfirm($_SERVER["PHP_SELF"].'?id='.$object->id, $langs->trans('Close'), $text, 'confirm_close', $formquestion, 0, 1, 220);
	}

	// Confirmation of reopen
	if ($action == 'reopen') {
		$text = $langs->trans('ConfirmReopenBom', $object->ref);
		/*if (! empty($conf->notification->enabled))
		 {
		 require_once DOL_DOCUMENT_ROOT . '/core/class/notify.class.php';
		 $notify = new Notify($db);
		 $text .= '<br>';
		 $text .= $notify->confirmMessage('BOM_CLOSE', $object->socid, $object);
		 }*/

		$formquestion = array();
		if (!empty($conf->bom->enabled)) {
			$langs->load("mrp");
			require_once DOL_DOCUMENT_ROOT.'/product/class/html.formproduct.class.php';
			$forcecombo = 0;
			if ($conf->browser->name == 'ie') {
				$forcecombo = 1; // There is a bug in IE10 that make combo inside popup crazy
			}
			$formquestion = array(
				// 'text' => $langs->trans("ConfirmClone"),
				// array('type' => 'checkbox', 'name' => 'clone_content', 'label' => $langs->trans("CloneMainAttributes"), 'value' => 1),
				// array('type' => 'checkbox', 'name' => 'update_prices', 'label' => $langs->trans("PuttingPricesUpToDate"), 'value' => 1),
			);
		}

		$formconfirm = $form->formconfirm($_SERVER["PHP_SELF"].'?id='.$object->id, $langs->trans('ReOpen'), $text, 'confirm_reopen', $formquestion, 0, 1, 220);
	}

	// Clone confirmation
	if ($action == 'clone') {
		// Create an array for form
		$formquestion = array();
		$formconfirm = $form->formconfirm($_SERVER["PHP_SELF"].'?id='.$object->id, $langs->trans('ToClone'), $langs->trans('ConfirmCloneBillOfMaterials', $object->ref), 'confirm_clone', $formquestion, 'yes', 1);
	}

	// Confirmation of action xxxx
	if ($action == 'setdraft') {
		$text = $langs->trans('ConfirmSetToDraft', $object->ref);

		$formquestion = array();
		$formconfirm = $form->formconfirm($_SERVER["PHP_SELF"].'?id='.$object->id, $langs->trans('SetToDraft'), $text, 'confirm_setdraft', $formquestion, 0, 1, 220);
	}

	// Call Hook formConfirm
	$parameters = array('formConfirm' => $formconfirm, 'lineid' => $lineid);
	$reshook = $hookmanager->executeHooks('formConfirm', $parameters, $object, $action); // Note that $action and $object may have been modified by hook
	if (empty($reshook)) {
		$formconfirm .= $hookmanager->resPrint;
	} elseif ($reshook > 0) {
		$formconfirm = $hookmanager->resPrint;
	}

	// Print form confirm
	print $formconfirm;


	// Object card
	// ------------------------------------------------------------
	$linkback = '<a href="'.DOL_URL_ROOT.'/bom/bom_list.php?restore_lastsearch_values=1'.(!empty($socid) ? '&socid='.$socid : '').'">'.$langs->trans("BackToList").'</a>';

	$morehtmlref = '<div class="refidno">';
	/*
	// Ref bis
	$morehtmlref.=$form->editfieldkey("RefBis", 'ref_client', $object->ref_client, $object, $user->rights->bom->creer, 'string', '', 0, 1);
	$morehtmlref.=$form->editfieldval("RefBis", 'ref_client', $object->ref_client, $object, $user->rights->bom->creer, 'string', '', null, null, '', 1);
	// Thirdparty
	$morehtmlref.='<br>'.$langs->trans('ThirdParty') . ' : ' . $soc->getNomUrl(1);
	// Project
	if (! empty($conf->project->enabled))
	{
		$langs->load("projects");
		$morehtmlref.='<br>'.$langs->trans('Project') . ' ';
		if ($permissiontoadd)
		{
			if ($action != 'classify')
				$morehtmlref.='<a class="editfielda" href="' . $_SERVER['PHP_SELF'] . '?action=classify&token='.newToken().'&id=' . $object->id . '">' . img_edit($langs->transnoentitiesnoconv('SetProject')) . '</a> : ';
			if ($action == 'classify') {
				//$morehtmlref.=$form->form_project($_SERVER['PHP_SELF'] . '?id=' . $object->id, $object->socid, $object->fk_project, 'projectid', 0, 0, 1, 1);
				$morehtmlref.='<form method="post" action="'.$_SERVER['PHP_SELF'].'?id='.$object->id.'">';
				$morehtmlref.='<input type="hidden" name="action" value="classin">';
				$morehtmlref.='<input type="hidden" name="token" value="'.newToken().'">';
				$morehtmlref.=$formproject->select_projects($object->socid, $object->fk_project, 'projectid', 0, 0, 1, 0, 1, 0, 0, '', 1);
				$morehtmlref.='<input type="submit" class="button valignmiddle" value="'.$langs->trans("Modify").'">';
				$morehtmlref.='</form>';
			} else {
				$morehtmlref.=$form->form_project($_SERVER['PHP_SELF'] . '?id=' . $object->id, $object->socid, $object->fk_project, 'none', 0, 0, 0, 1);
			}
		} else {
			if (! empty($object->fk_project)) {
				$proj = new Project($db);
				$proj->fetch($object->fk_project);
				$morehtmlref.=$proj->getNomUrl();
			} else {
				$morehtmlref.='';
			}
		}
	}
	*/
	$morehtmlref .= '</div>';


	dol_banner_tab($object, 'ref', $linkback, 1, 'ref', 'ref', $morehtmlref);


	print '<div class="fichecenter">';
	print '<div class="fichehalfleft">';
	print '<div class="underbanner clearboth"></div>';
	print '<table class="border centpercent tableforfield">'."\n";

	// Common attributes
	$keyforbreak = 'duration';
	include DOL_DOCUMENT_ROOT.'/core/tpl/commonfields_view.tpl.php';
	$object->calculateCosts();
	print '<tr><td>'.$form->textwithpicto($langs->trans("TotalCost"), $langs->trans("BOMTotalCost")).'</td><td><span class="amount">'.price($object->total_cost).'</span></td></tr>';
	print '<tr><td>'.$langs->trans("UnitCost").'</td><td>'.price($object->unit_cost).'</td></tr>';

	// Other attributes
	include DOL_DOCUMENT_ROOT.'/core/tpl/extrafields_view.tpl.php';

	print '</table>';
	print '</div>';
	print '</div>';

	print '<div class="clearboth"></div>';

	print dol_get_fiche_end();



	/*
	 * Lines
	 */

	if (!empty($object->table_element_line)) {
		//Products
		$res = $object->fetchLinesbytypeproduct(0);
		$object->calculateCosts();

		print ($res == 0 && $object->status >= $object::STATUS_VALIDATED) ? '' : load_fiche_titre($langs->trans('BOMProductsList'), '', 'product');

		print '	<form name="addproduct" id="addproduct" action="' . $_SERVER["PHP_SELF"] . '?id=' . $object->id . (($action != 'editline') ? '' : '') . '" method="POST">
    	<input type="hidden" name="token" value="' . newToken() . '">
    	<input type="hidden" name="action" value="' . (($action != 'editline') ? 'addline' : 'updateline') . '">
    	<input type="hidden" name="mode" value="">
		<input type="hidden" name="page_y" value="">
    	<input type="hidden" name="id" value="' . $object->id . '">
    	';

		if (!empty($conf->use_javascript_ajax) && $object->status == 0) {
			include DOL_DOCUMENT_ROOT . '/core/tpl/ajaxrow.tpl.php';
		}

		print '<div class="div-table-responsive-no-min">';
		if (!empty($object->lines) || ($object->status == $object::STATUS_DRAFT && $permissiontoadd && $action != 'selectlines' && $action != 'editline')) {
			print '<table id="tablelines" class="noborder noshadow" width="100%">';
		}

		if (!empty($object->lines)) {
			$object->printObjectLines($action, $mysoc, null, GETPOST('lineid', 'int'), 1, '/bom/tpl');
		}

		// Form to add new line
		if ($object->status == 0 && $permissiontoadd && $action != 'selectlines') {
			if ($action != 'editline') {
				// Add products form


				$parameters = array();
				$reshook = $hookmanager->executeHooks('formAddObjectLine', $parameters, $object, $action); // Note that $action and $object may have been modified by hook
				if ($reshook < 0) setEventMessages($hookmanager->error, $hookmanager->errors, 'errors');
				if (empty($reshook))
					$object->formAddObjectLine(1, $mysoc, null, '/bom/tpl');
			}
		}

		if (!empty($object->lines) || ($object->status == $object::STATUS_DRAFT && $permissiontoadd && $action != 'selectlines' && $action != 'editline')) {
			print '</table>';
		}
		print '</div>';

		print "</form>\n";

		mrpCollapseBomManagement();


		//Services
		$filtertype = 1;
		$res = $object->fetchLinesbytypeproduct(1);
		$object->calculateCosts();

		print ($res == 0 && $object->status >= $object::STATUS_VALIDATED) ? '' : load_fiche_titre($langs->trans('BOMServicesList'), '', 'service');

		print '	<form name="addservice" id="addservice" action="' . $_SERVER["PHP_SELF"] . '?id=' . $object->id . (($action != 'editline') ? '' : '') . '" method="POST">
    	<input type="hidden" name="token" value="' . newToken() . '">
    	<input type="hidden" name="action" value="' . (($action != 'editline') ? 'addline' : 'updateline') . '">
    	<input type="hidden" name="mode" value="">
		<input type="hidden" name="page_y" value="">    		<input type="hidden" name="id" value="' . $object->id . '">
    	';

		if (!empty($conf->use_javascript_ajax) && $object->status == 0) {
			$tagidfortablednd = 'tablelinesservice';
			include DOL_DOCUMENT_ROOT . '/core/tpl/ajaxrow.tpl.php';
		}

		print '<div class="div-table-responsive-no-min">';
		if (!empty($object->lines) || ($object->status == $object::STATUS_DRAFT && $permissiontoadd && $action != 'selectlines' && $action != 'editline')) {
			print '<table id="tablelinesservice" class="noborder noshadow" width="100%">';
		}

		if (!empty($object->lines)) {
			$object->printObjectLines($action, $mysoc, null, GETPOST('lineid', 'int'), 1, '/bom/tpl');
		}

		// Form to add new line
		if ($object->status == 0 && $permissiontoadd && $action != 'selectlines') {
			if ($action != 'editline') {
				// Add services form
				$parameters = array();
				$reshook = $hookmanager->executeHooks('formAddObjectServiceLine', $parameters, $object, $action); // Note that $action and $object may have been modified by hook
				if ($reshook < 0) setEventMessages($hookmanager->error, $hookmanager->errors, 'errors');
				if (empty($reshook))
					$object->formAddObjectLine(1, $mysoc, null, '/bom/tpl');
			}
		}

		if (!empty($object->lines) || ($object->status == $object::STATUS_DRAFT && $permissiontoadd && $action != 'selectlines' && $action != 'editline')) {
			print '</table>';
		}
		print '</div>';

		print "</form>\n";
	}

	$res = $object->fetchLines();

	// Buttons for actions

	if ($action != 'presend' && $action != 'editline') {
		print '<div class="tabsAction">'."\n";
		$parameters = array();
		$reshook = $hookmanager->executeHooks('addMoreActionsButtons', $parameters, $object, $action); // Note that $action and $object may have been modified by hook
		if ($reshook < 0) {
			setEventMessages($hookmanager->error, $hookmanager->errors, 'errors');
		}

		if (empty($reshook)) {
			// Send
			//if (empty($user->socid)) {
			//	print '<a class="butAction" href="' . $_SERVER["PHP_SELF"] . '?id=' . $object->id . '&action=presend&mode=init#formmailbeforetitle">' . $langs->trans('SendMail') . '</a>'."\n";
			//}

			// Back to draft
			if ($object->status == $object::STATUS_VALIDATED) {
				if ($permissiontoadd) {
					print '<a class="butAction" href="'.$_SERVER['PHP_SELF'].'?id='.$object->id.'&action=setdraft&token='.newToken().'">'.$langs->trans("SetToDraft").'</a>'."\n";
				}
			}

			// Modify
			if ($object->status == $object::STATUS_DRAFT) {
				if ($permissiontoadd) {
					print '<a class="butAction" href="'.$_SERVER["PHP_SELF"].'?id='.$object->id.'&action=edit&token='.newToken().'">'.$langs->trans("Modify").'</a>'."\n";
				} else {
					print '<a class="butActionRefused classfortooltip" href="#" title="'.dol_escape_htmltag($langs->trans("NotEnoughPermissions")).'">'.$langs->trans('Modify').'</a>'."\n";
				}
			}

			// Validate
			if ($object->status == $object::STATUS_DRAFT) {
				if ($permissiontoadd) {
					if (is_array($object->lines) && count($object->lines) > 0) {
						print '<a class="butAction" href="'.$_SERVER['PHP_SELF'].'?id='.$object->id.'&amp;action=validate&amp;token='.newToken().'">'.$langs->trans("Validate").'</a>'."\n";
					} else {
						$langs->load("errors");
						print '<a class="butActionRefused" href="" title="'.$langs->trans("ErrorAddAtLeastOneLineFirst").'">'.$langs->trans("Validate").'</a>'."\n";
					}
				}
			}

			// Re-open
			if ($permissiontoadd && $object->status == $object::STATUS_CANCELED) {
				print '<a class="butAction" href="'.$_SERVER['PHP_SELF'].'?id='.$object->id.'&action=reopen&token='.newToken().'">'.$langs->trans("ReOpen").'</a>'."\n";
			}

			// Create MO
			if (isModEnabled('mrp')) {
				if ($object->status == $object::STATUS_VALIDATED && !empty($user->rights->mrp->write)) {
					print '<a class="butAction" href="'.DOL_URL_ROOT.'/mrp/mo_card.php?action=create&fk_bom='.$object->id.'&token='.newToken().'&backtopageforcancel='.urlencode($_SERVER["PHP_SELF"].'?id='.$object->id).'">'.$langs->trans("CreateMO").'</a>'."\n";
				}
			}

			// Clone
			if ($permissiontoadd) {
				print '<a class="butAction" href="'.$_SERVER['PHP_SELF'].'?id='.$object->id.'&action=clone&object=bom&token='.newToken().'">'.$langs->trans("ToClone").'</a>'."\n";
			}

			// Close / Cancel
			if ($permissiontoadd && $object->status == $object::STATUS_VALIDATED) {
				print '<a class="butActionDelete" href="'.$_SERVER['PHP_SELF'].'?id='.$object->id.'&action=close&token='.newToken().'">'.$langs->trans("Disable").'</a>'."\n";
			}

			/*
			if ($user->rights->bom->write)
			{
				if ($object->status == 1)
				 {
					 print '<a class="butActionDelete" href="'.$_SERVER["PHP_SELF"].'?id='.$object->id.'&action=disable&token='.newToken().'">'.$langs->trans("Disable").'</a>'."\n";
				 }
				 else
				 {
					 print '<a class="butAction" href="'.$_SERVER["PHP_SELF"].'?id='.$object->id.'&action=enable&token='.newToken().'">'.$langs->trans("Enable").'</a>'."\n";
				 }
			}
			*/

			if ($permissiontodelete) {
				print '<a class="butActionDelete" href="'.$_SERVER["PHP_SELF"].'?id='.$object->id.'&action=delete&token='.newToken().'">'.$langs->trans('Delete').'</a>'."\n";
			} else {
				print '<a class="butActionRefused classfortooltip" href="#" title="'.dol_escape_htmltag($langs->trans("NotEnoughPermissions")).'">'.$langs->trans('Delete').'</a>'."\n";
			}
		}
		print '</div>'."\n";
	}


	// Select mail models is same action as presend
	if (GETPOST('modelselected')) {
		$action = 'presend';
	}

	if ($action != 'presend') {
		print '<div class="fichecenter"><div class="fichehalfleft">';
		print '<a name="builddoc"></a>'; // ancre

		// Documents
		$objref = dol_sanitizeFileName($object->ref);
		$relativepath = $objref.'/'.$objref.'.pdf';
		$filedir = $conf->bom->dir_output.'/'.$objref;
		$urlsource = $_SERVER["PHP_SELF"]."?id=".$object->id;
		$genallowed = $user->rights->bom->read; // If you can read, you can build the PDF to read content
		$delallowed = $user->rights->bom->write; // If you can create/edit, you can remove a file on card
		print $formfile->showdocuments('bom', $objref, $filedir, $urlsource, $genallowed, $delallowed, $object->model_pdf, 1, 0, 0, 28, 0, '', '', '', $langs->defaultlang);

		// Show links to link elements
		$linktoelem = $form->showLinkToObjectBlock($object, null, array('bom'));
		$somethingshown = $form->showLinkedObjectBlock($object, $linktoelem);


		print '</div><div class="fichehalfright">';

		$MAXEVENT = 10;

		$morehtmlcenter = dolGetButtonTitle($langs->trans('SeeAll'), '', 'fa fa-bars imgforviewmode', DOL_URL_ROOT.'/bom/bom_agenda.php?id='.$object->id);

		// List of actions on element
		include_once DOL_DOCUMENT_ROOT.'/core/class/html.formactions.class.php';
		$formactions = new FormActions($db);
		$somethingshown = $formactions->showactions($object, $object->element, 0, 1, '', $MAXEVENT, '', $morehtmlcenter);

		print '</div></div>';
	}

	//Select mail models is same action as presend
	if (GETPOST('modelselected')) {
		$action = 'presend';
	}

	// Presend form
	$modelmail = 'bom';
	$defaulttopic = 'InformationMessage';
	$diroutput = $conf->bom->dir_output;
	$trackid = 'bom'.$object->id;

	include DOL_DOCUMENT_ROOT.'/core/tpl/card_presend.tpl.php';
}

// End of page
llxFooter();
$db->close();<|MERGE_RESOLUTION|>--- conflicted
+++ resolved
@@ -183,25 +183,7 @@
 		}
 
 		if (!$error) {
-<<<<<<< HEAD
-			$bomline = new BOMLine($db);
-			$bomline->fk_bom = $id;
-			$bomline->fk_product = $idprod;
-			$bomline->fk_bom_child = $bom_child_id;
-			$bomline->qty = $qty;
-			$bomline->qty_frozen = (int) $qty_frozen;
-			$bomline->disable_stock_change = (int) $disable_stock_change;
-			$bomline->efficiency = $efficiency;
-			$bomline->fk_unit = $fk_unit;
-
-			// Rang to use
-			$rangmax = $object->line_max(0);
-			$ranktouse = $rangmax + 1;
-
-			$bomline->position = ($ranktouse + 1);
-=======
 			$result = $object->addLine($idprod, $qty, $qty_frozen, $disable_stock_change, $efficiency, -1, $bom_child_id, null);
->>>>>>> 03dc21be
 
 			if ($result <= 0) {
 				setEventMessages($object->error, $object->errors, 'errors');
@@ -214,6 +196,8 @@
 				unset($_POST['disable_stock_change']);
 
 				$object->fetchLines();
+
+				$object->calculateCosts();
 			}
 		}
 	}
@@ -235,46 +219,25 @@
 			$error++;
 		}
 
-<<<<<<< HEAD
-		$bomline = new BOMLine($db);
-		$bomline->fetch($lineid);
-		$bomline->qty = $qty;
-		$bomline->qty_frozen = (int) $qty_frozen;
-		$bomline->disable_stock_change = (int) $disable_stock_change;
-		$bomline->efficiency = $efficiency;
-
-		require_once DOL_DOCUMENT_ROOT.'/core/class/cunits.class.php';
-		$bomline->fk_unit = $fk_unit;
-
-		$result = $bomline->update($user);
-		if ($result <= 0) {
-			setEventMessages($bomline->error, $bomline->errors, 'errors');
-			$action = '';
-		} else {
-			unset($_POST['idprod']);
-			unset($_POST['idprodservice']);
-			unset($_POST['qty']);
-			unset($_POST['qty_frozen']);
-			unset($_POST['disable_stock_change']);
-=======
 		if (!$error) {
 			$bomline = new BOMLine($db);
 			$bomline->fetch($lineid);
 
 			$result = $object->updateLine($lineid, $qty, (int) $qty_frozen, (int) $disable_stock_change, $efficiency, $bomline->position, $bomline->import_key);
->>>>>>> 03dc21be
 
 			if ($result <= 0) {
 				setEventMessages($object->error, $object->errors, 'errors');
 				$action = '';
 			} else {
 				unset($_POST['idprod']);
+				unset($_POST['idprodservice']);
 				unset($_POST['qty']);
 				unset($_POST['qty_frozen']);
 				unset($_POST['disable_stock_change']);
 
-				$object->fetchLines();
-			}
+			$object->fetchLines();
+
+			$object->calculateCosts();
 		}
 	}
 }
@@ -583,7 +546,7 @@
     	';
 
 		if (!empty($conf->use_javascript_ajax) && $object->status == 0) {
-			include DOL_DOCUMENT_ROOT . '/core/tpl/ajaxrow.tpl.php';
+			include DOL_DOCUMENT_ROOT.'/core/tpl/ajaxrow.tpl.php';
 		}
 
 		print '<div class="div-table-responsive-no-min">';
@@ -598,7 +561,7 @@
 		// Form to add new line
 		if ($object->status == 0 && $permissiontoadd && $action != 'selectlines') {
 			if ($action != 'editline') {
-				// Add products form
+				// Add products/services form
 
 
 				$parameters = array();
