--- conflicted
+++ resolved
@@ -378,19 +378,11 @@
 			$formconfirm = $form->formconfirm($_SERVER["PHP_SELF"].'?id='.$object->id, $langs->trans('Validate'), $text, 'confirm_validate', $formquestion, 0, 1, 220);
 		}
 
-<<<<<<< HEAD
 		// Confirmation of closing
 		if ($action == 'close') {
 			$text = $langs->trans('ConfirmCloseBom', $object->ref);
 			/*if (! empty($conf->notification->enabled))
 			{
-=======
-	// Confirmation of closing
-	if ($action == 'close') {
-		$text = $langs->trans('ConfirmCloseBom', $object->ref);
-		/*if (! empty($conf->notification->enabled))
-		{
->>>>>>> 5336cfee
 			require_once DOL_DOCUMENT_ROOT . '/core/class/notify.class.php';
 			$notify = new Notify($db);
 			$text .= '<br>';
@@ -414,7 +406,6 @@
 			$formconfirm = $form->formconfirm($_SERVER["PHP_SELF"].'?id='.$object->id, $langs->trans('Close'), $text, 'confirm_close', $formquestion, 0, 1, 220);
 		}
 
-<<<<<<< HEAD
 		// Confirmation of reopen
 		if ($action == 'reopen') {
 			$text = $langs->trans('ConfirmReopenBom', $object->ref);
@@ -435,28 +426,6 @@
 					$forcecombo = 1; // There is a bug in IE10 that make combo inside popup crazy
 				}
 				$formquestion = array(
-=======
-	// Confirmation of reopen
-	if ($action == 'reopen') {
-		$text = $langs->trans('ConfirmReopenBom', $object->ref);
-		/*if (! empty($conf->notification->enabled))
-		 {
-		 require_once DOL_DOCUMENT_ROOT . '/core/class/notify.class.php';
-		 $notify = new Notify($db);
-		 $text .= '<br>';
-		 $text .= $notify->confirmMessage('BOM_CLOSE', $object->socid, $object);
-		 }*/
-
-		$formquestion = array();
-		if (!empty($conf->bom->enabled)) {
-			$langs->load("mrp");
-			require_once DOL_DOCUMENT_ROOT.'/product/class/html.formproduct.class.php';
-			$forcecombo = 0;
-			if ($conf->browser->name == 'ie') {
-				$forcecombo = 1; // There is a bug in IE10 that make combo inside popup crazy
-			}
-			$formquestion = array(
->>>>>>> 5336cfee
 				// 'text' => $langs->trans("ConfirmClone"),
 				// array('type' => 'checkbox', 'name' => 'clone_content', 'label' => $langs->trans("CloneMainAttributes"), 'value' => 1),
 				// array('type' => 'checkbox', 'name' => 'update_prices', 'label' => $langs->trans("PuttingPricesUpToDate"), 'value' => 1),
