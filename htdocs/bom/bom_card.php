--- conflicted
+++ resolved
@@ -331,7 +331,6 @@
 			$formconfirm = $form->formconfirm($_SERVER["PHP_SELF"].'?id='.$object->id.'&lineid='.$lineid, $langs->trans('DeleteLine'), $langs->trans('ConfirmDeleteLine'), 'confirm_deleteline', '', 0, 1);
 		}
 
-<<<<<<< HEAD
 		// Confirmation of validation
 		if ($action == 'validate') {
 			// We check that object has a temporary ref
@@ -346,11 +345,6 @@
 			$text = $langs->trans('ConfirmValidateBom', $numref);
 			/*if (! empty($conf->notification->enabled))
 			{
-=======
-		$text = $langs->trans('ConfirmValidateBom', $numref);
-		/*if (!empty($conf->notification->enabled))
-		{
->>>>>>> a079fb3f
 			require_once DOL_DOCUMENT_ROOT . '/core/class/notify.class.php';
 			$notify = new Notify($db);
 			$text .= '<br>';
@@ -374,19 +368,11 @@
 			$formconfirm = $form->formconfirm($_SERVER["PHP_SELF"].'?id='.$object->id, $langs->trans('Validate'), $text, 'confirm_validate', $formquestion, 0, 1, 220);
 		}
 
-<<<<<<< HEAD
 		// Confirmation of closing
 		if ($action == 'close') {
 			$text = $langs->trans('ConfirmCloseBom', $object->ref);
 			/*if (! empty($conf->notification->enabled))
 			{
-=======
-	// Confirmation of closing
-	if ($action == 'close') {
-		$text = $langs->trans('ConfirmCloseBom', $object->ref);
-		/*if (!empty($conf->notification->enabled))
-		{
->>>>>>> a079fb3f
 			require_once DOL_DOCUMENT_ROOT . '/core/class/notify.class.php';
 			$notify = new Notify($db);
 			$text .= '<br>';
@@ -410,7 +396,6 @@
 			$formconfirm = $form->formconfirm($_SERVER["PHP_SELF"].'?id='.$object->id, $langs->trans('Close'), $text, 'confirm_close', $formquestion, 0, 1, 220);
 		}
 
-<<<<<<< HEAD
 		// Confirmation of reopen
 		if ($action == 'reopen') {
 			$text = $langs->trans('ConfirmReopenBom', $object->ref);
@@ -431,28 +416,6 @@
 					$forcecombo = 1; // There is a bug in IE10 that make combo inside popup crazy
 				}
 				$formquestion = array(
-=======
-	// Confirmation of reopen
-	if ($action == 'reopen') {
-		$text = $langs->trans('ConfirmReopenBom', $object->ref);
-		/*if (!empty($conf->notification->enabled))
-		 {
-		 require_once DOL_DOCUMENT_ROOT . '/core/class/notify.class.php';
-		 $notify = new Notify($db);
-		 $text .= '<br>';
-		 $text .= $notify->confirmMessage('BOM_CLOSE', $object->socid, $object);
-		 }*/
-
-		$formquestion = array();
-		if (!empty($conf->bom->enabled)) {
-			$langs->load("mrp");
-			require_once DOL_DOCUMENT_ROOT.'/product/class/html.formproduct.class.php';
-			$forcecombo = 0;
-			if ($conf->browser->name == 'ie') {
-				$forcecombo = 1; // There is a bug in IE10 that make combo inside popup crazy
-			}
-			$formquestion = array(
->>>>>>> a079fb3f
 				// 'text' => $langs->trans("ConfirmClone"),
 				// array('type' => 'checkbox', 'name' => 'clone_content', 'label' => $langs->trans("CloneMainAttributes"), 'value' => 1),
 				// array('type' => 'checkbox', 'name' => 'update_prices', 'label' => $langs->trans("PuttingPricesUpToDate"), 'value' => 1),
@@ -494,7 +457,6 @@
 		// ------------------------------------------------------------
 		$linkback = '<a href="'.DOL_URL_ROOT.'/bom/bom_list.php?restore_lastsearch_values=1'.(!empty($socid) ? '&socid='.$socid : '').'">'.$langs->trans("BackToList").'</a>';
 
-<<<<<<< HEAD
 		$morehtmlref = '<div class="refidno">';
 		/*
 		// Ref bis
@@ -503,20 +465,8 @@
 		// Thirdparty
 		$morehtmlref.='<br>'.$langs->trans('ThirdParty') . ' : ' . $soc->getNomUrl(1);
 		// Project
-		if (! empty($conf->project->enabled))
+		if (isModEnabled('project'))
 		{
-=======
-	$morehtmlref = '<div class="refidno">';
-	/*
-	// Ref bis
-	$morehtmlref.=$form->editfieldkey("RefBis", 'ref_client', $object->ref_client, $object, $user->rights->bom->creer, 'string', '', 0, 1);
-	$morehtmlref.=$form->editfieldval("RefBis", 'ref_client', $object->ref_client, $object, $user->rights->bom->creer, 'string', '', null, null, '', 1);
-	// Thirdparty
-	$morehtmlref.='<br>'.$langs->trans('ThirdParty') . ' : ' . $soc->getNomUrl(1);
-	// Project
-	if (isModEnabled('project'))
-	{
->>>>>>> a079fb3f
 		$langs->load("projects");
 		$morehtmlref.='<br>'.$langs->trans('Project') . ' ';
 		if ($permissiontoadd)
@@ -679,6 +629,8 @@
 		print '</div>';
 
 		print "</form>\n";
+
+		mrpCollapseBomManagement();
 	}
 
 	$res = $object->fetchLines();
