<?php
/* Copyright (C) 2017 Laurent Destailleur  <eldy@users.sourceforge.net>
 * Copyright (C) ---Put here your own copyright and developer email---
 *
 * This program is free software; you can redistribute it and/or modify
 * it under the terms of the GNU General Public License as published by
 * the Free Software Foundation; either version 3 of the License, or
 * (at your option) any later version.
 *
 * This program is distributed in the hope that it will be useful,
 * but WITHOUT ANY WARRANTY; without even the implied warranty of
 * MERCHANTABILITY or FITNESS FOR A PARTICULAR PURPOSE.  See the
 * GNU General Public License for more details.
 *
 * You should have received a copy of the GNU General Public License
 * along with this program. If not, see <http://www.gnu.org/licenses/>.
 */

/**
 *   	\file       bom_card.php
 *		\ingroup    bom
 *		\brief      Page to create/edit/view bom
 */

//if (! defined('NOREQUIREDB'))              define('NOREQUIREDB','1');					// Do not create database handler $db
//if (! defined('NOREQUIREUSER'))            define('NOREQUIREUSER','1');				// Do not load object $user
//if (! defined('NOREQUIRESOC'))             define('NOREQUIRESOC','1');				// Do not load object $mysoc
//if (! defined('NOREQUIRETRAN'))            define('NOREQUIRETRAN','1');				// Do not load object $langs
//if (! defined('NOSCANGETFORINJECTION'))    define('NOSCANGETFORINJECTION','1');		// Do not check injection attack on GET parameters
//if (! defined('NOSCANPOSTFORINJECTION'))   define('NOSCANPOSTFORINJECTION','1');		// Do not check injection attack on POST parameters
//if (! defined('NOCSRFCHECK'))              define('NOCSRFCHECK','1');					// Do not check CSRF attack (test on referer + on token if option MAIN_SECURITY_CSRF_WITH_TOKEN is on).
//if (! defined('NOTOKENRENEWAL'))           define('NOTOKENRENEWAL','1');				// Do not roll the Anti CSRF token (used if MAIN_SECURITY_CSRF_WITH_TOKEN is on)
//if (! defined('NOSTYLECHECK'))             define('NOSTYLECHECK','1');				// Do not check style html tag into posted data
//if (! defined('NOREQUIREMENU'))            define('NOREQUIREMENU','1');				// If there is no need to load and show top and left menu
//if (! defined('NOREQUIREHTML'))            define('NOREQUIREHTML','1');				// If we don't need to load the html.form.class.php
//if (! defined('NOREQUIREAJAX'))            define('NOREQUIREAJAX','1');       	  	// Do not load ajax.lib.php library
//if (! defined("NOLOGIN"))                  define("NOLOGIN",'1');						// If this page is public (can be called outside logged session). This include the NOIPCHECK too.
//if (! defined('NOIPCHECK'))                define('NOIPCHECK','1');					// Do not check IP defined into conf $dolibarr_main_restrict_ip
//if (! defined("MAIN_LANG_DEFAULT"))        define('MAIN_LANG_DEFAULT','auto');					// Force lang to a particular value
//if (! defined("MAIN_AUTHENTICATION_MODE")) define('MAIN_AUTHENTICATION_MODE','aloginmodule');		// Force authentication handler
//if (! defined("NOREDIRECTBYMAINTOLOGIN"))  define('NOREDIRECTBYMAINTOLOGIN',1);		// The main.inc.php does not make a redirect if not logged, instead show simple error message
//if (! defined("FORCECSP"))                 define('FORCECSP','none');					// Disable all Content Security Policies


// Load Dolibarr environment
$res=0;
// Try main.inc.php into web root known defined into CONTEXT_DOCUMENT_ROOT (not always defined)
if (! $res && ! empty($_SERVER["CONTEXT_DOCUMENT_ROOT"])) $res=@include $_SERVER["CONTEXT_DOCUMENT_ROOT"]."/main.inc.php";
// Try main.inc.php into web root detected using web root calculated from SCRIPT_FILENAME
$tmp=empty($_SERVER['SCRIPT_FILENAME'])?'':$_SERVER['SCRIPT_FILENAME'];$tmp2=realpath(__FILE__); $i=strlen($tmp)-1; $j=strlen($tmp2)-1;
while($i > 0 && $j > 0 && isset($tmp[$i]) && isset($tmp2[$j]) && $tmp[$i]==$tmp2[$j]) { $i--; $j--; }
if (! $res && $i > 0 && file_exists(substr($tmp, 0, ($i+1))."/main.inc.php")) $res=@include substr($tmp, 0, ($i+1))."/main.inc.php";
if (! $res && $i > 0 && file_exists(dirname(substr($tmp, 0, ($i+1)))."/main.inc.php")) $res=@include dirname(substr($tmp, 0, ($i+1)))."/main.inc.php";
// Try main.inc.php using relative path
if (! $res && file_exists("../main.inc.php")) $res=@include "../main.inc.php";
if (! $res && file_exists("../../main.inc.php")) $res=@include "../../main.inc.php";
if (! $res && file_exists("../../../main.inc.php")) $res=@include "../../../main.inc.php";
if (! $res) die("Include of main fails");

require_once DOL_DOCUMENT_ROOT.'/core/class/html.formcompany.class.php';
require_once DOL_DOCUMENT_ROOT.'/core/class/html.formfile.class.php';
dol_include_once('/bom/class/bom.class.php');
dol_include_once('/bom/lib/bom_bom.lib.php');

// Load translation files required by the page
$langs->loadLangs(array("bom@bom","other"));

// Get parameters
$id			= GETPOST('id', 'int');
$ref        = GETPOST('ref', 'alpha');
$action		= GETPOST('action', 'aZ09');
$confirm    = GETPOST('confirm', 'alpha');
$cancel     = GETPOST('cancel', 'aZ09');
$contextpage= GETPOST('contextpage', 'aZ')?GETPOST('contextpage', 'aZ'):'bomcard';   // To manage different context of search
$backtopage = GETPOST('backtopage', 'alpha');

// Initialize technical objects
$object=new BillOfMaterials($db);
$extrafields = new ExtraFields($db);
$diroutputmassaction=$conf->bom->dir_output . '/temp/massgeneration/'.$user->id;
$hookmanager->initHooks(array('bomcard', 'globalcard'));     // Note that conf->hooks_modules contains array
// Fetch optionals attributes and labels
$extralabels = $extrafields->fetch_name_optionals_label($object->table_element);
$search_array_options=$extrafields->getOptionalsFromPost($object->table_element, '', 'search_');

// Initialize array of search criterias
$search_all=trim(GETPOST("search_all", 'alpha'));
$search=array();
foreach($object->fields as $key => $val)
{
<<<<<<< HEAD
    if (GETPOST('search_'.$key, 'alpha')) $search[$key]=GETPOST('search_'.$key, 'alpha');
=======
	if (GETPOST('search_'.$key, 'alpha')) $search[$key]=GETPOST('search_'.$key, 'alpha');
>>>>>>> 2448d1de
}

if (empty($action) && empty($id) && empty($ref)) $action='view';

// Load object
include DOL_DOCUMENT_ROOT.'/core/actions_fetchobject.inc.php';  // Must be include, not include_once  // Must be include, not include_once. Include fetch and fetch_thirdparty but not fetch_optionals

// Security check - Protection if external user
//if ($user->societe_id > 0) access_forbidden();
//if ($user->societe_id > 0) $socid = $user->societe_id;
//$isdraft = (($object->statut == BillOfMaterials::STATUS_DRAFT) ? 1 : 0);
//$result = restrictedArea($user, 'bom', $object->id, '', '', 'fk_soc', 'rowid', $isdraft);


/*
 * Actions
 *
 * Put here all code to do according to value of "action" parameter
 */

$parameters=array();
$reshook=$hookmanager->executeHooks('doActions', $parameters, $object, $action);    // Note that $action and $object may have been modified by some hooks
if ($reshook < 0) setEventMessages($hookmanager->error, $hookmanager->errors, 'errors');

if (empty($reshook))
{
    $error=0;

    $permissiontoadd = $user->rights->bom->write;
	$permissiontodelete = $user->rights->bom->delete || ($permissiontoadd && $object->status == 0);
    $backurlforlist = dol_buildpath('/bom/bom_list.php', 1);
	if (empty($backtopage)) {
	    if (empty($id)) $backtopage = $backurlforlist;
	    else $backtopage = dol_buildpath('/bom/bom_card.php', 1).($id > 0 ? $id : '__ID__');
<<<<<<< HEAD
    }
=======
	}
>>>>>>> 2448d1de
	$triggermodname = 'BILLOFMATERIALS_BILLOFMATERIALS_MODIFY';	// Name of trigger action code to execute when we modify record

	// Actions cancel, add, update, delete or clone
	include DOL_DOCUMENT_ROOT.'/core/actions_addupdatedelete.inc.php';

	// Actions when linking object each other
	include DOL_DOCUMENT_ROOT.'/core/actions_dellink.inc.php';		// Must be include, not include_once

	// Actions when printing a doc from card
	include DOL_DOCUMENT_ROOT.'/core/actions_printing.inc.php';

	// Actions to send emails
	$trigger_name='BILLOFMATERIALS_SENTBYMAIL';
	$autocopy='MAIN_MAIL_AUTOCOPY_BILLOFMATERIALS_TO';
	$trackid='bom'.$object->id;
	include DOL_DOCUMENT_ROOT.'/core/actions_sendmails.inc.php';
}




/*
 * View
 *
 * Put here all code to build page
 */

$form=new Form($db);
$formfile=new FormFile($db);

llxHeader('', 'BillOfMaterials', '');

// Example : Adding jquery code
print '<script type="text/javascript" language="javascript">
jQuery(document).ready(function() {
	function init_myfunc()
	{
		jQuery("#myid").removeAttr(\'disabled\');
		jQuery("#myid").attr(\'disabled\',\'disabled\');
	}
	init_myfunc();
	jQuery("#mybutton").click(function() {
		init_myfunc();
	});
});
</script>';


// Part to create
if ($action == 'create')
{
	print load_fiche_titre($langs->trans("NewObject", $langs->transnoentitiesnoconv("BillOfMaterials")));

	print '<form method="POST" action="'.$_SERVER["PHP_SELF"].'">';
	print '<input type="hidden" name="token" value="'.$_SESSION['newtoken'].'">';
	print '<input type="hidden" name="action" value="add">';
	print '<input type="hidden" name="backtopage" value="'.$backtopage.'">';

	dol_fiche_head(array(), '');

	print '<table class="border centpercent">'."\n";

	// Common attributes
	include DOL_DOCUMENT_ROOT . '/core/tpl/commonfields_add.tpl.php';

	// Other attributes
	include DOL_DOCUMENT_ROOT . '/core/tpl/extrafields_add.tpl.php';

	print '</table>'."\n";

	dol_fiche_end();

	print '<div class="center">';
	print '<input type="submit" class="button" name="add" value="'.dol_escape_htmltag($langs->trans("Create")).'">';
	print '&nbsp; ';
	print '<input type="'.($backtopage?"submit":"button").'" class="button" name="cancel" value="'.dol_escape_htmltag($langs->trans("Cancel")).'"'.($backtopage?'':' onclick="javascript:history.go(-1)"').'>';	// Cancel for create does not post form if we don't know the backtopage
	print '</div>';

	print '</form>';
}

// Part to edit record
if (($id || $ref) && $action == 'edit')
{
	print load_fiche_titre($langs->trans("BillOfMaterials"));

	print '<form method="POST" action="'.$_SERVER["PHP_SELF"].'">';
    print '<input type="hidden" name="token" value="'.$_SESSION['newtoken'].'">';
	print '<input type="hidden" name="action" value="update">';
	print '<input type="hidden" name="backtopage" value="'.$backtopage.'">';
	print '<input type="hidden" name="id" value="'.$object->id.'">';

	dol_fiche_head();

	print '<table class="border centpercent">'."\n";

	// Common attributes
	include DOL_DOCUMENT_ROOT . '/core/tpl/commonfields_edit.tpl.php';

	// Other attributes
	include DOL_DOCUMENT_ROOT . '/core/tpl/extrafields_edit.tpl.php';

	print '</table>';

	dol_fiche_end();

	print '<div class="center"><input type="submit" class="button" name="save" value="'.$langs->trans("Save").'">';
	print ' &nbsp; <input type="submit" class="button" name="cancel" value="'.$langs->trans("Cancel").'">';
	print '</div>';

	print '</form>';
}

// Part to show record
if ($object->id > 0 && (empty($action) || ($action != 'edit' && $action != 'create')))
{
    $res = $object->fetch_optionals();

	$head = bomPrepareHead($object);
	dol_fiche_head($head, 'card', $langs->trans("BillOfMaterials"), -1, 'bom@bom');

	$formconfirm = '';

	// Confirmation to delete
	if ($action == 'delete')
	{
	    $formconfirm = $form->formconfirm($_SERVER["PHP_SELF"] . '?id=' . $object->id, $langs->trans('DeleteBillOfMaterials'), $langs->trans('ConfirmDeleteBillOfMaterials'), 'confirm_delete', '', 0, 1);
	}

	// Clone confirmation
	if ($action == 'clone') {
		// Create an array for form
		$formquestion = array();
		$formconfirm = $form->formconfirm($_SERVER["PHP_SELF"] . '?id=' . $object->id, $langs->trans('CloneBillOfMaterials'), $langs->trans('ConfirmCloneBillOfMaterials', $object->ref), 'confirm_clone', $formquestion, 'yes', 1);
	}

	// Confirmation of action xxxx
	if ($action == 'xxx')
	{
		$formquestion=array();
	    /*
		$forcecombo=0;
		if ($conf->browser->name == 'ie') $forcecombo = 1;	// There is a bug in IE10 that make combo inside popup crazy
	    $formquestion = array(
	        // 'text' => $langs->trans("ConfirmClone"),
	        // array('type' => 'checkbox', 'name' => 'clone_content', 'label' => $langs->trans("CloneMainAttributes"), 'value' => 1),
	        // array('type' => 'checkbox', 'name' => 'update_prices', 'label' => $langs->trans("PuttingPricesUpToDate"), 'value' => 1),
	        // array('type' => 'other',    'name' => 'idwarehouse',   'label' => $langs->trans("SelectWarehouseForStockDecrease"), 'value' => $formproduct->selectWarehouses(GETPOST('idwarehouse')?GETPOST('idwarehouse'):'ifone', 'idwarehouse', '', 1, 0, 0, '', 0, $forcecombo))
        );
	    */
	    $formconfirm = $form->formconfirm($_SERVER["PHP_SELF"] . '?id=' . $object->id, $langs->trans('XXX'), $text, 'confirm_xxx', $formquestion, 0, 1, 220);
	}

	// Call Hook formConfirm
	$parameters = array('lineid' => $lineid);
	$reshook = $hookmanager->executeHooks('formConfirm', $parameters, $object, $action); // Note that $action and $object may have been modified by hook
	if (empty($reshook)) $formconfirm.=$hookmanager->resPrint;
	elseif ($reshook > 0) $formconfirm=$hookmanager->resPrint;

	// Print form confirm
	print $formconfirm;


	// Object card
	// ------------------------------------------------------------
	$linkback = '<a href="' .dol_buildpath('/bom/bom_list.php', 1) . '?restore_lastsearch_values=1' . (! empty($socid) ? '&socid=' . $socid : '') . '">' . $langs->trans("BackToList") . '</a>';

	$morehtmlref='<div class="refidno">';
	/*
	// Ref bis
	$morehtmlref.=$form->editfieldkey("RefBis", 'ref_client', $object->ref_client, $object, $user->rights->bom->creer, 'string', '', 0, 1);
	$morehtmlref.=$form->editfieldval("RefBis", 'ref_client', $object->ref_client, $object, $user->rights->bom->creer, 'string', '', null, null, '', 1);
	// Thirdparty
	$morehtmlref.='<br>'.$langs->trans('ThirdParty') . ' : ' . $soc->getNomUrl(1);
	// Project
	if (! empty($conf->projet->enabled))
	{
	    $langs->load("projects");
	    $morehtmlref.='<br>'.$langs->trans('Project') . ' ';
	    if ($user->rights->bom->write)
	    {
	        if ($action != 'classify')
	            $morehtmlref.='<a href="' . $_SERVER['PHP_SELF'] . '?action=classify&amp;id=' . $object->id . '">' . img_edit($langs->transnoentitiesnoconv('SetProject')) . '</a> : ';
            if ($action == 'classify') {
                //$morehtmlref.=$form->form_project($_SERVER['PHP_SELF'] . '?id=' . $object->id, $object->socid, $object->fk_project, 'projectid', 0, 0, 1, 1);
                $morehtmlref.='<form method="post" action="'.$_SERVER['PHP_SELF'].'?id='.$object->id.'">';
                $morehtmlref.='<input type="hidden" name="action" value="classin">';
                $morehtmlref.='<input type="hidden" name="token" value="'.$_SESSION['newtoken'].'">';
                $morehtmlref.=$formproject->select_projects($object->socid, $object->fk_project, 'projectid', 0, 0, 1, 0, 1, 0, 0, '', 1);
                $morehtmlref.='<input type="submit" class="button valignmiddle" value="'.$langs->trans("Modify").'">';
                $morehtmlref.='</form>';
            } else {
                $morehtmlref.=$form->form_project($_SERVER['PHP_SELF'] . '?id=' . $object->id, $object->socid, $object->fk_project, 'none', 0, 0, 0, 1);
	        }
	    } else {
	        if (! empty($object->fk_project)) {
	            $proj = new Project($db);
	            $proj->fetch($object->fk_project);
	            $morehtmlref.=$proj->getNomUrl();
	        } else {
	            $morehtmlref.='';
	        }
	    }
	}
	*/
	$morehtmlref.='</div>';


	dol_banner_tab($object, 'ref', $linkback, 1, 'ref', 'ref', $morehtmlref);


	print '<div class="fichecenter">';
	print '<div class="fichehalfleft">';
	print '<div class="underbanner clearboth"></div>';
	print '<table class="border centpercent">'."\n";

	// Common attributes
	//$keyforbreak='fieldkeytoswithonsecondcolumn';
	include DOL_DOCUMENT_ROOT . '/core/tpl/commonfields_view.tpl.php';

	// Other attributes
	include DOL_DOCUMENT_ROOT . '/core/tpl/extrafields_view.tpl.php';

	print '</table>';
	print '</div>';
	print '</div>';

	print '<div class="clearboth"></div><br>';

	dol_fiche_end();


	// Buttons for actions
	if ($action != 'presend' && $action != 'editline') {
    	print '<div class="tabsAction">'."\n";
    	$parameters=array();
    	$reshook=$hookmanager->executeHooks('addMoreActionsButtons', $parameters, $object, $action);    // Note that $action and $object may have been modified by hook
    	if ($reshook < 0) setEventMessages($hookmanager->error, $hookmanager->errors, 'errors');

    	if (empty($reshook))
    	{
    	    // Send
            print '<a class="butAction" href="' . $_SERVER["PHP_SELF"] . '?id=' . $object->id . '&action=presend&mode=init#formmailbeforetitle">' . $langs->trans('SendMail') . '</a>'."\n";

            // Modify
    		if ($user->rights->bom->write)
    		{
    			print '<a class="butAction" href="'.$_SERVER["PHP_SELF"].'?id='.$object->id.'&amp;action=edit">'.$langs->trans("Modify").'</a>'."\n";
    		}
    		else
    		{
    			print '<a class="butActionRefused classfortooltip" href="#" title="'.dol_escape_htmltag($langs->trans("NotEnoughPermissions")).'">'.$langs->trans('Modify').'</a>'."\n";
    		}

    		// Clone
    		if ($user->rights->bom->write)
    		{
    			print '<div class="inline-block divButAction"><a class="butAction" href="' . $_SERVER['PHP_SELF'] . '?id=' . $object->id . '&amp;socid=' . $object->socid . '&amp;action=clone&amp;object=order">' . $langs->trans("ToClone") . '</a></div>';
    		}

    		/*
    		if ($user->rights->bom->write)
    		{
    			if ($object->status == 1)
    		 	{
    		 		print '<a class="butActionDelete" href="'.$_SERVER["PHP_SELF"].'?id='.$object->id.'&amp;action=disable">'.$langs->trans("Disable").'</a>'."\n";
    		 	}
    		 	else
    		 	{
    		 		print '<a class="butAction" href="'.$_SERVER["PHP_SELF"].'?id='.$object->id.'&amp;action=enable">'.$langs->trans("Enable").'</a>'."\n";
    		 	}
    		}
    		*/

    		if ($user->rights->bom->delete)
    		{
    			print '<a class="butActionDelete" href="'.$_SERVER["PHP_SELF"].'?id='.$object->id.'&amp;action=delete">'.$langs->trans('Delete').'</a>'."\n";
    		}
    		else
    		{
    			print '<a class="butActionRefused classfortooltip" href="#" title="'.dol_escape_htmltag($langs->trans("NotEnoughPermissions")).'">'.$langs->trans('Delete').'</a>'."\n";
    		}
    	}
    	print '</div>'."\n";
	}


	// Select mail models is same action as presend
	if (GETPOST('modelselected')) {
		$action = 'presend';
	}

	if ($action != 'presend')
	{
	    print '<div class="fichecenter"><div class="fichehalfleft">';
	    print '<a name="builddoc"></a>'; // ancre

	    // Documents
	    /*$objref = dol_sanitizeFileName($object->ref);
	    $relativepath = $comref . '/' . $comref . '.pdf';
	    $filedir = $conf->bom->dir_output . '/' . $objref;
	    $urlsource = $_SERVER["PHP_SELF"] . "?id=" . $object->id;
	    $genallowed = $user->rights->bom->read;	// If you can read, you can build the PDF to read content
	    $delallowed = $user->rights->bom->create;	// If you can create/edit, you can remove a file on card
	    print $formfile->showdocuments('bom', $objref, $filedir, $urlsource, $genallowed, $delallowed, $object->modelpdf, 1, 0, 0, 28, 0, '', '', '', $soc->default_lang);
		*/

	    // Show links to link elements
	    $linktoelem = $form->showLinkToObjectBlock($object, null, array('bom'));
	    $somethingshown = $form->showLinkedObjectBlock($object, $linktoelem);


	    print '</div><div class="fichehalfright"><div class="ficheaddleft">';

	    $MAXEVENT = 10;

	    $morehtmlright = '<a href="'.dol_buildpath('/bom/bom_info.php', 1).'?id='.$object->id.'">';
	    $morehtmlright.= $langs->trans("SeeAll");
	    $morehtmlright.= '</a>';

	    // List of actions on element
	    include_once DOL_DOCUMENT_ROOT . '/core/class/html.formactions.class.php';
	    $formactions = new FormActions($db);
	    $somethingshown = $formactions->showactions($object, 'bom', $socid, 1, '', $MAXEVENT, '', $morehtmlright);

	    print '</div></div></div>';
	}

	//Select mail models is same action as presend
	/*
	 if (GETPOST('modelselected')) $action = 'presend';

	 // Presend form
	 $modelmail='inventory';
	 $defaulttopic='InformationMessage';
	 $diroutput = $conf->product->dir_output.'/inventory';
	 $trackid = 'stockinv'.$object->id;

	 include DOL_DOCUMENT_ROOT.'/core/tpl/card_presend.tpl.php';
	 */
}

// End of page
llxFooter();
$db->close();<|MERGE_RESOLUTION|>--- conflicted
+++ resolved
@@ -88,11 +88,7 @@
 $search=array();
 foreach($object->fields as $key => $val)
 {
-<<<<<<< HEAD
     if (GETPOST('search_'.$key, 'alpha')) $search[$key]=GETPOST('search_'.$key, 'alpha');
-=======
-	if (GETPOST('search_'.$key, 'alpha')) $search[$key]=GETPOST('search_'.$key, 'alpha');
->>>>>>> 2448d1de
 }
 
 if (empty($action) && empty($id) && empty($ref)) $action='view';
@@ -122,16 +118,12 @@
     $error=0;
 
     $permissiontoadd = $user->rights->bom->write;
-	$permissiontodelete = $user->rights->bom->delete || ($permissiontoadd && $object->status == 0);
+    $permissiontodelete = $user->rights->bom->delete || ($permissiontoadd && $object->status == 0);
     $backurlforlist = dol_buildpath('/bom/bom_list.php', 1);
 	if (empty($backtopage)) {
 	    if (empty($id)) $backtopage = $backurlforlist;
 	    else $backtopage = dol_buildpath('/bom/bom_card.php', 1).($id > 0 ? $id : '__ID__');
-<<<<<<< HEAD
-    }
-=======
-	}
->>>>>>> 2448d1de
+  }
 	$triggermodname = 'BILLOFMATERIALS_BILLOFMATERIALS_MODIFY';	// Name of trigger action code to execute when we modify record
 
 	// Actions cancel, add, update, delete or clone
