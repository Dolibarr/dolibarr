<?php
/* Copyright (C) 2017-2020  Laurent Destailleur     <eldy@users.sourceforge.net>
 * Copyright (C) 2019       Frédéric France         <frederic.france@netlogic.fr>
 *
 * This program is free software; you can redistribute it and/or modify
 * it under the terms of the GNU General Public License as published by
 * the Free Software Foundation; either version 3 of the License, or
 * (at your option) any later version.
 *
 * This program is distributed in the hope that it will be useful,
 * but WITHOUT ANY WARRANTY; without even the implied warranty of
 * MERCHANTABILITY or FITNESS FOR A PARTICULAR PURPOSE.  See the
 * GNU General Public License for more details.
 *
 * You should have received a copy of the GNU General Public License
 * along with this program. If not, see <https://www.gnu.org/licenses/>.
 */

/**
 *   	\file       htdocs/bom/bom_card.php
 *		\ingroup    bom
 *		\brief      Page to create/edit/view bom
 */

// Load Dolibarr environment
require '../main.inc.php';
require_once DOL_DOCUMENT_ROOT.'/core/class/html.formcompany.class.php';
require_once DOL_DOCUMENT_ROOT.'/core/class/html.formfile.class.php';
require_once DOL_DOCUMENT_ROOT.'/bom/class/bom.class.php';
require_once DOL_DOCUMENT_ROOT.'/bom/lib/bom.lib.php';
require_once DOL_DOCUMENT_ROOT.'/mrp/lib/mrp.lib.php';


// Load translation files required by the page
$langs->loadLangs(array("mrp", "other"));

// Get parameters
$id = GETPOST('id', 'int');
$ref        = GETPOST('ref', 'alpha');
$action = GETPOST('action', 'aZ09');
$confirm    = GETPOST('confirm', 'alpha');
$cancel = GETPOST('cancel', 'aZ09');
$contextpage = GETPOST('contextpage', 'aZ') ?GETPOST('contextpage', 'aZ') : 'bomcard'; // To manage different context of search
$backtopage = GETPOST('backtopage', 'alpha');
$lineid = GETPOST('lineid', 'int');

// PDF
$hidedetails = (GETPOST('hidedetails', 'int') ? GETPOST('hidedetails', 'int') : (!empty($conf->global->MAIN_GENERATE_DOCUMENTS_HIDE_DETAILS) ? 1 : 0));
$hidedesc = (GETPOST('hidedesc', 'int') ? GETPOST('hidedesc', 'int') : (!empty($conf->global->MAIN_GENERATE_DOCUMENTS_HIDE_DESC) ? 1 : 0));
$hideref = (GETPOST('hideref', 'int') ? GETPOST('hideref', 'int') : (!empty($conf->global->MAIN_GENERATE_DOCUMENTS_HIDE_REF) ? 1 : 0));

// Initialize technical objects
$object = new BOM($db);
$extrafields = new ExtraFields($db);
$diroutputmassaction = $conf->bom->dir_output.'/temp/massgeneration/'.$user->id;
$hookmanager->initHooks(array('bomcard', 'globalcard')); // Note that conf->hooks_modules contains array
// Fetch optionals attributes and labels
$extrafields->fetch_name_optionals_label($object->table_element);
$search_array_options = $extrafields->getOptionalsFromPost($object->table_element, '', 'search_');

// Initialize array of search criterias
$search_all = GETPOST("search_all", 'alpha');
$search = array();
foreach ($object->fields as $key => $val) {
	if (GETPOST('search_'.$key, 'alpha')) {
		$search[$key] = GETPOST('search_'.$key, 'alpha');
	}
}

if (empty($action) && empty($id) && empty($ref)) {
	$action = 'view';
}

// Load object
include DOL_DOCUMENT_ROOT.'/core/actions_fetchobject.inc.php'; // Must be include, not include_once.
if ($object->id > 0) {
	$object->calculateCosts();
}


// Security check - Protection if external user
//if ($user->socid > 0) accessforbidden();
//if ($user->socid > 0) $socid = $user->socid;
$isdraft = (($object->status == $object::STATUS_DRAFT) ? 1 : 0);
$result = restrictedArea($user, 'bom', $object->id, 'bom_bom', '', '', 'rowid', $isdraft);

$permissionnote = $user->rights->bom->write; // Used by the include of actions_setnotes.inc.php
$permissiondellink = $user->rights->bom->write; // Used by the include of actions_dellink.inc.php
$permissiontoadd = $user->rights->bom->write; // Used by the include of actions_addupdatedelete.inc.php and actions_lineupdown.inc.php
$permissiontodelete = $user->rights->bom->delete || ($permissiontoadd && isset($object->status) && $object->status == $object::STATUS_DRAFT);
$upload_dir = $conf->bom->multidir_output[isset($object->entity) ? $object->entity : 1];


/*
 * Actions
 */

$parameters = array();
$reshook = $hookmanager->executeHooks('doActions', $parameters, $object, $action); // Note that $action and $object may have been modified by some hooks
if ($reshook < 0) {
	setEventMessages($hookmanager->error, $hookmanager->errors, 'errors');
}

if (empty($reshook)) {
	$error = 0;

	$backurlforlist = DOL_URL_ROOT.'/bom/bom_list.php';

	if (empty($backtopage) || ($cancel && empty($id))) {
		if (empty($backtopage) || ($cancel && strpos($backtopage, '__ID__'))) {
			if (empty($id) && (($action != 'add' && $action != 'create') || $cancel)) {
				$backtopage = $backurlforlist;
			} else {
				$backtopage = DOL_URL_ROOT.'/bom/bom_card.php?id='.($id > 0 ? $id : '__ID__');
			}
		}
	}

	$triggermodname = 'BOM_MODIFY'; // Name of trigger action code to execute when we modify record


	// Actions cancel, add, update, delete or clone
	include DOL_DOCUMENT_ROOT.'/core/actions_addupdatedelete.inc.php';
	// The fetch/fetch_lines was redone into the inc.php so we must recall the calculateCosts()
	if ($action == 'confirm_validate' && $object->id > 0) {
		$object->calculateCosts();
	}

	// Actions when linking object each other
	include DOL_DOCUMENT_ROOT.'/core/actions_dellink.inc.php';

	// Actions when printing a doc from card
	include DOL_DOCUMENT_ROOT.'/core/actions_printing.inc.php';

	// Action to move up and down lines of object
	//include DOL_DOCUMENT_ROOT.'/core/actions_lineupdown.inc.php';

	// Action to build doc
	include DOL_DOCUMENT_ROOT.'/core/actions_builddoc.inc.php';

	// Actions to send emails
	$triggersendname = 'BOM_SENTBYMAIL';
	$autocopy = 'MAIN_MAIL_AUTOCOPY_BOM_TO';
	$trackid = 'bom'.$object->id;
	include DOL_DOCUMENT_ROOT.'/core/actions_sendmails.inc.php';

	// Add line
	if ($action == 'addline' && $user->rights->bom->write) {
		$langs->load('errors');
		$error = 0;

		// Set if we used free entry or predefined product
		$bom_child_id = (int) GETPOST('bom_id', 'int');
		if ($bom_child_id > 0) {
			$bom_child = new BOM($db);
			$res = $bom_child->fetch($bom_child_id);
			if ($res) {
				$idprod = $bom_child->fk_product;
			}
		} else {
			$idprod = (int) GETPOST('idprod', 'int');
		}

		$qty = price2num(GETPOST('qty', 'alpha'), 'MS');
		$qty_frozen = price2num(GETPOST('qty_frozen', 'alpha'), 'MS');
		$disable_stock_change = GETPOST('disable_stock_change', 'int');
		$efficiency = price2num(GETPOST('efficiency', 'alpha'));

		if ($qty == '') {
			setEventMessages($langs->trans('ErrorFieldRequired', $langs->transnoentitiesnoconv('Qty')), null, 'errors');
			$error++;
		}
		if (!($idprod > 0)) {
			setEventMessages($langs->trans('ErrorFieldRequired', $langs->transnoentitiesnoconv('Product')), null, 'errors');
			$error++;
		}

		if ($object->fk_product == $idprod) {
			setEventMessages($langs->trans('TheProductXIsAlreadyTheProductToProduce'), null, 'errors');
			$error++;
		}

		if (!$error) {
			$result = $object->addLine($idprod, $qty, $qty_frozen, $disable_stock_change, $efficiency, -1, $bom_child_id, null);

			if ($result <= 0) {
				setEventMessages($object->error, $object->errors, 'errors');
				$action = '';
			} else {
				unset($_POST['idprod']);
				unset($_POST['qty']);
				unset($_POST['qty_frozen']);
				unset($_POST['disable_stock_change']);

				$object->fetchLines();
			}
		}
	}

	// Update line
	if ($action == 'updateline' && $user->rights->bom->write) {
		$langs->load('errors');
		$error = 0;

		// Set if we used free entry or predefined product
		$qty = price2num(GETPOST('qty', 'alpha'), 'MS');
		$qty_frozen = price2num(GETPOST('qty_frozen', 'alpha'), 'MS');
		$disable_stock_change = GETPOST('disable_stock_change', 'int');
		$efficiency = price2num(GETPOST('efficiency', 'alpha'));

		if ($qty == '') {
			setEventMessages($langs->trans('ErrorFieldRequired', $langs->transnoentitiesnoconv('Qty')), null, 'errors');
			$error++;
		}

		if (!$error) {
			$bomline = new BOMLine($db);
			$bomline->fetch($lineid);

			$result = $object->updateLine($lineid, $qty, (int) $qty_frozen, (int) $disable_stock_change, $efficiency, $bomline->position, $bomline->import_key);

			if ($result <= 0) {
				setEventMessages($object->error, $object->errors, 'errors');
				$action = '';
			} else {
				unset($_POST['idprod']);
				unset($_POST['qty']);
				unset($_POST['qty_frozen']);
				unset($_POST['disable_stock_change']);

				$object->fetchLines();
			}
		}
	}
}



/*
 * View
 */

$form = new Form($db);
$formfile = new FormFile($db);


$title = $langs->trans('BOM');
$help_url ='EN:Module_BOM';
llxHeader('', $title, $help_url);

// Part to create
if ($action == 'create') {
	print load_fiche_titre($langs->trans("NewBOM"), '', 'bom');

	print '<form method="POST" action="'.$_SERVER["PHP_SELF"].'">';
	print '<input type="hidden" name="token" value="'.newToken().'">';
	print '<input type="hidden" name="action" value="add">';
	print '<input type="hidden" name="backtopage" value="'.$backtopage.'">';

	print dol_get_fiche_head(array(), '');

	print '<table class="border centpercent tableforfieldcreate">'."\n";

	// Common attributes
	include DOL_DOCUMENT_ROOT.'/core/tpl/commonfields_add.tpl.php';

	// Other attributes
	include DOL_DOCUMENT_ROOT.'/core/tpl/extrafields_add.tpl.php';

	print '</table>'."\n";

	print dol_get_fiche_end();

	print $form->buttonsSaveCancel("Create");

	print '</form>';
}

// Part to edit record
if (($id || $ref) && $action == 'edit') {
	print load_fiche_titre($langs->trans("BillOfMaterials"), '', 'cubes');

	print '<form method="POST" action="'.$_SERVER["PHP_SELF"].'">';
	print '<input type="hidden" name="token" value="'.newToken().'">';
	print '<input type="hidden" name="action" value="update">';
	print '<input type="hidden" name="backtopage" value="'.$backtopage.'">';
	print '<input type="hidden" name="id" value="'.$object->id.'">';

	print dol_get_fiche_head();

	//$object->fields['keyfield']['disabled'] = 1;

	print '<table class="border centpercent tableforfieldedit">'."\n";

	// Common attributes
	include DOL_DOCUMENT_ROOT.'/core/tpl/commonfields_edit.tpl.php';

	// Other attributes
	include DOL_DOCUMENT_ROOT.'/core/tpl/extrafields_edit.tpl.php';

	print '</table>';

	print dol_get_fiche_end();

	print $form->buttonsSaveCancel("Create");

	print '</form>';
}

// Part to show record
if ($object->id > 0 && (empty($action) || ($action != 'edit' && $action != 'create'))) {
	$head = bomPrepareHead($object);
	print dol_get_fiche_head($head, 'card', $langs->trans("BillOfMaterials"), -1, 'bom');

	$formconfirm = '';

	// Confirmation to delete
	if ($action == 'delete') {
		$formconfirm = $form->formconfirm($_SERVER["PHP_SELF"].'?id='.$object->id, $langs->trans('DeleteBillOfMaterials'), $langs->trans('ConfirmDeleteBillOfMaterials'), 'confirm_delete', '', 0, 1);
	}
	// Confirmation to delete line
	if ($action == 'deleteline') {
		$formconfirm = $form->formconfirm($_SERVER["PHP_SELF"].'?id='.$object->id.'&lineid='.$lineid, $langs->trans('DeleteLine'), $langs->trans('ConfirmDeleteLine'), 'confirm_deleteline', '', 0, 1);
	}

	// Confirmation of validation
	if ($action == 'validate') {
		// We check that object has a temporary ref
		$ref = substr($object->ref, 1, 4);
		if ($ref == 'PROV') {
			$object->fetch_product();
			$numref = $object->getNextNumRef($object->product);
		} else {
			$numref = $object->ref;
		}

		$text = $langs->trans('ConfirmValidateBom', $numref);
		/*if (!empty($conf->notification->enabled))
		{
			require_once DOL_DOCUMENT_ROOT . '/core/class/notify.class.php';
			$notify = new Notify($db);
			$text .= '<br>';
			$text .= $notify->confirmMessage('BOM_VALIDATE', $object->socid, $object);
		}*/

		$formquestion = array();
		if (!empty($conf->bom->enabled)) {
			$langs->load("mrp");
			$forcecombo = 0;
			if ($conf->browser->name == 'ie') {
				$forcecombo = 1; // There is a bug in IE10 that make combo inside popup crazy
			}
			$formquestion = array(
				// 'text' => $langs->trans("ConfirmClone"),
				// array('type' => 'checkbox', 'name' => 'clone_content', 'label' => $langs->trans("CloneMainAttributes"), 'value' => 1),
				// array('type' => 'checkbox', 'name' => 'update_prices', 'label' => $langs->trans("PuttingPricesUpToDate"), 'value' => 1),
			);
		}

		$formconfirm = $form->formconfirm($_SERVER["PHP_SELF"].'?id='.$object->id, $langs->trans('Validate'), $text, 'confirm_validate', $formquestion, 0, 1, 220);
	}

	// Confirmation of closing
	if ($action == 'close') {
		$text = $langs->trans('ConfirmCloseBom', $object->ref);
		/*if (!empty($conf->notification->enabled))
		{
			require_once DOL_DOCUMENT_ROOT . '/core/class/notify.class.php';
			$notify = new Notify($db);
			$text .= '<br>';
			$text .= $notify->confirmMessage('BOM_CLOSE', $object->socid, $object);
		}*/

		$formquestion = array();
		if (!empty($conf->bom->enabled)) {
			$langs->load("mrp");
			$forcecombo = 0;
			if ($conf->browser->name == 'ie') {
				$forcecombo = 1; // There is a bug in IE10 that make combo inside popup crazy
			}
			$formquestion = array(
				// 'text' => $langs->trans("ConfirmClone"),
				// array('type' => 'checkbox', 'name' => 'clone_content', 'label' => $langs->trans("CloneMainAttributes"), 'value' => 1),
				// array('type' => 'checkbox', 'name' => 'update_prices', 'label' => $langs->trans("PuttingPricesUpToDate"), 'value' => 1),
			);
		}

		$formconfirm = $form->formconfirm($_SERVER["PHP_SELF"].'?id='.$object->id, $langs->trans('Close'), $text, 'confirm_close', $formquestion, 0, 1, 220);
	}

	// Confirmation of reopen
	if ($action == 'reopen') {
		$text = $langs->trans('ConfirmReopenBom', $object->ref);
		/*if (!empty($conf->notification->enabled))
		 {
		 require_once DOL_DOCUMENT_ROOT . '/core/class/notify.class.php';
		 $notify = new Notify($db);
		 $text .= '<br>';
		 $text .= $notify->confirmMessage('BOM_CLOSE', $object->socid, $object);
		 }*/

		$formquestion = array();
		if (!empty($conf->bom->enabled)) {
			$langs->load("mrp");
			require_once DOL_DOCUMENT_ROOT.'/product/class/html.formproduct.class.php';
			$forcecombo = 0;
			if ($conf->browser->name == 'ie') {
				$forcecombo = 1; // There is a bug in IE10 that make combo inside popup crazy
			}
			$formquestion = array(
				// 'text' => $langs->trans("ConfirmClone"),
				// array('type' => 'checkbox', 'name' => 'clone_content', 'label' => $langs->trans("CloneMainAttributes"), 'value' => 1),
				// array('type' => 'checkbox', 'name' => 'update_prices', 'label' => $langs->trans("PuttingPricesUpToDate"), 'value' => 1),
			);
		}

		$formconfirm = $form->formconfirm($_SERVER["PHP_SELF"].'?id='.$object->id, $langs->trans('ReOpen'), $text, 'confirm_reopen', $formquestion, 0, 1, 220);
	}

	// Clone confirmation
	if ($action == 'clone') {
		// Create an array for form
		$formquestion = array();
		$formconfirm = $form->formconfirm($_SERVER["PHP_SELF"].'?id='.$object->id, $langs->trans('ToClone'), $langs->trans('ConfirmCloneBillOfMaterials', $object->ref), 'confirm_clone', $formquestion, 'yes', 1);
	}

	// Confirmation of action xxxx
	if ($action == 'setdraft') {
		$text = $langs->trans('ConfirmSetToDraft', $object->ref);

		$formquestion = array();
		$formconfirm = $form->formconfirm($_SERVER["PHP_SELF"].'?id='.$object->id, $langs->trans('SetToDraft'), $text, 'confirm_setdraft', $formquestion, 0, 1, 220);
	}

	// Call Hook formConfirm
	$parameters = array('formConfirm' => $formconfirm, 'lineid' => $lineid);
	$reshook = $hookmanager->executeHooks('formConfirm', $parameters, $object, $action); // Note that $action and $object may have been modified by hook
	if (empty($reshook)) {
		$formconfirm .= $hookmanager->resPrint;
	} elseif ($reshook > 0) {
		$formconfirm = $hookmanager->resPrint;
	}

	// Print form confirm
	print $formconfirm;


	// Object card
	// ------------------------------------------------------------
	$linkback = '<a href="'.DOL_URL_ROOT.'/bom/bom_list.php?restore_lastsearch_values=1'.(!empty($socid) ? '&socid='.$socid : '').'">'.$langs->trans("BackToList").'</a>';

	$morehtmlref = '<div class="refidno">';
	/*
	// Ref bis
	$morehtmlref.=$form->editfieldkey("RefBis", 'ref_client', $object->ref_client, $object, $user->rights->bom->creer, 'string', '', 0, 1);
	$morehtmlref.=$form->editfieldval("RefBis", 'ref_client', $object->ref_client, $object, $user->rights->bom->creer, 'string', '', null, null, '', 1);
	// Thirdparty
	$morehtmlref.='<br>'.$langs->trans('ThirdParty') . ' : ' . $soc->getNomUrl(1);
	// Project
<<<<<<< HEAD
	if (isModEnabled('project'))
=======
	if (!empty($conf->project->enabled))
>>>>>>> c9a2dea3
	{
		$langs->load("projects");
		$morehtmlref.='<br>'.$langs->trans('Project') . ' ';
		if ($permissiontoadd)
		{
			if ($action != 'classify')
				$morehtmlref.='<a class="editfielda" href="' . $_SERVER['PHP_SELF'] . '?action=classify&token='.newToken().'&id=' . $object->id . '">' . img_edit($langs->transnoentitiesnoconv('SetProject')) . '</a> : ';
			if ($action == 'classify') {
				//$morehtmlref.=$form->form_project($_SERVER['PHP_SELF'] . '?id=' . $object->id, $object->socid, $object->fk_project, 'projectid', 0, 0, 1, 1);
				$morehtmlref.='<form method="post" action="'.$_SERVER['PHP_SELF'].'?id='.$object->id.'">';
				$morehtmlref.='<input type="hidden" name="action" value="classin">';
				$morehtmlref.='<input type="hidden" name="token" value="'.newToken().'">';
				$morehtmlref.=$formproject->select_projects($object->socid, $object->fk_project, 'projectid', 0, 0, 1, 0, 1, 0, 0, '', 1);
				$morehtmlref.='<input type="submit" class="button valignmiddle" value="'.$langs->trans("Modify").'">';
				$morehtmlref.='</form>';
			} else {
				$morehtmlref.=$form->form_project($_SERVER['PHP_SELF'] . '?id=' . $object->id, $object->socid, $object->fk_project, 'none', 0, 0, 0, 1);
			}
		} else {
			if (!empty($object->fk_project)) {
				$proj = new Project($db);
				$proj->fetch($object->fk_project);
				$morehtmlref.=$proj->getNomUrl();
			} else {
				$morehtmlref.='';
			}
		}
	}
	*/
	$morehtmlref .= '</div>';


	dol_banner_tab($object, 'ref', $linkback, 1, 'ref', 'ref', $morehtmlref);


	print '<div class="fichecenter">';
	print '<div class="fichehalfleft">';
	print '<div class="underbanner clearboth"></div>';
	print '<table class="border centpercent tableforfield">'."\n";

	// Common attributes
	$keyforbreak = 'duration';
	include DOL_DOCUMENT_ROOT.'/core/tpl/commonfields_view.tpl.php';
	$object->calculateCosts();
	print '<tr><td>'.$form->textwithpicto($langs->trans("TotalCost"), $langs->trans("BOMTotalCost")).'</td><td><span class="amount">'.price($object->total_cost).'</span></td></tr>';
	print '<tr><td>'.$langs->trans("UnitCost").'</td><td>'.price($object->unit_cost).'</td></tr>';

	// Other attributes
	include DOL_DOCUMENT_ROOT.'/core/tpl/extrafields_view.tpl.php';

	print '</table>';
	print '</div>';
	print '</div>';

	print '<div class="clearboth"></div>';

	print dol_get_fiche_end();



	/*
	 * Lines
	 */

	if (!empty($object->table_element_line)) {
		print '	<form name="addproduct" id="addproduct" action="'.$_SERVER["PHP_SELF"].'?id='.$object->id.(($action != 'editline') ? '' : '').'" method="POST">
    	<input type="hidden" name="token" value="' . newToken().'">
    	<input type="hidden" name="action" value="' . (($action != 'editline') ? 'addline' : 'updateline').'">
    	<input type="hidden" name="mode" value="">
		<input type="hidden" name="page_y" value="">
    	<input type="hidden" name="id" value="' . $object->id.'">
    	';

		if (!empty($conf->use_javascript_ajax) && $object->status == 0) {
			include DOL_DOCUMENT_ROOT.'/core/tpl/ajaxrow.tpl.php';
		}

		print '<div class="div-table-responsive-no-min">';
		if (!empty($object->lines) || ($object->status == $object::STATUS_DRAFT && $permissiontoadd && $action != 'selectlines' && $action != 'editline')) {
			print '<table id="tablelines" class="noborder noshadow" width="100%">';
		}

		if (!empty($object->lines)) {
			$object->printObjectLines($action, $mysoc, null, GETPOST('lineid', 'int'), 1, '/bom/tpl');
		}

		// Form to add new line
		if ($object->status == 0 && $permissiontoadd && $action != 'selectlines') {
			if ($action != 'editline') {
				// Add products/services form


				$parameters = array();
				$reshook = $hookmanager->executeHooks('formAddObjectLine', $parameters, $object, $action); // Note that $action and $object may have been modified by hook
				if ($reshook < 0) setEventMessages($hookmanager->error, $hookmanager->errors, 'errors');
				if (empty($reshook))
					$object->formAddObjectLine(1, $mysoc, null, '/bom/tpl');
			}
		}

		if (!empty($object->lines) || ($object->status == $object::STATUS_DRAFT && $permissiontoadd && $action != 'selectlines' && $action != 'editline')) {
			print '</table>';
		}
		print '</div>';

		print "</form>\n";

		mrpCollapseBomManagement();
	}


	// Buttons for actions

	if ($action != 'presend' && $action != 'editline') {
		print '<div class="tabsAction">'."\n";
		$parameters = array();
		$reshook = $hookmanager->executeHooks('addMoreActionsButtons', $parameters, $object, $action); // Note that $action and $object may have been modified by hook
		if ($reshook < 0) {
			setEventMessages($hookmanager->error, $hookmanager->errors, 'errors');
		}

		if (empty($reshook)) {
			// Send
			//if (empty($user->socid)) {
			//	print '<a class="butAction" href="' . $_SERVER["PHP_SELF"] . '?id=' . $object->id . '&action=presend&mode=init#formmailbeforetitle">' . $langs->trans('SendMail') . '</a>'."\n";
			//}

			// Back to draft
			if ($object->status == $object::STATUS_VALIDATED) {
				if ($permissiontoadd) {
					print '<a class="butAction" href="'.$_SERVER['PHP_SELF'].'?id='.$object->id.'&action=setdraft&token='.newToken().'">'.$langs->trans("SetToDraft").'</a>'."\n";
				}
			}

			// Modify
			if ($object->status == $object::STATUS_DRAFT) {
				if ($permissiontoadd) {
					print '<a class="butAction" href="'.$_SERVER["PHP_SELF"].'?id='.$object->id.'&action=edit&token='.newToken().'">'.$langs->trans("Modify").'</a>'."\n";
				} else {
					print '<a class="butActionRefused classfortooltip" href="#" title="'.dol_escape_htmltag($langs->trans("NotEnoughPermissions")).'">'.$langs->trans('Modify').'</a>'."\n";
				}
			}

			// Validate
			if ($object->status == $object::STATUS_DRAFT) {
				if ($permissiontoadd) {
					if (is_array($object->lines) && count($object->lines) > 0) {
						print '<a class="butAction" href="'.$_SERVER['PHP_SELF'].'?id='.$object->id.'&amp;action=validate&amp;token='.newToken().'">'.$langs->trans("Validate").'</a>'."\n";
					} else {
						$langs->load("errors");
						print '<a class="butActionRefused" href="" title="'.$langs->trans("ErrorAddAtLeastOneLineFirst").'">'.$langs->trans("Validate").'</a>'."\n";
					}
				}
			}

			// Re-open
			if ($permissiontoadd && $object->status == $object::STATUS_CANCELED) {
				print '<a class="butAction" href="'.$_SERVER['PHP_SELF'].'?id='.$object->id.'&action=reopen&token='.newToken().'">'.$langs->trans("ReOpen").'</a>'."\n";
			}

			// Create MO
			if (isModEnabled('mrp')) {
				if ($object->status == $object::STATUS_VALIDATED && !empty($user->rights->mrp->write)) {
					print '<a class="butAction" href="'.DOL_URL_ROOT.'/mrp/mo_card.php?action=create&fk_bom='.$object->id.'&token='.newToken().'&backtopageforcancel='.urlencode($_SERVER["PHP_SELF"].'?id='.$object->id).'">'.$langs->trans("CreateMO").'</a>'."\n";
				}
			}

			// Clone
			if ($permissiontoadd) {
				print '<a class="butAction" href="'.$_SERVER['PHP_SELF'].'?id='.$object->id.'&action=clone&object=bom&token='.newToken().'">'.$langs->trans("ToClone").'</a>'."\n";
			}

			// Close / Cancel
			if ($permissiontoadd && $object->status == $object::STATUS_VALIDATED) {
				print '<a class="butActionDelete" href="'.$_SERVER['PHP_SELF'].'?id='.$object->id.'&action=close&token='.newToken().'">'.$langs->trans("Disable").'</a>'."\n";
			}

			/*
			if ($user->rights->bom->write)
			{
				if ($object->status == 1)
				 {
					 print '<a class="butActionDelete" href="'.$_SERVER["PHP_SELF"].'?id='.$object->id.'&action=disable&token='.newToken().'">'.$langs->trans("Disable").'</a>'."\n";
				 }
				 else
				 {
					 print '<a class="butAction" href="'.$_SERVER["PHP_SELF"].'?id='.$object->id.'&action=enable&token='.newToken().'">'.$langs->trans("Enable").'</a>'."\n";
				 }
			}
			*/

			if ($permissiontodelete) {
				print '<a class="butActionDelete" href="'.$_SERVER["PHP_SELF"].'?id='.$object->id.'&action=delete&token='.newToken().'">'.$langs->trans('Delete').'</a>'."\n";
			} else {
				print '<a class="butActionRefused classfortooltip" href="#" title="'.dol_escape_htmltag($langs->trans("NotEnoughPermissions")).'">'.$langs->trans('Delete').'</a>'."\n";
			}
		}
		print '</div>'."\n";
	}


	// Select mail models is same action as presend
	if (GETPOST('modelselected')) {
		$action = 'presend';
	}

	if ($action != 'presend') {
		print '<div class="fichecenter"><div class="fichehalfleft">';
		print '<a name="builddoc"></a>'; // ancre

		// Documents
		$objref = dol_sanitizeFileName($object->ref);
		$relativepath = $objref.'/'.$objref.'.pdf';
		$filedir = $conf->bom->dir_output.'/'.$objref;
		$urlsource = $_SERVER["PHP_SELF"]."?id=".$object->id;
		$genallowed = $user->rights->bom->read; // If you can read, you can build the PDF to read content
		$delallowed = $user->rights->bom->write; // If you can create/edit, you can remove a file on card
		print $formfile->showdocuments('bom', $objref, $filedir, $urlsource, $genallowed, $delallowed, $object->model_pdf, 1, 0, 0, 28, 0, '', '', '', $langs->defaultlang);

		// Show links to link elements
		$linktoelem = $form->showLinkToObjectBlock($object, null, array('bom'));
		$somethingshown = $form->showLinkedObjectBlock($object, $linktoelem);


		print '</div><div class="fichehalfright">';

		$MAXEVENT = 10;

		$morehtmlcenter = dolGetButtonTitle($langs->trans('SeeAll'), '', 'fa fa-bars imgforviewmode', DOL_URL_ROOT.'/bom/bom_agenda.php?id='.$object->id);

		// List of actions on element
		include_once DOL_DOCUMENT_ROOT.'/core/class/html.formactions.class.php';
		$formactions = new FormActions($db);
		$somethingshown = $formactions->showactions($object, $object->element, 0, 1, '', $MAXEVENT, '', $morehtmlcenter);

		print '</div></div>';
	}

	//Select mail models is same action as presend
	if (GETPOST('modelselected')) {
		$action = 'presend';
	}

	// Presend form
	$modelmail = 'bom';
	$defaulttopic = 'InformationMessage';
	$diroutput = $conf->bom->dir_output;
	$trackid = 'bom'.$object->id;

	include DOL_DOCUMENT_ROOT.'/core/tpl/card_presend.tpl.php';
}

// End of page
llxFooter();
$db->close();<|MERGE_RESOLUTION|>--- conflicted
+++ resolved
@@ -457,11 +457,7 @@
 	// Thirdparty
 	$morehtmlref.='<br>'.$langs->trans('ThirdParty') . ' : ' . $soc->getNomUrl(1);
 	// Project
-<<<<<<< HEAD
 	if (isModEnabled('project'))
-=======
-	if (!empty($conf->project->enabled))
->>>>>>> c9a2dea3
 	{
 		$langs->load("projects");
 		$morehtmlref.='<br>'.$langs->trans('Project') . ' ';
