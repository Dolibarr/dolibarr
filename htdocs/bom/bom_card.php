--- conflicted
+++ resolved
@@ -310,16 +310,11 @@
 $form = new Form($db);
 $formfile = new FormFile($db);
 
-<<<<<<< HEAD
-
-$title = $langs->trans('BOM');
-=======
 if ($object->id > 0) {
 	$title = $object->ref;
 } else {
 	$title = $langs->trans('BOM');
 }
->>>>>>> cc80841a
 $help_url = 'EN:Module_BOM';
 llxHeader('', $title, $help_url, '', 0, 0, '', '', '', 'mod-bom page-card');
 
