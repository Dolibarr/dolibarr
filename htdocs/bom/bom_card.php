--- conflicted
+++ resolved
@@ -171,11 +171,7 @@
 		$efficiency = price2num(GETPOST('efficiency', 'alpha'));
 		$fk_unit = GETPOST('fk_unit', 'alphanohtml');
 
-<<<<<<< HEAD
 		if(!empty($idprod) && $conf->workstation->enabled){
-=======
-		if (!empty($idprod)) {
->>>>>>> a5c4ec5d
 			$product = new Product($db);
 			$res = $product->fetch($idprod);
 			if ($res > 0 && $product->type == Product::TYPE_SERVICE) $fk_default_workstation = $product->fk_default_workstation;
