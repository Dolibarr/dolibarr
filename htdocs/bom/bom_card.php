<?php
/* Copyright (C) 2017-2020  Laurent Destailleur     <eldy@users.sourceforge.net>
 * Copyright (C) 2019       Frédéric France         <frederic.france@netlogic.fr>
 *
 * This program is free software; you can redistribute it and/or modify
 * it under the terms of the GNU General Public License as published by
 * the Free Software Foundation; either version 3 of the License, or
 * (at your option) any later version.
 *
 * This program is distributed in the hope that it will be useful,
 * but WITHOUT ANY WARRANTY; without even the implied warranty of
 * MERCHANTABILITY or FITNESS FOR A PARTICULAR PURPOSE.  See the
 * GNU General Public License for more details.
 *
 * You should have received a copy of the GNU General Public License
 * along with this program. If not, see <https://www.gnu.org/licenses/>.
 */

/**
 *   	\file       htdocs/bom/bom_card.php
 *		\ingroup    bom
 *		\brief      Page to create/edit/view bom
 */

// Load Dolibarr environment
require '../main.inc.php';
require_once DOL_DOCUMENT_ROOT.'/core/class/html.formcompany.class.php';
require_once DOL_DOCUMENT_ROOT.'/core/class/html.formfile.class.php';
require_once DOL_DOCUMENT_ROOT.'/bom/class/bom.class.php';
require_once DOL_DOCUMENT_ROOT.'/bom/lib/bom.lib.php';
require_once DOL_DOCUMENT_ROOT.'/mrp/lib/mrp.lib.php';


// Load translation files required by the page
$langs->loadLangs(array("mrp", "other"));

global $filtertype;

// Get parameters
$id = GETPOST('id', 'int');
$ref        = GETPOST('ref', 'alpha');
$action = GETPOST('action', 'aZ09');
$confirm    = GETPOST('confirm', 'alpha');
$cancel = GETPOST('cancel', 'aZ09');
$contextpage = GETPOST('contextpage', 'aZ') ?GETPOST('contextpage', 'aZ') : 'bomcard'; // To manage different context of search
$backtopage = GETPOST('backtopage', 'alpha');
$lineid = GETPOST('lineid', 'int');

// PDF
$hidedetails = (GETPOST('hidedetails', 'int') ? GETPOST('hidedetails', 'int') : (!empty($conf->global->MAIN_GENERATE_DOCUMENTS_HIDE_DETAILS) ? 1 : 0));
$hidedesc = (GETPOST('hidedesc', 'int') ? GETPOST('hidedesc', 'int') : (!empty($conf->global->MAIN_GENERATE_DOCUMENTS_HIDE_DESC) ? 1 : 0));
$hideref = (GETPOST('hideref', 'int') ? GETPOST('hideref', 'int') : (!empty($conf->global->MAIN_GENERATE_DOCUMENTS_HIDE_REF) ? 1 : 0));

// Initialize technical objects
$object = new BOM($db);
$extrafields = new ExtraFields($db);
$diroutputmassaction = $conf->bom->dir_output.'/temp/massgeneration/'.$user->id;
$hookmanager->initHooks(array('bomcard', 'globalcard')); // Note that conf->hooks_modules contains array
// Fetch optionals attributes and labels
$extrafields->fetch_name_optionals_label($object->table_element);
$search_array_options = $extrafields->getOptionalsFromPost($object->table_element, '', 'search_');

// Initialize array of search criterias
$search_all = GETPOST("search_all", 'alpha');
$search = array();
foreach ($object->fields as $key => $val) {
	if (GETPOST('search_'.$key, 'alpha')) {
		$search[$key] = GETPOST('search_'.$key, 'alpha');
	}
}

if (empty($action) && empty($id) && empty($ref)) {
	$action = 'view';
}

// Load object
include DOL_DOCUMENT_ROOT.'/core/actions_fetchobject.inc.php'; // Must be include, not include_once.
if ($object->id > 0) {
	$object->calculateCosts();
}


// Security check - Protection if external user
//if ($user->socid > 0) accessforbidden();
//if ($user->socid > 0) $socid = $user->socid;
$isdraft = (($object->status == $object::STATUS_DRAFT) ? 1 : 0);
$result = restrictedArea($user, 'bom', $object->id, 'bom_bom', '', '', 'rowid', $isdraft);

$permissionnote = $user->rights->bom->write; // Used by the include of actions_setnotes.inc.php
$permissiondellink = $user->rights->bom->write; // Used by the include of actions_dellink.inc.php
$permissiontoadd = $user->rights->bom->write; // Used by the include of actions_addupdatedelete.inc.php and actions_lineupdown.inc.php
$permissiontodelete = $user->rights->bom->delete || ($permissiontoadd && isset($object->status) && $object->status == $object::STATUS_DRAFT);
$upload_dir = $conf->bom->multidir_output[isset($object->entity) ? $object->entity : 1];


/*
 * Actions
 */

$parameters = array();
$reshook = $hookmanager->executeHooks('doActions', $parameters, $object, $action); // Note that $action and $object may have been modified by some hooks
if ($reshook < 0) {
	setEventMessages($hookmanager->error, $hookmanager->errors, 'errors');
}

if (empty($reshook)) {
	$error = 0;

	$backurlforlist = DOL_URL_ROOT.'/bom/bom_list.php';

	if (empty($backtopage) || ($cancel && empty($id))) {
		if (empty($backtopage) || ($cancel && strpos($backtopage, '__ID__'))) {
			if (empty($id) && (($action != 'add' && $action != 'create') || $cancel)) {
				$backtopage = $backurlforlist;
			} else {
				$backtopage = DOL_URL_ROOT.'/bom/bom_card.php?id='.($id > 0 ? $id : '__ID__');
			}
		}
	}

	$triggermodname = 'BOM_MODIFY'; // Name of trigger action code to execute when we modify record


	// Actions cancel, add, update, delete or clone
	include DOL_DOCUMENT_ROOT.'/core/actions_addupdatedelete.inc.php';
	// The fetch/fetch_lines was redone into the inc.php so we must recall the calculateCosts()
	if ($action == 'confirm_validate' && $object->id > 0) {
		$object->calculateCosts();
	}

	// Actions when linking object each other
	include DOL_DOCUMENT_ROOT.'/core/actions_dellink.inc.php';

	// Actions when printing a doc from card
	include DOL_DOCUMENT_ROOT.'/core/actions_printing.inc.php';

	// Action to move up and down lines of object
	//include DOL_DOCUMENT_ROOT.'/core/actions_lineupdown.inc.php';

	// Action to build doc
	include DOL_DOCUMENT_ROOT.'/core/actions_builddoc.inc.php';

	// Actions to send emails
	$triggersendname = 'BOM_SENTBYMAIL';
	$autocopy = 'MAIN_MAIL_AUTOCOPY_BOM_TO';
	$trackid = 'bom'.$object->id;
	include DOL_DOCUMENT_ROOT.'/core/actions_sendmails.inc.php';

	// Add line
if ($action == 'addline' && $user->rights->bom->write) {
	$langs->load('errors');
	$error = 0;

	// Set if we used free entry or predefined product
	$bom_child_id = (int) GETPOST('bom_id', 'int');
	if ($bom_child_id > 0) {
		$bom_child = new BOM($db);
		$res = $bom_child->fetch($bom_child_id);
		if ($res) {
			$idprod = $bom_child->fk_product;
		}
	} else {
		$idprod = (!empty(GETPOST('idprodservice', 'int')) ? GETPOST('idprodservice', 'int') : (int) GETPOST('idprod', 'int'));
	}

	$qty = price2num(GETPOST('qty', 'alpha'), 'MS');
	$qty_frozen = price2num(GETPOST('qty_frozen', 'alpha'), 'MS');
	$disable_stock_change = GETPOST('disable_stock_change', 'int');
	$efficiency = price2num(GETPOST('efficiency', 'alpha'));
	$fk_unit = GETPOST('fk_unit', 'alphanohtml');
	if ($qty == '') {
		setEventMessages($langs->trans('ErrorFieldRequired', $langs->transnoentitiesnoconv('Qty')), null, 'errors');
		$error++;
	}
	if (!($idprod > 0)) {
		setEventMessages($langs->trans('ErrorFieldRequired', $langs->transnoentitiesnoconv('Product')), null, 'errors');
		$error++;
	}

<<<<<<< HEAD
		if (!$error) {
			$result = $object->addLine($idprod, $qty, $qty_frozen, $disable_stock_change, $efficiency, -1, $bom_child_id, null, $fk_unit);
=======
	if ($object->fk_product == $idprod) {
		setEventMessages($langs->trans('TheProductXIsAlreadyTheProductToProduce'), null, 'errors');
		$error++;
	}
>>>>>>> 1a15582c

	if (!$error) {
		$result = $object->addLine($idprod, $qty, $qty_frozen, $disable_stock_change, $efficiency, -1, $bom_child_id, null);

		if ($result <= 0) {
			setEventMessages($object->error, $object->errors, 'errors');
			$action = '';
		} else {
			unset($_POST['idprod']);
			unset($_POST['idprodservice']);
			unset($_POST['qty']);
			unset($_POST['qty_frozen']);
			unset($_POST['disable_stock_change']);

			$object->fetchLines();

			$object->calculateCosts();
		}
	}
}

	// Update line
if ($action == 'updateline' && $user->rights->bom->write) {
	$langs->load('errors');
	$error = 0;

	// Set if we used free entry or predefined product
	$qty = price2num(GETPOST('qty', 'alpha'), 'MS');
	$qty_frozen = price2num(GETPOST('qty_frozen', 'alpha'), 'MS');
	$disable_stock_change = GETPOST('disable_stock_change', 'int');
	$efficiency = price2num(GETPOST('efficiency', 'alpha'));
	$fk_unit = GETPOST('fk_unit', 'alphanohtml');

<<<<<<< HEAD
			$result = $object->updateLine($lineid, $qty, (int) $qty_frozen, (int) $disable_stock_change, $efficiency, $bomline->position, $bomline->import_key, $fk_unit);

			if ($result <= 0) {
				setEventMessages($object->error, $object->errors, 'errors');
				$action = '';
			} else {
				unset($_POST['idprod']);
				unset($_POST['idprodservice']);
				unset($_POST['qty']);
				unset($_POST['qty_frozen']);
				unset($_POST['disable_stock_change']);
			}
=======
	if ($qty == '') {
		setEventMessages($langs->trans('ErrorFieldRequired', $langs->transnoentitiesnoconv('Qty')), null, 'errors');
		$error++;
	}

	if (!$error) {
		$bomline = new BOMLine($db);
		$bomline->fetch($lineid);

		$result = $object->updateLine($lineid, $qty, (int) $qty_frozen, (int) $disable_stock_change, $efficiency, $bomline->position, $bomline->import_key);

		if ($result <= 0) {
			setEventMessages($object->error, $object->errors, 'errors');
			$action = '';
		} else {
			unset($_POST['idprod']);
			unset($_POST['idprodservice']);
			unset($_POST['qty']);
			unset($_POST['qty_frozen']);
			unset($_POST['disable_stock_change']);
>>>>>>> 1a15582c

			$object->fetchLines();

			$object->calculateCosts();
		}
	}
}



/*
 * View
 */

$form = new Form($db);
$formfile = new FormFile($db);


$title = $langs->trans('BOM');
$help_url ='EN:Module_BOM';
llxHeader('', $title, $help_url);

// Part to create
if ($action == 'create') {
	print load_fiche_titre($langs->trans("NewBOM"), '', 'bom');

	print '<form method="POST" action="'.$_SERVER["PHP_SELF"].'">';
	print '<input type="hidden" name="token" value="'.newToken().'">';
	print '<input type="hidden" name="action" value="add">';
	print '<input type="hidden" name="backtopage" value="'.$backtopage.'">';

	print dol_get_fiche_head(array(), '');

	print '<table class="border centpercent tableforfieldcreate">'."\n";

	// Common attributes
	include DOL_DOCUMENT_ROOT.'/core/tpl/commonfields_add.tpl.php';

	// Other attributes
	include DOL_DOCUMENT_ROOT.'/core/tpl/extrafields_add.tpl.php';

	print '</table>'."\n";

	print dol_get_fiche_end();

	print $form->buttonsSaveCancel("Create");

	print '</form>';
}

// Part to edit record
if (($id || $ref) && $action == 'edit') {
	print load_fiche_titre($langs->trans("BillOfMaterials"), '', 'cubes');

	print '<form method="POST" action="'.$_SERVER["PHP_SELF"].'">';
	print '<input type="hidden" name="token" value="'.newToken().'">';
	print '<input type="hidden" name="action" value="update">';
	print '<input type="hidden" name="backtopage" value="'.$backtopage.'">';
	print '<input type="hidden" name="id" value="'.$object->id.'">';

	print dol_get_fiche_head();

	//$object->fields['keyfield']['disabled'] = 1;

	print '<table class="border centpercent tableforfieldedit">'."\n";

	// Common attributes
	include DOL_DOCUMENT_ROOT.'/core/tpl/commonfields_edit.tpl.php';

	// Other attributes
	include DOL_DOCUMENT_ROOT.'/core/tpl/extrafields_edit.tpl.php';

	print '</table>';

	print dol_get_fiche_end();

	print $form->buttonsSaveCancel("Create");

	print '</form>';
}

// Part to show record
if ($object->id > 0 && (empty($action) || ($action != 'edit' && $action != 'create'))) {
	$head = bomPrepareHead($object);
	print dol_get_fiche_head($head, 'card', $langs->trans("BillOfMaterials"), -1, 'bom');

	$formconfirm = '';

	// Confirmation to delete
	if ($action == 'delete') {
		$formconfirm = $form->formconfirm($_SERVER["PHP_SELF"].'?id='.$object->id, $langs->trans('DeleteBillOfMaterials'), $langs->trans('ConfirmDeleteBillOfMaterials'), 'confirm_delete', '', 0, 1);
	}
	// Confirmation to delete line
	if ($action == 'deleteline') {
		$formconfirm = $form->formconfirm($_SERVER["PHP_SELF"].'?id='.$object->id.'&lineid='.$lineid, $langs->trans('DeleteLine'), $langs->trans('ConfirmDeleteLine'), 'confirm_deleteline', '', 0, 1);
	}

	// Confirmation of validation
	if ($action == 'validate') {
		// We check that object has a temporary ref
		$ref = substr($object->ref, 1, 4);
		if ($ref == 'PROV') {
			$object->fetch_product();
			$numref = $object->getNextNumRef($object->product);
		} else {
			$numref = $object->ref;
		}

		$text = $langs->trans('ConfirmValidateBom', $numref);
		/*if (! empty($conf->notification->enabled))
		{
			require_once DOL_DOCUMENT_ROOT . '/core/class/notify.class.php';
			$notify = new Notify($db);
			$text .= '<br>';
			$text .= $notify->confirmMessage('BOM_VALIDATE', $object->socid, $object);
		}*/

		$formquestion = array();
		if (!empty($conf->bom->enabled)) {
			$langs->load("mrp");
			$forcecombo = 0;
			if ($conf->browser->name == 'ie') {
				$forcecombo = 1; // There is a bug in IE10 that make combo inside popup crazy
			}
			$formquestion = array(
				// 'text' => $langs->trans("ConfirmClone"),
				// array('type' => 'checkbox', 'name' => 'clone_content', 'label' => $langs->trans("CloneMainAttributes"), 'value' => 1),
				// array('type' => 'checkbox', 'name' => 'update_prices', 'label' => $langs->trans("PuttingPricesUpToDate"), 'value' => 1),
			);
		}

		$formconfirm = $form->formconfirm($_SERVER["PHP_SELF"].'?id='.$object->id, $langs->trans('Validate'), $text, 'confirm_validate', $formquestion, 0, 1, 220);
	}

	// Confirmation of closing
	if ($action == 'close') {
		$text = $langs->trans('ConfirmCloseBom', $object->ref);
		/*if (! empty($conf->notification->enabled))
		{
			require_once DOL_DOCUMENT_ROOT . '/core/class/notify.class.php';
			$notify = new Notify($db);
			$text .= '<br>';
			$text .= $notify->confirmMessage('BOM_CLOSE', $object->socid, $object);
		}*/

		$formquestion = array();
		if (!empty($conf->bom->enabled)) {
			$langs->load("mrp");
			$forcecombo = 0;
			if ($conf->browser->name == 'ie') {
				$forcecombo = 1; // There is a bug in IE10 that make combo inside popup crazy
			}
			$formquestion = array(
				// 'text' => $langs->trans("ConfirmClone"),
				// array('type' => 'checkbox', 'name' => 'clone_content', 'label' => $langs->trans("CloneMainAttributes"), 'value' => 1),
				// array('type' => 'checkbox', 'name' => 'update_prices', 'label' => $langs->trans("PuttingPricesUpToDate"), 'value' => 1),
			);
		}

		$formconfirm = $form->formconfirm($_SERVER["PHP_SELF"].'?id='.$object->id, $langs->trans('Close'), $text, 'confirm_close', $formquestion, 0, 1, 220);
	}

	// Confirmation of reopen
	if ($action == 'reopen') {
		$text = $langs->trans('ConfirmReopenBom', $object->ref);
		/*if (! empty($conf->notification->enabled))
		 {
		 require_once DOL_DOCUMENT_ROOT . '/core/class/notify.class.php';
		 $notify = new Notify($db);
		 $text .= '<br>';
		 $text .= $notify->confirmMessage('BOM_CLOSE', $object->socid, $object);
		 }*/

		$formquestion = array();
		if (!empty($conf->bom->enabled)) {
			$langs->load("mrp");
			require_once DOL_DOCUMENT_ROOT.'/product/class/html.formproduct.class.php';
			$forcecombo = 0;
			if ($conf->browser->name == 'ie') {
				$forcecombo = 1; // There is a bug in IE10 that make combo inside popup crazy
			}
			$formquestion = array(
				// 'text' => $langs->trans("ConfirmClone"),
				// array('type' => 'checkbox', 'name' => 'clone_content', 'label' => $langs->trans("CloneMainAttributes"), 'value' => 1),
				// array('type' => 'checkbox', 'name' => 'update_prices', 'label' => $langs->trans("PuttingPricesUpToDate"), 'value' => 1),
			);
		}

		$formconfirm = $form->formconfirm($_SERVER["PHP_SELF"].'?id='.$object->id, $langs->trans('ReOpen'), $text, 'confirm_reopen', $formquestion, 0, 1, 220);
	}

	// Clone confirmation
	if ($action == 'clone') {
		// Create an array for form
		$formquestion = array();
		$formconfirm = $form->formconfirm($_SERVER["PHP_SELF"].'?id='.$object->id, $langs->trans('ToClone'), $langs->trans('ConfirmCloneBillOfMaterials', $object->ref), 'confirm_clone', $formquestion, 'yes', 1);
	}

	// Confirmation of action xxxx
	if ($action == 'setdraft') {
		$text = $langs->trans('ConfirmSetToDraft', $object->ref);

		$formquestion = array();
		$formconfirm = $form->formconfirm($_SERVER["PHP_SELF"].'?id='.$object->id, $langs->trans('SetToDraft'), $text, 'confirm_setdraft', $formquestion, 0, 1, 220);
	}

	// Call Hook formConfirm
	$parameters = array('formConfirm' => $formconfirm, 'lineid' => $lineid);
	$reshook = $hookmanager->executeHooks('formConfirm', $parameters, $object, $action); // Note that $action and $object may have been modified by hook
	if (empty($reshook)) {
		$formconfirm .= $hookmanager->resPrint;
	} elseif ($reshook > 0) {
		$formconfirm = $hookmanager->resPrint;
	}

	// Print form confirm
	print $formconfirm;


	// Object card
	// ------------------------------------------------------------
	$linkback = '<a href="'.DOL_URL_ROOT.'/bom/bom_list.php?restore_lastsearch_values=1'.(!empty($socid) ? '&socid='.$socid : '').'">'.$langs->trans("BackToList").'</a>';

	$morehtmlref = '<div class="refidno">';
	/*
	// Ref bis
	$morehtmlref.=$form->editfieldkey("RefBis", 'ref_client', $object->ref_client, $object, $user->rights->bom->creer, 'string', '', 0, 1);
	$morehtmlref.=$form->editfieldval("RefBis", 'ref_client', $object->ref_client, $object, $user->rights->bom->creer, 'string', '', null, null, '', 1);
	// Thirdparty
	$morehtmlref.='<br>'.$langs->trans('ThirdParty') . ' : ' . $soc->getNomUrl(1);
	// Project
	if (! empty($conf->project->enabled))
	{
		$langs->load("projects");
		$morehtmlref.='<br>'.$langs->trans('Project') . ' ';
		if ($permissiontoadd)
		{
			if ($action != 'classify')
				$morehtmlref.='<a class="editfielda" href="' . $_SERVER['PHP_SELF'] . '?action=classify&token='.newToken().'&id=' . $object->id . '">' . img_edit($langs->transnoentitiesnoconv('SetProject')) . '</a> : ';
			if ($action == 'classify') {
				//$morehtmlref.=$form->form_project($_SERVER['PHP_SELF'] . '?id=' . $object->id, $object->socid, $object->fk_project, 'projectid', 0, 0, 1, 1);
				$morehtmlref.='<form method="post" action="'.$_SERVER['PHP_SELF'].'?id='.$object->id.'">';
				$morehtmlref.='<input type="hidden" name="action" value="classin">';
				$morehtmlref.='<input type="hidden" name="token" value="'.newToken().'">';
				$morehtmlref.=$formproject->select_projects($object->socid, $object->fk_project, 'projectid', 0, 0, 1, 0, 1, 0, 0, '', 1);
				$morehtmlref.='<input type="submit" class="button valignmiddle" value="'.$langs->trans("Modify").'">';
				$morehtmlref.='</form>';
			} else {
				$morehtmlref.=$form->form_project($_SERVER['PHP_SELF'] . '?id=' . $object->id, $object->socid, $object->fk_project, 'none', 0, 0, 0, 1);
			}
		} else {
			if (! empty($object->fk_project)) {
				$proj = new Project($db);
				$proj->fetch($object->fk_project);
				$morehtmlref.=$proj->getNomUrl();
			} else {
				$morehtmlref.='';
			}
		}
	}
	*/
	$morehtmlref .= '</div>';


	dol_banner_tab($object, 'ref', $linkback, 1, 'ref', 'ref', $morehtmlref);


	print '<div class="fichecenter">';
	print '<div class="fichehalfleft">';
	print '<div class="underbanner clearboth"></div>';
	print '<table class="border centpercent tableforfield">'."\n";

	// Common attributes
	$keyforbreak = 'duration';
	include DOL_DOCUMENT_ROOT.'/core/tpl/commonfields_view.tpl.php';
	$object->calculateCosts();
	print '<tr><td>'.$form->textwithpicto($langs->trans("TotalCost"), $langs->trans("BOMTotalCost")).'</td><td><span class="amount">'.price($object->total_cost).'</span></td></tr>';
	print '<tr><td>'.$langs->trans("UnitCost").'</td><td>'.price($object->unit_cost).'</td></tr>';

	// Other attributes
	include DOL_DOCUMENT_ROOT.'/core/tpl/extrafields_view.tpl.php';

	print '</table>';
	print '</div>';
	print '</div>';

	print '<div class="clearboth"></div>';

	print dol_get_fiche_end();



	/*
	 * Lines
	 */

	if (!empty($object->table_element_line)) {
		//Products
		$res = $object->fetchLinesbytypeproduct(0);
		$object->calculateCosts();

		print ($res == 0 && $object->status >= $object::STATUS_VALIDATED) ? '' : load_fiche_titre($langs->trans('BOMProductsList'), '', 'product');

		print '	<form name="addproduct" id="addproduct" action="' . $_SERVER["PHP_SELF"] . '?id=' . $object->id . (($action != 'editline') ? '' : '') . '" method="POST">
    	<input type="hidden" name="token" value="' . newToken() . '">
    	<input type="hidden" name="action" value="' . (($action != 'editline') ? 'addline' : 'updateline') . '">
    	<input type="hidden" name="mode" value="">
		<input type="hidden" name="page_y" value="">
    	<input type="hidden" name="id" value="' . $object->id . '">
    	';

		if (!empty($conf->use_javascript_ajax) && $object->status == 0) {
			include DOL_DOCUMENT_ROOT.'/core/tpl/ajaxrow.tpl.php';
		}

		print '<div class="div-table-responsive-no-min">';
		if (!empty($object->lines) || ($object->status == $object::STATUS_DRAFT && $permissiontoadd && $action != 'selectlines' && $action != 'editline')) {
			print '<table id="tablelines" class="noborder noshadow" width="100%">';
		}

		if (!empty($object->lines)) {
			$object->printObjectLines($action, $mysoc, null, GETPOST('lineid', 'int'), 1, '/bom/tpl');
		}

		// Form to add new line
		if ($object->status == 0 && $permissiontoadd && $action != 'selectlines') {
			if ($action != 'editline') {
				// Add products/services form


				$parameters = array();
				$reshook = $hookmanager->executeHooks('formAddObjectLine', $parameters, $object, $action); // Note that $action and $object may have been modified by hook
				if ($reshook < 0) setEventMessages($hookmanager->error, $hookmanager->errors, 'errors');
				if (empty($reshook))
					$object->formAddObjectLine(1, $mysoc, null, '/bom/tpl');
			}
		}

		if (!empty($object->lines) || ($object->status == $object::STATUS_DRAFT && $permissiontoadd && $action != 'selectlines' && $action != 'editline')) {
			print '</table>';
		}
		print '</div>';

		print "</form>\n";

		mrpCollapseBomManagement();


		//Services
		$filtertype = 1;
		$res = $object->fetchLinesbytypeproduct(1);
		$object->calculateCosts();

		print ($res == 0 && $object->status >= $object::STATUS_VALIDATED) ? '' : load_fiche_titre($langs->trans('BOMServicesList'), '', 'service');

		print '	<form name="addservice" id="addservice" action="' . $_SERVER["PHP_SELF"] . '?id=' . $object->id . (($action != 'editline') ? '' : '') . '" method="POST">
    	<input type="hidden" name="token" value="' . newToken() . '">
    	<input type="hidden" name="action" value="' . (($action != 'editline') ? 'addline' : 'updateline') . '">
    	<input type="hidden" name="mode" value="">
		<input type="hidden" name="page_y" value="">    		<input type="hidden" name="id" value="' . $object->id . '">
    	';

		if (!empty($conf->use_javascript_ajax) && $object->status == 0) {
			$tagidfortablednd = 'tablelinesservice';
			include DOL_DOCUMENT_ROOT . '/core/tpl/ajaxrow.tpl.php';
		}

		print '<div class="div-table-responsive-no-min">';
		if (!empty($object->lines) || ($object->status == $object::STATUS_DRAFT && $permissiontoadd && $action != 'selectlines' && $action != 'editline')) {
			print '<table id="tablelinesservice" class="noborder noshadow" width="100%">';
		}

		if (!empty($object->lines)) {
			$object->printObjectLines($action, $mysoc, null, GETPOST('lineid', 'int'), 1, '/bom/tpl');
		}

		// Form to add new line
		if ($object->status == 0 && $permissiontoadd && $action != 'selectlines') {
			if ($action != 'editline') {
				// Add services form
				$parameters = array();
				$reshook = $hookmanager->executeHooks('formAddObjectServiceLine', $parameters, $object, $action); // Note that $action and $object may have been modified by hook
				if ($reshook < 0) setEventMessages($hookmanager->error, $hookmanager->errors, 'errors');
				if (empty($reshook))
					$object->formAddObjectLine(1, $mysoc, null, '/bom/tpl');
			}
		}

		if (!empty($object->lines) || ($object->status == $object::STATUS_DRAFT && $permissiontoadd && $action != 'selectlines' && $action != 'editline')) {
			print '</table>';
		}
		print '</div>';

		print "</form>\n";
	}

	$res = $object->fetchLines();

	// Buttons for actions

	if ($action != 'presend' && $action != 'editline') {
		print '<div class="tabsAction">'."\n";
		$parameters = array();
		$reshook = $hookmanager->executeHooks('addMoreActionsButtons', $parameters, $object, $action); // Note that $action and $object may have been modified by hook
		if ($reshook < 0) {
			setEventMessages($hookmanager->error, $hookmanager->errors, 'errors');
		}

		if (empty($reshook)) {
			// Send
			//if (empty($user->socid)) {
			//	print '<a class="butAction" href="' . $_SERVER["PHP_SELF"] . '?id=' . $object->id . '&action=presend&mode=init#formmailbeforetitle">' . $langs->trans('SendMail') . '</a>'."\n";
			//}

			// Back to draft
			if ($object->status == $object::STATUS_VALIDATED) {
				if ($permissiontoadd) {
					print '<a class="butAction" href="'.$_SERVER['PHP_SELF'].'?id='.$object->id.'&action=setdraft&token='.newToken().'">'.$langs->trans("SetToDraft").'</a>'."\n";
				}
			}

			// Modify
			if ($object->status == $object::STATUS_DRAFT) {
				if ($permissiontoadd) {
					print '<a class="butAction" href="'.$_SERVER["PHP_SELF"].'?id='.$object->id.'&action=edit&token='.newToken().'">'.$langs->trans("Modify").'</a>'."\n";
				} else {
					print '<a class="butActionRefused classfortooltip" href="#" title="'.dol_escape_htmltag($langs->trans("NotEnoughPermissions")).'">'.$langs->trans('Modify').'</a>'."\n";
				}
			}

			// Validate
			if ($object->status == $object::STATUS_DRAFT) {
				if ($permissiontoadd) {
					if (is_array($object->lines) && count($object->lines) > 0) {
						print '<a class="butAction" href="'.$_SERVER['PHP_SELF'].'?id='.$object->id.'&amp;action=validate&amp;token='.newToken().'">'.$langs->trans("Validate").'</a>'."\n";
					} else {
						$langs->load("errors");
						print '<a class="butActionRefused" href="" title="'.$langs->trans("ErrorAddAtLeastOneLineFirst").'">'.$langs->trans("Validate").'</a>'."\n";
					}
				}
			}

			// Re-open
			if ($permissiontoadd && $object->status == $object::STATUS_CANCELED) {
				print '<a class="butAction" href="'.$_SERVER['PHP_SELF'].'?id='.$object->id.'&action=reopen&token='.newToken().'">'.$langs->trans("ReOpen").'</a>'."\n";
			}

			// Create MO
			if (isModEnabled('mrp')) {
				if ($object->status == $object::STATUS_VALIDATED && !empty($user->rights->mrp->write)) {
					print '<a class="butAction" href="'.DOL_URL_ROOT.'/mrp/mo_card.php?action=create&fk_bom='.$object->id.'&token='.newToken().'&backtopageforcancel='.urlencode($_SERVER["PHP_SELF"].'?id='.$object->id).'">'.$langs->trans("CreateMO").'</a>'."\n";
				}
			}

			// Clone
			if ($permissiontoadd) {
				print '<a class="butAction" href="'.$_SERVER['PHP_SELF'].'?id='.$object->id.'&action=clone&object=bom&token='.newToken().'">'.$langs->trans("ToClone").'</a>'."\n";
			}

			// Close / Cancel
			if ($permissiontoadd && $object->status == $object::STATUS_VALIDATED) {
				print '<a class="butActionDelete" href="'.$_SERVER['PHP_SELF'].'?id='.$object->id.'&action=close&token='.newToken().'">'.$langs->trans("Disable").'</a>'."\n";
			}

			/*
			if ($user->rights->bom->write)
			{
				if ($object->status == 1)
				 {
					 print '<a class="butActionDelete" href="'.$_SERVER["PHP_SELF"].'?id='.$object->id.'&action=disable&token='.newToken().'">'.$langs->trans("Disable").'</a>'."\n";
				 }
				 else
				 {
					 print '<a class="butAction" href="'.$_SERVER["PHP_SELF"].'?id='.$object->id.'&action=enable&token='.newToken().'">'.$langs->trans("Enable").'</a>'."\n";
				 }
			}
			*/

			if ($permissiontodelete) {
				print '<a class="butActionDelete" href="'.$_SERVER["PHP_SELF"].'?id='.$object->id.'&action=delete&token='.newToken().'">'.$langs->trans('Delete').'</a>'."\n";
			} else {
				print '<a class="butActionRefused classfortooltip" href="#" title="'.dol_escape_htmltag($langs->trans("NotEnoughPermissions")).'">'.$langs->trans('Delete').'</a>'."\n";
			}
		}
		print '</div>'."\n";
	}


	// Select mail models is same action as presend
	if (GETPOST('modelselected')) {
		$action = 'presend';
	}

	if ($action != 'presend') {
		print '<div class="fichecenter"><div class="fichehalfleft">';
		print '<a name="builddoc"></a>'; // ancre

		// Documents
		$objref = dol_sanitizeFileName($object->ref);
		$relativepath = $objref.'/'.$objref.'.pdf';
		$filedir = $conf->bom->dir_output.'/'.$objref;
		$urlsource = $_SERVER["PHP_SELF"]."?id=".$object->id;
		$genallowed = $user->rights->bom->read; // If you can read, you can build the PDF to read content
		$delallowed = $user->rights->bom->write; // If you can create/edit, you can remove a file on card
		print $formfile->showdocuments('bom', $objref, $filedir, $urlsource, $genallowed, $delallowed, $object->model_pdf, 1, 0, 0, 28, 0, '', '', '', $langs->defaultlang);

		// Show links to link elements
		$linktoelem = $form->showLinkToObjectBlock($object, null, array('bom'));
		$somethingshown = $form->showLinkedObjectBlock($object, $linktoelem);


		print '</div><div class="fichehalfright">';

		$MAXEVENT = 10;

		$morehtmlcenter = dolGetButtonTitle($langs->trans('SeeAll'), '', 'fa fa-bars imgforviewmode', DOL_URL_ROOT.'/bom/bom_agenda.php?id='.$object->id);

		// List of actions on element
		include_once DOL_DOCUMENT_ROOT.'/core/class/html.formactions.class.php';
		$formactions = new FormActions($db);
		$somethingshown = $formactions->showactions($object, $object->element, 0, 1, '', $MAXEVENT, '', $morehtmlcenter);

		print '</div></div>';
	}

	//Select mail models is same action as presend
	if (GETPOST('modelselected')) {
		$action = 'presend';
	}

	// Presend form
	$modelmail = 'bom';
	$defaulttopic = 'InformationMessage';
	$diroutput = $conf->bom->dir_output;
	$trackid = 'bom'.$object->id;

	include DOL_DOCUMENT_ROOT.'/core/tpl/card_presend.tpl.php';
}

// End of page
llxFooter();
$db->close();<|MERGE_RESOLUTION|>--- conflicted
+++ resolved
@@ -177,15 +177,10 @@
 		$error++;
 	}
 
-<<<<<<< HEAD
-		if (!$error) {
-			$result = $object->addLine($idprod, $qty, $qty_frozen, $disable_stock_change, $efficiency, -1, $bom_child_id, null, $fk_unit);
-=======
 	if ($object->fk_product == $idprod) {
 		setEventMessages($langs->trans('TheProductXIsAlreadyTheProductToProduce'), null, 'errors');
 		$error++;
 	}
->>>>>>> 1a15582c
 
 	if (!$error) {
 		$result = $object->addLine($idprod, $qty, $qty_frozen, $disable_stock_change, $efficiency, -1, $bom_child_id, null);
@@ -219,20 +214,6 @@
 	$efficiency = price2num(GETPOST('efficiency', 'alpha'));
 	$fk_unit = GETPOST('fk_unit', 'alphanohtml');
 
-<<<<<<< HEAD
-			$result = $object->updateLine($lineid, $qty, (int) $qty_frozen, (int) $disable_stock_change, $efficiency, $bomline->position, $bomline->import_key, $fk_unit);
-
-			if ($result <= 0) {
-				setEventMessages($object->error, $object->errors, 'errors');
-				$action = '';
-			} else {
-				unset($_POST['idprod']);
-				unset($_POST['idprodservice']);
-				unset($_POST['qty']);
-				unset($_POST['qty_frozen']);
-				unset($_POST['disable_stock_change']);
-			}
-=======
 	if ($qty == '') {
 		setEventMessages($langs->trans('ErrorFieldRequired', $langs->transnoentitiesnoconv('Qty')), null, 'errors');
 		$error++;
@@ -253,7 +234,6 @@
 			unset($_POST['qty']);
 			unset($_POST['qty_frozen']);
 			unset($_POST['disable_stock_change']);
->>>>>>> 1a15582c
 
 			$object->fetchLines();
 
