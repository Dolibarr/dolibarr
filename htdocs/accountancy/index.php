--- conflicted
+++ resolved
@@ -114,10 +114,10 @@
 
 	print load_fiche_titre($langs->trans("AccountancyArea"), $resultboxes['selectboxlist'], 'accountancy', 0, '', '', $showtutorial);
 
-    print '<div class="'.($helpisexpanded ? '' : 'hideobject').'" id="idfaq">'; // hideobject is to start hidden
-    print "<br>\n";
-    print '<span class="opacitymedium">'.$langs->trans("AccountancyAreaDescIntro")."</span><br>\n";
-	if (!empty($user->rights->accounting->chartofaccount)){
+	print '<div class="'.($helpisexpanded ? '' : 'hideobject').'" id="idfaq">'; // hideobject is to start hidden
+	print "<br>\n";
+	print '<span class="opacitymedium">'.$langs->trans("AccountancyAreaDescIntro")."</span><br>\n";
+	if (!empty($user->rights->accounting->chartofaccount)) {
 		print "<br>\n"; print "<br>\n";
 
 		print load_fiche_titre('<span class="fa fa-calendar-check-o"></span> '.$langs->trans("AccountancyAreaDescActionOnce"), '', '')."\n";
@@ -164,10 +164,7 @@
 		$s = str_replace('{s}', $textlink, $s);
 		print $s;
 		print "<br>\n";
-<<<<<<< HEAD
-	}
-	if (!empty($conf->expensereport->enabled)) {
-=======
+
 		if (!empty($conf->tax->enabled)) {
 			$textlink = '<a href="'.DOL_URL_ROOT.'/admin/dict.php?id=7&from=accountancy"><strong>'.$langs->transnoentitiesnoconv("Setup").' - '.$langs->transnoentitiesnoconv("MenuTaxAccounts").'</strong></a>';
 			$step++;
@@ -184,14 +181,13 @@
 			print "<br>\n";
 		}
 
->>>>>>> 007004c2
 		$step++;
 		$s = img_picto('', 'puce').' '.$langs->trans("AccountancyAreaDescProd", $step, '{s}');
 		$s = str_replace('{s}', '<a href="'.DOL_URL_ROOT.'/accountancy/admin/productaccount.php"><strong>'.$langs->transnoentitiesnoconv("Setup").' - '.$langs->transnoentitiesnoconv("ProductsBinding").'</strong></a>', $s);
 		print $s;
 		print "<br>\n";
 
-		
+
 		print '<br>';
 	}
 
