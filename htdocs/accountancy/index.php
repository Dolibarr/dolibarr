<?php
/* Copyright (C) 2016       Laurent Destailleur      <eldy@users.sourceforge.net>
<<<<<<< HEAD
 * Copyright (C) 2016-2019  Alexandre Spangaro       <aspangaro@open-dsi.fr>
=======
 * Copyright (C) 2016-2018  Alexandre Spangaro       <aspangaro@zendsi.com>
 * Copyright (C) 2019       Frédéric France             <frederic.france@netlogic.fr>
>>>>>>> 697b25aa
 *
 * This program is free software; you can redistribute it and/or modify
 * it under the terms of the GNU General Public License as published by
 * the Free Software Foundation; either version 3 of the License, or
 * (at your option) any later version.
 *
 * This program is distributed in the hope that it will be useful,
 * but WITHOUT ANY WARRANTY; without even the implied warranty of
 * MERCHANTABILITY or FITNESS FOR A PARTICULAR PURPOSE.  See the
 * GNU General Public License for more details.
 *
 * You should have received a copy of the GNU General Public License
 * along with this program. If not, see <http://www.gnu.org/licenses/>.
 */

/**
 * \file    htdocs/accountancy/index.php
 * \ingroup Accountancy (Double entries)
 * \brief   Home accounting module
 */

require '../main.inc.php';
require_once DOL_DOCUMENT_ROOT . '/core/lib/date.lib.php';
require_once DOL_DOCUMENT_ROOT . '/core/lib/accounting.lib.php';

// Load translation files required by the page
$langs->loadLangs(array("compta","bills","other","accountancy","loans","banks","admin","dict"));

// Security check
if ($user->societe_id > 0)
	accessforbidden();

// Initialize technical object to manage hooks. Note that conf->hooks_modules contains array of hooks
$hookmanager->initHooks(array('accountancyindex'));

/*
 * Actions
 */

// None


/*
 * View
 */

llxHeader('', $langs->trans("AccountancyArea"));

print load_fiche_titre($langs->trans("AccountancyArea"), '', 'title_accountancy');
dol_fiche_head();

$step = 0;

if ($conf->accounting->enabled)
{
	print '<span class="opacitymedium">'.$langs->trans("AccountancyAreaDescIntro")."</span><br>\n";
	print "<br>\n";print "<br>\n";

	print load_fiche_titre('<span class="fa fa-calendar-check-o"></span> '.$langs->trans("AccountancyAreaDescActionOnce"), '', '')."\n";
	print '<hr>';
	print "<br>\n";

	// STEPS
	$step++;
	print img_picto('', 'puce').' '.$langs->trans("AccountancyAreaDescJournalSetup", $step, '<a href="'.DOL_URL_ROOT.'/accountancy/admin/journals_list.php?id=35">'.'<strong>'.$langs->transnoentitiesnoconv("Setup").' - '.$langs->transnoentitiesnoconv("AccountingJournals").'</strong>'.'</a>');
	print "<br>\n";
	$step++;
	print img_picto('', 'puce').' '.$langs->trans("AccountancyAreaDescChartModel", $step, '<a href="'.DOL_URL_ROOT.'/accountancy/admin/accountmodel.php">'.'<strong>'.$langs->transnoentitiesnoconv("Setup").' - '.$langs->transnoentitiesnoconv("Pcg_version").'</strong>'.'</a>');
	print "<br>\n";
	$step++;
	print img_picto('', 'puce').' '.$langs->trans("AccountancyAreaDescChart", $step, '<a href="'.DOL_URL_ROOT.'/accountancy/admin/account.php">'.'<strong>'.$langs->transnoentitiesnoconv("Setup").' - '.$langs->transnoentitiesnoconv("Chartofaccounts").'</strong>'.'</a>');
	print "<br>\n";

	print "<br>\n";
	print $langs->trans("AccountancyAreaDescActionOnceBis");
	print "<br>\n";
	print "<br>\n";

	$step++;
	print img_picto('', 'puce').' '.$langs->trans("AccountancyAreaDescDefault", $step, '<a href="'.DOL_URL_ROOT.'/accountancy/admin/defaultaccounts.php">'.'<strong>'.$langs->transnoentitiesnoconv("Setup").' - '.$langs->transnoentitiesnoconv("MenuDefaultAccounts").'</strong>'.'</a>');
	print "<br>\n";

	$step++;
	print img_picto('', 'puce').' '.$langs->trans("AccountancyAreaDescBank", $step, '<a href="'.DOL_URL_ROOT.'/compta/bank/list.php">'.'<strong>'.$langs->transnoentitiesnoconv("Setup").' - '.$langs->transnoentitiesnoconv("MenuBankAccounts").'</strong>'.'</a>')."\n";
	print "<br>\n";

	$step++;
	$textlink = '<a href="'.DOL_URL_ROOT.'/admin/dict.php?id=10&from=accountancy">'.'<strong>'.$langs->transnoentitiesnoconv("Setup").' - '.$langs->transnoentitiesnoconv("MenuVatAccounts").'</strong>'.'</a>';
	print img_picto('', 'puce').' '.$langs->trans("AccountancyAreaDescVat", $step, $textlink);
	print "<br>\n";
	if (! empty($conf->tax->enabled))
	{
	     $textlink = '<a href="'.DOL_URL_ROOT.'/admin/dict.php?id=7&from=accountancy">'.'<strong>'.$langs->transnoentitiesnoconv("Setup").' - '.$langs->transnoentitiesnoconv("MenuTaxAccounts").'</strong>'.'</a>';
	    $step++;
	    print img_picto('', 'puce').' '.$langs->trans("AccountancyAreaDescContrib", $step, $textlink);
	    print "<br>\n";
	}
	/*if (! empty($conf->salaries->enabled))
	{
	    $step++;
	    print img_picto('', 'puce').' '.$langs->trans("AccountancyAreaDescSal", $step, '<strong>'.$langs->transnoentitiesnoconv("MenuFinancial").'-'.$langs->transnoentitiesnoconv("MenuAccountancy").' - '.$langs->transnoentitiesnoconv("MenuDefaultAccounts").'</strong>');
	    // htdocs/admin/salaries.php
	    print "<br>\n";
	    print "<br>\n";
	}*/
	if (! empty($conf->expensereport->enabled))  // TODO Move this in the default account page because this is only one accounting account per purpose, not several.
	{
	    $step++;
	    print img_picto('', 'puce').' '.$langs->trans("AccountancyAreaDescExpenseReport", $step, '<a href="'.DOL_URL_ROOT.'/admin/dict.php?id=17&from=accountancy">'.'<strong>'.$langs->transnoentitiesnoconv("Setup").' - '.$langs->transnoentitiesnoconv("MenuExpenseReportAccounts").'</strong>'.'</a>');
	    print "<br>\n";
	}
	/*
	if (! empty($conf->loan->enabled))
	{
	    $step++;
	    print img_picto('', 'puce').' '.$langs->trans("AccountancyAreaDescLoan", $step, '<strong>'.$langs->transnoentitiesnoconv("MenuSpecialExpenses").' - '.$langs->transnoentitiesnoconv("Loans").'</strong> '.$langs->transnoentitiesnoconv("or").' <strong>'.$langs->transnoentitiesnoconv("MenuFinancial").'-'.$langs->transnoentitiesnoconv("Setup").' - '.$langs->transnoentitiesnoconv("MenuDefaultAccounts").'</strong>');
	    print "<br>\n";
	}
	if (! empty($conf->don->enabled))
	{
	    $step++;
	    print img_picto('', 'puce').' '.$langs->trans("AccountancyAreaDescDonation", $step, '<strong>'.$langs->transnoentitiesnoconv("Setup").' - '.$langs->transnoentitiesnoconv("MenuDefaultAccounts").'</strong>');
	    print "<br>\n";
	}
	if (! empty($conf->adherents->enabled))
	{
	    $step++;
	    print img_picto('', 'puce').' '.$langs->trans("AccountancyAreaDescSubscription", $step, '<strong>'.$langs->transnoentitiesnoconv("Setup").' - '.$langs->transnoentitiesnoconv("MenuDefaultAccounts").'</strong>');
	    print "<br>\n";
	}*/

	$step++;
	print img_picto('', 'puce').' '.$langs->trans("AccountancyAreaDescProd", $step, '<a href="'.DOL_URL_ROOT.'/accountancy/admin/productaccount.php">'.'<strong>'.$langs->transnoentitiesnoconv("Setup").' - '.$langs->transnoentitiesnoconv("ProductsBinding").'</strong>'.'</a>');
	print "<br>\n";


	print '<br>';

    // Step A - E

	print "<br>\n";
	print load_fiche_titre('<span class="fa fa-calendar"></span> '.$langs->trans("AccountancyAreaDescActionFreq"), '', '');
	print '<hr>';
	print "<br>\n";
	$step = 0;

	$langs->loadLangs(array('bills', 'trips'));

	$step++;
	print img_picto('', 'puce').' '.$langs->trans("AccountancyAreaDescBind", chr(64+$step), $langs->transnoentitiesnoconv("BillsCustomers"), '<a href="'.DOL_URL_ROOT.'/accountancy/customer/index.php">'.'<strong>'.$langs->transnoentitiesnoconv("TransferInAccounting").' - '.$langs->transnoentitiesnoconv("CustomersVentilation").'</strong>'.'</a>')."\n";
	print "<br>\n";

	$step++;
	print img_picto('', 'puce').' '.$langs->trans("AccountancyAreaDescBind", chr(64+$step), $langs->transnoentitiesnoconv("BillsSuppliers"), '<a href="'.DOL_URL_ROOT.'/accountancy/supplier/index.php">'.'<strong>'.$langs->transnoentitiesnoconv("TransferInAccounting").' - '.$langs->transnoentitiesnoconv("SuppliersVentilation").'</strong>'.'</a>')."\n";
	print "<br>\n";

	if (! empty($conf->expensereport->enabled) || ! empty($conf->deplacement->enabled))
	{
		$step++;
		print img_picto('', 'puce').' '.$langs->trans("AccountancyAreaDescBind", chr(64+$step), $langs->transnoentitiesnoconv("ExpenseReports"), '<a href="'.DOL_URL_ROOT.'/accountancy/expensereport/index.php">'.'<strong>'.$langs->transnoentitiesnoconv("TransferInAccounting").' - '.$langs->transnoentitiesnoconv("ExpenseReportsVentilation").'</strong>'.'</a>')."\n";
	    print "<br>\n";
	}

	$step++;
	print img_picto('', 'puce').' '.$langs->trans("AccountancyAreaDescWriteRecords", chr(64+$step), $langs->transnoentitiesnoconv("TransferInAccounting").' - '.$langs->transnoentitiesnoconv("RegistrationInAccounting"), $langs->transnoentitiesnoconv("WriteBookKeeping"))."\n";
	print "<br>\n";

	$step++;
	print img_picto('', 'puce').' '.$langs->trans("AccountancyAreaDescAnalyze", chr(64+$step))."<br>\n";
	print "<br>\n";
}
else
{
	print $langs->trans("Module10Desc")."<br>\n";
}
dol_fiche_end();

// End of page
llxFooter();
$db->close();<|MERGE_RESOLUTION|>--- conflicted
+++ resolved
@@ -1,11 +1,7 @@
 <?php
 /* Copyright (C) 2016       Laurent Destailleur      <eldy@users.sourceforge.net>
-<<<<<<< HEAD
  * Copyright (C) 2016-2019  Alexandre Spangaro       <aspangaro@open-dsi.fr>
-=======
- * Copyright (C) 2016-2018  Alexandre Spangaro       <aspangaro@zendsi.com>
  * Copyright (C) 2019       Frédéric France             <frederic.france@netlogic.fr>
->>>>>>> 697b25aa
  *
  * This program is free software; you can redistribute it and/or modify
  * it under the terms of the GNU General Public License as published by
