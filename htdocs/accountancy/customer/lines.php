<?php
/* Copyright (C) 2013-2016 Olivier Geffroy		<jeff@jeffinfo.com>
 * Copyright (C) 2013-2016 Alexandre Spangaro	<aspangaro.dolibarr@gmail.com>
 * Copyright (C) 2014-2015 Ari Elbaz (elarifr)	<github@accedinfo.com>
 * Copyright (C) 2014-2016 Florian Henry		<florian.henry@open-concept.pro>
 * Copyright (C) 2014	   Juanjo Menent		<jmenent@2byte.es>
 *
 * This program is free software; you can redistribute it and/or modify
 * it under the terms of the GNU General Public License as published by
 * the Free Software Foundation; either version 3 of the License, or
 * (at your option) any later version.
 *
 * This program is distributed in the hope that it will be useful,
 * but WITHOUT ANY WARRANTY; without even the implied warranty of
 * MERCHANTABILITY or FITNESS FOR A PARTICULAR PURPOSE.  See the
 * GNU General Public License for more details.
 *
 * You should have received a copy of the GNU General Public License
 * along with this program. If not, see <http://www.gnu.org/licenses/>.
 *
 */

/**
<<<<<<< HEAD
 * \file htdocs/accountancy/customer/lines.php
 * \ingroup Accounting Expert
 * \brief Page of detail of the lines of ventilation of invoices customers
=======
 * \file 		htdocs/accountancy/customer/lines.php
 * \ingroup 	Advanced accountancy
 * \brief 		Page of detail of the lines of ventilation of invoices customers
>>>>>>> 3f5d67d4
 */
require '../../main.inc.php';

// Class
require_once DOL_DOCUMENT_ROOT . '/accountancy/class/html.formventilation.class.php';
require_once DOL_DOCUMENT_ROOT . '/compta/facture/class/facture.class.php';
require_once DOL_DOCUMENT_ROOT . '/product/class/product.class.php';
<<<<<<< HEAD
=======
require_once DOL_DOCUMENT_ROOT . '/core/lib/accounting.lib.php';
>>>>>>> 3f5d67d4

// Langs
$langs->load("bills");
$langs->load("compta");
$langs->load("main");
$langs->load("accountancy");

$account_parent = GETPOST('account_parent');
$changeaccount = GETPOST('changeaccount');
// Search Getpost
$search_ref = GETPOST('search_ref', 'alpha');
$search_invoice = GETPOST('search_invoice', 'alpha');
$search_label = GETPOST('search_label', 'alpha');
$search_desc = GETPOST('search_desc', 'alpha');
$search_amount = GETPOST('search_amount', 'alpha');
$search_account = GETPOST('search_account', 'alpha');
$search_vat = GETPOST('search_vat', 'alpha');
<<<<<<< HEAD
=======
$search_country = GETPOST('search_country', 'alpha');
$search_tvaintra = GETPOST('search_tvaintra', 'alpha');
>>>>>>> 3f5d67d4

// Getpost Order and column and limit page
$sortfield = GETPOST('sortfield', 'alpha');
$sortorder = GETPOST('sortorder', 'alpha');
$page = GETPOST('page', 'int');
if ($page < 0)
	$page = 0;

$pageprev = $page - 1;
$pagenext = $page + 1;
if (! empty($conf->global->ACCOUNTING_LIMIT_LIST_VENTILATION)) {
	$limit = $conf->global->ACCOUNTING_LIMIT_LIST_VENTILATION;
} else if ($conf->global->ACCOUNTING_LIMIT_LIST_VENTILATION <= 0) {
	$limit = GETPOST('limit') ? GETPOST('limit', 'int') : $conf->liste_limit;
} else {
	$limit = GETPOST('limit') ? GETPOST('limit', 'int') : $conf->liste_limit;
}
$offset = $limit * $page;

if (! $sortfield)
<<<<<<< HEAD
	$sortfield = "f.datef, f.facnumber, l.rowid";
=======
	$sortfield = "f.datef, f.facnumber, fd.rowid";
>>>>>>> 3f5d67d4

if (! $sortorder) {
	if ($conf->global->ACCOUNTING_LIST_SORT_VENTILATION_DONE > 0) {
		$sortorder = " DESC ";
	}
}

// Security check
if ($user->societe_id > 0)
	accessforbidden();
if (! $user->rights->accounting->ventilation->dispatch)
	accessforbidden();

$formventilation = new FormVentilation($db);


/*
 * Actions
 */

// Purge search criteria
if (GETPOST("button_removefilter_x") || GETPOST("button_removefilter")) // Both test are required to be compatible with all browsers
{
	$search_ref = '';
	$search_invoice = '';
	$search_label = '';
	$search_desc = '';
	$search_amount = '';
	$search_account = '';
	$search_vat = '';
<<<<<<< HEAD
=======
	$search_country = '';
	$search_tvaintra = '';
>>>>>>> 3f5d67d4
}

if (is_array($changeaccount) && count($changeaccount) > 0) {
	$error = 0;

	$db->begin();

	$sql1 = "UPDATE " . MAIN_DB_PREFIX . "facturedet as l";
	$sql1 .= " SET l.fk_code_ventilation=" . $account_parent;
	$sql1 .= ' WHERE l.rowid IN (' . implode(',', $changeaccount) . ')';

	dol_syslog('accountancy/customer/lines.php::changeaccount sql= ' . $sql1);
	$resql1 = $db->query($sql1);
	if (! $resql1) {
		$error ++;
		setEventMessages($db->lasterror(), null, 'errors');
	}
	if (! $error) {
		$db->commit();
		setEventMessages($langs->trans('Save'), null, 'mesgs');
	} else {
		$db->rollback();
		setEventMessages($db->lasterror(), null, 'errors');
	}
}

/*
 * View
 */

llxHeader('', $langs->trans("CustomersVentilation") . ' - ' . $langs->trans("Dispatched"));

print '<script type="text/javascript">
			$(function () {
				$(\'#select-all\').click(function(event) {
				    // Iterate each checkbox
				    $(\':checkbox\').each(function() {
				    	this.checked = true;
				    });
			    });
			    $(\'#unselect-all\').click(function(event) {
				    // Iterate each checkbox
				    $(\':checkbox\').each(function() {
				    	this.checked = false;
				    });
			    });
			});
			 </script>';

/*
<<<<<<< HEAD
 * Action
 */

/*
 * Customer Invoice lines
 */
$sql = "SELECT l.rowid , f.facnumber, f.rowid as facid, l.fk_product, l.description, l.total_ht, l.qty, l.tva_tx, l.fk_code_ventilation, aa.label, aa.account_number,";
$sql .= " p.rowid as product_id, p.ref as product_ref, p.label as product_label, p.fk_product_type as type";
$sql .= " FROM " . MAIN_DB_PREFIX . "facture as f";
$sql .= " , " . MAIN_DB_PREFIX . "accounting_account as aa";
$sql .= " , " . MAIN_DB_PREFIX . "facturedet as l";
$sql .= " LEFT JOIN " . MAIN_DB_PREFIX . "product as p ON p.rowid = l.fk_product";
$sql .= " WHERE f.rowid = l.fk_facture AND f.fk_statut >= 1 AND l.fk_code_ventilation <> 0 ";
$sql .= " AND aa.rowid = l.fk_code_ventilation";
=======
 * Customer Invoice lines
 */
$sql = "SELECT f.rowid, f.facnumber, f.type, f.datef as df, f.ref_client,";
$sql .= " fd.rowid as fdid, fd.description, fd.product_type, fd.total_ht, fd.total_tva, fd.tva_tx, fd.total_ttc,";
$sql .= " s.rowid as socid, s.nom as name, s.code_compta, s.code_client,";
$sql .= " p.rowid as product_id, p.ref as product_ref, p.label as product_label, p.accountancy_code_sell, aa.rowid as fk_compte, aa.account_number, aa.label as label_compte,";
$sql .= " fd.situation_percent, co.label as country, s.tva_intra";
$sql .= " FROM " . MAIN_DB_PREFIX . "facturedet as fd";
$sql .= " LEFT JOIN " . MAIN_DB_PREFIX . "product as p ON p.rowid = fd.fk_product";
$sql .= " LEFT JOIN " . MAIN_DB_PREFIX . "accounting_account as aa ON aa.rowid = fd.fk_code_ventilation";
$sql .= " INNER JOIN " . MAIN_DB_PREFIX . "facture as f ON f.rowid = fd.fk_facture";
$sql .= " INNER JOIN " . MAIN_DB_PREFIX . "societe as s ON s.rowid = f.fk_soc";
$sql .= " LEFT JOIN " . MAIN_DB_PREFIX . "c_country as co ON co.rowid = s.fk_pays ";
$sql .= " WHERE fd.fk_code_ventilation > 0 ";
if (! empty($conf->multicompany->enabled)) {
	$sql .= " AND f.entity IN (" . getEntity("facture", 1) . ")";
}
$sql .= " AND f.fk_statut > 0";
if (! empty($conf->global->FACTURE_DEPOSITS_ARE_JUST_PAYMENTS)) {
	$sql .= " AND f.type IN (" . Facture::TYPE_STANDARD . "," . Facture::TYPE_REPLACEMENT . "," . Facture::TYPE_CREDIT_NOTE . "," . Facture::TYPE_SITUATION . ")";
} else {
	$sql .= " AND f.type IN (" . Facture::TYPE_STANDARD . "," . Facture::TYPE_STANDARD . "," . Facture::TYPE_CREDIT_NOTE . "," . Facture::TYPE_DEPOSIT . "," . Facture::TYPE_SITUATION . ")";
}
>>>>>>> 3f5d67d4
if (strlen(trim($search_invoice))) {
	$sql .= " AND f.facnumber like '%" . $search_invoice . "%'";
}
if (strlen(trim($search_ref))) {
	$sql .= " AND p.ref like '%" . $search_ref . "%'";
}
if (strlen(trim($search_label))) {
	$sql .= " AND p.label like '%" . $search_label . "%'";
}
if (strlen(trim($search_desc))) {
	$sql .= " AND fd.description like '%" . $search_desc . "%'";
}
if (strlen(trim($search_amount))) {
	$sql .= " AND fd.total_ht like '%" . $search_amount . "%'";
}
if (strlen(trim($search_account))) {
	$sql .= " AND aa.account_number like '%" . $search_account . "%'";
}
if (strlen(trim($search_vat))) {
<<<<<<< HEAD
	$sql .= " AND (l.tva_tx like '" . $search_vat . "%')";
=======
	$sql .= " AND (fd.tva_tx like '" . $search_vat . "%')";
}
if (strlen(trim($search_country))) {
	$sql .= " AND (co.label like'" . $search_country . "%')";
}
if (strlen(trim($search_tvaintra))) {
	$sql .= " AND (s.tva_intra like'" . $search_tvaintra . "%')";
>>>>>>> 3f5d67d4
}
if (! empty($conf->multicompany->enabled)) {
	$sql .= " AND f.entity IN (" . getEntity("facture", 1) . ")";
}
// Count total nb of records with no order and no limits
$nbtotalofrecords = 0;
if (empty($conf->global->MAIN_DISABLE_FULL_SCANLIST)) {
	$resql = $db->query($sql);
	if ($resql)
		$nbtotalofrecords = $db->num_rows($resql);
	else
		dol_print_error($db);
}
$sql .= $db->order($sortfield, $sortorder);
$sql .= $db->plimit($limit + 1, $offset);

dol_syslog("/accountancy/customer/lines.php sql=" . $sql, LOG_DEBUG);
$result = $db->query($sql);
if ($result) {
	$num_lines = $db->num_rows($result);
	$i = 0;
<<<<<<< HEAD
	
	$param = "";
	if ($search_facture)
		$param .= "&search_facture=" . $search_facture;
=======

	$param = "";
	if ($search_invoice)
		$param .= "&search_invoice=" . $search_invoice;
>>>>>>> 3f5d67d4
	if ($search_ref)
		$param .= "&search_ref=" . $search_ref;
	if ($search_label)
		$param .= "&search_label=" . $search_label;
	if ($search_desc)
		$param .= "&search_desc=" . $search_desc;
	if ($search_account)
		$param .= "&search_account=" . $search_account;
<<<<<<< HEAD
	if ($filter)
		$param .= "&filter=" . $filter;
	
=======
	if ($search_vat)
		$param .= "&search_vat=" . $search_vat;
	if ($search_country)
		$param .= "&search_country=" . $search_country;
	if ($search_tvaintra)
		$param .= "&search_tvaintra=" . $search_tvaintra;


>>>>>>> 3f5d67d4
	print_barre_liste($langs->trans("InvoiceLinesDone"), $page, $_SERVER["PHP_SELF"], $param, $sortfield, $sortorder, '', $num_lines, $nbtotalofrecords);
	print '<td align="left"><b>' . $langs->trans("DescVentilDoneCustomer") . '</b></td>';

	print '<form method="POST" action="' . $_SERVER["PHP_SELF"] . '">';
	print '<table class="noborder" width="100%">';

	print '<br><div class="inline-block divButAction">' . $langs->trans("ChangeAccount") . '<br>';
	print $formventilation->select_account($account_parent, 'account_parent', 1);
	print '<input type="submit" class="button" value="' . $langs->trans("Validate") . '"/></div>';

	print '<tr class="liste_titre">';
	print_liste_field_titre($langs->trans("Invoice"), $_SERVER["PHP_SELF"], "f.facnumber", "", $param, '', $sortfield, $sortorder);
	print_liste_field_titre($langs->trans("Ref"), $_SERVER["PHP_SELF"], "p.ref", "", $param, '', $sortfield, $sortorder);
	print_liste_field_titre($langs->trans("Label"), $_SERVER["PHP_SELF"], "p.label", "", $param, '', $sortfield, $sortorder);
<<<<<<< HEAD
	print_liste_field_titre($langs->trans("Description"), $_SERVER["PHP_SELF"], "l.description", "", $param, '', $sortfield, $sortorder);
	print_liste_field_titre($langs->trans("Amount"), $_SERVER["PHP_SELF"], "l.total_ht", "", $param, 'align="center"', $sortfield, $sortorder);
	print_liste_field_titre($langs->trans("VATRate"), $_SERVER["PHP_SELF"], "l.tva_tx", "", $param, 'align="center"', $sortfield, $sortorder);
	print_liste_field_titre($langs->trans("Account"), $_SERVER["PHP_SELF"], "aa.account_number", "", $param, 'align="center"', $sortfield, $sortorder);
	print_liste_field_titre('');
	print_liste_field_titre('');
=======
	print_liste_field_titre($langs->trans("Description"), $_SERVER["PHP_SELF"], "fd.description", "", $param, '', $sortfield, $sortorder);
	print_liste_field_titre($langs->trans("Amount"), $_SERVER["PHP_SELF"], "fd.total_ht", "", $param, 'align="center"', $sortfield, $sortorder);
	print_liste_field_titre($langs->trans("VATRate"), $_SERVER["PHP_SELF"], "fd.tva_tx", "", $param, 'align="center"', $sortfield, $sortorder);
	print_liste_field_titre($langs->trans("Account"), $_SERVER["PHP_SELF"], "aa.account_number", "", $param, 'align="center"', $sortfield, $sortorder);
	print_liste_field_titre($langs->trans("Country"), $_SERVER["PHP_SELF"], "co.label", "", $param, 'align="center"', $sortfield, $sortorder);
	print_liste_field_titre($langs->trans("VATIntra"), $_SERVER["PHP_SELF"], "s.tva_intra", "", $param, 'align="center"', $sortfield, $sortorder);
>>>>>>> 3f5d67d4
	print_liste_field_titre($langs->trans("Ventilate") . '<br><label id="select-all">' . $langs->trans('All') . '</label>/<label id="unselect-all">' . $langs->trans('None') . '</label>', '', '', '', '', 'align="center"');
	print "</tr>\n";
	
	print '<tr class="liste_titre">';
	print '<td class="liste_titre"><input type="text" class="flat" name="search_invoice" size="10" value="' . $search_invoice . '"></td>';
	print '<td class="liste_titre"><input type="text" class="flat" size="10" name="search_ref" value="' . $search_ref . '"></td>';
	print '<td class="liste_titre"><input type="text" class="flat" size="10" name="search_label" value="' . $search_label . '"></td>';
	print '<td class="liste_titre"><input type="text" class="flat" size="15" name="search_desc" value="' . $search_desc . '"></td>';
<<<<<<< HEAD
	print '<td class="liste_titre" align="center"><input type="text" class="flat" size="8" name="search_amount" value="' . $search_amount . '"></td>';
	print '<td class="liste_titre" align="center"><input type="text" class="flat" size="5" name="search_vat" value="' . $search_vat . '">%</td>';
	print '<td class="liste_titre" align="center"><input type="text" class="flat" size="15" name="search_account" value="' . $search_account . '"></td>';
	print '<td class="liste_titre" colspan="2">&nbsp;</td>';
	print '<td class="liste_titre" align="center"><input type="image" class="liste_titre" name="button_search" src="' . img_picto($langs->trans("Search"), 'search.png', '', '', 1) . '" value="' . dol_escape_htmltag($langs->trans("Search")) . '" title="' . dol_escape_htmltag($langs->trans("Search")) . '">';
	print '<input type="image" class="liste_titre" name="button_removefilter" src="' . img_picto($langs->trans("Search"), 'searchclear.png', '', '', 1) . '" value="' . dol_escape_htmltag($langs->trans("RemoveFilter")) . '" title="' . dol_escape_htmltag($langs->trans("RemoveFilter")) . '">';
	print "</td></tr>\n";
	
=======
	print '<td class="liste_titre" align="right"><input type="text" class="flat" size="6" name="search_amount" value="' . $search_amount . '"></td>';
	print '<td class="liste_titre" align="right"><input type="text" class="flat" size="3" name="search_vat" value="' . $search_vat . '">%</td>';
	print '<td class="liste_titre" align="center"><input type="text" class="flat" size="10" name="search_account" value="' . $search_account . '"></td>';
	print '<td class="liste_titre" align="center"><input type="text" class="flat" name="search_country" value="' . $search_country . '"></td>';
	print '<td class="liste_titre" align="center"><input type="text" class="flat" name="search_tavintra" value="' . $search_tavintra . '"></td>';
	print '<td class="liste_titre" align="center"><input type="image" class="liste_titre" name="button_search" src="' . img_picto($langs->trans("Search"), 'search.png', '', '', 1) . '" value="' . dol_escape_htmltag($langs->trans("Search")) . '" title="' . dol_escape_htmltag($langs->trans("Search")) . '">';
	print '<input type="image" class="liste_titre" name="button_removefilter" src="' . img_picto($langs->trans("Search"), 'searchclear.png', '', '', 1) . '" value="' . dol_escape_htmltag($langs->trans("RemoveFilter")) . '" title="' . dol_escape_htmltag($langs->trans("RemoveFilter")) . '">';
	print "</td></tr>\n";

>>>>>>> 3f5d67d4
	$facture_static = new Facture($db);
	$product_static = new Product($db);

	$var = True;
	while ( $objp = $db->fetch_object($result) ) {
		$var = ! $var;
		$codecompta = length_accountg($objp->account_number) . ' - ' . $objp->label_compte;

		print '<tr'. $bc[$var].'>';

		// Ref Invoice
		$facture_static->ref = $objp->facnumber;
		$facture_static->id = $objp->rowid;
		print '<td>' . $facture_static->getNomUrl(1) . '</td>';

		// Ref Product
		$product_static->ref = $objp->product_ref;
		$product_static->id = $objp->product_id;
		$product_static->type = $objp->product_type;
		print '<td>';
		if ($product_static->id)
			print $product_static->getNomUrl(1);
		else
			print '&nbsp;';
		print '</td>';

		print '<td>' . dol_trunc($objp->product_label, 24) . '</td>';
		print '<td>' . nl2br(dol_trunc($objp->description, 32)) . '</td>';
		print '<td align="right">' . price($objp->total_ht) . '</td>';
		print '<td align="center">' . price($objp->tva_tx) . '</td>';
		print '<td>' . $codecompta . '<a href="./card.php?id=' . $objp->fdid . '">';
		print img_edit();
		print '</a></td>';
		print '<td align="right">' . $objp->country .'</td>';
		print '<td align="center">' . $objp->tva_intra . '</td>';
		print '<td align="center"><input type="checkbox" name="changeaccount[]" value="' . $objp->fdid . '"/></td>';

		print "</tr>";
		$i ++;
	}
} else {
	print $db->error();
}

print "</table></form>";

if ($num_lines > $conf->liste_limit) {
	print_barre_liste('', $page, $_SERVER["PHP_SELF"], $param, $sortfield, $sortorder, '', $num_lines, $nbtotalofrecords, '');
}

llxFooter();
$db->close();<|MERGE_RESOLUTION|>--- conflicted
+++ resolved
@@ -21,15 +21,9 @@
  */
 
 /**
-<<<<<<< HEAD
- * \file htdocs/accountancy/customer/lines.php
- * \ingroup Accounting Expert
- * \brief Page of detail of the lines of ventilation of invoices customers
-=======
  * \file 		htdocs/accountancy/customer/lines.php
  * \ingroup 	Advanced accountancy
  * \brief 		Page of detail of the lines of ventilation of invoices customers
->>>>>>> 3f5d67d4
  */
 require '../../main.inc.php';
 
@@ -37,10 +31,7 @@
 require_once DOL_DOCUMENT_ROOT . '/accountancy/class/html.formventilation.class.php';
 require_once DOL_DOCUMENT_ROOT . '/compta/facture/class/facture.class.php';
 require_once DOL_DOCUMENT_ROOT . '/product/class/product.class.php';
-<<<<<<< HEAD
-=======
 require_once DOL_DOCUMENT_ROOT . '/core/lib/accounting.lib.php';
->>>>>>> 3f5d67d4
 
 // Langs
 $langs->load("bills");
@@ -58,11 +49,8 @@
 $search_amount = GETPOST('search_amount', 'alpha');
 $search_account = GETPOST('search_account', 'alpha');
 $search_vat = GETPOST('search_vat', 'alpha');
-<<<<<<< HEAD
-=======
 $search_country = GETPOST('search_country', 'alpha');
 $search_tvaintra = GETPOST('search_tvaintra', 'alpha');
->>>>>>> 3f5d67d4
 
 // Getpost Order and column and limit page
 $sortfield = GETPOST('sortfield', 'alpha');
@@ -83,11 +71,7 @@
 $offset = $limit * $page;
 
 if (! $sortfield)
-<<<<<<< HEAD
-	$sortfield = "f.datef, f.facnumber, l.rowid";
-=======
 	$sortfield = "f.datef, f.facnumber, fd.rowid";
->>>>>>> 3f5d67d4
 
 if (! $sortorder) {
 	if ($conf->global->ACCOUNTING_LIST_SORT_VENTILATION_DONE > 0) {
@@ -118,11 +102,8 @@
 	$search_amount = '';
 	$search_account = '';
 	$search_vat = '';
-<<<<<<< HEAD
-=======
 	$search_country = '';
 	$search_tvaintra = '';
->>>>>>> 3f5d67d4
 }
 
 if (is_array($changeaccount) && count($changeaccount) > 0) {
@@ -173,22 +154,6 @@
 			 </script>';
 
 /*
-<<<<<<< HEAD
- * Action
- */
-
-/*
- * Customer Invoice lines
- */
-$sql = "SELECT l.rowid , f.facnumber, f.rowid as facid, l.fk_product, l.description, l.total_ht, l.qty, l.tva_tx, l.fk_code_ventilation, aa.label, aa.account_number,";
-$sql .= " p.rowid as product_id, p.ref as product_ref, p.label as product_label, p.fk_product_type as type";
-$sql .= " FROM " . MAIN_DB_PREFIX . "facture as f";
-$sql .= " , " . MAIN_DB_PREFIX . "accounting_account as aa";
-$sql .= " , " . MAIN_DB_PREFIX . "facturedet as l";
-$sql .= " LEFT JOIN " . MAIN_DB_PREFIX . "product as p ON p.rowid = l.fk_product";
-$sql .= " WHERE f.rowid = l.fk_facture AND f.fk_statut >= 1 AND l.fk_code_ventilation <> 0 ";
-$sql .= " AND aa.rowid = l.fk_code_ventilation";
-=======
  * Customer Invoice lines
  */
 $sql = "SELECT f.rowid, f.facnumber, f.type, f.datef as df, f.ref_client,";
@@ -212,7 +177,6 @@
 } else {
 	$sql .= " AND f.type IN (" . Facture::TYPE_STANDARD . "," . Facture::TYPE_STANDARD . "," . Facture::TYPE_CREDIT_NOTE . "," . Facture::TYPE_DEPOSIT . "," . Facture::TYPE_SITUATION . ")";
 }
->>>>>>> 3f5d67d4
 if (strlen(trim($search_invoice))) {
 	$sql .= " AND f.facnumber like '%" . $search_invoice . "%'";
 }
@@ -232,9 +196,6 @@
 	$sql .= " AND aa.account_number like '%" . $search_account . "%'";
 }
 if (strlen(trim($search_vat))) {
-<<<<<<< HEAD
-	$sql .= " AND (l.tva_tx like '" . $search_vat . "%')";
-=======
 	$sql .= " AND (fd.tva_tx like '" . $search_vat . "%')";
 }
 if (strlen(trim($search_country))) {
@@ -242,7 +203,6 @@
 }
 if (strlen(trim($search_tvaintra))) {
 	$sql .= " AND (s.tva_intra like'" . $search_tvaintra . "%')";
->>>>>>> 3f5d67d4
 }
 if (! empty($conf->multicompany->enabled)) {
 	$sql .= " AND f.entity IN (" . getEntity("facture", 1) . ")";
@@ -264,17 +224,10 @@
 if ($result) {
 	$num_lines = $db->num_rows($result);
 	$i = 0;
-<<<<<<< HEAD
-	
-	$param = "";
-	if ($search_facture)
-		$param .= "&search_facture=" . $search_facture;
-=======
 
 	$param = "";
 	if ($search_invoice)
 		$param .= "&search_invoice=" . $search_invoice;
->>>>>>> 3f5d67d4
 	if ($search_ref)
 		$param .= "&search_ref=" . $search_ref;
 	if ($search_label)
@@ -283,11 +236,6 @@
 		$param .= "&search_desc=" . $search_desc;
 	if ($search_account)
 		$param .= "&search_account=" . $search_account;
-<<<<<<< HEAD
-	if ($filter)
-		$param .= "&filter=" . $filter;
-	
-=======
 	if ($search_vat)
 		$param .= "&search_vat=" . $search_vat;
 	if ($search_country)
@@ -296,7 +244,6 @@
 		$param .= "&search_tvaintra=" . $search_tvaintra;
 
 
->>>>>>> 3f5d67d4
 	print_barre_liste($langs->trans("InvoiceLinesDone"), $page, $_SERVER["PHP_SELF"], $param, $sortfield, $sortorder, '', $num_lines, $nbtotalofrecords);
 	print '<td align="left"><b>' . $langs->trans("DescVentilDoneCustomer") . '</b></td>';
 
@@ -311,39 +258,20 @@
 	print_liste_field_titre($langs->trans("Invoice"), $_SERVER["PHP_SELF"], "f.facnumber", "", $param, '', $sortfield, $sortorder);
 	print_liste_field_titre($langs->trans("Ref"), $_SERVER["PHP_SELF"], "p.ref", "", $param, '', $sortfield, $sortorder);
 	print_liste_field_titre($langs->trans("Label"), $_SERVER["PHP_SELF"], "p.label", "", $param, '', $sortfield, $sortorder);
-<<<<<<< HEAD
-	print_liste_field_titre($langs->trans("Description"), $_SERVER["PHP_SELF"], "l.description", "", $param, '', $sortfield, $sortorder);
-	print_liste_field_titre($langs->trans("Amount"), $_SERVER["PHP_SELF"], "l.total_ht", "", $param, 'align="center"', $sortfield, $sortorder);
-	print_liste_field_titre($langs->trans("VATRate"), $_SERVER["PHP_SELF"], "l.tva_tx", "", $param, 'align="center"', $sortfield, $sortorder);
-	print_liste_field_titre($langs->trans("Account"), $_SERVER["PHP_SELF"], "aa.account_number", "", $param, 'align="center"', $sortfield, $sortorder);
-	print_liste_field_titre('');
-	print_liste_field_titre('');
-=======
 	print_liste_field_titre($langs->trans("Description"), $_SERVER["PHP_SELF"], "fd.description", "", $param, '', $sortfield, $sortorder);
 	print_liste_field_titre($langs->trans("Amount"), $_SERVER["PHP_SELF"], "fd.total_ht", "", $param, 'align="center"', $sortfield, $sortorder);
 	print_liste_field_titre($langs->trans("VATRate"), $_SERVER["PHP_SELF"], "fd.tva_tx", "", $param, 'align="center"', $sortfield, $sortorder);
 	print_liste_field_titre($langs->trans("Account"), $_SERVER["PHP_SELF"], "aa.account_number", "", $param, 'align="center"', $sortfield, $sortorder);
 	print_liste_field_titre($langs->trans("Country"), $_SERVER["PHP_SELF"], "co.label", "", $param, 'align="center"', $sortfield, $sortorder);
 	print_liste_field_titre($langs->trans("VATIntra"), $_SERVER["PHP_SELF"], "s.tva_intra", "", $param, 'align="center"', $sortfield, $sortorder);
->>>>>>> 3f5d67d4
 	print_liste_field_titre($langs->trans("Ventilate") . '<br><label id="select-all">' . $langs->trans('All') . '</label>/<label id="unselect-all">' . $langs->trans('None') . '</label>', '', '', '', '', 'align="center"');
 	print "</tr>\n";
-	
+
 	print '<tr class="liste_titre">';
 	print '<td class="liste_titre"><input type="text" class="flat" name="search_invoice" size="10" value="' . $search_invoice . '"></td>';
 	print '<td class="liste_titre"><input type="text" class="flat" size="10" name="search_ref" value="' . $search_ref . '"></td>';
 	print '<td class="liste_titre"><input type="text" class="flat" size="10" name="search_label" value="' . $search_label . '"></td>';
 	print '<td class="liste_titre"><input type="text" class="flat" size="15" name="search_desc" value="' . $search_desc . '"></td>';
-<<<<<<< HEAD
-	print '<td class="liste_titre" align="center"><input type="text" class="flat" size="8" name="search_amount" value="' . $search_amount . '"></td>';
-	print '<td class="liste_titre" align="center"><input type="text" class="flat" size="5" name="search_vat" value="' . $search_vat . '">%</td>';
-	print '<td class="liste_titre" align="center"><input type="text" class="flat" size="15" name="search_account" value="' . $search_account . '"></td>';
-	print '<td class="liste_titre" colspan="2">&nbsp;</td>';
-	print '<td class="liste_titre" align="center"><input type="image" class="liste_titre" name="button_search" src="' . img_picto($langs->trans("Search"), 'search.png', '', '', 1) . '" value="' . dol_escape_htmltag($langs->trans("Search")) . '" title="' . dol_escape_htmltag($langs->trans("Search")) . '">';
-	print '<input type="image" class="liste_titre" name="button_removefilter" src="' . img_picto($langs->trans("Search"), 'searchclear.png', '', '', 1) . '" value="' . dol_escape_htmltag($langs->trans("RemoveFilter")) . '" title="' . dol_escape_htmltag($langs->trans("RemoveFilter")) . '">';
-	print "</td></tr>\n";
-	
-=======
 	print '<td class="liste_titre" align="right"><input type="text" class="flat" size="6" name="search_amount" value="' . $search_amount . '"></td>';
 	print '<td class="liste_titre" align="right"><input type="text" class="flat" size="3" name="search_vat" value="' . $search_vat . '">%</td>';
 	print '<td class="liste_titre" align="center"><input type="text" class="flat" size="10" name="search_account" value="' . $search_account . '"></td>';
@@ -353,7 +281,6 @@
 	print '<input type="image" class="liste_titre" name="button_removefilter" src="' . img_picto($langs->trans("Search"), 'searchclear.png', '', '', 1) . '" value="' . dol_escape_htmltag($langs->trans("RemoveFilter")) . '" title="' . dol_escape_htmltag($langs->trans("RemoveFilter")) . '">';
 	print "</td></tr>\n";
 
->>>>>>> 3f5d67d4
 	$facture_static = new Facture($db);
 	$product_static = new Product($db);
 
