--- conflicted
+++ resolved
@@ -344,22 +344,19 @@
 	print_liste_field_titre("ThirdParty", $_SERVER["PHP_SELF"], "s.nom", "", $param, '', $sortfield, $sortorder);
 	print_liste_field_titre("Country", $_SERVER["PHP_SELF"], "co.label", "", $param, '', $sortfield, $sortorder);
 	print_liste_field_titre("VATIntra", $_SERVER["PHP_SELF"], "s.tva_intra", "", $param, '', $sortfield, $sortorder);
-<<<<<<< HEAD
 	print_liste_field_titre("AccountAccounting", $_SERVER["PHP_SELF"], "aa.account_number", "", $param, '', $sortfield, $sortorder);
-	$clickpicto = $form->showCheckAddButtons();
-	print_liste_field_titre($clickpicto, '', '', '', '', '', '', '', 'center ');
+	$checkpicto = $form->showCheckAddButtons();
+	print_liste_field_titre($checkpicto, '', '', '', '', '', '', '', 'center ');
 	print "</tr>\n";
 
-    $thirdpartystatic=new Societe($db);
+    $thirdpartystatic = new Societe($db);
     $facturestatic = new Facture($db);
 	$productstatic = new Product($db);
     $accountingaccountstatic = new AccountingAccount($db);
 
-	while ($objp = $db->fetch_object($result))
-    {
-        $accountingaccountstatic->account_number = $objp->account_number;
-        $accountingaccountstatic->label = $objp->label_account;
-        $accountingaccountstatic->labelshort = $objp->labelshort_account;
+	$i = 0;
+	while ($i < min($num_lines, $limit)) {
+		$objp = $db->fetch_object($result);
 
 		$facturestatic->ref = $objp->ref;
 		$facturestatic->id = $objp->facid;
@@ -380,40 +377,6 @@
 		$productstatic->id = $objp->product_id;
 		$productstatic->label = $objp->product_label;
 		$productstatic->type = $objp->line_type;
-=======
-	print_liste_field_titre("Account", $_SERVER["PHP_SELF"], "aa.account_number", "", $param, '', $sortfield, $sortorder);
-	$checkpicto = $form->showCheckAddButtons();
-	print_liste_field_titre($checkpicto, '', '', '', '', '', '', '', 'center ');
-	print "</tr>\n";
-
-	$thirdpartystatic		 = new Societe($db);
-	$facture_static			 = new Facture($db);
-	$product_static			 = new Product($db);
-	$accountingaccountstatic = new AccountingAccount($db);
-
-	while ($i < min($num_lines, $limit)) {
-		$objp = $db->fetch_object($result);
-
-		$facture_static->ref = $objp->ref;
-		$facture_static->id = $objp->facid;
-		$facture_static->type = $objp->ftype;
-
-		$thirdpartystatic->id = $objp->socid;
-		$thirdpartystatic->name = $objp->name;
-		$thirdpartystatic->client = $objp->client;
-		$thirdpartystatic->fournisseur = $objp->fournisseur;
-		$thirdpartystatic->code_client = $objp->code_client;
-		$thirdpartystatic->code_compta_client = $objp->code_compta_client;
-		$thirdpartystatic->code_fournisseur = $objp->code_fournisseur;
-		$thirdpartystatic->code_compta_fournisseur = $objp->code_compta_fournisseur;
-		$thirdpartystatic->email = $objp->email;
-		$thirdpartystatic->country_code = $objp->country_code;
-
-		$product_static->ref = $objp->product_ref;
-		$product_static->id = $objp->product_id;
-		$product_static->label = $objp->product_label;
-		$product_static->type = $objp->line_type;
->>>>>>> b6af9470
 
 		$accountingaccountstatic->rowid = $objp->fk_compte;
 		$accountingaccountstatic->label = $objp->label;
@@ -432,15 +395,9 @@
 		print '<td class="center">'.dol_print_date($db->jdate($objp->datef), 'day').'</td>';
 
 		// Ref Product
-<<<<<<< HEAD
-		print '<td>';
+		print '<td class="tdoverflowmax100">';
 		if ($productstatic->id > 0) print $productstatic->getNomUrl(1);
 		if ($productstatic->id > 0 && $objp->product_label) print '<br>';
-=======
-		print '<td class="tdoverflowmax100">';
-		if ($product_static->id > 0) print $product_static->getNomUrl(1);
-		if ($product_static->id > 0 && $objp->product_label) print '<br>';
->>>>>>> b6af9470
 		if ($objp->product_label) print '<span class="opacitymedium">'.$objp->product_label.'</span>';
 		print '</td>';
 
@@ -467,14 +424,9 @@
 
 		print '<td>'.$objp->tva_intra.'</td>';
 
-<<<<<<< HEAD
 		print '<td class="center">';
         print $accountingaccountstatic->getNomUrl(0, 1, 1, '', 1);
 		print ' <a class="editfielda" href="./card.php?id='.$objp->rowid.'&backtopage='.urlencode($_SERVER["PHP_SELF"].($param ? '?'.$param : '')).'">';
-=======
-		print '<td>';
-		print $accountingaccountstatic->getNomUrl(0, 1, 1).' <a class="editfielda" href="./card.php?id='.$objp->rowid.'&backtopage='.urlencode($_SERVER["PHP_SELF"].($param ? '?'.$param : '')).'">';
->>>>>>> b6af9470
 		print img_edit();
 		print '</a></td>';
 		print '<td class="center"><input type="checkbox" class="checkforaction" name="changeaccount[]" value="'.$objp->rowid.'"/></td>';
