<?php
/* Copyright (C) 2013-2016 Olivier Geffroy		<jeff@jeffinfo.com>
 * Copyright (C) 2013-2021 Alexandre Spangaro	<aspangaro@open-dsi.fr>
 * Copyright (C) 2014-2015 Ari Elbaz (elarifr)	<github@accedinfo.com>
 * Copyright (C) 2014-2016 Florian Henry		<florian.henry@open-concept.pro>
 * Copyright (C) 2014	   Juanjo Menent		<jmenent@2byte.es>
 *
 * This program is free software; you can redistribute it and/or modify
 * it under the terms of the GNU General Public License as published by
 * the Free Software Foundation; either version 3 of the License, or
 * (at your option) any later version.
 *
 * This program is distributed in the hope that it will be useful,
 * but WITHOUT ANY WARRANTY; without even the implied warranty of
 * MERCHANTABILITY or FITNESS FOR A PARTICULAR PURPOSE.  See the
 * GNU General Public License for more details.
 *
 * You should have received a copy of the GNU General Public License
 * along with this program. If not, see <https://www.gnu.org/licenses/>.
 */

/**
 * \file 		htdocs/accountancy/customer/lines.php
 * \ingroup 	Accountancy (Double entries)
 * \brief 		Page of detail of the lines of ventilation of invoices customers
 */
require '../../main.inc.php';

require_once DOL_DOCUMENT_ROOT.'/core/class/html.formaccounting.class.php';
require_once DOL_DOCUMENT_ROOT.'/core/class/html.formother.class.php';
require_once DOL_DOCUMENT_ROOT.'/core/class/html.formcompany.class.php';
require_once DOL_DOCUMENT_ROOT.'/compta/facture/class/facture.class.php';
require_once DOL_DOCUMENT_ROOT.'/product/class/product.class.php';
require_once DOL_DOCUMENT_ROOT.'/accountancy/class/accountingaccount.class.php';
require_once DOL_DOCUMENT_ROOT.'/core/lib/accounting.lib.php';
require_once DOL_DOCUMENT_ROOT.'/core/lib/date.lib.php';
require_once DOL_DOCUMENT_ROOT.'/core/lib/company.lib.php';

// Load translation files required by the page
$langs->loadLangs(array("bills", "compta", "accountancy", "productbatch", "products"));

$optioncss = GETPOST('optioncss', 'aZ'); // Option for the css output (always '' except when 'print')

$account_parent = GETPOST('account_parent');
$changeaccount = GETPOST('changeaccount');
// Search Getpost
$search_societe = GETPOST('search_societe', 'alpha');
$search_lineid = GETPOST('search_lineid', 'int');
$search_ref = GETPOST('search_ref', 'alpha');
$search_invoice = GETPOST('search_invoice', 'alpha');
$search_label = GETPOST('search_label', 'alpha');
$search_desc = GETPOST('search_desc', 'alpha');
$search_amount = GETPOST('search_amount', 'alpha');
$search_account = GETPOST('search_account', 'alpha');
$search_vat = GETPOST('search_vat', 'alpha');
$search_date_startday = GETPOST('search_date_startday', 'int');
$search_date_startmonth = GETPOST('search_date_startmonth', 'int');
$search_date_startyear = GETPOST('search_date_startyear', 'int');
$search_date_endday = GETPOST('search_date_endday', 'int');
$search_date_endmonth = GETPOST('search_date_endmonth', 'int');
$search_date_endyear = GETPOST('search_date_endyear', 'int');
$search_date_start = dol_mktime(0, 0, 0, $search_date_startmonth, $search_date_startday, $search_date_startyear);	// Use tzserver
$search_date_end = dol_mktime(23, 59, 59, $search_date_endmonth, $search_date_endday, $search_date_endyear);
$search_country = GETPOST('search_country', 'alpha');
$search_tvaintra = GETPOST('search_tvaintra', 'alpha');

// Load variable for pagination
$limit = GETPOST('limit', 'int') ?GETPOST('limit', 'int') : (empty($conf->global->ACCOUNTING_LIMIT_LIST_VENTILATION) ? $conf->liste_limit : $conf->global->ACCOUNTING_LIMIT_LIST_VENTILATION);
$sortfield = GETPOST('sortfield', 'aZ09comma');
$sortorder = GETPOST('sortorder', 'aZ09comma');
$page = GETPOSTISSET('pageplusone') ? (GETPOST('pageplusone') - 1) : GETPOST("page", 'int');
if (empty($page) || $page < 0) {
	$page = 0;
}
$offset = $limit * $page;
$pageprev = $page - 1;
$pagenext = $page + 1;
if (!$sortfield) {
	$sortfield = "f.datef, f.ref, fd.rowid";
}
if (!$sortorder) {
	if ($conf->global->ACCOUNTING_LIST_SORT_VENTILATION_DONE > 0) {
		$sortorder = "DESC";
	}
}

// Security check
if (empty($conf->accounting->enabled)) {
	accessforbidden();
}
if ($user->socid > 0) {
	accessforbidden();
}
if (empty($user->rights->accounting->mouvements->lire)) {
	accessforbidden();
}


$formaccounting = new FormAccounting($db);


/*
 * Actions
 */

// Purge search criteria
if (GETPOST('button_removefilter_x', 'alpha') || GETPOST('button_removefilter.x', 'alpha') || GETPOST('button_removefilter', 'alpha')) { // All tests are required to be compatible with all browsers
	$search_societe = '';
	$search_lineid = '';
	$search_ref = '';
	$search_invoice = '';
	$search_label = '';
	$search_desc = '';
	$search_amount = '';
	$search_account = '';
	$search_vat = '';
	$search_date_startday = '';
	$search_date_startmonth = '';
	$search_date_startyear = '';
	$search_date_endday = '';
	$search_date_endmonth = '';
	$search_date_endyear = '';
	$search_date_start = '';
	$search_date_end = '';
	$search_country = '';
	$search_tvaintra = '';
}

if (is_array($changeaccount) && count($changeaccount) > 0 && $user->rights->accounting->bind->write) {
	$error = 0;

	if (!(GETPOST('account_parent', 'int') >= 0)) {
		$error++;
		setEventMessages($langs->trans("ErrorFieldRequired", $langs->transnoentitiesnoconv("Account")), null, 'errors');
	}

	if (!$error) {
		$db->begin();

		$sql1 = "UPDATE ".MAIN_DB_PREFIX."facturedet as l";
		$sql1 .= " SET l.fk_code_ventilation=".(GETPOST('account_parent', 'int') > 0 ? GETPOST('account_parent', 'int') : '0');
		$sql1 .= ' WHERE l.rowid IN ('.$db->sanitize(implode(',', $changeaccount)).')';

		dol_syslog('accountancy/customer/lines.php::changeaccount sql= '.$sql1);
		$resql1 = $db->query($sql1);
		if (!$resql1) {
			$error++;
			setEventMessages($db->lasterror(), null, 'errors');
		}
		if (!$error) {
			$db->commit();
			setEventMessages($langs->trans("Save"), null, 'mesgs');
		} else {
			$db->rollback();
			setEventMessages($db->lasterror(), null, 'errors');
		}

		$account_parent = ''; // Protection to avoid to mass apply it a second time
	}
}


/*
 * View
 */

$form = new Form($db);
$formother = new FormOther($db);

llxHeader('', $langs->trans("CustomersVentilation").' - '.$langs->trans("Dispatched"));

print '<script type="text/javascript">
			$(function () {
				$(\'#select-all\').click(function(event) {
				    // Iterate each checkbox
				    $(\':checkbox\').each(function() {
				    	this.checked = true;
				    });
			    });
			    $(\'#unselect-all\').click(function(event) {
				    // Iterate each checkbox
				    $(\':checkbox\').each(function() {
				    	this.checked = false;
				    });
			    });
			});
			 </script>';

/*
 * Customer Invoice lines
 */
$sql = "SELECT f.rowid as facid, f.ref as ref, f.type, f.datef, f.ref_client,";
$sql .= " fd.rowid, fd.description, fd.product_type as line_type, fd.total_ht, fd.total_tva, fd.tva_tx, fd.vat_src_code, fd.total_ttc,";
<<<<<<< HEAD
$sql .= " s.rowid as socid, s.nom as name, s.code_compta, s.code_client,";
$sql .= " p.rowid as product_id, p.fk_product_type as product_type, p.ref as product_ref, p.label as product_label,";
if (!empty($conf->global->MAIN_PRODUCT_PERENTITY_SHARED)) {
	$sql .= " pa.accountancy_code_sell,";
} else {
	$sql .= " p.accountancy_code_sell,";
=======
$sql .= " s.rowid as socid, s.nom as name, s.code_client,";
if (!empty($conf->global->MAIN_COMPANY_PERENTITY_SHARED)) {
	$sql .= " spe.accountancy_code_customer as code_compta_client,";
	$sql .= " spe.accountancy_code_supplier as code_compta_fournisseur,";
} else {
	$sql .= " s.code_compta as code_compta_client,";
	$sql .= " s.code_compta_fournisseur,";
}
$sql .= " p.rowid as product_id, p.fk_product_type as product_type, p.ref as product_ref, p.label as product_label,";
if (!empty($conf->global->MAIN_PRODUCT_PERENTITY_SHARED)) {
	$sql .= " ppe.accountancy_code_sell, ppe.accountancy_code_sell_intra, ppe.accountancy_code_sell_export,";
} else {
	$sql .= " p.accountancy_code_sell, p.accountancy_code_sell_intra, p.accountancy_code_sell_export,";
>>>>>>> 95dc2558
}
$sql .= " aa.rowid as fk_compte, aa.account_number, aa.label as label_account, aa.labelshort as labelshort_account,";
$sql .= " fd.situation_percent,";
$sql .= " co.code as country_code, co.label as country,";
$sql .= " s.rowid as socid, s.nom as name, s.tva_intra, s.email, s.town, s.zip, s.fk_pays, s.client, s.fournisseur, s.code_client, s.code_fournisseur";
$parameters = array();
$reshook = $hookmanager->executeHooks('printFieldListSelect', $parameters); // Note that $action and $object may have been modified by hook
$sql .= $hookmanager->resPrint;
$sql .= " FROM ".MAIN_DB_PREFIX."facturedet as fd";
$sql .= " LEFT JOIN ".MAIN_DB_PREFIX."product as p ON p.rowid = fd.fk_product";
if (!empty($conf->global->MAIN_PRODUCT_PERENTITY_SHARED)) {
<<<<<<< HEAD
	$sql .= " LEFT JOIN " . MAIN_DB_PREFIX . "product_perentity as pa ON pa.fk_product = p.rowid AND pa.entity = " . ((int) $conf->entity);
=======
	$sql .= " LEFT JOIN " . MAIN_DB_PREFIX . "product_perentity as ppe ON ppe.fk_product = p.rowid AND ppe.entity = " . ((int) $conf->entity);
>>>>>>> 95dc2558
}
$sql .= " INNER JOIN ".MAIN_DB_PREFIX."accounting_account as aa ON aa.rowid = fd.fk_code_ventilation";
$sql .= " INNER JOIN ".MAIN_DB_PREFIX."facture as f ON f.rowid = fd.fk_facture";
$sql .= " INNER JOIN ".MAIN_DB_PREFIX."societe as s ON s.rowid = f.fk_soc";
if (!empty($conf->global->MAIN_COMPANY_PERENTITY_SHARED)) {
	$sql .= " LEFT JOIN " . MAIN_DB_PREFIX . "societe_perentity as spe ON spe.fk_soc = s.rowid AND spe.entity = " . ((int) $conf->entity);
}
$sql .= " LEFT JOIN ".MAIN_DB_PREFIX."c_country as co ON co.rowid = s.fk_pays ";
$sql .= " WHERE fd.fk_code_ventilation > 0";
$sql .= " AND f.entity IN (".getEntity('invoice', 0).")"; // We don't share object for accountancy
$sql .= " AND f.fk_statut > 0";
if (!empty($conf->global->FACTURE_DEPOSITS_ARE_JUST_PAYMENTS)) {
	$sql .= " AND f.type IN (".Facture::TYPE_STANDARD.",".Facture::TYPE_REPLACEMENT.",".Facture::TYPE_CREDIT_NOTE.",".Facture::TYPE_SITUATION.")";
} else {
	$sql .= " AND f.type IN (".Facture::TYPE_STANDARD.",".Facture::TYPE_REPLACEMENT.",".Facture::TYPE_CREDIT_NOTE.",".Facture::TYPE_DEPOSIT.",".Facture::TYPE_SITUATION.")";
}
// Add search filter like
if ($search_societe) {
	$sql .= natural_search('s.nom', $search_societe);
}
if ($search_lineid) {
	$sql .= natural_search("fd.rowid", $search_lineid, 1);
}
if (strlen(trim($search_invoice))) {
	$sql .= natural_search("f.ref", $search_invoice);
}
if (strlen(trim($search_ref))) {
	$sql .= natural_search("p.ref", $search_ref);
}
if (strlen(trim($search_label))) {
	$sql .= natural_search("p.label", $search_label);
}
if (strlen(trim($search_desc))) {
	$sql .= natural_search("fd.description", $search_desc);
}
if (strlen(trim($search_amount))) {
	$sql .= natural_search("fd.total_ht", $search_amount, 1);
}
if (strlen(trim($search_account))) {
	$sql .= natural_search("aa.account_number", $search_account);
}
if (strlen(trim($search_vat))) {
	$sql .= natural_search("fd.tva_tx", price2num($search_vat), 1);
}
if ($search_date_start) {
	$sql .= " AND f.datef >= '".$db->idate($search_date_start)."'";
}
if ($search_date_end) {
	$sql .= " AND f.datef <= '".$db->idate($search_date_end)."'";
}
if (strlen(trim($search_country))) {
	$arrayofcode = getCountriesInEEC();
	$country_code_in_EEC = $country_code_in_EEC_without_me = '';
	foreach ($arrayofcode as $key => $value) {
		$country_code_in_EEC .= ($country_code_in_EEC ? "," : "")."'".$value."'";
		if ($value != $mysoc->country_code) {
			$country_code_in_EEC_without_me .= ($country_code_in_EEC_without_me ? "," : "")."'".$value."'";
		}
	}
	if ($search_country == 'special_allnotme') {
		$sql .= " AND co.code <> '".$db->escape($mysoc->country_code)."'";
	} elseif ($search_country == 'special_eec') {
		$sql .= " AND co.code IN (".$db->sanitize($country_code_in_EEC, 1).")";
	} elseif ($search_country == 'special_eecnotme') {
		$sql .= " AND co.code IN (".$db->sanitize($country_code_in_EEC_without_me, 1).")";
	} elseif ($search_country == 'special_noteec') {
		$sql .= " AND co.code NOT IN (".$db->sanitize($country_code_in_EEC, 1).")";
	} else {
		$sql .= natural_search("co.code", $search_country);
	}
}
if (strlen(trim($search_tvaintra))) {
	$sql .= natural_search("s.tva_intra", $search_tvaintra);
}
$sql .= " AND f.entity IN (".getEntity('invoice', 0).")"; // We don't share object for accountancy
$sql .= $db->order($sortfield, $sortorder);

// Count total nb of records
$nbtotalofrecords = '';
if (empty($conf->global->MAIN_DISABLE_FULL_SCANLIST)) {
	$result = $db->query($sql);
	$nbtotalofrecords = $db->num_rows($result);
	if (($page * $limit) > $nbtotalofrecords) {	// if total resultset is smaller then paging size (filtering), goto and load page 0
		$page = 0;
		$offset = 0;
	}
}

$sql .= $db->plimit($limit + 1, $offset);

dol_syslog("/accountancy/customer/lines.php", LOG_DEBUG);
$result = $db->query($sql);
if ($result) {
	$num_lines = $db->num_rows($result);
	$i = 0;

	$param = '';
	if (!empty($contextpage) && $contextpage != $_SERVER["PHP_SELF"]) {
		$param .= '&contextpage='.urlencode($contextpage);
	}
	if ($limit > 0 && $limit != $conf->liste_limit) {
		$param .= '&limit='.urlencode($limit);
	}
	if ($search_societe) {
		$param .= "&search_societe=".urlencode($search_societe);
	}
	if ($search_invoice) {
		$param .= "&search_invoice=".urlencode($search_invoice);
	}
	if ($search_ref) {
		$param .= "&search_ref=".urlencode($search_ref);
	}
	if ($search_label) {
		$param .= "&search_label=".urlencode($search_label);
	}
	if ($search_desc) {
		$param .= "&search_desc=".urlencode($search_desc);
	}
	if ($search_account) {
		$param .= "&search_account=".urlencode($search_account);
	}
	if ($search_vat) {
		$param .= "&search_vat=".urlencode($search_vat);
	}
	if ($search_date_startday) {
		$param .= '&search_date_startday='.urlencode($search_date_startday);
	}
	if ($search_date_startmonth) {
		$param .= '&search_date_startmonth='.urlencode($search_date_startmonth);
	}
	if ($search_date_startyear) {
		$param .= '&search_date_startyear='.urlencode($search_date_startyear);
	}
	if ($search_date_endday) {
		$param .= '&search_date_endday='.urlencode($search_date_endday);
	}
	if ($search_date_endmonth) {
		$param .= '&search_date_endmonth='.urlencode($search_date_endmonth);
	}
	if ($search_date_endyear) {
		$param .= '&search_date_endyear='.urlencode($search_date_endyear);
	}
	if ($search_country) {
		$param .= "&search_country=".urlencode($search_country);
	}
	if ($search_tvaintra) {
		$param .= "&search_tvaintra=".urlencode($search_tvaintra);
	}

	print '<form action="'.$_SERVER["PHP_SELF"].'" method="post">'."\n";
	print '<input type="hidden" name="action" value="ventil">';
	if ($optioncss != '') {
		print '<input type="hidden" name="optioncss" value="'.$optioncss.'">';
	}
	print '<input type="hidden" name="token" value="'.newToken().'">';
	print '<input type="hidden" name="formfilteraction" id="formfilteraction" value="list">';
	print '<input type="hidden" name="sortfield" value="'.$sortfield.'">';
	print '<input type="hidden" name="sortorder" value="'.$sortorder.'">';
	print '<input type="hidden" name="page" value="'.$page.'">';

	print_barre_liste($langs->trans("InvoiceLinesDone"), $page, $_SERVER["PHP_SELF"], $param, $sortfield, $sortorder, '', $num_lines, $nbtotalofrecords, 'title_accountancy', 0, '', '', $limit);
	print '<span class="opacitymedium">'.$langs->trans("DescVentilDoneCustomer").'</span><br>';

	print '<br><div class="inline-block divButAction paddingbottom">'.$langs->trans("ChangeAccount").' ';
	print $formaccounting->select_account($account_parent, 'account_parent', 2, array(), 0, 0, 'maxwidth300 maxwidthonsmartphone valignmiddle');
	print '<input type="submit" class="button small valignmiddle" value="'.$langs->trans("ChangeBinding").'"/></div>';

	$moreforfilter = '';

	print '<div class="div-table-responsive">';
	print '<table class="tagtable liste'.($moreforfilter ? " listwithfilterbefore" : "").'">'."\n";

	print '<tr class="liste_titre_filter">';
	print '<td class="liste_titre"><input type="text" class="flat maxwidth25" name="search_lineid" value="'.dol_escape_htmltag($search_lineid).'"></td>';
	print '<td class="liste_titre"><input type="text" class="flat maxwidth50" name="search_invoice" value="'.dol_escape_htmltag($search_invoice).'"></td>';
	print '<td class="liste_titre center">';
	print '<div class="nowrap">';
	print $form->selectDate($search_date_start ? $search_date_start : -1, 'search_date_start', 0, 0, 1, '', 1, 0, 0, '', '', '', '', 1, '', $langs->trans('From'));
	print '</div>';
	print '<div class="nowrap">';
	print $form->selectDate($search_date_end ? $search_date_end : -1, 'search_date_end', 0, 0, 1, '', 1, 0, 0, '', '', '', '', 1, '', $langs->trans('to'));
	print '</div>';
	print '</td>';
	print '<td class="liste_titre"><input type="text" class="flat maxwidth50" name="search_ref" value="'.dol_escape_htmltag($search_ref).'"></td>';
	//print '<td class="liste_titre"><input type="text" class="flat maxwidth50" name="search_label" value="' . dol_escape_htmltag($search_label) . '"></td>';
	print '<td class="liste_titre"><input type="text" class="flat maxwidth50" name="search_desc" value="'.dol_escape_htmltag($search_desc).'"></td>';
	print '<td class="liste_titre right"><input type="text" class="right flat maxwidth50" name="search_amount" value="'.dol_escape_htmltag($search_amount).'"></td>';
	print '<td class="liste_titre right"><input type="text" class="right flat maxwidth50" placeholder="%" name="search_vat" size="1" value="'.dol_escape_htmltag($search_vat).'"></td>';
	print '<td class="liste_titre"><input type="text" class="flat maxwidth75imp" name="search_societe" value="'.dol_escape_htmltag($search_societe).'"></td>';
	print '<td class="liste_titre">';
	print $form->select_country($search_country, 'search_country', '', 0, 'maxwidth150', 'code2', 1, 0, 1);
	//print '<input type="text" class="flat maxwidth50" name="search_country" value="' . dol_escape_htmltag($search_country) . '">';
	print '</td>';
	print '<td class="liste_titre"><input type="text" class="flat maxwidth50" name="search_tvaintra" value="'.dol_escape_htmltag($search_tvaintra).'"></td>';
	print '<td class="liste_titre"><input type="text" class="flat maxwidth50" name="search_account" value="'.dol_escape_htmltag($search_account).'"></td>';
	print '<td class="liste_titre center">';
	$searchpicto = $form->showFilterButtons();
	print $searchpicto;
	print "</td></tr>\n";

	print '<tr class="liste_titre">';
	print_liste_field_titre("LineId", $_SERVER["PHP_SELF"], "fd.rowid", "", $param, '', $sortfield, $sortorder);
	print_liste_field_titre("Invoice", $_SERVER["PHP_SELF"], "f.ref", "", $param, '', $sortfield, $sortorder);
	print_liste_field_titre("Date", $_SERVER["PHP_SELF"], "f.datef, f.ref, fd.rowid", "", $param, '', $sortfield, $sortorder, 'center ');
	print_liste_field_titre("ProductRef", $_SERVER["PHP_SELF"], "p.ref", "", $param, '', $sortfield, $sortorder);
	//print_liste_field_titre("ProductLabel", $_SERVER["PHP_SELF"], "p.label", "", $param, '', $sortfield, $sortorder);
	print_liste_field_titre("ProductDescription", $_SERVER["PHP_SELF"], "fd.description", "", $param, '', $sortfield, $sortorder);
	print_liste_field_titre("Amount", $_SERVER["PHP_SELF"], "fd.total_ht", "", $param, '', $sortfield, $sortorder, 'right ');
	print_liste_field_titre("VATRate", $_SERVER["PHP_SELF"], "fd.tva_tx", "", $param, '', $sortfield, $sortorder, 'right ');
	print_liste_field_titre("ThirdParty", $_SERVER["PHP_SELF"], "s.nom", "", $param, '', $sortfield, $sortorder);
	print_liste_field_titre("Country", $_SERVER["PHP_SELF"], "co.label", "", $param, '', $sortfield, $sortorder);
	print_liste_field_titre("VATIntra", $_SERVER["PHP_SELF"], "s.tva_intra", "", $param, '', $sortfield, $sortorder);
	print_liste_field_titre("AccountAccounting", $_SERVER["PHP_SELF"], "aa.account_number", "", $param, '', $sortfield, $sortorder);
	$checkpicto = $form->showCheckAddButtons();
	print_liste_field_titre($checkpicto, '', '', '', '', '', '', '', 'center ');
	print "</tr>\n";

	$thirdpartystatic = new Societe($db);
	$facturestatic = new Facture($db);
	$productstatic = new Product($db);
	$accountingaccountstatic = new AccountingAccount($db);

	$i = 0;
	while ($i < min($num_lines, $limit)) {
		$objp = $db->fetch_object($result);

		$facturestatic->ref = $objp->ref;
		$facturestatic->id = $objp->facid;
		$facturestatic->type = $objp->ftype;

		$thirdpartystatic->id = $objp->socid;
		$thirdpartystatic->name = $objp->name;
		$thirdpartystatic->client = $objp->client;
		$thirdpartystatic->fournisseur = $objp->fournisseur;
		$thirdpartystatic->code_client = $objp->code_client;
		$thirdpartystatic->code_compta_client = $objp->code_compta_client;
		$thirdpartystatic->code_fournisseur = $objp->code_fournisseur;
		$thirdpartystatic->code_compta_fournisseur = $objp->code_compta_fournisseur;
		$thirdpartystatic->email = $objp->email;
		$thirdpartystatic->country_code = $objp->country_code;

		$productstatic->ref = $objp->product_ref;
		$productstatic->id = $objp->product_id;
		$productstatic->label = $objp->product_label;
		$productstatic->type = $objp->line_type;
		$productstatic->status = $objp->tosell;
		$productstatic->status_buy = $objp->tobuy;
		$productstatic->accountancy_code_sell = $objp->accountancy_code_sell;
		$productstatic->accountancy_code_sell_intra = $objp->accountancy_code_sell_intra;
		$productstatic->accountancy_code_sell_export = $objp->accountancy_code_sell_export;

		$accountingaccountstatic->rowid = $objp->fk_compte;
		$accountingaccountstatic->label = $objp->label_account;
		$accountingaccountstatic->labelshort = $objp->labelshort_account;
		$accountingaccountstatic->account_number = $objp->account_number;

		print '<tr class="oddeven">';

		// Line id
		print '<td>'.$objp->rowid.'</td>';

		// Ref Invoice
		print '<td class="nowraponall">'.$facturestatic->getNomUrl(1).'</td>';

		// Date invoice
		print '<td class="center">'.dol_print_date($db->jdate($objp->datef), 'day').'</td>';

		// Ref Product
		print '<td class="tdoverflowmax100">';
		if ($productstatic->id > 0) {
			print $productstatic->getNomUrl(1);
		}
		if ($productstatic->id > 0 && $objp->product_label) {
			print '<br>';
		}
		if ($objp->product_label) {
			print '<span class="opacitymedium">'.$objp->product_label.'</span>';
		}
		print '</td>';

		print '<td class="tdoverflowonsmartphone">';
		$text = dolGetFirstLineOfText(dol_string_nohtmltag($objp->description, 1));
		$trunclength = empty($conf->global->ACCOUNTING_LENGTH_DESCRIPTION) ? 32 : $conf->global->ACCOUNTING_LENGTH_DESCRIPTION;
		print $form->textwithtooltip(dol_trunc($text, $trunclength), $objp->description);
		print '</td>';

		print '<td class="right nowraponall amount">'.price($objp->total_ht).'</td>';

		print '<td class="right">'.vatrate($objp->tva_tx.($objp->vat_src_code ? ' ('.$objp->vat_src_code.')' : '')).'</td>';

		// Thirdparty
		print '<td class="tdoverflowmax100">'.$thirdpartystatic->getNomUrl(1, 'customer').'</td>';

		// Country
		print '<td>';
		if ($objp->country_code) {
			print $langs->trans("Country".$objp->country_code).' ('.$objp->country_code.')';
		}
		print '</td>';

		print '<td class="tdoverflowmax80" title="'.dol_escape_htmltag($objp->tva_intra).'">'.dol_escape_htmltag($objp->tva_intra).'</td>';

		print '<td>';
		print $accountingaccountstatic->getNomUrl(0, 1, 1, '', 1);
		print ' <a class="editfielda" href="./card.php?id='.$objp->rowid.'&backtopage='.urlencode($_SERVER["PHP_SELF"].($param ? '?'.$param : '')).'">';
		print img_edit();
		print '</a></td>';

		print '<td class="center"><input type="checkbox" class="checkforaction" name="changeaccount[]" value="'.$objp->rowid.'"/></td>';

		print '</tr>';
		$i++;
	}
	print '</table>';
	print "</div>";

	if ($nbtotalofrecords > $limit) {
		print_barre_liste('', $page, $_SERVER["PHP_SELF"], $param, $sortfield, $sortorder, '', $num_lines, $nbtotalofrecords, '', 0, '', '', $limit, 1);
	}

	print '</form>';
} else {
	print $db->lasterror();
}

// End of page
llxFooter();
$db->close();<|MERGE_RESOLUTION|>--- conflicted
+++ resolved
@@ -191,14 +191,6 @@
  */
 $sql = "SELECT f.rowid as facid, f.ref as ref, f.type, f.datef, f.ref_client,";
 $sql .= " fd.rowid, fd.description, fd.product_type as line_type, fd.total_ht, fd.total_tva, fd.tva_tx, fd.vat_src_code, fd.total_ttc,";
-<<<<<<< HEAD
-$sql .= " s.rowid as socid, s.nom as name, s.code_compta, s.code_client,";
-$sql .= " p.rowid as product_id, p.fk_product_type as product_type, p.ref as product_ref, p.label as product_label,";
-if (!empty($conf->global->MAIN_PRODUCT_PERENTITY_SHARED)) {
-	$sql .= " pa.accountancy_code_sell,";
-} else {
-	$sql .= " p.accountancy_code_sell,";
-=======
 $sql .= " s.rowid as socid, s.nom as name, s.code_client,";
 if (!empty($conf->global->MAIN_COMPANY_PERENTITY_SHARED)) {
 	$sql .= " spe.accountancy_code_customer as code_compta_client,";
@@ -212,7 +204,6 @@
 	$sql .= " ppe.accountancy_code_sell, ppe.accountancy_code_sell_intra, ppe.accountancy_code_sell_export,";
 } else {
 	$sql .= " p.accountancy_code_sell, p.accountancy_code_sell_intra, p.accountancy_code_sell_export,";
->>>>>>> 95dc2558
 }
 $sql .= " aa.rowid as fk_compte, aa.account_number, aa.label as label_account, aa.labelshort as labelshort_account,";
 $sql .= " fd.situation_percent,";
@@ -224,11 +215,7 @@
 $sql .= " FROM ".MAIN_DB_PREFIX."facturedet as fd";
 $sql .= " LEFT JOIN ".MAIN_DB_PREFIX."product as p ON p.rowid = fd.fk_product";
 if (!empty($conf->global->MAIN_PRODUCT_PERENTITY_SHARED)) {
-<<<<<<< HEAD
-	$sql .= " LEFT JOIN " . MAIN_DB_PREFIX . "product_perentity as pa ON pa.fk_product = p.rowid AND pa.entity = " . ((int) $conf->entity);
-=======
 	$sql .= " LEFT JOIN " . MAIN_DB_PREFIX . "product_perentity as ppe ON ppe.fk_product = p.rowid AND ppe.entity = " . ((int) $conf->entity);
->>>>>>> 95dc2558
 }
 $sql .= " INNER JOIN ".MAIN_DB_PREFIX."accounting_account as aa ON aa.rowid = fd.fk_code_ventilation";
 $sql .= " INNER JOIN ".MAIN_DB_PREFIX."facture as f ON f.rowid = fd.fk_facture";
