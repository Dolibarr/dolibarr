<?php
/* Copyright (C) 2013-2016 Olivier Geffroy		<jeff@jeffinfo.com>
 * Copyright (C) 2013-2021 Alexandre Spangaro	<aspangaro@open-dsi.fr>
 * Copyright (C) 2014-2015 Ari Elbaz (elarifr)	<github@accedinfo.com>
 * Copyright (C) 2014-2016 Florian Henry		<florian.henry@open-concept.pro>
 * Copyright (C) 2014	   Juanjo Menent		<jmenent@2byte.es>
 *
 * This program is free software; you can redistribute it and/or modify
 * it under the terms of the GNU General Public License as published by
 * the Free Software Foundation; either version 3 of the License, or
 * (at your option) any later version.
 *
 * This program is distributed in the hope that it will be useful,
 * but WITHOUT ANY WARRANTY; without even the implied warranty of
 * MERCHANTABILITY or FITNESS FOR A PARTICULAR PURPOSE.  See the
 * GNU General Public License for more details.
 *
 * You should have received a copy of the GNU General Public License
 * along with this program. If not, see <https://www.gnu.org/licenses/>.
 */

/**
 * \file 		htdocs/accountancy/customer/lines.php
 * \ingroup 	Accountancy (Double entries)
 * \brief 		Page of detail of the lines of ventilation of invoices customers
 */
require '../../main.inc.php';

require_once DOL_DOCUMENT_ROOT.'/core/class/html.formaccounting.class.php';
require_once DOL_DOCUMENT_ROOT.'/core/class/html.formother.class.php';
require_once DOL_DOCUMENT_ROOT.'/core/class/html.formcompany.class.php';
require_once DOL_DOCUMENT_ROOT.'/compta/facture/class/facture.class.php';
require_once DOL_DOCUMENT_ROOT.'/product/class/product.class.php';
require_once DOL_DOCUMENT_ROOT.'/accountancy/class/accountingaccount.class.php';
require_once DOL_DOCUMENT_ROOT.'/core/lib/accounting.lib.php';
require_once DOL_DOCUMENT_ROOT.'/core/lib/date.lib.php';
require_once DOL_DOCUMENT_ROOT.'/core/lib/company.lib.php';

// Load translation files required by the page
$langs->loadLangs(array("bills", "compta", "accountancy", "productbatch", "products"));

$optioncss = GETPOST('optioncss', 'aZ'); // Option for the css output (always '' except when 'print')

$account_parent = GETPOST('account_parent');
$changeaccount = GETPOST('changeaccount');
// Search Getpost
$search_societe = GETPOST('search_societe', 'alpha');
$search_lineid = GETPOST('search_lineid', 'int');
$search_ref = GETPOST('search_ref', 'alpha');
$search_invoice = GETPOST('search_invoice', 'alpha');
$search_label = GETPOST('search_label', 'alpha');
$search_desc = GETPOST('search_desc', 'alpha');
$search_amount = GETPOST('search_amount', 'alpha');
$search_account = GETPOST('search_account', 'alpha');
$search_vat = GETPOST('search_vat', 'alpha');
$search_date_startday = GETPOST('search_date_startday', 'int');
$search_date_startmonth = GETPOST('search_date_startmonth', 'int');
$search_date_startyear = GETPOST('search_date_startyear', 'int');
$search_date_endday = GETPOST('search_date_endday', 'int');
$search_date_endmonth = GETPOST('search_date_endmonth', 'int');
$search_date_endyear = GETPOST('search_date_endyear', 'int');
$search_date_start = dol_mktime(0, 0, 0, $search_date_startmonth, $search_date_startday, $search_date_startyear);	// Use tzserver
$search_date_end = dol_mktime(23, 59, 59, $search_date_endmonth, $search_date_endday, $search_date_endyear);
$search_country = GETPOST('search_country', 'alpha');
$search_tvaintra = GETPOST('search_tvaintra', 'alpha');

// Load variable for pagination
$limit = GETPOST('limit', 'int') ?GETPOST('limit', 'int') : (empty($conf->global->ACCOUNTING_LIMIT_LIST_VENTILATION) ? $conf->liste_limit : $conf->global->ACCOUNTING_LIMIT_LIST_VENTILATION);
$sortfield = GETPOST('sortfield', 'aZ09comma');
$sortorder = GETPOST('sortorder', 'aZ09comma');
$page = GETPOSTISSET('pageplusone') ? (GETPOST('pageplusone') - 1) : GETPOST("page", 'int');
if (empty($page) || $page < 0) {
	$page = 0;
}
$offset = $limit * $page;
$pageprev = $page - 1;
$pagenext = $page + 1;
if (!$sortfield) {
	$sortfield = "f.datef, f.ref, fd.rowid";
}
if (!$sortorder) {
	if ($conf->global->ACCOUNTING_LIST_SORT_VENTILATION_DONE > 0) {
		$sortorder = "DESC";
	}
}

// Security check
if (empty($conf->accounting->enabled)) {
	accessforbidden();
}
if ($user->socid > 0) {
	accessforbidden();
}
if (empty($user->rights->accounting->mouvements->lire)) {
	accessforbidden();
}


$formaccounting = new FormAccounting($db);


/*
 * Actions
 */

// Purge search criteria
if (GETPOST('button_removefilter_x', 'alpha') || GETPOST('button_removefilter.x', 'alpha') || GETPOST('button_removefilter', 'alpha')) { // All tests are required to be compatible with all browsers
	$search_societe = '';
	$search_lineid = '';
	$search_ref = '';
	$search_invoice = '';
	$search_label = '';
	$search_desc = '';
	$search_amount = '';
	$search_account = '';
	$search_vat = '';
	$search_date_startday = '';
	$search_date_startmonth = '';
	$search_date_startyear = '';
	$search_date_endday = '';
	$search_date_endmonth = '';
	$search_date_endyear = '';
	$search_date_start = '';
	$search_date_end = '';
	$search_country = '';
	$search_tvaintra = '';
}

if (is_array($changeaccount) && count($changeaccount) > 0 && $user->rights->accounting->bind->write) {
	$error = 0;

	if (!(GETPOST('account_parent', 'int') >= 0)) {
		$error++;
		setEventMessages($langs->trans("ErrorFieldRequired", $langs->transnoentitiesnoconv("Account")), null, 'errors');
	}

	if (!$error) {
		$db->begin();

<<<<<<< HEAD
		$sql1 = "UPDATE ".MAIN_DB_PREFIX."facturedet as l";
		$sql1 .= " SET l.fk_code_ventilation=".(GETPOST('account_parent', 'int') > 0 ? GETPOST('account_parent', 'int') : '0');
		$sql1 .= ' WHERE l.rowid IN ('.$db->sanitize(implode(',', $changeaccount)).')';
=======
		$sql1 = "UPDATE ".MAIN_DB_PREFIX."facturedet";
		$sql1 .= " SET fk_code_ventilation=".(GETPOST('account_parent', 'int') > 0 ? GETPOST('account_parent', 'int') : '0');
		$sql1 .= ' WHERE rowid IN ('.implode(',', $changeaccount).')';
>>>>>>> 097507a1

		dol_syslog('accountancy/customer/lines.php::changeaccount sql= '.$sql1);
		$resql1 = $db->query($sql1);
		if (!$resql1) {
			$error++;
			setEventMessages($db->lasterror(), null, 'errors');
		}
		if (!$error) {
			$db->commit();
			setEventMessages($langs->trans("Save"), null, 'mesgs');
		} else {
			$db->rollback();
			setEventMessages($db->lasterror(), null, 'errors');
		}

		$account_parent = ''; // Protection to avoid to mass apply it a second time
	}
}


/*
 * View
 */

$form = new Form($db);
$formother = new FormOther($db);

llxHeader('', $langs->trans("CustomersVentilation").' - '.$langs->trans("Dispatched"));

print '<script type="text/javascript">
			$(function () {
				$(\'#select-all\').click(function(event) {
				    // Iterate each checkbox
				    $(\':checkbox\').each(function() {
				    	this.checked = true;
				    });
			    });
			    $(\'#unselect-all\').click(function(event) {
				    // Iterate each checkbox
				    $(\':checkbox\').each(function() {
				    	this.checked = false;
				    });
			    });
			});
			 </script>';

/*
 * Customer Invoice lines
 */
$sql = "SELECT f.rowid as facid, f.ref as ref, f.type, f.datef, f.ref_client,";
$sql .= " fd.rowid, fd.description, fd.product_type as line_type, fd.total_ht, fd.total_tva, fd.tva_tx, fd.vat_src_code, fd.total_ttc,";
$sql .= " s.rowid as socid, s.nom as name, s.code_compta, s.code_client,";
$sql .= " p.rowid as product_id, p.fk_product_type as product_type, p.ref as product_ref, p.label as product_label,";
if (!empty($conf->global->MAIN_PRODUCT_PERENTITY_SHARED)) {
	$sql .= " ppe.accountancy_code_sell, ppe.accountancy_code_sell_intra, ppe.accountancy_code_sell_export,";
} else {
	$sql .= " p.accountancy_code_sell, p.accountancy_code_sell_intra, p.accountancy_code_sell_export,";
}
$sql .= " aa.rowid as fk_compte, aa.account_number, aa.label as label_account, aa.labelshort as labelshort_account,";
$sql .= " fd.situation_percent,";
$sql .= " co.code as country_code, co.label as country,";
$sql .= " s.rowid as socid, s.nom as name, s.tva_intra, s.email, s.town, s.zip, s.fk_pays, s.client, s.fournisseur, s.code_client, s.code_fournisseur, s.code_compta as code_compta_client, s.code_compta_fournisseur";
$parameters = array();
$reshook = $hookmanager->executeHooks('printFieldListSelect', $parameters); // Note that $action and $object may have been modified by hook
$sql .= $hookmanager->resPrint;
$sql .= " FROM ".MAIN_DB_PREFIX."facturedet as fd";
$sql .= " LEFT JOIN ".MAIN_DB_PREFIX."product as p ON p.rowid = fd.fk_product";
if (!empty($conf->global->MAIN_PRODUCT_PERENTITY_SHARED)) {
	$sql .= " LEFT JOIN " . MAIN_DB_PREFIX . "product_perentity as ppe ON ppe.fk_product = p.rowid AND ppe.entity = " . ((int) $conf->entity);
}
$sql .= " INNER JOIN ".MAIN_DB_PREFIX."accounting_account as aa ON aa.rowid = fd.fk_code_ventilation";
$sql .= " INNER JOIN ".MAIN_DB_PREFIX."facture as f ON f.rowid = fd.fk_facture";
$sql .= " INNER JOIN ".MAIN_DB_PREFIX."societe as s ON s.rowid = f.fk_soc";
$sql .= " LEFT JOIN ".MAIN_DB_PREFIX."c_country as co ON co.rowid = s.fk_pays ";
$sql .= " WHERE fd.fk_code_ventilation > 0";
$sql .= " AND f.entity IN (".getEntity('invoice', 0).")"; // We don't share object for accountancy
$sql .= " AND f.fk_statut > 0";
if (!empty($conf->global->FACTURE_DEPOSITS_ARE_JUST_PAYMENTS)) {
	$sql .= " AND f.type IN (".Facture::TYPE_STANDARD.",".Facture::TYPE_REPLACEMENT.",".Facture::TYPE_CREDIT_NOTE.",".Facture::TYPE_SITUATION.")";
} else {
	$sql .= " AND f.type IN (".Facture::TYPE_STANDARD.",".Facture::TYPE_REPLACEMENT.",".Facture::TYPE_CREDIT_NOTE.",".Facture::TYPE_DEPOSIT.",".Facture::TYPE_SITUATION.")";
}
// Add search filter like
if ($search_societe) {
	$sql .= natural_search('s.nom', $search_societe);
}
if ($search_lineid) {
	$sql .= natural_search("fd.rowid", $search_lineid, 1);
}
if (strlen(trim($search_invoice))) {
	$sql .= natural_search("f.ref", $search_invoice);
}
if (strlen(trim($search_ref))) {
	$sql .= natural_search("p.ref", $search_ref);
}
if (strlen(trim($search_label))) {
	$sql .= natural_search("p.label", $search_label);
}
if (strlen(trim($search_desc))) {
	$sql .= natural_search("fd.description", $search_desc);
}
if (strlen(trim($search_amount))) {
	$sql .= natural_search("fd.total_ht", $search_amount, 1);
}
if (strlen(trim($search_account))) {
	$sql .= natural_search("aa.account_number", $search_account);
}
if (strlen(trim($search_vat))) {
	$sql .= natural_search("fd.tva_tx", price2num($search_vat), 1);
}
if ($search_date_start) {
	$sql .= " AND f.datef >= '".$db->idate($search_date_start)."'";
}
if ($search_date_end) {
	$sql .= " AND f.datef <= '".$db->idate($search_date_end)."'";
}
if (strlen(trim($search_country))) {
	$arrayofcode = getCountriesInEEC();
	$country_code_in_EEC = $country_code_in_EEC_without_me = '';
	foreach ($arrayofcode as $key => $value) {
		$country_code_in_EEC .= ($country_code_in_EEC ? "," : "")."'".$value."'";
		if ($value != $mysoc->country_code) {
			$country_code_in_EEC_without_me .= ($country_code_in_EEC_without_me ? "," : "")."'".$value."'";
		}
	}
	if ($search_country == 'special_allnotme') {
		$sql .= " AND co.code <> '".$db->escape($mysoc->country_code)."'";
	} elseif ($search_country == 'special_eec') {
		$sql .= " AND co.code IN (".$db->sanitize($country_code_in_EEC, 1).")";
	} elseif ($search_country == 'special_eecnotme') {
		$sql .= " AND co.code IN (".$db->sanitize($country_code_in_EEC_without_me, 1).")";
	} elseif ($search_country == 'special_noteec') {
		$sql .= " AND co.code NOT IN (".$db->sanitize($country_code_in_EEC, 1).")";
	} else {
		$sql .= natural_search("co.code", $search_country);
	}
}
if (strlen(trim($search_tvaintra))) {
	$sql .= natural_search("s.tva_intra", $search_tvaintra);
}
$sql .= " AND f.entity IN (".getEntity('invoice', 0).")"; // We don't share object for accountancy
$sql .= $db->order($sortfield, $sortorder);

// Count total nb of records
$nbtotalofrecords = '';
if (empty($conf->global->MAIN_DISABLE_FULL_SCANLIST)) {
	$result = $db->query($sql);
	$nbtotalofrecords = $db->num_rows($result);
	if (($page * $limit) > $nbtotalofrecords) {	// if total resultset is smaller then paging size (filtering), goto and load page 0
		$page = 0;
		$offset = 0;
	}
}

$sql .= $db->plimit($limit + 1, $offset);

dol_syslog("/accountancy/customer/lines.php", LOG_DEBUG);
$result = $db->query($sql);
if ($result) {
	$num_lines = $db->num_rows($result);
	$i = 0;

	$param = '';
	if (!empty($contextpage) && $contextpage != $_SERVER["PHP_SELF"]) {
		$param .= '&contextpage='.urlencode($contextpage);
	}
	if ($limit > 0 && $limit != $conf->liste_limit) {
		$param .= '&limit='.urlencode($limit);
	}
	if ($search_societe) {
		$param .= "&search_societe=".urlencode($search_societe);
	}
	if ($search_invoice) {
		$param .= "&search_invoice=".urlencode($search_invoice);
	}
	if ($search_ref) {
		$param .= "&search_ref=".urlencode($search_ref);
	}
	if ($search_label) {
		$param .= "&search_label=".urlencode($search_label);
	}
	if ($search_desc) {
		$param .= "&search_desc=".urlencode($search_desc);
	}
	if ($search_account) {
		$param .= "&search_account=".urlencode($search_account);
	}
	if ($search_vat) {
		$param .= "&search_vat=".urlencode($search_vat);
	}
	if ($search_date_startday) {
		$param .= '&search_date_startday='.urlencode($search_date_startday);
	}
	if ($search_date_startmonth) {
		$param .= '&search_date_startmonth='.urlencode($search_date_startmonth);
	}
	if ($search_date_startyear) {
		$param .= '&search_date_startyear='.urlencode($search_date_startyear);
	}
	if ($search_date_endday) {
		$param .= '&search_date_endday='.urlencode($search_date_endday);
	}
	if ($search_date_endmonth) {
		$param .= '&search_date_endmonth='.urlencode($search_date_endmonth);
	}
	if ($search_date_endyear) {
		$param .= '&search_date_endyear='.urlencode($search_date_endyear);
	}
	if ($search_country) {
		$param .= "&search_country=".urlencode($search_country);
	}
	if ($search_tvaintra) {
		$param .= "&search_tvaintra=".urlencode($search_tvaintra);
	}

	print '<form action="'.$_SERVER["PHP_SELF"].'" method="post">'."\n";
	print '<input type="hidden" name="action" value="ventil">';
	if ($optioncss != '') {
		print '<input type="hidden" name="optioncss" value="'.$optioncss.'">';
	}
	print '<input type="hidden" name="token" value="'.newToken().'">';
	print '<input type="hidden" name="formfilteraction" id="formfilteraction" value="list">';
	print '<input type="hidden" name="sortfield" value="'.$sortfield.'">';
	print '<input type="hidden" name="sortorder" value="'.$sortorder.'">';
	print '<input type="hidden" name="page" value="'.$page.'">';

	print_barre_liste($langs->trans("InvoiceLinesDone"), $page, $_SERVER["PHP_SELF"], $param, $sortfield, $sortorder, '', $num_lines, $nbtotalofrecords, 'title_accountancy', 0, '', '', $limit);
	print '<span class="opacitymedium">'.$langs->trans("DescVentilDoneCustomer").'</span><br>';

	print '<br><div class="inline-block divButAction paddingbottom">'.$langs->trans("ChangeAccount").' ';
	print $formaccounting->select_account($account_parent, 'account_parent', 2, array(), 0, 0, 'maxwidth300 maxwidthonsmartphone valignmiddle');
	print '<input type="submit" class="button small valignmiddle" value="'.$langs->trans("ChangeBinding").'"/></div>';

	$moreforfilter = '';

	print '<div class="div-table-responsive">';
	print '<table class="tagtable liste'.($moreforfilter ? " listwithfilterbefore" : "").'">'."\n";

	print '<tr class="liste_titre_filter">';
	print '<td class="liste_titre"><input type="text" class="flat maxwidth25" name="search_lineid" value="'.dol_escape_htmltag($search_lineid).'"></td>';
	print '<td class="liste_titre"><input type="text" class="flat maxwidth50" name="search_invoice" value="'.dol_escape_htmltag($search_invoice).'"></td>';
	print '<td class="liste_titre center">';
	print '<div class="nowrap">';
	print $form->selectDate($search_date_start ? $search_date_start : -1, 'search_date_start', 0, 0, 1, '', 1, 0, 0, '', '', '', '', 1, '', $langs->trans('From'));
	print '</div>';
	print '<div class="nowrap">';
	print $form->selectDate($search_date_end ? $search_date_end : -1, 'search_date_end', 0, 0, 1, '', 1, 0, 0, '', '', '', '', 1, '', $langs->trans('to'));
	print '</div>';
	print '</td>';
	print '<td class="liste_titre"><input type="text" class="flat maxwidth50" name="search_ref" value="'.dol_escape_htmltag($search_ref).'"></td>';
	//print '<td class="liste_titre"><input type="text" class="flat maxwidth50" name="search_label" value="' . dol_escape_htmltag($search_label) . '"></td>';
	print '<td class="liste_titre"><input type="text" class="flat maxwidth50" name="search_desc" value="'.dol_escape_htmltag($search_desc).'"></td>';
	print '<td class="liste_titre right"><input type="text" class="right flat maxwidth50" name="search_amount" value="'.dol_escape_htmltag($search_amount).'"></td>';
	print '<td class="liste_titre right"><input type="text" class="right flat maxwidth50" placeholder="%" name="search_vat" size="1" value="'.dol_escape_htmltag($search_vat).'"></td>';
	print '<td class="liste_titre"><input type="text" class="flat maxwidth75imp" name="search_societe" value="'.dol_escape_htmltag($search_societe).'"></td>';
	print '<td class="liste_titre">';
	print $form->select_country($search_country, 'search_country', '', 0, 'maxwidth150', 'code2', 1, 0, 1);
	//print '<input type="text" class="flat maxwidth50" name="search_country" value="' . dol_escape_htmltag($search_country) . '">';
	print '</td>';
	print '<td class="liste_titre"><input type="text" class="flat maxwidth50" name="search_tvaintra" value="'.dol_escape_htmltag($search_tvaintra).'"></td>';
	print '<td class="liste_titre"><input type="text" class="flat maxwidth50" name="search_account" value="'.dol_escape_htmltag($search_account).'"></td>';
	print '<td class="liste_titre center">';
	$searchpicto = $form->showFilterButtons();
	print $searchpicto;
	print "</td></tr>\n";

	print '<tr class="liste_titre">';
	print_liste_field_titre("LineId", $_SERVER["PHP_SELF"], "fd.rowid", "", $param, '', $sortfield, $sortorder);
	print_liste_field_titre("Invoice", $_SERVER["PHP_SELF"], "f.ref", "", $param, '', $sortfield, $sortorder);
	print_liste_field_titre("Date", $_SERVER["PHP_SELF"], "f.datef, f.ref, fd.rowid", "", $param, '', $sortfield, $sortorder, 'center ');
	print_liste_field_titre("ProductRef", $_SERVER["PHP_SELF"], "p.ref", "", $param, '', $sortfield, $sortorder);
	//print_liste_field_titre("ProductLabel", $_SERVER["PHP_SELF"], "p.label", "", $param, '', $sortfield, $sortorder);
	print_liste_field_titre("ProductDescription", $_SERVER["PHP_SELF"], "fd.description", "", $param, '', $sortfield, $sortorder);
	print_liste_field_titre("Amount", $_SERVER["PHP_SELF"], "fd.total_ht", "", $param, '', $sortfield, $sortorder, 'right ');
	print_liste_field_titre("VATRate", $_SERVER["PHP_SELF"], "fd.tva_tx", "", $param, '', $sortfield, $sortorder, 'right ');
	print_liste_field_titre("ThirdParty", $_SERVER["PHP_SELF"], "s.nom", "", $param, '', $sortfield, $sortorder);
	print_liste_field_titre("Country", $_SERVER["PHP_SELF"], "co.label", "", $param, '', $sortfield, $sortorder);
	print_liste_field_titre("VATIntra", $_SERVER["PHP_SELF"], "s.tva_intra", "", $param, '', $sortfield, $sortorder);
	print_liste_field_titre("AccountAccounting", $_SERVER["PHP_SELF"], "aa.account_number", "", $param, '', $sortfield, $sortorder);
	$checkpicto = $form->showCheckAddButtons();
	print_liste_field_titre($checkpicto, '', '', '', '', '', '', '', 'center ');
	print "</tr>\n";

	$thirdpartystatic = new Societe($db);
	$facturestatic = new Facture($db);
	$productstatic = new Product($db);
	$accountingaccountstatic = new AccountingAccount($db);

	$i = 0;
	while ($i < min($num_lines, $limit)) {
		$objp = $db->fetch_object($result);

		$facturestatic->ref = $objp->ref;
		$facturestatic->id = $objp->facid;
		$facturestatic->type = $objp->ftype;

		$thirdpartystatic->id = $objp->socid;
		$thirdpartystatic->name = $objp->name;
		$thirdpartystatic->client = $objp->client;
		$thirdpartystatic->fournisseur = $objp->fournisseur;
		$thirdpartystatic->code_client = $objp->code_client;
		$thirdpartystatic->code_compta_client = $objp->code_compta_client;
		$thirdpartystatic->code_fournisseur = $objp->code_fournisseur;
		$thirdpartystatic->code_compta_fournisseur = $objp->code_compta_fournisseur;
		$thirdpartystatic->email = $objp->email;
		$thirdpartystatic->country_code = $objp->country_code;

		$productstatic->ref = $objp->product_ref;
		$productstatic->id = $objp->product_id;
		$productstatic->label = $objp->product_label;
		$productstatic->type = $objp->line_type;
		$productstatic->status = $objp->tosell;
		$productstatic->status_buy = $objp->tobuy;
		$productstatic->accountancy_code_sell = $objp->accountancy_code_sell;
		$productstatic->accountancy_code_sell_intra = $objp->accountancy_code_sell_intra;
		$productstatic->accountancy_code_sell_export = $objp->accountancy_code_sell_export;

		$accountingaccountstatic->rowid = $objp->fk_compte;
		$accountingaccountstatic->label = $objp->label_account;
		$accountingaccountstatic->labelshort = $objp->labelshort_account;
		$accountingaccountstatic->account_number = $objp->account_number;

		print '<tr class="oddeven">';

		// Line id
		print '<td>'.$objp->rowid.'</td>';

		// Ref Invoice
		print '<td class="nowraponall">'.$facturestatic->getNomUrl(1).'</td>';

		// Date invoice
		print '<td class="center">'.dol_print_date($db->jdate($objp->datef), 'day').'</td>';

		// Ref Product
		print '<td class="tdoverflowmax100">';
		if ($productstatic->id > 0) {
			print $productstatic->getNomUrl(1);
		}
		if ($productstatic->id > 0 && $objp->product_label) {
			print '<br>';
		}
		if ($objp->product_label) {
			print '<span class="opacitymedium">'.$objp->product_label.'</span>';
		}
		print '</td>';

		print '<td class="tdoverflowonsmartphone">';
		$text = dolGetFirstLineOfText(dol_string_nohtmltag($objp->description));
		$trunclength = empty($conf->global->ACCOUNTING_LENGTH_DESCRIPTION) ? 32 : $conf->global->ACCOUNTING_LENGTH_DESCRIPTION;
		print $form->textwithtooltip(dol_trunc($text, $trunclength), $objp->description);
		print '</td>';

		print '<td class="right nowraponall amount">'.price($objp->total_ht).'</td>';

		print '<td class="right">'.vatrate($objp->tva_tx.($objp->vat_src_code ? ' ('.$objp->vat_src_code.')' : '')).'</td>';

		// Thirdparty
		print '<td class="tdoverflowmax100">'.$thirdpartystatic->getNomUrl(1, 'customer').'</td>';

		// Country
		print '<td>';
		if ($objp->country_code) {
			print $langs->trans("Country".$objp->country_code).' ('.$objp->country_code.')';
		}
		print '</td>';

		print '<td>'.$objp->tva_intra.'</td>';

		print '<td>';
		print $accountingaccountstatic->getNomUrl(0, 1, 1, '', 1);
		print ' <a class="editfielda" href="./card.php?id='.$objp->rowid.'&backtopage='.urlencode($_SERVER["PHP_SELF"].($param ? '?'.$param : '')).'">';
		print img_edit();
		print '</a></td>';

		print '<td class="center"><input type="checkbox" class="checkforaction" name="changeaccount[]" value="'.$objp->rowid.'"/></td>';

		print '</tr>';
		$i++;
	}
	print '</table>';
	print "</div>";

	if ($nbtotalofrecords > $limit) {
		print_barre_liste('', $page, $_SERVER["PHP_SELF"], $param, $sortfield, $sortorder, '', $num_lines, $nbtotalofrecords, '', 0, '', '', $limit, 1);
	}

	print '</form>';
} else {
	print $db->lasterror();
}

// End of page
llxFooter();
$db->close();<|MERGE_RESOLUTION|>--- conflicted
+++ resolved
@@ -137,15 +137,9 @@
 	if (!$error) {
 		$db->begin();
 
-<<<<<<< HEAD
-		$sql1 = "UPDATE ".MAIN_DB_PREFIX."facturedet as l";
-		$sql1 .= " SET l.fk_code_ventilation=".(GETPOST('account_parent', 'int') > 0 ? GETPOST('account_parent', 'int') : '0');
-		$sql1 .= ' WHERE l.rowid IN ('.$db->sanitize(implode(',', $changeaccount)).')';
-=======
 		$sql1 = "UPDATE ".MAIN_DB_PREFIX."facturedet";
 		$sql1 .= " SET fk_code_ventilation=".(GETPOST('account_parent', 'int') > 0 ? GETPOST('account_parent', 'int') : '0');
-		$sql1 .= ' WHERE rowid IN ('.implode(',', $changeaccount).')';
->>>>>>> 097507a1
+		$sql1 .= ' WHERE rowid IN ('.$db->sanitize(implode(',', $changeaccount)).')';
 
 		dol_syslog('accountancy/customer/lines.php::changeaccount sql= '.$sql1);
 		$resql1 = $db->query($sql1);
