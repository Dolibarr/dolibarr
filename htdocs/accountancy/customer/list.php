<?php
/* Copyright (C) 2013-2014	Olivier Geffroy		<jeff@jeffinfo.com>
 * Copyright (C) 2013-2016	Alexandre Spangaro	<aspangaro.dolibarr@gmail.com>
 * Copyright (C) 2014-2015	Ari Elbaz (elarifr)	<github@accedinfo.com>
 * Copyright (C) 2013-2014	Florian Henry		<florian.henry@open-concept.pro>
 * Copyright (C) 2014	  	Juanjo Menent		<jmenent@2byte.es>
 *
 * This program is free software; you can redistribute it and/or modify
 * it under the terms of the GNU General Public License as published by
 * the Free Software Foundation; either version 3 of the License, or
 * (at your option) any later version.
 *
 * This program is distributed in the hope that it will be useful,
 * but WITHOUT ANY WARRANTY; without even the implied warranty of
 * MERCHANTABILITY or FITNESS FOR A PARTICULAR PURPOSE.  See the
 * GNU General Public License for more details.
 *
 * You should have received a copy of the GNU General Public License
 * along with this program. If not, see <http://www.gnu.org/licenses/>.
 */

/**
 * \file 		htdocs/accountancy/customer/list.php
 * \ingroup 	Advanced accountancy
 * \brief 		Ventilation page from customers invoices
 */
require '../../main.inc.php';

// Class
require_once DOL_DOCUMENT_ROOT . '/compta/facture/class/facture.class.php';
require_once DOL_DOCUMENT_ROOT . '/product/class/product.class.php';
require_once DOL_DOCUMENT_ROOT . '/accountancy/class/html.formventilation.class.php';
require_once DOL_DOCUMENT_ROOT . '/accountancy/class/accountingaccount.class.php';
require_once DOL_DOCUMENT_ROOT . '/core/lib/accounting.lib.php';

// Langs
$langs->load("compta");
$langs->load("bills");
$langs->load("other");
$langs->load("main");
$langs->load("accountancy");

$action = GETPOST('action');

// Select Box
$codeventil = GETPOST('codeventil', 'array');
$mesCasesCochees = GETPOST('mesCasesCochees', 'array');

// Search Getpost
$search_invoice = GETPOST('search_invoice', 'alpha');
$search_ref = GETPOST('search_ref', 'alpha');
$search_label = GETPOST('search_label', 'alpha');
$search_desc = GETPOST('search_desc', 'alpha');
$search_amount = GETPOST('search_amount', 'alpha');
$search_account = GETPOST('search_account', 'alpha');
$search_vat = GETPOST('search_vat', 'alpha');
$btn_ventil = GETPOST('ventil', 'alpha');

// Getpost Order and column and limit page
$sortfield = GETPOST('sortfield', 'alpha');
$sortorder = GETPOST('sortorder', 'alpha');
$page = GETPOST('page', 'int');
if ($page < 0)
	$page = 0;

if (! empty($conf->global->ACCOUNTING_LIMIT_LIST_VENTILATION)) {
	$limit = $conf->global->ACCOUNTING_LIMIT_LIST_VENTILATION;
} else if ($conf->global->ACCOUNTING_LIMIT_LIST_VENTILATION <= 0) {
	$limit = GETPOST('limit') ? GETPOST('limit', 'int') : $conf->liste_limit;
} else {
	$limit = GETPOST('limit') ? GETPOST('limit', 'int') : $conf->liste_limit;
}
$offset = $limit * $page;

if (! $sortfield)
	$sortfield = "f.datef, f.facnumber, l.rowid";

if (! $sortorder) {
	if ($conf->global->ACCOUNTING_LIST_SORT_VENTILATION_TODO > 0) {
		$sortorder = " DESC ";
	}
}

// Security check
if ($user->societe_id > 0)
	accessforbidden();
if (! $user->rights->accounting->ventilation->dispatch)
	accessforbidden();

$formventilation = new FormVentilation($db);
$accounting = new AccountingAccount($db);
$aarowid_s = $accounting->fetch('', $conf->global->ACCOUNTING_SERVICE_SOLD_ACCOUNT, 1);
$aarowid_p = $accounting->fetch('', $conf->global->ACCOUNTING_PRODUCT_SOLD_ACCOUNT, 1);

// Purge search criteria
if (GETPOST("button_removefilter_x") || GETPOST("button_removefilter")) {
	$search_ref = '';
	$search_invoice = '';
	$search_label = '';
	$search_desc = '';
	$search_amount = '';
	$search_account = '';
	$search_vat = '';
}

/*
 * View
 */
llxHeader('', $langs->trans("Ventilation"));

print '<script type="text/javascript">
			$(function () {
				$(\'#select-all\').click(function(event) {
				    // Iterate each checkbox
				    $(\':checkbox\').each(function() {
				    	this.checked = true;
				    });
			    });
			    $(\'#unselect-all\').click(function(event) {
				    // Iterate each checkbox
				    $(\':checkbox\').each(function() {
				    	this.checked = false;
				    });
			    });
			});
		</script>';

/*
 * Action
 */
if ($action == 'ventil' && ! empty($btn_ventil)) {
	print '<div><font color="red">' . $langs->trans("Processing") . '...</font></div>';
	if (! empty($codeventil) && ! empty($mesCasesCochees)) {
		print '<div><font color="red">' . count($mesCasesCochees) . ' ' . $langs->trans("SelectedLines") . '</font></div>';
		$mesCodesVentilChoisis = $codeventil;
		$cpt = 0;
<<<<<<< HEAD
	
=======

>>>>>>> 6d9bec9d
		foreach ( $mesCasesCochees as $maLigneCochee ) {
			$maLigneCourante = explode("_", $maLigneCochee);
			$monId = $maLigneCourante[0];
			$monNumLigne = $maLigneCourante[1];
			$monCompte = $mesCodesVentilChoisis[$monNumLigne];

			$sql = " UPDATE " . MAIN_DB_PREFIX . "facturedet";
			$sql .= " SET fk_code_ventilation = " . $monCompte;
			$sql .= " WHERE rowid = " . $monId;

			$accountventilated = new AccountingAccount($db);
			$accountventilated->fetch($monCompte, '');

			dol_syslog("/accountancy/customer/list.php sql=" . $sql, LOG_DEBUG);
			if ($db->query($sql)) {
				print '<div><font color="green">' . $langs->trans("Lineofinvoice") . ' ' . $monId . ' - ' . $langs->trans("VentilatedinAccount") . ' : ' . length_accountg($accountventilated->account_number) . '</font></div>';
			} else {
<<<<<<< HEAD
				print '<div><font color="red">' . $langs->trans("ErrorDB") . ' : ' . $langs->trans("Lineofinvoice") . ' ' . $monId . ' - ' . $langs->trans("NotVentilatedinAccount") . ' : ' .  length_accountg($accountventilated->account_number) . '<br/> <pre>' . $sql . '</pre></font></div>';
=======
				print '<div><font color="red">' . $langs->trans("ErrorDB") . ' : ' . $langs->trans("Lineofinvoice") . ' ' . $monId . ' - ' . $langs->trans("NotVentilatedinAccount") . ' : ' . length_accountg($accountventilated->account_number) . '<br/> <pre>' . $sql . '</pre></font></div>';
>>>>>>> 6d9bec9d
			}

			$cpt ++;
		}
	} else {
		print '<div><font color="red">' . $langs->trans("AnyLineVentilate") . '</font></div>';
	}
	print '<div><font color="red">' . $langs->trans("EndProcessing") . '</font></div>';
}

/*
 * Customer Invoice lines
 */
if (! empty($conf->global->ACCOUNTING_LIMIT_LIST_VENTILATION)) {
	$limit = $conf->global->ACCOUNTING_LIMIT_LIST_VENTILATION;
} else if ($conf->global->ACCOUNTING_LIMIT_LIST_VENTILATION <= 0) {
	$limit = GETPOST('limit') ? GETPOST('limit', 'int') : $conf->liste_limit;
} else {
	$limit = GETPOST('limit') ? GETPOST('limit', 'int') : $conf->liste_limit;
}

$offset = $limit * $page;

$sql = "SELECT f.facnumber, f.rowid as facid, f.datef, f.type as ftype, l.fk_product, l.description, l.total_ht, l.rowid, l.fk_code_ventilation, l.product_type as type_l, l.tva_tx as tva_tx_line,";
$sql .= " p.rowid as product_id, p.ref as product_ref, p.label as product_label, p.fk_product_type as type, p.accountancy_code_sell as code_sell, p.tva_tx as tva_tx_prod,";
$sql .= "  aa.rowid as aarowid";
$sql .= " FROM " . MAIN_DB_PREFIX . "facture as f";
$sql .= " INNER JOIN " . MAIN_DB_PREFIX . "facturedet as l ON f.rowid = l.fk_facture";
$sql .= " LEFT JOIN " . MAIN_DB_PREFIX . "product as p ON p.rowid = l.fk_product";
$sql .= " LEFT JOIN " . MAIN_DB_PREFIX . "accounting_account as aa ON p.accountancy_code_sell = aa.account_number";
$sql .= " LEFT JOIN " . MAIN_DB_PREFIX . "accounting_system as accsys ON accsys.pcg_version = aa.fk_pcg_version";
$sql .= " WHERE f.fk_statut > 0";
$sql .= " AND fk_code_ventilation <= 0";
$sql .= " AND product_type <= 2";
$sql .= " AND (accsys.rowid='" . $conf->global->CHARTOFACCOUNTS . "' OR p.accountancy_code_sell IS NULL OR p.accountancy_code_sell ='')";

// Add search filter like
if (strlen(trim($search_invoice))) {
	$sql .= " AND (f.facnumber like '%" . $search_invoice . "%')";
}
if (strlen(trim($search_ref))) {
	$sql .= " AND (p.ref like '%" . $search_ref . "%')";
}
if (strlen(trim($search_label))) {
	$sql .= " AND (p.label like '%" . $search_label . "%')";
}
if (strlen(trim($search_desc))) {
	$sql .= " AND (l.description like '%" . $search_desc . "%')";
}
if (strlen(trim($search_amount))) {
	$sql .= " AND l.total_ht like '" . $search_amount . "%'";
}
if (strlen(trim($search_account))) {
	$sql .= " AND aa.account_number like '%" . $search_account . "%'";
}
if (strlen(trim($search_vat))) {
	$sql .= " AND (l.tva_tx like '" . $search_vat . "%')";
}

if (! empty($conf->multicompany->enabled)) {
	$sql .= " AND f.entity IN (" . getEntity("facture", 1) . ")";
}

$sql .= $db->order($sortfield, $sortorder);

$sql .= $db->plimit($limit + 1, $offset);

dol_syslog("/accountancy/customer/list.php sql=" . $sql, LOG_DEBUG);
$result = $db->query($sql);
if ($result) {
	$num_lines = $db->num_rows($result);
	$i = 0;

	print_barre_liste($langs->trans("InvoiceLines"), $page, $_SERVER["PHP_SELF"], "", $sortfield, $sortorder, '', $num_lines);
	print '<br><b>' . $langs->trans("DescVentilTodoCustomer") . '</b></br>';
<<<<<<< HEAD
=======
	print_liste_field_titre($langs->trans("Date"), $_SERVER["PHP_SELF"], "f.datef", "", $param, '', $sortfield, $sortorder);
	print '&nbsp;&nbsp;';
	print_liste_field_titre($langs->trans("RowId"), $_SERVER["PHP_SELF"], "l.rowid", "", $param, '', $sortfield, $sortorder);
>>>>>>> 6d9bec9d

	print '<form action="' . $_SERVER["PHP_SELF"] . '" method="post">' . "\n";
	print '<input type="hidden" name="action" value="ventil">';

	print '<table class="noborder" width="100%">';
	print '<tr class="liste_titre">';
	print_liste_field_titre($langs->trans("Invoice"), $_SERVER["PHP_SELF"], "f.facnumber", "", $param, '', $sortfield, $sortorder);
	print_liste_field_titre($langs->trans("Ref"), $_SERVER["PHP_SELF"], "p.ref", "", $param, '', $sortfield, $sortorder);
	print_liste_field_titre($langs->trans("Label"), $_SERVER["PHP_SELF"], "p.label", "", $param, '', $sortfield, $sortorder);
	print_liste_field_titre($langs->trans("Description"), $_SERVER["PHP_SELF"], "l.description", "", $param, '', $sortfield, $sortorder);
	print_liste_field_titre($langs->trans("Amount"), $_SERVER["PHP_SELF"], "l.total_ht", "", $param, 'align="center"', $sortfield, $sortorder);
	print_liste_field_titre($langs->trans("VATRate"), $_SERVER["PHP_SELF"], "l.tva_tx", "", $param, 'align="center"', $sortfield, $sortorder);
	print_liste_field_titre($langs->trans("AccountAccountingSuggest"), '', '', '', '', 'align="center"');
	print_liste_field_titre($langs->trans("IntoAccount"), '', '', '', '', 'align="center"');
	print_liste_field_titre('');
	print_liste_field_titre($langs->trans("Ventilate") . '<br><label id="select-all">' . $langs->trans('All') . '</label>/<label id="unselect-all">' . $langs->trans('None') . '</label>', '', '', '', '', 'align="center"');
	print '</tr>';

	// We add search filter
	print '<tr class="liste_titre">';
	print '<td class="liste_titre"><input type="text" class="flat" size="10" name="search_invoice" value="' . $search_invoice . '"></td>';
	print '<td class="liste_titre"><input type="text" class="flat" size="15" name="search_ref" value="' . $search_ref . '"></td>';
	print '<td class="liste_titre"><input type="text" class="flat" size="20" name="search_label" value="' . $search_label . '"></td>';
	print '<td class="liste_titre"><input type="text" class="flat" size="20" name="search_desc" value="' . $search_desc . '"></td>';
	print '<td class="liste_titre" align="right"><input type="text" class="flat" size="10" name="search_amount" value="' . $search_amount . '"></td>';
	print '<td class="liste_titre" align="center"><input type="text" class="flat" size="3" name="search_vat" value="' . $search_vat . '">%</td>';
	print '<td align="right" class="liste_titre" colspan="4">';
	print '<input type="image" class="liste_titre" src="' . img_picto($langs->trans("Search"), 'search.png', '', '', 1) . '" name="button_search" value="' . dol_escape_htmltag($langs->trans("Search")) . '" title="' . dol_escape_htmltag($langs->trans("Search")) . '">';
	print '&nbsp;';
	print '<input type="image" class="liste_titre" src="' . img_picto($langs->trans("Search"), 'searchclear.png', '', '', 1) . '" name="button_removefilter" value="' . dol_escape_htmltag($langs->trans("RemoveFilter")) . '" title="' . dol_escape_htmltag($langs->trans("RemoveFilter")) . '">';
	print '</td>';
	print '</tr>';

	$facture_static = new Facture($db);
	$product_static = new Product($db);
	$form = new Form($db);

	$var = true;
	while ( $i < min($num_lines, $limit) ) {
		$objp = $db->fetch_object($result);
		$var = ! $var;

		$objp->code_sell_l = '';
		$objp->code_sell_p = '';
		$objp->aarowid_suggest = '';
		$code_sell_p_l_differ = '';

		$code_sell_p_notset = '';
		$objp->aarowid_suggest = $objp->aarowid;

		if (! empty($objp->code_sell)) {
			$objp->code_sell_p = $objp->code_sell;
		} else {
			$code_sell_p_notset = 'color:red';
			if ($objp->type == 1) {
				$objp->code_sell_p = (! empty($conf->global->ACCOUNTING_SERVICE_SOLD_ACCOUNT) ? $conf->global->ACCOUNTING_SERVICE_SOLD_ACCOUNT : $langs->trans("CodeNotDef"));
			} elseif ($objp->type == 0) {
				$objp->code_sell_p = (! empty($conf->global->ACCOUNTING_PRODUCT_SOLD_ACCOUNT) ? $conf->global->ACCOUNTING_PRODUCT_SOLD_ACCOUNT : $langs->trans("CodeNotDef"));
			}
		}
		if ($objp->type_l == 1) {
			$objp->code_sell_l = (! empty($conf->global->ACCOUNTING_SERVICE_SOLD_ACCOUNT) ? $conf->global->ACCOUNTING_SERVICE_SOLD_ACCOUNT : $langs->trans("CodeNotDef"));
			if ($objp->aarowid == '') {
				$objp->aarowid_suggest = $aarowid_s;
			}
		} elseif ($objp->type_l == 0) {
			$objp->code_sell_l = (! empty($conf->global->ACCOUNTING_PRODUCT_SOLD_ACCOUNT) ? $conf->global->ACCOUNTING_PRODUCT_SOLD_ACCOUNT : $langs->trans("CodeNotDef"));
			if ($objp->aarowid == '') {
				$objp->aarowid_suggest = $aarowid_p;
			}
		}
		if ($objp->code_sell_l != $objp->code_sell_p)
			$code_sell_p_l_differ = 'color:red';

		print "<tr $bc[$var]>";

		// Ref Invoice
		$facture_static->ref = $objp->facnumber;
		$facture_static->id = $objp->facid;
		print '<td>' . $facture_static->getNomUrl(1) . '</td>';
		// Ref Product
		$product_static->ref = $objp->product_ref;
		$product_static->id = $objp->product_id;
		$product_static->type = $objp->type;
		print '<td>';

		if ($product_static->id)
			print $product_static->getNomUrl(1);
		else
			print '&nbsp;';

		print '</td>';

		print '<td style="' . $code_sell_p_l_differ . '">' . dol_trunc($objp->product_label, 24) . '</td>';
		$trunclength = defined('ACCOUNTING_LENGTH_DESCRIPTION') ? ACCOUNTING_LENGTH_DESCRIPTION : 32;
		print '<td style="' . $code_sell_p_l_differ . '">' . nl2br(dol_trunc($objp->description, $trunclength)) . '</td>';
		print '<td align="right">';
		print price($objp->total_ht);
		print '</td>';
		if ($objp->vat_tx_l != $objp->vat_tx_p)
			$code_vat_differ = 'font-weight:bold; text-decoration:blink; color:red';
		print '<td style="' . $code_vat_differ . '" align="center">';
		print price($objp->tva_tx_line);
		print '</td>';
		print '<td align="center" style="' . $code_sell_p_notset . '">';
		if ($objp->code_sell_l == $objp->code_sell_p) {
			print $objp->code_sell_l;
		} else {
			print $langs->trans("Buy") . ' = ' . $objp->code_sell_l . '<br />' . $langs->trans("Sell") . ' = ' . $objp->code_sell_p;
		}
		print '</td>';

		print '<td align="center">';
		print $formventilation->select_account($objp->aarowid_suggest, 'codeventil[]', 1);
		print '</td>';
		print '<td align="center">' . $objp->rowid . '</td>';
		print '<td align="center">';
		print '<input type="checkbox" name="mesCasesCochees[]" value="' . $objp->rowid . "_" . $i . '"' . ($objp->aarowid ? "checked" : "") . '/>';
		print '</td>';
		print '</tr>';
		$i ++;
	}

	print '</table>';
	print '<br><div align="center"><input type="submit" class="butAction" value="' . $langs->trans("Ventilate") . '" name="ventil"></div>';
	print '</form>';
} else {
	print $db->error();
}

llxFooter();
$db->close();<|MERGE_RESOLUTION|>--- conflicted
+++ resolved
@@ -134,11 +134,7 @@
 		print '<div><font color="red">' . count($mesCasesCochees) . ' ' . $langs->trans("SelectedLines") . '</font></div>';
 		$mesCodesVentilChoisis = $codeventil;
 		$cpt = 0;
-<<<<<<< HEAD
-	
-=======
-
->>>>>>> 6d9bec9d
+
 		foreach ( $mesCasesCochees as $maLigneCochee ) {
 			$maLigneCourante = explode("_", $maLigneCochee);
 			$monId = $maLigneCourante[0];
@@ -156,11 +152,7 @@
 			if ($db->query($sql)) {
 				print '<div><font color="green">' . $langs->trans("Lineofinvoice") . ' ' . $monId . ' - ' . $langs->trans("VentilatedinAccount") . ' : ' . length_accountg($accountventilated->account_number) . '</font></div>';
 			} else {
-<<<<<<< HEAD
-				print '<div><font color="red">' . $langs->trans("ErrorDB") . ' : ' . $langs->trans("Lineofinvoice") . ' ' . $monId . ' - ' . $langs->trans("NotVentilatedinAccount") . ' : ' .  length_accountg($accountventilated->account_number) . '<br/> <pre>' . $sql . '</pre></font></div>';
-=======
 				print '<div><font color="red">' . $langs->trans("ErrorDB") . ' : ' . $langs->trans("Lineofinvoice") . ' ' . $monId . ' - ' . $langs->trans("NotVentilatedinAccount") . ' : ' . length_accountg($accountventilated->account_number) . '<br/> <pre>' . $sql . '</pre></font></div>';
->>>>>>> 6d9bec9d
 			}
 
 			$cpt ++;
@@ -236,12 +228,6 @@
 
 	print_barre_liste($langs->trans("InvoiceLines"), $page, $_SERVER["PHP_SELF"], "", $sortfield, $sortorder, '', $num_lines);
 	print '<br><b>' . $langs->trans("DescVentilTodoCustomer") . '</b></br>';
-<<<<<<< HEAD
-=======
-	print_liste_field_titre($langs->trans("Date"), $_SERVER["PHP_SELF"], "f.datef", "", $param, '', $sortfield, $sortorder);
-	print '&nbsp;&nbsp;';
-	print_liste_field_titre($langs->trans("RowId"), $_SERVER["PHP_SELF"], "l.rowid", "", $param, '', $sortfield, $sortorder);
->>>>>>> 6d9bec9d
 
 	print '<form action="' . $_SERVER["PHP_SELF"] . '" method="post">' . "\n";
 	print '<input type="hidden" name="action" value="ventil">';
