--- conflicted
+++ resolved
@@ -1,12 +1,7 @@
 <?php
 /* Copyright (C) 2013-2014 Olivier Geffroy      <jeff@jeffinfo.com>
-<<<<<<< HEAD
  * Copyright (C) 2013-2015 Alexandre Spangaro	<aspangaro.dolibarr@gmail.com>
  * Copyright (C) 2014-2015 Ari Elbaz (elarifr)	<github@accedinfo.com>
-=======
- * Copyright (C) 2013-2015 Alexandre Spangaro	<alexandre.spangaro@gmail.com>
- * Copyright (C) 2014      Ari Elbaz (elarifr)	<github@accedinfo.com>
->>>>>>> bad28c6d
  * Copyright (C) 2013-2014 Florian Henry		<florian.henry@open-concept.pro>
  * Copyright (C) 2014	   Juanjo Menent		<jmenent@2byte.es>
  *
@@ -170,10 +165,6 @@
  * Customer Invoice lines
  */
 
-<<<<<<< HEAD
-$sql = "SELECT f.facnumber, f.rowid as facid, f.datef, f.type as ftype, l.fk_product, l.description, l.total_ht, l.rowid, l.fk_code_ventilation,";
-$sql .= " p.rowid as product_id, p.ref as product_ref, p.label as product_label, p.fk_product_type as type, p.accountancy_code_sell as code_sell, p.tva_tx as tva_tx_prod";
-=======
 if (! empty($conf->global->ACCOUNTING_LIMIT_LIST_VENTILATION)) {
 	$limit = $conf->global->ACCOUNTING_LIMIT_LIST_VENTILATION;
 } else if ($conf->global->ACCOUNTING_LIMIT_LIST_VENTILATION <= 0) {
@@ -184,11 +175,9 @@
 
 $offset = $limit * $page;
 
-$sql = "SELECT f.facnumber, f.rowid as facid, l.fk_product, l.description, l.total_ht, l.rowid, l.fk_code_ventilation, l.product_type,";
-$sql .= " p.rowid as product_id, p.ref as product_ref, p.label as product_label, p.fk_product_type as type, p.accountancy_code_sell as code_sell";
->>>>>>> bad28c6d
-$sql .= " , aa.rowid as aarowid";
-$sql .= " , l.product_type as type_l, l.tva_tx as tva_tx_line";
+$sql = "SELECT f.facnumber, f.rowid as facid, f.datef, f.type as ftype, l.fk_product, l.description, l.total_ht, l.rowid, l.fk_code_ventilation, l.product_type as type_l, l.tva_tx as tva_tx_line,";
+$sql .= " p.rowid as product_id, p.ref as product_ref, p.label as product_label, p.fk_product_type as type, p.accountancy_code_sell as code_sell, p.tva_tx as tva_tx_prod,";
+$sql .= "  aa.rowid as aarowid";
 $sql .= " FROM " . MAIN_DB_PREFIX . "facture as f";
 $sql .= " INNER JOIN " . MAIN_DB_PREFIX . "facturedet as l ON f.rowid = l.fk_facture";
 $sql .= " LEFT JOIN " . MAIN_DB_PREFIX . "product as p ON p.rowid = l.fk_product";
