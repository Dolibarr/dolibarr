--- conflicted
+++ resolved
@@ -189,13 +189,8 @@
 		// Ref facture
 		$facture_static->ref = $objp->facnumber;
 		$facture_static->id = $objp->facid;
-<<<<<<< HEAD
 		print '<td>' . $facture_static->getNameUrl(1) . '</td>';
-		
-=======
-		print '<td>' . $facture_static->getNomUrl(1) . '</td>';
-
->>>>>>> 968b0219
+
 		// Ref produit
 		$product_static->ref = $objp->product_ref;
 		$product_static->id = $objp->product_id;
