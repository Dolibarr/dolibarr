--- conflicted
+++ resolved
@@ -113,19 +113,6 @@
 
 if (empty($reshook))
 {
-<<<<<<< HEAD
-	$search_lineid = '';
-	$search_ref = '';
-	$search_invoice = '';
-	$search_label = '';
-	$search_desc = '';
-	$search_amount = '';
-	$search_account = '';
-	$search_vat = '';
-	$search_day = '';
-	$search_month = '';
-	$search_year = '';
-=======
 	// Purge search criteria
 	if (GETPOST('button_removefilter_x','alpha') || GETPOST('button_removefilter.x','alpha') || GETPOST('button_removefilter','alpha')) // All test are required to be compatible with all browsers
 	{
@@ -137,6 +124,9 @@
 		$search_amount = '';
 		$search_account = '';
 		$search_vat = '';
+		$search_day = '';
+		$search_month = '';
+		$search_year = '';
 	}
 
 	// Mass actions
@@ -145,7 +135,6 @@
 	$permtodelete = $user->rights->accounting->delete;
 	$uploaddir = $conf->accounting->dir_output;
 	include DOL_DOCUMENT_ROOT.'/core/actions_massactions.inc.php';
->>>>>>> d453961a
 }
 
 
