<?php
/* Copyright (C) 2013-2014	Olivier Geffroy		<jeff@jeffinfo.com>
 * Copyright (C) 2013-2021	Alexandre Spangaro	<aspangaro@open-dsi.fr>
 * Copyright (C) 2014-2015	Ari Elbaz (elarifr)	<github@accedinfo.com>
 * Copyright (C) 2013-2014	Florian Henry		<florian.henry@open-concept.pro>
 * Copyright (C) 2014	  	Juanjo Menent		<jmenent@2byte.es>
 * Copyright (C) 2016	  	Laurent Destailleur <eldy@users.sourceforge.net>
 *
 * This program is free software; you can redistribute it and/or modify
 * it under the terms of the GNU General Public License as published by
 * the Free Software Foundation; either version 3 of the License, or
 * (at your option) any later version.
 *
 * This program is distributed in the hope that it will be useful,
 * but WITHOUT ANY WARRANTY; without even the implied warranty of
 * MERCHANTABILITY or FITNESS FOR A PARTICULAR PURPOSE.  See the
 * GNU General Public License for more details.
 *
 * You should have received a copy of the GNU General Public License
 * along with this program. If not, see <https://www.gnu.org/licenses/>.
 */

/**
 * \file 		htdocs/accountancy/customer/list.php
 * \ingroup 	Accountancy (Double entries)
 * \brief 		Ventilation page from customers invoices
 */
require '../../main.inc.php';

require_once DOL_DOCUMENT_ROOT.'/core/class/html.formaccounting.class.php';
require_once DOL_DOCUMENT_ROOT.'/core/class/html.formother.class.php';
require_once DOL_DOCUMENT_ROOT.'/core/class/html.formcompany.class.php';
require_once DOL_DOCUMENT_ROOT.'/compta/facture/class/facture.class.php';
require_once DOL_DOCUMENT_ROOT.'/product/class/product.class.php';
require_once DOL_DOCUMENT_ROOT.'/accountancy/class/accountingaccount.class.php';
require_once DOL_DOCUMENT_ROOT.'/core/lib/accounting.lib.php';
require_once DOL_DOCUMENT_ROOT.'/core/lib/date.lib.php';
require_once DOL_DOCUMENT_ROOT.'/core/lib/company.lib.php';

// Load translation files required by the page
$langs->loadLangs(array("bills", "companies", "compta", "accountancy", "other", "productbatch", "products"));

$action = GETPOST('action', 'aZ09');
$massaction = GETPOST('massaction', 'alpha');
$show_files = GETPOST('show_files', 'int');
$confirm = GETPOST('confirm', 'alpha');
$toselect = GETPOST('toselect', 'array');
$optioncss = GETPOST('optioncss', 'alpha');

// Select Box
$mesCasesCochees = GETPOST('toselect', 'array');

// Search Getpost
$search_societe = GETPOST('search_societe', 'alpha');
$search_lineid = GETPOST('search_lineid', 'int');
$search_ref = GETPOST('search_ref', 'alpha');
$search_invoice = GETPOST('search_invoice', 'alpha');
$search_label = GETPOST('search_label', 'alpha');
$search_desc = GETPOST('search_desc', 'alpha');
$search_amount = GETPOST('search_amount', 'alpha');
$search_account = GETPOST('search_account', 'alpha');
$search_vat = GETPOST('search_vat', 'alpha');
$search_date_startday = GETPOST('search_date_startday', 'int');
$search_date_startmonth = GETPOST('search_date_startmonth', 'int');
$search_date_startyear = GETPOST('search_date_startyear', 'int');
$search_date_endday = GETPOST('search_date_endday', 'int');
$search_date_endmonth = GETPOST('search_date_endmonth', 'int');
$search_date_endyear = GETPOST('search_date_endyear', 'int');
$search_date_start = dol_mktime(0, 0, 0, $search_date_startmonth, $search_date_startday, $search_date_startyear);	// Use tzserver
$search_date_end = dol_mktime(23, 59, 59, $search_date_endmonth, $search_date_endday, $search_date_endyear);
$search_country = GETPOST('search_country', 'alpha');
$search_tvaintra = GETPOST('search_tvaintra', 'alpha');

$btn_ventil = GETPOST('ventil', 'alpha');

// Load variable for pagination
$limit = GETPOST('limit', 'int') ?GETPOST('limit', 'int') : (empty($conf->global->ACCOUNTING_LIMIT_LIST_VENTILATION) ? $conf->liste_limit : $conf->global->ACCOUNTING_LIMIT_LIST_VENTILATION);
$sortfield = GETPOST('sortfield', 'aZ09comma');
$sortorder = GETPOST('sortorder', 'aZ09comma');
$page = GETPOSTISSET('pageplusone') ? (GETPOST('pageplusone') - 1) : GETPOST("page", 'int');
if (empty($page) || $page < 0) {
	$page = 0;
}
$offset = $limit * $page;
$pageprev = $page - 1;
$pagenext = $page + 1;
if (!$sortfield) {
	$sortfield = "f.datef, f.ref, l.rowid";
}
if (!$sortorder) {
	if ($conf->global->ACCOUNTING_LIST_SORT_VENTILATION_TODO > 0) {
		$sortorder = "DESC";
	}
}

// Initialize technical object to manage hooks of page. Note that conf->hooks_modules contains array of hook context
$hookmanager->initHooks(array('accountancycustomerlist'));

$formaccounting = new FormAccounting($db);
$accountingAccount = new AccountingAccount($db);

$chartaccountcode = dol_getIdFromCode($db, $conf->global->CHARTOFACCOUNTS, 'accounting_system', 'rowid', 'pcg_version');

// Security check
if (empty($conf->accounting->enabled)) {
	accessforbidden();
}
if ($user->socid > 0) {
	accessforbidden();
}
if (empty($user->rights->accounting->mouvements->lire)) {
	accessforbidden();
}


/*
 * Actions
 */

if (GETPOST('cancel', 'alpha')) {
	$action = 'list'; $massaction = '';
}
if (!GETPOST('confirmmassaction', 'alpha') && $massaction != 'presend' && $massaction != 'confirm_presend') {
	$massaction = '';
}

$parameters = array();
$reshook = $hookmanager->executeHooks('doActions', $parameters, $object, $action); // Note that $action and $object may have been modified by some hooks
if ($reshook < 0) {
	setEventMessages($hookmanager->error, $hookmanager->errors, 'errors');
}

if (empty($reshook)) {
	// Purge search criteria
	if (GETPOST('button_removefilter_x', 'alpha') || GETPOST('button_removefilter.x', 'alpha') || GETPOST('button_removefilter', 'alpha')) { // All test are required to be compatible with all browsers
		$search_societe = '';
		$search_lineid = '';
		$search_ref = '';
		$search_invoice = '';
		$search_label = '';
		$search_desc = '';
		$search_amount = '';
		$search_account = '';
		$search_vat = '';
		$search_date_startday = '';
		$search_date_startmonth = '';
		$search_date_startyear = '';
		$search_date_endday = '';
		$search_date_endmonth = '';
		$search_date_endyear = '';
		$search_date_start = '';
		$search_date_end = '';
		$search_country = '';
		$search_tvaintra = '';
	}

	// Mass actions
	$objectclass = 'AccountingAccount';
	$permissiontoread = $user->rights->accounting->read;
	$permissiontodelete = $user->rights->accounting->delete;
	$uploaddir = $conf->accounting->dir_output;
	include DOL_DOCUMENT_ROOT.'/core/actions_massactions.inc.php';
}


if ($massaction == 'ventil' && $user->rights->accounting->bind->write) {
	$msg = '';

	//print '<div><span style="color:red">' . $langs->trans("Processing") . '...</span></div>';
	if (!empty($mesCasesCochees)) {
		$msg = '<div>'.$langs->trans("SelectedLines").': '.count($mesCasesCochees).'</div>';
		$msg .= '<div class="detail">';
		$cpt = 0;
		$ok = 0;
		$ko = 0;

		foreach ($mesCasesCochees as $maLigneCochee) {
			$maLigneCourante = explode("_", $maLigneCochee);
			$monId = $maLigneCourante[0];
			$monCompte = GETPOST('codeventil'.$monId);

			if ($monCompte <= 0) {
				$msg .= '<div><span style="color:red">'.$langs->trans("Lineofinvoice").' '.$monId.' - '.$langs->trans("NoAccountSelected").'</span></div>';
				$ko++;
			} else {
				$sql = " UPDATE ".MAIN_DB_PREFIX."facturedet";
				$sql .= " SET fk_code_ventilation = ".((int) $monCompte);
				$sql .= " WHERE rowid = ".((int) $monId);

				$accountventilated = new AccountingAccount($db);
				$accountventilated->fetch($monCompte, '', 1);

				dol_syslog("accountancy/customer/list.php sql=".$sql, LOG_DEBUG);
				if ($db->query($sql)) {
					$msg .= '<div><span style="color:green">'.$langs->trans("Lineofinvoice", $monId).' - '.$langs->trans("VentilatedinAccount").' : '.length_accountg($accountventilated->account_number).'</span></div>';
					$ok++;
				} else {
					$msg .= '<div><span style="color:red">'.$langs->trans("ErrorDB").' : '.$langs->trans("Lineofinvoice", $monId).' - '.$langs->trans("NotVentilatedinAccount").' : '.length_accountg($accountventilated->account_number).'<br> <pre>'.$sql.'</pre></span></div>';
					$ko++;
				}
			}

			$cpt++;
		}
		$msg .= '</div>';
		$msg .= '<div>'.$langs->trans("EndProcessing").'</div>';
	}
}



/*
 * View
 */

$form = new Form($db);
$formother = new FormOther($db);

llxHeader('', $langs->trans("Ventilation"));

if (empty($chartaccountcode)) {
	print $langs->trans("ErrorChartOfAccountSystemNotSelected");
	// End of page
	llxFooter();
	$db->close();
	exit;
}

// Customer Invoice lines
$sql = "SELECT f.rowid as facid, f.ref, f.datef, f.type as ftype,";
$sql .= " l.rowid, l.fk_product, l.description, l.total_ht, l.fk_code_ventilation, l.product_type as type_l, l.tva_tx as tva_tx_line, l.vat_src_code,";
$sql .= " p.rowid as product_id, p.ref as product_ref, p.label as product_label, p.fk_product_type as type, p.tva_tx as tva_tx_prod,";
if (!empty($conf->global->MAIN_PRODUCT_PERENTITY_SHARED)) {
	$sql .= " ppe.accountancy_code_sell as code_sell, ppe.accountancy_code_sell_intra as code_sell_intra, ppe.accountancy_code_sell_export as code_sell_export,";
	$sql .= " ppe.accountancy_code_buy as code_buy, ppe.accountancy_code_buy_intra as code_buy_intra, ppe.accountancy_code_buy_export as code_buy_export,";
} else {
	$sql .= " p.accountancy_code_sell as code_sell, p.accountancy_code_sell_intra as code_sell_intra, p.accountancy_code_sell_export as code_sell_export,";
	$sql .= " p.accountancy_code_buy as code_buy, p.accountancy_code_buy_intra as code_buy_intra, p.accountancy_code_buy_export as code_buy_export,";
}
$sql .= " p.tosell as status, p.tobuy as status_buy,";
$sql .= " aa.rowid as aarowid, aa2.rowid as aarowid_intra, aa3.rowid as aarowid_export, aa4.rowid as aarowid_thirdparty,";
$sql .= " co.code as country_code, co.label as country_label,";
$sql .= " s.rowid as socid, s.nom as name, s.tva_intra, s.email, s.town, s.zip, s.fk_pays, s.client, s.fournisseur, s.code_client, s.code_fournisseur, s.code_compta as code_compta_client, s.code_compta_fournisseur,";
if (!empty($conf->global->MAIN_COMPANY_PERENTITY_SHARED)) {
	$sql .= " spe.accountancy_code_sell as company_code_sell";
} else {
	$sql .= " s.accountancy_code_sell as company_code_sell";
}
$parameters = array();
$reshook = $hookmanager->executeHooks('printFieldListSelect', $parameters); // Note that $action and $object may have been modified by hook
$sql .= $hookmanager->resPrint;
$sql .= " FROM ".MAIN_DB_PREFIX."facture as f";
$sql .= " INNER JOIN ".MAIN_DB_PREFIX."societe as s ON s.rowid = f.fk_soc";
if (!empty($conf->global->MAIN_COMPANY_PERENTITY_SHARED)) {
	$sql .= " LEFT JOIN " . MAIN_DB_PREFIX . "societe_perentity as spe ON spe.fk_soc = s.rowid AND spe.entity = " . ((int) $conf->entity);
}
$sql .= " LEFT JOIN ".MAIN_DB_PREFIX."c_country as co ON co.rowid = s.fk_pays ";
$sql .= " INNER JOIN ".MAIN_DB_PREFIX."facturedet as l ON f.rowid = l.fk_facture";
$sql .= " LEFT JOIN ".MAIN_DB_PREFIX."product as p ON p.rowid = l.fk_product";
if (!empty($conf->global->MAIN_PRODUCT_PERENTITY_SHARED)) {
	$sql .= " LEFT JOIN " . MAIN_DB_PREFIX . "product_perentity as ppe ON ppe.fk_product = p.rowid AND ppe.entity = " . ((int) $conf->entity);
}
$alias_societe_perentity = empty($conf->global->MAIN_COMPANY_PERENTITY_SHARED) ? "s" : "spe";
$alias_product_perentity = empty($conf->global->MAIN_PRODUCT_PERENTITY_SHARED) ? "p" : "ppe";
$sql .= " LEFT JOIN ".MAIN_DB_PREFIX."accounting_account as aa  ON " . $alias_product_perentity . ".accountancy_code_sell = aa.account_number         AND aa.active = 1  AND aa.fk_pcg_version = '".$db->escape($chartaccountcode)."' AND aa.entity = ".$conf->entity;
$sql .= " LEFT JOIN ".MAIN_DB_PREFIX."accounting_account as aa2 ON " . $alias_product_perentity . ".accountancy_code_sell_intra = aa2.account_number  AND aa2.active = 1 AND aa2.fk_pcg_version = '".$db->escape($chartaccountcode)."' AND aa2.entity = ".$conf->entity;
$sql .= " LEFT JOIN ".MAIN_DB_PREFIX."accounting_account as aa3 ON " . $alias_product_perentity . ".accountancy_code_sell_export = aa3.account_number AND aa3.active = 1 AND aa3.fk_pcg_version = '".$db->escape($chartaccountcode)."' AND aa3.entity = ".$conf->entity;
$sql .= " LEFT JOIN ".MAIN_DB_PREFIX."accounting_account as aa4 ON " . $alias_societe_perentity . ".accountancy_code_sell = aa4.account_number        AND aa4.active = 1 AND aa4.fk_pcg_version = '".$db->escape($chartaccountcode)."' AND aa4.entity = ".$conf->entity;

$sql .= " WHERE f.fk_statut > 0 AND l.fk_code_ventilation <= 0";
$sql .= " AND l.product_type <= 2";
// Define begin binding date
if (!empty($conf->global->ACCOUNTING_DATE_START_BINDING)) {
	$sql .= " AND f.datef >= '".$db->idate($conf->global->ACCOUNTING_DATE_START_BINDING)."'";
}
// Add search filter like
if ($search_societe) {
	$sql .= natural_search('s.nom', $search_societe);
}
if ($search_lineid) {
	$sql .= natural_search("l.rowid", $search_lineid, 1);
}
if (strlen(trim($search_invoice))) {
	$sql .= natural_search("f.ref", $search_invoice);
}
if (strlen(trim($search_ref))) {
	$sql .= natural_search("p.ref", $search_ref);
}
if (strlen(trim($search_label))) {
	$sql .= natural_search("p.label", $search_label);
}
if (strlen(trim($search_desc))) {
	$sql .= natural_search("l.description", $search_desc);
}
if (strlen(trim($search_amount))) {
	$sql .= natural_search("l.total_ht", $search_amount, 1);
}
if (strlen(trim($search_account))) {
	$sql .= natural_search("aa.account_number", $search_account);
}
if (strlen(trim($search_vat))) {
	$sql .= natural_search("l.tva_tx", price2num($search_vat), 1);
}
if ($search_date_start) {
	$sql .= " AND f.datef >= '".$db->idate($search_date_start)."'";
}
if ($search_date_end) {
	$sql .= " AND f.datef <= '".$db->idate($search_date_end)."'";
}
if (strlen(trim($search_country))) {
	$arrayofcode = getCountriesInEEC();
	$country_code_in_EEC = $country_code_in_EEC_without_me = '';
	foreach ($arrayofcode as $key => $value) {
		$country_code_in_EEC .= ($country_code_in_EEC ? "," : "")."'".$value."'";
		if ($value != $mysoc->country_code) {
			$country_code_in_EEC_without_me .= ($country_code_in_EEC_without_me ? "," : "")."'".$value."'";
		}
	}
	if ($search_country == 'special_allnotme') {
		$sql .= " AND co.code <> '".$db->escape($mysoc->country_code)."'";
	} elseif ($search_country == 'special_eec') {
		$sql .= " AND co.code IN (".$db->sanitize($country_code_in_EEC, 1).")";
	} elseif ($search_country == 'special_eecnotme') {
		$sql .= " AND co.code IN (".$db->sanitize($country_code_in_EEC_without_me, 1).")";
	} elseif ($search_country == 'special_noteec') {
		$sql .= " AND co.code NOT IN (".$db->sanitize($country_code_in_EEC, 1).")";
	} else {
		$sql .= natural_search("co.code", $search_country);
	}
}
if (strlen(trim($search_tvaintra))) {
	$sql .= natural_search("s.tva_intra", $search_tvaintra);
}
if (!empty($conf->global->FACTURE_DEPOSITS_ARE_JUST_PAYMENTS)) {
	$sql .= " AND f.type IN (".Facture::TYPE_STANDARD.",".Facture::TYPE_REPLACEMENT.",".Facture::TYPE_CREDIT_NOTE.",".Facture::TYPE_SITUATION.")";
} else {
	$sql .= " AND f.type IN (".Facture::TYPE_STANDARD.",".Facture::TYPE_REPLACEMENT.",".Facture::TYPE_CREDIT_NOTE.",".Facture::TYPE_DEPOSIT.",".Facture::TYPE_SITUATION.")";
}
$sql .= " AND f.entity IN (".getEntity('invoice', 0).")"; // We don't share object for accountancy

// Add where from hooks
$parameters = array();
$reshook = $hookmanager->executeHooks('printFieldListWhere', $parameters); // Note that $action and $object may have been modified by hook
$sql .= $hookmanager->resPrint;

$sql .= $db->order($sortfield, $sortorder);

// Count total nb of records
$nbtotalofrecords = '';
if (empty($conf->global->MAIN_DISABLE_FULL_SCANLIST)) {
	$result = $db->query($sql);
	$nbtotalofrecords = $db->num_rows($result);
	if (($page * $limit) > $nbtotalofrecords) {	// if total resultset is smaller then paging size (filtering), goto and load page 0
		$page = 0;
		$offset = 0;
	}
}

$sql .= $db->plimit($limit + 1, $offset);

dol_syslog("accountancy/customer/list.php", LOG_DEBUG);
// MAX_JOIN_SIZE can be very low (ex: 300000) on some limited configurations (ex: https://www.online.net/fr/hosting/online-perso)
// This big SELECT command may exceed the MAX_JOIN_SIZE limit => Therefore we use SQL_BIG_SELECTS=1 to disable the MAX_JOIN_SIZE security
if ($db->type == 'mysqli') {
	$db->query("SET SQL_BIG_SELECTS=1");
}

$result = $db->query($sql);
if ($result) {
	$num_lines = $db->num_rows($result);
	$i = 0;

	$arrayofselected = is_array($toselect) ? $toselect : array();

	$param = '';
	if (!empty($contextpage) && $contextpage != $_SERVER["PHP_SELF"]) {
		$param .= '&contextpage='.urlencode($contextpage);
	}
	if ($limit > 0 && $limit != $conf->liste_limit) {
		$param .= '&limit='.urlencode($limit);
	}
	if ($search_societe) {
		$param .= '&search_societe='.urlencode($search_societe);
	}
	if ($search_lineid) {
		$param .= '&search_lineid='.urlencode($search_lineid);
	}
	if ($search_date_startday) {
		$param .= '&search_date_startday='.urlencode($search_date_startday);
	}
	if ($search_date_startmonth) {
		$param .= '&search_date_startmonth='.urlencode($search_date_startmonth);
	}
	if ($search_date_startyear) {
		$param .= '&search_date_startyear='.urlencode($search_date_startyear);
	}
	if ($search_date_endday) {
		$param .= '&search_date_endday='.urlencode($search_date_endday);
	}
	if ($search_date_endmonth) {
		$param .= '&search_date_endmonth='.urlencode($search_date_endmonth);
	}
	if ($search_date_endyear) {
		$param .= '&search_date_endyear='.urlencode($search_date_endyear);
	}
	if ($search_invoice) {
		$param .= '&search_invoice='.urlencode($search_invoice);
	}
	if ($search_ref) {
		$param .= '&search_ref='.urlencode($search_ref);
	}
	if ($search_desc) {
		$param .= '&search_desc='.urlencode($search_desc);
	}
	if ($search_amount) {
		$param .= '&search_amount='.urlencode($search_amount);
	}
	if ($search_vat) {
		$param .= '&search_vat='.urlencode($search_vat);
	}
	if ($search_country) {
		$param .= "&search_country=".urlencode($search_country);
	}
	if ($search_tvaintra) {
		$param .= "&search_tvaintra=".urlencode($search_tvaintra);
	}

	$arrayofmassactions = array(
		'ventil'=>img_picto('', 'check', 'class="pictofixedwidth"').$langs->trans("Ventilate")
		//'presend'=>img_picto('', 'email', 'class="pictofixedwidth"').$langs->trans("SendByMail"),
		//'builddoc'=>img_picto('', 'pdf', 'class="pictofixedwidth"').$langs->trans("PDFMerge"),
	);
	//if ($user->rights->mymodule->supprimer) $arrayofmassactions['predelete'] = img_picto('', 'delete', 'class="pictofixedwidth"').$langs->trans("Delete");
	//if (in_array($massaction, array('presend','predelete'))) $arrayofmassactions=array();
	$massactionbutton = $form->selectMassAction('ventil', $arrayofmassactions, 1);

	print '<form action="'.$_SERVER["PHP_SELF"].'" method="post">'."\n";
	print '<input type="hidden" name="action" value="ventil">';
	if ($optioncss != '') {
		print '<input type="hidden" name="optioncss" value="'.$optioncss.'">';
	}
	print '<input type="hidden" name="token" value="'.newToken().'">';
	print '<input type="hidden" name="formfilteraction" id="formfilteraction" value="list">';
	print '<input type="hidden" name="sortfield" value="'.$sortfield.'">';
	print '<input type="hidden" name="sortorder" value="'.$sortorder.'">';
	print '<input type="hidden" name="page" value="'.$page.'">';

	print_barre_liste($langs->trans("InvoiceLines"), $page, $_SERVER["PHP_SELF"], $param, $sortfield, $sortorder, $massactionbutton, $num_lines, $nbtotalofrecords, 'title_accountancy', 0, '', '', $limit);

	print '<span class="opacitymedium">'.$langs->trans("DescVentilTodoCustomer").'</span></br><br>';

	if ($msg) {
		print $msg.'<br>';
	}

	$moreforfilter = '';

	print '<div class="div-table-responsive">';
	print '<table class="tagtable liste'.($moreforfilter ? " listwithfilterbefore" : "").'">'."\n";

	// We add search filter
	print '<tr class="liste_titre_filter">';
	print '<td class="liste_titre"><input type="text" class="flat maxwidth25" name="search_lineid" value="'.dol_escape_htmltag($search_lineid).'"></td>';
	print '<td class="liste_titre"><input type="text" class="flat maxwidth50" name="search_invoice" value="'.dol_escape_htmltag($search_invoice).'"></td>';
	print '<td class="liste_titre center">';
	print '<div class="nowrap">';
	print $form->selectDate($search_date_start ? $search_date_start : -1, 'search_date_start', 0, 0, 1, '', 1, 0, 0, '', '', '', '', 1, '', $langs->trans('From'));
	print '</div>';
	print '<div class="nowrap">';
	print $form->selectDate($search_date_end ? $search_date_end : -1, 'search_date_end', 0, 0, 1, '', 1, 0, 0, '', '', '', '', 1, '', $langs->trans('to'));
	print '</div>';
	print '</td>';
	print '<td class="liste_titre"><input type="text" class="flat maxwidth50" name="search_ref" value="'.dol_escape_htmltag($search_ref).'"></td>';
	//print '<td class="liste_titre"><input type="text" class="flat maxwidth50" name="search_label" value="' . dol_escape_htmltag($search_label) . '"></td>';
	print '<td class="liste_titre"><input type="text" class="flat maxwidth100" name="search_desc" value="'.dol_escape_htmltag($search_desc).'"></td>';
	print '<td class="liste_titre right"><input type="text" class="flat maxwidth50 right" name="search_amount" value="'.dol_escape_htmltag($search_amount).'"></td>';
	print '<td class="liste_titre right"><input type="text" class="flat maxwidth50 right" name="search_vat" placeholder="%" size="1" value="'.dol_escape_htmltag($search_vat).'"></td>';
	print '<td class="liste_titre"><input type="text" class="flat maxwidth75imp" name="search_societe" value="'.dol_escape_htmltag($search_societe).'"></td>';
	print '<td class="liste_titre">';
	print $form->select_country($search_country, 'search_country', '', 0, 'maxwidth125', 'code2', 1, 0, 1, null, 1);
	//print '<input type="text" class="flat maxwidth50" name="search_country" value="' . dol_escape_htmltag($search_country) . '">';
	print '</td>';
	print '<td class="liste_titre"><input type="text" class="flat maxwidth50" name="search_tvaintra" value="'.dol_escape_htmltag($search_tvaintra).'"></td>';
	print '<td class="liste_titre"></td>';
	print '<td class="liste_titre"></td>';
	print '<td class="center liste_titre">';
	$searchpicto = $form->showFilterButtons();
	print $searchpicto;
	print '</td>';
	print '</tr>';

	print '<tr class="liste_titre">';
	print_liste_field_titre("LineId", $_SERVER["PHP_SELF"], "l.rowid", "", $param, '', $sortfield, $sortorder);
	print_liste_field_titre("Invoice", $_SERVER["PHP_SELF"], "f.ref", "", $param, '', $sortfield, $sortorder);
	print_liste_field_titre("Date", $_SERVER["PHP_SELF"], "f.datef, f.ref, l.rowid", "", $param, '', $sortfield, $sortorder, 'center ');
	print_liste_field_titre("ProductRef", $_SERVER["PHP_SELF"], "p.ref", "", $param, '', $sortfield, $sortorder);
	//print_liste_field_titre("ProductLabel", $_SERVER["PHP_SELF"], "p.label", "", $param, '', $sortfield, $sortorder);
	print_liste_field_titre("ProductDescription", $_SERVER["PHP_SELF"], "l.description", "", $param, '', $sortfield, $sortorder);
	print_liste_field_titre("Amount", $_SERVER["PHP_SELF"], "l.total_ht", "", $param, '', $sortfield, $sortorder, 'right maxwidth50 ');
	print_liste_field_titre("VATRate", $_SERVER["PHP_SELF"], "l.tva_tx", "", $param, '', $sortfield, $sortorder, 'right ', '', 1);
	print_liste_field_titre("ThirdParty", $_SERVER["PHP_SELF"], "s.nom", "", $param, '', $sortfield, $sortorder);
	print_liste_field_titre("Country", $_SERVER["PHP_SELF"], "co.label", "", $param, '', $sortfield, $sortorder);
	print_liste_field_titre("VATIntraShort", $_SERVER["PHP_SELF"], "s.tva_intra", "", $param, '', $sortfield, $sortorder);
	print_liste_field_titre("AccountAccountingSuggest", '', '', '', '', '', '', '', 'nowraponall ');
	print_liste_field_titre("IntoAccount", '', '', '', '', '', '', '', 'center ');
	$checkpicto = '';
	if ($massactionbutton) {
		$checkpicto = $form->showCheckAddButtons('checkforselect', 1);
	}
	print_liste_field_titre($checkpicto, '', '', '', '', '', '', '', 'center ');
	print "</tr>\n";

	$thirdpartystatic = new Societe($db);
	$facture_static = new Facture($db);
	$facture_static_det = new FactureLigne($db);
	$product_static = new Product($db);


	$accountingaccount_codetotid_cache = array();

	while ($i < min($num_lines, $limit)) {
		$objp = $db->fetch_object($result);

		$code_sell_l = '';
		$code_sell_p = '';

		$thirdpartystatic->id = $objp->socid;
		$thirdpartystatic->name = $objp->name;
		$thirdpartystatic->client = $objp->client;
		$thirdpartystatic->fournisseur = $objp->fournisseur;
		$thirdpartystatic->code_client = $objp->code_client;
		$thirdpartystatic->code_compta_client = $objp->code_compta_client;
		$thirdpartystatic->code_fournisseur = $objp->code_fournisseur;
		$thirdpartystatic->code_compta_fournisseur = $objp->code_compta_fournisseur;
		$thirdpartystatic->email = $objp->email;
		$thirdpartystatic->country_code = $objp->country_code;
		$thirdpartystatic->tva_intra = $objp->tva_intra;
		$thirdpartystatic->code_compta = $objp->company_code_sell;

		$product_static->ref = $objp->product_ref;
		$product_static->id = $objp->product_id;
		$product_static->type = $objp->type;
		$product_static->label = $objp->product_label;
		$product_static->status = $objp->status;
		$product_static->status_buy = $objp->status_buy;
		$product_static->accountancy_code_sell = $objp->code_sell;
		$product_static->accountancy_code_sell_intra = $objp->code_sell_intra;
		$product_static->accountancy_code_sell_export = $objp->code_sell_export;
		$product_static->accountancy_code_buy = $objp->code_buy;
		$product_static->accountancy_code_buy_intra = $objp->code_buy_intra;
		$product_static->accountancy_code_buy_export = $objp->code_buy_export;
		$product_static->tva_tx = $objp->tva_tx_prod;
		$product_static->tva_tx = $objp->tva_tx_prod;

		$facture_static->ref = $objp->ref;
		$facture_static->id = $objp->facid;
		$facture_static->type = $objp->ftype;
		$facture_static->datef = $objp->datef;

		$facture_static_det->id = $objp->rowid;
		$facture_static_det->total_ht = $objp->total_ht;
		$facture_static_det->tva_tx = $objp->tva_tx_line;
		$facture_static_det->vat_src_code = $objp->vat_src_code;
		$facture_static_det->product_type = $objp->type_l;
		$facture_static_det->desc = $objp->description;

		$accoutinAccountArray = array(
			'dom'=>$objp->aarowid,
			'intra'=>$objp->aarowid_intra,
			'export'=>$objp->aarowid_export,
			'thirdparty' =>$objp->aarowid_thirdparty);

		$code_sell_p_notset = '';
		$code_sell_t_notset = '';

		$return=$accountingAccount->getAccountingCodeToBind($thirdpartystatic, $product_static, $facture_static, $facture_static_det, $accoutinAccountArray);
		if (!is_array($return) && $return<0) {
			setEventMessage($accountingAccount->error, 'errors');
		} else {
			$suggestedid=$return['suggestedid'];
			$suggestedaccountingaccountfor=$return['suggestedaccountingaccountfor'];
			$suggestedaccountingaccountbydefaultfor=$return['suggestedaccountingaccountbydefaultfor'];
			$code_sell_l=$return['code_sell_l'];
			$code_sell_p=$return['code_sell_p'];
			$code_sell_t=$return['code_sell_t'];
		}
		//var_dump($return);

		if (!empty($code_sell_p)) {
			// Value was defined previously
		} else {
			$code_sell_p_notset = 'color:orange';
		}
		if (empty($code_sell_l) && empty($code_sell_p)) {
			$code_sell_p_notset = 'color:red';
		}
		if ($suggestedaccountingaccountfor == 'eecwithoutvatnumber' && empty($code_sell_p_notset)) {
			$code_sell_p_notset = 'color:orange';
		}

		// $code_sell_l is now default code of product/service
		// $code_sell_p is now code of product/service
		// $code_sell_t is now code of thirdparty

		print '<tr class="oddeven">';

		// Line id
		print '<td>'.$facture_static_det->id.'</td>';

		// Ref Invoice
		print '<td class="nowraponall">'.$facture_static->getNomUrl(1).'</td>';

		print '<td class="center">'.dol_print_date($db->jdate($facture_static->datef), 'day').'</td>';

		// Ref Product
		print '<td class="tdoverflowmax150">';
		if ($product_static->id > 0) {
			print $product_static->getNomUrl(1);
		}
		if ($product_static->label) {
			print '<br><span class="opacitymedium small">'.$product_static->label.'</span>';
		}
		print '</td>';

		// Description
		print '<td class="tdoverflowonsmartphone small">';
		$text = dolGetFirstLineOfText(dol_string_nohtmltag($facture_static_det->desc));
		$trunclength = empty($conf->global->ACCOUNTING_LENGTH_DESCRIPTION) ? 32 : $conf->global->ACCOUNTING_LENGTH_DESCRIPTION;
		print $form->textwithtooltip(dol_trunc($text, $trunclength), $facture_static_det->desc);
		print '</td>';

<<<<<<< HEAD
		print '<td class="nowrap right">';
		print price($facture_static_det->total_ht);
=======
		print '<td class="right nowraponall amount">';
		print price($objp->total_ht);
>>>>>>> 0f191e57
		print '</td>';

		// Vat rate
		$code_vat_differ='';
		if ($product_static->tva_tx !== $facture_static_det->tva_tx) {
			$code_vat_differ = 'font-weight:bold; text-decoration:blink; color:red';
		}
		print '<td style="'.$code_vat_differ.'" class="right">';
		print vatrate($facture_static_det->tva_tx.($facture_static_det->vat_src_code ? ' ('.$facture_static_det->vat_src_code.')' : ''));
		print '</td>';

		// Thirdparty
		print '<td class="tdoverflowmax100">'.$thirdpartystatic->getNomUrl(1, 'customer').'</td>';

		// Country
<<<<<<< HEAD
		print '<td>';
		$labelcountry = ($thirdpartystatic->country_code && ($langs->trans("Country".$thirdpartystatic->country_code) != "Country".$thirdpartystatic->country_code)) ? $langs->trans("Country".$thirdpartystatic->country_code) : $objp->country_label;
		print $labelcountry;
		print '</td>';

		// VAT Num
		print '<td>'.$thirdpartystatic->tva_intra.'</td>';
=======
		$labelcountry = ($objp->country_code && ($langs->trans("Country".$objp->country_code) != "Country".$objp->country_code)) ? $langs->trans("Country".$objp->country_code) : $objp->country_label;
		print '<td class="tdoverflowmax100" title="'.dol_escape_htmltag($labelcountry).'">';
		print dol_escape_htmltag($labelcountry);
		print '</td>';

		// VAT Num
		print '<td class="tdoverflowmax100" title="'.dol_escape_htmltag($objp->tva_intra).'">'.dol_escape_htmltag($objp->tva_intra).'</td>';
>>>>>>> 0f191e57

		// Found accounts
		print '<td class="small">';
		$s = '1. '.(($facture_static_det->product_type == 1) ? $langs->trans("DefaultForService") : $langs->trans("DefaultForProduct")).': ';
		$shelp = '';
		if ($suggestedaccountingaccountbydefaultfor == 'eec') {
			$shelp .= $langs->trans("SaleEEC");
		} elseif ($suggestedaccountingaccountbydefaultfor == 'export') {
			$shelp .= $langs->trans("SaleExport");
		}
		$s .= ($code_sell_l > 0 ? length_accountg($code_sell_l) : '<span style="'.$code_sell_p_notset.'">'.$langs->trans("NotDefined").'</span>');
		print $form->textwithpicto($s, $shelp, 1, 'help', '', 0, 2, '', 1);
		if ($product_static->id > 0) {
			print '<br>';
			$s = '2. '.(($facture_static_det->product_type == 1) ? $langs->trans("ThisService") : $langs->trans("ThisProduct")).': ';
			$shelp = ''; $ttype = 'help';
			if ($suggestedaccountingaccountfor == 'eec') {
				$shelp = $langs->trans("SaleEEC");
			} elseif ($suggestedaccountingaccountfor == 'eecwithvat') {
				$shelp = $langs->trans("SaleEECWithVAT");
			} elseif ($suggestedaccountingaccountfor == 'eecwithoutvatnumber') {
				$shelp = $langs->trans("SaleEECWithoutVATNumber");
				$ttype = 'warning';
			} elseif ($suggestedaccountingaccountfor == 'export') {
				$shelp = $langs->trans("SaleExport");
			}
			$s .= (empty($code_sell_p) ? '<span style="'.$code_sell_p_notset.'">'.$langs->trans("NotDefined").'</span>' : length_accountg($code_sell_p));
			print $form->textwithpicto($s, $shelp, 1, $ttype, '', 0, 2, '', 1);
		} else {
<<<<<<< HEAD
			if (!empty($conf->global->ACCOUNTANCY_USE_PRODUCT_ACCOUNT_ON_THIRDPARTY)) {
				print '<br>';
				$s = '2. '.(($facture_static_det->product_type == 1) ? $langs->trans("ThisService") : $langs->trans("ThisProduct")).': ';
				$shelp = '';
				$s .= $langs->trans("NotDefined");
				print $form->textwithpicto($s, $shelp, 1, 'help', '', 0, 2, '', 1);
			}
=======
			print '<br>';
			$s = '2. '.(($objp->type_l == 1) ? $langs->trans("ThisService") : $langs->trans("ThisProduct")).': ';
			$shelp = '';
			$s .= $langs->trans("NotDefined");
			print $form->textwithpicto($s, $shelp, 1, 'help', '', 0, 2, '', 1);
>>>>>>> 0f191e57
		}
		if (!empty($conf->global->ACCOUNTANCY_USE_PRODUCT_ACCOUNT_ON_THIRDPARTY)) {
			print '<br>';
			$s = '3. '.(($facture_static_det->product_type == 1) ? $langs->trans("ServiceForThisThirdparty") : $langs->trans("ProductForThisThirdparty")).': ';
			$shelp = '';
			$s .= ($code_sell_t > 0 ? length_accountg($code_sell_t) : '<span style="'.$code_sell_t_notset.'">'.$langs->trans("NotDefined").'</span>');
			print $form->textwithpicto($s, $shelp, 1, 'help', '', 0, 2, '', 1);
		}
		print '</td>';

		// Suggested accounting account
		print '<td>';
		print $formaccounting->select_account($suggestedid, 'codeventil'.$facture_static_det->id, 1, array(), 0, 0, 'codeventil maxwidth200 maxwidthonsmartphone', 'cachewithshowemptyone');
		print '</td>';

		// Column with checkbox
		print '<td class="center">';
		if (!empty($suggestedid) && $suggestedaccountingaccountfor<>'') {
			$ischecked=1;
		} elseif ($suggestedaccountingaccountfor == 'eecwithoutvatnumber') {
			$ischecked = 0;
		}
		print '<input type="checkbox" class="flat checkforselect checkforselect'.$facture_static_det->id.'" name="toselect[]" value="'.$facture_static_det->id."_".$i.'"'.($ischecked ? "checked" : "").'/>';
		print '</td>';

		print '</tr>';
		$i++;
	}
	print '</table>';
	print "</div>";

	print '</form>';
} else {
	print $db->error();
}
if ($db->type == 'mysqli') {
	$db->query("SET SQL_BIG_SELECTS=0"); // Enable MAX_JOIN_SIZE limitation
}

// Add code to auto check the box when we select an account
print '<script type="text/javascript" language="javascript">
jQuery(document).ready(function() {
	jQuery(".codeventil").change(function() {
		var s=$(this).attr("id").replace("codeventil", "")
		console.log(s+" "+$(this).val());
		if ($(this).val() == -1) jQuery(".checkforselect"+s).prop("checked", false);
		else jQuery(".checkforselect"+s).prop("checked", true);
	});
});
</script>';

// End of page
llxFooter();
$db->close();<|MERGE_RESOLUTION|>--- conflicted
+++ resolved
@@ -629,13 +629,8 @@
 		print $form->textwithtooltip(dol_trunc($text, $trunclength), $facture_static_det->desc);
 		print '</td>';
 
-<<<<<<< HEAD
-		print '<td class="nowrap right">';
-		print price($facture_static_det->total_ht);
-=======
 		print '<td class="right nowraponall amount">';
 		print price($objp->total_ht);
->>>>>>> 0f191e57
 		print '</td>';
 
 		// Vat rate
@@ -651,15 +646,6 @@
 		print '<td class="tdoverflowmax100">'.$thirdpartystatic->getNomUrl(1, 'customer').'</td>';
 
 		// Country
-<<<<<<< HEAD
-		print '<td>';
-		$labelcountry = ($thirdpartystatic->country_code && ($langs->trans("Country".$thirdpartystatic->country_code) != "Country".$thirdpartystatic->country_code)) ? $langs->trans("Country".$thirdpartystatic->country_code) : $objp->country_label;
-		print $labelcountry;
-		print '</td>';
-
-		// VAT Num
-		print '<td>'.$thirdpartystatic->tva_intra.'</td>';
-=======
 		$labelcountry = ($objp->country_code && ($langs->trans("Country".$objp->country_code) != "Country".$objp->country_code)) ? $langs->trans("Country".$objp->country_code) : $objp->country_label;
 		print '<td class="tdoverflowmax100" title="'.dol_escape_htmltag($labelcountry).'">';
 		print dol_escape_htmltag($labelcountry);
@@ -667,7 +653,6 @@
 
 		// VAT Num
 		print '<td class="tdoverflowmax100" title="'.dol_escape_htmltag($objp->tva_intra).'">'.dol_escape_htmltag($objp->tva_intra).'</td>';
->>>>>>> 0f191e57
 
 		// Found accounts
 		print '<td class="small">';
@@ -697,21 +682,11 @@
 			$s .= (empty($code_sell_p) ? '<span style="'.$code_sell_p_notset.'">'.$langs->trans("NotDefined").'</span>' : length_accountg($code_sell_p));
 			print $form->textwithpicto($s, $shelp, 1, $ttype, '', 0, 2, '', 1);
 		} else {
-<<<<<<< HEAD
-			if (!empty($conf->global->ACCOUNTANCY_USE_PRODUCT_ACCOUNT_ON_THIRDPARTY)) {
-				print '<br>';
-				$s = '2. '.(($facture_static_det->product_type == 1) ? $langs->trans("ThisService") : $langs->trans("ThisProduct")).': ';
-				$shelp = '';
-				$s .= $langs->trans("NotDefined");
-				print $form->textwithpicto($s, $shelp, 1, 'help', '', 0, 2, '', 1);
-			}
-=======
 			print '<br>';
 			$s = '2. '.(($objp->type_l == 1) ? $langs->trans("ThisService") : $langs->trans("ThisProduct")).': ';
 			$shelp = '';
 			$s .= $langs->trans("NotDefined");
 			print $form->textwithpicto($s, $shelp, 1, 'help', '', 0, 2, '', 1);
->>>>>>> 0f191e57
 		}
 		if (!empty($conf->global->ACCOUNTANCY_USE_PRODUCT_ACCOUNT_ON_THIRDPARTY)) {
 			print '<br>';
