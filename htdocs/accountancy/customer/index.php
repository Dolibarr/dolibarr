<?php
/* Copyright (C) 2013       Olivier Geffroy		<jeff@jeffinfo.com>
 * Copyright (C) 2013-2014  Florian Henry		<florian.henry@open-concept.pro>
 * Copyright (C) 2013-2021  Alexandre Spangaro	<aspangaro@open-dsi.fr>
 * Copyright (C) 2014       Juanjo Menent		<jmenent@2byte.es>
 * Copyright (C) 2015       Jean-François Ferry	<jfefe@aternatik.fr>
 *
 * This program is free software; you can redistribute it and/or modify
 * it under the terms of the GNU General Public License as published by
 * the Free Software Foundation; either version 3 of the License, or
 * (at your option) any later version.
 *
 * This program is distributed in the hope that it will be useful,
 * but WITHOUT ANY WARRANTY; without even the implied warranty of
 * MERCHANTABILITY or FITNESS FOR A PARTICULAR PURPOSE.  See the
 * GNU General Public License for more details.
 *
 * You should have received a copy of the GNU General Public License
 * along with this program. If not, see <https://www.gnu.org/licenses/>.
 *
 */

/**
 * \file 	htdocs/accountancy/customer/index.php
 * \ingroup Accountancy (Double entries)
 * \brief 	Home customer journalization page
 */

require '../../main.inc.php';
require_once DOL_DOCUMENT_ROOT.'/core/lib/date.lib.php';
require_once DOL_DOCUMENT_ROOT.'/core/lib/accounting.lib.php';
require_once DOL_DOCUMENT_ROOT.'/core/lib/company.lib.php';
require_once DOL_DOCUMENT_ROOT.'/compta/facture/class/facture.class.php';
require_once DOL_DOCUMENT_ROOT.'/accountancy/class/accountingaccount.class.php';

// Load translation files required by the page
$langs->loadLangs(array("compta", "bills", "other", "accountancy"));

$validatemonth = GETPOST('validatemonth', 'int');
$validateyear = GETPOST('validateyear', 'int');

// Security check
if (empty($conf->accounting->enabled)) {
	accessforbidden();
}
if ($user->socid > 0) {
	accessforbidden();
}
if (empty($user->rights->accounting->bind->write)) {
	accessforbidden();
}

$accountingAccount = new AccountingAccount($db);

$month_start = ($conf->global->SOCIETE_FISCAL_MONTH_START ? ($conf->global->SOCIETE_FISCAL_MONTH_START) : 1);
if (GETPOST("year", 'int')) {
	$year_start = GETPOST("year", 'int');
} else {
	$year_start = dol_print_date(dol_now(), '%Y');
	if (dol_print_date(dol_now(), '%m') < $month_start) {
		$year_start--; // If current month is lower that starting fiscal month, we start last year
	}
}
$year_end = $year_start + 1;
$month_end = $month_start - 1;
if ($month_end < 1) {
	$month_end = 12;
	$year_end--;
}
$search_date_start = dol_mktime(0, 0, 0, $month_start, 1, $year_start);
$search_date_end = dol_get_last_day($year_end, $month_end);
$year_current = $year_start;

// Validate History
$action = GETPOST('action', 'aZ09');

$chartaccountcode = dol_getIdFromCode($db, $conf->global->CHARTOFACCOUNTS, 'accounting_system', 'rowid', 'pcg_version');

// Security check
if (empty($conf->accounting->enabled)) {
	accessforbidden();
}
if ($user->socid > 0) {
	accessforbidden();
}
if (empty($user->rights->accounting->mouvements->lire)) {
	accessforbidden();
}


/*
 * Actions
 */

if (($action == 'clean' || $action == 'validatehistory') && $user->rights->accounting->bind->write) {
	// Clean database
	$db->begin();
	$sql1 = "UPDATE ".MAIN_DB_PREFIX."facturedet as fd";
	$sql1 .= " SET fk_code_ventilation = 0";
	$sql1 .= ' WHERE fd.fk_code_ventilation NOT IN';
	$sql1 .= '	(SELECT accnt.rowid ';
	$sql1 .= '	FROM '.MAIN_DB_PREFIX.'accounting_account as accnt';
	$sql1 .= '	INNER JOIN '.MAIN_DB_PREFIX.'accounting_system as syst';
	$sql1 .= '	ON accnt.fk_pcg_version = syst.pcg_version AND syst.rowid='.((int) $conf->global->CHARTOFACCOUNTS).' AND accnt.entity = '.((int) $conf->entity).')';
	$sql1 .= ' AND fd.fk_facture IN (SELECT rowid FROM '.MAIN_DB_PREFIX.'facture WHERE entity = '.((int) $conf->entity).')';
	$sql1 .= ' AND fk_code_ventilation <> 0';

	dol_syslog("htdocs/accountancy/customer/index.php fixaccountancycode", LOG_DEBUG);
	$resql1 = $db->query($sql1);
	if (!$resql1) {
		$error++;
		$db->rollback();
		setEventMessages($db->lasterror(), null, 'errors');
	} else {
		$db->commit();
	}
	// End clean database
}

if ($action == 'validatehistory') {
	$error = 0;
<<<<<<< HEAD
=======
	$nbbinddone = 0;
	$notpossible = 0;

>>>>>>> 27134a1f
	$db->begin();

	// Now make the binding. Bind automatically only for product with a dedicated account that exists into chart of account, others need a manual bind
	/*if ($db->type == 'pgsql') {
		$sql1 = "UPDATE " . MAIN_DB_PREFIX . "facturedet";
		$sql1 .= " SET fk_code_ventilation = accnt.rowid";
		$sql1 .= " FROM " . MAIN_DB_PREFIX . "product as p, " . MAIN_DB_PREFIX . "accounting_account as accnt , " . MAIN_DB_PREFIX . "accounting_system as syst";
		$sql1 .= " WHERE " . MAIN_DB_PREFIX . "facturedet.fk_product = p.rowid  AND accnt.fk_pcg_version = syst.pcg_version AND syst.rowid=" . ((int) $conf->global->CHARTOFACCOUNTS).' AND accnt.entity = '.((int) $conf->entity);
		$sql1 .= " AND accnt.active = 1 AND p.accountancy_code_sell=accnt.account_number";
		$sql1 .= " AND " . MAIN_DB_PREFIX . "facturedet.fk_code_ventilation = 0";
	} else {
		$sql1 = "UPDATE " . MAIN_DB_PREFIX . "facturedet as fd, " . MAIN_DB_PREFIX . "product as p, " . MAIN_DB_PREFIX . "accounting_account as accnt , " . MAIN_DB_PREFIX . "accounting_system as syst";
		$sql1 .= " SET fk_code_ventilation = accnt.rowid";
		$sql1 .= " WHERE fd.fk_product = p.rowid  AND accnt.fk_pcg_version = syst.pcg_version AND syst.rowid=" . ((int) $conf->global->CHARTOFACCOUNTS).' AND accnt.entity = '.((int) $conf->entity);
		$sql1 .= " AND accnt.active = 1 AND p.accountancy_code_sell=accnt.account_number";
		$sql1 .= " AND fd.fk_code_ventilation = 0";
	}*/

	// Customer Invoice lines (must be same request than into page list.php for manual binding)
	$sql = "SELECT f.rowid as facid, f.ref as ref, f.datef, f.type as ftype,";
	$sql .= " l.rowid, l.fk_product, l.description, l.total_ht, l.fk_code_ventilation, l.product_type as type_l, l.tva_tx as tva_tx_line, l.vat_src_code,";
	$sql .= " p.rowid as product_id, p.ref as product_ref, p.label as product_label, p.fk_product_type as type, p.tva_tx as tva_tx_prod,";
	if (!empty($conf->global->MAIN_PRODUCT_PERENTITY_SHARED)) {
		$sql .= " ppe.accountancy_code_sell as code_sell, ppe.accountancy_code_sell_intra as code_sell_intra, ppe.accountancy_code_sell_export as code_sell_export,";
	} else {
		$sql .= " p.accountancy_code_sell as code_sell, p.accountancy_code_sell_intra as code_sell_intra, p.accountancy_code_sell_export as code_sell_export,";
	}
	$sql .= " aa.rowid as aarowid, aa2.rowid as aarowid_intra, aa3.rowid as aarowid_export, aa4.rowid as aarowid_thirdparty,";
	$sql .= " co.code as country_code, co.label as country_label,";
	$sql .= " s.tva_intra,";
	if (!empty($conf->global->MAIN_COMPANY_PERENTITY_SHARED)) {
		$sql .= " spe.accountancy_code_sell as company_code_sell";
	} else {
		$sql .= " s.accountancy_code_sell as company_code_sell";
	}
	$sql .= " FROM ".MAIN_DB_PREFIX."facture as f";
	$sql .= " INNER JOIN ".MAIN_DB_PREFIX."societe as s ON s.rowid = f.fk_soc";
	if (!empty($conf->global->MAIN_COMPANY_PERENTITY_SHARED)) {
		$sql .= " LEFT JOIN " . MAIN_DB_PREFIX . "societe_perentity as spe ON spe.fk_soc = s.rowid AND spe.entity = " . ((int) $conf->entity);
	}
	$sql .= " LEFT JOIN ".MAIN_DB_PREFIX."c_country as co ON co.rowid = s.fk_pays ";
	$sql .= " INNER JOIN ".MAIN_DB_PREFIX."facturedet as l ON f.rowid = l.fk_facture";	// the main table
	$sql .= " LEFT JOIN ".MAIN_DB_PREFIX."product as p ON p.rowid = l.fk_product";
	if (!empty($conf->global->MAIN_PRODUCT_PERENTITY_SHARED)) {
		$sql .= " LEFT JOIN " . MAIN_DB_PREFIX . "product_perentity as ppe ON ppe.fk_product = p.rowid AND ppe.entity = " . ((int) $conf->entity);
	}
	$alias_societe_perentity = empty($conf->global->MAIN_COMPANY_PERENTITY_SHARED) ? "s" : "spe";
	$alias_product_perentity = empty($conf->global->MAIN_PRODUCT_PERENTITY_SHARED) ? "p" : "ppe";
	$sql .= " LEFT JOIN ".MAIN_DB_PREFIX."accounting_account as aa  ON " . $alias_product_perentity . ".accountancy_code_sell = aa.account_number         AND aa.active = 1  AND aa.fk_pcg_version = '".$db->escape($chartaccountcode)."' AND aa.entity = ".$conf->entity;
	$sql .= " LEFT JOIN ".MAIN_DB_PREFIX."accounting_account as aa2 ON " . $alias_product_perentity . ".accountancy_code_sell_intra = aa2.account_number  AND aa2.active = 1 AND aa2.fk_pcg_version = '".$db->escape($chartaccountcode)."' AND aa2.entity = ".$conf->entity;
	$sql .= " LEFT JOIN ".MAIN_DB_PREFIX."accounting_account as aa3 ON " . $alias_product_perentity . ".accountancy_code_sell_export = aa3.account_number AND aa3.active = 1 AND aa3.fk_pcg_version = '".$db->escape($chartaccountcode)."' AND aa3.entity = ".$conf->entity;
	$sql .= " LEFT JOIN ".MAIN_DB_PREFIX."accounting_account as aa4 ON " . $alias_societe_perentity . ".accountancy_code_sell = aa4.account_number        AND aa4.active = 1 AND aa4.fk_pcg_version = '".$db->escape($chartaccountcode)."' AND aa4.entity = ".$conf->entity;
	$sql .= " WHERE f.fk_statut > 0 AND l.fk_code_ventilation <= 0 AND l.product_type <= 2 AND f.entity = ".((int) $conf->entity);
	if (!empty($conf->global->ACCOUNTING_DATE_START_BINDING)) {
		$sql .= " AND f.datef >= '".$db->idate($conf->global->ACCOUNTING_DATE_START_BINDING)."'";
	}
	if ($validatemonth && $validateyear) {
		$sql .= dolSqlDateFilter('f.datef', 0, $validatemonth, $validateyear);
	}

	dol_syslog('htdocs/accountancy/customer/index.php');

	$result = $db->query($sql);
	if (!$result) {
		$error++;
		setEventMessages($db->lasterror(), null, 'errors');
	} else {
		$num_lines = $db->num_rows($result);

		$facture_static = new Facture($db);

		$isSellerInEEC = isInEEC($mysoc);

		$thirdpartystatic = new Societe($db);
		$facture_static = new Facture($db);
		$facture_static_det = new FactureLigne($db);
		$product_static = new Product($db);

		$i = 0;
		while ($i < min($num_lines, 10000)) {	// No more than 10000 at once
			$objp = $db->fetch_object($result);

			$thirdpartystatic->id = $objp->socid;
			$thirdpartystatic->name = $objp->name;
			$thirdpartystatic->client = $objp->client;
			$thirdpartystatic->fournisseur = $objp->fournisseur;
			$thirdpartystatic->code_client = $objp->code_client;
			$thirdpartystatic->code_compta_client = $objp->code_compta_client;
			$thirdpartystatic->code_fournisseur = $objp->code_fournisseur;
			$thirdpartystatic->code_compta_fournisseur = $objp->code_compta_fournisseur;
			$thirdpartystatic->email = $objp->email;
			$thirdpartystatic->country_code = $objp->country_code;
			$thirdpartystatic->tva_intra = $objp->tva_intra;
			$thirdpartystatic->code_compta = $objp->company_code_sell;

			$product_static->ref = $objp->product_ref;
			$product_static->id = $objp->product_id;
			$product_static->type = $objp->type;
			$product_static->label = $objp->product_label;
			$product_static->status = $objp->status;
			$product_static->status_buy = $objp->status_buy;
			$product_static->accountancy_code_sell = $objp->code_sell;
			$product_static->accountancy_code_sell_intra = $objp->code_sell_intra;
			$product_static->accountancy_code_sell_export = $objp->code_sell_export;
			$product_static->accountancy_code_buy = $objp->code_buy;
			$product_static->accountancy_code_buy_intra = $objp->code_buy_intra;
			$product_static->accountancy_code_buy_export = $objp->code_buy_export;
			$product_static->tva_tx = $objp->tva_tx_prod;

			$facture_static->ref = $objp->ref;
			$facture_static->id = $objp->facid;
			$facture_static->type = $objp->ftype;
			$facture_static->date = $objp->datef;

			$facture_static_det->id = $objp->rowid;
			$facture_static_det->total_ht = $objp->total_ht;
			$facture_static_det->tva_tx = $objp->tva_tx_line;
			$facture_static_det->vat_src_code = $objp->vat_src_code;
			$facture_static_det->product_type = $objp->type_l;
			$facture_static_det->desc = $objp->description;

			$accountingAccountArray = array(
				'dom'=>$objp->aarowid,
				'intra'=>$objp->aarowid_intra,
				'export'=>$objp->aarowid_export,
				'thirdparty' =>$objp->aarowid_thirdparty);

			$code_sell_p_notset = '';
			$code_sell_t_notset = '';

			$suggestedid = 0;

			$return=$accountingAccount->getAccountingCodeToBind($thirdpartystatic, $mysoc, $product_static, $facture_static, $facture_static_det, $accountingAccountArray, 'customer');
			if (!is_array($return) && $return < 0) {
				setEventMessage($accountingAccount->error, 'errors');
			} else {
				$suggestedid = $return['suggestedid'];
				$suggestedaccountingaccountfor = $return['suggestedaccountingaccountfor'];

				if (!empty($suggestedid) && $suggestedaccountingaccountfor != '' && $suggestedaccountingaccountfor != 'eecwithoutvatnumber') {
					$suggestedid = $return['suggestedid'];
				} else {
					$suggestedid = 0;
				}
			}

			if ($suggestedid > 0) {
				$sqlupdate = "UPDATE ".MAIN_DB_PREFIX."facturedet";
				$sqlupdate .= " SET fk_code_ventilation = ".((int) $suggestedid);
				$sqlupdate .= " WHERE fk_code_ventilation <= 0 AND product_type <= 2 AND rowid = ".((int) $facture_static_det->id);

				$resqlupdate = $db->query($sqlupdate);
				if (!$resqlupdate) {
					$error++;
					setEventMessages($db->lasterror(), null, 'errors');
					break;
				}
			} else {
				$notpossible++;
			}

			$i++;
		}
		if ($num_lines > 10000) {
			$notpossible += ($num_lines - 10000);
		}
	}

	if ($error) {
		$db->rollback();
	} else {
		$db->commit();
<<<<<<< HEAD
		setEventMessages($langs->trans('AutomaticBindingDone'), null, 'mesgs');
=======
		setEventMessages($langs->trans('AutomaticBindingDone', 	$nbbinddone, $notpossible), null, 'mesgs');
>>>>>>> 27134a1f
	}
}


/*
 * View
 */

llxHeader('', $langs->trans("CustomersVentilation"));

$textprevyear = '<a href="'.$_SERVER["PHP_SELF"].'?year='.($year_current - 1).'">'.img_previous().'</a>';
$textnextyear = '&nbsp;<a href="'.$_SERVER["PHP_SELF"].'?year='.($year_current + 1).'">'.img_next().'</a>';


print load_fiche_titre($langs->trans("CustomersVentilation")." ".$textprevyear." ".$langs->trans("Year")." ".$year_start." ".$textnextyear, '', 'title_accountancy');

print '<span class="opacitymedium">'.$langs->trans("DescVentilCustomer").'</span><br>';
print '<span class="opacitymedium hideonsmartphone">'.$langs->trans("DescVentilMore", $langs->transnoentitiesnoconv("ValidateHistory"), $langs->transnoentitiesnoconv("ToBind")).'<br>';
print '</span><br>';


$y = $year_current;

$buttonbind = '<a class="butAction" href="'.$_SERVER['PHP_SELF'].'?action=validatehistory&token='.newToken().'">'.$langs->trans("ValidateHistory").'</a>';

print_barre_liste(img_picto('', 'unlink', 'class="paddingright fa-color-unset"').$langs->trans("OverviewOfAmountOfLinesNotBound"), '', '', '', '', '', '', -1, '', '', 0, $buttonbind, '', 0, 1, 1);
//print load_fiche_titre($langs->trans("OverviewOfAmountOfLinesNotBound"), $buttonbind, '');

print '<div class="div-table-responsive-no-min">';
print '<table class="noborder centpercent">';
print '<tr class="liste_titre"><td class="minwidth100">'.$langs->trans("Account").'</td>';
print '<td>'.$langs->trans("Label").'</td>';
for ($i = 1; $i <= 12; $i++) {
	$j = $i + ($conf->global->SOCIETE_FISCAL_MONTH_START ? $conf->global->SOCIETE_FISCAL_MONTH_START : 1) - 1;
	if ($j > 12) {
		$j -= 12;
	}
	$cursormonth = $j;
	if ($cursormonth > 12) {
		$cursormonth -= 12;
	}
	$cursoryear = ($cursormonth < ($conf->global->SOCIETE_FISCAL_MONTH_START ? $conf->global->SOCIETE_FISCAL_MONTH_START : 1)) ? $y + 1 : $y;
	$tmp = dol_getdate(dol_get_last_day($cursoryear, $cursormonth, 'gmt'), false, 'gmt');

	print '<td width="60" class="right">';
	if (!empty($tmp['mday'])) {
		$param = 'search_date_startday=1&search_date_startmonth='.$cursormonth.'&search_date_startyear='.$cursoryear;
		$param .= '&search_date_endday='.$tmp['mday'].'&search_date_endmonth='.$tmp['mon'].'&search_date_endyear='.$tmp['year'];
		print '<a href="'.DOL_URL_ROOT.'/accountancy/customer/list.php?'.$param.'">';
	}
	print $langs->trans('MonthShort'.str_pad($j, 2, '0', STR_PAD_LEFT));
	if (!empty($tmp['mday'])) {
		print '</a>';
	}
	print '</td>';
}
print '<td width="60" class="right"><b>'.$langs->trans("Total").'</b></td></tr>';

$sql = "SELECT ".$db->ifsql('aa.account_number IS NULL', "'tobind'", 'aa.account_number')." AS codecomptable,";
$sql .= "  ".$db->ifsql('aa.label IS NULL', "'tobind'", 'aa.label')." AS intitule,";
for ($i = 1; $i <= 12; $i++) {
	$j = $i + ($conf->global->SOCIETE_FISCAL_MONTH_START ? $conf->global->SOCIETE_FISCAL_MONTH_START : 1) - 1;
	if ($j > 12) {
		$j -= 12;
	}
	$sql .= "  SUM(".$db->ifsql("MONTH(f.datef)=".$j, "fd.total_ht", "0").") AS month".str_pad($j, 2, "0", STR_PAD_LEFT).",";
}
$sql .= "  SUM(fd.total_ht) as total";
$sql .= " FROM ".MAIN_DB_PREFIX."facturedet as fd";
$sql .= "  LEFT JOIN ".MAIN_DB_PREFIX."facture as f ON f.rowid = fd.fk_facture";
$sql .= "  LEFT JOIN ".MAIN_DB_PREFIX."accounting_account as aa ON aa.rowid = fd.fk_code_ventilation";
$sql .= " WHERE f.datef >= '".$db->idate($search_date_start)."'";
$sql .= "  AND f.datef <= '".$db->idate($search_date_end)."'";
// Define begin binding date
if (!empty($conf->global->ACCOUNTING_DATE_START_BINDING)) {
	$sql .= " AND f.datef >= '".$db->idate($conf->global->ACCOUNTING_DATE_START_BINDING)."'";
}
$sql .= " AND f.fk_statut > 0";
$sql .= " AND fd.product_type <= 2";
$sql .= " AND f.entity IN (".getEntity('invoice', 0).")"; // We don't share object for accountancy
$sql .= " AND aa.account_number IS NULL";
if (!empty($conf->global->FACTURE_DEPOSITS_ARE_JUST_PAYMENTS)) {
	$sql .= " AND f.type IN (".Facture::TYPE_STANDARD.",".Facture::TYPE_REPLACEMENT.",".Facture::TYPE_CREDIT_NOTE.",".Facture::TYPE_SITUATION.")";
} else {
	$sql .= " AND f.type IN (".Facture::TYPE_STANDARD.",".Facture::TYPE_REPLACEMENT.",".Facture::TYPE_CREDIT_NOTE.",".Facture::TYPE_DEPOSIT.",".Facture::TYPE_SITUATION.")";
}
$sql .= " GROUP BY fd.fk_code_ventilation,aa.account_number,aa.label";

dol_syslog('htdocs/accountancy/customer/index.php', LOG_DEBUG);
$resql = $db->query($sql);
if ($resql) {
	$num = $db->num_rows($resql);

	while ($row = $db->fetch_row($resql)) {
		print '<tr class="oddeven">';
		print '<td>';
		if ($row[0] == 'tobind') {
			print '<span class="opacitymedium">'.$langs->trans("Unknown").'</span>';
		} else {
			print length_accountg($row[0]);
		}
		print '</td>';
		print '<td>';
		if ($row[0] == 'tobind') {
			print $langs->trans("UseMenuToSetBindindManualy", DOL_URL_ROOT.'/accountancy/customer/list.php?search_year='.((int) $y), $langs->transnoentitiesnoconv("ToBind"));
		} else {
			print $row[1];
		}
		print '</td>';
		for ($i = 2; $i <= 13; $i++) {
			$cursormonth = (($conf->global->SOCIETE_FISCAL_MONTH_START ? $conf->global->SOCIETE_FISCAL_MONTH_START : 1) + $i - 2);
			if ($cursormonth > 12) {
				$cursormonth -= 12;
			}
			$cursoryear = ($cursormonth < ($conf->global->SOCIETE_FISCAL_MONTH_START ? $conf->global->SOCIETE_FISCAL_MONTH_START : 1)) ? $y + 1 : $y;
			$tmp = dol_getdate(dol_get_last_day($cursoryear, $cursormonth, 'gmt'), false, 'gmt');

			print '<td class="right nowraponall amount">';
			print price($row[$i]);
			print '</td>';
		}
		print '<td class="right nowraponall amount"><b>'.price($row[14]).'</b></td>';
		print '</tr>';
	}
	$db->free($resql);

	if ($num == 0) {
		print '<tr class="oddeven"><td colspan="16">';
		print '<span class="opacitymedium">'.$langs->trans("NoRecordFound").'</span>';
		print '</td></tr>';
	}
} else {
	print $db->lasterror(); // Show last sql error
}
print "</table>\n";
print '</div>';


print '<br>';


print_barre_liste(img_picto('', 'link', 'class="paddingright fa-color-unset"').$langs->trans("OverviewOfAmountOfLinesBound"), '', '', '', '', '', '', -1, '', '', 0, '', '', 0, 1, 1);
//print load_fiche_titre($langs->trans("OverviewOfAmountOfLinesBound"), '', '');

print '<div class="div-table-responsive-no-min">';
print '<table class="noborder centpercent">';
print '<tr class="liste_titre"><td class="minwidth100">'.$langs->trans("Account").'</td>';
print '<td>'.$langs->trans("Label").'</td>';
for ($i = 1; $i <= 12; $i++) {
	$j = $i + ($conf->global->SOCIETE_FISCAL_MONTH_START ? $conf->global->SOCIETE_FISCAL_MONTH_START : 1) - 1;
	if ($j > 12) {
		$j -= 12;
	}
	$cursormonth = $j;
	if ($cursormonth > 12) {
		$cursormonth -= 12;
	}
	$cursoryear = ($cursormonth < ($conf->global->SOCIETE_FISCAL_MONTH_START ? $conf->global->SOCIETE_FISCAL_MONTH_START : 1)) ? $y + 1 : $y;
	$tmp = dol_getdate(dol_get_last_day($cursoryear, $cursormonth, 'gmt'), false, 'gmt');

	print '<td width="60" class="right">';
	if (!empty($tmp['mday'])) {
		$param = 'search_date_startday=1&search_date_startmonth='.$cursormonth.'&search_date_startyear='.$cursoryear;
		$param .= '&search_date_endday='.$tmp['mday'].'&search_date_endmonth='.$tmp['mon'].'&search_date_endyear='.$tmp['year'];
		print '<a href="'.DOL_URL_ROOT.'/accountancy/customer/lines.php?'.$param.'">';
	}
	print $langs->trans('MonthShort'.str_pad($j, 2, '0', STR_PAD_LEFT));
	if (!empty($tmp['mday'])) {
		print '</a>';
	}
	print '</td>';
}
print '<td width="60" class="right"><b>'.$langs->trans("Total").'</b></td></tr>';

$sql = "SELECT ".$db->ifsql('aa.account_number IS NULL', "'tobind'", 'aa.account_number')." AS codecomptable,";
$sql .= "  ".$db->ifsql('aa.label IS NULL', "'tobind'", 'aa.label')." AS intitule,";
for ($i = 1; $i <= 12; $i++) {
	$j = $i + ($conf->global->SOCIETE_FISCAL_MONTH_START ? $conf->global->SOCIETE_FISCAL_MONTH_START : 1) - 1;
	if ($j > 12) {
		$j -= 12;
	}
	$sql .= "  SUM(".$db->ifsql("MONTH(f.datef)=".$j, "fd.total_ht", "0").") AS month".str_pad($j, 2, "0", STR_PAD_LEFT).",";
}
$sql .= "  SUM(fd.total_ht) as total";
$sql .= " FROM ".MAIN_DB_PREFIX."facturedet as fd";
$sql .= "  LEFT JOIN ".MAIN_DB_PREFIX."facture as f ON f.rowid = fd.fk_facture";
$sql .= "  LEFT JOIN ".MAIN_DB_PREFIX."accounting_account as aa ON aa.rowid = fd.fk_code_ventilation";
$sql .= " WHERE f.datef >= '".$db->idate($search_date_start)."'";
$sql .= "  AND f.datef <= '".$db->idate($search_date_end)."'";
// Define begin binding date
if (!empty($conf->global->ACCOUNTING_DATE_START_BINDING)) {
	$sql .= " AND f.datef >= '".$db->idate($conf->global->ACCOUNTING_DATE_START_BINDING)."'";
}
$sql .= " AND f.entity IN (".getEntity('invoice', 0).")"; // We don't share object for accountancy
$sql .= " AND f.fk_statut > 0";
$sql .= " AND fd.product_type <= 2";
if (!empty($conf->global->FACTURE_DEPOSITS_ARE_JUST_PAYMENTS)) {
	$sql .= " AND f.type IN (".Facture::TYPE_STANDARD.", ".Facture::TYPE_REPLACEMENT.", ".Facture::TYPE_CREDIT_NOTE.", ".Facture::TYPE_SITUATION.")";
} else {
	$sql .= " AND f.type IN (".Facture::TYPE_STANDARD.", ".Facture::TYPE_REPLACEMENT.", ".Facture::TYPE_CREDIT_NOTE.", ".Facture::TYPE_DEPOSIT.", ".Facture::TYPE_SITUATION.")";
}
$sql .= " AND aa.account_number IS NOT NULL";
$sql .= " GROUP BY fd.fk_code_ventilation,aa.account_number,aa.label";

dol_syslog('htdocs/accountancy/customer/index.php');
$resql = $db->query($sql);
if ($resql) {
	$num = $db->num_rows($resql);

	while ($row = $db->fetch_row($resql)) {
		print '<tr class="oddeven">';
		print '<td>';
		if ($row[0] == 'tobind') {
			print $langs->trans("Unknown");
		} else {
			print length_accountg($row[0]);
		}
		print '</td>';

		print '<td>';
		if ($row[0] == 'tobind') {
			print $langs->trans("UseMenuToSetBindindManualy", DOL_URL_ROOT.'/accountancy/customer/list.php?search_year='.((int) $y), $langs->transnoentitiesnoconv("ToBind"));
		} else {
			print $row[1];
		}
		print '</td>';

		for ($i = 2; $i <= 13; $i++) {
			$cursormonth = (($conf->global->SOCIETE_FISCAL_MONTH_START ? $conf->global->SOCIETE_FISCAL_MONTH_START : 1) + $i - 2);
			if ($cursormonth > 12) {
				$cursormonth -= 12;
			}
			$cursoryear = ($cursormonth < ($conf->global->SOCIETE_FISCAL_MONTH_START ? $conf->global->SOCIETE_FISCAL_MONTH_START : 1)) ? $y + 1 : $y;
			$tmp = dol_getdate(dol_get_last_day($cursoryear, $cursormonth, 'gmt'), false, 'gmt');

			print '<td class="right nowraponall amount">';
			print price($row[$i]);
			print '</td>';
		}
		print '<td class="right nowraponall amount"><b>'.price($row[14]).'</b></td>';
		print '</tr>';
	}
	$db->free($resql);

	if ($num == 0) {
		print '<tr class="oddeven"><td colspan="16">';
		print '<span class="opacitymedium">'.$langs->trans("NoRecordFound").'</span>';
		print '</td></tr>';
	}
} else {
	print $db->lasterror(); // Show last sql error
}
print "</table>\n";
print '</div>';


if ($conf->global->MAIN_FEATURES_LEVEL > 0) { // This part of code looks strange. Why showing a report that should rely on result of this step ?
	print '<br>';
	print '<br>';

	print_barre_liste($langs->trans("OtherInfo"), '', '', '', '', '', '', -1, '', '', 0, '', '', 0, 1, 1);
	//print load_fiche_titre($langs->trans("OtherInfo"), '', '');

	print '<div class="div-table-responsive-no-min">';
	print '<table class="noborder centpercent">';
	print '<tr class="liste_titre"><td lass="left">'.$langs->trans("TotalVente").'</td>';
	for ($i = 1; $i <= 12; $i++) {
		$j = $i + ($conf->global->SOCIETE_FISCAL_MONTH_START ? $conf->global->SOCIETE_FISCAL_MONTH_START : 1) - 1;
		if ($j > 12) {
			$j -= 12;
		}
		print '<td width="60" class="right">'.$langs->trans('MonthShort'.str_pad($j, 2, '0', STR_PAD_LEFT)).'</td>';
	}
	print '<td width="60" class="right"><b>'.$langs->trans("Total").'</b></td></tr>';

	$sql = "SELECT '".$db->escape($langs->trans("TotalVente"))."' AS total,";
	for ($i = 1; $i <= 12; $i++) {
		$j = $i + ($conf->global->SOCIETE_FISCAL_MONTH_START ? $conf->global->SOCIETE_FISCAL_MONTH_START : 1) - 1;
		if ($j > 12) {
			$j -= 12;
		}
		$sql .= "  SUM(".$db->ifsql("MONTH(f.datef)=".$j, "fd.total_ht", "0").") AS month".str_pad($j, 2, "0", STR_PAD_LEFT).",";
	}
	$sql .= "  SUM(fd.total_ht) as total";
	$sql .= " FROM ".MAIN_DB_PREFIX."facturedet as fd";
	$sql .= "  LEFT JOIN ".MAIN_DB_PREFIX."facture as f ON f.rowid = fd.fk_facture";
	$sql .= " WHERE f.datef >= '".$db->idate($search_date_start)."'";
	$sql .= "  AND f.datef <= '".$db->idate($search_date_end)."'";
	// Define begin binding date
	if (!empty($conf->global->ACCOUNTING_DATE_START_BINDING)) {
		$sql .= " AND f.datef >= '".$db->idate($conf->global->ACCOUNTING_DATE_START_BINDING)."'";
	}
	$sql .= " AND f.entity IN (".getEntity('invoice', 0).")"; // We don't share object for accountancy
	$sql .= " AND f.fk_statut > 0";
	$sql .= " AND fd.product_type <= 2";
	if (!empty($conf->global->FACTURE_DEPOSITS_ARE_JUST_PAYMENTS)) {
		$sql .= " AND f.type IN (".Facture::TYPE_STANDARD.", ".Facture::TYPE_REPLACEMENT.", ".Facture::TYPE_CREDIT_NOTE.", ".Facture::TYPE_SITUATION.")";
	} else {
		$sql .= " AND f.type IN (".Facture::TYPE_STANDARD.", ".Facture::TYPE_REPLACEMENT.", ".Facture::TYPE_CREDIT_NOTE.", ".Facture::TYPE_DEPOSIT.", ".Facture::TYPE_SITUATION.")";
	}

	dol_syslog('htdocs/accountancy/customer/index.php');
	$resql = $db->query($sql);
	if ($resql) {
		$num = $db->num_rows($resql);

		while ($row = $db->fetch_row($resql)) {
			print '<tr><td>'.$row[0].'</td>';
			for ($i = 1; $i <= 12; $i++) {
				print '<td class="right nowraponall amount">'.price($row[$i]).'</td>';
			}
			print '<td class="right nowraponall amount"><b>'.price($row[13]).'</b></td>';
			print '</tr>';
		}
		$db->free($resql);
	} else {
		print $db->lasterror(); // Show last sql error
	}
	print "</table>\n";
	print '</div>';


	if (!empty($conf->margin->enabled)) {
		print "<br>\n";
		print '<div class="div-table-responsive-no-min">';
		print '<table class="noborder centpercent">';
		print '<tr class="liste_titre"><td>'.$langs->trans("TotalMarge").'</td>';
		for ($i = 1; $i <= 12; $i++) {
			$j = $i + ($conf->global->SOCIETE_FISCAL_MONTH_START ? $conf->global->SOCIETE_FISCAL_MONTH_START : 1) - 1;
			if ($j > 12) {
				$j -= 12;
			}
			print '<td width="60" class="right">'.$langs->trans('MonthShort'.str_pad($j, 2, '0', STR_PAD_LEFT)).'</td>';
		}
		print '<td width="60" class="right"><b>'.$langs->trans("Total").'</b></td></tr>';
		$sql = "SELECT '".$db->escape($langs->trans("Vide"))."' AS marge,";
		for ($i = 1; $i <= 12; $i++) {
			$j = $i + ($conf->global->SOCIETE_FISCAL_MONTH_START ? $conf->global->SOCIETE_FISCAL_MONTH_START : 1) - 1;
			if ($j > 12) {
				$j -= 12;
			}
			$sql .= " SUM(".$db->ifsql("MONTH(f.datef)=".$j,
						" (".$db->ifsql("fd.total_ht < 0",
							" (-1 * (abs(fd.total_ht) - (fd.buy_price_ht * fd.qty * (fd.situation_percent / 100))))",
							"  (fd.total_ht - (fd.buy_price_ht * fd.qty * (fd.situation_percent / 100)))").")",
						 0).") AS month".str_pad($j, 2, '0', STR_PAD_LEFT).",";
		}
		$sql .= "  SUM(".$db->ifsql("fd.total_ht < 0",
							" (-1 * (abs(fd.total_ht) - (fd.buy_price_ht * fd.qty * (fd.situation_percent / 100))))",
							"  (fd.total_ht - (fd.buy_price_ht * fd.qty * (fd.situation_percent / 100)))").") as total";

		$sql .= " FROM ".MAIN_DB_PREFIX."facturedet as fd";
		$sql .= "  LEFT JOIN ".MAIN_DB_PREFIX."facture as f ON f.rowid = fd.fk_facture";
		$sql .= " WHERE f.datef >= '".$db->idate($search_date_start)."'";
		$sql .= "  AND f.datef <= '".$db->idate($search_date_end)."'";
		// Define begin binding date
		if (!empty($conf->global->ACCOUNTING_DATE_START_BINDING)) {
			$sql .= " AND f.datef >= '".$db->idate($conf->global->ACCOUNTING_DATE_START_BINDING)."'";
		}
		$sql .= " AND f.entity IN (".getEntity('invoice', 0).")"; // We don't share object for accountancy
		$sql .= " AND f.fk_statut > 0";
		$sql .= " AND fd.product_type <= 2";
		if (!empty($conf->global->FACTURE_DEPOSITS_ARE_JUST_PAYMENTS)) {
			$sql .= " AND f.type IN (".Facture::TYPE_STANDARD.", ".Facture::TYPE_REPLACEMENT.", ".Facture::TYPE_CREDIT_NOTE.", ".Facture::TYPE_SITUATION.")";
		} else {
			$sql .= " AND f.type IN (".Facture::TYPE_STANDARD.", ".Facture::TYPE_REPLACEMENT.", ".Facture::TYPE_CREDIT_NOTE.", ".Facture::TYPE_DEPOSIT.", ".Facture::TYPE_SITUATION.")";
		}
		dol_syslog('htdocs/accountancy/customer/index.php');
		$resql = $db->query($sql);
		if ($resql) {
			$num = $db->num_rows($resql);

			while ($row = $db->fetch_row($resql)) {
				print '<tr><td>'.$row[0].'</td>';
				for ($i = 1; $i <= 12; $i++) {
					print '<td class="right nowraponall amount">'.price(price2num($row[$i])).'</td>';
				}
				print '<td class="right nowraponall amount"><b>'.price(price2num($row[13])).'</b></td>';
				print '</tr>';
			}
			$db->free($resql);
		} else {
			print $db->lasterror(); // Show last sql error
		}
		print "</table>\n";
		print '</div>';
	}
}

// End of page
llxFooter();
$db->close();<|MERGE_RESOLUTION|>--- conflicted
+++ resolved
@@ -93,7 +93,7 @@
  */
 
 if (($action == 'clean' || $action == 'validatehistory') && $user->rights->accounting->bind->write) {
-	// Clean database
+	// Clean database by removing binding done on non existing or no more existing accounts
 	$db->begin();
 	$sql1 = "UPDATE ".MAIN_DB_PREFIX."facturedet as fd";
 	$sql1 .= " SET fk_code_ventilation = 0";
@@ -119,12 +119,9 @@
 
 if ($action == 'validatehistory') {
 	$error = 0;
-<<<<<<< HEAD
-=======
 	$nbbinddone = 0;
 	$notpossible = 0;
 
->>>>>>> 27134a1f
 	$db->begin();
 
 	// Now make the binding. Bind automatically only for product with a dedicated account that exists into chart of account, others need a manual bind
@@ -281,6 +278,8 @@
 					$error++;
 					setEventMessages($db->lasterror(), null, 'errors');
 					break;
+				} else {
+					$nbbinddone++;
 				}
 			} else {
 				$notpossible++;
@@ -297,11 +296,7 @@
 		$db->rollback();
 	} else {
 		$db->commit();
-<<<<<<< HEAD
-		setEventMessages($langs->trans('AutomaticBindingDone'), null, 'mesgs');
-=======
 		setEventMessages($langs->trans('AutomaticBindingDone', 	$nbbinddone, $notpossible), null, 'mesgs');
->>>>>>> 27134a1f
 	}
 }
 
