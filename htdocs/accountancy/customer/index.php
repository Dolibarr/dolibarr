--- conflicted
+++ resolved
@@ -174,13 +174,9 @@
 	$sql .= " LEFT JOIN ".MAIN_DB_PREFIX."accounting_account as aa2 ON " . $alias_product_perentity . ".accountancy_code_sell_intra = aa2.account_number  AND aa2.active = 1 AND aa2.fk_pcg_version = '".$db->escape($chartaccountcode)."' AND aa2.entity = ".$conf->entity;
 	$sql .= " LEFT JOIN ".MAIN_DB_PREFIX."accounting_account as aa3 ON " . $alias_product_perentity . ".accountancy_code_sell_export = aa3.account_number AND aa3.active = 1 AND aa3.fk_pcg_version = '".$db->escape($chartaccountcode)."' AND aa3.entity = ".$conf->entity;
 	$sql .= " LEFT JOIN ".MAIN_DB_PREFIX."accounting_account as aa4 ON " . $alias_societe_perentity . ".accountancy_code_sell = aa4.account_number        AND aa4.active = 1 AND aa4.fk_pcg_version = '".$db->escape($chartaccountcode)."' AND aa4.entity = ".$conf->entity;
-<<<<<<< HEAD
-	$sql .= " WHERE f.fk_statut > 0 AND l.fk_code_ventilation <= 0 AND l.product_type <= 2 AND f.entity = ".((int) $conf->entity);
-=======
 	$sql .= " WHERE f.fk_statut > 0 AND l.fk_code_ventilation <= 0";
 	$sql .= " AND l.product_type <= 2";
 	$sql .= " AND f.entity IN (".getEntity('invoice', 0).")"; // We don't share object for accountancy
->>>>>>> e1a1ca35
 	if (!empty($conf->global->ACCOUNTING_DATE_START_BINDING)) {
 		$sql .= " AND f.datef >= '".$db->idate($conf->global->ACCOUNTING_DATE_START_BINDING)."'";
 	}
