<?php
/* Copyright (C) 2013       Olivier Geffroy		<jeff@jeffinfo.com>
 * Copyright (C) 2013-2014  Florian Henry		<florian.henry@open-concept.pro>
 * Copyright (C) 2013-2021  Alexandre Spangaro	<aspangaro@open-dsi.fr>
 * Copyright (C) 2014       Juanjo Menent		<jmenent@2byte.es>
 * Copyright (C) 2015       Jean-François Ferry	<jfefe@aternatik.fr>
 *
 * This program is free software; you can redistribute it and/or modify
 * it under the terms of the GNU General Public License as published by
 * the Free Software Foundation; either version 3 of the License, or
 * (at your option) any later version.
 *
 * This program is distributed in the hope that it will be useful,
 * but WITHOUT ANY WARRANTY; without even the implied warranty of
 * MERCHANTABILITY or FITNESS FOR A PARTICULAR PURPOSE.  See the
 * GNU General Public License for more details.
 *
 * You should have received a copy of the GNU General Public License
 * along with this program. If not, see <https://www.gnu.org/licenses/>.
 *
 */

/**
 * \file 	htdocs/accountancy/customer/index.php
 * \ingroup Accountancy (Double entries)
 * \brief 	Home customer journalization page
 */

require '../../main.inc.php';
require_once DOL_DOCUMENT_ROOT.'/core/lib/date.lib.php';
require_once DOL_DOCUMENT_ROOT.'/core/lib/accounting.lib.php';
require_once DOL_DOCUMENT_ROOT.'/core/lib/company.lib.php';
require_once DOL_DOCUMENT_ROOT.'/compta/facture/class/facture.class.php';
require_once DOL_DOCUMENT_ROOT.'/accountancy/class/accountingaccount.class.php';

// Load translation files required by the page
$langs->loadLangs(array("compta", "bills", "other", "accountancy"));

$validatemonth = GETPOST('validatemonth', 'int');
$validateyear = GETPOST('validateyear', 'int');

// Security check
if (empty($conf->accounting->enabled)) {
	accessforbidden();
}
if ($user->socid > 0) {
	accessforbidden();
}
if (empty($user->rights->accounting->bind->write)) {
	accessforbidden();
}

$accountingAccount = new AccountingAccount($db);

$month_start = ($conf->global->SOCIETE_FISCAL_MONTH_START ? ($conf->global->SOCIETE_FISCAL_MONTH_START) : 1);
if (GETPOST("year", 'int')) {
	$year_start = GETPOST("year", 'int');
} else {
	$year_start = dol_print_date(dol_now(), '%Y');
	if (dol_print_date(dol_now(), '%m') < $month_start) {
		$year_start--; // If current month is lower that starting fiscal month, we start last year
	}
}
$year_end = $year_start + 1;
$month_end = $month_start - 1;
if ($month_end < 1) {
	$month_end = 12;
	$year_end--;
}
$search_date_start = dol_mktime(0, 0, 0, $month_start, 1, $year_start);
$search_date_end = dol_get_last_day($year_end, $month_end);
$year_current = $year_start;

// Validate History
$action = GETPOST('action', 'aZ09');

$chartaccountcode = dol_getIdFromCode($db, $conf->global->CHARTOFACCOUNTS, 'accounting_system', 'rowid', 'pcg_version');

// Security check
if (empty($conf->accounting->enabled)) {
	accessforbidden();
}
if ($user->socid > 0) {
	accessforbidden();
}
if (empty($user->rights->accounting->mouvements->lire)) {
	accessforbidden();
}


/*
 * Actions
 */

if (($action == 'clean' || $action == 'validatehistory') && $user->rights->accounting->bind->write) {
	// Clean database by removing binding done on non existing or no more existing accounts
	$db->begin();
	$sql1 = "UPDATE ".MAIN_DB_PREFIX."facturedet as fd";
	$sql1 .= " SET fk_code_ventilation = 0";
	$sql1 .= ' WHERE fd.fk_code_ventilation NOT IN';
	$sql1 .= '	(SELECT accnt.rowid ';
	$sql1 .= '	FROM '.MAIN_DB_PREFIX.'accounting_account as accnt';
	$sql1 .= '	INNER JOIN '.MAIN_DB_PREFIX.'accounting_system as syst';
	$sql1 .= '	ON accnt.fk_pcg_version = syst.pcg_version AND syst.rowid='.((int) $conf->global->CHARTOFACCOUNTS).' AND accnt.entity = '.((int) $conf->entity).')';
	$sql1 .= ' AND fd.fk_facture IN (SELECT rowid FROM '.MAIN_DB_PREFIX.'facture WHERE entity = '.((int) $conf->entity).')';
	$sql1 .= ' AND fk_code_ventilation <> 0';

	dol_syslog("htdocs/accountancy/customer/index.php fixaccountancycode", LOG_DEBUG);
	$resql1 = $db->query($sql1);
	if (!$resql1) {
		$error++;
		$db->rollback();
		setEventMessages($db->lasterror(), null, 'errors');
	} else {
		$db->commit();
	}
	// End clean database
}

if ($action == 'validatehistory') {
	$error = 0;
	$nbbinddone = 0;
	$notpossible = 0;

	$db->begin();

	// Now make the binding. Bind automatically only for product with a dedicated account that exists into chart of account, others need a manual bind
	/*if ($db->type == 'pgsql') {
		$sql1 = "UPDATE " . MAIN_DB_PREFIX . "facturedet";
		$sql1 .= " SET fk_code_ventilation = accnt.rowid";
		$sql1 .= " FROM " . MAIN_DB_PREFIX . "product as p, " . MAIN_DB_PREFIX . "accounting_account as accnt , " . MAIN_DB_PREFIX . "accounting_system as syst";
		$sql1 .= " WHERE " . MAIN_DB_PREFIX . "facturedet.fk_product = p.rowid  AND accnt.fk_pcg_version = syst.pcg_version AND syst.rowid=" . ((int) $conf->global->CHARTOFACCOUNTS).' AND accnt.entity = '.((int) $conf->entity);
		$sql1 .= " AND accnt.active = 1 AND p.accountancy_code_sell=accnt.account_number";
		$sql1 .= " AND " . MAIN_DB_PREFIX . "facturedet.fk_code_ventilation = 0";
	} else {
		$sql1 = "UPDATE " . MAIN_DB_PREFIX . "facturedet as fd, " . MAIN_DB_PREFIX . "product as p, " . MAIN_DB_PREFIX . "accounting_account as accnt , " . MAIN_DB_PREFIX . "accounting_system as syst";
		$sql1 .= " SET fk_code_ventilation = accnt.rowid";
		$sql1 .= " WHERE fd.fk_product = p.rowid  AND accnt.fk_pcg_version = syst.pcg_version AND syst.rowid=" . ((int) $conf->global->CHARTOFACCOUNTS).' AND accnt.entity = '.((int) $conf->entity);
		$sql1 .= " AND accnt.active = 1 AND p.accountancy_code_sell=accnt.account_number";
		$sql1 .= " AND fd.fk_code_ventilation = 0";
	}*/

	// Customer Invoice lines (must be same request than into page list.php for manual binding)
	$sql = "SELECT f.rowid as facid, f.ref as ref, f.datef, f.type as ftype,";
	$sql .= " l.rowid, l.fk_product, l.description, l.total_ht, l.fk_code_ventilation, l.product_type as type_l, l.tva_tx as tva_tx_line, l.vat_src_code,";
	$sql .= " p.rowid as product_id, p.ref as product_ref, p.label as product_label, p.fk_product_type as type, p.tva_tx as tva_tx_prod,";
	if (!empty($conf->global->MAIN_PRODUCT_PERENTITY_SHARED)) {
		$sql .= " ppe.accountancy_code_sell as code_sell, ppe.accountancy_code_sell_intra as code_sell_intra, ppe.accountancy_code_sell_export as code_sell_export,";
	} else {
		$sql .= " p.accountancy_code_sell as code_sell, p.accountancy_code_sell_intra as code_sell_intra, p.accountancy_code_sell_export as code_sell_export,";
	}
	$sql .= " aa.rowid as aarowid, aa2.rowid as aarowid_intra, aa3.rowid as aarowid_export, aa4.rowid as aarowid_thirdparty,";
	$sql .= " co.code as country_code, co.label as country_label,";
	$sql .= " s.tva_intra,";
	if (!empty($conf->global->MAIN_COMPANY_PERENTITY_SHARED)) {
		$sql .= " spe.accountancy_code_sell as company_code_sell";
	} else {
		$sql .= " s.accountancy_code_sell as company_code_sell";
	}
	$sql .= " FROM ".MAIN_DB_PREFIX."facture as f";
	$sql .= " INNER JOIN ".MAIN_DB_PREFIX."societe as s ON s.rowid = f.fk_soc";
	if (!empty($conf->global->MAIN_COMPANY_PERENTITY_SHARED)) {
		$sql .= " LEFT JOIN " . MAIN_DB_PREFIX . "societe_perentity as spe ON spe.fk_soc = s.rowid AND spe.entity = " . ((int) $conf->entity);
	}
	$sql .= " LEFT JOIN ".MAIN_DB_PREFIX."c_country as co ON co.rowid = s.fk_pays ";
	$sql .= " INNER JOIN ".MAIN_DB_PREFIX."facturedet as l ON f.rowid = l.fk_facture";	// the main table
	$sql .= " LEFT JOIN ".MAIN_DB_PREFIX."product as p ON p.rowid = l.fk_product";
	if (!empty($conf->global->MAIN_PRODUCT_PERENTITY_SHARED)) {
		$sql .= " LEFT JOIN " . MAIN_DB_PREFIX . "product_perentity as ppe ON ppe.fk_product = p.rowid AND ppe.entity = " . ((int) $conf->entity);
	}
	$alias_societe_perentity = empty($conf->global->MAIN_COMPANY_PERENTITY_SHARED) ? "s" : "spe";
	$alias_product_perentity = empty($conf->global->MAIN_PRODUCT_PERENTITY_SHARED) ? "p" : "ppe";
	$sql .= " LEFT JOIN ".MAIN_DB_PREFIX."accounting_account as aa  ON " . $alias_product_perentity . ".accountancy_code_sell = aa.account_number         AND aa.active = 1  AND aa.fk_pcg_version = '".$db->escape($chartaccountcode)."' AND aa.entity = ".$conf->entity;
	$sql .= " LEFT JOIN ".MAIN_DB_PREFIX."accounting_account as aa2 ON " . $alias_product_perentity . ".accountancy_code_sell_intra = aa2.account_number  AND aa2.active = 1 AND aa2.fk_pcg_version = '".$db->escape($chartaccountcode)."' AND aa2.entity = ".$conf->entity;
	$sql .= " LEFT JOIN ".MAIN_DB_PREFIX."accounting_account as aa3 ON " . $alias_product_perentity . ".accountancy_code_sell_export = aa3.account_number AND aa3.active = 1 AND aa3.fk_pcg_version = '".$db->escape($chartaccountcode)."' AND aa3.entity = ".$conf->entity;
	$sql .= " LEFT JOIN ".MAIN_DB_PREFIX."accounting_account as aa4 ON " . $alias_societe_perentity . ".accountancy_code_sell = aa4.account_number        AND aa4.active = 1 AND aa4.fk_pcg_version = '".$db->escape($chartaccountcode)."' AND aa4.entity = ".$conf->entity;
	$sql .= " WHERE f.fk_statut > 0 AND l.fk_code_ventilation <= 0 AND l.product_type <= 2 AND f.entity = ".((int) $conf->entity);
	if (!empty($conf->global->ACCOUNTING_DATE_START_BINDING)) {
		$sql .= " AND f.datef >= '".$db->idate($conf->global->ACCOUNTING_DATE_START_BINDING)."'";
	}
	if ($validatemonth && $validateyear) {
		$sql .= dolSqlDateFilter('f.datef', 0, $validatemonth, $validateyear);
	}

	dol_syslog('htdocs/accountancy/customer/index.php');

	$result = $db->query($sql);
	if (!$result) {
		$error++;
		setEventMessages($db->lasterror(), null, 'errors');
	} else {
		$num_lines = $db->num_rows($result);

		$facture_static = new Facture($db);

		$isSellerInEEC = isInEEC($mysoc);

		$thirdpartystatic = new Societe($db);
		$facture_static = new Facture($db);
		$facture_static_det = new FactureLigne($db);
		$product_static = new Product($db);

		$i = 0;
		while ($i < min($num_lines, 10000)) {	// No more than 10000 at once
			$objp = $db->fetch_object($result);

			$thirdpartystatic->id = $objp->socid;
			$thirdpartystatic->name = $objp->name;
			$thirdpartystatic->client = $objp->client;
			$thirdpartystatic->fournisseur = $objp->fournisseur;
			$thirdpartystatic->code_client = $objp->code_client;
			$thirdpartystatic->code_compta_client = $objp->code_compta_client;
			$thirdpartystatic->code_fournisseur = $objp->code_fournisseur;
			$thirdpartystatic->code_compta_fournisseur = $objp->code_compta_fournisseur;
			$thirdpartystatic->email = $objp->email;
			$thirdpartystatic->country_code = $objp->country_code;
			$thirdpartystatic->tva_intra = $objp->tva_intra;
			$thirdpartystatic->code_compta = $objp->company_code_sell;

			$product_static->ref = $objp->product_ref;
			$product_static->id = $objp->product_id;
			$product_static->type = $objp->type;
			$product_static->label = $objp->product_label;
			$product_static->status = $objp->status;
			$product_static->status_buy = $objp->status_buy;
			$product_static->accountancy_code_sell = $objp->code_sell;
			$product_static->accountancy_code_sell_intra = $objp->code_sell_intra;
			$product_static->accountancy_code_sell_export = $objp->code_sell_export;
			$product_static->accountancy_code_buy = $objp->code_buy;
			$product_static->accountancy_code_buy_intra = $objp->code_buy_intra;
			$product_static->accountancy_code_buy_export = $objp->code_buy_export;
			$product_static->tva_tx = $objp->tva_tx_prod;

			$facture_static->ref = $objp->ref;
			$facture_static->id = $objp->facid;
			$facture_static->type = $objp->ftype;
			$facture_static->date = $objp->datef;

			$facture_static_det->id = $objp->rowid;
			$facture_static_det->total_ht = $objp->total_ht;
			$facture_static_det->tva_tx = $objp->tva_tx_line;
			$facture_static_det->vat_src_code = $objp->vat_src_code;
			$facture_static_det->product_type = $objp->type_l;
			$facture_static_det->desc = $objp->description;

			$accountingAccountArray = array(
				'dom'=>$objp->aarowid,
				'intra'=>$objp->aarowid_intra,
				'export'=>$objp->aarowid_export,
				'thirdparty' =>$objp->aarowid_thirdparty);

			$code_sell_p_notset = '';
			$code_sell_t_notset = '';

			$suggestedid = 0;

			$return=$accountingAccount->getAccountingCodeToBind($thirdpartystatic, $mysoc, $product_static, $facture_static, $facture_static_det, $accountingAccountArray, 'customer');
			if (!is_array($return) && $return < 0) {
				setEventMessage($accountingAccount->error, 'errors');
			} else {
				$suggestedid = $return['suggestedid'];
				$suggestedaccountingaccountfor = $return['suggestedaccountingaccountfor'];

				if (!empty($suggestedid) && $suggestedaccountingaccountfor != '' && $suggestedaccountingaccountfor != 'eecwithoutvatnumber') {
					$suggestedid = $return['suggestedid'];
				} else {
					$suggestedid = 0;
				}
			}

			if ($suggestedid > 0) {
				$sqlupdate = "UPDATE ".MAIN_DB_PREFIX."facturedet";
				$sqlupdate .= " SET fk_code_ventilation = ".((int) $suggestedid);
				$sqlupdate .= " WHERE fk_code_ventilation <= 0 AND product_type <= 2 AND rowid = ".((int) $facture_static_det->id);

				$resqlupdate = $db->query($sqlupdate);
				if (!$resqlupdate) {
					$error++;
					setEventMessages($db->lasterror(), null, 'errors');
					break;
				} else {
					$nbbinddone++;
				}
			} else {
				$notpossible++;
			}

			$i++;
		}
		if ($num_lines > 10000) {
			$notpossible += ($num_lines - 10000);
		}
	}

	if ($error) {
		$db->rollback();
	} else {
		$db->commit();
		setEventMessages($langs->trans('AutomaticBindingDone', 	$nbbinddone, $notpossible), null, 'mesgs');
	}
}


/*
 * View
 */

llxHeader('', $langs->trans("CustomersVentilation"));

$textprevyear = '<a href="'.$_SERVER["PHP_SELF"].'?year='.($year_current - 1).'">'.img_previous().'</a>';
$textnextyear = '&nbsp;<a href="'.$_SERVER["PHP_SELF"].'?year='.($year_current + 1).'">'.img_next().'</a>';


print load_fiche_titre($langs->trans("CustomersVentilation")." ".$textprevyear." ".$langs->trans("Year")." ".$year_start." ".$textnextyear, '', 'title_accountancy');

print '<span class="opacitymedium">'.$langs->trans("DescVentilCustomer").'</span><br>';
print '<span class="opacitymedium hideonsmartphone">'.$langs->trans("DescVentilMore", $langs->transnoentitiesnoconv("ValidateHistory"), $langs->transnoentitiesnoconv("ToBind")).'<br>';
print '</span><br>';


$y = $year_current;

$buttonbind = '<a class="butAction" href="'.$_SERVER['PHP_SELF'].'?action=validatehistory&token='.newToken().'">'.$langs->trans("ValidateHistory").'</a>';

print_barre_liste(img_picto('', 'unlink', 'class="paddingright fa-color-unset"').$langs->trans("OverviewOfAmountOfLinesNotBound"), '', '', '', '', '', '', -1, '', '', 0, $buttonbind, '', 0, 1, 1);
//print load_fiche_titre($langs->trans("OverviewOfAmountOfLinesNotBound"), $buttonbind, '');

print '<div class="div-table-responsive-no-min">';
print '<table class="noborder centpercent">';
print '<tr class="liste_titre"><td class="minwidth100">'.$langs->trans("Account").'</td>';
print '<td>'.$langs->trans("Label").'</td>';
for ($i = 1; $i <= 12; $i++) {
	$j = $i + ($conf->global->SOCIETE_FISCAL_MONTH_START ? $conf->global->SOCIETE_FISCAL_MONTH_START : 1) - 1;
	if ($j > 12) {
		$j -= 12;
	}
	$cursormonth = $j;
	if ($cursormonth > 12) {
		$cursormonth -= 12;
	}
	$cursoryear = ($cursormonth < ($conf->global->SOCIETE_FISCAL_MONTH_START ? $conf->global->SOCIETE_FISCAL_MONTH_START : 1)) ? $y + 1 : $y;
	$tmp = dol_getdate(dol_get_last_day($cursoryear, $cursormonth, 'gmt'), false, 'gmt');

	print '<td width="60" class="right">';
	if (!empty($tmp['mday'])) {
		$param = 'search_date_startday=1&search_date_startmonth='.$cursormonth.'&search_date_startyear='.$cursoryear;
		$param .= '&search_date_endday='.$tmp['mday'].'&search_date_endmonth='.$tmp['mon'].'&search_date_endyear='.$tmp['year'];
		print '<a href="'.DOL_URL_ROOT.'/accountancy/customer/list.php?'.$param.'">';
	}
	print $langs->trans('MonthShort'.str_pad($j, 2, '0', STR_PAD_LEFT));
	if (!empty($tmp['mday'])) {
		print '</a>';
	}
	print '</td>';
}
print '<td width="60" class="right"><b>'.$langs->trans("Total").'</b></td></tr>';

$sql = "SELECT ".$db->ifsql('aa.account_number IS NULL', "'tobind'", 'aa.account_number')." AS codecomptable,";
$sql .= "  ".$db->ifsql('aa.label IS NULL', "'tobind'", 'aa.label')." AS intitule,";
for ($i = 1; $i <= 12; $i++) {
	$j = $i + ($conf->global->SOCIETE_FISCAL_MONTH_START ? $conf->global->SOCIETE_FISCAL_MONTH_START : 1) - 1;
	if ($j > 12) {
		$j -= 12;
	}
	$sql .= "  SUM(".$db->ifsql("MONTH(f.datef)=".$j, "fd.total_ht", "0").") AS month".str_pad($j, 2, "0", STR_PAD_LEFT).",";
}
$sql .= "  SUM(fd.total_ht) as total";
$sql .= " FROM ".MAIN_DB_PREFIX."facturedet as fd";
$sql .= "  LEFT JOIN ".MAIN_DB_PREFIX."facture as f ON f.rowid = fd.fk_facture";
$sql .= "  LEFT JOIN ".MAIN_DB_PREFIX."accounting_account as aa ON aa.rowid = fd.fk_code_ventilation";
$sql .= " WHERE f.datef >= '".$db->idate($search_date_start)."'";
$sql .= "  AND f.datef <= '".$db->idate($search_date_end)."'";
// Define begin binding date
if (!empty($conf->global->ACCOUNTING_DATE_START_BINDING)) {
	$sql .= " AND f.datef >= '".$db->idate($conf->global->ACCOUNTING_DATE_START_BINDING)."'";
}
$sql .= " AND f.fk_statut > 0";
$sql .= " AND fd.product_type <= 2";
$sql .= " AND f.entity IN (".getEntity('invoice', 0).")"; // We don't share object for accountancy
$sql .= " AND aa.account_number IS NULL";
if (!empty($conf->global->FACTURE_DEPOSITS_ARE_JUST_PAYMENTS)) {
	$sql .= " AND f.type IN (".Facture::TYPE_STANDARD.",".Facture::TYPE_REPLACEMENT.",".Facture::TYPE_CREDIT_NOTE.",".Facture::TYPE_SITUATION.")";
} else {
	$sql .= " AND f.type IN (".Facture::TYPE_STANDARD.",".Facture::TYPE_REPLACEMENT.",".Facture::TYPE_CREDIT_NOTE.",".Facture::TYPE_DEPOSIT.",".Facture::TYPE_SITUATION.")";
}
$sql .= " GROUP BY fd.fk_code_ventilation,aa.account_number,aa.label";

dol_syslog('htdocs/accountancy/customer/index.php', LOG_DEBUG);
$resql = $db->query($sql);
if ($resql) {
	$num = $db->num_rows($resql);

	while ($row = $db->fetch_row($resql)) {
		print '<tr class="oddeven">';
		print '<td>';
		if ($row[0] == 'tobind') {
			print '<span class="opacitymedium">'.$langs->trans("Unknown").'</span>';
		} else {
			print length_accountg($row[0]);
		}
		print '</td>';
		print '<td>';
		if ($row[0] == 'tobind') {
			print $langs->trans("UseMenuToSetBindindManualy", DOL_URL_ROOT.'/accountancy/customer/list.php?search_year='.((int) $y), $langs->transnoentitiesnoconv("ToBind"));
		} else {
			print $row[1];
		}
		print '</td>';
		for ($i = 2; $i <= 13; $i++) {
			$cursormonth = (($conf->global->SOCIETE_FISCAL_MONTH_START ? $conf->global->SOCIETE_FISCAL_MONTH_START : 1) + $i - 2);
			if ($cursormonth > 12) {
				$cursormonth -= 12;
			}
			$cursoryear = ($cursormonth < ($conf->global->SOCIETE_FISCAL_MONTH_START ? $conf->global->SOCIETE_FISCAL_MONTH_START : 1)) ? $y + 1 : $y;
			$tmp = dol_getdate(dol_get_last_day($cursoryear, $cursormonth, 'gmt'), false, 'gmt');

			print '<td class="right nowraponall amount">';
			print price($row[$i]);
			print '</td>';
		}
		print '<td class="right nowraponall amount"><b>'.price($row[14]).'</b></td>';
		print '</tr>';
	}
	$db->free($resql);

	if ($num == 0) {
		print '<tr class="oddeven"><td colspan="16">';
		print '<span class="opacitymedium">'.$langs->trans("NoRecordFound").'</span>';
		print '</td></tr>';
	}
} else {
	print $db->lasterror(); // Show last sql error
}
print "</table>\n";
print '</div>';


print '<br>';


print_barre_liste(img_picto('', 'link', 'class="paddingright fa-color-unset"').$langs->trans("OverviewOfAmountOfLinesBound"), '', '', '', '', '', '', -1, '', '', 0, '', '', 0, 1, 1);
//print load_fiche_titre($langs->trans("OverviewOfAmountOfLinesBound"), '', '');

print '<div class="div-table-responsive-no-min">';
print '<table class="noborder centpercent">';
print '<tr class="liste_titre"><td class="minwidth100">'.$langs->trans("Account").'</td>';
print '<td>'.$langs->trans("Label").'</td>';
for ($i = 1; $i <= 12; $i++) {
	$j = $i + ($conf->global->SOCIETE_FISCAL_MONTH_START ? $conf->global->SOCIETE_FISCAL_MONTH_START : 1) - 1;
	if ($j > 12) {
		$j -= 12;
	}
	$cursormonth = $j;
	if ($cursormonth > 12) {
		$cursormonth -= 12;
	}
	$cursoryear = ($cursormonth < ($conf->global->SOCIETE_FISCAL_MONTH_START ? $conf->global->SOCIETE_FISCAL_MONTH_START : 1)) ? $y + 1 : $y;
	$tmp = dol_getdate(dol_get_last_day($cursoryear, $cursormonth, 'gmt'), false, 'gmt');

	print '<td width="60" class="right">';
	if (!empty($tmp['mday'])) {
		$param = 'search_date_startday=1&search_date_startmonth='.$cursormonth.'&search_date_startyear='.$cursoryear;
		$param .= '&search_date_endday='.$tmp['mday'].'&search_date_endmonth='.$tmp['mon'].'&search_date_endyear='.$tmp['year'];
		print '<a href="'.DOL_URL_ROOT.'/accountancy/customer/lines.php?'.$param.'">';
	}
	print $langs->trans('MonthShort'.str_pad($j, 2, '0', STR_PAD_LEFT));
	if (!empty($tmp['mday'])) {
		print '</a>';
	}
	print '</td>';
}
print '<td width="60" class="right"><b>'.$langs->trans("Total").'</b></td></tr>';

$sql = "SELECT ".$db->ifsql('aa.account_number IS NULL', "'tobind'", 'aa.account_number')." AS codecomptable,";
$sql .= "  ".$db->ifsql('aa.label IS NULL', "'tobind'", 'aa.label')." AS intitule,";
for ($i = 1; $i <= 12; $i++) {
	$j = $i + ($conf->global->SOCIETE_FISCAL_MONTH_START ? $conf->global->SOCIETE_FISCAL_MONTH_START : 1) - 1;
	if ($j > 12) {
		$j -= 12;
	}
	$sql .= "  SUM(".$db->ifsql("MONTH(f.datef)=".$j, "fd.total_ht", "0").") AS month".str_pad($j, 2, "0", STR_PAD_LEFT).",";
}
$sql .= "  SUM(fd.total_ht) as total";
$sql .= " FROM ".MAIN_DB_PREFIX."facturedet as fd";
$sql .= "  LEFT JOIN ".MAIN_DB_PREFIX."facture as f ON f.rowid = fd.fk_facture";
$sql .= "  LEFT JOIN ".MAIN_DB_PREFIX."accounting_account as aa ON aa.rowid = fd.fk_code_ventilation";
$sql .= " WHERE f.datef >= '".$db->idate($search_date_start)."'";
$sql .= "  AND f.datef <= '".$db->idate($search_date_end)."'";
// Define begin binding date
if (!empty($conf->global->ACCOUNTING_DATE_START_BINDING)) {
	$sql .= " AND f.datef >= '".$db->idate($conf->global->ACCOUNTING_DATE_START_BINDING)."'";
}
$sql .= " AND f.entity IN (".getEntity('invoice', 0).")"; // We don't share object for accountancy
$sql .= " AND f.fk_statut > 0";
$sql .= " AND fd.product_type <= 2";
if (!empty($conf->global->FACTURE_DEPOSITS_ARE_JUST_PAYMENTS)) {
	$sql .= " AND f.type IN (".Facture::TYPE_STANDARD.", ".Facture::TYPE_REPLACEMENT.", ".Facture::TYPE_CREDIT_NOTE.", ".Facture::TYPE_SITUATION.")";
} else {
	$sql .= " AND f.type IN (".Facture::TYPE_STANDARD.", ".Facture::TYPE_REPLACEMENT.", ".Facture::TYPE_CREDIT_NOTE.", ".Facture::TYPE_DEPOSIT.", ".Facture::TYPE_SITUATION.")";
}
$sql .= " AND aa.account_number IS NOT NULL";
$sql .= " GROUP BY fd.fk_code_ventilation,aa.account_number,aa.label";

dol_syslog('htdocs/accountancy/customer/index.php');
$resql = $db->query($sql);
if ($resql) {
	$num = $db->num_rows($resql);

	while ($row = $db->fetch_row($resql)) {
		print '<tr class="oddeven">';
		print '<td>';
		if ($row[0] == 'tobind') {
			print $langs->trans("Unknown");
		} else {
			print length_accountg($row[0]);
		}
		print '</td>';

		print '<td>';
		if ($row[0] == 'tobind') {
			print $langs->trans("UseMenuToSetBindindManualy", DOL_URL_ROOT.'/accountancy/customer/list.php?search_year='.((int) $y), $langs->transnoentitiesnoconv("ToBind"));
		} else {
			print $row[1];
		}
		print '</td>';

		for ($i = 2; $i <= 13; $i++) {
			$cursormonth = (($conf->global->SOCIETE_FISCAL_MONTH_START ? $conf->global->SOCIETE_FISCAL_MONTH_START : 1) + $i - 2);
			if ($cursormonth > 12) {
				$cursormonth -= 12;
			}
			$cursoryear = ($cursormonth < ($conf->global->SOCIETE_FISCAL_MONTH_START ? $conf->global->SOCIETE_FISCAL_MONTH_START : 1)) ? $y + 1 : $y;
			$tmp = dol_getdate(dol_get_last_day($cursoryear, $cursormonth, 'gmt'), false, 'gmt');

			print '<td class="right nowraponall amount">';
			print price($row[$i]);
			print '</td>';
		}
		print '<td class="right nowraponall amount"><b>'.price($row[14]).'</b></td>';
		print '</tr>';
	}
	$db->free($resql);

	if ($num == 0) {
		print '<tr class="oddeven"><td colspan="16">';
		print '<span class="opacitymedium">'.$langs->trans("NoRecordFound").'</span>';
		print '</td></tr>';
	}
} else {
	print $db->lasterror(); // Show last sql error
}
print "</table>\n";
print '</div>';


if ($conf->global->MAIN_FEATURES_LEVEL > 0) { // This part of code looks strange. Why showing a report that should rely on result of this step ?
	print '<br>';
	print '<br>';

	print_barre_liste($langs->trans("OtherInfo"), '', '', '', '', '', '', -1, '', '', 0, '', '', 0, 1, 1);
	//print load_fiche_titre($langs->trans("OtherInfo"), '', '');

	print '<div class="div-table-responsive-no-min">';
	print '<table class="noborder centpercent">';
	print '<tr class="liste_titre"><td lass="left">'.$langs->trans("TotalVente").'</td>';
	for ($i = 1; $i <= 12; $i++) {
		$j = $i + ($conf->global->SOCIETE_FISCAL_MONTH_START ? $conf->global->SOCIETE_FISCAL_MONTH_START : 1) - 1;
		if ($j > 12) {
			$j -= 12;
		}
		print '<td width="60" class="right">'.$langs->trans('MonthShort'.str_pad($j, 2, '0', STR_PAD_LEFT)).'</td>';
	}
	print '<td width="60" class="right"><b>'.$langs->trans("Total").'</b></td></tr>';

	$sql = "SELECT '".$db->escape($langs->trans("TotalVente"))."' AS total,";
	for ($i = 1; $i <= 12; $i++) {
		$j = $i + ($conf->global->SOCIETE_FISCAL_MONTH_START ? $conf->global->SOCIETE_FISCAL_MONTH_START : 1) - 1;
		if ($j > 12) {
			$j -= 12;
		}
		$sql .= "  SUM(".$db->ifsql("MONTH(f.datef)=".$j, "fd.total_ht", "0").") AS month".str_pad($j, 2, "0", STR_PAD_LEFT).",";
	}
	$sql .= "  SUM(fd.total_ht) as total";
	$sql .= " FROM ".MAIN_DB_PREFIX."facturedet as fd";
	$sql .= "  LEFT JOIN ".MAIN_DB_PREFIX."facture as f ON f.rowid = fd.fk_facture";
	$sql .= " WHERE f.datef >= '".$db->idate($search_date_start)."'";
	$sql .= "  AND f.datef <= '".$db->idate($search_date_end)."'";
	// Define begin binding date
	if (!empty($conf->global->ACCOUNTING_DATE_START_BINDING)) {
		$sql .= " AND f.datef >= '".$db->idate($conf->global->ACCOUNTING_DATE_START_BINDING)."'";
	}
	$sql .= " AND f.entity IN (".getEntity('invoice', 0).")"; // We don't share object for accountancy
	$sql .= " AND f.fk_statut > 0";
	$sql .= " AND fd.product_type <= 2";
	if (!empty($conf->global->FACTURE_DEPOSITS_ARE_JUST_PAYMENTS)) {
		$sql .= " AND f.type IN (".Facture::TYPE_STANDARD.", ".Facture::TYPE_REPLACEMENT.", ".Facture::TYPE_CREDIT_NOTE.", ".Facture::TYPE_SITUATION.")";
	} else {
		$sql .= " AND f.type IN (".Facture::TYPE_STANDARD.", ".Facture::TYPE_REPLACEMENT.", ".Facture::TYPE_CREDIT_NOTE.", ".Facture::TYPE_DEPOSIT.", ".Facture::TYPE_SITUATION.")";
	}

	dol_syslog('htdocs/accountancy/customer/index.php');
	$resql = $db->query($sql);
	if ($resql) {
		$num = $db->num_rows($resql);

		while ($row = $db->fetch_row($resql)) {
			print '<tr><td>'.$row[0].'</td>';
			for ($i = 1; $i <= 12; $i++) {
				print '<td class="right nowraponall amount">'.price($row[$i]).'</td>';
			}
			print '<td class="right nowraponall amount"><b>'.price($row[13]).'</b></td>';
			print '</tr>';
		}
		$db->free($resql);
	} else {
		print $db->lasterror(); // Show last sql error
	}
	print "</table>\n";
	print '</div>';


	if (!empty($conf->margin->enabled)) {
		print "<br>\n";
		print '<div class="div-table-responsive-no-min">';
		print '<table class="noborder centpercent">';
		print '<tr class="liste_titre"><td>'.$langs->trans("TotalMarge").'</td>';
		for ($i = 1; $i <= 12; $i++) {
			$j = $i + ($conf->global->SOCIETE_FISCAL_MONTH_START ? $conf->global->SOCIETE_FISCAL_MONTH_START : 1) - 1;
			if ($j > 12) {
				$j -= 12;
			}
			print '<td width="60" class="right">'.$langs->trans('MonthShort'.str_pad($j, 2, '0', STR_PAD_LEFT)).'</td>';
		}
		print '<td width="60" class="right"><b>'.$langs->trans("Total").'</b></td></tr>';
		$sql = "SELECT '".$db->escape($langs->trans("Vide"))."' AS marge,";
		for ($i = 1; $i <= 12; $i++) {
			$j = $i + ($conf->global->SOCIETE_FISCAL_MONTH_START ? $conf->global->SOCIETE_FISCAL_MONTH_START : 1) - 1;
			if ($j > 12) {
				$j -= 12;
			}
<<<<<<< HEAD
			$sql .= "  SUM(".$db->ifsql("MONTH(f.datef)=".$j, "(fd.total_ht-(fd.qty * fd.buy_price_ht))", "0").") AS month".str_pad($j, 2, "0", STR_PAD_LEFT).",";
=======
			$sql .= '
			SUM('.$db->ifsql('MONTH(f.datef)='.$j,
						' ('.
							$db->ifsql('fd.total_ht < 0',
							' (-1 * (abs(fd.total_ht) - (fd.buy_price_ht * fd.qty * (fd.situation_percent / 100))))',
								'  (fd.total_ht - (fd.buy_price_ht * fd.qty * (fd.situation_percent / 100)))'
							  ).')',
						 0).') AS month'.str_pad($j, 2, '0', STR_PAD_LEFT).',';
>>>>>>> 98ddfbf7
		}
		$sql .= "  SUM((fd.total_ht-(fd.qty * fd.buy_price_ht))) as total";

		$sql .= " FROM ".MAIN_DB_PREFIX."facturedet as fd";
		$sql .= "  LEFT JOIN ".MAIN_DB_PREFIX."facture as f ON f.rowid = fd.fk_facture";
		$sql .= " WHERE f.datef >= '".$db->idate($search_date_start)."'";
		$sql .= "  AND f.datef <= '".$db->idate($search_date_end)."'";
		// Define begin binding date
		if (!empty($conf->global->ACCOUNTING_DATE_START_BINDING)) {
			$sql .= " AND f.datef >= '".$db->idate($conf->global->ACCOUNTING_DATE_START_BINDING)."'";
		}
		$sql .= " AND f.entity IN (".getEntity('invoice', 0).")"; // We don't share object for accountancy
		$sql .= " AND f.fk_statut > 0";
		$sql .= " AND fd.product_type <= 2";
		if (!empty($conf->global->FACTURE_DEPOSITS_ARE_JUST_PAYMENTS)) {
			$sql .= " AND f.type IN (".Facture::TYPE_STANDARD.", ".Facture::TYPE_REPLACEMENT.", ".Facture::TYPE_CREDIT_NOTE.", ".Facture::TYPE_SITUATION.")";
		} else {
			$sql .= " AND f.type IN (".Facture::TYPE_STANDARD.", ".Facture::TYPE_REPLACEMENT.", ".Facture::TYPE_CREDIT_NOTE.", ".Facture::TYPE_DEPOSIT.", ".Facture::TYPE_SITUATION.")";
		}
		dol_syslog('htdocs/accountancy/customer/index.php');
		$resql = $db->query($sql);
		if ($resql) {
			$num = $db->num_rows($resql);

			while ($row = $db->fetch_row($resql)) {
				print '<tr><td>'.$row[0].'</td>';
				for ($i = 1; $i <= 12; $i++) {
					print '<td class="right nowraponall amount">'.price(price2num($row[$i])).'</td>';
				}
				print '<td class="right nowraponall amount"><b>'.price(price2num($row[13])).'</b></td>';
				print '</tr>';
			}
			$db->free($resql);
		} else {
			print $db->lasterror(); // Show last sql error
		}
		print "</table>\n";
		print '</div>';
	}
}

// End of page
llxFooter();
$db->close();<|MERGE_RESOLUTION|>--- conflicted
+++ resolved
@@ -638,18 +638,11 @@
 			if ($j > 12) {
 				$j -= 12;
 			}
-<<<<<<< HEAD
-			$sql .= "  SUM(".$db->ifsql("MONTH(f.datef)=".$j, "(fd.total_ht-(fd.qty * fd.buy_price_ht))", "0").") AS month".str_pad($j, 2, "0", STR_PAD_LEFT).",";
-=======
-			$sql .= '
-			SUM('.$db->ifsql('MONTH(f.datef)='.$j,
-						' ('.
-							$db->ifsql('fd.total_ht < 0',
+			$sql .= ' SUM('.$db->ifsql('MONTH(f.datef)='.$j,
+						' ('.$db->ifsql('fd.total_ht < 0',
 							' (-1 * (abs(fd.total_ht) - (fd.buy_price_ht * fd.qty * (fd.situation_percent / 100))))',
-								'  (fd.total_ht - (fd.buy_price_ht * fd.qty * (fd.situation_percent / 100)))'
-							  ).')',
+							'  (fd.total_ht - (fd.buy_price_ht * fd.qty * (fd.situation_percent / 100)))').')',
 						 0).') AS month'.str_pad($j, 2, '0', STR_PAD_LEFT).',';
->>>>>>> 98ddfbf7
 		}
 		$sql .= "  SUM((fd.total_ht-(fd.qty * fd.buy_price_ht))) as total";
 
