--- conflicted
+++ resolved
@@ -251,12 +251,8 @@
 $sql .= " WHERE f.datef >= '".$db->idate($search_date_start)."'";
 $sql .= "  AND f.datef <= '".$db->idate($search_date_end)."'";
 $sql .= " AND f.fk_statut > 0";
-<<<<<<< HEAD
+$sql .= " AND fd.product_type <= 2";
 $sql .= " AND f.entity IN (".getEntity('invoice', 0).")"; // We don't share object for accountancy
-=======
-$sql .= " AND fd.product_type <= 2";
-$sql .= " AND f.entity IN (" . getEntity('invoice', 0) . ")";   // We don't share object for accountancy
->>>>>>> 4f2af3bf
 $sql .= " AND aa.account_number IS NULL";
 if (!empty($conf->global->FACTURE_DEPOSITS_ARE_JUST_PAYMENTS)) {
 	$sql .= " AND f.type IN (".Facture::TYPE_STANDARD.",".Facture::TYPE_REPLACEMENT.",".Facture::TYPE_CREDIT_NOTE.",".Facture::TYPE_SITUATION.")";
@@ -332,16 +328,11 @@
 $sql .= "  AND f.datef <= '".$db->idate($search_date_end)."'";
 $sql .= " AND f.entity IN (".getEntity('invoice', 0).")"; // We don't share object for accountancy
 $sql .= " AND f.fk_statut > 0";
-<<<<<<< HEAD
+$sql .= " AND fd.product_type <= 2";
 if (!empty($conf->global->FACTURE_DEPOSITS_ARE_JUST_PAYMENTS)) {
-	$sql .= " AND f.type IN (".Facture::TYPE_STANDARD.",".Facture::TYPE_REPLACEMENT.",".Facture::TYPE_CREDIT_NOTE.",".Facture::TYPE_SITUATION.")";
-=======
-$sql .= " AND fd.product_type <= 2";
-if (! empty($conf->global->FACTURE_DEPOSITS_ARE_JUST_PAYMENTS)) {
-	$sql .= " AND f.type IN (" . Facture::TYPE_STANDARD . "," . Facture::TYPE_REPLACEMENT . "," . Facture::TYPE_CREDIT_NOTE . "," . Facture::TYPE_SITUATION . ")";
->>>>>>> 4f2af3bf
+	$sql .= " AND f.type IN (".Facture::TYPE_STANDARD.", ".Facture::TYPE_REPLACEMENT.", ".Facture::TYPE_CREDIT_NOTE.", ".Facture::TYPE_SITUATION.")";
 } else {
-	$sql .= " AND f.type IN (".Facture::TYPE_STANDARD.",".Facture::TYPE_REPLACEMENT.",".Facture::TYPE_CREDIT_NOTE.",".Facture::TYPE_DEPOSIT.",".Facture::TYPE_SITUATION.")";
+	$sql .= " AND f.type IN (".Facture::TYPE_STANDARD.", ".Facture::TYPE_REPLACEMENT.", ".Facture::TYPE_CREDIT_NOTE.", ".Facture::TYPE_DEPOSIT.", ".Facture::TYPE_SITUATION.")";
 }
 $sql .= " AND aa.account_number IS NOT NULL";
 $sql .= " GROUP BY fd.fk_code_ventilation,aa.account_number,aa.label";
@@ -414,16 +405,11 @@
 	$sql .= "  AND f.datef <= '".$db->idate($search_date_end)."'";
 	$sql .= " AND f.entity IN (".getEntity('invoice', 0).")"; // We don't share object for accountancy
 	$sql .= " AND f.fk_statut > 0";
-<<<<<<< HEAD
+	$sql .= " AND fd.product_type <= 2";
 	if (!empty($conf->global->FACTURE_DEPOSITS_ARE_JUST_PAYMENTS)) {
-		$sql .= " AND f.type IN (".Facture::TYPE_STANDARD.",".Facture::TYPE_REPLACEMENT.",".Facture::TYPE_CREDIT_NOTE.",".Facture::TYPE_SITUATION.")";
-=======
-	$sql .= " AND fd.product_type <= 2";
-	if (! empty($conf->global->FACTURE_DEPOSITS_ARE_JUST_PAYMENTS)) {
-		$sql .= " AND f.type IN (" . Facture::TYPE_STANDARD . "," . Facture::TYPE_REPLACEMENT . "," . Facture::TYPE_CREDIT_NOTE . "," . Facture::TYPE_SITUATION . ")";
->>>>>>> 4f2af3bf
+		$sql .= " AND f.type IN (".Facture::TYPE_STANDARD.", ".Facture::TYPE_REPLACEMENT.", ".Facture::TYPE_CREDIT_NOTE.", ".Facture::TYPE_SITUATION.")";
 	} else {
-		$sql .= " AND f.type IN (".Facture::TYPE_STANDARD.",".Facture::TYPE_REPLACEMENT.",".Facture::TYPE_CREDIT_NOTE.",".Facture::TYPE_DEPOSIT.",".Facture::TYPE_SITUATION.")";
+		$sql .= " AND f.type IN (".Facture::TYPE_STANDARD.", ".Facture::TYPE_REPLACEMENT.", ".Facture::TYPE_CREDIT_NOTE.", ".Facture::TYPE_DEPOSIT.", ".Facture::TYPE_SITUATION.")";
 	}
 
 	dol_syslog('htdocs/accountancy/customer/index.php');
@@ -472,16 +458,11 @@
 		$sql .= "  AND f.datef <= '".$db->idate($search_date_end)."'";
 		$sql .= " AND f.entity IN (".getEntity('invoice', 0).")"; // We don't share object for accountancy
 		$sql .= " AND f.fk_statut > 0";
-<<<<<<< HEAD
+		$sql .= " AND fd.product_type <= 2";
 		if (!empty($conf->global->FACTURE_DEPOSITS_ARE_JUST_PAYMENTS)) {
-			$sql .= " AND f.type IN (".Facture::TYPE_STANDARD.",".Facture::TYPE_REPLACEMENT.",".Facture::TYPE_CREDIT_NOTE.",".Facture::TYPE_SITUATION.")";
-=======
-		$sql .= " AND fd.product_type <= 2";
-		if (! empty($conf->global->FACTURE_DEPOSITS_ARE_JUST_PAYMENTS)) {
-			$sql .= " AND f.type IN (" . Facture::TYPE_STANDARD . "," . Facture::TYPE_REPLACEMENT . "," . Facture::TYPE_CREDIT_NOTE . "," . Facture::TYPE_SITUATION . ")";
->>>>>>> 4f2af3bf
+			$sql .= " AND f.type IN (".Facture::TYPE_STANDARD.", ".Facture::TYPE_REPLACEMENT.", ".Facture::TYPE_CREDIT_NOTE.", ".Facture::TYPE_SITUATION.")";
 		} else {
-			$sql .= " AND f.type IN (".Facture::TYPE_STANDARD.",".Facture::TYPE_REPLACEMENT.",".Facture::TYPE_CREDIT_NOTE.",".Facture::TYPE_DEPOSIT.",".Facture::TYPE_SITUATION.")";
+			$sql .= " AND f.type IN (".Facture::TYPE_STANDARD.", ".Facture::TYPE_REPLACEMENT.", ".Facture::TYPE_CREDIT_NOTE.", ".Facture::TYPE_DEPOSIT.", ".Facture::TYPE_SITUATION.")";
 		}
 
 		dol_syslog('htdocs/accountancy/customer/index.php');
