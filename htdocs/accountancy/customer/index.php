--- conflicted
+++ resolved
@@ -210,14 +210,9 @@
 $sql .= " FROM " . MAIN_DB_PREFIX . "facturedet as fd";
 $sql .= "  LEFT JOIN " . MAIN_DB_PREFIX . "facture as f ON f.rowid = fd.fk_facture";
 $sql .= "  LEFT JOIN " . MAIN_DB_PREFIX . "accounting_account as aa ON aa.rowid = fd.fk_code_ventilation";
-<<<<<<< HEAD
 $sql .= " WHERE f.datef >= '" . $db->idate($search_date_start) . "'";
 $sql .= "  AND f.datef <= '" . $db->idate($search_date_end) . "'";
-=======
-$sql .= " WHERE f.datef >= '" . $db->idate(dol_get_first_day($y, 1, false)) . "'";
-$sql .= "  AND f.datef <= '" . $db->idate(dol_get_last_day($y, 12, false)) . "'";
 $sql .= " AND f.fk_statut > 0";
->>>>>>> 88939a84
 $sql .= " AND f.entity IN (" . getEntity('facture', 0) . ")";   // We don't share object for accountancy
 $sql .= " AND aa.account_number IS NULL";
 if (! empty($conf->global->FACTURE_DEPOSITS_ARE_JUST_PAYMENTS)) {
