--- conflicted
+++ resolved
@@ -239,23 +239,23 @@
 				$suggestedid=$return['suggestedid'];
 				$suggestedaccountingaccountfor=$return['suggestedaccountingaccountfor'];
 
-<<<<<<< HEAD
 				if (!empty($suggestedid) && $suggestedaccountingaccountfor<>'') {
 					$suggestedid=$return['suggestedid'];
 				} else {
 					$suggestedid=0;
-=======
+				}
+			}
+
 			if (!empty($conf->global->ACCOUNTANCY_USE_PRODUCT_ACCOUNT_ON_THIRDPARTY)) {
 				// Level 3: Search suggested account for this thirdparty (similar code exists in page index.php to make automatic binding)
 				if (!empty($objp->company_code_sell)) {
 					$objp->code_sell_t = $objp->company_code_sell;
 					$objp->aarowid_suggest = $objp->aarowid_thirdparty;
 					$suggestedaccountingaccountfor = '';
->>>>>>> 0f191e57
 				}
 			}
 
-			if ($suggestedid > 0) {
+			if ($objp->aarowid_suggest > 0) {
 				$sqlupdate = "UPDATE ".MAIN_DB_PREFIX."facturedet";
 				$sqlupdate .= " SET fk_code_ventilation = ".((int) $suggestedid);
 				$sqlupdate .= " WHERE fk_code_ventilation <= 0 AND product_type <= 2 AND rowid = ".((int) $facture_static_det->id);
