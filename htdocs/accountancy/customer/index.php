<?php
/* Copyright (C) 2013       Olivier Geffroy		<jeff@jeffinfo.com>
 * Copyright (C) 2013-2014  Florian Henry		<florian.henry@open-concept.pro>
 * Copyright (C) 2013-2017  Alexandre Spangaro	<aspangaro@open-dsi.fr>
 * Copyright (C) 2014       Juanjo Menent		<jmenent@2byte.es>
 * Copyright (C) 2015       Jean-François Ferry	<jfefe@aternatik.fr>
 *
 * This program is free software; you can redistribute it and/or modify
 * it under the terms of the GNU General Public License as published by
 * the Free Software Foundation; either version 3 of the License, or
 * (at your option) any later version.
 *
 * This program is distributed in the hope that it will be useful,
 * but WITHOUT ANY WARRANTY; without even the implied warranty of
 * MERCHANTABILITY or FITNESS FOR A PARTICULAR PURPOSE.  See the
 * GNU General Public License for more details.
 *
 * You should have received a copy of the GNU General Public License
 * along with this program. If not, see <https://www.gnu.org/licenses/>.
 *
 */

/**
 * \file 	htdocs/accountancy/customer/index.php
 * \ingroup Accountancy (Double entries)
 * \brief 	Home customer journalization page
 */

require '../../main.inc.php';
require_once DOL_DOCUMENT_ROOT.'/core/lib/date.lib.php';
require_once DOL_DOCUMENT_ROOT.'/core/lib/accounting.lib.php';
require_once DOL_DOCUMENT_ROOT.'/core/lib/company.lib.php';
require_once DOL_DOCUMENT_ROOT.'/compta/facture/class/facture.class.php';

// Load translation files required by the page
$langs->loadLangs(array("compta", "bills", "other", "main", "accountancy"));

// Security check
if (empty($conf->accounting->enabled)) {
	accessforbidden();
}
if ($user->socid > 0)
	accessforbidden();
if (!$user->rights->accounting->bind->write)
	accessforbidden();


$month_start = ($conf->global->SOCIETE_FISCAL_MONTH_START ? ($conf->global->SOCIETE_FISCAL_MONTH_START) : 1);
if (GETPOST("year", 'int')) $year_start = GETPOST("year", 'int');
else
{
	$year_start = dol_print_date(dol_now(), '%Y');
	if (dol_print_date(dol_now(), '%m') < $month_start) $year_start--; // If current month is lower that starting fiscal month, we start last year
}
$year_end = $year_start + 1;
$month_end = $month_start - 1;
if ($month_end < 1)
{
	$month_end = 12;
	$year_end--;
}
$search_date_start = dol_mktime(0, 0, 0, $month_start, 1, $year_start);
$search_date_end = dol_get_last_day($year_end, $month_end);
$year_current = $year_start;

// Validate History
$action = GETPOST('action', 'aZ09');

$chartaccountcode = dol_getIdFromCode($db, $conf->global->CHARTOFACCOUNTS, 'accounting_system', 'rowid', 'pcg_version');


/*
 * Actions
 */

if ($action == 'clean' || $action == 'validatehistory')
{
	// Clean database
	$db->begin();
	$sql1 = "UPDATE ".MAIN_DB_PREFIX."facturedet as fd";
	$sql1 .= " SET fk_code_ventilation = 0";
	$sql1 .= ' WHERE fd.fk_code_ventilation NOT IN';
	$sql1 .= '	(SELECT accnt.rowid ';
	$sql1 .= '	FROM '.MAIN_DB_PREFIX.'accounting_account as accnt';
	$sql1 .= '	INNER JOIN '.MAIN_DB_PREFIX.'accounting_system as syst';
	$sql1 .= '	ON accnt.fk_pcg_version = syst.pcg_version AND syst.rowid='.$conf->global->CHARTOFACCOUNTS.' AND accnt.entity = '.$conf->entity.')';
	$sql1 .= ' AND fd.fk_facture IN (SELECT rowid FROM '.MAIN_DB_PREFIX.'facture WHERE entity = '.$conf->entity.')';
	$sql1 .= ' AND fk_code_ventilation <> 0';

	dol_syslog("htdocs/accountancy/customer/index.php fixaccountancycode", LOG_DEBUG);
	$resql1 = $db->query($sql1);
	if (!$resql1) {
		$error++;
		$db->rollback();
		setEventMessages($db->lasterror(), null, 'errors');
	} else {
		$db->commit();
	}
	// End clean database
}

if ($action == 'validatehistory') {
	$error = 0;
	$db->begin();

	// Now make the binding. Bind automatically only for product with a dedicated account that exists into chart of account, others need a manual bind
	/*if ($db->type == 'pgsql') {
		$sql1 = "UPDATE " . MAIN_DB_PREFIX . "facturedet";
		$sql1 .= " SET fk_code_ventilation = accnt.rowid";
		$sql1 .= " FROM " . MAIN_DB_PREFIX . "product as p, " . MAIN_DB_PREFIX . "accounting_account as accnt , " . MAIN_DB_PREFIX . "accounting_system as syst";
		$sql1 .= " WHERE " . MAIN_DB_PREFIX . "facturedet.fk_product = p.rowid  AND accnt.fk_pcg_version = syst.pcg_version AND syst.rowid=" . $conf->global->CHARTOFACCOUNTS.' AND accnt.entity = '.$conf->entity;
		$sql1 .= " AND accnt.active = 1 AND p.accountancy_code_sell=accnt.account_number";
		$sql1 .= " AND " . MAIN_DB_PREFIX . "facturedet.fk_code_ventilation = 0";
	} else {
		$sql1 = "UPDATE " . MAIN_DB_PREFIX . "facturedet as fd, " . MAIN_DB_PREFIX . "product as p, " . MAIN_DB_PREFIX . "accounting_account as accnt , " . MAIN_DB_PREFIX . "accounting_system as syst";
		$sql1 .= " SET fk_code_ventilation = accnt.rowid";
		$sql1 .= " WHERE fd.fk_product = p.rowid  AND accnt.fk_pcg_version = syst.pcg_version AND syst.rowid=" . $conf->global->CHARTOFACCOUNTS.' AND accnt.entity = '.$conf->entity;
		$sql1 .= " AND accnt.active = 1 AND p.accountancy_code_sell=accnt.account_number";
		$sql1 .= " AND fd.fk_code_ventilation = 0";
	}*/

	// Customer Invoice lines (must be same request than into page list.php for manual binding)
	$sql = "SELECT f.rowid as facid, f.ref as ref, f.datef, f.type as ftype,";
	$sql .= " l.rowid, l.fk_product, l.description, l.total_ht, l.fk_code_ventilation, l.product_type as type_l, l.tva_tx as tva_tx_line, l.vat_src_code,";
	$sql .= " p.rowid as product_id, p.ref as product_ref, p.label as product_label, p.fk_product_type as type, p.tva_tx as tva_tx_prod,";
	$sql .= " p.accountancy_code_sell as code_sell, p.accountancy_code_sell_intra as code_sell_intra, p.accountancy_code_sell_export as code_sell_export,";
	$sql .= " aa.rowid as aarowid, aa2.rowid as aarowid_intra, aa3.rowid as aarowid_export,";
	$sql .= " co.code as country_code, co.label as country_label,";
	$sql .= " s.tva_intra";
	$sql .= " FROM ".MAIN_DB_PREFIX."facture as f";
	$sql .= " INNER JOIN ".MAIN_DB_PREFIX."societe as s ON s.rowid = f.fk_soc";
	$sql .= " LEFT JOIN ".MAIN_DB_PREFIX."c_country as co ON co.rowid = s.fk_pays ";
	$sql .= " INNER JOIN ".MAIN_DB_PREFIX."facturedet as l ON f.rowid = l.fk_facture";
	$sql .= " LEFT JOIN ".MAIN_DB_PREFIX."product as p ON p.rowid = l.fk_product";
	$sql .= " LEFT JOIN ".MAIN_DB_PREFIX."accounting_account as aa  ON p.accountancy_code_sell = aa.account_number         AND aa.active = 1  AND aa.fk_pcg_version = '".$chartaccountcode."' AND aa.entity = ".$conf->entity;
	$sql .= " LEFT JOIN ".MAIN_DB_PREFIX."accounting_account as aa2 ON p.accountancy_code_sell_intra = aa2.account_number  AND aa2.active = 1 AND aa2.fk_pcg_version = '".$chartaccountcode."' AND aa2.entity = ".$conf->entity;
	$sql .= " LEFT JOIN ".MAIN_DB_PREFIX."accounting_account as aa3 ON p.accountancy_code_sell_export = aa3.account_number AND aa3.active = 1 AND aa3.fk_pcg_version = '".$chartaccountcode."' AND aa3.entity = ".$conf->entity;
	$sql .= " WHERE f.fk_statut > 0 AND l.fk_code_ventilation <= 0";
	$sql .= " AND l.product_type <= 2";

	dol_syslog('htdocs/accountancy/customer/index.php');
	$result = $db->query($sql);
	if (!$result) {
		$error++;
		setEventMessages($db->lasterror(), null, 'errors');
	} else {
		$num_lines = $db->num_rows($result);

		$isSellerInEEC = isInEEC($mysoc);

		$i = 0;
		while ($i < min($num_lines, 10000)) {	// No more than 10000 at once
			$objp = $db->fetch_object($result);

			$isBuyerInEEC = isInEEC($objp);

			// Search suggested account for product/service (similar code exists in page list.php to make manual binding)
			$suggestedaccountingaccountfor = '';
			if (($objp->country_code == $mysoc->country_code) || empty($objp->country_code)) {  // If buyer in same country than seller (if not defined, we assume it is same country)
				$objp->code_sell_p = $objp->code_sell;
				$objp->aarowid_suggest = $objp->aarowid;
				$suggestedaccountingaccountfor = '';
			} else {
				if ($isSellerInEEC && $isBuyerInEEC && $objp->tva_tx_line != 0) {	// European intravat sale, but with VAT
					$objp->code_sell_p = $objp->code_sell;
					$objp->aarowid_suggest = $objp->aarowid;
					$suggestedaccountingaccountfor = 'eecwithvat';
				} elseif ($isSellerInEEC && $isBuyerInEEC && empty($objp->tva_intra)) {	// European intravat sale, without VAT intra community number
					$objp->code_sell_p = $objp->code_sell;
					$objp->aarowid_suggest = 0; // There is a doubt, no automatic binding
					$suggestedaccountingaccountfor = 'eecwithoutvatnumber';
				} elseif ($isSellerInEEC && $isBuyerInEEC) {          // European intravat sale
					$objp->code_sell_p = $objp->code_sell_intra;
					$objp->aarowid_suggest = $objp->aarowid_intra;
					$suggestedaccountingaccountfor = 'eec';
				} else {                                        // Foreign sale
					$objp->code_sell_p = $objp->code_sell_export;
					$objp->aarowid_suggest = $objp->aarowid_export;
					$suggestedaccountingaccountfor = 'export';
				}
			}

			if ($objp->aarowid_suggest > 0)
			{
				$sqlupdate = "UPDATE ".MAIN_DB_PREFIX."facturedet";
				$sqlupdate .= " SET fk_code_ventilation = ".$objp->aarowid_suggest;
				$sqlupdate .= " WHERE fk_code_ventilation <= 0 AND product_type <= 2 AND rowid = ".$objp->rowid;

				$resqlupdate = $db->query($sqlupdate);
				if (!$resqlupdate)
				{
					$error++;
					setEventMessages($db->lasterror(), null, 'errors');
					break;
				}
			}

			$i++;
		}
	}

	if ($error)
	{
		$db->rollback();
	}
	else {
		$db->commit();
		setEventMessages($langs->trans('AutomaticBindingDone'), null, 'mesgs');
	}
}


/*
 * View
 */

llxHeader('', $langs->trans("CustomersVentilation"));

$textprevyear = '<a href="'.$_SERVER["PHP_SELF"].'?year='.($year_current - 1).'">'.img_previous().'</a>';
$textnextyear = '&nbsp;<a href="'.$_SERVER["PHP_SELF"].'?year='.($year_current + 1).'">'.img_next().'</a>';


print load_fiche_titre($langs->trans("CustomersVentilation")." ".$textprevyear." ".$langs->trans("Year")." ".$year_start." ".$textnextyear, '', 'title_accountancy');

print '<span class="opacitymedium">'.$langs->trans("DescVentilCustomer").'</span><br>';
print '<span class="opacitymedium hideonsmartphone">'.$langs->trans("DescVentilMore", $langs->transnoentitiesnoconv("ValidateHistory"), $langs->transnoentitiesnoconv("ToBind")).'<br>';
print '</span><br>';


$y = $year_current;

$buttonbind = '<a class="butAction" href="'.$_SERVER['PHP_SELF'].'?year='.$year_current.'&action=validatehistory">'.$langs->trans("ValidateHistory").'</a>';

print_barre_liste($langs->trans("OverviewOfAmountOfLinesNotBound"), '', '', '', '', '', '', -1, '', '', 0, $buttonbind, '', 0, 1, 1);
//print load_fiche_titre($langs->trans("OverviewOfAmountOfLinesNotBound"), $buttonbind, '');

print '<div class="div-table-responsive-no-min">';
print '<table class="noborder centpercent">';
print '<tr class="liste_titre"><td width="200">'.$langs->trans("Account").'</td>';
print '<td width="200" class="left">'.$langs->trans("Label").'</td>';
for ($i = 1; $i <= 12; $i++) {
	$j = $i + ($conf->global->SOCIETE_FISCAL_MONTH_START ? $conf->global->SOCIETE_FISCAL_MONTH_START : 1) - 1;
	if ($j > 12) $j -= 12;
	print '<td width="60" class="right">'.$langs->trans('MonthShort'.str_pad($j, 2, '0', STR_PAD_LEFT)).'</td>';
}
print '<td width="60" class="right"><b>'.$langs->trans("Total").'</b></td></tr>';

$sql = "SELECT ".$db->ifsql('aa.account_number IS NULL', "'tobind'", 'aa.account_number')." AS codecomptable,";
$sql .= "  ".$db->ifsql('aa.label IS NULL', "'tobind'", 'aa.label')." AS intitule,";
for ($i = 1; $i <= 12; $i++) {
	$j = $i + ($conf->global->SOCIETE_FISCAL_MONTH_START ? $conf->global->SOCIETE_FISCAL_MONTH_START : 1) - 1;
	if ($j > 12) $j -= 12;
	$sql .= "  SUM(".$db->ifsql('MONTH(f.datef)='.$j, 'fd.total_ht', '0').") AS month".str_pad($j, 2, '0', STR_PAD_LEFT).",";
}
$sql .= "  SUM(fd.total_ht) as total";
$sql .= " FROM ".MAIN_DB_PREFIX."facturedet as fd";
$sql .= "  LEFT JOIN ".MAIN_DB_PREFIX."facture as f ON f.rowid = fd.fk_facture";
$sql .= "  LEFT JOIN ".MAIN_DB_PREFIX."accounting_account as aa ON aa.rowid = fd.fk_code_ventilation";
$sql .= " WHERE f.datef >= '".$db->idate($search_date_start)."'";
$sql .= "  AND f.datef <= '".$db->idate($search_date_end)."'";
$sql .= " AND f.fk_statut > 0";
<<<<<<< HEAD
$sql .= " AND f.entity IN (".getEntity('invoice', 0).")"; // We don't share object for accountancy
=======
$sql .= " AND fd.product_type <= 2";
$sql .= " AND f.entity IN (" . getEntity('invoice', 0) . ")";   // We don't share object for accountancy
>>>>>>> 6bbc25e8
$sql .= " AND aa.account_number IS NULL";
if (!empty($conf->global->FACTURE_DEPOSITS_ARE_JUST_PAYMENTS)) {
	$sql .= " AND f.type IN (".Facture::TYPE_STANDARD.",".Facture::TYPE_REPLACEMENT.",".Facture::TYPE_CREDIT_NOTE.",".Facture::TYPE_SITUATION.")";
} else {
	$sql .= " AND f.type IN (".Facture::TYPE_STANDARD.",".Facture::TYPE_REPLACEMENT.",".Facture::TYPE_CREDIT_NOTE.",".Facture::TYPE_DEPOSIT.",".Facture::TYPE_SITUATION.")";
}
$sql .= " GROUP BY fd.fk_code_ventilation,aa.account_number,aa.label";

dol_syslog('htdocs/accountancy/customer/index.php sql='.$sql, LOG_DEBUG);
$resql = $db->query($sql);
if ($resql) {
	$num = $db->num_rows($resql);

	while ($row = $db->fetch_row($resql)) {
		print '<tr class="oddeven"><td>';
		if ($row[0] == 'tobind')
		{
			print $langs->trans("Unknown");
		}
		else print length_accountg($row[0]);
		print '</td>';
		print '<td class="left">';
		if ($row[0] == 'tobind')
		{
			print $langs->trans("UseMenuToSetBindindManualy", DOL_URL_ROOT.'/accountancy/customer/list.php?search_year='.$y, $langs->transnoentitiesnoconv("ToBind"));
		}
		else print $row[1];
		print '</td>';
		for ($i = 2; $i <= 12; $i++) {
			print '<td class="nowrap right">'.price($row[$i]).'</td>';
		}
		print '<td class="nowrap right">'.price($row[13]).'</td>';
		print '<td class="nowrap right"><b>'.price($row[14]).'</b></td>';
		print '</tr>';
	}
	$db->free($resql);
} else {
	print $db->lasterror(); // Show last sql error
}
print "</table>\n";
print '</div>';


print '<br>';


print_barre_liste($langs->trans("OverviewOfAmountOfLinesBound"), '', '', '', '', '', '', -1, '', '', 0, '', '', 0, 1, 1);
//print load_fiche_titre($langs->trans("OverviewOfAmountOfLinesBound"), '', '');

print '<div class="div-table-responsive-no-min">';
print '<table class="noborder centpercent">';
print '<tr class="liste_titre"><td width="200">'.$langs->trans("Account").'</td>';
print '<td width="200" class="left">'.$langs->trans("Label").'</td>';
for ($i = 1; $i <= 12; $i++) {
	$j = $i + ($conf->global->SOCIETE_FISCAL_MONTH_START ? $conf->global->SOCIETE_FISCAL_MONTH_START : 1) - 1;
	if ($j > 12) $j -= 12;
	print '<td width="60" class="right">'.$langs->trans('MonthShort'.str_pad($j, 2, '0', STR_PAD_LEFT)).'</td>';
}
print '<td width="60" class="right"><b>'.$langs->trans("Total").'</b></td></tr>';

$sql = "SELECT ".$db->ifsql('aa.account_number IS NULL', "'tobind'", 'aa.account_number')." AS codecomptable,";
$sql .= "  ".$db->ifsql('aa.label IS NULL', "'tobind'", 'aa.label')." AS intitule,";
for ($i = 1; $i <= 12; $i++) {
	$j = $i + ($conf->global->SOCIETE_FISCAL_MONTH_START ? $conf->global->SOCIETE_FISCAL_MONTH_START : 1) - 1;
	if ($j > 12) $j -= 12;
	$sql .= "  SUM(".$db->ifsql('MONTH(f.datef)='.$j, 'fd.total_ht', '0').") AS month".str_pad($j, 2, '0', STR_PAD_LEFT).",";
}
$sql .= "  SUM(fd.total_ht) as total";
$sql .= " FROM ".MAIN_DB_PREFIX."facturedet as fd";
$sql .= "  LEFT JOIN ".MAIN_DB_PREFIX."facture as f ON f.rowid = fd.fk_facture";
$sql .= "  LEFT JOIN ".MAIN_DB_PREFIX."accounting_account as aa ON aa.rowid = fd.fk_code_ventilation";
$sql .= " WHERE f.datef >= '".$db->idate($search_date_start)."'";
$sql .= "  AND f.datef <= '".$db->idate($search_date_end)."'";
$sql .= " AND f.entity IN (".getEntity('invoice', 0).")"; // We don't share object for accountancy
$sql .= " AND f.fk_statut > 0";
<<<<<<< HEAD
if (!empty($conf->global->FACTURE_DEPOSITS_ARE_JUST_PAYMENTS)) {
	$sql .= " AND f.type IN (".Facture::TYPE_STANDARD.",".Facture::TYPE_REPLACEMENT.",".Facture::TYPE_CREDIT_NOTE.",".Facture::TYPE_SITUATION.")";
=======
$sql .= " AND fd.product_type <= 2";
if (! empty($conf->global->FACTURE_DEPOSITS_ARE_JUST_PAYMENTS)) {
	$sql .= " AND f.type IN (" . Facture::TYPE_STANDARD . "," . Facture::TYPE_REPLACEMENT . "," . Facture::TYPE_CREDIT_NOTE . "," . Facture::TYPE_SITUATION . ")";
>>>>>>> 6bbc25e8
} else {
	$sql .= " AND f.type IN (".Facture::TYPE_STANDARD.",".Facture::TYPE_REPLACEMENT.",".Facture::TYPE_CREDIT_NOTE.",".Facture::TYPE_DEPOSIT.",".Facture::TYPE_SITUATION.")";
}
$sql .= " AND aa.account_number IS NOT NULL";
$sql .= " GROUP BY fd.fk_code_ventilation,aa.account_number,aa.label";

dol_syslog('htdocs/accountancy/customer/index.php');
$resql = $db->query($sql);
if ($resql) {
	$num = $db->num_rows($resql);

	while ($row = $db->fetch_row($resql)) {
		print '<tr class="oddeven"><td>';
		if ($row[0] == 'tobind')
		{
			print $langs->trans("Unknown");
		}
		else print length_accountg($row[0]);
		print '</td>';

		print '<td class="left">';
		if ($row[0] == 'tobind')
		{
			print $langs->trans("UseMenuToSetBindindManualy", DOL_URL_ROOT.'/accountancy/customer/list.php?search_year='.$y, $langs->transnoentitiesnoconv("ToBind"));
		}
		else print $row[1];
		print '</td>';

		for ($i = 2; $i <= 12; $i++) {
			print '<td class="nowrap right">'.price($row[$i]).'</td>';
		}
		print '<td class="nowrap right">'.price($row[13]).'</td>';
		print '<td class="nowrap right"><b>'.price($row[14]).'</b></td>';
		print '</tr>';
	}
	$db->free($resql);
} else {
	print $db->lasterror(); // Show last sql error
}
print "</table>\n";
print '</div>';


if ($conf->global->MAIN_FEATURES_LEVEL > 0) // This part of code looks strange. Why showing a report that should rely on result of this step ?
{
	print '<br>';
	print '<br>';

	print_barre_liste($langs->trans("OtherInfo"), '', '', '', '', '', '', -1, '', '', 0, '', '', 0, 1, 1);
	//print load_fiche_titre($langs->trans("OtherInfo"), '', '');

	print '<div class="div-table-responsive-no-min">';
	print '<table class="noborder centpercent">';
	print '<tr class="liste_titre"><td width="400" class="left">'.$langs->trans("TotalVente").'</td>';
	for ($i = 1; $i <= 12; $i++) {
		$j = $i + ($conf->global->SOCIETE_FISCAL_MONTH_START ? $conf->global->SOCIETE_FISCAL_MONTH_START : 1) - 1;
		if ($j > 12) $j -= 12;
		print '<td width="60" class="right">'.$langs->trans('MonthShort'.str_pad($j, 2, '0', STR_PAD_LEFT)).'</td>';
	}
	print '<td width="60" class="right"><b>'.$langs->trans("Total").'</b></td></tr>';

	$sql = "SELECT '".$langs->trans("TotalVente")."' AS total,";
	for ($i = 1; $i <= 12; $i++) {
		$j = $i + ($conf->global->SOCIETE_FISCAL_MONTH_START ? $conf->global->SOCIETE_FISCAL_MONTH_START : 1) - 1;
		if ($j > 12) $j -= 12;
		$sql .= "  SUM(".$db->ifsql('MONTH(f.datef)='.$j, 'fd.total_ht', '0').") AS month".str_pad($j, 2, '0', STR_PAD_LEFT).",";
	}
	$sql .= "  SUM(fd.total_ht) as total";
	$sql .= " FROM ".MAIN_DB_PREFIX."facturedet as fd";
	$sql .= "  LEFT JOIN ".MAIN_DB_PREFIX."facture as f ON f.rowid = fd.fk_facture";
	$sql .= " WHERE f.datef >= '".$db->idate($search_date_start)."'";
	$sql .= "  AND f.datef <= '".$db->idate($search_date_end)."'";
	$sql .= " AND f.entity IN (".getEntity('invoice', 0).")"; // We don't share object for accountancy
	$sql .= " AND f.fk_statut > 0";
<<<<<<< HEAD
	if (!empty($conf->global->FACTURE_DEPOSITS_ARE_JUST_PAYMENTS)) {
		$sql .= " AND f.type IN (".Facture::TYPE_STANDARD.",".Facture::TYPE_REPLACEMENT.",".Facture::TYPE_CREDIT_NOTE.",".Facture::TYPE_SITUATION.")";
=======
	$sql .= " AND fd.product_type <= 2";
	if (! empty($conf->global->FACTURE_DEPOSITS_ARE_JUST_PAYMENTS)) {
		$sql .= " AND f.type IN (" . Facture::TYPE_STANDARD . "," . Facture::TYPE_REPLACEMENT . "," . Facture::TYPE_CREDIT_NOTE . "," . Facture::TYPE_SITUATION . ")";
>>>>>>> 6bbc25e8
	} else {
		$sql .= " AND f.type IN (".Facture::TYPE_STANDARD.",".Facture::TYPE_REPLACEMENT.",".Facture::TYPE_CREDIT_NOTE.",".Facture::TYPE_DEPOSIT.",".Facture::TYPE_SITUATION.")";
	}

	dol_syslog('htdocs/accountancy/customer/index.php');
	$resql = $db->query($sql);
	if ($resql) {
		$num = $db->num_rows($resql);

		while ($row = $db->fetch_row($resql)) {
			print '<tr><td>'.$row[0].'</td>';
			for ($i = 1; $i <= 12; $i++) {
				print '<td class="nowrap right">'.price($row[$i]).'</td>';
			}
			print '<td class="nowrap right"><b>'.price($row[13]).'</b></td>';
			print '</tr>';
		}
		$db->free($resql);
	} else {
		print $db->lasterror(); // Show last sql error
	}
	print "</table>\n";
	print '</div>';


	if (!empty($conf->margin->enabled)) {
		print "<br>\n";
		print '<div class="div-table-responsive-no-min">';
		print '<table class="noborder centpercent">';
		print '<tr class="liste_titre"><td width="400">'.$langs->trans("TotalMarge").'</td>';
		for ($i = 1; $i <= 12; $i++) {
			$j = $i + ($conf->global->SOCIETE_FISCAL_MONTH_START ? $conf->global->SOCIETE_FISCAL_MONTH_START : 1) - 1;
			if ($j > 12) $j -= 12;
			print '<td width="60" class="right">'.$langs->trans('MonthShort'.str_pad($j, 2, '0', STR_PAD_LEFT)).'</td>';
		}
		print '<td width="60" class="right"><b>'.$langs->trans("Total").'</b></td></tr>';

		$sql = "SELECT '".$langs->trans("Vide")."' AS marge,";
		for ($i = 1; $i <= 12; $i++) {
			$j = $i + ($conf->global->SOCIETE_FISCAL_MONTH_START ? $conf->global->SOCIETE_FISCAL_MONTH_START : 1) - 1;
			if ($j > 12) $j -= 12;
			$sql .= "  SUM(".$db->ifsql('MONTH(f.datef)='.$j, '(fd.total_ht-(fd.qty * fd.buy_price_ht))', '0').") AS month".str_pad($j, 2, '0', STR_PAD_LEFT).",";
		}
		$sql .= "  SUM((fd.total_ht-(fd.qty * fd.buy_price_ht))) as total";
		$sql .= " FROM ".MAIN_DB_PREFIX."facturedet as fd";
		$sql .= "  LEFT JOIN ".MAIN_DB_PREFIX."facture as f ON f.rowid = fd.fk_facture";
		$sql .= " WHERE f.datef >= '".$db->idate($search_date_start)."'";
		$sql .= "  AND f.datef <= '".$db->idate($search_date_end)."'";
		$sql .= " AND f.entity IN (".getEntity('invoice', 0).")"; // We don't share object for accountancy
		$sql .= " AND f.fk_statut > 0";
<<<<<<< HEAD
		if (!empty($conf->global->FACTURE_DEPOSITS_ARE_JUST_PAYMENTS)) {
			$sql .= " AND f.type IN (".Facture::TYPE_STANDARD.",".Facture::TYPE_REPLACEMENT.",".Facture::TYPE_CREDIT_NOTE.",".Facture::TYPE_SITUATION.")";
=======
		$sql .= " AND fd.product_type <= 2";
		if (! empty($conf->global->FACTURE_DEPOSITS_ARE_JUST_PAYMENTS)) {
			$sql .= " AND f.type IN (" . Facture::TYPE_STANDARD . "," . Facture::TYPE_REPLACEMENT . "," . Facture::TYPE_CREDIT_NOTE . "," . Facture::TYPE_SITUATION . ")";
>>>>>>> 6bbc25e8
		} else {
			$sql .= " AND f.type IN (".Facture::TYPE_STANDARD.",".Facture::TYPE_REPLACEMENT.",".Facture::TYPE_CREDIT_NOTE.",".Facture::TYPE_DEPOSIT.",".Facture::TYPE_SITUATION.")";
		}

		dol_syslog('htdocs/accountancy/customer/index.php');
		$resql = $db->query($sql);
		if ($resql) {
			$num = $db->num_rows($resql);

			while ($row = $db->fetch_row($resql)) {
				print '<tr><td>'.$row[0].'</td>';
				for ($i = 1; $i <= 12; $i++) {
					print '<td class="nowrap right">'.price(price2num($row[$i])).'</td>';
				}
				print '<td class="nowrap right"><b>'.price(price2num($row[13])).'</b></td>';
				print '</tr>';
			}
			$db->free($resql);
		} else {
			print $db->lasterror(); // Show last sql error
		}
		print "</table>\n";
		print '</div>';
	}
}

// End of page
llxFooter();
$db->close();<|MERGE_RESOLUTION|>--- conflicted
+++ resolved
@@ -16,7 +16,7 @@
  * GNU General Public License for more details.
  *
  * You should have received a copy of the GNU General Public License
- * along with this program. If not, see <https://www.gnu.org/licenses/>.
+ * along with this program. If not, see <http://www.gnu.org/licenses/>.
  *
  */
 
@@ -27,30 +27,30 @@
  */
 
 require '../../main.inc.php';
-require_once DOL_DOCUMENT_ROOT.'/core/lib/date.lib.php';
-require_once DOL_DOCUMENT_ROOT.'/core/lib/accounting.lib.php';
-require_once DOL_DOCUMENT_ROOT.'/core/lib/company.lib.php';
-require_once DOL_DOCUMENT_ROOT.'/compta/facture/class/facture.class.php';
+require_once DOL_DOCUMENT_ROOT . '/core/lib/date.lib.php';
+require_once DOL_DOCUMENT_ROOT . '/core/lib/accounting.lib.php';
+require_once DOL_DOCUMENT_ROOT . '/core/lib/company.lib.php';
+require_once DOL_DOCUMENT_ROOT . '/compta/facture/class/facture.class.php';
 
 // Load translation files required by the page
-$langs->loadLangs(array("compta", "bills", "other", "main", "accountancy"));
+$langs->loadLangs(array("compta","bills","other","main","accountancy"));
 
 // Security check
 if (empty($conf->accounting->enabled)) {
 	accessforbidden();
 }
-if ($user->socid > 0)
+if ($user->societe_id > 0)
 	accessforbidden();
-if (!$user->rights->accounting->bind->write)
+if (! $user->rights->accounting->bind->write)
 	accessforbidden();
 
 
-$month_start = ($conf->global->SOCIETE_FISCAL_MONTH_START ? ($conf->global->SOCIETE_FISCAL_MONTH_START) : 1);
+$month_start= ($conf->global->SOCIETE_FISCAL_MONTH_START?($conf->global->SOCIETE_FISCAL_MONTH_START):1);
 if (GETPOST("year", 'int')) $year_start = GETPOST("year", 'int');
 else
 {
 	$year_start = dol_print_date(dol_now(), '%Y');
-	if (dol_print_date(dol_now(), '%m') < $month_start) $year_start--; // If current month is lower that starting fiscal month, we start last year
+	if (dol_print_date(dol_now(), '%m') < $month_start) $year_start--;	// If current month is lower that starting fiscal month, we start last year
 }
 $year_end = $year_start + 1;
 $month_end = $month_start - 1;
@@ -77,20 +77,20 @@
 {
 	// Clean database
 	$db->begin();
-	$sql1 = "UPDATE ".MAIN_DB_PREFIX."facturedet as fd";
+	$sql1 = "UPDATE " . MAIN_DB_PREFIX . "facturedet as fd";
 	$sql1 .= " SET fk_code_ventilation = 0";
 	$sql1 .= ' WHERE fd.fk_code_ventilation NOT IN';
 	$sql1 .= '	(SELECT accnt.rowid ';
-	$sql1 .= '	FROM '.MAIN_DB_PREFIX.'accounting_account as accnt';
-	$sql1 .= '	INNER JOIN '.MAIN_DB_PREFIX.'accounting_system as syst';
-	$sql1 .= '	ON accnt.fk_pcg_version = syst.pcg_version AND syst.rowid='.$conf->global->CHARTOFACCOUNTS.' AND accnt.entity = '.$conf->entity.')';
-	$sql1 .= ' AND fd.fk_facture IN (SELECT rowid FROM '.MAIN_DB_PREFIX.'facture WHERE entity = '.$conf->entity.')';
+	$sql1 .= '	FROM ' . MAIN_DB_PREFIX . 'accounting_account as accnt';
+	$sql1 .= '	INNER JOIN ' . MAIN_DB_PREFIX . 'accounting_system as syst';
+	$sql1 .= '	ON accnt.fk_pcg_version = syst.pcg_version AND syst.rowid=' . $conf->global->CHARTOFACCOUNTS . ' AND accnt.entity = '.$conf->entity.')';
+	$sql1 .= ' AND fd.fk_facture IN (SELECT rowid FROM ' . MAIN_DB_PREFIX . 'facture WHERE entity = '.$conf->entity.')';
 	$sql1 .= ' AND fk_code_ventilation <> 0';
 
 	dol_syslog("htdocs/accountancy/customer/index.php fixaccountancycode", LOG_DEBUG);
 	$resql1 = $db->query($sql1);
-	if (!$resql1) {
-		$error++;
+	if (! $resql1) {
+		$error ++;
 		$db->rollback();
 		setEventMessages($db->lasterror(), null, 'errors');
 	} else {
@@ -100,6 +100,7 @@
 }
 
 if ($action == 'validatehistory') {
+
 	$error = 0;
 	$db->begin();
 
@@ -121,26 +122,26 @@
 
 	// Customer Invoice lines (must be same request than into page list.php for manual binding)
 	$sql = "SELECT f.rowid as facid, f.ref as ref, f.datef, f.type as ftype,";
-	$sql .= " l.rowid, l.fk_product, l.description, l.total_ht, l.fk_code_ventilation, l.product_type as type_l, l.tva_tx as tva_tx_line, l.vat_src_code,";
-	$sql .= " p.rowid as product_id, p.ref as product_ref, p.label as product_label, p.fk_product_type as type, p.tva_tx as tva_tx_prod,";
-	$sql .= " p.accountancy_code_sell as code_sell, p.accountancy_code_sell_intra as code_sell_intra, p.accountancy_code_sell_export as code_sell_export,";
-	$sql .= " aa.rowid as aarowid, aa2.rowid as aarowid_intra, aa3.rowid as aarowid_export,";
-	$sql .= " co.code as country_code, co.label as country_label,";
-	$sql .= " s.tva_intra";
-	$sql .= " FROM ".MAIN_DB_PREFIX."facture as f";
-	$sql .= " INNER JOIN ".MAIN_DB_PREFIX."societe as s ON s.rowid = f.fk_soc";
-	$sql .= " LEFT JOIN ".MAIN_DB_PREFIX."c_country as co ON co.rowid = s.fk_pays ";
-	$sql .= " INNER JOIN ".MAIN_DB_PREFIX."facturedet as l ON f.rowid = l.fk_facture";
-	$sql .= " LEFT JOIN ".MAIN_DB_PREFIX."product as p ON p.rowid = l.fk_product";
-	$sql .= " LEFT JOIN ".MAIN_DB_PREFIX."accounting_account as aa  ON p.accountancy_code_sell = aa.account_number         AND aa.active = 1  AND aa.fk_pcg_version = '".$chartaccountcode."' AND aa.entity = ".$conf->entity;
-	$sql .= " LEFT JOIN ".MAIN_DB_PREFIX."accounting_account as aa2 ON p.accountancy_code_sell_intra = aa2.account_number  AND aa2.active = 1 AND aa2.fk_pcg_version = '".$chartaccountcode."' AND aa2.entity = ".$conf->entity;
-	$sql .= " LEFT JOIN ".MAIN_DB_PREFIX."accounting_account as aa3 ON p.accountancy_code_sell_export = aa3.account_number AND aa3.active = 1 AND aa3.fk_pcg_version = '".$chartaccountcode."' AND aa3.entity = ".$conf->entity;
-	$sql .= " WHERE f.fk_statut > 0 AND l.fk_code_ventilation <= 0";
-	$sql .= " AND l.product_type <= 2";
+	$sql.= " l.rowid, l.fk_product, l.description, l.total_ht, l.fk_code_ventilation, l.product_type as type_l, l.tva_tx as tva_tx_line, l.vat_src_code,";
+	$sql.= " p.rowid as product_id, p.ref as product_ref, p.label as product_label, p.fk_product_type as type, p.accountancy_code_sell as code_sell, p.tva_tx as tva_tx_prod,";
+	$sql.= " p.accountancy_code_sell_intra as code_sell_intra, p.accountancy_code_sell_export as code_sell_export,";
+	$sql.= " aa.rowid as aarowid, aa2.rowid as aarowid_intra, aa3.rowid as aarowid_export,";
+	$sql.= " co.code as country_code, co.label as country_label,";
+	$sql.= " s.tva_intra";
+	$sql.= " FROM " . MAIN_DB_PREFIX . "facture as f";
+	$sql.= " INNER JOIN " . MAIN_DB_PREFIX . "societe as s ON s.rowid = f.fk_soc";
+	$sql.= " LEFT JOIN " . MAIN_DB_PREFIX . "c_country as co ON co.rowid = s.fk_pays ";
+	$sql.= " INNER JOIN " . MAIN_DB_PREFIX . "facturedet as l ON f.rowid = l.fk_facture";
+	$sql.= " LEFT JOIN " . MAIN_DB_PREFIX . "product as p ON p.rowid = l.fk_product";
+	$sql.= " LEFT JOIN " . MAIN_DB_PREFIX . "accounting_account as aa  ON p.accountancy_code_sell = aa.account_number         AND aa.active = 1  AND aa.fk_pcg_version = '" . $chartaccountcode."' AND aa.entity = " . $conf->entity;
+	$sql.= " LEFT JOIN " . MAIN_DB_PREFIX . "accounting_account as aa2 ON p.accountancy_code_sell_intra = aa2.account_number  AND aa2.active = 1 AND aa2.fk_pcg_version = '" . $chartaccountcode."' AND aa2.entity = " . $conf->entity;
+	$sql.= " LEFT JOIN " . MAIN_DB_PREFIX . "accounting_account as aa3 ON p.accountancy_code_sell_export = aa3.account_number AND aa3.active = 1 AND aa3.fk_pcg_version = '" . $chartaccountcode."' AND aa3.entity = " . $conf->entity;
+	$sql.= " WHERE f.fk_statut > 0 AND l.fk_code_ventilation <= 0";
+	$sql.= " AND l.product_type <= 2";
 
 	dol_syslog('htdocs/accountancy/customer/index.php');
 	$result = $db->query($sql);
-	if (!$result) {
+	if (! $result) {
 		$error++;
 		setEventMessages($db->lasterror(), null, 'errors');
 	} else {
@@ -154,22 +155,14 @@
 
 			$isBuyerInEEC = isInEEC($objp);
 
-			// Search suggested account for product/service (similar code exists in page list.php to make manual binding)
+			// Search suggested account for product/service
 			$suggestedaccountingaccountfor = '';
 			if (($objp->country_code == $mysoc->country_code) || empty($objp->country_code)) {  // If buyer in same country than seller (if not defined, we assume it is same country)
 				$objp->code_sell_p = $objp->code_sell;
 				$objp->aarowid_suggest = $objp->aarowid;
 				$suggestedaccountingaccountfor = '';
 			} else {
-				if ($isSellerInEEC && $isBuyerInEEC && $objp->tva_tx_line != 0) {	// European intravat sale, but with VAT
-					$objp->code_sell_p = $objp->code_sell;
-					$objp->aarowid_suggest = $objp->aarowid;
-					$suggestedaccountingaccountfor = 'eecwithvat';
-				} elseif ($isSellerInEEC && $isBuyerInEEC && empty($objp->tva_intra)) {	// European intravat sale, without VAT intra community number
-					$objp->code_sell_p = $objp->code_sell;
-					$objp->aarowid_suggest = 0; // There is a doubt, no automatic binding
-					$suggestedaccountingaccountfor = 'eecwithoutvatnumber';
-				} elseif ($isSellerInEEC && $isBuyerInEEC) {          // European intravat sale
+				if ($isSellerInEEC && $isBuyerInEEC) {          // European intravat sale
 					$objp->code_sell_p = $objp->code_sell_intra;
 					$objp->aarowid_suggest = $objp->aarowid_intra;
 					$suggestedaccountingaccountfor = 'eec';
@@ -182,12 +175,12 @@
 
 			if ($objp->aarowid_suggest > 0)
 			{
-				$sqlupdate = "UPDATE ".MAIN_DB_PREFIX."facturedet";
-				$sqlupdate .= " SET fk_code_ventilation = ".$objp->aarowid_suggest;
-				$sqlupdate .= " WHERE fk_code_ventilation <= 0 AND product_type <= 2 AND rowid = ".$objp->rowid;
+				$sqlupdate = "UPDATE " . MAIN_DB_PREFIX . "facturedet";
+				$sqlupdate.= " SET fk_code_ventilation = ".$objp->aarowid_suggest;
+				$sqlupdate.= " WHERE fk_code_ventilation <= 0 AND product_type <= 2 AND rowid = ".$objp->rowid;
 
 				$resqlupdate = $db->query($sqlupdate);
-				if (!$resqlupdate)
+				if (! $resqlupdate)
 				{
 					$error++;
 					setEventMessages($db->lasterror(), null, 'errors');
@@ -216,69 +209,66 @@
 
 llxHeader('', $langs->trans("CustomersVentilation"));
 
-$textprevyear = '<a href="'.$_SERVER["PHP_SELF"].'?year='.($year_current - 1).'">'.img_previous().'</a>';
-$textnextyear = '&nbsp;<a href="'.$_SERVER["PHP_SELF"].'?year='.($year_current + 1).'">'.img_next().'</a>';
-
-
-print load_fiche_titre($langs->trans("CustomersVentilation")." ".$textprevyear." ".$langs->trans("Year")." ".$year_start." ".$textnextyear, '', 'title_accountancy');
-
-print '<span class="opacitymedium">'.$langs->trans("DescVentilCustomer").'</span><br>';
-print '<span class="opacitymedium hideonsmartphone">'.$langs->trans("DescVentilMore", $langs->transnoentitiesnoconv("ValidateHistory"), $langs->transnoentitiesnoconv("ToBind")).'<br>';
+$textprevyear = '<a href="' . $_SERVER["PHP_SELF"] . '?year=' . ($year_current - 1) . '">' . img_previous() . '</a>';
+$textnextyear = '&nbsp;<a href="' . $_SERVER["PHP_SELF"] . '?year=' . ($year_current + 1) . '">' . img_next() . '</a>';
+
+
+print load_fiche_titre($langs->trans("CustomersVentilation") . " " . $textprevyear . " " . $langs->trans("Year") . " " . $year_start . " " . $textnextyear, '', 'title_accountancy');
+
+print '<span class="opacitymedium">'.$langs->trans("DescVentilCustomer") . '<br>';
+print $langs->trans("DescVentilMore", $langs->transnoentitiesnoconv("ValidateHistory"), $langs->transnoentitiesnoconv("ToBind")) . '<br>';
 print '</span><br>';
 
 
 $y = $year_current;
 
-$buttonbind = '<a class="butAction" href="'.$_SERVER['PHP_SELF'].'?year='.$year_current.'&action=validatehistory">'.$langs->trans("ValidateHistory").'</a>';
+$buttonbind = '<a class="butAction" href="' . $_SERVER['PHP_SELF'] . '?year=' . $year_current . '&action=validatehistory">' . $langs->trans("ValidateHistory") . '</a>';
 
 print_barre_liste($langs->trans("OverviewOfAmountOfLinesNotBound"), '', '', '', '', '', '', -1, '', '', 0, $buttonbind, '', 0, 1, 1);
 //print load_fiche_titre($langs->trans("OverviewOfAmountOfLinesNotBound"), $buttonbind, '');
 
 print '<div class="div-table-responsive-no-min">';
-print '<table class="noborder centpercent">';
-print '<tr class="liste_titre"><td width="200">'.$langs->trans("Account").'</td>';
-print '<td width="200" class="left">'.$langs->trans("Label").'</td>';
-for ($i = 1; $i <= 12; $i++) {
-	$j = $i + ($conf->global->SOCIETE_FISCAL_MONTH_START ? $conf->global->SOCIETE_FISCAL_MONTH_START : 1) - 1;
-	if ($j > 12) $j -= 12;
-	print '<td width="60" class="right">'.$langs->trans('MonthShort'.str_pad($j, 2, '0', STR_PAD_LEFT)).'</td>';
-}
-print '<td width="60" class="right"><b>'.$langs->trans("Total").'</b></td></tr>';
-
-$sql = "SELECT ".$db->ifsql('aa.account_number IS NULL', "'tobind'", 'aa.account_number')." AS codecomptable,";
-$sql .= "  ".$db->ifsql('aa.label IS NULL', "'tobind'", 'aa.label')." AS intitule,";
-for ($i = 1; $i <= 12; $i++) {
-	$j = $i + ($conf->global->SOCIETE_FISCAL_MONTH_START ? $conf->global->SOCIETE_FISCAL_MONTH_START : 1) - 1;
-	if ($j > 12) $j -= 12;
-	$sql .= "  SUM(".$db->ifsql('MONTH(f.datef)='.$j, 'fd.total_ht', '0').") AS month".str_pad($j, 2, '0', STR_PAD_LEFT).",";
+print '<table class="noborder" width="100%">';
+print '<tr class="liste_titre"><td width="200">' . $langs->trans("Account") . '</td>';
+print '<td width="200" class="left">' . $langs->trans("Label") . '</td>';
+for($i = 1; $i <= 12; $i ++) {
+	$j = $i + ($conf->global->SOCIETE_FISCAL_MONTH_START?$conf->global->SOCIETE_FISCAL_MONTH_START:1) - 1;
+	if ($j > 12) $j-=12;
+	print '<td width="60" class="right">' . $langs->trans('MonthShort' . str_pad($j, 2, '0', STR_PAD_LEFT)) . '</td>';
+}
+print '<td width="60" class="right"><b>' . $langs->trans("Total") . '</b></td></tr>';
+
+$sql = "SELECT " . $db->ifsql('aa.account_number IS NULL', "'tobind'", 'aa.account_number') . " AS codecomptable,";
+$sql .= "  " . $db->ifsql('aa.label IS NULL', "'tobind'", 'aa.label') . " AS intitule,";
+for($i = 1; $i <= 12; $i ++) {
+	$j = $i + ($conf->global->SOCIETE_FISCAL_MONTH_START?$conf->global->SOCIETE_FISCAL_MONTH_START:1) - 1;
+	if ($j > 12) $j-=12;
+	$sql .= "  SUM(" . $db->ifsql('MONTH(f.datef)=' . $j, 'fd.total_ht', '0') . ") AS month" . str_pad($j, 2, '0', STR_PAD_LEFT) . ",";
 }
 $sql .= "  SUM(fd.total_ht) as total";
-$sql .= " FROM ".MAIN_DB_PREFIX."facturedet as fd";
-$sql .= "  LEFT JOIN ".MAIN_DB_PREFIX."facture as f ON f.rowid = fd.fk_facture";
-$sql .= "  LEFT JOIN ".MAIN_DB_PREFIX."accounting_account as aa ON aa.rowid = fd.fk_code_ventilation";
-$sql .= " WHERE f.datef >= '".$db->idate($search_date_start)."'";
-$sql .= "  AND f.datef <= '".$db->idate($search_date_end)."'";
+$sql .= " FROM " . MAIN_DB_PREFIX . "facturedet as fd";
+$sql .= "  LEFT JOIN " . MAIN_DB_PREFIX . "facture as f ON f.rowid = fd.fk_facture";
+$sql .= "  LEFT JOIN " . MAIN_DB_PREFIX . "accounting_account as aa ON aa.rowid = fd.fk_code_ventilation";
+$sql .= " WHERE f.datef >= '" . $db->idate($search_date_start) . "'";
+$sql .= "  AND f.datef <= '" . $db->idate($search_date_end) . "'";
 $sql .= " AND f.fk_statut > 0";
-<<<<<<< HEAD
-$sql .= " AND f.entity IN (".getEntity('invoice', 0).")"; // We don't share object for accountancy
-=======
 $sql .= " AND fd.product_type <= 2";
 $sql .= " AND f.entity IN (" . getEntity('invoice', 0) . ")";   // We don't share object for accountancy
->>>>>>> 6bbc25e8
 $sql .= " AND aa.account_number IS NULL";
-if (!empty($conf->global->FACTURE_DEPOSITS_ARE_JUST_PAYMENTS)) {
-	$sql .= " AND f.type IN (".Facture::TYPE_STANDARD.",".Facture::TYPE_REPLACEMENT.",".Facture::TYPE_CREDIT_NOTE.",".Facture::TYPE_SITUATION.")";
+if (! empty($conf->global->FACTURE_DEPOSITS_ARE_JUST_PAYMENTS)) {
+	$sql .= " AND f.type IN (" . Facture::TYPE_STANDARD . "," . Facture::TYPE_REPLACEMENT . "," . Facture::TYPE_CREDIT_NOTE . "," . Facture::TYPE_SITUATION . ")";
 } else {
-	$sql .= " AND f.type IN (".Facture::TYPE_STANDARD.",".Facture::TYPE_REPLACEMENT.",".Facture::TYPE_CREDIT_NOTE.",".Facture::TYPE_DEPOSIT.",".Facture::TYPE_SITUATION.")";
+	$sql .= " AND f.type IN (" . Facture::TYPE_STANDARD . "," . Facture::TYPE_REPLACEMENT . "," . Facture::TYPE_CREDIT_NOTE . "," . Facture::TYPE_DEPOSIT . "," . Facture::TYPE_SITUATION . ")";
 }
 $sql .= " GROUP BY fd.fk_code_ventilation,aa.account_number,aa.label";
 
-dol_syslog('htdocs/accountancy/customer/index.php sql='.$sql, LOG_DEBUG);
+dol_syslog('htdocs/accountancy/customer/index.php sql=' . $sql, LOG_DEBUG);
 $resql = $db->query($sql);
 if ($resql) {
 	$num = $db->num_rows($resql);
 
-	while ($row = $db->fetch_row($resql)) {
+	while ( $row = $db->fetch_row($resql)) {
+
 		print '<tr class="oddeven"><td>';
 		if ($row[0] == 'tobind')
 		{
@@ -293,11 +283,11 @@
 		}
 		else print $row[1];
 		print '</td>';
-		for ($i = 2; $i <= 12; $i++) {
-			print '<td class="nowrap right">'.price($row[$i]).'</td>';
-		}
-		print '<td class="nowrap right">'.price($row[13]).'</td>';
-		print '<td class="nowrap right"><b>'.price($row[14]).'</b></td>';
+		for($i = 2; $i <= 12; $i ++) {
+			print '<td class="nowrap right">' . price($row[$i]) . '</td>';
+		}
+		print '<td class="nowrap right">' . price($row[13]) . '</td>';
+		print '<td class="nowrap right"><b>' . price($row[14]) . '</b></td>';
 		print '</tr>';
 	}
 	$db->free($resql);
@@ -315,41 +305,36 @@
 //print load_fiche_titre($langs->trans("OverviewOfAmountOfLinesBound"), '', '');
 
 print '<div class="div-table-responsive-no-min">';
-print '<table class="noborder centpercent">';
-print '<tr class="liste_titre"><td width="200">'.$langs->trans("Account").'</td>';
-print '<td width="200" class="left">'.$langs->trans("Label").'</td>';
-for ($i = 1; $i <= 12; $i++) {
-	$j = $i + ($conf->global->SOCIETE_FISCAL_MONTH_START ? $conf->global->SOCIETE_FISCAL_MONTH_START : 1) - 1;
-	if ($j > 12) $j -= 12;
-	print '<td width="60" class="right">'.$langs->trans('MonthShort'.str_pad($j, 2, '0', STR_PAD_LEFT)).'</td>';
-}
-print '<td width="60" class="right"><b>'.$langs->trans("Total").'</b></td></tr>';
-
-$sql = "SELECT ".$db->ifsql('aa.account_number IS NULL', "'tobind'", 'aa.account_number')." AS codecomptable,";
-$sql .= "  ".$db->ifsql('aa.label IS NULL', "'tobind'", 'aa.label')." AS intitule,";
-for ($i = 1; $i <= 12; $i++) {
-	$j = $i + ($conf->global->SOCIETE_FISCAL_MONTH_START ? $conf->global->SOCIETE_FISCAL_MONTH_START : 1) - 1;
-	if ($j > 12) $j -= 12;
-	$sql .= "  SUM(".$db->ifsql('MONTH(f.datef)='.$j, 'fd.total_ht', '0').") AS month".str_pad($j, 2, '0', STR_PAD_LEFT).",";
+print '<table class="noborder" width="100%">';
+print '<tr class="liste_titre"><td width="200">' . $langs->trans("Account") . '</td>';
+print '<td width="200" class="left">' . $langs->trans("Label") . '</td>';
+for($i = 1; $i <= 12; $i ++) {
+	$j = $i + ($conf->global->SOCIETE_FISCAL_MONTH_START?$conf->global->SOCIETE_FISCAL_MONTH_START:1) - 1;
+	if ($j > 12) $j-=12;
+	print '<td width="60" class="right">' . $langs->trans('MonthShort' . str_pad($j, 2, '0', STR_PAD_LEFT)) . '</td>';
+}
+print '<td width="60" class="right"><b>' . $langs->trans("Total") . '</b></td></tr>';
+
+$sql = "SELECT " . $db->ifsql('aa.account_number IS NULL', "'tobind'", 'aa.account_number') . " AS codecomptable,";
+$sql .= "  " . $db->ifsql('aa.label IS NULL', "'tobind'", 'aa.label') . " AS intitule,";
+for($i = 1; $i <= 12; $i ++) {
+	$j = $i + ($conf->global->SOCIETE_FISCAL_MONTH_START?$conf->global->SOCIETE_FISCAL_MONTH_START:1) - 1;
+	if ($j > 12) $j-=12;
+	$sql .= "  SUM(" . $db->ifsql('MONTH(f.datef)=' . $j, 'fd.total_ht', '0') . ") AS month" . str_pad($j, 2, '0', STR_PAD_LEFT) . ",";
 }
 $sql .= "  SUM(fd.total_ht) as total";
-$sql .= " FROM ".MAIN_DB_PREFIX."facturedet as fd";
-$sql .= "  LEFT JOIN ".MAIN_DB_PREFIX."facture as f ON f.rowid = fd.fk_facture";
-$sql .= "  LEFT JOIN ".MAIN_DB_PREFIX."accounting_account as aa ON aa.rowid = fd.fk_code_ventilation";
-$sql .= " WHERE f.datef >= '".$db->idate($search_date_start)."'";
-$sql .= "  AND f.datef <= '".$db->idate($search_date_end)."'";
-$sql .= " AND f.entity IN (".getEntity('invoice', 0).")"; // We don't share object for accountancy
+$sql .= " FROM " . MAIN_DB_PREFIX . "facturedet as fd";
+$sql .= "  LEFT JOIN " . MAIN_DB_PREFIX . "facture as f ON f.rowid = fd.fk_facture";
+$sql .= "  LEFT JOIN " . MAIN_DB_PREFIX . "accounting_account as aa ON aa.rowid = fd.fk_code_ventilation";
+$sql .= " WHERE f.datef >= '" . $db->idate($search_date_start) . "'";
+$sql .= "  AND f.datef <= '" . $db->idate($search_date_end) . "'";
+$sql .= " AND f.entity IN (" . getEntity('invoice', 0) . ")";   // We don't share object for accountancy
 $sql .= " AND f.fk_statut > 0";
-<<<<<<< HEAD
-if (!empty($conf->global->FACTURE_DEPOSITS_ARE_JUST_PAYMENTS)) {
-	$sql .= " AND f.type IN (".Facture::TYPE_STANDARD.",".Facture::TYPE_REPLACEMENT.",".Facture::TYPE_CREDIT_NOTE.",".Facture::TYPE_SITUATION.")";
-=======
 $sql .= " AND fd.product_type <= 2";
 if (! empty($conf->global->FACTURE_DEPOSITS_ARE_JUST_PAYMENTS)) {
 	$sql .= " AND f.type IN (" . Facture::TYPE_STANDARD . "," . Facture::TYPE_REPLACEMENT . "," . Facture::TYPE_CREDIT_NOTE . "," . Facture::TYPE_SITUATION . ")";
->>>>>>> 6bbc25e8
 } else {
-	$sql .= " AND f.type IN (".Facture::TYPE_STANDARD.",".Facture::TYPE_REPLACEMENT.",".Facture::TYPE_CREDIT_NOTE.",".Facture::TYPE_DEPOSIT.",".Facture::TYPE_SITUATION.")";
+	$sql .= " AND f.type IN (" . Facture::TYPE_STANDARD . "," . Facture::TYPE_REPLACEMENT . "," . Facture::TYPE_CREDIT_NOTE . "," . Facture::TYPE_DEPOSIT . "," . Facture::TYPE_SITUATION . ")";
 }
 $sql .= " AND aa.account_number IS NOT NULL";
 $sql .= " GROUP BY fd.fk_code_ventilation,aa.account_number,aa.label";
@@ -359,7 +344,8 @@
 if ($resql) {
 	$num = $db->num_rows($resql);
 
-	while ($row = $db->fetch_row($resql)) {
+	while ( $row = $db->fetch_row($resql)) {
+
 		print '<tr class="oddeven"><td>';
 		if ($row[0] == 'tobind')
 		{
@@ -376,11 +362,11 @@
 		else print $row[1];
 		print '</td>';
 
-		for ($i = 2; $i <= 12; $i++) {
-			print '<td class="nowrap right">'.price($row[$i]).'</td>';
-		}
-		print '<td class="nowrap right">'.price($row[13]).'</td>';
-		print '<td class="nowrap right"><b>'.price($row[14]).'</b></td>';
+		for($i = 2; $i <= 12; $i++) {
+			print '<td class="nowrap right">' . price($row[$i]) . '</td>';
+		}
+		print '<td class="nowrap right">' . price($row[13]) . '</td>';
+		print '<td class="nowrap right"><b>' . price($row[14]) . '</b></td>';
 		print '</tr>';
 	}
 	$db->free($resql);
@@ -400,38 +386,33 @@
 	//print load_fiche_titre($langs->trans("OtherInfo"), '', '');
 
 	print '<div class="div-table-responsive-no-min">';
-	print '<table class="noborder centpercent">';
-	print '<tr class="liste_titre"><td width="400" class="left">'.$langs->trans("TotalVente").'</td>';
-	for ($i = 1; $i <= 12; $i++) {
-		$j = $i + ($conf->global->SOCIETE_FISCAL_MONTH_START ? $conf->global->SOCIETE_FISCAL_MONTH_START : 1) - 1;
-		if ($j > 12) $j -= 12;
-		print '<td width="60" class="right">'.$langs->trans('MonthShort'.str_pad($j, 2, '0', STR_PAD_LEFT)).'</td>';
-	}
-	print '<td width="60" class="right"><b>'.$langs->trans("Total").'</b></td></tr>';
-
-	$sql = "SELECT '".$langs->trans("TotalVente")."' AS total,";
-	for ($i = 1; $i <= 12; $i++) {
-		$j = $i + ($conf->global->SOCIETE_FISCAL_MONTH_START ? $conf->global->SOCIETE_FISCAL_MONTH_START : 1) - 1;
-		if ($j > 12) $j -= 12;
-		$sql .= "  SUM(".$db->ifsql('MONTH(f.datef)='.$j, 'fd.total_ht', '0').") AS month".str_pad($j, 2, '0', STR_PAD_LEFT).",";
+	print '<table class="noborder" width="100%">';
+	print '<tr class="liste_titre"><td width="400" class="left">' . $langs->trans("TotalVente") . '</td>';
+	for($i = 1; $i <= 12; $i ++) {
+		$j = $i + ($conf->global->SOCIETE_FISCAL_MONTH_START?$conf->global->SOCIETE_FISCAL_MONTH_START:1) - 1;
+		if ($j > 12) $j-=12;
+		print '<td width="60" class="right">' . $langs->trans('MonthShort' . str_pad($j, 2, '0', STR_PAD_LEFT)) . '</td>';
+	}
+	print '<td width="60" class="right"><b>' . $langs->trans("Total") . '</b></td></tr>';
+
+	$sql = "SELECT '" . $langs->trans("TotalVente") . "' AS total,";
+	for($i = 1; $i <= 12; $i ++) {
+		$j = $i + ($conf->global->SOCIETE_FISCAL_MONTH_START?$conf->global->SOCIETE_FISCAL_MONTH_START:1) - 1;
+		if ($j > 12) $j-=12;
+		$sql .= "  SUM(" . $db->ifsql('MONTH(f.datef)=' . $j, 'fd.total_ht', '0') . ") AS month" . str_pad($j, 2, '0', STR_PAD_LEFT) . ",";
 	}
 	$sql .= "  SUM(fd.total_ht) as total";
-	$sql .= " FROM ".MAIN_DB_PREFIX."facturedet as fd";
-	$sql .= "  LEFT JOIN ".MAIN_DB_PREFIX."facture as f ON f.rowid = fd.fk_facture";
-	$sql .= " WHERE f.datef >= '".$db->idate($search_date_start)."'";
-	$sql .= "  AND f.datef <= '".$db->idate($search_date_end)."'";
-	$sql .= " AND f.entity IN (".getEntity('invoice', 0).")"; // We don't share object for accountancy
+	$sql .= " FROM " . MAIN_DB_PREFIX . "facturedet as fd";
+	$sql .= "  LEFT JOIN " . MAIN_DB_PREFIX . "facture as f ON f.rowid = fd.fk_facture";
+	$sql .= " WHERE f.datef >= '" . $db->idate($search_date_start) . "'";
+	$sql .= "  AND f.datef <= '" . $db->idate($search_date_end) . "'";
+	$sql .= " AND f.entity IN (" . getEntity('invoice', 0) . ")"; // We don't share object for accountancy
 	$sql .= " AND f.fk_statut > 0";
-<<<<<<< HEAD
-	if (!empty($conf->global->FACTURE_DEPOSITS_ARE_JUST_PAYMENTS)) {
-		$sql .= " AND f.type IN (".Facture::TYPE_STANDARD.",".Facture::TYPE_REPLACEMENT.",".Facture::TYPE_CREDIT_NOTE.",".Facture::TYPE_SITUATION.")";
-=======
 	$sql .= " AND fd.product_type <= 2";
 	if (! empty($conf->global->FACTURE_DEPOSITS_ARE_JUST_PAYMENTS)) {
 		$sql .= " AND f.type IN (" . Facture::TYPE_STANDARD . "," . Facture::TYPE_REPLACEMENT . "," . Facture::TYPE_CREDIT_NOTE . "," . Facture::TYPE_SITUATION . ")";
->>>>>>> 6bbc25e8
 	} else {
-		$sql .= " AND f.type IN (".Facture::TYPE_STANDARD.",".Facture::TYPE_REPLACEMENT.",".Facture::TYPE_CREDIT_NOTE.",".Facture::TYPE_DEPOSIT.",".Facture::TYPE_SITUATION.")";
+		$sql .= " AND f.type IN (" . Facture::TYPE_STANDARD . "," . Facture::TYPE_REPLACEMENT . "," . Facture::TYPE_CREDIT_NOTE . "," . Facture::TYPE_DEPOSIT . "," . Facture::TYPE_SITUATION . ")";
 	}
 
 	dol_syslog('htdocs/accountancy/customer/index.php');
@@ -440,11 +421,11 @@
 		$num = $db->num_rows($resql);
 
 		while ($row = $db->fetch_row($resql)) {
-			print '<tr><td>'.$row[0].'</td>';
-			for ($i = 1; $i <= 12; $i++) {
-				print '<td class="nowrap right">'.price($row[$i]).'</td>';
+			print '<tr><td>' . $row[0] . '</td>';
+			for($i = 1; $i <= 12; $i ++) {
+				print '<td class="nowrap right">' . price($row[$i]) . '</td>';
 			}
-			print '<td class="nowrap right"><b>'.price($row[13]).'</b></td>';
+			print '<td class="nowrap right"><b>' . price($row[13]) . '</b></td>';
 			print '</tr>';
 		}
 		$db->free($resql);
@@ -455,41 +436,36 @@
 	print '</div>';
 
 
-	if (!empty($conf->margin->enabled)) {
+	if (! empty($conf->margin->enabled)) {
 		print "<br>\n";
 		print '<div class="div-table-responsive-no-min">';
-		print '<table class="noborder centpercent">';
-		print '<tr class="liste_titre"><td width="400">'.$langs->trans("TotalMarge").'</td>';
-		for ($i = 1; $i <= 12; $i++) {
-			$j = $i + ($conf->global->SOCIETE_FISCAL_MONTH_START ? $conf->global->SOCIETE_FISCAL_MONTH_START : 1) - 1;
-			if ($j > 12) $j -= 12;
-			print '<td width="60" class="right">'.$langs->trans('MonthShort'.str_pad($j, 2, '0', STR_PAD_LEFT)).'</td>';
-		}
-		print '<td width="60" class="right"><b>'.$langs->trans("Total").'</b></td></tr>';
-
-		$sql = "SELECT '".$langs->trans("Vide")."' AS marge,";
-		for ($i = 1; $i <= 12; $i++) {
-			$j = $i + ($conf->global->SOCIETE_FISCAL_MONTH_START ? $conf->global->SOCIETE_FISCAL_MONTH_START : 1) - 1;
-			if ($j > 12) $j -= 12;
-			$sql .= "  SUM(".$db->ifsql('MONTH(f.datef)='.$j, '(fd.total_ht-(fd.qty * fd.buy_price_ht))', '0').") AS month".str_pad($j, 2, '0', STR_PAD_LEFT).",";
+		print '<table class="noborder" width="100%">';
+		print '<tr class="liste_titre"><td width="400">' . $langs->trans("TotalMarge") . '</td>';
+		for($i = 1; $i <= 12; $i ++) {
+			$j = $i + ($conf->global->SOCIETE_FISCAL_MONTH_START?$conf->global->SOCIETE_FISCAL_MONTH_START:1) - 1;
+			if ($j > 12) $j-=12;
+			print '<td width="60" class="right">' . $langs->trans('MonthShort' . str_pad($j, 2, '0', STR_PAD_LEFT)) . '</td>';
+		}
+		print '<td width="60" class="right"><b>' . $langs->trans("Total") . '</b></td></tr>';
+
+		$sql = "SELECT '" . $langs->trans("Vide") . "' AS marge,";
+		for($i = 1; $i <= 12; $i ++) {
+			$j = $i + ($conf->global->SOCIETE_FISCAL_MONTH_START?$conf->global->SOCIETE_FISCAL_MONTH_START:1) - 1;
+			if ($j > 12) $j-=12;
+			$sql .= "  SUM(" . $db->ifsql('MONTH(f.datef)=' . $j, '(fd.total_ht-(fd.qty * fd.buy_price_ht))', '0') . ") AS month" . str_pad($j, 2, '0', STR_PAD_LEFT) . ",";
 		}
 		$sql .= "  SUM((fd.total_ht-(fd.qty * fd.buy_price_ht))) as total";
-		$sql .= " FROM ".MAIN_DB_PREFIX."facturedet as fd";
-		$sql .= "  LEFT JOIN ".MAIN_DB_PREFIX."facture as f ON f.rowid = fd.fk_facture";
-		$sql .= " WHERE f.datef >= '".$db->idate($search_date_start)."'";
-		$sql .= "  AND f.datef <= '".$db->idate($search_date_end)."'";
-		$sql .= " AND f.entity IN (".getEntity('invoice', 0).")"; // We don't share object for accountancy
+		$sql .= " FROM " . MAIN_DB_PREFIX . "facturedet as fd";
+		$sql .= "  LEFT JOIN " . MAIN_DB_PREFIX . "facture as f ON f.rowid = fd.fk_facture";
+		$sql .= " WHERE f.datef >= '" . $db->idate($search_date_start) . "'";
+		$sql .= "  AND f.datef <= '" . $db->idate($search_date_end) . "'";
+		$sql .= " AND f.entity IN (" . getEntity('invoice', 0) . ")";   // We don't share object for accountancy
 		$sql .= " AND f.fk_statut > 0";
-<<<<<<< HEAD
-		if (!empty($conf->global->FACTURE_DEPOSITS_ARE_JUST_PAYMENTS)) {
-			$sql .= " AND f.type IN (".Facture::TYPE_STANDARD.",".Facture::TYPE_REPLACEMENT.",".Facture::TYPE_CREDIT_NOTE.",".Facture::TYPE_SITUATION.")";
-=======
 		$sql .= " AND fd.product_type <= 2";
 		if (! empty($conf->global->FACTURE_DEPOSITS_ARE_JUST_PAYMENTS)) {
 			$sql .= " AND f.type IN (" . Facture::TYPE_STANDARD . "," . Facture::TYPE_REPLACEMENT . "," . Facture::TYPE_CREDIT_NOTE . "," . Facture::TYPE_SITUATION . ")";
->>>>>>> 6bbc25e8
 		} else {
-			$sql .= " AND f.type IN (".Facture::TYPE_STANDARD.",".Facture::TYPE_REPLACEMENT.",".Facture::TYPE_CREDIT_NOTE.",".Facture::TYPE_DEPOSIT.",".Facture::TYPE_SITUATION.")";
+			$sql .= " AND f.type IN (" . Facture::TYPE_STANDARD . "," . Facture::TYPE_REPLACEMENT . "," . Facture::TYPE_CREDIT_NOTE . "," . Facture::TYPE_DEPOSIT . "," . Facture::TYPE_SITUATION . ")";
 		}
 
 		dol_syslog('htdocs/accountancy/customer/index.php');
@@ -498,11 +474,12 @@
 			$num = $db->num_rows($resql);
 
 			while ($row = $db->fetch_row($resql)) {
-				print '<tr><td>'.$row[0].'</td>';
-				for ($i = 1; $i <= 12; $i++) {
-					print '<td class="nowrap right">'.price(price2num($row[$i])).'</td>';
+
+				print '<tr><td>' . $row[0] . '</td>';
+				for($i = 1; $i <= 12; $i ++) {
+					print '<td class="nowrap right">' . price(price2num($row[$i])) . '</td>';
 				}
-				print '<td class="nowrap right"><b>'.price(price2num($row[13])).'</b></td>';
+				print '<td class="nowrap right"><b>' . price(price2num($row[13])) . '</b></td>';
 				print '</tr>';
 			}
 			$db->free($resql);
