<?PHP
/* Copyright (C) 2013-2014 Olivier Geffroy		<jeff@jeffinfo.com>
 * Copyright (C) 2013-2014 Florian Henry		<florian.henry@open-concept.pro>
 * Copyright (C) 2013-2014 Alexandre Spangaro	<alexandre.spangaro@gmail.com>
 *
 * This program is free software; you can redistribute it and/or modify
 * it under the terms of the GNU General Public License as published by
 * the Free Software Foundation; either version 3 of the License, or
 * (at your option) any later version.
 *
 * This program is distributed in the hope that it will be useful,
 * but WITHOUT ANY WARRANTY; without even the implied warranty of
 * MERCHANTABILITY or FITNESS FOR A PARTICULAR PURPOSE.  See the
 * GNU General Public License for more details.
 *
 * You should have received a copy of the GNU General Public License
 * along with this program. If not, see <http://www.gnu.org/licenses/>.
 */

/**
 * \file		htdocs/accountancy/customer/card.php
 * \ingroup		Accounting Expert
 * \brief		Card customer ventilation
 */

require '../../main.inc.php';
	
// Class
require_once DOL_DOCUMENT_ROOT.'/compta/facture/class/facture.class.php';
require_once DOL_DOCUMENT_ROOT.'/accountancy/class/html.formventilation.class.php';

// Langs
$langs->load("bills");
$langs->load("accountancy");

$action = GETPOST('action', 'alpha');
$codeventil = GETPOST('codeventil');
$id = GETPOST('id');

// Security check
if ($user->societe_id > 0)
	accessforbidden();
	
/*
 * Actions
 */

if ($action == 'ventil' && $user->rights->accounting->ventilation->dispatch) {
	if (! GETPOST('cancel', 'alpha'))
	{
		$sql = " UPDATE " . MAIN_DB_PREFIX . "facturedet";
		$sql .= " SET fk_code_ventilation = " . $codeventil;
		$sql .= " WHERE rowid = " . $id;
	
		dol_syslog("/accounting/customer/card.php sql=" . $sql, LOG_DEBUG);
		$resql = $db->query($sql);
		if (! $resql) {
			setEventMessage($db->lasterror(), 'errors');
		}
	} else {
		header("Location: ./lines.php");
		exit();
	}		
}

llxHeader("", "", "FicheVentilation");

if ($cancel == $langs->trans("Cancel")) {
	$action = '';
}

/*
 * Create
 */
$form = new Form($db);
$facture_static = new Facture($db);
$formventilation = new FormVentilation($db);

if (! empty($id)) {
	$sql = "SELECT f.facnumber, f.rowid as facid, l.fk_product, l.description, l.price,";
	$sql .= " l.qty, l.rowid, l.tva_tx, l.remise_percent, l.subprice, p.accountancy_code_sell as code_sell,";
	$sql .= " l.fk_code_ventilation, aa.account_number, aa.label";
	$sql .= " FROM " . MAIN_DB_PREFIX . "facturedet as l";
	$sql .= " LEFT JOIN " . MAIN_DB_PREFIX . "product as p ON p.rowid = l.fk_product";
	$sql .= " LEFT JOIN " . MAIN_DB_PREFIX . "accountingaccount as aa ON l.fk_code_ventilation = aa.rowid";
	$sql .= " INNER JOIN " . MAIN_DB_PREFIX . "facture as f ON f.rowid = l.fk_facture";
	$sql .= " WHERE f.fk_statut > 0 AND l.rowid = " . $id;
	
	if (! empty($conf->multicompany->enabled)) {
		$sql .= " AND f.entity = '" . $conf->entity . "'";
	}
	
	dol_syslog("/accounting/customer/card.php sql=" . $sql, LOG_DEBUG);
	$result = $db->query($sql);
	
	if ($result) {
		$num_lines = $db->num_rows($result);
		$i = 0;
		
		if ($num_lines) {
			
			$objp = $db->fetch_object($result);
			
			print '<form action="' . $_SERVER["PHP_SELF"] . '?id=' . $id . '" method="post">' . "\n";
			print '<input type="hidden" name="token" value="' . $_SESSION['newtoken'] . '">';
			print '<input type="hidden" name="action" value="ventil">';
			
			$linkback='<a href="'.DOL_URL_ROOT.'/accountancy/customer/lines.php">'.$langs->trans("Back").'</a>';
			print_fiche_titre($langs->trans('CustomersVentilation'),$linkback,'setup');
			
			print '<table class="border" width="100%">';
			
			// Ref facture
			print '<tr><td>' . $langs->trans("Invoice") . '</td>';
			$facture_static->ref = $objp->facnumber;
			$facture_static->id = $objp->facid;
			print '<td>' . $facture_static->getNomUrl(1) . '</td>';
			print '</tr>';
			
			print '<tr><td width="20%">' . $langs->trans("Line") . '</td>';
			print '<td>' . nl2br($objp->description) . '</td></tr>';
			print '<tr><td width="20%">' . $langs->trans("Account") . '</td><td>';
			print $objp->account_number . '-' . $objp->label;
			print '<tr><td width="20%">' . $langs->trans("NewAccount") . '</td><td>';
			print $formventilation->select_account($objp->fk_code_ventilation, 'codeventil', 1);
			print '</td></tr>';
			print '</table>';
			
<<<<<<< HEAD
			print '<br><div class="center">';
			print '<input class="button" type="submit" value="' . $langs->trans("Save") . '">';
			print '&nbsp;&nbsp;&nbsp;&nbsp;&nbsp;';
			print '<input class="button" type="submit" name="cancel" value="' . $langs->trans("Cancel") . '">';
			print '</div>';
=======
			print '<br><div align="center"><input class="button" type="submit" value="' . $langs->trans("Save") . '">&nbsp;&nbsp;&nbsp;&nbsp;';
			print '<input class="button" type="submit" name="cancel" value="' . $langs->trans("Cancel") . '"></div>';
>>>>>>> 67c1ae85
	
			print '</form>';
		} else {
			print "Error";
		}
	} else {
		print "Error";
	}
} else {
	print "Error ID incorrect";
}

llxFooter();
$db->close();<|MERGE_RESOLUTION|>--- conflicted
+++ resolved
@@ -24,7 +24,7 @@
  */
 
 require '../../main.inc.php';
-	
+
 // Class
 require_once DOL_DOCUMENT_ROOT.'/compta/facture/class/facture.class.php';
 require_once DOL_DOCUMENT_ROOT.'/accountancy/class/html.formventilation.class.php';
@@ -40,7 +40,7 @@
 // Security check
 if ($user->societe_id > 0)
 	accessforbidden();
-	
+
 /*
  * Actions
  */
@@ -51,7 +51,7 @@
 		$sql = " UPDATE " . MAIN_DB_PREFIX . "facturedet";
 		$sql .= " SET fk_code_ventilation = " . $codeventil;
 		$sql .= " WHERE rowid = " . $id;
-	
+
 		dol_syslog("/accounting/customer/card.php sql=" . $sql, LOG_DEBUG);
 		$resql = $db->query($sql);
 		if (! $resql) {
@@ -60,7 +60,7 @@
 	} else {
 		header("Location: ./lines.php");
 		exit();
-	}		
+	}
 }
 
 llxHeader("", "", "FicheVentilation");
@@ -85,38 +85,38 @@
 	$sql .= " LEFT JOIN " . MAIN_DB_PREFIX . "accountingaccount as aa ON l.fk_code_ventilation = aa.rowid";
 	$sql .= " INNER JOIN " . MAIN_DB_PREFIX . "facture as f ON f.rowid = l.fk_facture";
 	$sql .= " WHERE f.fk_statut > 0 AND l.rowid = " . $id;
-	
+
 	if (! empty($conf->multicompany->enabled)) {
 		$sql .= " AND f.entity = '" . $conf->entity . "'";
 	}
-	
+
 	dol_syslog("/accounting/customer/card.php sql=" . $sql, LOG_DEBUG);
 	$result = $db->query($sql);
-	
+
 	if ($result) {
 		$num_lines = $db->num_rows($result);
 		$i = 0;
-		
+
 		if ($num_lines) {
-			
+
 			$objp = $db->fetch_object($result);
-			
+
 			print '<form action="' . $_SERVER["PHP_SELF"] . '?id=' . $id . '" method="post">' . "\n";
 			print '<input type="hidden" name="token" value="' . $_SESSION['newtoken'] . '">';
 			print '<input type="hidden" name="action" value="ventil">';
-			
+
 			$linkback='<a href="'.DOL_URL_ROOT.'/accountancy/customer/lines.php">'.$langs->trans("Back").'</a>';
 			print_fiche_titre($langs->trans('CustomersVentilation'),$linkback,'setup');
-			
+
 			print '<table class="border" width="100%">';
-			
+
 			// Ref facture
 			print '<tr><td>' . $langs->trans("Invoice") . '</td>';
 			$facture_static->ref = $objp->facnumber;
 			$facture_static->id = $objp->facid;
 			print '<td>' . $facture_static->getNomUrl(1) . '</td>';
 			print '</tr>';
-			
+
 			print '<tr><td width="20%">' . $langs->trans("Line") . '</td>';
 			print '<td>' . nl2br($objp->description) . '</td></tr>';
 			print '<tr><td width="20%">' . $langs->trans("Account") . '</td><td>';
@@ -125,18 +125,13 @@
 			print $formventilation->select_account($objp->fk_code_ventilation, 'codeventil', 1);
 			print '</td></tr>';
 			print '</table>';
-			
-<<<<<<< HEAD
+
 			print '<br><div class="center">';
 			print '<input class="button" type="submit" value="' . $langs->trans("Save") . '">';
 			print '&nbsp;&nbsp;&nbsp;&nbsp;&nbsp;';
 			print '<input class="button" type="submit" name="cancel" value="' . $langs->trans("Cancel") . '">';
 			print '</div>';
-=======
-			print '<br><div align="center"><input class="button" type="submit" value="' . $langs->trans("Save") . '">&nbsp;&nbsp;&nbsp;&nbsp;';
-			print '<input class="button" type="submit" name="cancel" value="' . $langs->trans("Cancel") . '"></div>';
->>>>>>> 67c1ae85
-	
+
 			print '</form>';
 		} else {
 			print "Error";
