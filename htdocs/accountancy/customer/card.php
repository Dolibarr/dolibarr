<?php
/* Copyright (C) 2013-2014 Olivier Geffroy		<jeff@jeffinfo.com>
 * Copyright (C) 2013-2014 Florian Henry		<florian.henry@open-concept.pro>
 * Copyright (C) 2013-2015 Alexandre Spangaro	<aspangaro.dolibarr@gmail.com>
 *
 * This program is free software; you can redistribute it and/or modify
 * it under the terms of the GNU General Public License as published by
 * the Free Software Foundation; either version 3 of the License, or
 * (at your option) any later version.
 *
 * This program is distributed in the hope that it will be useful,
 * but WITHOUT ANY WARRANTY; without even the implied warranty of
 * MERCHANTABILITY or FITNESS FOR A PARTICULAR PURPOSE.  See the
 * GNU General Public License for more details.
 *
 * You should have received a copy of the GNU General Public License
 * along with this program. If not, see <http://www.gnu.org/licenses/>.
 */

/**
 * \file		htdocs/accountancy/customer/card.php
 * \ingroup		Accountancy
 * \brief		Card customer ventilation
 */

require '../../main.inc.php';

// Class
require_once DOL_DOCUMENT_ROOT.'/compta/facture/class/facture.class.php';
require_once DOL_DOCUMENT_ROOT.'/accountancy/class/html.formventilation.class.php';

// Langs
$langs->load("bills");
$langs->load("accountancy");

$action = GETPOST('action', 'alpha');
$codeventil = GETPOST('codeventil');
$id = GETPOST('id');

// Security check
if ($user->societe_id > 0)
	accessforbidden();

/*
 * Actions
 */
if ($action == 'ventil' && $user->rights->accounting->ventilation->dispatch) {
	if (! GETPOST('cancel', 'alpha'))
	{
		$sql = " UPDATE " . MAIN_DB_PREFIX . "facturedet";
		$sql .= " SET fk_code_ventilation = " . $codeventil;
		$sql .= " WHERE rowid = " . $id;

		dol_syslog("/accounting/customer/card.php sql=" . $sql, LOG_DEBUG);
		$resql = $db->query($sql);
		if (! $resql) {
			setEventMessages($db->lasterror(), null, 'errors');
		}
	} else {
		header("Location: ./lines.php");
		exit();
	}
}

/*
 * View
 */

llxHeader("", "", "FicheVentilation");

if ($cancel == $langs->trans("Cancel")) {
	$action = '';
}

/*
 * Create
 */
$form = new Form($db);
$facture_static = new Facture($db);
$formventilation = new FormVentilation($db);

if (! empty($id)) {
	$sql = "SELECT f.facnumber, f.rowid as facid, l.fk_product, l.description, l.price,";
	$sql .= " l.qty, l.rowid, l.tva_tx, l.remise_percent, l.subprice, p.accountancy_code_sell as code_sell,";
	$sql .= " l.fk_code_ventilation, aa.account_number, aa.label";
	$sql .= " FROM " . MAIN_DB_PREFIX . "facturedet as l";
	$sql .= " LEFT JOIN " . MAIN_DB_PREFIX . "product as p ON p.rowid = l.fk_product";
	$sql .= " LEFT JOIN " . MAIN_DB_PREFIX . "accounting_account as aa ON l.fk_code_ventilation = aa.rowid";
	$sql .= " INNER JOIN " . MAIN_DB_PREFIX . "facture as f ON f.rowid = l.fk_facture";
	$sql .= " WHERE f.fk_statut > 0 AND l.rowid = " . $id;
<<<<<<< HEAD

=======
>>>>>>> 93be4305
	if (! empty($conf->multicompany->enabled)) {
		$sql .= " AND f.entity IN (" . getEntity("facture", 1) . ")";
	}

	dol_syslog("/accounting/customer/card.php sql=" . $sql, LOG_DEBUG);
	$result = $db->query($sql);

	if ($result) {
		$num_lines = $db->num_rows($result);
		$i = 0;

		if ($num_lines) {

			$objp = $db->fetch_object($result);

			print '<form action="' . $_SERVER["PHP_SELF"] . '?id=' . $id . '" method="post">' . "\n";
			print '<input type="hidden" name="token" value="' . $_SESSION['newtoken'] . '">';
			print '<input type="hidden" name="action" value="ventil">';

<<<<<<< HEAD
			print load_fiche_titre($langs->trans('CustomersVentilation'),'','title_setup');
=======
			print_fiche_titre($langs->trans('CustomersVentilation'),'','title_setup');
>>>>>>> 93be4305

            dol_fiche_head();

			print '<table class="border" width="100%">';

			// Ref facture
			print '<tr><td>' . $langs->trans("Invoice") . '</td>';
			$facture_static->ref = $objp->facnumber;
			$facture_static->id = $objp->facid;
			print '<td>' . $facture_static->getNomUrl(1) . '</td>';
			print '</tr>';

			print '<tr><td width="20%">' . $langs->trans("Line") . '</td>';
			print '<td>' . nl2br($objp->description) . '</td></tr>';
			print '<tr><td width="20%">' . $langs->trans("Account") . '</td><td>';
			print $formventilation->select_account($objp->fk_code_ventilation, 'codeventil', 1);
			print '</td></tr>';
			print '</table>';
			
            dol_fiche_end();

			print '<div class="center">';
			print '<input class="button" type="submit" value="' . $langs->trans("Save") . '">';
			print '&nbsp;&nbsp;&nbsp;&nbsp;&nbsp;';
			print '<input class="button" type="submit" name="cancel" value="' . $langs->trans("Cancel") . '">';
			print '</div>';

			print '</form>';
		} else {
			print "Error";
		}
	} else {
		print "Error";
	}
} else {
	print "Error ID incorrect";
}

llxFooter();
$db->close();<|MERGE_RESOLUTION|>--- conflicted
+++ resolved
@@ -88,10 +88,6 @@
 	$sql .= " LEFT JOIN " . MAIN_DB_PREFIX . "accounting_account as aa ON l.fk_code_ventilation = aa.rowid";
 	$sql .= " INNER JOIN " . MAIN_DB_PREFIX . "facture as f ON f.rowid = l.fk_facture";
 	$sql .= " WHERE f.fk_statut > 0 AND l.rowid = " . $id;
-<<<<<<< HEAD
-
-=======
->>>>>>> 93be4305
 	if (! empty($conf->multicompany->enabled)) {
 		$sql .= " AND f.entity IN (" . getEntity("facture", 1) . ")";
 	}
@@ -111,11 +107,7 @@
 			print '<input type="hidden" name="token" value="' . $_SESSION['newtoken'] . '">';
 			print '<input type="hidden" name="action" value="ventil">';
 
-<<<<<<< HEAD
 			print load_fiche_titre($langs->trans('CustomersVentilation'),'','title_setup');
-=======
-			print_fiche_titre($langs->trans('CustomersVentilation'),'','title_setup');
->>>>>>> 93be4305
 
             dol_fiche_head();
 
