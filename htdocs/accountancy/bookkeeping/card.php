<?php
/* Copyright (C) 2013-2017  Olivier Geffroy         <jeff@jeffinfo.com>
 * Copyright (C) 2013-2017  Florian Henry           <florian.henry@open-concept.pro>
 * Copyright (C) 2013-2021  Alexandre Spangaro      <aspangaro@open-dsi.fr>
 * Copyright (C) 2017       Laurent Destailleur     <eldy@users.sourceforge.net>
 * Copyright (C) 2018-2020  Frédéric France         <frederic.france@netlogic.fr>
 * Copyright (C) 2022       Waël Almoman            <info@almoman.com>
 *
 * This program is free software; you can redistribute it and/or modify
 * it under the terms of the GNU General Public License as published by
 * the Free Software Foundation; either version 3 of the License, or
 * (at your option) any later version.
 *
 * This program is distributed in the hope that it will be useful,
 * but WITHOUT ANY WARRANTY; without even the implied warranty of
 * MERCHANTABILITY or FITNESS FOR A PARTICULAR PURPOSE.  See the
 * GNU General Public License for more details.
 *
 * You should have received a copy of the GNU General Public License
 * along with this program. If not, see <https://www.gnu.org/licenses/>.
 */

/**
 * \file		htdocs/accountancy/bookkeeping/card.php
 * \ingroup		Accountancy (Double entries)
 * \brief		Page to show book-entry
 */

require '../../main.inc.php';
require_once DOL_DOCUMENT_ROOT.'/core/lib/accounting.lib.php';
require_once DOL_DOCUMENT_ROOT.'/accountancy/class/bookkeeping.class.php';
require_once DOL_DOCUMENT_ROOT.'/core/class/html.formaccounting.class.php';
require_once DOL_DOCUMENT_ROOT.'/compta/facture/class/facture.class.php';
require_once DOL_DOCUMENT_ROOT.'/fourn/class/fournisseur.facture.class.php';
require_once DOL_DOCUMENT_ROOT.'/accountancy/class/accountingjournal.class.php';
require_once DOL_DOCUMENT_ROOT.'/accountancy/class/accountingaccount.class.php';

// Load translation files required by the page
$langs->loadLangs(array("accountancy", "bills", "compta"));

$action = GETPOST('action', 'aZ09');
$cancel = GETPOST('cancel', 'aZ09');

$optioncss = GETPOST('optioncss', 'aZ'); // Option for the css output (always '' except when 'print')

$id = GETPOST('id', 'int'); // id of record
$mode = $action == 'create' ? "_tmp" : GETPOST('mode', 'aZ09'); // '' or '_tmp'
$piece_num = GETPOST("piece_num", 'int'); // id of transaction (several lines share the same transaction id)

$accountingaccount = new AccountingAccount($db);
$accountingjournal = new AccountingJournal($db);

$accountingaccount_number = GETPOST('accountingaccount_number', 'alphanohtml');
$accountingaccount->fetch(null, $accountingaccount_number, true);
$accountingaccount_label = $accountingaccount->label;

$journal_code = GETPOST('code_journal', 'alpha') ? GETPOST('code_journal', 'alpha') : "OD";
$accountingjournal->fetch(null, $journal_code);
$journal_label = $accountingjournal->label;

$next_num_mvt = (int) GETPOST('next_num_mvt', 'alpha');
$doc_ref = (string) GETPOST('doc_ref', 'alpha');
$doc_date = (string) GETPOST('doc_date', 'alpha');
$doc_date = $doc_date = dol_mktime(0, 0, 0, GETPOST('doc_datemonth', 'int'), GETPOST('doc_dateday', 'int'), GETPOST('doc_dateyear', 'int'));

$subledger_account = GETPOST('subledger_account', 'alphanohtml');
if ($subledger_account == -1) {
	$subledger_account = null;
}
$subledger_label = GETPOST('subledger_label', 'alphanohtml');

$label_operation = GETPOST('label_operation', 'alphanohtml');
$debit = price2num(GETPOST('debit', 'alpha'));
$credit = price2num(GETPOST('credit', 'alpha'));

$save = GETPOST('save', 'alpha');
if (!empty($save)) {
	$action = 'add';
}
$update = GETPOST('update', 'alpha');
if (!empty($update)) {
	$action = 'confirm_update';
}

$object = new BookKeeping($db);

// Security check
if (empty($conf->accounting->enabled)) {
	accessforbidden();
}
if ($user->socid > 0) {
	accessforbidden();
}
if (empty($user->rights->accounting->mouvements->lire)) {
	accessforbidden();
}


/*
 * Actions
 */

if ($cancel) {
	header("Location: ".DOL_URL_ROOT.'/accountancy/bookkeeping/list.php');
	exit;
}

if ($action == "confirm_update") {
	$error = 0;

	if ((floatval($debit) != 0.0) && (floatval($credit) != 0.0)) {
		$error++;
		setEventMessages($langs->trans('ErrorDebitCredit'), null, 'errors');
		$action = 'update';
	}
	if (empty($accountingaccount_number) || $accountingaccount_number == '-1') {
		$error++;
		setEventMessages($langs->trans('ErrorFieldRequired', $langs->transnoentitiesnoconv("AccountAccountingShort")), null, 'errors');
		$action = 'update';
	}

	if (!$error) {
		$object = new BookKeeping($db);

		$result = $object->fetch($id, null, $mode);
		if ($result < 0) {
			$error++;
			setEventMessages($object->error, $object->errors, 'errors');
		} else {
			$object->numero_compte = $accountingaccount_number;
			$object->subledger_account = $subledger_account;
			$object->subledger_label = $subledger_label;
			$object->label_compte = $accountingaccount_label;
			$object->label_operation = $label_operation;
			$object->debit = $debit;
			$object->credit = $credit;

			if (floatval($debit) != 0.0) {
				$object->montant = $debit; // deprecated
				$object->amount = $debit;
				$object->sens = 'D';
			}
			if (floatval($credit) != 0.0) {
				$object->montant = $credit; // deprecated
				$object->amount = $credit;
				$object->sens = 'C';
			}

			$result = $object->update($user, false, $mode);
			if ($result < 0) {
				setEventMessages($object->error, $object->errors, 'errors');
			} else {
				if ($mode != '_tmp') {
					setEventMessages($langs->trans('RecordSaved'), null, 'mesgs');
				}

				$debit = 0;
				$credit = 0;

				$action = '';
			}
		}
	}
} elseif ($action == "add") {
	$error = 0;

	if ((floatval($debit) != 0.0) && (floatval($credit) != 0.0)) {
		$error++;
		setEventMessages($langs->trans('ErrorDebitCredit'), null, 'errors');
		$action = '';
	}
	if (empty($accountingaccount_number) || $accountingaccount_number == '-1') {
		$error++;
		setEventMessages($langs->trans('ErrorFieldRequired', $langs->transnoentitiesnoconv("AccountAccountingShort")), null, 'errors');
		$action = '';
	}

	if (!$error) {
		$object = new BookKeeping($db);

		$object->numero_compte = $accountingaccount_number;
		$object->subledger_account = $subledger_account;
		$object->subledger_label = $subledger_label;
		$object->label_compte = $accountingaccount_label;
		$object->label_operation = $label_operation;
		$object->debit = $debit;
		$object->credit = $credit;
		$object->doc_date = $doc_date;
		$object->doc_type = (string) GETPOST('doc_type', 'alpha');
		$object->piece_num = $piece_num;
		$object->doc_ref = $doc_ref;
		$object->code_journal = $journal_code;
		$object->journal_label = $journal_label;
		$object->fk_doc = GETPOSTINT('fk_doc');
		$object->fk_docdet = GETPOSTINT('fk_docdet');

		if (floatval($debit) != 0.0) {
			$object->montant = $debit; // deprecated
			$object->amount = $debit;
			$object->sens = 'D';
		}

		if (floatval($credit) != 0.0) {
			$object->montant = $credit; // deprecated
			$object->amount = $credit;
			$object->sens = 'C';
		}

		$result = $object->createStd($user, false, $mode);
		if ($result < 0) {
			setEventMessages($object->error, $object->errors, 'errors');
		} else {
			if ($mode != '_tmp') {
				setEventMessages($langs->trans('RecordSaved'), null, 'mesgs');
			}

			$debit = 0;
			$credit = 0;

			$action = '';
		}
	}
} elseif ($action == "confirm_delete") {
	$object = new BookKeeping($db);

	$result = $object->fetch($id, null, $mode);
	$piece_num = $object->piece_num;

	if ($result < 0) {
		setEventMessages($object->error, $object->errors, 'errors');
	} else {
		$result = $object->delete($user, false, $mode);
		if ($result < 0) {
			setEventMessages($object->error, $object->errors, 'errors');
		}
	}
	$action = '';
} elseif ($action == "create") {
	$error = 0;

	$object = new BookKeeping($db);

	$next_num_mvt =  !empty($next_num_mvt) ? $next_num_mvt : $object->getNextNumMvt('_tmp');
	$doc_ref = !empty($doc_ref) ? $doc_ref : $next_num_mvt;

	if (empty($doc_date)) {
		$tmp_date = dol_getdate(dol_now());
		$_POST['doc_dateday'] =  $tmp_date['mday'];
		$_POST['doc_datemonth'] = $tmp_date['mon'];
		$_POST['doc_dateyear'] = $tmp_date['year'];
		unset($tmp_date);
	}

	if (empty($journal_code) || $journal_code == '-1') {
		setEventMessages($langs->trans('ErrorFieldRequired', $langs->transnoentitiesnoconv("Journal")), null, 'errors');
		$action = 'create';
		$error++;
	}
	// TODO check if there's only create whith empty $doc_ref
	if (empty($doc_ref) && $action != 'create') {
		setEventMessages($langs->trans("ErrorFieldRequired", $langs->transnoentitiesnoconv("Piece")), null, 'errors');
		$action = 'create';
		$error++;
	}

	if (!$error) {
		$object->label_compte = '';
		$object->debit = 0;
		$object->credit = 0;
		$object->doc_date = $date_start = dol_mktime(0, 0, 0, GETPOST('doc_datemonth', 'int'), GETPOST('doc_dateday', 'int'), GETPOST('doc_dateyear', 'int'));
		$object->doc_type = GETPOST('doc_type', 'alpha');
		$object->piece_num = $next_num_mvt;
		$object->doc_ref = $doc_ref;
		$object->code_journal = $journal_code;
		$object->journal_label = $journal_label;
		$object->fk_doc = 0;
		$object->fk_docdet = 0;
		$object->montant = 0; // deprecated
		$object->amount = 0;

		$result = $object->createStd($user, 0, $mode);
		if ($result < 0) {
			setEventMessages($object->error, $object->errors, 'errors');
		} else {
			if ($mode != '_tmp') {
				setEventMessages($langs->trans('RecordSaved'), null, 'mesgs');
			}
			$action = '';
			$id = $object->id;
			$piece_num = $object->piece_num;
		}
	}
}

if ($action == 'setdate') {
	$datedoc = dol_mktime(0, 0, 0, GETPOST('doc_datemonth', 'int'), GETPOST('doc_dateday', 'int'), GETPOST('doc_dateyear', 'int'));
	$result = $object->updateByMvt($piece_num, 'doc_date', $db->idate($datedoc), $mode);
	if ($result < 0) {
		setEventMessages($object->error, $object->errors, 'errors');
	} else {
		if ($mode != '_tmp') {
			setEventMessages($langs->trans('RecordSaved'), null, 'mesgs');
		}
		$action = '';
	}
}

if ($action == 'setjournal') {
	$result = $object->updateByMvt($piece_num, 'code_journal', $journal_code, $mode);
	$result = $object->updateByMvt($piece_num, 'journal_label', $journal_label, $mode);
	if ($result < 0) {
		setEventMessages($object->error, $object->errors, 'errors');
	} else {
		if ($mode != '_tmp') {
			setEventMessages($langs->trans('RecordSaved'), null, 'mesgs');
		}
		$action = '';
	}
}

if ($action == 'setdocref') {
	$refdoc = $doc_ref;
	$result = $object->updateByMvt($piece_num, 'doc_ref', $refdoc, $mode);
	if ($result < 0) {
		setEventMessages($object->error, $object->errors, 'errors');
	} else {
		if ($mode != '_tmp') {
			setEventMessages($langs->trans('RecordSaved'), null, 'mesgs');
		}
		$action = '';
	}
}

// Validate transaction
if ($action == 'valid') {
	$result = $object->transformTransaction(0, $piece_num);
	if ($result < 0) {
		setEventMessages($object->error, $object->errors, 'errors');
	} else {
		header("Location: list.php?sortfield=t.piece_num&sortorder=asc");
		exit;
	}
}


/*
 * View
 */

$html = new Form($db);
$formaccounting = new FormAccounting($db);

llxHeader('', $langs->trans($mode =="_tmp" ? "CreateMvts": "UpdateMvts"));

// Confirmation to delete the command
if ($action == 'delete') {
	$formconfirm = $html->formconfirm($_SERVER["PHP_SELF"].'?id='.$id.'&mode='.$mode, $langs->trans('DeleteMvt'), $langs->trans('ConfirmDeleteMvt', $langs->transnoentitiesnoconv("RegistrationInAccounting")), 'confirm_delete', '', 0, 1);
	print $formconfirm;
}

$object = new BookKeeping($db);
$result = $object->fetchPerMvt($piece_num, $mode);
if ($result < 0) {
	setEventMessages($object->error, $object->errors, 'errors');
}

if (!empty($object->piece_num)) {
	$backlink = '<a href="'.DOL_URL_ROOT.'/accountancy/bookkeeping/list.php?restore_lastsearch_values=1">'.$langs->trans('BackToList').'</a>';

	print load_fiche_titre($langs->trans($mode =="_tmp" ? "CreateMvts": "UpdateMvts"), $backlink);

	print '<form action="'.$_SERVER["PHP_SELF"].'?piece_num='.$object->piece_num.'" method="post">';

	$head = array();
	$h = 0;
	$head[$h][0] = $_SERVER['PHP_SELF'].'?piece_num='.$object->piece_num.($mode ? '&mode='.$mode : '');
	$head[$h][1] = $langs->trans("Transaction");
	$head[$h][2] = 'transaction';
	$h++;

	print dol_get_fiche_head($head, 'transaction', '', -1);

	//dol_banner_tab($object, '', $backlink);

	print '<div class="fichecenter">';
	print '<div class="fichehalfleft">';

	print '<div class="underbanner clearboth"></div>';
	print '<table class="border tableforfield" width="100%">';

	/*print '<tr>';
	print '<td class="titlefieldcreate fieldrequired">' . $langs->trans("NumPiece") . '</td>';
	print '<td>' . $next_num_mvt . '</td>';
	print '</tr>';*/

	print '<tr>';
	print '<td class="titlefieldcreate fieldrequired">'.$langs->trans("Docdate").'</td>';
	print '<td>';
	print $html->selectDate($doc_date, 'doc_date', '', '', '', "create_mvt", 1, 1);
	print '</td>';
	print '</tr>';

	print '<tr>';
	print '<td class="fieldrequired">'.$langs->trans("Codejournal").'</td>';
	print '<td>'.$formaccounting->select_journal($journal_code, 'code_journal', 0, 0, 1, 1).'</td>';
	print '</tr>';

	print '<tr>';
	print '<td class="fieldrequired">'.$langs->trans("Piece").'</td>';
	print '<td><input type="text" class="minwidth200" name="doc_ref" value="'.$doc_ref.'"></td>';
	print '</tr>';

	/*
	print '<tr>';
	print '<td>' . $langs->trans("Doctype") . '</td>';
	print '<td><input type="text" class="minwidth200 name="doc_type" value=""/></td>';
	print '</tr>';
	*/
	/*
	// Account movement
	print '<tr>';
	print '<td class="titlefield">'.$langs->trans("NumMvts").'</td>';
	print '<td>'.$object->piece_num.'</td>';
	print '</tr>';

	// Date
	print '<tr><td>';
	print '<table class="nobordernopadding" width="100%"><tr><td>';
	print $langs->trans('Docdate');
	print '</td>';
	if ($action != 'editdate') {
		print '<td class="right"><a class="editfielda reposition" href="'.$_SERVER["PHP_SELF"].'?action=editdate&token='.newToken().'&piece_num='.urlencode($object->piece_num).'&mode='.urlencode($mode).'&id='.urlencode($id).'">'.img_edit($langs->transnoentitiesnoconv('SetDate'), 1).'</a></td>';
	}
	print '</tr></table>';
	print '</td><td colspan="3">';
	if ($action == 'editdate') {
		print '<form name="setdate" action="'.$_SERVER["PHP_SELF"].'?piece_num='.$object->piece_num.'" method="post">';
		if ($optioncss != '') {
			print '<input type="hidden" name="optioncss" value="'.$optioncss.'">';
		}
		print '<input type="hidden" name="token" value="'.newToken().'">';
		print '<input type="hidden" name="action" value="setdate">';
		print '<input type="hidden" name="mode" value="'.$mode.'">';
		print '<input type="hidden" name="id" value="'.$id.'">';
		print $form->selectDate($object->doc_date ? $object->doc_date : - 1, 'doc_date', '', '', '', "setdate");
		print '<input type="submit" class="button button-edit" value="'.$langs->trans('Modify').'">';
		print '</form>';
	} else {
		print $object->doc_date ? dol_print_date($object->doc_date, 'day') : '&nbsp;';
	}
	print '</td>';
	print '</tr>';

	// Journal
	print '<tr><td>';
	print '<table class="nobordernopadding" width="100%"><tr><td>';
	print $langs->trans('Codejournal');
	print '</td>';
	if ($action != 'editjournal') {
		print '<td class="right"><a class="editfielda reposition" href="'.$_SERVER["PHP_SELF"].'?action=editjournal&token='.newToken().'&piece_num='.urlencode($object->piece_num).'&mode='.urlencode($mode).'&id='.urlencode($id).'">'.img_edit($langs->transnoentitiesnoconv('Edit'), 1).'</a></td>';
	}
	print '</tr></table>';
	print '</td><td>';
	if ($action == 'editjournal') {
		print '<form name="setjournal" action="'.$_SERVER["PHP_SELF"].'?piece_num='.$object->piece_num.'" method="post">';
		if ($optioncss != '') {
			print '<input type="hidden" name="optioncss" value="'.$optioncss.'">';
		}
		print '<input type="hidden" name="token" value="'.newToken().'">';
		print '<input type="hidden" name="action" value="setjournal">';
		print '<input type="hidden" name="mode" value="'.$mode.'">';
		print '<input type="hidden" name="id" value="'.$id.'">';
		print $formaccounting->select_journal($object->code_journal, 'code_journal', 0, 0, array(), 1, 1);
		print '<input type="submit" class="button button-edit" value="'.$langs->trans('Modify').'">';
		print '</form>';
	} else {
		print $object->code_journal;
	}
	print '</td>';
	print '</tr>';

	// Ref document
	print '<tr><td>';
	print '<table class="nobordernopadding" width="100%"><tr><td>';
	print $langs->trans('Piece');
	print '</td>';
	if ($action != 'editdocref') {
		print '<td class="right"><a class="editfielda reposition" href="'.$_SERVER["PHP_SELF"].'?action=editdocref&token='.newToken().'&piece_num='.urlencode($object->piece_num).'&mode='.urlencode($mode).'&id='.urlencode($id).'">'.img_edit($langs->transnoentitiesnoconv('Edit'), 1).'</a></td>';
	}
	print '</tr></table>';
	print '</td><td>';
	if ($action == 'editdocref') {
		print '<form name="setdocref" action="'.$_SERVER["PHP_SELF"].'?piece_num='.$object->piece_num.'" method="post">';
		if ($optioncss != '') {
			print '<input type="hidden" name="optioncss" value="'.$optioncss.'">';
		}
		print '<input type="hidden" name="token" value="'.newToken().'">';
		print '<input type="hidden" name="action" value="setdocref">';
		print '<input type="hidden" name="mode" value="'.$mode.'">';
		print '<input type="hidden" name="id" value="'.$id.'">';
		print '<input type="text" size="20" name="doc_ref" value="'.dol_escape_htmltag($object->doc_ref).'">';
		print '<input type="submit" class="button button-edit" value="'.$langs->trans('Modify').'">';
		print '</form>';
	} else {
		print $object->doc_ref;
	}
	print '</td>';
	print '</tr>';
	*/
	print '</table>';

	print '</div>';

	print '<div class="fichehalfright">';

	print '<div class="underbanner clearboth"></div>';
	print '<table class="border tableforfield centpercent">';

	// Doc type
	if (!empty($object->doc_type)) {
		print '<tr>';
		print '<td class="titlefield">'.$langs->trans("Doctype").'</td>';
		print '<td>'.$object->doc_type.'</td>';
		print '</tr>';
	}

	// Date document creation
	print '<tr>';
	print '<td class="titlefield">'.$langs->trans("DateCreation").'</td>';
	print '<td>';
	print $object->date_creation ? dol_print_date($object->date_creation, 'day') : '&nbsp;';
	print '</td>';
	print '</tr>';

	// Date document creation
	print '<tr>';
	print '<td class="titlefield">'.$langs->trans("DateExport").'</td>';
	print '<td>';
	print $object->date_export ? dol_print_date($object->date_export, 'dayhour') : '&nbsp;';
	print '</td>';
	print '</tr>';

<<<<<<< HEAD
	// Date document creation
	print '<tr>';
	print '<td class="titlefield">'.$langs->trans("DateValidation").'</td>';
	print '<td>';
	print $object->date_validation ? dol_print_date($object->date_validation, 'dayhour') : '&nbsp;';
	print '</td>';
	print '</tr>';

	// Validate
	/*
	print '<tr>';
	print '<td class="titlefield">' . $langs->trans("Status") . '</td>';
	print '<td>';
		if (empty($object->validated)) {
			print '<a class="reposition" href="' . $_SERVER["PHP_SELF"] . '?piece_num=' . $line->id . '&action=enable&token='.newToken().'">';
			print img_picto($langs->trans("Disabled"), 'switch_off');
			print '</a>';
=======
		// Account movement
		print '<tr>';
		print '<td class="titlefield">'.$langs->trans("NumMvts").'</td>';
		print '<td>'.($mode == '_tmp' ? '<span class="opacitymedium" title="Id tmp '.$object->piece_num.'">'.$langs->trans("Draft").'</span>' : $object->piece_num).'</td>';
		print '</tr>';

		// Date
		print '<tr><td>';
		print '<table class="nobordernopadding centpercent"><tr><td>';
		print $langs->trans('Docdate');
		print '</td>';
		if ($action != 'editdate') {
			print '<td class="right"><a class="editfielda reposition" href="'.$_SERVER["PHP_SELF"].'?action=editdate&token='.newToken().'&piece_num='.urlencode($object->piece_num).'&mode='.urlencode($mode).'">'.img_edit($langs->transnoentitiesnoconv('SetDate'), 1).'</a></td>';
		}
		print '</tr></table>';
		print '</td><td colspan="3">';
		if ($action == 'editdate') {
			print '<form name="setdate" action="'.$_SERVER["PHP_SELF"].'?piece_num='.$object->piece_num.'" method="post">';
			if ($optioncss != '') {
				print '<input type="hidden" name="optioncss" value="'.$optioncss.'">';
			}
			print '<input type="hidden" name="token" value="'.newToken().'">';
			print '<input type="hidden" name="action" value="setdate">';
			print '<input type="hidden" name="mode" value="'.$mode.'">';
			print $form->selectDate($object->doc_date ? $object->doc_date : - 1, 'doc_date', '', '', '', "setdate");
			print '<input type="submit" class="button button-edit" value="'.$langs->trans('Modify').'">';
			print '</form>';
>>>>>>> 259a2927
		} else {
			print '<a class="reposition" href="' . $_SERVER["PHP_SELF"] . '?piece_num=' . $line->id . '&action=disable&token='.newToken().'">';
			print img_picto($langs->trans("Activated"), 'switch_on');
			print '</a>';
		}
		print '</td>';
	print '</tr>';
	*/

	// check data
	/*
	print '<tr>';
	print '<td class="titlefield">' . $langs->trans("Control") . '</td>';
	if ($object->doc_type == 'customer_invoice') {
		$sqlmid = 'SELECT rowid as ref';
		$sqlmid .= " FROM ".MAIN_DB_PREFIX."facture as fac";
		$sqlmid .= " WHERE fac.rowid=" . ((int) $object->fk_doc);
		dol_syslog("accountancy/bookkeeping/card.php::sqlmid=" . $sqlmid, LOG_DEBUG);
		$resultmid = $db->query($sqlmid);
		if ($resultmid) {
			$objmid = $db->fetch_object($resultmid);
			$invoicestatic = new Facture($db);
			$invoicestatic->fetch($objmid->ref);
			$ref=$langs->trans("Invoice").' '.$invoicestatic->getNomUrl(1);
		} else {
			dol_print_error($db);
		}
	}
	print '<td>' . $ref .'</td>';
	print '</tr>';
	*/
	print "</table>\n";

	print '</div>';

	print dol_get_fiche_end();

	print '<div style="clear:both"></div>';

	print '<br>';

	$result = $object->fetchAllPerMvt($piece_num, $mode);	// This load $object->linesmvt
	if ($result < 0) {
		setEventMessages($object->error, $object->errors, 'errors');
	} else {
		print load_fiche_titre($langs->trans("ListeMvts"), '', '');

		//print '<form action="'.$_SERVER["PHP_SELF"].'?piece_num='.$object->piece_num.'" method="post">';
		if ($optioncss != '') {
			print '<input type="hidden" name="optioncss" value="'.$optioncss.'">';
		}
		print '<input type="hidden" name="token" value="'.newToken().'">';
		//print '<input type="hidden" name="doc_date" value="'.$object->doc_date.'">'."\n";
		print '<input type="hidden" name="doc_type" value="'.$object->doc_type.'">'."\n";
		//print '<input type="hidden" name="doc_ref" value="'.$object->doc_ref.'">'."\n";
		//print '<input type="hidden" name="code_journal" value="'.$object->code_journal.'">'."\n";
		print '<input type="hidden" name="fk_doc" value="'.$object->fk_doc.'">'."\n";
		print '<input type="hidden" name="fk_docdet" value="'.$object->fk_docdet.'">'."\n";
		print '<input type="hidden" name="mode" value="'.$mode.'">'."\n";

		if (count($object->linesmvt) > 0) {
			print '<div class="div-table-responsive-no-min">';
			print '<table class="noborder centpercent">';

			$total_debit = 0;
			$total_credit = 0;

			print '<tr class="liste_titre">';

			print_liste_field_titre("AccountAccountingShort");
			print_liste_field_titre("SubledgerAccount");
			print_liste_field_titre("LabelOperation");
			print_liste_field_titre("Debit", "", "", "", "", 'class="right"');
			print_liste_field_titre("Credit", "", "", "", "", 'class="right"');
			if (empty($object->date_validation)) {
				print_liste_field_titre("Action", "", "", "", "", 'width="60" class="center"');
			} else {
				print_liste_field_titre("");
			}

			print "</tr>\n";

			// Empty line is the first line of $object->linesmvt
			// So we must get the first line (the empty one) and put it at the end of the array
			// in order to display it correctly to the user
			$empty_line = array_shift($object->linesmvt);
			$object->linesmvt[]= $empty_line;

			foreach ($object->linesmvt as $line) {
				print '<tr class="oddeven">';
				$total_debit += $line->debit;
				$total_credit += $line->credit;

				if ($action == 'update' && $line->id == $id) {
					print '<!-- td columns in edit mode -->';
					print '<td>';
					print $formaccounting->select_account((GETPOSTISSET("accountingaccount_number") ? GETPOST("accountingaccount_number", "alpha") : $line->numero_compte), 'accountingaccount_number', 1, array(), 1, 1, '');
					print '</td>';
					print '<td>';
					// TODO For the moment we keep a free input text instead of a combo. The select_auxaccount has problem because:
					// It does not use the setup of "key pressed" to select a thirdparty and this hang browser on large databases.
					// Also, it is not possible to use a value that is not in the list.
					// Also, the label is not automatically filled when a value is selected.
					if (!empty($conf->global->ACCOUNTANCY_COMBO_FOR_AUX)) {
						print $formaccounting->select_auxaccount((GETPOSTISSET("subledger_account") ? GETPOST("subledger_account", "alpha") : $line->subledger_account), 'subledger_account', 1, 'maxwidth250', '', 'subledger_label');
					} else {
						print '<input type="text" class="maxwidth150" name="subledger_account" value="'.(GETPOSTISSET("subledger_account") ? GETPOST("subledger_account", "alpha") : $line->subledger_account).'" placeholder="'.dol_escape_htmltag($langs->trans("SubledgerAccount")).'">';
					}
					// Add also input for subledger label
					print '<br><input type="text" class="maxwidth150" name="subledger_label" value="'.(GETPOSTISSET("subledger_label") ? GETPOST("subledger_label", "alpha") : $line->subledger_label).'" placeholder="'.dol_escape_htmltag($langs->trans("SubledgerAccountLabel")).'">';
					print '</td>';
					print '<td><input type="text" class="minwidth200" name="label_operation" value="'.(GETPOSTISSET("label_operation") ? GETPOST("label_operation", "alpha") : $line->label_operation).'"></td>';
					print '<td class="right"><input type="text" size="6" class="right" name="debit" value="'.(GETPOSTISSET("debit") ? GETPOST("debit", "alpha") : price($line->debit)).'"></td>';
					print '<td class="right"><input type="text" size="6" class="right" name="credit" value="'.(GETPOSTISSET("credit") ? GETPOST("credit", "alpha") : price($line->credit)).'"></td>';
					print '<td>';
					print '<input type="hidden" name="id" value="'.$line->id.'">'."\n";
					print '<input type="submit" class="button" name="update" value="'.$langs->trans("Update").'">';
					print '</td>';
				} elseif (empty($line->numero_compte) || (empty($line->debit) && empty($line->credit))) {
					if ($action == "" || $action == 'add') {
						print '<!-- td columns in add mode -->';
						print '<td>';
						print $formaccounting->select_account('', 'accountingaccount_number', 1, array(), 1, 1, '');
						print '</td>';
						print '<td>';
						// TODO For the moment we keep a free input text instead of a combo. The select_auxaccount has problem because:
						// It does not use the setup of "key pressed" to select a thirdparty and this hang browser on large databases.
						// Also, it is not possible to use a value that is not in the list.
						// Also, the label is not automatically filled when a value is selected.
						if (!empty($conf->global->ACCOUNTANCY_COMBO_FOR_AUX)) {
							print $formaccounting->select_auxaccount('', 'subledger_account', 1, 'maxwidth250', '', 'subledger_label');
						} else {
							print '<input type="text" class="maxwidth150" name="subledger_account" value="" placeholder="' . dol_escape_htmltag($langs->trans("SubledgerAccount")) . '">';
						}
						print '<br><input type="text" class="maxwidth150" name="subledger_label" value="" placeholder="' . dol_escape_htmltag($langs->trans("SubledgerAccountLabel")) . '">';
						print '</td>';
						print '<td><input type="text" class="minwidth200" name="label_operation" value="' . $label_operation . '"/></td>';
						print '<td class="right"><input type="text" size="6" class="right" name="debit" value=""/></td>';
						print '<td class="right"><input type="text" size="6" class="right" name="credit" value=""/></td>';
						print '<td>';
						print '<input type="submit" class="button" name="save" value="' . $langs->trans("Add") . '">';
						print '</td>';
					}
				} else {
					print '<!-- td columns in display mode -->';
					$resultfetch = $accountingaccount->fetch(null, $line->numero_compte, true);
					print '<td>';
					if ($resultfetch > 0) {
						print $accountingaccount->getNomUrl(0, 1, 1, '', 0);
					} else {
						print $line->numero_compte.' <span class="warning">('.$langs->trans("AccountRemovedFromCurrentChartOfAccount").')</span>';
					}
					print '</td>';
					print '<td>'.length_accounta($line->subledger_account);
					if ($line->subledger_label) {
						print ' - <span class="opacitymedium">'.$line->subledger_label.'</span>';
					}
					print '</td>';
					print '<td>'.$line->label_operation.'</td>';
					print '<td class="right nowraponall amount">'.price($line->debit).'</td>';
					print '<td class="right nowraponall amount">'.price($line->credit).'</td>';

					print '<td class="center nowraponall">';
					if (empty($line->date_export) && empty($line->date_validation)) {
						print '<a class="editfielda reposition" href="' . $_SERVER["PHP_SELF"] . '?action=update&id=' . $line->id . '&piece_num=' . urlencode($line->piece_num) . '&mode=' . urlencode($mode) . '&token=' . urlencode(newToken()) . '">';
						print img_edit('', 0, 'class="marginrightonly"');
						print '</a> &nbsp;';
					} else {
						print '<a class="editfielda nohover cursornotallowed reposition disabled" href="#" title="'.dol_escape_htmltag($langs->trans("ForbiddenTransactionAlreadyExported")).'">';
						print img_edit($langs->trans("ForbiddenTransactionAlreadyExported"), 0, 'class="marginrightonly"');
						print '</a> &nbsp;';
					}

					if (empty($line->date_validation)) {
						$actiontodelete = 'delete';
						if ($mode == '_tmp' || $action != 'delmouv') {
							$actiontodelete = 'confirm_delete';
						}

						print '<a href="' . $_SERVER["PHP_SELF"] . '?action=' . $actiontodelete . '&id=' . $line->id . '&piece_num=' . urlencode($line->piece_num) . '&mode=' . urlencode($mode) . '&token=' . urlencode(newToken()) . '">';
						print img_delete();
						print '</a>';
					} else {
						print '<a class="editfielda nohover cursornotallowed disabled" href="#" title="'.dol_escape_htmltag($langs->trans("ForbiddenTransactionAlreadyExported")).'">';
						print img_delete($langs->trans("ForbiddenTransactionAlreadyValidated"));
						print '</a>';
					}

					print '</td>';
				}
				print "</tr>\n";
			}

			$total_debit = price2num($total_debit, 'MT');
			$total_credit = price2num($total_credit, 'MT');

			if ($total_debit != $total_credit) {
				setEventMessages(null, array($langs->trans('MvtNotCorrectlyBalanced', $total_debit, $total_credit)), 'warnings');
			}

			print '</table>';
			print '</div>';

			if ($mode == '_tmp' && $action == '') {
				print '<br>';
				print '<div class="center">';
				if ($total_debit == $total_credit) {
					print '<a class="button" href="'.$_SERVER["PHP_SELF"].'?piece_num='.$object->piece_num.'&action=valid">'.$langs->trans("ValidTransaction").'</a>';
				} else {
					print '<input type="submit" class="button" disabled="disabled" href="#" title="'.dol_escape_htmltag($langs->trans("MvtNotCorrectlyBalanced", $debit, $credit)).'" value="'.dol_escape_htmltag($langs->trans("ValidTransaction")).'">';
				}

				print ' &nbsp; ';
				print '<a class="button button-cancel" href="'.DOL_URL_ROOT.'/accountancy/bookkeeping/list.php">'.$langs->trans("Cancel").'</a>';

				print "</div>";
			}
		}

		print '</form>';
	}
} else {
	print load_fiche_titre($langs->trans("NoRecords"));
}

print dol_get_fiche_end();

// End of page
llxFooter();
$db->close();<|MERGE_RESOLUTION|>--- conflicted
+++ resolved
@@ -540,8 +540,7 @@
 	print '</td>';
 	print '</tr>';
 
-<<<<<<< HEAD
-	// Date document creation
+	// Date document validation
 	print '<tr>';
 	print '<td class="titlefield">'.$langs->trans("DateValidation").'</td>';
 	print '<td>';
@@ -558,35 +557,6 @@
 			print '<a class="reposition" href="' . $_SERVER["PHP_SELF"] . '?piece_num=' . $line->id . '&action=enable&token='.newToken().'">';
 			print img_picto($langs->trans("Disabled"), 'switch_off');
 			print '</a>';
-=======
-		// Account movement
-		print '<tr>';
-		print '<td class="titlefield">'.$langs->trans("NumMvts").'</td>';
-		print '<td>'.($mode == '_tmp' ? '<span class="opacitymedium" title="Id tmp '.$object->piece_num.'">'.$langs->trans("Draft").'</span>' : $object->piece_num).'</td>';
-		print '</tr>';
-
-		// Date
-		print '<tr><td>';
-		print '<table class="nobordernopadding centpercent"><tr><td>';
-		print $langs->trans('Docdate');
-		print '</td>';
-		if ($action != 'editdate') {
-			print '<td class="right"><a class="editfielda reposition" href="'.$_SERVER["PHP_SELF"].'?action=editdate&token='.newToken().'&piece_num='.urlencode($object->piece_num).'&mode='.urlencode($mode).'">'.img_edit($langs->transnoentitiesnoconv('SetDate'), 1).'</a></td>';
-		}
-		print '</tr></table>';
-		print '</td><td colspan="3">';
-		if ($action == 'editdate') {
-			print '<form name="setdate" action="'.$_SERVER["PHP_SELF"].'?piece_num='.$object->piece_num.'" method="post">';
-			if ($optioncss != '') {
-				print '<input type="hidden" name="optioncss" value="'.$optioncss.'">';
-			}
-			print '<input type="hidden" name="token" value="'.newToken().'">';
-			print '<input type="hidden" name="action" value="setdate">';
-			print '<input type="hidden" name="mode" value="'.$mode.'">';
-			print $form->selectDate($object->doc_date ? $object->doc_date : - 1, 'doc_date', '', '', '', "setdate");
-			print '<input type="submit" class="button button-edit" value="'.$langs->trans('Modify').'">';
-			print '</form>';
->>>>>>> 259a2927
 		} else {
 			print '<a class="reposition" href="' . $_SERVER["PHP_SELF"] . '?piece_num=' . $line->id . '&action=disable&token='.newToken().'">';
 			print img_picto($langs->trans("Activated"), 'switch_on');
