--- conflicted
+++ resolved
@@ -651,13 +651,8 @@
 					print "</tr>\n";
 				}
 
-<<<<<<< HEAD
-				$total_debit = price2num($total_debit, 2);
-				$total_credit = price2num($total_credit, 2);
-=======
 				$total_debit = price2num($total_debit, 'MT');
 				$total_credit = price2num($total_credit, 'MT');
->>>>>>> 89087c68
 
 				if ($total_debit != $total_credit)
 				{
