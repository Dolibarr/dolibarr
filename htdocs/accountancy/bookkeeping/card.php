<?php
/* Copyright (C) 2013-2017  Olivier Geffroy         <jeff@jeffinfo.com>
 * Copyright (C) 2013-2017  Florian Henry           <florian.henry@open-concept.pro>
 * Copyright (C) 2013-2022  Alexandre Spangaro      <aspangaro@open-dsi.fr>
 * Copyright (C) 2017       Laurent Destailleur     <eldy@users.sourceforge.net>
 * Copyright (C) 2018-2020  Frédéric France         <frederic.france@netlogic.fr>
 * Copyright (C) 2022       Waël Almoman            <info@almoman.com>
 *
 * This program is free software; you can redistribute it and/or modify
 * it under the terms of the GNU General Public License as published by
 * the Free Software Foundation; either version 3 of the License, or
 * (at your option) any later version.
 *
 * This program is distributed in the hope that it will be useful,
 * but WITHOUT ANY WARRANTY; without even the implied warranty of
 * MERCHANTABILITY or FITNESS FOR A PARTICULAR PURPOSE.  See the
 * GNU General Public License for more details.
 *
 * You should have received a copy of the GNU General Public License
 * along with this program. If not, see <https://www.gnu.org/licenses/>.
 */

/**
 * \file		htdocs/accountancy/bookkeeping/card.php
 * \ingroup		Accountancy (Double entries)
 * \brief		Page to show book-entry
 */

// Load Dolibarr environment
require '../../main.inc.php';
require_once DOL_DOCUMENT_ROOT.'/core/lib/accounting.lib.php';
require_once DOL_DOCUMENT_ROOT.'/accountancy/class/bookkeeping.class.php';
require_once DOL_DOCUMENT_ROOT.'/core/class/html.formaccounting.class.php';
require_once DOL_DOCUMENT_ROOT.'/compta/facture/class/facture.class.php';
require_once DOL_DOCUMENT_ROOT.'/fourn/class/fournisseur.facture.class.php';
require_once DOL_DOCUMENT_ROOT.'/accountancy/class/accountingjournal.class.php';
require_once DOL_DOCUMENT_ROOT.'/accountancy/class/accountingaccount.class.php';

// Load translation files required by the page
$langs->loadLangs(array("accountancy", "bills", "compta"));

$action = GETPOST('action', 'aZ09');
$cancel = GETPOST('cancel', 'aZ09');

$optioncss = GETPOST('optioncss', 'aZ'); // Option for the css output (always '' except when 'print')

$id = GETPOST('id', 'int'); // id of record
$mode = $mode = $action == 'create' ? "_tmp" : GETPOST('mode', 'aZ09'); // '' or '_tmp'
$piece_num = GETPOST("piece_num", 'int'); // id of transaction (several lines share the same transaction id)

$accountingaccount = new AccountingAccount($db);
$accountingjournal = new AccountingJournal($db);

$accountingaccount_number = GETPOST('accountingaccount_number', 'alphanohtml');
$accountingaccount->fetch(null, $accountingaccount_number, true);
$accountingaccount_label = $accountingaccount->label;

$journal_code = GETPOST('code_journal', 'alpha') ? GETPOST('code_journal', 'alpha') : "NULL";
$accountingjournal->fetch(null, $journal_code);
$journal_label = $accountingjournal->label;

$next_num_mvt = (int) GETPOST('next_num_mvt', 'alpha');
$doc_ref = (string) GETPOST('doc_ref', 'alpha');
$doc_date = (string) GETPOST('doc_date', 'alpha');
$doc_date = $doc_date = dol_mktime(0, 0, 0, GETPOST('doc_datemonth', 'int'), GETPOST('doc_dateday', 'int'), GETPOST('doc_dateyear', 'int'));

$subledger_account = GETPOST('subledger_account', 'alphanohtml');
if ($subledger_account == -1) {
	$subledger_account = null;
}
$subledger_label = GETPOST('subledger_label', 'alphanohtml');

$label_operation = GETPOST('label_operation', 'alphanohtml');
$debit = price2num(GETPOST('debit', 'alpha'));
$credit = price2num(GETPOST('credit', 'alpha'));

$save = GETPOST('save', 'alpha');
if (!empty($save)) {
	$action = 'add';
}
$valid = GETPOST('validate', 'alpha');
if (!empty($valid)) {
	$action = 'valid';
}
$update = GETPOST('update', 'alpha');
if (!empty($update)) {
	$action = 'confirm_update';
}

$object = new BookKeeping($db);

// Security check
if (!isModEnabled('accounting')) {
	accessforbidden();
}
if ($user->socid > 0) {
	accessforbidden();
}
if (!$user->hasRight('accounting', 'mouvements', 'lire')) {
	accessforbidden();
}


/*
 * Actions
 */

if ($cancel) {
	header("Location: ".DOL_URL_ROOT.'/accountancy/bookkeeping/list.php');
	exit;
}

if ($action == "confirm_update") {
	$error = 0;

	if ((floatval($debit) != 0.0) && (floatval($credit) != 0.0)) {
		$error++;
		setEventMessages($langs->trans('ErrorDebitCredit'), null, 'errors');
		$action = 'update';
	}
	if (empty($accountingaccount_number) || $accountingaccount_number == '-1') {
		$error++;
		setEventMessages($langs->trans('ErrorFieldRequired', $langs->transnoentitiesnoconv("AccountAccountingShort")), null, 'errors');
		$action = 'update';
	}

	if (!$error) {
		$object = new BookKeeping($db);

		$result = $object->fetch($id, null, $mode);
		if ($result < 0) {
			$error++;
			setEventMessages($object->error, $object->errors, 'errors');
		} else {
			$object->numero_compte = $accountingaccount_number;
			$object->subledger_account = $subledger_account;
			$object->subledger_label = $subledger_label;
			$object->label_compte = $accountingaccount_label;
			$object->label_operation = $label_operation;
			$object->debit = $debit;
			$object->credit = $credit;

			if (floatval($debit) != 0.0) {
				$object->montant = $debit; // deprecated
				$object->amount = $debit;
				$object->sens = 'D';
			}
			if (floatval($credit) != 0.0) {
				$object->montant = $credit; // deprecated
				$object->amount = $credit;
				$object->sens = 'C';
			}

			$result = $object->update($user, false, $mode);
			if ($result < 0) {
				setEventMessages($object->error, $object->errors, 'errors');
			} else {
				if ($mode != '_tmp') {
					setEventMessages($langs->trans('RecordSaved'), null, 'mesgs');
				}

				$debit = 0;
				$credit = 0;

				$action = '';
			}
		}
	}
} elseif ($action == 'add' || $action == 'valid') {
	$error = 0;

	foreach ($accountingaccount_number as $key => $value) {
		$accountingaccount->fetch(null, $accountingaccount_number[$key], true);
		$accountingaccount_label[$key] = $accountingaccount->label[$key];

		// if one added row is empty remove it before continue
		if ($key < 1 && (empty($accountingaccount_number[$key]) || $accountingaccount_number[$key] == '-1') || (floatval($debit[$key]) == 0.0) && (floatval($credit[$key]) == 0.0)) {
			continue;
		}

		if ((floatval($debit[$key]) != 0.0) && (floatval($credit[$key]) != 0.0)) {
			$error++;
			setEventMessages($langs->trans('ErrorDebitCredit'), null, 'errors');
			$action = '';
		}

		if (empty($accountingaccount_number[$key]) || $accountingaccount_number[$key] == '-1') {
			$error++;
			setEventMessages($langs->trans('ErrorFieldRequired', $langs->transnoentitiesnoconv("AccountAccountingShort")), null, 'errors');
			$action = '';
		}

		if (!$error) {
			$object = new BookKeeping($db);
			$object->numero_compte = $accountingaccount_number[$key];
			$object->subledger_account = $subledger_account[$key];
			$object->subledger_label = $subledger_label[$key];
			$object->label_compte = $accountingaccount_label[$key];
			$object->label_operation = $label_operation[$key];
			$object->debit = price2num($debit[$key]);
			$object->credit = price2num($credit[$key]);
			$object->doc_date = $doc_date;
			$object->doc_type = (string) GETPOST('doc_type', 'alpha');
			$object->piece_num = $piece_num;
			$object->doc_ref = $doc_ref;
			$object->code_journal = $journal_code;
			$object->journal_label = $journal_label;
			$object->fk_doc = GETPOSTINT('fk_doc');
			$object->fk_docdet = GETPOSTINT('fk_docdet');

			if (floatval($debit[$key]) != 0.0) {
				$object->montant = $object->debit; // deprecated
				$object->amount = $object->debit;
				$object->sens = 'D';
			}

			if (floatval($credit[$key]) != 0.0) {
				$object->montant = $object->credit; // deprecated
				$object->amount = $object->credit;
				$object->sens = 'C';
			}

			$result = $object->createStd($user, false, $mode);
			if ($result < 0) {
				$error++;
				setEventMessages($object->error, $object->errors, 'errors');
			}
		}
	}
	if (empty($error)) {
		if ($mode != '_tmp') {
			setEventMessages($langs->trans('RecordSaved'), null, 'mesgs');
		}
		$debit = 0;
		$credit = 0;

		$action = $action == 'add' ? '' : $action ; // stay in valid mode when not adding line
	}
} elseif ($action == "confirm_delete") {
	$object = new BookKeeping($db);

	$result = $object->fetch($id, null, $mode);
	$piece_num = $object->piece_num;

	if ($result < 0) {
		setEventMessages($object->error, $object->errors, 'errors');
	} else {
		$result = $object->delete($user, false, $mode);
		if ($result < 0) {
			setEventMessages($object->error, $object->errors, 'errors');
		}
	}
	$action = '';
} elseif ($action == 'create') {
	$error = 0;

	$object = new BookKeeping($db);

	$next_num_mvt =  !empty($next_num_mvt) ? $next_num_mvt : $object->getNextNumMvt('_tmp');
	$doc_ref = !empty($doc_ref) ? $doc_ref : $next_num_mvt;

	if (empty($doc_date)) {
		$tmp_date = dol_getdate(dol_now());
		$_POST['doc_dateday'] =  $tmp_date['mday'];
		$_POST['doc_datemonth'] = $tmp_date['mon'];
		$_POST['doc_dateyear'] = $tmp_date['year'];
		unset($tmp_date);
	}

	if (!$journal_code || $journal_code == '-1') {
		setEventMessages($langs->trans('ErrorFieldRequired', $langs->transnoentitiesnoconv("Journal")), null, 'errors');
		$action = 'create';
		$error++;
	}
	if (empty($doc_ref)) {
		setEventMessages($langs->trans("ErrorFieldRequired", $langs->transnoentitiesnoconv("Piece")), null, 'errors');
		$action = 'create';
		$error++;
	}

	if (!$error) {
		$object->label_compte = '';
		$object->debit = 0;
		$object->credit = 0;
		$object->doc_date = $date_start = dol_mktime(0, 0, 0, GETPOST('doc_datemonth', 'int'), GETPOST('doc_dateday', 'int'), GETPOST('doc_dateyear', 'int'));
		$object->doc_type = GETPOST('doc_type', 'alpha');
		$object->piece_num = $next_num_mvt;
		$object->doc_ref = $doc_ref;
		$object->code_journal = $journal_code;
		$object->journal_label = $journal_label;
		$object->fk_doc = 0;
		$object->fk_docdet = 0;
		$object->montant = 0; // deprecated
		$object->amount = 0;

		$result = $object->createStd($user, 0, $mode);
		if ($result < 0) {
			setEventMessages($object->error, $object->errors, 'errors');
		} else {
			if ($mode != '_tmp') {
				setEventMessages($langs->trans('RecordSaved'), null, 'mesgs');
			}
			$action = '';
			$id = $object->id;
			$piece_num = $object->piece_num;
		}
	}
}

if ($action == 'setdate') {
	$datedoc = dol_mktime(0, 0, 0, GETPOST('doc_datemonth', 'int'), GETPOST('doc_dateday', 'int'), GETPOST('doc_dateyear', 'int'));
	$result = $object->updateByMvt($piece_num, 'doc_date', $db->idate($datedoc), $mode);
	if ($result < 0) {
		setEventMessages($object->error, $object->errors, 'errors');
	} else {
		if ($mode != '_tmp') {
			setEventMessages($langs->trans('RecordSaved'), null, 'mesgs');
		}
		$action = '';
	}
}

if ($action == 'setjournal') {
	$result = $object->updateByMvt($piece_num, 'code_journal', $journal_code, $mode);
	$result = $object->updateByMvt($piece_num, 'journal_label', $journal_label, $mode);
	if ($result < 0) {
		setEventMessages($object->error, $object->errors, 'errors');
	} else {
		if ($mode != '_tmp') {
			setEventMessages($langs->trans('RecordSaved'), null, 'mesgs');
		}
		$action = '';
	}
}

if ($action == 'setdocref') {
	$refdoc = $doc_ref;
	$result = $object->updateByMvt($piece_num, 'doc_ref', $refdoc, $mode);
	if ($result < 0) {
		setEventMessages($object->error, $object->errors, 'errors');
	} else {
		if ($mode != '_tmp') {
			setEventMessages($langs->trans('RecordSaved'), null, 'mesgs');
		}
		$action = '';
	}
}

// Validate transaction
if ($action == 'valid') {
	$result = $object->transformTransaction(0, $piece_num);
	if ($result < 0) {
		setEventMessages($object->error, $object->errors, 'errors');
	} else {
		header("Location: list.php?sortfield=t.piece_num&sortorder=asc");
		exit;
	}
}


/*
 * View
 */

$html = new Form($db);
$formaccounting = new FormAccounting($db);

$title = $langs->trans($mode =="_tmp" ? "CreateMvts": "UpdateMvts");

llxHeader('', $title);

// Confirmation to delete the command
if ($action == 'delete') {
	$formconfirm = $html->formconfirm($_SERVER["PHP_SELF"].'?id='.$id.'&mode='.$mode, $langs->trans('DeleteMvt'), $langs->trans('ConfirmDeleteMvt', $langs->transnoentitiesnoconv("RegistrationInAccounting")), 'confirm_delete', '', 0, 1);
	print $formconfirm;
}


$object = new BookKeeping($db);
$result = $object->fetchPerMvt($piece_num, $mode);
if ($result < 0) {
	setEventMessages($object->error, $object->errors, 'errors');
}

if (!empty($object->piece_num)) {
	$backlink = '<a href="'.DOL_URL_ROOT.'/accountancy/bookkeeping/list.php?restore_lastsearch_values=1">'.$langs->trans('BackToList').'</a>';

	print load_fiche_titre($langs->trans($mode =="_tmp" ? "CreateMvts": "UpdateMvts"), $backlink);

	print '<form action="'.$_SERVER["PHP_SELF"].'?piece_num='.$object->piece_num.'" method="post">';	if ($optioncss != '') {
		print '<input type="hidden" name="optioncss" value="'.$optioncss.'" />';
	}
	$head = array();
	$h = 0;
	$head[$h][0] = $_SERVER['PHP_SELF'].'?piece_num='.$object->piece_num.($mode ? '&mode='.$mode : '');
	$head[$h][1] = $langs->trans("Transaction");
	$head[$h][2] = 'transaction';
	$h++;

	print dol_get_fiche_head($head, 'transaction', '', -1);

	//dol_banner_tab($object, '', $backlink);

	print '<div class="fichecenter">';
	print '<div class="fichehalfleft">';

	print '<div class="underbanner clearboth"></div>';
	print '<table class="border tableforfield" width="100%">';

	/*print '<tr>';
	print '<td class="titlefieldcreate fieldrequired">' . $langs->trans("NumPiece") . '</td>';
	print '<td>' . $next_num_mvt . '</td>';
	print '</tr>';*/

	print '<tr>';
	print '<td class="titlefieldcreate fieldrequired">'.$langs->trans("Docdate").'</td>';
	print '<td>';
	print $html->selectDate($doc_date, 'doc_date', '', '', '', "create_mvt", 1, 1);
	print '</td>';
	print '</tr>';

	print '<tr>';
	print '<td class="fieldrequired">'.$langs->trans("Codejournal").'</td>';
	print '<td>'.$formaccounting->select_journal($journal_code, 'code_journal', 0, 0, 1, 1).'</td>';
	print '</tr>';

	print '<tr>';
	print '<td class="fieldrequired">'.$langs->trans("Piece").'</td>';
	print '<td><input type="text" class="minwidth200" name="doc_ref" value="'.$doc_ref.'" /></td>';
	print '</tr>';

	/*
	print '<tr>';
	print '<td>' . $langs->trans("Doctype") . '</td>';
	print '<td><input type="text" class="minwidth200 name="doc_type" value="" /></td>';
	print '</tr>';
	*/

	print '</table>';

	print '</div>';

	print '<div class="fichehalfright">';

	print '<div class="underbanner clearboth"></div>';
	print '<table class="border tableforfield centpercent">';

	// Doc type
	if (!empty($object->doc_type)) {
		print '<tr>';
		print '<td class="titlefield">'.$langs->trans("Doctype").'</td>';
		print '<td>'.$object->doc_type.'</td>';
		print '</tr>';
	}

	// Date document creation
	print '<tr>';
	print '<td class="titlefield">'.$langs->trans("DateCreation").'</td>';
	print '<td>';
	print $object->date_creation ? dol_print_date($object->date_creation, 'day') : '&nbsp;';
	print '</td>';
	print '</tr>';

	// Don't show in tmp mode, inevitably empty
	if ($mode != "_tmp") {
		// Date document export
		print '<tr>';
		print '<td class="titlefield">'.$langs->trans("DateExport").'</td>';
		print '<td>';
		print $object->date_export ? dol_print_date($object->date_export, 'dayhour') : '&nbsp;';
		print '</td>';
		print '</tr>';

		// Date document validation
		print '<tr>';
		print '<td class="titlefield">'.$langs->trans("DateValidation").'</td>';
		print '<td>';
		print $object->date_validation ? dol_print_date($object->date_validation, 'dayhour') : '&nbsp;';
		print '</td>';
		print '</tr>';
	}
	// Validate
	/*
	print '<tr>';
	print '<td class="titlefield">' . $langs->trans("Status") . '</td>';
	print '<td>';
	if (empty($object->validated)) {
		print '<a class="reposition" href="' . $_SERVER["PHP_SELF"] . '?piece_num=' . $line->id . '&action=enable&token='.newToken().'">';
		print img_picto($langs->trans("Disabled"), 'switch_off');
		print '</a>';
	} else {
		print '<a class="reposition" href="' . $_SERVER["PHP_SELF"] . '?piece_num=' . $line->id . '&action=disable&token='.newToken().'">';
		print img_picto($langs->trans("Activated"), 'switch_on');
		print '</a>';
	}
	print '</td>';
	print '</tr>';
	*/

		// check data
	/*
	print '<tr>';
	print '<td class="titlefield">' . $langs->trans("Control") . '</td>';
	if ($object->doc_type == 'customer_invoice') {
		$sqlmid = 'SELECT rowid as ref';
		$sqlmid .= " FROM ".MAIN_DB_PREFIX."facture as fac";
		$sqlmid .= " WHERE fac.rowid=" . ((int) $object->fk_doc);
		dol_syslog("accountancy/bookkeeping/card.php::sqlmid=" . $sqlmid, LOG_DEBUG);
		$resultmid = $db->query($sqlmid);
		if ($resultmid) {
			$objmid = $db->fetch_object($resultmid);
			$invoicestatic = new Facture($db);
			$invoicestatic->fetch($objmid->ref);
			$ref=$langs->trans("Invoice").' '.$invoicestatic->getNomUrl(1);
		} else {
			dol_print_error($db);
		}
	}
	print '<td>' . $ref .'</td>';
	print '</tr>';
	*/
	print "</table>\n";

	print dol_get_fiche_end();

	print '<div style="clear:both"></div>';

	print '<br>';

	$result = $object->fetchAllPerMvt($piece_num, $mode);	// This load $object->linesmvt
	if ($result < 0) {
		setEventMessages($object->error, $object->errors, 'errors');
	} else {
		print load_fiche_titre($langs->trans("ListeMvts"), '', '');

		if ($optioncss != '') {
			print '<input type="hidden" name="optioncss" value="'.$optioncss.'" />';
		}

		print '<input type="hidden" name="token" value="'.newToken().'" />';
		print '<input type="hidden" name="doc_type" value="'.$object->doc_type.'" />'."\n";
		print '<input type="hidden" name="fk_doc" value="'.$object->fk_doc.'" />'."\n";
		print '<input type="hidden" name="fk_docdet" value="'.$object->fk_docdet.'" />'."\n";
		print '<input type="hidden" name="mode" value="'.$mode.'" />'."\n";

		if (count($object->linesmvt) > 0) {
			print '<div class="div-table-responsive-no-min">';
			print '<table class="noborder centpercent">';

			$total_debit = 0;
			$total_credit = 0;

			// Don't show in tmp mode, inevitably empty
			if ($mode != "_tmp") {
				// Date document export
				print '<tr>';
				print '<td class="titlefield">' . $langs->trans("DateExport") . '</td>';
				print '<td>';
				print $object->date_export ? dol_print_date($object->date_export, 'dayhour') : '&nbsp;';
				print '</td>';
				print '</tr>';

				// Date document validation
				print '<tr>';
				print '<td class="titlefield">' . $langs->trans("DateValidation") . '</td>';
				print '<td>';
				print $object->date_validation ? dol_print_date($object->date_validation, 'dayhour') : '&nbsp;';
				print '</td>';
				print '</tr>';
			}

			print '<tr class="liste_titre">';

			print_liste_field_titre("AccountAccountingShort");
			print_liste_field_titre("SubledgerAccount");
			print_liste_field_titre("LabelOperation");
			print_liste_field_titre("Debit", "", "", "", "", "", "", "", 'right');
			print_liste_field_titre("Credit", "", "", "", "", "", "", "", 'right');
			if (empty($object->date_validation)) {
				print_liste_field_titre("Action", "", "", "", "", 'width="60"', "", "", 'center ');
			} else {
				print_liste_field_titre("");
			}
			print "</tr>\n";

			// In _tmp mode the first line is empty so we remove it
			if ($mode == "_tmp") {
				array_shift($object->linesmvt);
			}

			// Add an empty line at the end to be able to add transaction
			$line = new BookKeepingLine();
			$object->linesmvt[] = $line;

			// Add a second line empty line if there is not yet
			if (empty($object->linesmvt[1])) {
				$line = new BookKeepingLine();
				$object->linesmvt[] = $line;
			}
<<<<<<< HEAD
=======
			print '<input type="hidden" name="token" value="'.newToken().'">';
			print '<input type="hidden" name="doc_date" value="'.$object->doc_date.'">'."\n";
			print '<input type="hidden" name="doc_type" value="'.$object->doc_type.'">'."\n";
			print '<input type="hidden" name="doc_ref" value="'.$object->doc_ref.'">'."\n";
			print '<input type="hidden" name="code_journal" value="'.$object->code_journal.'">'."\n";
			print '<input type="hidden" name="fk_doc" value="'.$object->fk_doc.'">'."\n";
			print '<input type="hidden" name="fk_docdet" value="'.$object->fk_docdet.'">'."\n";
			print '<input type="hidden" name="mode" value="'.$mode.'">'."\n";

			if (count($object->linesmvt) > 0) {
				print '<div class="div-table-responsive-no-min">';
				print '<table class="noborder centpercent">';

				$total_debit = 0;
				$total_credit = 0;

				print '<tr class="liste_titre">';

				print_liste_field_titre("AccountAccountingShort");
				print_liste_field_titre("SubledgerAccount");
				print_liste_field_titre("LabelOperation");
				print_liste_field_titre("AccountingDebit", "", "", "", "", 'class="right"');
				print_liste_field_titre("AccountingCredit", "", "", "", "", 'class="right"');
				if (empty($object->date_validation)) {
					print_liste_field_titre("Action", "", "", "", "", 'width="60"', "", "", 'center ');
				} else {
					print_liste_field_titre("");
				}

				print "</tr>\n";
>>>>>>> 48a423d5

			$count_line = count($object->linesmvt);
			$num_line = 0;
			foreach ($object->linesmvt as $key => $line) {
				$num_line++;
				print '<tr class="oddeven">';
				$total_debit += $line->debit;
				$total_credit += $line->credit;

				if ($action == 'update' && $line->id == $id) {
					print '<!-- td columns in edit mode -->';
					print '<td>';
					print $formaccounting->select_account((GETPOSTISSET("accountingaccount_number") ? GETPOST("accountingaccount_number", "alpha") : $line->numero_compte), 'accountingaccount_number', 1, array(), 1, 1, '');
					print '</td>';
					print '<td>';
					// TODO For the moment we keep a free input text instead of a combo. The select_auxaccount has problem because:
					// It does not use the setup of "key pressed" to select a thirdparty and this hang browser on large databases.
					// Also, it is not possible to use a value that is not in the list.
					// Also, the label is not automatically filled when a value is selected.
					if (!empty($conf->global->ACCOUNTANCY_COMBO_FOR_AUX)) {
						print $formaccounting->select_auxaccount((GETPOSTISSET("subledger_account") ? GETPOST("subledger_account", "alpha") : $line->subledger_account), 'subledger_account', 1, 'maxwidth250', '', 'subledger_label');
					} else {
						print '<input type="text" class="maxwidth150" name="subledger_account" value="'.(GETPOSTISSET("subledger_account") ? GETPOST("subledger_account", "alpha") : $line->subledger_account).'" placeholder="'.dol_escape_htmltag($langs->trans("SubledgerAccount")).'" />';
					}
					// Add also input for subledger label
					print '<br><input type="text" class="maxwidth150" name="subledger_label" value="'.(GETPOSTISSET("subledger_label") ? GETPOST("subledger_label", "alpha") : $line->subledger_label).'" placeholder="'.dol_escape_htmltag($langs->trans("SubledgerAccountLabel")).'" />';
					print '</td>';
					print '<td><input type="text" class="minwidth200" name="label_operation" value="'.(GETPOSTISSET("label_operation") ? GETPOST("label_operation", "alpha") : $line->label_operation).'" /></td>';
					print '<td class="right"><input type="text" size="6" class="right" name="debit" value="'.(GETPOSTISSET("debit") ? GETPOST("debit", "alpha") : price($line->debit)).'" /></td>';
					print '<td class="right"><input type="text" size="6" class="right" name="credit" value="'.(GETPOSTISSET("credit") ? GETPOST("credit", "alpha") : price($line->credit)).'" /></td>';
					print '<td>';
					print '<input type="hidden" name="id" value="'.$line->id.'" />'."\n";
					print '<input type="submit" class="button" name="update" value="'.$langs->trans("Update").'" />';
					print '</td>';
				} elseif (empty($line->numero_compte) || (empty($line->debit) && empty($line->credit))) {
					if ($action == "" || $action == 'add') {
						print '<!-- td columns in add mode -->';
						print '<td>';
						print $formaccounting->select_account('', 'accountingaccount_number['.$key.']', 1, array(), 1, 1, '');
						print '</td>';
						print '<td>';
						// TODO For the moment we keep a free input text instead of a combo. The select_auxaccount has problem because:
						// It does not use the setup of "key pressed" to select a thirdparty and this hang browser on large databases.
						// Also, it is not possible to use a value that is not in the list.
						// Also, the label is not automatically filled when a value is selected.
						if (!empty($conf->global->ACCOUNTANCY_COMBO_FOR_AUX)) {
							print $formaccounting->select_auxaccount('', 'subledger_account['.$key.']', 1, 'maxwidth250', '', 'subledger_label');
						} else {
							print '<input type="text" class="maxwidth150" name="subledger_account['.$key.']" value="" placeholder="' . dol_escape_htmltag($langs->trans("SubledgerAccount")) . '" />';
						}
						print '<br><input type="text" class="maxwidth150" name="subledger_label['.$key.']" value="" placeholder="' . dol_escape_htmltag($langs->trans("SubledgerAccountLabel")) . '" />';
						print '</td>';
						print '<td><input type="text" class="minwidth200" name="label_operation['.$key.']" value="' . (is_array($label_operation) ? $label_operation[$key] : $label_operation ) . '"/></td>';
						print '<td class="right"><input type="text" size="6" class="right" name="debit['.$key.']" value="" /></td>';
						print '<td class="right"><input type="text" size="6" class="right" name="credit['.$key.']" value="" /></td>';
						// Add button should not appear twice
						if ($num_line === $count_line) {
							print '<td><input type="submit" class="button" name="save" value="' . $langs->trans("Add") . '" /></td>';
						} else {
							print '<td class="right"></td>';
						}
					}
				} else {
					print '<!-- td columns in display mode -->';
					$resultfetch = $accountingaccount->fetch(null, $line->numero_compte, true);
					print '<td>';
					if ($resultfetch > 0) {
						print $accountingaccount->getNomUrl(0, 1, 1, '', 0);
					} else {
						print $line->numero_compte.' <span class="warning">('.$langs->trans("AccountRemovedFromCurrentChartOfAccount").')</span>';
					}
					print '</td>';
					print '<td>'.length_accounta($line->subledger_account);
					if ($line->subledger_label) {
						print ' - <span class="opacitymedium">'.$line->subledger_label.'</span>';
					}
					print '</td>';
					print '<td>'.$line->label_operation.'</td>';
					print '<td class="right nowraponall amount">'.price($line->debit).'</td>';
					print '<td class="right nowraponall amount">'.price($line->credit).'</td>';

					print '<td class="center nowraponall">';
					if (empty($line->date_export) && empty($line->date_validation)) {
						print '<a class="editfielda reposition" href="' . $_SERVER["PHP_SELF"] . '?action=update&id=' . $line->id . '&piece_num=' . urlencode($line->piece_num) . '&mode=' . urlencode($mode) . '&token=' . urlencode(newToken()) . '">';
						print img_edit('', 0, 'class="marginrightonly"');
						print '</a> &nbsp;';
					} else {
						print '<a class="editfielda nohover cursornotallowed reposition disabled" href="#" title="'.dol_escape_htmltag($langs->trans("ForbiddenTransactionAlreadyExported")).'">';
						print img_edit($langs->trans("ForbiddenTransactionAlreadyExported"), 0, 'class="marginrightonly"');
						print '</a> &nbsp;';
					}

					if (empty($line->date_validation)) {
						$actiontodelete = 'delete';
						if ($mode == '_tmp' || $action != 'delmouv') {
							$actiontodelete = 'confirm_delete';
						}

						print '<a href="' . $_SERVER["PHP_SELF"] . '?action=' . $actiontodelete . '&id=' . $line->id . '&piece_num=' . urlencode($line->piece_num) . '&mode=' . urlencode($mode) . '&token=' . urlencode(newToken()) . '">';
						print img_delete();
						print '</a>';
					} else {
						print '<a class="editfielda nohover cursornotallowed disabled" href="#" title="'.dol_escape_htmltag($langs->trans("ForbiddenTransactionAlreadyExported")).'">';
						print img_delete($langs->trans("ForbiddenTransactionAlreadyValidated"));
						print '</a>';
					}

					print '</td>';
				}
				print "</tr>\n";
			}

			$total_debit = price2num($total_debit, 'MT');
			$total_credit = price2num($total_credit, 'MT');

			if ($total_debit != $total_credit) {
				setEventMessages(null, array($langs->trans('MvtNotCorrectlyBalanced', $total_debit, $total_credit)), 'warnings');
			}

			print '</table>';
			print '</div>';

			if ($mode == '_tmp' && $action == '') {
				print '<br>';
				print '<div class="center">';
				if ($total_debit == $total_credit) {
					print '<input type="submit" class="button" name="validate" value="' . $langs->trans("ValidTransaction") . '" />';
				} else {
					print '<input type="submit" class="button" disabled="disabled" href="#" title="'.dol_escape_htmltag($langs->trans("MvtNotCorrectlyBalanced", $debit, $credit)).'" value="'.dol_escape_htmltag($langs->trans("ValidTransaction")).'" />';
				}

				print ' &nbsp; ';
				print '<a class="button button-cancel" href="'.DOL_URL_ROOT.'/accountancy/bookkeeping/list.php">'.$langs->trans("Cancel").'</a>';

				print "</div>";
			}
		}

		print '</form>';
	}
} else {
	print load_fiche_titre($langs->trans("NoRecords"));
}

print dol_get_fiche_end();

// End of page
llxFooter();
$db->close();<|MERGE_RESOLUTION|>--- conflicted
+++ resolved
@@ -571,52 +571,6 @@
 
 			print '<tr class="liste_titre">';
 
-			print_liste_field_titre("AccountAccountingShort");
-			print_liste_field_titre("SubledgerAccount");
-			print_liste_field_titre("LabelOperation");
-			print_liste_field_titre("Debit", "", "", "", "", "", "", "", 'right');
-			print_liste_field_titre("Credit", "", "", "", "", "", "", "", 'right');
-			if (empty($object->date_validation)) {
-				print_liste_field_titre("Action", "", "", "", "", 'width="60"', "", "", 'center ');
-			} else {
-				print_liste_field_titre("");
-			}
-			print "</tr>\n";
-
-			// In _tmp mode the first line is empty so we remove it
-			if ($mode == "_tmp") {
-				array_shift($object->linesmvt);
-			}
-
-			// Add an empty line at the end to be able to add transaction
-			$line = new BookKeepingLine();
-			$object->linesmvt[] = $line;
-
-			// Add a second line empty line if there is not yet
-			if (empty($object->linesmvt[1])) {
-				$line = new BookKeepingLine();
-				$object->linesmvt[] = $line;
-			}
-<<<<<<< HEAD
-=======
-			print '<input type="hidden" name="token" value="'.newToken().'">';
-			print '<input type="hidden" name="doc_date" value="'.$object->doc_date.'">'."\n";
-			print '<input type="hidden" name="doc_type" value="'.$object->doc_type.'">'."\n";
-			print '<input type="hidden" name="doc_ref" value="'.$object->doc_ref.'">'."\n";
-			print '<input type="hidden" name="code_journal" value="'.$object->code_journal.'">'."\n";
-			print '<input type="hidden" name="fk_doc" value="'.$object->fk_doc.'">'."\n";
-			print '<input type="hidden" name="fk_docdet" value="'.$object->fk_docdet.'">'."\n";
-			print '<input type="hidden" name="mode" value="'.$mode.'">'."\n";
-
-			if (count($object->linesmvt) > 0) {
-				print '<div class="div-table-responsive-no-min">';
-				print '<table class="noborder centpercent">';
-
-				$total_debit = 0;
-				$total_credit = 0;
-
-				print '<tr class="liste_titre">';
-
 				print_liste_field_titre("AccountAccountingShort");
 				print_liste_field_titre("SubledgerAccount");
 				print_liste_field_titre("LabelOperation");
@@ -629,7 +583,21 @@
 				}
 
 				print "</tr>\n";
->>>>>>> 48a423d5
+
+			// In _tmp mode the first line is empty so we remove it
+			if ($mode == "_tmp") {
+				array_shift($object->linesmvt);
+			}
+
+			// Add an empty line at the end to be able to add transaction
+			$line = new BookKeepingLine();
+			$object->linesmvt[] = $line;
+
+			// Add a second line empty line if there is not yet
+			if (empty($object->linesmvt[1])) {
+				$line = new BookKeepingLine();
+				$object->linesmvt[] = $line;
+			}
 
 			$count_line = count($object->linesmvt);
 			$num_line = 0;
