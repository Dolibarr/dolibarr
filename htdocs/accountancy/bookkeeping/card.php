--- conflicted
+++ resolved
@@ -82,13 +82,8 @@
 			setEventMessages($book->error, $book->errors, 'errors');
 		} else {
 			$book->numero_compte = $account_number;
-<<<<<<< HEAD
-			$book->code_tiers = $code_tiers;
+			$book->subledger_account = $subledger_account;
 			$book->label_operation = $label_operation;
-=======
-			$book->subledger_account = $subledger_account;
-			$book->label_compte = $label_compte;
->>>>>>> f39fb518
 			$book->debit = $debit;
 			$book->credit = $credit;
 
@@ -124,13 +119,8 @@
 		$book = new BookKeeping($db);
 
 		$book->numero_compte = $account_number;
-<<<<<<< HEAD
-		$book->code_tiers = $code_tiers;
+		$book->subledger_account = $subledger_account;
 		$book->label_operation = $label_operation;
-=======
-		$book->subledger_account = $subledger_account;
-		$book->label_compte = $label_compte;
->>>>>>> f39fb518
 		$book->debit = $debit;
 		$book->credit = $credit;
 		$book->doc_date = GETPOST('doc_date');
@@ -180,15 +170,9 @@
 }
 
 else if ($action == "confirm_create") {
-<<<<<<< HEAD
-	$error = 0;
-
-	$book = new BookKeeping($db);
-=======
     $error = 0;
 
     $book = new BookKeeping($db);
->>>>>>> f39fb518
 
 	if (! GETPOST('next_num_mvt'))
 	{
@@ -198,30 +182,7 @@
 
 	if (! $error)
 	{
-<<<<<<< HEAD
-		$book->label_operation = '';
-		$book->debit = 0;
-		$book->credit = 0;
-		$book->doc_date = $date_start = dol_mktime(0, 0, 0, GETPOST('doc_datemonth'), GETPOST('doc_dateday'), GETPOST('doc_dateyear'));
-		$book->doc_type = GETPOST('doc_type');
-		$book->piece_num = GETPOST('next_num_mvt');
-		$book->doc_ref = GETPOST('doc_ref');
-		$book->code_journal = GETPOST('code_journal');
-		$book->fk_doc = 0;
-		$book->fk_docdet = 0;
-
-		$book->montant = 0;
-
-		$result = $book->createStd($user);
-		if ($result < 0) {
-			setEventMessages($book->error, $book->errors, 'errors');
-		} else {
-			setEventMessages($langs->trans('Saved'), null, 'mesgs');
-			$action = '';
-			$piece_num = $book->piece_num;
-		}
-=======
-    	$book->label_compte = '';
+    	$book->label_operation = '';
     	$book->debit = 0;
     	$book->credit = 0;
     	$book->doc_date = $date_start = dol_mktime(0, 0, 0, GETPOST('doc_datemonth'), GETPOST('doc_dateday'), GETPOST('doc_dateyear'));
@@ -242,7 +203,6 @@
     		$action = '';
     		$piece_num = $book->piece_num;
     	}
->>>>>>> f39fb518
 	}
 }
 
@@ -296,11 +256,7 @@
 	print '<tr>';
 	print '<td class="fieldrequired">'.$langs->trans("AccountancyJournal").'</td>';
 	print '<td>';
-<<<<<<< HEAD
-	print $formaccounting->select_journal('', 'code_journal', '', 0, '', 1, 1, 1, 1);
-=======
 	print $formaccountancy->select_journal('', 'code_journal', '', 0, 1, 1, 1, 1);
->>>>>>> f39fb518
 	print '</td></tr>';
 
 	print '<tr>';
@@ -356,11 +312,7 @@
 		print $accountingjournal->getNomUrl(0,1,1,'',1);
 		print '</td></tr>';
 
-<<<<<<< HEAD
-		print '<tr>';
-=======
 		print '<tr class="impair">';
->>>>>>> f39fb518
 		print '<td>' . $langs->trans("Docref") . '</td>';
 		print '<td>' . $book->doc_ref . '</td>';
 		print '</tr>';
@@ -451,13 +403,8 @@
 						print '</td>';
 					} else {
 						print '<td>' . length_accountg($line->numero_compte) . '</td>';
-<<<<<<< HEAD
-						print '<td>' . length_accounta($line->code_tiers) . '</td>';
+						print '<td>' . length_accounta($line->subledger_account) . '</td>';
 						print '<td>' . $line->label_operation . '</td>';
-=======
-						print '<td>' . length_accounta($line->subledger_account) . '</td>';
-						print '<td>' . $line->label_compte . '</td>';
->>>>>>> f39fb518
 						print '<td align="right">' . price($line->debit) . '</td>';
 						print '<td align="right">' . price($line->credit) . '</td>';
 						print '<td align="right">' . price($line->montant) . '</td>';
