--- conflicted
+++ resolved
@@ -779,11 +779,6 @@
 
 					print "</div>";
 				}
-<<<<<<< HEAD
-=======
-				print '</form>';
-
->>>>>>> 1040555b
 			}
 
 			print '</form>';
