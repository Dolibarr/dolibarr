<?php
/* Copyright (C) 2013-2017  Olivier Geffroy         <jeff@jeffinfo.com>
 * Copyright (C) 2013-2017  Florian Henry           <florian.henry@open-concept.pro>
 * Copyright (C) 2013-2021  Alexandre Spangaro      <aspangaro@open-dsi.fr>
 * Copyright (C) 2017       Laurent Destailleur     <eldy@users.sourceforge.net>
 * Copyright (C) 2018-2020  Frédéric France         <frederic.france@netlogic.fr>
 *
 * This program is free software; you can redistribute it and/or modify
 * it under the terms of the GNU General Public License as published by
 * the Free Software Foundation; either version 3 of the License, or
 * (at your option) any later version.
 *
 * This program is distributed in the hope that it will be useful,
 * but WITHOUT ANY WARRANTY; without even the implied warranty of
 * MERCHANTABILITY or FITNESS FOR A PARTICULAR PURPOSE.  See the
 * GNU General Public License for more details.
 *
 * You should have received a copy of the GNU General Public License
 * along with this program. If not, see <https://www.gnu.org/licenses/>.
 */

/**
 * \file		htdocs/accountancy/bookkeeping/card.php
 * \ingroup		Accountancy (Double entries)
 * \brief		Page to show book-entry
 */

require '../../main.inc.php';
require_once DOL_DOCUMENT_ROOT.'/core/lib/accounting.lib.php';
require_once DOL_DOCUMENT_ROOT.'/accountancy/class/bookkeeping.class.php';
require_once DOL_DOCUMENT_ROOT.'/core/class/html.formaccounting.class.php';
require_once DOL_DOCUMENT_ROOT.'/compta/facture/class/facture.class.php';
require_once DOL_DOCUMENT_ROOT.'/fourn/class/fournisseur.facture.class.php';
require_once DOL_DOCUMENT_ROOT.'/accountancy/class/accountingjournal.class.php';
require_once DOL_DOCUMENT_ROOT.'/accountancy/class/accountingaccount.class.php';

// Load translation files required by the page
$langs->loadLangs(array("accountancy", "bills", "compta"));

$action = GETPOST('action', 'aZ09');
$cancel = GETPOST('cancel', 'aZ09');

$optioncss = GETPOST('optioncss', 'aZ'); // Option for the css output (always '' except when 'print')

$id = GETPOST('id', 'int'); // id of record
$mode = GETPOST('mode', 'aZ09'); // '' or '_tmp'
$piece_num = GETPOST("piece_num", 'int'); // id of transaction (several lines share the same transaction id)

$accountingaccount = new AccountingAccount($db);
$accountingjournal = new AccountingJournal($db);

$accountingaccount_number = GETPOST('accountingaccount_number', 'alphanohtml');
$accountingaccount->fetch(null, $accountingaccount_number, true);
$accountingaccount_label = $accountingaccount->label;

$journal_code = GETPOST('code_journal', 'alpha');
$accountingjournal->fetch(null, $journal_code);
$journal_label = $accountingjournal->label;

$subledger_account = GETPOST('subledger_account', 'alphanohtml');
if ($subledger_account == -1) {
	$subledger_account = null;
}
$subledger_label = GETPOST('subledger_label', 'alphanohtml');

$label_operation = GETPOST('label_operation', 'alphanohtml');
$debit = price2num(GETPOST('debit', 'alpha'));
$credit = price2num(GETPOST('credit', 'alpha'));

$save = GETPOST('save', 'alpha');
if (!empty($save)) {
	$action = 'add';
}
$update = GETPOST('update', 'alpha');
if (!empty($update)) {
	$action = 'confirm_update';
}

$object = new BookKeeping($db);

// Security check
if (empty($conf->accounting->enabled)) {
	accessforbidden();
}
if ($user->socid > 0) {
	accessforbidden();
}
if (empty($user->rights->accounting->mouvements->lire)) {
	accessforbidden();
}


/*
 * Actions
 */

if ($cancel) {
	header("Location: ".DOL_URL_ROOT.'/accountancy/bookkeeping/list.php');
	exit;
}

if ($action == "confirm_update") {
	$error = 0;

	if ((floatval($debit) != 0.0) && (floatval($credit) != 0.0)) {
		$error++;
		setEventMessages($langs->trans('ErrorDebitCredit'), null, 'errors');
		$action = 'update';
	}
	if (empty($accountingaccount_number) || $accountingaccount_number == '-1') {
		$error++;
		setEventMessages($langs->trans('ErrorFieldRequired', $langs->transnoentitiesnoconv("AccountAccountingShort")), null, 'errors');
		$action = 'update';
	}

	if (!$error) {
		$object = new BookKeeping($db);

		$result = $object->fetch($id, null, $mode);
		if ($result < 0) {
			$error++;
			setEventMessages($object->error, $object->errors, 'errors');
		} else {
			$object->numero_compte = $accountingaccount_number;
			$object->subledger_account = $subledger_account;
			$object->subledger_label = $subledger_label;
			$object->label_compte = $accountingaccount_label;
			$object->label_operation = $label_operation;
			$object->debit = $debit;
			$object->credit = $credit;

			if (floatval($debit) != 0.0) {
				$object->montant = $debit; // deprecated
				$object->amount = $debit;
				$object->sens = 'D';
			}
			if (floatval($credit) != 0.0) {
				$object->montant = $credit; // deprecated
				$object->amount = $credit;
				$object->sens = 'C';
			}

			$result = $object->update($user, false, $mode);
			if ($result < 0) {
				setEventMessages($object->error, $object->errors, 'errors');
			} else {
				if ($mode != '_tmp') {
					setEventMessages($langs->trans('RecordSaved'), null, 'mesgs');
				}

				$debit = 0;
				$credit = 0;

				$action = '';
			}
		}
	}
} elseif ($action == "add") {
	$error = 0;

	if ((floatval($debit) != 0.0) && (floatval($credit) != 0.0)) {
		$error++;
		setEventMessages($langs->trans('ErrorDebitCredit'), null, 'errors');
		$action = '';
	}
	if (empty($accountingaccount_number) || $accountingaccount_number == '-1') {
		$error++;
		setEventMessages($langs->trans('ErrorFieldRequired', $langs->transnoentitiesnoconv("AccountAccountingShort")), null, 'errors');
		$action = '';
	}

	if (!$error) {
		$object = new BookKeeping($db);

		$object->numero_compte = $accountingaccount_number;
		$object->subledger_account = $subledger_account;
		$object->subledger_label = $subledger_label;
		$object->label_compte = $accountingaccount_label;
		$object->label_operation = $label_operation;
		$object->debit = $debit;
		$object->credit = $credit;
		$object->doc_date = (string) GETPOST('doc_date', 'alpha');
		$object->doc_type = (string) GETPOST('doc_type', 'alpha');
		$object->piece_num = $piece_num;
		$object->doc_ref = (string) GETPOST('doc_ref', 'alpha');
		$object->code_journal = $journal_code;
		$object->journal_label = $journal_label;
		$object->fk_doc = GETPOSTINT('fk_doc');
		$object->fk_docdet = GETPOSTINT('fk_docdet');

		if (floatval($debit) != 0.0) {
			$object->montant = $debit; // deprecated
			$object->amount = $debit;
			$object->sens = 'D';
		}

		if (floatval($credit) != 0.0) {
			$object->montant = $credit; // deprecated
			$object->amount = $credit;
			$object->sens = 'C';
		}

		$result = $object->createStd($user, false, $mode);
		if ($result < 0) {
			setEventMessages($object->error, $object->errors, 'errors');
		} else {
			if ($mode != '_tmp') {
				setEventMessages($langs->trans('RecordSaved'), null, 'mesgs');
			}

			$debit = 0;
			$credit = 0;

			$action = '';
		}
	}
} elseif ($action == "confirm_delete") {
	$object = new BookKeeping($db);

	$result = $object->fetch($id, null, $mode);
	$piece_num = $object->piece_num;

	if ($result < 0) {
		setEventMessages($object->error, $object->errors, 'errors');
	} else {
		$result = $object->delete($user, false, $mode);
		if ($result < 0) {
			setEventMessages($object->error, $object->errors, 'errors');
		}
	}
	$action = '';
} elseif ($action == "confirm_create") {
	$error = 0;

	$object = new BookKeeping($db);

	if (!$journal_code || $journal_code == '-1') {
		setEventMessages($langs->trans('ErrorFieldRequired', $langs->transnoentitiesnoconv("Journal")), null, 'errors');
		$action = 'create';
		$error++;
	}
	if (!GETPOST('doc_ref', 'alpha')) {
		setEventMessages($langs->trans("ErrorFieldRequired", $langs->transnoentitiesnoconv("Piece")), null, 'errors');
		$action = 'create';
		$error++;
	}

	if (!$error) {
		$object->label_compte = '';
		$object->debit = 0;
		$object->credit = 0;
		$object->doc_date = $date_start = dol_mktime(0, 0, 0, GETPOST('doc_datemonth', 'int'), GETPOST('doc_dateday', 'int'), GETPOST('doc_dateyear', 'int'));
		$object->doc_type = GETPOST('doc_type', 'alpha');
		$object->piece_num = GETPOST('next_num_mvt', 'alpha');
		$object->doc_ref = GETPOST('doc_ref', 'alpha');
		$object->code_journal = $journal_code;
		$object->journal_label = $journal_label;
		$object->fk_doc = 0;
		$object->fk_docdet = 0;
		$object->montant = 0; // deprecated
		$object->amount = 0;

		$result = $object->createStd($user, 0, $mode);
		if ($result < 0) {
			setEventMessages($object->error, $object->errors, 'errors');
		} else {
			if ($mode != '_tmp') {
				setEventMessages($langs->trans('RecordSaved'), null, 'mesgs');
			}
			$action = '';
			$id = $object->id;
			$piece_num = $object->piece_num;
		}
	}
}

if ($action == 'setdate') {
	$datedoc = dol_mktime(0, 0, 0, GETPOST('doc_datemonth', 'int'), GETPOST('doc_dateday', 'int'), GETPOST('doc_dateyear', 'int'));
	$result = $object->updateByMvt($piece_num, 'doc_date', $db->idate($datedoc), $mode);
	if ($result < 0) {
		setEventMessages($object->error, $object->errors, 'errors');
	} else {
		if ($mode != '_tmp') {
			setEventMessages($langs->trans('RecordSaved'), null, 'mesgs');
		}
		$action = '';
	}
}

if ($action == 'setjournal') {
	$result = $object->updateByMvt($piece_num, 'code_journal', $journal_code, $mode);
	$result = $object->updateByMvt($piece_num, 'journal_label', $journal_label, $mode);
	if ($result < 0) {
		setEventMessages($object->error, $object->errors, 'errors');
	} else {
		if ($mode != '_tmp') {
			setEventMessages($langs->trans('RecordSaved'), null, 'mesgs');
		}
		$action = '';
	}
}

if ($action == 'setdocref') {
	$refdoc = GETPOST('doc_ref', 'alpha');
	$result = $object->updateByMvt($piece_num, 'doc_ref', $refdoc, $mode);
	if ($result < 0) {
		setEventMessages($object->error, $object->errors, 'errors');
	} else {
		if ($mode != '_tmp') {
			setEventMessages($langs->trans('RecordSaved'), null, 'mesgs');
		}
		$action = '';
	}
}

// Validate transaction
if ($action == 'valid') {
	$result = $object->transformTransaction(0, $piece_num);
	if ($result < 0) {
		setEventMessages($object->error, $object->errors, 'errors');
	} else {
		header("Location: list.php?sortfield=t.piece_num&sortorder=asc");
		exit;
	}
}


/*
 * View
 */

$html = new Form($db);
$formaccounting = new FormAccounting($db);

llxHeader('', $langs->trans("CreateMvts"));

// Confirmation to delete the command
if ($action == 'delete') {
	$formconfirm = $html->formconfirm($_SERVER["PHP_SELF"].'?id='.$id.'&mode='.$mode, $langs->trans('DeleteMvt'), $langs->trans('ConfirmDeleteMvt', $langs->transnoentitiesnoconv("RegistrationInAccounting")), 'confirm_delete', '', 0, 1);
	print $formconfirm;
}

if ($action == 'create') {
	print load_fiche_titre($langs->trans("CreateMvts"));

	$object = new BookKeeping($db);
	$next_num_mvt = $object->getNextNumMvt('_tmp');

	if (empty($next_num_mvt)) {
		dol_print_error('', 'Failed to get next piece number');
	}

	print '<form action="'.$_SERVER["PHP_SELF"].'" name="create_mvt" method="POST">';
	if ($optioncss != '') {
		print '<input type="hidden" name="optioncss" value="'.$optioncss.'">';
	}
	print '<input type="hidden" name="token" value="'.newToken().'">';
	print '<input type="hidden" name="action" value="confirm_create">'."\n";
	print '<input type="hidden" name="next_num_mvt" value="'.$next_num_mvt.'">'."\n";
	print '<input type="hidden" name="mode" value="_tmp">'."\n";

	print dol_get_fiche_head();

	print '<table class="border centpercent">';

	/*print '<tr>';
	print '<td class="titlefieldcreate fieldrequired">' . $langs->trans("NumPiece") . '</td>';
	print '<td>' . $next_num_mvt . '</td>';
	print '</tr>';*/

	print '<tr>';
	print '<td class="titlefieldcreate fieldrequired">'.$langs->trans("Docdate").'</td>';
	print '<td>';
	print $html->selectDate('', 'doc_date', '', '', '', "create_mvt", 1, 1);
	print '</td>';
	print '</tr>';

	print '<tr>';
	print '<td class="fieldrequired">'.$langs->trans("Codejournal").'</td>';
	print '<td>'.$formaccounting->select_journal($journal_code, 'code_journal', 0, 0, 1, 1).'</td>';
	print '</tr>';

	print '<tr>';
	print '<td class="fieldrequired">'.$langs->trans("Piece").'</td>';
	print '<td><input type="text" class="minwidth200" name="doc_ref" value="'.GETPOST('doc_ref', 'alpha').'"></td>';
	print '</tr>';

	/*
	print '<tr>';
	print '<td>' . $langs->trans("Doctype") . '</td>';
	print '<td><input type="text" class="minwidth200 name="doc_type" value=""/></td>';
	print '</tr>';
	*/

	print '</table>';

	print dol_get_fiche_end();

	print $form->buttonsSaveCancel("Create");

	print '</form>';
} else {
	$object = new BookKeeping($db);
	$result = $object->fetchPerMvt($piece_num, $mode);
	if ($result < 0) {
		setEventMessages($object->error, $object->errors, 'errors');
	}

	if (!empty($object->piece_num)) {
		$backlink = '<a href="'.DOL_URL_ROOT.'/accountancy/bookkeeping/list.php?restore_lastsearch_values=1">'.$langs->trans('BackToList').'</a>';

		print load_fiche_titre($langs->trans("UpdateMvts"), $backlink);

		$head = array();
		$h = 0;
		$head[$h][0] = $_SERVER['PHP_SELF'].'?piece_num='.$object->piece_num.($mode ? '&mode='.$mode : '');
		$head[$h][1] = $langs->trans("Transaction");
		$head[$h][2] = 'transaction';
		$h++;

		print dol_get_fiche_head($head, 'transaction', '', -1);

		//dol_banner_tab($object, '', $backlink);

		print '<div class="fichecenter">';
		print '<div class="fichehalfleft">';

		print '<div class="underbanner clearboth"></div>';
		print '<table class="border tableforfield" width="100%">';

		// Account movement
		print '<tr>';
		print '<td class="titlefield">'.$langs->trans("NumMvts").'</td>';
		print '<td>'.$object->piece_num.'</td>';
		print '</tr>';

		// Date
		print '<tr><td>';
		print '<table class="nobordernopadding" width="100%"><tr><td>';
		print $langs->trans('Docdate');
		print '</td>';
		if ($action != 'editdate') {
			print '<td class="right"><a class="editfielda reposition" href="'.$_SERVER["PHP_SELF"].'?action=editdate&token='.newToken().'&piece_num='.urlencode($object->piece_num).'&mode='.urlencode($mode).'">'.img_edit($langs->transnoentitiesnoconv('SetDate'), 1).'</a></td>';
		}
		print '</tr></table>';
		print '</td><td colspan="3">';
		if ($action == 'editdate') {
			print '<form name="setdate" action="'.$_SERVER["PHP_SELF"].'?piece_num='.$object->piece_num.'" method="post">';
			if ($optioncss != '') {
				print '<input type="hidden" name="optioncss" value="'.$optioncss.'">';
			}
			print '<input type="hidden" name="token" value="'.newToken().'">';
			print '<input type="hidden" name="action" value="setdate">';
			print '<input type="hidden" name="mode" value="'.$mode.'">';
			print $form->selectDate($object->doc_date ? $object->doc_date : - 1, 'doc_date', '', '', '', "setdate");
			print '<input type="submit" class="button button-edit" value="'.$langs->trans('Modify').'">';
			print '</form>';
		} else {
			print $object->doc_date ? dol_print_date($object->doc_date, 'day') : '&nbsp;';
		}
		print '</td>';
		print '</tr>';

		// Journal
		print '<tr><td>';
		print '<table class="nobordernopadding" width="100%"><tr><td>';
		print $langs->trans('Codejournal');
		print '</td>';
		if ($action != 'editjournal') {
			print '<td class="right"><a class="editfielda reposition" href="'.$_SERVER["PHP_SELF"].'?action=editjournal&token='.newToken().'&piece_num='.urlencode($object->piece_num).'&mode='.urlencode($mode).'">'.img_edit($langs->transnoentitiesnoconv('Edit'), 1).'</a></td>';
		}
		print '</tr></table>';
		print '</td><td>';
		if ($action == 'editjournal') {
			print '<form name="setjournal" action="'.$_SERVER["PHP_SELF"].'?piece_num='.$object->piece_num.'" method="post">';
			if ($optioncss != '') {
				print '<input type="hidden" name="optioncss" value="'.$optioncss.'">';
			}
			print '<input type="hidden" name="token" value="'.newToken().'">';
			print '<input type="hidden" name="action" value="setjournal">';
			print '<input type="hidden" name="mode" value="'.$mode.'">';
			print $formaccounting->select_journal($object->code_journal, 'code_journal', 0, 0, array(), 1, 1);
			print '<input type="submit" class="button button-edit" value="'.$langs->trans('Modify').'">';
			print '</form>';
		} else {
			print $object->code_journal;
		}
		print '</td>';
		print '</tr>';

		// Ref document
		print '<tr><td>';
		print '<table class="nobordernopadding" width="100%"><tr><td>';
		print $langs->trans('Piece');
		print '</td>';
		if ($action != 'editdocref') {
			print '<td class="right"><a class="editfielda reposition" href="'.$_SERVER["PHP_SELF"].'?action=editdocref&token='.newToken().'&piece_num='.urlencode($object->piece_num).'&mode='.urlencode($mode).'">'.img_edit($langs->transnoentitiesnoconv('Edit'), 1).'</a></td>';
		}
		print '</tr></table>';
		print '</td><td>';
		if ($action == 'editdocref') {
			print '<form name="setdocref" action="'.$_SERVER["PHP_SELF"].'?piece_num='.$object->piece_num.'" method="post">';
			if ($optioncss != '') {
				print '<input type="hidden" name="optioncss" value="'.$optioncss.'">';
			}
			print '<input type="hidden" name="token" value="'.newToken().'">';
			print '<input type="hidden" name="action" value="setdocref">';
			print '<input type="hidden" name="mode" value="'.$mode.'">';
			print '<input type="text" size="20" name="doc_ref" value="'.dol_escape_htmltag($object->doc_ref).'">';
			print '<input type="submit" class="button button-edit" value="'.$langs->trans('Modify').'">';
			print '</form>';
		} else {
			print $object->doc_ref;
		}
		print '</td>';
		print '</tr>';

		print '</table>';

		print '</div>';

		print '<div class="fichehalfright">';

		print '<div class="underbanner clearboth"></div>';
		print '<table class="border tableforfield centpercent">';

		// Doc type
		if (!empty($object->doc_type)) {
			print '<tr>';
			print '<td class="titlefield">'.$langs->trans("Doctype").'</td>';
			print '<td>'.$object->doc_type.'</td>';
			print '</tr>';
		}

		// Date document creation
		print '<tr>';
		print '<td class="titlefield">'.$langs->trans("DateCreation").'</td>';
		print '<td>';
		print $object->date_creation ? dol_print_date($object->date_creation, 'day') : '&nbsp;';
		print '</td>';
		print '</tr>';

		// Date document creation
		print '<tr>';
		print '<td class="titlefield">'.$langs->trans("DateExport").'</td>';
		print '<td>';
		print $object->date_export ? dol_print_date($object->date_export, 'dayhour') : '&nbsp;';
		print '</td>';
		print '</tr>';

		// Date document creation
		print '<tr>';
		print '<td class="titlefield">'.$langs->trans("DateValidation").'</td>';
		print '<td>';
		print $object->date_validation ? dol_print_date($object->date_validation, 'dayhour') : '&nbsp;';
		print '</td>';
		print '</tr>';

		// Validate
		/*
		print '<tr>';
		print '<td class="titlefield">' . $langs->trans("Status") . '</td>';
		print '<td>';
			if (empty($object->validated)) {
				print '<a class="reposition" href="' . $_SERVER["PHP_SELF"] . '?piece_num=' . $line->id . '&action=enable&token='.newToken().'">';
				print img_picto($langs->trans("Disabled"), 'switch_off');
				print '</a>';
			} else {
				print '<a class="reposition" href="' . $_SERVER["PHP_SELF"] . '?piece_num=' . $line->id . '&action=disable&token='.newToken().'">';
				print img_picto($langs->trans("Activated"), 'switch_on');
				print '</a>';
			}
			print '</td>';
		print '</tr>';
		*/

		// check data
		/*
		print '<tr>';
		print '<td class="titlefield">' . $langs->trans("Control") . '</td>';
		if ($object->doc_type == 'customer_invoice')
		{
		 $sqlmid = 'SELECT rowid as ref';
			$sqlmid .= " FROM ".MAIN_DB_PREFIX."facture as fac";
			$sqlmid .= " WHERE fac.rowid=" . ((int) $object->fk_doc);
			dol_syslog("accountancy/bookkeeping/card.php::sqlmid=" . $sqlmid, LOG_DEBUG);
			$resultmid = $db->query($sqlmid);
			if ($resultmid) {
				$objmid = $db->fetch_object($resultmid);
				$invoicestatic = new Facture($db);
				$invoicestatic->fetch($objmid->ref);
				$ref=$langs->trans("Invoice").' '.$invoicestatic->getNomUrl(1);
			}
			else dol_print_error($db);
		}
		print '<td>' . $ref .'</td>';
		print '</tr>';
		*/
		print "</table>\n";

		print '</div>';

		print dol_get_fiche_end();

		print '<div style="clear:both"></div>';

		print '<br>';

		$result = $object->fetchAllPerMvt($piece_num, $mode);	// This load $object->linesmvt
		if ($result < 0) {
			setEventMessages($object->error, $object->errors, 'errors');
		} else {
			print load_fiche_titre($langs->trans("ListeMvts"), '', '');

			print '<form action="'.$_SERVER["PHP_SELF"].'?piece_num='.$object->piece_num.'" method="post">';
			if ($optioncss != '') {
				print '<input type="hidden" name="optioncss" value="'.$optioncss.'">';
			}
			print '<input type="hidden" name="token" value="'.newToken().'">';
			print '<input type="hidden" name="doc_date" value="'.$object->doc_date.'">'."\n";
			print '<input type="hidden" name="doc_type" value="'.$object->doc_type.'">'."\n";
			print '<input type="hidden" name="doc_ref" value="'.$object->doc_ref.'">'."\n";
			print '<input type="hidden" name="code_journal" value="'.$object->code_journal.'">'."\n";
			print '<input type="hidden" name="fk_doc" value="'.$object->fk_doc.'">'."\n";
			print '<input type="hidden" name="fk_docdet" value="'.$object->fk_docdet.'">'."\n";
			print '<input type="hidden" name="mode" value="'.$mode.'">'."\n";

			if (count($object->linesmvt) > 0) {
				print '<div class="div-table-responsive-no-min">';
				print '<table class="noborder centpercent">';

				$total_debit = 0;
				$total_credit = 0;

				print '<tr class="liste_titre">';

				print_liste_field_titre("AccountAccountingShort");
				print_liste_field_titre("SubledgerAccount");
				print_liste_field_titre("LabelOperation");
				print_liste_field_titre("Debit", "", "", "", "", 'class="right"');
				print_liste_field_titre("Credit", "", "", "", "", 'class="right"');
				if (empty($object->date_validation)) {
					print_liste_field_titre("Action", "", "", "", "", 'width="60" class="center"');
				} else {
					print_liste_field_titre("");
				}

				print "</tr>\n";

				// Empty line is the first line of $object->linesmvt
				// So we must get the first line (the empty one) and put it at the end of the array
				// in order to display it correctly to the user
				$empty_line = array_shift($object->linesmvt);
				$object->linesmvt[]= $empty_line;

				foreach ($object->linesmvt as $line) {
					print '<tr class="oddeven">';
					$total_debit += $line->debit;
					$total_credit += $line->credit;

					if ($action == 'update' && $line->id == $id) {
						print '<!-- td columns in edit mode -->';
						print '<td>';
						print $formaccounting->select_account((GETPOSTISSET("accountingaccount_number") ? GETPOST("accountingaccount_number", "alpha") : $line->numero_compte), 'accountingaccount_number', 1, array(), 1, 1, '');
						print '</td>';
						print '<td>';
						// TODO For the moment we keep a free input text instead of a combo. The select_auxaccount has problem because:
						// It does not use the setup of "key pressed" to select a thirdparty and this hang browser on large databases.
						// Also, it is not possible to use a value that is not in the list.
						// Also, the label is not automatically filled when a value is selected.
						if (!empty($conf->global->ACCOUNTANCY_COMBO_FOR_AUX)) {
							print $formaccounting->select_auxaccount((GETPOSTISSET("subledger_account") ? GETPOST("subledger_account", "alpha") : $line->subledger_account), 'subledger_account', 1, 'maxwidth250', '', 'subledger_label');
						} else {
							print '<input type="text" class="maxwidth150" name="subledger_account" value="'.(GETPOSTISSET("subledger_account") ? GETPOST("subledger_account", "alpha") : $line->subledger_account).'" placeholder="'.dol_escape_htmltag($langs->trans("SubledgerAccount")).'">';
						}
						// Add also input for subledger label
						print '<br><input type="text" class="maxwidth150" name="subledger_label" value="'.(GETPOSTISSET("subledger_label") ? GETPOST("subledger_label", "alpha") : $line->subledger_label).'" placeholder="'.dol_escape_htmltag($langs->trans("SubledgerAccountLabel")).'">';
						print '</td>';
						print '<td><input type="text" class="minwidth200" name="label_operation" value="'.(GETPOSTISSET("label_operation") ? GETPOST("label_operation", "alpha") : $line->label_operation).'"></td>';
						print '<td class="right"><input type="text" size="6" class="right" name="debit" value="'.(GETPOSTISSET("debit") ? GETPOST("debit", "alpha") : price($line->debit)).'"></td>';
						print '<td class="right"><input type="text" size="6" class="right" name="credit" value="'.(GETPOSTISSET("credit") ? GETPOST("credit", "alpha") : price($line->credit)).'"></td>';
						print '<td>';
						print '<input type="hidden" name="id" value="'.$line->id.'">'."\n";
						print '<input type="submit" class="button" name="update" value="'.$langs->trans("Update").'">';
						print '</td>';
					} elseif (empty($line->numero_compte) || (empty($line->debit) && empty($line->credit))) {
						if ($action == "" || $action == 'add') {
							print '<!-- td columns in add mode -->';
							print '<td>';
							print $formaccounting->select_account('', 'accountingaccount_number', 1, array(), 1, 1, '');
							print '</td>';
							print '<td>';
							// TODO For the moment we keep a free input text instead of a combo. The select_auxaccount has problem because:
							// It does not use the setup of "key pressed" to select a thirdparty and this hang browser on large databases.
							// Also, it is not possible to use a value that is not in the list.
							// Also, the label is not automatically filled when a value is selected.
							if (!empty($conf->global->ACCOUNTANCY_COMBO_FOR_AUX)) {
								print $formaccounting->select_auxaccount('', 'subledger_account', 1, 'maxwidth250', '', 'subledger_label');
							} else {
								print '<input type="text" class="maxwidth150" name="subledger_account" value="" placeholder="' . dol_escape_htmltag($langs->trans("SubledgerAccount")) . '">';
							}
							print '<br><input type="text" class="maxwidth150" name="subledger_label" value="" placeholder="' . dol_escape_htmltag($langs->trans("SubledgerAccountLabel")) . '">';
							print '</td>';
							print '<td><input type="text" class="minwidth200" name="label_operation" value="' . $label_operation . '"/></td>';
							print '<td class="right"><input type="text" size="6" class="right" name="debit" value=""/></td>';
							print '<td class="right"><input type="text" size="6" class="right" name="credit" value=""/></td>';
							print '<td>';
							print '<input type="submit" class="button" name="save" value="' . $langs->trans("Add") . '">';
							print '</td>';
						}
					} else {
						print '<!-- td columns in display mode -->';
						$resultfetch = $accountingaccount->fetch(null, $line->numero_compte, true);
						print '<td>';
						if ($resultfetch > 0) {
							print $accountingaccount->getNomUrl(0, 1, 1, '', 0);
						} else {
							print $line->numero_compte.' <span class="warning">('.$langs->trans("AccountRemovedFromCurrentChartOfAccount").')</span>';
						}
						print '</td>';
						print '<td>'.length_accounta($line->subledger_account);
						if ($line->subledger_label) {
							print ' - <span class="opacitymedium">'.$line->subledger_label.'</span>';
						}
						print '</td>';
						print '<td>'.$line->label_operation.'</td>';
						print '<td class="right nowraponall amount">'.price($line->debit).'</td>';
						print '<td class="right nowraponall amount">'.price($line->credit).'</td>';

						print '<td class="center nowraponall">';
						if (empty($line->date_export) && empty($line->date_validation)) {
							print '<a class="editfielda reposition" href="' . $_SERVER["PHP_SELF"] . '?action=update&id=' . $line->id . '&piece_num=' . urlencode($line->piece_num) . '&mode=' . urlencode($mode) . '&token=' . urlencode(newToken()) . '">';
							print img_edit('', 0, 'class="marginrightonly"');
							print '</a> &nbsp;';
						} else {
							print '<a class="editfielda nohover cursornotallowed reposition disabled" href="#" title="'.dol_escape_htmltag($langs->trans("ForbiddenTransactionAlreadyExported")).'">';
							print img_edit($langs->trans("ForbiddenTransactionAlreadyExported"), 0, 'class="marginrightonly"');
							print '</a> &nbsp;';
						}

						if (empty($line->date_validation)) {
							$actiontodelete = 'delete';
							if ($mode == '_tmp' || $action != 'delmouv') {
								$actiontodelete = 'confirm_delete';
							}

							print '<a href="' . $_SERVER["PHP_SELF"] . '?action=' . $actiontodelete . '&id=' . $line->id . '&piece_num=' . urlencode($line->piece_num) . '&mode=' . urlencode($mode) . '&token=' . urlencode(newToken()) . '">';
							print img_delete();
							print '</a>';
						} else {
							print '<a class="editfielda nohover cursornotallowed disabled" href="#" title="'.dol_escape_htmltag($langs->trans("ForbiddenTransactionAlreadyExported")).'">';
							print img_delete($langs->trans("ForbiddenTransactionAlreadyValidated"));
							print '</a>';
						}

						print '</td>';
					}
					print "</tr>\n";
				}

				$total_debit = price2num($total_debit, 'MT');
				$total_credit = price2num($total_credit, 'MT');

				if ($total_debit != $total_credit) {
					setEventMessages(null, array($langs->trans('MvtNotCorrectlyBalanced', $total_debit, $total_credit)), 'warnings');
				}

<<<<<<< HEAD
				if (empty($object->date_export) && empty($object->date_validation)) {
					if ($action == "" || $action == 'add') {
						print '<tr class="oddeven">';
						print '<!-- td columns in add mode -->';
						print '<td>';
						print $formaccounting->select_account('', 'accountingaccount_number', 1, array(), 1, 1, '');
						print '</td>';
						print '<td>';
						// TODO For the moment we keep a free input text instead of a combo. The select_auxaccount has problem because:
						// It does not use the setup of "key pressed" to select a thirdparty and this hang browser on large databases.
						// Also, it is not possible to use a value that is not in the list.
						// Also, the label is not automatically filled when a value is selected.
						if (!empty($conf->global->ACCOUNTANCY_COMBO_FOR_AUX)) {
							print $formaccounting->select_auxaccount('', 'subledger_account', 1, 'maxwidth250', '', 'subledger_label');
						} else {
							print '<input type="text" class="maxwidth150" name="subledger_account" value="" placeholder="' . dol_escape_htmltag($langs->trans("SubledgerAccount")) . '">';
						}
						print '<br><input type="text" class="maxwidth150" name="subledger_label" value="" placeholder="' . dol_escape_htmltag($langs->trans("SubledgerAccountLabel")) . '">';
						print '</td>';
						print '<td><input type="text" class="minwidth200" name="label_operation" value="' . $label_operation . '"/></td>';
						print '<td class="right"><input type="text" size="6" class="right" name="debit" value=""/></td>';
						print '<td class="right"><input type="text" size="6" class="right" name="credit" value=""/></td>';
						print '<td>';
						print '<input type="submit" class="button" name="save" value="' . $langs->trans("Add") . '">';
						print '</td>';
						print '</tr>';
					}
				}

=======
>>>>>>> 93de425c
				print '</table>';
				print '</div>';

				if ($mode == '_tmp' && $action == '') {
					print '<br>';
					print '<div class="center">';
					if ($total_debit == $total_credit) {
						print '<a class="button" href="'.$_SERVER["PHP_SELF"].'?piece_num='.$object->piece_num.'&action=valid">'.$langs->trans("ValidTransaction").'</a>';
					} else {
						print '<input type="submit" class="button" disabled="disabled" href="#" title="'.dol_escape_htmltag($langs->trans("MvtNotCorrectlyBalanced", $debit, $credit)).'" value="'.dol_escape_htmltag($langs->trans("ValidTransaction")).'">';
					}

					print ' &nbsp; ';
					print '<a class="button button-cancel" href="'.DOL_URL_ROOT.'/accountancy/bookkeeping/list.php">'.$langs->trans("Cancel").'</a>';

					print "</div>";
				}
			}

			print '</form>';
		}
	} else {
		print load_fiche_titre($langs->trans("NoRecords"));
	}
}

print dol_get_fiche_end();

// End of page
llxFooter();
$db->close();<|MERGE_RESOLUTION|>--- conflicted
+++ resolved
@@ -765,38 +765,6 @@
 					setEventMessages(null, array($langs->trans('MvtNotCorrectlyBalanced', $total_debit, $total_credit)), 'warnings');
 				}
 
-<<<<<<< HEAD
-				if (empty($object->date_export) && empty($object->date_validation)) {
-					if ($action == "" || $action == 'add') {
-						print '<tr class="oddeven">';
-						print '<!-- td columns in add mode -->';
-						print '<td>';
-						print $formaccounting->select_account('', 'accountingaccount_number', 1, array(), 1, 1, '');
-						print '</td>';
-						print '<td>';
-						// TODO For the moment we keep a free input text instead of a combo. The select_auxaccount has problem because:
-						// It does not use the setup of "key pressed" to select a thirdparty and this hang browser on large databases.
-						// Also, it is not possible to use a value that is not in the list.
-						// Also, the label is not automatically filled when a value is selected.
-						if (!empty($conf->global->ACCOUNTANCY_COMBO_FOR_AUX)) {
-							print $formaccounting->select_auxaccount('', 'subledger_account', 1, 'maxwidth250', '', 'subledger_label');
-						} else {
-							print '<input type="text" class="maxwidth150" name="subledger_account" value="" placeholder="' . dol_escape_htmltag($langs->trans("SubledgerAccount")) . '">';
-						}
-						print '<br><input type="text" class="maxwidth150" name="subledger_label" value="" placeholder="' . dol_escape_htmltag($langs->trans("SubledgerAccountLabel")) . '">';
-						print '</td>';
-						print '<td><input type="text" class="minwidth200" name="label_operation" value="' . $label_operation . '"/></td>';
-						print '<td class="right"><input type="text" size="6" class="right" name="debit" value=""/></td>';
-						print '<td class="right"><input type="text" size="6" class="right" name="credit" value=""/></td>';
-						print '<td>';
-						print '<input type="submit" class="button" name="save" value="' . $langs->trans("Add") . '">';
-						print '</td>';
-						print '</tr>';
-					}
-				}
-
-=======
->>>>>>> 93de425c
 				print '</table>';
 				print '</div>';
 
