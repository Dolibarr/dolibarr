--- conflicted
+++ resolved
@@ -618,9 +618,10 @@
 			print '<input type="hidden" name="fk_docdet" value="'.$object->fk_docdet.'">'."\n";
 			print '<input type="hidden" name="mode" value="'.$mode.'">'."\n";
 
-			print '<table class="noborder centpercent">';
-
 			if (count($object->linesmvt) > 0) {
+				print '<div class="div-table-responsive-no-min">';
+				print '<table class="noborder centpercent">';
+
 				$total_debit = 0;
 				$total_credit = 0;
 
@@ -670,10 +671,6 @@
 						print '<input type="submit" class="button" name="update" value="'.$langs->trans("Update").'">';
 						print '</td>';
 					} else {
-<<<<<<< HEAD
-						$accountingaccount->fetch(null, $line->numero_compte, true);
-						print '<td>'.$accountingaccount->getNomUrl(0, 1, 1, '', 0).'</td>';
-=======
 						$resultfetch = $accountingaccount->fetch(null, $line->numero_compte, true);
 						print '<td>';
 						if ($resultfetch > 0) {
@@ -682,7 +679,6 @@
 							print $line->numero_compte.' <span class="warning">('.$langs->trans("AccountRemovedFromCurrentChartOfAccount").')</span>';
 						}
 						print '</td>';
->>>>>>> 27134a1f
 						print '<td>'.length_accounta($line->subledger_account);
 						if ($line->subledger_label) {
 							print ' - <span class="opacitymedium">'.$line->subledger_label.'</span>';
@@ -692,10 +688,14 @@
 						print '<td class="right nowraponall amount">'.price($line->debit).'</td>';
 						print '<td class="right nowraponall amount">'.price($line->credit).'</td>';
 
-						print '<td class="center">';
+						print '<td class="center nowraponall">';
 						if (empty($line->date_export) && empty($line->date_validation)) {
 							print '<a class="editfielda reposition" href="' . $_SERVER["PHP_SELF"] . '?action=update&id=' . $line->id . '&piece_num=' . urlencode($line->piece_num) . '&mode=' . urlencode($mode) . '&token=' . urlencode(newToken()) . '">';
 							print img_edit('', 0, 'class="marginrightonly"');
+							print '</a> &nbsp;';
+						} else {
+							print '<a class="editfielda nohover cursornotallowed reposition disabled" href="#" title="'.dol_escape_htmltag($langs->trans("ForbiddenTransactionAlreadyExported")).'">';
+							print img_edit($langs->trans("ForbiddenTransactionAlreadyExported"), 0, 'class="marginrightonly"');
 							print '</a> &nbsp;';
 						}
 
@@ -707,9 +707,13 @@
 
 							print '<a href="' . $_SERVER["PHP_SELF"] . '?action=' . $actiontodelete . '&id=' . $line->id . '&piece_num=' . urlencode($line->piece_num) . '&mode=' . urlencode($mode) . '&token=' . urlencode(newToken()) . '">';
 							print img_delete();
+							print '</a>';
+						} else {
+							print '<a class="editfielda nohover cursornotallowed disabled" href="#" title="'.dol_escape_htmltag($langs->trans("ForbiddenTransactionAlreadyExported")).'">';
+							print img_delete($langs->trans("ForbiddenTransactionAlreadyValidated"));
+							print '</a>';
 						}
 
-						print '</a>';
 						print '</td>';
 					}
 					print "</tr>\n";
@@ -744,11 +748,15 @@
 						print '<td><input type="text" class="minwidth200" name="label_operation" value="' . $label_operation . '"/></td>';
 						print '<td class="right"><input type="text" size="6" class="right" name="debit" value=""/></td>';
 						print '<td class="right"><input type="text" size="6" class="right" name="credit" value=""/></td>';
-						print '<td><input type="submit" class="button" name="save" value="' . $langs->trans("Add") . '"></td>';
+						print '<td>';
+						print '<input type="submit" class="button" name="save" value="' . $langs->trans("Add") . '">';
+						print '</td>';
 						print '</tr>';
 					}
-					print '</table>';
 				}
+
+				print '</table>';
+				print '</div>';
 
 				if ($mode == '_tmp' && $action == '') {
 					print '<br>';
@@ -764,8 +772,9 @@
 
 					print "</div>";
 				}
-				print '</form>';
-			}
+			}
+
+			print '</form>';
 		}
 	} else {
 		print load_fiche_titre($langs->trans("NoRecords"));
