<?php
/* Copyright (C) 2013-2017  Olivier Geffroy         <jeff@jeffinfo.com>
 * Copyright (C) 2013-2017  Florian Henry           <florian.henry@open-concept.pro>
 * Copyright (C) 2013-2022  Alexandre Spangaro      <aspangaro@open-dsi.fr>
 * Copyright (C) 2017       Laurent Destailleur     <eldy@users.sourceforge.net>
 * Copyright (C) 2018-2020  Frédéric France         <frederic.france@netlogic.fr>
 * Copyright (C) 2022       Waël Almoman            <info@almoman.com>
 *
 * This program is free software; you can redistribute it and/or modify
 * it under the terms of the GNU General Public License as published by
 * the Free Software Foundation; either version 3 of the License, or
 * (at your option) any later version.
 *
 * This program is distributed in the hope that it will be useful,
 * but WITHOUT ANY WARRANTY; without even the implied warranty of
 * MERCHANTABILITY or FITNESS FOR A PARTICULAR PURPOSE.  See the
 * GNU General Public License for more details.
 *
 * You should have received a copy of the GNU General Public License
 * along with this program. If not, see <https://www.gnu.org/licenses/>.
 */

/**
 * \file		htdocs/accountancy/bookkeeping/card.php
 * \ingroup		Accountancy (Double entries)
 * \brief		Page to show book-entry
 */

// Load Dolibarr environment
require '../../main.inc.php';
require_once DOL_DOCUMENT_ROOT.'/core/lib/accounting.lib.php';
require_once DOL_DOCUMENT_ROOT.'/accountancy/class/bookkeeping.class.php';
require_once DOL_DOCUMENT_ROOT.'/core/class/html.formaccounting.class.php';
require_once DOL_DOCUMENT_ROOT.'/compta/facture/class/facture.class.php';
require_once DOL_DOCUMENT_ROOT.'/fourn/class/fournisseur.facture.class.php';
require_once DOL_DOCUMENT_ROOT.'/accountancy/class/accountingjournal.class.php';
require_once DOL_DOCUMENT_ROOT.'/accountancy/class/accountingaccount.class.php';

// Load translation files required by the page
$langs->loadLangs(array("accountancy", "bills", "compta"));

$action = GETPOST('action', 'aZ09');
$cancel = GETPOST('cancel', 'aZ09');

$optioncss = GETPOST('optioncss', 'aZ'); // Option for the css output (always '' except when 'print')

$id = GETPOST('id', 'int'); // id of record
$mode = $mode = $action == 'create' ? "_tmp" : GETPOST('mode', 'aZ09'); // '' or '_tmp'
$piece_num = GETPOST("piece_num", 'int'); // id of transaction (several lines share the same transaction id)

$accountingaccount = new AccountingAccount($db);
$accountingjournal = new AccountingJournal($db);

$accountingaccount_number = GETPOST('accountingaccount_number', 'alphanohtml');
$accountingaccount->fetch(null, $accountingaccount_number, true);
$accountingaccount_label = $accountingaccount->label;

$journal_code = GETPOST('code_journal', 'alpha') ? GETPOST('code_journal', 'alpha') : "NULL";
$accountingjournal->fetch(null, $journal_code);
$journal_label = $accountingjournal->label;

$next_num_mvt = (int) GETPOST('next_num_mvt', 'alpha');
$doc_ref = (string) GETPOST('doc_ref', 'alpha');
$doc_date = (string) GETPOST('doc_date', 'alpha');
$doc_date = $doc_date = dol_mktime(0, 0, 0, GETPOST('doc_datemonth', 'int'), GETPOST('doc_dateday', 'int'), GETPOST('doc_dateyear', 'int'));

$subledger_account = GETPOST('subledger_account', 'alphanohtml');
if ($subledger_account == -1) {
	$subledger_account = null;
}
$subledger_label = GETPOST('subledger_label', 'alphanohtml');

$label_operation = GETPOST('label_operation', 'alphanohtml');
$debit = price2num(GETPOST('debit', 'alpha'));
$credit = price2num(GETPOST('credit', 'alpha'));

$save = GETPOST('save', 'alpha');
if (!empty($save)) {
	$action = 'add';
}
$valid = GETPOST('validate', 'alpha');
if (!empty($valid)) {
	$action = 'valid';
}
$update = GETPOST('update', 'alpha');
if (!empty($update)) {
	$action = 'confirm_update';
}

$object = new BookKeeping($db);

// Security check
if (!isModEnabled('accounting')) {
	accessforbidden();
}
if ($user->socid > 0) {
	accessforbidden();
}
if (!$user->hasRight('accounting', 'mouvements', 'lire')) {
	accessforbidden();
}


/*
 * Actions
 */

if ($cancel) {
	header("Location: ".DOL_URL_ROOT.'/accountancy/bookkeeping/list.php');
	exit;
}

if ($action == "confirm_update") {
	$error = 0;

	if ((floatval($debit) != 0.0) && (floatval($credit) != 0.0)) {
		$error++;
		setEventMessages($langs->trans('ErrorDebitCredit'), null, 'errors');
		$action = 'update';
	}
	if (empty($accountingaccount_number) || $accountingaccount_number == '-1') {
		$error++;
		setEventMessages($langs->trans('ErrorFieldRequired', $langs->transnoentitiesnoconv("AccountAccountingShort")), null, 'errors');
		$action = 'update';
	}

	if (!$error) {
		$object = new BookKeeping($db);

		$result = $object->fetch($id, null, $mode);
		if ($result < 0) {
			$error++;
			setEventMessages($object->error, $object->errors, 'errors');
		} else {
			$object->numero_compte = $accountingaccount_number;
			$object->subledger_account = $subledger_account;
			$object->subledger_label = $subledger_label;
			$object->label_compte = $accountingaccount_label;
			$object->label_operation = $label_operation;
			$object->debit = $debit;
			$object->credit = $credit;

			if (floatval($debit) != 0.0) {
				$object->montant = $debit; // deprecated
				$object->amount = $debit;
				$object->sens = 'D';
			}
			if (floatval($credit) != 0.0) {
				$object->montant = $credit; // deprecated
				$object->amount = $credit;
				$object->sens = 'C';
			}

			$result = $object->update($user, false, $mode);
			if ($result < 0) {
				setEventMessages($object->error, $object->errors, 'errors');
			} else {
				if ($mode != '_tmp') {
					setEventMessages($langs->trans('RecordSaved'), null, 'mesgs');
				}

				$debit = 0;
				$credit = 0;

				$action = '';
			}
		}
	}
} elseif ($action == 'add' || $action == 'valid') {
	$error = 0;

	foreach ($accountingaccount_number as $key => $value) {
		$accountingaccount->fetch(null, $accountingaccount_number[$key], true);
		$accountingaccount_label[$key] = $accountingaccount->label[$key];

		// if one added row is empty remove it before continue
		if ($key < 1 && (empty($accountingaccount_number[$key]) || $accountingaccount_number[$key] == '-1') || (floatval($debit[$key]) == 0.0) && (floatval($credit[$key]) == 0.0)) {
			continue;
		}

		if ((floatval($debit[$key]) != 0.0) && (floatval($credit[$key]) != 0.0)) {
			$error++;
			setEventMessages($langs->trans('ErrorDebitCredit'), null, 'errors');
			$action = '';
		}

		if (empty($accountingaccount_number[$key]) || $accountingaccount_number[$key] == '-1') {
			$error++;
			setEventMessages($langs->trans('ErrorFieldRequired', $langs->transnoentitiesnoconv("AccountAccountingShort")), null, 'errors');
			$action = '';
		}

		if (!$error) {
			$object = new BookKeeping($db);
			$object->numero_compte = $accountingaccount_number[$key];
			$object->subledger_account = $subledger_account[$key];
			$object->subledger_label = $subledger_label[$key];
			$object->label_compte = $accountingaccount_label[$key];
			$object->label_operation = $label_operation[$key];
			$object->debit = price2num($debit[$key]);
			$object->credit = price2num($credit[$key]);
			$object->doc_date = $doc_date;
			$object->doc_type = (string) GETPOST('doc_type', 'alpha');
			$object->piece_num = $piece_num;
			$object->doc_ref = $doc_ref;
			$object->code_journal = $journal_code;
			$object->journal_label = $journal_label;
			$object->fk_doc = GETPOSTINT('fk_doc');
			$object->fk_docdet = GETPOSTINT('fk_docdet');

			if (floatval($debit[$key]) != 0.0) {
				$object->montant = $object->debit; // deprecated
				$object->amount = $object->debit;
				$object->sens = 'D';
			}

			if (floatval($credit[$key]) != 0.0) {
				$object->montant = $object->credit; // deprecated
				$object->amount = $object->credit;
				$object->sens = 'C';
			}

			$result = $object->createStd($user, false, $mode);
			if ($result < 0) {
				$error++;
				setEventMessages($object->error, $object->errors, 'errors');
			}
		}
	}
	if (empty($error)) {
		if ($mode != '_tmp') {
			setEventMessages($langs->trans('RecordSaved'), null, 'mesgs');
		}
		$debit = 0;
		$credit = 0;

		$action = $action == 'add' ? '' : $action ; // stay in valid mode when not adding line
	}
} elseif ($action == "confirm_delete") {
	$object = new BookKeeping($db);

	$result = $object->fetch($id, null, $mode);
	$piece_num = $object->piece_num;

	if ($result < 0) {
		setEventMessages($object->error, $object->errors, 'errors');
	} else {
		$result = $object->delete($user, false, $mode);
		if ($result < 0) {
			setEventMessages($object->error, $object->errors, 'errors');
		}
	}
	$action = '';
} elseif ($action == 'create') {
	$error = 0;

	$object = new BookKeeping($db);

	$next_num_mvt =  !empty($next_num_mvt) ? $next_num_mvt : $object->getNextNumMvt('_tmp');
	$doc_ref = !empty($doc_ref) ? $doc_ref : $next_num_mvt;

	if (empty($doc_date)) {
		$tmp_date = dol_getdate(dol_now());
		$_POST['doc_dateday'] =  $tmp_date['mday'];
		$_POST['doc_datemonth'] = $tmp_date['mon'];
		$_POST['doc_dateyear'] = $tmp_date['year'];
		unset($tmp_date);
	}

	if (!$journal_code || $journal_code == '-1') {
		setEventMessages($langs->trans('ErrorFieldRequired', $langs->transnoentitiesnoconv("Journal")), null, 'errors');
		$action = 'create';
		$error++;
	}
	if (empty($doc_ref)) {
		setEventMessages($langs->trans("ErrorFieldRequired", $langs->transnoentitiesnoconv("Piece")), null, 'errors');
		$action = 'create';
		$error++;
	}

	if (!$error) {
		$object->label_compte = '';
		$object->debit = 0;
		$object->credit = 0;
		$object->doc_date = $date_start = dol_mktime(0, 0, 0, GETPOST('doc_datemonth', 'int'), GETPOST('doc_dateday', 'int'), GETPOST('doc_dateyear', 'int'));
		$object->doc_type = GETPOST('doc_type', 'alpha');
		$object->piece_num = $next_num_mvt;
		$object->doc_ref = $doc_ref;
		$object->code_journal = $journal_code;
		$object->journal_label = $journal_label;
		$object->fk_doc = 0;
		$object->fk_docdet = 0;
		$object->montant = 0; // deprecated
		$object->amount = 0;

		$result = $object->createStd($user, 0, $mode);
		if ($result < 0) {
			setEventMessages($object->error, $object->errors, 'errors');
		} else {
			if ($mode != '_tmp') {
				setEventMessages($langs->trans('RecordSaved'), null, 'mesgs');
			}
			$action = '';
			$id = $object->id;
			$piece_num = $object->piece_num;
		}
	}
}

if ($action == 'setdate') {
	$datedoc = dol_mktime(0, 0, 0, GETPOST('doc_datemonth', 'int'), GETPOST('doc_dateday', 'int'), GETPOST('doc_dateyear', 'int'));
	$result = $object->updateByMvt($piece_num, 'doc_date', $db->idate($datedoc), $mode);
	if ($result < 0) {
		setEventMessages($object->error, $object->errors, 'errors');
	} else {
		if ($mode != '_tmp') {
			setEventMessages($langs->trans('RecordSaved'), null, 'mesgs');
		}
		$action = '';
	}
}

if ($action == 'setjournal') {
	$result = $object->updateByMvt($piece_num, 'code_journal', $journal_code, $mode);
	$result = $object->updateByMvt($piece_num, 'journal_label', $journal_label, $mode);
	if ($result < 0) {
		setEventMessages($object->error, $object->errors, 'errors');
	} else {
		if ($mode != '_tmp') {
			setEventMessages($langs->trans('RecordSaved'), null, 'mesgs');
		}
		$action = '';
	}
}

if ($action == 'setdocref') {
	$refdoc = $doc_ref;
	$result = $object->updateByMvt($piece_num, 'doc_ref', $refdoc, $mode);
	if ($result < 0) {
		setEventMessages($object->error, $object->errors, 'errors');
	} else {
		if ($mode != '_tmp') {
			setEventMessages($langs->trans('RecordSaved'), null, 'mesgs');
		}
		$action = '';
	}
}

// Validate transaction
if ($action == 'valid') {
	$result = $object->transformTransaction(0, $piece_num);
	if ($result < 0) {
		setEventMessages($object->error, $object->errors, 'errors');
	} else {
		header("Location: list.php?sortfield=t.piece_num&sortorder=asc");
		exit;
	}
}


/*
 * View
 */

$html = new Form($db);
$formaccounting = new FormAccounting($db);

<<<<<<< HEAD
llxHeader('', $langs->trans($mode =="_tmp" ? "CreateMvts": "UpdateMvts"));
=======
$title = $langs->trans("CreateMvts");

llxHeader('', $title);
>>>>>>> 3cd16d80

// Confirmation to delete the command
if ($action == 'delete') {
	$formconfirm = $html->formconfirm($_SERVER["PHP_SELF"].'?id='.$id.'&mode='.$mode, $langs->trans('DeleteMvt'), $langs->trans('ConfirmDeleteMvt', $langs->transnoentitiesnoconv("RegistrationInAccounting")), 'confirm_delete', '', 0, 1);
	print $formconfirm;
}

<<<<<<< HEAD
$object = new BookKeeping($db);
$result = $object->fetchPerMvt($piece_num, $mode);
if ($result < 0) {
	setEventMessages($object->error, $object->errors, 'errors');
}
=======
if ($action == 'create') {
	print load_fiche_titre($title);
>>>>>>> 3cd16d80

if (!empty($object->piece_num)) {
	$backlink = '<a href="'.DOL_URL_ROOT.'/accountancy/bookkeeping/list.php?restore_lastsearch_values=1">'.$langs->trans('BackToList').'</a>';

	print load_fiche_titre($langs->trans($mode =="_tmp" ? "CreateMvts": "UpdateMvts"), $backlink);

	print '<form action="'.$_SERVER["PHP_SELF"].'?piece_num='.$object->piece_num.'" method="post">';	if ($optioncss != '') {
		print '<input type="hidden" name="optioncss" value="'.$optioncss.'" />';
	}
	$head = array();
	$h = 0;
	$head[$h][0] = $_SERVER['PHP_SELF'].'?piece_num='.$object->piece_num.($mode ? '&mode='.$mode : '');
	$head[$h][1] = $langs->trans("Transaction");
	$head[$h][2] = 'transaction';
	$h++;

	print dol_get_fiche_head($head, 'transaction', '', -1);

	//dol_banner_tab($object, '', $backlink);

	print '<div class="fichecenter">';
	print '<div class="fichehalfleft">';

	print '<div class="underbanner clearboth"></div>';
	print '<table class="border tableforfield" width="100%">';

	/*print '<tr>';
	print '<td class="titlefieldcreate fieldrequired">' . $langs->trans("NumPiece") . '</td>';
	print '<td>' . $next_num_mvt . '</td>';
	print '</tr>';*/

	print '<tr>';
	print '<td class="titlefieldcreate fieldrequired">'.$langs->trans("Docdate").'</td>';
	print '<td>';
	print $html->selectDate($doc_date, 'doc_date', '', '', '', "create_mvt", 1, 1);
	print '</td>';
	print '</tr>';

	print '<tr>';
	print '<td class="fieldrequired">'.$langs->trans("Codejournal").'</td>';
	print '<td>'.$formaccounting->select_journal($journal_code, 'code_journal', 0, 0, 1, 1).'</td>';
	print '</tr>';

	print '<tr>';
	print '<td class="fieldrequired">'.$langs->trans("Piece").'</td>';
	print '<td><input type="text" class="minwidth200" name="doc_ref" value="'.$doc_ref.'" /></td>';
	print '</tr>';

	/*
	print '<tr>';
	print '<td>' . $langs->trans("Doctype") . '</td>';
	print '<td><input type="text" class="minwidth200 name="doc_type" value="" /></td>';
	print '</tr>';
	*/

	print '</table>';

	print '</div>';

	print '<div class="fichehalfright">';

	print '<div class="underbanner clearboth"></div>';
	print '<table class="border tableforfield centpercent">';

	// Doc type
	if (!empty($object->doc_type)) {
		print '<tr>';
		print '<td class="titlefield">'.$langs->trans("Doctype").'</td>';
		print '<td>'.$object->doc_type.'</td>';
		print '</tr>';
	}

	// Date document creation
	print '<tr>';
	print '<td class="titlefield">'.$langs->trans("DateCreation").'</td>';
	print '<td>';
	print $object->date_creation ? dol_print_date($object->date_creation, 'day') : '&nbsp;';
	print '</td>';
	print '</tr>';

	// Date document export
	print '<tr>';
	print '<td class="titlefield">'.$langs->trans("DateExport").'</td>';
	print '<td>';
	print $object->date_export ? dol_print_date($object->date_export, 'dayhour') : '&nbsp;';
	print '</td>';
	print '</tr>';

		// Date document validation
	print '<tr>';
	print '<td class="titlefield">'.$langs->trans("DateValidation").'</td>';
	print '<td>';
	print $object->date_validation ? dol_print_date($object->date_validation, 'dayhour') : '&nbsp;';
	print '</td>';
	print '</tr>';

	// Validate
	/*
	print '<tr>';
	print '<td class="titlefield">' . $langs->trans("Status") . '</td>';
	print '<td>';
	if (empty($object->validated)) {
		print '<a class="reposition" href="' . $_SERVER["PHP_SELF"] . '?piece_num=' . $line->id . '&action=enable&token='.newToken().'">';
		print img_picto($langs->trans("Disabled"), 'switch_off');
		print '</a>';
	} else {
		print '<a class="reposition" href="' . $_SERVER["PHP_SELF"] . '?piece_num=' . $line->id . '&action=disable&token='.newToken().'">';
		print img_picto($langs->trans("Activated"), 'switch_on');
		print '</a>';
	}
	print '</td>';
	print '</tr>';
	*/

		// check data
	/*
	print '<tr>';
	print '<td class="titlefield">' . $langs->trans("Control") . '</td>';
	if ($object->doc_type == 'customer_invoice') {
		$sqlmid = 'SELECT rowid as ref';
		$sqlmid .= " FROM ".MAIN_DB_PREFIX."facture as fac";
		$sqlmid .= " WHERE fac.rowid=" . ((int) $object->fk_doc);
		dol_syslog("accountancy/bookkeeping/card.php::sqlmid=" . $sqlmid, LOG_DEBUG);
		$resultmid = $db->query($sqlmid);
		if ($resultmid) {
			$objmid = $db->fetch_object($resultmid);
			$invoicestatic = new Facture($db);
			$invoicestatic->fetch($objmid->ref);
			$ref=$langs->trans("Invoice").' '.$invoicestatic->getNomUrl(1);
		} else {
			dol_print_error($db);
		}
	}
	print '<td>' . $ref .'</td>';
	print '</tr>';
	*/
	print "</table>\n";

	print dol_get_fiche_end();

	print '<div style="clear:both"></div>';

	print '<br>';

	$result = $object->fetchAllPerMvt($piece_num, $mode);	// This load $object->linesmvt
	if ($result < 0) {
		setEventMessages($object->error, $object->errors, 'errors');
	} else {
		print load_fiche_titre($langs->trans("ListeMvts"), '', '');

		if ($optioncss != '') {
			print '<input type="hidden" name="optioncss" value="'.$optioncss.'" />';
		}

		print '<input type="hidden" name="token" value="'.newToken().'" />';
		print '<input type="hidden" name="doc_type" value="'.$object->doc_type.'" />'."\n";
		print '<input type="hidden" name="fk_doc" value="'.$object->fk_doc.'" />'."\n";
		print '<input type="hidden" name="fk_docdet" value="'.$object->fk_docdet.'" />'."\n";
		print '<input type="hidden" name="mode" value="'.$mode.'" />'."\n";

<<<<<<< HEAD
		if (count($object->linesmvt) > 0) {
			print '<div class="div-table-responsive-no-min">';
			print '<table class="noborder centpercent">';

			$total_debit = 0;
			$total_credit = 0;
=======
		// Don't show in tmp mode, inevitably empty
		if ($mode != "_tmp") {
			// Date document export
			print '<tr>';
			print '<td class="titlefield">' . $langs->trans("DateExport") . '</td>';
			print '<td>';
			print $object->date_export ? dol_print_date($object->date_export, 'dayhour') : '&nbsp;';
			print '</td>';
			print '</tr>';

			// Date document validation
			print '<tr>';
			print '<td class="titlefield">' . $langs->trans("DateValidation") . '</td>';
			print '<td>';
			print $object->date_validation ? dol_print_date($object->date_validation, 'dayhour') : '&nbsp;';
			print '</td>';
			print '</tr>';
		}
>>>>>>> 3cd16d80

			print '<tr class="liste_titre">';

			print_liste_field_titre("AccountAccountingShort");
			print_liste_field_titre("SubledgerAccount");
			print_liste_field_titre("LabelOperation");
			print_liste_field_titre("Debit", "", "", "", "", "", "", "", 'right');
			print_liste_field_titre("Credit", "", "", "", "", "", "", "", 'right');
			if (empty($object->date_validation)) {
				print_liste_field_titre("Action", "", "", "", "", 'width="60"', "", "", 'center ');
			} else {
				print_liste_field_titre("");
			}
			print "</tr>\n";

			// In _tmp mode the first line is empty so we remove it
			if ($mode == "_tmp") {
				array_shift($object->linesmvt);
			}

			// Add an empty line at the end to be able to add transaction
			$line = new BookKeepingLine();
			$object->linesmvt[] = $line;

			// Add a second line empty line if there is not yet
			if (empty($object->linesmvt[1])) {
				$line = new BookKeepingLine();
				$object->linesmvt[] = $line;
			}

			$count_line = count($object->linesmvt);
			$num_line = 0;
			foreach ($object->linesmvt as $key => $line) {
				$num_line++;
				print '<tr class="oddeven">';
				$total_debit += $line->debit;
				$total_credit += $line->credit;

				if ($action == 'update' && $line->id == $id) {
					print '<!-- td columns in edit mode -->';
					print '<td>';
					print $formaccounting->select_account((GETPOSTISSET("accountingaccount_number") ? GETPOST("accountingaccount_number", "alpha") : $line->numero_compte), 'accountingaccount_number', 1, array(), 1, 1, '');
					print '</td>';
					print '<td>';
					// TODO For the moment we keep a free input text instead of a combo. The select_auxaccount has problem because:
					// It does not use the setup of "key pressed" to select a thirdparty and this hang browser on large databases.
					// Also, it is not possible to use a value that is not in the list.
					// Also, the label is not automatically filled when a value is selected.
					if (!empty($conf->global->ACCOUNTANCY_COMBO_FOR_AUX)) {
						print $formaccounting->select_auxaccount((GETPOSTISSET("subledger_account") ? GETPOST("subledger_account", "alpha") : $line->subledger_account), 'subledger_account', 1, 'maxwidth250', '', 'subledger_label');
					} else {
						print '<input type="text" class="maxwidth150" name="subledger_account" value="'.(GETPOSTISSET("subledger_account") ? GETPOST("subledger_account", "alpha") : $line->subledger_account).'" placeholder="'.dol_escape_htmltag($langs->trans("SubledgerAccount")).'" />';
					}
					// Add also input for subledger label
					print '<br><input type="text" class="maxwidth150" name="subledger_label" value="'.(GETPOSTISSET("subledger_label") ? GETPOST("subledger_label", "alpha") : $line->subledger_label).'" placeholder="'.dol_escape_htmltag($langs->trans("SubledgerAccountLabel")).'" />';
					print '</td>';
					print '<td><input type="text" class="minwidth200" name="label_operation" value="'.(GETPOSTISSET("label_operation") ? GETPOST("label_operation", "alpha") : $line->label_operation).'" /></td>';
					print '<td class="right"><input type="text" size="6" class="right" name="debit" value="'.(GETPOSTISSET("debit") ? GETPOST("debit", "alpha") : price($line->debit)).'" /></td>';
					print '<td class="right"><input type="text" size="6" class="right" name="credit" value="'.(GETPOSTISSET("credit") ? GETPOST("credit", "alpha") : price($line->credit)).'" /></td>';
					print '<td>';
					print '<input type="hidden" name="id" value="'.$line->id.'" />'."\n";
					print '<input type="submit" class="button" name="update" value="'.$langs->trans("Update").'" />';
					print '</td>';
				} elseif (empty($line->numero_compte) || (empty($line->debit) && empty($line->credit))) {
					if ($action == "" || $action == 'add') {
						print '<!-- td columns in add mode -->';
						print '<td>';
						print $formaccounting->select_account('', 'accountingaccount_number['.$key.']', 1, array(), 1, 1, '');
						print '</td>';
						print '<td>';
						// TODO For the moment we keep a free input text instead of a combo. The select_auxaccount has problem because:
						// It does not use the setup of "key pressed" to select a thirdparty and this hang browser on large databases.
						// Also, it is not possible to use a value that is not in the list.
						// Also, the label is not automatically filled when a value is selected.
						if (!empty($conf->global->ACCOUNTANCY_COMBO_FOR_AUX)) {
							print $formaccounting->select_auxaccount('', 'subledger_account['.$key.']', 1, 'maxwidth250', '', 'subledger_label');
						} else {
							print '<input type="text" class="maxwidth150" name="subledger_account['.$key.']" value="" placeholder="' . dol_escape_htmltag($langs->trans("SubledgerAccount")) . '" />';
						}
						print '<br><input type="text" class="maxwidth150" name="subledger_label['.$key.']" value="" placeholder="' . dol_escape_htmltag($langs->trans("SubledgerAccountLabel")) . '" />';
						print '</td>';
						print '<td><input type="text" class="minwidth200" name="label_operation['.$key.']" value="' . $label_operation[$key] . '"/></td>';
						print '<td class="right"><input type="text" size="6" class="right" name="debit['.$key.']" value="" /></td>';
						print '<td class="right"><input type="text" size="6" class="right" name="credit['.$key.']" value="" /></td>';
						// Add button should not appear twice
						if ($num_line === $count_line) {
							print '<td><input type="submit" class="button" name="save" value="' . $langs->trans("Add") . '" /></td>';
						} else {
							print '<td class="right"></td>';
						}
					}
				} else {
					print '<!-- td columns in display mode -->';
					$resultfetch = $accountingaccount->fetch(null, $line->numero_compte, true);
					print '<td>';
					if ($resultfetch > 0) {
						print $accountingaccount->getNomUrl(0, 1, 1, '', 0);
					} else {
						print $line->numero_compte.' <span class="warning">('.$langs->trans("AccountRemovedFromCurrentChartOfAccount").')</span>';
					}
					print '</td>';
					print '<td>'.length_accounta($line->subledger_account);
					if ($line->subledger_label) {
						print ' - <span class="opacitymedium">'.$line->subledger_label.'</span>';
					}
					print '</td>';
					print '<td>'.$line->label_operation.'</td>';
					print '<td class="right nowraponall amount">'.price($line->debit).'</td>';
					print '<td class="right nowraponall amount">'.price($line->credit).'</td>';

					print '<td class="center nowraponall">';
					if (empty($line->date_export) && empty($line->date_validation)) {
						print '<a class="editfielda reposition" href="' . $_SERVER["PHP_SELF"] . '?action=update&id=' . $line->id . '&piece_num=' . urlencode($line->piece_num) . '&mode=' . urlencode($mode) . '&token=' . urlencode(newToken()) . '">';
						print img_edit('', 0, 'class="marginrightonly"');
						print '</a> &nbsp;';
					} else {
						print '<a class="editfielda nohover cursornotallowed reposition disabled" href="#" title="'.dol_escape_htmltag($langs->trans("ForbiddenTransactionAlreadyExported")).'">';
						print img_edit($langs->trans("ForbiddenTransactionAlreadyExported"), 0, 'class="marginrightonly"');
						print '</a> &nbsp;';
					}

					if (empty($line->date_validation)) {
						$actiontodelete = 'delete';
						if ($mode == '_tmp' || $action != 'delmouv') {
							$actiontodelete = 'confirm_delete';
						}

						print '<a href="' . $_SERVER["PHP_SELF"] . '?action=' . $actiontodelete . '&id=' . $line->id . '&piece_num=' . urlencode($line->piece_num) . '&mode=' . urlencode($mode) . '&token=' . urlencode(newToken()) . '">';
						print img_delete();
						print '</a>';
					} else {
						print '<a class="editfielda nohover cursornotallowed disabled" href="#" title="'.dol_escape_htmltag($langs->trans("ForbiddenTransactionAlreadyExported")).'">';
						print img_delete($langs->trans("ForbiddenTransactionAlreadyValidated"));
						print '</a>';
					}

					print '</td>';
				}
				print "</tr>\n";
			}

			$total_debit = price2num($total_debit, 'MT');
			$total_credit = price2num($total_credit, 'MT');

			if ($total_debit != $total_credit) {
				setEventMessages(null, array($langs->trans('MvtNotCorrectlyBalanced', $total_debit, $total_credit)), 'warnings');
			}

			print '</table>';
			print '</div>';

			if ($mode == '_tmp' && $action == '') {
				print '<br>';
				print '<div class="center">';
				if ($total_debit == $total_credit) {
					print '<input type="submit" class="button" name="validate" value="' . $langs->trans("ValidTransaction") . '" />';
				} else {
					print '<input type="submit" class="button" disabled="disabled" href="#" title="'.dol_escape_htmltag($langs->trans("MvtNotCorrectlyBalanced", $debit, $credit)).'" value="'.dol_escape_htmltag($langs->trans("ValidTransaction")).'" />';
				}

				print ' &nbsp; ';
				print '<a class="button button-cancel" href="'.DOL_URL_ROOT.'/accountancy/bookkeeping/list.php">'.$langs->trans("Cancel").'</a>';

				print "</div>";
			}
		}

		print '</form>';
	}
} else {
	print load_fiche_titre($langs->trans("NoRecords"));
}

print dol_get_fiche_end();

// End of page
llxFooter();
$db->close();<|MERGE_RESOLUTION|>--- conflicted
+++ resolved
@@ -365,13 +365,9 @@
 $html = new Form($db);
 $formaccounting = new FormAccounting($db);
 
-<<<<<<< HEAD
-llxHeader('', $langs->trans($mode =="_tmp" ? "CreateMvts": "UpdateMvts"));
-=======
-$title = $langs->trans("CreateMvts");
+$title = $langs->trans($mode =="_tmp" ? "CreateMvts": "UpdateMvts");
 
 llxHeader('', $title);
->>>>>>> 3cd16d80
 
 // Confirmation to delete the command
 if ($action == 'delete') {
@@ -379,16 +375,16 @@
 	print $formconfirm;
 }
 
-<<<<<<< HEAD
+
 $object = new BookKeeping($db);
 $result = $object->fetchPerMvt($piece_num, $mode);
 if ($result < 0) {
 	setEventMessages($object->error, $object->errors, 'errors');
 }
-=======
+/* daraelmin test
 if ($action == 'create') {
 	print load_fiche_titre($title);
->>>>>>> 3cd16d80
+  end darelmin test */
 
 if (!empty($object->piece_num)) {
 	$backlink = '<a href="'.DOL_URL_ROOT.'/accountancy/bookkeeping/list.php?restore_lastsearch_values=1">'.$langs->trans('BackToList').'</a>';
@@ -549,14 +545,13 @@
 		print '<input type="hidden" name="fk_docdet" value="'.$object->fk_docdet.'" />'."\n";
 		print '<input type="hidden" name="mode" value="'.$mode.'" />'."\n";
 
-<<<<<<< HEAD
 		if (count($object->linesmvt) > 0) {
 			print '<div class="div-table-responsive-no-min">';
 			print '<table class="noborder centpercent">';
 
 			$total_debit = 0;
 			$total_credit = 0;
-=======
+/* daraelmin test
 		// Don't show in tmp mode, inevitably empty
 		if ($mode != "_tmp") {
 			// Date document export
@@ -575,7 +570,7 @@
 			print '</td>';
 			print '</tr>';
 		}
->>>>>>> 3cd16d80
+  end daraelmin test */
 
 			print '<tr class="liste_titre">';
 
